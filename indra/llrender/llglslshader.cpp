/**
 * @file llglslshader.cpp
 * @brief GLSL helper functions and state.
 *
 * $LicenseInfo:firstyear=2005&license=viewerlgpl$
 * Second Life Viewer Source Code
 * Copyright (C) 2010, Linden Research, Inc.
 *
 * This library is free software; you can redistribute it and/or
 * modify it under the terms of the GNU Lesser General Public
 * License as published by the Free Software Foundation;
 * version 2.1 of the License only.
 *
 * This library is distributed in the hope that it will be useful,
 * but WITHOUT ANY WARRANTY; without even the implied warranty of
 * MERCHANTABILITY or FITNESS FOR A PARTICULAR PURPOSE.  See the GNU
 * Lesser General Public License for more details.
 *
 * You should have received a copy of the GNU Lesser General Public
 * License along with this library; if not, write to the Free Software
 * Foundation, Inc., 51 Franklin Street, Fifth Floor, Boston, MA  02110-1301  USA
 *
 * Linden Research, Inc., 945 Battery Street, San Francisco, CA  94111  USA
 * $/LicenseInfo$
 */

#include "linden_common.h"

#include "llglslshader.h"

#include "llshadermgr.h"
#include "llfile.h"
#include "llrender.h"
#include "llvertexbuffer.h"
#include "llrendertarget.h"

#if LL_DARWIN
#include "OpenGL/OpenGL.h"
#endif

 // Print-print list of shader included source files that are linked together via glAttachShader()
 // i.e. On macOS / OSX the AMD GLSL linker will display an error if a varying is left in an undefined state.
#define DEBUG_SHADER_INCLUDES 0

// Lots of STL stuff in here, using namespace std to keep things more readable
using std::vector;
using std::pair;
using std::make_pair;
using std::string;

GLuint LLGLSLShader::sCurBoundShader = 0;
LLGLSLShader* LLGLSLShader::sCurBoundShaderPtr = NULL;
S32 LLGLSLShader::sIndexedTextureChannels = 0;
bool LLGLSLShader::sProfileEnabled = false;
std::set<LLGLSLShader*> LLGLSLShader::sInstances;
U64 LLGLSLShader::sTotalTimeElapsed = 0;
U32 LLGLSLShader::sTotalTrianglesDrawn = 0;
U64 LLGLSLShader::sTotalSamplesDrawn = 0;
U32 LLGLSLShader::sTotalBinds = 0;

//UI shader -- declared here so llui_libtest will link properly
LLGLSLShader    gUIProgram;
LLGLSLShader    gSolidColorProgram;

// NOTE: Keep gShaderConsts* and LLGLSLShader::ShaderConsts_e in sync!
const std::string gShaderConstsKey[LLGLSLShader::NUM_SHADER_CONSTS] =
{
      "LL_SHADER_CONST_CLOUD_MOON_DEPTH"
    , "LL_SHADER_CONST_STAR_DEPTH"
};

// NOTE: Keep gShaderConsts* and LLGLSLShader::ShaderConsts_e in sync!
const std::string gShaderConstsVal[LLGLSLShader::NUM_SHADER_CONSTS] =
{
      "0.99998" // SHADER_CONST_CLOUD_MOON_DEPTH // SL-14113
    , "0.99999" // SHADER_CONST_STAR_DEPTH       // SL-14113
};


BOOL shouldChange(const LLVector4& v1, const LLVector4& v2)
{
    return v1 != v2;
}

LLShaderFeatures::LLShaderFeatures()
    : calculatesLighting(false)
    , calculatesAtmospherics(false)
    , hasLighting(false)
    , isAlphaLighting(false)
    , isSpecular(false)
    , hasWaterFog(false)
    , hasTransport(false)
    , hasSkinning(false)
    , hasObjectSkinning(false)
    , hasAtmospherics(false)
    , hasGamma(false)
    , hasSrgb(false)
    , encodesNormal(false)
    , isDeferred(false)
    , hasScreenSpaceReflections(false)
    , hasShadows(false)
    , hasAmbientOcclusion(false)
    , mIndexedTextureChannels(0)
    , disableTextureIndex(false)
    , hasAlphaMask(false)
    , attachNothing(false)
{
}

//===============================
// LLGLSL Shader implementation
//===============================

//static
void LLGLSLShader::initProfile()
{
    sProfileEnabled = true;
    sTotalTimeElapsed = 0;
    sTotalTrianglesDrawn = 0;
    sTotalSamplesDrawn = 0;
    sTotalBinds = 0;

    for (std::set<LLGLSLShader*>::iterator iter = sInstances.begin(); iter != sInstances.end(); ++iter)
    {
        (*iter)->clearStats();
    }
}


struct LLGLSLShaderCompareTimeElapsed
{
    bool operator()(const LLGLSLShader* const& lhs, const LLGLSLShader* const& rhs)
    {
        return lhs->mTimeElapsed < rhs->mTimeElapsed;
    }
};

//static
void LLGLSLShader::finishProfile(bool emit_report)
{
    sProfileEnabled = false;

    if (emit_report)
    {
        std::vector<LLGLSLShader*> sorted;

        for (std::set<LLGLSLShader*>::iterator iter = sInstances.begin(); iter != sInstances.end(); ++iter)
        {
            sorted.push_back(*iter);
        }

        std::sort(sorted.begin(), sorted.end(), LLGLSLShaderCompareTimeElapsed());

        bool unbound = false;
        for (std::vector<LLGLSLShader*>::iterator iter = sorted.begin(); iter != sorted.end(); ++iter)
        {
            (*iter)->dumpStats();
            if ((*iter)->mBinds == 0)
            {
                unbound = true;
            }
        }

        LL_INFOS() << "-----------------------------------" << LL_ENDL;
        LL_INFOS() << "Total rendering time: " << llformat("%.4f ms", sTotalTimeElapsed / 1000000.f) << LL_ENDL;
        LL_INFOS() << "Total samples drawn: " << llformat("%.4f million", sTotalSamplesDrawn / 1000000.f) << LL_ENDL;
        LL_INFOS() << "Total triangles drawn: " << llformat("%.3f million", sTotalTrianglesDrawn / 1000000.f) << LL_ENDL;
        LL_INFOS() << "-----------------------------------" << LL_ENDL;

        if (unbound)
        {
            LL_INFOS() << "The following shaders were unused: " << LL_ENDL;
            for (std::vector<LLGLSLShader*>::iterator iter = sorted.begin(); iter != sorted.end(); ++iter)
            {
                if ((*iter)->mBinds == 0)
                {
                    LL_INFOS() << (*iter)->mName << LL_ENDL;
                }
            }
        }
    }
}

void LLGLSLShader::clearStats()
{
    mTrianglesDrawn = 0;
    mTimeElapsed = 0;
    mSamplesDrawn = 0;
    mBinds = 0;
}

void LLGLSLShader::dumpStats()
{
    if (mBinds > 0)
    {
        LL_INFOS() << "=============================================" << LL_ENDL;
        LL_INFOS() << mName << LL_ENDL;
        for (U32 i = 0; i < mShaderFiles.size(); ++i)
        {
            LL_INFOS() << mShaderFiles[i].first << LL_ENDL;
        }
        LL_INFOS() << "=============================================" << LL_ENDL;

        F32 ms = mTimeElapsed / 1000000.f;
        F32 seconds = ms / 1000.f;

        F32 pct_tris = (F32)mTrianglesDrawn / (F32)sTotalTrianglesDrawn * 100.f;
        F32 tris_sec = (F32)(mTrianglesDrawn / 1000000.0);
        tris_sec /= seconds;

        F32 pct_samples = (F32)((F64)mSamplesDrawn / (F64)sTotalSamplesDrawn) * 100.f;
        F32 samples_sec = (F32)mSamplesDrawn / 1000000000.0;
        samples_sec /= seconds;

        F32 pct_binds = (F32)mBinds / (F32)sTotalBinds * 100.f;

        LL_INFOS() << "Triangles Drawn: " << mTrianglesDrawn << " " << llformat("(%.2f pct of total, %.3f million/sec)", pct_tris, tris_sec) << LL_ENDL;
        LL_INFOS() << "Binds: " << mBinds << " " << llformat("(%.2f pct of total)", pct_binds) << LL_ENDL;
        LL_INFOS() << "SamplesDrawn: " << mSamplesDrawn << " " << llformat("(%.2f pct of total, %.3f billion/sec)", pct_samples, samples_sec) << LL_ENDL;
        LL_INFOS() << "Time Elapsed: " << mTimeElapsed << " " << llformat("(%.2f pct of total, %.5f ms)\n", (F32)((F64)mTimeElapsed / (F64)sTotalTimeElapsed) * 100.f, ms) << LL_ENDL;
    }
}

//static
void LLGLSLShader::startProfile()
{
    LL_PROFILE_ZONE_SCOPED_CATEGORY_SHADER;
    if (sProfileEnabled && sCurBoundShaderPtr)
    {
        sCurBoundShaderPtr->placeProfileQuery();
    }

}

//static
void LLGLSLShader::stopProfile()
{
    LL_PROFILE_ZONE_SCOPED_CATEGORY_SHADER;

    if (sProfileEnabled && sCurBoundShaderPtr)
    {
        sCurBoundShaderPtr->unbind();
    }
}

void LLGLSLShader::placeProfileQuery()
{
    if (sProfileEnabled)
    {
        if (mTimerQuery == 0)
        {
            glGenQueries(1, &mSamplesQuery);
            glGenQueries(1, &mTimerQuery);
            glGenQueries(1, &mPrimitivesQuery);
        }

        glBeginQuery(GL_SAMPLES_PASSED, mSamplesQuery);
        glBeginQuery(GL_TIME_ELAPSED, mTimerQuery);
        glBeginQuery(GL_PRIMITIVES_GENERATED, mPrimitivesQuery);
    }
}

void LLGLSLShader::readProfileQuery()
{
    if (sProfileEnabled)
    {
        glEndQuery(GL_TIME_ELAPSED);
        glEndQuery(GL_SAMPLES_PASSED);
        glEndQuery(GL_PRIMITIVES_GENERATED);

        GLuint64 time_elapsed = 0;
        glGetQueryObjectui64v(mTimerQuery, GL_QUERY_RESULT, &time_elapsed);

        GLuint64 samples_passed = 0;
        glGetQueryObjectui64v(mSamplesQuery, GL_QUERY_RESULT, &samples_passed);

        U64 primitives_generated = 0;
        glGetQueryObjectui64v(mPrimitivesQuery, GL_QUERY_RESULT, &primitives_generated);
        sTotalTimeElapsed += time_elapsed;
        mTimeElapsed += time_elapsed;

        sTotalSamplesDrawn += samples_passed;
        mSamplesDrawn += samples_passed;

        U32 tri_count = (U32)primitives_generated / 3;

        mTrianglesDrawn += tri_count;
        sTotalTrianglesDrawn += tri_count;

        sTotalBinds++;
        mBinds++;
    }
}



LLGLSLShader::LLGLSLShader()
    : mProgramObject(0),
    mAttributeMask(0),
    mTotalUniformSize(0),
    mActiveTextureChannels(0),
    mShaderLevel(0),
    mShaderGroup(SG_DEFAULT),
    mUniformsDirty(FALSE),
    mTimerQuery(0),
    mSamplesQuery(0),
    mPrimitivesQuery(0)
{

}

LLGLSLShader::~LLGLSLShader()
{
}

void LLGLSLShader::unload()
{
    mShaderFiles.clear();
    mDefines.clear();

    unloadInternal();
}

void LLGLSLShader::unloadInternal()
{
    sInstances.erase(this);

    stop_glerror();
    mAttribute.clear();
    mTexture.clear();
    mUniform.clear();

    if (mProgramObject)
    {
        GLuint obj[1024];
        GLsizei count = 0;
        glGetAttachedShaders(mProgramObject, 1024, &count, obj);

        for (GLsizei i = 0; i < count; i++)
        {
            glDetachShader(mProgramObject, obj[i]);
        }

        for (GLsizei i = 0; i < count; i++)
        {
            if (glIsShader(obj[i]))
            {
                glDeleteShader(obj[i]);
            }
        }

        glDeleteProgram(mProgramObject);

        mProgramObject = 0;
    }

    if (mTimerQuery)
    {
        glDeleteQueries(1, &mTimerQuery);
        mTimerQuery = 0;
    }

    if (mSamplesQuery)
    {
        glDeleteQueries(1, &mSamplesQuery);
        mSamplesQuery = 0;
    }

    //hack to make apple not complain
    glGetError();

    stop_glerror();
}

BOOL LLGLSLShader::createShader(std::vector<LLStaticHashedString>* attributes,
    std::vector<LLStaticHashedString>* uniforms,
    U32 varying_count,
    const char** varyings)
{
    LL_PROFILE_ZONE_SCOPED_CATEGORY_SHADER;

    unloadInternal();

    sInstances.insert(this);

    //reloading, reset matrix hash values
    for (U32 i = 0; i < LLRender::NUM_MATRIX_MODES; ++i)
    {
        mMatHash[i] = 0xFFFFFFFF;
    }
    mLightHash = 0xFFFFFFFF;

    llassert_always(!mShaderFiles.empty());

    // Create program
    mProgramObject = glCreateProgram();
    if (mProgramObject == 0)
    {
        // Shouldn't happen if shader related extensions, like ARB_vertex_shader, exist.
        LL_SHADER_LOADING_WARNS() << "Failed to create handle for shader: " << mName << LL_ENDL;
        unloadInternal();
        return FALSE;
    }

    BOOL success = TRUE;

#if LL_DARWIN
    // work-around missing mix(vec3,vec3,bvec3)
    mDefines["OLD_SELECT"] = "1";
#endif

#if DEBUG_SHADER_INCLUDES
    fprintf(stderr, "--- %s ---\n", mName.c_str());
#endif // DEBUG_SHADER_INCLUDES

    //compile new source
    vector< pair<string, GLenum> >::iterator fileIter = mShaderFiles.begin();
    for (; fileIter != mShaderFiles.end(); fileIter++)
    {
        GLuint shaderhandle = LLShaderMgr::instance()->loadShaderFile((*fileIter).first, mShaderLevel, (*fileIter).second, &mDefines, mFeatures.mIndexedTextureChannels);
        LL_DEBUGS("ShaderLoading") << "SHADER FILE: " << (*fileIter).first << " mShaderLevel=" << mShaderLevel << LL_ENDL;
        if (shaderhandle)
        {
            attachObject(shaderhandle);
        }
        else
        {
            success = FALSE;
        }
    }

    // Attach existing objects
    if (!LLShaderMgr::instance()->attachShaderFeatures(this))
    {
        return FALSE;
    }

    if (gGLManager.mGLSLVersionMajor < 2 && gGLManager.mGLSLVersionMinor < 3)
    { //indexed texture rendering requires GLSL 1.3 or later
        //attachShaderFeatures may have set the number of indexed texture channels, so set to 1 again
        mFeatures.mIndexedTextureChannels = llmin(mFeatures.mIndexedTextureChannels, 1);
    }

#ifdef GL_INTERLEAVED_ATTRIBS
    if (varying_count > 0 && varyings)
    {
        glTransformFeedbackVaryings((GLuint64)mProgramObject, varying_count, varyings, GL_INTERLEAVED_ATTRIBS);
    }
#endif

    // Map attributes and uniforms
    if (success)
    {
        success = mapAttributes(attributes);
    }
    if (success)
    {
        success = mapUniforms(uniforms);
    }
    if (!success)
    {
        LL_SHADER_LOADING_WARNS() << "Failed to link shader: " << mName << LL_ENDL;

        // Try again using a lower shader level;
        if (mShaderLevel > 0)
        {
            LL_SHADER_LOADING_WARNS() << "Failed to link using shader level " << mShaderLevel << " trying again using shader level " << (mShaderLevel - 1) << LL_ENDL;
            mShaderLevel--;
            return createShader(attributes, uniforms);
        }
    }
    else if (mFeatures.mIndexedTextureChannels > 0)
    { //override texture channels for indexed texture rendering
        bind();
        S32 channel_count = mFeatures.mIndexedTextureChannels;

        for (S32 i = 0; i < channel_count; i++)
        {
            LLStaticHashedString uniName(llformat("tex%d", i));
            uniform1i(uniName, i);
        }

        S32 cur_tex = channel_count; //adjust any texture channels that might have been overwritten
        for (U32 i = 0; i < mTexture.size(); i++)
        {
            if (mTexture[i] > -1 && mTexture[i] < channel_count)
            {
                llassert(cur_tex < gGLManager.mNumTextureImageUnits);
                uniform1i(i, cur_tex);
                mTexture[i] = cur_tex++;
            }
        }
        unbind();
    }

#ifdef LL_PROFILER_ENABLE_RENDER_DOC
    setLabel(mName.c_str());
#endif

    return success;
}

#if DEBUG_SHADER_INCLUDES
void dumpAttachObject(const char* func_name, GLuint program_object, const std::string& object_path)
{
    GLchar* info_log;
    GLint      info_len_expect = 0;
    GLint      info_len_actual = 0;

    glGetShaderiv(program_object, GL_INFO_LOG_LENGTH, , &info_len_expect);
    fprintf(stderr, " * %-20s(), log size: %d, %s\n", func_name, info_len_expect, object_path.c_str());

    if (info_len_expect > 0)
    {
        fprintf(stderr, " ========== %s() ========== \n", func_name);
        info_log = new GLchar[info_len_expect];
        glGetProgramInfoLog(program_object, info_len_expect, &info_len_actual, info_log);
        fprintf(stderr, "%s\n", info_log);
        delete[] info_log;
    }
}
#endif // DEBUG_SHADER_INCLUDES

BOOL LLGLSLShader::attachVertexObject(std::string object_path)
{
    if (LLShaderMgr::instance()->mVertexShaderObjects.count(object_path) > 0)
    {
        stop_glerror();
        glAttachShader(mProgramObject, LLShaderMgr::instance()->mVertexShaderObjects[object_path]);
#if DEBUG_SHADER_INCLUDES
        dumpAttachObject("attachVertexObject", mProgramObject, object_path);
#endif // DEBUG_SHADER_INCLUDES
        stop_glerror();
        return TRUE;
    }
    else
    {
        LL_SHADER_LOADING_WARNS() << "Attempting to attach shader object: '" << object_path << "' that hasn't been compiled." << LL_ENDL;
        return FALSE;
    }
}

BOOL LLGLSLShader::attachFragmentObject(std::string object_path)
{
    if (LLShaderMgr::instance()->mFragmentShaderObjects.count(object_path) > 0)
    {
        stop_glerror();
        glAttachShader(mProgramObject, LLShaderMgr::instance()->mFragmentShaderObjects[object_path]);
#if DEBUG_SHADER_INCLUDES
        dumpAttachObject("attachFragmentObject", mProgramObject, object_path);
#endif // DEBUG_SHADER_INCLUDES
        stop_glerror();
        return TRUE;
    }
    else
    {
        LL_SHADER_LOADING_WARNS() << "Attempting to attach shader object: '" << object_path << "' that hasn't been compiled." << LL_ENDL;
        return FALSE;
    }
}

void LLGLSLShader::attachObject(GLuint object)
{
    if (object != 0)
    {
        stop_glerror();
        glAttachShader(mProgramObject, object);
#if DEBUG_SHADER_INCLUDES
        std::string object_path("???");
        dumpAttachObject("attachObject", mProgramObject, object_path);
#endif // DEBUG_SHADER_INCLUDES
        stop_glerror();
    }
    else
    {
        LL_SHADER_LOADING_WARNS() << "Attempting to attach non existing shader object. " << LL_ENDL;
    }
}

void LLGLSLShader::attachObjects(GLuint* objects, S32 count)
{
    for (S32 i = 0; i < count; i++)
    {
        attachObject(objects[i]);
    }
}

BOOL LLGLSLShader::mapAttributes(const std::vector<LLStaticHashedString>* attributes)
{
    LL_PROFILE_ZONE_SCOPED_CATEGORY_SHADER;

    //before linking, make sure reserved attributes always have consistent locations
    for (U32 i = 0; i < LLShaderMgr::instance()->mReservedAttribs.size(); i++)
    {
        const char* name = LLShaderMgr::instance()->mReservedAttribs[i].c_str();
        glBindAttribLocation(mProgramObject, i, (const GLchar*)name);
    }

    //link the program
    BOOL res = link();

    mAttribute.clear();
    U32 numAttributes = (attributes == NULL) ? 0 : attributes->size();
#if LL_RELEASE_WITH_DEBUG_INFO
    mAttribute.resize(LLShaderMgr::instance()->mReservedAttribs.size() + numAttributes, { -1, NULL });
#else
    mAttribute.resize(LLShaderMgr::instance()->mReservedAttribs.size() + numAttributes, -1);
#endif

    if (res)
    { //read back channel locations

        mAttributeMask = 0;

        //read back reserved channels first
        for (U32 i = 0; i < LLShaderMgr::instance()->mReservedAttribs.size(); i++)
        {
            const char* name = LLShaderMgr::instance()->mReservedAttribs[i].c_str();
            S32 index = glGetAttribLocation(mProgramObject, (const GLchar*)name);
            if (index != -1)
            {
#if LL_RELEASE_WITH_DEBUG_INFO
                mAttribute[i] = { index, name };
#else
                mAttribute[i] = index;
#endif
                mAttributeMask |= 1 << i;
                LL_DEBUGS("ShaderUniform") << "Attribute " << name << " assigned to channel " << index << LL_ENDL;
            }
        }
        if (attributes != NULL)
        {
            for (U32 i = 0; i < numAttributes; i++)
            {
                const char* name = (*attributes)[i].String().c_str();
                S32 index = glGetAttribLocation(mProgramObject, name);
                if (index != -1)
                {
                    mAttribute[LLShaderMgr::instance()->mReservedAttribs.size() + i] = index;
                    LL_DEBUGS("ShaderUniform") << "Attribute " << name << " assigned to channel " << index << LL_ENDL;
                }
            }
        }

        return TRUE;
    }

    return FALSE;
}

void LLGLSLShader::mapUniform(GLint index, const vector<LLStaticHashedString>* uniforms)
{
    LL_PROFILE_ZONE_SCOPED_CATEGORY_SHADER;

    if (index == -1)
    {
        return;
    }

    GLenum type;
    GLsizei length;
    GLint size = -1;
    char name[1024];        /* Flawfinder: ignore */
    name[0] = 0;


    glGetActiveUniform(mProgramObject, index, 1024, &length, &size, &type, (GLchar*)name);
    if (size > 0)
    {
        switch (type)
        {
        case GL_FLOAT_VEC2: size *= 2; break;
        case GL_FLOAT_VEC3: size *= 3; break;
        case GL_FLOAT_VEC4: size *= 4; break;
        case GL_DOUBLE: size *= 2; break;
        case GL_DOUBLE_VEC2: size *= 2; break;
        case GL_DOUBLE_VEC3: size *= 6; break;
        case GL_DOUBLE_VEC4: size *= 8; break;
        case GL_INT_VEC2: size *= 2; break;
        case GL_INT_VEC3: size *= 3; break;
        case GL_INT_VEC4: size *= 4; break;
        case GL_UNSIGNED_INT_VEC2: size *= 2; break;
        case GL_UNSIGNED_INT_VEC3: size *= 3; break;
        case GL_UNSIGNED_INT_VEC4: size *= 4; break;
        case GL_BOOL_VEC2: size *= 2; break;
        case GL_BOOL_VEC3: size *= 3; break;
        case GL_BOOL_VEC4: size *= 4; break;
        case GL_FLOAT_MAT2: size *= 4; break;
        case GL_FLOAT_MAT3: size *= 9; break;
        case GL_FLOAT_MAT4: size *= 16; break;
        case GL_FLOAT_MAT2x3: size *= 6; break;
        case GL_FLOAT_MAT2x4: size *= 8; break;
        case GL_FLOAT_MAT3x2: size *= 6; break;
        case GL_FLOAT_MAT3x4: size *= 12; break;
        case GL_FLOAT_MAT4x2: size *= 8; break;
        case GL_FLOAT_MAT4x3: size *= 12; break;
        case GL_DOUBLE_MAT2: size *= 8; break;
        case GL_DOUBLE_MAT3: size *= 18; break;
        case GL_DOUBLE_MAT4: size *= 32; break;
        case GL_DOUBLE_MAT2x3: size *= 12; break;
        case GL_DOUBLE_MAT2x4: size *= 16; break;
        case GL_DOUBLE_MAT3x2: size *= 12; break;
        case GL_DOUBLE_MAT3x4: size *= 24; break;
        case GL_DOUBLE_MAT4x2: size *= 16; break;
        case GL_DOUBLE_MAT4x3: size *= 24; break;
        }
        mTotalUniformSize += size;
    }

    S32 location = glGetUniformLocation(mProgramObject, name);
    if (location != -1)
    {
        //chop off "[0]" so we can always access the first element
        //of an array by the array name
        char* is_array = strstr(name, "[0]");
        if (is_array)
        {
            is_array[0] = 0;
        }

        LLStaticHashedString hashedName(name);
        mUniformNameMap[location] = name;
        mUniformMap[hashedName] = location;

        LL_DEBUGS("ShaderUniform") << "Uniform " << name << " is at location " << location << LL_ENDL;

        //find the index of this uniform
        for (S32 i = 0; i < (S32)LLShaderMgr::instance()->mReservedUniforms.size(); i++)
        {
            if ((mUniform[i] == -1)
                && (LLShaderMgr::instance()->mReservedUniforms[i] == name))
            {
                //found it
                mUniform[i] = location;
                mTexture[i] = mapUniformTextureChannel(location, type, size);
                return;
            }
        }

        if (uniforms != NULL)
        {
            for (U32 i = 0; i < uniforms->size(); i++)
            {
                if ((mUniform[i + LLShaderMgr::instance()->mReservedUniforms.size()] == -1)
                    && ((*uniforms)[i].String() == name))
                {
                    //found it
                    mUniform[i + LLShaderMgr::instance()->mReservedUniforms.size()] = location;
                    mTexture[i + LLShaderMgr::instance()->mReservedUniforms.size()] = mapUniformTextureChannel(location, type, size);
                    return;
                }
            }
        }
    }
}

void LLGLSLShader::clearPermutations()
{
    mDefines.clear();
}

void LLGLSLShader::addPermutation(std::string name, std::string value)
{
    mDefines[name] = value;
}

void LLGLSLShader::addConstant(const LLGLSLShader::eShaderConsts shader_const)
{
    addPermutation(gShaderConstsKey[shader_const], gShaderConstsVal[shader_const]);
}

void LLGLSLShader::removePermutation(std::string name)
{
    mDefines[name].erase();
}

GLint LLGLSLShader::mapUniformTextureChannel(GLint location, GLenum type, GLint size)
{
    LL_PROFILE_ZONE_SCOPED_CATEGORY_SHADER;

    if ((type >= GL_SAMPLER_1D && type <= GL_SAMPLER_2D_RECT_SHADOW) ||
        type == GL_SAMPLER_2D_MULTISAMPLE ||
        type == GL_SAMPLER_CUBE_MAP_ARRAY)
    {   //this here is a texture
        GLint ret = mActiveTextureChannels;
        if (size == 1)
        {
            glUniform1i(location, mActiveTextureChannels);
            LL_DEBUGS("ShaderUniform") << "Assigned to texture channel " << mActiveTextureChannels << LL_ENDL;
            mActiveTextureChannels++;
        }
        else
        {
            //is array of textures, make sequential after this texture
            GLint channel[32]; // <=== only support up to 32 texture channels
            llassert(size <= 32);
            size = llmin(size, 32);
            for (int i = 0; i < size; ++i)
            {
                channel[i] = mActiveTextureChannels++;
            }
            glUniform1iv(location, size, channel);
            LL_DEBUGS("ShaderUniform") << "Assigned to texture channel " <<
                (mActiveTextureChannels - size) << " through " << (mActiveTextureChannels - 1) << LL_ENDL;
        }

        llassert(mActiveTextureChannels <= 32); // too many textures (probably)
        return ret;
    }
    return -1;
}

BOOL LLGLSLShader::mapUniforms(const vector<LLStaticHashedString>* uniforms)
{
    LL_PROFILE_ZONE_SCOPED_CATEGORY_SHADER;

    BOOL res = TRUE;

    mTotalUniformSize = 0;
    mActiveTextureChannels = 0;
    mUniform.clear();
    mUniformMap.clear();
    mUniformNameMap.clear();
    mTexture.clear();
    mValue.clear();
    //initialize arrays
    U32 numUniforms = (uniforms == NULL) ? 0 : uniforms->size();
    mUniform.resize(numUniforms + LLShaderMgr::instance()->mReservedUniforms.size(), -1);
    mTexture.resize(numUniforms + LLShaderMgr::instance()->mReservedUniforms.size(), -1);

    bind();

    //get the number of active uniforms
    GLint activeCount;
    glGetProgramiv(mProgramObject, GL_ACTIVE_UNIFORMS, &activeCount);

    //........................................................................................................................................
    //........................................................................................

    /*
    EXPLANATION:
    This is part of code is temporary because as the final result the mapUniform() should be rewrited.
    But it's a huge a volume of work which is need to be a more carefully performed for avoid possible
    regression's (i.e. it should be formalized a separate ticket in JIRA).

    RESON:
    The reason of this code is that SL engine is very sensitive to fact that "diffuseMap" should be appear
    first as uniform parameter which is should get 0-"texture channel" index (see mapUniformTextureChannel() and mActiveTextureChannels)
    it influence to which is texture matrix will be updated during rendering.

    But, order of indexe's of uniform variables is not defined and GLSL compiler can change it as want
    , even if the "diffuseMap" will be appear and use first in shader code.

    As example where this situation appear see: "Deferred Material Shader 28/29/30/31"
    And tickets: MAINT-4165, MAINT-4839, MAINT-3568, MAINT-6437

    --- davep TODO -- pretty sure the entire block here is superstitious and that the uniform index has nothing to do with the texture channel
                texture channel should follow the uniform VALUE
    */


    S32 diffuseMap = glGetUniformLocation(mProgramObject, "diffuseMap");
    S32 specularMap = glGetUniformLocation(mProgramObject, "specularMap");
    S32 bumpMap = glGetUniformLocation(mProgramObject, "bumpMap");
    S32 altDiffuseMap = glGetUniformLocation(mProgramObject, "altDiffuseMap");
    S32 environmentMap = glGetUniformLocation(mProgramObject, "environmentMap");
    S32 reflectionMap = glGetUniformLocation(mProgramObject, "reflectionMap");

    std::set<S32> skip_index;

    if (-1 != diffuseMap && (-1 != specularMap || -1 != bumpMap || -1 != environmentMap || -1 != altDiffuseMap))
    {
        GLenum type;
        GLsizei length;
        GLint size = -1;
        char name[1024];

        diffuseMap = altDiffuseMap = specularMap = bumpMap = environmentMap = -1;

        for (S32 i = 0; i < activeCount; i++)
        {
            name[0] = '\0';

            glGetActiveUniform(mProgramObject, i, 1024, &length, &size, &type, (GLchar*)name);

            if (-1 == diffuseMap && std::string(name) == "diffuseMap")
            {
                diffuseMap = i;
                continue;
            }

            if (-1 == specularMap && std::string(name) == "specularMap")
            {
                specularMap = i;
                continue;
            }

            if (-1 == bumpMap && std::string(name) == "bumpMap")
            {
                bumpMap = i;
                continue;
            }

            if (-1 == environmentMap && std::string(name) == "environmentMap")
            {
                environmentMap = i;
                continue;
            }

            if (-1 == reflectionMap && std::string(name) == "reflectionMap")
            {
                reflectionMap = i;
                continue;
            }

            if (-1 == altDiffuseMap && std::string(name) == "altDiffuseMap")
            {
                altDiffuseMap = i;
                continue;
            }
        }

        bool specularDiff = specularMap < diffuseMap && -1 != specularMap;
        bool bumpLessDiff = bumpMap < diffuseMap && -1 != bumpMap;
        bool envLessDiff = environmentMap < diffuseMap && -1 != environmentMap;
        bool refLessDiff = reflectionMap < diffuseMap && -1 != reflectionMap;

        if (specularDiff || bumpLessDiff || envLessDiff || refLessDiff)
        {
            mapUniform(diffuseMap, uniforms);
            skip_index.insert(diffuseMap);

            if (-1 != specularMap) {
                mapUniform(specularMap, uniforms);
                skip_index.insert(specularMap);
            }

            if (-1 != bumpMap) {
                mapUniform(bumpMap, uniforms);
                skip_index.insert(bumpMap);
            }

            if (-1 != environmentMap) {
                mapUniform(environmentMap, uniforms);
                skip_index.insert(environmentMap);
            }

            if (-1 != reflectionMap) {
                mapUniform(reflectionMap, uniforms);
                skip_index.insert(reflectionMap);
            }
        }
    }

    //........................................................................................

    for (S32 i = 0; i < activeCount; i++)
    {
        //........................................................................................
        if (skip_index.end() != skip_index.find(i)) continue;
        //........................................................................................

        mapUniform(i, uniforms);
    }
    //........................................................................................................................................

    if (mFeatures.hasReflectionProbes) // Set up block binding, in a way supported by Apple (rather than binding = 1 in .glsl).
    {   // See slide 35 and more of https://docs.huihoo.com/apple/wwdc/2011/session_420__advances_in_opengl_for_mac_os_x_lion.pdf
        static const GLuint BLOCKBINDING = 1; //picked by us
        //Get the index, similar to a uniform location
        GLuint UBOBlockIndex = glGetUniformBlockIndex(mProgramObject, "ReflectionProbes");
        if (UBOBlockIndex != GL_INVALID_INDEX)
        {
            //Set this index to a binding index
            glUniformBlockBinding(mProgramObject, UBOBlockIndex, BLOCKBINDING);
        }
    }
    unbind();

    LL_DEBUGS("ShaderUniform") << "Total Uniform Size: " << mTotalUniformSize << LL_ENDL;
    return res;
}


BOOL LLGLSLShader::link(BOOL suppress_errors)
{
    LL_PROFILE_ZONE_SCOPED_CATEGORY_SHADER;

    BOOL success = LLShaderMgr::instance()->linkProgramObject(mProgramObject, suppress_errors);

    if (!success && !suppress_errors)
    {
        LLShaderMgr::instance()->dumpObjectLog(mProgramObject, !success, mName);
    }

    return success;
}

void LLGLSLShader::bind()
{
    LL_PROFILE_ZONE_SCOPED_CATEGORY_SHADER;

    llassert(mProgramObject != 0);

    gGL.flush();

    if (sCurBoundShader != mProgramObject)  // Don't re-bind current shader
    {
        if (sCurBoundShaderPtr)
        {
            sCurBoundShaderPtr->readProfileQuery();
        }
        LLVertexBuffer::unbind();
        glUseProgram(mProgramObject);
        sCurBoundShader = mProgramObject;
        sCurBoundShaderPtr = this;
        placeProfileQuery();
        LLVertexBuffer::setupClientArrays(mAttributeMask);
    }

    if (mUniformsDirty)
    {
        LLShaderMgr::instance()->updateShaderUniforms(this);
        mUniformsDirty = FALSE;
    }
}

void LLGLSLShader::bind(bool rigged)
{
    if (rigged)
    {
        llassert(mRiggedVariant);
        mRiggedVariant->bind();
    }
    else
    {
        bind();
    }
}

void LLGLSLShader::unbind(void)
{
    LL_PROFILE_ZONE_SCOPED_CATEGORY_SHADER;
    gGL.flush();
    LLVertexBuffer::unbind();

    if (sCurBoundShaderPtr)
    {
        sCurBoundShaderPtr->readProfileQuery();
    }

    glUseProgram(0);
    sCurBoundShader = 0;
    sCurBoundShaderPtr = NULL;
}

S32 LLGLSLShader::bindTexture(const std::string& uniform, LLTexture* texture, LLTexUnit::eTextureType mode, LLTexUnit::eTextureColorSpace colorspace)
{
    LL_PROFILE_ZONE_SCOPED_CATEGORY_SHADER;

    S32 channel = 0;
    channel = getUniformLocation(uniform);

    return bindTexture(channel, texture, mode, colorspace);
}

S32 LLGLSLShader::bindTexture(S32 uniform, LLTexture* texture, LLTexUnit::eTextureType mode, LLTexUnit::eTextureColorSpace colorspace)
{
    LL_PROFILE_ZONE_SCOPED_CATEGORY_SHADER;

    if (uniform < 0 || uniform >= (S32)mTexture.size())
    {
        LL_SHADER_UNIFORM_ERRS() << "Uniform out of range: " << uniform << LL_ENDL;
        return -1;
    }

    uniform = mTexture[uniform];

    if (uniform > -1)
    {
        gGL.getTexUnit(uniform)->bindFast(texture);
        gGL.getTexUnit(uniform)->setTextureColorSpace(colorspace);
    }

    return uniform;
}

S32 LLGLSLShader::bindTexture(S32 uniform, LLRenderTarget* texture, bool depth, LLTexUnit::eTextureFilterOptions mode)
{
    LL_PROFILE_ZONE_SCOPED_CATEGORY_SHADER;

    if (uniform < 0 || uniform >= (S32)mTexture.size())
    {
        return -1;
    }

    uniform = getTextureChannel(uniform);

    if (uniform > -1)
    {
<<<<<<< HEAD
        gGL.getTexUnit(uniform)->bind(texture, depth);
=======
        bool has_mips = mode == LLTexUnit::TFO_TRILINEAR || mode == LLTexUnit::TFO_ANISOTROPIC;
        gGL.getTexUnit(uniform)->bindManual(texture->getUsage(), texture->getTexture(0), has_mips);
>>>>>>> d6b99cff


        gGL.getTexUnit(uniform)->setTextureFilteringOption(mode);
    }

    return uniform;
}

S32 LLGLSLShader::bindTexture(const std::string& uniform, LLRenderTarget* texture, bool depth, LLTexUnit::eTextureFilterOptions mode)
{
    LL_PROFILE_ZONE_SCOPED_CATEGORY_SHADER;

    S32 channel = 0;
    channel = getUniformLocation(uniform);

    return bindTexture(channel, texture, depth, mode);
}

S32 LLGLSLShader::unbindTexture(const std::string& uniform, LLTexUnit::eTextureType mode)
{
    LL_PROFILE_ZONE_SCOPED_CATEGORY_SHADER;

    S32 channel = 0;
    channel = getUniformLocation(uniform);

    return unbindTexture(channel);
}

S32 LLGLSLShader::unbindTexture(S32 uniform, LLTexUnit::eTextureType mode)
{
    LL_PROFILE_ZONE_SCOPED_CATEGORY_SHADER;

    if (uniform < 0 || uniform >= (S32)mTexture.size())
    {
        LL_SHADER_UNIFORM_ERRS() << "Uniform out of range: " << uniform << LL_ENDL;
        return -1;
    }

    uniform = mTexture[uniform];

    if (uniform > -1)
    {
        gGL.getTexUnit(uniform)->unbindFast(mode);
    }

    return uniform;
}

S32 LLGLSLShader::getTextureChannel(S32 uniform) const
{
    return mTexture[uniform];
}

S32 LLGLSLShader::enableTexture(S32 uniform, LLTexUnit::eTextureType mode, LLTexUnit::eTextureColorSpace space)
{
    LL_PROFILE_ZONE_SCOPED_CATEGORY_SHADER;

    if (uniform < 0 || uniform >= (S32)mTexture.size())
    {
        LL_SHADER_UNIFORM_ERRS() << "Uniform out of range: " << uniform << LL_ENDL;
        return -1;
    }
    S32 index = mTexture[uniform];
    if (index != -1)
    {
        gGL.getTexUnit(index)->activate();
        gGL.getTexUnit(index)->enable(mode);
        gGL.getTexUnit(index)->setTextureColorSpace(space);
    }
    return index;
}

S32 LLGLSLShader::disableTexture(S32 uniform, LLTexUnit::eTextureType mode, LLTexUnit::eTextureColorSpace space)
{
    LL_PROFILE_ZONE_SCOPED_CATEGORY_SHADER;

    if (uniform < 0 || uniform >= (S32)mTexture.size())
    {
        LL_SHADER_UNIFORM_ERRS() << "Uniform out of range: " << uniform << LL_ENDL;
        return -1;
    }
    S32 index = mTexture[uniform];
    if (index != -1 && gGL.getTexUnit(index)->getCurrType() != LLTexUnit::TT_NONE)
    {
        if (gDebugGL && gGL.getTexUnit(index)->getCurrType() != mode && gGL.getTexUnit(index)->getCurrColorSpace() != space)
        {
            if (gDebugSession)
            {
                gFailLog << "Texture channel " << index << " texture type corrupted." << std::endl;
                ll_fail("LLGLSLShader::disableTexture failed");
            }
            else
            {
                LL_ERRS() << "Texture channel " << index << " texture type corrupted." << LL_ENDL;
            }
        }
        gGL.getTexUnit(index)->disable();
    }
    return index;
}

void LLGLSLShader::uniform1i(U32 index, GLint x)
{
    LL_PROFILE_ZONE_SCOPED_CATEGORY_SHADER;
    llassert(sCurBoundShaderPtr == this);
    if (mProgramObject)
    {
        if (mUniform.size() <= index)
        {
            LL_SHADER_UNIFORM_ERRS() << "Uniform index out of bounds." << LL_ENDL;
            return;
        }

        if (mUniform[index] >= 0)
        {
            const auto& iter = mValue.find(mUniform[index]);
            if (iter == mValue.end() || iter->second.mV[0] != x)
            {
                glUniform1i(mUniform[index], x);
                mValue[mUniform[index]] = LLVector4(x, 0.f, 0.f, 0.f);
            }
        }
    }
}

void LLGLSLShader::uniform1f(U32 index, GLfloat x)
{
    LL_PROFILE_ZONE_SCOPED_CATEGORY_SHADER;
    llassert(sCurBoundShaderPtr == this);

    if (mProgramObject)
    {
        if (mUniform.size() <= index)
        {
            LL_SHADER_UNIFORM_ERRS() << "Uniform index out of bounds." << LL_ENDL;
            return;
        }

        if (mUniform[index] >= 0)
        {
            const auto& iter = mValue.find(mUniform[index]);
            if (iter == mValue.end() || iter->second.mV[0] != x)
            {
                glUniform1f(mUniform[index], x);
                mValue[mUniform[index]] = LLVector4(x, 0.f, 0.f, 0.f);
            }
        }
    }
}

void LLGLSLShader::fastUniform1f(U32 index, GLfloat x)
{
    LL_PROFILE_ZONE_SCOPED_CATEGORY_SHADER;
    llassert(sCurBoundShaderPtr == this);
    llassert(mProgramObject);
    llassert(mUniform.size() <= index);
    llassert(mUniform[index] >= 0);
    glUniform1f(mUniform[index], x);
}

void LLGLSLShader::uniform2f(U32 index, GLfloat x, GLfloat y)
{
    LL_PROFILE_ZONE_SCOPED_CATEGORY_SHADER;
    llassert(sCurBoundShaderPtr == this);

    if (mProgramObject)
    {
        if (mUniform.size() <= index)
        {
            LL_SHADER_UNIFORM_ERRS() << "Uniform index out of bounds." << LL_ENDL;
            return;
        }

        if (mUniform[index] >= 0)
        {
            const auto& iter = mValue.find(mUniform[index]);
            LLVector4 vec(x, y, 0.f, 0.f);
            if (iter == mValue.end() || shouldChange(iter->second, vec))
            {
                glUniform2f(mUniform[index], x, y);
                mValue[mUniform[index]] = vec;
            }
        }
    }
}

void LLGLSLShader::uniform3f(U32 index, GLfloat x, GLfloat y, GLfloat z)
{
    LL_PROFILE_ZONE_SCOPED_CATEGORY_SHADER;
    llassert(sCurBoundShaderPtr == this);

    if (mProgramObject)
    {
        if (mUniform.size() <= index)
        {
            LL_SHADER_UNIFORM_ERRS() << "Uniform index out of bounds." << LL_ENDL;
            return;
        }

        if (mUniform[index] >= 0)
        {
            const auto& iter = mValue.find(mUniform[index]);
            LLVector4 vec(x, y, z, 0.f);
            if (iter == mValue.end() || shouldChange(iter->second, vec))
            {
                glUniform3f(mUniform[index], x, y, z);
                mValue[mUniform[index]] = vec;
            }
        }
    }
}

void LLGLSLShader::uniform4f(U32 index, GLfloat x, GLfloat y, GLfloat z, GLfloat w)
{
    LL_PROFILE_ZONE_SCOPED_CATEGORY_SHADER;
    llassert(sCurBoundShaderPtr == this);

    if (mProgramObject)
    {
        if (mUniform.size() <= index)
        {
            LL_SHADER_UNIFORM_ERRS() << "Uniform index out of bounds." << LL_ENDL;
            return;
        }

        if (mUniform[index] >= 0)
        {
            const auto& iter = mValue.find(mUniform[index]);
            LLVector4 vec(x, y, z, w);
            if (iter == mValue.end() || shouldChange(iter->second, vec))
            {
                glUniform4f(mUniform[index], x, y, z, w);
                mValue[mUniform[index]] = vec;
            }
        }
    }
}

void LLGLSLShader::uniform1iv(U32 index, U32 count, const GLint* v)
{
    LL_PROFILE_ZONE_SCOPED_CATEGORY_SHADER;
    llassert(sCurBoundShaderPtr == this);

    if (mProgramObject)
    {
        if (mUniform.size() <= index)
        {
            LL_SHADER_UNIFORM_ERRS() << "Uniform index out of bounds." << LL_ENDL;
            return;
        }

        if (mUniform[index] >= 0)
        {
            const auto& iter = mValue.find(mUniform[index]);
            LLVector4 vec(v[0], 0.f, 0.f, 0.f);
            if (iter == mValue.end() || shouldChange(iter->second, vec) || count != 1)
            {
                glUniform1iv(mUniform[index], count, v);
                mValue[mUniform[index]] = vec;
            }
        }
    }
}

void LLGLSLShader::uniform4iv(U32 index, U32 count, const GLint* v)
{
    LL_PROFILE_ZONE_SCOPED_CATEGORY_SHADER;
    llassert(sCurBoundShaderPtr == this);

    if (mProgramObject)
    {
        if (mUniform.size() <= index)
        {
            LL_SHADER_UNIFORM_ERRS() << "Uniform index out of bounds." << LL_ENDL;
            return;
        }

        if (mUniform[index] >= 0)
        {
            const auto& iter = mValue.find(mUniform[index]);
            LLVector4 vec(v[0], v[1], v[2], v[3]);
            if (iter == mValue.end() || shouldChange(iter->second, vec) || count != 1)
            {
                glUniform1iv(mUniform[index], count, v);
                mValue[mUniform[index]] = vec;
            }
        }
    }
}


void LLGLSLShader::uniform1fv(U32 index, U32 count, const GLfloat* v)
{
    LL_PROFILE_ZONE_SCOPED_CATEGORY_SHADER;
    llassert(sCurBoundShaderPtr == this);

    if (mProgramObject)
    {
        if (mUniform.size() <= index)
        {
            LL_SHADER_UNIFORM_ERRS() << "Uniform index out of bounds." << LL_ENDL;
            return;
        }

        if (mUniform[index] >= 0)
        {
            const auto& iter = mValue.find(mUniform[index]);
            LLVector4 vec(v[0], 0.f, 0.f, 0.f);
            if (iter == mValue.end() || shouldChange(iter->second, vec) || count != 1)
            {
                glUniform1fv(mUniform[index], count, v);
                mValue[mUniform[index]] = vec;
            }
        }
    }
}

void LLGLSLShader::uniform2fv(U32 index, U32 count, const GLfloat* v)
{
    LL_PROFILE_ZONE_SCOPED_CATEGORY_SHADER;
    llassert(sCurBoundShaderPtr == this);

    if (mProgramObject)
    {
        if (mUniform.size() <= index)
        {
            LL_SHADER_UNIFORM_ERRS() << "Uniform index out of bounds." << LL_ENDL;
            return;
        }

        if (mUniform[index] >= 0)
        {
            const auto& iter = mValue.find(mUniform[index]);
            LLVector4 vec(v[0], v[1], 0.f, 0.f);
            if (iter == mValue.end() || shouldChange(iter->second, vec) || count != 1)
            {
                glUniform2fv(mUniform[index], count, v);
                mValue[mUniform[index]] = vec;
            }
        }
    }
}

void LLGLSLShader::uniform3fv(U32 index, U32 count, const GLfloat* v)
{
    LL_PROFILE_ZONE_SCOPED_CATEGORY_SHADER;
    llassert(sCurBoundShaderPtr == this);

    if (mProgramObject)
    {
        if (mUniform.size() <= index)
        {
            LL_SHADER_UNIFORM_ERRS() << "Uniform index out of bounds." << LL_ENDL;
            return;
        }

        if (mUniform[index] >= 0)
        {
            const auto& iter = mValue.find(mUniform[index]);
            LLVector4 vec(v[0], v[1], v[2], 0.f);
            if (iter == mValue.end() || shouldChange(iter->second, vec) || count != 1)
            {
                glUniform3fv(mUniform[index], count, v);
                mValue[mUniform[index]] = vec;
            }
        }
    }
}

void LLGLSLShader::uniform4fv(U32 index, U32 count, const GLfloat* v)
{
    LL_PROFILE_ZONE_SCOPED_CATEGORY_SHADER;
    llassert(sCurBoundShaderPtr == this);

    if (mProgramObject)
    {
        if (mUniform.size() <= index)
        {
            LL_SHADER_UNIFORM_ERRS() << "Uniform index out of bounds." << LL_ENDL;
            return;
        }

        if (mUniform[index] >= 0)
        {
            const auto& iter = mValue.find(mUniform[index]);
            LLVector4 vec(v[0], v[1], v[2], v[3]);
            if (iter == mValue.end() || shouldChange(iter->second, vec) || count != 1)
            {
                LL_PROFILE_ZONE_SCOPED_CATEGORY_SHADER;
                glUniform4fv(mUniform[index], count, v);
                mValue[mUniform[index]] = vec;
            }
        }
    }
}

void LLGLSLShader::uniformMatrix2fv(U32 index, U32 count, GLboolean transpose, const GLfloat* v)
{
    LL_PROFILE_ZONE_SCOPED_CATEGORY_SHADER;
    llassert(sCurBoundShaderPtr == this);

    if (mProgramObject)
    {
        if (mUniform.size() <= index)
        {
            LL_SHADER_UNIFORM_ERRS() << "Uniform index out of bounds." << LL_ENDL;
            return;
        }

        if (mUniform[index] >= 0)
        {
            glUniformMatrix2fv(mUniform[index], count, transpose, v);
        }
    }
}

void LLGLSLShader::uniformMatrix3fv(U32 index, U32 count, GLboolean transpose, const GLfloat* v)
{
    LL_PROFILE_ZONE_SCOPED_CATEGORY_SHADER;
    llassert(sCurBoundShaderPtr == this);

    if (mProgramObject)
    {
        if (mUniform.size() <= index)
        {
            LL_SHADER_UNIFORM_ERRS() << "Uniform index out of bounds." << LL_ENDL;
            return;
        }

        if (mUniform[index] >= 0)
        {
            glUniformMatrix3fv(mUniform[index], count, transpose, v);
        }
    }
}

void LLGLSLShader::uniformMatrix3x4fv(U32 index, U32 count, GLboolean transpose, const GLfloat* v)
{
    LL_PROFILE_ZONE_SCOPED_CATEGORY_SHADER;
    llassert(sCurBoundShaderPtr == this);

    if (mProgramObject)
    {
        if (mUniform.size() <= index)
        {
            LL_SHADER_UNIFORM_ERRS() << "Uniform index out of bounds." << LL_ENDL;
            return;
        }

        if (mUniform[index] >= 0)
        {
            glUniformMatrix3x4fv(mUniform[index], count, transpose, v);
        }
    }
}

void LLGLSLShader::uniformMatrix4fv(U32 index, U32 count, GLboolean transpose, const GLfloat* v)
{
    LL_PROFILE_ZONE_SCOPED_CATEGORY_SHADER;
    llassert(sCurBoundShaderPtr == this);

    if (mProgramObject)
    {
        if (mUniform.size() <= index)
        {
            LL_SHADER_UNIFORM_ERRS() << "Uniform index out of bounds." << LL_ENDL;
            return;
        }

        if (mUniform[index] >= 0)
        {
            glUniformMatrix4fv(mUniform[index], count, transpose, v);
        }
    }
}

GLint LLGLSLShader::getUniformLocation(const LLStaticHashedString& uniform)
{
    LL_PROFILE_ZONE_SCOPED_CATEGORY_SHADER;

    GLint ret = -1;
    if (mProgramObject)
    {
        LLStaticStringTable<GLint>::iterator iter = mUniformMap.find(uniform);
        if (iter != mUniformMap.end())
        {
            if (gDebugGL)
            {
                stop_glerror();
                if (iter->second != glGetUniformLocation(mProgramObject, uniform.String().c_str()))
                {
                    LL_ERRS() << "Uniform does not match." << LL_ENDL;
                }
                stop_glerror();
            }
            ret = iter->second;
        }
    }

    return ret;
}

GLint LLGLSLShader::getUniformLocation(U32 index)
{
    LL_PROFILE_ZONE_SCOPED_CATEGORY_SHADER;

    GLint ret = -1;
    if (mProgramObject)
    {
        if (index >= mUniform.size())
        {
            LL_WARNS_ONCE("Shader") << "Uniform index " << index << " out of bounds " << (S32)mUniform.size() << LL_ENDL;
            return ret;
        }
        return mUniform[index];
    }

    return ret;
}

GLint LLGLSLShader::getAttribLocation(U32 attrib)
{
    LL_PROFILE_ZONE_SCOPED_CATEGORY_SHADER;

    if (attrib < mAttribute.size())
    {
        return mAttribute[attrib];
    }
    else
    {
        return -1;
    }
}

void LLGLSLShader::uniform1i(const LLStaticHashedString& uniform, GLint v)
{
    LL_PROFILE_ZONE_SCOPED_CATEGORY_SHADER;
    GLint location = getUniformLocation(uniform);

    if (location >= 0)
    {
        const auto& iter = mValue.find(location);
        LLVector4 vec(v, 0.f, 0.f, 0.f);
        if (iter == mValue.end() || shouldChange(iter->second, vec))
        {
            glUniform1i(location, v);
            mValue[location] = vec;
        }
    }
}

void LLGLSLShader::uniform1iv(const LLStaticHashedString& uniform, U32 count, const GLint* v)
{
    LL_PROFILE_ZONE_SCOPED_CATEGORY_SHADER;
    GLint location = getUniformLocation(uniform);

    if (location >= 0)
    {
        LLVector4 vec(v[0], 0, 0, 0);
        const auto& iter = mValue.find(location);
        if (iter == mValue.end() || shouldChange(iter->second, vec) || count != 1)
        {
            LL_PROFILE_ZONE_SCOPED_CATEGORY_SHADER;
            glUniform1iv(location, count, v);
            mValue[location] = vec;
        }
    }
}

void LLGLSLShader::uniform4iv(const LLStaticHashedString& uniform, U32 count, const GLint* v)
{
    LL_PROFILE_ZONE_SCOPED_CATEGORY_SHADER;
    GLint location = getUniformLocation(uniform);

    if (location >= 0)
    {
        LLVector4 vec(v[0], v[1], v[2], v[3]);
        const auto& iter = mValue.find(location);
        if (iter == mValue.end() || shouldChange(iter->second, vec) || count != 1)
        {
            LL_PROFILE_ZONE_SCOPED_CATEGORY_SHADER;
            glUniform4iv(location, count, v);
            mValue[location] = vec;
        }
    }
}

void LLGLSLShader::uniform2i(const LLStaticHashedString& uniform, GLint i, GLint j)
{
    LL_PROFILE_ZONE_SCOPED_CATEGORY_SHADER;
    GLint location = getUniformLocation(uniform);

    if (location >= 0)
    {
        const auto& iter = mValue.find(location);
        LLVector4 vec(i, j, 0.f, 0.f);
        if (iter == mValue.end() || shouldChange(iter->second, vec))
        {
            glUniform2i(location, i, j);
            mValue[location] = vec;
        }
    }
}


void LLGLSLShader::uniform1f(const LLStaticHashedString& uniform, GLfloat v)
{
    LL_PROFILE_ZONE_SCOPED_CATEGORY_SHADER;
    GLint location = getUniformLocation(uniform);

    if (location >= 0)
    {
        const auto& iter = mValue.find(location);
        LLVector4 vec(v, 0.f, 0.f, 0.f);
        if (iter == mValue.end() || shouldChange(iter->second, vec))
        {
            glUniform1f(location, v);
            mValue[location] = vec;
        }
    }
}

void LLGLSLShader::uniform2f(const LLStaticHashedString& uniform, GLfloat x, GLfloat y)
{
    LL_PROFILE_ZONE_SCOPED_CATEGORY_SHADER;
    GLint location = getUniformLocation(uniform);

    if (location >= 0)
    {
        const auto& iter = mValue.find(location);
        LLVector4 vec(x, y, 0.f, 0.f);
        if (iter == mValue.end() || shouldChange(iter->second, vec))
        {
            glUniform2f(location, x, y);
            mValue[location] = vec;
        }
    }

}

void LLGLSLShader::uniform3f(const LLStaticHashedString& uniform, GLfloat x, GLfloat y, GLfloat z)
{
    LL_PROFILE_ZONE_SCOPED_CATEGORY_SHADER;
    GLint location = getUniformLocation(uniform);

    if (location >= 0)
    {
        const auto& iter = mValue.find(location);
        LLVector4 vec(x, y, z, 0.f);
        if (iter == mValue.end() || shouldChange(iter->second, vec))
        {
            glUniform3f(location, x, y, z);
            mValue[location] = vec;
        }
    }
}

void LLGLSLShader::uniform1fv(const LLStaticHashedString& uniform, U32 count, const GLfloat* v)
{
    LL_PROFILE_ZONE_SCOPED_CATEGORY_SHADER;
    GLint location = getUniformLocation(uniform);

    if (location >= 0)
    {
        const auto& iter = mValue.find(location);
        LLVector4 vec(v[0], 0.f, 0.f, 0.f);
        if (iter == mValue.end() || shouldChange(iter->second, vec) || count != 1)
        {
            glUniform1fv(location, count, v);
            mValue[location] = vec;
        }
    }
}

void LLGLSLShader::uniform2fv(const LLStaticHashedString& uniform, U32 count, const GLfloat* v)
{
    LL_PROFILE_ZONE_SCOPED_CATEGORY_SHADER;
    GLint location = getUniformLocation(uniform);

    if (location >= 0)
    {
        const auto& iter = mValue.find(location);
        LLVector4 vec(v[0], v[1], 0.f, 0.f);
        if (iter == mValue.end() || shouldChange(iter->second, vec) || count != 1)
        {
            glUniform2fv(location, count, v);
            mValue[location] = vec;
        }
    }
}

void LLGLSLShader::uniform3fv(const LLStaticHashedString& uniform, U32 count, const GLfloat* v)
{
    LL_PROFILE_ZONE_SCOPED_CATEGORY_SHADER;
    GLint location = getUniformLocation(uniform);

    if (location >= 0)
    {
        const auto& iter = mValue.find(location);
        LLVector4 vec(v[0], v[1], v[2], 0.f);
        if (iter == mValue.end() || shouldChange(iter->second, vec) || count != 1)
        {
            glUniform3fv(location, count, v);
            mValue[location] = vec;
        }
    }
}

void LLGLSLShader::uniform4fv(const LLStaticHashedString& uniform, U32 count, const GLfloat* v)
{
    LL_PROFILE_ZONE_SCOPED_CATEGORY_SHADER;
    GLint location = getUniformLocation(uniform);

    if (location >= 0)
    {
        LLVector4 vec(v);
        const auto& iter = mValue.find(location);
        if (iter == mValue.end() || shouldChange(iter->second, vec) || count != 1)
        {
            LL_PROFILE_ZONE_SCOPED_CATEGORY_SHADER;
            glUniform4fv(location, count, v);
            mValue[location] = vec;
        }
    }
}

void LLGLSLShader::uniformMatrix4fv(const LLStaticHashedString& uniform, U32 count, GLboolean transpose, const GLfloat* v)
{
    LL_PROFILE_ZONE_SCOPED_CATEGORY_SHADER;
    GLint location = getUniformLocation(uniform);

    if (location >= 0)
    {
        stop_glerror();
        glUniformMatrix4fv(location, count, transpose, v);
        stop_glerror();
    }
}


void LLGLSLShader::vertexAttrib4f(U32 index, GLfloat x, GLfloat y, GLfloat z, GLfloat w)
{
    if (mAttribute[index] > 0)
    {
        glVertexAttrib4f(mAttribute[index], x, y, z, w);
    }
}

void LLGLSLShader::vertexAttrib4fv(U32 index, GLfloat* v)
{
    if (mAttribute[index] > 0)
    {
        glVertexAttrib4fv(mAttribute[index], v);
    }
}

void LLGLSLShader::setMinimumAlpha(F32 minimum)
{
    LL_PROFILE_ZONE_SCOPED_CATEGORY_SHADER;
    gGL.flush();
    uniform1f(LLShaderMgr::MINIMUM_ALPHA, minimum);
}

void LLShaderUniforms::apply(LLGLSLShader* shader)
{
    LL_PROFILE_ZONE_SCOPED_CATEGORY_SHADER;
    for (auto& uniform : mIntegers)
    {
        shader->uniform1i(uniform.mUniform, uniform.mValue);
    }

    for (auto& uniform : mFloats)
    {
        shader->uniform1f(uniform.mUniform, uniform.mValue);
    }

    for (auto& uniform : mVectors)
    {
        shader->uniform4fv(uniform.mUniform, 1, uniform.mValue.mV);
    }

    for (auto& uniform : mVector3s)
    {
        shader->uniform3fv(uniform.mUniform, 1, uniform.mValue.mV);
    }
}

#ifdef LL_PROFILER_ENABLE_RENDER_DOC
void LLGLSLShader::setLabel(const char* label) {
    LL_LABEL_OBJECT_GL(GL_PROGRAM, mProgramObject, strlen(label), label);
}
#endif<|MERGE_RESOLUTION|>--- conflicted
+++ resolved
@@ -1098,13 +1098,13 @@
 
     if (uniform > -1)
     {
-<<<<<<< HEAD
-        gGL.getTexUnit(uniform)->bind(texture, depth);
-=======
-        bool has_mips = mode == LLTexUnit::TFO_TRILINEAR || mode == LLTexUnit::TFO_ANISOTROPIC;
-        gGL.getTexUnit(uniform)->bindManual(texture->getUsage(), texture->getTexture(0), has_mips);
->>>>>>> d6b99cff
-
+        if (depth) {
+            gGL.getTexUnit(uniform)->bind(texture, true);
+        }
+        else {
+            bool has_mips = mode == LLTexUnit::TFO_TRILINEAR || mode == LLTexUnit::TFO_ANISOTROPIC;
+            gGL.getTexUnit(uniform)->bindManual(texture->getUsage(), texture->getTexture(0), has_mips);
+        }
 
         gGL.getTexUnit(uniform)->setTextureFilteringOption(mode);
     }
