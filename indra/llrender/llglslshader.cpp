/** 
 * @file llglslshader.cpp
 * @brief GLSL helper functions and state.
 *
 * $LicenseInfo:firstyear=2005&license=viewerlgpl$
 * Second Life Viewer Source Code
 * Copyright (C) 2010, Linden Research, Inc.
 * 
 * This library is free software; you can redistribute it and/or
 * modify it under the terms of the GNU Lesser General Public
 * License as published by the Free Software Foundation;
 * version 2.1 of the License only.
 * 
 * This library is distributed in the hope that it will be useful,
 * but WITHOUT ANY WARRANTY; without even the implied warranty of
 * MERCHANTABILITY or FITNESS FOR A PARTICULAR PURPOSE.  See the GNU
 * Lesser General Public License for more details.
 * 
 * You should have received a copy of the GNU Lesser General Public
 * License along with this library; if not, write to the Free Software
 * Foundation, Inc., 51 Franklin Street, Fifth Floor, Boston, MA  02110-1301  USA
 * 
 * Linden Research, Inc., 945 Battery Street, San Francisco, CA  94111  USA
 * $/LicenseInfo$
 */

#include "linden_common.h"

#include "llglslshader.h"

#include "llshadermgr.h"
#include "llfile.h"
#include "llrender.h"
#include "llvertexbuffer.h"

#if LL_DARWIN
#include "OpenGL/OpenGL.h"
#endif

#ifdef LL_RELEASE_FOR_DOWNLOAD
#define UNIFORM_ERRS LL_WARNS_ONCE("Shader")
#else
#define UNIFORM_ERRS LL_ERRS("Shader")
#endif

// Lots of STL stuff in here, using namespace std to keep things more readable
using std::vector;
using std::pair;
using std::make_pair;
using std::string;

GLhandleARB LLGLSLShader::sCurBoundShader = 0;
LLGLSLShader* LLGLSLShader::sCurBoundShaderPtr = NULL;
S32 LLGLSLShader::sIndexedTextureChannels = 0;
bool LLGLSLShader::sNoFixedFunction = false;
bool LLGLSLShader::sProfileEnabled = false;
std::set<LLGLSLShader*> LLGLSLShader::sInstances;
U64 LLGLSLShader::sTotalTimeElapsed = 0;
U32 LLGLSLShader::sTotalTrianglesDrawn = 0;
U64 LLGLSLShader::sTotalSamplesDrawn = 0;
U32 LLGLSLShader::sTotalDrawCalls = 0;

//UI shader -- declared here so llui_libtest will link properly
LLGLSLShader    gUIProgram;
LLGLSLShader    gSolidColorProgram;

BOOL shouldChange(const LLVector4& v1, const LLVector4& v2)
{
    return v1 != v2;
}

LLShaderFeatures::LLShaderFeatures()
    : atmosphericHelpers(false)
    , calculatesLighting(false)
    , calculatesAtmospherics(false)
    , hasLighting(false)
    , isAlphaLighting(false)
    , isShiny(false)
    , isFullbright(false)
    , isSpecular(false)
    , hasWaterFog(false)
    , hasTransport(false)
    , hasSkinning(false)
    , hasObjectSkinning(false)
    , hasAtmospherics(false)
    , hasGamma(false)
    , mIndexedTextureChannels(0)
    , disableTextureIndex(false)
    , hasAlphaMask(false)
    , attachNothing(false)
{
}

//===============================
// LLGLSL Shader implementation
//===============================

//static
void LLGLSLShader::initProfile()
{
    sProfileEnabled = true;
    sTotalTimeElapsed = 0;
    sTotalTrianglesDrawn = 0;
    sTotalSamplesDrawn = 0;
    sTotalDrawCalls = 0;

    for (std::set<LLGLSLShader*>::iterator iter = sInstances.begin(); iter != sInstances.end(); ++iter)
    {
        (*iter)->clearStats();
    }
}


struct LLGLSLShaderCompareTimeElapsed
{
        bool operator()(const LLGLSLShader* const& lhs, const LLGLSLShader* const& rhs)
        {
            return lhs->mTimeElapsed < rhs->mTimeElapsed;
        }
};

//static
void LLGLSLShader::finishProfile(bool emit_report)
{
    sProfileEnabled = false;

    if (emit_report)
    {
        std::vector<LLGLSLShader*> sorted;

        for (std::set<LLGLSLShader*>::iterator iter = sInstances.begin(); iter != sInstances.end(); ++iter)
        {
            sorted.push_back(*iter);
        }

        std::sort(sorted.begin(), sorted.end(), LLGLSLShaderCompareTimeElapsed());

        for (std::vector<LLGLSLShader*>::iterator iter = sorted.begin(); iter != sorted.end(); ++iter)
        {
            (*iter)->dumpStats();
        }
            
    LL_INFOS() << "-----------------------------------" << LL_ENDL;
    LL_INFOS() << "Total rendering time: " << llformat("%.4f ms", sTotalTimeElapsed/1000000.f) << LL_ENDL;
    LL_INFOS() << "Total samples drawn: " << llformat("%.4f million", sTotalSamplesDrawn/1000000.f) << LL_ENDL;
    LL_INFOS() << "Total triangles drawn: " << llformat("%.3f million", sTotalTrianglesDrawn/1000000.f) << LL_ENDL;
    }
}

void LLGLSLShader::clearStats()
{
    mTrianglesDrawn = 0;
    mTimeElapsed = 0;
    mSamplesDrawn = 0;
    mDrawCalls = 0;
    mTextureStateFetched = false;
    mTextureMagFilter.clear();
    mTextureMinFilter.clear();
}

void LLGLSLShader::dumpStats()
{
    if (mDrawCalls > 0)
    {
        LL_INFOS() << "=============================================" << LL_ENDL;
        LL_INFOS() << mName << LL_ENDL;
        for (U32 i = 0; i < mShaderFiles.size(); ++i)
        {
            LL_INFOS() << mShaderFiles[i].first << LL_ENDL;
        }
        for (U32 i = 0; i < mTexture.size(); ++i)
        {
            GLint idx = mTexture[i];
            
            if (idx >= 0)
            {
                GLint uniform_idx = getUniformLocation(i);
                LL_INFOS() << mUniformNameMap[uniform_idx] << " - " << std::hex << mTextureMagFilter[i] << "/" << mTextureMinFilter[i] << std::dec << LL_ENDL;
            }
        }
        LL_INFOS() << "=============================================" << LL_ENDL;
    
        F32 ms = mTimeElapsed/1000000.f;
        F32 seconds = ms/1000.f;

        F32 pct_tris = (F32) mTrianglesDrawn/(F32)sTotalTrianglesDrawn*100.f;
        F32 tris_sec = (F32) (mTrianglesDrawn/1000000.0);
        tris_sec /= seconds;

        F32 pct_samples = (F32) ((F64)mSamplesDrawn/(F64)sTotalSamplesDrawn)*100.f;
        F32 samples_sec = (F32) mSamplesDrawn/1000000000.0;
        samples_sec /= seconds;

        F32 pct_calls = (F32) mDrawCalls/(F32)sTotalDrawCalls*100.f;
        U32 avg_batch = mTrianglesDrawn/mDrawCalls;

        LL_INFOS() << "Triangles Drawn: " << mTrianglesDrawn <<  " " << llformat("(%.2f pct of total, %.3f million/sec)", pct_tris, tris_sec ) << LL_ENDL;
        LL_INFOS() << "Draw Calls: " << mDrawCalls << " " << llformat("(%.2f pct of total, avg %d tris/call)", pct_calls, avg_batch) << LL_ENDL;
        LL_INFOS() << "SamplesDrawn: " << mSamplesDrawn << " " << llformat("(%.2f pct of total, %.3f billion/sec)", pct_samples, samples_sec) << LL_ENDL;
        LL_INFOS() << "Time Elapsed: " << mTimeElapsed << " " << llformat("(%.2f pct of total, %.5f ms)\n", (F32) ((F64)mTimeElapsed/(F64)sTotalTimeElapsed)*100.f, ms) << LL_ENDL;
    }
}

//static
void LLGLSLShader::startProfile()
{
    if (sProfileEnabled && sCurBoundShaderPtr)
    {
        sCurBoundShaderPtr->placeProfileQuery();
    }

}

//static
void LLGLSLShader::stopProfile(U32 count, U32 mode)
{
    if (sProfileEnabled && sCurBoundShaderPtr)
    {
        sCurBoundShaderPtr->readProfileQuery(count, mode);
    }
}

void LLGLSLShader::placeProfileQuery()
{
#if !LL_DARWIN
    if (mTimerQuery == 0)
    {
        glGenQueriesARB(1, &mSamplesQuery);
        glGenQueriesARB(1, &mTimerQuery);
    }

    if (!mTextureStateFetched)
    {
        mTextureStateFetched = true;
        mTextureMagFilter.resize(mTexture.size());
        mTextureMinFilter.resize(mTexture.size());

        U32 cur_active = gGL.getCurrentTexUnitIndex();

        for (U32 i = 0; i < mTexture.size(); ++i)
        {
            GLint idx = mTexture[i];

            if (idx >= 0)
            {
                gGL.getTexUnit(idx)->activate();

                U32 mag = 0xFFFFFFFF;
                U32 min = 0xFFFFFFFF;

                U32 type = LLTexUnit::getInternalType(gGL.getTexUnit(idx)->getCurrType());

                glGetTexParameteriv(type, GL_TEXTURE_MAG_FILTER, (GLint*) &mag);
                glGetTexParameteriv(type, GL_TEXTURE_MIN_FILTER, (GLint*) &min);

                mTextureMagFilter[i] = mag;
                mTextureMinFilter[i] = min;
            }
        }

        gGL.getTexUnit(cur_active)->activate();
    }


    glBeginQueryARB(GL_SAMPLES_PASSED, mSamplesQuery);
    glBeginQueryARB(GL_TIME_ELAPSED, mTimerQuery);
#endif
}

void LLGLSLShader::readProfileQuery(U32 count, U32 mode)
{
#if !LL_DARWIN
    glEndQueryARB(GL_TIME_ELAPSED);
    glEndQueryARB(GL_SAMPLES_PASSED);
<<<<<<< HEAD

    //<FS:TS> U64 and GLuint64 somehow turn out different on x86_64
    //U64 time_elapsed = 0;
    GLuint64 time_elapsed = 0;
    glGetQueryObjectui64v(mTimerQuery, GL_QUERY_RESULT, &time_elapsed);

    //U64 samples_passed = 0;
=======
    
    GLuint64 time_elapsed = 0;
    glGetQueryObjectui64v(mTimerQuery, GL_QUERY_RESULT, &time_elapsed);

>>>>>>> ec56ad95
    GLuint64 samples_passed = 0;
    glGetQueryObjectui64v(mSamplesQuery, GL_QUERY_RESULT, &samples_passed);

    sTotalTimeElapsed += time_elapsed;
    mTimeElapsed += time_elapsed;

    sTotalSamplesDrawn += samples_passed;
    mSamplesDrawn += samples_passed;

    U32 tri_count = 0;
    switch (mode)
    {
        case LLRender::TRIANGLES: tri_count = count/3; break;
        case LLRender::TRIANGLE_FAN: tri_count = count-2; break;
        case LLRender::TRIANGLE_STRIP: tri_count = count-2; break;
        default: tri_count = count; break; //points lines etc just use primitive count
    }

    mTrianglesDrawn += tri_count;
    sTotalTrianglesDrawn += tri_count;

    sTotalDrawCalls++;
    mDrawCalls++;
#endif
}



LLGLSLShader::LLGLSLShader()
    : mProgramObject(0), 
      mAttributeMask(0),
      mTotalUniformSize(0),
      mActiveTextureChannels(0), 
      mShaderLevel(0), 
      mShaderGroup(SG_DEFAULT), 
      mUniformsDirty(FALSE),
      mTimerQuery(0),
      mSamplesQuery(0)

{
    
}

LLGLSLShader::~LLGLSLShader()
{
}

void LLGLSLShader::unload()
{
    mShaderFiles.clear();
    mDefines.clear();

    unloadInternal();
}

void LLGLSLShader::unloadInternal()
{
    sInstances.erase(this);

    stop_glerror();
    mAttribute.clear();
    mTexture.clear();
    mUniform.clear();

    if (mProgramObject)
    {
        GLhandleARB obj[1024];
        GLsizei count;

        glGetAttachedObjectsARB(mProgramObject, sizeof(obj)/sizeof(obj[0]), &count, obj);
        for (GLsizei i = 0; i < count; i++)
        {
            glDetachObjectARB(mProgramObject, obj[i]);
// <FS:Ansariel> OpenGL error: glDeleteObjectARB - GL_INVALID_VALUE
#if !LL_DARWIN
            if (glIsProgramARB(obj[i]))
#endif
// </FS:Ansariel>
                glDeleteObjectARB(obj[i]);
            }

        glDeleteObjectARB(mProgramObject);

        mProgramObject = 0;
    }

    if (mTimerQuery)
    {
        glDeleteQueriesARB(1, &mTimerQuery);
        mTimerQuery = 0;
    }

    if (mSamplesQuery)
    {
        glDeleteQueriesARB(1, &mSamplesQuery);
        mSamplesQuery = 0;
    }

    //hack to make apple not complain
    glGetError();

    stop_glerror();
}

BOOL LLGLSLShader::createShader(std::vector<LLStaticHashedString> * attributes,
                                std::vector<LLStaticHashedString> * uniforms,
                                U32 varying_count,
                                const char** varyings)
{
    unloadInternal();

    sInstances.insert(this);

    //reloading, reset matrix hash values
    for (U32 i = 0; i < LLRender::NUM_MATRIX_MODES; ++i)
    {
        mMatHash[i] = 0xFFFFFFFF;
    }
    mLightHash = 0xFFFFFFFF;

    llassert_always(!mShaderFiles.empty());
    BOOL success = TRUE;

    // Create program
    mProgramObject = glCreateProgramObjectARB();
    
#if LL_DARWIN
    // work-around missing mix(vec3,vec3,bvec3)
    mDefines["OLD_SELECT"] = "1";
#endif
    
    //compile new source
    vector< pair<string,GLenum> >::iterator fileIter = mShaderFiles.begin();
    for ( ; fileIter != mShaderFiles.end(); fileIter++ )
    {
        GLhandleARB shaderhandle = LLShaderMgr::instance()->loadShaderFile((*fileIter).first, mShaderLevel, (*fileIter).second, &mDefines, mFeatures.mIndexedTextureChannels);
        LL_DEBUGS("ShaderLoading") << "SHADER FILE: " << (*fileIter).first << " mShaderLevel=" << mShaderLevel << LL_ENDL;
        if (shaderhandle)
        {
            attachObject(shaderhandle);
        }
        else
        {
            success = FALSE;
        }
    }

    // Attach existing objects
    if (!LLShaderMgr::instance()->attachShaderFeatures(this))
    {
        return FALSE;
    }

    if (gGLManager.mGLSLVersionMajor < 2 && gGLManager.mGLSLVersionMinor < 3)
    { //indexed texture rendering requires GLSL 1.3 or later
        //attachShaderFeatures may have set the number of indexed texture channels, so set to 1 again
        mFeatures.mIndexedTextureChannels = llmin(mFeatures.mIndexedTextureChannels, 1);
    }

#ifdef GL_INTERLEAVED_ATTRIBS
    if (varying_count > 0 && varyings)
    {
        glTransformFeedbackVaryings(mProgramObject, varying_count, varyings, GL_INTERLEAVED_ATTRIBS);
    }
#endif

    // Map attributes and uniforms
    if (success)
    {
        success = mapAttributes(attributes);
    }
    if (success)
    {
        success = mapUniforms(uniforms);
    }
    if( !success )
    {
        LL_WARNS("ShaderLoading") << "Failed to link shader: " << mName << LL_ENDL;

        // Try again using a lower shader level;
        if (mShaderLevel > 0)
        {
            LL_WARNS("ShaderLoading") << "Failed to link using shader level " << mShaderLevel << " trying again using shader level " << (mShaderLevel - 1) << LL_ENDL;
            mShaderLevel--;
            return createShader(attributes,uniforms);
        }
    }
    else if (mFeatures.mIndexedTextureChannels > 0)
    { //override texture channels for indexed texture rendering
        bind();
        S32 channel_count = mFeatures.mIndexedTextureChannels;

        for (S32 i = 0; i < channel_count; i++)
        {
            LLStaticHashedString uniName(llformat("tex%d", i));
            uniform1i(uniName, i);
        }

        S32 cur_tex = channel_count; //adjust any texture channels that might have been overwritten
        for (U32 i = 0; i < mTexture.size(); i++)
        {
            if (mTexture[i] > -1 && mTexture[i] < channel_count)
            {
                llassert(cur_tex < gGLManager.mNumTextureImageUnits);
                uniform1i(i, cur_tex);
                mTexture[i] = cur_tex++;
            }
        }
        unbind();
    }

    return success;
}

BOOL LLGLSLShader::attachObject(std::string object)
{
    if (LLShaderMgr::instance()->mShaderObjects.count(object) > 0)
    {
        stop_glerror();
        glAttachObjectARB(mProgramObject, LLShaderMgr::instance()->mShaderObjects[object]);
        stop_glerror();
        return TRUE;
    }
    else
    {
        LL_WARNS("ShaderLoading") << "Attempting to attach shader object that hasn't been compiled: " << object << LL_ENDL;
        return FALSE;
    }
}

void LLGLSLShader::attachObject(GLhandleARB object)
{
    if (object != 0)
    {
        stop_glerror();
        glAttachObjectARB(mProgramObject, object);
        stop_glerror();
    }
    else
    {
        LL_WARNS("ShaderLoading") << "Attempting to attach non existing shader object. " << LL_ENDL;
    }
}

void LLGLSLShader::attachObjects(GLhandleARB* objects, S32 count)
{
    for (S32 i = 0; i < count; i++)
    {
        attachObject(objects[i]);
    }
}

BOOL LLGLSLShader::mapAttributes(const std::vector<LLStaticHashedString> * attributes)
{
    //before linking, make sure reserved attributes always have consistent locations
    for (U32 i = 0; i < LLShaderMgr::instance()->mReservedAttribs.size(); i++)
    {
        const char* name = LLShaderMgr::instance()->mReservedAttribs[i].c_str();
        glBindAttribLocationARB(mProgramObject, i, (const GLcharARB *) name);
    }
    
    //link the program
    BOOL res = link();

    mAttribute.clear();
    U32 numAttributes = (attributes == NULL) ? 0 : attributes->size();
#if LL_RELEASE_WITH_DEBUG_INFO
    mAttribute.resize(LLShaderMgr::instance()->mReservedAttribs.size() + numAttributes, { -1, NULL });
#else
    mAttribute.resize(LLShaderMgr::instance()->mReservedAttribs.size() + numAttributes, -1);
#endif
    
    if (res)
    { //read back channel locations

        mAttributeMask = 0;

        //read back reserved channels first
        for (U32 i = 0; i < LLShaderMgr::instance()->mReservedAttribs.size(); i++)
        {
            const char* name = LLShaderMgr::instance()->mReservedAttribs[i].c_str();
            S32 index = glGetAttribLocationARB(mProgramObject, (const GLcharARB *)name);
            if (index != -1)
            {
#if LL_RELEASE_WITH_DEBUG_INFO
                mAttribute[i] = { index, name };
#else
                mAttribute[i] = index;
#endif
                mAttributeMask |= 1 << i;
                LL_DEBUGS("ShaderLoading") << "Attribute " << name << " assigned to channel " << index << LL_ENDL;
            }
        }
        if (attributes != NULL)
        {
            for (U32 i = 0; i < numAttributes; i++)
            {
                const char* name = (*attributes)[i].String().c_str();
                S32 index = glGetAttribLocationARB(mProgramObject, name);
                if (index != -1)
                {
                    mAttribute[LLShaderMgr::instance()->mReservedAttribs.size() + i] = index;
                    LL_DEBUGS("ShaderLoading") << "Attribute " << name << " assigned to channel " << index << LL_ENDL;
                }
            }
        }

        return TRUE;
    }
    
    return FALSE;
}

void LLGLSLShader::mapUniform(GLint index, const vector<LLStaticHashedString> * uniforms)
{
    if (index == -1)
    {
        return;
    }

    GLenum type;
    GLsizei length;
    GLint size = -1;
    char name[1024];        /* Flawfinder: ignore */
    name[0] = 0;


    glGetActiveUniformARB(mProgramObject, index, 1024, &length, &size, &type, (GLcharARB *)name);
#if !LL_DARWIN
    if (size > 0)
    {
        switch(type)
        {
            case GL_FLOAT_VEC2: size *= 2; break;
            case GL_FLOAT_VEC3: size *= 3; break;
            case GL_FLOAT_VEC4: size *= 4; break;
            case GL_DOUBLE: size *= 2; break;
            case GL_DOUBLE_VEC2: size *= 2; break;
            case GL_DOUBLE_VEC3: size *= 6; break;
            case GL_DOUBLE_VEC4: size *= 8; break;
            case GL_INT_VEC2: size *= 2; break;
            case GL_INT_VEC3: size *= 3; break;
            case GL_INT_VEC4: size *= 4; break;
            case GL_UNSIGNED_INT_VEC2: size *= 2; break;
            case GL_UNSIGNED_INT_VEC3: size *= 3; break;
            case GL_UNSIGNED_INT_VEC4: size *= 4; break;
            case GL_BOOL_VEC2: size *= 2; break;
            case GL_BOOL_VEC3: size *= 3; break;
            case GL_BOOL_VEC4: size *= 4; break;
            case GL_FLOAT_MAT2: size *= 4; break;
            case GL_FLOAT_MAT3: size *= 9; break;
            case GL_FLOAT_MAT4: size *= 16; break;
            case GL_FLOAT_MAT2x3: size *= 6; break;
            case GL_FLOAT_MAT2x4: size *= 8; break;
            case GL_FLOAT_MAT3x2: size *= 6; break;
            case GL_FLOAT_MAT3x4: size *= 12; break;
            case GL_FLOAT_MAT4x2: size *= 8; break;
            case GL_FLOAT_MAT4x3: size *= 12; break;
            case GL_DOUBLE_MAT2: size *= 8; break;
            case GL_DOUBLE_MAT3: size *= 18; break;
            case GL_DOUBLE_MAT4: size *= 32; break;
            case GL_DOUBLE_MAT2x3: size *= 12; break;
            case GL_DOUBLE_MAT2x4: size *= 16; break;
            case GL_DOUBLE_MAT3x2: size *= 12; break;
            case GL_DOUBLE_MAT3x4: size *= 24; break;
            case GL_DOUBLE_MAT4x2: size *= 16; break;
            case GL_DOUBLE_MAT4x3: size *= 24; break;
        }
        mTotalUniformSize += size;
    }
#endif

    S32 location = glGetUniformLocationARB(mProgramObject, name);
    if (location != -1)
    {
        //chop off "[0]" so we can always access the first element
        //of an array by the array name
        char* is_array = strstr(name, "[0]");
        if (is_array)
        {
            is_array[0] = 0;
        }

        LLStaticHashedString hashedName(name);
        mUniformNameMap[location] = name;
        mUniformMap[hashedName] = location;

        LL_DEBUGS("ShaderLoading") << "Uniform " << name << " is at location " << location << LL_ENDL;
    
        //find the index of this uniform
        for (S32 i = 0; i < (S32) LLShaderMgr::instance()->mReservedUniforms.size(); i++)
        {
            if ( (mUniform[i] == -1)
                && (LLShaderMgr::instance()->mReservedUniforms[i] == name))
            {
                //found it
                mUniform[i] = location;
                mTexture[i] = mapUniformTextureChannel(location, type);
                return;
            }
        }

        if (uniforms != NULL)
        {
            for (U32 i = 0; i < uniforms->size(); i++)
            {
                if ( (mUniform[i+LLShaderMgr::instance()->mReservedUniforms.size()] == -1)
                    && ((*uniforms)[i].String() == name))
                {
                    //found it
                    mUniform[i+LLShaderMgr::instance()->mReservedUniforms.size()] = location;
                    mTexture[i+LLShaderMgr::instance()->mReservedUniforms.size()] = mapUniformTextureChannel(location, type);
                    return;
                }
            }
        }
    }
}

void LLGLSLShader::addPermutation(std::string name, std::string value)
{
    mDefines[name] = value;
}

void LLGLSLShader::removePermutation(std::string name)
{
    mDefines[name].erase();
}

GLint LLGLSLShader::mapUniformTextureChannel(GLint location, GLenum type)
{
    if ((type >= GL_SAMPLER_1D_ARB && type <= GL_SAMPLER_2D_RECT_SHADOW_ARB) ||
        type == GL_SAMPLER_2D_MULTISAMPLE)
    {   //this here is a texture
        glUniform1iARB(location, mActiveTextureChannels);
        LL_DEBUGS("ShaderLoading") << "Assigned to texture channel " << mActiveTextureChannels << LL_ENDL;
        return mActiveTextureChannels++;
    }
    return -1;
}

BOOL LLGLSLShader::mapUniforms(const vector<LLStaticHashedString> * uniforms)
{
	BOOL res = TRUE;

	mTotalUniformSize = 0;
	mActiveTextureChannels = 0;
	mUniform.clear();
	mUniformMap.clear();
	mUniformNameMap.clear();
	mTexture.clear();
	mValue.clear();
	//initialize arrays
	U32 numUniforms = (uniforms == NULL) ? 0 : uniforms->size();
	mUniform.resize(numUniforms + LLShaderMgr::instance()->mReservedUniforms.size(), -1);
	mTexture.resize(numUniforms + LLShaderMgr::instance()->mReservedUniforms.size(), -1);

	bind();

	//get the number of active uniforms
	GLint activeCount;
	glGetObjectParameterivARB(mProgramObject, GL_OBJECT_ACTIVE_UNIFORMS_ARB, &activeCount);

	//........................................................................................................................................
	//........................................................................................

	/*
	EXPLANATION:
	This is part of code is temporary because as the final result the mapUniform() should be rewrited.
	But it's a huge a volume of work which is need to be a more carefully performed for avoid possible
	regression's (i.e. it should be formalized a separate ticket in JIRA).

	RESON:
	The reason of this code is that SL engine is very sensitive to fact that "diffuseMap" should be appear
	first as uniform parameter which is should get 0-"texture channel" index (see mapUniformTextureChannel() and mActiveTextureChannels)
	it influence to which is texture matrix will be updated during rendering.

	But, order of indexe's of uniform variables is not defined and GLSL compiler can change it as want
	, even if the "diffuseMap" will be appear and use first in shader code.

	As example where this situation appear see: "Deferred Material Shader 28/29/30/31"
	And tickets: MAINT-4165, MAINT-4839, MAINT-3568, MAINT-6437
	*/


	S32 diffuseMap = glGetUniformLocationARB(mProgramObject, "diffuseMap");
	S32 specularMap = glGetUniformLocationARB(mProgramObject, "specularMap");
	S32 bumpMap = glGetUniformLocationARB(mProgramObject, "bumpMap");
	S32 environmentMap = glGetUniformLocationARB(mProgramObject, "environmentMap");

	std::set<S32> skip_index;

	if (-1 != diffuseMap && (-1 != specularMap || -1 != bumpMap || -1 != environmentMap))
	{
		GLenum type;
		GLsizei length;
		GLint size = -1;
		char name[1024];

		diffuseMap = specularMap = bumpMap = environmentMap = -1;

		for (S32 i = 0; i < activeCount; i++)
		{
			name[0] = '\0';

			glGetActiveUniformARB(mProgramObject, i, 1024, &length, &size, &type, (GLcharARB *)name);

			if (-1 == diffuseMap && std::string(name) == "diffuseMap")
			{
				diffuseMap = i;
				continue;
			}

			if (-1 == specularMap && std::string(name) == "specularMap")
			{
				specularMap = i;
				continue;
			}

			if (-1 == specularMap && std::string(name) == "specularMap")
			{
				specularMap = i;
				continue;
			}

			if (-1 == bumpMap && std::string(name) == "bumpMap")
			{
				bumpMap = i;
				continue;
			}

			if (-1 == environmentMap && std::string(name) == "environmentMap")
			{
				environmentMap = i;
				continue;
			}
		}

		bool specularDiff = specularMap < diffuseMap && -1 != specularMap;
		bool bumpLessDiff = bumpMap < diffuseMap && -1 != bumpMap;
		bool envLessDiff = environmentMap < diffuseMap && -1 != environmentMap;

		if (specularDiff || bumpLessDiff || envLessDiff)
		{
			mapUniform(diffuseMap, uniforms);
			skip_index.insert(diffuseMap);

			if (-1 != specularMap) {
				mapUniform(specularMap, uniforms);
				skip_index.insert(specularMap);
			}

			if (-1 != bumpMap) {
				mapUniform(bumpMap, uniforms);
				skip_index.insert(bumpMap);
			}

			if (-1 != environmentMap) {
				mapUniform(environmentMap, uniforms);
				skip_index.insert(environmentMap);
			}
		}
	}

	//........................................................................................

	for (S32 i = 0; i < activeCount; i++)
	{
		//........................................................................................
		if (skip_index.end() != skip_index.find(i)) continue;
		//........................................................................................

		mapUniform(i, uniforms);
	}
	//........................................................................................................................................

	unbind();

	LL_DEBUGS("ShaderLoading") << "Total Uniform Size: " << mTotalUniformSize << LL_ENDL;
	return res;
}


BOOL LLGLSLShader::link(BOOL suppress_errors)
{
    BOOL success = LLShaderMgr::instance()->linkProgramObject(mProgramObject, suppress_errors);

    if (!suppress_errors)
    {
        LLShaderMgr::instance()->dumpObjectLog(mProgramObject, !success, mName);
    }

    return success;
}

void LLGLSLShader::bind()
{
    gGL.flush();
    if (gGLManager.mHasShaderObjects)
    {
        LLVertexBuffer::unbind();
        glUseProgramObjectARB(mProgramObject);
        sCurBoundShader = mProgramObject;
        sCurBoundShaderPtr = this;
        if (mUniformsDirty)
        {
            LLShaderMgr::instance()->updateShaderUniforms(this);
            mUniformsDirty = FALSE;
        }
    }
}

void LLGLSLShader::unbind()
{
    gGL.flush();
    if (gGLManager.mHasShaderObjects)
    {
        stop_glerror();
        if (gGLManager.mIsNVIDIA)
        {
            for (U32 i = 0; i < mAttribute.size(); ++i)
            {
                vertexAttrib4f(i, 0,0,0,1);
                stop_glerror();
            }
        }
        LLVertexBuffer::unbind();
        glUseProgramObjectARB(0);
        sCurBoundShader = 0;
        sCurBoundShaderPtr = NULL;
        stop_glerror();
    }
}

void LLGLSLShader::bindNoShader(void)
{
    LLVertexBuffer::unbind();
    if (gGLManager.mHasShaderObjects)
    {
        glUseProgramObjectARB(0);
        sCurBoundShader = 0;
        sCurBoundShaderPtr = NULL;
    }
}

S32 LLGLSLShader::bindTexture(const std::string &uniform, LLTexture *texture, LLTexUnit::eTextureType mode)
{
    S32 channel = 0;
    channel = getUniformLocation(uniform);
    
    return bindTexture(channel, texture, mode);
}

S32 LLGLSLShader::bindTexture(S32 uniform, LLTexture *texture, LLTexUnit::eTextureType mode)
{
    if (uniform < 0 || uniform >= (S32)mTexture.size())
    {
        UNIFORM_ERRS << "Uniform out of range: " << uniform << LL_ENDL;
        return -1;
    }
    
    uniform = mTexture[uniform];
    
    if (uniform > -1)
    {
        gGL.getTexUnit(uniform)->bind(texture, mode);
    }
    
    return uniform;
}

S32 LLGLSLShader::unbindTexture(const std::string &uniform, LLTexUnit::eTextureType mode)
{
    S32 channel = 0;
    channel = getUniformLocation(uniform);
    
    return unbindTexture(channel);
}

S32 LLGLSLShader::unbindTexture(S32 uniform, LLTexUnit::eTextureType mode)
{
    if (uniform < 0 || uniform >= (S32)mTexture.size())
    {
        UNIFORM_ERRS << "Uniform out of range: " << uniform << LL_ENDL;
        return -1;
    }
    
    uniform = mTexture[uniform];
    
    if (uniform > -1)
    {
        gGL.getTexUnit(uniform)->unbind(mode);
    }
    
    return uniform;
}

S32 LLGLSLShader::enableTexture(S32 uniform, LLTexUnit::eTextureType mode)
{
    if (uniform < 0 || uniform >= (S32)mTexture.size())
    {
        UNIFORM_ERRS << "Uniform out of range: " << uniform << LL_ENDL;
        return -1;
    }
    S32 index = mTexture[uniform];
    if (index != -1)
    {
        gGL.getTexUnit(index)->activate();
        gGL.getTexUnit(index)->enable(mode);
    }
    return index;
}

S32 LLGLSLShader::disableTexture(S32 uniform, LLTexUnit::eTextureType mode)
{
    if (uniform < 0 || uniform >= (S32)mTexture.size())
    {
        UNIFORM_ERRS << "Uniform out of range: " << uniform << LL_ENDL;
        return -1;
    }
    S32 index = mTexture[uniform];
    if (index != -1 && gGL.getTexUnit(index)->getCurrType() != LLTexUnit::TT_NONE)
    {
        if (gDebugGL && gGL.getTexUnit(index)->getCurrType() != mode)
        {
            if (gDebugSession)
            {
                gFailLog << "Texture channel " << index << " texture type corrupted." << std::endl;
                ll_fail("LLGLSLShader::disableTexture failed");
            }
            else
            {
                LL_ERRS() << "Texture channel " << index << " texture type corrupted." << LL_ENDL;
            }
        }
        gGL.getTexUnit(index)->disable();
    }
    return index;
}

void LLGLSLShader::uniform1i(U32 index, GLint x)
{
    if (mProgramObject)
    {   
        if (mUniform.size() <= index)
        {
            UNIFORM_ERRS << "Uniform index out of bounds." << LL_ENDL;
            return;
        }

        if (mUniform[index] >= 0)
        {
            std::map<GLint, LLVector4>::iterator iter = mValue.find(mUniform[index]);
            if (iter == mValue.end() || iter->second.mV[0] != x)
            {
                glUniform1iARB(mUniform[index], x);
                mValue[mUniform[index]] = LLVector4(x,0.f,0.f,0.f);
            }
        }
    }
}

void LLGLSLShader::uniform1f(U32 index, GLfloat x)
{
    if (mProgramObject)
    {   
        if (mUniform.size() <= index)
        {
            UNIFORM_ERRS << "Uniform index out of bounds." << LL_ENDL;
            return;
        }

        if (mUniform[index] >= 0)
        {
            std::map<GLint, LLVector4>::iterator iter = mValue.find(mUniform[index]);
            if (iter == mValue.end() || iter->second.mV[0] != x)
            {
                glUniform1fARB(mUniform[index], x);
                mValue[mUniform[index]] = LLVector4(x,0.f,0.f,0.f);
            }
        }
    }
}

void LLGLSLShader::uniform2f(U32 index, GLfloat x, GLfloat y)
{
    if (mProgramObject)
    {   
        if (mUniform.size() <= index)
        {
            UNIFORM_ERRS << "Uniform index out of bounds." << LL_ENDL;
            return;
        }

        if (mUniform[index] >= 0)
        {
            std::map<GLint, LLVector4>::iterator iter = mValue.find(mUniform[index]);
            LLVector4 vec(x,y,0.f,0.f);
            if (iter == mValue.end() || shouldChange(iter->second,vec))
            {
                glUniform2fARB(mUniform[index], x, y);
                mValue[mUniform[index]] = vec;
            }
        }
    }
}

void LLGLSLShader::uniform3f(U32 index, GLfloat x, GLfloat y, GLfloat z)
{
    if (mProgramObject)
    {   
        if (mUniform.size() <= index)
        {
            UNIFORM_ERRS << "Uniform index out of bounds." << LL_ENDL;
            return;
        }

        if (mUniform[index] >= 0)
        {
            std::map<GLint, LLVector4>::iterator iter = mValue.find(mUniform[index]);
            LLVector4 vec(x,y,z,0.f);
            if (iter == mValue.end() || shouldChange(iter->second,vec))
            {
                glUniform3fARB(mUniform[index], x, y, z);
                mValue[mUniform[index]] = vec;
            }
        }
    }
}

void LLGLSLShader::uniform4f(U32 index, GLfloat x, GLfloat y, GLfloat z, GLfloat w)
{
    if (mProgramObject)
    {   
        if (mUniform.size() <= index)
        {
            UNIFORM_ERRS << "Uniform index out of bounds." << LL_ENDL;
            return;
        }

        if (mUniform[index] >= 0)
        {
            std::map<GLint, LLVector4>::iterator iter = mValue.find(mUniform[index]);
            LLVector4 vec(x,y,z,w);
            if (iter == mValue.end() || shouldChange(iter->second,vec))
            {
                glUniform4fARB(mUniform[index], x, y, z, w);
                mValue[mUniform[index]] = vec;
            }
        }
    }
}

void LLGLSLShader::uniform1iv(U32 index, U32 count, const GLint* v)
{
    if (mProgramObject)
    {   
        if (mUniform.size() <= index)
        {
            UNIFORM_ERRS << "Uniform index out of bounds." << LL_ENDL;
            return;
        }

        if (mUniform[index] >= 0)
        {
            std::map<GLint, LLVector4>::iterator iter = mValue.find(mUniform[index]);
            LLVector4 vec(v[0],0.f,0.f,0.f);
            if (iter == mValue.end() || shouldChange(iter->second,vec) || count != 1)
            {
                glUniform1ivARB(mUniform[index], count, v);
                mValue[mUniform[index]] = vec;
            }
        }
    }
}

void LLGLSLShader::uniform1fv(U32 index, U32 count, const GLfloat* v)
{
    if (mProgramObject)
    {   
        if (mUniform.size() <= index)
        {
            UNIFORM_ERRS << "Uniform index out of bounds." << LL_ENDL;
            return;
        }

        if (mUniform[index] >= 0)
        {
            std::map<GLint, LLVector4>::iterator iter = mValue.find(mUniform[index]);
            LLVector4 vec(v[0],0.f,0.f,0.f);
            if (iter == mValue.end() || shouldChange(iter->second,vec) || count != 1)
            {
                glUniform1fvARB(mUniform[index], count, v);
                mValue[mUniform[index]] = vec;
            }
        }
    }
}

void LLGLSLShader::uniform2fv(U32 index, U32 count, const GLfloat* v)
{
    if (mProgramObject)
    {   
        if (mUniform.size() <= index)
        {
            UNIFORM_ERRS << "Uniform index out of bounds." << LL_ENDL;
            return;
        }

        if (mUniform[index] >= 0)
        {
            std::map<GLint, LLVector4>::iterator iter = mValue.find(mUniform[index]);
            LLVector4 vec(v[0],v[1],0.f,0.f);
            if (iter == mValue.end() || shouldChange(iter->second,vec) || count != 1)
            {
                glUniform2fvARB(mUniform[index], count, v);
                mValue[mUniform[index]] = vec;
            }
        }
    }
}

void LLGLSLShader::uniform3fv(U32 index, U32 count, const GLfloat* v)
{
    if (mProgramObject)
    {   
        if (mUniform.size() <= index)
        {
            UNIFORM_ERRS << "Uniform index out of bounds." << LL_ENDL;
            return;
        }

        if (mUniform[index] >= 0)
        {
            std::map<GLint, LLVector4>::iterator iter = mValue.find(mUniform[index]);
            LLVector4 vec(v[0],v[1],v[2],0.f);
            if (iter == mValue.end() || shouldChange(iter->second,vec) || count != 1)
            {
                glUniform3fvARB(mUniform[index], count, v);
                mValue[mUniform[index]] = vec;
            }
        }
    }
}

void LLGLSLShader::uniform4fv(U32 index, U32 count, const GLfloat* v)
{
    if (mProgramObject)
    {   
        if (mUniform.size() <= index)
        {
            UNIFORM_ERRS << "Uniform index out of bounds." << LL_ENDL;
            return;
        }

        if (mUniform[index] >= 0)
        {
            std::map<GLint, LLVector4>::iterator iter = mValue.find(mUniform[index]);
            LLVector4 vec(v[0],v[1],v[2],v[3]);
            if (iter == mValue.end() || shouldChange(iter->second,vec) || count != 1)
            {
                glUniform4fvARB(mUniform[index], count, v);
                mValue[mUniform[index]] = vec;
            }
        }
    }
}

void LLGLSLShader::uniformMatrix2fv(U32 index, U32 count, GLboolean transpose, const GLfloat *v)
{
    if (mProgramObject)
    {   
        if (mUniform.size() <= index)
        {
            UNIFORM_ERRS << "Uniform index out of bounds." << LL_ENDL;
            return;
        }

        if (mUniform[index] >= 0)
        {
            glUniformMatrix2fvARB(mUniform[index], count, transpose, v);
        }
    }
}

void LLGLSLShader::uniformMatrix3fv(U32 index, U32 count, GLboolean transpose, const GLfloat *v)
{
    if (mProgramObject)
    {   
        if (mUniform.size() <= index)
        {
            UNIFORM_ERRS << "Uniform index out of bounds." << LL_ENDL;
            return;
        }

        if (mUniform[index] >= 0)
        {
            glUniformMatrix3fvARB(mUniform[index], count, transpose, v);
        }
    }
}

void LLGLSLShader::uniformMatrix3x4fv(U32 index, U32 count, GLboolean transpose, const GLfloat *v)
{
	if (mProgramObject)
	{	
		if (mUniform.size() <= index)
		{
			UNIFORM_ERRS << "Uniform index out of bounds." << LL_ENDL;
			return;
		}

		if (mUniform[index] >= 0)
		{
			glUniformMatrix3x4fv(mUniform[index], count, transpose, v);
		}
	}
}

void LLGLSLShader::uniformMatrix4fv(U32 index, U32 count, GLboolean transpose, const GLfloat *v)
{
    if (mProgramObject)
    {   
        if (mUniform.size() <= index)
        {
            UNIFORM_ERRS << "Uniform index out of bounds." << LL_ENDL;
            return;
        }

        if (mUniform[index] >= 0)
        {
            glUniformMatrix4fvARB(mUniform[index], count, transpose, v);
        }
    }
}

GLint LLGLSLShader::getUniformLocation(const LLStaticHashedString& uniform)
{
    GLint ret = -1;
    if (mProgramObject)
    {
        LLStaticStringTable<GLint>::iterator iter = mUniformMap.find(uniform);
        if (iter != mUniformMap.end())
        {
            if (gDebugGL)
            {
                stop_glerror();
                if (iter->second != glGetUniformLocationARB(mProgramObject, uniform.String().c_str()))
                {
                    LL_ERRS() << "Uniform does not match." << LL_ENDL;
                }
                stop_glerror();
            }
            ret = iter->second;
        }
    }

    return ret;
}

GLint LLGLSLShader::getUniformLocation(U32 index)
{
    GLint ret = -1;
    if (mProgramObject)
    {
        llassert(index < mUniform.size());
        return mUniform[index];
    }

    return ret;
}

GLint LLGLSLShader::getAttribLocation(U32 attrib)
{
    if (attrib < mAttribute.size())
    {
        return mAttribute[attrib];
    }
    else
    {
        return -1;
    }
}

void LLGLSLShader::uniform1i(const LLStaticHashedString& uniform, GLint v)
{
    GLint location = getUniformLocation(uniform);
                
    if (location >= 0)
    {
        std::map<GLint, LLVector4>::iterator iter = mValue.find(location);
        LLVector4 vec(v,0.f,0.f,0.f);
        if (iter == mValue.end() || shouldChange(iter->second,vec))
        {
            glUniform1iARB(location, v);
            mValue[location] = vec;
        }
    }
}

void LLGLSLShader::uniform2i(const LLStaticHashedString& uniform, GLint i, GLint j)
{
    GLint location = getUniformLocation(uniform);
                
    if (location >= 0)
    {
        std::map<GLint, LLVector4>::iterator iter = mValue.find(location);
        LLVector4 vec(i,j,0.f,0.f);
        if (iter == mValue.end() || shouldChange(iter->second,vec))
        {
            glUniform2iARB(location, i, j);
            mValue[location] = vec;
        }
    }
}


void LLGLSLShader::uniform1f(const LLStaticHashedString& uniform, GLfloat v)
{
    GLint location = getUniformLocation(uniform);
                
    if (location >= 0)
    {
        std::map<GLint, LLVector4>::iterator iter = mValue.find(location);
        LLVector4 vec(v,0.f,0.f,0.f);
        if (iter == mValue.end() || shouldChange(iter->second,vec))
        {
            glUniform1fARB(location, v);
            mValue[location] = vec;
        }
    }
}

void LLGLSLShader::uniform2f(const LLStaticHashedString& uniform, GLfloat x, GLfloat y)
{
    GLint location = getUniformLocation(uniform);
                
    if (location >= 0)
    {
        std::map<GLint, LLVector4>::iterator iter = mValue.find(location);
        LLVector4 vec(x,y,0.f,0.f);
        if (iter == mValue.end() || shouldChange(iter->second,vec))
        {
            glUniform2fARB(location, x,y);
            mValue[location] = vec;
        }
    }

}

void LLGLSLShader::uniform3f(const LLStaticHashedString& uniform, GLfloat x, GLfloat y, GLfloat z)
{
    GLint location = getUniformLocation(uniform);
                
    if (location >= 0)
    {
        std::map<GLint, LLVector4>::iterator iter = mValue.find(location);
        LLVector4 vec(x,y,z,0.f);
        if (iter == mValue.end() || shouldChange(iter->second,vec))
        {
            glUniform3fARB(location, x,y,z);
            mValue[location] = vec;
        }
    }
}

void LLGLSLShader::uniform1fv(const LLStaticHashedString& uniform, U32 count, const GLfloat* v)
{
    GLint location = getUniformLocation(uniform);

    if (location >= 0)
    {
        std::map<GLint, LLVector4>::iterator iter = mValue.find(location);
        LLVector4 vec(v[0],0.f,0.f,0.f);
        if (iter == mValue.end() || shouldChange(iter->second,vec) || count != 1)
        {
            glUniform1fvARB(location, count, v);
            mValue[location] = vec;
        }
    }
}

void LLGLSLShader::uniform2fv(const LLStaticHashedString& uniform, U32 count, const GLfloat* v)
{
    GLint location = getUniformLocation(uniform);
                
    if (location >= 0)
    {
        std::map<GLint, LLVector4>::iterator iter = mValue.find(location);
        LLVector4 vec(v[0],v[1],0.f,0.f);
        if (iter == mValue.end() || shouldChange(iter->second,vec) || count != 1)
        {
            glUniform2fvARB(location, count, v);
            mValue[location] = vec;
        }
    }
}

void LLGLSLShader::uniform3fv(const LLStaticHashedString& uniform, U32 count, const GLfloat* v)
{
    GLint location = getUniformLocation(uniform);
                
    if (location >= 0)
    {
        std::map<GLint, LLVector4>::iterator iter = mValue.find(location);
        LLVector4 vec(v[0],v[1],v[2],0.f);
        if (iter == mValue.end() || shouldChange(iter->second,vec) || count != 1)
        {
            glUniform3fvARB(location, count, v);
            mValue[location] = vec;
        }
    }
}

void LLGLSLShader::uniform4fv(const LLStaticHashedString& uniform, U32 count, const GLfloat* v)
{
    GLint location = getUniformLocation(uniform);

    if (location >= 0)
    {
        LLVector4 vec(v);
        std::map<GLint, LLVector4>::iterator iter = mValue.find(location);
        if (iter == mValue.end() || shouldChange(iter->second,vec) || count != 1)
        {
            stop_glerror();
            glUniform4fvARB(location, count, v);
            stop_glerror();
            mValue[location] = vec;
        }
    }
}

void LLGLSLShader::uniformMatrix4fv(const LLStaticHashedString& uniform, U32 count, GLboolean transpose, const GLfloat* v)
{
    GLint location = getUniformLocation(uniform);
                
    if (location >= 0)
    {
        stop_glerror();
        glUniformMatrix4fvARB(location, count, transpose, v);
        stop_glerror();
    }
}


void LLGLSLShader::vertexAttrib4f(U32 index, GLfloat x, GLfloat y, GLfloat z, GLfloat w)
{
    if (mAttribute[index] > 0)
    {
        glVertexAttrib4fARB(mAttribute[index], x, y, z, w);
    }
}

void LLGLSLShader::vertexAttrib4fv(U32 index, GLfloat* v)
{
    if (mAttribute[index] > 0)
    {
        glVertexAttrib4fvARB(mAttribute[index], v);
    }
}

void LLGLSLShader::setMinimumAlpha(F32 minimum)
{
    gGL.flush();
    uniform1f(LLShaderMgr::MINIMUM_ALPHA, minimum);
}<|MERGE_RESOLUTION|>--- conflicted
+++ resolved
@@ -272,7 +272,7 @@
 #if !LL_DARWIN
     glEndQueryARB(GL_TIME_ELAPSED);
     glEndQueryARB(GL_SAMPLES_PASSED);
-<<<<<<< HEAD
+
 
     //<FS:TS> U64 and GLuint64 somehow turn out different on x86_64
     //U64 time_elapsed = 0;
@@ -280,12 +280,6 @@
     glGetQueryObjectui64v(mTimerQuery, GL_QUERY_RESULT, &time_elapsed);
 
     //U64 samples_passed = 0;
-=======
-    
-    GLuint64 time_elapsed = 0;
-    glGetQueryObjectui64v(mTimerQuery, GL_QUERY_RESULT, &time_elapsed);
-
->>>>>>> ec56ad95
     GLuint64 samples_passed = 0;
     glGetQueryObjectui64v(mSamplesQuery, GL_QUERY_RESULT, &samples_passed);
 
