--- conflicted
+++ resolved
@@ -429,22 +429,6 @@
 #endif // DEBUG_SHADER_INCLUDES
 
         //compile new source
-<<<<<<< HEAD
-		vector< pair<string, GLenum> >::iterator fileIter = mShaderFiles.begin();
-		for (; fileIter != mShaderFiles.end(); fileIter++)
-		{
-			GLuint shaderhandle = LLShaderMgr::instance()->loadShaderFile((*fileIter).first, mShaderLevel, (*fileIter).second, &mDefines, mFeatures.mIndexedTextureChannels);
-			LL_DEBUGS("ShaderLoading") << "SHADER FILE: " << (*fileIter).first << " mShaderLevel=" << mShaderLevel << LL_ENDL;
-			if (shaderhandle)
-			{
-				attachObject(shaderhandle);
-			}
-			else
-			{
-				success = false;
-			}
-		}
-=======
         vector< pair<string, GLenum> >::iterator fileIter = mShaderFiles.begin();
         for (; fileIter != mShaderFiles.end(); fileIter++)
         {
@@ -456,10 +440,9 @@
             }
             else
             {
-                success = FALSE;
-            }
-        }
->>>>>>> c06fb4e0
+                success = false;
+            }
+        }
     }
 
     // Attach existing objects
@@ -623,22 +606,7 @@
 {
     LL_PROFILE_ZONE_SCOPED_CATEGORY_SHADER;
 
-<<<<<<< HEAD
-	bool res = true;
-	if (!mUsingBinaryProgram)
-	{
-		//before linking, make sure reserved attributes always have consistent locations
-		for (U32 i = 0; i < LLShaderMgr::instance()->mReservedAttribs.size(); i++)
-		{
-			const char* name = LLShaderMgr::instance()->mReservedAttribs[i].c_str();
-			glBindAttribLocation(mProgramObject, i, (const GLchar*)name);
-		}
-
-		//link the program
-		res = link();
-	}
-=======
-    BOOL res = TRUE;
+    bool res = true;
     if (!mUsingBinaryProgram)
     {
         //before linking, make sure reserved attributes always have consistent locations
@@ -651,7 +619,6 @@
         //link the program
         res = link();
     }
->>>>>>> c06fb4e0
 
     mAttribute.clear();
     U32 numAttributes = (attributes == NULL) ? 0 : attributes->size();
