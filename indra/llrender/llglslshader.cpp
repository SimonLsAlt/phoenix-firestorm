/**
 * @file llglslshader.cpp
 * @brief GLSL helper functions and state.
 *
 * $LicenseInfo:firstyear=2005&license=viewerlgpl$
 * Second Life Viewer Source Code
 * Copyright (C) 2010, Linden Research, Inc.
 *
 * This library is free software; you can redistribute it and/or
 * modify it under the terms of the GNU Lesser General Public
 * License as published by the Free Software Foundation;
 * version 2.1 of the License only.
 *
 * This library is distributed in the hope that it will be useful,
 * but WITHOUT ANY WARRANTY; without even the implied warranty of
 * MERCHANTABILITY or FITNESS FOR A PARTICULAR PURPOSE.  See the GNU
 * Lesser General Public License for more details.
 *
 * You should have received a copy of the GNU Lesser General Public
 * License along with this library; if not, write to the Free Software
 * Foundation, Inc., 51 Franklin Street, Fifth Floor, Boston, MA  02110-1301  USA
 *
 * Linden Research, Inc., 945 Battery Street, San Francisco, CA  94111  USA
 * $/LicenseInfo$
 */

#include "linden_common.h"

#include "llglslshader.h"

#include "llshadermgr.h"
#include "llfile.h"
#include "llrender.h"
#include "llvertexbuffer.h"
#include "llrendertarget.h"

#if LL_DARWIN
#include "OpenGL/OpenGL.h"
#endif

 // Print-print list of shader included source files that are linked together via glAttachShader()
 // i.e. On macOS / OSX the AMD GLSL linker will display an error if a varying is left in an undefined state.
#define DEBUG_SHADER_INCLUDES 0

// Lots of STL stuff in here, using namespace std to keep things more readable
using std::vector;
using std::pair;
using std::make_pair;
using std::string;

GLuint LLGLSLShader::sCurBoundShader = 0;
LLGLSLShader* LLGLSLShader::sCurBoundShaderPtr = NULL;
S32 LLGLSLShader::sIndexedTextureChannels = 0;
bool LLGLSLShader::sProfileEnabled = false;
std::set<LLGLSLShader*> LLGLSLShader::sInstances;
U64 LLGLSLShader::sTotalTimeElapsed = 0;
U32 LLGLSLShader::sTotalTrianglesDrawn = 0;
U64 LLGLSLShader::sTotalSamplesDrawn = 0;
U32 LLGLSLShader::sTotalBinds = 0;

//UI shader -- declared here so llui_libtest will link properly
LLGLSLShader    gUIProgram;
LLGLSLShader    gSolidColorProgram;

// NOTE: Keep gShaderConsts* and LLGLSLShader::ShaderConsts_e in sync!
const std::string gShaderConstsKey[LLGLSLShader::NUM_SHADER_CONSTS] =
{
      "LL_SHADER_CONST_CLOUD_MOON_DEPTH"
    , "LL_SHADER_CONST_STAR_DEPTH"
};

// NOTE: Keep gShaderConsts* and LLGLSLShader::ShaderConsts_e in sync!
const std::string gShaderConstsVal[LLGLSLShader::NUM_SHADER_CONSTS] =
{
      "0.99998" // SHADER_CONST_CLOUD_MOON_DEPTH // SL-14113
    , "0.99999" // SHADER_CONST_STAR_DEPTH       // SL-14113
};


BOOL shouldChange(const LLVector4& v1, const LLVector4& v2)
{
    return v1 != v2;
}

LLShaderFeatures::LLShaderFeatures()
    : calculatesLighting(false)
    , calculatesAtmospherics(false)
    , hasLighting(false)
    , isAlphaLighting(false)
    , isSpecular(false)
    , hasWaterFog(false)
    , hasTransport(false)
    , hasSkinning(false)
    , hasObjectSkinning(false)
    , hasAtmospherics(false)
    , hasGamma(false)
    , hasSrgb(false)
    , encodesNormal(false)
    , isDeferred(false)
    , hasScreenSpaceReflections(false)
    , hasShadows(false)
    , hasAmbientOcclusion(false)
    , mIndexedTextureChannels(0)
    , disableTextureIndex(false)
    , hasAlphaMask(false)
    , attachNothing(false)
{
}

//===============================
// LLGLSL Shader implementation
//===============================

//static
void LLGLSLShader::initProfile()
{
    sProfileEnabled = true;
    sTotalTimeElapsed = 0;
    sTotalTrianglesDrawn = 0;
    sTotalSamplesDrawn = 0;
    sTotalBinds = 0;

    for (std::set<LLGLSLShader*>::iterator iter = sInstances.begin(); iter != sInstances.end(); ++iter)
    {
        (*iter)->clearStats();
    }
}


struct LLGLSLShaderCompareTimeElapsed
{
    bool operator()(const LLGLSLShader* const& lhs, const LLGLSLShader* const& rhs)
    {
        return lhs->mTimeElapsed < rhs->mTimeElapsed;
    }
};

//static
void LLGLSLShader::finishProfile(bool emit_report)
{
    sProfileEnabled = false;

    if (emit_report)
    {
        std::vector<LLGLSLShader*> sorted;

        for (std::set<LLGLSLShader*>::iterator iter = sInstances.begin(); iter != sInstances.end(); ++iter)
        {
            sorted.push_back(*iter);
        }

        std::sort(sorted.begin(), sorted.end(), LLGLSLShaderCompareTimeElapsed());

        bool unbound = false;
        for (std::vector<LLGLSLShader*>::iterator iter = sorted.begin(); iter != sorted.end(); ++iter)
        {
            (*iter)->dumpStats();
            if ((*iter)->mBinds == 0)
            {
                unbound = true;
            }
        }

        LL_INFOS() << "-----------------------------------" << LL_ENDL;
        LL_INFOS() << "Total rendering time: " << llformat("%.4f ms", sTotalTimeElapsed / 1000000.f) << LL_ENDL;
        LL_INFOS() << "Total samples drawn: " << llformat("%.4f million", sTotalSamplesDrawn / 1000000.f) << LL_ENDL;
        LL_INFOS() << "Total triangles drawn: " << llformat("%.3f million", sTotalTrianglesDrawn / 1000000.f) << LL_ENDL;
        LL_INFOS() << "-----------------------------------" << LL_ENDL;

        if (unbound)
        {
            LL_INFOS() << "The following shaders were unused: " << LL_ENDL;
            for (std::vector<LLGLSLShader*>::iterator iter = sorted.begin(); iter != sorted.end(); ++iter)
            {
                if ((*iter)->mBinds == 0)
                {
                    LL_INFOS() << (*iter)->mName << LL_ENDL;
                }
            }
        }
    }
}

void LLGLSLShader::clearStats()
{
    mTrianglesDrawn = 0;
    mTimeElapsed = 0;
    mSamplesDrawn = 0;
    mBinds = 0;
}

void LLGLSLShader::dumpStats()
{
    if (mBinds > 0)
    {
        LL_INFOS() << "=============================================" << LL_ENDL;
        LL_INFOS() << mName << LL_ENDL;
        for (U32 i = 0; i < mShaderFiles.size(); ++i)
        {
            LL_INFOS() << mShaderFiles[i].first << LL_ENDL;
        }
        LL_INFOS() << "=============================================" << LL_ENDL;

        F32 ms = mTimeElapsed / 1000000.f;
        F32 seconds = ms / 1000.f;

        F32 pct_tris = (F32)mTrianglesDrawn / (F32)sTotalTrianglesDrawn * 100.f;
        F32 tris_sec = (F32)(mTrianglesDrawn / 1000000.0);
        tris_sec /= seconds;

        F32 pct_samples = (F32)((F64)mSamplesDrawn / (F64)sTotalSamplesDrawn) * 100.f;
        F32 samples_sec = (F32)mSamplesDrawn / 1000000000.0;
        samples_sec /= seconds;

        F32 pct_binds = (F32)mBinds / (F32)sTotalBinds * 100.f;

        LL_INFOS() << "Triangles Drawn: " << mTrianglesDrawn << " " << llformat("(%.2f pct of total, %.3f million/sec)", pct_tris, tris_sec) << LL_ENDL;
        LL_INFOS() << "Binds: " << mBinds << " " << llformat("(%.2f pct of total)", pct_binds) << LL_ENDL;
        LL_INFOS() << "SamplesDrawn: " << mSamplesDrawn << " " << llformat("(%.2f pct of total, %.3f billion/sec)", pct_samples, samples_sec) << LL_ENDL;
        LL_INFOS() << "Time Elapsed: " << mTimeElapsed << " " << llformat("(%.2f pct of total, %.5f ms)\n", (F32)((F64)mTimeElapsed / (F64)sTotalTimeElapsed) * 100.f, ms) << LL_ENDL;
    }
}

//static
void LLGLSLShader::startProfile()
{
    LL_PROFILE_ZONE_SCOPED_CATEGORY_SHADER;
    if (sProfileEnabled && sCurBoundShaderPtr)
    {
        sCurBoundShaderPtr->placeProfileQuery();
    }

}

//static
void LLGLSLShader::stopProfile()
{
    LL_PROFILE_ZONE_SCOPED_CATEGORY_SHADER;

    if (sProfileEnabled && sCurBoundShaderPtr)
    {
        sCurBoundShaderPtr->unbind();
    }
}

void LLGLSLShader::placeProfileQuery(bool for_runtime)
{
    if (sProfileEnabled || for_runtime)
    {
        if (mTimerQuery == 0)
        {
            glGenQueries(1, &mSamplesQuery);
            glGenQueries(1, &mTimerQuery);
            glGenQueries(1, &mPrimitivesQuery);
        }

        glBeginQuery(GL_TIME_ELAPSED, mTimerQuery);

        if (!for_runtime)
        {
            glBeginQuery(GL_SAMPLES_PASSED, mSamplesQuery);
            glBeginQuery(GL_PRIMITIVES_GENERATED, mPrimitivesQuery);
        }
    }
}

bool LLGLSLShader::readProfileQuery(bool for_runtime, bool force_read)
{
    if (sProfileEnabled || for_runtime)
    {
        if (!mProfilePending)
        {
            glEndQuery(GL_TIME_ELAPSED);
            if (!for_runtime)
            {
                glEndQuery(GL_SAMPLES_PASSED);
                glEndQuery(GL_PRIMITIVES_GENERATED);
            }
            mProfilePending = for_runtime;
        }

        if (mProfilePending && for_runtime && !force_read)
        {
            GLuint64 result = 0;
            glGetQueryObjectui64v(mTimerQuery, GL_QUERY_RESULT_AVAILABLE, &result);

            if (result != GL_TRUE)
            {
                return false;
            }
        }

        GLuint64 time_elapsed = 0;
        glGetQueryObjectui64v(mTimerQuery, GL_QUERY_RESULT, &time_elapsed);
        mTimeElapsed += time_elapsed;
        mProfilePending = false;

        if (!for_runtime)
        {
            GLuint64 samples_passed = 0;
            glGetQueryObjectui64v(mSamplesQuery, GL_QUERY_RESULT, &samples_passed);

<<<<<<< HEAD
        GLuint64 primitives_generated = 0;
        glGetQueryObjectui64v(mPrimitivesQuery, GL_QUERY_RESULT, &primitives_generated);
        sTotalTimeElapsed += time_elapsed;
        mTimeElapsed += time_elapsed;
=======
            U64 primitives_generated = 0;
            glGetQueryObjectui64v(mPrimitivesQuery, GL_QUERY_RESULT, &primitives_generated);
            sTotalTimeElapsed += time_elapsed;
>>>>>>> e0947571

            sTotalSamplesDrawn += samples_passed;
            mSamplesDrawn += samples_passed;

            U32 tri_count = (U32)primitives_generated / 3;

            mTrianglesDrawn += tri_count;
            sTotalTrianglesDrawn += tri_count;

            sTotalBinds++;
            mBinds++;
        }
    }

    return true;
}



LLGLSLShader::LLGLSLShader()
    : mProgramObject(0),
    mAttributeMask(0),
    mTotalUniformSize(0),
    mActiveTextureChannels(0),
    mShaderLevel(0),
    mShaderGroup(SG_DEFAULT),
    mUniformsDirty(FALSE),
    mTimerQuery(0),
    mSamplesQuery(0),
    mPrimitivesQuery(0)
{

}

LLGLSLShader::~LLGLSLShader()
{
}

void LLGLSLShader::unload()
{
    mShaderFiles.clear();
    mDefines.clear();

    unloadInternal();
}

void LLGLSLShader::unloadInternal()
{
    sInstances.erase(this);

    stop_glerror();
    mAttribute.clear();
    mTexture.clear();
    mUniform.clear();

    if (mProgramObject)
    {
        GLuint obj[1024];
        GLsizei count = 0;
        glGetAttachedShaders(mProgramObject, 1024, &count, obj);

        for (GLsizei i = 0; i < count; i++)
        {
            glDetachShader(mProgramObject, obj[i]);
        }

        for (GLsizei i = 0; i < count; i++)
        {
            if (glIsShader(obj[i]))
            {
                glDeleteShader(obj[i]);
            }
        }

        glDeleteProgram(mProgramObject);

        mProgramObject = 0;
    }

    if (mTimerQuery)
    {
        glDeleteQueries(1, &mTimerQuery);
        mTimerQuery = 0;
    }

    if (mSamplesQuery)
    {
        glDeleteQueries(1, &mSamplesQuery);
        mSamplesQuery = 0;
    }

    //hack to make apple not complain
    glGetError();

    stop_glerror();
}

BOOL LLGLSLShader::createShader(std::vector<LLStaticHashedString>* attributes,
    std::vector<LLStaticHashedString>* uniforms,
    U32 varying_count,
    const char** varyings)
{
    LL_PROFILE_ZONE_SCOPED_CATEGORY_SHADER;

    unloadInternal();

    sInstances.insert(this);

    //reloading, reset matrix hash values
    for (U32 i = 0; i < LLRender::NUM_MATRIX_MODES; ++i)
    {
        mMatHash[i] = 0xFFFFFFFF;
    }
    mLightHash = 0xFFFFFFFF;

    llassert_always(!mShaderFiles.empty());

    // Create program
    mProgramObject = glCreateProgram();
    if (mProgramObject == 0)
    {
        // Shouldn't happen if shader related extensions, like ARB_vertex_shader, exist.
        LL_SHADER_LOADING_WARNS() << "Failed to create handle for shader: " << mName << LL_ENDL;
        unloadInternal();
        return FALSE;
    }

    BOOL success = TRUE;

#if LL_DARWIN
    // work-around missing mix(vec3,vec3,bvec3)
    mDefines["OLD_SELECT"] = "1";
#endif

#if DEBUG_SHADER_INCLUDES
    fprintf(stderr, "--- %s ---\n", mName.c_str());
#endif // DEBUG_SHADER_INCLUDES

    //compile new source
    vector< pair<string, GLenum> >::iterator fileIter = mShaderFiles.begin();
    for (; fileIter != mShaderFiles.end(); fileIter++)
    {
        GLuint shaderhandle = LLShaderMgr::instance()->loadShaderFile((*fileIter).first, mShaderLevel, (*fileIter).second, &mDefines, mFeatures.mIndexedTextureChannels);
        LL_DEBUGS("ShaderLoading") << "SHADER FILE: " << (*fileIter).first << " mShaderLevel=" << mShaderLevel << LL_ENDL;
        if (shaderhandle)
        {
            attachObject(shaderhandle);
        }
        else
        {
            success = FALSE;
        }
    }

    // Attach existing objects
    if (!LLShaderMgr::instance()->attachShaderFeatures(this))
    {
        return FALSE;
    }

    if (gGLManager.mGLSLVersionMajor < 2 && gGLManager.mGLSLVersionMinor < 3)
    { //indexed texture rendering requires GLSL 1.3 or later
        //attachShaderFeatures may have set the number of indexed texture channels, so set to 1 again
        mFeatures.mIndexedTextureChannels = llmin(mFeatures.mIndexedTextureChannels, 1);
    }

#ifdef GL_INTERLEAVED_ATTRIBS
    if (varying_count > 0 && varyings)
    {
        glTransformFeedbackVaryings((GLuint64)mProgramObject, varying_count, varyings, GL_INTERLEAVED_ATTRIBS);
    }
#endif

    // Map attributes and uniforms
    if (success)
    {
        success = mapAttributes(attributes);
    }
    if (success)
    {
        success = mapUniforms(uniforms);
    }
    if (!success)
    {
        LL_SHADER_LOADING_WARNS() << "Failed to link shader: " << mName << LL_ENDL;

        // Try again using a lower shader level;
        if (mShaderLevel > 0)
        {
            LL_SHADER_LOADING_WARNS() << "Failed to link using shader level " << mShaderLevel << " trying again using shader level " << (mShaderLevel - 1) << LL_ENDL;
            mShaderLevel--;
            return createShader(attributes, uniforms);
        }
    }
    else if (mFeatures.mIndexedTextureChannels > 0)
    { //override texture channels for indexed texture rendering
        bind();
        S32 channel_count = mFeatures.mIndexedTextureChannels;

        for (S32 i = 0; i < channel_count; i++)
        {
            LLStaticHashedString uniName(llformat("tex%d", i));
            uniform1i(uniName, i);
        }

        S32 cur_tex = channel_count; //adjust any texture channels that might have been overwritten
        for (U32 i = 0; i < mTexture.size(); i++)
        {
            if (mTexture[i] > -1 && mTexture[i] < channel_count)
            {
                llassert(cur_tex < gGLManager.mNumTextureImageUnits);
                uniform1i(i, cur_tex);
                mTexture[i] = cur_tex++;
            }
        }
        unbind();
    }

#ifdef LL_PROFILER_ENABLE_RENDER_DOC
    setLabel(mName.c_str());
#endif

    return success;
}

#if DEBUG_SHADER_INCLUDES
void dumpAttachObject(const char* func_name, GLuint program_object, const std::string& object_path)
{
    GLchar* info_log;
    GLint      info_len_expect = 0;
    GLint      info_len_actual = 0;

    glGetShaderiv(program_object, GL_INFO_LOG_LENGTH, , &info_len_expect);
    fprintf(stderr, " * %-20s(), log size: %d, %s\n", func_name, info_len_expect, object_path.c_str());

    if (info_len_expect > 0)
    {
        fprintf(stderr, " ========== %s() ========== \n", func_name);
        info_log = new GLchar[info_len_expect];
        glGetProgramInfoLog(program_object, info_len_expect, &info_len_actual, info_log);
        fprintf(stderr, "%s\n", info_log);
        delete[] info_log;
    }
}
#endif // DEBUG_SHADER_INCLUDES

BOOL LLGLSLShader::attachVertexObject(std::string object_path)
{
    if (LLShaderMgr::instance()->mVertexShaderObjects.count(object_path) > 0)
    {
        stop_glerror();
        glAttachShader(mProgramObject, LLShaderMgr::instance()->mVertexShaderObjects[object_path]);
#if DEBUG_SHADER_INCLUDES
        dumpAttachObject("attachVertexObject", mProgramObject, object_path);
#endif // DEBUG_SHADER_INCLUDES
        stop_glerror();
        return TRUE;
    }
    else
    {
        LL_SHADER_LOADING_WARNS() << "Attempting to attach shader object: '" << object_path << "' that hasn't been compiled." << LL_ENDL;
        return FALSE;
    }
}

BOOL LLGLSLShader::attachFragmentObject(std::string object_path)
{
    if (LLShaderMgr::instance()->mFragmentShaderObjects.count(object_path) > 0)
    {
        stop_glerror();
        glAttachShader(mProgramObject, LLShaderMgr::instance()->mFragmentShaderObjects[object_path]);
#if DEBUG_SHADER_INCLUDES
        dumpAttachObject("attachFragmentObject", mProgramObject, object_path);
#endif // DEBUG_SHADER_INCLUDES
        stop_glerror();
        return TRUE;
    }
    else
    {
        LL_SHADER_LOADING_WARNS() << "Attempting to attach shader object: '" << object_path << "' that hasn't been compiled." << LL_ENDL;
        return FALSE;
    }
}

void LLGLSLShader::attachObject(GLuint object)
{
    if (object != 0)
    {
        stop_glerror();
        glAttachShader(mProgramObject, object);
#if DEBUG_SHADER_INCLUDES
        std::string object_path("???");
        dumpAttachObject("attachObject", mProgramObject, object_path);
#endif // DEBUG_SHADER_INCLUDES
        stop_glerror();
    }
    else
    {
        LL_SHADER_LOADING_WARNS() << "Attempting to attach non existing shader object. " << LL_ENDL;
    }
}

void LLGLSLShader::attachObjects(GLuint* objects, S32 count)
{
    for (S32 i = 0; i < count; i++)
    {
        attachObject(objects[i]);
    }
}

BOOL LLGLSLShader::mapAttributes(const std::vector<LLStaticHashedString>* attributes)
{
    LL_PROFILE_ZONE_SCOPED_CATEGORY_SHADER;

    //before linking, make sure reserved attributes always have consistent locations
    for (U32 i = 0; i < LLShaderMgr::instance()->mReservedAttribs.size(); i++)
    {
        const char* name = LLShaderMgr::instance()->mReservedAttribs[i].c_str();
        glBindAttribLocation(mProgramObject, i, (const GLchar*)name);
    }

    //link the program
    BOOL res = link();

    mAttribute.clear();
    U32 numAttributes = (attributes == NULL) ? 0 : attributes->size();
#if LL_RELEASE_WITH_DEBUG_INFO
    mAttribute.resize(LLShaderMgr::instance()->mReservedAttribs.size() + numAttributes, { -1, NULL });
#else
    mAttribute.resize(LLShaderMgr::instance()->mReservedAttribs.size() + numAttributes, -1);
#endif

    if (res)
    { //read back channel locations

        mAttributeMask = 0;

        //read back reserved channels first
        for (U32 i = 0; i < LLShaderMgr::instance()->mReservedAttribs.size(); i++)
        {
            const char* name = LLShaderMgr::instance()->mReservedAttribs[i].c_str();
            S32 index = glGetAttribLocation(mProgramObject, (const GLchar*)name);
            if (index != -1)
            {
#if LL_RELEASE_WITH_DEBUG_INFO
                mAttribute[i] = { index, name };
#else
                mAttribute[i] = index;
#endif
                mAttributeMask |= 1 << i;
                LL_DEBUGS("ShaderUniform") << "Attribute " << name << " assigned to channel " << index << LL_ENDL;
            }
        }
        if (attributes != NULL)
        {
            for (U32 i = 0; i < numAttributes; i++)
            {
                const char* name = (*attributes)[i].String().c_str();
                S32 index = glGetAttribLocation(mProgramObject, name);
                if (index != -1)
                {
                    mAttribute[LLShaderMgr::instance()->mReservedAttribs.size() + i] = index;
                    LL_DEBUGS("ShaderUniform") << "Attribute " << name << " assigned to channel " << index << LL_ENDL;
                }
            }
        }

        return TRUE;
    }

    return FALSE;
}

void LLGLSLShader::mapUniform(GLint index, const vector<LLStaticHashedString>* uniforms)
{
    LL_PROFILE_ZONE_SCOPED_CATEGORY_SHADER;

    if (index == -1)
    {
        return;
    }

    GLenum type;
    GLsizei length;
    GLint size = -1;
    char name[1024];        /* Flawfinder: ignore */
    name[0] = 0;


    glGetActiveUniform(mProgramObject, index, 1024, &length, &size, &type, (GLchar*)name);
    if (size > 0)
    {
        switch (type)
        {
        case GL_FLOAT_VEC2: size *= 2; break;
        case GL_FLOAT_VEC3: size *= 3; break;
        case GL_FLOAT_VEC4: size *= 4; break;
        case GL_DOUBLE: size *= 2; break;
        case GL_DOUBLE_VEC2: size *= 2; break;
        case GL_DOUBLE_VEC3: size *= 6; break;
        case GL_DOUBLE_VEC4: size *= 8; break;
        case GL_INT_VEC2: size *= 2; break;
        case GL_INT_VEC3: size *= 3; break;
        case GL_INT_VEC4: size *= 4; break;
        case GL_UNSIGNED_INT_VEC2: size *= 2; break;
        case GL_UNSIGNED_INT_VEC3: size *= 3; break;
        case GL_UNSIGNED_INT_VEC4: size *= 4; break;
        case GL_BOOL_VEC2: size *= 2; break;
        case GL_BOOL_VEC3: size *= 3; break;
        case GL_BOOL_VEC4: size *= 4; break;
        case GL_FLOAT_MAT2: size *= 4; break;
        case GL_FLOAT_MAT3: size *= 9; break;
        case GL_FLOAT_MAT4: size *= 16; break;
        case GL_FLOAT_MAT2x3: size *= 6; break;
        case GL_FLOAT_MAT2x4: size *= 8; break;
        case GL_FLOAT_MAT3x2: size *= 6; break;
        case GL_FLOAT_MAT3x4: size *= 12; break;
        case GL_FLOAT_MAT4x2: size *= 8; break;
        case GL_FLOAT_MAT4x3: size *= 12; break;
        case GL_DOUBLE_MAT2: size *= 8; break;
        case GL_DOUBLE_MAT3: size *= 18; break;
        case GL_DOUBLE_MAT4: size *= 32; break;
        case GL_DOUBLE_MAT2x3: size *= 12; break;
        case GL_DOUBLE_MAT2x4: size *= 16; break;
        case GL_DOUBLE_MAT3x2: size *= 12; break;
        case GL_DOUBLE_MAT3x4: size *= 24; break;
        case GL_DOUBLE_MAT4x2: size *= 16; break;
        case GL_DOUBLE_MAT4x3: size *= 24; break;
        }
        mTotalUniformSize += size;
    }

    S32 location = glGetUniformLocation(mProgramObject, name);
    if (location != -1)
    {
        //chop off "[0]" so we can always access the first element
        //of an array by the array name
        char* is_array = strstr(name, "[0]");
        if (is_array)
        {
            is_array[0] = 0;
        }

        LLStaticHashedString hashedName(name);
        mUniformNameMap[location] = name;
        mUniformMap[hashedName] = location;

        LL_DEBUGS("ShaderUniform") << "Uniform " << name << " is at location " << location << LL_ENDL;

        //find the index of this uniform
        for (S32 i = 0; i < (S32)LLShaderMgr::instance()->mReservedUniforms.size(); i++)
        {
            if ((mUniform[i] == -1)
                && (LLShaderMgr::instance()->mReservedUniforms[i] == name))
            {
                //found it
                mUniform[i] = location;
                mTexture[i] = mapUniformTextureChannel(location, type, size);
                return;
            }
        }

        if (uniforms != NULL)
        {
            for (U32 i = 0; i < uniforms->size(); i++)
            {
                if ((mUniform[i + LLShaderMgr::instance()->mReservedUniforms.size()] == -1)
                    && ((*uniforms)[i].String() == name))
                {
                    //found it
                    mUniform[i + LLShaderMgr::instance()->mReservedUniforms.size()] = location;
                    mTexture[i + LLShaderMgr::instance()->mReservedUniforms.size()] = mapUniformTextureChannel(location, type, size);
                    return;
                }
            }
        }
    }
}

void LLGLSLShader::clearPermutations()
{
    mDefines.clear();
}

void LLGLSLShader::addPermutation(std::string name, std::string value)
{
    mDefines[name] = value;
}

void LLGLSLShader::addConstant(const LLGLSLShader::eShaderConsts shader_const)
{
    addPermutation(gShaderConstsKey[shader_const], gShaderConstsVal[shader_const]);
}

void LLGLSLShader::removePermutation(std::string name)
{
    mDefines[name].erase();
}

GLint LLGLSLShader::mapUniformTextureChannel(GLint location, GLenum type, GLint size)
{
    LL_PROFILE_ZONE_SCOPED_CATEGORY_SHADER;

    if ((type >= GL_SAMPLER_1D && type <= GL_SAMPLER_2D_RECT_SHADOW) ||
        type == GL_SAMPLER_2D_MULTISAMPLE ||
        type == GL_SAMPLER_CUBE_MAP_ARRAY)
    {   //this here is a texture
        GLint ret = mActiveTextureChannels;
        if (size == 1)
        {
            glUniform1i(location, mActiveTextureChannels);
            LL_DEBUGS("ShaderUniform") << "Assigned to texture channel " << mActiveTextureChannels << LL_ENDL;
            mActiveTextureChannels++;
        }
        else
        {
            //is array of textures, make sequential after this texture
            GLint channel[32]; // <=== only support up to 32 texture channels
            llassert(size <= 32);
            size = llmin(size, 32);
            for (int i = 0; i < size; ++i)
            {
                channel[i] = mActiveTextureChannels++;
            }
            glUniform1iv(location, size, channel);
            LL_DEBUGS("ShaderUniform") << "Assigned to texture channel " <<
                (mActiveTextureChannels - size) << " through " << (mActiveTextureChannels - 1) << LL_ENDL;
        }

        llassert(mActiveTextureChannels <= 32); // too many textures (probably)
        return ret;
    }
    return -1;
}

BOOL LLGLSLShader::mapUniforms(const vector<LLStaticHashedString>* uniforms)
{
    LL_PROFILE_ZONE_SCOPED_CATEGORY_SHADER;

    BOOL res = TRUE;

    mTotalUniformSize = 0;
    mActiveTextureChannels = 0;
    mUniform.clear();
    mUniformMap.clear();
    mUniformNameMap.clear();
    mTexture.clear();
    mValue.clear();
    //initialize arrays
    U32 numUniforms = (uniforms == NULL) ? 0 : uniforms->size();
    mUniform.resize(numUniforms + LLShaderMgr::instance()->mReservedUniforms.size(), -1);
    mTexture.resize(numUniforms + LLShaderMgr::instance()->mReservedUniforms.size(), -1);

    bind();

    //get the number of active uniforms
    GLint activeCount;
    glGetProgramiv(mProgramObject, GL_ACTIVE_UNIFORMS, &activeCount);

    //........................................................................................................................................
    //........................................................................................

    /*
    EXPLANATION:
    This is part of code is temporary because as the final result the mapUniform() should be rewrited.
    But it's a huge a volume of work which is need to be a more carefully performed for avoid possible
    regression's (i.e. it should be formalized a separate ticket in JIRA).

    RESON:
    The reason of this code is that SL engine is very sensitive to fact that "diffuseMap" should be appear
    first as uniform parameter which is should get 0-"texture channel" index (see mapUniformTextureChannel() and mActiveTextureChannels)
    it influence to which is texture matrix will be updated during rendering.

    But, order of indexe's of uniform variables is not defined and GLSL compiler can change it as want
    , even if the "diffuseMap" will be appear and use first in shader code.

    As example where this situation appear see: "Deferred Material Shader 28/29/30/31"
    And tickets: MAINT-4165, MAINT-4839, MAINT-3568, MAINT-6437

    --- davep TODO -- pretty sure the entire block here is superstitious and that the uniform index has nothing to do with the texture channel
                texture channel should follow the uniform VALUE
    */


    S32 diffuseMap = glGetUniformLocation(mProgramObject, "diffuseMap");
    S32 specularMap = glGetUniformLocation(mProgramObject, "specularMap");
    S32 bumpMap = glGetUniformLocation(mProgramObject, "bumpMap");
    S32 altDiffuseMap = glGetUniformLocation(mProgramObject, "altDiffuseMap");
    S32 environmentMap = glGetUniformLocation(mProgramObject, "environmentMap");
    S32 reflectionMap = glGetUniformLocation(mProgramObject, "reflectionMap");

    std::set<S32> skip_index;

    if (-1 != diffuseMap && (-1 != specularMap || -1 != bumpMap || -1 != environmentMap || -1 != altDiffuseMap))
    {
        GLenum type;
        GLsizei length;
        GLint size = -1;
        char name[1024];

        diffuseMap = altDiffuseMap = specularMap = bumpMap = environmentMap = -1;

        for (S32 i = 0; i < activeCount; i++)
        {
            name[0] = '\0';

            glGetActiveUniform(mProgramObject, i, 1024, &length, &size, &type, (GLchar*)name);

            if (-1 == diffuseMap && std::string(name) == "diffuseMap")
            {
                diffuseMap = i;
                continue;
            }

            if (-1 == specularMap && std::string(name) == "specularMap")
            {
                specularMap = i;
                continue;
            }

            if (-1 == bumpMap && std::string(name) == "bumpMap")
            {
                bumpMap = i;
                continue;
            }

            if (-1 == environmentMap && std::string(name) == "environmentMap")
            {
                environmentMap = i;
                continue;
            }

            if (-1 == reflectionMap && std::string(name) == "reflectionMap")
            {
                reflectionMap = i;
                continue;
            }

            if (-1 == altDiffuseMap && std::string(name) == "altDiffuseMap")
            {
                altDiffuseMap = i;
                continue;
            }
        }

        bool specularDiff = specularMap < diffuseMap && -1 != specularMap;
        bool bumpLessDiff = bumpMap < diffuseMap && -1 != bumpMap;
        bool envLessDiff = environmentMap < diffuseMap && -1 != environmentMap;
        bool refLessDiff = reflectionMap < diffuseMap && -1 != reflectionMap;

        if (specularDiff || bumpLessDiff || envLessDiff || refLessDiff)
        {
            mapUniform(diffuseMap, uniforms);
            skip_index.insert(diffuseMap);

            if (-1 != specularMap) {
                mapUniform(specularMap, uniforms);
                skip_index.insert(specularMap);
            }

            if (-1 != bumpMap) {
                mapUniform(bumpMap, uniforms);
                skip_index.insert(bumpMap);
            }

            if (-1 != environmentMap) {
                mapUniform(environmentMap, uniforms);
                skip_index.insert(environmentMap);
            }

            if (-1 != reflectionMap) {
                mapUniform(reflectionMap, uniforms);
                skip_index.insert(reflectionMap);
            }
        }
    }

    //........................................................................................

    for (S32 i = 0; i < activeCount; i++)
    {
        //........................................................................................
        if (skip_index.end() != skip_index.find(i)) continue;
        //........................................................................................

        mapUniform(i, uniforms);
    }
    //........................................................................................................................................

    if (mFeatures.hasReflectionProbes) // Set up block binding, in a way supported by Apple (rather than binding = 1 in .glsl).
    {   // See slide 35 and more of https://docs.huihoo.com/apple/wwdc/2011/session_420__advances_in_opengl_for_mac_os_x_lion.pdf
        static const GLuint BLOCKBINDING = 1; //picked by us
        //Get the index, similar to a uniform location
        GLuint UBOBlockIndex = glGetUniformBlockIndex(mProgramObject, "ReflectionProbes");
        if (UBOBlockIndex != GL_INVALID_INDEX)
        {
            //Set this index to a binding index
            glUniformBlockBinding(mProgramObject, UBOBlockIndex, BLOCKBINDING);
        }
    }
    unbind();

    LL_DEBUGS("ShaderUniform") << "Total Uniform Size: " << mTotalUniformSize << LL_ENDL;
    return res;
}


BOOL LLGLSLShader::link(BOOL suppress_errors)
{
    LL_PROFILE_ZONE_SCOPED_CATEGORY_SHADER;

    BOOL success = LLShaderMgr::instance()->linkProgramObject(mProgramObject, suppress_errors);

    if (!success && !suppress_errors)
    {
        LLShaderMgr::instance()->dumpObjectLog(mProgramObject, !success, mName);
    }

    return success;
}

void LLGLSLShader::bind()
{
    LL_PROFILE_ZONE_SCOPED_CATEGORY_SHADER;

    llassert(mProgramObject != 0);

    gGL.flush();

    if (sCurBoundShader != mProgramObject)  // Don't re-bind current shader
    {
        if (sCurBoundShaderPtr)
        {
            sCurBoundShaderPtr->readProfileQuery();
        }
        LLVertexBuffer::unbind();
        glUseProgram(mProgramObject);
        sCurBoundShader = mProgramObject;
        sCurBoundShaderPtr = this;
        placeProfileQuery();
        LLVertexBuffer::setupClientArrays(mAttributeMask);
    }

    if (mUniformsDirty)
    {
        LLShaderMgr::instance()->updateShaderUniforms(this);
        mUniformsDirty = FALSE;
    }
}

void LLGLSLShader::bind(bool rigged)
{
    if (rigged)
    {
        llassert(mRiggedVariant);
        mRiggedVariant->bind();
    }
    else
    {
        bind();
    }
}

void LLGLSLShader::unbind(void)
{
    LL_PROFILE_ZONE_SCOPED_CATEGORY_SHADER;
    gGL.flush();
    LLVertexBuffer::unbind();

    if (sCurBoundShaderPtr)
    {
        sCurBoundShaderPtr->readProfileQuery();
    }

    glUseProgram(0);
    sCurBoundShader = 0;
    sCurBoundShaderPtr = NULL;
}

S32 LLGLSLShader::bindTexture(const std::string& uniform, LLTexture* texture, LLTexUnit::eTextureType mode, LLTexUnit::eTextureColorSpace colorspace)
{
    LL_PROFILE_ZONE_SCOPED_CATEGORY_SHADER;

    S32 channel = 0;
    channel = getUniformLocation(uniform);

    return bindTexture(channel, texture, mode, colorspace);
}

S32 LLGLSLShader::bindTexture(S32 uniform, LLTexture* texture, LLTexUnit::eTextureType mode, LLTexUnit::eTextureColorSpace colorspace)
{
    LL_PROFILE_ZONE_SCOPED_CATEGORY_SHADER;

    if (uniform < 0 || uniform >= (S32)mTexture.size())
    {
        LL_SHADER_UNIFORM_ERRS() << "Uniform out of range: " << uniform << LL_ENDL;
        return -1;
    }

    uniform = mTexture[uniform];

    if (uniform > -1)
    {
        gGL.getTexUnit(uniform)->bindFast(texture);
        gGL.getTexUnit(uniform)->setTextureColorSpace(colorspace);
    }

    return uniform;
}

S32 LLGLSLShader::bindTexture(S32 uniform, LLRenderTarget* texture, bool depth, LLTexUnit::eTextureFilterOptions mode, U32 index)
{
    LL_PROFILE_ZONE_SCOPED_CATEGORY_SHADER;

    if (uniform < 0 || uniform >= (S32)mTexture.size())
    {
        return -1;
    }

    uniform = getTextureChannel(uniform);

    if (uniform > -1)
    {
        if (depth) {
            gGL.getTexUnit(uniform)->bind(texture, true);
        }
        else {
            bool has_mips = mode == LLTexUnit::TFO_TRILINEAR || mode == LLTexUnit::TFO_ANISOTROPIC;
            gGL.getTexUnit(uniform)->bindManual(texture->getUsage(), texture->getTexture(index), has_mips);
        }

        gGL.getTexUnit(uniform)->setTextureFilteringOption(mode);
    }

    return uniform;
}

S32 LLGLSLShader::bindTexture(const std::string& uniform, LLRenderTarget* texture, bool depth, LLTexUnit::eTextureFilterOptions mode)
{
    LL_PROFILE_ZONE_SCOPED_CATEGORY_SHADER;

    S32 channel = 0;
    channel = getUniformLocation(uniform);

    return bindTexture(channel, texture, depth, mode);
}

S32 LLGLSLShader::unbindTexture(const std::string& uniform, LLTexUnit::eTextureType mode)
{
    LL_PROFILE_ZONE_SCOPED_CATEGORY_SHADER;

    S32 channel = 0;
    channel = getUniformLocation(uniform);

    return unbindTexture(channel);
}

S32 LLGLSLShader::unbindTexture(S32 uniform, LLTexUnit::eTextureType mode)
{
    LL_PROFILE_ZONE_SCOPED_CATEGORY_SHADER;

    if (uniform < 0 || uniform >= (S32)mTexture.size())
    {
        LL_SHADER_UNIFORM_ERRS() << "Uniform out of range: " << uniform << LL_ENDL;
        return -1;
    }

    uniform = mTexture[uniform];

    if (uniform > -1)
    {
        gGL.getTexUnit(uniform)->unbindFast(mode);
    }

    return uniform;
}

S32 LLGLSLShader::getTextureChannel(S32 uniform) const
{
    return mTexture[uniform];
}

S32 LLGLSLShader::enableTexture(S32 uniform, LLTexUnit::eTextureType mode, LLTexUnit::eTextureColorSpace space)
{
    LL_PROFILE_ZONE_SCOPED_CATEGORY_SHADER;

    if (uniform < 0 || uniform >= (S32)mTexture.size())
    {
        LL_SHADER_UNIFORM_ERRS() << "Uniform out of range: " << uniform << LL_ENDL;
        return -1;
    }
    S32 index = mTexture[uniform];
    if (index != -1)
    {
        gGL.getTexUnit(index)->activate();
        gGL.getTexUnit(index)->enable(mode);
        gGL.getTexUnit(index)->setTextureColorSpace(space);
    }
    return index;
}

S32 LLGLSLShader::disableTexture(S32 uniform, LLTexUnit::eTextureType mode, LLTexUnit::eTextureColorSpace space)
{
    LL_PROFILE_ZONE_SCOPED_CATEGORY_SHADER;

    if (uniform < 0 || uniform >= (S32)mTexture.size())
    {
        LL_SHADER_UNIFORM_ERRS() << "Uniform out of range: " << uniform << LL_ENDL;
        return -1;
    }
    S32 index = mTexture[uniform];
    if (index != -1 && gGL.getTexUnit(index)->getCurrType() != LLTexUnit::TT_NONE)
    {
        if (gDebugGL && gGL.getTexUnit(index)->getCurrType() != mode && gGL.getTexUnit(index)->getCurrColorSpace() != space)
        {
            if (gDebugSession)
            {
                gFailLog << "Texture channel " << index << " texture type corrupted." << std::endl;
                ll_fail("LLGLSLShader::disableTexture failed");
            }
            else
            {
                LL_ERRS() << "Texture channel " << index << " texture type corrupted." << LL_ENDL;
            }
        }
        gGL.getTexUnit(index)->disable();
    }
    return index;
}

void LLGLSLShader::uniform1i(U32 index, GLint x)
{
    LL_PROFILE_ZONE_SCOPED_CATEGORY_SHADER;
    llassert(sCurBoundShaderPtr == this);
    if (mProgramObject)
    {
        if (mUniform.size() <= index)
        {
            LL_SHADER_UNIFORM_ERRS() << "Uniform index out of bounds." << LL_ENDL;
            return;
        }

        if (mUniform[index] >= 0)
        {
            const auto& iter = mValue.find(mUniform[index]);
            if (iter == mValue.end() || iter->second.mV[0] != x)
            {
                glUniform1i(mUniform[index], x);
                mValue[mUniform[index]] = LLVector4(x, 0.f, 0.f, 0.f);
            }
        }
    }
}

void LLGLSLShader::uniform1f(U32 index, GLfloat x)
{
    LL_PROFILE_ZONE_SCOPED_CATEGORY_SHADER;
    llassert(sCurBoundShaderPtr == this);

    if (mProgramObject)
    {
        if (mUniform.size() <= index)
        {
            LL_SHADER_UNIFORM_ERRS() << "Uniform index out of bounds." << LL_ENDL;
            return;
        }

        if (mUniform[index] >= 0)
        {
            const auto& iter = mValue.find(mUniform[index]);
            if (iter == mValue.end() || iter->second.mV[0] != x)
            {
                glUniform1f(mUniform[index], x);
                mValue[mUniform[index]] = LLVector4(x, 0.f, 0.f, 0.f);
            }
        }
    }
}

void LLGLSLShader::fastUniform1f(U32 index, GLfloat x)
{
    LL_PROFILE_ZONE_SCOPED_CATEGORY_SHADER;
    llassert(sCurBoundShaderPtr == this);
    llassert(mProgramObject);
    llassert(mUniform.size() <= index);
    llassert(mUniform[index] >= 0);
    glUniform1f(mUniform[index], x);
}

void LLGLSLShader::uniform2f(U32 index, GLfloat x, GLfloat y)
{
    LL_PROFILE_ZONE_SCOPED_CATEGORY_SHADER;
    llassert(sCurBoundShaderPtr == this);

    if (mProgramObject)
    {
        if (mUniform.size() <= index)
        {
            LL_SHADER_UNIFORM_ERRS() << "Uniform index out of bounds." << LL_ENDL;
            return;
        }

        if (mUniform[index] >= 0)
        {
            const auto& iter = mValue.find(mUniform[index]);
            LLVector4 vec(x, y, 0.f, 0.f);
            if (iter == mValue.end() || shouldChange(iter->second, vec))
            {
                glUniform2f(mUniform[index], x, y);
                mValue[mUniform[index]] = vec;
            }
        }
    }
}

void LLGLSLShader::uniform3f(U32 index, GLfloat x, GLfloat y, GLfloat z)
{
    LL_PROFILE_ZONE_SCOPED_CATEGORY_SHADER;
    llassert(sCurBoundShaderPtr == this);

    if (mProgramObject)
    {
        if (mUniform.size() <= index)
        {
            LL_SHADER_UNIFORM_ERRS() << "Uniform index out of bounds." << LL_ENDL;
            return;
        }

        if (mUniform[index] >= 0)
        {
            const auto& iter = mValue.find(mUniform[index]);
            LLVector4 vec(x, y, z, 0.f);
            if (iter == mValue.end() || shouldChange(iter->second, vec))
            {
                glUniform3f(mUniform[index], x, y, z);
                mValue[mUniform[index]] = vec;
            }
        }
    }
}

void LLGLSLShader::uniform4f(U32 index, GLfloat x, GLfloat y, GLfloat z, GLfloat w)
{
    LL_PROFILE_ZONE_SCOPED_CATEGORY_SHADER;
    llassert(sCurBoundShaderPtr == this);

    if (mProgramObject)
    {
        if (mUniform.size() <= index)
        {
            LL_SHADER_UNIFORM_ERRS() << "Uniform index out of bounds." << LL_ENDL;
            return;
        }

        if (mUniform[index] >= 0)
        {
            const auto& iter = mValue.find(mUniform[index]);
            LLVector4 vec(x, y, z, w);
            if (iter == mValue.end() || shouldChange(iter->second, vec))
            {
                glUniform4f(mUniform[index], x, y, z, w);
                mValue[mUniform[index]] = vec;
            }
        }
    }
}

void LLGLSLShader::uniform1iv(U32 index, U32 count, const GLint* v)
{
    LL_PROFILE_ZONE_SCOPED_CATEGORY_SHADER;
    llassert(sCurBoundShaderPtr == this);

    if (mProgramObject)
    {
        if (mUniform.size() <= index)
        {
            LL_SHADER_UNIFORM_ERRS() << "Uniform index out of bounds." << LL_ENDL;
            return;
        }

        if (mUniform[index] >= 0)
        {
            const auto& iter = mValue.find(mUniform[index]);
            LLVector4 vec(v[0], 0.f, 0.f, 0.f);
            if (iter == mValue.end() || shouldChange(iter->second, vec) || count != 1)
            {
                glUniform1iv(mUniform[index], count, v);
                mValue[mUniform[index]] = vec;
            }
        }
    }
}

void LLGLSLShader::uniform4iv(U32 index, U32 count, const GLint* v)
{
    LL_PROFILE_ZONE_SCOPED_CATEGORY_SHADER;
    llassert(sCurBoundShaderPtr == this);

    if (mProgramObject)
    {
        if (mUniform.size() <= index)
        {
            LL_SHADER_UNIFORM_ERRS() << "Uniform index out of bounds." << LL_ENDL;
            return;
        }

        if (mUniform[index] >= 0)
        {
            const auto& iter = mValue.find(mUniform[index]);
            LLVector4 vec(v[0], v[1], v[2], v[3]);
            if (iter == mValue.end() || shouldChange(iter->second, vec) || count != 1)
            {
                glUniform1iv(mUniform[index], count, v);
                mValue[mUniform[index]] = vec;
            }
        }
    }
}


void LLGLSLShader::uniform1fv(U32 index, U32 count, const GLfloat* v)
{
    LL_PROFILE_ZONE_SCOPED_CATEGORY_SHADER;
    llassert(sCurBoundShaderPtr == this);

    if (mProgramObject)
    {
        if (mUniform.size() <= index)
        {
            LL_SHADER_UNIFORM_ERRS() << "Uniform index out of bounds." << LL_ENDL;
            return;
        }

        if (mUniform[index] >= 0)
        {
            const auto& iter = mValue.find(mUniform[index]);
            LLVector4 vec(v[0], 0.f, 0.f, 0.f);
            if (iter == mValue.end() || shouldChange(iter->second, vec) || count != 1)
            {
                glUniform1fv(mUniform[index], count, v);
                mValue[mUniform[index]] = vec;
            }
        }
    }
}

void LLGLSLShader::uniform2fv(U32 index, U32 count, const GLfloat* v)
{
    LL_PROFILE_ZONE_SCOPED_CATEGORY_SHADER;
    llassert(sCurBoundShaderPtr == this);

    if (mProgramObject)
    {
        if (mUniform.size() <= index)
        {
            LL_SHADER_UNIFORM_ERRS() << "Uniform index out of bounds." << LL_ENDL;
            return;
        }

        if (mUniform[index] >= 0)
        {
            const auto& iter = mValue.find(mUniform[index]);
            LLVector4 vec(v[0], v[1], 0.f, 0.f);
            if (iter == mValue.end() || shouldChange(iter->second, vec) || count != 1)
            {
                glUniform2fv(mUniform[index], count, v);
                mValue[mUniform[index]] = vec;
            }
        }
    }
}

void LLGLSLShader::uniform3fv(U32 index, U32 count, const GLfloat* v)
{
    LL_PROFILE_ZONE_SCOPED_CATEGORY_SHADER;
    llassert(sCurBoundShaderPtr == this);

    if (mProgramObject)
    {
        if (mUniform.size() <= index)
        {
            LL_SHADER_UNIFORM_ERRS() << "Uniform index out of bounds." << LL_ENDL;
            return;
        }

        if (mUniform[index] >= 0)
        {
            const auto& iter = mValue.find(mUniform[index]);
            LLVector4 vec(v[0], v[1], v[2], 0.f);
            if (iter == mValue.end() || shouldChange(iter->second, vec) || count != 1)
            {
                glUniform3fv(mUniform[index], count, v);
                mValue[mUniform[index]] = vec;
            }
        }
    }
}

void LLGLSLShader::uniform4fv(U32 index, U32 count, const GLfloat* v)
{
    LL_PROFILE_ZONE_SCOPED_CATEGORY_SHADER;
    llassert(sCurBoundShaderPtr == this);

    if (mProgramObject)
    {
        if (mUniform.size() <= index)
        {
            LL_SHADER_UNIFORM_ERRS() << "Uniform index out of bounds." << LL_ENDL;
            return;
        }

        if (mUniform[index] >= 0)
        {
            const auto& iter = mValue.find(mUniform[index]);
            LLVector4 vec(v[0], v[1], v[2], v[3]);
            if (iter == mValue.end() || shouldChange(iter->second, vec) || count != 1)
            {
                LL_PROFILE_ZONE_SCOPED_CATEGORY_SHADER;
                glUniform4fv(mUniform[index], count, v);
                mValue[mUniform[index]] = vec;
            }
        }
    }
}

void LLGLSLShader::uniformMatrix2fv(U32 index, U32 count, GLboolean transpose, const GLfloat* v)
{
    LL_PROFILE_ZONE_SCOPED_CATEGORY_SHADER;
    llassert(sCurBoundShaderPtr == this);

    if (mProgramObject)
    {
        if (mUniform.size() <= index)
        {
            LL_SHADER_UNIFORM_ERRS() << "Uniform index out of bounds." << LL_ENDL;
            return;
        }

        if (mUniform[index] >= 0)
        {
            glUniformMatrix2fv(mUniform[index], count, transpose, v);
        }
    }
}

void LLGLSLShader::uniformMatrix3fv(U32 index, U32 count, GLboolean transpose, const GLfloat* v)
{
    LL_PROFILE_ZONE_SCOPED_CATEGORY_SHADER;
    llassert(sCurBoundShaderPtr == this);

    if (mProgramObject)
    {
        if (mUniform.size() <= index)
        {
            LL_SHADER_UNIFORM_ERRS() << "Uniform index out of bounds." << LL_ENDL;
            return;
        }

        if (mUniform[index] >= 0)
        {
            glUniformMatrix3fv(mUniform[index], count, transpose, v);
        }
    }
}

void LLGLSLShader::uniformMatrix3x4fv(U32 index, U32 count, GLboolean transpose, const GLfloat* v)
{
    LL_PROFILE_ZONE_SCOPED_CATEGORY_SHADER;
    llassert(sCurBoundShaderPtr == this);

    if (mProgramObject)
    {
        if (mUniform.size() <= index)
        {
            LL_SHADER_UNIFORM_ERRS() << "Uniform index out of bounds." << LL_ENDL;
            return;
        }

        if (mUniform[index] >= 0)
        {
            glUniformMatrix3x4fv(mUniform[index], count, transpose, v);
        }
    }
}

void LLGLSLShader::uniformMatrix4fv(U32 index, U32 count, GLboolean transpose, const GLfloat* v)
{
    LL_PROFILE_ZONE_SCOPED_CATEGORY_SHADER;
    llassert(sCurBoundShaderPtr == this);

    if (mProgramObject)
    {
        if (mUniform.size() <= index)
        {
            LL_SHADER_UNIFORM_ERRS() << "Uniform index out of bounds." << LL_ENDL;
            return;
        }

        if (mUniform[index] >= 0)
        {
            glUniformMatrix4fv(mUniform[index], count, transpose, v);
        }
    }
}

GLint LLGLSLShader::getUniformLocation(const LLStaticHashedString& uniform)
{
    LL_PROFILE_ZONE_SCOPED_CATEGORY_SHADER;

    GLint ret = -1;
    if (mProgramObject)
    {
        LLStaticStringTable<GLint>::iterator iter = mUniformMap.find(uniform);
        if (iter != mUniformMap.end())
        {
            if (gDebugGL)
            {
                stop_glerror();
                if (iter->second != glGetUniformLocation(mProgramObject, uniform.String().c_str()))
                {
                    LL_ERRS() << "Uniform does not match." << LL_ENDL;
                }
                stop_glerror();
            }
            ret = iter->second;
        }
    }

    return ret;
}

GLint LLGLSLShader::getUniformLocation(U32 index)
{
    LL_PROFILE_ZONE_SCOPED_CATEGORY_SHADER;

    GLint ret = -1;
    if (mProgramObject)
    {
        if (index >= mUniform.size())
        {
            LL_WARNS_ONCE("Shader") << "Uniform index " << index << " out of bounds " << (S32)mUniform.size() << LL_ENDL;
            return ret;
        }
        return mUniform[index];
    }

    return ret;
}

GLint LLGLSLShader::getAttribLocation(U32 attrib)
{
    LL_PROFILE_ZONE_SCOPED_CATEGORY_SHADER;

    if (attrib < mAttribute.size())
    {
        return mAttribute[attrib];
    }
    else
    {
        return -1;
    }
}

void LLGLSLShader::uniform1i(const LLStaticHashedString& uniform, GLint v)
{
    LL_PROFILE_ZONE_SCOPED_CATEGORY_SHADER;
    GLint location = getUniformLocation(uniform);

    if (location >= 0)
    {
        const auto& iter = mValue.find(location);
        LLVector4 vec(v, 0.f, 0.f, 0.f);
        if (iter == mValue.end() || shouldChange(iter->second, vec))
        {
            glUniform1i(location, v);
            mValue[location] = vec;
        }
    }
}

void LLGLSLShader::uniform1iv(const LLStaticHashedString& uniform, U32 count, const GLint* v)
{
    LL_PROFILE_ZONE_SCOPED_CATEGORY_SHADER;
    GLint location = getUniformLocation(uniform);

    if (location >= 0)
    {
        LLVector4 vec(v[0], 0, 0, 0);
        const auto& iter = mValue.find(location);
        if (iter == mValue.end() || shouldChange(iter->second, vec) || count != 1)
        {
            LL_PROFILE_ZONE_SCOPED_CATEGORY_SHADER;
            glUniform1iv(location, count, v);
            mValue[location] = vec;
        }
    }
}

void LLGLSLShader::uniform4iv(const LLStaticHashedString& uniform, U32 count, const GLint* v)
{
    LL_PROFILE_ZONE_SCOPED_CATEGORY_SHADER;
    GLint location = getUniformLocation(uniform);

    if (location >= 0)
    {
        LLVector4 vec(v[0], v[1], v[2], v[3]);
        const auto& iter = mValue.find(location);
        if (iter == mValue.end() || shouldChange(iter->second, vec) || count != 1)
        {
            LL_PROFILE_ZONE_SCOPED_CATEGORY_SHADER;
            glUniform4iv(location, count, v);
            mValue[location] = vec;
        }
    }
}

void LLGLSLShader::uniform2i(const LLStaticHashedString& uniform, GLint i, GLint j)
{
    LL_PROFILE_ZONE_SCOPED_CATEGORY_SHADER;
    GLint location = getUniformLocation(uniform);

    if (location >= 0)
    {
        const auto& iter = mValue.find(location);
        LLVector4 vec(i, j, 0.f, 0.f);
        if (iter == mValue.end() || shouldChange(iter->second, vec))
        {
            glUniform2i(location, i, j);
            mValue[location] = vec;
        }
    }
}


void LLGLSLShader::uniform1f(const LLStaticHashedString& uniform, GLfloat v)
{
    LL_PROFILE_ZONE_SCOPED_CATEGORY_SHADER;
    GLint location = getUniformLocation(uniform);

    if (location >= 0)
    {
        const auto& iter = mValue.find(location);
        LLVector4 vec(v, 0.f, 0.f, 0.f);
        if (iter == mValue.end() || shouldChange(iter->second, vec))
        {
            glUniform1f(location, v);
            mValue[location] = vec;
        }
    }
}

void LLGLSLShader::uniform2f(const LLStaticHashedString& uniform, GLfloat x, GLfloat y)
{
    LL_PROFILE_ZONE_SCOPED_CATEGORY_SHADER;
    GLint location = getUniformLocation(uniform);

    if (location >= 0)
    {
        const auto& iter = mValue.find(location);
        LLVector4 vec(x, y, 0.f, 0.f);
        if (iter == mValue.end() || shouldChange(iter->second, vec))
        {
            glUniform2f(location, x, y);
            mValue[location] = vec;
        }
    }

}

void LLGLSLShader::uniform3f(const LLStaticHashedString& uniform, GLfloat x, GLfloat y, GLfloat z)
{
    LL_PROFILE_ZONE_SCOPED_CATEGORY_SHADER;
    GLint location = getUniformLocation(uniform);

    if (location >= 0)
    {
        const auto& iter = mValue.find(location);
        LLVector4 vec(x, y, z, 0.f);
        if (iter == mValue.end() || shouldChange(iter->second, vec))
        {
            glUniform3f(location, x, y, z);
            mValue[location] = vec;
        }
    }
}

void LLGLSLShader::uniform1fv(const LLStaticHashedString& uniform, U32 count, const GLfloat* v)
{
    LL_PROFILE_ZONE_SCOPED_CATEGORY_SHADER;
    GLint location = getUniformLocation(uniform);

    if (location >= 0)
    {
        const auto& iter = mValue.find(location);
        LLVector4 vec(v[0], 0.f, 0.f, 0.f);
        if (iter == mValue.end() || shouldChange(iter->second, vec) || count != 1)
        {
            glUniform1fv(location, count, v);
            mValue[location] = vec;
        }
    }
}

void LLGLSLShader::uniform2fv(const LLStaticHashedString& uniform, U32 count, const GLfloat* v)
{
    LL_PROFILE_ZONE_SCOPED_CATEGORY_SHADER;
    GLint location = getUniformLocation(uniform);

    if (location >= 0)
    {
        const auto& iter = mValue.find(location);
        LLVector4 vec(v[0], v[1], 0.f, 0.f);
        if (iter == mValue.end() || shouldChange(iter->second, vec) || count != 1)
        {
            glUniform2fv(location, count, v);
            mValue[location] = vec;
        }
    }
}

void LLGLSLShader::uniform3fv(const LLStaticHashedString& uniform, U32 count, const GLfloat* v)
{
    LL_PROFILE_ZONE_SCOPED_CATEGORY_SHADER;
    GLint location = getUniformLocation(uniform);

    if (location >= 0)
    {
        const auto& iter = mValue.find(location);
        LLVector4 vec(v[0], v[1], v[2], 0.f);
        if (iter == mValue.end() || shouldChange(iter->second, vec) || count != 1)
        {
            glUniform3fv(location, count, v);
            mValue[location] = vec;
        }
    }
}

void LLGLSLShader::uniform4fv(const LLStaticHashedString& uniform, U32 count, const GLfloat* v)
{
    LL_PROFILE_ZONE_SCOPED_CATEGORY_SHADER;
    GLint location = getUniformLocation(uniform);

    if (location >= 0)
    {
        LLVector4 vec(v);
        const auto& iter = mValue.find(location);
        if (iter == mValue.end() || shouldChange(iter->second, vec) || count != 1)
        {
            LL_PROFILE_ZONE_SCOPED_CATEGORY_SHADER;
            glUniform4fv(location, count, v);
            mValue[location] = vec;
        }
    }
}

void LLGLSLShader::uniformMatrix4fv(const LLStaticHashedString& uniform, U32 count, GLboolean transpose, const GLfloat* v)
{
    LL_PROFILE_ZONE_SCOPED_CATEGORY_SHADER;
    GLint location = getUniformLocation(uniform);

    if (location >= 0)
    {
        stop_glerror();
        glUniformMatrix4fv(location, count, transpose, v);
        stop_glerror();
    }
}


void LLGLSLShader::vertexAttrib4f(U32 index, GLfloat x, GLfloat y, GLfloat z, GLfloat w)
{
    if (mAttribute[index] > 0)
    {
        glVertexAttrib4f(mAttribute[index], x, y, z, w);
    }
}

void LLGLSLShader::vertexAttrib4fv(U32 index, GLfloat* v)
{
    if (mAttribute[index] > 0)
    {
        glVertexAttrib4fv(mAttribute[index], v);
    }
}

void LLGLSLShader::setMinimumAlpha(F32 minimum)
{
    LL_PROFILE_ZONE_SCOPED_CATEGORY_SHADER;
    gGL.flush();
    uniform1f(LLShaderMgr::MINIMUM_ALPHA, minimum);
}

void LLShaderUniforms::apply(LLGLSLShader* shader)
{
    LL_PROFILE_ZONE_SCOPED_CATEGORY_SHADER;
    for (auto& uniform : mIntegers)
    {
        shader->uniform1i(uniform.mUniform, uniform.mValue);
    }

    for (auto& uniform : mFloats)
    {
        shader->uniform1f(uniform.mUniform, uniform.mValue);
    }

    for (auto& uniform : mVectors)
    {
        shader->uniform4fv(uniform.mUniform, 1, uniform.mValue.mV);
    }

    for (auto& uniform : mVector3s)
    {
        shader->uniform3fv(uniform.mUniform, 1, uniform.mValue.mV);
    }
}

#ifdef LL_PROFILER_ENABLE_RENDER_DOC
void LLGLSLShader::setLabel(const char* label) {
    LL_LABEL_OBJECT_GL(GL_PROGRAM, mProgramObject, strlen(label), label);
}
#endif<|MERGE_RESOLUTION|>--- conflicted
+++ resolved
@@ -300,16 +300,9 @@
             GLuint64 samples_passed = 0;
             glGetQueryObjectui64v(mSamplesQuery, GL_QUERY_RESULT, &samples_passed);
 
-<<<<<<< HEAD
-        GLuint64 primitives_generated = 0;
-        glGetQueryObjectui64v(mPrimitivesQuery, GL_QUERY_RESULT, &primitives_generated);
-        sTotalTimeElapsed += time_elapsed;
-        mTimeElapsed += time_elapsed;
-=======
-            U64 primitives_generated = 0;
+            GLuint64 primitives_generated = 0;
             glGetQueryObjectui64v(mPrimitivesQuery, GL_QUERY_RESULT, &primitives_generated);
             sTotalTimeElapsed += time_elapsed;
->>>>>>> e0947571
 
             sTotalSamplesDrawn += samples_passed;
             mSamplesDrawn += samples_passed;
