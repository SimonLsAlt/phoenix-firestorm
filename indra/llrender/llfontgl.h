--- conflicted
+++ resolved
@@ -249,14 +249,7 @@
     LLFontDescriptor mFontDescriptor;
     LLPointer<LLFontFreetype> mFontFreetype;
 
-<<<<<<< HEAD
-    // <FS:Ansariel> Remove QUADS rendering mode
-    //void renderQuad(LLVector3* vertex_out, LLVector2* uv_out, LLColor4U* colors_out, const LLRectf& screen_rect, const LLRectf& uv_rect, const LLColor4U& color, F32 slant_amt) const;
     void renderTriangle(LLVector3* vertex_out, LLVector2* uv_out, LLColor4U* colors_out, const LLRectf& screen_rect, const LLRectf& uv_rect, const LLColor4U& color, F32 slant_amt) const;
-    // </FS:Ansariel>
-=======
-    void renderTriangle(LLVector3* vertex_out, LLVector2* uv_out, LLColor4U* colors_out, const LLRectf& screen_rect, const LLRectf& uv_rect, const LLColor4U& color, F32 slant_amt) const;
->>>>>>> d9da5bbb
     void drawGlyph(S32& glyph_count, LLVector3* vertex_out, LLVector2* uv_out, LLColor4U* colors_out, const LLRectf& screen_rect, const LLRectf& uv_rect, const LLColor4U& color, U8 style, ShadowType shadow, F32 drop_shadow_fade) const;
 
     // Registry holds all instantiated fonts.
