--- conflicted
+++ resolved
@@ -186,21 +186,12 @@
 	bool getColorStrider(LLStrider<LLColor4U>& strider, U32 index=0, S32 count = -1);
 	bool getEmissiveStrider(LLStrider<LLColor4U>& strider, U32 index=0, S32 count = -1);
 	bool getWeightStrider(LLStrider<F32>& strider, U32 index=0, S32 count = -1);
-<<<<<<< HEAD
 	// <FS:Ansariel> Vectorized Weight4Strider and ClothWeightStrider by Drake Arconis
 	//bool getWeight4Strider(LLStrider<LLVector4>& strider, U32 index=0, S32 count = -1);
 	//bool getClothWeightStrider(LLStrider<LLVector4>& strider, U32 index=0, S32 count = -1);
 	bool getWeight4Strider(LLStrider<LLVector4a>& strider, U32 index=0, S32 count = -1);
 	bool getClothWeightStrider(LLStrider<LLVector4a>& strider, U32 index=0, S32 count = -1);
 	// </FS:Ansariel>
-    bool getBasecolorTexcoordStrider(LLStrider<LLVector2>& strider, U32 index=0, S32 count = -1);
-    bool getNormalTexcoordStrider(LLStrider<LLVector2>& strider, U32 index=0, S32 count = -1);
-    bool getMetallicRoughnessTexcoordStrider(LLStrider<LLVector2>& strider, U32 index=0, S32 count = -1);
-    bool getEmissiveTexcoordStrider(LLStrider<LLVector2>& strider, U32 index=0, S32 count = -1);
-=======
-	bool getWeight4Strider(LLStrider<LLVector4>& strider, U32 index=0, S32 count = -1);
-	bool getClothWeightStrider(LLStrider<LLVector4>& strider, U32 index=0, S32 count = -1);
->>>>>>> 38b3f663
 	
     void setPositionData(const LLVector4a* data);
     void setTexCoordData(const LLVector2* data);
