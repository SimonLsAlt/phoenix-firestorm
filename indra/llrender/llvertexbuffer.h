/** 
 * @file llvertexbuffer.h
 * @brief LLVertexBuffer wrapper for OpengGL vertex buffer objects
 *
 * $LicenseInfo:firstyear=2003&license=viewerlgpl$
 * Second Life Viewer Source Code
 * Copyright (C) 2010, Linden Research, Inc.
 * 
 * This library is free software; you can redistribute it and/or
 * modify it under the terms of the GNU Lesser General Public
 * License as published by the Free Software Foundation;
 * version 2.1 of the License only.
 * 
 * This library is distributed in the hope that it will be useful,
 * but WITHOUT ANY WARRANTY; without even the implied warranty of
 * MERCHANTABILITY or FITNESS FOR A PARTICULAR PURPOSE.  See the GNU
 * Lesser General Public License for more details.
 * 
 * You should have received a copy of the GNU Lesser General Public
 * License along with this library; if not, write to the Free Software
 * Foundation, Inc., 51 Franklin Street, Fifth Floor, Boston, MA  02110-1301  USA
 * 
 * Linden Research, Inc., 945 Battery Street, San Francisco, CA  94111  USA
 * $/LicenseInfo$
 */

#ifndef LL_LLVERTEXBUFFER_H
#define LL_LLVERTEXBUFFER_H

#include "llgl.h"
#include "v2math.h"
#include "v3math.h"
#include "v4math.h"
#include "v4coloru.h"
#include "llstrider.h"
#include "llrender.h"
#include <set>
#include <vector>
#include <list>

//============================================================================
// NOTES
// Threading:
//  All constructors should take an 'create' paramater which should only be
//  'true' when called from the main thread. Otherwise createGLBuffer() will
//  be called as soon as getVertexPointer(), etc is called (which MUST ONLY be
//  called from the main (i.e OpenGL) thread)


//============================================================================
// gl name pools for dynamic and streaming buffers

class LLVBOPool : public LLGLNamePool
{
protected:
	virtual GLuint allocateName()
	{
		GLuint name;
		glGenBuffersARB(1, &name);
		return name;
	}

	virtual void releaseName(GLuint name)
	{
		glDeleteBuffersARB(1, &name);
	}
};


//============================================================================
// base class 

class LLVertexBuffer : public LLRefCount
{
public:
	LLVertexBuffer(const LLVertexBuffer& rhs)
	{
		*this = rhs;
	}

	const LLVertexBuffer& operator=(const LLVertexBuffer& rhs)
	{
		llerrs << "Illegal operation!" << llendl;
		return *this;
	}

	static LLVBOPool sStreamVBOPool;
	static LLVBOPool sDynamicVBOPool;
	static LLVBOPool sStreamIBOPool;
	static LLVBOPool sDynamicIBOPool;

	static S32	sWeight4Loc;

	static BOOL	sUseStreamDraw;
	static BOOL	sPreferStreamDraw;

	static void initClass(bool use_vbo, bool no_vbo_mapping);
	static void cleanupClass();
	static void setupClientArrays(U32 data_mask);
 	static void clientCopy(F64 max_time = 0.005); //copy data from client to GL
	static void unbind(); //unbind any bound vertex buffer

	//get the size of a vertex with the given typemask
	static S32 calcVertexSize(const U32& typemask);

	//get the size of a buffer with the given typemask and vertex count
	//fill offsets with the offset of each vertex component array into the buffer
	// indexed by the following enum
	static S32 calcOffsets(const U32& typemask, S32* offsets, S32 num_vertices);		

	
	enum {
		TYPE_VERTEX,
		TYPE_NORMAL,
		TYPE_TEXCOORD0,
		TYPE_TEXCOORD1,
		TYPE_TEXCOORD2,
		TYPE_TEXCOORD3,
		TYPE_COLOR,
		// These use VertexAttribPointer and should possibly be made generic
		TYPE_BINORMAL,
		TYPE_WEIGHT,
		TYPE_WEIGHT4,
		TYPE_CLOTHWEIGHT,
		TYPE_MAX,
		TYPE_INDEX,
	};
	enum {
		MAP_VERTEX = (1<<TYPE_VERTEX),
		MAP_NORMAL = (1<<TYPE_NORMAL),
		MAP_TEXCOORD0 = (1<<TYPE_TEXCOORD0),
		MAP_TEXCOORD1 = (1<<TYPE_TEXCOORD1),
		MAP_TEXCOORD2 = (1<<TYPE_TEXCOORD2),
		MAP_TEXCOORD3 = (1<<TYPE_TEXCOORD3),
		MAP_COLOR = (1<<TYPE_COLOR),
		// These use VertexAttribPointer and should possibly be made generic
		MAP_BINORMAL = (1<<TYPE_BINORMAL),
		MAP_WEIGHT = (1<<TYPE_WEIGHT),
		MAP_WEIGHT4 = (1<<TYPE_WEIGHT4),
		MAP_CLOTHWEIGHT = (1<<TYPE_CLOTHWEIGHT),
	};
	
protected:
	friend class LLRender;

	virtual ~LLVertexBuffer(); // use unref()

	virtual void setupVertexBuffer(U32 data_mask) const; // pure virtual, called from mapBuffer()
	
	void	genBuffer();
	void	genIndices();
	void	releaseBuffer();
	void	releaseIndices();
	void	createGLBuffer();
	void	createGLIndices();
	void 	destroyGLBuffer();
	void 	destroyGLIndices();
	void	updateNumVerts(S32 nverts);
	void	updateNumIndices(S32 nindices); 
	virtual BOOL	useVBOs() const;
	void	unmapBuffer();
		
public:
	LLVertexBuffer(U32 typemask, S32 usage);
	
	// map for data access
	U8*		mapBuffer(S32 access = -1);
	// set for rendering
	virtual void	setBuffer(U32 data_mask); 	// calls  setupVertexBuffer() if data_mask is not 0
	// allocate buffer
	void	allocateBuffer(S32 nverts, S32 nindices, bool create);
	virtual void resizeBuffer(S32 newnverts, S32 newnindices);
		
	void freeClientBuffer() ;
	void allocateClientVertexBuffer() ;
	void allocateClientIndexBuffer() ;
	
	// Only call each getVertexPointer, etc, once before calling unmapBuffer()
	// call unmapBuffer() after calls to getXXXStrider() before any cals to setBuffer()
	// example:
	//   vb->getVertexBuffer(verts);
	//   vb->getNormalStrider(norms);
	//   setVertsNorms(verts, norms);
	//   vb->unmapBuffer();
	bool getVertexStrider(LLStrider<LLVector3>& strider, S32 index=0);
	bool getIndexStrider(LLStrider<U16>& strider, S32 index=0);
	bool getTexCoord0Strider(LLStrider<LLVector2>& strider, S32 index=0);
	bool getTexCoord1Strider(LLStrider<LLVector2>& strider, S32 index=0);
	bool getNormalStrider(LLStrider<LLVector3>& strider, S32 index=0);
	bool getBinormalStrider(LLStrider<LLVector3>& strider, S32 index=0);
	bool getColorStrider(LLStrider<LLColor4U>& strider, S32 index=0);
	bool getWeightStrider(LLStrider<F32>& strider, S32 index=0);
	bool getWeight4Strider(LLStrider<LLVector4>& strider, S32 index=0);
	bool getClothWeightStrider(LLStrider<LLVector4>& strider, S32 index=0);
	
	BOOL isEmpty() const					{ return mEmpty; }
	BOOL isLocked() const					{ return mLocked; }
	S32 getNumVerts() const					{ return mNumVerts; }
	S32 getNumIndices() const				{ return mNumIndices; }
	S32 getRequestedVerts() const			{ return mRequestedNumVerts; }
	S32 getRequestedIndices() const			{ return mRequestedNumIndices; }

	U8* getIndicesPointer() const			{ return useVBOs() ? (U8*) mAlignedIndexOffset : mMappedIndexData; }
	U8* getVerticesPointer() const			{ return useVBOs() ? (U8*) mAlignedOffset : mMappedData; }
	U32 getTypeMask() const					{ return mTypeMask; }
	bool hasDataType(S32 type) const		{ return ((1 << type) & getTypeMask()); }
	S32 getSize() const;
	S32 getIndicesSize() const				{ return mNumIndices * sizeof(U16); }
	U8* getMappedData() const				{ return mMappedData; }
	U8* getMappedIndices() const			{ return mMappedIndexData; }
	S32 getOffset(S32 type) const			{ return mOffsets[type]; }
	S32 getUsage() const					{ return mUsage; }

	void markDirty(U32 vert_index, U32 vert_count, U32 indices_index, U32 indices_count);

	void draw(U32 mode, U32 count, U32 indices_offset) const;
	void drawArrays(U32 mode, U32 offset, U32 count) const;
	void drawRange(U32 mode, U32 start, U32 end, U32 count, U32 indices_offset) const;

	//for debugging, validate data in given range is valid
	void validateRange(U32 start, U32 end, U32 count, U32 offset) const;

	

protected:	
	S32		mNumVerts;		// Number of vertices allocated
	S32		mNumIndices;	// Number of indices allocated
	S32		mRequestedNumVerts;  // Number of vertices requested
	S32		mRequestedNumIndices;  // Number of indices requested

	ptrdiff_t mAlignedOffset;
	ptrdiff_t mAlignedIndexOffset;
	S32		mSize;
	U32		mTypeMask;
	S32		mUsage;			// GL usage
	U32		mGLBuffer;		// GL VBO handle
	U32		mGLIndices;		// GL IBO handle
	U8*		mMappedData;	// pointer to currently mapped data (NULL if unmapped)
	U8*		mMappedIndexData;	// pointer to currently mapped indices (NULL if unmapped)
	BOOL	mLocked;			// if TRUE, buffer is being or has been written to in client memory
	BOOL	mFinal;			// if TRUE, buffer can not be mapped again
	BOOL	mFilthy;		// if TRUE, entire buffer must be copied (used to prevent redundant dirty flags)
	BOOL	mEmpty;			// if TRUE, client buffer is empty (or NULL). Old values have been discarded.
	S32		mOffsets[TYPE_MAX];
	BOOL	mResized;		// if TRUE, client buffer has been resized and GL buffer has not
	BOOL	mDynamicSize;	// if TRUE, buffer has been resized at least once (and should be padded)
	
	class DirtyRegion
	{
	public:
		U32 mIndex;
		U32 mCount;
		U32 mIndicesIndex;
		U32 mIndicesCount;

		DirtyRegion(U32 vi, U32 vc, U32 ii, U32 ic)
			: mIndex(vi), mCount(vc), mIndicesIndex(ii), mIndicesCount(ic)
		{ }	
	};

	std::vector<DirtyRegion> mDirtyRegions; //vector of dirty regions to rebuild

public:
	static S32 sCount;
	static S32 sGLCount;
	static S32 sMappedCount;
	static BOOL sMapped;
	static std::vector<U32> sDeleteList;
	typedef std::list<LLVertexBuffer*> buffer_list_t;
		
	static BOOL sDisableVBOMapping; //disable glMapBufferARB
	static BOOL sEnableVBOs;
<<<<<<< HEAD
	static S32 sTypeSize[TYPE_MAX];
=======
	static BOOL sVBOActive;
	static BOOL sIBOActive;
	static S32 sTypeOffsets[TYPE_MAX];
>>>>>>> e216fabd
	static U32 sGLMode[LLRender::NUM_MODES];
	static U32 sGLRenderBuffer;
	static U32 sGLRenderIndices;	
	static U32 sLastMask;
	static U32 sAllocatedBytes;
	static U32 sBindCount;
	static U32 sSetCount;
};


#endif // LL_LLVERTEXBUFFER_H<|MERGE_RESOLUTION|>--- conflicted
+++ resolved
@@ -1,290 +1,286 @@
-/** 
- * @file llvertexbuffer.h
- * @brief LLVertexBuffer wrapper for OpengGL vertex buffer objects
- *
- * $LicenseInfo:firstyear=2003&license=viewerlgpl$
- * Second Life Viewer Source Code
- * Copyright (C) 2010, Linden Research, Inc.
- * 
- * This library is free software; you can redistribute it and/or
- * modify it under the terms of the GNU Lesser General Public
- * License as published by the Free Software Foundation;
- * version 2.1 of the License only.
- * 
- * This library is distributed in the hope that it will be useful,
- * but WITHOUT ANY WARRANTY; without even the implied warranty of
- * MERCHANTABILITY or FITNESS FOR A PARTICULAR PURPOSE.  See the GNU
- * Lesser General Public License for more details.
- * 
- * You should have received a copy of the GNU Lesser General Public
- * License along with this library; if not, write to the Free Software
- * Foundation, Inc., 51 Franklin Street, Fifth Floor, Boston, MA  02110-1301  USA
- * 
- * Linden Research, Inc., 945 Battery Street, San Francisco, CA  94111  USA
- * $/LicenseInfo$
- */
-
-#ifndef LL_LLVERTEXBUFFER_H
-#define LL_LLVERTEXBUFFER_H
-
-#include "llgl.h"
-#include "v2math.h"
-#include "v3math.h"
-#include "v4math.h"
-#include "v4coloru.h"
-#include "llstrider.h"
-#include "llrender.h"
-#include <set>
-#include <vector>
-#include <list>
-
-//============================================================================
-// NOTES
-// Threading:
-//  All constructors should take an 'create' paramater which should only be
-//  'true' when called from the main thread. Otherwise createGLBuffer() will
-//  be called as soon as getVertexPointer(), etc is called (which MUST ONLY be
-//  called from the main (i.e OpenGL) thread)
-
-
-//============================================================================
-// gl name pools for dynamic and streaming buffers
-
-class LLVBOPool : public LLGLNamePool
-{
-protected:
-	virtual GLuint allocateName()
-	{
-		GLuint name;
-		glGenBuffersARB(1, &name);
-		return name;
-	}
-
-	virtual void releaseName(GLuint name)
-	{
-		glDeleteBuffersARB(1, &name);
-	}
-};
-
-
-//============================================================================
-// base class 
-
-class LLVertexBuffer : public LLRefCount
-{
-public:
-	LLVertexBuffer(const LLVertexBuffer& rhs)
-	{
-		*this = rhs;
-	}
-
-	const LLVertexBuffer& operator=(const LLVertexBuffer& rhs)
-	{
-		llerrs << "Illegal operation!" << llendl;
-		return *this;
-	}
-
-	static LLVBOPool sStreamVBOPool;
-	static LLVBOPool sDynamicVBOPool;
-	static LLVBOPool sStreamIBOPool;
-	static LLVBOPool sDynamicIBOPool;
-
-	static S32	sWeight4Loc;
-
-	static BOOL	sUseStreamDraw;
-	static BOOL	sPreferStreamDraw;
-
-	static void initClass(bool use_vbo, bool no_vbo_mapping);
-	static void cleanupClass();
-	static void setupClientArrays(U32 data_mask);
- 	static void clientCopy(F64 max_time = 0.005); //copy data from client to GL
-	static void unbind(); //unbind any bound vertex buffer
-
-	//get the size of a vertex with the given typemask
-	static S32 calcVertexSize(const U32& typemask);
-
-	//get the size of a buffer with the given typemask and vertex count
-	//fill offsets with the offset of each vertex component array into the buffer
-	// indexed by the following enum
-	static S32 calcOffsets(const U32& typemask, S32* offsets, S32 num_vertices);		
-
-	
-	enum {
-		TYPE_VERTEX,
-		TYPE_NORMAL,
-		TYPE_TEXCOORD0,
-		TYPE_TEXCOORD1,
-		TYPE_TEXCOORD2,
-		TYPE_TEXCOORD3,
-		TYPE_COLOR,
-		// These use VertexAttribPointer and should possibly be made generic
-		TYPE_BINORMAL,
-		TYPE_WEIGHT,
-		TYPE_WEIGHT4,
-		TYPE_CLOTHWEIGHT,
-		TYPE_MAX,
-		TYPE_INDEX,
-	};
-	enum {
-		MAP_VERTEX = (1<<TYPE_VERTEX),
-		MAP_NORMAL = (1<<TYPE_NORMAL),
-		MAP_TEXCOORD0 = (1<<TYPE_TEXCOORD0),
-		MAP_TEXCOORD1 = (1<<TYPE_TEXCOORD1),
-		MAP_TEXCOORD2 = (1<<TYPE_TEXCOORD2),
-		MAP_TEXCOORD3 = (1<<TYPE_TEXCOORD3),
-		MAP_COLOR = (1<<TYPE_COLOR),
-		// These use VertexAttribPointer and should possibly be made generic
-		MAP_BINORMAL = (1<<TYPE_BINORMAL),
-		MAP_WEIGHT = (1<<TYPE_WEIGHT),
-		MAP_WEIGHT4 = (1<<TYPE_WEIGHT4),
-		MAP_CLOTHWEIGHT = (1<<TYPE_CLOTHWEIGHT),
-	};
-	
-protected:
-	friend class LLRender;
-
-	virtual ~LLVertexBuffer(); // use unref()
-
-	virtual void setupVertexBuffer(U32 data_mask) const; // pure virtual, called from mapBuffer()
-	
-	void	genBuffer();
-	void	genIndices();
-	void	releaseBuffer();
-	void	releaseIndices();
-	void	createGLBuffer();
-	void	createGLIndices();
-	void 	destroyGLBuffer();
-	void 	destroyGLIndices();
-	void	updateNumVerts(S32 nverts);
-	void	updateNumIndices(S32 nindices); 
-	virtual BOOL	useVBOs() const;
-	void	unmapBuffer();
-		
-public:
-	LLVertexBuffer(U32 typemask, S32 usage);
-	
-	// map for data access
-	U8*		mapBuffer(S32 access = -1);
-	// set for rendering
-	virtual void	setBuffer(U32 data_mask); 	// calls  setupVertexBuffer() if data_mask is not 0
-	// allocate buffer
-	void	allocateBuffer(S32 nverts, S32 nindices, bool create);
-	virtual void resizeBuffer(S32 newnverts, S32 newnindices);
-		
-	void freeClientBuffer() ;
-	void allocateClientVertexBuffer() ;
-	void allocateClientIndexBuffer() ;
-	
-	// Only call each getVertexPointer, etc, once before calling unmapBuffer()
-	// call unmapBuffer() after calls to getXXXStrider() before any cals to setBuffer()
-	// example:
-	//   vb->getVertexBuffer(verts);
-	//   vb->getNormalStrider(norms);
-	//   setVertsNorms(verts, norms);
-	//   vb->unmapBuffer();
-	bool getVertexStrider(LLStrider<LLVector3>& strider, S32 index=0);
-	bool getIndexStrider(LLStrider<U16>& strider, S32 index=0);
-	bool getTexCoord0Strider(LLStrider<LLVector2>& strider, S32 index=0);
-	bool getTexCoord1Strider(LLStrider<LLVector2>& strider, S32 index=0);
-	bool getNormalStrider(LLStrider<LLVector3>& strider, S32 index=0);
-	bool getBinormalStrider(LLStrider<LLVector3>& strider, S32 index=0);
-	bool getColorStrider(LLStrider<LLColor4U>& strider, S32 index=0);
-	bool getWeightStrider(LLStrider<F32>& strider, S32 index=0);
-	bool getWeight4Strider(LLStrider<LLVector4>& strider, S32 index=0);
-	bool getClothWeightStrider(LLStrider<LLVector4>& strider, S32 index=0);
-	
-	BOOL isEmpty() const					{ return mEmpty; }
-	BOOL isLocked() const					{ return mLocked; }
-	S32 getNumVerts() const					{ return mNumVerts; }
-	S32 getNumIndices() const				{ return mNumIndices; }
-	S32 getRequestedVerts() const			{ return mRequestedNumVerts; }
-	S32 getRequestedIndices() const			{ return mRequestedNumIndices; }
-
-	U8* getIndicesPointer() const			{ return useVBOs() ? (U8*) mAlignedIndexOffset : mMappedIndexData; }
-	U8* getVerticesPointer() const			{ return useVBOs() ? (U8*) mAlignedOffset : mMappedData; }
-	U32 getTypeMask() const					{ return mTypeMask; }
-	bool hasDataType(S32 type) const		{ return ((1 << type) & getTypeMask()); }
-	S32 getSize() const;
-	S32 getIndicesSize() const				{ return mNumIndices * sizeof(U16); }
-	U8* getMappedData() const				{ return mMappedData; }
-	U8* getMappedIndices() const			{ return mMappedIndexData; }
-	S32 getOffset(S32 type) const			{ return mOffsets[type]; }
-	S32 getUsage() const					{ return mUsage; }
-
-	void markDirty(U32 vert_index, U32 vert_count, U32 indices_index, U32 indices_count);
-
-	void draw(U32 mode, U32 count, U32 indices_offset) const;
-	void drawArrays(U32 mode, U32 offset, U32 count) const;
-	void drawRange(U32 mode, U32 start, U32 end, U32 count, U32 indices_offset) const;
-
-	//for debugging, validate data in given range is valid
-	void validateRange(U32 start, U32 end, U32 count, U32 offset) const;
-
-	
-
-protected:	
-	S32		mNumVerts;		// Number of vertices allocated
-	S32		mNumIndices;	// Number of indices allocated
-	S32		mRequestedNumVerts;  // Number of vertices requested
-	S32		mRequestedNumIndices;  // Number of indices requested
-
-	ptrdiff_t mAlignedOffset;
-	ptrdiff_t mAlignedIndexOffset;
-	S32		mSize;
-	U32		mTypeMask;
-	S32		mUsage;			// GL usage
-	U32		mGLBuffer;		// GL VBO handle
-	U32		mGLIndices;		// GL IBO handle
-	U8*		mMappedData;	// pointer to currently mapped data (NULL if unmapped)
-	U8*		mMappedIndexData;	// pointer to currently mapped indices (NULL if unmapped)
-	BOOL	mLocked;			// if TRUE, buffer is being or has been written to in client memory
-	BOOL	mFinal;			// if TRUE, buffer can not be mapped again
-	BOOL	mFilthy;		// if TRUE, entire buffer must be copied (used to prevent redundant dirty flags)
-	BOOL	mEmpty;			// if TRUE, client buffer is empty (or NULL). Old values have been discarded.
-	S32		mOffsets[TYPE_MAX];
-	BOOL	mResized;		// if TRUE, client buffer has been resized and GL buffer has not
-	BOOL	mDynamicSize;	// if TRUE, buffer has been resized at least once (and should be padded)
-	
-	class DirtyRegion
-	{
-	public:
-		U32 mIndex;
-		U32 mCount;
-		U32 mIndicesIndex;
-		U32 mIndicesCount;
-
-		DirtyRegion(U32 vi, U32 vc, U32 ii, U32 ic)
-			: mIndex(vi), mCount(vc), mIndicesIndex(ii), mIndicesCount(ic)
-		{ }	
-	};
-
-	std::vector<DirtyRegion> mDirtyRegions; //vector of dirty regions to rebuild
-
-public:
-	static S32 sCount;
-	static S32 sGLCount;
-	static S32 sMappedCount;
-	static BOOL sMapped;
-	static std::vector<U32> sDeleteList;
-	typedef std::list<LLVertexBuffer*> buffer_list_t;
-		
-	static BOOL sDisableVBOMapping; //disable glMapBufferARB
-	static BOOL sEnableVBOs;
-<<<<<<< HEAD
-	static S32 sTypeSize[TYPE_MAX];
-=======
-	static BOOL sVBOActive;
-	static BOOL sIBOActive;
-	static S32 sTypeOffsets[TYPE_MAX];
->>>>>>> e216fabd
-	static U32 sGLMode[LLRender::NUM_MODES];
-	static U32 sGLRenderBuffer;
-	static U32 sGLRenderIndices;	
-	static U32 sLastMask;
-	static U32 sAllocatedBytes;
-	static U32 sBindCount;
-	static U32 sSetCount;
-};
-
-
-#endif // LL_LLVERTEXBUFFER_H+/** 
+ * @file llvertexbuffer.h
+ * @brief LLVertexBuffer wrapper for OpengGL vertex buffer objects
+ *
+ * $LicenseInfo:firstyear=2003&license=viewerlgpl$
+ * Second Life Viewer Source Code
+ * Copyright (C) 2010, Linden Research, Inc.
+ * 
+ * This library is free software; you can redistribute it and/or
+ * modify it under the terms of the GNU Lesser General Public
+ * License as published by the Free Software Foundation;
+ * version 2.1 of the License only.
+ * 
+ * This library is distributed in the hope that it will be useful,
+ * but WITHOUT ANY WARRANTY; without even the implied warranty of
+ * MERCHANTABILITY or FITNESS FOR A PARTICULAR PURPOSE.  See the GNU
+ * Lesser General Public License for more details.
+ * 
+ * You should have received a copy of the GNU Lesser General Public
+ * License along with this library; if not, write to the Free Software
+ * Foundation, Inc., 51 Franklin Street, Fifth Floor, Boston, MA  02110-1301  USA
+ * 
+ * Linden Research, Inc., 945 Battery Street, San Francisco, CA  94111  USA
+ * $/LicenseInfo$
+ */
+
+#ifndef LL_LLVERTEXBUFFER_H
+#define LL_LLVERTEXBUFFER_H
+
+#include "llgl.h"
+#include "v2math.h"
+#include "v3math.h"
+#include "v4math.h"
+#include "v4coloru.h"
+#include "llstrider.h"
+#include "llrender.h"
+#include <set>
+#include <vector>
+#include <list>
+
+//============================================================================
+// NOTES
+// Threading:
+//  All constructors should take an 'create' paramater which should only be
+//  'true' when called from the main thread. Otherwise createGLBuffer() will
+//  be called as soon as getVertexPointer(), etc is called (which MUST ONLY be
+//  called from the main (i.e OpenGL) thread)
+
+
+//============================================================================
+// gl name pools for dynamic and streaming buffers
+
+class LLVBOPool : public LLGLNamePool
+{
+protected:
+	virtual GLuint allocateName()
+	{
+		GLuint name;
+		glGenBuffersARB(1, &name);
+		return name;
+	}
+
+	virtual void releaseName(GLuint name)
+	{
+		glDeleteBuffersARB(1, &name);
+	}
+};
+
+
+//============================================================================
+// base class 
+
+class LLVertexBuffer : public LLRefCount
+{
+public:
+	LLVertexBuffer(const LLVertexBuffer& rhs)
+	{
+		*this = rhs;
+	}
+
+	const LLVertexBuffer& operator=(const LLVertexBuffer& rhs)
+	{
+		llerrs << "Illegal operation!" << llendl;
+		return *this;
+	}
+
+	static LLVBOPool sStreamVBOPool;
+	static LLVBOPool sDynamicVBOPool;
+	static LLVBOPool sStreamIBOPool;
+	static LLVBOPool sDynamicIBOPool;
+
+	static S32	sWeight4Loc;
+
+	static BOOL	sUseStreamDraw;
+	static BOOL	sPreferStreamDraw;
+
+	static void initClass(bool use_vbo, bool no_vbo_mapping);
+	static void cleanupClass();
+	static void setupClientArrays(U32 data_mask);
+ 	static void clientCopy(F64 max_time = 0.005); //copy data from client to GL
+	static void unbind(); //unbind any bound vertex buffer
+
+	//get the size of a vertex with the given typemask
+	static S32 calcVertexSize(const U32& typemask);
+
+	//get the size of a buffer with the given typemask and vertex count
+	//fill offsets with the offset of each vertex component array into the buffer
+	// indexed by the following enum
+	static S32 calcOffsets(const U32& typemask, S32* offsets, S32 num_vertices);		
+
+	
+	enum {
+		TYPE_VERTEX,
+		TYPE_NORMAL,
+		TYPE_TEXCOORD0,
+		TYPE_TEXCOORD1,
+		TYPE_TEXCOORD2,
+		TYPE_TEXCOORD3,
+		TYPE_COLOR,
+		// These use VertexAttribPointer and should possibly be made generic
+		TYPE_BINORMAL,
+		TYPE_WEIGHT,
+		TYPE_WEIGHT4,
+		TYPE_CLOTHWEIGHT,
+		TYPE_MAX,
+		TYPE_INDEX,
+	};
+	enum {
+		MAP_VERTEX = (1<<TYPE_VERTEX),
+		MAP_NORMAL = (1<<TYPE_NORMAL),
+		MAP_TEXCOORD0 = (1<<TYPE_TEXCOORD0),
+		MAP_TEXCOORD1 = (1<<TYPE_TEXCOORD1),
+		MAP_TEXCOORD2 = (1<<TYPE_TEXCOORD2),
+		MAP_TEXCOORD3 = (1<<TYPE_TEXCOORD3),
+		MAP_COLOR = (1<<TYPE_COLOR),
+		// These use VertexAttribPointer and should possibly be made generic
+		MAP_BINORMAL = (1<<TYPE_BINORMAL),
+		MAP_WEIGHT = (1<<TYPE_WEIGHT),
+		MAP_WEIGHT4 = (1<<TYPE_WEIGHT4),
+		MAP_CLOTHWEIGHT = (1<<TYPE_CLOTHWEIGHT),
+	};
+	
+protected:
+	friend class LLRender;
+
+	virtual ~LLVertexBuffer(); // use unref()
+
+	virtual void setupVertexBuffer(U32 data_mask) const; // pure virtual, called from mapBuffer()
+	
+	void	genBuffer();
+	void	genIndices();
+	void	releaseBuffer();
+	void	releaseIndices();
+	void	createGLBuffer();
+	void	createGLIndices();
+	void 	destroyGLBuffer();
+	void 	destroyGLIndices();
+	void	updateNumVerts(S32 nverts);
+	void	updateNumIndices(S32 nindices); 
+	virtual BOOL	useVBOs() const;
+	void	unmapBuffer();
+		
+public:
+	LLVertexBuffer(U32 typemask, S32 usage);
+	
+	// map for data access
+	U8*		mapBuffer(S32 access = -1);
+	// set for rendering
+	virtual void	setBuffer(U32 data_mask); 	// calls  setupVertexBuffer() if data_mask is not 0
+	// allocate buffer
+	void	allocateBuffer(S32 nverts, S32 nindices, bool create);
+	virtual void resizeBuffer(S32 newnverts, S32 newnindices);
+		
+	void freeClientBuffer() ;
+	void allocateClientVertexBuffer() ;
+	void allocateClientIndexBuffer() ;
+	
+	// Only call each getVertexPointer, etc, once before calling unmapBuffer()
+	// call unmapBuffer() after calls to getXXXStrider() before any cals to setBuffer()
+	// example:
+	//   vb->getVertexBuffer(verts);
+	//   vb->getNormalStrider(norms);
+	//   setVertsNorms(verts, norms);
+	//   vb->unmapBuffer();
+	bool getVertexStrider(LLStrider<LLVector3>& strider, S32 index=0);
+	bool getIndexStrider(LLStrider<U16>& strider, S32 index=0);
+	bool getTexCoord0Strider(LLStrider<LLVector2>& strider, S32 index=0);
+	bool getTexCoord1Strider(LLStrider<LLVector2>& strider, S32 index=0);
+	bool getNormalStrider(LLStrider<LLVector3>& strider, S32 index=0);
+	bool getBinormalStrider(LLStrider<LLVector3>& strider, S32 index=0);
+	bool getColorStrider(LLStrider<LLColor4U>& strider, S32 index=0);
+	bool getWeightStrider(LLStrider<F32>& strider, S32 index=0);
+	bool getWeight4Strider(LLStrider<LLVector4>& strider, S32 index=0);
+	bool getClothWeightStrider(LLStrider<LLVector4>& strider, S32 index=0);
+	
+	BOOL isEmpty() const					{ return mEmpty; }
+	BOOL isLocked() const					{ return mLocked; }
+	S32 getNumVerts() const					{ return mNumVerts; }
+	S32 getNumIndices() const				{ return mNumIndices; }
+	S32 getRequestedVerts() const			{ return mRequestedNumVerts; }
+	S32 getRequestedIndices() const			{ return mRequestedNumIndices; }
+
+	U8* getIndicesPointer() const			{ return useVBOs() ? (U8*) mAlignedIndexOffset : mMappedIndexData; }
+	U8* getVerticesPointer() const			{ return useVBOs() ? (U8*) mAlignedOffset : mMappedData; }
+	U32 getTypeMask() const					{ return mTypeMask; }
+	bool hasDataType(S32 type) const		{ return ((1 << type) & getTypeMask()); }
+	S32 getSize() const;
+	S32 getIndicesSize() const				{ return mNumIndices * sizeof(U16); }
+	U8* getMappedData() const				{ return mMappedData; }
+	U8* getMappedIndices() const			{ return mMappedIndexData; }
+	S32 getOffset(S32 type) const			{ return mOffsets[type]; }
+	S32 getUsage() const					{ return mUsage; }
+
+	void markDirty(U32 vert_index, U32 vert_count, U32 indices_index, U32 indices_count);
+
+	void draw(U32 mode, U32 count, U32 indices_offset) const;
+	void drawArrays(U32 mode, U32 offset, U32 count) const;
+	void drawRange(U32 mode, U32 start, U32 end, U32 count, U32 indices_offset) const;
+
+	//for debugging, validate data in given range is valid
+	void validateRange(U32 start, U32 end, U32 count, U32 offset) const;
+
+	
+
+protected:	
+	S32		mNumVerts;		// Number of vertices allocated
+	S32		mNumIndices;	// Number of indices allocated
+	S32		mRequestedNumVerts;  // Number of vertices requested
+	S32		mRequestedNumIndices;  // Number of indices requested
+
+	ptrdiff_t mAlignedOffset;
+	ptrdiff_t mAlignedIndexOffset;
+	S32		mSize;
+	U32		mTypeMask;
+	S32		mUsage;			// GL usage
+	U32		mGLBuffer;		// GL VBO handle
+	U32		mGLIndices;		// GL IBO handle
+	U8*		mMappedData;	// pointer to currently mapped data (NULL if unmapped)
+	U8*		mMappedIndexData;	// pointer to currently mapped indices (NULL if unmapped)
+	BOOL	mLocked;			// if TRUE, buffer is being or has been written to in client memory
+	BOOL	mFinal;			// if TRUE, buffer can not be mapped again
+	BOOL	mFilthy;		// if TRUE, entire buffer must be copied (used to prevent redundant dirty flags)
+	BOOL	mEmpty;			// if TRUE, client buffer is empty (or NULL). Old values have been discarded.
+	S32		mOffsets[TYPE_MAX];
+	BOOL	mResized;		// if TRUE, client buffer has been resized and GL buffer has not
+	BOOL	mDynamicSize;	// if TRUE, buffer has been resized at least once (and should be padded)
+	
+	class DirtyRegion
+	{
+	public:
+		U32 mIndex;
+		U32 mCount;
+		U32 mIndicesIndex;
+		U32 mIndicesCount;
+
+		DirtyRegion(U32 vi, U32 vc, U32 ii, U32 ic)
+			: mIndex(vi), mCount(vc), mIndicesIndex(ii), mIndicesCount(ic)
+		{ }	
+	};
+
+	std::vector<DirtyRegion> mDirtyRegions; //vector of dirty regions to rebuild
+
+public:
+	static S32 sCount;
+	static S32 sGLCount;
+	static S32 sMappedCount;
+	static BOOL sMapped;
+	static std::vector<U32> sDeleteList;
+	typedef std::list<LLVertexBuffer*> buffer_list_t;
+		
+	static BOOL sDisableVBOMapping; //disable glMapBufferARB
+	static BOOL sEnableVBOs;
+	static S32 sTypeSize[TYPE_MAX];
+	static BOOL sVBOActive;
+	static BOOL sIBOActive;
+	static U32 sGLMode[LLRender::NUM_MODES];
+	static U32 sGLRenderBuffer;
+	static U32 sGLRenderIndices;	
+	static U32 sLastMask;
+	static U32 sAllocatedBytes;
+	static U32 sBindCount;
+	static U32 sSetCount;
+};
+
+
+#endif // LL_LLVERTEXBUFFER_H