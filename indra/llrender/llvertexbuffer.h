/** 
 * @file llvertexbuffer.h
 * @brief LLVertexBuffer wrapper for OpengGL vertex buffer objects
 *
 * $LicenseInfo:firstyear=2003&license=viewerlgpl$
 * Second Life Viewer Source Code
 * Copyright (C) 2010, Linden Research, Inc.
 * 
 * This library is free software; you can redistribute it and/or
 * modify it under the terms of the GNU Lesser General Public
 * License as published by the Free Software Foundation;
 * version 2.1 of the License only.
 * 
 * This library is distributed in the hope that it will be useful,
 * but WITHOUT ANY WARRANTY; without even the implied warranty of
 * MERCHANTABILITY or FITNESS FOR A PARTICULAR PURPOSE.  See the GNU
 * Lesser General Public License for more details.
 * 
 * You should have received a copy of the GNU Lesser General Public
 * License along with this library; if not, write to the Free Software
 * Foundation, Inc., 51 Franklin Street, Fifth Floor, Boston, MA  02110-1301  USA
 * 
 * Linden Research, Inc., 945 Battery Street, San Francisco, CA  94111  USA
 * $/LicenseInfo$
 */

#ifndef LL_LLVERTEXBUFFER_H
#define LL_LLVERTEXBUFFER_H

#include "llgl.h"
#include "v2math.h"
#include "v3math.h"
#include "v4math.h"
#include "v4coloru.h"
#include "llstrider.h"
#include "llrender.h"
#include "lltrace.h"
#include <set>
#include <vector>
#include <list>

#define LL_MAX_VERTEX_ATTRIB_LOCATION 64

//============================================================================
// NOTES
// Threading:
//  All constructors should take an 'create' paramater which should only be
//  'true' when called from the main thread. Otherwise createGLBuffer() will
//  be called as soon as getVertexPointer(), etc is called (which MUST ONLY be
//  called from the main (i.e OpenGL) thread)


//============================================================================
// base class 
class LLPrivateMemoryPool;
class LLVertexBuffer final : public LLRefCount
{
public:
	struct MappedRegion
	{
        U32 mStart;
        U32 mEnd;
	};

	LLVertexBuffer(const LLVertexBuffer& rhs)
	{
		*this = rhs;
	}

	const LLVertexBuffer& operator=(const LLVertexBuffer& rhs)
	{
		LL_ERRS() << "Illegal operation!" << LL_ENDL;
		return *this;
	}

	static void initClass(LLWindow* window);
	static void cleanupClass();
	static void setupClientArrays(U32 data_mask);
	static void drawArrays(U32 mode, const std::vector<LLVector3>& pos);
	static void drawElements(U32 mode, const LLVector4a* pos, const LLVector2* tc, U32 num_indices, const U16* indicesp);

 	static void unbind(); //unbind any bound vertex buffer

	//get the size of a vertex with the given typemask
	static U32 calcVertexSize(const U32& typemask);

	//get the size of a buffer with the given typemask and vertex count
	//fill offsets with the offset of each vertex component array into the buffer
	// indexed by the following enum
	static U32 calcOffsets(const U32& typemask, U32* offsets, U32 num_vertices);

	//WARNING -- when updating these enums you MUST 
	// 1 - update LLVertexBuffer::sTypeSize
    // 2 - update LLVertexBuffer::vb_type_name
	// 3 - add a strider accessor
	// 4 - modify LLVertexBuffer::setupVertexBuffer
	// 6 - modify LLViewerShaderMgr::mReservedAttribs
	
    // clang-format off
    enum AttributeType {                      // Shader attribute name, set in LLShaderMgr::initAttribsAndUniforms()
        TYPE_VERTEX = 0,        //  "position"
        TYPE_NORMAL,            //  "normal"
        TYPE_TEXCOORD0,         //  "texcoord0"
        TYPE_TEXCOORD1,         //  "texcoord1"
        TYPE_TEXCOORD2,         //  "texcoord2"
        TYPE_TEXCOORD3,         //  "texcoord3"
        TYPE_COLOR,             //  "diffuse_color"
        TYPE_EMISSIVE,          //  "emissive"
        TYPE_TANGENT,           //  "tangent"
        TYPE_WEIGHT,            //  "weight"
        TYPE_WEIGHT4,           //  "weight4"
        TYPE_CLOTHWEIGHT,       //  "clothing"
        TYPE_TEXTURE_INDEX,     //  "texture_index"
        TYPE_MAX,   // TYPE_MAX is the size/boundary marker for attributes that go in the vertex buffer
        TYPE_INDEX,	// TYPE_INDEX is beyond _MAX because it lives in a separate (index) buffer	
    };
    // clang-format on

    enum {
		MAP_VERTEX = (1<<TYPE_VERTEX),
		MAP_NORMAL = (1<<TYPE_NORMAL),
		MAP_TEXCOORD0 = (1<<TYPE_TEXCOORD0),
		MAP_TEXCOORD1 = (1<<TYPE_TEXCOORD1),
		MAP_TEXCOORD2 = (1<<TYPE_TEXCOORD2),
		MAP_TEXCOORD3 = (1<<TYPE_TEXCOORD3),
		MAP_COLOR = (1<<TYPE_COLOR),
		MAP_EMISSIVE = (1<<TYPE_EMISSIVE),
		MAP_TANGENT = (1<<TYPE_TANGENT),
		MAP_WEIGHT = (1<<TYPE_WEIGHT),
		MAP_WEIGHT4 = (1<<TYPE_WEIGHT4),
		MAP_CLOTHWEIGHT = (1<<TYPE_CLOTHWEIGHT),
		MAP_TEXTURE_INDEX = (1<<TYPE_TEXTURE_INDEX),
	};
	
protected:
	friend class LLRender;

	~LLVertexBuffer(); // use unref()

	void setupVertexBuffer();

	void	genBuffer(U32 size);
	void	genIndices(U32 size);
	bool	createGLBuffer(U32 size);
	bool	createGLIndices(U32 size);
	void 	destroyGLBuffer();
	void 	destroyGLIndices();
	bool	updateNumVerts(U32 nverts);
	bool	updateNumIndices(U32 nindices); 

public:
	LLVertexBuffer(U32 typemask);
	
    // allocate buffer
    bool	allocateBuffer(U32 nverts, U32 nindices);

	// map for data access (see also getFooStrider below)
	U8*		mapVertexBuffer(AttributeType type, U32 index, S32 count = -1);
	U8*		mapIndexBuffer(U32 index, S32 count = -1);
    void	unmapBuffer();

	// set for rendering
    // assumes (and will assert on) the following:
    //      - this buffer has no pending unampBuffer call
    //      - a shader is currently bound
    //      - This buffer has sufficient attributes within it to satisfy the needs of the currently bound shader
	void	setBuffer();
    		
	// Only call each getVertexPointer, etc, once before calling unmapBuffer()
	// call unmapBuffer() after calls to getXXXStrider() before any cals to setBuffer()
	// example:
	//   vb->getVertexBuffer(verts);
	//   vb->getNormalStrider(norms);
	//   setVertsNorms(verts, norms);
	//   vb->unmapBuffer();
<<<<<<< HEAD
	bool getVertexStrider(LLStrider<LLVector3>& strider, S32 index=0, S32 count = -1, bool map_range = false);
	bool getVertexStrider(LLStrider<LLVector4a>& strider, S32 index=0, S32 count = -1, bool map_range = false);
	bool getIndexStrider(LLStrider<U16>& strider, S32 index=0, S32 count = -1, bool map_range = false);
	bool getTexCoord0Strider(LLStrider<LLVector2>& strider, S32 index=0, S32 count = -1, bool map_range = false);
	bool getTexCoord1Strider(LLStrider<LLVector2>& strider, S32 index=0, S32 count = -1, bool map_range = false);
	bool getTexCoord2Strider(LLStrider<LLVector2>& strider, S32 index=0, S32 count = -1, bool map_range = false);
	bool getNormalStrider(LLStrider<LLVector3>& strider, S32 index=0, S32 count = -1, bool map_range = false);
	bool getTangentStrider(LLStrider<LLVector3>& strider, S32 index=0, S32 count = -1, bool map_range = false);
	bool getTangentStrider(LLStrider<LLVector4a>& strider, S32 index=0, S32 count = -1, bool map_range = false);
	bool getColorStrider(LLStrider<LLColor4U>& strider, S32 index=0, S32 count = -1, bool map_range = false);
	bool getEmissiveStrider(LLStrider<LLColor4U>& strider, S32 index=0, S32 count = -1, bool map_range = false);
	bool getWeightStrider(LLStrider<F32>& strider, S32 index=0, S32 count = -1, bool map_range = false);
	// <FS:Ansariel> Vectorized Weight4Strider and ClothWeightStrider by Drake Arconis
	//bool getWeight4Strider(LLStrider<LLVector4>& strider, S32 index=0, S32 count = -1, bool map_range = false);
	//bool getClothWeightStrider(LLStrider<LLVector4>& strider, S32 index=0, S32 count = -1, bool map_range = false);
	bool getWeight4Strider(LLStrider<LLVector4a>& strider, S32 index=0, S32 count = -1, bool map_range = false);
	bool getClothWeightStrider(LLStrider<LLVector4a>& strider, S32 index=0, S32 count = -1, bool map_range = false);
	// </FS:Ansariel>
    bool getBasecolorTexcoordStrider(LLStrider<LLVector2>& strider, S32 index=0, S32 count = -1, bool map_range = false);
    bool getNormalTexcoordStrider(LLStrider<LLVector2>& strider, S32 index=0, S32 count = -1, bool map_range = false);
    bool getMetallicRoughnessTexcoordStrider(LLStrider<LLVector2>& strider, S32 index=0, S32 count = -1, bool map_range = false);
    bool getEmissiveTexcoordStrider(LLStrider<LLVector2>& strider, S32 index=0, S32 count = -1, bool map_range = false);
=======
	bool getVertexStrider(LLStrider<LLVector3>& strider, U32 index=0, S32 count = -1);
	bool getVertexStrider(LLStrider<LLVector4a>& strider, U32 index=0, S32 count = -1);
	bool getIndexStrider(LLStrider<U16>& strider, U32 index=0, S32 count = -1);
	bool getTexCoord0Strider(LLStrider<LLVector2>& strider, U32 index=0, S32 count = -1);
	bool getTexCoord1Strider(LLStrider<LLVector2>& strider, U32 index=0, S32 count = -1);
	bool getTexCoord2Strider(LLStrider<LLVector2>& strider, U32 index=0, S32 count = -1);
	bool getNormalStrider(LLStrider<LLVector3>& strider, U32 index=0, S32 count = -1);
	bool getTangentStrider(LLStrider<LLVector3>& strider, U32 index=0, S32 count = -1);
	bool getTangentStrider(LLStrider<LLVector4a>& strider, U32 index=0, S32 count = -1);
	bool getColorStrider(LLStrider<LLColor4U>& strider, U32 index=0, S32 count = -1);
	bool getEmissiveStrider(LLStrider<LLColor4U>& strider, U32 index=0, S32 count = -1);
	bool getWeightStrider(LLStrider<F32>& strider, U32 index=0, S32 count = -1);
	bool getWeight4Strider(LLStrider<LLVector4>& strider, U32 index=0, S32 count = -1);
	bool getClothWeightStrider(LLStrider<LLVector4>& strider, U32 index=0, S32 count = -1);
    bool getBasecolorTexcoordStrider(LLStrider<LLVector2>& strider, U32 index=0, S32 count = -1);
    bool getNormalTexcoordStrider(LLStrider<LLVector2>& strider, U32 index=0, S32 count = -1);
    bool getMetallicRoughnessTexcoordStrider(LLStrider<LLVector2>& strider, U32 index=0, S32 count = -1);
    bool getEmissiveTexcoordStrider(LLStrider<LLVector2>& strider, U32 index=0, S32 count = -1);
>>>>>>> 8b39e0e1
	
    void setPositionData(const LLVector4a* data);
    void setTexCoordData(const LLVector2* data);
    void setColorData(const LLColor4U* data);


	U32 getNumVerts() const					{ return mNumVerts; }
	U32 getNumIndices() const				{ return mNumIndices; }
	
	U32 getTypeMask() const					{ return mTypeMask; }
	bool hasDataType(AttributeType type) const		{ return ((1 << type) & getTypeMask()); }
    U32 getSize() const                     { return mSize; }
	U32 getIndicesSize() const				{ return mIndicesSize; }
	U8* getMappedData() const				{ return mMappedData; }
	U8* getMappedIndices() const			{ return mMappedIndexData; }
	U32 getOffset(AttributeType type) const			{ return mOffsets[type]; }
	
    // these functions assume (and assert on) the current VBO being bound
    // Detailed error checking can be enabled by setting gDebugGL to true
	void draw(U32 mode, U32 count, U32 indices_offset) const;
	void drawArrays(U32 mode, U32 offset, U32 count) const;
    void drawRange(U32 mode, U32 start, U32 end, U32 count, U32 indices_offset) const;

	//for debugging, validate data in given range is valid
	bool validateRange(U32 start, U32 end, U32 count, U32 offset) const;

	#ifdef LL_PROFILER_ENABLE_RENDER_DOC
	void setLabel(const char* label);
	#endif
	

protected:	
    U32		mGLBuffer = 0;		// GL VBO handle
    U32		mGLIndices = 0;		// GL IBO handle
    U32		mNumVerts = 0;		// Number of vertices allocated
    U32		mNumIndices = 0;	// Number of indices allocated
    U32		mOffsets[TYPE_MAX]; // byte offsets into mMappedData of each attribute

    U8* mMappedData = nullptr;	// pointer to currently mapped data (NULL if unmapped)
    U8* mMappedIndexData = nullptr;	// pointer to currently mapped indices (NULL if unmapped)

    U32		mTypeMask = 0;      // bitmask of present vertex attributes
	
	U32		mSize = 0;          // size in bytes of mMappedData
	U32		mIndicesSize = 0;   // size in bytes of mMappedIndexData

	std::vector<MappedRegion> mMappedVertexRegions;  // list of mMappedData byte ranges that must be sent to GL
	std::vector<MappedRegion> mMappedIndexRegions;   // list of mMappedIndexData byte ranges that must be sent to GL

private:
    // DEPRECATED
    // These function signatures are deprecated, but for some reason 
    // there are classes in an external package that depend on LLVertexBuffer
    
    // TODO: move these classes into viewer repository
    friend class LLNavShapeVBOManager;
    friend class LLNavMeshVBOManager;
    
    LLVertexBuffer(U32 typemask, U32 usage)
        : LLVertexBuffer(typemask)
    {}

    bool	allocateBuffer(S32 nverts, S32 nindices, BOOL create) { return allocateBuffer(nverts, nindices); }

public:
	static const U32 sTypeSize[TYPE_MAX];
	static const U32 sGLMode[LLRender::NUM_MODES];
	static U32 sGLRenderBuffer;
	static U32 sGLRenderIndices;
	static U32 sLastMask;
	static U32 sVertexCount;
};

#ifdef LL_PROFILER_ENABLE_RENDER_DOC
#define LL_LABEL_VERTEX_BUFFER(buf, name) buf->setLabel(name)
#else
#define LL_LABEL_VERTEX_BUFFER(buf, name)
#endif


#endif // LL_LLVERTEXBUFFER_H<|MERGE_RESOLUTION|>--- conflicted
+++ resolved
@@ -173,30 +173,6 @@
 	//   vb->getNormalStrider(norms);
 	//   setVertsNorms(verts, norms);
 	//   vb->unmapBuffer();
-<<<<<<< HEAD
-	bool getVertexStrider(LLStrider<LLVector3>& strider, S32 index=0, S32 count = -1, bool map_range = false);
-	bool getVertexStrider(LLStrider<LLVector4a>& strider, S32 index=0, S32 count = -1, bool map_range = false);
-	bool getIndexStrider(LLStrider<U16>& strider, S32 index=0, S32 count = -1, bool map_range = false);
-	bool getTexCoord0Strider(LLStrider<LLVector2>& strider, S32 index=0, S32 count = -1, bool map_range = false);
-	bool getTexCoord1Strider(LLStrider<LLVector2>& strider, S32 index=0, S32 count = -1, bool map_range = false);
-	bool getTexCoord2Strider(LLStrider<LLVector2>& strider, S32 index=0, S32 count = -1, bool map_range = false);
-	bool getNormalStrider(LLStrider<LLVector3>& strider, S32 index=0, S32 count = -1, bool map_range = false);
-	bool getTangentStrider(LLStrider<LLVector3>& strider, S32 index=0, S32 count = -1, bool map_range = false);
-	bool getTangentStrider(LLStrider<LLVector4a>& strider, S32 index=0, S32 count = -1, bool map_range = false);
-	bool getColorStrider(LLStrider<LLColor4U>& strider, S32 index=0, S32 count = -1, bool map_range = false);
-	bool getEmissiveStrider(LLStrider<LLColor4U>& strider, S32 index=0, S32 count = -1, bool map_range = false);
-	bool getWeightStrider(LLStrider<F32>& strider, S32 index=0, S32 count = -1, bool map_range = false);
-	// <FS:Ansariel> Vectorized Weight4Strider and ClothWeightStrider by Drake Arconis
-	//bool getWeight4Strider(LLStrider<LLVector4>& strider, S32 index=0, S32 count = -1, bool map_range = false);
-	//bool getClothWeightStrider(LLStrider<LLVector4>& strider, S32 index=0, S32 count = -1, bool map_range = false);
-	bool getWeight4Strider(LLStrider<LLVector4a>& strider, S32 index=0, S32 count = -1, bool map_range = false);
-	bool getClothWeightStrider(LLStrider<LLVector4a>& strider, S32 index=0, S32 count = -1, bool map_range = false);
-	// </FS:Ansariel>
-    bool getBasecolorTexcoordStrider(LLStrider<LLVector2>& strider, S32 index=0, S32 count = -1, bool map_range = false);
-    bool getNormalTexcoordStrider(LLStrider<LLVector2>& strider, S32 index=0, S32 count = -1, bool map_range = false);
-    bool getMetallicRoughnessTexcoordStrider(LLStrider<LLVector2>& strider, S32 index=0, S32 count = -1, bool map_range = false);
-    bool getEmissiveTexcoordStrider(LLStrider<LLVector2>& strider, S32 index=0, S32 count = -1, bool map_range = false);
-=======
 	bool getVertexStrider(LLStrider<LLVector3>& strider, U32 index=0, S32 count = -1);
 	bool getVertexStrider(LLStrider<LLVector4a>& strider, U32 index=0, S32 count = -1);
 	bool getIndexStrider(LLStrider<U16>& strider, U32 index=0, S32 count = -1);
@@ -209,13 +185,16 @@
 	bool getColorStrider(LLStrider<LLColor4U>& strider, U32 index=0, S32 count = -1);
 	bool getEmissiveStrider(LLStrider<LLColor4U>& strider, U32 index=0, S32 count = -1);
 	bool getWeightStrider(LLStrider<F32>& strider, U32 index=0, S32 count = -1);
-	bool getWeight4Strider(LLStrider<LLVector4>& strider, U32 index=0, S32 count = -1);
-	bool getClothWeightStrider(LLStrider<LLVector4>& strider, U32 index=0, S32 count = -1);
+	// <FS:Ansariel> Vectorized Weight4Strider and ClothWeightStrider by Drake Arconis
+	//bool getWeight4Strider(LLStrider<LLVector4>& strider, U32 index=0, S32 count = -1);
+	//bool getClothWeightStrider(LLStrider<LLVector4>& strider, U32 index=0, S32 count = -1);
+	bool getWeight4Strider(LLStrider<LLVector4a>& strider, U32 index=0, S32 count = -1);
+	bool getClothWeightStrider(LLStrider<LLVector4a>& strider, U32 index=0, S32 count = -1);
+	// </FS:Ansariel>
     bool getBasecolorTexcoordStrider(LLStrider<LLVector2>& strider, U32 index=0, S32 count = -1);
     bool getNormalTexcoordStrider(LLStrider<LLVector2>& strider, U32 index=0, S32 count = -1);
     bool getMetallicRoughnessTexcoordStrider(LLStrider<LLVector2>& strider, U32 index=0, S32 count = -1);
     bool getEmissiveTexcoordStrider(LLStrider<LLVector2>& strider, U32 index=0, S32 count = -1);
->>>>>>> 8b39e0e1
 	
     void setPositionData(const LLVector4a* data);
     void setTexCoordData(const LLVector2* data);
