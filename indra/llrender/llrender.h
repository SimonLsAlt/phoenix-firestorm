--- conflicted
+++ resolved
@@ -492,16 +492,11 @@
 	U32				mMode;
 	U32				mCurrTextureUnitIndex;
 	bool				mCurrColorMask[4];
-<<<<<<< HEAD
-	eCompareFunc			mCurrAlphaFunc;
-	F32				mCurrAlphaFuncVal;
 	F32				mLineWidth; // <FS> Line width OGL core profile fix by Rye Mutt
 	// <FS:Ansariel> Don't ignore OpenGL max line width
 	F32				mMaxLineWidthSmooth;
 	F32				mMaxLineWidthAliased;
 	// </FS:Ansariel>
-=======
->>>>>>> e7830b39
 
 	LLPointer<LLVertexBuffer>	mBuffer;
 	LLStrider<LLVector3>		mVerticesp;
