--- conflicted
+++ resolved
@@ -319,11 +319,6 @@
         POINTS,
         LINES,
         LINE_STRIP,
-<<<<<<< HEAD
-        // <FS:Ansariel> Remove QUADS rendering mode
-        //QUADS,
-=======
->>>>>>> d9da5bbb
         LINE_LOOP,
         NUM_MODES
     };
@@ -514,11 +509,6 @@
     LLColor4 mAmbientLightColor;
 
     bool            mDirty;
-<<<<<<< HEAD
-    // <FS:Ansariel> Remove QUADS rendering mode
-    //U32               mQuadCycle;
-=======
->>>>>>> d9da5bbb
     U32             mCount;
     U32             mMode;
     U32             mCurrTextureUnitIndex;
