/** 
 * @file llfontgl.cpp
 * @brief Wrapper around FreeType
 *
 * $LicenseInfo:firstyear=2001&license=viewerlgpl$
 * Second Life Viewer Source Code
 * Copyright (C) 2010, Linden Research, Inc.
 * 
 * This library is free software; you can redistribute it and/or
 * modify it under the terms of the GNU Lesser General Public
 * License as published by the Free Software Foundation;
 * version 2.1 of the License only.
 * 
 * This library is distributed in the hope that it will be useful,
 * but WITHOUT ANY WARRANTY; without even the implied warranty of
 * MERCHANTABILITY or FITNESS FOR A PARTICULAR PURPOSE.  See the GNU
 * Lesser General Public License for more details.
 * 
 * You should have received a copy of the GNU Lesser General Public
 * License along with this library; if not, write to the Free Software
 * Foundation, Inc., 51 Franklin Street, Fifth Floor, Boston, MA  02110-1301  USA
 * 
 * Linden Research, Inc., 945 Battery Street, San Francisco, CA  94111  USA
 * $/LicenseInfo$
 */

#include "linden_common.h"

#include "llfontgl.h"

// Linden library includes
#include "llfasttimer.h"
#include "llfontfreetype.h"
#include "llfontbitmapcache.h"
#include "llfontregistry.h"
#include "llgl.h"
#include "llimagegl.h"
#include "llrender.h"
#include "llstl.h"
#include "v4color.h"
#include "lltexture.h"
#include "lldir.h"
#include "llstring.h"

// Third party library includes
#include <boost/tokenizer.hpp>

#if LL_WINDOWS
#include <Shlobj.h>
#include <Knownfolders.h>
#include <Objbase.h>
#endif // LL_WINDOWS

const S32 BOLD_OFFSET = 1;

// static class members
F32 LLFontGL::sVertDPI = 96.f;
F32 LLFontGL::sHorizDPI = 96.f;
F32 LLFontGL::sScaleX = 1.f;
F32 LLFontGL::sScaleY = 1.f;
BOOL LLFontGL::sDisplayFont = TRUE ;
std::string LLFontGL::sAppDir;

LLColor4 LLFontGL::sShadowColor(0.f, 0.f, 0.f, 1.f);
LLFontRegistry* LLFontGL::sFontRegistry = NULL;

LLCoordGL LLFontGL::sCurOrigin;
F32 LLFontGL::sCurDepth;
std::vector<std::pair<LLCoordGL, F32> > LLFontGL::sOriginStack;

const F32 PAD_UVY = 0.5f; // half of vertical padding between glyphs in the glyph texture
const F32 DROP_SHADOW_SOFT_STRENGTH = 0.3f;

LLFontGL::LLFontGL()
{
}

LLFontGL::~LLFontGL()
{
}

void LLFontGL::reset()
{
	mFontFreetype->reset(sVertDPI, sHorizDPI);
}

void LLFontGL::destroyGL()
{
	mFontFreetype->destroyGL();
}

BOOL LLFontGL::loadFace(const std::string& filename, F32 point_size, F32 vert_dpi, F32 horz_dpi, S32 components, BOOL is_fallback, S32 face_n)
{
	if(mFontFreetype == reinterpret_cast<LLFontFreetype*>(NULL))
	{
		mFontFreetype = new LLFontFreetype;
	}

	return mFontFreetype->loadFace(filename, point_size, vert_dpi, horz_dpi, components, is_fallback, face_n);
}

S32 LLFontGL::getNumFaces(const std::string& filename)
{
	if (mFontFreetype == reinterpret_cast<LLFontFreetype*>(NULL))
	{
		mFontFreetype = new LLFontFreetype;
	}

	return mFontFreetype->getNumFaces(filename);
}

static LLTrace::BlockTimerStatHandle FTM_RENDER_FONTS("Fonts");

S32 LLFontGL::render(const LLWString &wstr, S32 begin_offset, const LLRect& rect, const LLColor4 &color, HAlign halign, VAlign valign, U8 style,
    ShadowType shadow, S32 max_chars, F32* right_x, BOOL use_ellipses) const
{
    LLRectf rect_float(rect.mLeft, rect.mTop, rect.mRight, rect.mBottom);
    return render(wstr, begin_offset, rect_float, color, halign, valign, style, shadow, max_chars, right_x, use_ellipses);
}

S32 LLFontGL::render(const LLWString &wstr, S32 begin_offset, const LLRectf& rect, const LLColor4 &color, HAlign halign, VAlign valign, U8 style, 
					 ShadowType shadow, S32 max_chars, F32* right_x, BOOL use_ellipses) const
{
	F32 x = rect.mLeft;
	F32 y = 0.f;

	switch(valign)
	{
	case TOP:
		y = rect.mTop;
		break;
	case VCENTER:
		y = rect.getCenterY();
		break;
	case BASELINE:
	case BOTTOM:
		y = rect.mBottom;
		break;
	default:
		y = rect.mBottom;
		break;
	}
	return render(wstr, begin_offset, x, y, color, halign, valign, style, shadow, max_chars, rect.getWidth(), right_x, use_ellipses);
}


S32 LLFontGL::render(const LLWString &wstr, S32 begin_offset, F32 x, F32 y, const LLColor4 &color, HAlign halign, VAlign valign, U8 style, 
					 ShadowType shadow, S32 max_chars, S32 max_pixels, F32* right_x, BOOL use_ellipses) const
{
	LL_RECORD_BLOCK_TIME(FTM_RENDER_FONTS);

	if(!sDisplayFont) //do not display texts
	{
		return wstr.length() ;
	}

	if (wstr.empty())
	{
		return 0;
	} 

	gGL.getTexUnit(0)->enable(LLTexUnit::TT_TEXTURE);

	S32 scaled_max_pixels = max_pixels == S32_MAX ? S32_MAX : llceil((F32)max_pixels * sScaleX);

	// determine which style flags need to be added programmatically by stripping off the
	// style bits that are drawn by the underlying Freetype font
	U8 style_to_add = (style | mFontDescriptor.getStyle()) & ~mFontFreetype->getStyle();

	F32 drop_shadow_strength = 0.f;
	if (shadow != NO_SHADOW)
	{
		F32 luminance;
		color.calcHSL(NULL, NULL, &luminance);
		drop_shadow_strength = clamp_rescale(luminance, 0.35f, 0.6f, 0.f, 1.f);
		if (luminance < 0.35f)
		{
			shadow = NO_SHADOW;
		}
	}

	gGL.pushUIMatrix();

	gGL.loadUIIdentity();
	
	LLVector2 origin(floorf(sCurOrigin.mX*sScaleX), floorf(sCurOrigin.mY*sScaleY));

	// Depth translation, so that floating text appears 'in-world'
	// and is correctly occluded.
	gGL.translatef(0.f,0.f,sCurDepth);

	S32 chars_drawn = 0;
	S32 i;
	S32 length;

	if (-1 == max_chars)
	{
		length = (S32)wstr.length() - begin_offset;
	}
	else
	{
		length = llmin((S32)wstr.length() - begin_offset, max_chars );
	}

	F32 cur_x, cur_y, cur_render_x, cur_render_y;

 	// Not guaranteed to be set correctly
	gGL.setSceneBlendType(LLRender::BT_ALPHA);
	
	cur_x = ((F32)x * sScaleX) + origin.mV[VX];
	cur_y = ((F32)y * sScaleY) + origin.mV[VY];

	// Offset y by vertical alignment.
	// use unscaled font metrics here
	switch (valign)
	{
	case TOP:
		cur_y -= llceil(mFontFreetype->getAscenderHeight());
		break;
	case BOTTOM:
		cur_y += llceil(mFontFreetype->getDescenderHeight());
		break;
	case VCENTER:
		cur_y -= llceil((llceil(mFontFreetype->getAscenderHeight()) - llceil(mFontFreetype->getDescenderHeight())) / 2.f);
		break;
	case BASELINE:
		// Baseline, do nothing.
		break;
	default:
		break;
	}

	switch (halign)
	{
	case LEFT:
		break;
	case RIGHT:
	  	cur_x -= llmin(scaled_max_pixels, ll_round(getWidthF32(wstr.c_str(), begin_offset, length) * sScaleX));
		break;
	case HCENTER:
	    cur_x -= llmin(scaled_max_pixels, ll_round(getWidthF32(wstr.c_str(), begin_offset, length) * sScaleX)) / 2;
		break;
	default:
		break;
	}

	cur_render_y = cur_y;
	cur_render_x = cur_x;

	F32 start_x = (F32)ll_round(cur_x);

	const LLFontBitmapCache* font_bitmap_cache = mFontFreetype->getFontBitmapCache();

	F32 inv_width = 1.f / font_bitmap_cache->getBitmapWidth();
	F32 inv_height = 1.f / font_bitmap_cache->getBitmapHeight();

	const S32 LAST_CHARACTER = LLFontFreetype::LAST_CHAR_FULL;


	BOOL draw_ellipses = FALSE;
	if (use_ellipses)
	{
		// check for too long of a string
		S32 string_width = ll_round(getWidthF32(wstr.c_str(), begin_offset, max_chars) * sScaleX);
		if (string_width > scaled_max_pixels)
		{
			// use four dots for ellipsis width to generate padding
			const LLWString dots(utf8str_to_wstring(std::string("....")));
			scaled_max_pixels = llmax(0, scaled_max_pixels - ll_round(getWidthF32(dots.c_str())));
			draw_ellipses = TRUE;
		}
	}

	const LLFontGlyphInfo* next_glyph = NULL;

	const S32 GLYPH_BATCH_SIZE = 30;
	// <FS:Ansariel> Remove QUADS rendering mode
	//LLVector3 vertices[GLYPH_BATCH_SIZE * 4];
	//LLVector2 uvs[GLYPH_BATCH_SIZE * 4];
	//LLColor4U colors[GLYPH_BATCH_SIZE * 4];
	LLVector3 vertices[GLYPH_BATCH_SIZE * 6];
	LLVector2 uvs[GLYPH_BATCH_SIZE * 6];
	LLColor4U colors[GLYPH_BATCH_SIZE * 6];
	// </FS:Ansariel>

	LLColor4U text_color(color);

	S32 bitmap_num = -1;
	S32 glyph_count = 0;
	for (i = begin_offset; i < begin_offset + length; i++)
	{
		llwchar wch = wstr[i];

		const LLFontGlyphInfo* fgi = next_glyph;
		next_glyph = NULL;
		if(!fgi)
		{
			fgi = mFontFreetype->getGlyphInfo(wch);
		}
		if (!fgi)
		{
			LL_ERRS() << "Missing Glyph Info" << LL_ENDL;
			break;
		}
		// Per-glyph bitmap texture.
		S32 next_bitmap_num = fgi->mBitmapNum;
		if (next_bitmap_num != bitmap_num)
		{
			// Actually draw the queued glyphs before switching their texture;
			// otherwise the queued glyphs will be taken from wrong textures.
			if (glyph_count > 0)
			{
				// <FS:Ansariel> Remove QUADS rendering mode
				//gGL.begin(LLRender::QUADS);
				//{
				//	gGL.vertexBatchPreTransformed(vertices, uvs, colors, glyph_count * 4);
				//}
				//gGL.end();
				gGL.begin(LLRender::TRIANGLES);
				{
					gGL.vertexBatchPreTransformed(vertices, uvs, colors, glyph_count * 6);
				}
				gGL.end();
				// </FS:Ansariel>
				glyph_count = 0;
			}

			bitmap_num = next_bitmap_num;
			LLImageGL *font_image = font_bitmap_cache->getImageGL(bitmap_num);
			gGL.getTexUnit(0)->bind(font_image);
		}
	
		if ((start_x + scaled_max_pixels) < (cur_x + fgi->mXBearing + fgi->mWidth))
		{
			// Not enough room for this character.
			break;
		}

		// Draw the text at the appropriate location
		//Specify vertices and texture coordinates
		LLRectf uv_rect((fgi->mXBitmapOffset) * inv_width,
				(fgi->mYBitmapOffset + fgi->mHeight + PAD_UVY) * inv_height,
				(fgi->mXBitmapOffset + fgi->mWidth) * inv_width,
				(fgi->mYBitmapOffset - PAD_UVY) * inv_height);
		// snap glyph origin to whole screen pixel
		LLRectf screen_rect((F32)ll_round(cur_render_x + (F32)fgi->mXBearing),
				    (F32)ll_round(cur_render_y + (F32)fgi->mYBearing),
				    (F32)ll_round(cur_render_x + (F32)fgi->mXBearing) + (F32)fgi->mWidth,
				    (F32)ll_round(cur_render_y + (F32)fgi->mYBearing) - (F32)fgi->mHeight);
		
		if (glyph_count >= GLYPH_BATCH_SIZE)
		{
			// <FS:Ansariel> Remove QUADS rendering mode
			//gGL.begin(LLRender::QUADS);
			//{
			//	gGL.vertexBatchPreTransformed(vertices, uvs, colors, glyph_count * 4);
			//}
			//gGL.end();
			gGL.begin(LLRender::TRIANGLES);
			{
				gGL.vertexBatchPreTransformed(vertices, uvs, colors, glyph_count * 6);
			}
			gGL.end();
			// </FS:Ansariel>

			glyph_count = 0;
		}

		drawGlyph(glyph_count, vertices, uvs, colors, screen_rect, uv_rect, text_color, style_to_add, shadow, drop_shadow_strength);

		chars_drawn++;
		cur_x += fgi->mXAdvance;
		cur_y += fgi->mYAdvance;

		llwchar next_char = wstr[i+1];
		if (next_char && (next_char < LAST_CHARACTER))
		{
			// Kern this puppy.
			next_glyph = mFontFreetype->getGlyphInfo(next_char);
			cur_x += mFontFreetype->getXKerning(fgi, next_glyph);
		}

		// Round after kerning.
		// Must do this to cur_x, not just to cur_render_x, otherwise you
		// will squish sub-pixel kerned characters too close together.
		// For example, "CCCCC" looks bad.
		cur_x = (F32)ll_round(cur_x);
		//cur_y = (F32)ll_round(cur_y);

		cur_render_x = cur_x;
		cur_render_y = cur_y;
	}

	// <FS:Ansariel> Remove QUADS rendering mode
	//gGL.begin(LLRender::QUADS);
	//{
	//	gGL.vertexBatchPreTransformed(vertices, uvs, colors, glyph_count * 4);
	//}
	//gGL.end();
	gGL.begin(LLRender::TRIANGLES);
	{
		gGL.vertexBatchPreTransformed(vertices, uvs, colors, glyph_count * 6);
	}
	gGL.end();
	// </FS:Ansariel>


	if (right_x)
	{
		*right_x = (cur_x - origin.mV[VX]) / sScaleX;
	}

	//FIXME: add underline as glyph?
	if (style_to_add & UNDERLINE)
	{
		F32 descender = (F32)llfloor(mFontFreetype->getDescenderHeight());

		gGL.getTexUnit(0)->unbind(LLTexUnit::TT_TEXTURE);
		gGL.begin(LLRender::LINES);
		gGL.vertex2f(start_x, cur_y - descender);
		gGL.vertex2f(cur_x, cur_y - descender);
		gGL.end();
	}

	if (draw_ellipses)
	{
		
		// recursively render ellipses at end of string
		// we've already reserved enough room
		gGL.pushUIMatrix();
		renderUTF8(std::string("..."), 
				0,
				(cur_x - origin.mV[VX]) / sScaleX, (F32)y,
				color,
				LEFT, valign,
				style_to_add,
				shadow,
				S32_MAX, max_pixels,
				right_x,
				FALSE); 
		gGL.popUIMatrix();
	}

	gGL.popUIMatrix();

	return chars_drawn;
}

S32 LLFontGL::render(const LLWString &text, S32 begin_offset, F32 x, F32 y, const LLColor4 &color) const
{
	return render(text, begin_offset, x, y, color, LEFT, BASELINE, NORMAL, NO_SHADOW, S32_MAX, S32_MAX, NULL, FALSE);
}

S32 LLFontGL::renderUTF8(const std::string &text, S32 begin_offset, F32 x, F32 y, const LLColor4 &color, HAlign halign,  VAlign valign, U8 style, ShadowType shadow, S32 max_chars, S32 max_pixels,  F32* right_x, BOOL use_ellipses) const
{
	return render(utf8str_to_wstring(text), begin_offset, x, y, color, halign, valign, style, shadow, max_chars, max_pixels, right_x, use_ellipses);
}

S32 LLFontGL::renderUTF8(const std::string &text, S32 begin_offset, S32 x, S32 y, const LLColor4 &color) const
{
	return renderUTF8(text, begin_offset, (F32)x, (F32)y, color, LEFT, BASELINE, NORMAL, NO_SHADOW, S32_MAX, S32_MAX, NULL, FALSE);
}

S32 LLFontGL::renderUTF8(const std::string &text, S32 begin_offset, S32 x, S32 y, const LLColor4 &color, HAlign halign, VAlign valign, U8 style, ShadowType shadow) const
{
	return renderUTF8(text, begin_offset, (F32)x, (F32)y, color, halign, valign, style, shadow, S32_MAX, S32_MAX, NULL, FALSE);
}

// font metrics - override for LLFontFreetype that returns units of virtual pixels
F32 LLFontGL::getAscenderHeight() const
{ 
	return mFontFreetype->getAscenderHeight() / sScaleY;
}

F32 LLFontGL::getDescenderHeight() const
{ 
	return mFontFreetype->getDescenderHeight() / sScaleY;
}

S32 LLFontGL::getLineHeight() const
{ 
	return llceil(mFontFreetype->getAscenderHeight() / sScaleY) + llceil(mFontFreetype->getDescenderHeight() / sScaleY);
}

S32 LLFontGL::getWidth(const std::string& utf8text) const
{
	LLWString wtext = utf8str_to_wstring(utf8text);
	return getWidth(wtext.c_str(), 0, S32_MAX);
}

S32 LLFontGL::getWidth(const llwchar* wchars) const
{
	return getWidth(wchars, 0, S32_MAX);
}

S32 LLFontGL::getWidth(const std::string& utf8text, S32 begin_offset, S32 max_chars) const
{
	LLWString wtext = utf8str_to_wstring(utf8text);
	return getWidth(wtext.c_str(), begin_offset, max_chars);
}

S32 LLFontGL::getWidth(const llwchar* wchars, S32 begin_offset, S32 max_chars) const
{
	F32 width = getWidthF32(wchars, begin_offset, max_chars);
	return ll_round(width);
}

F32 LLFontGL::getWidthF32(const std::string& utf8text) const
{
	LLWString wtext = utf8str_to_wstring(utf8text);
	return getWidthF32(wtext.c_str(), 0, S32_MAX);
}

F32 LLFontGL::getWidthF32(const llwchar* wchars) const
{
	return getWidthF32(wchars, 0, S32_MAX);
}

F32 LLFontGL::getWidthF32(const std::string& utf8text, S32 begin_offset, S32 max_chars ) const
{
	LLWString wtext = utf8str_to_wstring(utf8text);
	return getWidthF32(wtext.c_str(), begin_offset, max_chars);
}

F32 LLFontGL::getWidthF32(const llwchar* wchars, S32 begin_offset, S32 max_chars) const
{
	const S32 LAST_CHARACTER = LLFontFreetype::LAST_CHAR_FULL;

	F32 cur_x = 0;
	const S32 max_index = begin_offset + max_chars;

	const LLFontGlyphInfo* next_glyph = NULL;

	F32 width_padding = 0.f;
	for (S32 i = begin_offset; i < max_index && wchars[i] != 0; i++)
	{
		llwchar wch = wchars[i];

		const LLFontGlyphInfo* fgi = next_glyph;
		next_glyph = NULL;
		if(!fgi)
		{
			fgi = mFontFreetype->getGlyphInfo(wch);
		}

		F32 advance = mFontFreetype->getXAdvance(fgi);

		// for the last character we want to measure the greater of its width and xadvance values
		// so keep track of the difference between these values for the each character we measure
		// so we can fix things up at the end
		width_padding = llmax(	0.f,											// always use positive padding amount
								width_padding - advance,						// previous padding left over after advance of current character
								(F32)(fgi->mWidth + fgi->mXBearing) - advance);	// difference between width of this character and advance to next character

		cur_x += advance;
		llwchar next_char = wchars[i+1];

		if (((i + 1) < begin_offset + max_chars) 
			&& next_char 
			&& (next_char < LAST_CHARACTER))
		{
			// Kern this puppy.
			next_glyph = mFontFreetype->getGlyphInfo(next_char);
			cur_x += mFontFreetype->getXKerning(fgi, next_glyph);
		}
		// Round after kerning.
		cur_x = (F32)ll_round(cur_x);
	}

	// add in extra pixels for last character's width past its xadvance
	cur_x += width_padding;

	return cur_x / sScaleX;
}

void LLFontGL::generateASCIIglyphs()
{
    LL_PROFILE_ZONE_SCOPED
    for (U32 i = 32; (i < 127); i++)
    {
        mFontFreetype->getGlyphInfo(i);
    }
}

// Returns the max number of complete characters from text (up to max_chars) that can be drawn in max_pixels
S32 LLFontGL::maxDrawableChars(const llwchar* wchars, F32 max_pixels, S32 max_chars, EWordWrapStyle end_on_word_boundary) const
{
	LL_PROFILE_ZONE_SCOPED
	if (!wchars || !wchars[0] || max_chars == 0)
	{
		return 0;
	}
	
	llassert(max_pixels >= 0.f);
	llassert(max_chars >= 0);
	
	BOOL clip = FALSE;
	F32 cur_x = 0;

	S32 start_of_last_word = 0;
	BOOL in_word = FALSE;

	// avoid S32 overflow when max_pixels == S32_MAX by staying in floating point
	F32 scaled_max_pixels =	max_pixels * sScaleX;
	F32 width_padding = 0.f;
	
	LLFontGlyphInfo* next_glyph = NULL;

	S32 i;
	for (i=0; (i < max_chars); i++)
	{
		llwchar wch = wchars[i];

		if(wch == 0)
		{
			// Null terminator.  We're done.
			break;
		}
			
		if (in_word)
		{
			if (iswspace(wch))
			{
				if(wch !=(0x00A0))
				{
					in_word = FALSE;
				}
			}
			if (iswindividual(wch))
			{
				if (iswpunct(wchars[i+1]))
				{
					in_word=TRUE;
				}
				else
				{
					in_word=FALSE;
					start_of_last_word = i;
				}
			}
		}
		else
		{
			start_of_last_word = i;
			if (!iswspace(wch)||!iswindividual(wch))
			{
				in_word = TRUE;
			}
		}
		
		LLFontGlyphInfo* fgi = next_glyph;
		next_glyph = NULL;
		if(!fgi)
		{
			fgi = mFontFreetype->getGlyphInfo(wch);

			if (NULL == fgi)
			{
				return 0;
			}
		}

		// account for glyphs that run beyond the starting point for the next glyphs
		width_padding = llmax(	0.f,													// always use positive padding amount
								width_padding - fgi->mXAdvance,							// previous padding left over after advance of current character
								(F32)(fgi->mWidth + fgi->mXBearing) - fgi->mXAdvance);	// difference between width of this character and advance to next character

		cur_x += fgi->mXAdvance;
		
		// clip if current character runs past scaled_max_pixels (using width_padding)
		if (scaled_max_pixels < cur_x + width_padding)
		{
			clip = TRUE;
			break;
		}

		if (((i+1) < max_chars) && wchars[i+1])
		{
			// Kern this puppy.
			next_glyph = mFontFreetype->getGlyphInfo(wchars[i+1]);
			cur_x += mFontFreetype->getXKerning(fgi, next_glyph);
		}

		// Round after kerning.
		cur_x = (F32)ll_round(cur_x);
	}

	if( clip )
	{
		switch (end_on_word_boundary)
		{
		case ONLY_WORD_BOUNDARIES:
			i = start_of_last_word;
			break;
		case WORD_BOUNDARY_IF_POSSIBLE:
			if (start_of_last_word != 0)
			{
				i = start_of_last_word;
			}
			break;
		default:
		case ANYWHERE:
			// do nothing
			break;
		}
	}
	return i;
}

S32	LLFontGL::firstDrawableChar(const llwchar* wchars, F32 max_pixels, S32 text_len, S32 start_pos, S32 max_chars) const
{
	if (!wchars || !wchars[0] || max_chars == 0)
	{
		return 0;
	}
	
	F32 total_width = 0.0;
	S32 drawable_chars = 0;

	F32 scaled_max_pixels =	max_pixels * sScaleX;

	S32 start = llmin(start_pos, text_len - 1);
	for (S32 i = start; i >= 0; i--)
	{
		llwchar wch = wchars[i];

		const LLFontGlyphInfo* fgi= mFontFreetype->getGlyphInfo(wch);

		// last character uses character width, since the whole character needs to be visible
		// other characters just use advance
		F32 width = (i == start) 
			? (F32)(fgi->mWidth + fgi->mXBearing)  	// use actual width for last character
			: fgi->mXAdvance;						// use advance for all other characters										

		if( scaled_max_pixels < (total_width + width) )
		{
			break;
		}

		total_width += width;
		drawable_chars++;

		if( max_chars >= 0 && drawable_chars >= max_chars )
		{
			break;
		}

		if ( i > 0 )
		{
			// kerning
			total_width += mFontFreetype->getXKerning(wchars[i-1], wch);
		}

		// Round after kerning.
		total_width = (F32)ll_round(total_width);
	}

	if (drawable_chars == 0)
	{
		return start_pos; // just draw last character
	}
	else
	{
		// if only 1 character is drawable, we want to return start_pos as the first character to draw
		// if 2 are drawable, return start_pos and character before start_pos, etc.
		return start_pos + 1 - drawable_chars;
	}
	
}

S32 LLFontGL::charFromPixelOffset(const llwchar* wchars, S32 begin_offset, F32 target_x, F32 max_pixels, S32 max_chars, BOOL round) const
{
	if (!wchars || !wchars[0] || max_chars == 0)
	{
		return 0;
	}
	
	F32 cur_x = 0;

	target_x *= sScaleX;

	// max_chars is S32_MAX by default, so make sure we don't get overflow
	const S32 max_index = begin_offset + llmin(S32_MAX - begin_offset, max_chars - 1);

	F32 scaled_max_pixels =	max_pixels * sScaleX;
	
	const LLFontGlyphInfo* next_glyph = NULL;

	S32 pos;
	for (pos = begin_offset; pos < max_index; pos++)
	{
		llwchar wch = wchars[pos];
		if (!wch)
		{
			break; // done
		}
		
		const LLFontGlyphInfo* glyph = next_glyph;
		next_glyph = NULL;
		if(!glyph)
		{
			glyph = mFontFreetype->getGlyphInfo(wch);
		}
		
		F32 char_width = mFontFreetype->getXAdvance(glyph);

		if (round)
		{
			// Note: if the mouse is on the left half of the character, the pick is to the character's left
			// If it's on the right half, the pick is to the right.
			if (target_x  < cur_x + char_width*0.5f)
			{
				break;
			}
		}
		else if (target_x  < cur_x + char_width)
		{
			break;
		}

		if (scaled_max_pixels < cur_x + char_width)
		{
			break;
		}

		cur_x += char_width;

		if (((pos + 1) < max_index)
			&& (wchars[(pos + 1)]))
		{
			// Kern this puppy.
			next_glyph = mFontFreetype->getGlyphInfo(wchars[pos + 1]);
			cur_x += mFontFreetype->getXKerning(glyph, next_glyph);
		}


		// Round after kerning.
		cur_x = (F32)ll_round(cur_x);
	}

	return llmin(max_chars, pos - begin_offset);
}

const LLFontDescriptor& LLFontGL::getFontDesc() const
{
	return mFontDescriptor;
}

// static
void LLFontGL::initClass(F32 screen_dpi, F32 x_scale, F32 y_scale, const std::string& app_dir, const std::string& fonts_file, F32 size_mod, bool create_gl_textures)
{
	sVertDPI = (F32)llfloor(screen_dpi * y_scale);
	sHorizDPI = (F32)llfloor(screen_dpi * x_scale);
	sScaleX = x_scale;
	sScaleY = y_scale;
	sAppDir = app_dir;

	// Font registry init
	if (!sFontRegistry)
	{
		sFontRegistry = new LLFontRegistry(create_gl_textures, size_mod);
        
		// <FS:Kadah> User selectable fonts
		// load from install_dir/fonts
		const std::string xml_pathfont(gDirUtilp->getExpandedFilename(LL_PATH_FONTS, "", fonts_file));
		if (!sFontRegistry->parseFontInfo(xml_pathfont))
		{
			// attempt to load from user_settings/fonts
			const std::string xml_pathusr(gDirUtilp->getExpandedFilename(LL_PATH_USER_SETTINGS , "fonts", fonts_file));
			if (!sFontRegistry->parseFontInfo(xml_pathusr))
			{
				// fall back to default if specifed font settings file is not found -KC
				const string_vec_t xml_paths = gDirUtilp->findSkinnedFilenames(LLDir::XUI, "fonts.xml");
 
				if (xml_paths.empty())
				{
					// We didn't even find one single XUI file
					LL_ERRS() << "No fonts.xml found: " << LL_ENDL;
				}

				for (string_vec_t::const_iterator path_it = xml_paths.begin();
						path_it != xml_paths.end();
						++path_it)
				{
					if (!sFontRegistry->parseFontInfo(*path_it))
					{
						LL_WARNS() << "Bad font info file: " << *path_it << LL_ENDL;
					}
				}
			}
		}
		// </FS:Kadah> 
	}
	else
	{
		sFontRegistry->reset();
	}

	LLFontGL::loadDefaultFonts();
}

// Force standard fonts to get generated up front.
// This is primarily for error detection purposes.
// Don't do this during initClass because it can be slow and we want to get
// the viewer window on screen first. JC
// static
bool LLFontGL::loadDefaultFonts()
{
	LL_PROFILE_ZONE_SCOPED
	bool succ = true;
	succ &= (NULL != getFontSansSerifSmall());
	succ &= (NULL != getFontSansSerif());
	succ &= (NULL != getFontSansSerifBig());
	succ &= (NULL != getFontSansSerifHuge());
	succ &= (NULL != getFontSansSerifBold());
	succ &= (NULL != getFontMonospace());
<<<<<<< HEAD
	succ &= (NULL != getFontExtChar());
	// <FS:CR> Advanced script editor
	succ &= (NULL != getFontScripting());
	succ &= (NULL != getFontOCRA());
	// </FS:CR>
=======
>>>>>>> aa7ca0ae
	return succ;
}

void LLFontGL::loadCommonFonts()
{
    LL_PROFILE_ZONE_SCOPED
    getFont(LLFontDescriptor("SansSerif", "Small", BOLD));
    getFont(LLFontDescriptor("SansSerif", "Large", BOLD));
    getFont(LLFontDescriptor("SansSerif", "Huge", BOLD));
    getFont(LLFontDescriptor("Monospace", "Medium", 0));
}

// static
void LLFontGL::destroyDefaultFonts()
{
	// Remove the actual fonts.
	delete sFontRegistry;
	sFontRegistry = NULL;
}

//static 
void LLFontGL::destroyAllGL()
{
	if (sFontRegistry)
	{
		sFontRegistry->destroyGL();
	}
}

// static
U8 LLFontGL::getStyleFromString(const std::string &style)
{
	S32 ret = 0;
	if (style.find("BOLD") != style.npos)
	{
		ret |= BOLD;
	}
	if (style.find("ITALIC") != style.npos)
	{
		ret |= ITALIC;
	}
	if (style.find("UNDERLINE") != style.npos)
	{
		ret |= UNDERLINE;
	}
	return ret;
}

// static
std::string LLFontGL::getStringFromStyle(U8 style)
{
	std::string style_string;
	if (style == NORMAL)
	{
		style_string += "|NORMAL";
	}
	if (style & BOLD)
	{
		style_string += "|BOLD";
	}
	if (style & ITALIC)
	{
		style_string += "|ITALIC";
	}
	if (style & UNDERLINE)
	{
		style_string += "|UNDERLINE";
	}
	return style_string;
}

// static
std::string LLFontGL::nameFromFont(const LLFontGL* fontp)
{
	return fontp->mFontDescriptor.getName();
}


// static
std::string LLFontGL::sizeFromFont(const LLFontGL* fontp)
{
	return fontp->mFontDescriptor.getSize();
}

// static
std::string LLFontGL::nameFromHAlign(LLFontGL::HAlign align)
{
	if (align == LEFT)			return std::string("left");
	else if (align == RIGHT)	return std::string("right");
	else if (align == HCENTER)	return std::string("center");
	else return std::string();
}

// static
LLFontGL::HAlign LLFontGL::hAlignFromName(const std::string& name)
{
	LLFontGL::HAlign gl_hfont_align = LLFontGL::LEFT;
	if (name == "left")
	{
		gl_hfont_align = LLFontGL::LEFT;
	}
	else if (name == "right")
	{
		gl_hfont_align = LLFontGL::RIGHT;
	}
	else if (name == "center")
	{
		gl_hfont_align = LLFontGL::HCENTER;
	}
	//else leave left
	return gl_hfont_align;
}

// static
std::string LLFontGL::nameFromVAlign(LLFontGL::VAlign align)
{
	if (align == TOP)			return std::string("top");
	else if (align == VCENTER)	return std::string("center");
	else if (align == BASELINE)	return std::string("baseline");
	else if (align == BOTTOM)	return std::string("bottom");
	else return std::string();
}

// static
LLFontGL::VAlign LLFontGL::vAlignFromName(const std::string& name)
{
	LLFontGL::VAlign gl_vfont_align = LLFontGL::BASELINE;
	if (name == "top")
	{
		gl_vfont_align = LLFontGL::TOP;
	}
	else if (name == "center")
	{
		gl_vfont_align = LLFontGL::VCENTER;
	}
	else if (name == "baseline")
	{
		gl_vfont_align = LLFontGL::BASELINE;
	}
	else if (name == "bottom")
	{
		gl_vfont_align = LLFontGL::BOTTOM;
	}
	//else leave baseline
	return gl_vfont_align;
}

//static
LLFontGL* LLFontGL::getFontMonospace()
{
	static LLFontGL* fontp = getFont(LLFontDescriptor("Monospace","Monospace",0));
	return fontp;
}

//static
LLFontGL* LLFontGL::getFontSansSerifSmall()
{
	static LLFontGL* fontp = getFont(LLFontDescriptor("SansSerif","Small",0));
	return fontp;
}

//static
LLFontGL* LLFontGL::getFontSansSerif()
{
	static LLFontGL* fontp = getFont(LLFontDescriptor("SansSerif","Medium",0));
	return fontp;
}

//static
LLFontGL* LLFontGL::getFontSansSerifBig()
{
	static LLFontGL* fontp = getFont(LLFontDescriptor("SansSerif","Large",0));
	return fontp;
}

//static 
LLFontGL* LLFontGL::getFontSansSerifHuge()
{
	static LLFontGL* fontp = getFont(LLFontDescriptor("SansSerif","Huge",0));
	return fontp;
}

//static 
LLFontGL* LLFontGL::getFontSansSerifBold()
{
	static LLFontGL* fontp = getFont(LLFontDescriptor("SansSerif","Medium",BOLD));
	return fontp;
}

<<<<<<< HEAD
// <FS:CR> Advanced Script Editor
//static
LLFontGL* LLFontGL::getFontScripting()
{
	static LLFontGL* fontp = getFont(LLFontDescriptor("Scripting","Scripting",0));
	return fontp;
}

//static
LLFontGL* LLFontGL::getFontOCRA()
{
	static LLFontGL* fontp = getFont(LLFontDescriptor("OCRA","Monospace",0));
	return fontp;
}

//static
LLFontGL* LLFontGL::getFontCascadia()
{
	static LLFontGL* fontp = getFont(LLFontDescriptor("Cascadia", "Cascadia", 0));
	return fontp;
}
// </FS:CR>

//static
LLFontGL* LLFontGL::getFontExtChar()
{
	return getFontSansSerif();
}

=======
>>>>>>> aa7ca0ae
//static 
LLFontGL* LLFontGL::getFont(const LLFontDescriptor& desc)
{
	return sFontRegistry->getFont(desc);
}

//static
LLFontGL* LLFontGL::getFontByName(const std::string& name)
{
	// check for most common fonts first
	if (name == "SANSSERIF")
	{
		return getFontSansSerif();
	}
	else if (name == "SANSSERIF_SMALL")
	{
		return getFontSansSerifSmall();
	}
	else if (name == "SANSSERIF_BIG")
	{
		return getFontSansSerifBig();
	}
	// <FS:CR> Advanced script editor
	//else if (name == "SMALL" || name == "OCRA")
	else if (name == "SMALL")
	// </FS:CR>
	{
		// *BUG: Should this be "MONOSPACE"?
		// Does "SMALL" mean "SERIF"?
		return getFontMonospace();
	}
	// <FS:CR> Advanced script editor
	else if (name == "OCRA")
	{
		return getFontOCRA();
	}
	else if (name == "Scripting")
	{
		return getFontScripting();
	}
	else if (name == "Monospace")
	{
		return getFontMonospace();
	}
	else if (name == "Cascadia")
	{
		return getFontCascadia();
	}
	// </FS:CR>
	else
	{
		return NULL;
	}
}

//static
LLFontGL* LLFontGL::getFontDefault()
{
	return getFontSansSerif(); // Fallback to sans serif as default font
}


// static 
std::string LLFontGL::getFontPathSystem()
{
#if LL_DARWIN
    // HACK for Mac OS X
    return "/System/Library/Fonts/";

#elif LL_WINDOWS
    auto system_root = LLStringUtil::getenv("SystemRoot");
    if (! system_root.empty())
    {
        std::string fontpath(gDirUtilp->add(system_root, "fonts") + gDirUtilp->getDirDelimiter());
        LL_INFOS() << "from SystemRoot: " << fontpath << LL_ENDL;
        return fontpath;
    }

    wchar_t *pwstr = NULL;
    HRESULT okay = SHGetKnownFolderPath(FOLDERID_Fonts, 0, NULL, &pwstr);
    if (SUCCEEDED(okay) && pwstr)
    {
        std::string fontpath(ll_convert_wide_to_string(pwstr));
        // SHGetKnownFolderPath() contract requires us to free pwstr
        CoTaskMemFree(pwstr);
        LL_INFOS() << "from SHGetKnownFolderPath(): " << fontpath << LL_ENDL;
        return fontpath;
    }
#endif

    LL_WARNS() << "Could not determine system fonts path" << LL_ENDL;
    return {};
}


// static 
std::string LLFontGL::getFontPathLocal()
{
	std::string local_path;

	// Backup files if we can't load from system fonts directory.
	// We could store this in an end-user writable directory to allow
	// end users to switch fonts.
	if (LLFontGL::sAppDir.length())
	{
		// use specified application dir to look for fonts
		local_path = LLFontGL::sAppDir + "/fonts/";
	}
	else
	{
		// assume working directory is executable directory
		local_path = "./fonts/";
	}
	return local_path;
}

LLFontGL::LLFontGL(const LLFontGL &source)
{
	LL_ERRS() << "Not implemented!" << LL_ENDL;
}

LLFontGL &LLFontGL::operator=(const LLFontGL &source)
{
	LL_ERRS() << "Not implemented" << LL_ENDL;
	return *this;
}

// <FS:Ansariel> Remove QUADS rendering mode
//void LLFontGL::renderQuad(LLVector3* vertex_out, LLVector2* uv_out, LLColor4U* colors_out, const LLRectf& screen_rect, const LLRectf& uv_rect, const LLColor4U& color, F32 slant_amt) const
//{
//	S32 index = 0;
//
//	vertex_out[index] = LLVector3(screen_rect.mRight, screen_rect.mTop, 0.f);
//	uv_out[index] = LLVector2(uv_rect.mRight, uv_rect.mTop);
//	colors_out[index] = color;
//	index++;
//
//	vertex_out[index] = LLVector3(screen_rect.mLeft, screen_rect.mTop, 0.f);
//	uv_out[index] = LLVector2(uv_rect.mLeft, uv_rect.mTop);
//	colors_out[index] = color;
//	index++;
//
//	vertex_out[index] = LLVector3(screen_rect.mLeft, screen_rect.mBottom, 0.f);
//	uv_out[index] = LLVector2(uv_rect.mLeft, uv_rect.mBottom);
//	colors_out[index] = color;
//	index++;
//
//	vertex_out[index] = LLVector3(screen_rect.mRight, screen_rect.mBottom, 0.f);
//	uv_out[index] = LLVector2(uv_rect.mRight, uv_rect.mBottom);
//	colors_out[index] = color;
//}
void LLFontGL::renderTriangle(LLVector3* vertex_out, LLVector2* uv_out, LLColor4U* colors_out, const LLRectf& screen_rect, const LLRectf& uv_rect, const LLColor4U& color, F32 slant_amt) const
{
	S32 index = 0;

	vertex_out[index] = LLVector3(screen_rect.mRight, screen_rect.mTop, 0.f);
	uv_out[index] = LLVector2(uv_rect.mRight, uv_rect.mTop);
	colors_out[index] = color;
	index++;

	vertex_out[index] = LLVector3(screen_rect.mLeft, screen_rect.mTop, 0.f);
	uv_out[index] = LLVector2(uv_rect.mLeft, uv_rect.mTop);
	colors_out[index] = color;
	index++;

	vertex_out[index] = LLVector3(screen_rect.mLeft, screen_rect.mBottom, 0.f);
	uv_out[index] = LLVector2(uv_rect.mLeft, uv_rect.mBottom);
	colors_out[index] = color;
	index++;


	vertex_out[index] = LLVector3(screen_rect.mRight, screen_rect.mTop, 0.f);
	uv_out[index] = LLVector2(uv_rect.mRight, uv_rect.mTop);
	colors_out[index] = color;
	index++;

	vertex_out[index] = LLVector3(screen_rect.mLeft, screen_rect.mBottom, 0.f);
	uv_out[index] = LLVector2(uv_rect.mLeft, uv_rect.mBottom);
	colors_out[index] = color;
	index++;

	vertex_out[index] = LLVector3(screen_rect.mRight, screen_rect.mBottom, 0.f);
	uv_out[index] = LLVector2(uv_rect.mRight, uv_rect.mBottom);
	colors_out[index] = color;
}
// </FS:Ansariel>

void LLFontGL::drawGlyph(S32& glyph_count, LLVector3* vertex_out, LLVector2* uv_out, LLColor4U* colors_out, const LLRectf& screen_rect, const LLRectf& uv_rect, const LLColor4U& color, U8 style, ShadowType shadow, F32 drop_shadow_strength) const
{
	F32 slant_offset;
	slant_offset = ((style & ITALIC) ? ( -mFontFreetype->getAscenderHeight() * 0.2f) : 0.f);

	//FIXME: bold and drop shadow are mutually exclusive only for convenience
	//Allow both when we need them.
	if (style & BOLD)
	{
		for (S32 pass = 0; pass < 2; pass++)
		{
			LLRectf screen_rect_offset = screen_rect;

			screen_rect_offset.translate((F32)(pass * BOLD_OFFSET), 0.f);
			// <FS:Ansariel> Remove QUADS rendering mode
			//renderQuad(&vertex_out[glyph_count * 4], &uv_out[glyph_count * 4], &colors_out[glyph_count * 4], screen_rect_offset, uv_rect, color, slant_offset);
			renderTriangle(&vertex_out[glyph_count * 6], &uv_out[glyph_count * 6], &colors_out[glyph_count * 6], screen_rect_offset, uv_rect, color, slant_offset);
			// </FS:Ansariel>
			glyph_count++;
		}
	}
	else if (shadow == DROP_SHADOW_SOFT)
	{
		LLColor4U shadow_color = LLFontGL::sShadowColor;
		shadow_color.mV[VALPHA] = U8(color.mV[VALPHA] * drop_shadow_strength * DROP_SHADOW_SOFT_STRENGTH);
		for (S32 pass = 0; pass < 5; pass++)
		{
			LLRectf screen_rect_offset = screen_rect;

			switch(pass)
			{
			case 0:
				screen_rect_offset.translate(-1.f, -1.f);
				break;
			case 1:
				screen_rect_offset.translate(1.f, -1.f);
				break;
			case 2:
				screen_rect_offset.translate(1.f, 1.f);
				break;
			case 3:
				screen_rect_offset.translate(-1.f, 1.f);
				break;
			case 4:
				screen_rect_offset.translate(0, -2.f);
				break;
			}
		
			// <FS:Ansariel> Remove QUADS rendering mode
			//renderQuad(&vertex_out[glyph_count * 4], &uv_out[glyph_count * 4], &colors_out[glyph_count * 4], screen_rect_offset, uv_rect, shadow_color, slant_offset);
			renderTriangle(&vertex_out[glyph_count * 6], &uv_out[glyph_count * 6], &colors_out[glyph_count * 6], screen_rect_offset, uv_rect, shadow_color, slant_offset);
			// </FS:Ansariel>
			glyph_count++;
		}
		// <FS:Ansariel> Remove QUADS rendering mode
		//renderQuad(&vertex_out[glyph_count * 4], &uv_out[glyph_count * 4], &colors_out[glyph_count * 4], screen_rect, uv_rect, color, slant_offset);
		renderTriangle(&vertex_out[glyph_count * 6], &uv_out[glyph_count * 6], &colors_out[glyph_count * 6], screen_rect, uv_rect, color, slant_offset);
		// </FS:Ansariel>
		glyph_count++;
	}
	else if (shadow == DROP_SHADOW)
	{
		LLColor4U shadow_color = LLFontGL::sShadowColor;
		shadow_color.mV[VALPHA] = U8(color.mV[VALPHA] * drop_shadow_strength);
		LLRectf screen_rect_shadow = screen_rect;
		screen_rect_shadow.translate(1.f, -1.f);
		// <FS:Ansariel> Remove QUADS rendering mode
		//renderQuad(&vertex_out[glyph_count * 4], &uv_out[glyph_count * 4], &colors_out[glyph_count * 4], screen_rect_shadow, uv_rect, shadow_color, slant_offset);
		//glyph_count++;
		//renderQuad(&vertex_out[glyph_count * 4], &uv_out[glyph_count * 4], &colors_out[glyph_count * 4], screen_rect, uv_rect, color, slant_offset);
		renderTriangle(&vertex_out[glyph_count * 6], &uv_out[glyph_count * 6], &colors_out[glyph_count * 6], screen_rect_shadow, uv_rect, shadow_color, slant_offset);
		glyph_count++;
		renderTriangle(&vertex_out[glyph_count * 6], &uv_out[glyph_count * 6], &colors_out[glyph_count * 6], screen_rect, uv_rect, color, slant_offset);
		// </FS:Ansariel>
		glyph_count++;
	}
	else // normal rendering
	{
		// <FS:Ansariel> Remove QUADS rendering mode
		//renderQuad(&vertex_out[glyph_count * 4], &uv_out[glyph_count * 4], &colors_out[glyph_count * 4], screen_rect, uv_rect, color, slant_offset);
		renderTriangle(&vertex_out[glyph_count * 6], &uv_out[glyph_count * 6], &colors_out[glyph_count * 6], screen_rect, uv_rect, color, slant_offset);
		// </FS:Ansariel>
		glyph_count++;
	}
}<|MERGE_RESOLUTION|>--- conflicted
+++ resolved
@@ -914,14 +914,10 @@
 	succ &= (NULL != getFontSansSerifHuge());
 	succ &= (NULL != getFontSansSerifBold());
 	succ &= (NULL != getFontMonospace());
-<<<<<<< HEAD
-	succ &= (NULL != getFontExtChar());
 	// <FS:CR> Advanced script editor
 	succ &= (NULL != getFontScripting());
 	succ &= (NULL != getFontOCRA());
 	// </FS:CR>
-=======
->>>>>>> aa7ca0ae
 	return succ;
 }
 
@@ -1111,7 +1107,6 @@
 	return fontp;
 }
 
-<<<<<<< HEAD
 // <FS:CR> Advanced Script Editor
 //static
 LLFontGL* LLFontGL::getFontScripting()
@@ -1135,14 +1130,6 @@
 }
 // </FS:CR>
 
-//static
-LLFontGL* LLFontGL::getFontExtChar()
-{
-	return getFontSansSerif();
-}
-
-=======
->>>>>>> aa7ca0ae
 //static 
 LLFontGL* LLFontGL::getFont(const LLFontDescriptor& desc)
 {
