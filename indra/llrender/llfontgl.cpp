--- conflicted
+++ resolved
@@ -270,22 +270,15 @@
 
     const LLFontGlyphInfo* next_glyph = NULL;
 
-<<<<<<< HEAD
-    const S32 GLYPH_BATCH_SIZE = 30;
+    static constexpr S32 GLYPH_BATCH_SIZE = 30;
     // <FS:Ansariel> Remove QUADS rendering mode
-    //LLVector3 vertices[GLYPH_BATCH_SIZE * 4];
-    //LLVector2 uvs[GLYPH_BATCH_SIZE * 4];
-    //LLColor4U colors[GLYPH_BATCH_SIZE * 4];
-    LLVector3 vertices[GLYPH_BATCH_SIZE * 6];
-    LLVector2 uvs[GLYPH_BATCH_SIZE * 6];
-    LLColor4U colors[GLYPH_BATCH_SIZE * 6];
+    //static thread_local LLVector3 vertices[GLYPH_BATCH_SIZE * 4];
+    //static thread_local LLVector2 uvs[GLYPH_BATCH_SIZE * 4];
+    //static thread_local LLColor4U colors[GLYPH_BATCH_SIZE * 4];
+    static thread_local LLVector3 vertices[GLYPH_BATCH_SIZE * 6];
+    static thread_local LLVector2 uvs[GLYPH_BATCH_SIZE * 6];
+    static thread_local LLColor4U colors[GLYPH_BATCH_SIZE * 6];
     // </FS:Ansariel>
-=======
-    static constexpr S32 GLYPH_BATCH_SIZE = 30;
-    static thread_local LLVector3 vertices[GLYPH_BATCH_SIZE * 4];
-    static thread_local LLVector2 uvs[GLYPH_BATCH_SIZE * 4];
-    static thread_local LLColor4U colors[GLYPH_BATCH_SIZE * 4];
->>>>>>> 2fc8d5ff
 
     LLColor4U text_color(color);
     // Preserve the transparency to render fading emojis in fading text (e.g.
