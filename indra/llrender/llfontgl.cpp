--- conflicted
+++ resolved
@@ -189,12 +189,9 @@
 	origin.mV[VX] -= llround((F32)sCurOrigin.mX) - (sCurOrigin.mX);
 	origin.mV[VY] -= llround((F32)sCurOrigin.mY) - (sCurOrigin.mY);
 
-<<<<<<< HEAD
 	// don't forget to do the depth translation, too. -Zi
-=======
 	// Depth translation, so that floating text appears 'inworld'
 	// and is correclty occluded.
->>>>>>> 89c28185
 	gGL.translatef(0.f,0.f,sCurOrigin.mZ);
 
 	S32 chars_drawn = 0;
