/**
 * @file llgl.h
 * @brief LLGL definition
 *
 * $LicenseInfo:firstyear=2001&license=viewerlgpl$
 * Second Life Viewer Source Code
 * Copyright (C) 2010, Linden Research, Inc.
 *
 * This library is free software; you can redistribute it and/or
 * modify it under the terms of the GNU Lesser General Public
 * License as published by the Free Software Foundation;
 * version 2.1 of the License only.
 *
 * This library is distributed in the hope that it will be useful,
 * but WITHOUT ANY WARRANTY; without even the implied warranty of
 * MERCHANTABILITY or FITNESS FOR A PARTICULAR PURPOSE.  See the GNU
 * Lesser General Public License for more details.
 *
 * You should have received a copy of the GNU Lesser General Public
 * License along with this library; if not, write to the Free Software
 * Foundation, Inc., 51 Franklin Street, Fifth Floor, Boston, MA  02110-1301  USA
 *
 * Linden Research, Inc., 945 Battery Street, San Francisco, CA  94111  USA
 * $/LicenseInfo$
 */

#ifndef LL_LLGL_H
#define LL_LLGL_H

// This file contains various stuff for handling gl extensions and other gl related stuff.

#include <string>
#include <boost/unordered_map.hpp>
#include <list>

#include "llerror.h"
#include "v4color.h"
#include "llstring.h"
#include "stdtypes.h"
#include "v4math.h"
#include "llplane.h"
#include "llgltypes.h"
#include "llinstancetracker.h"

#include "llglheaders.h"

#if LL_LINUX && (__GNUC__ * 10000 + __GNUC_MINOR__ * 100 + __GNUC_PATCHLEVEL__ ) >= 70000
#pragma GCC diagnostic push
#pragma GCC diagnostic ignored "-Wmisleading-indentation"
#endif

#include "glh/glh_linear.h"

#if LL_LINUX && (__GNUC__ * 10000 + __GNUC_MINOR__ * 100 + __GNUC_PATCHLEVEL__ ) >= 70000
#pragma GCC diagnostic push
#endif

<<<<<<< HEAD
extern BOOL gDebugGL;
extern BOOL gDebugSession;
extern BOOL gDebugGLSession;
=======
extern bool gDebugGL;
extern bool gDebugSession;
extern bool gDebugGLSession;
>>>>>>> 050d2fef
extern llofstream gFailLog;

#define LL_GL_ERRS LL_ERRS("RenderState")

void ll_init_fail_log(std::string filename);

void ll_fail(std::string msg);

void ll_close_fail_log();

class LLSD;

// Manage GL extensions...
class LLGLManager
{
public:
    LLGLManager();

    bool initGL();
    void shutdownGL();

#if LL_WINDOWS
    void initWGL(); // Initializes stupid WGL extensions
#endif

    std::string getRawGLString(); // For sending to simulator

    bool mInited;
    bool mIsDisabled;

    // OpenGL limits
    S32 mMaxSamples;
    S32 mNumTextureImageUnits;
    S32 mMaxSampleMaskWords;
    S32 mMaxColorTextureSamples;
    S32 mMaxDepthTextureSamples;
    S32 mMaxIntegerSamples;
    S32 mGLMaxVertexRange;
    S32 mGLMaxIndexRange;
    S32 mGLMaxTextureSize;
    F32 mMaxAnisotropy = 0.f;
    S32 mMaxUniformBlockSize = 0;

    // GL 4.x capabilities
    bool mHasCubeMapArray = false;
    bool mHasDebugOutput = false;
    bool mHasTransformFeedback = false;
    bool mHasAnisotropic = false;

    // Vendor-specific extensions
    bool mHasAMDAssociations = false;
    bool mHasNVXMemInfo = false;
    bool mHasATIMemInfo = false;

    bool mIsAMD;
    bool mIsNVIDIA;
    bool mIsIntel;

#if LL_DARWIN
    // Needed to distinguish problem cards on older Macs that break with Materials
    bool mIsMobileGF;
#endif

    // Whether this version of GL is good enough for SL to use
    bool mHasRequirements;

    S32 mDriverVersionMajor;
    S32 mDriverVersionMinor;
    S32 mDriverVersionRelease;
    F32 mGLVersion; // e.g = 1.4
    S32 mGLSLVersionMajor;
    S32 mGLSLVersionMinor;
    std::string mDriverVersionVendorString;
    std::string mGLVersionString;

    U32 mVRAM; // VRAM in MB

    std::string getGLInfoString();
    void printGLInfoString();
    void getGLInfo(LLSD& info);

    void asLLSD(LLSD& info);

    // In ALL CAPS
    std::string mGLVendor;
    std::string mGLVendorShort;

    // In ALL CAPS
    std::string mGLRenderer;

private:
    void initExtensions();
    void initGLStates();
};

extern LLGLManager gGLManager;

class LLQuaternion;
class LLMatrix4;

void rotate_quat(LLQuaternion& rotation);

void flush_glerror(); // Flush GL errors when we know we're handling them correctly.

void log_glerror();
void assert_glerror();

void clear_glerror();


# define stop_glerror() assert_glerror()
# define llglassertok() assert_glerror()

// stop_glerror is still needed on OS X but has performance implications
// use macro below to conditionally add stop_glerror to non-release builds
// on OS X
#if LL_DARWIN && !LL_RELEASE_FOR_DOWNLOAD
#define STOP_GLERROR stop_glerror()
#else
#define STOP_GLERROR
#endif

#define llglassertok_always() assert_glerror()

////////////////////////
//
// Note: U32's are GLEnum's...
//

// This is a class for GL state management

/*
    GL STATE MANAGEMENT DESCRIPTION

    LLGLState and its two subclasses, LLGLEnable and LLGLDisable, manage the current
    enable/disable states of the GL to prevent redundant setting of state within a
    render path or the accidental corruption of what state the next path expects.

    Essentially, wherever you would call glEnable set a state and then
    subsequently reset it by calling glDisable (or vice versa), make an instance of
    LLGLEnable with the state you want to set, and assume it will be restored to its
    original state when that instance of LLGLEnable is destroyed.  It is good practice
    to exploit stack frame controls for optimal setting/unsetting and readability of
    code.  In llglstates.h, there are a collection of helper classes that define groups
    of enables/disables that can cause multiple states to be set with the creation of
    one instance.

    Sample usage:

    //disable lighting for rendering hud objects
    //INCORRECT USAGE
    LLGLEnable blend(GL_BLEND);
    renderHUD();
    LLGLDisable blend(GL_BLEND);

    //CORRECT USAGE
    {
        LLGLEnable blend(GL_BLEND);
        renderHUD();
    }

    If a state is to be set on a conditional, the following mechanism
    is useful:

    {
        LLGLEnable blend(blend_hud ? GL_GL_BLEND: 0);
        renderHUD();
    }

    A LLGLState initialized with a parameter of 0 does nothing.

    LLGLState works by maintaining a map of the current GL states, and ignoring redundant
    enables/disables.  If a redundant call is attempted, it becomes a noop, otherwise,
    it is set in the constructor and reset in the destructor.

    For debugging GL state corruption, running with debug enabled will trigger asserts
    if the existing GL state does not match the expected GL state.

*/

#include "boost/function.hpp"

class LLGLState
{
public:
    static void initClass();
    static void restoreGL();

    static void resetTextureStates();
    static void dumpStates();

    // make sure GL blend function, GL states, and GL color mask match
    // what we expect
    //  writeAlpha - whether or not writing to alpha channel is expected
    static void checkStates(GLboolean writeAlpha = GL_TRUE);

protected:
    static boost::unordered_map<LLGLenum, LLGLboolean> sStateMap;

public:
    enum { CURRENT_STATE = -2, DISABLED_STATE = 0, ENABLED_STATE = 1 };
    LLGLState(LLGLenum state, S32 enabled = CURRENT_STATE);
    ~LLGLState();
    void setEnabled(S32 enabled);
    void enable() { setEnabled(ENABLED_STATE); }
    void disable() { setEnabled(DISABLED_STATE); }
protected:
    LLGLenum mState;
    bool mWasEnabled;
    bool mIsEnabled;
};

// New LLGLState class wrappers that don't depend on actual GL flags.
class LLGLEnableBlending : public LLGLState
{
public:
    LLGLEnableBlending(bool enable);
};

class LLGLEnableAlphaReject : public LLGLState
{
public:
    LLGLEnableAlphaReject(bool enable);
};

// Enable with functor
class LLGLEnableFunc : LLGLState
{
public:
    LLGLEnableFunc(LLGLenum state, bool enable, boost::function<void()> func)
        : LLGLState(state, enable)
    {
        if (enable)
        {
            func();
        }
    }
};

/// TODO: Being deprecated.
class LLGLEnable : public LLGLState
{
public:
    LLGLEnable(LLGLenum state) : LLGLState(state, ENABLED_STATE) {}
};

/// TODO: Being deprecated.
class LLGLDisable : public LLGLState
{
public:
    LLGLDisable(LLGLenum state) : LLGLState(state, DISABLED_STATE) {}
};

/*
  Store and modify projection matrix to create an oblique
  projection that clips to the specified plane.  Oblique
  projections alter values in the depth buffer, so this
  class should not be used mid-renderpass.

  Restores projection matrix on destruction.
  GL_MODELVIEW_MATRIX is active whenever program execution
  leaves this class.
  Does not stack.
  Caches inverse of projection matrix used in gGLObliqueProjectionInverse
*/
class LLGLUserClipPlane
{
public:

    LLGLUserClipPlane(const LLPlane& plane, const glh::matrix4f& modelview, const glh::matrix4f& projection, bool apply = true);
    ~LLGLUserClipPlane();

    void setPlane(F32 a, F32 b, F32 c, F32 d);
    void disable();

private:
    bool mApply;

    glh::matrix4f mProjection;
    glh::matrix4f mModelview;
};

/*
  Modify and load projection matrix to push depth values to far clip plane.

  Restores projection matrix on destruction.
  Saves/restores matrix mode around projection manipulation.
  Does not stack.
*/
class LLGLSquashToFarClip
{
public:
    LLGLSquashToFarClip();
    LLGLSquashToFarClip(glh::matrix4f& projection, U32 layer = 0);

    void setProjectionMatrix(glh::matrix4f& projection, U32 layer);

    ~LLGLSquashToFarClip();
};

/*
    Interface for objects that need periodic GL updates applied to them.
    Used to synchronize GL updates with GL thread.
*/
class LLGLUpdate
{
public:

    static std::list<LLGLUpdate*> sGLQ;

    bool mInQ;
    LLGLUpdate()
        : mInQ(false)
    {
    }
    virtual ~LLGLUpdate()
    {
        if (mInQ)
        {
            std::list<LLGLUpdate*>::iterator iter = std::find(sGLQ.begin(), sGLQ.end(), this);
            if (iter != sGLQ.end())
            {
                sGLQ.erase(iter);
            }
        }
    }
    virtual void updateGL() = 0;
};

const U32 FENCE_WAIT_TIME_NANOSECONDS = 1000;  //1 ms

class LLGLFence
{
public:
    virtual ~LLGLFence()
    {
    }

    virtual void placeFence() = 0;
    virtual bool isCompleted() = 0;
    virtual void wait() = 0;
};

class LLGLSyncFence : public LLGLFence
{
public:
    GLsync mSync;

    LLGLSyncFence();
    virtual ~LLGLSyncFence();

    void placeFence();
    bool isCompleted();
    void wait();
};

extern LLMatrix4 gGLObliqueProjectionInverse;

#include "llglstates.h"

void init_glstates();

void parse_gl_version( S32* major, S32* minor, S32* release, std::string* vendor_specific, std::string* version_string );

extern bool gClothRipple;
extern bool gHeadlessClient;
extern bool gNonInteractive;
extern bool gGLActive;

// Deal with changing glext.h definitions for newer SDK versions, specifically
// with MAC OSX 10.5 -> 10.6


#ifndef GL_DEPTH_ATTACHMENT
#define GL_DEPTH_ATTACHMENT GL_DEPTH_ATTACHMENT_EXT
#endif

#ifndef GL_STENCIL_ATTACHMENT
#define GL_STENCIL_ATTACHMENT GL_STENCIL_ATTACHMENT_EXT
#endif

#ifndef GL_FRAMEBUFFER
#define GL_FRAMEBUFFER GL_FRAMEBUFFER_EXT
#define GL_DRAW_FRAMEBUFFER GL_DRAW_FRAMEBUFFER_EXT
#define GL_READ_FRAMEBUFFER GL_READ_FRAMEBUFFER_EXT
#define GL_FRAMEBUFFER_COMPLETE GL_FRAMEBUFFER_COMPLETE_EXT
#define GL_FRAMEBUFFER_UNSUPPORTED GL_FRAMEBUFFER_UNSUPPORTED_EXT
#define GL_FRAMEBUFFER_INCOMPLETE_MISSING_ATTACHMENT GL_FRAMEBUFFER_INCOMPLETE_MISSING_ATTACHMENT_EXT
#define GL_FRAMEBUFFER_INCOMPLETE_ATTACHMENT GL_FRAMEBUFFER_INCOMPLETE_ATTACHMENT_EXT
#define glGenFramebuffers glGenFramebuffersEXT
#define glBindFramebuffer glBindFramebufferEXT
#define glCheckFramebufferStatus glCheckFramebufferStatusEXT
#define glBlitFramebuffer glBlitFramebufferEXT
#define glDeleteFramebuffers glDeleteFramebuffersEXT
#define glFramebufferRenderbuffer glFramebufferRenderbufferEXT
#define glFramebufferTexture2D glFramebufferTexture2DEXT
#endif

#ifndef GL_RENDERBUFFER
#define GL_RENDERBUFFER GL_RENDERBUFFER_EXT
#define glGenRenderbuffers glGenRenderbuffersEXT
#define glBindRenderbuffer glBindRenderbufferEXT
#define glRenderbufferStorage glRenderbufferStorageEXT
#define glRenderbufferStorageMultisample glRenderbufferStorageMultisampleEXT
#define glDeleteRenderbuffers glDeleteRenderbuffersEXT
#endif

#ifndef GL_COLOR_ATTACHMENT
#define GL_COLOR_ATTACHMENT GL_COLOR_ATTACHMENT_EXT
#endif

#ifndef GL_COLOR_ATTACHMENT0
#define GL_COLOR_ATTACHMENT0 GL_COLOR_ATTACHMENT0_EXT
#endif

#ifndef GL_COLOR_ATTACHMENT1
#define GL_COLOR_ATTACHMENT1 GL_COLOR_ATTACHMENT1_EXT
#endif

#ifndef GL_COLOR_ATTACHMENT2
#define GL_COLOR_ATTACHMENT2 GL_COLOR_ATTACHMENT2_EXT
#endif

#ifndef GL_COLOR_ATTACHMENT3
#define GL_COLOR_ATTACHMENT3 GL_COLOR_ATTACHMENT3_EXT
#endif


#ifndef GL_DEPTH24_STENCIL8
#define GL_DEPTH24_STENCIL8 GL_DEPTH24_STENCIL8_EXT
#endif

#endif // LL_LLGL_H<|MERGE_RESOLUTION|>--- conflicted
+++ resolved
@@ -55,15 +55,9 @@
 #pragma GCC diagnostic push
 #endif
 
-<<<<<<< HEAD
-extern BOOL gDebugGL;
-extern BOOL gDebugSession;
-extern BOOL gDebugGLSession;
-=======
 extern bool gDebugGL;
 extern bool gDebugSession;
 extern bool gDebugGLSession;
->>>>>>> 050d2fef
 extern llofstream gFailLog;
 
 #define LL_GL_ERRS LL_ERRS("RenderState")
