 /**
 * @file llrender.cpp
 * @brief LLRender implementation
 *
 * $LicenseInfo:firstyear=2001&license=viewerlgpl$
 * Second Life Viewer Source Code
 * Copyright (C) 2010, Linden Research, Inc.
 *
 * This library is free software; you can redistribute it and/or
 * modify it under the terms of the GNU Lesser General Public
 * License as published by the Free Software Foundation;
 * version 2.1 of the License only.
 *
 * This library is distributed in the hope that it will be useful,
 * but WITHOUT ANY WARRANTY; without even the implied warranty of
 * MERCHANTABILITY or FITNESS FOR A PARTICULAR PURPOSE.  See the GNU
 * Lesser General Public License for more details.
 *
 * You should have received a copy of the GNU Lesser General Public
 * License along with this library; if not, write to the Free Software
 * Foundation, Inc., 51 Franklin Street, Fifth Floor, Boston, MA  02110-1301  USA
 *
 * Linden Research, Inc., 945 Battery Street, San Francisco, CA  94111  USA
 * $/LicenseInfo$
 */

#include "linden_common.h"

#include "llrender.h"

#include "llvertexbuffer.h"
#include "llcubemap.h"
#include "llglslshader.h"
#include "llimagegl.h"
#include "llrendertarget.h"
#include "lltexture.h"
#include "llshadermgr.h"
#include "hbxxh.h"

#if LL_WINDOWS
extern void APIENTRY gl_debug_callback(GLenum source,
                                GLenum type,
                                GLuint id,
                                GLenum severity,
                                GLsizei length,
                                const GLchar* message,
                                GLvoid* userParam)
;
#endif

thread_local LLRender gGL;

// Handy copies of last good GL matrices
F32 gGLModelView[16];
F32 gGLLastModelView[16];
F32 gGLLastProjection[16];
F32 gGLProjection[16];

// transform from last frame's camera space to this frame's camera space (and inverse)
F32 gGLDeltaModelView[16];
F32 gGLInverseDeltaModelView[16];

S32 gGLViewport[4];


U32 LLRender::sUICalls = 0;
U32 LLRender::sUIVerts = 0;
U32 LLTexUnit::sWhiteTexture = 0;
bool LLRender::sGLCoreProfile = false;
bool LLRender::sNsightDebugSupport = false;
LLVector2 LLRender::sUIGLScaleFactor = LLVector2(1.f, 1.f);

struct LLVBCache
{
    LLPointer<LLVertexBuffer> vb;
    std::chrono::steady_clock::time_point touched;
};

static std::unordered_map<U64, LLVBCache> sVBCache;

static const GLenum sGLTextureType[] =
{
    GL_TEXTURE_2D,
    GL_TEXTURE_RECTANGLE,
    GL_TEXTURE_CUBE_MAP,
    GL_TEXTURE_CUBE_MAP_ARRAY,
    GL_TEXTURE_2D_MULTISAMPLE,
    GL_TEXTURE_3D
};

static const GLint sGLAddressMode[] =
{
    GL_REPEAT,
    GL_MIRRORED_REPEAT,
    GL_CLAMP_TO_EDGE
};

const U32 immediate_mask = LLVertexBuffer::MAP_VERTEX | LLVertexBuffer::MAP_COLOR | LLVertexBuffer::MAP_TEXCOORD0;

static const GLenum sGLBlendFactor[] =
{
    GL_ONE,
    GL_ZERO,
    GL_DST_COLOR,
    GL_SRC_COLOR,
    GL_ONE_MINUS_DST_COLOR,
    GL_ONE_MINUS_SRC_COLOR,
    GL_DST_ALPHA,
    GL_SRC_ALPHA,
    GL_ONE_MINUS_DST_ALPHA,
    GL_ONE_MINUS_SRC_ALPHA,

    GL_ZERO // 'BF_UNDEF'
};

LLTexUnit::LLTexUnit(S32 index)
    : mCurrTexType(TT_NONE),
    mCurrColorScale(1), mCurrAlphaScale(1), mCurrTexture(0), mTexColorSpace(TCS_LINEAR),
    mHasMipMaps(false),
    mIndex(index)
{
    llassert_always(index < (S32)LL_NUM_TEXTURE_LAYERS);
}

//static
U32 LLTexUnit::getInternalType(eTextureType type)
{
    return sGLTextureType[type];
}

void LLTexUnit::refreshState(void)
{
    // We set dirty to true so that the tex unit knows to ignore caching
    // and we reset the cached tex unit state

    gGL.flush();

    glActiveTexture(GL_TEXTURE0 + mIndex);

    if (mCurrTexType != TT_NONE)
    {
        glBindTexture(sGLTextureType[mCurrTexType], mCurrTexture);
    }
    else
    {
        glBindTexture(GL_TEXTURE_2D, 0);
    }

    setTextureColorSpace(mTexColorSpace);
}

void LLTexUnit::activate(void)
{
    if (mIndex < 0) return;

    if ((S32)gGL.mCurrTextureUnitIndex != mIndex || gGL.mDirty)
    {
        gGL.flush();
        glActiveTexture(GL_TEXTURE0 + mIndex);
        gGL.mCurrTextureUnitIndex = mIndex;
    }
}

void LLTexUnit::enable(eTextureType type)
{
    if (mIndex < 0) return;

    if ( (mCurrTexType != type || gGL.mDirty) && (type != TT_NONE) )
    {
        activate();
        if (mCurrTexType != TT_NONE && !gGL.mDirty)
        {
            disable(); // Force a disable of a previous texture type if it's enabled.
        }
        mCurrTexType = type;

        gGL.flush();
    }
}

void LLTexUnit::disable(void)
{
    if (mIndex < 0) return;

    if (mCurrTexType != TT_NONE)
    {
        unbind(mCurrTexType);
        mCurrTexType = TT_NONE;
    }
}

void LLTexUnit::bindFast(LLTexture* texture)
{
    LLImageGL* gl_tex = texture->getGLTexture();
    texture->setActive();
    glActiveTexture(GL_TEXTURE0 + mIndex);
    gGL.mCurrTextureUnitIndex = mIndex;
    mCurrTexture = gl_tex->getTexName();
    if (!mCurrTexture)
    {
        LL_PROFILE_ZONE_NAMED_CATEGORY_PIPELINE("MISSING TEXTURE");
        //if deleted, will re-generate it immediately
        texture->forceImmediateUpdate();
        gl_tex->forceUpdateBindStats();
        texture->bindDefaultImage(mIndex);
    }
    glBindTexture(sGLTextureType[gl_tex->getTarget()], mCurrTexture);
    mHasMipMaps = gl_tex->mHasMipMaps;
}

bool LLTexUnit::bind(LLTexture* texture, bool for_rendering, bool forceBind)
{
    LL_PROFILE_ZONE_SCOPED_CATEGORY_PIPELINE;
    stop_glerror();
    if (mIndex >= 0)
    {
        gGL.flush();

        LLImageGL* gl_tex = NULL ;

        if (texture != NULL && (gl_tex = texture->getGLTexture()))
        {
            if (gl_tex->getTexName()) //if texture exists
            {
                //in audit, replace the selected texture by the default one.
                if ((mCurrTexture != gl_tex->getTexName()) || forceBind)
                {
                    activate();
                    enable(gl_tex->getTarget());
                    mCurrTexture = gl_tex->getTexName();
                    glBindTexture(sGLTextureType[gl_tex->getTarget()], mCurrTexture);
                    if(gl_tex->updateBindStats())
                    {
                        texture->setActive() ;
                        texture->updateBindStatsForTester() ;
                    }
                    mHasMipMaps = gl_tex->mHasMipMaps;
                    if (gl_tex->mTexOptionsDirty)
                    {
                        gl_tex->mTexOptionsDirty = false;
                        setTextureAddressMode(gl_tex->mAddressMode);
                        setTextureFilteringOption(gl_tex->mFilterOption);
                    }
                    setTextureColorSpace(mTexColorSpace);
                }
            }
            else
            {
                //if deleted, will re-generate it immediately
                texture->forceImmediateUpdate() ;

                gl_tex->forceUpdateBindStats() ;
                return texture->bindDefaultImage(mIndex);
            }
        }
        else
        {
            if (texture)
            {
                LL_DEBUGS() << "NULL LLTexUnit::bind GL image" << LL_ENDL;
            }
            else
            {
                LL_DEBUGS() << "NULL LLTexUnit::bind texture" << LL_ENDL;
            }
            return false;
        }
    }
    else
    { // mIndex < 0
        return false;
    }

    return true;
}

bool LLTexUnit::bind(LLImageGL* texture, bool for_rendering, bool forceBind, S32 usename)
{
    stop_glerror();
    if (mIndex < 0) return false;

    U32 texname = usename ? usename : texture->getTexName();

    if(!texture)
    {
        LL_DEBUGS() << "NULL LLTexUnit::bind texture" << LL_ENDL;
        return false;
    }

    if(!texname)
    {
        if(LLImageGL::sDefaultGLTexture && LLImageGL::sDefaultGLTexture->getTexName())
        {
            return bind(LLImageGL::sDefaultGLTexture) ;
        }
        stop_glerror();
        return false ;
    }

    if ((mCurrTexture != texname) || forceBind)
    {
        gGL.flush();
        stop_glerror();
        activate();
        stop_glerror();
        enable(texture->getTarget());
        stop_glerror();
        mCurrTexture = texname;
        glBindTexture(sGLTextureType[texture->getTarget()], mCurrTexture);
        stop_glerror();
        texture->updateBindStats();
        mHasMipMaps = texture->mHasMipMaps;
        if (texture->mTexOptionsDirty)
        {
            stop_glerror();
            texture->mTexOptionsDirty = false;
            setTextureAddressMode(texture->mAddressMode);
            setTextureFilteringOption(texture->mFilterOption);
            stop_glerror();
        }
        setTextureColorSpace(mTexColorSpace);
    }

    stop_glerror();

    return true;
}

bool LLTexUnit::bind(LLCubeMap* cubeMap)
{
    if (mIndex < 0) return false;

    gGL.flush();

    if (cubeMap == NULL)
    {
        LL_WARNS() << "NULL LLTexUnit::bind cubemap" << LL_ENDL;
        return false;
    }

    if (mCurrTexture != cubeMap->mImages[0]->getTexName())
    {
        if (LLCubeMap::sUseCubeMaps)
        {
            activate();
            enable(LLTexUnit::TT_CUBE_MAP);
            mCurrTexture = cubeMap->mImages[0]->getTexName();
            glBindTexture(GL_TEXTURE_CUBE_MAP, mCurrTexture);
            mHasMipMaps = cubeMap->mImages[0]->mHasMipMaps;
            cubeMap->mImages[0]->updateBindStats();
            if (cubeMap->mImages[0]->mTexOptionsDirty)
            {
                cubeMap->mImages[0]->mTexOptionsDirty = false;
                setTextureAddressMode(cubeMap->mImages[0]->mAddressMode);
                setTextureFilteringOption(cubeMap->mImages[0]->mFilterOption);
            }
            setTextureColorSpace(mTexColorSpace);
            return true;
        }
        else
        {
            LL_WARNS() << "Using cube map without extension!" << LL_ENDL;
            return false;
        }
    }
    return true;
}

// LLRenderTarget is unavailible on the mapserver since it uses FBOs.
bool LLTexUnit::bind(LLRenderTarget* renderTarget, bool bindDepth)
{
    if (mIndex < 0) return false;

    gGL.flush();

    if (bindDepth)
    {
        llassert(renderTarget->getDepth()); // target MUST have a depth buffer attachment

        bindManual(renderTarget->getUsage(), renderTarget->getDepth());
    }
    else
    {
        bindManual(renderTarget->getUsage(), renderTarget->getTexture());
    }

    return true;
}

bool LLTexUnit::bindManual(eTextureType type, U32 texture, bool hasMips)
{
    if (mIndex < 0)
    {
        return false;
    }

    if(mCurrTexture != texture)
    {
        gGL.flush();

        activate();
        enable(type);
        mCurrTexture = texture;
        glBindTexture(sGLTextureType[type], texture);
        mHasMipMaps = hasMips;
        setTextureColorSpace(mTexColorSpace);
    }
    return true;
}

void LLTexUnit::unbind(eTextureType type)
{
    stop_glerror();

    if (mIndex < 0) return;

    //always flush and activate for consistency
    //   some code paths assume unbind always flushes and sets the active texture
    gGL.flush();
    activate();

    // Disabled caching of binding state.
    if (mCurrTexType == type)
    {
        mCurrTexture = 0;

        // Always make sure our texture color space is reset to linear.  SRGB sampling should be opt-in in the vast majority of cases.  Also prevents color space "popping".
        mTexColorSpace = TCS_LINEAR;
        if (type == LLTexUnit::TT_TEXTURE)
        {
            glBindTexture(sGLTextureType[type], sWhiteTexture);
        }
        else
        {
            glBindTexture(sGLTextureType[type], 0);
        }
        stop_glerror();
    }
}

void LLTexUnit::unbindFast(eTextureType type)
{
    activate();

    // Disabled caching of binding state.
    if (mCurrTexType == type)
    {
        mCurrTexture = 0;

        // Always make sure our texture color space is reset to linear.  SRGB sampling should be opt-in in the vast majority of cases.  Also prevents color space "popping".
        mTexColorSpace = TCS_LINEAR;
        if (type == LLTexUnit::TT_TEXTURE)
        {
            glBindTexture(sGLTextureType[type], sWhiteTexture);
        }
        else
        {
            glBindTexture(sGLTextureType[type], 0);
        }
    }
}

void LLTexUnit::setTextureAddressMode(eTextureAddressMode mode)
{
    if (mIndex < 0 || mCurrTexture == 0) return;

    gGL.flush();

    activate();

    glTexParameteri (sGLTextureType[mCurrTexType], GL_TEXTURE_WRAP_S, sGLAddressMode[mode]);
    glTexParameteri (sGLTextureType[mCurrTexType], GL_TEXTURE_WRAP_T, sGLAddressMode[mode]);
    if (mCurrTexType == TT_CUBE_MAP)
    {
        glTexParameteri (GL_TEXTURE_CUBE_MAP, GL_TEXTURE_WRAP_R, sGLAddressMode[mode]);
    }
}

void LLTexUnit::setTextureFilteringOption(LLTexUnit::eTextureFilterOptions option)
{
    if (mIndex < 0 || mCurrTexture == 0 || mCurrTexType == LLTexUnit::TT_MULTISAMPLE_TEXTURE) return;

    gGL.flush();

    if (option == TFO_POINT)
    {
        glTexParameteri(sGLTextureType[mCurrTexType], GL_TEXTURE_MAG_FILTER, GL_NEAREST);
    }
    else
    {
        glTexParameteri(sGLTextureType[mCurrTexType], GL_TEXTURE_MAG_FILTER, GL_LINEAR);
    }

    if (option >= TFO_TRILINEAR && mHasMipMaps)
    {
        glTexParameteri(sGLTextureType[mCurrTexType], GL_TEXTURE_MIN_FILTER, GL_LINEAR_MIPMAP_LINEAR);
    }
    else if (option >= TFO_BILINEAR)
    {
        if (mHasMipMaps)
        {
            glTexParameteri(sGLTextureType[mCurrTexType], GL_TEXTURE_MIN_FILTER, GL_LINEAR_MIPMAP_NEAREST);
        }
        else
        {
            glTexParameteri(sGLTextureType[mCurrTexType], GL_TEXTURE_MIN_FILTER, GL_LINEAR);
        }
    }
    else
    {
        if (mHasMipMaps)
        {
            glTexParameteri(sGLTextureType[mCurrTexType], GL_TEXTURE_MIN_FILTER, GL_NEAREST_MIPMAP_NEAREST);
        }
        else
        {
            glTexParameteri(sGLTextureType[mCurrTexType], GL_TEXTURE_MIN_FILTER, GL_NEAREST);
        }
    }

    if (gGLManager.mGLVersion >= 4.59f)
    {
        if (LLImageGL::sGlobalUseAnisotropic && option == TFO_ANISOTROPIC)
        {
            glTexParameterf(sGLTextureType[mCurrTexType], GL_TEXTURE_MAX_ANISOTROPY, gGLManager.mMaxAnisotropy);
        }
        else
        {
            glTexParameterf(sGLTextureType[mCurrTexType], GL_TEXTURE_MAX_ANISOTROPY, 1.f);
        }
    }
}

GLint LLTexUnit::getTextureSource(eTextureBlendSrc src)
{
    switch(src)
    {
        // All four cases should return the same value.
        case TBS_PREV_COLOR:
        case TBS_PREV_ALPHA:
        case TBS_ONE_MINUS_PREV_COLOR:
        case TBS_ONE_MINUS_PREV_ALPHA:
            return GL_PREVIOUS;

        // All four cases should return the same value.
        case TBS_TEX_COLOR:
        case TBS_TEX_ALPHA:
        case TBS_ONE_MINUS_TEX_COLOR:
        case TBS_ONE_MINUS_TEX_ALPHA:
            return GL_TEXTURE;

        // All four cases should return the same value.
        case TBS_VERT_COLOR:
        case TBS_VERT_ALPHA:
        case TBS_ONE_MINUS_VERT_COLOR:
        case TBS_ONE_MINUS_VERT_ALPHA:
            return GL_PRIMARY_COLOR;

        // All four cases should return the same value.
        case TBS_CONST_COLOR:
        case TBS_CONST_ALPHA:
        case TBS_ONE_MINUS_CONST_COLOR:
        case TBS_ONE_MINUS_CONST_ALPHA:
            return GL_CONSTANT;

        default:
            LL_WARNS() << "Unknown eTextureBlendSrc: " << src << ".  Using Vertex Color instead." << LL_ENDL;
            return GL_PRIMARY_COLOR;
    }
}

GLint LLTexUnit::getTextureSourceType(eTextureBlendSrc src, bool isAlpha)
{
    switch(src)
    {
        // All four cases should return the same value.
        case TBS_PREV_COLOR:
        case TBS_TEX_COLOR:
        case TBS_VERT_COLOR:
        case TBS_CONST_COLOR:
            return (isAlpha) ? GL_SRC_ALPHA: GL_SRC_COLOR;

        // All four cases should return the same value.
        case TBS_PREV_ALPHA:
        case TBS_TEX_ALPHA:
        case TBS_VERT_ALPHA:
        case TBS_CONST_ALPHA:
            return GL_SRC_ALPHA;

        // All four cases should return the same value.
        case TBS_ONE_MINUS_PREV_COLOR:
        case TBS_ONE_MINUS_TEX_COLOR:
        case TBS_ONE_MINUS_VERT_COLOR:
        case TBS_ONE_MINUS_CONST_COLOR:
            return (isAlpha) ? GL_ONE_MINUS_SRC_ALPHA : GL_ONE_MINUS_SRC_COLOR;

        // All four cases should return the same value.
        case TBS_ONE_MINUS_PREV_ALPHA:
        case TBS_ONE_MINUS_TEX_ALPHA:
        case TBS_ONE_MINUS_VERT_ALPHA:
        case TBS_ONE_MINUS_CONST_ALPHA:
            return GL_ONE_MINUS_SRC_ALPHA;

        default:
            LL_WARNS() << "Unknown eTextureBlendSrc: " << src << ".  Using Source Color or Alpha instead." << LL_ENDL;
            return (isAlpha) ? GL_SRC_ALPHA: GL_SRC_COLOR;
    }
}

void LLTexUnit::setColorScale(S32 scale)
{
    if (mCurrColorScale != scale || gGL.mDirty)
    {
        mCurrColorScale = scale;
        gGL.flush();
        glTexEnvi( GL_TEXTURE_ENV, GL_RGB_SCALE, scale );
    }
}

void LLTexUnit::setAlphaScale(S32 scale)
{
    if (mCurrAlphaScale != scale || gGL.mDirty)
    {
        mCurrAlphaScale = scale;
        gGL.flush();
        glTexEnvi( GL_TEXTURE_ENV, GL_ALPHA_SCALE, scale );
    }
}

// Useful for debugging that you've manually assigned a texture operation to the correct
// texture unit based on the currently set active texture in opengl.
void LLTexUnit::debugTextureUnit(void)
{
    if (mIndex < 0) return;

    GLint activeTexture;
    glGetIntegerv(GL_ACTIVE_TEXTURE, &activeTexture);
    if ((GL_TEXTURE0 + mIndex) != activeTexture)
    {
        U32 set_unit = (activeTexture - GL_TEXTURE0);
        LL_WARNS() << "Incorrect Texture Unit!  Expected: " << set_unit << " Actual: " << mIndex << LL_ENDL;
    }
}

void LLTexUnit::setTextureColorSpace(eTextureColorSpace space)
{
    mTexColorSpace = space;
}

LLLightState::LLLightState(S32 index)
: mIndex(index),
  mEnabled(false),
  mConstantAtten(1.f),
  mLinearAtten(0.f),
  mQuadraticAtten(0.f),
  mSpotExponent(0.f),
  mSpotCutoff(180.f)
{
    if (mIndex == 0)
    {
        mDiffuse.set(1,1,1,1);
        mDiffuseB.set(0,0,0,0);
        mSpecular.set(1,1,1,1);
    }

    mSunIsPrimary = true;

    mAmbient.set(0,0,0,1);
    mPosition.set(0,0,1,0);
    mSpotDirection.set(0,0,-1);
}

void LLLightState::enable()
{
    mEnabled = true;
}

void LLLightState::disable()
{
    mEnabled = false;
}

void LLLightState::setDiffuse(const LLColor4& diffuse)
{
    if (mDiffuse != diffuse)
    {
        ++gGL.mLightHash;
        mDiffuse = diffuse;
    }
}

void LLLightState::setDiffuseB(const LLColor4& diffuse)
{
    if (mDiffuseB != diffuse)
    {
        ++gGL.mLightHash;
        mDiffuseB = diffuse;
    }
}

void LLLightState::setSunPrimary(bool v)
{
    if (mSunIsPrimary != v)
    {
        ++gGL.mLightHash;
        mSunIsPrimary = v;
    }
}

void LLLightState::setSize(F32 v)
{
    if (mSize != v)
    {
        ++gGL.mLightHash;
        mSize = v;
    }
}

void LLLightState::setFalloff(F32 v)
{
    if (mFalloff != v)
    {
        ++gGL.mLightHash;
        mFalloff = v;
    }
}

void LLLightState::setAmbient(const LLColor4& ambient)
{
    if (mAmbient != ambient)
    {
        ++gGL.mLightHash;
        mAmbient = ambient;
    }
}

void LLLightState::setSpecular(const LLColor4& specular)
{
    if (mSpecular != specular)
    {
        ++gGL.mLightHash;
        mSpecular = specular;
    }
}

void LLLightState::setPosition(const LLVector4& position)
{
    //always set position because modelview matrix may have changed
    ++gGL.mLightHash;
    mPosition = position;
    //transform position by current modelview matrix
    glh::vec4f pos(position.mV);
    const glh::matrix4f& mat = gGL.getModelviewMatrix();
    mat.mult_matrix_vec(pos);
    mPosition.set(pos.v);
}

void LLLightState::setConstantAttenuation(const F32& atten)
{
    if (mConstantAtten != atten)
    {
        mConstantAtten = atten;
        ++gGL.mLightHash;
    }
}

void LLLightState::setLinearAttenuation(const F32& atten)
{
    if (mLinearAtten != atten)
    {
        ++gGL.mLightHash;
        mLinearAtten = atten;
    }
}

void LLLightState::setQuadraticAttenuation(const F32& atten)
{
    if (mQuadraticAtten != atten)
    {
        ++gGL.mLightHash;
        mQuadraticAtten = atten;
    }
}

void LLLightState::setSpotExponent(const F32& exponent)
{
    if (mSpotExponent != exponent)
    {
        ++gGL.mLightHash;
        mSpotExponent = exponent;
    }
}

void LLLightState::setSpotCutoff(const F32& cutoff)
{
    if (mSpotCutoff != cutoff)
    {
        ++gGL.mLightHash;
        mSpotCutoff = cutoff;
    }
}

void LLLightState::setSpotDirection(const LLVector3& direction)
{
    //always set direction because modelview matrix may have changed
    ++gGL.mLightHash;
    mSpotDirection = direction;
    //transform direction by current modelview matrix
    glh::vec3f dir(direction.mV);
    const glh::matrix4f& mat = gGL.getModelviewMatrix();
    mat.mult_matrix_dir(dir);

    mSpotDirection.set(dir.v);
}

LLRender::LLRender()
  : mDirty(false),
    mCount(0),
    //mQuadCycle(0), // <FS:Ansariel> Remove QUADS rendering mode
    mMode(LLRender::TRIANGLES),
    mCurrTextureUnitIndex(0),
    mLineWidth(1.f), // <FS> Line width OGL core profile fix by Rye Mutt
    // <FS:Ansariel> Don't ignore OpenGL max line width
    mMaxLineWidthSmooth(1.f),
    mMaxLineWidthAliased(1.f)
    // </FS:Ansariel>
{
    for (U32 i = 0; i < LL_NUM_TEXTURE_LAYERS; i++)
    {
        mTexUnits[i].mIndex = i;
    }

    for (U32 i = 0; i < LL_NUM_LIGHT_UNITS; ++i)
    {
        mLightState[i].mIndex = i;
    }

    for (U32 i = 0; i < 4; i++)
    {
        mCurrColorMask[i] = true;
    }

    mCurrBlendColorSFactor = BF_UNDEF;
    mCurrBlendAlphaSFactor = BF_UNDEF;
    mCurrBlendColorDFactor = BF_UNDEF;
    mCurrBlendAlphaDFactor = BF_UNDEF;

    mMatrixMode = LLRender::MM_MODELVIEW;

    for (U32 i = 0; i < NUM_MATRIX_MODES; ++i)
    {
        mMatIdx[i] = 0;
        mMatHash[i] = 0;
        mCurMatHash[i] = 0xFFFFFFFF;
    }

    mLightHash = 0;
}

LLRender::~LLRender()
{
    shutdown();
}

bool LLRender::init(bool needs_vertex_buffer)
{
#if LL_WINDOWS
    if (gGLManager.mHasDebugOutput && gDebugGL)
    { //setup debug output callback
        //glDebugMessageControl(GL_DONT_CARE, GL_DONT_CARE, GL_DEBUG_SEVERITY_LOW_ARB, 0, NULL, GL_TRUE);
        glDebugMessageCallback((GLDEBUGPROC) gl_debug_callback, NULL);
        glEnable(GL_DEBUG_OUTPUT_SYNCHRONOUS);
    }
#endif

    glPixelStorei(GL_PACK_ALIGNMENT, 1);
    glPixelStorei(GL_UNPACK_ALIGNMENT, 1);

    gGL.setSceneBlendType(LLRender::BT_ALPHA);
    gGL.setAmbientLightColor(LLColor4::black);

    glCullFace(GL_BACK);

    // necessary for reflection maps
    glEnable(GL_TEXTURE_CUBE_MAP_SEAMLESS);

#if LL_WINDOWS
    if (glGenVertexArrays == nullptr)
    {
        return false;
    }
#endif

    { //bind a dummy vertex array object so we're core profile compliant
        U32 ret;
        glGenVertexArrays(1, &ret);
        glBindVertexArray(ret);
    }

    if (needs_vertex_buffer)
    {
        initVertexBuffer();
    }

    // <FS:Ansariel> Don't ignore OpenGL max line width
    GLfloat range[2];
    glGetFloatv(GL_ALIASED_LINE_WIDTH_RANGE, range);
    stop_glerror();
    mMaxLineWidthAliased = range[1];
    glGetFloatv(GL_SMOOTH_LINE_WIDTH_RANGE, range);
    stop_glerror();
    mMaxLineWidthSmooth = range[1];
    // </FS:Ansariel>

    return true;
}

void LLRender::initVertexBuffer()
{
    llassert_always(mBuffer.isNull()) ;
    stop_glerror();
    mBuffer = new LLVertexBuffer(immediate_mask);
    // <FS:Ansariel> Warn in case of allocation failure
    //mBuffer->allocateBuffer(4096, 0);
    if (!mBuffer->allocateBuffer(4096, 0))
    {
        // If this doesn't work, we're knee-deep in trouble!
        LL_WARNS() << "Failed to allocate Vertex Buffer for common rendering" << LL_ENDL;
    }
    mBuffer->getVertexStrider(mVerticesp);
    mBuffer->getTexCoord0Strider(mTexcoordsp);
    mBuffer->getColorStrider(mColorsp);
    stop_glerror();
}

void LLRender::resetVertexBuffer()
{
    mBuffer = NULL;
}

void LLRender::shutdown()
{
    resetVertexBuffer();
}

void LLRender::refreshState(void)
{
    mDirty = true;

    U32 active_unit = mCurrTextureUnitIndex;

    for (U32 i = 0; i < mTexUnits.size(); i++)
    {
        mTexUnits[i].refreshState();
    }

    mTexUnits[active_unit].activate();

    setColorMask(mCurrColorMask[0], mCurrColorMask[1], mCurrColorMask[2], mCurrColorMask[3]);

    flush();

    mDirty = false;
}

void LLRender::syncLightState()
{
    LLGLSLShader *shader = LLGLSLShader::sCurBoundShaderPtr;

    if (!shader)
    {
        return;
    }

    if (shader->mLightHash != mLightHash)
    {
        shader->mLightHash = mLightHash;

        LLVector4 position[LL_NUM_LIGHT_UNITS];
        LLVector3 direction[LL_NUM_LIGHT_UNITS];
        LLVector4 attenuation[LL_NUM_LIGHT_UNITS];
        LLVector3 diffuse[LL_NUM_LIGHT_UNITS];
        LLVector3 diffuse_b[LL_NUM_LIGHT_UNITS];
        bool      sun_primary[LL_NUM_LIGHT_UNITS];
        LLVector2 size[LL_NUM_LIGHT_UNITS];

        for (U32 i = 0; i < LL_NUM_LIGHT_UNITS; i++)
        {
            LLLightState *light = &mLightState[i];

            position[i]  = light->mPosition;
            direction[i] = light->mSpotDirection;
            attenuation[i].set(light->mLinearAtten, light->mQuadraticAtten, light->mSpecular.mV[2], light->mSpecular.mV[3]);
            diffuse[i].set(light->mDiffuse.mV);
            diffuse_b[i].set(light->mDiffuseB.mV);
            sun_primary[i] = light->mSunIsPrimary;
            size[i].set(light->mSize, light->mFalloff);
        }

        shader->uniform4fv(LLShaderMgr::LIGHT_POSITION, LL_NUM_LIGHT_UNITS, position[0].mV);
        shader->uniform3fv(LLShaderMgr::LIGHT_DIRECTION, LL_NUM_LIGHT_UNITS, direction[0].mV);
        shader->uniform4fv(LLShaderMgr::LIGHT_ATTENUATION, LL_NUM_LIGHT_UNITS, attenuation[0].mV);
        shader->uniform2fv(LLShaderMgr::LIGHT_DEFERRED_ATTENUATION, LL_NUM_LIGHT_UNITS, size[0].mV);
        shader->uniform3fv(LLShaderMgr::LIGHT_DIFFUSE, LL_NUM_LIGHT_UNITS, diffuse[0].mV);
        shader->uniform3fv(LLShaderMgr::LIGHT_AMBIENT, 1, mAmbientLightColor.mV);
        shader->uniform1i(LLShaderMgr::SUN_UP_FACTOR, sun_primary[0] ? 1 : 0);
        //shader->uniform3fv(LLShaderMgr::AMBIENT, 1, mAmbientLightColor.mV);
        //shader->uniform3fv(LLShaderMgr::SUNLIGHT_COLOR, 1, diffuse[0].mV);
        //shader->uniform3fv(LLShaderMgr::MOONLIGHT_COLOR, 1, diffuse_b[0].mV);
    }
}

void LLRender::syncMatrices()
{
    static const U32 name[] =
    {
        LLShaderMgr::MODELVIEW_MATRIX,
        LLShaderMgr::PROJECTION_MATRIX,
        LLShaderMgr::TEXTURE_MATRIX0,
        LLShaderMgr::TEXTURE_MATRIX1,
        LLShaderMgr::TEXTURE_MATRIX2,
        LLShaderMgr::TEXTURE_MATRIX3,
    };

    LLGLSLShader* shader = LLGLSLShader::sCurBoundShaderPtr;

    static glh::matrix4f cached_mvp;
    static glh::matrix4f cached_inv_mdv;
    static U32 cached_mvp_mdv_hash = 0xFFFFFFFF;
    static U32 cached_mvp_proj_hash = 0xFFFFFFFF;

    static glh::matrix4f cached_normal;
    static U32 cached_normal_hash = 0xFFFFFFFF;

    if (shader)
    {
        //llassert(shader);

        bool mvp_done = false;

        U32 i = MM_MODELVIEW;
        if (mMatHash[MM_MODELVIEW] != shader->mMatHash[MM_MODELVIEW])
        { //update modelview, normal, and MVP
            glh::matrix4f& mat = mMatrix[MM_MODELVIEW][mMatIdx[MM_MODELVIEW]];

            // if MDV has changed, update the cached inverse as well
            if (cached_mvp_mdv_hash != mMatHash[MM_MODELVIEW])
            {
                cached_inv_mdv = mat.inverse();
            }

            shader->uniformMatrix4fv(name[MM_MODELVIEW], 1, GL_FALSE, mat.m);
            shader->mMatHash[MM_MODELVIEW] = mMatHash[MM_MODELVIEW];

            //update normal matrix
            S32 loc = shader->getUniformLocation(LLShaderMgr::NORMAL_MATRIX);
            if (loc > -1)
            {
                if (cached_normal_hash != mMatHash[i])
                {
                    cached_normal = cached_inv_mdv.transpose();
                    cached_normal_hash = mMatHash[i];
                }

                glh::matrix4f& norm = cached_normal;

                F32 norm_mat[] =
                {
                    norm.m[0], norm.m[1], norm.m[2],
                    norm.m[4], norm.m[5], norm.m[6],
                    norm.m[8], norm.m[9], norm.m[10]
                };

                shader->uniformMatrix3fv(LLShaderMgr::NORMAL_MATRIX, 1, GL_FALSE, norm_mat);
            }

            if (shader->getUniformLocation(LLShaderMgr::INVERSE_MODELVIEW_MATRIX))
            {
                shader->uniformMatrix4fv(LLShaderMgr::INVERSE_MODELVIEW_MATRIX, 1, GL_FALSE, cached_inv_mdv.m);
            }

            //update MVP matrix
            mvp_done = true;
            loc = shader->getUniformLocation(LLShaderMgr::MODELVIEW_PROJECTION_MATRIX);
            if (loc > -1)
            {
                U32 proj = MM_PROJECTION;

                if (cached_mvp_mdv_hash != mMatHash[i] || cached_mvp_proj_hash != mMatHash[MM_PROJECTION])
                {
                    cached_mvp = mat;
                    cached_mvp.mult_left(mMatrix[proj][mMatIdx[proj]]);
                    cached_mvp_mdv_hash = mMatHash[i];
                    cached_mvp_proj_hash = mMatHash[MM_PROJECTION];
                }

                shader->uniformMatrix4fv(LLShaderMgr::MODELVIEW_PROJECTION_MATRIX, 1, GL_FALSE, cached_mvp.m);
            }
        }

        i = MM_PROJECTION;
        if (mMatHash[MM_PROJECTION] != shader->mMatHash[MM_PROJECTION])
        { //update projection matrix, normal, and MVP
            glh::matrix4f& mat = mMatrix[MM_PROJECTION][mMatIdx[MM_PROJECTION]];

            // GZ: This was previously disabled seemingly due to a bug involving the deferred renderer's regular pushing and popping of mats.
            // We're reenabling this and cleaning up the code around that - that would've been the appropriate course initially.
            // Anything beyond the standard proj and inv proj mats are special cases.  Please setup special uniforms accordingly in the future.
            if (shader->getUniformLocation(LLShaderMgr::INVERSE_PROJECTION_MATRIX))
            {
<<<<<<< HEAD
	            glh::matrix4f inv_proj = mat.inverse();
	            shader->uniformMatrix4fv(LLShaderMgr::INVERSE_PROJECTION_MATRIX, 1, false, inv_proj.m);
=======
                glh::matrix4f inv_proj = mat.inverse();
                shader->uniformMatrix4fv(LLShaderMgr::INVERSE_PROJECTION_MATRIX, 1, FALSE, inv_proj.m);
>>>>>>> c06fb4e0
            }

            // Used by some full screen effects - such as full screen lights, glow, etc.
            if (shader->getUniformLocation(LLShaderMgr::IDENTITY_MATRIX))
            {
                shader->uniformMatrix4fv(LLShaderMgr::IDENTITY_MATRIX, 1, GL_FALSE, glh::matrix4f::identity().m);
            }

            shader->uniformMatrix4fv(name[MM_PROJECTION], 1, GL_FALSE, mat.m);
            shader->mMatHash[MM_PROJECTION] = mMatHash[MM_PROJECTION];

            if (!mvp_done)
            {
                //update MVP matrix
                S32 loc = shader->getUniformLocation(LLShaderMgr::MODELVIEW_PROJECTION_MATRIX);
                if (loc > -1)
                {
                    if (cached_mvp_mdv_hash != mMatHash[MM_PROJECTION] || cached_mvp_proj_hash != mMatHash[MM_PROJECTION])
                    {
                        U32 mdv = MM_MODELVIEW;
                        cached_mvp = mat;
                        cached_mvp.mult_right(mMatrix[mdv][mMatIdx[mdv]]);
                        cached_mvp_mdv_hash = mMatHash[MM_MODELVIEW];
                        cached_mvp_proj_hash = mMatHash[MM_PROJECTION];
                    }

                    shader->uniformMatrix4fv(LLShaderMgr::MODELVIEW_PROJECTION_MATRIX, 1, GL_FALSE, cached_mvp.m);
                }
            }
        }

        for (i = MM_TEXTURE0; i < NUM_MATRIX_MODES; ++i)
        {
            if (mMatHash[i] != shader->mMatHash[i])
            {
                shader->uniformMatrix4fv(name[i], 1, GL_FALSE, mMatrix[i][mMatIdx[i]].m);
                shader->mMatHash[i] = mMatHash[i];
            }
        }


        if (shader->mFeatures.hasLighting || shader->mFeatures.calculatesLighting || shader->mFeatures.calculatesAtmospherics)
        { //also sync light state
            syncLightState();
        }
    }
}

void LLRender::translatef(const GLfloat& x, const GLfloat& y, const GLfloat& z)
{
    flush();

    {
        glh::matrix4f trans_mat(1,0,0,x,
                                0,1,0,y,
                                0,0,1,z,
                                0,0,0,1);

        mMatrix[mMatrixMode][mMatIdx[mMatrixMode]].mult_right(trans_mat);
        mMatHash[mMatrixMode]++;
    }
}

void LLRender::scalef(const GLfloat& x, const GLfloat& y, const GLfloat& z)
{
    flush();

    {
        glh::matrix4f scale_mat(x,0,0,0,
                                0,y,0,0,
                                0,0,z,0,
                                0,0,0,1);

        mMatrix[mMatrixMode][mMatIdx[mMatrixMode]].mult_right(scale_mat);
        mMatHash[mMatrixMode]++;
    }
}

void LLRender::ortho(F32 left, F32 right, F32 bottom, F32 top, F32 zNear, F32 zFar)
{
    flush();

    {

        glh::matrix4f ortho_mat(2.f/(right-left),0,0,   -(right+left)/(right-left),
                                0,2.f/(top-bottom),0,   -(top+bottom)/(top-bottom),
                                0,0,-2.f/(zFar-zNear),  -(zFar+zNear)/(zFar-zNear),
                                0,0,0,1);

        mMatrix[mMatrixMode][mMatIdx[mMatrixMode]].mult_right(ortho_mat);
        mMatHash[mMatrixMode]++;
    }
}

void LLRender::rotatef(const GLfloat& a, const GLfloat& x, const GLfloat& y, const GLfloat& z)
{
    flush();

    {
        F32 r = a * DEG_TO_RAD;

        F32 c = cosf(r);
        F32 s = sinf(r);

        F32 ic = 1.f-c;

        glh::matrix4f rot_mat(x*x*ic+c,     x*y*ic-z*s,     x*z*ic+y*s,     0,
                              x*y*ic+z*s,   y*y*ic+c,       y*z*ic-x*s,     0,
                              x*z*ic-y*s,   y*z*ic+x*s,     z*z*ic+c,       0,
                              0,0,0,1);

        mMatrix[mMatrixMode][mMatIdx[mMatrixMode]].mult_right(rot_mat);
        mMatHash[mMatrixMode]++;
    }
}

void LLRender::pushMatrix()
{
    flush();

    {
        if (mMatIdx[mMatrixMode] < LL_MATRIX_STACK_DEPTH-1)
        {
            mMatrix[mMatrixMode][mMatIdx[mMatrixMode]+1] = mMatrix[mMatrixMode][mMatIdx[mMatrixMode]];
            ++mMatIdx[mMatrixMode];
        }
        else
        {
            LL_WARNS() << "Matrix stack overflow." << LL_ENDL;
        }
    }
}

void LLRender::popMatrix()
{
    flush();
    {
        if (mMatIdx[mMatrixMode] > 0)
        {
            --mMatIdx[mMatrixMode];
            mMatHash[mMatrixMode]++;
        }
        else
        {
            LL_WARNS() << "Matrix stack underflow." << LL_ENDL;
        }
    }
}

void LLRender::loadMatrix(const GLfloat* m)
{
    flush();
    {
        mMatrix[mMatrixMode][mMatIdx[mMatrixMode]].set_value((GLfloat*) m);
        mMatHash[mMatrixMode]++;
    }
}

void LLRender::multMatrix(const GLfloat* m)
{
    flush();
    {
        glh::matrix4f mat((GLfloat*) m);

        mMatrix[mMatrixMode][mMatIdx[mMatrixMode]].mult_right(mat);
        mMatHash[mMatrixMode]++;
    }
}

void LLRender::matrixMode(eMatrixMode mode)
{
    if (mode == MM_TEXTURE)
    {
        U32 tex_index = gGL.getCurrentTexUnitIndex();
        // the shaders don't actually reference anything beyond texture_matrix0/1 outside of terrain rendering
        llassert(tex_index <= 3);
        mode = eMatrixMode(MM_TEXTURE0 + tex_index);
        if (mode > MM_TEXTURE3)
        {
            // getCurrentTexUnitIndex() can go as high as 32 (LL_NUM_TEXTURE_LAYERS)
            // Large value will result in a crash at mMatrix
            LL_WARNS_ONCE() << "Attempted to assign matrix mode out of bounds: " << mode << LL_ENDL;
            mode = MM_TEXTURE0;
        }
    }

    mMatrixMode = mode;
}

LLRender::eMatrixMode LLRender::getMatrixMode()
{
    if (mMatrixMode >= MM_TEXTURE0 && mMatrixMode <= MM_TEXTURE3)
    { //always return MM_TEXTURE if current matrix mode points at any texture matrix
        return MM_TEXTURE;
    }

    return mMatrixMode;
}


void LLRender::loadIdentity()
{
    flush();

    {
        llassert_always(mMatrixMode < NUM_MATRIX_MODES) ;

        mMatrix[mMatrixMode][mMatIdx[mMatrixMode]].make_identity();
        mMatHash[mMatrixMode]++;
    }
}

const glh::matrix4f& LLRender::getModelviewMatrix()
{
    return mMatrix[MM_MODELVIEW][mMatIdx[MM_MODELVIEW]];
}

const glh::matrix4f& LLRender::getProjectionMatrix()
{
    return mMatrix[MM_PROJECTION][mMatIdx[MM_PROJECTION]];
}

void LLRender::translateUI(F32 x, F32 y, F32 z)
{
    if (mUIOffset.empty())
    {
        LL_ERRS() << "Need to push a UI translation frame before offsetting" << LL_ENDL;
    }

    mUIOffset.back().mV[0] += x;
    mUIOffset.back().mV[1] += y;
    mUIOffset.back().mV[2] += z;
}

void LLRender::scaleUI(F32 x, F32 y, F32 z)
{
    if (mUIScale.empty())
    {
        LL_ERRS() << "Need to push a UI transformation frame before scaling." << LL_ENDL;
    }

    mUIScale.back().scaleVec(LLVector3(x,y,z));
}

void LLRender::pushUIMatrix()
{
    if (mUIOffset.empty())
    {
        mUIOffset.push_back(LLVector3(0,0,0));
    }
    else
    {
        mUIOffset.push_back(mUIOffset.back());
    }

    if (mUIScale.empty())
    {
        mUIScale.push_back(LLVector3(1,1,1));
    }
    else
    {
        mUIScale.push_back(mUIScale.back());
    }
}

void LLRender::popUIMatrix()
{
    if (mUIOffset.empty())
    {
        LL_ERRS() << "UI offset stack blown." << LL_ENDL;
    }
    mUIOffset.pop_back();
    mUIScale.pop_back();
}

LLVector3 LLRender::getUITranslation()
{
    if (mUIOffset.empty())
    {
        return LLVector3(0,0,0);
    }
    return mUIOffset.back();
}

LLVector3 LLRender::getUIScale()
{
    if (mUIScale.empty())
    {
        return LLVector3(1,1,1);
    }
    return mUIScale.back();
}


void LLRender::loadUIIdentity()
{
    if (mUIOffset.empty())
    {
        LL_ERRS() << "Need to push UI translation frame before clearing offset." << LL_ENDL;
    }
    mUIOffset.back().setVec(0,0,0);
    mUIScale.back().setVec(1,1,1);
}

void LLRender::setColorMask(bool writeColor, bool writeAlpha)
{
    setColorMask(writeColor, writeColor, writeColor, writeAlpha);
}

void LLRender::setColorMask(bool writeColorR, bool writeColorG, bool writeColorB, bool writeAlpha)
{
    flush();

    if (mCurrColorMask[0] != writeColorR ||
        mCurrColorMask[1] != writeColorG ||
        mCurrColorMask[2] != writeColorB ||
        mCurrColorMask[3] != writeAlpha)
    {
        mCurrColorMask[0] = writeColorR;
        mCurrColorMask[1] = writeColorG;
        mCurrColorMask[2] = writeColorB;
        mCurrColorMask[3] = writeAlpha;

        glColorMask(writeColorR ? GL_TRUE : GL_FALSE,
                    writeColorG ? GL_TRUE : GL_FALSE,
                    writeColorB ? GL_TRUE : GL_FALSE,
                    writeAlpha ? GL_TRUE : GL_FALSE);
    }
}

void LLRender::setSceneBlendType(eBlendType type)
{
    switch (type)
    {
        case BT_ALPHA:
            blendFunc(BF_SOURCE_ALPHA, BF_ONE_MINUS_SOURCE_ALPHA);
            break;
        case BT_ADD:
            blendFunc(BF_ONE, BF_ONE);
            break;
        case BT_ADD_WITH_ALPHA:
            blendFunc(BF_SOURCE_ALPHA, BF_ONE);
            break;
        case BT_MULT:
            blendFunc(BF_DEST_COLOR, BF_ZERO);
            break;
        case BT_MULT_ALPHA:
            blendFunc(BF_DEST_ALPHA, BF_ZERO);
            break;
        case BT_MULT_X2:
            blendFunc(BF_DEST_COLOR, BF_SOURCE_COLOR);
            break;
        case BT_REPLACE:
            blendFunc(BF_ONE, BF_ZERO);
            break;
        default:
            LL_ERRS() << "Unknown Scene Blend Type: " << type << LL_ENDL;
            break;
    }
}

void LLRender::blendFunc(eBlendFactor sfactor, eBlendFactor dfactor)
{
    llassert(sfactor < BF_UNDEF);
    llassert(dfactor < BF_UNDEF);
    if (mCurrBlendColorSFactor != sfactor || mCurrBlendColorDFactor != dfactor ||
        mCurrBlendAlphaSFactor != sfactor || mCurrBlendAlphaDFactor != dfactor)
    {
        mCurrBlendColorSFactor = sfactor;
        mCurrBlendAlphaSFactor = sfactor;
        mCurrBlendColorDFactor = dfactor;
        mCurrBlendAlphaDFactor = dfactor;
        flush();
        glBlendFunc(sGLBlendFactor[sfactor], sGLBlendFactor[dfactor]);
    }
}

void LLRender::blendFunc(eBlendFactor color_sfactor, eBlendFactor color_dfactor,
             eBlendFactor alpha_sfactor, eBlendFactor alpha_dfactor)
{
    llassert(color_sfactor < BF_UNDEF);
    llassert(color_dfactor < BF_UNDEF);
    llassert(alpha_sfactor < BF_UNDEF);
    llassert(alpha_dfactor < BF_UNDEF);

    if (mCurrBlendColorSFactor != color_sfactor || mCurrBlendColorDFactor != color_dfactor ||
        mCurrBlendAlphaSFactor != alpha_sfactor || mCurrBlendAlphaDFactor != alpha_dfactor)
    {
        mCurrBlendColorSFactor = color_sfactor;
        mCurrBlendAlphaSFactor = alpha_sfactor;
        mCurrBlendColorDFactor = color_dfactor;
        mCurrBlendAlphaDFactor = alpha_dfactor;
        flush();

        glBlendFuncSeparate(sGLBlendFactor[color_sfactor], sGLBlendFactor[color_dfactor],
                           sGLBlendFactor[alpha_sfactor], sGLBlendFactor[alpha_dfactor]);
    }
}

LLTexUnit* LLRender::getTexUnit(U32 index)
{
    if (index < mTexUnits.size())
    {
        return &mTexUnits[index];
    }
    else
    {
        LL_DEBUGS() << "Non-existing texture unit layer requested: " << index << LL_ENDL;
        return &mDummyTexUnit;
    }
}

LLLightState* LLRender::getLight(U32 index)
{
    if (index < mLightState.size())
    {
        return &mLightState[index];
    }

    return NULL;
}

void LLRender::setAmbientLightColor(const LLColor4& color)
{
    LL_PROFILE_ZONE_SCOPED_CATEGORY_PIPELINE
    if (color != mAmbientLightColor)
    {
        ++mLightHash;
        mAmbientLightColor = color;
    }
}

// <FS> Line width OGL core profile fix by Rye Mutt
void LLRender::setLineWidth(F32 line_width)
{
    if (line_width > 1.f)
    {
        line_width = llmin(line_width, glIsEnabled(GL_LINE_SMOOTH) ? mMaxLineWidthSmooth : mMaxLineWidthAliased);
    }
    if (mLineWidth != line_width || mDirty)
    {
        if (mMode == LLRender::LINES || mMode == LLRender::LINE_STRIP)
        {
            flush();
        }
        mLineWidth = line_width;
        glLineWidth(line_width);
    }
}
// </FS>

bool LLRender::verifyTexUnitActive(U32 unitToVerify)
{
    if (mCurrTextureUnitIndex == unitToVerify)
    {
        return true;
    }
    else
    {
        LL_WARNS() << "TexUnit currently active: " << mCurrTextureUnitIndex << " (expecting " << unitToVerify << ")" << LL_ENDL;
        return false;
    }
}

void LLRender::clearErrors()
{
    while (glGetError())
    {
        //loop until no more error flags left
    }
}

void LLRender::begin(const GLuint& mode)
{
    if (mode != mMode)
    {
        // <FS:Ansariel> Remove QUADS rendering mode
        //if (mode == LLRender::QUADS)
        //{
        //  mQuadCycle = 1;
        //}
        // </FS:Ansariel>

        if (//mMode == LLRender::QUADS || // <FS:Ansariel> Remove QUADS rendering mode
            mMode == LLRender::LINES ||
            mMode == LLRender::TRIANGLES ||
            mMode == LLRender::POINTS)
        {
            flush();
        }
        else if (mCount != 0)
        {
            LL_ERRS() << "gGL.begin() called redundantly." << LL_ENDL;
        }

        mMode = mode;
    }
}

void LLRender::end()
{
    if (mCount == 0)
    {
        return;
        //IMM_ERRS << "GL begin and end called with no vertices specified." << LL_ENDL;
    }

    if ((//mMode != LLRender::QUADS && // <FS:Ansariel> Remove QUADS rendering mode
        mMode != LLRender::LINES &&
        mMode != LLRender::TRIANGLES &&
        mMode != LLRender::POINTS) ||
        mCount > 2048)
    {
        flush();
    }
}
void LLRender::flush()
{
    if (mCount > 0)
    {
        LL_PROFILE_ZONE_SCOPED_CATEGORY_PIPELINE;
        llassert(LLGLSLShader::sCurBoundShaderPtr != nullptr);
        if (!mUIOffset.empty())
        {
            sUICalls++;
            sUIVerts += mCount;
        }

        //store mCount in a local variable to avoid re-entrance (drawArrays may call flush)
        U32 count = mCount;

            // <FS:Ansariel> Remove QUADS rendering mode
            //if (mMode == LLRender::QUADS && !sGLCoreProfile)
            //{
            //  if (mCount%4 != 0)
            //  {
            //  count -= (mCount % 4);
            //  LL_WARNS() << "Incomplete quad requested." << LL_ENDL;
            //  }
            //}
            // </FS:Ansariel>

            if (mMode == LLRender::TRIANGLES)
            {
                if (mCount%3 != 0)
                {
                count -= (mCount % 3);
                LL_WARNS() << "Incomplete triangle requested." << LL_ENDL;
                }
            }

            if (mMode == LLRender::LINES)
            {
                if (mCount%2 != 0)
                {
                count -= (mCount % 2);
                LL_WARNS() << "Incomplete line requested." << LL_ENDL;
            }
        }

        mCount = 0;

        if (mBuffer)
        {

            HBXXH64 hash;
            U32 attribute_mask = LLGLSLShader::sCurBoundShaderPtr->mAttributeMask;

            {
                LL_PROFILE_ZONE_NAMED_CATEGORY_VERTEX("vb cache hash");

                hash.update((U8*)mVerticesp.get(), count * sizeof(LLVector4a));
                if (attribute_mask & LLVertexBuffer::MAP_TEXCOORD0)
                {
                    hash.update((U8*)mTexcoordsp.get(), count * sizeof(LLVector2));
                }

                if (attribute_mask & LLVertexBuffer::MAP_COLOR)
                {
                    hash.update((U8*)mColorsp.get(), count * sizeof(LLColor4U));
                }

                hash.finalize();
            }


            U64 vhash = hash.digest();

            // check the VB cache before making a new vertex buffer
            // This is a giant hack to deal with (mostly) our terrible UI rendering code
            // that was built on top of OpenGL immediate mode.  Huge performance wins
            // can be had by not uploading geometry to VRAM unless absolutely necessary.
            // Most of our usage of the "immediate mode" style draw calls is actually
            // sending the same geometry over and over again.
            // To leverage this, we maintain a running hash of the vertex stream being
            // built up before a flush, and then check that hash against a VB
            // cache just before creating a vertex buffer in VRAM
            std::unordered_map<U64, LLVBCache>::iterator cache = sVBCache.find(vhash);

            LLPointer<LLVertexBuffer> vb;

            if (cache != sVBCache.end())
            {
                LL_PROFILE_ZONE_NAMED_CATEGORY_VERTEX("vb cache hit");
                // cache hit, just use the cached buffer
                vb = cache->second.vb;
                cache->second.touched = std::chrono::steady_clock::now();
            }
            else
            {
                LL_PROFILE_ZONE_NAMED_CATEGORY_VERTEX("vb cache miss");
                vb = new LLVertexBuffer(attribute_mask);
                vb->allocateBuffer(count, 0);

                vb->setBuffer();

                vb->setPositionData((LLVector4a*) mVerticesp.get());

                if (attribute_mask & LLVertexBuffer::MAP_TEXCOORD0)
                {
                    vb->setTexCoordData(mTexcoordsp.get());
                }

                if (attribute_mask & LLVertexBuffer::MAP_COLOR)
                {
                    vb->setColorData(mColorsp.get());
                }

                vb->unbind();

                sVBCache[vhash] = { vb , std::chrono::steady_clock::now() };

                static U32 miss_count = 0;
                miss_count++;
                if (miss_count > 1024)
                {
                    LL_PROFILE_ZONE_NAMED_CATEGORY_VERTEX("vb cache clean");
                    miss_count = 0;
                    auto now = std::chrono::steady_clock::now();

                    using namespace std::chrono_literals;
                    // every 1024 misses, clean the cache of any VBs that haven't been touched in the last second
                    for (std::unordered_map<U64, LLVBCache>::iterator iter = sVBCache.begin(); iter != sVBCache.end(); )
                    {
                        if (now - iter->second.touched > 1s)
                        {
                            iter = sVBCache.erase(iter);
                        }
                        else
                        {
                            ++iter;
                        }
                    }
                }
            }

            vb->setBuffer();

            // <FS:Ansariel> Remove QUADS rendering mode
            //if (mMode == LLRender::QUADS && sGLCoreProfile)
            //{
            //    vb->drawArrays(LLRender::TRIANGLES, 0, count);
            //    mQuadCycle = 1;
            //}
            //else
            // </FS:Ansariel>
            {
                vb->drawArrays(mMode, 0, count);
            }
        }
        else
        {
            // mBuffer is present in main thread and not present in an image thread
            LL_ERRS() << "A flush call from outside main rendering thread" << LL_ENDL;
        }


        mVerticesp[0] = mVerticesp[count];
        mTexcoordsp[0] = mTexcoordsp[count];
        mColorsp[0] = mColorsp[count];

        mCount = 0;
    }
}

void LLRender::vertex3f(const GLfloat& x, const GLfloat& y, const GLfloat& z)
{
    //the range of mVerticesp, mColorsp and mTexcoordsp is [0, 4095]
    if (mCount > 2048)
    { //break when buffer gets reasonably full to keep GL command buffers happy and avoid overflow below
        switch (mMode)
        {
            case LLRender::POINTS: flush(); break;
            case LLRender::TRIANGLES: if (mCount%3==0) flush(); break;
            // <FS:Ansariel> Remove QUADS rendering mode
            //case LLRender::QUADS: if(mCount%4 == 0) flush(); break;
            case LLRender::LINES: if (mCount%2 == 0) flush(); break;
        }
    }

    if (mCount > 4094)
    {
    //  LL_WARNS() << "GL immediate mode overflow.  Some geometry not drawn." << LL_ENDL;
        return;
    }

    if (mUIOffset.empty())
    {
        mVerticesp[mCount] = LLVector3(x,y,z);
    }
    else
    {
        LLVector3 vert = (LLVector3(x,y,z)+mUIOffset.back()).scaledVec(mUIScale.back());
        mVerticesp[mCount] = vert;
    }

    // <FS:Ansariel> Remove QUADS rendering mode
    //if (mMode == LLRender::QUADS && LLRender::sGLCoreProfile)
    //{
    //  mQuadCycle++;
    //  if (mQuadCycle == 4)
    //  { //copy two vertices so fourth quad element will add a triangle
    //      mQuadCycle = 0;
    //
    //      mCount++;
    //      mVerticesp[mCount] = mVerticesp[mCount-3];
    //      mColorsp[mCount] = mColorsp[mCount-3];
    //      mTexcoordsp[mCount] = mTexcoordsp[mCount-3];

    //      mCount++;
    //      mVerticesp[mCount] = mVerticesp[mCount-2];
    //      mColorsp[mCount] = mColorsp[mCount-2];
    //      mTexcoordsp[mCount] = mTexcoordsp[mCount-2];
    //  }
    //}
    // </FS:Ansariel>

    mCount++;
    mVerticesp[mCount] = mVerticesp[mCount-1];
    mColorsp[mCount] = mColorsp[mCount-1];
    mTexcoordsp[mCount] = mTexcoordsp[mCount-1];
}

void LLRender::vertexBatchPreTransformed(LLVector3* verts, S32 vert_count)
{
    if (mCount + vert_count > 4094)
    {
        //  LL_WARNS() << "GL immediate mode overflow.  Some geometry not drawn." << LL_ENDL;
        return;
    }

    // <FS:Ansariel> Remove QUADS rendering mode
    //if (sGLCoreProfile && mMode == LLRender::QUADS)
    //{ //quads are deprecated, convert to triangle list
    //  S32 i = 0;
    //
    //  while (i < vert_count)
    //  {
    //      //read first three
    //      mVerticesp[mCount++] = verts[i++];
    //      mTexcoordsp[mCount] = mTexcoordsp[mCount-1];
    //      mColorsp[mCount] = mColorsp[mCount-1];

    //      mVerticesp[mCount++] = verts[i++];
    //      mTexcoordsp[mCount] = mTexcoordsp[mCount-1];
    //      mColorsp[mCount] = mColorsp[mCount-1];

    //      mVerticesp[mCount++] = verts[i++];
    //      mTexcoordsp[mCount] = mTexcoordsp[mCount-1];
    //      mColorsp[mCount] = mColorsp[mCount-1];

    //      //copy two
    //      mVerticesp[mCount++] = verts[i-3];
    //      mTexcoordsp[mCount] = mTexcoordsp[mCount-1];
    //      mColorsp[mCount] = mColorsp[mCount-1];

    //      mVerticesp[mCount++] = verts[i-1];
    //      mTexcoordsp[mCount] = mTexcoordsp[mCount-1];
    //      mColorsp[mCount] = mColorsp[mCount-1];
    //
    //      //copy last one
    //      mVerticesp[mCount++] = verts[i++];
    //      mTexcoordsp[mCount] = mTexcoordsp[mCount-1];
    //      mColorsp[mCount] = mColorsp[mCount-1];
    //  }
    //}
    //else
    // </FS:Ansariel>
    {
        for (S32 i = 0; i < vert_count; i++)
        {
            mVerticesp[mCount] = verts[i];

            mCount++;
            mTexcoordsp[mCount] = mTexcoordsp[mCount-1];
            mColorsp[mCount] = mColorsp[mCount-1];
        }
    }

    if( mCount > 0 ) // ND: Guard against crashes if mCount is zero, yes it can happen
        mVerticesp[mCount] = mVerticesp[mCount-1];
}

void LLRender::vertexBatchPreTransformed(LLVector3* verts, LLVector2* uvs, S32 vert_count)
{
    if (mCount + vert_count > 4094)
    {
        //  LL_WARNS() << "GL immediate mode overflow.  Some geometry not drawn." << LL_ENDL;
        return;
    }

    // <FS:Ansariel> Remove QUADS rendering mode
    //if (sGLCoreProfile && mMode == LLRender::QUADS)
    //{ //quads are deprecated, convert to triangle list
    //  S32 i = 0;

    //  while (i < vert_count)
    //  {
    //      //read first three
    //      mVerticesp[mCount] = verts[i];
    //      mTexcoordsp[mCount++] = uvs[i++];
    //      mColorsp[mCount] = mColorsp[mCount-1];

    //      mVerticesp[mCount] = verts[i];
    //      mTexcoordsp[mCount++] = uvs[i++];
    //      mColorsp[mCount] = mColorsp[mCount-1];

    //      mVerticesp[mCount] = verts[i];
    //      mTexcoordsp[mCount++] = uvs[i++];
    //      mColorsp[mCount] = mColorsp[mCount-1];

    //      //copy last two
    //      mVerticesp[mCount] = verts[i-3];
    //      mTexcoordsp[mCount++] = uvs[i-3];
    //      mColorsp[mCount] = mColorsp[mCount-1];

    //      mVerticesp[mCount] = verts[i-1];
    //      mTexcoordsp[mCount++] = uvs[i-1];
    //      mColorsp[mCount] = mColorsp[mCount-1];

    //      //copy last one
    //      mVerticesp[mCount] = verts[i];
    //      mTexcoordsp[mCount++] = uvs[i++];
    //      mColorsp[mCount] = mColorsp[mCount-1];
    //  }
    //}
    //else
    // </FS:Ansariel>
    {
        for (S32 i = 0; i < vert_count; i++)
        {
            mVerticesp[mCount] = verts[i];
            mTexcoordsp[mCount] = uvs[i];

            mCount++;
            mColorsp[mCount] = mColorsp[mCount-1];
        }
    }

    if (mCount > 0)
    {
        mVerticesp[mCount] = mVerticesp[mCount - 1];
        mTexcoordsp[mCount] = mTexcoordsp[mCount - 1];
    }
}

void LLRender::vertexBatchPreTransformed(LLVector3* verts, LLVector2* uvs, LLColor4U* colors, S32 vert_count)
{
    if (mCount + vert_count > 4094)
    {
        //  LL_WARNS() << "GL immediate mode overflow.  Some geometry not drawn." << LL_ENDL;
        return;
    }


    // <FS:Ansariel> Remove QUADS rendering mode
    //if (sGLCoreProfile && mMode == LLRender::QUADS)
    //{ //quads are deprecated, convert to triangle list
    //  S32 i = 0;

    //  while (i < vert_count)
    //  {
    //      //read first three
    //      mVerticesp[mCount] = verts[i];
    //      mTexcoordsp[mCount] = uvs[i];
    //      mColorsp[mCount++] = colors[i++];

    //      mVerticesp[mCount] = verts[i];
    //      mTexcoordsp[mCount] = uvs[i];
    //      mColorsp[mCount++] = colors[i++];

    //      mVerticesp[mCount] = verts[i];
    //      mTexcoordsp[mCount] = uvs[i];
    //      mColorsp[mCount++] = colors[i++];

    //      //copy last two
    //      mVerticesp[mCount] = verts[i-3];
    //      mTexcoordsp[mCount] = uvs[i-3];
    //      mColorsp[mCount++] = colors[i-3];

    //      mVerticesp[mCount] = verts[i-1];
    //      mTexcoordsp[mCount] = uvs[i-1];
    //      mColorsp[mCount++] = colors[i-1];

    //      //copy last one
    //      mVerticesp[mCount] = verts[i];
    //      mTexcoordsp[mCount] = uvs[i];
    //      mColorsp[mCount++] = colors[i++];
    //  }
    //}
    //else
    // </FS:Ansariel>
    {
        for (S32 i = 0; i < vert_count; i++)
        {
            mVerticesp[mCount] = verts[i];
            mTexcoordsp[mCount] = uvs[i];
            mColorsp[mCount] = colors[i];

            mCount++;
        }
    }

    if (mCount > 0)
    {
        mVerticesp[mCount] = mVerticesp[mCount - 1];
        mTexcoordsp[mCount] = mTexcoordsp[mCount - 1];
        mColorsp[mCount] = mColorsp[mCount - 1];
    }
}

void LLRender::vertex2i(const GLint& x, const GLint& y)
{
    vertex3f((GLfloat) x, (GLfloat) y, 0);
}

void LLRender::vertex2f(const GLfloat& x, const GLfloat& y)
{
    vertex3f(x,y,0);
}

void LLRender::vertex2fv(const GLfloat* v)
{
    vertex3f(v[0], v[1], 0);
}

void LLRender::vertex3fv(const GLfloat* v)
{
    vertex3f(v[0], v[1], v[2]);
}

void LLRender::texCoord2f(const GLfloat& x, const GLfloat& y)
{
    mTexcoordsp[mCount] = LLVector2(x,y);
}

void LLRender::texCoord2i(const GLint& x, const GLint& y)
{
    texCoord2f((GLfloat) x, (GLfloat) y);
}

void LLRender::texCoord2fv(const GLfloat* tc)
{
    texCoord2f(tc[0], tc[1]);
}

void LLRender::color4ub(const GLubyte& r, const GLubyte& g, const GLubyte& b, const GLubyte& a)
{
    if (!LLGLSLShader::sCurBoundShaderPtr || LLGLSLShader::sCurBoundShaderPtr->mAttributeMask & LLVertexBuffer::MAP_COLOR)
    {
        mColorsp[mCount] = LLColor4U(r,g,b,a);
    }
    else
    { //not using shaders or shader reads color from a uniform
        diffuseColor4ub(r,g,b,a);
    }
}
void LLRender::color4ubv(const GLubyte* c)
{
    color4ub(c[0], c[1], c[2], c[3]);
}

void LLRender::color4f(const GLfloat& r, const GLfloat& g, const GLfloat& b, const GLfloat& a)
{
    color4ub((GLubyte) (llclamp(r, 0.f, 1.f)*255),
        (GLubyte) (llclamp(g, 0.f, 1.f)*255),
        (GLubyte) (llclamp(b, 0.f, 1.f)*255),
        (GLubyte) (llclamp(a, 0.f, 1.f)*255));
}

void LLRender::color4fv(const GLfloat* c)
{
    color4f(c[0],c[1],c[2],c[3]);
}

void LLRender::color3f(const GLfloat& r, const GLfloat& g, const GLfloat& b)
{
    color4f(r,g,b,1);
}

void LLRender::color3fv(const GLfloat* c)
{
    color4f(c[0],c[1],c[2],1);
}

void LLRender::diffuseColor3f(F32 r, F32 g, F32 b)
{
    LLGLSLShader* shader = LLGLSLShader::sCurBoundShaderPtr;
    llassert(shader != NULL);

    if (shader)
    {
        shader->uniform4f(LLShaderMgr::DIFFUSE_COLOR, r,g,b,1.f);
    }
    else
    {
        glColor3f(r,g,b);
    }
}

void LLRender::diffuseColor3fv(const F32* c)
{
    LLGLSLShader* shader = LLGLSLShader::sCurBoundShaderPtr;
    llassert(shader != NULL);

    if (shader)
    {
        shader->uniform4f(LLShaderMgr::DIFFUSE_COLOR, c[0], c[1], c[2], 1.f);
    }
    else
    {
        glColor3fv(c);
    }
}

void LLRender::diffuseColor4f(F32 r, F32 g, F32 b, F32 a)
{
    LLGLSLShader* shader = LLGLSLShader::sCurBoundShaderPtr;
    llassert(shader != NULL);

    if (shader)
    {
        shader->uniform4f(LLShaderMgr::DIFFUSE_COLOR, r,g,b,a);
    }
    else
    {
        glColor4f(r,g,b,a);
    }
}

void LLRender::diffuseColor4fv(const F32* c)
{
    LLGLSLShader* shader = LLGLSLShader::sCurBoundShaderPtr;
    llassert(shader != NULL);

    if (shader)
    {
        shader->uniform4fv(LLShaderMgr::DIFFUSE_COLOR, 1, c);
    }
    else
    {
        glColor4fv(c);
    }
}

void LLRender::diffuseColor4ubv(const U8* c)
{
    LLGLSLShader* shader = LLGLSLShader::sCurBoundShaderPtr;
    llassert(shader != NULL);

    if (shader)
    {
        shader->uniform4f(LLShaderMgr::DIFFUSE_COLOR, c[0]/255.f, c[1]/255.f, c[2]/255.f, c[3]/255.f);
    }
    else
    {
        glColor4ubv(c);
    }
}

void LLRender::diffuseColor4ub(U8 r, U8 g, U8 b, U8 a)
{
    LLGLSLShader* shader = LLGLSLShader::sCurBoundShaderPtr;
    llassert(shader != NULL);

    if (shader)
    {
        shader->uniform4f(LLShaderMgr::DIFFUSE_COLOR, r/255.f, g/255.f, b/255.f, a/255.f);
    }
    else
    {
        glColor4ub(r,g,b,a);
    }
}


void LLRender::debugTexUnits(void)
{
    LL_INFOS("TextureUnit") << "Active TexUnit: " << mCurrTextureUnitIndex << LL_ENDL;
    std::string active_enabled = "false";
    for (U32 i = 0; i < mTexUnits.size(); i++)
    {
        if (getTexUnit(i)->mCurrTexType != LLTexUnit::TT_NONE)
        {
            if (i == mCurrTextureUnitIndex) active_enabled = "true";
            LL_INFOS("TextureUnit") << "TexUnit: " << i << " Enabled" << LL_ENDL;
            LL_INFOS("TextureUnit") << "Enabled As: " ;
            switch (getTexUnit(i)->mCurrTexType)
            {
                case LLTexUnit::TT_TEXTURE:
                    LL_CONT << "Texture 2D";
                    break;
                case LLTexUnit::TT_RECT_TEXTURE:
                    LL_CONT << "Texture Rectangle";
                    break;
                case LLTexUnit::TT_CUBE_MAP:
                    LL_CONT << "Cube Map";
                    break;
                default:
                    LL_CONT << "ARGH!!! NONE!";
                    break;
            }
            LL_CONT << ", Texture Bound: " << getTexUnit(i)->mCurrTexture << LL_ENDL;
        }
    }
    LL_INFOS("TextureUnit") << "Active TexUnit Enabled : " << active_enabled << LL_ENDL;
}



glh::matrix4f copy_matrix(F32* src)
{
    glh::matrix4f ret;
    ret.set_value(src);
    return ret;
}

glh::matrix4f get_current_modelview()
{
    return copy_matrix(gGLModelView);
}

glh::matrix4f get_current_projection()
{
    return copy_matrix(gGLProjection);
}

glh::matrix4f get_last_modelview()
{
    return copy_matrix(gGLLastModelView);
}

glh::matrix4f get_last_projection()
{
    return copy_matrix(gGLLastProjection);
}

void copy_matrix(const glh::matrix4f& src, F32* dst)
{
    for (U32 i = 0; i < 16; i++)
    {
        dst[i] = src.m[i];
    }
}

void set_current_modelview(const glh::matrix4f& mat)
{
    copy_matrix(mat, gGLModelView);
}

void set_current_projection(glh::matrix4f& mat)
{
    copy_matrix(mat, gGLProjection);
}

glh::matrix4f gl_ortho(GLfloat left, GLfloat right, GLfloat bottom, GLfloat top, GLfloat znear, GLfloat zfar)
{
    glh::matrix4f ret(
        2.f/(right-left), 0.f, 0.f, -(right+left)/(right-left),
        0.f, 2.f/(top-bottom), 0.f, -(top+bottom)/(top-bottom),
        0.f, 0.f, -2.f/(zfar-znear),  -(zfar+znear)/(zfar-znear),
        0.f, 0.f, 0.f, 1.f);

    return ret;
}

glh::matrix4f gl_perspective(GLfloat fovy, GLfloat aspect, GLfloat zNear, GLfloat zFar)
{
    GLfloat f = 1.f/tanf(DEG_TO_RAD*fovy/2.f);

    return glh::matrix4f(f/aspect, 0, 0, 0,
                         0, f, 0, 0,
                         0, 0, (zFar+zNear)/(zNear-zFar), (2.f*zFar*zNear)/(zNear-zFar),
                         0, 0, -1.f, 0);
}

glh::matrix4f gl_lookat(LLVector3 eye, LLVector3 center, LLVector3 up)
{
    LLVector3 f = center-eye;
    f.normVec();
    up.normVec();
    LLVector3 s = f % up;
    LLVector3 u = s % f;

    return glh::matrix4f(s[0], s[1], s[2], 0,
                      u[0], u[1], u[2], 0,
                      -f[0], -f[1], -f[2], 0,
                      0, 0, 0, 1);

}<|MERGE_RESOLUTION|>--- conflicted
+++ resolved
@@ -1108,13 +1108,8 @@
             // Anything beyond the standard proj and inv proj mats are special cases.  Please setup special uniforms accordingly in the future.
             if (shader->getUniformLocation(LLShaderMgr::INVERSE_PROJECTION_MATRIX))
             {
-<<<<<<< HEAD
-	            glh::matrix4f inv_proj = mat.inverse();
-	            shader->uniformMatrix4fv(LLShaderMgr::INVERSE_PROJECTION_MATRIX, 1, false, inv_proj.m);
-=======
                 glh::matrix4f inv_proj = mat.inverse();
-                shader->uniformMatrix4fv(LLShaderMgr::INVERSE_PROJECTION_MATRIX, 1, FALSE, inv_proj.m);
->>>>>>> c06fb4e0
+                shader->uniformMatrix4fv(LLShaderMgr::INVERSE_PROJECTION_MATRIX, 1, false, inv_proj.m);
             }
 
             // Used by some full screen effects - such as full screen lights, glow, etc.
