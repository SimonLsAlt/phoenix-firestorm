 /**
 * @file llrender.cpp
 * @brief LLRender implementation
 *
 * $LicenseInfo:firstyear=2001&license=viewerlgpl$
 * Second Life Viewer Source Code
 * Copyright (C) 2010, Linden Research, Inc.
 *
 * This library is free software; you can redistribute it and/or
 * modify it under the terms of the GNU Lesser General Public
 * License as published by the Free Software Foundation;
 * version 2.1 of the License only.
 *
 * This library is distributed in the hope that it will be useful,
 * but WITHOUT ANY WARRANTY; without even the implied warranty of
 * MERCHANTABILITY or FITNESS FOR A PARTICULAR PURPOSE.  See the GNU
 * Lesser General Public License for more details.
 *
 * You should have received a copy of the GNU Lesser General Public
 * License along with this library; if not, write to the Free Software
 * Foundation, Inc., 51 Franklin Street, Fifth Floor, Boston, MA  02110-1301  USA
 *
 * Linden Research, Inc., 945 Battery Street, San Francisco, CA  94111  USA
 * $/LicenseInfo$
 */

#include "linden_common.h"

#include "llrender.h"

#include "llvertexbuffer.h"
#include "llcubemap.h"
#include "llglslshader.h"
#include "llimagegl.h"
#include "llrendertarget.h"
#include "lltexture.h"
#include "llshadermgr.h"
#include "hbxxh.h"

#if LL_WINDOWS
extern void APIENTRY gl_debug_callback(GLenum source,
                                GLenum type,
                                GLuint id,
                                GLenum severity,
                                GLsizei length,
                                const GLchar* message,
                                GLvoid* userParam)
;
#endif

thread_local LLRender gGL;

// Handy copies of last good GL matrices
F32 gGLModelView[16];
F32 gGLLastModelView[16];
F32 gGLLastProjection[16];
F32 gGLProjection[16];

// transform from last frame's camera space to this frame's camera space (and inverse)
F32 gGLDeltaModelView[16];
F32 gGLInverseDeltaModelView[16];

S32 gGLViewport[4];


U32 LLRender::sUICalls = 0;
U32 LLRender::sUIVerts = 0;
U32 LLTexUnit::sWhiteTexture = 0;
bool LLRender::sGLCoreProfile = false;
bool LLRender::sNsightDebugSupport = false;
LLVector2 LLRender::sUIGLScaleFactor = LLVector2(1.f, 1.f);

struct LLVBCache
{
    LLPointer<LLVertexBuffer> vb;
    std::chrono::steady_clock::time_point touched;
};

static std::unordered_map<U64, LLVBCache> sVBCache;

static const GLenum sGLTextureType[] =
{
    GL_TEXTURE_2D,
    GL_TEXTURE_RECTANGLE,
    GL_TEXTURE_CUBE_MAP,
    GL_TEXTURE_CUBE_MAP_ARRAY,
    GL_TEXTURE_2D_MULTISAMPLE,
    GL_TEXTURE_3D
};

static const GLint sGLAddressMode[] =
{
    GL_REPEAT,
    GL_MIRRORED_REPEAT,
    GL_CLAMP_TO_EDGE
};

const U32 immediate_mask = LLVertexBuffer::MAP_VERTEX | LLVertexBuffer::MAP_COLOR | LLVertexBuffer::MAP_TEXCOORD0;

static const GLenum sGLBlendFactor[] =
{
    GL_ONE,
    GL_ZERO,
    GL_DST_COLOR,
    GL_SRC_COLOR,
    GL_ONE_MINUS_DST_COLOR,
    GL_ONE_MINUS_SRC_COLOR,
    GL_DST_ALPHA,
    GL_SRC_ALPHA,
    GL_ONE_MINUS_DST_ALPHA,
    GL_ONE_MINUS_SRC_ALPHA,

    GL_ZERO // 'BF_UNDEF'
};

LLTexUnit::LLTexUnit(S32 index)
    : mCurrTexType(TT_NONE),
    mCurrColorScale(1), mCurrAlphaScale(1), mCurrTexture(0), mTexColorSpace(TCS_LINEAR),
    mHasMipMaps(false),
    mIndex(index)
{
    llassert_always(index < (S32)LL_NUM_TEXTURE_LAYERS);
}

//static
U32 LLTexUnit::getInternalType(eTextureType type)
{
    return sGLTextureType[type];
}

void LLTexUnit::refreshState(void)
{
    // We set dirty to true so that the tex unit knows to ignore caching
    // and we reset the cached tex unit state

    gGL.flush();

    glActiveTexture(GL_TEXTURE0 + mIndex);

    if (mCurrTexType != TT_NONE)
    {
        glBindTexture(sGLTextureType[mCurrTexType], mCurrTexture);
    }
    else
    {
        glBindTexture(GL_TEXTURE_2D, 0);
    }

    setTextureColorSpace(mTexColorSpace);
}

void LLTexUnit::activate(void)
{
    if (mIndex < 0) return;

    if ((S32)gGL.mCurrTextureUnitIndex != mIndex || gGL.mDirty)
    {
        gGL.flush();
        glActiveTexture(GL_TEXTURE0 + mIndex);
        gGL.mCurrTextureUnitIndex = mIndex;
    }
}

void LLTexUnit::enable(eTextureType type)
{
    if (mIndex < 0) return;

    if ( (mCurrTexType != type || gGL.mDirty) && (type != TT_NONE) )
    {
        activate();
        if (mCurrTexType != TT_NONE && !gGL.mDirty)
        {
            disable(); // Force a disable of a previous texture type if it's enabled.
        }
        mCurrTexType = type;

        gGL.flush();
    }
}

void LLTexUnit::disable(void)
{
    if (mIndex < 0) return;

    if (mCurrTexType != TT_NONE)
    {
        unbind(mCurrTexType);
        mCurrTexType = TT_NONE;
    }
}

void LLTexUnit::bindFast(LLTexture* texture)
{
    LLImageGL* gl_tex = texture->getGLTexture();
    texture->setActive();
    glActiveTexture(GL_TEXTURE0 + mIndex);
    gGL.mCurrTextureUnitIndex = mIndex;
    mCurrTexture = gl_tex->getTexName();
    if (!mCurrTexture)
    {
        LL_PROFILE_ZONE_NAMED_CATEGORY_PIPELINE("MISSING TEXTURE");
        //if deleted, will re-generate it immediately
        texture->forceImmediateUpdate();
        gl_tex->forceUpdateBindStats();
        texture->bindDefaultImage(mIndex);
    }
    glBindTexture(sGLTextureType[gl_tex->getTarget()], mCurrTexture);
    mHasMipMaps = gl_tex->mHasMipMaps;
}

bool LLTexUnit::bind(LLTexture* texture, bool for_rendering, bool forceBind)
{
    LL_PROFILE_ZONE_SCOPED_CATEGORY_PIPELINE;
    stop_glerror();
    if (mIndex >= 0)
    {
        gGL.flush();

        LLImageGL* gl_tex = NULL ;

        if (texture != NULL && (gl_tex = texture->getGLTexture()))
        {
            if (gl_tex->getTexName()) //if texture exists
            {
                //in audit, replace the selected texture by the default one.
                if ((mCurrTexture != gl_tex->getTexName()) || forceBind)
                {
                    activate();
                    enable(gl_tex->getTarget());
                    mCurrTexture = gl_tex->getTexName();
                    glBindTexture(sGLTextureType[gl_tex->getTarget()], mCurrTexture);
                    if(gl_tex->updateBindStats())
                    {
                        texture->setActive() ;
                        texture->updateBindStatsForTester() ;
                    }
                    mHasMipMaps = gl_tex->mHasMipMaps;
                    if (gl_tex->mTexOptionsDirty)
                    {
                        gl_tex->mTexOptionsDirty = false;
                        setTextureAddressMode(gl_tex->mAddressMode);
                        setTextureFilteringOption(gl_tex->mFilterOption);
                    }
                    setTextureColorSpace(mTexColorSpace);
                }
            }
            else
            {
                //if deleted, will re-generate it immediately
                texture->forceImmediateUpdate() ;

                gl_tex->forceUpdateBindStats() ;
                return texture->bindDefaultImage(mIndex);
            }
        }
        else
        {
            if (texture)
            {
                LL_DEBUGS() << "NULL LLTexUnit::bind GL image" << LL_ENDL;
            }
            else
            {
                LL_DEBUGS() << "NULL LLTexUnit::bind texture" << LL_ENDL;
            }
            return false;
        }
    }
    else
    { // mIndex < 0
        return false;
    }

    return true;
}

bool LLTexUnit::bind(LLImageGL* texture, bool for_rendering, bool forceBind, S32 usename)
{
    stop_glerror();
    if (mIndex < 0) return false;

    U32 texname = usename ? usename : texture->getTexName();

    if(!texture)
    {
        LL_DEBUGS() << "NULL LLTexUnit::bind texture" << LL_ENDL;
        return false;
    }

    if(!texname)
    {
        if(LLImageGL::sDefaultGLTexture && LLImageGL::sDefaultGLTexture->getTexName())
        {
            return bind(LLImageGL::sDefaultGLTexture) ;
        }
        stop_glerror();
        return false ;
    }

    if ((mCurrTexture != texname) || forceBind)
    {
        gGL.flush();
        stop_glerror();
        activate();
        stop_glerror();
        enable(texture->getTarget());
        stop_glerror();
        mCurrTexture = texname;
        glBindTexture(sGLTextureType[texture->getTarget()], mCurrTexture);
        stop_glerror();
        texture->updateBindStats();
        mHasMipMaps = texture->mHasMipMaps;
        if (texture->mTexOptionsDirty)
        {
            stop_glerror();
            texture->mTexOptionsDirty = false;
            setTextureAddressMode(texture->mAddressMode);
            setTextureFilteringOption(texture->mFilterOption);
            stop_glerror();
        }
        setTextureColorSpace(mTexColorSpace);
    }

    stop_glerror();

    return true;
}

bool LLTexUnit::bind(LLCubeMap* cubeMap)
{
    if (mIndex < 0) return false;

    gGL.flush();

    if (cubeMap == NULL)
    {
        LL_WARNS() << "NULL LLTexUnit::bind cubemap" << LL_ENDL;
        return false;
    }

    if (mCurrTexture != cubeMap->mImages[0]->getTexName())
    {
        if (LLCubeMap::sUseCubeMaps)
        {
            activate();
            enable(LLTexUnit::TT_CUBE_MAP);
            mCurrTexture = cubeMap->mImages[0]->getTexName();
            glBindTexture(GL_TEXTURE_CUBE_MAP, mCurrTexture);
            mHasMipMaps = cubeMap->mImages[0]->mHasMipMaps;
            cubeMap->mImages[0]->updateBindStats();
            if (cubeMap->mImages[0]->mTexOptionsDirty)
            {
                cubeMap->mImages[0]->mTexOptionsDirty = false;
                setTextureAddressMode(cubeMap->mImages[0]->mAddressMode);
                setTextureFilteringOption(cubeMap->mImages[0]->mFilterOption);
            }
            setTextureColorSpace(mTexColorSpace);
            return true;
        }
        else
        {
            LL_WARNS() << "Using cube map without extension!" << LL_ENDL;
            return false;
        }
    }
    return true;
}

// LLRenderTarget is unavailible on the mapserver since it uses FBOs.
bool LLTexUnit::bind(LLRenderTarget* renderTarget, bool bindDepth)
{
    if (mIndex < 0) return false;

    gGL.flush();

    if (bindDepth)
    {
        llassert(renderTarget->getDepth()); // target MUST have a depth buffer attachment

        bindManual(renderTarget->getUsage(), renderTarget->getDepth());
    }
    else
    {
        bindManual(renderTarget->getUsage(), renderTarget->getTexture());
    }

    return true;
}

bool LLTexUnit::bindManual(eTextureType type, U32 texture, bool hasMips)
{
    if (mIndex < 0)
    {
        return false;
    }

    if(mCurrTexture != texture)
    {
        gGL.flush();

        activate();
        enable(type);
        mCurrTexture = texture;
        glBindTexture(sGLTextureType[type], texture);
        mHasMipMaps = hasMips;
        setTextureColorSpace(mTexColorSpace);
    }
    return true;
}

void LLTexUnit::unbind(eTextureType type)
{
    stop_glerror();

    if (mIndex < 0) return;

    //always flush and activate for consistency
    //   some code paths assume unbind always flushes and sets the active texture
    gGL.flush();
    activate();

    // Disabled caching of binding state.
    if (mCurrTexType == type)
    {
        mCurrTexture = 0;

        // Always make sure our texture color space is reset to linear.  SRGB sampling should be opt-in in the vast majority of cases.  Also prevents color space "popping".
        mTexColorSpace = TCS_LINEAR;
        if (type == LLTexUnit::TT_TEXTURE)
        {
            glBindTexture(sGLTextureType[type], sWhiteTexture);
        }
        else
        {
            glBindTexture(sGLTextureType[type], 0);
        }
        stop_glerror();
    }
}

void LLTexUnit::unbindFast(eTextureType type)
{
    activate();

    // Disabled caching of binding state.
    if (mCurrTexType == type)
    {
        mCurrTexture = 0;

        // Always make sure our texture color space is reset to linear.  SRGB sampling should be opt-in in the vast majority of cases.  Also prevents color space "popping".
        mTexColorSpace = TCS_LINEAR;
        if (type == LLTexUnit::TT_TEXTURE)
        {
            glBindTexture(sGLTextureType[type], sWhiteTexture);
        }
        else
        {
            glBindTexture(sGLTextureType[type], 0);
        }
    }
}

void LLTexUnit::setTextureAddressMode(eTextureAddressMode mode)
{
    if (mIndex < 0 || mCurrTexture == 0) return;

    gGL.flush();

    activate();

    glTexParameteri (sGLTextureType[mCurrTexType], GL_TEXTURE_WRAP_S, sGLAddressMode[mode]);
    glTexParameteri (sGLTextureType[mCurrTexType], GL_TEXTURE_WRAP_T, sGLAddressMode[mode]);
    if (mCurrTexType == TT_CUBE_MAP)
    {
        glTexParameteri (GL_TEXTURE_CUBE_MAP, GL_TEXTURE_WRAP_R, sGLAddressMode[mode]);
    }
}

void LLTexUnit::setTextureFilteringOption(LLTexUnit::eTextureFilterOptions option)
{
    if (mIndex < 0 || mCurrTexture == 0 || mCurrTexType == LLTexUnit::TT_MULTISAMPLE_TEXTURE) return;

    gGL.flush();

    if (option == TFO_POINT)
    {
        glTexParameteri(sGLTextureType[mCurrTexType], GL_TEXTURE_MAG_FILTER, GL_NEAREST);
    }
    else
    {
        glTexParameteri(sGLTextureType[mCurrTexType], GL_TEXTURE_MAG_FILTER, GL_LINEAR);
    }

    if (option >= TFO_TRILINEAR && mHasMipMaps)
    {
        glTexParameteri(sGLTextureType[mCurrTexType], GL_TEXTURE_MIN_FILTER, GL_LINEAR_MIPMAP_LINEAR);
    }
    else if (option >= TFO_BILINEAR)
    {
        if (mHasMipMaps)
        {
            glTexParameteri(sGLTextureType[mCurrTexType], GL_TEXTURE_MIN_FILTER, GL_LINEAR_MIPMAP_NEAREST);
        }
        else
        {
            glTexParameteri(sGLTextureType[mCurrTexType], GL_TEXTURE_MIN_FILTER, GL_LINEAR);
        }
    }
    else
    {
        if (mHasMipMaps)
        {
            glTexParameteri(sGLTextureType[mCurrTexType], GL_TEXTURE_MIN_FILTER, GL_NEAREST_MIPMAP_NEAREST);
        }
        else
        {
            glTexParameteri(sGLTextureType[mCurrTexType], GL_TEXTURE_MIN_FILTER, GL_NEAREST);
        }
    }

    if (gGLManager.mGLVersion >= 4.59f)
    {
        if (LLImageGL::sGlobalUseAnisotropic && option == TFO_ANISOTROPIC)
        {
            glTexParameterf(sGLTextureType[mCurrTexType], GL_TEXTURE_MAX_ANISOTROPY, gGLManager.mMaxAnisotropy);
        }
        else
        {
            glTexParameterf(sGLTextureType[mCurrTexType], GL_TEXTURE_MAX_ANISOTROPY, 1.f);
        }
    }
}

GLint LLTexUnit::getTextureSource(eTextureBlendSrc src)
{
    switch(src)
    {
        // All four cases should return the same value.
        case TBS_PREV_COLOR:
        case TBS_PREV_ALPHA:
        case TBS_ONE_MINUS_PREV_COLOR:
        case TBS_ONE_MINUS_PREV_ALPHA:
            return GL_PREVIOUS;

        // All four cases should return the same value.
        case TBS_TEX_COLOR:
        case TBS_TEX_ALPHA:
        case TBS_ONE_MINUS_TEX_COLOR:
        case TBS_ONE_MINUS_TEX_ALPHA:
            return GL_TEXTURE;

        // All four cases should return the same value.
        case TBS_VERT_COLOR:
        case TBS_VERT_ALPHA:
        case TBS_ONE_MINUS_VERT_COLOR:
        case TBS_ONE_MINUS_VERT_ALPHA:
            return GL_PRIMARY_COLOR;

        // All four cases should return the same value.
        case TBS_CONST_COLOR:
        case TBS_CONST_ALPHA:
        case TBS_ONE_MINUS_CONST_COLOR:
        case TBS_ONE_MINUS_CONST_ALPHA:
            return GL_CONSTANT;

        default:
            LL_WARNS() << "Unknown eTextureBlendSrc: " << src << ".  Using Vertex Color instead." << LL_ENDL;
            return GL_PRIMARY_COLOR;
    }
}

GLint LLTexUnit::getTextureSourceType(eTextureBlendSrc src, bool isAlpha)
{
    switch(src)
    {
        // All four cases should return the same value.
        case TBS_PREV_COLOR:
        case TBS_TEX_COLOR:
        case TBS_VERT_COLOR:
        case TBS_CONST_COLOR:
            return (isAlpha) ? GL_SRC_ALPHA: GL_SRC_COLOR;

        // All four cases should return the same value.
        case TBS_PREV_ALPHA:
        case TBS_TEX_ALPHA:
        case TBS_VERT_ALPHA:
        case TBS_CONST_ALPHA:
            return GL_SRC_ALPHA;

        // All four cases should return the same value.
        case TBS_ONE_MINUS_PREV_COLOR:
        case TBS_ONE_MINUS_TEX_COLOR:
        case TBS_ONE_MINUS_VERT_COLOR:
        case TBS_ONE_MINUS_CONST_COLOR:
            return (isAlpha) ? GL_ONE_MINUS_SRC_ALPHA : GL_ONE_MINUS_SRC_COLOR;

        // All four cases should return the same value.
        case TBS_ONE_MINUS_PREV_ALPHA:
        case TBS_ONE_MINUS_TEX_ALPHA:
        case TBS_ONE_MINUS_VERT_ALPHA:
        case TBS_ONE_MINUS_CONST_ALPHA:
            return GL_ONE_MINUS_SRC_ALPHA;

        default:
            LL_WARNS() << "Unknown eTextureBlendSrc: " << src << ".  Using Source Color or Alpha instead." << LL_ENDL;
            return (isAlpha) ? GL_SRC_ALPHA: GL_SRC_COLOR;
    }
}

void LLTexUnit::setColorScale(S32 scale)
{
    if (mCurrColorScale != scale || gGL.mDirty)
    {
        mCurrColorScale = scale;
        gGL.flush();
        glTexEnvi( GL_TEXTURE_ENV, GL_RGB_SCALE, scale );
    }
}

void LLTexUnit::setAlphaScale(S32 scale)
{
    if (mCurrAlphaScale != scale || gGL.mDirty)
    {
        mCurrAlphaScale = scale;
        gGL.flush();
        glTexEnvi( GL_TEXTURE_ENV, GL_ALPHA_SCALE, scale );
    }
}

// Useful for debugging that you've manually assigned a texture operation to the correct
// texture unit based on the currently set active texture in opengl.
void LLTexUnit::debugTextureUnit(void)
{
    if (mIndex < 0) return;

    GLint activeTexture;
    glGetIntegerv(GL_ACTIVE_TEXTURE, &activeTexture);
    if ((GL_TEXTURE0 + mIndex) != activeTexture)
    {
        U32 set_unit = (activeTexture - GL_TEXTURE0);
        LL_WARNS() << "Incorrect Texture Unit!  Expected: " << set_unit << " Actual: " << mIndex << LL_ENDL;
    }
}

void LLTexUnit::setTextureColorSpace(eTextureColorSpace space)
{
    mTexColorSpace = space;
}

LLLightState::LLLightState(S32 index)
: mIndex(index),
  mEnabled(false),
  mConstantAtten(1.f),
  mLinearAtten(0.f),
  mQuadraticAtten(0.f),
  mSpotExponent(0.f),
  mSpotCutoff(180.f)
{
    if (mIndex == 0)
    {
        mDiffuse.set(1,1,1,1);
        mDiffuseB.set(0,0,0,0);
        mSpecular.set(1,1,1,1);
    }

    mSunIsPrimary = true;

    mAmbient.set(0,0,0,1);
    mPosition.set(0,0,1,0);
    mSpotDirection.set(0,0,-1);
}

void LLLightState::enable()
{
    mEnabled = true;
}

void LLLightState::disable()
{
    mEnabled = false;
}

void LLLightState::setDiffuse(const LLColor4& diffuse)
{
    if (mDiffuse != diffuse)
    {
        ++gGL.mLightHash;
        mDiffuse = diffuse;
    }
}

void LLLightState::setDiffuseB(const LLColor4& diffuse)
{
    if (mDiffuseB != diffuse)
    {
        ++gGL.mLightHash;
        mDiffuseB = diffuse;
    }
}

void LLLightState::setSunPrimary(bool v)
{
    if (mSunIsPrimary != v)
    {
        ++gGL.mLightHash;
        mSunIsPrimary = v;
    }
}

void LLLightState::setSize(F32 v)
{
    if (mSize != v)
    {
        ++gGL.mLightHash;
        mSize = v;
    }
}

void LLLightState::setFalloff(F32 v)
{
    if (mFalloff != v)
    {
        ++gGL.mLightHash;
        mFalloff = v;
    }
}

void LLLightState::setAmbient(const LLColor4& ambient)
{
    if (mAmbient != ambient)
    {
        ++gGL.mLightHash;
        mAmbient = ambient;
    }
}

void LLLightState::setSpecular(const LLColor4& specular)
{
    if (mSpecular != specular)
    {
        ++gGL.mLightHash;
        mSpecular = specular;
    }
}

void LLLightState::setPosition(const LLVector4& position)
{
    //always set position because modelview matrix may have changed
    ++gGL.mLightHash;
    mPosition = position;
    //transform position by current modelview matrix
    glh::vec4f pos(position.mV);
    const glh::matrix4f& mat = gGL.getModelviewMatrix();
    mat.mult_matrix_vec(pos);
    mPosition.set(pos.v);
}

void LLLightState::setConstantAttenuation(const F32& atten)
{
    if (mConstantAtten != atten)
    {
        mConstantAtten = atten;
        ++gGL.mLightHash;
    }
}

void LLLightState::setLinearAttenuation(const F32& atten)
{
    if (mLinearAtten != atten)
    {
        ++gGL.mLightHash;
        mLinearAtten = atten;
    }
}

void LLLightState::setQuadraticAttenuation(const F32& atten)
{
    if (mQuadraticAtten != atten)
    {
        ++gGL.mLightHash;
        mQuadraticAtten = atten;
    }
}

void LLLightState::setSpotExponent(const F32& exponent)
{
    if (mSpotExponent != exponent)
    {
        ++gGL.mLightHash;
        mSpotExponent = exponent;
    }
}

void LLLightState::setSpotCutoff(const F32& cutoff)
{
    if (mSpotCutoff != cutoff)
    {
        ++gGL.mLightHash;
        mSpotCutoff = cutoff;
    }
}

void LLLightState::setSpotDirection(const LLVector3& direction)
{
    //always set direction because modelview matrix may have changed
    ++gGL.mLightHash;
    mSpotDirection = direction;
    //transform direction by current modelview matrix
    glh::vec3f dir(direction.mV);
    const glh::matrix4f& mat = gGL.getModelviewMatrix();
    mat.mult_matrix_dir(dir);

    mSpotDirection.set(dir.v);
}

LLRender::LLRender()
  : mDirty(false),
    mCount(0),
<<<<<<< HEAD
	//mQuadCycle(0), // <FS:Ansariel> Remove QUADS rendering mode
=======
    //mQuadCycle(0), // <FS:Ansariel> Remove QUADS rendering mode
>>>>>>> 1a8a5404
    mMode(LLRender::TRIANGLES),
    mCurrTextureUnitIndex(0),
    mLineWidth(1.f), // <FS> Line width OGL core profile fix by Rye Mutt
    // <FS:Ansariel> Don't ignore OpenGL max line width
    mMaxLineWidthSmooth(1.f),
    mMaxLineWidthAliased(1.f)
    // </FS:Ansariel>
<<<<<<< HEAD
{	
	for (U32 i = 0; i < LL_NUM_TEXTURE_LAYERS; i++)
	{
=======
{
    for (U32 i = 0; i < LL_NUM_TEXTURE_LAYERS; i++)
    {
>>>>>>> 1a8a5404
        mTexUnits[i].mIndex = i;
    }

    for (U32 i = 0; i < LL_NUM_LIGHT_UNITS; ++i)
    {
        mLightState[i].mIndex = i;
    }

    for (U32 i = 0; i < 4; i++)
    {
        mCurrColorMask[i] = true;
    }

    mCurrBlendColorSFactor = BF_UNDEF;
    mCurrBlendAlphaSFactor = BF_UNDEF;
    mCurrBlendColorDFactor = BF_UNDEF;
    mCurrBlendAlphaDFactor = BF_UNDEF;

    mMatrixMode = LLRender::MM_MODELVIEW;

    for (U32 i = 0; i < NUM_MATRIX_MODES; ++i)
    {
        mMatIdx[i] = 0;
        mMatHash[i] = 0;
        mCurMatHash[i] = 0xFFFFFFFF;
    }

    mLightHash = 0;
}

LLRender::~LLRender()
{
    shutdown();
}

bool LLRender::init(bool needs_vertex_buffer)
{
#if LL_WINDOWS
    if (gGLManager.mHasDebugOutput && gDebugGL)
    { //setup debug output callback
        //glDebugMessageControl(GL_DONT_CARE, GL_DONT_CARE, GL_DEBUG_SEVERITY_LOW_ARB, 0, NULL, GL_TRUE);
        glDebugMessageCallback((GLDEBUGPROC) gl_debug_callback, NULL);
        glEnable(GL_DEBUG_OUTPUT_SYNCHRONOUS);
    }
#endif

    glPixelStorei(GL_PACK_ALIGNMENT, 1);
    glPixelStorei(GL_UNPACK_ALIGNMENT, 1);

    gGL.setSceneBlendType(LLRender::BT_ALPHA);
    gGL.setAmbientLightColor(LLColor4::black);

    glCullFace(GL_BACK);

    // necessary for reflection maps
    glEnable(GL_TEXTURE_CUBE_MAP_SEAMLESS);

#if LL_WINDOWS
    if (glGenVertexArrays == nullptr)
    {
        return false;
    }
#endif

    { //bind a dummy vertex array object so we're core profile compliant
        U32 ret;
        glGenVertexArrays(1, &ret);
        glBindVertexArray(ret);
    }

    if (needs_vertex_buffer)
    {
        initVertexBuffer();
    }

<<<<<<< HEAD
	// <FS:Ansariel> Don't ignore OpenGL max line width
	GLfloat range[2];
	glGetFloatv(GL_ALIASED_LINE_WIDTH_RANGE, range);
	stop_glerror();
	mMaxLineWidthAliased = range[1];
	glGetFloatv(GL_SMOOTH_LINE_WIDTH_RANGE, range);
	stop_glerror();
	mMaxLineWidthSmooth = range[1];
	// </FS:Ansariel>
=======
    // <FS:Ansariel> Don't ignore OpenGL max line width
    GLfloat range[2];
    glGetFloatv(GL_ALIASED_LINE_WIDTH_RANGE, range);
    stop_glerror();
    mMaxLineWidthAliased = range[1];
    glGetFloatv(GL_SMOOTH_LINE_WIDTH_RANGE, range);
    stop_glerror();
    mMaxLineWidthSmooth = range[1];
    // </FS:Ansariel>
>>>>>>> 1a8a5404

    return true;
}

void LLRender::initVertexBuffer()
{
    llassert_always(mBuffer.isNull()) ;
    stop_glerror();
    mBuffer = new LLVertexBuffer(immediate_mask);
    // <FS:Ansariel> Warn in case of allocation failure
    //mBuffer->allocateBuffer(4096, 0);
    if (!mBuffer->allocateBuffer(4096, 0))
    {
        // If this doesn't work, we're knee-deep in trouble!
        LL_WARNS() << "Failed to allocate Vertex Buffer for common rendering" << LL_ENDL;
    }
    mBuffer->getVertexStrider(mVerticesp);
    mBuffer->getTexCoord0Strider(mTexcoordsp);
    mBuffer->getColorStrider(mColorsp);
    stop_glerror();
}

void LLRender::resetVertexBuffer()
{
    mBuffer = NULL;
}

void LLRender::shutdown()
{
    resetVertexBuffer();
}

void LLRender::refreshState(void)
{
    mDirty = true;

    U32 active_unit = mCurrTextureUnitIndex;

    for (U32 i = 0; i < mTexUnits.size(); i++)
    {
        mTexUnits[i].refreshState();
    }

    mTexUnits[active_unit].activate();

    setColorMask(mCurrColorMask[0], mCurrColorMask[1], mCurrColorMask[2], mCurrColorMask[3]);

    flush();

    mDirty = false;
}

void LLRender::syncLightState()
{
    LLGLSLShader *shader = LLGLSLShader::sCurBoundShaderPtr;

    if (!shader)
    {
        return;
    }

    if (shader->mLightHash != mLightHash)
    {
        shader->mLightHash = mLightHash;

        LLVector4 position[LL_NUM_LIGHT_UNITS];
        LLVector3 direction[LL_NUM_LIGHT_UNITS];
        LLVector4 attenuation[LL_NUM_LIGHT_UNITS];
        LLVector3 diffuse[LL_NUM_LIGHT_UNITS];
        LLVector3 diffuse_b[LL_NUM_LIGHT_UNITS];
        bool      sun_primary[LL_NUM_LIGHT_UNITS];
        LLVector2 size[LL_NUM_LIGHT_UNITS];

        for (U32 i = 0; i < LL_NUM_LIGHT_UNITS; i++)
        {
            LLLightState *light = &mLightState[i];

            position[i]  = light->mPosition;
            direction[i] = light->mSpotDirection;
            attenuation[i].set(light->mLinearAtten, light->mQuadraticAtten, light->mSpecular.mV[2], light->mSpecular.mV[3]);
            diffuse[i].set(light->mDiffuse.mV);
            diffuse_b[i].set(light->mDiffuseB.mV);
            sun_primary[i] = light->mSunIsPrimary;
            size[i].set(light->mSize, light->mFalloff);
        }

        shader->uniform4fv(LLShaderMgr::LIGHT_POSITION, LL_NUM_LIGHT_UNITS, position[0].mV);
        shader->uniform3fv(LLShaderMgr::LIGHT_DIRECTION, LL_NUM_LIGHT_UNITS, direction[0].mV);
        shader->uniform4fv(LLShaderMgr::LIGHT_ATTENUATION, LL_NUM_LIGHT_UNITS, attenuation[0].mV);
        shader->uniform2fv(LLShaderMgr::LIGHT_DEFERRED_ATTENUATION, LL_NUM_LIGHT_UNITS, size[0].mV);
        shader->uniform3fv(LLShaderMgr::LIGHT_DIFFUSE, LL_NUM_LIGHT_UNITS, diffuse[0].mV);
        shader->uniform3fv(LLShaderMgr::LIGHT_AMBIENT, 1, mAmbientLightColor.mV);
        shader->uniform1i(LLShaderMgr::SUN_UP_FACTOR, sun_primary[0] ? 1 : 0);
        //shader->uniform3fv(LLShaderMgr::AMBIENT, 1, mAmbientLightColor.mV);
        //shader->uniform3fv(LLShaderMgr::SUNLIGHT_COLOR, 1, diffuse[0].mV);
        //shader->uniform3fv(LLShaderMgr::MOONLIGHT_COLOR, 1, diffuse_b[0].mV);
    }
}

void LLRender::syncMatrices()
{
    static const U32 name[] =
    {
        LLShaderMgr::MODELVIEW_MATRIX,
        LLShaderMgr::PROJECTION_MATRIX,
        LLShaderMgr::TEXTURE_MATRIX0,
        LLShaderMgr::TEXTURE_MATRIX1,
        LLShaderMgr::TEXTURE_MATRIX2,
        LLShaderMgr::TEXTURE_MATRIX3,
    };

    LLGLSLShader* shader = LLGLSLShader::sCurBoundShaderPtr;

    static glh::matrix4f cached_mvp;
    static glh::matrix4f cached_inv_mdv;
    static U32 cached_mvp_mdv_hash = 0xFFFFFFFF;
    static U32 cached_mvp_proj_hash = 0xFFFFFFFF;

    static glh::matrix4f cached_normal;
    static U32 cached_normal_hash = 0xFFFFFFFF;

    if (shader)
    {
        //llassert(shader);

        bool mvp_done = false;

        U32 i = MM_MODELVIEW;
        if (mMatHash[MM_MODELVIEW] != shader->mMatHash[MM_MODELVIEW])
        { //update modelview, normal, and MVP
            glh::matrix4f& mat = mMatrix[MM_MODELVIEW][mMatIdx[MM_MODELVIEW]];

            // if MDV has changed, update the cached inverse as well
            if (cached_mvp_mdv_hash != mMatHash[MM_MODELVIEW])
            {
                cached_inv_mdv = mat.inverse();
            }

            shader->uniformMatrix4fv(name[MM_MODELVIEW], 1, GL_FALSE, mat.m);
            shader->mMatHash[MM_MODELVIEW] = mMatHash[MM_MODELVIEW];

            //update normal matrix
            S32 loc = shader->getUniformLocation(LLShaderMgr::NORMAL_MATRIX);
            if (loc > -1)
            {
                if (cached_normal_hash != mMatHash[i])
                {
                    cached_normal = cached_inv_mdv.transpose();
                    cached_normal_hash = mMatHash[i];
                }

                glh::matrix4f& norm = cached_normal;

                F32 norm_mat[] =
                {
                    norm.m[0], norm.m[1], norm.m[2],
                    norm.m[4], norm.m[5], norm.m[6],
                    norm.m[8], norm.m[9], norm.m[10]
                };

                shader->uniformMatrix3fv(LLShaderMgr::NORMAL_MATRIX, 1, GL_FALSE, norm_mat);
            }

            if (shader->getUniformLocation(LLShaderMgr::INVERSE_MODELVIEW_MATRIX))
            {
                shader->uniformMatrix4fv(LLShaderMgr::INVERSE_MODELVIEW_MATRIX, 1, GL_FALSE, cached_inv_mdv.m);
            }

            //update MVP matrix
            mvp_done = true;
            loc = shader->getUniformLocation(LLShaderMgr::MODELVIEW_PROJECTION_MATRIX);
            if (loc > -1)
            {
                U32 proj = MM_PROJECTION;

                if (cached_mvp_mdv_hash != mMatHash[i] || cached_mvp_proj_hash != mMatHash[MM_PROJECTION])
                {
                    cached_mvp = mat;
                    cached_mvp.mult_left(mMatrix[proj][mMatIdx[proj]]);
                    cached_mvp_mdv_hash = mMatHash[i];
                    cached_mvp_proj_hash = mMatHash[MM_PROJECTION];
                }

                shader->uniformMatrix4fv(LLShaderMgr::MODELVIEW_PROJECTION_MATRIX, 1, GL_FALSE, cached_mvp.m);
            }
        }

        i = MM_PROJECTION;
        if (mMatHash[MM_PROJECTION] != shader->mMatHash[MM_PROJECTION])
        { //update projection matrix, normal, and MVP
            glh::matrix4f& mat = mMatrix[MM_PROJECTION][mMatIdx[MM_PROJECTION]];

            // GZ: This was previously disabled seemingly due to a bug involving the deferred renderer's regular pushing and popping of mats.
            // We're reenabling this and cleaning up the code around that - that would've been the appropriate course initially.
            // Anything beyond the standard proj and inv proj mats are special cases.  Please setup special uniforms accordingly in the future.
            if (shader->getUniformLocation(LLShaderMgr::INVERSE_PROJECTION_MATRIX))
            {
<<<<<<< HEAD
	            glh::matrix4f inv_proj = mat.inverse();
	            shader->uniformMatrix4fv(LLShaderMgr::INVERSE_PROJECTION_MATRIX, 1, false, inv_proj.m);
=======
                glh::matrix4f inv_proj = mat.inverse();
                shader->uniformMatrix4fv(LLShaderMgr::INVERSE_PROJECTION_MATRIX, 1, false, inv_proj.m);
>>>>>>> 1a8a5404
            }

            // Used by some full screen effects - such as full screen lights, glow, etc.
            if (shader->getUniformLocation(LLShaderMgr::IDENTITY_MATRIX))
            {
                shader->uniformMatrix4fv(LLShaderMgr::IDENTITY_MATRIX, 1, GL_FALSE, glh::matrix4f::identity().m);
            }

            shader->uniformMatrix4fv(name[MM_PROJECTION], 1, GL_FALSE, mat.m);
            shader->mMatHash[MM_PROJECTION] = mMatHash[MM_PROJECTION];

            if (!mvp_done)
            {
                //update MVP matrix
                S32 loc = shader->getUniformLocation(LLShaderMgr::MODELVIEW_PROJECTION_MATRIX);
                if (loc > -1)
                {
                    if (cached_mvp_mdv_hash != mMatHash[MM_PROJECTION] || cached_mvp_proj_hash != mMatHash[MM_PROJECTION])
                    {
                        U32 mdv = MM_MODELVIEW;
                        cached_mvp = mat;
                        cached_mvp.mult_right(mMatrix[mdv][mMatIdx[mdv]]);
                        cached_mvp_mdv_hash = mMatHash[MM_MODELVIEW];
                        cached_mvp_proj_hash = mMatHash[MM_PROJECTION];
                    }

                    shader->uniformMatrix4fv(LLShaderMgr::MODELVIEW_PROJECTION_MATRIX, 1, GL_FALSE, cached_mvp.m);
                }
            }
        }

        for (i = MM_TEXTURE0; i < NUM_MATRIX_MODES; ++i)
        {
            if (mMatHash[i] != shader->mMatHash[i])
            {
                shader->uniformMatrix4fv(name[i], 1, GL_FALSE, mMatrix[i][mMatIdx[i]].m);
                shader->mMatHash[i] = mMatHash[i];
            }
        }


        if (shader->mFeatures.hasLighting || shader->mFeatures.calculatesLighting || shader->mFeatures.calculatesAtmospherics)
        { //also sync light state
            syncLightState();
        }
    }
}

void LLRender::translatef(const GLfloat& x, const GLfloat& y, const GLfloat& z)
{
    flush();

    {
        glh::matrix4f trans_mat(1,0,0,x,
                                0,1,0,y,
                                0,0,1,z,
                                0,0,0,1);

        mMatrix[mMatrixMode][mMatIdx[mMatrixMode]].mult_right(trans_mat);
        mMatHash[mMatrixMode]++;
    }
}

void LLRender::scalef(const GLfloat& x, const GLfloat& y, const GLfloat& z)
{
    flush();

    {
        glh::matrix4f scale_mat(x,0,0,0,
                                0,y,0,0,
                                0,0,z,0,
                                0,0,0,1);

        mMatrix[mMatrixMode][mMatIdx[mMatrixMode]].mult_right(scale_mat);
        mMatHash[mMatrixMode]++;
    }
}

void LLRender::ortho(F32 left, F32 right, F32 bottom, F32 top, F32 zNear, F32 zFar)
{
    flush();

    {

        glh::matrix4f ortho_mat(2.f/(right-left),0,0,   -(right+left)/(right-left),
                                0,2.f/(top-bottom),0,   -(top+bottom)/(top-bottom),
                                0,0,-2.f/(zFar-zNear),  -(zFar+zNear)/(zFar-zNear),
                                0,0,0,1);

        mMatrix[mMatrixMode][mMatIdx[mMatrixMode]].mult_right(ortho_mat);
        mMatHash[mMatrixMode]++;
    }
}

void LLRender::rotatef(const GLfloat& a, const GLfloat& x, const GLfloat& y, const GLfloat& z)
{
    flush();

    {
        F32 r = a * DEG_TO_RAD;

        F32 c = cosf(r);
        F32 s = sinf(r);

        F32 ic = 1.f-c;

        glh::matrix4f rot_mat(x*x*ic+c,     x*y*ic-z*s,     x*z*ic+y*s,     0,
                              x*y*ic+z*s,   y*y*ic+c,       y*z*ic-x*s,     0,
                              x*z*ic-y*s,   y*z*ic+x*s,     z*z*ic+c,       0,
                              0,0,0,1);

        mMatrix[mMatrixMode][mMatIdx[mMatrixMode]].mult_right(rot_mat);
        mMatHash[mMatrixMode]++;
    }
}

void LLRender::pushMatrix()
{
    flush();

    {
        if (mMatIdx[mMatrixMode] < LL_MATRIX_STACK_DEPTH-1)
        {
            mMatrix[mMatrixMode][mMatIdx[mMatrixMode]+1] = mMatrix[mMatrixMode][mMatIdx[mMatrixMode]];
            ++mMatIdx[mMatrixMode];
        }
        else
        {
            LL_WARNS() << "Matrix stack overflow." << LL_ENDL;
        }
    }
}

void LLRender::popMatrix()
{
    flush();
    {
        if (mMatIdx[mMatrixMode] > 0)
        {
            --mMatIdx[mMatrixMode];
            mMatHash[mMatrixMode]++;
        }
        else
        {
            LL_WARNS() << "Matrix stack underflow." << LL_ENDL;
        }
    }
}

void LLRender::loadMatrix(const GLfloat* m)
{
    flush();
    {
        mMatrix[mMatrixMode][mMatIdx[mMatrixMode]].set_value((GLfloat*) m);
        mMatHash[mMatrixMode]++;
    }
}

void LLRender::multMatrix(const GLfloat* m)
{
    flush();
    {
        glh::matrix4f mat((GLfloat*) m);

        mMatrix[mMatrixMode][mMatIdx[mMatrixMode]].mult_right(mat);
        mMatHash[mMatrixMode]++;
    }
}

void LLRender::matrixMode(eMatrixMode mode)
{
    if (mode == MM_TEXTURE)
    {
        U32 tex_index = gGL.getCurrentTexUnitIndex();
        // the shaders don't actually reference anything beyond texture_matrix0/1 outside of terrain rendering
        llassert(tex_index <= 3);
        mode = eMatrixMode(MM_TEXTURE0 + tex_index);
        if (mode > MM_TEXTURE3)
        {
            // getCurrentTexUnitIndex() can go as high as 32 (LL_NUM_TEXTURE_LAYERS)
            // Large value will result in a crash at mMatrix
            LL_WARNS_ONCE() << "Attempted to assign matrix mode out of bounds: " << mode << LL_ENDL;
            mode = MM_TEXTURE0;
        }
    }

    mMatrixMode = mode;
}

LLRender::eMatrixMode LLRender::getMatrixMode()
{
    if (mMatrixMode >= MM_TEXTURE0 && mMatrixMode <= MM_TEXTURE3)
    { //always return MM_TEXTURE if current matrix mode points at any texture matrix
        return MM_TEXTURE;
    }

    return mMatrixMode;
}


void LLRender::loadIdentity()
{
    flush();

    {
        llassert_always(mMatrixMode < NUM_MATRIX_MODES) ;

        mMatrix[mMatrixMode][mMatIdx[mMatrixMode]].make_identity();
        mMatHash[mMatrixMode]++;
    }
}

const glh::matrix4f& LLRender::getModelviewMatrix()
{
    return mMatrix[MM_MODELVIEW][mMatIdx[MM_MODELVIEW]];
}

const glh::matrix4f& LLRender::getProjectionMatrix()
{
    return mMatrix[MM_PROJECTION][mMatIdx[MM_PROJECTION]];
}

void LLRender::translateUI(F32 x, F32 y, F32 z)
{
    if (mUIOffset.empty())
    {
        LL_ERRS() << "Need to push a UI translation frame before offsetting" << LL_ENDL;
    }

    mUIOffset.back().mV[0] += x;
    mUIOffset.back().mV[1] += y;
    mUIOffset.back().mV[2] += z;
}

void LLRender::scaleUI(F32 x, F32 y, F32 z)
{
    if (mUIScale.empty())
    {
        LL_ERRS() << "Need to push a UI transformation frame before scaling." << LL_ENDL;
    }

    mUIScale.back().scaleVec(LLVector3(x,y,z));
}

void LLRender::pushUIMatrix()
{
    if (mUIOffset.empty())
    {
        mUIOffset.push_back(LLVector3(0,0,0));
    }
    else
    {
        mUIOffset.push_back(mUIOffset.back());
    }

    if (mUIScale.empty())
    {
        mUIScale.push_back(LLVector3(1,1,1));
    }
    else
    {
        mUIScale.push_back(mUIScale.back());
    }
}

void LLRender::popUIMatrix()
{
    if (mUIOffset.empty())
    {
        LL_ERRS() << "UI offset stack blown." << LL_ENDL;
    }
    mUIOffset.pop_back();
    mUIScale.pop_back();
}

LLVector3 LLRender::getUITranslation()
{
    if (mUIOffset.empty())
    {
        return LLVector3(0,0,0);
    }
    return mUIOffset.back();
}

LLVector3 LLRender::getUIScale()
{
    if (mUIScale.empty())
    {
        return LLVector3(1,1,1);
    }
    return mUIScale.back();
}


void LLRender::loadUIIdentity()
{
    if (mUIOffset.empty())
    {
        LL_ERRS() << "Need to push UI translation frame before clearing offset." << LL_ENDL;
    }
    mUIOffset.back().setVec(0,0,0);
    mUIScale.back().setVec(1,1,1);
}

void LLRender::setColorMask(bool writeColor, bool writeAlpha)
{
    setColorMask(writeColor, writeColor, writeColor, writeAlpha);
}

void LLRender::setColorMask(bool writeColorR, bool writeColorG, bool writeColorB, bool writeAlpha)
{
    flush();

    if (mCurrColorMask[0] != writeColorR ||
        mCurrColorMask[1] != writeColorG ||
        mCurrColorMask[2] != writeColorB ||
        mCurrColorMask[3] != writeAlpha)
    {
        mCurrColorMask[0] = writeColorR;
        mCurrColorMask[1] = writeColorG;
        mCurrColorMask[2] = writeColorB;
        mCurrColorMask[3] = writeAlpha;

        glColorMask(writeColorR ? GL_TRUE : GL_FALSE,
                    writeColorG ? GL_TRUE : GL_FALSE,
                    writeColorB ? GL_TRUE : GL_FALSE,
                    writeAlpha ? GL_TRUE : GL_FALSE);
    }
}

void LLRender::setSceneBlendType(eBlendType type)
{
    switch (type)
    {
        case BT_ALPHA:
            blendFunc(BF_SOURCE_ALPHA, BF_ONE_MINUS_SOURCE_ALPHA);
            break;
        case BT_ADD:
            blendFunc(BF_ONE, BF_ONE);
            break;
        case BT_ADD_WITH_ALPHA:
            blendFunc(BF_SOURCE_ALPHA, BF_ONE);
            break;
        case BT_MULT:
            blendFunc(BF_DEST_COLOR, BF_ZERO);
            break;
        case BT_MULT_ALPHA:
            blendFunc(BF_DEST_ALPHA, BF_ZERO);
            break;
        case BT_MULT_X2:
            blendFunc(BF_DEST_COLOR, BF_SOURCE_COLOR);
            break;
        case BT_REPLACE:
            blendFunc(BF_ONE, BF_ZERO);
            break;
        default:
            LL_ERRS() << "Unknown Scene Blend Type: " << type << LL_ENDL;
            break;
    }
}

void LLRender::blendFunc(eBlendFactor sfactor, eBlendFactor dfactor)
{
    llassert(sfactor < BF_UNDEF);
    llassert(dfactor < BF_UNDEF);
    if (mCurrBlendColorSFactor != sfactor || mCurrBlendColorDFactor != dfactor ||
        mCurrBlendAlphaSFactor != sfactor || mCurrBlendAlphaDFactor != dfactor)
    {
        mCurrBlendColorSFactor = sfactor;
        mCurrBlendAlphaSFactor = sfactor;
        mCurrBlendColorDFactor = dfactor;
        mCurrBlendAlphaDFactor = dfactor;
        flush();
        glBlendFunc(sGLBlendFactor[sfactor], sGLBlendFactor[dfactor]);
    }
}

void LLRender::blendFunc(eBlendFactor color_sfactor, eBlendFactor color_dfactor,
             eBlendFactor alpha_sfactor, eBlendFactor alpha_dfactor)
{
    llassert(color_sfactor < BF_UNDEF);
    llassert(color_dfactor < BF_UNDEF);
    llassert(alpha_sfactor < BF_UNDEF);
    llassert(alpha_dfactor < BF_UNDEF);

    if (mCurrBlendColorSFactor != color_sfactor || mCurrBlendColorDFactor != color_dfactor ||
        mCurrBlendAlphaSFactor != alpha_sfactor || mCurrBlendAlphaDFactor != alpha_dfactor)
    {
        mCurrBlendColorSFactor = color_sfactor;
        mCurrBlendAlphaSFactor = alpha_sfactor;
        mCurrBlendColorDFactor = color_dfactor;
        mCurrBlendAlphaDFactor = alpha_dfactor;
        flush();

        glBlendFuncSeparate(sGLBlendFactor[color_sfactor], sGLBlendFactor[color_dfactor],
                           sGLBlendFactor[alpha_sfactor], sGLBlendFactor[alpha_dfactor]);
    }
}

LLTexUnit* LLRender::getTexUnit(U32 index)
{
    if (index < mTexUnits.size())
    {
        return &mTexUnits[index];
    }
    else
    {
        LL_DEBUGS() << "Non-existing texture unit layer requested: " << index << LL_ENDL;
        return &mDummyTexUnit;
    }
}

LLLightState* LLRender::getLight(U32 index)
{
    if (index < mLightState.size())
    {
        return &mLightState[index];
    }

    return NULL;
}

void LLRender::setAmbientLightColor(const LLColor4& color)
{
    LL_PROFILE_ZONE_SCOPED_CATEGORY_PIPELINE
    if (color != mAmbientLightColor)
    {
        ++mLightHash;
        mAmbientLightColor = color;
    }
}

// <FS> Line width OGL core profile fix by Rye Mutt
void LLRender::setLineWidth(F32 line_width)
{
    if (line_width > 1.f)
    {
        line_width = llmin(line_width, glIsEnabled(GL_LINE_SMOOTH) ? mMaxLineWidthSmooth : mMaxLineWidthAliased);
    }
    if (mLineWidth != line_width || mDirty)
    {
        if (mMode == LLRender::LINES || mMode == LLRender::LINE_STRIP)
        {
            flush();
        }
        mLineWidth = line_width;
        glLineWidth(line_width);
    }
}
// </FS>

// <FS> Line width OGL core profile fix by Rye Mutt
void LLRender::setLineWidth(F32 line_width)
{
	if (line_width > 1.f)
	{
		line_width = llmin(line_width, glIsEnabled(GL_LINE_SMOOTH) ? mMaxLineWidthSmooth : mMaxLineWidthAliased);
	}
	if (mLineWidth != line_width || mDirty)
	{
		if (mMode == LLRender::LINES || mMode == LLRender::LINE_STRIP)
		{
			flush();
		}
		mLineWidth = line_width;
		glLineWidth(line_width);
	}
}
// </FS>

bool LLRender::verifyTexUnitActive(U32 unitToVerify)
{
    if (mCurrTextureUnitIndex == unitToVerify)
    {
        return true;
    }
    else
    {
        LL_WARNS() << "TexUnit currently active: " << mCurrTextureUnitIndex << " (expecting " << unitToVerify << ")" << LL_ENDL;
        return false;
    }
}

void LLRender::clearErrors()
{
    while (glGetError())
    {
        //loop until no more error flags left
    }
}

void LLRender::begin(const GLuint& mode)
{
<<<<<<< HEAD
	if (mode != mMode)
	{
		// <FS:Ansariel> Remove QUADS rendering mode
		//if (mode == LLRender::QUADS)
		//{
		//	mQuadCycle = 1;
		//}
		// </FS:Ansariel>

		if (//mMode == LLRender::QUADS || // <FS:Ansariel> Remove QUADS rendering mode
			mMode == LLRender::LINES ||
			mMode == LLRender::TRIANGLES ||
			mMode == LLRender::POINTS)
		{
			flush();
		}
		else if (mCount != 0)
		{
			LL_ERRS() << "gGL.begin() called redundantly." << LL_ENDL;
		}
		
		mMode = mode;
	}
}

void LLRender::end()
{ 
	if (mCount == 0)
	{
		return;
		//IMM_ERRS << "GL begin and end called with no vertices specified." << LL_ENDL;
	}

	if ((//mMode != LLRender::QUADS && // <FS:Ansariel> Remove QUADS rendering mode
		mMode != LLRender::LINES &&
		mMode != LLRender::TRIANGLES &&
		mMode != LLRender::POINTS) ||
		mCount > 2048)
	{
		flush();
	}
=======
    if (mode != mMode)
    {
        // <FS:Ansariel> Remove QUADS rendering mode
        //if (mode == LLRender::QUADS)
        //{
        //  mQuadCycle = 1;
        //}
        // </FS:Ansariel>

        if (//mMode == LLRender::QUADS || // <FS:Ansariel> Remove QUADS rendering mode
            mMode == LLRender::LINES ||
            mMode == LLRender::TRIANGLES ||
            mMode == LLRender::POINTS)
        {
            flush();
        }
        else if (mCount != 0)
        {
            LL_ERRS() << "gGL.begin() called redundantly." << LL_ENDL;
        }

        mMode = mode;
    }
}

void LLRender::end()
{
    if (mCount == 0)
    {
        return;
        //IMM_ERRS << "GL begin and end called with no vertices specified." << LL_ENDL;
    }

    if ((//mMode != LLRender::QUADS && // <FS:Ansariel> Remove QUADS rendering mode
        mMode != LLRender::LINES &&
        mMode != LLRender::TRIANGLES &&
        mMode != LLRender::POINTS) ||
        mCount > 2048)
    {
        flush();
    }
>>>>>>> 1a8a5404
}
void LLRender::flush()
{
    if (mCount > 0)
    {
        LL_PROFILE_ZONE_SCOPED_CATEGORY_PIPELINE;
        llassert(LLGLSLShader::sCurBoundShaderPtr != nullptr);
<<<<<<< HEAD
		if (!mUIOffset.empty())
		{
			sUICalls++;
			sUIVerts += mCount;
		}
		
		//store mCount in a local variable to avoid re-entrance (drawArrays may call flush)
		U32 count = mCount;

			// <FS:Ansariel> Remove QUADS rendering mode
			//if (mMode == LLRender::QUADS && !sGLCoreProfile)
			//{
			//	if (mCount%4 != 0)
			//	{
			//	count -= (mCount % 4);
			//	LL_WARNS() << "Incomplete quad requested." << LL_ENDL;
			//	}
			//}
			// </FS:Ansariel>
			
			if (mMode == LLRender::TRIANGLES)
			{
				if (mCount%3 != 0)
				{
				count -= (mCount % 3);
				LL_WARNS() << "Incomplete triangle requested." << LL_ENDL;
				}
			}
			
			if (mMode == LLRender::LINES)
			{
				if (mCount%2 != 0)
				{
				count -= (mCount % 2);
				LL_WARNS() << "Incomplete line requested." << LL_ENDL;
			}
		}

		mCount = 0;
=======
        if (!mUIOffset.empty())
        {
            sUICalls++;
            sUIVerts += mCount;
        }

        //store mCount in a local variable to avoid re-entrance (drawArrays may call flush)
        U32 count = mCount;

            // <FS:Ansariel> Remove QUADS rendering mode
            //if (mMode == LLRender::QUADS && !sGLCoreProfile)
            //{
            //  if (mCount%4 != 0)
            //  {
            //  count -= (mCount % 4);
            //  LL_WARNS() << "Incomplete quad requested." << LL_ENDL;
            //  }
            //}
            // </FS:Ansariel>

            if (mMode == LLRender::TRIANGLES)
            {
                if (mCount%3 != 0)
                {
                count -= (mCount % 3);
                LL_WARNS() << "Incomplete triangle requested." << LL_ENDL;
                }
            }

            if (mMode == LLRender::LINES)
            {
                if (mCount%2 != 0)
                {
                count -= (mCount % 2);
                LL_WARNS() << "Incomplete line requested." << LL_ENDL;
            }
        }

        mCount = 0;
>>>>>>> 1a8a5404

        if (mBuffer)
        {

            HBXXH64 hash;
            U32 attribute_mask = LLGLSLShader::sCurBoundShaderPtr->mAttributeMask;

            {
                LL_PROFILE_ZONE_NAMED_CATEGORY_VERTEX("vb cache hash");

                hash.update((U8*)mVerticesp.get(), count * sizeof(LLVector4a));
                if (attribute_mask & LLVertexBuffer::MAP_TEXCOORD0)
                {
                    hash.update((U8*)mTexcoordsp.get(), count * sizeof(LLVector2));
                }

                if (attribute_mask & LLVertexBuffer::MAP_COLOR)
                {
                    hash.update((U8*)mColorsp.get(), count * sizeof(LLColor4U));
                }

                hash.finalize();
            }


            U64 vhash = hash.digest();

            // check the VB cache before making a new vertex buffer
            // This is a giant hack to deal with (mostly) our terrible UI rendering code
            // that was built on top of OpenGL immediate mode.  Huge performance wins
            // can be had by not uploading geometry to VRAM unless absolutely necessary.
            // Most of our usage of the "immediate mode" style draw calls is actually
            // sending the same geometry over and over again.
            // To leverage this, we maintain a running hash of the vertex stream being
            // built up before a flush, and then check that hash against a VB
            // cache just before creating a vertex buffer in VRAM
            std::unordered_map<U64, LLVBCache>::iterator cache = sVBCache.find(vhash);

            LLPointer<LLVertexBuffer> vb;

            if (cache != sVBCache.end())
            {
                LL_PROFILE_ZONE_NAMED_CATEGORY_VERTEX("vb cache hit");
                // cache hit, just use the cached buffer
                vb = cache->second.vb;
                cache->second.touched = std::chrono::steady_clock::now();
            }
            else
            {
                LL_PROFILE_ZONE_NAMED_CATEGORY_VERTEX("vb cache miss");
                vb = new LLVertexBuffer(attribute_mask);
                vb->allocateBuffer(count, 0);

                vb->setBuffer();

                vb->setPositionData((LLVector4a*) mVerticesp.get());

                if (attribute_mask & LLVertexBuffer::MAP_TEXCOORD0)
                {
                    vb->setTexCoordData(mTexcoordsp.get());
                }

                if (attribute_mask & LLVertexBuffer::MAP_COLOR)
                {
                    vb->setColorData(mColorsp.get());
                }

                vb->unbind();

                sVBCache[vhash] = { vb , std::chrono::steady_clock::now() };

                static U32 miss_count = 0;
                miss_count++;
                if (miss_count > 1024)
                {
                    LL_PROFILE_ZONE_NAMED_CATEGORY_VERTEX("vb cache clean");
                    miss_count = 0;
                    auto now = std::chrono::steady_clock::now();

                    using namespace std::chrono_literals;
                    // every 1024 misses, clean the cache of any VBs that haven't been touched in the last second
                    for (std::unordered_map<U64, LLVBCache>::iterator iter = sVBCache.begin(); iter != sVBCache.end(); )
                    {
                        if (now - iter->second.touched > 1s)
                        {
                            iter = sVBCache.erase(iter);
                        }
                        else
                        {
                            ++iter;
                        }
                    }
                }
            }

            vb->setBuffer();

            // <FS:Ansariel> Remove QUADS rendering mode
            //if (mMode == LLRender::QUADS && sGLCoreProfile)
            //{
            //    vb->drawArrays(LLRender::TRIANGLES, 0, count);
            //    mQuadCycle = 1;
            //}
            //else
            // </FS:Ansariel>
            {
                vb->drawArrays(mMode, 0, count);
            }
        }
        else
        {
            // mBuffer is present in main thread and not present in an image thread
            LL_ERRS() << "A flush call from outside main rendering thread" << LL_ENDL;
        }


<<<<<<< HEAD
		mVerticesp[0] = mVerticesp[count];
		mTexcoordsp[0] = mTexcoordsp[count];
		mColorsp[0] = mColorsp[count];
		
		mCount = 0;
	}
}

void LLRender::vertex3f(const GLfloat& x, const GLfloat& y, const GLfloat& z)
{ 
	//the range of mVerticesp, mColorsp and mTexcoordsp is [0, 4095]
	if (mCount > 2048)
	{ //break when buffer gets reasonably full to keep GL command buffers happy and avoid overflow below
		switch (mMode)
		{
			case LLRender::POINTS: flush(); break;
			case LLRender::TRIANGLES: if (mCount%3==0) flush(); break;
			// <FS:Ansariel> Remove QUADS rendering mode
			//case LLRender::QUADS: if(mCount%4 == 0) flush(); break; 
			case LLRender::LINES: if (mCount%2 == 0) flush(); break;
		}
	}
			
	if (mCount > 4094)
	{
	//	LL_WARNS() << "GL immediate mode overflow.  Some geometry not drawn." << LL_ENDL;
		return;
	}

	if (mUIOffset.empty())
	{
		mVerticesp[mCount] = LLVector3(x,y,z);
	}
	else
	{
		LLVector3 vert = (LLVector3(x,y,z)+mUIOffset.back()).scaledVec(mUIScale.back());
		mVerticesp[mCount] = vert;
	}

	// <FS:Ansariel> Remove QUADS rendering mode
	//if (mMode == LLRender::QUADS && LLRender::sGLCoreProfile)
	//{
	//	mQuadCycle++;
	//	if (mQuadCycle == 4)
	//	{ //copy two vertices so fourth quad element will add a triangle
	//		mQuadCycle = 0;
	//
	//		mCount++;
	//		mVerticesp[mCount] = mVerticesp[mCount-3];
	//		mColorsp[mCount] = mColorsp[mCount-3];
	//		mTexcoordsp[mCount] = mTexcoordsp[mCount-3];

	//		mCount++;
	//		mVerticesp[mCount] = mVerticesp[mCount-2];
	//		mColorsp[mCount] = mColorsp[mCount-2];
	//		mTexcoordsp[mCount] = mTexcoordsp[mCount-2];
	//	}
	//}
	// </FS:Ansariel>

	mCount++;
	mVerticesp[mCount] = mVerticesp[mCount-1];
	mColorsp[mCount] = mColorsp[mCount-1];
	mTexcoordsp[mCount] = mTexcoordsp[mCount-1];	
=======
        mVerticesp[0] = mVerticesp[count];
        mTexcoordsp[0] = mTexcoordsp[count];
        mColorsp[0] = mColorsp[count];

        mCount = 0;
    }
}

void LLRender::vertex3f(const GLfloat& x, const GLfloat& y, const GLfloat& z)
{
    //the range of mVerticesp, mColorsp and mTexcoordsp is [0, 4095]
    if (mCount > 2048)
    { //break when buffer gets reasonably full to keep GL command buffers happy and avoid overflow below
        switch (mMode)
        {
            case LLRender::POINTS: flush(); break;
            case LLRender::TRIANGLES: if (mCount%3==0) flush(); break;
            // <FS:Ansariel> Remove QUADS rendering mode
            //case LLRender::QUADS: if(mCount%4 == 0) flush(); break;
            case LLRender::LINES: if (mCount%2 == 0) flush(); break;
        }
    }

    if (mCount > 4094)
    {
    //  LL_WARNS() << "GL immediate mode overflow.  Some geometry not drawn." << LL_ENDL;
        return;
    }

    if (mUIOffset.empty())
    {
        mVerticesp[mCount] = LLVector3(x,y,z);
    }
    else
    {
        LLVector3 vert = (LLVector3(x,y,z)+mUIOffset.back()).scaledVec(mUIScale.back());
        mVerticesp[mCount] = vert;
    }

    // <FS:Ansariel> Remove QUADS rendering mode
    //if (mMode == LLRender::QUADS && LLRender::sGLCoreProfile)
    //{
    //  mQuadCycle++;
    //  if (mQuadCycle == 4)
    //  { //copy two vertices so fourth quad element will add a triangle
    //      mQuadCycle = 0;
    //
    //      mCount++;
    //      mVerticesp[mCount] = mVerticesp[mCount-3];
    //      mColorsp[mCount] = mColorsp[mCount-3];
    //      mTexcoordsp[mCount] = mTexcoordsp[mCount-3];

    //      mCount++;
    //      mVerticesp[mCount] = mVerticesp[mCount-2];
    //      mColorsp[mCount] = mColorsp[mCount-2];
    //      mTexcoordsp[mCount] = mTexcoordsp[mCount-2];
    //  }
    //}
    // </FS:Ansariel>

    mCount++;
    mVerticesp[mCount] = mVerticesp[mCount-1];
    mColorsp[mCount] = mColorsp[mCount-1];
    mTexcoordsp[mCount] = mTexcoordsp[mCount-1];
>>>>>>> 1a8a5404
}

void LLRender::vertexBatchPreTransformed(LLVector3* verts, S32 vert_count)
{
<<<<<<< HEAD
	if (mCount + vert_count > 4094)
	{
		//	LL_WARNS() << "GL immediate mode overflow.  Some geometry not drawn." << LL_ENDL;
		return;
	}

	// <FS:Ansariel> Remove QUADS rendering mode
	//if (sGLCoreProfile && mMode == LLRender::QUADS)
	//{ //quads are deprecated, convert to triangle list
	//	S32 i = 0;
	//	
	//	while (i < vert_count)
	//	{
	//		//read first three
	//		mVerticesp[mCount++] = verts[i++];
	//		mTexcoordsp[mCount] = mTexcoordsp[mCount-1];
	//		mColorsp[mCount] = mColorsp[mCount-1];

	//		mVerticesp[mCount++] = verts[i++];
	//		mTexcoordsp[mCount] = mTexcoordsp[mCount-1];
	//		mColorsp[mCount] = mColorsp[mCount-1];

	//		mVerticesp[mCount++] = verts[i++];
	//		mTexcoordsp[mCount] = mTexcoordsp[mCount-1];
	//		mColorsp[mCount] = mColorsp[mCount-1];

	//		//copy two
	//		mVerticesp[mCount++] = verts[i-3];
	//		mTexcoordsp[mCount] = mTexcoordsp[mCount-1];
	//		mColorsp[mCount] = mColorsp[mCount-1];

	//		mVerticesp[mCount++] = verts[i-1];
	//		mTexcoordsp[mCount] = mTexcoordsp[mCount-1];
	//		mColorsp[mCount] = mColorsp[mCount-1];
	//		
	//		//copy last one
	//		mVerticesp[mCount++] = verts[i++];
	//		mTexcoordsp[mCount] = mTexcoordsp[mCount-1];
	//		mColorsp[mCount] = mColorsp[mCount-1];
	//	}
	//}
	//else
	// </FS:Ansariel>
	{
		for (S32 i = 0; i < vert_count; i++)
		{
			mVerticesp[mCount] = verts[i];

			mCount++;
			mTexcoordsp[mCount] = mTexcoordsp[mCount-1];
			mColorsp[mCount] = mColorsp[mCount-1];
		}
	}

	if( mCount > 0 ) // ND: Guard against crashes if mCount is zero, yes it can happen
		mVerticesp[mCount] = mVerticesp[mCount-1];
=======
    if (mCount + vert_count > 4094)
    {
        //  LL_WARNS() << "GL immediate mode overflow.  Some geometry not drawn." << LL_ENDL;
        return;
    }

    // <FS:Ansariel> Remove QUADS rendering mode
    //if (sGLCoreProfile && mMode == LLRender::QUADS)
    //{ //quads are deprecated, convert to triangle list
    //  S32 i = 0;
    //
    //  while (i < vert_count)
    //  {
    //      //read first three
    //      mVerticesp[mCount++] = verts[i++];
    //      mTexcoordsp[mCount] = mTexcoordsp[mCount-1];
    //      mColorsp[mCount] = mColorsp[mCount-1];

    //      mVerticesp[mCount++] = verts[i++];
    //      mTexcoordsp[mCount] = mTexcoordsp[mCount-1];
    //      mColorsp[mCount] = mColorsp[mCount-1];

    //      mVerticesp[mCount++] = verts[i++];
    //      mTexcoordsp[mCount] = mTexcoordsp[mCount-1];
    //      mColorsp[mCount] = mColorsp[mCount-1];

    //      //copy two
    //      mVerticesp[mCount++] = verts[i-3];
    //      mTexcoordsp[mCount] = mTexcoordsp[mCount-1];
    //      mColorsp[mCount] = mColorsp[mCount-1];

    //      mVerticesp[mCount++] = verts[i-1];
    //      mTexcoordsp[mCount] = mTexcoordsp[mCount-1];
    //      mColorsp[mCount] = mColorsp[mCount-1];
    //
    //      //copy last one
    //      mVerticesp[mCount++] = verts[i++];
    //      mTexcoordsp[mCount] = mTexcoordsp[mCount-1];
    //      mColorsp[mCount] = mColorsp[mCount-1];
    //  }
    //}
    //else
    // </FS:Ansariel>
    {
        for (S32 i = 0; i < vert_count; i++)
        {
            mVerticesp[mCount] = verts[i];

            mCount++;
            mTexcoordsp[mCount] = mTexcoordsp[mCount-1];
            mColorsp[mCount] = mColorsp[mCount-1];
        }
    }

    if( mCount > 0 ) // ND: Guard against crashes if mCount is zero, yes it can happen
        mVerticesp[mCount] = mVerticesp[mCount-1];
>>>>>>> 1a8a5404
}

void LLRender::vertexBatchPreTransformed(LLVector3* verts, LLVector2* uvs, S32 vert_count)
{
<<<<<<< HEAD
	if (mCount + vert_count > 4094)
	{
		//	LL_WARNS() << "GL immediate mode overflow.  Some geometry not drawn." << LL_ENDL;
		return;
	}

	// <FS:Ansariel> Remove QUADS rendering mode
	//if (sGLCoreProfile && mMode == LLRender::QUADS)
	//{ //quads are deprecated, convert to triangle list
	//	S32 i = 0;

	//	while (i < vert_count)
	//	{
	//		//read first three
	//		mVerticesp[mCount] = verts[i];
	//		mTexcoordsp[mCount++] = uvs[i++];
	//		mColorsp[mCount] = mColorsp[mCount-1];

	//		mVerticesp[mCount] = verts[i];
	//		mTexcoordsp[mCount++] = uvs[i++];
	//		mColorsp[mCount] = mColorsp[mCount-1];

	//		mVerticesp[mCount] = verts[i];
	//		mTexcoordsp[mCount++] = uvs[i++];
	//		mColorsp[mCount] = mColorsp[mCount-1];

	//		//copy last two
	//		mVerticesp[mCount] = verts[i-3];
	//		mTexcoordsp[mCount++] = uvs[i-3];
	//		mColorsp[mCount] = mColorsp[mCount-1];

	//		mVerticesp[mCount] = verts[i-1];
	//		mTexcoordsp[mCount++] = uvs[i-1];
	//		mColorsp[mCount] = mColorsp[mCount-1];

	//		//copy last one
	//		mVerticesp[mCount] = verts[i];
	//		mTexcoordsp[mCount++] = uvs[i++];
	//		mColorsp[mCount] = mColorsp[mCount-1];
	//	}
	//}
	//else
	// </FS:Ansariel>
	{
		for (S32 i = 0; i < vert_count; i++)
		{
			mVerticesp[mCount] = verts[i];
			mTexcoordsp[mCount] = uvs[i];

			mCount++;
			mColorsp[mCount] = mColorsp[mCount-1];
		}
	}

	if (mCount > 0)
	{
		mVerticesp[mCount] = mVerticesp[mCount - 1];
		mTexcoordsp[mCount] = mTexcoordsp[mCount - 1];
	}
=======
    if (mCount + vert_count > 4094)
    {
        //  LL_WARNS() << "GL immediate mode overflow.  Some geometry not drawn." << LL_ENDL;
        return;
    }

    // <FS:Ansariel> Remove QUADS rendering mode
    //if (sGLCoreProfile && mMode == LLRender::QUADS)
    //{ //quads are deprecated, convert to triangle list
    //  S32 i = 0;

    //  while (i < vert_count)
    //  {
    //      //read first three
    //      mVerticesp[mCount] = verts[i];
    //      mTexcoordsp[mCount++] = uvs[i++];
    //      mColorsp[mCount] = mColorsp[mCount-1];

    //      mVerticesp[mCount] = verts[i];
    //      mTexcoordsp[mCount++] = uvs[i++];
    //      mColorsp[mCount] = mColorsp[mCount-1];

    //      mVerticesp[mCount] = verts[i];
    //      mTexcoordsp[mCount++] = uvs[i++];
    //      mColorsp[mCount] = mColorsp[mCount-1];

    //      //copy last two
    //      mVerticesp[mCount] = verts[i-3];
    //      mTexcoordsp[mCount++] = uvs[i-3];
    //      mColorsp[mCount] = mColorsp[mCount-1];

    //      mVerticesp[mCount] = verts[i-1];
    //      mTexcoordsp[mCount++] = uvs[i-1];
    //      mColorsp[mCount] = mColorsp[mCount-1];

    //      //copy last one
    //      mVerticesp[mCount] = verts[i];
    //      mTexcoordsp[mCount++] = uvs[i++];
    //      mColorsp[mCount] = mColorsp[mCount-1];
    //  }
    //}
    //else
    // </FS:Ansariel>
    {
        for (S32 i = 0; i < vert_count; i++)
        {
            mVerticesp[mCount] = verts[i];
            mTexcoordsp[mCount] = uvs[i];

            mCount++;
            mColorsp[mCount] = mColorsp[mCount-1];
        }
    }

    if (mCount > 0)
    {
        mVerticesp[mCount] = mVerticesp[mCount - 1];
        mTexcoordsp[mCount] = mTexcoordsp[mCount - 1];
    }
>>>>>>> 1a8a5404
}

void LLRender::vertexBatchPreTransformed(LLVector3* verts, LLVector2* uvs, LLColor4U* colors, S32 vert_count)
{
<<<<<<< HEAD
	if (mCount + vert_count > 4094)
	{
		//	LL_WARNS() << "GL immediate mode overflow.  Some geometry not drawn." << LL_ENDL;
		return;
	}

	
	// <FS:Ansariel> Remove QUADS rendering mode
	//if (sGLCoreProfile && mMode == LLRender::QUADS)
	//{ //quads are deprecated, convert to triangle list
	//	S32 i = 0;

	//	while (i < vert_count)
	//	{
	//		//read first three
	//		mVerticesp[mCount] = verts[i];
	//		mTexcoordsp[mCount] = uvs[i];
	//		mColorsp[mCount++] = colors[i++];

	//		mVerticesp[mCount] = verts[i];
	//		mTexcoordsp[mCount] = uvs[i];
	//		mColorsp[mCount++] = colors[i++];

	//		mVerticesp[mCount] = verts[i];
	//		mTexcoordsp[mCount] = uvs[i];
	//		mColorsp[mCount++] = colors[i++];

	//		//copy last two
	//		mVerticesp[mCount] = verts[i-3];
	//		mTexcoordsp[mCount] = uvs[i-3];
	//		mColorsp[mCount++] = colors[i-3];

	//		mVerticesp[mCount] = verts[i-1];
	//		mTexcoordsp[mCount] = uvs[i-1];
	//		mColorsp[mCount++] = colors[i-1];

	//		//copy last one
	//		mVerticesp[mCount] = verts[i];
	//		mTexcoordsp[mCount] = uvs[i];
	//		mColorsp[mCount++] = colors[i++];
	//	}
	//}
	//else
	// </FS:Ansariel>
	{
		for (S32 i = 0; i < vert_count; i++)
		{
			mVerticesp[mCount] = verts[i];
			mTexcoordsp[mCount] = uvs[i];
			mColorsp[mCount] = colors[i];

			mCount++;
		}
	}

	if (mCount > 0)
	{
		mVerticesp[mCount] = mVerticesp[mCount - 1];
		mTexcoordsp[mCount] = mTexcoordsp[mCount - 1];
		mColorsp[mCount] = mColorsp[mCount - 1];
	}
=======
    if (mCount + vert_count > 4094)
    {
        //  LL_WARNS() << "GL immediate mode overflow.  Some geometry not drawn." << LL_ENDL;
        return;
    }


    // <FS:Ansariel> Remove QUADS rendering mode
    //if (sGLCoreProfile && mMode == LLRender::QUADS)
    //{ //quads are deprecated, convert to triangle list
    //  S32 i = 0;

    //  while (i < vert_count)
    //  {
    //      //read first three
    //      mVerticesp[mCount] = verts[i];
    //      mTexcoordsp[mCount] = uvs[i];
    //      mColorsp[mCount++] = colors[i++];

    //      mVerticesp[mCount] = verts[i];
    //      mTexcoordsp[mCount] = uvs[i];
    //      mColorsp[mCount++] = colors[i++];

    //      mVerticesp[mCount] = verts[i];
    //      mTexcoordsp[mCount] = uvs[i];
    //      mColorsp[mCount++] = colors[i++];

    //      //copy last two
    //      mVerticesp[mCount] = verts[i-3];
    //      mTexcoordsp[mCount] = uvs[i-3];
    //      mColorsp[mCount++] = colors[i-3];

    //      mVerticesp[mCount] = verts[i-1];
    //      mTexcoordsp[mCount] = uvs[i-1];
    //      mColorsp[mCount++] = colors[i-1];

    //      //copy last one
    //      mVerticesp[mCount] = verts[i];
    //      mTexcoordsp[mCount] = uvs[i];
    //      mColorsp[mCount++] = colors[i++];
    //  }
    //}
    //else
    // </FS:Ansariel>
    {
        for (S32 i = 0; i < vert_count; i++)
        {
            mVerticesp[mCount] = verts[i];
            mTexcoordsp[mCount] = uvs[i];
            mColorsp[mCount] = colors[i];

            mCount++;
        }
    }

    if (mCount > 0)
    {
        mVerticesp[mCount] = mVerticesp[mCount - 1];
        mTexcoordsp[mCount] = mTexcoordsp[mCount - 1];
        mColorsp[mCount] = mColorsp[mCount - 1];
    }
>>>>>>> 1a8a5404
}

void LLRender::vertex2i(const GLint& x, const GLint& y)
{
    vertex3f((GLfloat) x, (GLfloat) y, 0);
}

void LLRender::vertex2f(const GLfloat& x, const GLfloat& y)
{
    vertex3f(x,y,0);
}

void LLRender::vertex2fv(const GLfloat* v)
{
    vertex3f(v[0], v[1], 0);
}

void LLRender::vertex3fv(const GLfloat* v)
{
    vertex3f(v[0], v[1], v[2]);
}

void LLRender::texCoord2f(const GLfloat& x, const GLfloat& y)
{
    mTexcoordsp[mCount] = LLVector2(x,y);
}

void LLRender::texCoord2i(const GLint& x, const GLint& y)
{
    texCoord2f((GLfloat) x, (GLfloat) y);
}

void LLRender::texCoord2fv(const GLfloat* tc)
{
    texCoord2f(tc[0], tc[1]);
}

void LLRender::color4ub(const GLubyte& r, const GLubyte& g, const GLubyte& b, const GLubyte& a)
{
    if (!LLGLSLShader::sCurBoundShaderPtr || LLGLSLShader::sCurBoundShaderPtr->mAttributeMask & LLVertexBuffer::MAP_COLOR)
    {
        mColorsp[mCount] = LLColor4U(r,g,b,a);
    }
    else
    { //not using shaders or shader reads color from a uniform
        diffuseColor4ub(r,g,b,a);
    }
}
void LLRender::color4ubv(const GLubyte* c)
{
    color4ub(c[0], c[1], c[2], c[3]);
}

void LLRender::color4f(const GLfloat& r, const GLfloat& g, const GLfloat& b, const GLfloat& a)
{
    color4ub((GLubyte) (llclamp(r, 0.f, 1.f)*255),
        (GLubyte) (llclamp(g, 0.f, 1.f)*255),
        (GLubyte) (llclamp(b, 0.f, 1.f)*255),
        (GLubyte) (llclamp(a, 0.f, 1.f)*255));
}

void LLRender::color4fv(const GLfloat* c)
{
    color4f(c[0],c[1],c[2],c[3]);
}

void LLRender::color3f(const GLfloat& r, const GLfloat& g, const GLfloat& b)
{
    color4f(r,g,b,1);
}

void LLRender::color3fv(const GLfloat* c)
{
    color4f(c[0],c[1],c[2],1);
}

void LLRender::diffuseColor3f(F32 r, F32 g, F32 b)
{
    LLGLSLShader* shader = LLGLSLShader::sCurBoundShaderPtr;
    llassert(shader != NULL);

<<<<<<< HEAD
	if (shader)
	{
		shader->uniform4f(LLShaderMgr::DIFFUSE_COLOR, r,g,b,1.f);
	}
=======
    if (shader)
    {
        shader->uniform4f(LLShaderMgr::DIFFUSE_COLOR, r,g,b,1.f);
    }
    else
    {
        glColor3f(r,g,b);
    }
>>>>>>> 1a8a5404
}

void LLRender::diffuseColor3fv(const F32* c)
{
    LLGLSLShader* shader = LLGLSLShader::sCurBoundShaderPtr;
    llassert(shader != NULL);

<<<<<<< HEAD
	if (shader)
	{
		shader->uniform4f(LLShaderMgr::DIFFUSE_COLOR, c[0], c[1], c[2], 1.f);
	}
=======
    if (shader)
    {
        shader->uniform4f(LLShaderMgr::DIFFUSE_COLOR, c[0], c[1], c[2], 1.f);
    }
    else
    {
        glColor3fv(c);
    }
>>>>>>> 1a8a5404
}

void LLRender::diffuseColor4f(F32 r, F32 g, F32 b, F32 a)
{
    LLGLSLShader* shader = LLGLSLShader::sCurBoundShaderPtr;
    llassert(shader != NULL);

<<<<<<< HEAD
	if (shader)
	{
		shader->uniform4f(LLShaderMgr::DIFFUSE_COLOR, r,g,b,a);
	}
=======
    if (shader)
    {
        shader->uniform4f(LLShaderMgr::DIFFUSE_COLOR, r,g,b,a);
    }
    else
    {
        glColor4f(r,g,b,a);
    }
>>>>>>> 1a8a5404
}

void LLRender::diffuseColor4fv(const F32* c)
{
    LLGLSLShader* shader = LLGLSLShader::sCurBoundShaderPtr;
    llassert(shader != NULL);

<<<<<<< HEAD
	if (shader)
	{
		shader->uniform4fv(LLShaderMgr::DIFFUSE_COLOR, 1, c);
	}
=======
    if (shader)
    {
        shader->uniform4fv(LLShaderMgr::DIFFUSE_COLOR, 1, c);
    }
    else
    {
        glColor4fv(c);
    }
>>>>>>> 1a8a5404
}

void LLRender::diffuseColor4ubv(const U8* c)
{
    LLGLSLShader* shader = LLGLSLShader::sCurBoundShaderPtr;
    llassert(shader != NULL);

<<<<<<< HEAD
	if (shader)
	{
		shader->uniform4f(LLShaderMgr::DIFFUSE_COLOR, c[0]/255.f, c[1]/255.f, c[2]/255.f, c[3]/255.f);
	}
=======
    if (shader)
    {
        shader->uniform4f(LLShaderMgr::DIFFUSE_COLOR, c[0]/255.f, c[1]/255.f, c[2]/255.f, c[3]/255.f);
    }
    else
    {
        glColor4ubv(c);
    }
>>>>>>> 1a8a5404
}

void LLRender::diffuseColor4ub(U8 r, U8 g, U8 b, U8 a)
{
    LLGLSLShader* shader = LLGLSLShader::sCurBoundShaderPtr;
    llassert(shader != NULL);

<<<<<<< HEAD
	if (shader)
	{
		shader->uniform4f(LLShaderMgr::DIFFUSE_COLOR, r/255.f, g/255.f, b/255.f, a/255.f);
	}
=======
    if (shader)
    {
        shader->uniform4f(LLShaderMgr::DIFFUSE_COLOR, r/255.f, g/255.f, b/255.f, a/255.f);
    }
    else
    {
        glColor4ub(r,g,b,a);
    }
>>>>>>> 1a8a5404
}


void LLRender::debugTexUnits(void)
{
    LL_INFOS("TextureUnit") << "Active TexUnit: " << mCurrTextureUnitIndex << LL_ENDL;
    std::string active_enabled = "false";
    for (U32 i = 0; i < mTexUnits.size(); i++)
    {
        if (getTexUnit(i)->mCurrTexType != LLTexUnit::TT_NONE)
        {
            if (i == mCurrTextureUnitIndex) active_enabled = "true";
            LL_INFOS("TextureUnit") << "TexUnit: " << i << " Enabled" << LL_ENDL;
            LL_INFOS("TextureUnit") << "Enabled As: " ;
            switch (getTexUnit(i)->mCurrTexType)
            {
                case LLTexUnit::TT_TEXTURE:
                    LL_CONT << "Texture 2D";
                    break;
                case LLTexUnit::TT_RECT_TEXTURE:
                    LL_CONT << "Texture Rectangle";
                    break;
                case LLTexUnit::TT_CUBE_MAP:
                    LL_CONT << "Cube Map";
                    break;
                default:
                    LL_CONT << "ARGH!!! NONE!";
                    break;
            }
            LL_CONT << ", Texture Bound: " << getTexUnit(i)->mCurrTexture << LL_ENDL;
        }
    }
    LL_INFOS("TextureUnit") << "Active TexUnit Enabled : " << active_enabled << LL_ENDL;
}



glh::matrix4f copy_matrix(F32* src)
{
    glh::matrix4f ret;
    ret.set_value(src);
    return ret;
}

glh::matrix4f get_current_modelview()
{
    return copy_matrix(gGLModelView);
}

glh::matrix4f get_current_projection()
{
    return copy_matrix(gGLProjection);
}

glh::matrix4f get_last_modelview()
{
    return copy_matrix(gGLLastModelView);
}

glh::matrix4f get_last_projection()
{
    return copy_matrix(gGLLastProjection);
}

void copy_matrix(const glh::matrix4f& src, F32* dst)
{
    for (U32 i = 0; i < 16; i++)
    {
        dst[i] = src.m[i];
    }
}

void set_current_modelview(const glh::matrix4f& mat)
{
    copy_matrix(mat, gGLModelView);
}

void set_current_projection(glh::matrix4f& mat)
{
    copy_matrix(mat, gGLProjection);
}

glh::matrix4f gl_ortho(GLfloat left, GLfloat right, GLfloat bottom, GLfloat top, GLfloat znear, GLfloat zfar)
{
    glh::matrix4f ret(
        2.f/(right-left), 0.f, 0.f, -(right+left)/(right-left),
        0.f, 2.f/(top-bottom), 0.f, -(top+bottom)/(top-bottom),
        0.f, 0.f, -2.f/(zfar-znear),  -(zfar+znear)/(zfar-znear),
        0.f, 0.f, 0.f, 1.f);

    return ret;
}

glh::matrix4f gl_perspective(GLfloat fovy, GLfloat aspect, GLfloat zNear, GLfloat zFar)
{
    GLfloat f = 1.f/tanf(DEG_TO_RAD*fovy/2.f);

    return glh::matrix4f(f/aspect, 0, 0, 0,
                         0, f, 0, 0,
                         0, 0, (zFar+zNear)/(zNear-zFar), (2.f*zFar*zNear)/(zNear-zFar),
                         0, 0, -1.f, 0);
}

glh::matrix4f gl_lookat(LLVector3 eye, LLVector3 center, LLVector3 up)
{
    LLVector3 f = center-eye;
    f.normVec();
    up.normVec();
    LLVector3 s = f % up;
    LLVector3 u = s % f;

    return glh::matrix4f(s[0], s[1], s[2], 0,
                      u[0], u[1], u[2], 0,
                      -f[0], -f[1], -f[2], 0,
                      0, 0, 0, 1);

}<|MERGE_RESOLUTION|>--- conflicted
+++ resolved
@@ -816,11 +816,7 @@
 LLRender::LLRender()
   : mDirty(false),
     mCount(0),
-<<<<<<< HEAD
-	//mQuadCycle(0), // <FS:Ansariel> Remove QUADS rendering mode
-=======
     //mQuadCycle(0), // <FS:Ansariel> Remove QUADS rendering mode
->>>>>>> 1a8a5404
     mMode(LLRender::TRIANGLES),
     mCurrTextureUnitIndex(0),
     mLineWidth(1.f), // <FS> Line width OGL core profile fix by Rye Mutt
@@ -828,15 +824,9 @@
     mMaxLineWidthSmooth(1.f),
     mMaxLineWidthAliased(1.f)
     // </FS:Ansariel>
-<<<<<<< HEAD
-{	
-	for (U32 i = 0; i < LL_NUM_TEXTURE_LAYERS; i++)
-	{
-=======
 {
     for (U32 i = 0; i < LL_NUM_TEXTURE_LAYERS; i++)
     {
->>>>>>> 1a8a5404
         mTexUnits[i].mIndex = i;
     }
 
@@ -912,17 +902,6 @@
         initVertexBuffer();
     }
 
-<<<<<<< HEAD
-	// <FS:Ansariel> Don't ignore OpenGL max line width
-	GLfloat range[2];
-	glGetFloatv(GL_ALIASED_LINE_WIDTH_RANGE, range);
-	stop_glerror();
-	mMaxLineWidthAliased = range[1];
-	glGetFloatv(GL_SMOOTH_LINE_WIDTH_RANGE, range);
-	stop_glerror();
-	mMaxLineWidthSmooth = range[1];
-	// </FS:Ansariel>
-=======
     // <FS:Ansariel> Don't ignore OpenGL max line width
     GLfloat range[2];
     glGetFloatv(GL_ALIASED_LINE_WIDTH_RANGE, range);
@@ -932,7 +911,6 @@
     stop_glerror();
     mMaxLineWidthSmooth = range[1];
     // </FS:Ansariel>
->>>>>>> 1a8a5404
 
     return true;
 }
@@ -1130,13 +1108,8 @@
             // Anything beyond the standard proj and inv proj mats are special cases.  Please setup special uniforms accordingly in the future.
             if (shader->getUniformLocation(LLShaderMgr::INVERSE_PROJECTION_MATRIX))
             {
-<<<<<<< HEAD
-	            glh::matrix4f inv_proj = mat.inverse();
-	            shader->uniformMatrix4fv(LLShaderMgr::INVERSE_PROJECTION_MATRIX, 1, false, inv_proj.m);
-=======
                 glh::matrix4f inv_proj = mat.inverse();
                 shader->uniformMatrix4fv(LLShaderMgr::INVERSE_PROJECTION_MATRIX, 1, false, inv_proj.m);
->>>>>>> 1a8a5404
             }
 
             // Used by some full screen effects - such as full screen lights, glow, etc.
@@ -1588,25 +1561,6 @@
 }
 // </FS>
 
-// <FS> Line width OGL core profile fix by Rye Mutt
-void LLRender::setLineWidth(F32 line_width)
-{
-	if (line_width > 1.f)
-	{
-		line_width = llmin(line_width, glIsEnabled(GL_LINE_SMOOTH) ? mMaxLineWidthSmooth : mMaxLineWidthAliased);
-	}
-	if (mLineWidth != line_width || mDirty)
-	{
-		if (mMode == LLRender::LINES || mMode == LLRender::LINE_STRIP)
-		{
-			flush();
-		}
-		mLineWidth = line_width;
-		glLineWidth(line_width);
-	}
-}
-// </FS>
-
 bool LLRender::verifyTexUnitActive(U32 unitToVerify)
 {
     if (mCurrTextureUnitIndex == unitToVerify)
@@ -1630,49 +1584,6 @@
 
 void LLRender::begin(const GLuint& mode)
 {
-<<<<<<< HEAD
-	if (mode != mMode)
-	{
-		// <FS:Ansariel> Remove QUADS rendering mode
-		//if (mode == LLRender::QUADS)
-		//{
-		//	mQuadCycle = 1;
-		//}
-		// </FS:Ansariel>
-
-		if (//mMode == LLRender::QUADS || // <FS:Ansariel> Remove QUADS rendering mode
-			mMode == LLRender::LINES ||
-			mMode == LLRender::TRIANGLES ||
-			mMode == LLRender::POINTS)
-		{
-			flush();
-		}
-		else if (mCount != 0)
-		{
-			LL_ERRS() << "gGL.begin() called redundantly." << LL_ENDL;
-		}
-		
-		mMode = mode;
-	}
-}
-
-void LLRender::end()
-{ 
-	if (mCount == 0)
-	{
-		return;
-		//IMM_ERRS << "GL begin and end called with no vertices specified." << LL_ENDL;
-	}
-
-	if ((//mMode != LLRender::QUADS && // <FS:Ansariel> Remove QUADS rendering mode
-		mMode != LLRender::LINES &&
-		mMode != LLRender::TRIANGLES &&
-		mMode != LLRender::POINTS) ||
-		mCount > 2048)
-	{
-		flush();
-	}
-=======
     if (mode != mMode)
     {
         // <FS:Ansariel> Remove QUADS rendering mode
@@ -1714,7 +1625,6 @@
     {
         flush();
     }
->>>>>>> 1a8a5404
 }
 void LLRender::flush()
 {
@@ -1722,47 +1632,6 @@
     {
         LL_PROFILE_ZONE_SCOPED_CATEGORY_PIPELINE;
         llassert(LLGLSLShader::sCurBoundShaderPtr != nullptr);
-<<<<<<< HEAD
-		if (!mUIOffset.empty())
-		{
-			sUICalls++;
-			sUIVerts += mCount;
-		}
-		
-		//store mCount in a local variable to avoid re-entrance (drawArrays may call flush)
-		U32 count = mCount;
-
-			// <FS:Ansariel> Remove QUADS rendering mode
-			//if (mMode == LLRender::QUADS && !sGLCoreProfile)
-			//{
-			//	if (mCount%4 != 0)
-			//	{
-			//	count -= (mCount % 4);
-			//	LL_WARNS() << "Incomplete quad requested." << LL_ENDL;
-			//	}
-			//}
-			// </FS:Ansariel>
-			
-			if (mMode == LLRender::TRIANGLES)
-			{
-				if (mCount%3 != 0)
-				{
-				count -= (mCount % 3);
-				LL_WARNS() << "Incomplete triangle requested." << LL_ENDL;
-				}
-			}
-			
-			if (mMode == LLRender::LINES)
-			{
-				if (mCount%2 != 0)
-				{
-				count -= (mCount % 2);
-				LL_WARNS() << "Incomplete line requested." << LL_ENDL;
-			}
-		}
-
-		mCount = 0;
-=======
         if (!mUIOffset.empty())
         {
             sUICalls++;
@@ -1802,7 +1671,6 @@
         }
 
         mCount = 0;
->>>>>>> 1a8a5404
 
         if (mBuffer)
         {
@@ -1919,72 +1787,6 @@
         }
 
 
-<<<<<<< HEAD
-		mVerticesp[0] = mVerticesp[count];
-		mTexcoordsp[0] = mTexcoordsp[count];
-		mColorsp[0] = mColorsp[count];
-		
-		mCount = 0;
-	}
-}
-
-void LLRender::vertex3f(const GLfloat& x, const GLfloat& y, const GLfloat& z)
-{ 
-	//the range of mVerticesp, mColorsp and mTexcoordsp is [0, 4095]
-	if (mCount > 2048)
-	{ //break when buffer gets reasonably full to keep GL command buffers happy and avoid overflow below
-		switch (mMode)
-		{
-			case LLRender::POINTS: flush(); break;
-			case LLRender::TRIANGLES: if (mCount%3==0) flush(); break;
-			// <FS:Ansariel> Remove QUADS rendering mode
-			//case LLRender::QUADS: if(mCount%4 == 0) flush(); break; 
-			case LLRender::LINES: if (mCount%2 == 0) flush(); break;
-		}
-	}
-			
-	if (mCount > 4094)
-	{
-	//	LL_WARNS() << "GL immediate mode overflow.  Some geometry not drawn." << LL_ENDL;
-		return;
-	}
-
-	if (mUIOffset.empty())
-	{
-		mVerticesp[mCount] = LLVector3(x,y,z);
-	}
-	else
-	{
-		LLVector3 vert = (LLVector3(x,y,z)+mUIOffset.back()).scaledVec(mUIScale.back());
-		mVerticesp[mCount] = vert;
-	}
-
-	// <FS:Ansariel> Remove QUADS rendering mode
-	//if (mMode == LLRender::QUADS && LLRender::sGLCoreProfile)
-	//{
-	//	mQuadCycle++;
-	//	if (mQuadCycle == 4)
-	//	{ //copy two vertices so fourth quad element will add a triangle
-	//		mQuadCycle = 0;
-	//
-	//		mCount++;
-	//		mVerticesp[mCount] = mVerticesp[mCount-3];
-	//		mColorsp[mCount] = mColorsp[mCount-3];
-	//		mTexcoordsp[mCount] = mTexcoordsp[mCount-3];
-
-	//		mCount++;
-	//		mVerticesp[mCount] = mVerticesp[mCount-2];
-	//		mColorsp[mCount] = mColorsp[mCount-2];
-	//		mTexcoordsp[mCount] = mTexcoordsp[mCount-2];
-	//	}
-	//}
-	// </FS:Ansariel>
-
-	mCount++;
-	mVerticesp[mCount] = mVerticesp[mCount-1];
-	mColorsp[mCount] = mColorsp[mCount-1];
-	mTexcoordsp[mCount] = mTexcoordsp[mCount-1];	
-=======
         mVerticesp[0] = mVerticesp[count];
         mTexcoordsp[0] = mTexcoordsp[count];
         mColorsp[0] = mColorsp[count];
@@ -2049,69 +1851,10 @@
     mVerticesp[mCount] = mVerticesp[mCount-1];
     mColorsp[mCount] = mColorsp[mCount-1];
     mTexcoordsp[mCount] = mTexcoordsp[mCount-1];
->>>>>>> 1a8a5404
 }
 
 void LLRender::vertexBatchPreTransformed(LLVector3* verts, S32 vert_count)
 {
-<<<<<<< HEAD
-	if (mCount + vert_count > 4094)
-	{
-		//	LL_WARNS() << "GL immediate mode overflow.  Some geometry not drawn." << LL_ENDL;
-		return;
-	}
-
-	// <FS:Ansariel> Remove QUADS rendering mode
-	//if (sGLCoreProfile && mMode == LLRender::QUADS)
-	//{ //quads are deprecated, convert to triangle list
-	//	S32 i = 0;
-	//	
-	//	while (i < vert_count)
-	//	{
-	//		//read first three
-	//		mVerticesp[mCount++] = verts[i++];
-	//		mTexcoordsp[mCount] = mTexcoordsp[mCount-1];
-	//		mColorsp[mCount] = mColorsp[mCount-1];
-
-	//		mVerticesp[mCount++] = verts[i++];
-	//		mTexcoordsp[mCount] = mTexcoordsp[mCount-1];
-	//		mColorsp[mCount] = mColorsp[mCount-1];
-
-	//		mVerticesp[mCount++] = verts[i++];
-	//		mTexcoordsp[mCount] = mTexcoordsp[mCount-1];
-	//		mColorsp[mCount] = mColorsp[mCount-1];
-
-	//		//copy two
-	//		mVerticesp[mCount++] = verts[i-3];
-	//		mTexcoordsp[mCount] = mTexcoordsp[mCount-1];
-	//		mColorsp[mCount] = mColorsp[mCount-1];
-
-	//		mVerticesp[mCount++] = verts[i-1];
-	//		mTexcoordsp[mCount] = mTexcoordsp[mCount-1];
-	//		mColorsp[mCount] = mColorsp[mCount-1];
-	//		
-	//		//copy last one
-	//		mVerticesp[mCount++] = verts[i++];
-	//		mTexcoordsp[mCount] = mTexcoordsp[mCount-1];
-	//		mColorsp[mCount] = mColorsp[mCount-1];
-	//	}
-	//}
-	//else
-	// </FS:Ansariel>
-	{
-		for (S32 i = 0; i < vert_count; i++)
-		{
-			mVerticesp[mCount] = verts[i];
-
-			mCount++;
-			mTexcoordsp[mCount] = mTexcoordsp[mCount-1];
-			mColorsp[mCount] = mColorsp[mCount-1];
-		}
-	}
-
-	if( mCount > 0 ) // ND: Guard against crashes if mCount is zero, yes it can happen
-		mVerticesp[mCount] = mVerticesp[mCount-1];
-=======
     if (mCount + vert_count > 4094)
     {
         //  LL_WARNS() << "GL immediate mode overflow.  Some geometry not drawn." << LL_ENDL;
@@ -2168,72 +1911,10 @@
 
     if( mCount > 0 ) // ND: Guard against crashes if mCount is zero, yes it can happen
         mVerticesp[mCount] = mVerticesp[mCount-1];
->>>>>>> 1a8a5404
 }
 
 void LLRender::vertexBatchPreTransformed(LLVector3* verts, LLVector2* uvs, S32 vert_count)
 {
-<<<<<<< HEAD
-	if (mCount + vert_count > 4094)
-	{
-		//	LL_WARNS() << "GL immediate mode overflow.  Some geometry not drawn." << LL_ENDL;
-		return;
-	}
-
-	// <FS:Ansariel> Remove QUADS rendering mode
-	//if (sGLCoreProfile && mMode == LLRender::QUADS)
-	//{ //quads are deprecated, convert to triangle list
-	//	S32 i = 0;
-
-	//	while (i < vert_count)
-	//	{
-	//		//read first three
-	//		mVerticesp[mCount] = verts[i];
-	//		mTexcoordsp[mCount++] = uvs[i++];
-	//		mColorsp[mCount] = mColorsp[mCount-1];
-
-	//		mVerticesp[mCount] = verts[i];
-	//		mTexcoordsp[mCount++] = uvs[i++];
-	//		mColorsp[mCount] = mColorsp[mCount-1];
-
-	//		mVerticesp[mCount] = verts[i];
-	//		mTexcoordsp[mCount++] = uvs[i++];
-	//		mColorsp[mCount] = mColorsp[mCount-1];
-
-	//		//copy last two
-	//		mVerticesp[mCount] = verts[i-3];
-	//		mTexcoordsp[mCount++] = uvs[i-3];
-	//		mColorsp[mCount] = mColorsp[mCount-1];
-
-	//		mVerticesp[mCount] = verts[i-1];
-	//		mTexcoordsp[mCount++] = uvs[i-1];
-	//		mColorsp[mCount] = mColorsp[mCount-1];
-
-	//		//copy last one
-	//		mVerticesp[mCount] = verts[i];
-	//		mTexcoordsp[mCount++] = uvs[i++];
-	//		mColorsp[mCount] = mColorsp[mCount-1];
-	//	}
-	//}
-	//else
-	// </FS:Ansariel>
-	{
-		for (S32 i = 0; i < vert_count; i++)
-		{
-			mVerticesp[mCount] = verts[i];
-			mTexcoordsp[mCount] = uvs[i];
-
-			mCount++;
-			mColorsp[mCount] = mColorsp[mCount-1];
-		}
-	}
-
-	if (mCount > 0)
-	{
-		mVerticesp[mCount] = mVerticesp[mCount - 1];
-		mTexcoordsp[mCount] = mTexcoordsp[mCount - 1];
-	}
-=======
     if (mCount + vert_count > 4094)
     {
         //  LL_WARNS() << "GL immediate mode overflow.  Some geometry not drawn." << LL_ENDL;
@@ -2293,74 +1974,10 @@
         mVerticesp[mCount] = mVerticesp[mCount - 1];
         mTexcoordsp[mCount] = mTexcoordsp[mCount - 1];
     }
->>>>>>> 1a8a5404
 }
 
 void LLRender::vertexBatchPreTransformed(LLVector3* verts, LLVector2* uvs, LLColor4U* colors, S32 vert_count)
 {
-<<<<<<< HEAD
-	if (mCount + vert_count > 4094)
-	{
-		//	LL_WARNS() << "GL immediate mode overflow.  Some geometry not drawn." << LL_ENDL;
-		return;
-	}
-
-	
-	// <FS:Ansariel> Remove QUADS rendering mode
-	//if (sGLCoreProfile && mMode == LLRender::QUADS)
-	//{ //quads are deprecated, convert to triangle list
-	//	S32 i = 0;
-
-	//	while (i < vert_count)
-	//	{
-	//		//read first three
-	//		mVerticesp[mCount] = verts[i];
-	//		mTexcoordsp[mCount] = uvs[i];
-	//		mColorsp[mCount++] = colors[i++];
-
-	//		mVerticesp[mCount] = verts[i];
-	//		mTexcoordsp[mCount] = uvs[i];
-	//		mColorsp[mCount++] = colors[i++];
-
-	//		mVerticesp[mCount] = verts[i];
-	//		mTexcoordsp[mCount] = uvs[i];
-	//		mColorsp[mCount++] = colors[i++];
-
-	//		//copy last two
-	//		mVerticesp[mCount] = verts[i-3];
-	//		mTexcoordsp[mCount] = uvs[i-3];
-	//		mColorsp[mCount++] = colors[i-3];
-
-	//		mVerticesp[mCount] = verts[i-1];
-	//		mTexcoordsp[mCount] = uvs[i-1];
-	//		mColorsp[mCount++] = colors[i-1];
-
-	//		//copy last one
-	//		mVerticesp[mCount] = verts[i];
-	//		mTexcoordsp[mCount] = uvs[i];
-	//		mColorsp[mCount++] = colors[i++];
-	//	}
-	//}
-	//else
-	// </FS:Ansariel>
-	{
-		for (S32 i = 0; i < vert_count; i++)
-		{
-			mVerticesp[mCount] = verts[i];
-			mTexcoordsp[mCount] = uvs[i];
-			mColorsp[mCount] = colors[i];
-
-			mCount++;
-		}
-	}
-
-	if (mCount > 0)
-	{
-		mVerticesp[mCount] = mVerticesp[mCount - 1];
-		mTexcoordsp[mCount] = mTexcoordsp[mCount - 1];
-		mColorsp[mCount] = mColorsp[mCount - 1];
-	}
-=======
     if (mCount + vert_count > 4094)
     {
         //  LL_WARNS() << "GL immediate mode overflow.  Some geometry not drawn." << LL_ENDL;
@@ -2422,7 +2039,6 @@
         mTexcoordsp[mCount] = mTexcoordsp[mCount - 1];
         mColorsp[mCount] = mColorsp[mCount - 1];
     }
->>>>>>> 1a8a5404
 }
 
 void LLRender::vertex2i(const GLint& x, const GLint& y)
@@ -2504,21 +2120,10 @@
     LLGLSLShader* shader = LLGLSLShader::sCurBoundShaderPtr;
     llassert(shader != NULL);
 
-<<<<<<< HEAD
-	if (shader)
-	{
-		shader->uniform4f(LLShaderMgr::DIFFUSE_COLOR, r,g,b,1.f);
-	}
-=======
     if (shader)
     {
         shader->uniform4f(LLShaderMgr::DIFFUSE_COLOR, r,g,b,1.f);
     }
-    else
-    {
-        glColor3f(r,g,b);
-    }
->>>>>>> 1a8a5404
 }
 
 void LLRender::diffuseColor3fv(const F32* c)
@@ -2526,21 +2131,10 @@
     LLGLSLShader* shader = LLGLSLShader::sCurBoundShaderPtr;
     llassert(shader != NULL);
 
-<<<<<<< HEAD
-	if (shader)
-	{
-		shader->uniform4f(LLShaderMgr::DIFFUSE_COLOR, c[0], c[1], c[2], 1.f);
-	}
-=======
     if (shader)
     {
         shader->uniform4f(LLShaderMgr::DIFFUSE_COLOR, c[0], c[1], c[2], 1.f);
     }
-    else
-    {
-        glColor3fv(c);
-    }
->>>>>>> 1a8a5404
 }
 
 void LLRender::diffuseColor4f(F32 r, F32 g, F32 b, F32 a)
@@ -2548,21 +2142,10 @@
     LLGLSLShader* shader = LLGLSLShader::sCurBoundShaderPtr;
     llassert(shader != NULL);
 
-<<<<<<< HEAD
-	if (shader)
-	{
-		shader->uniform4f(LLShaderMgr::DIFFUSE_COLOR, r,g,b,a);
-	}
-=======
     if (shader)
     {
         shader->uniform4f(LLShaderMgr::DIFFUSE_COLOR, r,g,b,a);
     }
-    else
-    {
-        glColor4f(r,g,b,a);
-    }
->>>>>>> 1a8a5404
 }
 
 void LLRender::diffuseColor4fv(const F32* c)
@@ -2570,21 +2153,10 @@
     LLGLSLShader* shader = LLGLSLShader::sCurBoundShaderPtr;
     llassert(shader != NULL);
 
-<<<<<<< HEAD
-	if (shader)
-	{
-		shader->uniform4fv(LLShaderMgr::DIFFUSE_COLOR, 1, c);
-	}
-=======
     if (shader)
     {
         shader->uniform4fv(LLShaderMgr::DIFFUSE_COLOR, 1, c);
     }
-    else
-    {
-        glColor4fv(c);
-    }
->>>>>>> 1a8a5404
 }
 
 void LLRender::diffuseColor4ubv(const U8* c)
@@ -2592,21 +2164,10 @@
     LLGLSLShader* shader = LLGLSLShader::sCurBoundShaderPtr;
     llassert(shader != NULL);
 
-<<<<<<< HEAD
-	if (shader)
-	{
-		shader->uniform4f(LLShaderMgr::DIFFUSE_COLOR, c[0]/255.f, c[1]/255.f, c[2]/255.f, c[3]/255.f);
-	}
-=======
     if (shader)
     {
         shader->uniform4f(LLShaderMgr::DIFFUSE_COLOR, c[0]/255.f, c[1]/255.f, c[2]/255.f, c[3]/255.f);
     }
-    else
-    {
-        glColor4ubv(c);
-    }
->>>>>>> 1a8a5404
 }
 
 void LLRender::diffuseColor4ub(U8 r, U8 g, U8 b, U8 a)
@@ -2614,21 +2175,10 @@
     LLGLSLShader* shader = LLGLSLShader::sCurBoundShaderPtr;
     llassert(shader != NULL);
 
-<<<<<<< HEAD
-	if (shader)
-	{
-		shader->uniform4f(LLShaderMgr::DIFFUSE_COLOR, r/255.f, g/255.f, b/255.f, a/255.f);
-	}
-=======
     if (shader)
     {
         shader->uniform4f(LLShaderMgr::DIFFUSE_COLOR, r/255.f, g/255.f, b/255.f, a/255.f);
     }
-    else
-    {
-        glColor4ub(r,g,b,a);
-    }
->>>>>>> 1a8a5404
 }
 
 
