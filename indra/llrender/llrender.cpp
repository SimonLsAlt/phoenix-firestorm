 /** 
 * @file llrender.cpp
 * @brief LLRender implementation
 *
 * $LicenseInfo:firstyear=2001&license=viewerlgpl$
 * Second Life Viewer Source Code
 * Copyright (C) 2010, Linden Research, Inc.
 * 
 * This library is free software; you can redistribute it and/or
 * modify it under the terms of the GNU Lesser General Public
 * License as published by the Free Software Foundation;
 * version 2.1 of the License only.
 * 
 * This library is distributed in the hope that it will be useful,
 * but WITHOUT ANY WARRANTY; without even the implied warranty of
 * MERCHANTABILITY or FITNESS FOR A PARTICULAR PURPOSE.  See the GNU
 * Lesser General Public License for more details.
 * 
 * You should have received a copy of the GNU Lesser General Public
 * License along with this library; if not, write to the Free Software
 * Foundation, Inc., 51 Franklin Street, Fifth Floor, Boston, MA  02110-1301  USA
 * 
 * Linden Research, Inc., 945 Battery Street, San Francisco, CA  94111  USA
 * $/LicenseInfo$
 */

#include "linden_common.h"

#include "llrender.h"

#include "llvertexbuffer.h"
#include "llcubemap.h"
#include "llglslshader.h"
#include "llimagegl.h"
#include "llrendertarget.h"
#include "lltexture.h"
#include "llshadermgr.h"

#if LL_WINDOWS
extern void APIENTRY gl_debug_callback(GLenum source,
                                GLenum type,
                                GLuint id,
                                GLenum severity,
                                GLsizei length,
                                const GLchar* message,
                                GLvoid* userParam)
;
#endif

thread_local LLRender gGL;

// Handy copies of last good GL matrices
F32	gGLModelView[16];
F32	gGLLastModelView[16];
F32 gGLLastProjection[16];
F32 gGLProjection[16];
S32	gGLViewport[4];

U32 LLRender::sUICalls = 0;
U32 LLRender::sUIVerts = 0;
U32 LLTexUnit::sWhiteTexture = 0;
bool LLRender::sGLCoreProfile = false;
bool LLRender::sNsightDebugSupport = false;
LLVector2 LLRender::sUIGLScaleFactor = LLVector2(1.f, 1.f);

static const U32 LL_NUM_TEXTURE_LAYERS = 32; 
static const U32 LL_NUM_LIGHT_UNITS = 8;

static const GLenum sGLTextureType[] =
{
	GL_TEXTURE_2D,
	GL_TEXTURE_RECTANGLE,
	GL_TEXTURE_CUBE_MAP,
    GL_TEXTURE_CUBE_MAP_ARRAY,
	GL_TEXTURE_2D_MULTISAMPLE,
    GL_TEXTURE_3D
};

static const GLint sGLAddressMode[] =
{	
	GL_REPEAT,
	GL_MIRRORED_REPEAT,
	GL_CLAMP_TO_EDGE
};

const U32 immediate_mask = LLVertexBuffer::MAP_VERTEX | LLVertexBuffer::MAP_COLOR | LLVertexBuffer::MAP_TEXCOORD0;

static const GLenum sGLBlendFactor[] =
{
	GL_ONE,
	GL_ZERO,
	GL_DST_COLOR,
	GL_SRC_COLOR,
	GL_ONE_MINUS_DST_COLOR,
	GL_ONE_MINUS_SRC_COLOR,
	GL_DST_ALPHA,
	GL_SRC_ALPHA,
	GL_ONE_MINUS_DST_ALPHA,
	GL_ONE_MINUS_SRC_ALPHA,

	GL_ZERO // 'BF_UNDEF'
};

LLTexUnit::LLTexUnit(S32 index)
	: mCurrTexType(TT_NONE),
    mCurrColorScale(1), mCurrAlphaScale(1), mCurrTexture(0), mTexColorSpace(TCS_LINEAR),
	mHasMipMaps(false),
	mIndex(index)
{
	llassert_always(index < (S32)LL_NUM_TEXTURE_LAYERS);
}

//static
U32 LLTexUnit::getInternalType(eTextureType type)
{
	return sGLTextureType[type];
}

void LLTexUnit::refreshState(void)
{
	// We set dirty to true so that the tex unit knows to ignore caching
	// and we reset the cached tex unit state

	gGL.flush();
	
	glActiveTexture(GL_TEXTURE0 + mIndex);

	if (mCurrTexType != TT_NONE)
	{
		glBindTexture(sGLTextureType[mCurrTexType], mCurrTexture);
	}
	else
	{
		glBindTexture(GL_TEXTURE_2D, 0);	
	}

    setTextureColorSpace(mTexColorSpace);
}

void LLTexUnit::activate(void)
{
	if (mIndex < 0) return;

	if ((S32)gGL.mCurrTextureUnitIndex != mIndex || gGL.mDirty)
	{
		gGL.flush();
		glActiveTexture(GL_TEXTURE0 + mIndex);
		gGL.mCurrTextureUnitIndex = mIndex;
	}
}

void LLTexUnit::enable(eTextureType type)
{
	if (mIndex < 0) return;

	if ( (mCurrTexType != type || gGL.mDirty) && (type != TT_NONE) )
	{
		stop_glerror();
		activate();
		stop_glerror();
		if (mCurrTexType != TT_NONE && !gGL.mDirty)
		{
			disable(); // Force a disable of a previous texture type if it's enabled.
			stop_glerror();
		}
		mCurrTexType = type;

		gGL.flush();
	}
}

void LLTexUnit::disable(void)
{
	if (mIndex < 0) return;

	if (mCurrTexType != TT_NONE)
	{
		activate();
		unbind(mCurrTexType);
		gGL.flush();
        setTextureColorSpace(TCS_LINEAR);
		
		mCurrTexType = TT_NONE;
	}
}

void LLTexUnit::bindFast(LLTexture* texture)
{
    LLImageGL* gl_tex = texture->getGLTexture();

    glActiveTexture(GL_TEXTURE0 + mIndex);
    gGL.mCurrTextureUnitIndex = mIndex;
    mCurrTexture = gl_tex->getTexName();
    if (!mCurrTexture)
    {
        LL_PROFILE_ZONE_NAMED_CATEGORY_PIPELINE("MISSING TEXTURE");
        //if deleted, will re-generate it immediately
        texture->forceImmediateUpdate();
        gl_tex->forceUpdateBindStats();
        texture->bindDefaultImage(mIndex);
    }
    glBindTexture(sGLTextureType[gl_tex->getTarget()], mCurrTexture);
    mHasMipMaps = gl_tex->mHasMipMaps;
}

bool LLTexUnit::bind(LLTexture* texture, bool for_rendering, bool forceBind)
{
    LL_PROFILE_ZONE_SCOPED_CATEGORY_PIPELINE;
	stop_glerror();
	if (mIndex >= 0)
	{
		gGL.flush();

		LLImageGL* gl_tex = NULL ;

		if (texture != NULL && (gl_tex = texture->getGLTexture()))
		{
			if (gl_tex->getTexName()) //if texture exists
			{
				//in audit, replace the selected texture by the default one.
				if ((mCurrTexture != gl_tex->getTexName()) || forceBind)
				{
					activate();
					enable(gl_tex->getTarget());
					mCurrTexture = gl_tex->getTexName();
					glBindTexture(sGLTextureType[gl_tex->getTarget()], mCurrTexture);
					if(gl_tex->updateBindStats())
					{
						texture->setActive() ;
						texture->updateBindStatsForTester() ;
					}
					mHasMipMaps = gl_tex->mHasMipMaps;
					if (gl_tex->mTexOptionsDirty)
					{
						gl_tex->mTexOptionsDirty = false;
						setTextureAddressMode(gl_tex->mAddressMode);
						setTextureFilteringOption(gl_tex->mFilterOption);
                    }
                    setTextureColorSpace(mTexColorSpace);
				}
			}
			else
			{
				//if deleted, will re-generate it immediately
				texture->forceImmediateUpdate() ;

				gl_tex->forceUpdateBindStats() ;
				return texture->bindDefaultImage(mIndex);
			}
		}
		else
		{
			if (texture)
			{
				LL_DEBUGS() << "NULL LLTexUnit::bind GL image" << LL_ENDL;
			}
			else
			{
				LL_DEBUGS() << "NULL LLTexUnit::bind texture" << LL_ENDL;
			}
			return false;
		}
	}
	else
	{ // mIndex < 0
		return false;
	}

	return true;
}

bool LLTexUnit::bind(LLImageGL* texture, bool for_rendering, bool forceBind, S32 usename)
{
	stop_glerror();
	if (mIndex < 0) return false;

    U32 texname = usename ? usename : texture->getTexName();

	if(!texture)
	{
		LL_DEBUGS() << "NULL LLTexUnit::bind texture" << LL_ENDL;
		return false;
	}

	if(!texname)
	{
		if(LLImageGL::sDefaultGLTexture && LLImageGL::sDefaultGLTexture->getTexName())
		{
			return bind(LLImageGL::sDefaultGLTexture) ;
		}
		stop_glerror();
		return false ;
	}

	if ((mCurrTexture != texname) || forceBind)
	{
		gGL.flush();
		stop_glerror();
		activate();
		stop_glerror();
		enable(texture->getTarget());
		stop_glerror();
		mCurrTexture = texname;
		glBindTexture(sGLTextureType[texture->getTarget()], mCurrTexture);
		stop_glerror();
        texture->updateBindStats();
		mHasMipMaps = texture->mHasMipMaps;
		if (texture->mTexOptionsDirty)
		{
			stop_glerror();
			texture->mTexOptionsDirty = false;
			setTextureAddressMode(texture->mAddressMode);
			setTextureFilteringOption(texture->mFilterOption);
			stop_glerror();
		}
        setTextureColorSpace(mTexColorSpace);
	}

	stop_glerror();

	return true;
}

bool LLTexUnit::bind(LLCubeMap* cubeMap)
{
	if (mIndex < 0) return false;

	gGL.flush();

	if (cubeMap == NULL)
	{
		LL_WARNS() << "NULL LLTexUnit::bind cubemap" << LL_ENDL;
		return false;
	}

	if (mCurrTexture != cubeMap->mImages[0]->getTexName())
	{
		if (LLCubeMap::sUseCubeMaps)
		{
			activate();
			enable(LLTexUnit::TT_CUBE_MAP);
            mCurrTexture = cubeMap->mImages[0]->getTexName();
			glBindTexture(GL_TEXTURE_CUBE_MAP, mCurrTexture);
			mHasMipMaps = cubeMap->mImages[0]->mHasMipMaps;
			cubeMap->mImages[0]->updateBindStats();
			if (cubeMap->mImages[0]->mTexOptionsDirty)
			{
				cubeMap->mImages[0]->mTexOptionsDirty = false;
				setTextureAddressMode(cubeMap->mImages[0]->mAddressMode);
				setTextureFilteringOption(cubeMap->mImages[0]->mFilterOption);
            }
            setTextureColorSpace(mTexColorSpace);
			return true;
		}
		else
		{
			LL_WARNS() << "Using cube map without extension!" << LL_ENDL;
			return false;
		}
	}
	return true;
}

// LLRenderTarget is unavailible on the mapserver since it uses FBOs.
bool LLTexUnit::bind(LLRenderTarget* renderTarget, bool bindDepth)
{
	if (mIndex < 0) return false;

	gGL.flush();

	if (bindDepth)
	{
		if (renderTarget->hasStencil())
		{
			LL_ERRS() << "Cannot bind a render buffer for sampling.  Allocate render target without a stencil buffer if sampling of depth buffer is required." << LL_ENDL;
		}

		bindManual(renderTarget->getUsage(), renderTarget->getDepth());
	}
	else
	{
		bindManual(renderTarget->getUsage(), renderTarget->getTexture());
	}

	return true;
}

bool LLTexUnit::bindManual(eTextureType type, U32 texture, bool hasMips)
{
	if (mIndex < 0)  
	{
		return false;
	}
	
	if(mCurrTexture != texture)
	{
		gGL.flush();
		
		activate();
		enable(type);
		mCurrTexture = texture;
		glBindTexture(sGLTextureType[type], texture);
        mHasMipMaps = hasMips;
        setTextureColorSpace(mTexColorSpace);
	}
	return true;
}

void LLTexUnit::unbind(eTextureType type)
{
	stop_glerror();

	if (mIndex < 0) return;

	//always flush and activate for consistency 
	//   some code paths assume unbind always flushes and sets the active texture
	gGL.flush();
	activate();

	// Disabled caching of binding state.
	if (mCurrTexType == type)
	{
		mCurrTexture = 0;

        // Always make sure our texture color space is reset to linear.  SRGB sampling should be opt-in in the vast majority of cases.  Also prevents color space "popping".
        mTexColorSpace = TCS_LINEAR;
		if (type == LLTexUnit::TT_TEXTURE)
		{
			glBindTexture(sGLTextureType[type], sWhiteTexture);
		}
		else
		{
			glBindTexture(sGLTextureType[type], 0);
		}
		stop_glerror();
	}
}

void LLTexUnit::unbindFast(eTextureType type)
{
    activate();

    // Disabled caching of binding state.
    if (mCurrTexType == type)
    {
        mCurrTexture = 0;

        // Always make sure our texture color space is reset to linear.  SRGB sampling should be opt-in in the vast majority of cases.  Also prevents color space "popping".
        mTexColorSpace = TCS_LINEAR;
        if (type == LLTexUnit::TT_TEXTURE)
        {
            glBindTexture(sGLTextureType[type], sWhiteTexture);
        }
        else
        {
            glBindTexture(sGLTextureType[type], 0);
        }
    }
}

void LLTexUnit::setTextureAddressMode(eTextureAddressMode mode)
{
	if (mIndex < 0 || mCurrTexture == 0) return;

	gGL.flush();

	activate();

	glTexParameteri (sGLTextureType[mCurrTexType], GL_TEXTURE_WRAP_S, sGLAddressMode[mode]);
	glTexParameteri (sGLTextureType[mCurrTexType], GL_TEXTURE_WRAP_T, sGLAddressMode[mode]);
	if (mCurrTexType == TT_CUBE_MAP)
	{
		glTexParameteri (GL_TEXTURE_CUBE_MAP, GL_TEXTURE_WRAP_R, sGLAddressMode[mode]);
	}
}

void LLTexUnit::setTextureFilteringOption(LLTexUnit::eTextureFilterOptions option)
{
	if (mIndex < 0 || mCurrTexture == 0 || mCurrTexType == LLTexUnit::TT_MULTISAMPLE_TEXTURE) return;

	gGL.flush();

	if (option == TFO_POINT)
	{
		glTexParameteri(sGLTextureType[mCurrTexType], GL_TEXTURE_MAG_FILTER, GL_NEAREST);
	}
	else
	{
		glTexParameteri(sGLTextureType[mCurrTexType], GL_TEXTURE_MAG_FILTER, GL_LINEAR);
	}

	if (option >= TFO_TRILINEAR && mHasMipMaps)
	{
		glTexParameteri(sGLTextureType[mCurrTexType], GL_TEXTURE_MIN_FILTER, GL_LINEAR_MIPMAP_LINEAR);
	} 
	else if (option >= TFO_BILINEAR)
	{
		if (mHasMipMaps)
		{
			glTexParameteri(sGLTextureType[mCurrTexType], GL_TEXTURE_MIN_FILTER, GL_LINEAR_MIPMAP_NEAREST);
		}
		else
		{
			glTexParameteri(sGLTextureType[mCurrTexType], GL_TEXTURE_MIN_FILTER, GL_LINEAR);
		}
	}
	else
	{
		if (mHasMipMaps)
		{
			glTexParameteri(sGLTextureType[mCurrTexType], GL_TEXTURE_MIN_FILTER, GL_NEAREST_MIPMAP_NEAREST);
		}
		else
		{
			glTexParameteri(sGLTextureType[mCurrTexType], GL_TEXTURE_MIN_FILTER, GL_NEAREST);
		}
	}

	if (gGLManager.mGLVersion >= 4.59f)
	{
		if (LLImageGL::sGlobalUseAnisotropic && option == TFO_ANISOTROPIC)
		{
			glTexParameterf(sGLTextureType[mCurrTexType], GL_TEXTURE_MAX_ANISOTROPY, gGLManager.mMaxAnisotropy);
		}
		else
		{
			glTexParameterf(sGLTextureType[mCurrTexType], GL_TEXTURE_MAX_ANISOTROPY, 1.f);
		}
	}
}

GLint LLTexUnit::getTextureSource(eTextureBlendSrc src)
{
	switch(src)
	{
		// All four cases should return the same value.
		case TBS_PREV_COLOR:
		case TBS_PREV_ALPHA:
		case TBS_ONE_MINUS_PREV_COLOR:
		case TBS_ONE_MINUS_PREV_ALPHA:
			return GL_PREVIOUS;

		// All four cases should return the same value.
		case TBS_TEX_COLOR:
		case TBS_TEX_ALPHA:
		case TBS_ONE_MINUS_TEX_COLOR:
		case TBS_ONE_MINUS_TEX_ALPHA:
			return GL_TEXTURE;

		// All four cases should return the same value.
		case TBS_VERT_COLOR:
		case TBS_VERT_ALPHA:
		case TBS_ONE_MINUS_VERT_COLOR:
		case TBS_ONE_MINUS_VERT_ALPHA:
			return GL_PRIMARY_COLOR;

		// All four cases should return the same value.
		case TBS_CONST_COLOR:
		case TBS_CONST_ALPHA:
		case TBS_ONE_MINUS_CONST_COLOR:
		case TBS_ONE_MINUS_CONST_ALPHA:
			return GL_CONSTANT;

		default:
			LL_WARNS() << "Unknown eTextureBlendSrc: " << src << ".  Using Vertex Color instead." << LL_ENDL;
			return GL_PRIMARY_COLOR;
	}
}

GLint LLTexUnit::getTextureSourceType(eTextureBlendSrc src, bool isAlpha)
{
	switch(src)
	{
		// All four cases should return the same value.
		case TBS_PREV_COLOR:
		case TBS_TEX_COLOR:
		case TBS_VERT_COLOR:
		case TBS_CONST_COLOR:
			return (isAlpha) ? GL_SRC_ALPHA: GL_SRC_COLOR;

		// All four cases should return the same value.
		case TBS_PREV_ALPHA:
		case TBS_TEX_ALPHA:
		case TBS_VERT_ALPHA:
		case TBS_CONST_ALPHA:
			return GL_SRC_ALPHA;

		// All four cases should return the same value.
		case TBS_ONE_MINUS_PREV_COLOR:
		case TBS_ONE_MINUS_TEX_COLOR:
		case TBS_ONE_MINUS_VERT_COLOR:
		case TBS_ONE_MINUS_CONST_COLOR:
			return (isAlpha) ? GL_ONE_MINUS_SRC_ALPHA : GL_ONE_MINUS_SRC_COLOR;

		// All four cases should return the same value.
		case TBS_ONE_MINUS_PREV_ALPHA:
		case TBS_ONE_MINUS_TEX_ALPHA:
		case TBS_ONE_MINUS_VERT_ALPHA:
		case TBS_ONE_MINUS_CONST_ALPHA:
			return GL_ONE_MINUS_SRC_ALPHA;

		default:
			LL_WARNS() << "Unknown eTextureBlendSrc: " << src << ".  Using Source Color or Alpha instead." << LL_ENDL;
			return (isAlpha) ? GL_SRC_ALPHA: GL_SRC_COLOR;
	}
}

void LLTexUnit::setColorScale(S32 scale)
{
	if (mCurrColorScale != scale || gGL.mDirty)
	{
		mCurrColorScale = scale;
		gGL.flush();
		glTexEnvi( GL_TEXTURE_ENV, GL_RGB_SCALE, scale );
	}
}

void LLTexUnit::setAlphaScale(S32 scale)
{
	if (mCurrAlphaScale != scale || gGL.mDirty)
	{
		mCurrAlphaScale = scale;
		gGL.flush();
		glTexEnvi( GL_TEXTURE_ENV, GL_ALPHA_SCALE, scale );
	}
}

// Useful for debugging that you've manually assigned a texture operation to the correct 
// texture unit based on the currently set active texture in opengl.
void LLTexUnit::debugTextureUnit(void)
{
	if (mIndex < 0) return;

	GLint activeTexture;
	glGetIntegerv(GL_ACTIVE_TEXTURE, &activeTexture);
	if ((GL_TEXTURE0 + mIndex) != activeTexture)
	{
		U32 set_unit = (activeTexture - GL_TEXTURE0);
		LL_WARNS() << "Incorrect Texture Unit!  Expected: " << set_unit << " Actual: " << mIndex << LL_ENDL;
	}
}

void LLTexUnit::setTextureColorSpace(eTextureColorSpace space)
{
    mTexColorSpace = space;
}

LLLightState::LLLightState(S32 index)
: mIndex(index),
  mEnabled(false),
  mConstantAtten(1.f),
  mLinearAtten(0.f),
  mQuadraticAtten(0.f),
  mSpotExponent(0.f),
  mSpotCutoff(180.f)
{
	if (mIndex == 0)
	{
		mDiffuse.set(1,1,1,1);
        mDiffuseB.set(0,0,0,0);
		mSpecular.set(1,1,1,1);
	}

    mSunIsPrimary = true;

	mAmbient.set(0,0,0,1);
	mPosition.set(0,0,1,0);
	mSpotDirection.set(0,0,-1);
}

void LLLightState::enable()
{
	mEnabled = true;
}

void LLLightState::disable()
{
	mEnabled = false;
}

void LLLightState::setDiffuse(const LLColor4& diffuse)
{
	if (mDiffuse != diffuse)
	{
		++gGL.mLightHash;
		mDiffuse = diffuse;
	}
}

void LLLightState::setDiffuseB(const LLColor4& diffuse)
{
    if (mDiffuseB != diffuse)
	{
		++gGL.mLightHash;
		mDiffuseB = diffuse;
	}
}

void LLLightState::setSunPrimary(bool v)
{
    if (mSunIsPrimary != v)
    {
        ++gGL.mLightHash;
		mSunIsPrimary = v;
    }
}

void LLLightState::setSize(F32 v)
{
    if (mSize != v)
    {
        ++gGL.mLightHash;
        mSize = v;
    }
}

void LLLightState::setFalloff(F32 v)
{
    if (mFalloff != v)
    {
        ++gGL.mLightHash;
        mFalloff = v;
    }
}

void LLLightState::setAmbient(const LLColor4& ambient)
{
	if (mAmbient != ambient)
	{
		++gGL.mLightHash;
		mAmbient = ambient;
	}
}

void LLLightState::setSpecular(const LLColor4& specular)
{
	if (mSpecular != specular)
	{
		++gGL.mLightHash;
		mSpecular = specular;
	}
}

void LLLightState::setPosition(const LLVector4& position)
{
	//always set position because modelview matrix may have changed
	++gGL.mLightHash;
	mPosition = position;
	//transform position by current modelview matrix
	glh::vec4f pos(position.mV);
	const glh::matrix4f& mat = gGL.getModelviewMatrix();
	mat.mult_matrix_vec(pos);
	mPosition.set(pos.v);
}

void LLLightState::setConstantAttenuation(const F32& atten)
{
	if (mConstantAtten != atten)
	{
		mConstantAtten = atten;
		++gGL.mLightHash;
	}
}

void LLLightState::setLinearAttenuation(const F32& atten)
{
	if (mLinearAtten != atten)
	{
		++gGL.mLightHash;
		mLinearAtten = atten;
	}
}

void LLLightState::setQuadraticAttenuation(const F32& atten)
{
	if (mQuadraticAtten != atten)
	{
		++gGL.mLightHash;
		mQuadraticAtten = atten;
	}
}

void LLLightState::setSpotExponent(const F32& exponent)
{
	if (mSpotExponent != exponent)
	{
		++gGL.mLightHash;
		mSpotExponent = exponent;
	}
}

void LLLightState::setSpotCutoff(const F32& cutoff)
{
	if (mSpotCutoff != cutoff)
	{
		++gGL.mLightHash;
		mSpotCutoff = cutoff;
	}
}

void LLLightState::setSpotDirection(const LLVector3& direction)
{
	//always set direction because modelview matrix may have changed
	++gGL.mLightHash;
	mSpotDirection = direction;
	//transform direction by current modelview matrix
	glh::vec3f dir(direction.mV);
	const glh::matrix4f& mat = gGL.getModelviewMatrix();
	mat.mult_matrix_dir(dir);

	mSpotDirection.set(dir.v);
}

LLRender::LLRender()
  : mDirty(false),
    mCount(0),
	//mQuadCycle(0), // <FS:Ansariel> Remove QUADS rendering mode
    mMode(LLRender::TRIANGLES),
<<<<<<< HEAD
    mCurrTextureUnitIndex(0),
    mMaxAnisotropy(0.f),
    mLineWidth(1.f), // <FS> Line width OGL core profile fix by Rye Mutt
    // <FS:Ansariel> Don't ignore OpenGL max line width
    mMaxLineWidthSmooth(1.f),
    mMaxLineWidthAliased(1.f)
    // </FS:Ansariel>
=======
    mCurrTextureUnitIndex(0)
>>>>>>> c467d8f0
{	
	mTexUnits.reserve(LL_NUM_TEXTURE_LAYERS);
	for (U32 i = 0; i < LL_NUM_TEXTURE_LAYERS; i++)
	{
		mTexUnits.push_back(new LLTexUnit(i));
	}
	mDummyTexUnit = new LLTexUnit(-1);

	for (U32 i = 0; i < LL_NUM_LIGHT_UNITS; ++i)
	{
		mLightState.push_back(new LLLightState(i));
	}

	for (U32 i = 0; i < 4; i++)
	{
		mCurrColorMask[i] = true;
	}

	mCurrBlendColorSFactor = BF_UNDEF;
	mCurrBlendAlphaSFactor = BF_UNDEF;
	mCurrBlendColorDFactor = BF_UNDEF;
	mCurrBlendAlphaDFactor = BF_UNDEF;

	mMatrixMode = LLRender::MM_MODELVIEW;
	
	for (U32 i = 0; i < NUM_MATRIX_MODES; ++i)
	{
		mMatIdx[i] = 0;
		mMatHash[i] = 0;
		mCurMatHash[i] = 0xFFFFFFFF;
	}

	mLightHash = 0;
}

LLRender::~LLRender()
{
	shutdown();
}

void LLRender::init(bool needs_vertex_buffer)
{
#if LL_WINDOWS
    if (gGLManager.mHasDebugOutput && gDebugGL)
    { //setup debug output callback
        //glDebugMessageControl(GL_DONT_CARE, GL_DONT_CARE, GL_DEBUG_SEVERITY_LOW_ARB, 0, NULL, GL_TRUE);
        glDebugMessageCallback((GLDEBUGPROC) gl_debug_callback, NULL);
        glEnable(GL_DEBUG_OUTPUT_SYNCHRONOUS);
    }
#endif

    glPixelStorei(GL_PACK_ALIGNMENT, 1);
    glPixelStorei(GL_UNPACK_ALIGNMENT, 1);

    gGL.setSceneBlendType(LLRender::BT_ALPHA);
    gGL.setAmbientLightColor(LLColor4::black);

    glCullFace(GL_BACK);

    // necessary for reflection maps
    glEnable(GL_TEXTURE_CUBE_MAP_SEAMLESS);

	if (sGLCoreProfile && !LLVertexBuffer::sUseVAO)
	{ //bind a dummy vertex array object so we're core profile compliant
		U32 ret;
		glGenVertexArrays(1, &ret);
		glBindVertexArray(ret);
	}

    if (needs_vertex_buffer)
    {
        initVertexBuffer();
    }

	// <FS:Ansariel> Don't ignore OpenGL max line width
	GLint range[2];
	glGetIntegerv(GL_ALIASED_LINE_WIDTH_RANGE, range);
	stop_glerror();
	mMaxLineWidthAliased = F32(range[1]);
	glGetIntegerv(GL_SMOOTH_LINE_WIDTH_RANGE, range);
	stop_glerror();
	mMaxLineWidthSmooth = F32(range[1]);
	// </FS:Ansariel>
}

void LLRender::initVertexBuffer()
{
    llassert_always(mBuffer.isNull()) ;
    stop_glerror();
    mBuffer = new LLVertexBuffer(immediate_mask, 0);
    // <FS:Ansariel> Warn in case of allocation failure
    //mBuffer->allocateBuffer(4096, 0, TRUE);
    if (!mBuffer->allocateBuffer(4096, 0, true))
    {
        // If this doesn't work, we're knee-deep in trouble!
        LL_WARNS() << "Failed to allocate Vertex Buffer for common rendering" << LL_ENDL;
    }
    mBuffer->getVertexStrider(mVerticesp);
    mBuffer->getTexCoord0Strider(mTexcoordsp);
    mBuffer->getColorStrider(mColorsp);
    stop_glerror();
}

void LLRender::resetVertexBuffer()
{
    mBuffer = NULL;
}

void LLRender::shutdown()
{
	for (U32 i = 0; i < mTexUnits.size(); i++)
	{
		delete mTexUnits[i];
	}
	mTexUnits.clear();
	delete mDummyTexUnit;
	mDummyTexUnit = NULL;

	for (U32 i = 0; i < mLightState.size(); ++i)
	{
		delete mLightState[i];
	}
	mLightState.clear();
    resetVertexBuffer();
}

void LLRender::refreshState(void)
{
	mDirty = true;

	U32 active_unit = mCurrTextureUnitIndex;

	for (U32 i = 0; i < mTexUnits.size(); i++)
	{
		mTexUnits[i]->refreshState();
	}
	
	mTexUnits[active_unit]->activate();

	setColorMask(mCurrColorMask[0], mCurrColorMask[1], mCurrColorMask[2], mCurrColorMask[3]);
	
    flush();

	mDirty = false;
}

void LLRender::syncLightState()
{
    LLGLSLShader *shader = LLGLSLShader::sCurBoundShaderPtr;

    if (!shader)
    {
        return;
    }

    if (shader->mLightHash != mLightHash)
    {
        shader->mLightHash = mLightHash;

        LLVector4 position[LL_NUM_LIGHT_UNITS];
        LLVector3 direction[LL_NUM_LIGHT_UNITS];
        LLVector4 attenuation[LL_NUM_LIGHT_UNITS];
        LLVector3 diffuse[LL_NUM_LIGHT_UNITS];
        LLVector3 diffuse_b[LL_NUM_LIGHT_UNITS];
        bool      sun_primary[LL_NUM_LIGHT_UNITS];
        LLVector2 size[LL_NUM_LIGHT_UNITS];

        for (U32 i = 0; i < LL_NUM_LIGHT_UNITS; i++)
        {
            LLLightState *light = mLightState[i];

            position[i]  = light->mPosition;
            direction[i] = light->mSpotDirection;
            attenuation[i].set(light->mLinearAtten, light->mQuadraticAtten, light->mSpecular.mV[2], light->mSpecular.mV[3]);
            diffuse[i].set(light->mDiffuse.mV);
            diffuse_b[i].set(light->mDiffuseB.mV);
            sun_primary[i] = light->mSunIsPrimary;
            size[i].set(light->mSize, light->mFalloff);
        }

        shader->uniform4fv(LLShaderMgr::LIGHT_POSITION, LL_NUM_LIGHT_UNITS, position[0].mV);
        shader->uniform3fv(LLShaderMgr::LIGHT_DIRECTION, LL_NUM_LIGHT_UNITS, direction[0].mV);
        shader->uniform4fv(LLShaderMgr::LIGHT_ATTENUATION, LL_NUM_LIGHT_UNITS, attenuation[0].mV);
        shader->uniform2fv(LLShaderMgr::LIGHT_DEFERRED_ATTENUATION, LL_NUM_LIGHT_UNITS, size[0].mV);
        shader->uniform3fv(LLShaderMgr::LIGHT_DIFFUSE, LL_NUM_LIGHT_UNITS, diffuse[0].mV);
        shader->uniform4fv(LLShaderMgr::LIGHT_AMBIENT, 1, mAmbientLightColor.mV);
        shader->uniform1i(LLShaderMgr::SUN_UP_FACTOR, sun_primary[0] ? 1 : 0);
        shader->uniform4fv(LLShaderMgr::AMBIENT, 1, mAmbientLightColor.mV);
        shader->uniform4fv(LLShaderMgr::SUNLIGHT_COLOR, 1, diffuse[0].mV);
        shader->uniform4fv(LLShaderMgr::MOONLIGHT_COLOR, 1, diffuse_b[0].mV);
    }
}

void LLRender::syncMatrices()
{
    static const U32 name[] = 
	{
		LLShaderMgr::MODELVIEW_MATRIX,
		LLShaderMgr::PROJECTION_MATRIX,
		LLShaderMgr::TEXTURE_MATRIX0,
		LLShaderMgr::TEXTURE_MATRIX1,
		LLShaderMgr::TEXTURE_MATRIX2,
		LLShaderMgr::TEXTURE_MATRIX3,
	};

	LLGLSLShader* shader = LLGLSLShader::sCurBoundShaderPtr;

	static glh::matrix4f cached_mvp;
    static glh::matrix4f cached_inv_mdv;
	static U32 cached_mvp_mdv_hash = 0xFFFFFFFF;
	static U32 cached_mvp_proj_hash = 0xFFFFFFFF;
	
	static glh::matrix4f cached_normal;
	static U32 cached_normal_hash = 0xFFFFFFFF;

	if (shader)
	{
		//llassert(shader);

		bool mvp_done = false;

		U32 i = MM_MODELVIEW;
		if (mMatHash[MM_MODELVIEW] != shader->mMatHash[MM_MODELVIEW])
		{ //update modelview, normal, and MVP
			glh::matrix4f& mat = mMatrix[MM_MODELVIEW][mMatIdx[MM_MODELVIEW]];

            // if MDV has changed, update the cached inverse as well
            if (cached_mvp_mdv_hash != mMatHash[MM_MODELVIEW])
            {
                cached_inv_mdv = mat.inverse();
            }

			shader->uniformMatrix4fv(name[MM_MODELVIEW], 1, GL_FALSE, mat.m);
			shader->mMatHash[MM_MODELVIEW] = mMatHash[MM_MODELVIEW];

			//update normal matrix
			S32 loc = shader->getUniformLocation(LLShaderMgr::NORMAL_MATRIX);
			if (loc > -1)
			{
				if (cached_normal_hash != mMatHash[i])
				{
					cached_normal = cached_inv_mdv.transpose();
					cached_normal_hash = mMatHash[i];
				}

				glh::matrix4f& norm = cached_normal;

				F32 norm_mat[] = 
				{
					norm.m[0], norm.m[1], norm.m[2],
					norm.m[4], norm.m[5], norm.m[6],
					norm.m[8], norm.m[9], norm.m[10] 
				};

				shader->uniformMatrix3fv(LLShaderMgr::NORMAL_MATRIX, 1, GL_FALSE, norm_mat);
			}

            if (shader->getUniformLocation(LLShaderMgr::INVERSE_MODELVIEW_MATRIX))
            {                
	            shader->uniformMatrix4fv(LLShaderMgr::INVERSE_MODELVIEW_MATRIX, 1, GL_FALSE, cached_inv_mdv.m); 
            }

			//update MVP matrix
			mvp_done = true;
			loc = shader->getUniformLocation(LLShaderMgr::MODELVIEW_PROJECTION_MATRIX);
			if (loc > -1)
			{
				U32 proj = MM_PROJECTION;

				if (cached_mvp_mdv_hash != mMatHash[i] || cached_mvp_proj_hash != mMatHash[MM_PROJECTION])
				{
					cached_mvp = mat;
					cached_mvp.mult_left(mMatrix[proj][mMatIdx[proj]]);
					cached_mvp_mdv_hash = mMatHash[i];
					cached_mvp_proj_hash = mMatHash[MM_PROJECTION];
				}

				shader->uniformMatrix4fv(LLShaderMgr::MODELVIEW_PROJECTION_MATRIX, 1, GL_FALSE, cached_mvp.m);
			}
		}

		i = MM_PROJECTION;
		if (mMatHash[MM_PROJECTION] != shader->mMatHash[MM_PROJECTION])
		{ //update projection matrix, normal, and MVP
			glh::matrix4f& mat = mMatrix[MM_PROJECTION][mMatIdx[MM_PROJECTION]];

            // it would be nice to have this automatically track the state of the proj matrix
            // but certain render paths (deferred lighting) require it to be mismatched *sigh*
            //if (shader->getUniformLocation(LLShaderMgr::INVERSE_PROJECTION_MATRIX))
            //{
	        //    glh::matrix4f inv_proj = mat.inverse();
	        //    shader->uniformMatrix4fv(LLShaderMgr::INVERSE_PROJECTION_MATRIX, 1, FALSE, inv_proj.m);
            //}

			shader->uniformMatrix4fv(name[MM_PROJECTION], 1, GL_FALSE, mat.m);
			shader->mMatHash[MM_PROJECTION] = mMatHash[MM_PROJECTION];

			if (!mvp_done)
			{
				//update MVP matrix
				S32 loc = shader->getUniformLocation(LLShaderMgr::MODELVIEW_PROJECTION_MATRIX);
				if (loc > -1)
				{
					if (cached_mvp_mdv_hash != mMatHash[MM_PROJECTION] || cached_mvp_proj_hash != mMatHash[MM_PROJECTION])
					{
						U32 mdv = MM_MODELVIEW;
						cached_mvp = mat;
						cached_mvp.mult_right(mMatrix[mdv][mMatIdx[mdv]]);
						cached_mvp_mdv_hash = mMatHash[MM_MODELVIEW];
						cached_mvp_proj_hash = mMatHash[MM_PROJECTION];
					}
									
					shader->uniformMatrix4fv(LLShaderMgr::MODELVIEW_PROJECTION_MATRIX, 1, GL_FALSE, cached_mvp.m);
				}
			}
		}

		for (i = MM_TEXTURE0; i < NUM_MATRIX_MODES; ++i)
		{
			if (mMatHash[i] != shader->mMatHash[i])
			{
				shader->uniformMatrix4fv(name[i], 1, GL_FALSE, mMatrix[i][mMatIdx[i]].m);
				shader->mMatHash[i] = mMatHash[i];
			}
		}


		if (shader->mFeatures.hasLighting || shader->mFeatures.calculatesLighting || shader->mFeatures.calculatesAtmospherics)
		{ //also sync light state
			syncLightState();
		}
	}
}

void LLRender::translatef(const GLfloat& x, const GLfloat& y, const GLfloat& z)
{
	flush();

	{
		glh::matrix4f trans_mat(1,0,0,x,
								0,1,0,y,
								0,0,1,z,
								0,0,0,1);
	
		mMatrix[mMatrixMode][mMatIdx[mMatrixMode]].mult_right(trans_mat);
		mMatHash[mMatrixMode]++;
	}
}

void LLRender::scalef(const GLfloat& x, const GLfloat& y, const GLfloat& z)
{
	flush();
	
	{
		glh::matrix4f scale_mat(x,0,0,0,
								0,y,0,0,
								0,0,z,0,
								0,0,0,1);
	
		mMatrix[mMatrixMode][mMatIdx[mMatrixMode]].mult_right(scale_mat);
		mMatHash[mMatrixMode]++;
	}
}

void LLRender::ortho(F32 left, F32 right, F32 bottom, F32 top, F32 zNear, F32 zFar)
{
	flush();

	{

		glh::matrix4f ortho_mat(2.f/(right-left),0,0,	-(right+left)/(right-left),
								0,2.f/(top-bottom),0,	-(top+bottom)/(top-bottom),
								0,0,-2.f/(zFar-zNear),	-(zFar+zNear)/(zFar-zNear),
								0,0,0,1);
	
		mMatrix[mMatrixMode][mMatIdx[mMatrixMode]].mult_right(ortho_mat);
		mMatHash[mMatrixMode]++;
	}
}

void LLRender::rotatef(const GLfloat& a, const GLfloat& x, const GLfloat& y, const GLfloat& z)
{
	flush();

	{
		F32 r = a * DEG_TO_RAD;

		F32 c = cosf(r);
		F32 s = sinf(r);

		F32 ic = 1.f-c;

		glh::matrix4f rot_mat(x*x*ic+c,		x*y*ic-z*s,		x*z*ic+y*s,		0,
							  x*y*ic+z*s,	y*y*ic+c,		y*z*ic-x*s,		0,
							  x*z*ic-y*s,	y*z*ic+x*s,		z*z*ic+c,		0,
							  0,0,0,1);
	
		mMatrix[mMatrixMode][mMatIdx[mMatrixMode]].mult_right(rot_mat);
		mMatHash[mMatrixMode]++;
	}
}

void LLRender::pushMatrix()
{
	flush();
	
	{
		if (mMatIdx[mMatrixMode] < LL_MATRIX_STACK_DEPTH-1)
		{
			mMatrix[mMatrixMode][mMatIdx[mMatrixMode]+1] = mMatrix[mMatrixMode][mMatIdx[mMatrixMode]];
			++mMatIdx[mMatrixMode];
		}
		else
		{
			LL_WARNS() << "Matrix stack overflow." << LL_ENDL;
		}
	}
}

void LLRender::popMatrix()
{
	flush();
	{
		if (mMatIdx[mMatrixMode] > 0)
		{
			--mMatIdx[mMatrixMode];
			mMatHash[mMatrixMode]++;
		}
		else
		{
			LL_WARNS() << "Matrix stack underflow." << LL_ENDL;
		}
	}
}

void LLRender::loadMatrix(const GLfloat* m)
{
	flush();
	{
		mMatrix[mMatrixMode][mMatIdx[mMatrixMode]].set_value((GLfloat*) m);
		mMatHash[mMatrixMode]++;
	}
}

void LLRender::multMatrix(const GLfloat* m)
{
	flush();
	{
		glh::matrix4f mat((GLfloat*) m);
	
		mMatrix[mMatrixMode][mMatIdx[mMatrixMode]].mult_right(mat);
		mMatHash[mMatrixMode]++;
	}
}

void LLRender::matrixMode(eMatrixMode mode)
{
	if (mode == MM_TEXTURE)
	{
        U32 tex_index = gGL.getCurrentTexUnitIndex();
        // the shaders don't actually reference anything beyond texture_matrix0/1 outside of terrain rendering
        llassert(tex_index <= 3);
        mode = eMatrixMode(MM_TEXTURE0 + tex_index);
        if (mode > MM_TEXTURE3)
        {
            // getCurrentTexUnitIndex() can go as high as 32 (LL_NUM_TEXTURE_LAYERS)
            // Large value will result in a crash at mMatrix
            LL_WARNS_ONCE() << "Attempted to assign matrix mode out of bounds: " << mode << LL_ENDL;
            mode = MM_TEXTURE0;
        }
	}

	mMatrixMode = mode;
}

LLRender::eMatrixMode LLRender::getMatrixMode()
{
	if (mMatrixMode >= MM_TEXTURE0 && mMatrixMode <= MM_TEXTURE3)
	{ //always return MM_TEXTURE if current matrix mode points at any texture matrix
		return MM_TEXTURE;
	}

	return mMatrixMode;
}


void LLRender::loadIdentity()
{
	flush();

	{
		llassert_always(mMatrixMode < NUM_MATRIX_MODES) ;

		mMatrix[mMatrixMode][mMatIdx[mMatrixMode]].make_identity();
		mMatHash[mMatrixMode]++;
	}
}

const glh::matrix4f& LLRender::getModelviewMatrix()
{
	return mMatrix[MM_MODELVIEW][mMatIdx[MM_MODELVIEW]];
}

const glh::matrix4f& LLRender::getProjectionMatrix()
{
	return mMatrix[MM_PROJECTION][mMatIdx[MM_PROJECTION]];
}

void LLRender::translateUI(F32 x, F32 y, F32 z)
{
	if (mUIOffset.empty())
	{
		LL_ERRS() << "Need to push a UI translation frame before offsetting" << LL_ENDL;
	}

	mUIOffset.back().mV[0] += x;
	mUIOffset.back().mV[1] += y;
	mUIOffset.back().mV[2] += z;
}

void LLRender::scaleUI(F32 x, F32 y, F32 z)
{
	if (mUIScale.empty())
	{
		LL_ERRS() << "Need to push a UI transformation frame before scaling." << LL_ENDL;
	}

	mUIScale.back().scaleVec(LLVector3(x,y,z));
}

void LLRender::pushUIMatrix()
{
	if (mUIOffset.empty())
	{
		mUIOffset.push_back(LLVector3(0,0,0));
	}
	else
	{
		mUIOffset.push_back(mUIOffset.back());
	}
	
	if (mUIScale.empty())
	{
		mUIScale.push_back(LLVector3(1,1,1));
	}
	else
	{
		mUIScale.push_back(mUIScale.back());
	}
}

void LLRender::popUIMatrix()
{
	if (mUIOffset.empty())
	{
		LL_ERRS() << "UI offset stack blown." << LL_ENDL;
	}
	mUIOffset.pop_back();
	mUIScale.pop_back();
}

LLVector3 LLRender::getUITranslation()
{
	if (mUIOffset.empty())
	{
		return LLVector3(0,0,0);
	}
	return mUIOffset.back();
}

LLVector3 LLRender::getUIScale()
{
	if (mUIScale.empty())
	{
		return LLVector3(1,1,1);
	}
	return mUIScale.back();
}


void LLRender::loadUIIdentity()
{
	if (mUIOffset.empty())
	{
		LL_ERRS() << "Need to push UI translation frame before clearing offset." << LL_ENDL;
	}
	mUIOffset.back().setVec(0,0,0);
	mUIScale.back().setVec(1,1,1);
}

void LLRender::setColorMask(bool writeColor, bool writeAlpha)
{
	setColorMask(writeColor, writeColor, writeColor, writeAlpha);
}

void LLRender::setColorMask(bool writeColorR, bool writeColorG, bool writeColorB, bool writeAlpha)
{
	flush();

	if (mCurrColorMask[0] != writeColorR ||
		mCurrColorMask[1] != writeColorG ||
		mCurrColorMask[2] != writeColorB ||
		mCurrColorMask[3] != writeAlpha)
	{
		mCurrColorMask[0] = writeColorR;
		mCurrColorMask[1] = writeColorG;
		mCurrColorMask[2] = writeColorB;
		mCurrColorMask[3] = writeAlpha;

		glColorMask(writeColorR ? GL_TRUE : GL_FALSE, 
					writeColorG ? GL_TRUE : GL_FALSE,
					writeColorB ? GL_TRUE : GL_FALSE,
					writeAlpha ? GL_TRUE : GL_FALSE);
	}
}

void LLRender::setSceneBlendType(eBlendType type)
{
	switch (type) 
	{
		case BT_ALPHA:
			blendFunc(BF_SOURCE_ALPHA, BF_ONE_MINUS_SOURCE_ALPHA);
			break;
		case BT_ADD:
			blendFunc(BF_ONE, BF_ONE);
			break;
		case BT_ADD_WITH_ALPHA:
			blendFunc(BF_SOURCE_ALPHA, BF_ONE);
			break;
		case BT_MULT:
			blendFunc(BF_DEST_COLOR, BF_ZERO);
			break;
		case BT_MULT_ALPHA:
			blendFunc(BF_DEST_ALPHA, BF_ZERO);
			break;
		case BT_MULT_X2:
			blendFunc(BF_DEST_COLOR, BF_SOURCE_COLOR);
			break;
		case BT_REPLACE:
			blendFunc(BF_ONE, BF_ZERO);
			break;
		default:
			LL_ERRS() << "Unknown Scene Blend Type: " << type << LL_ENDL;
			break;
	}
}

void LLRender::blendFunc(eBlendFactor sfactor, eBlendFactor dfactor)
{
	llassert(sfactor < BF_UNDEF);
	llassert(dfactor < BF_UNDEF);
	if (mCurrBlendColorSFactor != sfactor || mCurrBlendColorDFactor != dfactor ||
	    mCurrBlendAlphaSFactor != sfactor || mCurrBlendAlphaDFactor != dfactor)
	{
		mCurrBlendColorSFactor = sfactor;
		mCurrBlendAlphaSFactor = sfactor;
		mCurrBlendColorDFactor = dfactor;
		mCurrBlendAlphaDFactor = dfactor;
		flush();
		glBlendFunc(sGLBlendFactor[sfactor], sGLBlendFactor[dfactor]);
	}
}

void LLRender::blendFunc(eBlendFactor color_sfactor, eBlendFactor color_dfactor,
			 eBlendFactor alpha_sfactor, eBlendFactor alpha_dfactor)
{
	llassert(color_sfactor < BF_UNDEF);
	llassert(color_dfactor < BF_UNDEF);
	llassert(alpha_sfactor < BF_UNDEF);
	llassert(alpha_dfactor < BF_UNDEF);
	
	if (mCurrBlendColorSFactor != color_sfactor || mCurrBlendColorDFactor != color_dfactor ||
	    mCurrBlendAlphaSFactor != alpha_sfactor || mCurrBlendAlphaDFactor != alpha_dfactor)
	{
		mCurrBlendColorSFactor = color_sfactor;
		mCurrBlendAlphaSFactor = alpha_sfactor;
		mCurrBlendColorDFactor = color_dfactor;
		mCurrBlendAlphaDFactor = alpha_dfactor;
		flush();
        
        glBlendFuncSeparate(sGLBlendFactor[color_sfactor], sGLBlendFactor[color_dfactor],
                           sGLBlendFactor[alpha_sfactor], sGLBlendFactor[alpha_dfactor]);
	}
}

LLTexUnit* LLRender::getTexUnit(U32 index)
{
	if (index < mTexUnits.size())
	{
		return mTexUnits[index];
	}
	else 
	{
		LL_DEBUGS() << "Non-existing texture unit layer requested: " << index << LL_ENDL;
		return mDummyTexUnit;
	}
}

LLLightState* LLRender::getLight(U32 index)
{
	if (index < mLightState.size())
	{
		return mLightState[index];
	}
	
	return NULL;
}

void LLRender::setAmbientLightColor(const LLColor4& color)
{
	LL_PROFILE_ZONE_SCOPED_CATEGORY_PIPELINE
	if (color != mAmbientLightColor)
	{
		++mLightHash;
		mAmbientLightColor = color;
	}
}

// <FS> Line width OGL core profile fix by Rye Mutt
void LLRender::setLineWidth(F32 line_width)
{
	if (LLRender::sGLCoreProfile)
	{
		line_width = 1.f;
	}
	else if (line_width > 1.f)
	{
		line_width = llmin(line_width, glIsEnabled(GL_LINE_SMOOTH) ? mMaxLineWidthSmooth : mMaxLineWidthAliased);
	}
	if (mLineWidth != line_width || mDirty)
	{
		if (mMode == LLRender::LINES || mMode == LLRender::LINE_STRIP)
		{
			flush();
		}
		mLineWidth = line_width;
		glLineWidth(line_width);
	}
}
// </FS>

bool LLRender::verifyTexUnitActive(U32 unitToVerify)
{
	if (mCurrTextureUnitIndex == unitToVerify)
	{
		return true;
	}
	else 
	{
		LL_WARNS() << "TexUnit currently active: " << mCurrTextureUnitIndex << " (expecting " << unitToVerify << ")" << LL_ENDL;
		return false;
	}
}

void LLRender::clearErrors()
{
	while (glGetError())
	{
		//loop until no more error flags left
	}
}

void LLRender::begin(const GLuint& mode)
{
	if (mode != mMode)
	{
		// <FS:Ansariel> Remove QUADS rendering mode
		//if (mode == LLRender::QUADS)
		//{
		//	mQuadCycle = 1;
		//}
		// </FS:Ansariel>

		if (//mMode == LLRender::QUADS || // <FS:Ansariel> Remove QUADS rendering mode
			mMode == LLRender::LINES ||
			mMode == LLRender::TRIANGLES ||
			mMode == LLRender::POINTS)
		{
			flush();
		}
		else if (mCount != 0)
		{
			LL_ERRS() << "gGL.begin() called redundantly." << LL_ENDL;
		}
		
		mMode = mode;
	}
}

void LLRender::end()
{ 
	if (mCount == 0)
	{
		return;
		//IMM_ERRS << "GL begin and end called with no vertices specified." << LL_ENDL;
	}

	if ((//mMode != LLRender::QUADS && // <FS:Ansariel> Remove QUADS rendering mode
		mMode != LLRender::LINES &&
		mMode != LLRender::TRIANGLES &&
		mMode != LLRender::POINTS) ||
		mCount > 2048)
	{
		flush();
	}
}
void LLRender::flush()
{
	if (mCount > 0)
	{
        LL_PROFILE_ZONE_SCOPED_CATEGORY_PIPELINE;
		if (!mUIOffset.empty())
		{
			sUICalls++;
			sUIVerts += mCount;
		}
		
		//store mCount in a local variable to avoid re-entrance (drawArrays may call flush)
		U32 count = mCount;

			// <FS:Ansariel> Remove QUADS rendering mode
			//if (mMode == LLRender::QUADS && !sGLCoreProfile)
			//{
			//	if (mCount%4 != 0)
			//	{
			//	count -= (mCount % 4);
			//	LL_WARNS() << "Incomplete quad requested." << LL_ENDL;
			//	}
			//}
			// </FS:Ansariel>
			
			if (mMode == LLRender::TRIANGLES)
			{
				if (mCount%3 != 0)
				{
				count -= (mCount % 3);
				LL_WARNS() << "Incomplete triangle requested." << LL_ENDL;
				}
			}
			
			if (mMode == LLRender::LINES)
			{
				if (mCount%2 != 0)
				{
				count -= (mCount % 2);
				LL_WARNS() << "Incomplete line requested." << LL_ENDL;
			}
		}

		mCount = 0;

        if (mBuffer)
        {
            if (mBuffer->useVBOs() && !mBuffer->isLocked())
            { //hack to only flush the part of the buffer that was updated (relies on stream draw using buffersubdata)
                mBuffer->getVertexStrider(mVerticesp, 0, count);
                mBuffer->getTexCoord0Strider(mTexcoordsp, 0, count);
                mBuffer->getColorStrider(mColorsp, 0, count);
            }

            mBuffer->flush();
            mBuffer->setBuffer(immediate_mask);

            // <FS:Ansariel> Remove QUADS rendering mode
            //if (mMode == LLRender::QUADS && sGLCoreProfile)
            //{
            //	mBuffer->drawArrays(LLRender::TRIANGLES, 0, count);
            //	mQuadCycle = 1;
            //}
            //else
            // </FS:Ansariel>
            {
                mBuffer->drawArrays(mMode, 0, count);
            }
        }
        else
        {
            // mBuffer is present in main thread and not present in an image thread
            LL_ERRS() << "A flush call from outside main rendering thread" << LL_ENDL;
        }


		mVerticesp[0] = mVerticesp[count];
		mTexcoordsp[0] = mTexcoordsp[count];
		mColorsp[0] = mColorsp[count];
		
		mCount = 0;
	}
}

void LLRender::vertex3f(const GLfloat& x, const GLfloat& y, const GLfloat& z)
{ 
	//the range of mVerticesp, mColorsp and mTexcoordsp is [0, 4095]
	if (mCount > 2048)
	{ //break when buffer gets reasonably full to keep GL command buffers happy and avoid overflow below
		switch (mMode)
		{
			case LLRender::POINTS: flush(); break;
			case LLRender::TRIANGLES: if (mCount%3==0) flush(); break;
			// <FS:Ansariel> Remove QUADS rendering mode
			//case LLRender::QUADS: if(mCount%4 == 0) flush(); break; 
			case LLRender::LINES: if (mCount%2 == 0) flush(); break;
		}
	}
			
	if (mCount > 4094)
	{
	//	LL_WARNS() << "GL immediate mode overflow.  Some geometry not drawn." << LL_ENDL;
		return;
	}

	if (mUIOffset.empty())
	{
		mVerticesp[mCount] = LLVector3(x,y,z);
	}
	else
	{
		LLVector3 vert = (LLVector3(x,y,z)+mUIOffset.back()).scaledVec(mUIScale.back());
		mVerticesp[mCount] = vert;
	}

	// <FS:Ansariel> Remove QUADS rendering mode
	//if (mMode == LLRender::QUADS && LLRender::sGLCoreProfile)
	//{
	//	mQuadCycle++;
	//	if (mQuadCycle == 4)
	//	{ //copy two vertices so fourth quad element will add a triangle
	//		mQuadCycle = 0;
	//
	//		mCount++;
	//		mVerticesp[mCount] = mVerticesp[mCount-3];
	//		mColorsp[mCount] = mColorsp[mCount-3];
	//		mTexcoordsp[mCount] = mTexcoordsp[mCount-3];

	//		mCount++;
	//		mVerticesp[mCount] = mVerticesp[mCount-2];
	//		mColorsp[mCount] = mColorsp[mCount-2];
	//		mTexcoordsp[mCount] = mTexcoordsp[mCount-2];
	//	}
	//}
	// </FS:Ansariel>

	mCount++;
	mVerticesp[mCount] = mVerticesp[mCount-1];
	mColorsp[mCount] = mColorsp[mCount-1];
	mTexcoordsp[mCount] = mTexcoordsp[mCount-1];	
}

void LLRender::vertexBatchPreTransformed(LLVector3* verts, S32 vert_count)
{
	if (mCount + vert_count > 4094)
	{
		//	LL_WARNS() << "GL immediate mode overflow.  Some geometry not drawn." << LL_ENDL;
		return;
	}

	// <FS:Ansariel> Remove QUADS rendering mode
	//if (sGLCoreProfile && mMode == LLRender::QUADS)
	//{ //quads are deprecated, convert to triangle list
	//	S32 i = 0;
	//	
	//	while (i < vert_count)
	//	{
	//		//read first three
	//		mVerticesp[mCount++] = verts[i++];
	//		mTexcoordsp[mCount] = mTexcoordsp[mCount-1];
	//		mColorsp[mCount] = mColorsp[mCount-1];

	//		mVerticesp[mCount++] = verts[i++];
	//		mTexcoordsp[mCount] = mTexcoordsp[mCount-1];
	//		mColorsp[mCount] = mColorsp[mCount-1];

	//		mVerticesp[mCount++] = verts[i++];
	//		mTexcoordsp[mCount] = mTexcoordsp[mCount-1];
	//		mColorsp[mCount] = mColorsp[mCount-1];

	//		//copy two
	//		mVerticesp[mCount++] = verts[i-3];
	//		mTexcoordsp[mCount] = mTexcoordsp[mCount-1];
	//		mColorsp[mCount] = mColorsp[mCount-1];

	//		mVerticesp[mCount++] = verts[i-1];
	//		mTexcoordsp[mCount] = mTexcoordsp[mCount-1];
	//		mColorsp[mCount] = mColorsp[mCount-1];
	//		
	//		//copy last one
	//		mVerticesp[mCount++] = verts[i++];
	//		mTexcoordsp[mCount] = mTexcoordsp[mCount-1];
	//		mColorsp[mCount] = mColorsp[mCount-1];
	//	}
	//}
	//else
	// </FS:Ansariel>
	{
		for (S32 i = 0; i < vert_count; i++)
		{
			mVerticesp[mCount] = verts[i];

			mCount++;
			mTexcoordsp[mCount] = mTexcoordsp[mCount-1];
			mColorsp[mCount] = mColorsp[mCount-1];
		}
	}

	if( mCount > 0 ) // ND: Guard against crashes if mCount is zero, yes it can happen
		mVerticesp[mCount] = mVerticesp[mCount-1];
}

void LLRender::vertexBatchPreTransformed(LLVector3* verts, LLVector2* uvs, S32 vert_count)
{
	if (mCount + vert_count > 4094)
	{
		//	LL_WARNS() << "GL immediate mode overflow.  Some geometry not drawn." << LL_ENDL;
		return;
	}

	// <FS:Ansariel> Remove QUADS rendering mode
	//if (sGLCoreProfile && mMode == LLRender::QUADS)
	//{ //quads are deprecated, convert to triangle list
	//	S32 i = 0;

	//	while (i < vert_count)
	//	{
	//		//read first three
	//		mVerticesp[mCount] = verts[i];
	//		mTexcoordsp[mCount++] = uvs[i++];
	//		mColorsp[mCount] = mColorsp[mCount-1];

	//		mVerticesp[mCount] = verts[i];
	//		mTexcoordsp[mCount++] = uvs[i++];
	//		mColorsp[mCount] = mColorsp[mCount-1];

	//		mVerticesp[mCount] = verts[i];
	//		mTexcoordsp[mCount++] = uvs[i++];
	//		mColorsp[mCount] = mColorsp[mCount-1];

	//		//copy last two
	//		mVerticesp[mCount] = verts[i-3];
	//		mTexcoordsp[mCount++] = uvs[i-3];
	//		mColorsp[mCount] = mColorsp[mCount-1];

	//		mVerticesp[mCount] = verts[i-1];
	//		mTexcoordsp[mCount++] = uvs[i-1];
	//		mColorsp[mCount] = mColorsp[mCount-1];

	//		//copy last one
	//		mVerticesp[mCount] = verts[i];
	//		mTexcoordsp[mCount++] = uvs[i++];
	//		mColorsp[mCount] = mColorsp[mCount-1];
	//	}
	//}
	//else
	// </FS:Ansariel>
	{
		for (S32 i = 0; i < vert_count; i++)
		{
			mVerticesp[mCount] = verts[i];
			mTexcoordsp[mCount] = uvs[i];

			mCount++;
			mColorsp[mCount] = mColorsp[mCount-1];
		}
	}

	if (mCount > 0)
	{
		mVerticesp[mCount] = mVerticesp[mCount - 1];
		mTexcoordsp[mCount] = mTexcoordsp[mCount - 1];
	}
}

void LLRender::vertexBatchPreTransformed(LLVector3* verts, LLVector2* uvs, LLColor4U* colors, S32 vert_count)
{
	if (mCount + vert_count > 4094)
	{
		//	LL_WARNS() << "GL immediate mode overflow.  Some geometry not drawn." << LL_ENDL;
		return;
	}

	
	// <FS:Ansariel> Remove QUADS rendering mode
	//if (sGLCoreProfile && mMode == LLRender::QUADS)
	//{ //quads are deprecated, convert to triangle list
	//	S32 i = 0;

	//	while (i < vert_count)
	//	{
	//		//read first three
	//		mVerticesp[mCount] = verts[i];
	//		mTexcoordsp[mCount] = uvs[i];
	//		mColorsp[mCount++] = colors[i++];

	//		mVerticesp[mCount] = verts[i];
	//		mTexcoordsp[mCount] = uvs[i];
	//		mColorsp[mCount++] = colors[i++];

	//		mVerticesp[mCount] = verts[i];
	//		mTexcoordsp[mCount] = uvs[i];
	//		mColorsp[mCount++] = colors[i++];

	//		//copy last two
	//		mVerticesp[mCount] = verts[i-3];
	//		mTexcoordsp[mCount] = uvs[i-3];
	//		mColorsp[mCount++] = colors[i-3];

	//		mVerticesp[mCount] = verts[i-1];
	//		mTexcoordsp[mCount] = uvs[i-1];
	//		mColorsp[mCount++] = colors[i-1];

	//		//copy last one
	//		mVerticesp[mCount] = verts[i];
	//		mTexcoordsp[mCount] = uvs[i];
	//		mColorsp[mCount++] = colors[i++];
	//	}
	//}
	//else
	// </FS:Ansariel>
	{
		for (S32 i = 0; i < vert_count; i++)
		{
			mVerticesp[mCount] = verts[i];
			mTexcoordsp[mCount] = uvs[i];
			mColorsp[mCount] = colors[i];

			mCount++;
		}
	}

	if (mCount > 0)
	{
		mVerticesp[mCount] = mVerticesp[mCount - 1];
		mTexcoordsp[mCount] = mTexcoordsp[mCount - 1];
		mColorsp[mCount] = mColorsp[mCount - 1];
	}
}

void LLRender::vertex2i(const GLint& x, const GLint& y)
{
	vertex3f((GLfloat) x, (GLfloat) y, 0);	
}

void LLRender::vertex2f(const GLfloat& x, const GLfloat& y)
{ 
	vertex3f(x,y,0);
}

void LLRender::vertex2fv(const GLfloat* v)
{ 
	vertex3f(v[0], v[1], 0);
}

void LLRender::vertex3fv(const GLfloat* v)
{
	vertex3f(v[0], v[1], v[2]);
}

void LLRender::texCoord2f(const GLfloat& x, const GLfloat& y)
{ 
	mTexcoordsp[mCount] = LLVector2(x,y);
}

void LLRender::texCoord2i(const GLint& x, const GLint& y)
{ 
	texCoord2f((GLfloat) x, (GLfloat) y);
}

void LLRender::texCoord2fv(const GLfloat* tc)
{ 
	texCoord2f(tc[0], tc[1]);
}

void LLRender::color4ub(const GLubyte& r, const GLubyte& g, const GLubyte& b, const GLubyte& a)
{
	if (!LLGLSLShader::sCurBoundShaderPtr ||
		LLGLSLShader::sCurBoundShaderPtr->mAttributeMask & LLVertexBuffer::MAP_COLOR)
	{
		mColorsp[mCount] = LLColor4U(r,g,b,a);
	}
	else
	{ //not using shaders or shader reads color from a uniform
		diffuseColor4ub(r,g,b,a);
	}
}
void LLRender::color4ubv(const GLubyte* c)
{
	color4ub(c[0], c[1], c[2], c[3]);
}

void LLRender::color4f(const GLfloat& r, const GLfloat& g, const GLfloat& b, const GLfloat& a)
{
	color4ub((GLubyte) (llclamp(r, 0.f, 1.f)*255),
		(GLubyte) (llclamp(g, 0.f, 1.f)*255),
		(GLubyte) (llclamp(b, 0.f, 1.f)*255),
		(GLubyte) (llclamp(a, 0.f, 1.f)*255));
}

void LLRender::color4fv(const GLfloat* c)
{ 
	color4f(c[0],c[1],c[2],c[3]);
}

void LLRender::color3f(const GLfloat& r, const GLfloat& g, const GLfloat& b)
{ 
	color4f(r,g,b,1);
}

void LLRender::color3fv(const GLfloat* c)
{ 
	color4f(c[0],c[1],c[2],1);
}

void LLRender::diffuseColor3f(F32 r, F32 g, F32 b)
{
	LLGLSLShader* shader = LLGLSLShader::sCurBoundShaderPtr;
	llassert(shader != NULL);

	if (shader)
	{
		shader->uniform4f(LLShaderMgr::DIFFUSE_COLOR, r,g,b,1.f);
	}
	else
	{
		glColor3f(r,g,b);
	}
}

void LLRender::diffuseColor3fv(const F32* c)
{
	LLGLSLShader* shader = LLGLSLShader::sCurBoundShaderPtr;
	llassert(shader != NULL);

	if (shader)
	{
		shader->uniform4f(LLShaderMgr::DIFFUSE_COLOR, c[0], c[1], c[2], 1.f);
	}
	else
	{
		glColor3fv(c);
	}
}

void LLRender::diffuseColor4f(F32 r, F32 g, F32 b, F32 a)
{
	LLGLSLShader* shader = LLGLSLShader::sCurBoundShaderPtr;
	llassert(shader != NULL);

	if (shader)
	{
		shader->uniform4f(LLShaderMgr::DIFFUSE_COLOR, r,g,b,a);
	}
	else
	{
		glColor4f(r,g,b,a);
	}
}

void LLRender::diffuseColor4fv(const F32* c)
{
	LLGLSLShader* shader = LLGLSLShader::sCurBoundShaderPtr;
	llassert(shader != NULL);

	if (shader)
	{
		shader->uniform4fv(LLShaderMgr::DIFFUSE_COLOR, 1, c);
	}
	else
	{
		glColor4fv(c);
	}
}

void LLRender::diffuseColor4ubv(const U8* c)
{
	LLGLSLShader* shader = LLGLSLShader::sCurBoundShaderPtr;
	llassert(shader != NULL);

	if (shader)
	{
		shader->uniform4f(LLShaderMgr::DIFFUSE_COLOR, c[0]/255.f, c[1]/255.f, c[2]/255.f, c[3]/255.f);
	}
	else
	{
		glColor4ubv(c);
	}
}

void LLRender::diffuseColor4ub(U8 r, U8 g, U8 b, U8 a)
{
	LLGLSLShader* shader = LLGLSLShader::sCurBoundShaderPtr;
	llassert(shader != NULL);

	if (shader)
	{
		shader->uniform4f(LLShaderMgr::DIFFUSE_COLOR, r/255.f, g/255.f, b/255.f, a/255.f);
	}
	else
	{
		glColor4ub(r,g,b,a);
	}
}


void LLRender::debugTexUnits(void)
{
	LL_INFOS("TextureUnit") << "Active TexUnit: " << mCurrTextureUnitIndex << LL_ENDL;
	std::string active_enabled = "false";
	for (U32 i = 0; i < mTexUnits.size(); i++)
	{
		if (getTexUnit(i)->mCurrTexType != LLTexUnit::TT_NONE)
		{
			if (i == mCurrTextureUnitIndex) active_enabled = "true";
			LL_INFOS("TextureUnit") << "TexUnit: " << i << " Enabled" << LL_ENDL;
			LL_INFOS("TextureUnit") << "Enabled As: " ;
			switch (getTexUnit(i)->mCurrTexType)
			{
				case LLTexUnit::TT_TEXTURE:
					LL_CONT << "Texture 2D";
					break;
				case LLTexUnit::TT_RECT_TEXTURE:
					LL_CONT << "Texture Rectangle";
					break;
				case LLTexUnit::TT_CUBE_MAP:
					LL_CONT << "Cube Map";
					break;
				default:
					LL_CONT << "ARGH!!! NONE!";
					break;
			}
			LL_CONT << ", Texture Bound: " << getTexUnit(i)->mCurrTexture << LL_ENDL;
		}
	}
	LL_INFOS("TextureUnit") << "Active TexUnit Enabled : " << active_enabled << LL_ENDL;
}



glh::matrix4f copy_matrix(F32* src)
{
	glh::matrix4f ret;
	ret.set_value(src);
	return ret;
}

glh::matrix4f get_current_modelview()
{
	return copy_matrix(gGLModelView);
}

glh::matrix4f get_current_projection()
{
	return copy_matrix(gGLProjection);
}

glh::matrix4f get_last_modelview()
{
	return copy_matrix(gGLLastModelView);
}

glh::matrix4f get_last_projection()
{
	return copy_matrix(gGLLastProjection);
}

void copy_matrix(const glh::matrix4f& src, F32* dst)
{
	for (U32 i = 0; i < 16; i++)
	{
		dst[i] = src.m[i];
	}
}

void set_current_modelview(const glh::matrix4f& mat)
{
	copy_matrix(mat, gGLModelView);
}

void set_current_projection(glh::matrix4f& mat)
{
	copy_matrix(mat, gGLProjection);
}

glh::matrix4f gl_ortho(GLfloat left, GLfloat right, GLfloat bottom, GLfloat top, GLfloat znear, GLfloat zfar)
{
	glh::matrix4f ret(
		2.f/(right-left), 0.f, 0.f, -(right+left)/(right-left),
		0.f, 2.f/(top-bottom), 0.f, -(top+bottom)/(top-bottom),
		0.f, 0.f, -2.f/(zfar-znear),  -(zfar+znear)/(zfar-znear),
		0.f, 0.f, 0.f, 1.f);

	return ret;
}

glh::matrix4f gl_perspective(GLfloat fovy, GLfloat aspect, GLfloat zNear, GLfloat zFar)
{
	GLfloat f = 1.f/tanf(DEG_TO_RAD*fovy/2.f);

	return glh::matrix4f(f/aspect, 0, 0, 0,
						 0, f, 0, 0,
						 0, 0, (zFar+zNear)/(zNear-zFar), (2.f*zFar*zNear)/(zNear-zFar),
						 0, 0, -1.f, 0);
}

glh::matrix4f gl_lookat(LLVector3 eye, LLVector3 center, LLVector3 up)
{
	LLVector3 f = center-eye;
	f.normVec();
	up.normVec();
	LLVector3 s = f % up;
	LLVector3 u = s % f;

	return glh::matrix4f(s[0], s[1], s[2], 0,
					  u[0], u[1], u[2], 0,
					  -f[0], -f[1], -f[2], 0,
					  0, 0, 0, 1);
	
}<|MERGE_RESOLUTION|>--- conflicted
+++ resolved
@@ -816,17 +816,12 @@
     mCount(0),
 	//mQuadCycle(0), // <FS:Ansariel> Remove QUADS rendering mode
     mMode(LLRender::TRIANGLES),
-<<<<<<< HEAD
     mCurrTextureUnitIndex(0),
-    mMaxAnisotropy(0.f),
     mLineWidth(1.f), // <FS> Line width OGL core profile fix by Rye Mutt
     // <FS:Ansariel> Don't ignore OpenGL max line width
     mMaxLineWidthSmooth(1.f),
     mMaxLineWidthAliased(1.f)
     // </FS:Ansariel>
-=======
-    mCurrTextureUnitIndex(0)
->>>>>>> c467d8f0
 {	
 	mTexUnits.reserve(LL_NUM_TEXTURE_LAYERS);
 	for (U32 i = 0; i < LL_NUM_TEXTURE_LAYERS; i++)
