--- conflicted
+++ resolved
@@ -1485,7 +1485,6 @@
 
 void LLRender::matrixMode(U32 mode)
 {
-	U32 origMode = mode; // <FS:ND> FIRE-5577 for trace.
 	if (mode == MM_TEXTURE)
 	{
 		mode = MM_TEXTURE0 + gGL.getCurrentTexUnitIndex();
@@ -1498,30 +1497,6 @@
 		}
 	}
 
-<<<<<<< HEAD
-	// <FS:ND> FIRE-5577
-	// If mode is greater or equal to NUM_MATRIX_MODES we're really in trouble here. This can happen if getTexUnit( 0 )->unbind() is called with the wrong argument,
-	// eg Texture but it was bound to something else. Then unbind will not unbind and getCurrentTexUnitIndex is not 0, but something betweeen [0, max texture unit].
-	//
-	// There are a few possible solutions to deal with this here, as the error actually happened maybe long before this call:
-	// 1) Crash and burn. the assert will do that in non release mode.
-	// 2) Do nothing, than loadIdentity will crash later. This was the default before.
-	// 3) Try to recover and unbind unit 0, then use use. This is the new default. It is a bit hacky, as it could screw the matrices for text unit 0 up when push/popmatrix are
-	//   not properly used. Or during all calls popMatrix is not used yet. But it is still better than a user crash. At the worst it will show a texture with a wrong matrix (scaling, roation etc).
-	llassert(mode < NUM_MATRIX_MODES);
-
-	if( mode >= NUM_MATRIX_MODES )
-	{
-		LL_WARNS() << "Matrix mode overflow: matrix mode:" << mode << " original matrix mode: " << origMode << " current texture unit: "
-				<< gGL.getCurrentTexUnitIndex() << " type of tex unit #0 " << getTexUnit(0)->getCurrType() << LL_ENDL;
-
-		getTexUnit( 0 )->unbind( getTexUnit(0)->getCurrType() );
-		mode = MM_TEXTURE0;
-	}
-	// </FS:ND>
-
-=======
->>>>>>> 4c006e76
 	mMatrixMode = mode;
 }
 
