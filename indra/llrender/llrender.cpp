--- conflicted
+++ resolved
@@ -1817,30 +1817,10 @@
         vb->setColorData(mColorsp.get());
     }
 
-<<<<<<< HEAD
-            // <FS:Ansariel> Remove QUADS rendering mode
-            //if (mMode == LLRender::QUADS && sGLCoreProfile)
-            //{
-            //    vb->drawArrays(LLRender::TRIANGLES, 0, count);
-            //    mQuadCycle = 1;
-            //}
-            //else
-            // </FS:Ansariel>
-            {
-                vb->drawArrays(mMode, 0, count);
-            }
-        }
-        else
-        {
-            // mBuffer is present in main thread and not present in an image thread
-            LL_ERRS() << "A flush call from outside main rendering thread" << LL_ENDL;
-        }
-=======
 #if LL_DARWIN
     vb->unmapBuffer();
 #endif
     vb->unbind();
->>>>>>> 2fc8d5ff
 
     return vb;
 }
@@ -1849,12 +1829,14 @@
 {
     vb->setBuffer();
 
-    if (mode == LLRender::QUADS && sGLCoreProfile)
-    {
-        vb->drawArrays(LLRender::TRIANGLES, 0, count);
-        mQuadCycle = 1;
-    }
-    else
+    // <FS:Ansariel> Remove QUADS rendering mode
+    //if (mode == LLRender::QUADS && sGLCoreProfile)
+    //{
+    //    vb->drawArrays(LLRender::TRIANGLES, 0, count);
+    //    mQuadCycle = 1;
+    //}
+    //else
+    // </FS:Ansariel>
     {
         vb->drawArrays(mode, 0, count);
     }
