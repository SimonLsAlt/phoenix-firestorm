/** 
 * @file llrender.cpp
 * @brief LLRender implementation
 *
 * $LicenseInfo:firstyear=2001&license=viewerlgpl$
 * Second Life Viewer Source Code
 * Copyright (C) 2010, Linden Research, Inc.
 * 
 * This library is free software; you can redistribute it and/or
 * modify it under the terms of the GNU Lesser General Public
 * License as published by the Free Software Foundation;
 * version 2.1 of the License only.
 * 
 * This library is distributed in the hope that it will be useful,
 * but WITHOUT ANY WARRANTY; without even the implied warranty of
 * MERCHANTABILITY or FITNESS FOR A PARTICULAR PURPOSE.  See the GNU
 * Lesser General Public License for more details.
 * 
 * You should have received a copy of the GNU Lesser General Public
 * License along with this library; if not, write to the Free Software
 * Foundation, Inc., 51 Franklin Street, Fifth Floor, Boston, MA  02110-1301  USA
 * 
 * Linden Research, Inc., 945 Battery Street, San Francisco, CA  94111  USA
 * $/LicenseInfo$
 */

#include "linden_common.h"

#include "llrender.h"

#include "llvertexbuffer.h"
#include "llcubemap.h"
#include "llglslshader.h"
#include "llimagegl.h"
#include "llrendertarget.h"
#include "lltexture.h"

LLRender gGL;

// Handy copies of last good GL matrices
F64	gGLModelView[16];
F64	gGLLastModelView[16];
F64 gGLLastProjection[16];
F64 gGLProjection[16];
S32	gGLViewport[4];

U32 LLRender::sUICalls = 0;
U32 LLRender::sUIVerts = 0;

static const U32 LL_NUM_TEXTURE_LAYERS = 32; 
static const U32 LL_NUM_LIGHT_UNITS = 8;

static GLenum sGLTextureType[] =
{
	GL_TEXTURE_2D,
	GL_TEXTURE_RECTANGLE_ARB,
	GL_TEXTURE_CUBE_MAP_ARB,
	GL_TEXTURE_2D_MULTISAMPLE
};

static GLint sGLAddressMode[] =
{	
	GL_REPEAT,
	GL_MIRRORED_REPEAT,
	GL_CLAMP_TO_EDGE
};

static GLenum sGLCompareFunc[] =
{
	GL_NEVER,
	GL_ALWAYS,
	GL_LESS,
	GL_LEQUAL,
	GL_EQUAL,
	GL_NOTEQUAL,
	GL_GEQUAL,
	GL_GREATER
};

const U32 immediate_mask = LLVertexBuffer::MAP_VERTEX | LLVertexBuffer::MAP_COLOR | LLVertexBuffer::MAP_TEXCOORD0;

static GLenum sGLBlendFactor[] =
{
	GL_ONE,
	GL_ZERO,
	GL_DST_COLOR,
	GL_SRC_COLOR,
	GL_ONE_MINUS_DST_COLOR,
	GL_ONE_MINUS_SRC_COLOR,
	GL_DST_ALPHA,
	GL_SRC_ALPHA,
	GL_ONE_MINUS_DST_ALPHA,
	GL_ONE_MINUS_SRC_ALPHA,

	GL_ZERO // 'BF_UNDEF'
};

LLTexUnit::LLTexUnit(S32 index)
: mCurrTexType(TT_NONE), mCurrBlendType(TB_MULT), 
mCurrColorOp(TBO_MULT), mCurrAlphaOp(TBO_MULT),
mCurrColorSrc1(TBS_TEX_COLOR), mCurrColorSrc2(TBS_PREV_COLOR),
mCurrAlphaSrc1(TBS_TEX_ALPHA), mCurrAlphaSrc2(TBS_PREV_ALPHA),
mCurrColorScale(1), mCurrAlphaScale(1), mCurrTexture(0),
mHasMipMaps(false)
{
	llassert_always(index < (S32)LL_NUM_TEXTURE_LAYERS);
	mIndex = index;
}

//static
U32 LLTexUnit::getInternalType(eTextureType type)
{
	return sGLTextureType[type];
}

void LLTexUnit::refreshState(void)
{
	// We set dirty to true so that the tex unit knows to ignore caching
	// and we reset the cached tex unit state

	gGL.flush();
	
	glActiveTextureARB(GL_TEXTURE0_ARB + mIndex);

	//
	// Per apple spec, don't call glEnable/glDisable when index exceeds max texture units
	// http://www.mailinglistarchive.com/html/mac-opengl@lists.apple.com/2008-07/msg00653.html
	//
	bool enableDisable = (mIndex < gGLManager.mNumTextureUnits) && mCurrTexType != LLTexUnit::TT_MULTISAMPLE_TEXTURE;
		
	if (mCurrTexType != TT_NONE)
	{
		if (enableDisable)
		{
			glEnable(sGLTextureType[mCurrTexType]);
		}
		
		glBindTexture(sGLTextureType[mCurrTexType], mCurrTexture);
	}
	else
	{
		if (enableDisable)
		{
			glDisable(GL_TEXTURE_2D);
		}
		
		glBindTexture(GL_TEXTURE_2D, 0);	
	}

	if (mCurrBlendType != TB_COMBINE)
	{
		setTextureBlendType(mCurrBlendType);
	}
	else
	{
		setTextureCombiner(mCurrColorOp, mCurrColorSrc1, mCurrColorSrc2, false);
		setTextureCombiner(mCurrAlphaOp, mCurrAlphaSrc1, mCurrAlphaSrc2, true);
	}
}

void LLTexUnit::activate(void)
{
	if (mIndex < 0) return;

	if ((S32)gGL.mCurrTextureUnitIndex != mIndex || gGL.mDirty)
	{
		gGL.flush();
		glActiveTextureARB(GL_TEXTURE0_ARB + mIndex);
		gGL.mCurrTextureUnitIndex = mIndex;
	}
}

void LLTexUnit::enable(eTextureType type)
{
	if (mIndex < 0) return;

	if ( (mCurrTexType != type || gGL.mDirty) && (type != TT_NONE) )
	{
		activate();
		if (mCurrTexType != TT_NONE && !gGL.mDirty)
		{
			disable(); // Force a disable of a previous texture type if it's enabled.
		}
		mCurrTexType = type;

		gGL.flush();
		if (type != LLTexUnit::TT_MULTISAMPLE_TEXTURE &&
			mIndex < gGLManager.mNumTextureUnits)
		{
			glEnable(sGLTextureType[type]);
		}
	}
}

void LLTexUnit::disable(void)
{
	if (mIndex < 0) return;

	if (mCurrTexType != TT_NONE)
	{
		activate();
		unbind(mCurrTexType);
		gGL.flush();
		if (mCurrTexType != LLTexUnit::TT_MULTISAMPLE_TEXTURE &&
			mIndex < gGLManager.mNumTextureUnits)
		{
			glDisable(sGLTextureType[mCurrTexType]);
		}
		
		mCurrTexType = TT_NONE;
	}
}

bool LLTexUnit::bind(LLTexture* texture, bool for_rendering, bool forceBind)
{
	stop_glerror();
	if (mIndex < 0) return false;

	gGL.flush();

	LLImageGL* gl_tex = NULL ;
	if (texture == NULL || !(gl_tex = texture->getGLTexture()))
	{
		llwarns << "NULL LLTexUnit::bind texture" << llendl;
		return false;
	}

	if (!gl_tex->getTexName()) //if texture does not exist
	{
		//if deleted, will re-generate it immediately
		texture->forceImmediateUpdate() ;

		gl_tex->forceUpdateBindStats() ;
		return texture->bindDefaultImage(mIndex);
	}

	//in audit, replace the selected texture by the default one.
	if(gAuditTexture && for_rendering && LLImageGL::sCurTexPickSize > 0)
	{
		if(texture->getWidth() * texture->getHeight() == LLImageGL::sCurTexPickSize)
		{
			gl_tex->updateBindStats(gl_tex->mTextureMemory);
			return bind(LLImageGL::sHighlightTexturep.get());
		}
	}
	if ((mCurrTexture != gl_tex->getTexName()) || forceBind)
	{
		activate();
		enable(gl_tex->getTarget());
		mCurrTexture = gl_tex->getTexName();
		glBindTexture(sGLTextureType[gl_tex->getTarget()], mCurrTexture);
		if(gl_tex->updateBindStats(gl_tex->mTextureMemory))
		{
			texture->setActive() ;
			texture->updateBindStatsForTester() ;
		}
		mHasMipMaps = gl_tex->mHasMipMaps;
		if (gl_tex->mTexOptionsDirty)
		{
			gl_tex->mTexOptionsDirty = false;
			setTextureAddressMode(gl_tex->mAddressMode);
			setTextureFilteringOption(gl_tex->mFilterOption);
		}
	}
	return true;
}

bool LLTexUnit::bind(LLImageGL* texture, bool for_rendering, bool forceBind)
{
	stop_glerror();
	if (mIndex < 0) return false;

	if(!texture)
	{
		llwarns << "NULL LLTexUnit::bind texture" << llendl;
		return false;
	}

	if(!texture->getTexName())
	{
		if(LLImageGL::sDefaultGLTexture && LLImageGL::sDefaultGLTexture->getTexName())
		{
			return bind(LLImageGL::sDefaultGLTexture) ;
		}
		return false ;
	}

	if ((mCurrTexture != texture->getTexName()) || forceBind)
	{
		gGL.flush();
		activate();
		enable(texture->getTarget());
		mCurrTexture = texture->getTexName();
		glBindTexture(sGLTextureType[texture->getTarget()], mCurrTexture);
		texture->updateBindStats(texture->mTextureMemory);		
		mHasMipMaps = texture->mHasMipMaps;
		if (texture->mTexOptionsDirty)
		{
			texture->mTexOptionsDirty = false;
			setTextureAddressMode(texture->mAddressMode);
			setTextureFilteringOption(texture->mFilterOption);
		}
	}

	return true;
}

bool LLTexUnit::bind(LLCubeMap* cubeMap)
{
	if (mIndex < 0) return false;

	gGL.flush();

	if (cubeMap == NULL)
	{
		llwarns << "NULL LLTexUnit::bind cubemap" << llendl;
		return false;
	}

	if (mCurrTexture != cubeMap->mImages[0]->getTexName())
	{
		if (gGLManager.mHasCubeMap && LLCubeMap::sUseCubeMaps)
		{
			activate();
			enable(LLTexUnit::TT_CUBE_MAP);
			mCurrTexture = cubeMap->mImages[0]->getTexName();
			glBindTexture(GL_TEXTURE_CUBE_MAP_ARB, mCurrTexture);
			mHasMipMaps = cubeMap->mImages[0]->mHasMipMaps;
			cubeMap->mImages[0]->updateBindStats(cubeMap->mImages[0]->mTextureMemory);
			if (cubeMap->mImages[0]->mTexOptionsDirty)
			{
				cubeMap->mImages[0]->mTexOptionsDirty = false;
				setTextureAddressMode(cubeMap->mImages[0]->mAddressMode);
				setTextureFilteringOption(cubeMap->mImages[0]->mFilterOption);
			}
			return true;
		}
		else
		{
			llwarns << "Using cube map without extension!" << llendl;
			return false;
		}
	}
	return true;
}

// LLRenderTarget is unavailible on the mapserver since it uses FBOs.
#if !LL_MESA_HEADLESS
bool LLTexUnit::bind(LLRenderTarget* renderTarget, bool bindDepth)
{
	if (mIndex < 0) return false;

	gGL.flush();

	if (bindDepth)
	{
		if (renderTarget->hasStencil())
		{
			llerrs << "Cannot bind a render buffer for sampling.  Allocate render target without a stencil buffer if sampling of depth buffer is required." << llendl;
		}

		bindManual(renderTarget->getUsage(), renderTarget->getDepth());
	}
	else
	{
		bindManual(renderTarget->getUsage(), renderTarget->getTexture());
	}

	return true;
}
#endif // LL_MESA_HEADLESS

bool LLTexUnit::bindManual(eTextureType type, U32 texture, bool hasMips)
{
	if (mIndex < 0)  
	{
		return false;
	}
	
	if(mCurrTexture != texture)
	{
		gGL.flush();
		
		activate();
		enable(type);
		mCurrTexture = texture;
		glBindTexture(sGLTextureType[type], texture);
		mHasMipMaps = hasMips;
	}
	return true;
}

void LLTexUnit::unbind(eTextureType type)
{
	stop_glerror();

	if (mIndex < 0) return;

	// Disabled caching of binding state.
	if (mCurrTexType == type)
	{
		gGL.flush();

		activate();
		mCurrTexture = 0;
		glBindTexture(sGLTextureType[type], 0);
		stop_glerror();
	}
}

void LLTexUnit::setTextureAddressMode(eTextureAddressMode mode)
{
	if (mIndex < 0 || mCurrTexture == 0) return;

	gGL.flush();

	activate();

	glTexParameteri (sGLTextureType[mCurrTexType], GL_TEXTURE_WRAP_S, sGLAddressMode[mode]);
	glTexParameteri (sGLTextureType[mCurrTexType], GL_TEXTURE_WRAP_T, sGLAddressMode[mode]);
	if (mCurrTexType == TT_CUBE_MAP)
	{
		glTexParameteri (GL_TEXTURE_CUBE_MAP_ARB, GL_TEXTURE_WRAP_R, sGLAddressMode[mode]);
	}
}

void LLTexUnit::setTextureFilteringOption(LLTexUnit::eTextureFilterOptions option)
{
	if (mIndex < 0 || mCurrTexture == 0 || mCurrTexType == LLTexUnit::TT_MULTISAMPLE_TEXTURE) return;

	gGL.flush();

	if (option == TFO_POINT)
	{
		glTexParameteri(sGLTextureType[mCurrTexType], GL_TEXTURE_MAG_FILTER, GL_NEAREST);
	}
	else
	{
		glTexParameteri(sGLTextureType[mCurrTexType], GL_TEXTURE_MAG_FILTER, GL_LINEAR);
	}

	if (option >= TFO_TRILINEAR && mHasMipMaps)
	{
		glTexParameteri(sGLTextureType[mCurrTexType], GL_TEXTURE_MIN_FILTER, GL_LINEAR_MIPMAP_LINEAR);
	} 
	else if (option >= TFO_BILINEAR)
	{
		glTexParameteri(sGLTextureType[mCurrTexType], GL_TEXTURE_MIN_FILTER, GL_LINEAR);
	}
	else
	{
		glTexParameteri(sGLTextureType[mCurrTexType], GL_TEXTURE_MIN_FILTER, GL_NEAREST);
	}

	if (gGLManager.mHasAnisotropic)
	{
		if (LLImageGL::sGlobalUseAnisotropic && option == TFO_ANISOTROPIC)
		{
			if (gGL.mMaxAnisotropy < 1.f)
			{
				glGetFloatv(GL_MAX_TEXTURE_MAX_ANISOTROPY_EXT, &gGL.mMaxAnisotropy);

				llinfos << "gGL.mMaxAnisotropy: " << gGL.mMaxAnisotropy << llendl ;
				gGL.mMaxAnisotropy = llmax(1.f, gGL.mMaxAnisotropy) ;
			}
			glTexParameterf(sGLTextureType[mCurrTexType], GL_TEXTURE_MAX_ANISOTROPY_EXT, gGL.mMaxAnisotropy);
		}
		else
		{
			glTexParameterf(sGLTextureType[mCurrTexType], GL_TEXTURE_MAX_ANISOTROPY_EXT, 1.f);
		}
	}
}

void LLTexUnit::setTextureBlendType(eTextureBlendType type)
{
	if (mIndex < 0) return;

	// Do nothing if it's already correctly set.
	if (mCurrBlendType == type && !gGL.mDirty)
	{
		return;
	}

	gGL.flush();

	activate();
	mCurrBlendType = type;
	S32 scale_amount = 1;
	switch (type) 
	{
		case TB_REPLACE:
			glTexEnvi(GL_TEXTURE_ENV, GL_TEXTURE_ENV_MODE, GL_REPLACE);
			break;
		case TB_ADD:
			glTexEnvi(GL_TEXTURE_ENV, GL_TEXTURE_ENV_MODE, GL_ADD);
			break;
		case TB_MULT:
			glTexEnvi(GL_TEXTURE_ENV, GL_TEXTURE_ENV_MODE, GL_MODULATE);
			break;
		case TB_MULT_X2:
			glTexEnvi(GL_TEXTURE_ENV, GL_TEXTURE_ENV_MODE, GL_MODULATE);
			scale_amount = 2;
			break;
		case TB_ALPHA_BLEND:
			glTexEnvi(GL_TEXTURE_ENV, GL_TEXTURE_ENV_MODE, GL_DECAL);
			break;
		case TB_COMBINE:
			glTexEnvi(GL_TEXTURE_ENV, GL_TEXTURE_ENV_MODE, GL_COMBINE_ARB);
			break;
		default:
			llerrs << "Unknown Texture Blend Type: " << type << llendl;
			break;
	}
	setColorScale(scale_amount);
	setAlphaScale(1);
}

GLint LLTexUnit::getTextureSource(eTextureBlendSrc src)
{
	switch(src)
	{
		// All four cases should return the same value.
		case TBS_PREV_COLOR:
		case TBS_PREV_ALPHA:
		case TBS_ONE_MINUS_PREV_COLOR:
		case TBS_ONE_MINUS_PREV_ALPHA:
			return GL_PREVIOUS_ARB;

		// All four cases should return the same value.
		case TBS_TEX_COLOR:
		case TBS_TEX_ALPHA:
		case TBS_ONE_MINUS_TEX_COLOR:
		case TBS_ONE_MINUS_TEX_ALPHA:
			return GL_TEXTURE;

		// All four cases should return the same value.
		case TBS_VERT_COLOR:
		case TBS_VERT_ALPHA:
		case TBS_ONE_MINUS_VERT_COLOR:
		case TBS_ONE_MINUS_VERT_ALPHA:
			return GL_PRIMARY_COLOR_ARB;

		// All four cases should return the same value.
		case TBS_CONST_COLOR:
		case TBS_CONST_ALPHA:
		case TBS_ONE_MINUS_CONST_COLOR:
		case TBS_ONE_MINUS_CONST_ALPHA:
			return GL_CONSTANT_ARB;

		default:
			llwarns << "Unknown eTextureBlendSrc: " << src << ".  Using Vertex Color instead." << llendl;
			return GL_PRIMARY_COLOR_ARB;
	}
}

GLint LLTexUnit::getTextureSourceType(eTextureBlendSrc src, bool isAlpha)
{
	switch(src)
	{
		// All four cases should return the same value.
		case TBS_PREV_COLOR:
		case TBS_TEX_COLOR:
		case TBS_VERT_COLOR:
		case TBS_CONST_COLOR:
			return (isAlpha) ? GL_SRC_ALPHA: GL_SRC_COLOR;

		// All four cases should return the same value.
		case TBS_PREV_ALPHA:
		case TBS_TEX_ALPHA:
		case TBS_VERT_ALPHA:
		case TBS_CONST_ALPHA:
			return GL_SRC_ALPHA;

		// All four cases should return the same value.
		case TBS_ONE_MINUS_PREV_COLOR:
		case TBS_ONE_MINUS_TEX_COLOR:
		case TBS_ONE_MINUS_VERT_COLOR:
		case TBS_ONE_MINUS_CONST_COLOR:
			return (isAlpha) ? GL_ONE_MINUS_SRC_ALPHA : GL_ONE_MINUS_SRC_COLOR;

		// All four cases should return the same value.
		case TBS_ONE_MINUS_PREV_ALPHA:
		case TBS_ONE_MINUS_TEX_ALPHA:
		case TBS_ONE_MINUS_VERT_ALPHA:
		case TBS_ONE_MINUS_CONST_ALPHA:
			return GL_ONE_MINUS_SRC_ALPHA;

		default:
			llwarns << "Unknown eTextureBlendSrc: " << src << ".  Using Source Color or Alpha instead." << llendl;
			return (isAlpha) ? GL_SRC_ALPHA: GL_SRC_COLOR;
	}
}

void LLTexUnit::setTextureCombiner(eTextureBlendOp op, eTextureBlendSrc src1, eTextureBlendSrc src2, bool isAlpha)
{
	if (mIndex < 0) return;

	activate();
	if (mCurrBlendType != TB_COMBINE || gGL.mDirty)
	{
		mCurrBlendType = TB_COMBINE;
		gGL.flush();
		glTexEnvi(GL_TEXTURE_ENV, GL_TEXTURE_ENV_MODE, GL_COMBINE_ARB);
	}

	// We want an early out, because this function does a LOT of stuff.
	if ( ( (isAlpha && (mCurrAlphaOp == op) && (mCurrAlphaSrc1 == src1) && (mCurrAlphaSrc2 == src2))
			|| (!isAlpha && (mCurrColorOp == op) && (mCurrColorSrc1 == src1) && (mCurrColorSrc2 == src2)) ) && !gGL.mDirty)
	{
		return;
	}

	gGL.flush();

	// Get the gl source enums according to the eTextureBlendSrc sources passed in
	GLint source1 = getTextureSource(src1);
	GLint source2 = getTextureSource(src2);
	// Get the gl operand enums according to the eTextureBlendSrc sources passed in
	GLint operand1 = getTextureSourceType(src1, isAlpha);
	GLint operand2 = getTextureSourceType(src2, isAlpha);
	// Default the scale amount to 1
	S32 scale_amount = 1;
	GLenum comb_enum, src0_enum, src1_enum, src2_enum, operand0_enum, operand1_enum, operand2_enum;
	
	if (isAlpha)
	{
		// Set enums to ALPHA ones
		comb_enum = GL_COMBINE_ALPHA_ARB;
		src0_enum = GL_SOURCE0_ALPHA_ARB;
		src1_enum = GL_SOURCE1_ALPHA_ARB;
		src2_enum = GL_SOURCE2_ALPHA_ARB;
		operand0_enum = GL_OPERAND0_ALPHA_ARB;
		operand1_enum = GL_OPERAND1_ALPHA_ARB;
		operand2_enum = GL_OPERAND2_ALPHA_ARB;

		// cache current combiner
		mCurrAlphaOp = op;
		mCurrAlphaSrc1 = src1;
		mCurrAlphaSrc2 = src2;
	}
	else 
	{
		// Set enums to RGB ones
		comb_enum = GL_COMBINE_RGB_ARB;
		src0_enum = GL_SOURCE0_RGB_ARB;
		src1_enum = GL_SOURCE1_RGB_ARB;
		src2_enum = GL_SOURCE2_RGB_ARB;
		operand0_enum = GL_OPERAND0_RGB_ARB;
		operand1_enum = GL_OPERAND1_RGB_ARB;
		operand2_enum = GL_OPERAND2_RGB_ARB;

		// cache current combiner
		mCurrColorOp = op;
		mCurrColorSrc1 = src1;
		mCurrColorSrc2 = src2;
	}

	switch(op)
	{
		case TBO_REPLACE:
			// Slightly special syntax (no second sources), just set all and return.
			glTexEnvi(GL_TEXTURE_ENV, comb_enum, GL_REPLACE);
			glTexEnvi(GL_TEXTURE_ENV, src0_enum, source1);
			glTexEnvi(GL_TEXTURE_ENV, operand0_enum, operand1);
			(isAlpha) ? setAlphaScale(1) : setColorScale(1);
			return;

		case TBO_MULT:
			glTexEnvi(GL_TEXTURE_ENV, comb_enum, GL_MODULATE);
			break;

		case TBO_MULT_X2:
			glTexEnvi(GL_TEXTURE_ENV, comb_enum, GL_MODULATE);
			scale_amount = 2;
			break;

		case TBO_MULT_X4:
			glTexEnvi(GL_TEXTURE_ENV, comb_enum, GL_MODULATE);
			scale_amount = 4;
			break;

		case TBO_ADD:
			glTexEnvi(GL_TEXTURE_ENV, comb_enum, GL_ADD);
			break;

		case TBO_ADD_SIGNED:
			glTexEnvi(GL_TEXTURE_ENV, comb_enum, GL_ADD_SIGNED_ARB);
			break;

		case TBO_SUBTRACT:
			glTexEnvi(GL_TEXTURE_ENV, comb_enum, GL_SUBTRACT_ARB);
			break;

		case TBO_LERP_VERT_ALPHA:
			glTexEnvi(GL_TEXTURE_ENV, comb_enum, GL_INTERPOLATE);
			glTexEnvi(GL_TEXTURE_ENV, src2_enum, GL_PRIMARY_COLOR_ARB);
			glTexEnvi(GL_TEXTURE_ENV, operand2_enum, GL_SRC_ALPHA);
			break;

		case TBO_LERP_TEX_ALPHA:
			glTexEnvi(GL_TEXTURE_ENV, comb_enum, GL_INTERPOLATE);
			glTexEnvi(GL_TEXTURE_ENV, src2_enum, GL_TEXTURE);
			glTexEnvi(GL_TEXTURE_ENV, operand2_enum, GL_SRC_ALPHA);
			break;

		case TBO_LERP_PREV_ALPHA:
			glTexEnvi(GL_TEXTURE_ENV, comb_enum, GL_INTERPOLATE);
			glTexEnvi(GL_TEXTURE_ENV, src2_enum, GL_PREVIOUS_ARB);
			glTexEnvi(GL_TEXTURE_ENV, operand2_enum, GL_SRC_ALPHA);
			break;

		case TBO_LERP_CONST_ALPHA:
			glTexEnvi(GL_TEXTURE_ENV, comb_enum, GL_INTERPOLATE);
			glTexEnvi(GL_TEXTURE_ENV, src2_enum, GL_CONSTANT_ARB);
			glTexEnvi(GL_TEXTURE_ENV, operand2_enum, GL_SRC_ALPHA);
			break;

		case TBO_LERP_VERT_COLOR:
			glTexEnvi(GL_TEXTURE_ENV, comb_enum, GL_INTERPOLATE);
			glTexEnvi(GL_TEXTURE_ENV, src2_enum, GL_PRIMARY_COLOR_ARB);
			glTexEnvi(GL_TEXTURE_ENV, operand2_enum, (isAlpha) ? GL_SRC_ALPHA : GL_SRC_COLOR);
			break;

		default:
			llwarns << "Unknown eTextureBlendOp: " << op << ".  Setting op to replace." << llendl;
			// Slightly special syntax (no second sources), just set all and return.
			glTexEnvi(GL_TEXTURE_ENV, comb_enum, GL_REPLACE);
			glTexEnvi(GL_TEXTURE_ENV, src0_enum, source1);
			glTexEnvi(GL_TEXTURE_ENV, operand0_enum, operand1);
			(isAlpha) ? setAlphaScale(1) : setColorScale(1);
			return;
	}

	// Set sources, operands, and scale accordingly
	glTexEnvi(GL_TEXTURE_ENV, src0_enum, source1);
	glTexEnvi(GL_TEXTURE_ENV, operand0_enum, operand1);
	glTexEnvi(GL_TEXTURE_ENV, src1_enum, source2);
	glTexEnvi(GL_TEXTURE_ENV, operand1_enum, operand2);
	(isAlpha) ? setAlphaScale(scale_amount) : setColorScale(scale_amount);
}

void LLTexUnit::setColorScale(S32 scale)
{
	if (mCurrColorScale != scale || gGL.mDirty)
	{
		mCurrColorScale = scale;
		gGL.flush();
		glTexEnvi( GL_TEXTURE_ENV, GL_RGB_SCALE, scale );
	}
}

void LLTexUnit::setAlphaScale(S32 scale)
{
	if (mCurrAlphaScale != scale || gGL.mDirty)
	{
		mCurrAlphaScale = scale;
		gGL.flush();
		glTexEnvi( GL_TEXTURE_ENV, GL_ALPHA_SCALE, scale );
	}
}

// Useful for debugging that you've manually assigned a texture operation to the correct 
// texture unit based on the currently set active texture in opengl.
void LLTexUnit::debugTextureUnit(void)
{
	if (mIndex < 0) return;

	GLint activeTexture;
	glGetIntegerv(GL_ACTIVE_TEXTURE_ARB, &activeTexture);
	if ((GL_TEXTURE0_ARB + mIndex) != activeTexture)
	{
		U32 set_unit = (activeTexture - GL_TEXTURE0_ARB);
		llwarns << "Incorrect Texture Unit!  Expected: " << set_unit << " Actual: " << mIndex << llendl;
	}
}

LLLightState::LLLightState(S32 index)
: mIndex(index),
  mEnabled(false),
  mConstantAtten(1.f),
  mLinearAtten(0.f),
  mQuadraticAtten(0.f),
  mSpotExponent(0.f),
  mSpotCutoff(180.f)
{
	if (mIndex == 0)
	{
		mDiffuse.set(1,1,1,1);
		mSpecular.set(1,1,1,1);
	}

	mAmbient.set(0,0,0,1);
	mPosition.set(0,0,1,0);
	mSpotDirection.set(0,0,-1);

}

void LLLightState::enable()
{
	if (!mEnabled)
	{
		glEnable(GL_LIGHT0+mIndex);
		mEnabled = true;
	}
}

void LLLightState::disable()
{
	if (mEnabled)
	{
		glDisable(GL_LIGHT0+mIndex);
		mEnabled = false;
	}
}

void LLLightState::setDiffuse(const LLColor4& diffuse)
{
	if (mDiffuse != diffuse)
	{
		mDiffuse = diffuse;
		glLightfv(GL_LIGHT0+mIndex, GL_DIFFUSE, mDiffuse.mV);
	}
}

void LLLightState::setAmbient(const LLColor4& ambient)
{
	if (mAmbient != ambient)
	{
		mAmbient = ambient;
		glLightfv(GL_LIGHT0+mIndex, GL_AMBIENT, mAmbient.mV);
	}
}

void LLLightState::setSpecular(const LLColor4& specular)
{
	if (mSpecular != specular)
	{
		mSpecular = specular;
		glLightfv(GL_LIGHT0+mIndex, GL_SPECULAR, mSpecular.mV);
	}
}

void LLLightState::setPosition(const LLVector4& position)
{
	//always set position because modelview matrix may have changed
	mPosition = position;
	glLightfv(GL_LIGHT0+mIndex, GL_POSITION, mPosition.mV);
}

void LLLightState::setConstantAttenuation(const F32& atten)
{
	if (mConstantAtten != atten)
	{
		mConstantAtten = atten;
		glLightf(GL_LIGHT0+mIndex, GL_CONSTANT_ATTENUATION, atten);
	}
}

void LLLightState::setLinearAttenuation(const F32& atten)
{
	if (mLinearAtten != atten)
	{
		mLinearAtten = atten;
		glLightf(GL_LIGHT0+mIndex, GL_LINEAR_ATTENUATION, atten);
	}
}

void LLLightState::setQuadraticAttenuation(const F32& atten)
{
	if (mQuadraticAtten != atten)
	{
		mQuadraticAtten = atten;
		glLightf(GL_LIGHT0+mIndex, GL_QUADRATIC_ATTENUATION, atten);
	}
}

void LLLightState::setSpotExponent(const F32& exponent)
{
	if (mSpotExponent != exponent)
	{
		mSpotExponent = exponent;
		glLightf(GL_LIGHT0+mIndex, GL_SPOT_EXPONENT, exponent);
	}
}

void LLLightState::setSpotCutoff(const F32& cutoff)
{
	if (mSpotCutoff != cutoff)
	{
		mSpotCutoff = cutoff;
		glLightf(GL_LIGHT0+mIndex, GL_SPOT_CUTOFF, cutoff);
	}
}

void LLLightState::setSpotDirection(const LLVector3& direction)
{
	//always set direction because modelview matrix may have changed
	mSpotDirection = direction;
	glLightfv(GL_LIGHT0+mIndex, GL_SPOT_DIRECTION, direction.mV);
}

LLRender::LLRender()
  : mDirty(false),
    mCount(0),
    mMode(LLRender::TRIANGLES),
    mCurrTextureUnitIndex(0),
    mMaxAnisotropy(0.f) 
{	
	mTexUnits.reserve(LL_NUM_TEXTURE_LAYERS);
	for (U32 i = 0; i < LL_NUM_TEXTURE_LAYERS; i++)
	{
		mTexUnits.push_back(new LLTexUnit(i));
	}
	mDummyTexUnit = new LLTexUnit(-1);

	for (U32 i = 0; i < LL_NUM_LIGHT_UNITS; ++i)
	{
		mLightState.push_back(new LLLightState(i));
	}

	for (U32 i = 0; i < 4; i++)
	{
		mCurrColorMask[i] = true;
	}

	mCurrAlphaFunc = CF_DEFAULT;
	mCurrAlphaFuncVal = 0.01f;
	mCurrBlendColorSFactor = BF_UNDEF;
	mCurrBlendAlphaSFactor = BF_UNDEF;
	mCurrBlendColorDFactor = BF_UNDEF;
	mCurrBlendAlphaDFactor = BF_UNDEF;
}

LLRender::~LLRender()
{
	shutdown();
}

void LLRender::init()
{
	llassert_always(mBuffer.isNull()) ;

	mBuffer = new LLVertexBuffer(immediate_mask, 0);
	mBuffer->allocateBuffer(4096, 0, TRUE);
	mBuffer->getVertexStrider(mVerticesp);
	mBuffer->getTexCoord0Strider(mTexcoordsp);
	mBuffer->getColorStrider(mColorsp);
}

void LLRender::shutdown()
{
	for (U32 i = 0; i < mTexUnits.size(); i++)
	{
		delete mTexUnits[i];
	}
	mTexUnits.clear();
	delete mDummyTexUnit;
	mDummyTexUnit = NULL;
<<<<<<< HEAD
	mBuffer = NULL ;
=======

	for (U32 i = 0; i < mLightState.size(); ++i)
	{
		delete mLightState[i];
	}
	mLightState.clear();
>>>>>>> 44c7c6fe
}

void LLRender::refreshState(void)
{
	mDirty = true;

	U32 active_unit = mCurrTextureUnitIndex;

	for (U32 i = 0; i < mTexUnits.size(); i++)
	{
		mTexUnits[i]->refreshState();
	}
	
	mTexUnits[active_unit]->activate();

	setColorMask(mCurrColorMask[0], mCurrColorMask[1], mCurrColorMask[2], mCurrColorMask[3]);
	
	setAlphaRejectSettings(mCurrAlphaFunc, mCurrAlphaFuncVal);

	mDirty = false;
}

void LLRender::translatef(const GLfloat& x, const GLfloat& y, const GLfloat& z)
{
	flush();
	glTranslatef(x,y,z);
}

void LLRender::scalef(const GLfloat& x, const GLfloat& y, const GLfloat& z)
{
	flush();
	glScalef(x,y,z);
}

void LLRender::pushMatrix()
{
	flush();
	glPushMatrix();
}

void LLRender::popMatrix()
{
	flush();
	glPopMatrix();
}

void LLRender::translateUI(F32 x, F32 y, F32 z)
{
	if (mUIOffset.empty())
	{
		llerrs << "Need to push a UI translation frame before offsetting" << llendl;
	}

	mUIOffset.back().mV[0] += x;
	mUIOffset.back().mV[1] += y;
	mUIOffset.back().mV[2] += z;
}

void LLRender::scaleUI(F32 x, F32 y, F32 z)
{
	if (mUIScale.empty())
	{
		llerrs << "Need to push a UI transformation frame before scaling." << llendl;
	}

	mUIScale.back().scaleVec(LLVector3(x,y,z));
}

void LLRender::pushUIMatrix()
{
	if (mUIOffset.empty())
	{
		mUIOffset.push_back(LLVector3(0,0,0));
	}
	else
	{
		mUIOffset.push_back(mUIOffset.back());
	}
	
	if (mUIScale.empty())
	{
		mUIScale.push_back(LLVector3(1,1,1));
	}
	else
	{
		mUIScale.push_back(mUIScale.back());
	}
}

void LLRender::popUIMatrix()
{
	if (mUIOffset.empty())
	{
		llerrs << "UI offset stack blown." << llendl;
	}
	mUIOffset.pop_back();
	mUIScale.pop_back();
}

LLVector3 LLRender::getUITranslation()
{
	if (mUIOffset.empty())
	{
		return LLVector3(0,0,0);
	}
	return mUIOffset.back();
}

LLVector3 LLRender::getUIScale()
{
	if (mUIScale.empty())
	{
		return LLVector3(1,1,1);
	}
	return mUIScale.back();
}


void LLRender::loadUIIdentity()
{
	if (mUIOffset.empty())
	{
		llerrs << "Need to push UI translation frame before clearing offset." << llendl;
	}
	mUIOffset.back().setVec(0,0,0);
	mUIScale.back().setVec(1,1,1);
}

void LLRender::setColorMask(bool writeColor, bool writeAlpha)
{
	setColorMask(writeColor, writeColor, writeColor, writeAlpha);
}

void LLRender::setColorMask(bool writeColorR, bool writeColorG, bool writeColorB, bool writeAlpha)
{
	flush();

	if (mCurrColorMask[0] != writeColorR ||
		mCurrColorMask[1] != writeColorG ||
		mCurrColorMask[2] != writeColorB ||
		mCurrColorMask[3] != writeAlpha)
	{
		mCurrColorMask[0] = writeColorR;
		mCurrColorMask[1] = writeColorG;
		mCurrColorMask[2] = writeColorB;
		mCurrColorMask[3] = writeAlpha;

		glColorMask(writeColorR ? GL_TRUE : GL_FALSE, 
					writeColorG ? GL_TRUE : GL_FALSE,
					writeColorB ? GL_TRUE : GL_FALSE,
					writeAlpha ? GL_TRUE : GL_FALSE);
	}
}

void LLRender::setSceneBlendType(eBlendType type)
{
	switch (type) 
	{
		case BT_ALPHA:
			blendFunc(BF_SOURCE_ALPHA, BF_ONE_MINUS_SOURCE_ALPHA);
			break;
		case BT_ADD:
			blendFunc(BF_ONE, BF_ONE);
			break;
		case BT_ADD_WITH_ALPHA:
			blendFunc(BF_SOURCE_ALPHA, BF_ONE);
			break;
		case BT_MULT:
			blendFunc(BF_DEST_COLOR, BF_ZERO);
			break;
		case BT_MULT_ALPHA:
			blendFunc(BF_DEST_ALPHA, BF_ZERO);
			break;
		case BT_MULT_X2:
			blendFunc(BF_DEST_COLOR, BF_SOURCE_COLOR);
			break;
		case BT_REPLACE:
			blendFunc(BF_ONE, BF_ZERO);
			break;
		default:
			llerrs << "Unknown Scene Blend Type: " << type << llendl;
			break;
	}
}

void LLRender::setAlphaRejectSettings(eCompareFunc func, F32 value)
{
	flush();

	if (mCurrAlphaFunc != func ||
		mCurrAlphaFuncVal != value)
	{
		mCurrAlphaFunc = func;
		mCurrAlphaFuncVal = value;
		if (func == CF_DEFAULT)
		{
			glAlphaFunc(GL_GREATER, 0.01f);
		} 
		else
		{
			glAlphaFunc(sGLCompareFunc[func], value);
		}
	}
}

void LLRender::blendFunc(eBlendFactor sfactor, eBlendFactor dfactor)
{
	llassert(sfactor < BF_UNDEF);
	llassert(dfactor < BF_UNDEF);
	if (mCurrBlendColorSFactor != sfactor || mCurrBlendColorDFactor != dfactor ||
	    mCurrBlendAlphaSFactor != sfactor || mCurrBlendAlphaDFactor != dfactor)
	{
		mCurrBlendColorSFactor = sfactor;
		mCurrBlendAlphaSFactor = sfactor;
		mCurrBlendColorDFactor = dfactor;
		mCurrBlendAlphaDFactor = dfactor;
		flush();
		glBlendFunc(sGLBlendFactor[sfactor], sGLBlendFactor[dfactor]);
	}
}

void LLRender::blendFunc(eBlendFactor color_sfactor, eBlendFactor color_dfactor,
			 eBlendFactor alpha_sfactor, eBlendFactor alpha_dfactor)
{
	llassert(color_sfactor < BF_UNDEF);
	llassert(color_dfactor < BF_UNDEF);
	llassert(alpha_sfactor < BF_UNDEF);
	llassert(alpha_dfactor < BF_UNDEF);
	if (!gGLManager.mHasBlendFuncSeparate)
	{
		LL_WARNS_ONCE("render") << "no glBlendFuncSeparateEXT(), using color-only blend func" << llendl;
		blendFunc(color_sfactor, color_dfactor);
		return;
	}
	if (mCurrBlendColorSFactor != color_sfactor || mCurrBlendColorDFactor != color_dfactor ||
	    mCurrBlendAlphaSFactor != alpha_sfactor || mCurrBlendAlphaDFactor != alpha_dfactor)
	{
		mCurrBlendColorSFactor = color_sfactor;
		mCurrBlendAlphaSFactor = alpha_sfactor;
		mCurrBlendColorDFactor = color_dfactor;
		mCurrBlendAlphaDFactor = alpha_dfactor;
		flush();
		glBlendFuncSeparateEXT(sGLBlendFactor[color_sfactor], sGLBlendFactor[color_dfactor],
				       sGLBlendFactor[alpha_sfactor], sGLBlendFactor[alpha_dfactor]);
	}
}

LLTexUnit* LLRender::getTexUnit(U32 index)
{
	if (index < mTexUnits.size())
	{
		return mTexUnits[index];
	}
	else 
	{
		lldebugs << "Non-existing texture unit layer requested: " << index << llendl;
		return mDummyTexUnit;
	}
}

LLLightState* LLRender::getLight(U32 index)
{
	if (index < mLightState.size())
	{
		return mLightState[index];
	}
	
	return NULL;
}

bool LLRender::verifyTexUnitActive(U32 unitToVerify)
{
	if (mCurrTextureUnitIndex == unitToVerify)
	{
		return true;
	}
	else 
	{
		llwarns << "TexUnit currently active: " << mCurrTextureUnitIndex << " (expecting " << unitToVerify << ")" << llendl;
		return false;
	}
}

void LLRender::clearErrors()
{
	while (glGetError())
	{
		//loop until no more error flags left
	}
}

void LLRender::begin(const GLuint& mode)
{
	if (mode != mMode)
	{
		if (mMode == LLRender::QUADS ||
			mMode == LLRender::LINES ||
			mMode == LLRender::TRIANGLES ||
			mMode == LLRender::POINTS)
		{
			flush();
		}
		else if (mCount != 0)
		{
			llerrs << "gGL.begin() called redundantly." << llendl;
		}
		
		mMode = mode;
	}
}

void LLRender::end()
{ 
	if (mCount == 0)
	{
		return;
		//IMM_ERRS << "GL begin and end called with no vertices specified." << llendl;
	}

	if ((mMode != LLRender::QUADS && 
		mMode != LLRender::LINES &&
		mMode != LLRender::TRIANGLES &&
		mMode != LLRender::POINTS) ||
		mCount > 2048)
	{
		flush();
	}
}
void LLRender::flush()
{
	if (mCount > 0)
	{
#if 0
		if (!glIsEnabled(GL_VERTEX_ARRAY))
		{
			llerrs << "foo 1" << llendl;
		}

		if (!glIsEnabled(GL_COLOR_ARRAY))
		{
			llerrs << "foo 2" << llendl;
		}

		if (!glIsEnabled(GL_TEXTURE_COORD_ARRAY))
		{
			llerrs << "foo 3" << llendl;
		}

		if (glIsEnabled(GL_NORMAL_ARRAY))
		{
			llerrs << "foo 7" << llendl;
		}

		GLvoid* pointer;

		glGetPointerv(GL_VERTEX_ARRAY_POINTER, &pointer);
		if (pointer != &(mBuffer[0].v))
		{
			llerrs << "foo 4" << llendl;
		}

		glGetPointerv(GL_COLOR_ARRAY_POINTER, &pointer);
		if (pointer != &(mBuffer[0].c))
		{
			llerrs << "foo 5" << llendl;
		}

		glGetPointerv(GL_TEXTURE_COORD_ARRAY_POINTER, &pointer);
		if (pointer != &(mBuffer[0].uv))
		{
			llerrs << "foo 6" << llendl;
		}
#endif
				
		if (!mUIOffset.empty())
		{
			sUICalls++;
			sUIVerts += mCount;
		}
		
		if (gDebugGL)
		{
			if (mMode == LLRender::QUADS)
			{
				if (mCount%4 != 0)
				{
					llerrs << "Incomplete quad rendered." << llendl;
				}
			}
			
			if (mMode == LLRender::TRIANGLES)
			{
				if (mCount%3 != 0)
				{
					llerrs << "Incomplete triangle rendered." << llendl;
				}
			}
			
			if (mMode == LLRender::LINES)
			{
				if (mCount%2 != 0)
				{
					llerrs << "Incomplete line rendered." << llendl;
				}
			}
		}

		mBuffer->setBuffer(immediate_mask);
		mBuffer->drawArrays(mMode, 0, mCount);
		
		mVerticesp[0] = mVerticesp[mCount];
		mTexcoordsp[0] = mTexcoordsp[mCount];
		mColorsp[0] = mColorsp[mCount];
		mCount = 0;
	}
}

void LLRender::vertex3f(const GLfloat& x, const GLfloat& y, const GLfloat& z)
{ 
	//the range of mVerticesp, mColorsp and mTexcoordsp is [0, 4095]
	if (mCount > 4094)
	{
	//	llwarns << "GL immediate mode overflow.  Some geometry not drawn." << llendl;
		return;
	}

	if (mUIOffset.empty())
	{
		mVerticesp[mCount] = LLVector3(x,y,z);
	}
	else
	{
		LLVector3 vert = (LLVector3(x,y,z)+mUIOffset.back()).scaledVec(mUIScale.back());
		mVerticesp[mCount] = vert;
	}

	mCount++;
	mVerticesp[mCount] = mVerticesp[mCount-1];
	mColorsp[mCount] = mColorsp[mCount-1];
	mTexcoordsp[mCount] = mTexcoordsp[mCount-1];
}

void LLRender::vertexBatchPreTransformed(LLVector3* verts, S32 vert_count)
{
	if (mCount + vert_count > 4094)
	{
		//	llwarns << "GL immediate mode overflow.  Some geometry not drawn." << llendl;
		return;
	}

	for (S32 i = 0; i < vert_count; i++)
	{
		mVerticesp[mCount] = verts[i];

		mCount++;
		mTexcoordsp[mCount] = mTexcoordsp[mCount-1];
		mColorsp[mCount] = mColorsp[mCount-1];
	}

	mVerticesp[mCount] = mVerticesp[mCount-1];
}

void LLRender::vertexBatchPreTransformed(LLVector3* verts, LLVector2* uvs, S32 vert_count)
{
	if (mCount + vert_count > 4094)
	{
		//	llwarns << "GL immediate mode overflow.  Some geometry not drawn." << llendl;
		return;
	}

	for (S32 i = 0; i < vert_count; i++)
	{
		mVerticesp[mCount] = verts[i];
		mTexcoordsp[mCount] = uvs[i];

		mCount++;
		mColorsp[mCount] = mColorsp[mCount-1];
	}

	mVerticesp[mCount] = mVerticesp[mCount-1];
	mTexcoordsp[mCount] = mTexcoordsp[mCount-1];
}

void LLRender::vertexBatchPreTransformed(LLVector3* verts, LLVector2* uvs, LLColor4U* colors, S32 vert_count)
{
	if (mCount + vert_count > 4094)
	{
		//	llwarns << "GL immediate mode overflow.  Some geometry not drawn." << llendl;
		return;
	}

	for (S32 i = 0; i < vert_count; i++)
	{
		mVerticesp[mCount] = verts[i];
		mTexcoordsp[mCount] = uvs[i];
		mColorsp[mCount] = colors[i];

		mCount++;
	}

	mVerticesp[mCount] = mVerticesp[mCount-1];
	mTexcoordsp[mCount] = mTexcoordsp[mCount-1];
	mColorsp[mCount] = mColorsp[mCount-1];
}

void LLRender::vertex2i(const GLint& x, const GLint& y)
{
	vertex3f((GLfloat) x, (GLfloat) y, 0);	
}

void LLRender::vertex2f(const GLfloat& x, const GLfloat& y)
{ 
	vertex3f(x,y,0);
}

void LLRender::vertex2fv(const GLfloat* v)
{ 
	vertex3f(v[0], v[1], 0);
}

void LLRender::vertex3fv(const GLfloat* v)
{
	vertex3f(v[0], v[1], v[2]);
}

void LLRender::texCoord2f(const GLfloat& x, const GLfloat& y)
{ 
	mTexcoordsp[mCount] = LLVector2(x,y);
}

void LLRender::texCoord2i(const GLint& x, const GLint& y)
{ 
	texCoord2f((GLfloat) x, (GLfloat) y);
}

void LLRender::texCoord2fv(const GLfloat* tc)
{ 
	texCoord2f(tc[0], tc[1]);
}

void LLRender::color4ub(const GLubyte& r, const GLubyte& g, const GLubyte& b, const GLubyte& a)
{
	mColorsp[mCount] = LLColor4U(r,g,b,a);
}
void LLRender::color4ubv(const GLubyte* c)
{
	color4ub(c[0], c[1], c[2], c[3]);
}

void LLRender::color4f(const GLfloat& r, const GLfloat& g, const GLfloat& b, const GLfloat& a)
{
	color4ub((GLubyte) (llclamp(r, 0.f, 1.f)*255),
		(GLubyte) (llclamp(g, 0.f, 1.f)*255),
		(GLubyte) (llclamp(b, 0.f, 1.f)*255),
		(GLubyte) (llclamp(a, 0.f, 1.f)*255));
}

void LLRender::color4fv(const GLfloat* c)
{ 
	color4f(c[0],c[1],c[2],c[3]);
}

void LLRender::color3f(const GLfloat& r, const GLfloat& g, const GLfloat& b)
{ 
	color4f(r,g,b,1);
}

void LLRender::color3fv(const GLfloat* c)
{ 
	color4f(c[0],c[1],c[2],1);
}

void LLRender::debugTexUnits(void)
{
	LL_INFOS("TextureUnit") << "Active TexUnit: " << mCurrTextureUnitIndex << LL_ENDL;
	std::string active_enabled = "false";
	for (U32 i = 0; i < mTexUnits.size(); i++)
	{
		if (getTexUnit(i)->mCurrTexType != LLTexUnit::TT_NONE)
		{
			if (i == mCurrTextureUnitIndex) active_enabled = "true";
			LL_INFOS("TextureUnit") << "TexUnit: " << i << " Enabled" << LL_ENDL;
			LL_INFOS("TextureUnit") << "Enabled As: " ;
			switch (getTexUnit(i)->mCurrTexType)
			{
				case LLTexUnit::TT_TEXTURE:
					LL_CONT << "Texture 2D";
					break;
				case LLTexUnit::TT_RECT_TEXTURE:
					LL_CONT << "Texture Rectangle";
					break;
				case LLTexUnit::TT_CUBE_MAP:
					LL_CONT << "Cube Map";
					break;
				default:
					LL_CONT << "ARGH!!! NONE!";
					break;
			}
			LL_CONT << ", Texture Bound: " << getTexUnit(i)->mCurrTexture << LL_ENDL;
		}
	}
	LL_INFOS("TextureUnit") << "Active TexUnit Enabled : " << active_enabled << LL_ENDL;
}
<|MERGE_RESOLUTION|>--- conflicted
+++ resolved
@@ -957,16 +957,13 @@
 	mTexUnits.clear();
 	delete mDummyTexUnit;
 	mDummyTexUnit = NULL;
-<<<<<<< HEAD
+
+	for (U32 i = 0; i < mLightState.size(); ++i)
+	{
+		delete mLightState[i];
+	}
+	mLightState.clear();
 	mBuffer = NULL ;
-=======
-
-	for (U32 i = 0; i < mLightState.size(); ++i)
-	{
-		delete mLightState[i];
-	}
-	mLightState.clear();
->>>>>>> 44c7c6fe
 }
 
 void LLRender::refreshState(void)
