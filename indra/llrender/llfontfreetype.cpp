/**
 * @file llfontfreetype.cpp
 * @brief Freetype font library wrapper
 *
 * $LicenseInfo:firstyear=2002&license=viewerlgpl$
 * Second Life Viewer Source Code
 * Copyright (C) 2010, Linden Research, Inc.
 *
 * This library is free software; you can redistribute it and/or
 * modify it under the terms of the GNU Lesser General Public
 * License as published by the Free Software Foundation;
 * version 2.1 of the License only.
 *
 * This library is distributed in the hope that it will be useful,
 * but WITHOUT ANY WARRANTY; without even the implied warranty of
 * MERCHANTABILITY or FITNESS FOR A PARTICULAR PURPOSE.  See the GNU
 * Lesser General Public License for more details.
 *
 * You should have received a copy of the GNU Lesser General Public
 * License along with this library; if not, write to the Free Software
 * Foundation, Inc., 51 Franklin Street, Fifth Floor, Boston, MA  02110-1301  USA
 *
 * Linden Research, Inc., 945 Battery Street, San Francisco, CA  94111  USA
 * $/LicenseInfo$
 */

#include "linden_common.h"

#include "llfontfreetype.h"
#include "llfontgl.h"

// Freetype stuff
#include <ft2build.h>
#ifdef LL_WINDOWS
#include <freetype2\freetype\ftsystem.h>
#endif
#include "llfontfreetypesvg.h"

// For some reason, this won't work if it's not wrapped in the ifdef
#ifdef FT_FREETYPE_H
#include FT_FREETYPE_H
#endif

#include "lldir.h"
#include "llerror.h"
#include "llimage.h"
#include "llimagepng.h"
//#include "llimagej2c.h"
#include "llmath.h" // Linden math
#include "llstring.h"
//#include "imdebug.h"
#include "llfontbitmapcache.h"
#include "llgl.h"

#include "llapr.h"

#define ENABLE_OT_SVG_SUPPORT

FT_Render_Mode gFontRenderMode = FT_RENDER_MODE_NORMAL;

LLFontManager *gFontManagerp = NULL;

FT_Library gFTLibrary = NULL;

//static
void LLFontManager::initClass()
{
    if (!gFontManagerp)
    {
        gFontManagerp = new LLFontManager;
    }
}

//static
void LLFontManager::cleanupClass()
{
    delete gFontManagerp;
    gFontManagerp = NULL;
}

LLFontManager::LLFontManager()
{
    int error;
    error = FT_Init_FreeType(&gFTLibrary);
    if (error)
    {
        // Clean up freetype libs.
        LL_ERRS() << "Freetype initialization failure!" << LL_ENDL;
        FT_Done_FreeType(gFTLibrary);
    }

#ifdef ENABLE_OT_SVG_SUPPORT
    SVG_RendererHooks hooks = {
        LLFontFreeTypeSvgRenderer::OnInit,
        LLFontFreeTypeSvgRenderer::OnFree,
        LLFontFreeTypeSvgRenderer::OnRender,
        LLFontFreeTypeSvgRenderer::OnPresetGlypthSlot,
    };
    FT_Property_Set(gFTLibrary, "ot-svg", "svg-hooks", &hooks);
#endif
}

LLFontManager::~LLFontManager()
{
    FT_Done_FreeType(gFTLibrary);
    unloadAllFonts();   // <FS:ND> FIRE-7570. Only load/mmap fonts once. Release everything here.
}


LLFontGlyphInfo::LLFontGlyphInfo(U32 index, EFontGlyphType glyph_type)
:   mGlyphIndex(index),
    mGlyphType(glyph_type),
    mWidth(0),          // In pixels
    mHeight(0),         // In pixels
    mXAdvance(0.f),     // In pixels
    mYAdvance(0.f),     // In pixels
    mXBitmapOffset(0),  // Offset to the origin in the bitmap
    mYBitmapOffset(0),  // Offset to the origin in the bitmap
    mXBearing(0),       // Distance from baseline to left in pixels
    mYBearing(0),       // Distance from baseline to top in pixels
    mBitmapEntry(std::make_pair(EFontGlyphType::Unspecified, -1)) // Which bitmap in the bitmap cache contains this glyph
{
}

LLFontGlyphInfo::LLFontGlyphInfo(const LLFontGlyphInfo& fgi)
    : mGlyphIndex(fgi.mGlyphIndex)
    , mGlyphType(fgi.mGlyphType)
    , mWidth(fgi.mWidth)
    , mHeight(fgi.mHeight)
    , mXAdvance(fgi.mXAdvance)
    , mYAdvance(fgi.mYAdvance)
    , mXBitmapOffset(fgi.mXBitmapOffset)
    , mYBitmapOffset(fgi.mYBitmapOffset)
    , mXBearing(fgi.mXBearing)
    , mYBearing(fgi.mYBearing)
{
    mBitmapEntry = fgi.mBitmapEntry;
}

LLFontFreetype::LLFontFreetype()
:   mFontBitmapCachep(new LLFontBitmapCache),
    mAscender(0.f),
    mDescender(0.f),
    mLineHeight(0.f),
#ifdef LL_WINDOWS
    pFileStream(NULL),
    pFtStream(NULL),
#endif
    mIsFallback(false),
    mFTFace(NULL),
    mRenderGlyphCount(0),
    mAddGlyphCount(0),
    mStyle(0),
    mPointSize(0)
{
    // <FS:ND> Set up kerning cache, size is 256x256, the initial cache lines are all null
    mKerningCache = new F32*[ 256 ];

    for( int i = 0; i < 256; ++i )
        mKerningCache[i] = NULL;
    // </FS:ND>
}


LLFontFreetype::~LLFontFreetype()
{
    // Clean up freetype libs.
    if (mFTFace)
        FT_Done_Face(mFTFace);
    mFTFace = NULL;

    // Delete glyph info
    std::for_each(mCharGlyphInfoMap.begin(), mCharGlyphInfoMap.end(), DeletePairedPointer());
    mCharGlyphInfoMap.clear();

#ifdef LL_WINDOWS
    delete pFileStream; // closed by FT_Done_Face
    delete pFtStream;
#endif
    delete mFontBitmapCachep;
    // mFallbackFonts cleaned up by LLPointer destructor

    // <FS:ND> Delete the kerning cache
    for( int i = 0; i < 256; ++i )
        delete[] mKerningCache[i];

    delete[] mKerningCache;
    // </FS:ND>
}

#ifdef LL_WINDOWS
unsigned long ft_read_cb(FT_Stream stream, unsigned long offset, unsigned char *buffer, unsigned long count) {
    if (count <= 0) return count;
    llifstream *file_stream = static_cast<llifstream *>(stream->descriptor.pointer);
    file_stream->seekg(offset, std::ios::beg);
    file_stream->read((char*)buffer, count);
    return file_stream->gcount();
}

void ft_close_cb(FT_Stream stream) {
    llifstream *file_stream = static_cast<llifstream *>(stream->descriptor.pointer);
    file_stream->close();
}
#endif

bool LLFontFreetype::loadFace(const std::string& filename, F32 point_size, F32 vert_dpi, F32 horz_dpi, bool is_fallback, S32 face_n)
{
    // Don't leak face objects.  This is also needed to deal with
    // changed font file names.
    if (mFTFace)
    {
        FT_Done_Face(mFTFace);
        mFTFace = NULL;
    }

    int error;

// <FS:ND> FIRE-7570. Only load/mmap fonts once.

// #ifdef LL_WINDOWS
//  error = ftOpenFace(filename, face_n);
// #else
//  error = FT_New_Face( gFTLibrary,
//                       filename.c_str(),
//                       0,
//                       &mFTFace);
//#endif

    FT_Open_Args openArgs;
    memset( &openArgs, 0, sizeof( openArgs ) );
    openArgs.memory_base = gFontManagerp->loadFont( filename, openArgs.memory_size );

    if( !openArgs.memory_base )
<<<<<<< HEAD
        return FALSE;
=======
        return false;
>>>>>>> 050d2fef

    openArgs.flags = FT_OPEN_MEMORY;

    error = FT_Open_Face( gFTLibrary, &openArgs, face_n, &mFTFace );
// </FS:ND>

    if (error)
    {
// <FS:ND> FIRE-7570. Only load/mmap fonts once.
// #ifdef LL_WINDOWS
//      clearFontStreams();
// #endif
// </FS:ND>
<<<<<<< HEAD
        return FALSE;
=======
        return false;
>>>>>>> 050d2fef
    }

    mIsFallback = is_fallback;
    F32 pixels_per_em = (point_size / 72.f)*vert_dpi; // Size in inches * dpi

    error = FT_Set_Char_Size(mFTFace,    /* handle to face object           */
                            0,       /* char_width in 1/64th of points  */
                            (S32)(point_size*64),   /* char_height in 1/64th of points */
                            (U32)horz_dpi,     /* horizontal device resolution    */
                            (U32)vert_dpi);   /* vertical device resolution      */

    if (error)
    {
        // Clean up freetype libs.
        FT_Done_Face(mFTFace);
// <FS:ND> FIRE-7570. Only load/mmap fonts once.
// #ifdef LL_WINDOWS
//      clearFontStreams();
// #endif
// </FS:ND>
        mFTFace = NULL;
        return false;
    }

    F32 y_max, y_min, x_max, x_min;
    F32 ems_per_unit = 1.f/ mFTFace->units_per_EM;
    F32 pixels_per_unit = pixels_per_em * ems_per_unit;

    // Get size of bbox in pixels
    y_max = mFTFace->bbox.yMax * pixels_per_unit;
    y_min = mFTFace->bbox.yMin * pixels_per_unit;
    x_max = mFTFace->bbox.xMax * pixels_per_unit;
    x_min = mFTFace->bbox.xMin * pixels_per_unit;
    mAscender = mFTFace->ascender * pixels_per_unit;
    mDescender = -mFTFace->descender * pixels_per_unit;
    mLineHeight = mFTFace->height * pixels_per_unit;

    S32 max_char_width = ll_round(0.5f + (x_max - x_min));
    S32 max_char_height = ll_round(0.5f + (y_max - y_min));

    mFontBitmapCachep->init(max_char_width, max_char_height);

    if (!mFTFace->charmap)
    {
        //LL_INFOS() << " no unicode encoding, set whatever encoding there is..." << LL_ENDL;
        FT_Set_Charmap(mFTFace, mFTFace->charmaps[0]);
    }

    if (!mIsFallback)
    {
        // Add the default glyph
        addGlyphFromFont(this, 0, 0, EFontGlyphType::Grayscale);
    }

    mName = filename;
    mPointSize = point_size;

    mStyle = LLFontGL::NORMAL;
    if(mFTFace->style_flags & FT_STYLE_FLAG_BOLD)
    {
        mStyle |= LLFontGL::BOLD;
    }

    if(mFTFace->style_flags & FT_STYLE_FLAG_ITALIC)
    {
        mStyle |= LLFontGL::ITALIC;
    }

    return true;
}

S32 LLFontFreetype::getNumFaces(const std::string& filename)
{
    if (mFTFace)
    {
        FT_Done_Face(mFTFace);
        mFTFace = NULL;
    }

    S32 num_faces = 1;

// <FS:ND> FIRE-7570. Only load/mmap fonts once.
    FT_Open_Args openArgs;
    memset( &openArgs, 0, sizeof( openArgs ) );
    openArgs.memory_base = gFontManagerp->loadFont( filename, openArgs.memory_size );
    if( !openArgs.memory_base )
        return 0;

    openArgs.flags = FT_OPEN_MEMORY;

    int error = FT_Open_Face( gFTLibrary, &openArgs, 0, &mFTFace );
    if (error)
        return 0;
    else
        num_faces = mFTFace->num_faces;

    FT_Done_Face(mFTFace);
    mFTFace = NULL;

// #ifdef LL_WINDOWS
//  int error = ftOpenFace(filename, 0);
//
//  if (error)
//  {
//      return 0;
//  }
//  else
//  {
//      num_faces = mFTFace->num_faces;
//  }
//
//  FT_Done_Face(mFTFace);
//  clearFontStreams();
//  mFTFace = NULL;
// #endif

// </FS:ND>
    return num_faces;
}

#ifdef LL_WINDOWS
S32 LLFontFreetype::ftOpenFace(const std::string& filename, S32 face_n)
{
    S32 error = -1;
    pFileStream = new llifstream(filename, std::ios::binary);
    if (pFileStream->is_open())
    {
        std::streampos beg = pFileStream->tellg();
        pFileStream->seekg(0, std::ios::end);
        std::streampos end = pFileStream->tellg();
        std::size_t file_size = end - beg;
        pFileStream->seekg(0, std::ios::beg);

        pFtStream = new LLFT_Stream();
        pFtStream->base = 0;
        pFtStream->pos = 0;
        pFtStream->size = static_cast<unsigned long>(file_size);
        pFtStream->descriptor.pointer = pFileStream;
        pFtStream->read = ft_read_cb;
        pFtStream->close = ft_close_cb;

        FT_Open_Args args;
        args.flags = FT_OPEN_STREAM;
        args.stream = (FT_StreamRec*)pFtStream;
        error = FT_Open_Face(gFTLibrary, &args, face_n, &mFTFace);
    }
    return error;
}

void LLFontFreetype::clearFontStreams()
{
    if (pFileStream)
    {
        pFileStream->close();
    }
    delete pFileStream;
    delete pFtStream;
    pFileStream = NULL;
    pFtStream = NULL;
}
#endif

void LLFontFreetype::addFallbackFont(const LLPointer<LLFontFreetype>& fallback_font,
                                     const char_functor_t& functor)
{
    mFallbackFonts.emplace_back(fallback_font, functor);
}

F32 LLFontFreetype::getLineHeight() const
{
    return mLineHeight;
}

F32 LLFontFreetype::getAscenderHeight() const
{
    return mAscender;
}

F32 LLFontFreetype::getDescenderHeight() const
{
    return mDescender;
}

F32 LLFontFreetype::getXAdvance(llwchar wch) const
{
    if (mFTFace == NULL)
        return 0.0;

    // Return existing info only if it is current
    LLFontGlyphInfo* gi = getGlyphInfo(wch, EFontGlyphType::Unspecified);
    if (gi)
    {
        return gi->mXAdvance;
    }
    else
    {
        char_glyph_info_map_t::iterator found_it = mCharGlyphInfoMap.find((llwchar)0);
        if (found_it != mCharGlyphInfoMap.end())
        {
            return found_it->second->mXAdvance;
        }
    }

    // Last ditch fallback - no glyphs defined at all.
    return (F32)mFontBitmapCachep->getMaxCharWidth();
}

F32 LLFontFreetype::getXAdvance(const LLFontGlyphInfo* glyph) const
{
    if (mFTFace == NULL)
        return 0.0;

    return glyph->mXAdvance;
}

F32 LLFontFreetype::getXKerning(llwchar char_left, llwchar char_right) const
{
    if (mFTFace == NULL)
        return 0.0;

    //llassert(!mIsFallback);
    LLFontGlyphInfo* left_glyph_info = getGlyphInfo(char_left, EFontGlyphType::Unspecified);;
    U32 left_glyph = left_glyph_info ? left_glyph_info->mGlyphIndex : 0;
    // Kern this puppy.
    LLFontGlyphInfo* right_glyph_info = getGlyphInfo(char_right, EFontGlyphType::Unspecified);
    U32 right_glyph = right_glyph_info ? right_glyph_info->mGlyphIndex : 0;

    // <FS:ND> Use cached kerning if possible, only do so for glyphs < 256 for now
    if( right_glyph < 256 && left_glyph < 256 )
    {
        if( mKerningCache[ left_glyph ] && mKerningCache[ left_glyph ][ right_glyph ] < FLT_MAX )
            return mKerningCache[ left_glyph ][ right_glyph ];
    }
    // </FS:ND>

    FT_Vector  delta;

    llverify(!FT_Get_Kerning(mFTFace, left_glyph, right_glyph, ft_kerning_unfitted, &delta));

    // <FS:ND> Cache kerning if possible, only do so for glyphs < 256 for now
    if( right_glyph < 256 && left_glyph < 256 )
    {
        if( !mKerningCache[ left_glyph ] )
        {
            mKerningCache[ left_glyph ] = new F32[ 256 ];
            for( int i = 0; i < 256; ++i )
                mKerningCache[ left_glyph ][ i ] = FLT_MAX;
        }

        mKerningCache[ left_glyph ][ right_glyph ] = delta.x*(1.f / 64.f);
    }
    // </FS:ND>

    return delta.x*(1.f/64.f);
}

F32 LLFontFreetype::getXKerning(const LLFontGlyphInfo* left_glyph_info, const LLFontGlyphInfo* right_glyph_info) const
{
    if (mFTFace == NULL)
        return 0.0;

    U32 left_glyph = left_glyph_info ? left_glyph_info->mGlyphIndex : 0;
    U32 right_glyph = right_glyph_info ? right_glyph_info->mGlyphIndex : 0;

    // <FS:ND> Use cached kerning if possible, only do so for glyphs < 256 for now
    if( right_glyph < 256 && left_glyph < 256 )
    {
        if( mKerningCache[ left_glyph ] && mKerningCache[ left_glyph ][ right_glyph ] < FLT_MAX )
            return mKerningCache[ left_glyph ][ right_glyph ];
    }
    // </FS:ND>

    FT_Vector  delta;

    llverify(!FT_Get_Kerning(mFTFace, left_glyph, right_glyph, ft_kerning_unfitted, &delta));

    // <FS:ND> Cache kerning if possible, only do so for glyphs < 256 for now
    if( right_glyph < 256 && left_glyph < 256 )
    {
        if( !mKerningCache[ left_glyph ] )
        {
            mKerningCache[ left_glyph ] = new F32[ 256 ];
            for( int i = 0; i < 256; ++i )
                mKerningCache[ left_glyph ][ i ] = FLT_MAX;
        }

        mKerningCache[ left_glyph ][ right_glyph ] = delta.x*(1.f / 64.f);
    }
    // </FS:ND>
    return delta.x*(1.f/64.f);
}

bool LLFontFreetype::hasGlyph(llwchar wch) const
{
    llassert(!mIsFallback);
    return(mCharGlyphInfoMap.find(wch) != mCharGlyphInfoMap.end());
}

LLFontGlyphInfo* LLFontFreetype::addGlyph(llwchar wch, EFontGlyphType glyph_type) const
{
    if (!mFTFace)
    {
        return NULL;
    }

    llassert(!mIsFallback);
    llassert(glyph_type < EFontGlyphType::Count);
    //LL_DEBUGS() << "Adding new glyph for " << wch << " to font" << LL_ENDL;

    // Initialize char to glyph map
    FT_UInt glyph_index = FT_Get_Char_Index(mFTFace, wch);
    if (glyph_index == 0)
    {
        // No corresponding glyph in this font: look for a glyph in fallback
        // fonts.
        size_t count = mFallbackFonts.size();
        if (LLStringOps::isEmoji(wch))
        {
            // This is a "genuine" emoji (in the range 0x1f000-0x20000): print
            // it using the emoji font(s) if possible. HB
            for (size_t i = 0; i < count; ++i)
            {
                const fallback_font_t& pair = mFallbackFonts[i];
                if (!pair.second || !pair.second(wch))
                {
                    // If this font does not have a functor, or the character
                    // does not pass the functor, reject it. Note: we keep the
                    // functor test (despite the fact we already tested for
                    // LLStringOps::isEmoji(wch) above), in case we would use
                    // different, more restrictive or partionned functors in
                    // the future with several different emoji fonts. HB
                    continue;
                }
                glyph_index = FT_Get_Char_Index(pair.first->mFTFace, wch);
                if (glyph_index)
                {
                    return addGlyphFromFont(pair.first, wch, glyph_index,
                                            glyph_type);
                }
            }
        }
        // Then try and find a monochrome fallback font that could print this
        // glyph: such fonts do *not* have a functor. We give priority to
        // monochrome fonts for non-genuine emojis so that UI elements which
        // used to render with them before the emojis font introduction (e.g.
        // check marks in menus, or LSL dialogs text and buttons) do render the
        // same way as they always did. HB
        std::vector<size_t> emoji_fonts_idx;
        for (size_t i = 0; i < count; ++i)
        {
            const fallback_font_t& pair = mFallbackFonts[i];
            if (pair.second)
            {
                // If this font got a functor, remember the index for later and
                // try the next fallback font. HB
                emoji_fonts_idx.push_back(i);
                continue;
            }
            glyph_index = FT_Get_Char_Index(pair.first->mFTFace, wch);
            if (glyph_index)
            {
                return addGlyphFromFont(pair.first, wch, glyph_index,
                                        glyph_type);
            }
        }
        // Everything failed so far: this character is not a genuine emoji,
        // neither a special character known from our monochrome fallback
        // fonts: make a last try, using the emoji font(s), but ignoring the
        // functor to render using whatever (colorful) glyph that might be
        // available in such fonts for this character. HB
        for (size_t j = 0, count2 = emoji_fonts_idx.size(); j < count2; ++j)
        {
            const fallback_font_t& pair = mFallbackFonts[emoji_fonts_idx[j]];
            glyph_index = FT_Get_Char_Index(pair.first->mFTFace, wch);
            if (glyph_index)
            {
                return addGlyphFromFont(pair.first, wch, glyph_index,
                                        glyph_type);
            }
        }
    }

    auto range_it = mCharGlyphInfoMap.equal_range(wch);
    char_glyph_info_map_t::iterator iter =
        std::find_if(range_it.first, range_it.second,
                     [&glyph_type](const char_glyph_info_map_t::value_type& entry)
                     {
                        return entry.second->mGlyphType == glyph_type;
                     });
    if (iter == range_it.second)
    {
        return addGlyphFromFont(this, wch, glyph_index, glyph_type);
    }
    return NULL;
}

LLFontGlyphInfo* LLFontFreetype::addGlyphFromFont(const LLFontFreetype *fontp, llwchar wch, U32 glyph_index, EFontGlyphType requested_glyph_type) const
{
    LL_PROFILE_ZONE_SCOPED;
    if (mFTFace == NULL)
        return NULL;

    llassert(!mIsFallback);
    fontp->renderGlyph(requested_glyph_type, glyph_index);

    EFontGlyphType bitmap_glyph_type = EFontGlyphType::Unspecified;
    switch (fontp->mFTFace->glyph->bitmap.pixel_mode)
    {
        case FT_PIXEL_MODE_MONO:
        case FT_PIXEL_MODE_GRAY:
            bitmap_glyph_type = EFontGlyphType::Grayscale;
            break;
        case FT_PIXEL_MODE_BGRA:
            bitmap_glyph_type = EFontGlyphType::Color;
            break;
        default:
            llassert_always(true);
            break;
    }
    S32 width = fontp->mFTFace->glyph->bitmap.width;
    S32 height = fontp->mFTFace->glyph->bitmap.rows;

    S32 pos_x, pos_y;
    U32 bitmap_num;
    mFontBitmapCachep->nextOpenPos(width, pos_x, pos_y, bitmap_glyph_type, bitmap_num);
    mAddGlyphCount++;

    LLFontGlyphInfo* gi = new LLFontGlyphInfo(glyph_index, requested_glyph_type);
    gi->mXBitmapOffset = pos_x;
    gi->mYBitmapOffset = pos_y;
    gi->mBitmapEntry = std::make_pair(bitmap_glyph_type, bitmap_num);
    gi->mWidth = width;
    gi->mHeight = height;
    gi->mXBearing = fontp->mFTFace->glyph->bitmap_left;
    gi->mYBearing = fontp->mFTFace->glyph->bitmap_top;
    // Convert these from 26.6 units to float pixels.
    gi->mXAdvance = fontp->mFTFace->glyph->advance.x / 64.f;
    gi->mYAdvance = fontp->mFTFace->glyph->advance.y / 64.f;

    insertGlyphInfo(wch, gi);

    if (requested_glyph_type != bitmap_glyph_type)
    {
        LLFontGlyphInfo* gi_temp = new LLFontGlyphInfo(*gi);
        gi_temp->mGlyphType = bitmap_glyph_type;
        insertGlyphInfo(wch, gi_temp);
    }

    if (fontp->mFTFace->glyph->bitmap.pixel_mode == FT_PIXEL_MODE_MONO
        || fontp->mFTFace->glyph->bitmap.pixel_mode == FT_PIXEL_MODE_GRAY)
    {
        U8 *buffer_data = fontp->mFTFace->glyph->bitmap.buffer;
        S32 buffer_row_stride = fontp->mFTFace->glyph->bitmap.pitch;
        U8 *tmp_graydata = NULL;

        if (fontp->mFTFace->glyph->bitmap.pixel_mode
            == FT_PIXEL_MODE_MONO)
        {
            // need to expand 1-bit bitmap to 8-bit graymap.
            tmp_graydata = new U8[width * height];
            S32 xpos, ypos;
            for (ypos = 0; ypos < height; ++ypos)
            {
                S32 bm_row_offset = buffer_row_stride * ypos;
                for (xpos = 0; xpos < width; ++xpos)
                {
                    U32 bm_col_offsetbyte = xpos / 8;
                    U32 bm_col_offsetbit = 7 - (xpos % 8);
                    U32 bit =
                    !!(buffer_data[bm_row_offset
                               + bm_col_offsetbyte
                       ] & (1 << bm_col_offsetbit) );
                    tmp_graydata[width*ypos + xpos] =
                        255 * bit;
                }
            }
            // use newly-built graymap.
            buffer_data = tmp_graydata;
            buffer_row_stride = width;
        }

        setSubImageLuminanceAlpha(pos_x,
                                    pos_y,
                                    bitmap_num,
                                    width,
                                    height,
                                    buffer_data,
                                    buffer_row_stride);

        if (tmp_graydata)
            delete[] tmp_graydata;
    }
    else if (fontp->mFTFace->glyph->bitmap.pixel_mode == FT_PIXEL_MODE_BGRA)
    {
        setSubImageBGRA(pos_x,
                        pos_y,
                        bitmap_num,
                        fontp->mFTFace->glyph->bitmap.width,
                        fontp->mFTFace->glyph->bitmap.rows,
                        fontp->mFTFace->glyph->bitmap.buffer,
                        llabs(fontp->mFTFace->glyph->bitmap.pitch));
    } else {
        llassert(false);
    }

    LLImageGL *image_gl = mFontBitmapCachep->getImageGL(bitmap_glyph_type, bitmap_num);
    LLImageRaw *image_raw = mFontBitmapCachep->getImageRaw(bitmap_glyph_type, bitmap_num);
    image_gl->setSubImage(image_raw, 0, 0, image_gl->getWidth(), image_gl->getHeight());

    return gi;
}

LLFontGlyphInfo* LLFontFreetype::getGlyphInfo(llwchar wch, EFontGlyphType glyph_type) const
{
    std::pair<char_glyph_info_map_t::iterator, char_glyph_info_map_t::iterator> range_it = mCharGlyphInfoMap.equal_range(wch);

    char_glyph_info_map_t::iterator iter = (EFontGlyphType::Unspecified != glyph_type)
        ? std::find_if(range_it.first, range_it.second, [&glyph_type](const char_glyph_info_map_t::value_type& entry) { return entry.second->mGlyphType == glyph_type; })
        : range_it.first;
    if (iter != range_it.second)
    {
        return iter->second;
    }
    else
    {
        // this glyph doesn't yet exist, so render it and return the result
        return addGlyph(wch, (EFontGlyphType::Unspecified != glyph_type) ? glyph_type : EFontGlyphType::Grayscale);
    }
}

void LLFontFreetype::insertGlyphInfo(llwchar wch, LLFontGlyphInfo* gi) const
{
    llassert(gi->mGlyphType < EFontGlyphType::Count);
    std::pair<char_glyph_info_map_t::iterator, char_glyph_info_map_t::iterator> range_it = mCharGlyphInfoMap.equal_range(wch);

    char_glyph_info_map_t::iterator iter =
        std::find_if(range_it.first, range_it.second, [&gi](const char_glyph_info_map_t::value_type& entry) { return entry.second->mGlyphType == gi->mGlyphType; });
    if (iter != range_it.second)
    {
        delete iter->second;
        iter->second = gi;
    }
    else
    {
        mCharGlyphInfoMap.insert(std::make_pair(wch, gi));
    }
}

void LLFontFreetype::renderGlyph(EFontGlyphType bitmap_type, U32 glyph_index) const
{
    if (mFTFace == NULL)
        return;

    FT_Int32 load_flags = FT_LOAD_FORCE_AUTOHINT;
    if (EFontGlyphType::Color == bitmap_type)
    {
        // We may not actually get a color render so our caller should always examine mFTFace->glyph->bitmap.pixel_mode
        load_flags |= FT_LOAD_COLOR;
    }

    FT_Error error = FT_Load_Glyph(mFTFace, glyph_index, load_flags);
    if (FT_Err_Ok != error)
    {
        std::string message = llformat(
            "Error %d (%s) loading glyph %u: bitmap_type=%u, load_flags=%d",
            error, FT_Error_String(error), glyph_index, bitmap_type, load_flags);
        LL_WARNS_ONCE() << message << LL_ENDL;
        error = FT_Load_Glyph(mFTFace, glyph_index, load_flags ^ FT_LOAD_COLOR);

        // <FS:ND> try to load given glyph, if that fails, fallback to ?. This can happen with invalid unicode codepoints.
        if (FT_Err_Ok != error)
        {
            glyph_index = FT_Get_Char_Index( mFTFace, L'?');
            error = FT_Load_Glyph(mFTFace, glyph_index, load_flags ^ FT_LOAD_COLOR);
        }
        // </FS:ND>

        llassert_always_msg(FT_Err_Ok == error, message.c_str());
    }

    llassert_always(! FT_Render_Glyph(mFTFace->glyph, gFontRenderMode) );

    mRenderGlyphCount++;
}

void LLFontFreetype::reset(F32 vert_dpi, F32 horz_dpi)
{
    resetBitmapCache();
    loadFace(mName, mPointSize, vert_dpi ,horz_dpi, mIsFallback, 0);
    if (!mIsFallback)
    {
        // This is the head of the list - need to rebuild ourself and all fallbacks.
        if (mFallbackFonts.empty())
        {
            LL_WARNS() << "LLFontGL::reset(), no fallback fonts present" << LL_ENDL;
        }
        else
        {
            for (fallback_font_vector_t::iterator it = mFallbackFonts.begin(); it != mFallbackFonts.end(); ++it)
            {
                it->first->reset(vert_dpi, horz_dpi);
            }
        }
    }
}

void LLFontFreetype::resetBitmapCache()
{
    for (char_glyph_info_map_t::iterator it = mCharGlyphInfoMap.begin(), end_it = mCharGlyphInfoMap.end();
        it != end_it;
        ++it)
    {
        delete it->second;
    }
    mCharGlyphInfoMap.clear();
    mFontBitmapCachep->reset();

    // Adding default glyph is skipped for fallback fonts here as well as in loadFace().
    // This if was added as fix for EXT-4971.
    if(!mIsFallback)
    {
        // Add the empty glyph
        addGlyphFromFont(this, 0, 0, EFontGlyphType::Grayscale);
    }
}

void LLFontFreetype::destroyGL()
{
    mFontBitmapCachep->destroyGL();
}

const std::string &LLFontFreetype::getName() const
{
    return mName;
}

static void dumpFontBitmap(const LLImageRaw* image_raw, const std::string& file_name)
{
    LLPointer<LLImagePNG> tmpImage = new LLImagePNG();
    if ( (tmpImage->encode(image_raw, 0.0f)) && (tmpImage->save(gDirUtilp->getExpandedFilename(LL_PATH_LOGS, file_name))) )
    {
        LL_INFOS("Font") << "Successfully saved " << file_name << LL_ENDL;
    }
    else
    {
        LL_WARNS("Font") << "Failed to save " << file_name << LL_ENDL;
    }
}

void LLFontFreetype::dumpFontBitmaps() const
{
    // Dump all the regular bitmaps (if any)
    for (int idx = 0, cnt = mFontBitmapCachep->getNumBitmaps(EFontGlyphType::Grayscale); idx < cnt; idx++)
    {
        dumpFontBitmap(mFontBitmapCachep->getImageRaw(EFontGlyphType::Grayscale, idx), llformat("%s_%d_%d_%d.png", mFTFace->family_name, (int)(mPointSize * 10), mStyle, idx));
    }

    // Dump all the color bitmaps (if any)
    for (int idx = 0, cnt = mFontBitmapCachep->getNumBitmaps(EFontGlyphType::Color); idx < cnt; idx++)
    {
        dumpFontBitmap(mFontBitmapCachep->getImageRaw(EFontGlyphType::Color, idx), llformat("%s_%d_%d_%d_clr.png", mFTFace->family_name, (int)(mPointSize * 10), mStyle, idx));
    }
}

const LLFontBitmapCache* LLFontFreetype::getFontBitmapCache() const
{
    return mFontBitmapCachep;
}

void LLFontFreetype::setStyle(U8 style)
{
    mStyle = style;
}

U8 LLFontFreetype::getStyle() const
{
    return mStyle;
}

bool LLFontFreetype::setSubImageBGRA(U32 x, U32 y, U32 bitmap_num, U16 width, U16 height, const U8* data, U32 stride) const
{
    LLImageRaw* image_raw = mFontBitmapCachep->getImageRaw(EFontGlyphType::Color, bitmap_num);
    llassert(!mIsFallback);
    llassert(image_raw && (image_raw->getComponents() == 4));

    // NOTE: inspired by LLImageRaw::setSubImage()
    U32* image_data = (U32*)image_raw->getData();
    if (!image_data)
    {
        return false;
    }

    for (U32 idxRow = 0; idxRow < height; idxRow++)
    {
        const U32 nSrcRow = height - 1 - idxRow;
        const U32 nSrcOffset = nSrcRow * width * image_raw->getComponents();
        const U32 nDstOffset = (y + idxRow) * image_raw->getWidth() + x;

        for (U32 idxCol = 0; idxCol < width; idxCol++)
        {
            U32 nTemp = nSrcOffset + idxCol * 4;
            image_data[nDstOffset + idxCol] = data[nTemp + 3] << 24 | data[nTemp] << 16 | data[nTemp + 1] << 8 | data[nTemp + 2];
        }
    }

    return true;
}

void LLFontFreetype::setSubImageLuminanceAlpha(U32 x, U32 y, U32 bitmap_num, U32 width, U32 height, U8 *data, S32 stride) const
{
    LLImageRaw *image_raw = mFontBitmapCachep->getImageRaw(EFontGlyphType::Grayscale, bitmap_num);
    LLImageDataLock lock(image_raw);

    llassert(!mIsFallback);
    llassert(image_raw && (image_raw->getComponents() == 2));

    U8 *target = image_raw->getData();
    llassert(target);

    if (!data || !target)
    {
        return;
    }

    if (0 == stride)
        stride = width;

    U32 i, j;
    U32 to_offset;
    U32 from_offset;
    U32 target_width = image_raw->getWidth();
    for (i = 0; i < height; i++)
    {
        to_offset = (y + i)*target_width + x;
        from_offset = (height - 1 - i)*stride;
        for (j = 0; j < width; j++)
        {
            *(target + to_offset*2 + 1) = *(data + from_offset);
            to_offset++;
            from_offset++;
        }
    }
}

// <FS:ND> FIRE-7570. Only load/mmap fonts once.

namespace nd
{
    namespace fonts
    {
        class LoadedFont
        {
        public:
            LoadedFont( std::string aName , std::vector<U8> const &aAddress, long aSize )
                : mAddress( aAddress )
            {
                mName = aName;
                mSize = aSize;
                mRefs = 1;
            }

            std::string mName;
            std::vector<U8> mAddress;
            long mSize;
            U32  mRefs;
        };
    }
}

U8 const* LLFontManager::loadFont( std::string const &aFilename, long &a_Size)
{
    a_Size = 0;

    std::map< std::string, std::shared_ptr<nd::fonts::LoadedFont> >::iterator itr = m_LoadedFonts.find( aFilename );
    if( itr != m_LoadedFonts.end() )
    {
        ++itr->second->mRefs;
        a_Size = itr->second->mSize;
        return &itr->second->mAddress[0];
    }

    llstat oStat;

    if( 0 != LLFile::stat( aFilename, &oStat ) || 0 == oStat.st_size )
        return 0;

    a_Size = oStat.st_size;
    std::vector< U8 > pBuffer;
    pBuffer.resize( a_Size );

    if( a_Size != LLAPRFile::readEx( aFilename, &pBuffer[0], 0, a_Size ) )
    {
        a_Size = 0;
        return nullptr;
    }

    auto pCache = std::make_shared<nd::fonts::LoadedFont>( aFilename,  pBuffer, a_Size );
    itr = m_LoadedFonts.insert( std::make_pair( aFilename, pCache ) ).first;
    return &itr->second->mAddress[ 0 ];
}

void LLFontManager::unloadAllFonts()
{
    m_LoadedFonts.clear();
}
// </FS:ND>
<|MERGE_RESOLUTION|>--- conflicted
+++ resolved
@@ -231,11 +231,7 @@
     openArgs.memory_base = gFontManagerp->loadFont( filename, openArgs.memory_size );
 
     if( !openArgs.memory_base )
-<<<<<<< HEAD
-        return FALSE;
-=======
         return false;
->>>>>>> 050d2fef
 
     openArgs.flags = FT_OPEN_MEMORY;
 
@@ -249,11 +245,7 @@
 //      clearFontStreams();
 // #endif
 // </FS:ND>
-<<<<<<< HEAD
-        return FALSE;
-=======
         return false;
->>>>>>> 050d2fef
     }
 
     mIsFallback = is_fallback;
