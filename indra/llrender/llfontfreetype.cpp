--- conflicted
+++ resolved
@@ -54,11 +54,8 @@
 
 #include "llapr.h"
 
-<<<<<<< HEAD
-=======
 #define ENABLE_OT_SVG_SUPPORT
 
->>>>>>> cfdca912
 FT_Render_Mode gFontRenderMode = FT_RENDER_MODE_NORMAL;
 
 LLFontManager *gFontManagerp = NULL;
@@ -206,11 +203,7 @@
 }
 #endif
 
-<<<<<<< HEAD
-bool LLFontFreetype::loadFace(const std::string& filename, F32 point_size, F32 vert_dpi, F32 horz_dpi, S32 components, bool is_fallback, S32 face_n)
-=======
-BOOL LLFontFreetype::loadFace(const std::string& filename, F32 point_size, F32 vert_dpi, F32 horz_dpi, bool is_fallback, S32 face_n)
->>>>>>> cfdca912
+bool LLFontFreetype::loadFace(const std::string& filename, F32 point_size, F32 vert_dpi, F32 horz_dpi, bool is_fallback, S32 face_n)
 {
 	// Don't leak face objects.  This is also needed to deal with
 	// changed font file names.
@@ -238,7 +231,7 @@
 	openArgs.memory_base = gFontManagerp->loadFont( filename, openArgs.memory_size );
 
 	if( !openArgs.memory_base )
-		return FALSE;
+		return false;
 
 	openArgs.flags = FT_OPEN_MEMORY;
 
@@ -252,11 +245,7 @@
 // 		clearFontStreams();
 // #endif
 // </FS:ND>
-<<<<<<< HEAD
 		return false;
-=======
-		return FALSE;
->>>>>>> cfdca912
 	}
 
 	mIsFallback = is_fallback;
@@ -694,31 +683,6 @@
 			buffer_row_stride = width;
 		}
 
-<<<<<<< HEAD
-		switch (mFontBitmapCachep->getNumComponents())
-		{
-		case 1:
-			mFontBitmapCachep->getImageRaw(bitmap_num)->setSubImage(pos_x,
-																	pos_y,
-																	width,
-																	height,
-																	buffer_data,
-																	buffer_row_stride,
-																	true);
-			break;
-		case 2:
-			setSubImageLuminanceAlpha(pos_x,	
-									  pos_y,
-									  bitmap_num,
-									  width,
-									  height,
-									  buffer_data,
-									  buffer_row_stride);
-			break;
-		default:
-			break;
-		}
-=======
 		setSubImageLuminanceAlpha(pos_x,
 									pos_y,
 									bitmap_num,
@@ -726,7 +690,6 @@
 									height,
 									buffer_data,
 									buffer_row_stride);
->>>>>>> cfdca912
 
 		if (tmp_graydata)
 			delete[] tmp_graydata;
@@ -792,15 +755,6 @@
 	if (mFTFace == NULL)
 		return;
 
-<<<<<<< HEAD
-
-	// <FS:ND> try to load given glyph, if that fails, fallback to ?. This can happen with invalid unicode codepoints.
-	if( 0 != FT_Load_Glyph(mFTFace, glyph_index, FT_LOAD_FORCE_AUTOHINT) )
-		glyph_index = FT_Get_Char_Index( mFTFace, L'?');
-	// </FS:ND>
-
-	llassert_always(! FT_Load_Glyph(mFTFace, glyph_index, FT_LOAD_FORCE_AUTOHINT) );
-=======
 	FT_Int32 load_flags = FT_LOAD_FORCE_AUTOHINT;
 	if (EFontGlyphType::Color == bitmap_type)
 	{
@@ -827,7 +781,6 @@
 
 		llassert_always_msg(FT_Err_Ok == error, message.c_str());
 	}
->>>>>>> cfdca912
 
 	llassert_always(! FT_Render_Glyph(mFTFace->glyph, gFontRenderMode) );
 
@@ -959,12 +912,8 @@
 
 void LLFontFreetype::setSubImageLuminanceAlpha(U32 x, U32 y, U32 bitmap_num, U32 width, U32 height, U8 *data, S32 stride) const
 {
-<<<<<<< HEAD
-	LLImageRaw *image_raw = mFontBitmapCachep->getImageRaw(bitmap_num);
+	LLImageRaw *image_raw = mFontBitmapCachep->getImageRaw(EFontGlyphType::Grayscale, bitmap_num);
 	LLImageDataLock lock(image_raw);
-=======
-	LLImageRaw *image_raw = mFontBitmapCachep->getImageRaw(EFontGlyphType::Grayscale, bitmap_num);
->>>>>>> cfdca912
 
 	llassert(!mIsFallback);
 	llassert(image_raw && (image_raw->getComponents() == 2));
