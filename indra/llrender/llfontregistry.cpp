/** 
 * @file llfontregistry.cpp
 * @author Brad Payne
 * @brief Storage for fonts.
 *
 * $LicenseInfo:firstyear=2008&license=viewerlgpl$
 * Second Life Viewer Source Code
 * Copyright (C) 2010, Linden Research, Inc.
 * 
 * This library is free software; you can redistribute it and/or
 * modify it under the terms of the GNU Lesser General Public
 * License as published by the Free Software Foundation;
 * version 2.1 of the License only.
 * 
 * This library is distributed in the hope that it will be useful,
 * but WITHOUT ANY WARRANTY; without even the implied warranty of
 * MERCHANTABILITY or FITNESS FOR A PARTICULAR PURPOSE.  See the GNU
 * Lesser General Public License for more details.
 * 
 * You should have received a copy of the GNU Lesser General Public
 * License along with this library; if not, write to the Free Software
 * Foundation, Inc., 51 Franklin Street, Fifth Floor, Boston, MA  02110-1301  USA
 * 
 * Linden Research, Inc., 945 Battery Street, San Francisco, CA  94111  USA
 * $/LicenseInfo$
 */

#include "linden_common.h"
#include "llgl.h"
#include "llfontfreetype.h"
#include "llfontgl.h"
#include "llfontregistry.h"
#include <boost/tokenizer.hpp>
#include "llcontrol.h"
#include "lldir.h"
#include "llwindow.h"
#include "llxmlnode.h"

extern LLControlGroup gSavedSettings;

using std::string;
using std::map;

bool font_desc_init_from_xml(LLXMLNodePtr node, LLFontDescriptor& desc);
bool init_from_xml(LLFontRegistry* registry, LLXMLNodePtr node);

LLFontDescriptor::LLFontDescriptor():
	mStyle(0)
{
}

LLFontDescriptor::LLFontDescriptor(const std::string& name,
								   const std::string& size, 
								   const U8 style,
								   const string_vec_t& file_names):
	mName(name),
	mSize(size),
	mStyle(style),
	mFileNames(file_names)
{
}

LLFontDescriptor::LLFontDescriptor(const std::string& name,
								   const std::string& size, 
								   const U8 style):
	mName(name),
	mSize(size),
	mStyle(style)
{
}


bool LLFontDescriptor::operator<(const LLFontDescriptor& b) const
{
	if (mName < b.mName)
		return true;
	else if (mName > b.mName)
		return false;
	
	if (mStyle < b.mStyle)
		return true;
	else if (mStyle > b.mStyle)
		return false;

	if (mSize < b.mSize)
		return true;
	else 
		return false;
}

static const std::string s_template_string("TEMPLATE");

bool LLFontDescriptor::isTemplate() const
{
	return getSize() == s_template_string;
}

// Look for substring match and remove substring if matched.
bool removeSubString(std::string& str, const std::string& substr)
{
	size_t pos = str.find(substr);
	if (pos != string::npos)
	{
		str.erase(pos, substr.size());
		return true;
	}
	return false;
}

// Check for substring match without modifying the source string.
bool findSubString(std::string& str, const std::string& substr)
{
	size_t pos = str.find(substr);
	if (pos != string::npos)
	{
		return true;
	}
	return false;
}


// Normal form is
// - raw name
// - bold, italic style info reflected in both style and font name.
// - other style info removed.
// - size info moved to mSize, defaults to Medium
// For example,
// - "SansSerifHuge" would normalize to { "SansSerif", "Huge", 0 }
// - "SansSerifBold" would normalize to { "SansSerifBold", "Medium", BOLD }
LLFontDescriptor LLFontDescriptor::normalize() const
{
	std::string new_name(mName);
	std::string new_size(mSize);
	U8 new_style(mStyle);

	// Only care about style to extent it can be picked up by font.
	new_style &= (LLFontGL::BOLD | LLFontGL::ITALIC);

	// All these transformations are to support old-style font specifications.
	if (removeSubString(new_name,"Small"))
		new_size = "Small";
	if (removeSubString(new_name,"Big"))
		new_size = "Large";
	if (removeSubString(new_name,"Medium"))
		new_size = "Medium";
	if (removeSubString(new_name,"Large"))
		new_size = "Large";
	if (removeSubString(new_name,"Huge"))
		new_size = "Huge";

	// HACK - Monospace is the only one we don't remove, so
	// name "Monospace" doesn't get taken down to ""
	// For other fonts, there's no ambiguity between font name and size specifier.
	if (new_size != s_template_string && new_size.empty() && findSubString(new_name,"Monospace"))
		new_size = "Monospace";
	if (new_size.empty())
		new_size = "Medium";

	if (removeSubString(new_name,"Bold"))
		new_style |= LLFontGL::BOLD;

	if (removeSubString(new_name,"Italic"))
		new_style |= LLFontGL::ITALIC;

	return LLFontDescriptor(new_name,new_size,new_style,getFileNames());
}

LLFontRegistry::LLFontRegistry(bool create_gl_textures, F32 size_mod)
:	mCreateGLTextures(create_gl_textures), mFontSizeMod(size_mod)
{
	// This is potentially a slow directory traversal, so we want to
	// cache the result.
	mUltimateFallbackList = LLWindow::getDynamicFallbackFontList();
}

LLFontRegistry::~LLFontRegistry()
{
	clear();
}

bool LLFontRegistry::parseFontInfo(const std::string& xml_filename)
{
	bool success = false;  // Succeed if we find and read at least one XUI file
	// <FS:Kadah> User selectable fonts
	// <FS:Kadah> xml_filename is now passed as a full path to a single XUI
	LLXMLNodePtr root;
	bool parsed_file = LLXMLNode::parseFile(xml_filename, root, NULL);

	if (!parsed_file)
	{
		return false;
	}

	if ( root.isNull() || ! root->hasName( "fonts" ) )
	{
		llwarns << "Bad font info file: " << xml_filename << llendl;
		return false;
	}

	std::string root_name;
	root->getAttributeString("name",root_name);
	if (root->hasName("fonts"))
	{
		// Expect a collection of children consisting of "font" or "font_size" entries
		bool init_succ = initFromXML(root);
		success = success || init_succ;
	}
    
	// <FS:Kadah> Dont load from skins now
#if 0
	const string_vec_t xml_paths = gDirUtilp->findSkinnedFilenames(LLDir::XUI, xml_filename);
 
	if (xml_paths.empty())
	{
		// We didn't even find one single XUI file
		return false;
	}

	for (string_vec_t::const_iterator path_it = xml_paths.begin();
		 path_it != xml_paths.end();
		 ++path_it)
	{
		LLXMLNodePtr root;
		bool parsed_file = LLXMLNode::parseFile(*path_it, root, NULL);

		if (!parsed_file)
			continue;

		if ( root.isNull() || ! root->hasName( "fonts" ) )
		{
			LL_WARNS() << "Bad font info file: " << *path_it << LL_ENDL;
			continue;
		}

		std::string root_name;
		root->getAttributeString("name",root_name);
		if (root->hasName("fonts"))
		{
			// Expect a collection of children consisting of "font" or "font_size" entries
			bool init_succ = init_from_xml(this, root);
			success = success || init_succ;
		}
	}
#endif
	// </FS:Kadah>
	//if (success)
	//	dump();

	return success;
}

std::string currentOsName()
{
#if LL_WINDOWS
	return "Windows";
#elif LL_DARWIN
	return "Mac";
#elif LL_SDL || LL_MESA_HEADLESS
	return "Linux";
#else
	return "";
#endif
}

bool font_desc_init_from_xml(LLXMLNodePtr node, LLFontDescriptor& desc)
{
	if (node->hasName("font"))
	{
		std::string attr_name;
		if (node->getAttributeString("name",attr_name))
		{
			desc.setName(attr_name);
		}

		std::string attr_style;
		if (node->getAttributeString("font_style",attr_style))
		{
			desc.setStyle(LLFontGL::getStyleFromString(attr_style));
		}

		desc.setSize(s_template_string);
	}

	LLXMLNodePtr child;	
	for (child = node->getFirstChild(); child.notNull(); child = child->getNextSibling())
	{
		std::string child_name;
		child->getAttributeString("name",child_name);
		if (child->hasName("file"))
		{
			std::string font_file_name = child->getTextContents();
			desc.getFileNames().push_back(font_file_name);
		}
		else if (child->hasName("os"))
		{
			if (child_name == currentOsName())
			{
				font_desc_init_from_xml(child, desc);
			}
		}
	}
	return true;
}

bool init_from_xml(LLFontRegistry* registry, LLXMLNodePtr node)
{
	LLXMLNodePtr child;
	
	for (child = node->getFirstChild(); child.notNull(); child = child->getNextSibling())
	{
		std::string child_name;
		child->getAttributeString("name",child_name);
		if (child->hasName("font"))
		{
			LLFontDescriptor desc;
			bool font_succ = font_desc_init_from_xml(child, desc);
			LLFontDescriptor norm_desc = desc.normalize();
			if (font_succ)
			{
				// if this is the first time we've seen this font name,
				// create a new template map entry for it.
				const LLFontDescriptor *match_desc = registry->getMatchingFontDesc(desc);
				if (match_desc == NULL)
				{
					// Create a new entry (with no corresponding font).
					registry->mFontMap[norm_desc] = NULL;
				}
				// otherwise, find the existing entry and combine data. 
				else
				{
					// Prepend files from desc.
					// A little roundabout because the map key is const,
					// so we have to fetch it, make a new map key, and
					// replace the old entry.
					string_vec_t match_file_names = match_desc->getFileNames();
					match_file_names.insert(match_file_names.begin(),
											desc.getFileNames().begin(),
											desc.getFileNames().end());
					LLFontDescriptor new_desc = *match_desc;
					new_desc.getFileNames() = match_file_names;
					registry->mFontMap.erase(*match_desc);
					registry->mFontMap[new_desc] = NULL;
				}
			}
		}
		else if (child->hasName("font_size"))
		{
			std::string size_name;
			F32 size_value;
			if (child->getAttributeString("name",size_name) &&
				child->getAttributeF32("size",size_value))
			{
<<<<<<< HEAD
				// mFontSizes[size_name] = size_value;
				// +/- defualt font sizes -KC
				mFontSizes[size_name] = size_value + mFontSizeMod;
=======
				registry->mFontSizes[size_name] = size_value;
>>>>>>> d0ef02c2
			}

		}
	}
	return true;
}

bool LLFontRegistry::nameToSize(const std::string& size_name, F32& size)
{
	font_size_map_t::iterator it = mFontSizes.find(size_name);
	if (it != mFontSizes.end())
	{
		size = it->second;
		return true;
	}
	return false;
}


LLFontGL *LLFontRegistry::createFont(const LLFontDescriptor& desc)
{
	// Name should hold a font name recognized as a setting; the value
	// of the setting should be a list of font files.
	// Size should be a recognized string value
	// Style should be a set of flags including any implied by the font name.

	// First decipher the requested size.
	LLFontDescriptor norm_desc = desc.normalize();
	F32 point_size;
	bool found_size = nameToSize(norm_desc.getSize(),point_size);
	if (!found_size)
	{
		LL_WARNS() << "createFont unrecognized size " << norm_desc.getSize() << LL_ENDL;
		return NULL;
	}
	LL_INFOS() << "createFont " << norm_desc.getName() << " size " << norm_desc.getSize() << " style " << ((S32) norm_desc.getStyle()) << LL_ENDL;
	F32 fallback_scale = 1.0;

	// Find corresponding font template (based on same descriptor with no size specified)
	LLFontDescriptor template_desc(norm_desc);
	template_desc.setSize(s_template_string);
	const LLFontDescriptor *match_desc = getClosestFontTemplate(template_desc);
	if (!match_desc)
	{
		LL_WARNS() << "createFont failed, no template found for "
				<< norm_desc.getName() << " style [" << ((S32)norm_desc.getStyle()) << "]" << LL_ENDL;
		return NULL;
	}

	// See whether this best-match font has already been instantiated in the requested size.
	LLFontDescriptor nearest_exact_desc = *match_desc;
	nearest_exact_desc.setSize(norm_desc.getSize());
	font_reg_map_t::iterator it = mFontMap.find(nearest_exact_desc);
	// If we fail to find a font in the fonts directory, it->second might be NULL.
	// We shouldn't construcnt a font with a NULL mFontFreetype.
	// This may not be the best solution, but it at least prevents a crash.
	if (it != mFontMap.end() && it->second != NULL)
	{
		LL_INFOS() << "-- matching font exists: " << nearest_exact_desc.getName() << " size " << nearest_exact_desc.getSize() << " style " << ((S32) nearest_exact_desc.getStyle()) << LL_ENDL;
		
		// copying underlying Freetype font, and storing in LLFontGL with requested font descriptor
		LLFontGL *font = new LLFontGL;
		font->mFontDescriptor = desc;
		font->mFontFreetype = it->second->mFontFreetype;
		mFontMap[desc] = font;

		return font;
	}

	// Build list of font names to look for.
	// Files specified for this font come first, followed by those from the default descriptor.
	string_vec_t file_names = match_desc->getFileNames();
	string_vec_t default_file_names;
	LLFontDescriptor default_desc("default",s_template_string,0);
	const LLFontDescriptor *match_default_desc = getMatchingFontDesc(default_desc);
	if (match_default_desc)
	{
		file_names.insert(file_names.end(),
						  match_default_desc->getFileNames().begin(),
						  match_default_desc->getFileNames().end());
	}

	// Add ultimate fallback list - generated dynamically on linux,
	// null elsewhere.
	file_names.insert(file_names.end(),
					  getUltimateFallbackList().begin(),
					  getUltimateFallbackList().end());

	// Load fonts based on names.
	if (file_names.empty())
	{
		LL_WARNS() << "createFont failed, no file names specified" << LL_ENDL;
		return NULL;
	}

	LLFontFreetype::font_vector_t fontlist;
	LLFontGL *result = NULL;

	// Snarf all fonts we can into fontlist.  First will get pulled
	// off the list and become the "head" font, set to non-fallback.
	// Rest will consitute the fallback list.
	BOOL is_first_found = TRUE;
	
	std::string local_path = LLFontGL::getFontPathLocal();
	std::string sys_path = LLFontGL::getFontPathSystem();
	// <FS:Kadah> User fonts: Also load from user_settings/fonts
	std::string usr_path = gDirUtilp->getExpandedFilename(LL_PATH_USER_SETTINGS , "fonts", "");
	
	// The fontname string may contain multiple font file names separated by semicolons.
	// Break it apart and try loading each one, in order.
	for(string_vec_t::iterator file_name_it = file_names.begin();
		file_name_it != file_names.end(); 
		++file_name_it)
	{
		LLFontGL *fontp = new LLFontGL;
		std::string font_path = local_path + *file_name_it;
		// *HACK: Fallback fonts don't render, so we can use that to suppress
		// creation of OpenGL textures for test apps. JC
		BOOL is_fallback = !is_first_found || !mCreateGLTextures;
		F32 extra_scale = (is_fallback)?fallback_scale:1.0;
		if (!fontp->loadFace(font_path, extra_scale * point_size,
							 LLFontGL::sVertDPI, LLFontGL::sHorizDPI, 2, is_fallback))
		{
			// <FS:Kadah> User fonts: Also load from user_settings/fonts
			std::string font_path = usr_path + *file_name_it;
			// *HACK: Fallback fonts don't render, so we can use that to suppress
			// creation of OpenGL textures for test apps. JC
			BOOL is_fallback = !is_first_found || !mCreateGLTextures;
			F32 extra_scale = (is_fallback)?fallback_scale:1.0;
			if (!fontp->loadFace(font_path, extra_scale * point_size,
									LLFontGL::sVertDPI, LLFontGL::sHorizDPI, 2, is_fallback))
			{
			// </FS:Kadah>
			font_path = sys_path + *file_name_it;

			if (!fontp->loadFace(font_path, extra_scale * point_size,
								 LLFontGL::sVertDPI, LLFontGL::sHorizDPI, 2, is_fallback))
			{
				LL_INFOS_ONCE("LLFontRegistry") << "Couldn't load font " << *file_name_it << LL_ENDL;
				delete fontp;
				fontp = NULL;
			}
			// <FS:Kadah> User fonts: Also load from user_settings/fonts
			}
			// </FS:Kadah>
		}
		
		if(fontp)
		{
			if (is_first_found)
			{
				result = fontp;
				is_first_found = false;
			}
			else
			{
				fontlist.push_back(fontp->mFontFreetype);
				delete fontp;
				fontp = NULL;
			}
		}
	}

	if (result && !fontlist.empty())
	{
		result->mFontFreetype->setFallbackFonts(fontlist);
	}

	if (result)
	{
		result->mFontDescriptor = desc;
	}
	else
	{
		LL_WARNS() << "createFont failed in some way" << LL_ENDL;
	}

	mFontMap[desc] = result;
	return result;
}

void LLFontRegistry::reset()
{
	for (font_reg_map_t::iterator it = mFontMap.begin();
		 it != mFontMap.end();
		 ++it)
	{
		// Reset the corresponding font but preserve the entry.
		if (it->second)
			it->second->reset();
	}
}

void LLFontRegistry::clear()
{
	for (font_reg_map_t::iterator it = mFontMap.begin();
		 it != mFontMap.end();
		 ++it)
	{
		LLFontGL *fontp = it->second;
		delete fontp;
	}
	mFontMap.clear();
}

void LLFontRegistry::destroyGL()
{
	for (font_reg_map_t::iterator it = mFontMap.begin();
		 it != mFontMap.end();
		 ++it)
	{
		// Reset the corresponding font but preserve the entry.
		if (it->second)
			it->second->destroyGL();
	}
}

LLFontGL *LLFontRegistry::getFont(const LLFontDescriptor& desc)
{
	font_reg_map_t::iterator it = mFontMap.find(desc);
	if (it != mFontMap.end())
		return it->second;
	else
	{
		LLFontGL *fontp = createFont(desc);
		if (!fontp)
		{
			LL_WARNS() << "getFont failed, name " << desc.getName()
					<<" style=[" << ((S32) desc.getStyle()) << "]"
					<< " size=[" << desc.getSize() << "]" << LL_ENDL;
		}
		return fontp;
	}
}

const LLFontDescriptor *LLFontRegistry::getMatchingFontDesc(const LLFontDescriptor& desc)
{
	LLFontDescriptor norm_desc = desc.normalize();

	font_reg_map_t::iterator it = mFontMap.find(norm_desc);
	if (it != mFontMap.end())
		return &(it->first);
	else
		return NULL;
}

static U32 bitCount(U8 c)
{
	U32 count = 0;
	if (c & 1) 
		count++;
	if (c & 2)
		count++;
	if (c & 4)
		count++;
	if (c & 8)
		count++;
	if (c & 16)
		count++;
	if (c & 32)
		count++;
	if (c & 64)
		count++;
	if (c & 128)
		count++;
	return count;
}

// Find nearest match for the requested descriptor.
const LLFontDescriptor *LLFontRegistry::getClosestFontTemplate(const LLFontDescriptor& desc)
{
	const LLFontDescriptor *exact_match_desc = getMatchingFontDesc(desc);
	if (exact_match_desc)
	{
		return exact_match_desc;
	}

	LLFontDescriptor norm_desc = desc.normalize();

	const LLFontDescriptor *best_match_desc = NULL;
	for (font_reg_map_t::iterator it = mFontMap.begin();
		 it != mFontMap.end();
		 ++it)
	{
		const LLFontDescriptor* curr_desc = &(it->first);

		// Ignore if not a template.
		if (!curr_desc->isTemplate())
			continue;

		// Ignore if font name is wrong.
		if (curr_desc->getName() != norm_desc.getName())
			continue;

		// Reject font if it matches any bits we don't want
		if (curr_desc->getStyle() & ~norm_desc.getStyle())
		{
			continue;
		}

		// Take if it's the first plausible candidate we've found.
		if (!best_match_desc)
		{
			best_match_desc = curr_desc;
			continue;
		}

		// Take if it matches more bits than anything before.
		U8 best_style_match_bits =
			norm_desc.getStyle() & best_match_desc->getStyle();
		U8 curr_style_match_bits =
			norm_desc.getStyle() & curr_desc->getStyle();
		if (bitCount(curr_style_match_bits) > bitCount(best_style_match_bits))
		{
			best_match_desc = curr_desc;
			continue;
		}

		// Tie-breaker: take if it matches bold.
		if (curr_style_match_bits & LLFontGL::BOLD)  // Bold is requested and this descriptor matches it.
		{
			best_match_desc = curr_desc;
			continue;
		}
	}

	// Nothing matched.
	return best_match_desc;
}

void LLFontRegistry::dump()
{
	LL_INFOS() << "LLFontRegistry dump: " << LL_ENDL;
	for (font_size_map_t::iterator size_it = mFontSizes.begin();
		 size_it != mFontSizes.end();
		 ++size_it)
	{
		LL_INFOS() << "Size: " << size_it->first << " => " << size_it->second << LL_ENDL;
	}
	for (font_reg_map_t::iterator font_it = mFontMap.begin();
		 font_it != mFontMap.end();
		 ++font_it)
	{
		const LLFontDescriptor& desc = font_it->first;
		LL_INFOS() << "Font: name=" << desc.getName()
				<< " style=[" << ((S32)desc.getStyle()) << "]"
				<< " size=[" << desc.getSize() << "]"
				<< " fileNames="
				<< LL_ENDL;
		for (string_vec_t::const_iterator file_it=desc.getFileNames().begin();
			 file_it != desc.getFileNames().end();
			 ++file_it)
		{
			LL_INFOS() << "  file: " << *file_it <<LL_ENDL;
		}
	}
}

const string_vec_t& LLFontRegistry::getUltimateFallbackList() const 
{ 
	return mUltimateFallbackList;
}<|MERGE_RESOLUTION|>--- conflicted
+++ resolved
@@ -350,13 +350,9 @@
 			if (child->getAttributeString("name",size_name) &&
 				child->getAttributeF32("size",size_value))
 			{
-<<<<<<< HEAD
-				// mFontSizes[size_name] = size_value;
+				//registry->mFontSizes[size_name] = size_value;
 				// +/- defualt font sizes -KC
-				mFontSizes[size_name] = size_value + mFontSizeMod;
-=======
-				registry->mFontSizes[size_name] = size_value;
->>>>>>> d0ef02c2
+				registry->mFontSizes[size_name] = size_value + mFontSizeMod;
 			}
 
 		}
