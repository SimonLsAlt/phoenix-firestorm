--- conflicted
+++ resolved
@@ -317,11 +317,7 @@
     return mGLTexturep->getIsAlphaMask() ;
 }
 
-<<<<<<< HEAD
-//BOOL LLGLTexture::getMask(const LLVector2 &tc)
-=======
 //bool LLGLTexture::getMask(const LLVector2 &tc)
->>>>>>> 050d2fef
 // [RLVa:KB] - Checked: RLVa-2.2 (@setoverlay)
 bool LLGLTexture::getMask(const LLVector2 &tc) const
 // [/RLVa:KB]
