--- conflicted
+++ resolved
@@ -53,15 +53,9 @@
 
 bool ui_point_in_rect(S32 x, S32 y, S32 left, S32 top, S32 right, S32 bottom)
 {
-<<<<<<< HEAD
-	if (x < left || right < x) return false;
-	if (y < bottom || top < y) return false;
-	return true;
-=======
     if (x < left || right < x) return false;
     if (y < bottom || top < y) return false;
     return true;
->>>>>>> 1a8a5404
 }
 
 
@@ -123,45 +117,6 @@
 
 void gl_rect_2d(S32 left, S32 top, S32 right, S32 bottom, bool filled )
 {
-<<<<<<< HEAD
-	gGL.getTexUnit(0)->unbind(LLTexUnit::TT_TEXTURE);
-
-	// Counterclockwise quad will face the viewer
-	if( filled )
-	{ 
-		// <FS:Ansariel> Remove QUADS rendering mode
-		//gGL.begin( LLRender::QUADS );
-		//	gGL.vertex2i(left, top);
-		//	gGL.vertex2i(left, bottom);
-		//	gGL.vertex2i(right, bottom);
-		//	gGL.vertex2i(right, top);
-		//gGL.end();
-		gGL.begin( LLRender::TRIANGLES );
-		{
-			gGL.vertex2i(left, top);
-			gGL.vertex2i(left, bottom);
-			gGL.vertex2i(right, bottom);
-
-			gGL.vertex2i(left, top);
-			gGL.vertex2i(right, bottom);
-			gGL.vertex2i(right, top);
-		}
-		gGL.end();
-		// </FS:Ansariel>
-	}
-	else
-	{
-		top--;
-		right--;
-		gGL.begin( LLRender::LINE_STRIP );
-			gGL.vertex2i(left, top);
-			gGL.vertex2i(left, bottom);
-			gGL.vertex2i(right, bottom);
-			gGL.vertex2i(right, top);
-			gGL.vertex2i(left, top);
-		gGL.end();
-	}
-=======
     gGL.getTexUnit(0)->unbind(LLTexUnit::TT_TEXTURE);
 
     // Counterclockwise quad will face the viewer
@@ -199,7 +154,6 @@
             gGL.vertex2i(left, top);
         gGL.end();
     }
->>>>>>> 1a8a5404
 }
 
 void gl_rect_2d(S32 left, S32 top, S32 right, S32 bottom, const LLColor4 &color, bool filled )
@@ -220,99 +174,6 @@
 // and along the bottom it has height "lines".
 void gl_drop_shadow(S32 left, S32 top, S32 right, S32 bottom, const LLColor4 &start_color, S32 lines)
 {
-<<<<<<< HEAD
-	stop_glerror();
-	gGL.getTexUnit(0)->unbind(LLTexUnit::TT_TEXTURE);
-	
-	// HACK: Overlap with the rectangle by a single pixel.
-	right--;
-	bottom++;
-	lines++;
-
-	LLColor4 end_color = start_color;
-	end_color.mV[VALPHA] = 0.f;
-
-	// <FS:Ansariel> Remove QUADS rendering mode
-	//gGL.begin(LLRender::QUADS);
-	gGL.begin(LLRender::TRIANGLES);
-	// </FS:Ansariel>
-
-	// Right edge, CCW faces screen
-	gGL.color4fv(start_color.mV);
-	gGL.vertex2i(right,		top-lines);
-	gGL.vertex2i(right,		bottom);
-	gGL.color4fv(end_color.mV);
-	gGL.vertex2i(right+lines, bottom);
-	// <FS:Ansariel> Remove QUADS rendering mode
-	gGL.color4fv(start_color.mV);
-	gGL.vertex2i(right,		top-lines);
-	gGL.color4fv(end_color.mV);
-	gGL.vertex2i(right+lines, bottom);
-	// </FS:Ansariel>
-	gGL.vertex2i(right+lines, top-lines);
-
-	// Bottom edge, CCW faces screen
-	gGL.color4fv(start_color.mV);
-	gGL.vertex2i(right,		bottom);
-	gGL.vertex2i(left+lines,	bottom);
-	gGL.color4fv(end_color.mV);
-	gGL.vertex2i(left+lines,	bottom-lines);
-	// <FS:Ansariel> Remove QUADS rendering mode
-	gGL.color4fv(start_color.mV);
-	gGL.vertex2i(right,		bottom);
-	gGL.color4fv(end_color.mV);
-	gGL.vertex2i(left+lines,	bottom-lines);
-	// </FS:Ansariel>
-	gGL.vertex2i(right,		bottom-lines);
-
-	// bottom left Corner
-	gGL.color4fv(start_color.mV);
-	gGL.vertex2i(left+lines,	bottom);
-	gGL.color4fv(end_color.mV);
-	gGL.vertex2i(left,		bottom);
-	// make the bottom left corner not sharp
-	gGL.vertex2i(left+1,		bottom-lines+1);
-	// <FS:Ansariel> Remove QUADS rendering mode
-	gGL.color4fv(start_color.mV);
-	gGL.vertex2i(left+lines,	bottom);
-	gGL.color4fv(end_color.mV);
-	gGL.vertex2i(left+1,		bottom-lines+1);
-	// </FS:Ansariel>
-	gGL.vertex2i(left+lines,	bottom-lines);
-
-	// bottom right corner
-	gGL.color4fv(start_color.mV);
-	gGL.vertex2i(right,		bottom);
-	gGL.color4fv(end_color.mV);
-	gGL.vertex2i(right,		bottom-lines);
-	// make the rightmost corner not sharp
-	gGL.vertex2i(right+lines-1,	bottom-lines+1);
-	// <FS:Ansariel> Remove QUADS rendering mode
-	gGL.color4fv(start_color.mV);
-	gGL.vertex2i(right,		bottom);
-	gGL.color4fv(end_color.mV);
-	gGL.vertex2i(right+lines-1,	bottom-lines+1);
-	// </FS:Ansariel>
-	gGL.vertex2i(right+lines,	bottom);
-
-	// top right corner
-	gGL.color4fv(start_color.mV);
-	gGL.vertex2i( right,			top-lines );
-	gGL.color4fv(end_color.mV);
-	gGL.vertex2i( right+lines,	top-lines );
-	// make the corner not sharp
-	gGL.vertex2i( right+lines-1,	top-1 );
-	// <FS:Ansariel> Remove QUADS rendering mode
-	gGL.color4fv(start_color.mV);
-	gGL.vertex2i( right,			top-lines );
-	gGL.color4fv(end_color.mV);
-	gGL.vertex2i( right+lines-1,	top-1 );
-	// </FS:Ansariel>
-	gGL.vertex2i( right,			top );
-
-	gGL.end();
-	stop_glerror();
-=======
     stop_glerror();
     gGL.getTexUnit(0)->unbind(LLTexUnit::TT_TEXTURE);
 
@@ -404,7 +265,6 @@
 
     gGL.end();
     stop_glerror();
->>>>>>> 1a8a5404
 }
 
 void gl_line_2d(S32 x1, S32 y1, S32 x2, S32 y2 )
@@ -526,363 +386,6 @@
 
 void gl_draw_scaled_image_with_border(S32 x, S32 y, S32 width, S32 height, LLTexture* image, const LLColor4& color, bool solid_color, const LLRectf& uv_outer_rect, const LLRectf& center_rect, bool scale_inner)
 {
-<<<<<<< HEAD
-	stop_glerror();
-
-	if (NULL == image)
-	{
-		LL_WARNS() << "image == NULL; aborting function" << LL_ENDL;
-		return;
-	}
-
-	if (solid_color)
-	{
-		gSolidColorProgram.bind();
-	}
-
-	if (center_rect.mLeft == 0.f
-		&& center_rect.mRight == 1.f
-		&& center_rect.mBottom == 0.f
-		&& center_rect.mTop == 1.f)
-	{
-		gl_draw_scaled_image(x, y, width, height, image, color, uv_outer_rect);
-	}
-	else
-	{
-		// add in offset of current image to current UI translation
-		const LLVector3 ui_scale = gGL.getUIScale();
-		const LLVector3 ui_translation = (gGL.getUITranslation() + LLVector3(x, y, 0.f)).scaledVec(ui_scale);
-
-		F32 uv_width = uv_outer_rect.getWidth();
-		F32 uv_height = uv_outer_rect.getHeight();
-
-		// shrink scaling region to be proportional to clipped image region
-		LLRectf uv_center_rect(	uv_outer_rect.mLeft + (center_rect.mLeft * uv_width),
-								uv_outer_rect.mBottom + (center_rect.mTop * uv_height),
-								uv_outer_rect.mLeft + (center_rect.mRight * uv_width),
-								uv_outer_rect.mBottom + (center_rect.mBottom * uv_height));
-
-		F32 image_width = image->getWidth(0);
-		F32 image_height = image->getHeight(0);
-
-		S32 image_natural_width = ll_round(image_width * uv_width);
-		S32 image_natural_height = ll_round(image_height * uv_height);
-
-		LLRectf draw_center_rect(	uv_center_rect.mLeft * image_width,
-									uv_center_rect.mTop * image_height,
-									uv_center_rect.mRight * image_width,
-									uv_center_rect.mBottom * image_height);
-		
-		if (scale_inner)
-		{
-			// scale center region of image to drawn region
-			draw_center_rect.mRight += width - image_natural_width;
-			draw_center_rect.mTop += height - image_natural_height;
-
-			const F32 border_shrink_width = llmax(0.f, draw_center_rect.mLeft - draw_center_rect.mRight);
-			const F32 border_shrink_height = llmax(0.f, draw_center_rect.mBottom - draw_center_rect.mTop);
-
-			const F32 shrink_width_ratio = center_rect.getWidth() == 1.f ? 0.f : border_shrink_width / ((F32)image_natural_width * (1.f - center_rect.getWidth()));
-			const F32 shrink_height_ratio = center_rect.getHeight() == 1.f ? 0.f : border_shrink_height / ((F32)image_natural_height * (1.f - center_rect.getHeight()));
-
-			const F32 border_shrink_scale = 1.f - llmax(shrink_width_ratio, shrink_height_ratio);
-			draw_center_rect.mLeft *= border_shrink_scale;
-			draw_center_rect.mTop = lerp((F32)height, (F32)draw_center_rect.mTop, border_shrink_scale);
-			draw_center_rect.mRight = lerp((F32)width, (F32)draw_center_rect.mRight, border_shrink_scale);
-			draw_center_rect.mBottom *= border_shrink_scale;
-		}
-		else
-		{
-			// keep center region of image at fixed scale, but in same relative position
-			F32 scale_factor = llmin((F32)width / draw_center_rect.getWidth(), (F32)height / draw_center_rect.getHeight(), 1.f);
-			F32 scaled_width = draw_center_rect.getWidth() * scale_factor;
-			F32 scaled_height = draw_center_rect.getHeight() * scale_factor;
-			draw_center_rect.setCenterAndSize(uv_center_rect.getCenterX() * width, uv_center_rect.getCenterY() * height, scaled_width, scaled_height);
-		}
-
-		draw_center_rect.mLeft   = ll_round(ui_translation.mV[VX] + (F32)draw_center_rect.mLeft * ui_scale.mV[VX]);
-		draw_center_rect.mTop    = ll_round(ui_translation.mV[VY] + (F32)draw_center_rect.mTop * ui_scale.mV[VY]);
-		draw_center_rect.mRight  = ll_round(ui_translation.mV[VX] + (F32)draw_center_rect.mRight * ui_scale.mV[VX]);
-		draw_center_rect.mBottom = ll_round(ui_translation.mV[VY] + (F32)draw_center_rect.mBottom * ui_scale.mV[VY]);
-
-		LLRectf draw_outer_rect(ui_translation.mV[VX], 
-								ui_translation.mV[VY] + height * ui_scale.mV[VY], 
-								ui_translation.mV[VX] + width * ui_scale.mV[VX], 
-								ui_translation.mV[VY]);
-
-		LLGLSUIDefault gls_ui;
-
-		gGL.getTexUnit(0)->bind(image, true);
-
-		gGL.color4fv(color.mV);
-	
-		// <FS:Ansariel> Remove QUADS rendering mode
-		//const S32 NUM_VERTICES = 9 * 4; // 9 quads
-		const S32 NUM_VERTICES = 9 * 6; // 9 quads
-		// </FS:Ansariel>
-		LLVector2 uv[NUM_VERTICES];
-		LLVector3 pos[NUM_VERTICES];
-
-		S32 index = 0;
-
-		// <FS:Ansariel> Remove QUADS rendering mode
-		//gGL.begin(LLRender::QUADS);
-		gGL.begin(LLRender::TRIANGLES);
-		// </FS:Ansariel>
-		{
-			// draw bottom left
-			uv[index] = LLVector2(uv_outer_rect.mLeft, uv_outer_rect.mBottom);
-			pos[index] = LLVector3(draw_outer_rect.mLeft, draw_outer_rect.mBottom, 0.f);
-			index++;
-
-			uv[index] = LLVector2(uv_center_rect.mLeft, uv_outer_rect.mBottom);
-			pos[index] = LLVector3(draw_center_rect.mLeft, draw_outer_rect.mBottom, 0.f);
-			index++;
-
-			uv[index] = LLVector2(uv_center_rect.mLeft, uv_center_rect.mBottom);
-			pos[index] = LLVector3(draw_center_rect.mLeft, draw_center_rect.mBottom, 0.f);
-			index++;
-
-			// <FS:Ansariel> Remove QUADS rendering mode
-			uv[index] = LLVector2(uv_outer_rect.mLeft, uv_outer_rect.mBottom);
-			pos[index] = LLVector3(draw_outer_rect.mLeft, draw_outer_rect.mBottom, 0.f);
-			index++;
-
-			uv[index] = LLVector2(uv_center_rect.mLeft, uv_center_rect.mBottom);
-			pos[index] = LLVector3(draw_center_rect.mLeft, draw_center_rect.mBottom, 0.f);
-			index++;
-			// </FS:Ansariel>
-
-			uv[index] = LLVector2(uv_outer_rect.mLeft, uv_center_rect.mBottom);
-			pos[index] = LLVector3(draw_outer_rect.mLeft, draw_center_rect.mBottom, 0.f);
-			index++;
-
-			// draw bottom middle
-			uv[index] = LLVector2(uv_center_rect.mLeft, uv_outer_rect.mBottom);
-			pos[index] = LLVector3(draw_center_rect.mLeft, draw_outer_rect.mBottom, 0.f);
-			index++;
-
-			uv[index] = LLVector2(uv_center_rect.mRight, uv_outer_rect.mBottom);
-			pos[index] = LLVector3(draw_center_rect.mRight, draw_outer_rect.mBottom, 0.f);
-			index++;
-
-			uv[index] = LLVector2(uv_center_rect.mRight, uv_center_rect.mBottom);
-			pos[index] = LLVector3(draw_center_rect.mRight, draw_center_rect.mBottom, 0.f);
-			index++;
-
-			// <FS:Ansariel> Remove QUADS rendering mode
-			uv[index] = LLVector2(uv_center_rect.mLeft, uv_outer_rect.mBottom);
-			pos[index] = LLVector3(draw_center_rect.mLeft, draw_outer_rect.mBottom, 0.f);
-			index++;
-
-			uv[index] = LLVector2(uv_center_rect.mRight, uv_center_rect.mBottom);
-			pos[index] = LLVector3(draw_center_rect.mRight, draw_center_rect.mBottom, 0.f);
-			index++;
-			// </FS:Ansariel>
-
-			uv[index] = LLVector2(uv_center_rect.mLeft, uv_center_rect.mBottom);
-			pos[index] = LLVector3(draw_center_rect.mLeft, draw_center_rect.mBottom, 0.f);
-			index++;
-
-			// draw bottom right
-			uv[index] = LLVector2(uv_center_rect.mRight, uv_outer_rect.mBottom);
-			pos[index] = LLVector3(draw_center_rect.mRight, draw_outer_rect.mBottom, 0.f);
-			index++;
-
-			uv[index] = LLVector2(uv_outer_rect.mRight, uv_outer_rect.mBottom);
-			pos[index] = LLVector3(draw_outer_rect.mRight, draw_outer_rect.mBottom, 0.f);
-			index++;
-
-			uv[index] = LLVector2(uv_outer_rect.mRight, uv_center_rect.mBottom);
-			pos[index] = LLVector3(draw_outer_rect.mRight, draw_center_rect.mBottom, 0.f);
-			index++;
-
-			// <FS:Ansariel> Remove QUADS rendering mode
-			uv[index] = LLVector2(uv_center_rect.mRight, uv_outer_rect.mBottom);
-			pos[index] = LLVector3(draw_center_rect.mRight, draw_outer_rect.mBottom, 0.f);
-			index++;
-
-			uv[index] = LLVector2(uv_outer_rect.mRight, uv_center_rect.mBottom);
-			pos[index] = LLVector3(draw_outer_rect.mRight, draw_center_rect.mBottom, 0.f);
-			index++;
-			// </FS:Ansariel>
-
-			uv[index] = LLVector2(uv_center_rect.mRight, uv_center_rect.mBottom);
-			pos[index] = LLVector3(draw_center_rect.mRight, draw_center_rect.mBottom, 0.f);
-			index++;
-
-			// draw left 
-			uv[index] = LLVector2(uv_outer_rect.mLeft, uv_center_rect.mBottom);
-			pos[index] = LLVector3(draw_outer_rect.mLeft, draw_center_rect.mBottom, 0.f);
-			index++;
-
-			uv[index] = LLVector2(uv_center_rect.mLeft, uv_center_rect.mBottom);
-			pos[index] = LLVector3(draw_center_rect.mLeft, draw_center_rect.mBottom, 0.f);
-			index++;
-
-			uv[index] = LLVector2(uv_center_rect.mLeft, uv_center_rect.mTop);
-			pos[index] = LLVector3(draw_center_rect.mLeft, draw_center_rect.mTop, 0.f);
-			index++;
-
-			// <FS:Ansariel> Remove QUADS rendering mode
-			uv[index] = LLVector2(uv_outer_rect.mLeft, uv_center_rect.mBottom);
-			pos[index] = LLVector3(draw_outer_rect.mLeft, draw_center_rect.mBottom, 0.f);
-			index++;
-
-			uv[index] = LLVector2(uv_center_rect.mLeft, uv_center_rect.mTop);
-			pos[index] = LLVector3(draw_center_rect.mLeft, draw_center_rect.mTop, 0.f);
-			index++;
-			// </FS:Ansariel>
-
-			uv[index] = LLVector2(uv_outer_rect.mLeft, uv_center_rect.mTop);
-			pos[index] = LLVector3(draw_outer_rect.mLeft, draw_center_rect.mTop, 0.f);
-			index++;
-
-			// draw middle
-			uv[index] = LLVector2(uv_center_rect.mLeft, uv_center_rect.mBottom);
-			pos[index] = LLVector3(draw_center_rect.mLeft, draw_center_rect.mBottom, 0.f);
-			index++;
-
-			uv[index] = LLVector2(uv_center_rect.mRight, uv_center_rect.mBottom);
-			pos[index] = LLVector3(draw_center_rect.mRight, draw_center_rect.mBottom, 0.f);
-			index++;
-
-			uv[index] = LLVector2(uv_center_rect.mRight, uv_center_rect.mTop);
-			pos[index] = LLVector3(draw_center_rect.mRight, draw_center_rect.mTop, 0.f);
-			index++;
-
-			// <FS:Ansariel> Remove QUADS rendering mode
-			uv[index] = LLVector2(uv_center_rect.mLeft, uv_center_rect.mBottom);
-			pos[index] = LLVector3(draw_center_rect.mLeft, draw_center_rect.mBottom, 0.f);
-			index++;
-
-			uv[index] = LLVector2(uv_center_rect.mRight, uv_center_rect.mTop);
-			pos[index] = LLVector3(draw_center_rect.mRight, draw_center_rect.mTop, 0.f);
-			index++;
-			// </FS:Ansariel>
-
-			uv[index] = LLVector2(uv_center_rect.mLeft, uv_center_rect.mTop);
-			pos[index] = LLVector3(draw_center_rect.mLeft, draw_center_rect.mTop, 0.f);
-			index++;
-
-			// draw right 
-			uv[index] = LLVector2(uv_center_rect.mRight, uv_center_rect.mBottom);
-			pos[index] = LLVector3(draw_center_rect.mRight, draw_center_rect.mBottom, 0.f);
-			index++;
-
-			uv[index] = LLVector2(uv_outer_rect.mRight, uv_center_rect.mBottom);
-			pos[index] = LLVector3(draw_outer_rect.mRight, draw_center_rect.mBottom, 0.f);
-			index++;
-
-			uv[index] = LLVector2(uv_outer_rect.mRight, uv_center_rect.mTop);
-			pos[index] = LLVector3(draw_outer_rect.mRight, draw_center_rect.mTop, 0.f);
-			index++;
-
-			// <FS:Ansariel> Remove QUADS rendering mode
-			uv[index] = LLVector2(uv_center_rect.mRight, uv_center_rect.mBottom);
-			pos[index] = LLVector3(draw_center_rect.mRight, draw_center_rect.mBottom, 0.f);
-			index++;
-
-			uv[index] = LLVector2(uv_outer_rect.mRight, uv_center_rect.mTop);
-			pos[index] = LLVector3(draw_outer_rect.mRight, draw_center_rect.mTop, 0.f);
-			index++;
-			// </FS:Ansariel>
-
-			uv[index] = LLVector2(uv_center_rect.mRight, uv_center_rect.mTop);
-			pos[index] = LLVector3(draw_center_rect.mRight, draw_center_rect.mTop, 0.f);
-			index++;
-
-			// draw top left
-			uv[index] = LLVector2(uv_outer_rect.mLeft, uv_center_rect.mTop);
-			pos[index] = LLVector3(draw_outer_rect.mLeft, draw_center_rect.mTop, 0.f);
-			index++;
-
-			uv[index] = LLVector2(uv_center_rect.mLeft, uv_center_rect.mTop);
-			pos[index] = LLVector3(draw_center_rect.mLeft, draw_center_rect.mTop, 0.f);
-			index++;
-
-			uv[index] = LLVector2(uv_center_rect.mLeft, uv_outer_rect.mTop);
-			pos[index] = LLVector3(draw_center_rect.mLeft, draw_outer_rect.mTop, 0.f);
-			index++;
-
-			// <FS:Ansariel> Remove QUADS rendering mode
-			uv[index] = LLVector2(uv_outer_rect.mLeft, uv_center_rect.mTop);
-			pos[index] = LLVector3(draw_outer_rect.mLeft, draw_center_rect.mTop, 0.f);
-			index++;
-
-			uv[index] = LLVector2(uv_center_rect.mLeft, uv_outer_rect.mTop);
-			pos[index] = LLVector3(draw_center_rect.mLeft, draw_outer_rect.mTop, 0.f);
-			index++;
-			// </FS:Ansariel>
-
-			uv[index] = LLVector2(uv_outer_rect.mLeft, uv_outer_rect.mTop);
-			pos[index] = LLVector3(draw_outer_rect.mLeft, draw_outer_rect.mTop, 0.f);
-			index++;
-
-			// draw top middle
-			uv[index] = LLVector2(uv_center_rect.mLeft, uv_center_rect.mTop);
-			pos[index] = LLVector3(draw_center_rect.mLeft, draw_center_rect.mTop, 0.f);
-			index++;
-
-			uv[index] = LLVector2(uv_center_rect.mRight, uv_center_rect.mTop);
-			pos[index] = LLVector3(draw_center_rect.mRight, draw_center_rect.mTop, 0.f);
-			index++;
-
-			uv[index] = LLVector2(uv_center_rect.mRight, uv_outer_rect.mTop);
-			pos[index] = LLVector3(draw_center_rect.mRight, draw_outer_rect.mTop, 0.f);
-			index++;
-
-			// <FS:Ansariel> Remove QUADS rendering mode
-			uv[index] = LLVector2(uv_center_rect.mLeft, uv_center_rect.mTop);
-			pos[index] = LLVector3(draw_center_rect.mLeft, draw_center_rect.mTop, 0.f);
-			index++;
-
-			uv[index] = LLVector2(uv_center_rect.mRight, uv_outer_rect.mTop);
-			pos[index] = LLVector3(draw_center_rect.mRight, draw_outer_rect.mTop, 0.f);
-			index++;
-			// </FS:Ansariel>
-
-			uv[index] = LLVector2(uv_center_rect.mLeft, uv_outer_rect.mTop);
-			pos[index] = LLVector3(draw_center_rect.mLeft, draw_outer_rect.mTop, 0.f);
-			index++;
-
-			// draw top right
-			uv[index] = LLVector2(uv_center_rect.mRight, uv_center_rect.mTop);
-			pos[index] = LLVector3(draw_center_rect.mRight, draw_center_rect.mTop, 0.f);
-			index++;
-
-			uv[index] = LLVector2(uv_outer_rect.mRight, uv_center_rect.mTop);
-			pos[index] = LLVector3(draw_outer_rect.mRight, draw_center_rect.mTop, 0.f);
-			index++;
-
-			uv[index] = LLVector2(uv_outer_rect.mRight, uv_outer_rect.mTop);
-			pos[index] = LLVector3(draw_outer_rect.mRight, draw_outer_rect.mTop, 0.f);
-			index++;
-
-			// <FS:Ansariel> Remove QUADS rendering mode
-			uv[index] = LLVector2(uv_center_rect.mRight, uv_center_rect.mTop);
-			pos[index] = LLVector3(draw_center_rect.mRight, draw_center_rect.mTop, 0.f);
-			index++;
-
-			uv[index] = LLVector2(uv_outer_rect.mRight, uv_outer_rect.mTop);
-			pos[index] = LLVector3(draw_outer_rect.mRight, draw_outer_rect.mTop, 0.f);
-			index++;
-			// </FS:Ansariel>
-
-			uv[index] = LLVector2(uv_center_rect.mRight, uv_outer_rect.mTop);
-			pos[index] = LLVector3(draw_center_rect.mRight, draw_outer_rect.mTop, 0.f);
-			index++;
-
-			gGL.vertexBatchPreTransformed(pos, uv, NUM_VERTICES);
-		}
-		gGL.end();
-	}
-
-	if (solid_color)
-	{
-		gUIProgram.bind();
-	}
-=======
     stop_glerror();
 
     if (NULL == image)
@@ -1238,7 +741,6 @@
     {
         gUIProgram.bind();
     }
->>>>>>> 1a8a5404
 }
 
 void gl_draw_rotated_image(S32 x, S32 y, F32 degrees, LLTexture* image, const LLColor4& color, const LLRectf& uv_rect)
@@ -1248,155 +750,6 @@
 
 void gl_draw_scaled_rotated_image(S32 x, S32 y, S32 width, S32 height, F32 degrees, LLTexture* image, const LLColor4& color, const LLRectf& uv_rect, LLRenderTarget* target)
 {
-<<<<<<< HEAD
-	if (!image && !target)
-	{
-		LL_WARNS() << "image == NULL; aborting function" << LL_ENDL;
-		return;
-	}
-
-	LLGLSUIDefault gls_ui;
-
-	if(image != NULL)
-	{
-		gGL.getTexUnit(0)->bind(image, true);
-	}
-	else
-	{
-		gGL.getTexUnit(0)->bind(target);
-	}
-
-	gGL.color4fv(color.mV);
-
-	if (degrees == 0.f)
-	{
-		// <FS:Ansariel> Remove QUADS rendering mode
-		//const S32 NUM_VERTICES = 4; // 9 quads
-		const S32 NUM_VERTICES = 6; // 9 quads
-		// </FS:Ansariel>
-		LLVector2 uv[NUM_VERTICES];
-		LLVector3 pos[NUM_VERTICES];
-
-		// <FS:Ansariel> Remove QUADS rendering mode
-		//gGL.begin(LLRender::QUADS);
-		gGL.begin(LLRender::TRIANGLES);
-		// </FS:Ansariel>
-		{
-			LLVector3 ui_scale = gGL.getUIScale();
-			LLVector3 ui_translation = gGL.getUITranslation();
-			ui_translation.mV[VX] += x;
-			ui_translation.mV[VY] += y;
-			ui_translation.scaleVec(ui_scale);
-			S32 index = 0;
-			S32 scaled_width = ll_round(width * ui_scale.mV[VX]);
-			S32 scaled_height = ll_round(height * ui_scale.mV[VY]);
-
-			uv[index] = LLVector2(uv_rect.mRight, uv_rect.mTop);
-			pos[index] = LLVector3(ui_translation.mV[VX] + scaled_width, ui_translation.mV[VY] + scaled_height, 0.f);
-			index++;
-
-			uv[index] = LLVector2(uv_rect.mLeft, uv_rect.mTop);
-			pos[index] = LLVector3(ui_translation.mV[VX], ui_translation.mV[VY] + scaled_height, 0.f);
-			index++;
-
-			uv[index] = LLVector2(uv_rect.mLeft, uv_rect.mBottom);
-			pos[index] = LLVector3(ui_translation.mV[VX], ui_translation.mV[VY], 0.f);
-			index++;
-
-			// <FS:Ansariel> Remove QUADS rendering mode
-			uv[index] = LLVector2(uv_rect.mRight, uv_rect.mTop);
-			pos[index] = LLVector3(ui_translation.mV[VX] + scaled_width, ui_translation.mV[VY] + scaled_height, 0.f);
-			index++;
-
-			uv[index] = LLVector2(uv_rect.mLeft, uv_rect.mBottom);
-			pos[index] = LLVector3(ui_translation.mV[VX], ui_translation.mV[VY], 0.f);
-			index++;
-			// </FS:Ansariel>
-
-			uv[index] = LLVector2(uv_rect.mRight, uv_rect.mBottom);
-			pos[index] = LLVector3(ui_translation.mV[VX] + scaled_width, ui_translation.mV[VY], 0.f);
-			index++;
-
-			gGL.vertexBatchPreTransformed(pos, uv, NUM_VERTICES);
-		}
-		gGL.end();
-	}
-	else
-	{
-		gGL.pushUIMatrix();
-		gGL.translateUI((F32)x, (F32)y, 0.f);
-
-		F32 offset_x = F32(width/2);
-		F32 offset_y = F32(height/2);
-
-		gGL.translateUI(offset_x, offset_y, 0.f);
-
-		LLMatrix3 quat(0.f, 0.f, degrees*DEG_TO_RAD);
-
-		if(image != NULL)
-		{
-			gGL.getTexUnit(0)->bind(image, true);
-		}
-		else
-		{
-			gGL.getTexUnit(0)->bind(target);
-		}
-
-		gGL.color4fv(color.mV);
-
-		// <FS:Ansariel> Remove QUADS rendering mode
-		//gGL.begin(LLRender::QUADS);
-		//{
-		//	LLVector3 v;
-
-		//	v = LLVector3(offset_x, offset_y, 0.f) * quat;
-		//	gGL.texCoord2f(uv_rect.mRight, uv_rect.mTop);
-		//	gGL.vertex2f(v.mV[0], v.mV[1] );
-
-		//	v = LLVector3(-offset_x, offset_y, 0.f) * quat;
-		//	gGL.texCoord2f(uv_rect.mLeft, uv_rect.mTop);
-		//	gGL.vertex2f(v.mV[0], v.mV[1] );
-
-		//	v = LLVector3(-offset_x, -offset_y, 0.f) * quat;
-		//	gGL.texCoord2f(uv_rect.mLeft, uv_rect.mBottom);
-		//	gGL.vertex2f(v.mV[0], v.mV[1] );
-
-		//	v = LLVector3(offset_x, -offset_y, 0.f) * quat;
-		//	gGL.texCoord2f(uv_rect.mRight, uv_rect.mBottom);
-		//	gGL.vertex2f(v.mV[0], v.mV[1] );
-		//}
-		//gGL.end();
-		gGL.begin(LLRender::TRIANGLES);
-		{
-			LLVector3 v1 = LLVector3(offset_x, offset_y, 0.f) * quat;
-			LLVector3 v2 = LLVector3(-offset_x, offset_y, 0.f) * quat;
-			LLVector3 v3 = LLVector3(-offset_x, -offset_y, 0.f) * quat;
-			LLVector3 v4 = LLVector3(offset_x, -offset_y, 0.f) * quat;
-
-			gGL.texCoord2f(uv_rect.mRight, uv_rect.mTop);
-			gGL.vertex2f(v1.mV[0], v1.mV[1] );
-
-			gGL.texCoord2f(uv_rect.mLeft, uv_rect.mTop);
-			gGL.vertex2f(v2.mV[0], v2.mV[1] );
-
-			gGL.texCoord2f(uv_rect.mLeft, uv_rect.mBottom);
-			gGL.vertex2f(v3.mV[0], v3.mV[1] );
-
-
-			gGL.texCoord2f(uv_rect.mRight, uv_rect.mTop);
-			gGL.vertex2f(v1.mV[0], v1.mV[1] );
-
-			gGL.texCoord2f(uv_rect.mLeft, uv_rect.mBottom);
-			gGL.vertex2f(v3.mV[0], v3.mV[1] );
-
-			gGL.texCoord2f(uv_rect.mRight, uv_rect.mBottom);
-			gGL.vertex2f(v4.mV[0], v4.mV[1] );
-		}
-		gGL.end();
-		// </FS:Ansariel>
-		gGL.popUIMatrix();
-	}
-=======
     if (!image && !target)
     {
         LL_WARNS() << "image == NULL; aborting function" << LL_ENDL;
@@ -1544,20 +897,14 @@
         // </FS:Ansariel>
         gGL.popUIMatrix();
     }
->>>>>>> 1a8a5404
 }
 
 void gl_line_3d( const LLVector3& start, const LLVector3& end, const LLColor4& color)
 {
     gGL.color4f(color.mV[VRED], color.mV[VGREEN], color.mV[VBLUE], color.mV[VALPHA]);
 
-<<<<<<< HEAD
-	gGL.flush();
-	gGL.setLineWidth(2.5f); // <FS> Line width OGL core profile fix by Rye Mutt
-=======
     gGL.flush();
     gGL.setLineWidth(2.5f); // <FS> Line width OGL core profile fix by Rye Mutt
->>>>>>> 1a8a5404
 
     gGL.begin(LLRender::LINES);
     {
@@ -1788,34 +1135,11 @@
 
 void gl_rect_2d_simple_tex( S32 width, S32 height )
 {
-<<<<<<< HEAD
-	// <FS:Ansariel> Remove QUADS rendering mode
-	//gGL.begin( LLRender::QUADS );
-
-	//	gGL.texCoord2f(1.f, 1.f);
-	//	gGL.vertex2i(width, height);
-
-	//	gGL.texCoord2f(0.f, 1.f);
-	//	gGL.vertex2i(0, height);
-
-	//	gGL.texCoord2f(0.f, 0.f);
-	//	gGL.vertex2i(0, 0);
-
-	//	gGL.texCoord2f(1.f, 0.f);
-	//	gGL.vertex2i(width, 0);
-	//
-	//gGL.end();
-	gGL.begin( LLRender::TRIANGLES );
-	{
-		gGL.texCoord2f(1.f, 1.f);
-		gGL.vertex2i(width, height);
-=======
     // <FS:Ansariel> Remove QUADS rendering mode
     //gGL.begin( LLRender::QUADS );
 
     //  gGL.texCoord2f(1.f, 1.f);
     //  gGL.vertex2i(width, height);
->>>>>>> 1a8a5404
 
     //  gGL.texCoord2f(0.f, 1.f);
     //  gGL.vertex2i(0, height);
@@ -1823,20 +1147,6 @@
     //  gGL.texCoord2f(0.f, 0.f);
     //  gGL.vertex2i(0, 0);
 
-<<<<<<< HEAD
-
-		gGL.texCoord2f(1.f, 1.f);
-		gGL.vertex2i(width, height);
-
-		gGL.texCoord2f(0.f, 0.f);
-		gGL.vertex2i(0, 0);
-
-		gGL.texCoord2f(1.f, 0.f);
-		gGL.vertex2i(width, 0);
-	}
-	gGL.end();
-	// </FS:Ansariel>
-=======
     //  gGL.texCoord2f(1.f, 0.f);
     //  gGL.vertex2i(width, 0);
     //
@@ -1864,32 +1174,10 @@
     }
     gGL.end();
     // </FS:Ansariel>
->>>>>>> 1a8a5404
 }
 
 void gl_rect_2d_simple( S32 width, S32 height )
 {
-<<<<<<< HEAD
-	// <FS:Ansariel> Remove QUADS rendering mode
-	//gGL.begin( LLRender::QUADS );
-	//	gGL.vertex2i(width, height);
-	//	gGL.vertex2i(0, height);
-	//	gGL.vertex2i(0, 0);
-	//	gGL.vertex2i(width, 0);
-	//gGL.end();
-	gGL.begin( LLRender::TRIANGLES );
-	{
-		gGL.vertex2i(width, height);
-		gGL.vertex2i(0, height);
-		gGL.vertex2i(0, 0);
-
-		gGL.vertex2i(width, height);
-		gGL.vertex2i(0, 0);
-		gGL.vertex2i(width, 0);
-	}
-	gGL.end();
-	// </FS:Ansariel>
-=======
     // <FS:Ansariel> Remove QUADS rendering mode
     //gGL.begin( LLRender::QUADS );
     //  gGL.vertex2i(width, height);
@@ -1909,7 +1197,6 @@
     }
     gGL.end();
     // </FS:Ansariel>
->>>>>>> 1a8a5404
 }
 
 void gl_segmented_rect_2d_tex(const S32 left,
@@ -1981,19 +1268,8 @@
         gGL.texCoord2f(1.f - border_uv_scale.mV[VX], 0.f);
         gGL.vertex2fv((width_vec - border_width_right).mV);
 
-<<<<<<< HEAD
-	// <FS:Ansariel> Remove QUADS rendering mode
-	//gGL.begin(LLRender::QUADS);
-	gGL.begin(LLRender::TRIANGLES);
-	// </FS:Ansariel>
-	{
-		// draw bottom left
-		gGL.texCoord2f(0.f, 0.f);
-		gGL.vertex2f(0.f, 0.f);
-=======
         gGL.texCoord2f(1.f - border_uv_scale.mV[VX], border_uv_scale.mV[VY]);
         gGL.vertex2fv((width_vec - border_width_right + border_height_bottom).mV);
->>>>>>> 1a8a5404
 
         // <FS:Ansariel> Remove QUADS rendering mode
         gGL.texCoord2f(border_uv_scale.mV[VX], 0.f);
@@ -2003,21 +1279,8 @@
         gGL.vertex2fv((width_vec - border_width_right + border_height_bottom).mV);
         // </FS:Ansariel>
 
-<<<<<<< HEAD
-		// <FS:Ansariel> Remove QUADS rendering mode
-		gGL.texCoord2f(0.f, 0.f);
-		gGL.vertex2f(0.f, 0.f);
-
-		gGL.texCoord2f(border_uv_scale.mV[VX], border_uv_scale.mV[VY]);
-		gGL.vertex2fv((border_width_left + border_height_bottom).mV);
-		// </FS:Ansariel>
-
-		gGL.texCoord2f(0.f, border_uv_scale.mV[VY]);
-		gGL.vertex2fv(border_height_bottom.mV);
-=======
         gGL.texCoord2f(border_uv_scale.mV[VX], border_uv_scale.mV[VY]);
         gGL.vertex2fv((border_width_left + border_height_bottom).mV);
->>>>>>> 1a8a5404
 
         // draw bottom right
         gGL.texCoord2f(1.f - border_uv_scale.mV[VX], 0.f);
@@ -2029,22 +1292,9 @@
         gGL.texCoord2f(1.f, border_uv_scale.mV[VY]);
         gGL.vertex2fv((width_vec + border_height_bottom).mV);
 
-<<<<<<< HEAD
-		// <FS:Ansariel> Remove QUADS rendering mode
-		gGL.texCoord2f(border_uv_scale.mV[VX], 0.f);
-		gGL.vertex2fv(border_width_left.mV);
-
-		gGL.texCoord2f(1.f - border_uv_scale.mV[VX], border_uv_scale.mV[VY]);
-		gGL.vertex2fv((width_vec - border_width_right + border_height_bottom).mV);
-		// </FS:Ansariel>
-
-		gGL.texCoord2f(border_uv_scale.mV[VX], border_uv_scale.mV[VY]);
-		gGL.vertex2fv((border_width_left + border_height_bottom).mV);
-=======
         // <FS:Ansariel> Remove QUADS rendering mode
         gGL.texCoord2f(1.f - border_uv_scale.mV[VX], 0.f);
         gGL.vertex2fv((width_vec - border_width_right).mV);
->>>>>>> 1a8a5404
 
         gGL.texCoord2f(1.f, border_uv_scale.mV[VY]);
         gGL.vertex2fv((width_vec + border_height_bottom).mV);
@@ -2057,21 +1307,8 @@
         gGL.texCoord2f(0.f, border_uv_scale.mV[VY]);
         gGL.vertex2fv(border_height_bottom.mV);
 
-<<<<<<< HEAD
-		// <FS:Ansariel> Remove QUADS rendering mode
-		gGL.texCoord2f(1.f - border_uv_scale.mV[VX], 0.f);
-		gGL.vertex2fv((width_vec - border_width_right).mV);
-
-		gGL.texCoord2f(1.f, border_uv_scale.mV[VY]);
-		gGL.vertex2fv((width_vec + border_height_bottom).mV);
-		// </FS:Ansariel>
-
-		gGL.texCoord2f(1.f - border_uv_scale.mV[VX], border_uv_scale.mV[VY]);
-		gGL.vertex2fv((width_vec - border_width_right + border_height_bottom).mV);
-=======
         gGL.texCoord2f(border_uv_scale.mV[VX], border_uv_scale.mV[VY]);
         gGL.vertex2fv((border_width_left + border_height_bottom).mV);
->>>>>>> 1a8a5404
 
         gGL.texCoord2f(border_uv_scale.mV[VX], 1.f - border_uv_scale.mV[VY]);
         gGL.vertex2fv((border_width_left + height_vec - border_height_top).mV);
@@ -2084,21 +1321,8 @@
         gGL.vertex2fv((border_width_left + height_vec - border_height_top).mV);
         // </FS:Ansariel>
 
-<<<<<<< HEAD
-		// <FS:Ansariel> Remove QUADS rendering mode
-		gGL.texCoord2f(0.f, border_uv_scale.mV[VY]);
-		gGL.vertex2fv(border_height_bottom.mV);
-
-		gGL.texCoord2f(border_uv_scale.mV[VX], 1.f - border_uv_scale.mV[VY]);
-		gGL.vertex2fv((border_width_left + height_vec - border_height_top).mV);
-		// </FS:Ansariel>
-
-		gGL.texCoord2f(0.f, 1.f - border_uv_scale.mV[VY]);
-		gGL.vertex2fv((height_vec - border_height_top).mV);
-=======
         gGL.texCoord2f(0.f, 1.f - border_uv_scale.mV[VY]);
         gGL.vertex2fv((height_vec - border_height_top).mV);
->>>>>>> 1a8a5404
 
         // draw middle
         gGL.texCoord2f(border_uv_scale.mV[VX], border_uv_scale.mV[VY]);
@@ -2110,22 +1334,9 @@
         gGL.texCoord2f(1.f - border_uv_scale.mV[VX], 1.f - border_uv_scale.mV[VY]);
         gGL.vertex2fv((width_vec - border_width_right + height_vec - border_height_top).mV);
 
-<<<<<<< HEAD
-		// <FS:Ansariel> Remove QUADS rendering mode
-		gGL.texCoord2f(border_uv_scale.mV[VX], border_uv_scale.mV[VY]);
-		gGL.vertex2fv((border_width_left + border_height_bottom).mV);
-
-		gGL.texCoord2f(1.f - border_uv_scale.mV[VX], 1.f - border_uv_scale.mV[VY]);
-		gGL.vertex2fv((width_vec - border_width_right + height_vec - border_height_top).mV);
-		// </FS:Ansariel>
-
-		gGL.texCoord2f(border_uv_scale.mV[VX], 1.f - border_uv_scale.mV[VY]);
-		gGL.vertex2fv((border_width_left + height_vec - border_height_top).mV);
-=======
         // <FS:Ansariel> Remove QUADS rendering mode
         gGL.texCoord2f(border_uv_scale.mV[VX], border_uv_scale.mV[VY]);
         gGL.vertex2fv((border_width_left + border_height_bottom).mV);
->>>>>>> 1a8a5404
 
         gGL.texCoord2f(1.f - border_uv_scale.mV[VX], 1.f - border_uv_scale.mV[VY]);
         gGL.vertex2fv((width_vec - border_width_right + height_vec - border_height_top).mV);
@@ -2138,21 +1349,8 @@
         gGL.texCoord2f(1.f - border_uv_scale.mV[VX], border_uv_scale.mV[VY]);
         gGL.vertex2fv((width_vec - border_width_right + border_height_bottom).mV);
 
-<<<<<<< HEAD
-		// <FS:Ansariel> Remove QUADS rendering mode
-		gGL.texCoord2f(1.f - border_uv_scale.mV[VX], border_uv_scale.mV[VY]);
-		gGL.vertex2fv((width_vec - border_width_right + border_height_bottom).mV);
-
-		gGL.texCoord2f(1.f, 1.f - border_uv_scale.mV[VY]);
-		gGL.vertex2fv((width_vec + height_vec - border_height_top).mV);
-		// </FS:Ansariel>
-
-		gGL.texCoord2f(1.f - border_uv_scale.mV[VX], 1.f - border_uv_scale.mV[VY]);
-		gGL.vertex2fv((width_vec - border_width_right + height_vec - border_height_top).mV);
-=======
         gGL.texCoord2f(1.f, border_uv_scale.mV[VY]);
         gGL.vertex2fv((width_vec + border_height_bottom).mV);
->>>>>>> 1a8a5404
 
         gGL.texCoord2f(1.f, 1.f - border_uv_scale.mV[VY]);
         gGL.vertex2fv((width_vec + height_vec - border_height_top).mV);
@@ -2165,21 +1363,8 @@
         gGL.vertex2fv((width_vec + height_vec - border_height_top).mV);
         // </FS:Ansariel>
 
-<<<<<<< HEAD
-		// <FS:Ansariel> Remove QUADS rendering mode
-		gGL.texCoord2f(0.f, 1.f - border_uv_scale.mV[VY]);
-		gGL.vertex2fv((height_vec - border_height_top).mV);
-
-		gGL.texCoord2f(border_uv_scale.mV[VX], 1.f);
-		gGL.vertex2fv((border_width_left + height_vec).mV);
-		// </FS:Ansariel>
-
-		gGL.texCoord2f(0.f, 1.f);
-		gGL.vertex2fv((height_vec).mV);
-=======
         gGL.texCoord2f(1.f - border_uv_scale.mV[VX], 1.f - border_uv_scale.mV[VY]);
         gGL.vertex2fv((width_vec - border_width_right + height_vec - border_height_top).mV);
->>>>>>> 1a8a5404
 
         // draw top left
         gGL.texCoord2f(0.f, 1.f - border_uv_scale.mV[VY]);
@@ -2191,22 +1376,9 @@
         gGL.texCoord2f(border_uv_scale.mV[VX], 1.f);
         gGL.vertex2fv((border_width_left + height_vec).mV);
 
-<<<<<<< HEAD
-		// <FS:Ansariel> Remove QUADS rendering mode
-		gGL.texCoord2f(border_uv_scale.mV[VX], 1.f - border_uv_scale.mV[VY]);
-		gGL.vertex2fv((border_width_left + height_vec - border_height_top).mV);
-
-		gGL.texCoord2f(1.f - border_uv_scale.mV[VX], 1.f);
-		gGL.vertex2fv((width_vec - border_width_right + height_vec).mV);
-		// </FS:Ansariel>
-
-		gGL.texCoord2f(border_uv_scale.mV[VX], 1.f);
-		gGL.vertex2fv((border_width_left + height_vec).mV);
-=======
         // <FS:Ansariel> Remove QUADS rendering mode
         gGL.texCoord2f(0.f, 1.f - border_uv_scale.mV[VY]);
         gGL.vertex2fv((height_vec - border_height_top).mV);
->>>>>>> 1a8a5404
 
         gGL.texCoord2f(border_uv_scale.mV[VX], 1.f);
         gGL.vertex2fv((border_width_left + height_vec).mV);
@@ -2219,23 +1391,8 @@
         gGL.texCoord2f(border_uv_scale.mV[VX], 1.f - border_uv_scale.mV[VY]);
         gGL.vertex2fv((border_width_left + height_vec - border_height_top).mV);
 
-<<<<<<< HEAD
-		// <FS:Ansariel> Remove QUADS rendering mode
-		gGL.texCoord2f(1.f - border_uv_scale.mV[VX], 1.f - border_uv_scale.mV[VY]);
-		gGL.vertex2fv((width_vec - border_width_right + height_vec - border_height_top).mV);
-
-		gGL.texCoord2f(1.f, 1.f);
-		gGL.vertex2fv((width_vec + height_vec).mV);
-		// </FS:Ansariel>
-
-		gGL.texCoord2f(1.f - border_uv_scale.mV[VX], 1.f);
-		gGL.vertex2fv((width_vec - border_width_right + height_vec).mV);
-	}
-	gGL.end();
-=======
         gGL.texCoord2f(1.f - border_uv_scale.mV[VX], 1.f - border_uv_scale.mV[VY]);
         gGL.vertex2fv((width_vec - border_width_right + height_vec - border_height_top).mV);
->>>>>>> 1a8a5404
 
         gGL.texCoord2f(1.f - border_uv_scale.mV[VX], 1.f);
         gGL.vertex2fv((width_vec - border_width_right + height_vec).mV);
@@ -2349,28 +1506,9 @@
             gGL.texCoord2f(u_min, 0.f);
             gGL.vertex2fv(x_min.mV);
 
-<<<<<<< HEAD
-	F32 u_min;
-	F32 u_max;
-	LLVector2 x_min;
-	LLVector2 x_max;
-
-	// <FS:Ansariel> Remove QUADS rendering mode
-	//gGL.begin(LLRender::QUADS);
-	gGL.begin(LLRender::TRIANGLES);
-	// </FS:Ansariel>
-	{
-		if (start_fragment < middle_start)
-		{
-			u_min = (start_fragment / middle_start)			* border_uv_scale.mV[VX];
-			u_max = llmin(end_fragment / middle_start, 1.f) * border_uv_scale.mV[VX];
-			x_min = (start_fragment / middle_start)			* border_width_left;
-			x_max = llmin(end_fragment / middle_start, 1.f) * border_width_left;
-=======
             gGL.texCoord2f(u_max, border_uv_scale.mV[VY]);
             gGL.vertex2fv((x_max + border_height_bottom).mV);
             // </FS:Ansariel>
->>>>>>> 1a8a5404
 
             gGL.texCoord2f(u_min, border_uv_scale.mV[VY]);
             gGL.vertex2fv((x_min + border_height_bottom).mV);
@@ -2382,21 +1520,8 @@
             gGL.texCoord2f(u_max, border_uv_scale.mV[VY]);
             gGL.vertex2fv((x_max + border_height_bottom).mV);
 
-<<<<<<< HEAD
-			// <FS:Ansariel> Remove QUADS rendering mode
-			gGL.texCoord2f(u_min, 0.f);
-			gGL.vertex2fv(x_min.mV);
-
-			gGL.texCoord2f(u_max, border_uv_scale.mV[VY]);
-			gGL.vertex2fv((x_max + border_height_bottom).mV);
-			// </FS:Ansariel>
-
-			gGL.texCoord2f(u_min, border_uv_scale.mV[VY]);
-			gGL.vertex2fv((x_min + border_height_bottom).mV);
-=======
             gGL.texCoord2f(u_max, 1.f - border_uv_scale.mV[VY]);
             gGL.vertex2fv((x_max + height_vec - border_height_top).mV);
->>>>>>> 1a8a5404
 
             // <FS:Ansariel> Remove QUADS rendering mode
             gGL.texCoord2f(u_min, border_uv_scale.mV[VY]);
@@ -2409,22 +1534,9 @@
             gGL.texCoord2f(u_min, 1.f - border_uv_scale.mV[VY]);
             gGL.vertex2fv((x_min + height_vec - border_height_top).mV);
 
-<<<<<<< HEAD
-			// <FS:Ansariel> Remove QUADS rendering mode
-			gGL.texCoord2f(u_min, border_uv_scale.mV[VY]);
-			gGL.vertex2fv((x_min + border_height_bottom).mV);
-
-			gGL.texCoord2f(u_max, 1.f - border_uv_scale.mV[VY]);
-			gGL.vertex2fv((x_max + height_vec - border_height_top).mV);
-			// </FS:Ansariel>
-
-			gGL.texCoord2f(u_min, 1.f - border_uv_scale.mV[VY]);
-			gGL.vertex2fv((x_min + height_vec - border_height_top).mV);
-=======
             // draw top left
             gGL.texCoord2f(u_min, 1.f - border_uv_scale.mV[VY]);
             gGL.vertex2fv((x_min + height_vec - border_height_top).mV);
->>>>>>> 1a8a5404
 
             gGL.texCoord2f(u_max, 1.f - border_uv_scale.mV[VY]);
             gGL.vertex2fv((x_max + height_vec - border_height_top).mV);
@@ -2436,23 +1548,9 @@
             gGL.texCoord2f(u_min, 1.f - border_uv_scale.mV[VY]);
             gGL.vertex2fv((x_min + height_vec - border_height_top).mV);
 
-<<<<<<< HEAD
-			// <FS:Ansariel> Remove QUADS rendering mode
-			gGL.texCoord2f(u_min, 1.f - border_uv_scale.mV[VY]);
-			gGL.vertex2fv((x_min + height_vec - border_height_top).mV);
-
-			gGL.texCoord2f(u_max, 1.f);
-			gGL.vertex2fv((x_max + height_vec).mV);
-			// </FS:Ansariel>
-
-			gGL.texCoord2f(u_min, 1.f);
-			gGL.vertex2fv((x_min + height_vec).mV);
-		}
-=======
             gGL.texCoord2f(u_max, 1.f);
             gGL.vertex2fv((x_max + height_vec).mV);
             // </FS:Ansariel>
->>>>>>> 1a8a5404
 
             gGL.texCoord2f(u_min, 1.f);
             gGL.vertex2fv((x_min + height_vec).mV);
@@ -2470,21 +1568,8 @@
             gGL.texCoord2f(1.f - border_uv_scale.mV[VX], 0.f);
             gGL.vertex2fv((x_max).mV);
 
-<<<<<<< HEAD
-			// <FS:Ansariel> Remove QUADS rendering mode
-			gGL.texCoord2f(border_uv_scale.mV[VX], 0.f);
-			gGL.vertex2fv(x_min.mV);
-
-			gGL.texCoord2f(1.f - border_uv_scale.mV[VX], border_uv_scale.mV[VY]);
-			gGL.vertex2fv((x_max + border_height_bottom).mV);
-			// </FS:Ansariel>
-
-			gGL.texCoord2f(border_uv_scale.mV[VX], border_uv_scale.mV[VY]);
-			gGL.vertex2fv((x_min + border_height_bottom).mV);
-=======
             gGL.texCoord2f(1.f - border_uv_scale.mV[VX], border_uv_scale.mV[VY]);
             gGL.vertex2fv((x_max + border_height_bottom).mV);
->>>>>>> 1a8a5404
 
             // <FS:Ansariel> Remove QUADS rendering mode
             gGL.texCoord2f(border_uv_scale.mV[VX], 0.f);
@@ -2497,22 +1582,9 @@
             gGL.texCoord2f(border_uv_scale.mV[VX], border_uv_scale.mV[VY]);
             gGL.vertex2fv((x_min + border_height_bottom).mV);
 
-<<<<<<< HEAD
-			// <FS:Ansariel> Remove QUADS rendering mode
-			gGL.texCoord2f(border_uv_scale.mV[VX], border_uv_scale.mV[VY]);
-			gGL.vertex2fv((x_min + border_height_bottom).mV);
-
-			gGL.texCoord2f(1.f - border_uv_scale.mV[VX], 1.f - border_uv_scale.mV[VY]);
-			gGL.vertex2fv((x_max + height_vec - border_height_top).mV);
-			// </FS:Ansariel>
-
-			gGL.texCoord2f(border_uv_scale.mV[VX], 1.f - border_uv_scale.mV[VY]);
-			gGL.vertex2fv((x_min + height_vec - border_height_top).mV);
-=======
             // draw middle
             gGL.texCoord2f(border_uv_scale.mV[VX], border_uv_scale.mV[VY]);
             gGL.vertex2fv((x_min + border_height_bottom).mV);
->>>>>>> 1a8a5404
 
             gGL.texCoord2f(1.f - border_uv_scale.mV[VX], border_uv_scale.mV[VY]);
             gGL.vertex2fv((x_max + border_height_bottom).mV);
@@ -2524,23 +1596,9 @@
             gGL.texCoord2f(border_uv_scale.mV[VX], border_uv_scale.mV[VY]);
             gGL.vertex2fv((x_min + border_height_bottom).mV);
 
-<<<<<<< HEAD
-			// <FS:Ansariel> Remove QUADS rendering mode
-			gGL.texCoord2f(border_uv_scale.mV[VX], 1.f - border_uv_scale.mV[VY]);
-			gGL.vertex2fv((x_min + height_vec - border_height_top).mV);
-
-			gGL.texCoord2f(1.f - border_uv_scale.mV[VX], 1.f);
-			gGL.vertex2fv((x_max + height_vec).mV);
-			// </FS:Ansariel>
-
-			gGL.texCoord2f(border_uv_scale.mV[VX], 1.f);
-			gGL.vertex2fv((x_min + height_vec).mV);
-		}
-=======
             gGL.texCoord2f(1.f - border_uv_scale.mV[VX], 1.f - border_uv_scale.mV[VY]);
             gGL.vertex2fv((x_max + height_vec - border_height_top).mV);
             // </FS:Ansariel>
->>>>>>> 1a8a5404
 
             gGL.texCoord2f(border_uv_scale.mV[VX], 1.f - border_uv_scale.mV[VY]);
             gGL.vertex2fv((x_min + height_vec - border_height_top).mV);
@@ -2555,22 +1613,9 @@
             gGL.texCoord2f(1.f - border_uv_scale.mV[VX], 1.f);
             gGL.vertex2fv((x_max + height_vec).mV);
 
-<<<<<<< HEAD
-			// <FS:Ansariel> Remove QUADS rendering mode
-			gGL.texCoord2f(u_min, 0.f);
-			gGL.vertex2fv((x_min).mV);
-
-			gGL.texCoord2f(u_max, border_uv_scale.mV[VY]);
-			gGL.vertex2fv((x_max + border_height_bottom).mV);
-			// </FS:Ansariel>
-
-			gGL.texCoord2f(u_min, border_uv_scale.mV[VY]);
-			gGL.vertex2fv((x_min + border_height_bottom).mV);
-=======
             // <FS:Ansariel> Remove QUADS rendering mode
             gGL.texCoord2f(border_uv_scale.mV[VX], 1.f - border_uv_scale.mV[VY]);
             gGL.vertex2fv((x_min + height_vec - border_height_top).mV);
->>>>>>> 1a8a5404
 
             gGL.texCoord2f(1.f - border_uv_scale.mV[VX], 1.f);
             gGL.vertex2fv((x_max + height_vec).mV);
@@ -2587,22 +1632,9 @@
             x_min = width_vec   - ((1.f - llmax(0.f, (start_fragment - middle_end) / middle_start)) * border_width_right);
             x_max = width_vec   - ((1.f - ((end_fragment - middle_end) / middle_start)) * border_width_right);
 
-<<<<<<< HEAD
-			// <FS:Ansariel> Remove QUADS rendering mode
-			gGL.texCoord2f(u_min, border_uv_scale.mV[VY]);
-			gGL.vertex2fv((x_min + border_height_bottom).mV);
-
-			gGL.texCoord2f(u_max, 1.f - border_uv_scale.mV[VY]);
-			gGL.vertex2fv((x_max + height_vec - border_height_top).mV);
-			// </FS:Ansariel>
-
-			gGL.texCoord2f(u_min, 1.f - border_uv_scale.mV[VY]);
-			gGL.vertex2fv((x_min + height_vec - border_height_top).mV);
-=======
             // draw bottom right
             gGL.texCoord2f(u_min, 0.f);
             gGL.vertex2fv((x_min).mV);
->>>>>>> 1a8a5404
 
             gGL.texCoord2f(u_max, 0.f);
             gGL.vertex2fv(x_max.mV);
@@ -2614,25 +1646,9 @@
             gGL.texCoord2f(u_min, 0.f);
             gGL.vertex2fv((x_min).mV);
 
-<<<<<<< HEAD
-			// <FS:Ansariel> Remove QUADS rendering mode
-			gGL.texCoord2f(u_min, 1.f - border_uv_scale.mV[VY]);
-			gGL.vertex2fv((x_min + height_vec - border_height_top).mV);
-
-			gGL.texCoord2f(u_max, 1.f);
-			gGL.vertex2fv((x_max + height_vec).mV);
-			// </FS:Ansariel>
-
-			gGL.texCoord2f(u_min, 1.f);
-			gGL.vertex2fv((x_min + height_vec).mV);
-		}
-	}
-	gGL.end();
-=======
             gGL.texCoord2f(u_max, border_uv_scale.mV[VY]);
             gGL.vertex2fv((x_max + border_height_bottom).mV);
             // </FS:Ansariel>
->>>>>>> 1a8a5404
 
             gGL.texCoord2f(u_min, border_uv_scale.mV[VY]);
             gGL.vertex2fv((x_min + border_height_bottom).mV);
@@ -2690,16 +1706,6 @@
 {
     LL_PROFILE_ZONE_SCOPED_CATEGORY_UI;
 
-<<<<<<< HEAD
-	// <FS:Ansariel> Remove QUADS rendering mode
-	//gGL.begin(LLRender::QUADS);
-	gGL.begin(LLRender::TRIANGLES);
-	// </FS:Ansariel>
-	{
-		// draw bottom left
-		gGL.texCoord2f(clip_rect.mLeft, clip_rect.mBottom);
-		gGL.vertex3f(0.f, 0.f, 0.f);
-=======
     // <FS:Ansariel> Remove QUADS rendering mode
     //gGL.begin(LLRender::QUADS);
     gGL.begin(LLRender::TRIANGLES);
@@ -2732,7 +1738,6 @@
 
         gGL.texCoord2f(center_uv_rect.mRight, clip_rect.mBottom);
         gGL.vertex3fv((center_draw_rect.mRight * width_vec).mV);
->>>>>>> 1a8a5404
 
         gGL.texCoord2f(center_uv_rect.mRight, center_uv_rect.mBottom);
         gGL.vertex3fv((center_draw_rect.mRight * width_vec + center_draw_rect.mBottom * height_vec).mV);
@@ -2741,22 +1746,9 @@
         gGL.texCoord2f(center_uv_rect.mLeft, clip_rect.mBottom);
         gGL.vertex3fv((center_draw_rect.mLeft * width_vec).mV);
 
-<<<<<<< HEAD
-		// <FS:Ansariel> Remove QUADS rendering mode
-		gGL.texCoord2f(clip_rect.mLeft, clip_rect.mBottom);
-		gGL.vertex3f(0.f, 0.f, 0.f);
-
-		gGL.texCoord2f(center_uv_rect.mLeft, center_uv_rect.mBottom);
-		gGL.vertex3fv((center_draw_rect.mLeft * width_vec + center_draw_rect.mBottom * height_vec).mV);
-		// </FS:Ansariel>
-
-		gGL.texCoord2f(clip_rect.mLeft, center_uv_rect.mBottom);
-		gGL.vertex3fv((center_draw_rect.mBottom * height_vec).mV);
-=======
         gGL.texCoord2f(center_uv_rect.mRight, center_uv_rect.mBottom);
         gGL.vertex3fv((center_draw_rect.mRight * width_vec + center_draw_rect.mBottom * height_vec).mV);
         // </FS:Ansariel>
->>>>>>> 1a8a5404
 
         gGL.texCoord2f(center_uv_rect.mLeft, center_uv_rect.mBottom);
         gGL.vertex3fv((center_draw_rect.mLeft * width_vec + center_draw_rect.mBottom * height_vec).mV);
@@ -2768,21 +1760,8 @@
         gGL.texCoord2f(clip_rect.mRight, clip_rect.mBottom);
         gGL.vertex3fv(width_vec.mV);
 
-<<<<<<< HEAD
-		// <FS:Ansariel> Remove QUADS rendering mode
-		gGL.texCoord2f(center_uv_rect.mLeft, clip_rect.mBottom);
-		gGL.vertex3fv((center_draw_rect.mLeft * width_vec).mV);
-
-		gGL.texCoord2f(center_uv_rect.mRight, center_uv_rect.mBottom);
-		gGL.vertex3fv((center_draw_rect.mRight * width_vec + center_draw_rect.mBottom * height_vec).mV);
-		// </FS:Ansariel>
-
-		gGL.texCoord2f(center_uv_rect.mLeft, center_uv_rect.mBottom);
-		gGL.vertex3fv((center_draw_rect.mLeft * width_vec + center_draw_rect.mBottom * height_vec).mV);
-=======
         gGL.texCoord2f(clip_rect.mRight, center_uv_rect.mBottom);
         gGL.vertex3fv((width_vec + center_draw_rect.mBottom * height_vec).mV);
->>>>>>> 1a8a5404
 
         // <FS:Ansariel> Remove QUADS rendering mode
         gGL.texCoord2f(center_uv_rect.mRight, clip_rect.mBottom);
@@ -2795,22 +1774,9 @@
         gGL.texCoord2f(center_uv_rect.mRight, center_uv_rect.mBottom);
         gGL.vertex3fv((center_draw_rect.mRight * width_vec + center_draw_rect.mBottom * height_vec).mV);
 
-<<<<<<< HEAD
-		// <FS:Ansariel> Remove QUADS rendering mode
-		gGL.texCoord2f(center_uv_rect.mRight, clip_rect.mBottom);
-		gGL.vertex3fv((center_draw_rect.mRight * width_vec).mV);
-
-		gGL.texCoord2f(clip_rect.mRight, center_uv_rect.mBottom);
-		gGL.vertex3fv((width_vec + center_draw_rect.mBottom * height_vec).mV);
-		// </FS:Ansariel>
-
-		gGL.texCoord2f(center_uv_rect.mRight, center_uv_rect.mBottom);
-		gGL.vertex3fv((center_draw_rect.mRight * width_vec + center_draw_rect.mBottom * height_vec).mV);
-=======
         // draw left
         gGL.texCoord2f(clip_rect.mLeft, center_uv_rect.mBottom);
         gGL.vertex3fv((center_draw_rect.mBottom * height_vec).mV);
->>>>>>> 1a8a5404
 
         gGL.texCoord2f(center_uv_rect.mLeft, center_uv_rect.mBottom);
         gGL.vertex3fv((center_draw_rect.mLeft * width_vec + center_draw_rect.mBottom * height_vec).mV);
@@ -2822,22 +1788,9 @@
         gGL.texCoord2f(clip_rect.mLeft, center_uv_rect.mBottom);
         gGL.vertex3fv((center_draw_rect.mBottom * height_vec).mV);
 
-<<<<<<< HEAD
-		// <FS:Ansariel> Remove QUADS rendering mode
-		gGL.texCoord2f(clip_rect.mLeft, center_uv_rect.mBottom);
-		gGL.vertex3fv((center_draw_rect.mBottom * height_vec).mV);
-
-		gGL.texCoord2f(center_uv_rect.mLeft, center_uv_rect.mTop);
-		gGL.vertex3fv((center_draw_rect.mLeft * width_vec + center_draw_rect.mTop * height_vec).mV);
-		// </FS:Ansariel>
-
-		gGL.texCoord2f(clip_rect.mLeft, center_uv_rect.mTop);
-		gGL.vertex3fv((center_draw_rect.mTop * height_vec).mV);
-=======
         gGL.texCoord2f(center_uv_rect.mLeft, center_uv_rect.mTop);
         gGL.vertex3fv((center_draw_rect.mLeft * width_vec + center_draw_rect.mTop * height_vec).mV);
         // </FS:Ansariel>
->>>>>>> 1a8a5404
 
         gGL.texCoord2f(clip_rect.mLeft, center_uv_rect.mTop);
         gGL.vertex3fv((center_draw_rect.mTop * height_vec).mV);
@@ -2849,21 +1802,8 @@
         gGL.texCoord2f(center_uv_rect.mRight, center_uv_rect.mBottom);
         gGL.vertex3fv((center_draw_rect.mRight * width_vec + center_draw_rect.mBottom * height_vec).mV);
 
-<<<<<<< HEAD
-		// <FS:Ansariel> Remove QUADS rendering mode
-		gGL.texCoord2f(center_uv_rect.mLeft, center_uv_rect.mBottom);
-		gGL.vertex3fv((center_draw_rect.mLeft * width_vec + center_draw_rect.mBottom * height_vec).mV);
-
-		gGL.texCoord2f(center_uv_rect.mRight, center_uv_rect.mTop);
-		gGL.vertex3fv((center_draw_rect.mRight * width_vec + center_draw_rect.mTop * height_vec).mV);
-		// </FS:Ansariel>
-
-		gGL.texCoord2f(center_uv_rect.mLeft, center_uv_rect.mTop);
-		gGL.vertex3fv((center_draw_rect.mLeft * width_vec + center_draw_rect.mTop * height_vec).mV);
-=======
         gGL.texCoord2f(center_uv_rect.mRight, center_uv_rect.mTop);
         gGL.vertex3fv((center_draw_rect.mRight * width_vec + center_draw_rect.mTop * height_vec).mV);
->>>>>>> 1a8a5404
 
         // <FS:Ansariel> Remove QUADS rendering mode
         gGL.texCoord2f(center_uv_rect.mLeft, center_uv_rect.mBottom);
@@ -2876,22 +1816,9 @@
         gGL.texCoord2f(center_uv_rect.mLeft, center_uv_rect.mTop);
         gGL.vertex3fv((center_draw_rect.mLeft * width_vec + center_draw_rect.mTop * height_vec).mV);
 
-<<<<<<< HEAD
-		// <FS:Ansariel> Remove QUADS rendering mode
-		gGL.texCoord2f(center_uv_rect.mRight, center_uv_rect.mBottom);
-		gGL.vertex3fv((center_draw_rect.mRight * width_vec + center_draw_rect.mBottom * height_vec).mV);
-
-		gGL.texCoord2f(clip_rect.mRight, center_uv_rect.mTop);
-		gGL.vertex3fv((width_vec + center_draw_rect.mTop * height_vec).mV);
-		// </FS:Ansariel>
-
-		gGL.texCoord2f(center_uv_rect.mRight, center_uv_rect.mTop);
-		gGL.vertex3fv((center_draw_rect.mRight * width_vec + center_draw_rect.mTop * height_vec).mV);
-=======
         // draw right
         gGL.texCoord2f(center_uv_rect.mRight, center_uv_rect.mBottom);
         gGL.vertex3fv((center_draw_rect.mRight * width_vec + center_draw_rect.mBottom * height_vec).mV);
->>>>>>> 1a8a5404
 
         gGL.texCoord2f(clip_rect.mRight, center_uv_rect.mBottom);
         gGL.vertex3fv((width_vec + center_draw_rect.mBottom * height_vec).mV);
@@ -2903,22 +1830,9 @@
         gGL.texCoord2f(center_uv_rect.mRight, center_uv_rect.mBottom);
         gGL.vertex3fv((center_draw_rect.mRight * width_vec + center_draw_rect.mBottom * height_vec).mV);
 
-<<<<<<< HEAD
-		// <FS:Ansariel> Remove QUADS rendering mode
-		gGL.texCoord2f(clip_rect.mLeft, center_uv_rect.mTop);
-		gGL.vertex3fv((center_draw_rect.mTop * height_vec).mV);
-
-		gGL.texCoord2f(center_uv_rect.mLeft, clip_rect.mTop);
-		gGL.vertex3fv((center_draw_rect.mLeft * width_vec + height_vec).mV);
-		// </FS:Ansariel>
-
-		gGL.texCoord2f(clip_rect.mLeft, clip_rect.mTop);
-		gGL.vertex3fv((height_vec).mV);
-=======
         gGL.texCoord2f(clip_rect.mRight, center_uv_rect.mTop);
         gGL.vertex3fv((width_vec + center_draw_rect.mTop * height_vec).mV);
         // </FS:Ansariel>
->>>>>>> 1a8a5404
 
         gGL.texCoord2f(center_uv_rect.mRight, center_uv_rect.mTop);
         gGL.vertex3fv((center_draw_rect.mRight * width_vec + center_draw_rect.mTop * height_vec).mV);
@@ -2930,21 +1844,8 @@
         gGL.texCoord2f(center_uv_rect.mLeft, center_uv_rect.mTop);
         gGL.vertex3fv((center_draw_rect.mLeft * width_vec + center_draw_rect.mTop * height_vec).mV);
 
-<<<<<<< HEAD
-		// <FS:Ansariel> Remove QUADS rendering mode
-		gGL.texCoord2f(center_uv_rect.mLeft, center_uv_rect.mTop);
-		gGL.vertex3fv((center_draw_rect.mLeft * width_vec + center_draw_rect.mTop * height_vec).mV);
-
-		gGL.texCoord2f(center_uv_rect.mRight, clip_rect.mTop);
-		gGL.vertex3fv((center_draw_rect.mRight * width_vec + height_vec).mV);
-		// </FS:Ansariel>
-
-		gGL.texCoord2f(center_uv_rect.mLeft, clip_rect.mTop);
-		gGL.vertex3fv((center_draw_rect.mLeft * width_vec + height_vec).mV);
-=======
         gGL.texCoord2f(center_uv_rect.mLeft, clip_rect.mTop);
         gGL.vertex3fv((center_draw_rect.mLeft * width_vec + height_vec).mV);
->>>>>>> 1a8a5404
 
         // <FS:Ansariel> Remove QUADS rendering mode
         gGL.texCoord2f(clip_rect.mLeft, center_uv_rect.mTop);
@@ -2957,20 +1858,6 @@
         gGL.texCoord2f(clip_rect.mLeft, clip_rect.mTop);
         gGL.vertex3fv((height_vec).mV);
 
-<<<<<<< HEAD
-		// <FS:Ansariel> Remove QUADS rendering mode
-		gGL.texCoord2f(center_uv_rect.mRight, center_uv_rect.mTop);
-		gGL.vertex3fv((center_draw_rect.mRight * width_vec + center_draw_rect.mTop * height_vec).mV);
-
-		gGL.texCoord2f(clip_rect.mRight, clip_rect.mTop);
-		gGL.vertex3fv((width_vec + height_vec).mV);
-		// </FS:Ansariel>
-
-		gGL.texCoord2f(center_uv_rect.mRight, clip_rect.mTop);
-		gGL.vertex3fv((center_draw_rect.mRight * width_vec + height_vec).mV);
-	}
-	gGL.end();
-=======
         // draw top middle
         gGL.texCoord2f(center_uv_rect.mLeft, center_uv_rect.mTop);
         gGL.vertex3fv((center_draw_rect.mLeft * width_vec + center_draw_rect.mTop * height_vec).mV);
@@ -3014,7 +1901,6 @@
         gGL.vertex3fv((center_draw_rect.mRight * width_vec + height_vec).mV);
     }
     gGL.end();
->>>>>>> 1a8a5404
 
 }
 
@@ -3073,13 +1959,8 @@
 // static
 void LLRender2D::setLineWidth(F32 width)
 {
-<<<<<<< HEAD
-	// <FS> Line width OGL core profile fix by Rye Mutt
-	//gGL.flush();
-=======
     // <FS> Line width OGL core profile fix by Rye Mutt
     //gGL.flush();
->>>>>>> 1a8a5404
     //// If outside the allowed range, glLineWidth fails with "invalid value".
     //// On Darwin, the range is [1, 1].
     //static GLfloat range[2]{0.0};
@@ -3089,11 +1970,7 @@
     //}
     //width *= lerp(LLRender::sUIGLScaleFactor.mV[VX], LLRender::sUIGLScaleFactor.mV[VY], 0.5f);
     //glLineWidth(llclamp(width, range[0], range[1]));
-<<<<<<< HEAD
-	gGL.setLineWidth(width * lerp(LLRender::sUIGLScaleFactor.mV[VX], LLRender::sUIGLScaleFactor.mV[VY], 0.5f));
-=======
     gGL.setLineWidth(width * lerp(LLRender::sUIGLScaleFactor.mV[VX], LLRender::sUIGLScaleFactor.mV[VY], 0.5f));
->>>>>>> 1a8a5404
 }
 
 LLPointer<LLUIImage> LLRender2D::getUIImageByID(const LLUUID& image_id, S32 priority)
