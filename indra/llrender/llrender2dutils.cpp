--- conflicted
+++ resolved
@@ -175,60 +175,31 @@
     LLColor4 end_color = start_color;
     end_color.mV[VALPHA] = 0.f;
 
-<<<<<<< HEAD
-    // <FS:Ansariel> Remove QUADS rendering mode
-    //gGL.begin(LLRender::QUADS);
     gGL.begin(LLRender::TRIANGLES);
-    // </FS:Ansariel>
-=======
-    gGL.begin(LLRender::TRIANGLES);
->>>>>>> d9da5bbb
 
     // Right edge, CCW faces screen
     gGL.color4fv(start_color.mV);
     gGL.vertex2i(right, top - lines);
     gGL.vertex2i(right, bottom);
     gGL.color4fv(end_color.mV);
-<<<<<<< HEAD
-    gGL.vertex2i(right+lines, bottom);
-    // <FS:Ansariel> Remove QUADS rendering mode
-    gGL.color4fv(start_color.mV);
-    gGL.vertex2i(right,     top-lines);
-    gGL.color4fv(end_color.mV);
-    gGL.vertex2i(right+lines, bottom);
-    // </FS:Ansariel>
-    gGL.vertex2i(right+lines, top-lines);
-=======
     gGL.vertex2i(right + lines, bottom);
     gGL.color4fv(start_color.mV);
     gGL.vertex2i(right, top - lines);
     gGL.color4fv(end_color.mV);
     gGL.vertex2i(right + lines, bottom);
     gGL.vertex2i(right + lines, top - lines);
->>>>>>> d9da5bbb
 
     // Bottom edge, CCW faces screen
     gGL.color4fv(start_color.mV);
     gGL.vertex2i(right, bottom);
     gGL.vertex2i(left + lines, bottom);
     gGL.color4fv(end_color.mV);
-<<<<<<< HEAD
-    gGL.vertex2i(left+lines,    bottom-lines);
-    // <FS:Ansariel> Remove QUADS rendering mode
-    gGL.color4fv(start_color.mV);
-    gGL.vertex2i(right,     bottom);
-    gGL.color4fv(end_color.mV);
-    gGL.vertex2i(left+lines,    bottom-lines);
-    // </FS:Ansariel>
-    gGL.vertex2i(right,     bottom-lines);
-=======
     gGL.vertex2i(left + lines, bottom - lines);
     gGL.color4fv(start_color.mV);
     gGL.vertex2i(right, bottom);
     gGL.color4fv(end_color.mV);
     gGL.vertex2i(left + lines, bottom - lines);
     gGL.vertex2i(right, bottom - lines);
->>>>>>> d9da5bbb
 
     // bottom left Corner
     gGL.color4fv(start_color.mV);
@@ -236,23 +207,12 @@
     gGL.color4fv(end_color.mV);
     gGL.vertex2i(left, bottom);
     // make the bottom left corner not sharp
-<<<<<<< HEAD
-    gGL.vertex2i(left+1,        bottom-lines+1);
-    // <FS:Ansariel> Remove QUADS rendering mode
-    gGL.color4fv(start_color.mV);
-    gGL.vertex2i(left+lines,    bottom);
-    gGL.color4fv(end_color.mV);
-    gGL.vertex2i(left+1,        bottom-lines+1);
-    // </FS:Ansariel>
-    gGL.vertex2i(left+lines,    bottom-lines);
-=======
     gGL.vertex2i(left + 1, bottom - lines + 1);
     gGL.color4fv(start_color.mV);
     gGL.vertex2i(left + lines, bottom);
     gGL.color4fv(end_color.mV);
     gGL.vertex2i(left + 1, bottom - lines + 1);
     gGL.vertex2i(left + lines, bottom - lines);
->>>>>>> d9da5bbb
 
     // bottom right corner
     gGL.color4fv(start_color.mV);
@@ -260,23 +220,12 @@
     gGL.color4fv(end_color.mV);
     gGL.vertex2i(right, bottom - lines);
     // make the rightmost corner not sharp
-<<<<<<< HEAD
-    gGL.vertex2i(right+lines-1, bottom-lines+1);
-    // <FS:Ansariel> Remove QUADS rendering mode
-    gGL.color4fv(start_color.mV);
-    gGL.vertex2i(right,     bottom);
-    gGL.color4fv(end_color.mV);
-    gGL.vertex2i(right+lines-1, bottom-lines+1);
-    // </FS:Ansariel>
-    gGL.vertex2i(right+lines,   bottom);
-=======
     gGL.vertex2i(right + lines - 1, bottom - lines + 1);
     gGL.color4fv(start_color.mV);
     gGL.vertex2i(right, bottom);
     gGL.color4fv(end_color.mV);
     gGL.vertex2i(right + lines - 1, bottom - lines + 1);
     gGL.vertex2i(right + lines, bottom);
->>>>>>> d9da5bbb
 
     // top right corner
     gGL.color4fv(start_color.mV);
@@ -284,23 +233,12 @@
     gGL.color4fv(end_color.mV);
     gGL.vertex2i(right + lines, top - lines);
     // make the corner not sharp
-<<<<<<< HEAD
-    gGL.vertex2i( right+lines-1,    top-1 );
-    // <FS:Ansariel> Remove QUADS rendering mode
-    gGL.color4fv(start_color.mV);
-    gGL.vertex2i( right,            top-lines );
-    gGL.color4fv(end_color.mV);
-    gGL.vertex2i( right+lines-1,    top-1 );
-    // </FS:Ansariel>
-    gGL.vertex2i( right,            top );
-=======
     gGL.vertex2i(right + lines - 1, top - 1);
     gGL.color4fv(start_color.mV);
     gGL.vertex2i(right, top - lines);
     gGL.color4fv(end_color.mV);
     gGL.vertex2i(right + lines - 1, top - 1);
     gGL.vertex2i(right, top);
->>>>>>> d9da5bbb
 
     gGL.end();
     stop_glerror();
