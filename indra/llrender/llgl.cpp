/** 
 * @file llgl.cpp
 * @brief LLGL implementation
 *
 * $LicenseInfo:firstyear=2001&license=viewerlgpl$
 * Second Life Viewer Source Code
 * Copyright (C) 2010, Linden Research, Inc.
 * 
 * This library is free software; you can redistribute it and/or
 * modify it under the terms of the GNU Lesser General Public
 * License as published by the Free Software Foundation;
 * version 2.1 of the License only.
 * 
 * This library is distributed in the hope that it will be useful,
 * but WITHOUT ANY WARRANTY; without even the implied warranty of
 * MERCHANTABILITY or FITNESS FOR A PARTICULAR PURPOSE.  See the GNU
 * Lesser General Public License for more details.
 * 
 * You should have received a copy of the GNU Lesser General Public
 * License along with this library; if not, write to the Free Software
 * Foundation, Inc., 51 Franklin Street, Fifth Floor, Boston, MA  02110-1301  USA
 * 
 * Linden Research, Inc., 945 Battery Street, San Francisco, CA  94111  USA
 * $/LicenseInfo$
 */

// This file sets some global GL parameters, and implements some 
// useful functions for GL operations.

#define GLH_EXT_SINGLE_FILE

#include "linden_common.h"

#include "boost/tokenizer.hpp"

#include "llsys.h"

#include "llgl.h"
#include "llglstates.h"
#include "llrender.h"

#include "llerror.h"
#include "llerrorcontrol.h"
#include "llquaternion.h"
#include "llmath.h"
#include "m4math.h"
#include "llstring.h"
#include "llstacktrace.h"

#include "llglheaders.h"
#include "llglslshader.h"

#if LL_WINDOWS
#include "lldxhardware.h"
#endif

#ifdef _DEBUG
//#define GL_STATE_VERIFY
#endif


BOOL gDebugSession = FALSE;
BOOL gDebugGLSession = FALSE;
BOOL gClothRipple = FALSE;
BOOL gHeadlessClient = FALSE;
BOOL gNonInteractive = FALSE;
BOOL gGLActive = FALSE;

static const std::string HEADLESS_VENDOR_STRING("Linden Lab");
static const std::string HEADLESS_RENDERER_STRING("Headless");
static const std::string HEADLESS_VERSION_STRING("1.0");

llofstream gFailLog;

#if GL_ARB_debug_output

#ifndef APIENTRY
#define APIENTRY
#endif

void APIENTRY gl_debug_callback(GLenum source,
                                GLenum type,
                                GLuint id,
                                GLenum severity,
                                GLsizei length,
                                const GLchar* message,
                                GLvoid* userParam)
{
<<<<<<< HEAD

	if (severity != GL_DEBUG_SEVERITY_HIGH_ARB &&
		severity != GL_DEBUG_SEVERITY_MEDIUM_ARB &&
		severity != GL_DEBUG_SEVERITY_LOW_ARB)
	{ //suppress out-of-spec messages sent by nvidia driver (mostly vertexbuffer hints)
		return;
	}
=======
    if (severity != GL_DEBUG_SEVERITY_HIGH_ARB &&
        severity != GL_DEBUG_SEVERITY_MEDIUM_ARB &&
        severity != GL_DEBUG_SEVERITY_LOW_ARB)
    { //suppress out-of-spec messages sent by nvidia driver (mostly vertexbuffer hints)
        return;
    }
>>>>>>> a426e8dd

	if (severity == GL_DEBUG_SEVERITY_HIGH_ARB)
	{
		LL_WARNS() << "----- GL ERROR --------" << LL_ENDL;
	}
	else
	{
		LL_WARNS() << "----- GL WARNING -------" << LL_ENDL;
	}
	LL_WARNS() << "Type: " << std::hex << type << LL_ENDL;
	LL_WARNS() << "ID: " << std::hex << id << LL_ENDL;
	LL_WARNS() << "Severity: " << std::hex << severity << LL_ENDL;
	LL_WARNS() << "Message: " << message << LL_ENDL;
	LL_WARNS() << "-----------------------" << LL_ENDL;
	if (severity == GL_DEBUG_SEVERITY_HIGH_ARB)
	{
		LL_ERRS() << "Halting on GL Error" << LL_ENDL;
	}
}
#endif

void parse_glsl_version(S32& major, S32& minor);

void ll_init_fail_log(std::string filename)
{
	gFailLog.open(filename.c_str());
}


void ll_fail(std::string msg)
{
	
	if (gDebugSession)
	{
		std::vector<std::string> lines;

		gFailLog << LLError::utcTime() << " " << msg << std::endl;

		gFailLog << "Stack Trace:" << std::endl;

		ll_get_stack_trace(lines);
		
		for(size_t i = 0; i < lines.size(); ++i)
		{
			gFailLog << lines[i] << std::endl;
		}

		gFailLog << "End of Stack Trace." << std::endl << std::endl;

		gFailLog.flush();
	}
};

void ll_close_fail_log()
{
	gFailLog.close();
}

LLMatrix4 gGLObliqueProjectionInverse;

#define LL_GL_NAME_POOLING 0

std::list<LLGLUpdate*> LLGLUpdate::sGLQ;

#if (LL_WINDOWS || LL_LINUX)  && !LL_MESA_HEADLESS

#if LL_WINDOWS
PFNGLGETSTRINGIPROC glGetStringi = NULL;
#endif

// vertex blending prototypes
PFNGLWEIGHTPOINTERARBPROC			glWeightPointerARB = NULL;
PFNGLVERTEXBLENDARBPROC				glVertexBlendARB = NULL;
PFNGLWEIGHTFVARBPROC				glWeightfvARB = NULL;

// Vertex buffer object prototypes
PFNGLBINDBUFFERARBPROC				glBindBufferARB = NULL;
PFNGLDELETEBUFFERSARBPROC			glDeleteBuffersARB = NULL;
PFNGLGENBUFFERSARBPROC				glGenBuffersARB = NULL;
PFNGLISBUFFERARBPROC				glIsBufferARB = NULL;
PFNGLBUFFERDATAARBPROC				glBufferDataARB = NULL;
PFNGLBUFFERSUBDATAARBPROC			glBufferSubDataARB = NULL;
PFNGLGETBUFFERSUBDATAARBPROC		glGetBufferSubDataARB = NULL;
PFNGLMAPBUFFERARBPROC				glMapBufferARB = NULL;
PFNGLUNMAPBUFFERARBPROC				glUnmapBufferARB = NULL;
PFNGLGETBUFFERPARAMETERIVARBPROC	glGetBufferParameterivARB = NULL;
PFNGLGETBUFFERPOINTERVARBPROC		glGetBufferPointervARB = NULL;

//GL_ARB_vertex_array_object
PFNGLBINDVERTEXARRAYPROC glBindVertexArray = NULL;
PFNGLDELETEVERTEXARRAYSPROC glDeleteVertexArrays = NULL;
PFNGLGENVERTEXARRAYSPROC glGenVertexArrays = NULL;
PFNGLISVERTEXARRAYPROC glIsVertexArray = NULL;

// GL_ARB_map_buffer_range
PFNGLMAPBUFFERRANGEPROC			glMapBufferRange = NULL;
PFNGLFLUSHMAPPEDBUFFERRANGEPROC	glFlushMappedBufferRange = NULL;

// GL_ARB_sync
PFNGLFENCESYNCPROC				glFenceSync = NULL;
PFNGLISSYNCPROC					glIsSync = NULL;
PFNGLDELETESYNCPROC				glDeleteSync = NULL;
PFNGLCLIENTWAITSYNCPROC			glClientWaitSync = NULL;
PFNGLWAITSYNCPROC				glWaitSync = NULL;
PFNGLGETINTEGER64VPROC			glGetInteger64v = NULL;
PFNGLGETSYNCIVPROC				glGetSynciv = NULL;

// GL_APPLE_flush_buffer_range
PFNGLBUFFERPARAMETERIAPPLEPROC	glBufferParameteriAPPLE = NULL;
PFNGLFLUSHMAPPEDBUFFERRANGEAPPLEPROC glFlushMappedBufferRangeAPPLE = NULL;

// GL_ARB_occlusion_query
PFNGLGENQUERIESARBPROC glGenQueriesARB = NULL;
PFNGLDELETEQUERIESARBPROC glDeleteQueriesARB = NULL;
PFNGLISQUERYARBPROC glIsQueryARB = NULL;
PFNGLBEGINQUERYARBPROC glBeginQueryARB = NULL;
PFNGLENDQUERYARBPROC glEndQueryARB = NULL;
PFNGLGETQUERYIVARBPROC glGetQueryivARB = NULL;
PFNGLGETQUERYOBJECTIVARBPROC glGetQueryObjectivARB = NULL;
PFNGLGETQUERYOBJECTUIVARBPROC glGetQueryObjectuivARB = NULL;

// GL_ARB_timer_query
PFNGLQUERYCOUNTERPROC glQueryCounter = NULL;
PFNGLGETQUERYOBJECTI64VPROC glGetQueryObjecti64v = NULL;
PFNGLGETQUERYOBJECTUI64VPROC glGetQueryObjectui64v = NULL;

// GL_ARB_point_parameters
PFNGLPOINTPARAMETERFARBPROC glPointParameterfARB = NULL;
PFNGLPOINTPARAMETERFVARBPROC glPointParameterfvARB = NULL;

// GL_ARB_framebuffer_object
PFNGLISRENDERBUFFERPROC glIsRenderbuffer = NULL;
PFNGLBINDRENDERBUFFERPROC glBindRenderbuffer = NULL;
PFNGLDELETERENDERBUFFERSPROC glDeleteRenderbuffers = NULL;
PFNGLGENRENDERBUFFERSPROC glGenRenderbuffers = NULL;
PFNGLRENDERBUFFERSTORAGEPROC glRenderbufferStorage = NULL;
PFNGLGETRENDERBUFFERPARAMETERIVPROC glGetRenderbufferParameteriv = NULL;
PFNGLISFRAMEBUFFERPROC glIsFramebuffer = NULL;
PFNGLBINDFRAMEBUFFERPROC glBindFramebuffer = NULL;
PFNGLDELETEFRAMEBUFFERSPROC glDeleteFramebuffers = NULL;
PFNGLGENFRAMEBUFFERSPROC glGenFramebuffers = NULL;
PFNGLCHECKFRAMEBUFFERSTATUSPROC glCheckFramebufferStatus = NULL;
PFNGLFRAMEBUFFERTEXTURE1DPROC glFramebufferTexture1D = NULL;
PFNGLFRAMEBUFFERTEXTURE2DPROC glFramebufferTexture2D = NULL;
PFNGLFRAMEBUFFERTEXTURE3DPROC glFramebufferTexture3D = NULL;
PFNGLFRAMEBUFFERRENDERBUFFERPROC glFramebufferRenderbuffer = NULL;
PFNGLGETFRAMEBUFFERATTACHMENTPARAMETERIVPROC glGetFramebufferAttachmentParameteriv = NULL;
PFNGLGENERATEMIPMAPPROC glGenerateMipmap = NULL;
PFNGLBLITFRAMEBUFFERPROC glBlitFramebuffer = NULL;
PFNGLRENDERBUFFERSTORAGEMULTISAMPLEPROC glRenderbufferStorageMultisample = NULL;
PFNGLFRAMEBUFFERTEXTURELAYERPROC glFramebufferTextureLayer = NULL;

//GL_ARB_texture_multisample
PFNGLTEXIMAGE2DMULTISAMPLEPROC glTexImage2DMultisample = NULL;
PFNGLTEXIMAGE3DMULTISAMPLEPROC glTexImage3DMultisample = NULL;
PFNGLGETMULTISAMPLEFVPROC glGetMultisamplefv = NULL;
PFNGLSAMPLEMASKIPROC glSampleMaski = NULL;

//transform feedback (4.0 core)
PFNGLBEGINTRANSFORMFEEDBACKPROC glBeginTransformFeedback = NULL;
PFNGLENDTRANSFORMFEEDBACKPROC glEndTransformFeedback = NULL;
PFNGLTRANSFORMFEEDBACKVARYINGSPROC glTransformFeedbackVaryings = NULL;
PFNGLBINDBUFFERRANGEPROC glBindBufferRange = NULL;
PFNGLBINDBUFFERBASEPROC glBindBufferBase = NULL;

//GL_ARB_debug_output
PFNGLDEBUGMESSAGECONTROLARBPROC glDebugMessageControlARB = NULL;
PFNGLDEBUGMESSAGEINSERTARBPROC glDebugMessageInsertARB = NULL;
PFNGLDEBUGMESSAGECALLBACKARBPROC glDebugMessageCallbackARB = NULL;
PFNGLGETDEBUGMESSAGELOGARBPROC glGetDebugMessageLogARB = NULL;

// GL_EXT_blend_func_separate
PFNGLBLENDFUNCSEPARATEEXTPROC glBlendFuncSeparateEXT = NULL;

// GL_ARB_draw_buffers
PFNGLDRAWBUFFERSARBPROC glDrawBuffersARB = NULL;

//shader object prototypes
PFNGLDELETEOBJECTARBPROC glDeleteObjectARB = NULL;
PFNGLGETHANDLEARBPROC glGetHandleARB = NULL;
PFNGLDETACHOBJECTARBPROC glDetachObjectARB = NULL;
PFNGLCREATESHADEROBJECTARBPROC glCreateShaderObjectARB = NULL;
PFNGLSHADERSOURCEARBPROC glShaderSourceARB = NULL;
PFNGLCOMPILESHADERARBPROC glCompileShaderARB = NULL;
PFNGLCREATEPROGRAMOBJECTARBPROC glCreateProgramObjectARB = NULL;
PFNGLATTACHOBJECTARBPROC glAttachObjectARB = NULL;
PFNGLLINKPROGRAMARBPROC glLinkProgramARB = NULL;
PFNGLUSEPROGRAMOBJECTARBPROC glUseProgramObjectARB = NULL;
PFNGLVALIDATEPROGRAMARBPROC glValidateProgramARB = NULL;
PFNGLUNIFORM1FARBPROC glUniform1fARB = NULL;
PFNGLUNIFORM2FARBPROC glUniform2fARB = NULL;
PFNGLUNIFORM3FARBPROC glUniform3fARB = NULL;
PFNGLUNIFORM4FARBPROC glUniform4fARB = NULL;
PFNGLUNIFORM1IARBPROC glUniform1iARB = NULL;
PFNGLUNIFORM2IARBPROC glUniform2iARB = NULL;
PFNGLUNIFORM3IARBPROC glUniform3iARB = NULL;
PFNGLUNIFORM4IARBPROC glUniform4iARB = NULL;
PFNGLUNIFORM1FVARBPROC glUniform1fvARB = NULL;
PFNGLUNIFORM2FVARBPROC glUniform2fvARB = NULL;
PFNGLUNIFORM3FVARBPROC glUniform3fvARB = NULL;
PFNGLUNIFORM4FVARBPROC glUniform4fvARB = NULL;
PFNGLUNIFORM1IVARBPROC glUniform1ivARB = NULL;
PFNGLUNIFORM2IVARBPROC glUniform2ivARB = NULL;
PFNGLUNIFORM3IVARBPROC glUniform3ivARB = NULL;
PFNGLUNIFORM4IVARBPROC glUniform4ivARB = NULL;
PFNGLUNIFORMMATRIX2FVARBPROC glUniformMatrix2fvARB = NULL;
PFNGLUNIFORMMATRIX3FVARBPROC glUniformMatrix3fvARB = NULL;
PFNGLUNIFORMMATRIX3X4FVPROC glUniformMatrix3x4fv = NULL;
PFNGLUNIFORMMATRIX4FVARBPROC glUniformMatrix4fvARB = NULL;
PFNGLGETOBJECTPARAMETERFVARBPROC glGetObjectParameterfvARB = NULL;
PFNGLGETOBJECTPARAMETERIVARBPROC glGetObjectParameterivARB = NULL;
PFNGLGETINFOLOGARBPROC glGetInfoLogARB = NULL;
PFNGLGETATTACHEDOBJECTSARBPROC glGetAttachedObjectsARB = NULL;
PFNGLGETUNIFORMLOCATIONARBPROC glGetUniformLocationARB = NULL;
PFNGLGETACTIVEUNIFORMARBPROC glGetActiveUniformARB = NULL;
PFNGLGETUNIFORMFVARBPROC glGetUniformfvARB = NULL;
PFNGLGETUNIFORMIVARBPROC glGetUniformivARB = NULL;
PFNGLGETSHADERSOURCEARBPROC glGetShaderSourceARB = NULL;
PFNGLVERTEXATTRIBIPOINTERPROC glVertexAttribIPointer = NULL;

#if LL_WINDOWS
PFNWGLCREATECONTEXTATTRIBSARBPROC wglCreateContextAttribsARB = NULL;
#endif

// vertex shader prototypes
#if LL_LINUX
PFNGLVERTEXATTRIB1DARBPROC glVertexAttrib1dARB = NULL;
PFNGLVERTEXATTRIB1DVARBPROC glVertexAttrib1dvARB = NULL;
PFNGLVERTEXATTRIB1FARBPROC glVertexAttrib1fARB = NULL;
PFNGLVERTEXATTRIB1FVARBPROC glVertexAttrib1fvARB = NULL;
PFNGLVERTEXATTRIB1SARBPROC glVertexAttrib1sARB = NULL;
PFNGLVERTEXATTRIB1SVARBPROC glVertexAttrib1svARB = NULL;
PFNGLVERTEXATTRIB2DARBPROC glVertexAttrib2dARB = NULL;
PFNGLVERTEXATTRIB2DVARBPROC glVertexAttrib2dvARB = NULL;
PFNGLVERTEXATTRIB2FARBPROC glVertexAttrib2fARB = NULL;
PFNGLVERTEXATTRIB2FVARBPROC glVertexAttrib2fvARB = NULL;
PFNGLVERTEXATTRIB2SARBPROC glVertexAttrib2sARB = NULL;
PFNGLVERTEXATTRIB2SVARBPROC glVertexAttrib2svARB = NULL;
PFNGLVERTEXATTRIB3DARBPROC glVertexAttrib3dARB = NULL;
PFNGLVERTEXATTRIB3DVARBPROC glVertexAttrib3dvARB = NULL;
PFNGLVERTEXATTRIB3FARBPROC glVertexAttrib3fARB = NULL;
PFNGLVERTEXATTRIB3FVARBPROC glVertexAttrib3fvARB = NULL;
PFNGLVERTEXATTRIB3SARBPROC glVertexAttrib3sARB = NULL;
PFNGLVERTEXATTRIB3SVARBPROC glVertexAttrib3svARB = NULL;
#endif // LL_LINUX
PFNGLVERTEXATTRIB4NBVARBPROC glVertexAttrib4nbvARB = NULL;
PFNGLVERTEXATTRIB4NIVARBPROC glVertexAttrib4nivARB = NULL;
PFNGLVERTEXATTRIB4NSVARBPROC glVertexAttrib4nsvARB = NULL;
PFNGLVERTEXATTRIB4NUBARBPROC glVertexAttrib4nubARB = NULL;
PFNGLVERTEXATTRIB4NUBVARBPROC glVertexAttrib4nubvARB = NULL;
PFNGLVERTEXATTRIB4NUIVARBPROC glVertexAttrib4nuivARB = NULL;
PFNGLVERTEXATTRIB4NUSVARBPROC glVertexAttrib4nusvARB = NULL;
#if LL_LINUX
PFNGLVERTEXATTRIB4BVARBPROC glVertexAttrib4bvARB = NULL;
PFNGLVERTEXATTRIB4DARBPROC glVertexAttrib4dARB = NULL;
PFNGLVERTEXATTRIB4DVARBPROC glVertexAttrib4dvARB = NULL;
PFNGLVERTEXATTRIB4FARBPROC glVertexAttrib4fARB = NULL;
PFNGLVERTEXATTRIB4FVARBPROC glVertexAttrib4fvARB = NULL;
PFNGLVERTEXATTRIB4IVARBPROC glVertexAttrib4ivARB = NULL;
PFNGLVERTEXATTRIB4SARBPROC glVertexAttrib4sARB = NULL;
PFNGLVERTEXATTRIB4SVARBPROC glVertexAttrib4svARB = NULL;
PFNGLVERTEXATTRIB4UBVARBPROC glVertexAttrib4ubvARB = NULL;
PFNGLVERTEXATTRIB4UIVARBPROC glVertexAttrib4uivARB = NULL;
PFNGLVERTEXATTRIB4USVARBPROC glVertexAttrib4usvARB = NULL;
PFNGLVERTEXATTRIBPOINTERARBPROC glVertexAttribPointerARB = NULL;
PFNGLENABLEVERTEXATTRIBARRAYARBPROC glEnableVertexAttribArrayARB = NULL;
PFNGLDISABLEVERTEXATTRIBARRAYARBPROC glDisableVertexAttribArrayARB = NULL;
PFNGLPROGRAMSTRINGARBPROC glProgramStringARB = NULL;
PFNGLBINDPROGRAMARBPROC glBindProgramARB = NULL;
PFNGLDELETEPROGRAMSARBPROC glDeleteProgramsARB = NULL;
PFNGLGENPROGRAMSARBPROC glGenProgramsARB = NULL;
PFNGLPROGRAMENVPARAMETER4DARBPROC glProgramEnvParameter4dARB = NULL;
PFNGLPROGRAMENVPARAMETER4DVARBPROC glProgramEnvParameter4dvARB = NULL;
PFNGLPROGRAMENVPARAMETER4FARBPROC glProgramEnvParameter4fARB = NULL;
PFNGLPROGRAMENVPARAMETER4FVARBPROC glProgramEnvParameter4fvARB = NULL;
PFNGLPROGRAMLOCALPARAMETER4DARBPROC glProgramLocalParameter4dARB = NULL;
PFNGLPROGRAMLOCALPARAMETER4DVARBPROC glProgramLocalParameter4dvARB = NULL;
PFNGLPROGRAMLOCALPARAMETER4FARBPROC glProgramLocalParameter4fARB = NULL;
PFNGLPROGRAMLOCALPARAMETER4FVARBPROC glProgramLocalParameter4fvARB = NULL;
PFNGLGETPROGRAMENVPARAMETERDVARBPROC glGetProgramEnvParameterdvARB = NULL;
PFNGLGETPROGRAMENVPARAMETERFVARBPROC glGetProgramEnvParameterfvARB = NULL;
PFNGLGETPROGRAMLOCALPARAMETERDVARBPROC glGetProgramLocalParameterdvARB = NULL;
PFNGLGETPROGRAMLOCALPARAMETERFVARBPROC glGetProgramLocalParameterfvARB = NULL;
PFNGLGETPROGRAMIVARBPROC glGetProgramivARB = NULL;
PFNGLGETPROGRAMSTRINGARBPROC glGetProgramStringARB = NULL;
PFNGLGETVERTEXATTRIBDVARBPROC glGetVertexAttribdvARB = NULL;
PFNGLGETVERTEXATTRIBFVARBPROC glGetVertexAttribfvARB = NULL;
PFNGLGETVERTEXATTRIBIVARBPROC glGetVertexAttribivARB = NULL;
PFNGLGETVERTEXATTRIBPOINTERVARBPROC glGetVertexAttribPointervARB = NULL;
PFNGLISPROGRAMARBPROC glIsProgramARB = NULL;
#endif // LL_LINUX
PFNGLBINDATTRIBLOCATIONARBPROC glBindAttribLocationARB = NULL;
PFNGLGETACTIVEATTRIBARBPROC glGetActiveAttribARB = NULL;
PFNGLGETATTRIBLOCATIONARBPROC glGetAttribLocationARB = NULL;

#if LL_WINDOWS
PFNWGLGETGPUIDSAMDPROC				wglGetGPUIDsAMD = NULL;
PFNWGLGETGPUINFOAMDPROC				wglGetGPUInfoAMD = NULL;
PFNWGLSWAPINTERVALEXTPROC			wglSwapIntervalEXT = NULL;
#endif

#if LL_LINUX_NV_GL_HEADERS
// linux nvidia headers.  these define these differently to mesa's.  ugh.
PFNGLACTIVETEXTUREARBPROC glActiveTextureARB = NULL;
PFNGLCLIENTACTIVETEXTUREARBPROC glClientActiveTextureARB = NULL;
PFNGLDRAWRANGEELEMENTSPROC glDrawRangeElements = NULL;
#endif // LL_LINUX_NV_GL_HEADERS
#endif

LLGLManager gGLManager;

LLGLManager::LLGLManager() :
	mInited(FALSE),
	mIsDisabled(FALSE),

	mHasMultitexture(FALSE),
	mHasATIMemInfo(FALSE),
	mHasAMDAssociations(FALSE),
	mHasNVXMemInfo(FALSE),
	mNumTextureUnits(1),
	mHasMipMapGeneration(FALSE),
	mHasCompressedTextures(FALSE),
	mHasFramebufferObject(FALSE),
	mMaxSamples(0),
	mHasBlendFuncSeparate(FALSE),
	mHasSync(FALSE),
	mHasVertexBufferObject(FALSE),
	mHasVertexArrayObject(FALSE),
	mHasMapBufferRange(FALSE),
	mHasFlushBufferRange(FALSE),
	mHasPBuffer(FALSE),
	mNumTextureImageUnits(0),
	mHasOcclusionQuery(FALSE),
	mHasTimerQuery(FALSE),
	mHasOcclusionQuery2(FALSE),
	mHasPointParameters(FALSE),
	mHasDrawBuffers(FALSE),
	mHasTextureRectangle(FALSE),
	mHasTextureMultisample(FALSE),
	mHasTransformFeedback(FALSE),
	mMaxSampleMaskWords(0),
	mMaxColorTextureSamples(0),
	mMaxDepthTextureSamples(0),
	mMaxIntegerSamples(0),

	mHasAnisotropic(FALSE),
	mHasARBEnvCombine(FALSE),
	mHasCubeMap(FALSE),
	mHasDebugOutput(FALSE),

	mIsAMD(FALSE),
	mIsNVIDIA(FALSE),
	mIsIntel(FALSE),
#if LL_DARWIN
	mIsMobileGF(FALSE),
#endif
	mHasRequirements(TRUE),

	mHasSeparateSpecularColor(FALSE),

	mDriverVersionMajor(1),
	mDriverVersionMinor(0),
	mDriverVersionRelease(0),
	mGLVersion(1.0f),
	mGLSLVersionMajor(0),
	mGLSLVersionMinor(0),		
	mVRAM(0),
	mGLMaxVertexRange(0),
	mGLMaxIndexRange(0)
{
}

//---------------------------------------------------------------------
// Global initialization for GL
//---------------------------------------------------------------------
void LLGLManager::initWGL()
{
	mHasPBuffer = FALSE;
#if LL_WINDOWS && !LL_MESA_HEADLESS
	if (!glh_init_extensions("WGL_ARB_pixel_format"))
	{
		LL_WARNS("RenderInit") << "No ARB pixel format extensions" << LL_ENDL;
	}

	if (ExtensionExists("WGL_ARB_create_context",gGLHExts.mSysExts))
	{
		GLH_EXT_NAME(wglCreateContextAttribsARB) = (PFNWGLCREATECONTEXTATTRIBSARBPROC)GLH_EXT_GET_PROC_ADDRESS("wglCreateContextAttribsARB");
	}
	else
	{
		LL_WARNS("RenderInit") << "No ARB create context extensions" << LL_ENDL;
	}

	// For retreiving information per AMD adapter, 
	// because we can't trust curently selected/default one when there are multiple
	mHasAMDAssociations = ExtensionExists("WGL_AMD_gpu_association", gGLHExts.mSysExts);
	if (mHasAMDAssociations)
	{
		GLH_EXT_NAME(wglGetGPUIDsAMD) = (PFNWGLGETGPUIDSAMDPROC)GLH_EXT_GET_PROC_ADDRESS("wglGetGPUIDsAMD");
		GLH_EXT_NAME(wglGetGPUInfoAMD) = (PFNWGLGETGPUINFOAMDPROC)GLH_EXT_GET_PROC_ADDRESS("wglGetGPUInfoAMD");
	}

	if (ExtensionExists("WGL_EXT_swap_control", gGLHExts.mSysExts))
	{
        GLH_EXT_NAME(wglSwapIntervalEXT) = (PFNWGLSWAPINTERVALEXTPROC)GLH_EXT_GET_PROC_ADDRESS("wglSwapIntervalEXT");
	}

	if( !glh_init_extensions("WGL_ARB_pbuffer") )
	{
		LL_WARNS("RenderInit") << "No ARB WGL PBuffer extensions" << LL_ENDL;
	}

	if( !glh_init_extensions("WGL_ARB_render_texture") )
	{
		LL_WARNS("RenderInit") << "No ARB WGL render texture extensions" << LL_ENDL;
	}

	mHasPBuffer = ExtensionExists("WGL_ARB_pbuffer", gGLHExts.mSysExts) &&
					ExtensionExists("WGL_ARB_render_texture", gGLHExts.mSysExts) &&
					ExtensionExists("WGL_ARB_pixel_format", gGLHExts.mSysExts);
#endif
}

// return false if unable (or unwilling due to old drivers) to init GL
bool LLGLManager::initGL()
{
	if (mInited)
	{
		LL_ERRS("RenderInit") << "Calling init on LLGLManager after already initialized!" << LL_ENDL;
	}

	stop_glerror();

#if LL_WINDOWS
	if (!glGetStringi)
	{
		glGetStringi = (PFNGLGETSTRINGIPROC) GLH_EXT_GET_PROC_ADDRESS("glGetStringi");
	}

	//reload extensions string (may have changed after using wglCreateContextAttrib)
	if (glGetStringi)
	{
		std::stringstream str;

		GLint count = 0;
		glGetIntegerv(GL_NUM_EXTENSIONS, &count);
		for (GLint i = 0; i < count; ++i)
		{
			std::string ext = ll_safe_string((const char*) glGetStringi(GL_EXTENSIONS, i));
			str << ext << " ";
			LL_DEBUGS("GLExtensions") << ext << LL_ENDL;
		}
		
		{
			PFNWGLGETEXTENSIONSSTRINGARBPROC wglGetExtensionsStringARB = 0;
			wglGetExtensionsStringARB = (PFNWGLGETEXTENSIONSSTRINGARBPROC)wglGetProcAddress("wglGetExtensionsStringARB");
			if(wglGetExtensionsStringARB)
			{
				str << (const char*) wglGetExtensionsStringARB(wglGetCurrentDC());
			}
		}

		free(gGLHExts.mSysExts);
		std::string extensions = str.str();
		gGLHExts.mSysExts = strdup(extensions.c_str());
	}
#endif
	
	stop_glerror();

	// Extract video card strings and convert to upper case to
	// work around driver-to-driver variation in capitalization.
	mGLVendor = ll_safe_string((const char *)glGetString(GL_VENDOR));
	LLStringUtil::toUpper(mGLVendor);

	mGLRenderer = ll_safe_string((const char *)glGetString(GL_RENDERER));
	LLStringUtil::toUpper(mGLRenderer);

	parse_gl_version( &mDriverVersionMajor, 
		&mDriverVersionMinor, 
		&mDriverVersionRelease, 
		&mDriverVersionVendorString,
		&mGLVersionString);

	mGLVersion = mDriverVersionMajor + mDriverVersionMinor * .1f;

	if (mGLVersion >= 2.f)
	{
		parse_glsl_version(mGLSLVersionMajor, mGLSLVersionMinor);

#if LL_DARWIN
		//never use GLSL greater than 1.20 on OSX
		if (mGLSLVersionMajor > 1 || mGLSLVersionMinor >= 30)
		{
			mGLSLVersionMajor = 1;
			mGLSLVersionMinor = 20;
		}
#endif
	}

	if (mGLVersion >= 2.1f && LLImageGL::sCompressTextures)
	{ //use texture compression
		glHint(GL_TEXTURE_COMPRESSION_HINT, GL_NICEST);
	}
	else
	{ //GL version is < 3.0, always disable texture compression
		LLImageGL::sCompressTextures = false;
	}
	
	// Trailing space necessary to keep "nVidia Corpor_ati_on" cards
	// from being recognized as ATI.
    // NOTE: AMD has been pretty good about not breaking this check, do not rename without good reason
	if (mGLVendor.substr(0,4) == "ATI ")
	{
		mGLVendorShort = "AMD";
		// *TODO: Fix this?
		mIsAMD = TRUE;
	}
	else if (mGLVendor.find("NVIDIA ") != std::string::npos)
	{
		mGLVendorShort = "NVIDIA";
		mIsNVIDIA = TRUE;
	}
	else if (mGLVendor.find("INTEL") != std::string::npos
#if LL_LINUX
		 // The Mesa-based drivers put this in the Renderer string,
		 // not the Vendor string.
		 || mGLRenderer.find("INTEL") != std::string::npos
#endif //LL_LINUX
		 )
	{
		mGLVendorShort = "INTEL";
		mIsIntel = TRUE;
	}
	else
	{
		mGLVendorShort = "MISC";
	}
	
	stop_glerror();
	// This is called here because it depends on the setting of mIsGF2or4MX, and sets up mHasMultitexture.
	initExtensions();
	stop_glerror();

	S32 old_vram = mVRAM;
	mVRAM = 0;

#if LL_WINDOWS
	if (mHasAMDAssociations)
	{
		GLuint gl_gpus_count = wglGetGPUIDsAMD(0, 0);
		if (gl_gpus_count > 0)
		{
			GLuint* ids = new GLuint[gl_gpus_count];
			wglGetGPUIDsAMD(gl_gpus_count, ids);

			GLuint mem_mb = 0;
			for (U32 i = 0; i < gl_gpus_count; i++)
			{
				wglGetGPUInfoAMD(ids[i],
					WGL_GPU_RAM_AMD,
					GL_UNSIGNED_INT,
					sizeof(GLuint),
					&mem_mb);
				if (mVRAM < mem_mb)
				{
					// basically pick the best AMD and trust driver/OS to know to switch
					mVRAM = mem_mb;
				}
			}
		}
		if (mVRAM != 0)
		{
			LL_WARNS("RenderInit") << "VRAM Detected (AMDAssociations):" << mVRAM << LL_ENDL;
		}
	}
#endif

	if (mHasATIMemInfo && mVRAM == 0)
	{ //ask the gl how much vram is free at startup and attempt to use no more than half of that
		S32 meminfo[4];
		glGetIntegerv(GL_TEXTURE_FREE_MEMORY_ATI, meminfo);

		mVRAM = meminfo[0] / 1024;
		LL_WARNS("RenderInit") << "VRAM Detected (ATIMemInfo):" << mVRAM << LL_ENDL;
	}

	if (mHasNVXMemInfo && mVRAM == 0)
	{
		S32 dedicated_memory;
		glGetIntegerv(GL_GPU_MEMORY_INFO_DEDICATED_VIDMEM_NVX, &dedicated_memory);
		mVRAM = dedicated_memory/1024;
		LL_WARNS("RenderInit") << "VRAM Detected (NVXMemInfo):" << mVRAM << LL_ENDL;
	}

#if LL_WINDOWS
	if (mVRAM < 256)
	{
		// Something likely went wrong using the above extensions
		// try WMI first and fall back to old method (from dxdiag) if all else fails
		// Function will check all GPUs WMI knows of and will pick up the one with most
		// memory. We need to check all GPUs because system can switch active GPU to
		// weaker one, to preserve power when not under load.
		S32 mem = LLDXHardware::getMBVideoMemoryViaWMI();
		if (mem != 0)
		{
			mVRAM = mem;
			LL_WARNS("RenderInit") << "VRAM Detected (WMI):" << mVRAM<< LL_ENDL;
		}
	}
#endif

	if (mVRAM < 256 && old_vram > 0)
	{
		// fall back to old method
		// Note: on Windows value will be from LLDXHardware.
		// Either received via dxdiag or via WMI by id from dxdiag.
		mVRAM = old_vram;

		// <FS:Ansariel> VRAM detection logging
		LL_WARNS("RenderInit") << "VRAM detected via MemInfo OpenGL extension most likely broken. Reverting to " << mVRAM << " MB" << LL_ENDL;
	}

	stop_glerror();

	GLint num_tex_image_units;
	glGetIntegerv(GL_MAX_TEXTURE_IMAGE_UNITS_ARB, &num_tex_image_units);
	mNumTextureImageUnits = llmin(num_tex_image_units, 32);

    if (mHasMultitexture)
    {
        if (LLRender::sGLCoreProfile)
        {
            mNumTextureUnits = llmin(mNumTextureImageUnits, MAX_GL_TEXTURE_UNITS);
        }
        else
        {
            GLint num_tex_units;
            glGetIntegerv(GL_MAX_TEXTURE_UNITS_ARB, &num_tex_units);
            mNumTextureUnits = llmin(num_tex_units, (GLint)MAX_GL_TEXTURE_UNITS);
            if (mIsIntel)
            {
                mNumTextureUnits = llmin(mNumTextureUnits, 2);
            }
        }
    }
	else
	{
		mHasRequirements = FALSE;

		// We don't support cards that don't support the GL_ARB_multitexture extension
		LL_WARNS("RenderInit") << "GL Drivers do not support GL_ARB_multitexture" << LL_ENDL;
		return false;
	}
	
	stop_glerror();

	if (mHasTextureMultisample)
	{
		glGetIntegerv(GL_MAX_COLOR_TEXTURE_SAMPLES, &mMaxColorTextureSamples);
		glGetIntegerv(GL_MAX_DEPTH_TEXTURE_SAMPLES, &mMaxDepthTextureSamples);
		glGetIntegerv(GL_MAX_INTEGER_SAMPLES, &mMaxIntegerSamples);
		glGetIntegerv(GL_MAX_SAMPLE_MASK_WORDS, &mMaxSampleMaskWords);
	}

	stop_glerror();

	//HACK always disable texture multisample, use FXAA instead
	mHasTextureMultisample = FALSE;
#if LL_WINDOWS
// <FS:CR> FIRE-7603: Revert MAINT-804 because FBO's and shadows appear to be working now!
	//if (mIsIntel && mGLVersion <= 3.f)
	//{ //never try to use framebuffer objects on older intel drivers (crashy)
	//	mHasFramebufferObject = FALSE;
	//}
// </FS:CR>
#endif

	if (mHasFramebufferObject)
	{
		glGetIntegerv(GL_MAX_SAMPLES, &mMaxSamples);
	}

	stop_glerror();
	
	initGLStates();

	stop_glerror();

	return true;
}

void LLGLManager::getGLInfo(LLSD& info)
{
	if (gHeadlessClient)
	{
		info["GLInfo"]["GLVendor"] = HEADLESS_VENDOR_STRING;
		info["GLInfo"]["GLRenderer"] = HEADLESS_RENDERER_STRING;
		info["GLInfo"]["GLVersion"] = HEADLESS_VERSION_STRING;
		return;
	}
	else
	{
		info["GLInfo"]["GLVendor"] = ll_safe_string((const char *)glGetString(GL_VENDOR));
		info["GLInfo"]["GLRenderer"] = ll_safe_string((const char *)glGetString(GL_RENDERER));
		info["GLInfo"]["GLVersion"] = ll_safe_string((const char *)glGetString(GL_VERSION));
	}

#if !LL_MESA_HEADLESS
	std::string all_exts = ll_safe_string((const char *)gGLHExts.mSysExts);
	boost::char_separator<char> sep(" ");
	boost::tokenizer<boost::char_separator<char> > tok(all_exts, sep);
	for(boost::tokenizer<boost::char_separator<char> >::iterator i = tok.begin(); i != tok.end(); ++i)
	{
		info["GLInfo"]["GLExtensions"].append(*i);
	}
#endif
}

std::string LLGLManager::getGLInfoString()
{
	std::string info_str;

	if (gHeadlessClient)
	{
		info_str += std::string("GL_VENDOR      ") + HEADLESS_VENDOR_STRING + std::string("\n");
		info_str += std::string("GL_RENDERER    ") + HEADLESS_RENDERER_STRING + std::string("\n");
		info_str += std::string("GL_VERSION     ") + HEADLESS_VERSION_STRING + std::string("\n");
	}
	else
	{
		info_str += std::string("GL_VENDOR      ") + ll_safe_string((const char *)glGetString(GL_VENDOR)) + std::string("\n");
		info_str += std::string("GL_RENDERER    ") + ll_safe_string((const char *)glGetString(GL_RENDERER)) + std::string("\n");
		info_str += std::string("GL_VERSION     ") + ll_safe_string((const char *)glGetString(GL_VERSION)) + std::string("\n");
	}

#if !LL_MESA_HEADLESS 
	std::string all_exts= ll_safe_string(((const char *)gGLHExts.mSysExts));
	LLStringUtil::replaceChar(all_exts, ' ', '\n');
	info_str += std::string("GL_EXTENSIONS:\n") + all_exts + std::string("\n");
#endif
	
	return info_str;
}

void LLGLManager::printGLInfoString()
{
	if (gHeadlessClient)
	{
		LL_INFOS("RenderInit") << "GL_VENDOR:     " << HEADLESS_VENDOR_STRING << LL_ENDL;
		LL_INFOS("RenderInit") << "GL_RENDERER:   " << HEADLESS_RENDERER_STRING << LL_ENDL;
		LL_INFOS("RenderInit") << "GL_VERSION:    " << HEADLESS_VERSION_STRING << LL_ENDL;
	}
	else
	{
		LL_INFOS("RenderInit") << "GL_VENDOR:     " << ll_safe_string((const char *)glGetString(GL_VENDOR)) << LL_ENDL;
		LL_INFOS("RenderInit") << "GL_RENDERER:   " << ll_safe_string((const char *)glGetString(GL_RENDERER)) << LL_ENDL;
		LL_INFOS("RenderInit") << "GL_VERSION:    " << ll_safe_string((const char *)glGetString(GL_VERSION)) << LL_ENDL;
	}

#if !LL_MESA_HEADLESS
	std::string all_exts= ll_safe_string(((const char *)gGLHExts.mSysExts));
	LLStringUtil::replaceChar(all_exts, ' ', '\n');
	LL_DEBUGS("RenderInit") << "GL_EXTENSIONS:\n" << all_exts << LL_ENDL;
#endif
}

std::string LLGLManager::getRawGLString()
{
	std::string gl_string;
	if (gHeadlessClient)
	{
		gl_string = HEADLESS_VENDOR_STRING + " " + HEADLESS_RENDERER_STRING;
	}
	else
	{
		gl_string = ll_safe_string((char*)glGetString(GL_VENDOR)) + " " + ll_safe_string((char*)glGetString(GL_RENDERER));
	}
	return gl_string;
}

void LLGLManager::asLLSD(LLSD& info)
{
	// Currently these are duplicates of fields in "system".
	info["gpu_vendor"] = mGLVendorShort;
	info["gpu_version"] = mDriverVersionVendorString;
	info["opengl_version"] = mGLVersionString;

	info["vram"] = mVRAM;

	// Extensions used by everyone
	info["has_multitexture"] = mHasMultitexture;
	info["has_ati_mem_info"] = mHasATIMemInfo;
	info["has_nvx_mem_info"] = mHasNVXMemInfo;
	info["num_texture_units"] = mNumTextureUnits;
	info["has_mip_map_generation"] = mHasMipMapGeneration;
	info["has_compressed_textures"] = mHasCompressedTextures;
	info["has_framebuffer_object"] = mHasFramebufferObject;
	info["max_samples"] = mMaxSamples;
	info["has_blend_func_separate"] = mHasBlendFuncSeparate;

	// ARB Extensions
	info["has_vertex_buffer_object"] = mHasVertexBufferObject;
	info["has_vertex_array_object"] = mHasVertexArrayObject;
	info["has_sync"] = mHasSync;
	info["has_map_buffer_range"] = mHasMapBufferRange;
	info["has_flush_buffer_range"] = mHasFlushBufferRange;
	info["has_pbuffer"] = mHasPBuffer;
    info["has_shader_objects"] = std::string("Assumed TRUE");   // was mHasShaderObjects;
	info["has_vertex_shader"] = std::string("Assumed TRUE");    // was mHasVertexShader;
	info["has_fragment_shader"] = std::string("Assumed TRUE");  // was mHasFragmentShader;
	info["num_texture_image_units"] =  mNumTextureImageUnits;
	info["has_occlusion_query"] = mHasOcclusionQuery;
	info["has_timer_query"] = mHasTimerQuery;
	info["has_occlusion_query2"] = mHasOcclusionQuery2;
	info["has_point_parameters"] = mHasPointParameters;
	info["has_draw_buffers"] = mHasDrawBuffers;
	info["has_depth_clamp"] = mHasDepthClamp;
	info["has_texture_rectangle"] = mHasTextureRectangle;
	info["has_texture_multisample"] = mHasTextureMultisample;
	info["has_transform_feedback"] = mHasTransformFeedback;
	info["max_sample_mask_words"] = mMaxSampleMaskWords;
	info["max_color_texture_samples"] = mMaxColorTextureSamples;
	info["max_depth_texture_samples"] = mMaxDepthTextureSamples;
	info["max_integer_samples"] = mMaxIntegerSamples;

	// Other extensions.
	info["has_anisotropic"] = mHasAnisotropic;
	info["has_arb_env_combine"] = mHasARBEnvCombine;
	info["has_cube_map"] = mHasCubeMap;
	info["has_debug_output"] = mHasDebugOutput;
	info["has_srgb_texture"] = mHassRGBTexture;
	info["has_srgb_framebuffer"] = mHassRGBFramebuffer;
    info["has_texture_srgb_decode"] = mHasTexturesRGBDecode;

	// Vendor-specific extensions
	info["is_ati"] = mIsAMD;  // note, do not rename is_ati to is_amd without coordinating with DW
	info["is_nvidia"] = mIsNVIDIA;
	info["is_intel"] = mIsIntel;

	// Other fields
	info["has_requirements"] = mHasRequirements;
	info["has_separate_specular_color"] = mHasSeparateSpecularColor;
	info["max_vertex_range"] = mGLMaxVertexRange;
	info["max_index_range"] = mGLMaxIndexRange;
	info["max_texture_size"] = mGLMaxTextureSize;
	info["gl_renderer"] = mGLRenderer;
}

void LLGLManager::shutdownGL()
{
	if (mInited)
	{
		glFinish();
		stop_glerror();
		mInited = FALSE;
	}
}

// these are used to turn software blending on. They appear in the Debug/Avatar menu
// presence of vertex skinning/blending or vertex programs will set these to FALSE by default.

void LLGLManager::initExtensions()
{
#if LL_MESA_HEADLESS
# ifdef GL_ARB_multitexture
	mHasMultitexture = TRUE;
# else
	mHasMultitexture = FALSE;
# endif // GL_ARB_multitexture
# ifdef GL_ARB_texture_env_combine
	mHasARBEnvCombine = TRUE;	
# else
	mHasARBEnvCombine = FALSE;
# endif // GL_ARB_texture_env_combine
# ifdef GL_ARB_texture_compression
	mHasCompressedTextures = TRUE;
# else
	mHasCompressedTextures = FALSE;
# endif // GL_ARB_texture_compression
# ifdef GL_ARB_vertex_buffer_object
	mHasVertexBufferObject = TRUE;
# else
	mHasVertexBufferObject = FALSE;
# endif // GL_ARB_vertex_buffer_object
# ifdef GL_EXT_framebuffer_object
	mHasFramebufferObject = TRUE;
# else
	mHasFramebufferObject = FALSE;
# endif // GL_EXT_framebuffer_object
# ifdef GL_ARB_draw_buffers
	mHasDrawBuffers = TRUE;
#else
	mHasDrawBuffers = FALSE;
# endif // GL_ARB_draw_buffers
# if defined(GL_NV_depth_clamp) || defined(GL_ARB_depth_clamp)
	mHasDepthClamp = TRUE;
#else
	mHasDepthClamp = FALSE;
#endif // defined(GL_NV_depth_clamp) || defined(GL_ARB_depth_clamp)
# if GL_EXT_blend_func_separate
	mHasBlendFuncSeparate = TRUE;
#else
	mHasBlendFuncSeparate = FALSE;
# endif // GL_EXT_blend_func_separate
	mHasMipMapGeneration = FALSE;
	mHasSeparateSpecularColor = FALSE;
	mHasAnisotropic = FALSE;
	mHasCubeMap = FALSE;
	mHasOcclusionQuery = FALSE;
	mHasPointParameters = FALSE;
	mHasTextureRectangle = FALSE;
#else // LL_MESA_HEADLESS //important, gGLHExts.mSysExts is uninitialized until after glh_init_extensions is called
	mHasMultitexture = glh_init_extensions("GL_ARB_multitexture");
	mHasATIMemInfo = ExtensionExists("GL_ATI_meminfo", gGLHExts.mSysExts); //Basic AMD method, also see mHasAMDAssociations
	mHasNVXMemInfo = ExtensionExists("GL_NVX_gpu_memory_info", gGLHExts.mSysExts);
	mHasSeparateSpecularColor = glh_init_extensions("GL_EXT_separate_specular_color");
	mHasAnisotropic = glh_init_extensions("GL_EXT_texture_filter_anisotropic");
	glh_init_extensions("GL_ARB_texture_cube_map");
	mHasCubeMap = ExtensionExists("GL_ARB_texture_cube_map", gGLHExts.mSysExts);
	mHasARBEnvCombine = ExtensionExists("GL_ARB_texture_env_combine", gGLHExts.mSysExts);
	mHasCompressedTextures = glh_init_extensions("GL_ARB_texture_compression");
	mHasOcclusionQuery = ExtensionExists("GL_ARB_occlusion_query", gGLHExts.mSysExts);
	mHasTimerQuery = ExtensionExists("GL_ARB_timer_query", gGLHExts.mSysExts);
	mHasOcclusionQuery2 = ExtensionExists("GL_ARB_occlusion_query2", gGLHExts.mSysExts);
	mHasVertexBufferObject = ExtensionExists("GL_ARB_vertex_buffer_object", gGLHExts.mSysExts);
	mHasVertexArrayObject = ExtensionExists("GL_ARB_vertex_array_object", gGLHExts.mSysExts);
	mHasSync = ExtensionExists("GL_ARB_sync", gGLHExts.mSysExts);
	mHasMapBufferRange = ExtensionExists("GL_ARB_map_buffer_range", gGLHExts.mSysExts);
	mHasFlushBufferRange = ExtensionExists("GL_APPLE_flush_buffer_range", gGLHExts.mSysExts);
    // NOTE: Using extensions breaks reflections when Shadows are set to projector.  See: SL-16727
    //mHasDepthClamp = ExtensionExists("GL_ARB_depth_clamp", gGLHExts.mSysExts) || ExtensionExists("GL_NV_depth_clamp", gGLHExts.mSysExts);
    mHasDepthClamp = FALSE;
	// mask out FBO support when packed_depth_stencil isn't there 'cause we need it for LLRenderTarget -Brad
#ifdef GL_ARB_framebuffer_object
	mHasFramebufferObject = ExtensionExists("GL_ARB_framebuffer_object", gGLHExts.mSysExts);
#else
	mHasFramebufferObject = ExtensionExists("GL_EXT_framebuffer_object", gGLHExts.mSysExts) &&
							ExtensionExists("GL_EXT_framebuffer_blit", gGLHExts.mSysExts) &&
							ExtensionExists("GL_EXT_framebuffer_multisample", gGLHExts.mSysExts) &&
							ExtensionExists("GL_EXT_packed_depth_stencil", gGLHExts.mSysExts);
#endif
#ifdef GL_EXT_texture_sRGB
	mHassRGBTexture = ExtensionExists("GL_EXT_texture_sRGB", gGLHExts.mSysExts);
#endif
	
#ifdef GL_ARB_framebuffer_sRGB
	mHassRGBFramebuffer = ExtensionExists("GL_ARB_framebuffer_sRGB", gGLHExts.mSysExts);
#else
	mHassRGBFramebuffer = ExtensionExists("GL_EXT_framebuffer_sRGB", gGLHExts.mSysExts);
#endif
	
#ifdef GL_EXT_texture_sRGB_decode
    mHasTexturesRGBDecode = ExtensionExists("GL_EXT_texture_sRGB_decode", gGLHExts.mSysExts);
#else
    mHasTexturesRGBDecode = ExtensionExists("GL_ARB_texture_sRGB_decode", gGLHExts.mSysExts);
#endif

	mHasMipMapGeneration = mHasFramebufferObject || mGLVersion >= 1.4f;

	mHasDrawBuffers = ExtensionExists("GL_ARB_draw_buffers", gGLHExts.mSysExts);
	mHasBlendFuncSeparate = ExtensionExists("GL_EXT_blend_func_separate", gGLHExts.mSysExts);
	mHasTextureRectangle = ExtensionExists("GL_ARB_texture_rectangle", gGLHExts.mSysExts);
	mHasTextureMultisample = ExtensionExists("GL_ARB_texture_multisample", gGLHExts.mSysExts);
	mHasDebugOutput = ExtensionExists("GL_ARB_debug_output", gGLHExts.mSysExts);
	mHasTransformFeedback = mGLVersion >= 4.f ? TRUE : FALSE;
#if !LL_DARWIN
	mHasPointParameters = ExtensionExists("GL_ARB_point_parameters", gGLHExts.mSysExts);
#endif
#endif

#if LL_LINUX
	LL_INFOS() << "initExtensions() checking shell variables to adjust features..." << LL_ENDL;
	// Our extension support for the Linux Client is very young with some
	// potential driver gotchas, so offer a semi-secret way to turn it off.
	if (getenv("LL_GL_NOEXT"))
	{
		//mHasMultitexture = FALSE; // NEEDED!
		mHasDepthClamp = FALSE;
		mHasARBEnvCombine = FALSE;
		mHasCompressedTextures = FALSE;
		mHasVertexBufferObject = FALSE;
		mHasFramebufferObject = FALSE;
		mHasDrawBuffers = FALSE;
		mHasBlendFuncSeparate = FALSE;
		mHasMipMapGeneration = FALSE;
		mHasSeparateSpecularColor = FALSE;
		mHasAnisotropic = FALSE;
		mHasCubeMap = FALSE;
		mHasOcclusionQuery = FALSE;
		mHasPointParameters = FALSE;
		LL_WARNS("RenderInit") << "GL extension support DISABLED via LL_GL_NOEXT" << LL_ENDL;
	}
	else if (getenv("LL_GL_BASICEXT"))	/* Flawfinder: ignore */
	{
		// This switch attempts to turn off all support for exotic
		// extensions which I believe correspond to fatal driver
		// bug reports.  This should be the default until we get a
		// proper blacklist/whitelist on Linux.
		mHasMipMapGeneration = FALSE;
		mHasAnisotropic = FALSE;
		//mHasCubeMap = FALSE; // apparently fatal on Intel 915 & similar
		//mHasOcclusionQuery = FALSE; // source of many ATI system hangs
		mHasBlendFuncSeparate = FALSE;
		LL_WARNS("RenderInit") << "GL extension support forced to SIMPLE level via LL_GL_BASICEXT" << LL_ENDL;
	}
	if (getenv("LL_GL_BLACKLIST"))	/* Flawfinder: ignore */
	{
		// This lets advanced troubleshooters disable specific
		// GL extensions to isolate problems with their hardware.
		// SL-28126
		const char *const blacklist = getenv("LL_GL_BLACKLIST");	/* Flawfinder: ignore */
		LL_WARNS("RenderInit") << "GL extension support partially disabled via LL_GL_BLACKLIST: " << blacklist << LL_ENDL;
		if (strchr(blacklist,'a')) mHasARBEnvCombine = FALSE;
		if (strchr(blacklist,'b')) mHasCompressedTextures = FALSE;
		if (strchr(blacklist,'c')) mHasVertexBufferObject = FALSE;
		if (strchr(blacklist,'d')) mHasMipMapGeneration = FALSE;//S
// 		if (strchr(blacklist,'f')) mHasNVVertexArrayRange = FALSE;//S
// 		if (strchr(blacklist,'g')) mHasNVFence = FALSE;//S
		if (strchr(blacklist,'h')) mHasSeparateSpecularColor = FALSE;
		if (strchr(blacklist,'i')) mHasAnisotropic = FALSE;//S
		if (strchr(blacklist,'j')) mHasCubeMap = FALSE;//S
// 		if (strchr(blacklist,'k')) mHasATIVAO = FALSE;//S
		if (strchr(blacklist,'l')) mHasOcclusionQuery = FALSE;
		if (strchr(blacklist,'p')) mHasPointParameters = FALSE;//S
		if (strchr(blacklist,'q')) mHasFramebufferObject = FALSE;//S
		if (strchr(blacklist,'r')) mHasDrawBuffers = FALSE;//S
		if (strchr(blacklist,'s')) mHasTextureRectangle = FALSE;
		if (strchr(blacklist,'t')) mHasBlendFuncSeparate = FALSE;//S
		if (strchr(blacklist,'u')) mHasDepthClamp = FALSE;
		
	}
#endif // LL_LINUX
	
	if (!mHasMultitexture)
	{
		LL_INFOS("RenderInit") << "Couldn't initialize multitexturing" << LL_ENDL;
	}
	if (!mHasMipMapGeneration)
	{
		LL_INFOS("RenderInit") << "Couldn't initialize mipmap generation" << LL_ENDL;
	}
	if (!mHasARBEnvCombine)
	{
		LL_INFOS("RenderInit") << "Couldn't initialize GL_ARB_texture_env_combine" << LL_ENDL;
	}
	if (!mHasSeparateSpecularColor)
	{
		LL_INFOS("RenderInit") << "Couldn't initialize separate specular color" << LL_ENDL;
	}
	if (!mHasAnisotropic)
	{
		LL_INFOS("RenderInit") << "Couldn't initialize anisotropic filtering" << LL_ENDL;
	}
	if (!mHasCompressedTextures)
	{
		LL_INFOS("RenderInit") << "Couldn't initialize GL_ARB_texture_compression" << LL_ENDL;
	}
	if (!mHasOcclusionQuery)
	{
		LL_INFOS("RenderInit") << "Couldn't initialize GL_ARB_occlusion_query" << LL_ENDL;
	}
	if (!mHasOcclusionQuery2)
	{
		LL_INFOS("RenderInit") << "Couldn't initialize GL_ARB_occlusion_query2" << LL_ENDL;
	}
	if (!mHasPointParameters)
	{
		LL_INFOS("RenderInit") << "Couldn't initialize GL_ARB_point_parameters" << LL_ENDL;
	}
	if (!mHasBlendFuncSeparate)
	{
		LL_INFOS("RenderInit") << "Couldn't initialize GL_EXT_blend_func_separate" << LL_ENDL;
	}
	if (!mHasDrawBuffers)
	{
		LL_INFOS("RenderInit") << "Couldn't initialize GL_ARB_draw_buffers" << LL_ENDL;
	}

	// Disable certain things due to known bugs
	if (mIsIntel && mHasMipMapGeneration)
	{
		LL_INFOS("RenderInit") << "Disabling mip-map generation for Intel GPUs" << LL_ENDL;
		mHasMipMapGeneration = FALSE;
	}

	// Misc
	glGetIntegerv(GL_MAX_ELEMENTS_VERTICES, (GLint*) &mGLMaxVertexRange);
	glGetIntegerv(GL_MAX_ELEMENTS_INDICES, (GLint*) &mGLMaxIndexRange);
	glGetIntegerv(GL_MAX_TEXTURE_SIZE, (GLint*) &mGLMaxTextureSize);

#if (LL_WINDOWS || LL_LINUX) && !LL_MESA_HEADLESS
	LL_DEBUGS("RenderInit") << "GL Probe: Getting symbols" << LL_ENDL;
	if (mHasVertexBufferObject)
	{
		glBindBufferARB = (PFNGLBINDBUFFERARBPROC)GLH_EXT_GET_PROC_ADDRESS("glBindBufferARB");
		if (glBindBufferARB)
		{
			glDeleteBuffersARB = (PFNGLDELETEBUFFERSARBPROC)GLH_EXT_GET_PROC_ADDRESS("glDeleteBuffersARB");
			glGenBuffersARB = (PFNGLGENBUFFERSARBPROC)GLH_EXT_GET_PROC_ADDRESS("glGenBuffersARB");
			glIsBufferARB = (PFNGLISBUFFERARBPROC)GLH_EXT_GET_PROC_ADDRESS("glIsBufferARB");
			glBufferDataARB = (PFNGLBUFFERDATAARBPROC)GLH_EXT_GET_PROC_ADDRESS("glBufferDataARB");
			glBufferSubDataARB = (PFNGLBUFFERSUBDATAARBPROC)GLH_EXT_GET_PROC_ADDRESS("glBufferSubDataARB");
			glGetBufferSubDataARB = (PFNGLGETBUFFERSUBDATAARBPROC)GLH_EXT_GET_PROC_ADDRESS("glGetBufferSubDataARB");
			glMapBufferARB = (PFNGLMAPBUFFERARBPROC)GLH_EXT_GET_PROC_ADDRESS("glMapBufferARB");
			glUnmapBufferARB = (PFNGLUNMAPBUFFERARBPROC)GLH_EXT_GET_PROC_ADDRESS("glUnmapBufferARB");
			glGetBufferParameterivARB = (PFNGLGETBUFFERPARAMETERIVARBPROC)GLH_EXT_GET_PROC_ADDRESS("glGetBufferParameterivARB");
			glGetBufferPointervARB = (PFNGLGETBUFFERPOINTERVARBPROC)GLH_EXT_GET_PROC_ADDRESS("glGetBufferPointervARB");
		}
		else
		{
			mHasVertexBufferObject = FALSE;
		}
	}
	if (mHasVertexArrayObject)
	{
		glBindVertexArray = (PFNGLBINDVERTEXARRAYPROC) GLH_EXT_GET_PROC_ADDRESS("glBindVertexArray");
		glDeleteVertexArrays = (PFNGLDELETEVERTEXARRAYSPROC) GLH_EXT_GET_PROC_ADDRESS("glDeleteVertexArrays");
		glGenVertexArrays = (PFNGLGENVERTEXARRAYSPROC) GLH_EXT_GET_PROC_ADDRESS("glGenVertexArrays");
		glIsVertexArray = (PFNGLISVERTEXARRAYPROC) GLH_EXT_GET_PROC_ADDRESS("glIsVertexArray");
	}
	if (mHasSync)
	{
		glFenceSync = (PFNGLFENCESYNCPROC) GLH_EXT_GET_PROC_ADDRESS("glFenceSync");
		glIsSync = (PFNGLISSYNCPROC) GLH_EXT_GET_PROC_ADDRESS("glIsSync");
		glDeleteSync = (PFNGLDELETESYNCPROC) GLH_EXT_GET_PROC_ADDRESS("glDeleteSync");
		glClientWaitSync = (PFNGLCLIENTWAITSYNCPROC) GLH_EXT_GET_PROC_ADDRESS("glClientWaitSync");
		glWaitSync = (PFNGLWAITSYNCPROC) GLH_EXT_GET_PROC_ADDRESS("glWaitSync");
		glGetInteger64v = (PFNGLGETINTEGER64VPROC) GLH_EXT_GET_PROC_ADDRESS("glGetInteger64v");
		glGetSynciv = (PFNGLGETSYNCIVPROC) GLH_EXT_GET_PROC_ADDRESS("glGetSynciv");
	}
	if (mHasMapBufferRange)
	{
		glMapBufferRange = (PFNGLMAPBUFFERRANGEPROC) GLH_EXT_GET_PROC_ADDRESS("glMapBufferRange");
		glFlushMappedBufferRange = (PFNGLFLUSHMAPPEDBUFFERRANGEPROC) GLH_EXT_GET_PROC_ADDRESS("glFlushMappedBufferRange");
	}
	if (mHasFramebufferObject)
	{
		LL_INFOS() << "initExtensions() FramebufferObject-related procs..." << LL_ENDL;
		glIsRenderbuffer = (PFNGLISRENDERBUFFERPROC) GLH_EXT_GET_PROC_ADDRESS("glIsRenderbuffer");
		glBindRenderbuffer = (PFNGLBINDRENDERBUFFERPROC) GLH_EXT_GET_PROC_ADDRESS("glBindRenderbuffer");
		glDeleteRenderbuffers = (PFNGLDELETERENDERBUFFERSPROC) GLH_EXT_GET_PROC_ADDRESS("glDeleteRenderbuffers");
		glGenRenderbuffers = (PFNGLGENRENDERBUFFERSPROC) GLH_EXT_GET_PROC_ADDRESS("glGenRenderbuffers");
		glRenderbufferStorage = (PFNGLRENDERBUFFERSTORAGEPROC) GLH_EXT_GET_PROC_ADDRESS("glRenderbufferStorage");
		glGetRenderbufferParameteriv = (PFNGLGETRENDERBUFFERPARAMETERIVPROC) GLH_EXT_GET_PROC_ADDRESS("glGetRenderbufferParameteriv");
		glIsFramebuffer = (PFNGLISFRAMEBUFFERPROC) GLH_EXT_GET_PROC_ADDRESS("glIsFramebuffer");
		glBindFramebuffer = (PFNGLBINDFRAMEBUFFERPROC) GLH_EXT_GET_PROC_ADDRESS("glBindFramebuffer");
		glDeleteFramebuffers = (PFNGLDELETEFRAMEBUFFERSPROC) GLH_EXT_GET_PROC_ADDRESS("glDeleteFramebuffers");
		glGenFramebuffers = (PFNGLGENFRAMEBUFFERSPROC) GLH_EXT_GET_PROC_ADDRESS("glGenFramebuffers");
		glCheckFramebufferStatus = (PFNGLCHECKFRAMEBUFFERSTATUSPROC) GLH_EXT_GET_PROC_ADDRESS("glCheckFramebufferStatus");
		glFramebufferTexture1D = (PFNGLFRAMEBUFFERTEXTURE1DPROC) GLH_EXT_GET_PROC_ADDRESS("glFramebufferTexture1D");
		glFramebufferTexture2D = (PFNGLFRAMEBUFFERTEXTURE2DPROC) GLH_EXT_GET_PROC_ADDRESS("glFramebufferTexture2D");
		glFramebufferTexture3D = (PFNGLFRAMEBUFFERTEXTURE3DPROC) GLH_EXT_GET_PROC_ADDRESS("glFramebufferTexture3D");
		glFramebufferRenderbuffer = (PFNGLFRAMEBUFFERRENDERBUFFERPROC) GLH_EXT_GET_PROC_ADDRESS("glFramebufferRenderbuffer");
		glGetFramebufferAttachmentParameteriv = (PFNGLGETFRAMEBUFFERATTACHMENTPARAMETERIVPROC) GLH_EXT_GET_PROC_ADDRESS("glGetFramebufferAttachmentParameteriv");
		glGenerateMipmap = (PFNGLGENERATEMIPMAPPROC) GLH_EXT_GET_PROC_ADDRESS("glGenerateMipmap");
		glBlitFramebuffer = (PFNGLBLITFRAMEBUFFERPROC) GLH_EXT_GET_PROC_ADDRESS("glBlitFramebuffer");
		glRenderbufferStorageMultisample = (PFNGLRENDERBUFFERSTORAGEMULTISAMPLEPROC) GLH_EXT_GET_PROC_ADDRESS("glRenderbufferStorageMultisample");
		glFramebufferTextureLayer = (PFNGLFRAMEBUFFERTEXTURELAYERPROC) GLH_EXT_GET_PROC_ADDRESS("glFramebufferTextureLayer");
	}
	if (mHasDrawBuffers)
	{
		glDrawBuffersARB = (PFNGLDRAWBUFFERSARBPROC) GLH_EXT_GET_PROC_ADDRESS("glDrawBuffersARB");
	}
	if (mHasBlendFuncSeparate)
	{
		glBlendFuncSeparateEXT = (PFNGLBLENDFUNCSEPARATEEXTPROC) GLH_EXT_GET_PROC_ADDRESS("glBlendFuncSeparateEXT");
	}
	if (mHasTextureMultisample)
	{
		glTexImage2DMultisample = (PFNGLTEXIMAGE2DMULTISAMPLEPROC) GLH_EXT_GET_PROC_ADDRESS("glTexImage2DMultisample");
		glTexImage3DMultisample = (PFNGLTEXIMAGE3DMULTISAMPLEPROC) GLH_EXT_GET_PROC_ADDRESS("glTexImage3DMultisample");
		glGetMultisamplefv = (PFNGLGETMULTISAMPLEFVPROC) GLH_EXT_GET_PROC_ADDRESS("glGetMultisamplefv");
		glSampleMaski = (PFNGLSAMPLEMASKIPROC) GLH_EXT_GET_PROC_ADDRESS("glSampleMaski");
	}
	if (mHasTransformFeedback)
	{
		glBeginTransformFeedback = (PFNGLBEGINTRANSFORMFEEDBACKPROC) GLH_EXT_GET_PROC_ADDRESS("glBeginTransformFeedback");
		glEndTransformFeedback = (PFNGLENDTRANSFORMFEEDBACKPROC) GLH_EXT_GET_PROC_ADDRESS("glEndTransformFeedback");
		glTransformFeedbackVaryings = (PFNGLTRANSFORMFEEDBACKVARYINGSPROC) GLH_EXT_GET_PROC_ADDRESS("glTransformFeedbackVaryings");
		glBindBufferRange = (PFNGLBINDBUFFERRANGEPROC) GLH_EXT_GET_PROC_ADDRESS("glBindBufferRange");
		glBindBufferBase = (PFNGLBINDBUFFERBASEPROC) GLH_EXT_GET_PROC_ADDRESS("glBindBufferBase");
	}
	if (mHasDebugOutput)
	{
		glDebugMessageControlARB = (PFNGLDEBUGMESSAGECONTROLARBPROC) GLH_EXT_GET_PROC_ADDRESS("glDebugMessageControlARB");
		glDebugMessageInsertARB = (PFNGLDEBUGMESSAGEINSERTARBPROC) GLH_EXT_GET_PROC_ADDRESS("glDebugMessageInsertARB");
		glDebugMessageCallbackARB = (PFNGLDEBUGMESSAGECALLBACKARBPROC) GLH_EXT_GET_PROC_ADDRESS("glDebugMessageCallbackARB");
		glGetDebugMessageLogARB = (PFNGLGETDEBUGMESSAGELOGARBPROC) GLH_EXT_GET_PROC_ADDRESS("glGetDebugMessageLogARB");
	}
#if (!LL_LINUX) || LL_LINUX_NV_GL_HEADERS
	// This is expected to be a static symbol on Linux GL implementations, except if we use the nvidia headers - bah
	glDrawRangeElements = (PFNGLDRAWRANGEELEMENTSPROC)GLH_EXT_GET_PROC_ADDRESS("glDrawRangeElements");
	if (!glDrawRangeElements)
	{
		mGLMaxVertexRange = 0;
		mGLMaxIndexRange = 0;
	}
#endif // !LL_LINUX || LL_LINUX_NV_GL_HEADERS
#if LL_LINUX_NV_GL_HEADERS
	// nvidia headers are critically different from mesa-esque
 	glActiveTextureARB = (PFNGLACTIVETEXTUREARBPROC)GLH_EXT_GET_PROC_ADDRESS("glActiveTextureARB");
 	glClientActiveTextureARB = (PFNGLCLIENTACTIVETEXTUREARBPROC)GLH_EXT_GET_PROC_ADDRESS("glClientActiveTextureARB");
#endif // LL_LINUX_NV_GL_HEADERS

	if (mHasOcclusionQuery)
	{
		LL_INFOS() << "initExtensions() OcclusionQuery-related procs..." << LL_ENDL;
		glGenQueriesARB = (PFNGLGENQUERIESARBPROC)GLH_EXT_GET_PROC_ADDRESS("glGenQueriesARB");
		glDeleteQueriesARB = (PFNGLDELETEQUERIESARBPROC)GLH_EXT_GET_PROC_ADDRESS("glDeleteQueriesARB");
		glIsQueryARB = (PFNGLISQUERYARBPROC)GLH_EXT_GET_PROC_ADDRESS("glIsQueryARB");
		glBeginQueryARB = (PFNGLBEGINQUERYARBPROC)GLH_EXT_GET_PROC_ADDRESS("glBeginQueryARB");
		glEndQueryARB = (PFNGLENDQUERYARBPROC)GLH_EXT_GET_PROC_ADDRESS("glEndQueryARB");
		glGetQueryivARB = (PFNGLGETQUERYIVARBPROC)GLH_EXT_GET_PROC_ADDRESS("glGetQueryivARB");
		glGetQueryObjectivARB = (PFNGLGETQUERYOBJECTIVARBPROC)GLH_EXT_GET_PROC_ADDRESS("glGetQueryObjectivARB");
		glGetQueryObjectuivARB = (PFNGLGETQUERYOBJECTUIVARBPROC)GLH_EXT_GET_PROC_ADDRESS("glGetQueryObjectuivARB");
	}
	if (mHasTimerQuery)
	{
		LL_INFOS() << "initExtensions() TimerQuery-related procs..." << LL_ENDL;
		glQueryCounter = (PFNGLQUERYCOUNTERPROC) GLH_EXT_GET_PROC_ADDRESS("glQueryCounter");
		glGetQueryObjecti64v = (PFNGLGETQUERYOBJECTI64VPROC) GLH_EXT_GET_PROC_ADDRESS("glGetQueryObjecti64v");
		glGetQueryObjectui64v = (PFNGLGETQUERYOBJECTUI64VPROC) GLH_EXT_GET_PROC_ADDRESS("glGetQueryObjectui64v");
	}
	if (mHasPointParameters)
	{
		LL_INFOS() << "initExtensions() PointParameters-related procs..." << LL_ENDL;
		glPointParameterfARB = (PFNGLPOINTPARAMETERFARBPROC)GLH_EXT_GET_PROC_ADDRESS("glPointParameterfARB");
		glPointParameterfvARB = (PFNGLPOINTPARAMETERFVARBPROC)GLH_EXT_GET_PROC_ADDRESS("glPointParameterfvARB");
	}

    // Assume shader capabilities
    glDeleteObjectARB         = (PFNGLDELETEOBJECTARBPROC) GLH_EXT_GET_PROC_ADDRESS("glDeleteObjectARB");
    glGetHandleARB            = (PFNGLGETHANDLEARBPROC) GLH_EXT_GET_PROC_ADDRESS("glGetHandleARB");
    glDetachObjectARB         = (PFNGLDETACHOBJECTARBPROC) GLH_EXT_GET_PROC_ADDRESS("glDetachObjectARB");
    glCreateShaderObjectARB   = (PFNGLCREATESHADEROBJECTARBPROC) GLH_EXT_GET_PROC_ADDRESS("glCreateShaderObjectARB");
    glShaderSourceARB         = (PFNGLSHADERSOURCEARBPROC) GLH_EXT_GET_PROC_ADDRESS("glShaderSourceARB");
    glCompileShaderARB        = (PFNGLCOMPILESHADERARBPROC) GLH_EXT_GET_PROC_ADDRESS("glCompileShaderARB");
    glCreateProgramObjectARB  = (PFNGLCREATEPROGRAMOBJECTARBPROC) GLH_EXT_GET_PROC_ADDRESS("glCreateProgramObjectARB");
    glAttachObjectARB         = (PFNGLATTACHOBJECTARBPROC) GLH_EXT_GET_PROC_ADDRESS("glAttachObjectARB");
    glLinkProgramARB          = (PFNGLLINKPROGRAMARBPROC) GLH_EXT_GET_PROC_ADDRESS("glLinkProgramARB");
    glUseProgramObjectARB     = (PFNGLUSEPROGRAMOBJECTARBPROC) GLH_EXT_GET_PROC_ADDRESS("glUseProgramObjectARB");
    glValidateProgramARB      = (PFNGLVALIDATEPROGRAMARBPROC) GLH_EXT_GET_PROC_ADDRESS("glValidateProgramARB");
    glUniform1fARB            = (PFNGLUNIFORM1FARBPROC) GLH_EXT_GET_PROC_ADDRESS("glUniform1fARB");
    glUniform2fARB            = (PFNGLUNIFORM2FARBPROC) GLH_EXT_GET_PROC_ADDRESS("glUniform2fARB");
    glUniform3fARB            = (PFNGLUNIFORM3FARBPROC) GLH_EXT_GET_PROC_ADDRESS("glUniform3fARB");
    glUniform4fARB            = (PFNGLUNIFORM4FARBPROC) GLH_EXT_GET_PROC_ADDRESS("glUniform4fARB");
    glUniform1iARB            = (PFNGLUNIFORM1IARBPROC) GLH_EXT_GET_PROC_ADDRESS("glUniform1iARB");
    glUniform2iARB            = (PFNGLUNIFORM2IARBPROC) GLH_EXT_GET_PROC_ADDRESS("glUniform2iARB");
    glUniform3iARB            = (PFNGLUNIFORM3IARBPROC) GLH_EXT_GET_PROC_ADDRESS("glUniform3iARB");
    glUniform4iARB            = (PFNGLUNIFORM4IARBPROC) GLH_EXT_GET_PROC_ADDRESS("glUniform4iARB");
    glUniform1fvARB           = (PFNGLUNIFORM1FVARBPROC) GLH_EXT_GET_PROC_ADDRESS("glUniform1fvARB");
    glUniform2fvARB           = (PFNGLUNIFORM2FVARBPROC) GLH_EXT_GET_PROC_ADDRESS("glUniform2fvARB");
    glUniform3fvARB           = (PFNGLUNIFORM3FVARBPROC) GLH_EXT_GET_PROC_ADDRESS("glUniform3fvARB");
    glUniform4fvARB           = (PFNGLUNIFORM4FVARBPROC) GLH_EXT_GET_PROC_ADDRESS("glUniform4fvARB");
    glUniform1ivARB           = (PFNGLUNIFORM1IVARBPROC) GLH_EXT_GET_PROC_ADDRESS("glUniform1ivARB");
    glUniform2ivARB           = (PFNGLUNIFORM2IVARBPROC) GLH_EXT_GET_PROC_ADDRESS("glUniform2ivARB");
    glUniform3ivARB           = (PFNGLUNIFORM3IVARBPROC) GLH_EXT_GET_PROC_ADDRESS("glUniform3ivARB");
    glUniform4ivARB           = (PFNGLUNIFORM4IVARBPROC) GLH_EXT_GET_PROC_ADDRESS("glUniform4ivARB");
    glUniformMatrix2fvARB     = (PFNGLUNIFORMMATRIX2FVARBPROC) GLH_EXT_GET_PROC_ADDRESS("glUniformMatrix2fvARB");
    glUniformMatrix3fvARB     = (PFNGLUNIFORMMATRIX3FVARBPROC) GLH_EXT_GET_PROC_ADDRESS("glUniformMatrix3fvARB");
    glUniformMatrix3x4fv      = (PFNGLUNIFORMMATRIX3X4FVPROC) GLH_EXT_GET_PROC_ADDRESS("glUniformMatrix3x4fv");
    glUniformMatrix4fvARB     = (PFNGLUNIFORMMATRIX4FVARBPROC) GLH_EXT_GET_PROC_ADDRESS("glUniformMatrix4fvARB");
    glGetObjectParameterfvARB = (PFNGLGETOBJECTPARAMETERFVARBPROC) GLH_EXT_GET_PROC_ADDRESS("glGetObjectParameterfvARB");
    glGetObjectParameterivARB = (PFNGLGETOBJECTPARAMETERIVARBPROC) GLH_EXT_GET_PROC_ADDRESS("glGetObjectParameterivARB");
    glGetInfoLogARB           = (PFNGLGETINFOLOGARBPROC) GLH_EXT_GET_PROC_ADDRESS("glGetInfoLogARB");
    glGetAttachedObjectsARB   = (PFNGLGETATTACHEDOBJECTSARBPROC) GLH_EXT_GET_PROC_ADDRESS("glGetAttachedObjectsARB");
    glGetUniformLocationARB   = (PFNGLGETUNIFORMLOCATIONARBPROC) GLH_EXT_GET_PROC_ADDRESS("glGetUniformLocationARB");
    glGetActiveUniformARB     = (PFNGLGETACTIVEUNIFORMARBPROC) GLH_EXT_GET_PROC_ADDRESS("glGetActiveUniformARB");
    glGetUniformfvARB         = (PFNGLGETUNIFORMFVARBPROC) GLH_EXT_GET_PROC_ADDRESS("glGetUniformfvARB");
    glGetUniformivARB         = (PFNGLGETUNIFORMIVARBPROC) GLH_EXT_GET_PROC_ADDRESS("glGetUniformivARB");
    glGetShaderSourceARB      = (PFNGLGETSHADERSOURCEARBPROC) GLH_EXT_GET_PROC_ADDRESS("glGetShaderSourceARB");

    LL_INFOS() << "initExtensions() VertexShader-related procs..." << LL_ENDL;

    // nSight doesn't support use of ARB funcs that have been normalized in the API
    if (!LLRender::sNsightDebugSupport)
    {
        glGetAttribLocationARB  = (PFNGLGETATTRIBLOCATIONARBPROC) GLH_EXT_GET_PROC_ADDRESS("glGetAttribLocationARB");
        glBindAttribLocationARB = (PFNGLBINDATTRIBLOCATIONARBPROC) GLH_EXT_GET_PROC_ADDRESS("glBindAttribLocationARB");
    }
    else
    {
        glGetAttribLocationARB  = (PFNGLGETATTRIBLOCATIONARBPROC) GLH_EXT_GET_PROC_ADDRESS("glGetAttribLocation");
        glBindAttribLocationARB = (PFNGLBINDATTRIBLOCATIONARBPROC) GLH_EXT_GET_PROC_ADDRESS("glBindAttribLocation");
    }

    glGetActiveAttribARB            = (PFNGLGETACTIVEATTRIBARBPROC) GLH_EXT_GET_PROC_ADDRESS("glGetActiveAttribARB");
    glVertexAttrib1dARB             = (PFNGLVERTEXATTRIB1DARBPROC) GLH_EXT_GET_PROC_ADDRESS("glVertexAttrib1dARB");
    glVertexAttrib1dvARB            = (PFNGLVERTEXATTRIB1DVARBPROC) GLH_EXT_GET_PROC_ADDRESS("glVertexAttrib1dvARB");
    glVertexAttrib1fARB             = (PFNGLVERTEXATTRIB1FARBPROC) GLH_EXT_GET_PROC_ADDRESS("glVertexAttrib1fARB");
    glVertexAttrib1fvARB            = (PFNGLVERTEXATTRIB1FVARBPROC) GLH_EXT_GET_PROC_ADDRESS("glVertexAttrib1fvARB");
    glVertexAttrib1sARB             = (PFNGLVERTEXATTRIB1SARBPROC) GLH_EXT_GET_PROC_ADDRESS("glVertexAttrib1sARB");
    glVertexAttrib1svARB            = (PFNGLVERTEXATTRIB1SVARBPROC) GLH_EXT_GET_PROC_ADDRESS("glVertexAttrib1svARB");
    glVertexAttrib2dARB             = (PFNGLVERTEXATTRIB2DARBPROC) GLH_EXT_GET_PROC_ADDRESS("glVertexAttrib2dARB");
    glVertexAttrib2dvARB            = (PFNGLVERTEXATTRIB2DVARBPROC) GLH_EXT_GET_PROC_ADDRESS("glVertexAttrib2dvARB");
    glVertexAttrib2fARB             = (PFNGLVERTEXATTRIB2FARBPROC) GLH_EXT_GET_PROC_ADDRESS("glVertexAttrib2fARB");
    glVertexAttrib2fvARB            = (PFNGLVERTEXATTRIB2FVARBPROC) GLH_EXT_GET_PROC_ADDRESS("glVertexAttrib2fvARB");
    glVertexAttrib2sARB             = (PFNGLVERTEXATTRIB2SARBPROC) GLH_EXT_GET_PROC_ADDRESS("glVertexAttrib2sARB");
    glVertexAttrib2svARB            = (PFNGLVERTEXATTRIB2SVARBPROC) GLH_EXT_GET_PROC_ADDRESS("glVertexAttrib2svARB");
    glVertexAttrib3dARB             = (PFNGLVERTEXATTRIB3DARBPROC) GLH_EXT_GET_PROC_ADDRESS("glVertexAttrib3dARB");
    glVertexAttrib3dvARB            = (PFNGLVERTEXATTRIB3DVARBPROC) GLH_EXT_GET_PROC_ADDRESS("glVertexAttrib3dvARB");
    glVertexAttrib3fARB             = (PFNGLVERTEXATTRIB3FARBPROC) GLH_EXT_GET_PROC_ADDRESS("glVertexAttrib3fARB");
    glVertexAttrib3fvARB            = (PFNGLVERTEXATTRIB3FVARBPROC) GLH_EXT_GET_PROC_ADDRESS("glVertexAttrib3fvARB");
    glVertexAttrib3sARB             = (PFNGLVERTEXATTRIB3SARBPROC) GLH_EXT_GET_PROC_ADDRESS("glVertexAttrib3sARB");
    glVertexAttrib3svARB            = (PFNGLVERTEXATTRIB3SVARBPROC) GLH_EXT_GET_PROC_ADDRESS("glVertexAttrib3svARB");
    glVertexAttrib4nbvARB           = (PFNGLVERTEXATTRIB4NBVARBPROC) GLH_EXT_GET_PROC_ADDRESS("glVertexAttrib4nbvARB");
    glVertexAttrib4nivARB           = (PFNGLVERTEXATTRIB4NIVARBPROC) GLH_EXT_GET_PROC_ADDRESS("glVertexAttrib4nivARB");
    glVertexAttrib4nsvARB           = (PFNGLVERTEXATTRIB4NSVARBPROC) GLH_EXT_GET_PROC_ADDRESS("glVertexAttrib4nsvARB");
    glVertexAttrib4nubARB           = (PFNGLVERTEXATTRIB4NUBARBPROC) GLH_EXT_GET_PROC_ADDRESS("glVertexAttrib4nubARB");
    glVertexAttrib4nubvARB          = (PFNGLVERTEXATTRIB4NUBVARBPROC) GLH_EXT_GET_PROC_ADDRESS("glVertexAttrib4nubvARB");
    glVertexAttrib4nuivARB          = (PFNGLVERTEXATTRIB4NUIVARBPROC) GLH_EXT_GET_PROC_ADDRESS("glVertexAttrib4nuivARB");
    glVertexAttrib4nusvARB          = (PFNGLVERTEXATTRIB4NUSVARBPROC) GLH_EXT_GET_PROC_ADDRESS("glVertexAttrib4nusvARB");
    glVertexAttrib4bvARB            = (PFNGLVERTEXATTRIB4BVARBPROC) GLH_EXT_GET_PROC_ADDRESS("glVertexAttrib4bvARB");
    glVertexAttrib4dARB             = (PFNGLVERTEXATTRIB4DARBPROC) GLH_EXT_GET_PROC_ADDRESS("glVertexAttrib4dARB");
    glVertexAttrib4dvARB            = (PFNGLVERTEXATTRIB4DVARBPROC) GLH_EXT_GET_PROC_ADDRESS("glVertexAttrib4dvARB");
    glVertexAttrib4fARB             = (PFNGLVERTEXATTRIB4FARBPROC) GLH_EXT_GET_PROC_ADDRESS("glVertexAttrib4fARB");
    glVertexAttrib4fvARB            = (PFNGLVERTEXATTRIB4FVARBPROC) GLH_EXT_GET_PROC_ADDRESS("glVertexAttrib4fvARB");
    glVertexAttrib4ivARB            = (PFNGLVERTEXATTRIB4IVARBPROC) GLH_EXT_GET_PROC_ADDRESS("glVertexAttrib4ivARB");
    glVertexAttrib4sARB             = (PFNGLVERTEXATTRIB4SARBPROC) GLH_EXT_GET_PROC_ADDRESS("glVertexAttrib4sARB");
    glVertexAttrib4svARB            = (PFNGLVERTEXATTRIB4SVARBPROC) GLH_EXT_GET_PROC_ADDRESS("glVertexAttrib4svARB");
    glVertexAttrib4ubvARB           = (PFNGLVERTEXATTRIB4UBVARBPROC) GLH_EXT_GET_PROC_ADDRESS("glVertexAttrib4ubvARB");
    glVertexAttrib4uivARB           = (PFNGLVERTEXATTRIB4UIVARBPROC) GLH_EXT_GET_PROC_ADDRESS("glVertexAttrib4uivARB");
    glVertexAttrib4usvARB           = (PFNGLVERTEXATTRIB4USVARBPROC) GLH_EXT_GET_PROC_ADDRESS("glVertexAttrib4usvARB");
    glVertexAttribPointerARB        = (PFNGLVERTEXATTRIBPOINTERARBPROC) GLH_EXT_GET_PROC_ADDRESS("glVertexAttribPointerARB");
    glVertexAttribIPointer          = (PFNGLVERTEXATTRIBIPOINTERPROC) GLH_EXT_GET_PROC_ADDRESS("glVertexAttribIPointer");
    glEnableVertexAttribArrayARB    = (PFNGLENABLEVERTEXATTRIBARRAYARBPROC) GLH_EXT_GET_PROC_ADDRESS("glEnableVertexAttribArrayARB");
    glDisableVertexAttribArrayARB   = (PFNGLDISABLEVERTEXATTRIBARRAYARBPROC) GLH_EXT_GET_PROC_ADDRESS("glDisableVertexAttribArrayARB");
    glProgramStringARB              = (PFNGLPROGRAMSTRINGARBPROC) GLH_EXT_GET_PROC_ADDRESS("glProgramStringARB");
    glBindProgramARB                = (PFNGLBINDPROGRAMARBPROC) GLH_EXT_GET_PROC_ADDRESS("glBindProgramARB");
    glDeleteProgramsARB             = (PFNGLDELETEPROGRAMSARBPROC) GLH_EXT_GET_PROC_ADDRESS("glDeleteProgramsARB");
    glGenProgramsARB                = (PFNGLGENPROGRAMSARBPROC) GLH_EXT_GET_PROC_ADDRESS("glGenProgramsARB");
    glProgramEnvParameter4dARB      = (PFNGLPROGRAMENVPARAMETER4DARBPROC) GLH_EXT_GET_PROC_ADDRESS("glProgramEnvParameter4dARB");
    glProgramEnvParameter4dvARB     = (PFNGLPROGRAMENVPARAMETER4DVARBPROC) GLH_EXT_GET_PROC_ADDRESS("glProgramEnvParameter4dvARB");
    glProgramEnvParameter4fARB      = (PFNGLPROGRAMENVPARAMETER4FARBPROC) GLH_EXT_GET_PROC_ADDRESS("glProgramEnvParameter4fARB");
    glProgramEnvParameter4fvARB     = (PFNGLPROGRAMENVPARAMETER4FVARBPROC) GLH_EXT_GET_PROC_ADDRESS("glProgramEnvParameter4fvARB");
    glProgramLocalParameter4dARB    = (PFNGLPROGRAMLOCALPARAMETER4DARBPROC) GLH_EXT_GET_PROC_ADDRESS("glProgramLocalParameter4dARB");
    glProgramLocalParameter4dvARB   = (PFNGLPROGRAMLOCALPARAMETER4DVARBPROC) GLH_EXT_GET_PROC_ADDRESS("glProgramLocalParameter4dvARB");
    glProgramLocalParameter4fARB    = (PFNGLPROGRAMLOCALPARAMETER4FARBPROC) GLH_EXT_GET_PROC_ADDRESS("glProgramLocalParameter4fARB");
    glProgramLocalParameter4fvARB   = (PFNGLPROGRAMLOCALPARAMETER4FVARBPROC) GLH_EXT_GET_PROC_ADDRESS("glProgramLocalParameter4fvARB");
    glGetProgramEnvParameterdvARB   = (PFNGLGETPROGRAMENVPARAMETERDVARBPROC) GLH_EXT_GET_PROC_ADDRESS("glGetProgramEnvParameterdvARB");
    glGetProgramEnvParameterfvARB   = (PFNGLGETPROGRAMENVPARAMETERFVARBPROC) GLH_EXT_GET_PROC_ADDRESS("glGetProgramEnvParameterfvARB");
    glGetProgramLocalParameterdvARB = (PFNGLGETPROGRAMLOCALPARAMETERDVARBPROC) GLH_EXT_GET_PROC_ADDRESS("glGetProgramLocalParameterdvARB");
    glGetProgramLocalParameterfvARB = (PFNGLGETPROGRAMLOCALPARAMETERFVARBPROC) GLH_EXT_GET_PROC_ADDRESS("glGetProgramLocalParameterfvARB");
    glGetProgramivARB               = (PFNGLGETPROGRAMIVARBPROC) GLH_EXT_GET_PROC_ADDRESS("glGetProgramivARB");
    glGetProgramStringARB           = (PFNGLGETPROGRAMSTRINGARBPROC) GLH_EXT_GET_PROC_ADDRESS("glGetProgramStringARB");
    glGetVertexAttribdvARB          = (PFNGLGETVERTEXATTRIBDVARBPROC) GLH_EXT_GET_PROC_ADDRESS("glGetVertexAttribdvARB");
    glGetVertexAttribfvARB          = (PFNGLGETVERTEXATTRIBFVARBPROC) GLH_EXT_GET_PROC_ADDRESS("glGetVertexAttribfvARB");
    glGetVertexAttribivARB          = (PFNGLGETVERTEXATTRIBIVARBPROC) GLH_EXT_GET_PROC_ADDRESS("glGetVertexAttribivARB");
    glGetVertexAttribPointervARB    = (PFNGLGETVERTEXATTRIBPOINTERVARBPROC) GLH_EXT_GET_PROC_ADDRESS("glgetVertexAttribPointervARB");
    glIsProgramARB                  = (PFNGLISPROGRAMARBPROC) GLH_EXT_GET_PROC_ADDRESS("glIsProgramARB");

    LL_DEBUGS("RenderInit") << "GL Probe: Got symbols" << LL_ENDL;
#endif

    mInited = TRUE;
}

void rotate_quat(LLQuaternion& rotation)
{
	F32 angle_radians, x, y, z;
	rotation.getAngleAxis(&angle_radians, &x, &y, &z);
	gGL.rotatef(angle_radians * RAD_TO_DEG, x, y, z);
}

void flush_glerror()
{
	glGetError();
}

//this function outputs gl error to the log file, does not crash the code.
void log_glerror()
{
	if (LL_UNLIKELY(!gGLManager.mInited))
	{
		return ;
	}
	//  Create or update texture to be used with this data 
	GLenum error;
	error = glGetError();
	while (LL_UNLIKELY(error))
	{
		GLubyte const * gl_error_msg = gluErrorString(error);
		if (NULL != gl_error_msg)
		{
			LL_WARNS() << "GL Error: " << error << " GL Error String: " << gl_error_msg << LL_ENDL ;			
		}
		else
		{
			// gluErrorString returns NULL for some extensions' error codes.
			// you'll probably have to grep for the number in glext.h.
			LL_WARNS() << "GL Error: UNKNOWN 0x" << std::hex << error << std::dec << LL_ENDL;
		}
		error = glGetError();
	}
}

void do_assert_glerror()
{
	//  Create or update texture to be used with this data 
	GLenum error;
	error = glGetError();
	BOOL quit = FALSE;
	while (LL_UNLIKELY(error))
	{
		quit = TRUE;
		GLubyte const * gl_error_msg = gluErrorString(error);
		if (NULL != gl_error_msg)
		{
			LL_WARNS("RenderState") << "GL Error:" << error<< LL_ENDL;
			LL_WARNS("RenderState") << "GL Error String:" << gl_error_msg << LL_ENDL;

			if (gDebugSession)
			{
				gFailLog << "GL Error:" << gl_error_msg << std::endl;
			}
		}
		else
		{
			// gluErrorString returns NULL for some extensions' error codes.
			// you'll probably have to grep for the number in glext.h.
			LL_WARNS("RenderState") << "GL Error: UNKNOWN 0x" << std::hex << error << std::dec << LL_ENDL;

			if (gDebugSession)
			{
				gFailLog << "GL Error: UNKNOWN 0x" << std::hex << error << std::dec << std::endl;
			}
		}
		error = glGetError();
	}

	if (quit)
	{
		if (gDebugSession)
		{
			ll_fail("assert_glerror failed");
		}
		else
		{
			LL_ERRS() << "One or more unhandled GL errors." << LL_ENDL;
		}
	}
}

void assert_glerror()
{
/*	if (!gGLActive)
	{
		//LL_WARNS() << "GL used while not active!" << LL_ENDL;

		if (gDebugSession)
		{
			//ll_fail("GL used while not active");
		}
	}
*/

	if (!gDebugGL) 
	{
		//funny looking if for branch prediction -- gDebugGL is almost always false and assert_glerror is called often
	}
	else
	{
		do_assert_glerror();
	}
}
	

void clear_glerror()
{
	glGetError();
	glGetError();
}

///////////////////////////////////////////////////////////////
//
// LLGLState
//

// Static members
boost::unordered_map<LLGLenum, LLGLboolean> LLGLState::sStateMap;

GLboolean LLGLDepthTest::sDepthEnabled = GL_FALSE; // OpenGL default
GLenum LLGLDepthTest::sDepthFunc = GL_LESS; // OpenGL default
GLboolean LLGLDepthTest::sWriteEnabled = GL_TRUE; // OpenGL default

//static
void LLGLState::initClass() 
{
	sStateMap[GL_DITHER] = GL_TRUE;
	// sStateMap[GL_TEXTURE_2D] = GL_TRUE;
	
	//make sure multisample defaults to disabled
	sStateMap[GL_MULTISAMPLE_ARB] = GL_FALSE;
	glDisable(GL_MULTISAMPLE_ARB);
}

//static
void LLGLState::restoreGL()
{
	sStateMap.clear();
	initClass();
}

//static
// Really shouldn't be needed, but seems we sometimes do.
void LLGLState::resetTextureStates()
{
	gGL.flush();
	GLint maxTextureUnits;
	
	glGetIntegerv(GL_MAX_TEXTURE_UNITS_ARB, &maxTextureUnits);
	for (S32 j = maxTextureUnits-1; j >=0; j--)
	{
		gGL.getTexUnit(j)->activate();
		glClientActiveTextureARB(GL_TEXTURE0_ARB+j);
		j == 0 ? gGL.getTexUnit(j)->enable(LLTexUnit::TT_TEXTURE) : gGL.getTexUnit(j)->disable();
	}
}

void LLGLState::dumpStates() 
{
	LL_INFOS("RenderState") << "GL States:" << LL_ENDL;
	for (boost::unordered_map<LLGLenum, LLGLboolean>::iterator iter = sStateMap.begin();
		 iter != sStateMap.end(); ++iter)
	{
		LL_INFOS("RenderState") << llformat(" 0x%04x : %s",(S32)iter->first,iter->second?"TRUE":"FALSE") << LL_ENDL;
	}
}

void LLGLState::checkStates(const std::string& msg)  
{
	if (!gDebugGL)
	{
		return;
	}

	stop_glerror();

	GLint src;
	GLint dst;
	glGetIntegerv(GL_BLEND_SRC, &src);
	glGetIntegerv(GL_BLEND_DST, &dst);
	
	stop_glerror();

	BOOL error = FALSE;

	if (src != GL_SRC_ALPHA || dst != GL_ONE_MINUS_SRC_ALPHA)
	{
		if (gDebugSession)
		{
			gFailLog << "Blend function corrupted: " << std::hex << src << " " << std::hex << dst << "  " << msg << std::dec << std::endl;
			error = TRUE;
		}
		else
		{
			LL_GL_ERRS << "Blend function corrupted: " << std::hex << src << " " << std::hex << dst << "  " << msg << std::dec << LL_ENDL;
		}
	}
	
	for (boost::unordered_map<LLGLenum, LLGLboolean>::iterator iter = sStateMap.begin();
		 iter != sStateMap.end(); ++iter)
	{
		LLGLenum state = iter->first;
		LLGLboolean cur_state = iter->second;
		stop_glerror();
		LLGLboolean gl_state = glIsEnabled(state);
		stop_glerror();
		if(cur_state != gl_state)
		{
			dumpStates();
			if (gDebugSession)
			{
				gFailLog << llformat("LLGLState error. State: 0x%04x",state) << std::endl;
				error = TRUE;
			}
			else
			{
				LL_GL_ERRS << llformat("LLGLState error. State: 0x%04x",state) << LL_ENDL;
			}
		}
	}
	
	if (error)
	{
		ll_fail("LLGLState::checkStates failed.");
	}
	stop_glerror();
}

void LLGLState::checkTextureChannels(const std::string& msg)
{
#if 0
	if (!gDebugGL)
	{
		return;
	}
	stop_glerror();

	GLint activeTexture;
	glGetIntegerv(GL_ACTIVE_TEXTURE_ARB, &activeTexture);
	stop_glerror();

	BOOL error = FALSE;

	if (activeTexture == GL_TEXTURE0_ARB)
	{
		GLint tex_env_mode = 0;

		glGetTexEnviv(GL_TEXTURE_ENV, GL_TEXTURE_ENV_MODE, &tex_env_mode);
		stop_glerror();

		if (tex_env_mode != GL_MODULATE)
		{
			error = TRUE;
			LL_WARNS("RenderState") << "GL_TEXTURE_ENV_MODE invalid: " << std::hex << tex_env_mode << std::dec << LL_ENDL;
			if (gDebugSession)
			{
				gFailLog << "GL_TEXTURE_ENV_MODE invalid: " << std::hex << tex_env_mode << std::dec << std::endl;
			}
		}
	}

	static const char* label[] =
	{
		"GL_TEXTURE_2D",
		"GL_TEXTURE_COORD_ARRAY",
		"GL_TEXTURE_1D",
		"GL_TEXTURE_CUBE_MAP_ARB",
		"GL_TEXTURE_GEN_S",
		"GL_TEXTURE_GEN_T",
		"GL_TEXTURE_GEN_Q",
		"GL_TEXTURE_GEN_R",
		"GL_TEXTURE_RECTANGLE_ARB",
		"GL_TEXTURE_2D_MULTISAMPLE"
	};

	static GLint value[] =
	{
		GL_TEXTURE_2D,
		GL_TEXTURE_COORD_ARRAY,
		GL_TEXTURE_1D,
		GL_TEXTURE_CUBE_MAP_ARB,
		GL_TEXTURE_GEN_S,
		GL_TEXTURE_GEN_T,
		GL_TEXTURE_GEN_Q,
		GL_TEXTURE_GEN_R,
		GL_TEXTURE_RECTANGLE_ARB,
		GL_TEXTURE_2D_MULTISAMPLE
	};

	GLint stackDepth = 0;

	glh::matrix4f mat;
	glh::matrix4f identity;
	identity.identity();

	for (GLint i = 1; i < gGLManager.mNumTextureUnits; i++)
	{
		gGL.getTexUnit(i)->activate();

		if (i < gGLManager.mNumTextureUnits)
		{
			glClientActiveTextureARB(GL_TEXTURE0_ARB+i);
			stop_glerror();
			glGetIntegerv(GL_TEXTURE_STACK_DEPTH, &stackDepth);
			stop_glerror();

			if (stackDepth != 1)
			{
				error = TRUE;
				LL_WARNS("RenderState") << "Texture matrix stack corrupted." << LL_ENDL;

				if (gDebugSession)
				{
					gFailLog << "Texture matrix stack corrupted." << std::endl;
				}
			}

			glGetFloatv(GL_TEXTURE_MATRIX, (GLfloat*) mat.m);
			stop_glerror();

			if (mat != identity)
			{
				error = TRUE;
				LL_WARNS("RenderState") << "Texture matrix in channel " << i << " corrupt." << LL_ENDL;
				if (gDebugSession)
				{
					gFailLog << "Texture matrix in channel " << i << " corrupt." << std::endl;
				}
			}
				
			for (S32 j = (i == 0 ? 1 : 0); 
				j < 9; j++)
			{
				if (j == 8 && !gGLManager.mHasTextureRectangle ||
					j == 9 && !gGLManager.mHasTextureMultisample)
				{
					continue;
				}
				
				if (glIsEnabled(value[j]))
				{
					error = TRUE;
					LL_WARNS("RenderState") << "Texture channel " << i << " still has " << label[j] << " enabled." << LL_ENDL;
					if (gDebugSession)
					{
						gFailLog << "Texture channel " << i << " still has " << label[j] << " enabled." << std::endl;
					}
				}
				stop_glerror();
			}

			glGetFloatv(GL_TEXTURE_MATRIX, mat.m);
			stop_glerror();

			if (mat != identity)
			{
				error = TRUE;
				LL_WARNS("RenderState") << "Texture matrix " << i << " is not identity." << LL_ENDL;
				if (gDebugSession)
				{
					gFailLog << "Texture matrix " << i << " is not identity." << std::endl;
				}
			}
		}

		{
			GLint tex = 0;
			stop_glerror();
			glGetIntegerv(GL_TEXTURE_BINDING_2D, &tex);
			stop_glerror();

			if (tex != 0)
			{
				error = TRUE;
				LL_WARNS("RenderState") << "Texture channel " << i << " still has texture " << tex << " bound." << LL_ENDL;

				if (gDebugSession)
				{
					gFailLog << "Texture channel " << i << " still has texture " << tex << " bound." << std::endl;
				}
			}
		}
	}

	stop_glerror();
	gGL.getTexUnit(0)->activate();
	glClientActiveTextureARB(GL_TEXTURE0_ARB);
	stop_glerror();

	if (error)
	{
		if (gDebugSession)
		{
			ll_fail("LLGLState::checkTextureChannels failed.");
		}
		else
		{
			LL_GL_ERRS << "GL texture state corruption detected.  " << msg << LL_ENDL;
		}
	}
#endif
}

///////////////////////////////////////////////////////////////////////

LLGLState::LLGLState(LLGLenum state, S32 enabled) :
	mState(state), mWasEnabled(FALSE), mIsEnabled(FALSE)
{
    LL_PROFILE_ZONE_SCOPED_CATEGORY_PIPELINE;
	switch (state)
	{
		case GL_ALPHA_TEST:
		case GL_NORMALIZE:
		case GL_TEXTURE_GEN_R:
		case GL_TEXTURE_GEN_S:
		case GL_TEXTURE_GEN_T:
		case GL_TEXTURE_GEN_Q:
		case GL_LIGHTING:
		case GL_COLOR_MATERIAL:
		case GL_FOG:
		case GL_LINE_STIPPLE:
		case GL_POLYGON_STIPPLE:
			mState = 0;
			break;
	}


	stop_glerror();
	if (mState)
	{
		mWasEnabled = sStateMap[state];
        // we can't actually assert on this as queued changes to state are not reflected by glIsEnabled
		//llassert(mWasEnabled == glIsEnabled(state));
		setEnabled(enabled);
		stop_glerror();
	}
}

void LLGLState::setEnabled(S32 enabled)
{
	if (!mState)
	{
		return;
	}
	if (enabled == CURRENT_STATE)
	{
		enabled = sStateMap[mState] == GL_TRUE ? TRUE : FALSE;
	}
	else if (enabled == TRUE && sStateMap[mState] != GL_TRUE)
	{
		gGL.flush();
		glEnable(mState);
		sStateMap[mState] = GL_TRUE;
	}
	else if (enabled == FALSE && sStateMap[mState] != GL_FALSE)
	{
		gGL.flush();
		glDisable(mState);
		sStateMap[mState] = GL_FALSE;
	}
	mIsEnabled = enabled;
}

LLGLState::~LLGLState() 
{
    LL_PROFILE_ZONE_SCOPED_CATEGORY_PIPELINE;
	stop_glerror();
	if (mState)
	{
		if (gDebugGL)
		{
			if (!gDebugSession)
			{
				llassert_always(sStateMap[mState] == glIsEnabled(mState));
			}
			else
			{
				if (sStateMap[mState] != glIsEnabled(mState))
				{
					ll_fail("GL enabled state does not match expected");
				}
			}
		}

		if (mIsEnabled != mWasEnabled)
		{
			gGL.flush();
			if (mWasEnabled)
			{
				glEnable(mState);
				sStateMap[mState] = GL_TRUE;
			}
			else
			{
				glDisable(mState);
				sStateMap[mState] = GL_FALSE;
			}
		}
	}
	stop_glerror();
}

////////////////////////////////////////////////////////////////////////////////

void LLGLManager::initGLStates()
{
	//gl states moved to classes in llglstates.h
	LLGLState::initClass();
}

////////////////////////////////////////////////////////////////////////////////

void parse_gl_version( S32* major, S32* minor, S32* release, std::string* vendor_specific, std::string* version_string )
{
	// GL_VERSION returns a null-terminated string with the format: 
	// <major>.<minor>[.<release>] [<vendor specific>]

	const char* version = (const char*) glGetString(GL_VERSION);
	*major = 0;
	*minor = 0;
	*release = 0;
	vendor_specific->assign("");

	if( !version )
	{
		return;
	}

	version_string->assign(version);

	std::string ver_copy( version );
	S32 len = (S32)strlen( version );	/* Flawfinder: ignore */
	S32 i = 0;
	S32 start;
	// Find the major version
	start = i;
	for( ; i < len; i++ )
	{
		if( '.' == version[i] )
		{
			break;
		}
	}
	std::string major_str = ver_copy.substr(start,i-start);
	LLStringUtil::convertToS32(major_str, *major);

	if( '.' == version[i] )
	{
		i++;
	}

	// Find the minor version
	start = i;
	for( ; i < len; i++ )
	{
		if( ('.' == version[i]) || isspace(version[i]) )
		{
			break;
		}
	}
	std::string minor_str = ver_copy.substr(start,i-start);
	LLStringUtil::convertToS32(minor_str, *minor);

	// Find the release number (optional)
	if( '.' == version[i] )
	{
		i++;

		start = i;
		for( ; i < len; i++ )
		{
			if( isspace(version[i]) )
			{
				break;
			}
		}

		std::string release_str = ver_copy.substr(start,i-start);
		LLStringUtil::convertToS32(release_str, *release);
	}

	// Skip over any white space
	while( version[i] && isspace( version[i] ) )
	{
		i++;
	}

	// Copy the vendor-specific string (optional)
	if( version[i] )
	{
		vendor_specific->assign( version + i );
	}
}


void parse_glsl_version(S32& major, S32& minor)
{
	// GL_SHADING_LANGUAGE_VERSION returns a null-terminated string with the format: 
	// <major>.<minor>[.<release>] [<vendor specific>]

	const char* version = (const char*) glGetString(GL_SHADING_LANGUAGE_VERSION);
	major = 0;
	minor = 0;
	
	if( !version )
	{
		return;
	}

	std::string ver_copy( version );
	S32 len = (S32)strlen( version );	/* Flawfinder: ignore */
	S32 i = 0;
	S32 start;
	// Find the major version
	start = i;
	for( ; i < len; i++ )
	{
		if( '.' == version[i] )
		{
			break;
		}
	}
	std::string major_str = ver_copy.substr(start,i-start);
	LLStringUtil::convertToS32(major_str, major);

	if( '.' == version[i] )
	{
		i++;
	}

	// Find the minor version
	start = i;
	for( ; i < len; i++ )
	{
		if( ('.' == version[i]) || isspace(version[i]) )
		{
			break;
		}
	}
	std::string minor_str = ver_copy.substr(start,i-start);
	LLStringUtil::convertToS32(minor_str, minor);
}

LLGLUserClipPlane::LLGLUserClipPlane(const LLPlane& p, const glh::matrix4f& modelview, const glh::matrix4f& projection, bool apply)
{
	mApply = apply;

	if (mApply)
	{
		mModelview = modelview;
		mProjection = projection;

        //flip incoming LLPlane to get consistent behavior compared to frustum culling
		setPlane(-p[0], -p[1], -p[2], -p[3]);
	}
}

void LLGLUserClipPlane::disable()
{
    if (mApply)
	{
		gGL.matrixMode(LLRender::MM_PROJECTION);
		gGL.popMatrix();
		gGL.matrixMode(LLRender::MM_MODELVIEW);
	}
    mApply = false;
}

void LLGLUserClipPlane::setPlane(F32 a, F32 b, F32 c, F32 d)
{
	glh::matrix4f& P = mProjection;
	glh::matrix4f& M = mModelview;
    
	glh::matrix4f invtrans_MVP = (P * M).inverse().transpose();
    glh::vec4f oplane(a,b,c,d);
    glh::vec4f cplane;
    invtrans_MVP.mult_matrix_vec(oplane, cplane);

    cplane /= fabs(cplane[2]); // normalize such that depth is not scaled
    cplane[3] -= 1;

    if(cplane[2] < 0)
        cplane *= -1;

    glh::matrix4f suffix;
    suffix.set_row(2, cplane);
    glh::matrix4f newP = suffix * P;
    gGL.matrixMode(LLRender::MM_PROJECTION);
	gGL.pushMatrix();
    gGL.loadMatrix(newP.m);
	gGLObliqueProjectionInverse = LLMatrix4(newP.inverse().transpose().m);
    gGL.matrixMode(LLRender::MM_MODELVIEW);
}

LLGLUserClipPlane::~LLGLUserClipPlane()
{
	disable();
}

LLGLDepthTest::LLGLDepthTest(GLboolean depth_enabled, GLboolean write_enabled, GLenum depth_func)
: mPrevDepthEnabled(sDepthEnabled), mPrevDepthFunc(sDepthFunc), mPrevWriteEnabled(sWriteEnabled)
{
	stop_glerror();
	
	checkState();

	if (!depth_enabled)
	{ // always disable depth writes if depth testing is disabled
	  // GL spec defines this as a requirement, but some implementations allow depth writes with testing disabled
	  // The proper way to write to depth buffer with testing disabled is to enable testing and use a depth_func of GL_ALWAYS
		write_enabled = FALSE;
	}

	if (depth_enabled != sDepthEnabled)
	{
		gGL.flush();
		if (depth_enabled) glEnable(GL_DEPTH_TEST);
		else glDisable(GL_DEPTH_TEST);
		sDepthEnabled = depth_enabled;
	}
	if (depth_func != sDepthFunc)
	{
		gGL.flush();
		glDepthFunc(depth_func);
		sDepthFunc = depth_func;
	}
	if (write_enabled != sWriteEnabled)
	{
		gGL.flush();
		glDepthMask(write_enabled);
		sWriteEnabled = write_enabled;
	}
}

LLGLDepthTest::~LLGLDepthTest()
{
	checkState();
	if (sDepthEnabled != mPrevDepthEnabled )
	{
		gGL.flush();
		if (mPrevDepthEnabled) glEnable(GL_DEPTH_TEST);
		else glDisable(GL_DEPTH_TEST);
		sDepthEnabled = mPrevDepthEnabled;
	}
	if (sDepthFunc != mPrevDepthFunc)
	{
		gGL.flush();
		glDepthFunc(mPrevDepthFunc);
		sDepthFunc = mPrevDepthFunc;
	}
	if (sWriteEnabled != mPrevWriteEnabled )
	{
		gGL.flush();
		glDepthMask(mPrevWriteEnabled);
		sWriteEnabled = mPrevWriteEnabled;
	}
}

void LLGLDepthTest::checkState()
{
	if (gDebugGL)
	{
		GLint func = 0;
		GLboolean mask = FALSE;

		glGetIntegerv(GL_DEPTH_FUNC, &func);
		glGetBooleanv(GL_DEPTH_WRITEMASK, &mask);

		if (glIsEnabled(GL_DEPTH_TEST) != sDepthEnabled ||
			sWriteEnabled != mask ||
			sDepthFunc != func)
		{
			if (gDebugSession)
			{
				gFailLog << "Unexpected depth testing state." << std::endl;
			}
			else
			{
				LL_GL_ERRS << "Unexpected depth testing state." << LL_ENDL;
			}
		}
	}
}

LLGLSquashToFarClip::LLGLSquashToFarClip()
{
    glh::matrix4f proj = get_current_projection();
    setProjectionMatrix(proj, 0);
}

LLGLSquashToFarClip::LLGLSquashToFarClip(glh::matrix4f& P, U32 layer)
{
    setProjectionMatrix(P, layer);
}


void LLGLSquashToFarClip::setProjectionMatrix(glh::matrix4f& projection, U32 layer)
{

	F32 depth = 0.99999f - 0.0001f * layer;

	for (U32 i = 0; i < 4; i++)
	{
		projection.element(2, i) = projection.element(3, i) * depth;
	}

    LLRender::eMatrixMode last_matrix_mode = gGL.getMatrixMode();

	gGL.matrixMode(LLRender::MM_PROJECTION);
	gGL.pushMatrix();
	gGL.loadMatrix(projection.m);

	gGL.matrixMode(last_matrix_mode);
}

LLGLSquashToFarClip::~LLGLSquashToFarClip()
{
    LLRender::eMatrixMode last_matrix_mode = gGL.getMatrixMode();

	gGL.matrixMode(LLRender::MM_PROJECTION);
	gGL.popMatrix();

	gGL.matrixMode(last_matrix_mode);
}


	
LLGLSyncFence::LLGLSyncFence()
{
#ifdef GL_ARB_sync
	mSync = 0;
#endif
}

LLGLSyncFence::~LLGLSyncFence()
{
#ifdef GL_ARB_sync
	if (mSync)
	{
		glDeleteSync(mSync);
	}
#endif
}

void LLGLSyncFence::placeFence()
{
#ifdef GL_ARB_sync
	if (mSync)
	{
		glDeleteSync(mSync);
	}
	mSync = glFenceSync(GL_SYNC_GPU_COMMANDS_COMPLETE, 0);
#endif
}

bool LLGLSyncFence::isCompleted()
{
	bool ret = true;
#ifdef GL_ARB_sync
	if (mSync)
	{
		GLenum status = glClientWaitSync(mSync, 0, 1);
		if (status == GL_TIMEOUT_EXPIRED)
		{
			ret = false;
		}
	}
#endif
	return ret;
}

void LLGLSyncFence::wait()
{
#ifdef GL_ARB_sync
	if (mSync)
	{
		while (glClientWaitSync(mSync, 0, FENCE_WAIT_TIME_NANOSECONDS) == GL_TIMEOUT_EXPIRED)
		{ //track the number of times we've waited here
			static S32 waits = 0;
			waits++;
		}
	}
#endif
}

LLGLSPipelineSkyBox::LLGLSPipelineSkyBox()
: mAlphaTest(GL_ALPHA_TEST)
, mCullFace(GL_CULL_FACE)
, mSquashClip()
{ 
}

LLGLSPipelineSkyBox::~LLGLSPipelineSkyBox()
{
}

LLGLSPipelineDepthTestSkyBox::LLGLSPipelineDepthTestSkyBox(bool depth_test, bool depth_write)
: LLGLSPipelineSkyBox()
, mDepth(depth_test ? GL_TRUE : GL_FALSE, depth_write ? GL_TRUE : GL_FALSE, GL_LEQUAL)
{

}

LLGLSPipelineBlendSkyBox::LLGLSPipelineBlendSkyBox(bool depth_test, bool depth_write)
: LLGLSPipelineDepthTestSkyBox(depth_test, depth_write)    
, mBlend(GL_BLEND)
{ 
    gGL.setSceneBlendType(LLRender::BT_ALPHA);
}

#if LL_WINDOWS
// Expose desired use of high-performance graphics processor to Optimus driver and to AMD driver
// https://docs.nvidia.com/gameworks/content/technologies/desktop/optimus.htm
extern "C" 
{ 
    __declspec(dllexport) DWORD NvOptimusEnablement = 0x00000001;
    __declspec(dllexport) int AmdPowerXpressRequestHighPerformance = 1;
}
#endif

<|MERGE_RESOLUTION|>--- conflicted
+++ resolved
@@ -86,22 +86,12 @@
                                 const GLchar* message,
                                 GLvoid* userParam)
 {
-<<<<<<< HEAD
-
-	if (severity != GL_DEBUG_SEVERITY_HIGH_ARB &&
-		severity != GL_DEBUG_SEVERITY_MEDIUM_ARB &&
-		severity != GL_DEBUG_SEVERITY_LOW_ARB)
-	{ //suppress out-of-spec messages sent by nvidia driver (mostly vertexbuffer hints)
-		return;
-	}
-=======
     if (severity != GL_DEBUG_SEVERITY_HIGH_ARB &&
         severity != GL_DEBUG_SEVERITY_MEDIUM_ARB &&
         severity != GL_DEBUG_SEVERITY_LOW_ARB)
     { //suppress out-of-spec messages sent by nvidia driver (mostly vertexbuffer hints)
         return;
     }
->>>>>>> a426e8dd
 
 	if (severity == GL_DEBUG_SEVERITY_HIGH_ARB)
 	{
