--- conflicted
+++ resolved
@@ -84,7 +84,6 @@
 {
 	if (gGLDebugLoggingEnabled)
 	{
-<<<<<<< HEAD
 		if (severity == GL_DEBUG_SEVERITY_HIGH_ARB)
 		{
 			llwarns << "----- GL ERROR --------" << llendl;
@@ -102,18 +101,6 @@
 		{
 			llerrs << "Halting on GL Error" << llendl;
 		}
-=======
-		llwarns << "----- GL WARNING -------" << llendl;		
-	}
-	llwarns << "Type: " << std::hex << type << llendl;
-	llwarns << "ID: " << std::hex << id << llendl;
-	llwarns << "Severity: " << std::hex << severity << llendl;
-	llwarns << "Message: " << message << llendl;
-	llwarns << "-----------------------" << llendl;
-	if (severity == GL_DEBUG_SEVERITY_HIGH_ARB)
-	{
-		llerrs << "Halting on GL Error" << llendl;
->>>>>>> 8895e795
 	}
 }
 #endif
