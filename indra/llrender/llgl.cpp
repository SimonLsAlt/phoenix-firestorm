--- conflicted
+++ resolved
@@ -1018,13 +1018,9 @@
 	mHasSync = ExtensionExists("GL_ARB_sync", gGLHExts.mSysExts);
 	mHasMapBufferRange = ExtensionExists("GL_ARB_map_buffer_range", gGLHExts.mSysExts);
 	mHasFlushBufferRange = ExtensionExists("GL_APPLE_flush_buffer_range", gGLHExts.mSysExts);
-<<<<<<< HEAD
-	mHasDepthClamp = ExtensionExists("GL_ARB_depth_clamp", gGLHExts.mSysExts) || ExtensionExists("GL_NV_depth_clamp", gGLHExts.mSysExts);
-=======
     // NOTE: Using extensions breaks reflections when Shadows are set to projector.  See: SL-16727
     //mHasDepthClamp = ExtensionExists("GL_ARB_depth_clamp", gGLHExts.mSysExts) || ExtensionExists("GL_NV_depth_clamp", gGLHExts.mSysExts);
     mHasDepthClamp = FALSE;
->>>>>>> 97a10325
 	// mask out FBO support when packed_depth_stencil isn't there 'cause we need it for LLRenderTarget -Brad
 #ifdef GL_ARB_framebuffer_object
 	mHasFramebufferObject = ExtensionExists("GL_ARB_framebuffer_object", gGLHExts.mSysExts);
@@ -2154,98 +2150,6 @@
 	disable();
 }
 
-<<<<<<< HEAD
-LLGLNamePool::LLGLNamePool()
-{
-}
-
-LLGLNamePool::~LLGLNamePool()
-{
-}
-
-void LLGLNamePool::upkeep()
-{
-	std::sort(mNameList.begin(), mNameList.end(), CompareUsed());
-}
-
-void LLGLNamePool::cleanup()
-{
-	for (name_list_t::iterator iter = mNameList.begin(); iter != mNameList.end(); ++iter)
-	{
-		releaseName(iter->name);
-	}
-
-	mNameList.clear();
-}
-
-GLuint LLGLNamePool::allocate()
-{
-    LL_PROFILE_ZONE_SCOPED_CATEGORY_PIPELINE;
-#if LL_GL_NAME_POOLING
-	for (name_list_t::iterator iter = mNameList.begin(); iter != mNameList.end(); ++iter)
-	{
-		if (!iter->used)
-		{
-			iter->used = TRUE;
-			return iter->name;
-		}
-	}
-
-	NameEntry entry;
-	entry.name = allocateName();
-	entry.used = TRUE;
-	mNameList.push_back(entry);
-
-	return entry.name;
-#else
-	return allocateName();
-#endif
-}
-
-void LLGLNamePool::release(GLuint name)
-{
-#if LL_GL_NAME_POOLING
-	for (name_list_t::iterator iter = mNameList.begin(); iter != mNameList.end(); ++iter)
-	{
-		if (iter->name == name)
-		{
-			if (iter->used)
-			{
-				iter->used = FALSE;
-				return;
-			}
-			else
-			{
-				LL_ERRS() << "Attempted to release a pooled name that is not in use!" << LL_ENDL;
-			}
-		}
-	}
-	LL_ERRS() << "Attempted to release a non pooled name!" << LL_ENDL;
-#else
-	releaseName(name);
-#endif
-}
-
-//static
-void LLGLNamePool::upkeepPools()
-{
-	for (auto& pool : instance_snapshot())
-	{
-		pool.upkeep();
-	}
-}
-
-//static
-void LLGLNamePool::cleanupPools()
-{
-	for (auto& pool : instance_snapshot())
-	{
-		pool.cleanup();
-	}
-}
-
-=======
->>>>>>> 97a10325
 LLGLDepthTest::LLGLDepthTest(GLboolean depth_enabled, GLboolean write_enabled, GLenum depth_func)
 : mPrevDepthEnabled(sDepthEnabled), mPrevDepthFunc(sDepthFunc), mPrevWriteEnabled(sWriteEnabled)
 {
