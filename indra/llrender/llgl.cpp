--- conflicted
+++ resolved
@@ -584,8 +584,6 @@
 #endif
 	}
 
-<<<<<<< HEAD
-=======
 	if (mGLVersion >= 2.1f && LLImageGL::sCompressTextures)
 	{ //use texture compression
 		glHint(GL_TEXTURE_COMPRESSION_HINT, GL_NICEST);
@@ -595,7 +593,6 @@
 		LLImageGL::sCompressTextures = false;
 	}
 	
->>>>>>> d7671577
 	// Trailing space necessary to keep "nVidia Corpor_ati_on" cards
 	// from being recognized as ATI.
 	if (mGLVendor.substr(0,4) == "ATI ")
