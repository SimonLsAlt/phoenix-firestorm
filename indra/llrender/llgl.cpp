--- conflicted
+++ resolved
@@ -2592,7 +2592,6 @@
 #endif
 }
 
-<<<<<<< HEAD
 LLGLSPipelineSkyBox::LLGLSPipelineSkyBox()
 : mAlphaTest(GL_ALPHA_TEST)
 , mCullFace(GL_CULL_FACE)
@@ -2629,12 +2628,11 @@
 { 
     gGL.setSceneBlendType(LLRender::BT_ALPHA);
 }
-=======
+
 #if LL_WINDOWS
 // Expose desired use of high-performance graphics processor to Optimus driver
 extern "C" 
 { 
     _declspec(dllexport) DWORD NvOptimusEnablement = 0x00000001; 
 }
-#endif
->>>>>>> 5cf18cb8
+#endif