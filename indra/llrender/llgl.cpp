/** 
 * @file llgl.cpp
 * @brief LLGL implementation
 *
 * $LicenseInfo:firstyear=2001&license=viewerlgpl$
 * Second Life Viewer Source Code
 * Copyright (C) 2010, Linden Research, Inc.
 * 
 * This library is free software; you can redistribute it and/or
 * modify it under the terms of the GNU Lesser General Public
 * License as published by the Free Software Foundation;
 * version 2.1 of the License only.
 * 
 * This library is distributed in the hope that it will be useful,
 * but WITHOUT ANY WARRANTY; without even the implied warranty of
 * MERCHANTABILITY or FITNESS FOR A PARTICULAR PURPOSE.  See the GNU
 * Lesser General Public License for more details.
 * 
 * You should have received a copy of the GNU Lesser General Public
 * License along with this library; if not, write to the Free Software
 * Foundation, Inc., 51 Franklin Street, Fifth Floor, Boston, MA  02110-1301  USA
 * 
 * Linden Research, Inc., 945 Battery Street, San Francisco, CA  94111  USA
 * $/LicenseInfo$
 */

// This file sets some global GL parameters, and implements some 
// useful functions for GL operations.

#define GLH_EXT_SINGLE_FILE

#include "linden_common.h"

#include "boost/tokenizer.hpp"

#include "llsys.h"

#include "llgl.h"
#include "llglstates.h"
#include "llrender.h"

#include "llerror.h"
#include "llerrorcontrol.h"
#include "llquaternion.h"
#include "llmath.h"
#include "m4math.h"
#include "llstring.h"
#include "llstacktrace.h"

#include "llglheaders.h"
#include "llglslshader.h"

#if LL_WINDOWS
#include "lldxhardware.h"
#endif

#ifdef _DEBUG
//#define GL_STATE_VERIFY
#endif


BOOL gDebugSession = FALSE;
BOOL gDebugGLSession = FALSE;
BOOL gClothRipple = FALSE;
BOOL gHeadlessClient = FALSE;
BOOL gNonInteractive = FALSE;
BOOL gGLActive = FALSE;

static const std::string HEADLESS_VENDOR_STRING("Linden Lab");
static const std::string HEADLESS_RENDERER_STRING("Headless");
static const std::string HEADLESS_VERSION_STRING("1.0");

llofstream gFailLog;

#if GL_ARB_debug_output

#ifndef APIENTRY
#define APIENTRY
#endif

void APIENTRY gl_debug_callback(GLenum source,
                                GLenum type,
                                GLuint id,
                                GLenum severity,
                                GLsizei length,
                                const GLchar* message,
                                GLvoid* userParam)
{
    /*if (severity != GL_DEBUG_SEVERITY_HIGH // &&
        severity != GL_DEBUG_SEVERITY_MEDIUM &&
        severity != GL_DEBUG_SEVERITY_LOW
        )
    { //suppress out-of-spec messages sent by nvidia driver (mostly vertexbuffer hints)
        return;
    }*/

    if (severity == GL_DEBUG_SEVERITY_HIGH)
    {
        LL_WARNS() << "----- GL ERROR --------" << LL_ENDL;
    }
    else
    {
        LL_WARNS() << "----- GL WARNING -------" << LL_ENDL;
    }
    LL_WARNS() << "Type: " << std::hex << type << LL_ENDL;
    LL_WARNS() << "ID: " << std::hex << id << LL_ENDL;
    LL_WARNS() << "Severity: " << std::hex << severity << LL_ENDL;
    LL_WARNS() << "Message: " << message << LL_ENDL;
    LL_WARNS() << "-----------------------" << LL_ENDL;

    GLint vao = 0;
    glGetIntegerv(GL_VERTEX_ARRAY_BINDING, &vao);
    GLint vbo = 0;
    glGetIntegerv(GL_ARRAY_BUFFER_BINDING, &vbo);
    GLint ibo = 0;
    glGetIntegerv(GL_ELEMENT_ARRAY_BUFFER_BINDING, &ibo);

    if (severity == GL_DEBUG_SEVERITY_HIGH)
    {
        LL_ERRS() << "Halting on GL Error" << LL_ENDL;
    }
}
#endif

void parse_glsl_version(S32& major, S32& minor);

void ll_init_fail_log(std::string filename)
{
	gFailLog.open(filename.c_str());
}


void ll_fail(std::string msg)
{
	
	if (gDebugSession)
	{
		std::vector<std::string> lines;

		gFailLog << LLError::utcTime() << " " << msg << std::endl;

		gFailLog << "Stack Trace:" << std::endl;

		ll_get_stack_trace(lines);
		
		for(size_t i = 0; i < lines.size(); ++i)
		{
			gFailLog << lines[i] << std::endl;
		}

		gFailLog << "End of Stack Trace." << std::endl << std::endl;

		gFailLog.flush();
	}
};

void ll_close_fail_log()
{
	gFailLog.close();
}

LLMatrix4 gGLObliqueProjectionInverse;

#define LL_GL_NAME_POOLING 0

std::list<LLGLUpdate*> LLGLUpdate::sGLQ;

#if (LL_WINDOWS || LL_LINUX)  && !LL_MESA_HEADLESS

#if LL_WINDOWS
// WGL_ARB_create_context
PFNWGLCREATECONTEXTATTRIBSARBPROC wglCreateContextAttribsARB = nullptr;

// WGL_AMD_gpu_association
PFNWGLGETGPUIDSAMDPROC                          wglGetGPUIDsAMD = nullptr;
PFNWGLGETGPUINFOAMDPROC                         wglGetGPUInfoAMD = nullptr;
PFNWGLGETCONTEXTGPUIDAMDPROC                    wglGetContextGPUIDAMD = nullptr;
PFNWGLCREATEASSOCIATEDCONTEXTAMDPROC            wglCreateAssociatedContextAMD = nullptr;
PFNWGLCREATEASSOCIATEDCONTEXTATTRIBSAMDPROC     wglCreateAssociatedContextAttribsAMD = nullptr;
PFNWGLDELETEASSOCIATEDCONTEXTAMDPROC            wglDeleteAssociatedContextAMD = nullptr;
PFNWGLMAKEASSOCIATEDCONTEXTCURRENTAMDPROC       wglMakeAssociatedContextCurrentAMD = nullptr;
PFNWGLGETCURRENTASSOCIATEDCONTEXTAMDPROC        wglGetCurrentAssociatedContextAMD = nullptr;
PFNWGLBLITCONTEXTFRAMEBUFFERAMDPROC             wglBlitContextFramebufferAMD = nullptr;

// WGL_EXT_swap_control
PFNWGLSWAPINTERVALEXTPROC    wglSwapIntervalEXT = nullptr;
PFNWGLGETSWAPINTERVALEXTPROC wglGetSwapIntervalEXT = nullptr;

#endif

// GL_VERSION_1_2
//PFNGLDRAWRANGEELEMENTSPROC  glDrawRangeElements = nullptr;
//PFNGLTEXIMAGE3DPROC         glTexImage3D = nullptr;
//PFNGLTEXSUBIMAGE3DPROC      glTexSubImage3D = nullptr;
//PFNGLCOPYTEXSUBIMAGE3DPROC  glCopyTexSubImage3D = nullptr;

// GL_VERSION_1_3
PFNGLACTIVETEXTUREPROC               glActiveTexture = nullptr;
PFNGLSAMPLECOVERAGEPROC              glSampleCoverage = nullptr;
PFNGLCOMPRESSEDTEXIMAGE3DPROC        glCompressedTexImage3D = nullptr;
PFNGLCOMPRESSEDTEXIMAGE2DPROC        glCompressedTexImage2D = nullptr;
PFNGLCOMPRESSEDTEXIMAGE1DPROC        glCompressedTexImage1D = nullptr;
PFNGLCOMPRESSEDTEXSUBIMAGE3DPROC     glCompressedTexSubImage3D = nullptr;
PFNGLCOMPRESSEDTEXSUBIMAGE2DPROC     glCompressedTexSubImage2D = nullptr;
PFNGLCOMPRESSEDTEXSUBIMAGE1DPROC     glCompressedTexSubImage1D = nullptr;
PFNGLGETCOMPRESSEDTEXIMAGEPROC       glGetCompressedTexImage = nullptr;
PFNGLCLIENTACTIVETEXTUREPROC         glClientActiveTexture = nullptr;
PFNGLMULTITEXCOORD1DPROC             glMultiTexCoord1d = nullptr;
PFNGLMULTITEXCOORD1DVPROC            glMultiTexCoord1dv = nullptr;
PFNGLMULTITEXCOORD1FPROC             glMultiTexCoord1f = nullptr;
PFNGLMULTITEXCOORD1FVPROC            glMultiTexCoord1fv = nullptr;
PFNGLMULTITEXCOORD1IPROC             glMultiTexCoord1i = nullptr;
PFNGLMULTITEXCOORD1IVPROC            glMultiTexCoord1iv = nullptr;
PFNGLMULTITEXCOORD1SPROC             glMultiTexCoord1s = nullptr;
PFNGLMULTITEXCOORD1SVPROC            glMultiTexCoord1sv = nullptr;
PFNGLMULTITEXCOORD2DPROC             glMultiTexCoord2d = nullptr;
PFNGLMULTITEXCOORD2DVPROC            glMultiTexCoord2dv = nullptr;
PFNGLMULTITEXCOORD2FPROC             glMultiTexCoord2f = nullptr;
PFNGLMULTITEXCOORD2FVPROC            glMultiTexCoord2fv = nullptr;
PFNGLMULTITEXCOORD2IPROC             glMultiTexCoord2i = nullptr;
PFNGLMULTITEXCOORD2IVPROC            glMultiTexCoord2iv = nullptr;
PFNGLMULTITEXCOORD2SPROC             glMultiTexCoord2s = nullptr;
PFNGLMULTITEXCOORD2SVPROC            glMultiTexCoord2sv = nullptr;
PFNGLMULTITEXCOORD3DPROC             glMultiTexCoord3d = nullptr;
PFNGLMULTITEXCOORD3DVPROC            glMultiTexCoord3dv = nullptr;
PFNGLMULTITEXCOORD3FPROC             glMultiTexCoord3f = nullptr;
PFNGLMULTITEXCOORD3FVPROC            glMultiTexCoord3fv = nullptr;
PFNGLMULTITEXCOORD3IPROC             glMultiTexCoord3i = nullptr;
PFNGLMULTITEXCOORD3IVPROC            glMultiTexCoord3iv = nullptr;
PFNGLMULTITEXCOORD3SPROC             glMultiTexCoord3s = nullptr;
PFNGLMULTITEXCOORD3SVPROC            glMultiTexCoord3sv = nullptr;
PFNGLMULTITEXCOORD4DPROC             glMultiTexCoord4d = nullptr;
PFNGLMULTITEXCOORD4DVPROC            glMultiTexCoord4dv = nullptr;
PFNGLMULTITEXCOORD4FPROC             glMultiTexCoord4f = nullptr;
PFNGLMULTITEXCOORD4FVPROC            glMultiTexCoord4fv = nullptr;
PFNGLMULTITEXCOORD4IPROC             glMultiTexCoord4i = nullptr;
PFNGLMULTITEXCOORD4IVPROC            glMultiTexCoord4iv = nullptr;
PFNGLMULTITEXCOORD4SPROC             glMultiTexCoord4s = nullptr;
PFNGLMULTITEXCOORD4SVPROC            glMultiTexCoord4sv = nullptr;
PFNGLLOADTRANSPOSEMATRIXFPROC        glLoadTransposeMatrixf = nullptr;
PFNGLLOADTRANSPOSEMATRIXDPROC        glLoadTransposeMatrixd = nullptr;
PFNGLMULTTRANSPOSEMATRIXFPROC        glMultTransposeMatrixf = nullptr;
PFNGLMULTTRANSPOSEMATRIXDPROC        glMultTransposeMatrixd = nullptr;

// GL_VERSION_1_4
PFNGLBLENDFUNCSEPARATEPROC       glBlendFuncSeparate = nullptr;
PFNGLMULTIDRAWARRAYSPROC         glMultiDrawArrays = nullptr;
PFNGLMULTIDRAWELEMENTSPROC       glMultiDrawElements = nullptr;
PFNGLPOINTPARAMETERFPROC         glPointParameterf = nullptr;
PFNGLPOINTPARAMETERFVPROC        glPointParameterfv = nullptr;
PFNGLPOINTPARAMETERIPROC         glPointParameteri = nullptr;
PFNGLPOINTPARAMETERIVPROC        glPointParameteriv = nullptr;
PFNGLFOGCOORDFPROC               glFogCoordf = nullptr;
PFNGLFOGCOORDFVPROC              glFogCoordfv = nullptr;
PFNGLFOGCOORDDPROC               glFogCoordd = nullptr;
PFNGLFOGCOORDDVPROC              glFogCoorddv = nullptr;
PFNGLFOGCOORDPOINTERPROC         glFogCoordPointer = nullptr;
PFNGLSECONDARYCOLOR3BPROC        glSecondaryColor3b = nullptr;
PFNGLSECONDARYCOLOR3BVPROC       glSecondaryColor3bv = nullptr;
PFNGLSECONDARYCOLOR3DPROC        glSecondaryColor3d = nullptr;
PFNGLSECONDARYCOLOR3DVPROC       glSecondaryColor3dv = nullptr;
PFNGLSECONDARYCOLOR3FPROC        glSecondaryColor3f = nullptr;
PFNGLSECONDARYCOLOR3FVPROC       glSecondaryColor3fv = nullptr;
PFNGLSECONDARYCOLOR3IPROC        glSecondaryColor3i = nullptr;
PFNGLSECONDARYCOLOR3IVPROC       glSecondaryColor3iv = nullptr;
PFNGLSECONDARYCOLOR3SPROC        glSecondaryColor3s = nullptr;
PFNGLSECONDARYCOLOR3SVPROC       glSecondaryColor3sv = nullptr;
PFNGLSECONDARYCOLOR3UBPROC       glSecondaryColor3ub = nullptr;
PFNGLSECONDARYCOLOR3UBVPROC      glSecondaryColor3ubv = nullptr;
PFNGLSECONDARYCOLOR3UIPROC       glSecondaryColor3ui = nullptr;
PFNGLSECONDARYCOLOR3UIVPROC      glSecondaryColor3uiv = nullptr;
PFNGLSECONDARYCOLOR3USPROC       glSecondaryColor3us = nullptr;
PFNGLSECONDARYCOLOR3USVPROC      glSecondaryColor3usv = nullptr;
PFNGLSECONDARYCOLORPOINTERPROC   glSecondaryColorPointer = nullptr;
PFNGLWINDOWPOS2DPROC             glWindowPos2d = nullptr;
PFNGLWINDOWPOS2DVPROC            glWindowPos2dv = nullptr;
PFNGLWINDOWPOS2FPROC             glWindowPos2f = nullptr;
PFNGLWINDOWPOS2FVPROC            glWindowPos2fv = nullptr;
PFNGLWINDOWPOS2IPROC             glWindowPos2i = nullptr;
PFNGLWINDOWPOS2IVPROC            glWindowPos2iv = nullptr;
PFNGLWINDOWPOS2SPROC             glWindowPos2s = nullptr;
PFNGLWINDOWPOS2SVPROC            glWindowPos2sv = nullptr;
PFNGLWINDOWPOS3DPROC             glWindowPos3d = nullptr;
PFNGLWINDOWPOS3DVPROC            glWindowPos3dv = nullptr;
PFNGLWINDOWPOS3FPROC             glWindowPos3f = nullptr;
PFNGLWINDOWPOS3FVPROC            glWindowPos3fv = nullptr;
PFNGLWINDOWPOS3IPROC             glWindowPos3i = nullptr;
PFNGLWINDOWPOS3IVPROC            glWindowPos3iv = nullptr;
PFNGLWINDOWPOS3SPROC             glWindowPos3s = nullptr;
PFNGLWINDOWPOS3SVPROC            glWindowPos3sv = nullptr;

// GL_VERSION_1_5
PFNGLGENQUERIESPROC              glGenQueries = nullptr;
PFNGLDELETEQUERIESPROC           glDeleteQueries = nullptr;
PFNGLISQUERYPROC                 glIsQuery = nullptr;
PFNGLBEGINQUERYPROC              glBeginQuery = nullptr;
PFNGLENDQUERYPROC                glEndQuery = nullptr;
PFNGLGETQUERYIVPROC              glGetQueryiv = nullptr;
PFNGLGETQUERYOBJECTIVPROC        glGetQueryObjectiv = nullptr;
PFNGLGETQUERYOBJECTUIVPROC       glGetQueryObjectuiv = nullptr;
PFNGLBINDBUFFERPROC              glBindBuffer = nullptr;
PFNGLDELETEBUFFERSPROC           glDeleteBuffers = nullptr;
PFNGLGENBUFFERSPROC              glGenBuffers = nullptr;
PFNGLISBUFFERPROC                glIsBuffer = nullptr;
PFNGLBUFFERDATAPROC              glBufferData = nullptr;
PFNGLBUFFERSUBDATAPROC           glBufferSubData = nullptr;
PFNGLGETBUFFERSUBDATAPROC        glGetBufferSubData = nullptr;
PFNGLMAPBUFFERPROC               glMapBuffer = nullptr;
PFNGLUNMAPBUFFERPROC             glUnmapBuffer = nullptr;
PFNGLGETBUFFERPARAMETERIVPROC    glGetBufferParameteriv = nullptr;
PFNGLGETBUFFERPOINTERVPROC       glGetBufferPointerv = nullptr;

// GL_VERSION_2_0
PFNGLBLENDEQUATIONSEPARATEPROC           glBlendEquationSeparate = nullptr;
PFNGLDRAWBUFFERSPROC                     glDrawBuffers = nullptr;
PFNGLSTENCILOPSEPARATEPROC               glStencilOpSeparate = nullptr;
PFNGLSTENCILFUNCSEPARATEPROC             glStencilFuncSeparate = nullptr;
PFNGLSTENCILMASKSEPARATEPROC             glStencilMaskSeparate = nullptr;
PFNGLATTACHSHADERPROC                    glAttachShader = nullptr;
PFNGLBINDATTRIBLOCATIONPROC              glBindAttribLocation = nullptr;
PFNGLCOMPILESHADERPROC                   glCompileShader = nullptr;
PFNGLCREATEPROGRAMPROC                   glCreateProgram = nullptr;
PFNGLCREATESHADERPROC                    glCreateShader = nullptr;
PFNGLDELETEPROGRAMPROC                   glDeleteProgram = nullptr;
PFNGLDELETESHADERPROC                    glDeleteShader = nullptr;
PFNGLDETACHSHADERPROC                    glDetachShader = nullptr;
PFNGLDISABLEVERTEXATTRIBARRAYPROC        glDisableVertexAttribArray = nullptr;
PFNGLENABLEVERTEXATTRIBARRAYPROC         glEnableVertexAttribArray = nullptr;
PFNGLGETACTIVEATTRIBPROC                 glGetActiveAttrib = nullptr;
PFNGLGETACTIVEUNIFORMPROC                glGetActiveUniform = nullptr;
PFNGLGETATTACHEDSHADERSPROC              glGetAttachedShaders = nullptr;
PFNGLGETATTRIBLOCATIONPROC               glGetAttribLocation = nullptr;
PFNGLGETPROGRAMIVPROC                    glGetProgramiv = nullptr;
PFNGLGETPROGRAMINFOLOGPROC               glGetProgramInfoLog = nullptr;
PFNGLGETSHADERIVPROC                     glGetShaderiv = nullptr;
PFNGLGETSHADERINFOLOGPROC                glGetShaderInfoLog = nullptr;
PFNGLGETSHADERSOURCEPROC                 glGetShaderSource = nullptr;
PFNGLGETUNIFORMLOCATIONPROC              glGetUniformLocation = nullptr;
PFNGLGETUNIFORMFVPROC                    glGetUniformfv = nullptr;
PFNGLGETUNIFORMIVPROC                    glGetUniformiv = nullptr;
PFNGLGETVERTEXATTRIBDVPROC               glGetVertexAttribdv = nullptr;
PFNGLGETVERTEXATTRIBFVPROC               glGetVertexAttribfv = nullptr;
PFNGLGETVERTEXATTRIBIVPROC               glGetVertexAttribiv = nullptr;
PFNGLGETVERTEXATTRIBPOINTERVPROC         glGetVertexAttribPointerv = nullptr;
PFNGLISPROGRAMPROC                       glIsProgram = nullptr;
PFNGLISSHADERPROC                        glIsShader = nullptr;
PFNGLLINKPROGRAMPROC                     glLinkProgram = nullptr;
PFNGLSHADERSOURCEPROC                    glShaderSource = nullptr;
PFNGLUSEPROGRAMPROC                      glUseProgram = nullptr;
PFNGLUNIFORM1FPROC                       glUniform1f = nullptr;
PFNGLUNIFORM2FPROC                       glUniform2f = nullptr;
PFNGLUNIFORM3FPROC                       glUniform3f = nullptr;
PFNGLUNIFORM4FPROC                       glUniform4f = nullptr;
PFNGLUNIFORM1IPROC                       glUniform1i = nullptr;
PFNGLUNIFORM2IPROC                       glUniform2i = nullptr;
PFNGLUNIFORM3IPROC                       glUniform3i = nullptr;
PFNGLUNIFORM4IPROC                       glUniform4i = nullptr;
PFNGLUNIFORM1FVPROC                      glUniform1fv = nullptr;
PFNGLUNIFORM2FVPROC                      glUniform2fv = nullptr;
PFNGLUNIFORM3FVPROC                      glUniform3fv = nullptr;
PFNGLUNIFORM4FVPROC                      glUniform4fv = nullptr;
PFNGLUNIFORM1IVPROC                      glUniform1iv = nullptr;
PFNGLUNIFORM2IVPROC                      glUniform2iv = nullptr;
PFNGLUNIFORM3IVPROC                      glUniform3iv = nullptr;
PFNGLUNIFORM4IVPROC                      glUniform4iv = nullptr;
PFNGLUNIFORMMATRIX2FVPROC                glUniformMatrix2fv = nullptr;
PFNGLUNIFORMMATRIX3FVPROC                glUniformMatrix3fv = nullptr;
PFNGLUNIFORMMATRIX4FVPROC                glUniformMatrix4fv = nullptr;
PFNGLVALIDATEPROGRAMPROC                 glValidateProgram = nullptr;
PFNGLVERTEXATTRIB1DPROC                  glVertexAttrib1d = nullptr;
PFNGLVERTEXATTRIB1DVPROC                 glVertexAttrib1dv = nullptr;
PFNGLVERTEXATTRIB1FPROC                  glVertexAttrib1f = nullptr;
PFNGLVERTEXATTRIB1FVPROC                 glVertexAttrib1fv = nullptr;
PFNGLVERTEXATTRIB1SPROC                  glVertexAttrib1s = nullptr;
PFNGLVERTEXATTRIB1SVPROC                 glVertexAttrib1sv = nullptr;
PFNGLVERTEXATTRIB2DPROC                  glVertexAttrib2d = nullptr;
PFNGLVERTEXATTRIB2DVPROC                 glVertexAttrib2dv = nullptr;
PFNGLVERTEXATTRIB2FPROC                  glVertexAttrib2f = nullptr;
PFNGLVERTEXATTRIB2FVPROC                 glVertexAttrib2fv = nullptr;
PFNGLVERTEXATTRIB2SPROC                  glVertexAttrib2s = nullptr;
PFNGLVERTEXATTRIB2SVPROC                 glVertexAttrib2sv = nullptr;
PFNGLVERTEXATTRIB3DPROC                  glVertexAttrib3d = nullptr;
PFNGLVERTEXATTRIB3DVPROC                 glVertexAttrib3dv = nullptr;
PFNGLVERTEXATTRIB3FPROC                  glVertexAttrib3f = nullptr;
PFNGLVERTEXATTRIB3FVPROC                 glVertexAttrib3fv = nullptr;
PFNGLVERTEXATTRIB3SPROC                  glVertexAttrib3s = nullptr;
PFNGLVERTEXATTRIB3SVPROC                 glVertexAttrib3sv = nullptr;
PFNGLVERTEXATTRIB4NBVPROC                glVertexAttrib4Nbv = nullptr;
PFNGLVERTEXATTRIB4NIVPROC                glVertexAttrib4Niv = nullptr;
PFNGLVERTEXATTRIB4NSVPROC                glVertexAttrib4Nsv = nullptr;
PFNGLVERTEXATTRIB4NUBPROC                glVertexAttrib4Nub = nullptr;
PFNGLVERTEXATTRIB4NUBVPROC               glVertexAttrib4Nubv = nullptr;
PFNGLVERTEXATTRIB4NUIVPROC               glVertexAttrib4Nuiv = nullptr;
PFNGLVERTEXATTRIB4NUSVPROC               glVertexAttrib4Nusv = nullptr;
PFNGLVERTEXATTRIB4BVPROC                 glVertexAttrib4bv = nullptr;
PFNGLVERTEXATTRIB4DPROC                  glVertexAttrib4d = nullptr;
PFNGLVERTEXATTRIB4DVPROC                 glVertexAttrib4dv = nullptr;
PFNGLVERTEXATTRIB4FPROC                  glVertexAttrib4f = nullptr;
PFNGLVERTEXATTRIB4FVPROC                 glVertexAttrib4fv = nullptr;
PFNGLVERTEXATTRIB4IVPROC                 glVertexAttrib4iv = nullptr;
PFNGLVERTEXATTRIB4SPROC                  glVertexAttrib4s = nullptr;
PFNGLVERTEXATTRIB4SVPROC                 glVertexAttrib4sv = nullptr;
PFNGLVERTEXATTRIB4UBVPROC                glVertexAttrib4ubv = nullptr;
PFNGLVERTEXATTRIB4UIVPROC                glVertexAttrib4uiv = nullptr;
PFNGLVERTEXATTRIB4USVPROC                glVertexAttrib4usv = nullptr;
PFNGLVERTEXATTRIBPOINTERPROC             glVertexAttribPointer = nullptr;

// GL_VERSION_2_1
PFNGLUNIFORMMATRIX2X3FVPROC glUniformMatrix2x3fv = nullptr;
PFNGLUNIFORMMATRIX3X2FVPROC glUniformMatrix3x2fv = nullptr;
PFNGLUNIFORMMATRIX2X4FVPROC glUniformMatrix2x4fv = nullptr;
PFNGLUNIFORMMATRIX4X2FVPROC glUniformMatrix4x2fv = nullptr;
PFNGLUNIFORMMATRIX3X4FVPROC glUniformMatrix3x4fv = nullptr;
PFNGLUNIFORMMATRIX4X3FVPROC glUniformMatrix4x3fv = nullptr;

// GL_VERSION_3_0
PFNGLCOLORMASKIPROC                              glColorMaski = nullptr;
PFNGLGETBOOLEANI_VPROC                           glGetBooleani_v = nullptr;
PFNGLGETINTEGERI_VPROC                           glGetIntegeri_v = nullptr;
PFNGLENABLEIPROC                                 glEnablei = nullptr;
PFNGLDISABLEIPROC                                glDisablei = nullptr;
PFNGLISENABLEDIPROC                              glIsEnabledi = nullptr;
PFNGLBEGINTRANSFORMFEEDBACKPROC                  glBeginTransformFeedback = nullptr;
PFNGLENDTRANSFORMFEEDBACKPROC                    glEndTransformFeedback = nullptr;
PFNGLBINDBUFFERRANGEPROC                         glBindBufferRange = nullptr;
PFNGLBINDBUFFERBASEPROC                          glBindBufferBase = nullptr;
PFNGLTRANSFORMFEEDBACKVARYINGSPROC               glTransformFeedbackVaryings = nullptr;
PFNGLGETTRANSFORMFEEDBACKVARYINGPROC             glGetTransformFeedbackVarying = nullptr;
PFNGLCLAMPCOLORPROC                              glClampColor = nullptr;
PFNGLBEGINCONDITIONALRENDERPROC                  glBeginConditionalRender = nullptr;
PFNGLENDCONDITIONALRENDERPROC                    glEndConditionalRender = nullptr;
PFNGLVERTEXATTRIBIPOINTERPROC                    glVertexAttribIPointer = nullptr;
PFNGLGETVERTEXATTRIBIIVPROC                      glGetVertexAttribIiv = nullptr;
PFNGLGETVERTEXATTRIBIUIVPROC                     glGetVertexAttribIuiv = nullptr;
PFNGLVERTEXATTRIBI1IPROC                         glVertexAttribI1i = nullptr;
PFNGLVERTEXATTRIBI2IPROC                         glVertexAttribI2i = nullptr;
PFNGLVERTEXATTRIBI3IPROC                         glVertexAttribI3i = nullptr;
PFNGLVERTEXATTRIBI4IPROC                         glVertexAttribI4i = nullptr;
PFNGLVERTEXATTRIBI1UIPROC                        glVertexAttribI1ui = nullptr;
PFNGLVERTEXATTRIBI2UIPROC                        glVertexAttribI2ui = nullptr;
PFNGLVERTEXATTRIBI3UIPROC                        glVertexAttribI3ui = nullptr;
PFNGLVERTEXATTRIBI4UIPROC                        glVertexAttribI4ui = nullptr;
PFNGLVERTEXATTRIBI1IVPROC                        glVertexAttribI1iv = nullptr;
PFNGLVERTEXATTRIBI2IVPROC                        glVertexAttribI2iv = nullptr;
PFNGLVERTEXATTRIBI3IVPROC                        glVertexAttribI3iv = nullptr;
PFNGLVERTEXATTRIBI4IVPROC                        glVertexAttribI4iv = nullptr;
PFNGLVERTEXATTRIBI1UIVPROC                       glVertexAttribI1uiv = nullptr;
PFNGLVERTEXATTRIBI2UIVPROC                       glVertexAttribI2uiv = nullptr;
PFNGLVERTEXATTRIBI3UIVPROC                       glVertexAttribI3uiv = nullptr;
PFNGLVERTEXATTRIBI4UIVPROC                       glVertexAttribI4uiv = nullptr;
PFNGLVERTEXATTRIBI4BVPROC                        glVertexAttribI4bv = nullptr;
PFNGLVERTEXATTRIBI4SVPROC                        glVertexAttribI4sv = nullptr;
PFNGLVERTEXATTRIBI4UBVPROC                       glVertexAttribI4ubv = nullptr;
PFNGLVERTEXATTRIBI4USVPROC                       glVertexAttribI4usv = nullptr;
PFNGLGETUNIFORMUIVPROC                           glGetUniformuiv = nullptr;
PFNGLBINDFRAGDATALOCATIONPROC                    glBindFragDataLocation = nullptr;
PFNGLGETFRAGDATALOCATIONPROC                     glGetFragDataLocation = nullptr;
PFNGLUNIFORM1UIPROC                              glUniform1ui = nullptr;
PFNGLUNIFORM2UIPROC                              glUniform2ui = nullptr;
PFNGLUNIFORM3UIPROC                              glUniform3ui = nullptr;
PFNGLUNIFORM4UIPROC                              glUniform4ui = nullptr;
PFNGLUNIFORM1UIVPROC                             glUniform1uiv = nullptr;
PFNGLUNIFORM2UIVPROC                             glUniform2uiv = nullptr;
PFNGLUNIFORM3UIVPROC                             glUniform3uiv = nullptr;
PFNGLUNIFORM4UIVPROC                             glUniform4uiv = nullptr;
PFNGLTEXPARAMETERIIVPROC                         glTexParameterIiv = nullptr;
PFNGLTEXPARAMETERIUIVPROC                        glTexParameterIuiv = nullptr;
PFNGLGETTEXPARAMETERIIVPROC                      glGetTexParameterIiv = nullptr;
PFNGLGETTEXPARAMETERIUIVPROC                     glGetTexParameterIuiv = nullptr;
PFNGLCLEARBUFFERIVPROC                           glClearBufferiv = nullptr;
PFNGLCLEARBUFFERUIVPROC                          glClearBufferuiv = nullptr;
PFNGLCLEARBUFFERFVPROC                           glClearBufferfv = nullptr;
PFNGLCLEARBUFFERFIPROC                           glClearBufferfi = nullptr;
PFNGLGETSTRINGIPROC                              glGetStringi = nullptr;
PFNGLISRENDERBUFFERPROC                          glIsRenderbuffer = nullptr;
PFNGLBINDRENDERBUFFERPROC                        glBindRenderbuffer = nullptr;
PFNGLDELETERENDERBUFFERSPROC                     glDeleteRenderbuffers = nullptr;
PFNGLGENRENDERBUFFERSPROC                        glGenRenderbuffers = nullptr;
PFNGLRENDERBUFFERSTORAGEPROC                     glRenderbufferStorage = nullptr;
PFNGLGETRENDERBUFFERPARAMETERIVPROC              glGetRenderbufferParameteriv = nullptr;
PFNGLISFRAMEBUFFERPROC                           glIsFramebuffer = nullptr;
PFNGLBINDFRAMEBUFFERPROC                         glBindFramebuffer = nullptr;
PFNGLDELETEFRAMEBUFFERSPROC                      glDeleteFramebuffers = nullptr;
PFNGLGENFRAMEBUFFERSPROC                         glGenFramebuffers = nullptr;
PFNGLCHECKFRAMEBUFFERSTATUSPROC                  glCheckFramebufferStatus = nullptr;
PFNGLFRAMEBUFFERTEXTURE1DPROC                    glFramebufferTexture1D = nullptr;
PFNGLFRAMEBUFFERTEXTURE2DPROC                    glFramebufferTexture2D = nullptr;
PFNGLFRAMEBUFFERTEXTURE3DPROC                    glFramebufferTexture3D = nullptr;
PFNGLFRAMEBUFFERRENDERBUFFERPROC                 glFramebufferRenderbuffer = nullptr;
PFNGLGETFRAMEBUFFERATTACHMENTPARAMETERIVPROC     glGetFramebufferAttachmentParameteriv = nullptr;
PFNGLGENERATEMIPMAPPROC                          glGenerateMipmap = nullptr;
PFNGLBLITFRAMEBUFFERPROC                         glBlitFramebuffer = nullptr;
PFNGLRENDERBUFFERSTORAGEMULTISAMPLEPROC          glRenderbufferStorageMultisample = nullptr;
PFNGLFRAMEBUFFERTEXTURELAYERPROC                 glFramebufferTextureLayer = nullptr;
PFNGLMAPBUFFERRANGEPROC                          glMapBufferRange = nullptr;
PFNGLFLUSHMAPPEDBUFFERRANGEPROC                  glFlushMappedBufferRange = nullptr;
PFNGLBINDVERTEXARRAYPROC                         glBindVertexArray = nullptr;
PFNGLDELETEVERTEXARRAYSPROC                      glDeleteVertexArrays = nullptr;
PFNGLGENVERTEXARRAYSPROC                         glGenVertexArrays = nullptr;
PFNGLISVERTEXARRAYPROC                           glIsVertexArray = nullptr;

// GL_VERSION_3_1
PFNGLDRAWARRAYSINSTANCEDPROC         glDrawArraysInstanced = nullptr;
PFNGLDRAWELEMENTSINSTANCEDPROC       glDrawElementsInstanced = nullptr;
PFNGLTEXBUFFERPROC                   glTexBuffer = nullptr;
PFNGLPRIMITIVERESTARTINDEXPROC       glPrimitiveRestartIndex = nullptr;
PFNGLCOPYBUFFERSUBDATAPROC           glCopyBufferSubData = nullptr;
PFNGLGETUNIFORMINDICESPROC           glGetUniformIndices = nullptr;
PFNGLGETACTIVEUNIFORMSIVPROC         glGetActiveUniformsiv = nullptr;
PFNGLGETACTIVEUNIFORMNAMEPROC        glGetActiveUniformName = nullptr;
PFNGLGETUNIFORMBLOCKINDEXPROC        glGetUniformBlockIndex = nullptr;
PFNGLGETACTIVEUNIFORMBLOCKIVPROC     glGetActiveUniformBlockiv = nullptr;
PFNGLGETACTIVEUNIFORMBLOCKNAMEPROC   glGetActiveUniformBlockName = nullptr;
PFNGLUNIFORMBLOCKBINDINGPROC         glUniformBlockBinding = nullptr;

// GL_VERSION_3_2
PFNGLDRAWELEMENTSBASEVERTEXPROC          glDrawElementsBaseVertex = nullptr;
PFNGLDRAWRANGEELEMENTSBASEVERTEXPROC     glDrawRangeElementsBaseVertex = nullptr;
PFNGLDRAWELEMENTSINSTANCEDBASEVERTEXPROC glDrawElementsInstancedBaseVertex = nullptr;
PFNGLMULTIDRAWELEMENTSBASEVERTEXPROC     glMultiDrawElementsBaseVertex = nullptr;
PFNGLPROVOKINGVERTEXPROC                 glProvokingVertex = nullptr;
PFNGLFENCESYNCPROC                       glFenceSync = nullptr;
PFNGLISSYNCPROC                          glIsSync = nullptr;
PFNGLDELETESYNCPROC                      glDeleteSync = nullptr;
PFNGLCLIENTWAITSYNCPROC                  glClientWaitSync = nullptr;
PFNGLWAITSYNCPROC                        glWaitSync = nullptr;
PFNGLGETINTEGER64VPROC                   glGetInteger64v = nullptr;
PFNGLGETSYNCIVPROC                       glGetSynciv = nullptr;
PFNGLGETINTEGER64I_VPROC                 glGetInteger64i_v = nullptr;
PFNGLGETBUFFERPARAMETERI64VPROC          glGetBufferParameteri64v = nullptr;
PFNGLFRAMEBUFFERTEXTUREPROC              glFramebufferTexture = nullptr;
PFNGLTEXIMAGE2DMULTISAMPLEPROC           glTexImage2DMultisample = nullptr;
PFNGLTEXIMAGE3DMULTISAMPLEPROC           glTexImage3DMultisample = nullptr;
PFNGLGETMULTISAMPLEFVPROC                glGetMultisamplefv = nullptr;
PFNGLSAMPLEMASKIPROC                     glSampleMaski = nullptr;

// GL_VERSION_3_3
PFNGLBINDFRAGDATALOCATIONINDEXEDPROC  glBindFragDataLocationIndexed = nullptr;
PFNGLGETFRAGDATAINDEXPROC             glGetFragDataIndex = nullptr;
PFNGLGENSAMPLERSPROC                  glGenSamplers = nullptr;
PFNGLDELETESAMPLERSPROC               glDeleteSamplers = nullptr;
PFNGLISSAMPLERPROC                    glIsSampler = nullptr;
PFNGLBINDSAMPLERPROC                  glBindSampler = nullptr;
PFNGLSAMPLERPARAMETERIPROC            glSamplerParameteri = nullptr;
PFNGLSAMPLERPARAMETERIVPROC           glSamplerParameteriv = nullptr;
PFNGLSAMPLERPARAMETERFPROC            glSamplerParameterf = nullptr;
PFNGLSAMPLERPARAMETERFVPROC           glSamplerParameterfv = nullptr;
PFNGLSAMPLERPARAMETERIIVPROC          glSamplerParameterIiv = nullptr;
PFNGLSAMPLERPARAMETERIUIVPROC         glSamplerParameterIuiv = nullptr;
PFNGLGETSAMPLERPARAMETERIVPROC        glGetSamplerParameteriv = nullptr;
PFNGLGETSAMPLERPARAMETERIIVPROC       glGetSamplerParameterIiv = nullptr;
PFNGLGETSAMPLERPARAMETERFVPROC        glGetSamplerParameterfv = nullptr;
PFNGLGETSAMPLERPARAMETERIUIVPROC      glGetSamplerParameterIuiv = nullptr;
PFNGLQUERYCOUNTERPROC                 glQueryCounter = nullptr;
PFNGLGETQUERYOBJECTI64VPROC           glGetQueryObjecti64v = nullptr;
PFNGLGETQUERYOBJECTUI64VPROC          glGetQueryObjectui64v = nullptr;
PFNGLVERTEXATTRIBDIVISORPROC          glVertexAttribDivisor = nullptr;
PFNGLVERTEXATTRIBP1UIPROC             glVertexAttribP1ui = nullptr;
PFNGLVERTEXATTRIBP1UIVPROC            glVertexAttribP1uiv = nullptr;
PFNGLVERTEXATTRIBP2UIPROC             glVertexAttribP2ui = nullptr;
PFNGLVERTEXATTRIBP2UIVPROC            glVertexAttribP2uiv = nullptr;
PFNGLVERTEXATTRIBP3UIPROC             glVertexAttribP3ui = nullptr;
PFNGLVERTEXATTRIBP3UIVPROC            glVertexAttribP3uiv = nullptr;
PFNGLVERTEXATTRIBP4UIPROC             glVertexAttribP4ui = nullptr;
PFNGLVERTEXATTRIBP4UIVPROC            glVertexAttribP4uiv = nullptr;
PFNGLVERTEXP2UIPROC                   glVertexP2ui = nullptr;
PFNGLVERTEXP2UIVPROC                  glVertexP2uiv = nullptr;
PFNGLVERTEXP3UIPROC                   glVertexP3ui = nullptr;
PFNGLVERTEXP3UIVPROC                  glVertexP3uiv = nullptr;
PFNGLVERTEXP4UIPROC                   glVertexP4ui = nullptr;
PFNGLVERTEXP4UIVPROC                  glVertexP4uiv = nullptr;
PFNGLTEXCOORDP1UIPROC                 glTexCoordP1ui = nullptr;
PFNGLTEXCOORDP1UIVPROC                glTexCoordP1uiv = nullptr;
PFNGLTEXCOORDP2UIPROC                 glTexCoordP2ui = nullptr;
PFNGLTEXCOORDP2UIVPROC                glTexCoordP2uiv = nullptr;
PFNGLTEXCOORDP3UIPROC                 glTexCoordP3ui = nullptr;
PFNGLTEXCOORDP3UIVPROC                glTexCoordP3uiv = nullptr;
PFNGLTEXCOORDP4UIPROC                 glTexCoordP4ui = nullptr;
PFNGLTEXCOORDP4UIVPROC                glTexCoordP4uiv = nullptr;
PFNGLMULTITEXCOORDP1UIPROC            glMultiTexCoordP1ui = nullptr;
PFNGLMULTITEXCOORDP1UIVPROC           glMultiTexCoordP1uiv = nullptr;
PFNGLMULTITEXCOORDP2UIPROC            glMultiTexCoordP2ui = nullptr;
PFNGLMULTITEXCOORDP2UIVPROC           glMultiTexCoordP2uiv = nullptr;
PFNGLMULTITEXCOORDP3UIPROC            glMultiTexCoordP3ui = nullptr;
PFNGLMULTITEXCOORDP3UIVPROC           glMultiTexCoordP3uiv = nullptr;
PFNGLMULTITEXCOORDP4UIPROC            glMultiTexCoordP4ui = nullptr;
PFNGLMULTITEXCOORDP4UIVPROC           glMultiTexCoordP4uiv = nullptr;
PFNGLNORMALP3UIPROC                   glNormalP3ui = nullptr;
PFNGLNORMALP3UIVPROC                  glNormalP3uiv = nullptr;
PFNGLCOLORP3UIPROC                    glColorP3ui = nullptr;
PFNGLCOLORP3UIVPROC                   glColorP3uiv = nullptr;
PFNGLCOLORP4UIPROC                    glColorP4ui = nullptr;
PFNGLCOLORP4UIVPROC                   glColorP4uiv = nullptr;
PFNGLSECONDARYCOLORP3UIPROC           glSecondaryColorP3ui = nullptr;
PFNGLSECONDARYCOLORP3UIVPROC          glSecondaryColorP3uiv = nullptr;

// GL_VERSION_4_0
PFNGLMINSAMPLESHADINGPROC                glMinSampleShading = nullptr;
PFNGLBLENDEQUATIONIPROC                  glBlendEquationi = nullptr;
PFNGLBLENDEQUATIONSEPARATEIPROC          glBlendEquationSeparatei = nullptr;
PFNGLBLENDFUNCIPROC                      glBlendFunci = nullptr;
PFNGLBLENDFUNCSEPARATEIPROC              glBlendFuncSeparatei = nullptr;
PFNGLDRAWARRAYSINDIRECTPROC              glDrawArraysIndirect = nullptr;
PFNGLDRAWELEMENTSINDIRECTPROC            glDrawElementsIndirect = nullptr;
PFNGLUNIFORM1DPROC                       glUniform1d = nullptr;
PFNGLUNIFORM2DPROC                       glUniform2d = nullptr;
PFNGLUNIFORM3DPROC                       glUniform3d = nullptr;
PFNGLUNIFORM4DPROC                       glUniform4d = nullptr;
PFNGLUNIFORM1DVPROC                      glUniform1dv = nullptr;
PFNGLUNIFORM2DVPROC                      glUniform2dv = nullptr;
PFNGLUNIFORM3DVPROC                      glUniform3dv = nullptr;
PFNGLUNIFORM4DVPROC                      glUniform4dv = nullptr;
PFNGLUNIFORMMATRIX2DVPROC                glUniformMatrix2dv = nullptr;
PFNGLUNIFORMMATRIX3DVPROC                glUniformMatrix3dv = nullptr;
PFNGLUNIFORMMATRIX4DVPROC                glUniformMatrix4dv = nullptr;
PFNGLUNIFORMMATRIX2X3DVPROC              glUniformMatrix2x3dv = nullptr;
PFNGLUNIFORMMATRIX2X4DVPROC              glUniformMatrix2x4dv = nullptr;
PFNGLUNIFORMMATRIX3X2DVPROC              glUniformMatrix3x2dv = nullptr;
PFNGLUNIFORMMATRIX3X4DVPROC              glUniformMatrix3x4dv = nullptr;
PFNGLUNIFORMMATRIX4X2DVPROC              glUniformMatrix4x2dv = nullptr;
PFNGLUNIFORMMATRIX4X3DVPROC              glUniformMatrix4x3dv = nullptr;
PFNGLGETUNIFORMDVPROC                    glGetUniformdv = nullptr;
PFNGLGETSUBROUTINEUNIFORMLOCATIONPROC    glGetSubroutineUniformLocation = nullptr;
PFNGLGETSUBROUTINEINDEXPROC              glGetSubroutineIndex = nullptr;
PFNGLGETACTIVESUBROUTINEUNIFORMIVPROC    glGetActiveSubroutineUniformiv = nullptr;
PFNGLGETACTIVESUBROUTINEUNIFORMNAMEPROC  glGetActiveSubroutineUniformName = nullptr;
PFNGLGETACTIVESUBROUTINENAMEPROC         glGetActiveSubroutineName = nullptr;
PFNGLUNIFORMSUBROUTINESUIVPROC           glUniformSubroutinesuiv = nullptr;
PFNGLGETUNIFORMSUBROUTINEUIVPROC         glGetUniformSubroutineuiv = nullptr;
PFNGLGETPROGRAMSTAGEIVPROC               glGetProgramStageiv = nullptr;
PFNGLPATCHPARAMETERIPROC                 glPatchParameteri = nullptr;
PFNGLPATCHPARAMETERFVPROC                glPatchParameterfv = nullptr;
PFNGLBINDTRANSFORMFEEDBACKPROC           glBindTransformFeedback = nullptr;
PFNGLDELETETRANSFORMFEEDBACKSPROC        glDeleteTransformFeedbacks = nullptr;
PFNGLGENTRANSFORMFEEDBACKSPROC           glGenTransformFeedbacks = nullptr;
PFNGLISTRANSFORMFEEDBACKPROC             glIsTransformFeedback = nullptr;
PFNGLPAUSETRANSFORMFEEDBACKPROC          glPauseTransformFeedback = nullptr;
PFNGLRESUMETRANSFORMFEEDBACKPROC         glResumeTransformFeedback = nullptr;
PFNGLDRAWTRANSFORMFEEDBACKPROC           glDrawTransformFeedback = nullptr;
PFNGLDRAWTRANSFORMFEEDBACKSTREAMPROC     glDrawTransformFeedbackStream = nullptr;
PFNGLBEGINQUERYINDEXEDPROC               glBeginQueryIndexed = nullptr;
PFNGLENDQUERYINDEXEDPROC                 glEndQueryIndexed = nullptr;
PFNGLGETQUERYINDEXEDIVPROC               glGetQueryIndexediv = nullptr;

// GL_VERSION_4_1
PFNGLRELEASESHADERCOMPILERPROC           glReleaseShaderCompiler = nullptr;
PFNGLSHADERBINARYPROC                    glShaderBinary = nullptr;
PFNGLGETSHADERPRECISIONFORMATPROC        glGetShaderPrecisionFormat = nullptr;
PFNGLDEPTHRANGEFPROC                     glDepthRangef = nullptr;
PFNGLCLEARDEPTHFPROC                     glClearDepthf = nullptr;
PFNGLGETPROGRAMBINARYPROC                glGetProgramBinary = nullptr;
PFNGLPROGRAMBINARYPROC                   glProgramBinary = nullptr;
PFNGLPROGRAMPARAMETERIPROC               glProgramParameteri = nullptr;
PFNGLUSEPROGRAMSTAGESPROC                glUseProgramStages = nullptr;
PFNGLACTIVESHADERPROGRAMPROC             glActiveShaderProgram = nullptr;
PFNGLCREATESHADERPROGRAMVPROC            glCreateShaderProgramv = nullptr;
PFNGLBINDPROGRAMPIPELINEPROC             glBindProgramPipeline = nullptr;
PFNGLDELETEPROGRAMPIPELINESPROC          glDeleteProgramPipelines = nullptr;
PFNGLGENPROGRAMPIPELINESPROC             glGenProgramPipelines = nullptr;
PFNGLISPROGRAMPIPELINEPROC               glIsProgramPipeline = nullptr;
PFNGLGETPROGRAMPIPELINEIVPROC            glGetProgramPipelineiv = nullptr;
PFNGLPROGRAMUNIFORM1IPROC                glProgramUniform1i = nullptr;
PFNGLPROGRAMUNIFORM1IVPROC               glProgramUniform1iv = nullptr;
PFNGLPROGRAMUNIFORM1FPROC                glProgramUniform1f = nullptr;
PFNGLPROGRAMUNIFORM1FVPROC               glProgramUniform1fv = nullptr;
PFNGLPROGRAMUNIFORM1DPROC                glProgramUniform1d = nullptr;
PFNGLPROGRAMUNIFORM1DVPROC               glProgramUniform1dv = nullptr;
PFNGLPROGRAMUNIFORM1UIPROC               glProgramUniform1ui = nullptr;
PFNGLPROGRAMUNIFORM1UIVPROC              glProgramUniform1uiv = nullptr;
PFNGLPROGRAMUNIFORM2IPROC                glProgramUniform2i = nullptr;
PFNGLPROGRAMUNIFORM2IVPROC               glProgramUniform2iv = nullptr;
PFNGLPROGRAMUNIFORM2FPROC                glProgramUniform2f = nullptr;
PFNGLPROGRAMUNIFORM2FVPROC               glProgramUniform2fv = nullptr;
PFNGLPROGRAMUNIFORM2DPROC                glProgramUniform2d = nullptr;
PFNGLPROGRAMUNIFORM2DVPROC               glProgramUniform2dv = nullptr;
PFNGLPROGRAMUNIFORM2UIPROC               glProgramUniform2ui = nullptr;
PFNGLPROGRAMUNIFORM2UIVPROC              glProgramUniform2uiv = nullptr;
PFNGLPROGRAMUNIFORM3IPROC                glProgramUniform3i = nullptr;
PFNGLPROGRAMUNIFORM3IVPROC               glProgramUniform3iv = nullptr;
PFNGLPROGRAMUNIFORM3FPROC                glProgramUniform3f = nullptr;
PFNGLPROGRAMUNIFORM3FVPROC               glProgramUniform3fv = nullptr;
PFNGLPROGRAMUNIFORM3DPROC                glProgramUniform3d = nullptr;
PFNGLPROGRAMUNIFORM3DVPROC               glProgramUniform3dv = nullptr;
PFNGLPROGRAMUNIFORM3UIPROC               glProgramUniform3ui = nullptr;
PFNGLPROGRAMUNIFORM3UIVPROC              glProgramUniform3uiv = nullptr;
PFNGLPROGRAMUNIFORM4IPROC                glProgramUniform4i = nullptr;
PFNGLPROGRAMUNIFORM4IVPROC               glProgramUniform4iv = nullptr;
PFNGLPROGRAMUNIFORM4FPROC                glProgramUniform4f = nullptr;
PFNGLPROGRAMUNIFORM4FVPROC               glProgramUniform4fv = nullptr;
PFNGLPROGRAMUNIFORM4DPROC                glProgramUniform4d = nullptr;
PFNGLPROGRAMUNIFORM4DVPROC               glProgramUniform4dv = nullptr;
PFNGLPROGRAMUNIFORM4UIPROC               glProgramUniform4ui = nullptr;
PFNGLPROGRAMUNIFORM4UIVPROC              glProgramUniform4uiv = nullptr;
PFNGLPROGRAMUNIFORMMATRIX2FVPROC         glProgramUniformMatrix2fv = nullptr;
PFNGLPROGRAMUNIFORMMATRIX3FVPROC         glProgramUniformMatrix3fv = nullptr;
PFNGLPROGRAMUNIFORMMATRIX4FVPROC         glProgramUniformMatrix4fv = nullptr;
PFNGLPROGRAMUNIFORMMATRIX2DVPROC         glProgramUniformMatrix2dv = nullptr;
PFNGLPROGRAMUNIFORMMATRIX3DVPROC         glProgramUniformMatrix3dv = nullptr;
PFNGLPROGRAMUNIFORMMATRIX4DVPROC         glProgramUniformMatrix4dv = nullptr;
PFNGLPROGRAMUNIFORMMATRIX2X3FVPROC       glProgramUniformMatrix2x3fv = nullptr;
PFNGLPROGRAMUNIFORMMATRIX3X2FVPROC       glProgramUniformMatrix3x2fv = nullptr;
PFNGLPROGRAMUNIFORMMATRIX2X4FVPROC       glProgramUniformMatrix2x4fv = nullptr;
PFNGLPROGRAMUNIFORMMATRIX4X2FVPROC       glProgramUniformMatrix4x2fv = nullptr;
PFNGLPROGRAMUNIFORMMATRIX3X4FVPROC       glProgramUniformMatrix3x4fv = nullptr;
PFNGLPROGRAMUNIFORMMATRIX4X3FVPROC       glProgramUniformMatrix4x3fv = nullptr;
PFNGLPROGRAMUNIFORMMATRIX2X3DVPROC       glProgramUniformMatrix2x3dv = nullptr;
PFNGLPROGRAMUNIFORMMATRIX3X2DVPROC       glProgramUniformMatrix3x2dv = nullptr;
PFNGLPROGRAMUNIFORMMATRIX2X4DVPROC       glProgramUniformMatrix2x4dv = nullptr;
PFNGLPROGRAMUNIFORMMATRIX4X2DVPROC       glProgramUniformMatrix4x2dv = nullptr;
PFNGLPROGRAMUNIFORMMATRIX3X4DVPROC       glProgramUniformMatrix3x4dv = nullptr;
PFNGLPROGRAMUNIFORMMATRIX4X3DVPROC       glProgramUniformMatrix4x3dv = nullptr;
PFNGLVALIDATEPROGRAMPIPELINEPROC         glValidateProgramPipeline = nullptr;
PFNGLGETPROGRAMPIPELINEINFOLOGPROC       glGetProgramPipelineInfoLog = nullptr;
PFNGLVERTEXATTRIBL1DPROC                 glVertexAttribL1d = nullptr;
PFNGLVERTEXATTRIBL2DPROC                 glVertexAttribL2d = nullptr;
PFNGLVERTEXATTRIBL3DPROC                 glVertexAttribL3d = nullptr;
PFNGLVERTEXATTRIBL4DPROC                 glVertexAttribL4d = nullptr;
PFNGLVERTEXATTRIBL1DVPROC                glVertexAttribL1dv = nullptr;
PFNGLVERTEXATTRIBL2DVPROC                glVertexAttribL2dv = nullptr;
PFNGLVERTEXATTRIBL3DVPROC                glVertexAttribL3dv = nullptr;
PFNGLVERTEXATTRIBL4DVPROC                glVertexAttribL4dv = nullptr;
PFNGLVERTEXATTRIBLPOINTERPROC            glVertexAttribLPointer = nullptr;
PFNGLGETVERTEXATTRIBLDVPROC              glGetVertexAttribLdv = nullptr;
PFNGLVIEWPORTARRAYVPROC                  glViewportArrayv = nullptr;
PFNGLVIEWPORTINDEXEDFPROC                glViewportIndexedf = nullptr;
PFNGLVIEWPORTINDEXEDFVPROC               glViewportIndexedfv = nullptr;
PFNGLSCISSORARRAYVPROC                   glScissorArrayv = nullptr;
PFNGLSCISSORINDEXEDPROC                  glScissorIndexed = nullptr;
PFNGLSCISSORINDEXEDVPROC                 glScissorIndexedv = nullptr;
PFNGLDEPTHRANGEARRAYVPROC                glDepthRangeArrayv = nullptr;
PFNGLDEPTHRANGEINDEXEDPROC               glDepthRangeIndexed = nullptr;
PFNGLGETFLOATI_VPROC                     glGetFloati_v = nullptr;
PFNGLGETDOUBLEI_VPROC                    glGetDoublei_v = nullptr;

// GL_VERSION_4_2
PFNGLDRAWARRAYSINSTANCEDBASEINSTANCEPROC             glDrawArraysInstancedBaseInstance = nullptr;
PFNGLDRAWELEMENTSINSTANCEDBASEINSTANCEPROC           glDrawElementsInstancedBaseInstance = nullptr;
PFNGLDRAWELEMENTSINSTANCEDBASEVERTEXBASEINSTANCEPROC glDrawElementsInstancedBaseVertexBaseInstance = nullptr;
PFNGLGETINTERNALFORMATIVPROC                         glGetInternalformativ = nullptr;
PFNGLGETACTIVEATOMICCOUNTERBUFFERIVPROC              glGetActiveAtomicCounterBufferiv = nullptr;
PFNGLBINDIMAGETEXTUREPROC                            glBindImageTexture = nullptr;
PFNGLMEMORYBARRIERPROC                               glMemoryBarrier = nullptr;
PFNGLTEXSTORAGE1DPROC                                glTexStorage1D = nullptr;
PFNGLTEXSTORAGE2DPROC                                glTexStorage2D = nullptr;
PFNGLTEXSTORAGE3DPROC                                glTexStorage3D = nullptr;
PFNGLDRAWTRANSFORMFEEDBACKINSTANCEDPROC              glDrawTransformFeedbackInstanced = nullptr;
PFNGLDRAWTRANSFORMFEEDBACKSTREAMINSTANCEDPROC        glDrawTransformFeedbackStreamInstanced = nullptr;

// GL_VERSION_4_3
PFNGLCLEARBUFFERDATAPROC                             glClearBufferData = nullptr;
PFNGLCLEARBUFFERSUBDATAPROC                          glClearBufferSubData = nullptr;
PFNGLDISPATCHCOMPUTEPROC                             glDispatchCompute = nullptr;
PFNGLDISPATCHCOMPUTEINDIRECTPROC                     glDispatchComputeIndirect = nullptr;
PFNGLCOPYIMAGESUBDATAPROC                            glCopyImageSubData = nullptr;
PFNGLFRAMEBUFFERPARAMETERIPROC                       glFramebufferParameteri = nullptr;
PFNGLGETFRAMEBUFFERPARAMETERIVPROC                   glGetFramebufferParameteriv = nullptr;
PFNGLGETINTERNALFORMATI64VPROC                       glGetInternalformati64v = nullptr;
PFNGLINVALIDATETEXSUBIMAGEPROC                       glInvalidateTexSubImage = nullptr;
PFNGLINVALIDATETEXIMAGEPROC                          glInvalidateTexImage = nullptr;
PFNGLINVALIDATEBUFFERSUBDATAPROC                     glInvalidateBufferSubData = nullptr;
PFNGLINVALIDATEBUFFERDATAPROC                        glInvalidateBufferData = nullptr;
PFNGLINVALIDATEFRAMEBUFFERPROC                       glInvalidateFramebuffer = nullptr;
PFNGLINVALIDATESUBFRAMEBUFFERPROC                    glInvalidateSubFramebuffer = nullptr;
PFNGLMULTIDRAWARRAYSINDIRECTPROC                     glMultiDrawArraysIndirect = nullptr;
PFNGLMULTIDRAWELEMENTSINDIRECTPROC                   glMultiDrawElementsIndirect = nullptr;
PFNGLGETPROGRAMINTERFACEIVPROC                       glGetProgramInterfaceiv = nullptr;
PFNGLGETPROGRAMRESOURCEINDEXPROC                     glGetProgramResourceIndex = nullptr;
PFNGLGETPROGRAMRESOURCENAMEPROC                      glGetProgramResourceName = nullptr;
PFNGLGETPROGRAMRESOURCEIVPROC                        glGetProgramResourceiv = nullptr;
PFNGLGETPROGRAMRESOURCELOCATIONPROC                  glGetProgramResourceLocation = nullptr;
PFNGLGETPROGRAMRESOURCELOCATIONINDEXPROC             glGetProgramResourceLocationIndex = nullptr;
PFNGLSHADERSTORAGEBLOCKBINDINGPROC                   glShaderStorageBlockBinding = nullptr;
PFNGLTEXBUFFERRANGEPROC                              glTexBufferRange = nullptr;
PFNGLTEXSTORAGE2DMULTISAMPLEPROC                     glTexStorage2DMultisample = nullptr;
PFNGLTEXSTORAGE3DMULTISAMPLEPROC                     glTexStorage3DMultisample = nullptr;
PFNGLTEXTUREVIEWPROC                                 glTextureView = nullptr;
PFNGLBINDVERTEXBUFFERPROC                            glBindVertexBuffer = nullptr;
PFNGLVERTEXATTRIBFORMATPROC                          glVertexAttribFormat = nullptr;
PFNGLVERTEXATTRIBIFORMATPROC                         glVertexAttribIFormat = nullptr;
PFNGLVERTEXATTRIBLFORMATPROC                         glVertexAttribLFormat = nullptr;
PFNGLVERTEXATTRIBBINDINGPROC                         glVertexAttribBinding = nullptr;
PFNGLVERTEXBINDINGDIVISORPROC                        glVertexBindingDivisor = nullptr;
PFNGLDEBUGMESSAGECONTROLPROC                         glDebugMessageControl = nullptr;
PFNGLDEBUGMESSAGEINSERTPROC                          glDebugMessageInsert = nullptr;
PFNGLDEBUGMESSAGECALLBACKPROC                        glDebugMessageCallback = nullptr;
PFNGLGETDEBUGMESSAGELOGPROC                          glGetDebugMessageLog = nullptr;
PFNGLPUSHDEBUGGROUPPROC                              glPushDebugGroup = nullptr;
PFNGLPOPDEBUGGROUPPROC                               glPopDebugGroup = nullptr;
PFNGLOBJECTLABELPROC                                 glObjectLabel = nullptr;
PFNGLGETOBJECTLABELPROC                              glGetObjectLabel = nullptr;
PFNGLOBJECTPTRLABELPROC                              glObjectPtrLabel = nullptr;
PFNGLGETOBJECTPTRLABELPROC                           glGetObjectPtrLabel = nullptr;

// GL_VERSION_4_4
PFNGLBUFFERSTORAGEPROC       glBufferStorage = nullptr;
PFNGLCLEARTEXIMAGEPROC       glClearTexImage = nullptr;
PFNGLCLEARTEXSUBIMAGEPROC    glClearTexSubImage = nullptr;
PFNGLBINDBUFFERSBASEPROC     glBindBuffersBase = nullptr;
PFNGLBINDBUFFERSRANGEPROC    glBindBuffersRange = nullptr;
PFNGLBINDTEXTURESPROC        glBindTextures = nullptr;
PFNGLBINDSAMPLERSPROC        glBindSamplers = nullptr;
PFNGLBINDIMAGETEXTURESPROC   glBindImageTextures = nullptr;
PFNGLBINDVERTEXBUFFERSPROC   glBindVertexBuffers = nullptr;

// GL_VERSION_4_5
PFNGLCLIPCONTROLPROC                                     glClipControl = nullptr;
PFNGLCREATETRANSFORMFEEDBACKSPROC                        glCreateTransformFeedbacks = nullptr;
PFNGLTRANSFORMFEEDBACKBUFFERBASEPROC                     glTransformFeedbackBufferBase = nullptr;
PFNGLTRANSFORMFEEDBACKBUFFERRANGEPROC                    glTransformFeedbackBufferRange = nullptr;
PFNGLGETTRANSFORMFEEDBACKIVPROC                          glGetTransformFeedbackiv = nullptr;
PFNGLGETTRANSFORMFEEDBACKI_VPROC                         glGetTransformFeedbacki_v = nullptr;
PFNGLGETTRANSFORMFEEDBACKI64_VPROC                       glGetTransformFeedbacki64_v = nullptr;
PFNGLCREATEBUFFERSPROC                                   glCreateBuffers = nullptr;
PFNGLNAMEDBUFFERSTORAGEPROC                              glNamedBufferStorage = nullptr;
PFNGLNAMEDBUFFERDATAPROC                                 glNamedBufferData = nullptr;
PFNGLNAMEDBUFFERSUBDATAPROC                              glNamedBufferSubData = nullptr;
PFNGLCOPYNAMEDBUFFERSUBDATAPROC                          glCopyNamedBufferSubData = nullptr;
PFNGLCLEARNAMEDBUFFERDATAPROC                            glClearNamedBufferData = nullptr;
PFNGLCLEARNAMEDBUFFERSUBDATAPROC                         glClearNamedBufferSubData = nullptr;
PFNGLMAPNAMEDBUFFERPROC                                  glMapNamedBuffer = nullptr;
PFNGLMAPNAMEDBUFFERRANGEPROC                             glMapNamedBufferRange = nullptr;
PFNGLUNMAPNAMEDBUFFERPROC                                glUnmapNamedBuffer = nullptr;
PFNGLFLUSHMAPPEDNAMEDBUFFERRANGEPROC                     glFlushMappedNamedBufferRange = nullptr;
PFNGLGETNAMEDBUFFERPARAMETERIVPROC                       glGetNamedBufferParameteriv = nullptr;
PFNGLGETNAMEDBUFFERPARAMETERI64VPROC                     glGetNamedBufferParameteri64v = nullptr;
PFNGLGETNAMEDBUFFERPOINTERVPROC                          glGetNamedBufferPointerv = nullptr;
PFNGLGETNAMEDBUFFERSUBDATAPROC                           glGetNamedBufferSubData = nullptr;
PFNGLCREATEFRAMEBUFFERSPROC                              glCreateFramebuffers = nullptr;
PFNGLNAMEDFRAMEBUFFERRENDERBUFFERPROC                    glNamedFramebufferRenderbuffer = nullptr;
PFNGLNAMEDFRAMEBUFFERPARAMETERIPROC                      glNamedFramebufferParameteri = nullptr;
PFNGLNAMEDFRAMEBUFFERTEXTUREPROC                         glNamedFramebufferTexture = nullptr;
PFNGLNAMEDFRAMEBUFFERTEXTURELAYERPROC                    glNamedFramebufferTextureLayer = nullptr;
PFNGLNAMEDFRAMEBUFFERDRAWBUFFERPROC                      glNamedFramebufferDrawBuffer = nullptr;
PFNGLNAMEDFRAMEBUFFERDRAWBUFFERSPROC                     glNamedFramebufferDrawBuffers = nullptr;
PFNGLNAMEDFRAMEBUFFERREADBUFFERPROC                      glNamedFramebufferReadBuffer = nullptr;
PFNGLINVALIDATENAMEDFRAMEBUFFERDATAPROC                  glInvalidateNamedFramebufferData = nullptr;
PFNGLINVALIDATENAMEDFRAMEBUFFERSUBDATAPROC               glInvalidateNamedFramebufferSubData = nullptr;
PFNGLCLEARNAMEDFRAMEBUFFERIVPROC                         glClearNamedFramebufferiv = nullptr;
PFNGLCLEARNAMEDFRAMEBUFFERUIVPROC                        glClearNamedFramebufferuiv = nullptr;
PFNGLCLEARNAMEDFRAMEBUFFERFVPROC                         glClearNamedFramebufferfv = nullptr;
PFNGLCLEARNAMEDFRAMEBUFFERFIPROC                         glClearNamedFramebufferfi = nullptr;
PFNGLBLITNAMEDFRAMEBUFFERPROC                            glBlitNamedFramebuffer = nullptr;
PFNGLCHECKNAMEDFRAMEBUFFERSTATUSPROC                     glCheckNamedFramebufferStatus = nullptr;
PFNGLGETNAMEDFRAMEBUFFERPARAMETERIVPROC                  glGetNamedFramebufferParameteriv = nullptr;
PFNGLGETNAMEDFRAMEBUFFERATTACHMENTPARAMETERIVPROC        glGetNamedFramebufferAttachmentParameteriv = nullptr;
PFNGLCREATERENDERBUFFERSPROC                             glCreateRenderbuffers = nullptr;
PFNGLNAMEDRENDERBUFFERSTORAGEPROC                        glNamedRenderbufferStorage = nullptr;
PFNGLNAMEDRENDERBUFFERSTORAGEMULTISAMPLEPROC             glNamedRenderbufferStorageMultisample = nullptr;
PFNGLGETNAMEDRENDERBUFFERPARAMETERIVPROC                 glGetNamedRenderbufferParameteriv = nullptr;
PFNGLCREATETEXTURESPROC                                  glCreateTextures = nullptr;
PFNGLTEXTUREBUFFERPROC                                   glTextureBuffer = nullptr;
PFNGLTEXTUREBUFFERRANGEPROC                              glTextureBufferRange = nullptr;
PFNGLTEXTURESTORAGE1DPROC                                glTextureStorage1D = nullptr;
PFNGLTEXTURESTORAGE2DPROC                                glTextureStorage2D = nullptr;
PFNGLTEXTURESTORAGE3DPROC                                glTextureStorage3D = nullptr;
PFNGLTEXTURESTORAGE2DMULTISAMPLEPROC                     glTextureStorage2DMultisample = nullptr;
PFNGLTEXTURESTORAGE3DMULTISAMPLEPROC                     glTextureStorage3DMultisample = nullptr;
PFNGLTEXTURESUBIMAGE1DPROC                               glTextureSubImage1D = nullptr;
PFNGLTEXTURESUBIMAGE2DPROC                               glTextureSubImage2D = nullptr;
PFNGLTEXTURESUBIMAGE3DPROC                               glTextureSubImage3D = nullptr;
PFNGLCOMPRESSEDTEXTURESUBIMAGE1DPROC                     glCompressedTextureSubImage1D = nullptr;
PFNGLCOMPRESSEDTEXTURESUBIMAGE2DPROC                     glCompressedTextureSubImage2D = nullptr;
PFNGLCOMPRESSEDTEXTURESUBIMAGE3DPROC                     glCompressedTextureSubImage3D = nullptr;
PFNGLCOPYTEXTURESUBIMAGE1DPROC                           glCopyTextureSubImage1D = nullptr;
PFNGLCOPYTEXTURESUBIMAGE2DPROC                           glCopyTextureSubImage2D = nullptr;
PFNGLCOPYTEXTURESUBIMAGE3DPROC                           glCopyTextureSubImage3D = nullptr;
PFNGLTEXTUREPARAMETERFPROC                               glTextureParameterf = nullptr;
PFNGLTEXTUREPARAMETERFVPROC                              glTextureParameterfv = nullptr;
PFNGLTEXTUREPARAMETERIPROC                               glTextureParameteri = nullptr;
PFNGLTEXTUREPARAMETERIIVPROC                             glTextureParameterIiv = nullptr;
PFNGLTEXTUREPARAMETERIUIVPROC                            glTextureParameterIuiv = nullptr;
PFNGLTEXTUREPARAMETERIVPROC                              glTextureParameteriv = nullptr;
PFNGLGENERATETEXTUREMIPMAPPROC                           glGenerateTextureMipmap = nullptr;
PFNGLBINDTEXTUREUNITPROC                                 glBindTextureUnit = nullptr;
PFNGLGETTEXTUREIMAGEPROC                                 glGetTextureImage = nullptr;
PFNGLGETCOMPRESSEDTEXTUREIMAGEPROC                       glGetCompressedTextureImage = nullptr;
PFNGLGETTEXTURELEVELPARAMETERFVPROC                      glGetTextureLevelParameterfv = nullptr;
PFNGLGETTEXTURELEVELPARAMETERIVPROC                      glGetTextureLevelParameteriv = nullptr;
PFNGLGETTEXTUREPARAMETERFVPROC                           glGetTextureParameterfv = nullptr;
PFNGLGETTEXTUREPARAMETERIIVPROC                          glGetTextureParameterIiv = nullptr;
PFNGLGETTEXTUREPARAMETERIUIVPROC                         glGetTextureParameterIuiv = nullptr;
PFNGLGETTEXTUREPARAMETERIVPROC                           glGetTextureParameteriv = nullptr;
PFNGLCREATEVERTEXARRAYSPROC                              glCreateVertexArrays = nullptr;
PFNGLDISABLEVERTEXARRAYATTRIBPROC                        glDisableVertexArrayAttrib = nullptr;
PFNGLENABLEVERTEXARRAYATTRIBPROC                         glEnableVertexArrayAttrib = nullptr;
PFNGLVERTEXARRAYELEMENTBUFFERPROC                        glVertexArrayElementBuffer = nullptr;
PFNGLVERTEXARRAYVERTEXBUFFERPROC                         glVertexArrayVertexBuffer = nullptr;
PFNGLVERTEXARRAYVERTEXBUFFERSPROC                        glVertexArrayVertexBuffers = nullptr;
PFNGLVERTEXARRAYATTRIBBINDINGPROC                        glVertexArrayAttribBinding = nullptr;
PFNGLVERTEXARRAYATTRIBFORMATPROC                         glVertexArrayAttribFormat = nullptr;
PFNGLVERTEXARRAYATTRIBIFORMATPROC                        glVertexArrayAttribIFormat = nullptr;
PFNGLVERTEXARRAYATTRIBLFORMATPROC                        glVertexArrayAttribLFormat = nullptr;
PFNGLVERTEXARRAYBINDINGDIVISORPROC                       glVertexArrayBindingDivisor = nullptr;
PFNGLGETVERTEXARRAYIVPROC                                glGetVertexArrayiv = nullptr;
PFNGLGETVERTEXARRAYINDEXEDIVPROC                         glGetVertexArrayIndexediv = nullptr;
PFNGLGETVERTEXARRAYINDEXED64IVPROC                       glGetVertexArrayIndexed64iv = nullptr;
PFNGLCREATESAMPLERSPROC                                  glCreateSamplers = nullptr;
PFNGLCREATEPROGRAMPIPELINESPROC                          glCreateProgramPipelines = nullptr;
PFNGLCREATEQUERIESPROC                                   glCreateQueries = nullptr;
PFNGLGETQUERYBUFFEROBJECTI64VPROC                        glGetQueryBufferObjecti64v = nullptr;
PFNGLGETQUERYBUFFEROBJECTIVPROC                          glGetQueryBufferObjectiv = nullptr;
PFNGLGETQUERYBUFFEROBJECTUI64VPROC                       glGetQueryBufferObjectui64v = nullptr;
PFNGLGETQUERYBUFFEROBJECTUIVPROC                         glGetQueryBufferObjectuiv = nullptr;
PFNGLMEMORYBARRIERBYREGIONPROC                           glMemoryBarrierByRegion = nullptr;
PFNGLGETTEXTURESUBIMAGEPROC                              glGetTextureSubImage = nullptr;
PFNGLGETCOMPRESSEDTEXTURESUBIMAGEPROC                    glGetCompressedTextureSubImage = nullptr;
PFNGLGETGRAPHICSRESETSTATUSPROC                          glGetGraphicsResetStatus = nullptr;
PFNGLGETNCOMPRESSEDTEXIMAGEPROC                          glGetnCompressedTexImage = nullptr;
PFNGLGETNTEXIMAGEPROC                                    glGetnTexImage = nullptr;
PFNGLGETNUNIFORMDVPROC                                   glGetnUniformdv = nullptr;
PFNGLGETNUNIFORMFVPROC                                   glGetnUniformfv = nullptr;
PFNGLGETNUNIFORMIVPROC                                   glGetnUniformiv = nullptr;
PFNGLGETNUNIFORMUIVPROC                                  glGetnUniformuiv = nullptr;
PFNGLREADNPIXELSPROC                                     glReadnPixels = nullptr;
PFNGLGETNMAPDVPROC                                       glGetnMapdv = nullptr;
PFNGLGETNMAPFVPROC                                       glGetnMapfv = nullptr;
PFNGLGETNMAPIVPROC                                       glGetnMapiv = nullptr;
PFNGLGETNPIXELMAPFVPROC                                  glGetnPixelMapfv = nullptr;
PFNGLGETNPIXELMAPUIVPROC                                 glGetnPixelMapuiv = nullptr;
PFNGLGETNPIXELMAPUSVPROC                                 glGetnPixelMapusv = nullptr;
PFNGLGETNPOLYGONSTIPPLEPROC                              glGetnPolygonStipple = nullptr;
PFNGLGETNCOLORTABLEPROC                                  glGetnColorTable = nullptr;
PFNGLGETNCONVOLUTIONFILTERPROC                           glGetnConvolutionFilter = nullptr;
PFNGLGETNSEPARABLEFILTERPROC                             glGetnSeparableFilter = nullptr;
PFNGLGETNHISTOGRAMPROC                                   glGetnHistogram = nullptr;
PFNGLGETNMINMAXPROC                                      glGetnMinmax = nullptr;
PFNGLTEXTUREBARRIERPROC                                  glTextureBarrier = nullptr;

// GL_VERSION_4_6
PFNGLSPECIALIZESHADERPROC                glSpecializeShader = nullptr;
PFNGLMULTIDRAWARRAYSINDIRECTCOUNTPROC    glMultiDrawArraysIndirectCount = nullptr;
PFNGLMULTIDRAWELEMENTSINDIRECTCOUNTPROC  glMultiDrawElementsIndirectCount = nullptr;
PFNGLPOLYGONOFFSETCLAMPPROC              glPolygonOffsetClamp = nullptr;

#endif

LLGLManager gGLManager;

LLGLManager::LLGLManager() :
	mInited(FALSE),
	mIsDisabled(FALSE),
	mMaxSamples(0),
	mNumTextureImageUnits(1),
	mMaxSampleMaskWords(0),
	mMaxColorTextureSamples(0),
	mMaxDepthTextureSamples(0),
	mMaxIntegerSamples(0),
	mIsAMD(FALSE),
	mIsNVIDIA(FALSE),
	mIsIntel(FALSE),
#if LL_DARWIN
	mIsMobileGF(FALSE),
#endif
	mHasRequirements(TRUE),
	mDriverVersionMajor(1),
	mDriverVersionMinor(0),
	mDriverVersionRelease(0),
	mGLVersion(1.0f),
	mGLSLVersionMajor(0),
	mGLSLVersionMinor(0),		
	mVRAM(0),
	mGLMaxVertexRange(0),
	mGLMaxIndexRange(0)
{
}

//---------------------------------------------------------------------
// Global initialization for GL
//---------------------------------------------------------------------
void LLGLManager::initWGL()
{
#if LL_WINDOWS && !LL_MESA_HEADLESS
	if (!glh_init_extensions("WGL_ARB_pixel_format"))
	{
		LL_WARNS("RenderInit") << "No ARB pixel format extensions" << LL_ENDL;
	}

	if (ExtensionExists("WGL_ARB_create_context",gGLHExts.mSysExts))
	{
		GLH_EXT_NAME(wglCreateContextAttribsARB) = (PFNWGLCREATECONTEXTATTRIBSARBPROC)GLH_EXT_GET_PROC_ADDRESS("wglCreateContextAttribsARB");
	}
	else
	{
		LL_WARNS("RenderInit") << "No ARB create context extensions" << LL_ENDL;
	}

	// For retreiving information per AMD adapter, 
	// because we can't trust curently selected/default one when there are multiple
	mHasAMDAssociations = ExtensionExists("WGL_AMD_gpu_association", gGLHExts.mSysExts);
	if (mHasAMDAssociations)
	{
		GLH_EXT_NAME(wglGetGPUIDsAMD) = (PFNWGLGETGPUIDSAMDPROC)GLH_EXT_GET_PROC_ADDRESS("wglGetGPUIDsAMD");
		GLH_EXT_NAME(wglGetGPUInfoAMD) = (PFNWGLGETGPUINFOAMDPROC)GLH_EXT_GET_PROC_ADDRESS("wglGetGPUInfoAMD");
	}

	if (ExtensionExists("WGL_EXT_swap_control", gGLHExts.mSysExts))
	{
        GLH_EXT_NAME(wglSwapIntervalEXT) = (PFNWGLSWAPINTERVALEXTPROC)GLH_EXT_GET_PROC_ADDRESS("wglSwapIntervalEXT");
	}

	if( !glh_init_extensions("WGL_ARB_pbuffer") )
	{
		LL_WARNS("RenderInit") << "No ARB WGL PBuffer extensions" << LL_ENDL;
	}

	if( !glh_init_extensions("WGL_ARB_render_texture") )
	{
		LL_WARNS("RenderInit") << "No ARB WGL render texture extensions" << LL_ENDL;
	}
#endif
}

// return false if unable (or unwilling due to old drivers) to init GL
bool LLGLManager::initGL()
{
	if (mInited)
	{
		LL_ERRS("RenderInit") << "Calling init on LLGLManager after already initialized!" << LL_ENDL;
	}

	stop_glerror();

#if 0 && LL_WINDOWS
	if (!glGetStringi)
	{
		glGetStringi = (PFNGLGETSTRINGIPROC) GLH_EXT_GET_PROC_ADDRESS("glGetStringi");
	}

	//reload extensions string (may have changed after using wglCreateContextAttrib)
	if (glGetStringi)
	{
		std::stringstream str;

		GLint count = 0;
		glGetIntegerv(GL_NUM_EXTENSIONS, &count);
		for (GLint i = 0; i < count; ++i)
		{
			std::string ext = ll_safe_string((const char*) glGetStringi(GL_EXTENSIONS, i));
			str << ext << " ";
			LL_DEBUGS("GLExtensions") << ext << LL_ENDL;
		}
		
		{
			PFNWGLGETEXTENSIONSSTRINGARBPROC wglGetExtensionsStringARB = 0;
			wglGetExtensionsStringARB = (PFNWGLGETEXTENSIONSSTRINGARBPROC)wglGetProcAddress("wglGetExtensionsStringARB");
			if(wglGetExtensionsStringARB)
			{
				str << (const char*) wglGetExtensionsStringARB(wglGetCurrentDC());
			}
		}

		free(gGLHExts.mSysExts);
		std::string extensions = str.str();
		gGLHExts.mSysExts = strdup(extensions.c_str());
	}
#endif
	
	stop_glerror();

	// Extract video card strings and convert to upper case to
	// work around driver-to-driver variation in capitalization.
	mGLVendor = ll_safe_string((const char *)glGetString(GL_VENDOR));
	LLStringUtil::toUpper(mGLVendor);

	mGLRenderer = ll_safe_string((const char *)glGetString(GL_RENDERER));
	LLStringUtil::toUpper(mGLRenderer);

	parse_gl_version( &mDriverVersionMajor, 
		&mDriverVersionMinor, 
		&mDriverVersionRelease, 
		&mDriverVersionVendorString,
		&mGLVersionString);

	mGLVersion = mDriverVersionMajor + mDriverVersionMinor * .1f;

	if (mGLVersion >= 2.f)
	{
		parse_glsl_version(mGLSLVersionMajor, mGLSLVersionMinor);

#if 0 && LL_DARWIN
		// TODO maybe switch to using a core profile for GL 3.2?
		// https://stackoverflow.com/a/19868861
		//never use GLSL greater than 1.20 on OSX
		if (mGLSLVersionMajor > 1 || mGLSLVersionMinor > 30)
		{
			mGLSLVersionMajor = 1;
			mGLSLVersionMinor = 30;
		}
#endif
	}

	if (mGLVersion >= 2.1f && LLImageGL::sCompressTextures)
	{ //use texture compression
		glHint(GL_TEXTURE_COMPRESSION_HINT, GL_NICEST);
	}
	else
	{ //GL version is < 3.0, always disable texture compression
		LLImageGL::sCompressTextures = false;
	}
	
	// Trailing space necessary to keep "nVidia Corpor_ati_on" cards
	// from being recognized as ATI.
    // NOTE: AMD has been pretty good about not breaking this check, do not rename without good reason
	if (mGLVendor.substr(0,4) == "ATI ")
	{
		mGLVendorShort = "AMD";
		// *TODO: Fix this?
		mIsAMD = TRUE;
	}
	else if (mGLVendor.find("NVIDIA ") != std::string::npos)
	{
		mGLVendorShort = "NVIDIA";
		mIsNVIDIA = TRUE;
	}
	else if (mGLVendor.find("INTEL") != std::string::npos
#if LL_LINUX
		 // The Mesa-based drivers put this in the Renderer string,
		 // not the Vendor string.
		 || mGLRenderer.find("INTEL") != std::string::npos
#endif //LL_LINUX
		 )
	{
		mGLVendorShort = "INTEL";
		mIsIntel = TRUE;
	}
	else
	{
		mGLVendorShort = "MISC";
	}
	
	stop_glerror();
	// This is called here because it depends on the setting of mIsGF2or4MX, and sets up mHasMultitexture.
	initExtensions();
	stop_glerror();

	S32 old_vram = mVRAM;
	mVRAM = 0;

#if LL_WINDOWS
	if (mHasAMDAssociations)
	{
		GLuint gl_gpus_count = wglGetGPUIDsAMD(0, 0);
		if (gl_gpus_count > 0)
		{
			GLuint* ids = new GLuint[gl_gpus_count];
			wglGetGPUIDsAMD(gl_gpus_count, ids);

			GLuint mem_mb = 0;
			for (U32 i = 0; i < gl_gpus_count; i++)
			{
				wglGetGPUInfoAMD(ids[i],
					WGL_GPU_RAM_AMD,
					GL_UNSIGNED_INT,
					sizeof(GLuint),
					&mem_mb);
				if (mVRAM < mem_mb)
				{
					// basically pick the best AMD and trust driver/OS to know to switch
					mVRAM = mem_mb;
				}
			}
		}
		if (mVRAM != 0)
		{
			LL_WARNS("RenderInit") << "VRAM Detected (AMDAssociations):" << mVRAM << LL_ENDL;
		}
	}
#endif

#if LL_WINDOWS
	if (mVRAM < 256)
	{
		// Something likely went wrong using the above extensions
		// try WMI first and fall back to old method (from dxdiag) if all else fails
		// Function will check all GPUs WMI knows of and will pick up the one with most
		// memory. We need to check all GPUs because system can switch active GPU to
		// weaker one, to preserve power when not under load.
		S32 mem = LLDXHardware::getMBVideoMemoryViaWMI();
		if (mem != 0)
		{
			mVRAM = mem;
			LL_WARNS("RenderInit") << "VRAM Detected (WMI):" << mVRAM<< LL_ENDL;
		}
	}
#endif

	if (mVRAM < 256 && old_vram > 0)
	{
		// fall back to old method
		// Note: on Windows value will be from LLDXHardware.
		// Either received via dxdiag or via WMI by id from dxdiag.
		mVRAM = old_vram;

		// <FS:Ansariel> VRAM detection logging
		LL_WARNS("RenderInit") << "VRAM detected via MemInfo OpenGL extension most likely broken. Reverting to " << mVRAM << " MB" << LL_ENDL;
	}

	stop_glerror();

	glGetIntegerv(GL_MAX_TEXTURE_IMAGE_UNITS, &mNumTextureImageUnits);
    stop_glerror();
	glGetIntegerv(GL_MAX_COLOR_TEXTURE_SAMPLES, &mMaxColorTextureSamples);
    stop_glerror();
	glGetIntegerv(GL_MAX_DEPTH_TEXTURE_SAMPLES, &mMaxDepthTextureSamples);
    stop_glerror();
	glGetIntegerv(GL_MAX_INTEGER_SAMPLES, &mMaxIntegerSamples);
    stop_glerror();
	glGetIntegerv(GL_MAX_SAMPLE_MASK_WORDS, &mMaxSampleMaskWords);
    stop_glerror();
    glGetIntegerv(GL_MAX_SAMPLES, &mMaxSamples);
    stop_glerror();
    if (mGLVersion >= 4.59f)
    {
        glGetFloatv(GL_MAX_TEXTURE_MAX_ANISOTROPY, &mMaxAnisotropy);
    }
<<<<<<< HEAD
	else
	{
		mHasRequirements = FALSE;

		// We don't support cards that don't support the GL_ARB_multitexture extension
		LL_WARNS("RenderInit") << "GL Drivers do not support GL_ARB_multitexture" << LL_ENDL;
		return false;
	}
	
	stop_glerror();

	if (mHasTextureMultisample)
	{
		glGetIntegerv(GL_MAX_COLOR_TEXTURE_SAMPLES, &mMaxColorTextureSamples);
		glGetIntegerv(GL_MAX_DEPTH_TEXTURE_SAMPLES, &mMaxDepthTextureSamples);
		glGetIntegerv(GL_MAX_INTEGER_SAMPLES, &mMaxIntegerSamples);
		glGetIntegerv(GL_MAX_SAMPLE_MASK_WORDS, &mMaxSampleMaskWords);
	}

	stop_glerror();

	//HACK always disable texture multisample, use FXAA instead
	mHasTextureMultisample = FALSE;
#if LL_WINDOWS
// <FS:CR> FIRE-7603: Revert MAINT-804 because FBO's and shadows appear to be working now!
	//if (mIsIntel && mGLVersion <= 3.f)
	//{ //never try to use framebuffer objects on older intel drivers (crashy)
	//	mHasFramebufferObject = FALSE;
	//}
// </FS:CR>
#endif

	if (mHasFramebufferObject)
	{
		glGetIntegerv(GL_MAX_SAMPLES, &mMaxSamples);
	}

=======
>>>>>>> c467d8f0
	stop_glerror();
	
	initGLStates();

	stop_glerror();

	return true;
}

void LLGLManager::getGLInfo(LLSD& info)
{
	if (gHeadlessClient)
	{
		info["GLInfo"]["GLVendor"] = HEADLESS_VENDOR_STRING;
		info["GLInfo"]["GLRenderer"] = HEADLESS_RENDERER_STRING;
		info["GLInfo"]["GLVersion"] = HEADLESS_VERSION_STRING;
		return;
	}
	else
	{
		info["GLInfo"]["GLVendor"] = ll_safe_string((const char *)glGetString(GL_VENDOR));
		info["GLInfo"]["GLRenderer"] = ll_safe_string((const char *)glGetString(GL_RENDERER));
		info["GLInfo"]["GLVersion"] = ll_safe_string((const char *)glGetString(GL_VERSION));
	}

#if !LL_MESA_HEADLESS
	std::string all_exts = ll_safe_string((const char *)gGLHExts.mSysExts);
	boost::char_separator<char> sep(" ");
	boost::tokenizer<boost::char_separator<char> > tok(all_exts, sep);
	for(boost::tokenizer<boost::char_separator<char> >::iterator i = tok.begin(); i != tok.end(); ++i)
	{
		info["GLInfo"]["GLExtensions"].append(*i);
	}
#endif
}

std::string LLGLManager::getGLInfoString()
{
	std::string info_str;

	if (gHeadlessClient)
	{
		info_str += std::string("GL_VENDOR      ") + HEADLESS_VENDOR_STRING + std::string("\n");
		info_str += std::string("GL_RENDERER    ") + HEADLESS_RENDERER_STRING + std::string("\n");
		info_str += std::string("GL_VERSION     ") + HEADLESS_VERSION_STRING + std::string("\n");
	}
	else
	{
		info_str += std::string("GL_VENDOR      ") + ll_safe_string((const char *)glGetString(GL_VENDOR)) + std::string("\n");
		info_str += std::string("GL_RENDERER    ") + ll_safe_string((const char *)glGetString(GL_RENDERER)) + std::string("\n");
		info_str += std::string("GL_VERSION     ") + ll_safe_string((const char *)glGetString(GL_VERSION)) + std::string("\n");
	}

#if !LL_MESA_HEADLESS 
	std::string all_exts= ll_safe_string(((const char *)gGLHExts.mSysExts));
	LLStringUtil::replaceChar(all_exts, ' ', '\n');
	info_str += std::string("GL_EXTENSIONS:\n") + all_exts + std::string("\n");
#endif
	
	return info_str;
}

void LLGLManager::printGLInfoString()
{
	if (gHeadlessClient)
	{
		LL_INFOS("RenderInit") << "GL_VENDOR:     " << HEADLESS_VENDOR_STRING << LL_ENDL;
		LL_INFOS("RenderInit") << "GL_RENDERER:   " << HEADLESS_RENDERER_STRING << LL_ENDL;
		LL_INFOS("RenderInit") << "GL_VERSION:    " << HEADLESS_VERSION_STRING << LL_ENDL;
	}
	else
	{
		LL_INFOS("RenderInit") << "GL_VENDOR:     " << ll_safe_string((const char *)glGetString(GL_VENDOR)) << LL_ENDL;
		LL_INFOS("RenderInit") << "GL_RENDERER:   " << ll_safe_string((const char *)glGetString(GL_RENDERER)) << LL_ENDL;
		LL_INFOS("RenderInit") << "GL_VERSION:    " << ll_safe_string((const char *)glGetString(GL_VERSION)) << LL_ENDL;
	}

#if !LL_MESA_HEADLESS
	std::string all_exts= ll_safe_string(((const char *)gGLHExts.mSysExts));
	LLStringUtil::replaceChar(all_exts, ' ', '\n');
	LL_DEBUGS("RenderInit") << "GL_EXTENSIONS:\n" << all_exts << LL_ENDL;
#endif
}

std::string LLGLManager::getRawGLString()
{
	std::string gl_string;
	if (gHeadlessClient)
	{
		gl_string = HEADLESS_VENDOR_STRING + " " + HEADLESS_RENDERER_STRING;
	}
	else
	{
		gl_string = ll_safe_string((char*)glGetString(GL_VENDOR)) + " " + ll_safe_string((char*)glGetString(GL_RENDERER));
	}
	return gl_string;
}

void LLGLManager::asLLSD(LLSD& info)
{
	// Currently these are duplicates of fields in "system".
	info["gpu_vendor"] = mGLVendorShort;
	info["gpu_version"] = mDriverVersionVendorString;
	info["opengl_version"] = mGLVersionString;

	info["vram"] = mVRAM;

	// OpenGL limits
	info["max_samples"] = mMaxSamples;
	info["num_texture_image_units"] =  mNumTextureImageUnits;
	info["max_sample_mask_words"] = mMaxSampleMaskWords;
	info["max_color_texture_samples"] = mMaxColorTextureSamples;
	info["max_depth_texture_samples"] = mMaxDepthTextureSamples;
	info["max_integer_samples"] = mMaxIntegerSamples;
    info["max_vertex_range"] = mGLMaxVertexRange;
    info["max_index_range"] = mGLMaxIndexRange;
    info["max_texture_size"] = mGLMaxTextureSize;

	// Which vendor
	info["is_ati"] = mIsAMD;  // note, do not rename is_ati to is_amd without coordinating with DW
	info["is_nvidia"] = mIsNVIDIA;
	info["is_intel"] = mIsIntel;

	info["gl_renderer"] = mGLRenderer;
}

void LLGLManager::shutdownGL()
{
	if (mInited)
	{
		glFinish();
		stop_glerror();
		mInited = FALSE;
	}
}

// these are used to turn software blending on. They appear in the Debug/Avatar menu
// presence of vertex skinning/blending or vertex programs will set these to FALSE by default.

void LLGLManager::initExtensions()
{
#if LL_DARWIN
    GLint num_extensions = 0;
    std::string all_extensions{""};
    glGetIntegerv(GL_NUM_EXTENSIONS, &num_extensions);
    for(GLint i = 0; i < num_extensions; ++i) {
        char const * extension = (char const *)glGetStringi(GL_EXTENSIONS, i);
        all_extensions += extension;
        all_extensions += ' ';
    }
    if (num_extensions)
    {
        all_extensions += "GL_ARB_multitexture GL_ARB_texture_cube_map GL_ARB_texture_compression "; // These are in 3.2 core, but not listed by OSX
        gGLHExts.mSysExts = strdup(all_extensions.data());
    }
#endif

    // OpenGL 4.x capabilities
    mHasCubeMapArray = mGLVersion >= 3.99f; 
    mHasTransformFeedback = mGLVersion >= 3.99f;
    mHasDebugOutput = mGLVersion >= 4.29f;

    // Misc
	glGetIntegerv(GL_MAX_ELEMENTS_VERTICES, (GLint*) &mGLMaxVertexRange);
	glGetIntegerv(GL_MAX_ELEMENTS_INDICES, (GLint*) &mGLMaxIndexRange);
	glGetIntegerv(GL_MAX_TEXTURE_SIZE, (GLint*) &mGLMaxTextureSize);

#if (LL_WINDOWS || LL_LINUX) && !LL_MESA_HEADLESS
	LL_DEBUGS("RenderInit") << "GL Probe: Getting symbols" << LL_ENDL;
	
#if LL_WINDOWS
    // WGL_AMD_gpu_association
    wglGetGPUIDsAMD = (PFNWGLGETGPUIDSAMDPROC)GLH_EXT_GET_PROC_ADDRESS("wglGetGPUIDsAMD");
    wglGetGPUInfoAMD = (PFNWGLGETGPUINFOAMDPROC)GLH_EXT_GET_PROC_ADDRESS("wglGetGPUInfoAMD");
    wglGetContextGPUIDAMD = (PFNWGLGETCONTEXTGPUIDAMDPROC)GLH_EXT_GET_PROC_ADDRESS("wglGetContextGPUIDAMD");
    wglCreateAssociatedContextAMD = (PFNWGLCREATEASSOCIATEDCONTEXTAMDPROC)GLH_EXT_GET_PROC_ADDRESS("wglCreateAssociatedContextAMD");
    wglCreateAssociatedContextAttribsAMD = (PFNWGLCREATEASSOCIATEDCONTEXTATTRIBSAMDPROC)GLH_EXT_GET_PROC_ADDRESS("wglCreateAssociatedContextAttribsAMD");
    wglDeleteAssociatedContextAMD = (PFNWGLDELETEASSOCIATEDCONTEXTAMDPROC)GLH_EXT_GET_PROC_ADDRESS("wglDeleteAssociatedContextAMD");
    wglMakeAssociatedContextCurrentAMD = (PFNWGLMAKEASSOCIATEDCONTEXTCURRENTAMDPROC)GLH_EXT_GET_PROC_ADDRESS("wglMakeAssociatedContextCurrentAMD");
    wglGetCurrentAssociatedContextAMD = (PFNWGLGETCURRENTASSOCIATEDCONTEXTAMDPROC)GLH_EXT_GET_PROC_ADDRESS("wglGetCurrentAssociatedContextAMD");
    wglBlitContextFramebufferAMD = (PFNWGLBLITCONTEXTFRAMEBUFFERAMDPROC)GLH_EXT_GET_PROC_ADDRESS("wglBlitContextFramebufferAMD");

    // WGL_EXT_swap_control
    wglSwapIntervalEXT = (PFNWGLSWAPINTERVALEXTPROC)GLH_EXT_GET_PROC_ADDRESS("wglSwapIntervalEXT");
    wglGetSwapIntervalEXT = (PFNWGLGETSWAPINTERVALEXTPROC)GLH_EXT_GET_PROC_ADDRESS("wglGetSwapIntervalEXT");

    // WGL_ARB_create_context
    wglCreateContextAttribsARB = (PFNWGLCREATECONTEXTATTRIBSARBPROC)GLH_EXT_GET_PROC_ADDRESS("wglCreateContextAttribsARB");
#endif

    // GL_VERSION_1_2
    glDrawRangeElements = (PFNGLDRAWRANGEELEMENTSPROC)GLH_EXT_GET_PROC_ADDRESS("glDrawRangeElements");
    glTexImage3D = (PFNGLTEXIMAGE3DPROC)GLH_EXT_GET_PROC_ADDRESS("glTexImage3D");
    glTexSubImage3D = (PFNGLTEXSUBIMAGE3DPROC)GLH_EXT_GET_PROC_ADDRESS("glTexSubImage3D");
    glCopyTexSubImage3D = (PFNGLCOPYTEXSUBIMAGE3DPROC)GLH_EXT_GET_PROC_ADDRESS("glCopyTexSubImage3D");


    // GL_VERSION_1_3
    glActiveTexture = (PFNGLACTIVETEXTUREPROC)GLH_EXT_GET_PROC_ADDRESS("glActiveTexture");
    glSampleCoverage = (PFNGLSAMPLECOVERAGEPROC)GLH_EXT_GET_PROC_ADDRESS("glSampleCoverage");
    glCompressedTexImage3D = (PFNGLCOMPRESSEDTEXIMAGE3DPROC)GLH_EXT_GET_PROC_ADDRESS("glCompressedTexImage3D");
    glCompressedTexImage2D = (PFNGLCOMPRESSEDTEXIMAGE2DPROC)GLH_EXT_GET_PROC_ADDRESS("glCompressedTexImage2D");
    glCompressedTexImage1D = (PFNGLCOMPRESSEDTEXIMAGE1DPROC)GLH_EXT_GET_PROC_ADDRESS("glCompressedTexImage1D");
    glCompressedTexSubImage3D = (PFNGLCOMPRESSEDTEXSUBIMAGE3DPROC)GLH_EXT_GET_PROC_ADDRESS("glCompressedTexSubImage3D");
    glCompressedTexSubImage2D = (PFNGLCOMPRESSEDTEXSUBIMAGE2DPROC)GLH_EXT_GET_PROC_ADDRESS("glCompressedTexSubImage2D");
    glCompressedTexSubImage1D = (PFNGLCOMPRESSEDTEXSUBIMAGE1DPROC)GLH_EXT_GET_PROC_ADDRESS("glCompressedTexSubImage1D");
    glGetCompressedTexImage = (PFNGLGETCOMPRESSEDTEXIMAGEPROC)GLH_EXT_GET_PROC_ADDRESS("glGetCompressedTexImage");
    glClientActiveTexture = (PFNGLCLIENTACTIVETEXTUREPROC)GLH_EXT_GET_PROC_ADDRESS("glClientActiveTexture");
    glMultiTexCoord1d = (PFNGLMULTITEXCOORD1DPROC)GLH_EXT_GET_PROC_ADDRESS("glMultiTexCoord1d");
    glMultiTexCoord1dv = (PFNGLMULTITEXCOORD1DVPROC)GLH_EXT_GET_PROC_ADDRESS("glMultiTexCoord1dv");
    glMultiTexCoord1f = (PFNGLMULTITEXCOORD1FPROC)GLH_EXT_GET_PROC_ADDRESS("glMultiTexCoord1f");
    glMultiTexCoord1fv = (PFNGLMULTITEXCOORD1FVPROC)GLH_EXT_GET_PROC_ADDRESS("glMultiTexCoord1fv");
    glMultiTexCoord1i = (PFNGLMULTITEXCOORD1IPROC)GLH_EXT_GET_PROC_ADDRESS("glMultiTexCoord1i");
    glMultiTexCoord1iv = (PFNGLMULTITEXCOORD1IVPROC)GLH_EXT_GET_PROC_ADDRESS("glMultiTexCoord1iv");
    glMultiTexCoord1s = (PFNGLMULTITEXCOORD1SPROC)GLH_EXT_GET_PROC_ADDRESS("glMultiTexCoord1s");
    glMultiTexCoord1sv = (PFNGLMULTITEXCOORD1SVPROC)GLH_EXT_GET_PROC_ADDRESS("glMultiTexCoord1sv");
    glMultiTexCoord2d = (PFNGLMULTITEXCOORD2DPROC)GLH_EXT_GET_PROC_ADDRESS("glMultiTexCoord2d");
    glMultiTexCoord2dv = (PFNGLMULTITEXCOORD2DVPROC)GLH_EXT_GET_PROC_ADDRESS("glMultiTexCoord2dv");
    glMultiTexCoord2f = (PFNGLMULTITEXCOORD2FPROC)GLH_EXT_GET_PROC_ADDRESS("glMultiTexCoord2f");
    glMultiTexCoord2fv = (PFNGLMULTITEXCOORD2FVPROC)GLH_EXT_GET_PROC_ADDRESS("glMultiTexCoord2fv");
    glMultiTexCoord2i = (PFNGLMULTITEXCOORD2IPROC)GLH_EXT_GET_PROC_ADDRESS("glMultiTexCoord2i");
    glMultiTexCoord2iv = (PFNGLMULTITEXCOORD2IVPROC)GLH_EXT_GET_PROC_ADDRESS("glMultiTexCoord2iv");
    glMultiTexCoord2s = (PFNGLMULTITEXCOORD2SPROC)GLH_EXT_GET_PROC_ADDRESS("glMultiTexCoord2s");
    glMultiTexCoord2sv = (PFNGLMULTITEXCOORD2SVPROC)GLH_EXT_GET_PROC_ADDRESS("glMultiTexCoord2sv");
    glMultiTexCoord3d = (PFNGLMULTITEXCOORD3DPROC)GLH_EXT_GET_PROC_ADDRESS("glMultiTexCoord3d");
    glMultiTexCoord3dv = (PFNGLMULTITEXCOORD3DVPROC)GLH_EXT_GET_PROC_ADDRESS("glMultiTexCoord3dv");
    glMultiTexCoord3f = (PFNGLMULTITEXCOORD3FPROC)GLH_EXT_GET_PROC_ADDRESS("glMultiTexCoord3f");
    glMultiTexCoord3fv = (PFNGLMULTITEXCOORD3FVPROC)GLH_EXT_GET_PROC_ADDRESS("glMultiTexCoord3fv");
    glMultiTexCoord3i = (PFNGLMULTITEXCOORD3IPROC)GLH_EXT_GET_PROC_ADDRESS("glMultiTexCoord3i");
    glMultiTexCoord3iv = (PFNGLMULTITEXCOORD3IVPROC)GLH_EXT_GET_PROC_ADDRESS("glMultiTexCoord3iv");
    glMultiTexCoord3s = (PFNGLMULTITEXCOORD3SPROC)GLH_EXT_GET_PROC_ADDRESS("glMultiTexCoord3s");
    glMultiTexCoord3sv = (PFNGLMULTITEXCOORD3SVPROC)GLH_EXT_GET_PROC_ADDRESS("glMultiTexCoord3sv");
    glMultiTexCoord4d = (PFNGLMULTITEXCOORD4DPROC)GLH_EXT_GET_PROC_ADDRESS("glMultiTexCoord4d");
    glMultiTexCoord4dv = (PFNGLMULTITEXCOORD4DVPROC)GLH_EXT_GET_PROC_ADDRESS("glMultiTexCoord4dv");
    glMultiTexCoord4f = (PFNGLMULTITEXCOORD4FPROC)GLH_EXT_GET_PROC_ADDRESS("glMultiTexCoord4f");
    glMultiTexCoord4fv = (PFNGLMULTITEXCOORD4FVPROC)GLH_EXT_GET_PROC_ADDRESS("glMultiTexCoord4fv");
    glMultiTexCoord4i = (PFNGLMULTITEXCOORD4IPROC)GLH_EXT_GET_PROC_ADDRESS("glMultiTexCoord4i");
    glMultiTexCoord4iv = (PFNGLMULTITEXCOORD4IVPROC)GLH_EXT_GET_PROC_ADDRESS("glMultiTexCoord4iv");
    glMultiTexCoord4s = (PFNGLMULTITEXCOORD4SPROC)GLH_EXT_GET_PROC_ADDRESS("glMultiTexCoord4s");
    glMultiTexCoord4sv = (PFNGLMULTITEXCOORD4SVPROC)GLH_EXT_GET_PROC_ADDRESS("glMultiTexCoord4sv");
    glLoadTransposeMatrixf = (PFNGLLOADTRANSPOSEMATRIXFPROC)GLH_EXT_GET_PROC_ADDRESS("glLoadTransposeMatrixf");
    glLoadTransposeMatrixd = (PFNGLLOADTRANSPOSEMATRIXDPROC)GLH_EXT_GET_PROC_ADDRESS("glLoadTransposeMatrixd");
    glMultTransposeMatrixf = (PFNGLMULTTRANSPOSEMATRIXFPROC)GLH_EXT_GET_PROC_ADDRESS("glMultTransposeMatrixf");
    glMultTransposeMatrixd = (PFNGLMULTTRANSPOSEMATRIXDPROC)GLH_EXT_GET_PROC_ADDRESS("glMultTransposeMatrixd");

    // GL_VERSION_1_4
    glBlendFuncSeparate = (PFNGLBLENDFUNCSEPARATEPROC)GLH_EXT_GET_PROC_ADDRESS("glBlendFuncSeparate");
    glMultiDrawArrays = (PFNGLMULTIDRAWARRAYSPROC)GLH_EXT_GET_PROC_ADDRESS("glMultiDrawArrays");
    glMultiDrawElements = (PFNGLMULTIDRAWELEMENTSPROC)GLH_EXT_GET_PROC_ADDRESS("glMultiDrawElements");
    glPointParameterf = (PFNGLPOINTPARAMETERFPROC)GLH_EXT_GET_PROC_ADDRESS("glPointParameterf");
    glPointParameterfv = (PFNGLPOINTPARAMETERFVPROC)GLH_EXT_GET_PROC_ADDRESS("glPointParameterfv");
    glPointParameteri = (PFNGLPOINTPARAMETERIPROC)GLH_EXT_GET_PROC_ADDRESS("glPointParameteri");
    glPointParameteriv = (PFNGLPOINTPARAMETERIVPROC)GLH_EXT_GET_PROC_ADDRESS("glPointParameteriv");
    glFogCoordf = (PFNGLFOGCOORDFPROC)GLH_EXT_GET_PROC_ADDRESS("glFogCoordf");
    glFogCoordfv = (PFNGLFOGCOORDFVPROC)GLH_EXT_GET_PROC_ADDRESS("glFogCoordfv");
    glFogCoordd = (PFNGLFOGCOORDDPROC)GLH_EXT_GET_PROC_ADDRESS("glFogCoordd");
    glFogCoorddv = (PFNGLFOGCOORDDVPROC)GLH_EXT_GET_PROC_ADDRESS("glFogCoorddv");
    glFogCoordPointer = (PFNGLFOGCOORDPOINTERPROC)GLH_EXT_GET_PROC_ADDRESS("glFogCoordPointer");
    glSecondaryColor3b = (PFNGLSECONDARYCOLOR3BPROC)GLH_EXT_GET_PROC_ADDRESS("glSecondaryColor3b");
    glSecondaryColor3bv = (PFNGLSECONDARYCOLOR3BVPROC)GLH_EXT_GET_PROC_ADDRESS("glSecondaryColor3bv");
    glSecondaryColor3d = (PFNGLSECONDARYCOLOR3DPROC)GLH_EXT_GET_PROC_ADDRESS("glSecondaryColor3d");
    glSecondaryColor3dv = (PFNGLSECONDARYCOLOR3DVPROC)GLH_EXT_GET_PROC_ADDRESS("glSecondaryColor3dv");
    glSecondaryColor3f = (PFNGLSECONDARYCOLOR3FPROC)GLH_EXT_GET_PROC_ADDRESS("glSecondaryColor3f");
    glSecondaryColor3fv = (PFNGLSECONDARYCOLOR3FVPROC)GLH_EXT_GET_PROC_ADDRESS("glSecondaryColor3fv");
    glSecondaryColor3i = (PFNGLSECONDARYCOLOR3IPROC)GLH_EXT_GET_PROC_ADDRESS("glSecondaryColor3i");
    glSecondaryColor3iv = (PFNGLSECONDARYCOLOR3IVPROC)GLH_EXT_GET_PROC_ADDRESS("glSecondaryColor3iv");
    glSecondaryColor3s = (PFNGLSECONDARYCOLOR3SPROC)GLH_EXT_GET_PROC_ADDRESS("glSecondaryColor3s");
    glSecondaryColor3sv = (PFNGLSECONDARYCOLOR3SVPROC)GLH_EXT_GET_PROC_ADDRESS("glSecondaryColor3sv");
    glSecondaryColor3ub = (PFNGLSECONDARYCOLOR3UBPROC)GLH_EXT_GET_PROC_ADDRESS("glSecondaryColor3ub");
    glSecondaryColor3ubv = (PFNGLSECONDARYCOLOR3UBVPROC)GLH_EXT_GET_PROC_ADDRESS("glSecondaryColor3ubv");
    glSecondaryColor3ui = (PFNGLSECONDARYCOLOR3UIPROC)GLH_EXT_GET_PROC_ADDRESS("glSecondaryColor3ui");
    glSecondaryColor3uiv = (PFNGLSECONDARYCOLOR3UIVPROC)GLH_EXT_GET_PROC_ADDRESS("glSecondaryColor3uiv");
    glSecondaryColor3us = (PFNGLSECONDARYCOLOR3USPROC)GLH_EXT_GET_PROC_ADDRESS("glSecondaryColor3us");
    glSecondaryColor3usv = (PFNGLSECONDARYCOLOR3USVPROC)GLH_EXT_GET_PROC_ADDRESS("glSecondaryColor3usv");
    glSecondaryColorPointer = (PFNGLSECONDARYCOLORPOINTERPROC)GLH_EXT_GET_PROC_ADDRESS("glSecondaryColorPointer");
    glWindowPos2d = (PFNGLWINDOWPOS2DPROC)GLH_EXT_GET_PROC_ADDRESS("glWindowPos2d");
    glWindowPos2dv = (PFNGLWINDOWPOS2DVPROC)GLH_EXT_GET_PROC_ADDRESS("glWindowPos2dv");
    glWindowPos2f = (PFNGLWINDOWPOS2FPROC)GLH_EXT_GET_PROC_ADDRESS("glWindowPos2f");
    glWindowPos2fv = (PFNGLWINDOWPOS2FVPROC)GLH_EXT_GET_PROC_ADDRESS("glWindowPos2fv");
    glWindowPos2i = (PFNGLWINDOWPOS2IPROC)GLH_EXT_GET_PROC_ADDRESS("glWindowPos2i");
    glWindowPos2iv = (PFNGLWINDOWPOS2IVPROC)GLH_EXT_GET_PROC_ADDRESS("glWindowPos2iv");
    glWindowPos2s = (PFNGLWINDOWPOS2SPROC)GLH_EXT_GET_PROC_ADDRESS("glWindowPos2s");
    glWindowPos2sv = (PFNGLWINDOWPOS2SVPROC)GLH_EXT_GET_PROC_ADDRESS("glWindowPos2sv");
    glWindowPos3d = (PFNGLWINDOWPOS3DPROC)GLH_EXT_GET_PROC_ADDRESS("glWindowPos3d");
    glWindowPos3dv = (PFNGLWINDOWPOS3DVPROC)GLH_EXT_GET_PROC_ADDRESS("glWindowPos3dv");
    glWindowPos3f = (PFNGLWINDOWPOS3FPROC)GLH_EXT_GET_PROC_ADDRESS("glWindowPos3f");
    glWindowPos3fv = (PFNGLWINDOWPOS3FVPROC)GLH_EXT_GET_PROC_ADDRESS("glWindowPos3fv");
    glWindowPos3i = (PFNGLWINDOWPOS3IPROC)GLH_EXT_GET_PROC_ADDRESS("glWindowPos3i");
    glWindowPos3iv = (PFNGLWINDOWPOS3IVPROC)GLH_EXT_GET_PROC_ADDRESS("glWindowPos3iv");
    glWindowPos3s = (PFNGLWINDOWPOS3SPROC)GLH_EXT_GET_PROC_ADDRESS("glWindowPos3s");
    glWindowPos3sv = (PFNGLWINDOWPOS3SVPROC)GLH_EXT_GET_PROC_ADDRESS("glWindowPos3sv");

    // GL_VERSION_1_5
    glGenQueries = (PFNGLGENQUERIESPROC)GLH_EXT_GET_PROC_ADDRESS("glGenQueries");
    glDeleteQueries = (PFNGLDELETEQUERIESPROC)GLH_EXT_GET_PROC_ADDRESS("glDeleteQueries");
    glIsQuery = (PFNGLISQUERYPROC)GLH_EXT_GET_PROC_ADDRESS("glIsQuery");
    glBeginQuery = (PFNGLBEGINQUERYPROC)GLH_EXT_GET_PROC_ADDRESS("glBeginQuery");
    glEndQuery = (PFNGLENDQUERYPROC)GLH_EXT_GET_PROC_ADDRESS("glEndQuery");
    glGetQueryiv = (PFNGLGETQUERYIVPROC)GLH_EXT_GET_PROC_ADDRESS("glGetQueryiv");
    glGetQueryObjectiv = (PFNGLGETQUERYOBJECTIVPROC)GLH_EXT_GET_PROC_ADDRESS("glGetQueryObjectiv");
    glGetQueryObjectuiv = (PFNGLGETQUERYOBJECTUIVPROC)GLH_EXT_GET_PROC_ADDRESS("glGetQueryObjectuiv");
    glBindBuffer = (PFNGLBINDBUFFERPROC)GLH_EXT_GET_PROC_ADDRESS("glBindBuffer");
    glDeleteBuffers = (PFNGLDELETEBUFFERSPROC)GLH_EXT_GET_PROC_ADDRESS("glDeleteBuffers");
    glGenBuffers = (PFNGLGENBUFFERSPROC)GLH_EXT_GET_PROC_ADDRESS("glGenBuffers");
    glIsBuffer = (PFNGLISBUFFERPROC)GLH_EXT_GET_PROC_ADDRESS("glIsBuffer");
    glBufferData = (PFNGLBUFFERDATAPROC)GLH_EXT_GET_PROC_ADDRESS("glBufferData");
    glBufferSubData = (PFNGLBUFFERSUBDATAPROC)GLH_EXT_GET_PROC_ADDRESS("glBufferSubData");
    glGetBufferSubData = (PFNGLGETBUFFERSUBDATAPROC)GLH_EXT_GET_PROC_ADDRESS("glGetBufferSubData");
    glMapBuffer = (PFNGLMAPBUFFERPROC)GLH_EXT_GET_PROC_ADDRESS("glMapBuffer");
    glUnmapBuffer = (PFNGLUNMAPBUFFERPROC)GLH_EXT_GET_PROC_ADDRESS("glUnmapBuffer");
    glGetBufferParameteriv = (PFNGLGETBUFFERPARAMETERIVPROC)GLH_EXT_GET_PROC_ADDRESS("glGetBufferParameteriv");
    glGetBufferPointerv = (PFNGLGETBUFFERPOINTERVPROC)GLH_EXT_GET_PROC_ADDRESS("glGetBufferPointerv");

    // GL_VERSION_2_0
    glBlendEquationSeparate = (PFNGLBLENDEQUATIONSEPARATEPROC)GLH_EXT_GET_PROC_ADDRESS("glBlendEquationSeparate");
    glDrawBuffers = (PFNGLDRAWBUFFERSPROC)GLH_EXT_GET_PROC_ADDRESS("glDrawBuffers");
    glStencilOpSeparate = (PFNGLSTENCILOPSEPARATEPROC)GLH_EXT_GET_PROC_ADDRESS("glStencilOpSeparate");
    glStencilFuncSeparate = (PFNGLSTENCILFUNCSEPARATEPROC)GLH_EXT_GET_PROC_ADDRESS("glStencilFuncSeparate");
    glStencilMaskSeparate = (PFNGLSTENCILMASKSEPARATEPROC)GLH_EXT_GET_PROC_ADDRESS("glStencilMaskSeparate");
    glAttachShader = (PFNGLATTACHSHADERPROC)GLH_EXT_GET_PROC_ADDRESS("glAttachShader");
    glBindAttribLocation = (PFNGLBINDATTRIBLOCATIONPROC)GLH_EXT_GET_PROC_ADDRESS("glBindAttribLocation");
    glCompileShader = (PFNGLCOMPILESHADERPROC)GLH_EXT_GET_PROC_ADDRESS("glCompileShader");
    glCreateProgram = (PFNGLCREATEPROGRAMPROC)GLH_EXT_GET_PROC_ADDRESS("glCreateProgram");
    glCreateShader = (PFNGLCREATESHADERPROC)GLH_EXT_GET_PROC_ADDRESS("glCreateShader");
    glDeleteProgram = (PFNGLDELETEPROGRAMPROC)GLH_EXT_GET_PROC_ADDRESS("glDeleteProgram");
    glDeleteShader = (PFNGLDELETESHADERPROC)GLH_EXT_GET_PROC_ADDRESS("glDeleteShader");
    glDetachShader = (PFNGLDETACHSHADERPROC)GLH_EXT_GET_PROC_ADDRESS("glDetachShader");
    glDisableVertexAttribArray = (PFNGLDISABLEVERTEXATTRIBARRAYPROC)GLH_EXT_GET_PROC_ADDRESS("glDisableVertexAttribArray");
    glEnableVertexAttribArray = (PFNGLENABLEVERTEXATTRIBARRAYPROC)GLH_EXT_GET_PROC_ADDRESS("glEnableVertexAttribArray");
    glGetActiveAttrib = (PFNGLGETACTIVEATTRIBPROC)GLH_EXT_GET_PROC_ADDRESS("glGetActiveAttrib");
    glGetActiveUniform = (PFNGLGETACTIVEUNIFORMPROC)GLH_EXT_GET_PROC_ADDRESS("glGetActiveUniform");
    glGetAttachedShaders = (PFNGLGETATTACHEDSHADERSPROC)GLH_EXT_GET_PROC_ADDRESS("glGetAttachedShaders");
    glGetAttribLocation = (PFNGLGETATTRIBLOCATIONPROC)GLH_EXT_GET_PROC_ADDRESS("glGetAttribLocation");
    glGetProgramiv = (PFNGLGETPROGRAMIVPROC)GLH_EXT_GET_PROC_ADDRESS("glGetProgramiv");
    glGetProgramInfoLog = (PFNGLGETPROGRAMINFOLOGPROC)GLH_EXT_GET_PROC_ADDRESS("glGetProgramInfoLog");
    glGetShaderiv = (PFNGLGETSHADERIVPROC)GLH_EXT_GET_PROC_ADDRESS("glGetShaderiv");
    glGetShaderInfoLog = (PFNGLGETSHADERINFOLOGPROC)GLH_EXT_GET_PROC_ADDRESS("glGetShaderInfoLog");
    glGetShaderSource = (PFNGLGETSHADERSOURCEPROC)GLH_EXT_GET_PROC_ADDRESS("glGetShaderSource");
    glGetUniformLocation = (PFNGLGETUNIFORMLOCATIONPROC)GLH_EXT_GET_PROC_ADDRESS("glGetUniformLocation");
    glGetUniformfv = (PFNGLGETUNIFORMFVPROC)GLH_EXT_GET_PROC_ADDRESS("glGetUniformfv");
    glGetUniformiv = (PFNGLGETUNIFORMIVPROC)GLH_EXT_GET_PROC_ADDRESS("glGetUniformiv");
    glGetVertexAttribdv = (PFNGLGETVERTEXATTRIBDVPROC)GLH_EXT_GET_PROC_ADDRESS("glGetVertexAttribdv");
    glGetVertexAttribfv = (PFNGLGETVERTEXATTRIBFVPROC)GLH_EXT_GET_PROC_ADDRESS("glGetVertexAttribfv");
    glGetVertexAttribiv = (PFNGLGETVERTEXATTRIBIVPROC)GLH_EXT_GET_PROC_ADDRESS("glGetVertexAttribiv");
    glGetVertexAttribPointerv = (PFNGLGETVERTEXATTRIBPOINTERVPROC)GLH_EXT_GET_PROC_ADDRESS("glGetVertexAttribPointerv");
    glIsProgram = (PFNGLISPROGRAMPROC)GLH_EXT_GET_PROC_ADDRESS("glIsProgram");
    glIsShader = (PFNGLISSHADERPROC)GLH_EXT_GET_PROC_ADDRESS("glIsShader");
    glLinkProgram = (PFNGLLINKPROGRAMPROC)GLH_EXT_GET_PROC_ADDRESS("glLinkProgram");
    glShaderSource = (PFNGLSHADERSOURCEPROC)GLH_EXT_GET_PROC_ADDRESS("glShaderSource");
    glUseProgram = (PFNGLUSEPROGRAMPROC)GLH_EXT_GET_PROC_ADDRESS("glUseProgram");
    glUniform1f = (PFNGLUNIFORM1FPROC)GLH_EXT_GET_PROC_ADDRESS("glUniform1f");
    glUniform2f = (PFNGLUNIFORM2FPROC)GLH_EXT_GET_PROC_ADDRESS("glUniform2f");
    glUniform3f = (PFNGLUNIFORM3FPROC)GLH_EXT_GET_PROC_ADDRESS("glUniform3f");
    glUniform4f = (PFNGLUNIFORM4FPROC)GLH_EXT_GET_PROC_ADDRESS("glUniform4f");
    glUniform1i = (PFNGLUNIFORM1IPROC)GLH_EXT_GET_PROC_ADDRESS("glUniform1i");
    glUniform2i = (PFNGLUNIFORM2IPROC)GLH_EXT_GET_PROC_ADDRESS("glUniform2i");
    glUniform3i = (PFNGLUNIFORM3IPROC)GLH_EXT_GET_PROC_ADDRESS("glUniform3i");
    glUniform4i = (PFNGLUNIFORM4IPROC)GLH_EXT_GET_PROC_ADDRESS("glUniform4i");
    glUniform1fv = (PFNGLUNIFORM1FVPROC)GLH_EXT_GET_PROC_ADDRESS("glUniform1fv");
    glUniform2fv = (PFNGLUNIFORM2FVPROC)GLH_EXT_GET_PROC_ADDRESS("glUniform2fv");
    glUniform3fv = (PFNGLUNIFORM3FVPROC)GLH_EXT_GET_PROC_ADDRESS("glUniform3fv");
    glUniform4fv = (PFNGLUNIFORM4FVPROC)GLH_EXT_GET_PROC_ADDRESS("glUniform4fv");
    glUniform1iv = (PFNGLUNIFORM1IVPROC)GLH_EXT_GET_PROC_ADDRESS("glUniform1iv");
    glUniform2iv = (PFNGLUNIFORM2IVPROC)GLH_EXT_GET_PROC_ADDRESS("glUniform2iv");
    glUniform3iv = (PFNGLUNIFORM3IVPROC)GLH_EXT_GET_PROC_ADDRESS("glUniform3iv");
    glUniform4iv = (PFNGLUNIFORM4IVPROC)GLH_EXT_GET_PROC_ADDRESS("glUniform4iv");
    glUniformMatrix2fv = (PFNGLUNIFORMMATRIX2FVPROC)GLH_EXT_GET_PROC_ADDRESS("glUniformMatrix2fv");
    glUniformMatrix3fv = (PFNGLUNIFORMMATRIX3FVPROC)GLH_EXT_GET_PROC_ADDRESS("glUniformMatrix3fv");
    glUniformMatrix4fv = (PFNGLUNIFORMMATRIX4FVPROC)GLH_EXT_GET_PROC_ADDRESS("glUniformMatrix4fv");
    glValidateProgram = (PFNGLVALIDATEPROGRAMPROC)GLH_EXT_GET_PROC_ADDRESS("glValidateProgram");
    glVertexAttrib1d = (PFNGLVERTEXATTRIB1DPROC)GLH_EXT_GET_PROC_ADDRESS("glVertexAttrib1d");
    glVertexAttrib1dv = (PFNGLVERTEXATTRIB1DVPROC)GLH_EXT_GET_PROC_ADDRESS("glVertexAttrib1dv");
    glVertexAttrib1f = (PFNGLVERTEXATTRIB1FPROC)GLH_EXT_GET_PROC_ADDRESS("glVertexAttrib1f");
    glVertexAttrib1fv = (PFNGLVERTEXATTRIB1FVPROC)GLH_EXT_GET_PROC_ADDRESS("glVertexAttrib1fv");
    glVertexAttrib1s = (PFNGLVERTEXATTRIB1SPROC)GLH_EXT_GET_PROC_ADDRESS("glVertexAttrib1s");
    glVertexAttrib1sv = (PFNGLVERTEXATTRIB1SVPROC)GLH_EXT_GET_PROC_ADDRESS("glVertexAttrib1sv");
    glVertexAttrib2d = (PFNGLVERTEXATTRIB2DPROC)GLH_EXT_GET_PROC_ADDRESS("glVertexAttrib2d");
    glVertexAttrib2dv = (PFNGLVERTEXATTRIB2DVPROC)GLH_EXT_GET_PROC_ADDRESS("glVertexAttrib2dv");
    glVertexAttrib2f = (PFNGLVERTEXATTRIB2FPROC)GLH_EXT_GET_PROC_ADDRESS("glVertexAttrib2f");
    glVertexAttrib2fv = (PFNGLVERTEXATTRIB2FVPROC)GLH_EXT_GET_PROC_ADDRESS("glVertexAttrib2fv");
    glVertexAttrib2s = (PFNGLVERTEXATTRIB2SPROC)GLH_EXT_GET_PROC_ADDRESS("glVertexAttrib2s");
    glVertexAttrib2sv = (PFNGLVERTEXATTRIB2SVPROC)GLH_EXT_GET_PROC_ADDRESS("glVertexAttrib2sv");
    glVertexAttrib3d = (PFNGLVERTEXATTRIB3DPROC)GLH_EXT_GET_PROC_ADDRESS("glVertexAttrib3d");
    glVertexAttrib3dv = (PFNGLVERTEXATTRIB3DVPROC)GLH_EXT_GET_PROC_ADDRESS("glVertexAttrib3dv");
    glVertexAttrib3f = (PFNGLVERTEXATTRIB3FPROC)GLH_EXT_GET_PROC_ADDRESS("glVertexAttrib3f");
    glVertexAttrib3fv = (PFNGLVERTEXATTRIB3FVPROC)GLH_EXT_GET_PROC_ADDRESS("glVertexAttrib3fv");
    glVertexAttrib3s = (PFNGLVERTEXATTRIB3SPROC)GLH_EXT_GET_PROC_ADDRESS("glVertexAttrib3s");
    glVertexAttrib3sv = (PFNGLVERTEXATTRIB3SVPROC)GLH_EXT_GET_PROC_ADDRESS("glVertexAttrib3sv");
    glVertexAttrib4Nbv = (PFNGLVERTEXATTRIB4NBVPROC)GLH_EXT_GET_PROC_ADDRESS("glVertexAttrib4Nbv");
    glVertexAttrib4Niv = (PFNGLVERTEXATTRIB4NIVPROC)GLH_EXT_GET_PROC_ADDRESS("glVertexAttrib4Niv");
    glVertexAttrib4Nsv = (PFNGLVERTEXATTRIB4NSVPROC)GLH_EXT_GET_PROC_ADDRESS("glVertexAttrib4Nsv");
    glVertexAttrib4Nub = (PFNGLVERTEXATTRIB4NUBPROC)GLH_EXT_GET_PROC_ADDRESS("glVertexAttrib4Nub");
    glVertexAttrib4Nubv = (PFNGLVERTEXATTRIB4NUBVPROC)GLH_EXT_GET_PROC_ADDRESS("glVertexAttrib4Nubv");
    glVertexAttrib4Nuiv = (PFNGLVERTEXATTRIB4NUIVPROC)GLH_EXT_GET_PROC_ADDRESS("glVertexAttrib4Nuiv");
    glVertexAttrib4Nusv = (PFNGLVERTEXATTRIB4NUSVPROC)GLH_EXT_GET_PROC_ADDRESS("glVertexAttrib4Nusv");
    glVertexAttrib4bv = (PFNGLVERTEXATTRIB4BVPROC)GLH_EXT_GET_PROC_ADDRESS("glVertexAttrib4bv");
    glVertexAttrib4d = (PFNGLVERTEXATTRIB4DPROC)GLH_EXT_GET_PROC_ADDRESS("glVertexAttrib4d");
    glVertexAttrib4dv = (PFNGLVERTEXATTRIB4DVPROC)GLH_EXT_GET_PROC_ADDRESS("glVertexAttrib4dv");
    glVertexAttrib4f = (PFNGLVERTEXATTRIB4FPROC)GLH_EXT_GET_PROC_ADDRESS("glVertexAttrib4f");
    glVertexAttrib4fv = (PFNGLVERTEXATTRIB4FVPROC)GLH_EXT_GET_PROC_ADDRESS("glVertexAttrib4fv");
    glVertexAttrib4iv = (PFNGLVERTEXATTRIB4IVPROC)GLH_EXT_GET_PROC_ADDRESS("glVertexAttrib4iv");
    glVertexAttrib4s = (PFNGLVERTEXATTRIB4SPROC)GLH_EXT_GET_PROC_ADDRESS("glVertexAttrib4s");
    glVertexAttrib4sv = (PFNGLVERTEXATTRIB4SVPROC)GLH_EXT_GET_PROC_ADDRESS("glVertexAttrib4sv");
    glVertexAttrib4ubv = (PFNGLVERTEXATTRIB4UBVPROC)GLH_EXT_GET_PROC_ADDRESS("glVertexAttrib4ubv");
    glVertexAttrib4uiv = (PFNGLVERTEXATTRIB4UIVPROC)GLH_EXT_GET_PROC_ADDRESS("glVertexAttrib4uiv");
    glVertexAttrib4usv = (PFNGLVERTEXATTRIB4USVPROC)GLH_EXT_GET_PROC_ADDRESS("glVertexAttrib4usv");
    glVertexAttribPointer = (PFNGLVERTEXATTRIBPOINTERPROC)GLH_EXT_GET_PROC_ADDRESS("glVertexAttribPointer");

    // GL_VERSION_2_1
    glUniformMatrix2x3fv = (PFNGLUNIFORMMATRIX2X3FVPROC)GLH_EXT_GET_PROC_ADDRESS("glUniformMatrix2x3fv");
    glUniformMatrix3x2fv = (PFNGLUNIFORMMATRIX3X2FVPROC)GLH_EXT_GET_PROC_ADDRESS("glUniformMatrix3x2fv");
    glUniformMatrix2x4fv = (PFNGLUNIFORMMATRIX2X4FVPROC)GLH_EXT_GET_PROC_ADDRESS("glUniformMatrix2x4fv");
    glUniformMatrix4x2fv = (PFNGLUNIFORMMATRIX4X2FVPROC)GLH_EXT_GET_PROC_ADDRESS("glUniformMatrix4x2fv");
    glUniformMatrix3x4fv = (PFNGLUNIFORMMATRIX3X4FVPROC)GLH_EXT_GET_PROC_ADDRESS("glUniformMatrix3x4fv");
    glUniformMatrix4x3fv = (PFNGLUNIFORMMATRIX4X3FVPROC)GLH_EXT_GET_PROC_ADDRESS("glUniformMatrix4x3fv");

    // GL_VERSION_3_0
    glColorMaski = (PFNGLCOLORMASKIPROC)GLH_EXT_GET_PROC_ADDRESS("glColorMaski");
    glGetBooleani_v = (PFNGLGETBOOLEANI_VPROC)GLH_EXT_GET_PROC_ADDRESS("glGetBooleani_v");
    glGetIntegeri_v = (PFNGLGETINTEGERI_VPROC)GLH_EXT_GET_PROC_ADDRESS("glGetIntegeri_v");
    glEnablei = (PFNGLENABLEIPROC)GLH_EXT_GET_PROC_ADDRESS("glEnablei");
    glDisablei = (PFNGLDISABLEIPROC)GLH_EXT_GET_PROC_ADDRESS("glDisablei");
    glIsEnabledi = (PFNGLISENABLEDIPROC)GLH_EXT_GET_PROC_ADDRESS("glIsEnabledi");
    glBeginTransformFeedback = (PFNGLBEGINTRANSFORMFEEDBACKPROC)GLH_EXT_GET_PROC_ADDRESS("glBeginTransformFeedback");
    glEndTransformFeedback = (PFNGLENDTRANSFORMFEEDBACKPROC)GLH_EXT_GET_PROC_ADDRESS("glEndTransformFeedback");
    glBindBufferRange = (PFNGLBINDBUFFERRANGEPROC)GLH_EXT_GET_PROC_ADDRESS("glBindBufferRange");
    glBindBufferBase = (PFNGLBINDBUFFERBASEPROC)GLH_EXT_GET_PROC_ADDRESS("glBindBufferBase");
    glTransformFeedbackVaryings = (PFNGLTRANSFORMFEEDBACKVARYINGSPROC)GLH_EXT_GET_PROC_ADDRESS("glTransformFeedbackVaryings");
    glGetTransformFeedbackVarying = (PFNGLGETTRANSFORMFEEDBACKVARYINGPROC)GLH_EXT_GET_PROC_ADDRESS("glGetTransformFeedbackVarying");
    glClampColor = (PFNGLCLAMPCOLORPROC)GLH_EXT_GET_PROC_ADDRESS("glClampColor");
    glBeginConditionalRender = (PFNGLBEGINCONDITIONALRENDERPROC)GLH_EXT_GET_PROC_ADDRESS("glBeginConditionalRender");
    glEndConditionalRender = (PFNGLENDCONDITIONALRENDERPROC)GLH_EXT_GET_PROC_ADDRESS("glEndConditionalRender");
    glVertexAttribIPointer = (PFNGLVERTEXATTRIBIPOINTERPROC)GLH_EXT_GET_PROC_ADDRESS("glVertexAttribIPointer");
    glGetVertexAttribIiv = (PFNGLGETVERTEXATTRIBIIVPROC)GLH_EXT_GET_PROC_ADDRESS("glGetVertexAttribIiv");
    glGetVertexAttribIuiv = (PFNGLGETVERTEXATTRIBIUIVPROC)GLH_EXT_GET_PROC_ADDRESS("glGetVertexAttribIuiv");
    glVertexAttribI1i = (PFNGLVERTEXATTRIBI1IPROC)GLH_EXT_GET_PROC_ADDRESS("glVertexAttribI1i");
    glVertexAttribI2i = (PFNGLVERTEXATTRIBI2IPROC)GLH_EXT_GET_PROC_ADDRESS("glVertexAttribI2i");
    glVertexAttribI3i = (PFNGLVERTEXATTRIBI3IPROC)GLH_EXT_GET_PROC_ADDRESS("glVertexAttribI3i");
    glVertexAttribI4i = (PFNGLVERTEXATTRIBI4IPROC)GLH_EXT_GET_PROC_ADDRESS("glVertexAttribI4i");
    glVertexAttribI1ui = (PFNGLVERTEXATTRIBI1UIPROC)GLH_EXT_GET_PROC_ADDRESS("glVertexAttribI1ui");
    glVertexAttribI2ui = (PFNGLVERTEXATTRIBI2UIPROC)GLH_EXT_GET_PROC_ADDRESS("glVertexAttribI2ui");
    glVertexAttribI3ui = (PFNGLVERTEXATTRIBI3UIPROC)GLH_EXT_GET_PROC_ADDRESS("glVertexAttribI3ui");
    glVertexAttribI4ui = (PFNGLVERTEXATTRIBI4UIPROC)GLH_EXT_GET_PROC_ADDRESS("glVertexAttribI4ui");
    glVertexAttribI1iv = (PFNGLVERTEXATTRIBI1IVPROC)GLH_EXT_GET_PROC_ADDRESS("glVertexAttribI1iv");
    glVertexAttribI2iv = (PFNGLVERTEXATTRIBI2IVPROC)GLH_EXT_GET_PROC_ADDRESS("glVertexAttribI2iv");
    glVertexAttribI3iv = (PFNGLVERTEXATTRIBI3IVPROC)GLH_EXT_GET_PROC_ADDRESS("glVertexAttribI3iv");
    glVertexAttribI4iv = (PFNGLVERTEXATTRIBI4IVPROC)GLH_EXT_GET_PROC_ADDRESS("glVertexAttribI4iv");
    glVertexAttribI1uiv = (PFNGLVERTEXATTRIBI1UIVPROC)GLH_EXT_GET_PROC_ADDRESS("glVertexAttribI1uiv");
    glVertexAttribI2uiv = (PFNGLVERTEXATTRIBI2UIVPROC)GLH_EXT_GET_PROC_ADDRESS("glVertexAttribI2uiv");
    glVertexAttribI3uiv = (PFNGLVERTEXATTRIBI3UIVPROC)GLH_EXT_GET_PROC_ADDRESS("glVertexAttribI3uiv");
    glVertexAttribI4uiv = (PFNGLVERTEXATTRIBI4UIVPROC)GLH_EXT_GET_PROC_ADDRESS("glVertexAttribI4uiv");
    glVertexAttribI4bv = (PFNGLVERTEXATTRIBI4BVPROC)GLH_EXT_GET_PROC_ADDRESS("glVertexAttribI4bv");
    glVertexAttribI4sv = (PFNGLVERTEXATTRIBI4SVPROC)GLH_EXT_GET_PROC_ADDRESS("glVertexAttribI4sv");
    glVertexAttribI4ubv = (PFNGLVERTEXATTRIBI4UBVPROC)GLH_EXT_GET_PROC_ADDRESS("glVertexAttribI4ubv");
    glVertexAttribI4usv = (PFNGLVERTEXATTRIBI4USVPROC)GLH_EXT_GET_PROC_ADDRESS("glVertexAttribI4usv");
    glGetUniformuiv = (PFNGLGETUNIFORMUIVPROC)GLH_EXT_GET_PROC_ADDRESS("glGetUniformuiv");
    glBindFragDataLocation = (PFNGLBINDFRAGDATALOCATIONPROC)GLH_EXT_GET_PROC_ADDRESS("glBindFragDataLocation");
    glGetFragDataLocation = (PFNGLGETFRAGDATALOCATIONPROC)GLH_EXT_GET_PROC_ADDRESS("glGetFragDataLocation");
    glUniform1ui = (PFNGLUNIFORM1UIPROC)GLH_EXT_GET_PROC_ADDRESS("glUniform1ui");
    glUniform2ui = (PFNGLUNIFORM2UIPROC)GLH_EXT_GET_PROC_ADDRESS("glUniform2ui");
    glUniform3ui = (PFNGLUNIFORM3UIPROC)GLH_EXT_GET_PROC_ADDRESS("glUniform3ui");
    glUniform4ui = (PFNGLUNIFORM4UIPROC)GLH_EXT_GET_PROC_ADDRESS("glUniform4ui");
    glUniform1uiv = (PFNGLUNIFORM1UIVPROC)GLH_EXT_GET_PROC_ADDRESS("glUniform1uiv");
    glUniform2uiv = (PFNGLUNIFORM2UIVPROC)GLH_EXT_GET_PROC_ADDRESS("glUniform2uiv");
    glUniform3uiv = (PFNGLUNIFORM3UIVPROC)GLH_EXT_GET_PROC_ADDRESS("glUniform3uiv");
    glUniform4uiv = (PFNGLUNIFORM4UIVPROC)GLH_EXT_GET_PROC_ADDRESS("glUniform4uiv");
    glTexParameterIiv = (PFNGLTEXPARAMETERIIVPROC)GLH_EXT_GET_PROC_ADDRESS("glTexParameterIiv");
    glTexParameterIuiv = (PFNGLTEXPARAMETERIUIVPROC)GLH_EXT_GET_PROC_ADDRESS("glTexParameterIuiv");
    glGetTexParameterIiv = (PFNGLGETTEXPARAMETERIIVPROC)GLH_EXT_GET_PROC_ADDRESS("glGetTexParameterIiv");
    glGetTexParameterIuiv = (PFNGLGETTEXPARAMETERIUIVPROC)GLH_EXT_GET_PROC_ADDRESS("glGetTexParameterIuiv");
    glClearBufferiv = (PFNGLCLEARBUFFERIVPROC)GLH_EXT_GET_PROC_ADDRESS("glClearBufferiv");
    glClearBufferuiv = (PFNGLCLEARBUFFERUIVPROC)GLH_EXT_GET_PROC_ADDRESS("glClearBufferuiv");
    glClearBufferfv = (PFNGLCLEARBUFFERFVPROC)GLH_EXT_GET_PROC_ADDRESS("glClearBufferfv");
    glClearBufferfi = (PFNGLCLEARBUFFERFIPROC)GLH_EXT_GET_PROC_ADDRESS("glClearBufferfi");
    glGetStringi = (PFNGLGETSTRINGIPROC)GLH_EXT_GET_PROC_ADDRESS("glGetStringi");
    glIsRenderbuffer = (PFNGLISRENDERBUFFERPROC)GLH_EXT_GET_PROC_ADDRESS("glIsRenderbuffer");
    glBindRenderbuffer = (PFNGLBINDRENDERBUFFERPROC)GLH_EXT_GET_PROC_ADDRESS("glBindRenderbuffer");
    glDeleteRenderbuffers = (PFNGLDELETERENDERBUFFERSPROC)GLH_EXT_GET_PROC_ADDRESS("glDeleteRenderbuffers");
    glGenRenderbuffers = (PFNGLGENRENDERBUFFERSPROC)GLH_EXT_GET_PROC_ADDRESS("glGenRenderbuffers");
    glRenderbufferStorage = (PFNGLRENDERBUFFERSTORAGEPROC)GLH_EXT_GET_PROC_ADDRESS("glRenderbufferStorage");
    glGetRenderbufferParameteriv = (PFNGLGETRENDERBUFFERPARAMETERIVPROC)GLH_EXT_GET_PROC_ADDRESS("glGetRenderbufferParameteriv");
    glIsFramebuffer = (PFNGLISFRAMEBUFFERPROC)GLH_EXT_GET_PROC_ADDRESS("glIsFramebuffer");
    glBindFramebuffer = (PFNGLBINDFRAMEBUFFERPROC)GLH_EXT_GET_PROC_ADDRESS("glBindFramebuffer");
    glDeleteFramebuffers = (PFNGLDELETEFRAMEBUFFERSPROC)GLH_EXT_GET_PROC_ADDRESS("glDeleteFramebuffers");
    glGenFramebuffers = (PFNGLGENFRAMEBUFFERSPROC)GLH_EXT_GET_PROC_ADDRESS("glGenFramebuffers");
    glCheckFramebufferStatus = (PFNGLCHECKFRAMEBUFFERSTATUSPROC)GLH_EXT_GET_PROC_ADDRESS("glCheckFramebufferStatus");
    glFramebufferTexture1D = (PFNGLFRAMEBUFFERTEXTURE1DPROC)GLH_EXT_GET_PROC_ADDRESS("glFramebufferTexture1D");
    glFramebufferTexture2D = (PFNGLFRAMEBUFFERTEXTURE2DPROC)GLH_EXT_GET_PROC_ADDRESS("glFramebufferTexture2D");
    glFramebufferTexture3D = (PFNGLFRAMEBUFFERTEXTURE3DPROC)GLH_EXT_GET_PROC_ADDRESS("glFramebufferTexture3D");
    glFramebufferRenderbuffer = (PFNGLFRAMEBUFFERRENDERBUFFERPROC)GLH_EXT_GET_PROC_ADDRESS("glFramebufferRenderbuffer");
    glGetFramebufferAttachmentParameteriv = (PFNGLGETFRAMEBUFFERATTACHMENTPARAMETERIVPROC)GLH_EXT_GET_PROC_ADDRESS("glGetFramebufferAttachmentParameteriv");
    glGenerateMipmap = (PFNGLGENERATEMIPMAPPROC)GLH_EXT_GET_PROC_ADDRESS("glGenerateMipmap");
    glBlitFramebuffer = (PFNGLBLITFRAMEBUFFERPROC)GLH_EXT_GET_PROC_ADDRESS("glBlitFramebuffer");
    glRenderbufferStorageMultisample = (PFNGLRENDERBUFFERSTORAGEMULTISAMPLEPROC)GLH_EXT_GET_PROC_ADDRESS("glRenderbufferStorageMultisample");
    glFramebufferTextureLayer = (PFNGLFRAMEBUFFERTEXTURELAYERPROC)GLH_EXT_GET_PROC_ADDRESS("glFramebufferTextureLayer");
    glMapBufferRange = (PFNGLMAPBUFFERRANGEPROC)GLH_EXT_GET_PROC_ADDRESS("glMapBufferRange");
    glFlushMappedBufferRange = (PFNGLFLUSHMAPPEDBUFFERRANGEPROC)GLH_EXT_GET_PROC_ADDRESS("glFlushMappedBufferRange");
    glBindVertexArray = (PFNGLBINDVERTEXARRAYPROC)GLH_EXT_GET_PROC_ADDRESS("glBindVertexArray");
    glDeleteVertexArrays = (PFNGLDELETEVERTEXARRAYSPROC)GLH_EXT_GET_PROC_ADDRESS("glDeleteVertexArrays");
    glGenVertexArrays = (PFNGLGENVERTEXARRAYSPROC)GLH_EXT_GET_PROC_ADDRESS("glGenVertexArrays");
    glIsVertexArray = (PFNGLISVERTEXARRAYPROC)GLH_EXT_GET_PROC_ADDRESS("glIsVertexArray");

    // GL_VERSION_3_1
    glDrawArraysInstanced = (PFNGLDRAWARRAYSINSTANCEDPROC)GLH_EXT_GET_PROC_ADDRESS("glDrawArraysInstanced");
    glDrawElementsInstanced = (PFNGLDRAWELEMENTSINSTANCEDPROC)GLH_EXT_GET_PROC_ADDRESS("glDrawElementsInstanced");
    glTexBuffer = (PFNGLTEXBUFFERPROC)GLH_EXT_GET_PROC_ADDRESS("glTexBuffer");
    glPrimitiveRestartIndex = (PFNGLPRIMITIVERESTARTINDEXPROC)GLH_EXT_GET_PROC_ADDRESS("glPrimitiveRestartIndex");
    glCopyBufferSubData = (PFNGLCOPYBUFFERSUBDATAPROC)GLH_EXT_GET_PROC_ADDRESS("glCopyBufferSubData");
    glGetUniformIndices = (PFNGLGETUNIFORMINDICESPROC)GLH_EXT_GET_PROC_ADDRESS("glGetUniformIndices");
    glGetActiveUniformsiv = (PFNGLGETACTIVEUNIFORMSIVPROC)GLH_EXT_GET_PROC_ADDRESS("glGetActiveUniformsiv");
    glGetActiveUniformName = (PFNGLGETACTIVEUNIFORMNAMEPROC)GLH_EXT_GET_PROC_ADDRESS("glGetActiveUniformName");
    glGetUniformBlockIndex = (PFNGLGETUNIFORMBLOCKINDEXPROC)GLH_EXT_GET_PROC_ADDRESS("glGetUniformBlockIndex");
    glGetActiveUniformBlockiv = (PFNGLGETACTIVEUNIFORMBLOCKIVPROC)GLH_EXT_GET_PROC_ADDRESS("glGetActiveUniformBlockiv");
    glGetActiveUniformBlockName = (PFNGLGETACTIVEUNIFORMBLOCKNAMEPROC)GLH_EXT_GET_PROC_ADDRESS("glGetActiveUniformBlockName");
    glUniformBlockBinding = (PFNGLUNIFORMBLOCKBINDINGPROC)GLH_EXT_GET_PROC_ADDRESS("glUniformBlockBinding");

    // GL_VERSION_3_2
    glDrawElementsBaseVertex = (PFNGLDRAWELEMENTSBASEVERTEXPROC)GLH_EXT_GET_PROC_ADDRESS("glDrawElementsBaseVertex");
    glDrawRangeElementsBaseVertex = (PFNGLDRAWRANGEELEMENTSBASEVERTEXPROC)GLH_EXT_GET_PROC_ADDRESS("glDrawRangeElementsBaseVertex");
    glDrawElementsInstancedBaseVertex = (PFNGLDRAWELEMENTSINSTANCEDBASEVERTEXPROC)GLH_EXT_GET_PROC_ADDRESS("glDrawElementsInstancedBaseVertex");
    glMultiDrawElementsBaseVertex = (PFNGLMULTIDRAWELEMENTSBASEVERTEXPROC)GLH_EXT_GET_PROC_ADDRESS("glMultiDrawElementsBaseVertex");
    glProvokingVertex = (PFNGLPROVOKINGVERTEXPROC)GLH_EXT_GET_PROC_ADDRESS("glProvokingVertex");
    glFenceSync = (PFNGLFENCESYNCPROC)GLH_EXT_GET_PROC_ADDRESS("glFenceSync");
    glIsSync = (PFNGLISSYNCPROC)GLH_EXT_GET_PROC_ADDRESS("glIsSync");
    glDeleteSync = (PFNGLDELETESYNCPROC)GLH_EXT_GET_PROC_ADDRESS("glDeleteSync");
    glClientWaitSync = (PFNGLCLIENTWAITSYNCPROC)GLH_EXT_GET_PROC_ADDRESS("glClientWaitSync");
    glWaitSync = (PFNGLWAITSYNCPROC)GLH_EXT_GET_PROC_ADDRESS("glWaitSync");
    glGetInteger64v = (PFNGLGETINTEGER64VPROC)GLH_EXT_GET_PROC_ADDRESS("glGetInteger64v");
    glGetSynciv = (PFNGLGETSYNCIVPROC)GLH_EXT_GET_PROC_ADDRESS("glGetSynciv");
    glGetInteger64i_v = (PFNGLGETINTEGER64I_VPROC)GLH_EXT_GET_PROC_ADDRESS("glGetInteger64i_v");
    glGetBufferParameteri64v = (PFNGLGETBUFFERPARAMETERI64VPROC)GLH_EXT_GET_PROC_ADDRESS("glGetBufferParameteri64v");
    glFramebufferTexture = (PFNGLFRAMEBUFFERTEXTUREPROC)GLH_EXT_GET_PROC_ADDRESS("glFramebufferTexture");
    glTexImage2DMultisample = (PFNGLTEXIMAGE2DMULTISAMPLEPROC)GLH_EXT_GET_PROC_ADDRESS("glTexImage2DMultisample");
    glTexImage3DMultisample = (PFNGLTEXIMAGE3DMULTISAMPLEPROC)GLH_EXT_GET_PROC_ADDRESS("glTexImage3DMultisample");
    glGetMultisamplefv = (PFNGLGETMULTISAMPLEFVPROC)GLH_EXT_GET_PROC_ADDRESS("glGetMultisamplefv");
    glSampleMaski = (PFNGLSAMPLEMASKIPROC)GLH_EXT_GET_PROC_ADDRESS("glSampleMaski");

    // GL_VERSION_3_3
    glBindFragDataLocationIndexed = (PFNGLBINDFRAGDATALOCATIONINDEXEDPROC)GLH_EXT_GET_PROC_ADDRESS("glBindFragDataLocationIndexed");
    glGetFragDataIndex = (PFNGLGETFRAGDATAINDEXPROC)GLH_EXT_GET_PROC_ADDRESS("glGetFragDataIndex");
    glGenSamplers = (PFNGLGENSAMPLERSPROC)GLH_EXT_GET_PROC_ADDRESS("glGenSamplers");
    glDeleteSamplers = (PFNGLDELETESAMPLERSPROC)GLH_EXT_GET_PROC_ADDRESS("glDeleteSamplers");
    glIsSampler = (PFNGLISSAMPLERPROC)GLH_EXT_GET_PROC_ADDRESS("glIsSampler");
    glBindSampler = (PFNGLBINDSAMPLERPROC)GLH_EXT_GET_PROC_ADDRESS("glBindSampler");
    glSamplerParameteri = (PFNGLSAMPLERPARAMETERIPROC)GLH_EXT_GET_PROC_ADDRESS("glSamplerParameteri");
    glSamplerParameteriv = (PFNGLSAMPLERPARAMETERIVPROC)GLH_EXT_GET_PROC_ADDRESS("glSamplerParameteriv");
    glSamplerParameterf = (PFNGLSAMPLERPARAMETERFPROC)GLH_EXT_GET_PROC_ADDRESS("glSamplerParameterf");
    glSamplerParameterfv = (PFNGLSAMPLERPARAMETERFVPROC)GLH_EXT_GET_PROC_ADDRESS("glSamplerParameterfv");
    glSamplerParameterIiv = (PFNGLSAMPLERPARAMETERIIVPROC)GLH_EXT_GET_PROC_ADDRESS("glSamplerParameterIiv");
    glSamplerParameterIuiv = (PFNGLSAMPLERPARAMETERIUIVPROC)GLH_EXT_GET_PROC_ADDRESS("glSamplerParameterIuiv");
    glGetSamplerParameteriv = (PFNGLGETSAMPLERPARAMETERIVPROC)GLH_EXT_GET_PROC_ADDRESS("glGetSamplerParameteriv");
    glGetSamplerParameterIiv = (PFNGLGETSAMPLERPARAMETERIIVPROC)GLH_EXT_GET_PROC_ADDRESS("glGetSamplerParameterIiv");
    glGetSamplerParameterfv = (PFNGLGETSAMPLERPARAMETERFVPROC)GLH_EXT_GET_PROC_ADDRESS("glGetSamplerParameterfv");
    glGetSamplerParameterIuiv = (PFNGLGETSAMPLERPARAMETERIUIVPROC)GLH_EXT_GET_PROC_ADDRESS("glGetSamplerParameterIuiv");
    glQueryCounter = (PFNGLQUERYCOUNTERPROC)GLH_EXT_GET_PROC_ADDRESS("glQueryCounter");
    glGetQueryObjecti64v = (PFNGLGETQUERYOBJECTI64VPROC)GLH_EXT_GET_PROC_ADDRESS("glGetQueryObjecti64v");
    glGetQueryObjectui64v = (PFNGLGETQUERYOBJECTUI64VPROC)GLH_EXT_GET_PROC_ADDRESS("glGetQueryObjectui64v");
    glVertexAttribDivisor = (PFNGLVERTEXATTRIBDIVISORPROC)GLH_EXT_GET_PROC_ADDRESS("glVertexAttribDivisor");
    glVertexAttribP1ui = (PFNGLVERTEXATTRIBP1UIPROC)GLH_EXT_GET_PROC_ADDRESS("glVertexAttribP1ui");
    glVertexAttribP1uiv = (PFNGLVERTEXATTRIBP1UIVPROC)GLH_EXT_GET_PROC_ADDRESS("glVertexAttribP1uiv");
    glVertexAttribP2ui = (PFNGLVERTEXATTRIBP2UIPROC)GLH_EXT_GET_PROC_ADDRESS("glVertexAttribP2ui");
    glVertexAttribP2uiv = (PFNGLVERTEXATTRIBP2UIVPROC)GLH_EXT_GET_PROC_ADDRESS("glVertexAttribP2uiv");
    glVertexAttribP3ui = (PFNGLVERTEXATTRIBP3UIPROC)GLH_EXT_GET_PROC_ADDRESS("glVertexAttribP3ui");
    glVertexAttribP3uiv = (PFNGLVERTEXATTRIBP3UIVPROC)GLH_EXT_GET_PROC_ADDRESS("glVertexAttribP3uiv");
    glVertexAttribP4ui = (PFNGLVERTEXATTRIBP4UIPROC)GLH_EXT_GET_PROC_ADDRESS("glVertexAttribP4ui");
    glVertexAttribP4uiv = (PFNGLVERTEXATTRIBP4UIVPROC)GLH_EXT_GET_PROC_ADDRESS("glVertexAttribP4uiv");
    glVertexP2ui = (PFNGLVERTEXP2UIPROC)GLH_EXT_GET_PROC_ADDRESS("glVertexP2ui");
    glVertexP2uiv = (PFNGLVERTEXP2UIVPROC)GLH_EXT_GET_PROC_ADDRESS("glVertexP2uiv");
    glVertexP3ui = (PFNGLVERTEXP3UIPROC)GLH_EXT_GET_PROC_ADDRESS("glVertexP3ui");
    glVertexP3uiv = (PFNGLVERTEXP3UIVPROC)GLH_EXT_GET_PROC_ADDRESS("glVertexP3uiv");
    glVertexP4ui = (PFNGLVERTEXP4UIPROC)GLH_EXT_GET_PROC_ADDRESS("glVertexP4ui");
    glVertexP4uiv = (PFNGLVERTEXP4UIVPROC)GLH_EXT_GET_PROC_ADDRESS("glVertexP4uiv");
    glTexCoordP1ui = (PFNGLTEXCOORDP1UIPROC)GLH_EXT_GET_PROC_ADDRESS("glTexCoordP1ui");
    glTexCoordP1uiv = (PFNGLTEXCOORDP1UIVPROC)GLH_EXT_GET_PROC_ADDRESS("glTexCoordP1uiv");
    glTexCoordP2ui = (PFNGLTEXCOORDP2UIPROC)GLH_EXT_GET_PROC_ADDRESS("glTexCoordP2ui");
    glTexCoordP2uiv = (PFNGLTEXCOORDP2UIVPROC)GLH_EXT_GET_PROC_ADDRESS("glTexCoordP2uiv");
    glTexCoordP3ui = (PFNGLTEXCOORDP3UIPROC)GLH_EXT_GET_PROC_ADDRESS("glTexCoordP3ui");
    glTexCoordP3uiv = (PFNGLTEXCOORDP3UIVPROC)GLH_EXT_GET_PROC_ADDRESS("glTexCoordP3uiv");
    glTexCoordP4ui = (PFNGLTEXCOORDP4UIPROC)GLH_EXT_GET_PROC_ADDRESS("glTexCoordP4ui");
    glTexCoordP4uiv = (PFNGLTEXCOORDP4UIVPROC)GLH_EXT_GET_PROC_ADDRESS("glTexCoordP4uiv");
    glMultiTexCoordP1ui = (PFNGLMULTITEXCOORDP1UIPROC)GLH_EXT_GET_PROC_ADDRESS("glMultiTexCoordP1ui");
    glMultiTexCoordP1uiv = (PFNGLMULTITEXCOORDP1UIVPROC)GLH_EXT_GET_PROC_ADDRESS("glMultiTexCoordP1uiv");
    glMultiTexCoordP2ui = (PFNGLMULTITEXCOORDP2UIPROC)GLH_EXT_GET_PROC_ADDRESS("glMultiTexCoordP2ui");
    glMultiTexCoordP2uiv = (PFNGLMULTITEXCOORDP2UIVPROC)GLH_EXT_GET_PROC_ADDRESS("glMultiTexCoordP2uiv");
    glMultiTexCoordP3ui = (PFNGLMULTITEXCOORDP3UIPROC)GLH_EXT_GET_PROC_ADDRESS("glMultiTexCoordP3ui");
    glMultiTexCoordP3uiv = (PFNGLMULTITEXCOORDP3UIVPROC)GLH_EXT_GET_PROC_ADDRESS("glMultiTexCoordP3uiv");
    glMultiTexCoordP4ui = (PFNGLMULTITEXCOORDP4UIPROC)GLH_EXT_GET_PROC_ADDRESS("glMultiTexCoordP4ui");
    glMultiTexCoordP4uiv = (PFNGLMULTITEXCOORDP4UIVPROC)GLH_EXT_GET_PROC_ADDRESS("glMultiTexCoordP4uiv");
    glNormalP3ui = (PFNGLNORMALP3UIPROC)GLH_EXT_GET_PROC_ADDRESS("glNormalP3ui");
    glNormalP3uiv = (PFNGLNORMALP3UIVPROC)GLH_EXT_GET_PROC_ADDRESS("glNormalP3uiv");
    glColorP3ui = (PFNGLCOLORP3UIPROC)GLH_EXT_GET_PROC_ADDRESS("glColorP3ui");
    glColorP3uiv = (PFNGLCOLORP3UIVPROC)GLH_EXT_GET_PROC_ADDRESS("glColorP3uiv");
    glColorP4ui = (PFNGLCOLORP4UIPROC)GLH_EXT_GET_PROC_ADDRESS("glColorP4ui");
    glColorP4uiv = (PFNGLCOLORP4UIVPROC)GLH_EXT_GET_PROC_ADDRESS("glColorP4uiv");
    glSecondaryColorP3ui = (PFNGLSECONDARYCOLORP3UIPROC)GLH_EXT_GET_PROC_ADDRESS("glSecondaryColorP3ui");
    glSecondaryColorP3uiv = (PFNGLSECONDARYCOLORP3UIVPROC)GLH_EXT_GET_PROC_ADDRESS("glSecondaryColorP3uiv");

    // GL_VERSION_4_0
    glMinSampleShading = (PFNGLMINSAMPLESHADINGPROC)GLH_EXT_GET_PROC_ADDRESS("glMinSampleShading");
    glBlendEquationi = (PFNGLBLENDEQUATIONIPROC)GLH_EXT_GET_PROC_ADDRESS("glBlendEquationi");
    glBlendEquationSeparatei = (PFNGLBLENDEQUATIONSEPARATEIPROC)GLH_EXT_GET_PROC_ADDRESS("glBlendEquationSeparatei");
    glBlendFunci = (PFNGLBLENDFUNCIPROC)GLH_EXT_GET_PROC_ADDRESS("glBlendFunci");
    glBlendFuncSeparatei = (PFNGLBLENDFUNCSEPARATEIPROC)GLH_EXT_GET_PROC_ADDRESS("glBlendFuncSeparatei");
    glDrawArraysIndirect = (PFNGLDRAWARRAYSINDIRECTPROC)GLH_EXT_GET_PROC_ADDRESS("glDrawArraysIndirect");
    glDrawElementsIndirect = (PFNGLDRAWELEMENTSINDIRECTPROC)GLH_EXT_GET_PROC_ADDRESS("glDrawElementsIndirect");
    glUniform1d = (PFNGLUNIFORM1DPROC)GLH_EXT_GET_PROC_ADDRESS("glUniform1d");
    glUniform2d = (PFNGLUNIFORM2DPROC)GLH_EXT_GET_PROC_ADDRESS("glUniform2d");
    glUniform3d = (PFNGLUNIFORM3DPROC)GLH_EXT_GET_PROC_ADDRESS("glUniform3d");
    glUniform4d = (PFNGLUNIFORM4DPROC)GLH_EXT_GET_PROC_ADDRESS("glUniform4d");
    glUniform1dv = (PFNGLUNIFORM1DVPROC)GLH_EXT_GET_PROC_ADDRESS("glUniform1dv");
    glUniform2dv = (PFNGLUNIFORM2DVPROC)GLH_EXT_GET_PROC_ADDRESS("glUniform2dv");
    glUniform3dv = (PFNGLUNIFORM3DVPROC)GLH_EXT_GET_PROC_ADDRESS("glUniform3dv");
    glUniform4dv = (PFNGLUNIFORM4DVPROC)GLH_EXT_GET_PROC_ADDRESS("glUniform4dv");
    glUniformMatrix2dv = (PFNGLUNIFORMMATRIX2DVPROC)GLH_EXT_GET_PROC_ADDRESS("glUniformMatrix2dv");
    glUniformMatrix3dv = (PFNGLUNIFORMMATRIX3DVPROC)GLH_EXT_GET_PROC_ADDRESS("glUniformMatrix3dv");
    glUniformMatrix4dv = (PFNGLUNIFORMMATRIX4DVPROC)GLH_EXT_GET_PROC_ADDRESS("glUniformMatrix4dv");
    glUniformMatrix2x3dv = (PFNGLUNIFORMMATRIX2X3DVPROC)GLH_EXT_GET_PROC_ADDRESS("glUniformMatrix2x3dv");
    glUniformMatrix2x4dv = (PFNGLUNIFORMMATRIX2X4DVPROC)GLH_EXT_GET_PROC_ADDRESS("glUniformMatrix2x4dv");
    glUniformMatrix3x2dv = (PFNGLUNIFORMMATRIX3X2DVPROC)GLH_EXT_GET_PROC_ADDRESS("glUniformMatrix3x2dv");
    glUniformMatrix3x4dv = (PFNGLUNIFORMMATRIX3X4DVPROC)GLH_EXT_GET_PROC_ADDRESS("glUniformMatrix3x4dv");
    glUniformMatrix4x2dv = (PFNGLUNIFORMMATRIX4X2DVPROC)GLH_EXT_GET_PROC_ADDRESS("glUniformMatrix4x2dv");
    glUniformMatrix4x3dv = (PFNGLUNIFORMMATRIX4X3DVPROC)GLH_EXT_GET_PROC_ADDRESS("glUniformMatrix4x3dv");
    glGetUniformdv = (PFNGLGETUNIFORMDVPROC)GLH_EXT_GET_PROC_ADDRESS("glGetUniformdv");
    glGetSubroutineUniformLocation = (PFNGLGETSUBROUTINEUNIFORMLOCATIONPROC)GLH_EXT_GET_PROC_ADDRESS("glGetSubroutineUniformLocation");
    glGetSubroutineIndex = (PFNGLGETSUBROUTINEINDEXPROC)GLH_EXT_GET_PROC_ADDRESS("glGetSubroutineIndex");
    glGetActiveSubroutineUniformiv = (PFNGLGETACTIVESUBROUTINEUNIFORMIVPROC)GLH_EXT_GET_PROC_ADDRESS("glGetActiveSubroutineUniformiv");
    glGetActiveSubroutineUniformName = (PFNGLGETACTIVESUBROUTINEUNIFORMNAMEPROC)GLH_EXT_GET_PROC_ADDRESS("glGetActiveSubroutineUniformName");
    glGetActiveSubroutineName = (PFNGLGETACTIVESUBROUTINENAMEPROC)GLH_EXT_GET_PROC_ADDRESS("glGetActiveSubroutineName");
    glUniformSubroutinesuiv = (PFNGLUNIFORMSUBROUTINESUIVPROC)GLH_EXT_GET_PROC_ADDRESS("glUniformSubroutinesuiv");
    glGetUniformSubroutineuiv = (PFNGLGETUNIFORMSUBROUTINEUIVPROC)GLH_EXT_GET_PROC_ADDRESS("glGetUniformSubroutineuiv");
    glGetProgramStageiv = (PFNGLGETPROGRAMSTAGEIVPROC)GLH_EXT_GET_PROC_ADDRESS("glGetProgramStageiv");
    glPatchParameteri = (PFNGLPATCHPARAMETERIPROC)GLH_EXT_GET_PROC_ADDRESS("glPatchParameteri");
    glPatchParameterfv = (PFNGLPATCHPARAMETERFVPROC)GLH_EXT_GET_PROC_ADDRESS("glPatchParameterfv");
    glBindTransformFeedback = (PFNGLBINDTRANSFORMFEEDBACKPROC)GLH_EXT_GET_PROC_ADDRESS("glBindTransformFeedback");
    glDeleteTransformFeedbacks = (PFNGLDELETETRANSFORMFEEDBACKSPROC)GLH_EXT_GET_PROC_ADDRESS("glDeleteTransformFeedbacks");
    glGenTransformFeedbacks = (PFNGLGENTRANSFORMFEEDBACKSPROC)GLH_EXT_GET_PROC_ADDRESS("glGenTransformFeedbacks");
    glIsTransformFeedback = (PFNGLISTRANSFORMFEEDBACKPROC)GLH_EXT_GET_PROC_ADDRESS("glIsTransformFeedback");
    glPauseTransformFeedback = (PFNGLPAUSETRANSFORMFEEDBACKPROC)GLH_EXT_GET_PROC_ADDRESS("glPauseTransformFeedback");
    glResumeTransformFeedback = (PFNGLRESUMETRANSFORMFEEDBACKPROC)GLH_EXT_GET_PROC_ADDRESS("glResumeTransformFeedback");
    glDrawTransformFeedback = (PFNGLDRAWTRANSFORMFEEDBACKPROC)GLH_EXT_GET_PROC_ADDRESS("glDrawTransformFeedback");
    glDrawTransformFeedbackStream = (PFNGLDRAWTRANSFORMFEEDBACKSTREAMPROC)GLH_EXT_GET_PROC_ADDRESS("glDrawTransformFeedbackStream");
    glBeginQueryIndexed = (PFNGLBEGINQUERYINDEXEDPROC)GLH_EXT_GET_PROC_ADDRESS("glBeginQueryIndexed");
    glEndQueryIndexed = (PFNGLENDQUERYINDEXEDPROC)GLH_EXT_GET_PROC_ADDRESS("glEndQueryIndexed");
    glGetQueryIndexediv = (PFNGLGETQUERYINDEXEDIVPROC)GLH_EXT_GET_PROC_ADDRESS("glGetQueryIndexediv");

    // GL_VERSION_4_1
    glReleaseShaderCompiler = (PFNGLRELEASESHADERCOMPILERPROC)GLH_EXT_GET_PROC_ADDRESS("glReleaseShaderCompiler");
    glShaderBinary = (PFNGLSHADERBINARYPROC)GLH_EXT_GET_PROC_ADDRESS("glShaderBinary");
    glGetShaderPrecisionFormat = (PFNGLGETSHADERPRECISIONFORMATPROC)GLH_EXT_GET_PROC_ADDRESS("glGetShaderPrecisionFormat");
    glDepthRangef = (PFNGLDEPTHRANGEFPROC)GLH_EXT_GET_PROC_ADDRESS("glDepthRangef");
    glClearDepthf = (PFNGLCLEARDEPTHFPROC)GLH_EXT_GET_PROC_ADDRESS("glClearDepthf");
    glGetProgramBinary = (PFNGLGETPROGRAMBINARYPROC)GLH_EXT_GET_PROC_ADDRESS("glGetProgramBinary");
    glProgramBinary = (PFNGLPROGRAMBINARYPROC)GLH_EXT_GET_PROC_ADDRESS("glProgramBinary");
    glProgramParameteri = (PFNGLPROGRAMPARAMETERIPROC)GLH_EXT_GET_PROC_ADDRESS("glProgramParameteri");
    glUseProgramStages = (PFNGLUSEPROGRAMSTAGESPROC)GLH_EXT_GET_PROC_ADDRESS("glUseProgramStages");
    glActiveShaderProgram = (PFNGLACTIVESHADERPROGRAMPROC)GLH_EXT_GET_PROC_ADDRESS("glActiveShaderProgram");
    glCreateShaderProgramv = (PFNGLCREATESHADERPROGRAMVPROC)GLH_EXT_GET_PROC_ADDRESS("glCreateShaderProgramv");
    glBindProgramPipeline = (PFNGLBINDPROGRAMPIPELINEPROC)GLH_EXT_GET_PROC_ADDRESS("glBindProgramPipeline");
    glDeleteProgramPipelines = (PFNGLDELETEPROGRAMPIPELINESPROC)GLH_EXT_GET_PROC_ADDRESS("glDeleteProgramPipelines");
    glGenProgramPipelines = (PFNGLGENPROGRAMPIPELINESPROC)GLH_EXT_GET_PROC_ADDRESS("glGenProgramPipelines");
    glIsProgramPipeline = (PFNGLISPROGRAMPIPELINEPROC)GLH_EXT_GET_PROC_ADDRESS("glIsProgramPipeline");
    glGetProgramPipelineiv = (PFNGLGETPROGRAMPIPELINEIVPROC)GLH_EXT_GET_PROC_ADDRESS("glGetProgramPipelineiv");
    glProgramUniform1i = (PFNGLPROGRAMUNIFORM1IPROC)GLH_EXT_GET_PROC_ADDRESS("glProgramUniform1i");
    glProgramUniform1iv = (PFNGLPROGRAMUNIFORM1IVPROC)GLH_EXT_GET_PROC_ADDRESS("glProgramUniform1iv");
    glProgramUniform1f = (PFNGLPROGRAMUNIFORM1FPROC)GLH_EXT_GET_PROC_ADDRESS("glProgramUniform1f");
    glProgramUniform1fv = (PFNGLPROGRAMUNIFORM1FVPROC)GLH_EXT_GET_PROC_ADDRESS("glProgramUniform1fv");
    glProgramUniform1d = (PFNGLPROGRAMUNIFORM1DPROC)GLH_EXT_GET_PROC_ADDRESS("glProgramUniform1d");
    glProgramUniform1dv = (PFNGLPROGRAMUNIFORM1DVPROC)GLH_EXT_GET_PROC_ADDRESS("glProgramUniform1dv");
    glProgramUniform1ui = (PFNGLPROGRAMUNIFORM1UIPROC)GLH_EXT_GET_PROC_ADDRESS("glProgramUniform1ui");
    glProgramUniform1uiv = (PFNGLPROGRAMUNIFORM1UIVPROC)GLH_EXT_GET_PROC_ADDRESS("glProgramUniform1uiv");
    glProgramUniform2i = (PFNGLPROGRAMUNIFORM2IPROC)GLH_EXT_GET_PROC_ADDRESS("glProgramUniform2i");
    glProgramUniform2iv = (PFNGLPROGRAMUNIFORM2IVPROC)GLH_EXT_GET_PROC_ADDRESS("glProgramUniform2iv");
    glProgramUniform2f = (PFNGLPROGRAMUNIFORM2FPROC)GLH_EXT_GET_PROC_ADDRESS("glProgramUniform2f");
    glProgramUniform2fv = (PFNGLPROGRAMUNIFORM2FVPROC)GLH_EXT_GET_PROC_ADDRESS("glProgramUniform2fv");
    glProgramUniform2d = (PFNGLPROGRAMUNIFORM2DPROC)GLH_EXT_GET_PROC_ADDRESS("glProgramUniform2d");
    glProgramUniform2dv = (PFNGLPROGRAMUNIFORM2DVPROC)GLH_EXT_GET_PROC_ADDRESS("glProgramUniform2dv");
    glProgramUniform2ui = (PFNGLPROGRAMUNIFORM2UIPROC)GLH_EXT_GET_PROC_ADDRESS("glProgramUniform2ui");
    glProgramUniform2uiv = (PFNGLPROGRAMUNIFORM2UIVPROC)GLH_EXT_GET_PROC_ADDRESS("glProgramUniform2uiv");
    glProgramUniform3i = (PFNGLPROGRAMUNIFORM3IPROC)GLH_EXT_GET_PROC_ADDRESS("glProgramUniform3i");
    glProgramUniform3iv = (PFNGLPROGRAMUNIFORM3IVPROC)GLH_EXT_GET_PROC_ADDRESS("glProgramUniform3iv");
    glProgramUniform3f = (PFNGLPROGRAMUNIFORM3FPROC)GLH_EXT_GET_PROC_ADDRESS("glProgramUniform3f");
    glProgramUniform3fv = (PFNGLPROGRAMUNIFORM3FVPROC)GLH_EXT_GET_PROC_ADDRESS("glProgramUniform3fv");
    glProgramUniform3d = (PFNGLPROGRAMUNIFORM3DPROC)GLH_EXT_GET_PROC_ADDRESS("glProgramUniform3d");
    glProgramUniform3dv = (PFNGLPROGRAMUNIFORM3DVPROC)GLH_EXT_GET_PROC_ADDRESS("glProgramUniform3dv");
    glProgramUniform3ui = (PFNGLPROGRAMUNIFORM3UIPROC)GLH_EXT_GET_PROC_ADDRESS("glProgramUniform3ui");
    glProgramUniform3uiv = (PFNGLPROGRAMUNIFORM3UIVPROC)GLH_EXT_GET_PROC_ADDRESS("glProgramUniform3uiv");
    glProgramUniform4i = (PFNGLPROGRAMUNIFORM4IPROC)GLH_EXT_GET_PROC_ADDRESS("glProgramUniform4i");
    glProgramUniform4iv = (PFNGLPROGRAMUNIFORM4IVPROC)GLH_EXT_GET_PROC_ADDRESS("glProgramUniform4iv");
    glProgramUniform4f = (PFNGLPROGRAMUNIFORM4FPROC)GLH_EXT_GET_PROC_ADDRESS("glProgramUniform4f");
    glProgramUniform4fv = (PFNGLPROGRAMUNIFORM4FVPROC)GLH_EXT_GET_PROC_ADDRESS("glProgramUniform4fv");
    glProgramUniform4d = (PFNGLPROGRAMUNIFORM4DPROC)GLH_EXT_GET_PROC_ADDRESS("glProgramUniform4d");
    glProgramUniform4dv = (PFNGLPROGRAMUNIFORM4DVPROC)GLH_EXT_GET_PROC_ADDRESS("glProgramUniform4dv");
    glProgramUniform4ui = (PFNGLPROGRAMUNIFORM4UIPROC)GLH_EXT_GET_PROC_ADDRESS("glProgramUniform4ui");
    glProgramUniform4uiv = (PFNGLPROGRAMUNIFORM4UIVPROC)GLH_EXT_GET_PROC_ADDRESS("glProgramUniform4uiv");
    glProgramUniformMatrix2fv = (PFNGLPROGRAMUNIFORMMATRIX2FVPROC)GLH_EXT_GET_PROC_ADDRESS("glProgramUniformMatrix2fv");
    glProgramUniformMatrix3fv = (PFNGLPROGRAMUNIFORMMATRIX3FVPROC)GLH_EXT_GET_PROC_ADDRESS("glProgramUniformMatrix3fv");
    glProgramUniformMatrix4fv = (PFNGLPROGRAMUNIFORMMATRIX4FVPROC)GLH_EXT_GET_PROC_ADDRESS("glProgramUniformMatrix4fv");
    glProgramUniformMatrix2dv = (PFNGLPROGRAMUNIFORMMATRIX2DVPROC)GLH_EXT_GET_PROC_ADDRESS("glProgramUniformMatrix2dv");
    glProgramUniformMatrix3dv = (PFNGLPROGRAMUNIFORMMATRIX3DVPROC)GLH_EXT_GET_PROC_ADDRESS("glProgramUniformMatrix3dv");
    glProgramUniformMatrix4dv = (PFNGLPROGRAMUNIFORMMATRIX4DVPROC)GLH_EXT_GET_PROC_ADDRESS("glProgramUniformMatrix4dv");
    glProgramUniformMatrix2x3fv = (PFNGLPROGRAMUNIFORMMATRIX2X3FVPROC)GLH_EXT_GET_PROC_ADDRESS("glProgramUniformMatrix2x3fv");
    glProgramUniformMatrix3x2fv = (PFNGLPROGRAMUNIFORMMATRIX3X2FVPROC)GLH_EXT_GET_PROC_ADDRESS("glProgramUniformMatrix3x2fv");
    glProgramUniformMatrix2x4fv = (PFNGLPROGRAMUNIFORMMATRIX2X4FVPROC)GLH_EXT_GET_PROC_ADDRESS("glProgramUniformMatrix2x4fv");
    glProgramUniformMatrix4x2fv = (PFNGLPROGRAMUNIFORMMATRIX4X2FVPROC)GLH_EXT_GET_PROC_ADDRESS("glProgramUniformMatrix4x2fv");
    glProgramUniformMatrix3x4fv = (PFNGLPROGRAMUNIFORMMATRIX3X4FVPROC)GLH_EXT_GET_PROC_ADDRESS("glProgramUniformMatrix3x4fv");
    glProgramUniformMatrix4x3fv = (PFNGLPROGRAMUNIFORMMATRIX4X3FVPROC)GLH_EXT_GET_PROC_ADDRESS("glProgramUniformMatrix4x3fv");
    glProgramUniformMatrix2x3dv = (PFNGLPROGRAMUNIFORMMATRIX2X3DVPROC)GLH_EXT_GET_PROC_ADDRESS("glProgramUniformMatrix2x3dv");
    glProgramUniformMatrix3x2dv = (PFNGLPROGRAMUNIFORMMATRIX3X2DVPROC)GLH_EXT_GET_PROC_ADDRESS("glProgramUniformMatrix3x2dv");
    glProgramUniformMatrix2x4dv = (PFNGLPROGRAMUNIFORMMATRIX2X4DVPROC)GLH_EXT_GET_PROC_ADDRESS("glProgramUniformMatrix2x4dv");
    glProgramUniformMatrix4x2dv = (PFNGLPROGRAMUNIFORMMATRIX4X2DVPROC)GLH_EXT_GET_PROC_ADDRESS("glProgramUniformMatrix4x2dv");
    glProgramUniformMatrix3x4dv = (PFNGLPROGRAMUNIFORMMATRIX3X4DVPROC)GLH_EXT_GET_PROC_ADDRESS("glProgramUniformMatrix3x4dv");
    glProgramUniformMatrix4x3dv = (PFNGLPROGRAMUNIFORMMATRIX4X3DVPROC)GLH_EXT_GET_PROC_ADDRESS("glProgramUniformMatrix4x3dv");
    glValidateProgramPipeline = (PFNGLVALIDATEPROGRAMPIPELINEPROC)GLH_EXT_GET_PROC_ADDRESS("glValidateProgramPipeline");
    glGetProgramPipelineInfoLog = (PFNGLGETPROGRAMPIPELINEINFOLOGPROC)GLH_EXT_GET_PROC_ADDRESS("glGetProgramPipelineInfoLog");
    glVertexAttribL1d = (PFNGLVERTEXATTRIBL1DPROC)GLH_EXT_GET_PROC_ADDRESS("glVertexAttribL1d");
    glVertexAttribL2d = (PFNGLVERTEXATTRIBL2DPROC)GLH_EXT_GET_PROC_ADDRESS("glVertexAttribL2d");
    glVertexAttribL3d = (PFNGLVERTEXATTRIBL3DPROC)GLH_EXT_GET_PROC_ADDRESS("glVertexAttribL3d");
    glVertexAttribL4d = (PFNGLVERTEXATTRIBL4DPROC)GLH_EXT_GET_PROC_ADDRESS("glVertexAttribL4d");
    glVertexAttribL1dv = (PFNGLVERTEXATTRIBL1DVPROC)GLH_EXT_GET_PROC_ADDRESS("glVertexAttribL1dv");
    glVertexAttribL2dv = (PFNGLVERTEXATTRIBL2DVPROC)GLH_EXT_GET_PROC_ADDRESS("glVertexAttribL2dv");
    glVertexAttribL3dv = (PFNGLVERTEXATTRIBL3DVPROC)GLH_EXT_GET_PROC_ADDRESS("glVertexAttribL3dv");
    glVertexAttribL4dv = (PFNGLVERTEXATTRIBL4DVPROC)GLH_EXT_GET_PROC_ADDRESS("glVertexAttribL4dv");
    glVertexAttribLPointer = (PFNGLVERTEXATTRIBLPOINTERPROC)GLH_EXT_GET_PROC_ADDRESS("glVertexAttribLPointer");
    glGetVertexAttribLdv = (PFNGLGETVERTEXATTRIBLDVPROC)GLH_EXT_GET_PROC_ADDRESS("glGetVertexAttribLdv");
    glViewportArrayv = (PFNGLVIEWPORTARRAYVPROC)GLH_EXT_GET_PROC_ADDRESS("glViewportArrayv");
    glViewportIndexedf = (PFNGLVIEWPORTINDEXEDFPROC)GLH_EXT_GET_PROC_ADDRESS("glViewportIndexedf");
    glViewportIndexedfv = (PFNGLVIEWPORTINDEXEDFVPROC)GLH_EXT_GET_PROC_ADDRESS("glViewportIndexedfv");
    glScissorArrayv = (PFNGLSCISSORARRAYVPROC)GLH_EXT_GET_PROC_ADDRESS("glScissorArrayv");
    glScissorIndexed = (PFNGLSCISSORINDEXEDPROC)GLH_EXT_GET_PROC_ADDRESS("glScissorIndexed");
    glScissorIndexedv = (PFNGLSCISSORINDEXEDVPROC)GLH_EXT_GET_PROC_ADDRESS("glScissorIndexedv");
    glDepthRangeArrayv = (PFNGLDEPTHRANGEARRAYVPROC)GLH_EXT_GET_PROC_ADDRESS("glDepthRangeArrayv");
    glDepthRangeIndexed = (PFNGLDEPTHRANGEINDEXEDPROC)GLH_EXT_GET_PROC_ADDRESS("glDepthRangeIndexed");
    glGetFloati_v = (PFNGLGETFLOATI_VPROC)GLH_EXT_GET_PROC_ADDRESS("glGetFloati_v");
    glGetDoublei_v = (PFNGLGETDOUBLEI_VPROC)GLH_EXT_GET_PROC_ADDRESS("glGetDoublei_v");

    // GL_VERSION_4_2
    glDrawArraysInstancedBaseInstance = (PFNGLDRAWARRAYSINSTANCEDBASEINSTANCEPROC)GLH_EXT_GET_PROC_ADDRESS("glDrawArraysInstancedBaseInstance");
    glDrawElementsInstancedBaseInstance = (PFNGLDRAWELEMENTSINSTANCEDBASEINSTANCEPROC)GLH_EXT_GET_PROC_ADDRESS("glDrawElementsInstancedBaseInstance");
    glDrawElementsInstancedBaseVertexBaseInstance = (PFNGLDRAWELEMENTSINSTANCEDBASEVERTEXBASEINSTANCEPROC)GLH_EXT_GET_PROC_ADDRESS("glDrawElementsInstancedBaseVertexBaseInstance");
    glGetInternalformativ = (PFNGLGETINTERNALFORMATIVPROC)GLH_EXT_GET_PROC_ADDRESS("glGetInternalformativ");
    glGetActiveAtomicCounterBufferiv = (PFNGLGETACTIVEATOMICCOUNTERBUFFERIVPROC)GLH_EXT_GET_PROC_ADDRESS("glGetActiveAtomicCounterBufferiv");
    glBindImageTexture = (PFNGLBINDIMAGETEXTUREPROC)GLH_EXT_GET_PROC_ADDRESS("glBindImageTexture");
    glMemoryBarrier = (PFNGLMEMORYBARRIERPROC)GLH_EXT_GET_PROC_ADDRESS("glMemoryBarrier");
    glTexStorage1D = (PFNGLTEXSTORAGE1DPROC)GLH_EXT_GET_PROC_ADDRESS("glTexStorage1D");
    glTexStorage2D = (PFNGLTEXSTORAGE2DPROC)GLH_EXT_GET_PROC_ADDRESS("glTexStorage2D");
    glTexStorage3D = (PFNGLTEXSTORAGE3DPROC)GLH_EXT_GET_PROC_ADDRESS("glTexStorage3D");
    glDrawTransformFeedbackInstanced = (PFNGLDRAWTRANSFORMFEEDBACKINSTANCEDPROC)GLH_EXT_GET_PROC_ADDRESS("glDrawTransformFeedbackInstanced");
    glDrawTransformFeedbackStreamInstanced = (PFNGLDRAWTRANSFORMFEEDBACKSTREAMINSTANCEDPROC)GLH_EXT_GET_PROC_ADDRESS("glDrawTransformFeedbackStreamInstanced");

    // GL_VERSION_4_3
    glClearBufferData = (PFNGLCLEARBUFFERDATAPROC)GLH_EXT_GET_PROC_ADDRESS("glClearBufferData");
    glClearBufferSubData = (PFNGLCLEARBUFFERSUBDATAPROC)GLH_EXT_GET_PROC_ADDRESS("glClearBufferSubData");
    glDispatchCompute = (PFNGLDISPATCHCOMPUTEPROC)GLH_EXT_GET_PROC_ADDRESS("glDispatchCompute");
    glDispatchComputeIndirect = (PFNGLDISPATCHCOMPUTEINDIRECTPROC)GLH_EXT_GET_PROC_ADDRESS("glDispatchComputeIndirect");
    glCopyImageSubData = (PFNGLCOPYIMAGESUBDATAPROC)GLH_EXT_GET_PROC_ADDRESS("glCopyImageSubData");
    glFramebufferParameteri = (PFNGLFRAMEBUFFERPARAMETERIPROC)GLH_EXT_GET_PROC_ADDRESS("glFramebufferParameteri");
    glGetFramebufferParameteriv = (PFNGLGETFRAMEBUFFERPARAMETERIVPROC)GLH_EXT_GET_PROC_ADDRESS("glGetFramebufferParameteriv");
    glGetInternalformati64v = (PFNGLGETINTERNALFORMATI64VPROC)GLH_EXT_GET_PROC_ADDRESS("glGetInternalformati64v");
    glInvalidateTexSubImage = (PFNGLINVALIDATETEXSUBIMAGEPROC)GLH_EXT_GET_PROC_ADDRESS("glInvalidateTexSubImage");
    glInvalidateTexImage = (PFNGLINVALIDATETEXIMAGEPROC)GLH_EXT_GET_PROC_ADDRESS("glInvalidateTexImage");
    glInvalidateBufferSubData = (PFNGLINVALIDATEBUFFERSUBDATAPROC)GLH_EXT_GET_PROC_ADDRESS("glInvalidateBufferSubData");
    glInvalidateBufferData = (PFNGLINVALIDATEBUFFERDATAPROC)GLH_EXT_GET_PROC_ADDRESS("glInvalidateBufferData");
    glInvalidateFramebuffer = (PFNGLINVALIDATEFRAMEBUFFERPROC)GLH_EXT_GET_PROC_ADDRESS("glInvalidateFramebuffer");
    glInvalidateSubFramebuffer = (PFNGLINVALIDATESUBFRAMEBUFFERPROC)GLH_EXT_GET_PROC_ADDRESS("glInvalidateSubFramebuffer");
    glMultiDrawArraysIndirect = (PFNGLMULTIDRAWARRAYSINDIRECTPROC)GLH_EXT_GET_PROC_ADDRESS("glMultiDrawArraysIndirect");
    glMultiDrawElementsIndirect = (PFNGLMULTIDRAWELEMENTSINDIRECTPROC)GLH_EXT_GET_PROC_ADDRESS("glMultiDrawElementsIndirect");
    glGetProgramInterfaceiv = (PFNGLGETPROGRAMINTERFACEIVPROC)GLH_EXT_GET_PROC_ADDRESS("glGetProgramInterfaceiv");
    glGetProgramResourceIndex = (PFNGLGETPROGRAMRESOURCEINDEXPROC)GLH_EXT_GET_PROC_ADDRESS("glGetProgramResourceIndex");
    glGetProgramResourceName = (PFNGLGETPROGRAMRESOURCENAMEPROC)GLH_EXT_GET_PROC_ADDRESS("glGetProgramResourceName");
    glGetProgramResourceiv = (PFNGLGETPROGRAMRESOURCEIVPROC)GLH_EXT_GET_PROC_ADDRESS("glGetProgramResourceiv");
    glGetProgramResourceLocation = (PFNGLGETPROGRAMRESOURCELOCATIONPROC)GLH_EXT_GET_PROC_ADDRESS("glGetProgramResourceLocation");
    glGetProgramResourceLocationIndex = (PFNGLGETPROGRAMRESOURCELOCATIONINDEXPROC)GLH_EXT_GET_PROC_ADDRESS("glGetProgramResourceLocationIndex");
    glShaderStorageBlockBinding = (PFNGLSHADERSTORAGEBLOCKBINDINGPROC)GLH_EXT_GET_PROC_ADDRESS("glShaderStorageBlockBinding");
    glTexBufferRange = (PFNGLTEXBUFFERRANGEPROC)GLH_EXT_GET_PROC_ADDRESS("glTexBufferRange");
    glTexStorage2DMultisample = (PFNGLTEXSTORAGE2DMULTISAMPLEPROC)GLH_EXT_GET_PROC_ADDRESS("glTexStorage2DMultisample");
    glTexStorage3DMultisample = (PFNGLTEXSTORAGE3DMULTISAMPLEPROC)GLH_EXT_GET_PROC_ADDRESS("glTexStorage3DMultisample");
    glTextureView = (PFNGLTEXTUREVIEWPROC)GLH_EXT_GET_PROC_ADDRESS("glTextureView");
    glBindVertexBuffer = (PFNGLBINDVERTEXBUFFERPROC)GLH_EXT_GET_PROC_ADDRESS("glBindVertexBuffer");
    glVertexAttribFormat = (PFNGLVERTEXATTRIBFORMATPROC)GLH_EXT_GET_PROC_ADDRESS("glVertexAttribFormat");
    glVertexAttribIFormat = (PFNGLVERTEXATTRIBIFORMATPROC)GLH_EXT_GET_PROC_ADDRESS("glVertexAttribIFormat");
    glVertexAttribLFormat = (PFNGLVERTEXATTRIBLFORMATPROC)GLH_EXT_GET_PROC_ADDRESS("glVertexAttribLFormat");
    glVertexAttribBinding = (PFNGLVERTEXATTRIBBINDINGPROC)GLH_EXT_GET_PROC_ADDRESS("glVertexAttribBinding");
    glVertexBindingDivisor = (PFNGLVERTEXBINDINGDIVISORPROC)GLH_EXT_GET_PROC_ADDRESS("glVertexBindingDivisor");
    glDebugMessageControl = (PFNGLDEBUGMESSAGECONTROLPROC)GLH_EXT_GET_PROC_ADDRESS("glDebugMessageControl");
    glDebugMessageInsert = (PFNGLDEBUGMESSAGEINSERTPROC)GLH_EXT_GET_PROC_ADDRESS("glDebugMessageInsert");
    glDebugMessageCallback = (PFNGLDEBUGMESSAGECALLBACKPROC)GLH_EXT_GET_PROC_ADDRESS("glDebugMessageCallback");
    glGetDebugMessageLog = (PFNGLGETDEBUGMESSAGELOGPROC)GLH_EXT_GET_PROC_ADDRESS("glGetDebugMessageLog");
    glPushDebugGroup = (PFNGLPUSHDEBUGGROUPPROC)GLH_EXT_GET_PROC_ADDRESS("glPushDebugGroup");
    glPopDebugGroup = (PFNGLPOPDEBUGGROUPPROC)GLH_EXT_GET_PROC_ADDRESS("glPopDebugGroup");
    glObjectLabel = (PFNGLOBJECTLABELPROC)GLH_EXT_GET_PROC_ADDRESS("glObjectLabel");
    glGetObjectLabel = (PFNGLGETOBJECTLABELPROC)GLH_EXT_GET_PROC_ADDRESS("glGetObjectLabel");
    glObjectPtrLabel = (PFNGLOBJECTPTRLABELPROC)GLH_EXT_GET_PROC_ADDRESS("glObjectPtrLabel");
    glGetObjectPtrLabel = (PFNGLGETOBJECTPTRLABELPROC)GLH_EXT_GET_PROC_ADDRESS("glGetObjectPtrLabel");

    // GL_VERSION_4_4
    glBufferStorage = (PFNGLBUFFERSTORAGEPROC)GLH_EXT_GET_PROC_ADDRESS("glBufferStorage");
    glClearTexImage = (PFNGLCLEARTEXIMAGEPROC)GLH_EXT_GET_PROC_ADDRESS("glClearTexImage");
    glClearTexSubImage = (PFNGLCLEARTEXSUBIMAGEPROC)GLH_EXT_GET_PROC_ADDRESS("glClearTexSubImage");
    glBindBuffersBase = (PFNGLBINDBUFFERSBASEPROC)GLH_EXT_GET_PROC_ADDRESS("glBindBuffersBase");
    glBindBuffersRange = (PFNGLBINDBUFFERSRANGEPROC)GLH_EXT_GET_PROC_ADDRESS("glBindBuffersRange");
    glBindTextures = (PFNGLBINDTEXTURESPROC)GLH_EXT_GET_PROC_ADDRESS("glBindTextures");
    glBindSamplers = (PFNGLBINDSAMPLERSPROC)GLH_EXT_GET_PROC_ADDRESS("glBindSamplers");
    glBindImageTextures = (PFNGLBINDIMAGETEXTURESPROC)GLH_EXT_GET_PROC_ADDRESS("glBindImageTextures");
    glBindVertexBuffers = (PFNGLBINDVERTEXBUFFERSPROC)GLH_EXT_GET_PROC_ADDRESS("glBindVertexBuffers");

    // GL_VERSION_4_5
    glClipControl = (PFNGLCLIPCONTROLPROC)GLH_EXT_GET_PROC_ADDRESS("glClipControl");
    glCreateTransformFeedbacks = (PFNGLCREATETRANSFORMFEEDBACKSPROC)GLH_EXT_GET_PROC_ADDRESS("glCreateTransformFeedbacks");
    glTransformFeedbackBufferBase = (PFNGLTRANSFORMFEEDBACKBUFFERBASEPROC)GLH_EXT_GET_PROC_ADDRESS("glTransformFeedbackBufferBase");
    glTransformFeedbackBufferRange = (PFNGLTRANSFORMFEEDBACKBUFFERRANGEPROC)GLH_EXT_GET_PROC_ADDRESS("glTransformFeedbackBufferRange");
    glGetTransformFeedbackiv = (PFNGLGETTRANSFORMFEEDBACKIVPROC)GLH_EXT_GET_PROC_ADDRESS("glGetTransformFeedbackiv");
    glGetTransformFeedbacki_v = (PFNGLGETTRANSFORMFEEDBACKI_VPROC)GLH_EXT_GET_PROC_ADDRESS("glGetTransformFeedbacki_v");
    glGetTransformFeedbacki64_v = (PFNGLGETTRANSFORMFEEDBACKI64_VPROC)GLH_EXT_GET_PROC_ADDRESS("glGetTransformFeedbacki64_v");
    glCreateBuffers = (PFNGLCREATEBUFFERSPROC)GLH_EXT_GET_PROC_ADDRESS("glCreateBuffers");
    glNamedBufferStorage = (PFNGLNAMEDBUFFERSTORAGEPROC)GLH_EXT_GET_PROC_ADDRESS("glNamedBufferStorage");
    glNamedBufferData = (PFNGLNAMEDBUFFERDATAPROC)GLH_EXT_GET_PROC_ADDRESS("glNamedBufferData");
    glNamedBufferSubData = (PFNGLNAMEDBUFFERSUBDATAPROC)GLH_EXT_GET_PROC_ADDRESS("glNamedBufferSubData");
    glCopyNamedBufferSubData = (PFNGLCOPYNAMEDBUFFERSUBDATAPROC)GLH_EXT_GET_PROC_ADDRESS("glCopyNamedBufferSubData");
    glClearNamedBufferData = (PFNGLCLEARNAMEDBUFFERDATAPROC)GLH_EXT_GET_PROC_ADDRESS("glClearNamedBufferData");
    glClearNamedBufferSubData = (PFNGLCLEARNAMEDBUFFERSUBDATAPROC)GLH_EXT_GET_PROC_ADDRESS("glClearNamedBufferSubData");
    glMapNamedBuffer = (PFNGLMAPNAMEDBUFFERPROC)GLH_EXT_GET_PROC_ADDRESS("glMapNamedBuffer");
    glMapNamedBufferRange = (PFNGLMAPNAMEDBUFFERRANGEPROC)GLH_EXT_GET_PROC_ADDRESS("glMapNamedBufferRange");
    glUnmapNamedBuffer = (PFNGLUNMAPNAMEDBUFFERPROC)GLH_EXT_GET_PROC_ADDRESS("glUnmapNamedBuffer");
    glFlushMappedNamedBufferRange = (PFNGLFLUSHMAPPEDNAMEDBUFFERRANGEPROC)GLH_EXT_GET_PROC_ADDRESS("glFlushMappedNamedBufferRange");
    glGetNamedBufferParameteriv = (PFNGLGETNAMEDBUFFERPARAMETERIVPROC)GLH_EXT_GET_PROC_ADDRESS("glGetNamedBufferParameteriv");
    glGetNamedBufferParameteri64v = (PFNGLGETNAMEDBUFFERPARAMETERI64VPROC)GLH_EXT_GET_PROC_ADDRESS("glGetNamedBufferParameteri64v");
    glGetNamedBufferPointerv = (PFNGLGETNAMEDBUFFERPOINTERVPROC)GLH_EXT_GET_PROC_ADDRESS("glGetNamedBufferPointerv");
    glGetNamedBufferSubData = (PFNGLGETNAMEDBUFFERSUBDATAPROC)GLH_EXT_GET_PROC_ADDRESS("glGetNamedBufferSubData");
    glCreateFramebuffers = (PFNGLCREATEFRAMEBUFFERSPROC)GLH_EXT_GET_PROC_ADDRESS("glCreateFramebuffers");
    glNamedFramebufferRenderbuffer = (PFNGLNAMEDFRAMEBUFFERRENDERBUFFERPROC)GLH_EXT_GET_PROC_ADDRESS("glNamedFramebufferRenderbuffer");
    glNamedFramebufferParameteri = (PFNGLNAMEDFRAMEBUFFERPARAMETERIPROC)GLH_EXT_GET_PROC_ADDRESS("glNamedFramebufferParameteri");
    glNamedFramebufferTexture = (PFNGLNAMEDFRAMEBUFFERTEXTUREPROC)GLH_EXT_GET_PROC_ADDRESS("glNamedFramebufferTexture");
    glNamedFramebufferTextureLayer = (PFNGLNAMEDFRAMEBUFFERTEXTURELAYERPROC)GLH_EXT_GET_PROC_ADDRESS("glNamedFramebufferTextureLayer");
    glNamedFramebufferDrawBuffer = (PFNGLNAMEDFRAMEBUFFERDRAWBUFFERPROC)GLH_EXT_GET_PROC_ADDRESS("glNamedFramebufferDrawBuffer");
    glNamedFramebufferDrawBuffers = (PFNGLNAMEDFRAMEBUFFERDRAWBUFFERSPROC)GLH_EXT_GET_PROC_ADDRESS("glNamedFramebufferDrawBuffers");
    glNamedFramebufferReadBuffer = (PFNGLNAMEDFRAMEBUFFERREADBUFFERPROC)GLH_EXT_GET_PROC_ADDRESS("glNamedFramebufferReadBuffer");
    glInvalidateNamedFramebufferData = (PFNGLINVALIDATENAMEDFRAMEBUFFERDATAPROC)GLH_EXT_GET_PROC_ADDRESS("glInvalidateNamedFramebufferData");
    glInvalidateNamedFramebufferSubData = (PFNGLINVALIDATENAMEDFRAMEBUFFERSUBDATAPROC)GLH_EXT_GET_PROC_ADDRESS("glInvalidateNamedFramebufferSubData");
    glClearNamedFramebufferiv = (PFNGLCLEARNAMEDFRAMEBUFFERIVPROC)GLH_EXT_GET_PROC_ADDRESS("glClearNamedFramebufferiv");
    glClearNamedFramebufferuiv = (PFNGLCLEARNAMEDFRAMEBUFFERUIVPROC)GLH_EXT_GET_PROC_ADDRESS("glClearNamedFramebufferuiv");
    glClearNamedFramebufferfv = (PFNGLCLEARNAMEDFRAMEBUFFERFVPROC)GLH_EXT_GET_PROC_ADDRESS("glClearNamedFramebufferfv");
    glClearNamedFramebufferfi = (PFNGLCLEARNAMEDFRAMEBUFFERFIPROC)GLH_EXT_GET_PROC_ADDRESS("glClearNamedFramebufferfi");
    glBlitNamedFramebuffer = (PFNGLBLITNAMEDFRAMEBUFFERPROC)GLH_EXT_GET_PROC_ADDRESS("glBlitNamedFramebuffer");
    glCheckNamedFramebufferStatus = (PFNGLCHECKNAMEDFRAMEBUFFERSTATUSPROC)GLH_EXT_GET_PROC_ADDRESS("glCheckNamedFramebufferStatus");
    glGetNamedFramebufferParameteriv = (PFNGLGETNAMEDFRAMEBUFFERPARAMETERIVPROC)GLH_EXT_GET_PROC_ADDRESS("glGetNamedFramebufferParameteriv");
    glGetNamedFramebufferAttachmentParameteriv = (PFNGLGETNAMEDFRAMEBUFFERATTACHMENTPARAMETERIVPROC)GLH_EXT_GET_PROC_ADDRESS("glGetNamedFramebufferAttachmentParameteriv");
    glCreateRenderbuffers = (PFNGLCREATERENDERBUFFERSPROC)GLH_EXT_GET_PROC_ADDRESS("glCreateRenderbuffers");
    glNamedRenderbufferStorage = (PFNGLNAMEDRENDERBUFFERSTORAGEPROC)GLH_EXT_GET_PROC_ADDRESS("glNamedRenderbufferStorage");
    glNamedRenderbufferStorageMultisample = (PFNGLNAMEDRENDERBUFFERSTORAGEMULTISAMPLEPROC)GLH_EXT_GET_PROC_ADDRESS("glNamedRenderbufferStorageMultisample");
    glGetNamedRenderbufferParameteriv = (PFNGLGETNAMEDRENDERBUFFERPARAMETERIVPROC)GLH_EXT_GET_PROC_ADDRESS("glGetNamedRenderbufferParameteriv");
    glCreateTextures = (PFNGLCREATETEXTURESPROC)GLH_EXT_GET_PROC_ADDRESS("glCreateTextures");
    glTextureBuffer = (PFNGLTEXTUREBUFFERPROC)GLH_EXT_GET_PROC_ADDRESS("glTextureBuffer");
    glTextureBufferRange = (PFNGLTEXTUREBUFFERRANGEPROC)GLH_EXT_GET_PROC_ADDRESS("glTextureBufferRange");
    glTextureStorage1D = (PFNGLTEXTURESTORAGE1DPROC)GLH_EXT_GET_PROC_ADDRESS("glTextureStorage1D");
    glTextureStorage2D = (PFNGLTEXTURESTORAGE2DPROC)GLH_EXT_GET_PROC_ADDRESS("glTextureStorage2D");
    glTextureStorage3D = (PFNGLTEXTURESTORAGE3DPROC)GLH_EXT_GET_PROC_ADDRESS("glTextureStorage3D");
    glTextureStorage2DMultisample = (PFNGLTEXTURESTORAGE2DMULTISAMPLEPROC)GLH_EXT_GET_PROC_ADDRESS("glTextureStorage2DMultisample");
    glTextureStorage3DMultisample = (PFNGLTEXTURESTORAGE3DMULTISAMPLEPROC)GLH_EXT_GET_PROC_ADDRESS("glTextureStorage3DMultisample");
    glTextureSubImage1D = (PFNGLTEXTURESUBIMAGE1DPROC)GLH_EXT_GET_PROC_ADDRESS("glTextureSubImage1D");
    glTextureSubImage2D = (PFNGLTEXTURESUBIMAGE2DPROC)GLH_EXT_GET_PROC_ADDRESS("glTextureSubImage2D");
    glTextureSubImage3D = (PFNGLTEXTURESUBIMAGE3DPROC)GLH_EXT_GET_PROC_ADDRESS("glTextureSubImage3D");
    glCompressedTextureSubImage1D = (PFNGLCOMPRESSEDTEXTURESUBIMAGE1DPROC)GLH_EXT_GET_PROC_ADDRESS("glCompressedTextureSubImage1D");
    glCompressedTextureSubImage2D = (PFNGLCOMPRESSEDTEXTURESUBIMAGE2DPROC)GLH_EXT_GET_PROC_ADDRESS("glCompressedTextureSubImage2D");
    glCompressedTextureSubImage3D = (PFNGLCOMPRESSEDTEXTURESUBIMAGE3DPROC)GLH_EXT_GET_PROC_ADDRESS("glCompressedTextureSubImage3D");
    glCopyTextureSubImage1D = (PFNGLCOPYTEXTURESUBIMAGE1DPROC)GLH_EXT_GET_PROC_ADDRESS("glCopyTextureSubImage1D");
    glCopyTextureSubImage2D = (PFNGLCOPYTEXTURESUBIMAGE2DPROC)GLH_EXT_GET_PROC_ADDRESS("glCopyTextureSubImage2D");
    glCopyTextureSubImage3D = (PFNGLCOPYTEXTURESUBIMAGE3DPROC)GLH_EXT_GET_PROC_ADDRESS("glCopyTextureSubImage3D");
    glTextureParameterf = (PFNGLTEXTUREPARAMETERFPROC)GLH_EXT_GET_PROC_ADDRESS("glTextureParameterf");
    glTextureParameterfv = (PFNGLTEXTUREPARAMETERFVPROC)GLH_EXT_GET_PROC_ADDRESS("glTextureParameterfv");
    glTextureParameteri = (PFNGLTEXTUREPARAMETERIPROC)GLH_EXT_GET_PROC_ADDRESS("glTextureParameteri");
    glTextureParameterIiv = (PFNGLTEXTUREPARAMETERIIVPROC)GLH_EXT_GET_PROC_ADDRESS("glTextureParameterIiv");
    glTextureParameterIuiv = (PFNGLTEXTUREPARAMETERIUIVPROC)GLH_EXT_GET_PROC_ADDRESS("glTextureParameterIuiv");
    glTextureParameteriv = (PFNGLTEXTUREPARAMETERIVPROC)GLH_EXT_GET_PROC_ADDRESS("glTextureParameteriv");
    glGenerateTextureMipmap = (PFNGLGENERATETEXTUREMIPMAPPROC)GLH_EXT_GET_PROC_ADDRESS("glGenerateTextureMipmap");
    glBindTextureUnit = (PFNGLBINDTEXTUREUNITPROC)GLH_EXT_GET_PROC_ADDRESS("glBindTextureUnit");
    glGetTextureImage = (PFNGLGETTEXTUREIMAGEPROC)GLH_EXT_GET_PROC_ADDRESS("glGetTextureImage");
    glGetCompressedTextureImage = (PFNGLGETCOMPRESSEDTEXTUREIMAGEPROC)GLH_EXT_GET_PROC_ADDRESS("glGetCompressedTextureImage");
    glGetTextureLevelParameterfv = (PFNGLGETTEXTURELEVELPARAMETERFVPROC)GLH_EXT_GET_PROC_ADDRESS("glGetTextureLevelParameterfv");
    glGetTextureLevelParameteriv = (PFNGLGETTEXTURELEVELPARAMETERIVPROC)GLH_EXT_GET_PROC_ADDRESS("glGetTextureLevelParameteriv");
    glGetTextureParameterfv = (PFNGLGETTEXTUREPARAMETERFVPROC)GLH_EXT_GET_PROC_ADDRESS("glGetTextureParameterfv");
    glGetTextureParameterIiv = (PFNGLGETTEXTUREPARAMETERIIVPROC)GLH_EXT_GET_PROC_ADDRESS("glGetTextureParameterIiv");
    glGetTextureParameterIuiv = (PFNGLGETTEXTUREPARAMETERIUIVPROC)GLH_EXT_GET_PROC_ADDRESS("glGetTextureParameterIuiv");
    glGetTextureParameteriv = (PFNGLGETTEXTUREPARAMETERIVPROC)GLH_EXT_GET_PROC_ADDRESS("glGetTextureParameteriv");
    glCreateVertexArrays = (PFNGLCREATEVERTEXARRAYSPROC)GLH_EXT_GET_PROC_ADDRESS("glCreateVertexArrays");
    glDisableVertexArrayAttrib = (PFNGLDISABLEVERTEXARRAYATTRIBPROC)GLH_EXT_GET_PROC_ADDRESS("glDisableVertexArrayAttrib");
    glEnableVertexArrayAttrib = (PFNGLENABLEVERTEXARRAYATTRIBPROC)GLH_EXT_GET_PROC_ADDRESS("glEnableVertexArrayAttrib");
    glVertexArrayElementBuffer = (PFNGLVERTEXARRAYELEMENTBUFFERPROC)GLH_EXT_GET_PROC_ADDRESS("glVertexArrayElementBuffer");
    glVertexArrayVertexBuffer = (PFNGLVERTEXARRAYVERTEXBUFFERPROC)GLH_EXT_GET_PROC_ADDRESS("glVertexArrayVertexBuffer");
    glVertexArrayVertexBuffers = (PFNGLVERTEXARRAYVERTEXBUFFERSPROC)GLH_EXT_GET_PROC_ADDRESS("glVertexArrayVertexBuffers");
    glVertexArrayAttribBinding = (PFNGLVERTEXARRAYATTRIBBINDINGPROC)GLH_EXT_GET_PROC_ADDRESS("glVertexArrayAttribBinding");
    glVertexArrayAttribFormat = (PFNGLVERTEXARRAYATTRIBFORMATPROC)GLH_EXT_GET_PROC_ADDRESS("glVertexArrayAttribFormat");
    glVertexArrayAttribIFormat = (PFNGLVERTEXARRAYATTRIBIFORMATPROC)GLH_EXT_GET_PROC_ADDRESS("glVertexArrayAttribIFormat");
    glVertexArrayAttribLFormat = (PFNGLVERTEXARRAYATTRIBLFORMATPROC)GLH_EXT_GET_PROC_ADDRESS("glVertexArrayAttribLFormat");
    glVertexArrayBindingDivisor = (PFNGLVERTEXARRAYBINDINGDIVISORPROC)GLH_EXT_GET_PROC_ADDRESS("glVertexArrayBindingDivisor");
    glGetVertexArrayiv = (PFNGLGETVERTEXARRAYIVPROC)GLH_EXT_GET_PROC_ADDRESS("glGetVertexArrayiv");
    glGetVertexArrayIndexediv = (PFNGLGETVERTEXARRAYINDEXEDIVPROC)GLH_EXT_GET_PROC_ADDRESS("glGetVertexArrayIndexediv");
    glGetVertexArrayIndexed64iv = (PFNGLGETVERTEXARRAYINDEXED64IVPROC)GLH_EXT_GET_PROC_ADDRESS("glGetVertexArrayIndexed64iv");
    glCreateSamplers = (PFNGLCREATESAMPLERSPROC)GLH_EXT_GET_PROC_ADDRESS("glCreateSamplers");
    glCreateProgramPipelines = (PFNGLCREATEPROGRAMPIPELINESPROC)GLH_EXT_GET_PROC_ADDRESS("glCreateProgramPipelines");
    glCreateQueries = (PFNGLCREATEQUERIESPROC)GLH_EXT_GET_PROC_ADDRESS("glCreateQueries");
    glGetQueryBufferObjecti64v = (PFNGLGETQUERYBUFFEROBJECTI64VPROC)GLH_EXT_GET_PROC_ADDRESS("glGetQueryBufferObjecti64v");
    glGetQueryBufferObjectiv = (PFNGLGETQUERYBUFFEROBJECTIVPROC)GLH_EXT_GET_PROC_ADDRESS("glGetQueryBufferObjectiv");
    glGetQueryBufferObjectui64v = (PFNGLGETQUERYBUFFEROBJECTUI64VPROC)GLH_EXT_GET_PROC_ADDRESS("glGetQueryBufferObjectui64v");
    glGetQueryBufferObjectuiv = (PFNGLGETQUERYBUFFEROBJECTUIVPROC)GLH_EXT_GET_PROC_ADDRESS("glGetQueryBufferObjectuiv");
    glMemoryBarrierByRegion = (PFNGLMEMORYBARRIERBYREGIONPROC)GLH_EXT_GET_PROC_ADDRESS("glMemoryBarrierByRegion");
    glGetTextureSubImage = (PFNGLGETTEXTURESUBIMAGEPROC)GLH_EXT_GET_PROC_ADDRESS("glGetTextureSubImage");
    glGetCompressedTextureSubImage = (PFNGLGETCOMPRESSEDTEXTURESUBIMAGEPROC)GLH_EXT_GET_PROC_ADDRESS("glGetCompressedTextureSubImage");
    glGetGraphicsResetStatus = (PFNGLGETGRAPHICSRESETSTATUSPROC)GLH_EXT_GET_PROC_ADDRESS("glGetGraphicsResetStatus");
    glGetnCompressedTexImage = (PFNGLGETNCOMPRESSEDTEXIMAGEPROC)GLH_EXT_GET_PROC_ADDRESS("glGetnCompressedTexImage");
    glGetnTexImage = (PFNGLGETNTEXIMAGEPROC)GLH_EXT_GET_PROC_ADDRESS("glGetnTexImage");
    glGetnUniformdv = (PFNGLGETNUNIFORMDVPROC)GLH_EXT_GET_PROC_ADDRESS("glGetnUniformdv");
    glGetnUniformfv = (PFNGLGETNUNIFORMFVPROC)GLH_EXT_GET_PROC_ADDRESS("glGetnUniformfv");
    glGetnUniformiv = (PFNGLGETNUNIFORMIVPROC)GLH_EXT_GET_PROC_ADDRESS("glGetnUniformiv");
    glGetnUniformuiv = (PFNGLGETNUNIFORMUIVPROC)GLH_EXT_GET_PROC_ADDRESS("glGetnUniformuiv");
    glReadnPixels = (PFNGLREADNPIXELSPROC)GLH_EXT_GET_PROC_ADDRESS("glReadnPixels");
    glGetnMapdv = (PFNGLGETNMAPDVPROC)GLH_EXT_GET_PROC_ADDRESS("glGetnMapdv");
    glGetnMapfv = (PFNGLGETNMAPFVPROC)GLH_EXT_GET_PROC_ADDRESS("glGetnMapfv");
    glGetnMapiv = (PFNGLGETNMAPIVPROC)GLH_EXT_GET_PROC_ADDRESS("glGetnMapiv");
    glGetnPixelMapfv = (PFNGLGETNPIXELMAPFVPROC)GLH_EXT_GET_PROC_ADDRESS("glGetnPixelMapfv");
    glGetnPixelMapuiv = (PFNGLGETNPIXELMAPUIVPROC)GLH_EXT_GET_PROC_ADDRESS("glGetnPixelMapuiv");
    glGetnPixelMapusv = (PFNGLGETNPIXELMAPUSVPROC)GLH_EXT_GET_PROC_ADDRESS("glGetnPixelMapusv");
    glGetnPolygonStipple = (PFNGLGETNPOLYGONSTIPPLEPROC)GLH_EXT_GET_PROC_ADDRESS("glGetnPolygonStipple");
    glGetnColorTable = (PFNGLGETNCOLORTABLEPROC)GLH_EXT_GET_PROC_ADDRESS("glGetnColorTable");
    glGetnConvolutionFilter = (PFNGLGETNCONVOLUTIONFILTERPROC)GLH_EXT_GET_PROC_ADDRESS("glGetnConvolutionFilter");
    glGetnSeparableFilter = (PFNGLGETNSEPARABLEFILTERPROC)GLH_EXT_GET_PROC_ADDRESS("glGetnSeparableFilter");
    glGetnHistogram = (PFNGLGETNHISTOGRAMPROC)GLH_EXT_GET_PROC_ADDRESS("glGetnHistogram");
    glGetnMinmax = (PFNGLGETNMINMAXPROC)GLH_EXT_GET_PROC_ADDRESS("glGetnMinmax");
    glTextureBarrier = (PFNGLTEXTUREBARRIERPROC)GLH_EXT_GET_PROC_ADDRESS("glTextureBarrier");

    // GL_VERSION_4_6
    glSpecializeShader = (PFNGLSPECIALIZESHADERPROC)GLH_EXT_GET_PROC_ADDRESS("glSpecializeShader");
    glMultiDrawArraysIndirectCount = (PFNGLMULTIDRAWARRAYSINDIRECTCOUNTPROC)GLH_EXT_GET_PROC_ADDRESS("glMultiDrawArraysIndirectCount");
    glMultiDrawElementsIndirectCount = (PFNGLMULTIDRAWELEMENTSINDIRECTCOUNTPROC)GLH_EXT_GET_PROC_ADDRESS("glMultiDrawElementsIndirectCount");
    glPolygonOffsetClamp = (PFNGLPOLYGONOFFSETCLAMPPROC)GLH_EXT_GET_PROC_ADDRESS("glPolygonOffsetClamp");
    
    LL_DEBUGS("RenderInit") << "GL Probe: Got symbols" << LL_ENDL;
#endif

    mInited = TRUE;
}

void rotate_quat(LLQuaternion& rotation)
{
	F32 angle_radians, x, y, z;
	rotation.getAngleAxis(&angle_radians, &x, &y, &z);
	gGL.rotatef(angle_radians * RAD_TO_DEG, x, y, z);
}

void flush_glerror()
{
	glGetError();
}

//this function outputs gl error to the log file, does not crash the code.
void log_glerror()
{
	if (LL_UNLIKELY(!gGLManager.mInited))
	{
		return ;
	}
	//  Create or update texture to be used with this data 
	GLenum error;
	error = glGetError();
	while (LL_UNLIKELY(error))
	{
		GLubyte const * gl_error_msg = gluErrorString(error);
		if (NULL != gl_error_msg)
		{
			LL_WARNS() << "GL Error: " << error << " GL Error String: " << gl_error_msg << LL_ENDL ;			
		}
		else
		{
			// gluErrorString returns NULL for some extensions' error codes.
			// you'll probably have to grep for the number in glext.h.
			LL_WARNS() << "GL Error: UNKNOWN 0x" << std::hex << error << std::dec << LL_ENDL;
		}
		error = glGetError();
	}
}

void do_assert_glerror()
{
	//  Create or update texture to be used with this data 
	GLenum error;
	error = glGetError();
	BOOL quit = FALSE;
	while (LL_UNLIKELY(error))
	{
		quit = TRUE;
		GLubyte const * gl_error_msg = gluErrorString(error);
		if (NULL != gl_error_msg)
		{
			LL_WARNS("RenderState") << "GL Error:" << error<< LL_ENDL;
			LL_WARNS("RenderState") << "GL Error String:" << gl_error_msg << LL_ENDL;

			if (gDebugSession)
			{
				gFailLog << "GL Error:" << gl_error_msg << std::endl;
			}
		}
		else
		{
			// gluErrorString returns NULL for some extensions' error codes.
			// you'll probably have to grep for the number in glext.h.
			LL_WARNS("RenderState") << "GL Error: UNKNOWN 0x" << std::hex << error << std::dec << LL_ENDL;

			if (gDebugSession)
			{
				gFailLog << "GL Error: UNKNOWN 0x" << std::hex << error << std::dec << std::endl;
			}
		}
		error = glGetError();
	}

	if (quit)
	{
		if (gDebugSession)
		{
			ll_fail("assert_glerror failed");
		}
		else
		{
			LL_ERRS() << "One or more unhandled GL errors." << LL_ENDL;
		}
	}
}

void assert_glerror()
{
/*	if (!gGLActive)
	{
		//LL_WARNS() << "GL used while not active!" << LL_ENDL;

		if (gDebugSession)
		{
			//ll_fail("GL used while not active");
		}
	}
*/

	if (!gDebugGL) 
	{
		//funny looking if for branch prediction -- gDebugGL is almost always false and assert_glerror is called often
	}
	else
	{
		do_assert_glerror();
	}
}
	

void clear_glerror()
{
	glGetError();
	glGetError();
}

///////////////////////////////////////////////////////////////
//
// LLGLState
//

// Static members
boost::unordered_map<LLGLenum, LLGLboolean> LLGLState::sStateMap;

GLboolean LLGLDepthTest::sDepthEnabled = GL_FALSE; // OpenGL default
GLenum LLGLDepthTest::sDepthFunc = GL_LESS; // OpenGL default
GLboolean LLGLDepthTest::sWriteEnabled = GL_TRUE; // OpenGL default

//static
void LLGLState::initClass() 
{
	sStateMap[GL_DITHER] = GL_TRUE;
	// sStateMap[GL_TEXTURE_2D] = GL_TRUE;
	
	//make sure multisample defaults to disabled
	sStateMap[GL_MULTISAMPLE] = GL_FALSE;
	glDisable(GL_MULTISAMPLE);
}

//static
void LLGLState::restoreGL()
{
	sStateMap.clear();
	initClass();
}

//static
// Really shouldn't be needed, but seems we sometimes do.
void LLGLState::resetTextureStates()
{
	gGL.flush();
	GLint maxTextureUnits;
	
	glGetIntegerv(GL_MAX_TEXTURE_UNITS_ARB, &maxTextureUnits);
	for (S32 j = maxTextureUnits-1; j >=0; j--)
	{
		gGL.getTexUnit(j)->activate();
		glClientActiveTexture(GL_TEXTURE0+j);
		j == 0 ? gGL.getTexUnit(j)->enable(LLTexUnit::TT_TEXTURE) : gGL.getTexUnit(j)->disable();
	}
}

void LLGLState::dumpStates() 
{
	LL_INFOS("RenderState") << "GL States:" << LL_ENDL;
	for (boost::unordered_map<LLGLenum, LLGLboolean>::iterator iter = sStateMap.begin();
		 iter != sStateMap.end(); ++iter)
	{
		LL_INFOS("RenderState") << llformat(" 0x%04x : %s",(S32)iter->first,iter->second?"TRUE":"FALSE") << LL_ENDL;
	}
}

void LLGLState::checkStates(const std::string& msg)  
{
	if (!gDebugGL)
	{
		return;
	}

	stop_glerror();

	GLint src;
	GLint dst;
	glGetIntegerv(GL_BLEND_SRC, &src);
	glGetIntegerv(GL_BLEND_DST, &dst);
	
	stop_glerror();

	BOOL error = FALSE;

	if (src != GL_SRC_ALPHA || dst != GL_ONE_MINUS_SRC_ALPHA)
	{
		if (gDebugSession)
		{
			gFailLog << "Blend function corrupted: " << std::hex << src << " " << std::hex << dst << "  " << msg << std::dec << std::endl;
			error = TRUE;
		}
		else
		{
			LL_GL_ERRS << "Blend function corrupted: " << std::hex << src << " " << std::hex << dst << "  " << msg << std::dec << LL_ENDL;
		}
	}
	
	for (boost::unordered_map<LLGLenum, LLGLboolean>::iterator iter = sStateMap.begin();
		 iter != sStateMap.end(); ++iter)
	{
		LLGLenum state = iter->first;
		LLGLboolean cur_state = iter->second;
		stop_glerror();
		LLGLboolean gl_state = glIsEnabled(state);
		stop_glerror();
		if(cur_state != gl_state)
		{
			dumpStates();
			if (gDebugSession)
			{
				gFailLog << llformat("LLGLState error. State: 0x%04x",state) << std::endl;
				error = TRUE;
			}
			else
			{
				LL_GL_ERRS << llformat("LLGLState error. State: 0x%04x",state) << LL_ENDL;
			}
		}
	}
	
	if (error)
	{
		ll_fail("LLGLState::checkStates failed.");
	}
	stop_glerror();
}

void LLGLState::checkTextureChannels(const std::string& msg)
{
#if 0
	if (!gDebugGL)
	{
		return;
	}
	stop_glerror();

	GLint activeTexture;
	glGetIntegerv(GL_ACTIVE_TEXTURE, &activeTexture);
	stop_glerror();

	BOOL error = FALSE;

	if (activeTexture == GL_TEXTURE0)
	{
		GLint tex_env_mode = 0;

		glGetTexEnviv(GL_TEXTURE_ENV, GL_TEXTURE_ENV_MODE, &tex_env_mode);
		stop_glerror();

		if (tex_env_mode != GL_MODULATE)
		{
			error = TRUE;
			LL_WARNS("RenderState") << "GL_TEXTURE_ENV_MODE invalid: " << std::hex << tex_env_mode << std::dec << LL_ENDL;
			if (gDebugSession)
			{
				gFailLog << "GL_TEXTURE_ENV_MODE invalid: " << std::hex << tex_env_mode << std::dec << std::endl;
			}
		}
	}

	static const char* label[] =
	{
		"GL_TEXTURE_2D",
		"GL_TEXTURE_COORD_ARRAY",
		"GL_TEXTURE_1D",
		"GL_TEXTURE_CUBE_MAP",
		"GL_TEXTURE_GEN_S",
		"GL_TEXTURE_GEN_T",
		"GL_TEXTURE_GEN_Q",
		"GL_TEXTURE_GEN_R",
		"GL_TEXTURE_RECTANGLE",
		"GL_TEXTURE_2D_MULTISAMPLE"
	};

	static GLint value[] =
	{
		GL_TEXTURE_2D,
		GL_TEXTURE_COORD_ARRAY,
		GL_TEXTURE_1D,
		GL_TEXTURE_CUBE_MAP,
		GL_TEXTURE_GEN_S,
		GL_TEXTURE_GEN_T,
		GL_TEXTURE_GEN_Q,
		GL_TEXTURE_GEN_R,
		GL_TEXTURE_RECTANGLE,
		GL_TEXTURE_2D_MULTISAMPLE
	};

	GLint stackDepth = 0;

	glh::matrix4f mat;
	glh::matrix4f identity;
	identity.identity();

	for (GLint i = 1; i < gGLManager.mNumTextureImageUnits; i++)
	{
		gGL.getTexUnit(i)->activate();

		if (i < gGLManager.mNumTextureUnits)
		{
			glClientActiveTexture(GL_TEXTURE0+i);
			stop_glerror();
			glGetIntegerv(GL_TEXTURE_STACK_DEPTH, &stackDepth);
			stop_glerror();

			if (stackDepth != 1)
			{
				error = TRUE;
				LL_WARNS("RenderState") << "Texture matrix stack corrupted." << LL_ENDL;

				if (gDebugSession)
				{
					gFailLog << "Texture matrix stack corrupted." << std::endl;
				}
			}

			glGetFloatv(GL_TEXTURE_MATRIX, (GLfloat*) mat.m);
			stop_glerror();

			if (mat != identity)
			{
				error = TRUE;
				LL_WARNS("RenderState") << "Texture matrix in channel " << i << " corrupt." << LL_ENDL;
				if (gDebugSession)
				{
					gFailLog << "Texture matrix in channel " << i << " corrupt." << std::endl;
				}
			}
				
			for (S32 j = (i == 0 ? 1 : 0); 
				j < 9; j++)
			{
				if (glIsEnabled(value[j]))
				{
					error = TRUE;
					LL_WARNS("RenderState") << "Texture channel " << i << " still has " << label[j] << " enabled." << LL_ENDL;
					if (gDebugSession)
					{
						gFailLog << "Texture channel " << i << " still has " << label[j] << " enabled." << std::endl;
					}
				}
				stop_glerror();
			}

			glGetFloatv(GL_TEXTURE_MATRIX, mat.m);
			stop_glerror();

			if (mat != identity)
			{
				error = TRUE;
				LL_WARNS("RenderState") << "Texture matrix " << i << " is not identity." << LL_ENDL;
				if (gDebugSession)
				{
					gFailLog << "Texture matrix " << i << " is not identity." << std::endl;
				}
			}
		}

		{
			GLint tex = 0;
			stop_glerror();
			glGetIntegerv(GL_TEXTURE_BINDING_2D, &tex);
			stop_glerror();

			if (tex != 0)
			{
				error = TRUE;
				LL_WARNS("RenderState") << "Texture channel " << i << " still has texture " << tex << " bound." << LL_ENDL;

				if (gDebugSession)
				{
					gFailLog << "Texture channel " << i << " still has texture " << tex << " bound." << std::endl;
				}
			}
		}
	}

	stop_glerror();
	gGL.getTexUnit(0)->activate();
	glClientActiveTexture(GL_TEXTURE0);
	stop_glerror();

	if (error)
	{
		if (gDebugSession)
		{
			ll_fail("LLGLState::checkTextureChannels failed.");
		}
		else
		{
			LL_GL_ERRS << "GL texture state corruption detected.  " << msg << LL_ENDL;
		}
	}
#endif
}

///////////////////////////////////////////////////////////////////////

LLGLState::LLGLState(LLGLenum state, S32 enabled) :
	mState(state), mWasEnabled(FALSE), mIsEnabled(FALSE)
{
    LL_PROFILE_ZONE_SCOPED_CATEGORY_PIPELINE;
	switch (state)
	{
		case GL_ALPHA_TEST:
		case GL_NORMALIZE:
		case GL_TEXTURE_GEN_R:
		case GL_TEXTURE_GEN_S:
		case GL_TEXTURE_GEN_T:
		case GL_TEXTURE_GEN_Q:
		case GL_LIGHTING:
		case GL_COLOR_MATERIAL:
		case GL_FOG:
		case GL_LINE_STIPPLE:
		case GL_POLYGON_STIPPLE:
			mState = 0;
			break;
	}


	stop_glerror();
	if (mState)
	{
		mWasEnabled = sStateMap[state];
        // we can't actually assert on this as queued changes to state are not reflected by glIsEnabled
		//llassert(mWasEnabled == glIsEnabled(state));
		setEnabled(enabled);
		stop_glerror();
	}
}

void LLGLState::setEnabled(S32 enabled)
{
	if (!mState)
	{
		return;
	}
	if (enabled == CURRENT_STATE)
	{
		enabled = sStateMap[mState] == GL_TRUE ? TRUE : FALSE;
	}
	else if (enabled == TRUE && sStateMap[mState] != GL_TRUE)
	{
		gGL.flush();
		glEnable(mState);
		sStateMap[mState] = GL_TRUE;
	}
	else if (enabled == FALSE && sStateMap[mState] != GL_FALSE)
	{
		gGL.flush();
		glDisable(mState);
		sStateMap[mState] = GL_FALSE;
	}
	mIsEnabled = enabled;
}

LLGLState::~LLGLState() 
{
    LL_PROFILE_ZONE_SCOPED_CATEGORY_PIPELINE;
	stop_glerror();
	if (mState)
	{
		if (gDebugGL)
		{
			if (!gDebugSession)
			{
				llassert_always(sStateMap[mState] == glIsEnabled(mState));
			}
			else
			{
				if (sStateMap[mState] != glIsEnabled(mState))
				{
					ll_fail("GL enabled state does not match expected");
				}
			}
		}

		if (mIsEnabled != mWasEnabled)
		{
			gGL.flush();
			if (mWasEnabled)
			{
				glEnable(mState);
				sStateMap[mState] = GL_TRUE;
			}
			else
			{
				glDisable(mState);
				sStateMap[mState] = GL_FALSE;
			}
		}
	}
	stop_glerror();
}

////////////////////////////////////////////////////////////////////////////////

void LLGLManager::initGLStates()
{
	//gl states moved to classes in llglstates.h
	LLGLState::initClass();
}

////////////////////////////////////////////////////////////////////////////////

void parse_gl_version( S32* major, S32* minor, S32* release, std::string* vendor_specific, std::string* version_string )
{
	// GL_VERSION returns a null-terminated string with the format: 
	// <major>.<minor>[.<release>] [<vendor specific>]

	const char* version = (const char*) glGetString(GL_VERSION);
	*major = 0;
	*minor = 0;
	*release = 0;
	vendor_specific->assign("");

	if( !version )
	{
		return;
	}

	version_string->assign(version);

	std::string ver_copy( version );
	S32 len = (S32)strlen( version );	/* Flawfinder: ignore */
	S32 i = 0;
	S32 start;
	// Find the major version
	start = i;
	for( ; i < len; i++ )
	{
		if( '.' == version[i] )
		{
			break;
		}
	}
	std::string major_str = ver_copy.substr(start,i-start);
	LLStringUtil::convertToS32(major_str, *major);

	if( '.' == version[i] )
	{
		i++;
	}

	// Find the minor version
	start = i;
	for( ; i < len; i++ )
	{
		if( ('.' == version[i]) || isspace(version[i]) )
		{
			break;
		}
	}
	std::string minor_str = ver_copy.substr(start,i-start);
	LLStringUtil::convertToS32(minor_str, *minor);

	// Find the release number (optional)
	if( '.' == version[i] )
	{
		i++;

		start = i;
		for( ; i < len; i++ )
		{
			if( isspace(version[i]) )
			{
				break;
			}
		}

		std::string release_str = ver_copy.substr(start,i-start);
		LLStringUtil::convertToS32(release_str, *release);
	}

	// Skip over any white space
	while( version[i] && isspace( version[i] ) )
	{
		i++;
	}

	// Copy the vendor-specific string (optional)
	if( version[i] )
	{
		vendor_specific->assign( version + i );
	}
}


void parse_glsl_version(S32& major, S32& minor)
{
	// GL_SHADING_LANGUAGE_VERSION returns a null-terminated string with the format: 
	// <major>.<minor>[.<release>] [<vendor specific>]

	const char* version = (const char*) glGetString(GL_SHADING_LANGUAGE_VERSION);
	major = 0;
	minor = 0;
	
	if( !version )
	{
		return;
	}

	std::string ver_copy( version );
	S32 len = (S32)strlen( version );	/* Flawfinder: ignore */
	S32 i = 0;
	S32 start;
	// Find the major version
	start = i;
	for( ; i < len; i++ )
	{
		if( '.' == version[i] )
		{
			break;
		}
	}
	std::string major_str = ver_copy.substr(start,i-start);
	LLStringUtil::convertToS32(major_str, major);

	if( '.' == version[i] )
	{
		i++;
	}

	// Find the minor version
	start = i;
	for( ; i < len; i++ )
	{
		if( ('.' == version[i]) || isspace(version[i]) )
		{
			break;
		}
	}
	std::string minor_str = ver_copy.substr(start,i-start);
	LLStringUtil::convertToS32(minor_str, minor);
}

LLGLUserClipPlane::LLGLUserClipPlane(const LLPlane& p, const glh::matrix4f& modelview, const glh::matrix4f& projection, bool apply)
{
	mApply = apply;

	if (mApply)
	{
		mModelview = modelview;
		mProjection = projection;

        //flip incoming LLPlane to get consistent behavior compared to frustum culling
		setPlane(-p[0], -p[1], -p[2], -p[3]);
	}
}

void LLGLUserClipPlane::disable()
{
    if (mApply)
	{
		gGL.matrixMode(LLRender::MM_PROJECTION);
		gGL.popMatrix();
		gGL.matrixMode(LLRender::MM_MODELVIEW);
	}
    mApply = false;
}

void LLGLUserClipPlane::setPlane(F32 a, F32 b, F32 c, F32 d)
{
	glh::matrix4f& P = mProjection;
	glh::matrix4f& M = mModelview;
    
	glh::matrix4f invtrans_MVP = (P * M).inverse().transpose();
    glh::vec4f oplane(a,b,c,d);
    glh::vec4f cplane;
    invtrans_MVP.mult_matrix_vec(oplane, cplane);

    cplane /= fabs(cplane[2]); // normalize such that depth is not scaled
    cplane[3] -= 1;

    if(cplane[2] < 0)
        cplane *= -1;

    glh::matrix4f suffix;
    suffix.set_row(2, cplane);
    glh::matrix4f newP = suffix * P;
    gGL.matrixMode(LLRender::MM_PROJECTION);
	gGL.pushMatrix();
    gGL.loadMatrix(newP.m);
	gGLObliqueProjectionInverse = LLMatrix4(newP.inverse().transpose().m);
    gGL.matrixMode(LLRender::MM_MODELVIEW);
}

LLGLUserClipPlane::~LLGLUserClipPlane()
{
	disable();
}

LLGLDepthTest::LLGLDepthTest(GLboolean depth_enabled, GLboolean write_enabled, GLenum depth_func)
: mPrevDepthEnabled(sDepthEnabled), mPrevDepthFunc(sDepthFunc), mPrevWriteEnabled(sWriteEnabled)
{
	stop_glerror();
	
	checkState();

	if (!depth_enabled)
	{ // always disable depth writes if depth testing is disabled
	  // GL spec defines this as a requirement, but some implementations allow depth writes with testing disabled
	  // The proper way to write to depth buffer with testing disabled is to enable testing and use a depth_func of GL_ALWAYS
		write_enabled = FALSE;
	}

	if (depth_enabled != sDepthEnabled)
	{
		gGL.flush();
		if (depth_enabled) glEnable(GL_DEPTH_TEST);
		else glDisable(GL_DEPTH_TEST);
		sDepthEnabled = depth_enabled;
	}
	if (depth_func != sDepthFunc)
	{
		gGL.flush();
		glDepthFunc(depth_func);
		sDepthFunc = depth_func;
	}
	if (write_enabled != sWriteEnabled)
	{
		gGL.flush();
		glDepthMask(write_enabled);
		sWriteEnabled = write_enabled;
	}
}

LLGLDepthTest::~LLGLDepthTest()
{
	checkState();
	if (sDepthEnabled != mPrevDepthEnabled )
	{
		gGL.flush();
		if (mPrevDepthEnabled) glEnable(GL_DEPTH_TEST);
		else glDisable(GL_DEPTH_TEST);
		sDepthEnabled = mPrevDepthEnabled;
	}
	if (sDepthFunc != mPrevDepthFunc)
	{
		gGL.flush();
		glDepthFunc(mPrevDepthFunc);
		sDepthFunc = mPrevDepthFunc;
	}
	if (sWriteEnabled != mPrevWriteEnabled )
	{
		gGL.flush();
		glDepthMask(mPrevWriteEnabled);
		sWriteEnabled = mPrevWriteEnabled;
	}
}

void LLGLDepthTest::checkState()
{
	if (gDebugGL)
	{
		GLint func = 0;
		GLboolean mask = FALSE;

		glGetIntegerv(GL_DEPTH_FUNC, &func);
		glGetBooleanv(GL_DEPTH_WRITEMASK, &mask);

		if (glIsEnabled(GL_DEPTH_TEST) != sDepthEnabled ||
			sWriteEnabled != mask ||
			sDepthFunc != func)
		{
			if (gDebugSession)
			{
				gFailLog << "Unexpected depth testing state." << std::endl;
			}
			else
			{
				LL_GL_ERRS << "Unexpected depth testing state." << LL_ENDL;
			}
		}
	}
}

LLGLSquashToFarClip::LLGLSquashToFarClip()
{
    glh::matrix4f proj = get_current_projection();
    setProjectionMatrix(proj, 0);
}

LLGLSquashToFarClip::LLGLSquashToFarClip(glh::matrix4f& P, U32 layer)
{
    setProjectionMatrix(P, layer);
}


void LLGLSquashToFarClip::setProjectionMatrix(glh::matrix4f& projection, U32 layer)
{

	F32 depth = 0.99999f - 0.0001f * layer;

	for (U32 i = 0; i < 4; i++)
	{
		projection.element(2, i) = projection.element(3, i) * depth;
	}

    LLRender::eMatrixMode last_matrix_mode = gGL.getMatrixMode();

	gGL.matrixMode(LLRender::MM_PROJECTION);
	gGL.pushMatrix();
	gGL.loadMatrix(projection.m);

	gGL.matrixMode(last_matrix_mode);
}

LLGLSquashToFarClip::~LLGLSquashToFarClip()
{
    LLRender::eMatrixMode last_matrix_mode = gGL.getMatrixMode();

	gGL.matrixMode(LLRender::MM_PROJECTION);
	gGL.popMatrix();

	gGL.matrixMode(last_matrix_mode);
}


	
LLGLSyncFence::LLGLSyncFence()
{
	mSync = 0;
}

LLGLSyncFence::~LLGLSyncFence()
{
	if (mSync)
	{
		glDeleteSync(mSync);
	}
}

void LLGLSyncFence::placeFence()
{
	if (mSync)
	{
		glDeleteSync(mSync);
	}
	mSync = glFenceSync(GL_SYNC_GPU_COMMANDS_COMPLETE, 0);
}

bool LLGLSyncFence::isCompleted()
{
	bool ret = true;
	if (mSync)
	{
		GLenum status = glClientWaitSync(mSync, 0, 1);
		if (status == GL_TIMEOUT_EXPIRED)
		{
			ret = false;
		}
	}
	return ret;
}

void LLGLSyncFence::wait()
{
	if (mSync)
	{
		while (glClientWaitSync(mSync, 0, FENCE_WAIT_TIME_NANOSECONDS) == GL_TIMEOUT_EXPIRED)
		{ //track the number of times we've waited here
			static S32 waits = 0;
			waits++;
		}
	}
}

LLGLSPipelineSkyBox::LLGLSPipelineSkyBox()
: mAlphaTest(GL_ALPHA_TEST)
, mCullFace(GL_CULL_FACE)
, mSquashClip()
{ 
}

LLGLSPipelineSkyBox::~LLGLSPipelineSkyBox()
{
}

LLGLSPipelineDepthTestSkyBox::LLGLSPipelineDepthTestSkyBox(bool depth_test, bool depth_write)
: LLGLSPipelineSkyBox()
, mDepth(depth_test ? GL_TRUE : GL_FALSE, depth_write ? GL_TRUE : GL_FALSE, GL_LEQUAL)
{

}

LLGLSPipelineBlendSkyBox::LLGLSPipelineBlendSkyBox(bool depth_test, bool depth_write)
: LLGLSPipelineDepthTestSkyBox(depth_test, depth_write)    
, mBlend(GL_BLEND)
{ 
    gGL.setSceneBlendType(LLRender::BT_ALPHA);
}

#if LL_WINDOWS
// Expose desired use of high-performance graphics processor to Optimus driver and to AMD driver
// https://docs.nvidia.com/gameworks/content/technologies/desktop/optimus.htm
extern "C" 
{ 
    __declspec(dllexport) DWORD NvOptimusEnablement = 0x00000001;
    __declspec(dllexport) int AmdPowerXpressRequestHighPerformance = 1;
}
#endif

<|MERGE_RESOLUTION|>--- conflicted
+++ resolved
@@ -1213,46 +1213,6 @@
     {
         glGetFloatv(GL_MAX_TEXTURE_MAX_ANISOTROPY, &mMaxAnisotropy);
     }
-<<<<<<< HEAD
-	else
-	{
-		mHasRequirements = FALSE;
-
-		// We don't support cards that don't support the GL_ARB_multitexture extension
-		LL_WARNS("RenderInit") << "GL Drivers do not support GL_ARB_multitexture" << LL_ENDL;
-		return false;
-	}
-	
-	stop_glerror();
-
-	if (mHasTextureMultisample)
-	{
-		glGetIntegerv(GL_MAX_COLOR_TEXTURE_SAMPLES, &mMaxColorTextureSamples);
-		glGetIntegerv(GL_MAX_DEPTH_TEXTURE_SAMPLES, &mMaxDepthTextureSamples);
-		glGetIntegerv(GL_MAX_INTEGER_SAMPLES, &mMaxIntegerSamples);
-		glGetIntegerv(GL_MAX_SAMPLE_MASK_WORDS, &mMaxSampleMaskWords);
-	}
-
-	stop_glerror();
-
-	//HACK always disable texture multisample, use FXAA instead
-	mHasTextureMultisample = FALSE;
-#if LL_WINDOWS
-// <FS:CR> FIRE-7603: Revert MAINT-804 because FBO's and shadows appear to be working now!
-	//if (mIsIntel && mGLVersion <= 3.f)
-	//{ //never try to use framebuffer objects on older intel drivers (crashy)
-	//	mHasFramebufferObject = FALSE;
-	//}
-// </FS:CR>
-#endif
-
-	if (mHasFramebufferObject)
-	{
-		glGetIntegerv(GL_MAX_SAMPLES, &mMaxSamples);
-	}
-
-=======
->>>>>>> c467d8f0
 	stop_glerror();
 	
 	initGLStates();
