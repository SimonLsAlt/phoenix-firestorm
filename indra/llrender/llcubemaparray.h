/**
 * @file llcubemaparray.h
 * @brief LLCubeMap class definition
 *
 * $LicenseInfo:firstyear=2022&license=viewerlgpl$
 * Second Life Viewer Source Code
 * Copyright (C) 2022, Linden Research, Inc.
 *
 * This library is free software; you can redistribute it and/or
 * modify it under the terms of the GNU Lesser General Public
 * License as published by the Free Software Foundation;
 * version 2.1 of the License only.
 *
 * This library is distributed in the hope that it will be useful,
 * but WITHOUT ANY WARRANTY; without even the implied warranty of
 * MERCHANTABILITY or FITNESS FOR A PARTICULAR PURPOSE.  See the GNU
 * Lesser General Public License for more details.
 *
 * You should have received a copy of the GNU Lesser General Public
 * License along with this library; if not, write to the Free Software
 * Foundation, Inc., 51 Franklin Street, Fifth Floor, Boston, MA  02110-1301  USA
 *
 * Linden Research, Inc., 945 Battery Street, San Francisco, CA  94111  USA
 * $/LicenseInfo$
 */

#pragma once

#include "llgl.h"

#include <vector>

class LLVector3;

class LLCubeMapArray : public LLRefCount
{
public:
    LLCubeMapArray();

    static GLenum sTargets[6];

    // look and up vectors for each cube face (agent space)
    static LLVector3 sLookVecs[6];
    static LLVector3 sUpVecs[6];

    // look and up vectors for each cube face (clip space)
    static LLVector3 sClipToCubeLookVecs[6];
    static LLVector3 sClipToCubeUpVecs[6];

    // allocate a cube map array
    // res - resolution of each cube face
    // components - number of components per pixel
    // count - number of cube maps in the array
<<<<<<< HEAD
    // use_mips - if true, mipmaps will be allocated for this cube map array and anisotropic filtering will be used
    void allocate(U32 res, U32 components, U32 count, bool use_mips = true);
	void bind(S32 stage);
=======
    // use_mips - if TRUE, mipmaps will be allocated for this cube map array and anisotropic filtering will be used
    void allocate(U32 res, U32 components, U32 count, BOOL use_mips = TRUE);
    void bind(S32 stage);
>>>>>>> e1623bb2
    void unbind();

    GLuint getGLName();

    void destroyGL();

    // get width of cubemaps in array (they're cubes, so this is also the height)
    U32 getWidth() const { return mWidth; }

    // get number of cubemaps in the array
    U32 getCount() const { return mCount; }

protected:
    friend class LLTexUnit;
    ~LLCubeMapArray();
    LLPointer<LLImageGL> mImage;
    U32 mWidth = 0;
    U32 mCount = 0;
    S32 mTextureStage;
};<|MERGE_RESOLUTION|>--- conflicted
+++ resolved
@@ -1,82 +1,76 @@
-/**
- * @file llcubemaparray.h
- * @brief LLCubeMap class definition
- *
- * $LicenseInfo:firstyear=2022&license=viewerlgpl$
- * Second Life Viewer Source Code
- * Copyright (C) 2022, Linden Research, Inc.
- *
- * This library is free software; you can redistribute it and/or
- * modify it under the terms of the GNU Lesser General Public
- * License as published by the Free Software Foundation;
- * version 2.1 of the License only.
- *
- * This library is distributed in the hope that it will be useful,
- * but WITHOUT ANY WARRANTY; without even the implied warranty of
- * MERCHANTABILITY or FITNESS FOR A PARTICULAR PURPOSE.  See the GNU
- * Lesser General Public License for more details.
- *
- * You should have received a copy of the GNU Lesser General Public
- * License along with this library; if not, write to the Free Software
- * Foundation, Inc., 51 Franklin Street, Fifth Floor, Boston, MA  02110-1301  USA
- *
- * Linden Research, Inc., 945 Battery Street, San Francisco, CA  94111  USA
- * $/LicenseInfo$
- */
-
-#pragma once
-
-#include "llgl.h"
-
-#include <vector>
-
-class LLVector3;
-
-class LLCubeMapArray : public LLRefCount
-{
-public:
-    LLCubeMapArray();
-
-    static GLenum sTargets[6];
-
-    // look and up vectors for each cube face (agent space)
-    static LLVector3 sLookVecs[6];
-    static LLVector3 sUpVecs[6];
-
-    // look and up vectors for each cube face (clip space)
-    static LLVector3 sClipToCubeLookVecs[6];
-    static LLVector3 sClipToCubeUpVecs[6];
-
-    // allocate a cube map array
-    // res - resolution of each cube face
-    // components - number of components per pixel
-    // count - number of cube maps in the array
-<<<<<<< HEAD
-    // use_mips - if true, mipmaps will be allocated for this cube map array and anisotropic filtering will be used
-    void allocate(U32 res, U32 components, U32 count, bool use_mips = true);
-	void bind(S32 stage);
-=======
-    // use_mips - if TRUE, mipmaps will be allocated for this cube map array and anisotropic filtering will be used
-    void allocate(U32 res, U32 components, U32 count, BOOL use_mips = TRUE);
-    void bind(S32 stage);
->>>>>>> e1623bb2
-    void unbind();
-
-    GLuint getGLName();
-
-    void destroyGL();
-
-    // get width of cubemaps in array (they're cubes, so this is also the height)
-    U32 getWidth() const { return mWidth; }
-
-    // get number of cubemaps in the array
-    U32 getCount() const { return mCount; }
-
-protected:
-    friend class LLTexUnit;
-    ~LLCubeMapArray();
-    LLPointer<LLImageGL> mImage;
-    U32 mWidth = 0;
-    U32 mCount = 0;
-    S32 mTextureStage;
-};+/**
+ * @file llcubemaparray.h
+ * @brief LLCubeMap class definition
+ *
+ * $LicenseInfo:firstyear=2022&license=viewerlgpl$
+ * Second Life Viewer Source Code
+ * Copyright (C) 2022, Linden Research, Inc.
+ *
+ * This library is free software; you can redistribute it and/or
+ * modify it under the terms of the GNU Lesser General Public
+ * License as published by the Free Software Foundation;
+ * version 2.1 of the License only.
+ *
+ * This library is distributed in the hope that it will be useful,
+ * but WITHOUT ANY WARRANTY; without even the implied warranty of
+ * MERCHANTABILITY or FITNESS FOR A PARTICULAR PURPOSE.  See the GNU
+ * Lesser General Public License for more details.
+ *
+ * You should have received a copy of the GNU Lesser General Public
+ * License along with this library; if not, write to the Free Software
+ * Foundation, Inc., 51 Franklin Street, Fifth Floor, Boston, MA  02110-1301  USA
+ *
+ * Linden Research, Inc., 945 Battery Street, San Francisco, CA  94111  USA
+ * $/LicenseInfo$
+ */
+
+#pragma once
+
+#include "llgl.h"
+
+#include <vector>
+
+class LLVector3;
+
+class LLCubeMapArray : public LLRefCount
+{
+public:
+    LLCubeMapArray();
+
+    static GLenum sTargets[6];
+
+    // look and up vectors for each cube face (agent space)
+    static LLVector3 sLookVecs[6];
+    static LLVector3 sUpVecs[6];
+
+    // look and up vectors for each cube face (clip space)
+    static LLVector3 sClipToCubeLookVecs[6];
+    static LLVector3 sClipToCubeUpVecs[6];
+
+    // allocate a cube map array
+    // res - resolution of each cube face
+    // components - number of components per pixel
+    // count - number of cube maps in the array
+    // use_mips - if true, mipmaps will be allocated for this cube map array and anisotropic filtering will be used
+    void allocate(U32 res, U32 components, U32 count, bool use_mips = true);
+    void bind(S32 stage);
+    void unbind();
+
+    GLuint getGLName();
+
+    void destroyGL();
+
+    // get width of cubemaps in array (they're cubes, so this is also the height)
+    U32 getWidth() const { return mWidth; }
+
+    // get number of cubemaps in the array
+    U32 getCount() const { return mCount; }
+
+protected:
+    friend class LLTexUnit;
+    ~LLCubeMapArray();
+    LLPointer<LLImageGL> mImage;
+    U32 mWidth = 0;
+    U32 mCount = 0;
+    S32 mTextureStage;
+};