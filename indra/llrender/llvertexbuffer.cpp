/**
 * @file llvertexbuffer.cpp
 * @brief LLVertexBuffer implementation
 *
 * $LicenseInfo:firstyear=2003&license=viewerlgpl$
 * Second Life Viewer Source Code
 * Copyright (C) 2010, Linden Research, Inc.
 *
 * This library is free software; you can redistribute it and/or
 * modify it under the terms of the GNU Lesser General Public
 * License as published by the Free Software Foundation;
 * version 2.1 of the License only.
 *
 * This library is distributed in the hope that it will be useful,
 * but WITHOUT ANY WARRANTY; without even the implied warranty of
 * MERCHANTABILITY or FITNESS FOR A PARTICULAR PURPOSE.  See the GNU
 * Lesser General Public License for more details.
 *
 * You should have received a copy of the GNU Lesser General Public
 * License along with this library; if not, write to the Free Software
 * Foundation, Inc., 51 Franklin Street, Fifth Floor, Boston, MA  02110-1301  USA
 *
 * Linden Research, Inc., 945 Battery Street, San Francisco, CA  94111  USA
 * $/LicenseInfo$
 */

#include "linden_common.h"

#include "llfasttimer.h"
#include "llsys.h"
#include "llvertexbuffer.h"
// #include "llrender.h"
#include "llglheaders.h"
#include "llrender.h"
#include "llvector4a.h"
#include "llshadermgr.h"
#include "llglslshader.h"
#include "llmemory.h"

//Next Highest Power Of Two
//helper function, returns first number > v that is a power of 2, or v if v is already a power of 2
U32 nhpo2(U32 v)
{
    U32 r = 1;
    while (r < v) {
        r *= 2;
    }
    return r;
}

//which power of 2 is i?
//assumes i is a power of 2 > 0
U32 wpo2(U32 i)
{
    llassert(i > 0);
    llassert(nhpo2(i) == i);

    U32 r = 0;

    while (i >>= 1) ++r;

    return r;
}

struct CompareMappedRegion
{
    bool operator()(const LLVertexBuffer::MappedRegion& lhs, const LLVertexBuffer::MappedRegion& rhs)
    {
        return lhs.mStart < rhs.mStart;
    }
};

#define ENABLE_GL_WORK_QUEUE 0

#if ENABLE_GL_WORK_QUEUE

#define THREAD_COUNT 1

//============================================================================

// High performance WorkQueue for usage in real-time rendering work
class GLWorkQueue
{
public:
    using Work = std::function<void()>;

    GLWorkQueue();

    void post(const Work& value);

    size_t size();

    bool done();

    // Get the next element from the queue
    Work pop();

    void runOne();

    bool runPending();

    void runUntilClose();

    void close();

    bool isClosed();

    void syncGL();

private:
    std::mutex mMutex;
    std::condition_variable mCondition;
    std::queue<Work> mQueue;
    bool mClosed = false;
};

GLWorkQueue::GLWorkQueue()
{

}

void GLWorkQueue::syncGL()
{
    /*if (mSync)
    {
        std::lock_guard<std::mutex> lock(mMutex);
        glWaitSync(mSync, 0, GL_TIMEOUT_IGNORED);
        mSync = 0;
    }*/
}

size_t GLWorkQueue::size()
{
    LL_PROFILE_ZONE_SCOPED_CATEGORY_THREAD;
    std::lock_guard<std::mutex> lock(mMutex);
    return mQueue.size();
}

bool GLWorkQueue::done()
{
    return size() == 0 && isClosed();
}

void GLWorkQueue::post(const GLWorkQueue::Work& value)
{
    LL_PROFILE_ZONE_SCOPED_CATEGORY_THREAD;
    {
        std::lock_guard<std::mutex> lock(mMutex);
        mQueue.push(std::move(value));
    }

    mCondition.notify_one();
}

// Get the next element from the queue
GLWorkQueue::Work GLWorkQueue::pop()
{
    LL_PROFILE_ZONE_SCOPED_CATEGORY_THREAD;
    // Lock the mutex
    {
        std::unique_lock<std::mutex> lock(mMutex);

        // Wait for a new element to become available or for the queue to close
        {
            mCondition.wait(lock, [=] { return !mQueue.empty() || mClosed; });
        }
    }

    Work ret;

    {
        std::lock_guard<std::mutex> lock(mMutex);

        // Get the next element from the queue
        if (mQueue.size() > 0)
        {
            ret = mQueue.front();
            mQueue.pop();
        }
        else
        {
            ret = []() {};
        }
    }

    return ret;
}

void GLWorkQueue::runOne()
{
    LL_PROFILE_ZONE_SCOPED_CATEGORY_THREAD;
    Work w = pop();
    w();
    //mSync = glFenceSync(GL_SYNC_GPU_COMMANDS_COMPLETE, 0);
}

void GLWorkQueue::runUntilClose()
{
    while (!isClosed())
    {
        runOne();
    }
}

void GLWorkQueue::close()
{
    LL_PROFILE_ZONE_SCOPED_CATEGORY_THREAD;
    {
        std::lock_guard<std::mutex> lock(mMutex);
        mClosed = true;
    }

    mCondition.notify_all();
}

bool GLWorkQueue::isClosed()
{
    LL_PROFILE_ZONE_SCOPED_CATEGORY_THREAD;
    std::lock_guard<std::mutex> lock(mMutex);
    return mClosed;
}

#include "llwindow.h"

class LLGLWorkerThread : public LLThread
{
public:
    LLGLWorkerThread(const std::string& name, GLWorkQueue* queue, LLWindow* window)
        : LLThread(name)
    {
        mWindow = window;
        mContext = mWindow->createSharedContext();
        mQueue = queue;
    }

    void run() override
    {
        mWindow->makeContextCurrent(mContext);
        gGL.init(false);
        LL_PROFILER_GPU_CONTEXT_NS("LLGLWorker Context", 18);
        mQueue->runUntilClose();
        gGL.shutdown();
        mWindow->destroySharedContext(mContext);
    }

    GLWorkQueue* mQueue;
    LLWindow* mWindow;
    void* mContext = nullptr;
};


static LLGLWorkerThread* sVBOThread[THREAD_COUNT];
static GLWorkQueue* sQueue = nullptr;

#endif

//============================================================================
// Pool of reusable VertexBuffer state

// batch calls to glGenBuffers
static GLuint gen_buffer()
{
    LL_PROFILE_ZONE_SCOPED_CATEGORY_VERTEX;

    GLuint ret = 0;
    constexpr U32 pool_size = 4096;

    thread_local static GLuint sNamePool[pool_size];
    thread_local static U32 sIndex = 0;

    if (sIndex == 0)
    {
        LL_PROFILE_ZONE_NAMED_CATEGORY_VERTEX("gen buffer");
        sIndex = pool_size;
        if (!gGLManager.mIsAMD)
        {
            glGenBuffers(pool_size, sNamePool);
        }
        else
        { // work around for AMD driver bug
            for (U32 i = 0; i < pool_size; ++i)
            {
                glGenBuffers(1, sNamePool + i);
            }
        }
    }

    ret = sNamePool[--sIndex];
    return ret;
}

#define ANALYZE_VBO_POOL 0

#if LL_DARWIN

// experimental -- disable VBO pooling on OS X and use glMapBuffer
class LLVBOPool
{
public:
    U64 mAllocated = 0;

    U64 getVramBytesUsed()
    {
        return mAllocated;
    }

    void allocate(GLenum type, U32 size, GLuint& name, U8*& data)
    {
        LL_PROFILE_ZONE_SCOPED_CATEGORY_VERTEX;
        STOP_GLERROR;
        llassert(type == GL_ARRAY_BUFFER || type == GL_ELEMENT_ARRAY_BUFFER);
        llassert(name == 0); // non zero name indicates a gl name that wasn't freed
        llassert(data == nullptr);  // non null data indicates a buffer that wasn't freed
        llassert(size >= 2);  // any buffer size smaller than a single index is nonsensical

        mAllocated += size;

        { //allocate a new buffer
            LL_PROFILE_GPU_ZONE("vbo alloc");
<<<<<<< HEAD
            // ON OS X, we don't allocate a VBO until the last possible moment 
=======
            // ON OS X, we don't allocate a VBO until the last possible moment
>>>>>>> ae74ca80
            // in unmapBuffer
            data = (U8*) ll_aligned_malloc_16(size);
            STOP_GLERROR;
        }
    }

    void free(GLenum type, U32 size, GLuint name, U8* data)
    {
        LL_PROFILE_ZONE_SCOPED_CATEGORY_VERTEX;
        llassert(type == GL_ARRAY_BUFFER || type == GL_ELEMENT_ARRAY_BUFFER);
        llassert(size >= 2);
<<<<<<< HEAD
        
=======

>>>>>>> ae74ca80
        if (data)
        {
            ll_aligned_free_16(data);
        }
<<<<<<< HEAD
        
=======

>>>>>>> ae74ca80
        mAllocated -= size;
        STOP_GLERROR;
        if (name)
        {
            glDeleteBuffers(1, &name);
        }
        STOP_GLERROR;
    }
};

#else

class LLVBOPool
{
public:
    typedef std::chrono::steady_clock::time_point Time;

    struct Entry
    {
        U8* mData;
        GLuint mGLName;
        Time mAge;
    };

    ~LLVBOPool()
    {
        clear();
    }

    typedef std::unordered_map<U32, std::list<Entry>> Pool;

    Pool mVBOPool;
    Pool mIBOPool;

    U32 mTouchCount = 0;

    U64 mDistributed = 0;
    U64 mAllocated = 0;
    U64 mReserved = 0;
    U32 mMisses = 0;
    U32 mHits = 0;

    U64 getVramBytesUsed()
    {
        return mAllocated + mReserved;
    }

    // increase the size to some common value (e.g. a power of two) to increase hit rate
    void adjustSize(U32& size)
    {
        // size = nhpo2(size);  // (193/303)/580 MB (distributed/allocated)/reserved in VBO Pool. Overhead: 66 percent. Hit rate: 77 percent

        //(245/276)/385 MB (distributed/allocated)/reserved in VBO Pool. Overhead: 57 percent. Hit rate: 69 percent
        //(187/209)/397 MB (distributed/allocated)/reserved in VBO Pool. Overhead: 112 percent. Hit rate: 76 percent
        U32 block_size = llmax(nhpo2(size) / 8, (U32) 16);
        size += block_size - (size % block_size);
    }

    void allocate(GLenum type, U32 size, GLuint& name, U8*& data)
    {
        LL_PROFILE_ZONE_SCOPED_CATEGORY_VERTEX;
        llassert(type == GL_ARRAY_BUFFER || type == GL_ELEMENT_ARRAY_BUFFER);
        llassert(name == 0); // non zero name indicates a gl name that wasn't freed
        llassert(data == nullptr);  // non null data indicates a buffer that wasn't freed
        llassert(size >= 2);  // any buffer size smaller than a single index is nonsensical

        mDistributed += size;
        adjustSize(size);
        mAllocated += size;

        auto& pool = type == GL_ELEMENT_ARRAY_BUFFER ? mIBOPool : mVBOPool;

        Pool::iterator iter = pool.find(size);
        if (iter == pool.end())
        { // cache miss, allocate a new buffer
            LL_PROFILE_ZONE_NAMED_CATEGORY_VERTEX("vbo pool miss");
            LL_PROFILE_GPU_ZONE("vbo alloc");

            mMisses++;
            name = gen_buffer();
            glBindBuffer(type, name);
            glBufferData(type, size, nullptr, GL_DYNAMIC_DRAW);
            if (type == GL_ELEMENT_ARRAY_BUFFER)
            {
                LLVertexBuffer::sGLRenderIndices = name;
            }
            else
            {
                LLVertexBuffer::sGLRenderBuffer = name;
            }

            data = (U8*)ll_aligned_malloc_16(size);
        }
        else
        {
            mHits++;
            llassert(mReserved >= size); // assert if accounting gets messed up
            mReserved -= size;

            std::list<Entry>& entries = iter->second;
            Entry& entry = entries.back();
            name = entry.mGLName;
            data = entry.mData;

            entries.pop_back();
            if (entries.empty())
            {
                pool.erase(iter);
            }
        }

        clean();
    }

    void free(GLenum type, U32 size, GLuint name, U8* data)
    {
        LL_PROFILE_ZONE_SCOPED_CATEGORY_VERTEX;
        llassert(type == GL_ARRAY_BUFFER || type == GL_ELEMENT_ARRAY_BUFFER);
        llassert(size >= 2);
        llassert(name != 0);
        llassert(data != nullptr);

        clean();

        llassert(mDistributed >= size);
        mDistributed -= size;
        adjustSize(size);
        llassert(mAllocated >= size);
        mAllocated -= size;
        mReserved += size;

        auto& pool = type == GL_ELEMENT_ARRAY_BUFFER ? mIBOPool : mVBOPool;

        Pool::iterator iter = pool.find(size);

        if (iter == pool.end())
        {
            std::list<Entry> newlist;
            newlist.push_front({ data, name, std::chrono::steady_clock::now() });
            pool[size] = newlist;
        }
        else
        {
            iter->second.push_front({ data, name, std::chrono::steady_clock::now() });
        }

    }

    // clean periodically (clean gets called for every alloc/free)
    void clean()
    {
        mTouchCount++;
        if (mTouchCount < 1024) // clean every 1k touches
        {
            return;
        }
        mTouchCount = 0;

        LL_PROFILE_ZONE_SCOPED_CATEGORY_VERTEX;

        std::unordered_map<U32, std::list<Entry>>* pools[] = { &mVBOPool, &mIBOPool };

        using namespace std::chrono_literals;

        Time cutoff = std::chrono::steady_clock::now() - 5s;

        for (auto* pool : pools)
        {
            for (Pool::iterator iter = pool->begin(); iter != pool->end(); )
            {
                auto& entries = iter->second;

                while (!entries.empty() && entries.back().mAge < cutoff)
                {
                    LL_PROFILE_ZONE_NAMED_CATEGORY_VERTEX("vbo cache timeout");
                    auto& entry = entries.back();
                    ll_aligned_free_16(entry.mData);
                    glDeleteBuffers(1, &entry.mGLName);
                    llassert(mReserved >= iter->first);
                    mReserved -= iter->first;
                    entries.pop_back();

                }

                if (entries.empty())
                {
                    iter = pool->erase(iter);
                }
                else
                {
                    ++iter;
                }
            }
        }

#if 0
        LL_INFOS() << llformat("(%d/%d)/%d MB (distributed/allocated)/total in VBO Pool. Overhead: %d percent. Hit rate: %d percent",
            mDistributed / 1000000,
            mAllocated / 1000000,
            (mAllocated + mReserved) / 1000000, // total bytes
            ((mAllocated+mReserved-mDistributed)*100)/llmax(mDistributed, (U64) 1), // overhead percent
            (mHits*100)/llmax(mMisses+mHits, (U32)1)) // hit rate percent
            << LL_ENDL;
#endif
    }

    void clear()
    {
        for (auto& entries : mIBOPool)
        {
            for (auto& entry : entries.second)
            {
                ll_aligned_free_16(entry.mData);
                glDeleteBuffers(1, &entry.mGLName);
            }
        }

        for (auto& entries : mVBOPool)
        {
            for (auto& entry : entries.second)
            {
                ll_aligned_free_16(entry.mData);
                glDeleteBuffers(1, &entry.mGLName);
            }
        }

        mReserved = 0;

        mIBOPool.clear();
        mVBOPool.clear();
    }
};
#endif

static LLVBOPool* sVBOPool = nullptr;

//static
U64 LLVertexBuffer::getBytesAllocated()
{
    return sVBOPool ? sVBOPool->getVramBytesUsed() : 0;
}

//============================================================================
//
//static
U32 LLVertexBuffer::sGLRenderBuffer = 0;
U32 LLVertexBuffer::sGLRenderIndices = 0;
U32 LLVertexBuffer::sLastMask = 0;
U32 LLVertexBuffer::sVertexCount = 0;


//NOTE: each component must be AT LEAST 4 bytes in size to avoid a performance penalty on AMD hardware
const U32 LLVertexBuffer::sTypeSize[LLVertexBuffer::TYPE_MAX] =
{
    sizeof(LLVector4), // TYPE_VERTEX,
    sizeof(LLVector4), // TYPE_NORMAL,
    sizeof(LLVector2), // TYPE_TEXCOORD0,
    sizeof(LLVector2), // TYPE_TEXCOORD1,
    sizeof(LLVector2), // TYPE_TEXCOORD2,
    sizeof(LLVector2), // TYPE_TEXCOORD3,
    sizeof(LLColor4U), // TYPE_COLOR,
    sizeof(LLColor4U), // TYPE_EMISSIVE, only alpha is used currently
    sizeof(LLVector4), // TYPE_TANGENT,
    sizeof(F32),       // TYPE_WEIGHT,
    sizeof(LLVector4), // TYPE_WEIGHT4,
    sizeof(LLVector4), // TYPE_CLOTHWEIGHT,
    sizeof(U64),       // TYPE_JOINT,
    sizeof(LLVector4), // TYPE_TEXTURE_INDEX (actually exists as position.w), no extra data, but stride is 16 bytes
};

static const std::string vb_type_name[] =
{
    "TYPE_VERTEX",
    "TYPE_NORMAL",
    "TYPE_TEXCOORD0",
    "TYPE_TEXCOORD1",
    "TYPE_TEXCOORD2",
    "TYPE_TEXCOORD3",
    "TYPE_COLOR",
    "TYPE_EMISSIVE",
    "TYPE_TANGENT",
    "TYPE_WEIGHT",
    "TYPE_WEIGHT4",
    "TYPE_CLOTHWEIGHT",
    "TYPE_JOINT"
    "TYPE_TEXTURE_INDEX",
    "TYPE_MAX",
    "TYPE_INDEX",
};

const U32 LLVertexBuffer::sGLMode[LLRender::NUM_MODES] =
{
    GL_TRIANGLES,
    GL_TRIANGLE_STRIP,
    GL_TRIANGLE_FAN,
    GL_POINTS,
    GL_LINES,
    GL_LINE_STRIP,
    //GL_QUADS, // <FS:Ansariel> Remove QUADS rendering mode
    GL_LINE_LOOP,
};

//static
void LLVertexBuffer::setupClientArrays(U32 data_mask)
{
    if (sLastMask != data_mask)
    {
        for (U32 i = 0; i < TYPE_MAX; ++i)
        {
            S32 loc = i;

            U32 mask = 1 << i;

            if (sLastMask & (1 << i))
            { //was enabled
                if (!(data_mask & mask))
                { //needs to be disabled
                    glDisableVertexAttribArray(loc);
                }
            }
            else
            {   //was disabled
                if (data_mask & mask)
                { //needs to be enabled
                    glEnableVertexAttribArray(loc);
                }
            }
        }
    }

    sLastMask = data_mask;
}

//static
void LLVertexBuffer::drawArrays(U32 mode, const std::vector<LLVector3>& pos)
{
    LL_PROFILE_ZONE_SCOPED_CATEGORY_VERTEX;
    gGL.begin(mode);
    for (auto& v : pos)
    {
        gGL.vertex3fv(v.mV);
    }
    gGL.end();
    gGL.flush();
}

//static
void LLVertexBuffer::drawElements(U32 mode, const LLVector4a* pos, const LLVector2* tc, U32 num_indices, const U16* indicesp)
{
    LL_PROFILE_ZONE_SCOPED_CATEGORY_VERTEX;
    llassert(LLGLSLShader::sCurBoundShaderPtr != NULL);

<<<<<<< HEAD
    // <FS:Beq> FIRE-29679 trap empty calls that cause crashes when rezzing in OpenSim.
    if(pos == nullptr || indicesp == nullptr )
    {
        LL_WARNS() << "Called drawElements with null pos or null indices" << LL_ENDL;
        return;
    }
    // </FS:Beq>

    // <FS:Ansariel> Crash fix due to invalid calls to drawElements by Drake Arconis
    if (num_indices == 0)
    {
        LL_WARNS() << "Called drawElements with 0 indices" << LL_ENDL;
        return;
    }
    // </FS:Ansariel>

=======
>>>>>>> ae74ca80
    STOP_GLERROR;

    gGL.syncMatrices();

    U32 mask = LLVertexBuffer::MAP_VERTEX;
    if (tc)
    {
        mask = mask | LLVertexBuffer::MAP_TEXCOORD0;
    }

    unbind();

    gGL.begin(mode);

    if (tc != nullptr)
    {
        for (U32 i = 0; i < num_indices; ++i)
        {
            U16 idx = indicesp[i];
            gGL.texCoord2fv(tc[idx].mV);
            gGL.vertex3fv(pos[idx].getF32ptr());
        }
    }
    else
    {
        for (U32 i = 0; i < num_indices; ++i)
        {
            U16 idx = indicesp[i];
            gGL.vertex3fv(pos[idx].getF32ptr());
        }
    }
    gGL.end();
    gGL.flush();
}

bool LLVertexBuffer::validateRange(U32 start, U32 end, U32 count, U32 indices_offset) const
{
    if (!gDebugGL)
    {
        return true;
    }

    llassert(start < mNumVerts);
    llassert(end < mNumVerts);

    if (start >= mNumVerts ||
        end >= mNumVerts)
    {
        LL_ERRS() << "Bad vertex buffer draw range: [" << start << ", " << end << "] vs " << mNumVerts << LL_ENDL;
    }

    if (indices_offset >= mNumIndices ||
        indices_offset + count > mNumIndices)
    {
        LL_ERRS() << "Bad index buffer draw range: [" << indices_offset << ", " << indices_offset+count << "]" << LL_ENDL;
    }

    {
#if 0  // not a reliable test for VBOs that are not backed by a CPU buffer
        U16* idx = (U16*) mMappedIndexData+indices_offset;
        for (U32 i = 0; i < count; ++i)
        {
            llassert(idx[i] >= start);
            llassert(idx[i] <= end);

            if (idx[i] < start || idx[i] > end)
            {
                LL_ERRS() << "Index out of range: " << idx[i] << " not in [" << start << ", " << end << "]" << LL_ENDL;
            }
        }

        LLVector4a* v = (LLVector4a*)mMappedData;

        for (U32 i = start; i <= end; ++i)
        {
            if (!v[i].isFinite3())
            {
                LL_ERRS() << "Non-finite vertex position data detected." << LL_ENDL;
            }
        }

        LLGLSLShader* shader = LLGLSLShader::sCurBoundShaderPtr;

        if (shader && shader->mFeatures.mIndexedTextureChannels > 1)
        {
            LLVector4a* v = (LLVector4a*) mMappedData;

            for (U32 i = start; i < end; i++)
            {
                U32 idx = (U32) (v[i][3]+0.25f);
                if (idx >= (U32)shader->mFeatures.mIndexedTextureChannels)
                {
                    LL_ERRS() << "Bad texture index found in vertex data stream." << LL_ENDL;
                }
            }
        }
#endif
    }

    return true;
}

#ifdef LL_PROFILER_ENABLE_RENDER_DOC
void LLVertexBuffer::setLabel(const char* label) {
    LL_LABEL_OBJECT_GL(GL_BUFFER, mGLBuffer, strlen(label), label);
}
#endif

void LLVertexBuffer::drawRange(U32 mode, U32 start, U32 end, U32 count, U32 indices_offset) const
{
    llassert(validateRange(start, end, count, indices_offset));
    llassert(mGLBuffer == sGLRenderBuffer);
    llassert(mGLIndices == sGLRenderIndices);
    gGL.syncMatrices();
    STOP_GLERROR;
    glDrawRangeElements(sGLMode[mode], start, end, count, mIndicesType,
        (GLvoid*) (indices_offset * (size_t) mIndicesStride));
    STOP_GLERROR;
}

void LLVertexBuffer::draw(U32 mode, U32 count, U32 indices_offset) const
{
    drawRange(mode, 0, mNumVerts-1, count, indices_offset);
}


void LLVertexBuffer::drawArrays(U32 mode, U32 first, U32 count) const
{
    llassert(first + count <= mNumVerts);
    llassert(mGLBuffer == sGLRenderBuffer);
    llassert(mGLIndices == sGLRenderIndices);

    gGL.syncMatrices();
    STOP_GLERROR;
    glDrawArrays(sGLMode[mode], first, count);
    STOP_GLERROR;
}

//static
void LLVertexBuffer::initClass(LLWindow* window)
{
    llassert(sVBOPool == nullptr);
    sVBOPool = new LLVBOPool();

#if ENABLE_GL_WORK_QUEUE
    sQueue = new GLWorkQueue();

    for (int i = 0; i < THREAD_COUNT; ++i)
    {
        sVBOThread[i] = new LLGLWorkerThread("VBO Worker", sQueue, window);
        sVBOThread[i]->start();
    }
#endif
}

//static
void LLVertexBuffer::unbind()
{
    STOP_GLERROR;
    glBindBuffer(GL_ARRAY_BUFFER, 0);
    glBindBuffer(GL_ELEMENT_ARRAY_BUFFER, 0);
    STOP_GLERROR;
    sGLRenderBuffer = 0;
    sGLRenderIndices = 0;
}

//static
void LLVertexBuffer::cleanupClass()
{
    unbind();

    delete sVBOPool;
    sVBOPool = nullptr;

#if ENABLE_GL_WORK_QUEUE
    sQueue->close();
    for (int i = 0; i < THREAD_COUNT; ++i)
    {
        sVBOThread[i]->shutdown();
        delete sVBOThread[i];
        sVBOThread[i] = nullptr;
    }

    delete sQueue;
    sQueue = nullptr;
#endif
}

//----------------------------------------------------------------------------

LLVertexBuffer::LLVertexBuffer(U32 typemask)
:   LLRefCount(),
    mTypeMask(typemask)
{
    //zero out offsets
    for (U32 i = 0; i < TYPE_MAX; i++)
    {
        mOffsets[i] = 0;
    }
}

//static
U32 LLVertexBuffer::calcOffsets(const U32& typemask, U32* offsets, U32 num_vertices)
{
    U32 offset = 0;
    for (U32 i=0; i<TYPE_TEXTURE_INDEX; i++)
    {
        U32 mask = 1<<i;
        if (typemask & mask)
        {
            if (offsets && LLVertexBuffer::sTypeSize[i])
            {
                offsets[i] = offset;
                offset += LLVertexBuffer::sTypeSize[i]*num_vertices;
                offset = (offset + 0xF) & ~0xF;
            }
        }
    }

    offsets[TYPE_TEXTURE_INDEX] = offsets[TYPE_VERTEX] + 12;

    return offset;
}

//static
U32 LLVertexBuffer::calcVertexSize(const U32& typemask)
{
    U32 size = 0;
    for (U32 i = 0; i < TYPE_TEXTURE_INDEX; i++)
    {
        U32 mask = 1<<i;
        if (typemask & mask)
        {
            size += LLVertexBuffer::sTypeSize[i];
        }
    }

    return size;
}

// protected, use unref()
//virtual
LLVertexBuffer::~LLVertexBuffer()
{
    destroyGLBuffer();
    destroyGLIndices();

    if (mMappedData)
    {
        LL_ERRS() << "Failed to clear vertex buffer's vertices" << LL_ENDL;
    }
    if (mMappedIndexData)
    {
        LL_ERRS() << "Failed to clear vertex buffer's indices" << LL_ENDL;
    }
};

//----------------------------------------------------------------------------

void LLVertexBuffer::genBuffer(U32 size)
{
    LL_PROFILE_ZONE_SCOPED_CATEGORY_VERTEX;
    llassert(sVBOPool);

    if (sVBOPool)
    {
        llassert(mSize == 0);
        llassert(mGLBuffer == 0);
        llassert(mMappedData == nullptr);

        mSize = size;
        sVBOPool->allocate(GL_ARRAY_BUFFER, mSize, mGLBuffer, mMappedData);
    }
}

void LLVertexBuffer::genIndices(U32 size)
{
    LL_PROFILE_ZONE_SCOPED_CATEGORY_VERTEX;
    llassert(sVBOPool);

    if (sVBOPool)
    {
        llassert(mIndicesSize == 0);
        llassert(mGLIndices == 0);
        llassert(mMappedIndexData == nullptr);
        mIndicesSize = size;
        sVBOPool->allocate(GL_ELEMENT_ARRAY_BUFFER, mIndicesSize, mGLIndices, mMappedIndexData);
    }
}

bool LLVertexBuffer::createGLBuffer(U32 size)
{
    if (mGLBuffer || mMappedData)
    {
        destroyGLBuffer();
    }

    if (size == 0)
    {
        return true;
    }

    bool success = true;

    genBuffer(size);

    if (!mMappedData)
    {
        success = false;
    }
    return success;
}

bool LLVertexBuffer::createGLIndices(U32 size)
{
    if (mGLIndices)
    {
        destroyGLIndices();
    }

    if (size == 0)
    {
        return true;
    }

    bool success = true;

    genIndices(size);

    if (!mMappedIndexData)
    {
        success = false;
    }
    return success;
}

void LLVertexBuffer::destroyGLBuffer()
{
    if (mGLBuffer || mMappedData)
    {
        LL_PROFILE_ZONE_SCOPED_CATEGORY_VERTEX;
        //llassert(sVBOPool);
        if (sVBOPool)
        {
            sVBOPool->free(GL_ARRAY_BUFFER, mSize, mGLBuffer, mMappedData);
        }

        mSize = 0;
        mGLBuffer = 0;
        mMappedData = nullptr;
    }
}

void LLVertexBuffer::destroyGLIndices()
{
    if (mGLIndices || mMappedIndexData)
    {
        LL_PROFILE_ZONE_SCOPED_CATEGORY_VERTEX;
        //llassert(sVBOPool);
        if (sVBOPool)
        {
            sVBOPool->free(GL_ELEMENT_ARRAY_BUFFER, mIndicesSize, mGLIndices, mMappedIndexData);
        }

        mIndicesSize = 0;
        mGLIndices = 0;
        mMappedIndexData = nullptr;
    }
}

bool LLVertexBuffer::updateNumVerts(U32 nverts)
{
    llassert(nverts >= 0);

    bool success = true;

    if (nverts > 65536)
    {
        LL_WARNS() << "Vertex buffer overflow!" << LL_ENDL;
        nverts = 65536;
    }

    U32 needed_size = calcOffsets(mTypeMask, mOffsets, nverts);

    if (needed_size != mSize)
    {
        success &= createGLBuffer(needed_size);
    }

    llassert(mSize == needed_size);
    mNumVerts = nverts;
    return success;
}

bool LLVertexBuffer::updateNumIndices(U32 nindices)
{
    llassert(nindices >= 0);

    bool success = true;

    U32 needed_size = sizeof(U16) * nindices;

    if (needed_size != mIndicesSize)
    {
        success &= createGLIndices(needed_size);
    }

    llassert(mIndicesSize == needed_size);
    mNumIndices = nindices;
    return success;
}

bool LLVertexBuffer::allocateBuffer(U32 nverts, U32 nindices)
{
    if (nverts < 0 || nindices < 0)
    {
        LL_ERRS() << "Bad vertex buffer allocation: " << nverts << " : " << nindices << LL_ENDL;
    }

    bool success = true;

    success &= updateNumVerts(nverts);
    success &= updateNumIndices(nindices);

    return success;
}

//----------------------------------------------------------------------------

// if no gap between region and given range exists, expand region to cover given range and return true
// otherwise return false
bool expand_region(LLVertexBuffer::MappedRegion& region, U32 start, U32 end)
{

    if (end < region.mStart ||
        start > region.mEnd)
    { //gap exists, do not merge
        return false;
    }

    region.mStart = llmin(region.mStart, start);
    region.mEnd = llmax(region.mEnd, end);

    return true;
}


// Map for data access
U8* LLVertexBuffer::mapVertexBuffer(LLVertexBuffer::AttributeType type, U32 index, S32 count)
{
    LL_PROFILE_ZONE_SCOPED_CATEGORY_VERTEX;

    if (count == -1)
    {
        count = mNumVerts - index;
    }

#if !LL_DARWIN
    U32 start = mOffsets[type] + sTypeSize[type] * index;
    U32 end = start + sTypeSize[type] * count-1;

    bool flagged = false;
    // flag region as mapped
    for (U32 i = 0; i < mMappedVertexRegions.size(); ++i)
    {
        MappedRegion& region = mMappedVertexRegions[i];
        if (expand_region(region, start, end))
        {
            flagged = true;
            break;
        }
    }

    if (!flagged)
    {
        //didn't expand an existing region, make a new one
        mMappedVertexRegions.push_back({ start, end });
    }
#endif
    return mMappedData+mOffsets[type]+sTypeSize[type]*index;
}


U8* LLVertexBuffer::mapIndexBuffer(U32 index, S32 count)
{
    LL_PROFILE_ZONE_SCOPED_CATEGORY_VERTEX;

    if (count == -1)
    {
        count = mNumIndices-index;
    }

#if !LL_DARWIN
    U32 start = sizeof(U16) * index;
    U32 end = start + sizeof(U16) * count-1;

    bool flagged = false;
    // flag region as mapped
    for (U32 i = 0; i < mMappedIndexRegions.size(); ++i)
    {
        MappedRegion& region = mMappedIndexRegions[i];
        if (expand_region(region, start, end))
        {
            flagged = true;
            break;
        }
    }

    if (!flagged)
    {
        //didn't expand an existing region, make a new one
        mMappedIndexRegions.push_back({ start, end });
    }
#endif

    return mMappedIndexData + sizeof(U16)*index;
}

// flush the given byte range
//  target -- "target" parameter for glBufferSubData
//  start -- first byte to copy
//  end -- last byte to copy (NOT last byte + 1)
//  data -- data to be flushed
//  dst -- mMappedData or mMappedIndexData
static void flush_vbo(GLenum target, U32 start, U32 end, void* data, U8* dst)
{
#if LL_DARWIN
    LL_PROFILE_ZONE_NAMED_CATEGORY_VERTEX("vb memcpy");
    STOP_GLERROR;
    // copy into mapped buffer
    memcpy(dst+start, data, end-start+1);
#else
    // skip mapped data and stream to GPU via glBufferSubData
    if (end != 0)
    {
        LL_PROFILE_ZONE_NAMED_CATEGORY_VERTEX("glBufferSubData");
        LL_PROFILE_ZONE_NUM(start);
        LL_PROFILE_ZONE_NUM(end);
        LL_PROFILE_ZONE_NUM(end-start);

        constexpr U32 block_size = 8192;

        for (U32 i = start; i <= end; i += block_size)
        {
            LL_PROFILE_ZONE_NAMED_CATEGORY_VERTEX("glBufferSubData block");
            //LL_PROFILE_GPU_ZONE("glBufferSubData");
            U32 tend = llmin(i + block_size, end);
            U32 size = tend - i + 1;
            glBufferSubData(target, i, size, (U8*) data + (i-start));
        }
    }
#endif
}

void LLVertexBuffer::unmapBuffer()
{
    STOP_GLERROR;
    struct SortMappedRegion
    {
        bool operator()(const MappedRegion& lhs, const MappedRegion& rhs)
        {
            return lhs.mStart < rhs.mStart;
        }
    };

#if LL_DARWIN
    STOP_GLERROR;
    if (mMappedData)
    {
        if (mGLBuffer)
        {
            glDeleteBuffers(1, &mGLBuffer);
        }
        mGLBuffer = gen_buffer();
        glBindBuffer(GL_ARRAY_BUFFER, mGLBuffer);
        sGLRenderBuffer = mGLBuffer;
        glBufferData(GL_ARRAY_BUFFER, mSize, mMappedData, GL_STATIC_DRAW);
    }
    else if (mGLBuffer != sGLRenderBuffer)
    {
        glBindBuffer(GL_ARRAY_BUFFER, mGLBuffer);
        sGLRenderBuffer = mGLBuffer;
    }
    STOP_GLERROR;

    if (mMappedIndexData)
    {
        if (mGLIndices)
        {
            glDeleteBuffers(1, &mGLIndices);
        }

        mGLIndices = gen_buffer();
        glBindBuffer(GL_ELEMENT_ARRAY_BUFFER, mGLIndices);
        sGLRenderIndices = mGLIndices;

        glBufferData(GL_ELEMENT_ARRAY_BUFFER, mIndicesSize, mMappedIndexData, GL_STATIC_DRAW);
    }
    else if (mGLIndices != sGLRenderIndices)
    {
        glBindBuffer(GL_ELEMENT_ARRAY_BUFFER, mGLIndices);
        sGLRenderIndices = mGLIndices;
    }
    STOP_GLERROR;
#else

    if (!mMappedVertexRegions.empty())
    {
        LL_PROFILE_ZONE_NAMED_CATEGORY_VERTEX("unmapBuffer - vertex");

        if (sGLRenderBuffer != mGLBuffer)
        {
            glBindBuffer(GL_ARRAY_BUFFER, mGLBuffer);
            sGLRenderBuffer = mGLBuffer;
        }

        U32 start = 0;
        U32 end = 0;

        std::sort(mMappedVertexRegions.begin(), mMappedVertexRegions.end(), SortMappedRegion());

        for (U32 i = 0; i < mMappedVertexRegions.size(); ++i)
        {
            const MappedRegion& region = mMappedVertexRegions[i];
            if (region.mStart == end + 1)
            {
                end = region.mEnd;
            }
            else
            {
                flush_vbo(GL_ARRAY_BUFFER, start, end, (U8*)mMappedData + start, mMappedData);
                start = region.mStart;
                end = region.mEnd;
            }
        }

        flush_vbo(GL_ARRAY_BUFFER, start, end, (U8*)mMappedData + start, mMappedData);
        mMappedVertexRegions.clear();
    }

    if (!mMappedIndexRegions.empty())
    {
        LL_PROFILE_ZONE_NAMED_CATEGORY_VERTEX("unmapBuffer - index");

        if (mGLIndices != sGLRenderIndices)
        {
            glBindBuffer(GL_ELEMENT_ARRAY_BUFFER, mGLIndices);
            sGLRenderIndices = mGLIndices;
        }
        U32 start = 0;
        U32 end = 0;

        std::sort(mMappedIndexRegions.begin(), mMappedIndexRegions.end(), SortMappedRegion());

        for (U32 i = 0; i < mMappedIndexRegions.size(); ++i)
        {
            const MappedRegion& region = mMappedIndexRegions[i];
            if (region.mStart == end + 1)
            {
                end = region.mEnd;
            }
            else
            {
                flush_vbo(GL_ELEMENT_ARRAY_BUFFER, start, end, (U8*)mMappedIndexData + start, mMappedIndexData);
                start = region.mStart;
                end = region.mEnd;
            }
        }

        flush_vbo(GL_ELEMENT_ARRAY_BUFFER, start, end, (U8*)mMappedIndexData + start, mMappedIndexData);
        mMappedIndexRegions.clear();
    }
#endif
}

//----------------------------------------------------------------------------

template <class T,LLVertexBuffer::AttributeType type> struct VertexBufferStrider
{
    typedef LLStrider<T> strider_t;
    static bool get(LLVertexBuffer& vbo,
                    strider_t& strider,
                    S32 index, S32 count)
    {
        if (type == LLVertexBuffer::TYPE_INDEX)
        {
            U8* ptr = vbo.mapIndexBuffer(index, count);

            if (ptr == NULL)
            {
                LL_WARNS() << "mapIndexBuffer failed!" << LL_ENDL;
                return false;
            }

            strider = (T*)ptr;
            strider.setStride(0);
            return true;
        }
        else if (vbo.hasDataType(type))
        {
            U32 stride = LLVertexBuffer::sTypeSize[type];

            U8* ptr = vbo.mapVertexBuffer(type, index, count);

            if (ptr == NULL)
            {
                LL_WARNS() << "mapVertexBuffer failed!" << LL_ENDL;
                return false;
            }

            strider = (T*)ptr;
            strider.setStride(stride);
            return true;
        }
        else
        {
            LL_ERRS() << "VertexBufferStrider could not find valid vertex data." << LL_ENDL;
        }
        return false;
    }
};

bool LLVertexBuffer::getVertexStrider(LLStrider<LLVector3>& strider, U32 index, S32 count)
{
    return VertexBufferStrider<LLVector3,TYPE_VERTEX>::get(*this, strider, index, count);
}
bool LLVertexBuffer::getVertexStrider(LLStrider<LLVector4a>& strider, U32 index, S32 count)
{
    return VertexBufferStrider<LLVector4a,TYPE_VERTEX>::get(*this, strider, index, count);
}
bool LLVertexBuffer::getIndexStrider(LLStrider<U16>& strider, U32 index, S32 count)
{
    llassert(mIndicesStride == 2); // cannot access 32-bit indices with U16 strider
    llassert(mIndicesType == GL_UNSIGNED_SHORT);
    return VertexBufferStrider<U16,TYPE_INDEX>::get(*this, strider, index, count);
}
bool LLVertexBuffer::getTexCoord0Strider(LLStrider<LLVector2>& strider, U32 index, S32 count)
{
    return VertexBufferStrider<LLVector2,TYPE_TEXCOORD0>::get(*this, strider, index, count);
}
bool LLVertexBuffer::getTexCoord1Strider(LLStrider<LLVector2>& strider, U32 index, S32 count)
{
    return VertexBufferStrider<LLVector2,TYPE_TEXCOORD1>::get(*this, strider, index, count);
}
bool LLVertexBuffer::getTexCoord2Strider(LLStrider<LLVector2>& strider, U32 index, S32 count)
{
    return VertexBufferStrider<LLVector2,TYPE_TEXCOORD2>::get(*this, strider, index, count);
}
bool LLVertexBuffer::getNormalStrider(LLStrider<LLVector3>& strider, U32 index, S32 count)
{
    return VertexBufferStrider<LLVector3,TYPE_NORMAL>::get(*this, strider, index, count);
}
bool LLVertexBuffer::getNormalStrider(LLStrider<LLVector4a>& strider, U32 index, S32 count)
{
    return VertexBufferStrider<LLVector4a, TYPE_NORMAL>::get(*this, strider, index, count);
}
bool LLVertexBuffer::getTangentStrider(LLStrider<LLVector3>& strider, U32 index, S32 count)
{
    return VertexBufferStrider<LLVector3,TYPE_TANGENT>::get(*this, strider, index, count);
}
bool LLVertexBuffer::getTangentStrider(LLStrider<LLVector4a>& strider, U32 index, S32 count)
{
    return VertexBufferStrider<LLVector4a,TYPE_TANGENT>::get(*this, strider, index, count);
}
bool LLVertexBuffer::getColorStrider(LLStrider<LLColor4U>& strider, U32 index, S32 count)
{
    return VertexBufferStrider<LLColor4U,TYPE_COLOR>::get(*this, strider, index, count);
}
bool LLVertexBuffer::getEmissiveStrider(LLStrider<LLColor4U>& strider, U32 index, S32 count)
{
    return VertexBufferStrider<LLColor4U,TYPE_EMISSIVE>::get(*this, strider, index, count);
}
bool LLVertexBuffer::getWeightStrider(LLStrider<F32>& strider, U32 index, S32 count)
{
    return VertexBufferStrider<F32,TYPE_WEIGHT>::get(*this, strider, index, count);
}

// <FS:Ansariel> Vectorized Weight4Strider and ClothWeightStrider by Drake Arconis
//bool LLVertexBuffer::getWeight4Strider(LLStrider<LLVector4>& strider, U32 index, S32 count)
//{
//  return VertexBufferStrider<LLVector4,TYPE_WEIGHT4>::get(*this, strider, index, count);
//}
//
//bool LLVertexBuffer::getClothWeightStrider(LLStrider<LLVector4>& strider, U32 index, S32 count)
//{
//  return VertexBufferStrider<LLVector4,TYPE_CLOTHWEIGHT>::get(*this, strider, index, count);
//}
bool LLVertexBuffer::getWeight4Strider(LLStrider<LLVector4a>& strider, U32 index, S32 count)
{
    return VertexBufferStrider<LLVector4a,TYPE_WEIGHT4>::get(*this, strider, index, count);
}

bool LLVertexBuffer::getClothWeightStrider(LLStrider<LLVector4a>& strider, U32 index, S32 count)
{
    return VertexBufferStrider<LLVector4a,TYPE_CLOTHWEIGHT>::get(*this, strider, index, count);
}
// </FS:Ansariel>

//----------------------------------------------------------------------------


// Set for rendering
void LLVertexBuffer::setBuffer()
{
    STOP_GLERROR;
#if LL_DARWIN
    if (!mGLBuffer)
    { // OS X doesn't allocate a buffer until we call unmapBuffer
        return;
    }
#endif
    // no data may be pending
    llassert(mMappedVertexRegions.empty());
    llassert(mMappedIndexRegions.empty());
    
    // a shader must be bound
    llassert(LLGLSLShader::sCurBoundShaderPtr);

    U32 data_mask = LLGLSLShader::sCurBoundShaderPtr->mAttributeMask;

    // this Vertex Buffer must provide all necessary attributes for currently bound shader
    llassert_msg((data_mask & mTypeMask) == data_mask,
        "Attribute mask mismatch! mTypeMask should be a superset of data_mask.  data_mask: 0x"
                << std::hex << data_mask << " mTypeMask: 0x" << mTypeMask << " Missing: 0x" << (data_mask & ~mTypeMask) <<  std::dec);

    if (sGLRenderBuffer != mGLBuffer)
    {
        glBindBuffer(GL_ARRAY_BUFFER, mGLBuffer);
        sGLRenderBuffer = mGLBuffer;

        setupVertexBuffer();
    }
    else if (sLastMask != data_mask)
    {
        setupVertexBuffer();
        sLastMask = data_mask;
    }

    if (mGLIndices != sGLRenderIndices)
    {
        glBindBuffer(GL_ELEMENT_ARRAY_BUFFER, mGLIndices);
        sGLRenderIndices = mGLIndices;
    }

    STOP_GLERROR;
}


// virtual (default)
void LLVertexBuffer::setupVertexBuffer()
{
    STOP_GLERROR;
    U8* base = nullptr;

    U32 data_mask = LLGLSLShader::sCurBoundShaderPtr->mAttributeMask;

    if (data_mask & MAP_NORMAL)
    {
        AttributeType loc = TYPE_NORMAL;
        void* ptr = (void*)(base + mOffsets[TYPE_NORMAL]);
        glVertexAttribPointer(loc, 3, GL_FLOAT, GL_FALSE, LLVertexBuffer::sTypeSize[TYPE_NORMAL], ptr);
    }
    if (data_mask & MAP_TEXCOORD3)
    {
        AttributeType loc = TYPE_TEXCOORD3;
        void* ptr = (void*)(base + mOffsets[TYPE_TEXCOORD3]);
        glVertexAttribPointer(loc, 2, GL_FLOAT, GL_FALSE, LLVertexBuffer::sTypeSize[TYPE_TEXCOORD3], ptr);
    }
    if (data_mask & MAP_TEXCOORD2)
    {
        AttributeType loc = TYPE_TEXCOORD2;
        void* ptr = (void*)(base + mOffsets[TYPE_TEXCOORD2]);
        glVertexAttribPointer(loc, 2, GL_FLOAT, GL_FALSE, LLVertexBuffer::sTypeSize[TYPE_TEXCOORD2], ptr);
    }
    if (data_mask & MAP_TEXCOORD1)
    {
        AttributeType loc = TYPE_TEXCOORD1;
        void* ptr = (void*)(base + mOffsets[TYPE_TEXCOORD1]);
        glVertexAttribPointer(loc, 2, GL_FLOAT, GL_FALSE, LLVertexBuffer::sTypeSize[TYPE_TEXCOORD1], ptr);
    }
    if (data_mask & MAP_TANGENT)
    {
        AttributeType loc = TYPE_TANGENT;
        void* ptr = (void*)(base + mOffsets[TYPE_TANGENT]);
        glVertexAttribPointer(loc, 4, GL_FLOAT, GL_FALSE, LLVertexBuffer::sTypeSize[TYPE_TANGENT], ptr);
    }
    if (data_mask & MAP_TEXCOORD0)
    {
        AttributeType loc = TYPE_TEXCOORD0;
        void* ptr = (void*)(base + mOffsets[TYPE_TEXCOORD0]);
        glVertexAttribPointer(loc, 2, GL_FLOAT, GL_FALSE, LLVertexBuffer::sTypeSize[TYPE_TEXCOORD0], ptr);
    }
    if (data_mask & MAP_COLOR)
    {
        AttributeType loc = TYPE_COLOR;
        //bind emissive instead of color pointer if emissive is present
        void* ptr = (data_mask & MAP_EMISSIVE) ? (void*)(base + mOffsets[TYPE_EMISSIVE]) : (void*)(base + mOffsets[TYPE_COLOR]);
        glVertexAttribPointer(loc, 4, GL_UNSIGNED_BYTE, GL_TRUE, LLVertexBuffer::sTypeSize[TYPE_COLOR], ptr);
    }
    if (data_mask & MAP_EMISSIVE)
    {
        AttributeType loc = TYPE_EMISSIVE;
        void* ptr = (void*)(base + mOffsets[TYPE_EMISSIVE]);
        glVertexAttribPointer(loc, 4, GL_UNSIGNED_BYTE, GL_TRUE, LLVertexBuffer::sTypeSize[TYPE_EMISSIVE], ptr);

        if (!(data_mask & MAP_COLOR))
        { //map emissive to color channel when color is not also being bound to avoid unnecessary shader swaps
            loc = TYPE_COLOR;
            glVertexAttribPointer(loc, 4, GL_UNSIGNED_BYTE, GL_TRUE, LLVertexBuffer::sTypeSize[TYPE_EMISSIVE], ptr);
        }
    }
    if (data_mask & MAP_WEIGHT)
    {
        AttributeType loc = TYPE_WEIGHT;
        void* ptr = (void*)(base + mOffsets[TYPE_WEIGHT]);
        glVertexAttribPointer(loc, 1, GL_FLOAT, GL_FALSE, LLVertexBuffer::sTypeSize[TYPE_WEIGHT], ptr);
    }
    if (data_mask & MAP_WEIGHT4)
    {
        AttributeType loc = TYPE_WEIGHT4;
        void* ptr = (void*)(base + mOffsets[TYPE_WEIGHT4]);
        glVertexAttribPointer(loc, 4, GL_FLOAT, GL_FALSE, LLVertexBuffer::sTypeSize[TYPE_WEIGHT4], ptr);
    }
    if (data_mask & MAP_JOINT)
    {
        AttributeType loc = TYPE_JOINT;
        void* ptr = (void*)(base + mOffsets[TYPE_JOINT]);
        glVertexAttribIPointer(loc, 4, GL_UNSIGNED_SHORT, LLVertexBuffer::sTypeSize[TYPE_JOINT], ptr);
    }
    if (data_mask & MAP_CLOTHWEIGHT)
    {
        AttributeType loc = TYPE_CLOTHWEIGHT;
        void* ptr = (void*)(base + mOffsets[TYPE_CLOTHWEIGHT]);
        glVertexAttribPointer(loc, 4, GL_FLOAT, GL_TRUE, LLVertexBuffer::sTypeSize[TYPE_CLOTHWEIGHT], ptr);
    }
    if (data_mask & MAP_TEXTURE_INDEX)
    {
        AttributeType loc = TYPE_TEXTURE_INDEX;
        void* ptr = (void*)(base + mOffsets[TYPE_VERTEX] + 12);
        glVertexAttribIPointer(loc, 1, GL_UNSIGNED_INT, LLVertexBuffer::sTypeSize[TYPE_VERTEX], ptr);
    }
    if (data_mask & MAP_VERTEX)
    {
        AttributeType loc = TYPE_VERTEX;
        void* ptr = (void*)(base + mOffsets[TYPE_VERTEX]);
        glVertexAttribPointer(loc, 3, GL_FLOAT, GL_FALSE, LLVertexBuffer::sTypeSize[TYPE_VERTEX], ptr);
    }
    STOP_GLERROR;
}

void LLVertexBuffer::setPositionData(const LLVector4a* data)
{
#if !LL_DARWIN
<<<<<<< HEAD
    llassert(sGLRenderBuffer == mGLBuffer);
#endif
    flush_vbo(GL_ARRAY_BUFFER, 0, sizeof(LLVector4a) * getNumVerts()-1, (U8*) data, mMappedData);
=======
    llassert(sGLRenderBuffer == mGLBuffer);
#endif
    flush_vbo(GL_ARRAY_BUFFER, 0, sizeof(LLVector4a) * getNumVerts()-1, (U8*) data, mMappedData);
}

void LLVertexBuffer::setTexCoord0Data(const LLVector2* data)
{
#if !LL_DARWIN
    llassert(sGLRenderBuffer == mGLBuffer);
#endif
    flush_vbo(GL_ARRAY_BUFFER, mOffsets[TYPE_TEXCOORD0], mOffsets[TYPE_TEXCOORD0] + sTypeSize[TYPE_TEXCOORD0] * getNumVerts() - 1, (U8*)data, mMappedData);
>>>>>>> ae74ca80
}

void LLVertexBuffer::setTexCoord1Data(const LLVector2* data)
{
#if !LL_DARWIN
    llassert(sGLRenderBuffer == mGLBuffer);
#endif
<<<<<<< HEAD
    flush_vbo(GL_ARRAY_BUFFER, mOffsets[TYPE_TEXCOORD0], mOffsets[TYPE_TEXCOORD0] + sTypeSize[TYPE_TEXCOORD0] * getNumVerts() - 1, (U8*)data, mMappedData);
=======
    flush_vbo(GL_ARRAY_BUFFER, mOffsets[TYPE_TEXCOORD1], mOffsets[TYPE_TEXCOORD1] + sTypeSize[TYPE_TEXCOORD1] * getNumVerts() - 1, (U8*)data, mMappedData);
>>>>>>> ae74ca80
}

void LLVertexBuffer::setColorData(const LLColor4U* data)
{
#if !LL_DARWIN
    llassert(sGLRenderBuffer == mGLBuffer);
#endif
    flush_vbo(GL_ARRAY_BUFFER, mOffsets[TYPE_COLOR], mOffsets[TYPE_COLOR] + sTypeSize[TYPE_COLOR] * getNumVerts() - 1, (U8*) data, mMappedData);
}

void LLVertexBuffer::setNormalData(const LLVector4a* data)
{
#if !LL_DARWIN
    llassert(sGLRenderBuffer == mGLBuffer);
#endif
    flush_vbo(GL_ARRAY_BUFFER, mOffsets[TYPE_NORMAL], mOffsets[TYPE_NORMAL] + sTypeSize[TYPE_NORMAL] * getNumVerts() - 1, (U8*) data, mMappedData);
}

void LLVertexBuffer::setTangentData(const LLVector4a* data)
{
#if !LL_DARWIN
    llassert(sGLRenderBuffer == mGLBuffer);
#endif
    flush_vbo(GL_ARRAY_BUFFER, mOffsets[TYPE_TANGENT], mOffsets[TYPE_TANGENT] + sTypeSize[TYPE_TANGENT] * getNumVerts() - 1, (U8*) data, mMappedData);
}

void LLVertexBuffer::setWeight4Data(const LLVector4a* data)
{
#if !LL_DARWIN
    llassert(sGLRenderBuffer == mGLBuffer);
#endif
    flush_vbo(GL_ARRAY_BUFFER, mOffsets[TYPE_WEIGHT4], mOffsets[TYPE_WEIGHT4] + sTypeSize[TYPE_WEIGHT4] * getNumVerts() - 1, (U8*) data, mMappedData);
}

void LLVertexBuffer::setJointData(const U64* data)
{
#if !LL_DARWIN
    llassert(sGLRenderBuffer == mGLBuffer);
#endif
    flush_vbo(GL_ARRAY_BUFFER, mOffsets[TYPE_JOINT], mOffsets[TYPE_JOINT] + sTypeSize[TYPE_JOINT] * getNumVerts() - 1, (U8*) data, mMappedData);
}

void LLVertexBuffer::setIndexData(const U16* data)
{
#if !LL_DARWIN
    llassert(sGLRenderIndices == mGLIndices);
#endif
    flush_vbo(GL_ELEMENT_ARRAY_BUFFER, 0, sizeof(U16) * getNumIndices() - 1, (U8*) data, mMappedIndexData);
}

void LLVertexBuffer::setIndexData(const U32* data)
{
#if !LL_DARWIN
    llassert(sGLRenderIndices == mGLIndices);
#endif
    if (mIndicesType != GL_UNSIGNED_INT)
    { // HACK -- vertex buffers are initialized as 16-bit indices, but can be switched to 32-bit indices
        mIndicesType = GL_UNSIGNED_INT;
        mIndicesStride = 4;
        mNumIndices /= 2;
    }
    flush_vbo(GL_ELEMENT_ARRAY_BUFFER, 0, sizeof(U32) * getNumIndices() - 1, (U8*)data, mMappedIndexData);
}
<|MERGE_RESOLUTION|>--- conflicted
+++ resolved
@@ -317,11 +317,7 @@
 
         { //allocate a new buffer
             LL_PROFILE_GPU_ZONE("vbo alloc");
-<<<<<<< HEAD
-            // ON OS X, we don't allocate a VBO until the last possible moment 
-=======
             // ON OS X, we don't allocate a VBO until the last possible moment
->>>>>>> ae74ca80
             // in unmapBuffer
             data = (U8*) ll_aligned_malloc_16(size);
             STOP_GLERROR;
@@ -333,20 +329,12 @@
         LL_PROFILE_ZONE_SCOPED_CATEGORY_VERTEX;
         llassert(type == GL_ARRAY_BUFFER || type == GL_ELEMENT_ARRAY_BUFFER);
         llassert(size >= 2);
-<<<<<<< HEAD
-        
-=======
-
->>>>>>> ae74ca80
+
         if (data)
         {
             ll_aligned_free_16(data);
         }
-<<<<<<< HEAD
-        
-=======
-
->>>>>>> ae74ca80
+
         mAllocated -= size;
         STOP_GLERROR;
         if (name)
@@ -699,7 +687,6 @@
     LL_PROFILE_ZONE_SCOPED_CATEGORY_VERTEX;
     llassert(LLGLSLShader::sCurBoundShaderPtr != NULL);
 
-<<<<<<< HEAD
     // <FS:Beq> FIRE-29679 trap empty calls that cause crashes when rezzing in OpenSim.
     if(pos == nullptr || indicesp == nullptr )
     {
@@ -716,8 +703,6 @@
     }
     // </FS:Ansariel>
 
-=======
->>>>>>> ae74ca80
     STOP_GLERROR;
 
     gGL.syncMatrices();
@@ -1532,7 +1517,7 @@
     // no data may be pending
     llassert(mMappedVertexRegions.empty());
     llassert(mMappedIndexRegions.empty());
-    
+
     // a shader must be bound
     llassert(LLGLSLShader::sCurBoundShaderPtr);
 
@@ -1671,11 +1656,6 @@
 void LLVertexBuffer::setPositionData(const LLVector4a* data)
 {
 #if !LL_DARWIN
-<<<<<<< HEAD
-    llassert(sGLRenderBuffer == mGLBuffer);
-#endif
-    flush_vbo(GL_ARRAY_BUFFER, 0, sizeof(LLVector4a) * getNumVerts()-1, (U8*) data, mMappedData);
-=======
     llassert(sGLRenderBuffer == mGLBuffer);
 #endif
     flush_vbo(GL_ARRAY_BUFFER, 0, sizeof(LLVector4a) * getNumVerts()-1, (U8*) data, mMappedData);
@@ -1687,7 +1667,6 @@
     llassert(sGLRenderBuffer == mGLBuffer);
 #endif
     flush_vbo(GL_ARRAY_BUFFER, mOffsets[TYPE_TEXCOORD0], mOffsets[TYPE_TEXCOORD0] + sTypeSize[TYPE_TEXCOORD0] * getNumVerts() - 1, (U8*)data, mMappedData);
->>>>>>> ae74ca80
 }
 
 void LLVertexBuffer::setTexCoord1Data(const LLVector2* data)
@@ -1695,11 +1674,7 @@
 #if !LL_DARWIN
     llassert(sGLRenderBuffer == mGLBuffer);
 #endif
-<<<<<<< HEAD
-    flush_vbo(GL_ARRAY_BUFFER, mOffsets[TYPE_TEXCOORD0], mOffsets[TYPE_TEXCOORD0] + sTypeSize[TYPE_TEXCOORD0] * getNumVerts() - 1, (U8*)data, mMappedData);
-=======
     flush_vbo(GL_ARRAY_BUFFER, mOffsets[TYPE_TEXCOORD1], mOffsets[TYPE_TEXCOORD1] + sTypeSize[TYPE_TEXCOORD1] * getNumVerts() - 1, (U8*)data, mMappedData);
->>>>>>> ae74ca80
 }
 
 void LLVertexBuffer::setColorData(const LLColor4U* data)
