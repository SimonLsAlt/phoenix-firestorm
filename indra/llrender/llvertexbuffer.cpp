--- conflicted
+++ resolved
@@ -634,21 +634,7 @@
     gGL.loadMatrix(glm::value_ptr(mTexture0));
 
     mVB->setBuffer();
-<<<<<<< HEAD
-
-    // <FS:Ansariel> Remove QUADS rendering mode
-    //if (mMode == LLRender::QUADS && LLRender::sGLCoreProfile)
-    //{
-    //    mVB->drawArrays(LLRender::TRIANGLES, 0, mCount);
-    //}
-    //else
-    // </FS:Ansariel>
-    {
-        mVB->drawArrays(mMode, 0, mCount);
-    }
-=======
     mVB->drawArrays(mMode, 0, mCount);
->>>>>>> d9da5bbb
 
     gGL.popMatrix();
     gGL.matrixMode(LLRender::MM_PROJECTION);
@@ -721,10 +707,6 @@
     GL_POINTS,
     GL_LINES,
     GL_LINE_STRIP,
-<<<<<<< HEAD
-    //GL_QUADS, // <FS:Ansariel> Remove QUADS rendering mode
-=======
->>>>>>> d9da5bbb
     GL_LINE_LOOP,
 };
 
