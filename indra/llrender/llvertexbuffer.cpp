--- conflicted
+++ resolved
@@ -1379,12 +1379,7 @@
 		return;
 	}
 
-<<<<<<< HEAD
-	// <FS:ND/> Fast timers can have measurable impact in frequent places. A better all around solution would be to disable all fast timers until the fast timer view is open. But we're not there yet.
-	//LL_RECORD_BLOCK_TIME(FTM_SETUP_VERTEX_ARRAY);
-=======
     LL_PROFILE_ZONE_SCOPED;
->>>>>>> 28cefb3a
 #if GL_ARB_vertex_array_object
 	glBindVertexArray(mGLArray);
 #endif
@@ -1628,11 +1623,6 @@
 					if (map_range)
 					{
 #ifdef GL_ARB_map_buffer_range
-<<<<<<< HEAD
-						// <FS:ND/> Fast timers can have measurable impact in frequent places. A better all around solution would be to disable all fast timers until the fast timer view is open. But we're not there yet.
-						//LL_RECORD_BLOCK_TIME(FTM_VBO_MAP_BUFFER_RANGE);
-=======
->>>>>>> 28cefb3a
 						S32 offset = mOffsets[type] + sTypeSize[type]*index;
 						S32 length = (sTypeSize[type]*count+0xF) & ~0xF;
 						src = (U8*) glMapBufferRange(GL_ARRAY_BUFFER_ARB, offset, length, 
@@ -1656,11 +1646,6 @@
 							}
 						}
 
-<<<<<<< HEAD
-						// <FS:ND/> Fast timers can have measurable impact in frequent places. A better all around solution would be to disable all fast timers until the fast timer view is open. But we're not there yet.
-						//LL_RECORD_BLOCK_TIME(FTM_VBO_MAP_BUFFER);
-=======
->>>>>>> 28cefb3a
 						src = (U8*) glMapBufferRange(GL_ARRAY_BUFFER_ARB, 0, mSize, 
 							GL_MAP_WRITE_BIT | 
 							GL_MAP_FLUSH_EXPLICIT_BIT);
@@ -1823,11 +1808,6 @@
 					if (map_range)
 					{
 #ifdef GL_ARB_map_buffer_range
-<<<<<<< HEAD
-						// <FS:ND/> Fast timers can have measurable impact in frequent places. A better all around solution would be to disable all fast timers until the fast timer view is open. But we're not there yet.
-						//LL_RECORD_BLOCK_TIME(FTM_VBO_MAP_INDEX_RANGE);
-=======
->>>>>>> 28cefb3a
 						S32 offset = sizeof(U16)*index;
 						S32 length = sizeof(U16)*count;
 						src = (U8*) glMapBufferRange(GL_ELEMENT_ARRAY_BUFFER_ARB, offset, length, 
@@ -1839,11 +1819,6 @@
 					else
 					{
 #ifdef GL_ARB_map_buffer_range
-<<<<<<< HEAD
-						// <FS:ND/> Fast timers can have measurable impact in frequent places. A better all around solution would be to disable all fast timers until the fast timer view is open. But we're not there yet.
-						//LL_RECORD_BLOCK_TIME(FTM_VBO_MAP_INDEX);
-=======
->>>>>>> 28cefb3a
 						src = (U8*) glMapBufferRange(GL_ELEMENT_ARRAY_BUFFER_ARB, 0, sizeof(U16)*mNumIndices, 
 							GL_MAP_WRITE_BIT | 
 							GL_MAP_FLUSH_EXPLICIT_BIT);
@@ -1867,11 +1842,6 @@
 				}
 				else
 				{
-<<<<<<< HEAD
-					// <FS:ND/> Fast timers can have measurable impact in frequent places. A better all around solution would be to disable all fast timers until the fast timer view is open. But we're not there yet.
-					//LL_RECORD_BLOCK_TIME(FTM_VBO_MAP_INDEX);
-=======
->>>>>>> 28cefb3a
 					map_range = false;
 					src = (U8*) glMapBufferARB(GL_ELEMENT_ARRAY_BUFFER_ARB, GL_WRITE_ONLY_ARB);
 				}
@@ -1933,12 +1903,7 @@
     LL_PROFILE_ZONE_SCOPED;
 	if (mMappedData && mVertexLocked)
 	{
-<<<<<<< HEAD
-		// <FS:ND/> Fast timers can have measurable impact in frequent places. A better all around solution would be to disable all fast timers until the fast timer view is open. But we're not there yet.
-		//LL_RECORD_BLOCK_TIME(FTM_VBO_UNMAP);
-=======
         LL_PROFILE_ZONE_NAMED("unmapBuffer - vertex");
->>>>>>> 28cefb3a
 		bindGLBuffer(true);
 		updated_all = mIndexLocked; //both vertex and index buffers done updating
 
@@ -1993,11 +1958,6 @@
 						S32 length = sTypeSize[region.mType]*region.mCount;
 						if (gGLManager.mHasMapBufferRange)
 						{
-<<<<<<< HEAD
-							// <FS:ND/> Fast timers can have measurable impact in frequent places. A better all around solution would be to disable all fast timers until the fast timer view is open. But we're not there yet.
-							//LL_RECORD_BLOCK_TIME(FTM_VBO_FLUSH_RANGE);
-=======
->>>>>>> 28cefb3a
 #ifdef GL_ARB_map_buffer_range
 							glFlushMappedBufferRange(GL_ARRAY_BUFFER_ARB, offset, length);
 #endif
@@ -2026,12 +1986,7 @@
 	
 	if (mMappedIndexData && mIndexLocked)
 	{
-<<<<<<< HEAD
-		// <FS:ND/> Fast timers can have measurable impact in frequent places. A better all around solution would be to disable all fast timers until the fast timer view is open. But we're not there yet.
-		//LL_RECORD_BLOCK_TIME(FTM_IBO_UNMAP);
-=======
         LL_PROFILE_ZONE_NAMED("unmapBuffer - index");
->>>>>>> 28cefb3a
 		bindGLIndices();
 		if(!mMappable)
 		{
@@ -2083,11 +2038,6 @@
 						S32 length = sizeof(U16)*region.mCount;
 						if (gGLManager.mHasMapBufferRange)
 						{
-<<<<<<< HEAD
-							// <FS:ND/> Fast timers can have measurable impact in frequent places. A better all around solution would be to disable all fast timers until the fast timer view is open. But we're not there yet.
-							//LL_RECORD_BLOCK_TIME(FTM_IBO_FLUSH_RANGE);
-=======
->>>>>>> 28cefb3a
 #ifdef GL_ARB_map_buffer_range
 							glFlushMappedBufferRange(GL_ELEMENT_ARRAY_BUFFER_ARB, offset, length);
 #endif
@@ -2246,12 +2196,7 @@
 	if (mGLArray && sGLRenderArray != mGLArray)
 	{
 		{
-<<<<<<< HEAD
-			// <FS:ND/> Fast timers can have measurable impact in frequent places. A better all around solution would be to disable all fast timers until the fast timer view is open. But we're not there yet.
-			//LL_RECORD_BLOCK_TIME(FTM_BIND_GL_ARRAY);
-=======
             LL_PROFILE_ZONE_SCOPED;
->>>>>>> 28cefb3a
 #if GL_ARB_vertex_array_object
 			glBindVertexArray(mGLArray);
 #endif
@@ -2313,11 +2258,6 @@
 	bool ret = false;
 	if (useVBOs() && (force_bind || (mGLIndices && (mGLIndices != sGLRenderIndices || !sIBOActive))))
 	{
-<<<<<<< HEAD
-		// <FS:ND/> Fast timers can have measurable impact in frequent places. A better all around solution would be to disable all fast timers until the fast timer view is open. But we're not there yet.
-		//LL_RECORD_BLOCK_TIME(FTM_BIND_GL_INDICES);
-=======
->>>>>>> 28cefb3a
 		/*if (sMapped)
 		{
 			LL_ERRS() << "VBO bound while another VBO mapped!" << LL_ENDL;
