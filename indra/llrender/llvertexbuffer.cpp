--- conflicted
+++ resolved
@@ -605,14 +605,6 @@
 
 	U32 count = pos.size();
 	
-<<<<<<< HEAD
-	// <FS:ND> Don't crash, but just warn and exit out. This should be safe to do and won't disrupt the user with a crash
-
-	// llassert_always(norm.size() >= pos.size());
-	// llassert_always(count > 0);
-
-=======
->>>>>>> 2206653f
 	llassert(norm.size() >= pos.size());
 	llassert(count > 0);
 
@@ -627,11 +619,6 @@
 		llwarns << "Called drawArrays with #" << norm.size() << " normals and #" << pos.size() << " vertices" << llendl;
 		return;
 	}
-<<<<<<< HEAD
-	
-	// </FS:ND>
-=======
->>>>>>> 2206653f
 
 	unbind();
 	
