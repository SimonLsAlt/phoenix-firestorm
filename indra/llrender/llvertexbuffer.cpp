--- conflicted
+++ resolved
@@ -962,13 +962,6 @@
 {
     llassert(sVBOPool == nullptr);
 
-<<<<<<< HEAD
-    // <FS:Ansariel> Fix memory leak
-    //LL_INFOS() << "VBO Pooling Disabled" << LL_ENDL;
-    //sVBOPool = new LLAppleVBOPool();
-
-=======
->>>>>>> 79fe883a
     if (gGLManager.mIsApple)
     {
         LL_INFOS() << "VBO Pooling Disabled" << LL_ENDL;
