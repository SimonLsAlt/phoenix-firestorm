--- conflicted
+++ resolved
@@ -148,26 +148,14 @@
 		glBufferDataARB(mType, 0, NULL, mUsage);
 
 		llassert(std::find(mGLNamePool.begin(), mGLNamePool.end(), name) == mGLNamePool.end());
-<<<<<<< HEAD
 
 		mGLNamePool.push_back(name);
 
 		glBindBufferARB(mType, 0);
 	}
 }
-=======
->>>>>>> b8bac66a
-
-		mGLNamePool.push_back(name);
-
-		glBindBufferARB(mType, 0);
-	}
-}
-
-<<<<<<< HEAD
-=======
-
->>>>>>> b8bac66a
+
+
 LLVBOPool::LLVBOPool(U32 vboUsage, U32 vboType)
 : mUsage(vboUsage), mType(vboType)
 {
@@ -302,10 +290,8 @@
 }
 
 
-<<<<<<< HEAD
-=======
-
->>>>>>> b8bac66a
+
+
 void LLVBOPool::cleanup()
 {
 	U32 size = LL_VBO_BLOCK_SIZE;
