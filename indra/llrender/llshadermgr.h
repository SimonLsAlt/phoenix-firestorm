--- conflicted
+++ resolved
@@ -309,21 +309,12 @@
 
     virtual void initAttribsAndUniforms(void);
 
-<<<<<<< HEAD
-	bool attachShaderFeatures(LLGLSLShader * shader);
-	void dumpObjectLog(GLuint ret, bool warns = true, const std::string& filename = "");
+    bool attachShaderFeatures(LLGLSLShader * shader);
+    void dumpObjectLog(GLuint ret, bool warns = true, const std::string& filename = "");
     void dumpShaderSource(U32 shader_code_count, GLchar** shader_code_text);
-	bool	linkProgramObject(GLuint obj, bool suppress_errors = false);
-	bool	validateProgramObject(GLuint obj);
-	GLuint loadShaderFile(const std::string& filename, S32 & shader_level, GLenum type, std::map<std::string, std::string>* defines = NULL, S32 texture_index_channels = -1);
-=======
-    BOOL attachShaderFeatures(LLGLSLShader * shader);
-    void dumpObjectLog(GLuint ret, BOOL warns = TRUE, const std::string& filename = "");
-    void dumpShaderSource(U32 shader_code_count, GLchar** shader_code_text);
-    BOOL    linkProgramObject(GLuint obj, BOOL suppress_errors = FALSE);
-    BOOL    validateProgramObject(GLuint obj);
+    bool    linkProgramObject(GLuint obj, bool suppress_errors = false);
+    bool    validateProgramObject(GLuint obj);
     GLuint loadShaderFile(const std::string& filename, S32 & shader_level, GLenum type, std::map<std::string, std::string>* defines = NULL, S32 texture_index_channels = -1);
->>>>>>> c06fb4e0
 
     // Implemented in the application to actually point to the shader directory.
     virtual std::string getShaderDirPrefix(void) = 0; // Pure Virtual
