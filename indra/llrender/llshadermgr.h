/** 
 * @file llshadermgr.h
 * @brief Shader Manager
 *
 * $LicenseInfo:firstyear=2001&license=viewerlgpl$
 * Second Life Viewer Source Code
 * Copyright (C) 2010, Linden Research, Inc.
 * 
 * This library is free software; you can redistribute it and/or
 * modify it under the terms of the GNU Lesser General Public
 * License as published by the Free Software Foundation;
 * version 2.1 of the License only.
 * 
 * This library is distributed in the hope that it will be useful,
 * but WITHOUT ANY WARRANTY; without even the implied warranty of
 * MERCHANTABILITY or FITNESS FOR A PARTICULAR PURPOSE.  See the GNU
 * Lesser General Public License for more details.
 * 
 * You should have received a copy of the GNU Lesser General Public
 * License along with this library; if not, write to the Free Software
 * Foundation, Inc., 51 Franklin Street, Fifth Floor, Boston, MA  02110-1301  USA
 * 
 * Linden Research, Inc., 945 Battery Street, San Francisco, CA  94111  USA
 * $/LicenseInfo$
 */

#ifndef LL_SHADERMGR_H
#define LL_SHADERMGR_H

#include "llgl.h"
#include "llglslshader.h"

class LLShaderMgr
{
public:
	LLShaderMgr();
	virtual ~LLShaderMgr();

	typedef enum
	{
		MODELVIEW_MATRIX = 0,
		PROJECTION_MATRIX,
		INVERSE_PROJECTION_MATRIX,
		MODELVIEW_PROJECTION_MATRIX,
        INVERSE_MODELVIEW_MATRIX,
		NORMAL_MATRIX,
		TEXTURE_MATRIX0,
		TEXTURE_MATRIX1,
		TEXTURE_MATRIX2,
		TEXTURE_MATRIX3,
		OBJECT_PLANE_S,
		OBJECT_PLANE_T,
		VIEWPORT,
		LIGHT_POSITION,
		LIGHT_DIRECTION,
		LIGHT_ATTENUATION,
		LIGHT_DIFFUSE,
		LIGHT_AMBIENT,
		MULTI_LIGHT_COUNT,
		MULTI_LIGHT,
		MULTI_LIGHT_COL,
		MULTI_LIGHT_FAR_Z,
		PROJECTOR_MATRIX,
		PROJECTOR_NEAR,
		PROJECTOR_P,
		PROJECTOR_N,
		PROJECTOR_ORIGIN,
		PROJECTOR_RANGE,
		PROJECTOR_AMBIANCE,
		PROJECTOR_SHADOW_INDEX,
		PROJECTOR_SHADOW_FADE,
		PROJECTOR_FOCUS,
		PROJECTOR_LOD,
		PROJECTOR_AMBIENT_LOD,
		DIFFUSE_COLOR,
		DIFFUSE_MAP,
        ALTERNATE_DIFFUSE_MAP,
		SPECULAR_MAP,
		BUMP_MAP,
        BUMP_MAP2,
		ENVIRONMENT_MAP,
		CLOUD_NOISE_MAP,
        CLOUD_NOISE_MAP_NEXT,
		FULLBRIGHT,
		LIGHTNORM,
		SUNLIGHT_COLOR,
		AMBIENT,
		BLUE_HORIZON,
		BLUE_DENSITY,
		HAZE_HORIZON,
		HAZE_DENSITY,
		CLOUD_SHADOW,
		DENSITY_MULTIPLIER,
		DISTANCE_MULTIPLIER,
		MAX_Y,
		GLOW,
		CLOUD_COLOR,
		CLOUD_POS_DENSITY1,
		CLOUD_POS_DENSITY2,
		CLOUD_SCALE,
		GAMMA,
		SCENE_LIGHT_STRENGTH,
		LIGHT_CENTER,
		LIGHT_SIZE,
		LIGHT_FALLOFF,
		BOX_CENTER,
		BOX_SIZE,

		GLOW_MIN_LUMINANCE,
		GLOW_MAX_EXTRACT_ALPHA,
		GLOW_LUM_WEIGHTS,
		GLOW_WARMTH_WEIGHTS,
		GLOW_WARMTH_AMOUNT,
		GLOW_STRENGTH,
		GLOW_DELTA,

		MINIMUM_ALPHA,
		EMISSIVE_BRIGHTNESS,

		DEFERRED_SHADOW_MATRIX,
		DEFERRED_ENV_MAT,
		DEFERRED_SHADOW_CLIP,
		DEFERRED_SUN_WASH,
		DEFERRED_SHADOW_NOISE,
		DEFERRED_BLUR_SIZE,
		DEFERRED_SSAO_RADIUS,
		DEFERRED_SSAO_MAX_RADIUS,
		DEFERRED_SSAO_FACTOR,
		DEFERRED_SSAO_FACTOR_INV,
		DEFERRED_SSAO_EFFECT_MAT,
		DEFERRED_SCREEN_RES,
		DEFERRED_NEAR_CLIP,
		DEFERRED_SHADOW_OFFSET,
		DEFERRED_SHADOW_BIAS,
		DEFERRED_SPOT_SHADOW_BIAS,
		DEFERRED_SPOT_SHADOW_OFFSET,
		DEFERRED_SUN_DIR,
        DEFERRED_MOON_DIR,
		DEFERRED_SHADOW_RES,
		DEFERRED_PROJ_SHADOW_RES,
		DEFERRED_DEPTH_CUTOFF,
		DEFERRED_NORM_CUTOFF,
		DEFERRED_SHADOW_TARGET_WIDTH,

		FXAA_TC_SCALE,
		FXAA_RCP_SCREEN_RES,
		FXAA_RCP_FRAME_OPT,
		FXAA_RCP_FRAME_OPT2,

		DOF_FOCAL_DISTANCE,
		DOF_BLUR_CONSTANT,
		DOF_TAN_PIXEL_ANGLE,
		DOF_MAGNIFICATION,
		DOF_MAX_COF,
		DOF_RES_SCALE,
		DOF_WIDTH,
		DOF_HEIGHT,

		DEFERRED_DEPTH,
		DEFERRED_SHADOW0,
		DEFERRED_SHADOW1,
		DEFERRED_SHADOW2,
		DEFERRED_SHADOW3,
		DEFERRED_SHADOW4,
		DEFERRED_SHADOW5,
		DEFERRED_NORMAL,
		DEFERRED_POSITION,
		DEFERRED_DIFFUSE,
		DEFERRED_SPECULAR,
		DEFERRED_NOISE,
		DEFERRED_LIGHTFUNC,
		DEFERRED_LIGHT,
		DEFERRED_BLOOM,
		DEFERRED_PROJECTION,
		DEFERRED_NORM_MATRIX,

		GLOBAL_GAMMA,
		TEXTURE_GAMMA,
		
		SPECULAR_COLOR,
		ENVIRONMENT_INTENSITY,
		
		AVATAR_MATRIX,
		AVATAR_TRANSLATION,
		
// <FS:CR> Import Vignette from Exodus
		EXO_RENDER_VIGNETTE,
		EXO_RENDER_SCREEN,
// </FS:CR> Import Vignette from Exodus

		WATER_SCREENTEX,
		WATER_SCREENDEPTH,
		WATER_REFTEX,
		WATER_EYEVEC,
		WATER_TIME,
		WATER_WAVE_DIR1,
		WATER_WAVE_DIR2,
		WATER_LIGHT_DIR,
		WATER_SPECULAR,
		WATER_SPECULAR_EXP,
		WATER_FOGCOLOR,
		WATER_FOGDENSITY,
		WATER_FOGKS,
		WATER_REFSCALE,
		WATER_WATERHEIGHT,
		WATER_WATERPLANE,
		WATER_NORM_SCALE,
		WATER_FRESNEL_SCALE,
		WATER_FRESNEL_OFFSET,
		WATER_BLUR_MULTIPLIER,
		WATER_SUN_ANGLE,
		WATER_SCALED_ANGLE,
		WATER_SUN_ANGLE2,
		
		WL_CAMPOSLOCAL,

		AVATAR_WIND,
		AVATAR_SINWAVE,
		AVATAR_GRAVITY,

		TERRAIN_DETAIL0,
		TERRAIN_DETAIL1,
		TERRAIN_DETAIL2,
		TERRAIN_DETAIL3,
		TERRAIN_ALPHARAMP,
		
		SHINY_ORIGIN,
        DISPLAY_GAMMA,

        INSCATTER_RT,
        SUN_SIZE,
        FOG_COLOR,

<<<<<<< HEAD
        // precomputed textures from libatmosphere
=======
        // precomputed textures
>>>>>>> fa6e4137
        TRANSMITTANCE_TEX,
        SCATTER_TEX,
        SINGLE_MIE_SCATTER_TEX,
        ILLUMINANCE_TEX,
        BLEND_FACTOR,

        NO_ATMO,
        MOISTURE_LEVEL,
        DROPLET_RADIUS,
        ICE_LEVEL,
        RAINBOW_MAP,
        HALO_MAP,

        MOON_BRIGHTNESS,

        CLOUD_VARIANCE,

        SH_INPUT_L1R,
        SH_INPUT_L1G,
        SH_INPUT_L1B,

        SUN_MOON_GLOW_FACTOR,
        WATER_EDGE_FACTOR,
        SUN_UP_FACTOR,
        MOONLIGHT_COLOR,
		END_RESERVED_UNIFORMS
	} eGLSLReservedUniforms;

	// singleton pattern implementation
	static LLShaderMgr * instance();

	virtual void initAttribsAndUniforms(void);

	BOOL attachShaderFeatures(LLGLSLShader * shader);
	void dumpObjectLog(GLhandleARB ret, BOOL warns = TRUE, const std::string& filename = "");
    void dumpShaderSource(U32 shader_code_count, GLcharARB** shader_code_text);
	BOOL	linkProgramObject(GLhandleARB obj, BOOL suppress_errors = FALSE);
	BOOL	validateProgramObject(GLhandleARB obj);
	GLhandleARB loadShaderFile(const std::string& filename, S32 & shader_level, GLenum type, boost::unordered_map<std::string, std::string>* defines = NULL, S32 texture_index_channels = -1);

	// Implemented in the application to actually point to the shader directory.
	virtual std::string getShaderDirPrefix(void) = 0; // Pure Virtual

	// Implemented in the application to actually update out of date uniforms for a particular shader
	virtual void updateShaderUniforms(LLGLSLShader * shader) = 0; // Pure Virtual

public:
	// Map of shader names to compiled
	std::map<std::string, GLhandleARB> mShaderObjects;

	//global (reserved slot) shader parameters
	std::vector<std::string> mReservedAttribs;

	std::vector<std::string> mReservedUniforms;

	//preprocessor definitions (name/value)
	std::map<std::string, std::string> mDefinitions;

protected:

	// our parameter manager singleton instance
	static LLShaderMgr * sInstance;

}; //LLShaderMgr

#endif<|MERGE_RESOLUTION|>--- conflicted
+++ resolved
@@ -231,11 +231,7 @@
         SUN_SIZE,
         FOG_COLOR,
 
-<<<<<<< HEAD
-        // precomputed textures from libatmosphere
-=======
         // precomputed textures
->>>>>>> fa6e4137
         TRANSMITTANCE_TEX,
         SCATTER_TEX,
         SINGLE_MIE_SCATTER_TEX,
