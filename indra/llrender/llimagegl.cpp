--- conflicted
+++ resolved
@@ -1403,13 +1403,9 @@
 
     stop_glerror();
     {
-<<<<<<< HEAD
         LL_PROFILE_ZONE_NAMED_CATEGORY_TEXTURE("glTexImage2D");
-=======
-        LL_PROFILE_ZONE_NAMED("glTexImage2D");
         LL_PROFILE_ZONE_NUM(width);
         LL_PROFILE_ZONE_NUM(height);
->>>>>>> 8b39e0e1
 
         free_cur_tex_image();
 #if 0
