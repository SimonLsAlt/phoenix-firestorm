--- conflicted
+++ resolved
@@ -2390,15 +2390,9 @@
     }
 }
 
-<<<<<<< HEAD
-//BOOL LLImageGL::getMask(const LLVector2 &tc)
-// [RLVa:KB] - Checked: RLVa-2.2 (@setoverlay)
-BOOL LLImageGL::getMask(const LLVector2 &tc) const
-=======
 //bool LLImageGL::getMask(const LLVector2 &tc)
 // [RLVa:KB] - Checked: RLVa-2.2 (@setoverlay)
 bool LLImageGL::getMask(const LLVector2 &tc) const
->>>>>>> 050d2fef
 // [/RLVa:KB]
 {
     bool res = true;
