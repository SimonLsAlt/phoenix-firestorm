--- conflicted
+++ resolved
@@ -1342,24 +1342,6 @@
             { //GL_ALPHA is deprecated, convert to RGBA
                 if (pixels != nullptr)
                 {
-<<<<<<< HEAD
-                    try
-                    {
-                        scratch.reset(new U32[width * height]);
-                    }
-                    catch (std::bad_alloc)
-                    {
-                        LLError::LLUserWarningMsg::showOutOfMemory();
-                        // <FS:Beq> FIRE-34374 - OOM Crash 80% of which are in render debug text 
-                        //LL_ERRS() << "Failed to allocate " << (U32)(width * height * sizeof(U32))
-                        LL_WARNS() << "Failed to allocate " << (U32)(width * height * sizeof(U32))
-                            << " bytes for a manual image W" << width << " H" << height
-                            << " Pixformat: GL_ALPHA, pixtype: GL_UNSIGNED_BYTE" << LL_ENDL;
-                        return;
-                    }
-
-=======
->>>>>>> cbd594a6
                     U32 pixel_count = (U32)(width * height);
                     for (U32 i = 0; i < pixel_count; i++)
                     {
@@ -1379,24 +1361,6 @@
             { //GL_LUMINANCE_ALPHA is deprecated, convert to RGBA
                 if (pixels != nullptr)
                 {
-<<<<<<< HEAD
-                    try
-                    {
-                        scratch.reset(new U32[width * height]);
-                    }
-                    catch (std::bad_alloc)
-                    {
-                        LLError::LLUserWarningMsg::showOutOfMemory();
-                        // <FS:Beq> FIRE-34374 - OOM Crash 80% of which are in render debug text 
-                        LL_ERRS() << "Failed to allocate " << (U32)(width * height * sizeof(U32))
-                        LL_WARNS() << "Failed to allocate " << (U32)(width * height * sizeof(U32))
-                            << " bytes for a manual image W" << width << " H" << height
-                            << " Pixformat: GL_LUMINANCE_ALPHA, pixtype: GL_UNSIGNED_BYTE" << LL_ENDL;
-                        return;
-                    }
-
-=======
->>>>>>> cbd594a6
                     U32 pixel_count = (U32)(width * height);
                     for (U32 i = 0; i < pixel_count; i++)
                     {
@@ -1419,24 +1383,6 @@
             { //GL_LUMINANCE_ALPHA is deprecated, convert to RGB
                 if (pixels != nullptr)
                 {
-<<<<<<< HEAD
-                    try
-                    {
-                        scratch.reset(new U32[width * height]);
-                    }
-                    catch (std::bad_alloc)
-                    {
-                        LLError::LLUserWarningMsg::showOutOfMemory();
-                        // <FS:Beq> FIRE-34374 - OOM Crash 80% of which are in render debug text 
-                        LL_ERRS() << "Failed to allocate " << (U32)(width * height * sizeof(U32))
-                        LL_WARNS() << "Failed to allocate " << (U32)(width * height * sizeof(U32))
-                            << " bytes for a manual image W" << width << " H" << height
-                            << " Pixformat: GL_LUMINANCE, pixtype: GL_UNSIGNED_BYTE" << LL_ENDL;
-                        return;
-                    }
-
-=======
->>>>>>> cbd594a6
                     U32 pixel_count = (U32)(width * height);
                     for (U32 i = 0; i < pixel_count; i++)
                     {
