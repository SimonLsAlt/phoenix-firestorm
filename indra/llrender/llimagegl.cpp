/** 
 * @file llimagegl.cpp
 * @brief Generic GL image handler
 *
 * $LicenseInfo:firstyear=2001&license=viewerlgpl$
 * Second Life Viewer Source Code
 * Copyright (C) 2010, Linden Research, Inc.
 * 
 * This library is free software; you can redistribute it and/or
 * modify it under the terms of the GNU Lesser General Public
 * License as published by the Free Software Foundation;
 * version 2.1 of the License only.
 * 
 * This library is distributed in the hope that it will be useful,
 * but WITHOUT ANY WARRANTY; without even the implied warranty of
 * MERCHANTABILITY or FITNESS FOR A PARTICULAR PURPOSE.  See the GNU
 * Lesser General Public License for more details.
 * 
 * You should have received a copy of the GNU Lesser General Public
 * License along with this library; if not, write to the Free Software
 * Foundation, Inc., 51 Franklin Street, Fifth Floor, Boston, MA  02110-1301  USA
 * 
 * Linden Research, Inc., 945 Battery Street, San Francisco, CA  94111  USA
 * $/LicenseInfo$
 */


// TODO: create 2 classes for images w/ and w/o discard levels?

#include "linden_common.h"

#include "llimagegl.h"

#include "llerror.h"
#include "llfasttimer.h"
#include "llimage.h"

#include "llmath.h"
#include "llgl.h"
#include "llglslshader.h"
#include "llrender.h"
#include "llwindow.h"

//----------------------------------------------------------------------------
const F32 MIN_TEXTURE_LIFETIME = 10.f;

//which power of 2 is i?
//assumes i is a power of 2 > 0
U32 wpo2(U32 i);

//statics

U32 LLImageGL::sUniqueCount				= 0;
U32 LLImageGL::sBindCount				= 0;
S32Bytes LLImageGL::sGlobalTextureMemory(0);
S32Bytes LLImageGL::sBoundTextureMemory(0);
S32Bytes LLImageGL::sCurBoundTextureMemory(0);
S32 LLImageGL::sCount					= 0;

BOOL LLImageGL::sGlobalUseAnisotropic	= FALSE;
F32 LLImageGL::sLastFrameTime			= 0.f;
BOOL LLImageGL::sAllowReadBackRaw       = FALSE ;
LLImageGL* LLImageGL::sDefaultGLTexture = NULL ;
bool LLImageGL::sCompressTextures = false;

std::set<LLImageGL*> LLImageGL::sImageList;

//****************************************************************************************************
//The below for texture auditing use only
//****************************************************************************************************
//-----------------------
//debug use
S32 LLImageGL::sCurTexSizeBar = -1 ;
S32 LLImageGL::sCurTexPickSize = -1 ;
S32 LLImageGL::sMaxCategories = 1 ;

//optimization for when we don't need to calculate mIsMask
BOOL LLImageGL::sSkipAnalyzeAlpha;

//------------------------
//****************************************************************************************************
//End for texture auditing use only
//****************************************************************************************************

//**************************************************************************************
//below are functions for debug use
//do not delete them even though they are not currently being used.
void check_all_images()
{
	for (std::set<LLImageGL*>::iterator iter = LLImageGL::sImageList.begin();
		 iter != LLImageGL::sImageList.end(); iter++)
	{
		LLImageGL* glimage = *iter;
		if (glimage->getTexName() && glimage->isGLTextureCreated())
		{
			gGL.getTexUnit(0)->bind(glimage) ;
			glimage->checkTexSize() ;
			gGL.getTexUnit(0)->unbind(glimage->getTarget()) ;
		}
	}
}

void LLImageGL::checkTexSize(bool forced) const
{
	if ((forced || gDebugGL) && mTarget == GL_TEXTURE_2D)
	{
		{
			//check viewport
			GLint vp[4] ;
			glGetIntegerv(GL_VIEWPORT, vp) ;
			llcallstacks << "viewport: " << vp[0] << " : " << vp[1] << " : " << vp[2] << " : " << vp[3] << llcallstacksendl ;
		}

		GLint texname;
		glGetIntegerv(GL_TEXTURE_BINDING_2D, &texname);
		BOOL error = FALSE;
		if (texname != mTexName)
		{
			LL_INFOS() << "Bound: " << texname << " Should bind: " << mTexName << " Default: " << LLImageGL::sDefaultGLTexture->getTexName() << LL_ENDL;

			error = TRUE;
			if (gDebugSession)
			{
				gFailLog << "Invalid texture bound!" << std::endl;
			}
			else
			{
				LL_ERRS() << "Invalid texture bound!" << LL_ENDL;
			}
		}
		stop_glerror() ;
		LLGLint x = 0, y = 0 ;
		glGetTexLevelParameteriv(mTarget, 0, GL_TEXTURE_WIDTH, (GLint*)&x);
		glGetTexLevelParameteriv(mTarget, 0, GL_TEXTURE_HEIGHT, (GLint*)&y) ;
		stop_glerror() ;
		llcallstacks << "w: " << x << " h: " << y << llcallstacksendl ;

		if(!x || !y)
		{
			return ;
		}
		if(x != (mWidth >> mCurrentDiscardLevel) || y != (mHeight >> mCurrentDiscardLevel))
		{
			error = TRUE;
			if (gDebugSession)
			{
				gFailLog << "wrong texture size and discard level!" << 
					mWidth << " Height: " << mHeight << " Current Level: " << (S32)mCurrentDiscardLevel << std::endl;
			}
			else
			{
				LL_ERRS() << "wrong texture size and discard level: width: " << 
					mWidth << " Height: " << mHeight << " Current Level: " << (S32)mCurrentDiscardLevel << LL_ENDL ;
			}
		}

		if (error)
		{
			ll_fail("LLImageGL::checkTexSize failed.");
		}
	}
}
//end of debug functions
//**************************************************************************************

//----------------------------------------------------------------------------
BOOL is_little_endian()
{
	S32 a = 0x12345678;
    U8 *c = (U8*)(&a);
    
	return (*c == 0x78) ;
}

LLImageGLThread* LLImageGLThread::sInstance = nullptr;

//static 
void LLImageGL::initClass(LLWindow* window, S32 num_catagories, BOOL skip_analyze_alpha /* = false */)
{
    LL_PROFILE_ZONE_SCOPED;
	sSkipAnalyzeAlpha = skip_analyze_alpha;
    LLImageGLThread::sInstance = new LLImageGLThread(window);
    LLImageGLThread::sInstance->start();
}

//static
void LLImageGL::updateClass()
{
    LL_PROFILE_ZONE_SCOPED;
    LLImageGLThread::sInstance->executeCallbacks();
}

//static 
void LLImageGL::cleanupClass() 
{
    LL_PROFILE_ZONE_SCOPED;
    LLImageGLThread::sInstance->mFunctionQueue.close();
    delete LLImageGLThread::sInstance;
    LLImageGLThread::sInstance = nullptr;
}

//static
S32 LLImageGL::dataFormatBits(S32 dataformat)
{
    switch (dataformat)
    {
    case GL_COMPRESSED_RGBA_S3TC_DXT1_EXT:	        return 4;
    case GL_COMPRESSED_SRGB_ALPHA_S3TC_DXT1_EXT:    return 4;
    case GL_COMPRESSED_RGBA_S3TC_DXT3_EXT:	        return 8;
    case GL_COMPRESSED_SRGB_ALPHA_S3TC_DXT3_EXT:    return 8;
    case GL_COMPRESSED_RGBA_S3TC_DXT5_EXT:	        return 8;
    case GL_COMPRESSED_SRGB_ALPHA_S3TC_DXT5_EXT:    return 8;
    case GL_LUMINANCE:						        return 8;
    case GL_ALPHA:							        return 8;
    case GL_COLOR_INDEX:						    return 8;
    case GL_LUMINANCE_ALPHA:					    return 16;
    case GL_RGB:								    return 24;
    case GL_SRGB:								    return 24;
    case GL_RGB8:								    return 24;
    case GL_RGBA:								    return 32;
    case GL_SRGB_ALPHA:						        return 32;
    case GL_BGRA:								    return 32;		// Used for QuickTime media textures on the Mac
    default:
        LL_ERRS() << "LLImageGL::Unknown format: " << dataformat << LL_ENDL;
        return 0;
    }
}

//static
S32 LLImageGL::dataFormatBytes(S32 dataformat, S32 width, S32 height)
{
    switch (dataformat)
    {
    case GL_COMPRESSED_RGBA_S3TC_DXT1_EXT:
    case GL_COMPRESSED_SRGB_ALPHA_S3TC_DXT1_EXT:
    case GL_COMPRESSED_RGBA_S3TC_DXT3_EXT:
    case GL_COMPRESSED_SRGB_ALPHA_S3TC_DXT3_EXT:
    case GL_COMPRESSED_RGBA_S3TC_DXT5_EXT:
    case GL_COMPRESSED_SRGB_ALPHA_S3TC_DXT5_EXT:
        if (width < 4) width = 4;
        if (height < 4) height = 4;
        break;
    default:
        break;
    }
	S32 bytes ((width*height*dataFormatBits(dataformat)+7)>>3);
	S32 aligned = (bytes+3)&~3;
	return aligned;
}

//static
S32 LLImageGL::dataFormatComponents(S32 dataformat)
{
	switch (dataformat)
	{
	  case GL_COMPRESSED_RGBA_S3TC_DXT1_EXT:	return 3;
	  case GL_COMPRESSED_SRGB_ALPHA_S3TC_DXT1_EXT: return 3;
	  case GL_COMPRESSED_RGBA_S3TC_DXT3_EXT:	return 4;
	  case GL_COMPRESSED_SRGB_ALPHA_S3TC_DXT3_EXT: return 4;
	  case GL_COMPRESSED_RGBA_S3TC_DXT5_EXT:	return 4;
	  case GL_COMPRESSED_SRGB_ALPHA_S3TC_DXT5_EXT: return 4;
	  case GL_LUMINANCE:						return 1;
	  case GL_ALPHA:							return 1;
	  case GL_COLOR_INDEX:						return 1;
	  case GL_LUMINANCE_ALPHA:					return 2;
	  case GL_RGB:								return 3;
	  case GL_SRGB:								return 3;
	  case GL_RGBA:								return 4;
	  case GL_SRGB_ALPHA:						return 4;
	  case GL_BGRA:								return 4;		// Used for QuickTime media textures on the Mac
	  default:
		LL_ERRS() << "LLImageGL::Unknown format: " << dataformat << LL_ENDL;
		return 0;
	}
}

//----------------------------------------------------------------------------

// static
void LLImageGL::updateStats(F32 current_time)
{
    LL_PROFILE_ZONE_SCOPED;
	sLastFrameTime = current_time;
	sBoundTextureMemory = sCurBoundTextureMemory;
	sCurBoundTextureMemory = S32Bytes(0);
}

//static
S32 LLImageGL::updateBoundTexMem(const S32Bytes mem, const S32 ncomponents, S32 category)
{
	LLImageGL::sCurBoundTextureMemory += mem ;
	return LLImageGL::sCurBoundTextureMemory.value();
}

//----------------------------------------------------------------------------

//static 
void LLImageGL::destroyGL(BOOL save_state)
{
	for (S32 stage = 0; stage < gGLManager.mNumTextureUnits; stage++)
	{
		gGL.getTexUnit(stage)->unbind(LLTexUnit::TT_TEXTURE);
	}
	
	sAllowReadBackRaw = true ;
	for (std::set<LLImageGL*>::iterator iter = sImageList.begin();
		 iter != sImageList.end(); iter++)
	{
		LLImageGL* glimage = *iter;
		if (glimage->mTexName)
		{
			if (save_state && glimage->isGLTextureCreated() && glimage->mComponents)
			{
				glimage->mSaveData = new LLImageRaw;
				if(!glimage->readBackRaw(glimage->mCurrentDiscardLevel, glimage->mSaveData, false)) //necessary, keep it.
				{
					glimage->mSaveData = NULL ;
				}
			}

			glimage->destroyGLTexture();
			stop_glerror();
		}
	}
	sAllowReadBackRaw = false ;
}

//static 
void LLImageGL::restoreGL()
{
	for (std::set<LLImageGL*>::iterator iter = sImageList.begin();
		 iter != sImageList.end(); iter++)
	{
		LLImageGL* glimage = *iter;
		if(glimage->getTexName())
		{
			LL_ERRS() << "tex name is not 0." << LL_ENDL ;
		}
		if (glimage->mSaveData.notNull())
		{
			if (glimage->getComponents() && glimage->mSaveData->getComponents())
			{
				glimage->createGLTexture(glimage->mCurrentDiscardLevel, glimage->mSaveData, 0, TRUE, glimage->getCategory());
				stop_glerror();
			}
			glimage->mSaveData = NULL; // deletes data
		}
	}
}

//static 
void LLImageGL::dirtyTexOptions()
{
	for (std::set<LLImageGL*>::iterator iter = sImageList.begin();
		 iter != sImageList.end(); iter++)
	{
		LLImageGL* glimage = *iter;
		glimage->mTexOptionsDirty = true;
		stop_glerror();
	}
	
}
//----------------------------------------------------------------------------

//for server side use only.
//static 
BOOL LLImageGL::create(LLPointer<LLImageGL>& dest, BOOL usemipmaps)
{
	dest = new LLImageGL(usemipmaps);
	return TRUE;
}

//for server side use only.
BOOL LLImageGL::create(LLPointer<LLImageGL>& dest, U32 width, U32 height, U8 components, BOOL usemipmaps)
{
	dest = new LLImageGL(width, height, components, usemipmaps);
	return TRUE;
}

//for server side use only.
BOOL LLImageGL::create(LLPointer<LLImageGL>& dest, const LLImageRaw* imageraw, BOOL usemipmaps)
{
	dest = new LLImageGL(imageraw, usemipmaps);
	return TRUE;
}

//----------------------------------------------------------------------------

LLImageGL::LLImageGL(BOOL usemipmaps)
:	mSaveData(0), mExternalTexture(FALSE)
{
	init(usemipmaps);
	setSize(0, 0, 0);
	sImageList.insert(this);
	sCount++;
}

LLImageGL::LLImageGL(U32 width, U32 height, U8 components, BOOL usemipmaps)
:	mSaveData(0), mExternalTexture(FALSE)
{
	llassert( components <= 4 );
	init(usemipmaps);
	setSize(width, height, components);
	sImageList.insert(this);
	sCount++;
}

LLImageGL::LLImageGL(const LLImageRaw* imageraw, BOOL usemipmaps)
:	mSaveData(0), mExternalTexture(FALSE)
{
	init(usemipmaps);
	setSize(0, 0, 0);
	sImageList.insert(this);
	sCount++;

	createGLTexture(0, imageraw); 
}

LLImageGL::LLImageGL(
    LLGLuint texName,
    U32 components,
    LLGLenum target,
    LLGLint  formatInternal,
    LLGLenum formatPrimary,
    LLGLenum formatType,
    LLTexUnit::eTextureAddressMode addressMode)
{
    init(false);
    mTexName = texName;
    mTarget = target;
    mComponents = components;
    mAddressMode = addressMode;
    mFormatType = formatType;
    mFormatInternal = formatInternal;
    mFormatPrimary = formatPrimary;
}


LLImageGL::~LLImageGL()
{
    if (!mExternalTexture)
    {
	    LLImageGL::cleanup();
	    sImageList.erase(this);
	    freePickMask();
	    sCount--;
    }
}

void LLImageGL::init(BOOL usemipmaps)
{
	// keep these members in the same order as declared in llimagehl.h
	// so that it is obvious by visual inspection if we forgot to
	// init a field.

	mTextureMemory = (S32Bytes)0;
	mLastBindTime = 0.f;

	mPickMask = NULL;
	mPickMaskWidth = 0;
	mPickMaskHeight = 0;
	mUseMipMaps = usemipmaps;
	mHasExplicitFormat = FALSE;
	mAutoGenMips = FALSE;

	mIsMask = FALSE;
	mNeedsAlphaAndPickMask = TRUE ;
	mAlphaStride = 0 ;
	mAlphaOffset = 0 ;

	mGLTextureCreated = FALSE ;
	mTexName = 0;
	mWidth = 0;
	mHeight	= 0;
	mCurrentDiscardLevel = -1;	

	mDiscardLevelInAtlas = -1 ;
	mTexelsInAtlas = 0 ;
	mTexelsInGLTexture = 0 ;

	mAllowCompression = true;
	
	mTarget = GL_TEXTURE_2D;
	mBindTarget = LLTexUnit::TT_TEXTURE;
	mHasMipMaps = false;
	mMipLevels = -1;

	mIsResident = 0;

	mComponents = 0;
	mMaxDiscardLevel = MAX_DISCARD_LEVEL;

	mTexOptionsDirty = true;
	mAddressMode = LLTexUnit::TAM_WRAP;
	mFilterOption = LLTexUnit::TFO_ANISOTROPIC;
	
	mFormatInternal = -1;
	mFormatPrimary = (LLGLenum) 0;
	mFormatType = GL_UNSIGNED_BYTE;
	mFormatSwapBytes = FALSE;

#ifdef DEBUG_MISS
	mMissed	= FALSE;
#endif

	mCategory = -1;
}

void LLImageGL::cleanup()
{
	if (!gGLManager.mIsDisabled)
	{
		destroyGLTexture();
	}
	freePickMask();

	mSaveData = NULL; // deletes data
}

//----------------------------------------------------------------------------

//this function is used to check the size of a texture image.
//so dim should be a positive number
static bool check_power_of_two(S32 dim)
{
	if(dim < 0)
	{
		return false ;
	}
	if(!dim)//0 is a power-of-two number
	{
		return true ;
	}
	return !(dim & (dim - 1)) ;
}

//static
bool LLImageGL::checkSize(S32 width, S32 height)
{
	return check_power_of_two(width) && check_power_of_two(height);
}

bool LLImageGL::setSize(S32 width, S32 height, S32 ncomponents, S32 discard_level)
{
	if (width != mWidth || height != mHeight || ncomponents != mComponents)
	{
		// Check if dimensions are a power of two!
		if (!checkSize(width,height))
		{
			LL_WARNS() << llformat("Texture has non power of two dimension: %dx%d",width,height) << LL_ENDL;
			return false;
		}
		
		if (mTexName)
		{
// 			LL_WARNS() << "Setting Size of LLImageGL with existing mTexName = " << mTexName << LL_ENDL;
			destroyGLTexture();
		}

		// pickmask validity depends on old image size, delete it
		freePickMask();

		mWidth = width;
		mHeight = height;
		mComponents = ncomponents;
		if (ncomponents > 0)
		{
			mMaxDiscardLevel = 0;
			while (width > 1 && height > 1 && mMaxDiscardLevel < MAX_DISCARD_LEVEL)
			{
				mMaxDiscardLevel++;
				width >>= 1;
				height >>= 1;
			}

			if(discard_level > 0)
			{
				mMaxDiscardLevel = llmax(mMaxDiscardLevel, (S8)discard_level);
			}
		}
		else
		{
			mMaxDiscardLevel = MAX_DISCARD_LEVEL;
		}
	}

	return true;
}

//----------------------------------------------------------------------------

// virtual
void LLImageGL::dump()
{
	LL_INFOS() << "mMaxDiscardLevel " << S32(mMaxDiscardLevel)
			<< " mLastBindTime " << mLastBindTime
			<< " mTarget " << S32(mTarget)
			<< " mBindTarget " << S32(mBindTarget)
			<< " mUseMipMaps " << S32(mUseMipMaps)
			<< " mHasMipMaps " << S32(mHasMipMaps)
			<< " mCurrentDiscardLevel " << S32(mCurrentDiscardLevel)
			<< " mFormatInternal " << S32(mFormatInternal)
			<< " mFormatPrimary " << S32(mFormatPrimary)
			<< " mFormatType " << S32(mFormatType)
			<< " mFormatSwapBytes " << S32(mFormatSwapBytes)
			<< " mHasExplicitFormat " << S32(mHasExplicitFormat)
#if DEBUG_MISS
			<< " mMissed " << mMissed
#endif
			<< LL_ENDL;

	LL_INFOS() << " mTextureMemory " << mTextureMemory
			<< " mTexNames " << mTexName
			<< " mIsResident " << S32(mIsResident)
			<< LL_ENDL;
}

//----------------------------------------------------------------------------
void LLImageGL::forceUpdateBindStats(void) const
{
	mLastBindTime = sLastFrameTime;
}

BOOL LLImageGL::updateBindStats(S32Bytes tex_mem) const
{	
	if (mTexName != 0)
	{
#ifdef DEBUG_MISS
		mMissed = ! getIsResident(TRUE);
#endif
		sBindCount++;
		if (mLastBindTime != sLastFrameTime)
		{
			// we haven't accounted for this texture yet this frame
			sUniqueCount++;
			updateBoundTexMem(tex_mem, mComponents, mCategory);
			mLastBindTime = sLastFrameTime;

			return TRUE ;
		}
	}
	return FALSE ;
}

F32 LLImageGL::getTimePassedSinceLastBound()
{
	return sLastFrameTime - mLastBindTime ;
}

void LLImageGL::setExplicitFormat( LLGLint internal_format, LLGLenum primary_format, LLGLenum type_format, BOOL swap_bytes )
{
	// Note: must be called before createTexture()
	// Note: it's up to the caller to ensure that the format matches the number of components.
	mHasExplicitFormat = TRUE;
	mFormatInternal = internal_format;
	mFormatPrimary = primary_format;
	if(type_format == 0)
		mFormatType = GL_UNSIGNED_BYTE;
	else
		mFormatType = type_format;
	mFormatSwapBytes = swap_bytes;

	calcAlphaChannelOffsetAndStride() ;
}

//----------------------------------------------------------------------------

void LLImageGL::setImage(const LLImageRaw* imageraw)
{
    LL_PROFILE_ZONE_SCOPED;
	llassert((imageraw->getWidth() == getWidth(mCurrentDiscardLevel)) &&
			 (imageraw->getHeight() == getHeight(mCurrentDiscardLevel)) &&
			 (imageraw->getComponents() == getComponents()));
	const U8* rawdata = imageraw->getData();
	setImage(rawdata, FALSE);
}

BOOL LLImageGL::setImage(const U8* data_in, BOOL data_hasmips, S32 usename)
{
    LL_PROFILE_ZONE_SCOPED;
	bool is_compressed = false;

    switch (mFormatPrimary)
    {
    case GL_COMPRESSED_RGBA_S3TC_DXT1_EXT:
    case GL_COMPRESSED_SRGB_ALPHA_S3TC_DXT1_EXT:
    case GL_COMPRESSED_RGBA_S3TC_DXT3_EXT:
    case GL_COMPRESSED_SRGB_ALPHA_S3TC_DXT3_EXT:
    case GL_COMPRESSED_RGBA_S3TC_DXT5_EXT:
    case GL_COMPRESSED_SRGB_ALPHA_S3TC_DXT5_EXT:
        is_compressed = true;
        break;
    default:
        break;
    }
	
	if (mUseMipMaps)
	{
		//set has mip maps to true before binding image so tex parameters get set properly
        gGL.getTexUnit(0)->unbind(mBindTarget);
        
		mHasMipMaps = true;
		mTexOptionsDirty = true;
		setFilteringOption(LLTexUnit::TFO_ANISOTROPIC);
	}
	else
	{
		mHasMipMaps = false;
	}
	
    gGL.getTexUnit(0)->bind(this, false, false, usename);


    if (mUseMipMaps)
	{
		if (data_hasmips)
		{
			// NOTE: data_in points to largest image; smaller images
			// are stored BEFORE the largest image
			for (S32 d=mCurrentDiscardLevel; d<=mMaxDiscardLevel; d++)
			{
				
				S32 w = getWidth(d);
				S32 h = getHeight(d);
				S32 gl_level = d-mCurrentDiscardLevel;

				mMipLevels = llmax(mMipLevels, gl_level);

				if (d > mCurrentDiscardLevel)
				{
					data_in -= dataFormatBytes(mFormatPrimary, w, h); // see above comment
				}
				if (is_compressed)
				{
 					S32 tex_size = dataFormatBytes(mFormatPrimary, w, h);
					glCompressedTexImage2DARB(mTarget, gl_level, mFormatPrimary, w, h, 0, tex_size, (GLvoid *)data_in);
					stop_glerror();
				}
				else
				{
					if(mFormatSwapBytes)
					{
						glPixelStorei(GL_UNPACK_SWAP_BYTES, 1);
						stop_glerror();
					}
						
					LLImageGL::setManualImage(mTarget, gl_level, mFormatInternal, w, h, mFormatPrimary, GL_UNSIGNED_BYTE, (GLvoid*)data_in, mAllowCompression);
					if (gl_level == 0)
					{
						analyzeAlpha(data_in, w, h);
					}
					updatePickMask(w, h, data_in);

					if(mFormatSwapBytes)
					{
						glPixelStorei(GL_UNPACK_SWAP_BYTES, 0);
						stop_glerror();
					}
						
					stop_glerror();
				}
				stop_glerror();
			}			
		}
		else if (!is_compressed)
		{
			if (mAutoGenMips)
			{
				stop_glerror();
				{
					if(mFormatSwapBytes)
					{
						glPixelStorei(GL_UNPACK_SWAP_BYTES, 1);
						stop_glerror();
					}

					S32 w = getWidth(mCurrentDiscardLevel);
					S32 h = getHeight(mCurrentDiscardLevel);

					mMipLevels = wpo2(llmax(w, h));

					//use legacy mipmap generation mode (note: making this condional can cause rendering issues)
					// -- but making it not conditional triggers deprecation warnings when core profile is enabled
					//		(some rendering issues while core profile is enabled are acceptable at this point in time)
					if (!LLRender::sGLCoreProfile)
					{
						glTexParameteri(mTarget, GL_GENERATE_MIPMAP, GL_TRUE);
					}

                    LLImageGL::setManualImage(mTarget, 0, mFormatInternal,
								 w, h, 
								 mFormatPrimary, mFormatType,
								 data_in, mAllowCompression);
					analyzeAlpha(data_in, w, h);
					stop_glerror();

					updatePickMask(w, h, data_in);

					if(mFormatSwapBytes)
					{
						glPixelStorei(GL_UNPACK_SWAP_BYTES, 0);
						stop_glerror();
					}

					if (LLRender::sGLCoreProfile)
					{
						glGenerateMipmap(mTarget);
					}	
					stop_glerror();
				}
			}
			else
			{
				// Create mips by hand
				// ~4x faster than gluBuild2DMipmaps
				S32 width = getWidth(mCurrentDiscardLevel);
				S32 height = getHeight(mCurrentDiscardLevel);
				S32 nummips = mMaxDiscardLevel - mCurrentDiscardLevel + 1;
				S32 w = width, h = height;


				const U8* new_data = 0;
				(void)new_data;

				const U8* prev_mip_data = 0;
				const U8* cur_mip_data = 0;
#ifdef SHOW_ASSERT
				S32 cur_mip_size = 0;
#endif
				mMipLevels = nummips;

				for (int m=0; m<nummips; m++)
				{
					if (m==0)
					{
						cur_mip_data = data_in;
#ifdef SHOW_ASSERT
						cur_mip_size = width * height * mComponents; 
#endif
					}
					else
					{
						S32 bytes = w * h * mComponents;
#ifdef SHOW_ASSERT
						llassert(prev_mip_data);
						llassert(cur_mip_size == bytes*4);
#endif
						U8* new_data = new(std::nothrow) U8[bytes];
						if (!new_data)
						{
							stop_glerror();

							if (prev_mip_data)
								delete[] prev_mip_data;
							if (cur_mip_data)
								delete[] cur_mip_data;
							
							mGLTextureCreated = false;
							return FALSE;
						}
						else
						{

#ifdef SHOW_ASSERT
							llassert(prev_mip_data);
							llassert(cur_mip_size == bytes * 4);
#endif

							LLImageBase::generateMip(prev_mip_data, new_data, w, h, mComponents);
							cur_mip_data = new_data;
#ifdef SHOW_ASSERT
							cur_mip_size = bytes;
#endif
						}

					}
					llassert(w > 0 && h > 0 && cur_mip_data);
					(void)cur_mip_data;
					{
						if(mFormatSwapBytes)
						{
							glPixelStorei(GL_UNPACK_SWAP_BYTES, 1);
							stop_glerror();
						}

                        LLImageGL::setManualImage(mTarget, m, mFormatInternal, w, h, mFormatPrimary, mFormatType, cur_mip_data, mAllowCompression);
						if (m == 0)
						{
							analyzeAlpha(data_in, w, h);
						}
						stop_glerror();
						if (m == 0)
						{
							updatePickMask(w, h, cur_mip_data);
						}

						if(mFormatSwapBytes)
						{
							glPixelStorei(GL_UNPACK_SWAP_BYTES, 0);
							stop_glerror();
						}
					}
					if (prev_mip_data && prev_mip_data != data_in)
					{
						delete[] prev_mip_data;
					}
					prev_mip_data = cur_mip_data;
					w >>= 1;
					h >>= 1;
				}
				if (prev_mip_data && prev_mip_data != data_in)
				{
					delete[] prev_mip_data;
					prev_mip_data = NULL;
				}
			}
		}
		else
		{
			LL_ERRS() << "Compressed Image has mipmaps but data does not (can not auto generate compressed mips)" << LL_ENDL;
		}
	}
	else
	{
		mMipLevels = 0;
		S32 w = getWidth();
		S32 h = getHeight();
		if (is_compressed)
		{
			S32 tex_size = dataFormatBytes(mFormatPrimary, w, h);
			glCompressedTexImage2DARB(mTarget, 0, mFormatPrimary, w, h, 0, tex_size, (GLvoid *)data_in);
			stop_glerror();
		}
		else
		{
			if(mFormatSwapBytes)
			{
				glPixelStorei(GL_UNPACK_SWAP_BYTES, 1);
				stop_glerror();
			}

			LLImageGL::setManualImage(mTarget, 0, mFormatInternal, w, h,
						 mFormatPrimary, mFormatType, (GLvoid *)data_in, mAllowCompression);
			analyzeAlpha(data_in, w, h);
			
			updatePickMask(w, h, data_in);

			stop_glerror();

			if(mFormatSwapBytes)
			{
				glPixelStorei(GL_UNPACK_SWAP_BYTES, 0);
				stop_glerror();
			}

		}
	}
	stop_glerror();
	mGLTextureCreated = true;
	return TRUE;
}

BOOL LLImageGL::preAddToAtlas(S32 discard_level, const LLImageRaw* raw_image)
{
	//not compatible with core GL profile
	llassert(!LLRender::sGLCoreProfile);

	if (gGLManager.mIsDisabled)
	{
		LL_WARNS() << "Trying to create a texture while GL is disabled!" << LL_ENDL;
		return FALSE;
	}
	llassert(gGLManager.mInited);
	stop_glerror();

	if (discard_level < 0)
	{
		llassert(mCurrentDiscardLevel >= 0);
		discard_level = mCurrentDiscardLevel;
	}
	
	// Actual image width/height = raw image width/height * 2^discard_level
	S32 w = raw_image->getWidth() << discard_level;
	S32 h = raw_image->getHeight() << discard_level;

	// setSize may call destroyGLTexture if the size does not match
	if (!setSize(w, h, raw_image->getComponents(), discard_level))
	{
		LL_WARNS() << "Trying to create a texture with incorrect dimensions!" << LL_ENDL;
		return FALSE;
	}

    if (!mHasExplicitFormat)
    {
        switch (mComponents)
        {
            case 1:
                // Use luminance alpha (for fonts)
                mFormatInternal = GL_LUMINANCE8;
                mFormatPrimary  = GL_LUMINANCE;
                mFormatType     = GL_UNSIGNED_BYTE;
                break;
            case 2:
                // Use luminance alpha (for fonts)
                mFormatInternal = GL_LUMINANCE8_ALPHA8;
                mFormatPrimary  = GL_LUMINANCE_ALPHA;
                mFormatType     = GL_UNSIGNED_BYTE;
                break;
            case 3:
#if USE_SRGB_DECODE
                if (gGLManager.mHasTexturesRGBDecode)
                {
                    mFormatInternal = GL_SRGB8;
                }
                else
#endif
                {
                    mFormatInternal = GL_RGB8;
                }
                mFormatPrimary = GL_RGB;
                mFormatType    = GL_UNSIGNED_BYTE;
                break;
            case 4:
#if USE_SRGB_DECODE
                if (gGLManager.mHasTexturesRGBDecode)
                {
                    mFormatInternal = GL_SRGB8_ALPHA8;
                }
                else
#endif
                {
                    mFormatInternal = GL_RGBA8;
                }
                mFormatPrimary = GL_RGBA;
                mFormatType    = GL_UNSIGNED_BYTE;
                break;
            default:
                LL_ERRS() << "Bad number of components for texture: " << (U32) getComponents() << LL_ENDL;
        }
    }

    mCurrentDiscardLevel = discard_level;	
	mDiscardLevelInAtlas = discard_level;
	mTexelsInAtlas = raw_image->getWidth() * raw_image->getHeight() ;
	mLastBindTime = sLastFrameTime;
	mGLTextureCreated = false ;
	
	glPixelStorei(GL_UNPACK_ROW_LENGTH, raw_image->getWidth());
	stop_glerror();

	if(mFormatSwapBytes)
	{
		glPixelStorei(GL_UNPACK_SWAP_BYTES, 1);
		stop_glerror();
	}

	return TRUE ;
}

void LLImageGL::postAddToAtlas()
{
	if(mFormatSwapBytes)
	{
		glPixelStorei(GL_UNPACK_SWAP_BYTES, 0);
		stop_glerror();
	}

	glPixelStorei(GL_UNPACK_ROW_LENGTH, 0);
	gGL.getTexUnit(0)->setTextureFilteringOption(mFilterOption);	
	stop_glerror();	
}

BOOL LLImageGL::setSubImage(const U8* datap, S32 data_width, S32 data_height, S32 x_pos, S32 y_pos, S32 width, S32 height, BOOL force_fast_update)
{
    LL_PROFILE_ZONE_SCOPED;
	if (!width || !height)
	{
		return TRUE;
	}
	if (mTexName == 0)
	{
		// *TODO: Re-enable warning?  Ran into thread locking issues? DK 2011-02-18
		//LL_WARNS() << "Setting subimage on image without GL texture" << LL_ENDL;
		return FALSE;
	}
	if (datap == NULL)
	{
		// *TODO: Re-enable warning?  Ran into thread locking issues? DK 2011-02-18
		//LL_WARNS() << "Setting subimage on image with NULL datap" << LL_ENDL;
		return FALSE;
	}
	
	// HACK: allow the caller to explicitly force the fast path (i.e. using glTexSubImage2D here instead of calling setImage) even when updating the full texture.
	if (!force_fast_update && x_pos == 0 && y_pos == 0 && width == getWidth() && height == getHeight() && data_width == width && data_height == height)
	{
		setImage(datap, FALSE);
	}
	else
	{
		if (mUseMipMaps)
		{
			dump();
			LL_ERRS() << "setSubImage called with mipmapped image (not supported)" << LL_ENDL;
		}
		llassert_always(mCurrentDiscardLevel == 0);
		llassert_always(x_pos >= 0 && y_pos >= 0);
		
		if (((x_pos + width) > getWidth()) || 
			(y_pos + height) > getHeight())
		{
			dump();
			LL_ERRS() << "Subimage not wholly in target image!" 
				   << " x_pos " << x_pos
				   << " y_pos " << y_pos
				   << " width " << width
				   << " height " << height
				   << " getWidth() " << getWidth()
				   << " getHeight() " << getHeight()
				   << LL_ENDL;
		}

		if ((x_pos + width) > data_width || 
			(y_pos + height) > data_height)
		{
			dump();
			LL_ERRS() << "Subimage not wholly in source image!" 
				   << " x_pos " << x_pos
				   << " y_pos " << y_pos
				   << " width " << width
				   << " height " << height
				   << " source_width " << data_width
				   << " source_height " << data_height
				   << LL_ENDL;
		}


		glPixelStorei(GL_UNPACK_ROW_LENGTH, data_width);
		stop_glerror();

		if(mFormatSwapBytes)
		{
			glPixelStorei(GL_UNPACK_SWAP_BYTES, 1);
			stop_glerror();
		}

		datap += (y_pos * data_width + x_pos) * getComponents();
		// Update the GL texture
		BOOL res = gGL.getTexUnit(0)->bindManual(mBindTarget, mTexName);
		if (!res) LL_ERRS() << "LLImageGL::setSubImage(): bindTexture failed" << LL_ENDL;
		stop_glerror();

		glTexSubImage2D(mTarget, 0, x_pos, y_pos, 
						width, height, mFormatPrimary, mFormatType, datap);
		gGL.getTexUnit(0)->disable();
		stop_glerror();

		if(mFormatSwapBytes)
		{
			glPixelStorei(GL_UNPACK_SWAP_BYTES, 0);
			stop_glerror();
		}

		glPixelStorei(GL_UNPACK_ROW_LENGTH, 0);
		stop_glerror();
		mGLTextureCreated = true;
	}
	return TRUE;
}

BOOL LLImageGL::setSubImage(const LLImageRaw* imageraw, S32 x_pos, S32 y_pos, S32 width, S32 height, BOOL force_fast_update)
{
    LL_PROFILE_ZONE_SCOPED;
	return setSubImage(imageraw->getData(), imageraw->getWidth(), imageraw->getHeight(), x_pos, y_pos, width, height, force_fast_update);
}

// Copy sub image from frame buffer
BOOL LLImageGL::setSubImageFromFrameBuffer(S32 fb_x, S32 fb_y, S32 x_pos, S32 y_pos, S32 width, S32 height)
{
	if (gGL.getTexUnit(0)->bind(this, false, true))
	{
		glCopyTexSubImage2D(GL_TEXTURE_2D, 0, fb_x, fb_y, x_pos, y_pos, width, height);
		mGLTextureCreated = true;
		stop_glerror();
		return TRUE;
	}
	else
	{
		return FALSE;
	}
}

// static
void LLImageGL::generateTextures(S32 numTextures, U32 *textures)
{
    LL_PROFILE_ZONE_SCOPED;
	glGenTextures(numTextures, textures);
}

// static
void LLImageGL::deleteTextures(S32 numTextures, const U32 *textures)
{
	if (gGLManager.mInited)
	{
		glDeleteTextures(numTextures, textures);
	}
}

// static
void LLImageGL::setManualImage(U32 target, S32 miplevel, S32 intformat, S32 width, S32 height, U32 pixformat, U32 pixtype, const void* pixels, bool allow_compression)
{
    LL_PROFILE_ZONE_SCOPED;
    bool use_scratch = false;
    U32* scratch = NULL;
    if (LLRender::sGLCoreProfile)
    {
        if (pixformat == GL_ALPHA && pixtype == GL_UNSIGNED_BYTE)
        { //GL_ALPHA is deprecated, convert to RGBA
            use_scratch = true;
            scratch = new U32[width * height];

            U32 pixel_count = (U32)(width * height);
            for (U32 i = 0; i < pixel_count; i++)
            {
                U8* pix = (U8*)&scratch[i];
                pix[0] = pix[1] = pix[2] = 0;
                pix[3] = ((U8*)pixels)[i];
            }

            pixformat = GL_RGBA;
            intformat = GL_RGBA8;
        }

        if (pixformat == GL_LUMINANCE_ALPHA && pixtype == GL_UNSIGNED_BYTE)
        { //GL_LUMINANCE_ALPHA is deprecated, convert to RGBA
            use_scratch = true;
            scratch = new U32[width * height];

            U32 pixel_count = (U32)(width * height);
            for (U32 i = 0; i < pixel_count; i++)
            {
                U8 lum = ((U8*)pixels)[i * 2 + 0];
                U8 alpha = ((U8*)pixels)[i * 2 + 1];

                U8* pix = (U8*)&scratch[i];
                pix[0] = pix[1] = pix[2] = lum;
                pix[3] = alpha;
            }

            pixformat = GL_RGBA;
            intformat = GL_RGBA8;
        }

        if (pixformat == GL_LUMINANCE && pixtype == GL_UNSIGNED_BYTE)
        { //GL_LUMINANCE_ALPHA is deprecated, convert to RGB
            use_scratch = true;
            scratch = new U32[width * height];

            U32 pixel_count = (U32)(width * height);
            for (U32 i = 0; i < pixel_count; i++)
            {
                U8 lum = ((U8*)pixels)[i];

                U8* pix = (U8*)&scratch[i];
                pix[0] = pix[1] = pix[2] = lum;
                pix[3] = 255;
            }

            pixformat = GL_RGBA;
            intformat = GL_RGB8;
        }
    }

    if (LLImageGL::sCompressTextures && allow_compression)
    {
        switch (intformat)
        {
        case GL_RGB:
        case GL_RGB8:
            intformat = GL_COMPRESSED_RGB;
            break;
        case GL_SRGB:
        case GL_SRGB8:
            intformat = GL_COMPRESSED_SRGB;
            break;
        case GL_RGBA:
        case GL_RGBA8:
            intformat = GL_COMPRESSED_RGBA;
            break;
        case GL_SRGB_ALPHA:
        case GL_SRGB8_ALPHA8:
            intformat = GL_COMPRESSED_SRGB_ALPHA;
            break;
        case GL_LUMINANCE:
        case GL_LUMINANCE8:
            intformat = GL_COMPRESSED_LUMINANCE;
            break;
        case GL_LUMINANCE_ALPHA:
        case GL_LUMINANCE8_ALPHA8:
            intformat = GL_COMPRESSED_LUMINANCE_ALPHA;
            break;
        case GL_ALPHA:
        case GL_ALPHA8:
            intformat = GL_COMPRESSED_ALPHA;
            break;
        default:
            LL_WARNS() << "Could not compress format: " << std::hex << intformat << LL_ENDL;
            break;
        }
    }

    stop_glerror();
    {
        LL_PROFILE_ZONE_NAMED("glTexImage2D");
        glTexImage2D(target, miplevel, intformat, width, height, 0, pixformat, pixtype, use_scratch ? scratch : pixels);
    }
    stop_glerror();

    if (use_scratch)
    {
        delete[] scratch;
    }
}

//create an empty GL texture: just create a texture name
//the texture is assiciate with some image by calling glTexImage outside LLImageGL
BOOL LLImageGL::createGLTexture()
{
    LL_PROFILE_ZONE_SCOPED;
	if (gGLManager.mIsDisabled)
	{
		LL_WARNS() << "Trying to create a texture while GL is disabled!" << LL_ENDL;
		return FALSE;
	}
	
	mGLTextureCreated = false ; //do not save this texture when gl is destroyed.

	llassert(gGLManager.mInited);
	stop_glerror();

	if(mTexName)
	{
		LLImageGL::deleteTextures(1, (reinterpret_cast<GLuint*>(&mTexName))) ;
        mTexName = 0;
	}
	

	LLImageGL::generateTextures(1, &mTexName);
	stop_glerror();
	if (!mTexName)
	{
		LL_WARNS() << "LLImageGL::createGLTexture failed to make an empty texture" << LL_ENDL;
		return FALSE;
	}

	return TRUE ;
}

BOOL LLImageGL::createGLTexture(S32 discard_level, const LLImageRaw* imageraw, S32 usename/*=0*/, BOOL to_create, S32 category)
{
    LL_PROFILE_ZONE_SCOPED;
	if (gGLManager.mIsDisabled)
	{
		LL_WARNS() << "Trying to create a texture while GL is disabled!" << LL_ENDL;
		return FALSE;
	}

	llassert(gGLManager.mInited);
	stop_glerror();

	if (!imageraw || imageraw->isBufferInvalid())
	{
		LL_WARNS() << "Trying to create a texture from invalid image data" << LL_ENDL;
        mGLTextureCreated = false;
		return FALSE;
	}

	if (discard_level < 0)
	{
		llassert(mCurrentDiscardLevel >= 0);
		discard_level = mCurrentDiscardLevel;
	}
	
	// Actual image width/height = raw image width/height * 2^discard_level
	S32 raw_w = imageraw->getWidth() ;
	S32 raw_h = imageraw->getHeight() ;
	S32 w = raw_w << discard_level;
	S32 h = raw_h << discard_level;

	// setSize may call destroyGLTexture if the size does not match
	if (!setSize(w, h, imageraw->getComponents(), discard_level))
	{
		LL_WARNS() << "Trying to create a texture with incorrect dimensions!" << LL_ENDL;
        mGLTextureCreated = false;
		return FALSE;
	}

	if (mHasExplicitFormat && 
		((mFormatPrimary == GL_RGBA && mComponents < 4) ||
		 (mFormatPrimary == GL_RGB  && mComponents < 3)))

	{
		LL_WARNS()  << "Incorrect format: " << std::hex << mFormatPrimary << " components: " << (U32)mComponents <<  LL_ENDL;		
		mHasExplicitFormat = FALSE;
	}

	if( !mHasExplicitFormat )
	{
        switch (mComponents)
        {
        case 1:
            // Use luminance alpha (for fonts)
            mFormatInternal = GL_LUMINANCE8;
            mFormatPrimary = GL_LUMINANCE;
            mFormatType = GL_UNSIGNED_BYTE;
            break;
        case 2:
            // Use luminance alpha (for fonts)
            mFormatInternal = GL_LUMINANCE8_ALPHA8;
            mFormatPrimary = GL_LUMINANCE_ALPHA;
            mFormatType = GL_UNSIGNED_BYTE;
            break;
        case 3:
        #if USE_SRGB_DECODE
            if (gGLManager.mHasTexturesRGBDecode)
            {
                mFormatInternal = GL_SRGB8;
            }
            else
        #endif
            {
                mFormatInternal = GL_RGB8;
            }
            mFormatPrimary = GL_RGB;
            mFormatType = GL_UNSIGNED_BYTE;
            break;
        case 4:
        #if USE_SRGB_DECODE
            if (gGLManager.mHasTexturesRGBDecode)
            {
                mFormatInternal = GL_SRGB8_ALPHA8;
            }
            else
        #endif
            {
                mFormatInternal = GL_RGBA8;
            }
            mFormatPrimary = GL_RGBA;
            mFormatType = GL_UNSIGNED_BYTE;
            break;
        default:
            LL_ERRS() << "Bad number of components for texture: " << (U32)getComponents() << LL_ENDL;
        }

		calcAlphaChannelOffsetAndStride() ;
	}

	if(!to_create) //not create a gl texture
	{
		destroyGLTexture();
		mCurrentDiscardLevel = discard_level;	
		mLastBindTime = sLastFrameTime;
        mGLTextureCreated = false;
		return TRUE ;
	}

	setCategory(category);
 	const U8* rawdata = imageraw->getData();
	return createGLTexture(discard_level, rawdata, FALSE, usename);
}

BOOL LLImageGL::createGLTexture(S32 discard_level, const U8* data_in, BOOL data_hasmips, S32 usename)
{
    LL_PROFILE_ZONE_SCOPED;
    llassert(data_in);
    stop_glerror();

    if (discard_level < 0)
    {
        llassert(mCurrentDiscardLevel >= 0);
        discard_level = mCurrentDiscardLevel;
    }
    discard_level = llclamp(discard_level, 0, (S32)mMaxDiscardLevel);

    if (mTexName != 0 && discard_level == mCurrentDiscardLevel)
    {
        // This will only be true if the size has not changed
        return setImage(data_in, data_hasmips);
    }

    GLuint old_texname = mTexName;
    
    if (usename != 0)
    {
        mNewTexName = usename;
    }
    else
    {
        LLImageGL::generateTextures(1, &mNewTexName);
        {
            gGL.getTexUnit(0)->bind(this, false, false, mNewTexName);
            glTexParameteri(LLTexUnit::getInternalType(mBindTarget), GL_TEXTURE_BASE_LEVEL, 0);
            glTexParameteri(LLTexUnit::getInternalType(mBindTarget), GL_TEXTURE_MAX_LEVEL, mMaxDiscardLevel - discard_level);
        }
    }
    
    if (mUseMipMaps)
    {
        mAutoGenMips = gGLManager.mHasMipMapGeneration;
#if LL_DARWIN
        // On the Mac GF2 and GF4MX drivers, auto mipmap generation doesn't work right with alpha-only textures.
        if (gGLManager.mIsGF2or4MX && (mFormatInternal == GL_ALPHA8) && (mFormatPrimary == GL_ALPHA))
        {
            mAutoGenMips = FALSE;
        }
#endif
    }

    mCurrentDiscardLevel = discard_level;

    if (!setImage(data_in, data_hasmips, mNewTexName))
    {
        return FALSE;
    }

    // Set texture options to our defaults.
    gGL.getTexUnit(0)->setHasMipMaps(mHasMipMaps);
    gGL.getTexUnit(0)->setTextureAddressMode(mAddressMode);
    gGL.getTexUnit(0)->setTextureFilteringOption(mFilterOption);

    // things will break if we don't unbind after creation
    gGL.getTexUnit(0)->unbind(mBindTarget);

    if (old_texname != 0)
    {
        sGlobalTextureMemory -= mTextureMemory;
    }

    //if we're on the image loading thread, be sure to delete old_texname and update mTexName on the main thread
    if (LLImageGLThread::sInstance != nullptr && 
        LLThread::currentID() == LLImageGLThread::sInstance->getID())
    {
        {
            LL_PROFILE_ZONE_NAMED("cglt - sync");
            if (gGLManager.mHasSync)
            {
                auto sync = glFenceSync(GL_SYNC_GPU_COMMANDS_COMPLETE, 0);
                glClientWaitSync(sync, 0, 0);
                glDeleteSync(sync);
            }
            else
            {
                glFinish();
            }
        }

        ref();
        LLImageGLThread::sInstance->postCallback([=]()
            {
                LL_PROFILE_ZONE_NAMED("cglt - delete callback");
                if (old_texname != 0)
                {
                    LLImageGL::deleteTextures(1, &old_texname);
                }
                mTexName = mNewTexName;
                mNewTexName = 0;
                unref();
            });
    }
    else 
    {
        //not on background thread, immediately set mTexName
        if (old_texname != 0)
        {
            LLImageGL::deleteTextures(1, &old_texname);
        }
        mTexName = mNewTexName;
        mNewTexName = 0;
    }
    
    mTextureMemory = (S32Bytes)getMipBytes(mCurrentDiscardLevel);
    sGlobalTextureMemory += mTextureMemory;
    mTexelsInGLTexture = getWidth() * getHeight();

    // mark this as bound at this point, so we don't throw it out immediately
    mLastBindTime = sLastFrameTime;

    return TRUE;
}

BOOL LLImageGL::readBackRaw(S32 discard_level, LLImageRaw* imageraw, bool compressed_ok) const
{
	llassert_always(sAllowReadBackRaw) ;
	//LL_ERRS() << "should not call this function!" << LL_ENDL ;
	
	if (discard_level < 0)
	{
		discard_level = mCurrentDiscardLevel;
	}
	
	if (mTexName == 0 || discard_level < mCurrentDiscardLevel || discard_level > mMaxDiscardLevel )
	{
		return FALSE;
	}

	S32 gl_discard = discard_level - mCurrentDiscardLevel;

	//explicitly unbind texture 
	gGL.getTexUnit(0)->unbind(mBindTarget);
	llverify(gGL.getTexUnit(0)->bindManual(mBindTarget, mTexName));	

	//debug code, leave it there commented.
	//checkTexSize() ;

	LLGLint glwidth = 0;
	glGetTexLevelParameteriv(mTarget, gl_discard, GL_TEXTURE_WIDTH, (GLint*)&glwidth);
	if (glwidth == 0)
	{
		// No mip data smaller than current discard level
		return FALSE;
	}
	
	S32 width = getWidth(discard_level);
	S32 height = getHeight(discard_level);
	S32 ncomponents = getComponents();
	if (ncomponents == 0)
	{
		return FALSE;
	}
	if(width < glwidth)
	{
		LL_WARNS() << "texture size is smaller than it should be." << LL_ENDL ;
		LL_WARNS() << "width: " << width << " glwidth: " << glwidth << " mWidth: " << mWidth << 
			" mCurrentDiscardLevel: " << (S32)mCurrentDiscardLevel << " discard_level: " << (S32)discard_level << LL_ENDL ;
		return FALSE ;
	}

	if (width <= 0 || width > 2048 || height <= 0 || height > 2048 || ncomponents < 1 || ncomponents > 4)
	{
		LL_ERRS() << llformat("LLImageGL::readBackRaw: bogus params: %d x %d x %d",width,height,ncomponents) << LL_ENDL;
	}
	
	LLGLint is_compressed = 0;
	if (compressed_ok)
	{
		glGetTexLevelParameteriv(mTarget, is_compressed, GL_TEXTURE_COMPRESSED, (GLint*)&is_compressed);
	}
	
	//-----------------------------------------------------------------------------------------------
	GLenum error ;
	while((error = glGetError()) != GL_NO_ERROR)
	{
		LL_WARNS() << "GL Error happens before reading back texture. Error code: " << error << LL_ENDL ;
	}
	//-----------------------------------------------------------------------------------------------

	if (is_compressed)
	{
		LLGLint glbytes;
		glGetTexLevelParameteriv(mTarget, gl_discard, GL_TEXTURE_COMPRESSED_IMAGE_SIZE, (GLint*)&glbytes);
		if(!imageraw->allocateDataSize(width, height, ncomponents, glbytes))
		{
			LL_WARNS() << "Memory allocation failed for reading back texture. Size is: " << glbytes << LL_ENDL ;
			LL_WARNS() << "width: " << width << "height: " << height << "components: " << ncomponents << LL_ENDL ;
			return FALSE ;
		}

		glGetCompressedTexImageARB(mTarget, gl_discard, (GLvoid*)(imageraw->getData()));		
		//stop_glerror();
	}
	else
	{
		if(!imageraw->allocateDataSize(width, height, ncomponents))
		{
			LL_WARNS() << "Memory allocation failed for reading back texture." << LL_ENDL ;
			LL_WARNS() << "width: " << width << "height: " << height << "components: " << ncomponents << LL_ENDL ;
			return FALSE ;
		}
		
		glGetTexImage(GL_TEXTURE_2D, gl_discard, mFormatPrimary, mFormatType, (GLvoid*)(imageraw->getData()));		
		//stop_glerror();
	}
		
	//-----------------------------------------------------------------------------------------------
	if((error = glGetError()) != GL_NO_ERROR)
	{
		LL_WARNS() << "GL Error happens after reading back texture. Error code: " << error << LL_ENDL ;
		imageraw->deleteData() ;

		while((error = glGetError()) != GL_NO_ERROR)
		{
			LL_WARNS() << "GL Error happens after reading back texture. Error code: " << error << LL_ENDL ;
		}

		return FALSE ;
	}
	//-----------------------------------------------------------------------------------------------

	return TRUE ;
}

void LLImageGL::deleteDeadTextures()
{
	bool reset = false;

	if (reset)
	{
		gGL.getTexUnit(0)->activate();
	}
}
		
void LLImageGL::destroyGLTexture()
{
	if (mTexName != 0)
	{
		if(mTextureMemory != S32Bytes(0))
		{
			sGlobalTextureMemory -= mTextureMemory;
			mTextureMemory = (S32Bytes)0;
		}
		
		LLImageGL::deleteTextures(1, &mTexName);
		mCurrentDiscardLevel = -1 ; //invalidate mCurrentDiscardLevel.
		mTexName = 0;		
		mGLTextureCreated = FALSE ;
	}	
}

//force to invalidate the gl texture, most likely a sculpty texture
void LLImageGL::forceToInvalidateGLTexture()
{
	if (mTexName != 0)
	{
		destroyGLTexture();
	}
	else
	{
		mCurrentDiscardLevel = -1 ; //invalidate mCurrentDiscardLevel.
	}
}

//----------------------------------------------------------------------------

void LLImageGL::setAddressMode(LLTexUnit::eTextureAddressMode mode)
{
	if (mAddressMode != mode)
	{
		mTexOptionsDirty = true;
		mAddressMode = mode;
	}

	if (gGL.getTexUnit(gGL.getCurrentTexUnitIndex())->getCurrTexture() == mTexName)
	{
		gGL.getTexUnit(gGL.getCurrentTexUnitIndex())->setTextureAddressMode(mode);
		mTexOptionsDirty = false;
	}
}

void LLImageGL::setFilteringOption(LLTexUnit::eTextureFilterOptions option)
{
	if (mFilterOption != option)
	{
		mTexOptionsDirty = true;
		mFilterOption = option;
	}

	if (mTexName != 0 && gGL.getTexUnit(gGL.getCurrentTexUnitIndex())->getCurrTexture() == mTexName)
	{
		gGL.getTexUnit(gGL.getCurrentTexUnitIndex())->setTextureFilteringOption(option);
		mTexOptionsDirty = false;
		stop_glerror();
	}
}

BOOL LLImageGL::getIsResident(BOOL test_now)
{
	if (test_now)
	{
		if (mTexName != 0)
		{
			glAreTexturesResident(1, (GLuint*)&mTexName, &mIsResident);
		}
		else
		{
			mIsResident = FALSE;
		}
	}

	return mIsResident;
}

S32 LLImageGL::getHeight(S32 discard_level) const
{
	if (discard_level < 0)
	{
		discard_level = mCurrentDiscardLevel;
	}
	S32 height = mHeight >> discard_level;
	if (height < 1) height = 1;
	return height;
}

S32 LLImageGL::getWidth(S32 discard_level) const
{
	if (discard_level < 0)
	{
		discard_level = mCurrentDiscardLevel;
	}
	S32 width = mWidth >> discard_level;
	if (width < 1) width = 1;
	return width;
}

S32 LLImageGL::getBytes(S32 discard_level) const
{
	if (discard_level < 0)
	{
		discard_level = mCurrentDiscardLevel;
	}
	S32 w = mWidth>>discard_level;
	S32 h = mHeight>>discard_level;
	if (w == 0) w = 1;
	if (h == 0) h = 1;
	return dataFormatBytes(mFormatPrimary, w, h);
}

S32 LLImageGL::getMipBytes(S32 discard_level) const
{
	if (discard_level < 0)
	{
		discard_level = mCurrentDiscardLevel;
	}
	S32 w = mWidth>>discard_level;
	S32 h = mHeight>>discard_level;
	S32 res = dataFormatBytes(mFormatPrimary, w, h);
	if (mUseMipMaps)
	{
		while (w > 1 && h > 1)
		{
			w >>= 1; if (w == 0) w = 1;
			h >>= 1; if (h == 0) h = 1;
			res += dataFormatBytes(mFormatPrimary, w, h);
		}
	}
	return res;
}

BOOL LLImageGL::isJustBound() const
{
	return (BOOL)(sLastFrameTime - mLastBindTime < 0.5f);
}

BOOL LLImageGL::getBoundRecently() const
{
	return (BOOL)(sLastFrameTime - mLastBindTime < MIN_TEXTURE_LIFETIME);
}

BOOL LLImageGL::getIsAlphaMask() const
{
	llassert_always(!sSkipAnalyzeAlpha);
	return mIsMask;
}

void LLImageGL::setTarget(const LLGLenum target, const LLTexUnit::eTextureType bind_target)
{
	mTarget = target;
	mBindTarget = bind_target;
}

const S8 INVALID_OFFSET = -99 ;
void LLImageGL::setNeedsAlphaAndPickMask(BOOL need_mask) 
{
	if(mNeedsAlphaAndPickMask != need_mask)
	{
		mNeedsAlphaAndPickMask = need_mask;

		if(mNeedsAlphaAndPickMask)
		{
			mAlphaOffset = 0 ;
		}
		else //do not need alpha mask
		{
			mAlphaOffset = INVALID_OFFSET ;
			mIsMask = FALSE;
		}
	}
}

void LLImageGL::calcAlphaChannelOffsetAndStride()
{
	if(mAlphaOffset == INVALID_OFFSET)//do not need alpha mask
	{
		return ;
	}

	mAlphaStride = -1 ;
    switch (mFormatPrimary)
    {
    case GL_LUMINANCE:
    case GL_ALPHA:
        mAlphaStride = 1;
        break;
    case GL_LUMINANCE_ALPHA:
        mAlphaStride = 2;
        break;
    case GL_RGB:
    case GL_SRGB:
        mNeedsAlphaAndPickMask = FALSE;
        mIsMask = FALSE;
        return; //no alpha channel.
    case GL_RGBA:
    case GL_SRGB_ALPHA:
        mAlphaStride = 4;
        break;
    case GL_BGRA_EXT:
        mAlphaStride = 4;
        break;
    default:
        break;
    }

	mAlphaOffset = -1 ;
	if (mFormatType == GL_UNSIGNED_BYTE)
	{
		mAlphaOffset = mAlphaStride - 1 ;
	}
	else if(is_little_endian())
	{
		if (mFormatType == GL_UNSIGNED_INT_8_8_8_8)
		{
			mAlphaOffset = 0 ;
		}
		else if (mFormatType == GL_UNSIGNED_INT_8_8_8_8_REV)
		{
			mAlphaOffset = 3 ;
		}
	}
	else //big endian
	{
		if (mFormatType == GL_UNSIGNED_INT_8_8_8_8)
		{
			mAlphaOffset = 3 ;
		}
		else if (mFormatType == GL_UNSIGNED_INT_8_8_8_8_REV)
		{
			mAlphaOffset = 0 ;
		}
	}

	if( mAlphaStride < 1 || //unsupported format
		mAlphaOffset < 0 || //unsupported type
		(mFormatPrimary == GL_BGRA_EXT && mFormatType != GL_UNSIGNED_BYTE)) //unknown situation
	{
		LL_WARNS() << "Cannot analyze alpha for image with format type " << std::hex << mFormatType << std::dec << LL_ENDL;

		mNeedsAlphaAndPickMask = FALSE ;
		mIsMask = FALSE;
	}
}

void LLImageGL::analyzeAlpha(const void* data_in, U32 w, U32 h)
{
	if(sSkipAnalyzeAlpha || !mNeedsAlphaAndPickMask)
	{
		return ;
	}

	U32 length = w * h;
	U32 alphatotal = 0;
	
	U32 sample[16];
	memset(sample, 0, sizeof(U32)*16);

	// generate histogram of quantized alpha.
	// also add-in the histogram of a 2x2 box-sampled version.  The idea is
	// this will mid-skew the data (and thus increase the chances of not
	// being used as a mask) from high-frequency alpha maps which
	// suffer the worst from aliasing when used as alpha masks.
	if (w >= 2 && h >= 2)
	{
		llassert(w%2 == 0);
		llassert(h%2 == 0);
		const GLubyte* rowstart = ((const GLubyte*) data_in) + mAlphaOffset;
		for (U32 y = 0; y < h; y+=2)
		{
			const GLubyte* current = rowstart;
			for (U32 x = 0; x < w; x+=2)
			{
				const U32 s1 = current[0];
				alphatotal += s1;
				const U32 s2 = current[w * mAlphaStride];
				alphatotal += s2;
				current += mAlphaStride;
				const U32 s3 = current[0];
				alphatotal += s3;
				const U32 s4 = current[w * mAlphaStride];
				alphatotal += s4;
				current += mAlphaStride;

				++sample[s1/16];
				++sample[s2/16];
				++sample[s3/16];
				++sample[s4/16];

				const U32 asum = (s1+s2+s3+s4);
				alphatotal += asum;
				sample[asum/(16*4)] += 4;
			}
			
			
			rowstart += 2 * w * mAlphaStride;
		}
		length *= 2; // we sampled everything twice, essentially
	}
	else
	{
		const GLubyte* current = ((const GLubyte*) data_in) + mAlphaOffset;
		for (U32 i = 0; i < length; i++)
		{
			const U32 s1 = *current;
			alphatotal += s1;
			++sample[s1/16];
			current += mAlphaStride;
		}
	}
	
	// if more than 1/16th of alpha samples are mid-range, this
	// shouldn't be treated as a 1-bit mask

	// also, if all of the alpha samples are clumped on one half
	// of the range (but not at an absolute extreme), then consider
	// this to be an intentional effect and don't treat as a mask.

	U32 midrangetotal = 0;
	for (U32 i = 2; i < 13; i++)
	{
		midrangetotal += sample[i];
	}
	U32 lowerhalftotal = 0;
	for (U32 i = 0; i < 8; i++)
	{
		lowerhalftotal += sample[i];
	}
	U32 upperhalftotal = 0;
	for (U32 i = 8; i < 16; i++)
	{
		upperhalftotal += sample[i];
	}

	if (midrangetotal > length/48 || // lots of midrange, or
	    (lowerhalftotal == length && alphatotal != 0) || // all close to transparent but not all totally transparent, or
	    (upperhalftotal == length && alphatotal != 255*length)) // all close to opaque but not all totally opaque
	{
		mIsMask = FALSE; // not suitable for masking
	}
	else
	{
		mIsMask = TRUE;
	}
}

//----------------------------------------------------------------------------
U32 LLImageGL::createPickMask(S32 pWidth, S32 pHeight)
{
	U32 pick_width = pWidth/2 + 1;
	U32 pick_height = pHeight/2 + 1;

	U32 size = pick_width * pick_height;
	size = (size + 7) / 8; // pixelcount-to-bits
	mPickMask = new U8[size];
	mPickMaskWidth = pick_width - 1;
	mPickMaskHeight = pick_height - 1;

	memset(mPickMask, 0, sizeof(U8) * size);

	return size;
}

//----------------------------------------------------------------------------
void LLImageGL::freePickMask()
{
	// pickmask validity depends on old image size, delete it
	if (mPickMask != NULL)
	{
		delete [] mPickMask;
	}
	mPickMask = NULL;
	mPickMaskWidth = mPickMaskHeight = 0;
}

//----------------------------------------------------------------------------
void LLImageGL::updatePickMask(S32 width, S32 height, const U8* data_in)
{
	if(!mNeedsAlphaAndPickMask)
	{
		return ;
	}

	freePickMask();

    if (mFormatType != GL_UNSIGNED_BYTE ||
        ((mFormatPrimary != GL_RGBA)
      && (mFormatPrimary != GL_SRGB_ALPHA)))
    {
        //cannot generate a pick mask for this texture
        return;
    }

#ifdef SHOW_ASSERT
	const U32 pickSize = createPickMask(width, height);
#else // SHOW_ASSERT
	createPickMask(width, height);
#endif // SHOW_ASSERT

	U32 pick_bit = 0;
	
	for (S32 y = 0; y < height; y += 2)
	{
		for (S32 x = 0; x < width; x += 2)
		{
			U8 alpha = data_in[(y*width+x)*4+3];

			if (alpha > 32)
			{
				U32 pick_idx = pick_bit/8;
				U32 pick_offset = pick_bit%8;
				llassert(pick_idx < pickSize);

				mPickMask[pick_idx] |= 1 << pick_offset;
			}
			
			++pick_bit;
		}
	}
}

BOOL LLImageGL::getMask(const LLVector2 &tc)
{
	BOOL res = TRUE;

	if (mPickMask)
	{
		F32 u,v;
		if (LL_LIKELY(tc.isFinite()))
		{
			u = tc.mV[0] - floorf(tc.mV[0]);
			v = tc.mV[1] - floorf(tc.mV[1]);
		}
		else
		{
			LL_WARNS_ONCE("render") << "Ugh, non-finite u/v in mask pick" << LL_ENDL;
			u = v = 0.f;
			// removing assert per EXT-4388
			// llassert(false);
		}

		if (LL_UNLIKELY(u < 0.f || u > 1.f ||
				v < 0.f || v > 1.f))
		{
			LL_WARNS_ONCE("render") << "Ugh, u/v out of range in image mask pick" << LL_ENDL;
			u = v = 0.f;
			// removing assert per EXT-4388
			// llassert(false);
		}

		S32 x = llfloor(u * mPickMaskWidth);
		S32 y = llfloor(v * mPickMaskHeight);

		if (LL_UNLIKELY(x > mPickMaskWidth))
		{
			LL_WARNS_ONCE("render") << "Ooh, width overrun on pick mask read, that coulda been bad." << LL_ENDL;
			x = llmax((U16)0, mPickMaskWidth);
		}
		if (LL_UNLIKELY(y > mPickMaskHeight))
		{
			LL_WARNS_ONCE("render") << "Ooh, height overrun on pick mask read, that woulda been bad." << LL_ENDL;
			y = llmax((U16)0, mPickMaskHeight);
		}

		S32 idx = y*mPickMaskWidth+x;
		S32 offset = idx%8;

		res = mPickMask[idx/8] & (1 << offset) ? TRUE : FALSE;
	}
	
	return res;
}

void LLImageGL::setCurTexSizebar(S32 index, BOOL set_pick_size)
{
	sCurTexSizeBar = index ;

	if(set_pick_size)
	{
		sCurTexPickSize = (1 << index) ;
	}
	else
	{
		sCurTexPickSize = -1 ;
	}
}
void LLImageGL::resetCurTexSizebar()
{
	sCurTexSizeBar = -1 ;
	sCurTexPickSize = -1 ;
}
//----------------------------------------------------------------------------

//----------------------------------------------------------------------------


// Manual Mip Generation
/*
		S32 width = getWidth(discard_level);
		S32 height = getHeight(discard_level);
		S32 w = width, h = height;
		S32 nummips = 1;
		while (w > 4 && h > 4)
		{
			w >>= 1; h >>= 1;
			nummips++;
		}
		stop_glerror();
		w = width, h = height;
		const U8* prev_mip_data = 0;
		const U8* cur_mip_data = 0;
		for (int m=0; m<nummips; m++)
		{
			if (m==0)
			{
				cur_mip_data = rawdata;
			}
			else
			{
				S32 bytes = w * h * mComponents;
				U8* new_data = new U8[bytes];
				LLImageBase::generateMip(prev_mip_data, new_data, w, h, mComponents);
				cur_mip_data = new_data;
			}
			llassert(w > 0 && h > 0 && cur_mip_data);
			U8 test = cur_mip_data[w*h*mComponents-1];
			{
				LLImageGL::setManualImage(mTarget, m, mFormatInternal, w, h, mFormatPrimary, mFormatType, cur_mip_data);
				stop_glerror();
			}
			if (prev_mip_data && prev_mip_data != rawdata)
			{
				delete prev_mip_data;
			}
			prev_mip_data = cur_mip_data;
			w >>= 1;
			h >>= 1;
		}
		if (prev_mip_data && prev_mip_data != rawdata)
		{
			delete prev_mip_data;
		}
		glTexParameteri(GL_TEXTURE_2D, GL_TEXTURE_BASE_LEVEL, 0);
		glTexParameteri(GL_TEXTURE_2D, GL_TEXTURE_MAX_LEVEL,  nummips);
*/  

LLImageGLThread::LLImageGLThread(LLWindow* window)
    : LLThread("LLImageGL"), mWindow(window)
{
    LL_PROFILE_ZONE_SCOPED;
    mFinished = false;

    mContext = mWindow->createSharedContext();
    ThreadPool::start();
}

// post a function to be executed on the LLImageGL background thread

bool LLImageGLThread::post(const std::function<void()>& func)
{
    try
    {
        mFunctionQueue.post(func);
    }
    catch (LLThreadSafeQueueInterrupt e)
    {
        return false;
    }

    return true;
}

//post a callback to be executed on the main thread

bool LLImageGLThread::postCallback(const std::function<void()>& callback)
{
    try
    {
        if (!mCallbackQueue.tryPost(callback))
        {
            mPendingCallbackQ.push(callback);
        }
    }
    catch (LLThreadSafeQueueInterrupt e)
    {
        //thread is closing, drop request
        return false;
    }

    return true;
}

void LLImageGLThread::executeCallbacks()
{
    LL_PROFILE_ZONE_SCOPED;
    //executed from main thread
    mCallbackQueue.runPending();

    while (!mPendingCallbackQ.empty())
    {
        if (mCallbackQueue.tryPost(mPendingCallbackQ.front()))
        {
            mPendingCallbackQ.pop();
        }
        else
        {
            break;
        }
    }
}

void LLImageGLThread::run()
{
<<<<<<< HEAD
    LL_PROFILE_ZONE_SCOPED;
    // We must perform setup on this thread before actually servicing our
    // WorkQueue, likewise cleanup afterwards.
=======
>>>>>>> 8852cb9c
    mWindow->makeContextCurrent(mContext);
    gGL.init();
    mFunctionQueue.runUntilClose();
    gGL.shutdown();
    mWindow->destroySharedContext(mContext);
}<|MERGE_RESOLUTION|>--- conflicted
+++ resolved
@@ -2325,12 +2325,9 @@
 
 void LLImageGLThread::run()
 {
-<<<<<<< HEAD
     LL_PROFILE_ZONE_SCOPED;
     // We must perform setup on this thread before actually servicing our
     // WorkQueue, likewise cleanup afterwards.
-=======
->>>>>>> 8852cb9c
     mWindow->makeContextCurrent(mContext);
     gGL.init();
     mFunctionQueue.runUntilClose();
