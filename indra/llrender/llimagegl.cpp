--- conflicted
+++ resolved
@@ -2390,15 +2390,9 @@
     }
 }
 
-<<<<<<< HEAD
 //bool LLImageGL::getMask(const LLVector2 &tc)
 // [RLVa:KB] - Checked: RLVa-2.2 (@setoverlay)
 bool LLImageGL::getMask(const LLVector2 &tc) const
-=======
-//BOOL LLImageGL::getMask(const LLVector2 &tc)
-// [RLVa:KB] - Checked: RLVa-2.2 (@setoverlay)
-BOOL LLImageGL::getMask(const LLVector2 &tc) const
->>>>>>> 7740cfc2
 // [/RLVa:KB]
 {
     bool res = true;
