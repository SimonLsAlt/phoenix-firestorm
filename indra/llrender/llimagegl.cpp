/** 
 * @file llimagegl.cpp
 * @brief Generic GL image handler
 *
 * $LicenseInfo:firstyear=2001&license=viewerlgpl$
 * Second Life Viewer Source Code
 * Copyright (C) 2010, Linden Research, Inc.
 * 
 * This library is free software; you can redistribute it and/or
 * modify it under the terms of the GNU Lesser General Public
 * License as published by the Free Software Foundation;
 * version 2.1 of the License only.
 * 
 * This library is distributed in the hope that it will be useful,
 * but WITHOUT ANY WARRANTY; without even the implied warranty of
 * MERCHANTABILITY or FITNESS FOR A PARTICULAR PURPOSE.  See the GNU
 * Lesser General Public License for more details.
 * 
 * You should have received a copy of the GNU Lesser General Public
 * License along with this library; if not, write to the Free Software
 * Foundation, Inc., 51 Franklin Street, Fifth Floor, Boston, MA  02110-1301  USA
 * 
 * Linden Research, Inc., 945 Battery Street, San Francisco, CA  94111  USA
 * $/LicenseInfo$
 */


// TODO: create 2 classes for images w/ and w/o discard levels?

#include "linden_common.h"

#include "llimagegl.h"

#include "llerror.h"
#include "llfasttimer.h"
#include "llimage.h"

#include "llmath.h"
#include "llgl.h"
#include "llglslshader.h"
#include "llrender.h"
#include "llwindow.h"

#if !LL_IMAGEGL_THREAD_CHECK
#define checkActiveThread()
#endif

//----------------------------------------------------------------------------
const F32 MIN_TEXTURE_LIFETIME = 10.f;

//which power of 2 is i?
//assumes i is a power of 2 > 0
U32 wpo2(U32 i);

//statics

U32 LLImageGL::sUniqueCount				= 0;
U32 LLImageGL::sBindCount				= 0;
// <FS:Ansariel> Texture memory management
//S32Bytes LLImageGL::sGlobalTextureMemory(0);
//S32Bytes LLImageGL::sBoundTextureMemory(0);
//S32Bytes LLImageGL::sCurBoundTextureMemory(0);
S64Bytes LLImageGL::sGlobalTextureMemory(0);
S64Bytes LLImageGL::sBoundTextureMemory(0);
S64Bytes LLImageGL::sCurBoundTextureMemory(0);
// </FS:Ansariel>
S32 LLImageGL::sCount					= 0;

BOOL LLImageGL::sGlobalUseAnisotropic	= FALSE;
F32 LLImageGL::sLastFrameTime			= 0.f;
BOOL LLImageGL::sAllowReadBackRaw       = FALSE ;
LLImageGL* LLImageGL::sDefaultGLTexture = NULL ;
bool LLImageGL::sCompressTextures = false;
std::set<LLImageGL*> LLImageGL::sImageList;


bool LLImageGLThread::sEnabled = false;

//****************************************************************************************************
//The below for texture auditing use only
//****************************************************************************************************
//-----------------------
//debug use
S32 LLImageGL::sCurTexSizeBar = -1 ;
S32 LLImageGL::sCurTexPickSize = -1 ;
S32 LLImageGL::sMaxCategories = 1 ;

//optimization for when we don't need to calculate mIsMask
BOOL LLImageGL::sSkipAnalyzeAlpha;

//------------------------
//****************************************************************************************************
//End for texture auditing use only
//****************************************************************************************************

//**************************************************************************************
//below are functions for debug use
//do not delete them even though they are not currently being used.
void check_all_images()
{
	for (std::set<LLImageGL*>::iterator iter = LLImageGL::sImageList.begin();
		 iter != LLImageGL::sImageList.end(); iter++)
	{
		LLImageGL* glimage = *iter;
		if (glimage->getTexName() && glimage->isGLTextureCreated())
		{
			gGL.getTexUnit(0)->bind(glimage) ;
			glimage->checkTexSize() ;
			gGL.getTexUnit(0)->unbind(glimage->getTarget()) ;
		}
	}
}

void LLImageGL::checkTexSize(bool forced) const
{
	if ((forced || gDebugGL) && mTarget == GL_TEXTURE_2D)
	{
		{
			//check viewport
			GLint vp[4] ;
			glGetIntegerv(GL_VIEWPORT, vp) ;
			llcallstacks << "viewport: " << vp[0] << " : " << vp[1] << " : " << vp[2] << " : " << vp[3] << llcallstacksendl ;
		}

		GLint texname;
		glGetIntegerv(GL_TEXTURE_BINDING_2D, &texname);
		BOOL error = FALSE;
		if (texname != mTexName)
		{
			LL_INFOS() << "Bound: " << texname << " Should bind: " << mTexName << " Default: " << LLImageGL::sDefaultGLTexture->getTexName() << LL_ENDL;

			error = TRUE;
			if (gDebugSession)
			{
				gFailLog << "Invalid texture bound!" << std::endl;
			}
			else
			{
				LL_ERRS() << "Invalid texture bound!" << LL_ENDL;
			}
		}
		stop_glerror() ;
		LLGLint x = 0, y = 0 ;
		glGetTexLevelParameteriv(mTarget, 0, GL_TEXTURE_WIDTH, (GLint*)&x);
		glGetTexLevelParameteriv(mTarget, 0, GL_TEXTURE_HEIGHT, (GLint*)&y) ;
		stop_glerror() ;
		llcallstacks << "w: " << x << " h: " << y << llcallstacksendl ;

		if(!x || !y)
		{
			return ;
		}
		if(x != (mWidth >> mCurrentDiscardLevel) || y != (mHeight >> mCurrentDiscardLevel))
		{
			error = TRUE;
			if (gDebugSession)
			{
				gFailLog << "wrong texture size and discard level!" << 
					mWidth << " Height: " << mHeight << " Current Level: " << (S32)mCurrentDiscardLevel << std::endl;
			}
			else
			{
				LL_ERRS() << "wrong texture size and discard level: width: " << 
					mWidth << " Height: " << mHeight << " Current Level: " << (S32)mCurrentDiscardLevel << LL_ENDL ;
			}
		}

		if (error)
		{
			ll_fail("LLImageGL::checkTexSize failed.");
		}
	}
}
//end of debug functions
//**************************************************************************************

//----------------------------------------------------------------------------
BOOL is_little_endian()
{
	S32 a = 0x12345678;
    U8 *c = (U8*)(&a);
    
	return (*c == 0x78) ;
}

//static 
void LLImageGL::initClass(LLWindow* window, S32 num_catagories, BOOL skip_analyze_alpha /* = false */, bool multi_threaded /* = false */)
{
    LL_PROFILE_ZONE_SCOPED_CATEGORY_TEXTURE;
	sSkipAnalyzeAlpha = skip_analyze_alpha;

    if (multi_threaded)
    {
        LLImageGLThread::createInstance(window);
    }
}

//static 
void LLImageGL::cleanupClass() 
{
    LL_PROFILE_ZONE_SCOPED_CATEGORY_TEXTURE;
    LLImageGLThread::deleteSingleton();
}

//static
S32 LLImageGL::dataFormatBits(S32 dataformat)
{
    switch (dataformat)
    {
    case GL_COMPRESSED_RGBA_S3TC_DXT1_EXT:	        return 4;
    case GL_COMPRESSED_SRGB_ALPHA_S3TC_DXT1_EXT:    return 4;
    case GL_COMPRESSED_RGBA_S3TC_DXT3_EXT:	        return 8;
    case GL_COMPRESSED_SRGB_ALPHA_S3TC_DXT3_EXT:    return 8;
    case GL_COMPRESSED_RGBA_S3TC_DXT5_EXT:	        return 8;
    case GL_COMPRESSED_SRGB_ALPHA_S3TC_DXT5_EXT:    return 8;
    case GL_LUMINANCE:						        return 8;
    case GL_ALPHA:							        return 8;
    case GL_COLOR_INDEX:						    return 8;
    case GL_LUMINANCE_ALPHA:					    return 16;
    case GL_RGB:								    return 24;
    case GL_SRGB:								    return 24;
    case GL_RGB8:								    return 24;
    case GL_RGBA:								    return 32;
    case GL_SRGB_ALPHA:						        return 32;
    case GL_BGRA:								    return 32;		// Used for QuickTime media textures on the Mac
    default:
        LL_ERRS() << "LLImageGL::Unknown format: " << dataformat << LL_ENDL;
        return 0;
    }
}

//static
S32 LLImageGL::dataFormatBytes(S32 dataformat, S32 width, S32 height)
{
    switch (dataformat)
    {
    case GL_COMPRESSED_RGBA_S3TC_DXT1_EXT:
    case GL_COMPRESSED_SRGB_ALPHA_S3TC_DXT1_EXT:
    case GL_COMPRESSED_RGBA_S3TC_DXT3_EXT:
    case GL_COMPRESSED_SRGB_ALPHA_S3TC_DXT3_EXT:
    case GL_COMPRESSED_RGBA_S3TC_DXT5_EXT:
    case GL_COMPRESSED_SRGB_ALPHA_S3TC_DXT5_EXT:
        if (width < 4) width = 4;
        if (height < 4) height = 4;
        break;
    default:
        break;
    }
	S32 bytes ((width*height*dataFormatBits(dataformat)+7)>>3);
	S32 aligned = (bytes+3)&~3;
	return aligned;
}

//static
S32 LLImageGL::dataFormatComponents(S32 dataformat)
{
	switch (dataformat)
	{
	  case GL_COMPRESSED_RGBA_S3TC_DXT1_EXT:	return 3;
	  case GL_COMPRESSED_SRGB_ALPHA_S3TC_DXT1_EXT: return 3;
	  case GL_COMPRESSED_RGBA_S3TC_DXT3_EXT:	return 4;
	  case GL_COMPRESSED_SRGB_ALPHA_S3TC_DXT3_EXT: return 4;
	  case GL_COMPRESSED_RGBA_S3TC_DXT5_EXT:	return 4;
	  case GL_COMPRESSED_SRGB_ALPHA_S3TC_DXT5_EXT: return 4;
	  case GL_LUMINANCE:						return 1;
	  case GL_ALPHA:							return 1;
	  case GL_COLOR_INDEX:						return 1;
	  case GL_LUMINANCE_ALPHA:					return 2;
	  case GL_RGB:								return 3;
	  case GL_SRGB:								return 3;
	  case GL_RGBA:								return 4;
	  case GL_SRGB_ALPHA:						return 4;
	  case GL_BGRA:								return 4;		// Used for QuickTime media textures on the Mac
	  default:
		LL_ERRS() << "LLImageGL::Unknown format: " << dataformat << LL_ENDL;
		return 0;
	}
}

//----------------------------------------------------------------------------

// static
void LLImageGL::updateStats(F32 current_time)
{
    LL_PROFILE_ZONE_SCOPED_CATEGORY_TEXTURE;
	sLastFrameTime = current_time;
	sBoundTextureMemory = sCurBoundTextureMemory;
	sCurBoundTextureMemory = S32Bytes(0);
}

//static
// <FS:Ansariel> Texture memory management
//S32 LLImageGL::updateBoundTexMem(const S32Bytes mem, const S32 ncomponents, S32 category)
S64 LLImageGL::updateBoundTexMem(const S32Bytes mem, const S32 ncomponents, S32 category)
// </FS:Ansariel>
{
	LLImageGL::sCurBoundTextureMemory += mem ;
	return LLImageGL::sCurBoundTextureMemory.value();
}

//----------------------------------------------------------------------------

//static 
void LLImageGL::destroyGL(BOOL save_state)
{
	for (S32 stage = 0; stage < gGLManager.mNumTextureUnits; stage++)
	{
		gGL.getTexUnit(stage)->unbind(LLTexUnit::TT_TEXTURE);
	}
	
	sAllowReadBackRaw = true ;
	for (std::set<LLImageGL*>::iterator iter = sImageList.begin();
		 iter != sImageList.end(); iter++)
	{
		LLImageGL* glimage = *iter;
		if (glimage->mTexName)
		{
			if (save_state && glimage->isGLTextureCreated() && glimage->mComponents)
			{
				glimage->mSaveData = new LLImageRaw;
				if(!glimage->readBackRaw(glimage->mCurrentDiscardLevel, glimage->mSaveData, false)) //necessary, keep it.
				{
					glimage->mSaveData = NULL ;
				}
			}

			glimage->destroyGLTexture();
			stop_glerror();
		}
	}
	sAllowReadBackRaw = false ;
}

//static 
void LLImageGL::restoreGL()
{
	for (std::set<LLImageGL*>::iterator iter = sImageList.begin();
		 iter != sImageList.end(); iter++)
	{
		LLImageGL* glimage = *iter;
		if(glimage->getTexName())
		{
			LL_ERRS() << "tex name is not 0." << LL_ENDL ;
		}
		if (glimage->mSaveData.notNull())
		{
			if (glimage->getComponents() && glimage->mSaveData->getComponents())
			{
				glimage->createGLTexture(glimage->mCurrentDiscardLevel, glimage->mSaveData, 0, TRUE, glimage->getCategory());
				stop_glerror();
			}
			glimage->mSaveData = NULL; // deletes data
		}
	}
}

//static 
void LLImageGL::dirtyTexOptions()
{
	for (std::set<LLImageGL*>::iterator iter = sImageList.begin();
		 iter != sImageList.end(); iter++)
	{
		LLImageGL* glimage = *iter;
		glimage->mTexOptionsDirty = true;
		stop_glerror();
	}
	
}
//----------------------------------------------------------------------------

//for server side use only.
//static 
BOOL LLImageGL::create(LLPointer<LLImageGL>& dest, BOOL usemipmaps)
{
	dest = new LLImageGL(usemipmaps);
	return TRUE;
}

//for server side use only.
BOOL LLImageGL::create(LLPointer<LLImageGL>& dest, U32 width, U32 height, U8 components, BOOL usemipmaps)
{
	dest = new LLImageGL(width, height, components, usemipmaps);
	return TRUE;
}

//for server side use only.
BOOL LLImageGL::create(LLPointer<LLImageGL>& dest, const LLImageRaw* imageraw, BOOL usemipmaps)
{
	dest = new LLImageGL(imageraw, usemipmaps);
	return TRUE;
}

//----------------------------------------------------------------------------

LLImageGL::LLImageGL(BOOL usemipmaps)
:	mSaveData(0), mExternalTexture(FALSE)
{
	init(usemipmaps);
	setSize(0, 0, 0);
	sImageList.insert(this);
	sCount++;
}

LLImageGL::LLImageGL(U32 width, U32 height, U8 components, BOOL usemipmaps)
:	mSaveData(0), mExternalTexture(FALSE)
{
	llassert( components <= 4 );
	init(usemipmaps);
	setSize(width, height, components);
	sImageList.insert(this);
	sCount++;
}

LLImageGL::LLImageGL(const LLImageRaw* imageraw, BOOL usemipmaps)
:	mSaveData(0), mExternalTexture(FALSE)
{
	init(usemipmaps);
	setSize(0, 0, 0);
	sImageList.insert(this);
	sCount++;

	createGLTexture(0, imageraw); 
}

LLImageGL::LLImageGL(
    LLGLuint texName,
    U32 components,
    LLGLenum target,
    LLGLint  formatInternal,
    LLGLenum formatPrimary,
    LLGLenum formatType,
    LLTexUnit::eTextureAddressMode addressMode)
{
    init(false);
    mTexName = texName;
    mTarget = target;
    mComponents = components;
    mAddressMode = addressMode;
    mFormatType = formatType;
    mFormatInternal = formatInternal;
    mFormatPrimary = formatPrimary;
}


LLImageGL::~LLImageGL()
{
    if (!mExternalTexture)
    {
	    LLImageGL::cleanup();
	    sImageList.erase(this);
	    freePickMask();
	    sCount--;
    }
}

void LLImageGL::init(BOOL usemipmaps)
{
#if LL_IMAGEGL_THREAD_CHECK
    mActiveThread = LLThread::currentID();
#endif

	// keep these members in the same order as declared in llimagehl.h
	// so that it is obvious by visual inspection if we forgot to
	// init a field.

	mTextureMemory = (S32Bytes)0;
	mLastBindTime = 0.f;

	mPickMask = NULL;
	mPickMaskWidth = 0;
	mPickMaskHeight = 0;
	mUseMipMaps = usemipmaps;
	mHasExplicitFormat = FALSE;
	mAutoGenMips = FALSE;

	mIsMask = FALSE;
	mNeedsAlphaAndPickMask = TRUE ;
	mAlphaStride = 0 ;
	mAlphaOffset = 0 ;

	mGLTextureCreated = FALSE ;
	mTexName = 0;
	mWidth = 0;
	mHeight	= 0;
	mCurrentDiscardLevel = -1;	

	mDiscardLevelInAtlas = -1 ;
	mTexelsInAtlas = 0 ;
	mTexelsInGLTexture = 0 ;

	mAllowCompression = true;
	
	mTarget = GL_TEXTURE_2D;
	mBindTarget = LLTexUnit::TT_TEXTURE;
	mHasMipMaps = false;
	mMipLevels = -1;

	mIsResident = 0;

	mComponents = 0;
	mMaxDiscardLevel = MAX_DISCARD_LEVEL;

	mTexOptionsDirty = true;
	mAddressMode = LLTexUnit::TAM_WRAP;
	mFilterOption = LLTexUnit::TFO_ANISOTROPIC;
	
	mFormatInternal = -1;
	mFormatPrimary = (LLGLenum) 0;
	mFormatType = GL_UNSIGNED_BYTE;
	mFormatSwapBytes = FALSE;

#ifdef DEBUG_MISS
	mMissed	= FALSE;
#endif

	mCategory = -1;

	// Sometimes we have to post work for the main thread.
	mMainQueue = LL::WorkQueue::getInstance("mainloop");
}

void LLImageGL::cleanup()
{
	if (!gGLManager.mIsDisabled)
	{
		destroyGLTexture();
	}
	freePickMask();

	mSaveData = NULL; // deletes data
}

//----------------------------------------------------------------------------

//this function is used to check the size of a texture image.
//so dim should be a positive number
static bool check_power_of_two(S32 dim)
{
	if(dim < 0)
	{
		return false ;
	}
	if(!dim)//0 is a power-of-two number
	{
		return true ;
	}
	return !(dim & (dim - 1)) ;
}

//static
bool LLImageGL::checkSize(S32 width, S32 height)
{
	return check_power_of_two(width) && check_power_of_two(height);
}

bool LLImageGL::setSize(S32 width, S32 height, S32 ncomponents, S32 discard_level)
{
	if (width != mWidth || height != mHeight || ncomponents != mComponents)
	{
		// Check if dimensions are a power of two!
		if (!checkSize(width, height))
		{
			LL_WARNS() << llformat("Texture has non power of two dimension: %dx%d",width,height) << LL_ENDL;
			return false;
		}
		
		// pickmask validity depends on old image size, delete it
		freePickMask();

		mWidth = width;
		mHeight = height;
		mComponents = ncomponents;
		if (ncomponents > 0)
		{
			mMaxDiscardLevel = 0;
			while (width > 1 && height > 1 && mMaxDiscardLevel < MAX_DISCARD_LEVEL)
			{
				mMaxDiscardLevel++;
				width >>= 1;
				height >>= 1;
			}

			if(discard_level > 0)
			{
				mMaxDiscardLevel = llmax(mMaxDiscardLevel, (S8)discard_level);
			}
		}
		else
		{
			mMaxDiscardLevel = MAX_DISCARD_LEVEL;
		}
	}

	return true;
}

//----------------------------------------------------------------------------

// virtual
void LLImageGL::dump()
{
	LL_INFOS() << "mMaxDiscardLevel " << S32(mMaxDiscardLevel)
			<< " mLastBindTime " << mLastBindTime
			<< " mTarget " << S32(mTarget)
			<< " mBindTarget " << S32(mBindTarget)
			<< " mUseMipMaps " << S32(mUseMipMaps)
			<< " mHasMipMaps " << S32(mHasMipMaps)
			<< " mCurrentDiscardLevel " << S32(mCurrentDiscardLevel)
			<< " mFormatInternal " << S32(mFormatInternal)
			<< " mFormatPrimary " << S32(mFormatPrimary)
			<< " mFormatType " << S32(mFormatType)
			<< " mFormatSwapBytes " << S32(mFormatSwapBytes)
			<< " mHasExplicitFormat " << S32(mHasExplicitFormat)
#if DEBUG_MISS
			<< " mMissed " << mMissed
#endif
			<< LL_ENDL;

	LL_INFOS() << " mTextureMemory " << mTextureMemory
			<< " mTexNames " << mTexName
			<< " mIsResident " << S32(mIsResident)
			<< LL_ENDL;
}

//----------------------------------------------------------------------------
void LLImageGL::forceUpdateBindStats(void) const
{
	mLastBindTime = sLastFrameTime;
}

BOOL LLImageGL::updateBindStats(S32Bytes tex_mem) const
{	
	if (mTexName != 0)
	{
#ifdef DEBUG_MISS
		mMissed = ! getIsResident(TRUE);
#endif
		sBindCount++;
		if (mLastBindTime != sLastFrameTime)
		{
			// we haven't accounted for this texture yet this frame
			sUniqueCount++;
			updateBoundTexMem(tex_mem, mComponents, mCategory);
			mLastBindTime = sLastFrameTime;

			return TRUE ;
		}
	}
	return FALSE ;
}

F32 LLImageGL::getTimePassedSinceLastBound()
{
	return sLastFrameTime - mLastBindTime ;
}

void LLImageGL::setExplicitFormat( LLGLint internal_format, LLGLenum primary_format, LLGLenum type_format, BOOL swap_bytes )
{
	// Note: must be called before createTexture()
	// Note: it's up to the caller to ensure that the format matches the number of components.
	mHasExplicitFormat = TRUE;
	mFormatInternal = internal_format;
	mFormatPrimary = primary_format;
	if(type_format == 0)
		mFormatType = GL_UNSIGNED_BYTE;
	else
		mFormatType = type_format;
	mFormatSwapBytes = swap_bytes;

	calcAlphaChannelOffsetAndStride() ;
}

//----------------------------------------------------------------------------

void LLImageGL::setImage(const LLImageRaw* imageraw)
{
    LL_PROFILE_ZONE_SCOPED_CATEGORY_TEXTURE;
	llassert((imageraw->getWidth() == getWidth(mCurrentDiscardLevel)) &&
			 (imageraw->getHeight() == getHeight(mCurrentDiscardLevel)) &&
			 (imageraw->getComponents() == getComponents()));
	const U8* rawdata = imageraw->getData();
	setImage(rawdata, FALSE);
}

BOOL LLImageGL::setImage(const U8* data_in, BOOL data_hasmips /* = FALSE */, S32 usename /* = 0 */)
{
    LL_PROFILE_ZONE_SCOPED_CATEGORY_TEXTURE;
	bool is_compressed = false;

    switch (mFormatPrimary)
    {
    case GL_COMPRESSED_RGBA_S3TC_DXT1_EXT:
    case GL_COMPRESSED_SRGB_ALPHA_S3TC_DXT1_EXT:
    case GL_COMPRESSED_RGBA_S3TC_DXT3_EXT:
    case GL_COMPRESSED_SRGB_ALPHA_S3TC_DXT3_EXT:
    case GL_COMPRESSED_RGBA_S3TC_DXT5_EXT:
    case GL_COMPRESSED_SRGB_ALPHA_S3TC_DXT5_EXT:
        is_compressed = true;
        break;
    default:
        break;
    }
	
	if (mUseMipMaps)
	{
		//set has mip maps to true before binding image so tex parameters get set properly
        gGL.getTexUnit(0)->unbind(mBindTarget);
        
		mHasMipMaps = true;
		mTexOptionsDirty = true;
		setFilteringOption(LLTexUnit::TFO_ANISOTROPIC);
	}
	else
	{
		mHasMipMaps = false;
	}
	
    gGL.getTexUnit(0)->bind(this, false, false, usename);

    if (data_in == nullptr)
    {
        S32 w = getWidth();
        S32 h = getHeight();
        LLImageGL::setManualImage(mTarget, 0, mFormatInternal, w, h,
            mFormatPrimary, mFormatType, (GLvoid*)data_in, mAllowCompression);
    }
    else if (mUseMipMaps)
	{
		if (data_hasmips)
		{
			// NOTE: data_in points to largest image; smaller images
			// are stored BEFORE the largest image
			for (S32 d=mCurrentDiscardLevel; d<=mMaxDiscardLevel; d++)
			{
				
				S32 w = getWidth(d);
				S32 h = getHeight(d);
				S32 gl_level = d-mCurrentDiscardLevel;

				mMipLevels = llmax(mMipLevels, gl_level);

				if (d > mCurrentDiscardLevel)
				{
					data_in -= dataFormatBytes(mFormatPrimary, w, h); // see above comment
				}
				if (is_compressed)
				{
 					S32 tex_size = dataFormatBytes(mFormatPrimary, w, h);
					glCompressedTexImage2DARB(mTarget, gl_level, mFormatPrimary, w, h, 0, tex_size, (GLvoid *)data_in);
					stop_glerror();
				}
				else
				{
					if(mFormatSwapBytes)
					{
						glPixelStorei(GL_UNPACK_SWAP_BYTES, 1);
						stop_glerror();
					}
						
					LLImageGL::setManualImage(mTarget, gl_level, mFormatInternal, w, h, mFormatPrimary, GL_UNSIGNED_BYTE, (GLvoid*)data_in, mAllowCompression);
					if (gl_level == 0)
					{
						analyzeAlpha(data_in, w, h);
					}
					updatePickMask(w, h, data_in);

					if(mFormatSwapBytes)
					{
						glPixelStorei(GL_UNPACK_SWAP_BYTES, 0);
						stop_glerror();
					}
						
					stop_glerror();
				}
				stop_glerror();
			}			
		}
		else if (!is_compressed)
		{
			if (mAutoGenMips)
			{
				stop_glerror();
				{
					if(mFormatSwapBytes)
					{
						glPixelStorei(GL_UNPACK_SWAP_BYTES, 1);
						stop_glerror();
					}

					S32 w = getWidth(mCurrentDiscardLevel);
					S32 h = getHeight(mCurrentDiscardLevel);

					mMipLevels = wpo2(llmax(w, h));

					//use legacy mipmap generation mode (note: making this condional can cause rendering issues)
					// -- but making it not conditional triggers deprecation warnings when core profile is enabled
					//		(some rendering issues while core profile is enabled are acceptable at this point in time)
					if (!LLRender::sGLCoreProfile)
					{
						glTexParameteri(mTarget, GL_GENERATE_MIPMAP, GL_TRUE);
					}

                    LLImageGL::setManualImage(mTarget, 0, mFormatInternal,
								 w, h, 
								 mFormatPrimary, mFormatType,
								 data_in, mAllowCompression);
					analyzeAlpha(data_in, w, h);
					stop_glerror();

					updatePickMask(w, h, data_in);

					if(mFormatSwapBytes)
					{
						glPixelStorei(GL_UNPACK_SWAP_BYTES, 0);
						stop_glerror();
					}

					if (LLRender::sGLCoreProfile)
					{
						glGenerateMipmap(mTarget);
					}	
					stop_glerror();
				}
			}
			else
			{
				// Create mips by hand
				// ~4x faster than gluBuild2DMipmaps
				S32 width = getWidth(mCurrentDiscardLevel);
				S32 height = getHeight(mCurrentDiscardLevel);
				S32 nummips = mMaxDiscardLevel - mCurrentDiscardLevel + 1;
				S32 w = width, h = height;


				const U8* new_data = 0;
				(void)new_data;

				const U8* prev_mip_data = 0;
				const U8* cur_mip_data = 0;
#ifdef SHOW_ASSERT
				S32 cur_mip_size = 0;
#endif
				mMipLevels = nummips;

				for (int m=0; m<nummips; m++)
				{
					if (m==0)
					{
						cur_mip_data = data_in;
#ifdef SHOW_ASSERT
						cur_mip_size = width * height * mComponents; 
#endif
					}
					else
					{
						S32 bytes = w * h * mComponents;
#ifdef SHOW_ASSERT
						llassert(prev_mip_data);
						llassert(cur_mip_size == bytes*4);
#endif
						U8* new_data = new(std::nothrow) U8[bytes];
						if (!new_data)
						{
							stop_glerror();

							if (prev_mip_data)
								delete[] prev_mip_data;
							if (cur_mip_data)
								delete[] cur_mip_data;
							
							mGLTextureCreated = false;
							return FALSE;
						}
						else
						{

#ifdef SHOW_ASSERT
							llassert(prev_mip_data);
							llassert(cur_mip_size == bytes * 4);
#endif

							LLImageBase::generateMip(prev_mip_data, new_data, w, h, mComponents);
							cur_mip_data = new_data;
#ifdef SHOW_ASSERT
							cur_mip_size = bytes;
#endif
						}

					}
					llassert(w > 0 && h > 0 && cur_mip_data);
					(void)cur_mip_data;
					{
						if(mFormatSwapBytes)
						{
							glPixelStorei(GL_UNPACK_SWAP_BYTES, 1);
							stop_glerror();
						}

                        LLImageGL::setManualImage(mTarget, m, mFormatInternal, w, h, mFormatPrimary, mFormatType, cur_mip_data, mAllowCompression);
						if (m == 0)
						{
							analyzeAlpha(data_in, w, h);
						}
						stop_glerror();
						if (m == 0)
						{
							updatePickMask(w, h, cur_mip_data);
						}

						if(mFormatSwapBytes)
						{
							glPixelStorei(GL_UNPACK_SWAP_BYTES, 0);
							stop_glerror();
						}
					}
					if (prev_mip_data && prev_mip_data != data_in)
					{
						delete[] prev_mip_data;
					}
					prev_mip_data = cur_mip_data;
					w >>= 1;
					h >>= 1;
				}
				if (prev_mip_data && prev_mip_data != data_in)
				{
					delete[] prev_mip_data;
					prev_mip_data = NULL;
				}
			}
		}
		else
		{
			LL_ERRS() << "Compressed Image has mipmaps but data does not (can not auto generate compressed mips)" << LL_ENDL;
		}
	}
	else
	{
		mMipLevels = 0;
		S32 w = getWidth();
		S32 h = getHeight();
		if (is_compressed)
		{
			S32 tex_size = dataFormatBytes(mFormatPrimary, w, h);
			glCompressedTexImage2DARB(mTarget, 0, mFormatPrimary, w, h, 0, tex_size, (GLvoid *)data_in);
			stop_glerror();
		}
		else
		{
			if(mFormatSwapBytes)
			{
				glPixelStorei(GL_UNPACK_SWAP_BYTES, 1);
				stop_glerror();
			}

			LLImageGL::setManualImage(mTarget, 0, mFormatInternal, w, h,
						 mFormatPrimary, mFormatType, (GLvoid *)data_in, mAllowCompression);
			analyzeAlpha(data_in, w, h);
			
			updatePickMask(w, h, data_in);

			stop_glerror();

			if(mFormatSwapBytes)
			{
				glPixelStorei(GL_UNPACK_SWAP_BYTES, 0);
				stop_glerror();
			}

		}
	}
	stop_glerror();
	mGLTextureCreated = true;
	return TRUE;
}

BOOL LLImageGL::preAddToAtlas(S32 discard_level, const LLImageRaw* raw_image)
{
	//not compatible with core GL profile
	llassert(!LLRender::sGLCoreProfile);

	if (gGLManager.mIsDisabled)
	{
		LL_WARNS() << "Trying to create a texture while GL is disabled!" << LL_ENDL;
		return FALSE;
	}
	llassert(gGLManager.mInited);
	stop_glerror();

	if (discard_level < 0)
	{
		llassert(mCurrentDiscardLevel >= 0);
		discard_level = mCurrentDiscardLevel;
	}
	
	// Actual image width/height = raw image width/height * 2^discard_level
	S32 w = raw_image->getWidth() << discard_level;
	S32 h = raw_image->getHeight() << discard_level;

	// setSize may call destroyGLTexture if the size does not match
	if (!setSize(w, h, raw_image->getComponents(), discard_level))
	{
		LL_WARNS() << "Trying to create a texture with incorrect dimensions!" << LL_ENDL;
		return FALSE;
	}

    if (!mHasExplicitFormat)
    {
        switch (mComponents)
        {
            case 1:
                // Use luminance alpha (for fonts)
                mFormatInternal = GL_LUMINANCE8;
                mFormatPrimary  = GL_LUMINANCE;
                mFormatType     = GL_UNSIGNED_BYTE;
                break;
            case 2:
                // Use luminance alpha (for fonts)
                mFormatInternal = GL_LUMINANCE8_ALPHA8;
                mFormatPrimary  = GL_LUMINANCE_ALPHA;
                mFormatType     = GL_UNSIGNED_BYTE;
                break;
            case 3:
#if USE_SRGB_DECODE
                if (gGLManager.mHasTexturesRGBDecode)
                {
                    mFormatInternal = GL_SRGB8;
                }
                else
#endif
                {
                    mFormatInternal = GL_RGB8;
                }
                mFormatPrimary = GL_RGB;
                mFormatType    = GL_UNSIGNED_BYTE;
                break;
            case 4:
#if USE_SRGB_DECODE
                if (gGLManager.mHasTexturesRGBDecode)
                {
                    mFormatInternal = GL_SRGB8_ALPHA8;
                }
                else
#endif
                {
                    mFormatInternal = GL_RGBA8;
                }
                mFormatPrimary = GL_RGBA;
                mFormatType    = GL_UNSIGNED_BYTE;
                break;
            default:
                LL_ERRS() << "Bad number of components for texture: " << (U32) getComponents() << LL_ENDL;
        }
    }

    mCurrentDiscardLevel = discard_level;	
	mDiscardLevelInAtlas = discard_level;
	mTexelsInAtlas = raw_image->getWidth() * raw_image->getHeight() ;
	mLastBindTime = sLastFrameTime;
	mGLTextureCreated = false ;
	
	glPixelStorei(GL_UNPACK_ROW_LENGTH, raw_image->getWidth());
	stop_glerror();

	if(mFormatSwapBytes)
	{
		glPixelStorei(GL_UNPACK_SWAP_BYTES, 1);
		stop_glerror();
	}

	return TRUE ;
}

void LLImageGL::postAddToAtlas()
{
	if(mFormatSwapBytes)
	{
		glPixelStorei(GL_UNPACK_SWAP_BYTES, 0);
		stop_glerror();
	}

	glPixelStorei(GL_UNPACK_ROW_LENGTH, 0);
	gGL.getTexUnit(0)->setTextureFilteringOption(mFilterOption);	
	stop_glerror();	
}

BOOL LLImageGL::setSubImage(const U8* datap, S32 data_width, S32 data_height, S32 x_pos, S32 y_pos, S32 width, S32 height, BOOL force_fast_update /* = FALSE */, bool use_new_name /* = false */)
{
    LL_PROFILE_ZONE_SCOPED_CATEGORY_TEXTURE;
	if (!width || !height)
	{
		return TRUE;
	}
	if (0 == (use_new_name ? mNewTexName : mTexName))
	{
		// *TODO: Re-enable warning?  Ran into thread locking issues? DK 2011-02-18
		//LL_WARNS() << "Setting subimage on image without GL texture" << LL_ENDL;
		return FALSE;
	}
	if (datap == NULL)
	{
		// *TODO: Re-enable warning?  Ran into thread locking issues? DK 2011-02-18
		//LL_WARNS() << "Setting subimage on image with NULL datap" << LL_ENDL;
		return FALSE;
	}
	
	// HACK: allow the caller to explicitly force the fast path (i.e. using glTexSubImage2D here instead of calling setImage) even when updating the full texture.
	if (!force_fast_update && x_pos == 0 && y_pos == 0 && width == getWidth() && height == getHeight() && data_width == width && data_height == height)
	{
		setImage(datap, FALSE, use_new_name ? mNewTexName : mTexName);
	}
	else
	{
		if (mUseMipMaps)
		{
			dump();
			LL_ERRS() << "setSubImage called with mipmapped image (not supported)" << LL_ENDL;
		}
		llassert_always(mCurrentDiscardLevel == 0);
		llassert_always(x_pos >= 0 && y_pos >= 0);
		
		if (((x_pos + width) > getWidth()) || 
			(y_pos + height) > getHeight())
		{
			dump();
			LL_ERRS() << "Subimage not wholly in target image!" 
				   << " x_pos " << x_pos
				   << " y_pos " << y_pos
				   << " width " << width
				   << " height " << height
				   << " getWidth() " << getWidth()
				   << " getHeight() " << getHeight()
				   << LL_ENDL;
		}

		if ((x_pos + width) > data_width || 
			(y_pos + height) > data_height)
		{
			dump();
			LL_ERRS() << "Subimage not wholly in source image!" 
				   << " x_pos " << x_pos
				   << " y_pos " << y_pos
				   << " width " << width
				   << " height " << height
				   << " source_width " << data_width
				   << " source_height " << data_height
				   << LL_ENDL;
		}


		glPixelStorei(GL_UNPACK_ROW_LENGTH, data_width);
		stop_glerror();

		if(mFormatSwapBytes)
		{
			glPixelStorei(GL_UNPACK_SWAP_BYTES, 1);
			stop_glerror();
		}

		datap += (y_pos * data_width + x_pos) * getComponents();
		// Update the GL texture
		BOOL res = gGL.getTexUnit(0)->bindManual(mBindTarget, use_new_name ? mNewTexName : mTexName);
		if (!res) LL_ERRS() << "LLImageGL::setSubImage(): bindTexture failed" << LL_ENDL;
		stop_glerror();

		glTexSubImage2D(mTarget, 0, x_pos, y_pos, width, height, mFormatPrimary, mFormatType, datap);
		gGL.getTexUnit(0)->disable();
		stop_glerror();

		if(mFormatSwapBytes)
		{
			glPixelStorei(GL_UNPACK_SWAP_BYTES, 0);
			stop_glerror();
		}

		glPixelStorei(GL_UNPACK_ROW_LENGTH, 0);
		stop_glerror();
		mGLTextureCreated = true;
	}
	return TRUE;
}

BOOL LLImageGL::setSubImage(const LLImageRaw* imageraw, S32 x_pos, S32 y_pos, S32 width, S32 height, BOOL force_fast_update /* = FALSE */, bool use_new_name /* = false */)
{
    LL_PROFILE_ZONE_SCOPED_CATEGORY_TEXTURE;
	return setSubImage(imageraw->getData(), imageraw->getWidth(), imageraw->getHeight(), x_pos, y_pos, width, height, force_fast_update, use_new_name);
}

// Copy sub image from frame buffer
BOOL LLImageGL::setSubImageFromFrameBuffer(S32 fb_x, S32 fb_y, S32 x_pos, S32 y_pos, S32 width, S32 height)
{
	if (gGL.getTexUnit(0)->bind(this, false, true))
	{
		glCopyTexSubImage2D(GL_TEXTURE_2D, 0, fb_x, fb_y, x_pos, y_pos, width, height);
		mGLTextureCreated = true;
		stop_glerror();
		return TRUE;
	}
	else
	{
		return FALSE;
	}
}

// static
void LLImageGL::generateTextures(S32 numTextures, U32 *textures)
{
    LL_PROFILE_ZONE_SCOPED_CATEGORY_TEXTURE;
	glGenTextures(numTextures, textures);
}

// static
void LLImageGL::deleteTextures(S32 numTextures, const U32 *textures)
{
	if (gGLManager.mInited)
	{
		glDeleteTextures(numTextures, textures);
	}
}

// static
void LLImageGL::setManualImage(U32 target, S32 miplevel, S32 intformat, S32 width, S32 height, U32 pixformat, U32 pixtype, const void* pixels, bool allow_compression)
{
    LL_PROFILE_ZONE_SCOPED_CATEGORY_TEXTURE;
    bool use_scratch = false;
    U32* scratch = NULL;
    if (LLRender::sGLCoreProfile)
    {
        if (pixformat == GL_ALPHA && pixtype == GL_UNSIGNED_BYTE)
        { //GL_ALPHA is deprecated, convert to RGBA
            use_scratch = true;
            scratch = new U32[width * height];

            U32 pixel_count = (U32)(width * height);
            for (U32 i = 0; i < pixel_count; i++)
            {
                U8* pix = (U8*)&scratch[i];
                pix[0] = pix[1] = pix[2] = 0;
                pix[3] = ((U8*)pixels)[i];
            }

            pixformat = GL_RGBA;
            intformat = GL_RGBA8;
        }

        if (pixformat == GL_LUMINANCE_ALPHA && pixtype == GL_UNSIGNED_BYTE)
        { //GL_LUMINANCE_ALPHA is deprecated, convert to RGBA
            use_scratch = true;
            scratch = new U32[width * height];

            U32 pixel_count = (U32)(width * height);
            for (U32 i = 0; i < pixel_count; i++)
            {
                U8 lum = ((U8*)pixels)[i * 2 + 0];
                U8 alpha = ((U8*)pixels)[i * 2 + 1];

                U8* pix = (U8*)&scratch[i];
                pix[0] = pix[1] = pix[2] = lum;
                pix[3] = alpha;
            }

            pixformat = GL_RGBA;
            intformat = GL_RGBA8;
        }

        if (pixformat == GL_LUMINANCE && pixtype == GL_UNSIGNED_BYTE)
        { //GL_LUMINANCE_ALPHA is deprecated, convert to RGB
            use_scratch = true;
            scratch = new U32[width * height];

            U32 pixel_count = (U32)(width * height);
            for (U32 i = 0; i < pixel_count; i++)
            {
                U8 lum = ((U8*)pixels)[i];

                U8* pix = (U8*)&scratch[i];
                pix[0] = pix[1] = pix[2] = lum;
                pix[3] = 255;
            }

            pixformat = GL_RGBA;
            intformat = GL_RGB8;
        }
    }

    if (LLImageGL::sCompressTextures && allow_compression)
    {
        switch (intformat)
        {
        case GL_RGB:
        case GL_RGB8:
            intformat = GL_COMPRESSED_RGB;
            break;
        case GL_SRGB:
        case GL_SRGB8:
            intformat = GL_COMPRESSED_SRGB;
            break;
        case GL_RGBA:
        case GL_RGBA8:
            intformat = GL_COMPRESSED_RGBA;
            break;
        case GL_SRGB_ALPHA:
        case GL_SRGB8_ALPHA8:
            intformat = GL_COMPRESSED_SRGB_ALPHA;
            break;
        case GL_LUMINANCE:
        case GL_LUMINANCE8:
            intformat = GL_COMPRESSED_LUMINANCE;
            break;
        case GL_LUMINANCE_ALPHA:
        case GL_LUMINANCE8_ALPHA8:
            intformat = GL_COMPRESSED_LUMINANCE_ALPHA;
            break;
        case GL_ALPHA:
        case GL_ALPHA8:
            intformat = GL_COMPRESSED_ALPHA;
            break;
        default:
            LL_WARNS() << "Could not compress format: " << std::hex << intformat << LL_ENDL;
            break;
        }
    }

    stop_glerror();
    {
        LL_PROFILE_ZONE_NAMED_CATEGORY_TEXTURE("glTexImage2D");
        glTexImage2D(target, miplevel, intformat, width, height, 0, pixformat, pixtype, use_scratch ? scratch : pixels);
    }
    stop_glerror();

    if (use_scratch)
    {
        delete[] scratch;
    }
}

//create an empty GL texture: just create a texture name
//the texture is assiciate with some image by calling glTexImage outside LLImageGL
BOOL LLImageGL::createGLTexture()
{
    LL_PROFILE_ZONE_SCOPED_CATEGORY_TEXTURE;
    checkActiveThread();

	if (gGLManager.mIsDisabled)
	{
		LL_WARNS() << "Trying to create a texture while GL is disabled!" << LL_ENDL;
		return FALSE;
	}
	
	mGLTextureCreated = false ; //do not save this texture when gl is destroyed.

	llassert(gGLManager.mInited);
	stop_glerror();

	if(mTexName)
	{
		LLImageGL::deleteTextures(1, (reinterpret_cast<GLuint*>(&mTexName))) ;
        mTexName = 0;
	}
	

	LLImageGL::generateTextures(1, &mTexName);
	stop_glerror();
	if (!mTexName)
	{
		LL_WARNS() << "LLImageGL::createGLTexture failed to make an empty texture" << LL_ENDL;
		return FALSE;
	}

	return TRUE ;
}

BOOL LLImageGL::createGLTexture(S32 discard_level, const LLImageRaw* imageraw, S32 usename/*=0*/, BOOL to_create, S32 category, bool defer_copy)
{
    LL_PROFILE_ZONE_SCOPED_CATEGORY_TEXTURE;
    checkActiveThread();

	if (gGLManager.mIsDisabled)
	{
		LL_WARNS() << "Trying to create a texture while GL is disabled!" << LL_ENDL;
		return FALSE;
	}

	llassert(gGLManager.mInited);
	stop_glerror();

	if (!imageraw || imageraw->isBufferInvalid())
	{
		LL_WARNS() << "Trying to create a texture from invalid image data" << LL_ENDL;
        mGLTextureCreated = false;
		return FALSE;
	}

	if (discard_level < 0)
	{
		llassert(mCurrentDiscardLevel >= 0);
		discard_level = mCurrentDiscardLevel;
	}
	
	// Actual image width/height = raw image width/height * 2^discard_level
	S32 raw_w = imageraw->getWidth() ;
	S32 raw_h = imageraw->getHeight() ;

	S32 w = raw_w << discard_level;
	S32 h = raw_h << discard_level;

	// setSize may call destroyGLTexture if the size does not match
	if (!setSize(w, h, imageraw->getComponents(), discard_level))
	{
		LL_WARNS() << "Trying to create a texture with incorrect dimensions!" << LL_ENDL;
        mGLTextureCreated = false;
		return FALSE;
	}

	if (mHasExplicitFormat && 
		((mFormatPrimary == GL_RGBA && mComponents < 4) ||
		 (mFormatPrimary == GL_RGB  && mComponents < 3)))

	{
		LL_WARNS()  << "Incorrect format: " << std::hex << mFormatPrimary << " components: " << (U32)mComponents <<  LL_ENDL;		
		mHasExplicitFormat = FALSE;
	}

	if( !mHasExplicitFormat )
	{
        switch (mComponents)
        {
        case 1:
            // Use luminance alpha (for fonts)
            mFormatInternal = GL_LUMINANCE8;
            mFormatPrimary = GL_LUMINANCE;
            mFormatType = GL_UNSIGNED_BYTE;
            break;
        case 2:
            // Use luminance alpha (for fonts)
            mFormatInternal = GL_LUMINANCE8_ALPHA8;
            mFormatPrimary = GL_LUMINANCE_ALPHA;
            mFormatType = GL_UNSIGNED_BYTE;
            break;
        case 3:
        #if USE_SRGB_DECODE
            if (gGLManager.mHasTexturesRGBDecode)
            {
                mFormatInternal = GL_SRGB8;
            }
            else
        #endif
            {
                mFormatInternal = GL_RGB8;
            }
            mFormatPrimary = GL_RGB;
            mFormatType = GL_UNSIGNED_BYTE;
            break;
        case 4:
        #if USE_SRGB_DECODE
            if (gGLManager.mHasTexturesRGBDecode)
            {
                mFormatInternal = GL_SRGB8_ALPHA8;
            }
            else
        #endif
            {
                mFormatInternal = GL_RGBA8;
            }
            mFormatPrimary = GL_RGBA;
            mFormatType = GL_UNSIGNED_BYTE;
            break;
        default:
            LL_ERRS() << "Bad number of components for texture: " << (U32)getComponents() << LL_ENDL;
        }

		calcAlphaChannelOffsetAndStride() ;
	}

	if(!to_create) //not create a gl texture
	{
		destroyGLTexture();
		mCurrentDiscardLevel = discard_level;	
		mLastBindTime = sLastFrameTime;
        mGLTextureCreated = false;
		return TRUE ;
	}

	setCategory(category);
 	const U8* rawdata = imageraw->getData();
	return createGLTexture(discard_level, rawdata, FALSE, usename, defer_copy);
}

BOOL LLImageGL::createGLTexture(S32 discard_level, const U8* data_in, BOOL data_hasmips, S32 usename, bool defer_copy)
    // Call with void data, vmem is allocated but unitialized
{
    LL_PROFILE_ZONE_SCOPED_CATEGORY_TEXTURE;
    checkActiveThread();

    if (defer_copy)
    {
        data_in = nullptr;
    }
    else
    {
        llassert(data_in);
    }

    stop_glerror();

    if (discard_level < 0)
    {
        llassert(mCurrentDiscardLevel >= 0);
        discard_level = mCurrentDiscardLevel;
    }
    discard_level = llclamp(discard_level, 0, (S32)mMaxDiscardLevel);

    if (!defer_copy // <--- hacky way to force creation of mNewTexName from media texture update
        && mTexName != 0 && discard_level == mCurrentDiscardLevel)
    {
        // This will only be true if the size has not changed
        return setImage(data_in, data_hasmips);
    }

    GLuint old_texname = mTexName;
    
    if (usename != 0)
    {
        mNewTexName = usename;
    }
    else
    {
        LLImageGL::generateTextures(1, &mNewTexName);
        {
            gGL.getTexUnit(0)->bind(this, false, false, mNewTexName);
            glTexParameteri(LLTexUnit::getInternalType(mBindTarget), GL_TEXTURE_BASE_LEVEL, 0);
            glTexParameteri(LLTexUnit::getInternalType(mBindTarget), GL_TEXTURE_MAX_LEVEL, mMaxDiscardLevel - discard_level);
        }
    }
    
    if (mUseMipMaps)
    {
        mAutoGenMips = gGLManager.mHasMipMapGeneration;
    }

    mCurrentDiscardLevel = discard_level;

    if (!setImage(data_in, data_hasmips, mNewTexName))
    {
        return FALSE;
    }

    // Set texture options to our defaults.
    gGL.getTexUnit(0)->setHasMipMaps(mHasMipMaps);
    gGL.getTexUnit(0)->setTextureAddressMode(mAddressMode);
    gGL.getTexUnit(0)->setTextureFilteringOption(mFilterOption);

    // things will break if we don't unbind after creation
    gGL.getTexUnit(0)->unbind(mBindTarget);

    if (old_texname != 0)
    {
        sGlobalTextureMemory -= mTextureMemory;
    }

    //if we're on the image loading thread, be sure to delete old_texname and update mTexName on the main thread
    if (!on_main_thread())
    {
        if (!defer_copy)
        {
<<<<<<< HEAD
            LL_PROFILE_ZONE_NAMED_CATEGORY_TEXTURE("cglt - sync");
            if (gGLManager.mHasSync)
            {
                auto sync = glFenceSync(GL_SYNC_GPU_COMMANDS_COMPLETE, 0);
                glClientWaitSync(sync, 0, 0);
                glDeleteSync(sync);
            }
            else
            {
                glFinish();
            }
        }

        ref();
        LL::WorkQueue::postMaybe(
            mMainQueue,
            [=]()
            {
                LL_PROFILE_ZONE_NAMED_CATEGORY_TEXTURE("cglt - delete callback");
                if (old_texname != 0)
                {
                    LLImageGL::deleteTextures(1, &old_texname);
                }
                mTexName = mNewTexName;
                mNewTexName = 0;
                unref();
            });
=======
            syncToMainThread();
        }
>>>>>>> f47730b9
    }
    else 
    {
        //not on background thread, immediately set mTexName
        if (old_texname != 0)
        {
            LLImageGL::deleteTextures(1, &old_texname);
        }
        mTexName = mNewTexName;
        mNewTexName = 0;
    }
    
    mTextureMemory = (S32Bytes)getMipBytes(mCurrentDiscardLevel);
    sGlobalTextureMemory += mTextureMemory;
    mTexelsInGLTexture = getWidth() * getHeight();

    // mark this as bound at this point, so we don't throw it out immediately
    mLastBindTime = sLastFrameTime;

    checkActiveThread();
    return TRUE;
}

void LLImageGL::syncToMainThread()
{
    {
        LL_PROFILE_ZONE_NAMED("cglt - sync");
        if (gGLManager.mHasSync)
        {
            // post a sync to the main thread (will execute before tex name swap lambda below)
            auto sync = glFenceSync(GL_SYNC_GPU_COMMANDS_COMPLETE, 0);
            glFlush();
            LL::WorkQueue::postMaybe(
                mMainQueue,
                [=]()
                {
                    LL_PROFILE_ZONE_NAMED("cglt - wait sync");
                    {
                        LL_PROFILE_ZONE_NAMED("glWaitSync");
                        glWaitSync(sync, 0, GL_TIMEOUT_IGNORED);
                    }
                    {
                        LL_PROFILE_ZONE_NAMED("glDeleteSync");
                        glDeleteSync(sync);
                    }
                });
        }
        else
        {
            glFinish();
        }
    }

    ref();
    LL::WorkQueue::postMaybe(
        mMainQueue,
        [=]()
        {
            LL_PROFILE_ZONE_NAMED("cglt - delete callback");
            if (mNewTexName != 0)
            {
                if (mTexName != 0)
                {
                    LLImageGL::deleteTextures(1, &mTexName);
                }
                mTexName = mNewTexName;
                mNewTexName = 0;
                unref();
            }
        });
}

BOOL LLImageGL::readBackRaw(S32 discard_level, LLImageRaw* imageraw, bool compressed_ok) const
{
	llassert_always(sAllowReadBackRaw) ;
	//LL_ERRS() << "should not call this function!" << LL_ENDL ;
	
	if (discard_level < 0)
	{
		discard_level = mCurrentDiscardLevel;
	}
	
	if (mTexName == 0 || discard_level < mCurrentDiscardLevel || discard_level > mMaxDiscardLevel )
	{
		return FALSE;
	}

	S32 gl_discard = discard_level - mCurrentDiscardLevel;

	//explicitly unbind texture 
	gGL.getTexUnit(0)->unbind(mBindTarget);
	llverify(gGL.getTexUnit(0)->bindManual(mBindTarget, mTexName));	

	//debug code, leave it there commented.
	//checkTexSize() ;

	LLGLint glwidth = 0;
	glGetTexLevelParameteriv(mTarget, gl_discard, GL_TEXTURE_WIDTH, (GLint*)&glwidth);
	if (glwidth == 0)
	{
		// No mip data smaller than current discard level
		return FALSE;
	}
	
	S32 width = getWidth(discard_level);
	S32 height = getHeight(discard_level);
	S32 ncomponents = getComponents();
	if (ncomponents == 0)
	{
		return FALSE;
	}
	if(width < glwidth)
	{
		LL_WARNS() << "texture size is smaller than it should be." << LL_ENDL ;
		LL_WARNS() << "width: " << width << " glwidth: " << glwidth << " mWidth: " << mWidth << 
			" mCurrentDiscardLevel: " << (S32)mCurrentDiscardLevel << " discard_level: " << (S32)discard_level << LL_ENDL ;
		return FALSE ;
	}

	if (width <= 0 || width > 2048 || height <= 0 || height > 2048 || ncomponents < 1 || ncomponents > 4)
	{
		LL_ERRS() << llformat("LLImageGL::readBackRaw: bogus params: %d x %d x %d",width,height,ncomponents) << LL_ENDL;
	}
	
	LLGLint is_compressed = 0;
	if (compressed_ok)
	{
		glGetTexLevelParameteriv(mTarget, is_compressed, GL_TEXTURE_COMPRESSED, (GLint*)&is_compressed);
	}
	
	//-----------------------------------------------------------------------------------------------
	GLenum error ;
	while((error = glGetError()) != GL_NO_ERROR)
	{
		LL_WARNS() << "GL Error happens before reading back texture. Error code: " << error << LL_ENDL ;
	}
	//-----------------------------------------------------------------------------------------------

	if (is_compressed)
	{
		LLGLint glbytes;
		glGetTexLevelParameteriv(mTarget, gl_discard, GL_TEXTURE_COMPRESSED_IMAGE_SIZE, (GLint*)&glbytes);
		if(!imageraw->allocateDataSize(width, height, ncomponents, glbytes))
		{
			LL_WARNS() << "Memory allocation failed for reading back texture. Size is: " << glbytes << LL_ENDL ;
			LL_WARNS() << "width: " << width << "height: " << height << "components: " << ncomponents << LL_ENDL ;
			return FALSE ;
		}

		glGetCompressedTexImageARB(mTarget, gl_discard, (GLvoid*)(imageraw->getData()));		
		//stop_glerror();
	}
	else
	{
		if(!imageraw->allocateDataSize(width, height, ncomponents))
		{
			LL_WARNS() << "Memory allocation failed for reading back texture." << LL_ENDL ;
			LL_WARNS() << "width: " << width << "height: " << height << "components: " << ncomponents << LL_ENDL ;
			return FALSE ;
		}
		
		glGetTexImage(GL_TEXTURE_2D, gl_discard, mFormatPrimary, mFormatType, (GLvoid*)(imageraw->getData()));		
		//stop_glerror();
	}
		
	//-----------------------------------------------------------------------------------------------
	if((error = glGetError()) != GL_NO_ERROR)
	{
		LL_WARNS() << "GL Error happens after reading back texture. Error code: " << error << LL_ENDL ;
		imageraw->deleteData() ;

		while((error = glGetError()) != GL_NO_ERROR)
		{
			LL_WARNS() << "GL Error happens after reading back texture. Error code: " << error << LL_ENDL ;
		}

		return FALSE ;
	}
	//-----------------------------------------------------------------------------------------------

	return TRUE ;
}

void LLImageGL::destroyGLTexture()
{
    checkActiveThread();

	if (mTexName != 0)
	{
		if(mTextureMemory != S32Bytes(0))
		{
			sGlobalTextureMemory -= mTextureMemory;
			mTextureMemory = (S32Bytes)0;
		}
		
		LLImageGL::deleteTextures(1, &mTexName);
		mCurrentDiscardLevel = -1 ; //invalidate mCurrentDiscardLevel.
		mTexName = 0;		
		mGLTextureCreated = FALSE ;
	}

    // clean up any in-flight name change
    if (0 != mNewTexName)
    {
        // Memory is transient, not tracked by sGlobalTextuerMemory
        LLImageGL::deleteTextures(1, &mNewTexName);
        mNewTexName = 0;
    }
}

//force to invalidate the gl texture, most likely a sculpty texture
void LLImageGL::forceToInvalidateGLTexture()
{
    checkActiveThread();
	if (mTexName != 0)
	{
		destroyGLTexture();
	}
	else
	{
		mCurrentDiscardLevel = -1 ; //invalidate mCurrentDiscardLevel.
	}
}

//----------------------------------------------------------------------------

void LLImageGL::setAddressMode(LLTexUnit::eTextureAddressMode mode)
{
	if (mAddressMode != mode)
	{
		mTexOptionsDirty = true;
		mAddressMode = mode;
	}

	if (gGL.getTexUnit(gGL.getCurrentTexUnitIndex())->getCurrTexture() == mTexName)
	{
		gGL.getTexUnit(gGL.getCurrentTexUnitIndex())->setTextureAddressMode(mode);
		mTexOptionsDirty = false;
	}
}

void LLImageGL::setFilteringOption(LLTexUnit::eTextureFilterOptions option)
{
	if (mFilterOption != option)
	{
		mTexOptionsDirty = true;
		mFilterOption = option;
	}

	if (mTexName != 0 && gGL.getTexUnit(gGL.getCurrentTexUnitIndex())->getCurrTexture() == mTexName)
	{
		gGL.getTexUnit(gGL.getCurrentTexUnitIndex())->setTextureFilteringOption(option);
		mTexOptionsDirty = false;
		stop_glerror();
	}
}

BOOL LLImageGL::getIsResident(BOOL test_now)
{
	if (test_now)
	{
		if (mTexName != 0)
		{
			glAreTexturesResident(1, (GLuint*)&mTexName, &mIsResident);
		}
		else
		{
			mIsResident = FALSE;
		}
	}

	return mIsResident;
}

S32 LLImageGL::getHeight(S32 discard_level) const
{
	if (discard_level < 0)
	{
		discard_level = mCurrentDiscardLevel;
	}
	S32 height = mHeight >> discard_level;
	if (height < 1) height = 1;
	return height;
}

S32 LLImageGL::getWidth(S32 discard_level) const
{
	if (discard_level < 0)
	{
		discard_level = mCurrentDiscardLevel;
	}
	S32 width = mWidth >> discard_level;
	if (width < 1) width = 1;
	return width;
}

S32 LLImageGL::getBytes(S32 discard_level) const
{
	if (discard_level < 0)
	{
		discard_level = mCurrentDiscardLevel;
	}
	S32 w = mWidth>>discard_level;
	S32 h = mHeight>>discard_level;
	if (w == 0) w = 1;
	if (h == 0) h = 1;
	return dataFormatBytes(mFormatPrimary, w, h);
}

S32 LLImageGL::getMipBytes(S32 discard_level) const
{
	if (discard_level < 0)
	{
		discard_level = mCurrentDiscardLevel;
	}
	S32 w = mWidth>>discard_level;
	S32 h = mHeight>>discard_level;
	S32 res = dataFormatBytes(mFormatPrimary, w, h);
	if (mUseMipMaps)
	{
		while (w > 1 && h > 1)
		{
			w >>= 1; if (w == 0) w = 1;
			h >>= 1; if (h == 0) h = 1;
			res += dataFormatBytes(mFormatPrimary, w, h);
		}
	}
	return res;
}

BOOL LLImageGL::isJustBound() const
{
	return (BOOL)(sLastFrameTime - mLastBindTime < 0.5f);
}

BOOL LLImageGL::getBoundRecently() const
{
	return (BOOL)(sLastFrameTime - mLastBindTime < MIN_TEXTURE_LIFETIME);
}

BOOL LLImageGL::getIsAlphaMask() const
{
	llassert_always(!sSkipAnalyzeAlpha);
	return mIsMask;
}

void LLImageGL::setTarget(const LLGLenum target, const LLTexUnit::eTextureType bind_target)
{
	mTarget = target;
	mBindTarget = bind_target;
}

const S8 INVALID_OFFSET = -99 ;
void LLImageGL::setNeedsAlphaAndPickMask(BOOL need_mask) 
{
	if(mNeedsAlphaAndPickMask != need_mask)
	{
		mNeedsAlphaAndPickMask = need_mask;

		if(mNeedsAlphaAndPickMask)
		{
			mAlphaOffset = 0 ;
		}
		else //do not need alpha mask
		{
			mAlphaOffset = INVALID_OFFSET ;
			mIsMask = FALSE;
		}
	}
}

void LLImageGL::calcAlphaChannelOffsetAndStride()
{
	if(mAlphaOffset == INVALID_OFFSET)//do not need alpha mask
	{
		return ;
	}

	mAlphaStride = -1 ;
    switch (mFormatPrimary)
    {
    case GL_LUMINANCE:
    case GL_ALPHA:
        mAlphaStride = 1;
        break;
    case GL_LUMINANCE_ALPHA:
        mAlphaStride = 2;
        break;
    case GL_RGB:
    case GL_SRGB:
        mNeedsAlphaAndPickMask = FALSE;
        mIsMask = FALSE;
        return; //no alpha channel.
    case GL_RGBA:
    case GL_SRGB_ALPHA:
        mAlphaStride = 4;
        break;
    case GL_BGRA_EXT:
        mAlphaStride = 4;
        break;
    default:
        break;
    }

	mAlphaOffset = -1 ;
	if (mFormatType == GL_UNSIGNED_BYTE)
	{
		mAlphaOffset = mAlphaStride - 1 ;
	}
	else if(is_little_endian())
	{
		if (mFormatType == GL_UNSIGNED_INT_8_8_8_8)
		{
			mAlphaOffset = 0 ;
		}
		else if (mFormatType == GL_UNSIGNED_INT_8_8_8_8_REV)
		{
			mAlphaOffset = 3 ;
		}
	}
	else //big endian
	{
		if (mFormatType == GL_UNSIGNED_INT_8_8_8_8)
		{
			mAlphaOffset = 3 ;
		}
		else if (mFormatType == GL_UNSIGNED_INT_8_8_8_8_REV)
		{
			mAlphaOffset = 0 ;
		}
	}

	if( mAlphaStride < 1 || //unsupported format
		mAlphaOffset < 0 || //unsupported type
		(mFormatPrimary == GL_BGRA_EXT && mFormatType != GL_UNSIGNED_BYTE)) //unknown situation
	{
		LL_WARNS() << "Cannot analyze alpha for image with format type " << std::hex << mFormatType << std::dec << LL_ENDL;

		mNeedsAlphaAndPickMask = FALSE ;
		mIsMask = FALSE;
	}
}

void LLImageGL::analyzeAlpha(const void* data_in, U32 w, U32 h)
{
	if(sSkipAnalyzeAlpha || !mNeedsAlphaAndPickMask)
	{
		return ;
	}

	U32 length = w * h;
	U32 alphatotal = 0;
	
	U32 sample[16];
	memset(sample, 0, sizeof(U32)*16);

	// generate histogram of quantized alpha.
	// also add-in the histogram of a 2x2 box-sampled version.  The idea is
	// this will mid-skew the data (and thus increase the chances of not
	// being used as a mask) from high-frequency alpha maps which
	// suffer the worst from aliasing when used as alpha masks.
	if (w >= 2 && h >= 2)
	{
		llassert(w%2 == 0);
		llassert(h%2 == 0);
		const GLubyte* rowstart = ((const GLubyte*) data_in) + mAlphaOffset;
		for (U32 y = 0; y < h; y+=2)
		{
			const GLubyte* current = rowstart;
			for (U32 x = 0; x < w; x+=2)
			{
				const U32 s1 = current[0];
				alphatotal += s1;
				const U32 s2 = current[w * mAlphaStride];
				alphatotal += s2;
				current += mAlphaStride;
				const U32 s3 = current[0];
				alphatotal += s3;
				const U32 s4 = current[w * mAlphaStride];
				alphatotal += s4;
				current += mAlphaStride;

				++sample[s1/16];
				++sample[s2/16];
				++sample[s3/16];
				++sample[s4/16];

				const U32 asum = (s1+s2+s3+s4);
				alphatotal += asum;
				sample[asum/(16*4)] += 4;
			}
			
			
			rowstart += 2 * w * mAlphaStride;
		}
		length *= 2; // we sampled everything twice, essentially
	}
	else
	{
		const GLubyte* current = ((const GLubyte*) data_in) + mAlphaOffset;
		for (U32 i = 0; i < length; i++)
		{
			const U32 s1 = *current;
			alphatotal += s1;
			++sample[s1/16];
			current += mAlphaStride;
		}
	}
	
	// if more than 1/16th of alpha samples are mid-range, this
	// shouldn't be treated as a 1-bit mask

	// also, if all of the alpha samples are clumped on one half
	// of the range (but not at an absolute extreme), then consider
	// this to be an intentional effect and don't treat as a mask.

	U32 midrangetotal = 0;
	for (U32 i = 2; i < 13; i++)
	{
		midrangetotal += sample[i];
	}
	U32 lowerhalftotal = 0;
	for (U32 i = 0; i < 8; i++)
	{
		lowerhalftotal += sample[i];
	}
	U32 upperhalftotal = 0;
	for (U32 i = 8; i < 16; i++)
	{
		upperhalftotal += sample[i];
	}

	if (midrangetotal > length/48 || // lots of midrange, or
	    (lowerhalftotal == length && alphatotal != 0) || // all close to transparent but not all totally transparent, or
	    (upperhalftotal == length && alphatotal != 255*length)) // all close to opaque but not all totally opaque
	{
		mIsMask = FALSE; // not suitable for masking
	}
	else
	{
		mIsMask = TRUE;
	}
}

//----------------------------------------------------------------------------
U32 LLImageGL::createPickMask(S32 pWidth, S32 pHeight)
{
	U32 pick_width = pWidth/2 + 1;
	U32 pick_height = pHeight/2 + 1;

	U32 size = pick_width * pick_height;
	size = (size + 7) / 8; // pixelcount-to-bits
	mPickMask = new U8[size];
	mPickMaskWidth = pick_width - 1;
	mPickMaskHeight = pick_height - 1;

	memset(mPickMask, 0, sizeof(U8) * size);

	return size;
}

//----------------------------------------------------------------------------
void LLImageGL::freePickMask()
{
	// pickmask validity depends on old image size, delete it
	if (mPickMask != NULL)
	{
		delete [] mPickMask;
	}
	mPickMask = NULL;
	mPickMaskWidth = mPickMaskHeight = 0;
}

//----------------------------------------------------------------------------
void LLImageGL::updatePickMask(S32 width, S32 height, const U8* data_in)
{
	if(!mNeedsAlphaAndPickMask)
	{
		return ;
	}

	freePickMask();

    if (mFormatType != GL_UNSIGNED_BYTE ||
        ((mFormatPrimary != GL_RGBA)
      && (mFormatPrimary != GL_SRGB_ALPHA)))
    {
        //cannot generate a pick mask for this texture
        return;
    }

#ifdef SHOW_ASSERT
	const U32 pickSize = createPickMask(width, height);
#else // SHOW_ASSERT
	createPickMask(width, height);
#endif // SHOW_ASSERT

	U32 pick_bit = 0;
	
	for (S32 y = 0; y < height; y += 2)
	{
		for (S32 x = 0; x < width; x += 2)
		{
			U8 alpha = data_in[(y*width+x)*4+3];

			if (alpha > 32)
			{
				U32 pick_idx = pick_bit/8;
				U32 pick_offset = pick_bit%8;
				llassert(pick_idx < pickSize);

				mPickMask[pick_idx] |= 1 << pick_offset;
			}
			
			++pick_bit;
		}
	}
}

//BOOL LLImageGL::getMask(const LLVector2 &tc)
// [RLVa:KB] - Checked: RLVa-2.2 (@setoverlay)
BOOL LLImageGL::getMask(const LLVector2 &tc) const
// [/RLVa:KB]
{
	BOOL res = TRUE;

	if (mPickMask)
	{
		F32 u,v;
		if (LL_LIKELY(tc.isFinite()))
		{
			u = tc.mV[0] - floorf(tc.mV[0]);
			v = tc.mV[1] - floorf(tc.mV[1]);
		}
		else
		{
			LL_WARNS_ONCE("render") << "Ugh, non-finite u/v in mask pick" << LL_ENDL;
			u = v = 0.f;
			// removing assert per EXT-4388
			// llassert(false);
		}

		if (LL_UNLIKELY(u < 0.f || u > 1.f ||
				v < 0.f || v > 1.f))
		{
			LL_WARNS_ONCE("render") << "Ugh, u/v out of range in image mask pick" << LL_ENDL;
			u = v = 0.f;
			// removing assert per EXT-4388
			// llassert(false);
		}

		S32 x = llfloor(u * mPickMaskWidth);
		S32 y = llfloor(v * mPickMaskHeight);

		if (LL_UNLIKELY(x > mPickMaskWidth))
		{
			LL_WARNS_ONCE("render") << "Ooh, width overrun on pick mask read, that coulda been bad." << LL_ENDL;
			x = llmax((U16)0, mPickMaskWidth);
		}
		if (LL_UNLIKELY(y > mPickMaskHeight))
		{
			LL_WARNS_ONCE("render") << "Ooh, height overrun on pick mask read, that woulda been bad." << LL_ENDL;
			y = llmax((U16)0, mPickMaskHeight);
		}

		S32 idx = y*mPickMaskWidth+x;
		S32 offset = idx%8;

		res = mPickMask[idx/8] & (1 << offset) ? TRUE : FALSE;
	}
	
	return res;
}

void LLImageGL::setCurTexSizebar(S32 index, BOOL set_pick_size)
{
	sCurTexSizeBar = index ;

	if(set_pick_size)
	{
		sCurTexPickSize = (1 << index) ;
	}
	else
	{
		sCurTexPickSize = -1 ;
	}
}
void LLImageGL::resetCurTexSizebar()
{
	sCurTexSizeBar = -1 ;
	sCurTexPickSize = -1 ;
}
//----------------------------------------------------------------------------
#if LL_IMAGEGL_THREAD_CHECK
void LLImageGL::checkActiveThread()
{
    llassert(mActiveThread == LLThread::currentID());
}
#endif

//----------------------------------------------------------------------------


// Manual Mip Generation
/*
		S32 width = getWidth(discard_level);
		S32 height = getHeight(discard_level);
		S32 w = width, h = height;
		S32 nummips = 1;
		while (w > 4 && h > 4)
		{
			w >>= 1; h >>= 1;
			nummips++;
		}
		stop_glerror();
		w = width, h = height;
		const U8* prev_mip_data = 0;
		const U8* cur_mip_data = 0;
		for (int m=0; m<nummips; m++)
		{
			if (m==0)
			{
				cur_mip_data = rawdata;
			}
			else
			{
				S32 bytes = w * h * mComponents;
				U8* new_data = new U8[bytes];
				LLImageBase::generateMip(prev_mip_data, new_data, w, h, mComponents);
				cur_mip_data = new_data;
			}
			llassert(w > 0 && h > 0 && cur_mip_data);
			U8 test = cur_mip_data[w*h*mComponents-1];
			{
				LLImageGL::setManualImage(mTarget, m, mFormatInternal, w, h, mFormatPrimary, mFormatType, cur_mip_data);
				stop_glerror();
			}
			if (prev_mip_data && prev_mip_data != rawdata)
			{
				delete prev_mip_data;
			}
			prev_mip_data = cur_mip_data;
			w >>= 1;
			h >>= 1;
		}
		if (prev_mip_data && prev_mip_data != rawdata)
		{
			delete prev_mip_data;
		}
		glTexParameteri(GL_TEXTURE_2D, GL_TEXTURE_BASE_LEVEL, 0);
		glTexParameteri(GL_TEXTURE_2D, GL_TEXTURE_MAX_LEVEL,  nummips);
*/  

LLImageGLThread::LLImageGLThread(LLWindow* window)
    // We want exactly one thread, but a very large capacity: we never want
    // anyone, especially inner-loop render code, to have to block on post()
    // because we're full.
    : ThreadPool("LLImageGL", 1, 1024*1024)
    , mWindow(window)
{
    LL_PROFILE_ZONE_SCOPED_CATEGORY_TEXTURE;
    sEnabled = true;
    mFinished = false;

    mContext = mWindow->createSharedContext();
    ThreadPool::start();
}

void LLImageGLThread::run()
{
    LL_PROFILE_ZONE_SCOPED_CATEGORY_TEXTURE;
    // We must perform setup on this thread before actually servicing our
    // WorkQueue, likewise cleanup afterwards.
    mWindow->makeContextCurrent(mContext);
    gGL.init();
    ThreadPool::run();
    gGL.shutdown();
    mWindow->destroySharedContext(mContext);
}<|MERGE_RESOLUTION|>--- conflicted
+++ resolved
@@ -1562,38 +1562,8 @@
     {
         if (!defer_copy)
         {
-<<<<<<< HEAD
-            LL_PROFILE_ZONE_NAMED_CATEGORY_TEXTURE("cglt - sync");
-            if (gGLManager.mHasSync)
-            {
-                auto sync = glFenceSync(GL_SYNC_GPU_COMMANDS_COMPLETE, 0);
-                glClientWaitSync(sync, 0, 0);
-                glDeleteSync(sync);
-            }
-            else
-            {
-                glFinish();
-            }
-        }
-
-        ref();
-        LL::WorkQueue::postMaybe(
-            mMainQueue,
-            [=]()
-            {
-                LL_PROFILE_ZONE_NAMED_CATEGORY_TEXTURE("cglt - delete callback");
-                if (old_texname != 0)
-                {
-                    LLImageGL::deleteTextures(1, &old_texname);
-                }
-                mTexName = mNewTexName;
-                mNewTexName = 0;
-                unref();
-            });
-=======
             syncToMainThread();
         }
->>>>>>> f47730b9
     }
     else 
     {
@@ -1620,7 +1590,7 @@
 void LLImageGL::syncToMainThread()
 {
     {
-        LL_PROFILE_ZONE_NAMED("cglt - sync");
+        LL_PROFILE_ZONE_NAMED_CATEGORY_TEXTURE("cglt - sync");
         if (gGLManager.mHasSync)
         {
             // post a sync to the main thread (will execute before tex name swap lambda below)
@@ -1630,13 +1600,13 @@
                 mMainQueue,
                 [=]()
                 {
-                    LL_PROFILE_ZONE_NAMED("cglt - wait sync");
+                    LL_PROFILE_ZONE_NAMED_CATEGORY_TEXTURE("cglt - wait sync");
                     {
-                        LL_PROFILE_ZONE_NAMED("glWaitSync");
+                        LL_PROFILE_ZONE_NAMED_CATEGORY_TEXTURE("glWaitSync");
                         glWaitSync(sync, 0, GL_TIMEOUT_IGNORED);
                     }
                     {
-                        LL_PROFILE_ZONE_NAMED("glDeleteSync");
+                        LL_PROFILE_ZONE_NAMED_CATEGORY_TEXTURE("glDeleteSync");
                         glDeleteSync(sync);
                     }
                 });
@@ -1652,7 +1622,7 @@
         mMainQueue,
         [=]()
         {
-            LL_PROFILE_ZONE_NAMED("cglt - delete callback");
+            LL_PROFILE_ZONE_NAMED_CATEGORY_TEXTURE("cglt - delete callback");
             if (mNewTexName != 0)
             {
                 if (mTexName != 0)
