--- conflicted
+++ resolved
@@ -139,17 +139,6 @@
 
 U32 LLImageGL::sUniqueCount				= 0;
 U32 LLImageGL::sBindCount				= 0;
-<<<<<<< HEAD
-// <FS:Ansariel> Texture memory management
-//S32Bytes LLImageGL::sGlobalTextureMemory(0);
-//S32Bytes LLImageGL::sBoundTextureMemory(0);
-//S32Bytes LLImageGL::sCurBoundTextureMemory(0);
-S64Bytes LLImageGL::sGlobalTextureMemory(0);
-S64Bytes LLImageGL::sBoundTextureMemory(0);
-S64Bytes LLImageGL::sCurBoundTextureMemory(0);
-// </FS:Ansariel>
-=======
->>>>>>> f4473528
 S32 LLImageGL::sCount					= 0;
 
 BOOL LLImageGL::sGlobalUseAnisotropic	= FALSE;
@@ -373,21 +362,6 @@
 {
     LL_PROFILE_ZONE_SCOPED_CATEGORY_TEXTURE;
 	sLastFrameTime = current_time;
-<<<<<<< HEAD
-	sBoundTextureMemory = sCurBoundTextureMemory;
-	sCurBoundTextureMemory = S32Bytes(0);
-}
-
-//static
-// <FS:Ansariel> Texture memory management
-//S32 LLImageGL::updateBoundTexMem(const S32Bytes mem, const S32 ncomponents, S32 category)
-S64 LLImageGL::updateBoundTexMem(const S32Bytes mem, const S32 ncomponents, S32 category)
-// </FS:Ansariel>
-{
-	LLImageGL::sCurBoundTextureMemory += mem ;
-	return LLImageGL::sCurBoundTextureMemory.value();
-=======
->>>>>>> f4473528
 }
 
 //----------------------------------------------------------------------------
@@ -1449,13 +1423,9 @@
 
     stop_glerror();
     {
-<<<<<<< HEAD
         LL_PROFILE_ZONE_NAMED_CATEGORY_TEXTURE("glTexImage2D");
-=======
-        LL_PROFILE_ZONE_NAMED("glTexImage2D");
 
         free_cur_tex_image();
->>>>>>> f4473528
         glTexImage2D(target, miplevel, intformat, width, height, 0, pixformat, pixtype, use_scratch ? scratch : pixels);
         alloc_tex_image(width, height, pixformat);
     }
@@ -1732,54 +1702,6 @@
     return TRUE;
 }
 
-<<<<<<< HEAD
-void LLImageGLThread::updateClass()
-{
-    LL_PROFILE_ZONE_SCOPED_CATEGORY_TEXTURE;
-
-    // update available vram one per second
-    static LLFrameTimer sTimer;
-
-    if (sTimer.getElapsedSeconds() < 1.f)
-    {
-        return;
-    }
-    
-    sTimer.reset();
-
-    auto func = []()
-    {
-        if (gGLManager.mHasATIMemInfo)
-        {
-            S32 meminfo[4];
-            glGetIntegerv(GL_TEXTURE_FREE_MEMORY_ATI, meminfo);
-            LLImageGLThread::sFreeVRAMMegabytes = meminfo[0];
-
-        }
-        else if (gGLManager.mHasNVXMemInfo)
-        {
-            S32 free_memory;
-            glGetIntegerv(GL_GPU_MEMORY_INFO_CURRENT_AVAILABLE_VIDMEM_NVX, &free_memory);
-            LLImageGLThread::sFreeVRAMMegabytes = free_memory / 1024;
-        }
-    };
-
-    
-    // post update to background thread if available, otherwise execute immediately
-    auto queue = LL::WorkQueue::getInstance("LLImageGL");
-    if (sEnabled)
-    {
-        queue->post(func);
-    }
-    else
-    {
-        llassert(queue == nullptr);
-        func();
-    }
-}
-
-=======
->>>>>>> f4473528
 void LLImageGL::syncToMainThread(LLGLuint new_tex_name)
 {
     LL_PROFILE_ZONE_SCOPED;
@@ -1789,28 +1711,6 @@
         LL_PROFILE_ZONE_NAMED_CATEGORY_TEXTURE("cglt - sync");
         if (gGLManager.mHasSync)
         {
-<<<<<<< HEAD
-            // post a sync to the main thread (will execute before tex name swap lambda below)
-            // glFlush calls here are partly superstitious and partly backed by observation
-            // on AMD hardware
-            glFlush();
-            auto sync = glFenceSync(GL_SYNC_GPU_COMMANDS_COMPLETE, 0);
-            glFlush();
-            LL::WorkQueue::postMaybe(
-                mMainQueue,
-                [=]()
-                {
-                    LL_PROFILE_ZONE_NAMED_CATEGORY_TEXTURE("cglt - wait sync");
-                    {
-                        LL_PROFILE_ZONE_NAMED_CATEGORY_TEXTURE("glWaitSync");
-                        glWaitSync(sync, 0, GL_TIMEOUT_IGNORED);
-                    }
-                    {
-                        LL_PROFILE_ZONE_NAMED_CATEGORY_TEXTURE("glDeleteSync");
-                        glDeleteSync(sync);
-                    }
-                });
-=======
             if (gGLManager.mIsNVIDIA)
             {
                 // wait for texture upload to finish before notifying main thread
@@ -1832,18 +1732,17 @@
                     mMainQueue,
                     [=]()
                     {
-                        LL_PROFILE_ZONE_NAMED("cglt - wait sync");
+                        LL_PROFILE_ZONE_NAMED_CATEGORY_TEXTURE("cglt - wait sync");
                         {
-                            LL_PROFILE_ZONE_NAMED("glWaitSync");
+                            LL_PROFILE_ZONE_NAMED_CATEGORY_TEXTURE("glWaitSync");
                             glWaitSync(sync, 0, GL_TIMEOUT_IGNORED);
                         }
                         {
-                            LL_PROFILE_ZONE_NAMED("glDeleteSync");
+                            LL_PROFILE_ZONE_NAMED_CATEGORY_TEXTURE("glDeleteSync");
                             glDeleteSync(sync);
                         }
                     });
             }
->>>>>>> f4473528
         }
         else
         {
