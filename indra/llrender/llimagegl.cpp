/** 
 * @file llimagegl.cpp
 * @brief Generic GL image handler
 *
 * $LicenseInfo:firstyear=2001&license=viewerlgpl$
 * Second Life Viewer Source Code
 * Copyright (C) 2010, Linden Research, Inc.
 * 
 * This library is free software; you can redistribute it and/or
 * modify it under the terms of the GNU Lesser General Public
 * License as published by the Free Software Foundation;
 * version 2.1 of the License only.
 * 
 * This library is distributed in the hope that it will be useful,
 * but WITHOUT ANY WARRANTY; without even the implied warranty of
 * MERCHANTABILITY or FITNESS FOR A PARTICULAR PURPOSE.  See the GNU
 * Lesser General Public License for more details.
 * 
 * You should have received a copy of the GNU Lesser General Public
 * License along with this library; if not, write to the Free Software
 * Foundation, Inc., 51 Franklin Street, Fifth Floor, Boston, MA  02110-1301  USA
 * 
 * Linden Research, Inc., 945 Battery Street, San Francisco, CA  94111  USA
 * $/LicenseInfo$
 */


// TODO: create 2 classes for images w/ and w/o discard levels?

#include "linden_common.h"

#include "llimagegl.h"

#include "llerror.h"
#include "llfasttimer.h"
#include "llimage.h"

#include "llmath.h"
#include "llgl.h"
#include "llglslshader.h"
#include "llrender.h"
#include "llwindow.h"
<<<<<<< HEAD
=======
#include "llframetimer.h"
>>>>>>> 97a10325

#if !LL_IMAGEGL_THREAD_CHECK
#define checkActiveThread()
#endif

//----------------------------------------------------------------------------
const F32 MIN_TEXTURE_LIFETIME = 10.f;

//which power of 2 is i?
//assumes i is a power of 2 > 0
U32 wpo2(U32 i);

//statics

U32 LLImageGL::sUniqueCount				= 0;
U32 LLImageGL::sBindCount				= 0;
S32Bytes LLImageGL::sGlobalTextureMemory(0);
S32Bytes LLImageGL::sBoundTextureMemory(0);
S32Bytes LLImageGL::sCurBoundTextureMemory(0);
S32 LLImageGL::sCount					= 0;

BOOL LLImageGL::sGlobalUseAnisotropic	= FALSE;
F32 LLImageGL::sLastFrameTime			= 0.f;
BOOL LLImageGL::sAllowReadBackRaw       = FALSE ;
LLImageGL* LLImageGL::sDefaultGLTexture = NULL ;
bool LLImageGL::sCompressTextures = false;
std::set<LLImageGL*> LLImageGL::sImageList;


bool LLImageGLThread::sEnabled = false;

//****************************************************************************************************
//The below for texture auditing use only
//****************************************************************************************************
//-----------------------
//debug use
S32 LLImageGL::sCurTexSizeBar = -1 ;
S32 LLImageGL::sCurTexPickSize = -1 ;
S32 LLImageGL::sMaxCategories = 1 ;

//optimization for when we don't need to calculate mIsMask
BOOL LLImageGL::sSkipAnalyzeAlpha;

//------------------------
//****************************************************************************************************
//End for texture auditing use only
//****************************************************************************************************

//**************************************************************************************
//below are functions for debug use
//do not delete them even though they are not currently being used.
void check_all_images()
{
	for (std::set<LLImageGL*>::iterator iter = LLImageGL::sImageList.begin();
		 iter != LLImageGL::sImageList.end(); iter++)
	{
		LLImageGL* glimage = *iter;
		if (glimage->getTexName() && glimage->isGLTextureCreated())
		{
			gGL.getTexUnit(0)->bind(glimage) ;
			glimage->checkTexSize() ;
			gGL.getTexUnit(0)->unbind(glimage->getTarget()) ;
		}
	}
}

void LLImageGL::checkTexSize(bool forced) const
{
	if ((forced || gDebugGL) && mTarget == GL_TEXTURE_2D)
	{
		{
			//check viewport
			GLint vp[4] ;
			glGetIntegerv(GL_VIEWPORT, vp) ;
			llcallstacks << "viewport: " << vp[0] << " : " << vp[1] << " : " << vp[2] << " : " << vp[3] << llcallstacksendl ;
		}

		GLint texname;
		glGetIntegerv(GL_TEXTURE_BINDING_2D, &texname);
		BOOL error = FALSE;
		if (texname != mTexName)
		{
			LL_INFOS() << "Bound: " << texname << " Should bind: " << mTexName << " Default: " << LLImageGL::sDefaultGLTexture->getTexName() << LL_ENDL;

			error = TRUE;
			if (gDebugSession)
			{
				gFailLog << "Invalid texture bound!" << std::endl;
			}
			else
			{
				LL_ERRS() << "Invalid texture bound!" << LL_ENDL;
			}
		}
		stop_glerror() ;
		LLGLint x = 0, y = 0 ;
		glGetTexLevelParameteriv(mTarget, 0, GL_TEXTURE_WIDTH, (GLint*)&x);
		glGetTexLevelParameteriv(mTarget, 0, GL_TEXTURE_HEIGHT, (GLint*)&y) ;
		stop_glerror() ;
		llcallstacks << "w: " << x << " h: " << y << llcallstacksendl ;

		if(!x || !y)
		{
			return ;
		}
		if(x != (mWidth >> mCurrentDiscardLevel) || y != (mHeight >> mCurrentDiscardLevel))
		{
			error = TRUE;
			if (gDebugSession)
			{
				gFailLog << "wrong texture size and discard level!" << 
					mWidth << " Height: " << mHeight << " Current Level: " << (S32)mCurrentDiscardLevel << std::endl;
			}
			else
			{
				LL_ERRS() << "wrong texture size and discard level: width: " << 
					mWidth << " Height: " << mHeight << " Current Level: " << (S32)mCurrentDiscardLevel << LL_ENDL ;
			}
		}

		if (error)
		{
			ll_fail("LLImageGL::checkTexSize failed.");
		}
	}
}
//end of debug functions
//**************************************************************************************

//----------------------------------------------------------------------------
BOOL is_little_endian()
{
	S32 a = 0x12345678;
    U8 *c = (U8*)(&a);
    
	return (*c == 0x78) ;
}

//static 
void LLImageGL::initClass(LLWindow* window, S32 num_catagories, BOOL skip_analyze_alpha /* = false */, bool multi_threaded /* = false */)
{
    LL_PROFILE_ZONE_SCOPED_CATEGORY_TEXTURE;
	sSkipAnalyzeAlpha = skip_analyze_alpha;

    if (multi_threaded)
    {
        LLImageGLThread::createInstance(window);
    }
}

//static 
void LLImageGL::cleanupClass() 
{
    LL_PROFILE_ZONE_SCOPED_CATEGORY_TEXTURE;
    LLImageGLThread::deleteSingleton();
}

//static
S32 LLImageGL::dataFormatBits(S32 dataformat)
{
    switch (dataformat)
    {
    case GL_COMPRESSED_RGBA_S3TC_DXT1_EXT:	        return 4;
    case GL_COMPRESSED_SRGB_ALPHA_S3TC_DXT1_EXT:    return 4;
    case GL_COMPRESSED_RGBA_S3TC_DXT3_EXT:	        return 8;
    case GL_COMPRESSED_SRGB_ALPHA_S3TC_DXT3_EXT:    return 8;
    case GL_COMPRESSED_RGBA_S3TC_DXT5_EXT:	        return 8;
    case GL_COMPRESSED_SRGB_ALPHA_S3TC_DXT5_EXT:    return 8;
    case GL_LUMINANCE:						        return 8;
    case GL_ALPHA:							        return 8;
    case GL_COLOR_INDEX:						    return 8;
    case GL_LUMINANCE_ALPHA:					    return 16;
    case GL_RGB:								    return 24;
    case GL_SRGB:								    return 24;
    case GL_RGB8:								    return 24;
    case GL_RGBA:								    return 32;
    case GL_SRGB_ALPHA:						        return 32;
    case GL_BGRA:								    return 32;		// Used for QuickTime media textures on the Mac
    default:
        LL_ERRS() << "LLImageGL::Unknown format: " << dataformat << LL_ENDL;
        return 0;
    }
}

//static
S32 LLImageGL::dataFormatBytes(S32 dataformat, S32 width, S32 height)
{
    switch (dataformat)
    {
    case GL_COMPRESSED_RGBA_S3TC_DXT1_EXT:
    case GL_COMPRESSED_SRGB_ALPHA_S3TC_DXT1_EXT:
    case GL_COMPRESSED_RGBA_S3TC_DXT3_EXT:
    case GL_COMPRESSED_SRGB_ALPHA_S3TC_DXT3_EXT:
    case GL_COMPRESSED_RGBA_S3TC_DXT5_EXT:
    case GL_COMPRESSED_SRGB_ALPHA_S3TC_DXT5_EXT:
        if (width < 4) width = 4;
        if (height < 4) height = 4;
        break;
    default:
        break;
    }
	S32 bytes ((width*height*dataFormatBits(dataformat)+7)>>3);
	S32 aligned = (bytes+3)&~3;
	return aligned;
}

//static
S32 LLImageGL::dataFormatComponents(S32 dataformat)
{
	switch (dataformat)
	{
	  case GL_COMPRESSED_RGBA_S3TC_DXT1_EXT:	return 3;
	  case GL_COMPRESSED_SRGB_ALPHA_S3TC_DXT1_EXT: return 3;
	  case GL_COMPRESSED_RGBA_S3TC_DXT3_EXT:	return 4;
	  case GL_COMPRESSED_SRGB_ALPHA_S3TC_DXT3_EXT: return 4;
	  case GL_COMPRESSED_RGBA_S3TC_DXT5_EXT:	return 4;
	  case GL_COMPRESSED_SRGB_ALPHA_S3TC_DXT5_EXT: return 4;
	  case GL_LUMINANCE:						return 1;
	  case GL_ALPHA:							return 1;
	  case GL_COLOR_INDEX:						return 1;
	  case GL_LUMINANCE_ALPHA:					return 2;
	  case GL_RGB:								return 3;
	  case GL_SRGB:								return 3;
	  case GL_RGBA:								return 4;
	  case GL_SRGB_ALPHA:						return 4;
	  case GL_BGRA:								return 4;		// Used for QuickTime media textures on the Mac
	  default:
		LL_ERRS() << "LLImageGL::Unknown format: " << dataformat << LL_ENDL;
		return 0;
	}
}

//----------------------------------------------------------------------------

// static
void LLImageGL::updateStats(F32 current_time)
{
    LL_PROFILE_ZONE_SCOPED_CATEGORY_TEXTURE;
	sLastFrameTime = current_time;
	sBoundTextureMemory = sCurBoundTextureMemory;
	sCurBoundTextureMemory = S32Bytes(0);
}

//static
S32 LLImageGL::updateBoundTexMem(const S32Bytes mem, const S32 ncomponents, S32 category)
{
	LLImageGL::sCurBoundTextureMemory += mem ;
	return LLImageGL::sCurBoundTextureMemory.value();
}

//----------------------------------------------------------------------------

//static 
void LLImageGL::destroyGL(BOOL save_state)
{
	for (S32 stage = 0; stage < gGLManager.mNumTextureUnits; stage++)
	{
		gGL.getTexUnit(stage)->unbind(LLTexUnit::TT_TEXTURE);
	}
	
	sAllowReadBackRaw = true ;
	for (std::set<LLImageGL*>::iterator iter = sImageList.begin();
		 iter != sImageList.end(); iter++)
	{
		LLImageGL* glimage = *iter;
		if (glimage->mTexName)
		{
			if (save_state && glimage->isGLTextureCreated() && glimage->mComponents)
			{
				glimage->mSaveData = new LLImageRaw;
				if(!glimage->readBackRaw(glimage->mCurrentDiscardLevel, glimage->mSaveData, false)) //necessary, keep it.
				{
					glimage->mSaveData = NULL ;
				}
			}

			glimage->destroyGLTexture();
			stop_glerror();
		}
	}
	sAllowReadBackRaw = false ;
}

//static 
void LLImageGL::restoreGL()
{
	for (std::set<LLImageGL*>::iterator iter = sImageList.begin();
		 iter != sImageList.end(); iter++)
	{
		LLImageGL* glimage = *iter;
		if(glimage->getTexName())
		{
			LL_ERRS() << "tex name is not 0." << LL_ENDL ;
		}
		if (glimage->mSaveData.notNull())
		{
			if (glimage->getComponents() && glimage->mSaveData->getComponents())
			{
				glimage->createGLTexture(glimage->mCurrentDiscardLevel, glimage->mSaveData, 0, TRUE, glimage->getCategory());
				stop_glerror();
			}
			glimage->mSaveData = NULL; // deletes data
		}
	}
}

//static 
void LLImageGL::dirtyTexOptions()
{
	for (std::set<LLImageGL*>::iterator iter = sImageList.begin();
		 iter != sImageList.end(); iter++)
	{
		LLImageGL* glimage = *iter;
		glimage->mTexOptionsDirty = true;
		stop_glerror();
	}
	
}
//----------------------------------------------------------------------------

//for server side use only.
//static 
BOOL LLImageGL::create(LLPointer<LLImageGL>& dest, BOOL usemipmaps)
{
	dest = new LLImageGL(usemipmaps);
	return TRUE;
}

//for server side use only.
BOOL LLImageGL::create(LLPointer<LLImageGL>& dest, U32 width, U32 height, U8 components, BOOL usemipmaps)
{
	dest = new LLImageGL(width, height, components, usemipmaps);
	return TRUE;
}

//for server side use only.
BOOL LLImageGL::create(LLPointer<LLImageGL>& dest, const LLImageRaw* imageraw, BOOL usemipmaps)
{
	dest = new LLImageGL(imageraw, usemipmaps);
	return TRUE;
}

//----------------------------------------------------------------------------

LLImageGL::LLImageGL(BOOL usemipmaps)
:	mSaveData(0), mExternalTexture(FALSE)
{
	init(usemipmaps);
	setSize(0, 0, 0);
	sImageList.insert(this);
	sCount++;
}

LLImageGL::LLImageGL(U32 width, U32 height, U8 components, BOOL usemipmaps)
:	mSaveData(0), mExternalTexture(FALSE)
{
	llassert( components <= 4 );
	init(usemipmaps);
	setSize(width, height, components);
	sImageList.insert(this);
	sCount++;
}

LLImageGL::LLImageGL(const LLImageRaw* imageraw, BOOL usemipmaps)
:	mSaveData(0), mExternalTexture(FALSE)
{
	init(usemipmaps);
	setSize(0, 0, 0);
	sImageList.insert(this);
	sCount++;

	createGLTexture(0, imageraw); 
}

LLImageGL::LLImageGL(
    LLGLuint texName,
    U32 components,
    LLGLenum target,
    LLGLint  formatInternal,
    LLGLenum formatPrimary,
    LLGLenum formatType,
    LLTexUnit::eTextureAddressMode addressMode)
{
    init(false);
    mTexName = texName;
    mTarget = target;
    mComponents = components;
    mAddressMode = addressMode;
    mFormatType = formatType;
    mFormatInternal = formatInternal;
    mFormatPrimary = formatPrimary;
}


LLImageGL::~LLImageGL()
{
    if (!mExternalTexture && gGLManager.mInited)
    {
	    LLImageGL::cleanup();
	    sImageList.erase(this);
	    freePickMask();
	    sCount--;
    }
}

void LLImageGL::init(BOOL usemipmaps)
{
#if LL_IMAGEGL_THREAD_CHECK
    mActiveThread = LLThread::currentID();
#endif

	// keep these members in the same order as declared in llimagehl.h
	// so that it is obvious by visual inspection if we forgot to
	// init a field.

	mTextureMemory = (S32Bytes)0;
	mLastBindTime = 0.f;

	mPickMask = NULL;
	mPickMaskWidth = 0;
	mPickMaskHeight = 0;
	mUseMipMaps = usemipmaps;
	mHasExplicitFormat = FALSE;
	mAutoGenMips = FALSE;

	mIsMask = FALSE;
	mNeedsAlphaAndPickMask = TRUE ;
	mAlphaStride = 0 ;
	mAlphaOffset = 0 ;

	mGLTextureCreated = FALSE ;
	mTexName = 0;
	mWidth = 0;
	mHeight	= 0;
	mCurrentDiscardLevel = -1;	

	mDiscardLevelInAtlas = -1 ;
	mTexelsInAtlas = 0 ;
	mTexelsInGLTexture = 0 ;

	mAllowCompression = true;
	
	mTarget = GL_TEXTURE_2D;
	mBindTarget = LLTexUnit::TT_TEXTURE;
	mHasMipMaps = false;
	mMipLevels = -1;

	mIsResident = 0;

	mComponents = 0;
	mMaxDiscardLevel = MAX_DISCARD_LEVEL;

	mTexOptionsDirty = true;
	mAddressMode = LLTexUnit::TAM_WRAP;
	mFilterOption = LLTexUnit::TFO_ANISOTROPIC;
	
	mFormatInternal = -1;
	mFormatPrimary = (LLGLenum) 0;
	mFormatType = GL_UNSIGNED_BYTE;
	mFormatSwapBytes = FALSE;

#ifdef DEBUG_MISS
	mMissed	= FALSE;
#endif

	mCategory = -1;

	// Sometimes we have to post work for the main thread.
	mMainQueue = LL::WorkQueue::getInstance("mainloop");
}

void LLImageGL::cleanup()
{
	if (!gGLManager.mIsDisabled)
	{
		destroyGLTexture();
	}
	freePickMask();

	mSaveData = NULL; // deletes data
}

//----------------------------------------------------------------------------

//this function is used to check the size of a texture image.
//so dim should be a positive number
static bool check_power_of_two(S32 dim)
{
	if(dim < 0)
	{
		return false ;
	}
	if(!dim)//0 is a power-of-two number
	{
		return true ;
	}
	return !(dim & (dim - 1)) ;
}

//static
bool LLImageGL::checkSize(S32 width, S32 height)
{
	return check_power_of_two(width) && check_power_of_two(height);
}

bool LLImageGL::setSize(S32 width, S32 height, S32 ncomponents, S32 discard_level)
{
	if (width != mWidth || height != mHeight || ncomponents != mComponents)
	{
		// Check if dimensions are a power of two!
		if (!checkSize(width, height))
		{
			LL_WARNS() << llformat("Texture has non power of two dimension: %dx%d",width,height) << LL_ENDL;
			return false;
		}
		
		// pickmask validity depends on old image size, delete it
		freePickMask();

		mWidth = width;
		mHeight = height;
		mComponents = ncomponents;
		if (ncomponents > 0)
		{
			mMaxDiscardLevel = 0;
			while (width > 1 && height > 1 && mMaxDiscardLevel < MAX_DISCARD_LEVEL)
			{
				mMaxDiscardLevel++;
				width >>= 1;
				height >>= 1;
			}

			if(discard_level > 0)
			{
				mMaxDiscardLevel = llmax(mMaxDiscardLevel, (S8)discard_level);
			}
		}
		else
		{
			mMaxDiscardLevel = MAX_DISCARD_LEVEL;
		}
	}

	return true;
}

//----------------------------------------------------------------------------

// virtual
void LLImageGL::dump()
{
	LL_INFOS() << "mMaxDiscardLevel " << S32(mMaxDiscardLevel)
			<< " mLastBindTime " << mLastBindTime
			<< " mTarget " << S32(mTarget)
			<< " mBindTarget " << S32(mBindTarget)
			<< " mUseMipMaps " << S32(mUseMipMaps)
			<< " mHasMipMaps " << S32(mHasMipMaps)
			<< " mCurrentDiscardLevel " << S32(mCurrentDiscardLevel)
			<< " mFormatInternal " << S32(mFormatInternal)
			<< " mFormatPrimary " << S32(mFormatPrimary)
			<< " mFormatType " << S32(mFormatType)
			<< " mFormatSwapBytes " << S32(mFormatSwapBytes)
			<< " mHasExplicitFormat " << S32(mHasExplicitFormat)
#if DEBUG_MISS
			<< " mMissed " << mMissed
#endif
			<< LL_ENDL;

	LL_INFOS() << " mTextureMemory " << mTextureMemory
			<< " mTexNames " << mTexName
			<< " mIsResident " << S32(mIsResident)
			<< LL_ENDL;
}

//----------------------------------------------------------------------------
void LLImageGL::forceUpdateBindStats(void) const
{
	mLastBindTime = sLastFrameTime;
}

BOOL LLImageGL::updateBindStats(S32Bytes tex_mem) const
{	
	if (mTexName != 0)
	{
#ifdef DEBUG_MISS
		mMissed = ! getIsResident(TRUE);
#endif
		sBindCount++;
		if (mLastBindTime != sLastFrameTime)
		{
			// we haven't accounted for this texture yet this frame
			sUniqueCount++;
			updateBoundTexMem(tex_mem, mComponents, mCategory);
			mLastBindTime = sLastFrameTime;

			return TRUE ;
		}
	}
	return FALSE ;
}

F32 LLImageGL::getTimePassedSinceLastBound()
{
	return sLastFrameTime - mLastBindTime ;
}

void LLImageGL::setExplicitFormat( LLGLint internal_format, LLGLenum primary_format, LLGLenum type_format, BOOL swap_bytes )
{
	// Note: must be called before createTexture()
	// Note: it's up to the caller to ensure that the format matches the number of components.
	mHasExplicitFormat = TRUE;
	mFormatInternal = internal_format;
	mFormatPrimary = primary_format;
	if(type_format == 0)
		mFormatType = GL_UNSIGNED_BYTE;
	else
		mFormatType = type_format;
	mFormatSwapBytes = swap_bytes;

	calcAlphaChannelOffsetAndStride() ;
}

//----------------------------------------------------------------------------

void LLImageGL::setImage(const LLImageRaw* imageraw)
{
    LL_PROFILE_ZONE_SCOPED_CATEGORY_TEXTURE;
	llassert((imageraw->getWidth() == getWidth(mCurrentDiscardLevel)) &&
			 (imageraw->getHeight() == getHeight(mCurrentDiscardLevel)) &&
			 (imageraw->getComponents() == getComponents()));
	const U8* rawdata = imageraw->getData();
	setImage(rawdata, FALSE);
}

<<<<<<< HEAD
BOOL LLImageGL::setImage(const U8* data_in, BOOL data_hasmips, S32 usename)
=======
BOOL LLImageGL::setImage(const U8* data_in, BOOL data_hasmips /* = FALSE */, S32 usename /* = 0 */)
>>>>>>> 97a10325
{
    LL_PROFILE_ZONE_SCOPED_CATEGORY_TEXTURE;
	bool is_compressed = false;

    switch (mFormatPrimary)
    {
    case GL_COMPRESSED_RGBA_S3TC_DXT1_EXT:
    case GL_COMPRESSED_SRGB_ALPHA_S3TC_DXT1_EXT:
    case GL_COMPRESSED_RGBA_S3TC_DXT3_EXT:
    case GL_COMPRESSED_SRGB_ALPHA_S3TC_DXT3_EXT:
    case GL_COMPRESSED_RGBA_S3TC_DXT5_EXT:
    case GL_COMPRESSED_SRGB_ALPHA_S3TC_DXT5_EXT:
        is_compressed = true;
        break;
    default:
        break;
    }
	
	if (mUseMipMaps)
	{
		//set has mip maps to true before binding image so tex parameters get set properly
        gGL.getTexUnit(0)->unbind(mBindTarget);
        
		mHasMipMaps = true;
		mTexOptionsDirty = true;
		setFilteringOption(LLTexUnit::TFO_ANISOTROPIC);
	}
	else
	{
		mHasMipMaps = false;
	}
	
    gGL.getTexUnit(0)->bind(this, false, false, usename);

<<<<<<< HEAD

    if (mUseMipMaps)
=======
    if (data_in == nullptr)
    {
        S32 w = getWidth();
        S32 h = getHeight();
        LLImageGL::setManualImage(mTarget, 0, mFormatInternal, w, h,
            mFormatPrimary, mFormatType, (GLvoid*)data_in, mAllowCompression);
    }
    else if (mUseMipMaps)
>>>>>>> 97a10325
	{
		if (data_hasmips)
		{
			// NOTE: data_in points to largest image; smaller images
			// are stored BEFORE the largest image
			for (S32 d=mCurrentDiscardLevel; d<=mMaxDiscardLevel; d++)
			{
				
				S32 w = getWidth(d);
				S32 h = getHeight(d);
				S32 gl_level = d-mCurrentDiscardLevel;

				mMipLevels = llmax(mMipLevels, gl_level);

				if (d > mCurrentDiscardLevel)
				{
					data_in -= dataFormatBytes(mFormatPrimary, w, h); // see above comment
				}
				if (is_compressed)
				{
 					S32 tex_size = dataFormatBytes(mFormatPrimary, w, h);
					glCompressedTexImage2DARB(mTarget, gl_level, mFormatPrimary, w, h, 0, tex_size, (GLvoid *)data_in);
					stop_glerror();
				}
				else
				{
					if(mFormatSwapBytes)
					{
						glPixelStorei(GL_UNPACK_SWAP_BYTES, 1);
						stop_glerror();
					}
						
					LLImageGL::setManualImage(mTarget, gl_level, mFormatInternal, w, h, mFormatPrimary, GL_UNSIGNED_BYTE, (GLvoid*)data_in, mAllowCompression);
					if (gl_level == 0)
					{
						analyzeAlpha(data_in, w, h);
					}
					updatePickMask(w, h, data_in);

					if(mFormatSwapBytes)
					{
						glPixelStorei(GL_UNPACK_SWAP_BYTES, 0);
						stop_glerror();
					}
						
					stop_glerror();
				}
				stop_glerror();
			}			
		}
		else if (!is_compressed)
		{
			if (mAutoGenMips)
			{
				stop_glerror();
				{
					if(mFormatSwapBytes)
					{
						glPixelStorei(GL_UNPACK_SWAP_BYTES, 1);
						stop_glerror();
					}

					S32 w = getWidth(mCurrentDiscardLevel);
					S32 h = getHeight(mCurrentDiscardLevel);

					mMipLevels = wpo2(llmax(w, h));

					//use legacy mipmap generation mode (note: making this condional can cause rendering issues)
					// -- but making it not conditional triggers deprecation warnings when core profile is enabled
					//		(some rendering issues while core profile is enabled are acceptable at this point in time)
					if (!LLRender::sGLCoreProfile)
					{
						glTexParameteri(mTarget, GL_GENERATE_MIPMAP, GL_TRUE);
					}

                    LLImageGL::setManualImage(mTarget, 0, mFormatInternal,
								 w, h, 
								 mFormatPrimary, mFormatType,
								 data_in, mAllowCompression);
					analyzeAlpha(data_in, w, h);
					stop_glerror();

					updatePickMask(w, h, data_in);

					if(mFormatSwapBytes)
					{
						glPixelStorei(GL_UNPACK_SWAP_BYTES, 0);
						stop_glerror();
					}

					if (LLRender::sGLCoreProfile)
					{
						glGenerateMipmap(mTarget);
					}	
					stop_glerror();
				}
			}
			else
			{
				// Create mips by hand
				// ~4x faster than gluBuild2DMipmaps
				S32 width = getWidth(mCurrentDiscardLevel);
				S32 height = getHeight(mCurrentDiscardLevel);
				S32 nummips = mMaxDiscardLevel - mCurrentDiscardLevel + 1;
				S32 w = width, h = height;


				const U8* new_data = 0;
				(void)new_data;

				const U8* prev_mip_data = 0;
				const U8* cur_mip_data = 0;
#ifdef SHOW_ASSERT
				S32 cur_mip_size = 0;
#endif
				mMipLevels = nummips;

				for (int m=0; m<nummips; m++)
				{
					if (m==0)
					{
						cur_mip_data = data_in;
#ifdef SHOW_ASSERT
						cur_mip_size = width * height * mComponents; 
#endif
					}
					else
					{
						S32 bytes = w * h * mComponents;
#ifdef SHOW_ASSERT
						llassert(prev_mip_data);
						llassert(cur_mip_size == bytes*4);
#endif
						U8* new_data = new(std::nothrow) U8[bytes];
						if (!new_data)
						{
							stop_glerror();

							if (prev_mip_data)
								delete[] prev_mip_data;
							if (cur_mip_data)
								delete[] cur_mip_data;
							
							mGLTextureCreated = false;
							return FALSE;
						}
						else
						{

#ifdef SHOW_ASSERT
							llassert(prev_mip_data);
							llassert(cur_mip_size == bytes * 4);
#endif

							LLImageBase::generateMip(prev_mip_data, new_data, w, h, mComponents);
							cur_mip_data = new_data;
#ifdef SHOW_ASSERT
							cur_mip_size = bytes;
#endif
						}

					}
					llassert(w > 0 && h > 0 && cur_mip_data);
					(void)cur_mip_data;
					{
						if(mFormatSwapBytes)
						{
							glPixelStorei(GL_UNPACK_SWAP_BYTES, 1);
							stop_glerror();
						}

                        LLImageGL::setManualImage(mTarget, m, mFormatInternal, w, h, mFormatPrimary, mFormatType, cur_mip_data, mAllowCompression);
						if (m == 0)
						{
							analyzeAlpha(data_in, w, h);
						}
						stop_glerror();
						if (m == 0)
						{
							updatePickMask(w, h, cur_mip_data);
						}

						if(mFormatSwapBytes)
						{
							glPixelStorei(GL_UNPACK_SWAP_BYTES, 0);
							stop_glerror();
						}
					}
					if (prev_mip_data && prev_mip_data != data_in)
					{
						delete[] prev_mip_data;
					}
					prev_mip_data = cur_mip_data;
					w >>= 1;
					h >>= 1;
				}
				if (prev_mip_data && prev_mip_data != data_in)
				{
					delete[] prev_mip_data;
					prev_mip_data = NULL;
				}
			}
		}
		else
		{
			LL_ERRS() << "Compressed Image has mipmaps but data does not (can not auto generate compressed mips)" << LL_ENDL;
		}
	}
	else
	{
		mMipLevels = 0;
		S32 w = getWidth();
		S32 h = getHeight();
		if (is_compressed)
		{
			S32 tex_size = dataFormatBytes(mFormatPrimary, w, h);
			glCompressedTexImage2DARB(mTarget, 0, mFormatPrimary, w, h, 0, tex_size, (GLvoid *)data_in);
			stop_glerror();
		}
		else
		{
			if(mFormatSwapBytes)
			{
				glPixelStorei(GL_UNPACK_SWAP_BYTES, 1);
				stop_glerror();
			}

			LLImageGL::setManualImage(mTarget, 0, mFormatInternal, w, h,
						 mFormatPrimary, mFormatType, (GLvoid *)data_in, mAllowCompression);
			analyzeAlpha(data_in, w, h);
			
			updatePickMask(w, h, data_in);

			stop_glerror();

			if(mFormatSwapBytes)
			{
				glPixelStorei(GL_UNPACK_SWAP_BYTES, 0);
				stop_glerror();
			}

		}
	}
	stop_glerror();
	mGLTextureCreated = true;
	return TRUE;
}

BOOL LLImageGL::preAddToAtlas(S32 discard_level, const LLImageRaw* raw_image)
{
	//not compatible with core GL profile
	llassert(!LLRender::sGLCoreProfile);

	if (gGLManager.mIsDisabled)
	{
		LL_WARNS() << "Trying to create a texture while GL is disabled!" << LL_ENDL;
		return FALSE;
	}
	llassert(gGLManager.mInited);
	stop_glerror();

	if (discard_level < 0)
	{
		llassert(mCurrentDiscardLevel >= 0);
		discard_level = mCurrentDiscardLevel;
	}
	
	// Actual image width/height = raw image width/height * 2^discard_level
	S32 w = raw_image->getWidth() << discard_level;
	S32 h = raw_image->getHeight() << discard_level;

	// setSize may call destroyGLTexture if the size does not match
	if (!setSize(w, h, raw_image->getComponents(), discard_level))
	{
		LL_WARNS() << "Trying to create a texture with incorrect dimensions!" << LL_ENDL;
		return FALSE;
	}

    if (!mHasExplicitFormat)
    {
        switch (mComponents)
        {
            case 1:
                // Use luminance alpha (for fonts)
                mFormatInternal = GL_LUMINANCE8;
                mFormatPrimary  = GL_LUMINANCE;
                mFormatType     = GL_UNSIGNED_BYTE;
                break;
            case 2:
                // Use luminance alpha (for fonts)
                mFormatInternal = GL_LUMINANCE8_ALPHA8;
                mFormatPrimary  = GL_LUMINANCE_ALPHA;
                mFormatType     = GL_UNSIGNED_BYTE;
                break;
            case 3:
#if USE_SRGB_DECODE
                if (gGLManager.mHasTexturesRGBDecode)
                {
                    mFormatInternal = GL_SRGB8;
                }
                else
#endif
                {
                    mFormatInternal = GL_RGB8;
                }
                mFormatPrimary = GL_RGB;
                mFormatType    = GL_UNSIGNED_BYTE;
                break;
            case 4:
#if USE_SRGB_DECODE
                if (gGLManager.mHasTexturesRGBDecode)
                {
                    mFormatInternal = GL_SRGB8_ALPHA8;
                }
                else
#endif
                {
                    mFormatInternal = GL_RGBA8;
                }
                mFormatPrimary = GL_RGBA;
                mFormatType    = GL_UNSIGNED_BYTE;
                break;
            default:
                LL_ERRS() << "Bad number of components for texture: " << (U32) getComponents() << LL_ENDL;
        }
    }

    mCurrentDiscardLevel = discard_level;	
	mDiscardLevelInAtlas = discard_level;
	mTexelsInAtlas = raw_image->getWidth() * raw_image->getHeight() ;
	mLastBindTime = sLastFrameTime;
	mGLTextureCreated = false ;
	
	glPixelStorei(GL_UNPACK_ROW_LENGTH, raw_image->getWidth());
	stop_glerror();

	if(mFormatSwapBytes)
	{
		glPixelStorei(GL_UNPACK_SWAP_BYTES, 1);
		stop_glerror();
	}

	return TRUE ;
}

void LLImageGL::postAddToAtlas()
{
	if(mFormatSwapBytes)
	{
		glPixelStorei(GL_UNPACK_SWAP_BYTES, 0);
		stop_glerror();
	}

	glPixelStorei(GL_UNPACK_ROW_LENGTH, 0);
	gGL.getTexUnit(0)->setTextureFilteringOption(mFilterOption);	
	stop_glerror();	
}

BOOL LLImageGL::setSubImage(const U8* datap, S32 data_width, S32 data_height, S32 x_pos, S32 y_pos, S32 width, S32 height, BOOL force_fast_update /* = FALSE */, LLGLuint use_name)
{
    LL_PROFILE_ZONE_SCOPED_CATEGORY_TEXTURE;
	if (!width || !height)
	{
		return TRUE;
	}
    LLGLuint tex_name = use_name != 0 ? use_name : mTexName;
	if (0 == tex_name)
	{
		// *TODO: Re-enable warning?  Ran into thread locking issues? DK 2011-02-18
		//LL_WARNS() << "Setting subimage on image without GL texture" << LL_ENDL;
		return FALSE;
	}
	if (datap == NULL)
	{
		// *TODO: Re-enable warning?  Ran into thread locking issues? DK 2011-02-18
		//LL_WARNS() << "Setting subimage on image with NULL datap" << LL_ENDL;
		return FALSE;
	}
	
	// HACK: allow the caller to explicitly force the fast path (i.e. using glTexSubImage2D here instead of calling setImage) even when updating the full texture.
	if (!force_fast_update && x_pos == 0 && y_pos == 0 && width == getWidth() && height == getHeight() && data_width == width && data_height == height)
	{
		setImage(datap, FALSE, tex_name);
	}
	else
	{
		if (mUseMipMaps)
		{
			dump();
			LL_ERRS() << "setSubImage called with mipmapped image (not supported)" << LL_ENDL;
		}
		llassert_always(mCurrentDiscardLevel == 0);
		llassert_always(x_pos >= 0 && y_pos >= 0);
		
		if (((x_pos + width) > getWidth()) || 
			(y_pos + height) > getHeight())
		{
			dump();
			LL_ERRS() << "Subimage not wholly in target image!" 
				   << " x_pos " << x_pos
				   << " y_pos " << y_pos
				   << " width " << width
				   << " height " << height
				   << " getWidth() " << getWidth()
				   << " getHeight() " << getHeight()
				   << LL_ENDL;
		}

		if ((x_pos + width) > data_width || 
			(y_pos + height) > data_height)
		{
			dump();
			LL_ERRS() << "Subimage not wholly in source image!" 
				   << " x_pos " << x_pos
				   << " y_pos " << y_pos
				   << " width " << width
				   << " height " << height
				   << " source_width " << data_width
				   << " source_height " << data_height
				   << LL_ENDL;
		}


		glPixelStorei(GL_UNPACK_ROW_LENGTH, data_width);
		stop_glerror();

		if(mFormatSwapBytes)
		{
			glPixelStorei(GL_UNPACK_SWAP_BYTES, 1);
			stop_glerror();
		}

		datap += (y_pos * data_width + x_pos) * getComponents();
		// Update the GL texture
		BOOL res = gGL.getTexUnit(0)->bindManual(mBindTarget, tex_name);
		if (!res) LL_ERRS() << "LLImageGL::setSubImage(): bindTexture failed" << LL_ENDL;
		stop_glerror();

		glTexSubImage2D(mTarget, 0, x_pos, y_pos, width, height, mFormatPrimary, mFormatType, datap);
		gGL.getTexUnit(0)->disable();
		stop_glerror();

		if(mFormatSwapBytes)
		{
			glPixelStorei(GL_UNPACK_SWAP_BYTES, 0);
			stop_glerror();
		}

		glPixelStorei(GL_UNPACK_ROW_LENGTH, 0);
		stop_glerror();
		mGLTextureCreated = true;
	}
	return TRUE;
}

BOOL LLImageGL::setSubImage(const LLImageRaw* imageraw, S32 x_pos, S32 y_pos, S32 width, S32 height, BOOL force_fast_update /* = FALSE */, LLGLuint use_name)
{
    LL_PROFILE_ZONE_SCOPED_CATEGORY_TEXTURE;
<<<<<<< HEAD
	return setSubImage(imageraw->getData(), imageraw->getWidth(), imageraw->getHeight(), x_pos, y_pos, width, height, force_fast_update);
=======
	return setSubImage(imageraw->getData(), imageraw->getWidth(), imageraw->getHeight(), x_pos, y_pos, width, height, force_fast_update, use_name);
>>>>>>> 97a10325
}

// Copy sub image from frame buffer
BOOL LLImageGL::setSubImageFromFrameBuffer(S32 fb_x, S32 fb_y, S32 x_pos, S32 y_pos, S32 width, S32 height)
{
	if (gGL.getTexUnit(0)->bind(this, false, true))
	{
		glCopyTexSubImage2D(GL_TEXTURE_2D, 0, fb_x, fb_y, x_pos, y_pos, width, height);
		mGLTextureCreated = true;
		stop_glerror();
		return TRUE;
	}
	else
	{
		return FALSE;
	}
}

// static
void LLImageGL::generateTextures(S32 numTextures, U32 *textures)
{
    LL_PROFILE_ZONE_SCOPED_CATEGORY_TEXTURE;
	glGenTextures(numTextures, textures);
}

// static
void LLImageGL::deleteTextures(S32 numTextures, const U32 *textures)
{
	if (gGLManager.mInited)
	{
		glDeleteTextures(numTextures, textures);
	}
}

// static
void LLImageGL::setManualImage(U32 target, S32 miplevel, S32 intformat, S32 width, S32 height, U32 pixformat, U32 pixtype, const void* pixels, bool allow_compression)
{
    LL_PROFILE_ZONE_SCOPED_CATEGORY_TEXTURE;
    bool use_scratch = false;
    U32* scratch = NULL;
    if (LLRender::sGLCoreProfile)
    {
        if (pixformat == GL_ALPHA && pixtype == GL_UNSIGNED_BYTE)
        { //GL_ALPHA is deprecated, convert to RGBA
            use_scratch = true;
            scratch = new U32[width * height];

            U32 pixel_count = (U32)(width * height);
            for (U32 i = 0; i < pixel_count; i++)
            {
                U8* pix = (U8*)&scratch[i];
                pix[0] = pix[1] = pix[2] = 0;
                pix[3] = ((U8*)pixels)[i];
            }

            pixformat = GL_RGBA;
            intformat = GL_RGBA8;
        }

        if (pixformat == GL_LUMINANCE_ALPHA && pixtype == GL_UNSIGNED_BYTE)
        { //GL_LUMINANCE_ALPHA is deprecated, convert to RGBA
            use_scratch = true;
            scratch = new U32[width * height];

            U32 pixel_count = (U32)(width * height);
            for (U32 i = 0; i < pixel_count; i++)
            {
                U8 lum = ((U8*)pixels)[i * 2 + 0];
                U8 alpha = ((U8*)pixels)[i * 2 + 1];

                U8* pix = (U8*)&scratch[i];
                pix[0] = pix[1] = pix[2] = lum;
                pix[3] = alpha;
            }

            pixformat = GL_RGBA;
            intformat = GL_RGBA8;
        }

        if (pixformat == GL_LUMINANCE && pixtype == GL_UNSIGNED_BYTE)
        { //GL_LUMINANCE_ALPHA is deprecated, convert to RGB
            use_scratch = true;
            scratch = new U32[width * height];

            U32 pixel_count = (U32)(width * height);
            for (U32 i = 0; i < pixel_count; i++)
            {
                U8 lum = ((U8*)pixels)[i];

                U8* pix = (U8*)&scratch[i];
                pix[0] = pix[1] = pix[2] = lum;
                pix[3] = 255;
            }

            pixformat = GL_RGBA;
            intformat = GL_RGB8;
        }
    }

    if (LLImageGL::sCompressTextures && allow_compression)
    {
        switch (intformat)
        {
        case GL_RGB:
        case GL_RGB8:
            intformat = GL_COMPRESSED_RGB;
            break;
        case GL_SRGB:
        case GL_SRGB8:
            intformat = GL_COMPRESSED_SRGB;
            break;
        case GL_RGBA:
        case GL_RGBA8:
            intformat = GL_COMPRESSED_RGBA;
            break;
        case GL_SRGB_ALPHA:
        case GL_SRGB8_ALPHA8:
            intformat = GL_COMPRESSED_SRGB_ALPHA;
            break;
        case GL_LUMINANCE:
        case GL_LUMINANCE8:
            intformat = GL_COMPRESSED_LUMINANCE;
            break;
        case GL_LUMINANCE_ALPHA:
        case GL_LUMINANCE8_ALPHA8:
            intformat = GL_COMPRESSED_LUMINANCE_ALPHA;
            break;
        case GL_ALPHA:
        case GL_ALPHA8:
            intformat = GL_COMPRESSED_ALPHA;
            break;
        default:
            LL_WARNS() << "Could not compress format: " << std::hex << intformat << LL_ENDL;
            break;
        }
    }

    stop_glerror();
    {
        LL_PROFILE_ZONE_NAMED("glTexImage2D");
        glTexImage2D(target, miplevel, intformat, width, height, 0, pixformat, pixtype, use_scratch ? scratch : pixels);
    }
    stop_glerror();

    if (use_scratch)
    {
        delete[] scratch;
    }
}

//create an empty GL texture: just create a texture name
//the texture is assiciate with some image by calling glTexImage outside LLImageGL
BOOL LLImageGL::createGLTexture()
{
    LL_PROFILE_ZONE_SCOPED_CATEGORY_TEXTURE;
    checkActiveThread();

	if (gGLManager.mIsDisabled)
	{
		LL_WARNS() << "Trying to create a texture while GL is disabled!" << LL_ENDL;
		return FALSE;
	}
	
	mGLTextureCreated = false ; //do not save this texture when gl is destroyed.

	llassert(gGLManager.mInited);
	stop_glerror();

	if(mTexName)
	{
		LLImageGL::deleteTextures(1, (reinterpret_cast<GLuint*>(&mTexName))) ;
        mTexName = 0;
	}
	

	LLImageGL::generateTextures(1, &mTexName);
	stop_glerror();
	if (!mTexName)
	{
		LL_WARNS() << "LLImageGL::createGLTexture failed to make an empty texture" << LL_ENDL;
		return FALSE;
	}

	return TRUE ;
}

<<<<<<< HEAD
BOOL LLImageGL::createGLTexture(S32 discard_level, const LLImageRaw* imageraw, S32 usename/*=0*/, BOOL to_create, S32 category)
=======
BOOL LLImageGL::createGLTexture(S32 discard_level, const LLImageRaw* imageraw, S32 usename/*=0*/, BOOL to_create, S32 category, bool defer_copy, LLGLuint* tex_name)
>>>>>>> 97a10325
{
    LL_PROFILE_ZONE_SCOPED_CATEGORY_TEXTURE;
    checkActiveThread();

	if (gGLManager.mIsDisabled)
	{
		LL_WARNS() << "Trying to create a texture while GL is disabled!" << LL_ENDL;
		return FALSE;
	}

	llassert(gGLManager.mInited);
	stop_glerror();

	if (!imageraw || imageraw->isBufferInvalid())
	{
		LL_WARNS() << "Trying to create a texture from invalid image data" << LL_ENDL;
        mGLTextureCreated = false;
		return FALSE;
	}

	if (discard_level < 0)
	{
		llassert(mCurrentDiscardLevel >= 0);
		discard_level = mCurrentDiscardLevel;
	}
	
	// Actual image width/height = raw image width/height * 2^discard_level
	S32 raw_w = imageraw->getWidth() ;
	S32 raw_h = imageraw->getHeight() ;

	S32 w = raw_w << discard_level;
	S32 h = raw_h << discard_level;

	// setSize may call destroyGLTexture if the size does not match
	if (!setSize(w, h, imageraw->getComponents(), discard_level))
	{
		LL_WARNS() << "Trying to create a texture with incorrect dimensions!" << LL_ENDL;
        mGLTextureCreated = false;
		return FALSE;
	}

	if (mHasExplicitFormat && 
		((mFormatPrimary == GL_RGBA && mComponents < 4) ||
		 (mFormatPrimary == GL_RGB  && mComponents < 3)))

	{
		LL_WARNS()  << "Incorrect format: " << std::hex << mFormatPrimary << " components: " << (U32)mComponents <<  LL_ENDL;		
		mHasExplicitFormat = FALSE;
	}

	if( !mHasExplicitFormat )
	{
        switch (mComponents)
        {
        case 1:
            // Use luminance alpha (for fonts)
            mFormatInternal = GL_LUMINANCE8;
            mFormatPrimary = GL_LUMINANCE;
            mFormatType = GL_UNSIGNED_BYTE;
            break;
        case 2:
            // Use luminance alpha (for fonts)
            mFormatInternal = GL_LUMINANCE8_ALPHA8;
            mFormatPrimary = GL_LUMINANCE_ALPHA;
            mFormatType = GL_UNSIGNED_BYTE;
            break;
        case 3:
        #if USE_SRGB_DECODE
            if (gGLManager.mHasTexturesRGBDecode)
            {
                mFormatInternal = GL_SRGB8;
            }
            else
        #endif
            {
                mFormatInternal = GL_RGB8;
            }
            mFormatPrimary = GL_RGB;
            mFormatType = GL_UNSIGNED_BYTE;
            break;
        case 4:
        #if USE_SRGB_DECODE
            if (gGLManager.mHasTexturesRGBDecode)
            {
                mFormatInternal = GL_SRGB8_ALPHA8;
            }
            else
        #endif
            {
                mFormatInternal = GL_RGBA8;
            }
            mFormatPrimary = GL_RGBA;
            mFormatType = GL_UNSIGNED_BYTE;
            break;
        default:
            LL_ERRS() << "Bad number of components for texture: " << (U32)getComponents() << LL_ENDL;
        }

		calcAlphaChannelOffsetAndStride() ;
	}

	if(!to_create) //not create a gl texture
	{
		destroyGLTexture();
		mCurrentDiscardLevel = discard_level;	
		mLastBindTime = sLastFrameTime;
        mGLTextureCreated = false;
		return TRUE ;
	}

	setCategory(category);
 	const U8* rawdata = imageraw->getData();
	return createGLTexture(discard_level, rawdata, FALSE, usename, defer_copy, tex_name);
}

<<<<<<< HEAD
BOOL LLImageGL::createGLTexture(S32 discard_level, const U8* data_in, BOOL data_hasmips, S32 usename)
=======
BOOL LLImageGL::createGLTexture(S32 discard_level, const U8* data_in, BOOL data_hasmips, S32 usename, bool defer_copy, LLGLuint* tex_name)
// Call with void data, vmem is allocated but unitialized
>>>>>>> 97a10325
{
    LL_PROFILE_ZONE_SCOPED_CATEGORY_TEXTURE;
    checkActiveThread();

<<<<<<< HEAD
    llassert(data_in);
    stop_glerror();

    if (discard_level < 0)
    {
        llassert(mCurrentDiscardLevel >= 0);
        discard_level = mCurrentDiscardLevel;
    }
    discard_level = llclamp(discard_level, 0, (S32)mMaxDiscardLevel);

    if (mTexName != 0 && discard_level == mCurrentDiscardLevel)
    {
        // This will only be true if the size has not changed
        return setImage(data_in, data_hasmips);
    }

    GLuint old_texname = mTexName;
    
    if (usename != 0)
    {
        mNewTexName = usename;
    }
    else
    {
        LLImageGL::generateTextures(1, &mNewTexName);
        {
            gGL.getTexUnit(0)->bind(this, false, false, mNewTexName);
            glTexParameteri(LLTexUnit::getInternalType(mBindTarget), GL_TEXTURE_BASE_LEVEL, 0);
            glTexParameteri(LLTexUnit::getInternalType(mBindTarget), GL_TEXTURE_MAX_LEVEL, mMaxDiscardLevel - discard_level);
        }
    }
    
    if (mUseMipMaps)
    {
        mAutoGenMips = gGLManager.mHasMipMapGeneration;
    }

    mCurrentDiscardLevel = discard_level;

    if (!setImage(data_in, data_hasmips, mNewTexName))
    {
        return FALSE;
    }

    // Set texture options to our defaults.
    gGL.getTexUnit(0)->setHasMipMaps(mHasMipMaps);
    gGL.getTexUnit(0)->setTextureAddressMode(mAddressMode);
    gGL.getTexUnit(0)->setTextureFilteringOption(mFilterOption);

    // things will break if we don't unbind after creation
    gGL.getTexUnit(0)->unbind(mBindTarget);

    if (old_texname != 0)
    {
        sGlobalTextureMemory -= mTextureMemory;
    }

    //if we're on the image loading thread, be sure to delete old_texname and update mTexName on the main thread
    if (! on_main_thread())
    {
        {
            LL_PROFILE_ZONE_NAMED("cglt - sync");
            if (gGLManager.mHasSync)
            {
                auto sync = glFenceSync(GL_SYNC_GPU_COMMANDS_COMPLETE, 0);
                glClientWaitSync(sync, 0, 0);
                glDeleteSync(sync);
            }
            else
            {
                glFinish();
            }
        }

        ref();
        LL::WorkQueue::postMaybe(
            mMainQueue,
            [=]()
            {
                LL_PROFILE_ZONE_NAMED("cglt - delete callback");
                if (old_texname != 0)
                {
                    LLImageGL::deleteTextures(1, &old_texname);
                }
                mTexName = mNewTexName;
                mNewTexName = 0;
                unref();
            });
    }
    else 
    {
        //not on background thread, immediately set mTexName
        if (old_texname != 0)
        {
            LLImageGL::deleteTextures(1, &old_texname);
        }
        mTexName = mNewTexName;
        mNewTexName = 0;
    }
    
    mTextureMemory = (S32Bytes)getMipBytes(mCurrentDiscardLevel);
    sGlobalTextureMemory += mTextureMemory;
    mTexelsInGLTexture = getWidth() * getHeight();

    // mark this as bound at this point, so we don't throw it out immediately
    mLastBindTime = sLastFrameTime;

    checkActiveThread();
    return TRUE;
=======
    bool main_thread = on_main_thread();

    if (defer_copy)
    {
        data_in = nullptr;
    }
    else
    {
        llassert(data_in);
    }

    stop_glerror();

    if (discard_level < 0)
    {
        llassert(mCurrentDiscardLevel >= 0);
        discard_level = mCurrentDiscardLevel;
    }
    discard_level = llclamp(discard_level, 0, (S32)mMaxDiscardLevel);

    if (main_thread // <--- always force creation of new_texname when not on main thread ...
        && !defer_copy // <--- ... or defer copy is set
        && mTexName != 0 && discard_level == mCurrentDiscardLevel)
    {
        LL_PROFILE_ZONE_NAMED("cglt - early setImage");
        // This will only be true if the size has not changed
        if (tex_name != nullptr)
        {
            *tex_name = mTexName;
        }
        return setImage(data_in, data_hasmips);
    }

    GLuint old_texname = mTexName;
    GLuint new_texname = 0;
    if (usename != 0)
    {
        llassert(main_thread);
        new_texname = usename;
    }
    else
    {
        LLImageGL::generateTextures(1, &new_texname);
        {
            gGL.getTexUnit(0)->bind(this, false, false, new_texname);
            glTexParameteri(LLTexUnit::getInternalType(mBindTarget), GL_TEXTURE_BASE_LEVEL, 0);
            glTexParameteri(LLTexUnit::getInternalType(mBindTarget), GL_TEXTURE_MAX_LEVEL, mMaxDiscardLevel - discard_level);
        }
    }

    if (tex_name != nullptr)
    {
        *tex_name = new_texname;
    }

    if (mUseMipMaps)
    {
        mAutoGenMips = gGLManager.mHasMipMapGeneration;
    }

    mCurrentDiscardLevel = discard_level;

    {
        LL_PROFILE_ZONE_NAMED("cglt - late setImage");
        if (!setImage(data_in, data_hasmips, new_texname))
        {
            return FALSE;
        }
    }

    // Set texture options to our defaults.
    gGL.getTexUnit(0)->setHasMipMaps(mHasMipMaps);
    gGL.getTexUnit(0)->setTextureAddressMode(mAddressMode);
    gGL.getTexUnit(0)->setTextureFilteringOption(mFilterOption);

    // things will break if we don't unbind after creation
    gGL.getTexUnit(0)->unbind(mBindTarget);

    if (old_texname != 0)
    {
        sGlobalTextureMemory -= mTextureMemory;
    }

    //if we're on the image loading thread, be sure to delete old_texname and update mTexName on the main thread
    if (!defer_copy)
    {
        if (!main_thread)
        {
            syncToMainThread(new_texname);
        }
        else
        {
            //not on background thread, immediately set mTexName
            if (old_texname != 0 && old_texname != new_texname)
            {
                LLImageGL::deleteTextures(1, &old_texname);
            }
            mTexName = new_texname;
        }
    }

    
    mTextureMemory = (S32Bytes)getMipBytes(mCurrentDiscardLevel);
    sGlobalTextureMemory += mTextureMemory;
    mTexelsInGLTexture = getWidth() * getHeight();

    // mark this as bound at this point, so we don't throw it out immediately
    mLastBindTime = sLastFrameTime;

    checkActiveThread();
    return TRUE;
}

void LLImageGLThread::updateClass()
{
    LL_PROFILE_ZONE_SCOPED;

    // update available vram one per second
    static LLFrameTimer sTimer;

    if (sTimer.getElapsedSeconds() < 1.f)
    {
        return;
    }
    
    sTimer.reset();

    auto func = []()
    {
        if (gGLManager.mHasATIMemInfo)
        {
            S32 meminfo[4];
            glGetIntegerv(GL_TEXTURE_FREE_MEMORY_ATI, meminfo);
            LLImageGLThread::sFreeVRAMMegabytes = meminfo[0];

        }
        else if (gGLManager.mHasNVXMemInfo)
        {
            S32 free_memory;
            glGetIntegerv(GL_GPU_MEMORY_INFO_CURRENT_AVAILABLE_VIDMEM_NVX, &free_memory);
            LLImageGLThread::sFreeVRAMMegabytes = free_memory / 1024;
        }
    };

    
    // post update to background thread if available, otherwise execute immediately
    auto queue = LL::WorkQueue::getInstance("LLImageGL");
    if (sEnabled)
    {
        queue->post(func);
    }
    else
    {
        llassert(queue == nullptr);
        func();
    }
}

void LLImageGL::syncToMainThread(LLGLuint new_tex_name)
{
    LL_PROFILE_ZONE_SCOPED;
    llassert(!on_main_thread());

    {
        LL_PROFILE_ZONE_NAMED("cglt - sync");
        if (gGLManager.mHasSync)
        {
            // post a sync to the main thread (will execute before tex name swap lambda below)
            // glFlush calls here are partly superstitious and partly backed by observation
            // on AMD hardware
            glFlush();
            auto sync = glFenceSync(GL_SYNC_GPU_COMMANDS_COMPLETE, 0);
            glFlush();
            LL::WorkQueue::postMaybe(
                mMainQueue,
                [=]()
                {
                    LL_PROFILE_ZONE_NAMED("cglt - wait sync");
                    {
                        LL_PROFILE_ZONE_NAMED("glWaitSync");
                        glWaitSync(sync, 0, GL_TIMEOUT_IGNORED);
                    }
                    {
                        LL_PROFILE_ZONE_NAMED("glDeleteSync");
                        glDeleteSync(sync);
                    }
                });
        }
        else
        {
            glFinish();
        }
    }

    ref();
    LL::WorkQueue::postMaybe(
        mMainQueue,
        [=]()
        {
            LL_PROFILE_ZONE_NAMED("cglt - delete callback");
            syncTexName(new_tex_name);
            unref();
        });
}

void LLImageGL::syncTexName(LLGLuint texname)
{
    if (texname != 0)
    {
        if (mTexName != 0 && mTexName != texname)
        {
            LLImageGL::deleteTextures(1, &mTexName);
        }
        mTexName = texname;
    }
>>>>>>> 97a10325
}

BOOL LLImageGL::readBackRaw(S32 discard_level, LLImageRaw* imageraw, bool compressed_ok) const
{
	llassert_always(sAllowReadBackRaw) ;
	//LL_ERRS() << "should not call this function!" << LL_ENDL ;
	
	if (discard_level < 0)
	{
		discard_level = mCurrentDiscardLevel;
	}
	
	if (mTexName == 0 || discard_level < mCurrentDiscardLevel || discard_level > mMaxDiscardLevel )
	{
		return FALSE;
	}

	S32 gl_discard = discard_level - mCurrentDiscardLevel;

	//explicitly unbind texture 
	gGL.getTexUnit(0)->unbind(mBindTarget);
	llverify(gGL.getTexUnit(0)->bindManual(mBindTarget, mTexName));	

	//debug code, leave it there commented.
	//checkTexSize() ;

	LLGLint glwidth = 0;
	glGetTexLevelParameteriv(mTarget, gl_discard, GL_TEXTURE_WIDTH, (GLint*)&glwidth);
	if (glwidth == 0)
	{
		// No mip data smaller than current discard level
		return FALSE;
	}
	
	S32 width = getWidth(discard_level);
	S32 height = getHeight(discard_level);
	S32 ncomponents = getComponents();
	if (ncomponents == 0)
	{
		return FALSE;
	}
	if(width < glwidth)
	{
		LL_WARNS() << "texture size is smaller than it should be." << LL_ENDL ;
		LL_WARNS() << "width: " << width << " glwidth: " << glwidth << " mWidth: " << mWidth << 
			" mCurrentDiscardLevel: " << (S32)mCurrentDiscardLevel << " discard_level: " << (S32)discard_level << LL_ENDL ;
		return FALSE ;
	}

	if (width <= 0 || width > 2048 || height <= 0 || height > 2048 || ncomponents < 1 || ncomponents > 4)
	{
		LL_ERRS() << llformat("LLImageGL::readBackRaw: bogus params: %d x %d x %d",width,height,ncomponents) << LL_ENDL;
	}
	
	LLGLint is_compressed = 0;
	if (compressed_ok)
	{
		glGetTexLevelParameteriv(mTarget, is_compressed, GL_TEXTURE_COMPRESSED, (GLint*)&is_compressed);
	}
	
	//-----------------------------------------------------------------------------------------------
	GLenum error ;
	while((error = glGetError()) != GL_NO_ERROR)
	{
		LL_WARNS() << "GL Error happens before reading back texture. Error code: " << error << LL_ENDL ;
	}
	//-----------------------------------------------------------------------------------------------

	if (is_compressed)
	{
		LLGLint glbytes;
		glGetTexLevelParameteriv(mTarget, gl_discard, GL_TEXTURE_COMPRESSED_IMAGE_SIZE, (GLint*)&glbytes);
		if(!imageraw->allocateDataSize(width, height, ncomponents, glbytes))
		{
			LL_WARNS() << "Memory allocation failed for reading back texture. Size is: " << glbytes << LL_ENDL ;
			LL_WARNS() << "width: " << width << "height: " << height << "components: " << ncomponents << LL_ENDL ;
			return FALSE ;
		}

		glGetCompressedTexImageARB(mTarget, gl_discard, (GLvoid*)(imageraw->getData()));		
		//stop_glerror();
	}
	else
	{
		if(!imageraw->allocateDataSize(width, height, ncomponents))
		{
			LL_WARNS() << "Memory allocation failed for reading back texture." << LL_ENDL ;
			LL_WARNS() << "width: " << width << "height: " << height << "components: " << ncomponents << LL_ENDL ;
			return FALSE ;
		}
		
		glGetTexImage(GL_TEXTURE_2D, gl_discard, mFormatPrimary, mFormatType, (GLvoid*)(imageraw->getData()));		
		//stop_glerror();
	}
		
	//-----------------------------------------------------------------------------------------------
	if((error = glGetError()) != GL_NO_ERROR)
	{
		LL_WARNS() << "GL Error happens after reading back texture. Error code: " << error << LL_ENDL ;
		imageraw->deleteData() ;

		while((error = glGetError()) != GL_NO_ERROR)
		{
			LL_WARNS() << "GL Error happens after reading back texture. Error code: " << error << LL_ENDL ;
		}

		return FALSE ;
	}
	//-----------------------------------------------------------------------------------------------

	return TRUE ;
}

void LLImageGL::destroyGLTexture()
{
    checkActiveThread();

	if (mTexName != 0)
	{
		if(mTextureMemory != S32Bytes(0))
		{
			sGlobalTextureMemory -= mTextureMemory;
			mTextureMemory = (S32Bytes)0;
		}
		
		LLImageGL::deleteTextures(1, &mTexName);
		mCurrentDiscardLevel = -1 ; //invalidate mCurrentDiscardLevel.
		mTexName = 0;		
		mGLTextureCreated = FALSE ;
	}
}

//force to invalidate the gl texture, most likely a sculpty texture
void LLImageGL::forceToInvalidateGLTexture()
{
    checkActiveThread();
	if (mTexName != 0)
	{
		destroyGLTexture();
	}
	else
	{
		mCurrentDiscardLevel = -1 ; //invalidate mCurrentDiscardLevel.
	}
}

//----------------------------------------------------------------------------

void LLImageGL::setAddressMode(LLTexUnit::eTextureAddressMode mode)
{
	if (mAddressMode != mode)
	{
		mTexOptionsDirty = true;
		mAddressMode = mode;
	}

	if (gGL.getTexUnit(gGL.getCurrentTexUnitIndex())->getCurrTexture() == mTexName)
	{
		gGL.getTexUnit(gGL.getCurrentTexUnitIndex())->setTextureAddressMode(mode);
		mTexOptionsDirty = false;
	}
}

void LLImageGL::setFilteringOption(LLTexUnit::eTextureFilterOptions option)
{
	if (mFilterOption != option)
	{
		mTexOptionsDirty = true;
		mFilterOption = option;
	}

	if (mTexName != 0 && gGL.getTexUnit(gGL.getCurrentTexUnitIndex())->getCurrTexture() == mTexName)
	{
		gGL.getTexUnit(gGL.getCurrentTexUnitIndex())->setTextureFilteringOption(option);
		mTexOptionsDirty = false;
		stop_glerror();
	}
}

BOOL LLImageGL::getIsResident(BOOL test_now)
{
	if (test_now)
	{
		if (mTexName != 0)
		{
			glAreTexturesResident(1, (GLuint*)&mTexName, &mIsResident);
		}
		else
		{
			mIsResident = FALSE;
		}
	}

	return mIsResident;
}

S32 LLImageGL::getHeight(S32 discard_level) const
{
	if (discard_level < 0)
	{
		discard_level = mCurrentDiscardLevel;
	}
	S32 height = mHeight >> discard_level;
	if (height < 1) height = 1;
	return height;
}

S32 LLImageGL::getWidth(S32 discard_level) const
{
	if (discard_level < 0)
	{
		discard_level = mCurrentDiscardLevel;
	}
	S32 width = mWidth >> discard_level;
	if (width < 1) width = 1;
	return width;
}

S32 LLImageGL::getBytes(S32 discard_level) const
{
	if (discard_level < 0)
	{
		discard_level = mCurrentDiscardLevel;
	}
	S32 w = mWidth>>discard_level;
	S32 h = mHeight>>discard_level;
	if (w == 0) w = 1;
	if (h == 0) h = 1;
	return dataFormatBytes(mFormatPrimary, w, h);
}

S32 LLImageGL::getMipBytes(S32 discard_level) const
{
	if (discard_level < 0)
	{
		discard_level = mCurrentDiscardLevel;
	}
	S32 w = mWidth>>discard_level;
	S32 h = mHeight>>discard_level;
	S32 res = dataFormatBytes(mFormatPrimary, w, h);
	if (mUseMipMaps)
	{
		while (w > 1 && h > 1)
		{
			w >>= 1; if (w == 0) w = 1;
			h >>= 1; if (h == 0) h = 1;
			res += dataFormatBytes(mFormatPrimary, w, h);
		}
	}
	return res;
}

BOOL LLImageGL::isJustBound() const
{
	return (BOOL)(sLastFrameTime - mLastBindTime < 0.5f);
}

BOOL LLImageGL::getBoundRecently() const
{
	return (BOOL)(sLastFrameTime - mLastBindTime < MIN_TEXTURE_LIFETIME);
}

BOOL LLImageGL::getIsAlphaMask() const
{
	llassert_always(!sSkipAnalyzeAlpha);
	return mIsMask;
}

void LLImageGL::setTarget(const LLGLenum target, const LLTexUnit::eTextureType bind_target)
{
	mTarget = target;
	mBindTarget = bind_target;
}

const S8 INVALID_OFFSET = -99 ;
void LLImageGL::setNeedsAlphaAndPickMask(BOOL need_mask) 
{
	if(mNeedsAlphaAndPickMask != need_mask)
	{
		mNeedsAlphaAndPickMask = need_mask;

		if(mNeedsAlphaAndPickMask)
		{
			mAlphaOffset = 0 ;
		}
		else //do not need alpha mask
		{
			mAlphaOffset = INVALID_OFFSET ;
			mIsMask = FALSE;
		}
	}
}

void LLImageGL::calcAlphaChannelOffsetAndStride()
{
	if(mAlphaOffset == INVALID_OFFSET)//do not need alpha mask
	{
		return ;
	}

	mAlphaStride = -1 ;
    switch (mFormatPrimary)
    {
    case GL_LUMINANCE:
    case GL_ALPHA:
        mAlphaStride = 1;
        break;
    case GL_LUMINANCE_ALPHA:
        mAlphaStride = 2;
        break;
    case GL_RGB:
    case GL_SRGB:
        mNeedsAlphaAndPickMask = FALSE;
        mIsMask = FALSE;
        return; //no alpha channel.
    case GL_RGBA:
    case GL_SRGB_ALPHA:
        mAlphaStride = 4;
        break;
    case GL_BGRA_EXT:
        mAlphaStride = 4;
        break;
    default:
        break;
    }

	mAlphaOffset = -1 ;
	if (mFormatType == GL_UNSIGNED_BYTE)
	{
		mAlphaOffset = mAlphaStride - 1 ;
	}
	else if(is_little_endian())
	{
		if (mFormatType == GL_UNSIGNED_INT_8_8_8_8)
		{
			mAlphaOffset = 0 ;
		}
		else if (mFormatType == GL_UNSIGNED_INT_8_8_8_8_REV)
		{
			mAlphaOffset = 3 ;
		}
	}
	else //big endian
	{
		if (mFormatType == GL_UNSIGNED_INT_8_8_8_8)
		{
			mAlphaOffset = 3 ;
		}
		else if (mFormatType == GL_UNSIGNED_INT_8_8_8_8_REV)
		{
			mAlphaOffset = 0 ;
		}
	}

	if( mAlphaStride < 1 || //unsupported format
		mAlphaOffset < 0 || //unsupported type
		(mFormatPrimary == GL_BGRA_EXT && mFormatType != GL_UNSIGNED_BYTE)) //unknown situation
	{
		LL_WARNS() << "Cannot analyze alpha for image with format type " << std::hex << mFormatType << std::dec << LL_ENDL;

		mNeedsAlphaAndPickMask = FALSE ;
		mIsMask = FALSE;
	}
}

void LLImageGL::analyzeAlpha(const void* data_in, U32 w, U32 h)
{
	if(sSkipAnalyzeAlpha || !mNeedsAlphaAndPickMask)
	{
		return ;
	}

	U32 length = w * h;
	U32 alphatotal = 0;
	
	U32 sample[16];
	memset(sample, 0, sizeof(U32)*16);

	// generate histogram of quantized alpha.
	// also add-in the histogram of a 2x2 box-sampled version.  The idea is
	// this will mid-skew the data (and thus increase the chances of not
	// being used as a mask) from high-frequency alpha maps which
	// suffer the worst from aliasing when used as alpha masks.
	if (w >= 2 && h >= 2)
	{
		llassert(w%2 == 0);
		llassert(h%2 == 0);
		const GLubyte* rowstart = ((const GLubyte*) data_in) + mAlphaOffset;
		for (U32 y = 0; y < h; y+=2)
		{
			const GLubyte* current = rowstart;
			for (U32 x = 0; x < w; x+=2)
			{
				const U32 s1 = current[0];
				alphatotal += s1;
				const U32 s2 = current[w * mAlphaStride];
				alphatotal += s2;
				current += mAlphaStride;
				const U32 s3 = current[0];
				alphatotal += s3;
				const U32 s4 = current[w * mAlphaStride];
				alphatotal += s4;
				current += mAlphaStride;

				++sample[s1/16];
				++sample[s2/16];
				++sample[s3/16];
				++sample[s4/16];

				const U32 asum = (s1+s2+s3+s4);
				alphatotal += asum;
				sample[asum/(16*4)] += 4;
			}
			
			
			rowstart += 2 * w * mAlphaStride;
		}
		length *= 2; // we sampled everything twice, essentially
	}
	else
	{
		const GLubyte* current = ((const GLubyte*) data_in) + mAlphaOffset;
		for (U32 i = 0; i < length; i++)
		{
			const U32 s1 = *current;
			alphatotal += s1;
			++sample[s1/16];
			current += mAlphaStride;
		}
	}
	
	// if more than 1/16th of alpha samples are mid-range, this
	// shouldn't be treated as a 1-bit mask

	// also, if all of the alpha samples are clumped on one half
	// of the range (but not at an absolute extreme), then consider
	// this to be an intentional effect and don't treat as a mask.

	U32 midrangetotal = 0;
	for (U32 i = 2; i < 13; i++)
	{
		midrangetotal += sample[i];
	}
	U32 lowerhalftotal = 0;
	for (U32 i = 0; i < 8; i++)
	{
		lowerhalftotal += sample[i];
	}
	U32 upperhalftotal = 0;
	for (U32 i = 8; i < 16; i++)
	{
		upperhalftotal += sample[i];
	}

	if (midrangetotal > length/48 || // lots of midrange, or
	    (lowerhalftotal == length && alphatotal != 0) || // all close to transparent but not all totally transparent, or
	    (upperhalftotal == length && alphatotal != 255*length)) // all close to opaque but not all totally opaque
	{
		mIsMask = FALSE; // not suitable for masking
	}
	else
	{
		mIsMask = TRUE;
	}
}

//----------------------------------------------------------------------------
U32 LLImageGL::createPickMask(S32 pWidth, S32 pHeight)
{
	U32 pick_width = pWidth/2 + 1;
	U32 pick_height = pHeight/2 + 1;

	U32 size = pick_width * pick_height;
	size = (size + 7) / 8; // pixelcount-to-bits
	mPickMask = new U8[size];
	mPickMaskWidth = pick_width - 1;
	mPickMaskHeight = pick_height - 1;

	memset(mPickMask, 0, sizeof(U8) * size);

	return size;
}

//----------------------------------------------------------------------------
void LLImageGL::freePickMask()
{
	// pickmask validity depends on old image size, delete it
	if (mPickMask != NULL)
	{
		delete [] mPickMask;
	}
	mPickMask = NULL;
	mPickMaskWidth = mPickMaskHeight = 0;
}

//----------------------------------------------------------------------------
void LLImageGL::updatePickMask(S32 width, S32 height, const U8* data_in)
{
	if(!mNeedsAlphaAndPickMask)
	{
		return ;
	}

	freePickMask();

    if (mFormatType != GL_UNSIGNED_BYTE ||
        ((mFormatPrimary != GL_RGBA)
      && (mFormatPrimary != GL_SRGB_ALPHA)))
    {
        //cannot generate a pick mask for this texture
        return;
    }

#ifdef SHOW_ASSERT
	const U32 pickSize = createPickMask(width, height);
#else // SHOW_ASSERT
	createPickMask(width, height);
#endif // SHOW_ASSERT

	U32 pick_bit = 0;
	
	for (S32 y = 0; y < height; y += 2)
	{
		for (S32 x = 0; x < width; x += 2)
		{
			U8 alpha = data_in[(y*width+x)*4+3];

			if (alpha > 32)
			{
				U32 pick_idx = pick_bit/8;
				U32 pick_offset = pick_bit%8;
				llassert(pick_idx < pickSize);

				mPickMask[pick_idx] |= 1 << pick_offset;
			}
			
			++pick_bit;
		}
	}
}

BOOL LLImageGL::getMask(const LLVector2 &tc)
{
	BOOL res = TRUE;

	if (mPickMask)
	{
		F32 u,v;
		if (LL_LIKELY(tc.isFinite()))
		{
			u = tc.mV[0] - floorf(tc.mV[0]);
			v = tc.mV[1] - floorf(tc.mV[1]);
		}
		else
		{
			LL_WARNS_ONCE("render") << "Ugh, non-finite u/v in mask pick" << LL_ENDL;
			u = v = 0.f;
			// removing assert per EXT-4388
			// llassert(false);
		}

		if (LL_UNLIKELY(u < 0.f || u > 1.f ||
				v < 0.f || v > 1.f))
		{
			LL_WARNS_ONCE("render") << "Ugh, u/v out of range in image mask pick" << LL_ENDL;
			u = v = 0.f;
			// removing assert per EXT-4388
			// llassert(false);
		}

		S32 x = llfloor(u * mPickMaskWidth);
		S32 y = llfloor(v * mPickMaskHeight);

		if (LL_UNLIKELY(x > mPickMaskWidth))
		{
			LL_WARNS_ONCE("render") << "Ooh, width overrun on pick mask read, that coulda been bad." << LL_ENDL;
			x = llmax((U16)0, mPickMaskWidth);
		}
		if (LL_UNLIKELY(y > mPickMaskHeight))
		{
			LL_WARNS_ONCE("render") << "Ooh, height overrun on pick mask read, that woulda been bad." << LL_ENDL;
			y = llmax((U16)0, mPickMaskHeight);
		}

		S32 idx = y*mPickMaskWidth+x;
		S32 offset = idx%8;

		res = mPickMask[idx/8] & (1 << offset) ? TRUE : FALSE;
	}
	
	return res;
}

void LLImageGL::setCurTexSizebar(S32 index, BOOL set_pick_size)
{
	sCurTexSizeBar = index ;

	if(set_pick_size)
	{
		sCurTexPickSize = (1 << index) ;
	}
	else
	{
		sCurTexPickSize = -1 ;
	}
}
void LLImageGL::resetCurTexSizebar()
{
	sCurTexSizeBar = -1 ;
	sCurTexPickSize = -1 ;
}
//----------------------------------------------------------------------------
#if LL_IMAGEGL_THREAD_CHECK
void LLImageGL::checkActiveThread()
{
    llassert(mActiveThread == LLThread::currentID());
}
#endif

//----------------------------------------------------------------------------


// Manual Mip Generation
/*
		S32 width = getWidth(discard_level);
		S32 height = getHeight(discard_level);
		S32 w = width, h = height;
		S32 nummips = 1;
		while (w > 4 && h > 4)
		{
			w >>= 1; h >>= 1;
			nummips++;
		}
		stop_glerror();
		w = width, h = height;
		const U8* prev_mip_data = 0;
		const U8* cur_mip_data = 0;
		for (int m=0; m<nummips; m++)
		{
			if (m==0)
			{
				cur_mip_data = rawdata;
			}
			else
			{
				S32 bytes = w * h * mComponents;
				U8* new_data = new U8[bytes];
				LLImageBase::generateMip(prev_mip_data, new_data, w, h, mComponents);
				cur_mip_data = new_data;
			}
			llassert(w > 0 && h > 0 && cur_mip_data);
			U8 test = cur_mip_data[w*h*mComponents-1];
			{
				LLImageGL::setManualImage(mTarget, m, mFormatInternal, w, h, mFormatPrimary, mFormatType, cur_mip_data);
				stop_glerror();
			}
			if (prev_mip_data && prev_mip_data != rawdata)
			{
				delete prev_mip_data;
			}
			prev_mip_data = cur_mip_data;
			w >>= 1;
			h >>= 1;
		}
		if (prev_mip_data && prev_mip_data != rawdata)
		{
			delete prev_mip_data;
		}
		glTexParameteri(GL_TEXTURE_2D, GL_TEXTURE_BASE_LEVEL, 0);
		glTexParameteri(GL_TEXTURE_2D, GL_TEXTURE_MAX_LEVEL,  nummips);
*/  

<<<<<<< HEAD
=======
std::atomic<S32> LLImageGLThread::sFreeVRAMMegabytes(4096); //if free vram is unknown, default to 4GB

>>>>>>> 97a10325
LLImageGLThread::LLImageGLThread(LLWindow* window)
    // We want exactly one thread, but a very large capacity: we never want
    // anyone, especially inner-loop render code, to have to block on post()
    // because we're full.
    : ThreadPool("LLImageGL", 1, 1024*1024)
    , mWindow(window)
{
    LL_PROFILE_ZONE_SCOPED_CATEGORY_TEXTURE;
    sEnabled = true;
    mFinished = false;

    mContext = mWindow->createSharedContext();
    ThreadPool::start();
}

void LLImageGLThread::run()
{
    LL_PROFILE_ZONE_SCOPED_CATEGORY_TEXTURE;
    // We must perform setup on this thread before actually servicing our
    // WorkQueue, likewise cleanup afterwards.
    mWindow->makeContextCurrent(mContext);
    gGL.init();
    ThreadPool::run();
    gGL.shutdown();
    mWindow->destroySharedContext(mContext);
<<<<<<< HEAD
}
=======
}

S32 LLImageGLThread::getFreeVRAMMegabytes()
{
    return sFreeVRAMMegabytes;
}
>>>>>>> 97a10325
<|MERGE_RESOLUTION|>--- conflicted
+++ resolved
@@ -40,10 +40,7 @@
 #include "llglslshader.h"
 #include "llrender.h"
 #include "llwindow.h"
-<<<<<<< HEAD
-=======
 #include "llframetimer.h"
->>>>>>> 97a10325
 
 #if !LL_IMAGEGL_THREAD_CHECK
 #define checkActiveThread()
@@ -678,11 +675,7 @@
 	setImage(rawdata, FALSE);
 }
 
-<<<<<<< HEAD
-BOOL LLImageGL::setImage(const U8* data_in, BOOL data_hasmips, S32 usename)
-=======
 BOOL LLImageGL::setImage(const U8* data_in, BOOL data_hasmips /* = FALSE */, S32 usename /* = 0 */)
->>>>>>> 97a10325
 {
     LL_PROFILE_ZONE_SCOPED_CATEGORY_TEXTURE;
 	bool is_compressed = false;
@@ -717,10 +710,6 @@
 	
     gGL.getTexUnit(0)->bind(this, false, false, usename);
 
-<<<<<<< HEAD
-
-    if (mUseMipMaps)
-=======
     if (data_in == nullptr)
     {
         S32 w = getWidth();
@@ -729,7 +718,6 @@
             mFormatPrimary, mFormatType, (GLvoid*)data_in, mAllowCompression);
     }
     else if (mUseMipMaps)
->>>>>>> 97a10325
 	{
 		if (data_hasmips)
 		{
@@ -1188,11 +1176,7 @@
 BOOL LLImageGL::setSubImage(const LLImageRaw* imageraw, S32 x_pos, S32 y_pos, S32 width, S32 height, BOOL force_fast_update /* = FALSE */, LLGLuint use_name)
 {
     LL_PROFILE_ZONE_SCOPED_CATEGORY_TEXTURE;
-<<<<<<< HEAD
-	return setSubImage(imageraw->getData(), imageraw->getWidth(), imageraw->getHeight(), x_pos, y_pos, width, height, force_fast_update);
-=======
 	return setSubImage(imageraw->getData(), imageraw->getWidth(), imageraw->getHeight(), x_pos, y_pos, width, height, force_fast_update, use_name);
->>>>>>> 97a10325
 }
 
 // Copy sub image from frame buffer
@@ -1379,11 +1363,7 @@
 	return TRUE ;
 }
 
-<<<<<<< HEAD
-BOOL LLImageGL::createGLTexture(S32 discard_level, const LLImageRaw* imageraw, S32 usename/*=0*/, BOOL to_create, S32 category)
-=======
 BOOL LLImageGL::createGLTexture(S32 discard_level, const LLImageRaw* imageraw, S32 usename/*=0*/, BOOL to_create, S32 category, bool defer_copy, LLGLuint* tex_name)
->>>>>>> 97a10325
 {
     LL_PROFILE_ZONE_SCOPED_CATEGORY_TEXTURE;
     checkActiveThread();
@@ -1499,127 +1479,12 @@
 	return createGLTexture(discard_level, rawdata, FALSE, usename, defer_copy, tex_name);
 }
 
-<<<<<<< HEAD
-BOOL LLImageGL::createGLTexture(S32 discard_level, const U8* data_in, BOOL data_hasmips, S32 usename)
-=======
 BOOL LLImageGL::createGLTexture(S32 discard_level, const U8* data_in, BOOL data_hasmips, S32 usename, bool defer_copy, LLGLuint* tex_name)
 // Call with void data, vmem is allocated but unitialized
->>>>>>> 97a10325
 {
     LL_PROFILE_ZONE_SCOPED_CATEGORY_TEXTURE;
     checkActiveThread();
 
-<<<<<<< HEAD
-    llassert(data_in);
-    stop_glerror();
-
-    if (discard_level < 0)
-    {
-        llassert(mCurrentDiscardLevel >= 0);
-        discard_level = mCurrentDiscardLevel;
-    }
-    discard_level = llclamp(discard_level, 0, (S32)mMaxDiscardLevel);
-
-    if (mTexName != 0 && discard_level == mCurrentDiscardLevel)
-    {
-        // This will only be true if the size has not changed
-        return setImage(data_in, data_hasmips);
-    }
-
-    GLuint old_texname = mTexName;
-    
-    if (usename != 0)
-    {
-        mNewTexName = usename;
-    }
-    else
-    {
-        LLImageGL::generateTextures(1, &mNewTexName);
-        {
-            gGL.getTexUnit(0)->bind(this, false, false, mNewTexName);
-            glTexParameteri(LLTexUnit::getInternalType(mBindTarget), GL_TEXTURE_BASE_LEVEL, 0);
-            glTexParameteri(LLTexUnit::getInternalType(mBindTarget), GL_TEXTURE_MAX_LEVEL, mMaxDiscardLevel - discard_level);
-        }
-    }
-    
-    if (mUseMipMaps)
-    {
-        mAutoGenMips = gGLManager.mHasMipMapGeneration;
-    }
-
-    mCurrentDiscardLevel = discard_level;
-
-    if (!setImage(data_in, data_hasmips, mNewTexName))
-    {
-        return FALSE;
-    }
-
-    // Set texture options to our defaults.
-    gGL.getTexUnit(0)->setHasMipMaps(mHasMipMaps);
-    gGL.getTexUnit(0)->setTextureAddressMode(mAddressMode);
-    gGL.getTexUnit(0)->setTextureFilteringOption(mFilterOption);
-
-    // things will break if we don't unbind after creation
-    gGL.getTexUnit(0)->unbind(mBindTarget);
-
-    if (old_texname != 0)
-    {
-        sGlobalTextureMemory -= mTextureMemory;
-    }
-
-    //if we're on the image loading thread, be sure to delete old_texname and update mTexName on the main thread
-    if (! on_main_thread())
-    {
-        {
-            LL_PROFILE_ZONE_NAMED("cglt - sync");
-            if (gGLManager.mHasSync)
-            {
-                auto sync = glFenceSync(GL_SYNC_GPU_COMMANDS_COMPLETE, 0);
-                glClientWaitSync(sync, 0, 0);
-                glDeleteSync(sync);
-            }
-            else
-            {
-                glFinish();
-            }
-        }
-
-        ref();
-        LL::WorkQueue::postMaybe(
-            mMainQueue,
-            [=]()
-            {
-                LL_PROFILE_ZONE_NAMED("cglt - delete callback");
-                if (old_texname != 0)
-                {
-                    LLImageGL::deleteTextures(1, &old_texname);
-                }
-                mTexName = mNewTexName;
-                mNewTexName = 0;
-                unref();
-            });
-    }
-    else 
-    {
-        //not on background thread, immediately set mTexName
-        if (old_texname != 0)
-        {
-            LLImageGL::deleteTextures(1, &old_texname);
-        }
-        mTexName = mNewTexName;
-        mNewTexName = 0;
-    }
-    
-    mTextureMemory = (S32Bytes)getMipBytes(mCurrentDiscardLevel);
-    sGlobalTextureMemory += mTextureMemory;
-    mTexelsInGLTexture = getWidth() * getHeight();
-
-    // mark this as bound at this point, so we don't throw it out immediately
-    mLastBindTime = sLastFrameTime;
-
-    checkActiveThread();
-    return TRUE;
-=======
     bool main_thread = on_main_thread();
 
     if (defer_copy)
@@ -1835,7 +1700,6 @@
         }
         mTexName = texname;
     }
->>>>>>> 97a10325
 }
 
 BOOL LLImageGL::readBackRaw(S32 discard_level, LLImageRaw* imageraw, bool compressed_ok) const
@@ -2508,11 +2372,8 @@
 		glTexParameteri(GL_TEXTURE_2D, GL_TEXTURE_MAX_LEVEL,  nummips);
 */  
 
-<<<<<<< HEAD
-=======
 std::atomic<S32> LLImageGLThread::sFreeVRAMMegabytes(4096); //if free vram is unknown, default to 4GB
 
->>>>>>> 97a10325
 LLImageGLThread::LLImageGLThread(LLWindow* window)
     // We want exactly one thread, but a very large capacity: we never want
     // anyone, especially inner-loop render code, to have to block on post()
@@ -2538,13 +2399,9 @@
     ThreadPool::run();
     gGL.shutdown();
     mWindow->destroySharedContext(mContext);
-<<<<<<< HEAD
-}
-=======
 }
 
 S32 LLImageGLThread::getFreeVRAMMegabytes()
 {
     return sFreeVRAMMegabytes;
 }
->>>>>>> 97a10325
