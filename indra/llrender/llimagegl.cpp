/** 
 * @file llimagegl.cpp
 * @brief Generic GL image handler
 *
 * $LicenseInfo:firstyear=2001&license=viewerlgpl$
 * Second Life Viewer Source Code
 * Copyright (C) 2010, Linden Research, Inc.
 * 
 * This library is free software; you can redistribute it and/or
 * modify it under the terms of the GNU Lesser General Public
 * License as published by the Free Software Foundation;
 * version 2.1 of the License only.
 * 
 * This library is distributed in the hope that it will be useful,
 * but WITHOUT ANY WARRANTY; without even the implied warranty of
 * MERCHANTABILITY or FITNESS FOR A PARTICULAR PURPOSE.  See the GNU
 * Lesser General Public License for more details.
 * 
 * You should have received a copy of the GNU Lesser General Public
 * License along with this library; if not, write to the Free Software
 * Foundation, Inc., 51 Franklin Street, Fifth Floor, Boston, MA  02110-1301  USA
 * 
 * Linden Research, Inc., 945 Battery Street, San Francisco, CA  94111  USA
 * $/LicenseInfo$
 */


// TODO: create 2 classes for images w/ and w/o discard levels?

#include "linden_common.h"

#include "llimagegl.h"

#include "llerror.h"
#include "llfasttimer.h"
#include "llimage.h"

#include "llmath.h"
#include "llgl.h"
#include "llglslshader.h"
#include "llrender.h"
#include "llwindow.h"
#include "llframetimer.h"

#if !LL_IMAGEGL_THREAD_CHECK
#define checkActiveThread()
#endif

//----------------------------------------------------------------------------
const F32 MIN_TEXTURE_LIFETIME = 10.f;

//which power of 2 is i?
//assumes i is a power of 2 > 0
U32 wpo2(U32 i);

//statics

U32 LLImageGL::sUniqueCount				= 0;
U32 LLImageGL::sBindCount				= 0;
// <FS:Ansariel> Texture memory management
//S32Bytes LLImageGL::sGlobalTextureMemory(0);
//S32Bytes LLImageGL::sBoundTextureMemory(0);
//S32Bytes LLImageGL::sCurBoundTextureMemory(0);
S64Bytes LLImageGL::sGlobalTextureMemory(0);
S64Bytes LLImageGL::sBoundTextureMemory(0);
S64Bytes LLImageGL::sCurBoundTextureMemory(0);
// </FS:Ansariel>
S32 LLImageGL::sCount					= 0;

BOOL LLImageGL::sGlobalUseAnisotropic	= FALSE;
F32 LLImageGL::sLastFrameTime			= 0.f;
BOOL LLImageGL::sAllowReadBackRaw       = FALSE ;
LLImageGL* LLImageGL::sDefaultGLTexture = NULL ;
bool LLImageGL::sCompressTextures = false;
std::set<LLImageGL*> LLImageGL::sImageList;


bool LLImageGLThread::sEnabled = false;

//****************************************************************************************************
//The below for texture auditing use only
//****************************************************************************************************
//-----------------------
//debug use
S32 LLImageGL::sCurTexSizeBar = -1 ;
S32 LLImageGL::sCurTexPickSize = -1 ;
S32 LLImageGL::sMaxCategories = 1 ;

//optimization for when we don't need to calculate mIsMask
BOOL LLImageGL::sSkipAnalyzeAlpha;

//------------------------
//****************************************************************************************************
//End for texture auditing use only
//****************************************************************************************************

//**************************************************************************************
//below are functions for debug use
//do not delete them even though they are not currently being used.
void check_all_images()
{
	for (std::set<LLImageGL*>::iterator iter = LLImageGL::sImageList.begin();
		 iter != LLImageGL::sImageList.end(); iter++)
	{
		LLImageGL* glimage = *iter;
		if (glimage->getTexName() && glimage->isGLTextureCreated())
		{
			gGL.getTexUnit(0)->bind(glimage) ;
			glimage->checkTexSize() ;
			gGL.getTexUnit(0)->unbind(glimage->getTarget()) ;
		}
	}
}

void LLImageGL::checkTexSize(bool forced) const
{
	if ((forced || gDebugGL) && mTarget == GL_TEXTURE_2D)
	{
		{
			//check viewport
			GLint vp[4] ;
			glGetIntegerv(GL_VIEWPORT, vp) ;
			llcallstacks << "viewport: " << vp[0] << " : " << vp[1] << " : " << vp[2] << " : " << vp[3] << llcallstacksendl ;
		}

		GLint texname;
		glGetIntegerv(GL_TEXTURE_BINDING_2D, &texname);
		BOOL error = FALSE;
		if (texname != mTexName)
		{
			LL_INFOS() << "Bound: " << texname << " Should bind: " << mTexName << " Default: " << LLImageGL::sDefaultGLTexture->getTexName() << LL_ENDL;

			error = TRUE;
			if (gDebugSession)
			{
				gFailLog << "Invalid texture bound!" << std::endl;
			}
			else
			{
				LL_ERRS() << "Invalid texture bound!" << LL_ENDL;
			}
		}
		stop_glerror() ;
		LLGLint x = 0, y = 0 ;
		glGetTexLevelParameteriv(mTarget, 0, GL_TEXTURE_WIDTH, (GLint*)&x);
		glGetTexLevelParameteriv(mTarget, 0, GL_TEXTURE_HEIGHT, (GLint*)&y) ;
		stop_glerror() ;
		llcallstacks << "w: " << x << " h: " << y << llcallstacksendl ;

		if(!x || !y)
		{
			return ;
		}
		if(x != (mWidth >> mCurrentDiscardLevel) || y != (mHeight >> mCurrentDiscardLevel))
		{
			error = TRUE;
			if (gDebugSession)
			{
				gFailLog << "wrong texture size and discard level!" << 
					mWidth << " Height: " << mHeight << " Current Level: " << (S32)mCurrentDiscardLevel << std::endl;
			}
			else
			{
				LL_ERRS() << "wrong texture size and discard level: width: " << 
					mWidth << " Height: " << mHeight << " Current Level: " << (S32)mCurrentDiscardLevel << LL_ENDL ;
			}
		}

		if (error)
		{
			ll_fail("LLImageGL::checkTexSize failed.");
		}
	}
}
//end of debug functions
//**************************************************************************************

//----------------------------------------------------------------------------
BOOL is_little_endian()
{
	S32 a = 0x12345678;
    U8 *c = (U8*)(&a);
    
	return (*c == 0x78) ;
}

//static 
void LLImageGL::initClass(LLWindow* window, S32 num_catagories, BOOL skip_analyze_alpha /* = false */, bool multi_threaded /* = false */)
{
    LL_PROFILE_ZONE_SCOPED_CATEGORY_TEXTURE;
	sSkipAnalyzeAlpha = skip_analyze_alpha;

    if (multi_threaded)
    {
        LLImageGLThread::createInstance(window);
    }
}

//static 
void LLImageGL::cleanupClass() 
{
    LL_PROFILE_ZONE_SCOPED_CATEGORY_TEXTURE;
    LLImageGLThread::deleteSingleton();
}

//static
S32 LLImageGL::dataFormatBits(S32 dataformat)
{
    switch (dataformat)
    {
    case GL_COMPRESSED_RGBA_S3TC_DXT1_EXT:	        return 4;
    case GL_COMPRESSED_SRGB_ALPHA_S3TC_DXT1_EXT:    return 4;
    case GL_COMPRESSED_RGBA_S3TC_DXT3_EXT:	        return 8;
    case GL_COMPRESSED_SRGB_ALPHA_S3TC_DXT3_EXT:    return 8;
    case GL_COMPRESSED_RGBA_S3TC_DXT5_EXT:	        return 8;
    case GL_COMPRESSED_SRGB_ALPHA_S3TC_DXT5_EXT:    return 8;
    case GL_LUMINANCE:						        return 8;
    case GL_ALPHA:							        return 8;
    case GL_COLOR_INDEX:						    return 8;
    case GL_LUMINANCE_ALPHA:					    return 16;
    case GL_RGB:								    return 24;
    case GL_SRGB:								    return 24;
    case GL_RGB8:								    return 24;
    case GL_RGBA:								    return 32;
    case GL_SRGB_ALPHA:						        return 32;
    case GL_BGRA:								    return 32;		// Used for QuickTime media textures on the Mac
    default:
        LL_ERRS() << "LLImageGL::Unknown format: " << dataformat << LL_ENDL;
        return 0;
    }
}

//static
S32 LLImageGL::dataFormatBytes(S32 dataformat, S32 width, S32 height)
{
    switch (dataformat)
    {
    case GL_COMPRESSED_RGBA_S3TC_DXT1_EXT:
    case GL_COMPRESSED_SRGB_ALPHA_S3TC_DXT1_EXT:
    case GL_COMPRESSED_RGBA_S3TC_DXT3_EXT:
    case GL_COMPRESSED_SRGB_ALPHA_S3TC_DXT3_EXT:
    case GL_COMPRESSED_RGBA_S3TC_DXT5_EXT:
    case GL_COMPRESSED_SRGB_ALPHA_S3TC_DXT5_EXT:
        if (width < 4) width = 4;
        if (height < 4) height = 4;
        break;
    default:
        break;
    }
	S32 bytes ((width*height*dataFormatBits(dataformat)+7)>>3);
	S32 aligned = (bytes+3)&~3;
	return aligned;
}

//static
S32 LLImageGL::dataFormatComponents(S32 dataformat)
{
	switch (dataformat)
	{
	  case GL_COMPRESSED_RGBA_S3TC_DXT1_EXT:	return 3;
	  case GL_COMPRESSED_SRGB_ALPHA_S3TC_DXT1_EXT: return 3;
	  case GL_COMPRESSED_RGBA_S3TC_DXT3_EXT:	return 4;
	  case GL_COMPRESSED_SRGB_ALPHA_S3TC_DXT3_EXT: return 4;
	  case GL_COMPRESSED_RGBA_S3TC_DXT5_EXT:	return 4;
	  case GL_COMPRESSED_SRGB_ALPHA_S3TC_DXT5_EXT: return 4;
	  case GL_LUMINANCE:						return 1;
	  case GL_ALPHA:							return 1;
	  case GL_COLOR_INDEX:						return 1;
	  case GL_LUMINANCE_ALPHA:					return 2;
	  case GL_RGB:								return 3;
	  case GL_SRGB:								return 3;
	  case GL_RGBA:								return 4;
	  case GL_SRGB_ALPHA:						return 4;
	  case GL_BGRA:								return 4;		// Used for QuickTime media textures on the Mac
	  default:
		LL_ERRS() << "LLImageGL::Unknown format: " << dataformat << LL_ENDL;
		return 0;
	}
}

//----------------------------------------------------------------------------

// static
void LLImageGL::updateStats(F32 current_time)
{
    LL_PROFILE_ZONE_SCOPED_CATEGORY_TEXTURE;
	sLastFrameTime = current_time;
	sBoundTextureMemory = sCurBoundTextureMemory;
	sCurBoundTextureMemory = S32Bytes(0);
}

//static
// <FS:Ansariel> Texture memory management
//S32 LLImageGL::updateBoundTexMem(const S32Bytes mem, const S32 ncomponents, S32 category)
S64 LLImageGL::updateBoundTexMem(const S32Bytes mem, const S32 ncomponents, S32 category)
// </FS:Ansariel>
{
	LLImageGL::sCurBoundTextureMemory += mem ;
	return LLImageGL::sCurBoundTextureMemory.value();
}

//----------------------------------------------------------------------------

//static 
void LLImageGL::destroyGL(BOOL save_state)
{
	for (S32 stage = 0; stage < gGLManager.mNumTextureUnits; stage++)
	{
		gGL.getTexUnit(stage)->unbind(LLTexUnit::TT_TEXTURE);
	}
	
	sAllowReadBackRaw = true ;
	for (std::set<LLImageGL*>::iterator iter = sImageList.begin();
		 iter != sImageList.end(); iter++)
	{
		LLImageGL* glimage = *iter;
		if (glimage->mTexName)
		{
			if (save_state && glimage->isGLTextureCreated() && glimage->mComponents)
			{
				glimage->mSaveData = new LLImageRaw;
				if(!glimage->readBackRaw(glimage->mCurrentDiscardLevel, glimage->mSaveData, false)) //necessary, keep it.
				{
					glimage->mSaveData = NULL ;
				}
			}

			glimage->destroyGLTexture();
			stop_glerror();
		}
	}
	sAllowReadBackRaw = false ;
}

//static 
void LLImageGL::restoreGL()
{
	for (std::set<LLImageGL*>::iterator iter = sImageList.begin();
		 iter != sImageList.end(); iter++)
	{
		LLImageGL* glimage = *iter;
		if(glimage->getTexName())
		{
			LL_ERRS() << "tex name is not 0." << LL_ENDL ;
		}
		if (glimage->mSaveData.notNull())
		{
			if (glimage->getComponents() && glimage->mSaveData->getComponents())
			{
				glimage->createGLTexture(glimage->mCurrentDiscardLevel, glimage->mSaveData, 0, TRUE, glimage->getCategory());
				stop_glerror();
			}
			glimage->mSaveData = NULL; // deletes data
		}
	}
}

//static 
void LLImageGL::dirtyTexOptions()
{
	for (std::set<LLImageGL*>::iterator iter = sImageList.begin();
		 iter != sImageList.end(); iter++)
	{
		LLImageGL* glimage = *iter;
		glimage->mTexOptionsDirty = true;
		stop_glerror();
	}
	
}
//----------------------------------------------------------------------------

//for server side use only.
//static 
BOOL LLImageGL::create(LLPointer<LLImageGL>& dest, BOOL usemipmaps)
{
	dest = new LLImageGL(usemipmaps);
	return TRUE;
}

//for server side use only.
BOOL LLImageGL::create(LLPointer<LLImageGL>& dest, U32 width, U32 height, U8 components, BOOL usemipmaps)
{
	dest = new LLImageGL(width, height, components, usemipmaps);
	return TRUE;
}

//for server side use only.
BOOL LLImageGL::create(LLPointer<LLImageGL>& dest, const LLImageRaw* imageraw, BOOL usemipmaps)
{
	dest = new LLImageGL(imageraw, usemipmaps);
	return TRUE;
}

//----------------------------------------------------------------------------

LLImageGL::LLImageGL(BOOL usemipmaps)
:	mSaveData(0), mExternalTexture(FALSE)
{
	init(usemipmaps);
	setSize(0, 0, 0);
	sImageList.insert(this);
	sCount++;
}

LLImageGL::LLImageGL(U32 width, U32 height, U8 components, BOOL usemipmaps)
:	mSaveData(0), mExternalTexture(FALSE)
{
	llassert( components <= 4 );
	init(usemipmaps);
	setSize(width, height, components);
	sImageList.insert(this);
	sCount++;
}

LLImageGL::LLImageGL(const LLImageRaw* imageraw, BOOL usemipmaps)
:	mSaveData(0), mExternalTexture(FALSE)
{
	init(usemipmaps);
	setSize(0, 0, 0);
	sImageList.insert(this);
	sCount++;

	createGLTexture(0, imageraw); 
}

LLImageGL::LLImageGL(
    LLGLuint texName,
    U32 components,
    LLGLenum target,
    LLGLint  formatInternal,
    LLGLenum formatPrimary,
    LLGLenum formatType,
    LLTexUnit::eTextureAddressMode addressMode)
{
    init(false);
    mTexName = texName;
    mTarget = target;
    mComponents = components;
    mAddressMode = addressMode;
    mFormatType = formatType;
    mFormatInternal = formatInternal;
    mFormatPrimary = formatPrimary;
}


LLImageGL::~LLImageGL()
{
    if (!mExternalTexture)
    {
	    LLImageGL::cleanup();
	    sImageList.erase(this);
	    freePickMask();
	    sCount--;
    }
}

void LLImageGL::init(BOOL usemipmaps)
{
#if LL_IMAGEGL_THREAD_CHECK
    mActiveThread = LLThread::currentID();
#endif

	// keep these members in the same order as declared in llimagehl.h
	// so that it is obvious by visual inspection if we forgot to
	// init a field.

	mTextureMemory = (S32Bytes)0;
	mLastBindTime = 0.f;

	mPickMask = NULL;
	mPickMaskWidth = 0;
	mPickMaskHeight = 0;
	mUseMipMaps = usemipmaps;
	mHasExplicitFormat = FALSE;
	mAutoGenMips = FALSE;

	mIsMask = FALSE;
	mNeedsAlphaAndPickMask = TRUE ;
	mAlphaStride = 0 ;
	mAlphaOffset = 0 ;

	mGLTextureCreated = FALSE ;
	mTexName = 0;
	mWidth = 0;
	mHeight	= 0;
	mCurrentDiscardLevel = -1;	

	mDiscardLevelInAtlas = -1 ;
	mTexelsInAtlas = 0 ;
	mTexelsInGLTexture = 0 ;

	mAllowCompression = true;
	
	mTarget = GL_TEXTURE_2D;
	mBindTarget = LLTexUnit::TT_TEXTURE;
	mHasMipMaps = false;
	mMipLevels = -1;

	mIsResident = 0;

	mComponents = 0;
	mMaxDiscardLevel = MAX_DISCARD_LEVEL;

	mTexOptionsDirty = true;
	mAddressMode = LLTexUnit::TAM_WRAP;
	mFilterOption = LLTexUnit::TFO_ANISOTROPIC;
	
	mFormatInternal = -1;
	mFormatPrimary = (LLGLenum) 0;
	mFormatType = GL_UNSIGNED_BYTE;
	mFormatSwapBytes = FALSE;

#ifdef DEBUG_MISS
	mMissed	= FALSE;
#endif

	mCategory = -1;

	// Sometimes we have to post work for the main thread.
	mMainQueue = LL::WorkQueue::getInstance("mainloop");
}

void LLImageGL::cleanup()
{
	if (!gGLManager.mIsDisabled)
	{
		destroyGLTexture();
	}
	freePickMask();

	mSaveData = NULL; // deletes data
}

//----------------------------------------------------------------------------

//this function is used to check the size of a texture image.
//so dim should be a positive number
static bool check_power_of_two(S32 dim)
{
	if(dim < 0)
	{
		return false ;
	}
	if(!dim)//0 is a power-of-two number
	{
		return true ;
	}
	return !(dim & (dim - 1)) ;
}

//static
bool LLImageGL::checkSize(S32 width, S32 height)
{
	return check_power_of_two(width) && check_power_of_two(height);
}

bool LLImageGL::setSize(S32 width, S32 height, S32 ncomponents, S32 discard_level)
{
	if (width != mWidth || height != mHeight || ncomponents != mComponents)
	{
		// Check if dimensions are a power of two!
		if (!checkSize(width, height))
		{
			LL_WARNS() << llformat("Texture has non power of two dimension: %dx%d",width,height) << LL_ENDL;
			return false;
		}
		
		// pickmask validity depends on old image size, delete it
		freePickMask();

		mWidth = width;
		mHeight = height;
		mComponents = ncomponents;
		if (ncomponents > 0)
		{
			mMaxDiscardLevel = 0;
			while (width > 1 && height > 1 && mMaxDiscardLevel < MAX_DISCARD_LEVEL)
			{
				mMaxDiscardLevel++;
				width >>= 1;
				height >>= 1;
			}

			if(discard_level > 0)
			{
				mMaxDiscardLevel = llmax(mMaxDiscardLevel, (S8)discard_level);
			}
		}
		else
		{
			mMaxDiscardLevel = MAX_DISCARD_LEVEL;
		}
	}

	return true;
}

//----------------------------------------------------------------------------

// virtual
void LLImageGL::dump()
{
	LL_INFOS() << "mMaxDiscardLevel " << S32(mMaxDiscardLevel)
			<< " mLastBindTime " << mLastBindTime
			<< " mTarget " << S32(mTarget)
			<< " mBindTarget " << S32(mBindTarget)
			<< " mUseMipMaps " << S32(mUseMipMaps)
			<< " mHasMipMaps " << S32(mHasMipMaps)
			<< " mCurrentDiscardLevel " << S32(mCurrentDiscardLevel)
			<< " mFormatInternal " << S32(mFormatInternal)
			<< " mFormatPrimary " << S32(mFormatPrimary)
			<< " mFormatType " << S32(mFormatType)
			<< " mFormatSwapBytes " << S32(mFormatSwapBytes)
			<< " mHasExplicitFormat " << S32(mHasExplicitFormat)
#if DEBUG_MISS
			<< " mMissed " << mMissed
#endif
			<< LL_ENDL;

	LL_INFOS() << " mTextureMemory " << mTextureMemory
			<< " mTexNames " << mTexName
			<< " mIsResident " << S32(mIsResident)
			<< LL_ENDL;
}

//----------------------------------------------------------------------------
void LLImageGL::forceUpdateBindStats(void) const
{
	mLastBindTime = sLastFrameTime;
}

BOOL LLImageGL::updateBindStats(S32Bytes tex_mem) const
{	
	if (mTexName != 0)
	{
#ifdef DEBUG_MISS
		mMissed = ! getIsResident(TRUE);
#endif
		sBindCount++;
		if (mLastBindTime != sLastFrameTime)
		{
			// we haven't accounted for this texture yet this frame
			sUniqueCount++;
			updateBoundTexMem(tex_mem, mComponents, mCategory);
			mLastBindTime = sLastFrameTime;

			return TRUE ;
		}
	}
	return FALSE ;
}

F32 LLImageGL::getTimePassedSinceLastBound()
{
	return sLastFrameTime - mLastBindTime ;
}

void LLImageGL::setExplicitFormat( LLGLint internal_format, LLGLenum primary_format, LLGLenum type_format, BOOL swap_bytes )
{
	// Note: must be called before createTexture()
	// Note: it's up to the caller to ensure that the format matches the number of components.
	mHasExplicitFormat = TRUE;
	mFormatInternal = internal_format;
	mFormatPrimary = primary_format;
	if(type_format == 0)
		mFormatType = GL_UNSIGNED_BYTE;
	else
		mFormatType = type_format;
	mFormatSwapBytes = swap_bytes;

	calcAlphaChannelOffsetAndStride() ;
}

//----------------------------------------------------------------------------

void LLImageGL::setImage(const LLImageRaw* imageraw)
{
    LL_PROFILE_ZONE_SCOPED_CATEGORY_TEXTURE;
	llassert((imageraw->getWidth() == getWidth(mCurrentDiscardLevel)) &&
			 (imageraw->getHeight() == getHeight(mCurrentDiscardLevel)) &&
			 (imageraw->getComponents() == getComponents()));
	const U8* rawdata = imageraw->getData();
	setImage(rawdata, FALSE);
}

BOOL LLImageGL::setImage(const U8* data_in, BOOL data_hasmips /* = FALSE */, S32 usename /* = 0 */)
{
    LL_PROFILE_ZONE_SCOPED_CATEGORY_TEXTURE;
	bool is_compressed = false;

    switch (mFormatPrimary)
    {
    case GL_COMPRESSED_RGBA_S3TC_DXT1_EXT:
    case GL_COMPRESSED_SRGB_ALPHA_S3TC_DXT1_EXT:
    case GL_COMPRESSED_RGBA_S3TC_DXT3_EXT:
    case GL_COMPRESSED_SRGB_ALPHA_S3TC_DXT3_EXT:
    case GL_COMPRESSED_RGBA_S3TC_DXT5_EXT:
    case GL_COMPRESSED_SRGB_ALPHA_S3TC_DXT5_EXT:
        is_compressed = true;
        break;
    default:
        break;
    }
	
	if (mUseMipMaps)
	{
		//set has mip maps to true before binding image so tex parameters get set properly
        gGL.getTexUnit(0)->unbind(mBindTarget);
        
		mHasMipMaps = true;
		mTexOptionsDirty = true;
		setFilteringOption(LLTexUnit::TFO_ANISOTROPIC);
	}
	else
	{
		mHasMipMaps = false;
	}
	
    gGL.getTexUnit(0)->bind(this, false, false, usename);

    if (data_in == nullptr)
    {
        S32 w = getWidth();
        S32 h = getHeight();
        LLImageGL::setManualImage(mTarget, 0, mFormatInternal, w, h,
            mFormatPrimary, mFormatType, (GLvoid*)data_in, mAllowCompression);
    }
    else if (mUseMipMaps)
	{
		if (data_hasmips)
		{
			// NOTE: data_in points to largest image; smaller images
			// are stored BEFORE the largest image
			for (S32 d=mCurrentDiscardLevel; d<=mMaxDiscardLevel; d++)
			{
				
				S32 w = getWidth(d);
				S32 h = getHeight(d);
				S32 gl_level = d-mCurrentDiscardLevel;

				mMipLevels = llmax(mMipLevels, gl_level);

				if (d > mCurrentDiscardLevel)
				{
					data_in -= dataFormatBytes(mFormatPrimary, w, h); // see above comment
				}
				if (is_compressed)
				{
 					S32 tex_size = dataFormatBytes(mFormatPrimary, w, h);
					glCompressedTexImage2DARB(mTarget, gl_level, mFormatPrimary, w, h, 0, tex_size, (GLvoid *)data_in);
					stop_glerror();
				}
				else
				{
					if(mFormatSwapBytes)
					{
						glPixelStorei(GL_UNPACK_SWAP_BYTES, 1);
						stop_glerror();
					}
						
					LLImageGL::setManualImage(mTarget, gl_level, mFormatInternal, w, h, mFormatPrimary, GL_UNSIGNED_BYTE, (GLvoid*)data_in, mAllowCompression);
					if (gl_level == 0)
					{
						analyzeAlpha(data_in, w, h);
					}
					updatePickMask(w, h, data_in);

					if(mFormatSwapBytes)
					{
						glPixelStorei(GL_UNPACK_SWAP_BYTES, 0);
						stop_glerror();
					}
						
					stop_glerror();
				}
				stop_glerror();
			}			
		}
		else if (!is_compressed)
		{
			if (mAutoGenMips)
			{
				stop_glerror();
				{
					if(mFormatSwapBytes)
					{
						glPixelStorei(GL_UNPACK_SWAP_BYTES, 1);
						stop_glerror();
					}

					S32 w = getWidth(mCurrentDiscardLevel);
					S32 h = getHeight(mCurrentDiscardLevel);

					mMipLevels = wpo2(llmax(w, h));

					//use legacy mipmap generation mode (note: making this condional can cause rendering issues)
					// -- but making it not conditional triggers deprecation warnings when core profile is enabled
					//		(some rendering issues while core profile is enabled are acceptable at this point in time)
					if (!LLRender::sGLCoreProfile)
					{
						glTexParameteri(mTarget, GL_GENERATE_MIPMAP, GL_TRUE);
					}

                    LLImageGL::setManualImage(mTarget, 0, mFormatInternal,
								 w, h, 
								 mFormatPrimary, mFormatType,
								 data_in, mAllowCompression);
					analyzeAlpha(data_in, w, h);
					stop_glerror();

					updatePickMask(w, h, data_in);

					if(mFormatSwapBytes)
					{
						glPixelStorei(GL_UNPACK_SWAP_BYTES, 0);
						stop_glerror();
					}

					if (LLRender::sGLCoreProfile)
					{
						glGenerateMipmap(mTarget);
					}	
					stop_glerror();
				}
			}
			else
			{
				// Create mips by hand
				// ~4x faster than gluBuild2DMipmaps
				S32 width = getWidth(mCurrentDiscardLevel);
				S32 height = getHeight(mCurrentDiscardLevel);
				S32 nummips = mMaxDiscardLevel - mCurrentDiscardLevel + 1;
				S32 w = width, h = height;


				const U8* new_data = 0;
				(void)new_data;

				const U8* prev_mip_data = 0;
				const U8* cur_mip_data = 0;
#ifdef SHOW_ASSERT
				S32 cur_mip_size = 0;
#endif
				mMipLevels = nummips;

				for (int m=0; m<nummips; m++)
				{
					if (m==0)
					{
						cur_mip_data = data_in;
#ifdef SHOW_ASSERT
						cur_mip_size = width * height * mComponents; 
#endif
					}
					else
					{
						S32 bytes = w * h * mComponents;
#ifdef SHOW_ASSERT
						llassert(prev_mip_data);
						llassert(cur_mip_size == bytes*4);
#endif
						U8* new_data = new(std::nothrow) U8[bytes];
						if (!new_data)
						{
							stop_glerror();

							if (prev_mip_data)
								delete[] prev_mip_data;
							if (cur_mip_data)
								delete[] cur_mip_data;
							
							mGLTextureCreated = false;
							return FALSE;
						}
						else
						{

#ifdef SHOW_ASSERT
							llassert(prev_mip_data);
							llassert(cur_mip_size == bytes * 4);
#endif

							LLImageBase::generateMip(prev_mip_data, new_data, w, h, mComponents);
							cur_mip_data = new_data;
#ifdef SHOW_ASSERT
							cur_mip_size = bytes;
#endif
						}

					}
					llassert(w > 0 && h > 0 && cur_mip_data);
					(void)cur_mip_data;
					{
						if(mFormatSwapBytes)
						{
							glPixelStorei(GL_UNPACK_SWAP_BYTES, 1);
							stop_glerror();
						}

                        LLImageGL::setManualImage(mTarget, m, mFormatInternal, w, h, mFormatPrimary, mFormatType, cur_mip_data, mAllowCompression);
						if (m == 0)
						{
							analyzeAlpha(data_in, w, h);
						}
						stop_glerror();
						if (m == 0)
						{
							updatePickMask(w, h, cur_mip_data);
						}

						if(mFormatSwapBytes)
						{
							glPixelStorei(GL_UNPACK_SWAP_BYTES, 0);
							stop_glerror();
						}
					}
					if (prev_mip_data && prev_mip_data != data_in)
					{
						delete[] prev_mip_data;
					}
					prev_mip_data = cur_mip_data;
					w >>= 1;
					h >>= 1;
				}
				if (prev_mip_data && prev_mip_data != data_in)
				{
					delete[] prev_mip_data;
					prev_mip_data = NULL;
				}
			}
		}
		else
		{
			LL_ERRS() << "Compressed Image has mipmaps but data does not (can not auto generate compressed mips)" << LL_ENDL;
		}
	}
	else
	{
		mMipLevels = 0;
		S32 w = getWidth();
		S32 h = getHeight();
		if (is_compressed)
		{
			S32 tex_size = dataFormatBytes(mFormatPrimary, w, h);
			glCompressedTexImage2DARB(mTarget, 0, mFormatPrimary, w, h, 0, tex_size, (GLvoid *)data_in);
			stop_glerror();
		}
		else
		{
			if(mFormatSwapBytes)
			{
				glPixelStorei(GL_UNPACK_SWAP_BYTES, 1);
				stop_glerror();
			}

			LLImageGL::setManualImage(mTarget, 0, mFormatInternal, w, h,
						 mFormatPrimary, mFormatType, (GLvoid *)data_in, mAllowCompression);
			analyzeAlpha(data_in, w, h);
			
			updatePickMask(w, h, data_in);

			stop_glerror();

			if(mFormatSwapBytes)
			{
				glPixelStorei(GL_UNPACK_SWAP_BYTES, 0);
				stop_glerror();
			}

		}
	}
	stop_glerror();
	mGLTextureCreated = true;
	return TRUE;
}

BOOL LLImageGL::preAddToAtlas(S32 discard_level, const LLImageRaw* raw_image)
{
	//not compatible with core GL profile
	llassert(!LLRender::sGLCoreProfile);

	if (gGLManager.mIsDisabled)
	{
		LL_WARNS() << "Trying to create a texture while GL is disabled!" << LL_ENDL;
		return FALSE;
	}
	llassert(gGLManager.mInited);
	stop_glerror();

	if (discard_level < 0)
	{
		llassert(mCurrentDiscardLevel >= 0);
		discard_level = mCurrentDiscardLevel;
	}
	
	// Actual image width/height = raw image width/height * 2^discard_level
	S32 w = raw_image->getWidth() << discard_level;
	S32 h = raw_image->getHeight() << discard_level;

	// setSize may call destroyGLTexture if the size does not match
	if (!setSize(w, h, raw_image->getComponents(), discard_level))
	{
		LL_WARNS() << "Trying to create a texture with incorrect dimensions!" << LL_ENDL;
		return FALSE;
	}

    if (!mHasExplicitFormat)
    {
        switch (mComponents)
        {
            case 1:
                // Use luminance alpha (for fonts)
                mFormatInternal = GL_LUMINANCE8;
                mFormatPrimary  = GL_LUMINANCE;
                mFormatType     = GL_UNSIGNED_BYTE;
                break;
            case 2:
                // Use luminance alpha (for fonts)
                mFormatInternal = GL_LUMINANCE8_ALPHA8;
                mFormatPrimary  = GL_LUMINANCE_ALPHA;
                mFormatType     = GL_UNSIGNED_BYTE;
                break;
            case 3:
#if USE_SRGB_DECODE
                if (gGLManager.mHasTexturesRGBDecode)
                {
                    mFormatInternal = GL_SRGB8;
                }
                else
#endif
                {
                    mFormatInternal = GL_RGB8;
                }
                mFormatPrimary = GL_RGB;
                mFormatType    = GL_UNSIGNED_BYTE;
                break;
            case 4:
#if USE_SRGB_DECODE
                if (gGLManager.mHasTexturesRGBDecode)
                {
                    mFormatInternal = GL_SRGB8_ALPHA8;
                }
                else
#endif
                {
                    mFormatInternal = GL_RGBA8;
                }
                mFormatPrimary = GL_RGBA;
                mFormatType    = GL_UNSIGNED_BYTE;
                break;
            default:
                LL_ERRS() << "Bad number of components for texture: " << (U32) getComponents() << LL_ENDL;
        }
    }

    mCurrentDiscardLevel = discard_level;	
	mDiscardLevelInAtlas = discard_level;
	mTexelsInAtlas = raw_image->getWidth() * raw_image->getHeight() ;
	mLastBindTime = sLastFrameTime;
	mGLTextureCreated = false ;
	
	glPixelStorei(GL_UNPACK_ROW_LENGTH, raw_image->getWidth());
	stop_glerror();

	if(mFormatSwapBytes)
	{
		glPixelStorei(GL_UNPACK_SWAP_BYTES, 1);
		stop_glerror();
	}

	return TRUE ;
}

void LLImageGL::postAddToAtlas()
{
	if(mFormatSwapBytes)
	{
		glPixelStorei(GL_UNPACK_SWAP_BYTES, 0);
		stop_glerror();
	}

	glPixelStorei(GL_UNPACK_ROW_LENGTH, 0);
	gGL.getTexUnit(0)->setTextureFilteringOption(mFilterOption);	
	stop_glerror();	
}

BOOL LLImageGL::setSubImage(const U8* datap, S32 data_width, S32 data_height, S32 x_pos, S32 y_pos, S32 width, S32 height, BOOL force_fast_update /* = FALSE */, LLGLuint use_name)
{
    LL_PROFILE_ZONE_SCOPED_CATEGORY_TEXTURE;
	if (!width || !height)
	{
		return TRUE;
	}
    LLGLuint tex_name = use_name != 0 ? use_name : mTexName;
	if (0 == tex_name)
	{
		// *TODO: Re-enable warning?  Ran into thread locking issues? DK 2011-02-18
		//LL_WARNS() << "Setting subimage on image without GL texture" << LL_ENDL;
		return FALSE;
	}
	if (datap == NULL)
	{
		// *TODO: Re-enable warning?  Ran into thread locking issues? DK 2011-02-18
		//LL_WARNS() << "Setting subimage on image with NULL datap" << LL_ENDL;
		return FALSE;
	}
	
	// HACK: allow the caller to explicitly force the fast path (i.e. using glTexSubImage2D here instead of calling setImage) even when updating the full texture.
	if (!force_fast_update && x_pos == 0 && y_pos == 0 && width == getWidth() && height == getHeight() && data_width == width && data_height == height)
	{
		setImage(datap, FALSE, tex_name);
	}
	else
	{
		if (mUseMipMaps)
		{
			dump();
			LL_ERRS() << "setSubImage called with mipmapped image (not supported)" << LL_ENDL;
		}
		llassert_always(mCurrentDiscardLevel == 0);
		llassert_always(x_pos >= 0 && y_pos >= 0);
		
		if (((x_pos + width) > getWidth()) || 
			(y_pos + height) > getHeight())
		{
			dump();
			LL_ERRS() << "Subimage not wholly in target image!" 
				   << " x_pos " << x_pos
				   << " y_pos " << y_pos
				   << " width " << width
				   << " height " << height
				   << " getWidth() " << getWidth()
				   << " getHeight() " << getHeight()
				   << LL_ENDL;
		}

		if ((x_pos + width) > data_width || 
			(y_pos + height) > data_height)
		{
			dump();
			LL_ERRS() << "Subimage not wholly in source image!" 
				   << " x_pos " << x_pos
				   << " y_pos " << y_pos
				   << " width " << width
				   << " height " << height
				   << " source_width " << data_width
				   << " source_height " << data_height
				   << LL_ENDL;
		}


		glPixelStorei(GL_UNPACK_ROW_LENGTH, data_width);
		stop_glerror();

		if(mFormatSwapBytes)
		{
			glPixelStorei(GL_UNPACK_SWAP_BYTES, 1);
			stop_glerror();
		}

		datap += (y_pos * data_width + x_pos) * getComponents();
		// Update the GL texture
		BOOL res = gGL.getTexUnit(0)->bindManual(mBindTarget, tex_name);
		if (!res) LL_ERRS() << "LLImageGL::setSubImage(): bindTexture failed" << LL_ENDL;
		stop_glerror();

		glTexSubImage2D(mTarget, 0, x_pos, y_pos, width, height, mFormatPrimary, mFormatType, datap);
		gGL.getTexUnit(0)->disable();
		stop_glerror();

		if(mFormatSwapBytes)
		{
			glPixelStorei(GL_UNPACK_SWAP_BYTES, 0);
			stop_glerror();
		}

		glPixelStorei(GL_UNPACK_ROW_LENGTH, 0);
		stop_glerror();
		mGLTextureCreated = true;
	}
	return TRUE;
}

BOOL LLImageGL::setSubImage(const LLImageRaw* imageraw, S32 x_pos, S32 y_pos, S32 width, S32 height, BOOL force_fast_update /* = FALSE */, LLGLuint use_name)
{
    LL_PROFILE_ZONE_SCOPED_CATEGORY_TEXTURE;
	return setSubImage(imageraw->getData(), imageraw->getWidth(), imageraw->getHeight(), x_pos, y_pos, width, height, force_fast_update, use_name);
}

// Copy sub image from frame buffer
BOOL LLImageGL::setSubImageFromFrameBuffer(S32 fb_x, S32 fb_y, S32 x_pos, S32 y_pos, S32 width, S32 height)
{
	if (gGL.getTexUnit(0)->bind(this, false, true))
	{
		glCopyTexSubImage2D(GL_TEXTURE_2D, 0, fb_x, fb_y, x_pos, y_pos, width, height);
		mGLTextureCreated = true;
		stop_glerror();
		return TRUE;
	}
	else
	{
		return FALSE;
	}
}

// static
void LLImageGL::generateTextures(S32 numTextures, U32 *textures)
{
    LL_PROFILE_ZONE_SCOPED_CATEGORY_TEXTURE;
	glGenTextures(numTextures, textures);
}

// static
void LLImageGL::deleteTextures(S32 numTextures, const U32 *textures)
{
	if (gGLManager.mInited)
	{
		glDeleteTextures(numTextures, textures);
	}
}

// static
void LLImageGL::setManualImage(U32 target, S32 miplevel, S32 intformat, S32 width, S32 height, U32 pixformat, U32 pixtype, const void* pixels, bool allow_compression)
{
    LL_PROFILE_ZONE_SCOPED_CATEGORY_TEXTURE;
    bool use_scratch = false;
    U32* scratch = NULL;
    if (LLRender::sGLCoreProfile)
    {
        if (pixformat == GL_ALPHA && pixtype == GL_UNSIGNED_BYTE)
        { //GL_ALPHA is deprecated, convert to RGBA
            use_scratch = true;
            scratch = new U32[width * height];

            U32 pixel_count = (U32)(width * height);
            for (U32 i = 0; i < pixel_count; i++)
            {
                U8* pix = (U8*)&scratch[i];
                pix[0] = pix[1] = pix[2] = 0;
                pix[3] = ((U8*)pixels)[i];
            }

            pixformat = GL_RGBA;
            intformat = GL_RGBA8;
        }

        if (pixformat == GL_LUMINANCE_ALPHA && pixtype == GL_UNSIGNED_BYTE)
        { //GL_LUMINANCE_ALPHA is deprecated, convert to RGBA
            use_scratch = true;
            scratch = new U32[width * height];

            U32 pixel_count = (U32)(width * height);
            for (U32 i = 0; i < pixel_count; i++)
            {
                U8 lum = ((U8*)pixels)[i * 2 + 0];
                U8 alpha = ((U8*)pixels)[i * 2 + 1];

                U8* pix = (U8*)&scratch[i];
                pix[0] = pix[1] = pix[2] = lum;
                pix[3] = alpha;
            }

            pixformat = GL_RGBA;
            intformat = GL_RGBA8;
        }

        if (pixformat == GL_LUMINANCE && pixtype == GL_UNSIGNED_BYTE)
        { //GL_LUMINANCE_ALPHA is deprecated, convert to RGB
            use_scratch = true;
            scratch = new U32[width * height];

            U32 pixel_count = (U32)(width * height);
            for (U32 i = 0; i < pixel_count; i++)
            {
                U8 lum = ((U8*)pixels)[i];

                U8* pix = (U8*)&scratch[i];
                pix[0] = pix[1] = pix[2] = lum;
                pix[3] = 255;
            }

            pixformat = GL_RGBA;
            intformat = GL_RGB8;
        }
    }

    if (LLImageGL::sCompressTextures && allow_compression)
    {
        switch (intformat)
        {
        case GL_RGB:
        case GL_RGB8:
            intformat = GL_COMPRESSED_RGB;
            break;
        case GL_SRGB:
        case GL_SRGB8:
            intformat = GL_COMPRESSED_SRGB;
            break;
        case GL_RGBA:
        case GL_RGBA8:
            intformat = GL_COMPRESSED_RGBA;
            break;
        case GL_SRGB_ALPHA:
        case GL_SRGB8_ALPHA8:
            intformat = GL_COMPRESSED_SRGB_ALPHA;
            break;
        case GL_LUMINANCE:
        case GL_LUMINANCE8:
            intformat = GL_COMPRESSED_LUMINANCE;
            break;
        case GL_LUMINANCE_ALPHA:
        case GL_LUMINANCE8_ALPHA8:
            intformat = GL_COMPRESSED_LUMINANCE_ALPHA;
            break;
        case GL_ALPHA:
        case GL_ALPHA8:
            intformat = GL_COMPRESSED_ALPHA;
            break;
        default:
            LL_WARNS() << "Could not compress format: " << std::hex << intformat << LL_ENDL;
            break;
        }
    }

    stop_glerror();
    {
        LL_PROFILE_ZONE_NAMED_CATEGORY_TEXTURE("glTexImage2D");
        glTexImage2D(target, miplevel, intformat, width, height, 0, pixformat, pixtype, use_scratch ? scratch : pixels);
    }
    stop_glerror();

    if (use_scratch)
    {
        delete[] scratch;
    }
}

//create an empty GL texture: just create a texture name
//the texture is assiciate with some image by calling glTexImage outside LLImageGL
BOOL LLImageGL::createGLTexture()
{
    LL_PROFILE_ZONE_SCOPED_CATEGORY_TEXTURE;
    checkActiveThread();

	if (gGLManager.mIsDisabled)
	{
		LL_WARNS() << "Trying to create a texture while GL is disabled!" << LL_ENDL;
		return FALSE;
	}
	
	mGLTextureCreated = false ; //do not save this texture when gl is destroyed.

	llassert(gGLManager.mInited);
	stop_glerror();

	if(mTexName)
	{
		LLImageGL::deleteTextures(1, (reinterpret_cast<GLuint*>(&mTexName))) ;
        mTexName = 0;
	}
	

	LLImageGL::generateTextures(1, &mTexName);
	stop_glerror();
	if (!mTexName)
	{
		LL_WARNS() << "LLImageGL::createGLTexture failed to make an empty texture" << LL_ENDL;
		return FALSE;
	}

	return TRUE ;
}

BOOL LLImageGL::createGLTexture(S32 discard_level, const LLImageRaw* imageraw, S32 usename/*=0*/, BOOL to_create, S32 category, bool defer_copy, LLGLuint* tex_name)
{
    LL_PROFILE_ZONE_SCOPED_CATEGORY_TEXTURE;
    checkActiveThread();

	if (gGLManager.mIsDisabled)
	{
		LL_WARNS() << "Trying to create a texture while GL is disabled!" << LL_ENDL;
		return FALSE;
	}

	llassert(gGLManager.mInited);
	stop_glerror();

	if (!imageraw || imageraw->isBufferInvalid())
	{
		LL_WARNS() << "Trying to create a texture from invalid image data" << LL_ENDL;
        mGLTextureCreated = false;
		return FALSE;
	}

	if (discard_level < 0)
	{
		llassert(mCurrentDiscardLevel >= 0);
		discard_level = mCurrentDiscardLevel;
	}
	
	// Actual image width/height = raw image width/height * 2^discard_level
	S32 raw_w = imageraw->getWidth() ;
	S32 raw_h = imageraw->getHeight() ;

	S32 w = raw_w << discard_level;
	S32 h = raw_h << discard_level;

	// setSize may call destroyGLTexture if the size does not match
	if (!setSize(w, h, imageraw->getComponents(), discard_level))
	{
		LL_WARNS() << "Trying to create a texture with incorrect dimensions!" << LL_ENDL;
        mGLTextureCreated = false;
		return FALSE;
	}

	if (mHasExplicitFormat && 
		((mFormatPrimary == GL_RGBA && mComponents < 4) ||
		 (mFormatPrimary == GL_RGB  && mComponents < 3)))

	{
		LL_WARNS()  << "Incorrect format: " << std::hex << mFormatPrimary << " components: " << (U32)mComponents <<  LL_ENDL;		
		mHasExplicitFormat = FALSE;
	}

	if( !mHasExplicitFormat )
	{
        switch (mComponents)
        {
        case 1:
            // Use luminance alpha (for fonts)
            mFormatInternal = GL_LUMINANCE8;
            mFormatPrimary = GL_LUMINANCE;
            mFormatType = GL_UNSIGNED_BYTE;
            break;
        case 2:
            // Use luminance alpha (for fonts)
            mFormatInternal = GL_LUMINANCE8_ALPHA8;
            mFormatPrimary = GL_LUMINANCE_ALPHA;
            mFormatType = GL_UNSIGNED_BYTE;
            break;
        case 3:
        #if USE_SRGB_DECODE
            if (gGLManager.mHasTexturesRGBDecode)
            {
                mFormatInternal = GL_SRGB8;
            }
            else
        #endif
            {
                mFormatInternal = GL_RGB8;
            }
            mFormatPrimary = GL_RGB;
            mFormatType = GL_UNSIGNED_BYTE;
            break;
        case 4:
        #if USE_SRGB_DECODE
            if (gGLManager.mHasTexturesRGBDecode)
            {
                mFormatInternal = GL_SRGB8_ALPHA8;
            }
            else
        #endif
            {
                mFormatInternal = GL_RGBA8;
            }
            mFormatPrimary = GL_RGBA;
            mFormatType = GL_UNSIGNED_BYTE;
            break;
        default:
            LL_ERRS() << "Bad number of components for texture: " << (U32)getComponents() << LL_ENDL;
        }

		calcAlphaChannelOffsetAndStride() ;
	}

	if(!to_create) //not create a gl texture
	{
		destroyGLTexture();
		mCurrentDiscardLevel = discard_level;	
		mLastBindTime = sLastFrameTime;
        mGLTextureCreated = false;
		return TRUE ;
	}

	setCategory(category);
 	const U8* rawdata = imageraw->getData();
	return createGLTexture(discard_level, rawdata, FALSE, usename, defer_copy, tex_name);
}

BOOL LLImageGL::createGLTexture(S32 discard_level, const U8* data_in, BOOL data_hasmips, S32 usename, bool defer_copy, LLGLuint* tex_name)
    // Call with void data, vmem is allocated but unitialized
{
    LL_PROFILE_ZONE_SCOPED_CATEGORY_TEXTURE;
    checkActiveThread();

    bool main_thread = on_main_thread();

    if (defer_copy)
    {
        data_in = nullptr;
    }
    else
    {
        llassert(data_in);
    }

    stop_glerror();

    if (discard_level < 0)
    {
        llassert(mCurrentDiscardLevel >= 0);
        discard_level = mCurrentDiscardLevel;
    }
    discard_level = llclamp(discard_level, 0, (S32)mMaxDiscardLevel);

    if (main_thread // <--- always force creation of mNewTexName when not on main thread
        && mTexName != 0 && discard_level == mCurrentDiscardLevel)
    {
        LL_PROFILE_ZONE_NAMED("cglt - early setImage");
        // This will only be true if the size has not changed
        if (tex_name != nullptr)
        {
            *tex_name = mTexName;
        }
        return setImage(data_in, data_hasmips);
    }

    GLuint old_texname = mTexName;
    GLuint new_texname = 0;
    if (usename != 0)
    {
        llassert(main_thread);
        new_texname = usename;
    }
    else
    {
        LLImageGL::generateTextures(1, &new_texname);
        {
            gGL.getTexUnit(0)->bind(this, false, false, new_texname);
            glTexParameteri(LLTexUnit::getInternalType(mBindTarget), GL_TEXTURE_BASE_LEVEL, 0);
            glTexParameteri(LLTexUnit::getInternalType(mBindTarget), GL_TEXTURE_MAX_LEVEL, mMaxDiscardLevel - discard_level);
        }
    }
    
    if (tex_name != nullptr)
    {
        *tex_name = new_texname;
    }

    if (mUseMipMaps)
    {
        mAutoGenMips = gGLManager.mHasMipMapGeneration;
    }

    mCurrentDiscardLevel = discard_level;

    {
        LL_PROFILE_ZONE_NAMED("cglt - late setImage");
        if (!setImage(data_in, data_hasmips, new_texname))
        {
            return FALSE;
        }
    }

    // Set texture options to our defaults.
    gGL.getTexUnit(0)->setHasMipMaps(mHasMipMaps);
    gGL.getTexUnit(0)->setTextureAddressMode(mAddressMode);
    gGL.getTexUnit(0)->setTextureFilteringOption(mFilterOption);

    // things will break if we don't unbind after creation
    gGL.getTexUnit(0)->unbind(mBindTarget);

    if (old_texname != 0)
    {
        sGlobalTextureMemory -= mTextureMemory;
    }

    //if we're on the image loading thread, be sure to delete old_texname and update mTexName on the main thread
    if (!main_thread)
    {
        if (!defer_copy)
        {
            syncToMainThread(new_texname);
        }
    }
    else 
    {
        //not on background thread, immediately set mTexName
        if (old_texname != 0)
        {
            LLImageGL::deleteTextures(1, &old_texname);
        }
        mTexName = new_texname;
    }
    
    mTextureMemory = (S32Bytes)getMipBytes(mCurrentDiscardLevel);
    sGlobalTextureMemory += mTextureMemory;
    mTexelsInGLTexture = getWidth() * getHeight();

    // mark this as bound at this point, so we don't throw it out immediately
    mLastBindTime = sLastFrameTime;

    checkActiveThread();
    return TRUE;
}

void update_free_vram()
{
    LL_PROFILE_ZONE_SCOPED;

    if (gGLManager.mHasATIMemInfo)
    {
        S32 meminfo[4];
        glGetIntegerv(GL_TEXTURE_FREE_MEMORY_ATI, meminfo);
        LLImageGLThread::sFreeVRAMMegabytes = meminfo[0];

    }
    else if (gGLManager.mHasNVXMemInfo)
    {
        S32 free_memory;
        glGetIntegerv(GL_GPU_MEMORY_INFO_CURRENT_AVAILABLE_VIDMEM_NVX, &free_memory);
        LLImageGLThread::sFreeVRAMMegabytes = free_memory / 1024;
    }
}

void LLImageGL::syncToMainThread(LLGLuint new_tex_name)
{
    LL_PROFILE_ZONE_SCOPED;
    {
        LL_PROFILE_ZONE_NAMED_CATEGORY_TEXTURE("cglt - sync");
        if (gGLManager.mHasSync)
        {
            // post a sync to the main thread (will execute before tex name swap lambda below)
            // glFlush calls here are partly superstitious and partly backed by observation
            // on AMD hardware
            glFlush();
            auto sync = glFenceSync(GL_SYNC_GPU_COMMANDS_COMPLETE, 0);
            glFlush();
            LL::WorkQueue::postMaybe(
                mMainQueue,
                [=]()
                {
                    LL_PROFILE_ZONE_NAMED_CATEGORY_TEXTURE("cglt - wait sync");
                    {
                        LL_PROFILE_ZONE_NAMED_CATEGORY_TEXTURE("glWaitSync");
                        glWaitSync(sync, 0, GL_TIMEOUT_IGNORED);
                    }
                    {
                        LL_PROFILE_ZONE_NAMED_CATEGORY_TEXTURE("glDeleteSync");
                        glDeleteSync(sync);
                    }
                });
        }
        else
        {
            glFinish();
        }
    }

    ref();
    LL::WorkQueue::postMaybe(
        mMainQueue,
        [=]()
        {
<<<<<<< HEAD
            LL_PROFILE_ZONE_NAMED_CATEGORY_TEXTURE("cglt - delete callback");
            if (mNewTexName != 0)
=======
            LL_PROFILE_ZONE_NAMED("cglt - delete callback");
            if (new_tex_name != 0)
>>>>>>> 900c13d3
            {
                if (mTexName != 0)
                {
                    LLImageGL::deleteTextures(1, &mTexName);
                }
                mTexName = new_tex_name;
                unref();
            }
        });


    //update free vram periodically
    static LLFrameTimer timer;
    
    if (timer.getElapsedTimeF32() > 1.f) //call this once per second.
    {
        update_free_vram();
        timer.reset();
    }
    
}

BOOL LLImageGL::readBackRaw(S32 discard_level, LLImageRaw* imageraw, bool compressed_ok) const
{
	llassert_always(sAllowReadBackRaw) ;
	//LL_ERRS() << "should not call this function!" << LL_ENDL ;
	
	if (discard_level < 0)
	{
		discard_level = mCurrentDiscardLevel;
	}
	
	if (mTexName == 0 || discard_level < mCurrentDiscardLevel || discard_level > mMaxDiscardLevel )
	{
		return FALSE;
	}

	S32 gl_discard = discard_level - mCurrentDiscardLevel;

	//explicitly unbind texture 
	gGL.getTexUnit(0)->unbind(mBindTarget);
	llverify(gGL.getTexUnit(0)->bindManual(mBindTarget, mTexName));	

	//debug code, leave it there commented.
	//checkTexSize() ;

	LLGLint glwidth = 0;
	glGetTexLevelParameteriv(mTarget, gl_discard, GL_TEXTURE_WIDTH, (GLint*)&glwidth);
	if (glwidth == 0)
	{
		// No mip data smaller than current discard level
		return FALSE;
	}
	
	S32 width = getWidth(discard_level);
	S32 height = getHeight(discard_level);
	S32 ncomponents = getComponents();
	if (ncomponents == 0)
	{
		return FALSE;
	}
	if(width < glwidth)
	{
		LL_WARNS() << "texture size is smaller than it should be." << LL_ENDL ;
		LL_WARNS() << "width: " << width << " glwidth: " << glwidth << " mWidth: " << mWidth << 
			" mCurrentDiscardLevel: " << (S32)mCurrentDiscardLevel << " discard_level: " << (S32)discard_level << LL_ENDL ;
		return FALSE ;
	}

	if (width <= 0 || width > 2048 || height <= 0 || height > 2048 || ncomponents < 1 || ncomponents > 4)
	{
		LL_ERRS() << llformat("LLImageGL::readBackRaw: bogus params: %d x %d x %d",width,height,ncomponents) << LL_ENDL;
	}
	
	LLGLint is_compressed = 0;
	if (compressed_ok)
	{
		glGetTexLevelParameteriv(mTarget, is_compressed, GL_TEXTURE_COMPRESSED, (GLint*)&is_compressed);
	}
	
	//-----------------------------------------------------------------------------------------------
	GLenum error ;
	while((error = glGetError()) != GL_NO_ERROR)
	{
		LL_WARNS() << "GL Error happens before reading back texture. Error code: " << error << LL_ENDL ;
	}
	//-----------------------------------------------------------------------------------------------

	if (is_compressed)
	{
		LLGLint glbytes;
		glGetTexLevelParameteriv(mTarget, gl_discard, GL_TEXTURE_COMPRESSED_IMAGE_SIZE, (GLint*)&glbytes);
		if(!imageraw->allocateDataSize(width, height, ncomponents, glbytes))
		{
			LL_WARNS() << "Memory allocation failed for reading back texture. Size is: " << glbytes << LL_ENDL ;
			LL_WARNS() << "width: " << width << "height: " << height << "components: " << ncomponents << LL_ENDL ;
			return FALSE ;
		}

		glGetCompressedTexImageARB(mTarget, gl_discard, (GLvoid*)(imageraw->getData()));		
		//stop_glerror();
	}
	else
	{
		if(!imageraw->allocateDataSize(width, height, ncomponents))
		{
			LL_WARNS() << "Memory allocation failed for reading back texture." << LL_ENDL ;
			LL_WARNS() << "width: " << width << "height: " << height << "components: " << ncomponents << LL_ENDL ;
			return FALSE ;
		}
		
		glGetTexImage(GL_TEXTURE_2D, gl_discard, mFormatPrimary, mFormatType, (GLvoid*)(imageraw->getData()));		
		//stop_glerror();
	}
		
	//-----------------------------------------------------------------------------------------------
	if((error = glGetError()) != GL_NO_ERROR)
	{
		LL_WARNS() << "GL Error happens after reading back texture. Error code: " << error << LL_ENDL ;
		imageraw->deleteData() ;

		while((error = glGetError()) != GL_NO_ERROR)
		{
			LL_WARNS() << "GL Error happens after reading back texture. Error code: " << error << LL_ENDL ;
		}

		return FALSE ;
	}
	//-----------------------------------------------------------------------------------------------

	return TRUE ;
}

void LLImageGL::destroyGLTexture()
{
    checkActiveThread();

	if (mTexName != 0)
	{
		if(mTextureMemory != S32Bytes(0))
		{
			sGlobalTextureMemory -= mTextureMemory;
			mTextureMemory = (S32Bytes)0;
		}
		
		LLImageGL::deleteTextures(1, &mTexName);
		mCurrentDiscardLevel = -1 ; //invalidate mCurrentDiscardLevel.
		mTexName = 0;		
		mGLTextureCreated = FALSE ;
	}
}

//force to invalidate the gl texture, most likely a sculpty texture
void LLImageGL::forceToInvalidateGLTexture()
{
    checkActiveThread();
	if (mTexName != 0)
	{
		destroyGLTexture();
	}
	else
	{
		mCurrentDiscardLevel = -1 ; //invalidate mCurrentDiscardLevel.
	}
}

//----------------------------------------------------------------------------

void LLImageGL::setAddressMode(LLTexUnit::eTextureAddressMode mode)
{
	if (mAddressMode != mode)
	{
		mTexOptionsDirty = true;
		mAddressMode = mode;
	}

	if (gGL.getTexUnit(gGL.getCurrentTexUnitIndex())->getCurrTexture() == mTexName)
	{
		gGL.getTexUnit(gGL.getCurrentTexUnitIndex())->setTextureAddressMode(mode);
		mTexOptionsDirty = false;
	}
}

void LLImageGL::setFilteringOption(LLTexUnit::eTextureFilterOptions option)
{
	if (mFilterOption != option)
	{
		mTexOptionsDirty = true;
		mFilterOption = option;
	}

	if (mTexName != 0 && gGL.getTexUnit(gGL.getCurrentTexUnitIndex())->getCurrTexture() == mTexName)
	{
		gGL.getTexUnit(gGL.getCurrentTexUnitIndex())->setTextureFilteringOption(option);
		mTexOptionsDirty = false;
		stop_glerror();
	}
}

BOOL LLImageGL::getIsResident(BOOL test_now)
{
	if (test_now)
	{
		if (mTexName != 0)
		{
			glAreTexturesResident(1, (GLuint*)&mTexName, &mIsResident);
		}
		else
		{
			mIsResident = FALSE;
		}
	}

	return mIsResident;
}

S32 LLImageGL::getHeight(S32 discard_level) const
{
	if (discard_level < 0)
	{
		discard_level = mCurrentDiscardLevel;
	}
	S32 height = mHeight >> discard_level;
	if (height < 1) height = 1;
	return height;
}

S32 LLImageGL::getWidth(S32 discard_level) const
{
	if (discard_level < 0)
	{
		discard_level = mCurrentDiscardLevel;
	}
	S32 width = mWidth >> discard_level;
	if (width < 1) width = 1;
	return width;
}

S32 LLImageGL::getBytes(S32 discard_level) const
{
	if (discard_level < 0)
	{
		discard_level = mCurrentDiscardLevel;
	}
	S32 w = mWidth>>discard_level;
	S32 h = mHeight>>discard_level;
	if (w == 0) w = 1;
	if (h == 0) h = 1;
	return dataFormatBytes(mFormatPrimary, w, h);
}

S32 LLImageGL::getMipBytes(S32 discard_level) const
{
	if (discard_level < 0)
	{
		discard_level = mCurrentDiscardLevel;
	}
	S32 w = mWidth>>discard_level;
	S32 h = mHeight>>discard_level;
	S32 res = dataFormatBytes(mFormatPrimary, w, h);
	if (mUseMipMaps)
	{
		while (w > 1 && h > 1)
		{
			w >>= 1; if (w == 0) w = 1;
			h >>= 1; if (h == 0) h = 1;
			res += dataFormatBytes(mFormatPrimary, w, h);
		}
	}
	return res;
}

BOOL LLImageGL::isJustBound() const
{
	return (BOOL)(sLastFrameTime - mLastBindTime < 0.5f);
}

BOOL LLImageGL::getBoundRecently() const
{
	return (BOOL)(sLastFrameTime - mLastBindTime < MIN_TEXTURE_LIFETIME);
}

BOOL LLImageGL::getIsAlphaMask() const
{
	llassert_always(!sSkipAnalyzeAlpha);
	return mIsMask;
}

void LLImageGL::setTarget(const LLGLenum target, const LLTexUnit::eTextureType bind_target)
{
	mTarget = target;
	mBindTarget = bind_target;
}

const S8 INVALID_OFFSET = -99 ;
void LLImageGL::setNeedsAlphaAndPickMask(BOOL need_mask) 
{
	if(mNeedsAlphaAndPickMask != need_mask)
	{
		mNeedsAlphaAndPickMask = need_mask;

		if(mNeedsAlphaAndPickMask)
		{
			mAlphaOffset = 0 ;
		}
		else //do not need alpha mask
		{
			mAlphaOffset = INVALID_OFFSET ;
			mIsMask = FALSE;
		}
	}
}

void LLImageGL::calcAlphaChannelOffsetAndStride()
{
	if(mAlphaOffset == INVALID_OFFSET)//do not need alpha mask
	{
		return ;
	}

	mAlphaStride = -1 ;
    switch (mFormatPrimary)
    {
    case GL_LUMINANCE:
    case GL_ALPHA:
        mAlphaStride = 1;
        break;
    case GL_LUMINANCE_ALPHA:
        mAlphaStride = 2;
        break;
    case GL_RGB:
    case GL_SRGB:
        mNeedsAlphaAndPickMask = FALSE;
        mIsMask = FALSE;
        return; //no alpha channel.
    case GL_RGBA:
    case GL_SRGB_ALPHA:
        mAlphaStride = 4;
        break;
    case GL_BGRA_EXT:
        mAlphaStride = 4;
        break;
    default:
        break;
    }

	mAlphaOffset = -1 ;
	if (mFormatType == GL_UNSIGNED_BYTE)
	{
		mAlphaOffset = mAlphaStride - 1 ;
	}
	else if(is_little_endian())
	{
		if (mFormatType == GL_UNSIGNED_INT_8_8_8_8)
		{
			mAlphaOffset = 0 ;
		}
		else if (mFormatType == GL_UNSIGNED_INT_8_8_8_8_REV)
		{
			mAlphaOffset = 3 ;
		}
	}
	else //big endian
	{
		if (mFormatType == GL_UNSIGNED_INT_8_8_8_8)
		{
			mAlphaOffset = 3 ;
		}
		else if (mFormatType == GL_UNSIGNED_INT_8_8_8_8_REV)
		{
			mAlphaOffset = 0 ;
		}
	}

	if( mAlphaStride < 1 || //unsupported format
		mAlphaOffset < 0 || //unsupported type
		(mFormatPrimary == GL_BGRA_EXT && mFormatType != GL_UNSIGNED_BYTE)) //unknown situation
	{
		LL_WARNS() << "Cannot analyze alpha for image with format type " << std::hex << mFormatType << std::dec << LL_ENDL;

		mNeedsAlphaAndPickMask = FALSE ;
		mIsMask = FALSE;
	}
}

void LLImageGL::analyzeAlpha(const void* data_in, U32 w, U32 h)
{
	if(sSkipAnalyzeAlpha || !mNeedsAlphaAndPickMask)
	{
		return ;
	}

	U32 length = w * h;
	U32 alphatotal = 0;
	
	U32 sample[16];
	memset(sample, 0, sizeof(U32)*16);

	// generate histogram of quantized alpha.
	// also add-in the histogram of a 2x2 box-sampled version.  The idea is
	// this will mid-skew the data (and thus increase the chances of not
	// being used as a mask) from high-frequency alpha maps which
	// suffer the worst from aliasing when used as alpha masks.
	if (w >= 2 && h >= 2)
	{
		llassert(w%2 == 0);
		llassert(h%2 == 0);
		const GLubyte* rowstart = ((const GLubyte*) data_in) + mAlphaOffset;
		for (U32 y = 0; y < h; y+=2)
		{
			const GLubyte* current = rowstart;
			for (U32 x = 0; x < w; x+=2)
			{
				const U32 s1 = current[0];
				alphatotal += s1;
				const U32 s2 = current[w * mAlphaStride];
				alphatotal += s2;
				current += mAlphaStride;
				const U32 s3 = current[0];
				alphatotal += s3;
				const U32 s4 = current[w * mAlphaStride];
				alphatotal += s4;
				current += mAlphaStride;

				++sample[s1/16];
				++sample[s2/16];
				++sample[s3/16];
				++sample[s4/16];

				const U32 asum = (s1+s2+s3+s4);
				alphatotal += asum;
				sample[asum/(16*4)] += 4;
			}
			
			
			rowstart += 2 * w * mAlphaStride;
		}
		length *= 2; // we sampled everything twice, essentially
	}
	else
	{
		const GLubyte* current = ((const GLubyte*) data_in) + mAlphaOffset;
		for (U32 i = 0; i < length; i++)
		{
			const U32 s1 = *current;
			alphatotal += s1;
			++sample[s1/16];
			current += mAlphaStride;
		}
	}
	
	// if more than 1/16th of alpha samples are mid-range, this
	// shouldn't be treated as a 1-bit mask

	// also, if all of the alpha samples are clumped on one half
	// of the range (but not at an absolute extreme), then consider
	// this to be an intentional effect and don't treat as a mask.

	U32 midrangetotal = 0;
	for (U32 i = 2; i < 13; i++)
	{
		midrangetotal += sample[i];
	}
	U32 lowerhalftotal = 0;
	for (U32 i = 0; i < 8; i++)
	{
		lowerhalftotal += sample[i];
	}
	U32 upperhalftotal = 0;
	for (U32 i = 8; i < 16; i++)
	{
		upperhalftotal += sample[i];
	}

	if (midrangetotal > length/48 || // lots of midrange, or
	    (lowerhalftotal == length && alphatotal != 0) || // all close to transparent but not all totally transparent, or
	    (upperhalftotal == length && alphatotal != 255*length)) // all close to opaque but not all totally opaque
	{
		mIsMask = FALSE; // not suitable for masking
	}
	else
	{
		mIsMask = TRUE;
	}
}

//----------------------------------------------------------------------------
U32 LLImageGL::createPickMask(S32 pWidth, S32 pHeight)
{
	U32 pick_width = pWidth/2 + 1;
	U32 pick_height = pHeight/2 + 1;

	U32 size = pick_width * pick_height;
	size = (size + 7) / 8; // pixelcount-to-bits
	mPickMask = new U8[size];
	mPickMaskWidth = pick_width - 1;
	mPickMaskHeight = pick_height - 1;

	memset(mPickMask, 0, sizeof(U8) * size);

	return size;
}

//----------------------------------------------------------------------------
void LLImageGL::freePickMask()
{
	// pickmask validity depends on old image size, delete it
	if (mPickMask != NULL)
	{
		delete [] mPickMask;
	}
	mPickMask = NULL;
	mPickMaskWidth = mPickMaskHeight = 0;
}

//----------------------------------------------------------------------------
void LLImageGL::updatePickMask(S32 width, S32 height, const U8* data_in)
{
	if(!mNeedsAlphaAndPickMask)
	{
		return ;
	}

	freePickMask();

    if (mFormatType != GL_UNSIGNED_BYTE ||
        ((mFormatPrimary != GL_RGBA)
      && (mFormatPrimary != GL_SRGB_ALPHA)))
    {
        //cannot generate a pick mask for this texture
        return;
    }

#ifdef SHOW_ASSERT
	const U32 pickSize = createPickMask(width, height);
#else // SHOW_ASSERT
	createPickMask(width, height);
#endif // SHOW_ASSERT

	U32 pick_bit = 0;
	
	for (S32 y = 0; y < height; y += 2)
	{
		for (S32 x = 0; x < width; x += 2)
		{
			U8 alpha = data_in[(y*width+x)*4+3];

			if (alpha > 32)
			{
				U32 pick_idx = pick_bit/8;
				U32 pick_offset = pick_bit%8;
				llassert(pick_idx < pickSize);

				mPickMask[pick_idx] |= 1 << pick_offset;
			}
			
			++pick_bit;
		}
	}
}

//BOOL LLImageGL::getMask(const LLVector2 &tc)
// [RLVa:KB] - Checked: RLVa-2.2 (@setoverlay)
BOOL LLImageGL::getMask(const LLVector2 &tc) const
// [/RLVa:KB]
{
	BOOL res = TRUE;

	if (mPickMask)
	{
		F32 u,v;
		if (LL_LIKELY(tc.isFinite()))
		{
			u = tc.mV[0] - floorf(tc.mV[0]);
			v = tc.mV[1] - floorf(tc.mV[1]);
		}
		else
		{
			LL_WARNS_ONCE("render") << "Ugh, non-finite u/v in mask pick" << LL_ENDL;
			u = v = 0.f;
			// removing assert per EXT-4388
			// llassert(false);
		}

		if (LL_UNLIKELY(u < 0.f || u > 1.f ||
				v < 0.f || v > 1.f))
		{
			LL_WARNS_ONCE("render") << "Ugh, u/v out of range in image mask pick" << LL_ENDL;
			u = v = 0.f;
			// removing assert per EXT-4388
			// llassert(false);
		}

		S32 x = llfloor(u * mPickMaskWidth);
		S32 y = llfloor(v * mPickMaskHeight);

		if (LL_UNLIKELY(x > mPickMaskWidth))
		{
			LL_WARNS_ONCE("render") << "Ooh, width overrun on pick mask read, that coulda been bad." << LL_ENDL;
			x = llmax((U16)0, mPickMaskWidth);
		}
		if (LL_UNLIKELY(y > mPickMaskHeight))
		{
			LL_WARNS_ONCE("render") << "Ooh, height overrun on pick mask read, that woulda been bad." << LL_ENDL;
			y = llmax((U16)0, mPickMaskHeight);
		}

		S32 idx = y*mPickMaskWidth+x;
		S32 offset = idx%8;

		res = mPickMask[idx/8] & (1 << offset) ? TRUE : FALSE;
	}
	
	return res;
}

void LLImageGL::setCurTexSizebar(S32 index, BOOL set_pick_size)
{
	sCurTexSizeBar = index ;

	if(set_pick_size)
	{
		sCurTexPickSize = (1 << index) ;
	}
	else
	{
		sCurTexPickSize = -1 ;
	}
}
void LLImageGL::resetCurTexSizebar()
{
	sCurTexSizeBar = -1 ;
	sCurTexPickSize = -1 ;
}
//----------------------------------------------------------------------------
#if LL_IMAGEGL_THREAD_CHECK
void LLImageGL::checkActiveThread()
{
    llassert(mActiveThread == LLThread::currentID());
}
#endif

//----------------------------------------------------------------------------


// Manual Mip Generation
/*
		S32 width = getWidth(discard_level);
		S32 height = getHeight(discard_level);
		S32 w = width, h = height;
		S32 nummips = 1;
		while (w > 4 && h > 4)
		{
			w >>= 1; h >>= 1;
			nummips++;
		}
		stop_glerror();
		w = width, h = height;
		const U8* prev_mip_data = 0;
		const U8* cur_mip_data = 0;
		for (int m=0; m<nummips; m++)
		{
			if (m==0)
			{
				cur_mip_data = rawdata;
			}
			else
			{
				S32 bytes = w * h * mComponents;
				U8* new_data = new U8[bytes];
				LLImageBase::generateMip(prev_mip_data, new_data, w, h, mComponents);
				cur_mip_data = new_data;
			}
			llassert(w > 0 && h > 0 && cur_mip_data);
			U8 test = cur_mip_data[w*h*mComponents-1];
			{
				LLImageGL::setManualImage(mTarget, m, mFormatInternal, w, h, mFormatPrimary, mFormatType, cur_mip_data);
				stop_glerror();
			}
			if (prev_mip_data && prev_mip_data != rawdata)
			{
				delete prev_mip_data;
			}
			prev_mip_data = cur_mip_data;
			w >>= 1;
			h >>= 1;
		}
		if (prev_mip_data && prev_mip_data != rawdata)
		{
			delete prev_mip_data;
		}
		glTexParameteri(GL_TEXTURE_2D, GL_TEXTURE_BASE_LEVEL, 0);
		glTexParameteri(GL_TEXTURE_2D, GL_TEXTURE_MAX_LEVEL,  nummips);
*/  

std::atomic<S32> LLImageGLThread::sFreeVRAMMegabytes;

LLImageGLThread::LLImageGLThread(LLWindow* window)
    // We want exactly one thread, but a very large capacity: we never want
    // anyone, especially inner-loop render code, to have to block on post()
    // because we're full.
    : ThreadPool("LLImageGL", 1, 1024*1024)
    , mWindow(window)
{
    LL_PROFILE_ZONE_SCOPED_CATEGORY_TEXTURE;
    sEnabled = true;
    mFinished = false;

    mContext = mWindow->createSharedContext();
    ThreadPool::start();
}

void LLImageGLThread::run()
{
    LL_PROFILE_ZONE_SCOPED_CATEGORY_TEXTURE;
    // We must perform setup on this thread before actually servicing our
    // WorkQueue, likewise cleanup afterwards.
    mWindow->makeContextCurrent(mContext);
    gGL.init();
    ThreadPool::run();
    gGL.shutdown();
    mWindow->destroySharedContext(mContext);
}

S32 LLImageGLThread::getFreeVRAMMegabytes()
{
    if (!sEnabled)
    {
        update_free_vram();
    }

    return sFreeVRAMMegabytes;
}
<|MERGE_RESOLUTION|>--- conflicted
+++ resolved
@@ -1516,7 +1516,7 @@
     if (main_thread // <--- always force creation of mNewTexName when not on main thread
         && mTexName != 0 && discard_level == mCurrentDiscardLevel)
     {
-        LL_PROFILE_ZONE_NAMED("cglt - early setImage");
+        LL_PROFILE_ZONE_NAMED_CATEGORY_TEXTURE("cglt - early setImage");
         // This will only be true if the size has not changed
         if (tex_name != nullptr)
         {
@@ -1555,7 +1555,7 @@
     mCurrentDiscardLevel = discard_level;
 
     {
-        LL_PROFILE_ZONE_NAMED("cglt - late setImage");
+        LL_PROFILE_ZONE_NAMED_CATEGORY_TEXTURE("cglt - late setImage");
         if (!setImage(data_in, data_hasmips, new_texname))
         {
             return FALSE;
@@ -1606,7 +1606,7 @@
 
 void update_free_vram()
 {
-    LL_PROFILE_ZONE_SCOPED;
+    LL_PROFILE_ZONE_SCOPED_CATEGORY_TEXTURE;
 
     if (gGLManager.mHasATIMemInfo)
     {
@@ -1662,13 +1662,8 @@
         mMainQueue,
         [=]()
         {
-<<<<<<< HEAD
             LL_PROFILE_ZONE_NAMED_CATEGORY_TEXTURE("cglt - delete callback");
-            if (mNewTexName != 0)
-=======
-            LL_PROFILE_ZONE_NAMED("cglt - delete callback");
             if (new_tex_name != 0)
->>>>>>> 900c13d3
             {
                 if (mTexName != 0)
                 {
