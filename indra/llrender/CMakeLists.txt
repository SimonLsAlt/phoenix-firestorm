# -*- cmake -*-

project(llrender)

include(00-Common)
include(OpenGL)
include(FreeType)
include(LLCommon)
include(LLImage)
include(LLWindow)

set(llrender_SOURCE_FILES
    llatmosphere.cpp
    llcubemap.cpp
    llfontbitmapcache.cpp
    llfontfreetype.cpp
    llfontgl.cpp
    llfontregistry.cpp
    llgl.cpp
    llgldbg.cpp
    llglslshader.cpp
    llgltexture.cpp
    llimagegl.cpp
    llpostprocess.cpp
    llrender.cpp
    llrender2dutils.cpp
    llrendernavprim.cpp
    llrendersphere.cpp
    llrendertarget.cpp
    llshadermgr.cpp
    lltexture.cpp
    lluiimage.cpp
    llvertexbuffer.cpp
    llglcommonfunc.cpp
    )
    
set(llrender_HEADER_FILES
    CMakeLists.txt

    llatmosphere.h
    llcubemap.h
    llfontgl.h
    llfontfreetype.h
    llfontbitmapcache.h
    llfontregistry.h
    llgl.h
    llgldbg.h
    llglheaders.h
    llglslshader.h
    llglstates.h
    llgltexture.h
    llgltypes.h
    llimagegl.h
    llpostprocess.h
    llrender.h
    llrender2dutils.h
    llrendernavprim.h
    llrendersphere.h
    llshadermgr.h
    lltexture.h
    lluiimage.h
    lluiimage.inl
    llvertexbuffer.h
    llglcommonfunc.h
    )

list(APPEND llrender_SOURCE_FILES ${llrender_HEADER_FILES})

if (BUILD_HEADLESS)
  add_library (llrenderheadless
    ${llrender_SOURCE_FILES}
    )

  set_property(TARGET llrenderheadless
    PROPERTY COMPILE_DEFINITIONS LL_MESA=1 LL_MESA_HEADLESS=1
      )

  target_link_libraries(llrenderheadless
          llcommon
          llimage
          llmath
          llrender
          llxml
          llfilesystem
          )
endif (BUILD_HEADLESS)

add_library (llrender ${llrender_SOURCE_FILES})
<<<<<<< HEAD
=======
target_include_directories( llrender  INTERFACE   ${CMAKE_CURRENT_SOURCE_DIR})
>>>>>>> a35e58b7

# Libraries on which this library depends, needed for Linux builds
# Sort by high-level to low-level
target_link_libraries(llrender
        llcommon
        llimage
        llmath
        llfilesystem
        llxml
        llwindow
        ll::freetype
        OpenGL::GL
        OpenGL::GLU
        )
<|MERGE_RESOLUTION|>--- conflicted
+++ resolved
@@ -86,10 +86,7 @@
 endif (BUILD_HEADLESS)
 
 add_library (llrender ${llrender_SOURCE_FILES})
-<<<<<<< HEAD
-=======
 target_include_directories( llrender  INTERFACE   ${CMAKE_CURRENT_SOURCE_DIR})
->>>>>>> a35e58b7
 
 # Libraries on which this library depends, needed for Linux builds
 # Sort by high-level to low-level
