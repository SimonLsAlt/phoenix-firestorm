--- conflicted
+++ resolved
@@ -358,23 +358,16 @@
         //the log could be any size, so allocate appropriately
         GLchar* log = new GLchar[length];
         glGetShaderInfoLog(ret, length, &length, log);
-<<<<<<< HEAD
-		res = std::string((char *)log);
-		delete[] log;
-	}
-	// <FS:LO> Fix intel GLSL compiler spitting out "No errors." instead of an empty string like others do when there are no errors, causing log spam.
-	if(!strcmp(res.c_str(),"No errors.\n"))
-	{
-		res = "";
-	}
-	// </FS:LO>
-	return res;
-=======
         res = std::string((char *)log);
         delete[] log;
     }
+    // <FS:LO> Fix intel GLSL compiler spitting out "No errors." instead of an empty string like others do when there are no errors, causing log spam.
+    if(!strcmp(res.c_str(),"No errors.\n"))
+    {
+        res = "";
+    }
+    // </FS:LO>
     return res;
->>>>>>> 38c2a5bd
 }
 
 static std::string get_program_log(GLuint ret)
@@ -1338,73 +1331,6 @@
     mReservedUniforms.push_back("emissiveRect");
     mReservedUniforms.push_back("exposureMap");
     mReservedUniforms.push_back("brdfLut");
-<<<<<<< HEAD
-	mReservedUniforms.push_back("noiseMap");
-	mReservedUniforms.push_back("lightFunc");
-	mReservedUniforms.push_back("lightMap");
-	mReservedUniforms.push_back("bloomMap");
-	mReservedUniforms.push_back("projectionMap");
-	mReservedUniforms.push_back("norm_mat");
-	mReservedUniforms.push_back("texture_gamma");
-	
-	mReservedUniforms.push_back("specular_color");
-	mReservedUniforms.push_back("env_intensity");
-
-	mReservedUniforms.push_back("matrixPalette");
-	mReservedUniforms.push_back("translationPalette");
-	
-// <FS:CR> Import Vignette from Exodus
-	mReservedUniforms.push_back("vignette");
-// </FS:CR> Import Vignette from Exodus
-	
-	mReservedUniforms.push_back("screenTex");
-	mReservedUniforms.push_back("screenDepth");
-	mReservedUniforms.push_back("refTex");
-	mReservedUniforms.push_back("eyeVec");
-	mReservedUniforms.push_back("time");
-	mReservedUniforms.push_back("waveDir1");
-	mReservedUniforms.push_back("waveDir2");
-	mReservedUniforms.push_back("lightDir");
-	mReservedUniforms.push_back("specular");
-	mReservedUniforms.push_back("lightExp");
-	mReservedUniforms.push_back("waterFogColor");
-    mReservedUniforms.push_back("waterFogColorLinear");
-	mReservedUniforms.push_back("waterFogDensity");
-	mReservedUniforms.push_back("waterFogKS");
-	mReservedUniforms.push_back("refScale");
-	mReservedUniforms.push_back("waterHeight");
-	mReservedUniforms.push_back("waterPlane");
-	mReservedUniforms.push_back("normScale");
-	mReservedUniforms.push_back("fresnelScale");
-	mReservedUniforms.push_back("fresnelOffset");
-	mReservedUniforms.push_back("blurMultiplier");
-	mReservedUniforms.push_back("sunAngle");
-	mReservedUniforms.push_back("scaledAngle");
-	mReservedUniforms.push_back("sunAngle2");
-	
-	mReservedUniforms.push_back("camPosLocal");
-// [RLVa:KB] - @setsphere
-	mReservedUniforms.push_back("rlvEffectMode");
-	mReservedUniforms.push_back("rlvEffectParam1");
-	mReservedUniforms.push_back("rlvEffectParam2");
-	mReservedUniforms.push_back("rlvEffectParam3");
-	mReservedUniforms.push_back("rlvEffectParam4");
-	mReservedUniforms.push_back("rlvEffectParam5");
-// [/RLV:KB]
-
-	mReservedUniforms.push_back("gWindDir");
-	mReservedUniforms.push_back("gSinWaveParams");
-	mReservedUniforms.push_back("gGravity");
-
-	mReservedUniforms.push_back("detail_0");
-	mReservedUniforms.push_back("detail_1");
-	mReservedUniforms.push_back("detail_2");
-	mReservedUniforms.push_back("detail_3");
-	mReservedUniforms.push_back("alpha_ramp");
-
-	mReservedUniforms.push_back("origin");
-	mReservedUniforms.push_back("display_gamma");
-=======
     mReservedUniforms.push_back("noiseMap");
     mReservedUniforms.push_back("lightFunc");
     mReservedUniforms.push_back("lightMap");
@@ -1418,6 +1344,10 @@
 
     mReservedUniforms.push_back("matrixPalette");
     mReservedUniforms.push_back("translationPalette");
+
+// <FS:CR> Import Vignette from Exodus
+    mReservedUniforms.push_back("vignette");
+// </FS:CR> Import Vignette from Exodus
 
     mReservedUniforms.push_back("screenTex");
     mReservedUniforms.push_back("screenDepth");
@@ -1445,6 +1375,14 @@
     mReservedUniforms.push_back("sunAngle2");
 
     mReservedUniforms.push_back("camPosLocal");
+// [RLVa:KB] - @setsphere
+    mReservedUniforms.push_back("rlvEffectMode");
+    mReservedUniforms.push_back("rlvEffectParam1");
+    mReservedUniforms.push_back("rlvEffectParam2");
+    mReservedUniforms.push_back("rlvEffectParam3");
+    mReservedUniforms.push_back("rlvEffectParam4");
+    mReservedUniforms.push_back("rlvEffectParam5");
+// [/RLV:KB]
 
     mReservedUniforms.push_back("gWindDir");
     mReservedUniforms.push_back("gSinWaveParams");
@@ -1458,7 +1396,6 @@
 
     mReservedUniforms.push_back("origin");
     mReservedUniforms.push_back("display_gamma");
->>>>>>> 38c2a5bd
 
     mReservedUniforms.push_back("inscatter");
     mReservedUniforms.push_back("sun_size");
