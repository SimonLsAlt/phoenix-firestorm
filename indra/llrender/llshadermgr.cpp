/** 
 * @file llshadermgr.cpp
 * @brief Shader manager implementation.
 *
 * $LicenseInfo:firstyear=2005&license=viewerlgpl$
 * Second Life Viewer Source Code
 * Copyright (C) 2010, Linden Research, Inc.
 * 
 * This library is free software; you can redistribute it and/or
 * modify it under the terms of the GNU Lesser General Public
 * License as published by the Free Software Foundation;
 * version 2.1 of the License only.
 * 
 * This library is distributed in the hope that it will be useful,
 * but WITHOUT ANY WARRANTY; without even the implied warranty of
 * MERCHANTABILITY or FITNESS FOR A PARTICULAR PURPOSE.  See the GNU
 * Lesser General Public License for more details.
 * 
 * You should have received a copy of the GNU Lesser General Public
 * License along with this library; if not, write to the Free Software
 * Foundation, Inc., 51 Franklin Street, Fifth Floor, Boston, MA  02110-1301  USA
 * 
 * Linden Research, Inc., 945 Battery Street, San Francisco, CA  94111  USA
 * $/LicenseInfo$
 */

#include "linden_common.h"
#include "llshadermgr.h"
#include "llrender.h"
#include "llfile.h"
#include "lldir.h"
#include "llsdutil.h"
#include "llsdserialize.h"
#include "hbxxh.h"

#if LL_DARWIN
#include "OpenGL/OpenGL.h"
#endif

// Lots of STL stuff in here, using namespace std to keep things more readable
using std::vector;
using std::pair;
using std::make_pair;
using std::string;

LLShaderMgr * LLShaderMgr::sInstance = NULL;
bool LLShaderMgr::sMirrorsEnabled = false;

LLShaderMgr::LLShaderMgr()
{
}


LLShaderMgr::~LLShaderMgr()
{
}

// static
LLShaderMgr * LLShaderMgr::instance()
{
	if(NULL == sInstance)
	{
		LL_ERRS("Shaders") << "LLShaderMgr should already have been instantiated by the application!" << LL_ENDL;
	}

	return sInstance;
}

bool LLShaderMgr::attachShaderFeatures(LLGLSLShader * shader)
{
	llassert_always(shader != NULL);
	LLShaderFeatures *features = & shader->mFeatures;

	if (features->attachNothing)
	{
		return true;
	}
	//////////////////////////////////////
	// Attach Vertex Shader Features First
	//////////////////////////////////////
	
	// NOTE order of shader object attaching is VERY IMPORTANT!!!
	if (features->calculatesAtmospherics)
	{
		if (!shader->attachVertexObject("windlight/atmosphericsVarsV.glsl"))
		{
			return false;
		}
	}

	if (features->calculatesLighting || features->calculatesAtmospherics)
	{
		if (!shader->attachVertexObject("windlight/atmosphericsHelpersV.glsl"))
		{
			return false;
		}
	}
		
	if (features->calculatesLighting)
	{
		if (features->isSpecular)
		{
            if (!shader->attachVertexObject("lighting/lightFuncSpecularV.glsl"))
			{
				return false;
			}
		
			if (!features->isAlphaLighting)
			{
                if (!shader->attachVertexObject("lighting/sumLightsSpecularV.glsl"))
				{
					return false;
				}
			}
			
            if (!shader->attachVertexObject("lighting/lightSpecularV.glsl"))
			{
				return false;
			}
		}
		else 
		{
            if (!shader->attachVertexObject("lighting/lightFuncV.glsl"))
			{
				return false;
			}
			
			if (!features->isAlphaLighting)
			{
                if (!shader->attachVertexObject("lighting/sumLightsV.glsl"))
				{
					return false;
				}
			}
			
            if (!shader->attachVertexObject("lighting/lightV.glsl"))
			{
				return false;
			}
		}
	}
	
	// NOTE order of shader object attaching is VERY IMPORTANT!!!
	if (features->calculatesAtmospherics)
    {
        if (!shader->attachVertexObject("environment/srgbF.glsl")) // NOTE -- "F" suffix is superfluous here, there is nothing fragment specific in srgbF
        {
            return false;
        }

        if (!shader->attachVertexObject("windlight/atmosphericsFuncs.glsl")) {
            return false;
        }

        if (!shader->attachVertexObject("windlight/atmosphericsV.glsl"))
		{
			return false;
		}
	}

	if (features->hasSkinning)
	{
        if (!shader->attachVertexObject("avatar/avatarSkinV.glsl"))
		{
			return false;
		}
	}

	if (features->hasObjectSkinning)
	{
        shader->mRiggedVariant = shader;
        if (!shader->attachVertexObject("avatar/objectSkinV.glsl"))
		{
			return false;
		}
	}

    if (!shader->attachVertexObject("deferred/textureUtilV.glsl"))
    {
        return false;
    }
	
	///////////////////////////////////////
	// Attach Fragment Shader Features Next
	///////////////////////////////////////

    // NOTE order of shader object attaching is VERY IMPORTANT!!!
    
    if (!shader->attachFragmentObject("deferred/globalF.glsl"))
    {
        return FALSE;
    }

    if (features->hasSrgb || features->hasAtmospherics || features->calculatesAtmospherics || features->isDeferred)
    {
        if (!shader->attachFragmentObject("environment/srgbF.glsl"))
        {
            return false;
        }
    }

	if(features->calculatesAtmospherics || features->hasGamma || features->isDeferred)
	{
		if (!shader->attachFragmentObject("windlight/atmosphericsVarsF.glsl"))
		{
			return false;
		}
	}

    if (features->calculatesLighting || features->calculatesAtmospherics)
	{
        if (!shader->attachFragmentObject("windlight/atmosphericsHelpersF.glsl"))
		{
			return false;
		}
	}

    // we want this BEFORE shadows and AO because those facilities use pos/norm access
    if (features->isDeferred || features->hasReflectionProbes)
	{
        if (!shader->attachFragmentObject("deferred/deferredUtil.glsl"))
		{
			return false;
		}
	}

	if (features->hasScreenSpaceReflections || features->hasReflectionProbes)
	{
        if (!shader->attachFragmentObject("deferred/screenSpaceReflUtil.glsl"))
        {
            return false;
        }
	}

    if (features->hasShadows)
	{
        if (!shader->attachFragmentObject("deferred/shadowUtil.glsl"))
		{
			return false;
		}
	}

    if (features->hasReflectionProbes)
    {
        if (!shader->attachFragmentObject("deferred/reflectionProbeF.glsl"))
        {
            return false;
        }
    }

    if (features->hasAmbientOcclusion)
	{
        if (!shader->attachFragmentObject("deferred/aoUtil.glsl"))
		{
			return false;
		}
	}

	if (features->hasGamma || features->isDeferred)
	{
        if (!shader->attachFragmentObject("windlight/gammaF.glsl"))
		{
			return false;
		}
	}

<<<<<<< HEAD
=======
    if (features->encodesNormal)
	{
        if (!shader->attachFragmentObject("environment/encodeNormF.glsl"))
		{
			return false;
		}
	}

>>>>>>> 7d87e41b
	if (features->hasAtmospherics || features->isDeferred)
    {
        if (!shader->attachFragmentObject("windlight/atmosphericsFuncs.glsl")) {
            return false;
        }

        if (!shader->attachFragmentObject("windlight/atmosphericsF.glsl"))
		{
			return false;
		}
	}
	
    if (features->isPBRTerrain)
    {
        if (!shader->attachFragmentObject("deferred/pbrterrainUtilF.glsl"))
        {
            return FALSE;
        }
    }
	
	// NOTE order of shader object attaching is VERY IMPORTANT!!!
	if (features->hasAtmospherics)
	{
        if (!shader->attachFragmentObject("environment/waterFogF.glsl"))
		{
			return false;
		}
	}
	
	if (features->hasLighting)
	{
		if (features->disableTextureIndex)
		{
			if (features->hasAlphaMask)
			{
                if (!shader->attachFragmentObject("lighting/lightAlphaMaskNonIndexedF.glsl"))
				{
					return false;
				}
			}
			else
			{
                if (!shader->attachFragmentObject("lighting/lightNonIndexedF.glsl"))
				{
					return false;
				}
			}
		}
		else 
		{
			if (features->hasAlphaMask)
			{
                if (!shader->attachFragmentObject("lighting/lightAlphaMaskF.glsl"))
				{
					return false;
				}
			}
			else
			{
                if (!shader->attachFragmentObject("lighting/lightF.glsl"))
				{
					return false;
				}
			}
			shader->mFeatures.mIndexedTextureChannels = llmax(LLGLSLShader::sIndexedTextureChannels, 1);
		}
	}
	
	if (features->mIndexedTextureChannels <= 1)
	{
		if (!shader->attachVertexObject("objects/nonindexedTextureV.glsl"))
		{
			return false;
		}
	}
	else
	{
        if (!shader->attachVertexObject("objects/indexedTextureV.glsl"))
		{
			return false;
		}
	}

	return true;
}

//============================================================================
// Load Shader

static std::string get_shader_log(GLuint ret)
{
	std::string res;
	
	//get log length 
	GLint length;
    glGetShaderiv(ret, GL_INFO_LOG_LENGTH, &length);
	if (length > 0)
	{
		//the log could be any size, so allocate appropriately
		GLchar* log = new GLchar[length];
        glGetShaderInfoLog(ret, length, &length, log);
		res = std::string((char *)log);
		delete[] log;
	}
	return res;
}

static std::string get_program_log(GLuint ret)
{
    LL_PROFILE_ZONE_SCOPED_CATEGORY_SHADER;
    std::string res;

    //get log length 
    GLint length;
    glGetProgramiv(ret, GL_INFO_LOG_LENGTH, &length);
    if (length > 0)
    {
        //the log could be any size, so allocate appropriately
        GLchar* log = new GLchar[length];
        glGetProgramInfoLog(ret, length, &length, log);
        res = std::string((char*)log);
        delete[] log;
    }
    return res;
}

// get the info log for the given object, be it a shader or program object
// NOTE: ret MUST be a shader OR a program object
static std::string get_object_log(GLuint ret)
{
    if (glIsProgram(ret))
    {
        return get_program_log(ret);
    }
    else
    {
        llassert(glIsShader(ret));
        return get_shader_log(ret);
    }
}

//dump shader source for debugging
void LLShaderMgr::dumpShaderSource(U32 shader_code_count, GLchar** shader_code_text)
{
	char num_str[16]; // U32 = max 10 digits

	LL_SHADER_LOADING_WARNS() << "\n";

	for (U32 i = 0; i < shader_code_count; i++)
	{
		snprintf(num_str, sizeof(num_str), "%4d: ", i+1);
		std::string line_number(num_str);
		LL_CONT << line_number << shader_code_text[i];
	}
    LL_CONT << LL_ENDL;
}

void LLShaderMgr::dumpObjectLog(GLuint ret, bool warns, const std::string& filename)
{
    std::string log;
    log = get_object_log(ret);
    std::string fname = filename;
    if (filename.empty())
    {
        fname = "unknown shader file";
    }

	if (log.length() > 0)
	{
        LL_SHADER_LOADING_WARNS() << "Shader loading from " << fname << LL_ENDL;
        LL_SHADER_LOADING_WARNS() << "\n" << log << LL_ENDL;
	}
 }

GLuint LLShaderMgr::loadShaderFile(const std::string& filename, S32 & shader_level, GLenum type, std::map<std::string, std::string>* defines, S32 texture_index_channels)
{

// endsure work-around for missing GLSL funcs gets propogated to feature shader files (e.g. srgbF.glsl)
#if LL_DARWIN
    if (defines)
    {
        (*defines)["OLD_SELECT"] = "1";
    }
#endif

	GLenum error = GL_NO_ERROR;

	error = glGetError();
	if (error != GL_NO_ERROR)
	{
		LL_SHADER_LOADING_WARNS() << "GL ERROR entering loadShaderFile(): " << error << " for file: " << filename << LL_ENDL;
	}
	
	if (filename.empty()) 
	{
		return 0;
	}


	//read in from file
	LLFILE* file = NULL;

	S32 try_gpu_class = shader_level;
	S32 gpu_class;

    std::string open_file_name;

#if 0  // WIP -- try to come up with a way to fallback to an error shader without needing debug stubs all over the place in the shader tree
    if (shader_level == -1)
    {
        // use "error" fallback
        if (type == GL_VERTEX_SHADER)
        {
            open_file_name = gDirUtilp->getExpandedFilename(LL_PATH_APP_SETTINGS, "shaders/errorV.glsl");
        }
        else
        {
            llassert(type == GL_FRAGMENT_SHADER);  // type must be vertex or fragment shader
            open_file_name = gDirUtilp->getExpandedFilename(LL_PATH_APP_SETTINGS, "shaders/errorF.glsl");
        }

        file = LLFile::fopen(open_file_name, "r");
    }
    else
#endif
    {
        //find the most relevant file
        for (gpu_class = try_gpu_class; gpu_class > 0; gpu_class--)
        {	//search from the current gpu class down to class 1 to find the most relevant shader
            std::stringstream fname;
            fname << getShaderDirPrefix();
            fname << gpu_class << "/" << filename;

            open_file_name = fname.str();

            /*
            Would be awesome, if we didn't have shaders that re-use files
            with different environments to say, add skinning, etc
            can't depend on cached version to have evaluate ifdefs identically...
            if we can define a deterministic hash for the shader based on
            all the inputs, maybe we can save some time here.
            if (mShaderObjects.count(filename) > 0)
            {
                return mShaderObjects[filename];
            }

            */

            LL_DEBUGS("ShaderLoading") << "Looking in " << open_file_name << LL_ENDL;
            file = LLFile::fopen(open_file_name, "r");		/* Flawfinder: ignore */
            if (file)
            {
                LL_DEBUGS("ShaderLoading") << "Loading file: " << open_file_name << " (Want class " << gpu_class << ")" << LL_ENDL;
                break; // done
            }
        }
    }
	
	if (file == NULL)
	{
		LL_WARNS("ShaderLoading") << "GLSL Shader file not found: " << open_file_name << LL_ENDL;
		return 0;
	}

	//we can't have any lines longer than 1024 characters 
	//or any shaders longer than 4096 lines... deal - DaveP
    GLchar buff[1024];
    GLchar *extra_code_text[1024];
    GLchar *shader_code_text[4096 + LL_ARRAY_SIZE(extra_code_text)] = { NULL };
    GLuint extra_code_count = 0, shader_code_count = 0;
    BOOST_STATIC_ASSERT(LL_ARRAY_SIZE(extra_code_text) < LL_ARRAY_SIZE(shader_code_text));
    
    
	S32 major_version = gGLManager.mGLSLVersionMajor;
	S32 minor_version = gGLManager.mGLSLVersionMinor;
	
	if (major_version == 1 && minor_version < 30)
	{
        llassert(false); // GL 3.1 or later required
	}
	else
	{  
        if (major_version >= 4)
        {
            //set version to 400 or 420
            if (minor_version >= 20)
            {
                shader_code_text[shader_code_count++] = strdup("#version 420\n");
            }
            else
            {
                shader_code_text[shader_code_count++] = strdup("#version 400\n");
            }
        }
        else if (major_version == 3)
        {
            if (minor_version < 10)
		    {
			    shader_code_text[shader_code_count++] = strdup("#version 300\n");
		    }
		    else if (minor_version <= 19)
		    {
			    shader_code_text[shader_code_count++] = strdup("#version 310\n");
		    }
		    else if (minor_version <= 29)
		    {
			    shader_code_text[shader_code_count++] = strdup("#version 320\n");
		    }
            else
            {
                shader_code_text[shader_code_count++] = strdup("#version 330\n");
            }
        }
		else
		{
            if (type == GL_GEOMETRY_SHADER)
            {
                //set version to 1.50
                shader_code_text[shader_code_count++] = strdup("#version 150\n");
                //some implementations of GLSL 1.30 require integer precision be explicitly declared
                extra_code_text[extra_code_count++] = strdup("precision mediump int;\n");
                extra_code_text[extra_code_count++] = strdup("precision highp float;\n");
            }
            else
            {
                //set version to 1.40
                shader_code_text[shader_code_count++] = strdup("#version 140\n");
                //some implementations of GLSL 1.30 require integer precision be explicitly declared
                extra_code_text[extra_code_count++] = strdup("precision mediump int;\n");
                extra_code_text[extra_code_count++] = strdup("precision highp float;\n");
            }
		}

		extra_code_text[extra_code_count++] = strdup("#define FXAA_GLSL_130 1\n");
	}

    if (sMirrorsEnabled)
    {
        extra_code_text[extra_code_count++] = strdup("#define HERO_PROBES 1\n");
    }

    // Use alpha float to store bit flags
    // See: C++: addDeferredAttachment(), shader: frag_data[2]
    extra_code_text[extra_code_count++] = strdup("#define GBUFFER_FLAG_SKIP_ATMOS   0.0 \n"); // atmo kill
    extra_code_text[extra_code_count++] = strdup("#define GBUFFER_FLAG_HAS_ATMOS    0.34\n"); // bit 0
    extra_code_text[extra_code_count++] = strdup("#define GBUFFER_FLAG_HAS_PBR      0.67\n"); // bit 1
    extra_code_text[extra_code_count++] = strdup("#define GBUFFER_FLAG_HAS_HDRI      1.0\n");  // bit 2
    extra_code_text[extra_code_count++] = strdup("#define GET_GBUFFER_FLAG(flag)    (abs(norm.w-flag)< 0.1)\n");

	if (defines)
	{
		for (auto iter = defines->begin(); iter != defines->end(); ++iter)
		{
			std::string define = "#define " + iter->first + " " + iter->second + "\n";
			extra_code_text[extra_code_count++] = (GLchar *) strdup(define.c_str());
		}
	}

	if( gGLManager.mIsAMD )
	{
		extra_code_text[extra_code_count++] = strdup( "#define IS_AMD_CARD 1\n" );
	}
	
	if (texture_index_channels > 0 && type == GL_FRAGMENT_SHADER)
	{
		//use specified number of texture channels for indexed texture rendering

		/* prepend shader code that looks like this:

		uniform sampler2D tex0;
		uniform sampler2D tex1;
		uniform sampler2D tex2;
		.
		.
		.
		uniform sampler2D texN;
		
		flat in int vary_texture_index;

		vec4 ret = vec4(1,0,1,1);

		vec4 diffuseLookup(vec2 texcoord)
		{
			switch (vary_texture_index)
			{
				case 0: ret = texture(tex0, texcoord); break;
				case 1: ret = texture(tex1, texcoord); break;
				case 2: ret = texture(tex2, texcoord); break;
				.
				.
				.
				case N: return texture(texN, texcoord); break;
			}

			return ret;
		}
		*/

		extra_code_text[extra_code_count++] = strdup("#define HAS_DIFFUSE_LOOKUP\n");

		//uniform declartion
		for (S32 i = 0; i < texture_index_channels; ++i)
		{
			std::string decl = llformat("uniform sampler2D tex%d;\n", i);
			extra_code_text[extra_code_count++] = strdup(decl.c_str());
		}

		if (texture_index_channels > 1)
		{
			extra_code_text[extra_code_count++] = strdup("flat in int vary_texture_index;\n");
		}

		extra_code_text[extra_code_count++] = strdup("vec4 diffuseLookup(vec2 texcoord)\n");
		extra_code_text[extra_code_count++] = strdup("{\n");
		
		
		if (texture_index_channels == 1)
		{ //don't use flow control, that's silly
			extra_code_text[extra_code_count++] = strdup("return texture(tex0, texcoord);\n");
			extra_code_text[extra_code_count++] = strdup("}\n");
		}
		else if (major_version > 1 || minor_version >= 30)
		{  //switches are supported in GLSL 1.30 and later
			if (gGLManager.mIsNVIDIA)
			{ //switches are unreliable on some NVIDIA drivers
				for (U32 i = 0; i < texture_index_channels; ++i)
				{
					std::string if_string = llformat("\t%sif (vary_texture_index == %d) { return texture(tex%d, texcoord); }\n", i > 0 ? "else " : "", i, i); 
					extra_code_text[extra_code_count++] = strdup(if_string.c_str());
				}
				extra_code_text[extra_code_count++] = strdup("\treturn vec4(1,0,1,1);\n");
				extra_code_text[extra_code_count++] = strdup("}\n");
			}
			else
			{
				extra_code_text[extra_code_count++] = strdup("\tvec4 ret = vec4(1,0,1,1);\n");
				extra_code_text[extra_code_count++] = strdup("\tswitch (vary_texture_index)\n");
				extra_code_text[extra_code_count++] = strdup("\t{\n");
		
				//switch body
				for (S32 i = 0; i < texture_index_channels; ++i)
				{
					std::string case_str = llformat("\t\tcase %d: return texture(tex%d, texcoord);\n", i, i);
					extra_code_text[extra_code_count++] = strdup(case_str.c_str());
				}

				extra_code_text[extra_code_count++] = strdup("\t}\n");
				extra_code_text[extra_code_count++] = strdup("\treturn ret;\n");
				extra_code_text[extra_code_count++] = strdup("}\n");
			}
		}
		else
		{ //should never get here.  Indexed texture rendering requires GLSL 1.30 or later 
			// (for passing integers between vertex and fragment shaders)
			LL_ERRS() << "Indexed texture rendering requires GLSL 1.30 or later." << LL_ENDL;
		}
	}
    
	//copy file into memory
	enum {
		  flag_write_to_out_of_extra_block_area = 0x01
		, flag_extra_block_marker_was_found = 0x02
	};
	
	unsigned char flags = flag_write_to_out_of_extra_block_area;
	
	GLuint out_of_extra_block_counter = 0, start_shader_code = shader_code_count, file_lines_count = 0;
	
#define TOUCH_SHADERS 0

#if TOUCH_SHADERS
    const char* marker = "// touched";
    bool touched = false;
#endif

	while(NULL != fgets((char *)buff, 1024, file)
		  && shader_code_count < (LL_ARRAY_SIZE(shader_code_text) - LL_ARRAY_SIZE(extra_code_text)))
	{
		file_lines_count++;

		bool extra_block_area_found = NULL != strstr((const char*)buff, "[EXTRA_CODE_HERE]");
		
#if TOUCH_SHADERS
        if (NULL != strstr((const char*)buff, marker))
        {
            touched = true;
        }
#endif

		if(extra_block_area_found && !(flag_extra_block_marker_was_found & flags))
		{
			if(!(flag_write_to_out_of_extra_block_area & flags))
			{
				//shift
				for(GLuint to = start_shader_code, from = extra_code_count + start_shader_code;
					from < shader_code_count; ++to, ++from)
				{
					shader_code_text[to] = shader_code_text[from];
				}
				
				shader_code_count -= extra_code_count;
			}
		  
			//copy extra code
			for(GLuint n = 0; n < extra_code_count
				&& shader_code_count < (LL_ARRAY_SIZE(shader_code_text) - LL_ARRAY_SIZE(extra_code_text)); ++n)
			{
				shader_code_text[shader_code_count++] = extra_code_text[n];
			}
			
			extra_code_count = 0;
			
			flags &= ~flag_write_to_out_of_extra_block_area;
			flags |= flag_extra_block_marker_was_found;
		}
        else
        {
            shader_code_text[shader_code_count] = (GLchar *)strdup((char *)buff);
		
            if(flag_write_to_out_of_extra_block_area & flags)
            {
                shader_code_text[extra_code_count + start_shader_code + out_of_extra_block_counter]
                    = shader_code_text[shader_code_count];
                out_of_extra_block_counter++;
			
                if(out_of_extra_block_counter == extra_code_count)
                {
                    shader_code_count += extra_code_count;
                    flags &= ~flag_write_to_out_of_extra_block_area;
                }
            }
		
            ++shader_code_count;
		}
	} //while
	
	if(!(flag_extra_block_marker_was_found & flags))
	{
		for(GLuint n = start_shader_code; n < extra_code_count + start_shader_code; ++n)
		{
			shader_code_text[n] = extra_code_text[n - start_shader_code];
		}
		
		if (file_lines_count < extra_code_count)
		{
			shader_code_count += extra_code_count;
		}

		extra_code_count = 0;
	}

#if TOUCH_SHADERS
    if (!touched)
    {
        fprintf(file, "\n%s\n", marker);
    }
#endif

	fclose(file);

	//create shader object
    GLuint ret = glCreateShader(type);

	error = glGetError();
	if (error != GL_NO_ERROR)
	{
		LL_WARNS("ShaderLoading") << "GL ERROR in glCreateShader: " << error << " for file: " << open_file_name << LL_ENDL;
		if (ret)
		{
			glDeleteShader(ret); //no longer need handle
			ret = 0;
		}
	}

	//load source
	if (ret)
	{
		glShaderSource(ret, shader_code_count, (const GLchar**)shader_code_text, NULL);

		error = glGetError();
		if (error != GL_NO_ERROR)
		{
			LL_WARNS("ShaderLoading") << "GL ERROR in glShaderSource: " << error << " for file: " << open_file_name << LL_ENDL;
			glDeleteShader(ret); //no longer need handle
			ret = 0;
		}
	}

	//compile source
	if (ret)
	{
		glCompileShader(ret);

		error = glGetError();
		if (error != GL_NO_ERROR)
		{
			LL_WARNS("ShaderLoading") << "GL ERROR in glCompileShader: " << error << " for file: " << open_file_name << LL_ENDL;
			glDeleteShader(ret); //no longer need handle
			ret = 0;
		}
	}

	if (error == GL_NO_ERROR)
	{
		//check for errors
		GLint success = GL_TRUE;
        glGetShaderiv(ret, GL_COMPILE_STATUS, &success);

		error = glGetError();
		if (error != GL_NO_ERROR || success == GL_FALSE)
		{
			//an error occured, print log
			LL_WARNS("ShaderLoading") << "GLSL Compilation Error:" << LL_ENDL;
			dumpObjectLog(ret, true, open_file_name);
			dumpShaderSource(shader_code_count, shader_code_text);
			glDeleteShader(ret); //no longer need handle
			ret = 0;
		}
	}
	else
	{
		ret = 0;
	}
	stop_glerror();

	//free memory
	for (GLuint i = 0; i < shader_code_count; i++)
	{
		free(shader_code_text[i]);
	}

	//successfully loaded, save results
	if (ret)
	{
		// Add shader file to map
        if (type == GL_VERTEX_SHADER) {
            mVertexShaderObjects[filename] = ret;
        }
        else if (type == GL_FRAGMENT_SHADER) {
            mFragmentShaderObjects[filename] = ret;
        }
		shader_level = try_gpu_class;
	}
	else
	{
		if (shader_level > 1)
		{
			shader_level--;
			return loadShaderFile(filename, shader_level, type, defines, texture_index_channels);
		}
		LL_WARNS("ShaderLoading") << "Failed to load " << filename << LL_ENDL;	
	}
	return ret;
}

bool LLShaderMgr::linkProgramObject(GLuint obj, bool suppress_errors)
{
	//check for errors
    {
        LL_PROFILE_ZONE_NAMED_CATEGORY_SHADER("glLinkProgram");
        glLinkProgram(obj);
    }

    GLint success = GL_TRUE;

    {
        LL_PROFILE_ZONE_NAMED_CATEGORY_SHADER("glsl check link status");
        glGetProgramiv(obj, GL_LINK_STATUS, &success);
        if (!suppress_errors && success == GL_FALSE)
        {
            //an error occured, print log
            LL_SHADER_LOADING_WARNS() << "GLSL Linker Error:" << LL_ENDL;
            dumpObjectLog(obj, true, "linker");
            return success;
        }
    }

	std::string log = get_program_log(obj);
	LLStringUtil::toLower(log);
	if (log.find("software") != std::string::npos)
	{
		LL_SHADER_LOADING_WARNS() << "GLSL Linker: Running in Software:" << LL_ENDL;
		success = GL_FALSE;
		suppress_errors = false;
	}
	return success;
}

bool LLShaderMgr::validateProgramObject(GLuint obj)
{
	//check program validity against current GL
	glValidateProgram(obj);
	GLint success = GL_TRUE;
    glGetProgramiv(obj, GL_LINK_STATUS, &success);
	if (success == GL_FALSE)
	{
		LL_SHADER_LOADING_WARNS() << "GLSL program not valid: " << LL_ENDL;
		dumpObjectLog(obj);
	}
	else
	{
		dumpObjectLog(obj, false);
	}

	return success;
}

void LLShaderMgr::initShaderCache(bool enabled, const LLUUID& old_cache_version, const LLUUID& current_cache_version)
{
	LL_INFOS() << "Initializing shader cache" << LL_ENDL;

	mShaderCacheEnabled = gGLManager.mGLVersion >= 4.09 && enabled;

	if(!mShaderCacheEnabled || mShaderCacheInitialized)
		return;

	mShaderCacheInitialized = true;

	mShaderCacheDir = gDirUtilp->getExpandedFilename(LL_PATH_CACHE, "shader_cache");
	LLFile::mkdir(mShaderCacheDir);

	{
		std::string meta_out_path = gDirUtilp->add(mShaderCacheDir, "shaderdata.llsd");
		if (gDirUtilp->fileExists(meta_out_path))
		{
			LL_INFOS() << "Loading shader cache metadata" << LL_ENDL;

			llifstream instream(meta_out_path);
			LLSD in_data;
			LLSDSerialize::fromNotation(in_data, instream, LLSDSerialize::SIZE_UNLIMITED);
			instream.close();

			if (old_cache_version == current_cache_version)
			{
				for (const auto& data_pair : llsd::inMap(in_data))
				{
					ProgramBinaryData binary_info = ProgramBinaryData();
					binary_info.mBinaryFormat = data_pair.second["binary_format"].asInteger();
					binary_info.mBinaryLength = data_pair.second["binary_size"].asInteger();
					binary_info.mLastUsedTime = data_pair.second["last_used"].asReal();
					mShaderBinaryCache.insert_or_assign(LLUUID(data_pair.first), binary_info);
				}
			}
			else
			{
				LL_INFOS() << "Shader cache version mismatch detected. Purging." << LL_ENDL;
				clearShaderCache();
			}
		}
	}
}

void LLShaderMgr::clearShaderCache()
{
	std::string shader_cache = gDirUtilp->getExpandedFilename(LL_PATH_CACHE, "shader_cache");
	LL_INFOS() << "Removing shader cache at " << shader_cache << LL_ENDL;
	const std::string mask = "*";
	gDirUtilp->deleteFilesInDir(shader_cache, mask);
	mShaderBinaryCache.clear();
}

void LLShaderMgr::persistShaderCacheMetadata()
{
	if(!mShaderCacheEnabled) return;

	LL_INFOS() << "Persisting shader cache metadata to disk" << LL_ENDL;

	LLSD out = LLSD::emptyMap();

	static const F32 LRU_TIME = (60.f * 60.f) * 24.f * 7.f; // 14 days
	const F32 current_time = LLTimer::getTotalSeconds();
	for (auto it = mShaderBinaryCache.begin(); it != mShaderBinaryCache.end();)
	{
		const ProgramBinaryData& shader_metadata = it->second;
		if ((shader_metadata.mLastUsedTime + LRU_TIME) < current_time)
		{
			std::string shader_path = gDirUtilp->add(mShaderCacheDir, it->first.asString() + ".shaderbin");
			LLFile::remove(shader_path);
			it = mShaderBinaryCache.erase(it);
		}
		else
		{
			LLSD data = LLSD::emptyMap();
			data["binary_format"] = LLSD::Integer(shader_metadata.mBinaryFormat);
			data["binary_size"] = LLSD::Integer(shader_metadata.mBinaryLength);
			data["last_used"] = LLSD::Real(shader_metadata.mLastUsedTime);
			out[it->first.asString()] = data;
			++it;
		}
	}

	std::string meta_out_path = gDirUtilp->add(mShaderCacheDir, "shaderdata.llsd");
	llofstream outstream(meta_out_path);
	LLSDSerialize::toNotation(out, outstream);
	outstream.close();
}

bool LLShaderMgr::loadCachedProgramBinary(LLGLSLShader* shader)
{
	if (!mShaderCacheEnabled) return false;

	glProgramParameteri(shader->mProgramObject, GL_PROGRAM_BINARY_RETRIEVABLE_HINT, GL_TRUE);

	auto binary_iter = mShaderBinaryCache.find(shader->mShaderHash);
	if (binary_iter != mShaderBinaryCache.end())
	{
		std::string in_path = gDirUtilp->add(mShaderCacheDir, shader->mShaderHash.asString() + ".shaderbin");
		auto& shader_info = binary_iter->second;
		if (shader_info.mBinaryLength > 0)
		{
			std::vector<U8> in_data;
			in_data.resize(shader_info.mBinaryLength);

			LLUniqueFile filep = LLFile::fopen(in_path, "rb");
			if (filep)
			{
				size_t result = fread(in_data.data(), sizeof(U8), in_data.size(), filep);
				filep.close();

				if (result == in_data.size())
				{
					GLenum error = glGetError(); // Clear current error
					glProgramBinary(shader->mProgramObject, shader_info.mBinaryFormat, in_data.data(), shader_info.mBinaryLength);

					error = glGetError();
					GLint success = GL_TRUE;
					glGetProgramiv(shader->mProgramObject, GL_LINK_STATUS, &success);
					if (error == GL_NO_ERROR && success == GL_TRUE)
					{
						binary_iter->second.mLastUsedTime = LLTimer::getTotalSeconds();
						LL_INFOS() << "Loaded cached binary for shader: " << shader->mName << LL_ENDL;
						return true;
					}
				}
			}
		}
		//an error occured, normally we would print log but in this case it means the shader needs recompiling.
		LL_INFOS() << "Failed to load cached binary for shader: " << shader->mName << " falling back to compilation" << LL_ENDL;
		LLFile::remove(in_path);
		mShaderBinaryCache.erase(binary_iter);
	}
	return false;
}

bool LLShaderMgr::saveCachedProgramBinary(LLGLSLShader* shader)
{
	if (!mShaderCacheEnabled) return true;

	ProgramBinaryData binary_info = ProgramBinaryData();
	glGetProgramiv(shader->mProgramObject, GL_PROGRAM_BINARY_LENGTH, &binary_info.mBinaryLength);
	if (binary_info.mBinaryLength > 0)
	{
		std::vector<U8> program_binary;
		program_binary.resize(binary_info.mBinaryLength);

		GLenum error = glGetError(); // Clear current error
		glGetProgramBinary(shader->mProgramObject, program_binary.size() * sizeof(U8), nullptr, &binary_info.mBinaryFormat, program_binary.data());
		error = glGetError();
		if (error == GL_NO_ERROR)
		{
			std::string out_path = gDirUtilp->add(mShaderCacheDir, shader->mShaderHash.asString() + ".shaderbin");
			LLUniqueFile outfile = LLFile::fopen(out_path, "wb");
			if (outfile)
			{
				fwrite(program_binary.data(), sizeof(U8), program_binary.size(), outfile);
				outfile.close();

				binary_info.mLastUsedTime = LLTimer::getTotalSeconds();

				mShaderBinaryCache.insert_or_assign(shader->mShaderHash, binary_info);
				return true;
			}
		}
	}
	return false;
}

//virtual
void LLShaderMgr::initAttribsAndUniforms()
{
	//MUST match order of enum in LLVertexBuffer.h
	mReservedAttribs.push_back("position");
	mReservedAttribs.push_back("normal");
	mReservedAttribs.push_back("texcoord0");
	mReservedAttribs.push_back("texcoord1");
	mReservedAttribs.push_back("texcoord2");
	mReservedAttribs.push_back("texcoord3");
	mReservedAttribs.push_back("diffuse_color");
	mReservedAttribs.push_back("emissive");
	mReservedAttribs.push_back("tangent");
	mReservedAttribs.push_back("weight");
	mReservedAttribs.push_back("weight4");
	mReservedAttribs.push_back("clothing");
	mReservedAttribs.push_back("texture_index");
	
	//matrix state
	mReservedUniforms.push_back("modelview_matrix");
	mReservedUniforms.push_back("projection_matrix");
	mReservedUniforms.push_back("inv_proj");
	mReservedUniforms.push_back("modelview_projection_matrix");
    mReservedUniforms.push_back("inv_modelview");
    mReservedUniforms.push_back("identity_matrix");
	mReservedUniforms.push_back("normal_matrix");
	mReservedUniforms.push_back("texture_matrix0");
	mReservedUniforms.push_back("texture_matrix1");
	mReservedUniforms.push_back("texture_matrix2");
	mReservedUniforms.push_back("texture_matrix3");
	mReservedUniforms.push_back("object_plane_s");
	mReservedUniforms.push_back("object_plane_t");

    mReservedUniforms.push_back("texture_base_color_transform"); // (GLTF)
    mReservedUniforms.push_back("texture_normal_transform"); // (GLTF)
    mReservedUniforms.push_back("texture_metallic_roughness_transform"); // (GLTF)
    mReservedUniforms.push_back("texture_emissive_transform"); // (GLTF)

    llassert(mReservedUniforms.size() == LLShaderMgr::TEXTURE_EMISSIVE_TRANSFORM+1);

	mReservedUniforms.push_back("viewport");

	mReservedUniforms.push_back("light_position");
	mReservedUniforms.push_back("light_direction");
	mReservedUniforms.push_back("light_attenuation");
    mReservedUniforms.push_back("light_deferred_attenuation");
	mReservedUniforms.push_back("light_diffuse");
	mReservedUniforms.push_back("light_ambient");
	mReservedUniforms.push_back("light_count");
	mReservedUniforms.push_back("light");
	mReservedUniforms.push_back("light_col");
	mReservedUniforms.push_back("far_z");

	llassert(mReservedUniforms.size() == LLShaderMgr::MULTI_LIGHT_FAR_Z+1);

    //NOTE: MUST match order in eGLSLReservedUniforms
	mReservedUniforms.push_back("proj_mat");
	mReservedUniforms.push_back("proj_near");
	mReservedUniforms.push_back("proj_p");
	mReservedUniforms.push_back("proj_n");
	mReservedUniforms.push_back("proj_origin");
	mReservedUniforms.push_back("proj_range");
	mReservedUniforms.push_back("proj_ambiance");
	mReservedUniforms.push_back("proj_shadow_idx");
	mReservedUniforms.push_back("shadow_fade");
	mReservedUniforms.push_back("proj_focus");
	mReservedUniforms.push_back("proj_lod");
	mReservedUniforms.push_back("proj_ambient_lod");

	llassert(mReservedUniforms.size() == LLShaderMgr::PROJECTOR_AMBIENT_LOD+1);

	mReservedUniforms.push_back("color");
    mReservedUniforms.push_back("emissiveColor");
    mReservedUniforms.push_back("metallicFactor");
    mReservedUniforms.push_back("roughnessFactor");
    mReservedUniforms.push_back("mirror_flag");
    mReservedUniforms.push_back("clipPlane");
    mReservedUniforms.push_back("clipSign");

	mReservedUniforms.push_back("diffuseMap");
    mReservedUniforms.push_back("altDiffuseMap");
	mReservedUniforms.push_back("specularMap");
    mReservedUniforms.push_back("emissiveMap");
	mReservedUniforms.push_back("bumpMap");
    mReservedUniforms.push_back("bumpMap2");
	mReservedUniforms.push_back("environmentMap");
    mReservedUniforms.push_back("sceneMap");
    mReservedUniforms.push_back("sceneDepth");
    mReservedUniforms.push_back("reflectionProbes");
    mReservedUniforms.push_back("irradianceProbes");
    mReservedUniforms.push_back("heroProbes");
	mReservedUniforms.push_back("cloud_noise_texture");
    mReservedUniforms.push_back("cloud_noise_texture_next");
	mReservedUniforms.push_back("fullbright");
	mReservedUniforms.push_back("lightnorm");
	mReservedUniforms.push_back("sunlight_color");
	mReservedUniforms.push_back("ambient_color");
    mReservedUniforms.push_back("sky_hdr_scale");
    mReservedUniforms.push_back("sky_sunlight_scale");
    mReservedUniforms.push_back("sky_ambient_scale");
	mReservedUniforms.push_back("blue_horizon");
    mReservedUniforms.push_back("blue_density");
    mReservedUniforms.push_back("haze_horizon");
	mReservedUniforms.push_back("haze_density");
	mReservedUniforms.push_back("cloud_shadow");
	mReservedUniforms.push_back("density_multiplier");
	mReservedUniforms.push_back("distance_multiplier");
	mReservedUniforms.push_back("max_y");
	mReservedUniforms.push_back("glow");
	mReservedUniforms.push_back("cloud_color");
	mReservedUniforms.push_back("cloud_pos_density1");
	mReservedUniforms.push_back("cloud_pos_density2");
	mReservedUniforms.push_back("cloud_scale");
	mReservedUniforms.push_back("gamma");
	mReservedUniforms.push_back("scene_light_strength");

	llassert(mReservedUniforms.size() == LLShaderMgr::SCENE_LIGHT_STRENGTH+1);

	mReservedUniforms.push_back("center");
	mReservedUniforms.push_back("size");
	mReservedUniforms.push_back("falloff");

	mReservedUniforms.push_back("box_center");
	mReservedUniforms.push_back("box_size");


	mReservedUniforms.push_back("minLuminance");
	mReservedUniforms.push_back("maxExtractAlpha");
	mReservedUniforms.push_back("lumWeights");
	mReservedUniforms.push_back("warmthWeights");
	mReservedUniforms.push_back("warmthAmount");
	mReservedUniforms.push_back("glowStrength");
	mReservedUniforms.push_back("glowDelta");
	mReservedUniforms.push_back("glowNoiseMap");

	llassert(mReservedUniforms.size() == LLShaderMgr::GLOW_NOISE_MAP+1);


	mReservedUniforms.push_back("minimum_alpha");
	mReservedUniforms.push_back("emissive_brightness");

    // Deferred
	mReservedUniforms.push_back("shadow_matrix");
	mReservedUniforms.push_back("env_mat");
	mReservedUniforms.push_back("shadow_clip");
	mReservedUniforms.push_back("sun_wash");
	mReservedUniforms.push_back("shadow_noise");
	mReservedUniforms.push_back("blur_size");
	mReservedUniforms.push_back("ssao_radius");
	mReservedUniforms.push_back("ssao_max_radius");
	mReservedUniforms.push_back("ssao_factor");
	mReservedUniforms.push_back("ssao_factor_inv");
	mReservedUniforms.push_back("ssao_effect_mat");
	mReservedUniforms.push_back("screen_res");
	mReservedUniforms.push_back("near_clip");
	mReservedUniforms.push_back("shadow_offset");
	mReservedUniforms.push_back("shadow_bias");
	mReservedUniforms.push_back("spot_shadow_bias");
	mReservedUniforms.push_back("spot_shadow_offset");
	mReservedUniforms.push_back("sun_dir");
    mReservedUniforms.push_back("moon_dir");
	mReservedUniforms.push_back("shadow_res");
	mReservedUniforms.push_back("proj_shadow_res");
	mReservedUniforms.push_back("depth_cutoff");
	mReservedUniforms.push_back("norm_cutoff");
	mReservedUniforms.push_back("shadow_target_width");
	
	llassert(mReservedUniforms.size() == LLShaderMgr::DEFERRED_SHADOW_TARGET_WIDTH + 1);

    mReservedUniforms.push_back("iterationCount");
    mReservedUniforms.push_back("rayStep");
    mReservedUniforms.push_back("distanceBias");
    mReservedUniforms.push_back("depthRejectBias");
    mReservedUniforms.push_back("glossySampleCount");
    mReservedUniforms.push_back("noiseSine");
    mReservedUniforms.push_back("adaptiveStepMultiplier");

    mReservedUniforms.push_back("modelview_delta");
    mReservedUniforms.push_back("inv_modelview_delta");
    mReservedUniforms.push_back("cube_snapshot");

	mReservedUniforms.push_back("tc_scale");
	mReservedUniforms.push_back("rcp_screen_res");
	mReservedUniforms.push_back("rcp_frame_opt");
	mReservedUniforms.push_back("rcp_frame_opt2");
	
	mReservedUniforms.push_back("focal_distance");
	mReservedUniforms.push_back("blur_constant");
	mReservedUniforms.push_back("tan_pixel_angle");
	mReservedUniforms.push_back("magnification");
	mReservedUniforms.push_back("max_cof");
	mReservedUniforms.push_back("res_scale");
	mReservedUniforms.push_back("dof_width");
	mReservedUniforms.push_back("dof_height");

	mReservedUniforms.push_back("depthMap");
	mReservedUniforms.push_back("shadowMap0");
	mReservedUniforms.push_back("shadowMap1");
	mReservedUniforms.push_back("shadowMap2");
	mReservedUniforms.push_back("shadowMap3");
	mReservedUniforms.push_back("shadowMap4");
	mReservedUniforms.push_back("shadowMap5");

	llassert(mReservedUniforms.size() == LLShaderMgr::DEFERRED_SHADOW5+1);

	mReservedUniforms.push_back("normalMap");
	mReservedUniforms.push_back("positionMap");
	mReservedUniforms.push_back("diffuseRect");
	mReservedUniforms.push_back("specularRect");
    mReservedUniforms.push_back("emissiveRect");
    mReservedUniforms.push_back("exposureMap");
    mReservedUniforms.push_back("brdfLut");
	mReservedUniforms.push_back("noiseMap");
	mReservedUniforms.push_back("lightFunc");
	mReservedUniforms.push_back("lightMap");
	mReservedUniforms.push_back("bloomMap");
	mReservedUniforms.push_back("projectionMap");
	mReservedUniforms.push_back("norm_mat");
	mReservedUniforms.push_back("texture_gamma");
	
	mReservedUniforms.push_back("specular_color");
	mReservedUniforms.push_back("env_intensity");

	mReservedUniforms.push_back("matrixPalette");
	mReservedUniforms.push_back("translationPalette");
	
	mReservedUniforms.push_back("screenTex");
	mReservedUniforms.push_back("screenDepth");
	mReservedUniforms.push_back("refTex");
	mReservedUniforms.push_back("eyeVec");
	mReservedUniforms.push_back("time");
	mReservedUniforms.push_back("waveDir1");
	mReservedUniforms.push_back("waveDir2");
	mReservedUniforms.push_back("lightDir");
	mReservedUniforms.push_back("specular");
	mReservedUniforms.push_back("lightExp");
	mReservedUniforms.push_back("waterFogColor");
    mReservedUniforms.push_back("waterFogColorLinear");
	mReservedUniforms.push_back("waterFogDensity");
	mReservedUniforms.push_back("waterFogKS");
	mReservedUniforms.push_back("refScale");
	mReservedUniforms.push_back("waterHeight");
	mReservedUniforms.push_back("waterPlane");
	mReservedUniforms.push_back("normScale");
	mReservedUniforms.push_back("fresnelScale");
	mReservedUniforms.push_back("fresnelOffset");
	mReservedUniforms.push_back("blurMultiplier");
	mReservedUniforms.push_back("sunAngle");
	mReservedUniforms.push_back("scaledAngle");
	mReservedUniforms.push_back("sunAngle2");
	
	mReservedUniforms.push_back("camPosLocal");

	mReservedUniforms.push_back("gWindDir");
	mReservedUniforms.push_back("gSinWaveParams");
	mReservedUniforms.push_back("gGravity");

	mReservedUniforms.push_back("detail_0");
	mReservedUniforms.push_back("detail_1");
	mReservedUniforms.push_back("detail_2");
	mReservedUniforms.push_back("detail_3");

	mReservedUniforms.push_back("alpha_ramp");

	mReservedUniforms.push_back("detail_0_base_color");
	mReservedUniforms.push_back("detail_1_base_color");
	mReservedUniforms.push_back("detail_2_base_color");
	mReservedUniforms.push_back("detail_3_base_color");
	mReservedUniforms.push_back("detail_0_normal");
	mReservedUniforms.push_back("detail_1_normal");
	mReservedUniforms.push_back("detail_2_normal");
	mReservedUniforms.push_back("detail_3_normal");
	mReservedUniforms.push_back("detail_0_metallic_roughness");
	mReservedUniforms.push_back("detail_1_metallic_roughness");
	mReservedUniforms.push_back("detail_2_metallic_roughness");
	mReservedUniforms.push_back("detail_3_metallic_roughness");
	mReservedUniforms.push_back("detail_0_emissive");
	mReservedUniforms.push_back("detail_1_emissive");
	mReservedUniforms.push_back("detail_2_emissive");
	mReservedUniforms.push_back("detail_3_emissive");

    mReservedUniforms.push_back("baseColorFactors");
    mReservedUniforms.push_back("metallicFactors");
    mReservedUniforms.push_back("roughnessFactors");
    mReservedUniforms.push_back("emissiveColors");
    mReservedUniforms.push_back("minimum_alphas");

	mReservedUniforms.push_back("origin");
	mReservedUniforms.push_back("display_gamma");

    mReservedUniforms.push_back("inscatter");
    mReservedUniforms.push_back("sun_size");
    mReservedUniforms.push_back("fog_color");

    mReservedUniforms.push_back("transmittance_texture");
    mReservedUniforms.push_back("scattering_texture");
    mReservedUniforms.push_back("single_mie_scattering_texture");
    mReservedUniforms.push_back("irradiance_texture");
    mReservedUniforms.push_back("blend_factor");
    mReservedUniforms.push_back("moisture_level");
    mReservedUniforms.push_back("droplet_radius");
    mReservedUniforms.push_back("ice_level");
    mReservedUniforms.push_back("rainbow_map");
    mReservedUniforms.push_back("halo_map");
    mReservedUniforms.push_back("moon_brightness");
    mReservedUniforms.push_back("cloud_variance");
    mReservedUniforms.push_back("reflection_probe_ambiance");
    mReservedUniforms.push_back("max_probe_lod");
    mReservedUniforms.push_back("probe_strength");

    mReservedUniforms.push_back("sh_input_r");
    mReservedUniforms.push_back("sh_input_g");
    mReservedUniforms.push_back("sh_input_b");

    mReservedUniforms.push_back("sun_moon_glow_factor");
    mReservedUniforms.push_back("water_edge");
    mReservedUniforms.push_back("sun_up_factor");
    mReservedUniforms.push_back("moonlight_color");

    mReservedUniforms.push_back("debug_normal_draw_length");

	llassert(mReservedUniforms.size() == END_RESERVED_UNIFORMS);

	std::set<std::string> dupe_check;

	for (U32 i = 0; i < mReservedUniforms.size(); ++i)
	{
		if (dupe_check.find(mReservedUniforms[i]) != dupe_check.end())
		{
			LL_ERRS() << "Duplicate reserved uniform name found: " << mReservedUniforms[i] << LL_ENDL;
		}
		dupe_check.insert(mReservedUniforms[i]);
	}
}
<|MERGE_RESOLUTION|>--- conflicted
+++ resolved
@@ -264,17 +264,6 @@
 		}
 	}
 
-<<<<<<< HEAD
-=======
-    if (features->encodesNormal)
-	{
-        if (!shader->attachFragmentObject("environment/encodeNormF.glsl"))
-		{
-			return false;
-		}
-	}
-
->>>>>>> 7d87e41b
 	if (features->hasAtmospherics || features->isDeferred)
     {
         if (!shader->attachFragmentObject("windlight/atmosphericsFuncs.glsl")) {
