/**
 * @file llwindow.cpp
 * @brief Basic graphical window class
 *
 * $LicenseInfo:firstyear=2001&license=viewerlgpl$
 * Second Life Viewer Source Code
 * Copyright (C) 2010, Linden Research, Inc.
 *
 * This library is free software; you can redistribute it and/or
 * modify it under the terms of the GNU Lesser General Public
 * License as published by the Free Software Foundation;
 * version 2.1 of the License only.
 *
 * This library is distributed in the hope that it will be useful,
 * but WITHOUT ANY WARRANTY; without even the implied warranty of
 * MERCHANTABILITY or FITNESS FOR A PARTICULAR PURPOSE.  See the GNU
 * Lesser General Public License for more details.
 *
 * You should have received a copy of the GNU Lesser General Public
 * License along with this library; if not, write to the Free Software
 * Foundation, Inc., 51 Franklin Street, Fifth Floor, Boston, MA  02110-1301  USA
 *
 * Linden Research, Inc., 945 Battery Street, San Francisco, CA  94111  USA
 * $/LicenseInfo$
 */

#include "linden_common.h"
#include "llwindowheadless.h"

#if LL_MESA_HEADLESS
#include "llwindowmesaheadless.h"
#elif LL_SDL
#include "llwindowsdl.h"
#elif LL_WINDOWS
#include "llwindowwin32.h"
#elif LL_DARWIN
#include "llwindowmacosx.h"
#endif

#include "llerror.h"
#include "llkeyboard.h"
#include "llwindowcallbacks.h"


//
// Globals
//
LLSplashScreen *gSplashScreenp = NULL;
bool gDebugClicks = false;
bool gDebugWindowProc = false;

// <FS:Zi> Allow file: links to open folders, chat history etc. on Linux systems
//const S32 gURLProtocolWhitelistCount = 5;
//const std::string gURLProtocolWhitelist[] = { "secondlife:", "http:", "https:", "data:", "mailto:" };
#if LL_LINUX
const S32 gURLProtocolWhitelistCount = 7;
const std::string gURLProtocolWhitelist[] = { "secondlife:", "http:", "https:", "ftp:", "data:", "mailto:", "file:" };
#else
const S32 gURLProtocolWhitelistCount = 6;
const std::string gURLProtocolWhitelist[] = { "secondlife:", "http:", "https:", "ftp:", "data:", "mailto:" };
#endif
// </FS:Zi>

// CP: added a handler list - this is what's used to open the protocol and is based on registry entry
//     only meaningful difference currently is that file: protocols are opened using http:
//     since no protocol handler exists in registry for file:
//     Important - these lists should match - protocol to handler
// Maestro: This list isn't referenced anywhere that I could find
//const std::string gURLProtocolWhitelistHandler[] = { "http", "http", "https" };


S32 OSMessageBox(const std::string& text, const std::string& caption, U32 type)
{
    // Properly hide the splash screen when displaying the message box
    bool was_visible = false;
    if (LLSplashScreen::isVisible())
    {
        was_visible = true;
        LLSplashScreen::hide();
    }

    S32 result = 0;
#if LL_MESA_HEADLESS // !!! *FIX: (?)
    LL_WARNS() << "OSMessageBox: " << text << LL_ENDL;
    return OSBTN_OK;
#elif LL_WINDOWS
    result = OSMessageBoxWin32(text, caption, type);
#elif LL_DARWIN
    result = OSMessageBoxMacOSX(text, caption, type);
#elif LL_SDL
    result = OSMessageBoxSDL(text, caption, type);
#else
#error("OSMessageBox not implemented for this platform!")
#endif

    if (was_visible)
    {
        LLSplashScreen::show();
    }

    return result;
}


//
// LLWindow
//

LLWindow::LLWindow(LLWindowCallbacks* callbacks, bool fullscreen, U32 flags)
    : mCallbacks(callbacks),
      mPostQuit(true),
      mFullscreen(fullscreen),
      mFullscreenWidth(0),
      mFullscreenHeight(0),
      mFullscreenBits(0),
      mFullscreenRefresh(0),
      mSupportedResolutions(NULL),
      mNumSupportedResolutions(0),
      mCurrentCursor(UI_CURSOR_ARROW),
      mNextCursor(UI_CURSOR_ARROW),
      mCursorHidden(false),
      mBusyCount(0),
      mIsMouseClipping(false),
      mMinWindowWidth(0),
      mMinWindowHeight(0),
      mSwapMethod(SWAP_METHOD_UNDEFINED),
      mHideCursorPermanent(false),
      mFlags(flags),
      mHighSurrogate(0),
      mRefreshRate(0)
{
}

LLWindow::~LLWindow()
{
}

//virtual
bool LLWindow::isValid()
{
    return true;
}

//virtual
bool LLWindow::canDelete()
{
    return true;
}

//virtual
void LLWindow::setTitle(const std::string& title)
{
    // the action happens in the platform specific impl
}

// virtual
void LLWindow::incBusyCount()
{
    ++mBusyCount;
}

// virtual
void LLWindow::decBusyCount()
{
    if (mBusyCount > 0)
    {
        --mBusyCount;
    }
}

//virtual
void LLWindow::resetBusyCount()
{
    mBusyCount = 0;
}

//virtual
S32 LLWindow::getBusyCount() const
{
    return mBusyCount;
}

//virtual
ECursorType LLWindow::getCursor() const
{
    return mCurrentCursor;
}

//virtual
bool LLWindow::dialogColorPicker(F32 *r, F32 *g, F32 *b)
{
    return false;
}

void *LLWindow::getMediaWindow()
{
    // Default to returning the platform window.
    return getPlatformWindow();
}

bool LLWindow::setSize(LLCoordScreen size)
{
    if (!getMaximized())
    {
        size.mX = llmax(size.mX, mMinWindowWidth);
        size.mY = llmax(size.mY, mMinWindowHeight);
    }
    return setSizeImpl(size);
}

bool LLWindow::setSize(LLCoordWindow size)
{
    //HACK: we are inconsistently using minimum window dimensions
    // in this case, we are constraining the inner "client" rect and other times
    // we constrain the outer "window" rect
    // There doesn't seem to be a good way to do this consistently without a bunch of platform
    // specific code
    if (!getMaximized())
    {
        size.mX = llmax(size.mX, mMinWindowWidth);
        size.mY = llmax(size.mY, mMinWindowHeight);
    }
    return setSizeImpl(size);
}


// virtual
void LLWindow::setMinSize(U32 min_width, U32 min_height, bool enforce_immediately)
{
    mMinWindowWidth = min_width;
    mMinWindowHeight = min_height;

    if (enforce_immediately)
    {
        LLCoordScreen cur_size;
        if (!getMaximized() && getSize(&cur_size))
        {
            if (cur_size.mX < mMinWindowWidth || cur_size.mY < mMinWindowHeight)
            {
                setSizeImpl(LLCoordScreen(llmin(cur_size.mX, mMinWindowWidth), llmin(cur_size.mY, mMinWindowHeight)));
            }
        }
    }
}

//virtual
void LLWindow::processMiscNativeEvents()
{
    // do nothing unless subclassed
}

//virtual
bool LLWindow::isPrimaryTextAvailable()
{
    return false; // no
}
//virtual
bool LLWindow::pasteTextFromPrimary(LLWString &dst)
{
    return false; // fail
}
// virtual
bool LLWindow::copyTextToPrimary(const LLWString &src)
{
    return false; // fail
}

// static
std::vector<std::string> LLWindow::getDynamicFallbackFontList()
{
#if LL_WINDOWS
    return LLWindowWin32::getDynamicFallbackFontList();
#elif LL_DARWIN
    return LLWindowMacOSX::getDynamicFallbackFontList();
#elif LL_SDL
    return LLWindowSDL::getDynamicFallbackFontList();
#else
    return std::vector<std::string>();
#endif
}

// static
std::vector<std::string> LLWindow::getDisplaysResolutionList()
{
#if LL_WINDOWS
    return LLWindowWin32::getDisplaysResolutionList();
#elif LL_DARWIN
    return LLWindowMacOSX::getDisplaysResolutionList();
#else
    return std::vector<std::string>();
#endif
}

#define UTF16_IS_HIGH_SURROGATE(U) ((U16)((U) - 0xD800) < 0x0400)
#define UTF16_IS_LOW_SURROGATE(U)  ((U16)((U) - 0xDC00) < 0x0400)
#define UTF16_SURROGATE_PAIR_TO_UTF32(H,L) (((H) << 10) + (L) - (0xD800 << 10) - 0xDC00 + 0x00010000)

void LLWindow::handleUnicodeUTF16(U16 utf16, MASK mask)
{
    // Note that we could discard unpaired surrogates, but I'm
    // following the Unicode Consortium's recommendation here;
    // that is, to preserve those unpaired surrogates in UTF-32
    // values.  _To_preserve_ means to pass to the callback in our
    // context.

    if (mHighSurrogate == 0)
    {
        if (UTF16_IS_HIGH_SURROGATE(utf16))
        {
            mHighSurrogate = utf16;
        }
        else
        {
            mCallbacks->handleUnicodeChar(utf16, mask);
        }
    }
    else
    {
        if (UTF16_IS_LOW_SURROGATE(utf16))
        {
            /* A legal surrogate pair.  */
            mCallbacks->handleUnicodeChar(UTF16_SURROGATE_PAIR_TO_UTF32(mHighSurrogate, utf16), mask);
            mHighSurrogate = 0;
        }
        else if (UTF16_IS_HIGH_SURROGATE(utf16))
        {
            /* Two consecutive high surrogates.  */
            mCallbacks->handleUnicodeChar(mHighSurrogate, mask);
            mHighSurrogate = utf16;
        }
        else
        {
            /* A non-low-surrogate preceeded by a high surrogate. */
            mCallbacks->handleUnicodeChar(mHighSurrogate, mask);
            mHighSurrogate = 0;
            mCallbacks->handleUnicodeChar(utf16, mask);
        }
    }
}

//
// LLSplashScreen
//

// static
bool LLSplashScreen::isVisible()
{
    return gSplashScreenp;
}

// static
LLSplashScreen *LLSplashScreen::create()
{
#if LL_MESA_HEADLESS || LL_SDL  // !!! *FIX: (?)
    return 0;
#elif LL_WINDOWS
    return new LLSplashScreenWin32;
#elif LL_DARWIN
    return new LLSplashScreenMacOSX;
#else
#error("LLSplashScreen not implemented on this platform!")
#endif
}


//static
void LLSplashScreen::show()
{
    if (!gSplashScreenp)
    {
#if LL_WINDOWS && !LL_MESA_HEADLESS
        gSplashScreenp = new LLSplashScreenWin32;
#elif LL_DARWIN
        gSplashScreenp = new LLSplashScreenMacOSX;
#endif
        if (gSplashScreenp)
        {
            gSplashScreenp->showImpl();
        }
    }
}

//static
void LLSplashScreen::update(const std::string& str)
{
    LLSplashScreen::show();
    if (gSplashScreenp)
    {
        gSplashScreenp->updateImpl(str);
    }
}

//static
void LLSplashScreen::hide()
{
    if (gSplashScreenp)
    {
        gSplashScreenp->hideImpl();
    }
    delete gSplashScreenp;
    gSplashScreenp = NULL;
}

//
// LLWindowManager
//

// TODO: replace with std::set
static std::set<LLWindow*> sWindowList;

LLWindow* LLWindowManager::createWindow(
    LLWindowCallbacks* callbacks,
    const std::string& title, const std::string& name, S32 x, S32 y, S32 width, S32 height, U32 flags,
    bool fullscreen,
    bool clearBg,
    bool enable_vsync,
    bool use_gl,
    bool ignore_pixel_depth,
    U32 fsaa_samples,
    U32 max_cores,
<<<<<<< HEAD
    U32 max_vram,
    F32 max_gl_version,
    bool useLegacyCursors) // <FS:LO> Legacy cursor setting from main program
=======
    F32 max_gl_version)
>>>>>>> 9fb9e8f3
{
    LLWindow* new_window;

    if (use_gl)
    {
#if LL_MESA_HEADLESS
        new_window = new LLWindowMesaHeadless(callbacks,
            title, name, x, y, width, height, flags,
            fullscreen, clearBg, enable_vsync, use_gl, ignore_pixel_depth);
#elif LL_SDL
        new_window = new LLWindowSDL(callbacks,
            title, x, y, width, height, flags,
            //fullscreen, clearBg, enable_vsync, use_gl, ignore_pixel_depth, fsaa_samples, max_vram);
            fullscreen, clearBg, enable_vsync, use_gl, ignore_pixel_depth, fsaa_samples, max_vram, useLegacyCursors); // <FS:LO> Legacy cursor setting from main program
#elif LL_WINDOWS
        new_window = new LLWindowWin32(callbacks,
            title, name, x, y, width, height, flags,
<<<<<<< HEAD
            //fullscreen, clearBg, enable_vsync, use_gl, ignore_pixel_depth, fsaa_samples, max_cores, max_vram, max_gl_version);
            fullscreen, clearBg, enable_vsync, use_gl, ignore_pixel_depth, fsaa_samples, max_cores, max_vram, max_gl_version, useLegacyCursors); // <FS:LO> Legacy cursor setting from main program
#elif LL_DARWIN
        new_window = new LLWindowMacOSX(callbacks,
            title, name, x, y, width, height, flags,
            //fullscreen, clearBg, enable_vsync, use_gl, ignore_pixel_depth, fsaa_samples, max_vram);
            fullscreen, clearBg, enable_vsync, use_gl, ignore_pixel_depth, fsaa_samples, max_vram, useLegacyCursors); // <FS:LO> Legacy cursor setting from main program
=======
            fullscreen, clearBg, enable_vsync, use_gl, ignore_pixel_depth, fsaa_samples, max_cores, max_gl_version);
#elif LL_DARWIN
        new_window = new LLWindowMacOSX(callbacks,
            title, name, x, y, width, height, flags,
            fullscreen, clearBg, enable_vsync, use_gl, ignore_pixel_depth, fsaa_samples);
>>>>>>> 9fb9e8f3
#endif
    }
    else
    {
        new_window = new LLWindowHeadless(callbacks,
            title, name, x, y, width, height, flags,
            fullscreen, clearBg, enable_vsync, use_gl, ignore_pixel_depth);
    }

    if (false == new_window->isValid())
    {
        delete new_window;
        LL_WARNS() << "LLWindowManager::create() : Error creating window." << LL_ENDL;
        return NULL;
    }
    sWindowList.insert(new_window);
    return new_window;
}

bool LLWindowManager::destroyWindow(LLWindow* window)
{
    if (sWindowList.find(window) == sWindowList.end())
    {
        LL_ERRS() << "LLWindowManager::destroyWindow() : Window pointer not valid, this window doesn't exist!"
            << LL_ENDL;
        return false;
    }

    window->close();

    sWindowList.erase(window);

    delete window;

    return true;
}

bool LLWindowManager::isWindowValid(LLWindow *window)
{
    return sWindowList.find(window) != sWindowList.end();
}

//coordinate conversion utility funcs that forward to llwindow
LLCoordCommon LL_COORD_TYPE_WINDOW::convertToCommon() const
{
    const LLCoordWindow& self = LLCoordWindow::getTypedCoords(*this);

    LLCoordGL out;
    LLWindow::instance_snapshot().begin()->convertCoords(self, &out);
    return out.convert();
}

void LL_COORD_TYPE_WINDOW::convertFromCommon(const LLCoordCommon& from)
{
    LLCoordWindow& self = LLCoordWindow::getTypedCoords(*this);

    LLCoordGL from_gl(from);
    LLWindow::instance_snapshot().begin()->convertCoords(from_gl, &self);
}

LLCoordCommon LL_COORD_TYPE_SCREEN::convertToCommon() const
{
    const LLCoordScreen& self = LLCoordScreen::getTypedCoords(*this);

    LLCoordGL out;
    LLWindow::instance_snapshot().begin()->convertCoords(self, &out);
    return out.convert();
}

void LL_COORD_TYPE_SCREEN::convertFromCommon(const LLCoordCommon& from)
{
    LLCoordScreen& self = LLCoordScreen::getTypedCoords(*this);

    LLCoordGL from_gl(from);
    LLWindow::instance_snapshot().begin()->convertCoords(from_gl, &self);
}<|MERGE_RESOLUTION|>--- conflicted
+++ resolved
@@ -418,13 +418,8 @@
     bool ignore_pixel_depth,
     U32 fsaa_samples,
     U32 max_cores,
-<<<<<<< HEAD
-    U32 max_vram,
     F32 max_gl_version,
     bool useLegacyCursors) // <FS:LO> Legacy cursor setting from main program
-=======
-    F32 max_gl_version)
->>>>>>> 9fb9e8f3
 {
     LLWindow* new_window;
 
@@ -442,21 +437,13 @@
 #elif LL_WINDOWS
         new_window = new LLWindowWin32(callbacks,
             title, name, x, y, width, height, flags,
-<<<<<<< HEAD
-            //fullscreen, clearBg, enable_vsync, use_gl, ignore_pixel_depth, fsaa_samples, max_cores, max_vram, max_gl_version);
-            fullscreen, clearBg, enable_vsync, use_gl, ignore_pixel_depth, fsaa_samples, max_cores, max_vram, max_gl_version, useLegacyCursors); // <FS:LO> Legacy cursor setting from main program
+            //fullscreen, clearBg, enable_vsync, use_gl, ignore_pixel_depth, fsaa_samples, max_cores, max_gl_version);
+            fullscreen, clearBg, enable_vsync, use_gl, ignore_pixel_depth, fsaa_samples, max_cores, max_gl_version, useLegacyCursors); // <FS:LO> Legacy cursor setting from main program
 #elif LL_DARWIN
         new_window = new LLWindowMacOSX(callbacks,
             title, name, x, y, width, height, flags,
-            //fullscreen, clearBg, enable_vsync, use_gl, ignore_pixel_depth, fsaa_samples, max_vram);
-            fullscreen, clearBg, enable_vsync, use_gl, ignore_pixel_depth, fsaa_samples, max_vram, useLegacyCursors); // <FS:LO> Legacy cursor setting from main program
-=======
-            fullscreen, clearBg, enable_vsync, use_gl, ignore_pixel_depth, fsaa_samples, max_cores, max_gl_version);
-#elif LL_DARWIN
-        new_window = new LLWindowMacOSX(callbacks,
-            title, name, x, y, width, height, flags,
-            fullscreen, clearBg, enable_vsync, use_gl, ignore_pixel_depth, fsaa_samples);
->>>>>>> 9fb9e8f3
+            //fullscreen, clearBg, enable_vsync, use_gl, ignore_pixel_depth, fsaa_samples);
+            fullscreen, clearBg, enable_vsync, use_gl, ignore_pixel_depth, fsaa_samples, useLegacyCursors); // <FS:LO> Legacy cursor setting from main program
 #endif
     }
     else
