--- conflicted
+++ resolved
@@ -38,260 +38,6 @@
 class LLDragDropWin32Target:
     public IDropTarget
 {
-<<<<<<< HEAD
-	public:
-		////////////////////////////////////////////////////////////////////////////////
-		//
-		LLDragDropWin32Target( HWND  hWnd ) :
-			mRefCount( 1 ),
-			mAppWindowHandle( hWnd ),
-			mAllowDrop(false),
-			mIsSlurl(false)
-		{
-		};
-
-		virtual ~LLDragDropWin32Target()
-		{
-		};
-
-		////////////////////////////////////////////////////////////////////////////////
-		//
-		ULONG __stdcall AddRef( void )
-		{
-			return InterlockedIncrement( &mRefCount );
-		};
-
-		////////////////////////////////////////////////////////////////////////////////
-		//
-		ULONG __stdcall Release( void )
-		{
-			LONG count = InterlockedDecrement( &mRefCount );
-				
-			if ( count == 0 )
-			{
-				delete this;
-				return 0;
-			}
-			else
-			{
-				return count;
-			};
-		};
-
-		////////////////////////////////////////////////////////////////////////////////
-		//
-		HRESULT __stdcall QueryInterface( REFIID iid, void** ppvObject )
-		{
-			if ( iid == IID_IUnknown || iid == IID_IDropTarget )
-			{
-				AddRef();
-				*ppvObject = this;
-				return S_OK;
-			}
-			else
-			{
-				*ppvObject = 0;
-				return E_NOINTERFACE;
-			};
-		};
-
-		////////////////////////////////////////////////////////////////////////////////
-		//
-		HRESULT __stdcall DragEnter( IDataObject* pDataObject, DWORD grfKeyState, POINTL pt, DWORD* pdwEffect )
-		{
-			FORMATETC fmtetc = { CF_TEXT, 0, DVASPECT_CONTENT, -1, TYMED_HGLOBAL };
-
-			// support CF_TEXT using a HGLOBAL?
-			if ( S_OK == pDataObject->QueryGetData( &fmtetc ) )
-			{
-				mAllowDrop = true;
-				mDropUrl = std::string();
-				mIsSlurl = false;
-
-				STGMEDIUM stgmed;
-				if( S_OK == pDataObject->GetData( &fmtetc, &stgmed ) )
-				{
-					PVOID data = GlobalLock( stgmed.hGlobal );
-					mDropUrl = std::string( (char*)data );
-					// XXX MAJOR MAJOR HACK!
-					LLWindowWin32 *window_imp = (LLWindowWin32 *)GetWindowLongPtr( mAppWindowHandle, GWLP_USERDATA );
-					if (NULL != window_imp)
-					{
-						LLCoordGL gl_coord( 0, 0 );
-
-						POINT pt2;
-						pt2.x = pt.x;
-						pt2.y = pt.y;
-						ScreenToClient( mAppWindowHandle, &pt2 );
-
-						LLCoordWindow cursor_coord_window( pt2.x, pt2.y );
-						MASK mask = gKeyboard->currentMask(true);
-
-						LLWindowCallbacks::DragNDropResult result = window_imp->completeDragNDropRequest( cursor_coord_window.convert(), mask, 
-							LLWindowCallbacks::DNDA_START_TRACKING, mDropUrl );
-
-						switch (result)
-						{
-						case LLWindowCallbacks::DND_COPY:
-							*pdwEffect = DROPEFFECT_COPY;
-							break;
-						case LLWindowCallbacks::DND_LINK:
-							*pdwEffect = DROPEFFECT_LINK;
-							break;
-						case LLWindowCallbacks::DND_MOVE:
-							*pdwEffect = DROPEFFECT_MOVE;
-							break;
-						case LLWindowCallbacks::DND_NONE:
-						default:
-							*pdwEffect = DROPEFFECT_NONE;
-							break;
-						}
-					};
-
-					GlobalUnlock( stgmed.hGlobal );
-					ReleaseStgMedium( &stgmed );
-				};
-				SetFocus( mAppWindowHandle );
-			}
-			else
-			{
-				mAllowDrop = false;
-				*pdwEffect = DROPEFFECT_NONE;
-			};
-
-			return S_OK;
-		};
-
-		////////////////////////////////////////////////////////////////////////////////
-		//
-		HRESULT __stdcall DragOver( DWORD grfKeyState, POINTL pt, DWORD* pdwEffect )
-		{
-			if ( mAllowDrop )
-			{
-				// XXX MAJOR MAJOR HACK!
-				LLWindowWin32 *window_imp = (LLWindowWin32 *)GetWindowLongPtr( mAppWindowHandle, GWLP_USERDATA );
-				if (NULL != window_imp)
-				{
-					LLCoordGL gl_coord( 0, 0 );
-
-					POINT pt2;
-					pt2.x = pt.x;
-					pt2.y = pt.y;
-					ScreenToClient( mAppWindowHandle, &pt2 );
-
-					LLCoordWindow cursor_coord_window( pt2.x, pt2.y );
-					MASK mask = gKeyboard->currentMask(true);
-
-					LLWindowCallbacks::DragNDropResult result = window_imp->completeDragNDropRequest( cursor_coord_window.convert(), mask, 
-						LLWindowCallbacks::DNDA_TRACK, mDropUrl );
-					
-					switch (result)
-					{
-					case LLWindowCallbacks::DND_COPY:
-						*pdwEffect = DROPEFFECT_COPY;
-						break;
-					case LLWindowCallbacks::DND_LINK:
-						*pdwEffect = DROPEFFECT_LINK;
-						break;
-					case LLWindowCallbacks::DND_MOVE:
-						*pdwEffect = DROPEFFECT_MOVE;
-						break;
-					case LLWindowCallbacks::DND_NONE:
-					default:
-						*pdwEffect = DROPEFFECT_NONE;
-						break;
-					}
-				};
-			}
-			else
-			{
-				*pdwEffect = DROPEFFECT_NONE;
-			};
-
-			return S_OK;
-		};
-
-		////////////////////////////////////////////////////////////////////////////////
-		//
-		HRESULT __stdcall DragLeave( void )
-		{
-			// XXX MAJOR MAJOR HACK!
-			LLWindowWin32 *window_imp = (LLWindowWin32 *)GetWindowLongPtr( mAppWindowHandle, GWLP_USERDATA );
-			if (NULL != window_imp)
-			{
-				LLCoordGL gl_coord( 0, 0 );
-				MASK mask = gKeyboard->currentMask(true);
-				window_imp->completeDragNDropRequest( gl_coord, mask, LLWindowCallbacks::DNDA_STOP_TRACKING, mDropUrl );
-			};
-			return S_OK;
-		};
-
-		////////////////////////////////////////////////////////////////////////////////
-		//
-		HRESULT __stdcall Drop( IDataObject* pDataObject, DWORD grfKeyState, POINTL pt, DWORD* pdwEffect )
-		{
-			if ( mAllowDrop )
-			{
-				// window impl stored in Window data (neat!)
-				LLWindowWin32 *window_imp = (LLWindowWin32 *)GetWindowLongPtr( mAppWindowHandle, GWLP_USERDATA );
-				if ( NULL != window_imp )
-				{
-					POINT pt_client;
-					pt_client.x = pt.x;
-					pt_client.y = pt.y;
-					ScreenToClient( mAppWindowHandle, &pt_client );
-
-					LLCoordWindow cursor_coord_window( pt_client.x, pt_client.y );
-					LLCoordGL gl_coord(cursor_coord_window.convert());
-					LL_INFOS() << "### (Drop) URL is: " << mDropUrl << LL_ENDL;
-					LL_INFOS() << "###        raw coords are: " << pt.x << " x " << pt.y << LL_ENDL;
-					LL_INFOS() << "###	    client coords are: " << pt_client.x << " x " << pt_client.y << LL_ENDL;
-					LL_INFOS() << "###         GL coords are: " << gl_coord.mX << " x " << gl_coord.mY << LL_ENDL;
-					LL_INFOS() << LL_ENDL;
-
-					// no keyboard modifier option yet but we could one day
-					MASK mask = gKeyboard->currentMask( true );
-
-					// actually do the drop
-					LLWindowCallbacks::DragNDropResult result = window_imp->completeDragNDropRequest( gl_coord, mask, 
-						LLWindowCallbacks::DNDA_DROPPED, mDropUrl );
-
-					switch (result)
-					{
-					case LLWindowCallbacks::DND_COPY:
-						*pdwEffect = DROPEFFECT_COPY;
-						break;
-					case LLWindowCallbacks::DND_LINK:
-						*pdwEffect = DROPEFFECT_LINK;
-						break;
-					case LLWindowCallbacks::DND_MOVE:
-						*pdwEffect = DROPEFFECT_MOVE;
-						break;
-					case LLWindowCallbacks::DND_NONE:
-					default:
-						*pdwEffect = DROPEFFECT_NONE;
-						break;
-					}
-				};
-			}
-			else
-			{
-				*pdwEffect = DROPEFFECT_NONE;
-			};
-
-			return S_OK;
-		};
-
-	////////////////////////////////////////////////////////////////////////////////
-	//
-	private:
-		LONG mRefCount;
-		HWND mAppWindowHandle;
-		bool mAllowDrop;
-		std::string mDropUrl;
-		bool mIsSlurl;
-		friend class LLWindowWin32;
-=======
     public:
         ////////////////////////////////////////////////////////////////////////////////
         //
@@ -544,7 +290,6 @@
         std::string mDropUrl;
         bool mIsSlurl;
         friend class LLWindowWin32;
->>>>>>> 1a8a5404
 };
 
 ////////////////////////////////////////////////////////////////////////////////
@@ -566,36 +311,6 @@
 //
 bool LLDragDropWin32::init( HWND hWnd )
 {
-<<<<<<< HEAD
-	if ( NOERROR != OleInitialize( NULL ) )
-		return false; 
-
-	mDropTarget = new LLDragDropWin32Target( hWnd );
-	if ( mDropTarget )
-	{
-		HRESULT result = CoLockObjectExternal( mDropTarget, TRUE, FALSE );
-		if ( S_OK == result )
-		{
-			result = RegisterDragDrop( hWnd, mDropTarget );
-			if ( S_OK != result )
-			{
-				// RegisterDragDrop failed
-				return false;
-			};
-
-			// all ok
-			mDropWindowHandle = hWnd;
-		}
-		else
-		{
-			// Unable to lock OLE object
-			return false;
-		};
-	};
-
-	// success
-	return true;
-=======
     if ( NOERROR != OleInitialize( NULL ) )
         return false;
 
@@ -624,7 +339,6 @@
 
     // success
     return true;
->>>>>>> 1a8a5404
 }
 
 ////////////////////////////////////////////////////////////////////////////////
