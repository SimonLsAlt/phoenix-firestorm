--- conflicted
+++ resolved
@@ -120,18 +120,13 @@
 							   BOOL fullscreen, BOOL clearBg,
 							   BOOL enable_vsync, BOOL use_gl,
 							   BOOL ignore_pixel_depth,
-<<<<<<< HEAD
-							   //U32 fsaa_samples,) // <FS:LO> Legacy cursor setting from main program
 							   U32 fsaa_samples,
-							   BOOL useLegacyCursors)
-=======
-							   U32 fsaa_samples,
-                               U32 max_vram)
->>>>>>> a02459de
+                               U32 max_vram,
+							   bool useLegacyCursors) // <FS:LO> Legacy cursor setting from main program
 	: LLWindow(NULL, fullscreen, flags)
     , mMaxVRAM(max_vram)
-{
-	mUseLegacyCursors = useLegacyCursors; // <FS:LO> Legacy cursor setting from main program
+    , mUseLegacyCursors(useLegacyCursors) // <FS:LO> Legacy cursor setting from main program
+{
 	// *HACK: During window construction we get lots of OS events for window
 	// reshape, activate, etc. that the viewer isn't ready to handle.
 	// Route them to a dummy callback structure until the end of constructor.
