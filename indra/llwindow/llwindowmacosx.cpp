/**
 * @file llwindowmacosx.cpp
 * @brief Platform-dependent implementation of llwindow
 *
 * $LicenseInfo:firstyear=2001&license=viewerlgpl$
 * Second Life Viewer Source Code
 * Copyright (C) 2010, Linden Research, Inc.
 *
 * This library is free software; you can redistribute it and/or
 * modify it under the terms of the GNU Lesser General Public
 * License as published by the Free Software Foundation;
 * version 2.1 of the License only.
 *
 * This library is distributed in the hope that it will be useful,
 * but WITHOUT ANY WARRANTY; without even the implied warranty of
 * MERCHANTABILITY or FITNESS FOR A PARTICULAR PURPOSE.  See the GNU
 * Lesser General Public License for more details.
 *
 * You should have received a copy of the GNU Lesser General Public
 * License along with this library; if not, write to the Free Software
 * Foundation, Inc., 51 Franklin Street, Fifth Floor, Boston, MA  02110-1301  USA
 *
 * Linden Research, Inc., 945 Battery Street, San Francisco, CA  94111  USA
 * $/LicenseInfo$
 */

#include "linden_common.h"

#include "llwindowmacosx.h"

#include "llkeyboardmacosx.h"
#include "llwindowcallbacks.h"
#include "llwindowmacosx-objc.h"
#include "llpreeditor.h"

#include "llerror.h"
#include "llgl.h"
#include "llstring.h"
#include "lldir.h"
#include "indra_constants.h"
#include "../newview/llviewercontrol.h"

#include <Carbon/Carbon.h>
#include <OpenGL/OpenGL.h>

extern BOOL gDebugWindowProc;

// culled from winuser.h
//const S32	WHEEL_DELTA = 120;     /* Value for rolling one detent */
// On the Mac, the scroll wheel reports a delta of 1 for each detent.
// There's also acceleration for faster scrolling, based on a slider in the system preferences.
const S32	WHEEL_DELTA = 1;     /* Value for rolling one detent */
const S32	BITS_PER_PIXEL = 32;
const S32	MAX_NUM_RESOLUTIONS = 32;


//
// LLWindowMacOSX
//

BOOL LLWindowMacOSX::sUseMultGL = FALSE;
WindowRef LLWindowMacOSX::sMediaWindow = NULL;

// Cross-platform bits:

BOOL check_for_card(const char* RENDERER, const char* bad_card)
{
	if (!strnicmp(RENDERER, bad_card, strlen(bad_card)))
	{
		std::string buffer = llformat(
			"Your video card appears to be a %s, which Firestorm does not support.\n"
			"\n"
			"Firestorm requires a video card with 32 Mb of memory or more, as well as\n"
			"multitexture support.  We explicitly support nVidia GeForce 2 or better, \n"
			"and ATI Radeon 8500 or better.\n"
			"\n"
			"If you own a supported card and continue to receive this message, try \n"
			"updating to the latest video card drivers. Otherwise contact the\n"
			"Phoenix Viewer Support group in world, or visit www.phoenixviewer.com\n"
			"for support.\n"
			"\n"
			"You can try to run Firestorm, but it will probably crash or run\n"
			"very slowly.  Try anyway?",
			bad_card);
		S32 button = OSMessageBox(buffer.c_str(), "Unsupported video card", OSMB_YESNO);
		if (OSBTN_YES == button)
		{
			return FALSE;
		}
		else
		{
			return TRUE;
		}
	}

	return FALSE;
}

// Switch to determine whether we capture all displays, or just the main one.
// We may want to base this on the setting of _DEBUG...

#define CAPTURE_ALL_DISPLAYS 0
static double getDictDouble (CFDictionaryRef refDict, CFStringRef key);
static long getDictLong (CFDictionaryRef refDict, CFStringRef key);




// CarbonEvents we're interested in.
static EventTypeSpec WindowHandlerEventList[] =
{
	// Window-related events
	{ kEventClassWindow, kEventWindowActivated },
	{ kEventClassWindow, kEventWindowDeactivated },
	{ kEventClassWindow, kEventWindowShown },
	{ kEventClassWindow, kEventWindowHidden },
	{ kEventClassWindow, kEventWindowCollapsed },
	{ kEventClassWindow, kEventWindowExpanded },
	{ kEventClassWindow, kEventWindowGetClickActivation },
	{ kEventClassWindow, kEventWindowClose },
	{ kEventClassWindow, kEventWindowBoundsChanging },
	{ kEventClassWindow, kEventWindowBoundsChanged },
	{ kEventClassWindow, kEventWindowGetIdealSize },

	// Mouse events
	{ kEventClassMouse, kEventMouseDown },
	{ kEventClassMouse, kEventMouseUp },
	{ kEventClassMouse, kEventMouseDragged },
	{ kEventClassMouse, kEventMouseWheelMoved },
	{ kEventClassMouse, kEventMouseMoved },

	// Keyboard events
	// No longer handle raw key down events directly.
	// When text input events come in, extract the raw key events from them and process at that point.
	// This allows input methods to eat keystrokes the way they're supposed to.
//	{ kEventClassKeyboard, kEventRawKeyDown },
//	{ kEventClassKeyboard, kEventRawKeyRepeat },
	{ kEventClassKeyboard, kEventRawKeyUp },
	{ kEventClassKeyboard, kEventRawKeyModifiersChanged },

	// Text input events
	{ kEventClassTextInput, kEventTextInputUnicodeForKeyEvent },
	{ kEventClassTextInput, kEventTextInputUpdateActiveInputArea },
	{ kEventClassTextInput, kEventTextInputOffsetToPos },
	{ kEventClassTextInput, kEventTextInputPosToOffset },
	{ kEventClassTextInput, kEventTextInputShowHideBottomWindow },
	{ kEventClassTextInput, kEventTextInputGetSelectedText },
	{ kEventClassTextInput, kEventTextInputFilterText },

	// TSM Document Access events (advanced input method support)
	{ kEventClassTSMDocumentAccess, kEventTSMDocumentAccessGetLength },
	{ kEventClassTSMDocumentAccess, kEventTSMDocumentAccessGetSelectedRange },
	{ kEventClassTSMDocumentAccess, kEventTSMDocumentAccessGetCharacters },
	{ kEventClassTSMDocumentAccess, kEventTSMDocumentAccessGetFont },
	{ kEventClassTSMDocumentAccess, kEventTSMDocumentAccessGetGlyphInfo },
	{ kEventClassTSMDocumentAccess, kEventTSMDocumentAccessLockDocument },
	{ kEventClassTSMDocumentAccess, kEventTSMDocumentAccessUnlockDocument }
};

static EventTypeSpec GlobalHandlerEventList[] =
{
	// Mouse events
	{ kEventClassMouse, kEventMouseDown },
	{ kEventClassMouse, kEventMouseUp },
	{ kEventClassMouse, kEventMouseDragged },
	{ kEventClassMouse, kEventMouseWheelMoved },
	{ kEventClassMouse, kEventMouseMoved },

	// Keyboard events
	// No longer handle raw key down events directly.
	// When text input events come in, extract the raw key events from them and process at that point.
	// This allows input methods to eat keystrokes the way they're supposed to.
//	{ kEventClassKeyboard, kEventRawKeyDown },
//	{ kEventClassKeyboard, kEventRawKeyRepeat },
	{ kEventClassKeyboard, kEventRawKeyUp },
	{ kEventClassKeyboard, kEventRawKeyModifiersChanged },

	// Text input events
	{ kEventClassTextInput, kEventTextInputUpdateActiveInputArea },
	{ kEventClassTextInput, kEventTextInputUnicodeForKeyEvent },
	{ kEventClassTextInput, kEventTextInputOffsetToPos },
	{ kEventClassTextInput, kEventTextInputPosToOffset },
	{ kEventClassTextInput, kEventTextInputShowHideBottomWindow },
	{ kEventClassTextInput, kEventTextInputGetSelectedText },
	{ kEventClassTextInput, kEventTextInputFilterText },

	// TSM Document Access events (advanced input method support)
	{ kEventClassTSMDocumentAccess, kEventTSMDocumentAccessGetLength },
	{ kEventClassTSMDocumentAccess, kEventTSMDocumentAccessGetSelectedRange },
	{ kEventClassTSMDocumentAccess, kEventTSMDocumentAccessGetCharacters },
	{ kEventClassTSMDocumentAccess, kEventTSMDocumentAccessGetFont },
	{ kEventClassTSMDocumentAccess, kEventTSMDocumentAccessGetGlyphInfo },
	{ kEventClassTSMDocumentAccess, kEventTSMDocumentAccessLockDocument },
	{ kEventClassTSMDocumentAccess, kEventTSMDocumentAccessUnlockDocument }
};

static EventTypeSpec CommandHandlerEventList[] =
{
	{ kEventClassCommand, kEventCommandProcess }
};

// MBW -- HACK ALERT
// On the Mac, to put up an OS dialog in full screen mode, we must first switch OUT of full screen mode.
// The proper way to do this is to bracket the dialog with calls to beforeDialog() and afterDialog(), but these
// require a pointer to the LLWindowMacOSX object.  Stash it here and maintain in the constructor and destructor.
// This assumes that there will be only one object of this class at any time.  Hopefully this is true.
static LLWindowMacOSX *gWindowImplementation = NULL;



LLWindowMacOSX::LLWindowMacOSX(LLWindowCallbacks* callbacks,
							   const std::string& title, const std::string& name, S32 x, S32 y, S32 width,
							   S32 height, U32 flags,
							   BOOL fullscreen, BOOL clearBg,
							   BOOL disable_vsync, BOOL use_gl,
							   BOOL ignore_pixel_depth,
							   U32 fsaa_samples)
	: LLWindow(NULL, fullscreen, flags)
{
	// *HACK: During window construction we get lots of OS events for window
	// reshape, activate, etc. that the viewer isn't ready to handle.
	// Route them to a dummy callback structure until the end of constructor.
	LLWindowCallbacks null_callbacks;
	mCallbacks = &null_callbacks;

	// Voodoo for calling cocoa from carbon (see llwindowmacosx-objc.mm).
	setupCocoa();

	// Initialize the keyboard
	gKeyboard = new LLKeyboardMacOSX();
	gKeyboard->setCallbacks(callbacks);

	// Ignore use_gl for now, only used for drones on PC
	mWindow = NULL;
	mContext = NULL;
	mPixelFormat = NULL;
	mDisplay = CGMainDisplayID();
	mOldDisplayMode = NULL;
	mTimer = NULL;
	mSimulatedRightClick = FALSE;
	mLastModifiers = 0;
	mHandsOffEvents = FALSE;
	mCursorDecoupled = FALSE;
	mCursorLastEventDeltaX = 0;
	mCursorLastEventDeltaY = 0;
	mCursorIgnoreNextDelta = FALSE;
	mNeedsResize = FALSE;
	mOverrideAspectRatio = 0.f;
	mMaximized = FALSE;
	mMinimized = FALSE;
	mTSMDocument = NULL; // Just in case.
	mLanguageTextInputAllowed = FALSE;
	mTSMScriptCode = 0;
	mTSMLangCode = 0;
	mPreeditor = NULL;
	mRawKeyEvent = NULL;
	mFSAASamples = fsaa_samples;
	mForceRebuild = FALSE;

	// For reasons that aren't clear to me, LLTimers seem to be created in the "started" state.
	// Since the started state of this one is used to track whether the NMRec has been installed, it wants to start out in the "stopped" state.
	mBounceTimer.stop();

	// Get the original aspect ratio of the main device.
	mOriginalAspectRatio = (double)CGDisplayPixelsWide(mDisplay) / (double)CGDisplayPixelsHigh(mDisplay);

	// Stash the window title
	strcpy((char*)mWindowTitle + 1, title.c_str()); /* Flawfinder: ignore */
	mWindowTitle[0] = title.length();

	mEventHandlerUPP = NewEventHandlerUPP(staticEventHandler);
	mMoveEventCampartorUPP = NewEventComparatorUPP(staticMoveEventComparator);
	mGlobalHandlerRef = NULL;
	mWindowHandlerRef = NULL;

	mDragOverrideCursor = -1;

	// We're not clipping yet
	SetRect( &mOldMouseClip, 0, 0, 0, 0 );

	// Set up global event handlers (the fullscreen case needs this)
	InstallStandardEventHandler(GetApplicationEventTarget());

	// Stash an object pointer for OSMessageBox()
	gWindowImplementation = this;

	// Create the GL context and set it up for windowed or fullscreen, as appropriate.
	if(createContext(x, y, width, height, 32, fullscreen, disable_vsync))
	{
		if(mWindow != NULL)
		{
			// MBW -- XXX -- I think we can now do this here?
			// Constrain the window to the screen it's mostly on, resizing if necessary.
			ConstrainWindowToScreen(
				mWindow,
				kWindowStructureRgn,
				kWindowConstrainMayResize |
				//				kWindowConstrainStandardOptions |
				0,
				NULL,
				NULL);

			MacShowWindow(mWindow);
			BringToFront(mWindow);
		}

		if (!gGLManager.initGL())
		{
			setupFailure(
				"Second Life is unable to run because your video card drivers\n"
				"are out of date or unsupported. Please make sure you have\n"
				"the latest video card drivers installed.\n"
				"If you continue to receive this message, contact customer service.",
				"Error",
				OSMB_OK);
			return;
		}

		//start with arrow cursor
		initCursors();
		setCursor( UI_CURSOR_ARROW );
	}

	mCallbacks = callbacks;
	stop_glerror();
}

BOOL LLWindowMacOSX::createContext(int x, int y, int width, int height, int bits, BOOL fullscreen, BOOL disable_vsync)
{
	OSStatus		err;
	BOOL			glNeedsInit = FALSE;

	if(mGlobalHandlerRef == NULL)
	{
		InstallApplicationEventHandler(mEventHandlerUPP, GetEventTypeCount (CommandHandlerEventList), CommandHandlerEventList, (void*)this, &mGlobalHandlerRef);
	}

	mFullscreen = fullscreen;

	if (mFullscreen && (mOldDisplayMode == NULL))
	{
		LL_INFOS("Window") << "createContext: setting up fullscreen " << width << "x" << height << LL_ENDL;

		// NOTE: The refresh rate will be REPORTED AS 0 for many DVI and notebook displays.  Plan accordingly.
		double refresh = getDictDouble (CGDisplayCurrentMode (mDisplay),  kCGDisplayRefreshRate);

		// If the requested width or height is 0, find the best default for the monitor.
		if((width == 0) || (height == 0))
		{
			// Scan through the list of modes, looking for one which has:
			//		height between 700 and 800
			//		aspect ratio closest to the user's original mode
			S32 resolutionCount = 0;
			LLWindowResolution *resolutionList = getSupportedResolutions(resolutionCount);

			if(resolutionList != NULL)
			{
				F32 closestAspect = 0;
				U32 closestHeight = 0;
				U32 closestWidth = 0;
				int i;

				LL_DEBUGS("Window") << "createContext: searching for a display mode, original aspect is " << mOriginalAspectRatio << LL_ENDL;

				for(i=0; i < resolutionCount; i++)
				{
					F32 aspect = (F32)resolutionList[i].mWidth / (F32)resolutionList[i].mHeight;

					LL_DEBUGS("Window") << "createContext: width " << resolutionList[i].mWidth << " height " << resolutionList[i].mHeight << " aspect " << aspect << LL_ENDL;

					if( (resolutionList[i].mHeight >= 700) && (resolutionList[i].mHeight <= 800) &&
						(fabs(aspect - mOriginalAspectRatio) < fabs(closestAspect - mOriginalAspectRatio)))
					{
						LL_DEBUGS("Window") << " (new closest mode) " << LL_ENDL;

						// This is the closest mode we've seen yet.
						closestWidth = resolutionList[i].mWidth;
						closestHeight = resolutionList[i].mHeight;
						closestAspect = aspect;
					}
				}

				width = closestWidth;
				height = closestHeight;
			}
		}

		if((width == 0) || (height == 0))
		{
			// Mode search failed for some reason.  Use the old-school default.
			width = 1024;
			height = 768;
		}

		if (true)
		{
			// Fullscreen support
			CFDictionaryRef refDisplayMode = 0;
			boolean_t exactMatch = false;

#if CAPTURE_ALL_DISPLAYS
			// Capture all displays (may want to do this for final build)
			CGCaptureAllDisplays ();
#else
			// Capture only the main display (useful for debugging)
			CGDisplayCapture (mDisplay);
#endif

			// Switch the display to the desired resolution and refresh
			refDisplayMode = CGDisplayBestModeForParametersAndRefreshRate(
				mDisplay,
				BITS_PER_PIXEL,
				width,
				height,
				refresh,
				&exactMatch);

			if (refDisplayMode)
			{
				LL_DEBUGS("Window") << "createContext: switching display resolution" << LL_ENDL;
				mOldDisplayMode = CGDisplayCurrentMode (mDisplay);
				CGDisplaySwitchToMode (mDisplay, refDisplayMode);
				//				CFRelease(refDisplayMode);

				AddEventTypesToHandler(mGlobalHandlerRef, GetEventTypeCount (GlobalHandlerEventList), GlobalHandlerEventList);
			}


			mFullscreen = TRUE;
			mFullscreenWidth   = CGDisplayPixelsWide(mDisplay);
			mFullscreenHeight  = CGDisplayPixelsHigh(mDisplay);
			mFullscreenBits    = CGDisplayBitsPerPixel(mDisplay);
			mFullscreenRefresh = llround(getDictDouble (CGDisplayCurrentMode (mDisplay),  kCGDisplayRefreshRate));

			LL_INFOS("Window") << "Running at " << mFullscreenWidth
				<< "x"   << mFullscreenHeight
				<< "x"   << mFullscreenBits
				<< " @ " << mFullscreenRefresh
				<< LL_ENDL;
		}
		else
		{
			// No fullscreen support
			mFullscreen = FALSE;
			mFullscreenWidth   = -1;
			mFullscreenHeight  = -1;
			mFullscreenBits    = -1;
			mFullscreenRefresh = -1;

			std::string error= llformat("Unable to run fullscreen at %d x %d.\nRunning in window.", width, height);
			OSMessageBox(error, "Error", OSMB_OK);
		}
	}

	if(!mFullscreen && (mWindow == NULL))
	{
		//int				displayWidth = CGDisplayPixelsWide(mDisplay);
		//int				displayHeight = CGDisplayPixelsHigh(mDisplay);
		//const int		menuBarPlusTitleBar = 44;   // Ugly magic number.

		LL_DEBUGS("Window") << "createContext: creating window" << LL_ENDL;

		mPreviousWindowRect.left = (long) x;
		mPreviousWindowRect.right = (long) x + width;
		mPreviousWindowRect.top = (long) y;
		mPreviousWindowRect.bottom = (long) y + height;

		//-----------------------------------------------------------------------
		// Create the window
		//-----------------------------------------------------------------------
		mWindow = NewCWindow(
			NULL,
			&mPreviousWindowRect,
			mWindowTitle,
			false,				// Create the window invisible.  Whoever calls createContext() should show it after any moving/resizing.
			//		noGrowDocProc,		// Window with no grow box and no zoom box
			zoomDocProc,		// Window with a grow box and a zoom box
			//		zoomNoGrow,			// Window with a zoom box but no grow box
			kFirstWindowOfClass,
			true,
			(long)this);

		if (!mWindow)
		{
			setupFailure("Window creation error", "Error", OSMB_OK);
			return FALSE;
		}

		// Turn on live resize.
		// For this to work correctly, we need to be able to call LLViewerWindow::draw from
		// the event handler for kEventWindowBoundsChanged.  It's not clear that we have access from here.
		//	err = ChangeWindowAttributes(mWindow, kWindowLiveResizeAttribute, 0);

		// Set up window event handlers (some window-related events ONLY go to window handlers.)
		InstallStandardEventHandler(GetWindowEventTarget(mWindow));
		InstallWindowEventHandler(mWindow, mEventHandlerUPP, GetEventTypeCount (WindowHandlerEventList), WindowHandlerEventList, (void*)this, &mWindowHandlerRef); // add event handler
#if LL_OS_DRAGDROP_ENABLED
		InstallTrackingHandler( dragTrackingHandler, mWindow, (void*)this );
		InstallReceiveHandler( dragReceiveHandler, mWindow, (void*)this );
#endif // LL_OS_DRAGDROP_ENABLED
	}

	{
		// Create and initialize our TSM document for language text input.
		// If an error occured, we can do nothing better than simply ignore it.
		// mTSMDocument will be kept NULL in case.
		if (mTSMDocument)
		{
			DeactivateTSMDocument(mTSMDocument);
			DeleteTSMDocument(mTSMDocument);
			mTSMDocument = NULL;
		}
		static InterfaceTypeList types = { kUnicodeDocument };
		err = NewTSMDocument(1, types, &mTSMDocument, 0);
		if (err != noErr)
		{
			LL_WARNS("Window") << "createContext: couldn't create a TSMDocument (" << err << ")" << LL_ENDL;
		}
		if (mTSMDocument)
		{
			ActivateTSMDocument(mTSMDocument);
			allowLanguageTextInput(NULL, FALSE);
		}
	}

	if(mContext == NULL)
	{
		AGLRendererInfo rendererInfo = NULL;

		//-----------------------------------------------------------------------
		// Create GL drawing context
		//-----------------------------------------------------------------------

		if(mPixelFormat == NULL)
		{
			if(mFullscreen)
			{
				GLint fullscreenAttrib[] =
				{
					AGL_RGBA,
					AGL_FULLSCREEN,
					AGL_NO_RECOVERY,
					AGL_SAMPLE_BUFFERS_ARB, mFSAASamples > 0 ? 1 : 0,
					AGL_SAMPLES_ARB, mFSAASamples,
					AGL_DOUBLEBUFFER,
					AGL_CLOSEST_POLICY,
					AGL_ACCELERATED,
					AGL_RED_SIZE, 8,
					AGL_GREEN_SIZE, 8,
					AGL_BLUE_SIZE, 8,
					AGL_ALPHA_SIZE, 8,
					AGL_DEPTH_SIZE, 24,
					AGL_STENCIL_SIZE, 8,
					AGL_NONE
				};

				LL_DEBUGS("Window") << "createContext: creating fullscreen pixelformat" << LL_ENDL;

				GDHandle gdhDisplay = NULL;
				err = DMGetGDeviceByDisplayID ((DisplayIDType)mDisplay, &gdhDisplay, false);

				mPixelFormat = aglChoosePixelFormat(&gdhDisplay, 1, fullscreenAttrib);
				rendererInfo = aglQueryRendererInfo(&gdhDisplay, 1);
			}
			else
			{
				// NOTE from Leslie:
				//
				// AGL_NO_RECOVERY, when combined with AGL_ACCELERATED prevents software rendering
				// fallback which means we won't hvae shaders that compile and link but then don't
				// work.  The drawback is that our shader compilation will be a bit more finicky though.

				GLint windowedAttrib[] =
				{
					AGL_RGBA,
					AGL_NO_RECOVERY,
					AGL_DOUBLEBUFFER,
					AGL_CLOSEST_POLICY,
					AGL_ACCELERATED,
					AGL_SAMPLE_BUFFERS_ARB, mFSAASamples > 0 ? 1 : 0,
					AGL_SAMPLES_ARB, mFSAASamples,
					AGL_RED_SIZE, 8,
					AGL_GREEN_SIZE, 8,
					AGL_BLUE_SIZE, 8,
					AGL_ALPHA_SIZE, 8,
					AGL_DEPTH_SIZE, 24,
					AGL_STENCIL_SIZE, 8,
					AGL_NONE
				};

				LL_DEBUGS("Window") << "createContext: creating windowed pixelformat" << LL_ENDL;

				mPixelFormat = aglChoosePixelFormat(NULL, 0, windowedAttrib);

				GDHandle gdhDisplay = GetMainDevice();
				rendererInfo = aglQueryRendererInfo(&gdhDisplay, 1);
			}

			// May want to get the real error text like this:
			// (char *) aglErrorString(aglGetError());

			if(aglGetError() != AGL_NO_ERROR)
			{
				setupFailure("Can't find suitable pixel format", "Error", OSMB_OK);
				return FALSE;
			}
		}

		if(mPixelFormat)
		{
			LL_DEBUGS("Window") << "createContext: creating GL context" << LL_ENDL;
			mContext = aglCreateContext(mPixelFormat, NULL);
		}

		if(mContext == NULL)
		{
			setupFailure("Can't make GL context", "Error", OSMB_OK);
			return FALSE;
		}

		gGLManager.mVRAM = 0;

		if(rendererInfo != NULL)
		{
			GLint result;

			if(aglDescribeRenderer(rendererInfo, AGL_VIDEO_MEMORY, &result))
			{
				//				llinfos << "createContext: aglDescribeRenderer(AGL_VIDEO_MEMORY) returned " << result << llendl;
				gGLManager.mVRAM = result / (1024 * 1024);
			}
			else
			{
				//				llinfos << "createContext: aglDescribeRenderer(AGL_VIDEO_MEMORY) failed." << llendl;
			}

			// This could be useful at some point, if it takes into account the memory already used by screen buffers, etc...
			if(aglDescribeRenderer(rendererInfo, AGL_TEXTURE_MEMORY, &result))
			{
				//				llinfos << "createContext: aglDescribeRenderer(AGL_TEXTURE_MEMORY) returned " << result << llendl;
			}
			else
			{
				//				llinfos << "createContext: aglDescribeRenderer(AGL_TEXTURE_MEMORY) failed." << llendl;
			}

			aglDestroyRendererInfo(rendererInfo);
		}

		// Since we just created the context, it needs to be set up.
		glNeedsInit = TRUE;
	}

	// Hook up the context to a drawable
	if (mFullscreen && (mOldDisplayMode != NULL))
	{
		// We successfully captured the display.  Use a fullscreen drawable

		LL_DEBUGS("Window") << "createContext: attaching fullscreen drawable" << LL_ENDL;

#if CAPTURE_ALL_DISPLAYS
		// Capture all displays (may want to do this for final build)
		aglDisable (mContext, AGL_FS_CAPTURE_SINGLE);
#else
		// Capture only the main display (useful for debugging)
		aglEnable (mContext, AGL_FS_CAPTURE_SINGLE);
#endif

		if (!aglSetFullScreen (mContext, 0, 0, 0, 0))
		{
			setupFailure("Can't set GL fullscreen", "Error", OSMB_OK);
			return FALSE;
		}
	}
	else if(!mFullscreen && (mWindow != NULL))
	{
		LL_DEBUGS("Window") << "createContext: attaching windowed drawable" << LL_ENDL;

		// We created a window.  Use it as the drawable.
		if(!aglSetDrawable(mContext, GetWindowPort (mWindow)))
		{
			setupFailure("Can't set GL drawable", "Error", OSMB_OK);
			return FALSE;
		}
	}
	else
	{
		setupFailure("Can't get fullscreen or windowed drawable.", "Error", OSMB_OK);
		return FALSE;
	}

	if(mContext != NULL)
	{
		LL_DEBUGS("Window") << "createContext: setting current context" << LL_ENDL;

		if (!aglSetCurrentContext(mContext))
		{
			setupFailure("Can't activate GL rendering context", "Error", OSMB_OK);
			return FALSE;
		}
	}

	if(glNeedsInit)
	{
		// Check for some explicitly unsupported cards.
		const char* RENDERER = (const char*) glGetString(GL_RENDERER);

		const char* CARD_LIST[] =
		{	"RAGE 128",
		"RIVA TNT2",
		"Intel 810",
		"3Dfx/Voodoo3",
		"Radeon 7000",
		"Radeon 7200",
		"Radeon 7500",
		"Radeon DDR",
		"Radeon VE",
		"GDI Generic" };
		const S32 CARD_COUNT = LL_ARRAY_SIZE(CARD_LIST);

		// Future candidates:
		// ProSavage/Twister
		// SuperSavage

		S32 i;
		for (i = 0; i < CARD_COUNT; i++)
		{
			if (check_for_card(RENDERER, CARD_LIST[i]))
			{
				close();
				return FALSE;
			}
		}
	}

	GLint colorBits, alphaBits, depthBits, stencilBits;

	if(	!aglDescribePixelFormat(mPixelFormat, AGL_BUFFER_SIZE, &colorBits) ||
		!aglDescribePixelFormat(mPixelFormat, AGL_ALPHA_SIZE, &alphaBits) ||
		!aglDescribePixelFormat(mPixelFormat, AGL_DEPTH_SIZE, &depthBits) ||
		!aglDescribePixelFormat(mPixelFormat, AGL_STENCIL_SIZE, &stencilBits))
	{
		close();
		setupFailure("Can't get pixel format description", "Error", OSMB_OK);
		return FALSE;
	}

	LL_INFOS("GLInit") << "GL buffer: Color Bits " << S32(colorBits)
		<< " Alpha Bits " << S32(alphaBits)
		<< " Depth Bits " << S32(depthBits)
		<< " Stencil Bits" << S32(stencilBits)
		<< LL_ENDL;

	if (colorBits < 32)
	{
		close();
		setupFailure(
			"Second Life requires True Color (32-bit) to run in a window.\n"
			"Please go to Control Panels -> Display -> Settings and\n"
			"set the screen to 32-bit color.\n"
			"Alternately, if you choose to run fullscreen, Second Life\n"
			"will automatically adjust the screen each time it runs.",
			"Error",
			OSMB_OK);
		return FALSE;
	}

	if (alphaBits < 8)
	{
		close();
		setupFailure(
			"Second Life is unable to run because it can't get an 8 bit alpha\n"
			"channel.  Usually this is due to video card driver issues.\n"
			"Please make sure you have the latest video card drivers installed.\n"
			"Also be sure your monitor is set to True Color (32-bit) in\n"
			"Control Panels -> Display -> Settings.\n"
			"If you continue to receive this message, contact customer service.",
			"Error",
			OSMB_OK);
		return FALSE;
	}

	// Disable vertical sync for swap
	GLint frames_per_swap = 0;
	if (disable_vsync)
	{
		LL_DEBUGS("GLInit") << "Disabling vertical sync" << LL_ENDL;
		frames_per_swap = 0;
	}
	else
	{
		LL_DEBUGS("GLinit") << "Keeping vertical sync" << LL_ENDL;
		frames_per_swap = 1;
	}
	aglSetInteger(mContext, AGL_SWAP_INTERVAL, &frames_per_swap);

	//enable multi-threaded OpenGL
	if (sUseMultGL)
	{
		CGLError cgl_err;
		CGLContextObj ctx = CGLGetCurrentContext();

		cgl_err =  CGLEnable( ctx, kCGLCEMPEngine);

		if (cgl_err != kCGLNoError )
		{
			LL_DEBUGS("GLInit") << "Multi-threaded OpenGL not available." << LL_ENDL;
		}
		else
		{
			LL_DEBUGS("GLInit") << "Multi-threaded OpenGL enabled." << LL_ENDL;
		}
	}

	// Don't need to get the current gamma, since there's a call that restores it to the system defaults.
	return TRUE;
}


// changing fullscreen resolution, or switching between windowed and fullscreen mode.
BOOL LLWindowMacOSX::switchContext(BOOL fullscreen, const LLCoordScreen &size, BOOL disable_vsync, const LLCoordScreen * const posp)
{
	BOOL needsRebuild = FALSE;
	BOOL result = true;

	if(fullscreen)
	{
		if(mFullscreen)
		{
			// Switching resolutions in fullscreen mode.  Don't need to rebuild for this.
			// Fullscreen support
			CFDictionaryRef refDisplayMode = 0;
			boolean_t exactMatch = false;

			// Switch the display to the desired resolution and refresh
			refDisplayMode = CGDisplayBestModeForParametersAndRefreshRate(
				mDisplay,
				BITS_PER_PIXEL,
				size.mX,
				size.mY,
				getDictDouble (CGDisplayCurrentMode (mDisplay),  kCGDisplayRefreshRate),
				&exactMatch);

			if (refDisplayMode)
			{
				CGDisplaySwitchToMode (mDisplay, refDisplayMode);
				//				CFRelease(refDisplayMode);
			}

			mFullscreenWidth   = CGDisplayPixelsWide(mDisplay);
			mFullscreenHeight  = CGDisplayPixelsHigh(mDisplay);
			mFullscreenBits    = CGDisplayBitsPerPixel(mDisplay);
			mFullscreenRefresh = llround(getDictDouble (CGDisplayCurrentMode (mDisplay),  kCGDisplayRefreshRate));

			LL_INFOS("Window") << "Switched resolution to " << mFullscreenWidth
				<< "x"   << mFullscreenHeight
				<< "x"   << mFullscreenBits
				<< " @ " << mFullscreenRefresh
				<< LL_ENDL;

			// Update the GL context to the new screen size
			if (!aglUpdateContext(mContext))
			{
				setupFailure("Can't set GL fullscreen", "Error", OSMB_OK);
				result = FALSE;
			}
		}
		else
		{
			// Switching from windowed to fullscreen
			needsRebuild = TRUE;
		}
	}
	else
	{
		if(mFullscreen)
		{
			// Switching from fullscreen to windowed
			needsRebuild = TRUE;
		}
		else
		{
			// Windowed to windowed -- not sure why we would be called like this.  Just change the window size.
			// The bounds changed event handler will do the rest.
			if(mWindow != NULL)
			{
				::SizeWindow(mWindow, size.mX, size.mY, true);
			}
		}
	}

	stop_glerror();
	if(needsRebuild || mForceRebuild)
	{
		mForceRebuild = FALSE;
		destroyContext();
		result = createContext(0, 0, size.mX, size.mY, 0, fullscreen, disable_vsync);
		if (result)
		{
			if(mWindow != NULL)
			{
				MacShowWindow(mWindow);
				BringToFront(mWindow);
			}

			llverify(gGLManager.initGL());

			//start with arrow cursor
			initCursors();
			setCursor( UI_CURSOR_ARROW );
		}
	}

	stop_glerror();

	return result;
}

void LLWindowMacOSX::destroyContext()
{
	if (!mContext)
	{
		// We don't have a context
		return;
	}
	// Unhook the GL context from any drawable it may have
	if(mContext != NULL)
	{
		LL_DEBUGS("Window") << "destroyContext: unhooking drawable " << LL_ENDL;

		aglSetCurrentContext (NULL);
		aglSetDrawable(mContext, NULL);
	}

	// Make sure the display resolution gets restored
	if(mOldDisplayMode != NULL)
	{
		LL_DEBUGS("Window") << "destroyContext: restoring display resolution " << LL_ENDL;

		CGDisplaySwitchToMode (mDisplay, mOldDisplayMode);

#if CAPTURE_ALL_DISPLAYS
		// Uncapture all displays (may want to do this for final build)
		CGReleaseAllDisplays ();
#else
		// Uncapture only the main display (useful for debugging)
		CGDisplayRelease (mDisplay);
#endif

		//		CFRelease(mOldDisplayMode);

		mOldDisplayMode = NULL;

		// Remove the global event handlers the fullscreen case needed
		RemoveEventTypesFromHandler(mGlobalHandlerRef, GetEventTypeCount (GlobalHandlerEventList), GlobalHandlerEventList);
	}

	// Clean up remaining GL state before blowing away window
	gGLManager.shutdownGL();

	// Clean up the pixel format
	if(mPixelFormat != NULL)
	{
		LL_DEBUGS("Window") << "destroyContext: destroying pixel format " << LL_ENDL;
		aglDestroyPixelFormat(mPixelFormat);
		mPixelFormat = NULL;
	}

	// Remove any Carbon Event handlers we installed
	if(mGlobalHandlerRef != NULL)
	{
		LL_DEBUGS("Window") << "destroyContext: removing global event handler" << LL_ENDL;
		RemoveEventHandler(mGlobalHandlerRef);
		mGlobalHandlerRef = NULL;
	}

	if(mWindowHandlerRef != NULL)
	{
		LL_DEBUGS("Window") << "destroyContext: removing window event handler" << LL_ENDL;
		RemoveEventHandler(mWindowHandlerRef);
		mWindowHandlerRef = NULL;
	}

	// Cleanup any TSM document we created.
	if(mTSMDocument != NULL)
	{
		LL_DEBUGS("Window") << "destroyContext: deleting TSM document" << LL_ENDL;
		DeactivateTSMDocument(mTSMDocument);
		DeleteTSMDocument(mTSMDocument);
		mTSMDocument = NULL;
	}

	// Close the window
	if(mWindow != NULL)
	{
		LL_DEBUGS("Window") << "destroyContext: disposing window" << LL_ENDL;
		DisposeWindow(mWindow);
		mWindow = NULL;
	}

	// Clean up the GL context
	if(mContext != NULL)
	{
		LL_DEBUGS("Window") << "destroyContext: destroying GL context" << LL_ENDL;
		aglDestroyContext(mContext);
		mContext = NULL;
	}

}

LLWindowMacOSX::~LLWindowMacOSX()
{
	destroyContext();

	if(mSupportedResolutions != NULL)
	{
		delete []mSupportedResolutions;
	}

	gWindowImplementation = NULL;

}


void LLWindowMacOSX::show()
{
	if(IsWindowCollapsed(mWindow))
		CollapseWindow(mWindow, false);

	MacShowWindow(mWindow);
	BringToFront(mWindow);
}

void LLWindowMacOSX::hide()
{
	setMouseClipping(FALSE);
	HideWindow(mWindow);
}

//virtual
void LLWindowMacOSX::minimize()
{
	setMouseClipping(FALSE);
	showCursor();
	CollapseWindow(mWindow, true);
}

//virtual
void LLWindowMacOSX::restore()
{
	show();
}


// close() destroys all OS-specific code associated with a window.
// Usually called from LLWindowManager::destroyWindow()
void LLWindowMacOSX::close()
{
	// Is window is already closed?
	//	if (!mWindow)
	//	{
	//		return;
	//	}

	// Make sure cursor is visible and we haven't mangled the clipping state.
	setMouseClipping(FALSE);
	showCursor();

	destroyContext();
}

BOOL LLWindowMacOSX::isValid()
{
	if(mFullscreen)
	{
		return(TRUE);
	}

	return (mWindow != NULL);
}

BOOL LLWindowMacOSX::getVisible()
{
	BOOL result = FALSE;

	if(mFullscreen)
	{
		result = TRUE;
	}if (mWindow)
	{
		if(MacIsWindowVisible(mWindow))
			result = TRUE;
	}

	return(result);
}

BOOL LLWindowMacOSX::getMinimized()
{
	return mMinimized;
}

BOOL LLWindowMacOSX::getMaximized()
{
	return mMaximized;
}

BOOL LLWindowMacOSX::maximize()
{
	if (mWindow && !mMaximized)
	{
		ZoomWindow(mWindow, inContent, true);
	}

	return mMaximized;
}

BOOL LLWindowMacOSX::getFullscreen()
{
	return mFullscreen;
}

void LLWindowMacOSX::gatherInput()
{
	// stop bouncing icon after fixed period of time
	if (mBounceTimer.getStarted() && mBounceTimer.getElapsedTimeF32() > mBounceTime)
	{
		stopDockTileBounce();
	}

	// Use the old-school version so we get AppleEvent handler dispatch and menuselect handling.
	// Anything that has an event handler will get processed inside WaitNextEvent, so we only need to handle
	// the odd stuff here.
	EventRecord evt;
	while(WaitNextEvent(everyEvent, &evt, 0, NULL))
	{
		//			printf("WaitNextEvent returned true, event is %d.\n", evt.what);
		switch(evt.what)
		{
		case mouseDown:
			{
				short part;
				WindowRef window;
				long selectResult;
				part = FindWindow(evt.where, &window);
				switch ( part )
				{
				case inMenuBar:
					selectResult = MenuSelect(evt.where);

					HiliteMenu(0);
					break;
				}
			}
			break;

		case kHighLevelEvent:
			AEProcessAppleEvent (&evt);
			break;

		case updateEvt:
			// We shouldn't be getting these regularly (since our window will be buffered), but we need to handle them correctly...
			BeginUpdate((WindowRef)evt.message);
			EndUpdate((WindowRef)evt.message);
			break;

		}
	}
	
	updateCursor();
}

BOOL LLWindowMacOSX::getPosition(LLCoordScreen *position)
{
	Rect window_rect;
	OSStatus err = -1;

	if(mFullscreen)
	{
		position->mX = 0;
		position->mY = 0;
		err = noErr;
	}
	else if(mWindow)
	{
		err = GetWindowBounds(mWindow, kWindowContentRgn, &window_rect);

		position->mX = window_rect.left;
		position->mY = window_rect.top;
	}
	else
	{
		llerrs << "LLWindowMacOSX::getPosition(): no window and not fullscreen!" << llendl;
	}

	return (err == noErr);
}

BOOL LLWindowMacOSX::getSize(LLCoordScreen *size)
{
	Rect window_rect;
	OSStatus err = -1;

	if(mFullscreen)
	{
		size->mX = mFullscreenWidth;
		size->mY = mFullscreenHeight;
		err = noErr;
	}
	else if(mWindow)
	{
		err = GetWindowBounds(mWindow, kWindowContentRgn, &window_rect);

		size->mX = window_rect.right - window_rect.left;
		size->mY = window_rect.bottom - window_rect.top;
	}
	else
	{
		llerrs << "LLWindowMacOSX::getPosition(): no window and not fullscreen!" << llendl;
	}

	return (err == noErr);
}

BOOL LLWindowMacOSX::getSize(LLCoordWindow *size)
{
	Rect window_rect;
	OSStatus err = -1;

	if(mFullscreen)
	{
		size->mX = mFullscreenWidth;
		size->mY = mFullscreenHeight;
		err = noErr;
	}
	else if(mWindow)
	{
		err = GetWindowBounds(mWindow, kWindowContentRgn, &window_rect);

		size->mX = window_rect.right - window_rect.left;
		size->mY = window_rect.bottom - window_rect.top;
	}
	else
	{
		llerrs << "LLWindowMacOSX::getPosition(): no window and not fullscreen!" << llendl;
	}

	return (err == noErr);
}

BOOL LLWindowMacOSX::setPosition(const LLCoordScreen position)
{
	if(mWindow)
	{
		MacMoveWindow(mWindow, position.mX, position.mY, false);
	}

	return TRUE;
}

BOOL LLWindowMacOSX::setSizeImpl(const LLCoordScreen size)
{
	if(mWindow)
	{
		SizeWindow(mWindow, size.mX, size.mY, true);
	}

	return TRUE;
}

void LLWindowMacOSX::swapBuffers()
{
	aglSwapBuffers(mContext);
}

F32 LLWindowMacOSX::getGamma()
{
	F32 result = 1.8;	// Default to something sane

	CGGammaValue redMin;
	CGGammaValue redMax;
	CGGammaValue redGamma;
	CGGammaValue greenMin;
	CGGammaValue greenMax;
	CGGammaValue greenGamma;
	CGGammaValue blueMin;
	CGGammaValue blueMax;
	CGGammaValue blueGamma;

	if(CGGetDisplayTransferByFormula(
		mDisplay,
		&redMin,
		&redMax,
		&redGamma,
		&greenMin,
		&greenMax,
		&greenGamma,
		&blueMin,
		&blueMax,
		&blueGamma) == noErr)
	{
		// So many choices...
		// Let's just return the green channel gamma for now.
		result = greenGamma;
	}

	return result;
}

U32 LLWindowMacOSX::getFSAASamples()
{
	return mFSAASamples;
}

void LLWindowMacOSX::setFSAASamples(const U32 samples)
{
	mFSAASamples = samples;
	mForceRebuild = TRUE;
}

BOOL LLWindowMacOSX::restoreGamma()
{
	CGDisplayRestoreColorSyncSettings();
	return true;
}

BOOL LLWindowMacOSX::setGamma(const F32 gamma)
{
	CGGammaValue redMin;
	CGGammaValue redMax;
	CGGammaValue redGamma;
	CGGammaValue greenMin;
	CGGammaValue greenMax;
	CGGammaValue greenGamma;
	CGGammaValue blueMin;
	CGGammaValue blueMax;
	CGGammaValue blueGamma;

	// MBW -- XXX -- Should we allow this in windowed mode?

	if(CGGetDisplayTransferByFormula(
		mDisplay,
		&redMin,
		&redMax,
		&redGamma,
		&greenMin,
		&greenMax,
		&greenGamma,
		&blueMin,
		&blueMax,
		&blueGamma) != noErr)
	{
		return false;
	}

	if(CGSetDisplayTransferByFormula(
		mDisplay,
		redMin,
		redMax,
		gamma,
		greenMin,
		greenMax,
		gamma,
		blueMin,
		blueMax,
		gamma) != noErr)
	{
		return false;
	}


	return true;
}

BOOL LLWindowMacOSX::isCursorHidden()
{
	return mCursorHidden;
}



// Constrains the mouse to the window.
void LLWindowMacOSX::setMouseClipping( BOOL b )
{
	// Just stash the requested state.  We'll simulate this when the cursor is hidden by decoupling.
	mIsMouseClipping = b;

	if(b)
	{
		//		llinfos << "setMouseClipping(TRUE)" << llendl;
	}
	else
	{
		//		llinfos << "setMouseClipping(FALSE)" << llendl;
	}

	adjustCursorDecouple();
}

BOOL LLWindowMacOSX::setCursorPosition(const LLCoordWindow position)
{
	BOOL result = FALSE;
	LLCoordScreen screen_pos;

	if (!convertCoords(position, &screen_pos))
	{
		return FALSE;
	}

	CGPoint newPosition;

	//	llinfos << "setCursorPosition(" << screen_pos.mX << ", " << screen_pos.mY << ")" << llendl;

	newPosition.x = screen_pos.mX;
	newPosition.y = screen_pos.mY;

	CGSetLocalEventsSuppressionInterval(0.0);
	if(CGWarpMouseCursorPosition(newPosition) == noErr)
	{
		result = TRUE;
	}

	// Under certain circumstances, this will trigger us to decouple the cursor.
	adjustCursorDecouple(true);

	// trigger mouse move callback
	LLCoordGL gl_pos;
	convertCoords(position, &gl_pos);
	mCallbacks->handleMouseMove(this, gl_pos, (MASK)0);

	return result;
}

static void fixOrigin(void)
{
	GrafPtr port;
	Rect portrect;

	::GetPort(&port);
	::GetPortBounds(port, &portrect);
	if((portrect.left != 0) || (portrect.top != 0))
	{
		// Mozilla sometimes changes our port origin.
		::SetOrigin(0,0);
	}
}

BOOL LLWindowMacOSX::getCursorPosition(LLCoordWindow *position)
{
	Point cursor_point;
	LLCoordScreen screen_pos;
	GrafPtr save;

	if(mWindow == NULL)
		return FALSE;

	::GetPort(&save);
	::SetPort(GetWindowPort(mWindow));
	fixOrigin();

	// gets the mouse location in local coordinates
	::GetMouse(&cursor_point);

//	lldebugs << "getCursorPosition(): cursor is at " << cursor_point.h << ", " << cursor_point.v << "  port origin: " << portrect.left << ", " << portrect.top << llendl;

	::SetPort(save);

	if(mCursorDecoupled)
	{
		//		CGMouseDelta x, y;

		// If the cursor's decoupled, we need to read the latest movement delta as well.
		//		CGGetLastMouseDelta( &x, &y );
		//		cursor_point.h += x;
		//		cursor_point.v += y;

		// CGGetLastMouseDelta may behave strangely when the cursor's first captured.
		// Stash in the event handler instead.
		cursor_point.h += mCursorLastEventDeltaX;
		cursor_point.v += mCursorLastEventDeltaY;
	}

	position->mX = cursor_point.h;
	position->mY = cursor_point.v;

	return TRUE;
}

void LLWindowMacOSX::adjustCursorDecouple(bool warpingMouse)
{
	if(mIsMouseClipping && mCursorHidden)
	{
		if(warpingMouse)
		{
			// The cursor should be decoupled.  Make sure it is.
			if(!mCursorDecoupled)
			{
				//			llinfos << "adjustCursorDecouple: decoupling cursor" << llendl;
				CGAssociateMouseAndMouseCursorPosition(false);
				mCursorDecoupled = true;
				FlushSpecificEventsFromQueue(GetCurrentEventQueue(), mMoveEventCampartorUPP, NULL);
				mCursorIgnoreNextDelta = TRUE;
			}
		}
	}
	else
	{
		// The cursor should not be decoupled.  Make sure it isn't.
		if(mCursorDecoupled)
		{
			//			llinfos << "adjustCursorDecouple: recoupling cursor" << llendl;
			CGAssociateMouseAndMouseCursorPosition(true);
			mCursorDecoupled = false;
		}
	}
}

F32 LLWindowMacOSX::getNativeAspectRatio()
{
	if (mFullscreen)
	{
		return (F32)mFullscreenWidth / (F32)mFullscreenHeight;
	}
	else
	{
		// The constructor for this class grabs the aspect ratio of the monitor before doing any resolution
		// switching, and stashes it in mOriginalAspectRatio.  Here, we just return it.

		if (mOverrideAspectRatio > 0.f)
		{
			return mOverrideAspectRatio;
		}

		return mOriginalAspectRatio;
	}
}

F32 LLWindowMacOSX::getPixelAspectRatio()
{
	//OS X always enforces a 1:1 pixel aspect ratio, regardless of video mode
	return 1.f;
}

//static SInt32 oldWindowLevel;

// MBW -- XXX -- There's got to be a better way than this.  Find it, please...

void LLWindowMacOSX::beforeDialog()
{
	if(mFullscreen)
	{

#if CAPTURE_ALL_DISPLAYS
		// Uncapture all displays (may want to do this for final build)
		CGReleaseAllDisplays ();
#else
		// Uncapture only the main display (useful for debugging)
		CGDisplayRelease (mDisplay);
#endif
		// kDocumentWindowClass
		// kMovableModalWindowClass
		// kAllWindowClasses

		//		GLint order = 0;
		//		aglSetInteger(mContext, AGL_ORDER_CONTEXT_TO_FRONT, &order);
		aglSetDrawable(mContext, NULL);
		//		GetWindowGroupLevel(GetWindowGroupOfClass(kAllWindowClasses), &oldWindowLevel);
		//		SetWindowGroupLevel(GetWindowGroupOfClass(kAllWindowClasses), CGShieldingWindowLevel());

		mHandsOffEvents = TRUE;

	}
}

void LLWindowMacOSX::afterDialog()
{
	if(mFullscreen)
	{
		mHandsOffEvents = FALSE;

		//		SetWindowGroupLevel(GetWindowGroupOfClass(kAllWindowClasses), oldWindowLevel);
		aglSetFullScreen(mContext, 0, 0, 0, 0);
		//		GLint order = 1;
		//		aglSetInteger(mContext, AGL_ORDER_CONTEXT_TO_FRONT, &order);

#if CAPTURE_ALL_DISPLAYS
		// Capture all displays (may want to do this for final build)
		CGCaptureAllDisplays ();
#else
		// Capture only the main display (useful for debugging)
		CGDisplayCapture (mDisplay);
#endif
	}
}


void LLWindowMacOSX::flashIcon(F32 seconds)
{
	// Don't do this if we're already started, since this would try to install the NMRec twice.
	if(!mBounceTimer.getStarted())
	{
		OSErr err;

		mBounceTime = seconds;
		memset(&mBounceRec, 0, sizeof(mBounceRec));
		mBounceRec.qType = nmType;
		mBounceRec.nmMark = 1;
		err = NMInstall(&mBounceRec);
		if(err == noErr)
		{
			mBounceTimer.start();
		}
		else
		{
			// This is very not-fatal (only problem is the icon will not bounce), but we'd like to find out about it somehow...
			llinfos << "NMInstall failed with error code " << err << llendl;
		}
	}
}

BOOL LLWindowMacOSX::isClipboardTextAvailable()
{
	OSStatus err;
	ScrapRef scrap;
	ScrapFlavorFlags flags;
	BOOL result = false;

	err = GetCurrentScrap(&scrap);

	if(err == noErr)
	{
		err = GetScrapFlavorFlags(scrap, kScrapFlavorTypeUnicode, &flags);
	}

	if(err == noErr)
		result = true;

	return result;
}

BOOL LLWindowMacOSX::pasteTextFromClipboard(LLWString &dst)
{
	OSStatus err;
	ScrapRef scrap;
	Size len;
	BOOL result = false;

	err = GetCurrentScrap(&scrap);

	if(err == noErr)
	{
		err = GetScrapFlavorSize(scrap, kScrapFlavorTypeUnicode, &len);
	}

	if((err == noErr) && (len > 0))
	{
		int u16len = len / sizeof(U16);
		U16 *temp = new U16[u16len + 1];
		if (temp)
		{
			memset(temp, 0, (u16len + 1) * sizeof(temp[0]));
			err = GetScrapFlavorData(scrap, kScrapFlavorTypeUnicode, &len, temp);
			if (err == noErr)
			{
				// convert \r\n to \n and \r to \n in the incoming text.
				U16 *s, *d;
				for(s = d = temp; s[0] != '\0'; s++, d++)
				{
					if(s[0] == '\r')
					{
						if(s[1] == '\n')
						{
							// CRLF, a.k.a. DOS newline.  Collapse to a single '\n'.
							s++;
						}

						d[0] = '\n';
					}
					else
					{
						d[0] = s[0];
					}
				}

				d[0] = '\0';

				dst = utf16str_to_wstring(temp);

				result = true;
			}
			delete[] temp;
		}
	}

	return result;
}

BOOL LLWindowMacOSX::copyTextToClipboard(const LLWString &s)
{
	OSStatus err;
	ScrapRef scrap;
	//Size len;
	//char *temp;
	BOOL result = false;

	if (!s.empty())
	{
		err = GetCurrentScrap(&scrap);
		if (err == noErr)
			err = ClearScrap(&scrap);

		if (err == noErr)
		{
			llutf16string utf16str = wstring_to_utf16str(s);
			size_t u16len = utf16str.length() * sizeof(U16);
			err = PutScrapFlavor(scrap, kScrapFlavorTypeUnicode, kScrapFlavorMaskNone, u16len, utf16str.data());
			if (err == noErr)
				result = true;
		}
	}

	return result;
}


// protected
BOOL LLWindowMacOSX::resetDisplayResolution()
{
	// This is only called from elsewhere in this class, and it's not used by the Mac implementation.
	return true;
}


LLWindow::LLWindowResolution* LLWindowMacOSX::getSupportedResolutions(S32 &num_resolutions)
{
	if (!mSupportedResolutions)
	{
		CFArrayRef modes = CGDisplayAvailableModes(mDisplay);

		if(modes != NULL)
		{
			CFIndex index, cnt;

			mSupportedResolutions = new LLWindowResolution[MAX_NUM_RESOLUTIONS];
			mNumSupportedResolutions = 0;

			//  Examine each mode
			cnt = CFArrayGetCount( modes );

			for ( index = 0; (index < cnt) && (mNumSupportedResolutions < MAX_NUM_RESOLUTIONS); index++ )
			{
				//  Pull the mode dictionary out of the CFArray
				CFDictionaryRef mode = (CFDictionaryRef)CFArrayGetValueAtIndex( modes, index );
				long width = getDictLong(mode, kCGDisplayWidth);
				long height = getDictLong(mode, kCGDisplayHeight);
				long bits = getDictLong(mode, kCGDisplayBitsPerPixel);

				if(bits == BITS_PER_PIXEL && width >= 800 && height >= 600)
				{
					BOOL resolution_exists = FALSE;
					for(S32 i = 0; i < mNumSupportedResolutions; i++)
					{
						if (mSupportedResolutions[i].mWidth == width &&
							mSupportedResolutions[i].mHeight == height)
						{
							resolution_exists = TRUE;
						}
					}
					if (!resolution_exists)
					{
						mSupportedResolutions[mNumSupportedResolutions].mWidth = width;
						mSupportedResolutions[mNumSupportedResolutions].mHeight = height;
						mNumSupportedResolutions++;
					}
				}
			}
		}
	}

	num_resolutions = mNumSupportedResolutions;
	return mSupportedResolutions;
}

BOOL LLWindowMacOSX::convertCoords(LLCoordGL from, LLCoordWindow *to)
{
	S32		client_height;
	Rect	client_rect;

	if(mFullscreen)
	{
		// In the fullscreen case, the "window" is the entire screen.
		client_rect.left = 0;
		client_rect.top = 0;
		client_rect.right = mFullscreenWidth;
		client_rect.bottom = mFullscreenHeight;
	}
	else if (!mWindow ||
		(GetWindowBounds(mWindow, kWindowContentRgn, &client_rect) != noErr) ||
		NULL == to)
	{
		return FALSE;
	}

	to->mX = from.mX;
	client_height = client_rect.bottom - client_rect.top;
	to->mY = client_height - from.mY - 1;

	return TRUE;
}

BOOL LLWindowMacOSX::convertCoords(LLCoordWindow from, LLCoordGL* to)
{
	S32		client_height;
	Rect	client_rect;

	if(mFullscreen)
	{
		// In the fullscreen case, the "window" is the entire screen.
		client_rect.left = 0;
		client_rect.top = 0;
		client_rect.right = mFullscreenWidth;
		client_rect.bottom = mFullscreenHeight;
	}
	else if (!mWindow ||
		(GetWindowBounds(mWindow, kWindowContentRgn, &client_rect) != noErr) ||
		NULL == to)
	{
		return FALSE;
	}

	to->mX = from.mX;
	client_height = client_rect.bottom - client_rect.top;
	to->mY = client_height - from.mY - 1;

	return TRUE;
}

BOOL LLWindowMacOSX::convertCoords(LLCoordScreen from, LLCoordWindow* to)
{
	if(mFullscreen)
	{
		// In the fullscreen case, window and screen coordinates are the same.
		to->mX = from.mX;
		to->mY = from.mY;
		return TRUE;
	}
	else if(mWindow)
	{
		GrafPtr save;
		Point mouse_point;

		mouse_point.h = from.mX;
		mouse_point.v = from.mY;

		::GetPort(&save);
		::SetPort(GetWindowPort(mWindow));
		fixOrigin();

		::GlobalToLocal(&mouse_point);

		to->mX = mouse_point.h;
		to->mY = mouse_point.v;

		::SetPort(save);

		return TRUE;
	}

	return FALSE;
}

BOOL LLWindowMacOSX::convertCoords(LLCoordWindow from, LLCoordScreen *to)
{
	if(mFullscreen)
	{
		// In the fullscreen case, window and screen coordinates are the same.
		to->mX = from.mX;
		to->mY = from.mY;
		return TRUE;
	}
	else if(mWindow)
	{
		GrafPtr save;
		Point mouse_point;

		mouse_point.h = from.mX;
		mouse_point.v = from.mY;
		::GetPort(&save);
		::SetPort(GetWindowPort(mWindow));
		fixOrigin();

		LocalToGlobal(&mouse_point);

		to->mX = mouse_point.h;
		to->mY = mouse_point.v;

		::SetPort(save);

		return TRUE;
	}

	return FALSE;
}

BOOL LLWindowMacOSX::convertCoords(LLCoordScreen from, LLCoordGL *to)
{
	LLCoordWindow window_coord;

	return(convertCoords(from, &window_coord) && convertCoords(window_coord, to));
}

BOOL LLWindowMacOSX::convertCoords(LLCoordGL from, LLCoordScreen *to)
{
	LLCoordWindow window_coord;

	return(convertCoords(from, &window_coord) && convertCoords(window_coord, to));
}




void LLWindowMacOSX::setupFailure(const std::string& text, const std::string& caption, U32 type)
{
	destroyContext();

	OSMessageBox(text, caption, type);
}

pascal Boolean LLWindowMacOSX::staticMoveEventComparator( EventRef event, void* data)
{
	UInt32 				evtClass = GetEventClass (event);
	UInt32 				evtKind = GetEventKind (event);

	if ((evtClass == kEventClassMouse) && ((evtKind == kEventMouseDragged) || (evtKind == kEventMouseMoved)))
	{
		return true;
	}

	else
	{
		return false;
	}
}


pascal OSStatus LLWindowMacOSX::staticEventHandler(EventHandlerCallRef myHandler, EventRef event, void* userData)
{
	LLWindowMacOSX *self = (LLWindowMacOSX*)userData;

	return(self->eventHandler(myHandler, event));
}

OSStatus LLWindowMacOSX::eventHandler (EventHandlerCallRef myHandler, EventRef event)
{
	OSStatus			result = eventNotHandledErr;
	UInt32 				evtClass = GetEventClass (event);
	UInt32 				evtKind = GetEventKind (event);

	// Always handle command events, even in hands-off mode.
	if((evtClass == kEventClassCommand) && (evtKind == kEventCommandProcess))
	{
		HICommand command;
		GetEventParameter (event, kEventParamDirectObject, typeHICommand, NULL, sizeof(command), NULL, &command);

		switch(command.commandID)
		{
		case kHICommandQuit:
			if(mCallbacks->handleCloseRequest(this))
			{
				// Get the app to initiate cleanup.
				mCallbacks->handleQuit(this);
				// The app is responsible for calling destroyWindow when done with GL
			}
			result = noErr;
			break;

		default:
			// MBW -- XXX -- Should we handle other events here?
			break;
		}
	}

	if(mHandsOffEvents)
	{
		return(result);
	}

	switch (evtClass)
	{
	case kEventClassTextInput:
		{
			switch (evtKind)
			{
			case kEventTextInputUpdateActiveInputArea:
				{
					EventParamType param_type;

					long fix_len;
					UInt32 text_len;
					if (mPreeditor
						&& (result = GetEventParameter(event, kEventParamTextInputSendFixLen,
										typeLongInteger, &param_type, sizeof(fix_len), NULL, &fix_len)) == noErr
						&& typeLongInteger == param_type
						&& (result = GetEventParameter(event, kEventParamTextInputSendText,
										typeUnicodeText, &param_type, 0, &text_len, NULL)) == noErr
						&& typeUnicodeText == param_type)
					{
						// Handle an optional (but essential to facilitate TSMDA) ReplaceRange param.
						CFRange range;
						if (GetEventParameter(event, kEventParamTextInputSendReplaceRange,
								typeCFRange, &param_type, sizeof(range), NULL, &range) == noErr
							&& typeCFRange == param_type)
						{
							// Although the spec. is unclear, replace range should
							// not present when there is an active preedit.  We just
							// ignore the case.  markAsPreedit will detect the case and warn it.
							const LLWString & text = mPreeditor->getPreeditString();
							const S32 location = wstring_wstring_length_from_utf16_length(text, 0, range.location);
							const S32 length = wstring_wstring_length_from_utf16_length(text, location, range.length);
							mPreeditor->markAsPreedit(location, length);
						}
						mPreeditor->resetPreedit();

						// Receive the text from input method.
						U16 *const text = new U16[text_len / sizeof(U16)];
						GetEventParameter(event, kEventParamTextInputSendText, typeUnicodeText, NULL, text_len, NULL, text);
						if (fix_len < 0)
						{
							// Do we still need this?  Seems obsolete...
							fix_len = text_len;
						}
						const LLWString fix_string
								= utf16str_to_wstring(llutf16string(text, fix_len / sizeof(U16)));
						const LLWString preedit_string
								= utf16str_to_wstring(llutf16string(text + fix_len / sizeof(U16), (text_len - fix_len) / sizeof(U16)));
						delete[] text;

						// Handle fixed (comitted) string.
						if (fix_string.length() > 0)
						{
							for (LLWString::const_iterator i = fix_string.begin(); i != fix_string.end(); i++)
							{
								mPreeditor->handleUnicodeCharHere(*i);
							}
						}

						// Receive the segment info and caret position.
						LLPreeditor::segment_lengths_t preedit_segment_lengths;
						LLPreeditor::standouts_t preedit_standouts;
						S32 caret_position = preedit_string.length();
						UInt32 text_range_array_size;
						if (GetEventParameter(event, kEventParamTextInputSendHiliteRng, typeTextRangeArray,
								&param_type, 0, &text_range_array_size, NULL) == noErr
							&& typeTextRangeArray == param_type
							&& text_range_array_size > sizeof(TextRangeArray))
						{
							// TextRangeArray is a variable-length struct.
							TextRangeArray * const text_range_array = (TextRangeArray *) new char[text_range_array_size];
							GetEventParameter(event, kEventParamTextInputSendHiliteRng, typeTextRangeArray,
									NULL, text_range_array_size, NULL, text_range_array);

							// WARNING: We assume ranges are in ascending order,
							// although the condition is undocumented.  It seems
							// OK to assume this.  I also assumed
							// the ranges are contiguous in previous versions, but I
							// have heard a rumore that older versions os ATOK may
							// return ranges with some _gap_.  I don't know whether
							// it is true, but I'm preparing my code for the case.

							const S32 ranges = text_range_array->fNumOfRanges;
							preedit_segment_lengths.reserve(ranges);
							preedit_standouts.reserve(ranges);

							S32 last_bytes = 0;
							S32 last_utf32 = 0;
							for (S32 i = 0; i < ranges; i++)
							{
								const TextRange &range = text_range_array->fRange[i];
								if (range.fStart > last_bytes)
								{
									const S32 length_utf16 = (range.fStart - last_bytes) / sizeof(U16);
									const S32 length_utf32 = wstring_wstring_length_from_utf16_length(preedit_string, last_utf32, length_utf16);
									preedit_segment_lengths.push_back(length_utf32);
									preedit_standouts.push_back(FALSE);
									last_utf32 += length_utf32;
								}
								if (range.fEnd > range.fStart)
								{
									const S32 length_utf16 = (range.fEnd - range.fStart) / sizeof(U16);
									const S32 length_utf32 = wstring_wstring_length_from_utf16_length(preedit_string, last_utf32, length_utf16);
									preedit_segment_lengths.push_back(length_utf32);
									preedit_standouts.push_back(
										kTSMHiliteSelectedRawText == range.fHiliteStyle
										|| kTSMHiliteSelectedConvertedText ==  range.fHiliteStyle
										|| kTSMHiliteSelectedText == range.fHiliteStyle);
									last_utf32 += length_utf32;
								}
								if (kTSMHiliteCaretPosition == range.fHiliteStyle)
								{
									caret_position = last_utf32;
								}
								last_bytes = range.fEnd;
							}
							if (preedit_string.length() > last_utf32)
							{
								preedit_segment_lengths.push_back(preedit_string.length() - last_utf32);
								preedit_standouts.push_back(FALSE);
							}

							delete[] (char *) text_range_array;
						}

						// Handle preedit string.
						if (preedit_string.length() == 0)
						{
							preedit_segment_lengths.clear();
							preedit_standouts.clear();
						}
						else if (preedit_segment_lengths.size() == 0)
						{
							preedit_segment_lengths.push_back(preedit_string.length());
							preedit_standouts.push_back(FALSE);
						}
						mPreeditor->updatePreedit(preedit_string, preedit_segment_lengths, preedit_standouts, caret_position);

						result = noErr;
					}
				}
				break;

			case kEventTextInputUnicodeForKeyEvent:
				{
					UInt32 modifiers = 0;


					// First, process the raw event.
					{
						EventRef rawEvent = NULL;

						// Get the original event and extract the modifier keys, so we can ignore command-key events.
						if (GetEventParameter(event, kEventParamTextInputSendKeyboardEvent, typeEventRef, NULL, sizeof(rawEvent), NULL, &rawEvent) == noErr)
						{
							// Grab the modifiers for later use in this function...
							GetEventParameter (rawEvent, kEventParamKeyModifiers, typeUInt32, NULL, sizeof(UInt32), NULL, &modifiers);

							// and call this function recursively to handle the raw key event.
							eventHandler (myHandler, rawEvent);

							// save the raw event until we're done processing the unicode input as well.
							mRawKeyEvent = rawEvent;
						}
					}

					OSStatus err = noErr;
					EventParamType actualType = typeUnicodeText;
					UInt32 actualSize = 0;
					size_t actualCount = 0;
					U16 *buffer = NULL;

					// Get the size of the unicode data
					err = GetEventParameter (event, kEventParamTextInputSendText, typeUnicodeText, &actualType, 0, &actualSize, NULL);
					if(err == noErr)
					{
						// allocate a buffer and get the actual data.
						actualCount = actualSize / sizeof(U16);
						buffer = new U16[actualCount];
						err = GetEventParameter (event, kEventParamTextInputSendText, typeUnicodeText, &actualType, actualSize, &actualSize, buffer);
					}

					if(err == noErr)
					{
						if(modifiers & (cmdKey | controlKey))
						{
							// This was a menu key equivalent.  Ignore it.
						}
						else
						{
							MASK mask = LLWindowMacOSX::modifiersToMask(modifiers);

							llassert( actualType == typeUnicodeText );

							// The result is a UTF16 buffer.  Pass the characters in turn to handleUnicodeChar.

							// Convert to UTF32 and go character-by-character.
							llutf16string utf16(buffer, actualCount);
							LLWString utf32 = utf16str_to_wstring(utf16);
							LLWString::iterator iter;

							for(iter = utf32.begin(); iter != utf32.end(); iter++)
							{
								mCallbacks->handleUnicodeChar(*iter, mask);
							}
						}
					}

					if(buffer != NULL)
					{
						delete[] buffer;
					}

					mRawKeyEvent = NULL;
					result = err;
				}
				break;

			case kEventTextInputOffsetToPos:
				{
					EventParamType param_type;
					long offset;
					if (mPreeditor
						&& GetEventParameter(event, kEventParamTextInputSendTextOffset, typeLongInteger,
								&param_type, sizeof(offset), NULL, &offset) == noErr
						&& typeLongInteger == param_type)
					{
						S32 preedit, preedit_length;
						mPreeditor->getPreeditRange(&preedit, &preedit_length);
						const LLWString & text = mPreeditor->getPreeditString();

						LLCoordGL caret_coord;
						LLRect preedit_bounds;
						if (0 <= offset
							&& mPreeditor->getPreeditLocation(wstring_wstring_length_from_utf16_length(text, preedit, offset / sizeof(U16)),
															  &caret_coord, &preedit_bounds, NULL))
						{
							LLCoordGL caret_base_coord(caret_coord.mX, preedit_bounds.mBottom);
							LLCoordScreen caret_base_coord_screen;
							convertCoords(caret_base_coord, &caret_base_coord_screen);
							Point qd_point;
							qd_point.h = caret_base_coord_screen.mX;
							qd_point.v = caret_base_coord_screen.mY;
							SetEventParameter(event, kEventParamTextInputReplyPoint, typeQDPoint, sizeof(qd_point), &qd_point);

							short line_height = (short) preedit_bounds.getHeight();
							SetEventParameter(event, kEventParamTextInputReplyLineHeight, typeShortInteger, sizeof(line_height), &line_height);

							result = noErr;
						}
						else
						{
							result = errOffsetInvalid;
						}
					}
				}
				break;

			case kEventTextInputGetSelectedText:
				{
					if (mPreeditor)
					{
						S32 selection, selection_length;
						mPreeditor->getSelectionRange(&selection, &selection_length);
						if (selection_length)
						{
							const LLWString text = mPreeditor->getPreeditString().substr(selection, selection_length);
							const llutf16string text_utf16 = wstring_to_utf16str(text);
							result = SetEventParameter(event, kEventParamTextInputReplyText, typeUnicodeText,
										text_utf16.length() * sizeof(U16), text_utf16.c_str());
						}
					}
				}
				break;
			}
		}
		break;

	case kEventClassKeyboard:
		{
			UInt32 keyCode = 0;
			char charCode = 0;
			UInt32 modifiers = 0;

			// Some of these may fail for some event types.  That's fine.
			GetEventParameter (event, kEventParamKeyCode, typeUInt32, NULL, sizeof(UInt32), NULL, &keyCode);
			GetEventParameter (event, kEventParamKeyModifiers, typeUInt32, NULL, sizeof(UInt32), NULL, &modifiers);

			// save the raw event so getNativeKeyData can use it.
			mRawKeyEvent = event;

			//			printf("key event, key code = 0x%08x, char code = 0x%02x (%c), modifiers = 0x%08x\n", keyCode, charCode, (char)charCode, modifiers);
			//			fflush(stdout);

			switch (evtKind)
			{
			case kEventRawKeyDown:
			case kEventRawKeyRepeat:
				if (gDebugWindowProc)
				{
					printf("key down, key code = 0x%08x, char code = 0x%02x (%c), modifiers = 0x%08x\n",
							(unsigned int)keyCode, charCode, (char)charCode, (unsigned int)modifiers);
					fflush(stdout);
				}
				gKeyboard->handleKeyDown(keyCode, modifiers);
				result = eventNotHandledErr;
				break;

			case kEventRawKeyUp:
				if (gDebugWindowProc)
				{
					printf("key up,   key code = 0x%08x, char code = 0x%02x (%c), modifiers = 0x%08x\n",
							(unsigned int)keyCode, charCode, (char)charCode, (unsigned int)modifiers);
					fflush(stdout);
				}
				gKeyboard->handleKeyUp(keyCode, modifiers);
				result = eventNotHandledErr;
				break;

			case kEventRawKeyModifiersChanged:
				// The keyboard input system wants key up/down events for modifier keys.
				// Mac OS doesn't supply these directly, but can supply events when the collective modifier state changes.
				// Use these events to generate up/down events for the modifiers.

				if((modifiers & shiftKey) && !(mLastModifiers & shiftKey))
				{
					if (gDebugWindowProc) printf("Shift key down event\n");
					gKeyboard->handleKeyDown(0x38, (modifiers & 0x00FFFFFF) | ((0x38 << 24) & 0xFF000000));
				}
				else if(!(modifiers & shiftKey) && (mLastModifiers & shiftKey))
				{
					if (gDebugWindowProc) printf("Shift key up event\n");
					gKeyboard->handleKeyUp(0x38, (modifiers & 0x00FFFFFF) | ((0x38 << 24) & 0xFF000000));
				}

				if((modifiers & alphaLock) && !(mLastModifiers & alphaLock))
				{
					if (gDebugWindowProc) printf("Caps lock down event\n");
					gKeyboard->handleKeyDown(0x39, (modifiers & 0x00FFFFFF) | ((0x39 << 24) & 0xFF000000));
				}
				else if(!(modifiers & alphaLock) && (mLastModifiers & alphaLock))
				{
					if (gDebugWindowProc) printf("Caps lock up event\n");
					gKeyboard->handleKeyUp(0x39, (modifiers & 0x00FFFFFF) | ((0x39 << 24) & 0xFF000000));
				}

				if((modifiers & controlKey) && !(mLastModifiers & controlKey))
				{
					if (gDebugWindowProc) printf("Control key down event\n");
					gKeyboard->handleKeyDown(0x3b, (modifiers & 0x00FFFFFF) | ((0x3b << 24) & 0xFF000000));
				}
				else if(!(modifiers & controlKey) && (mLastModifiers & controlKey))
				{
					if (gDebugWindowProc) printf("Control key up event\n");
					gKeyboard->handleKeyUp(0x3b, (modifiers & 0x00FFFFFF) | ((0x3b << 24) & 0xFF000000));
				}

				if((modifiers & optionKey) && !(mLastModifiers & optionKey))
				{
					if (gDebugWindowProc) printf("Option key down event\n");
					gKeyboard->handleKeyDown(0x3a, (modifiers & 0x00FFFFFF) | ((0x3a << 24) & 0xFF000000));
				}
				else if(!(modifiers & optionKey) && (mLastModifiers & optionKey))
				{
					if (gDebugWindowProc) printf("Option key up event\n");
					gKeyboard->handleKeyUp(0x3a, (modifiers & 0x00FFFFFF) | ((0x3a << 24) & 0xFF000000));
				}

				// When the state of the 'Fn' key (the one that changes some of the mappings on a powerbook/macbook keyboard
				// to an embedded keypad) changes, it may subsequently cause a key up event to be lost, which may lead to
				// a movement key getting "stuck" down.  This is bad.
				// This is an OS bug -- even the GetKeys() API doesn't tell you the key has been released.
				// This workaround causes all held-down keys to be reset whenever the state of the Fn key changes.  This isn't
				// exactly what we want, but it does avoid the case where you get stuck running forward.
				if((modifiers & kEventKeyModifierFnMask) != (mLastModifiers & kEventKeyModifierFnMask))
				{
					if (gDebugWindowProc) printf("Fn key state change event\n");
					gKeyboard->resetKeys();
				}

				if (gDebugWindowProc) fflush(stdout);

				mLastModifiers = modifiers;
				result = eventNotHandledErr;
				break;
			}

			mRawKeyEvent = NULL;
		}
		break;

	case kEventClassMouse:
		{
			result = CallNextEventHandler(myHandler, event);
			if (eventNotHandledErr == result)
			{ // only handle events not already handled (prevents wierd resize interaction)
				EventMouseButton	button = kEventMouseButtonPrimary;
				HIPoint				location = {0.0f, 0.0f};
				UInt32				modifiers = 0;
				UInt32				clickCount = 1;
				long				wheelDelta = 0;
				LLCoordScreen		inCoords;
				LLCoordGL			outCoords;
				MASK				mask = 0;

				GetEventParameter(event, kEventParamMouseButton, typeMouseButton, NULL, sizeof(button), NULL, &button);
				GetEventParameter(event, kEventParamMouseLocation, typeHIPoint, NULL, sizeof(location), NULL, &location);
				GetEventParameter(event, kEventParamKeyModifiers, typeUInt32, NULL, sizeof(modifiers), NULL, &modifiers);
				GetEventParameter(event, kEventParamMouseWheelDelta, typeLongInteger, NULL, sizeof(wheelDelta), NULL, &wheelDelta);
				GetEventParameter(event, kEventParamClickCount, typeUInt32, NULL, sizeof(clickCount), NULL, &clickCount);

				inCoords.mX = llround(location.x);
				inCoords.mY = llround(location.y);

				if(modifiers & shiftKey) { mask |= MASK_SHIFT; }
				if(modifiers & controlKey) { mask |= MASK_CONTROL; }
				if(modifiers & optionKey) { mask |= MASK_ALT; }

				if(mCursorDecoupled)
				{
					CGMouseDelta x, y;

					// If the cursor's decoupled, we need to read the latest movement delta as well.
					CGGetLastMouseDelta( &x, &y );
					mCursorLastEventDeltaX = x;
					mCursorLastEventDeltaY = y;

					if(mCursorIgnoreNextDelta)
					{
						mCursorLastEventDeltaX = 0;
						mCursorLastEventDeltaY = 0;
						mCursorIgnoreNextDelta = FALSE;
					}
				}
				else
				{
					mCursorLastEventDeltaX = 0;
					mCursorLastEventDeltaY = 0;
				}

				inCoords.mX += mCursorLastEventDeltaX;
				inCoords.mY += mCursorLastEventDeltaY;

				convertCoords(inCoords, &outCoords);

				//				printf("coords in: %d, %d; coords out: %d, %d\n", inCoords.mX, inCoords.mY, outCoords.mX, outCoords.mY);
				//				fflush(stdout);


				switch (evtKind)
				{
				case kEventMouseDown:
					if (mLanguageTextInputAllowed)
					{
						// We need to interrupt before handling mouse events,
						// so that the fixed string from IM are delivered to
						// the currently focused UI component.
						interruptLanguageTextInput();
					}
					switch(button)
					{
					case kEventMouseButtonPrimary:
						if(modifiers & cmdKey)
						{
							// Simulate a right click
							mSimulatedRightClick = true;
							mCallbacks->handleRightMouseDown(this, outCoords, mask);
						}
						else if(clickCount == 2)
						{
							// Windows double-click events replace the second mousedown event in a double-click.
							mCallbacks->handleDoubleClick(this, outCoords, mask);
						}
						else
						{
							mCallbacks->handleMouseDown(this, outCoords, mask);
						}
						break;
					case kEventMouseButtonSecondary:
						mCallbacks->handleRightMouseDown(this, outCoords, mask);
						break;

					case kEventMouseButtonTertiary:
						mCallbacks->handleMiddleMouseDown(this, outCoords, mask);
						break;
					}
					result = noErr;
					break;
				case kEventMouseUp:

					switch(button)
					{
					case kEventMouseButtonPrimary:
						if(mSimulatedRightClick)
						{
							// End of simulated right click
							mSimulatedRightClick = false;
							mCallbacks->handleRightMouseUp(this, outCoords, mask);
						}
						else
						{
							mCallbacks->handleMouseUp(this, outCoords, mask);
						}
						break;
					case kEventMouseButtonSecondary:
						mCallbacks->handleRightMouseUp(this, outCoords, mask);
						break;

					case kEventMouseButtonTertiary:
						mCallbacks->handleMiddleMouseUp(this, outCoords, mask);
						break;
					}
					result = noErr;
					break;

				case kEventMouseWheelMoved:
					{
						static S32  z_delta = 0;

						z_delta += wheelDelta;

						if (z_delta <= -WHEEL_DELTA || WHEEL_DELTA <= z_delta)
						{
							mCallbacks->handleScrollWheel(this, -z_delta / WHEEL_DELTA);
							z_delta = 0;
						}
					}
					result = noErr;
					break;

				case kEventMouseDragged:
				case kEventMouseMoved:
					mCallbacks->handleMouseMove(this, outCoords, mask);
					result = noErr;
					break;

				}
			}
		}
		break;

	case kEventClassWindow:
		switch(evtKind)
		{
		case kEventWindowActivated:
			if (mTSMDocument)
			{
				ActivateTSMDocument(mTSMDocument);
			}
			mCallbacks->handleFocus(this);
			break;
		case kEventWindowDeactivated:
			if (mTSMDocument)
			{
				DeactivateTSMDocument(mTSMDocument);
			}
			mCallbacks->handleFocusLost(this);
			break;

		case kEventWindowBoundsChanging:
			{
				// This is where we would constrain move/resize to a particular screen

				const S32 MIN_WIDTH  = mMinWindowWidth;
				const S32 MIN_HEIGHT = mMinWindowHeight;

				Rect currentBounds;
				Rect previousBounds;

				GetEventParameter(event, kEventParamCurrentBounds, typeQDRectangle, NULL, sizeof(Rect), NULL, &currentBounds);
				GetEventParameter(event, kEventParamPreviousBounds, typeQDRectangle, NULL, sizeof(Rect), NULL, &previousBounds);

				// Put an offset into window un-maximize operation since the kEventWindowGetIdealSize
				// event only allows the specification of size and not position.
				if (mMaximized)
				{
					short leftOffset = mPreviousWindowRect.left - currentBounds.left;
					currentBounds.left += leftOffset;
					currentBounds.right += leftOffset;

					short topOffset = mPreviousWindowRect.top - currentBounds.top;
					currentBounds.top += topOffset;
					currentBounds.bottom += topOffset;
				}
				else
				{
					// Store off the size for future un-maximize operations
					mPreviousWindowRect = previousBounds;
				}

				if ((currentBounds.right - currentBounds.left) < MIN_WIDTH)
				{
					currentBounds.right = currentBounds.left + MIN_WIDTH;
				}

				if ((currentBounds.bottom - currentBounds.top) < MIN_HEIGHT)
				{
					currentBounds.bottom = currentBounds.top + MIN_HEIGHT;
				}

				SetEventParameter(event, kEventParamCurrentBounds, typeQDRectangle, sizeof(Rect), &currentBounds);
				result = noErr;
			}
			break;

		case kEventWindowBoundsChanged:
			{
				// Get new window bounds
				Rect newBounds;
				GetEventParameter(event, kEventParamCurrentBounds, typeQDRectangle, NULL, sizeof(Rect), NULL, &newBounds);

				// Get previous window bounds
				Rect oldBounds;
				GetEventParameter(event, kEventParamPreviousBounds, typeQDRectangle, NULL, sizeof(Rect), NULL, &oldBounds);

				// Determine if the new size is larger than the old
				bool newBoundsLarger = ((newBounds.right - newBounds.left) >= (oldBounds.right - oldBounds.left));
				newBoundsLarger &= ((newBounds.bottom - newBounds.top) >= (oldBounds.bottom - oldBounds.top));

				// Check to see if this is a zoom event (+ button on window pane)
				unsigned int eventParams;
				GetEventParameter(event, kEventParamAttributes, typeUInt32, NULL, sizeof(int), NULL, &eventParams);
				bool isZoomEvent = ((eventParams & kWindowBoundsChangeZoom) != 0);

				// Maximized flag is if zoom event and increasing window size
				mMaximized = (isZoomEvent && newBoundsLarger);

				aglUpdateContext(mContext);

				mCallbacks->handleResize(this, newBounds.right - newBounds.left, newBounds.bottom - newBounds.top);
			}
			break;

		case kEventWindowGetIdealSize:
			// Only recommend a new ideal size when un-maximizing
			if (mMaximized == TRUE)
			{
				Point nonMaximizedSize;

				nonMaximizedSize.v = mPreviousWindowRect.bottom - mPreviousWindowRect.top;
				nonMaximizedSize.h = mPreviousWindowRect.right - mPreviousWindowRect.left;

				SetEventParameter(event, kEventParamDimensions, typeQDPoint, sizeof(Point), &nonMaximizedSize);
				result = noErr;
			}
			break;

		case kEventWindowClose:
			if(mCallbacks->handleCloseRequest(this))
			{
				// Get the app to initiate cleanup.
				mCallbacks->handleQuit(this);
				// The app is responsible for calling destroyWindow when done with GL
			}
			result = noErr;
			break;

		case kEventWindowHidden:
			//					llinfos << "LLWindowMacOSX: Deactivating on hide" << llendl;
			mMinimized = TRUE;
			mCallbacks->handleActivate(this, false);
			//					result = noErr;
			break;

		case kEventWindowShown:
			//					llinfos << "LLWindowMacOSX: Activating on show" << llendl;
			mMinimized = FALSE;
			mCallbacks->handleActivate(this, true);
			//					result = noErr;
			break;

		case kEventWindowCollapsed:
			//					llinfos << "LLWindowMacOSX: Deactivating on collapse" << llendl;
			mMinimized = TRUE;
			mCallbacks->handleActivate(this, false);
			//					result = noErr;
			break;

		case kEventWindowExpanded:
			//					llinfos << "LLWindowMacOSX: Activating on expand" << llendl;
			mMinimized = FALSE;
			mCallbacks->handleActivate(this, true);
			//					result = noErr;
			break;

		case kEventWindowGetClickActivation:
			//					BringToFront(mWindow);
			//					result = noErr;
			break;
		}
		break;

	case kEventClassTSMDocumentAccess:
		if (mPreeditor)
		{
			switch(evtKind)
			{

			case kEventTSMDocumentAccessGetLength:
				{
					// Return the number of UTF-16 units in the text, excluding those for preedit.

					S32 preedit, preedit_length;
					mPreeditor->getPreeditRange(&preedit, &preedit_length);
					const LLWString & text = mPreeditor->getPreeditString();
					const CFIndex length = wstring_utf16_length(text, 0, preedit)
						+ wstring_utf16_length(text, preedit + preedit_length, text.length());
					result = SetEventParameter(event, kEventParamTSMDocAccessCharacterCount, typeCFIndex, sizeof(length), &length);
				}
				break;

			case kEventTSMDocumentAccessGetSelectedRange:
				{
					// Return the selected range, excluding preedit.
					// In our preeditor, preedit and selection are exclusive, so,
					// when it has a preedit, there is no selection and the
					// insertion point is on the preedit that corrupses into the
					// beginning of the preedit when the preedit was removed.

					S32 preedit, preedit_length;
					mPreeditor->getPreeditRange(&preedit, &preedit_length);
					const LLWString & text = mPreeditor->getPreeditString();

					CFRange range;
					if (preedit_length)
					{
						range.location = wstring_utf16_length(text, 0, preedit);
						range.length = 0;
					}
					else
					{
						S32 selection, selection_length;
						mPreeditor->getSelectionRange(&selection, &selection_length);
						range.location = wstring_utf16_length(text, 0, selection);
						range.length = wstring_utf16_length(text, selection, selection_length);
					}

					result = SetEventParameter(event, kEventParamTSMDocAccessReplyCharacterRange, typeCFRange, sizeof(range), &range);
				}
				break;

			case kEventTSMDocumentAccessGetCharacters:
				{
					UniChar *target_pointer;
					CFRange range;
					EventParamType param_type;
					if ((result = GetEventParameter(event, kEventParamTSMDocAccessSendCharacterRange,
										typeCFRange, &param_type, sizeof(range), NULL, &range)) == noErr
						&& typeCFRange == param_type
						&& (result = GetEventParameter(event, kEventParamTSMDocAccessSendCharactersPtr,
										typePtr, &param_type, sizeof(target_pointer), NULL, &target_pointer)) == noErr
						&& typePtr == param_type)
					{
						S32 preedit, preedit_length;
						mPreeditor->getPreeditRange(&preedit, &preedit_length);
						const LLWString & text = mPreeditor->getPreeditString();

						// The GetCharacters event of TSMDA has a fundamental flaw;
						// An input method need to decide the starting offset and length
						// *before* it actually see the contents, so it is impossible
						// to guarantee the character-aligned access.  The event reply
						// has no way to indicate a condition something like "Request
						// was not fulfilled due to unaligned access.  Please retry."
						// Any error sent back to the input method stops use of TSMDA
						// entirely during the session...
						// We need to simulate very strictly the behaviour as if the
						// underlying *text engine* holds the contents in UTF-16.
						// I guess this is the reason why Apple repeats saying "all
						// text handling application should use UTF-16."  They are
						// trying to _fix_ the flaw by changing the appliations...
						// ... or, domination of UTF-16 in the industry may be a part
						// of the company vision, and Apple is trying to force third
						// party developers to obey their vision.  Remember that use
						// of 16 bits per _a_character_ was one of the very fundamental
						// Unicode design policy on its early days (during late 80s)
						// and the original Unicode design was by two Apple employees...

						const llutf16string text_utf16
							= wstring_to_utf16str(text, preedit)
							+ wstring_to_utf16str(text.substr(preedit + preedit_length));

						llassert_always(sizeof(U16) == sizeof(UniChar));
						llassert(0 <= range.location && 0 <= range.length && range.location + range.length <= text_utf16.length());
						memcpy(target_pointer, text_utf16.c_str() + range.location, range.length * sizeof(UniChar));

						// Note that result has already been set above.
					}
				}
				break;

			}
		}
		break;
	}
	return result;
}

const char* cursorIDToName(int id)
{
	BOOL use_legacy_cursors = gSavedSettings.getBOOL("UseLegacyCursors");
	switch (id)
	{
		case UI_CURSOR_ARROW:			return "UI_CURSOR_ARROW";
		case UI_CURSOR_WAIT:			return "UI_CURSOR_WAIT";
		case UI_CURSOR_HAND:			return "UI_CURSOR_HAND";
		case UI_CURSOR_IBEAM:			return "UI_CURSOR_IBEAM";
		case UI_CURSOR_CROSS:			return "UI_CURSOR_CROSS";
		case UI_CURSOR_SIZENWSE:		return "UI_CURSOR_SIZENWSE";
		case UI_CURSOR_SIZENESW:		return "UI_CURSOR_SIZENESW";
		case UI_CURSOR_SIZEWE:			return "UI_CURSOR_SIZEWE";
		case UI_CURSOR_SIZENS:			return "UI_CURSOR_SIZENS";
		case UI_CURSOR_NO:				return "UI_CURSOR_NO";
		case UI_CURSOR_WORKING:			return "UI_CURSOR_WORKING";
		case UI_CURSOR_TOOLGRAB:		return "UI_CURSOR_TOOLGRAB";
		case UI_CURSOR_TOOLLAND:		return "UI_CURSOR_TOOLLAND";
		case UI_CURSOR_TOOLFOCUS:		return "UI_CURSOR_TOOLFOCUS";
		case UI_CURSOR_TOOLCREATE:		return "UI_CURSOR_TOOLCREATE";
		case UI_CURSOR_ARROWDRAG:		return "UI_CURSOR_ARROWDRAG";
		case UI_CURSOR_ARROWCOPY:		return "UI_CURSOR_ARROWCOPY";
		case UI_CURSOR_ARROWDRAGMULTI:	return "UI_CURSOR_ARROWDRAGMULTI";
		case UI_CURSOR_ARROWCOPYMULTI:	return "UI_CURSOR_ARROWCOPYMULTI";
		case UI_CURSOR_NOLOCKED:		return "UI_CURSOR_NOLOCKED";
		case UI_CURSOR_ARROWLOCKED:		return "UI_CURSOR_ARROWLOCKED";
		case UI_CURSOR_GRABLOCKED:		return "UI_CURSOR_GRABLOCKED";
		case UI_CURSOR_TOOLTRANSLATE:	return "UI_CURSOR_TOOLTRANSLATE";
		case UI_CURSOR_TOOLROTATE:		return "UI_CURSOR_TOOLROTATE";
		case UI_CURSOR_TOOLSCALE:		return "UI_CURSOR_TOOLSCALE";
		case UI_CURSOR_TOOLCAMERA:		return "UI_CURSOR_TOOLCAMERA";
		case UI_CURSOR_TOOLPAN:			return "UI_CURSOR_TOOLPAN";
		case UI_CURSOR_TOOLZOOMIN:		return "UI_CURSOR_TOOLZOOMIN";
		case UI_CURSOR_TOOLPICKOBJECT3:	return "UI_CURSOR_TOOLPICKOBJECT3";
		case UI_CURSOR_TOOLPLAY:		return "UI_CURSOR_TOOLPLAY";
		case UI_CURSOR_TOOLPAUSE:		return "UI_CURSOR_TOOLPAUSE";
		case UI_CURSOR_TOOLMEDIAOPEN:	return "UI_CURSOR_TOOLMEDIAOPEN";
		case UI_CURSOR_PIPETTE:			return "UI_CURSOR_PIPETTE";
<<<<<<< HEAD
		case UI_CURSOR_TOOLSIT:			if (use_legacy_cursors) return "UI_CURSOR_TOOLSIT_LEGACY"; else return "UI_CURSOR_TOOLSIT";
		case UI_CURSOR_TOOLBUY:			if (use_legacy_cursors) return "UI_CURSOR_TOOLBUY_LEGACY"; else return "UI_CURSOR_TOOLBUY";
		case UI_CURSOR_TOOLOPEN:		if (use_legacy_cursors) return "UI_CURSOR_TOOLOPEN_LEGACY"; else return "UI_CURSOR_TOOLOPEN";
		case UI_CURSOR_TOOLPAY:			if (use_legacy_cursors) return "UI_CURSOR_TOOLBUY_LEGACY"; else return "UI_CURSOR_TOOLPAY";
=======
		case UI_CURSOR_TOOLSIT:			return "UI_CURSOR_TOOLSIT";
		case UI_CURSOR_TOOLBUY:			return "UI_CURSOR_TOOLBUY";
		case UI_CURSOR_TOOLOPEN:		return "UI_CURSOR_TOOLOPEN";
>>>>>>> f6b8bfd3
	}

	llerrs << "cursorIDToName: unknown cursor id" << id << llendl;

	return "UI_CURSOR_ARROW";
}

static CursorRef gCursors[UI_CURSOR_COUNT];


static void initPixmapCursor(int cursorid, int hotspotX, int hotspotY)
{
	// cursors are in <Application Bundle>/Contents/Resources/cursors_mac/UI_CURSOR_FOO.tif
	std::string fullpath = gDirUtilp->getAppRODataDir();
	fullpath += gDirUtilp->getDirDelimiter();
	fullpath += "cursors_mac";
	fullpath += gDirUtilp->getDirDelimiter();
	fullpath += cursorIDToName(cursorid);
	fullpath += ".tif";

	gCursors[cursorid] = createImageCursor(fullpath.c_str(), hotspotX, hotspotY);
}

void LLWindowMacOSX::updateCursor()
{
	OSStatus result = noErr;

	if (mDragOverrideCursor != -1)
	{
		// A drag is in progress...remember the requested cursor and we'll
		// restore it when it is done
		mCurrentCursor = mNextCursor;
		return;
	}
		
	if (mNextCursor == UI_CURSOR_ARROW
		&& mBusyCount > 0)
	{
		mNextCursor = UI_CURSOR_WORKING;
	}
	
	if(mCurrentCursor == mNextCursor)
		return;

	// RN: replace multi-drag cursors with single versions
	if (mNextCursor == UI_CURSOR_ARROWDRAGMULTI)
	{
		mNextCursor = UI_CURSOR_ARROWDRAG;
	}
	else if (mNextCursor == UI_CURSOR_ARROWCOPYMULTI)
	{
		mNextCursor = UI_CURSOR_ARROWCOPY;
	}

	switch(mNextCursor)
	{
	default:
	case UI_CURSOR_ARROW:
		InitCursor();
		if(mCursorHidden)
		{
			// Since InitCursor resets the hide level, correct for it here.
			::HideCursor();
		}
		break;

		// MBW -- XXX -- Some of the standard Windows cursors have no standard Mac equivalents.
		//    Find out what they look like and replicate them.

		// These are essentially correct
	case UI_CURSOR_WAIT:		SetThemeCursor(kThemeWatchCursor);	break;
	case UI_CURSOR_IBEAM:		SetThemeCursor(kThemeIBeamCursor);	break;
	case UI_CURSOR_CROSS:		SetThemeCursor(kThemeCrossCursor);	break;
	case UI_CURSOR_HAND:		SetThemeCursor(kThemePointingHandCursor);	break;
		//		case UI_CURSOR_NO:			SetThemeCursor(kThemeNotAllowedCursor);	break;
	case UI_CURSOR_ARROWCOPY:   SetThemeCursor(kThemeCopyArrowCursor);	break;

		// Double-check these
	case UI_CURSOR_NO:
	case UI_CURSOR_SIZEWE:
	case UI_CURSOR_SIZENS:
	case UI_CURSOR_SIZENWSE:
	case UI_CURSOR_SIZENESW:
	case UI_CURSOR_WORKING:
	case UI_CURSOR_TOOLGRAB:
	case UI_CURSOR_TOOLLAND:
	case UI_CURSOR_TOOLFOCUS:
	case UI_CURSOR_TOOLCREATE:
	case UI_CURSOR_ARROWDRAG:
	case UI_CURSOR_NOLOCKED:
	case UI_CURSOR_ARROWLOCKED:
	case UI_CURSOR_GRABLOCKED:
	case UI_CURSOR_TOOLTRANSLATE:
	case UI_CURSOR_TOOLROTATE:
	case UI_CURSOR_TOOLSCALE:
	case UI_CURSOR_TOOLCAMERA:
	case UI_CURSOR_TOOLPAN:
	case UI_CURSOR_TOOLZOOMIN:
	case UI_CURSOR_TOOLPICKOBJECT3:
	case UI_CURSOR_TOOLPLAY:
	case UI_CURSOR_TOOLPAUSE:
	case UI_CURSOR_TOOLMEDIAOPEN:
	case UI_CURSOR_TOOLSIT:
	case UI_CURSOR_TOOLBUY:
	case UI_CURSOR_TOOLPAY:
	case UI_CURSOR_TOOLOPEN:
		result = setImageCursor(gCursors[mNextCursor]);
		break;

	}

	if(result != noErr)
	{
		InitCursor();
	}

	mCurrentCursor = mNextCursor;
}

ECursorType LLWindowMacOSX::getCursor() const
{
	return mCurrentCursor;
}

void LLWindowMacOSX::initCursors()
{
	initPixmapCursor(UI_CURSOR_NO, 8, 8);
	initPixmapCursor(UI_CURSOR_WORKING, 1, 1);
	initPixmapCursor(UI_CURSOR_TOOLGRAB, 2, 14);
	initPixmapCursor(UI_CURSOR_TOOLLAND, 13, 8);
	initPixmapCursor(UI_CURSOR_TOOLFOCUS, 7, 6);
	initPixmapCursor(UI_CURSOR_TOOLCREATE, 7, 7);
	initPixmapCursor(UI_CURSOR_ARROWDRAG, 1, 1);
	initPixmapCursor(UI_CURSOR_ARROWCOPY, 1, 1);
	initPixmapCursor(UI_CURSOR_NOLOCKED, 8, 8);
	initPixmapCursor(UI_CURSOR_ARROWLOCKED, 1, 1);
	initPixmapCursor(UI_CURSOR_GRABLOCKED, 2, 14);
	initPixmapCursor(UI_CURSOR_TOOLTRANSLATE, 1, 1);
	initPixmapCursor(UI_CURSOR_TOOLROTATE, 1, 1);
	initPixmapCursor(UI_CURSOR_TOOLSCALE, 1, 1);
	initPixmapCursor(UI_CURSOR_TOOLCAMERA, 7, 6);
	initPixmapCursor(UI_CURSOR_TOOLPAN, 7, 6);
	initPixmapCursor(UI_CURSOR_TOOLZOOMIN, 7, 6);
	initPixmapCursor(UI_CURSOR_TOOLPICKOBJECT3, 1, 1);
	initPixmapCursor(UI_CURSOR_TOOLPLAY, 1, 1);
	initPixmapCursor(UI_CURSOR_TOOLPAUSE, 1, 1);
	initPixmapCursor(UI_CURSOR_TOOLMEDIAOPEN, 1, 1);
	initPixmapCursor(UI_CURSOR_TOOLSIT, 20, 15);
	initPixmapCursor(UI_CURSOR_TOOLBUY, 20, 15);
	initPixmapCursor(UI_CURSOR_TOOLOPEN, 20, 15);
	initPixmapCursor(UI_CURSOR_TOOLPAY, 20, 15);

	initPixmapCursor(UI_CURSOR_SIZENWSE, 10, 10);
	initPixmapCursor(UI_CURSOR_SIZENESW, 10, 10);
	initPixmapCursor(UI_CURSOR_SIZEWE, 10, 10);
	initPixmapCursor(UI_CURSOR_SIZENS, 10, 10);
}

void LLWindowMacOSX::captureMouse()
{
	// By registering a global CarbonEvent handler for mouse move events, we ensure that
	// mouse events are always processed.  Thus, capture and release are unnecessary.
}

void LLWindowMacOSX::releaseMouse()
{
	// By registering a global CarbonEvent handler for mouse move events, we ensure that
	// mouse events are always processed.  Thus, capture and release are unnecessary.
}

void LLWindowMacOSX::hideCursor()
{
	if(!mCursorHidden)
	{
		//		llinfos << "hideCursor: hiding" << llendl;
		mCursorHidden = TRUE;
		mHideCursorPermanent = TRUE;
		::HideCursor();
	}
	else
	{
		//		llinfos << "hideCursor: already hidden" << llendl;
	}

	adjustCursorDecouple();
}

void LLWindowMacOSX::showCursor()
{
	if(mCursorHidden)
	{
		//		llinfos << "showCursor: showing" << llendl;
		mCursorHidden = FALSE;
		mHideCursorPermanent = FALSE;
		::ShowCursor();
	}
	else
	{
		//		llinfos << "showCursor: already visible" << llendl;
	}

	adjustCursorDecouple();
}

void LLWindowMacOSX::showCursorFromMouseMove()
{
	if (!mHideCursorPermanent)
	{
		showCursor();
	}
}

void LLWindowMacOSX::hideCursorUntilMouseMove()
{
	if (!mHideCursorPermanent)
	{
		hideCursor();
		mHideCursorPermanent = FALSE;
	}
}

void LLWindowMacOSX::setTitle(const std::string &title)
{
	CFStringRef string = CFStringCreateWithCString(NULL, title.c_str(), kCFStringEncodingUTF8);
	SetWindowTitleWithCFString(mWindow, string);
}

//
// LLSplashScreenMacOSX
//
LLSplashScreenMacOSX::LLSplashScreenMacOSX()
{
	mWindow = NULL;
}

LLSplashScreenMacOSX::~LLSplashScreenMacOSX()
{
}

void LLSplashScreenMacOSX::showImpl()
{
	// This code _could_ be used to display a spash screen...
#if 0
	IBNibRef nib = NULL;
	OSStatus err;

	err = CreateNibReference(CFSTR("SecondLife"), &nib);

	if(err == noErr)
	{
		CreateWindowFromNib(nib, CFSTR("Splash Screen"), &mWindow);

		DisposeNibReference(nib);
	}

	if(mWindow != NULL)
	{
		ShowWindow(mWindow);
	}
#endif
}

void LLSplashScreenMacOSX::updateImpl(const std::string& mesg)
{
	if(mWindow != NULL)
	{
		CFStringRef string = NULL;

		string = CFStringCreateWithCString(NULL, mesg.c_str(), kCFStringEncodingUTF8);

		if(string != NULL)
		{
			ControlRef progressText = NULL;
			ControlID id;
			OSStatus err;

			id.signature = 'what';
			id.id = 0;

			err = GetControlByID(mWindow, &id, &progressText);
			if(err == noErr)
			{
				err = SetControlData(progressText, kControlEntireControl, kControlStaticTextCFStringTag, sizeof(CFStringRef), (Ptr)&string);
				Draw1Control(progressText);
			}

			CFRelease(string);
		}
	}
}


void LLSplashScreenMacOSX::hideImpl()
{
	if(mWindow != NULL)
	{
		DisposeWindow(mWindow);
		mWindow = NULL;
	}
}



S32 OSMessageBoxMacOSX(const std::string& text, const std::string& caption, U32 type)
{
	S32 result = OSBTN_CANCEL;
	SInt16 retval_mac = 1;
	AlertStdCFStringAlertParamRec params;
	CFStringRef errorString = NULL;
	CFStringRef explanationString = NULL;
	DialogRef alert = NULL;
	AlertType alertType = kAlertCautionAlert;
	OSStatus err;

	explanationString = CFStringCreateWithCString(NULL, text.c_str(), kCFStringEncodingUTF8);
	errorString = CFStringCreateWithCString(NULL, caption.c_str(), kCFStringEncodingUTF8);

	params.version = kStdCFStringAlertVersionOne;
	params.movable = false;
	params.helpButton = false;
	params.defaultText = (CFStringRef)kAlertDefaultOKText;
	params.cancelText = 0;
	params.otherText = 0;
	params.defaultButton = 1;
	params.cancelButton = 0;
	params.position = kWindowDefaultPosition;
	params.flags = 0;

	switch(type)
	{
	case OSMB_OK:
	default:
		break;
	case OSMB_OKCANCEL:
		params.cancelText = (CFStringRef)kAlertDefaultCancelText;
		params.cancelButton = 2;
		break;
	case OSMB_YESNO:
		alertType = kAlertNoteAlert;
		params.defaultText = CFSTR("Yes");
		params.cancelText = CFSTR("No");
		params.cancelButton = 2;
		break;
	}

	if(gWindowImplementation != NULL)
		gWindowImplementation->beforeDialog();

	err = CreateStandardAlert(
		alertType,
		errorString,
		explanationString,
		&params,
		&alert);

	if(err == noErr)
	{
		err = RunStandardAlert(
			alert,
			NULL,
			&retval_mac);
	}

	if(gWindowImplementation != NULL)
		gWindowImplementation->afterDialog();

	switch(type)
	{
	case OSMB_OK:
	case OSMB_OKCANCEL:
	default:
		if(retval_mac == 1)
			result = OSBTN_OK;
		else
			result = OSBTN_CANCEL;
		break;
	case OSMB_YESNO:
		if(retval_mac == 1)
			result = OSBTN_YES;
		else
			result = OSBTN_NO;
		break;
	}

	if(errorString != NULL)
	{
		CFRelease(errorString);
	}

	if(explanationString != NULL)
	{
		CFRelease(explanationString);
	}

	return result;
}

// Open a URL with the user's default web browser.
// Must begin with protocol identifier.
void LLWindowMacOSX::spawnWebBrowser(const std::string& escaped_url, bool async)
{
	bool found = false;
	S32 i;
	for (i = 0; i < gURLProtocolWhitelistCount; i++)
	{
		if (escaped_url.find(gURLProtocolWhitelist[i]) != std::string::npos)
		{
			found = true;
			break;
		}
	}

	if (!found)
	{
		llwarns << "spawn_web_browser called for url with protocol not on whitelist: " << escaped_url << llendl;
		return;
	}

	OSStatus result = noErr;
	CFURLRef urlRef = NULL;

	llinfos << "Opening URL " << escaped_url << llendl;

	CFStringRef	stringRef = CFStringCreateWithCString(NULL, escaped_url.c_str(), kCFStringEncodingUTF8);
	if (stringRef)
	{
		// This will succeed if the string is a full URL, including the http://
		// Note that URLs specified this way need to be properly percent-escaped.
		urlRef = CFURLCreateWithString(NULL, stringRef, NULL);

		// Don't use CRURLCreateWithFileSystemPath -- only want valid URLs

		CFRelease(stringRef);
	}

	if (urlRef)
	{
		result = LSOpenCFURLRef(urlRef, NULL);

		if (result != noErr)
		{
			llinfos << "Error " << result << " on open." << llendl;
		}

		CFRelease(urlRef);
	}
	else
	{
		llinfos << "Error: couldn't create URL." << llendl;
	}
}

void LLWindowMacOSX::openFile(const std::string& file_name )
{
        llinfos << "Opening file " << file_name << llendl;
	FSRef appRef;
	OSStatus os_result = FSPathMakeRef((UInt8*)file_name.c_str(),
					   &appRef,NULL);
	if(os_result >= 0)
	{
		os_result = LSOpenFSRef(&appRef, NULL);
	}
}

LLSD LLWindowMacOSX::getNativeKeyData()
{
	LLSD result = LLSD::emptyMap();

	if(mRawKeyEvent)
	{
		char char_code = 0;
		UInt32 key_code = 0;
		UInt32 modifiers = 0;
		UInt32 keyboard_type = 0;

		GetEventParameter (mRawKeyEvent, kEventParamKeyMacCharCodes, typeChar, NULL, sizeof(char), NULL, &char_code);
		GetEventParameter (mRawKeyEvent, kEventParamKeyCode, typeUInt32, NULL, sizeof(UInt32), NULL, &key_code);
		GetEventParameter (mRawKeyEvent, kEventParamKeyModifiers, typeUInt32, NULL, sizeof(UInt32), NULL, &modifiers);
		GetEventParameter (mRawKeyEvent, kEventParamKeyboardType, typeUInt32, NULL, sizeof(UInt32), NULL, &keyboard_type);

		result["char_code"] = (S32)char_code;
		result["key_code"] = (S32)key_code;
		result["modifiers"] = (S32)modifiers;
		result["keyboard_type"] = (S32)keyboard_type;

#if 0
		// This causes trouble for control characters -- apparently character codes less than 32 (escape, control-A, etc)
		// cause llsd serialization to create XML that the llsd deserializer won't parse!
		std::string unicode;
		OSStatus err = noErr;
		EventParamType actualType = typeUTF8Text;
		UInt32 actualSize = 0;
		char *buffer = NULL;

		err = GetEventParameter (mRawKeyEvent, kEventParamKeyUnicodes, typeUTF8Text, &actualType, 0, &actualSize, NULL);
		if(err == noErr)
		{
			// allocate a buffer and get the actual data.
			buffer = new char[actualSize];
			err = GetEventParameter (mRawKeyEvent, kEventParamKeyUnicodes, typeUTF8Text, &actualType, actualSize, &actualSize, buffer);
			if(err == noErr)
			{
				unicode.assign(buffer, actualSize);
			}
			delete[] buffer;
		}

		result["unicode"] = unicode;
#endif

	}


	lldebugs << "native key data is: " << result << llendl;

	return result;
}


BOOL LLWindowMacOSX::dialogColorPicker( F32 *r, F32 *g, F32 *b)
{
	BOOL	retval = FALSE;
	OSErr	error = noErr;
	NColorPickerInfo	info;

	memset(&info, 0, sizeof(info));
	info.theColor.color.rgb.red = (UInt16)(*r * 65535.f);
	info.theColor.color.rgb.green = (UInt16)(*g * 65535.f);
	info.theColor.color.rgb.blue = (UInt16)(*b * 65535.f);
	info.placeWhere = kCenterOnMainScreen;

	if(gWindowImplementation != NULL)
		gWindowImplementation->beforeDialog();

	error = NPickColor(&info);

	if(gWindowImplementation != NULL)
		gWindowImplementation->afterDialog();

	if (error == noErr)
	{
		retval = info.newColorChosen;
		if (info.newColorChosen)
		{
			*r = ((float) info.theColor.color.rgb.red) / 65535.0;
			*g = ((float) info.theColor.color.rgb.green) / 65535.0;
			*b = ((float) info.theColor.color.rgb.blue) / 65535.0;
		}
	}
	return (retval);
}


void *LLWindowMacOSX::getPlatformWindow()
{
	// NOTE: this will be NULL in fullscreen mode.  Plan accordingly.
	return (void*)mWindow;
}

void *LLWindowMacOSX::getMediaWindow()
{
	/*
		Mozilla needs to be initialized with a WindowRef to function properly.
		(There's no good reason for this, since it shouldn't be interacting with our window in any way, but that's another issue.)
		If we're in windowed mode, we _could_ hand it our actual window pointer, but a subsequent switch to fullscreen will destroy that window,
		which trips up Mozilla.
		Instead of using our actual window, we create an invisible window which will persist for the lifetime of the application and pass that to Mozilla.
		This satisfies its deep-seated need to latch onto a WindowRef and solves the issue with switching between fullscreen and windowed modes.

		Note that we will never destroy this window (by design!), but since only one will ever be created per run of the application, that's okay.
	*/

	if(sMediaWindow == NULL)
	{
		Rect window_rect = {100, 100, 200, 200};

		sMediaWindow = NewCWindow(
			NULL,
			&window_rect,
			(ConstStr255Param) "\p",
			false,				// Create the window invisible.
			zoomDocProc,		// Window with a grow box and a zoom box
			kLastWindowOfClass,		// create it behind other windows
			false,					// no close box
			0);
	}

	return (void*)sMediaWindow;
}

void LLWindowMacOSX::stopDockTileBounce()
{
	NMRemove(&mBounceRec);
	mBounceTimer.stop();
}

// get a double value from a dictionary
static double getDictDouble (CFDictionaryRef refDict, CFStringRef key)
{
	double double_value;
	CFNumberRef number_value = (CFNumberRef) CFDictionaryGetValue(refDict, key);
	if (!number_value) // if can't get a number for the dictionary
		return -1;  // fail
	if (!CFNumberGetValue(number_value, kCFNumberDoubleType, &double_value)) // or if cant convert it
		return -1; // fail
	return double_value; // otherwise return the long value
}

// get a long value from a dictionary
static long getDictLong (CFDictionaryRef refDict, CFStringRef key)
{
	long int_value;
	CFNumberRef number_value = (CFNumberRef) CFDictionaryGetValue(refDict, key);
	if (!number_value) // if can't get a number for the dictionary
		return -1;  // fail
	if (!CFNumberGetValue(number_value, kCFNumberLongType, &int_value)) // or if cant convert it
		return -1; // fail
	return int_value; // otherwise return the long value
}

void LLWindowMacOSX::allowLanguageTextInput(LLPreeditor *preeditor, BOOL b)
{
	ScriptLanguageRecord script_language;

	if (preeditor != mPreeditor && !b)
	{
		// This condition may occur by a call to
		// setEnabled(BOOL) against LLTextEditor or LLLineEditor
		// when the control is not focused.
		// We need to silently ignore the case so that
		// the language input status of the focused control
		// is not disturbed.
		return;
	}

	UseInputWindow(mTSMDocument, !b);

	// Take care of old and new preeditors.
	if (preeditor != mPreeditor || !b)
	{
		// We need to interrupt before updating mPreeditor,
		// so that the fix string from input method goes to
		// the old preeditor.
		if (mLanguageTextInputAllowed)
		{
			interruptLanguageTextInput();
		}
		mPreeditor = (b ? preeditor : NULL);
	}

	if (b == mLanguageTextInputAllowed)
	{
		return;
	}
	mLanguageTextInputAllowed = b;

	if (b)
	{
		if (mTSMScriptCode != smRoman)
		{
			script_language.fScript = mTSMScriptCode;
			script_language.fLanguage = mTSMLangCode;
			SetTextServiceLanguage(&script_language);
		}
	}
	else
	{
		GetTextServiceLanguage(&script_language);
		mTSMScriptCode = script_language.fScript;
		mTSMLangCode = script_language.fLanguage;
		if (mTSMScriptCode != smRoman)
		{
			script_language.fScript = smRoman;
			script_language.fLanguage = langEnglish;
			SetTextServiceLanguage(&script_language);
		}
	}
}

void LLWindowMacOSX::interruptLanguageTextInput()
{
	if (mTSMDocument)
	{
		FixTSMDocument(mTSMDocument);
	}
	// Don't we need to call resetPreedit here?
	// Well, if Apple's TSM document is correct, we don't.
}

//static
std::vector<std::string> LLWindowMacOSX::getDynamicFallbackFontList()
{
	// Fonts previously in getFontListSans() have moved to fonts.xml.
	return std::vector<std::string>();
}

// static
MASK LLWindowMacOSX::modifiersToMask(SInt16 modifiers)
{
	MASK mask = 0;
	if(modifiers & shiftKey) { mask |= MASK_SHIFT; }
	if(modifiers & (cmdKey | controlKey)) { mask |= MASK_CONTROL; }
	if(modifiers & optionKey) { mask |= MASK_ALT; }
	return mask;
}

#if LL_OS_DRAGDROP_ENABLED

OSErr LLWindowMacOSX::dragTrackingHandler(DragTrackingMessage message, WindowRef theWindow,
						  void * handlerRefCon, DragRef drag)
{
	OSErr result = noErr;
	LLWindowMacOSX *self = (LLWindowMacOSX*)handlerRefCon;

	lldebugs << "drag tracking handler, message = " << message << llendl;

	switch(message)
	{
		case kDragTrackingInWindow:
			result = self->handleDragNDrop(drag, LLWindowCallbacks::DNDA_TRACK);
		break;

		case kDragTrackingEnterHandler:
			result = self->handleDragNDrop(drag, LLWindowCallbacks::DNDA_START_TRACKING);
		break;

		case kDragTrackingLeaveHandler:
			result = self->handleDragNDrop(drag, LLWindowCallbacks::DNDA_STOP_TRACKING);
		break;

		default:
		break;
	}

	return result;
}

OSErr LLWindowMacOSX::dragReceiveHandler(WindowRef theWindow, void * handlerRefCon,
										 DragRef drag)
{
	LLWindowMacOSX *self = (LLWindowMacOSX*)handlerRefCon;
	return self->handleDragNDrop(drag, LLWindowCallbacks::DNDA_DROPPED);

}

OSErr LLWindowMacOSX::handleDragNDrop(DragRef drag, LLWindowCallbacks::DragNDropAction action)
{
	OSErr result = dragNotAcceptedErr;	// overall function result
	OSErr err = noErr;	// for local error handling

	// Get the mouse position and modifiers of this drag.
	SInt16 modifiers, mouseDownModifiers, mouseUpModifiers;
	::GetDragModifiers(drag, &modifiers, &mouseDownModifiers, &mouseUpModifiers);
	MASK mask = LLWindowMacOSX::modifiersToMask(modifiers);

	Point mouse_point;
	// This will return the mouse point in global screen coords
	::GetDragMouse(drag, &mouse_point, NULL);
	LLCoordScreen screen_coords(mouse_point.h, mouse_point.v);
	LLCoordGL gl_pos;
	convertCoords(screen_coords, &gl_pos);

	// Look at the pasteboard and try to extract an URL from it
	PasteboardRef   pasteboard;
	if(GetDragPasteboard(drag, &pasteboard) == noErr)
	{
		ItemCount num_items = 0;
		// Treat an error here as an item count of 0
		(void)PasteboardGetItemCount(pasteboard, &num_items);

		// Only deal with single-item drags.
		if(num_items == 1)
		{
			PasteboardItemID item_id = NULL;
			CFArrayRef flavors = NULL;
			CFDataRef data = NULL;

			err = PasteboardGetItemIdentifier(pasteboard, 1, &item_id); // Yes, this really is 1-based.

			// Try to extract an URL from the pasteboard
			if(err == noErr)
			{
				err = PasteboardCopyItemFlavors( pasteboard, item_id, &flavors);
			}

			if(err == noErr)
			{
				if(CFArrayContainsValue(flavors, CFRangeMake(0, CFArrayGetCount(flavors)), kUTTypeURL))
				{
					// This is an URL.
					err = PasteboardCopyItemFlavorData(pasteboard, item_id, kUTTypeURL, &data);
				}
				else if(CFArrayContainsValue(flavors, CFRangeMake(0, CFArrayGetCount(flavors)), kUTTypeUTF8PlainText))
				{
					// This is a string that might be an URL.
					err = PasteboardCopyItemFlavorData(pasteboard, item_id, kUTTypeUTF8PlainText, &data);
				}

			}

			if(flavors != NULL)
			{
				CFRelease(flavors);
			}

			if(data != NULL)
			{
				std::string url;
				url.assign((char*)CFDataGetBytePtr(data), CFDataGetLength(data));
				CFRelease(data);

				if(!url.empty())
				{
					LLWindowCallbacks::DragNDropResult res =
						mCallbacks->handleDragNDrop(this, gl_pos, mask, action, url);

					switch (res) {
						case LLWindowCallbacks::DND_NONE:		// No drop allowed
							if (action == LLWindowCallbacks::DNDA_TRACK)
							{
								mDragOverrideCursor = kThemeNotAllowedCursor;
							}
							else {
								mDragOverrideCursor = -1;
							}
							break;
						case LLWindowCallbacks::DND_MOVE:		// Drop accepted would result in a "move" operation
							mDragOverrideCursor = kThemePointingHandCursor;
							result = noErr;
							break;
						case LLWindowCallbacks::DND_COPY:		// Drop accepted would result in a "copy" operation
							mDragOverrideCursor = kThemeCopyArrowCursor;
							result = noErr;
							break;
						case LLWindowCallbacks::DND_LINK:		// Drop accepted would result in a "link" operation:
							mDragOverrideCursor = kThemeAliasArrowCursor;
							result = noErr;
							break;
						default:
							mDragOverrideCursor = -1;
							break;
					}
					// This overrides the cursor being set by setCursor.
					// This is a bit of a hack workaround because lots of areas
					// within the viewer just blindly set the cursor.
					if (mDragOverrideCursor == -1)
					{
						// Restore the cursor
						ECursorType temp_cursor = mCurrentCursor;
						// get around the "setting the same cursor" code in setCursor()
						mCurrentCursor = UI_CURSOR_COUNT;
 						setCursor(temp_cursor);
					}
					else {
						// Override the cursor
						SetThemeCursor(mDragOverrideCursor);
					}

				}
			}
		}
	}

	return result;
}

#endif // LL_OS_DRAGDROP_ENABLED<|MERGE_RESOLUTION|>--- conflicted
+++ resolved
@@ -2820,16 +2820,10 @@
 		case UI_CURSOR_TOOLPAUSE:		return "UI_CURSOR_TOOLPAUSE";
 		case UI_CURSOR_TOOLMEDIAOPEN:	return "UI_CURSOR_TOOLMEDIAOPEN";
 		case UI_CURSOR_PIPETTE:			return "UI_CURSOR_PIPETTE";
-<<<<<<< HEAD
 		case UI_CURSOR_TOOLSIT:			if (use_legacy_cursors) return "UI_CURSOR_TOOLSIT_LEGACY"; else return "UI_CURSOR_TOOLSIT";
 		case UI_CURSOR_TOOLBUY:			if (use_legacy_cursors) return "UI_CURSOR_TOOLBUY_LEGACY"; else return "UI_CURSOR_TOOLBUY";
 		case UI_CURSOR_TOOLOPEN:		if (use_legacy_cursors) return "UI_CURSOR_TOOLOPEN_LEGACY"; else return "UI_CURSOR_TOOLOPEN";
 		case UI_CURSOR_TOOLPAY:			if (use_legacy_cursors) return "UI_CURSOR_TOOLBUY_LEGACY"; else return "UI_CURSOR_TOOLPAY";
-=======
-		case UI_CURSOR_TOOLSIT:			return "UI_CURSOR_TOOLSIT";
-		case UI_CURSOR_TOOLBUY:			return "UI_CURSOR_TOOLBUY";
-		case UI_CURSOR_TOOLOPEN:		return "UI_CURSOR_TOOLOPEN";
->>>>>>> f6b8bfd3
 	}
 
 	llerrs << "cursorIDToName: unknown cursor id" << id << llendl;
