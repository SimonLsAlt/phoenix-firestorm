--- conflicted
+++ resolved
@@ -1256,19 +1256,13 @@
 }
 
 BOOL LLWindowMacOSX::pasteTextFromClipboard(LLWString &dst)
-<<<<<<< HEAD
-{	
-	//llutf16string str(copyFromPBoard());
-	dst = utf16str_to_wstring(copyFromPBoard());
-	LLWStringUtil::removeCRLF(dst);	// <FS:CR>
-=======
 {
     unsigned short* pboard_data = copyFromPBoard(); // must free returned data
 	llutf16string str(pboard_data);
     free(pboard_data);
 
-	dst = utf16str_to_wstring(str);
->>>>>>> 55c27641
+	dst = utf16str_to_wstring(str)
+	LLWStringUtil::removeCRLF(dst);	// <FS:CR>;
 	if (dst != L"")
 	{
 		return true;
