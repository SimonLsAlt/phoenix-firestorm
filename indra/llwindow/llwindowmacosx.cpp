--- conflicted
+++ resolved
@@ -1848,18 +1848,6 @@
 	}
 }
 
-<<<<<<< HEAD
-void LLWindowMacOSX::openFile(const std::string& file_name )
-{
-        LL_INFOS() << "Opening file " << file_name << LL_ENDL;
-	FSRef appRef;
-	OSStatus os_result = FSPathMakeRef((UInt8*)file_name.c_str(),
-					   &appRef,NULL);
-	if(os_result >= 0)
-	{
-		os_result = LSOpenFSRef(&appRef, NULL);
-	}
-=======
 // String should match ndof, so string mapping code was copied as is
 static char mapChar( char c )
 {
@@ -2340,7 +2328,18 @@
         
     CFRelease( device_dict_ref );
     return return_value;
->>>>>>> 93d87497
+}
+
+void LLWindowMacOSX::openFile(const std::string& file_name )
+{
+        LL_INFOS() << "Opening file " << file_name << LL_ENDL;
+	FSRef appRef;
+	OSStatus os_result = FSPathMakeRef((UInt8*)file_name.c_str(),
+					   &appRef,NULL);
+	if(os_result >= 0)
+	{
+		os_result = LSOpenFSRef(&appRef, NULL);
+	}
 }
 
 LLSD LLWindowMacOSX::getNativeKeyData()
