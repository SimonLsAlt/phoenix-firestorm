/**
 * @file llwindowmacosx.cpp
 * @brief Platform-dependent implementation of llwindow
 *
 * $LicenseInfo:firstyear=2001&license=viewerlgpl$
 * Second Life Viewer Source Code
 * Copyright (C) 2010, Linden Research, Inc.
 *
 * This library is free software; you can redistribute it and/or
 * modify it under the terms of the GNU Lesser General Public
 * License as published by the Free Software Foundation;
 * version 2.1 of the License only.
 *
 * This library is distributed in the hope that it will be useful,
 * but WITHOUT ANY WARRANTY; without even the implied warranty of
 * MERCHANTABILITY or FITNESS FOR A PARTICULAR PURPOSE.  See the GNU
 * Lesser General Public License for more details.
 *
 * You should have received a copy of the GNU Lesser General Public
 * License along with this library; if not, write to the Free Software
 * Foundation, Inc., 51 Franklin Street, Fifth Floor, Boston, MA  02110-1301  USA
 *
 * Linden Research, Inc., 945 Battery Street, San Francisco, CA  94111  USA
 * $/LicenseInfo$
 */

#include "linden_common.h"

#include "llwindowmacosx.h"

#include "llkeyboardmacosx.h"
#include "llwindowcallbacks.h"
#include "llpreeditor.h"

#include "llerror.h"
#include "llgl.h"
#include "llstring.h"
#include "lldir.h"
#include "indra_constants.h"

#include <OpenGL/OpenGL.h>
#include <Carbon/Carbon.h>
#include <CoreServices/CoreServices.h>
#include <CoreGraphics/CGDisplayConfiguration.h>

extern bool gDebugWindowProc;
bool gHiDPISupport = true;

const S32	BITS_PER_PIXEL = 32;
const S32	MAX_NUM_RESOLUTIONS = 32;
// <FS:CR> Various missing prototypes
bool check_for_card(const char* RENDERER, const char* bad_card);
const char* cursorIDToName(int id);
// </FS:CR>

const S32   DEFAULT_REFRESH_RATE = 60;

namespace
{
    NSKeyEventRef mRawKeyEvent = NULL;
}
//
// LLWindowMacOSX
//

bool LLWindowMacOSX::sUseMultGL = false;

// Cross-platform bits:

bool check_for_card(const char* RENDERER, const char* bad_card)
{
	if (!strnicmp(RENDERER, bad_card, strlen(bad_card)))
	{
		std::string buffer = llformat(
			"Your video card appears to be a %s, which Firestorm does not support.\n"
			"\n"
			"Firestorm requires a video card with 32 Mb of memory or more, as well as\n"
			"multitexture support.  We explicitly support nVidia GeForce 2 or better, \n"
			"and ATI Radeon 8500 or better.\n"
			"\n"
			"If you own a supported card and continue to receive this message, try \n"
			"updating to the latest video card drivers. Otherwise contact the\n"
			"Phoenix Viewer Support group in world, or visit www.firestormviewer.org\n"
			"for support.\n"
			"\n"
			"You can try to run Firestorm, but it will probably crash or run\n"
			"very slowly.  Try anyway?",
			bad_card);
		S32 button = OSMessageBox(buffer.c_str(), "Unsupported video card", OSMB_YESNO);
		if (OSBTN_YES == button)
		{
			return false;
		}
		else
		{
			return true;
		}
	}

	return false;
}

// Switch to determine whether we capture all displays, or just the main one.
// We may want to base this on the setting of _DEBUG...

#define CAPTURE_ALL_DISPLAYS 0
//static double getDictDouble (CFDictionaryRef refDict, CFStringRef key);
static long getDictLong (CFDictionaryRef refDict, CFStringRef key);

// MBW -- HACK ALERT
// On the Mac, to put up an OS dialog in full screen mode, we must first switch OUT of full screen mode.
// The proper way to do this is to bracket the dialog with calls to beforeDialog() and afterDialog(), but these
// require a pointer to the LLWindowMacOSX object.  Stash it here and maintain in the constructor and destructor.
// This assumes that there will be only one object of this class at any time.  Hopefully this is true.
static LLWindowMacOSX *gWindowImplementation = NULL;

LLWindowMacOSX::LLWindowMacOSX(LLWindowCallbacks* callbacks,
							   const std::string& title, const std::string& name, S32 x, S32 y, S32 width,
							   S32 height, U32 flags,
							   bool fullscreen, bool clearBg,
							   bool enable_vsync, bool use_gl,
							   bool ignore_pixel_depth,
							   U32 fsaa_samples,
                               U32 max_vram,
							   bool useLegacyCursors) // <FS:LO> Legacy cursor setting from main program
	: LLWindow(NULL, fullscreen, flags)
<<<<<<< HEAD
    , mMaxVRAM(max_vram)
    , mUseLegacyCursors(useLegacyCursors) // <FS:LO> Legacy cursor setting from main program
=======
>>>>>>> f9473e8a
{
	// *HACK: During window construction we get lots of OS events for window
	// reshape, activate, etc. that the viewer isn't ready to handle.
	// Route them to a dummy callback structure until the end of constructor.
	LLWindowCallbacks null_callbacks;
	mCallbacks = &null_callbacks;

	// Voodoo for calling cocoa from carbon (see llwindowmacosx-objc.mm).
	setupCocoa();

	// Initialize the keyboard
	gKeyboard = new LLKeyboardMacOSX();
	gKeyboard->setCallbacks(callbacks);

	// Ignore use_gl for now, only used for drones on PC
	mWindow = NULL;
	mContext = NULL;
	mPixelFormat = NULL;
	mDisplay = CGMainDisplayID();
	mSimulatedRightClick = false;
	mLastModifiers = 0;
	mHandsOffEvents = false;
	mCursorDecoupled = false;
	mCursorLastEventDeltaX = 0;
	mCursorLastEventDeltaY = 0;
	mCursorIgnoreNextDelta = false;
	mNeedsResize = false;
	mOverrideAspectRatio = 0.f;
	mMaximized = false;
	mMinimized = false;
	mLanguageTextInputAllowed = false;
	mPreeditor = NULL;
	mFSAASamples = fsaa_samples;
	mForceRebuild = false;

	// Get the original aspect ratio of the main device.
	mOriginalAspectRatio = (double)CGDisplayPixelsWide(mDisplay) / (double)CGDisplayPixelsHigh(mDisplay);

	// Stash the window title
	mWindowTitle = title;
	//mWindowTitle[0] = title.length();

	mDragOverrideCursor = -1;

	// Set up global event handlers (the fullscreen case needs this)
	//InstallStandardEventHandler(GetApplicationEventTarget());

	// Stash an object pointer for OSMessageBox()
	gWindowImplementation = this;
	// Create the GL context and set it up for windowed or fullscreen, as appropriate.
	if(createContext(x, y, width, height, 32, fullscreen, enable_vsync))
	{
		if(mWindow != NULL)
		{
			makeWindowOrderFront(mWindow);
		}

		if (!gGLManager.initGL())
		{
			setupFailure(
				"Second Life is unable to run because your video card drivers\n"
				"are out of date or unsupported. Please make sure you have\n"
				"the latest video card drivers installed.\n"
				"If you continue to receive this message, contact customer service.",
				"Error",
				OSMB_OK);
			return;
		}

        //start with arrow cursor
		//initCursors();
		initCursors(mUseLegacyCursors); // <FS:LO> Legacy cursor setting from main program
		setCursor( UI_CURSOR_ARROW );
		
		allowLanguageTextInput(NULL, false);
	}

	mCallbacks = callbacks;
	stop_glerror();
	
	
}

// These functions are used as wrappers for our internal event handling callbacks.
// It's a good idea to wrap these to avoid reworking more code than we need to within LLWindow.

bool callKeyUp(NSKeyEventRef event, unsigned short key, unsigned int mask)
{
    mRawKeyEvent = event;
	bool retVal = gKeyboard->handleKeyUp(key, mask);
    mRawKeyEvent = NULL;
    return retVal;
}

bool callKeyDown(NSKeyEventRef event, unsigned short key, unsigned int mask, wchar_t character)
{
    if((key == gKeyboard->inverseTranslateKey('Z')) && (character == 'y'))
    {
        key = gKeyboard->inverseTranslateKey('Y');
    }
    else if ((key == gKeyboard->inverseTranslateKey('Y')) && (character == 'z'))
    {
        key = gKeyboard->inverseTranslateKey('Z');
    }

    mRawKeyEvent = event;
	bool retVal = gKeyboard->handleKeyDown(key, mask);
    mRawKeyEvent = NULL;
    return retVal;
}

void callResetKeys()
{
	gKeyboard->resetKeys();
}

bool callUnicodeCallback(wchar_t character, unsigned int mask)
{
    NativeKeyEventData eventData;
    
    memset(&eventData, 0, sizeof(NativeKeyEventData));
    
    eventData.mKeyEvent = NativeKeyEventData::KEYCHAR;
    eventData.mEventType = 0;
    eventData.mEventModifiers = mask;
    eventData.mEventKeyCode = 0;
    eventData.mEventChars = character;
    eventData.mEventUnmodChars = character;
    eventData.mEventRepeat = false;
    
    mRawKeyEvent = &eventData;
    
    bool result = gWindowImplementation->getCallbacks()->handleUnicodeChar(character, mask);
    mRawKeyEvent = NULL;
    return result;
}

void callFocus()
{
	if (gWindowImplementation)
	{
		gWindowImplementation->getCallbacks()->handleFocus(gWindowImplementation);
	}
}

void callFocusLost()
{
	if (gWindowImplementation)
	{
		gWindowImplementation->getCallbacks()->handleFocusLost(gWindowImplementation);
	}
}

void callRightMouseDown(float *pos, MASK mask)
{
    if (gWindowImplementation->allowsLanguageInput())
    {
        gWindowImplementation->interruptLanguageTextInput();
    }
    
	LLCoordGL		outCoords;
	outCoords.mX = ll_round(pos[0]);
	outCoords.mY = ll_round(pos[1]);
	gWindowImplementation->getCallbacks()->handleRightMouseDown(gWindowImplementation, outCoords, gKeyboard->currentMask(true));
}

void callRightMouseUp(float *pos, MASK mask)
{
    if (gWindowImplementation->allowsLanguageInput())
    {
        gWindowImplementation->interruptLanguageTextInput();
    }
    
	LLCoordGL		outCoords;
	outCoords.mX = ll_round(pos[0]);
	outCoords.mY = ll_round(pos[1]);
	gWindowImplementation->getCallbacks()->handleRightMouseUp(gWindowImplementation, outCoords, gKeyboard->currentMask(true));
}

void callLeftMouseDown(float *pos, MASK mask)
{
    if (gWindowImplementation->allowsLanguageInput())
    {
        gWindowImplementation->interruptLanguageTextInput();
    }
    
	LLCoordGL		outCoords;
	outCoords.mX = ll_round(pos[0]);
	outCoords.mY = ll_round(pos[1]);
	gWindowImplementation->getCallbacks()->handleMouseDown(gWindowImplementation, outCoords, gKeyboard->currentMask(true));
}

void callLeftMouseUp(float *pos, MASK mask)
{
    if (gWindowImplementation->allowsLanguageInput())
    {
        gWindowImplementation->interruptLanguageTextInput();
    }
    
	LLCoordGL		outCoords;
	outCoords.mX = ll_round(pos[0]);
	outCoords.mY = ll_round(pos[1]);
	gWindowImplementation->getCallbacks()->handleMouseUp(gWindowImplementation, outCoords, gKeyboard->currentMask(true));
	
}

void callDoubleClick(float *pos, MASK mask)
{
    if (gWindowImplementation->allowsLanguageInput())
    {
        gWindowImplementation->interruptLanguageTextInput();
    }
    
	LLCoordGL	outCoords;
	outCoords.mX = ll_round(pos[0]);
	outCoords.mY = ll_round(pos[1]);
	gWindowImplementation->getCallbacks()->handleDoubleClick(gWindowImplementation, outCoords, gKeyboard->currentMask(true));
}

void callResize(unsigned int width, unsigned int height)
{
	if (gWindowImplementation != NULL)
	{
		gWindowImplementation->getCallbacks()->handleResize(gWindowImplementation, width, height);
	}
}

void callMouseMoved(float *pos, MASK mask)
{
	LLCoordGL		outCoords;
	outCoords.mX = ll_round(pos[0]);
	outCoords.mY = ll_round(pos[1]);
	float deltas[2];
	gWindowImplementation->getMouseDeltas(deltas);
	outCoords.mX += deltas[0];
	outCoords.mY += deltas[1];
	gWindowImplementation->getCallbacks()->handleMouseMove(gWindowImplementation, outCoords, gKeyboard->currentMask(true));
	//gWindowImplementation->getCallbacks()->handleScrollWheel(gWindowImplementation, 0);
}

void callMouseDragged(float *pos, MASK mask)
{
    LLCoordGL		outCoords;
    outCoords.mX = ll_round(pos[0]);
    outCoords.mY = ll_round(pos[1]);
    float deltas[2];
    gWindowImplementation->getMouseDeltas(deltas);
    outCoords.mX += deltas[0];
    outCoords.mY += deltas[1];
    gWindowImplementation->getCallbacks()->handleMouseDragged(gWindowImplementation, outCoords, gKeyboard->currentMask(true));
}

void callScrollMoved(float deltaX, float deltaY)
{
	if ( gWindowImplementation && gWindowImplementation->getCallbacks() )
	{
		gWindowImplementation->getCallbacks()->handleScrollHWheel(gWindowImplementation, deltaX);
		gWindowImplementation->getCallbacks()->handleScrollWheel(gWindowImplementation, deltaY);
	}
}

void callMouseExit()
{
	gWindowImplementation->getCallbacks()->handleMouseLeave(gWindowImplementation);
}

void callWindowFocus()
{
   if ( gWindowImplementation && gWindowImplementation->getCallbacks() )
	{
		gWindowImplementation->getCallbacks()->handleFocus (gWindowImplementation);
	}
	else
	{
		LL_WARNS("COCOA") << "Window Implementation or callbacks not yet initialized." << LL_ENDL;
	}


}

void callWindowUnfocus()
{
	if ( gWindowImplementation && gWindowImplementation->getCallbacks() )
	{
		gWindowImplementation->getCallbacks()->handleFocusLost(gWindowImplementation);
	}
}

void callWindowHide()
{	
	if ( gWindowImplementation && gWindowImplementation->getCallbacks() )
	{
		gWindowImplementation->getCallbacks()->handleActivate(gWindowImplementation, false);
	}
}

void callWindowUnhide()
{	
	if ( gWindowImplementation && gWindowImplementation->getCallbacks() )
	{
		gWindowImplementation->getCallbacks()->handleActivate(gWindowImplementation, true);
	}
}

void callWindowDidChangeScreen()
{
	if ( gWindowImplementation && gWindowImplementation->getCallbacks() )
	{
		gWindowImplementation->getCallbacks()->handleWindowDidChangeScreen(gWindowImplementation);
	}
}

void callDeltaUpdate(float *delta, MASK mask)
{
	gWindowImplementation->updateMouseDeltas(delta);
}

void callOtherMouseDown(float *pos, MASK mask, int button)
{
	LLCoordGL		outCoords;
	outCoords.mX = ll_round(pos[0]);
	outCoords.mY = ll_round(pos[1]);
	float deltas[2];
	gWindowImplementation->getMouseDeltas(deltas);
	outCoords.mX += deltas[0];
	outCoords.mY += deltas[1];

    if (button == 2)
    {
        gWindowImplementation->getCallbacks()->handleMiddleMouseDown(gWindowImplementation, outCoords, mask);
    }
    else
    {
        gWindowImplementation->getCallbacks()->handleOtherMouseDown(gWindowImplementation, outCoords, mask, button + 1);
    }
}

void callOtherMouseUp(float *pos, MASK mask, int button)
{
	LLCoordGL outCoords;
	outCoords.mX = ll_round(pos[0]);
	outCoords.mY = ll_round(pos[1]);
	float deltas[2];
	gWindowImplementation->getMouseDeltas(deltas);
	outCoords.mX += deltas[0];
    outCoords.mY += deltas[1];
    if (button == 2)
    {
        gWindowImplementation->getCallbacks()->handleMiddleMouseUp(gWindowImplementation, outCoords, mask);
    }
    else
    {
        gWindowImplementation->getCallbacks()->handleOtherMouseUp(gWindowImplementation, outCoords, mask, button + 1);
    }
}

void callModifier(MASK mask)
{
	gKeyboard->handleModifier(mask);
}

void callHandleDragEntered(std::string url)
{
	gWindowImplementation->handleDragNDrop(url, LLWindowCallbacks::DNDA_START_TRACKING);
}

void callHandleDragExited(std::string url)
{
	gWindowImplementation->handleDragNDrop(url, LLWindowCallbacks::DNDA_STOP_TRACKING);
}

void callHandleDragUpdated(std::string url)
{
	gWindowImplementation->handleDragNDrop(url, LLWindowCallbacks::DNDA_TRACK);
}

void callHandleDragDropped(std::string url)
{
	gWindowImplementation->handleDragNDrop(url, LLWindowCallbacks::DNDA_DROPPED);
}

void callQuitHandler()
{
	if (gWindowImplementation)
	{
		if(gWindowImplementation->getCallbacks()->handleCloseRequest(gWindowImplementation))
		{
			gWindowImplementation->getCallbacks()->handleQuit(gWindowImplementation);
		}
	}
}

void getPreeditSelectionRange(int *position, int *length)
{
	if (gWindowImplementation->getPreeditor())
	{
		gWindowImplementation->getPreeditor()->getSelectionRange(position, length);
	}
}

void getPreeditMarkedRange(int *position, int *length)
{
	if (gWindowImplementation->getPreeditor())
	{
		gWindowImplementation->getPreeditor()->getPreeditRange(position, length);
	}
}

void setPreeditMarkedRange(int position, int length)
{
	if (gWindowImplementation->getPreeditor())
	{
		gWindowImplementation->getPreeditor()->markAsPreedit(position, length);
	}
}

bool handleUnicodeCharacter(wchar_t c)
{
    bool success = false;
	if (gWindowImplementation->getPreeditor())
	{
        success = gWindowImplementation->getPreeditor()->handleUnicodeCharHere(c);
	}
    
    return success;
}

void resetPreedit()
{
	if (gWindowImplementation->getPreeditor())
	{
		gWindowImplementation->getPreeditor()->resetPreedit();
	}
}

// For reasons of convenience, handle IME updates here.
// This largely mirrors the old implementation, only sans the carbon parameters.
void setMarkedText(unsigned short *unitext, unsigned int *selectedRange, unsigned int *replacementRange, long text_len, attributedStringInfo segments)
{
	if (gWindowImplementation->getPreeditor())
	{
		LLPreeditor *preeditor = gWindowImplementation->getPreeditor();
		preeditor->resetPreedit();
		// This should be a viable replacement for the kEventParamTextInputSendReplaceRange parameter.
		if (replacementRange[0] < replacementRange[1])
		{
			const LLWString& text = preeditor->getPreeditString();
			const S32 location = wstring_wstring_length_from_utf16_length(text, 0, replacementRange[0]);
			const S32 length = wstring_wstring_length_from_utf16_length(text, location, replacementRange[1]);
			preeditor->markAsPreedit(location, length);
		}
		
		LLWString fix_str = utf16str_to_wstring(llutf16string(unitext, text_len));
		
		S32 caret_position = fix_str.length();
		
		preeditor->updatePreedit(fix_str, segments.seg_lengths, segments.seg_standouts, caret_position);
	}
}

void getPreeditLocation(float *location, unsigned int length)
{
	if (gWindowImplementation->getPreeditor())
	{
		LLPreeditor *preeditor = gWindowImplementation->getPreeditor();
		LLCoordGL coord;
		LLCoordScreen screen;
		LLRect rect;
		
		preeditor->getPreeditLocation(length, &coord, &rect, NULL);
		
		float c[4] = {float(coord.mX), float(coord.mY), 0, 0};
		
		convertRectToScreen(gWindowImplementation->getWindow(), c);
		
		location[0] = c[0];
		location[1] = c[1];
	}
}

void LLWindowMacOSX::updateMouseDeltas(float* deltas)
{
	if (mCursorDecoupled)
	{
		mCursorLastEventDeltaX = ll_round(deltas[0]);
		mCursorLastEventDeltaY = ll_round(-deltas[1]);
		
		if (mCursorIgnoreNextDelta)
		{
			mCursorLastEventDeltaX = 0;
			mCursorLastEventDeltaY = 0;
			mCursorIgnoreNextDelta = false;
		}
	} else {
		mCursorLastEventDeltaX = 0;
		mCursorLastEventDeltaY = 0;
	}
}

void LLWindowMacOSX::getMouseDeltas(float* delta)
{
	delta[0] = mCursorLastEventDeltaX;
	delta[1] = mCursorLastEventDeltaY;
}

bool LLWindowMacOSX::createContext(int x, int y, int width, int height, int bits, bool fullscreen, bool enable_vsync)
{
	mFullscreen = fullscreen;
	
	if (mWindow == NULL)
	{
		mWindow = getMainAppWindow();
	}

	if(mContext == NULL)
	{
		// Our OpenGL view is already defined within SecondLife.xib.
		// Get the view instead.
		mGLView = createOpenGLView(mWindow, mFSAASamples, enable_vsync);
		mContext = getCGLContextObj(mGLView);
		gGLManager.mVRAM = getVramSize(mGLView);

        if(!mPixelFormat)
        {
            CGLPixelFormatAttribute attribs[] =
            {
                kCGLPFANoRecovery,
                kCGLPFADoubleBuffer,
                kCGLPFAClosestPolicy,
                kCGLPFAAccelerated,
                kCGLPFAMultisample,
                kCGLPFASampleBuffers, static_cast<CGLPixelFormatAttribute>((mFSAASamples > 0 ? 1 : 0)),
                kCGLPFASamples, static_cast<CGLPixelFormatAttribute>(mFSAASamples),
                kCGLPFAStencilSize, static_cast<CGLPixelFormatAttribute>(8),
                kCGLPFADepthSize, static_cast<CGLPixelFormatAttribute>(24),
                kCGLPFAAlphaSize, static_cast<CGLPixelFormatAttribute>(8),
                kCGLPFAColorSize, static_cast<CGLPixelFormatAttribute>(24),
                kCGLPFAOpenGLProfile, static_cast<CGLPixelFormatAttribute>(kCGLOGLPVersion_GL4_Core),
                static_cast<CGLPixelFormatAttribute>(0)
            };

            GLint numPixelFormats;
            CGLChoosePixelFormat (attribs, &mPixelFormat, &numPixelFormats);
            
            if(mPixelFormat == NULL) {
                CGLChoosePixelFormat (attribs, &mPixelFormat, &numPixelFormats);
            }
        }

	}
	
	// This sets up our view to recieve text from our non-inline text input window.
	setupInputWindow(mWindow, mGLView);
	
	// Hook up the context to a drawable

	if(mContext != NULL)
	{
		
		// <FS:CR> Mac OpenGL
		//U32 err = CGLSetCurrentContext(mContext);
		CGLError err = CGLSetCurrentContext(mContext);		
		if (err != kCGLNoError)
		{
			setupFailure("Can't activate GL rendering context", "Error", OSMB_OK);
			return false;
		}
	}

    mRefreshRate = CGDisplayModeGetRefreshRate(CGDisplayCopyDisplayMode(mDisplay));
    if(mRefreshRate == 0)
    {
        //consider adding more appropriate fallback later
        mRefreshRate = DEFAULT_REFRESH_RATE;
    }

	// Disable vertical sync for swap
    toggleVSync(enable_vsync);

	//enable multi-threaded OpenGL
	if (sUseMultGL)
	{
		CGLError cgl_err;
		CGLContextObj ctx = CGLGetCurrentContext();

		cgl_err =  CGLEnable( ctx, kCGLCEMPEngine);

		if (cgl_err != kCGLNoError )
		{
			LL_INFOS("GLInit") << "Multi-threaded OpenGL not available." << LL_ENDL;
		}
		else
		{
            LL_INFOS("GLInit") << "Multi-threaded OpenGL enabled." << LL_ENDL;
		}
	}
	makeFirstResponder(mWindow, mGLView);
    
	return true;
}


// We only support OS X 10.7's fullscreen app mode which is literally a full screen window that fills a virtual desktop.
// This makes this method obsolete.
bool LLWindowMacOSX::switchContext(bool fullscreen, const LLCoordScreen &size, bool enable_vsync, const LLCoordScreen * const posp)
{
	return false;
}

void LLWindowMacOSX::destroyContext()
{
	if (!mContext)
	{
		// We don't have a context
		return;
	}
	// Unhook the GL context from any drawable it may have
	if(mContext != NULL)
	{
		LL_DEBUGS("Window") << "destroyContext: unhooking drawable " << LL_ENDL;
		CGLSetCurrentContext(NULL);
	}

	// Clean up remaining GL state before blowing away window
	gGLManager.shutdownGL();

	// Clean up the pixel format
	if(mPixelFormat != NULL)
	{
		CGLDestroyPixelFormat(mPixelFormat);
		mPixelFormat = NULL;
	}

	// Clean up the GL context
	if(mContext != NULL)
	{
		CGLDestroyContext(mContext);
	}
	
	// Destroy our LLOpenGLView
	if(mGLView != NULL)
	{
		removeGLView(mGLView);
		mGLView = NULL;
	}
	
	// Close the window
	if(mWindow != NULL)
	{
        NSWindowRef dead_window = mWindow;
        mWindow = NULL;
		closeWindow(dead_window);
	}

}

LLWindowMacOSX::~LLWindowMacOSX()
{
	destroyContext();

	if(mSupportedResolutions != NULL)
	{
		delete []mSupportedResolutions;
	}

	gWindowImplementation = NULL;

}


void LLWindowMacOSX::show()
{
}

void LLWindowMacOSX::hide()
{
	setMouseClipping(false);
}

//virtual
void LLWindowMacOSX::minimize()
{
	setMouseClipping(false);
	showCursor();
}

//virtual
void LLWindowMacOSX::restore()
{
	show();
}


// close() destroys all OS-specific code associated with a window.
// Usually called from LLWindowManager::destroyWindow()
void LLWindowMacOSX::close()
{
	// Is window is already closed?
	//	if (!mWindow)
	//	{
	//		return;
	//	}

	// Make sure cursor is visible and we haven't mangled the clipping state.
	setMouseClipping(false);
	showCursor();

	destroyContext();
}

bool LLWindowMacOSX::isValid()
{
	if(mFullscreen)
	{
		return(true);
	}

	return (mWindow != NULL);
}

bool LLWindowMacOSX::getVisible()
{
	bool result = false;

	if(mFullscreen)
	{
		result = true;
	}if (mWindow)
	{
			result = true;
	}

	return(result);
}

bool LLWindowMacOSX::getMinimized()
{
	return mMinimized;
}

bool LLWindowMacOSX::getMaximized()
{
	return mMaximized;
}

bool LLWindowMacOSX::maximize()
{
	if (mWindow && !mMaximized)
	{
	}

	return mMaximized;
}

bool LLWindowMacOSX::getFullscreen()
{
	return mFullscreen;
}

void LLWindowMacOSX::gatherInput()
{
	updateCursor();
}

bool LLWindowMacOSX::getPosition(LLCoordScreen *position)
{
	S32 err = -1;

	if(mFullscreen)
	{
		position->mX = 0;
		position->mY = 0;
		err = noErr;
	}
	else if(mWindow)
	{
		const CGPoint & pos = getContentViewBoundsPosition(mWindow);

		position->mX = pos.x;
		position->mY = pos.y;

		err = noErr;
	}
	else
	{
		LL_ERRS() << "LLWindowMacOSX::getPosition(): no window and not fullscreen!" << LL_ENDL;
	}

	return (err == noErr);
}

bool LLWindowMacOSX::getSize(LLCoordScreen *size)
{
	S32 err = -1;

	if(mFullscreen)
	{
		size->mX = mFullscreenWidth;
		size->mY = mFullscreenHeight;
		err = noErr;
	}
	else if(mWindow)
	{
		const CGSize & sz = gHiDPISupport ? getDeviceContentViewSize(mWindow, mGLView) : getContentViewBoundsSize(mWindow);

		size->mX = sz.width;
		size->mY = sz.height;
        err = noErr;
	}
	else
	{
		LL_ERRS() << "LLWindowMacOSX::getSize(): no window and not fullscreen!" << LL_ENDL;
	}

	return (err == noErr);
}

bool LLWindowMacOSX::getSize(LLCoordWindow *size)
{
	S32 err = -1;
	
	if(mFullscreen)
	{
		size->mX = mFullscreenWidth;
		size->mY = mFullscreenHeight;
		err = noErr;
	}
	else if(mWindow)
	{
		const CGSize & sz = gHiDPISupport ? getDeviceContentViewSize(mWindow, mGLView) : getContentViewBoundsSize(mWindow);
		
		size->mX = sz.width;
		size->mY = sz.height;
        err = noErr;
        
        
	}
	else
	{
		LL_ERRS() << "LLWindowMacOSX::getSize(): no window and not fullscreen!" << LL_ENDL;
	}
	
	return (err == noErr);
}

bool LLWindowMacOSX::setPosition(const LLCoordScreen position)
{
	if(mWindow)
	{
		float pos[2] = {float(position.mX), float(position.mY)};
		setWindowPos(mWindow, pos);
	}

	return true;
}

bool LLWindowMacOSX::setSizeImpl(const LLCoordScreen size)
{
	if(mWindow)
	{
        LLCoordWindow to;
        convertCoords(size, &to);
		setWindowSize(mWindow, to.mX, to.mY);
        return true;
	}

	return false;
}

bool LLWindowMacOSX::setSizeImpl(const LLCoordWindow size)
{
	if (mWindow)
	{
        const int titlePadding = 22;
        setWindowSize(mWindow, size.mX, size.mY + titlePadding);
        return true;
	}
    
	return false;
}

void LLWindowMacOSX::swapBuffers()
{
	CGLFlushDrawable(mContext);
}

void LLWindowMacOSX::restoreGLContext()
{
    CGLSetCurrentContext(mContext);
}

F32 LLWindowMacOSX::getGamma()
{
	F32 result = 2.2;	// Default to something sane

	CGGammaValue redMin;
	CGGammaValue redMax;
	CGGammaValue redGamma;
	CGGammaValue greenMin;
	CGGammaValue greenMax;
	CGGammaValue greenGamma;
	CGGammaValue blueMin;
	CGGammaValue blueMax;
	CGGammaValue blueGamma;

	if(CGGetDisplayTransferByFormula(
		mDisplay,
		&redMin,
		&redMax,
		&redGamma,
		&greenMin,
		&greenMax,
		&greenGamma,
		&blueMin,
		&blueMax,
		&blueGamma) == noErr)
	{
		// So many choices...
		// Let's just return the green channel gamma for now.
		result = greenGamma;
	}

	return result;
}

U32 LLWindowMacOSX::getFSAASamples()
{
	return mFSAASamples;
}

void LLWindowMacOSX::setFSAASamples(const U32 samples)
{
	mFSAASamples = samples;
	mForceRebuild = true;
}

bool LLWindowMacOSX::restoreGamma()
{
	CGDisplayRestoreColorSyncSettings();
	return true;
}

bool LLWindowMacOSX::setGamma(const F32 gamma)
{
	CGGammaValue redMin;
	CGGammaValue redMax;
	CGGammaValue redGamma;
	CGGammaValue greenMin;
	CGGammaValue greenMax;
	CGGammaValue greenGamma;
	CGGammaValue blueMin;
	CGGammaValue blueMax;
	CGGammaValue blueGamma;

	// MBW -- XXX -- Should we allow this in windowed mode?

	if(CGGetDisplayTransferByFormula(
		mDisplay,
		&redMin,
		&redMax,
		&redGamma,
		&greenMin,
		&greenMax,
		&greenGamma,
		&blueMin,
		&blueMax,
		&blueGamma) != noErr)
	{
		return false;
	}

	if(CGSetDisplayTransferByFormula(
		mDisplay,
		redMin,
		redMax,
		gamma,
		greenMin,
		greenMax,
		gamma,
		blueMin,
		blueMax,
		gamma) != noErr)
	{
		return false;
	}


	return true;
}

bool LLWindowMacOSX::isCursorHidden()
{
	return mCursorHidden;
}



// Constrains the mouse to the window.
void LLWindowMacOSX::setMouseClipping( bool b )
{
	// Just stash the requested state.  We'll simulate this when the cursor is hidden by decoupling.
	mIsMouseClipping = b;

	if(b)
	{
		//		LL_INFOS() << "setMouseClipping(true)" << LL_ENDL;
	}
	else
	{
		//		LL_INFOS() << "setMouseClipping(false)" << LL_ENDL;
	}

	adjustCursorDecouple();
}

bool LLWindowMacOSX::setCursorPosition(const LLCoordWindow position)
{
	bool result = false;
	LLCoordScreen screen_pos;

	if (!convertCoords(position, &screen_pos))
	{
		return false;
	}

	CGPoint newPosition;

	//	LL_INFOS() << "setCursorPosition(" << screen_pos.mX << ", " << screen_pos.mY << ")" << LL_ENDL;

	newPosition.x = screen_pos.mX;
	newPosition.y = screen_pos.mY;

	CGSetLocalEventsSuppressionInterval(0.0);
	if(CGWarpMouseCursorPosition(newPosition) == noErr)
	{
		result = true;
	}

	// Under certain circumstances, this will trigger us to decouple the cursor.
	adjustCursorDecouple(true);

	// trigger mouse move callback
	LLCoordGL gl_pos;
	convertCoords(position, &gl_pos);
	float scale = getSystemUISize();
	gl_pos.mX *= scale;
	gl_pos.mY *= scale;
	mCallbacks->handleMouseMove(this, gl_pos, (MASK)0);

	return result;
}

bool LLWindowMacOSX::getCursorPosition(LLCoordWindow *position)
{
	float cursor_point[2];
	LLCoordScreen screen_pos;

	if(mWindow == NULL)
		return false;
	
	getCursorPos(mWindow, cursor_point);

	if(mCursorDecoupled)
	{
		//		CGMouseDelta x, y;

		// If the cursor's decoupled, we need to read the latest movement delta as well.
		//		CGGetLastMouseDelta( &x, &y );
		//		cursor_point.h += x;
		//		cursor_point.v += y;

		// CGGetLastMouseDelta may behave strangely when the cursor's first captured.
		// Stash in the event handler instead.
		cursor_point[0] += mCursorLastEventDeltaX;
		cursor_point[1] += mCursorLastEventDeltaY;
	}

	float scale = getSystemUISize();
	position->mX = cursor_point[0] * scale;
	position->mY = cursor_point[1] * scale;

	return true;
}

void LLWindowMacOSX::adjustCursorDecouple(bool warpingMouse)
{
	if(mIsMouseClipping && mCursorHidden)
	{
		if(warpingMouse)
		{
			// The cursor should be decoupled.  Make sure it is.
			if(!mCursorDecoupled)
			{
				//			LL_INFOS() << "adjustCursorDecouple: decoupling cursor" << LL_ENDL;
				CGAssociateMouseAndMouseCursorPosition(false);
				mCursorDecoupled = true;
				mCursorIgnoreNextDelta = true;
			}
		}
	}
	else
	{
		// The cursor should not be decoupled.  Make sure it isn't.
		if(mCursorDecoupled)
		{
			//			LL_INFOS() << "adjustCursorDecouple: recoupling cursor" << LL_ENDL;
			CGAssociateMouseAndMouseCursorPosition(true);
			mCursorDecoupled = false;
		}
	}
}

F32 LLWindowMacOSX::getNativeAspectRatio()
{
	if (mFullscreen)
	{
		return (F32)mFullscreenWidth / (F32)mFullscreenHeight;
	}
	else
	{
		// The constructor for this class grabs the aspect ratio of the monitor before doing any resolution
		// switching, and stashes it in mOriginalAspectRatio.  Here, we just return it.

		if (mOverrideAspectRatio > 0.f)
		{
			return mOverrideAspectRatio;
		}

		return mOriginalAspectRatio;
	}
}

F32 LLWindowMacOSX::getPixelAspectRatio()
{
	//macOS always enforces a 1:1 pixel aspect ratio, regardless of video mode
	return 1.f;
}

//static SInt32 oldWindowLevel;

// MBW -- XXX -- There's got to be a better way than this.  Find it, please...

// Since we're no longer supporting the "typical" fullscreen mode with CGL or NSOpenGL anymore, these are unnecessary. -Geenz
void LLWindowMacOSX::beforeDialog()
{
}

void LLWindowMacOSX::afterDialog()
{
    //For fix problem with Core Flow view on OSX
    restoreGLContext();
}


void LLWindowMacOSX::flashIcon(F32 seconds)
{
	// For consistency with macOS conventions, the number of seconds given is ignored and
	// left up to the OS (which will actually bounce it for one second).
	requestUserAttention();
}

bool LLWindowMacOSX::isClipboardTextAvailable()
{
	return pasteBoardAvailable();
}

bool LLWindowMacOSX::pasteTextFromClipboard(LLWString &dst)
{
    unsigned short* pboard_data = copyFromPBoard(); // must free returned data
	llutf16string str(pboard_data);
    free(pboard_data);

	dst = utf16str_to_wstring(str);
	LLWStringUtil::removeCRLF(dst);	// <FS:CR>;
	if (dst != L"")
	{
		return true;
	} else {
		return false;
	}
}

bool LLWindowMacOSX::copyTextToClipboard(const LLWString &s)
{
	bool result = false;
	llutf16string utf16str = wstring_to_utf16str(s);
	
	result = copyToPBoard(utf16str.data(), utf16str.length());

	return result;
}


// protected
bool LLWindowMacOSX::resetDisplayResolution()
{
	// This is only called from elsewhere in this class, and it's not used by the Mac implementation.
	return true;
}


LLWindow::LLWindowResolution* LLWindowMacOSX::getSupportedResolutions(S32 &num_resolutions)
{
	if (!mSupportedResolutions)
	{
		CFArrayRef modes = CGDisplayCopyAllDisplayModes(mDisplay, nullptr);

		if(modes != NULL)
		{
			CFIndex index, cnt;

			mSupportedResolutions = new LLWindowResolution[MAX_NUM_RESOLUTIONS];
			mNumSupportedResolutions = 0;

			//  Examine each mode
			cnt = CFArrayGetCount( modes );

			for ( index = 0; (index < cnt) && (mNumSupportedResolutions < MAX_NUM_RESOLUTIONS); index++ )
			{
				//  Pull the mode dictionary out of the CFArray
				CFDictionaryRef mode = (CFDictionaryRef)CFArrayGetValueAtIndex( modes, index );
				long width = getDictLong(mode, kCGDisplayWidth);
				long height = getDictLong(mode, kCGDisplayHeight);
				long bits = getDictLong(mode, kCGDisplayBitsPerPixel);

				if(bits == BITS_PER_PIXEL && width >= 800 && height >= 600)
				{
					bool resolution_exists = false;
					for(S32 i = 0; i < mNumSupportedResolutions; i++)
					{
						if (mSupportedResolutions[i].mWidth == width &&
							mSupportedResolutions[i].mHeight == height)
						{
							resolution_exists = true;
						}
					}
					if (!resolution_exists)
					{
						mSupportedResolutions[mNumSupportedResolutions].mWidth = width;
						mSupportedResolutions[mNumSupportedResolutions].mHeight = height;
						mNumSupportedResolutions++;
					}
				}
			}
            CFRelease(modes);
		}
	}

	num_resolutions = mNumSupportedResolutions;
	return mSupportedResolutions;
}

bool LLWindowMacOSX::convertCoords(LLCoordGL from, LLCoordWindow *to)
{
	to->mX = from.mX;
	to->mY = from.mY;
	return true;
}

bool LLWindowMacOSX::convertCoords(LLCoordWindow from, LLCoordGL* to)
{
	to->mX = from.mX;
	to->mY = from.mY;
	return true;
}

bool LLWindowMacOSX::convertCoords(LLCoordScreen from, LLCoordWindow* to)
{
	if(mWindow)
	{
		float mouse_point[2];

		mouse_point[0] = from.mX;
		mouse_point[1] = from.mY;
		
		convertScreenToWindow(mWindow, mouse_point);

		to->mX = mouse_point[0];
		to->mY = mouse_point[1];

		return true;
	}
	return false;
}

bool LLWindowMacOSX::convertCoords(LLCoordWindow from, LLCoordScreen *to)
{
	if(mWindow)
	{
		float mouse_point[2];

		mouse_point[0] = from.mX;
		mouse_point[1] = from.mY;
		
		convertWindowToScreen(mWindow, mouse_point);

		to->mX = mouse_point[0];
		to->mY = mouse_point[1];

		return true;
	}
	return false;
}

bool LLWindowMacOSX::convertCoords(LLCoordScreen from, LLCoordGL *to)
{
	LLCoordWindow window_coord;

	return(convertCoords(from, &window_coord) && convertCoords(window_coord, to));
}

bool LLWindowMacOSX::convertCoords(LLCoordGL from, LLCoordScreen *to)
{
	LLCoordWindow window_coord;

	return(convertCoords(from, &window_coord) && convertCoords(window_coord, to));
}




void LLWindowMacOSX::setupFailure(const std::string& text, const std::string& caption, U32 type)
{
	destroyContext();

	OSMessageBox(text, caption, type);
}

			// Note on event recording - QUIT is a known special case and we are choosing NOT to record it for the record and playback feature 
			// it is handled at a very low-level
const char* cursorIDToName(int id)
{
	switch (id)
	{
		case UI_CURSOR_ARROW:							return "UI_CURSOR_ARROW";
		case UI_CURSOR_WAIT:							return "UI_CURSOR_WAIT";
		case UI_CURSOR_HAND:							return "UI_CURSOR_HAND";
		case UI_CURSOR_IBEAM:							return "UI_CURSOR_IBEAM";
		case UI_CURSOR_CROSS:							return "UI_CURSOR_CROSS";
		case UI_CURSOR_SIZENWSE:						return "UI_CURSOR_SIZENWSE";
		case UI_CURSOR_SIZENESW:						return "UI_CURSOR_SIZENESW";
		case UI_CURSOR_SIZEWE:							return "UI_CURSOR_SIZEWE";
		case UI_CURSOR_SIZENS:							return "UI_CURSOR_SIZENS";
		case UI_CURSOR_SIZEALL:							return "UI_CURSOR_SIZEALL";
		case UI_CURSOR_NO:								return "UI_CURSOR_NO";
		case UI_CURSOR_WORKING:							return "UI_CURSOR_WORKING";
		case UI_CURSOR_TOOLGRAB:						return "UI_CURSOR_TOOLGRAB";
		case UI_CURSOR_TOOLLAND:						return "UI_CURSOR_TOOLLAND";
		case UI_CURSOR_TOOLFOCUS:						return "UI_CURSOR_TOOLFOCUS";
		case UI_CURSOR_TOOLCREATE:						return "UI_CURSOR_TOOLCREATE";
		case UI_CURSOR_ARROWDRAG:						return "UI_CURSOR_ARROWDRAG";
		case UI_CURSOR_ARROWCOPY:						return "UI_CURSOR_ARROWCOPY";
		case UI_CURSOR_ARROWDRAGMULTI:					return "UI_CURSOR_ARROWDRAGMULTI";
		case UI_CURSOR_ARROWCOPYMULTI:					return "UI_CURSOR_ARROWCOPYMULTI";
		case UI_CURSOR_NOLOCKED:						return "UI_CURSOR_NOLOCKED";
		case UI_CURSOR_ARROWLOCKED:						return "UI_CURSOR_ARROWLOCKED";
		case UI_CURSOR_GRABLOCKED:						return "UI_CURSOR_GRABLOCKED";
		case UI_CURSOR_TOOLTRANSLATE:					return "UI_CURSOR_TOOLTRANSLATE";
		case UI_CURSOR_TOOLROTATE:						return "UI_CURSOR_TOOLROTATE";
		case UI_CURSOR_TOOLSCALE:						return "UI_CURSOR_TOOLSCALE";
		case UI_CURSOR_TOOLCAMERA:						return "UI_CURSOR_TOOLCAMERA";
		case UI_CURSOR_TOOLPAN:							return "UI_CURSOR_TOOLPAN";
		case UI_CURSOR_TOOLZOOMIN:						return "UI_CURSOR_TOOLZOOMIN";
		case UI_CURSOR_TOOLZOOMOUT:						return "UI_CURSOR_TOOLZOOMOUT";
		case UI_CURSOR_TOOLPICKOBJECT3:					return "UI_CURSOR_TOOLPICKOBJECT3";
		case UI_CURSOR_TOOLPLAY:						return "UI_CURSOR_TOOLPLAY";
		case UI_CURSOR_TOOLPAUSE:						return "UI_CURSOR_TOOLPAUSE";
		case UI_CURSOR_TOOLMEDIAOPEN:					return "UI_CURSOR_TOOLMEDIAOPEN";
		case UI_CURSOR_PIPETTE:							return "UI_CURSOR_PIPETTE";
		/* <FS:LO> Legacy cursor setting from main program
		case UI_CURSOR_TOOLSIT:							return "UI_CURSOR_TOOLSIT";
		case UI_CURSOR_TOOLBUY:							return "UI_CURSOR_TOOLBUY";
		case UI_CURSOR_TOOLOPEN:						return "UI_CURSOR_TOOLOPEN";*/
 		case UI_CURSOR_TOOLSIT:							if (gWindowImplementation->mUseLegacyCursors) return "UI_CURSOR_TOOLSIT_LEGACY"; else return "UI_CURSOR_TOOLSIT";
 		case UI_CURSOR_TOOLBUY:							if (gWindowImplementation->mUseLegacyCursors) return "UI_CURSOR_TOOLBUY_LEGACY"; else return "UI_CURSOR_TOOLBUY";
 		case UI_CURSOR_TOOLOPEN:						if (gWindowImplementation->mUseLegacyCursors) return "UI_CURSOR_TOOLOPEN_LEGACY"; else return "UI_CURSOR_TOOLOPEN";
 		case UI_CURSOR_TOOLPAY:							if (gWindowImplementation->mUseLegacyCursors) return "UI_CURSOR_TOOLPAY_LEGACY"; else return "UI_CURSOR_TOOLBUY";
		// </FS:LO>
		case UI_CURSOR_TOOLPATHFINDING:					return "UI_CURSOR_PATHFINDING";
		case UI_CURSOR_TOOLPATHFINDING_PATH_START:		return "UI_CURSOR_PATHFINDING_START";
		case UI_CURSOR_TOOLPATHFINDING_PATH_START_ADD:	return "UI_CURSOR_PATHFINDING_START_ADD";
		case UI_CURSOR_TOOLPATHFINDING_PATH_END:		return "UI_CURSOR_PATHFINDING_END";
		case UI_CURSOR_TOOLPATHFINDING_PATH_END_ADD:	return "UI_CURSOR_PATHFINDING_END_ADD";
		case UI_CURSOR_TOOLNO:							return "UI_CURSOR_NO";
	}

	LL_ERRS() << "cursorIDToName: unknown cursor id" << id << LL_ENDL;

	return "UI_CURSOR_ARROW";
}

static CursorRef gCursors[UI_CURSOR_COUNT];


static void initPixmapCursor(int cursorid, int hotspotX, int hotspotY)
{
	// cursors are in <Application Bundle>/Contents/Resources/cursors_mac/UI_CURSOR_FOO.tif
	std::string fullpath = gDirUtilp->add(
		gDirUtilp->getAppRODataDir(),
		"cursors_mac",
		cursorIDToName(cursorid) + std::string(".tif"));

	gCursors[cursorid] = createImageCursor(fullpath.c_str(), hotspotX, hotspotY);
}

void LLWindowMacOSX::updateCursor()
{
	S32 result = 0;

	if (mDragOverrideCursor != -1)
	{
		// A drag is in progress...remember the requested cursor and we'll
		// restore it when it is done
		mCurrentCursor = mNextCursor;
		return;
	}
		
	if (mNextCursor == UI_CURSOR_ARROW
		&& mBusyCount > 0)
	{
		mNextCursor = UI_CURSOR_WORKING;
	}
	
    if(mCurrentCursor == mNextCursor)
    {
        if(mCursorHidden && mHideCursorPermanent && isCGCursorVisible())
        {
            hideNSCursor();            
            adjustCursorDecouple();
        }
        return;
    }

	// RN: replace multi-drag cursors with single versions
	if (mNextCursor == UI_CURSOR_ARROWDRAGMULTI)
	{
		mNextCursor = UI_CURSOR_ARROWDRAG;
	}
	else if (mNextCursor == UI_CURSOR_ARROWCOPYMULTI)
	{
		mNextCursor = UI_CURSOR_ARROWCOPY;
	}

	switch(mNextCursor)
	{
	default:
	case UI_CURSOR_ARROW:
		setArrowCursor();
		if(mCursorHidden)
		{
			// Since InitCursor resets the hide level, correct for it here.
			hideNSCursor();
		}
		break;

		// MBW -- XXX -- Some of the standard Windows cursors have no standard Mac equivalents.
		//    Find out what they look like and replicate them.

		// These are essentially correct
	case UI_CURSOR_WAIT:		/* Apple purposely doesn't allow us to set the beachball cursor manually.  Let NSApp figure out when to do this. */	break;
	case UI_CURSOR_IBEAM:		setIBeamCursor();	break;
	case UI_CURSOR_CROSS:		setCrossCursor();	break;
	case UI_CURSOR_HAND:		setPointingHandCursor();	break;
		//		case UI_CURSOR_NO:			SetThemeCursor(kThemeNotAllowedCursor);	break;
	case UI_CURSOR_ARROWCOPY:   setCopyCursor();	break;

		// Double-check these
	case UI_CURSOR_NO:
	case UI_CURSOR_SIZEWE:
	case UI_CURSOR_SIZENS:
	case UI_CURSOR_SIZENWSE:
	case UI_CURSOR_SIZENESW:
	case UI_CURSOR_WORKING:
	case UI_CURSOR_TOOLGRAB:
	case UI_CURSOR_TOOLLAND:
	case UI_CURSOR_TOOLFOCUS:
	case UI_CURSOR_TOOLCREATE:
	case UI_CURSOR_ARROWDRAG:
	case UI_CURSOR_NOLOCKED:
	case UI_CURSOR_ARROWLOCKED:
	case UI_CURSOR_GRABLOCKED:
	case UI_CURSOR_PIPETTE:
	case UI_CURSOR_TOOLTRANSLATE:
	case UI_CURSOR_TOOLROTATE:
	case UI_CURSOR_TOOLSCALE:
	case UI_CURSOR_TOOLCAMERA:
	case UI_CURSOR_TOOLPAN:
	case UI_CURSOR_TOOLZOOMIN:
	case UI_CURSOR_TOOLPICKOBJECT3:
	case UI_CURSOR_TOOLPLAY:
	case UI_CURSOR_TOOLPAUSE:
	case UI_CURSOR_TOOLMEDIAOPEN:
	case UI_CURSOR_TOOLSIT:
	case UI_CURSOR_TOOLBUY:
	case UI_CURSOR_TOOLPAY:
	case UI_CURSOR_TOOLOPEN:
	case UI_CURSOR_TOOLPATHFINDING:
	case UI_CURSOR_TOOLPATHFINDING_PATH_START:
	case UI_CURSOR_TOOLPATHFINDING_PATH_START_ADD:
	case UI_CURSOR_TOOLPATHFINDING_PATH_END:
	case UI_CURSOR_TOOLPATHFINDING_PATH_END_ADD:
	case UI_CURSOR_TOOLNO:
		result = setImageCursor(gCursors[mNextCursor]);
		break;

	}

	if(result != noErr)
	{
		setArrowCursor();
	}

	mCurrentCursor = mNextCursor;
}

ECursorType LLWindowMacOSX::getCursor() const
{
	return mCurrentCursor;
}

// <FS:LO> Legacy cursor setting from main program
//void LLWindowMacOSX::initCursors()
void LLWindowMacOSX::initCursors(BOOL useLegacyCursors)
{
	initPixmapCursor(UI_CURSOR_NO, 8, 8);
	initPixmapCursor(UI_CURSOR_WORKING, 1, 1);
	initPixmapCursor(UI_CURSOR_TOOLGRAB, 2, 14);
	initPixmapCursor(UI_CURSOR_TOOLLAND, 13, 8);
	initPixmapCursor(UI_CURSOR_TOOLFOCUS, 7, 6);
	initPixmapCursor(UI_CURSOR_TOOLCREATE, 7, 7);
	initPixmapCursor(UI_CURSOR_ARROWDRAG, 1, 1);
	initPixmapCursor(UI_CURSOR_ARROWCOPY, 1, 1);
	initPixmapCursor(UI_CURSOR_NOLOCKED, 8, 8);
	initPixmapCursor(UI_CURSOR_ARROWLOCKED, 1, 1);
	initPixmapCursor(UI_CURSOR_GRABLOCKED, 2, 14);
	initPixmapCursor(UI_CURSOR_PIPETTE, 3, 29);
	initPixmapCursor(UI_CURSOR_TOOLTRANSLATE, 1, 1);
	initPixmapCursor(UI_CURSOR_TOOLROTATE, 1, 1);
	initPixmapCursor(UI_CURSOR_TOOLSCALE, 1, 1);
	initPixmapCursor(UI_CURSOR_TOOLCAMERA, 7, 6);
	initPixmapCursor(UI_CURSOR_TOOLPAN, 7, 6);
	initPixmapCursor(UI_CURSOR_TOOLZOOMIN, 7, 6);
    initPixmapCursor(UI_CURSOR_TOOLZOOMOUT, 7, 6);
	initPixmapCursor(UI_CURSOR_TOOLPICKOBJECT3, 1, 1);
	initPixmapCursor(UI_CURSOR_TOOLPLAY, 1, 1);
	initPixmapCursor(UI_CURSOR_TOOLPAUSE, 1, 1);
	initPixmapCursor(UI_CURSOR_TOOLMEDIAOPEN, 1, 1);
	/* <FS:LO> Legacy cursor setting from main program
	initPixmapCursor(UI_CURSOR_TOOLSIT, 20, 15);
	initPixmapCursor(UI_CURSOR_TOOLBUY, 20, 15);
	initPixmapCursor(UI_CURSOR_TOOLOPEN, 20, 15);*/
	if (useLegacyCursors)
	{
		initPixmapCursor(UI_CURSOR_TOOLSIT, 0, 0);
		initPixmapCursor(UI_CURSOR_TOOLBUY, 0, 0);
		initPixmapCursor(UI_CURSOR_TOOLOPEN, 0, 0);
		initPixmapCursor(UI_CURSOR_TOOLPAY, 0, 0);
	}
	else
	{
		initPixmapCursor(UI_CURSOR_TOOLSIT, 20, 15);
		initPixmapCursor(UI_CURSOR_TOOLBUY, 20, 15);
		initPixmapCursor(UI_CURSOR_TOOLOPEN, 20, 15);
		initPixmapCursor(UI_CURSOR_TOOLPAY, 20, 15);
	}
	// </FS:LO>
	initPixmapCursor(UI_CURSOR_TOOLPATHFINDING, 16, 16);
	initPixmapCursor(UI_CURSOR_TOOLPATHFINDING_PATH_START, 16, 16);
	initPixmapCursor(UI_CURSOR_TOOLPATHFINDING_PATH_START_ADD, 16, 16);
	initPixmapCursor(UI_CURSOR_TOOLPATHFINDING_PATH_END, 16, 16);
	initPixmapCursor(UI_CURSOR_TOOLPATHFINDING_PATH_END_ADD, 16, 16);
	initPixmapCursor(UI_CURSOR_TOOLNO, 8, 8);

	initPixmapCursor(UI_CURSOR_SIZENWSE, 10, 10);
	initPixmapCursor(UI_CURSOR_SIZENESW, 10, 10);
	initPixmapCursor(UI_CURSOR_SIZEWE, 10, 10);
	initPixmapCursor(UI_CURSOR_SIZENS, 10, 10);
    initPixmapCursor(UI_CURSOR_SIZEALL, 10, 10);

}

void LLWindowMacOSX::captureMouse()
{
	// By registering a global CarbonEvent handler for mouse move events, we ensure that
	// mouse events are always processed.  Thus, capture and release are unnecessary.
}

void LLWindowMacOSX::releaseMouse()
{
	// By registering a global CarbonEvent handler for mouse move events, we ensure that
	// mouse events are always processed.  Thus, capture and release are unnecessary.
}

void LLWindowMacOSX::hideCursor()
{
	if(!mCursorHidden)
	{
		//		LL_INFOS() << "hideCursor: hiding" << LL_ENDL;
		mCursorHidden = true;
		mHideCursorPermanent = true;
		hideNSCursor();
	}
	else
	{
		//		LL_INFOS() << "hideCursor: already hidden" << LL_ENDL;
	}

	adjustCursorDecouple();
}

void LLWindowMacOSX::showCursor()
{
	if(mCursorHidden || !isCGCursorVisible())
	{
		//		LL_INFOS() << "showCursor: showing" << LL_ENDL;
		mCursorHidden = false;
		mHideCursorPermanent = false;
		showNSCursor();
	}
	else
	{
		//		LL_INFOS() << "showCursor: already visible" << LL_ENDL;
	}

	adjustCursorDecouple();
}

void LLWindowMacOSX::showCursorFromMouseMove()
{
	if (!mHideCursorPermanent)
	{
		showCursor();
	}
}

void LLWindowMacOSX::hideCursorUntilMouseMove()
{
	if (!mHideCursorPermanent)
	{
		hideCursor();
		mHideCursorPermanent = false;
	}
}

void LLWindowMacOSX::setTitle(const std::string &title)
{
	setTitleCocoa(mWindow, title);
}

//
// LLSplashScreenMacOSX
//
LLSplashScreenMacOSX::LLSplashScreenMacOSX()
{
	mWindow = NULL;
}

LLSplashScreenMacOSX::~LLSplashScreenMacOSX()
{
}

void LLSplashScreenMacOSX::showImpl()
{
	// This code _could_ be used to display a spash screen...
}

void LLSplashScreenMacOSX::updateImpl(const std::string& mesg)
{
}


void LLSplashScreenMacOSX::hideImpl()
{
	if(mWindow != NULL)
	{
		mWindow = NULL;
	}
}

S32 OSMessageBoxMacOSX(const std::string& text, const std::string& caption, U32 type)
{
	return showAlert(text, caption, type);
}

// Open a URL with the user's default web browser.
// Must begin with protocol identifier.
void LLWindowMacOSX::spawnWebBrowser(const std::string& escaped_url, bool async)
{
	// I'm fairly certain that this is all legitimate under Apple's currently supported APIs.
	
	bool found = false;
	S32 i;
	for (i = 0; i < gURLProtocolWhitelistCount; i++)
	{
		if (escaped_url.find(gURLProtocolWhitelist[i]) != std::string::npos)
		{
			found = true;
			break;
		}
	}

	if (!found)
	{
		LL_WARNS() << "spawn_web_browser called for url with protocol not on whitelist: " << escaped_url << LL_ENDL;
		return;
	}

	S32 result = 0;
	CFURLRef urlRef = NULL;

	LL_INFOS() << "Opening URL " << escaped_url << LL_ENDL;

	CFStringRef	stringRef = CFStringCreateWithCString(NULL, escaped_url.c_str(), kCFStringEncodingUTF8);
	if (stringRef)
	{
		// This will succeed if the string is a full URL, including the http://
		// Note that URLs specified this way need to be properly percent-escaped.
		urlRef = CFURLCreateWithString(NULL, stringRef, NULL);

		// Don't use CRURLCreateWithFileSystemPath -- only want valid URLs

		CFRelease(stringRef);
	}

	if (urlRef)
	{
		result = LSOpenCFURLRef(urlRef, NULL);

		if (result != noErr)
		{
			LL_INFOS() << "Error " << result << " on open." << LL_ENDL;
		}

		CFRelease(urlRef);
	}
	else
	{
		LL_INFOS() << "Error: couldn't create URL." << LL_ENDL;
	}
}

void LLWindowMacOSX::openFile(const std::string& file_name )
{
        LL_INFOS() << "Opening file " << file_name << LL_ENDL;
	FSRef appRef;
	OSStatus os_result = FSPathMakeRef((UInt8*)file_name.c_str(),
					   &appRef,NULL);
	if(os_result >= 0)
	{
		os_result = LSOpenFSRef(&appRef, NULL);
	}
}

LLSD LLWindowMacOSX::getNativeKeyData()
{
	LLSD result = LLSD::emptyMap();

	if(mRawKeyEvent)
	{
        result["event_type"] = LLSD::Integer(mRawKeyEvent->mEventType);
        result["event_modifiers"] = LLSD::Integer(mRawKeyEvent->mEventModifiers);
        result["event_keycode"] = LLSD::Integer(mRawKeyEvent->mEventKeyCode);
        result["event_chars"] = (mRawKeyEvent->mEventChars) ? LLSD(LLSD::Integer(mRawKeyEvent->mEventChars)) : LLSD();
        result["event_umodchars"] = (mRawKeyEvent->mEventUnmodChars) ? LLSD(LLSD::Integer(mRawKeyEvent->mEventUnmodChars)) : LLSD();
        result["event_isrepeat"] = LLSD::Boolean(mRawKeyEvent->mEventRepeat);
	}

	LL_DEBUGS() << "native key data is: " << result << LL_ENDL;

	return result;
}

bool LLWindowMacOSX::dialogColorPicker( F32 *r, F32 *g, F32 *b)
{
	bool	retval = false;
	OSErr	error = noErr;
	NColorPickerInfo	info;
	
	memset(&info, 0, sizeof(info));
	info.theColor.color.rgb.red = (UInt16)(*r * 65535.f);
	info.theColor.color.rgb.green = (UInt16)(*g * 65535.f);
	info.theColor.color.rgb.blue = (UInt16)(*b * 65535.f);
	info.placeWhere = kCenterOnMainScreen;

	error = NPickColor(&info);
	
	if (error == noErr)
	{
		retval = info.newColorChosen;
		if (info.newColorChosen)
		{
			*r = ((float) info.theColor.color.rgb.red) / 65535.0;
			*g = ((float) info.theColor.color.rgb.green) / 65535.0;
			*b = ((float) info.theColor.color.rgb.blue) / 65535.0;
		}
	}

	return (retval);
}

void *LLWindowMacOSX::getPlatformWindow()
{
	// NOTE: this will be NULL in fullscreen mode.  Plan accordingly.
	return (void*)mWindow;
}

// get a double value from a dictionary
/*
static double getDictDouble (CFDictionaryRef refDict, CFStringRef key)
{
	double double_value;
	CFNumberRef number_value = (CFNumberRef) CFDictionaryGetValue(refDict, key);
	if (!number_value) // if can't get a number for the dictionary
		return -1;  // fail
	if (!CFNumberGetValue(number_value, kCFNumberDoubleType, &double_value)) // or if cant convert it
		return -1; // fail
	return double_value; // otherwise return the long value
}*/

// get a long value from a dictionary
static long getDictLong (CFDictionaryRef refDict, CFStringRef key)
{
	long int_value;
	CFNumberRef number_value = (CFNumberRef) CFDictionaryGetValue(refDict, key);
	if (!number_value) // if can't get a number for the dictionary
		return -1;  // fail
	if (!CFNumberGetValue(number_value, kCFNumberLongType, &int_value)) // or if cant convert it
		return -1; // fail
	return int_value; // otherwise return the long value
}

void LLWindowMacOSX::allowLanguageTextInput(LLPreeditor *preeditor, bool b)
{
	if (preeditor != mPreeditor && !b)
	{
		// This condition may occur by a call to
		// setEnabled(bool) against LLTextEditor or LLLineEditor
		// when the control is not focused.
		// We need to silently ignore the case so that
		// the language input status of the focused control
		// is not disturbed.
		return;
	}
    
	// Take care of old and new preeditors.
	if (preeditor != mPreeditor || !b)
	{
		// We need to interrupt before updating mPreeditor,
		// so that the fix string from input method goes to
		// the old preeditor.
		if (mLanguageTextInputAllowed)
		{
			interruptLanguageTextInput();
		}
		mPreeditor = (b ? preeditor : NULL);
	}
	
	if (b == mLanguageTextInputAllowed)
	{
		return;
	}
	mLanguageTextInputAllowed = b;
    allowDirectMarkedTextInput(b, mGLView); // mLanguageTextInputAllowed and mMarkedTextAllowed should be updated at once (by Pell Smit
}

class sharedContext 
{
public:
    CGLContextObj mContext;
};

void* LLWindowMacOSX::createSharedContext()
{
    sharedContext* sc = new sharedContext();
    CGLCreateContext(mPixelFormat, mContext, &(sc->mContext));
    
    if (sUseMultGL)
    {
        CGLEnable(mContext, kCGLCEMPEngine);
    }

    return (void *)sc;
}

void LLWindowMacOSX::makeContextCurrent(void* context)
{
    CGLSetCurrentContext(((sharedContext*)context)->mContext);

    //enable multi-threaded OpenGL
	if (sUseMultGL)
	{
		CGLError cgl_err;
		CGLContextObj ctx = CGLGetCurrentContext();

		cgl_err =  CGLEnable( ctx, kCGLCEMPEngine);

		if (cgl_err != kCGLNoError )
		{
			LL_INFOS("GLInit") << "Multi-threaded OpenGL not available." << LL_ENDL;
		}
		else
		{
            LL_INFOS("GLInit") << "Multi-threaded OpenGL enabled." << LL_ENDL;
		}
	}
	
}

void LLWindowMacOSX::destroySharedContext(void* context)
{
    sharedContext* sc = (sharedContext*)context;

    CGLDestroyContext(sc->mContext);

    delete sc;
}

void LLWindowMacOSX::toggleVSync(bool enable_vsync)
{
    GLint frames_per_swap = 0;
    if (!enable_vsync)
    {
        frames_per_swap = 0;
    }
    else
    {
        frames_per_swap = 1;
    }
    
    CGLSetParameter(mContext, kCGLCPSwapInterval, &frames_per_swap);
}

void LLWindowMacOSX::interruptLanguageTextInput()
{
	commitCurrentPreedit(mGLView);
}

std::vector<std::string> LLWindowMacOSX::getDisplaysResolutionList()
{
	std::vector<std::string> resolution_list;
	
	CGDirectDisplayID display_ids[10];
	uint32_t found_displays = 0;
	CGError err = CGGetActiveDisplayList(10, display_ids, &found_displays);
	
	if (kCGErrorSuccess != err)
	{
		LL_WARNS() << "Couldn't get a list of active displays" << LL_ENDL;
		return std::vector<std::string>();
	}
	
	for (uint32_t i = 0; i < found_displays; i++)
	{
		S32 monitor_width = CGDisplayPixelsWide(display_ids[i]);
		S32 monitor_height = CGDisplayPixelsHigh(display_ids[i]);
		
		std::ostringstream sstream;
		sstream << monitor_width << "x" << monitor_height;;
		std::string res = sstream.str();
		
		resolution_list.push_back(res);
	}
	
	return resolution_list;
}

//static
std::vector<std::string> LLWindowMacOSX::getDynamicFallbackFontList()
{
	// Fonts previously in getFontListSans() have moved to fonts.xml.
	return std::vector<std::string>();
}

// static
MASK LLWindowMacOSX::modifiersToMask(S16 modifiers)
{
	MASK mask = 0;
	if(modifiers & MAC_SHIFT_KEY) { mask |= MASK_SHIFT; }
	if(modifiers & (MAC_CMD_KEY | MAC_CTRL_KEY)) { mask |= MASK_CONTROL; }
	if(modifiers & MAC_ALT_KEY) { mask |= MASK_ALT; }
	return mask;
}

F32 LLWindowMacOSX::getSystemUISize()
{
	return gHiDPISupport ? ::getDeviceUnitSize(mGLView) : LLWindow::getSystemUISize();
}

#if LL_OS_DRAGDROP_ENABLED
/*
S16 LLWindowMacOSX::dragTrackingHandler(DragTrackingMessage message, WindowRef theWindow,
						  void * handlerRefCon, DragRef drag)
{
	S16 result = 0;
	LLWindowMacOSX *self = (LLWindowMacOSX*)handlerRefCon;

	LL_DEBUGS() << "drag tracking handler, message = " << message << LL_ENDL;

	switch(message)
	{
		case kDragTrackingInWindow:
			result = self->handleDragNDrop(drag, LLWindowCallbacks::DNDA_TRACK);
		break;

		case kDragTrackingEnterHandler:
			result = self->handleDragNDrop(drag, LLWindowCallbacks::DNDA_START_TRACKING);
		break;

		case kDragTrackingLeaveHandler:
			result = self->handleDragNDrop(drag, LLWindowCallbacks::DNDA_STOP_TRACKING);
		break;

		default:
		break;
	}

	return result;
}
OSErr LLWindowMacOSX::dragReceiveHandler(WindowRef theWindow, void * handlerRefCon,
										 DragRef drag)
{
	LLWindowMacOSX *self = (LLWindowMacOSX*)handlerRefCon;
	return self->handleDragNDrop(drag, LLWindowCallbacks::DNDA_DROPPED);

}
*/
void LLWindowMacOSX::handleDragNDrop(std::string url, LLWindowCallbacks::DragNDropAction action)
{
	MASK mask = LLWindowMacOSX::modifiersToMask(getModifiers());

	float mouse_point[2];
	// This will return the mouse point in window coords
	getCursorPos(mWindow, mouse_point);
	LLCoordWindow window_coords(mouse_point[0], mouse_point[1]);
	LLCoordGL gl_pos;
	convertCoords(window_coords, &gl_pos);
	
	if(!url.empty())
	{
		LLWindowCallbacks::DragNDropResult res =
		mCallbacks->handleDragNDrop(this, gl_pos, mask, action, url);
		
		switch (res) {
			case LLWindowCallbacks::DND_NONE:		// No drop allowed
				if (action == LLWindowCallbacks::DNDA_TRACK)
				{
					mDragOverrideCursor = 0;
				}
				else {
					mDragOverrideCursor = -1;
				}
				break;
			case LLWindowCallbacks::DND_MOVE:		// Drop accepted would result in a "move" operation
				mDragOverrideCursor = UI_CURSOR_NO;
				break;
			case LLWindowCallbacks::DND_COPY:		// Drop accepted would result in a "copy" operation
				mDragOverrideCursor = UI_CURSOR_ARROWCOPY;
				break;
			default:
				mDragOverrideCursor = -1;
				break;
		}
		// This overrides the cursor being set by setCursor.
		// This is a bit of a hack workaround because lots of areas
		// within the viewer just blindly set the cursor.
		if (mDragOverrideCursor == -1)
		{
			// Restore the cursor
			ECursorType temp_cursor = mCurrentCursor;
			// get around the "setting the same cursor" code in setCursor()
			mCurrentCursor = UI_CURSOR_COUNT;
			setCursor(temp_cursor);
		}
		else {
			// Override the cursor
			switch (mDragOverrideCursor) {
				case 0:
					setArrowCursor();
					break;
				case UI_CURSOR_NO:
					setNotAllowedCursor();
				case UI_CURSOR_ARROWCOPY:
					setCopyCursor();
				default:
					break;
			};
		}
	}
}

#endif // LL_OS_DRAGDROP_ENABLED<|MERGE_RESOLUTION|>--- conflicted
+++ resolved
@@ -124,11 +124,7 @@
                                U32 max_vram,
 							   bool useLegacyCursors) // <FS:LO> Legacy cursor setting from main program
 	: LLWindow(NULL, fullscreen, flags)
-<<<<<<< HEAD
-    , mMaxVRAM(max_vram)
     , mUseLegacyCursors(useLegacyCursors) // <FS:LO> Legacy cursor setting from main program
-=======
->>>>>>> f9473e8a
 {
 	// *HACK: During window construction we get lots of OS events for window
 	// reshape, activate, etc. that the viewer isn't ready to handle.
