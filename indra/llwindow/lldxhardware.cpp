/**
 * @file lldxhardware.cpp
 * @brief LLDXHardware implementation
 *
 * $LicenseInfo:firstyear=2001&license=viewerlgpl$
 * Second Life Viewer Source Code
 * Copyright (C) 2010, Linden Research, Inc.
 *
 * This library is free software; you can redistribute it and/or
 * modify it under the terms of the GNU Lesser General Public
 * License as published by the Free Software Foundation;
 * version 2.1 of the License only.
 *
 * This library is distributed in the hope that it will be useful,
 * but WITHOUT ANY WARRANTY; without even the implied warranty of
 * MERCHANTABILITY or FITNESS FOR A PARTICULAR PURPOSE.  See the GNU
 * Lesser General Public License for more details.
 *
 * You should have received a copy of the GNU Lesser General Public
 * License along with this library; if not, write to the Free Software
 * Foundation, Inc., 51 Franklin Street, Fifth Floor, Boston, MA  02110-1301  USA
 *
 * Linden Research, Inc., 945 Battery Street, San Francisco, CA  94111  USA
 * $/LicenseInfo$
 */

#ifdef LL_WINDOWS

// Culled from some Microsoft sample code

#include "linden_common.h"

#define INITGUID
#include <dxdiag.h>
#undef INITGUID

#include <wbemidl.h>
#include <comdef.h>

#include <boost/tokenizer.hpp>

#include "lldxhardware.h"
#include <dxgi.h>

#include "llerror.h"

#include "llstring.h"
#include "llstl.h"
#include "lltimer.h"

void (*gWriteDebug)(const char* msg) = NULL;
LLDXHardware gDXHardware;

//-----------------------------------------------------------------------------
// Defines, and constants
//-----------------------------------------------------------------------------
#define SAFE_DELETE(p)       { if(p) { delete (p);     (p)=NULL; } }
#define SAFE_DELETE_ARRAY(p) { if(p) { delete[] (p);   (p)=NULL; } }
#define SAFE_RELEASE(p)      { if(p) { (p)->Release(); (p)=NULL; } }

typedef BOOL ( WINAPI* PfnCoSetProxyBlanket )( IUnknown* pProxy, DWORD dwAuthnSvc, DWORD dwAuthzSvc,
                                               OLECHAR* pServerPrincName, DWORD dwAuthnLevel, DWORD dwImpLevel,
                                               RPC_AUTH_IDENTITY_HANDLE pAuthInfo, DWORD dwCapabilities );

// <FS:Beq> Deprecate WMI support
uint64_t GetVideoMemoryViaDXGI()
{
    HRESULT hr;
    IDXGIFactory* pFactory = nullptr;
    IDXGIAdapter* pAdapter = nullptr;

    // Create a DXGI Factory
    hr = CreateDXGIFactory(__uuidof(IDXGIFactory), (void**)&pFactory);
    if (FAILED(hr)) {
        std::cerr << "Failed to create DXGI factory." << std::endl;
        return 0;
    }

    // Enumerate adapters
    UINT i = 0;
    uint64_t vram_bytes = 0;
    while (pFactory->EnumAdapters(i, &pAdapter) != DXGI_ERROR_NOT_FOUND)
    {
        if(pAdapter)
        {
            DXGI_ADAPTER_DESC desc;
            pAdapter->GetDesc(&desc);

            vram_bytes = desc.DedicatedVideoMemory;
            break;
        }
        SAFE_RELEASE(pAdapter);
        ++i;
    }
    SAFE_RELEASE(pAdapter)
    SAFE_RELEASE(pFactory)
    return vram_bytes;
}
// </FS:Beq>

HRESULT GetVideoMemoryViaWMI(WCHAR* strInputDeviceID, DWORD* pdwAdapterRam)
{
    HRESULT hr;
    bool bGotMemory = false;
    IWbemLocator* pIWbemLocator = nullptr;
    IWbemServices* pIWbemServices = nullptr;
    BSTR pNamespace = nullptr;

    *pdwAdapterRam = 0;
    CoInitializeEx(0, COINIT_APARTMENTTHREADED);

    hr = CoCreateInstance( CLSID_WbemLocator,
                           nullptr,
                           CLSCTX_INPROC_SERVER,
                           IID_IWbemLocator,
                           ( LPVOID* )&pIWbemLocator );
#ifdef PRINTF_DEBUGGING
    if( FAILED( hr ) ) wprintf( L"WMI: CoCreateInstance failed: 0x%0.8x\n", hr );
#endif

    if( SUCCEEDED( hr ) && pIWbemLocator )
    {
        // Using the locator, connect to WMI in the given namespace.
        pNamespace = SysAllocString( L"\\\\.\\root\\cimv2" );

        hr = pIWbemLocator->ConnectServer( pNamespace, nullptr, nullptr, 0L,
                                           0L, nullptr, nullptr, &pIWbemServices );
#ifdef PRINTF_DEBUGGING
        if( FAILED( hr ) ) wprintf( L"WMI: pIWbemLocator->ConnectServer failed: 0x%0.8x\n", hr );
#endif
        if( SUCCEEDED( hr ) && pIWbemServices != 0 )
        {
            HINSTANCE hinstOle32 = nullptr;

            hinstOle32 = LoadLibraryW( L"ole32.dll" );
            if( hinstOle32 )
            {
                PfnCoSetProxyBlanket pfnCoSetProxyBlanket = nullptr;

                pfnCoSetProxyBlanket = ( PfnCoSetProxyBlanket )GetProcAddress( hinstOle32, "CoSetProxyBlanket" );
                if( pfnCoSetProxyBlanket != 0 )
                {
                    // Switch security level to IMPERSONATE.
                    pfnCoSetProxyBlanket( pIWbemServices, RPC_C_AUTHN_WINNT, RPC_C_AUTHZ_NONE, nullptr,
                                          RPC_C_AUTHN_LEVEL_CALL, RPC_C_IMP_LEVEL_IMPERSONATE, nullptr, 0 );
                }

                FreeLibrary( hinstOle32 );
            }

            IEnumWbemClassObject* pEnumVideoControllers = nullptr;
            BSTR pClassName = nullptr;

            pClassName = SysAllocString( L"Win32_VideoController" );

            hr = pIWbemServices->CreateInstanceEnum( pClassName, 0,
                                                     nullptr, &pEnumVideoControllers );
#ifdef PRINTF_DEBUGGING
            if( FAILED( hr ) ) wprintf( L"WMI: pIWbemServices->CreateInstanceEnum failed: 0x%0.8x\n", hr );
#endif

            if( SUCCEEDED( hr ) && pEnumVideoControllers )
            {
                IWbemClassObject* pVideoControllers[10] = {0};
                DWORD uReturned = 0;
                BSTR pPropName = nullptr;

                // Get the first one in the list
                pEnumVideoControllers->Reset();
                hr = pEnumVideoControllers->Next( 5000,             // timeout in 5 seconds
                                                  10,                  // return the first 10
                                                  pVideoControllers,
                                                  &uReturned );
#ifdef PRINTF_DEBUGGING
                if( FAILED( hr ) ) wprintf( L"WMI: pEnumVideoControllers->Next failed: 0x%0.8x\n", hr );
                if( uReturned == 0 ) wprintf( L"WMI: pEnumVideoControllers uReturned == 0\n" );
#endif

                VARIANT var;
                if( SUCCEEDED( hr ) )
                {
                    bool bFound = false;
                    for( UINT iController = 0; iController < uReturned; iController++ )
                    {
                        if ( !pVideoControllers[iController] )
                            continue;

                        // if strInputDeviceID is set find this specific device and return memory or specific device
                        // if strInputDeviceID is not set return the best device
                        if (strInputDeviceID)
                        {
                            pPropName = SysAllocString( L"PNPDeviceID" );
                            hr = pVideoControllers[iController]->Get( pPropName, 0L, &var, nullptr, nullptr );
#ifdef PRINTF_DEBUGGING
                            if( FAILED( hr ) )
                                wprintf( L"WMI: pVideoControllers[iController]->Get PNPDeviceID failed: 0x%0.8x\n", hr );
#endif
                            if( SUCCEEDED( hr ) && strInputDeviceID)
                            {
                                if( wcsstr( var.bstrVal, strInputDeviceID ) != 0 )
                                    bFound = true;
                            }
                            VariantClear( &var );
                            if( pPropName ) SysFreeString( pPropName );
                        }

                        if( bFound || !strInputDeviceID )
                        {
                            pPropName = SysAllocString( L"AdapterRAM" );
                            hr = pVideoControllers[iController]->Get( pPropName, 0L, &var, nullptr, nullptr );
#ifdef PRINTF_DEBUGGING
                            if( FAILED( hr ) )
                                wprintf( L"WMI: pVideoControllers[iController]->Get AdapterRAM failed: 0x%0.8x\n",
                                         hr );
#endif
                            if( SUCCEEDED( hr ) )
                            {
                                bGotMemory = true;
                                *pdwAdapterRam = llmax(var.ulVal, *pdwAdapterRam);
                            }
                            VariantClear( &var );
                            if( pPropName ) SysFreeString( pPropName );
                        }

                        SAFE_RELEASE( pVideoControllers[iController] );

                        if (bFound)
                        {
                            break;
                        }
                    }
                }
            }

            if( pClassName )
                SysFreeString( pClassName );
            SAFE_RELEASE( pEnumVideoControllers );
        }

        if( pNamespace )
            SysFreeString( pNamespace );
        SAFE_RELEASE( pIWbemServices );
    }

    SAFE_RELEASE( pIWbemLocator );

    CoUninitialize();

    if( bGotMemory )
        return S_OK;
    else
        return E_FAIL;
}

//static
S32 LLDXHardware::getMBVideoMemoryViaWMI()
{
    DWORD vram = 0;
    if (SUCCEEDED(GetVideoMemoryViaWMI(NULL, &vram)))
    {
        return vram / (1024 * 1024);;
    }
    return 0;
}

//Getting the version of graphics controller driver via WMI
std::string LLDXHardware::getDriverVersionWMI(EGPUVendor vendor)
{
    std::string mDriverVersion;
    HRESULT hres;
    CoInitializeEx(0, COINIT_APARTMENTTHREADED);
    IWbemLocator *pLoc = NULL;

    hres = CoCreateInstance(
        CLSID_WbemLocator,
        0,
        CLSCTX_INPROC_SERVER,
        IID_IWbemLocator, (LPVOID *)&pLoc);

    if (FAILED(hres))
    {
        LL_DEBUGS("AppInit") << "Failed to initialize COM library. Error code = 0x" << hres << LL_ENDL;
        return std::string();                  // Program has failed.
    }

    IWbemServices *pSvc = NULL;

    // Connect to the root\cimv2 namespace with
    // the current user and obtain pointer pSvc
    // to make IWbemServices calls.
    hres = pLoc->ConnectServer(
        _bstr_t(L"ROOT\\CIMV2"), // Object path of WMI namespace
        NULL,                    // User name. NULL = current user
        NULL,                    // User password. NULL = current
        0,                       // Locale. NULL indicates current
        NULL,                    // Security flags.
        0,                       // Authority (e.g. Kerberos)
        0,                       // Context object
        &pSvc                    // pointer to IWbemServices proxy
        );

    if (FAILED(hres))
    {
        LL_WARNS("AppInit") << "Could not connect. Error code = 0x" << hres << LL_ENDL;
        pLoc->Release();
        CoUninitialize();
        return std::string();                // Program has failed.
    }

    LL_DEBUGS("AppInit") << "Connected to ROOT\\CIMV2 WMI namespace" << LL_ENDL;

    // Set security levels on the proxy -------------------------
    hres = CoSetProxyBlanket(
        pSvc,                        // Indicates the proxy to set
        RPC_C_AUTHN_WINNT,           // RPC_C_AUTHN_xxx
        RPC_C_AUTHZ_NONE,            // RPC_C_AUTHZ_xxx
        NULL,                        // Server principal name
        RPC_C_AUTHN_LEVEL_CALL,      // RPC_C_AUTHN_LEVEL_xxx
        RPC_C_IMP_LEVEL_IMPERSONATE, // RPC_C_IMP_LEVEL_xxx
        NULL,                        // client identity
        EOAC_NONE                    // proxy capabilities
        );

    if (FAILED(hres))
    {
        LL_WARNS("AppInit") << "Could not set proxy blanket. Error code = 0x" << hres << LL_ENDL;
        pSvc->Release();
        pLoc->Release();
        CoUninitialize();
        return std::string();               // Program has failed.
    }
    IEnumWbemClassObject* pEnumerator = NULL;

    // Get the data from the query
    ULONG uReturn = 0;
    hres = pSvc->ExecQuery(
        bstr_t("WQL"),
        bstr_t("SELECT * FROM Win32_VideoController"), //Consider using Availability to filter out disabled controllers
        WBEM_FLAG_FORWARD_ONLY | WBEM_FLAG_RETURN_IMMEDIATELY,
        NULL,
        &pEnumerator);

    if (FAILED(hres))
    {
        LL_WARNS("AppInit") << "Query for operating system name failed." << " Error code = 0x" << hres << LL_ENDL;
        pSvc->Release();
        pLoc->Release();
        CoUninitialize();
        return std::string();               // Program has failed.
    }

    while (pEnumerator)
    {
        IWbemClassObject *pclsObj = NULL;
        HRESULT hr = pEnumerator->Next(WBEM_INFINITE, 1,
            &pclsObj, &uReturn);

        if (0 == uReturn)
        {
            break;               // If quantity less then 1.
        }

        if (vendor != GPU_ANY)
        {
            VARIANT vtCaptionProp;
            // Might be preferable to check "AdapterCompatibility" here instead of caption.
            hr = pclsObj->Get(L"Caption", 0, &vtCaptionProp, 0, 0);

            if (FAILED(hr))
            {
                LL_WARNS("AppInit") << "Query for Caption property failed." << " Error code = 0x" << hr << LL_ENDL;
                pSvc->Release();
                pLoc->Release();
                CoUninitialize();
                return std::string();               // Program has failed.
            }

            // use characters in the returned driver version
            BSTR caption(vtCaptionProp.bstrVal);

            //convert BSTR to std::string
            std::wstring ws(caption, SysStringLen(caption));
            std::string caption_str(ws.begin(), ws.end());
            LLStringUtil::toLower(caption_str);

            bool found = false;
            switch (vendor)
            {
            case GPU_INTEL:
                found = caption_str.find("intel") != std::string::npos;
                break;
            case GPU_NVIDIA:
                found = caption_str.find("nvidia") != std::string::npos;
                break;
            case GPU_AMD:
                found = caption_str.find("amd") != std::string::npos
                        || caption_str.find("ati ") != std::string::npos
                        || caption_str.find("radeon") != std::string::npos;
                break;
            default:
                break;
            }

            if (found)
            {
                VariantClear(&vtCaptionProp);
            }
            else
            {
                VariantClear(&vtCaptionProp);
                pclsObj->Release();
                continue;
            }
        }

        VARIANT vtVersionProp;

        // Get the value of the DriverVersion property
        hr = pclsObj->Get(L"DriverVersion", 0, &vtVersionProp, 0, 0);

        if (FAILED(hr))
        {
            LL_WARNS("AppInit") << "Query for DriverVersion property failed." << " Error code = 0x" << hr << LL_ENDL;
            pSvc->Release();
            pLoc->Release();
            CoUninitialize();
            return std::string();               // Program has failed.
        }

        // use characters in the returned driver version
        BSTR driverVersion(vtVersionProp.bstrVal);

        //convert BSTR to std::string
        std::wstring ws(driverVersion, SysStringLen(driverVersion));
        std::string str(ws.begin(), ws.end());
        LL_INFOS("AppInit") << " DriverVersion : " << str << LL_ENDL;

        if (mDriverVersion.empty())
        {
            mDriverVersion = str;
        }
        else if (mDriverVersion != str)
        {
            if (vendor == GPU_ANY)
            {
                // Expected from systems with gpus from different vendors
                LL_INFOS("DriverVersion") << "Multiple video drivers detected. Version of second driver: " << str << LL_ENDL;
            }
            else
            {
                // Not Expected!
                LL_WARNS("DriverVersion") << "Multiple video drivers detected from same vendor. Version of second driver : " << str << LL_ENDL;
            }
        }

        VariantClear(&vtVersionProp);
        pclsObj->Release();
    }

    // Cleanup
    // ========
    if (pSvc)
    {
        pSvc->Release();
    }
    if (pLoc)
    {
        pLoc->Release();
    }
    if (pEnumerator)
    {
        pEnumerator->Release();
    }

    // supposed to always call CoUninitialize even if init returned false
    CoUninitialize();

    return mDriverVersion;
}

void get_wstring(IDxDiagContainer* containerp, WCHAR* wszPropName, WCHAR* wszPropValue, int outputSize)
{
    HRESULT hr;
    VARIANT var;

    VariantInit( &var );
    hr = containerp->GetProp(wszPropName, &var );
    if( SUCCEEDED(hr) )
    {
        // Switch off the type.  There's 4 different types:
        switch( var.vt )
        {
            case VT_UI4:
                swprintf( wszPropValue, L"%d", var.ulVal ); /* Flawfinder: ignore */
                break;
            case VT_I4:
                swprintf( wszPropValue, L"%d", var.lVal );  /* Flawfinder: ignore */
                break;
            case VT_BOOL:
                wcscpy( wszPropValue, (var.boolVal) ? L"true" : L"false" ); /* Flawfinder: ignore */
                break;
            case VT_BSTR:
                wcsncpy( wszPropValue, var.bstrVal, outputSize-1 ); /* Flawfinder: ignore */
                wszPropValue[outputSize-1] = 0;
                break;
        }
    }
    // Clear the variant (this is needed to free BSTR memory)
    VariantClear( &var );
}

std::string get_string(IDxDiagContainer *containerp, WCHAR *wszPropName)
{
    WCHAR wszPropValue[256];
    get_wstring(containerp, wszPropName, wszPropValue, 256);

    return utf16str_to_utf8str(wszPropValue);
}


LLVersion::LLVersion()
{
<<<<<<< HEAD
	mValid = false;
	S32 i;
	for (i = 0; i < 4; i++)
	{
		mFields[i] = 0;
	}
=======
    mValid = false;
    S32 i;
    for (i = 0; i < 4; i++)
    {
        mFields[i] = 0;
    }
>>>>>>> 1a8a5404
}

bool LLVersion::set(const std::string &version_string)
{
<<<<<<< HEAD
	S32 i;
	for (i = 0; i < 4; i++)
	{
		mFields[i] = 0;
	}
	// Split the version string.
	std::string str(version_string);
	typedef boost::tokenizer<boost::char_separator<char> > tokenizer;
	boost::char_separator<char> sep(".", "", boost::keep_empty_tokens);
	tokenizer tokens(str, sep);

	tokenizer::iterator iter = tokens.begin();
	S32 count = 0;
	for (;(iter != tokens.end()) && (count < 4);++iter)
	{
		mFields[count] = atoi(iter->c_str());
		count++;
	}
	if (count < 4)
	{
		//LL_WARNS() << "Potentially bogus version string!" << version_string << LL_ENDL;
		for (i = 0; i < 4; i++)
		{
			mFields[i] = 0;
		}
		mValid = false;
	}
	else
	{
		mValid = true;
	}
	return mValid;
=======
    S32 i;
    for (i = 0; i < 4; i++)
    {
        mFields[i] = 0;
    }
    // Split the version string.
    std::string str(version_string);
    typedef boost::tokenizer<boost::char_separator<char> > tokenizer;
    boost::char_separator<char> sep(".", "", boost::keep_empty_tokens);
    tokenizer tokens(str, sep);

    tokenizer::iterator iter = tokens.begin();
    S32 count = 0;
    for (;(iter != tokens.end()) && (count < 4);++iter)
    {
        mFields[count] = atoi(iter->c_str());
        count++;
    }
    if (count < 4)
    {
        //LL_WARNS() << "Potentially bogus version string!" << version_string << LL_ENDL;
        for (i = 0; i < 4; i++)
        {
            mFields[i] = 0;
        }
        mValid = false;
    }
    else
    {
        mValid = true;
    }
    return mValid;
>>>>>>> 1a8a5404
}

S32 LLVersion::getField(const S32 field_num)
{
    if (!mValid)
    {
        return -1;
    }
    else
    {
        return mFields[field_num];
    }
}

std::string LLDXDriverFile::dump()
{
    if (gWriteDebug)
    {
        gWriteDebug("Filename:");
        gWriteDebug(mName.c_str());
        gWriteDebug("\n");
        gWriteDebug("Ver:");
        gWriteDebug(mVersionString.c_str());
        gWriteDebug("\n");
        gWriteDebug("Date:");
        gWriteDebug(mDateString.c_str());
        gWriteDebug("\n");
    }
    LL_INFOS() << mFilepath << LL_ENDL;
    LL_INFOS() << mName << LL_ENDL;
    LL_INFOS() << mVersionString << LL_ENDL;
    LL_INFOS() << mDateString << LL_ENDL;

    return "";
}

LLDXDevice::~LLDXDevice()
{
    for_each(mDriverFiles.begin(), mDriverFiles.end(), DeletePairedPointer());
    mDriverFiles.clear();
}

std::string LLDXDevice::dump()
{
    if (gWriteDebug)
    {
        gWriteDebug("StartDevice\n");
        gWriteDebug("DeviceName:");
        gWriteDebug(mName.c_str());
        gWriteDebug("\n");
        gWriteDebug("PCIString:");
        gWriteDebug(mPCIString.c_str());
        gWriteDebug("\n");
    }
    LL_INFOS() << LL_ENDL;
    LL_INFOS() << "DeviceName:" << mName << LL_ENDL;
    LL_INFOS() << "PCIString:" << mPCIString << LL_ENDL;
    LL_INFOS() << "Drivers" << LL_ENDL;
    LL_INFOS() << "-------" << LL_ENDL;
    for (driver_file_map_t::iterator iter = mDriverFiles.begin(),
             end = mDriverFiles.end();
         iter != end; iter++)
    {
        LLDXDriverFile *filep = iter->second;
        filep->dump();
    }
    if (gWriteDebug)
    {
        gWriteDebug("EndDevice\n");
    }

    return "";
}

LLDXDriverFile *LLDXDevice::findDriver(const std::string &driver)
{
    for (driver_file_map_t::iterator iter = mDriverFiles.begin(),
             end = mDriverFiles.end();
         iter != end; iter++)
    {
        LLDXDriverFile *filep = iter->second;
        if (!utf8str_compare_insensitive(filep->mName,driver))
        {
            return filep;
        }
    }

    return NULL;
}

LLDXHardware::LLDXHardware()
{
    mVRAM = 0;
    gWriteDebug = NULL;
}

void LLDXHardware::cleanup()
{
  // for_each(mDevices.begin(), mDevices.end(), DeletePairedPointer());
  // mDevices.clear();
}

/*
std::string LLDXHardware::dumpDevices()
{
    if (gWriteDebug)
    {
        gWriteDebug("\n");
        gWriteDebug("StartAllDevices\n");
    }
    for (device_map_t::iterator iter = mDevices.begin(),
             end = mDevices.end();
         iter != end; iter++)
    {
        LLDXDevice *devicep = iter->second;
        devicep->dump();
    }
    if (gWriteDebug)
    {
        gWriteDebug("EndAllDevices\n\n");
    }
    return "";
}

LLDXDevice *LLDXHardware::findDevice(const std::string &vendor, const std::string &devices)
{
    // Iterate through different devices tokenized in devices string
    std::string str(devices);
    typedef boost::tokenizer<boost::char_separator<char> > tokenizer;
    boost::char_separator<char> sep("|", "", boost::keep_empty_tokens);
    tokenizer tokens(str, sep);

    tokenizer::iterator iter = tokens.begin();
    for (;iter != tokens.end();++iter)
    {
        std::string dev_str = *iter;
        for (device_map_t::iterator iter = mDevices.begin(),
                 end = mDevices.end();
             iter != end; iter++)
        {
            LLDXDevice *devicep = iter->second;
            if ((devicep->mVendorID == vendor)
                && (devicep->mDeviceID == dev_str))
            {
                return devicep;
            }
        }
    }

    return NULL;
}
*/

// <FS:Ansariel> FIRE-15891: Add option to disable WMI check in case of problems
//bool LLDXHardware::getInfo(bool vram_only)
bool LLDXHardware::getInfo(bool vram_only, bool disable_wmi)
// </FS:Ansariel>
{
<<<<<<< HEAD
	LLTimer hw_timer;
	bool ok = false;
=======
    LLTimer hw_timer;
    bool ok = false;
>>>>>>> 1a8a5404
    HRESULT       hr;

    // CLSID_DxDiagProvider does not work with Multithreaded?
    CoInitializeEx(NULL, COINIT_APARTMENTTHREADED);

    IDxDiagProvider *dx_diag_providerp = NULL;
    IDxDiagContainer *dx_diag_rootp = NULL;
    IDxDiagContainer *devices_containerp = NULL;
    // IDxDiagContainer *system_device_containerp= NULL;
    IDxDiagContainer *device_containerp = NULL;
    IDxDiagContainer *file_containerp = NULL;
    IDxDiagContainer *driver_containerp = NULL;
    DWORD dw_device_count;

    mVRAM = 0;

    // CoCreate a IDxDiagProvider*
    LL_DEBUGS("AppInit") << "CoCreateInstance IID_IDxDiagProvider" << LL_ENDL;
    hr = CoCreateInstance(CLSID_DxDiagProvider,
                          NULL,
                          CLSCTX_INPROC_SERVER,
                          IID_IDxDiagProvider,
                          (LPVOID*) &dx_diag_providerp);

    if (FAILED(hr))
    {
        LL_WARNS("AppInit") << "No DXDiag provider found!  DirectX 9 not installed!" << LL_ENDL;
        gWriteDebug("No DXDiag provider found!  DirectX 9 not installed!\n");
        goto LCleanup;
    }
    if (SUCCEEDED(hr)) // if FAILED(hr) then dx9 is not installed
    {
        // Fill out a DXDIAG_INIT_PARAMS struct and pass it to IDxDiagContainer::Initialize
        // Passing in TRUE for bAllowWHQLChecks, allows dxdiag to check if drivers are
        // digital signed as logo'd by WHQL which may connect via internet to update
        // WHQL certificates.
        DXDIAG_INIT_PARAMS dx_diag_init_params;
        ZeroMemory(&dx_diag_init_params, sizeof(DXDIAG_INIT_PARAMS));

        dx_diag_init_params.dwSize                  = sizeof(DXDIAG_INIT_PARAMS);
        dx_diag_init_params.dwDxDiagHeaderVersion   = DXDIAG_DX9_SDK_VERSION;
        dx_diag_init_params.bAllowWHQLChecks        = TRUE;
        dx_diag_init_params.pReserved               = NULL;

        LL_DEBUGS("AppInit") << "dx_diag_providerp->Initialize" << LL_ENDL;
        hr = dx_diag_providerp->Initialize(&dx_diag_init_params);
        if(FAILED(hr))
        {
            goto LCleanup;
        }

        LL_DEBUGS("AppInit") << "dx_diag_providerp->GetRootContainer" << LL_ENDL;
        hr = dx_diag_providerp->GetRootContainer( &dx_diag_rootp );
        if(FAILED(hr) || !dx_diag_rootp)
        {
            goto LCleanup;
        }

        HRESULT hr;

        // Get display driver information
        LL_DEBUGS("AppInit") << "dx_diag_rootp->GetChildContainer" << LL_ENDL;
        hr = dx_diag_rootp->GetChildContainer(L"DxDiag_DisplayDevices", &devices_containerp);
        if(FAILED(hr) || !devices_containerp)
        {
            // do not release 'dirty' devices_containerp at this stage, only dx_diag_rootp
            devices_containerp = NULL;
            goto LCleanup;
        }

        // make sure there is something inside
        hr = devices_containerp->GetNumberOfChildContainers(&dw_device_count);
        if (FAILED(hr) || dw_device_count == 0)
        {
            goto LCleanup;
        }

        // Get device 0
        // By default 0 device is the primary one, howhever in case of various hybrid graphics
        // like itegrated AMD and PCI AMD GPUs system might switch.
        LL_DEBUGS("AppInit") << "devices_containerp->GetChildContainer" << LL_ENDL;
        hr = devices_containerp->GetChildContainer(L"0", &device_containerp);
        if(FAILED(hr) || !device_containerp)
        {
            goto LCleanup;
<<<<<<< HEAD
		}
		
		DWORD vram = 0;

		WCHAR deviceID[512];

		get_wstring(device_containerp, L"szDeviceID", deviceID, 512);
		// Example: searches id like 1F06 in pnp string (aka VEN_10DE&DEV_1F06)
		// doesn't seem to work on some systems since format is unrecognizable
		// but in such case keyDeviceID works
		// <FS:Ansariel> FIRE-15891: Add option to disable WMI check in case of problems
		//if (SUCCEEDED(GetVideoMemoryViaWMI(deviceID, &vram))) 
		if (!disable_wmi && SUCCEEDED(GetVideoMemoryViaWMI(deviceID, &vram))) 
		// </FS:Ansariel>
		{
			mVRAM = vram/(1024*1024);
			LL_INFOS("AppInit") << "VRAM Detected via WMI: " << mVRAM << LL_ENDL;
		}
		else
		{
			get_wstring(device_containerp, L"szKeyDeviceID", deviceID, 512);
			LL_WARNS() << "szDeviceID" << deviceID << LL_ENDL;
			// '+9' to avoid ENUM\\PCI\\ prefix
			// Returns string like Enum\\PCI\\VEN_10DE&DEV_1F06&SUBSYS...
			// and since GetVideoMemoryViaWMI searches by PNPDeviceID it is sufficient
			// <FS:Ansariel> FIRE-15891: Add option to disable WMI check in case of problems
			//if (SUCCEEDED(GetVideoMemoryViaWMI(deviceID + 9, &vram)))
			if (!disable_wmi && SUCCEEDED(GetVideoMemoryViaWMI(deviceID + 9, &vram)))
			{
				mVRAM = vram / (1024 * 1024);
				LL_INFOS("AppInit") << "VRAM Detected via WMI: " << mVRAM << LL_ENDL;
			}
		}
		
		if (mVRAM == 0)
		{ // Get the English VRAM string
		  std::string ram_str = get_string(device_containerp, L"szDisplayMemoryEnglish");

		  // We don't need the device any more
		  SAFE_RELEASE(device_containerp);

		  // Dump the string as an int into the structure
		  char *stopstring;
		  mVRAM = strtol(ram_str.c_str(), &stopstring, 10); 
		  LL_INFOS("AppInit") << "VRAM Detected via DirectX: " << mVRAM << " DX9 string: " << ram_str << LL_ENDL;
		}

		if (vram_only)
		{
			ok = true;
			goto LCleanup;
		}


		/* for now, we ONLY do vram_only the rest of this
		   is commented out, to ensure no-one is tempted
		   to use it
		
		// Now let's get device and driver information
		// Get the IDxDiagContainer object called "DxDiag_SystemDevices".
		// This call may take some time while dxdiag gathers the info.
		DWORD num_devices = 0;
	    WCHAR wszContainer[256];
		LL_DEBUGS("AppInit") << "dx_diag_rootp->GetChildContainer DxDiag_SystemDevices" << LL_ENDL;
		hr = dx_diag_rootp->GetChildContainer(L"DxDiag_SystemDevices", &system_device_containerp);
		if (FAILED(hr))
		{
			goto LCleanup;
		}

		hr = system_device_containerp->GetNumberOfChildContainers(&num_devices);
		if (FAILED(hr))
		{
			goto LCleanup;
		}

		LL_DEBUGS("AppInit") << "DX9 iterating over devices" << LL_ENDL;
		S32 device_num = 0;
		for (device_num = 0; device_num < (S32)num_devices; device_num++)
		{
			hr = system_device_containerp->EnumChildContainerNames(device_num, wszContainer, 256);
			if (FAILED(hr))
			{
				goto LCleanup;
			}

			hr = system_device_containerp->GetChildContainer(wszContainer, &device_containerp);
			if (FAILED(hr) || device_containerp == NULL)
			{
				goto LCleanup;
			}

			std::string device_name = get_string(device_containerp, L"szDescription");

			std::string device_id = get_string(device_containerp, L"szDeviceID");

			LLDXDevice *dxdevicep = new LLDXDevice;
			dxdevicep->mName = device_name;
			dxdevicep->mPCIString = device_id;
			mDevices[dxdevicep->mPCIString] = dxdevicep;

			// Split the PCI string based on vendor, device, subsys, rev.
			std::string str(device_id);
			typedef boost::tokenizer<boost::char_separator<char> > tokenizer;
			boost::char_separator<char> sep("&\\", "", boost::keep_empty_tokens);
			tokenizer tokens(str, sep);

			tokenizer::iterator iter = tokens.begin();
			S32 count = 0;
			bool valid = true;
			for (;(iter != tokens.end()) && (count < 3);++iter)
			{
				switch (count)
				{
				case 0:
					if (strcmp(iter->c_str(), "PCI"))
					{
						valid = false;
					}
					break;
				case 1:
					dxdevicep->mVendorID = iter->c_str();
					break;
				case 2:
					dxdevicep->mDeviceID = iter->c_str();
					break;
				default:
					// Ignore it
					break;
				}
				count++;
			}




			// Now, iterate through the related drivers
			hr = device_containerp->GetChildContainer(L"Drivers", &driver_containerp);
			if (FAILED(hr) || !driver_containerp)
			{
				goto LCleanup;
			}

			DWORD num_files = 0;
			hr = driver_containerp->GetNumberOfChildContainers(&num_files);
			if (FAILED(hr))
			{
				goto LCleanup;
			}

			S32 file_num = 0;
			for (file_num = 0; file_num < (S32)num_files; file_num++ )
			{

				hr = driver_containerp->EnumChildContainerNames(file_num, wszContainer, 256);
				if (FAILED(hr))
				{
					goto LCleanup;
				}

				hr = driver_containerp->GetChildContainer(wszContainer, &file_containerp);
				if (FAILED(hr) || file_containerp == NULL)
				{
					goto LCleanup;
				}

				std::string driver_path = get_string(file_containerp, L"szPath");
				std::string driver_name = get_string(file_containerp, L"szName");
				std::string driver_version = get_string(file_containerp, L"szVersion");
				std::string driver_date = get_string(file_containerp, L"szDatestampEnglish");

				LLDXDriverFile *dxdriverfilep = new LLDXDriverFile;
				dxdriverfilep->mName = driver_name;
				dxdriverfilep->mFilepath= driver_path;
				dxdriverfilep->mVersionString = driver_version;
				dxdriverfilep->mVersion.set(driver_version);
				dxdriverfilep->mDateString = driver_date;

				dxdevicep->mDriverFiles[driver_name] = dxdriverfilep;

				SAFE_RELEASE(file_containerp);
			}
			SAFE_RELEASE(device_containerp);
		}
		*/
=======
        }

        DWORD vram = 0;

        WCHAR deviceID[512];

        get_wstring(device_containerp, L"szDeviceID", deviceID, 512);
        // Example: searches id like 1F06 in pnp string (aka VEN_10DE&DEV_1F06)
        // doesn't seem to work on some systems since format is unrecognizable
        // but in such case keyDeviceID works
        // <FS:Ansariel> FIRE-15891: Add option to disable WMI check in case of problems
        //if (SUCCEEDED(GetVideoMemoryViaWMI(deviceID, &vram)))
        if (!disable_wmi && SUCCEEDED(GetVideoMemoryViaWMI(deviceID, &vram)))
        // </FS:Ansariel>
        {
            mVRAM = vram/(1024*1024);
            LL_INFOS("AppInit") << "VRAM Detected via WMI: " << mVRAM << LL_ENDL;
        }
        else
        {
            get_wstring(device_containerp, L"szKeyDeviceID", deviceID, 512);
            LL_WARNS() << "szDeviceID" << deviceID << LL_ENDL;
            // '+9' to avoid ENUM\\PCI\\ prefix
            // Returns string like Enum\\PCI\\VEN_10DE&DEV_1F06&SUBSYS...
            // and since GetVideoMemoryViaWMI searches by PNPDeviceID it is sufficient
            // <FS:Ansariel> FIRE-15891: Add option to disable WMI check in case of problems
            //if (SUCCEEDED(GetVideoMemoryViaWMI(deviceID + 9, &vram)))
            if (!disable_wmi && SUCCEEDED(GetVideoMemoryViaWMI(deviceID + 9, &vram)))
            {
                mVRAM = vram / (1024 * 1024);
                LL_INFOS("AppInit") << "VRAM Detected via WMI: " << mVRAM << LL_ENDL;
            }
        }
        // <FS:Beq> Deprecate WMI use DXGI in preference.
        mVRAM = GetVideoMemoryViaDXGI()/1024/1024;
        LL_INFOS("AppInit") << "VRAM Detected via DXGI: " << mVRAM << "MB" << LL_ENDL;
        // </FS:Beq>

        if (mVRAM == 0)
        { // Get the English VRAM string
          std::string ram_str = get_string(device_containerp, L"szDisplayMemoryEnglish");

          // We don't need the device any more
          SAFE_RELEASE(device_containerp);

          // Dump the string as an int into the structure
          char *stopstring;
          mVRAM = strtol(ram_str.c_str(), &stopstring, 10);
          LL_INFOS("AppInit") << "VRAM Detected via DirectX: " << mVRAM << " DX9 string: " << ram_str << LL_ENDL;
        }

        if (vram_only)
        {
            ok = true;
            goto LCleanup;
        }


        /* for now, we ONLY do vram_only the rest of this
           is commented out, to ensure no-one is tempted
           to use it

        // Now let's get device and driver information
        // Get the IDxDiagContainer object called "DxDiag_SystemDevices".
        // This call may take some time while dxdiag gathers the info.
        DWORD num_devices = 0;
        WCHAR wszContainer[256];
        LL_DEBUGS("AppInit") << "dx_diag_rootp->GetChildContainer DxDiag_SystemDevices" << LL_ENDL;
        hr = dx_diag_rootp->GetChildContainer(L"DxDiag_SystemDevices", &system_device_containerp);
        if (FAILED(hr))
        {
            goto LCleanup;
        }

        hr = system_device_containerp->GetNumberOfChildContainers(&num_devices);
        if (FAILED(hr))
        {
            goto LCleanup;
        }

        LL_DEBUGS("AppInit") << "DX9 iterating over devices" << LL_ENDL;
        S32 device_num = 0;
        for (device_num = 0; device_num < (S32)num_devices; device_num++)
        {
            hr = system_device_containerp->EnumChildContainerNames(device_num, wszContainer, 256);
            if (FAILED(hr))
            {
                goto LCleanup;
            }

            hr = system_device_containerp->GetChildContainer(wszContainer, &device_containerp);
            if (FAILED(hr) || device_containerp == NULL)
            {
                goto LCleanup;
            }

            std::string device_name = get_string(device_containerp, L"szDescription");

            std::string device_id = get_string(device_containerp, L"szDeviceID");

            LLDXDevice *dxdevicep = new LLDXDevice;
            dxdevicep->mName = device_name;
            dxdevicep->mPCIString = device_id;
            mDevices[dxdevicep->mPCIString] = dxdevicep;

            // Split the PCI string based on vendor, device, subsys, rev.
            std::string str(device_id);
            typedef boost::tokenizer<boost::char_separator<char> > tokenizer;
            boost::char_separator<char> sep("&\\", "", boost::keep_empty_tokens);
            tokenizer tokens(str, sep);

            tokenizer::iterator iter = tokens.begin();
            S32 count = 0;
            bool valid = true;
            for (;(iter != tokens.end()) && (count < 3);++iter)
            {
                switch (count)
                {
                case 0:
                    if (strcmp(iter->c_str(), "PCI"))
                    {
                        valid = false;
                    }
                    break;
                case 1:
                    dxdevicep->mVendorID = iter->c_str();
                    break;
                case 2:
                    dxdevicep->mDeviceID = iter->c_str();
                    break;
                default:
                    // Ignore it
                    break;
                }
                count++;
            }




            // Now, iterate through the related drivers
            hr = device_containerp->GetChildContainer(L"Drivers", &driver_containerp);
            if (FAILED(hr) || !driver_containerp)
            {
                goto LCleanup;
            }

            DWORD num_files = 0;
            hr = driver_containerp->GetNumberOfChildContainers(&num_files);
            if (FAILED(hr))
            {
                goto LCleanup;
            }

            S32 file_num = 0;
            for (file_num = 0; file_num < (S32)num_files; file_num++ )
            {

                hr = driver_containerp->EnumChildContainerNames(file_num, wszContainer, 256);
                if (FAILED(hr))
                {
                    goto LCleanup;
                }

                hr = driver_containerp->GetChildContainer(wszContainer, &file_containerp);
                if (FAILED(hr) || file_containerp == NULL)
                {
                    goto LCleanup;
                }

                std::string driver_path = get_string(file_containerp, L"szPath");
                std::string driver_name = get_string(file_containerp, L"szName");
                std::string driver_version = get_string(file_containerp, L"szVersion");
                std::string driver_date = get_string(file_containerp, L"szDatestampEnglish");

                LLDXDriverFile *dxdriverfilep = new LLDXDriverFile;
                dxdriverfilep->mName = driver_name;
                dxdriverfilep->mFilepath= driver_path;
                dxdriverfilep->mVersionString = driver_version;
                dxdriverfilep->mVersion.set(driver_version);
                dxdriverfilep->mDateString = driver_date;

                dxdevicep->mDriverFiles[driver_name] = dxdriverfilep;

                SAFE_RELEASE(file_containerp);
            }
            SAFE_RELEASE(device_containerp);
        }
        */
>>>>>>> 1a8a5404
    }

    // dumpDevices();
    ok = true;
<<<<<<< HEAD
	
=======

>>>>>>> 1a8a5404
LCleanup:
    if (!ok)
    {
        LL_WARNS("AppInit") << "DX9 probe failed" << LL_ENDL;
        gWriteDebug("DX9 probe failed\n");
    }

    SAFE_RELEASE(file_containerp);
    SAFE_RELEASE(driver_containerp);
    SAFE_RELEASE(device_containerp);
    SAFE_RELEASE(devices_containerp);
    SAFE_RELEASE(dx_diag_rootp);
    SAFE_RELEASE(dx_diag_providerp);

    CoUninitialize();

    return ok;
    }

LLSD LLDXHardware::getDisplayInfo()
{
    LLTimer hw_timer;
    HRESULT       hr;
    LLSD ret;
    CoInitializeEx(NULL, COINIT_APARTMENTTHREADED);

    IDxDiagProvider *dx_diag_providerp = NULL;
    IDxDiagContainer *dx_diag_rootp = NULL;
    IDxDiagContainer *devices_containerp = NULL;
    IDxDiagContainer *device_containerp = NULL;
    IDxDiagContainer *file_containerp = NULL;
    IDxDiagContainer *driver_containerp = NULL;
    DWORD dw_device_count;

    // CoCreate a IDxDiagProvider*
    LL_INFOS() << "CoCreateInstance IID_IDxDiagProvider" << LL_ENDL;
    hr = CoCreateInstance(CLSID_DxDiagProvider,
                          NULL,
                          CLSCTX_INPROC_SERVER,
                          IID_IDxDiagProvider,
                          (LPVOID*) &dx_diag_providerp);

    if (FAILED(hr))
    {
        LL_WARNS() << "No DXDiag provider found!  DirectX 9 not installed!" << LL_ENDL;
        gWriteDebug("No DXDiag provider found!  DirectX 9 not installed!\n");
        goto LCleanup;
    }
    if (SUCCEEDED(hr)) // if FAILED(hr) then dx9 is not installed
    {
        // Fill out a DXDIAG_INIT_PARAMS struct and pass it to IDxDiagContainer::Initialize
        // Passing in TRUE for bAllowWHQLChecks, allows dxdiag to check if drivers are
        // digital signed as logo'd by WHQL which may connect via internet to update
        // WHQL certificates.
        DXDIAG_INIT_PARAMS dx_diag_init_params;
        ZeroMemory(&dx_diag_init_params, sizeof(DXDIAG_INIT_PARAMS));

        dx_diag_init_params.dwSize                  = sizeof(DXDIAG_INIT_PARAMS);
        dx_diag_init_params.dwDxDiagHeaderVersion   = DXDIAG_DX9_SDK_VERSION;
        dx_diag_init_params.bAllowWHQLChecks        = TRUE;
        dx_diag_init_params.pReserved               = NULL;

        LL_INFOS() << "dx_diag_providerp->Initialize" << LL_ENDL;
        hr = dx_diag_providerp->Initialize(&dx_diag_init_params);
        if(FAILED(hr))
        {
            goto LCleanup;
        }

        LL_INFOS() << "dx_diag_providerp->GetRootContainer" << LL_ENDL;
        hr = dx_diag_providerp->GetRootContainer( &dx_diag_rootp );
        if(FAILED(hr) || !dx_diag_rootp)
        {
            goto LCleanup;
        }

        HRESULT hr;

        // Get display driver information
        LL_INFOS() << "dx_diag_rootp->GetChildContainer" << LL_ENDL;
        hr = dx_diag_rootp->GetChildContainer(L"DxDiag_DisplayDevices", &devices_containerp);
        if(FAILED(hr) || !devices_containerp)
        {
            // do not release 'dirty' devices_containerp at this stage, only dx_diag_rootp
            devices_containerp = NULL;
            goto LCleanup;
        }

        // make sure there is something inside
        hr = devices_containerp->GetNumberOfChildContainers(&dw_device_count);
        if (FAILED(hr) || dw_device_count == 0)
        {
            goto LCleanup;
        }

        // Get device 0
        LL_INFOS() << "devices_containerp->GetChildContainer" << LL_ENDL;
        hr = devices_containerp->GetChildContainer(L"0", &device_containerp);
        if(FAILED(hr) || !device_containerp)
        {
            goto LCleanup;
        }

        // Get the English VRAM string
        std::string ram_str = get_string(device_containerp, L"szDisplayMemoryEnglish");


        // Dump the string as an int into the structure
        char *stopstring;
        ret["VRAM"] = strtol(ram_str.c_str(), &stopstring, 10);
        std::string device_name = get_string(device_containerp, L"szDescription");
        ret["DeviceName"] = device_name;
        std::string device_driver=  get_string(device_containerp, L"szDriverVersion");
        ret["DriverVersion"] = device_driver;

        // ATI has a slightly different version string
        if(device_name.length() >= 4 && device_name.substr(0,4) == "ATI ")
        {
            // get the key
            HKEY hKey;
            const DWORD RV_SIZE = 100;
            WCHAR release_version[RV_SIZE];

            // Hard coded registry entry.  Using this since it's simpler for now.
            // And using EnumDisplayDevices to get a registry key also requires
            // a hard coded Query value.
            if(ERROR_SUCCESS == RegOpenKey(HKEY_LOCAL_MACHINE, TEXT("SOFTWARE\\ATI Technologies\\CBT"), &hKey))
            {
                // get the value
                DWORD dwType = REG_SZ;
                DWORD dwSize = sizeof(WCHAR) * RV_SIZE;
                if(ERROR_SUCCESS == RegQueryValueEx(hKey, TEXT("ReleaseVersion"),
                    NULL, &dwType, (LPBYTE)release_version, &dwSize))
                {
                    // print the value
                    // windows doesn't guarantee to be null terminated
                    release_version[RV_SIZE - 1] = NULL;
                    ret["DriverVersion"] = utf16str_to_utf8str(release_version);

                }
                RegCloseKey(hKey);
            }
        }
    }

LCleanup:
    if (!ret.isMap() || (ret.size() == 0))
    {
        LL_INFOS() << "Failed to get data, cleaning up" << LL_ENDL;
    }
    SAFE_RELEASE(file_containerp);
    SAFE_RELEASE(driver_containerp);
    SAFE_RELEASE(device_containerp);
    SAFE_RELEASE(devices_containerp);
    SAFE_RELEASE(dx_diag_rootp);
    SAFE_RELEASE(dx_diag_providerp);

    CoUninitialize();
    return ret;
}

void LLDXHardware::setWriteDebugFunc(void (*func)(const char*))
{
    gWriteDebug = func;
}

#endif<|MERGE_RESOLUTION|>--- conflicted
+++ resolved
@@ -520,59 +520,16 @@
 
 LLVersion::LLVersion()
 {
-<<<<<<< HEAD
-	mValid = false;
-	S32 i;
-	for (i = 0; i < 4; i++)
-	{
-		mFields[i] = 0;
-	}
-=======
     mValid = false;
     S32 i;
     for (i = 0; i < 4; i++)
     {
         mFields[i] = 0;
     }
->>>>>>> 1a8a5404
 }
 
 bool LLVersion::set(const std::string &version_string)
 {
-<<<<<<< HEAD
-	S32 i;
-	for (i = 0; i < 4; i++)
-	{
-		mFields[i] = 0;
-	}
-	// Split the version string.
-	std::string str(version_string);
-	typedef boost::tokenizer<boost::char_separator<char> > tokenizer;
-	boost::char_separator<char> sep(".", "", boost::keep_empty_tokens);
-	tokenizer tokens(str, sep);
-
-	tokenizer::iterator iter = tokens.begin();
-	S32 count = 0;
-	for (;(iter != tokens.end()) && (count < 4);++iter)
-	{
-		mFields[count] = atoi(iter->c_str());
-		count++;
-	}
-	if (count < 4)
-	{
-		//LL_WARNS() << "Potentially bogus version string!" << version_string << LL_ENDL;
-		for (i = 0; i < 4; i++)
-		{
-			mFields[i] = 0;
-		}
-		mValid = false;
-	}
-	else
-	{
-		mValid = true;
-	}
-	return mValid;
-=======
     S32 i;
     for (i = 0; i < 4; i++)
     {
@@ -605,7 +562,6 @@
         mValid = true;
     }
     return mValid;
->>>>>>> 1a8a5404
 }
 
 S32 LLVersion::getField(const S32 field_num)
@@ -764,13 +720,8 @@
 bool LLDXHardware::getInfo(bool vram_only, bool disable_wmi)
 // </FS:Ansariel>
 {
-<<<<<<< HEAD
-	LLTimer hw_timer;
-	bool ok = false;
-=======
     LLTimer hw_timer;
     bool ok = false;
->>>>>>> 1a8a5404
     HRESULT       hr;
 
     // CLSID_DxDiagProvider does not work with Multithreaded?
@@ -856,193 +807,6 @@
         if(FAILED(hr) || !device_containerp)
         {
             goto LCleanup;
-<<<<<<< HEAD
-		}
-		
-		DWORD vram = 0;
-
-		WCHAR deviceID[512];
-
-		get_wstring(device_containerp, L"szDeviceID", deviceID, 512);
-		// Example: searches id like 1F06 in pnp string (aka VEN_10DE&DEV_1F06)
-		// doesn't seem to work on some systems since format is unrecognizable
-		// but in such case keyDeviceID works
-		// <FS:Ansariel> FIRE-15891: Add option to disable WMI check in case of problems
-		//if (SUCCEEDED(GetVideoMemoryViaWMI(deviceID, &vram))) 
-		if (!disable_wmi && SUCCEEDED(GetVideoMemoryViaWMI(deviceID, &vram))) 
-		// </FS:Ansariel>
-		{
-			mVRAM = vram/(1024*1024);
-			LL_INFOS("AppInit") << "VRAM Detected via WMI: " << mVRAM << LL_ENDL;
-		}
-		else
-		{
-			get_wstring(device_containerp, L"szKeyDeviceID", deviceID, 512);
-			LL_WARNS() << "szDeviceID" << deviceID << LL_ENDL;
-			// '+9' to avoid ENUM\\PCI\\ prefix
-			// Returns string like Enum\\PCI\\VEN_10DE&DEV_1F06&SUBSYS...
-			// and since GetVideoMemoryViaWMI searches by PNPDeviceID it is sufficient
-			// <FS:Ansariel> FIRE-15891: Add option to disable WMI check in case of problems
-			//if (SUCCEEDED(GetVideoMemoryViaWMI(deviceID + 9, &vram)))
-			if (!disable_wmi && SUCCEEDED(GetVideoMemoryViaWMI(deviceID + 9, &vram)))
-			{
-				mVRAM = vram / (1024 * 1024);
-				LL_INFOS("AppInit") << "VRAM Detected via WMI: " << mVRAM << LL_ENDL;
-			}
-		}
-		
-		if (mVRAM == 0)
-		{ // Get the English VRAM string
-		  std::string ram_str = get_string(device_containerp, L"szDisplayMemoryEnglish");
-
-		  // We don't need the device any more
-		  SAFE_RELEASE(device_containerp);
-
-		  // Dump the string as an int into the structure
-		  char *stopstring;
-		  mVRAM = strtol(ram_str.c_str(), &stopstring, 10); 
-		  LL_INFOS("AppInit") << "VRAM Detected via DirectX: " << mVRAM << " DX9 string: " << ram_str << LL_ENDL;
-		}
-
-		if (vram_only)
-		{
-			ok = true;
-			goto LCleanup;
-		}
-
-
-		/* for now, we ONLY do vram_only the rest of this
-		   is commented out, to ensure no-one is tempted
-		   to use it
-		
-		// Now let's get device and driver information
-		// Get the IDxDiagContainer object called "DxDiag_SystemDevices".
-		// This call may take some time while dxdiag gathers the info.
-		DWORD num_devices = 0;
-	    WCHAR wszContainer[256];
-		LL_DEBUGS("AppInit") << "dx_diag_rootp->GetChildContainer DxDiag_SystemDevices" << LL_ENDL;
-		hr = dx_diag_rootp->GetChildContainer(L"DxDiag_SystemDevices", &system_device_containerp);
-		if (FAILED(hr))
-		{
-			goto LCleanup;
-		}
-
-		hr = system_device_containerp->GetNumberOfChildContainers(&num_devices);
-		if (FAILED(hr))
-		{
-			goto LCleanup;
-		}
-
-		LL_DEBUGS("AppInit") << "DX9 iterating over devices" << LL_ENDL;
-		S32 device_num = 0;
-		for (device_num = 0; device_num < (S32)num_devices; device_num++)
-		{
-			hr = system_device_containerp->EnumChildContainerNames(device_num, wszContainer, 256);
-			if (FAILED(hr))
-			{
-				goto LCleanup;
-			}
-
-			hr = system_device_containerp->GetChildContainer(wszContainer, &device_containerp);
-			if (FAILED(hr) || device_containerp == NULL)
-			{
-				goto LCleanup;
-			}
-
-			std::string device_name = get_string(device_containerp, L"szDescription");
-
-			std::string device_id = get_string(device_containerp, L"szDeviceID");
-
-			LLDXDevice *dxdevicep = new LLDXDevice;
-			dxdevicep->mName = device_name;
-			dxdevicep->mPCIString = device_id;
-			mDevices[dxdevicep->mPCIString] = dxdevicep;
-
-			// Split the PCI string based on vendor, device, subsys, rev.
-			std::string str(device_id);
-			typedef boost::tokenizer<boost::char_separator<char> > tokenizer;
-			boost::char_separator<char> sep("&\\", "", boost::keep_empty_tokens);
-			tokenizer tokens(str, sep);
-
-			tokenizer::iterator iter = tokens.begin();
-			S32 count = 0;
-			bool valid = true;
-			for (;(iter != tokens.end()) && (count < 3);++iter)
-			{
-				switch (count)
-				{
-				case 0:
-					if (strcmp(iter->c_str(), "PCI"))
-					{
-						valid = false;
-					}
-					break;
-				case 1:
-					dxdevicep->mVendorID = iter->c_str();
-					break;
-				case 2:
-					dxdevicep->mDeviceID = iter->c_str();
-					break;
-				default:
-					// Ignore it
-					break;
-				}
-				count++;
-			}
-
-
-
-
-			// Now, iterate through the related drivers
-			hr = device_containerp->GetChildContainer(L"Drivers", &driver_containerp);
-			if (FAILED(hr) || !driver_containerp)
-			{
-				goto LCleanup;
-			}
-
-			DWORD num_files = 0;
-			hr = driver_containerp->GetNumberOfChildContainers(&num_files);
-			if (FAILED(hr))
-			{
-				goto LCleanup;
-			}
-
-			S32 file_num = 0;
-			for (file_num = 0; file_num < (S32)num_files; file_num++ )
-			{
-
-				hr = driver_containerp->EnumChildContainerNames(file_num, wszContainer, 256);
-				if (FAILED(hr))
-				{
-					goto LCleanup;
-				}
-
-				hr = driver_containerp->GetChildContainer(wszContainer, &file_containerp);
-				if (FAILED(hr) || file_containerp == NULL)
-				{
-					goto LCleanup;
-				}
-
-				std::string driver_path = get_string(file_containerp, L"szPath");
-				std::string driver_name = get_string(file_containerp, L"szName");
-				std::string driver_version = get_string(file_containerp, L"szVersion");
-				std::string driver_date = get_string(file_containerp, L"szDatestampEnglish");
-
-				LLDXDriverFile *dxdriverfilep = new LLDXDriverFile;
-				dxdriverfilep->mName = driver_name;
-				dxdriverfilep->mFilepath= driver_path;
-				dxdriverfilep->mVersionString = driver_version;
-				dxdriverfilep->mVersion.set(driver_version);
-				dxdriverfilep->mDateString = driver_date;
-
-				dxdevicep->mDriverFiles[driver_name] = dxdriverfilep;
-
-				SAFE_RELEASE(file_containerp);
-			}
-			SAFE_RELEASE(device_containerp);
-		}
-		*/
-=======
         }
 
         DWORD vram = 0;
@@ -1232,16 +996,11 @@
             SAFE_RELEASE(device_containerp);
         }
         */
->>>>>>> 1a8a5404
     }
 
     // dumpDevices();
     ok = true;
-<<<<<<< HEAD
-	
-=======
-
->>>>>>> 1a8a5404
+
 LCleanup:
     if (!ok)
     {
