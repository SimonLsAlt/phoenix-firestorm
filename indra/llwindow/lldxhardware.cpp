/** 
 * @file lldxhardware.cpp
 * @brief LLDXHardware implementation
 *
 * $LicenseInfo:firstyear=2001&license=viewerlgpl$
 * Second Life Viewer Source Code
 * Copyright (C) 2010, Linden Research, Inc.
 * 
 * This library is free software; you can redistribute it and/or
 * modify it under the terms of the GNU Lesser General Public
 * License as published by the Free Software Foundation;
 * version 2.1 of the License only.
 * 
 * This library is distributed in the hope that it will be useful,
 * but WITHOUT ANY WARRANTY; without even the implied warranty of
 * MERCHANTABILITY or FITNESS FOR A PARTICULAR PURPOSE.  See the GNU
 * Lesser General Public License for more details.
 * 
 * You should have received a copy of the GNU Lesser General Public
 * License along with this library; if not, write to the Free Software
 * Foundation, Inc., 51 Franklin Street, Fifth Floor, Boston, MA  02110-1301  USA
 * 
 * Linden Research, Inc., 945 Battery Street, San Francisco, CA  94111  USA
 * $/LicenseInfo$
 */

#ifdef LL_WINDOWS

// Culled from some Microsoft sample code

#include "linden_common.h"

#define INITGUID
#include <dxdiag.h>
#undef INITGUID

#include <wbemidl.h>
#include <comdef.h>

#include <boost/tokenizer.hpp>

#include "lldxhardware.h"

#include "llerror.h"

#include "llstring.h"
#include "llstl.h"
#include "lltimer.h"

void (*gWriteDebug)(const char* msg) = NULL;
LLDXHardware gDXHardware;

//-----------------------------------------------------------------------------
// Defines, and constants
//-----------------------------------------------------------------------------
#define SAFE_DELETE(p)       { if(p) { delete (p);     (p)=NULL; } }
#define SAFE_DELETE_ARRAY(p) { if(p) { delete[] (p);   (p)=NULL; } }
#define SAFE_RELEASE(p)      { if(p) { (p)->Release(); (p)=NULL; } }

typedef BOOL ( WINAPI* PfnCoSetProxyBlanket )( IUnknown* pProxy, DWORD dwAuthnSvc, DWORD dwAuthzSvc,
                                               OLECHAR* pServerPrincName, DWORD dwAuthnLevel, DWORD dwImpLevel,
                                               RPC_AUTH_IDENTITY_HANDLE pAuthInfo, DWORD dwCapabilities );

HRESULT GetVideoMemoryViaWMI(WCHAR* strInputDeviceID, DWORD* pdwAdapterRam)
{
    HRESULT hr;
    bool bGotMemory = false;
    HRESULT hrCoInitialize = S_OK;
    IWbemLocator* pIWbemLocator = nullptr;
    IWbemServices* pIWbemServices = nullptr;
    BSTR pNamespace = nullptr;

    *pdwAdapterRam = 0;
    hrCoInitialize = CoInitialize( 0 );

    hr = CoCreateInstance( CLSID_WbemLocator,
                           nullptr,
                           CLSCTX_INPROC_SERVER,
                           IID_IWbemLocator,
                           ( LPVOID* )&pIWbemLocator );
#ifdef PRINTF_DEBUGGING
    if( FAILED( hr ) ) wprintf( L"WMI: CoCreateInstance failed: 0x%0.8x\n", hr );
#endif

    if( SUCCEEDED( hr ) && pIWbemLocator )
    {
        // Using the locator, connect to WMI in the given namespace.
        pNamespace = SysAllocString( L"\\\\.\\root\\cimv2" );

        hr = pIWbemLocator->ConnectServer( pNamespace, nullptr, nullptr, 0L,
                                           0L, nullptr, nullptr, &pIWbemServices );
#ifdef PRINTF_DEBUGGING
        if( FAILED( hr ) ) wprintf( L"WMI: pIWbemLocator->ConnectServer failed: 0x%0.8x\n", hr );
#endif
        if( SUCCEEDED( hr ) && pIWbemServices != 0 )
        {
            HINSTANCE hinstOle32 = nullptr;

            hinstOle32 = LoadLibraryW( L"ole32.dll" );
            if( hinstOle32 )
            {
                PfnCoSetProxyBlanket pfnCoSetProxyBlanket = nullptr;

                pfnCoSetProxyBlanket = ( PfnCoSetProxyBlanket )GetProcAddress( hinstOle32, "CoSetProxyBlanket" );
                if( pfnCoSetProxyBlanket != 0 )
                {
                    // Switch security level to IMPERSONATE. 
                    pfnCoSetProxyBlanket( pIWbemServices, RPC_C_AUTHN_WINNT, RPC_C_AUTHZ_NONE, nullptr,
                                          RPC_C_AUTHN_LEVEL_CALL, RPC_C_IMP_LEVEL_IMPERSONATE, nullptr, 0 );
                }

                FreeLibrary( hinstOle32 );
            }

            IEnumWbemClassObject* pEnumVideoControllers = nullptr;
            BSTR pClassName = nullptr;

            pClassName = SysAllocString( L"Win32_VideoController" );

            hr = pIWbemServices->CreateInstanceEnum( pClassName, 0,
                                                     nullptr, &pEnumVideoControllers );
#ifdef PRINTF_DEBUGGING
            if( FAILED( hr ) ) wprintf( L"WMI: pIWbemServices->CreateInstanceEnum failed: 0x%0.8x\n", hr );
#endif

            if( SUCCEEDED( hr ) && pEnumVideoControllers )
            {
                IWbemClassObject* pVideoControllers[10] = {0};
                DWORD uReturned = 0;
                BSTR pPropName = nullptr;

                // Get the first one in the list
                pEnumVideoControllers->Reset();
                hr = pEnumVideoControllers->Next( 5000,             // timeout in 5 seconds
                                                  10,                  // return the first 10
                                                  pVideoControllers,
                                                  &uReturned );
#ifdef PRINTF_DEBUGGING
                if( FAILED( hr ) ) wprintf( L"WMI: pEnumVideoControllers->Next failed: 0x%0.8x\n", hr );
                if( uReturned == 0 ) wprintf( L"WMI: pEnumVideoControllers uReturned == 0\n" );
#endif

                VARIANT var;
                if( SUCCEEDED( hr ) )
                {
                    bool bFound = false;
                    for( UINT iController = 0; iController < uReturned; iController++ )
                    {
                        if ( !pVideoControllers[iController] )
                            continue;

                        // if strInputDeviceID is set find this specific device and return memory or specific device
                        // if strInputDeviceID is not set return the best device
                        if (strInputDeviceID)
                        {
                            pPropName = SysAllocString( L"PNPDeviceID" );
                            hr = pVideoControllers[iController]->Get( pPropName, 0L, &var, nullptr, nullptr );
#ifdef PRINTF_DEBUGGING
                            if( FAILED( hr ) )
                                wprintf( L"WMI: pVideoControllers[iController]->Get PNPDeviceID failed: 0x%0.8x\n", hr );
#endif
                            if( SUCCEEDED( hr ) && strInputDeviceID)
                            {
                                if( wcsstr( var.bstrVal, strInputDeviceID ) != 0 )
                                    bFound = true;
                            }
                            VariantClear( &var );
                            if( pPropName ) SysFreeString( pPropName );
                        }

                        if( bFound || !strInputDeviceID )
                        {
                            pPropName = SysAllocString( L"AdapterRAM" );
                            hr = pVideoControllers[iController]->Get( pPropName, 0L, &var, nullptr, nullptr );
#ifdef PRINTF_DEBUGGING
                            if( FAILED( hr ) )
                                wprintf( L"WMI: pVideoControllers[iController]->Get AdapterRAM failed: 0x%0.8x\n",
                                         hr );
#endif
                            if( SUCCEEDED( hr ) )
                            {
                                bGotMemory = true;
                                *pdwAdapterRam = llmax(var.ulVal, *pdwAdapterRam);
                            }
                            VariantClear( &var );
                            if( pPropName ) SysFreeString( pPropName );
                        }

                        SAFE_RELEASE( pVideoControllers[iController] );

                        if (bFound)
                        {
                            break;
                        }
                    }
                }
            }

            if( pClassName )
                SysFreeString( pClassName );
            SAFE_RELEASE( pEnumVideoControllers );
        }

        if( pNamespace )
            SysFreeString( pNamespace );
        SAFE_RELEASE( pIWbemServices );
    }

    SAFE_RELEASE( pIWbemLocator );

    if( SUCCEEDED( hrCoInitialize ) )
        CoUninitialize();

    if( bGotMemory )
        return S_OK;
    else
        return E_FAIL;
}

//static
S32 LLDXHardware::getMBVideoMemoryViaWMI()
{
	DWORD vram = 0;
	if (SUCCEEDED(GetVideoMemoryViaWMI(NULL, &vram)))
	{
		return vram / (1024 * 1024);;
	}
	return 0;
}

//Getting the version of graphics controller driver via WMI
std::string LLDXHardware::getDriverVersionWMI()
{
	std::string mDriverVersion;
	HRESULT hrCoInitialize = S_OK;
	HRESULT hres;
	hrCoInitialize = CoInitialize(0);
	IWbemLocator *pLoc = NULL;

	hres = CoCreateInstance(
		CLSID_WbemLocator,
		0,
		CLSCTX_INPROC_SERVER,
		IID_IWbemLocator, (LPVOID *)&pLoc);
	
	if (FAILED(hres))
	{
		LL_DEBUGS("AppInit") << "Failed to initialize COM library. Error code = 0x" << hres << LL_ENDL;
		return std::string();                  // Program has failed.
	}

	IWbemServices *pSvc = NULL;

	// Connect to the root\cimv2 namespace with
	// the current user and obtain pointer pSvc
	// to make IWbemServices calls.
	hres = pLoc->ConnectServer(
		_bstr_t(L"ROOT\\CIMV2"), // Object path of WMI namespace
		NULL,                    // User name. NULL = current user
		NULL,                    // User password. NULL = current
		0,                       // Locale. NULL indicates current
		NULL,                    // Security flags.
		0,                       // Authority (e.g. Kerberos)
		0,                       // Context object 
		&pSvc                    // pointer to IWbemServices proxy
		);

	if (FAILED(hres))
	{
		LL_WARNS("AppInit") << "Could not connect. Error code = 0x" << hres << LL_ENDL;
		pLoc->Release();
		CoUninitialize();
		return std::string();                // Program has failed.
	}

	LL_DEBUGS("AppInit") << "Connected to ROOT\\CIMV2 WMI namespace" << LL_ENDL;

	// Set security levels on the proxy -------------------------
	hres = CoSetProxyBlanket(
		pSvc,                        // Indicates the proxy to set
		RPC_C_AUTHN_WINNT,           // RPC_C_AUTHN_xxx
		RPC_C_AUTHZ_NONE,            // RPC_C_AUTHZ_xxx
		NULL,                        // Server principal name 
		RPC_C_AUTHN_LEVEL_CALL,      // RPC_C_AUTHN_LEVEL_xxx 
		RPC_C_IMP_LEVEL_IMPERSONATE, // RPC_C_IMP_LEVEL_xxx
		NULL,                        // client identity
		EOAC_NONE                    // proxy capabilities 
		);

	if (FAILED(hres))
	{
		LL_WARNS("AppInit") << "Could not set proxy blanket. Error code = 0x" << hres << LL_ENDL;
		pSvc->Release();
		pLoc->Release();
		CoUninitialize();
		return std::string();               // Program has failed.
	}
	IEnumWbemClassObject* pEnumerator = NULL;

	// Get the data from the query
	ULONG uReturn = 0;
	hres = pSvc->ExecQuery( 
		bstr_t("WQL"),
		bstr_t("SELECT * FROM Win32_VideoController"), //Consider using Availability to filter out disabled controllers
		WBEM_FLAG_FORWARD_ONLY | WBEM_FLAG_RETURN_IMMEDIATELY,
		NULL,
		&pEnumerator);

	if (FAILED(hres))
	{
		LL_WARNS("AppInit") << "Query for operating system name failed." << " Error code = 0x" << hres << LL_ENDL;
		pSvc->Release();
		pLoc->Release();
		CoUninitialize();
		return std::string();               // Program has failed.
	}

	while (pEnumerator)
	{
		IWbemClassObject *pclsObj = NULL;
		HRESULT hr = pEnumerator->Next(WBEM_INFINITE, 1,
			&pclsObj, &uReturn);

		if (0 == uReturn)
		{
			break;               // If quantity less then 1.
		}

		VARIANT vtProp;

		// Get the value of the Name property
		hr = pclsObj->Get(L"DriverVersion", 0, &vtProp, 0, 0);

		if (FAILED(hr))
		{
			LL_WARNS("AppInit") << "Query for name property failed." << " Error code = 0x" << hr << LL_ENDL;
			pSvc->Release();
			pLoc->Release();
			CoUninitialize();
			return std::string();               // Program has failed.
		}

		// use characters in the returned driver version
		BSTR driverVersion(vtProp.bstrVal);

		//convert BSTR to std::string
		std::wstring ws(driverVersion, SysStringLen(driverVersion));
		std::string str(ws.begin(), ws.end());
		LL_INFOS("AppInit") << " DriverVersion : " << str << LL_ENDL;

		if (mDriverVersion.empty())
		{
			mDriverVersion = str;
		}
		else if (mDriverVersion != str)
		{
			LL_WARNS("DriverVersion") << "Different versions of drivers. Version of second driver : " << str << LL_ENDL;
		}

		VariantClear(&vtProp);
		pclsObj->Release();
	}

	// Cleanup
	// ========
	if (pSvc)
	{
		pSvc->Release();
	}
	if (pLoc)
	{
		pLoc->Release();
	}
	if (pEnumerator)
	{
		pEnumerator->Release();
	}
	if (SUCCEEDED(hrCoInitialize))
	{
		CoUninitialize();
	}
	return mDriverVersion;
}

void get_wstring(IDxDiagContainer* containerp, WCHAR* wszPropName, WCHAR* wszPropValue, int outputSize)
{
	HRESULT hr;
	VARIANT var;

	VariantInit( &var );
	hr = containerp->GetProp(wszPropName, &var );
	if( SUCCEEDED(hr) )
	{
		// Switch off the type.  There's 4 different types:
		switch( var.vt )
		{
			case VT_UI4:
				swprintf( wszPropValue, L"%d", var.ulVal );	/* Flawfinder: ignore */
				break;
			case VT_I4:
				swprintf( wszPropValue, L"%d", var.lVal );	/* Flawfinder: ignore */
				break;
			case VT_BOOL:
				wcscpy( wszPropValue, (var.boolVal) ? L"true" : L"false" );	/* Flawfinder: ignore */
				break;
			case VT_BSTR:
				wcsncpy( wszPropValue, var.bstrVal, outputSize-1 );	/* Flawfinder: ignore */
				wszPropValue[outputSize-1] = 0;
				break;
		}
	}
	// Clear the variant (this is needed to free BSTR memory)
	VariantClear( &var );
}

std::string get_string(IDxDiagContainer *containerp, WCHAR *wszPropName)
{
    WCHAR wszPropValue[256];
	get_wstring(containerp, wszPropName, wszPropValue, 256);

	return utf16str_to_utf8str(wszPropValue);
}


LLVersion::LLVersion()
{
	mValid = FALSE;
	S32 i;
	for (i = 0; i < 4; i++)
	{
		mFields[i] = 0;
	}
}

BOOL LLVersion::set(const std::string &version_string)
{
	S32 i;
	for (i = 0; i < 4; i++)
	{
		mFields[i] = 0;
	}
	// Split the version string.
	std::string str(version_string);
	typedef boost::tokenizer<boost::char_separator<char> > tokenizer;
	boost::char_separator<char> sep(".", "", boost::keep_empty_tokens);
	tokenizer tokens(str, sep);

	tokenizer::iterator iter = tokens.begin();
	S32 count = 0;
	for (;(iter != tokens.end()) && (count < 4);++iter)
	{
		mFields[count] = atoi(iter->c_str());
		count++;
	}
	if (count < 4)
	{
		//LL_WARNS() << "Potentially bogus version string!" << version_string << LL_ENDL;
		for (i = 0; i < 4; i++)
		{
			mFields[i] = 0;
		}
		mValid = FALSE;
	}
	else
	{
		mValid = TRUE;
	}
	return mValid;
}

S32 LLVersion::getField(const S32 field_num)
{
	if (!mValid)
	{
		return -1;
	}
	else
	{
		return mFields[field_num];
	}
}

std::string LLDXDriverFile::dump()
{
	if (gWriteDebug)
	{
		gWriteDebug("Filename:");
		gWriteDebug(mName.c_str());
		gWriteDebug("\n");
		gWriteDebug("Ver:");
		gWriteDebug(mVersionString.c_str());
		gWriteDebug("\n");
		gWriteDebug("Date:");
		gWriteDebug(mDateString.c_str());
		gWriteDebug("\n");
	}
	LL_INFOS() << mFilepath << LL_ENDL;
	LL_INFOS() << mName << LL_ENDL;
	LL_INFOS() << mVersionString << LL_ENDL;
	LL_INFOS() << mDateString << LL_ENDL;

	return "";
}

LLDXDevice::~LLDXDevice()
{
	for_each(mDriverFiles.begin(), mDriverFiles.end(), DeletePairedPointer());
	mDriverFiles.clear();
}

std::string LLDXDevice::dump()
{
	if (gWriteDebug)
	{
		gWriteDebug("StartDevice\n");
		gWriteDebug("DeviceName:");
		gWriteDebug(mName.c_str());
		gWriteDebug("\n");
		gWriteDebug("PCIString:");
		gWriteDebug(mPCIString.c_str());
		gWriteDebug("\n");
	}
	LL_INFOS() << LL_ENDL;
	LL_INFOS() << "DeviceName:" << mName << LL_ENDL;
	LL_INFOS() << "PCIString:" << mPCIString << LL_ENDL;
	LL_INFOS() << "Drivers" << LL_ENDL;
	LL_INFOS() << "-------" << LL_ENDL;
	for (driver_file_map_t::iterator iter = mDriverFiles.begin(),
			 end = mDriverFiles.end();
		 iter != end; iter++)
	{
		LLDXDriverFile *filep = iter->second;
		filep->dump();
	}
	if (gWriteDebug)
	{
		gWriteDebug("EndDevice\n");
	}

	return "";
}

LLDXDriverFile *LLDXDevice::findDriver(const std::string &driver)
{
	for (driver_file_map_t::iterator iter = mDriverFiles.begin(),
			 end = mDriverFiles.end();
		 iter != end; iter++)
	{
		LLDXDriverFile *filep = iter->second;
		if (!utf8str_compare_insensitive(filep->mName,driver))
		{
			return filep;
		}
	}

	return NULL;
}

LLDXHardware::LLDXHardware()
{
	mVRAM = 0;
	gWriteDebug = NULL;
}

void LLDXHardware::cleanup()
{
  // for_each(mDevices.begin(), mDevices.end(), DeletePairedPointer());
  // mDevices.clear();
}

/*
std::string LLDXHardware::dumpDevices()
{
	if (gWriteDebug)
	{
		gWriteDebug("\n");
		gWriteDebug("StartAllDevices\n");
	}
	for (device_map_t::iterator iter = mDevices.begin(),
			 end = mDevices.end();
		 iter != end; iter++)
	{
		LLDXDevice *devicep = iter->second;
		devicep->dump();
	}
	if (gWriteDebug)
	{
		gWriteDebug("EndAllDevices\n\n");
	}
	return "";
}

LLDXDevice *LLDXHardware::findDevice(const std::string &vendor, const std::string &devices)
{
	// Iterate through different devices tokenized in devices string
	std::string str(devices);
	typedef boost::tokenizer<boost::char_separator<char> > tokenizer;
	boost::char_separator<char> sep("|", "", boost::keep_empty_tokens);
	tokenizer tokens(str, sep);

	tokenizer::iterator iter = tokens.begin();
	for (;iter != tokens.end();++iter)
	{
		std::string dev_str = *iter;
		for (device_map_t::iterator iter = mDevices.begin(),
				 end = mDevices.end();
			 iter != end; iter++)
		{
			LLDXDevice *devicep = iter->second;
			if ((devicep->mVendorID == vendor)
				&& (devicep->mDeviceID == dev_str))
			{
				return devicep;
			}
		}
	}

	return NULL;
}
*/

// <FS:Ansariel> FIRE-15891: Add option to disable WMI check in case of problems
//BOOL LLDXHardware::getInfo(BOOL vram_only)
BOOL LLDXHardware::getInfo(BOOL vram_only, bool disable_wmi)
// </FS:Ansariel>
{
	LLTimer hw_timer;
	BOOL ok = FALSE;
    HRESULT       hr;

    CoInitialize(NULL);

    IDxDiagProvider *dx_diag_providerp = NULL;
    IDxDiagContainer *dx_diag_rootp = NULL;
	IDxDiagContainer *devices_containerp = NULL;
	// IDxDiagContainer *system_device_containerp= NULL;
	IDxDiagContainer *device_containerp = NULL;
	IDxDiagContainer *file_containerp = NULL;
	IDxDiagContainer *driver_containerp = NULL;
	DWORD dw_device_count;
<<<<<<< HEAD
=======

	mVRAM = 0;
>>>>>>> 797fa671

    // CoCreate a IDxDiagProvider*
	LL_DEBUGS("AppInit") << "CoCreateInstance IID_IDxDiagProvider" << LL_ENDL;
    hr = CoCreateInstance(CLSID_DxDiagProvider,
                          NULL,
                          CLSCTX_INPROC_SERVER,
                          IID_IDxDiagProvider,
                          (LPVOID*) &dx_diag_providerp);

	if (FAILED(hr))
	{
		LL_WARNS("AppInit") << "No DXDiag provider found!  DirectX 9 not installed!" << LL_ENDL;
		gWriteDebug("No DXDiag provider found!  DirectX 9 not installed!\n");
		goto LCleanup;
	}
    if (SUCCEEDED(hr)) // if FAILED(hr) then dx9 is not installed
    {
        // Fill out a DXDIAG_INIT_PARAMS struct and pass it to IDxDiagContainer::Initialize
        // Passing in TRUE for bAllowWHQLChecks, allows dxdiag to check if drivers are 
        // digital signed as logo'd by WHQL which may connect via internet to update 
        // WHQL certificates.    
        DXDIAG_INIT_PARAMS dx_diag_init_params;
        ZeroMemory(&dx_diag_init_params, sizeof(DXDIAG_INIT_PARAMS));

        dx_diag_init_params.dwSize                  = sizeof(DXDIAG_INIT_PARAMS);
        dx_diag_init_params.dwDxDiagHeaderVersion   = DXDIAG_DX9_SDK_VERSION;
        dx_diag_init_params.bAllowWHQLChecks        = TRUE;
        dx_diag_init_params.pReserved               = NULL;

		LL_DEBUGS("AppInit") << "dx_diag_providerp->Initialize" << LL_ENDL;
        hr = dx_diag_providerp->Initialize(&dx_diag_init_params);
        if(FAILED(hr))
		{
            goto LCleanup;
		}

		LL_DEBUGS("AppInit") << "dx_diag_providerp->GetRootContainer" << LL_ENDL;
        hr = dx_diag_providerp->GetRootContainer( &dx_diag_rootp );
        if(FAILED(hr) || !dx_diag_rootp)
		{
            goto LCleanup;
		}

		HRESULT hr;

		// Get display driver information
		LL_DEBUGS("AppInit") << "dx_diag_rootp->GetChildContainer" << LL_ENDL;
		hr = dx_diag_rootp->GetChildContainer(L"DxDiag_DisplayDevices", &devices_containerp);
		if(FAILED(hr) || !devices_containerp)
		{
            // do not release 'dirty' devices_containerp at this stage, only dx_diag_rootp
            devices_containerp = NULL; 
            goto LCleanup;
		}

        // make sure there is something inside
        hr = devices_containerp->GetNumberOfChildContainers(&dw_device_count);
        if (FAILED(hr) || dw_device_count == 0)
        {
            goto LCleanup;
        }

		// Get device 0
		// By default 0 device is the primary one, howhever in case of various hybrid graphics
		// like itegrated AMD and PCI AMD GPUs system might switch.
		LL_DEBUGS("AppInit") << "devices_containerp->GetChildContainer" << LL_ENDL;
		hr = devices_containerp->GetChildContainer(L"0", &device_containerp);
		if(FAILED(hr) || !device_containerp)
		{
            goto LCleanup;
		}
		
		DWORD vram = 0;

		WCHAR deviceID[512];

		get_wstring(device_containerp, L"szDeviceID", deviceID, 512);
		// Example: searches id like 1F06 in pnp string (aka VEN_10DE&DEV_1F06)
		// doesn't seem to work on some systems since format is unrecognizable
		// but in such case keyDeviceID works
		// <FS:Ansariel> FIRE-15891: Add option to disable WMI check in case of problems
		//if (SUCCEEDED(GetVideoMemoryViaWMI(deviceID, &vram))) 
		if (!disable_wmi && SUCCEEDED(GetVideoMemoryViaWMI(deviceID, &vram))) 
		// </FS:Ansariel>
		{
			mVRAM = vram/(1024*1024);
			LL_INFOS("AppInit") << "VRAM Detected via WMI: " << mVRAM << LL_ENDL;
		}
		else
		{
			get_wstring(device_containerp, L"szKeyDeviceID", deviceID, 512);
			LL_WARNS() << "szDeviceID" << deviceID << LL_ENDL;
			// '+9' to avoid ENUM\\PCI\\ prefix
			// Returns string like Enum\\PCI\\VEN_10DE&DEV_1F06&SUBSYS...
			// and since GetVideoMemoryViaWMI searches by PNPDeviceID it is sufficient
			// <FS:Ansariel> FIRE-15891: Add option to disable WMI check in case of problems
			//if (SUCCEEDED(GetVideoMemoryViaWMI(deviceID + 9, &vram)))
			if (!disable_wmi && SUCCEEDED(GetVideoMemoryViaWMI(deviceID + 9, &vram)))
			{
				mVRAM = vram / (1024 * 1024);
			}
		}
		
		if (mVRAM == 0)
		{ // Get the English VRAM string
		  std::string ram_str = get_string(device_containerp, L"szDisplayMemoryEnglish");

		  // We don't need the device any more
		  SAFE_RELEASE(device_containerp);

		  // Dump the string as an int into the structure
		  char *stopstring;
		  mVRAM = strtol(ram_str.c_str(), &stopstring, 10); 
		  LL_INFOS("AppInit") << "VRAM Detected via DirectX: " << mVRAM << " DX9 string: " << ram_str << LL_ENDL;
		}

		if (vram_only)
		{
			ok = TRUE;
			goto LCleanup;
		}


		/* for now, we ONLY do vram_only the rest of this
		   is commented out, to ensure no-one is tempted
		   to use it
		
		// Now let's get device and driver information
		// Get the IDxDiagContainer object called "DxDiag_SystemDevices".
		// This call may take some time while dxdiag gathers the info.
		DWORD num_devices = 0;
	    WCHAR wszContainer[256];
		LL_DEBUGS("AppInit") << "dx_diag_rootp->GetChildContainer DxDiag_SystemDevices" << LL_ENDL;
		hr = dx_diag_rootp->GetChildContainer(L"DxDiag_SystemDevices", &system_device_containerp);
		if (FAILED(hr))
		{
			goto LCleanup;
		}

		hr = system_device_containerp->GetNumberOfChildContainers(&num_devices);
		if (FAILED(hr))
		{
			goto LCleanup;
		}

		LL_DEBUGS("AppInit") << "DX9 iterating over devices" << LL_ENDL;
		S32 device_num = 0;
		for (device_num = 0; device_num < (S32)num_devices; device_num++)
		{
			hr = system_device_containerp->EnumChildContainerNames(device_num, wszContainer, 256);
			if (FAILED(hr))
			{
				goto LCleanup;
			}

			hr = system_device_containerp->GetChildContainer(wszContainer, &device_containerp);
			if (FAILED(hr) || device_containerp == NULL)
			{
				goto LCleanup;
			}

			std::string device_name = get_string(device_containerp, L"szDescription");

			std::string device_id = get_string(device_containerp, L"szDeviceID");

			LLDXDevice *dxdevicep = new LLDXDevice;
			dxdevicep->mName = device_name;
			dxdevicep->mPCIString = device_id;
			mDevices[dxdevicep->mPCIString] = dxdevicep;

			// Split the PCI string based on vendor, device, subsys, rev.
			std::string str(device_id);
			typedef boost::tokenizer<boost::char_separator<char> > tokenizer;
			boost::char_separator<char> sep("&\\", "", boost::keep_empty_tokens);
			tokenizer tokens(str, sep);

			tokenizer::iterator iter = tokens.begin();
			S32 count = 0;
			BOOL valid = TRUE;
			for (;(iter != tokens.end()) && (count < 3);++iter)
			{
				switch (count)
				{
				case 0:
					if (strcmp(iter->c_str(), "PCI"))
					{
						valid = FALSE;
					}
					break;
				case 1:
					dxdevicep->mVendorID = iter->c_str();
					break;
				case 2:
					dxdevicep->mDeviceID = iter->c_str();
					break;
				default:
					// Ignore it
					break;
				}
				count++;
			}




			// Now, iterate through the related drivers
			hr = device_containerp->GetChildContainer(L"Drivers", &driver_containerp);
			if (FAILED(hr) || !driver_containerp)
			{
				goto LCleanup;
			}

			DWORD num_files = 0;
			hr = driver_containerp->GetNumberOfChildContainers(&num_files);
			if (FAILED(hr))
			{
				goto LCleanup;
			}

			S32 file_num = 0;
			for (file_num = 0; file_num < (S32)num_files; file_num++ )
			{

				hr = driver_containerp->EnumChildContainerNames(file_num, wszContainer, 256);
				if (FAILED(hr))
				{
					goto LCleanup;
				}

				hr = driver_containerp->GetChildContainer(wszContainer, &file_containerp);
				if (FAILED(hr) || file_containerp == NULL)
				{
					goto LCleanup;
				}

				std::string driver_path = get_string(file_containerp, L"szPath");
				std::string driver_name = get_string(file_containerp, L"szName");
				std::string driver_version = get_string(file_containerp, L"szVersion");
				std::string driver_date = get_string(file_containerp, L"szDatestampEnglish");

				LLDXDriverFile *dxdriverfilep = new LLDXDriverFile;
				dxdriverfilep->mName = driver_name;
				dxdriverfilep->mFilepath= driver_path;
				dxdriverfilep->mVersionString = driver_version;
				dxdriverfilep->mVersion.set(driver_version);
				dxdriverfilep->mDateString = driver_date;

				dxdevicep->mDriverFiles[driver_name] = dxdriverfilep;

				SAFE_RELEASE(file_containerp);
			}
			SAFE_RELEASE(device_containerp);
		}
		*/
    }

    // dumpDevices();
    ok = TRUE;
	
LCleanup:
	if (!ok)
	{
		LL_WARNS("AppInit") << "DX9 probe failed" << LL_ENDL;
		gWriteDebug("DX9 probe failed\n");
	}

	SAFE_RELEASE(file_containerp);
	SAFE_RELEASE(driver_containerp);
	SAFE_RELEASE(device_containerp);
	SAFE_RELEASE(devices_containerp);
    SAFE_RELEASE(dx_diag_rootp);
    SAFE_RELEASE(dx_diag_providerp);
    
    CoUninitialize();
    
    return ok;
    }

LLSD LLDXHardware::getDisplayInfo()
{
	LLTimer hw_timer;
    HRESULT       hr;
	LLSD ret;
    CoInitialize(NULL);

    IDxDiagProvider *dx_diag_providerp = NULL;
    IDxDiagContainer *dx_diag_rootp = NULL;
	IDxDiagContainer *devices_containerp = NULL;
	IDxDiagContainer *device_containerp = NULL;
	IDxDiagContainer *file_containerp = NULL;
	IDxDiagContainer *driver_containerp = NULL;
	DWORD dw_device_count;

    // CoCreate a IDxDiagProvider*
	LL_INFOS() << "CoCreateInstance IID_IDxDiagProvider" << LL_ENDL;
    hr = CoCreateInstance(CLSID_DxDiagProvider,
                          NULL,
                          CLSCTX_INPROC_SERVER,
                          IID_IDxDiagProvider,
                          (LPVOID*) &dx_diag_providerp);

	if (FAILED(hr))
	{
		LL_WARNS() << "No DXDiag provider found!  DirectX 9 not installed!" << LL_ENDL;
		gWriteDebug("No DXDiag provider found!  DirectX 9 not installed!\n");
		goto LCleanup;
	}
    if (SUCCEEDED(hr)) // if FAILED(hr) then dx9 is not installed
    {
        // Fill out a DXDIAG_INIT_PARAMS struct and pass it to IDxDiagContainer::Initialize
        // Passing in TRUE for bAllowWHQLChecks, allows dxdiag to check if drivers are 
        // digital signed as logo'd by WHQL which may connect via internet to update 
        // WHQL certificates.    
        DXDIAG_INIT_PARAMS dx_diag_init_params;
        ZeroMemory(&dx_diag_init_params, sizeof(DXDIAG_INIT_PARAMS));

        dx_diag_init_params.dwSize                  = sizeof(DXDIAG_INIT_PARAMS);
        dx_diag_init_params.dwDxDiagHeaderVersion   = DXDIAG_DX9_SDK_VERSION;
        dx_diag_init_params.bAllowWHQLChecks        = TRUE;
        dx_diag_init_params.pReserved               = NULL;

		LL_INFOS() << "dx_diag_providerp->Initialize" << LL_ENDL;
        hr = dx_diag_providerp->Initialize(&dx_diag_init_params);
        if(FAILED(hr))
		{
            goto LCleanup;
		}

		LL_INFOS() << "dx_diag_providerp->GetRootContainer" << LL_ENDL;
        hr = dx_diag_providerp->GetRootContainer( &dx_diag_rootp );
        if(FAILED(hr) || !dx_diag_rootp)
		{
            goto LCleanup;
		}

		HRESULT hr;

		// Get display driver information
		LL_INFOS() << "dx_diag_rootp->GetChildContainer" << LL_ENDL;
		hr = dx_diag_rootp->GetChildContainer(L"DxDiag_DisplayDevices", &devices_containerp);
		if(FAILED(hr) || !devices_containerp)
		{
            // do not release 'dirty' devices_containerp at this stage, only dx_diag_rootp
            devices_containerp = NULL;
            goto LCleanup;
		}

        // make sure there is something inside
        hr = devices_containerp->GetNumberOfChildContainers(&dw_device_count);
        if (FAILED(hr) || dw_device_count == 0)
        {
            goto LCleanup;
        }

		// Get device 0
		LL_INFOS() << "devices_containerp->GetChildContainer" << LL_ENDL;
		hr = devices_containerp->GetChildContainer(L"0", &device_containerp);
		if(FAILED(hr) || !device_containerp)
		{
            goto LCleanup;
		}
		
		// Get the English VRAM string
		std::string ram_str = get_string(device_containerp, L"szDisplayMemoryEnglish");


		// Dump the string as an int into the structure
		char *stopstring;
		ret["VRAM"] = strtol(ram_str.c_str(), &stopstring, 10);
		std::string device_name = get_string(device_containerp, L"szDescription");
		ret["DeviceName"] = device_name;
		std::string device_driver=  get_string(device_containerp, L"szDriverVersion");
		ret["DriverVersion"] = device_driver;
        
        // ATI has a slightly different version string
        if(device_name.length() >= 4 && device_name.substr(0,4) == "ATI ")
        {
            // get the key
            HKEY hKey;
            const DWORD RV_SIZE = 100;
            WCHAR release_version[RV_SIZE];

            // Hard coded registry entry.  Using this since it's simpler for now.
            // And using EnumDisplayDevices to get a registry key also requires
            // a hard coded Query value.
            if(ERROR_SUCCESS == RegOpenKey(HKEY_LOCAL_MACHINE, TEXT("SOFTWARE\\ATI Technologies\\CBT"), &hKey))
            {
                // get the value
                DWORD dwType = REG_SZ;
                DWORD dwSize = sizeof(WCHAR) * RV_SIZE;
                if(ERROR_SUCCESS == RegQueryValueEx(hKey, TEXT("ReleaseVersion"), 
                    NULL, &dwType, (LPBYTE)release_version, &dwSize))
                {
                    // print the value
                    // windows doesn't guarantee to be null terminated
                    release_version[RV_SIZE - 1] = NULL;
                    ret["DriverVersion"] = utf16str_to_utf8str(release_version);

                }
                RegCloseKey(hKey);
            }
        }    
    }

LCleanup:
    if (ret.emptyMap())
    {
        LL_INFOS() << "Failed to get data, cleaning up" << LL_ENDL;
    }
	SAFE_RELEASE(file_containerp);
	SAFE_RELEASE(driver_containerp);
	SAFE_RELEASE(device_containerp);
	SAFE_RELEASE(devices_containerp);
    SAFE_RELEASE(dx_diag_rootp);
    SAFE_RELEASE(dx_diag_providerp);
    
    CoUninitialize();
	return ret;
}

void LLDXHardware::setWriteDebugFunc(void (*func)(const char*))
{
	gWriteDebug = func;
}

#endif<|MERGE_RESOLUTION|>--- conflicted
+++ resolved
@@ -638,11 +638,8 @@
 	IDxDiagContainer *file_containerp = NULL;
 	IDxDiagContainer *driver_containerp = NULL;
 	DWORD dw_device_count;
-<<<<<<< HEAD
-=======
 
 	mVRAM = 0;
->>>>>>> 797fa671
 
     // CoCreate a IDxDiagProvider*
 	LL_DEBUGS("AppInit") << "CoCreateInstance IID_IDxDiagProvider" << LL_ENDL;
