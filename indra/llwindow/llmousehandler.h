/**
 * @file llmousehandler.h
 * @brief LLMouseHandler class definition
 *
 * $LicenseInfo:firstyear=2001&license=viewerlgpl$
 * Second Life Viewer Source Code
 * Copyright (C) 2010, Linden Research, Inc.
 *
 * This library is free software; you can redistribute it and/or
 * modify it under the terms of the GNU Lesser General Public
 * License as published by the Free Software Foundation;
 * version 2.1 of the License only.
 *
 * This library is distributed in the hope that it will be useful,
 * but WITHOUT ANY WARRANTY; without even the implied warranty of
 * MERCHANTABILITY or FITNESS FOR A PARTICULAR PURPOSE.  See the GNU
 * Lesser General Public License for more details.
 *
 * You should have received a copy of the GNU Lesser General Public
 * License along with this library; if not, write to the Free Software
 * Foundation, Inc., 51 Franklin Street, Fifth Floor, Boston, MA  02110-1301  USA
 *
 * Linden Research, Inc., 945 Battery Street, San Francisco, CA  94111  USA
 * $/LicenseInfo$
 */

#ifndef LL_MOUSEHANDLER_H
#define LL_MOUSEHANDLER_H

#include "linden_common.h"
#include "llrect.h"
#include "indra_constants.h"

// Mostly-abstract interface.
// Intended for use via multiple inheritance.
// A class may have as many interfaces as it likes, but never needs to inherit one more than once.

class LLMouseHandler
{
public:
    LLMouseHandler() {}
    virtual ~LLMouseHandler() {}

    typedef enum {
        SHOW_NEVER,
        SHOW_IF_NOT_BLOCKED,
        SHOW_ALWAYS,
    } EShowToolTip;

<<<<<<< HEAD
	virtual bool	handleAnyMouseClick(S32 x, S32 y, MASK mask, EMouseClickType clicktype, bool down);
	virtual bool	handleMouseDown(S32 x, S32 y, MASK mask) = 0;
	virtual bool	handleMouseUp(S32 x, S32 y, MASK mask) = 0;
	virtual bool	handleMiddleMouseDown(S32 x, S32 y, MASK mask) = 0;
	virtual bool	handleMiddleMouseUp(S32 x, S32 y, MASK mask) = 0;
	virtual bool	handleRightMouseDown(S32 x, S32 y, MASK mask) = 0;
	virtual bool	handleRightMouseUp(S32 x, S32 y, MASK mask) = 0;
	virtual bool	handleDoubleClick(S32 x, S32 y, MASK mask) = 0;

	virtual bool	handleHover(S32 x, S32 y, MASK mask) = 0;
	virtual bool	handleScrollWheel(S32 x, S32 y, S32 clicks) = 0;
	virtual bool	handleScrollHWheel(S32 x, S32 y, S32 clicks) = 0;
	virtual bool	handleToolTip(S32 x, S32 y, MASK mask) = 0;
	virtual const std::string& getName() const = 0;
=======
    virtual BOOL    handleAnyMouseClick(S32 x, S32 y, MASK mask, EMouseClickType clicktype, BOOL down);
    virtual BOOL    handleMouseDown(S32 x, S32 y, MASK mask) = 0;
    virtual BOOL    handleMouseUp(S32 x, S32 y, MASK mask) = 0;
    virtual BOOL    handleMiddleMouseDown(S32 x, S32 y, MASK mask) = 0;
    virtual BOOL    handleMiddleMouseUp(S32 x, S32 y, MASK mask) = 0;
    virtual BOOL    handleRightMouseDown(S32 x, S32 y, MASK mask) = 0;
    virtual BOOL    handleRightMouseUp(S32 x, S32 y, MASK mask) = 0;
    virtual BOOL    handleDoubleClick(S32 x, S32 y, MASK mask) = 0;

    virtual BOOL    handleHover(S32 x, S32 y, MASK mask) = 0;
    virtual BOOL    handleScrollWheel(S32 x, S32 y, S32 clicks) = 0;
    virtual BOOL    handleScrollHWheel(S32 x, S32 y, S32 clicks) = 0;
    virtual BOOL    handleToolTip(S32 x, S32 y, MASK mask) = 0;
    virtual const std::string& getName() const = 0;
>>>>>>> c06fb4e0

    virtual void    onMouseCaptureLost() = 0;

    virtual void    screenPointToLocal(S32 screen_x, S32 screen_y, S32* local_x, S32* local_y) const = 0;
    virtual void    localPointToScreen(S32 local_x, S32 local_y, S32* screen_x, S32* screen_y) const = 0;

<<<<<<< HEAD
	virtual bool hasMouseCapture() = 0;
=======
    virtual BOOL hasMouseCapture() = 0;
>>>>>>> c06fb4e0
};

#endif<|MERGE_RESOLUTION|>--- conflicted
+++ resolved
@@ -47,48 +47,27 @@
         SHOW_ALWAYS,
     } EShowToolTip;
 
-<<<<<<< HEAD
-	virtual bool	handleAnyMouseClick(S32 x, S32 y, MASK mask, EMouseClickType clicktype, bool down);
-	virtual bool	handleMouseDown(S32 x, S32 y, MASK mask) = 0;
-	virtual bool	handleMouseUp(S32 x, S32 y, MASK mask) = 0;
-	virtual bool	handleMiddleMouseDown(S32 x, S32 y, MASK mask) = 0;
-	virtual bool	handleMiddleMouseUp(S32 x, S32 y, MASK mask) = 0;
-	virtual bool	handleRightMouseDown(S32 x, S32 y, MASK mask) = 0;
-	virtual bool	handleRightMouseUp(S32 x, S32 y, MASK mask) = 0;
-	virtual bool	handleDoubleClick(S32 x, S32 y, MASK mask) = 0;
+    virtual bool    handleAnyMouseClick(S32 x, S32 y, MASK mask, EMouseClickType clicktype, bool down);
+    virtual bool    handleMouseDown(S32 x, S32 y, MASK mask) = 0;
+    virtual bool    handleMouseUp(S32 x, S32 y, MASK mask) = 0;
+    virtual bool    handleMiddleMouseDown(S32 x, S32 y, MASK mask) = 0;
+    virtual bool    handleMiddleMouseUp(S32 x, S32 y, MASK mask) = 0;
+    virtual bool    handleRightMouseDown(S32 x, S32 y, MASK mask) = 0;
+    virtual bool    handleRightMouseUp(S32 x, S32 y, MASK mask) = 0;
+    virtual bool    handleDoubleClick(S32 x, S32 y, MASK mask) = 0;
 
-	virtual bool	handleHover(S32 x, S32 y, MASK mask) = 0;
-	virtual bool	handleScrollWheel(S32 x, S32 y, S32 clicks) = 0;
-	virtual bool	handleScrollHWheel(S32 x, S32 y, S32 clicks) = 0;
-	virtual bool	handleToolTip(S32 x, S32 y, MASK mask) = 0;
-	virtual const std::string& getName() const = 0;
-=======
-    virtual BOOL    handleAnyMouseClick(S32 x, S32 y, MASK mask, EMouseClickType clicktype, BOOL down);
-    virtual BOOL    handleMouseDown(S32 x, S32 y, MASK mask) = 0;
-    virtual BOOL    handleMouseUp(S32 x, S32 y, MASK mask) = 0;
-    virtual BOOL    handleMiddleMouseDown(S32 x, S32 y, MASK mask) = 0;
-    virtual BOOL    handleMiddleMouseUp(S32 x, S32 y, MASK mask) = 0;
-    virtual BOOL    handleRightMouseDown(S32 x, S32 y, MASK mask) = 0;
-    virtual BOOL    handleRightMouseUp(S32 x, S32 y, MASK mask) = 0;
-    virtual BOOL    handleDoubleClick(S32 x, S32 y, MASK mask) = 0;
-
-    virtual BOOL    handleHover(S32 x, S32 y, MASK mask) = 0;
-    virtual BOOL    handleScrollWheel(S32 x, S32 y, S32 clicks) = 0;
-    virtual BOOL    handleScrollHWheel(S32 x, S32 y, S32 clicks) = 0;
-    virtual BOOL    handleToolTip(S32 x, S32 y, MASK mask) = 0;
+    virtual bool    handleHover(S32 x, S32 y, MASK mask) = 0;
+    virtual bool    handleScrollWheel(S32 x, S32 y, S32 clicks) = 0;
+    virtual bool    handleScrollHWheel(S32 x, S32 y, S32 clicks) = 0;
+    virtual bool    handleToolTip(S32 x, S32 y, MASK mask) = 0;
     virtual const std::string& getName() const = 0;
->>>>>>> c06fb4e0
 
     virtual void    onMouseCaptureLost() = 0;
 
     virtual void    screenPointToLocal(S32 screen_x, S32 screen_y, S32* local_x, S32* local_y) const = 0;
     virtual void    localPointToScreen(S32 local_x, S32 local_y, S32* screen_x, S32* screen_y) const = 0;
 
-<<<<<<< HEAD
-	virtual bool hasMouseCapture() = 0;
-=======
-    virtual BOOL hasMouseCapture() = 0;
->>>>>>> c06fb4e0
+    virtual bool hasMouseCapture() = 0;
 };
 
 #endif