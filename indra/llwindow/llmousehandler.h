--- conflicted
+++ resolved
@@ -1,94 +1,73 @@
-/**
- * @file llmousehandler.h
- * @brief LLMouseHandler class definition
- *
- * $LicenseInfo:firstyear=2001&license=viewerlgpl$
- * Second Life Viewer Source Code
- * Copyright (C) 2010, Linden Research, Inc.
- *
- * This library is free software; you can redistribute it and/or
- * modify it under the terms of the GNU Lesser General Public
- * License as published by the Free Software Foundation;
- * version 2.1 of the License only.
- *
- * This library is distributed in the hope that it will be useful,
- * but WITHOUT ANY WARRANTY; without even the implied warranty of
- * MERCHANTABILITY or FITNESS FOR A PARTICULAR PURPOSE.  See the GNU
- * Lesser General Public License for more details.
- *
- * You should have received a copy of the GNU Lesser General Public
- * License along with this library; if not, write to the Free Software
- * Foundation, Inc., 51 Franklin Street, Fifth Floor, Boston, MA  02110-1301  USA
- *
- * Linden Research, Inc., 945 Battery Street, San Francisco, CA  94111  USA
- * $/LicenseInfo$
- */
-
-#ifndef LL_MOUSEHANDLER_H
-#define LL_MOUSEHANDLER_H
-
-#include "linden_common.h"
-#include "llrect.h"
-#include "indra_constants.h"
-
-// Mostly-abstract interface.
-// Intended for use via multiple inheritance.
-// A class may have as many interfaces as it likes, but never needs to inherit one more than once.
-
-class LLMouseHandler
-{
-public:
-    LLMouseHandler() {}
-    virtual ~LLMouseHandler() {}
-
-    typedef enum {
-        SHOW_NEVER,
-        SHOW_IF_NOT_BLOCKED,
-        SHOW_ALWAYS,
-    } EShowToolTip;
-
-<<<<<<< HEAD
-	virtual bool	handleAnyMouseClick(S32 x, S32 y, MASK mask, EMouseClickType clicktype, bool down);
-	virtual bool	handleMouseDown(S32 x, S32 y, MASK mask) = 0;
-	virtual bool	handleMouseUp(S32 x, S32 y, MASK mask) = 0;
-	virtual bool	handleMiddleMouseDown(S32 x, S32 y, MASK mask) = 0;
-	virtual bool	handleMiddleMouseUp(S32 x, S32 y, MASK mask) = 0;
-	virtual bool	handleRightMouseDown(S32 x, S32 y, MASK mask) = 0;
-	virtual bool	handleRightMouseUp(S32 x, S32 y, MASK mask) = 0;
-	virtual bool	handleDoubleClick(S32 x, S32 y, MASK mask) = 0;
-
-	virtual bool	handleHover(S32 x, S32 y, MASK mask) = 0;
-	virtual bool	handleScrollWheel(S32 x, S32 y, S32 clicks) = 0;
-	virtual bool	handleScrollHWheel(S32 x, S32 y, S32 clicks) = 0;
-	virtual bool	handleToolTip(S32 x, S32 y, MASK mask) = 0;
-	virtual const std::string& getName() const = 0;
-=======
-    virtual BOOL    handleAnyMouseClick(S32 x, S32 y, MASK mask, EMouseClickType clicktype, BOOL down);
-    virtual BOOL    handleMouseDown(S32 x, S32 y, MASK mask) = 0;
-    virtual BOOL    handleMouseUp(S32 x, S32 y, MASK mask) = 0;
-    virtual BOOL    handleMiddleMouseDown(S32 x, S32 y, MASK mask) = 0;
-    virtual BOOL    handleMiddleMouseUp(S32 x, S32 y, MASK mask) = 0;
-    virtual BOOL    handleRightMouseDown(S32 x, S32 y, MASK mask) = 0;
-    virtual BOOL    handleRightMouseUp(S32 x, S32 y, MASK mask) = 0;
-    virtual BOOL    handleDoubleClick(S32 x, S32 y, MASK mask) = 0;
-
-    virtual BOOL    handleHover(S32 x, S32 y, MASK mask) = 0;
-    virtual BOOL    handleScrollWheel(S32 x, S32 y, S32 clicks) = 0;
-    virtual BOOL    handleScrollHWheel(S32 x, S32 y, S32 clicks) = 0;
-    virtual BOOL    handleToolTip(S32 x, S32 y, MASK mask) = 0;
-    virtual const std::string& getName() const = 0;
->>>>>>> e1623bb2
-
-    virtual void    onMouseCaptureLost() = 0;
-
-    virtual void    screenPointToLocal(S32 screen_x, S32 screen_y, S32* local_x, S32* local_y) const = 0;
-    virtual void    localPointToScreen(S32 local_x, S32 local_y, S32* screen_x, S32* screen_y) const = 0;
-
-<<<<<<< HEAD
-	virtual bool hasMouseCapture() = 0;
-=======
-    virtual BOOL hasMouseCapture() = 0;
->>>>>>> e1623bb2
-};
-
-#endif+/**
+ * @file llmousehandler.h
+ * @brief LLMouseHandler class definition
+ *
+ * $LicenseInfo:firstyear=2001&license=viewerlgpl$
+ * Second Life Viewer Source Code
+ * Copyright (C) 2010, Linden Research, Inc.
+ *
+ * This library is free software; you can redistribute it and/or
+ * modify it under the terms of the GNU Lesser General Public
+ * License as published by the Free Software Foundation;
+ * version 2.1 of the License only.
+ *
+ * This library is distributed in the hope that it will be useful,
+ * but WITHOUT ANY WARRANTY; without even the implied warranty of
+ * MERCHANTABILITY or FITNESS FOR A PARTICULAR PURPOSE.  See the GNU
+ * Lesser General Public License for more details.
+ *
+ * You should have received a copy of the GNU Lesser General Public
+ * License along with this library; if not, write to the Free Software
+ * Foundation, Inc., 51 Franklin Street, Fifth Floor, Boston, MA  02110-1301  USA
+ *
+ * Linden Research, Inc., 945 Battery Street, San Francisco, CA  94111  USA
+ * $/LicenseInfo$
+ */
+
+#ifndef LL_MOUSEHANDLER_H
+#define LL_MOUSEHANDLER_H
+
+#include "linden_common.h"
+#include "llrect.h"
+#include "indra_constants.h"
+
+// Mostly-abstract interface.
+// Intended for use via multiple inheritance.
+// A class may have as many interfaces as it likes, but never needs to inherit one more than once.
+
+class LLMouseHandler
+{
+public:
+    LLMouseHandler() {}
+    virtual ~LLMouseHandler() {}
+
+    typedef enum {
+        SHOW_NEVER,
+        SHOW_IF_NOT_BLOCKED,
+        SHOW_ALWAYS,
+    } EShowToolTip;
+
+    virtual bool    handleAnyMouseClick(S32 x, S32 y, MASK mask, EMouseClickType clicktype, bool down);
+    virtual bool    handleMouseDown(S32 x, S32 y, MASK mask) = 0;
+    virtual bool    handleMouseUp(S32 x, S32 y, MASK mask) = 0;
+    virtual bool    handleMiddleMouseDown(S32 x, S32 y, MASK mask) = 0;
+    virtual bool    handleMiddleMouseUp(S32 x, S32 y, MASK mask) = 0;
+    virtual bool    handleRightMouseDown(S32 x, S32 y, MASK mask) = 0;
+    virtual bool    handleRightMouseUp(S32 x, S32 y, MASK mask) = 0;
+    virtual bool    handleDoubleClick(S32 x, S32 y, MASK mask) = 0;
+
+    virtual bool    handleHover(S32 x, S32 y, MASK mask) = 0;
+    virtual bool    handleScrollWheel(S32 x, S32 y, S32 clicks) = 0;
+    virtual bool    handleScrollHWheel(S32 x, S32 y, S32 clicks) = 0;
+    virtual bool    handleToolTip(S32 x, S32 y, MASK mask) = 0;
+    virtual const std::string& getName() const = 0;
+
+    virtual void    onMouseCaptureLost() = 0;
+
+    virtual void    screenPointToLocal(S32 screen_x, S32 screen_y, S32* local_x, S32* local_y) const = 0;
+    virtual void    localPointToScreen(S32 local_x, S32 local_y, S32* screen_x, S32* screen_y) const = 0;
+
+    virtual bool hasMouseCapture() = 0;
+};
+
+#endif