--- conflicted
+++ resolved
@@ -154,27 +154,16 @@
 protected:
     LLWindowMacOSX(LLWindowCallbacks* callbacks,
         const std::string& title, const std::string& name, int x, int y, int width, int height, U32 flags,
-<<<<<<< HEAD
-        BOOL fullscreen, BOOL clearBg, BOOL enable_vsync, BOOL use_gl,
-        BOOL ignore_pixel_depth,
-        //U32 fsaa_samples);
-        U32 fsaa_samples, BOOL useLegacyCursors); // <FS:LO> Legacy cursor setting from main program
-=======
         bool fullscreen, bool clearBg, bool enable_vsync, bool use_gl,
         bool ignore_pixel_depth,
         U32 fsaa_samples,
         U32 max_vram,
         bool useLegacyCursors); // <FS:LO> Legacy cursor setting from main program
->>>>>>> 050d2fef
         ~LLWindowMacOSX();
 
     //void  initCursors();
     void    initCursors(BOOL useLegacyCursors); // <FS:LO> Legacy cursor setting from main program
-<<<<<<< HEAD
-    BOOL    isValid() override;
-=======
     bool    isValid() override;
->>>>>>> 050d2fef
     void    moveWindow(const LLCoordScreen& position,const LLCoordScreen& size);
 
 
@@ -257,11 +246,7 @@
     friend class LLWindowManager;
 
 public:
-<<<<<<< HEAD
-    BOOL mUseLegacyCursors; // <FS:LO> Legacy cursor setting from main program
-=======
     bool mUseLegacyCursors; // <FS:LO> Legacy cursor setting from main program
->>>>>>> 050d2fef
 };
 
 
