--- conflicted
+++ resolved
@@ -158,14 +158,9 @@
 		bool useLegacyCursors); // <FS:LO> Legacy cursor setting from main program
 		~LLWindowMacOSX();
 
-<<<<<<< HEAD
 	//void	initCursors();
 	void	initCursors(BOOL useLegacyCursors); // <FS:LO> Legacy cursor setting from main program
-	BOOL	isValid() override;
-=======
-	void	initCursors();
 	bool	isValid() override;
->>>>>>> 2817d6c6
 	void	moveWindow(const LLCoordScreen& position,const LLCoordScreen& size);
 
 
