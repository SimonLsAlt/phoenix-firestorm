/**
 * @file llwindowmacosx.h
 * @brief Mac implementation of LLWindow class
 *
 * $LicenseInfo:firstyear=2001&license=viewerlgpl$
 * Second Life Viewer Source Code
 * Copyright (C) 2010, Linden Research, Inc.
 *
 * This library is free software; you can redistribute it and/or
 * modify it under the terms of the GNU Lesser General Public
 * License as published by the Free Software Foundation;
 * version 2.1 of the License only.
 *
 * This library is distributed in the hope that it will be useful,
 * but WITHOUT ANY WARRANTY; without even the implied warranty of
 * MERCHANTABILITY or FITNESS FOR A PARTICULAR PURPOSE.  See the GNU
 * Lesser General Public License for more details.
 *
 * You should have received a copy of the GNU Lesser General Public
 * License along with this library; if not, write to the Free Software
 * Foundation, Inc., 51 Franklin Street, Fifth Floor, Boston, MA  02110-1301  USA
 *
 * Linden Research, Inc., 945 Battery Street, San Francisco, CA  94111  USA
 * $/LicenseInfo$
 */

#ifndef LL_LLWINDOWMACOSX_H
#define LL_LLWINDOWMACOSX_H

#include "llwindow.h"
#include "llwindowcallbacks.h"
#include "llwindowmacosx-objc.h"

#include "lltimer.h"

#include <ApplicationServices/ApplicationServices.h>
#include <OpenGL/OpenGL.h>

// AssertMacros.h does bad things.
#include "fix_macros.h"
#undef verify
#undef require

class LLWindowMacOSX : public LLWindow
{
public:
    void show() override;
    void hide() override;
    void close() override;
    BOOL getVisible() override;
    BOOL getMinimized() override;
    BOOL getMaximized() override;
    BOOL maximize() override;
    void minimize() override;
    void restore() override;
    BOOL getFullscreen();
    BOOL getPosition(LLCoordScreen *position) override;
    BOOL getSize(LLCoordScreen *size) override;
    BOOL getSize(LLCoordWindow *size) override;
    BOOL setPosition(LLCoordScreen position) override;
    BOOL setSizeImpl(LLCoordScreen size) override;
    BOOL setSizeImpl(LLCoordWindow size) override;
    BOOL switchContext(BOOL fullscreen, const LLCoordScreen &size, BOOL enable_vsync, const LLCoordScreen * const posp = NULL) override;
    BOOL setCursorPosition(LLCoordWindow position) override;
    BOOL getCursorPosition(LLCoordWindow *position) override;
    void showCursor() override;
    void hideCursor() override;
    void showCursorFromMouseMove() override;
    void hideCursorUntilMouseMove() override;
    BOOL isCursorHidden() override;
    void updateCursor() override;
    ECursorType getCursor() const override;
    void captureMouse() override;
    void releaseMouse() override;
    void setMouseClipping( BOOL b ) override;
    BOOL isClipboardTextAvailable() override;
    BOOL pasteTextFromClipboard(LLWString &dst) override;
    BOOL copyTextToClipboard(const LLWString & src) override;
    void flashIcon(F32 seconds) override;
    F32 getGamma() override;
    BOOL setGamma(const F32 gamma) override; // Set the gamma
    U32 getFSAASamples() override;
    void setFSAASamples(const U32 fsaa_samples) override;
    BOOL restoreGamma() override;           // Restore original gamma table (before updating gamma)
    ESwapMethod getSwapMethod() override { return mSwapMethod; }
    void gatherInput() override;
    void delayInputProcessing() override {};
    void swapBuffers() override;

    // handy coordinate space conversion routines
    BOOL convertCoords(LLCoordScreen from, LLCoordWindow *to) override;
    BOOL convertCoords(LLCoordWindow from, LLCoordScreen *to) override;
    BOOL convertCoords(LLCoordWindow from, LLCoordGL *to) override;
    BOOL convertCoords(LLCoordGL from, LLCoordWindow *to) override;
    BOOL convertCoords(LLCoordScreen from, LLCoordGL *to) override;
    BOOL convertCoords(LLCoordGL from, LLCoordScreen *to) override;

    LLWindowResolution* getSupportedResolutions(S32 &num_resolutions) override;
    F32 getNativeAspectRatio() override;
    F32 getPixelAspectRatio() override;
    void setNativeAspectRatio(F32 ratio) override { mOverrideAspectRatio = ratio; }

    // query VRAM usage
    /*virtual*/ U32 getAvailableVRAMMegabytes() override;

    void beforeDialog() override;
    void afterDialog() override;

    BOOL dialogColorPicker(F32 *r, F32 *g, F32 *b) override;

    void *getPlatformWindow() override;
    void bringToFront() override {};

    void allowLanguageTextInput(LLPreeditor *preeditor, BOOL b) override;
    void interruptLanguageTextInput() override;
    void spawnWebBrowser(const std::string& escaped_url, bool async) override;
    F32 getSystemUISize() override;

<<<<<<< HEAD
	void *getPlatformWindow() override;
	void bringToFront() override {};
	
	void allowLanguageTextInput(LLPreeditor *preeditor, BOOL b) override;
	void interruptLanguageTextInput() override;
	void spawnWebBrowser(const std::string& escaped_url, bool async) override;
	F32 getSystemUISize() override;
	void openFile(const std::string& file_name) override;
	void setTitle(const std::string& title) override;
    
=======
>>>>>>> 38c2a5bd
    bool getInputDevices(U32 device_type_filter,
                         std::function<bool(std::string&, LLSD&, void*)> osx_callback,
                         void* win_callback,
                         void* userdata) override;

    static std::vector<std::string> getDisplaysResolutionList();

    static std::vector<std::string> getDynamicFallbackFontList();

    // Provide native key event data
    LLSD getNativeKeyData() override;

    void* getWindow() { return mWindow; }
    LLWindowCallbacks* getCallbacks() { return mCallbacks; }
    LLPreeditor* getPreeditor() { return mPreeditor; }

    void updateMouseDeltas(float* deltas);
    void getMouseDeltas(float* delta);

    void handleDragNDrop(std::string url, LLWindowCallbacks::DragNDropAction action);

    bool allowsLanguageInput() { return mLanguageTextInputAllowed; }

    //create a new GL context that shares a namespace with this Window's main GL context and make it current on the current thread
    // returns a pointer to be handed back to destroySharedConext/makeContextCurrent
    void* createSharedContext() override;
    //make the given context current on the current thread
    void makeContextCurrent(void* context) override;
    //destroy the given context that was retrieved by createSharedContext()
    //Must be called on the same thread that called createSharedContext()
    void destroySharedContext(void* context) override;

    void toggleVSync(bool enable_vsync) override;

protected:
<<<<<<< HEAD
	LLWindowMacOSX(LLWindowCallbacks* callbacks,
		const std::string& title, const std::string& name, int x, int y, int width, int height, U32 flags,
		BOOL fullscreen, BOOL clearBg, BOOL enable_vsync, BOOL use_gl,
		BOOL ignore_pixel_depth,
		//U32 fsaa_samples);
		U32 fsaa_samples, BOOL useLegacyCursors); // <FS:LO> Legacy cursor setting from main program
		~LLWindowMacOSX();

	//void	initCursors();
	void	initCursors(BOOL useLegacyCursors); // <FS:LO> Legacy cursor setting from main program
	BOOL	isValid() override;
	void	moveWindow(const LLCoordScreen& position,const LLCoordScreen& size);
=======
    LLWindowMacOSX(LLWindowCallbacks* callbacks,
        const std::string& title, const std::string& name, int x, int y, int width, int height, U32 flags,
        BOOL fullscreen, BOOL clearBg, BOOL enable_vsync, BOOL use_gl,
        BOOL ignore_pixel_depth,
        U32 fsaa_samples);
        ~LLWindowMacOSX();

    void    initCursors();
    BOOL    isValid() override;
    void    moveWindow(const LLCoordScreen& position,const LLCoordScreen& size);

>>>>>>> 38c2a5bd

    // Changes display resolution. Returns true if successful
    BOOL    setDisplayResolution(S32 width, S32 height, S32 bits, S32 refresh);

    // Go back to last fullscreen display resolution.
    BOOL    setFullscreenResolution();

    // Restore the display resolution to its value before we ran the app.
    BOOL    resetDisplayResolution();

    BOOL    shouldPostQuit() { return mPostQuit; }

    //Satisfy MAINT-3135 and MAINT-3288 with a flag.
    /*virtual */ void setOldResize(bool oldresize) override {setResizeMode(oldresize, mGLView); }

private:
    void restoreGLContext();

protected:
    //
    // Platform specific methods
    //

    // create or re-create the GL context/window.  Called from the constructor and switchContext().
    BOOL createContext(int x, int y, int width, int height, int bits, BOOL fullscreen, BOOL enable_vsync);
    void destroyContext();
    void setupFailure(const std::string& text, const std::string& caption, U32 type);
    void adjustCursorDecouple(bool warpingMouse = false);
    static MASK modifiersToMask(S16 modifiers);

#if LL_OS_DRAGDROP_ENABLED

    //static OSErr dragTrackingHandler(DragTrackingMessage message, WindowRef theWindow, void * handlerRefCon, DragRef theDrag);
    //static OSErr dragReceiveHandler(WindowRef theWindow, void * handlerRefCon,    DragRef theDrag);


#endif // LL_OS_DRAGDROP_ENABLED

    //
    // Platform specific variables
    //

    // Use generic pointers here.  This lets us do some funky Obj-C interop using Obj-C objects without having to worry about any compilation problems that may arise.
    NSWindowRef         mWindow;
    GLViewRef           mGLView;
    CGLContextObj       mContext;
    CGLPixelFormatObj   mPixelFormat;
    CGDirectDisplayID   mDisplay;

    LLRect      mOldMouseClip;  // Screen rect to which the mouse cursor was globally constrained before we changed it in clipMouse()
    std::string mWindowTitle;
    double      mOriginalAspectRatio;
    BOOL        mSimulatedRightClick;
    U32         mLastModifiers;
    BOOL        mHandsOffEvents;    // When true, temporarially disable CarbonEvent processing.
    // Used to allow event processing when putting up dialogs in fullscreen mode.
    BOOL        mCursorDecoupled;
    S32         mCursorLastEventDeltaX;
    S32         mCursorLastEventDeltaY;
    BOOL        mCursorIgnoreNextDelta;
    BOOL        mNeedsResize;       // Constructor figured out the window is too big, it needs a resize.
    LLCoordScreen   mNeedsResizeSize;
    F32         mOverrideAspectRatio;
    BOOL        mMaximized;
    BOOL        mMinimized;
    U32         mFSAASamples;
    BOOL        mForceRebuild;

    S32 mDragOverrideCursor;

    // Input method management through Text Service Manager.
    BOOL        mLanguageTextInputAllowed;
    LLPreeditor*    mPreeditor;

public:
    static BOOL sUseMultGL;

    friend class LLWindowManager;

<<<<<<< HEAD
	friend class LLWindowManager;
	
public:
	BOOL mUseLegacyCursors; // <FS:LO> Legacy cursor setting from main program
=======
>>>>>>> 38c2a5bd
};


class LLSplashScreenMacOSX : public LLSplashScreen
{
public:
    LLSplashScreenMacOSX();
    virtual ~LLSplashScreenMacOSX();

    void showImpl();
    void updateImpl(const std::string& mesg);
    void hideImpl();

private:
    WindowRef   mWindow;
};

S32 OSMessageBoxMacOSX(const std::string& text, const std::string& caption, U32 type);

void load_url_external(const char* url);

#endif //LL_LLWINDOWMACOSX_H<|MERGE_RESOLUTION|>--- conflicted
+++ resolved
@@ -115,20 +115,9 @@
     void interruptLanguageTextInput() override;
     void spawnWebBrowser(const std::string& escaped_url, bool async) override;
     F32 getSystemUISize() override;
-
-<<<<<<< HEAD
-	void *getPlatformWindow() override;
-	void bringToFront() override {};
-	
-	void allowLanguageTextInput(LLPreeditor *preeditor, BOOL b) override;
-	void interruptLanguageTextInput() override;
-	void spawnWebBrowser(const std::string& escaped_url, bool async) override;
-	F32 getSystemUISize() override;
-	void openFile(const std::string& file_name) override;
-	void setTitle(const std::string& title) override;
-    
-=======
->>>>>>> 38c2a5bd
+    void openFile(const std::string& file_name) override;
+    void setTitle(const std::string& title) override;
+
     bool getInputDevices(U32 device_type_filter,
                          std::function<bool(std::string&, LLSD&, void*)> osx_callback,
                          void* win_callback,
@@ -164,32 +153,19 @@
     void toggleVSync(bool enable_vsync) override;
 
 protected:
-<<<<<<< HEAD
-	LLWindowMacOSX(LLWindowCallbacks* callbacks,
-		const std::string& title, const std::string& name, int x, int y, int width, int height, U32 flags,
-		BOOL fullscreen, BOOL clearBg, BOOL enable_vsync, BOOL use_gl,
-		BOOL ignore_pixel_depth,
-		//U32 fsaa_samples);
-		U32 fsaa_samples, BOOL useLegacyCursors); // <FS:LO> Legacy cursor setting from main program
-		~LLWindowMacOSX();
-
-	//void	initCursors();
-	void	initCursors(BOOL useLegacyCursors); // <FS:LO> Legacy cursor setting from main program
-	BOOL	isValid() override;
-	void	moveWindow(const LLCoordScreen& position,const LLCoordScreen& size);
-=======
     LLWindowMacOSX(LLWindowCallbacks* callbacks,
         const std::string& title, const std::string& name, int x, int y, int width, int height, U32 flags,
         BOOL fullscreen, BOOL clearBg, BOOL enable_vsync, BOOL use_gl,
         BOOL ignore_pixel_depth,
-        U32 fsaa_samples);
+        //U32 fsaa_samples);
+        U32 fsaa_samples, BOOL useLegacyCursors); // <FS:LO> Legacy cursor setting from main program
         ~LLWindowMacOSX();
 
-    void    initCursors();
+    //void  initCursors();
+    void    initCursors(BOOL useLegacyCursors); // <FS:LO> Legacy cursor setting from main program
     BOOL    isValid() override;
     void    moveWindow(const LLCoordScreen& position,const LLCoordScreen& size);
 
->>>>>>> 38c2a5bd
 
     // Changes display resolution. Returns true if successful
     BOOL    setDisplayResolution(S32 width, S32 height, S32 bits, S32 refresh);
@@ -269,13 +245,8 @@
 
     friend class LLWindowManager;
 
-<<<<<<< HEAD
-	friend class LLWindowManager;
-	
-public:
-	BOOL mUseLegacyCursors; // <FS:LO> Legacy cursor setting from main program
-=======
->>>>>>> 38c2a5bd
+public:
+    BOOL mUseLegacyCursors; // <FS:LO> Legacy cursor setting from main program
 };
 
 
