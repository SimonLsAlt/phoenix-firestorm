/**
 * @file llwindowmacosx.h
 * @brief Mac implementation of LLWindow class
 *
 * $LicenseInfo:firstyear=2001&license=viewerlgpl$
 * Second Life Viewer Source Code
 * Copyright (C) 2010, Linden Research, Inc.
 *
 * This library is free software; you can redistribute it and/or
 * modify it under the terms of the GNU Lesser General Public
 * License as published by the Free Software Foundation;
 * version 2.1 of the License only.
 *
 * This library is distributed in the hope that it will be useful,
 * but WITHOUT ANY WARRANTY; without even the implied warranty of
 * MERCHANTABILITY or FITNESS FOR A PARTICULAR PURPOSE.  See the GNU
 * Lesser General Public License for more details.
 *
 * You should have received a copy of the GNU Lesser General Public
 * License along with this library; if not, write to the Free Software
 * Foundation, Inc., 51 Franklin Street, Fifth Floor, Boston, MA  02110-1301  USA
 *
 * Linden Research, Inc., 945 Battery Street, San Francisco, CA  94111  USA
 * $/LicenseInfo$
 */

#ifndef LL_LLWINDOWMACOSX_H
#define LL_LLWINDOWMACOSX_H

#include "llwindow.h"
#include "llwindowcallbacks.h"
#include "llwindowmacosx-objc.h"

#include "lltimer.h"

#include <ApplicationServices/ApplicationServices.h>
#include <OpenGL/OpenGL.h>

// AssertMacros.h does bad things.
#include "fix_macros.h"
#undef verify
#undef require

class LLWindowMacOSX : public LLWindow
{
public:
    void show() override;
    void hide() override;
    void close() override;
    bool getVisible() override;
    bool getMinimized() override;
    bool getMaximized() override;
    bool maximize() override;
    void minimize() override;
    void restore() override;
    bool getFullscreen();
    bool getPosition(LLCoordScreen *position) override;
    bool getSize(LLCoordScreen *size) override;
    bool getSize(LLCoordWindow *size) override;
    bool setPosition(LLCoordScreen position) override;
    bool setSizeImpl(LLCoordScreen size) override;
    bool setSizeImpl(LLCoordWindow size) override;
    bool switchContext(bool fullscreen, const LLCoordScreen &size, bool enable_vsync, const LLCoordScreen * const posp = NULL) override;
    bool setCursorPosition(LLCoordWindow position) override;
    bool getCursorPosition(LLCoordWindow *position) override;
    void showCursor() override;
    void hideCursor() override;
    void showCursorFromMouseMove() override;
    void hideCursorUntilMouseMove() override;
    bool isCursorHidden() override;
    void updateCursor() override;
    ECursorType getCursor() const override;
    void captureMouse() override;
    void releaseMouse() override;
    void setMouseClipping( bool b ) override;
    bool isClipboardTextAvailable() override;
    bool pasteTextFromClipboard(LLWString &dst) override;
    bool copyTextToClipboard(const LLWString & src) override;
    void flashIcon(F32 seconds) override;
    F32 getGamma() override;
    bool setGamma(const F32 gamma) override; // Set the gamma
    U32 getFSAASamples() override;
    void setFSAASamples(const U32 fsaa_samples) override;
    bool restoreGamma() override;           // Restore original gamma table (before updating gamma)
    ESwapMethod getSwapMethod() override { return mSwapMethod; }
    void gatherInput() override;
    void delayInputProcessing() override {};
    void swapBuffers() override;

    // handy coordinate space conversion routines
    bool convertCoords(LLCoordScreen from, LLCoordWindow *to) override;
    bool convertCoords(LLCoordWindow from, LLCoordScreen *to) override;
    bool convertCoords(LLCoordWindow from, LLCoordGL *to) override;
    bool convertCoords(LLCoordGL from, LLCoordWindow *to) override;
    bool convertCoords(LLCoordScreen from, LLCoordGL *to) override;
    bool convertCoords(LLCoordGL from, LLCoordScreen *to) override;

    LLWindowResolution* getSupportedResolutions(S32 &num_resolutions) override;
    F32 getNativeAspectRatio() override;
    F32 getPixelAspectRatio() override;
    void setNativeAspectRatio(F32 ratio) override { mOverrideAspectRatio = ratio; }

    void beforeDialog() override;
    void afterDialog() override;

    bool dialogColorPicker(F32 *r, F32 *g, F32 *b) override;

    void *getPlatformWindow() override;
    void bringToFront() override {};

    void allowLanguageTextInput(LLPreeditor *preeditor, bool b) override;
    void interruptLanguageTextInput() override;
    void spawnWebBrowser(const std::string& escaped_url, bool async) override;
    F32 getSystemUISize() override;
    void openFile(const std::string& file_name) override;
    void setTitle(const std::string& title) override;

    bool getInputDevices(U32 device_type_filter,
                         std::function<bool(std::string&, LLSD&, void*)> osx_callback,
                         void* win_callback,
                         void* userdata) override;

    static std::vector<std::string> getDisplaysResolutionList();

    static std::vector<std::string> getDynamicFallbackFontList();

    // Provide native key event data
    LLSD getNativeKeyData() override;

    void* getWindow() { return mWindow; }
    LLWindowCallbacks* getCallbacks() { return mCallbacks; }
    LLPreeditor* getPreeditor() { return mPreeditor; }

    void updateMouseDeltas(float* deltas);
    void getMouseDeltas(float* delta);

    void handleDragNDrop(std::string url, LLWindowCallbacks::DragNDropAction action);

    bool allowsLanguageInput() { return mLanguageTextInputAllowed; }

    //create a new GL context that shares a namespace with this Window's main GL context and make it current on the current thread
    // returns a pointer to be handed back to destroySharedConext/makeContextCurrent
    void* createSharedContext() override;
    //make the given context current on the current thread
    void makeContextCurrent(void* context) override;
    //destroy the given context that was retrieved by createSharedContext()
    //Must be called on the same thread that called createSharedContext()
    void destroySharedContext(void* context) override;

    void toggleVSync(bool enable_vsync) override;

protected:
    LLWindowMacOSX(LLWindowCallbacks* callbacks,
        const std::string& title, const std::string& name, int x, int y, int width, int height, U32 flags,
        bool fullscreen, bool clearBg, bool enable_vsync, bool use_gl,
        bool ignore_pixel_depth,
<<<<<<< HEAD
        U32 fsaa_samples,
        U32 max_vram,
        bool useLegacyCursors); // <FS:LO> Legacy cursor setting from main program
=======
        U32 fsaa_samples);
>>>>>>> 9fb9e8f3
        ~LLWindowMacOSX();

    //void  initCursors();
    void    initCursors(BOOL useLegacyCursors); // <FS:LO> Legacy cursor setting from main program
    bool    isValid() override;
    void    moveWindow(const LLCoordScreen& position,const LLCoordScreen& size);


    // Changes display resolution. Returns true if successful
    bool    setDisplayResolution(S32 width, S32 height, S32 bits, S32 refresh);

    // Go back to last fullscreen display resolution.
    bool    setFullscreenResolution();

    // Restore the display resolution to its value before we ran the app.
    bool    resetDisplayResolution();

    bool    shouldPostQuit() { return mPostQuit; }

    //Satisfy MAINT-3135 and MAINT-3288 with a flag.
    /*virtual */ void setOldResize(bool oldresize) override {setResizeMode(oldresize, mGLView); }

private:
    void restoreGLContext();

protected:
    //
    // Platform specific methods
    //

    // create or re-create the GL context/window.  Called from the constructor and switchContext().
    bool createContext(int x, int y, int width, int height, int bits, bool fullscreen, bool enable_vsync);
    void destroyContext();
    void setupFailure(const std::string& text, const std::string& caption, U32 type);
    void adjustCursorDecouple(bool warpingMouse = false);
    static MASK modifiersToMask(S16 modifiers);

#if LL_OS_DRAGDROP_ENABLED

    //static OSErr dragTrackingHandler(DragTrackingMessage message, WindowRef theWindow, void * handlerRefCon, DragRef theDrag);
    //static OSErr dragReceiveHandler(WindowRef theWindow, void * handlerRefCon,    DragRef theDrag);


#endif // LL_OS_DRAGDROP_ENABLED

    //
    // Platform specific variables
    //

    // Use generic pointers here.  This lets us do some funky Obj-C interop using Obj-C objects without having to worry about any compilation problems that may arise.
    NSWindowRef         mWindow;
    GLViewRef           mGLView;
    CGLContextObj       mContext;
    CGLPixelFormatObj   mPixelFormat;
    CGDirectDisplayID   mDisplay;

    LLRect      mOldMouseClip;  // Screen rect to which the mouse cursor was globally constrained before we changed it in clipMouse()
    std::string mWindowTitle;
    double      mOriginalAspectRatio;
    bool        mSimulatedRightClick;
    U32         mLastModifiers;
    bool        mHandsOffEvents;    // When true, temporarially disable CarbonEvent processing.
    // Used to allow event processing when putting up dialogs in fullscreen mode.
    bool        mCursorDecoupled;
    S32         mCursorLastEventDeltaX;
    S32         mCursorLastEventDeltaY;
    bool        mCursorIgnoreNextDelta;
    bool        mNeedsResize;       // Constructor figured out the window is too big, it needs a resize.
    LLCoordScreen   mNeedsResizeSize;
    F32         mOverrideAspectRatio;
    bool        mMaximized;
    bool        mMinimized;
    U32         mFSAASamples;
    bool        mForceRebuild;

    S32 mDragOverrideCursor;

    // Input method management through Text Service Manager.
    bool        mLanguageTextInputAllowed;
    LLPreeditor*    mPreeditor;

public:
    static bool sUseMultGL;

    friend class LLWindowManager;

public:
    bool mUseLegacyCursors; // <FS:LO> Legacy cursor setting from main program
};


class LLSplashScreenMacOSX : public LLSplashScreen
{
public:
    LLSplashScreenMacOSX();
    virtual ~LLSplashScreenMacOSX();

    void showImpl();
    void updateImpl(const std::string& mesg);
    void hideImpl();

private:
    WindowRef   mWindow;
};

S32 OSMessageBoxMacOSX(const std::string& text, const std::string& caption, U32 type);

void load_url_external(const char* url);

#endif //LL_LLWINDOWMACOSX_H<|MERGE_RESOLUTION|>--- conflicted
+++ resolved
@@ -154,13 +154,8 @@
         const std::string& title, const std::string& name, int x, int y, int width, int height, U32 flags,
         bool fullscreen, bool clearBg, bool enable_vsync, bool use_gl,
         bool ignore_pixel_depth,
-<<<<<<< HEAD
         U32 fsaa_samples,
-        U32 max_vram,
         bool useLegacyCursors); // <FS:LO> Legacy cursor setting from main program
-=======
-        U32 fsaa_samples);
->>>>>>> 9fb9e8f3
         ~LLWindowMacOSX();
 
     //void  initCursors();
