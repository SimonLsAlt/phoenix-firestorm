--- conflicted
+++ resolved
@@ -124,11 +124,7 @@
 
     if (!tried_gtk_init)
     {
-<<<<<<< HEAD
-        tried_gtk_init = TRUE;
-=======
         tried_gtk_init = true;
->>>>>>> 050d2fef
 
 #if ( !defined(GLIB_MAJOR_VERSION) && !defined(GLIB_MINOR_VERSION) ) || ( GLIB_MAJOR_VERSION < 2 ) || ( GLIB_MAJOR_VERSION == 2 && GLIB_MINOR_VERSION < 32 )
         if (!g_thread_supported ()) g_thread_init (NULL);
@@ -440,19 +436,11 @@
 LLWindowSDL::LLWindowSDL(LLWindowCallbacks* callbacks,
              const std::string& title, S32 x, S32 y, S32 width,
              S32 height, U32 flags,
-<<<<<<< HEAD
-             BOOL fullscreen, BOOL clearBg,
-             BOOL enable_vsync, BOOL use_gl,
-             // <FS:LO> Legacy cursor setting from main program
-             //BOOL ignore_pixel_depth, U32 fsaa_samples,)
-             BOOL ignore_pixel_depth, U32 fsaa_samples, BOOL useLegacyCursors)
-=======
              bool fullscreen, bool clearBg,
              bool enable_vsync, bool use_gl,
              // <FS:LO> Legacy cursor setting from main program
              //bool ignore_pixel_depth, U32 fsaa_samples,)
              bool ignore_pixel_depth, U32 fsaa_samples, U32 max_vram, bool useLegacyCursors)
->>>>>>> 050d2fef
     : LLWindow(callbacks, fullscreen, flags),
       Lock_Display(NULL),
       //Unlock_Display(NULL), mGamma(1.0f)
@@ -510,11 +498,7 @@
     gWindowImplementation = this;
 
 #if LL_X11
-<<<<<<< HEAD
-    mFlashing = FALSE;
-=======
     mFlashing = false;
->>>>>>> 050d2fef
     initialiseX11Clipboard();
 #endif // LL_X11
 
@@ -683,11 +667,7 @@
     SDL_WM_SetCaption(title.c_str(), title.c_str());
 }
 
-<<<<<<< HEAD
-BOOL LLWindowSDL::createContext(int x, int y, int width, int height, int bits, BOOL fullscreen, BOOL enable_vsync)
-=======
 bool LLWindowSDL::createContext(int x, int y, int width, int height, int bits, bool fullscreen, bool enable_vsync)
->>>>>>> 050d2fef
 {
     //bool          glneedsinit = false;
 
@@ -1021,11 +1001,7 @@
 
 
 // changing fullscreen resolution, or switching between windowed and fullscreen mode.
-<<<<<<< HEAD
-BOOL LLWindowSDL::switchContext(BOOL fullscreen, const LLCoordScreen &size, BOOL enable_vsync, const LLCoordScreen * const posp)
-=======
 bool LLWindowSDL::switchContext(bool fullscreen, const LLCoordScreen &size, bool enable_vsync, const LLCoordScreen * const posp)
->>>>>>> 050d2fef
 {
     const bool needsRebuild = true;  // Just nuke the context and start over.
     bool result = true;
@@ -1531,13 +1507,8 @@
         mFlashTimer.reset();
         mFlashTimer.setTimerExpirySec(remaining_time);
 
-<<<<<<< HEAD
-        x11_set_urgent(TRUE);
-        mFlashing = TRUE;
-=======
         x11_set_urgent(true);
         mFlashing = true;
->>>>>>> 050d2fef
 #endif // LL_X11
     }
 }
@@ -2376,11 +2347,7 @@
 }
 
 //void LLWindowSDL::initCursors()
-<<<<<<< HEAD
-void LLWindowSDL::initCursors(BOOL useLegacyCursors) // <FS:LO> Legacy cursor setting from main program
-=======
 void LLWindowSDL::initCursors(bool useLegacyCursors) // <FS:LO> Legacy cursor setting from main program
->>>>>>> 050d2fef
 {
     int i;
     // Blank the cursor pointer array for those we may miss.
@@ -2690,11 +2657,7 @@
     gtk_color_selection_get_current_color(colorsel, colorp);
 }
 
-<<<<<<< HEAD
-BOOL LLWindowSDL::dialogColorPicker( F32 *r, F32 *g, F32 *b)
-=======
 bool LLWindowSDL::dialogColorPicker( F32 *r, F32 *g, F32 *b)
->>>>>>> 050d2fef
 {
     bool rtn = false;
 
