--- conflicted
+++ resolved
@@ -120,14 +120,6 @@
 	if (!tried_gtk_init)
 	{
 		tried_gtk_init = TRUE;
-<<<<<<< HEAD
-
-#if ( !defined(GLIB_MAJOR_VERSION) && !defined(GLIB_MINOR_VERSION) ) || ( GLIB_MAJOR_VERSION < 2 ) || ( GLIB_MAJOR_VERSION == 2 && GLIB_MINOR_VERSION < 32 )
-		if (!g_thread_supported ()) g_thread_init (NULL);
-#endif
-
-=======
->>>>>>> ec56ad95
 		maybe_lock_display();
 		gtk_is_good = gtk_init_check(NULL, NULL);
 		maybe_unlock_display();
