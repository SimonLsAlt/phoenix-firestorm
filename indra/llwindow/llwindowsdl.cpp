/**
 * @file llwindowsdl.cpp
 * @brief SDL implementation of LLWindow class
 * @author This module has many fathers, and it shows.
 *
 * $LicenseInfo:firstyear=2001&license=viewerlgpl$
 * Second Life Viewer Source Code
 * Copyright (C) 2010, Linden Research, Inc.
 *
 * This library is free software; you can redistribute it and/or
 * modify it under the terms of the GNU Lesser General Public
 * License as published by the Free Software Foundation;
 * version 2.1 of the License only.
 *
 * This library is distributed in the hope that it will be useful,
 * but WITHOUT ANY WARRANTY; without even the implied warranty of
 * MERCHANTABILITY or FITNESS FOR A PARTICULAR PURPOSE.  See the GNU
 * Lesser General Public License for more details.
 *
 * You should have received a copy of the GNU Lesser General Public
 * License along with this library; if not, write to the Free Software
 * Foundation, Inc., 51 Franklin Street, Fifth Floor, Boston, MA  02110-1301  USA
 *
 * Linden Research, Inc., 945 Battery Street, San Francisco, CA  94111  USA
 * $/LicenseInfo$
 */

#if LL_SDL

#include "linden_common.h"

#include "llwindowsdl.h"

#include "llwindowcallbacks.h"
#include "llkeyboardsdl.h"

#include "llerror.h"
#include "llgl.h"
#include "llstring.h"
#include "lldir.h"
#include "llfindlocale.h"

#if LL_GTK
extern "C" {
# include "gtk/gtk.h"
}
#include <locale.h>
#endif // LL_GTK

extern "C" {
# include "fontconfig/fontconfig.h"
}

#if LL_LINUX
// not necessarily available on random SDL platforms, so #if LL_LINUX
// for execv(), waitpid(), fork()
# include <unistd.h>
# include <sys/types.h>
# include <sys/wait.h>
#endif // LL_LINUX

extern bool gDebugWindowProc;

const S32 MAX_NUM_RESOLUTIONS = 200;

// static variable for ATI mouse cursor crash work-around:
static bool ATIbug = false;

//
// LLWindowSDL
//

#if LL_X11
# include <X11/Xutil.h>
#endif //LL_X11

// TOFU HACK -- (*exactly* the same hack as LLWindowMacOSX for a similar
// set of reasons): Stash a pointer to the LLWindowSDL object here and
// maintain in the constructor and destructor.  This assumes that there will
// be only one object of this class at any time.  Currently this is true.
static LLWindowSDL *gWindowImplementation = NULL;


void maybe_lock_display(void)
{
    if (gWindowImplementation && gWindowImplementation->Lock_Display) {
        gWindowImplementation->Lock_Display();
    }
}


void maybe_unlock_display(void)
{
    if (gWindowImplementation && gWindowImplementation->Unlock_Display) {
        gWindowImplementation->Unlock_Display();
    }
}


#if LL_GTK
// Lazily initialize and check the runtime GTK version for goodness.
// static
bool LLWindowSDL::ll_try_gtk_init(void)
{
<<<<<<< HEAD
	static bool done_gtk_diag = false;
	static bool gtk_is_good = false;
	static bool done_setlocale = false;
	static bool tried_gtk_init = false;

	if (!done_setlocale)
	{
		LL_INFOS() << "Starting GTK Initialization." << LL_ENDL;
		maybe_lock_display();
		gtk_disable_setlocale();
		maybe_unlock_display();
		done_setlocale = true;
	}
	
	if (!tried_gtk_init)
	{
		tried_gtk_init = true;
		if (!g_thread_supported ()) g_thread_init (NULL);
		maybe_lock_display();
		gtk_is_good = gtk_init_check(NULL, NULL);
		maybe_unlock_display();
		if (!gtk_is_good)
			LL_WARNS() << "GTK Initialization failed." << LL_ENDL;
	}

	if (gtk_is_good && !done_gtk_diag)
	{
		LL_INFOS() << "GTK Initialized." << LL_ENDL;
		LL_INFOS() << "- Compiled against GTK version "
			<< GTK_MAJOR_VERSION << "."
			<< GTK_MINOR_VERSION << "."
			<< GTK_MICRO_VERSION << LL_ENDL;
		LL_INFOS() << "- Running against GTK version "
			<< gtk_major_version << "."
			<< gtk_minor_version << "."
			<< gtk_micro_version << LL_ENDL;
		maybe_lock_display();
		const gchar* gtk_warning = gtk_check_version(
			GTK_MAJOR_VERSION,
			GTK_MINOR_VERSION,
			GTK_MICRO_VERSION);
		maybe_unlock_display();
		if (gtk_warning)
		{
			LL_WARNS() << "- GTK COMPATIBILITY WARNING: " <<
				gtk_warning << LL_ENDL;
			gtk_is_good = false;
		} else {
			LL_INFOS() << "- GTK version is good." << LL_ENDL;
		}

		done_gtk_diag = true;
	}

	return gtk_is_good;
=======
    static BOOL done_gtk_diag = FALSE;
    static BOOL gtk_is_good = FALSE;
    static BOOL done_setlocale = FALSE;
    static BOOL tried_gtk_init = FALSE;

    if (!done_setlocale)
    {
        LL_INFOS() << "Starting GTK Initialization." << LL_ENDL;
        maybe_lock_display();
        gtk_disable_setlocale();
        maybe_unlock_display();
        done_setlocale = TRUE;
    }

    if (!tried_gtk_init)
    {
        tried_gtk_init = TRUE;
        if (!g_thread_supported ()) g_thread_init (NULL);
        maybe_lock_display();
        gtk_is_good = gtk_init_check(NULL, NULL);
        maybe_unlock_display();
        if (!gtk_is_good)
            LL_WARNS() << "GTK Initialization failed." << LL_ENDL;
    }

    if (gtk_is_good && !done_gtk_diag)
    {
        LL_INFOS() << "GTK Initialized." << LL_ENDL;
        LL_INFOS() << "- Compiled against GTK version "
            << GTK_MAJOR_VERSION << "."
            << GTK_MINOR_VERSION << "."
            << GTK_MICRO_VERSION << LL_ENDL;
        LL_INFOS() << "- Running against GTK version "
            << gtk_major_version << "."
            << gtk_minor_version << "."
            << gtk_micro_version << LL_ENDL;
        maybe_lock_display();
        const gchar* gtk_warning = gtk_check_version(
            GTK_MAJOR_VERSION,
            GTK_MINOR_VERSION,
            GTK_MICRO_VERSION);
        maybe_unlock_display();
        if (gtk_warning)
        {
            LL_WARNS() << "- GTK COMPATIBILITY WARNING: " <<
                gtk_warning << LL_ENDL;
            gtk_is_good = FALSE;
        } else {
            LL_INFOS() << "- GTK version is good." << LL_ENDL;
        }

        done_gtk_diag = TRUE;
    }

    return gtk_is_good;
>>>>>>> e1623bb2
}
#endif // LL_GTK


#if LL_X11
// static
Window LLWindowSDL::get_SDL_XWindowID(void)
{
    if (gWindowImplementation) {
        return gWindowImplementation->mSDL_XWindowID;
    }
    return None;
}

//static
Display* LLWindowSDL::get_SDL_Display(void)
{
    if (gWindowImplementation) {
        return gWindowImplementation->mSDL_Display;
    }
    return NULL;
}
#endif // LL_X11


LLWindowSDL::LLWindowSDL(LLWindowCallbacks* callbacks,
<<<<<<< HEAD
			 const std::string& title, S32 x, S32 y, S32 width,
			 S32 height, U32 flags,
			 bool fullscreen, bool clearBg,
			 bool disable_vsync, bool use_gl,
			 bool ignore_pixel_depth, U32 fsaa_samples)
	: LLWindow(callbacks, fullscreen, flags),
	  Lock_Display(NULL),
	  Unlock_Display(NULL), mGamma(1.0f)
{
	// Initialize the keyboard
	gKeyboard = new LLKeyboardSDL();
	gKeyboard->setCallbacks(callbacks);
	// Note that we can't set up key-repeat until after SDL has init'd video

	// Ignore use_gl for now, only used for drones on PC
	mWindow = NULL;
	mNeedsResize = false;
	mOverrideAspectRatio = 0.f;
	mGrabbyKeyFlags = 0;
	mReallyCapturedCount = 0;
	mHaveInputFocus = -1;
	mIsMinimized = -1;
	mFSAASamples = fsaa_samples;
=======
             const std::string& title, S32 x, S32 y, S32 width,
             S32 height, U32 flags,
             BOOL fullscreen, BOOL clearBg,
             BOOL disable_vsync, BOOL use_gl,
             BOOL ignore_pixel_depth, U32 fsaa_samples)
    : LLWindow(callbacks, fullscreen, flags),
      Lock_Display(NULL),
      Unlock_Display(NULL), mGamma(1.0f)
{
    // Initialize the keyboard
    gKeyboard = new LLKeyboardSDL();
    gKeyboard->setCallbacks(callbacks);
    // Note that we can't set up key-repeat until after SDL has init'd video

    // Ignore use_gl for now, only used for drones on PC
    mWindow = NULL;
    mNeedsResize = FALSE;
    mOverrideAspectRatio = 0.f;
    mGrabbyKeyFlags = 0;
    mReallyCapturedCount = 0;
    mHaveInputFocus = -1;
    mIsMinimized = -1;
    mFSAASamples = fsaa_samples;
>>>>>>> e1623bb2

#if LL_X11
    mSDL_XWindowID = None;
    mSDL_Display = NULL;
#endif // LL_X11

#if LL_GTK
    // We MUST be the first to initialize GTK so that GTK doesn't get badly
    // initialized with a non-C locale and cause lots of serious random
    // weirdness.
    ll_try_gtk_init();
#endif // LL_GTK

    // Assume 4:3 aspect ratio until we know better
    mOriginalAspectRatio = 1024.0 / 768.0;

    if (title.empty())
        mWindowTitle = "SDL Window";  // *FIX: (?)
    else
        mWindowTitle = title;

    // Create the GL context and set it up for windowed or fullscreen, as appropriate.
    if(createContext(x, y, width, height, 32, fullscreen, disable_vsync))
    {
        gGLManager.initGL();

        //start with arrow cursor
        initCursors();
        setCursor( UI_CURSOR_ARROW );
    }

    stop_glerror();

    // Stash an object pointer for OSMessageBox()
    gWindowImplementation = this;

#if LL_X11
<<<<<<< HEAD
	mFlashing = false;
=======
    mFlashing = FALSE;
>>>>>>> e1623bb2
#endif // LL_X11

    mKeyScanCode = 0;
    mKeyVirtualKey = 0;
    mKeyModifiers = KMOD_NONE;
}

static SDL_Surface *Load_BMP_Resource(const char *basename)
{
    const int PATH_BUFFER_SIZE=1000;
    char path_buffer[PATH_BUFFER_SIZE]; /* Flawfinder: ignore */

    // Figure out where our BMP is living on the disk
    snprintf(path_buffer, PATH_BUFFER_SIZE-1, "%s%sres-sdl%s%s",
         gDirUtilp->getAppRODataDir().c_str(),
         gDirUtilp->getDirDelimiter().c_str(),
         gDirUtilp->getDirDelimiter().c_str(),
         basename);
    path_buffer[PATH_BUFFER_SIZE-1] = '\0';

    return SDL_LoadBMP(path_buffer);
}

#if LL_X11
// This is an XFree86/XOrg-specific hack for detecting the amount of Video RAM
// on this machine.  It works by searching /var/log/var/log/Xorg.?.log or
// /var/log/XFree86.?.log for a ': (VideoRAM ?|Memory): (%d+) kB' regex, where
// '?' is the X11 display number derived from $DISPLAY
static int x11_detect_VRAM_kb_fp(FILE *fp, const char *prefix_str)
{
    const int line_buf_size = 1000;
    char line_buf[line_buf_size];
    while (fgets(line_buf, line_buf_size, fp))
    {
        //LL_DEBUGS() << "XLOG: " << line_buf << LL_ENDL;

        // Why the ad-hoc parser instead of using a regex?  Our
        // favourite regex implementation - libboost_regex - is
        // quite a heavy and troublesome dependency for the client, so
        // it seems a shame to introduce it for such a simple task.
        // *FIXME: libboost_regex is a dependency now anyway, so we may
        // as well use it instead of this hand-rolled nonsense.
        const char *part1_template = prefix_str;
        const char part2_template[] = " kB";
        char *part1 = strstr(line_buf, part1_template);
        if (part1) // found start of matching line
        {
            part1 = &part1[strlen(part1_template)]; // -> after
            char *part2 = strstr(part1, part2_template);
            if (part2) // found end of matching line
            {
                // now everything between part1 and part2 is
                // supposed to be numeric, describing the
                // number of kB of Video RAM supported
                int rtn = 0;
                for (; part1 < part2; ++part1)
                {
                    if (*part1 < '0' || *part1 > '9')
                    {
                        // unexpected char, abort parse
                        rtn = 0;
                        break;
                    }
                    rtn *= 10;
                    rtn += (*part1) - '0';
                }
                if (rtn > 0)
                {
                    // got the kB number.  return it now.
                    return rtn;
                }
            }
        }
    }
    return 0; // 'could not detect'
}

static int x11_detect_VRAM_kb()
{
    std::string x_log_location("/var/log/");
    std::string fname;
    int rtn = 0; // 'could not detect'
    int display_num = 0;
    FILE *fp;
    char *display_env = getenv("DISPLAY"); // e.g. :0 or :0.0 or :1.0 etc
    // parse DISPLAY number so we can go grab the right log file
    if (display_env[0] == ':' &&
        display_env[1] >= '0' && display_env[1] <= '9')
    {
        display_num = display_env[1] - '0';
    }

    // *TODO: we could be smarter and see which of Xorg/XFree86 has the
    // freshest time-stamp.

    // Try Xorg log first
    fname = x_log_location;
    fname += "Xorg.";
    fname += ('0' + display_num);
    fname += ".log";
    fp = fopen(fname.c_str(), "r");
    if (fp)
    {
        LL_INFOS() << "Looking in " << fname
            << " for VRAM info..." << LL_ENDL;
        rtn = x11_detect_VRAM_kb_fp(fp, ": VideoRAM: ");
        fclose(fp);
        if (0 == rtn)
        {
            fp = fopen(fname.c_str(), "r");
            if (fp)
            {
                rtn = x11_detect_VRAM_kb_fp(fp, ": Video RAM: ");
                fclose(fp);
                if (0 == rtn)
                {
                    fp = fopen(fname.c_str(), "r");
                    if (fp)
                    {
                        rtn = x11_detect_VRAM_kb_fp(fp, ": Memory: ");
                        fclose(fp);
                    }
                }
            }
        }
    }
    else
    {
        LL_INFOS() << "Could not open " << fname
            << " - skipped." << LL_ENDL;
        // Try old XFree86 log otherwise
        fname = x_log_location;
        fname += "XFree86.";
        fname += ('0' + display_num);
        fname += ".log";
        fp = fopen(fname.c_str(), "r");
        if (fp)
        {
            LL_INFOS() << "Looking in " << fname
                << " for VRAM info..." << LL_ENDL;
            rtn = x11_detect_VRAM_kb_fp(fp, ": VideoRAM: ");
            fclose(fp);
            if (0 == rtn)
            {
                fp = fopen(fname.c_str(), "r");
                if (fp)
                {
                    rtn = x11_detect_VRAM_kb_fp(fp, ": Memory: ");
                    fclose(fp);
                }
            }
        }
        else
        {
            LL_INFOS() << "Could not open " << fname
                << " - skipped." << LL_ENDL;
        }
    }
    return rtn;
}
#endif // LL_X11

bool LLWindowSDL::createContext(int x, int y, int width, int height, int bits, bool fullscreen, bool disable_vsync)
{
<<<<<<< HEAD
	//bool			glneedsinit = false;

	LL_INFOS() << "createContext, fullscreen=" << fullscreen <<
	    " size=" << width << "x" << height << LL_ENDL;

	// captures don't survive contexts
	mGrabbyKeyFlags = 0;
	mReallyCapturedCount = 0;
	
	if (SDL_Init(SDL_INIT_VIDEO) < 0)
	{
		LL_INFOS() << "sdl_init() failed! " << SDL_GetError() << LL_ENDL;
		setupFailure("sdl_init() failure,  window creation error", "error", OSMB_OK);
		return false;
	}

	SDL_version c_sdl_version;
	SDL_VERSION(&c_sdl_version);
	LL_INFOS() << "Compiled against SDL "
		<< int(c_sdl_version.major) << "."
		<< int(c_sdl_version.minor) << "."
		<< int(c_sdl_version.patch) << LL_ENDL;
	const SDL_version *r_sdl_version;
	r_sdl_version = SDL_Linked_Version();
	LL_INFOS() << " Running against SDL "
		<< int(r_sdl_version->major) << "."
		<< int(r_sdl_version->minor) << "."
		<< int(r_sdl_version->patch) << LL_ENDL;

	const SDL_VideoInfo *video_info = SDL_GetVideoInfo( );
	if (!video_info)
	{
		LL_INFOS() << "SDL_GetVideoInfo() failed! " << SDL_GetError() << LL_ENDL;
		setupFailure("SDL_GetVideoInfo() failed, Window creation error", "Error", OSMB_OK);
		return false;
	}

	if (video_info->current_h > 0)
	{
		mOriginalAspectRatio = (float)video_info->current_w / (float)video_info->current_h;
		LL_INFOS() << "Original aspect ratio was " << video_info->current_w << ":" << video_info->current_h << "=" << mOriginalAspectRatio << LL_ENDL;
	}

	SDL_EnableUNICODE(1);
	SDL_WM_SetCaption(mWindowTitle.c_str(), mWindowTitle.c_str());

	// Set the application icon.
	SDL_Surface *bmpsurface;
	bmpsurface = Load_BMP_Resource("ll_icon.BMP");
	if (bmpsurface)
	{
		// This attempts to give a black-keyed mask to the icon.
		SDL_SetColorKey(bmpsurface,
				SDL_SRCCOLORKEY,
				SDL_MapRGB(bmpsurface->format, 0,0,0) );
		SDL_WM_SetIcon(bmpsurface, NULL);
		// The SDL examples cheerfully avoid freeing the icon
		// surface, but I'm betting that's leaky.
		SDL_FreeSurface(bmpsurface);
		bmpsurface = NULL;
	}

	// note: these SetAttributes make Tom's 9600-on-AMD64 fail to
	// get a visual, but it's broken anyway when it does, and without
	// these SetAttributes we might easily get an avoidable substandard
	// visual to work with on most other machines.
	SDL_GL_SetAttribute(SDL_GL_RED_SIZE,  8);
	SDL_GL_SetAttribute(SDL_GL_GREEN_SIZE,8);
	SDL_GL_SetAttribute(SDL_GL_BLUE_SIZE, 8);
=======
    //bool          glneedsinit = false;

    LL_INFOS() << "createContext, fullscreen=" << fullscreen <<
        " size=" << width << "x" << height << LL_ENDL;

    // captures don't survive contexts
    mGrabbyKeyFlags = 0;
    mReallyCapturedCount = 0;

    if (SDL_Init(SDL_INIT_VIDEO) < 0)
    {
        LL_INFOS() << "sdl_init() failed! " << SDL_GetError() << LL_ENDL;
        setupFailure("sdl_init() failure,  window creation error", "error", OSMB_OK);
        return false;
    }

    SDL_version c_sdl_version;
    SDL_VERSION(&c_sdl_version);
    LL_INFOS() << "Compiled against SDL "
        << int(c_sdl_version.major) << "."
        << int(c_sdl_version.minor) << "."
        << int(c_sdl_version.patch) << LL_ENDL;
    const SDL_version *r_sdl_version;
    r_sdl_version = SDL_Linked_Version();
    LL_INFOS() << " Running against SDL "
        << int(r_sdl_version->major) << "."
        << int(r_sdl_version->minor) << "."
        << int(r_sdl_version->patch) << LL_ENDL;

    const SDL_VideoInfo *video_info = SDL_GetVideoInfo( );
    if (!video_info)
    {
        LL_INFOS() << "SDL_GetVideoInfo() failed! " << SDL_GetError() << LL_ENDL;
        setupFailure("SDL_GetVideoInfo() failed, Window creation error", "Error", OSMB_OK);
        return FALSE;
    }

    if (video_info->current_h > 0)
    {
        mOriginalAspectRatio = (float)video_info->current_w / (float)video_info->current_h;
        LL_INFOS() << "Original aspect ratio was " << video_info->current_w << ":" << video_info->current_h << "=" << mOriginalAspectRatio << LL_ENDL;
    }

    SDL_EnableUNICODE(1);
    SDL_WM_SetCaption(mWindowTitle.c_str(), mWindowTitle.c_str());

    // Set the application icon.
    SDL_Surface *bmpsurface;
    bmpsurface = Load_BMP_Resource("ll_icon.BMP");
    if (bmpsurface)
    {
        // This attempts to give a black-keyed mask to the icon.
        SDL_SetColorKey(bmpsurface,
                SDL_SRCCOLORKEY,
                SDL_MapRGB(bmpsurface->format, 0,0,0) );
        SDL_WM_SetIcon(bmpsurface, NULL);
        // The SDL examples cheerfully avoid freeing the icon
        // surface, but I'm betting that's leaky.
        SDL_FreeSurface(bmpsurface);
        bmpsurface = NULL;
    }

    // note: these SetAttributes make Tom's 9600-on-AMD64 fail to
    // get a visual, but it's broken anyway when it does, and without
    // these SetAttributes we might easily get an avoidable substandard
    // visual to work with on most other machines.
    SDL_GL_SetAttribute(SDL_GL_RED_SIZE,  8);
    SDL_GL_SetAttribute(SDL_GL_GREEN_SIZE,8);
    SDL_GL_SetAttribute(SDL_GL_BLUE_SIZE, 8);
>>>>>>> e1623bb2
    SDL_GL_SetAttribute(SDL_GL_DEPTH_SIZE, (bits <= 16) ? 16 : 24);
    // We need stencil support for a few (minor) things.
    if (!getenv("LL_GL_NO_STENCIL"))
        SDL_GL_SetAttribute(SDL_GL_STENCIL_SIZE, 8);
        SDL_GL_SetAttribute(SDL_GL_ALPHA_SIZE, (bits <= 16) ? 1 : 8);

        // *FIX: try to toggle vsync here?

<<<<<<< HEAD
	mFullscreen = fullscreen;

	int sdlflags = SDL_OPENGL | SDL_RESIZABLE | SDL_ANYFORMAT;

	SDL_GL_SetAttribute(SDL_GL_DOUBLEBUFFER, 1);

	if (mFSAASamples > 0)
	{
		SDL_GL_SetAttribute(SDL_GL_MULTISAMPLEBUFFERS, 1);
		SDL_GL_SetAttribute(SDL_GL_MULTISAMPLESAMPLES, mFSAASamples);
	}
	
    	mSDLFlags = sdlflags;

	if (mFullscreen)
	{
		LL_INFOS() << "createContext: setting up fullscreen " << width << "x" << height << LL_ENDL;

		// If the requested width or height is 0, find the best default for the monitor.
		if((width == 0) || (height == 0))
		{
			// Scan through the list of modes, looking for one which has:
			//		height between 700 and 800
			//		aspect ratio closest to the user's original mode
			S32 resolutionCount = 0;
			LLWindowResolution *resolutionList = getSupportedResolutions(resolutionCount);

			if(resolutionList != NULL)
			{
				F32 closestAspect = 0;
				U32 closestHeight = 0;
				U32 closestWidth = 0;
				int i;

				LL_INFOS() << "createContext: searching for a display mode, original aspect is " << mOriginalAspectRatio << LL_ENDL;

				for(i=0; i < resolutionCount; i++)
				{
					F32 aspect = (F32)resolutionList[i].mWidth / (F32)resolutionList[i].mHeight;

					LL_INFOS() << "createContext: width " << resolutionList[i].mWidth << " height " << resolutionList[i].mHeight << " aspect " << aspect << LL_ENDL;

					if( (resolutionList[i].mHeight >= 700) && (resolutionList[i].mHeight <= 800) &&
						(fabs(aspect - mOriginalAspectRatio) < fabs(closestAspect - mOriginalAspectRatio)))
					{
						LL_INFOS() << " (new closest mode) " << LL_ENDL;

						// This is the closest mode we've seen yet.
						closestWidth = resolutionList[i].mWidth;
						closestHeight = resolutionList[i].mHeight;
						closestAspect = aspect;
					}
				}

				width = closestWidth;
				height = closestHeight;
			}
		}

		if((width == 0) || (height == 0))
		{
			// Mode search failed for some reason.  Use the old-school default.
			width = 1024;
			height = 768;
		}

		mWindow = SDL_SetVideoMode(width, height, bits, sdlflags | SDL_FULLSCREEN);
		if (!mWindow && bits > 16)
		{
			SDL_GL_SetAttribute(SDL_GL_DEPTH_SIZE, 16);
			mWindow = SDL_SetVideoMode(width, height, bits, sdlflags | SDL_FULLSCREEN);
		}

		if (mWindow)
		{
			mFullscreen = true;
			mFullscreenWidth   = mWindow->w;
			mFullscreenHeight  = mWindow->h;
			mFullscreenBits    = mWindow->format->BitsPerPixel;
			mFullscreenRefresh = -1;

			LL_INFOS() << "Running at " << mFullscreenWidth
				<< "x"   << mFullscreenHeight
				<< "x"   << mFullscreenBits
				<< " @ " << mFullscreenRefresh
				<< LL_ENDL;
		}
		else
		{
			LL_WARNS() << "createContext: fullscreen creation failure. SDL: " << SDL_GetError() << LL_ENDL;
			// No fullscreen support
			mFullscreen = false;
			mFullscreenWidth   = -1;
			mFullscreenHeight  = -1;
			mFullscreenBits    = -1;
			mFullscreenRefresh = -1;

			std::string error = llformat("Unable to run fullscreen at %d x %d.\nRunning in window.", width, height);	
			OSMessageBox(error, "Error", OSMB_OK);
		}
	}

	if(!mFullscreen && (mWindow == NULL))
	{
		if (width == 0)
		    width = 1024;
		if (height == 0)
		    width = 768;

		LL_INFOS() << "createContext: creating window " << width << "x" << height << "x" << bits << LL_ENDL;
		mWindow = SDL_SetVideoMode(width, height, bits, sdlflags);
		if (!mWindow && bits > 16)
		{
			SDL_GL_SetAttribute(SDL_GL_DEPTH_SIZE, 16);
			mWindow = SDL_SetVideoMode(width, height, bits, sdlflags);
		}

		if (!mWindow)
		{
			LL_WARNS() << "createContext: window creation failure. SDL: " << SDL_GetError() << LL_ENDL;
			setupFailure("Window creation error", "Error", OSMB_OK);
			return false;
		}
	} else if (!mFullscreen && (mWindow != NULL))
	{
		LL_INFOS() << "createContext: SKIPPING - !fullscreen, but +mWindow " << width << "x" << height << "x" << bits << LL_ENDL;
	}
	
	// Detect video memory size.
=======
    mFullscreen = fullscreen;

    int sdlflags = SDL_OPENGL | SDL_RESIZABLE | SDL_ANYFORMAT;

    SDL_GL_SetAttribute(SDL_GL_DOUBLEBUFFER, 1);

    if (mFSAASamples > 0)
    {
        SDL_GL_SetAttribute(SDL_GL_MULTISAMPLEBUFFERS, 1);
        SDL_GL_SetAttribute(SDL_GL_MULTISAMPLESAMPLES, mFSAASamples);
    }

        mSDLFlags = sdlflags;

    if (mFullscreen)
    {
        LL_INFOS() << "createContext: setting up fullscreen " << width << "x" << height << LL_ENDL;

        // If the requested width or height is 0, find the best default for the monitor.
        if((width == 0) || (height == 0))
        {
            // Scan through the list of modes, looking for one which has:
            //      height between 700 and 800
            //      aspect ratio closest to the user's original mode
            S32 resolutionCount = 0;
            LLWindowResolution *resolutionList = getSupportedResolutions(resolutionCount);

            if(resolutionList != NULL)
            {
                F32 closestAspect = 0;
                U32 closestHeight = 0;
                U32 closestWidth = 0;
                int i;

                LL_INFOS() << "createContext: searching for a display mode, original aspect is " << mOriginalAspectRatio << LL_ENDL;

                for(i=0; i < resolutionCount; i++)
                {
                    F32 aspect = (F32)resolutionList[i].mWidth / (F32)resolutionList[i].mHeight;

                    LL_INFOS() << "createContext: width " << resolutionList[i].mWidth << " height " << resolutionList[i].mHeight << " aspect " << aspect << LL_ENDL;

                    if( (resolutionList[i].mHeight >= 700) && (resolutionList[i].mHeight <= 800) &&
                        (fabs(aspect - mOriginalAspectRatio) < fabs(closestAspect - mOriginalAspectRatio)))
                    {
                        LL_INFOS() << " (new closest mode) " << LL_ENDL;

                        // This is the closest mode we've seen yet.
                        closestWidth = resolutionList[i].mWidth;
                        closestHeight = resolutionList[i].mHeight;
                        closestAspect = aspect;
                    }
                }

                width = closestWidth;
                height = closestHeight;
            }
        }

        if((width == 0) || (height == 0))
        {
            // Mode search failed for some reason.  Use the old-school default.
            width = 1024;
            height = 768;
        }

        mWindow = SDL_SetVideoMode(width, height, bits, sdlflags | SDL_FULLSCREEN);
        if (!mWindow && bits > 16)
        {
            SDL_GL_SetAttribute(SDL_GL_DEPTH_SIZE, 16);
            mWindow = SDL_SetVideoMode(width, height, bits, sdlflags | SDL_FULLSCREEN);
        }

        if (mWindow)
        {
            mFullscreen = TRUE;
            mFullscreenWidth   = mWindow->w;
            mFullscreenHeight  = mWindow->h;
            mFullscreenBits    = mWindow->format->BitsPerPixel;
            mFullscreenRefresh = -1;

            LL_INFOS() << "Running at " << mFullscreenWidth
                << "x"   << mFullscreenHeight
                << "x"   << mFullscreenBits
                << " @ " << mFullscreenRefresh
                << LL_ENDL;
        }
        else
        {
            LL_WARNS() << "createContext: fullscreen creation failure. SDL: " << SDL_GetError() << LL_ENDL;
            // No fullscreen support
            mFullscreen = FALSE;
            mFullscreenWidth   = -1;
            mFullscreenHeight  = -1;
            mFullscreenBits    = -1;
            mFullscreenRefresh = -1;

            std::string error = llformat("Unable to run fullscreen at %d x %d.\nRunning in window.", width, height);
            OSMessageBox(error, "Error", OSMB_OK);
        }
    }

    if(!mFullscreen && (mWindow == NULL))
    {
        if (width == 0)
            width = 1024;
        if (height == 0)
            width = 768;

        LL_INFOS() << "createContext: creating window " << width << "x" << height << "x" << bits << LL_ENDL;
        mWindow = SDL_SetVideoMode(width, height, bits, sdlflags);
        if (!mWindow && bits > 16)
        {
            SDL_GL_SetAttribute(SDL_GL_DEPTH_SIZE, 16);
            mWindow = SDL_SetVideoMode(width, height, bits, sdlflags);
        }

        if (!mWindow)
        {
            LL_WARNS() << "createContext: window creation failure. SDL: " << SDL_GetError() << LL_ENDL;
            setupFailure("Window creation error", "Error", OSMB_OK);
            return FALSE;
        }
    } else if (!mFullscreen && (mWindow != NULL))
    {
        LL_INFOS() << "createContext: SKIPPING - !fullscreen, but +mWindow " << width << "x" << height << "x" << bits << LL_ENDL;
    }

    // Detect video memory size.
>>>>>>> e1623bb2
# if LL_X11
    gGLManager.mVRAM = x11_detect_VRAM_kb() / 1024;
    if (gGLManager.mVRAM != 0)
    {
        LL_INFOS() << "X11 log-parser detected " << gGLManager.mVRAM << "MB VRAM." << LL_ENDL;
    } else
# endif // LL_X11
    {
        // fallback to letting SDL detect VRAM.
        // note: I've not seen SDL's detection ever actually find
        // VRAM != 0, but if SDL *does* detect it then that's a bonus.
        gGLManager.mVRAM = video_info->video_mem / 1024;
        if (gGLManager.mVRAM != 0)
        {
            LL_INFOS() << "SDL detected " << gGLManager.mVRAM << "MB VRAM." << LL_ENDL;
        }
    }
    // If VRAM is not detected, that is handled later

    // *TODO: Now would be an appropriate time to check for some
    // explicitly unsupported cards.
    //const char* RENDERER = (const char*) glGetString(GL_RENDERER);

    GLint depthBits, stencilBits, redBits, greenBits, blueBits, alphaBits;

    glGetIntegerv(GL_RED_BITS, &redBits);
    glGetIntegerv(GL_GREEN_BITS, &greenBits);
    glGetIntegerv(GL_BLUE_BITS, &blueBits);
    glGetIntegerv(GL_ALPHA_BITS, &alphaBits);
    glGetIntegerv(GL_DEPTH_BITS, &depthBits);
    glGetIntegerv(GL_STENCIL_BITS, &stencilBits);

    LL_INFOS() << "GL buffer:" << LL_ENDL;
        LL_INFOS() << "  Red Bits " << S32(redBits) << LL_ENDL;
        LL_INFOS() << "  Green Bits " << S32(greenBits) << LL_ENDL;
        LL_INFOS() << "  Blue Bits " << S32(blueBits) << LL_ENDL;
<<<<<<< HEAD
	LL_INFOS()	<< "  Alpha Bits " << S32(alphaBits) << LL_ENDL;
	LL_INFOS()	<< "  Depth Bits " << S32(depthBits) << LL_ENDL;
	LL_INFOS()	<< "  Stencil Bits " << S32(stencilBits) << LL_ENDL;

	GLint colorBits = redBits + greenBits + blueBits + alphaBits;
	// fixme: actually, it's REALLY important for picking that we get at
	// least 8 bits each of red,green,blue.  Alpha we can be a bit more
	// relaxed about if we have to.
	if (colorBits < 32)
	{
		close();
		setupFailure(
			"Second Life requires True Color (32-bit) to run in a window.\n"
			"Please go to Control Panels -> Display -> Settings and\n"
			"set the screen to 32-bit color.\n"
			"Alternately, if you choose to run fullscreen, Second Life\n"
			"will automatically adjust the screen each time it runs.",
			"Error",
			OSMB_OK);
		return false;
	}

#if 0  // *FIX: we're going to brave it for now...
	if (alphaBits < 8)
	{
		close();
		setupFailure(
			"Second Life is unable to run because it can't get an 8 bit alpha\n"
			"channel.  Usually this is due to video card driver issues.\n"
			"Please make sure you have the latest video card drivers installed.\n"
			"Also be sure your monitor is set to True Color (32-bit) in\n"
			"Control Panels -> Display -> Settings.\n"
			"If you continue to receive this message, contact customer service.",
			"Error",
			OSMB_OK);
		return false;
	}
=======
    LL_INFOS()  << "  Alpha Bits " << S32(alphaBits) << LL_ENDL;
    LL_INFOS()  << "  Depth Bits " << S32(depthBits) << LL_ENDL;
    LL_INFOS()  << "  Stencil Bits " << S32(stencilBits) << LL_ENDL;

    GLint colorBits = redBits + greenBits + blueBits + alphaBits;
    // fixme: actually, it's REALLY important for picking that we get at
    // least 8 bits each of red,green,blue.  Alpha we can be a bit more
    // relaxed about if we have to.
    if (colorBits < 32)
    {
        close();
        setupFailure(
            "Second Life requires True Color (32-bit) to run in a window.\n"
            "Please go to Control Panels -> Display -> Settings and\n"
            "set the screen to 32-bit color.\n"
            "Alternately, if you choose to run fullscreen, Second Life\n"
            "will automatically adjust the screen each time it runs.",
            "Error",
            OSMB_OK);
        return FALSE;
    }

#if 0  // *FIX: we're going to brave it for now...
    if (alphaBits < 8)
    {
        close();
        setupFailure(
            "Second Life is unable to run because it can't get an 8 bit alpha\n"
            "channel.  Usually this is due to video card driver issues.\n"
            "Please make sure you have the latest video card drivers installed.\n"
            "Also be sure your monitor is set to True Color (32-bit) in\n"
            "Control Panels -> Display -> Settings.\n"
            "If you continue to receive this message, contact customer service.",
            "Error",
            OSMB_OK);
        return FALSE;
    }
>>>>>>> e1623bb2
#endif

#if LL_X11
    /* Grab the window manager specific information */
    SDL_SysWMinfo info;
    SDL_VERSION(&info.version);
    if ( SDL_GetWMInfo(&info) )
    {
        /* Save the information for later use */
        if ( info.subsystem == SDL_SYSWM_X11 )
        {
            mSDL_Display = info.info.x11.display;
            mSDL_XWindowID = info.info.x11.wmwindow;
            Lock_Display = info.info.x11.lock_func;
            Unlock_Display = info.info.x11.unlock_func;
        }
        else
        {
            LL_WARNS() << "We're not running under X11?  Wild."
                << LL_ENDL;
        }
    }
    else
    {
        LL_WARNS() << "We're not running under any known WM.  Wild."
            << LL_ENDL;
    }
#endif // LL_X11


    //make sure multisampling is disabled by default
    glDisable(GL_MULTISAMPLE_ARB);

<<<<<<< HEAD
	// Don't need to get the current gamma, since there's a call that restores it to the system defaults.
	return true;
=======
    // We need to do this here, once video is init'd
    if (-1 == SDL_EnableKeyRepeat(SDL_DEFAULT_REPEAT_DELAY,
                      SDL_DEFAULT_REPEAT_INTERVAL))
        LL_WARNS() << "Couldn't enable key-repeat: " << SDL_GetError() <<LL_ENDL;

    // Don't need to get the current gamma, since there's a call that restores it to the system defaults.
    return TRUE;
>>>>>>> e1623bb2
}


// changing fullscreen resolution, or switching between windowed and fullscreen mode.
bool LLWindowSDL::switchContext(bool fullscreen, const LLCoordScreen &size, bool disable_vsync, const LLCoordScreen * const posp)
{
<<<<<<< HEAD
	const bool needsRebuild = true;  // Just nuke the context and start over.
	bool result = true;
=======
    const BOOL needsRebuild = TRUE;  // Just nuke the context and start over.
    BOOL result = true;
>>>>>>> e1623bb2

    LL_INFOS() << "switchContext, fullscreen=" << fullscreen << LL_ENDL;
    stop_glerror();
    if(needsRebuild)
    {
        destroyContext();
        result = createContext(0, 0, size.mX, size.mY, 0, fullscreen, disable_vsync);
        if (result)
        {
            gGLManager.initGL();

            //start with arrow cursor
            initCursors();
            setCursor( UI_CURSOR_ARROW );
        }
    }

    stop_glerror();

    return result;
}

void LLWindowSDL::destroyContext()
{
    LL_INFOS() << "destroyContext begins" << LL_ENDL;

#if LL_X11
    mSDL_Display = NULL;
    mSDL_XWindowID = None;
    Lock_Display = NULL;
    Unlock_Display = NULL;
#endif // LL_X11

    // Clean up remaining GL state before blowing away window
    LL_INFOS() << "shutdownGL begins" << LL_ENDL;
    gGLManager.shutdownGL();
    LL_INFOS() << "SDL_QuitSS/VID begins" << LL_ENDL;
    SDL_QuitSubSystem(SDL_INIT_VIDEO);  // *FIX: this might be risky...

    mWindow = NULL;
}

LLWindowSDL::~LLWindowSDL()
{
    quitCursors();
    destroyContext();

    if(mSupportedResolutions != NULL)
    {
        delete []mSupportedResolutions;
    }

    gWindowImplementation = NULL;
}


void LLWindowSDL::show()
{
    // *FIX: What to do with SDL?
}

void LLWindowSDL::hide()
{
    // *FIX: What to do with SDL?
}

//virtual
void LLWindowSDL::minimize()
{
    // *FIX: What to do with SDL?
}

//virtual
void LLWindowSDL::restore()
{
    // *FIX: What to do with SDL?
}


// close() destroys all OS-specific code associated with a window.
// Usually called from LLWindowManager::destroyWindow()
void LLWindowSDL::close()
{
    // Is window is already closed?
    //  if (!mWindow)
    //  {
    //      return;
    //  }

<<<<<<< HEAD
	// Make sure cursor is visible and we haven't mangled the clipping state.
	setMouseClipping(false);
	showCursor();
=======
    // Make sure cursor is visible and we haven't mangled the clipping state.
    setMouseClipping(FALSE);
    showCursor();
>>>>>>> e1623bb2

    destroyContext();
}

bool LLWindowSDL::isValid()
{
    return (mWindow != NULL);
}

bool LLWindowSDL::getVisible()
{
<<<<<<< HEAD
	bool result = false;

    // *FIX: This isn't really right...
	// Then what is?
	if (mWindow)
	{
		result = true;
	}
=======
    BOOL result = FALSE;

    // *FIX: This isn't really right...
    // Then what is?
    if (mWindow)
    {
        result = TRUE;
    }
>>>>>>> e1623bb2

    return(result);
}

bool LLWindowSDL::getMinimized()
{
<<<<<<< HEAD
	bool result = false;

	if (mWindow && (1 == mIsMinimized))
	{
		result = true;
	}
	return(result);
=======
    BOOL result = FALSE;

    if (mWindow && (1 == mIsMinimized))
    {
        result = TRUE;
    }
    return(result);
>>>>>>> e1623bb2
}

bool LLWindowSDL::getMaximized()
{
<<<<<<< HEAD
	bool result = false;
=======
    BOOL result = FALSE;
>>>>>>> e1623bb2

    if (mWindow)
    {
        // TODO
    }

    return(result);
}

bool LLWindowSDL::maximize()
{
<<<<<<< HEAD
	// TODO
	return false;
=======
    // TODO
    return FALSE;
>>>>>>> e1623bb2
}

bool LLWindowSDL::getFullscreen()
{
    return mFullscreen;
}

bool LLWindowSDL::getPosition(LLCoordScreen *position)
{
    // *FIX: can anything be done with this?
<<<<<<< HEAD
	position->mX = 0;
	position->mY = 0;
    return true;
=======
    position->mX = 0;
    position->mY = 0;
    return TRUE;
>>>>>>> e1623bb2
}

bool LLWindowSDL::getSize(LLCoordScreen *size)
{
    if (mWindow)
    {
        size->mX = mWindow->w;
        size->mY = mWindow->h;
<<<<<<< HEAD
	return (true);
=======
    return (TRUE);
>>>>>>> e1623bb2
    }

    return (false);
}

bool LLWindowSDL::getSize(LLCoordWindow *size)
{
    if (mWindow)
    {
        size->mX = mWindow->w;
        size->mY = mWindow->h;
<<<<<<< HEAD
	return (true);
=======
    return (TRUE);
>>>>>>> e1623bb2
    }

    return (false);
}

bool LLWindowSDL::setPosition(const LLCoordScreen position)
{
    if(mWindow)
    {
        // *FIX: (?)
        //MacMoveWindow(mWindow, position.mX, position.mY, false);
    }

<<<<<<< HEAD
	return true;
=======
    return TRUE;
>>>>>>> e1623bb2
}

bool LLWindowSDL::setSizeImpl(const LLCoordScreen size)
{
    if(mWindow)
    {
        // Push a resize event onto SDL's queue - we'll handle it
        // when it comes out again.
        SDL_Event event;
        event.type = SDL_VIDEORESIZE;
        event.resize.w = size.mX;
        event.resize.h = size.mY;
        SDL_PushEvent(&event); // copied into queue

        return TRUE;
    }

<<<<<<< HEAD
		return true;
	}
		
	return false;
=======
    return FALSE;
>>>>>>> e1623bb2
}

bool LLWindowSDL::setSizeImpl(const LLCoordWindow size)
{
<<<<<<< HEAD
	if(mWindow)
	{
		// Push a resize event onto SDL's queue - we'll handle it
		// when it comes out again.
		SDL_Event event;
		event.type = SDL_VIDEORESIZE;
		event.resize.w = size.mX;
		event.resize.h = size.mY;
		SDL_PushEvent(&event); // copied into queue

		return true;
	}

	return false;
=======
    if(mWindow)
    {
        // Push a resize event onto SDL's queue - we'll handle it
        // when it comes out again.
        SDL_Event event;
        event.type = SDL_VIDEORESIZE;
        event.resize.w = size.mX;
        event.resize.h = size.mY;
        SDL_PushEvent(&event); // copied into queue

        return TRUE;
    }

    return FALSE;
>>>>>>> e1623bb2
}


void LLWindowSDL::swapBuffers()
{
    if (mWindow)
    {
        SDL_GL_SwapBuffers();
    }
}

U32 LLWindowSDL::getFSAASamples()
{
    return mFSAASamples;
}

void LLWindowSDL::setFSAASamples(const U32 samples)
{
    mFSAASamples = samples;
}

F32 LLWindowSDL::getGamma()
{
    return 1/mGamma;
}

bool LLWindowSDL::restoreGamma()
{
    //CGDisplayRestoreColorSyncSettings();
    SDL_SetGamma(1.0f, 1.0f, 1.0f);
    return true;
}

bool LLWindowSDL::setGamma(const F32 gamma)
{
    mGamma = gamma;
    if (mGamma == 0) mGamma = 0.1f;
    mGamma = 1/mGamma;
    SDL_SetGamma(mGamma, mGamma, mGamma);
    return true;
}

bool LLWindowSDL::isCursorHidden()
{
    return mCursorHidden;
}



// Constrains the mouse to the window.
void LLWindowSDL::setMouseClipping( bool b )
{
    //SDL_WM_GrabInput(b ? SDL_GRAB_ON : SDL_GRAB_OFF);
}

// virtual
void LLWindowSDL::setMinSize(U32 min_width, U32 min_height, bool enforce_immediately)
{
    LLWindow::setMinSize(min_width, min_height, enforce_immediately);

#if LL_X11
    // Set the minimum size limits for X11 window
    // so the window manager doesn't allow resizing below those limits.
    XSizeHints* hints = XAllocSizeHints();
    hints->flags |= PMinSize;
    hints->min_width = mMinWindowWidth;
    hints->min_height = mMinWindowHeight;

    XSetWMNormalHints(mSDL_Display, mSDL_XWindowID, hints);

    XFree(hints);
#endif
}

bool LLWindowSDL::setCursorPosition(const LLCoordWindow position)
{
<<<<<<< HEAD
	bool result = true;
	LLCoordScreen screen_pos;

	if (!convertCoords(position, &screen_pos))
	{
		return false;
	}
=======
    BOOL result = TRUE;
    LLCoordScreen screen_pos;

    if (!convertCoords(position, &screen_pos))
    {
        return FALSE;
    }
>>>>>>> e1623bb2

    //LL_INFOS() << "setCursorPosition(" << screen_pos.mX << ", " << screen_pos.mY << ")" << LL_ENDL;

    // do the actual forced cursor move.
    SDL_WarpMouse(screen_pos.mX, screen_pos.mY);

    //LL_INFOS() << llformat("llcw %d,%d -> scr %d,%d", position.mX, position.mY, screen_pos.mX, screen_pos.mY) << LL_ENDL;

    return result;
}

bool LLWindowSDL::getCursorPosition(LLCoordWindow *position)
{
    //Point cursor_point;
    LLCoordScreen screen_pos;

    //GetMouse(&cursor_point);
    int x, y;
    SDL_GetMouseState(&x, &y);

    screen_pos.mX = x;
    screen_pos.mY = y;

    return convertCoords(screen_pos, position);
}


F32 LLWindowSDL::getNativeAspectRatio()
{
#if 0
    // RN: this hack presumes that the largest supported resolution is monitor-limited
    // and that pixels in that mode are square, therefore defining the native aspect ratio
    // of the monitor...this seems to work to a close approximation for most CRTs/LCDs
    S32 num_resolutions;
    LLWindowResolution* resolutions = getSupportedResolutions(num_resolutions);


    return ((F32)resolutions[num_resolutions - 1].mWidth / (F32)resolutions[num_resolutions - 1].mHeight);
    //rn: AC
#endif

    // MBW -- there are a couple of bad assumptions here.  One is that the display list won't include
    //      ridiculous resolutions nobody would ever use.  The other is that the list is in order.

    // New assumptions:
    // - pixels are square (the only reasonable choice, really)
    // - The user runs their display at a native resolution, so the resolution of the display
    //    when the app is launched has an aspect ratio that matches the monitor.

    //RN: actually, the assumption that there are no ridiculous resolutions (above the display's native capabilities) has
    // been born out in my experience.
    // Pixels are often not square (just ask the people who run their LCDs at 1024x768 or 800x600 when running fullscreen, like me)
    // The ordering of display list is a blind assumption though, so we should check for max values
    // Things might be different on the Mac though, so I'll defer to MBW

    // The constructor for this class grabs the aspect ratio of the monitor before doing any resolution
    // switching, and stashes it in mOriginalAspectRatio.  Here, we just return it.

    if (mOverrideAspectRatio > 0.f)
    {
        return mOverrideAspectRatio;
    }

    return mOriginalAspectRatio;
}

F32 LLWindowSDL::getPixelAspectRatio()
{
    F32 pixel_aspect = 1.f;
    if (getFullscreen())
    {
        LLCoordScreen screen_size;
        if (getSize(&screen_size))
        {
            pixel_aspect = getNativeAspectRatio() * (F32)screen_size.mY / (F32)screen_size.mX;
        }
    }

    return pixel_aspect;
}


// This is to support 'temporarily windowed' mode so that
// dialogs are still usable in fullscreen.
void LLWindowSDL::beforeDialog()
{
    bool running_x11 = false;
#if LL_X11
    running_x11 = (mSDL_XWindowID != None);
#endif //LL_X11

<<<<<<< HEAD
	LL_INFOS() << "LLWindowSDL::beforeDialog()" << LL_ENDL;

	if (SDLReallyCaptureInput(false)) // must ungrab input so popup works!
	{
		if (mFullscreen)
		{
			// need to temporarily go non-fullscreen; bless SDL
			// for providing a SDL_WM_ToggleFullScreen() - though
			// it only works in X11
			if (running_x11 && mWindow)
			{
				SDL_WM_ToggleFullScreen(mWindow);
			}
		}
	}
=======
    LL_INFOS() << "LLWindowSDL::beforeDialog()" << LL_ENDL;

    if (SDLReallyCaptureInput(FALSE)) // must ungrab input so popup works!
    {
        if (mFullscreen)
        {
            // need to temporarily go non-fullscreen; bless SDL
            // for providing a SDL_WM_ToggleFullScreen() - though
            // it only works in X11
            if (running_x11 && mWindow)
            {
                SDL_WM_ToggleFullScreen(mWindow);
            }
        }
    }
>>>>>>> e1623bb2

#if LL_X11
    if (mSDL_Display)
    {
        // Everything that we/SDL asked for should happen before we
        // potentially hand control over to GTK.
        maybe_lock_display();
        XSync(mSDL_Display, False);
        maybe_unlock_display();
    }
#endif // LL_X11

#if LL_GTK
    // this is a good time to grab some GTK version information for
    // diagnostics, if not already done.
    ll_try_gtk_init();
#endif // LL_GTK

    maybe_lock_display();
}

void LLWindowSDL::afterDialog()
{
    bool running_x11 = false;
#if LL_X11
    running_x11 = (mSDL_XWindowID != None);
#endif //LL_X11

    LL_INFOS() << "LLWindowSDL::afterDialog()" << LL_ENDL;

    maybe_unlock_display();

    if (mFullscreen)
    {
        // need to restore fullscreen mode after dialog - only works
        // in X11
        if (running_x11 && mWindow)
        {
            SDL_WM_ToggleFullScreen(mWindow);
        }
    }
}


#if LL_X11
// set/reset the XWMHints flag for 'urgency' that usually makes the icon flash
void LLWindowSDL::x11_set_urgent(bool urgent)
{
    if (mSDL_Display && !mFullscreen)
    {
        XWMHints *wm_hints;

        LL_INFOS() << "X11 hint for urgency, " << urgent << LL_ENDL;

        maybe_lock_display();
        wm_hints = XGetWMHints(mSDL_Display, mSDL_XWindowID);
        if (!wm_hints)
            wm_hints = XAllocWMHints();

        if (urgent)
            wm_hints->flags |= XUrgencyHint;
        else
            wm_hints->flags &= ~XUrgencyHint;

        XSetWMHints(mSDL_Display, mSDL_XWindowID, wm_hints);
        XFree(wm_hints);
        XSync(mSDL_Display, False);
        maybe_unlock_display();
    }
}
#endif // LL_X11

void LLWindowSDL::flashIcon(F32 seconds)
{
#if !LL_X11
<<<<<<< HEAD
	LL_INFOS() << "Stub LLWindowSDL::flashIcon(" << seconds << ")" << LL_ENDL;
#else	
	LL_INFOS() << "X11 LLWindowSDL::flashIcon(" << seconds << ")" << LL_ENDL;
	
	F32 remaining_time = mFlashTimer.getRemainingTimeF32();
	if (remaining_time < seconds)
		remaining_time = seconds;
	mFlashTimer.reset();
	mFlashTimer.setTimerExpirySec(remaining_time);

	x11_set_urgent(true);
	mFlashing = true;
=======
    LL_INFOS() << "Stub LLWindowSDL::flashIcon(" << seconds << ")" << LL_ENDL;
#else
    LL_INFOS() << "X11 LLWindowSDL::flashIcon(" << seconds << ")" << LL_ENDL;

    F32 remaining_time = mFlashTimer.getRemainingTimeF32();
    if (remaining_time < seconds)
        remaining_time = seconds;
    mFlashTimer.reset();
    mFlashTimer.setTimerExpirySec(remaining_time);

    x11_set_urgent(TRUE);
    mFlashing = TRUE;
>>>>>>> e1623bb2
#endif // LL_X11
}


#if LL_GTK
bool LLWindowSDL::isClipboardTextAvailable()
{
<<<<<<< HEAD
	if (ll_try_gtk_init())
	{
		GtkClipboard * const clipboard =
			gtk_clipboard_get(GDK_NONE);
		return gtk_clipboard_wait_is_text_available(clipboard) ?
			true : false;
	}
	return false; // failure
=======
    if (ll_try_gtk_init())
    {
        GtkClipboard * const clipboard =
            gtk_clipboard_get(GDK_NONE);
        return gtk_clipboard_wait_is_text_available(clipboard) ?
            TRUE : FALSE;
    }
    return FALSE; // failure
>>>>>>> e1623bb2
}

bool LLWindowSDL::pasteTextFromClipboard(LLWString &text)
{
<<<<<<< HEAD
	if (ll_try_gtk_init())
	{
		GtkClipboard * const clipboard =
			gtk_clipboard_get(GDK_NONE);
		gchar * const data = gtk_clipboard_wait_for_text(clipboard);
		if (data)
		{
			text = LLWString(utf8str_to_wstring(data));
			g_free(data);
			return true;
		}
	}
	return false; // failure
=======
    if (ll_try_gtk_init())
    {
        GtkClipboard * const clipboard =
            gtk_clipboard_get(GDK_NONE);
        gchar * const data = gtk_clipboard_wait_for_text(clipboard);
        if (data)
        {
            text = LLWString(utf8str_to_wstring(data));
            g_free(data);
            return TRUE;
        }
    }
    return FALSE; // failure
>>>>>>> e1623bb2
}

bool LLWindowSDL::copyTextToClipboard(const LLWString &text)
{
<<<<<<< HEAD
	if (ll_try_gtk_init())
	{
		const std::string utf8 = wstring_to_utf8str(text);
		GtkClipboard * const clipboard =
			gtk_clipboard_get(GDK_NONE);
		gtk_clipboard_set_text(clipboard, utf8.c_str(), utf8.length());
		return true;
	}
	return false; // failure
=======
    if (ll_try_gtk_init())
    {
        const std::string utf8 = wstring_to_utf8str(text);
        GtkClipboard * const clipboard =
            gtk_clipboard_get(GDK_NONE);
        gtk_clipboard_set_text(clipboard, utf8.c_str(), utf8.length());
        return TRUE;
    }
    return FALSE; // failure
>>>>>>> e1623bb2
}


bool LLWindowSDL::isPrimaryTextAvailable()
{
<<<<<<< HEAD
	if (ll_try_gtk_init())
	{
		GtkClipboard * const clipboard =
			gtk_clipboard_get(GDK_SELECTION_PRIMARY);
		return gtk_clipboard_wait_is_text_available(clipboard) ?
			true : false;
	}
	return false; // failure
=======
    if (ll_try_gtk_init())
    {
        GtkClipboard * const clipboard =
            gtk_clipboard_get(GDK_SELECTION_PRIMARY);
        return gtk_clipboard_wait_is_text_available(clipboard) ?
            TRUE : FALSE;
    }
    return FALSE; // failure
>>>>>>> e1623bb2
}

bool LLWindowSDL::pasteTextFromPrimary(LLWString &text)
{
<<<<<<< HEAD
	if (ll_try_gtk_init())
	{
		GtkClipboard * const clipboard =
			gtk_clipboard_get(GDK_SELECTION_PRIMARY);
		gchar * const data = gtk_clipboard_wait_for_text(clipboard);
		if (data)
		{
			text = LLWString(utf8str_to_wstring(data));
			g_free(data);
			return true;
		}
	}
	return false; // failure
=======
    if (ll_try_gtk_init())
    {
        GtkClipboard * const clipboard =
            gtk_clipboard_get(GDK_SELECTION_PRIMARY);
        gchar * const data = gtk_clipboard_wait_for_text(clipboard);
        if (data)
        {
            text = LLWString(utf8str_to_wstring(data));
            g_free(data);
            return TRUE;
        }
    }
    return FALSE; // failure
>>>>>>> e1623bb2
}

bool LLWindowSDL::copyTextToPrimary(const LLWString &text)
{
<<<<<<< HEAD
	if (ll_try_gtk_init())
	{
		const std::string utf8 = wstring_to_utf8str(text);
		GtkClipboard * const clipboard =
			gtk_clipboard_get(GDK_SELECTION_PRIMARY);
		gtk_clipboard_set_text(clipboard, utf8.c_str(), utf8.length());
		return true;
	}
	return false; // failure
=======
    if (ll_try_gtk_init())
    {
        const std::string utf8 = wstring_to_utf8str(text);
        GtkClipboard * const clipboard =
            gtk_clipboard_get(GDK_SELECTION_PRIMARY);
        gtk_clipboard_set_text(clipboard, utf8.c_str(), utf8.length());
        return TRUE;
    }
    return FALSE; // failure
>>>>>>> e1623bb2
}

#else

bool LLWindowSDL::isClipboardTextAvailable()
{
<<<<<<< HEAD
	return false; // unsupported
=======
    return FALSE; // unsupported
>>>>>>> e1623bb2
}

bool LLWindowSDL::pasteTextFromClipboard(LLWString &dst)
{
<<<<<<< HEAD
	return false; // unsupported
=======
    return FALSE; // unsupported
>>>>>>> e1623bb2
}

bool LLWindowSDL::copyTextToClipboard(const LLWString &s)
{
<<<<<<< HEAD
	return false;  // unsupported
=======
    return FALSE;  // unsupported
>>>>>>> e1623bb2
}

bool LLWindowSDL::isPrimaryTextAvailable()
{
<<<<<<< HEAD
	return false; // unsupported
=======
    return FALSE; // unsupported
>>>>>>> e1623bb2
}

bool LLWindowSDL::pasteTextFromPrimary(LLWString &dst)
{
<<<<<<< HEAD
	return false; // unsupported
=======
    return FALSE; // unsupported
>>>>>>> e1623bb2
}

bool LLWindowSDL::copyTextToPrimary(const LLWString &s)
{
<<<<<<< HEAD
	return false;  // unsupported
=======
    return FALSE;  // unsupported
>>>>>>> e1623bb2
}

#endif // LL_GTK

LLWindow::LLWindowResolution* LLWindowSDL::getSupportedResolutions(S32 &num_resolutions)
{
    if (!mSupportedResolutions)
    {
        mSupportedResolutions = new LLWindowResolution[MAX_NUM_RESOLUTIONS];
        mNumSupportedResolutions = 0;

        SDL_Rect **modes = SDL_ListModes(NULL, SDL_OPENGL | SDL_FULLSCREEN);
        if ( (modes != NULL) && (modes != ((SDL_Rect **) -1)) )
        {
            int count = 0;
            while (*modes && count<MAX_NUM_RESOLUTIONS)  // they're sorted biggest to smallest, so find end...
            {
                modes++;
                count++;
            }

            while (count--)
            {
                modes--;
                SDL_Rect *r = *modes;
                int w = r->w;
                int h = r->h;
                if ((w >= 800) && (h >= 600))
                {
                    // make sure we don't add the same resolution multiple times!
                    if ( (mNumSupportedResolutions == 0) ||
                         ((mSupportedResolutions[mNumSupportedResolutions-1].mWidth != w) &&
                          (mSupportedResolutions[mNumSupportedResolutions-1].mHeight != h)) )
                    {
                        mSupportedResolutions[mNumSupportedResolutions].mWidth = w;
                        mSupportedResolutions[mNumSupportedResolutions].mHeight = h;
                        mNumSupportedResolutions++;
                    }
                }
            }
        }
    }

    num_resolutions = mNumSupportedResolutions;
    return mSupportedResolutions;
}

bool LLWindowSDL::convertCoords(LLCoordGL from, LLCoordWindow *to)
{
    if (!to)
        return false;

    to->mX = from.mX;
    to->mY = mWindow->h - from.mY - 1;

<<<<<<< HEAD
	return true;
=======
    return TRUE;
>>>>>>> e1623bb2
}

bool LLWindowSDL::convertCoords(LLCoordWindow from, LLCoordGL* to)
{
    if (!to)
        return false;

    to->mX = from.mX;
    to->mY = mWindow->h - from.mY - 1;

<<<<<<< HEAD
	return true;
=======
    return TRUE;
>>>>>>> e1623bb2
}

bool LLWindowSDL::convertCoords(LLCoordScreen from, LLCoordWindow* to)
{
    if (!to)
<<<<<<< HEAD
		return false;

	// In the fullscreen case, window and screen coordinates are the same.
	to->mX = from.mX;
	to->mY = from.mY;
    return (true);
=======
        return FALSE;

    // In the fullscreen case, window and screen coordinates are the same.
    to->mX = from.mX;
    to->mY = from.mY;
    return (TRUE);
>>>>>>> e1623bb2
}

bool LLWindowSDL::convertCoords(LLCoordWindow from, LLCoordScreen *to)
{
    if (!to)
<<<<<<< HEAD
		return false;

	// In the fullscreen case, window and screen coordinates are the same.
	to->mX = from.mX;
	to->mY = from.mY;
    return (true);
=======
        return FALSE;

    // In the fullscreen case, window and screen coordinates are the same.
    to->mX = from.mX;
    to->mY = from.mY;
    return (TRUE);
>>>>>>> e1623bb2
}

bool LLWindowSDL::convertCoords(LLCoordScreen from, LLCoordGL *to)
{
    LLCoordWindow window_coord;

    return(convertCoords(from, &window_coord) && convertCoords(window_coord, to));
}

bool LLWindowSDL::convertCoords(LLCoordGL from, LLCoordScreen *to)
{
    LLCoordWindow window_coord;

    return(convertCoords(from, &window_coord) && convertCoords(window_coord, to));
}




void LLWindowSDL::setupFailure(const std::string& text, const std::string& caption, U32 type)
{
    destroyContext();

    OSMessageBox(text, caption, type);
}

bool LLWindowSDL::SDLReallyCaptureInput(bool capture)
{
    // note: this used to be safe to call nestedly, but in the
    // end that's not really a wise usage pattern, so don't.

    if (capture)
        mReallyCapturedCount = 1;
    else
        mReallyCapturedCount = 0;

    SDL_GrabMode wantmode, newmode;
    if (mReallyCapturedCount <= 0) // uncapture
    {
        wantmode = SDL_GRAB_OFF;
    } else // capture
    {
        wantmode = SDL_GRAB_ON;
    }

    if (mReallyCapturedCount < 0) // yuck, imbalance.
    {
        mReallyCapturedCount = 0;
        LL_WARNS() << "ReallyCapture count was < 0" << LL_ENDL;
    }

    if (!mFullscreen) /* only bother if we're windowed anyway */
    {
#if LL_X11
        if (mSDL_Display)
        {
            /* we dirtily mix raw X11 with SDL so that our pointer
               isn't (as often) constrained to the limits of the
               window while grabbed, which feels nicer and
               hopefully eliminates some reported 'sticky pointer'
               problems.  We use raw X11 instead of
               SDL_WM_GrabInput() because the latter constrains
               the pointer to the window and also steals all
               *keyboard* input from the window manager, which was
               frustrating users. */
            int result;
            if (wantmode == SDL_GRAB_ON)
            {
                //LL_INFOS() << "X11 POINTER GRABBY" << LL_ENDL;
                //newmode = SDL_WM_GrabInput(wantmode);
                maybe_lock_display();
                result = XGrabPointer(mSDL_Display, mSDL_XWindowID,
                              True, 0, GrabModeAsync,
                              GrabModeAsync,
                              None, None, CurrentTime);
                maybe_unlock_display();
                if (GrabSuccess == result)
                    newmode = SDL_GRAB_ON;
                else
                    newmode = SDL_GRAB_OFF;
            } else if (wantmode == SDL_GRAB_OFF)
            {
                //LL_INFOS() << "X11 POINTER UNGRABBY" << LL_ENDL;
                newmode = SDL_GRAB_OFF;
                //newmode = SDL_WM_GrabInput(SDL_GRAB_OFF);

                maybe_lock_display();
                XUngrabPointer(mSDL_Display, CurrentTime);
                // Make sure the ungrab happens RIGHT NOW.
                XSync(mSDL_Display, False);
                maybe_unlock_display();
            } else
            {
                newmode = SDL_GRAB_QUERY; // neutral
            }
        } else // not actually running on X11, for some reason
            newmode = wantmode;
#endif // LL_X11
    } else {
        // pretend we got what we wanted, when really we don't care.
        newmode = wantmode;
    }

    // return boolean success for whether we ended up in the desired state
    return (capture && SDL_GRAB_ON==newmode) ||
        (!capture && SDL_GRAB_OFF==newmode);
}

U32 LLWindowSDL::SDLCheckGrabbyKeys(SDLKey keysym, bool gain)
{
    /* part of the fix for SL-13243: Some popular window managers like
       to totally eat alt-drag for the purposes of moving windows.  We
       spoil their day by acquiring the exclusive X11 mouse lock for as
       long as ALT is held down, so the window manager can't easily
       see what's happening.  Tested successfully with Metacity.
       And... do the same with CTRL, for other darn WMs.  We don't
       care about other metakeys as SL doesn't use them with dragging
       (for now). */

    /* We maintain a bitmap of critical keys which are up and down
       instead of simply key-counting, because SDL sometimes reports
       misbalanced keyup/keydown event pairs to us for whatever reason. */

    U32 mask = 0;
    switch (keysym)
    {
    case SDLK_LALT:
        mask = 1U << 0; break;
    case SDLK_RALT:
        mask = 1U << 1; break;
    case SDLK_LCTRL:
        mask = 1U << 2; break;
    case SDLK_RCTRL:
        mask = 1U << 3; break;
    default:
        break;
    }

    if (gain)
        mGrabbyKeyFlags |= mask;
    else
        mGrabbyKeyFlags &= ~mask;

    //LL_INFOS() << "mGrabbyKeyFlags=" << mGrabbyKeyFlags << LL_ENDL;

    /* 0 means we don't need to mousegrab, otherwise grab. */
    return mGrabbyKeyFlags;
}


void check_vm_bloat()
{
#if LL_LINUX
    // watch our own VM and RSS sizes, warn if we bloated rapidly
    static const std::string STATS_FILE = "/proc/self/stat";
    FILE *fp = fopen(STATS_FILE.c_str(), "r");
    if (fp)
    {
        static long long last_vm_size = 0;
        static long long last_rss_size = 0;
        const long long significant_vm_difference = 250 * 1024*1024;
        const long long significant_rss_difference = 50 * 1024*1024;
        long long this_vm_size = 0;
        long long this_rss_size = 0;

        ssize_t res;
        size_t dummy;
        char *ptr = NULL;
        for (int i=0; i<22; ++i) // parse past the values we don't want
        {
            res = getdelim(&ptr, &dummy, ' ', fp);
            if (-1 == res)
            {
                LL_WARNS() << "Unable to parse " << STATS_FILE << LL_ENDL;
                goto finally;
            }
            free(ptr);
            ptr = NULL;
        }
        // 23rd space-delimited entry is vsize
        res = getdelim(&ptr, &dummy, ' ', fp);
        llassert(ptr);
        if (-1 == res)
        {
            LL_WARNS() << "Unable to parse " << STATS_FILE << LL_ENDL;
            goto finally;
        }
        this_vm_size = atoll(ptr);
        free(ptr);
        ptr = NULL;
        // 24th space-delimited entry is RSS
        res = getdelim(&ptr, &dummy, ' ', fp);
        llassert(ptr);
        if (-1 == res)
        {
            LL_WARNS() << "Unable to parse " << STATS_FILE << LL_ENDL;
            goto finally;
        }
        this_rss_size = getpagesize() * atoll(ptr);
        free(ptr);
        ptr = NULL;

        LL_INFOS() << "VM SIZE IS NOW " << (this_vm_size/(1024*1024)) << " MB, RSS SIZE IS NOW " << (this_rss_size/(1024*1024)) << " MB" << LL_ENDL;

        if (llabs(last_vm_size - this_vm_size) >
            significant_vm_difference)
        {
            if (this_vm_size > last_vm_size)
            {
                LL_WARNS() << "VM size grew by " << (this_vm_size - last_vm_size)/(1024*1024) << " MB in last frame" << LL_ENDL;
            }
            else
            {
                LL_INFOS() << "VM size shrank by " << (last_vm_size - this_vm_size)/(1024*1024) << " MB in last frame" << LL_ENDL;
            }
        }

        if (llabs(last_rss_size - this_rss_size) >
            significant_rss_difference)
        {
            if (this_rss_size > last_rss_size)
            {
                LL_WARNS() << "RSS size grew by " << (this_rss_size - last_rss_size)/(1024*1024) << " MB in last frame" << LL_ENDL;
            }
            else
            {
                LL_INFOS() << "RSS size shrank by " << (last_rss_size - this_rss_size)/(1024*1024) << " MB in last frame" << LL_ENDL;
            }
        }

        last_rss_size = this_rss_size;
        last_vm_size = this_vm_size;

finally:
        if (NULL != ptr)
        {
            free(ptr);
            ptr = NULL;
        }
        fclose(fp);
    }
#endif // LL_LINUX
}


// virtual
void LLWindowSDL::processMiscNativeEvents()
{
#if LL_GTK
    // Pump GTK events to avoid starvation for:
    // * DBUS servicing
    // * Anything else which quietly hooks into the default glib/GTK loop
    if (ll_try_gtk_init())
    {
<<<<<<< HEAD
	    // Yuck, Mozilla's GTK callbacks play with the locale - push/pop
	    // the locale to protect it, as exotic/non-C locales
	    // causes our code lots of general critical weirdness
	    // and crashness. (SL-35450)
	    static std::string saved_locale;
	    saved_locale = ll_safe_string(setlocale(LC_ALL, NULL));

	    // Pump until we've nothing left to do or passed 1/15th of a
	    // second pumping for this frame.
	    static LLTimer pump_timer;
	    pump_timer.reset();
	    pump_timer.setTimerExpirySec(1.0f / 15.0f);
	    do {
		     // Always do at least one non-blocking pump
		    gtk_main_iteration_do(false);
	    } while (gtk_events_pending() &&
		     !pump_timer.hasExpired());

	    setlocale(LC_ALL, saved_locale.c_str() );
=======
        // Yuck, Mozilla's GTK callbacks play with the locale - push/pop
        // the locale to protect it, as exotic/non-C locales
        // causes our code lots of general critical weirdness
        // and crashness. (SL-35450)
        static std::string saved_locale;
        saved_locale = ll_safe_string(setlocale(LC_ALL, NULL));

        // Pump until we've nothing left to do or passed 1/15th of a
        // second pumping for this frame.
        static LLTimer pump_timer;
        pump_timer.reset();
        pump_timer.setTimerExpirySec(1.0f / 15.0f);
        do {
             // Always do at least one non-blocking pump
            gtk_main_iteration_do(FALSE);
        } while (gtk_events_pending() &&
             !pump_timer.hasExpired());

        setlocale(LC_ALL, saved_locale.c_str() );
>>>>>>> e1623bb2
    }
#endif // LL_GTK

    // hack - doesn't belong here - but this is just for debugging
    if (getenv("LL_DEBUG_BLOAT"))
    {
        check_vm_bloat();
    }
}

void LLWindowSDL::gatherInput()
{
    const Uint32 CLICK_THRESHOLD = 300;  // milliseconds
    static int leftClick = 0;
    static int rightClick = 0;
    static Uint32 lastLeftDown = 0;
    static Uint32 lastRightDown = 0;
    SDL_Event event;

    // Handle all outstanding SDL events
    while (SDL_PollEvent(&event))
    {
        switch (event.type)
        {
            case SDL_MOUSEMOTION:
            {
                LLCoordWindow winCoord(event.button.x, event.button.y);
                LLCoordGL openGlCoord;
                convertCoords(winCoord, &openGlCoord);
<<<<<<< HEAD
				MASK mask = gKeyboard->currentMask(true);
				mCallbacks->handleMouseMove(this, openGlCoord, mask);
=======
                MASK mask = gKeyboard->currentMask(TRUE);
                mCallbacks->handleMouseMove(this, openGlCoord, mask);
>>>>>>> e1623bb2
                break;
            }

            case SDL_KEYDOWN:
<<<<<<< HEAD
		    mKeyScanCode = event.key.keysym.scancode;
		    mKeyVirtualKey = event.key.keysym.unicode;
		    mKeyModifiers = event.key.keysym.mod;

		    gKeyboard->handleKeyDown(event.key.keysym.sym, event.key.keysym.mod);
		    // part of the fix for SL-13243
		    if (SDLCheckGrabbyKeys(event.key.keysym.sym, true) != 0)
			    SDLReallyCaptureInput(true);

		    if (event.key.keysym.unicode)
		    {
			    handleUnicodeUTF16(event.key.keysym.unicode,
					       gKeyboard->currentMask(false));
		    }
=======
            mKeyScanCode = event.key.keysym.scancode;
            mKeyVirtualKey = event.key.keysym.unicode;
            mKeyModifiers = event.key.keysym.mod;

            gKeyboard->handleKeyDown(event.key.keysym.sym, event.key.keysym.mod);
            // part of the fix for SL-13243
            if (SDLCheckGrabbyKeys(event.key.keysym.sym, TRUE) != 0)
                SDLReallyCaptureInput(TRUE);

            if (event.key.keysym.unicode)
            {
                handleUnicodeUTF16(event.key.keysym.unicode,
                           gKeyboard->currentMask(FALSE));
            }
>>>>>>> e1623bb2
                break;

            case SDL_KEYUP:
            mKeyScanCode = event.key.keysym.scancode;
            mKeyVirtualKey = event.key.keysym.unicode;
            mKeyModifiers = event.key.keysym.mod;

<<<<<<< HEAD
		    if (SDLCheckGrabbyKeys(event.key.keysym.sym, false) == 0)
			    SDLReallyCaptureInput(false); // part of the fix for SL-13243
=======
            if (SDLCheckGrabbyKeys(event.key.keysym.sym, FALSE) == 0)
                SDLReallyCaptureInput(FALSE); // part of the fix for SL-13243
>>>>>>> e1623bb2

            gKeyboard->handleKeyUp(event.key.keysym.sym, event.key.keysym.mod);
            break;

            case SDL_MOUSEBUTTONDOWN:
            {
                bool isDoubleClick = false;
                LLCoordWindow winCoord(event.button.x, event.button.y);
                LLCoordGL openGlCoord;
                convertCoords(winCoord, &openGlCoord);
<<<<<<< HEAD
		MASK mask = gKeyboard->currentMask(true);
=======
        MASK mask = gKeyboard->currentMask(TRUE);
>>>>>>> e1623bb2

                if (event.button.button == SDL_BUTTON_LEFT)   // SDL doesn't manage double clicking...
                {
                    Uint32 now = SDL_GetTicks();
                    if ((now - lastLeftDown) > CLICK_THRESHOLD)
                        leftClick = 1;
                    else
                    {
                        if (++leftClick >= 2)
                        {
                            leftClick = 0;
                isDoubleClick = true;
                        }
                    }
                    lastLeftDown = now;
                }
                else if (event.button.button == SDL_BUTTON_RIGHT)
                {
                    Uint32 now = SDL_GetTicks();
                    if ((now - lastRightDown) > CLICK_THRESHOLD)
                        rightClick = 1;
                    else
                    {
                        if (++rightClick >= 2)
                        {
                            rightClick = 0;
                            isDoubleClick = true;
                        }
                    }
                    lastRightDown = now;
                }

                if (event.button.button == SDL_BUTTON_LEFT)  // left
                {
                    if (isDoubleClick)
                        mCallbacks->handleDoubleClick(this, openGlCoord, mask);
                    else
                        mCallbacks->handleMouseDown(this, openGlCoord, mask);
                }

                else if (event.button.button == SDL_BUTTON_RIGHT)  // right
                {
            mCallbacks->handleRightMouseDown(this, openGlCoord, mask);
                }

                else if (event.button.button == SDL_BUTTON_MIDDLE)  // middle
                {
                    mCallbacks->handleMiddleMouseDown(this, openGlCoord, mask);
                }
                else if (event.button.button == 4)  // mousewheel up...thanks to X11 for making SDL consider these "buttons".
                    mCallbacks->handleScrollWheel(this, -1);
                else if (event.button.button == 5)  // mousewheel down...thanks to X11 for making SDL consider these "buttons".
                    mCallbacks->handleScrollWheel(this, 1);

                break;
            }

            case SDL_MOUSEBUTTONUP:
            {
                LLCoordWindow winCoord(event.button.x, event.button.y);
                LLCoordGL openGlCoord;
                convertCoords(winCoord, &openGlCoord);
<<<<<<< HEAD
		MASK mask = gKeyboard->currentMask(true);
=======
        MASK mask = gKeyboard->currentMask(TRUE);
>>>>>>> e1623bb2

                if (event.button.button == SDL_BUTTON_LEFT)  // left
            mCallbacks->handleMouseUp(this, openGlCoord, mask);
                else if (event.button.button == SDL_BUTTON_RIGHT)  // right
            mCallbacks->handleRightMouseUp(this, openGlCoord, mask);
                else if (event.button.button == SDL_BUTTON_MIDDLE)  // middle
            mCallbacks->handleMiddleMouseUp(this, openGlCoord, mask);
                // don't handle mousewheel here...

                break;
            }

            case SDL_VIDEOEXPOSE:  // VIDEOEXPOSE doesn't specify the damage, but hey, it's OpenGL...repaint the whole thing!
                mCallbacks->handlePaint(this, 0, 0, mWindow->w, mWindow->h);
                break;

            case SDL_VIDEORESIZE:  // *FIX: handle this?
            {
        LL_INFOS() << "Handling a resize event: " << event.resize.w <<
            "x" << event.resize.h << LL_ENDL;

        S32 width = llmax(event.resize.w, (S32)mMinWindowWidth);
        S32 height = llmax(event.resize.h, (S32)mMinWindowHeight);

        // *FIX: I'm not sure this is necessary!
        mWindow = SDL_SetVideoMode(width, height, 32, mSDLFlags);
        if (!mWindow)
        {
            // *FIX: More informative dialog?
            LL_INFOS() << "Could not recreate context after resize! Quitting..." << LL_ENDL;
            if(mCallbacks->handleCloseRequest(this))
                {
                    // Get the app to initiate cleanup.
                    mCallbacks->handleQuit(this);
                    // The app is responsible for calling destroyWindow when done with GL
                }
                break;
        }

        mCallbacks->handleResize(this, width, height);
                break;
            }
            case SDL_ACTIVEEVENT:
                if (event.active.state & SDL_APPINPUTFOCUS)
                {
            // Note that for SDL (particularly on X11), keyboard
            // and mouse focus are independent things.  Here we are
            // tracking keyboard focus state changes.

            // We have to do our own state massaging because SDL
            // can send us two unfocus events in a row for example,
            // which confuses the focus code [SL-24071].
            if (event.active.gain != mHaveInputFocus)
            {
                mHaveInputFocus = !!event.active.gain;

                if (mHaveInputFocus)
                    mCallbacks->handleFocus(this);
                else
                    mCallbacks->handleFocusLost(this);
            }
                }
                if (event.active.state & SDL_APPACTIVE)
                {
<<<<<<< HEAD
			// Change in iconification/minimization state.
			if ((!event.active.gain) != mIsMinimized)
			{
				mIsMinimized = (!event.active.gain);

				mCallbacks->handleActivate(this, !mIsMinimized);
				LL_INFOS() << "SDL deiconification state switched to " << bool(event.active.gain) << LL_ENDL;
			}
			else
			{
				LL_INFOS() << "Ignored bogus redundant SDL deiconification state switch to " << bool(event.active.gain) << LL_ENDL;
			}
=======
            // Change in iconification/minimization state.
            if ((!event.active.gain) != mIsMinimized)
            {
                mIsMinimized = (!event.active.gain);

                mCallbacks->handleActivate(this, !mIsMinimized);
                LL_INFOS() << "SDL deiconification state switched to " << BOOL(event.active.gain) << LL_ENDL;
            }
            else
            {
                LL_INFOS() << "Ignored bogus redundant SDL deiconification state switch to " << BOOL(event.active.gain) << LL_ENDL;
            }
>>>>>>> e1623bb2
                }
                break;

            case SDL_QUIT:
                if(mCallbacks->handleCloseRequest(this))
                {
                    // Get the app to initiate cleanup.
                    mCallbacks->handleQuit(this);
                    // The app is responsible for calling destroyWindow when done with GL
                }
                break;
    default:
        //LL_INFOS() << "Unhandled SDL event type " << event.type << LL_ENDL;
        break;
        }
    }

    updateCursor();

#if LL_X11
    // This is a good time to stop flashing the icon if our mFlashTimer has
    // expired.
    if (mFlashing && mFlashTimer.hasExpired())
    {
<<<<<<< HEAD
	    x11_set_urgent(false);
	    mFlashing = false;
=======
        x11_set_urgent(FALSE);
        mFlashing = FALSE;
>>>>>>> e1623bb2
    }
#endif // LL_X11
}

static SDL_Cursor *makeSDLCursorFromBMP(const char *filename, int hotx, int hoty)
{
<<<<<<< HEAD
	SDL_Cursor *sdlcursor = NULL;
	SDL_Surface *bmpsurface;

	// Load cursor pixel data from BMP file
	bmpsurface = Load_BMP_Resource(filename);
	if (bmpsurface && bmpsurface->w%8==0)
	{
		SDL_Surface *cursurface;
		LL_DEBUGS() << "Loaded cursor file " << filename << " "
			 << bmpsurface->w << "x" << bmpsurface->h << LL_ENDL;
		cursurface = SDL_CreateRGBSurface (SDL_SWSURFACE,
						   bmpsurface->w,
						   bmpsurface->h,
						   32,
						   SDL_SwapLE32(0xFFU),
						   SDL_SwapLE32(0xFF00U),
						   SDL_SwapLE32(0xFF0000U),
						   SDL_SwapLE32(0xFF000000U));
		SDL_FillRect(cursurface, NULL, SDL_SwapLE32(0x00000000U));

		// Blit the cursor pixel data onto a 32-bit RGBA surface so we
		// only have to cope with processing one type of pixel format.
		if (0 == SDL_BlitSurface(bmpsurface, NULL,
					 cursurface, NULL))
		{
			// n.b. we already checked that width is a multiple of 8.
			const int bitmap_bytes = (cursurface->w * cursurface->h) / 8;
			unsigned char *cursor_data = new unsigned char[bitmap_bytes];
			unsigned char *cursor_mask = new unsigned char[bitmap_bytes];
			memset(cursor_data, 0, bitmap_bytes);
			memset(cursor_mask, 0, bitmap_bytes);
			int i,j;
			// Walk the RGBA cursor pixel data, extracting both data and
			// mask to build SDL-friendly cursor bitmaps from.  The mask
			// is inferred by color-keying against 200,200,200
			for (i=0; i<cursurface->h; ++i) {
				for (j=0; j<cursurface->w; ++j) {
					U8 *pixelp =
						((U8*)cursurface->pixels)
						+ cursurface->pitch * i
						+ j*cursurface->format->BytesPerPixel;
					U8 srcred = pixelp[0];
					U8 srcgreen = pixelp[1];
					U8 srcblue = pixelp[2];
					bool mask_bit = (srcred != 200)
						|| (srcgreen != 200)
						|| (srcblue != 200);
					bool data_bit = mask_bit && (srcgreen <= 80);//not 0x80
					unsigned char bit_offset = (cursurface->w/8) * i
						+ j/8;
					cursor_data[bit_offset]	|= (data_bit) << (7 - (j&7));
					cursor_mask[bit_offset]	|= (mask_bit) << (7 - (j&7));
				}
			}
			sdlcursor = SDL_CreateCursor((Uint8*)cursor_data,
						     (Uint8*)cursor_mask,
						     cursurface->w, cursurface->h,
						     hotx, hoty);
			delete[] cursor_data;
			delete[] cursor_mask;
		} else {
			LL_WARNS() << "CURSOR BLIT FAILURE, cursurface: " << cursurface << LL_ENDL;
		}
		SDL_FreeSurface(cursurface);
		SDL_FreeSurface(bmpsurface);
	} else {
		LL_WARNS() << "CURSOR LOAD FAILURE " << filename << LL_ENDL;
	}

	return sdlcursor;
=======
    SDL_Cursor *sdlcursor = NULL;
    SDL_Surface *bmpsurface;

    // Load cursor pixel data from BMP file
    bmpsurface = Load_BMP_Resource(filename);
    if (bmpsurface && bmpsurface->w%8==0)
    {
        SDL_Surface *cursurface;
        LL_DEBUGS() << "Loaded cursor file " << filename << " "
             << bmpsurface->w << "x" << bmpsurface->h << LL_ENDL;
        cursurface = SDL_CreateRGBSurface (SDL_SWSURFACE,
                           bmpsurface->w,
                           bmpsurface->h,
                           32,
                           SDL_SwapLE32(0xFFU),
                           SDL_SwapLE32(0xFF00U),
                           SDL_SwapLE32(0xFF0000U),
                           SDL_SwapLE32(0xFF000000U));
        SDL_FillRect(cursurface, NULL, SDL_SwapLE32(0x00000000U));

        // Blit the cursor pixel data onto a 32-bit RGBA surface so we
        // only have to cope with processing one type of pixel format.
        if (0 == SDL_BlitSurface(bmpsurface, NULL,
                     cursurface, NULL))
        {
            // n.b. we already checked that width is a multiple of 8.
            const int bitmap_bytes = (cursurface->w * cursurface->h) / 8;
            unsigned char *cursor_data = new unsigned char[bitmap_bytes];
            unsigned char *cursor_mask = new unsigned char[bitmap_bytes];
            memset(cursor_data, 0, bitmap_bytes);
            memset(cursor_mask, 0, bitmap_bytes);
            int i,j;
            // Walk the RGBA cursor pixel data, extracting both data and
            // mask to build SDL-friendly cursor bitmaps from.  The mask
            // is inferred by color-keying against 200,200,200
            for (i=0; i<cursurface->h; ++i) {
                for (j=0; j<cursurface->w; ++j) {
                    U8 *pixelp =
                        ((U8*)cursurface->pixels)
                        + cursurface->pitch * i
                        + j*cursurface->format->BytesPerPixel;
                    U8 srcred = pixelp[0];
                    U8 srcgreen = pixelp[1];
                    U8 srcblue = pixelp[2];
                    BOOL mask_bit = (srcred != 200)
                        || (srcgreen != 200)
                        || (srcblue != 200);
                    BOOL data_bit = mask_bit && (srcgreen <= 80);//not 0x80
                    unsigned char bit_offset = (cursurface->w/8) * i
                        + j/8;
                    cursor_data[bit_offset] |= (data_bit) << (7 - (j&7));
                    cursor_mask[bit_offset] |= (mask_bit) << (7 - (j&7));
                }
            }
            sdlcursor = SDL_CreateCursor((Uint8*)cursor_data,
                             (Uint8*)cursor_mask,
                             cursurface->w, cursurface->h,
                             hotx, hoty);
            delete[] cursor_data;
            delete[] cursor_mask;
        } else {
            LL_WARNS() << "CURSOR BLIT FAILURE, cursurface: " << cursurface << LL_ENDL;
        }
        SDL_FreeSurface(cursurface);
        SDL_FreeSurface(bmpsurface);
    } else {
        LL_WARNS() << "CURSOR LOAD FAILURE " << filename << LL_ENDL;
    }

    return sdlcursor;
>>>>>>> e1623bb2
}

void LLWindowSDL::updateCursor()
{
    if (ATIbug) {
        // cursor-updating is very flaky when this bug is
        // present; do nothing.
        return;
    }

    if (mCurrentCursor != mNextCursor)
    {
        if (mNextCursor < UI_CURSOR_COUNT)
        {
            SDL_Cursor *sdlcursor = mSDLCursors[mNextCursor];
            // Try to default to the arrow for any cursors that
            // did not load correctly.
            if (!sdlcursor && mSDLCursors[UI_CURSOR_ARROW])
                sdlcursor = mSDLCursors[UI_CURSOR_ARROW];
            if (sdlcursor)
                SDL_SetCursor(sdlcursor);
        } else {
            LL_WARNS() << "Tried to set invalid cursor number " << mNextCursor << LL_ENDL;
        }
        mCurrentCursor = mNextCursor;
    }
}

void LLWindowSDL::initCursors()
{
    int i;
    // Blank the cursor pointer array for those we may miss.
    for (i=0; i<UI_CURSOR_COUNT; ++i)
    {
        mSDLCursors[i] = NULL;
    }
    // Pre-make an SDL cursor for each of the known cursor types.
    // We hardcode the hotspots - to avoid that we'd have to write
    // a .cur file loader.
    // NOTE: SDL doesn't load RLE-compressed BMP files.
    mSDLCursors[UI_CURSOR_ARROW] = makeSDLCursorFromBMP("llarrow.BMP",0,0);
    mSDLCursors[UI_CURSOR_WAIT] = makeSDLCursorFromBMP("wait.BMP",12,15);
    mSDLCursors[UI_CURSOR_HAND] = makeSDLCursorFromBMP("hand.BMP",7,10);
    mSDLCursors[UI_CURSOR_IBEAM] = makeSDLCursorFromBMP("ibeam.BMP",15,16);
    mSDLCursors[UI_CURSOR_CROSS] = makeSDLCursorFromBMP("cross.BMP",16,14);
    mSDLCursors[UI_CURSOR_SIZENWSE] = makeSDLCursorFromBMP("sizenwse.BMP",14,17);
    mSDLCursors[UI_CURSOR_SIZENESW] = makeSDLCursorFromBMP("sizenesw.BMP",17,17);
    mSDLCursors[UI_CURSOR_SIZEWE] = makeSDLCursorFromBMP("sizewe.BMP",16,14);
    mSDLCursors[UI_CURSOR_SIZENS] = makeSDLCursorFromBMP("sizens.BMP",17,16);
    mSDLCursors[UI_CURSOR_SIZEALL] = makeSDLCursorFromBMP("sizeall.BMP", 17, 17);
    mSDLCursors[UI_CURSOR_NO] = makeSDLCursorFromBMP("llno.BMP",8,8);
    mSDLCursors[UI_CURSOR_WORKING] = makeSDLCursorFromBMP("working.BMP",12,15);
    mSDLCursors[UI_CURSOR_TOOLGRAB] = makeSDLCursorFromBMP("lltoolgrab.BMP",2,13);
    mSDLCursors[UI_CURSOR_TOOLLAND] = makeSDLCursorFromBMP("lltoolland.BMP",1,6);
    mSDLCursors[UI_CURSOR_TOOLFOCUS] = makeSDLCursorFromBMP("lltoolfocus.BMP",8,5);
    mSDLCursors[UI_CURSOR_TOOLCREATE] = makeSDLCursorFromBMP("lltoolcreate.BMP",7,7);
    mSDLCursors[UI_CURSOR_ARROWDRAG] = makeSDLCursorFromBMP("arrowdrag.BMP",0,0);
    mSDLCursors[UI_CURSOR_ARROWCOPY] = makeSDLCursorFromBMP("arrowcop.BMP",0,0);
    mSDLCursors[UI_CURSOR_ARROWDRAGMULTI] = makeSDLCursorFromBMP("llarrowdragmulti.BMP",0,0);
    mSDLCursors[UI_CURSOR_ARROWCOPYMULTI] = makeSDLCursorFromBMP("arrowcopmulti.BMP",0,0);
    mSDLCursors[UI_CURSOR_NOLOCKED] = makeSDLCursorFromBMP("llnolocked.BMP",8,8);
    mSDLCursors[UI_CURSOR_ARROWLOCKED] = makeSDLCursorFromBMP("llarrowlocked.BMP",0,0);
    mSDLCursors[UI_CURSOR_GRABLOCKED] = makeSDLCursorFromBMP("llgrablocked.BMP",2,13);
    mSDLCursors[UI_CURSOR_TOOLTRANSLATE] = makeSDLCursorFromBMP("lltooltranslate.BMP",0,0);
    mSDLCursors[UI_CURSOR_TOOLROTATE] = makeSDLCursorFromBMP("lltoolrotate.BMP",0,0);
    mSDLCursors[UI_CURSOR_TOOLSCALE] = makeSDLCursorFromBMP("lltoolscale.BMP",0,0);
    mSDLCursors[UI_CURSOR_TOOLCAMERA] = makeSDLCursorFromBMP("lltoolcamera.BMP",7,5);
    mSDLCursors[UI_CURSOR_TOOLPAN] = makeSDLCursorFromBMP("lltoolpan.BMP",7,5);
    mSDLCursors[UI_CURSOR_TOOLZOOMIN] = makeSDLCursorFromBMP("lltoolzoomin.BMP",7,5);
    mSDLCursors[UI_CURSOR_TOOLZOOMOUT] = makeSDLCursorFromBMP("lltoolzoomout.BMP", 7, 5);
    mSDLCursors[UI_CURSOR_TOOLPICKOBJECT3] = makeSDLCursorFromBMP("toolpickobject3.BMP",0,0);
    mSDLCursors[UI_CURSOR_TOOLPLAY] = makeSDLCursorFromBMP("toolplay.BMP",0,0);
    mSDLCursors[UI_CURSOR_TOOLPAUSE] = makeSDLCursorFromBMP("toolpause.BMP",0,0);
    mSDLCursors[UI_CURSOR_TOOLMEDIAOPEN] = makeSDLCursorFromBMP("toolmediaopen.BMP",0,0);
    mSDLCursors[UI_CURSOR_PIPETTE] = makeSDLCursorFromBMP("lltoolpipette.BMP",2,28);
    mSDLCursors[UI_CURSOR_TOOLSIT] = makeSDLCursorFromBMP("toolsit.BMP",20,15);
    mSDLCursors[UI_CURSOR_TOOLBUY] = makeSDLCursorFromBMP("toolbuy.BMP",20,15);
    mSDLCursors[UI_CURSOR_TOOLOPEN] = makeSDLCursorFromBMP("toolopen.BMP",20,15);
    mSDLCursors[UI_CURSOR_TOOLPATHFINDING] = makeSDLCursorFromBMP("lltoolpathfinding.BMP", 16, 16);
    mSDLCursors[UI_CURSOR_TOOLPATHFINDING_PATH_START] = makeSDLCursorFromBMP("lltoolpathfindingpathstart.BMP", 16, 16);
    mSDLCursors[UI_CURSOR_TOOLPATHFINDING_PATH_START_ADD] = makeSDLCursorFromBMP("lltoolpathfindingpathstartadd.BMP", 16, 16);
    mSDLCursors[UI_CURSOR_TOOLPATHFINDING_PATH_END] = makeSDLCursorFromBMP("lltoolpathfindingpathend.BMP", 16, 16);
    mSDLCursors[UI_CURSOR_TOOLPATHFINDING_PATH_END_ADD] = makeSDLCursorFromBMP("lltoolpathfindingpathendadd.BMP", 16, 16);
    mSDLCursors[UI_CURSOR_TOOLNO] = makeSDLCursorFromBMP("llno.BMP",8,8);

    if (getenv("LL_ATI_MOUSE_CURSOR_BUG") != NULL) {
        LL_INFOS() << "Disabling cursor updating due to LL_ATI_MOUSE_CURSOR_BUG" << LL_ENDL;
        ATIbug = true;
    }
}

void LLWindowSDL::quitCursors()
{
    int i;
    if (mWindow)
    {
        for (i=0; i<UI_CURSOR_COUNT; ++i)
        {
            if (mSDLCursors[i])
            {
                SDL_FreeCursor(mSDLCursors[i]);
                mSDLCursors[i] = NULL;
            }
        }
    } else {
        // SDL doesn't refcount cursors, so if the window has
        // already been destroyed then the cursors have gone with it.
        LL_INFOS() << "Skipping quitCursors: mWindow already gone." << LL_ENDL;
        for (i=0; i<UI_CURSOR_COUNT; ++i)
            mSDLCursors[i] = NULL;
    }
}

void LLWindowSDL::captureMouse()
{
    // SDL already enforces the semantics that captureMouse is
    // used for, i.e. that we continue to get mouse events as long
    // as a button is down regardless of whether we left the
    // window, and in a less obnoxious way than SDL_WM_GrabInput
    // which would confine the cursor to the window too.

    LL_DEBUGS() << "LLWindowSDL::captureMouse" << LL_ENDL;
}

void LLWindowSDL::releaseMouse()
{
    // see LWindowSDL::captureMouse()

    LL_DEBUGS() << "LLWindowSDL::releaseMouse" << LL_ENDL;
}

void LLWindowSDL::hideCursor()
{
<<<<<<< HEAD
	if(!mCursorHidden)
	{
		// LL_INFOS() << "hideCursor: hiding" << LL_ENDL;
		mCursorHidden = true;
		mHideCursorPermanent = true;
		SDL_ShowCursor(0);
	}
	else
	{
		// LL_INFOS() << "hideCursor: already hidden" << LL_ENDL;
	}
=======
    if(!mCursorHidden)
    {
        // LL_INFOS() << "hideCursor: hiding" << LL_ENDL;
        mCursorHidden = TRUE;
        mHideCursorPermanent = TRUE;
        SDL_ShowCursor(0);
    }
    else
    {
        // LL_INFOS() << "hideCursor: already hidden" << LL_ENDL;
    }
>>>>>>> e1623bb2
}

void LLWindowSDL::showCursor()
{
<<<<<<< HEAD
	if(mCursorHidden)
	{
		// LL_INFOS() << "showCursor: showing" << LL_ENDL;
		mCursorHidden = false;
		mHideCursorPermanent = false;
		SDL_ShowCursor(1);
	}
	else
	{
		// LL_INFOS() << "showCursor: already visible" << LL_ENDL;
	}
=======
    if(mCursorHidden)
    {
        // LL_INFOS() << "showCursor: showing" << LL_ENDL;
        mCursorHidden = FALSE;
        mHideCursorPermanent = FALSE;
        SDL_ShowCursor(1);
    }
    else
    {
        // LL_INFOS() << "showCursor: already visible" << LL_ENDL;
    }
>>>>>>> e1623bb2
}

void LLWindowSDL::showCursorFromMouseMove()
{
    if (!mHideCursorPermanent)
    {
        showCursor();
    }
}

void LLWindowSDL::hideCursorUntilMouseMove()
{
<<<<<<< HEAD
	if (!mHideCursorPermanent)
	{
		hideCursor();
		mHideCursorPermanent = false;
	}
=======
    if (!mHideCursorPermanent)
    {
        hideCursor();
        mHideCursorPermanent = FALSE;
    }
>>>>>>> e1623bb2
}



//
// LLSplashScreenSDL - I don't think we'll bother to implement this; it's
// fairly obsolete at this point.
//
LLSplashScreenSDL::LLSplashScreenSDL()
{
}

LLSplashScreenSDL::~LLSplashScreenSDL()
{
}

void LLSplashScreenSDL::showImpl()
{
}

void LLSplashScreenSDL::updateImpl(const std::string& mesg)
{
}

void LLSplashScreenSDL::hideImpl()
{
}



#if LL_GTK
static void response_callback (GtkDialog *dialog,
                   gint       arg1,
                   gpointer   user_data)
{
    gint *response = (gint*)user_data;
    *response = arg1;
    gtk_widget_destroy(GTK_WIDGET(dialog));
    gtk_main_quit();
}

S32 OSMessageBoxSDL(const std::string& text, const std::string& caption, U32 type)
{
    S32 rtn = OSBTN_CANCEL;

    if(gWindowImplementation != NULL)
        gWindowImplementation->beforeDialog();

    if (LLWindowSDL::ll_try_gtk_init())
    {
        GtkWidget *win = NULL;

        LL_INFOS() << "Creating a dialog because we're in windowed mode and GTK is happy." << LL_ENDL;

        GtkDialogFlags flags = GTK_DIALOG_MODAL;
        GtkMessageType messagetype;
        GtkButtonsType buttons;
        switch (type)
        {
        default:
        case OSMB_OK:
            messagetype = GTK_MESSAGE_WARNING;
            buttons = GTK_BUTTONS_OK;
            break;
        case OSMB_OKCANCEL:
            messagetype = GTK_MESSAGE_QUESTION;
            buttons = GTK_BUTTONS_OK_CANCEL;
            break;
        case OSMB_YESNO:
            messagetype = GTK_MESSAGE_QUESTION;
            buttons = GTK_BUTTONS_YES_NO;
            break;
        }
        win = gtk_message_dialog_new(NULL, flags, messagetype, buttons, "%s",
                                     text.c_str());

# if LL_X11
        // Make GTK tell the window manager to associate this
        // dialog with our non-GTK SDL window, which should try
        // to keep it on top etc.
        if (gWindowImplementation &&
            gWindowImplementation->mSDL_XWindowID != None)
        {
            gtk_widget_realize(GTK_WIDGET(win)); // so we can get its gdkwin
            GdkWindow *gdkwin = gdk_window_foreign_new(gWindowImplementation->mSDL_XWindowID);
            gdk_window_set_transient_for(GTK_WIDGET(win)->window,
                             gdkwin);
        }
# endif //LL_X11

        gtk_window_set_position(GTK_WINDOW(win),
                    GTK_WIN_POS_CENTER_ON_PARENT);

        gtk_window_set_type_hint(GTK_WINDOW(win),
                     GDK_WINDOW_TYPE_HINT_DIALOG);

        if (!caption.empty())
            gtk_window_set_title(GTK_WINDOW(win), caption.c_str());

        gint response = GTK_RESPONSE_NONE;
        g_signal_connect (win,
                  "response",
                  G_CALLBACK (response_callback),
                  &response);

        // we should be able to use a gtk_dialog_run(), but it's
        // apparently not written to exist in a world without a higher
        // gtk_main(), so we manage its signal/destruction outselves.
        gtk_widget_show_all (win);
        gtk_main();

        //LL_INFOS() << "response: " << response << LL_ENDL;
        switch (response)
        {
        case GTK_RESPONSE_OK:     rtn = OSBTN_OK; break;
        case GTK_RESPONSE_YES:    rtn = OSBTN_YES; break;
        case GTK_RESPONSE_NO:     rtn = OSBTN_NO; break;
        case GTK_RESPONSE_APPLY:  rtn = OSBTN_OK; break;
        case GTK_RESPONSE_NONE:
        case GTK_RESPONSE_CANCEL:
        case GTK_RESPONSE_CLOSE:
        case GTK_RESPONSE_DELETE_EVENT:
        default: rtn = OSBTN_CANCEL;
        }
    }
    else
    {
        LL_INFOS() << "MSGBOX: " << caption << ": " << text << LL_ENDL;
        LL_INFOS() << "Skipping dialog because we're in fullscreen mode or GTK is not happy." << LL_ENDL;
        rtn = OSBTN_OK;
    }

    if(gWindowImplementation != NULL)
        gWindowImplementation->afterDialog();

    return rtn;
}

static void color_changed_callback(GtkWidget *widget,
                   gpointer user_data)
{
    GtkColorSelection *colorsel = GTK_COLOR_SELECTION(widget);
    GdkColor *colorp = (GdkColor*)user_data;

    gtk_color_selection_get_current_color(colorsel, colorp);
}


/*
        Make the raw keyboard data available - used to poke through to LLQtWebKit so
        that Qt/Webkit has access to the virtual keycodes etc. that it needs
*/
LLSD LLWindowSDL::getNativeKeyData()
{
        LLSD result = LLSD::emptyMap();

    U32 modifiers = 0; // pretend-native modifiers... oh what a tangled web we weave!

    // we go through so many levels of device abstraction that I can't really guess
    // what a plugin under GDK under Qt under SL under SDL under X11 considers
    // a 'native' modifier mask.  this has been sort of reverse-engineered... they *appear*
    // to match GDK consts, but that may be co-incidence.
    modifiers |= (mKeyModifiers & KMOD_LSHIFT) ? 0x0001 : 0;
    modifiers |= (mKeyModifiers & KMOD_RSHIFT) ? 0x0001 : 0;// munge these into the same shift
    modifiers |= (mKeyModifiers & KMOD_CAPS)   ? 0x0002 : 0;
    modifiers |= (mKeyModifiers & KMOD_LCTRL)  ? 0x0004 : 0;
    modifiers |= (mKeyModifiers & KMOD_RCTRL)  ? 0x0004 : 0;// munge these into the same ctrl
    modifiers |= (mKeyModifiers & KMOD_LALT)   ? 0x0008 : 0;// untested
    modifiers |= (mKeyModifiers & KMOD_RALT)   ? 0x0008 : 0;// untested
    // *todo: test ALTs - I don't have a case for testing these.  Do you?
    // *todo: NUM? - I don't care enough right now (and it's not a GDK modifier).

        result["scan_code"] = (S32)mKeyScanCode;
        result["virtual_key"] = (S32)mKeyVirtualKey;
    result["modifiers"] = (S32)modifiers;

        return result;
}


bool LLWindowSDL::dialogColorPicker( F32 *r, F32 *g, F32 *b)
{
<<<<<<< HEAD
	bool rtn = false;
=======
    BOOL rtn = FALSE;
>>>>>>> e1623bb2

    beforeDialog();

    if (ll_try_gtk_init())
    {
        GtkWidget *win = NULL;

        win = gtk_color_selection_dialog_new(NULL);

# if LL_X11
        // Get GTK to tell the window manager to associate this
        // dialog with our non-GTK SDL window, which should try
        // to keep it on top etc.
        if (mSDL_XWindowID != None)
        {
            gtk_widget_realize(GTK_WIDGET(win)); // so we can get its gdkwin
            GdkWindow *gdkwin = gdk_window_foreign_new(mSDL_XWindowID);
            gdk_window_set_transient_for(GTK_WIDGET(win)->window,
                             gdkwin);
        }
# endif //LL_X11

<<<<<<< HEAD
		GtkColorSelection *colorsel = GTK_COLOR_SELECTION (GTK_COLOR_SELECTION_DIALOG(win)->colorsel);

		GdkColor color, orig_color;
		orig_color.pixel = 0;
		orig_color.red = guint16(65535 * *r);
		orig_color.green= guint16(65535 * *g);
		orig_color.blue = guint16(65535 * *b);
		color = orig_color;

		gtk_color_selection_set_previous_color (colorsel, &color);
		gtk_color_selection_set_current_color (colorsel, &color);
		gtk_color_selection_set_has_palette (colorsel, true);
		gtk_color_selection_set_has_opacity_control(colorsel, false);

		gint response = GTK_RESPONSE_NONE;
		g_signal_connect (win,
				  "response", 
				  G_CALLBACK (response_callback),
				  &response);

		g_signal_connect (G_OBJECT (colorsel), "color_changed",
				  G_CALLBACK (color_changed_callback),
				  &color);

		gtk_window_set_modal(GTK_WINDOW(win), true);
		gtk_widget_show_all(win);
		// hide the help button - we don't service it.
		gtk_widget_hide(GTK_COLOR_SELECTION_DIALOG(win)->help_button);
		gtk_main();

		if (response == GTK_RESPONSE_OK &&
		    (orig_color.red != color.red
		     || orig_color.green != color.green
		     || orig_color.blue != color.blue) )
		{
			*r = color.red / 65535.0f;
			*g = color.green / 65535.0f;
			*b = color.blue / 65535.0f;
			rtn = true;
		}
	}

	afterDialog();

	return rtn;
=======
        GtkColorSelection *colorsel = GTK_COLOR_SELECTION (GTK_COLOR_SELECTION_DIALOG(win)->colorsel);

        GdkColor color, orig_color;
        orig_color.pixel = 0;
        orig_color.red = guint16(65535 * *r);
        orig_color.green= guint16(65535 * *g);
        orig_color.blue = guint16(65535 * *b);
        color = orig_color;

        gtk_color_selection_set_previous_color (colorsel, &color);
        gtk_color_selection_set_current_color (colorsel, &color);
        gtk_color_selection_set_has_palette (colorsel, TRUE);
        gtk_color_selection_set_has_opacity_control(colorsel, FALSE);

        gint response = GTK_RESPONSE_NONE;
        g_signal_connect (win,
                  "response",
                  G_CALLBACK (response_callback),
                  &response);

        g_signal_connect (G_OBJECT (colorsel), "color_changed",
                  G_CALLBACK (color_changed_callback),
                  &color);

        gtk_window_set_modal(GTK_WINDOW(win), TRUE);
        gtk_widget_show_all(win);
        // hide the help button - we don't service it.
        gtk_widget_hide(GTK_COLOR_SELECTION_DIALOG(win)->help_button);
        gtk_main();

        if (response == GTK_RESPONSE_OK &&
            (orig_color.red != color.red
             || orig_color.green != color.green
             || orig_color.blue != color.blue) )
        {
            *r = color.red / 65535.0f;
            *g = color.green / 65535.0f;
            *b = color.blue / 65535.0f;
            rtn = TRUE;
        }
    }

    afterDialog();

    return rtn;
>>>>>>> e1623bb2
}
#else
S32 OSMessageBoxSDL(const std::string& text, const std::string& caption, U32 type)
{
    LL_INFOS() << "MSGBOX: " << caption << ": " << text << LL_ENDL;
    return 0;
}

bool LLWindowSDL::dialogColorPicker( F32 *r, F32 *g, F32 *b)
{
<<<<<<< HEAD
	return (false);
=======
    return (FALSE);
>>>>>>> e1623bb2
}
#endif // LL_GTK

#if LL_LINUX
// extracted from spawnWebBrowser for clarity and to eliminate
//  compiler confusion regarding close(int fd) vs. LLWindow::close()
void exec_cmd(const std::string& cmd, const std::string& arg)
{
    char* const argv[] = {(char*)cmd.c_str(), (char*)arg.c_str(), NULL};
    fflush(NULL);
    pid_t pid = fork();
    if (pid == 0)
    { // child
        // disconnect from stdin/stdout/stderr, or child will
        // keep our output pipe undesirably alive if it outlives us.
        close(0);
        close(1);
        close(2);
        // end ourself by running the command
        execv(cmd.c_str(), argv);   /* Flawfinder: ignore */
        // if execv returns at all, there was a problem.
        LL_WARNS() << "execv failure when trying to start " << cmd << LL_ENDL;
        _exit(1); // _exit because we don't want atexit() clean-up!
    } else {
        if (pid > 0)
        {
            // parent - wait for child to die
            int childExitStatus;
            waitpid(pid, &childExitStatus, 0);
        } else {
            LL_WARNS() << "fork failure." << LL_ENDL;
        }
    }
}
#endif

// Open a URL with the user's default web browser.
// Must begin with protocol identifier.
void LLWindowSDL::spawnWebBrowser(const std::string& escaped_url, bool async)
{
    bool found = false;
    S32 i;
    for (i = 0; i < gURLProtocolWhitelistCount; i++)
    {
        if (escaped_url.find(gURLProtocolWhitelist[i]) != std::string::npos)
        {
            found = true;
            break;
        }
    }

    if (!found)
    {
        LL_WARNS() << "spawn_web_browser called for url with protocol not on whitelist: " << escaped_url << LL_ENDL;
        return;
    }

    LL_INFOS() << "spawn_web_browser: " << escaped_url << LL_ENDL;

#if LL_LINUX
# if LL_X11
    if (mSDL_Display)
    {
        maybe_lock_display();
        // Just in case - before forking.
        XSync(mSDL_Display, False);
        maybe_unlock_display();
    }
# endif // LL_X11

    std::string cmd, arg;
    cmd  = gDirUtilp->getAppRODataDir();
    cmd += gDirUtilp->getDirDelimiter();
    cmd += "etc";
    cmd += gDirUtilp->getDirDelimiter();
    cmd += "launch_url.sh";
    arg = escaped_url;
    exec_cmd(cmd, arg);
#endif // LL_LINUX

    LL_INFOS() << "spawn_web_browser returning." << LL_ENDL;
}


void *LLWindowSDL::getPlatformWindow()
{
#if LL_GTK && LL_LLMOZLIB_ENABLED
    if (LLWindowSDL::ll_try_gtk_init())
    {
        maybe_lock_display();

        GtkWidget *owin = gtk_window_new(GTK_WINDOW_POPUP);
        // Why a layout widget?  A MozContainer would be ideal, but
        // it involves exposing Mozilla headers to mozlib-using apps.
        // A layout widget with a GtkWindow parent has the desired
        // properties of being plain GTK, having a window, and being
        // derived from a GtkContainer.
        GtkWidget *rtnw = gtk_layout_new(NULL, NULL);
        gtk_container_add(GTK_CONTAINER(owin), rtnw);
        gtk_widget_realize(rtnw);
        GTK_WIDGET_UNSET_FLAGS(GTK_WIDGET(rtnw), GTK_NO_WINDOW);

        maybe_unlock_display();

        return rtnw;
    }
#endif // LL_GTK && LL_LLMOZLIB_ENABLED
    // Unixoid mozilla really needs GTK.
    return NULL;
}

void LLWindowSDL::bringToFront()
{
    // This is currently used when we are 'launched' to a specific
    // map position externally.
    LL_INFOS() << "bringToFront" << LL_ENDL;
#if LL_X11
    if (mSDL_Display && !mFullscreen)
    {
        maybe_lock_display();
        XRaiseWindow(mSDL_Display, mSDL_XWindowID);
        XSync(mSDL_Display, False);
        maybe_unlock_display();
    }
#endif // LL_X11
}

//static
std::vector<std::string> LLWindowSDL::getDynamicFallbackFontList()
{
    // Use libfontconfig to find us a nice ordered list of fallback fonts
    // specific to this system.
    std::string final_fallback("/usr/share/fonts/truetype/kochi/kochi-gothic.ttf");
    const int max_font_count_cutoff = 40; // fonts are expensive in the current system, don't enumerate an arbitrary number of them
    // Our 'ideal' font properties which define the sorting results.
    // slant=0 means Roman, index=0 means the first face in a font file
    // (the one we actually use), weight=80 means medium weight,
    // spacing=0 means proportional spacing.
    std::string sort_order("slant=0:index=0:weight=80:spacing=0");
    // elide_unicode_coverage removes fonts from the list whose unicode
    // range is covered by fonts earlier in the list.  This usually
    // removes ~90% of the fonts as redundant (which is great because
    // the font list can be huge), but might unnecessarily reduce the
    // renderable range if for some reason our FreeType actually fails
    // to use some of the fonts we want it to.
    const bool elide_unicode_coverage = true;
    std::vector<std::string> rtns;
    FcFontSet *fs = NULL;
    FcPattern *sortpat = NULL;

    LL_INFOS() << "Getting system font list from FontConfig..." << LL_ENDL;

    // If the user has a system-wide language preference, then favor
    // fonts from that language group.  This doesn't affect the types
    // of languages that can be displayed, but ensures that their
    // preferred language is rendered from a single consistent font where
    // possible.
    FL_Locale *locale = NULL;
    FL_Success success = FL_FindLocale(&locale, FL_MESSAGES);
    if (success != 0)
    {
        if (success >= 2 && locale->lang) // confident!
        {
            LL_INFOS("AppInit") << "Language " << locale->lang << LL_ENDL;
            LL_INFOS("AppInit") << "Location " << locale->country << LL_ENDL;
            LL_INFOS("AppInit") << "Variant " << locale->variant << LL_ENDL;

            LL_INFOS() << "Preferring fonts of language: "
                << locale->lang
                << LL_ENDL;
            sort_order = "lang=" + std::string(locale->lang) + ":"
                + sort_order;
        }
    }
    FL_FreeLocale(&locale);

    if (!FcInit())
    {
        LL_WARNS() << "FontConfig failed to initialize." << LL_ENDL;
        rtns.push_back(final_fallback);
        return rtns;
    }

    sortpat = FcNameParse((FcChar8*) sort_order.c_str());
    if (sortpat)
    {
        // Sort the list of system fonts from most-to-least-desirable.
        FcResult result;
        fs = FcFontSort(NULL, sortpat, elide_unicode_coverage,
                NULL, &result);
        FcPatternDestroy(sortpat);
    }

    int found_font_count = 0;
    if (fs)
    {
        // Get the full pathnames to the fonts, where available,
        // which is what we really want.
        found_font_count = fs->nfont;
        for (int i=0; i<fs->nfont; ++i)
        {
            FcChar8 *filename;
            if (FcResultMatch == FcPatternGetString(fs->fonts[i],
                                FC_FILE, 0,
                                &filename)
                && filename)
            {
                rtns.push_back(std::string((const char*)filename));
                if (rtns.size() >= max_font_count_cutoff)
                    break; // hit limit
            }
        }
        FcFontSetDestroy (fs);
    }

    LL_DEBUGS() << "Using font list: " << LL_ENDL;
    for (std::vector<std::string>::iterator it = rtns.begin();
         it != rtns.end();
         ++it)
    {
        LL_DEBUGS() << "  file: " << *it << LL_ENDL;
    }
    LL_INFOS() << "Using " << rtns.size() << "/" << found_font_count << " system fonts." << LL_ENDL;

    rtns.push_back(final_fallback);
    return rtns;
}

#endif // LL_SDL<|MERGE_RESOLUTION|>--- conflicted
+++ resolved
@@ -1,3530 +1,2697 @@
-/**
- * @file llwindowsdl.cpp
- * @brief SDL implementation of LLWindow class
- * @author This module has many fathers, and it shows.
- *
- * $LicenseInfo:firstyear=2001&license=viewerlgpl$
- * Second Life Viewer Source Code
- * Copyright (C) 2010, Linden Research, Inc.
- *
- * This library is free software; you can redistribute it and/or
- * modify it under the terms of the GNU Lesser General Public
- * License as published by the Free Software Foundation;
- * version 2.1 of the License only.
- *
- * This library is distributed in the hope that it will be useful,
- * but WITHOUT ANY WARRANTY; without even the implied warranty of
- * MERCHANTABILITY or FITNESS FOR A PARTICULAR PURPOSE.  See the GNU
- * Lesser General Public License for more details.
- *
- * You should have received a copy of the GNU Lesser General Public
- * License along with this library; if not, write to the Free Software
- * Foundation, Inc., 51 Franklin Street, Fifth Floor, Boston, MA  02110-1301  USA
- *
- * Linden Research, Inc., 945 Battery Street, San Francisco, CA  94111  USA
- * $/LicenseInfo$
- */
-
-#if LL_SDL
-
-#include "linden_common.h"
-
-#include "llwindowsdl.h"
-
-#include "llwindowcallbacks.h"
-#include "llkeyboardsdl.h"
-
-#include "llerror.h"
-#include "llgl.h"
-#include "llstring.h"
-#include "lldir.h"
-#include "llfindlocale.h"
-
-#if LL_GTK
-extern "C" {
-# include "gtk/gtk.h"
-}
-#include <locale.h>
-#endif // LL_GTK
-
-extern "C" {
-# include "fontconfig/fontconfig.h"
-}
-
-#if LL_LINUX
-// not necessarily available on random SDL platforms, so #if LL_LINUX
-// for execv(), waitpid(), fork()
-# include <unistd.h>
-# include <sys/types.h>
-# include <sys/wait.h>
-#endif // LL_LINUX
-
-extern bool gDebugWindowProc;
-
-const S32 MAX_NUM_RESOLUTIONS = 200;
-
-// static variable for ATI mouse cursor crash work-around:
-static bool ATIbug = false;
-
-//
-// LLWindowSDL
-//
-
-#if LL_X11
-# include <X11/Xutil.h>
-#endif //LL_X11
-
-// TOFU HACK -- (*exactly* the same hack as LLWindowMacOSX for a similar
-// set of reasons): Stash a pointer to the LLWindowSDL object here and
-// maintain in the constructor and destructor.  This assumes that there will
-// be only one object of this class at any time.  Currently this is true.
-static LLWindowSDL *gWindowImplementation = NULL;
-
-
-void maybe_lock_display(void)
-{
-    if (gWindowImplementation && gWindowImplementation->Lock_Display) {
-        gWindowImplementation->Lock_Display();
-    }
-}
-
-
-void maybe_unlock_display(void)
-{
-    if (gWindowImplementation && gWindowImplementation->Unlock_Display) {
-        gWindowImplementation->Unlock_Display();
-    }
-}
-
-
-#if LL_GTK
-// Lazily initialize and check the runtime GTK version for goodness.
-// static
-bool LLWindowSDL::ll_try_gtk_init(void)
-{
-<<<<<<< HEAD
-	static bool done_gtk_diag = false;
-	static bool gtk_is_good = false;
-	static bool done_setlocale = false;
-	static bool tried_gtk_init = false;
-
-	if (!done_setlocale)
-	{
-		LL_INFOS() << "Starting GTK Initialization." << LL_ENDL;
-		maybe_lock_display();
-		gtk_disable_setlocale();
-		maybe_unlock_display();
-		done_setlocale = true;
-	}
-	
-	if (!tried_gtk_init)
-	{
-		tried_gtk_init = true;
-		if (!g_thread_supported ()) g_thread_init (NULL);
-		maybe_lock_display();
-		gtk_is_good = gtk_init_check(NULL, NULL);
-		maybe_unlock_display();
-		if (!gtk_is_good)
-			LL_WARNS() << "GTK Initialization failed." << LL_ENDL;
-	}
-
-	if (gtk_is_good && !done_gtk_diag)
-	{
-		LL_INFOS() << "GTK Initialized." << LL_ENDL;
-		LL_INFOS() << "- Compiled against GTK version "
-			<< GTK_MAJOR_VERSION << "."
-			<< GTK_MINOR_VERSION << "."
-			<< GTK_MICRO_VERSION << LL_ENDL;
-		LL_INFOS() << "- Running against GTK version "
-			<< gtk_major_version << "."
-			<< gtk_minor_version << "."
-			<< gtk_micro_version << LL_ENDL;
-		maybe_lock_display();
-		const gchar* gtk_warning = gtk_check_version(
-			GTK_MAJOR_VERSION,
-			GTK_MINOR_VERSION,
-			GTK_MICRO_VERSION);
-		maybe_unlock_display();
-		if (gtk_warning)
-		{
-			LL_WARNS() << "- GTK COMPATIBILITY WARNING: " <<
-				gtk_warning << LL_ENDL;
-			gtk_is_good = false;
-		} else {
-			LL_INFOS() << "- GTK version is good." << LL_ENDL;
-		}
-
-		done_gtk_diag = true;
-	}
-
-	return gtk_is_good;
-=======
-    static BOOL done_gtk_diag = FALSE;
-    static BOOL gtk_is_good = FALSE;
-    static BOOL done_setlocale = FALSE;
-    static BOOL tried_gtk_init = FALSE;
-
-    if (!done_setlocale)
-    {
-        LL_INFOS() << "Starting GTK Initialization." << LL_ENDL;
-        maybe_lock_display();
-        gtk_disable_setlocale();
-        maybe_unlock_display();
-        done_setlocale = TRUE;
-    }
-
-    if (!tried_gtk_init)
-    {
-        tried_gtk_init = TRUE;
-        if (!g_thread_supported ()) g_thread_init (NULL);
-        maybe_lock_display();
-        gtk_is_good = gtk_init_check(NULL, NULL);
-        maybe_unlock_display();
-        if (!gtk_is_good)
-            LL_WARNS() << "GTK Initialization failed." << LL_ENDL;
-    }
-
-    if (gtk_is_good && !done_gtk_diag)
-    {
-        LL_INFOS() << "GTK Initialized." << LL_ENDL;
-        LL_INFOS() << "- Compiled against GTK version "
-            << GTK_MAJOR_VERSION << "."
-            << GTK_MINOR_VERSION << "."
-            << GTK_MICRO_VERSION << LL_ENDL;
-        LL_INFOS() << "- Running against GTK version "
-            << gtk_major_version << "."
-            << gtk_minor_version << "."
-            << gtk_micro_version << LL_ENDL;
-        maybe_lock_display();
-        const gchar* gtk_warning = gtk_check_version(
-            GTK_MAJOR_VERSION,
-            GTK_MINOR_VERSION,
-            GTK_MICRO_VERSION);
-        maybe_unlock_display();
-        if (gtk_warning)
-        {
-            LL_WARNS() << "- GTK COMPATIBILITY WARNING: " <<
-                gtk_warning << LL_ENDL;
-            gtk_is_good = FALSE;
-        } else {
-            LL_INFOS() << "- GTK version is good." << LL_ENDL;
-        }
-
-        done_gtk_diag = TRUE;
-    }
-
-    return gtk_is_good;
->>>>>>> e1623bb2
-}
-#endif // LL_GTK
-
-
-#if LL_X11
-// static
-Window LLWindowSDL::get_SDL_XWindowID(void)
-{
-    if (gWindowImplementation) {
-        return gWindowImplementation->mSDL_XWindowID;
-    }
-    return None;
-}
-
-//static
-Display* LLWindowSDL::get_SDL_Display(void)
-{
-    if (gWindowImplementation) {
-        return gWindowImplementation->mSDL_Display;
-    }
-    return NULL;
-}
-#endif // LL_X11
-
-
-LLWindowSDL::LLWindowSDL(LLWindowCallbacks* callbacks,
-<<<<<<< HEAD
-			 const std::string& title, S32 x, S32 y, S32 width,
-			 S32 height, U32 flags,
-			 bool fullscreen, bool clearBg,
-			 bool disable_vsync, bool use_gl,
-			 bool ignore_pixel_depth, U32 fsaa_samples)
-	: LLWindow(callbacks, fullscreen, flags),
-	  Lock_Display(NULL),
-	  Unlock_Display(NULL), mGamma(1.0f)
-{
-	// Initialize the keyboard
-	gKeyboard = new LLKeyboardSDL();
-	gKeyboard->setCallbacks(callbacks);
-	// Note that we can't set up key-repeat until after SDL has init'd video
-
-	// Ignore use_gl for now, only used for drones on PC
-	mWindow = NULL;
-	mNeedsResize = false;
-	mOverrideAspectRatio = 0.f;
-	mGrabbyKeyFlags = 0;
-	mReallyCapturedCount = 0;
-	mHaveInputFocus = -1;
-	mIsMinimized = -1;
-	mFSAASamples = fsaa_samples;
-=======
-             const std::string& title, S32 x, S32 y, S32 width,
-             S32 height, U32 flags,
-             BOOL fullscreen, BOOL clearBg,
-             BOOL disable_vsync, BOOL use_gl,
-             BOOL ignore_pixel_depth, U32 fsaa_samples)
-    : LLWindow(callbacks, fullscreen, flags),
-      Lock_Display(NULL),
-      Unlock_Display(NULL), mGamma(1.0f)
-{
-    // Initialize the keyboard
-    gKeyboard = new LLKeyboardSDL();
-    gKeyboard->setCallbacks(callbacks);
-    // Note that we can't set up key-repeat until after SDL has init'd video
-
-    // Ignore use_gl for now, only used for drones on PC
-    mWindow = NULL;
-    mNeedsResize = FALSE;
-    mOverrideAspectRatio = 0.f;
-    mGrabbyKeyFlags = 0;
-    mReallyCapturedCount = 0;
-    mHaveInputFocus = -1;
-    mIsMinimized = -1;
-    mFSAASamples = fsaa_samples;
->>>>>>> e1623bb2
-
-#if LL_X11
-    mSDL_XWindowID = None;
-    mSDL_Display = NULL;
-#endif // LL_X11
-
-#if LL_GTK
-    // We MUST be the first to initialize GTK so that GTK doesn't get badly
-    // initialized with a non-C locale and cause lots of serious random
-    // weirdness.
-    ll_try_gtk_init();
-#endif // LL_GTK
-
-    // Assume 4:3 aspect ratio until we know better
-    mOriginalAspectRatio = 1024.0 / 768.0;
-
-    if (title.empty())
-        mWindowTitle = "SDL Window";  // *FIX: (?)
-    else
-        mWindowTitle = title;
-
-    // Create the GL context and set it up for windowed or fullscreen, as appropriate.
-    if(createContext(x, y, width, height, 32, fullscreen, disable_vsync))
-    {
-        gGLManager.initGL();
-
-        //start with arrow cursor
-        initCursors();
-        setCursor( UI_CURSOR_ARROW );
-    }
-
-    stop_glerror();
-
-    // Stash an object pointer for OSMessageBox()
-    gWindowImplementation = this;
-
-#if LL_X11
-<<<<<<< HEAD
-	mFlashing = false;
-=======
-    mFlashing = FALSE;
->>>>>>> e1623bb2
-#endif // LL_X11
-
-    mKeyScanCode = 0;
-    mKeyVirtualKey = 0;
-    mKeyModifiers = KMOD_NONE;
-}
-
-static SDL_Surface *Load_BMP_Resource(const char *basename)
-{
-    const int PATH_BUFFER_SIZE=1000;
-    char path_buffer[PATH_BUFFER_SIZE]; /* Flawfinder: ignore */
-
-    // Figure out where our BMP is living on the disk
-    snprintf(path_buffer, PATH_BUFFER_SIZE-1, "%s%sres-sdl%s%s",
-         gDirUtilp->getAppRODataDir().c_str(),
-         gDirUtilp->getDirDelimiter().c_str(),
-         gDirUtilp->getDirDelimiter().c_str(),
-         basename);
-    path_buffer[PATH_BUFFER_SIZE-1] = '\0';
-
-    return SDL_LoadBMP(path_buffer);
-}
-
-#if LL_X11
-// This is an XFree86/XOrg-specific hack for detecting the amount of Video RAM
-// on this machine.  It works by searching /var/log/var/log/Xorg.?.log or
-// /var/log/XFree86.?.log for a ': (VideoRAM ?|Memory): (%d+) kB' regex, where
-// '?' is the X11 display number derived from $DISPLAY
-static int x11_detect_VRAM_kb_fp(FILE *fp, const char *prefix_str)
-{
-    const int line_buf_size = 1000;
-    char line_buf[line_buf_size];
-    while (fgets(line_buf, line_buf_size, fp))
-    {
-        //LL_DEBUGS() << "XLOG: " << line_buf << LL_ENDL;
-
-        // Why the ad-hoc parser instead of using a regex?  Our
-        // favourite regex implementation - libboost_regex - is
-        // quite a heavy and troublesome dependency for the client, so
-        // it seems a shame to introduce it for such a simple task.
-        // *FIXME: libboost_regex is a dependency now anyway, so we may
-        // as well use it instead of this hand-rolled nonsense.
-        const char *part1_template = prefix_str;
-        const char part2_template[] = " kB";
-        char *part1 = strstr(line_buf, part1_template);
-        if (part1) // found start of matching line
-        {
-            part1 = &part1[strlen(part1_template)]; // -> after
-            char *part2 = strstr(part1, part2_template);
-            if (part2) // found end of matching line
-            {
-                // now everything between part1 and part2 is
-                // supposed to be numeric, describing the
-                // number of kB of Video RAM supported
-                int rtn = 0;
-                for (; part1 < part2; ++part1)
-                {
-                    if (*part1 < '0' || *part1 > '9')
-                    {
-                        // unexpected char, abort parse
-                        rtn = 0;
-                        break;
-                    }
-                    rtn *= 10;
-                    rtn += (*part1) - '0';
-                }
-                if (rtn > 0)
-                {
-                    // got the kB number.  return it now.
-                    return rtn;
-                }
-            }
-        }
-    }
-    return 0; // 'could not detect'
-}
-
-static int x11_detect_VRAM_kb()
-{
-    std::string x_log_location("/var/log/");
-    std::string fname;
-    int rtn = 0; // 'could not detect'
-    int display_num = 0;
-    FILE *fp;
-    char *display_env = getenv("DISPLAY"); // e.g. :0 or :0.0 or :1.0 etc
-    // parse DISPLAY number so we can go grab the right log file
-    if (display_env[0] == ':' &&
-        display_env[1] >= '0' && display_env[1] <= '9')
-    {
-        display_num = display_env[1] - '0';
-    }
-
-    // *TODO: we could be smarter and see which of Xorg/XFree86 has the
-    // freshest time-stamp.
-
-    // Try Xorg log first
-    fname = x_log_location;
-    fname += "Xorg.";
-    fname += ('0' + display_num);
-    fname += ".log";
-    fp = fopen(fname.c_str(), "r");
-    if (fp)
-    {
-        LL_INFOS() << "Looking in " << fname
-            << " for VRAM info..." << LL_ENDL;
-        rtn = x11_detect_VRAM_kb_fp(fp, ": VideoRAM: ");
-        fclose(fp);
-        if (0 == rtn)
-        {
-            fp = fopen(fname.c_str(), "r");
-            if (fp)
-            {
-                rtn = x11_detect_VRAM_kb_fp(fp, ": Video RAM: ");
-                fclose(fp);
-                if (0 == rtn)
-                {
-                    fp = fopen(fname.c_str(), "r");
-                    if (fp)
-                    {
-                        rtn = x11_detect_VRAM_kb_fp(fp, ": Memory: ");
-                        fclose(fp);
-                    }
-                }
-            }
-        }
-    }
-    else
-    {
-        LL_INFOS() << "Could not open " << fname
-            << " - skipped." << LL_ENDL;
-        // Try old XFree86 log otherwise
-        fname = x_log_location;
-        fname += "XFree86.";
-        fname += ('0' + display_num);
-        fname += ".log";
-        fp = fopen(fname.c_str(), "r");
-        if (fp)
-        {
-            LL_INFOS() << "Looking in " << fname
-                << " for VRAM info..." << LL_ENDL;
-            rtn = x11_detect_VRAM_kb_fp(fp, ": VideoRAM: ");
-            fclose(fp);
-            if (0 == rtn)
-            {
-                fp = fopen(fname.c_str(), "r");
-                if (fp)
-                {
-                    rtn = x11_detect_VRAM_kb_fp(fp, ": Memory: ");
-                    fclose(fp);
-                }
-            }
-        }
-        else
-        {
-            LL_INFOS() << "Could not open " << fname
-                << " - skipped." << LL_ENDL;
-        }
-    }
-    return rtn;
-}
-#endif // LL_X11
-
-bool LLWindowSDL::createContext(int x, int y, int width, int height, int bits, bool fullscreen, bool disable_vsync)
-{
-<<<<<<< HEAD
-	//bool			glneedsinit = false;
-
-	LL_INFOS() << "createContext, fullscreen=" << fullscreen <<
-	    " size=" << width << "x" << height << LL_ENDL;
-
-	// captures don't survive contexts
-	mGrabbyKeyFlags = 0;
-	mReallyCapturedCount = 0;
-	
-	if (SDL_Init(SDL_INIT_VIDEO) < 0)
-	{
-		LL_INFOS() << "sdl_init() failed! " << SDL_GetError() << LL_ENDL;
-		setupFailure("sdl_init() failure,  window creation error", "error", OSMB_OK);
-		return false;
-	}
-
-	SDL_version c_sdl_version;
-	SDL_VERSION(&c_sdl_version);
-	LL_INFOS() << "Compiled against SDL "
-		<< int(c_sdl_version.major) << "."
-		<< int(c_sdl_version.minor) << "."
-		<< int(c_sdl_version.patch) << LL_ENDL;
-	const SDL_version *r_sdl_version;
-	r_sdl_version = SDL_Linked_Version();
-	LL_INFOS() << " Running against SDL "
-		<< int(r_sdl_version->major) << "."
-		<< int(r_sdl_version->minor) << "."
-		<< int(r_sdl_version->patch) << LL_ENDL;
-
-	const SDL_VideoInfo *video_info = SDL_GetVideoInfo( );
-	if (!video_info)
-	{
-		LL_INFOS() << "SDL_GetVideoInfo() failed! " << SDL_GetError() << LL_ENDL;
-		setupFailure("SDL_GetVideoInfo() failed, Window creation error", "Error", OSMB_OK);
-		return false;
-	}
-
-	if (video_info->current_h > 0)
-	{
-		mOriginalAspectRatio = (float)video_info->current_w / (float)video_info->current_h;
-		LL_INFOS() << "Original aspect ratio was " << video_info->current_w << ":" << video_info->current_h << "=" << mOriginalAspectRatio << LL_ENDL;
-	}
-
-	SDL_EnableUNICODE(1);
-	SDL_WM_SetCaption(mWindowTitle.c_str(), mWindowTitle.c_str());
-
-	// Set the application icon.
-	SDL_Surface *bmpsurface;
-	bmpsurface = Load_BMP_Resource("ll_icon.BMP");
-	if (bmpsurface)
-	{
-		// This attempts to give a black-keyed mask to the icon.
-		SDL_SetColorKey(bmpsurface,
-				SDL_SRCCOLORKEY,
-				SDL_MapRGB(bmpsurface->format, 0,0,0) );
-		SDL_WM_SetIcon(bmpsurface, NULL);
-		// The SDL examples cheerfully avoid freeing the icon
-		// surface, but I'm betting that's leaky.
-		SDL_FreeSurface(bmpsurface);
-		bmpsurface = NULL;
-	}
-
-	// note: these SetAttributes make Tom's 9600-on-AMD64 fail to
-	// get a visual, but it's broken anyway when it does, and without
-	// these SetAttributes we might easily get an avoidable substandard
-	// visual to work with on most other machines.
-	SDL_GL_SetAttribute(SDL_GL_RED_SIZE,  8);
-	SDL_GL_SetAttribute(SDL_GL_GREEN_SIZE,8);
-	SDL_GL_SetAttribute(SDL_GL_BLUE_SIZE, 8);
-=======
-    //bool          glneedsinit = false;
-
-    LL_INFOS() << "createContext, fullscreen=" << fullscreen <<
-        " size=" << width << "x" << height << LL_ENDL;
-
-    // captures don't survive contexts
-    mGrabbyKeyFlags = 0;
-    mReallyCapturedCount = 0;
-
-    if (SDL_Init(SDL_INIT_VIDEO) < 0)
-    {
-        LL_INFOS() << "sdl_init() failed! " << SDL_GetError() << LL_ENDL;
-        setupFailure("sdl_init() failure,  window creation error", "error", OSMB_OK);
-        return false;
-    }
-
-    SDL_version c_sdl_version;
-    SDL_VERSION(&c_sdl_version);
-    LL_INFOS() << "Compiled against SDL "
-        << int(c_sdl_version.major) << "."
-        << int(c_sdl_version.minor) << "."
-        << int(c_sdl_version.patch) << LL_ENDL;
-    const SDL_version *r_sdl_version;
-    r_sdl_version = SDL_Linked_Version();
-    LL_INFOS() << " Running against SDL "
-        << int(r_sdl_version->major) << "."
-        << int(r_sdl_version->minor) << "."
-        << int(r_sdl_version->patch) << LL_ENDL;
-
-    const SDL_VideoInfo *video_info = SDL_GetVideoInfo( );
-    if (!video_info)
-    {
-        LL_INFOS() << "SDL_GetVideoInfo() failed! " << SDL_GetError() << LL_ENDL;
-        setupFailure("SDL_GetVideoInfo() failed, Window creation error", "Error", OSMB_OK);
-        return FALSE;
-    }
-
-    if (video_info->current_h > 0)
-    {
-        mOriginalAspectRatio = (float)video_info->current_w / (float)video_info->current_h;
-        LL_INFOS() << "Original aspect ratio was " << video_info->current_w << ":" << video_info->current_h << "=" << mOriginalAspectRatio << LL_ENDL;
-    }
-
-    SDL_EnableUNICODE(1);
-    SDL_WM_SetCaption(mWindowTitle.c_str(), mWindowTitle.c_str());
-
-    // Set the application icon.
-    SDL_Surface *bmpsurface;
-    bmpsurface = Load_BMP_Resource("ll_icon.BMP");
-    if (bmpsurface)
-    {
-        // This attempts to give a black-keyed mask to the icon.
-        SDL_SetColorKey(bmpsurface,
-                SDL_SRCCOLORKEY,
-                SDL_MapRGB(bmpsurface->format, 0,0,0) );
-        SDL_WM_SetIcon(bmpsurface, NULL);
-        // The SDL examples cheerfully avoid freeing the icon
-        // surface, but I'm betting that's leaky.
-        SDL_FreeSurface(bmpsurface);
-        bmpsurface = NULL;
-    }
-
-    // note: these SetAttributes make Tom's 9600-on-AMD64 fail to
-    // get a visual, but it's broken anyway when it does, and without
-    // these SetAttributes we might easily get an avoidable substandard
-    // visual to work with on most other machines.
-    SDL_GL_SetAttribute(SDL_GL_RED_SIZE,  8);
-    SDL_GL_SetAttribute(SDL_GL_GREEN_SIZE,8);
-    SDL_GL_SetAttribute(SDL_GL_BLUE_SIZE, 8);
->>>>>>> e1623bb2
-    SDL_GL_SetAttribute(SDL_GL_DEPTH_SIZE, (bits <= 16) ? 16 : 24);
-    // We need stencil support for a few (minor) things.
-    if (!getenv("LL_GL_NO_STENCIL"))
-        SDL_GL_SetAttribute(SDL_GL_STENCIL_SIZE, 8);
-        SDL_GL_SetAttribute(SDL_GL_ALPHA_SIZE, (bits <= 16) ? 1 : 8);
-
-        // *FIX: try to toggle vsync here?
-
-<<<<<<< HEAD
-	mFullscreen = fullscreen;
-
-	int sdlflags = SDL_OPENGL | SDL_RESIZABLE | SDL_ANYFORMAT;
-
-	SDL_GL_SetAttribute(SDL_GL_DOUBLEBUFFER, 1);
-
-	if (mFSAASamples > 0)
-	{
-		SDL_GL_SetAttribute(SDL_GL_MULTISAMPLEBUFFERS, 1);
-		SDL_GL_SetAttribute(SDL_GL_MULTISAMPLESAMPLES, mFSAASamples);
-	}
-	
-    	mSDLFlags = sdlflags;
-
-	if (mFullscreen)
-	{
-		LL_INFOS() << "createContext: setting up fullscreen " << width << "x" << height << LL_ENDL;
-
-		// If the requested width or height is 0, find the best default for the monitor.
-		if((width == 0) || (height == 0))
-		{
-			// Scan through the list of modes, looking for one which has:
-			//		height between 700 and 800
-			//		aspect ratio closest to the user's original mode
-			S32 resolutionCount = 0;
-			LLWindowResolution *resolutionList = getSupportedResolutions(resolutionCount);
-
-			if(resolutionList != NULL)
-			{
-				F32 closestAspect = 0;
-				U32 closestHeight = 0;
-				U32 closestWidth = 0;
-				int i;
-
-				LL_INFOS() << "createContext: searching for a display mode, original aspect is " << mOriginalAspectRatio << LL_ENDL;
-
-				for(i=0; i < resolutionCount; i++)
-				{
-					F32 aspect = (F32)resolutionList[i].mWidth / (F32)resolutionList[i].mHeight;
-
-					LL_INFOS() << "createContext: width " << resolutionList[i].mWidth << " height " << resolutionList[i].mHeight << " aspect " << aspect << LL_ENDL;
-
-					if( (resolutionList[i].mHeight >= 700) && (resolutionList[i].mHeight <= 800) &&
-						(fabs(aspect - mOriginalAspectRatio) < fabs(closestAspect - mOriginalAspectRatio)))
-					{
-						LL_INFOS() << " (new closest mode) " << LL_ENDL;
-
-						// This is the closest mode we've seen yet.
-						closestWidth = resolutionList[i].mWidth;
-						closestHeight = resolutionList[i].mHeight;
-						closestAspect = aspect;
-					}
-				}
-
-				width = closestWidth;
-				height = closestHeight;
-			}
-		}
-
-		if((width == 0) || (height == 0))
-		{
-			// Mode search failed for some reason.  Use the old-school default.
-			width = 1024;
-			height = 768;
-		}
-
-		mWindow = SDL_SetVideoMode(width, height, bits, sdlflags | SDL_FULLSCREEN);
-		if (!mWindow && bits > 16)
-		{
-			SDL_GL_SetAttribute(SDL_GL_DEPTH_SIZE, 16);
-			mWindow = SDL_SetVideoMode(width, height, bits, sdlflags | SDL_FULLSCREEN);
-		}
-
-		if (mWindow)
-		{
-			mFullscreen = true;
-			mFullscreenWidth   = mWindow->w;
-			mFullscreenHeight  = mWindow->h;
-			mFullscreenBits    = mWindow->format->BitsPerPixel;
-			mFullscreenRefresh = -1;
-
-			LL_INFOS() << "Running at " << mFullscreenWidth
-				<< "x"   << mFullscreenHeight
-				<< "x"   << mFullscreenBits
-				<< " @ " << mFullscreenRefresh
-				<< LL_ENDL;
-		}
-		else
-		{
-			LL_WARNS() << "createContext: fullscreen creation failure. SDL: " << SDL_GetError() << LL_ENDL;
-			// No fullscreen support
-			mFullscreen = false;
-			mFullscreenWidth   = -1;
-			mFullscreenHeight  = -1;
-			mFullscreenBits    = -1;
-			mFullscreenRefresh = -1;
-
-			std::string error = llformat("Unable to run fullscreen at %d x %d.\nRunning in window.", width, height);	
-			OSMessageBox(error, "Error", OSMB_OK);
-		}
-	}
-
-	if(!mFullscreen && (mWindow == NULL))
-	{
-		if (width == 0)
-		    width = 1024;
-		if (height == 0)
-		    width = 768;
-
-		LL_INFOS() << "createContext: creating window " << width << "x" << height << "x" << bits << LL_ENDL;
-		mWindow = SDL_SetVideoMode(width, height, bits, sdlflags);
-		if (!mWindow && bits > 16)
-		{
-			SDL_GL_SetAttribute(SDL_GL_DEPTH_SIZE, 16);
-			mWindow = SDL_SetVideoMode(width, height, bits, sdlflags);
-		}
-
-		if (!mWindow)
-		{
-			LL_WARNS() << "createContext: window creation failure. SDL: " << SDL_GetError() << LL_ENDL;
-			setupFailure("Window creation error", "Error", OSMB_OK);
-			return false;
-		}
-	} else if (!mFullscreen && (mWindow != NULL))
-	{
-		LL_INFOS() << "createContext: SKIPPING - !fullscreen, but +mWindow " << width << "x" << height << "x" << bits << LL_ENDL;
-	}
-	
-	// Detect video memory size.
-=======
-    mFullscreen = fullscreen;
-
-    int sdlflags = SDL_OPENGL | SDL_RESIZABLE | SDL_ANYFORMAT;
-
-    SDL_GL_SetAttribute(SDL_GL_DOUBLEBUFFER, 1);
-
-    if (mFSAASamples > 0)
-    {
-        SDL_GL_SetAttribute(SDL_GL_MULTISAMPLEBUFFERS, 1);
-        SDL_GL_SetAttribute(SDL_GL_MULTISAMPLESAMPLES, mFSAASamples);
-    }
-
-        mSDLFlags = sdlflags;
-
-    if (mFullscreen)
-    {
-        LL_INFOS() << "createContext: setting up fullscreen " << width << "x" << height << LL_ENDL;
-
-        // If the requested width or height is 0, find the best default for the monitor.
-        if((width == 0) || (height == 0))
-        {
-            // Scan through the list of modes, looking for one which has:
-            //      height between 700 and 800
-            //      aspect ratio closest to the user's original mode
-            S32 resolutionCount = 0;
-            LLWindowResolution *resolutionList = getSupportedResolutions(resolutionCount);
-
-            if(resolutionList != NULL)
-            {
-                F32 closestAspect = 0;
-                U32 closestHeight = 0;
-                U32 closestWidth = 0;
-                int i;
-
-                LL_INFOS() << "createContext: searching for a display mode, original aspect is " << mOriginalAspectRatio << LL_ENDL;
-
-                for(i=0; i < resolutionCount; i++)
-                {
-                    F32 aspect = (F32)resolutionList[i].mWidth / (F32)resolutionList[i].mHeight;
-
-                    LL_INFOS() << "createContext: width " << resolutionList[i].mWidth << " height " << resolutionList[i].mHeight << " aspect " << aspect << LL_ENDL;
-
-                    if( (resolutionList[i].mHeight >= 700) && (resolutionList[i].mHeight <= 800) &&
-                        (fabs(aspect - mOriginalAspectRatio) < fabs(closestAspect - mOriginalAspectRatio)))
-                    {
-                        LL_INFOS() << " (new closest mode) " << LL_ENDL;
-
-                        // This is the closest mode we've seen yet.
-                        closestWidth = resolutionList[i].mWidth;
-                        closestHeight = resolutionList[i].mHeight;
-                        closestAspect = aspect;
-                    }
-                }
-
-                width = closestWidth;
-                height = closestHeight;
-            }
-        }
-
-        if((width == 0) || (height == 0))
-        {
-            // Mode search failed for some reason.  Use the old-school default.
-            width = 1024;
-            height = 768;
-        }
-
-        mWindow = SDL_SetVideoMode(width, height, bits, sdlflags | SDL_FULLSCREEN);
-        if (!mWindow && bits > 16)
-        {
-            SDL_GL_SetAttribute(SDL_GL_DEPTH_SIZE, 16);
-            mWindow = SDL_SetVideoMode(width, height, bits, sdlflags | SDL_FULLSCREEN);
-        }
-
-        if (mWindow)
-        {
-            mFullscreen = TRUE;
-            mFullscreenWidth   = mWindow->w;
-            mFullscreenHeight  = mWindow->h;
-            mFullscreenBits    = mWindow->format->BitsPerPixel;
-            mFullscreenRefresh = -1;
-
-            LL_INFOS() << "Running at " << mFullscreenWidth
-                << "x"   << mFullscreenHeight
-                << "x"   << mFullscreenBits
-                << " @ " << mFullscreenRefresh
-                << LL_ENDL;
-        }
-        else
-        {
-            LL_WARNS() << "createContext: fullscreen creation failure. SDL: " << SDL_GetError() << LL_ENDL;
-            // No fullscreen support
-            mFullscreen = FALSE;
-            mFullscreenWidth   = -1;
-            mFullscreenHeight  = -1;
-            mFullscreenBits    = -1;
-            mFullscreenRefresh = -1;
-
-            std::string error = llformat("Unable to run fullscreen at %d x %d.\nRunning in window.", width, height);
-            OSMessageBox(error, "Error", OSMB_OK);
-        }
-    }
-
-    if(!mFullscreen && (mWindow == NULL))
-    {
-        if (width == 0)
-            width = 1024;
-        if (height == 0)
-            width = 768;
-
-        LL_INFOS() << "createContext: creating window " << width << "x" << height << "x" << bits << LL_ENDL;
-        mWindow = SDL_SetVideoMode(width, height, bits, sdlflags);
-        if (!mWindow && bits > 16)
-        {
-            SDL_GL_SetAttribute(SDL_GL_DEPTH_SIZE, 16);
-            mWindow = SDL_SetVideoMode(width, height, bits, sdlflags);
-        }
-
-        if (!mWindow)
-        {
-            LL_WARNS() << "createContext: window creation failure. SDL: " << SDL_GetError() << LL_ENDL;
-            setupFailure("Window creation error", "Error", OSMB_OK);
-            return FALSE;
-        }
-    } else if (!mFullscreen && (mWindow != NULL))
-    {
-        LL_INFOS() << "createContext: SKIPPING - !fullscreen, but +mWindow " << width << "x" << height << "x" << bits << LL_ENDL;
-    }
-
-    // Detect video memory size.
->>>>>>> e1623bb2
-# if LL_X11
-    gGLManager.mVRAM = x11_detect_VRAM_kb() / 1024;
-    if (gGLManager.mVRAM != 0)
-    {
-        LL_INFOS() << "X11 log-parser detected " << gGLManager.mVRAM << "MB VRAM." << LL_ENDL;
-    } else
-# endif // LL_X11
-    {
-        // fallback to letting SDL detect VRAM.
-        // note: I've not seen SDL's detection ever actually find
-        // VRAM != 0, but if SDL *does* detect it then that's a bonus.
-        gGLManager.mVRAM = video_info->video_mem / 1024;
-        if (gGLManager.mVRAM != 0)
-        {
-            LL_INFOS() << "SDL detected " << gGLManager.mVRAM << "MB VRAM." << LL_ENDL;
-        }
-    }
-    // If VRAM is not detected, that is handled later
-
-    // *TODO: Now would be an appropriate time to check for some
-    // explicitly unsupported cards.
-    //const char* RENDERER = (const char*) glGetString(GL_RENDERER);
-
-    GLint depthBits, stencilBits, redBits, greenBits, blueBits, alphaBits;
-
-    glGetIntegerv(GL_RED_BITS, &redBits);
-    glGetIntegerv(GL_GREEN_BITS, &greenBits);
-    glGetIntegerv(GL_BLUE_BITS, &blueBits);
-    glGetIntegerv(GL_ALPHA_BITS, &alphaBits);
-    glGetIntegerv(GL_DEPTH_BITS, &depthBits);
-    glGetIntegerv(GL_STENCIL_BITS, &stencilBits);
-
-    LL_INFOS() << "GL buffer:" << LL_ENDL;
-        LL_INFOS() << "  Red Bits " << S32(redBits) << LL_ENDL;
-        LL_INFOS() << "  Green Bits " << S32(greenBits) << LL_ENDL;
-        LL_INFOS() << "  Blue Bits " << S32(blueBits) << LL_ENDL;
-<<<<<<< HEAD
-	LL_INFOS()	<< "  Alpha Bits " << S32(alphaBits) << LL_ENDL;
-	LL_INFOS()	<< "  Depth Bits " << S32(depthBits) << LL_ENDL;
-	LL_INFOS()	<< "  Stencil Bits " << S32(stencilBits) << LL_ENDL;
-
-	GLint colorBits = redBits + greenBits + blueBits + alphaBits;
-	// fixme: actually, it's REALLY important for picking that we get at
-	// least 8 bits each of red,green,blue.  Alpha we can be a bit more
-	// relaxed about if we have to.
-	if (colorBits < 32)
-	{
-		close();
-		setupFailure(
-			"Second Life requires True Color (32-bit) to run in a window.\n"
-			"Please go to Control Panels -> Display -> Settings and\n"
-			"set the screen to 32-bit color.\n"
-			"Alternately, if you choose to run fullscreen, Second Life\n"
-			"will automatically adjust the screen each time it runs.",
-			"Error",
-			OSMB_OK);
-		return false;
-	}
-
-#if 0  // *FIX: we're going to brave it for now...
-	if (alphaBits < 8)
-	{
-		close();
-		setupFailure(
-			"Second Life is unable to run because it can't get an 8 bit alpha\n"
-			"channel.  Usually this is due to video card driver issues.\n"
-			"Please make sure you have the latest video card drivers installed.\n"
-			"Also be sure your monitor is set to True Color (32-bit) in\n"
-			"Control Panels -> Display -> Settings.\n"
-			"If you continue to receive this message, contact customer service.",
-			"Error",
-			OSMB_OK);
-		return false;
-	}
-=======
-    LL_INFOS()  << "  Alpha Bits " << S32(alphaBits) << LL_ENDL;
-    LL_INFOS()  << "  Depth Bits " << S32(depthBits) << LL_ENDL;
-    LL_INFOS()  << "  Stencil Bits " << S32(stencilBits) << LL_ENDL;
-
-    GLint colorBits = redBits + greenBits + blueBits + alphaBits;
-    // fixme: actually, it's REALLY important for picking that we get at
-    // least 8 bits each of red,green,blue.  Alpha we can be a bit more
-    // relaxed about if we have to.
-    if (colorBits < 32)
-    {
-        close();
-        setupFailure(
-            "Second Life requires True Color (32-bit) to run in a window.\n"
-            "Please go to Control Panels -> Display -> Settings and\n"
-            "set the screen to 32-bit color.\n"
-            "Alternately, if you choose to run fullscreen, Second Life\n"
-            "will automatically adjust the screen each time it runs.",
-            "Error",
-            OSMB_OK);
-        return FALSE;
-    }
-
-#if 0  // *FIX: we're going to brave it for now...
-    if (alphaBits < 8)
-    {
-        close();
-        setupFailure(
-            "Second Life is unable to run because it can't get an 8 bit alpha\n"
-            "channel.  Usually this is due to video card driver issues.\n"
-            "Please make sure you have the latest video card drivers installed.\n"
-            "Also be sure your monitor is set to True Color (32-bit) in\n"
-            "Control Panels -> Display -> Settings.\n"
-            "If you continue to receive this message, contact customer service.",
-            "Error",
-            OSMB_OK);
-        return FALSE;
-    }
->>>>>>> e1623bb2
-#endif
-
-#if LL_X11
-    /* Grab the window manager specific information */
-    SDL_SysWMinfo info;
-    SDL_VERSION(&info.version);
-    if ( SDL_GetWMInfo(&info) )
-    {
-        /* Save the information for later use */
-        if ( info.subsystem == SDL_SYSWM_X11 )
-        {
-            mSDL_Display = info.info.x11.display;
-            mSDL_XWindowID = info.info.x11.wmwindow;
-            Lock_Display = info.info.x11.lock_func;
-            Unlock_Display = info.info.x11.unlock_func;
-        }
-        else
-        {
-            LL_WARNS() << "We're not running under X11?  Wild."
-                << LL_ENDL;
-        }
-    }
-    else
-    {
-        LL_WARNS() << "We're not running under any known WM.  Wild."
-            << LL_ENDL;
-    }
-#endif // LL_X11
-
-
-    //make sure multisampling is disabled by default
-    glDisable(GL_MULTISAMPLE_ARB);
-
-<<<<<<< HEAD
-	// Don't need to get the current gamma, since there's a call that restores it to the system defaults.
-	return true;
-=======
-    // We need to do this here, once video is init'd
-    if (-1 == SDL_EnableKeyRepeat(SDL_DEFAULT_REPEAT_DELAY,
-                      SDL_DEFAULT_REPEAT_INTERVAL))
-        LL_WARNS() << "Couldn't enable key-repeat: " << SDL_GetError() <<LL_ENDL;
-
-    // Don't need to get the current gamma, since there's a call that restores it to the system defaults.
-    return TRUE;
->>>>>>> e1623bb2
-}
-
-
-// changing fullscreen resolution, or switching between windowed and fullscreen mode.
-bool LLWindowSDL::switchContext(bool fullscreen, const LLCoordScreen &size, bool disable_vsync, const LLCoordScreen * const posp)
-{
-<<<<<<< HEAD
-	const bool needsRebuild = true;  // Just nuke the context and start over.
-	bool result = true;
-=======
-    const BOOL needsRebuild = TRUE;  // Just nuke the context and start over.
-    BOOL result = true;
->>>>>>> e1623bb2
-
-    LL_INFOS() << "switchContext, fullscreen=" << fullscreen << LL_ENDL;
-    stop_glerror();
-    if(needsRebuild)
-    {
-        destroyContext();
-        result = createContext(0, 0, size.mX, size.mY, 0, fullscreen, disable_vsync);
-        if (result)
-        {
-            gGLManager.initGL();
-
-            //start with arrow cursor
-            initCursors();
-            setCursor( UI_CURSOR_ARROW );
-        }
-    }
-
-    stop_glerror();
-
-    return result;
-}
-
-void LLWindowSDL::destroyContext()
-{
-    LL_INFOS() << "destroyContext begins" << LL_ENDL;
-
-#if LL_X11
-    mSDL_Display = NULL;
-    mSDL_XWindowID = None;
-    Lock_Display = NULL;
-    Unlock_Display = NULL;
-#endif // LL_X11
-
-    // Clean up remaining GL state before blowing away window
-    LL_INFOS() << "shutdownGL begins" << LL_ENDL;
-    gGLManager.shutdownGL();
-    LL_INFOS() << "SDL_QuitSS/VID begins" << LL_ENDL;
-    SDL_QuitSubSystem(SDL_INIT_VIDEO);  // *FIX: this might be risky...
-
-    mWindow = NULL;
-}
-
-LLWindowSDL::~LLWindowSDL()
-{
-    quitCursors();
-    destroyContext();
-
-    if(mSupportedResolutions != NULL)
-    {
-        delete []mSupportedResolutions;
-    }
-
-    gWindowImplementation = NULL;
-}
-
-
-void LLWindowSDL::show()
-{
-    // *FIX: What to do with SDL?
-}
-
-void LLWindowSDL::hide()
-{
-    // *FIX: What to do with SDL?
-}
-
-//virtual
-void LLWindowSDL::minimize()
-{
-    // *FIX: What to do with SDL?
-}
-
-//virtual
-void LLWindowSDL::restore()
-{
-    // *FIX: What to do with SDL?
-}
-
-
-// close() destroys all OS-specific code associated with a window.
-// Usually called from LLWindowManager::destroyWindow()
-void LLWindowSDL::close()
-{
-    // Is window is already closed?
-    //  if (!mWindow)
-    //  {
-    //      return;
-    //  }
-
-<<<<<<< HEAD
-	// Make sure cursor is visible and we haven't mangled the clipping state.
-	setMouseClipping(false);
-	showCursor();
-=======
-    // Make sure cursor is visible and we haven't mangled the clipping state.
-    setMouseClipping(FALSE);
-    showCursor();
->>>>>>> e1623bb2
-
-    destroyContext();
-}
-
-bool LLWindowSDL::isValid()
-{
-    return (mWindow != NULL);
-}
-
-bool LLWindowSDL::getVisible()
-{
-<<<<<<< HEAD
-	bool result = false;
-
-    // *FIX: This isn't really right...
-	// Then what is?
-	if (mWindow)
-	{
-		result = true;
-	}
-=======
-    BOOL result = FALSE;
-
-    // *FIX: This isn't really right...
-    // Then what is?
-    if (mWindow)
-    {
-        result = TRUE;
-    }
->>>>>>> e1623bb2
-
-    return(result);
-}
-
-bool LLWindowSDL::getMinimized()
-{
-<<<<<<< HEAD
-	bool result = false;
-
-	if (mWindow && (1 == mIsMinimized))
-	{
-		result = true;
-	}
-	return(result);
-=======
-    BOOL result = FALSE;
-
-    if (mWindow && (1 == mIsMinimized))
-    {
-        result = TRUE;
-    }
-    return(result);
->>>>>>> e1623bb2
-}
-
-bool LLWindowSDL::getMaximized()
-{
-<<<<<<< HEAD
-	bool result = false;
-=======
-    BOOL result = FALSE;
->>>>>>> e1623bb2
-
-    if (mWindow)
-    {
-        // TODO
-    }
-
-    return(result);
-}
-
-bool LLWindowSDL::maximize()
-{
-<<<<<<< HEAD
-	// TODO
-	return false;
-=======
-    // TODO
-    return FALSE;
->>>>>>> e1623bb2
-}
-
-bool LLWindowSDL::getFullscreen()
-{
-    return mFullscreen;
-}
-
-bool LLWindowSDL::getPosition(LLCoordScreen *position)
-{
-    // *FIX: can anything be done with this?
-<<<<<<< HEAD
-	position->mX = 0;
-	position->mY = 0;
-    return true;
-=======
-    position->mX = 0;
-    position->mY = 0;
-    return TRUE;
->>>>>>> e1623bb2
-}
-
-bool LLWindowSDL::getSize(LLCoordScreen *size)
-{
-    if (mWindow)
-    {
-        size->mX = mWindow->w;
-        size->mY = mWindow->h;
-<<<<<<< HEAD
-	return (true);
-=======
-    return (TRUE);
->>>>>>> e1623bb2
-    }
-
-    return (false);
-}
-
-bool LLWindowSDL::getSize(LLCoordWindow *size)
-{
-    if (mWindow)
-    {
-        size->mX = mWindow->w;
-        size->mY = mWindow->h;
-<<<<<<< HEAD
-	return (true);
-=======
-    return (TRUE);
->>>>>>> e1623bb2
-    }
-
-    return (false);
-}
-
-bool LLWindowSDL::setPosition(const LLCoordScreen position)
-{
-    if(mWindow)
-    {
-        // *FIX: (?)
-        //MacMoveWindow(mWindow, position.mX, position.mY, false);
-    }
-
-<<<<<<< HEAD
-	return true;
-=======
-    return TRUE;
->>>>>>> e1623bb2
-}
-
-bool LLWindowSDL::setSizeImpl(const LLCoordScreen size)
-{
-    if(mWindow)
-    {
-        // Push a resize event onto SDL's queue - we'll handle it
-        // when it comes out again.
-        SDL_Event event;
-        event.type = SDL_VIDEORESIZE;
-        event.resize.w = size.mX;
-        event.resize.h = size.mY;
-        SDL_PushEvent(&event); // copied into queue
-
-        return TRUE;
-    }
-
-<<<<<<< HEAD
-		return true;
-	}
-		
-	return false;
-=======
-    return FALSE;
->>>>>>> e1623bb2
-}
-
-bool LLWindowSDL::setSizeImpl(const LLCoordWindow size)
-{
-<<<<<<< HEAD
-	if(mWindow)
-	{
-		// Push a resize event onto SDL's queue - we'll handle it
-		// when it comes out again.
-		SDL_Event event;
-		event.type = SDL_VIDEORESIZE;
-		event.resize.w = size.mX;
-		event.resize.h = size.mY;
-		SDL_PushEvent(&event); // copied into queue
-
-		return true;
-	}
-
-	return false;
-=======
-    if(mWindow)
-    {
-        // Push a resize event onto SDL's queue - we'll handle it
-        // when it comes out again.
-        SDL_Event event;
-        event.type = SDL_VIDEORESIZE;
-        event.resize.w = size.mX;
-        event.resize.h = size.mY;
-        SDL_PushEvent(&event); // copied into queue
-
-        return TRUE;
-    }
-
-    return FALSE;
->>>>>>> e1623bb2
-}
-
-
-void LLWindowSDL::swapBuffers()
-{
-    if (mWindow)
-    {
-        SDL_GL_SwapBuffers();
-    }
-}
-
-U32 LLWindowSDL::getFSAASamples()
-{
-    return mFSAASamples;
-}
-
-void LLWindowSDL::setFSAASamples(const U32 samples)
-{
-    mFSAASamples = samples;
-}
-
-F32 LLWindowSDL::getGamma()
-{
-    return 1/mGamma;
-}
-
-bool LLWindowSDL::restoreGamma()
-{
-    //CGDisplayRestoreColorSyncSettings();
-    SDL_SetGamma(1.0f, 1.0f, 1.0f);
-    return true;
-}
-
-bool LLWindowSDL::setGamma(const F32 gamma)
-{
-    mGamma = gamma;
-    if (mGamma == 0) mGamma = 0.1f;
-    mGamma = 1/mGamma;
-    SDL_SetGamma(mGamma, mGamma, mGamma);
-    return true;
-}
-
-bool LLWindowSDL::isCursorHidden()
-{
-    return mCursorHidden;
-}
-
-
-
-// Constrains the mouse to the window.
-void LLWindowSDL::setMouseClipping( bool b )
-{
-    //SDL_WM_GrabInput(b ? SDL_GRAB_ON : SDL_GRAB_OFF);
-}
-
-// virtual
-void LLWindowSDL::setMinSize(U32 min_width, U32 min_height, bool enforce_immediately)
-{
-    LLWindow::setMinSize(min_width, min_height, enforce_immediately);
-
-#if LL_X11
-    // Set the minimum size limits for X11 window
-    // so the window manager doesn't allow resizing below those limits.
-    XSizeHints* hints = XAllocSizeHints();
-    hints->flags |= PMinSize;
-    hints->min_width = mMinWindowWidth;
-    hints->min_height = mMinWindowHeight;
-
-    XSetWMNormalHints(mSDL_Display, mSDL_XWindowID, hints);
-
-    XFree(hints);
-#endif
-}
-
-bool LLWindowSDL::setCursorPosition(const LLCoordWindow position)
-{
-<<<<<<< HEAD
-	bool result = true;
-	LLCoordScreen screen_pos;
-
-	if (!convertCoords(position, &screen_pos))
-	{
-		return false;
-	}
-=======
-    BOOL result = TRUE;
-    LLCoordScreen screen_pos;
-
-    if (!convertCoords(position, &screen_pos))
-    {
-        return FALSE;
-    }
->>>>>>> e1623bb2
-
-    //LL_INFOS() << "setCursorPosition(" << screen_pos.mX << ", " << screen_pos.mY << ")" << LL_ENDL;
-
-    // do the actual forced cursor move.
-    SDL_WarpMouse(screen_pos.mX, screen_pos.mY);
-
-    //LL_INFOS() << llformat("llcw %d,%d -> scr %d,%d", position.mX, position.mY, screen_pos.mX, screen_pos.mY) << LL_ENDL;
-
-    return result;
-}
-
-bool LLWindowSDL::getCursorPosition(LLCoordWindow *position)
-{
-    //Point cursor_point;
-    LLCoordScreen screen_pos;
-
-    //GetMouse(&cursor_point);
-    int x, y;
-    SDL_GetMouseState(&x, &y);
-
-    screen_pos.mX = x;
-    screen_pos.mY = y;
-
-    return convertCoords(screen_pos, position);
-}
-
-
-F32 LLWindowSDL::getNativeAspectRatio()
-{
-#if 0
-    // RN: this hack presumes that the largest supported resolution is monitor-limited
-    // and that pixels in that mode are square, therefore defining the native aspect ratio
-    // of the monitor...this seems to work to a close approximation for most CRTs/LCDs
-    S32 num_resolutions;
-    LLWindowResolution* resolutions = getSupportedResolutions(num_resolutions);
-
-
-    return ((F32)resolutions[num_resolutions - 1].mWidth / (F32)resolutions[num_resolutions - 1].mHeight);
-    //rn: AC
-#endif
-
-    // MBW -- there are a couple of bad assumptions here.  One is that the display list won't include
-    //      ridiculous resolutions nobody would ever use.  The other is that the list is in order.
-
-    // New assumptions:
-    // - pixels are square (the only reasonable choice, really)
-    // - The user runs their display at a native resolution, so the resolution of the display
-    //    when the app is launched has an aspect ratio that matches the monitor.
-
-    //RN: actually, the assumption that there are no ridiculous resolutions (above the display's native capabilities) has
-    // been born out in my experience.
-    // Pixels are often not square (just ask the people who run their LCDs at 1024x768 or 800x600 when running fullscreen, like me)
-    // The ordering of display list is a blind assumption though, so we should check for max values
-    // Things might be different on the Mac though, so I'll defer to MBW
-
-    // The constructor for this class grabs the aspect ratio of the monitor before doing any resolution
-    // switching, and stashes it in mOriginalAspectRatio.  Here, we just return it.
-
-    if (mOverrideAspectRatio > 0.f)
-    {
-        return mOverrideAspectRatio;
-    }
-
-    return mOriginalAspectRatio;
-}
-
-F32 LLWindowSDL::getPixelAspectRatio()
-{
-    F32 pixel_aspect = 1.f;
-    if (getFullscreen())
-    {
-        LLCoordScreen screen_size;
-        if (getSize(&screen_size))
-        {
-            pixel_aspect = getNativeAspectRatio() * (F32)screen_size.mY / (F32)screen_size.mX;
-        }
-    }
-
-    return pixel_aspect;
-}
-
-
-// This is to support 'temporarily windowed' mode so that
-// dialogs are still usable in fullscreen.
-void LLWindowSDL::beforeDialog()
-{
-    bool running_x11 = false;
-#if LL_X11
-    running_x11 = (mSDL_XWindowID != None);
-#endif //LL_X11
-
-<<<<<<< HEAD
-	LL_INFOS() << "LLWindowSDL::beforeDialog()" << LL_ENDL;
-
-	if (SDLReallyCaptureInput(false)) // must ungrab input so popup works!
-	{
-		if (mFullscreen)
-		{
-			// need to temporarily go non-fullscreen; bless SDL
-			// for providing a SDL_WM_ToggleFullScreen() - though
-			// it only works in X11
-			if (running_x11 && mWindow)
-			{
-				SDL_WM_ToggleFullScreen(mWindow);
-			}
-		}
-	}
-=======
-    LL_INFOS() << "LLWindowSDL::beforeDialog()" << LL_ENDL;
-
-    if (SDLReallyCaptureInput(FALSE)) // must ungrab input so popup works!
-    {
-        if (mFullscreen)
-        {
-            // need to temporarily go non-fullscreen; bless SDL
-            // for providing a SDL_WM_ToggleFullScreen() - though
-            // it only works in X11
-            if (running_x11 && mWindow)
-            {
-                SDL_WM_ToggleFullScreen(mWindow);
-            }
-        }
-    }
->>>>>>> e1623bb2
-
-#if LL_X11
-    if (mSDL_Display)
-    {
-        // Everything that we/SDL asked for should happen before we
-        // potentially hand control over to GTK.
-        maybe_lock_display();
-        XSync(mSDL_Display, False);
-        maybe_unlock_display();
-    }
-#endif // LL_X11
-
-#if LL_GTK
-    // this is a good time to grab some GTK version information for
-    // diagnostics, if not already done.
-    ll_try_gtk_init();
-#endif // LL_GTK
-
-    maybe_lock_display();
-}
-
-void LLWindowSDL::afterDialog()
-{
-    bool running_x11 = false;
-#if LL_X11
-    running_x11 = (mSDL_XWindowID != None);
-#endif //LL_X11
-
-    LL_INFOS() << "LLWindowSDL::afterDialog()" << LL_ENDL;
-
-    maybe_unlock_display();
-
-    if (mFullscreen)
-    {
-        // need to restore fullscreen mode after dialog - only works
-        // in X11
-        if (running_x11 && mWindow)
-        {
-            SDL_WM_ToggleFullScreen(mWindow);
-        }
-    }
-}
-
-
-#if LL_X11
-// set/reset the XWMHints flag for 'urgency' that usually makes the icon flash
-void LLWindowSDL::x11_set_urgent(bool urgent)
-{
-    if (mSDL_Display && !mFullscreen)
-    {
-        XWMHints *wm_hints;
-
-        LL_INFOS() << "X11 hint for urgency, " << urgent << LL_ENDL;
-
-        maybe_lock_display();
-        wm_hints = XGetWMHints(mSDL_Display, mSDL_XWindowID);
-        if (!wm_hints)
-            wm_hints = XAllocWMHints();
-
-        if (urgent)
-            wm_hints->flags |= XUrgencyHint;
-        else
-            wm_hints->flags &= ~XUrgencyHint;
-
-        XSetWMHints(mSDL_Display, mSDL_XWindowID, wm_hints);
-        XFree(wm_hints);
-        XSync(mSDL_Display, False);
-        maybe_unlock_display();
-    }
-}
-#endif // LL_X11
-
-void LLWindowSDL::flashIcon(F32 seconds)
-{
-#if !LL_X11
-<<<<<<< HEAD
-	LL_INFOS() << "Stub LLWindowSDL::flashIcon(" << seconds << ")" << LL_ENDL;
-#else	
-	LL_INFOS() << "X11 LLWindowSDL::flashIcon(" << seconds << ")" << LL_ENDL;
-	
-	F32 remaining_time = mFlashTimer.getRemainingTimeF32();
-	if (remaining_time < seconds)
-		remaining_time = seconds;
-	mFlashTimer.reset();
-	mFlashTimer.setTimerExpirySec(remaining_time);
-
-	x11_set_urgent(true);
-	mFlashing = true;
-=======
-    LL_INFOS() << "Stub LLWindowSDL::flashIcon(" << seconds << ")" << LL_ENDL;
-#else
-    LL_INFOS() << "X11 LLWindowSDL::flashIcon(" << seconds << ")" << LL_ENDL;
-
-    F32 remaining_time = mFlashTimer.getRemainingTimeF32();
-    if (remaining_time < seconds)
-        remaining_time = seconds;
-    mFlashTimer.reset();
-    mFlashTimer.setTimerExpirySec(remaining_time);
-
-    x11_set_urgent(TRUE);
-    mFlashing = TRUE;
->>>>>>> e1623bb2
-#endif // LL_X11
-}
-
-
-#if LL_GTK
-bool LLWindowSDL::isClipboardTextAvailable()
-{
-<<<<<<< HEAD
-	if (ll_try_gtk_init())
-	{
-		GtkClipboard * const clipboard =
-			gtk_clipboard_get(GDK_NONE);
-		return gtk_clipboard_wait_is_text_available(clipboard) ?
-			true : false;
-	}
-	return false; // failure
-=======
-    if (ll_try_gtk_init())
-    {
-        GtkClipboard * const clipboard =
-            gtk_clipboard_get(GDK_NONE);
-        return gtk_clipboard_wait_is_text_available(clipboard) ?
-            TRUE : FALSE;
-    }
-    return FALSE; // failure
->>>>>>> e1623bb2
-}
-
-bool LLWindowSDL::pasteTextFromClipboard(LLWString &text)
-{
-<<<<<<< HEAD
-	if (ll_try_gtk_init())
-	{
-		GtkClipboard * const clipboard =
-			gtk_clipboard_get(GDK_NONE);
-		gchar * const data = gtk_clipboard_wait_for_text(clipboard);
-		if (data)
-		{
-			text = LLWString(utf8str_to_wstring(data));
-			g_free(data);
-			return true;
-		}
-	}
-	return false; // failure
-=======
-    if (ll_try_gtk_init())
-    {
-        GtkClipboard * const clipboard =
-            gtk_clipboard_get(GDK_NONE);
-        gchar * const data = gtk_clipboard_wait_for_text(clipboard);
-        if (data)
-        {
-            text = LLWString(utf8str_to_wstring(data));
-            g_free(data);
-            return TRUE;
-        }
-    }
-    return FALSE; // failure
->>>>>>> e1623bb2
-}
-
-bool LLWindowSDL::copyTextToClipboard(const LLWString &text)
-{
-<<<<<<< HEAD
-	if (ll_try_gtk_init())
-	{
-		const std::string utf8 = wstring_to_utf8str(text);
-		GtkClipboard * const clipboard =
-			gtk_clipboard_get(GDK_NONE);
-		gtk_clipboard_set_text(clipboard, utf8.c_str(), utf8.length());
-		return true;
-	}
-	return false; // failure
-=======
-    if (ll_try_gtk_init())
-    {
-        const std::string utf8 = wstring_to_utf8str(text);
-        GtkClipboard * const clipboard =
-            gtk_clipboard_get(GDK_NONE);
-        gtk_clipboard_set_text(clipboard, utf8.c_str(), utf8.length());
-        return TRUE;
-    }
-    return FALSE; // failure
->>>>>>> e1623bb2
-}
-
-
-bool LLWindowSDL::isPrimaryTextAvailable()
-{
-<<<<<<< HEAD
-	if (ll_try_gtk_init())
-	{
-		GtkClipboard * const clipboard =
-			gtk_clipboard_get(GDK_SELECTION_PRIMARY);
-		return gtk_clipboard_wait_is_text_available(clipboard) ?
-			true : false;
-	}
-	return false; // failure
-=======
-    if (ll_try_gtk_init())
-    {
-        GtkClipboard * const clipboard =
-            gtk_clipboard_get(GDK_SELECTION_PRIMARY);
-        return gtk_clipboard_wait_is_text_available(clipboard) ?
-            TRUE : FALSE;
-    }
-    return FALSE; // failure
->>>>>>> e1623bb2
-}
-
-bool LLWindowSDL::pasteTextFromPrimary(LLWString &text)
-{
-<<<<<<< HEAD
-	if (ll_try_gtk_init())
-	{
-		GtkClipboard * const clipboard =
-			gtk_clipboard_get(GDK_SELECTION_PRIMARY);
-		gchar * const data = gtk_clipboard_wait_for_text(clipboard);
-		if (data)
-		{
-			text = LLWString(utf8str_to_wstring(data));
-			g_free(data);
-			return true;
-		}
-	}
-	return false; // failure
-=======
-    if (ll_try_gtk_init())
-    {
-        GtkClipboard * const clipboard =
-            gtk_clipboard_get(GDK_SELECTION_PRIMARY);
-        gchar * const data = gtk_clipboard_wait_for_text(clipboard);
-        if (data)
-        {
-            text = LLWString(utf8str_to_wstring(data));
-            g_free(data);
-            return TRUE;
-        }
-    }
-    return FALSE; // failure
->>>>>>> e1623bb2
-}
-
-bool LLWindowSDL::copyTextToPrimary(const LLWString &text)
-{
-<<<<<<< HEAD
-	if (ll_try_gtk_init())
-	{
-		const std::string utf8 = wstring_to_utf8str(text);
-		GtkClipboard * const clipboard =
-			gtk_clipboard_get(GDK_SELECTION_PRIMARY);
-		gtk_clipboard_set_text(clipboard, utf8.c_str(), utf8.length());
-		return true;
-	}
-	return false; // failure
-=======
-    if (ll_try_gtk_init())
-    {
-        const std::string utf8 = wstring_to_utf8str(text);
-        GtkClipboard * const clipboard =
-            gtk_clipboard_get(GDK_SELECTION_PRIMARY);
-        gtk_clipboard_set_text(clipboard, utf8.c_str(), utf8.length());
-        return TRUE;
-    }
-    return FALSE; // failure
->>>>>>> e1623bb2
-}
-
-#else
-
-bool LLWindowSDL::isClipboardTextAvailable()
-{
-<<<<<<< HEAD
-	return false; // unsupported
-=======
-    return FALSE; // unsupported
->>>>>>> e1623bb2
-}
-
-bool LLWindowSDL::pasteTextFromClipboard(LLWString &dst)
-{
-<<<<<<< HEAD
-	return false; // unsupported
-=======
-    return FALSE; // unsupported
->>>>>>> e1623bb2
-}
-
-bool LLWindowSDL::copyTextToClipboard(const LLWString &s)
-{
-<<<<<<< HEAD
-	return false;  // unsupported
-=======
-    return FALSE;  // unsupported
->>>>>>> e1623bb2
-}
-
-bool LLWindowSDL::isPrimaryTextAvailable()
-{
-<<<<<<< HEAD
-	return false; // unsupported
-=======
-    return FALSE; // unsupported
->>>>>>> e1623bb2
-}
-
-bool LLWindowSDL::pasteTextFromPrimary(LLWString &dst)
-{
-<<<<<<< HEAD
-	return false; // unsupported
-=======
-    return FALSE; // unsupported
->>>>>>> e1623bb2
-}
-
-bool LLWindowSDL::copyTextToPrimary(const LLWString &s)
-{
-<<<<<<< HEAD
-	return false;  // unsupported
-=======
-    return FALSE;  // unsupported
->>>>>>> e1623bb2
-}
-
-#endif // LL_GTK
-
-LLWindow::LLWindowResolution* LLWindowSDL::getSupportedResolutions(S32 &num_resolutions)
-{
-    if (!mSupportedResolutions)
-    {
-        mSupportedResolutions = new LLWindowResolution[MAX_NUM_RESOLUTIONS];
-        mNumSupportedResolutions = 0;
-
-        SDL_Rect **modes = SDL_ListModes(NULL, SDL_OPENGL | SDL_FULLSCREEN);
-        if ( (modes != NULL) && (modes != ((SDL_Rect **) -1)) )
-        {
-            int count = 0;
-            while (*modes && count<MAX_NUM_RESOLUTIONS)  // they're sorted biggest to smallest, so find end...
-            {
-                modes++;
-                count++;
-            }
-
-            while (count--)
-            {
-                modes--;
-                SDL_Rect *r = *modes;
-                int w = r->w;
-                int h = r->h;
-                if ((w >= 800) && (h >= 600))
-                {
-                    // make sure we don't add the same resolution multiple times!
-                    if ( (mNumSupportedResolutions == 0) ||
-                         ((mSupportedResolutions[mNumSupportedResolutions-1].mWidth != w) &&
-                          (mSupportedResolutions[mNumSupportedResolutions-1].mHeight != h)) )
-                    {
-                        mSupportedResolutions[mNumSupportedResolutions].mWidth = w;
-                        mSupportedResolutions[mNumSupportedResolutions].mHeight = h;
-                        mNumSupportedResolutions++;
-                    }
-                }
-            }
-        }
-    }
-
-    num_resolutions = mNumSupportedResolutions;
-    return mSupportedResolutions;
-}
-
-bool LLWindowSDL::convertCoords(LLCoordGL from, LLCoordWindow *to)
-{
-    if (!to)
-        return false;
-
-    to->mX = from.mX;
-    to->mY = mWindow->h - from.mY - 1;
-
-<<<<<<< HEAD
-	return true;
-=======
-    return TRUE;
->>>>>>> e1623bb2
-}
-
-bool LLWindowSDL::convertCoords(LLCoordWindow from, LLCoordGL* to)
-{
-    if (!to)
-        return false;
-
-    to->mX = from.mX;
-    to->mY = mWindow->h - from.mY - 1;
-
-<<<<<<< HEAD
-	return true;
-=======
-    return TRUE;
->>>>>>> e1623bb2
-}
-
-bool LLWindowSDL::convertCoords(LLCoordScreen from, LLCoordWindow* to)
-{
-    if (!to)
-<<<<<<< HEAD
-		return false;
-
-	// In the fullscreen case, window and screen coordinates are the same.
-	to->mX = from.mX;
-	to->mY = from.mY;
-    return (true);
-=======
-        return FALSE;
-
-    // In the fullscreen case, window and screen coordinates are the same.
-    to->mX = from.mX;
-    to->mY = from.mY;
-    return (TRUE);
->>>>>>> e1623bb2
-}
-
-bool LLWindowSDL::convertCoords(LLCoordWindow from, LLCoordScreen *to)
-{
-    if (!to)
-<<<<<<< HEAD
-		return false;
-
-	// In the fullscreen case, window and screen coordinates are the same.
-	to->mX = from.mX;
-	to->mY = from.mY;
-    return (true);
-=======
-        return FALSE;
-
-    // In the fullscreen case, window and screen coordinates are the same.
-    to->mX = from.mX;
-    to->mY = from.mY;
-    return (TRUE);
->>>>>>> e1623bb2
-}
-
-bool LLWindowSDL::convertCoords(LLCoordScreen from, LLCoordGL *to)
-{
-    LLCoordWindow window_coord;
-
-    return(convertCoords(from, &window_coord) && convertCoords(window_coord, to));
-}
-
-bool LLWindowSDL::convertCoords(LLCoordGL from, LLCoordScreen *to)
-{
-    LLCoordWindow window_coord;
-
-    return(convertCoords(from, &window_coord) && convertCoords(window_coord, to));
-}
-
-
-
-
-void LLWindowSDL::setupFailure(const std::string& text, const std::string& caption, U32 type)
-{
-    destroyContext();
-
-    OSMessageBox(text, caption, type);
-}
-
-bool LLWindowSDL::SDLReallyCaptureInput(bool capture)
-{
-    // note: this used to be safe to call nestedly, but in the
-    // end that's not really a wise usage pattern, so don't.
-
-    if (capture)
-        mReallyCapturedCount = 1;
-    else
-        mReallyCapturedCount = 0;
-
-    SDL_GrabMode wantmode, newmode;
-    if (mReallyCapturedCount <= 0) // uncapture
-    {
-        wantmode = SDL_GRAB_OFF;
-    } else // capture
-    {
-        wantmode = SDL_GRAB_ON;
-    }
-
-    if (mReallyCapturedCount < 0) // yuck, imbalance.
-    {
-        mReallyCapturedCount = 0;
-        LL_WARNS() << "ReallyCapture count was < 0" << LL_ENDL;
-    }
-
-    if (!mFullscreen) /* only bother if we're windowed anyway */
-    {
-#if LL_X11
-        if (mSDL_Display)
-        {
-            /* we dirtily mix raw X11 with SDL so that our pointer
-               isn't (as often) constrained to the limits of the
-               window while grabbed, which feels nicer and
-               hopefully eliminates some reported 'sticky pointer'
-               problems.  We use raw X11 instead of
-               SDL_WM_GrabInput() because the latter constrains
-               the pointer to the window and also steals all
-               *keyboard* input from the window manager, which was
-               frustrating users. */
-            int result;
-            if (wantmode == SDL_GRAB_ON)
-            {
-                //LL_INFOS() << "X11 POINTER GRABBY" << LL_ENDL;
-                //newmode = SDL_WM_GrabInput(wantmode);
-                maybe_lock_display();
-                result = XGrabPointer(mSDL_Display, mSDL_XWindowID,
-                              True, 0, GrabModeAsync,
-                              GrabModeAsync,
-                              None, None, CurrentTime);
-                maybe_unlock_display();
-                if (GrabSuccess == result)
-                    newmode = SDL_GRAB_ON;
-                else
-                    newmode = SDL_GRAB_OFF;
-            } else if (wantmode == SDL_GRAB_OFF)
-            {
-                //LL_INFOS() << "X11 POINTER UNGRABBY" << LL_ENDL;
-                newmode = SDL_GRAB_OFF;
-                //newmode = SDL_WM_GrabInput(SDL_GRAB_OFF);
-
-                maybe_lock_display();
-                XUngrabPointer(mSDL_Display, CurrentTime);
-                // Make sure the ungrab happens RIGHT NOW.
-                XSync(mSDL_Display, False);
-                maybe_unlock_display();
-            } else
-            {
-                newmode = SDL_GRAB_QUERY; // neutral
-            }
-        } else // not actually running on X11, for some reason
-            newmode = wantmode;
-#endif // LL_X11
-    } else {
-        // pretend we got what we wanted, when really we don't care.
-        newmode = wantmode;
-    }
-
-    // return boolean success for whether we ended up in the desired state
-    return (capture && SDL_GRAB_ON==newmode) ||
-        (!capture && SDL_GRAB_OFF==newmode);
-}
-
-U32 LLWindowSDL::SDLCheckGrabbyKeys(SDLKey keysym, bool gain)
-{
-    /* part of the fix for SL-13243: Some popular window managers like
-       to totally eat alt-drag for the purposes of moving windows.  We
-       spoil their day by acquiring the exclusive X11 mouse lock for as
-       long as ALT is held down, so the window manager can't easily
-       see what's happening.  Tested successfully with Metacity.
-       And... do the same with CTRL, for other darn WMs.  We don't
-       care about other metakeys as SL doesn't use them with dragging
-       (for now). */
-
-    /* We maintain a bitmap of critical keys which are up and down
-       instead of simply key-counting, because SDL sometimes reports
-       misbalanced keyup/keydown event pairs to us for whatever reason. */
-
-    U32 mask = 0;
-    switch (keysym)
-    {
-    case SDLK_LALT:
-        mask = 1U << 0; break;
-    case SDLK_RALT:
-        mask = 1U << 1; break;
-    case SDLK_LCTRL:
-        mask = 1U << 2; break;
-    case SDLK_RCTRL:
-        mask = 1U << 3; break;
-    default:
-        break;
-    }
-
-    if (gain)
-        mGrabbyKeyFlags |= mask;
-    else
-        mGrabbyKeyFlags &= ~mask;
-
-    //LL_INFOS() << "mGrabbyKeyFlags=" << mGrabbyKeyFlags << LL_ENDL;
-
-    /* 0 means we don't need to mousegrab, otherwise grab. */
-    return mGrabbyKeyFlags;
-}
-
-
-void check_vm_bloat()
-{
-#if LL_LINUX
-    // watch our own VM and RSS sizes, warn if we bloated rapidly
-    static const std::string STATS_FILE = "/proc/self/stat";
-    FILE *fp = fopen(STATS_FILE.c_str(), "r");
-    if (fp)
-    {
-        static long long last_vm_size = 0;
-        static long long last_rss_size = 0;
-        const long long significant_vm_difference = 250 * 1024*1024;
-        const long long significant_rss_difference = 50 * 1024*1024;
-        long long this_vm_size = 0;
-        long long this_rss_size = 0;
-
-        ssize_t res;
-        size_t dummy;
-        char *ptr = NULL;
-        for (int i=0; i<22; ++i) // parse past the values we don't want
-        {
-            res = getdelim(&ptr, &dummy, ' ', fp);
-            if (-1 == res)
-            {
-                LL_WARNS() << "Unable to parse " << STATS_FILE << LL_ENDL;
-                goto finally;
-            }
-            free(ptr);
-            ptr = NULL;
-        }
-        // 23rd space-delimited entry is vsize
-        res = getdelim(&ptr, &dummy, ' ', fp);
-        llassert(ptr);
-        if (-1 == res)
-        {
-            LL_WARNS() << "Unable to parse " << STATS_FILE << LL_ENDL;
-            goto finally;
-        }
-        this_vm_size = atoll(ptr);
-        free(ptr);
-        ptr = NULL;
-        // 24th space-delimited entry is RSS
-        res = getdelim(&ptr, &dummy, ' ', fp);
-        llassert(ptr);
-        if (-1 == res)
-        {
-            LL_WARNS() << "Unable to parse " << STATS_FILE << LL_ENDL;
-            goto finally;
-        }
-        this_rss_size = getpagesize() * atoll(ptr);
-        free(ptr);
-        ptr = NULL;
-
-        LL_INFOS() << "VM SIZE IS NOW " << (this_vm_size/(1024*1024)) << " MB, RSS SIZE IS NOW " << (this_rss_size/(1024*1024)) << " MB" << LL_ENDL;
-
-        if (llabs(last_vm_size - this_vm_size) >
-            significant_vm_difference)
-        {
-            if (this_vm_size > last_vm_size)
-            {
-                LL_WARNS() << "VM size grew by " << (this_vm_size - last_vm_size)/(1024*1024) << " MB in last frame" << LL_ENDL;
-            }
-            else
-            {
-                LL_INFOS() << "VM size shrank by " << (last_vm_size - this_vm_size)/(1024*1024) << " MB in last frame" << LL_ENDL;
-            }
-        }
-
-        if (llabs(last_rss_size - this_rss_size) >
-            significant_rss_difference)
-        {
-            if (this_rss_size > last_rss_size)
-            {
-                LL_WARNS() << "RSS size grew by " << (this_rss_size - last_rss_size)/(1024*1024) << " MB in last frame" << LL_ENDL;
-            }
-            else
-            {
-                LL_INFOS() << "RSS size shrank by " << (last_rss_size - this_rss_size)/(1024*1024) << " MB in last frame" << LL_ENDL;
-            }
-        }
-
-        last_rss_size = this_rss_size;
-        last_vm_size = this_vm_size;
-
-finally:
-        if (NULL != ptr)
-        {
-            free(ptr);
-            ptr = NULL;
-        }
-        fclose(fp);
-    }
-#endif // LL_LINUX
-}
-
-
-// virtual
-void LLWindowSDL::processMiscNativeEvents()
-{
-#if LL_GTK
-    // Pump GTK events to avoid starvation for:
-    // * DBUS servicing
-    // * Anything else which quietly hooks into the default glib/GTK loop
-    if (ll_try_gtk_init())
-    {
-<<<<<<< HEAD
-	    // Yuck, Mozilla's GTK callbacks play with the locale - push/pop
-	    // the locale to protect it, as exotic/non-C locales
-	    // causes our code lots of general critical weirdness
-	    // and crashness. (SL-35450)
-	    static std::string saved_locale;
-	    saved_locale = ll_safe_string(setlocale(LC_ALL, NULL));
-
-	    // Pump until we've nothing left to do or passed 1/15th of a
-	    // second pumping for this frame.
-	    static LLTimer pump_timer;
-	    pump_timer.reset();
-	    pump_timer.setTimerExpirySec(1.0f / 15.0f);
-	    do {
-		     // Always do at least one non-blocking pump
-		    gtk_main_iteration_do(false);
-	    } while (gtk_events_pending() &&
-		     !pump_timer.hasExpired());
-
-	    setlocale(LC_ALL, saved_locale.c_str() );
-=======
-        // Yuck, Mozilla's GTK callbacks play with the locale - push/pop
-        // the locale to protect it, as exotic/non-C locales
-        // causes our code lots of general critical weirdness
-        // and crashness. (SL-35450)
-        static std::string saved_locale;
-        saved_locale = ll_safe_string(setlocale(LC_ALL, NULL));
-
-        // Pump until we've nothing left to do or passed 1/15th of a
-        // second pumping for this frame.
-        static LLTimer pump_timer;
-        pump_timer.reset();
-        pump_timer.setTimerExpirySec(1.0f / 15.0f);
-        do {
-             // Always do at least one non-blocking pump
-            gtk_main_iteration_do(FALSE);
-        } while (gtk_events_pending() &&
-             !pump_timer.hasExpired());
-
-        setlocale(LC_ALL, saved_locale.c_str() );
->>>>>>> e1623bb2
-    }
-#endif // LL_GTK
-
-    // hack - doesn't belong here - but this is just for debugging
-    if (getenv("LL_DEBUG_BLOAT"))
-    {
-        check_vm_bloat();
-    }
-}
-
-void LLWindowSDL::gatherInput()
-{
-    const Uint32 CLICK_THRESHOLD = 300;  // milliseconds
-    static int leftClick = 0;
-    static int rightClick = 0;
-    static Uint32 lastLeftDown = 0;
-    static Uint32 lastRightDown = 0;
-    SDL_Event event;
-
-    // Handle all outstanding SDL events
-    while (SDL_PollEvent(&event))
-    {
-        switch (event.type)
-        {
-            case SDL_MOUSEMOTION:
-            {
-                LLCoordWindow winCoord(event.button.x, event.button.y);
-                LLCoordGL openGlCoord;
-                convertCoords(winCoord, &openGlCoord);
-<<<<<<< HEAD
-				MASK mask = gKeyboard->currentMask(true);
-				mCallbacks->handleMouseMove(this, openGlCoord, mask);
-=======
-                MASK mask = gKeyboard->currentMask(TRUE);
-                mCallbacks->handleMouseMove(this, openGlCoord, mask);
->>>>>>> e1623bb2
-                break;
-            }
-
-            case SDL_KEYDOWN:
-<<<<<<< HEAD
-		    mKeyScanCode = event.key.keysym.scancode;
-		    mKeyVirtualKey = event.key.keysym.unicode;
-		    mKeyModifiers = event.key.keysym.mod;
-
-		    gKeyboard->handleKeyDown(event.key.keysym.sym, event.key.keysym.mod);
-		    // part of the fix for SL-13243
-		    if (SDLCheckGrabbyKeys(event.key.keysym.sym, true) != 0)
-			    SDLReallyCaptureInput(true);
-
-		    if (event.key.keysym.unicode)
-		    {
-			    handleUnicodeUTF16(event.key.keysym.unicode,
-					       gKeyboard->currentMask(false));
-		    }
-=======
-            mKeyScanCode = event.key.keysym.scancode;
-            mKeyVirtualKey = event.key.keysym.unicode;
-            mKeyModifiers = event.key.keysym.mod;
-
-            gKeyboard->handleKeyDown(event.key.keysym.sym, event.key.keysym.mod);
-            // part of the fix for SL-13243
-            if (SDLCheckGrabbyKeys(event.key.keysym.sym, TRUE) != 0)
-                SDLReallyCaptureInput(TRUE);
-
-            if (event.key.keysym.unicode)
-            {
-                handleUnicodeUTF16(event.key.keysym.unicode,
-                           gKeyboard->currentMask(FALSE));
-            }
->>>>>>> e1623bb2
-                break;
-
-            case SDL_KEYUP:
-            mKeyScanCode = event.key.keysym.scancode;
-            mKeyVirtualKey = event.key.keysym.unicode;
-            mKeyModifiers = event.key.keysym.mod;
-
-<<<<<<< HEAD
-		    if (SDLCheckGrabbyKeys(event.key.keysym.sym, false) == 0)
-			    SDLReallyCaptureInput(false); // part of the fix for SL-13243
-=======
-            if (SDLCheckGrabbyKeys(event.key.keysym.sym, FALSE) == 0)
-                SDLReallyCaptureInput(FALSE); // part of the fix for SL-13243
->>>>>>> e1623bb2
-
-            gKeyboard->handleKeyUp(event.key.keysym.sym, event.key.keysym.mod);
-            break;
-
-            case SDL_MOUSEBUTTONDOWN:
-            {
-                bool isDoubleClick = false;
-                LLCoordWindow winCoord(event.button.x, event.button.y);
-                LLCoordGL openGlCoord;
-                convertCoords(winCoord, &openGlCoord);
-<<<<<<< HEAD
-		MASK mask = gKeyboard->currentMask(true);
-=======
-        MASK mask = gKeyboard->currentMask(TRUE);
->>>>>>> e1623bb2
-
-                if (event.button.button == SDL_BUTTON_LEFT)   // SDL doesn't manage double clicking...
-                {
-                    Uint32 now = SDL_GetTicks();
-                    if ((now - lastLeftDown) > CLICK_THRESHOLD)
-                        leftClick = 1;
-                    else
-                    {
-                        if (++leftClick >= 2)
-                        {
-                            leftClick = 0;
-                isDoubleClick = true;
-                        }
-                    }
-                    lastLeftDown = now;
-                }
-                else if (event.button.button == SDL_BUTTON_RIGHT)
-                {
-                    Uint32 now = SDL_GetTicks();
-                    if ((now - lastRightDown) > CLICK_THRESHOLD)
-                        rightClick = 1;
-                    else
-                    {
-                        if (++rightClick >= 2)
-                        {
-                            rightClick = 0;
-                            isDoubleClick = true;
-                        }
-                    }
-                    lastRightDown = now;
-                }
-
-                if (event.button.button == SDL_BUTTON_LEFT)  // left
-                {
-                    if (isDoubleClick)
-                        mCallbacks->handleDoubleClick(this, openGlCoord, mask);
-                    else
-                        mCallbacks->handleMouseDown(this, openGlCoord, mask);
-                }
-
-                else if (event.button.button == SDL_BUTTON_RIGHT)  // right
-                {
-            mCallbacks->handleRightMouseDown(this, openGlCoord, mask);
-                }
-
-                else if (event.button.button == SDL_BUTTON_MIDDLE)  // middle
-                {
-                    mCallbacks->handleMiddleMouseDown(this, openGlCoord, mask);
-                }
-                else if (event.button.button == 4)  // mousewheel up...thanks to X11 for making SDL consider these "buttons".
-                    mCallbacks->handleScrollWheel(this, -1);
-                else if (event.button.button == 5)  // mousewheel down...thanks to X11 for making SDL consider these "buttons".
-                    mCallbacks->handleScrollWheel(this, 1);
-
-                break;
-            }
-
-            case SDL_MOUSEBUTTONUP:
-            {
-                LLCoordWindow winCoord(event.button.x, event.button.y);
-                LLCoordGL openGlCoord;
-                convertCoords(winCoord, &openGlCoord);
-<<<<<<< HEAD
-		MASK mask = gKeyboard->currentMask(true);
-=======
-        MASK mask = gKeyboard->currentMask(TRUE);
->>>>>>> e1623bb2
-
-                if (event.button.button == SDL_BUTTON_LEFT)  // left
-            mCallbacks->handleMouseUp(this, openGlCoord, mask);
-                else if (event.button.button == SDL_BUTTON_RIGHT)  // right
-            mCallbacks->handleRightMouseUp(this, openGlCoord, mask);
-                else if (event.button.button == SDL_BUTTON_MIDDLE)  // middle
-            mCallbacks->handleMiddleMouseUp(this, openGlCoord, mask);
-                // don't handle mousewheel here...
-
-                break;
-            }
-
-            case SDL_VIDEOEXPOSE:  // VIDEOEXPOSE doesn't specify the damage, but hey, it's OpenGL...repaint the whole thing!
-                mCallbacks->handlePaint(this, 0, 0, mWindow->w, mWindow->h);
-                break;
-
-            case SDL_VIDEORESIZE:  // *FIX: handle this?
-            {
-        LL_INFOS() << "Handling a resize event: " << event.resize.w <<
-            "x" << event.resize.h << LL_ENDL;
-
-        S32 width = llmax(event.resize.w, (S32)mMinWindowWidth);
-        S32 height = llmax(event.resize.h, (S32)mMinWindowHeight);
-
-        // *FIX: I'm not sure this is necessary!
-        mWindow = SDL_SetVideoMode(width, height, 32, mSDLFlags);
-        if (!mWindow)
-        {
-            // *FIX: More informative dialog?
-            LL_INFOS() << "Could not recreate context after resize! Quitting..." << LL_ENDL;
-            if(mCallbacks->handleCloseRequest(this))
-                {
-                    // Get the app to initiate cleanup.
-                    mCallbacks->handleQuit(this);
-                    // The app is responsible for calling destroyWindow when done with GL
-                }
-                break;
-        }
-
-        mCallbacks->handleResize(this, width, height);
-                break;
-            }
-            case SDL_ACTIVEEVENT:
-                if (event.active.state & SDL_APPINPUTFOCUS)
-                {
-            // Note that for SDL (particularly on X11), keyboard
-            // and mouse focus are independent things.  Here we are
-            // tracking keyboard focus state changes.
-
-            // We have to do our own state massaging because SDL
-            // can send us two unfocus events in a row for example,
-            // which confuses the focus code [SL-24071].
-            if (event.active.gain != mHaveInputFocus)
-            {
-                mHaveInputFocus = !!event.active.gain;
-
-                if (mHaveInputFocus)
-                    mCallbacks->handleFocus(this);
-                else
-                    mCallbacks->handleFocusLost(this);
-            }
-                }
-                if (event.active.state & SDL_APPACTIVE)
-                {
-<<<<<<< HEAD
-			// Change in iconification/minimization state.
-			if ((!event.active.gain) != mIsMinimized)
-			{
-				mIsMinimized = (!event.active.gain);
-
-				mCallbacks->handleActivate(this, !mIsMinimized);
-				LL_INFOS() << "SDL deiconification state switched to " << bool(event.active.gain) << LL_ENDL;
-			}
-			else
-			{
-				LL_INFOS() << "Ignored bogus redundant SDL deiconification state switch to " << bool(event.active.gain) << LL_ENDL;
-			}
-=======
-            // Change in iconification/minimization state.
-            if ((!event.active.gain) != mIsMinimized)
-            {
-                mIsMinimized = (!event.active.gain);
-
-                mCallbacks->handleActivate(this, !mIsMinimized);
-                LL_INFOS() << "SDL deiconification state switched to " << BOOL(event.active.gain) << LL_ENDL;
-            }
-            else
-            {
-                LL_INFOS() << "Ignored bogus redundant SDL deiconification state switch to " << BOOL(event.active.gain) << LL_ENDL;
-            }
->>>>>>> e1623bb2
-                }
-                break;
-
-            case SDL_QUIT:
-                if(mCallbacks->handleCloseRequest(this))
-                {
-                    // Get the app to initiate cleanup.
-                    mCallbacks->handleQuit(this);
-                    // The app is responsible for calling destroyWindow when done with GL
-                }
-                break;
-    default:
-        //LL_INFOS() << "Unhandled SDL event type " << event.type << LL_ENDL;
-        break;
-        }
-    }
-
-    updateCursor();
-
-#if LL_X11
-    // This is a good time to stop flashing the icon if our mFlashTimer has
-    // expired.
-    if (mFlashing && mFlashTimer.hasExpired())
-    {
-<<<<<<< HEAD
-	    x11_set_urgent(false);
-	    mFlashing = false;
-=======
-        x11_set_urgent(FALSE);
-        mFlashing = FALSE;
->>>>>>> e1623bb2
-    }
-#endif // LL_X11
-}
-
-static SDL_Cursor *makeSDLCursorFromBMP(const char *filename, int hotx, int hoty)
-{
-<<<<<<< HEAD
-	SDL_Cursor *sdlcursor = NULL;
-	SDL_Surface *bmpsurface;
-
-	// Load cursor pixel data from BMP file
-	bmpsurface = Load_BMP_Resource(filename);
-	if (bmpsurface && bmpsurface->w%8==0)
-	{
-		SDL_Surface *cursurface;
-		LL_DEBUGS() << "Loaded cursor file " << filename << " "
-			 << bmpsurface->w << "x" << bmpsurface->h << LL_ENDL;
-		cursurface = SDL_CreateRGBSurface (SDL_SWSURFACE,
-						   bmpsurface->w,
-						   bmpsurface->h,
-						   32,
-						   SDL_SwapLE32(0xFFU),
-						   SDL_SwapLE32(0xFF00U),
-						   SDL_SwapLE32(0xFF0000U),
-						   SDL_SwapLE32(0xFF000000U));
-		SDL_FillRect(cursurface, NULL, SDL_SwapLE32(0x00000000U));
-
-		// Blit the cursor pixel data onto a 32-bit RGBA surface so we
-		// only have to cope with processing one type of pixel format.
-		if (0 == SDL_BlitSurface(bmpsurface, NULL,
-					 cursurface, NULL))
-		{
-			// n.b. we already checked that width is a multiple of 8.
-			const int bitmap_bytes = (cursurface->w * cursurface->h) / 8;
-			unsigned char *cursor_data = new unsigned char[bitmap_bytes];
-			unsigned char *cursor_mask = new unsigned char[bitmap_bytes];
-			memset(cursor_data, 0, bitmap_bytes);
-			memset(cursor_mask, 0, bitmap_bytes);
-			int i,j;
-			// Walk the RGBA cursor pixel data, extracting both data and
-			// mask to build SDL-friendly cursor bitmaps from.  The mask
-			// is inferred by color-keying against 200,200,200
-			for (i=0; i<cursurface->h; ++i) {
-				for (j=0; j<cursurface->w; ++j) {
-					U8 *pixelp =
-						((U8*)cursurface->pixels)
-						+ cursurface->pitch * i
-						+ j*cursurface->format->BytesPerPixel;
-					U8 srcred = pixelp[0];
-					U8 srcgreen = pixelp[1];
-					U8 srcblue = pixelp[2];
-					bool mask_bit = (srcred != 200)
-						|| (srcgreen != 200)
-						|| (srcblue != 200);
-					bool data_bit = mask_bit && (srcgreen <= 80);//not 0x80
-					unsigned char bit_offset = (cursurface->w/8) * i
-						+ j/8;
-					cursor_data[bit_offset]	|= (data_bit) << (7 - (j&7));
-					cursor_mask[bit_offset]	|= (mask_bit) << (7 - (j&7));
-				}
-			}
-			sdlcursor = SDL_CreateCursor((Uint8*)cursor_data,
-						     (Uint8*)cursor_mask,
-						     cursurface->w, cursurface->h,
-						     hotx, hoty);
-			delete[] cursor_data;
-			delete[] cursor_mask;
-		} else {
-			LL_WARNS() << "CURSOR BLIT FAILURE, cursurface: " << cursurface << LL_ENDL;
-		}
-		SDL_FreeSurface(cursurface);
-		SDL_FreeSurface(bmpsurface);
-	} else {
-		LL_WARNS() << "CURSOR LOAD FAILURE " << filename << LL_ENDL;
-	}
-
-	return sdlcursor;
-=======
-    SDL_Cursor *sdlcursor = NULL;
-    SDL_Surface *bmpsurface;
-
-    // Load cursor pixel data from BMP file
-    bmpsurface = Load_BMP_Resource(filename);
-    if (bmpsurface && bmpsurface->w%8==0)
-    {
-        SDL_Surface *cursurface;
-        LL_DEBUGS() << "Loaded cursor file " << filename << " "
-             << bmpsurface->w << "x" << bmpsurface->h << LL_ENDL;
-        cursurface = SDL_CreateRGBSurface (SDL_SWSURFACE,
-                           bmpsurface->w,
-                           bmpsurface->h,
-                           32,
-                           SDL_SwapLE32(0xFFU),
-                           SDL_SwapLE32(0xFF00U),
-                           SDL_SwapLE32(0xFF0000U),
-                           SDL_SwapLE32(0xFF000000U));
-        SDL_FillRect(cursurface, NULL, SDL_SwapLE32(0x00000000U));
-
-        // Blit the cursor pixel data onto a 32-bit RGBA surface so we
-        // only have to cope with processing one type of pixel format.
-        if (0 == SDL_BlitSurface(bmpsurface, NULL,
-                     cursurface, NULL))
-        {
-            // n.b. we already checked that width is a multiple of 8.
-            const int bitmap_bytes = (cursurface->w * cursurface->h) / 8;
-            unsigned char *cursor_data = new unsigned char[bitmap_bytes];
-            unsigned char *cursor_mask = new unsigned char[bitmap_bytes];
-            memset(cursor_data, 0, bitmap_bytes);
-            memset(cursor_mask, 0, bitmap_bytes);
-            int i,j;
-            // Walk the RGBA cursor pixel data, extracting both data and
-            // mask to build SDL-friendly cursor bitmaps from.  The mask
-            // is inferred by color-keying against 200,200,200
-            for (i=0; i<cursurface->h; ++i) {
-                for (j=0; j<cursurface->w; ++j) {
-                    U8 *pixelp =
-                        ((U8*)cursurface->pixels)
-                        + cursurface->pitch * i
-                        + j*cursurface->format->BytesPerPixel;
-                    U8 srcred = pixelp[0];
-                    U8 srcgreen = pixelp[1];
-                    U8 srcblue = pixelp[2];
-                    BOOL mask_bit = (srcred != 200)
-                        || (srcgreen != 200)
-                        || (srcblue != 200);
-                    BOOL data_bit = mask_bit && (srcgreen <= 80);//not 0x80
-                    unsigned char bit_offset = (cursurface->w/8) * i
-                        + j/8;
-                    cursor_data[bit_offset] |= (data_bit) << (7 - (j&7));
-                    cursor_mask[bit_offset] |= (mask_bit) << (7 - (j&7));
-                }
-            }
-            sdlcursor = SDL_CreateCursor((Uint8*)cursor_data,
-                             (Uint8*)cursor_mask,
-                             cursurface->w, cursurface->h,
-                             hotx, hoty);
-            delete[] cursor_data;
-            delete[] cursor_mask;
-        } else {
-            LL_WARNS() << "CURSOR BLIT FAILURE, cursurface: " << cursurface << LL_ENDL;
-        }
-        SDL_FreeSurface(cursurface);
-        SDL_FreeSurface(bmpsurface);
-    } else {
-        LL_WARNS() << "CURSOR LOAD FAILURE " << filename << LL_ENDL;
-    }
-
-    return sdlcursor;
->>>>>>> e1623bb2
-}
-
-void LLWindowSDL::updateCursor()
-{
-    if (ATIbug) {
-        // cursor-updating is very flaky when this bug is
-        // present; do nothing.
-        return;
-    }
-
-    if (mCurrentCursor != mNextCursor)
-    {
-        if (mNextCursor < UI_CURSOR_COUNT)
-        {
-            SDL_Cursor *sdlcursor = mSDLCursors[mNextCursor];
-            // Try to default to the arrow for any cursors that
-            // did not load correctly.
-            if (!sdlcursor && mSDLCursors[UI_CURSOR_ARROW])
-                sdlcursor = mSDLCursors[UI_CURSOR_ARROW];
-            if (sdlcursor)
-                SDL_SetCursor(sdlcursor);
-        } else {
-            LL_WARNS() << "Tried to set invalid cursor number " << mNextCursor << LL_ENDL;
-        }
-        mCurrentCursor = mNextCursor;
-    }
-}
-
-void LLWindowSDL::initCursors()
-{
-    int i;
-    // Blank the cursor pointer array for those we may miss.
-    for (i=0; i<UI_CURSOR_COUNT; ++i)
-    {
-        mSDLCursors[i] = NULL;
-    }
-    // Pre-make an SDL cursor for each of the known cursor types.
-    // We hardcode the hotspots - to avoid that we'd have to write
-    // a .cur file loader.
-    // NOTE: SDL doesn't load RLE-compressed BMP files.
-    mSDLCursors[UI_CURSOR_ARROW] = makeSDLCursorFromBMP("llarrow.BMP",0,0);
-    mSDLCursors[UI_CURSOR_WAIT] = makeSDLCursorFromBMP("wait.BMP",12,15);
-    mSDLCursors[UI_CURSOR_HAND] = makeSDLCursorFromBMP("hand.BMP",7,10);
-    mSDLCursors[UI_CURSOR_IBEAM] = makeSDLCursorFromBMP("ibeam.BMP",15,16);
-    mSDLCursors[UI_CURSOR_CROSS] = makeSDLCursorFromBMP("cross.BMP",16,14);
-    mSDLCursors[UI_CURSOR_SIZENWSE] = makeSDLCursorFromBMP("sizenwse.BMP",14,17);
-    mSDLCursors[UI_CURSOR_SIZENESW] = makeSDLCursorFromBMP("sizenesw.BMP",17,17);
-    mSDLCursors[UI_CURSOR_SIZEWE] = makeSDLCursorFromBMP("sizewe.BMP",16,14);
-    mSDLCursors[UI_CURSOR_SIZENS] = makeSDLCursorFromBMP("sizens.BMP",17,16);
-    mSDLCursors[UI_CURSOR_SIZEALL] = makeSDLCursorFromBMP("sizeall.BMP", 17, 17);
-    mSDLCursors[UI_CURSOR_NO] = makeSDLCursorFromBMP("llno.BMP",8,8);
-    mSDLCursors[UI_CURSOR_WORKING] = makeSDLCursorFromBMP("working.BMP",12,15);
-    mSDLCursors[UI_CURSOR_TOOLGRAB] = makeSDLCursorFromBMP("lltoolgrab.BMP",2,13);
-    mSDLCursors[UI_CURSOR_TOOLLAND] = makeSDLCursorFromBMP("lltoolland.BMP",1,6);
-    mSDLCursors[UI_CURSOR_TOOLFOCUS] = makeSDLCursorFromBMP("lltoolfocus.BMP",8,5);
-    mSDLCursors[UI_CURSOR_TOOLCREATE] = makeSDLCursorFromBMP("lltoolcreate.BMP",7,7);
-    mSDLCursors[UI_CURSOR_ARROWDRAG] = makeSDLCursorFromBMP("arrowdrag.BMP",0,0);
-    mSDLCursors[UI_CURSOR_ARROWCOPY] = makeSDLCursorFromBMP("arrowcop.BMP",0,0);
-    mSDLCursors[UI_CURSOR_ARROWDRAGMULTI] = makeSDLCursorFromBMP("llarrowdragmulti.BMP",0,0);
-    mSDLCursors[UI_CURSOR_ARROWCOPYMULTI] = makeSDLCursorFromBMP("arrowcopmulti.BMP",0,0);
-    mSDLCursors[UI_CURSOR_NOLOCKED] = makeSDLCursorFromBMP("llnolocked.BMP",8,8);
-    mSDLCursors[UI_CURSOR_ARROWLOCKED] = makeSDLCursorFromBMP("llarrowlocked.BMP",0,0);
-    mSDLCursors[UI_CURSOR_GRABLOCKED] = makeSDLCursorFromBMP("llgrablocked.BMP",2,13);
-    mSDLCursors[UI_CURSOR_TOOLTRANSLATE] = makeSDLCursorFromBMP("lltooltranslate.BMP",0,0);
-    mSDLCursors[UI_CURSOR_TOOLROTATE] = makeSDLCursorFromBMP("lltoolrotate.BMP",0,0);
-    mSDLCursors[UI_CURSOR_TOOLSCALE] = makeSDLCursorFromBMP("lltoolscale.BMP",0,0);
-    mSDLCursors[UI_CURSOR_TOOLCAMERA] = makeSDLCursorFromBMP("lltoolcamera.BMP",7,5);
-    mSDLCursors[UI_CURSOR_TOOLPAN] = makeSDLCursorFromBMP("lltoolpan.BMP",7,5);
-    mSDLCursors[UI_CURSOR_TOOLZOOMIN] = makeSDLCursorFromBMP("lltoolzoomin.BMP",7,5);
-    mSDLCursors[UI_CURSOR_TOOLZOOMOUT] = makeSDLCursorFromBMP("lltoolzoomout.BMP", 7, 5);
-    mSDLCursors[UI_CURSOR_TOOLPICKOBJECT3] = makeSDLCursorFromBMP("toolpickobject3.BMP",0,0);
-    mSDLCursors[UI_CURSOR_TOOLPLAY] = makeSDLCursorFromBMP("toolplay.BMP",0,0);
-    mSDLCursors[UI_CURSOR_TOOLPAUSE] = makeSDLCursorFromBMP("toolpause.BMP",0,0);
-    mSDLCursors[UI_CURSOR_TOOLMEDIAOPEN] = makeSDLCursorFromBMP("toolmediaopen.BMP",0,0);
-    mSDLCursors[UI_CURSOR_PIPETTE] = makeSDLCursorFromBMP("lltoolpipette.BMP",2,28);
-    mSDLCursors[UI_CURSOR_TOOLSIT] = makeSDLCursorFromBMP("toolsit.BMP",20,15);
-    mSDLCursors[UI_CURSOR_TOOLBUY] = makeSDLCursorFromBMP("toolbuy.BMP",20,15);
-    mSDLCursors[UI_CURSOR_TOOLOPEN] = makeSDLCursorFromBMP("toolopen.BMP",20,15);
-    mSDLCursors[UI_CURSOR_TOOLPATHFINDING] = makeSDLCursorFromBMP("lltoolpathfinding.BMP", 16, 16);
-    mSDLCursors[UI_CURSOR_TOOLPATHFINDING_PATH_START] = makeSDLCursorFromBMP("lltoolpathfindingpathstart.BMP", 16, 16);
-    mSDLCursors[UI_CURSOR_TOOLPATHFINDING_PATH_START_ADD] = makeSDLCursorFromBMP("lltoolpathfindingpathstartadd.BMP", 16, 16);
-    mSDLCursors[UI_CURSOR_TOOLPATHFINDING_PATH_END] = makeSDLCursorFromBMP("lltoolpathfindingpathend.BMP", 16, 16);
-    mSDLCursors[UI_CURSOR_TOOLPATHFINDING_PATH_END_ADD] = makeSDLCursorFromBMP("lltoolpathfindingpathendadd.BMP", 16, 16);
-    mSDLCursors[UI_CURSOR_TOOLNO] = makeSDLCursorFromBMP("llno.BMP",8,8);
-
-    if (getenv("LL_ATI_MOUSE_CURSOR_BUG") != NULL) {
-        LL_INFOS() << "Disabling cursor updating due to LL_ATI_MOUSE_CURSOR_BUG" << LL_ENDL;
-        ATIbug = true;
-    }
-}
-
-void LLWindowSDL::quitCursors()
-{
-    int i;
-    if (mWindow)
-    {
-        for (i=0; i<UI_CURSOR_COUNT; ++i)
-        {
-            if (mSDLCursors[i])
-            {
-                SDL_FreeCursor(mSDLCursors[i]);
-                mSDLCursors[i] = NULL;
-            }
-        }
-    } else {
-        // SDL doesn't refcount cursors, so if the window has
-        // already been destroyed then the cursors have gone with it.
-        LL_INFOS() << "Skipping quitCursors: mWindow already gone." << LL_ENDL;
-        for (i=0; i<UI_CURSOR_COUNT; ++i)
-            mSDLCursors[i] = NULL;
-    }
-}
-
-void LLWindowSDL::captureMouse()
-{
-    // SDL already enforces the semantics that captureMouse is
-    // used for, i.e. that we continue to get mouse events as long
-    // as a button is down regardless of whether we left the
-    // window, and in a less obnoxious way than SDL_WM_GrabInput
-    // which would confine the cursor to the window too.
-
-    LL_DEBUGS() << "LLWindowSDL::captureMouse" << LL_ENDL;
-}
-
-void LLWindowSDL::releaseMouse()
-{
-    // see LWindowSDL::captureMouse()
-
-    LL_DEBUGS() << "LLWindowSDL::releaseMouse" << LL_ENDL;
-}
-
-void LLWindowSDL::hideCursor()
-{
-<<<<<<< HEAD
-	if(!mCursorHidden)
-	{
-		// LL_INFOS() << "hideCursor: hiding" << LL_ENDL;
-		mCursorHidden = true;
-		mHideCursorPermanent = true;
-		SDL_ShowCursor(0);
-	}
-	else
-	{
-		// LL_INFOS() << "hideCursor: already hidden" << LL_ENDL;
-	}
-=======
-    if(!mCursorHidden)
-    {
-        // LL_INFOS() << "hideCursor: hiding" << LL_ENDL;
-        mCursorHidden = TRUE;
-        mHideCursorPermanent = TRUE;
-        SDL_ShowCursor(0);
-    }
-    else
-    {
-        // LL_INFOS() << "hideCursor: already hidden" << LL_ENDL;
-    }
->>>>>>> e1623bb2
-}
-
-void LLWindowSDL::showCursor()
-{
-<<<<<<< HEAD
-	if(mCursorHidden)
-	{
-		// LL_INFOS() << "showCursor: showing" << LL_ENDL;
-		mCursorHidden = false;
-		mHideCursorPermanent = false;
-		SDL_ShowCursor(1);
-	}
-	else
-	{
-		// LL_INFOS() << "showCursor: already visible" << LL_ENDL;
-	}
-=======
-    if(mCursorHidden)
-    {
-        // LL_INFOS() << "showCursor: showing" << LL_ENDL;
-        mCursorHidden = FALSE;
-        mHideCursorPermanent = FALSE;
-        SDL_ShowCursor(1);
-    }
-    else
-    {
-        // LL_INFOS() << "showCursor: already visible" << LL_ENDL;
-    }
->>>>>>> e1623bb2
-}
-
-void LLWindowSDL::showCursorFromMouseMove()
-{
-    if (!mHideCursorPermanent)
-    {
-        showCursor();
-    }
-}
-
-void LLWindowSDL::hideCursorUntilMouseMove()
-{
-<<<<<<< HEAD
-	if (!mHideCursorPermanent)
-	{
-		hideCursor();
-		mHideCursorPermanent = false;
-	}
-=======
-    if (!mHideCursorPermanent)
-    {
-        hideCursor();
-        mHideCursorPermanent = FALSE;
-    }
->>>>>>> e1623bb2
-}
-
-
-
-//
-// LLSplashScreenSDL - I don't think we'll bother to implement this; it's
-// fairly obsolete at this point.
-//
-LLSplashScreenSDL::LLSplashScreenSDL()
-{
-}
-
-LLSplashScreenSDL::~LLSplashScreenSDL()
-{
-}
-
-void LLSplashScreenSDL::showImpl()
-{
-}
-
-void LLSplashScreenSDL::updateImpl(const std::string& mesg)
-{
-}
-
-void LLSplashScreenSDL::hideImpl()
-{
-}
-
-
-
-#if LL_GTK
-static void response_callback (GtkDialog *dialog,
-                   gint       arg1,
-                   gpointer   user_data)
-{
-    gint *response = (gint*)user_data;
-    *response = arg1;
-    gtk_widget_destroy(GTK_WIDGET(dialog));
-    gtk_main_quit();
-}
-
-S32 OSMessageBoxSDL(const std::string& text, const std::string& caption, U32 type)
-{
-    S32 rtn = OSBTN_CANCEL;
-
-    if(gWindowImplementation != NULL)
-        gWindowImplementation->beforeDialog();
-
-    if (LLWindowSDL::ll_try_gtk_init())
-    {
-        GtkWidget *win = NULL;
-
-        LL_INFOS() << "Creating a dialog because we're in windowed mode and GTK is happy." << LL_ENDL;
-
-        GtkDialogFlags flags = GTK_DIALOG_MODAL;
-        GtkMessageType messagetype;
-        GtkButtonsType buttons;
-        switch (type)
-        {
-        default:
-        case OSMB_OK:
-            messagetype = GTK_MESSAGE_WARNING;
-            buttons = GTK_BUTTONS_OK;
-            break;
-        case OSMB_OKCANCEL:
-            messagetype = GTK_MESSAGE_QUESTION;
-            buttons = GTK_BUTTONS_OK_CANCEL;
-            break;
-        case OSMB_YESNO:
-            messagetype = GTK_MESSAGE_QUESTION;
-            buttons = GTK_BUTTONS_YES_NO;
-            break;
-        }
-        win = gtk_message_dialog_new(NULL, flags, messagetype, buttons, "%s",
-                                     text.c_str());
-
-# if LL_X11
-        // Make GTK tell the window manager to associate this
-        // dialog with our non-GTK SDL window, which should try
-        // to keep it on top etc.
-        if (gWindowImplementation &&
-            gWindowImplementation->mSDL_XWindowID != None)
-        {
-            gtk_widget_realize(GTK_WIDGET(win)); // so we can get its gdkwin
-            GdkWindow *gdkwin = gdk_window_foreign_new(gWindowImplementation->mSDL_XWindowID);
-            gdk_window_set_transient_for(GTK_WIDGET(win)->window,
-                             gdkwin);
-        }
-# endif //LL_X11
-
-        gtk_window_set_position(GTK_WINDOW(win),
-                    GTK_WIN_POS_CENTER_ON_PARENT);
-
-        gtk_window_set_type_hint(GTK_WINDOW(win),
-                     GDK_WINDOW_TYPE_HINT_DIALOG);
-
-        if (!caption.empty())
-            gtk_window_set_title(GTK_WINDOW(win), caption.c_str());
-
-        gint response = GTK_RESPONSE_NONE;
-        g_signal_connect (win,
-                  "response",
-                  G_CALLBACK (response_callback),
-                  &response);
-
-        // we should be able to use a gtk_dialog_run(), but it's
-        // apparently not written to exist in a world without a higher
-        // gtk_main(), so we manage its signal/destruction outselves.
-        gtk_widget_show_all (win);
-        gtk_main();
-
-        //LL_INFOS() << "response: " << response << LL_ENDL;
-        switch (response)
-        {
-        case GTK_RESPONSE_OK:     rtn = OSBTN_OK; break;
-        case GTK_RESPONSE_YES:    rtn = OSBTN_YES; break;
-        case GTK_RESPONSE_NO:     rtn = OSBTN_NO; break;
-        case GTK_RESPONSE_APPLY:  rtn = OSBTN_OK; break;
-        case GTK_RESPONSE_NONE:
-        case GTK_RESPONSE_CANCEL:
-        case GTK_RESPONSE_CLOSE:
-        case GTK_RESPONSE_DELETE_EVENT:
-        default: rtn = OSBTN_CANCEL;
-        }
-    }
-    else
-    {
-        LL_INFOS() << "MSGBOX: " << caption << ": " << text << LL_ENDL;
-        LL_INFOS() << "Skipping dialog because we're in fullscreen mode or GTK is not happy." << LL_ENDL;
-        rtn = OSBTN_OK;
-    }
-
-    if(gWindowImplementation != NULL)
-        gWindowImplementation->afterDialog();
-
-    return rtn;
-}
-
-static void color_changed_callback(GtkWidget *widget,
-                   gpointer user_data)
-{
-    GtkColorSelection *colorsel = GTK_COLOR_SELECTION(widget);
-    GdkColor *colorp = (GdkColor*)user_data;
-
-    gtk_color_selection_get_current_color(colorsel, colorp);
-}
-
-
-/*
-        Make the raw keyboard data available - used to poke through to LLQtWebKit so
-        that Qt/Webkit has access to the virtual keycodes etc. that it needs
-*/
-LLSD LLWindowSDL::getNativeKeyData()
-{
-        LLSD result = LLSD::emptyMap();
-
-    U32 modifiers = 0; // pretend-native modifiers... oh what a tangled web we weave!
-
-    // we go through so many levels of device abstraction that I can't really guess
-    // what a plugin under GDK under Qt under SL under SDL under X11 considers
-    // a 'native' modifier mask.  this has been sort of reverse-engineered... they *appear*
-    // to match GDK consts, but that may be co-incidence.
-    modifiers |= (mKeyModifiers & KMOD_LSHIFT) ? 0x0001 : 0;
-    modifiers |= (mKeyModifiers & KMOD_RSHIFT) ? 0x0001 : 0;// munge these into the same shift
-    modifiers |= (mKeyModifiers & KMOD_CAPS)   ? 0x0002 : 0;
-    modifiers |= (mKeyModifiers & KMOD_LCTRL)  ? 0x0004 : 0;
-    modifiers |= (mKeyModifiers & KMOD_RCTRL)  ? 0x0004 : 0;// munge these into the same ctrl
-    modifiers |= (mKeyModifiers & KMOD_LALT)   ? 0x0008 : 0;// untested
-    modifiers |= (mKeyModifiers & KMOD_RALT)   ? 0x0008 : 0;// untested
-    // *todo: test ALTs - I don't have a case for testing these.  Do you?
-    // *todo: NUM? - I don't care enough right now (and it's not a GDK modifier).
-
-        result["scan_code"] = (S32)mKeyScanCode;
-        result["virtual_key"] = (S32)mKeyVirtualKey;
-    result["modifiers"] = (S32)modifiers;
-
-        return result;
-}
-
-
-bool LLWindowSDL::dialogColorPicker( F32 *r, F32 *g, F32 *b)
-{
-<<<<<<< HEAD
-	bool rtn = false;
-=======
-    BOOL rtn = FALSE;
->>>>>>> e1623bb2
-
-    beforeDialog();
-
-    if (ll_try_gtk_init())
-    {
-        GtkWidget *win = NULL;
-
-        win = gtk_color_selection_dialog_new(NULL);
-
-# if LL_X11
-        // Get GTK to tell the window manager to associate this
-        // dialog with our non-GTK SDL window, which should try
-        // to keep it on top etc.
-        if (mSDL_XWindowID != None)
-        {
-            gtk_widget_realize(GTK_WIDGET(win)); // so we can get its gdkwin
-            GdkWindow *gdkwin = gdk_window_foreign_new(mSDL_XWindowID);
-            gdk_window_set_transient_for(GTK_WIDGET(win)->window,
-                             gdkwin);
-        }
-# endif //LL_X11
-
-<<<<<<< HEAD
-		GtkColorSelection *colorsel = GTK_COLOR_SELECTION (GTK_COLOR_SELECTION_DIALOG(win)->colorsel);
-
-		GdkColor color, orig_color;
-		orig_color.pixel = 0;
-		orig_color.red = guint16(65535 * *r);
-		orig_color.green= guint16(65535 * *g);
-		orig_color.blue = guint16(65535 * *b);
-		color = orig_color;
-
-		gtk_color_selection_set_previous_color (colorsel, &color);
-		gtk_color_selection_set_current_color (colorsel, &color);
-		gtk_color_selection_set_has_palette (colorsel, true);
-		gtk_color_selection_set_has_opacity_control(colorsel, false);
-
-		gint response = GTK_RESPONSE_NONE;
-		g_signal_connect (win,
-				  "response", 
-				  G_CALLBACK (response_callback),
-				  &response);
-
-		g_signal_connect (G_OBJECT (colorsel), "color_changed",
-				  G_CALLBACK (color_changed_callback),
-				  &color);
-
-		gtk_window_set_modal(GTK_WINDOW(win), true);
-		gtk_widget_show_all(win);
-		// hide the help button - we don't service it.
-		gtk_widget_hide(GTK_COLOR_SELECTION_DIALOG(win)->help_button);
-		gtk_main();
-
-		if (response == GTK_RESPONSE_OK &&
-		    (orig_color.red != color.red
-		     || orig_color.green != color.green
-		     || orig_color.blue != color.blue) )
-		{
-			*r = color.red / 65535.0f;
-			*g = color.green / 65535.0f;
-			*b = color.blue / 65535.0f;
-			rtn = true;
-		}
-	}
-
-	afterDialog();
-
-	return rtn;
-=======
-        GtkColorSelection *colorsel = GTK_COLOR_SELECTION (GTK_COLOR_SELECTION_DIALOG(win)->colorsel);
-
-        GdkColor color, orig_color;
-        orig_color.pixel = 0;
-        orig_color.red = guint16(65535 * *r);
-        orig_color.green= guint16(65535 * *g);
-        orig_color.blue = guint16(65535 * *b);
-        color = orig_color;
-
-        gtk_color_selection_set_previous_color (colorsel, &color);
-        gtk_color_selection_set_current_color (colorsel, &color);
-        gtk_color_selection_set_has_palette (colorsel, TRUE);
-        gtk_color_selection_set_has_opacity_control(colorsel, FALSE);
-
-        gint response = GTK_RESPONSE_NONE;
-        g_signal_connect (win,
-                  "response",
-                  G_CALLBACK (response_callback),
-                  &response);
-
-        g_signal_connect (G_OBJECT (colorsel), "color_changed",
-                  G_CALLBACK (color_changed_callback),
-                  &color);
-
-        gtk_window_set_modal(GTK_WINDOW(win), TRUE);
-        gtk_widget_show_all(win);
-        // hide the help button - we don't service it.
-        gtk_widget_hide(GTK_COLOR_SELECTION_DIALOG(win)->help_button);
-        gtk_main();
-
-        if (response == GTK_RESPONSE_OK &&
-            (orig_color.red != color.red
-             || orig_color.green != color.green
-             || orig_color.blue != color.blue) )
-        {
-            *r = color.red / 65535.0f;
-            *g = color.green / 65535.0f;
-            *b = color.blue / 65535.0f;
-            rtn = TRUE;
-        }
-    }
-
-    afterDialog();
-
-    return rtn;
->>>>>>> e1623bb2
-}
-#else
-S32 OSMessageBoxSDL(const std::string& text, const std::string& caption, U32 type)
-{
-    LL_INFOS() << "MSGBOX: " << caption << ": " << text << LL_ENDL;
-    return 0;
-}
-
-bool LLWindowSDL::dialogColorPicker( F32 *r, F32 *g, F32 *b)
-{
-<<<<<<< HEAD
-	return (false);
-=======
-    return (FALSE);
->>>>>>> e1623bb2
-}
-#endif // LL_GTK
-
-#if LL_LINUX
-// extracted from spawnWebBrowser for clarity and to eliminate
-//  compiler confusion regarding close(int fd) vs. LLWindow::close()
-void exec_cmd(const std::string& cmd, const std::string& arg)
-{
-    char* const argv[] = {(char*)cmd.c_str(), (char*)arg.c_str(), NULL};
-    fflush(NULL);
-    pid_t pid = fork();
-    if (pid == 0)
-    { // child
-        // disconnect from stdin/stdout/stderr, or child will
-        // keep our output pipe undesirably alive if it outlives us.
-        close(0);
-        close(1);
-        close(2);
-        // end ourself by running the command
-        execv(cmd.c_str(), argv);   /* Flawfinder: ignore */
-        // if execv returns at all, there was a problem.
-        LL_WARNS() << "execv failure when trying to start " << cmd << LL_ENDL;
-        _exit(1); // _exit because we don't want atexit() clean-up!
-    } else {
-        if (pid > 0)
-        {
-            // parent - wait for child to die
-            int childExitStatus;
-            waitpid(pid, &childExitStatus, 0);
-        } else {
-            LL_WARNS() << "fork failure." << LL_ENDL;
-        }
-    }
-}
-#endif
-
-// Open a URL with the user's default web browser.
-// Must begin with protocol identifier.
-void LLWindowSDL::spawnWebBrowser(const std::string& escaped_url, bool async)
-{
-    bool found = false;
-    S32 i;
-    for (i = 0; i < gURLProtocolWhitelistCount; i++)
-    {
-        if (escaped_url.find(gURLProtocolWhitelist[i]) != std::string::npos)
-        {
-            found = true;
-            break;
-        }
-    }
-
-    if (!found)
-    {
-        LL_WARNS() << "spawn_web_browser called for url with protocol not on whitelist: " << escaped_url << LL_ENDL;
-        return;
-    }
-
-    LL_INFOS() << "spawn_web_browser: " << escaped_url << LL_ENDL;
-
-#if LL_LINUX
-# if LL_X11
-    if (mSDL_Display)
-    {
-        maybe_lock_display();
-        // Just in case - before forking.
-        XSync(mSDL_Display, False);
-        maybe_unlock_display();
-    }
-# endif // LL_X11
-
-    std::string cmd, arg;
-    cmd  = gDirUtilp->getAppRODataDir();
-    cmd += gDirUtilp->getDirDelimiter();
-    cmd += "etc";
-    cmd += gDirUtilp->getDirDelimiter();
-    cmd += "launch_url.sh";
-    arg = escaped_url;
-    exec_cmd(cmd, arg);
-#endif // LL_LINUX
-
-    LL_INFOS() << "spawn_web_browser returning." << LL_ENDL;
-}
-
-
-void *LLWindowSDL::getPlatformWindow()
-{
-#if LL_GTK && LL_LLMOZLIB_ENABLED
-    if (LLWindowSDL::ll_try_gtk_init())
-    {
-        maybe_lock_display();
-
-        GtkWidget *owin = gtk_window_new(GTK_WINDOW_POPUP);
-        // Why a layout widget?  A MozContainer would be ideal, but
-        // it involves exposing Mozilla headers to mozlib-using apps.
-        // A layout widget with a GtkWindow parent has the desired
-        // properties of being plain GTK, having a window, and being
-        // derived from a GtkContainer.
-        GtkWidget *rtnw = gtk_layout_new(NULL, NULL);
-        gtk_container_add(GTK_CONTAINER(owin), rtnw);
-        gtk_widget_realize(rtnw);
-        GTK_WIDGET_UNSET_FLAGS(GTK_WIDGET(rtnw), GTK_NO_WINDOW);
-
-        maybe_unlock_display();
-
-        return rtnw;
-    }
-#endif // LL_GTK && LL_LLMOZLIB_ENABLED
-    // Unixoid mozilla really needs GTK.
-    return NULL;
-}
-
-void LLWindowSDL::bringToFront()
-{
-    // This is currently used when we are 'launched' to a specific
-    // map position externally.
-    LL_INFOS() << "bringToFront" << LL_ENDL;
-#if LL_X11
-    if (mSDL_Display && !mFullscreen)
-    {
-        maybe_lock_display();
-        XRaiseWindow(mSDL_Display, mSDL_XWindowID);
-        XSync(mSDL_Display, False);
-        maybe_unlock_display();
-    }
-#endif // LL_X11
-}
-
-//static
-std::vector<std::string> LLWindowSDL::getDynamicFallbackFontList()
-{
-    // Use libfontconfig to find us a nice ordered list of fallback fonts
-    // specific to this system.
-    std::string final_fallback("/usr/share/fonts/truetype/kochi/kochi-gothic.ttf");
-    const int max_font_count_cutoff = 40; // fonts are expensive in the current system, don't enumerate an arbitrary number of them
-    // Our 'ideal' font properties which define the sorting results.
-    // slant=0 means Roman, index=0 means the first face in a font file
-    // (the one we actually use), weight=80 means medium weight,
-    // spacing=0 means proportional spacing.
-    std::string sort_order("slant=0:index=0:weight=80:spacing=0");
-    // elide_unicode_coverage removes fonts from the list whose unicode
-    // range is covered by fonts earlier in the list.  This usually
-    // removes ~90% of the fonts as redundant (which is great because
-    // the font list can be huge), but might unnecessarily reduce the
-    // renderable range if for some reason our FreeType actually fails
-    // to use some of the fonts we want it to.
-    const bool elide_unicode_coverage = true;
-    std::vector<std::string> rtns;
-    FcFontSet *fs = NULL;
-    FcPattern *sortpat = NULL;
-
-    LL_INFOS() << "Getting system font list from FontConfig..." << LL_ENDL;
-
-    // If the user has a system-wide language preference, then favor
-    // fonts from that language group.  This doesn't affect the types
-    // of languages that can be displayed, but ensures that their
-    // preferred language is rendered from a single consistent font where
-    // possible.
-    FL_Locale *locale = NULL;
-    FL_Success success = FL_FindLocale(&locale, FL_MESSAGES);
-    if (success != 0)
-    {
-        if (success >= 2 && locale->lang) // confident!
-        {
-            LL_INFOS("AppInit") << "Language " << locale->lang << LL_ENDL;
-            LL_INFOS("AppInit") << "Location " << locale->country << LL_ENDL;
-            LL_INFOS("AppInit") << "Variant " << locale->variant << LL_ENDL;
-
-            LL_INFOS() << "Preferring fonts of language: "
-                << locale->lang
-                << LL_ENDL;
-            sort_order = "lang=" + std::string(locale->lang) + ":"
-                + sort_order;
-        }
-    }
-    FL_FreeLocale(&locale);
-
-    if (!FcInit())
-    {
-        LL_WARNS() << "FontConfig failed to initialize." << LL_ENDL;
-        rtns.push_back(final_fallback);
-        return rtns;
-    }
-
-    sortpat = FcNameParse((FcChar8*) sort_order.c_str());
-    if (sortpat)
-    {
-        // Sort the list of system fonts from most-to-least-desirable.
-        FcResult result;
-        fs = FcFontSort(NULL, sortpat, elide_unicode_coverage,
-                NULL, &result);
-        FcPatternDestroy(sortpat);
-    }
-
-    int found_font_count = 0;
-    if (fs)
-    {
-        // Get the full pathnames to the fonts, where available,
-        // which is what we really want.
-        found_font_count = fs->nfont;
-        for (int i=0; i<fs->nfont; ++i)
-        {
-            FcChar8 *filename;
-            if (FcResultMatch == FcPatternGetString(fs->fonts[i],
-                                FC_FILE, 0,
-                                &filename)
-                && filename)
-            {
-                rtns.push_back(std::string((const char*)filename));
-                if (rtns.size() >= max_font_count_cutoff)
-                    break; // hit limit
-            }
-        }
-        FcFontSetDestroy (fs);
-    }
-
-    LL_DEBUGS() << "Using font list: " << LL_ENDL;
-    for (std::vector<std::string>::iterator it = rtns.begin();
-         it != rtns.end();
-         ++it)
-    {
-        LL_DEBUGS() << "  file: " << *it << LL_ENDL;
-    }
-    LL_INFOS() << "Using " << rtns.size() << "/" << found_font_count << " system fonts." << LL_ENDL;
-
-    rtns.push_back(final_fallback);
-    return rtns;
-}
-
-#endif // LL_SDL+/**
+ * @file llwindowsdl.cpp
+ * @brief SDL implementation of LLWindow class
+ * @author This module has many fathers, and it shows.
+ *
+ * $LicenseInfo:firstyear=2001&license=viewerlgpl$
+ * Second Life Viewer Source Code
+ * Copyright (C) 2010, Linden Research, Inc.
+ *
+ * This library is free software; you can redistribute it and/or
+ * modify it under the terms of the GNU Lesser General Public
+ * License as published by the Free Software Foundation;
+ * version 2.1 of the License only.
+ *
+ * This library is distributed in the hope that it will be useful,
+ * but WITHOUT ANY WARRANTY; without even the implied warranty of
+ * MERCHANTABILITY or FITNESS FOR A PARTICULAR PURPOSE.  See the GNU
+ * Lesser General Public License for more details.
+ *
+ * You should have received a copy of the GNU Lesser General Public
+ * License along with this library; if not, write to the Free Software
+ * Foundation, Inc., 51 Franklin Street, Fifth Floor, Boston, MA  02110-1301  USA
+ *
+ * Linden Research, Inc., 945 Battery Street, San Francisco, CA  94111  USA
+ * $/LicenseInfo$
+ */
+
+#if LL_SDL
+
+#include "linden_common.h"
+
+#include "llwindowsdl.h"
+
+#include "llwindowcallbacks.h"
+#include "llkeyboardsdl.h"
+
+#include "llerror.h"
+#include "llgl.h"
+#include "llstring.h"
+#include "lldir.h"
+#include "llfindlocale.h"
+
+#if LL_GTK
+extern "C" {
+# include "gtk/gtk.h"
+}
+#include <locale.h>
+#endif // LL_GTK
+
+extern "C" {
+# include "fontconfig/fontconfig.h"
+}
+
+#if LL_LINUX
+// not necessarily available on random SDL platforms, so #if LL_LINUX
+// for execv(), waitpid(), fork()
+# include <unistd.h>
+# include <sys/types.h>
+# include <sys/wait.h>
+#endif // LL_LINUX
+
+extern bool gDebugWindowProc;
+
+const S32 MAX_NUM_RESOLUTIONS = 200;
+
+// static variable for ATI mouse cursor crash work-around:
+static bool ATIbug = false;
+
+//
+// LLWindowSDL
+//
+
+#if LL_X11
+# include <X11/Xutil.h>
+#endif //LL_X11
+
+// TOFU HACK -- (*exactly* the same hack as LLWindowMacOSX for a similar
+// set of reasons): Stash a pointer to the LLWindowSDL object here and
+// maintain in the constructor and destructor.  This assumes that there will
+// be only one object of this class at any time.  Currently this is true.
+static LLWindowSDL *gWindowImplementation = NULL;
+
+
+void maybe_lock_display(void)
+{
+    if (gWindowImplementation && gWindowImplementation->Lock_Display) {
+        gWindowImplementation->Lock_Display();
+    }
+}
+
+
+void maybe_unlock_display(void)
+{
+    if (gWindowImplementation && gWindowImplementation->Unlock_Display) {
+        gWindowImplementation->Unlock_Display();
+    }
+}
+
+
+#if LL_GTK
+// Lazily initialize and check the runtime GTK version for goodness.
+// static
+bool LLWindowSDL::ll_try_gtk_init(void)
+{
+    static bool done_gtk_diag = false;
+    static bool gtk_is_good = false;
+    static bool done_setlocale = false;
+    static bool tried_gtk_init = false;
+
+    if (!done_setlocale)
+    {
+        LL_INFOS() << "Starting GTK Initialization." << LL_ENDL;
+        maybe_lock_display();
+        gtk_disable_setlocale();
+        maybe_unlock_display();
+        done_setlocale = true;
+    }
+
+    if (!tried_gtk_init)
+    {
+        tried_gtk_init = true;
+        if (!g_thread_supported ()) g_thread_init (NULL);
+        maybe_lock_display();
+        gtk_is_good = gtk_init_check(NULL, NULL);
+        maybe_unlock_display();
+        if (!gtk_is_good)
+            LL_WARNS() << "GTK Initialization failed." << LL_ENDL;
+    }
+
+    if (gtk_is_good && !done_gtk_diag)
+    {
+        LL_INFOS() << "GTK Initialized." << LL_ENDL;
+        LL_INFOS() << "- Compiled against GTK version "
+            << GTK_MAJOR_VERSION << "."
+            << GTK_MINOR_VERSION << "."
+            << GTK_MICRO_VERSION << LL_ENDL;
+        LL_INFOS() << "- Running against GTK version "
+            << gtk_major_version << "."
+            << gtk_minor_version << "."
+            << gtk_micro_version << LL_ENDL;
+        maybe_lock_display();
+        const gchar* gtk_warning = gtk_check_version(
+            GTK_MAJOR_VERSION,
+            GTK_MINOR_VERSION,
+            GTK_MICRO_VERSION);
+        maybe_unlock_display();
+        if (gtk_warning)
+        {
+            LL_WARNS() << "- GTK COMPATIBILITY WARNING: " <<
+                gtk_warning << LL_ENDL;
+            gtk_is_good = false;
+        } else {
+            LL_INFOS() << "- GTK version is good." << LL_ENDL;
+        }
+
+        done_gtk_diag = true;
+    }
+
+    return gtk_is_good;
+}
+#endif // LL_GTK
+
+
+#if LL_X11
+// static
+Window LLWindowSDL::get_SDL_XWindowID(void)
+{
+    if (gWindowImplementation) {
+        return gWindowImplementation->mSDL_XWindowID;
+    }
+    return None;
+}
+
+//static
+Display* LLWindowSDL::get_SDL_Display(void)
+{
+    if (gWindowImplementation) {
+        return gWindowImplementation->mSDL_Display;
+    }
+    return NULL;
+}
+#endif // LL_X11
+
+
+LLWindowSDL::LLWindowSDL(LLWindowCallbacks* callbacks,
+             const std::string& title, S32 x, S32 y, S32 width,
+             S32 height, U32 flags,
+             bool fullscreen, bool clearBg,
+             bool disable_vsync, bool use_gl,
+             bool ignore_pixel_depth, U32 fsaa_samples)
+    : LLWindow(callbacks, fullscreen, flags),
+      Lock_Display(NULL),
+      Unlock_Display(NULL), mGamma(1.0f)
+{
+    // Initialize the keyboard
+    gKeyboard = new LLKeyboardSDL();
+    gKeyboard->setCallbacks(callbacks);
+    // Note that we can't set up key-repeat until after SDL has init'd video
+
+    // Ignore use_gl for now, only used for drones on PC
+    mWindow = NULL;
+    mNeedsResize = false;
+    mOverrideAspectRatio = 0.f;
+    mGrabbyKeyFlags = 0;
+    mReallyCapturedCount = 0;
+    mHaveInputFocus = -1;
+    mIsMinimized = -1;
+    mFSAASamples = fsaa_samples;
+
+#if LL_X11
+    mSDL_XWindowID = None;
+    mSDL_Display = NULL;
+#endif // LL_X11
+
+#if LL_GTK
+    // We MUST be the first to initialize GTK so that GTK doesn't get badly
+    // initialized with a non-C locale and cause lots of serious random
+    // weirdness.
+    ll_try_gtk_init();
+#endif // LL_GTK
+
+    // Assume 4:3 aspect ratio until we know better
+    mOriginalAspectRatio = 1024.0 / 768.0;
+
+    if (title.empty())
+        mWindowTitle = "SDL Window";  // *FIX: (?)
+    else
+        mWindowTitle = title;
+
+    // Create the GL context and set it up for windowed or fullscreen, as appropriate.
+    if(createContext(x, y, width, height, 32, fullscreen, disable_vsync))
+    {
+        gGLManager.initGL();
+
+        //start with arrow cursor
+        initCursors();
+        setCursor( UI_CURSOR_ARROW );
+    }
+
+    stop_glerror();
+
+    // Stash an object pointer for OSMessageBox()
+    gWindowImplementation = this;
+
+#if LL_X11
+    mFlashing = false;
+#endif // LL_X11
+
+    mKeyScanCode = 0;
+    mKeyVirtualKey = 0;
+    mKeyModifiers = KMOD_NONE;
+}
+
+static SDL_Surface *Load_BMP_Resource(const char *basename)
+{
+    const int PATH_BUFFER_SIZE=1000;
+    char path_buffer[PATH_BUFFER_SIZE]; /* Flawfinder: ignore */
+
+    // Figure out where our BMP is living on the disk
+    snprintf(path_buffer, PATH_BUFFER_SIZE-1, "%s%sres-sdl%s%s",
+         gDirUtilp->getAppRODataDir().c_str(),
+         gDirUtilp->getDirDelimiter().c_str(),
+         gDirUtilp->getDirDelimiter().c_str(),
+         basename);
+    path_buffer[PATH_BUFFER_SIZE-1] = '\0';
+
+    return SDL_LoadBMP(path_buffer);
+}
+
+#if LL_X11
+// This is an XFree86/XOrg-specific hack for detecting the amount of Video RAM
+// on this machine.  It works by searching /var/log/var/log/Xorg.?.log or
+// /var/log/XFree86.?.log for a ': (VideoRAM ?|Memory): (%d+) kB' regex, where
+// '?' is the X11 display number derived from $DISPLAY
+static int x11_detect_VRAM_kb_fp(FILE *fp, const char *prefix_str)
+{
+    const int line_buf_size = 1000;
+    char line_buf[line_buf_size];
+    while (fgets(line_buf, line_buf_size, fp))
+    {
+        //LL_DEBUGS() << "XLOG: " << line_buf << LL_ENDL;
+
+        // Why the ad-hoc parser instead of using a regex?  Our
+        // favourite regex implementation - libboost_regex - is
+        // quite a heavy and troublesome dependency for the client, so
+        // it seems a shame to introduce it for such a simple task.
+        // *FIXME: libboost_regex is a dependency now anyway, so we may
+        // as well use it instead of this hand-rolled nonsense.
+        const char *part1_template = prefix_str;
+        const char part2_template[] = " kB";
+        char *part1 = strstr(line_buf, part1_template);
+        if (part1) // found start of matching line
+        {
+            part1 = &part1[strlen(part1_template)]; // -> after
+            char *part2 = strstr(part1, part2_template);
+            if (part2) // found end of matching line
+            {
+                // now everything between part1 and part2 is
+                // supposed to be numeric, describing the
+                // number of kB of Video RAM supported
+                int rtn = 0;
+                for (; part1 < part2; ++part1)
+                {
+                    if (*part1 < '0' || *part1 > '9')
+                    {
+                        // unexpected char, abort parse
+                        rtn = 0;
+                        break;
+                    }
+                    rtn *= 10;
+                    rtn += (*part1) - '0';
+                }
+                if (rtn > 0)
+                {
+                    // got the kB number.  return it now.
+                    return rtn;
+                }
+            }
+        }
+    }
+    return 0; // 'could not detect'
+}
+
+static int x11_detect_VRAM_kb()
+{
+    std::string x_log_location("/var/log/");
+    std::string fname;
+    int rtn = 0; // 'could not detect'
+    int display_num = 0;
+    FILE *fp;
+    char *display_env = getenv("DISPLAY"); // e.g. :0 or :0.0 or :1.0 etc
+    // parse DISPLAY number so we can go grab the right log file
+    if (display_env[0] == ':' &&
+        display_env[1] >= '0' && display_env[1] <= '9')
+    {
+        display_num = display_env[1] - '0';
+    }
+
+    // *TODO: we could be smarter and see which of Xorg/XFree86 has the
+    // freshest time-stamp.
+
+    // Try Xorg log first
+    fname = x_log_location;
+    fname += "Xorg.";
+    fname += ('0' + display_num);
+    fname += ".log";
+    fp = fopen(fname.c_str(), "r");
+    if (fp)
+    {
+        LL_INFOS() << "Looking in " << fname
+            << " for VRAM info..." << LL_ENDL;
+        rtn = x11_detect_VRAM_kb_fp(fp, ": VideoRAM: ");
+        fclose(fp);
+        if (0 == rtn)
+        {
+            fp = fopen(fname.c_str(), "r");
+            if (fp)
+            {
+                rtn = x11_detect_VRAM_kb_fp(fp, ": Video RAM: ");
+                fclose(fp);
+                if (0 == rtn)
+                {
+                    fp = fopen(fname.c_str(), "r");
+                    if (fp)
+                    {
+                        rtn = x11_detect_VRAM_kb_fp(fp, ": Memory: ");
+                        fclose(fp);
+                    }
+                }
+            }
+        }
+    }
+    else
+    {
+        LL_INFOS() << "Could not open " << fname
+            << " - skipped." << LL_ENDL;
+        // Try old XFree86 log otherwise
+        fname = x_log_location;
+        fname += "XFree86.";
+        fname += ('0' + display_num);
+        fname += ".log";
+        fp = fopen(fname.c_str(), "r");
+        if (fp)
+        {
+            LL_INFOS() << "Looking in " << fname
+                << " for VRAM info..." << LL_ENDL;
+            rtn = x11_detect_VRAM_kb_fp(fp, ": VideoRAM: ");
+            fclose(fp);
+            if (0 == rtn)
+            {
+                fp = fopen(fname.c_str(), "r");
+                if (fp)
+                {
+                    rtn = x11_detect_VRAM_kb_fp(fp, ": Memory: ");
+                    fclose(fp);
+                }
+            }
+        }
+        else
+        {
+            LL_INFOS() << "Could not open " << fname
+                << " - skipped." << LL_ENDL;
+        }
+    }
+    return rtn;
+}
+#endif // LL_X11
+
+bool LLWindowSDL::createContext(int x, int y, int width, int height, int bits, bool fullscreen, bool disable_vsync)
+{
+    //bool          glneedsinit = false;
+
+    LL_INFOS() << "createContext, fullscreen=" << fullscreen <<
+        " size=" << width << "x" << height << LL_ENDL;
+
+    // captures don't survive contexts
+    mGrabbyKeyFlags = 0;
+    mReallyCapturedCount = 0;
+
+    if (SDL_Init(SDL_INIT_VIDEO) < 0)
+    {
+        LL_INFOS() << "sdl_init() failed! " << SDL_GetError() << LL_ENDL;
+        setupFailure("sdl_init() failure,  window creation error", "error", OSMB_OK);
+        return false;
+    }
+
+    SDL_version c_sdl_version;
+    SDL_VERSION(&c_sdl_version);
+    LL_INFOS() << "Compiled against SDL "
+        << int(c_sdl_version.major) << "."
+        << int(c_sdl_version.minor) << "."
+        << int(c_sdl_version.patch) << LL_ENDL;
+    const SDL_version *r_sdl_version;
+    r_sdl_version = SDL_Linked_Version();
+    LL_INFOS() << " Running against SDL "
+        << int(r_sdl_version->major) << "."
+        << int(r_sdl_version->minor) << "."
+        << int(r_sdl_version->patch) << LL_ENDL;
+
+    const SDL_VideoInfo *video_info = SDL_GetVideoInfo( );
+    if (!video_info)
+    {
+        LL_INFOS() << "SDL_GetVideoInfo() failed! " << SDL_GetError() << LL_ENDL;
+        setupFailure("SDL_GetVideoInfo() failed, Window creation error", "Error", OSMB_OK);
+        return false;
+    }
+
+    if (video_info->current_h > 0)
+    {
+        mOriginalAspectRatio = (float)video_info->current_w / (float)video_info->current_h;
+        LL_INFOS() << "Original aspect ratio was " << video_info->current_w << ":" << video_info->current_h << "=" << mOriginalAspectRatio << LL_ENDL;
+    }
+
+    SDL_EnableUNICODE(1);
+    SDL_WM_SetCaption(mWindowTitle.c_str(), mWindowTitle.c_str());
+
+    // Set the application icon.
+    SDL_Surface *bmpsurface;
+    bmpsurface = Load_BMP_Resource("ll_icon.BMP");
+    if (bmpsurface)
+    {
+        // This attempts to give a black-keyed mask to the icon.
+        SDL_SetColorKey(bmpsurface,
+                SDL_SRCCOLORKEY,
+                SDL_MapRGB(bmpsurface->format, 0,0,0) );
+        SDL_WM_SetIcon(bmpsurface, NULL);
+        // The SDL examples cheerfully avoid freeing the icon
+        // surface, but I'm betting that's leaky.
+        SDL_FreeSurface(bmpsurface);
+        bmpsurface = NULL;
+    }
+
+    // note: these SetAttributes make Tom's 9600-on-AMD64 fail to
+    // get a visual, but it's broken anyway when it does, and without
+    // these SetAttributes we might easily get an avoidable substandard
+    // visual to work with on most other machines.
+    SDL_GL_SetAttribute(SDL_GL_RED_SIZE,  8);
+    SDL_GL_SetAttribute(SDL_GL_GREEN_SIZE,8);
+    SDL_GL_SetAttribute(SDL_GL_BLUE_SIZE, 8);
+    SDL_GL_SetAttribute(SDL_GL_DEPTH_SIZE, (bits <= 16) ? 16 : 24);
+    // We need stencil support for a few (minor) things.
+    if (!getenv("LL_GL_NO_STENCIL"))
+        SDL_GL_SetAttribute(SDL_GL_STENCIL_SIZE, 8);
+        SDL_GL_SetAttribute(SDL_GL_ALPHA_SIZE, (bits <= 16) ? 1 : 8);
+
+        // *FIX: try to toggle vsync here?
+
+    mFullscreen = fullscreen;
+
+    int sdlflags = SDL_OPENGL | SDL_RESIZABLE | SDL_ANYFORMAT;
+
+    SDL_GL_SetAttribute(SDL_GL_DOUBLEBUFFER, 1);
+
+    if (mFSAASamples > 0)
+    {
+        SDL_GL_SetAttribute(SDL_GL_MULTISAMPLEBUFFERS, 1);
+        SDL_GL_SetAttribute(SDL_GL_MULTISAMPLESAMPLES, mFSAASamples);
+    }
+
+        mSDLFlags = sdlflags;
+
+    if (mFullscreen)
+    {
+        LL_INFOS() << "createContext: setting up fullscreen " << width << "x" << height << LL_ENDL;
+
+        // If the requested width or height is 0, find the best default for the monitor.
+        if((width == 0) || (height == 0))
+        {
+            // Scan through the list of modes, looking for one which has:
+            //      height between 700 and 800
+            //      aspect ratio closest to the user's original mode
+            S32 resolutionCount = 0;
+            LLWindowResolution *resolutionList = getSupportedResolutions(resolutionCount);
+
+            if(resolutionList != NULL)
+            {
+                F32 closestAspect = 0;
+                U32 closestHeight = 0;
+                U32 closestWidth = 0;
+                int i;
+
+                LL_INFOS() << "createContext: searching for a display mode, original aspect is " << mOriginalAspectRatio << LL_ENDL;
+
+                for(i=0; i < resolutionCount; i++)
+                {
+                    F32 aspect = (F32)resolutionList[i].mWidth / (F32)resolutionList[i].mHeight;
+
+                    LL_INFOS() << "createContext: width " << resolutionList[i].mWidth << " height " << resolutionList[i].mHeight << " aspect " << aspect << LL_ENDL;
+
+                    if( (resolutionList[i].mHeight >= 700) && (resolutionList[i].mHeight <= 800) &&
+                        (fabs(aspect - mOriginalAspectRatio) < fabs(closestAspect - mOriginalAspectRatio)))
+                    {
+                        LL_INFOS() << " (new closest mode) " << LL_ENDL;
+
+                        // This is the closest mode we've seen yet.
+                        closestWidth = resolutionList[i].mWidth;
+                        closestHeight = resolutionList[i].mHeight;
+                        closestAspect = aspect;
+                    }
+                }
+
+                width = closestWidth;
+                height = closestHeight;
+            }
+        }
+
+        if((width == 0) || (height == 0))
+        {
+            // Mode search failed for some reason.  Use the old-school default.
+            width = 1024;
+            height = 768;
+        }
+
+        mWindow = SDL_SetVideoMode(width, height, bits, sdlflags | SDL_FULLSCREEN);
+        if (!mWindow && bits > 16)
+        {
+            SDL_GL_SetAttribute(SDL_GL_DEPTH_SIZE, 16);
+            mWindow = SDL_SetVideoMode(width, height, bits, sdlflags | SDL_FULLSCREEN);
+        }
+
+        if (mWindow)
+        {
+            mFullscreen = true;
+            mFullscreenWidth   = mWindow->w;
+            mFullscreenHeight  = mWindow->h;
+            mFullscreenBits    = mWindow->format->BitsPerPixel;
+            mFullscreenRefresh = -1;
+
+            LL_INFOS() << "Running at " << mFullscreenWidth
+                << "x"   << mFullscreenHeight
+                << "x"   << mFullscreenBits
+                << " @ " << mFullscreenRefresh
+                << LL_ENDL;
+        }
+        else
+        {
+            LL_WARNS() << "createContext: fullscreen creation failure. SDL: " << SDL_GetError() << LL_ENDL;
+            // No fullscreen support
+            mFullscreen = false;
+            mFullscreenWidth   = -1;
+            mFullscreenHeight  = -1;
+            mFullscreenBits    = -1;
+            mFullscreenRefresh = -1;
+
+            std::string error = llformat("Unable to run fullscreen at %d x %d.\nRunning in window.", width, height);
+            OSMessageBox(error, "Error", OSMB_OK);
+        }
+    }
+
+    if(!mFullscreen && (mWindow == NULL))
+    {
+        if (width == 0)
+            width = 1024;
+        if (height == 0)
+            width = 768;
+
+        LL_INFOS() << "createContext: creating window " << width << "x" << height << "x" << bits << LL_ENDL;
+        mWindow = SDL_SetVideoMode(width, height, bits, sdlflags);
+        if (!mWindow && bits > 16)
+        {
+            SDL_GL_SetAttribute(SDL_GL_DEPTH_SIZE, 16);
+            mWindow = SDL_SetVideoMode(width, height, bits, sdlflags);
+        }
+
+        if (!mWindow)
+        {
+            LL_WARNS() << "createContext: window creation failure. SDL: " << SDL_GetError() << LL_ENDL;
+            setupFailure("Window creation error", "Error", OSMB_OK);
+            return false;
+        }
+    } else if (!mFullscreen && (mWindow != NULL))
+    {
+        LL_INFOS() << "createContext: SKIPPING - !fullscreen, but +mWindow " << width << "x" << height << "x" << bits << LL_ENDL;
+    }
+
+    // Detect video memory size.
+# if LL_X11
+    gGLManager.mVRAM = x11_detect_VRAM_kb() / 1024;
+    if (gGLManager.mVRAM != 0)
+    {
+        LL_INFOS() << "X11 log-parser detected " << gGLManager.mVRAM << "MB VRAM." << LL_ENDL;
+    } else
+# endif // LL_X11
+    {
+        // fallback to letting SDL detect VRAM.
+        // note: I've not seen SDL's detection ever actually find
+        // VRAM != 0, but if SDL *does* detect it then that's a bonus.
+        gGLManager.mVRAM = video_info->video_mem / 1024;
+        if (gGLManager.mVRAM != 0)
+        {
+            LL_INFOS() << "SDL detected " << gGLManager.mVRAM << "MB VRAM." << LL_ENDL;
+        }
+    }
+    // If VRAM is not detected, that is handled later
+
+    // *TODO: Now would be an appropriate time to check for some
+    // explicitly unsupported cards.
+    //const char* RENDERER = (const char*) glGetString(GL_RENDERER);
+
+    GLint depthBits, stencilBits, redBits, greenBits, blueBits, alphaBits;
+
+    glGetIntegerv(GL_RED_BITS, &redBits);
+    glGetIntegerv(GL_GREEN_BITS, &greenBits);
+    glGetIntegerv(GL_BLUE_BITS, &blueBits);
+    glGetIntegerv(GL_ALPHA_BITS, &alphaBits);
+    glGetIntegerv(GL_DEPTH_BITS, &depthBits);
+    glGetIntegerv(GL_STENCIL_BITS, &stencilBits);
+
+    LL_INFOS() << "GL buffer:" << LL_ENDL;
+        LL_INFOS() << "  Red Bits " << S32(redBits) << LL_ENDL;
+        LL_INFOS() << "  Green Bits " << S32(greenBits) << LL_ENDL;
+        LL_INFOS() << "  Blue Bits " << S32(blueBits) << LL_ENDL;
+    LL_INFOS()  << "  Alpha Bits " << S32(alphaBits) << LL_ENDL;
+    LL_INFOS()  << "  Depth Bits " << S32(depthBits) << LL_ENDL;
+    LL_INFOS()  << "  Stencil Bits " << S32(stencilBits) << LL_ENDL;
+
+    GLint colorBits = redBits + greenBits + blueBits + alphaBits;
+    // fixme: actually, it's REALLY important for picking that we get at
+    // least 8 bits each of red,green,blue.  Alpha we can be a bit more
+    // relaxed about if we have to.
+    if (colorBits < 32)
+    {
+        close();
+        setupFailure(
+            "Second Life requires True Color (32-bit) to run in a window.\n"
+            "Please go to Control Panels -> Display -> Settings and\n"
+            "set the screen to 32-bit color.\n"
+            "Alternately, if you choose to run fullscreen, Second Life\n"
+            "will automatically adjust the screen each time it runs.",
+            "Error",
+            OSMB_OK);
+        return false;
+    }
+
+#if 0  // *FIX: we're going to brave it for now...
+    if (alphaBits < 8)
+    {
+        close();
+        setupFailure(
+            "Second Life is unable to run because it can't get an 8 bit alpha\n"
+            "channel.  Usually this is due to video card driver issues.\n"
+            "Please make sure you have the latest video card drivers installed.\n"
+            "Also be sure your monitor is set to True Color (32-bit) in\n"
+            "Control Panels -> Display -> Settings.\n"
+            "If you continue to receive this message, contact customer service.",
+            "Error",
+            OSMB_OK);
+        return false;
+    }
+#endif
+
+#if LL_X11
+    /* Grab the window manager specific information */
+    SDL_SysWMinfo info;
+    SDL_VERSION(&info.version);
+    if ( SDL_GetWMInfo(&info) )
+    {
+        /* Save the information for later use */
+        if ( info.subsystem == SDL_SYSWM_X11 )
+        {
+            mSDL_Display = info.info.x11.display;
+            mSDL_XWindowID = info.info.x11.wmwindow;
+            Lock_Display = info.info.x11.lock_func;
+            Unlock_Display = info.info.x11.unlock_func;
+        }
+        else
+        {
+            LL_WARNS() << "We're not running under X11?  Wild."
+                << LL_ENDL;
+        }
+    }
+    else
+    {
+        LL_WARNS() << "We're not running under any known WM.  Wild."
+            << LL_ENDL;
+    }
+#endif // LL_X11
+
+
+    //make sure multisampling is disabled by default
+    glDisable(GL_MULTISAMPLE_ARB);
+
+    // We need to do this here, once video is init'd
+    if (-1 == SDL_EnableKeyRepeat(SDL_DEFAULT_REPEAT_DELAY,
+                      SDL_DEFAULT_REPEAT_INTERVAL))
+        LL_WARNS() << "Couldn't enable key-repeat: " << SDL_GetError() <<LL_ENDL;
+
+    // Don't need to get the current gamma, since there's a call that restores it to the system defaults.
+    return true;
+}
+
+
+// changing fullscreen resolution, or switching between windowed and fullscreen mode.
+bool LLWindowSDL::switchContext(bool fullscreen, const LLCoordScreen &size, bool disable_vsync, const LLCoordScreen * const posp)
+{
+    const bool needsRebuild = true;  // Just nuke the context and start over.
+    bool result = true;
+
+    LL_INFOS() << "switchContext, fullscreen=" << fullscreen << LL_ENDL;
+    stop_glerror();
+    if(needsRebuild)
+    {
+        destroyContext();
+        result = createContext(0, 0, size.mX, size.mY, 0, fullscreen, disable_vsync);
+        if (result)
+        {
+            gGLManager.initGL();
+
+            //start with arrow cursor
+            initCursors();
+            setCursor( UI_CURSOR_ARROW );
+        }
+    }
+
+    stop_glerror();
+
+    return result;
+}
+
+void LLWindowSDL::destroyContext()
+{
+    LL_INFOS() << "destroyContext begins" << LL_ENDL;
+
+#if LL_X11
+    mSDL_Display = NULL;
+    mSDL_XWindowID = None;
+    Lock_Display = NULL;
+    Unlock_Display = NULL;
+#endif // LL_X11
+
+    // Clean up remaining GL state before blowing away window
+    LL_INFOS() << "shutdownGL begins" << LL_ENDL;
+    gGLManager.shutdownGL();
+    LL_INFOS() << "SDL_QuitSS/VID begins" << LL_ENDL;
+    SDL_QuitSubSystem(SDL_INIT_VIDEO);  // *FIX: this might be risky...
+
+    mWindow = NULL;
+}
+
+LLWindowSDL::~LLWindowSDL()
+{
+    quitCursors();
+    destroyContext();
+
+    if(mSupportedResolutions != NULL)
+    {
+        delete []mSupportedResolutions;
+    }
+
+    gWindowImplementation = NULL;
+}
+
+
+void LLWindowSDL::show()
+{
+    // *FIX: What to do with SDL?
+}
+
+void LLWindowSDL::hide()
+{
+    // *FIX: What to do with SDL?
+}
+
+//virtual
+void LLWindowSDL::minimize()
+{
+    // *FIX: What to do with SDL?
+}
+
+//virtual
+void LLWindowSDL::restore()
+{
+    // *FIX: What to do with SDL?
+}
+
+
+// close() destroys all OS-specific code associated with a window.
+// Usually called from LLWindowManager::destroyWindow()
+void LLWindowSDL::close()
+{
+    // Is window is already closed?
+    //  if (!mWindow)
+    //  {
+    //      return;
+    //  }
+
+    // Make sure cursor is visible and we haven't mangled the clipping state.
+    setMouseClipping(false);
+    showCursor();
+
+    destroyContext();
+}
+
+bool LLWindowSDL::isValid()
+{
+    return (mWindow != NULL);
+}
+
+bool LLWindowSDL::getVisible()
+{
+    bool result = false;
+
+    // *FIX: This isn't really right...
+    // Then what is?
+    if (mWindow)
+    {
+        result = true;
+    }
+
+    return(result);
+}
+
+bool LLWindowSDL::getMinimized()
+{
+    bool result = false;
+
+    if (mWindow && (1 == mIsMinimized))
+    {
+        result = true;
+    }
+    return(result);
+}
+
+bool LLWindowSDL::getMaximized()
+{
+    bool result = false;
+
+    if (mWindow)
+    {
+        // TODO
+    }
+
+    return(result);
+}
+
+bool LLWindowSDL::maximize()
+{
+    // TODO
+    return false;
+}
+
+bool LLWindowSDL::getFullscreen()
+{
+    return mFullscreen;
+}
+
+bool LLWindowSDL::getPosition(LLCoordScreen *position)
+{
+    // *FIX: can anything be done with this?
+    position->mX = 0;
+    position->mY = 0;
+    return true;
+}
+
+bool LLWindowSDL::getSize(LLCoordScreen *size)
+{
+    if (mWindow)
+    {
+        size->mX = mWindow->w;
+        size->mY = mWindow->h;
+    return (true);
+    }
+
+    return (false);
+}
+
+bool LLWindowSDL::getSize(LLCoordWindow *size)
+{
+    if (mWindow)
+    {
+        size->mX = mWindow->w;
+        size->mY = mWindow->h;
+    return (true);
+    }
+
+    return (false);
+}
+
+bool LLWindowSDL::setPosition(const LLCoordScreen position)
+{
+    if(mWindow)
+    {
+        // *FIX: (?)
+        //MacMoveWindow(mWindow, position.mX, position.mY, false);
+    }
+
+    return true;
+}
+
+bool LLWindowSDL::setSizeImpl(const LLCoordScreen size)
+{
+    if(mWindow)
+    {
+        // Push a resize event onto SDL's queue - we'll handle it
+        // when it comes out again.
+        SDL_Event event;
+        event.type = SDL_VIDEORESIZE;
+        event.resize.w = size.mX;
+        event.resize.h = size.mY;
+        SDL_PushEvent(&event); // copied into queue
+
+        return true;
+    }
+
+    return false;
+}
+
+bool LLWindowSDL::setSizeImpl(const LLCoordWindow size)
+{
+    if(mWindow)
+    {
+        // Push a resize event onto SDL's queue - we'll handle it
+        // when it comes out again.
+        SDL_Event event;
+        event.type = SDL_VIDEORESIZE;
+        event.resize.w = size.mX;
+        event.resize.h = size.mY;
+        SDL_PushEvent(&event); // copied into queue
+
+        return true;
+    }
+
+    return false;
+}
+
+
+void LLWindowSDL::swapBuffers()
+{
+    if (mWindow)
+    {
+        SDL_GL_SwapBuffers();
+    }
+}
+
+U32 LLWindowSDL::getFSAASamples()
+{
+    return mFSAASamples;
+}
+
+void LLWindowSDL::setFSAASamples(const U32 samples)
+{
+    mFSAASamples = samples;
+}
+
+F32 LLWindowSDL::getGamma()
+{
+    return 1/mGamma;
+}
+
+bool LLWindowSDL::restoreGamma()
+{
+    //CGDisplayRestoreColorSyncSettings();
+    SDL_SetGamma(1.0f, 1.0f, 1.0f);
+    return true;
+}
+
+bool LLWindowSDL::setGamma(const F32 gamma)
+{
+    mGamma = gamma;
+    if (mGamma == 0) mGamma = 0.1f;
+    mGamma = 1/mGamma;
+    SDL_SetGamma(mGamma, mGamma, mGamma);
+    return true;
+}
+
+bool LLWindowSDL::isCursorHidden()
+{
+    return mCursorHidden;
+}
+
+
+
+// Constrains the mouse to the window.
+void LLWindowSDL::setMouseClipping( bool b )
+{
+    //SDL_WM_GrabInput(b ? SDL_GRAB_ON : SDL_GRAB_OFF);
+}
+
+// virtual
+void LLWindowSDL::setMinSize(U32 min_width, U32 min_height, bool enforce_immediately)
+{
+    LLWindow::setMinSize(min_width, min_height, enforce_immediately);
+
+#if LL_X11
+    // Set the minimum size limits for X11 window
+    // so the window manager doesn't allow resizing below those limits.
+    XSizeHints* hints = XAllocSizeHints();
+    hints->flags |= PMinSize;
+    hints->min_width = mMinWindowWidth;
+    hints->min_height = mMinWindowHeight;
+
+    XSetWMNormalHints(mSDL_Display, mSDL_XWindowID, hints);
+
+    XFree(hints);
+#endif
+}
+
+bool LLWindowSDL::setCursorPosition(const LLCoordWindow position)
+{
+    bool result = true;
+    LLCoordScreen screen_pos;
+
+    if (!convertCoords(position, &screen_pos))
+    {
+        return false;
+    }
+
+    //LL_INFOS() << "setCursorPosition(" << screen_pos.mX << ", " << screen_pos.mY << ")" << LL_ENDL;
+
+    // do the actual forced cursor move.
+    SDL_WarpMouse(screen_pos.mX, screen_pos.mY);
+
+    //LL_INFOS() << llformat("llcw %d,%d -> scr %d,%d", position.mX, position.mY, screen_pos.mX, screen_pos.mY) << LL_ENDL;
+
+    return result;
+}
+
+bool LLWindowSDL::getCursorPosition(LLCoordWindow *position)
+{
+    //Point cursor_point;
+    LLCoordScreen screen_pos;
+
+    //GetMouse(&cursor_point);
+    int x, y;
+    SDL_GetMouseState(&x, &y);
+
+    screen_pos.mX = x;
+    screen_pos.mY = y;
+
+    return convertCoords(screen_pos, position);
+}
+
+
+F32 LLWindowSDL::getNativeAspectRatio()
+{
+#if 0
+    // RN: this hack presumes that the largest supported resolution is monitor-limited
+    // and that pixels in that mode are square, therefore defining the native aspect ratio
+    // of the monitor...this seems to work to a close approximation for most CRTs/LCDs
+    S32 num_resolutions;
+    LLWindowResolution* resolutions = getSupportedResolutions(num_resolutions);
+
+
+    return ((F32)resolutions[num_resolutions - 1].mWidth / (F32)resolutions[num_resolutions - 1].mHeight);
+    //rn: AC
+#endif
+
+    // MBW -- there are a couple of bad assumptions here.  One is that the display list won't include
+    //      ridiculous resolutions nobody would ever use.  The other is that the list is in order.
+
+    // New assumptions:
+    // - pixels are square (the only reasonable choice, really)
+    // - The user runs their display at a native resolution, so the resolution of the display
+    //    when the app is launched has an aspect ratio that matches the monitor.
+
+    //RN: actually, the assumption that there are no ridiculous resolutions (above the display's native capabilities) has
+    // been born out in my experience.
+    // Pixels are often not square (just ask the people who run their LCDs at 1024x768 or 800x600 when running fullscreen, like me)
+    // The ordering of display list is a blind assumption though, so we should check for max values
+    // Things might be different on the Mac though, so I'll defer to MBW
+
+    // The constructor for this class grabs the aspect ratio of the monitor before doing any resolution
+    // switching, and stashes it in mOriginalAspectRatio.  Here, we just return it.
+
+    if (mOverrideAspectRatio > 0.f)
+    {
+        return mOverrideAspectRatio;
+    }
+
+    return mOriginalAspectRatio;
+}
+
+F32 LLWindowSDL::getPixelAspectRatio()
+{
+    F32 pixel_aspect = 1.f;
+    if (getFullscreen())
+    {
+        LLCoordScreen screen_size;
+        if (getSize(&screen_size))
+        {
+            pixel_aspect = getNativeAspectRatio() * (F32)screen_size.mY / (F32)screen_size.mX;
+        }
+    }
+
+    return pixel_aspect;
+}
+
+
+// This is to support 'temporarily windowed' mode so that
+// dialogs are still usable in fullscreen.
+void LLWindowSDL::beforeDialog()
+{
+    bool running_x11 = false;
+#if LL_X11
+    running_x11 = (mSDL_XWindowID != None);
+#endif //LL_X11
+
+    LL_INFOS() << "LLWindowSDL::beforeDialog()" << LL_ENDL;
+
+    if (SDLReallyCaptureInput(false)) // must ungrab input so popup works!
+    {
+        if (mFullscreen)
+        {
+            // need to temporarily go non-fullscreen; bless SDL
+            // for providing a SDL_WM_ToggleFullScreen() - though
+            // it only works in X11
+            if (running_x11 && mWindow)
+            {
+                SDL_WM_ToggleFullScreen(mWindow);
+            }
+        }
+    }
+
+#if LL_X11
+    if (mSDL_Display)
+    {
+        // Everything that we/SDL asked for should happen before we
+        // potentially hand control over to GTK.
+        maybe_lock_display();
+        XSync(mSDL_Display, False);
+        maybe_unlock_display();
+    }
+#endif // LL_X11
+
+#if LL_GTK
+    // this is a good time to grab some GTK version information for
+    // diagnostics, if not already done.
+    ll_try_gtk_init();
+#endif // LL_GTK
+
+    maybe_lock_display();
+}
+
+void LLWindowSDL::afterDialog()
+{
+    bool running_x11 = false;
+#if LL_X11
+    running_x11 = (mSDL_XWindowID != None);
+#endif //LL_X11
+
+    LL_INFOS() << "LLWindowSDL::afterDialog()" << LL_ENDL;
+
+    maybe_unlock_display();
+
+    if (mFullscreen)
+    {
+        // need to restore fullscreen mode after dialog - only works
+        // in X11
+        if (running_x11 && mWindow)
+        {
+            SDL_WM_ToggleFullScreen(mWindow);
+        }
+    }
+}
+
+
+#if LL_X11
+// set/reset the XWMHints flag for 'urgency' that usually makes the icon flash
+void LLWindowSDL::x11_set_urgent(bool urgent)
+{
+    if (mSDL_Display && !mFullscreen)
+    {
+        XWMHints *wm_hints;
+
+        LL_INFOS() << "X11 hint for urgency, " << urgent << LL_ENDL;
+
+        maybe_lock_display();
+        wm_hints = XGetWMHints(mSDL_Display, mSDL_XWindowID);
+        if (!wm_hints)
+            wm_hints = XAllocWMHints();
+
+        if (urgent)
+            wm_hints->flags |= XUrgencyHint;
+        else
+            wm_hints->flags &= ~XUrgencyHint;
+
+        XSetWMHints(mSDL_Display, mSDL_XWindowID, wm_hints);
+        XFree(wm_hints);
+        XSync(mSDL_Display, False);
+        maybe_unlock_display();
+    }
+}
+#endif // LL_X11
+
+void LLWindowSDL::flashIcon(F32 seconds)
+{
+#if !LL_X11
+    LL_INFOS() << "Stub LLWindowSDL::flashIcon(" << seconds << ")" << LL_ENDL;
+#else
+    LL_INFOS() << "X11 LLWindowSDL::flashIcon(" << seconds << ")" << LL_ENDL;
+
+    F32 remaining_time = mFlashTimer.getRemainingTimeF32();
+    if (remaining_time < seconds)
+        remaining_time = seconds;
+    mFlashTimer.reset();
+    mFlashTimer.setTimerExpirySec(remaining_time);
+
+    x11_set_urgent(true);
+    mFlashing = true;
+#endif // LL_X11
+}
+
+
+#if LL_GTK
+bool LLWindowSDL::isClipboardTextAvailable()
+{
+    if (ll_try_gtk_init())
+    {
+        GtkClipboard * const clipboard =
+            gtk_clipboard_get(GDK_NONE);
+        return gtk_clipboard_wait_is_text_available(clipboard) ?
+            true : false;
+    }
+    return false; // failure
+}
+
+bool LLWindowSDL::pasteTextFromClipboard(LLWString &text)
+{
+    if (ll_try_gtk_init())
+    {
+        GtkClipboard * const clipboard =
+            gtk_clipboard_get(GDK_NONE);
+        gchar * const data = gtk_clipboard_wait_for_text(clipboard);
+        if (data)
+        {
+            text = LLWString(utf8str_to_wstring(data));
+            g_free(data);
+            return true;
+        }
+    }
+    return false; // failure
+}
+
+bool LLWindowSDL::copyTextToClipboard(const LLWString &text)
+{
+    if (ll_try_gtk_init())
+    {
+        const std::string utf8 = wstring_to_utf8str(text);
+        GtkClipboard * const clipboard =
+            gtk_clipboard_get(GDK_NONE);
+        gtk_clipboard_set_text(clipboard, utf8.c_str(), utf8.length());
+        return true;
+    }
+    return false; // failure
+}
+
+
+bool LLWindowSDL::isPrimaryTextAvailable()
+{
+    if (ll_try_gtk_init())
+    {
+        GtkClipboard * const clipboard =
+            gtk_clipboard_get(GDK_SELECTION_PRIMARY);
+        return gtk_clipboard_wait_is_text_available(clipboard) ?
+            true : false;
+    }
+    return false; // failure
+}
+
+bool LLWindowSDL::pasteTextFromPrimary(LLWString &text)
+{
+    if (ll_try_gtk_init())
+    {
+        GtkClipboard * const clipboard =
+            gtk_clipboard_get(GDK_SELECTION_PRIMARY);
+        gchar * const data = gtk_clipboard_wait_for_text(clipboard);
+        if (data)
+        {
+            text = LLWString(utf8str_to_wstring(data));
+            g_free(data);
+            return true;
+        }
+    }
+    return false; // failure
+}
+
+bool LLWindowSDL::copyTextToPrimary(const LLWString &text)
+{
+    if (ll_try_gtk_init())
+    {
+        const std::string utf8 = wstring_to_utf8str(text);
+        GtkClipboard * const clipboard =
+            gtk_clipboard_get(GDK_SELECTION_PRIMARY);
+        gtk_clipboard_set_text(clipboard, utf8.c_str(), utf8.length());
+        return true;
+    }
+    return false; // failure
+}
+
+#else
+
+bool LLWindowSDL::isClipboardTextAvailable()
+{
+    return false; // unsupported
+}
+
+bool LLWindowSDL::pasteTextFromClipboard(LLWString &dst)
+{
+    return false; // unsupported
+}
+
+bool LLWindowSDL::copyTextToClipboard(const LLWString &s)
+{
+    return false;  // unsupported
+}
+
+bool LLWindowSDL::isPrimaryTextAvailable()
+{
+    return false; // unsupported
+}
+
+bool LLWindowSDL::pasteTextFromPrimary(LLWString &dst)
+{
+    return false; // unsupported
+}
+
+bool LLWindowSDL::copyTextToPrimary(const LLWString &s)
+{
+    return false;  // unsupported
+}
+
+#endif // LL_GTK
+
+LLWindow::LLWindowResolution* LLWindowSDL::getSupportedResolutions(S32 &num_resolutions)
+{
+    if (!mSupportedResolutions)
+    {
+        mSupportedResolutions = new LLWindowResolution[MAX_NUM_RESOLUTIONS];
+        mNumSupportedResolutions = 0;
+
+        SDL_Rect **modes = SDL_ListModes(NULL, SDL_OPENGL | SDL_FULLSCREEN);
+        if ( (modes != NULL) && (modes != ((SDL_Rect **) -1)) )
+        {
+            int count = 0;
+            while (*modes && count<MAX_NUM_RESOLUTIONS)  // they're sorted biggest to smallest, so find end...
+            {
+                modes++;
+                count++;
+            }
+
+            while (count--)
+            {
+                modes--;
+                SDL_Rect *r = *modes;
+                int w = r->w;
+                int h = r->h;
+                if ((w >= 800) && (h >= 600))
+                {
+                    // make sure we don't add the same resolution multiple times!
+                    if ( (mNumSupportedResolutions == 0) ||
+                         ((mSupportedResolutions[mNumSupportedResolutions-1].mWidth != w) &&
+                          (mSupportedResolutions[mNumSupportedResolutions-1].mHeight != h)) )
+                    {
+                        mSupportedResolutions[mNumSupportedResolutions].mWidth = w;
+                        mSupportedResolutions[mNumSupportedResolutions].mHeight = h;
+                        mNumSupportedResolutions++;
+                    }
+                }
+            }
+        }
+    }
+
+    num_resolutions = mNumSupportedResolutions;
+    return mSupportedResolutions;
+}
+
+bool LLWindowSDL::convertCoords(LLCoordGL from, LLCoordWindow *to)
+{
+    if (!to)
+        return false;
+
+    to->mX = from.mX;
+    to->mY = mWindow->h - from.mY - 1;
+
+    return true;
+}
+
+bool LLWindowSDL::convertCoords(LLCoordWindow from, LLCoordGL* to)
+{
+    if (!to)
+        return false;
+
+    to->mX = from.mX;
+    to->mY = mWindow->h - from.mY - 1;
+
+    return true;
+}
+
+bool LLWindowSDL::convertCoords(LLCoordScreen from, LLCoordWindow* to)
+{
+    if (!to)
+        return false;
+
+    // In the fullscreen case, window and screen coordinates are the same.
+    to->mX = from.mX;
+    to->mY = from.mY;
+    return (true);
+}
+
+bool LLWindowSDL::convertCoords(LLCoordWindow from, LLCoordScreen *to)
+{
+    if (!to)
+        return false;
+
+    // In the fullscreen case, window and screen coordinates are the same.
+    to->mX = from.mX;
+    to->mY = from.mY;
+    return (true);
+}
+
+bool LLWindowSDL::convertCoords(LLCoordScreen from, LLCoordGL *to)
+{
+    LLCoordWindow window_coord;
+
+    return(convertCoords(from, &window_coord) && convertCoords(window_coord, to));
+}
+
+bool LLWindowSDL::convertCoords(LLCoordGL from, LLCoordScreen *to)
+{
+    LLCoordWindow window_coord;
+
+    return(convertCoords(from, &window_coord) && convertCoords(window_coord, to));
+}
+
+
+
+
+void LLWindowSDL::setupFailure(const std::string& text, const std::string& caption, U32 type)
+{
+    destroyContext();
+
+    OSMessageBox(text, caption, type);
+}
+
+bool LLWindowSDL::SDLReallyCaptureInput(bool capture)
+{
+    // note: this used to be safe to call nestedly, but in the
+    // end that's not really a wise usage pattern, so don't.
+
+    if (capture)
+        mReallyCapturedCount = 1;
+    else
+        mReallyCapturedCount = 0;
+
+    SDL_GrabMode wantmode, newmode;
+    if (mReallyCapturedCount <= 0) // uncapture
+    {
+        wantmode = SDL_GRAB_OFF;
+    } else // capture
+    {
+        wantmode = SDL_GRAB_ON;
+    }
+
+    if (mReallyCapturedCount < 0) // yuck, imbalance.
+    {
+        mReallyCapturedCount = 0;
+        LL_WARNS() << "ReallyCapture count was < 0" << LL_ENDL;
+    }
+
+    if (!mFullscreen) /* only bother if we're windowed anyway */
+    {
+#if LL_X11
+        if (mSDL_Display)
+        {
+            /* we dirtily mix raw X11 with SDL so that our pointer
+               isn't (as often) constrained to the limits of the
+               window while grabbed, which feels nicer and
+               hopefully eliminates some reported 'sticky pointer'
+               problems.  We use raw X11 instead of
+               SDL_WM_GrabInput() because the latter constrains
+               the pointer to the window and also steals all
+               *keyboard* input from the window manager, which was
+               frustrating users. */
+            int result;
+            if (wantmode == SDL_GRAB_ON)
+            {
+                //LL_INFOS() << "X11 POINTER GRABBY" << LL_ENDL;
+                //newmode = SDL_WM_GrabInput(wantmode);
+                maybe_lock_display();
+                result = XGrabPointer(mSDL_Display, mSDL_XWindowID,
+                              True, 0, GrabModeAsync,
+                              GrabModeAsync,
+                              None, None, CurrentTime);
+                maybe_unlock_display();
+                if (GrabSuccess == result)
+                    newmode = SDL_GRAB_ON;
+                else
+                    newmode = SDL_GRAB_OFF;
+            } else if (wantmode == SDL_GRAB_OFF)
+            {
+                //LL_INFOS() << "X11 POINTER UNGRABBY" << LL_ENDL;
+                newmode = SDL_GRAB_OFF;
+                //newmode = SDL_WM_GrabInput(SDL_GRAB_OFF);
+
+                maybe_lock_display();
+                XUngrabPointer(mSDL_Display, CurrentTime);
+                // Make sure the ungrab happens RIGHT NOW.
+                XSync(mSDL_Display, False);
+                maybe_unlock_display();
+            } else
+            {
+                newmode = SDL_GRAB_QUERY; // neutral
+            }
+        } else // not actually running on X11, for some reason
+            newmode = wantmode;
+#endif // LL_X11
+    } else {
+        // pretend we got what we wanted, when really we don't care.
+        newmode = wantmode;
+    }
+
+    // return boolean success for whether we ended up in the desired state
+    return (capture && SDL_GRAB_ON==newmode) ||
+        (!capture && SDL_GRAB_OFF==newmode);
+}
+
+U32 LLWindowSDL::SDLCheckGrabbyKeys(SDLKey keysym, bool gain)
+{
+    /* part of the fix for SL-13243: Some popular window managers like
+       to totally eat alt-drag for the purposes of moving windows.  We
+       spoil their day by acquiring the exclusive X11 mouse lock for as
+       long as ALT is held down, so the window manager can't easily
+       see what's happening.  Tested successfully with Metacity.
+       And... do the same with CTRL, for other darn WMs.  We don't
+       care about other metakeys as SL doesn't use them with dragging
+       (for now). */
+
+    /* We maintain a bitmap of critical keys which are up and down
+       instead of simply key-counting, because SDL sometimes reports
+       misbalanced keyup/keydown event pairs to us for whatever reason. */
+
+    U32 mask = 0;
+    switch (keysym)
+    {
+    case SDLK_LALT:
+        mask = 1U << 0; break;
+    case SDLK_RALT:
+        mask = 1U << 1; break;
+    case SDLK_LCTRL:
+        mask = 1U << 2; break;
+    case SDLK_RCTRL:
+        mask = 1U << 3; break;
+    default:
+        break;
+    }
+
+    if (gain)
+        mGrabbyKeyFlags |= mask;
+    else
+        mGrabbyKeyFlags &= ~mask;
+
+    //LL_INFOS() << "mGrabbyKeyFlags=" << mGrabbyKeyFlags << LL_ENDL;
+
+    /* 0 means we don't need to mousegrab, otherwise grab. */
+    return mGrabbyKeyFlags;
+}
+
+
+void check_vm_bloat()
+{
+#if LL_LINUX
+    // watch our own VM and RSS sizes, warn if we bloated rapidly
+    static const std::string STATS_FILE = "/proc/self/stat";
+    FILE *fp = fopen(STATS_FILE.c_str(), "r");
+    if (fp)
+    {
+        static long long last_vm_size = 0;
+        static long long last_rss_size = 0;
+        const long long significant_vm_difference = 250 * 1024*1024;
+        const long long significant_rss_difference = 50 * 1024*1024;
+        long long this_vm_size = 0;
+        long long this_rss_size = 0;
+
+        ssize_t res;
+        size_t dummy;
+        char *ptr = NULL;
+        for (int i=0; i<22; ++i) // parse past the values we don't want
+        {
+            res = getdelim(&ptr, &dummy, ' ', fp);
+            if (-1 == res)
+            {
+                LL_WARNS() << "Unable to parse " << STATS_FILE << LL_ENDL;
+                goto finally;
+            }
+            free(ptr);
+            ptr = NULL;
+        }
+        // 23rd space-delimited entry is vsize
+        res = getdelim(&ptr, &dummy, ' ', fp);
+        llassert(ptr);
+        if (-1 == res)
+        {
+            LL_WARNS() << "Unable to parse " << STATS_FILE << LL_ENDL;
+            goto finally;
+        }
+        this_vm_size = atoll(ptr);
+        free(ptr);
+        ptr = NULL;
+        // 24th space-delimited entry is RSS
+        res = getdelim(&ptr, &dummy, ' ', fp);
+        llassert(ptr);
+        if (-1 == res)
+        {
+            LL_WARNS() << "Unable to parse " << STATS_FILE << LL_ENDL;
+            goto finally;
+        }
+        this_rss_size = getpagesize() * atoll(ptr);
+        free(ptr);
+        ptr = NULL;
+
+        LL_INFOS() << "VM SIZE IS NOW " << (this_vm_size/(1024*1024)) << " MB, RSS SIZE IS NOW " << (this_rss_size/(1024*1024)) << " MB" << LL_ENDL;
+
+        if (llabs(last_vm_size - this_vm_size) >
+            significant_vm_difference)
+        {
+            if (this_vm_size > last_vm_size)
+            {
+                LL_WARNS() << "VM size grew by " << (this_vm_size - last_vm_size)/(1024*1024) << " MB in last frame" << LL_ENDL;
+            }
+            else
+            {
+                LL_INFOS() << "VM size shrank by " << (last_vm_size - this_vm_size)/(1024*1024) << " MB in last frame" << LL_ENDL;
+            }
+        }
+
+        if (llabs(last_rss_size - this_rss_size) >
+            significant_rss_difference)
+        {
+            if (this_rss_size > last_rss_size)
+            {
+                LL_WARNS() << "RSS size grew by " << (this_rss_size - last_rss_size)/(1024*1024) << " MB in last frame" << LL_ENDL;
+            }
+            else
+            {
+                LL_INFOS() << "RSS size shrank by " << (last_rss_size - this_rss_size)/(1024*1024) << " MB in last frame" << LL_ENDL;
+            }
+        }
+
+        last_rss_size = this_rss_size;
+        last_vm_size = this_vm_size;
+
+finally:
+        if (NULL != ptr)
+        {
+            free(ptr);
+            ptr = NULL;
+        }
+        fclose(fp);
+    }
+#endif // LL_LINUX
+}
+
+
+// virtual
+void LLWindowSDL::processMiscNativeEvents()
+{
+#if LL_GTK
+    // Pump GTK events to avoid starvation for:
+    // * DBUS servicing
+    // * Anything else which quietly hooks into the default glib/GTK loop
+    if (ll_try_gtk_init())
+    {
+        // Yuck, Mozilla's GTK callbacks play with the locale - push/pop
+        // the locale to protect it, as exotic/non-C locales
+        // causes our code lots of general critical weirdness
+        // and crashness. (SL-35450)
+        static std::string saved_locale;
+        saved_locale = ll_safe_string(setlocale(LC_ALL, NULL));
+
+        // Pump until we've nothing left to do or passed 1/15th of a
+        // second pumping for this frame.
+        static LLTimer pump_timer;
+        pump_timer.reset();
+        pump_timer.setTimerExpirySec(1.0f / 15.0f);
+        do {
+             // Always do at least one non-blocking pump
+            gtk_main_iteration_do(false);
+        } while (gtk_events_pending() &&
+             !pump_timer.hasExpired());
+
+        setlocale(LC_ALL, saved_locale.c_str() );
+    }
+#endif // LL_GTK
+
+    // hack - doesn't belong here - but this is just for debugging
+    if (getenv("LL_DEBUG_BLOAT"))
+    {
+        check_vm_bloat();
+    }
+}
+
+void LLWindowSDL::gatherInput()
+{
+    const Uint32 CLICK_THRESHOLD = 300;  // milliseconds
+    static int leftClick = 0;
+    static int rightClick = 0;
+    static Uint32 lastLeftDown = 0;
+    static Uint32 lastRightDown = 0;
+    SDL_Event event;
+
+    // Handle all outstanding SDL events
+    while (SDL_PollEvent(&event))
+    {
+        switch (event.type)
+        {
+            case SDL_MOUSEMOTION:
+            {
+                LLCoordWindow winCoord(event.button.x, event.button.y);
+                LLCoordGL openGlCoord;
+                convertCoords(winCoord, &openGlCoord);
+                MASK mask = gKeyboard->currentMask(true);
+                mCallbacks->handleMouseMove(this, openGlCoord, mask);
+                break;
+            }
+
+            case SDL_KEYDOWN:
+            mKeyScanCode = event.key.keysym.scancode;
+            mKeyVirtualKey = event.key.keysym.unicode;
+            mKeyModifiers = event.key.keysym.mod;
+
+            gKeyboard->handleKeyDown(event.key.keysym.sym, event.key.keysym.mod);
+            // part of the fix for SL-13243
+            if (SDLCheckGrabbyKeys(event.key.keysym.sym, true) != 0)
+                SDLReallyCaptureInput(true);
+
+            if (event.key.keysym.unicode)
+            {
+                handleUnicodeUTF16(event.key.keysym.unicode,
+                           gKeyboard->currentMask(false));
+            }
+                break;
+
+            case SDL_KEYUP:
+            mKeyScanCode = event.key.keysym.scancode;
+            mKeyVirtualKey = event.key.keysym.unicode;
+            mKeyModifiers = event.key.keysym.mod;
+
+            if (SDLCheckGrabbyKeys(event.key.keysym.sym, false) == 0)
+                SDLReallyCaptureInput(false); // part of the fix for SL-13243
+
+            gKeyboard->handleKeyUp(event.key.keysym.sym, event.key.keysym.mod);
+            break;
+
+            case SDL_MOUSEBUTTONDOWN:
+            {
+                bool isDoubleClick = false;
+                LLCoordWindow winCoord(event.button.x, event.button.y);
+                LLCoordGL openGlCoord;
+                convertCoords(winCoord, &openGlCoord);
+        MASK mask = gKeyboard->currentMask(true);
+
+                if (event.button.button == SDL_BUTTON_LEFT)   // SDL doesn't manage double clicking...
+                {
+                    Uint32 now = SDL_GetTicks();
+                    if ((now - lastLeftDown) > CLICK_THRESHOLD)
+                        leftClick = 1;
+                    else
+                    {
+                        if (++leftClick >= 2)
+                        {
+                            leftClick = 0;
+                isDoubleClick = true;
+                        }
+                    }
+                    lastLeftDown = now;
+                }
+                else if (event.button.button == SDL_BUTTON_RIGHT)
+                {
+                    Uint32 now = SDL_GetTicks();
+                    if ((now - lastRightDown) > CLICK_THRESHOLD)
+                        rightClick = 1;
+                    else
+                    {
+                        if (++rightClick >= 2)
+                        {
+                            rightClick = 0;
+                            isDoubleClick = true;
+                        }
+                    }
+                    lastRightDown = now;
+                }
+
+                if (event.button.button == SDL_BUTTON_LEFT)  // left
+                {
+                    if (isDoubleClick)
+                        mCallbacks->handleDoubleClick(this, openGlCoord, mask);
+                    else
+                        mCallbacks->handleMouseDown(this, openGlCoord, mask);
+                }
+
+                else if (event.button.button == SDL_BUTTON_RIGHT)  // right
+                {
+            mCallbacks->handleRightMouseDown(this, openGlCoord, mask);
+                }
+
+                else if (event.button.button == SDL_BUTTON_MIDDLE)  // middle
+                {
+                    mCallbacks->handleMiddleMouseDown(this, openGlCoord, mask);
+                }
+                else if (event.button.button == 4)  // mousewheel up...thanks to X11 for making SDL consider these "buttons".
+                    mCallbacks->handleScrollWheel(this, -1);
+                else if (event.button.button == 5)  // mousewheel down...thanks to X11 for making SDL consider these "buttons".
+                    mCallbacks->handleScrollWheel(this, 1);
+
+                break;
+            }
+
+            case SDL_MOUSEBUTTONUP:
+            {
+                LLCoordWindow winCoord(event.button.x, event.button.y);
+                LLCoordGL openGlCoord;
+                convertCoords(winCoord, &openGlCoord);
+        MASK mask = gKeyboard->currentMask(true);
+
+                if (event.button.button == SDL_BUTTON_LEFT)  // left
+            mCallbacks->handleMouseUp(this, openGlCoord, mask);
+                else if (event.button.button == SDL_BUTTON_RIGHT)  // right
+            mCallbacks->handleRightMouseUp(this, openGlCoord, mask);
+                else if (event.button.button == SDL_BUTTON_MIDDLE)  // middle
+            mCallbacks->handleMiddleMouseUp(this, openGlCoord, mask);
+                // don't handle mousewheel here...
+
+                break;
+            }
+
+            case SDL_VIDEOEXPOSE:  // VIDEOEXPOSE doesn't specify the damage, but hey, it's OpenGL...repaint the whole thing!
+                mCallbacks->handlePaint(this, 0, 0, mWindow->w, mWindow->h);
+                break;
+
+            case SDL_VIDEORESIZE:  // *FIX: handle this?
+            {
+        LL_INFOS() << "Handling a resize event: " << event.resize.w <<
+            "x" << event.resize.h << LL_ENDL;
+
+        S32 width = llmax(event.resize.w, (S32)mMinWindowWidth);
+        S32 height = llmax(event.resize.h, (S32)mMinWindowHeight);
+
+        // *FIX: I'm not sure this is necessary!
+        mWindow = SDL_SetVideoMode(width, height, 32, mSDLFlags);
+        if (!mWindow)
+        {
+            // *FIX: More informative dialog?
+            LL_INFOS() << "Could not recreate context after resize! Quitting..." << LL_ENDL;
+            if(mCallbacks->handleCloseRequest(this))
+                {
+                    // Get the app to initiate cleanup.
+                    mCallbacks->handleQuit(this);
+                    // The app is responsible for calling destroyWindow when done with GL
+                }
+                break;
+        }
+
+        mCallbacks->handleResize(this, width, height);
+                break;
+            }
+            case SDL_ACTIVEEVENT:
+                if (event.active.state & SDL_APPINPUTFOCUS)
+                {
+            // Note that for SDL (particularly on X11), keyboard
+            // and mouse focus are independent things.  Here we are
+            // tracking keyboard focus state changes.
+
+            // We have to do our own state massaging because SDL
+            // can send us two unfocus events in a row for example,
+            // which confuses the focus code [SL-24071].
+            if (event.active.gain != mHaveInputFocus)
+            {
+                mHaveInputFocus = !!event.active.gain;
+
+                if (mHaveInputFocus)
+                    mCallbacks->handleFocus(this);
+                else
+                    mCallbacks->handleFocusLost(this);
+            }
+                }
+                if (event.active.state & SDL_APPACTIVE)
+                {
+            // Change in iconification/minimization state.
+            if ((!event.active.gain) != mIsMinimized)
+            {
+                mIsMinimized = (!event.active.gain);
+
+                mCallbacks->handleActivate(this, !mIsMinimized);
+                LL_INFOS() << "SDL deiconification state switched to " << bool(event.active.gain) << LL_ENDL;
+            }
+            else
+            {
+                LL_INFOS() << "Ignored bogus redundant SDL deiconification state switch to " << bool(event.active.gain) << LL_ENDL;
+            }
+                }
+                break;
+
+            case SDL_QUIT:
+                if(mCallbacks->handleCloseRequest(this))
+                {
+                    // Get the app to initiate cleanup.
+                    mCallbacks->handleQuit(this);
+                    // The app is responsible for calling destroyWindow when done with GL
+                }
+                break;
+    default:
+        //LL_INFOS() << "Unhandled SDL event type " << event.type << LL_ENDL;
+        break;
+        }
+    }
+
+    updateCursor();
+
+#if LL_X11
+    // This is a good time to stop flashing the icon if our mFlashTimer has
+    // expired.
+    if (mFlashing && mFlashTimer.hasExpired())
+    {
+        x11_set_urgent(false);
+        mFlashing = false;
+    }
+#endif // LL_X11
+}
+
+static SDL_Cursor *makeSDLCursorFromBMP(const char *filename, int hotx, int hoty)
+{
+    SDL_Cursor *sdlcursor = NULL;
+    SDL_Surface *bmpsurface;
+
+    // Load cursor pixel data from BMP file
+    bmpsurface = Load_BMP_Resource(filename);
+    if (bmpsurface && bmpsurface->w%8==0)
+    {
+        SDL_Surface *cursurface;
+        LL_DEBUGS() << "Loaded cursor file " << filename << " "
+             << bmpsurface->w << "x" << bmpsurface->h << LL_ENDL;
+        cursurface = SDL_CreateRGBSurface (SDL_SWSURFACE,
+                           bmpsurface->w,
+                           bmpsurface->h,
+                           32,
+                           SDL_SwapLE32(0xFFU),
+                           SDL_SwapLE32(0xFF00U),
+                           SDL_SwapLE32(0xFF0000U),
+                           SDL_SwapLE32(0xFF000000U));
+        SDL_FillRect(cursurface, NULL, SDL_SwapLE32(0x00000000U));
+
+        // Blit the cursor pixel data onto a 32-bit RGBA surface so we
+        // only have to cope with processing one type of pixel format.
+        if (0 == SDL_BlitSurface(bmpsurface, NULL,
+                     cursurface, NULL))
+        {
+            // n.b. we already checked that width is a multiple of 8.
+            const int bitmap_bytes = (cursurface->w * cursurface->h) / 8;
+            unsigned char *cursor_data = new unsigned char[bitmap_bytes];
+            unsigned char *cursor_mask = new unsigned char[bitmap_bytes];
+            memset(cursor_data, 0, bitmap_bytes);
+            memset(cursor_mask, 0, bitmap_bytes);
+            int i,j;
+            // Walk the RGBA cursor pixel data, extracting both data and
+            // mask to build SDL-friendly cursor bitmaps from.  The mask
+            // is inferred by color-keying against 200,200,200
+            for (i=0; i<cursurface->h; ++i) {
+                for (j=0; j<cursurface->w; ++j) {
+                    U8 *pixelp =
+                        ((U8*)cursurface->pixels)
+                        + cursurface->pitch * i
+                        + j*cursurface->format->BytesPerPixel;
+                    U8 srcred = pixelp[0];
+                    U8 srcgreen = pixelp[1];
+                    U8 srcblue = pixelp[2];
+                    bool mask_bit = (srcred != 200)
+                        || (srcgreen != 200)
+                        || (srcblue != 200);
+                    bool data_bit = mask_bit && (srcgreen <= 80);//not 0x80
+                    unsigned char bit_offset = (cursurface->w/8) * i
+                        + j/8;
+                    cursor_data[bit_offset] |= (data_bit) << (7 - (j&7));
+                    cursor_mask[bit_offset] |= (mask_bit) << (7 - (j&7));
+                }
+            }
+            sdlcursor = SDL_CreateCursor((Uint8*)cursor_data,
+                             (Uint8*)cursor_mask,
+                             cursurface->w, cursurface->h,
+                             hotx, hoty);
+            delete[] cursor_data;
+            delete[] cursor_mask;
+        } else {
+            LL_WARNS() << "CURSOR BLIT FAILURE, cursurface: " << cursurface << LL_ENDL;
+        }
+        SDL_FreeSurface(cursurface);
+        SDL_FreeSurface(bmpsurface);
+    } else {
+        LL_WARNS() << "CURSOR LOAD FAILURE " << filename << LL_ENDL;
+    }
+
+    return sdlcursor;
+}
+
+void LLWindowSDL::updateCursor()
+{
+    if (ATIbug) {
+        // cursor-updating is very flaky when this bug is
+        // present; do nothing.
+        return;
+    }
+
+    if (mCurrentCursor != mNextCursor)
+    {
+        if (mNextCursor < UI_CURSOR_COUNT)
+        {
+            SDL_Cursor *sdlcursor = mSDLCursors[mNextCursor];
+            // Try to default to the arrow for any cursors that
+            // did not load correctly.
+            if (!sdlcursor && mSDLCursors[UI_CURSOR_ARROW])
+                sdlcursor = mSDLCursors[UI_CURSOR_ARROW];
+            if (sdlcursor)
+                SDL_SetCursor(sdlcursor);
+        } else {
+            LL_WARNS() << "Tried to set invalid cursor number " << mNextCursor << LL_ENDL;
+        }
+        mCurrentCursor = mNextCursor;
+    }
+}
+
+void LLWindowSDL::initCursors()
+{
+    int i;
+    // Blank the cursor pointer array for those we may miss.
+    for (i=0; i<UI_CURSOR_COUNT; ++i)
+    {
+        mSDLCursors[i] = NULL;
+    }
+    // Pre-make an SDL cursor for each of the known cursor types.
+    // We hardcode the hotspots - to avoid that we'd have to write
+    // a .cur file loader.
+    // NOTE: SDL doesn't load RLE-compressed BMP files.
+    mSDLCursors[UI_CURSOR_ARROW] = makeSDLCursorFromBMP("llarrow.BMP",0,0);
+    mSDLCursors[UI_CURSOR_WAIT] = makeSDLCursorFromBMP("wait.BMP",12,15);
+    mSDLCursors[UI_CURSOR_HAND] = makeSDLCursorFromBMP("hand.BMP",7,10);
+    mSDLCursors[UI_CURSOR_IBEAM] = makeSDLCursorFromBMP("ibeam.BMP",15,16);
+    mSDLCursors[UI_CURSOR_CROSS] = makeSDLCursorFromBMP("cross.BMP",16,14);
+    mSDLCursors[UI_CURSOR_SIZENWSE] = makeSDLCursorFromBMP("sizenwse.BMP",14,17);
+    mSDLCursors[UI_CURSOR_SIZENESW] = makeSDLCursorFromBMP("sizenesw.BMP",17,17);
+    mSDLCursors[UI_CURSOR_SIZEWE] = makeSDLCursorFromBMP("sizewe.BMP",16,14);
+    mSDLCursors[UI_CURSOR_SIZENS] = makeSDLCursorFromBMP("sizens.BMP",17,16);
+    mSDLCursors[UI_CURSOR_SIZEALL] = makeSDLCursorFromBMP("sizeall.BMP", 17, 17);
+    mSDLCursors[UI_CURSOR_NO] = makeSDLCursorFromBMP("llno.BMP",8,8);
+    mSDLCursors[UI_CURSOR_WORKING] = makeSDLCursorFromBMP("working.BMP",12,15);
+    mSDLCursors[UI_CURSOR_TOOLGRAB] = makeSDLCursorFromBMP("lltoolgrab.BMP",2,13);
+    mSDLCursors[UI_CURSOR_TOOLLAND] = makeSDLCursorFromBMP("lltoolland.BMP",1,6);
+    mSDLCursors[UI_CURSOR_TOOLFOCUS] = makeSDLCursorFromBMP("lltoolfocus.BMP",8,5);
+    mSDLCursors[UI_CURSOR_TOOLCREATE] = makeSDLCursorFromBMP("lltoolcreate.BMP",7,7);
+    mSDLCursors[UI_CURSOR_ARROWDRAG] = makeSDLCursorFromBMP("arrowdrag.BMP",0,0);
+    mSDLCursors[UI_CURSOR_ARROWCOPY] = makeSDLCursorFromBMP("arrowcop.BMP",0,0);
+    mSDLCursors[UI_CURSOR_ARROWDRAGMULTI] = makeSDLCursorFromBMP("llarrowdragmulti.BMP",0,0);
+    mSDLCursors[UI_CURSOR_ARROWCOPYMULTI] = makeSDLCursorFromBMP("arrowcopmulti.BMP",0,0);
+    mSDLCursors[UI_CURSOR_NOLOCKED] = makeSDLCursorFromBMP("llnolocked.BMP",8,8);
+    mSDLCursors[UI_CURSOR_ARROWLOCKED] = makeSDLCursorFromBMP("llarrowlocked.BMP",0,0);
+    mSDLCursors[UI_CURSOR_GRABLOCKED] = makeSDLCursorFromBMP("llgrablocked.BMP",2,13);
+    mSDLCursors[UI_CURSOR_TOOLTRANSLATE] = makeSDLCursorFromBMP("lltooltranslate.BMP",0,0);
+    mSDLCursors[UI_CURSOR_TOOLROTATE] = makeSDLCursorFromBMP("lltoolrotate.BMP",0,0);
+    mSDLCursors[UI_CURSOR_TOOLSCALE] = makeSDLCursorFromBMP("lltoolscale.BMP",0,0);
+    mSDLCursors[UI_CURSOR_TOOLCAMERA] = makeSDLCursorFromBMP("lltoolcamera.BMP",7,5);
+    mSDLCursors[UI_CURSOR_TOOLPAN] = makeSDLCursorFromBMP("lltoolpan.BMP",7,5);
+    mSDLCursors[UI_CURSOR_TOOLZOOMIN] = makeSDLCursorFromBMP("lltoolzoomin.BMP",7,5);
+    mSDLCursors[UI_CURSOR_TOOLZOOMOUT] = makeSDLCursorFromBMP("lltoolzoomout.BMP", 7, 5);
+    mSDLCursors[UI_CURSOR_TOOLPICKOBJECT3] = makeSDLCursorFromBMP("toolpickobject3.BMP",0,0);
+    mSDLCursors[UI_CURSOR_TOOLPLAY] = makeSDLCursorFromBMP("toolplay.BMP",0,0);
+    mSDLCursors[UI_CURSOR_TOOLPAUSE] = makeSDLCursorFromBMP("toolpause.BMP",0,0);
+    mSDLCursors[UI_CURSOR_TOOLMEDIAOPEN] = makeSDLCursorFromBMP("toolmediaopen.BMP",0,0);
+    mSDLCursors[UI_CURSOR_PIPETTE] = makeSDLCursorFromBMP("lltoolpipette.BMP",2,28);
+    mSDLCursors[UI_CURSOR_TOOLSIT] = makeSDLCursorFromBMP("toolsit.BMP",20,15);
+    mSDLCursors[UI_CURSOR_TOOLBUY] = makeSDLCursorFromBMP("toolbuy.BMP",20,15);
+    mSDLCursors[UI_CURSOR_TOOLOPEN] = makeSDLCursorFromBMP("toolopen.BMP",20,15);
+    mSDLCursors[UI_CURSOR_TOOLPATHFINDING] = makeSDLCursorFromBMP("lltoolpathfinding.BMP", 16, 16);
+    mSDLCursors[UI_CURSOR_TOOLPATHFINDING_PATH_START] = makeSDLCursorFromBMP("lltoolpathfindingpathstart.BMP", 16, 16);
+    mSDLCursors[UI_CURSOR_TOOLPATHFINDING_PATH_START_ADD] = makeSDLCursorFromBMP("lltoolpathfindingpathstartadd.BMP", 16, 16);
+    mSDLCursors[UI_CURSOR_TOOLPATHFINDING_PATH_END] = makeSDLCursorFromBMP("lltoolpathfindingpathend.BMP", 16, 16);
+    mSDLCursors[UI_CURSOR_TOOLPATHFINDING_PATH_END_ADD] = makeSDLCursorFromBMP("lltoolpathfindingpathendadd.BMP", 16, 16);
+    mSDLCursors[UI_CURSOR_TOOLNO] = makeSDLCursorFromBMP("llno.BMP",8,8);
+
+    if (getenv("LL_ATI_MOUSE_CURSOR_BUG") != NULL) {
+        LL_INFOS() << "Disabling cursor updating due to LL_ATI_MOUSE_CURSOR_BUG" << LL_ENDL;
+        ATIbug = true;
+    }
+}
+
+void LLWindowSDL::quitCursors()
+{
+    int i;
+    if (mWindow)
+    {
+        for (i=0; i<UI_CURSOR_COUNT; ++i)
+        {
+            if (mSDLCursors[i])
+            {
+                SDL_FreeCursor(mSDLCursors[i]);
+                mSDLCursors[i] = NULL;
+            }
+        }
+    } else {
+        // SDL doesn't refcount cursors, so if the window has
+        // already been destroyed then the cursors have gone with it.
+        LL_INFOS() << "Skipping quitCursors: mWindow already gone." << LL_ENDL;
+        for (i=0; i<UI_CURSOR_COUNT; ++i)
+            mSDLCursors[i] = NULL;
+    }
+}
+
+void LLWindowSDL::captureMouse()
+{
+    // SDL already enforces the semantics that captureMouse is
+    // used for, i.e. that we continue to get mouse events as long
+    // as a button is down regardless of whether we left the
+    // window, and in a less obnoxious way than SDL_WM_GrabInput
+    // which would confine the cursor to the window too.
+
+    LL_DEBUGS() << "LLWindowSDL::captureMouse" << LL_ENDL;
+}
+
+void LLWindowSDL::releaseMouse()
+{
+    // see LWindowSDL::captureMouse()
+
+    LL_DEBUGS() << "LLWindowSDL::releaseMouse" << LL_ENDL;
+}
+
+void LLWindowSDL::hideCursor()
+{
+    if(!mCursorHidden)
+    {
+        // LL_INFOS() << "hideCursor: hiding" << LL_ENDL;
+        mCursorHidden = true;
+        mHideCursorPermanent = true;
+        SDL_ShowCursor(0);
+    }
+    else
+    {
+        // LL_INFOS() << "hideCursor: already hidden" << LL_ENDL;
+    }
+}
+
+void LLWindowSDL::showCursor()
+{
+    if(mCursorHidden)
+    {
+        // LL_INFOS() << "showCursor: showing" << LL_ENDL;
+        mCursorHidden = false;
+        mHideCursorPermanent = false;
+        SDL_ShowCursor(1);
+    }
+    else
+    {
+        // LL_INFOS() << "showCursor: already visible" << LL_ENDL;
+    }
+}
+
+void LLWindowSDL::showCursorFromMouseMove()
+{
+    if (!mHideCursorPermanent)
+    {
+        showCursor();
+    }
+}
+
+void LLWindowSDL::hideCursorUntilMouseMove()
+{
+    if (!mHideCursorPermanent)
+    {
+        hideCursor();
+        mHideCursorPermanent = false;
+    }
+}
+
+
+
+//
+// LLSplashScreenSDL - I don't think we'll bother to implement this; it's
+// fairly obsolete at this point.
+//
+LLSplashScreenSDL::LLSplashScreenSDL()
+{
+}
+
+LLSplashScreenSDL::~LLSplashScreenSDL()
+{
+}
+
+void LLSplashScreenSDL::showImpl()
+{
+}
+
+void LLSplashScreenSDL::updateImpl(const std::string& mesg)
+{
+}
+
+void LLSplashScreenSDL::hideImpl()
+{
+}
+
+
+
+#if LL_GTK
+static void response_callback (GtkDialog *dialog,
+                   gint       arg1,
+                   gpointer   user_data)
+{
+    gint *response = (gint*)user_data;
+    *response = arg1;
+    gtk_widget_destroy(GTK_WIDGET(dialog));
+    gtk_main_quit();
+}
+
+S32 OSMessageBoxSDL(const std::string& text, const std::string& caption, U32 type)
+{
+    S32 rtn = OSBTN_CANCEL;
+
+    if(gWindowImplementation != NULL)
+        gWindowImplementation->beforeDialog();
+
+    if (LLWindowSDL::ll_try_gtk_init())
+    {
+        GtkWidget *win = NULL;
+
+        LL_INFOS() << "Creating a dialog because we're in windowed mode and GTK is happy." << LL_ENDL;
+
+        GtkDialogFlags flags = GTK_DIALOG_MODAL;
+        GtkMessageType messagetype;
+        GtkButtonsType buttons;
+        switch (type)
+        {
+        default:
+        case OSMB_OK:
+            messagetype = GTK_MESSAGE_WARNING;
+            buttons = GTK_BUTTONS_OK;
+            break;
+        case OSMB_OKCANCEL:
+            messagetype = GTK_MESSAGE_QUESTION;
+            buttons = GTK_BUTTONS_OK_CANCEL;
+            break;
+        case OSMB_YESNO:
+            messagetype = GTK_MESSAGE_QUESTION;
+            buttons = GTK_BUTTONS_YES_NO;
+            break;
+        }
+        win = gtk_message_dialog_new(NULL, flags, messagetype, buttons, "%s",
+                                     text.c_str());
+
+# if LL_X11
+        // Make GTK tell the window manager to associate this
+        // dialog with our non-GTK SDL window, which should try
+        // to keep it on top etc.
+        if (gWindowImplementation &&
+            gWindowImplementation->mSDL_XWindowID != None)
+        {
+            gtk_widget_realize(GTK_WIDGET(win)); // so we can get its gdkwin
+            GdkWindow *gdkwin = gdk_window_foreign_new(gWindowImplementation->mSDL_XWindowID);
+            gdk_window_set_transient_for(GTK_WIDGET(win)->window,
+                             gdkwin);
+        }
+# endif //LL_X11
+
+        gtk_window_set_position(GTK_WINDOW(win),
+                    GTK_WIN_POS_CENTER_ON_PARENT);
+
+        gtk_window_set_type_hint(GTK_WINDOW(win),
+                     GDK_WINDOW_TYPE_HINT_DIALOG);
+
+        if (!caption.empty())
+            gtk_window_set_title(GTK_WINDOW(win), caption.c_str());
+
+        gint response = GTK_RESPONSE_NONE;
+        g_signal_connect (win,
+                  "response",
+                  G_CALLBACK (response_callback),
+                  &response);
+
+        // we should be able to use a gtk_dialog_run(), but it's
+        // apparently not written to exist in a world without a higher
+        // gtk_main(), so we manage its signal/destruction outselves.
+        gtk_widget_show_all (win);
+        gtk_main();
+
+        //LL_INFOS() << "response: " << response << LL_ENDL;
+        switch (response)
+        {
+        case GTK_RESPONSE_OK:     rtn = OSBTN_OK; break;
+        case GTK_RESPONSE_YES:    rtn = OSBTN_YES; break;
+        case GTK_RESPONSE_NO:     rtn = OSBTN_NO; break;
+        case GTK_RESPONSE_APPLY:  rtn = OSBTN_OK; break;
+        case GTK_RESPONSE_NONE:
+        case GTK_RESPONSE_CANCEL:
+        case GTK_RESPONSE_CLOSE:
+        case GTK_RESPONSE_DELETE_EVENT:
+        default: rtn = OSBTN_CANCEL;
+        }
+    }
+    else
+    {
+        LL_INFOS() << "MSGBOX: " << caption << ": " << text << LL_ENDL;
+        LL_INFOS() << "Skipping dialog because we're in fullscreen mode or GTK is not happy." << LL_ENDL;
+        rtn = OSBTN_OK;
+    }
+
+    if(gWindowImplementation != NULL)
+        gWindowImplementation->afterDialog();
+
+    return rtn;
+}
+
+static void color_changed_callback(GtkWidget *widget,
+                   gpointer user_data)
+{
+    GtkColorSelection *colorsel = GTK_COLOR_SELECTION(widget);
+    GdkColor *colorp = (GdkColor*)user_data;
+
+    gtk_color_selection_get_current_color(colorsel, colorp);
+}
+
+
+/*
+        Make the raw keyboard data available - used to poke through to LLQtWebKit so
+        that Qt/Webkit has access to the virtual keycodes etc. that it needs
+*/
+LLSD LLWindowSDL::getNativeKeyData()
+{
+        LLSD result = LLSD::emptyMap();
+
+    U32 modifiers = 0; // pretend-native modifiers... oh what a tangled web we weave!
+
+    // we go through so many levels of device abstraction that I can't really guess
+    // what a plugin under GDK under Qt under SL under SDL under X11 considers
+    // a 'native' modifier mask.  this has been sort of reverse-engineered... they *appear*
+    // to match GDK consts, but that may be co-incidence.
+    modifiers |= (mKeyModifiers & KMOD_LSHIFT) ? 0x0001 : 0;
+    modifiers |= (mKeyModifiers & KMOD_RSHIFT) ? 0x0001 : 0;// munge these into the same shift
+    modifiers |= (mKeyModifiers & KMOD_CAPS)   ? 0x0002 : 0;
+    modifiers |= (mKeyModifiers & KMOD_LCTRL)  ? 0x0004 : 0;
+    modifiers |= (mKeyModifiers & KMOD_RCTRL)  ? 0x0004 : 0;// munge these into the same ctrl
+    modifiers |= (mKeyModifiers & KMOD_LALT)   ? 0x0008 : 0;// untested
+    modifiers |= (mKeyModifiers & KMOD_RALT)   ? 0x0008 : 0;// untested
+    // *todo: test ALTs - I don't have a case for testing these.  Do you?
+    // *todo: NUM? - I don't care enough right now (and it's not a GDK modifier).
+
+        result["scan_code"] = (S32)mKeyScanCode;
+        result["virtual_key"] = (S32)mKeyVirtualKey;
+    result["modifiers"] = (S32)modifiers;
+
+        return result;
+}
+
+
+bool LLWindowSDL::dialogColorPicker( F32 *r, F32 *g, F32 *b)
+{
+    bool rtn = false;
+
+    beforeDialog();
+
+    if (ll_try_gtk_init())
+    {
+        GtkWidget *win = NULL;
+
+        win = gtk_color_selection_dialog_new(NULL);
+
+# if LL_X11
+        // Get GTK to tell the window manager to associate this
+        // dialog with our non-GTK SDL window, which should try
+        // to keep it on top etc.
+        if (mSDL_XWindowID != None)
+        {
+            gtk_widget_realize(GTK_WIDGET(win)); // so we can get its gdkwin
+            GdkWindow *gdkwin = gdk_window_foreign_new(mSDL_XWindowID);
+            gdk_window_set_transient_for(GTK_WIDGET(win)->window,
+                             gdkwin);
+        }
+# endif //LL_X11
+
+        GtkColorSelection *colorsel = GTK_COLOR_SELECTION (GTK_COLOR_SELECTION_DIALOG(win)->colorsel);
+
+        GdkColor color, orig_color;
+        orig_color.pixel = 0;
+        orig_color.red = guint16(65535 * *r);
+        orig_color.green= guint16(65535 * *g);
+        orig_color.blue = guint16(65535 * *b);
+        color = orig_color;
+
+        gtk_color_selection_set_previous_color (colorsel, &color);
+        gtk_color_selection_set_current_color (colorsel, &color);
+        gtk_color_selection_set_has_palette (colorsel, true);
+        gtk_color_selection_set_has_opacity_control(colorsel, false);
+
+        gint response = GTK_RESPONSE_NONE;
+        g_signal_connect (win,
+                  "response",
+                  G_CALLBACK (response_callback),
+                  &response);
+
+        g_signal_connect (G_OBJECT (colorsel), "color_changed",
+                  G_CALLBACK (color_changed_callback),
+                  &color);
+
+        gtk_window_set_modal(GTK_WINDOW(win), true);
+        gtk_widget_show_all(win);
+        // hide the help button - we don't service it.
+        gtk_widget_hide(GTK_COLOR_SELECTION_DIALOG(win)->help_button);
+        gtk_main();
+
+        if (response == GTK_RESPONSE_OK &&
+            (orig_color.red != color.red
+             || orig_color.green != color.green
+             || orig_color.blue != color.blue) )
+        {
+            *r = color.red / 65535.0f;
+            *g = color.green / 65535.0f;
+            *b = color.blue / 65535.0f;
+            rtn = true;
+        }
+    }
+
+    afterDialog();
+
+    return rtn;
+}
+#else
+S32 OSMessageBoxSDL(const std::string& text, const std::string& caption, U32 type)
+{
+    LL_INFOS() << "MSGBOX: " << caption << ": " << text << LL_ENDL;
+    return 0;
+}
+
+bool LLWindowSDL::dialogColorPicker( F32 *r, F32 *g, F32 *b)
+{
+    return (false);
+}
+#endif // LL_GTK
+
+#if LL_LINUX
+// extracted from spawnWebBrowser for clarity and to eliminate
+//  compiler confusion regarding close(int fd) vs. LLWindow::close()
+void exec_cmd(const std::string& cmd, const std::string& arg)
+{
+    char* const argv[] = {(char*)cmd.c_str(), (char*)arg.c_str(), NULL};
+    fflush(NULL);
+    pid_t pid = fork();
+    if (pid == 0)
+    { // child
+        // disconnect from stdin/stdout/stderr, or child will
+        // keep our output pipe undesirably alive if it outlives us.
+        close(0);
+        close(1);
+        close(2);
+        // end ourself by running the command
+        execv(cmd.c_str(), argv);   /* Flawfinder: ignore */
+        // if execv returns at all, there was a problem.
+        LL_WARNS() << "execv failure when trying to start " << cmd << LL_ENDL;
+        _exit(1); // _exit because we don't want atexit() clean-up!
+    } else {
+        if (pid > 0)
+        {
+            // parent - wait for child to die
+            int childExitStatus;
+            waitpid(pid, &childExitStatus, 0);
+        } else {
+            LL_WARNS() << "fork failure." << LL_ENDL;
+        }
+    }
+}
+#endif
+
+// Open a URL with the user's default web browser.
+// Must begin with protocol identifier.
+void LLWindowSDL::spawnWebBrowser(const std::string& escaped_url, bool async)
+{
+    bool found = false;
+    S32 i;
+    for (i = 0; i < gURLProtocolWhitelistCount; i++)
+    {
+        if (escaped_url.find(gURLProtocolWhitelist[i]) != std::string::npos)
+        {
+            found = true;
+            break;
+        }
+    }
+
+    if (!found)
+    {
+        LL_WARNS() << "spawn_web_browser called for url with protocol not on whitelist: " << escaped_url << LL_ENDL;
+        return;
+    }
+
+    LL_INFOS() << "spawn_web_browser: " << escaped_url << LL_ENDL;
+
+#if LL_LINUX
+# if LL_X11
+    if (mSDL_Display)
+    {
+        maybe_lock_display();
+        // Just in case - before forking.
+        XSync(mSDL_Display, False);
+        maybe_unlock_display();
+    }
+# endif // LL_X11
+
+    std::string cmd, arg;
+    cmd  = gDirUtilp->getAppRODataDir();
+    cmd += gDirUtilp->getDirDelimiter();
+    cmd += "etc";
+    cmd += gDirUtilp->getDirDelimiter();
+    cmd += "launch_url.sh";
+    arg = escaped_url;
+    exec_cmd(cmd, arg);
+#endif // LL_LINUX
+
+    LL_INFOS() << "spawn_web_browser returning." << LL_ENDL;
+}
+
+
+void *LLWindowSDL::getPlatformWindow()
+{
+#if LL_GTK && LL_LLMOZLIB_ENABLED
+    if (LLWindowSDL::ll_try_gtk_init())
+    {
+        maybe_lock_display();
+
+        GtkWidget *owin = gtk_window_new(GTK_WINDOW_POPUP);
+        // Why a layout widget?  A MozContainer would be ideal, but
+        // it involves exposing Mozilla headers to mozlib-using apps.
+        // A layout widget with a GtkWindow parent has the desired
+        // properties of being plain GTK, having a window, and being
+        // derived from a GtkContainer.
+        GtkWidget *rtnw = gtk_layout_new(NULL, NULL);
+        gtk_container_add(GTK_CONTAINER(owin), rtnw);
+        gtk_widget_realize(rtnw);
+        GTK_WIDGET_UNSET_FLAGS(GTK_WIDGET(rtnw), GTK_NO_WINDOW);
+
+        maybe_unlock_display();
+
+        return rtnw;
+    }
+#endif // LL_GTK && LL_LLMOZLIB_ENABLED
+    // Unixoid mozilla really needs GTK.
+    return NULL;
+}
+
+void LLWindowSDL::bringToFront()
+{
+    // This is currently used when we are 'launched' to a specific
+    // map position externally.
+    LL_INFOS() << "bringToFront" << LL_ENDL;
+#if LL_X11
+    if (mSDL_Display && !mFullscreen)
+    {
+        maybe_lock_display();
+        XRaiseWindow(mSDL_Display, mSDL_XWindowID);
+        XSync(mSDL_Display, False);
+        maybe_unlock_display();
+    }
+#endif // LL_X11
+}
+
+//static
+std::vector<std::string> LLWindowSDL::getDynamicFallbackFontList()
+{
+    // Use libfontconfig to find us a nice ordered list of fallback fonts
+    // specific to this system.
+    std::string final_fallback("/usr/share/fonts/truetype/kochi/kochi-gothic.ttf");
+    const int max_font_count_cutoff = 40; // fonts are expensive in the current system, don't enumerate an arbitrary number of them
+    // Our 'ideal' font properties which define the sorting results.
+    // slant=0 means Roman, index=0 means the first face in a font file
+    // (the one we actually use), weight=80 means medium weight,
+    // spacing=0 means proportional spacing.
+    std::string sort_order("slant=0:index=0:weight=80:spacing=0");
+    // elide_unicode_coverage removes fonts from the list whose unicode
+    // range is covered by fonts earlier in the list.  This usually
+    // removes ~90% of the fonts as redundant (which is great because
+    // the font list can be huge), but might unnecessarily reduce the
+    // renderable range if for some reason our FreeType actually fails
+    // to use some of the fonts we want it to.
+    const bool elide_unicode_coverage = true;
+    std::vector<std::string> rtns;
+    FcFontSet *fs = NULL;
+    FcPattern *sortpat = NULL;
+
+    LL_INFOS() << "Getting system font list from FontConfig..." << LL_ENDL;
+
+    // If the user has a system-wide language preference, then favor
+    // fonts from that language group.  This doesn't affect the types
+    // of languages that can be displayed, but ensures that their
+    // preferred language is rendered from a single consistent font where
+    // possible.
+    FL_Locale *locale = NULL;
+    FL_Success success = FL_FindLocale(&locale, FL_MESSAGES);
+    if (success != 0)
+    {
+        if (success >= 2 && locale->lang) // confident!
+        {
+            LL_INFOS("AppInit") << "Language " << locale->lang << LL_ENDL;
+            LL_INFOS("AppInit") << "Location " << locale->country << LL_ENDL;
+            LL_INFOS("AppInit") << "Variant " << locale->variant << LL_ENDL;
+
+            LL_INFOS() << "Preferring fonts of language: "
+                << locale->lang
+                << LL_ENDL;
+            sort_order = "lang=" + std::string(locale->lang) + ":"
+                + sort_order;
+        }
+    }
+    FL_FreeLocale(&locale);
+
+    if (!FcInit())
+    {
+        LL_WARNS() << "FontConfig failed to initialize." << LL_ENDL;
+        rtns.push_back(final_fallback);
+        return rtns;
+    }
+
+    sortpat = FcNameParse((FcChar8*) sort_order.c_str());
+    if (sortpat)
+    {
+        // Sort the list of system fonts from most-to-least-desirable.
+        FcResult result;
+        fs = FcFontSort(NULL, sortpat, elide_unicode_coverage,
+                NULL, &result);
+        FcPatternDestroy(sortpat);
+    }
+
+    int found_font_count = 0;
+    if (fs)
+    {
+        // Get the full pathnames to the fonts, where available,
+        // which is what we really want.
+        found_font_count = fs->nfont;
+        for (int i=0; i<fs->nfont; ++i)
+        {
+            FcChar8 *filename;
+            if (FcResultMatch == FcPatternGetString(fs->fonts[i],
+                                FC_FILE, 0,
+                                &filename)
+                && filename)
+            {
+                rtns.push_back(std::string((const char*)filename));
+                if (rtns.size() >= max_font_count_cutoff)
+                    break; // hit limit
+            }
+        }
+        FcFontSetDestroy (fs);
+    }
+
+    LL_DEBUGS() << "Using font list: " << LL_ENDL;
+    for (std::vector<std::string>::iterator it = rtns.begin();
+         it != rtns.end();
+         ++it)
+    {
+        LL_DEBUGS() << "  file: " << *it << LL_ENDL;
+    }
+    LL_INFOS() << "Using " << rtns.size() << "/" << found_font_count << " system fonts." << LL_ENDL;
+
+    rtns.push_back(final_fallback);
+    return rtns;
+}
+
+#endif // LL_SDL