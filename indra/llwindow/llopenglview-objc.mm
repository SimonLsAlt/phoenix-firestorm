--- conflicted
+++ resolved
@@ -826,11 +826,6 @@
     [super setMarkedText:aString selectedRange:selectedRange replacementRange:replacementRange];
     if ([aString length] == 0)      // this means Input Widow becomes empty
     {
-<<<<<<< HEAD
-        //[_window orderOut:_window];     // Close this to avoid empty Input Window
-	// <FS:TS> Xcode 11 compile fix
-=======
->>>>>>> b9648501
         [self.window orderOut:self.window];     // Close this to avoid empty Input Window
     }
 }
@@ -855,11 +850,6 @@
         (mKeyPressed >= 0xF700 && mKeyPressed <= 0xF8FF))
     {
         // this is case a) of above comment
-<<<<<<< HEAD
-	// <FS:TS> Xcode 11 compile fix
-        //[_window orderOut:_window];     // to avoid empty Input Window
-=======
->>>>>>> b9648501
         [self.window orderOut:self.window];     // to avoid empty Input Window
     }
 }
