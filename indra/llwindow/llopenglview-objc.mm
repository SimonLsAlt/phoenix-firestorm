--- conflicted
+++ resolved
@@ -519,20 +519,6 @@
     {
         [[self inputContext] handleEvent:theEvent];
     }
-<<<<<<< HEAD
-    
-    // OS X intentionally does not send us key-up information on cmd-key combinations.
-    // This behaviour is not a bug, and only applies to cmd-combinations (no others).
-    // Since SL assumes we receive those, we fake it here.
-    // <FS:Ansariel> Cinder Roxley's fix for FIRE-11648
-    //if (mModifiers & NSCommandKeyMask && !mHasMarkedText)
-    //{
-    //    eventData.mKeyEvent = NativeKeyEventData::KEYUP;
-    //    callKeyUp([theEvent keyCode], mModifiers);
-    //}
-    // </FS:Ansariel>
-=======
->>>>>>> 24fedef5
 }
 
 - (void)flagsChanged:(NSEvent *)theEvent
