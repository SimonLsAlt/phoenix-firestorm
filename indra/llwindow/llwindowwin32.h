--- conflicted
+++ resolved
@@ -225,10 +225,6 @@
 	U32				mRawWParam;
 	U32				mRawLParam;
 
-<<<<<<< HEAD
-	// <FS:Ansariel> Respect "Hide pointer while typing" Windows preference setting
-=======
->>>>>>> e7eed473
 	BOOL			mMouseVanish;
 
 	friend class LLWindowManager;
