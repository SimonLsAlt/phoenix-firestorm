--- conflicted
+++ resolved
@@ -45,25 +45,6 @@
 class LLWindowWin32 : public LLWindow
 {
 public:
-<<<<<<< HEAD
-	/*virtual*/ void show();
-	/*virtual*/ void hide();
-	/*virtual*/ void close();
-	/*virtual*/ bool getVisible();
-	/*virtual*/ bool getMinimized();
-	/*virtual*/ bool getMaximized();
-	/*virtual*/ bool maximize();
-	/*virtual*/ void minimize();
-	/*virtual*/ void restore();
-	/*virtual*/ bool getFullscreen();
-	/*virtual*/ bool getPosition(LLCoordScreen *position);
-	/*virtual*/ bool getSize(LLCoordScreen *size);
-	/*virtual*/ bool getSize(LLCoordWindow *size);
-	/*virtual*/ bool setPosition(LLCoordScreen position);
-	/*virtual*/ bool setSizeImpl(LLCoordScreen size);
-	/*virtual*/ bool setSizeImpl(LLCoordWindow size);
-	/*virtual*/ bool switchContext(bool fullscreen, const LLCoordScreen &size, bool enable_vsync, const LLCoordScreen * const posp = NULL);
-=======
     /*virtual*/ void show();
     /*virtual*/ void hide();
     /*virtual*/ void close();
@@ -81,77 +62,11 @@
     /*virtual*/ bool setSizeImpl(LLCoordScreen size);
     /*virtual*/ bool setSizeImpl(LLCoordWindow size);
     /*virtual*/ bool switchContext(bool fullscreen, const LLCoordScreen &size, bool enable_vsync, const LLCoordScreen * const posp = NULL);
->>>>>>> 1a8a5404
     /*virtual*/ void setTitle(const std::string& title);
     void* createSharedContext() override;
     void makeContextCurrent(void* context) override;
     void destroySharedContext(void* context) override;
     /*virtual*/ void toggleVSync(bool enable_vsync);
-<<<<<<< HEAD
-	/*virtual*/ bool setCursorPosition(LLCoordWindow position);
-	/*virtual*/ bool getCursorPosition(LLCoordWindow *position);
-    /*virtual*/ bool getCursorDelta(LLCoordCommon* delta);
-	/*virtual*/ void showCursor();
-	/*virtual*/ void hideCursor();
-	/*virtual*/ void showCursorFromMouseMove();
-	/*virtual*/ void hideCursorUntilMouseMove();
-	/*virtual*/ bool isCursorHidden();
-	/*virtual*/ void updateCursor();
-	/*virtual*/ ECursorType getCursor() const;
-	/*virtual*/ void captureMouse();
-	/*virtual*/ void releaseMouse();
-	/*virtual*/ void setMouseClipping( bool b );
-	/*virtual*/ bool isClipboardTextAvailable();
-	/*virtual*/ bool pasteTextFromClipboard(LLWString &dst);
-	/*virtual*/ bool copyTextToClipboard(const LLWString &src);
-	/*virtual*/ void flashIcon(F32 seconds);
-	/*virtual*/ F32 getGamma();
-	/*virtual*/ bool setGamma(const F32 gamma); // Set the gamma
-	/*virtual*/ void setFSAASamples(const U32 fsaa_samples);
-	/*virtual*/ U32 getFSAASamples();
-	/*virtual*/ bool restoreGamma();			// Restore original gamma table (before updating gamma)
-	/*virtual*/ ESwapMethod getSwapMethod() { return mSwapMethod; }
-	/*virtual*/ void gatherInput();
-	/*virtual*/ void delayInputProcessing();
-	/*virtual*/ void swapBuffers();
-	/*virtual*/ void restoreGLContext() {};
-
-	// handy coordinate space conversion routines
-	/*virtual*/ bool convertCoords(LLCoordScreen from, LLCoordWindow *to);
-	/*virtual*/ bool convertCoords(LLCoordWindow from, LLCoordScreen *to);
-	/*virtual*/ bool convertCoords(LLCoordWindow from, LLCoordGL *to);
-	/*virtual*/ bool convertCoords(LLCoordGL from, LLCoordWindow *to);
-	/*virtual*/ bool convertCoords(LLCoordScreen from, LLCoordGL *to);
-	/*virtual*/ bool convertCoords(LLCoordGL from, LLCoordScreen *to);
-
-	/*virtual*/ LLWindowResolution* getSupportedResolutions(S32 &num_resolutions);
-	/*virtual*/ F32	getNativeAspectRatio();
-	/*virtual*/ F32 getPixelAspectRatio();
-	/*virtual*/ void setNativeAspectRatio(F32 ratio) { mOverrideAspectRatio = ratio; }
-
-    /*virtual*/ void setMaxVRAMMegabytes(U32 max_vram) override;
-	
-    /*virtual*/	bool dialogColorPicker(F32 *r, F32 *g, F32 *b );
-
-	/*virtual*/ void *getPlatformWindow();
-	/*virtual*/ void bringToFront();
-	/*virtual*/ void focusClient();
-
-	/*virtual*/ void allowLanguageTextInput(LLPreeditor *preeditor, bool b);
-	/*virtual*/ void setLanguageTextInput( const LLCoordGL & pos );
-	/*virtual*/ void updateLanguageTextInputArea();
-	/*virtual*/ void interruptLanguageTextInput();
-	/*virtual*/ void spawnWebBrowser(const std::string& escaped_url, bool async);
-				void openFile(const std::string& file_name);
-
-	/*virtual*/ F32 getSystemUISize();
-
-	LLWindowCallbacks::DragNDropResult completeDragNDropRequest( const LLCoordGL gl_coord, const MASK mask, LLWindowCallbacks::DragNDropAction action, const std::string url );
-
-	static std::vector<std::string> getDisplaysResolutionList();
-	static std::vector<std::string> getDynamicFallbackFontList();
-	static void setDPIAwareness();
-=======
     /*virtual*/ bool setCursorPosition(LLCoordWindow position);
     /*virtual*/ bool getCursorPosition(LLCoordWindow *position);
     /*virtual*/ bool getCursorDelta(LLCoordCommon* delta);
@@ -215,7 +130,6 @@
     static std::vector<std::string> getDisplaysResolutionList();
     static std::vector<std::string> getDynamicFallbackFontList();
     static void setDPIAwareness();
->>>>>>> 1a8a5404
 
     /*virtual*/ void* getDirectInput8();
     /*virtual*/ bool getInputDevices(U32 device_type_filter,
@@ -226,42 +140,6 @@
     U32 getRawWParam() { return mRawWParam; }
 
 protected:
-<<<<<<< HEAD
-	LLWindowWin32(LLWindowCallbacks* callbacks,
-		const std::string& title, const std::string& name, int x, int y, int width, int height, U32 flags, 
-		bool fullscreen, bool clearBg, bool enable_vsync, bool use_gl,
-		//bool ignore_pixel_depth, U32 fsaa_samples, U32 max_cores, U32 max_vram, F32 max_gl_version);
-		bool ignore_pixel_depth, U32 fsaa_samples, U32 max_cores, U32 max_vram, F32 max_gl_version, bool useLegacyCursors); // <FS:LO> Legacy cursor setting from main program
-	~LLWindowWin32();
-
-	//void	initCursors();
-	void	initCursors(bool useLegacyCursors); // <FS:LO> Legacy cursor setting from main program
-	void	initInputDevices();
-	HCURSOR loadColorCursor(LPCTSTR name);
-	bool	isValid();
-	void	moveWindow(const LLCoordScreen& position,const LLCoordScreen& size);
-	virtual LLSD	getNativeKeyData();
-
-	// Changes display resolution. Returns true if successful
-	bool	setDisplayResolution(S32 width, S32 height, S32 bits, S32 refresh);
-
-	// Go back to last fullscreen display resolution.
-	bool	setFullscreenResolution();
-
-	// Restore the display resolution to its value before we ran the app.
-	bool	resetDisplayResolution();
-
-	bool	shouldPostQuit() { return mPostQuit; }
-
-	void	fillCompositionForm(const LLRect& bounds, COMPOSITIONFORM *form);
-	void	fillCandidateForm(const LLCoordGL& caret, const LLRect& bounds, CANDIDATEFORM *form);
-	void	fillCharPosition(const LLCoordGL& caret, const LLRect& bounds, const LLRect& control, IMECHARPOSITION *char_position);
-	void	fillCompositionLogfont(LOGFONT *logfont);
-	U32		fillReconvertString(const LLWString &text, S32 focus, S32 focus_length, RECONVERTSTRING *reconvert_string);
-	void	handleStartCompositionMessage();
-	void	handleCompositionMessage(U32 indexes);
-	bool	handleImeRequests(WPARAM request, LPARAM param, LRESULT *result);
-=======
     LLWindowWin32(LLWindowCallbacks* callbacks,
         const std::string& title, const std::string& name, int x, int y, int width, int height, U32 flags,
         bool fullscreen, bool clearBg, bool enable_vsync, bool use_gl,
@@ -296,26 +174,17 @@
     void    handleStartCompositionMessage();
     void    handleCompositionMessage(U32 indexes);
     bool    handleImeRequests(WPARAM request, LPARAM param, LRESULT *result);
->>>>>>> 1a8a5404
 
 protected:
     //
     // Platform specific methods
     //
 
-<<<<<<< HEAD
-	bool	getClientRectInScreenSpace(RECT* rectp);
-	void 	updateJoystick( );
-
-	static LRESULT CALLBACK mainWindowProc(HWND h_wnd, UINT u_msg, WPARAM w_param, LPARAM l_param);
-	static bool CALLBACK enumChildWindows(HWND h_wnd, LPARAM l_param);
-=======
     bool    getClientRectInScreenSpace(RECT* rectp);
     void    updateJoystick( );
 
     static LRESULT CALLBACK mainWindowProc(HWND h_wnd, UINT u_msg, WPARAM w_param, LPARAM l_param);
     static bool CALLBACK enumChildWindows(HWND h_wnd, LPARAM l_param);
->>>>>>> 1a8a5404
 
 
     //
@@ -343,49 +212,12 @@
 
     MASK        mMouseMask;
 
-<<<<<<< HEAD
-	static bool sIsClassRegistered; // has the window class been registered?
-=======
     static bool sIsClassRegistered; // has the window class been registered?
->>>>>>> 1a8a5404
 
     F32         mCurrentGamma;
     U32         mFSAASamples;
     U32         mMaxCores; // for debugging only -- maximum number of CPU cores to use, or 0 for no limit
     F32         mMaxGLVersion; // maximum OpenGL version to attempt to use (clamps to 3.2 - 4.6)
-<<<<<<< HEAD
-	WORD		mPrevGammaRamp[3][256];
-	WORD		mCurrentGammaRamp[3][256];
-	bool		mCustomGammaSet;
-
-	LPWSTR		mIconResource;
-	bool		mInputProcessingPaused;
-
-	// The following variables are for Language Text Input control.
-	// They are all static, since one context is shared by all LLWindowWin32
-	// instances.
-	static bool		sLanguageTextInputAllowed;
-	static bool		sWinIMEOpened;
-	static HKL		sWinInputLocale;
-	static DWORD	sWinIMEConversionMode;
-	static DWORD	sWinIMESentenceMode;
-	static LLCoordWindow sWinIMEWindowPosition;
-	LLCoordGL		mLanguageTextInputPointGL;
-	LLRect			mLanguageTextInputAreaGL;
-
-	LLPreeditor		*mPreeditor;
-
-	LLDragDropWin32* mDragDrop;
-
-	U32				mKeyCharCode;
-	U32				mKeyScanCode;
-	U32				mKeyVirtualKey;
-	U32				mRawMsg;
-	U32				mRawWParam;
-	U32				mRawLParam;
-
-	bool			mMouseVanish;
-=======
     WORD        mPrevGammaRamp[3][256];
     WORD        mCurrentGammaRamp[3][256];
     bool        mCustomGammaSet;
@@ -417,28 +249,12 @@
     U32             mRawLParam;
 
     bool            mMouseVanish;
->>>>>>> 1a8a5404
 
     // Cached values of GetWindowRect and GetClientRect to be used by app thread
     void updateWindowRect();
     RECT mRect;
     RECT mClientRect;
 
-<<<<<<< HEAD
-	struct LLWindowWin32Thread;
-	LLWindowWin32Thread* mWindowThread = nullptr;
-	LLThreadSafeQueue<std::function<void()>> mFunctionQueue;
-	LLThreadSafeQueue<std::function<void()>> mMouseQueue;
-	void post(const std::function<void()>& func);
-	void postMouseButtonEvent(const std::function<void()>& func);
-	void recreateWindow(RECT window_rect, DWORD dw_ex_style, DWORD dw_style);
-	void kickWindowThread(HWND windowHandle=0);
-
-	friend class LLWindowManager;
-// <FS:ND> Allow to query for window chrome sizes.
-public:
-	virtual void getWindowChrome( U32 &aChromeW, U32 &aChromeH );
-=======
     struct LLWindowWin32Thread;
     LLWindowWin32Thread* mWindowThread = nullptr;
     LLThreadSafeQueue<std::function<void()>> mFunctionQueue;
@@ -452,7 +268,6 @@
 // <FS:ND> Allow to query for window chrome sizes.
 public:
     virtual void getWindowChrome( U32 &aChromeW, U32 &aChromeH );
->>>>>>> 1a8a5404
 // </FS:ND>
 };
 
