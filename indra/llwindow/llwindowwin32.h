/** 
 * @file llwindowwin32.h
 * @brief Windows implementation of LLWindow class
 *
 * $LicenseInfo:firstyear=2001&license=viewergpl$
 * 
 * Copyright (c) 2001-2009, Linden Research, Inc.
 * 
 * Second Life Viewer Source Code
 * The source code in this file ("Source Code") is provided by Linden Lab
 * to you under the terms of the GNU General Public License, version 2.0
 * ("GPL"), unless you have obtained a separate licensing agreement
 * ("Other License"), formally executed by you and Linden Lab.  Terms of
 * the GPL can be found in doc/GPL-license.txt in this distribution, or
 * online at http://secondlifegrid.net/programs/open_source/licensing/gplv2
 * 
 * There are special exceptions to the terms and conditions of the GPL as
 * it is applied to this Source Code. View the full text of the exception
 * in the file doc/FLOSS-exception.txt in this software distribution, or
 * online at
 * http://secondlifegrid.net/programs/open_source/licensing/flossexception
 * 
 * By copying, modifying or distributing this software, you acknowledge
 * that you have read and understood your obligations described above,
 * and agree to abide by those obligations.
 * 
 * ALL LINDEN LAB SOURCE CODE IS PROVIDED "AS IS." LINDEN LAB MAKES NO
 * WARRANTIES, EXPRESS, IMPLIED OR OTHERWISE, REGARDING ITS ACCURACY,
 * COMPLETENESS OR PERFORMANCE.
 * $/LicenseInfo$
 */

#ifndef LL_LLWINDOWWIN32_H
#define LL_LLWINDOWWIN32_H

// Limit Windows API to small and manageable set.
#define WIN32_LEAN_AND_MEAN
#include <winsock2.h>
#include <windows.h>

#include "llwindow.h"
#include "llwindowcallbacks.h"
#include "lldragdropwin32.h"

// Hack for async host by name
#define LL_WM_HOST_RESOLVED      (WM_APP + 1)
typedef void (*LLW32MsgCallback)(const MSG &msg);

class LLWindowWin32 : public LLWindow
{
public:
	/*virtual*/ void show();
	/*virtual*/ void hide();
	/*virtual*/ void close();
	/*virtual*/ BOOL getVisible();
	/*virtual*/ BOOL getMinimized();
	/*virtual*/ BOOL getMaximized();
	/*virtual*/ BOOL maximize();
	/*virtual*/ void minimize();
	/*virtual*/ void restore();
	/*virtual*/ BOOL getFullscreen();
	/*virtual*/ BOOL getPosition(LLCoordScreen *position);
	/*virtual*/ BOOL getSize(LLCoordScreen *size);
	/*virtual*/ BOOL getSize(LLCoordWindow *size);
	/*virtual*/ BOOL setPosition(LLCoordScreen position);
	/*virtual*/ BOOL setSize(LLCoordScreen size);
	/*virtual*/ BOOL switchContext(BOOL fullscreen, const LLCoordScreen &size, BOOL disable_vsync, const LLCoordScreen * const posp = NULL);
	/*virtual*/ BOOL setCursorPosition(LLCoordWindow position);
	/*virtual*/ BOOL getCursorPosition(LLCoordWindow *position);
	/*virtual*/ void showCursor();
	/*virtual*/ void hideCursor();
	/*virtual*/ void showCursorFromMouseMove();
	/*virtual*/ void hideCursorUntilMouseMove();
	/*virtual*/ BOOL isCursorHidden();
	/*virtual*/ void setCursor(ECursorType cursor);
	/*virtual*/ ECursorType getCursor() const;
	/*virtual*/ void captureMouse();
	/*virtual*/ void releaseMouse();
	/*virtual*/ void setMouseClipping( BOOL b );
	/*virtual*/ BOOL isClipboardTextAvailable();
	/*virtual*/ BOOL pasteTextFromClipboard(LLWString &dst);
	/*virtual*/ BOOL copyTextToClipboard(const LLWString &src);
	/*virtual*/ void flashIcon(F32 seconds);
	/*virtual*/ F32 getGamma();
	/*virtual*/ BOOL setGamma(const F32 gamma); // Set the gamma
	/*virtual*/ void setFSAASamples(const U32 fsaa_samples);
	/*virtual*/ U32 getFSAASamples();
	/*virtual*/ BOOL restoreGamma();			// Restore original gamma table (before updating gamma)
	/*virtual*/ ESwapMethod getSwapMethod() { return mSwapMethod; }
	/*virtual*/ void gatherInput();
	/*virtual*/ void delayInputProcessing();
	/*virtual*/ void swapBuffers();

	// handy coordinate space conversion routines
	/*virtual*/ BOOL convertCoords(LLCoordScreen from, LLCoordWindow *to);
	/*virtual*/ BOOL convertCoords(LLCoordWindow from, LLCoordScreen *to);
	/*virtual*/ BOOL convertCoords(LLCoordWindow from, LLCoordGL *to);
	/*virtual*/ BOOL convertCoords(LLCoordGL from, LLCoordWindow *to);
	/*virtual*/ BOOL convertCoords(LLCoordScreen from, LLCoordGL *to);
	/*virtual*/ BOOL convertCoords(LLCoordGL from, LLCoordScreen *to);

	/*virtual*/ LLWindowResolution* getSupportedResolutions(S32 &num_resolutions);
	/*virtual*/ F32	getNativeAspectRatio();
	/*virtual*/ F32 getPixelAspectRatio();
	/*virtual*/ void setNativeAspectRatio(F32 ratio) { mOverrideAspectRatio = ratio; }

	/*virtual*/	BOOL dialogColorPicker(F32 *r, F32 *g, F32 *b );

	/*virtual*/ void *getPlatformWindow();
	/*virtual*/ void bringToFront();
	/*virtual*/ void focusClient();

	/*virtual*/ void allowLanguageTextInput(LLPreeditor *preeditor, BOOL b);
	/*virtual*/ void setLanguageTextInput( const LLCoordGL & pos );
	/*virtual*/ void updateLanguageTextInputArea();
	/*virtual*/ void interruptLanguageTextInput();
	/*virtual*/ void spawnWebBrowser(const std::string& escaped_url);

	LLWindowCallbacks::DragNDropResult completeDragNDropRequest( const LLCoordGL gl_coord, const MASK mask, LLWindowCallbacks::DragNDropAction action, const std::string url );

	static std::vector<std::string> getDynamicFallbackFontList();

protected:
	LLWindowWin32(LLWindowCallbacks* callbacks,
		const std::string& title, const std::string& name, int x, int y, int width, int height, U32 flags, 
		BOOL fullscreen, BOOL clearBg, BOOL disable_vsync, BOOL use_gl,
		BOOL ignore_pixel_depth, U32 fsaa_samples);
	~LLWindowWin32();

	void	initCursors();
	void	initInputDevices();
	HCURSOR loadColorCursor(LPCTSTR name);
	BOOL	isValid();
	void	moveWindow(const LLCoordScreen& position,const LLCoordScreen& size);
	LLSD	getNativeKeyData();

	// Changes display resolution. Returns true if successful
	BOOL	setDisplayResolution(S32 width, S32 height, S32 bits, S32 refresh);

	// Go back to last fullscreen display resolution.
	BOOL	setFullscreenResolution();

	// Restore the display resolution to its value before we ran the app.
	BOOL	resetDisplayResolution();

	BOOL	shouldPostQuit() { return mPostQuit; }

	void	fillCompositionForm(const LLRect& bounds, COMPOSITIONFORM *form);
	void	fillCandidateForm(const LLCoordGL& caret, const LLRect& bounds, CANDIDATEFORM *form);
	void	fillCharPosition(const LLCoordGL& caret, const LLRect& bounds, const LLRect& control, IMECHARPOSITION *char_position);
	void	fillCompositionLogfont(LOGFONT *logfont);
	U32		fillReconvertString(const LLWString &text, S32 focus, S32 focus_length, RECONVERTSTRING *reconvert_string);
	void	handleStartCompositionMessage();
	void	handleCompositionMessage(U32 indexes);
	BOOL	handleImeRequests(U32 request, U32 param, LRESULT *result);

protected:
	//
	// Platform specific methods
	//

	BOOL	getClientRectInScreenSpace(RECT* rectp);
	void 	updateJoystick( );

	static LRESULT CALLBACK mainWindowProc(HWND h_wnd, UINT u_msg, WPARAM w_param, LPARAM l_param);
	static BOOL CALLBACK enumChildWindows(HWND h_wnd, LPARAM l_param);


	//
	// Platform specific variables
	//
	WCHAR		*mWindowTitle;
	WCHAR		*mWindowClassName;

	HWND		mWindowHandle;	// window handle
	HGLRC		mhRC;			// OpenGL rendering context
	HDC			mhDC;			// Windows Device context handle
	HINSTANCE	mhInstance;		// handle to application instance
	WNDPROC		mWndProc;		// user-installable window proc
	RECT		mOldMouseClip;  // Screen rect to which the mouse cursor was globally constrained before we changed it in clipMouse()
	WPARAM		mLastSizeWParam;
	F32			mOverrideAspectRatio;
	F32			mNativeAspectRatio;

	HCURSOR		mCursor[ UI_CURSOR_COUNT ];  // Array of all mouse cursors

	static BOOL sIsClassRegistered; // has the window class been registered?

	F32			mCurrentGamma;
	U32			mFSAASamples;
	WORD		mPrevGammaRamp[256*3];
	WORD		mCurrentGammaRamp[256*3];

	LPWSTR		mIconResource;
	BOOL		mMousePositionModified;
	BOOL		mInputProcessingPaused;

	// The following variables are for Language Text Input control.
	// They are all static, since one context is shared by all LLWindowWin32
	// instances.
	static BOOL		sLanguageTextInputAllowed;
	static BOOL		sWinIMEOpened;
	static HKL		sWinInputLocale;
	static DWORD	sWinIMEConversionMode;
	static DWORD	sWinIMESentenceMode;
	static LLCoordWindow sWinIMEWindowPosition;
	LLCoordGL		mLanguageTextInputPointGL;
	LLRect			mLanguageTextInputAreaGL;

	LLPreeditor		*mPreeditor;

<<<<<<< HEAD
	LLDragDropWin32* mDragDrop;
=======
	U32				mKeyCharCode;
	U32				mKeyScanCode;
	U32				mKeyVirtualKey;
>>>>>>> 8b0ae67e

	friend class LLWindowManager;
};

class LLSplashScreenWin32 : public LLSplashScreen
{
public:
	LLSplashScreenWin32();
	virtual ~LLSplashScreenWin32();

	/*virtual*/ void showImpl();
	/*virtual*/ void updateImpl(const std::string& mesg);
	/*virtual*/ void hideImpl();

#if LL_WINDOWS
	static LRESULT CALLBACK windowProc(HWND h_wnd, UINT u_msg, 
		WPARAM w_param, LPARAM l_param);
#endif

private:
#if LL_WINDOWS
	HWND mWindow;
#endif
};

extern LLW32MsgCallback gAsyncMsgCallback;
extern LPWSTR gIconResource;

static void	handleMessage( const MSG& msg );

S32 OSMessageBoxWin32(const std::string& text, const std::string& caption, U32 type);

#endif //LL_LLWINDOWWIN32_H<|MERGE_RESOLUTION|>--- conflicted
+++ resolved
@@ -209,13 +209,11 @@
 
 	LLPreeditor		*mPreeditor;
 
-<<<<<<< HEAD
 	LLDragDropWin32* mDragDrop;
-=======
+
 	U32				mKeyCharCode;
 	U32				mKeyScanCode;
 	U32				mKeyVirtualKey;
->>>>>>> 8b0ae67e
 
 	friend class LLWindowManager;
 };
