/**
 * @file llwindowwin32.h
 * @brief Windows implementation of LLWindow class
 *
 * $LicenseInfo:firstyear=2001&license=viewerlgpl$
 * Second Life Viewer Source Code
 * Copyright (C) 2010, Linden Research, Inc.
 *
 * This library is free software; you can redistribute it and/or
 * modify it under the terms of the GNU Lesser General Public
 * License as published by the Free Software Foundation;
 * version 2.1 of the License only.
 *
 * This library is distributed in the hope that it will be useful,
 * but WITHOUT ANY WARRANTY; without even the implied warranty of
 * MERCHANTABILITY or FITNESS FOR A PARTICULAR PURPOSE.  See the GNU
 * Lesser General Public License for more details.
 *
 * You should have received a copy of the GNU Lesser General Public
 * License along with this library; if not, write to the Free Software
 * Foundation, Inc., 51 Franklin Street, Fifth Floor, Boston, MA  02110-1301  USA
 *
 * Linden Research, Inc., 945 Battery Street, San Francisco, CA  94111  USA
 * $/LicenseInfo$
 */

#ifndef LL_LLWINDOWWIN32_H
#define LL_LLWINDOWWIN32_H

// Limit Windows API to small and manageable set.
#include "llwin32headerslean.h"

#include "llwindow.h"
#include "llwindowcallbacks.h"
#include "lldragdropwin32.h"
#include "llthread.h"
#include "llthreadsafequeue.h"
#include "llmutex.h"
#include "workqueue.h"

// Hack for async host by name
#define LL_WM_HOST_RESOLVED      (WM_APP + 1)
typedef void (*LLW32MsgCallback)(const MSG &msg);

class LLWindowWin32 : public LLWindow
{
public:
    /*virtual*/ void show();
    /*virtual*/ void hide();
    /*virtual*/ void close();
    /*virtual*/ bool getVisible();
    /*virtual*/ bool getMinimized();
    /*virtual*/ bool getMaximized();
    /*virtual*/ bool maximize();
    /*virtual*/ void minimize();
    /*virtual*/ void restore();
<<<<<<< HEAD
    /*virtual*/ BOOL getFullscreen();
    /*virtual*/ BOOL getPosition(LLCoordScreen *position);
    /*virtual*/ BOOL getSize(LLCoordScreen *size);
    /*virtual*/ BOOL getSize(LLCoordWindow *size);
    /*virtual*/ BOOL setPosition(LLCoordScreen position);
    /*virtual*/ BOOL setSizeImpl(LLCoordScreen size);
    /*virtual*/ BOOL setSizeImpl(LLCoordWindow size);
    /*virtual*/ BOOL switchContext(BOOL fullscreen, const LLCoordScreen &size, BOOL enable_vsync, const LLCoordScreen * const posp = NULL);
=======
    /*virtual*/ bool getFullscreen();
    /*virtual*/ bool getPosition(LLCoordScreen *position);
    /*virtual*/ bool getSize(LLCoordScreen *size);
    /*virtual*/ bool getSize(LLCoordWindow *size);
    /*virtual*/ bool setPosition(LLCoordScreen position);
    /*virtual*/ bool setSizeImpl(LLCoordScreen size);
    /*virtual*/ bool setSizeImpl(LLCoordWindow size);
    /*virtual*/ bool switchContext(bool fullscreen, const LLCoordScreen &size, bool enable_vsync, const LLCoordScreen * const posp = NULL);
>>>>>>> 050d2fef
    /*virtual*/ void setTitle(const std::string& title);
    void* createSharedContext() override;
    void makeContextCurrent(void* context) override;
    void destroySharedContext(void* context) override;
    /*virtual*/ void toggleVSync(bool enable_vsync);
    /*virtual*/ bool setCursorPosition(LLCoordWindow position);
    /*virtual*/ bool getCursorPosition(LLCoordWindow *position);
    /*virtual*/ bool getCursorDelta(LLCoordCommon* delta);
    /*virtual*/ void showCursor();
    /*virtual*/ void hideCursor();
    /*virtual*/ void showCursorFromMouseMove();
    /*virtual*/ void hideCursorUntilMouseMove();
    /*virtual*/ bool isCursorHidden();
    /*virtual*/ void updateCursor();
    /*virtual*/ ECursorType getCursor() const;
    /*virtual*/ void captureMouse();
    /*virtual*/ void releaseMouse();
    /*virtual*/ void setMouseClipping( bool b );
    /*virtual*/ bool isClipboardTextAvailable();
    /*virtual*/ bool pasteTextFromClipboard(LLWString &dst);
    /*virtual*/ bool copyTextToClipboard(const LLWString &src);
    /*virtual*/ void flashIcon(F32 seconds);
    /*virtual*/ F32 getGamma();
    /*virtual*/ bool setGamma(const F32 gamma); // Set the gamma
    /*virtual*/ void setFSAASamples(const U32 fsaa_samples);
    /*virtual*/ U32 getFSAASamples();
    /*virtual*/ bool restoreGamma();            // Restore original gamma table (before updating gamma)
    /*virtual*/ ESwapMethod getSwapMethod() { return mSwapMethod; }
    /*virtual*/ void gatherInput();
    /*virtual*/ void delayInputProcessing();
    /*virtual*/ void swapBuffers();
    /*virtual*/ void restoreGLContext() {};

    // handy coordinate space conversion routines
    /*virtual*/ bool convertCoords(LLCoordScreen from, LLCoordWindow *to);
    /*virtual*/ bool convertCoords(LLCoordWindow from, LLCoordScreen *to);
    /*virtual*/ bool convertCoords(LLCoordWindow from, LLCoordGL *to);
    /*virtual*/ bool convertCoords(LLCoordGL from, LLCoordWindow *to);
    /*virtual*/ bool convertCoords(LLCoordScreen from, LLCoordGL *to);
    /*virtual*/ bool convertCoords(LLCoordGL from, LLCoordScreen *to);

    /*virtual*/ LLWindowResolution* getSupportedResolutions(S32 &num_resolutions);
    /*virtual*/ F32 getNativeAspectRatio();
    /*virtual*/ F32 getPixelAspectRatio();
    /*virtual*/ void setNativeAspectRatio(F32 ratio) { mOverrideAspectRatio = ratio; }

    /*virtual*/ void setMaxVRAMMegabytes(U32 max_vram) override;

    /*virtual*/ bool dialogColorPicker(F32 *r, F32 *g, F32 *b );

    /*virtual*/ void *getPlatformWindow();
    /*virtual*/ void bringToFront();
    /*virtual*/ void focusClient();

    /*virtual*/ void allowLanguageTextInput(LLPreeditor *preeditor, bool b);
    /*virtual*/ void setLanguageTextInput( const LLCoordGL & pos );
    /*virtual*/ void updateLanguageTextInputArea();
    /*virtual*/ void interruptLanguageTextInput();
    /*virtual*/ void spawnWebBrowser(const std::string& escaped_url, bool async);
                void openFile(const std::string& file_name);

    /*virtual*/ F32 getSystemUISize();

    LLWindowCallbacks::DragNDropResult completeDragNDropRequest( const LLCoordGL gl_coord, const MASK mask, LLWindowCallbacks::DragNDropAction action, const std::string url );

    static std::vector<std::string> getDisplaysResolutionList();
    static std::vector<std::string> getDynamicFallbackFontList();
    static void setDPIAwareness();

    /*virtual*/ void* getDirectInput8();
    /*virtual*/ bool getInputDevices(U32 device_type_filter,
                                     std::function<bool(std::string&, LLSD&, void*)> osx_callback,
                                     void* win_callback,
                                     void* userdata);

    U32 getRawWParam() { return mRawWParam; }

protected:
    LLWindowWin32(LLWindowCallbacks* callbacks,
        const std::string& title, const std::string& name, int x, int y, int width, int height, U32 flags,
<<<<<<< HEAD
        BOOL fullscreen, BOOL clearBg, BOOL enable_vsync, BOOL use_gl,
        //BOOL ignore_pixel_depth, U32 fsaa_samples, U32 max_cores, U32 max_vram, F32 max_gl_version);
        BOOL ignore_pixel_depth, U32 fsaa_samples, U32 max_cores, U32 max_vram, F32 max_gl_version, BOOL useLegacyCursors); // <FS:LO> Legacy cursor setting from main program
    ~LLWindowWin32();

    //void  initCursors();
    void    initCursors(BOOL useLegacyCursors); // <FS:LO> Legacy cursor setting from main program
=======
        bool fullscreen, bool clearBg, bool enable_vsync, bool use_gl,
        //bool ignore_pixel_depth, U32 fsaa_samples, U32 max_cores, U32 max_vram, F32 max_gl_version);
        bool ignore_pixel_depth, U32 fsaa_samples, U32 max_cores, U32 max_vram, F32 max_gl_version, bool useLegacyCursors); // <FS:LO> Legacy cursor setting from main program
    ~LLWindowWin32();

    //void  initCursors();
    void    initCursors(bool useLegacyCursors); // <FS:LO> Legacy cursor setting from main program
>>>>>>> 050d2fef
    void    initInputDevices();
    HCURSOR loadColorCursor(LPCTSTR name);
    bool    isValid();
    void    moveWindow(const LLCoordScreen& position,const LLCoordScreen& size);
    virtual LLSD    getNativeKeyData();

    // Changes display resolution. Returns true if successful
    bool    setDisplayResolution(S32 width, S32 height, S32 bits, S32 refresh);

    // Go back to last fullscreen display resolution.
    bool    setFullscreenResolution();

    // Restore the display resolution to its value before we ran the app.
    bool    resetDisplayResolution();

    bool    shouldPostQuit() { return mPostQuit; }

    void    fillCompositionForm(const LLRect& bounds, COMPOSITIONFORM *form);
    void    fillCandidateForm(const LLCoordGL& caret, const LLRect& bounds, CANDIDATEFORM *form);
    void    fillCharPosition(const LLCoordGL& caret, const LLRect& bounds, const LLRect& control, IMECHARPOSITION *char_position);
    void    fillCompositionLogfont(LOGFONT *logfont);
    U32     fillReconvertString(const LLWString &text, S32 focus, S32 focus_length, RECONVERTSTRING *reconvert_string);
    void    handleStartCompositionMessage();
    void    handleCompositionMessage(U32 indexes);
    bool    handleImeRequests(WPARAM request, LPARAM param, LRESULT *result);

protected:
    //
    // Platform specific methods
    //

    bool    getClientRectInScreenSpace(RECT* rectp);
    void    updateJoystick( );

    static LRESULT CALLBACK mainWindowProc(HWND h_wnd, UINT u_msg, WPARAM w_param, LPARAM l_param);
    static bool CALLBACK enumChildWindows(HWND h_wnd, LPARAM l_param);


    //
    // Platform specific variables
    //
    WCHAR       *mWindowTitle;
    WCHAR       *mWindowClassName;

    HWND        mWindowHandle = 0;  // window handle
    HGLRC       mhRC = 0;           // OpenGL rendering context
    HDC         mhDC = 0;           // Windows Device context handle
    HINSTANCE   mhInstance;     // handle to application instance
    RECT        mOldMouseClip;  // Screen rect to which the mouse cursor was globally constrained before we changed it in clipMouse()
    WPARAM      mLastSizeWParam;
    F32         mOverrideAspectRatio;
    F32         mNativeAspectRatio;

    HCURSOR     mCursor[ UI_CURSOR_COUNT ];  // Array of all mouse cursors
    LLCoordWindow mCursorPosition;  // mouse cursor position, should only be mutated on main thread
    LLMutex mRawMouseMutex;
    RAWINPUTDEVICE mRawMouse;
    LLCoordWindow mLastCursorPosition; // mouse cursor position from previous frame
    LLCoordCommon mRawMouseDelta; // raw mouse delta according to window thread
    LLCoordCommon mMouseFrameDelta; // how much the mouse moved between the last two calls to gatherInput

    MASK        mMouseMask;

    static bool sIsClassRegistered; // has the window class been registered?

    F32         mCurrentGamma;
    U32         mFSAASamples;
    U32         mMaxCores; // for debugging only -- maximum number of CPU cores to use, or 0 for no limit
    F32         mMaxGLVersion; // maximum OpenGL version to attempt to use (clamps to 3.2 - 4.6)
    WORD        mPrevGammaRamp[3][256];
    WORD        mCurrentGammaRamp[3][256];
    bool        mCustomGammaSet;

    LPWSTR      mIconResource;
    bool        mInputProcessingPaused;

    // The following variables are for Language Text Input control.
    // They are all static, since one context is shared by all LLWindowWin32
    // instances.
    static bool     sLanguageTextInputAllowed;
    static bool     sWinIMEOpened;
    static HKL      sWinInputLocale;
    static DWORD    sWinIMEConversionMode;
    static DWORD    sWinIMESentenceMode;
    static LLCoordWindow sWinIMEWindowPosition;
    LLCoordGL       mLanguageTextInputPointGL;
    LLRect          mLanguageTextInputAreaGL;

    LLPreeditor     *mPreeditor;

    LLDragDropWin32* mDragDrop;

    U32             mKeyCharCode;
    U32             mKeyScanCode;
    U32             mKeyVirtualKey;
    U32             mRawMsg;
    U32             mRawWParam;
    U32             mRawLParam;

    bool            mMouseVanish;

    // Cached values of GetWindowRect and GetClientRect to be used by app thread
    void updateWindowRect();
    RECT mRect;
    RECT mClientRect;

    struct LLWindowWin32Thread;
    LLWindowWin32Thread* mWindowThread = nullptr;
    LLThreadSafeQueue<std::function<void()>> mFunctionQueue;
    LLThreadSafeQueue<std::function<void()>> mMouseQueue;
    void post(const std::function<void()>& func);
    void postMouseButtonEvent(const std::function<void()>& func);
    void recreateWindow(RECT window_rect, DWORD dw_ex_style, DWORD dw_style);
    void kickWindowThread(HWND windowHandle=0);

    friend class LLWindowManager;
// <FS:ND> Allow to query for window chrome sizes.
public:
    virtual void getWindowChrome( U32 &aChromeW, U32 &aChromeH );
// </FS:ND>
};

class LLSplashScreenWin32 : public LLSplashScreen
{
public:
    LLSplashScreenWin32();
    virtual ~LLSplashScreenWin32();

    /*virtual*/ void showImpl();
    /*virtual*/ void updateImpl(const std::string& mesg);
    /*virtual*/ void hideImpl();

#if LL_WINDOWS
    static LRESULT CALLBACK windowProc(HWND h_wnd, UINT u_msg,
        WPARAM w_param, LPARAM l_param);
#endif

private:
#if LL_WINDOWS
    HWND mWindow;
#endif
};

extern LLW32MsgCallback gAsyncMsgCallback;
extern LPWSTR gIconResource;

static void handleMessage( const MSG& msg );

S32 OSMessageBoxWin32(const std::string& text, const std::string& caption, U32 type);

#endif //LL_LLWINDOWWIN32_H<|MERGE_RESOLUTION|>--- conflicted
+++ resolved
@@ -54,16 +54,6 @@
     /*virtual*/ bool maximize();
     /*virtual*/ void minimize();
     /*virtual*/ void restore();
-<<<<<<< HEAD
-    /*virtual*/ BOOL getFullscreen();
-    /*virtual*/ BOOL getPosition(LLCoordScreen *position);
-    /*virtual*/ BOOL getSize(LLCoordScreen *size);
-    /*virtual*/ BOOL getSize(LLCoordWindow *size);
-    /*virtual*/ BOOL setPosition(LLCoordScreen position);
-    /*virtual*/ BOOL setSizeImpl(LLCoordScreen size);
-    /*virtual*/ BOOL setSizeImpl(LLCoordWindow size);
-    /*virtual*/ BOOL switchContext(BOOL fullscreen, const LLCoordScreen &size, BOOL enable_vsync, const LLCoordScreen * const posp = NULL);
-=======
     /*virtual*/ bool getFullscreen();
     /*virtual*/ bool getPosition(LLCoordScreen *position);
     /*virtual*/ bool getSize(LLCoordScreen *size);
@@ -72,7 +62,6 @@
     /*virtual*/ bool setSizeImpl(LLCoordScreen size);
     /*virtual*/ bool setSizeImpl(LLCoordWindow size);
     /*virtual*/ bool switchContext(bool fullscreen, const LLCoordScreen &size, bool enable_vsync, const LLCoordScreen * const posp = NULL);
->>>>>>> 050d2fef
     /*virtual*/ void setTitle(const std::string& title);
     void* createSharedContext() override;
     void makeContextCurrent(void* context) override;
@@ -153,15 +142,6 @@
 protected:
     LLWindowWin32(LLWindowCallbacks* callbacks,
         const std::string& title, const std::string& name, int x, int y, int width, int height, U32 flags,
-<<<<<<< HEAD
-        BOOL fullscreen, BOOL clearBg, BOOL enable_vsync, BOOL use_gl,
-        //BOOL ignore_pixel_depth, U32 fsaa_samples, U32 max_cores, U32 max_vram, F32 max_gl_version);
-        BOOL ignore_pixel_depth, U32 fsaa_samples, U32 max_cores, U32 max_vram, F32 max_gl_version, BOOL useLegacyCursors); // <FS:LO> Legacy cursor setting from main program
-    ~LLWindowWin32();
-
-    //void  initCursors();
-    void    initCursors(BOOL useLegacyCursors); // <FS:LO> Legacy cursor setting from main program
-=======
         bool fullscreen, bool clearBg, bool enable_vsync, bool use_gl,
         //bool ignore_pixel_depth, U32 fsaa_samples, U32 max_cores, U32 max_vram, F32 max_gl_version);
         bool ignore_pixel_depth, U32 fsaa_samples, U32 max_cores, U32 max_vram, F32 max_gl_version, bool useLegacyCursors); // <FS:LO> Legacy cursor setting from main program
@@ -169,7 +149,6 @@
 
     //void  initCursors();
     void    initCursors(bool useLegacyCursors); // <FS:LO> Legacy cursor setting from main program
->>>>>>> 050d2fef
     void    initInputDevices();
     HCURSOR loadColorCursor(LPCTSTR name);
     bool    isValid();
