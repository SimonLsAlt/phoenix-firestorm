/** 
 * @file llkeyboardsdl.cpp
 * @brief Handler for assignable key bindings
 *
 * $LicenseInfo:firstyear=2001&license=viewerlgpl$
 * Second Life Viewer Source Code
 * Copyright (C) 2010, Linden Research, Inc.
 * 
 * This library is free software; you can redistribute it and/or
 * modify it under the terms of the GNU Lesser General Public
 * License as published by the Free Software Foundation;
 * version 2.1 of the License only.
 * 
 * This library is distributed in the hope that it will be useful,
 * but WITHOUT ANY WARRANTY; without even the implied warranty of
 * MERCHANTABILITY or FITNESS FOR A PARTICULAR PURPOSE.  See the GNU
 * Lesser General Public License for more details.
 * 
 * You should have received a copy of the GNU Lesser General Public
 * License along with this library; if not, write to the Free Software
 * Foundation, Inc., 51 Franklin Street, Fifth Floor, Boston, MA  02110-1301  USA
 * 
 * Linden Research, Inc., 945 Battery Street, San Francisco, CA  94111  USA
 * $/LicenseInfo$
 */

#if LL_SDL

#include "linden_common.h"
#include "llkeyboardsdl.h"
#include "llwindowcallbacks.h"
#include "SDL2/SDL.h"
#include "SDL2/SDL_keycode.h"

LLKeyboardSDL::LLKeyboardSDL()
{
	// Set up key mapping for SDL - eventually can read this from a file?
	// Anything not in the key map gets dropped
	// Add default A-Z

	// Virtual key mappings from SDL_keysym.h ...

	// SDL maps the letter keys to the ASCII you'd expect, but it's lowercase...

	// <FS:ND> Looks like we need to map those despite of SDL_TEXTINPUT handling most of this, but without
	// the translation lower->upper here accelerators will not work.

	U16 cur_char;
	for (cur_char = 'A'; cur_char <= 'Z'; cur_char++)
	{
		mTranslateKeyMap[cur_char] = cur_char;
	}
	for (cur_char = 'a'; cur_char <= 'z'; cur_char++)
	{
		mTranslateKeyMap[cur_char] = (cur_char - 'a') + 'A';
	}
	
	for (cur_char = '0'; cur_char <= '9'; cur_char++)
	{
		mTranslateKeyMap[cur_char] = cur_char;
	}

	// These ones are translated manually upon keydown/keyup because
	// SDL doesn't handle their numlock transition.
	//mTranslateKeyMap[SDLK_KP4] = KEY_PAD_LEFT;
	//mTranslateKeyMap[SDLK_KP6] = KEY_PAD_RIGHT;
	//mTranslateKeyMap[SDLK_KP8] = KEY_PAD_UP;
	//mTranslateKeyMap[SDLK_KP2] = KEY_PAD_DOWN;
	//mTranslateKeyMap[SDLK_KP_PERIOD] = KEY_DELETE;
	//mTranslateKeyMap[SDLK_KP7] = KEY_HOME;
	//mTranslateKeyMap[SDLK_KP1] = KEY_END;
	//mTranslateKeyMap[SDLK_KP9] = KEY_PAGE_UP;
	//mTranslateKeyMap[SDLK_KP3] = KEY_PAGE_DOWN;
	//mTranslateKeyMap[SDLK_KP0] = KEY_INSERT;

	// mTranslateKeyMap[SDLK_SPACE] = ' '; 	// <FS:ND/> Those are handled by SDL2 via text input, do not map them
	mTranslateKeyMap[SDLK_RETURN] = KEY_RETURN;
	mTranslateKeyMap[SDLK_LEFT] = KEY_LEFT;
	mTranslateKeyMap[SDLK_RIGHT] = KEY_RIGHT;
	mTranslateKeyMap[SDLK_UP] = KEY_UP;
	mTranslateKeyMap[SDLK_DOWN] = KEY_DOWN;
	mTranslateKeyMap[SDLK_ESCAPE] = KEY_ESCAPE;
	mTranslateKeyMap[SDLK_KP_ENTER] = KEY_RETURN;
	mTranslateKeyMap[SDLK_ESCAPE] = KEY_ESCAPE;
	mTranslateKeyMap[SDLK_BACKSPACE] = KEY_BACKSPACE;
	mTranslateKeyMap[SDLK_DELETE] = KEY_DELETE;
	mTranslateKeyMap[SDLK_LSHIFT] = KEY_SHIFT;
	mTranslateKeyMap[SDLK_RSHIFT] = KEY_SHIFT;
	mTranslateKeyMap[SDLK_LCTRL] = KEY_CONTROL;
	mTranslateKeyMap[SDLK_RCTRL] = KEY_CONTROL;
	mTranslateKeyMap[SDLK_LALT] = KEY_ALT;
	mTranslateKeyMap[SDLK_RALT] = KEY_ALT;
	mTranslateKeyMap[SDLK_HOME] = KEY_HOME;
	mTranslateKeyMap[SDLK_END] = KEY_END;
	mTranslateKeyMap[SDLK_PAGEUP] = KEY_PAGE_UP;
	mTranslateKeyMap[SDLK_PAGEDOWN] = KEY_PAGE_DOWN;
	mTranslateKeyMap[SDLK_MINUS] = KEY_HYPHEN;
	mTranslateKeyMap[SDLK_EQUALS] = KEY_EQUALS;
	mTranslateKeyMap[SDLK_KP_EQUALS] = KEY_EQUALS;
	mTranslateKeyMap[SDLK_INSERT] = KEY_INSERT;
	mTranslateKeyMap[SDLK_CAPSLOCK] = KEY_CAPSLOCK;
	mTranslateKeyMap[SDLK_TAB] = KEY_TAB;
	mTranslateKeyMap[SDLK_KP_PLUS] = KEY_ADD;
	mTranslateKeyMap[SDLK_KP_MINUS] = KEY_SUBTRACT;
	mTranslateKeyMap[SDLK_KP_MULTIPLY] = KEY_MULTIPLY;
	mTranslateKeyMap[SDLK_KP_DIVIDE] = KEY_PAD_DIVIDE;
	mTranslateKeyMap[SDLK_F1] = KEY_F1;
	mTranslateKeyMap[SDLK_F2] = KEY_F2;
	mTranslateKeyMap[SDLK_F3] = KEY_F3;
	mTranslateKeyMap[SDLK_F4] = KEY_F4;
	mTranslateKeyMap[SDLK_F5] = KEY_F5;
	mTranslateKeyMap[SDLK_F6] = KEY_F6;
	mTranslateKeyMap[SDLK_F7] = KEY_F7;
	mTranslateKeyMap[SDLK_F8] = KEY_F8;
	mTranslateKeyMap[SDLK_F9] = KEY_F9;
	mTranslateKeyMap[SDLK_F10] = KEY_F10;
	mTranslateKeyMap[SDLK_F11] = KEY_F11;
	mTranslateKeyMap[SDLK_F12] = KEY_F12;
	// mTranslateKeyMap[SDLK_PLUS]   = '='; // <FS:ND/> Those are handled by SDL2 via text input, do not map them
	// mTranslateKeyMap[SDLK_COMMA]  = ','; // <FS:ND/> Those are handled by SDL2 via text input, do not map them
	// mTranslateKeyMap[SDLK_MINUS]  = '-'; // <FS:ND/> Those are handled by SDL2 via text input, do not map them
	// mTranslateKeyMap[SDLK_PERIOD] = '.'; // <FS:ND/> Those are handled by SDL2 via text input, do not map them
	// mTranslateKeyMap[SDLK_BACKQUOTE] = '`'; // <FS:ND/> Those are handled by SDL2 via text input, do not map them
	// mTranslateKeyMap[SDLK_SLASH] = KEY_DIVIDE; // <FS:ND/> Those are handled by SDL2 via text input, do not map them
	// mTranslateKeyMap[SDLK_SEMICOLON] = ';'; // <FS:ND/> Those are handled by SDL2 via text input, do not map them
	// mTranslateKeyMap[SDLK_LEFTBRACKET] = '['; // <FS:ND/> Those are handled by SDL2 via text input, do not map them
	// mTranslateKeyMap[SDLK_BACKSLASH] = '\\'; // <FS:ND/> Those are handled by SDL2 via text input, do not map them
	// mTranslateKeyMap[SDLK_RIGHTBRACKET] = ']'; // <FS:ND/> Those are handled by SDL2 via text input, do not map them
	// mTranslateKeyMap[SDLK_QUOTE] = '\''; // <FS:ND/> Those are handled by SDL2 via text input, do not map them

	// Build inverse map
	for (auto iter = mTranslateKeyMap.begin(); iter != mTranslateKeyMap.end(); iter++)
	{
		mInvTranslateKeyMap[iter->second] = iter->first;
	}

	// numpad map
	mTranslateNumpadMap[SDLK_KP_0] = KEY_PAD_INS;
	mTranslateNumpadMap[SDLK_KP_1] = KEY_PAD_END;
	mTranslateNumpadMap[SDLK_KP_2] = KEY_PAD_DOWN;
	mTranslateNumpadMap[SDLK_KP_3] = KEY_PAD_PGDN;
	mTranslateNumpadMap[SDLK_KP_4] = KEY_PAD_LEFT;
	mTranslateNumpadMap[SDLK_KP_5] = KEY_PAD_CENTER;
	mTranslateNumpadMap[SDLK_KP_6] = KEY_PAD_RIGHT;
	mTranslateNumpadMap[SDLK_KP_7] = KEY_PAD_HOME;
	mTranslateNumpadMap[SDLK_KP_8] = KEY_PAD_UP;
	mTranslateNumpadMap[SDLK_KP_9] = KEY_PAD_PGUP;
	mTranslateNumpadMap[SDLK_KP_PERIOD] = KEY_PAD_DEL;

	// build inverse numpad map
	for (auto iter = mTranslateNumpadMap.begin();
	     iter != mTranslateNumpadMap.end();
	     iter++)
	{
		mInvTranslateNumpadMap[iter->second] = iter->first;
	}
}

void LLKeyboardSDL::resetMaskKeys()
{
	SDL_Keymod mask = SDL_GetModState();

	// MBW -- XXX -- This mirrors the operation of the Windows version of resetMaskKeys().
	//    It looks a bit suspicious, as it won't correct for keys that have been released.
	//    Is this the way it's supposed to work?

	if(mask & KMOD_SHIFT)
	{
		mKeyLevel[KEY_SHIFT] = TRUE;
	}

	if(mask & KMOD_CTRL)
	{
		mKeyLevel[KEY_CONTROL] = TRUE;
	}

	if(mask & KMOD_ALT)
	{
		mKeyLevel[KEY_ALT] = TRUE;
	}
}


MASK LLKeyboardSDL::updateModifiers(const U32 mask)
{
	// translate the mask
	MASK out_mask = MASK_NONE;

	if(mask & KMOD_SHIFT)
	{
		out_mask |= MASK_SHIFT;
	}

	if(mask & KMOD_CTRL)
	{
		out_mask |= MASK_CONTROL;
	}

	if(mask & KMOD_ALT)
	{
		out_mask |= MASK_ALT;
	}

	return out_mask;
}


static U32 adjustNativekeyFromUnhandledMask(const U32 key, const U32 mask)
{
	// SDL doesn't automatically adjust the keysym according to
	// whether NUMLOCK is engaged, so we massage the keysym manually.
	U32 rtn = key;
	if (!(mask & KMOD_NUM))
	{
		switch (key)
		{
			case SDLK_KP_PERIOD: rtn = SDLK_DELETE; break;
			case SDLK_KP_0: rtn = SDLK_INSERT; break;
			case SDLK_KP_1: rtn = SDLK_END; break;
			case SDLK_KP_2: rtn = SDLK_DOWN; break;
			case SDLK_KP_3: rtn = SDLK_PAGEDOWN; break;
			case SDLK_KP_4: rtn = SDLK_LEFT; break;
			case SDLK_KP_6: rtn = SDLK_RIGHT; break;
			case SDLK_KP_7: rtn = SDLK_HOME; break;
			case SDLK_KP_8: rtn = SDLK_UP; break;
			case SDLK_KP_9: rtn = SDLK_PAGEUP; break;
		}
	}
	return rtn;
}


BOOL LLKeyboardSDL::handleKeyDown(const U32 key, const U32 mask)
{
	U32 adjusted_nativekey;
	KEY	translated_key = 0;
	U32	translated_mask = MASK_NONE;
	BOOL handled = FALSE;

	adjusted_nativekey = adjustNativekeyFromUnhandledMask(key, mask);

	translated_mask = updateModifiers(mask);
	
	if(translateNumpadKey(adjusted_nativekey, &translated_key))
	{
		handled = handleTranslatedKeyDown(translated_key, translated_mask);
	}

	return handled;
}


BOOL LLKeyboardSDL::handleKeyUp(const U32 key, const U32 mask)
{
	U32 adjusted_nativekey;
	KEY	translated_key = 0;
	U32	translated_mask = MASK_NONE;
	BOOL handled = FALSE;

	adjusted_nativekey = adjustNativekeyFromUnhandledMask(key, mask);

	translated_mask = updateModifiers(mask);

	if(translateNumpadKey(adjusted_nativekey, &translated_key))
	{
		handled = handleTranslatedKeyUp(translated_key, translated_mask);
	}

	return handled;
}

MASK LLKeyboardSDL::currentMask(BOOL for_mouse_event)
{
	MASK result = MASK_NONE;
	SDL_Keymod mask = SDL_GetModState();

	if (mask & KMOD_SHIFT)			result |= MASK_SHIFT;
	if (mask & KMOD_CTRL)			result |= MASK_CONTROL;
	if (mask & KMOD_ALT)			result |= MASK_ALT;

	// For keyboard events, consider Meta keys equivalent to Control
	if (!for_mouse_event)
	{
<<<<<<< HEAD
		if (mask & KMOD_ALT) result |= MASK_CONTROL;
=======
		if (mask & KMOD_GUI) result |= MASK_CONTROL;
>>>>>>> 9a8d5210
	}

	return result;
}

void LLKeyboardSDL::scanKeyboard()
{
	for (S32 key = 0; key < KEY_COUNT; key++)
	{
		// Generate callback if any event has occurred on this key this frame.
		// Can't just test mKeyLevel, because this could be a slow frame and
		// key might have gone down then up. JC
		if (mKeyLevel[key] || mKeyDown[key] || mKeyUp[key])
		{
			mCurScanKey = key;
			mCallbacks->handleScanKey(key, mKeyDown[key], mKeyUp[key], mKeyLevel[key]);
		}
	}

	// Reset edges for next frame
	for (S32 key = 0; key < KEY_COUNT; key++)
	{
		mKeyUp[key] = FALSE;
		mKeyDown[key] = FALSE;
		if (mKeyLevel[key])
		{
			mKeyLevelFrameCount[key]++;
		}
	}
}

 
BOOL LLKeyboardSDL::translateNumpadKey( const U32 os_key, KEY *translated_key)
{
	return translateKey(os_key, translated_key);	
}

U16 LLKeyboardSDL::inverseTranslateNumpadKey(const KEY translated_key)
{
	return inverseTranslateKey(translated_key);
}

enum class WindowsVK : U32
{
	VK_UNKNOWN = 0,
	VK_BACK = 0x08,
	VK_TAB = 0x09,
	VK_CLEAR = 0x0C,
	VK_RETURN = 0x0D,
	VK_SHIFT = 0x10,
	VK_CONTROL = 0x11,
	VK_MENU = 0x12,
	VK_PAUSE = 0x13,
	VK_CAPITAL = 0x14,
	VK_KANA = 0x15,
	VK_HANGUL = 0x15,
	VK_JUNJA = 0x17,
	VK_FINAL = 0x18,
	VK_HANJA = 0x19,
	VK_KANJI = 0x19,
	VK_ESCAPE = 0x1B,
	VK_CONVERT = 0x1C,
	VK_NONCONVERT = 0x1D,
	VK_ACCEPT = 0x1E,
	VK_MODECHANGE = 0x1F,
	VK_SPACE = 0x20,
	VK_PRIOR = 0x21,
	VK_NEXT = 0x22,
	VK_END = 0x23,
	VK_HOME = 0x24,
	VK_LEFT = 0x25,
	VK_UP = 0x26,
	VK_RIGHT = 0x27,
	VK_DOWN = 0x28,
	VK_SELECT = 0x29,
	VK_PRINT = 0x2A,
	VK_EXECUTE = 0x2B,
	VK_SNAPSHOT = 0x2C,
	VK_INSERT = 0x2D,
	VK_DELETE = 0x2E,
	VK_HELP = 0x2F,
	VK_0 = 0x30,
	VK_1 = 0x31,
	VK_2 = 0x32,
	VK_3 = 0x33,
	VK_4 = 0x34,
	VK_5 = 0x35,
	VK_6 = 0x36,
	VK_7 = 0x37,
	VK_8 = 0x38,
	VK_9 = 0x39,
	VK_A = 0x41,
	VK_B = 0x42,
	VK_C = 0x43,
	VK_D = 0x44,
	VK_E = 0x45,
	VK_F = 0x46,
	VK_G = 0x47,
	VK_H = 0x48,
	VK_I = 0x49,
	VK_J = 0x4A,
	VK_K = 0x4B,
	VK_L = 0x4C,
	VK_M = 0x4D,
	VK_N = 0x4E,
	VK_O = 0x4F,
	VK_P = 0x50,
	VK_Q = 0x51,
	VK_R = 0x52,
	VK_S = 0x53,
	VK_T = 0x54,
	VK_U = 0x55,
	VK_V = 0x56,
	VK_W = 0x57,
	VK_X = 0x58,
	VK_Y = 0x59,
	VK_Z = 0x5A,
	VK_LWIN = 0x5B,
	VK_RWIN = 0x5C,
	VK_APPS = 0x5D,
	VK_SLEEP = 0x5F,
	VK_NUMPAD0 = 0x60,
	VK_NUMPAD1 = 0x61,
	VK_NUMPAD2 = 0x62,
	VK_NUMPAD3 = 0x63,
	VK_NUMPAD4 = 0x64,
	VK_NUMPAD5 = 0x65,
	VK_NUMPAD6 = 0x66,
	VK_NUMPAD7 = 0x67,
	VK_NUMPAD8 = 0x68,
	VK_NUMPAD9 = 0x69,
	VK_MULTIPLY = 0x6A,
	VK_ADD = 0x6B,
	VK_SEPARATOR = 0x6C,
	VK_SUBTRACT = 0x6D,
	VK_DECIMAL = 0x6E,
	VK_DIVIDE = 0x6F,
	VK_F1 = 0x70,
	VK_F2 = 0x71,
	VK_F3 = 0x72,
	VK_F4 = 0x73,
	VK_F5 = 0x74,
	VK_F6 = 0x75,
	VK_F7 = 0x76,
	VK_F8 = 0x77,
	VK_F9 = 0x78,
	VK_F10 = 0x79,
	VK_F11 = 0x7A,
	VK_F12 = 0x7B,
	VK_F13 = 0x7C,
	VK_F14 = 0x7D,
	VK_F15 = 0x7E,
	VK_F16 = 0x7F,
	VK_F17 = 0x80,
	VK_F18 = 0x81,
	VK_F19 = 0x82,
	VK_F20 = 0x83,
	VK_F21 = 0x84,
	VK_F22 = 0x85,
	VK_F23 = 0x86,
	VK_F24 = 0x87,
	VK_NUMLOCK = 0x90,
	VK_SCROLL = 0x91,
	VK_LSHIFT = 0xA0,
	VK_RSHIFT = 0xA1,
	VK_LCONTROL = 0xA2,
	VK_RCONTROL = 0xA3,
	VK_LMENU = 0xA4,
	VK_RMENU = 0xA5,
	VK_BROWSER_BACK = 0xA6,
	VK_BROWSER_FORWARD = 0xA7,
	VK_BROWSER_REFRESH = 0xA8,
	VK_BROWSER_STOP = 0xA9,
	VK_BROWSER_SEARCH = 0xAA,
	VK_BROWSER_FAVORITES = 0xAB,
	VK_BROWSER_HOME = 0xAC,
	VK_VOLUME_MUTE = 0xAD,
	VK_VOLUME_DOWN = 0xAE,
	VK_VOLUME_UP = 0xAF,
	VK_MEDIA_NEXT_TRACK = 0xB0,
	VK_MEDIA_PREV_TRACK = 0xB1,
	VK_MEDIA_STOP = 0xB2,
	VK_MEDIA_PLAY_PAUSE = 0xB3,
	VK_MEDIA_LAUNCH_MAIL = 0xB4,
	VK_MEDIA_LAUNCH_MEDIA_SELECT = 0xB5,
	VK_MEDIA_LAUNCH_APP1 = 0xB6,
	VK_MEDIA_LAUNCH_APP2 = 0xB7,
	VK_OEM_1 = 0xBA,
	VK_OEM_PLUS = 0xBB,
	VK_OEM_COMMA = 0xBC,
	VK_OEM_MINUS = 0xBD,
	VK_OEM_PERIOD = 0xBE,
	VK_OEM_2 = 0xBF,
	VK_OEM_3 = 0xC0,
	VK_OEM_4 = 0xDB,
	VK_OEM_5 = 0xDC,
	VK_OEM_6 = 0xDD,
	VK_OEM_7 = 0xDE,
	VK_OEM_8 = 0xDF,
	VK_OEM_102 = 0xE2,
	VK_PROCESSKEY = 0xE5,
	VK_PACKET = 0xE7,
	VK_ATTN = 0xF6,
	VK_CRSEL = 0xF7,
	VK_EXSEL = 0xF8,
	VK_EREOF = 0xF9,
	VK_PLAY = 0xFA,
	VK_ZOOM = 0xFB,
	VK_NONAME = 0xFC,
	VK_PA1 = 0xFD,
	VK_OEM_CLEAR = 0xFE,
};
	
std::map< U32, U32 > mSDL2_to_Win;
std::set< U32 > mIgnoreSDL2Keys;

U32 LLKeyboardSDL::mapSDL2toWin( U32 aSymbol )
{
	// <FS:ND> Map SDLK_ virtual keys to Windows VK_ virtual keys.
	// Text is handled via unicode input (SDL_TEXTINPUT event) and does not need to be translated into VK_ values as those match already.
	if( mSDL2_to_Win.empty() )
	{
		mSDL2_to_Win[ SDLK_UNKNOWN    ] = (U32)WindowsVK::VK_UNKNOWN;
		mSDL2_to_Win[ SDLK_BACKSPACE  ] = (U32)WindowsVK::VK_BACK;
		mSDL2_to_Win[ SDLK_TAB        ] = (U32)WindowsVK::VK_TAB;
		mSDL2_to_Win[ SDLK_CLEAR      ] = (U32)WindowsVK::VK_CLEAR;
		mSDL2_to_Win[ SDLK_RETURN     ] = (U32)WindowsVK::VK_RETURN;
		mSDL2_to_Win[ SDLK_PAUSE      ] = (U32)WindowsVK::VK_PAUSE;
		mSDL2_to_Win[ SDLK_ESCAPE     ] = (U32)WindowsVK::VK_ESCAPE;
		mSDL2_to_Win[ SDLK_DELETE     ] = (U32)WindowsVK::VK_DELETE;
		mSDL2_to_Win[ SDLK_KP_PERIOD  ] = (U32)WindowsVK::VK_OEM_PERIOD;
		mSDL2_to_Win[ SDLK_KP_DIVIDE  ] = (U32)WindowsVK::VK_DIVIDE;
		mSDL2_to_Win[ SDLK_KP_MULTIPLY] = (U32)WindowsVK::VK_MULTIPLY;
		mSDL2_to_Win[ SDLK_KP_MINUS   ] = (U32)WindowsVK::VK_OEM_MINUS;
		mSDL2_to_Win[ SDLK_KP_PLUS    ] = (U32)WindowsVK::VK_OEM_PLUS;
		mSDL2_to_Win[ SDLK_KP_ENTER   ] = (U32)WindowsVK::VK_RETURN;

		// ?
		//mSDL2_to_Win[ SDLK_KP_EQUALS  ] = (U32)WindowsVK::VK_EQUALS;

		mSDL2_to_Win[ SDLK_UP         ] = (U32)WindowsVK::VK_UP;
		mSDL2_to_Win[ SDLK_DOWN       ] = (U32)WindowsVK::VK_DOWN;
		mSDL2_to_Win[ SDLK_RIGHT      ] = (U32)WindowsVK::VK_RIGHT;
		mSDL2_to_Win[ SDLK_LEFT       ] = (U32)WindowsVK::VK_LEFT;
		mSDL2_to_Win[ SDLK_INSERT     ] = (U32)WindowsVK::VK_INSERT;
		mSDL2_to_Win[ SDLK_HOME       ] = (U32)WindowsVK::VK_HOME;
		mSDL2_to_Win[ SDLK_END        ] = (U32)WindowsVK::VK_END;
		mSDL2_to_Win[ SDLK_PAGEUP     ] = (U32)WindowsVK::VK_PRIOR;
		mSDL2_to_Win[ SDLK_PAGEDOWN   ] = (U32)WindowsVK::VK_NEXT;
		mSDL2_to_Win[ SDLK_F1         ] = (U32)WindowsVK::VK_F1;
		mSDL2_to_Win[ SDLK_F2         ] = (U32)WindowsVK::VK_F2;
		mSDL2_to_Win[ SDLK_F3         ] = (U32)WindowsVK::VK_F3;
		mSDL2_to_Win[ SDLK_F4         ] = (U32)WindowsVK::VK_F4;
		mSDL2_to_Win[ SDLK_F5         ] = (U32)WindowsVK::VK_F5;
		mSDL2_to_Win[ SDLK_F6         ] = (U32)WindowsVK::VK_F6;
		mSDL2_to_Win[ SDLK_F7         ] = (U32)WindowsVK::VK_F7;
		mSDL2_to_Win[ SDLK_F8         ] = (U32)WindowsVK::VK_F8;
		mSDL2_to_Win[ SDLK_F9         ] = (U32)WindowsVK::VK_F9;
		mSDL2_to_Win[ SDLK_F10        ] = (U32)WindowsVK::VK_F10;
		mSDL2_to_Win[ SDLK_F11        ] = (U32)WindowsVK::VK_F11;
		mSDL2_to_Win[ SDLK_F12        ] = (U32)WindowsVK::VK_F12;
		mSDL2_to_Win[ SDLK_F13        ] = (U32)WindowsVK::VK_F13;
		mSDL2_to_Win[ SDLK_F14        ] = (U32)WindowsVK::VK_F14;
		mSDL2_to_Win[ SDLK_F15        ] = (U32)WindowsVK::VK_F15;
		mSDL2_to_Win[ SDLK_CAPSLOCK   ] = (U32)WindowsVK::VK_CAPITAL;
		mSDL2_to_Win[ SDLK_RSHIFT     ] = (U32)WindowsVK::VK_SHIFT;
		mSDL2_to_Win[ SDLK_LSHIFT     ] = (U32)WindowsVK::VK_SHIFT;
		mSDL2_to_Win[ SDLK_RCTRL      ] = (U32)WindowsVK::VK_CONTROL;
		mSDL2_to_Win[ SDLK_LCTRL      ] = (U32)WindowsVK::VK_CONTROL;
		mSDL2_to_Win[ SDLK_RALT       ] = (U32)WindowsVK::VK_MENU;
		mSDL2_to_Win[ SDLK_LALT       ] = (U32)WindowsVK::VK_MENU;

		// VK_MODECHANGE ?
		// mSDL2_to_Win[ SDLK_MODE       ] = (U32)WindowsVK::VK_MODE;

		mSDL2_to_Win[ SDLK_HELP       ] = (U32)WindowsVK::VK_HELP;

		// ?
		// mSDL2_to_Win[ SDLK_SYSREQ     ] = (U32)WindowsVK::VK_SYSREQ;
		mSDL2_to_Win[ SDLK_MENU       ] = (U32)WindowsVK::VK_MENU;

		// ?
		// mSDL2_to_Win[ SDLK_POWER      ] = (U32)WindowsVK::VK_POWER;

		// ?
		//mSDL2_to_Win[ SDLK_UNDO       ] = (U32)WindowsVK::VK_UNDO;
	}

	auto itr = mSDL2_to_Win.find( aSymbol );
	if( itr != mSDL2_to_Win.end() )
		return itr->second;

	return aSymbol;
}

#endif
<|MERGE_RESOLUTION|>--- conflicted
+++ resolved
@@ -281,11 +281,7 @@
 	// For keyboard events, consider Meta keys equivalent to Control
 	if (!for_mouse_event)
 	{
-<<<<<<< HEAD
-		if (mask & KMOD_ALT) result |= MASK_CONTROL;
-=======
 		if (mask & KMOD_GUI) result |= MASK_CONTROL;
->>>>>>> 9a8d5210
 	}
 
 	return result;
