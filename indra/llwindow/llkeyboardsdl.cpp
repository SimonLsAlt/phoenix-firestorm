--- conflicted
+++ resolved
@@ -153,28 +153,6 @@
 
 void LLKeyboardSDL::resetMaskKeys()
 {
-<<<<<<< HEAD
-	SDLMod mask = SDL_GetModState();
-
-	// MBW -- XXX -- This mirrors the operation of the Windows version of resetMaskKeys().
-	//    It looks a bit suspicious, as it won't correct for keys that have been released.
-	//    Is this the way it's supposed to work?
-
-	if(mask & KMOD_SHIFT)
-	{
-		mKeyLevel[KEY_SHIFT] = true;
-	}
-
-	if(mask & KMOD_CTRL)
-	{
-		mKeyLevel[KEY_CONTROL] = true;
-	}
-
-	if(mask & KMOD_ALT)
-	{
-		mKeyLevel[KEY_ALT] = true;
-	}
-=======
     SDLMod mask = SDL_GetModState();
 
     // MBW -- XXX -- This mirrors the operation of the Windows version of resetMaskKeys().
@@ -183,19 +161,18 @@
 
     if(mask & KMOD_SHIFT)
     {
-        mKeyLevel[KEY_SHIFT] = TRUE;
+        mKeyLevel[KEY_SHIFT] = true;
     }
 
     if(mask & KMOD_CTRL)
     {
-        mKeyLevel[KEY_CONTROL] = TRUE;
+        mKeyLevel[KEY_CONTROL] = true;
     }
 
     if(mask & KMOD_ALT)
     {
-        mKeyLevel[KEY_ALT] = TRUE;
-    }
->>>>>>> c06fb4e0
+        mKeyLevel[KEY_ALT] = true;
+    }
 }
 
 
@@ -250,19 +227,12 @@
 
 bool LLKeyboardSDL::handleKeyDown(const U16 key, const U32 mask)
 {
-<<<<<<< HEAD
-	U16     adjusted_nativekey;
-	KEY	translated_key = 0;
-	U32	translated_mask = MASK_NONE;
-	bool	handled = false;
-=======
     U16     adjusted_nativekey;
     KEY translated_key = 0;
     U32 translated_mask = MASK_NONE;
-    BOOL    handled = FALSE;
+    bool    handled = false;
 
     adjusted_nativekey = adjustNativekeyFromUnhandledMask(key, mask);
->>>>>>> c06fb4e0
 
     translated_mask = updateModifiers(mask);
 
@@ -277,17 +247,10 @@
 
 bool LLKeyboardSDL::handleKeyUp(const U16 key, const U32 mask)
 {
-<<<<<<< HEAD
-	U16     adjusted_nativekey;
-	KEY	translated_key = 0;
-	U32	translated_mask = MASK_NONE;
-	bool	handled = false;
-=======
     U16     adjusted_nativekey;
     KEY translated_key = 0;
     U32 translated_mask = MASK_NONE;
-    BOOL    handled = FALSE;
->>>>>>> c06fb4e0
+    bool    handled = false;
 
     adjusted_nativekey = adjustNativekeyFromUnhandledMask(key, mask);
 
@@ -321,34 +284,6 @@
 
 void LLKeyboardSDL::scanKeyboard()
 {
-<<<<<<< HEAD
-	for (S32 key = 0; key < KEY_COUNT; key++)
-	{
-		// Generate callback if any event has occurred on this key this frame.
-		// Can't just test mKeyLevel, because this could be a slow frame and
-		// key might have gone down then up. JC
-		if (mKeyLevel[key] || mKeyDown[key] || mKeyUp[key])
-		{
-			mCurScanKey = key;
-			mCallbacks->handleScanKey(key, mKeyDown[key], mKeyUp[key], mKeyLevel[key]);
-		}
-	}
-
-	// Reset edges for next frame
-	for (S32 key = 0; key < KEY_COUNT; key++)
-	{
-		mKeyUp[key] = false;
-		mKeyDown[key] = false;
-		if (mKeyLevel[key])
-		{
-			mKeyLevelFrameCount[key]++;
-		}
-	}
-}
-
- 
-bool LLKeyboardSDL::translateNumpadKey( const U16 os_key, KEY *translated_key)
-=======
     for (S32 key = 0; key < KEY_COUNT; key++)
     {
         // Generate callback if any event has occurred on this key this frame.
@@ -364,8 +299,8 @@
     // Reset edges for next frame
     for (S32 key = 0; key < KEY_COUNT; key++)
     {
-        mKeyUp[key] = FALSE;
-        mKeyDown[key] = FALSE;
+        mKeyUp[key] = false;
+        mKeyDown[key] = false;
         if (mKeyLevel[key])
         {
             mKeyLevelFrameCount[key]++;
@@ -374,8 +309,7 @@
 }
 
 
-BOOL LLKeyboardSDL::translateNumpadKey( const U16 os_key, KEY *translated_key)
->>>>>>> c06fb4e0
+bool LLKeyboardSDL::translateNumpadKey( const U16 os_key, KEY *translated_key)
 {
     return translateKey(os_key, translated_key);
 }
