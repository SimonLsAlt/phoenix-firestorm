--- conflicted
+++ resolved
@@ -1,182 +1,123 @@
-/**
- * @file llwindowmesaheadless.h
- * @brief Windows implementation of LLWindow class
- *
- * $LicenseInfo:firstyear=2001&license=viewerlgpl$
- * Second Life Viewer Source Code
- * Copyright (C) 2010, Linden Research, Inc.
- *
- * This library is free software; you can redistribute it and/or
- * modify it under the terms of the GNU Lesser General Public
- * License as published by the Free Software Foundation;
- * version 2.1 of the License only.
- *
- * This library is distributed in the hope that it will be useful,
- * but WITHOUT ANY WARRANTY; without even the implied warranty of
- * MERCHANTABILITY or FITNESS FOR A PARTICULAR PURPOSE.  See the GNU
- * Lesser General Public License for more details.
- *
- * You should have received a copy of the GNU Lesser General Public
- * License along with this library; if not, write to the Free Software
- * Foundation, Inc., 51 Franklin Street, Fifth Floor, Boston, MA  02110-1301  USA
- *
- * Linden Research, Inc., 945 Battery Street, San Francisco, CA  94111  USA
- * $/LicenseInfo$
- */
-
-#ifndef LL_LLWINDOWMESAHEADLESS_H
-#define LL_LLWINDOWMESAHEADLESS_H
-
-#if LL_MESA_HEADLESS
-
-#include "llwindow.h"
-#include "GL/glu.h"
-#include "GL/osmesa.h"
-
-class LLWindowMesaHeadless : public LLWindow
-{
-public:
-<<<<<<< HEAD
-	/*virtual*/ void show() {};
-	/*virtual*/ void hide() {};
-	/*virtual*/ void close() {};
-	/*virtual*/ bool getVisible() {return false;};
-	/*virtual*/ bool getMinimized() {return false;};
-	/*virtual*/ bool getMaximized() {return false;};
-	/*virtual*/ bool maximize() {return false;};
-	/*virtual*/ void minimize() {};
-	/*virtual*/ void restore() {};
-	/*virtual*/ bool getFullscreen() {return false;};
-	/*virtual*/ bool getPosition(LLCoordScreen *position) {return false;};
-	/*virtual*/ bool getSize(LLCoordScreen *size) {return false;};
-	/*virtual*/ bool getSize(LLCoordWindow *size) {return false;};
-	/*virtual*/ bool setPosition(LLCoordScreen position) {return false;};
-	/*virtual*/ bool setSizeImpl(LLCoordScreen size) {return false;};
-	/*virtual*/ bool switchContext(bool fullscreen, const LLCoordScreen &size, bool disable_vsync, const LLCoordScreen * const posp = NULL) {return false;};
-	/*virtual*/ bool setCursorPosition(LLCoordWindow position) {return false;};
-	/*virtual*/ bool getCursorPosition(LLCoordWindow *position) {return false;};
-	/*virtual*/ void showCursor() {};
-	/*virtual*/ void hideCursor() {};
-	/*virtual*/ void showCursorFromMouseMove() {};
-	/*virtual*/ void hideCursorUntilMouseMove() {};
-	/*virtual*/ bool isCursorHidden() {return false;};
-	/*virtual*/ void updateCursor() {};
-	//virtual ECursorType getCursor() { return mCurrentCursor; };
-	/*virtual*/ void captureMouse() {};
-	/*virtual*/ void releaseMouse() {};
-	/*virtual*/ void setMouseClipping( bool b ) {};
-	/*virtual*/ bool isClipboardTextAvailable() {return false; };
-	/*virtual*/ bool pasteTextFromClipboard(LLWString &dst) {return false; };
-	/*virtual*/ bool copyTextToClipboard(const LLWString &src) {return false; };
-	/*virtual*/ void flashIcon(F32 seconds) {};
-	/*virtual*/ F32 getGamma() {return 1.0f; };
-	/*virtual*/ bool setGamma(const F32 gamma) {return false; }; // Set the gamma
-	/*virtual*/ bool restoreGamma() {return false; };	// Restore original gamma table (before updating gamma)
-	/*virtual*/ void setFSAASamples(const U32 fsaa_samples) { /* FSAA not supported yet on Mesa headless.*/ }
-	/*virtual*/ U32	 getFSAASamples() { return 0; }
-	//virtual ESwapMethod getSwapMethod() { return mSwapMethod; }
-	/*virtual*/ void gatherInput() {};
-	/*virtual*/ void delayInputProcessing() {};
-	/*virtual*/ void swapBuffers();
-	/*virtual*/ void restoreGLContext() {};
-
-	// handy coordinate space conversion routines
-	/*virtual*/ bool convertCoords(LLCoordScreen from, LLCoordWindow *to) { return false; };
-	/*virtual*/ bool convertCoords(LLCoordWindow from, LLCoordScreen *to) { return false; };
-	/*virtual*/ bool convertCoords(LLCoordWindow from, LLCoordGL *to) { return false; };
-	/*virtual*/ bool convertCoords(LLCoordGL from, LLCoordWindow *to) { return false; };
-	/*virtual*/ bool convertCoords(LLCoordScreen from, LLCoordGL *to) { return false; };
-	/*virtual*/ bool convertCoords(LLCoordGL from, LLCoordScreen *to) { return false; };
-=======
-    /*virtual*/ void show() {};
-    /*virtual*/ void hide() {};
-    /*virtual*/ void close() {};
-    /*virtual*/ BOOL getVisible() {return FALSE;};
-    /*virtual*/ BOOL getMinimized() {return FALSE;};
-    /*virtual*/ BOOL getMaximized() {return FALSE;};
-    /*virtual*/ BOOL maximize() {return FALSE;};
-    /*virtual*/ void minimize() {};
-    /*virtual*/ void restore() {};
-    /*virtual*/ BOOL getFullscreen() {return FALSE;};
-    /*virtual*/ BOOL getPosition(LLCoordScreen *position) {return FALSE;};
-    /*virtual*/ BOOL getSize(LLCoordScreen *size) {return FALSE;};
-    /*virtual*/ BOOL getSize(LLCoordWindow *size) {return FALSE;};
-    /*virtual*/ BOOL setPosition(LLCoordScreen position) {return FALSE;};
-    /*virtual*/ BOOL setSizeImpl(LLCoordScreen size) {return FALSE;};
-    /*virtual*/ BOOL switchContext(BOOL fullscreen, const LLCoordScreen &size, BOOL disable_vsync, const LLCoordScreen * const posp = NULL) {return FALSE;};
-    /*virtual*/ BOOL setCursorPosition(LLCoordWindow position) {return FALSE;};
-    /*virtual*/ BOOL getCursorPosition(LLCoordWindow *position) {return FALSE;};
-    /*virtual*/ void showCursor() {};
-    /*virtual*/ void hideCursor() {};
-    /*virtual*/ void showCursorFromMouseMove() {};
-    /*virtual*/ void hideCursorUntilMouseMove() {};
-    /*virtual*/ BOOL isCursorHidden() {return FALSE;};
-    /*virtual*/ void updateCursor() {};
-    //virtual ECursorType getCursor() { return mCurrentCursor; };
-    /*virtual*/ void captureMouse() {};
-    /*virtual*/ void releaseMouse() {};
-    /*virtual*/ void setMouseClipping( BOOL b ) {};
-    /*virtual*/ BOOL isClipboardTextAvailable() {return FALSE; };
-    /*virtual*/ BOOL pasteTextFromClipboard(LLWString &dst) {return FALSE; };
-    /*virtual*/ BOOL copyTextToClipboard(const LLWString &src) {return FALSE; };
-    /*virtual*/ void flashIcon(F32 seconds) {};
-    /*virtual*/ F32 getGamma() {return 1.0f; };
-    /*virtual*/ BOOL setGamma(const F32 gamma) {return FALSE; }; // Set the gamma
-    /*virtual*/ BOOL restoreGamma() {return FALSE; };   // Restore original gamma table (before updating gamma)
-    /*virtual*/ void setFSAASamples(const U32 fsaa_samples) { /* FSAA not supported yet on Mesa headless.*/ }
-    /*virtual*/ U32  getFSAASamples() { return 0; }
-    //virtual ESwapMethod getSwapMethod() { return mSwapMethod; }
-    /*virtual*/ void gatherInput() {};
-    /*virtual*/ void delayInputProcessing() {};
-    /*virtual*/ void swapBuffers();
-    /*virtual*/ void restoreGLContext() {};
-
-    // handy coordinate space conversion routines
-    /*virtual*/ BOOL convertCoords(LLCoordScreen from, LLCoordWindow *to) { return FALSE; };
-    /*virtual*/ BOOL convertCoords(LLCoordWindow from, LLCoordScreen *to) { return FALSE; };
-    /*virtual*/ BOOL convertCoords(LLCoordWindow from, LLCoordGL *to) { return FALSE; };
-    /*virtual*/ BOOL convertCoords(LLCoordGL from, LLCoordWindow *to) { return FALSE; };
-    /*virtual*/ BOOL convertCoords(LLCoordScreen from, LLCoordGL *to) { return FALSE; };
-    /*virtual*/ BOOL convertCoords(LLCoordGL from, LLCoordScreen *to) { return FALSE; };
-
-    /*virtual*/ LLWindowResolution* getSupportedResolutions(S32 &num_resolutions) { return NULL; };
-    /*virtual*/ F32 getNativeAspectRatio() { return 1.0f; };
-    /*virtual*/ F32 getPixelAspectRatio() { return 1.0f; };
-    /*virtual*/ void setNativeAspectRatio(F32 ratio) {}
->>>>>>> e1623bb2
-
-    /*virtual*/ void *getPlatformWindow() { return 0; };
-    /*virtual*/ void bringToFront() {};
-
-    LLWindowMesaHeadless(LLWindowCallbacks* callbacks,
-                         const std::string& title, const std::string& name, S32 x, S32 y, S32 width, S32 height,
-<<<<<<< HEAD
-				  U32 flags,  bool fullscreen, bool clearBg,
-				  bool disable_vsync, bool use_gl, bool ignore_pixel_depth);
-	~LLWindowMesaHeadless();
-=======
-                  U32 flags,  BOOL fullscreen, BOOL clearBg,
-                  BOOL disable_vsync, BOOL use_gl, BOOL ignore_pixel_depth);
-    ~LLWindowMesaHeadless();
->>>>>>> e1623bb2
-
-private:
-    OSMesaContext   mMesaContext;
-    unsigned char * mMesaBuffer;
-};
-
-class LLSplashScreenMesaHeadless : public LLSplashScreen
-{
-public:
-    LLSplashScreenMesaHeadless() {};
-    virtual ~LLSplashScreenMesaHeadless() {};
-
-    /*virtual*/ void showImpl() {};
-    /*virtual*/ void updateImpl(const std::string& mesg) {};
-    /*virtual*/ void hideImpl() {};
-
-};
-
-#endif
-
-#endif //LL_LLWINDOWMESAHEADLESS_H+/**
+ * @file llwindowmesaheadless.h
+ * @brief Windows implementation of LLWindow class
+ *
+ * $LicenseInfo:firstyear=2001&license=viewerlgpl$
+ * Second Life Viewer Source Code
+ * Copyright (C) 2010, Linden Research, Inc.
+ *
+ * This library is free software; you can redistribute it and/or
+ * modify it under the terms of the GNU Lesser General Public
+ * License as published by the Free Software Foundation;
+ * version 2.1 of the License only.
+ *
+ * This library is distributed in the hope that it will be useful,
+ * but WITHOUT ANY WARRANTY; without even the implied warranty of
+ * MERCHANTABILITY or FITNESS FOR A PARTICULAR PURPOSE.  See the GNU
+ * Lesser General Public License for more details.
+ *
+ * You should have received a copy of the GNU Lesser General Public
+ * License along with this library; if not, write to the Free Software
+ * Foundation, Inc., 51 Franklin Street, Fifth Floor, Boston, MA  02110-1301  USA
+ *
+ * Linden Research, Inc., 945 Battery Street, San Francisco, CA  94111  USA
+ * $/LicenseInfo$
+ */
+
+#ifndef LL_LLWINDOWMESAHEADLESS_H
+#define LL_LLWINDOWMESAHEADLESS_H
+
+#if LL_MESA_HEADLESS
+
+#include "llwindow.h"
+#include "GL/glu.h"
+#include "GL/osmesa.h"
+
+class LLWindowMesaHeadless : public LLWindow
+{
+public:
+    /*virtual*/ void show() {};
+    /*virtual*/ void hide() {};
+    /*virtual*/ void close() {};
+    /*virtual*/ bool getVisible() {return false;};
+    /*virtual*/ bool getMinimized() {return false;};
+    /*virtual*/ bool getMaximized() {return false;};
+    /*virtual*/ bool maximize() {return false;};
+    /*virtual*/ void minimize() {};
+    /*virtual*/ void restore() {};
+    /*virtual*/ bool getFullscreen() {return false;};
+    /*virtual*/ bool getPosition(LLCoordScreen *position) {return false;};
+    /*virtual*/ bool getSize(LLCoordScreen *size) {return false;};
+    /*virtual*/ bool getSize(LLCoordWindow *size) {return false;};
+    /*virtual*/ bool setPosition(LLCoordScreen position) {return false;};
+    /*virtual*/ bool setSizeImpl(LLCoordScreen size) {return false;};
+    /*virtual*/ bool switchContext(bool fullscreen, const LLCoordScreen &size, bool disable_vsync, const LLCoordScreen * const posp = NULL) {return false;};
+    /*virtual*/ bool setCursorPosition(LLCoordWindow position) {return false;};
+    /*virtual*/ bool getCursorPosition(LLCoordWindow *position) {return false;};
+    /*virtual*/ void showCursor() {};
+    /*virtual*/ void hideCursor() {};
+    /*virtual*/ void showCursorFromMouseMove() {};
+    /*virtual*/ void hideCursorUntilMouseMove() {};
+    /*virtual*/ bool isCursorHidden() {return false;};
+    /*virtual*/ void updateCursor() {};
+    //virtual ECursorType getCursor() { return mCurrentCursor; };
+    /*virtual*/ void captureMouse() {};
+    /*virtual*/ void releaseMouse() {};
+    /*virtual*/ void setMouseClipping( bool b ) {};
+    /*virtual*/ bool isClipboardTextAvailable() {return false; };
+    /*virtual*/ bool pasteTextFromClipboard(LLWString &dst) {return false; };
+    /*virtual*/ bool copyTextToClipboard(const LLWString &src) {return false; };
+    /*virtual*/ void flashIcon(F32 seconds) {};
+    /*virtual*/ F32 getGamma() {return 1.0f; };
+    /*virtual*/ bool setGamma(const F32 gamma) {return false; }; // Set the gamma
+    /*virtual*/ bool restoreGamma() {return false; };   // Restore original gamma table (before updating gamma)
+    /*virtual*/ void setFSAASamples(const U32 fsaa_samples) { /* FSAA not supported yet on Mesa headless.*/ }
+    /*virtual*/ U32  getFSAASamples() { return 0; }
+    //virtual ESwapMethod getSwapMethod() { return mSwapMethod; }
+    /*virtual*/ void gatherInput() {};
+    /*virtual*/ void delayInputProcessing() {};
+    /*virtual*/ void swapBuffers();
+    /*virtual*/ void restoreGLContext() {};
+
+    // handy coordinate space conversion routines
+    /*virtual*/ bool convertCoords(LLCoordScreen from, LLCoordWindow *to) { return false; };
+    /*virtual*/ bool convertCoords(LLCoordWindow from, LLCoordScreen *to) { return false; };
+    /*virtual*/ bool convertCoords(LLCoordWindow from, LLCoordGL *to) { return false; };
+    /*virtual*/ bool convertCoords(LLCoordGL from, LLCoordWindow *to) { return false; };
+    /*virtual*/ bool convertCoords(LLCoordScreen from, LLCoordGL *to) { return false; };
+    /*virtual*/ bool convertCoords(LLCoordGL from, LLCoordScreen *to) { return false; };
+
+    /*virtual*/ LLWindowResolution* getSupportedResolutions(S32 &num_resolutions) { return NULL; };
+    /*virtual*/ F32 getNativeAspectRatio() { return 1.0f; };
+    /*virtual*/ F32 getPixelAspectRatio() { return 1.0f; };
+    /*virtual*/ void setNativeAspectRatio(F32 ratio) {}
+
+    /*virtual*/ void *getPlatformWindow() { return 0; };
+    /*virtual*/ void bringToFront() {};
+
+    LLWindowMesaHeadless(LLWindowCallbacks* callbacks,
+                         const std::string& title, const std::string& name, S32 x, S32 y, S32 width, S32 height,
+                  U32 flags,  bool fullscreen, bool clearBg,
+                  bool disable_vsync, bool use_gl, bool ignore_pixel_depth);
+    ~LLWindowMesaHeadless();
+
+private:
+    OSMesaContext   mMesaContext;
+    unsigned char * mMesaBuffer;
+};
+
+class LLSplashScreenMesaHeadless : public LLSplashScreen
+{
+public:
+    LLSplashScreenMesaHeadless() {};
+    virtual ~LLSplashScreenMesaHeadless() {};
+
+    /*virtual*/ void showImpl() {};
+    /*virtual*/ void updateImpl(const std::string& mesg) {};
+    /*virtual*/ void hideImpl() {};
+
+};
+
+#endif
+
+#endif //LL_LLWINDOWMESAHEADLESS_H