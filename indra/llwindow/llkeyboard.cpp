/**
 * @file llkeyboard.cpp
 * @brief Handler for assignable key bindings
 *
 * $LicenseInfo:firstyear=2001&license=viewerlgpl$
 * Second Life Viewer Source Code
 * Copyright (C) 2010, Linden Research, Inc.
 *
 * This library is free software; you can redistribute it and/or
 * modify it under the terms of the GNU Lesser General Public
 * License as published by the Free Software Foundation;
 * version 2.1 of the License only.
 *
 * This library is distributed in the hope that it will be useful,
 * but WITHOUT ANY WARRANTY; without even the implied warranty of
 * MERCHANTABILITY or FITNESS FOR A PARTICULAR PURPOSE.  See the GNU
 * Lesser General Public License for more details.
 *
 * You should have received a copy of the GNU Lesser General Public
 * License along with this library; if not, write to the Free Software
 * Foundation, Inc., 51 Franklin Street, Fifth Floor, Boston, MA  02110-1301  USA
 *
 * Linden Research, Inc., 945 Battery Street, San Francisco, CA  94111  USA
 * $/LicenseInfo$
 */

#include "linden_common.h"
#include "indra_constants.h"
#include "llkeyboard.h"

#include "llwindowcallbacks.h"

//
// Globals
//

LLKeyboard *gKeyboard = NULL;

//static
std::map<KEY,std::string> LLKeyboard::sKeysToNames;
std::map<std::string,KEY> LLKeyboard::sNamesToKeys;
LLKeyStringTranslatorFunc*  LLKeyboard::mStringTranslator = NULL;   // Used for l10n + PC/Mac/Linux accelerator labeling


//
// Class Implementation
//

LLKeyboard::LLKeyboard() : mCallbacks(NULL)
{
<<<<<<< HEAD
	S32 i;

	// Constructor for LLTimer inits each timer. We want them to
	// be constructed without being initialized, so we shut them down here.
	for (i = 0; i < KEY_COUNT; i++)
	{
		mKeyLevelFrameCount[i] = 0;
		mKeyLevel[i] = false;
		mKeyUp[i]    = false;
		mKeyDown[i]  = false;
		mKeyRepeated[i] = false;
	}

	mInsertMode = LL_KIM_INSERT;
	mCurTranslatedKey = KEY_NONE;
	mCurScanKey = KEY_NONE;

	addKeyName(' ', "Space" );
	addKeyName(KEY_RETURN, "Enter" );
	addKeyName(KEY_LEFT, "Left" );
	addKeyName(KEY_RIGHT, "Right" );
	addKeyName(KEY_UP, "Up" );
	addKeyName(KEY_DOWN, "Down" );
	addKeyName(KEY_ESCAPE, "Esc" );
	addKeyName(KEY_HOME, "Home" );
	addKeyName(KEY_END, "End" );
	addKeyName(KEY_PAGE_UP, "PgUp" );
	addKeyName(KEY_PAGE_DOWN, "PgDn" );
	addKeyName(KEY_F1, "F1" );
	addKeyName(KEY_F2, "F2" );
	addKeyName(KEY_F3, "F3" );
	addKeyName(KEY_F4, "F4" );
	addKeyName(KEY_F5, "F5" );
	addKeyName(KEY_F6, "F6" );
	addKeyName(KEY_F7, "F7" );
	addKeyName(KEY_F8, "F8" );
	addKeyName(KEY_F9, "F9" );
	addKeyName(KEY_F10, "F10" );
	addKeyName(KEY_F11, "F11" );
	addKeyName(KEY_F12, "F12" );
	addKeyName(KEY_TAB, "Tab" );
	addKeyName(KEY_ADD, "Add" );
	addKeyName(KEY_SUBTRACT, "Subtract" );
	addKeyName(KEY_MULTIPLY, "Multiply" );
	addKeyName(KEY_DIVIDE, "Divide" );
	addKeyName(KEY_PAD_DIVIDE, "PAD_DIVIDE" );
	addKeyName(KEY_PAD_LEFT, "PAD_LEFT" );
	addKeyName(KEY_PAD_RIGHT, "PAD_RIGHT" );
	addKeyName(KEY_PAD_DOWN, "PAD_DOWN" );
	addKeyName(KEY_PAD_UP, "PAD_UP" );
	addKeyName(KEY_PAD_HOME, "PAD_HOME" );
	addKeyName(KEY_PAD_END, "PAD_END" );
	addKeyName(KEY_PAD_PGUP, "PAD_PGUP" );
	addKeyName(KEY_PAD_PGDN, "PAD_PGDN" );
	addKeyName(KEY_PAD_CENTER, "PAD_CENTER" );
	addKeyName(KEY_PAD_INS, "PAD_INS" );
	addKeyName(KEY_PAD_DEL, "PAD_DEL" );
	addKeyName(KEY_PAD_RETURN, "PAD_Enter" );
	addKeyName(KEY_BUTTON0, "PAD_BUTTON0" );
	addKeyName(KEY_BUTTON1, "PAD_BUTTON1" );
	addKeyName(KEY_BUTTON2, "PAD_BUTTON2" );
	addKeyName(KEY_BUTTON3, "PAD_BUTTON3" );
	addKeyName(KEY_BUTTON4, "PAD_BUTTON4" );
	addKeyName(KEY_BUTTON5, "PAD_BUTTON5" );
	addKeyName(KEY_BUTTON6, "PAD_BUTTON6" );
	addKeyName(KEY_BUTTON7, "PAD_BUTTON7" );
	addKeyName(KEY_BUTTON8, "PAD_BUTTON8" );
	addKeyName(KEY_BUTTON9, "PAD_BUTTON9" );
	addKeyName(KEY_BUTTON10, "PAD_BUTTON10" );
	addKeyName(KEY_BUTTON11, "PAD_BUTTON11" );
	addKeyName(KEY_BUTTON12, "PAD_BUTTON12" );
	addKeyName(KEY_BUTTON13, "PAD_BUTTON13" );
	addKeyName(KEY_BUTTON14, "PAD_BUTTON14" );
	addKeyName(KEY_BUTTON15, "PAD_BUTTON15" );
	
	addKeyName(KEY_BACKSPACE, "Backsp" );
	addKeyName(KEY_DELETE, "Del" );
	addKeyName(KEY_SHIFT, "Shift" );
	addKeyName(KEY_CONTROL, "Ctrl" );
	addKeyName(KEY_ALT, "Alt" );
	addKeyName(KEY_HYPHEN, "-" );
	addKeyName(KEY_EQUALS, "=" );
	addKeyName(KEY_INSERT, "Ins" );
	addKeyName(KEY_CAPSLOCK, "CapsLock" );
=======
    S32 i;

    // Constructor for LLTimer inits each timer. We want them to
    // be constructed without being initialized, so we shut them down here.
    for (i = 0; i < KEY_COUNT; i++)
    {
        mKeyLevelFrameCount[i] = 0;
        mKeyLevel[i] = FALSE;
        mKeyUp[i]    = FALSE;
        mKeyDown[i]  = FALSE;
        mKeyRepeated[i] = FALSE;
    }

    mInsertMode = LL_KIM_INSERT;
    mCurTranslatedKey = KEY_NONE;
    mCurScanKey = KEY_NONE;

    addKeyName(' ', "Space" );
    addKeyName(KEY_RETURN, "Enter" );
    addKeyName(KEY_LEFT, "Left" );
    addKeyName(KEY_RIGHT, "Right" );
    addKeyName(KEY_UP, "Up" );
    addKeyName(KEY_DOWN, "Down" );
    addKeyName(KEY_ESCAPE, "Esc" );
    addKeyName(KEY_HOME, "Home" );
    addKeyName(KEY_END, "End" );
    addKeyName(KEY_PAGE_UP, "PgUp" );
    addKeyName(KEY_PAGE_DOWN, "PgDn" );
    addKeyName(KEY_F1, "F1" );
    addKeyName(KEY_F2, "F2" );
    addKeyName(KEY_F3, "F3" );
    addKeyName(KEY_F4, "F4" );
    addKeyName(KEY_F5, "F5" );
    addKeyName(KEY_F6, "F6" );
    addKeyName(KEY_F7, "F7" );
    addKeyName(KEY_F8, "F8" );
    addKeyName(KEY_F9, "F9" );
    addKeyName(KEY_F10, "F10" );
    addKeyName(KEY_F11, "F11" );
    addKeyName(KEY_F12, "F12" );
    addKeyName(KEY_TAB, "Tab" );
    addKeyName(KEY_ADD, "Add" );
    addKeyName(KEY_SUBTRACT, "Subtract" );
    addKeyName(KEY_MULTIPLY, "Multiply" );
    addKeyName(KEY_DIVIDE, "Divide" );
    addKeyName(KEY_PAD_DIVIDE, "PAD_DIVIDE" );
    addKeyName(KEY_PAD_LEFT, "PAD_LEFT" );
    addKeyName(KEY_PAD_RIGHT, "PAD_RIGHT" );
    addKeyName(KEY_PAD_DOWN, "PAD_DOWN" );
    addKeyName(KEY_PAD_UP, "PAD_UP" );
    addKeyName(KEY_PAD_HOME, "PAD_HOME" );
    addKeyName(KEY_PAD_END, "PAD_END" );
    addKeyName(KEY_PAD_PGUP, "PAD_PGUP" );
    addKeyName(KEY_PAD_PGDN, "PAD_PGDN" );
    addKeyName(KEY_PAD_CENTER, "PAD_CENTER" );
    addKeyName(KEY_PAD_INS, "PAD_INS" );
    addKeyName(KEY_PAD_DEL, "PAD_DEL" );
    addKeyName(KEY_PAD_RETURN, "PAD_Enter" );
    addKeyName(KEY_BUTTON0, "PAD_BUTTON0" );
    addKeyName(KEY_BUTTON1, "PAD_BUTTON1" );
    addKeyName(KEY_BUTTON2, "PAD_BUTTON2" );
    addKeyName(KEY_BUTTON3, "PAD_BUTTON3" );
    addKeyName(KEY_BUTTON4, "PAD_BUTTON4" );
    addKeyName(KEY_BUTTON5, "PAD_BUTTON5" );
    addKeyName(KEY_BUTTON6, "PAD_BUTTON6" );
    addKeyName(KEY_BUTTON7, "PAD_BUTTON7" );
    addKeyName(KEY_BUTTON8, "PAD_BUTTON8" );
    addKeyName(KEY_BUTTON9, "PAD_BUTTON9" );
    addKeyName(KEY_BUTTON10, "PAD_BUTTON10" );
    addKeyName(KEY_BUTTON11, "PAD_BUTTON11" );
    addKeyName(KEY_BUTTON12, "PAD_BUTTON12" );
    addKeyName(KEY_BUTTON13, "PAD_BUTTON13" );
    addKeyName(KEY_BUTTON14, "PAD_BUTTON14" );
    addKeyName(KEY_BUTTON15, "PAD_BUTTON15" );

    addKeyName(KEY_BACKSPACE, "Backsp" );
    addKeyName(KEY_DELETE, "Del" );
    addKeyName(KEY_SHIFT, "Shift" );
    addKeyName(KEY_CONTROL, "Ctrl" );
    addKeyName(KEY_ALT, "Alt" );
    addKeyName(KEY_HYPHEN, "-" );
    addKeyName(KEY_EQUALS, "=" );
    addKeyName(KEY_INSERT, "Ins" );
    addKeyName(KEY_CAPSLOCK, "CapsLock" );
>>>>>>> c06fb4e0
}


LLKeyboard::~LLKeyboard()
{
    // nothing
}

void LLKeyboard::addKeyName(KEY key, const std::string& name)
{
    sKeysToNames[key] = name;
    std::string nameuc = name;
    LLStringUtil::toUpper(nameuc);
    sNamesToKeys[nameuc] = key;
}

void LLKeyboard::resetKeyDownAndHandle()
{
    MASK mask = currentMask(false);
    for (S32 i = 0; i < KEY_COUNT; i++)
    {
        if (mKeyLevel[i])
        {
            mKeyDown[i] = false;
            mKeyLevel[i] = false;
            mKeyUp[i] = true;
            mCurTranslatedKey = (KEY)i;
            mCallbacks->handleTranslatedKeyUp(i, mask);
        }
    }
}

// BUG this has to be called when an OS dialog is shown, otherwise modifier key state
// is wrong because the keyup event is never received by the main window. JC
void LLKeyboard::resetKeys()
{
<<<<<<< HEAD
	S32 i;

	for (i = 0; i < KEY_COUNT; i++)
	{
		if( mKeyLevel[i] )
		{
			mKeyLevel[i] = false;
		}
	}

	for (i = 0; i < KEY_COUNT; i++)
	{
		mKeyUp[i] = false;
	}

	for (i = 0; i < KEY_COUNT; i++)
	{
		mKeyDown[i] = false;
	}

	for (i = 0; i < KEY_COUNT; i++)
	{
		mKeyRepeated[i] = false;
	}
=======
    S32 i;

    for (i = 0; i < KEY_COUNT; i++)
    {
        if( mKeyLevel[i] )
        {
            mKeyLevel[i] = FALSE;
        }
    }

    for (i = 0; i < KEY_COUNT; i++)
    {
        mKeyUp[i] = FALSE;
    }

    for (i = 0; i < KEY_COUNT; i++)
    {
        mKeyDown[i] = FALSE;
    }

    for (i = 0; i < KEY_COUNT; i++)
    {
        mKeyRepeated[i] = FALSE;
    }
>>>>>>> c06fb4e0
}


// <FS:ND/> SDL2 compat
//bool LLKeyboard::translateKey(const U16 os_key, KEY *out_key)
bool LLKeyboard::translateKey(const NATIVE_KEY_TYPE os_key, KEY *out_key)
{
<<<<<<< HEAD
	// Only translate keys in the map, ignore all other keys for now
	auto iter = mTranslateKeyMap.find(os_key);
	if (iter == mTranslateKeyMap.end())
	{
		//LL_WARNS() << "Unknown virtual key " << os_key << LL_ENDL;
		*out_key = 0;
		return false;
	}
	else
	{
		*out_key = iter->second;
		return true;
	}
=======
    // Only translate keys in the map, ignore all other keys for now
    auto iter = mTranslateKeyMap.find(os_key);
    if (iter == mTranslateKeyMap.end())
    {
        //LL_WARNS() << "Unknown virtual key " << os_key << LL_ENDL;
        *out_key = 0;
        return FALSE;
    }
    else
    {
        *out_key = iter->second;
        return TRUE;
    }
>>>>>>> c06fb4e0
}


// <FS:ND/> SDL2 compat
//U16 LLKeyboard::inverseTranslateKey(const KEY translated_key)
LLKeyboard::NATIVE_KEY_TYPE LLKeyboard::inverseTranslateKey(const KEY translated_key)
{
    auto iter = mInvTranslateKeyMap.find(translated_key);
    if (iter == mInvTranslateKeyMap.end())
    {
        return 0;
    }
    else
    {
        return iter->second;
    }
}


bool LLKeyboard::handleTranslatedKeyDown(KEY translated_key, U32 translated_mask)
{
<<<<<<< HEAD
	bool handled = false;
	bool repeated = false;

	// is this the first time the key went down?
	// if so, generate "character" message
	if( !mKeyLevel[translated_key] )
	{
		mKeyLevel[translated_key] = true;
		mKeyLevelTimer[translated_key].reset();
		mKeyLevelFrameCount[translated_key] = 0;
		mKeyRepeated[translated_key] = false;
	}
	else
	{
		// Level is already down, assume it's repeated.
		repeated = true;
		mKeyRepeated[translated_key] = true;
	}
	
	mKeyDown[translated_key] = true;
	mCurTranslatedKey = (KEY)translated_key;
	handled = mCallbacks->handleTranslatedKeyDown(translated_key, translated_mask, repeated);
	return handled;
}


bool LLKeyboard::handleTranslatedKeyUp(KEY translated_key, U32 translated_mask)
{	
	bool handled = false;
	if( mKeyLevel[translated_key] )
	{
		mKeyLevel[translated_key] = false;
		
		// Only generate key up events if the key is thought to
		// be down.  This allows you to call resetKeys() in the
		// middle of a frame and ignore subsequent KEY_UP
		// messages in the same frame.  This was causing the
		// sequence W<return> in chat to move agents forward. JC
		mKeyUp[translated_key] = true;
		handled = mCallbacks->handleTranslatedKeyUp(translated_key, translated_mask);
	}
	
	LL_DEBUGS("UserInput") << "keyup -" << translated_key << "-" << LL_ENDL;

	return handled;
=======
    BOOL handled = FALSE;
    BOOL repeated = FALSE;

    // is this the first time the key went down?
    // if so, generate "character" message
    if( !mKeyLevel[translated_key] )
    {
        mKeyLevel[translated_key] = TRUE;
        mKeyLevelTimer[translated_key].reset();
        mKeyLevelFrameCount[translated_key] = 0;
        mKeyRepeated[translated_key] = FALSE;
    }
    else
    {
        // Level is already down, assume it's repeated.
        repeated = TRUE;
        mKeyRepeated[translated_key] = TRUE;
    }

    mKeyDown[translated_key] = TRUE;
    mCurTranslatedKey = (KEY)translated_key;
    handled = mCallbacks->handleTranslatedKeyDown(translated_key, translated_mask, repeated);
    return handled;
}


BOOL LLKeyboard::handleTranslatedKeyUp(KEY translated_key, U32 translated_mask)
{
    BOOL handled = FALSE;
    if( mKeyLevel[translated_key] )
    {
        mKeyLevel[translated_key] = FALSE;

        // Only generate key up events if the key is thought to
        // be down.  This allows you to call resetKeys() in the
        // middle of a frame and ignore subsequent KEY_UP
        // messages in the same frame.  This was causing the
        // sequence W<return> in chat to move agents forward. JC
        mKeyUp[translated_key] = TRUE;
        handled = mCallbacks->handleTranslatedKeyUp(translated_key, translated_mask);
    }

    LL_DEBUGS("UserInput") << "keyup -" << translated_key << "-" << LL_ENDL;

    return handled;
>>>>>>> c06fb4e0
}


void LLKeyboard::toggleInsertMode()
{
    if (LL_KIM_INSERT == mInsertMode)
    {
        mInsertMode = LL_KIM_OVERWRITE;
    }
    else
    {
        mInsertMode = LL_KIM_INSERT;
    }
}


// Returns time in seconds since key was pressed.
F32 LLKeyboard::getKeyElapsedTime(KEY key)
{
    return mKeyLevelTimer[key].getElapsedTimeF32();
}

// Returns time in frames since key was pressed.
S32 LLKeyboard::getKeyElapsedFrameCount(KEY key)
{
    return mKeyLevelFrameCount[key];
}

// static
bool LLKeyboard::keyFromString(const std::string& str, KEY *key)
{
<<<<<<< HEAD
	std::string instring(str);
	size_t length = instring.size();

	if (length < 1)
	{
		return false;
	}
	if (length == 1)
	{
		char ch = toupper(instring[0]);
		if (('0' <= ch && ch <= '9') ||
			('A' <= ch && ch <= 'Z') ||
			('!' <= ch && ch <= '/') || // !"#$%&'()*+,-./
			(':' <= ch && ch <= '@') || // :;<=>?@
			('[' <= ch && ch <= '`') || // [\]^_`
			('{' <= ch && ch <= '~'))   // {|}~
		{
			*key = ch;
			return true;
		}
	}

	LLStringUtil::toUpper(instring);
	KEY res = get_if_there(sNamesToKeys, instring, (KEY)0);
	if (res != 0)
	{
		*key = res;
		return true;
	}
	LL_WARNS() << "keyFromString failed: " << str << LL_ENDL;
	return false;
=======
    std::string instring(str);
    size_t length = instring.size();

    if (length < 1)
    {
        return FALSE;
    }
    if (length == 1)
    {
        char ch = toupper(instring[0]);
        if (('0' <= ch && ch <= '9') ||
            ('A' <= ch && ch <= 'Z') ||
            ('!' <= ch && ch <= '/') || // !"#$%&'()*+,-./
            (':' <= ch && ch <= '@') || // :;<=>?@
            ('[' <= ch && ch <= '`') || // [\]^_`
            ('{' <= ch && ch <= '~'))   // {|}~
        {
            *key = ch;
            return TRUE;
        }
    }

    LLStringUtil::toUpper(instring);
    KEY res = get_if_there(sNamesToKeys, instring, (KEY)0);
    if (res != 0)
    {
        *key = res;
        return TRUE;
    }
    LL_WARNS() << "keyFromString failed: " << str << LL_ENDL;
    return FALSE;
>>>>>>> c06fb4e0
}


// static
std::string LLKeyboard::stringFromKey(KEY key, bool translate)
{
    std::string res = get_if_there(sKeysToNames, key, std::string());
    if (res.empty())
    {
        char buffer[2];     /* Flawfinder: ignore */
        buffer[0] = key;
        buffer[1] = '\0';
        res = std::string(buffer);
    }

    if (translate)
    {
        LLKeyStringTranslatorFunc *trans = gKeyboard->mStringTranslator;
        if (trans != NULL)
        {
            res = trans(res.c_str());
        }
    }

    return res;
}

//static
std::string LLKeyboard::stringFromMouse(EMouseClickType click, bool translate)
{
    std::string res;
    switch (click)
    {
        case CLICK_LEFT:
            res = "LMB";
            break;
        case CLICK_MIDDLE:
            res = "MMB";
            break;
        case CLICK_RIGHT:
            res = "RMB";
            break;
        case CLICK_BUTTON4:
            res = "MB4";
            break;
        case CLICK_BUTTON5:
            res = "MB5";
            break;
        case CLICK_DOUBLELEFT:
            res = "Double LMB";
            break;
        default:
            break;
    }

    if (translate && !res.empty())
    {
        LLKeyStringTranslatorFunc* trans = gKeyboard->mStringTranslator;
        if (trans != NULL)
        {
            res = trans(res.c_str());
        }
    }
    return res;
}

//static
std::string LLKeyboard::stringFromAccelerator(MASK accel_mask)
{
    std::string res;

    LLKeyStringTranslatorFunc *trans = gKeyboard->mStringTranslator;

    if (trans == NULL)
    {
        LL_ERRS() << "No mKeyStringTranslator" << LL_ENDL;
        return res;
    }

    // Append any masks
#ifdef LL_DARWIN
    // Standard Mac names for modifier keys in menu equivalents
    // We could use the symbol characters, but they only exist in certain fonts.
    if (accel_mask & MASK_CONTROL)
    {
        if (accel_mask & MASK_MAC_CONTROL)
        {
            res.append(trans("accel-mac-control"));
        }
        else
        {
            res.append(trans("accel-mac-command"));     // Symbol would be "\xE2\x8C\x98"
        }
    }
    if (accel_mask & MASK_ALT)
        res.append(trans("accel-mac-option"));      // Symbol would be "\xE2\x8C\xA5"
    if (accel_mask & MASK_SHIFT)
        res.append(trans("accel-mac-shift"));       // Symbol would be "\xE2\x8C\xA7"
#else
    if (accel_mask & MASK_CONTROL)
        res.append(trans("accel-win-control"));
    if (accel_mask & MASK_ALT)
        res.append(trans("accel-win-alt"));
    if (accel_mask & MASK_SHIFT)
        res.append(trans("accel-win-shift"));
#endif
    return res;
}
//static
std::string LLKeyboard::stringFromAccelerator( MASK accel_mask, KEY key )
{
    std::string res;

    // break early if this is a silly thing to do.
    if( KEY_NONE == key )
    {
        return res;
    }

    res.append(stringFromAccelerator(accel_mask));
    std::string key_string = LLKeyboard::stringFromKey(key);
    if ((accel_mask & MASK_NORMALKEYS) &&
        (key_string[0] == '-' || key_string[0] == '=' || key_string[0] == '+'))
    {
        res.append( " " );
    }

    std::string keystr = stringFromKey( key );
    res.append( keystr );

    return res;
}

//static
std::string LLKeyboard::stringFromAccelerator(MASK accel_mask, EMouseClickType click)
{
    std::string res;
    if (CLICK_NONE == click)
    {
        return res;
    }
    res.append(stringFromAccelerator(accel_mask));
    res.append(stringFromMouse(click));
    return res;
}

//static
bool LLKeyboard::maskFromString(const std::string& str, MASK *mask)
{
<<<<<<< HEAD
	std::string instring(str);
	if (instring == "NONE")
	{
		*mask = MASK_NONE;
		return true;
	}
	else if (instring == "SHIFT")
	{
		*mask = MASK_SHIFT;
		return true;
	}
	else if (instring == "CTL")
	{
		*mask = MASK_CONTROL;
		return true;
	}
	else if (instring == "ALT")
	{
		*mask = MASK_ALT;
		return true;
	}
	else if (instring == "CTL_SHIFT")
	{
		*mask = MASK_CONTROL | MASK_SHIFT;
		return true;
	}
	else if (instring == "ALT_SHIFT")
	{
		*mask = MASK_ALT | MASK_SHIFT;
		return true;
	}
	else if (instring == "CTL_ALT")
	{
		*mask = MASK_CONTROL | MASK_ALT;
		return true;
	}
	else if (instring == "CTL_ALT_SHIFT")
	{
		*mask = MASK_CONTROL | MASK_ALT | MASK_SHIFT;
		return true;
	}
	else 
	{
		return false;
	}
=======
    std::string instring(str);
    if (instring == "NONE")
    {
        *mask = MASK_NONE;
        return TRUE;
    }
    else if (instring == "SHIFT")
    {
        *mask = MASK_SHIFT;
        return TRUE;
    }
    else if (instring == "CTL")
    {
        *mask = MASK_CONTROL;
        return TRUE;
    }
    else if (instring == "ALT")
    {
        *mask = MASK_ALT;
        return TRUE;
    }
    else if (instring == "CTL_SHIFT")
    {
        *mask = MASK_CONTROL | MASK_SHIFT;
        return TRUE;
    }
    else if (instring == "ALT_SHIFT")
    {
        *mask = MASK_ALT | MASK_SHIFT;
        return TRUE;
    }
    else if (instring == "CTL_ALT")
    {
        *mask = MASK_CONTROL | MASK_ALT;
        return TRUE;
    }
    else if (instring == "CTL_ALT_SHIFT")
    {
        *mask = MASK_CONTROL | MASK_ALT | MASK_SHIFT;
        return TRUE;
    }
    else
    {
        return FALSE;
    }
>>>>>>> c06fb4e0
}


//static
void LLKeyboard::setStringTranslatorFunc( LLKeyStringTranslatorFunc *trans_func )
{
    mStringTranslator = trans_func;
}<|MERGE_RESOLUTION|>--- conflicted
+++ resolved
@@ -48,92 +48,6 @@
 
 LLKeyboard::LLKeyboard() : mCallbacks(NULL)
 {
-<<<<<<< HEAD
-	S32 i;
-
-	// Constructor for LLTimer inits each timer. We want them to
-	// be constructed without being initialized, so we shut them down here.
-	for (i = 0; i < KEY_COUNT; i++)
-	{
-		mKeyLevelFrameCount[i] = 0;
-		mKeyLevel[i] = false;
-		mKeyUp[i]    = false;
-		mKeyDown[i]  = false;
-		mKeyRepeated[i] = false;
-	}
-
-	mInsertMode = LL_KIM_INSERT;
-	mCurTranslatedKey = KEY_NONE;
-	mCurScanKey = KEY_NONE;
-
-	addKeyName(' ', "Space" );
-	addKeyName(KEY_RETURN, "Enter" );
-	addKeyName(KEY_LEFT, "Left" );
-	addKeyName(KEY_RIGHT, "Right" );
-	addKeyName(KEY_UP, "Up" );
-	addKeyName(KEY_DOWN, "Down" );
-	addKeyName(KEY_ESCAPE, "Esc" );
-	addKeyName(KEY_HOME, "Home" );
-	addKeyName(KEY_END, "End" );
-	addKeyName(KEY_PAGE_UP, "PgUp" );
-	addKeyName(KEY_PAGE_DOWN, "PgDn" );
-	addKeyName(KEY_F1, "F1" );
-	addKeyName(KEY_F2, "F2" );
-	addKeyName(KEY_F3, "F3" );
-	addKeyName(KEY_F4, "F4" );
-	addKeyName(KEY_F5, "F5" );
-	addKeyName(KEY_F6, "F6" );
-	addKeyName(KEY_F7, "F7" );
-	addKeyName(KEY_F8, "F8" );
-	addKeyName(KEY_F9, "F9" );
-	addKeyName(KEY_F10, "F10" );
-	addKeyName(KEY_F11, "F11" );
-	addKeyName(KEY_F12, "F12" );
-	addKeyName(KEY_TAB, "Tab" );
-	addKeyName(KEY_ADD, "Add" );
-	addKeyName(KEY_SUBTRACT, "Subtract" );
-	addKeyName(KEY_MULTIPLY, "Multiply" );
-	addKeyName(KEY_DIVIDE, "Divide" );
-	addKeyName(KEY_PAD_DIVIDE, "PAD_DIVIDE" );
-	addKeyName(KEY_PAD_LEFT, "PAD_LEFT" );
-	addKeyName(KEY_PAD_RIGHT, "PAD_RIGHT" );
-	addKeyName(KEY_PAD_DOWN, "PAD_DOWN" );
-	addKeyName(KEY_PAD_UP, "PAD_UP" );
-	addKeyName(KEY_PAD_HOME, "PAD_HOME" );
-	addKeyName(KEY_PAD_END, "PAD_END" );
-	addKeyName(KEY_PAD_PGUP, "PAD_PGUP" );
-	addKeyName(KEY_PAD_PGDN, "PAD_PGDN" );
-	addKeyName(KEY_PAD_CENTER, "PAD_CENTER" );
-	addKeyName(KEY_PAD_INS, "PAD_INS" );
-	addKeyName(KEY_PAD_DEL, "PAD_DEL" );
-	addKeyName(KEY_PAD_RETURN, "PAD_Enter" );
-	addKeyName(KEY_BUTTON0, "PAD_BUTTON0" );
-	addKeyName(KEY_BUTTON1, "PAD_BUTTON1" );
-	addKeyName(KEY_BUTTON2, "PAD_BUTTON2" );
-	addKeyName(KEY_BUTTON3, "PAD_BUTTON3" );
-	addKeyName(KEY_BUTTON4, "PAD_BUTTON4" );
-	addKeyName(KEY_BUTTON5, "PAD_BUTTON5" );
-	addKeyName(KEY_BUTTON6, "PAD_BUTTON6" );
-	addKeyName(KEY_BUTTON7, "PAD_BUTTON7" );
-	addKeyName(KEY_BUTTON8, "PAD_BUTTON8" );
-	addKeyName(KEY_BUTTON9, "PAD_BUTTON9" );
-	addKeyName(KEY_BUTTON10, "PAD_BUTTON10" );
-	addKeyName(KEY_BUTTON11, "PAD_BUTTON11" );
-	addKeyName(KEY_BUTTON12, "PAD_BUTTON12" );
-	addKeyName(KEY_BUTTON13, "PAD_BUTTON13" );
-	addKeyName(KEY_BUTTON14, "PAD_BUTTON14" );
-	addKeyName(KEY_BUTTON15, "PAD_BUTTON15" );
-	
-	addKeyName(KEY_BACKSPACE, "Backsp" );
-	addKeyName(KEY_DELETE, "Del" );
-	addKeyName(KEY_SHIFT, "Shift" );
-	addKeyName(KEY_CONTROL, "Ctrl" );
-	addKeyName(KEY_ALT, "Alt" );
-	addKeyName(KEY_HYPHEN, "-" );
-	addKeyName(KEY_EQUALS, "=" );
-	addKeyName(KEY_INSERT, "Ins" );
-	addKeyName(KEY_CAPSLOCK, "CapsLock" );
-=======
     S32 i;
 
     // Constructor for LLTimer inits each timer. We want them to
@@ -141,10 +55,10 @@
     for (i = 0; i < KEY_COUNT; i++)
     {
         mKeyLevelFrameCount[i] = 0;
-        mKeyLevel[i] = FALSE;
-        mKeyUp[i]    = FALSE;
-        mKeyDown[i]  = FALSE;
-        mKeyRepeated[i] = FALSE;
+        mKeyLevel[i] = false;
+        mKeyUp[i]    = false;
+        mKeyDown[i]  = false;
+        mKeyRepeated[i] = false;
     }
 
     mInsertMode = LL_KIM_INSERT;
@@ -218,7 +132,6 @@
     addKeyName(KEY_EQUALS, "=" );
     addKeyName(KEY_INSERT, "Ins" );
     addKeyName(KEY_CAPSLOCK, "CapsLock" );
->>>>>>> c06fb4e0
 }
 
 
@@ -255,57 +168,30 @@
 // is wrong because the keyup event is never received by the main window. JC
 void LLKeyboard::resetKeys()
 {
-<<<<<<< HEAD
-	S32 i;
-
-	for (i = 0; i < KEY_COUNT; i++)
-	{
-		if( mKeyLevel[i] )
-		{
-			mKeyLevel[i] = false;
-		}
-	}
-
-	for (i = 0; i < KEY_COUNT; i++)
-	{
-		mKeyUp[i] = false;
-	}
-
-	for (i = 0; i < KEY_COUNT; i++)
-	{
-		mKeyDown[i] = false;
-	}
-
-	for (i = 0; i < KEY_COUNT; i++)
-	{
-		mKeyRepeated[i] = false;
-	}
-=======
     S32 i;
 
     for (i = 0; i < KEY_COUNT; i++)
     {
         if( mKeyLevel[i] )
         {
-            mKeyLevel[i] = FALSE;
+            mKeyLevel[i] = false;
         }
     }
 
     for (i = 0; i < KEY_COUNT; i++)
     {
-        mKeyUp[i] = FALSE;
+        mKeyUp[i] = false;
     }
 
     for (i = 0; i < KEY_COUNT; i++)
     {
-        mKeyDown[i] = FALSE;
+        mKeyDown[i] = false;
     }
 
     for (i = 0; i < KEY_COUNT; i++)
     {
-        mKeyRepeated[i] = FALSE;
-    }
->>>>>>> c06fb4e0
+        mKeyRepeated[i] = false;
+    }
 }
 
 
@@ -313,35 +199,19 @@
 //bool LLKeyboard::translateKey(const U16 os_key, KEY *out_key)
 bool LLKeyboard::translateKey(const NATIVE_KEY_TYPE os_key, KEY *out_key)
 {
-<<<<<<< HEAD
-	// Only translate keys in the map, ignore all other keys for now
-	auto iter = mTranslateKeyMap.find(os_key);
-	if (iter == mTranslateKeyMap.end())
-	{
-		//LL_WARNS() << "Unknown virtual key " << os_key << LL_ENDL;
-		*out_key = 0;
-		return false;
-	}
-	else
-	{
-		*out_key = iter->second;
-		return true;
-	}
-=======
     // Only translate keys in the map, ignore all other keys for now
     auto iter = mTranslateKeyMap.find(os_key);
     if (iter == mTranslateKeyMap.end())
     {
         //LL_WARNS() << "Unknown virtual key " << os_key << LL_ENDL;
         *out_key = 0;
-        return FALSE;
+        return false;
     }
     else
     {
         *out_key = iter->second;
-        return TRUE;
-    }
->>>>>>> c06fb4e0
+        return true;
+    }
 }
 
 
@@ -363,99 +233,51 @@
 
 bool LLKeyboard::handleTranslatedKeyDown(KEY translated_key, U32 translated_mask)
 {
-<<<<<<< HEAD
-	bool handled = false;
-	bool repeated = false;
-
-	// is this the first time the key went down?
-	// if so, generate "character" message
-	if( !mKeyLevel[translated_key] )
-	{
-		mKeyLevel[translated_key] = true;
-		mKeyLevelTimer[translated_key].reset();
-		mKeyLevelFrameCount[translated_key] = 0;
-		mKeyRepeated[translated_key] = false;
-	}
-	else
-	{
-		// Level is already down, assume it's repeated.
-		repeated = true;
-		mKeyRepeated[translated_key] = true;
-	}
-	
-	mKeyDown[translated_key] = true;
-	mCurTranslatedKey = (KEY)translated_key;
-	handled = mCallbacks->handleTranslatedKeyDown(translated_key, translated_mask, repeated);
-	return handled;
-}
-
-
-bool LLKeyboard::handleTranslatedKeyUp(KEY translated_key, U32 translated_mask)
-{	
-	bool handled = false;
-	if( mKeyLevel[translated_key] )
-	{
-		mKeyLevel[translated_key] = false;
-		
-		// Only generate key up events if the key is thought to
-		// be down.  This allows you to call resetKeys() in the
-		// middle of a frame and ignore subsequent KEY_UP
-		// messages in the same frame.  This was causing the
-		// sequence W<return> in chat to move agents forward. JC
-		mKeyUp[translated_key] = true;
-		handled = mCallbacks->handleTranslatedKeyUp(translated_key, translated_mask);
-	}
-	
-	LL_DEBUGS("UserInput") << "keyup -" << translated_key << "-" << LL_ENDL;
-
-	return handled;
-=======
-    BOOL handled = FALSE;
-    BOOL repeated = FALSE;
+    bool handled = false;
+    bool repeated = false;
 
     // is this the first time the key went down?
     // if so, generate "character" message
     if( !mKeyLevel[translated_key] )
     {
-        mKeyLevel[translated_key] = TRUE;
+        mKeyLevel[translated_key] = true;
         mKeyLevelTimer[translated_key].reset();
         mKeyLevelFrameCount[translated_key] = 0;
-        mKeyRepeated[translated_key] = FALSE;
+        mKeyRepeated[translated_key] = false;
     }
     else
     {
         // Level is already down, assume it's repeated.
-        repeated = TRUE;
-        mKeyRepeated[translated_key] = TRUE;
-    }
-
-    mKeyDown[translated_key] = TRUE;
+        repeated = true;
+        mKeyRepeated[translated_key] = true;
+    }
+
+    mKeyDown[translated_key] = true;
     mCurTranslatedKey = (KEY)translated_key;
     handled = mCallbacks->handleTranslatedKeyDown(translated_key, translated_mask, repeated);
     return handled;
 }
 
 
-BOOL LLKeyboard::handleTranslatedKeyUp(KEY translated_key, U32 translated_mask)
-{
-    BOOL handled = FALSE;
+bool LLKeyboard::handleTranslatedKeyUp(KEY translated_key, U32 translated_mask)
+{
+    bool handled = false;
     if( mKeyLevel[translated_key] )
     {
-        mKeyLevel[translated_key] = FALSE;
+        mKeyLevel[translated_key] = false;
 
         // Only generate key up events if the key is thought to
         // be down.  This allows you to call resetKeys() in the
         // middle of a frame and ignore subsequent KEY_UP
         // messages in the same frame.  This was causing the
         // sequence W<return> in chat to move agents forward. JC
-        mKeyUp[translated_key] = TRUE;
+        mKeyUp[translated_key] = true;
         handled = mCallbacks->handleTranslatedKeyUp(translated_key, translated_mask);
     }
 
     LL_DEBUGS("UserInput") << "keyup -" << translated_key << "-" << LL_ENDL;
 
     return handled;
->>>>>>> c06fb4e0
 }
 
 
@@ -487,45 +309,12 @@
 // static
 bool LLKeyboard::keyFromString(const std::string& str, KEY *key)
 {
-<<<<<<< HEAD
-	std::string instring(str);
-	size_t length = instring.size();
-
-	if (length < 1)
-	{
-		return false;
-	}
-	if (length == 1)
-	{
-		char ch = toupper(instring[0]);
-		if (('0' <= ch && ch <= '9') ||
-			('A' <= ch && ch <= 'Z') ||
-			('!' <= ch && ch <= '/') || // !"#$%&'()*+,-./
-			(':' <= ch && ch <= '@') || // :;<=>?@
-			('[' <= ch && ch <= '`') || // [\]^_`
-			('{' <= ch && ch <= '~'))   // {|}~
-		{
-			*key = ch;
-			return true;
-		}
-	}
-
-	LLStringUtil::toUpper(instring);
-	KEY res = get_if_there(sNamesToKeys, instring, (KEY)0);
-	if (res != 0)
-	{
-		*key = res;
-		return true;
-	}
-	LL_WARNS() << "keyFromString failed: " << str << LL_ENDL;
-	return false;
-=======
     std::string instring(str);
     size_t length = instring.size();
 
     if (length < 1)
     {
-        return FALSE;
+        return false;
     }
     if (length == 1)
     {
@@ -538,7 +327,7 @@
             ('{' <= ch && ch <= '~'))   // {|}~
         {
             *key = ch;
-            return TRUE;
+            return true;
         }
     }
 
@@ -547,11 +336,10 @@
     if (res != 0)
     {
         *key = res;
-        return TRUE;
+        return true;
     }
     LL_WARNS() << "keyFromString failed: " << str << LL_ENDL;
-    return FALSE;
->>>>>>> c06fb4e0
+    return false;
 }
 
 
@@ -701,99 +489,51 @@
 //static
 bool LLKeyboard::maskFromString(const std::string& str, MASK *mask)
 {
-<<<<<<< HEAD
-	std::string instring(str);
-	if (instring == "NONE")
-	{
-		*mask = MASK_NONE;
-		return true;
-	}
-	else if (instring == "SHIFT")
-	{
-		*mask = MASK_SHIFT;
-		return true;
-	}
-	else if (instring == "CTL")
-	{
-		*mask = MASK_CONTROL;
-		return true;
-	}
-	else if (instring == "ALT")
-	{
-		*mask = MASK_ALT;
-		return true;
-	}
-	else if (instring == "CTL_SHIFT")
-	{
-		*mask = MASK_CONTROL | MASK_SHIFT;
-		return true;
-	}
-	else if (instring == "ALT_SHIFT")
-	{
-		*mask = MASK_ALT | MASK_SHIFT;
-		return true;
-	}
-	else if (instring == "CTL_ALT")
-	{
-		*mask = MASK_CONTROL | MASK_ALT;
-		return true;
-	}
-	else if (instring == "CTL_ALT_SHIFT")
-	{
-		*mask = MASK_CONTROL | MASK_ALT | MASK_SHIFT;
-		return true;
-	}
-	else 
-	{
-		return false;
-	}
-=======
     std::string instring(str);
     if (instring == "NONE")
     {
         *mask = MASK_NONE;
-        return TRUE;
+        return true;
     }
     else if (instring == "SHIFT")
     {
         *mask = MASK_SHIFT;
-        return TRUE;
+        return true;
     }
     else if (instring == "CTL")
     {
         *mask = MASK_CONTROL;
-        return TRUE;
+        return true;
     }
     else if (instring == "ALT")
     {
         *mask = MASK_ALT;
-        return TRUE;
+        return true;
     }
     else if (instring == "CTL_SHIFT")
     {
         *mask = MASK_CONTROL | MASK_SHIFT;
-        return TRUE;
+        return true;
     }
     else if (instring == "ALT_SHIFT")
     {
         *mask = MASK_ALT | MASK_SHIFT;
-        return TRUE;
+        return true;
     }
     else if (instring == "CTL_ALT")
     {
         *mask = MASK_CONTROL | MASK_ALT;
-        return TRUE;
+        return true;
     }
     else if (instring == "CTL_ALT_SHIFT")
     {
         *mask = MASK_CONTROL | MASK_ALT | MASK_SHIFT;
-        return TRUE;
+        return true;
     }
     else
     {
-        return FALSE;
-    }
->>>>>>> c06fb4e0
+        return false;
+    }
 }
 
 
