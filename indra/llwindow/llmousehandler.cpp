--- conflicted
+++ resolved
@@ -29,42 +29,6 @@
 //virtual
 bool LLMouseHandler::handleAnyMouseClick(S32 x, S32 y, MASK mask, EMouseClickType clicktype, bool down)
 {
-<<<<<<< HEAD
-	bool handled = false;
-	if (down)
-	{
-		switch (clicktype)
-		{
-		case CLICK_LEFT: handled = handleMouseDown(x, y, mask); break;
-		case CLICK_RIGHT: handled = handleRightMouseDown(x, y, mask); break;
-		case CLICK_MIDDLE: handled = handleMiddleMouseDown(x, y, mask); break;
-		case CLICK_DOUBLELEFT: handled = handleDoubleClick(x, y, mask); break;
-		case CLICK_BUTTON4:
-		case CLICK_BUTTON5:
-			LL_INFOS() << "Handle mouse button " << clicktype + 1 << " down." << LL_ENDL;
-			break;
-		default:
-			LL_WARNS() << "Unhandled enum." << LL_ENDL;
-		}
-	}
-	else
-	{
-		switch (clicktype)
-		{
-		case CLICK_LEFT: handled = handleMouseUp(x, y, mask); break;
-		case CLICK_RIGHT: handled = handleRightMouseUp(x, y, mask); break;
-		case CLICK_MIDDLE: handled = handleMiddleMouseUp(x, y, mask); break;
-		case CLICK_DOUBLELEFT: handled = handleDoubleClick(x, y, mask); break;
-		case CLICK_BUTTON4:
-		case CLICK_BUTTON5:
-			LL_INFOS() << "Handle mouse button " << clicktype + 1 << " up." << LL_ENDL;
-			break;
-		default:
-			LL_WARNS() << "Unhandled enum." << LL_ENDL;
-		}
-	}
-	return handled;
-=======
     bool handled = false;
     if (down)
     {
@@ -99,5 +63,4 @@
         }
     }
     return handled;
->>>>>>> 1a8a5404
 }