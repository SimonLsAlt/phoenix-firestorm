/**
 * @file llkeyboardheadless.cpp
 * @brief Handler for assignable key bindings
 *
 * $LicenseInfo:firstyear=2001&license=viewerlgpl$
 * Second Life Viewer Source Code
 * Copyright (C) 2010, Linden Research, Inc.
 *
 * This library is free software; you can redistribute it and/or
 * modify it under the terms of the GNU Lesser General Public
 * License as published by the Free Software Foundation;
 * version 2.1 of the License only.
 *
 * This library is distributed in the hope that it will be useful,
 * but WITHOUT ANY WARRANTY; without even the implied warranty of
 * MERCHANTABILITY or FITNESS FOR A PARTICULAR PURPOSE.  See the GNU
 * Lesser General Public License for more details.
 *
 * You should have received a copy of the GNU Lesser General Public
 * License along with this library; if not, write to the Free Software
 * Foundation, Inc., 51 Franklin Street, Fifth Floor, Boston, MA  02110-1301  USA
 *
 * Linden Research, Inc., 945 Battery Street, San Francisco, CA  94111  USA
 * $/LicenseInfo$
 */

#include "linden_common.h"
#include "llkeyboardheadless.h"
#include "llwindowcallbacks.h"

LLKeyboardHeadless::LLKeyboardHeadless()
{ }

void LLKeyboardHeadless::resetMaskKeys()
{ }

MASK LLKeyboardHeadless::currentMask(bool for_mouse_event)
{ return MASK_NONE; }

#ifdef LL_DARWIN
void LLKeyboardHeadless::handleModifier(MASK mask)
{

}
#endif

void LLKeyboardHeadless::scanKeyboard()
{
    for (S32 key = 0; key < KEY_COUNT; key++)
    {
        // Generate callback if any event has occurred on this key this frame.
        // Can't just test mKeyLevel, because this could be a slow frame and
        // key might have gone down then up. JC
        if (mKeyLevel[key] || mKeyDown[key] || mKeyUp[key])
        {
            mCurScanKey = key;
            mCallbacks->handleScanKey(key, mKeyDown[key], mKeyUp[key], mKeyLevel[key]);
        }
    }

<<<<<<< HEAD
	// Reset edges for next frame
	for (S32 key = 0; key < KEY_COUNT; key++)
	{
		mKeyUp[key] = false;
		mKeyDown[key] = false;
		if (mKeyLevel[key])
		{
			mKeyLevelFrameCount[key]++;
		}
	}
=======
    // Reset edges for next frame
    for (S32 key = 0; key < KEY_COUNT; key++)
    {
        mKeyUp[key] = false;
        mKeyDown[key] = false;
        if (mKeyLevel[key])
        {
            mKeyLevelFrameCount[key]++;
        }
    }
>>>>>>> 1a8a5404
}
<|MERGE_RESOLUTION|>--- conflicted
+++ resolved
@@ -58,18 +58,6 @@
         }
     }
 
-<<<<<<< HEAD
-	// Reset edges for next frame
-	for (S32 key = 0; key < KEY_COUNT; key++)
-	{
-		mKeyUp[key] = false;
-		mKeyDown[key] = false;
-		if (mKeyLevel[key])
-		{
-			mKeyLevelFrameCount[key]++;
-		}
-	}
-=======
     // Reset edges for next frame
     for (S32 key = 0; key < KEY_COUNT; key++)
     {
@@ -80,5 +68,4 @@
             mKeyLevelFrameCount[key]++;
         }
     }
->>>>>>> 1a8a5404
 }
