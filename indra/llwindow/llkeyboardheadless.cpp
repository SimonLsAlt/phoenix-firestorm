--- conflicted
+++ resolved
@@ -58,27 +58,14 @@
         }
     }
 
-<<<<<<< HEAD
-	// Reset edges for next frame
-	for (S32 key = 0; key < KEY_COUNT; key++)
-	{
-		mKeyUp[key] = false;
-		mKeyDown[key] = false;
-		if (mKeyLevel[key])
-		{
-			mKeyLevelFrameCount[key]++;
-		}
-	}
-=======
     // Reset edges for next frame
     for (S32 key = 0; key < KEY_COUNT; key++)
     {
-        mKeyUp[key] = FALSE;
-        mKeyDown[key] = FALSE;
+        mKeyUp[key] = false;
+        mKeyDown[key] = false;
         if (mKeyLevel[key])
         {
             mKeyLevelFrameCount[key]++;
         }
     }
->>>>>>> c06fb4e0
 }
