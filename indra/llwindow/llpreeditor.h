--- conflicted
+++ resolved
@@ -33,14 +33,6 @@
 {
 public:
 
-<<<<<<< HEAD
-	typedef std::vector<S32> segment_lengths_t;
-	typedef std::deque<bool> standouts_t;
-	
-	// We don't delete against LLPreeditor, but compilers complain without this...
-	
-	virtual ~LLPreeditor() {};
-=======
     typedef std::vector<S32> segment_lengths_t;
     typedef std::deque<bool> standouts_t;
 
@@ -51,7 +43,6 @@
     // Discard any preedit info. on this preeditor.
 
     virtual void resetPreedit() = 0;
->>>>>>> 1a8a5404
 
     // Update the preedit feedback using specified details.
     // Existing preedit is discarded and replaced with the new one.  (I.e., updatePreedit is not cumulative.)
@@ -88,11 +79,7 @@
     // Locations are relative to the app window and measured in GL coordinate space (before scaling.)
     // query_position is IN argument, and other three are OUT.
 
-<<<<<<< HEAD
-	virtual bool getPreeditLocation(S32 query_position, LLCoordGL *coord, LLRect *bounds, LLRect *control) const = 0;
-=======
     virtual bool getPreeditLocation(S32 query_position, LLCoordGL *coord, LLRect *bounds, LLRect *control) const = 0;
->>>>>>> 1a8a5404
 
     // Get the size (height) of the current font used in this preeditor.
 
@@ -103,21 +90,12 @@
 
     virtual LLWString getPreeditString() const = 0;
 
-<<<<<<< HEAD
-	// Handle a UTF-32 char on this preeditor, i.e., add the character
-	// to the contents.
-	// This is a back door of the method of same name of LLWindowCallback.
-	// called_from_parent should be set to false if calling through LLPreeditor.
-
-	virtual bool handleUnicodeCharHere(llwchar uni_char) = 0;
-=======
     // Handle a UTF-32 char on this preeditor, i.e., add the character
     // to the contents.
     // This is a back door of the method of same name of LLWindowCallback.
     // called_from_parent should be set to false if calling through LLPreeditor.
 
     virtual bool handleUnicodeCharHere(llwchar uni_char) = 0;
->>>>>>> 1a8a5404
 };
 
 #endif