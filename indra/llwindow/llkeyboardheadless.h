--- conflicted
+++ resolved
@@ -35,24 +35,16 @@
     LLKeyboardHeadless();
     /*virtual*/ ~LLKeyboardHeadless() {};
 
-<<<<<<< HEAD
 #ifndef LL_SDL2
-	/*virtual*/ BOOL	handleKeyUp(const U16 key, MASK mask) { return FALSE; }
-	/*virtual*/ BOOL	handleKeyDown(const U16 key, MASK mask) { return FALSE; }
+    /*virtual*/ BOOL    handleKeyUp(const U16 key, MASK mask) { return FALSE; }
+    /*virtual*/ BOOL    handleKeyDown(const U16 key, MASK mask) { return FALSE; }
 #else
-    /*virtual*/ BOOL	handleKeyUp(const U32 key, MASK mask) { return FALSE; }
-    /*virtual*/ BOOL	handleKeyDown(const U32 key, MASK mask) { return FALSE; }
+    /*virtual*/ BOOL    handleKeyUp(const U32 key, MASK mask) { return FALSE; }
+    /*virtual*/ BOOL    handleKeyDown(const U32 key, MASK mask) { return FALSE; }
 #endif
-	/*virtual*/ void	resetMaskKeys();
-	/*virtual*/ MASK	currentMask(BOOL for_mouse_event);
-	/*virtual*/ void	scanKeyboard();
-=======
-    /*virtual*/ BOOL    handleKeyUp(const U16 key, MASK mask);
-    /*virtual*/ BOOL    handleKeyDown(const U16 key, MASK mask);
     /*virtual*/ void    resetMaskKeys();
     /*virtual*/ MASK    currentMask(BOOL for_mouse_event);
     /*virtual*/ void    scanKeyboard();
->>>>>>> 38c2a5bd
 #ifdef LL_DARWIN
     /*virtual*/ void    handleModifier(MASK mask);
 #endif
