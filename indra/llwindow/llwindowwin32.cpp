--- conflicted
+++ resolved
@@ -5101,8 +5101,10 @@
 {
     sWindowThreadId = std::this_thread::get_id();
     LogChange logger("Window");
-<<<<<<< HEAD
-
+    // <FS:Beq> [FIRE-32453][BUG-232971] Improve shutdown behaviour.
+    try
+    {
+    // </FS:Beq>
     initDX();
 
     //as good a place as any to up the MM timer resolution (see ms_sleep)
@@ -5113,12 +5115,6 @@
         timeBeginPeriod(llclamp((U32) 1, tc.wPeriodMin, tc.wPeriodMax));
     }
 
-=======
-    // <FS:Beq> [FIRE-32453][BUG-232971] Improve shutdown behaviour.
-    try
-    {
-    // </FS:Beq>
->>>>>>> 0c9d4db0
     while (! getQueue().done())
     {
         LL_PROFILE_ZONE_SCOPED_CATEGORY_WIN32;
@@ -5189,8 +5185,18 @@
         }
 #endif
     }
-<<<<<<< HEAD
-	logger.always("done - queue closed on windows thread.");// <FS:Beq/> extra debug for threaded window handler
+    // <FS:Beq> [FIRE-32453][BUG-232971] Improve shutdown behaviour.
+    }
+    catch (const std::exception& e)
+    {
+        logger.always("Windows thread exiting - Exception: ", e.what());
+    }
+    catch (...)
+    {
+        logger.always("Windows thread exiting - Exception: Unknown");
+    }
+	logger.always("done - queue closed on windows thread.");
+    // </FS:Beq>
 
     //clean up DXGI/D3D resources
     if (mDXGIAdapter)
@@ -5211,20 +5217,6 @@
         mD3D = nullptr;
     }
 
-=======
-    // <FS:Beq> [FIRE-32453][BUG-232971] Improve shutdown behaviour.
-    }
-    catch (const std::exception& e)
-    {
-        logger.always("Windows thread exiting - Exception: ", e.what());
-    }
-    catch (...)
-    {
-        logger.always("Windows thread exiting - Exception: Unknown");
-    }
-	logger.always("done - queue closed on windows thread.");
-    // </FS:Beq>
->>>>>>> 0c9d4db0
 }
 
 void LLWindowWin32::post(const std::function<void()>& func)
