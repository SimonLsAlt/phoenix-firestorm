/** 
 * @file llwindowwin32.cpp
 * @brief Platform-dependent implementation of llwindow
 *
 * $LicenseInfo:firstyear=2001&license=viewerlgpl$
 * Second Life Viewer Source Code
 * Copyright (C) 2010, Linden Research, Inc.
 * 
 * This library is free software; you can redistribute it and/or
 * modify it under the terms of the GNU Lesser General Public
 * License as published by the Free Software Foundation;
 * version 2.1 of the License only.
 * 
 * This library is distributed in the hope that it will be useful,
 * but WITHOUT ANY WARRANTY; without even the implied warranty of
 * MERCHANTABILITY or FITNESS FOR A PARTICULAR PURPOSE.  See the GNU
 * Lesser General Public License for more details.
 * 
 * You should have received a copy of the GNU Lesser General Public
 * License along with this library; if not, write to the Free Software
 * Foundation, Inc., 51 Franklin Street, Fifth Floor, Boston, MA  02110-1301  USA
 * 
 * Linden Research, Inc., 945 Battery Street, San Francisco, CA  94111  USA
 * $/LicenseInfo$
 */

#include "linden_common.h"

#if LL_WINDOWS && !LL_MESA_HEADLESS

#include "llwindowwin32.h"

// LLWindow library includes
#include "llkeyboardwin32.h"
#include "lldragdropwin32.h"
#include "llpreeditor.h"
#include "llwindowcallbacks.h"

// Linden library includes
#include "llerror.h"
#include "llfasttimer.h"
#include "llgl.h"
#include "llstring.h"
#include "lldir.h"
#include "llsdutil.h"
#include "llglslshader.h"

// System includes
#include <commdlg.h>
#include <WinUser.h>
#include <mapi.h>
#include <process.h>	// for _spawn
#include <shellapi.h>
#include <fstream>
#include <Imm.h>

// Require DirectInput version 8
#define DIRECTINPUT_VERSION 0x0800

#include <dinput.h>
#include <Dbt.h.>

const S32	MAX_MESSAGE_PER_UPDATE = 20;
const S32	BITS_PER_PIXEL = 32;
const S32	MAX_NUM_RESOLUTIONS = 32;
const F32	ICON_FLASH_TIME = 0.5f;
<<<<<<< HEAD
// <FS:Ansariel> Use default screen DPI defined in WinUser.h
//const F32	DEFAULT_DPI = 96.0f;
const F32	DEFAULT_DPI = F32(USER_DEFAULT_SCREEN_DPI);
// </FS:Ansariel>

#ifndef WM_DPICHANGED                   
// <FS:Ansariel> Define as per WinUser.h
//const S32	WM_DPICHANGED = 0x02E0;
#define WM_DPICHANGED 0x02E0
// </FS:Ansariel>
=======

#ifndef WM_DPICHANGED
#define WM_DPICHANGED 0x02E0
>>>>>>> 89844b34
#endif

extern BOOL gDebugWindowProc;

LPWSTR gIconResource = IDI_APPLICATION;

LLW32MsgCallback gAsyncMsgCallback = NULL;

#ifndef DPI_ENUMS_DECLARED

typedef enum PROCESS_DPI_AWARENESS {
	PROCESS_DPI_UNAWARE = 0,
	PROCESS_SYSTEM_DPI_AWARE = 1,
	PROCESS_PER_MONITOR_DPI_AWARE = 2
} PROCESS_DPI_AWARENESS;

typedef enum MONITOR_DPI_TYPE {
	MDT_EFFECTIVE_DPI = 0,
	MDT_ANGULAR_DPI = 1,
	MDT_RAW_DPI = 2,
	MDT_DEFAULT = MDT_EFFECTIVE_DPI
} MONITOR_DPI_TYPE;

#endif

typedef HRESULT(STDAPICALLTYPE *SetProcessDpiAwarenessType)(_In_ PROCESS_DPI_AWARENESS value);

typedef HRESULT(STDAPICALLTYPE *GetProcessDpiAwarenessType)(
	_In_ HANDLE hprocess,
	_Out_ PROCESS_DPI_AWARENESS *value);

typedef HRESULT(STDAPICALLTYPE *GetDpiForMonitorType)(
	_In_ HMONITOR hmonitor,
	_In_ MONITOR_DPI_TYPE dpiType,
	_Out_ UINT *dpiX,
	_Out_ UINT *dpiY);

//
// LLWindowWin32
//

void show_window_creation_error(const std::string& title)
{
	LL_WARNS("Window") << title << LL_ENDL;
}

HGLRC SafeCreateContext(HDC hdc)
{
	__try 
	{
		return wglCreateContext(hdc);
	}
	__except(EXCEPTION_EXECUTE_HANDLER)
	{ 
		return NULL;
	}
}

//static
BOOL LLWindowWin32::sIsClassRegistered = FALSE;

BOOL	LLWindowWin32::sLanguageTextInputAllowed = TRUE;
BOOL	LLWindowWin32::sWinIMEOpened = FALSE;
HKL		LLWindowWin32::sWinInputLocale = 0;
DWORD	LLWindowWin32::sWinIMEConversionMode = IME_CMODE_NATIVE;
DWORD	LLWindowWin32::sWinIMESentenceMode = IME_SMODE_AUTOMATIC;
LLCoordWindow LLWindowWin32::sWinIMEWindowPosition(-1,-1);

// The following class LLWinImm delegates Windows IMM APIs.
// We need this because some language versions of Windows,
// e.g., US version of Windows XP, doesn't install IMM32.DLL
// as a default, and we can't link against imm32.lib statically.
// I believe DLL loading of this type is best suited to do
// in a static initialization of a class.  What I'm not sure is
// whether it follows the Linden Conding Standard... 
// See http://wiki.secondlife.com/wiki/Coding_standards#Static_Members

class LLWinImm
{
public:
	static bool		isAvailable() { return sTheInstance.mHImmDll != NULL; }

public:
	// Wrappers for IMM API.
	static BOOL		isIME(HKL hkl);															
	static HWND		getDefaultIMEWnd(HWND hwnd);
	static HIMC		getContext(HWND hwnd);													
	static BOOL		releaseContext(HWND hwnd, HIMC himc);
	static BOOL		getOpenStatus(HIMC himc);												
	static BOOL		setOpenStatus(HIMC himc, BOOL status);									
	static BOOL		getConversionStatus(HIMC himc, LPDWORD conversion, LPDWORD sentence);	
	static BOOL		setConversionStatus(HIMC himc, DWORD conversion, DWORD sentence);		
	static BOOL		getCompositionWindow(HIMC himc, LPCOMPOSITIONFORM form);					
	static BOOL		setCompositionWindow(HIMC himc, LPCOMPOSITIONFORM form);					
	static LONG		getCompositionString(HIMC himc, DWORD index, LPVOID data, DWORD length);
	static BOOL		setCompositionString(HIMC himc, DWORD index, LPVOID pComp, DWORD compLength, LPVOID pRead, DWORD readLength);
	static BOOL		setCompositionFont(HIMC himc, LPLOGFONTW logfont);
	static BOOL		setCandidateWindow(HIMC himc, LPCANDIDATEFORM candidate_form);
	static BOOL		notifyIME(HIMC himc, DWORD action, DWORD index, DWORD value);

private:
	LLWinImm();
	~LLWinImm();

private:
	// Pointers to IMM API.
	BOOL	 	(WINAPI *mImmIsIME)(HKL);
	HWND		(WINAPI *mImmGetDefaultIMEWnd)(HWND);
	HIMC		(WINAPI *mImmGetContext)(HWND);
	BOOL		(WINAPI *mImmReleaseContext)(HWND, HIMC);
	BOOL		(WINAPI *mImmGetOpenStatus)(HIMC);
	BOOL		(WINAPI *mImmSetOpenStatus)(HIMC, BOOL);
	BOOL		(WINAPI *mImmGetConversionStatus)(HIMC, LPDWORD, LPDWORD);
	BOOL		(WINAPI *mImmSetConversionStatus)(HIMC, DWORD, DWORD);
	BOOL		(WINAPI *mImmGetCompostitionWindow)(HIMC, LPCOMPOSITIONFORM);
	BOOL		(WINAPI *mImmSetCompostitionWindow)(HIMC, LPCOMPOSITIONFORM);
	LONG		(WINAPI *mImmGetCompositionString)(HIMC, DWORD, LPVOID, DWORD);
	BOOL		(WINAPI *mImmSetCompositionString)(HIMC, DWORD, LPVOID, DWORD, LPVOID, DWORD);
	BOOL		(WINAPI *mImmSetCompositionFont)(HIMC, LPLOGFONTW);
	BOOL		(WINAPI *mImmSetCandidateWindow)(HIMC, LPCANDIDATEFORM);
	BOOL		(WINAPI *mImmNotifyIME)(HIMC, DWORD, DWORD, DWORD);

private:
	HMODULE		mHImmDll;
	static LLWinImm sTheInstance;
};

LLWinImm LLWinImm::sTheInstance;

LLWinImm::LLWinImm() : mHImmDll(NULL)
{
	// Check system metrics 
	if ( !GetSystemMetrics( SM_IMMENABLED ) )
		return;

	mHImmDll = LoadLibraryA("Imm32");
	if (mHImmDll != NULL)
	{
		mImmIsIME               = (BOOL (WINAPI *)(HKL))                    GetProcAddress(mHImmDll, "ImmIsIME");
		mImmGetDefaultIMEWnd	= (HWND (WINAPI *)(HWND))					GetProcAddress(mHImmDll, "ImmGetDefaultIMEWnd");
		mImmGetContext          = (HIMC (WINAPI *)(HWND))                   GetProcAddress(mHImmDll, "ImmGetContext");
		mImmReleaseContext      = (BOOL (WINAPI *)(HWND, HIMC))             GetProcAddress(mHImmDll, "ImmReleaseContext");
		mImmGetOpenStatus       = (BOOL (WINAPI *)(HIMC))                   GetProcAddress(mHImmDll, "ImmGetOpenStatus");
		mImmSetOpenStatus       = (BOOL (WINAPI *)(HIMC, BOOL))             GetProcAddress(mHImmDll, "ImmSetOpenStatus");
		mImmGetConversionStatus = (BOOL (WINAPI *)(HIMC, LPDWORD, LPDWORD)) GetProcAddress(mHImmDll, "ImmGetConversionStatus");
		mImmSetConversionStatus = (BOOL (WINAPI *)(HIMC, DWORD, DWORD))     GetProcAddress(mHImmDll, "ImmSetConversionStatus");
		mImmGetCompostitionWindow = (BOOL (WINAPI *)(HIMC, LPCOMPOSITIONFORM))   GetProcAddress(mHImmDll, "ImmGetCompositionWindow");
		mImmSetCompostitionWindow = (BOOL (WINAPI *)(HIMC, LPCOMPOSITIONFORM))   GetProcAddress(mHImmDll, "ImmSetCompositionWindow");
		mImmGetCompositionString= (LONG (WINAPI *)(HIMC, DWORD, LPVOID, DWORD))					GetProcAddress(mHImmDll, "ImmGetCompositionStringW");
		mImmSetCompositionString= (BOOL (WINAPI *)(HIMC, DWORD, LPVOID, DWORD, LPVOID, DWORD))	GetProcAddress(mHImmDll, "ImmSetCompositionStringW");
		mImmSetCompositionFont  = (BOOL (WINAPI *)(HIMC, LPLOGFONTW))		GetProcAddress(mHImmDll, "ImmSetCompositionFontW");
		mImmSetCandidateWindow  = (BOOL (WINAPI *)(HIMC, LPCANDIDATEFORM))  GetProcAddress(mHImmDll, "ImmSetCandidateWindow");
		mImmNotifyIME			= (BOOL (WINAPI *)(HIMC, DWORD, DWORD, DWORD))	GetProcAddress(mHImmDll, "ImmNotifyIME");

		if (mImmIsIME == NULL ||
			mImmGetDefaultIMEWnd == NULL ||
			mImmGetContext == NULL ||
			mImmReleaseContext == NULL ||
			mImmGetOpenStatus == NULL ||
			mImmSetOpenStatus == NULL ||
			mImmGetConversionStatus == NULL ||
			mImmSetConversionStatus == NULL ||
			mImmGetCompostitionWindow == NULL ||
			mImmSetCompostitionWindow == NULL ||
			mImmGetCompositionString == NULL ||
			mImmSetCompositionString == NULL ||
			mImmSetCompositionFont == NULL ||
			mImmSetCandidateWindow == NULL ||
			mImmNotifyIME == NULL)
		{
			// If any of the above API entires are not found, we can't use IMM API.  
			// So, turn off the IMM support.  We should log some warning message in 
			// the case, since it is very unusual; these APIs are available from 
			// the beginning, and all versions of IMM32.DLL should have them all.  
			// Unfortunately, this code may be executed before initialization of 
			// the logging channel (LL_WARNS()), and we can't do it here...  Yes, this 
			// is one of disadvantages to use static constraction to DLL loading. 
			FreeLibrary(mHImmDll);
			mHImmDll = NULL;

			// If we unload the library, make sure all the function pointers are cleared
			mImmIsIME = NULL;
			mImmGetDefaultIMEWnd = NULL;
			mImmGetContext = NULL;
			mImmReleaseContext = NULL;
			mImmGetOpenStatus = NULL;
			mImmSetOpenStatus = NULL;
			mImmGetConversionStatus = NULL;
			mImmSetConversionStatus = NULL;
			mImmGetCompostitionWindow = NULL;
			mImmSetCompostitionWindow = NULL;
			mImmGetCompositionString = NULL;
			mImmSetCompositionString = NULL;
			mImmSetCompositionFont = NULL;
			mImmSetCandidateWindow = NULL;
			mImmNotifyIME = NULL;
		}
	}
}


// static 
BOOL	LLWinImm::isIME(HKL hkl)															
{ 
	if ( sTheInstance.mImmIsIME )
		return sTheInstance.mImmIsIME(hkl); 
	return FALSE;
}

// static 
HIMC		LLWinImm::getContext(HWND hwnd)
{
	if ( sTheInstance.mImmGetContext )
		return sTheInstance.mImmGetContext(hwnd); 
	return 0;
}

//static 
BOOL		LLWinImm::releaseContext(HWND hwnd, HIMC himc)
{ 
	if ( sTheInstance.mImmIsIME )
		return sTheInstance.mImmReleaseContext(hwnd, himc); 
	return FALSE;
}

// static 
BOOL		LLWinImm::getOpenStatus(HIMC himc)
{ 
	if ( sTheInstance.mImmGetOpenStatus )
		return sTheInstance.mImmGetOpenStatus(himc); 
	return FALSE;
}

// static 
BOOL		LLWinImm::setOpenStatus(HIMC himc, BOOL status)									
{ 
	if ( sTheInstance.mImmSetOpenStatus )
		return sTheInstance.mImmSetOpenStatus(himc, status); 
	return FALSE;
}

// static 
BOOL		LLWinImm::getConversionStatus(HIMC himc, LPDWORD conversion, LPDWORD sentence)	
{ 
	if ( sTheInstance.mImmGetConversionStatus )
		return sTheInstance.mImmGetConversionStatus(himc, conversion, sentence); 
	return FALSE;
}

// static 
BOOL		LLWinImm::setConversionStatus(HIMC himc, DWORD conversion, DWORD sentence)		
{ 
	if ( sTheInstance.mImmSetConversionStatus )
		return sTheInstance.mImmSetConversionStatus(himc, conversion, sentence); 
	return FALSE;
}

// static 
BOOL		LLWinImm::getCompositionWindow(HIMC himc, LPCOMPOSITIONFORM form)					
{ 
	if ( sTheInstance.mImmGetCompostitionWindow )
		return sTheInstance.mImmGetCompostitionWindow(himc, form);	
	return FALSE;
}

// static 
BOOL		LLWinImm::setCompositionWindow(HIMC himc, LPCOMPOSITIONFORM form)					
{ 
	if ( sTheInstance.mImmSetCompostitionWindow )
		return sTheInstance.mImmSetCompostitionWindow(himc, form);	
	return FALSE;
}


// static 
LONG		LLWinImm::getCompositionString(HIMC himc, DWORD index, LPVOID data, DWORD length)					
{ 
	if ( sTheInstance.mImmGetCompositionString )
		return sTheInstance.mImmGetCompositionString(himc, index, data, length);	
	return FALSE;
}


// static 
BOOL		LLWinImm::setCompositionString(HIMC himc, DWORD index, LPVOID pComp, DWORD compLength, LPVOID pRead, DWORD readLength)					
{ 
	if ( sTheInstance.mImmSetCompositionString )
		return sTheInstance.mImmSetCompositionString(himc, index, pComp, compLength, pRead, readLength);	
	return FALSE;
}

// static 
BOOL		LLWinImm::setCompositionFont(HIMC himc, LPLOGFONTW pFont)					
{ 
	if ( sTheInstance.mImmSetCompositionFont )
		return sTheInstance.mImmSetCompositionFont(himc, pFont);	
	return FALSE;
}

// static 
BOOL		LLWinImm::setCandidateWindow(HIMC himc, LPCANDIDATEFORM form)					
{ 
	if ( sTheInstance.mImmSetCandidateWindow )
		return sTheInstance.mImmSetCandidateWindow(himc, form);	
	return FALSE;
}

// static 
BOOL		LLWinImm::notifyIME(HIMC himc, DWORD action, DWORD index, DWORD value)					
{ 
	if ( sTheInstance.mImmNotifyIME )
		return sTheInstance.mImmNotifyIME(himc, action, index, value);	
	return FALSE;
}




// ----------------------------------------------------------------------------------------
LLWinImm::~LLWinImm()
{
	if (mHImmDll != NULL)
	{
		FreeLibrary(mHImmDll);
		mHImmDll = NULL;
	}
}


LLWindowWin32::LLWindowWin32(LLWindowCallbacks* callbacks,
							 const std::string& title, const std::string& name, S32 x, S32 y, S32 width,
							 S32 height, U32 flags, 
							 BOOL fullscreen, BOOL clearBg,
							 BOOL disable_vsync, BOOL use_gl,
							 BOOL ignore_pixel_depth,
							 //U32 fsaa_samples)
							 U32 fsaa_samples,
							 BOOL useLegacyCursors) // <FS:LO> Legacy cursor setting from main program
	: LLWindow(callbacks, fullscreen, flags)
{
	
	//MAINT-516 -- force a load of opengl32.dll just in case windows went sideways 
	LoadLibrary(L"opengl32.dll");

	mFSAASamples = fsaa_samples;
	mIconResource = gIconResource;
	mOverrideAspectRatio = 0.f;
	mNativeAspectRatio = 0.f;
	mMousePositionModified = FALSE;
	mInputProcessingPaused = FALSE;
	mPreeditor = NULL;
	mKeyCharCode = 0;
	mKeyScanCode = 0;
	mKeyVirtualKey = 0;
	mhDC = NULL;
	mhRC = NULL;

	// Initialize the keyboard
	gKeyboard = new LLKeyboardWin32();
	gKeyboard->setCallbacks(callbacks);

	// Initialize the Drag and Drop functionality
	mDragDrop = new LLDragDropWin32;

	// Initialize (boot strap) the Language text input management,
	// based on the system's (user's) default settings.
	allowLanguageTextInput(mPreeditor, FALSE);

	WNDCLASS		wc;
	RECT			window_rect;

	// Set the window title
	if (title.empty())
	{
		mWindowTitle = new WCHAR[50];
		wsprintf(mWindowTitle, L"OpenGL Window");
	}
	else
	{
		mWindowTitle = new WCHAR[256]; // Assume title length < 255 chars.
		mbstowcs(mWindowTitle, title.c_str(), 255);
		mWindowTitle[255] = 0;
	}

	// Set the window class name
	if (name.empty())
	{
		mWindowClassName = new WCHAR[50];
		wsprintf(mWindowClassName, L"OpenGL Window");
	}
	else
	{
		mWindowClassName = new WCHAR[256]; // Assume title length < 255 chars.
		mbstowcs(mWindowClassName, name.c_str(), 255);
		mWindowClassName[255] = 0;
	}


	// We're not clipping yet
	SetRect( &mOldMouseClip, 0, 0, 0, 0 );

	// Make an instance of our window then define the window class
	mhInstance = GetModuleHandle(NULL);
	mWndProc = NULL;

	mSwapMethod = SWAP_METHOD_UNDEFINED;

	// No WPARAM yet.
	mLastSizeWParam = 0;

	// Windows GDI rects don't include rightmost pixel
	window_rect.left = (long) 0;
	window_rect.right = (long) width;
	window_rect.top = (long) 0;
	window_rect.bottom = (long) height;

	// Grab screen size to sanitize the window
	S32 window_border_y = GetSystemMetrics(SM_CYBORDER);
	S32 virtual_screen_x = GetSystemMetrics(SM_XVIRTUALSCREEN); 
	S32 virtual_screen_y = GetSystemMetrics(SM_YVIRTUALSCREEN); 
	S32 virtual_screen_width = GetSystemMetrics(SM_CXVIRTUALSCREEN);
	S32 virtual_screen_height = GetSystemMetrics(SM_CYVIRTUALSCREEN);

	if (x < virtual_screen_x) x = virtual_screen_x;
	if (y < virtual_screen_y - window_border_y) y = virtual_screen_y - window_border_y;

	if (x + width > virtual_screen_x + virtual_screen_width) x = virtual_screen_x + virtual_screen_width - width;
	if (y + height > virtual_screen_y + virtual_screen_height) y = virtual_screen_y + virtual_screen_height - height;

	if (!sIsClassRegistered)
	{
		// Force redraw when resized and create a private device context

		// Makes double click messages.
		wc.style = CS_HREDRAW | CS_VREDRAW | CS_OWNDC | CS_DBLCLKS;

		// Set message handler function
		wc.lpfnWndProc = (WNDPROC) mainWindowProc;

		// unused
		wc.cbClsExtra = 0;
		wc.cbWndExtra = 0;

		wc.hInstance = mhInstance;
		wc.hIcon = LoadIcon(mhInstance, mIconResource);

		// We will set the cursor ourselves
		wc.hCursor = NULL;

		// background color is not used
		if (clearBg)
		{
			wc.hbrBackground = (HBRUSH) GetStockObject(WHITE_BRUSH);
		}
		else
		{
			wc.hbrBackground = (HBRUSH) NULL;
		}

		// we don't use windows menus
		wc.lpszMenuName = NULL;

		wc.lpszClassName = mWindowClassName;

		if (!RegisterClass(&wc))
		{
			OSMessageBox(mCallbacks->translateString("MBRegClassFailed"), 
				mCallbacks->translateString("MBError"), OSMB_OK);
			return;
		}
		sIsClassRegistered = TRUE;
	}

	//-----------------------------------------------------------------------
	// Get the current refresh rate
	//-----------------------------------------------------------------------

	DEVMODE dev_mode;
	::ZeroMemory(&dev_mode, sizeof(DEVMODE));
	dev_mode.dmSize = sizeof(DEVMODE);
	DWORD current_refresh;
	if (EnumDisplaySettings(NULL, ENUM_CURRENT_SETTINGS, &dev_mode))
	{
		current_refresh = dev_mode.dmDisplayFrequency;
		mNativeAspectRatio = ((F32)dev_mode.dmPelsWidth) / ((F32)dev_mode.dmPelsHeight);
	}
	else
	{
		current_refresh = 60;
	}

	//-----------------------------------------------------------------------
	// Drop resolution and go fullscreen
	// use a display mode with our desired size and depth, with a refresh
	// rate as close at possible to the users' default
	//-----------------------------------------------------------------------
	if (mFullscreen)
	{
		BOOL success = FALSE;
		DWORD closest_refresh = 0;

		for (S32 mode_num = 0;; mode_num++)
		{
			if (!EnumDisplaySettings(NULL, mode_num, &dev_mode))
			{
				break;
			}

			if (dev_mode.dmPelsWidth == width &&
				dev_mode.dmPelsHeight == height &&
				dev_mode.dmBitsPerPel == BITS_PER_PIXEL)
			{
				success = TRUE;
				if ((dev_mode.dmDisplayFrequency - current_refresh)
					< (closest_refresh - current_refresh))
				{
					closest_refresh = dev_mode.dmDisplayFrequency;
				}
			}
		}

		if (closest_refresh == 0)
		{
			LL_WARNS("Window") << "Couldn't find display mode " << width << " by " << height << " at " << BITS_PER_PIXEL << " bits per pixel" << LL_ENDL;
			//success = FALSE;

			if (!EnumDisplaySettings(NULL, ENUM_CURRENT_SETTINGS, &dev_mode))
			{
				success = FALSE;
			}
			else
			{
				if (dev_mode.dmBitsPerPel == BITS_PER_PIXEL)
				{
					LL_WARNS("Window") << "Current BBP is OK falling back to that" << LL_ENDL;
					window_rect.right=width=dev_mode.dmPelsWidth;
					window_rect.bottom=height=dev_mode.dmPelsHeight;
					success = TRUE;
				}
				else
				{
					LL_WARNS("Window") << "Current BBP is BAD" << LL_ENDL;
					success = FALSE;
				}
			}
		}

		// If we found a good resolution, use it.
		if (success)
		{
			success = setDisplayResolution(width, height, BITS_PER_PIXEL, closest_refresh);
		}

		// Keep a copy of the actual current device mode in case we minimize 
		// and change the screen resolution.   JC
		EnumDisplaySettings(NULL, ENUM_CURRENT_SETTINGS, &dev_mode);

		// If it failed, we don't want to run fullscreen
		if (success)
		{
			mFullscreen = TRUE;
			mFullscreenWidth   = dev_mode.dmPelsWidth;
			mFullscreenHeight  = dev_mode.dmPelsHeight;
			mFullscreenBits    = dev_mode.dmBitsPerPel;
			mFullscreenRefresh = dev_mode.dmDisplayFrequency;

			LL_INFOS("Window") << "Running at " << dev_mode.dmPelsWidth
				<< "x"   << dev_mode.dmPelsHeight
				<< "x"   << dev_mode.dmBitsPerPel
				<< " @ " << dev_mode.dmDisplayFrequency
				<< LL_ENDL;
		}
		else
		{
			mFullscreen = FALSE;
			mFullscreenWidth   = -1;
			mFullscreenHeight  = -1;
			mFullscreenBits    = -1;
			mFullscreenRefresh = -1;

			std::map<std::string,std::string> args;
			args["[WIDTH]"] = llformat("%d", width);
			args["[HEIGHT]"] = llformat ("%d", height);
			OSMessageBox(mCallbacks->translateString("MBFullScreenErr", args),
				mCallbacks->translateString("MBError"), OSMB_OK);
		}
	}

	// TODO: add this after resolving _WIN32_WINNT issue
	//	if (!fullscreen)
	//	{
	//		TRACKMOUSEEVENT track_mouse_event;
	//		track_mouse_event.cbSize = sizeof( TRACKMOUSEEVENT );
	//		track_mouse_event.dwFlags = TME_LEAVE;
	//		track_mouse_event.hwndTrack = mWindowHandle;
	//		track_mouse_event.dwHoverTime = HOVER_DEFAULT;
	//		TrackMouseEvent( &track_mouse_event ); 
	//	}


	//-----------------------------------------------------------------------
	// Create GL drawing context
	//-----------------------------------------------------------------------
	LLCoordScreen windowPos(x,y);
	LLCoordScreen windowSize(window_rect.right - window_rect.left,
							 window_rect.bottom - window_rect.top);
	if (!switchContext(mFullscreen, windowSize, TRUE, &windowPos))
	{
		return;
	}
	
	//start with arrow cursor
	//initCursors();
	initCursors(useLegacyCursors); // <FS:LO> Legacy cursor setting from main program
	setCursor( UI_CURSOR_ARROW );

	// Initialize (boot strap) the Language text input management,
	// based on the system's (or user's) default settings.
	allowLanguageTextInput(NULL, FALSE);
}


LLWindowWin32::~LLWindowWin32()
{
	delete mDragDrop;

	delete [] mWindowTitle;
	mWindowTitle = NULL;

	delete [] mSupportedResolutions;
	mSupportedResolutions = NULL;

	delete [] mWindowClassName;
	mWindowClassName = NULL;
}

void LLWindowWin32::show()
{
	ShowWindow(mWindowHandle, SW_SHOW);
	SetForegroundWindow(mWindowHandle);
	SetFocus(mWindowHandle);
}

void LLWindowWin32::hide()
{
	setMouseClipping(FALSE);
	ShowWindow(mWindowHandle, SW_HIDE);
}

//virtual
void LLWindowWin32::minimize()
{
	setMouseClipping(FALSE);
	showCursor();
	ShowWindow(mWindowHandle, SW_MINIMIZE);
}

//virtual
void LLWindowWin32::restore()
{
	ShowWindow(mWindowHandle, SW_RESTORE);
	SetForegroundWindow(mWindowHandle);
	SetFocus(mWindowHandle);
}


// close() destroys all OS-specific code associated with a window.
// Usually called from LLWindowManager::destroyWindow()
void LLWindowWin32::close()
{
	LL_DEBUGS("Window") << "Closing LLWindowWin32" << LL_ENDL;
	// Is window is already closed?
	if (!mWindowHandle)
	{
		return;
	}

	mDragDrop->reset();

	// Make sure cursor is visible and we haven't mangled the clipping state.
	setMouseClipping(FALSE);
	showCursor();

	// Go back to screen mode written in the registry.
	if (mFullscreen)
	{
		resetDisplayResolution();
	}

	// Clean up remaining GL state
	LL_DEBUGS("Window") << "Shutting down GL" << LL_ENDL;
	gGLManager.shutdownGL();

	LL_DEBUGS("Window") << "Releasing Context" << LL_ENDL;
	if (mhRC)
	{
		if (!wglMakeCurrent(NULL, NULL))
		{
			LL_WARNS("Window") << "Release of DC and RC failed" << LL_ENDL;
		}

		if (!wglDeleteContext(mhRC))
		{
			LL_WARNS("Window") << "Release of rendering context failed" << LL_ENDL;
		}

		mhRC = NULL;
	}

	// Restore gamma to the system values.
	restoreGamma();

	if (mhDC && !ReleaseDC(mWindowHandle, mhDC))
	{
		LL_WARNS("Window") << "Release of ghDC failed" << LL_ENDL;
		mhDC = NULL;
	}

	LL_DEBUGS("Window") << "Destroying Window" << LL_ENDL;
	
	// Don't process events in our mainWindowProc any longer.
	// SetWindowLong(mWindowHandle, GWL_USERDATA, NULL);
	SetWindowLongPtr(mWindowHandle, GWLP_USERDATA, NULL);

	// Make sure we don't leave a blank toolbar button.
	ShowWindow(mWindowHandle, SW_HIDE);

	// This causes WM_DESTROY to be sent *immediately*
	if (!DestroyWindow(mWindowHandle))
	{
		OSMessageBox(mCallbacks->translateString("MBDestroyWinFailed"),
			mCallbacks->translateString("MBShutdownErr"),
			OSMB_OK);
	}

	mWindowHandle = NULL;
}

BOOL LLWindowWin32::isValid()
{
	return (mWindowHandle != NULL);
}

BOOL LLWindowWin32::getVisible()
{
	return (mWindowHandle && IsWindowVisible(mWindowHandle));
}

BOOL LLWindowWin32::getMinimized()
{
	return (mWindowHandle && IsIconic(mWindowHandle));
}

BOOL LLWindowWin32::getMaximized()
{
	return (mWindowHandle && IsZoomed(mWindowHandle));
}

BOOL LLWindowWin32::maximize()
{
	BOOL success = FALSE;
	if (!mWindowHandle) return success;

	WINDOWPLACEMENT placement;
	placement.length = sizeof(WINDOWPLACEMENT);

	success = GetWindowPlacement(mWindowHandle, &placement);
	if (!success) return success;

	placement.showCmd = SW_MAXIMIZE;

	success = SetWindowPlacement(mWindowHandle, &placement);
	return success;
}

BOOL LLWindowWin32::getFullscreen()
{
	return mFullscreen;
}

BOOL LLWindowWin32::getPosition(LLCoordScreen *position)
{
	RECT window_rect;

	if (!mWindowHandle ||
		!GetWindowRect(mWindowHandle, &window_rect) ||
		NULL == position)
	{
		return FALSE;
	}

	position->mX = window_rect.left;
	position->mY = window_rect.top;
	return TRUE;
}

BOOL LLWindowWin32::getSize(LLCoordScreen *size)
{
	RECT window_rect;

	if (!mWindowHandle ||
		!GetWindowRect(mWindowHandle, &window_rect) ||
		NULL == size)
	{
		return FALSE;
	}

	size->mX = window_rect.right - window_rect.left;
	size->mY = window_rect.bottom - window_rect.top;
	return TRUE;
}

BOOL LLWindowWin32::getSize(LLCoordWindow *size)
{
	RECT client_rect;

	if (!mWindowHandle ||
		!GetClientRect(mWindowHandle, &client_rect) ||
		NULL == size)
	{
		return FALSE;
	}

	size->mX = client_rect.right - client_rect.left;
	size->mY = client_rect.bottom - client_rect.top;
	return TRUE;
}

BOOL LLWindowWin32::setPosition(const LLCoordScreen position)
{
	LLCoordScreen size;

	if (!mWindowHandle)
	{
		return FALSE;
	}
	getSize(&size);
	moveWindow(position, size);
	return TRUE;
}

BOOL LLWindowWin32::setSizeImpl(const LLCoordScreen size)
{
	LLCoordScreen position;

	getPosition(&position);
	if (!mWindowHandle)
	{
		return FALSE;
	}

	WINDOWPLACEMENT placement;
	placement.length = sizeof(WINDOWPLACEMENT);

	if (!GetWindowPlacement(mWindowHandle, &placement)) return FALSE;

	placement.showCmd = SW_RESTORE;

	if (!SetWindowPlacement(mWindowHandle, &placement)) return FALSE;

	moveWindow(position, size);
	return TRUE;
}

BOOL LLWindowWin32::setSizeImpl(const LLCoordWindow size)
{
	RECT window_rect = {0, 0, size.mX, size.mY };
	DWORD dw_ex_style = WS_EX_APPWINDOW | WS_EX_WINDOWEDGE;
	DWORD dw_style = WS_OVERLAPPEDWINDOW;

	AdjustWindowRectEx(&window_rect, dw_style, FALSE, dw_ex_style);

	return setSizeImpl(LLCoordScreen(window_rect.right - window_rect.left, window_rect.bottom - window_rect.top));
}

// changing fullscreen resolution
BOOL LLWindowWin32::switchContext(BOOL fullscreen, const LLCoordScreen &size, BOOL disable_vsync, const LLCoordScreen * const posp)
{
	GLuint	pixel_format;
	DEVMODE dev_mode;
	::ZeroMemory(&dev_mode, sizeof(DEVMODE));
	dev_mode.dmSize = sizeof(DEVMODE);
	DWORD	current_refresh;
	DWORD	dw_ex_style;
	DWORD	dw_style;
	RECT	window_rect = {0, 0, 0, 0};
	S32 width = size.mX;
	S32 height = size.mY;
	BOOL auto_show = FALSE;

	if (mhRC)	
	{
		auto_show = TRUE;
		resetDisplayResolution();
	}

	if (EnumDisplaySettings(NULL, ENUM_CURRENT_SETTINGS, &dev_mode))
	{
		current_refresh = dev_mode.dmDisplayFrequency;
	}
	else
	{
		current_refresh = 60;
	}

	gGLManager.shutdownGL();
	//destroy gl context
	if (mhRC)
	{
		if (!wglMakeCurrent(NULL, NULL))
		{
			LL_WARNS("Window") << "Release of DC and RC failed" << LL_ENDL;
		}

		if (!wglDeleteContext(mhRC))
		{
			LL_WARNS("Window") << "Release of rendering context failed" << LL_ENDL;
		}

		mhRC = NULL;
	}

	if (fullscreen)
	{
		mFullscreen = TRUE;
		BOOL success = FALSE;
		DWORD closest_refresh = 0;

		for (S32 mode_num = 0;; mode_num++)
		{
			if (!EnumDisplaySettings(NULL, mode_num, &dev_mode))
			{
				break;
			}

			if (dev_mode.dmPelsWidth == width &&
				dev_mode.dmPelsHeight == height &&
				dev_mode.dmBitsPerPel == BITS_PER_PIXEL)
			{
				success = TRUE;
				if ((dev_mode.dmDisplayFrequency - current_refresh)
					< (closest_refresh - current_refresh))
				{
					closest_refresh = dev_mode.dmDisplayFrequency;
				}
			}
		}

		if (closest_refresh == 0)
		{
			LL_WARNS("Window") << "Couldn't find display mode " << width << " by " << height << " at " << BITS_PER_PIXEL << " bits per pixel" << LL_ENDL;
			return FALSE;
		}

		// If we found a good resolution, use it.
		if (success)
		{
			success = setDisplayResolution(width, height, BITS_PER_PIXEL, closest_refresh);
		}

		// Keep a copy of the actual current device mode in case we minimize 
		// and change the screen resolution.   JC
		EnumDisplaySettings(NULL, ENUM_CURRENT_SETTINGS, &dev_mode);

		if (success)
		{
			mFullscreen = TRUE;
			mFullscreenWidth   = dev_mode.dmPelsWidth;
			mFullscreenHeight  = dev_mode.dmPelsHeight;
			mFullscreenBits    = dev_mode.dmBitsPerPel;
			mFullscreenRefresh = dev_mode.dmDisplayFrequency;

			LL_INFOS("Window") << "Running at " << dev_mode.dmPelsWidth
				<< "x"   << dev_mode.dmPelsHeight
				<< "x"   << dev_mode.dmBitsPerPel
				<< " @ " << dev_mode.dmDisplayFrequency
				<< LL_ENDL;

			window_rect.left = (long) 0;
			window_rect.right = (long) width;			// Windows GDI rects don't include rightmost pixel
			window_rect.top = (long) 0;
			window_rect.bottom = (long) height;
			dw_ex_style = WS_EX_APPWINDOW;
			dw_style = WS_POPUP;

			// Move window borders out not to cover window contents.
			// This converts client rect to window rect, i.e. expands it by the window border size.
			AdjustWindowRectEx(&window_rect, dw_style, FALSE, dw_ex_style);
		}
		// If it failed, we don't want to run fullscreen
		else
		{
			mFullscreen = FALSE;
			mFullscreenWidth   = -1;
			mFullscreenHeight  = -1;
			mFullscreenBits    = -1;
			mFullscreenRefresh = -1;

			LL_INFOS("Window") << "Unable to run fullscreen at " << width << "x" << height << LL_ENDL;
			return FALSE;
		}
	}
	else
	{
		mFullscreen = FALSE;
		window_rect.left = (long) (posp ? posp->mX : 0);
		window_rect.right = (long) width + window_rect.left;			// Windows GDI rects don't include rightmost pixel
		window_rect.top = (long) (posp ? posp->mY : 0);
		window_rect.bottom = (long) height + window_rect.top;
		// Window with an edge
		dw_ex_style = WS_EX_APPWINDOW | WS_EX_WINDOWEDGE;
		dw_style = WS_OVERLAPPEDWINDOW;
	}


	// don't post quit messages when destroying old windows
	mPostQuit = FALSE;

	// create window
	DestroyWindow(mWindowHandle);
	mWindowHandle = CreateWindowEx(dw_ex_style,
		mWindowClassName,
		mWindowTitle,
		WS_CLIPSIBLINGS | WS_CLIPCHILDREN | dw_style,
		window_rect.left,								// x pos
		window_rect.top,								// y pos
		window_rect.right - window_rect.left,			// width
		window_rect.bottom - window_rect.top,			// height
		NULL,
		NULL,
		mhInstance,
		NULL);

	LL_INFOS("Window") << "window is created." << LL_ENDL ;

	//-----------------------------------------------------------------------
	// Create GL drawing context
	//-----------------------------------------------------------------------
	static PIXELFORMATDESCRIPTOR pfd =
	{
		sizeof(PIXELFORMATDESCRIPTOR), 
			1,
			PFD_DRAW_TO_WINDOW | PFD_SUPPORT_OPENGL | PFD_DOUBLEBUFFER, 
			PFD_TYPE_RGBA,
			BITS_PER_PIXEL,
			0, 0, 0, 0, 0, 0,	// RGB bits and shift, unused
			8,					// alpha bits
			0,					// alpha shift
			0,					// accum bits
			0, 0, 0, 0,			// accum RGBA
			24,					// depth bits
			8,					// stencil bits, avi added for stencil test
			0,
			PFD_MAIN_PLANE,
			0,
			0, 0, 0
	};

	if (!(mhDC = GetDC(mWindowHandle)))
	{
		close();
		OSMessageBox(mCallbacks->translateString("MBDevContextErr"),
			mCallbacks->translateString("MBError"), OSMB_OK);
		return FALSE;
	}

	LL_INFOS("Window") << "Device context retrieved." << LL_ENDL ;

	if (!(pixel_format = ChoosePixelFormat(mhDC, &pfd)))
	{
		close();
		OSMessageBox(mCallbacks->translateString("MBPixelFmtErr"),
			mCallbacks->translateString("MBError"), OSMB_OK);
		return FALSE;
	}

	LL_INFOS("Window") << "Pixel format chosen." << LL_ENDL ;

	// Verify what pixel format we actually received.
	if (!DescribePixelFormat(mhDC, pixel_format, sizeof(PIXELFORMATDESCRIPTOR),
		&pfd))
	{
		close();
		OSMessageBox(mCallbacks->translateString("MBPixelFmtDescErr"),
			mCallbacks->translateString("MBError"), OSMB_OK);
		return FALSE;
	}

	// (EXP-1765) dump pixel data to see if there is a pattern that leads to unreproducible crash
	LL_INFOS("Window") << "--- begin pixel format dump ---" << LL_ENDL ;
	LL_INFOS("Window") << "pixel_format is " << pixel_format << LL_ENDL ;
	LL_INFOS("Window") << "pfd.nSize:            " << pfd.nSize << LL_ENDL ;
	LL_INFOS("Window") << "pfd.nVersion:         " << pfd.nVersion << LL_ENDL ;
	LL_INFOS("Window") << "pfd.dwFlags:          0x" << std::hex << pfd.dwFlags << std::dec << LL_ENDL ;
	LL_INFOS("Window") << "pfd.iPixelType:       " << (int)pfd.iPixelType << LL_ENDL ;
	LL_INFOS("Window") << "pfd.cColorBits:       " << (int)pfd.cColorBits << LL_ENDL ;
	LL_INFOS("Window") << "pfd.cRedBits:         " << (int)pfd.cRedBits << LL_ENDL ;
	LL_INFOS("Window") << "pfd.cRedShift:        " << (int)pfd.cRedShift << LL_ENDL ;
	LL_INFOS("Window") << "pfd.cGreenBits:       " << (int)pfd.cGreenBits << LL_ENDL ;
	LL_INFOS("Window") << "pfd.cGreenShift:      " << (int)pfd.cGreenShift << LL_ENDL ;
	LL_INFOS("Window") << "pfd.cBlueBits:        " << (int)pfd.cBlueBits << LL_ENDL ;
	LL_INFOS("Window") << "pfd.cBlueShift:       " << (int)pfd.cBlueShift << LL_ENDL ;
	LL_INFOS("Window") << "pfd.cAlphaBits:       " << (int)pfd.cAlphaBits << LL_ENDL ;
	LL_INFOS("Window") << "pfd.cAlphaShift:      " << (int)pfd.cAlphaShift << LL_ENDL ;
	LL_INFOS("Window") << "pfd.cAccumBits:       " << (int)pfd.cAccumBits << LL_ENDL ;
	LL_INFOS("Window") << "pfd.cAccumRedBits:    " << (int)pfd.cAccumRedBits << LL_ENDL ;
	LL_INFOS("Window") << "pfd.cAccumGreenBits:  " << (int)pfd.cAccumGreenBits << LL_ENDL ;
	LL_INFOS("Window") << "pfd.cAccumBlueBits:   " << (int)pfd.cAccumBlueBits << LL_ENDL ;
	LL_INFOS("Window") << "pfd.cAccumAlphaBits:  " << (int)pfd.cAccumAlphaBits << LL_ENDL ;
	LL_INFOS("Window") << "pfd.cDepthBits:       " << (int)pfd.cDepthBits << LL_ENDL ;
	LL_INFOS("Window") << "pfd.cStencilBits:     " << (int)pfd.cStencilBits << LL_ENDL ;
	LL_INFOS("Window") << "pfd.cAuxBuffers:      " << (int)pfd.cAuxBuffers << LL_ENDL ;
	LL_INFOS("Window") << "pfd.iLayerType:       " << (int)pfd.iLayerType << LL_ENDL ;
	LL_INFOS("Window") << "pfd.bReserved:        " << (int)pfd.bReserved << LL_ENDL ;
	LL_INFOS("Window") << "pfd.dwLayerMask:      " << pfd.dwLayerMask << LL_ENDL ;
	LL_INFOS("Window") << "pfd.dwVisibleMask:    " << pfd.dwVisibleMask << LL_ENDL ;
	LL_INFOS("Window") << "pfd.dwDamageMask:     " << pfd.dwDamageMask << LL_ENDL ;
	LL_INFOS("Window") << "--- end pixel format dump ---" << LL_ENDL ;

	if (pfd.cColorBits < 32)
	{
		close();
		OSMessageBox(mCallbacks->translateString("MBTrueColorWindow"),
			mCallbacks->translateString("MBError"), OSMB_OK);
		return FALSE;
	}

	if (pfd.cAlphaBits < 8)
	{
		close();
		OSMessageBox(mCallbacks->translateString("MBAlpha"),
			mCallbacks->translateString("MBError"), OSMB_OK);
		return FALSE;
	}

	if (!SetPixelFormat(mhDC, pixel_format, &pfd))
	{
		close();
		OSMessageBox(mCallbacks->translateString("MBPixelFmtSetErr"),
			mCallbacks->translateString("MBError"), OSMB_OK);
		return FALSE;
	}


	if (!(mhRC = SafeCreateContext(mhDC)))
	{
		close();
		OSMessageBox(mCallbacks->translateString("MBGLContextErr"),
			mCallbacks->translateString("MBError"), OSMB_OK);
		return FALSE;
	}
		
	if (!wglMakeCurrent(mhDC, mhRC))
	{
		close();
		OSMessageBox(mCallbacks->translateString("MBGLContextActErr"),
			mCallbacks->translateString("MBError"), OSMB_OK);
		return FALSE;
	}

	LL_INFOS("Window") << "Drawing context is created." << LL_ENDL ;

	gGLManager.initWGL();
	
	if (wglChoosePixelFormatARB)
	{
		// OK, at this point, use the ARB wglChoosePixelFormatsARB function to see if we
		// can get exactly what we want.
		GLint attrib_list[256];
		S32 cur_attrib = 0;

		attrib_list[cur_attrib++] = WGL_DEPTH_BITS_ARB;
		attrib_list[cur_attrib++] = 24;

		attrib_list[cur_attrib++] = WGL_STENCIL_BITS_ARB;
		attrib_list[cur_attrib++] = 8;

		attrib_list[cur_attrib++] = WGL_DRAW_TO_WINDOW_ARB;
		attrib_list[cur_attrib++] = GL_TRUE;

		attrib_list[cur_attrib++] = WGL_ACCELERATION_ARB;
		attrib_list[cur_attrib++] = WGL_FULL_ACCELERATION_ARB;

		attrib_list[cur_attrib++] = WGL_SUPPORT_OPENGL_ARB;
		attrib_list[cur_attrib++] = GL_TRUE;

		attrib_list[cur_attrib++] = WGL_DOUBLE_BUFFER_ARB;
		attrib_list[cur_attrib++] = GL_TRUE;

		attrib_list[cur_attrib++] = WGL_COLOR_BITS_ARB;
		attrib_list[cur_attrib++] = 24;

		attrib_list[cur_attrib++] = WGL_ALPHA_BITS_ARB;
		attrib_list[cur_attrib++] = 8;

		U32 end_attrib = 0;
		if (mFSAASamples > 0)
		{
			end_attrib = cur_attrib;
			attrib_list[cur_attrib++] = WGL_SAMPLE_BUFFERS_ARB;
			attrib_list[cur_attrib++] = GL_TRUE;

			attrib_list[cur_attrib++] = WGL_SAMPLES_ARB;
			attrib_list[cur_attrib++] = mFSAASamples;
		}

		// End the list
		attrib_list[cur_attrib++] = 0;

		GLint pixel_formats[256];
		U32 num_formats = 0;

		// First we try and get a 32 bit depth pixel format
		BOOL result = wglChoosePixelFormatARB(mhDC, attrib_list, NULL, 256, pixel_formats, &num_formats);
		
		while(!result && mFSAASamples > 0) 
		{
			LL_WARNS() << "FSAASamples: " << mFSAASamples << " not supported." << LL_ENDL ;

			mFSAASamples /= 2 ; //try to decrease sample pixel number until to disable anti-aliasing
			if(mFSAASamples < 2)
			{
				mFSAASamples = 0 ;
			}

			if (mFSAASamples > 0)
			{
				attrib_list[end_attrib + 3] = mFSAASamples;
			}
			else
			{
				cur_attrib = end_attrib ;
				end_attrib = 0 ;
				attrib_list[cur_attrib++] = 0 ; //end
			}
			result = wglChoosePixelFormatARB(mhDC, attrib_list, NULL, 256, pixel_formats, &num_formats);

			if(result)
			{
				LL_WARNS() << "Only support FSAASamples: " << mFSAASamples << LL_ENDL ;
			}
		}

		if (!result)
		{
			LL_WARNS() << "mFSAASamples: " << mFSAASamples << LL_ENDL ;

			close();
			show_window_creation_error("Error after wglChoosePixelFormatARB 32-bit");
			return FALSE;
		}

		if (!num_formats)
		{
			if (end_attrib > 0)
			{
				LL_INFOS("Window") << "No valid pixel format for " << mFSAASamples << "x anti-aliasing." << LL_ENDL;
				attrib_list[end_attrib] = 0;

				BOOL result = wglChoosePixelFormatARB(mhDC, attrib_list, NULL, 256, pixel_formats, &num_formats);
				if (!result)
				{
					close();
					show_window_creation_error("Error after wglChoosePixelFormatARB 32-bit no AA");
					return FALSE;
				}
			}

			if (!num_formats)
			{
				LL_INFOS("Window") << "No 32 bit z-buffer, trying 24 bits instead" << LL_ENDL;
				// Try 24-bit format
				attrib_list[1] = 24;
				BOOL result = wglChoosePixelFormatARB(mhDC, attrib_list, NULL, 256, pixel_formats, &num_formats);
				if (!result)
				{
					close();
					show_window_creation_error("Error after wglChoosePixelFormatARB 24-bit");
					return FALSE;
				}

				if (!num_formats)
				{
					LL_WARNS("Window") << "Couldn't get 24 bit z-buffer,trying 16 bits instead!" << LL_ENDL;
					attrib_list[1] = 16;
					BOOL result = wglChoosePixelFormatARB(mhDC, attrib_list, NULL, 256, pixel_formats, &num_formats);
					if (!result || !num_formats)
					{
						close();
						show_window_creation_error("Error after wglChoosePixelFormatARB 16-bit");
						return FALSE;
					}
				}
			}

			LL_INFOS("Window") << "Choosing pixel formats: " << num_formats << " pixel formats returned" << LL_ENDL;
		}

		LL_INFOS("Window") << "pixel formats done." << LL_ENDL ;

		S32 swap_method = 0;
		S32 cur_format = num_formats-1;
		GLint swap_query = WGL_SWAP_METHOD_ARB;

		BOOL found_format = FALSE;

		while (!found_format && wglGetPixelFormatAttribivARB(mhDC, pixel_format, 0, 1, &swap_query, &swap_method))
		{
			if (swap_method == WGL_SWAP_UNDEFINED_ARB || cur_format <= 0)
			{
				found_format = TRUE;
			}
			else
			{
				--cur_format;
			}
		}
		
		pixel_format = pixel_formats[cur_format];
		
		if (mhDC != 0)											// Does The Window Have A Device Context?
		{
			wglMakeCurrent(mhDC, 0);							// Set The Current Active Rendering Context To Zero
			if (mhRC != 0)										// Does The Window Have A Rendering Context?
			{
				wglDeleteContext (mhRC);							// Release The Rendering Context
				mhRC = 0;										// Zero The Rendering Context

			}
			ReleaseDC (mWindowHandle, mhDC);						// Release The Device Context
			mhDC = 0;											// Zero The Device Context
		}
		DestroyWindow (mWindowHandle);									// Destroy The Window
		

		mWindowHandle = CreateWindowEx(dw_ex_style,
			mWindowClassName,
			mWindowTitle,
			WS_CLIPSIBLINGS | WS_CLIPCHILDREN | dw_style,
			window_rect.left,								// x pos
			window_rect.top,								// y pos
			window_rect.right - window_rect.left,			// width
			window_rect.bottom - window_rect.top,			// height
			NULL,
			NULL,
			mhInstance,
			NULL);

		LL_INFOS("Window") << "recreate window done." << LL_ENDL ;

		if (!(mhDC = GetDC(mWindowHandle)))
		{
			close();
			OSMessageBox(mCallbacks->translateString("MBDevContextErr"), mCallbacks->translateString("MBError"), OSMB_OK);
			return FALSE;
		}

		if (!SetPixelFormat(mhDC, pixel_format, &pfd))
		{
			close();
			OSMessageBox(mCallbacks->translateString("MBPixelFmtSetErr"),
				mCallbacks->translateString("MBError"), OSMB_OK);
			return FALSE;
		}

		if (wglGetPixelFormatAttribivARB(mhDC, pixel_format, 0, 1, &swap_query, &swap_method))
		{
			switch (swap_method)
			{
			case WGL_SWAP_EXCHANGE_ARB:
				mSwapMethod = SWAP_METHOD_EXCHANGE;
				LL_DEBUGS("Window") << "Swap Method: Exchange" << LL_ENDL;
				break;
			case WGL_SWAP_COPY_ARB:
				mSwapMethod = SWAP_METHOD_COPY;
				LL_DEBUGS("Window") << "Swap Method: Copy" << LL_ENDL;
				break;
			case WGL_SWAP_UNDEFINED_ARB:
				mSwapMethod = SWAP_METHOD_UNDEFINED;
				LL_DEBUGS("Window") << "Swap Method: Undefined" << LL_ENDL;
				break;
			default:
				mSwapMethod = SWAP_METHOD_UNDEFINED;
				LL_DEBUGS("Window") << "Swap Method: Unknown" << LL_ENDL;
				break;
			}
		}		
	}
	else
	{
		LL_WARNS("Window") << "No wgl_ARB_pixel_format extension, using default ChoosePixelFormat!" << LL_ENDL;
	}

	// Verify what pixel format we actually received.
	if (!DescribePixelFormat(mhDC, pixel_format, sizeof(PIXELFORMATDESCRIPTOR),
		&pfd))
	{
		close();
		OSMessageBox(mCallbacks->translateString("MBPixelFmtDescErr"), mCallbacks->translateString("MBError"), OSMB_OK);
		return FALSE;
	}

	LL_INFOS("Window") << "GL buffer: Color Bits " << S32(pfd.cColorBits) 
		<< " Alpha Bits " << S32(pfd.cAlphaBits)
		<< " Depth Bits " << S32(pfd.cDepthBits) 
		<< LL_ENDL;

	// make sure we have 32 bits per pixel
	if (pfd.cColorBits < 32 || GetDeviceCaps(mhDC, BITSPIXEL) < 32)
	{
		close();
		OSMessageBox(mCallbacks->translateString("MBTrueColorWindow"), mCallbacks->translateString("MBError"), OSMB_OK);
		return FALSE;
	}

	if (pfd.cAlphaBits < 8)
	{
		close();
		OSMessageBox(mCallbacks->translateString("MBAlpha"), mCallbacks->translateString("MBError"), OSMB_OK);
		return FALSE;
	}

	mhRC = 0;
	if (wglCreateContextAttribsARB)
	{ //attempt to create a specific versioned context
		S32 attribs[] = 
		{ //start at 4.2
			WGL_CONTEXT_MAJOR_VERSION_ARB, 4,
			WGL_CONTEXT_MINOR_VERSION_ARB, 2,
			WGL_CONTEXT_PROFILE_MASK_ARB,  LLRender::sGLCoreProfile ? WGL_CONTEXT_CORE_PROFILE_BIT_ARB : WGL_CONTEXT_COMPATIBILITY_PROFILE_BIT_ARB,
			WGL_CONTEXT_FLAGS_ARB, gDebugGL ? WGL_CONTEXT_DEBUG_BIT_ARB : 0,
			0
		};

		bool done = false;
		while (!done)
		{
			mhRC = wglCreateContextAttribsARB(mhDC, mhRC, attribs);

			if (!mhRC)
			{
				if (attribs[3] > 0)
				{ //decrement minor version
					attribs[3]--;
				}
				else if (attribs[1] > 3)
				{ //decrement major version and start minor version over at 3
					attribs[1]--;
					attribs[3] = 3;
				}
				else
				{ //we reached 3.0 and still failed, bail out
					done = true;
				}
			}
			else
			{
				LL_INFOS() << "Created OpenGL " << llformat("%d.%d", attribs[1], attribs[3]) << 
					(LLRender::sGLCoreProfile ? " core" : " compatibility") << " context." << LL_ENDL;
				done = true;

				if (LLRender::sGLCoreProfile)
				{
					LLGLSLShader::sNoFixedFunction = true;
				}
			}
		}
	}

	if (!mhRC && !(mhRC = wglCreateContext(mhDC)))
	{
		close();
		OSMessageBox(mCallbacks->translateString("MBGLContextErr"), mCallbacks->translateString("MBError"), OSMB_OK);
		return FALSE;
	}

	if (!wglMakeCurrent(mhDC, mhRC))
	{
		close();
		OSMessageBox(mCallbacks->translateString("MBGLContextActErr"), mCallbacks->translateString("MBError"), OSMB_OK);
		return FALSE;
	}

	if (!gGLManager.initGL())
	{
		close();
		OSMessageBox(mCallbacks->translateString("MBVideoDrvErr"), mCallbacks->translateString("MBError"), OSMB_OK);
		return FALSE;
	}
	
	// Disable vertical sync for swap
	if (disable_vsync && wglSwapIntervalEXT)
	{
		LL_DEBUGS("Window") << "Disabling vertical sync" << LL_ENDL;
		wglSwapIntervalEXT(0);
	}
	else
	{
		LL_DEBUGS("Window") << "Keeping vertical sync" << LL_ENDL;
	}

	// SetWindowLong(mWindowHandle, GWL_USERDATA, (U32)this);
	SetWindowLongPtr(mWindowHandle, GWLP_USERDATA, (LONG_PTR)this);

	// register this window as handling drag/drop events from the OS
	DragAcceptFiles( mWindowHandle, TRUE );

	mDragDrop->init( mWindowHandle );
	
	//register joystick timer callback
	SetTimer( mWindowHandle, 0, 1000 / 30, NULL ); // 30 fps timer

	// ok to post quit messages now
	mPostQuit = TRUE;

	if (auto_show)
	{
		show();
		glClearColor(0.0f, 0.0f, 0.0f, 0.f);
		glClear(GL_COLOR_BUFFER_BIT);
		swapBuffers();
	}

	return TRUE;
}

void LLWindowWin32::moveWindow( const LLCoordScreen& position, const LLCoordScreen& size )
{
	if( mIsMouseClipping )
	{
		RECT client_rect_in_screen_space;
		if( getClientRectInScreenSpace( &client_rect_in_screen_space ) )
		{
			ClipCursor( &client_rect_in_screen_space );
		}
	}

	// if the window was already maximized, MoveWindow seems to still set the maximized flag even if
	// the window is smaller than maximized.
	// So we're going to do a restore first (which is a ShowWindow call) (SL-44655).

	// THIS CAUSES DEV-15484 and DEV-15949 
	//ShowWindow(mWindowHandle, SW_RESTORE);
	// NOW we can call MoveWindow
	MoveWindow(mWindowHandle, position.mX, position.mY, size.mX, size.mY, TRUE);
}

BOOL LLWindowWin32::setCursorPosition(const LLCoordWindow position)
{
	mMousePositionModified = TRUE;
	if (!mWindowHandle)
	{
		return FALSE;
	}


	// Inform the application of the new mouse position (needed for per-frame
	// hover/picking to function).
	mCallbacks->handleMouseMove(this, position.convert(), (MASK)0);
	
	// DEV-18951 VWR-8524 Camera moves wildly when alt-clicking.
	// Because we have preemptively notified the application of the new
	// mouse position via handleMouseMove() above, we need to clear out
	// any stale mouse move events.  RN/JC
	MSG msg;
	while (PeekMessage(&msg, NULL, WM_MOUSEMOVE, WM_MOUSEMOVE, PM_REMOVE))
	{ }

	LLCoordScreen screen_pos(position.convert());
	return ::SetCursorPos(screen_pos.mX, screen_pos.mY);
}

BOOL LLWindowWin32::getCursorPosition(LLCoordWindow *position)
{
	POINT cursor_point;

	if (!mWindowHandle 
		|| !GetCursorPos(&cursor_point)
		|| !position)
	{
		return FALSE;
	}

	*position = LLCoordScreen(cursor_point.x, cursor_point.y).convert();
	return TRUE;
}

void LLWindowWin32::hideCursor()
{
	while (ShowCursor(FALSE) >= 0)
	{
		// nothing, wait for cursor to push down
	}
	mCursorHidden = TRUE;
	mHideCursorPermanent = TRUE;
}

void LLWindowWin32::showCursor()
{
	// makes sure the cursor shows up
	while (ShowCursor(TRUE) < 0)
	{
		// do nothing, wait for cursor to pop out
	}
	mCursorHidden = FALSE;
	mHideCursorPermanent = FALSE;
}

void LLWindowWin32::showCursorFromMouseMove()
{
	if (!mHideCursorPermanent)
	{
		showCursor();
	}
}

void LLWindowWin32::hideCursorUntilMouseMove()
{
	if (!mHideCursorPermanent)
	{
		hideCursor();
		mHideCursorPermanent = FALSE;
	}
}

BOOL LLWindowWin32::isCursorHidden()
{
	return mCursorHidden;
}


HCURSOR LLWindowWin32::loadColorCursor(LPCTSTR name)
{
	return (HCURSOR)LoadImage(mhInstance,
							  name,
							  IMAGE_CURSOR,
							  0,	// default width
							  0,	// default height
							  LR_DEFAULTCOLOR);
}

//void LLWindowWin32::initCursors()
void LLWindowWin32::initCursors(BOOL useLegacyCursors) // <FS:LO> Legacy cursor setting from main program
{
	mCursor[ UI_CURSOR_ARROW ]		= LoadCursor(NULL, IDC_ARROW);
	mCursor[ UI_CURSOR_WAIT ]		= LoadCursor(NULL, IDC_WAIT);
	mCursor[ UI_CURSOR_HAND ]		= LoadCursor(NULL, IDC_HAND);
	mCursor[ UI_CURSOR_IBEAM ]		= LoadCursor(NULL, IDC_IBEAM);
	mCursor[ UI_CURSOR_CROSS ]		= LoadCursor(NULL, IDC_CROSS);
	mCursor[ UI_CURSOR_SIZENWSE ]	= LoadCursor(NULL, IDC_SIZENWSE);
	mCursor[ UI_CURSOR_SIZENESW ]	= LoadCursor(NULL, IDC_SIZENESW);
	mCursor[ UI_CURSOR_SIZEWE ]		= LoadCursor(NULL, IDC_SIZEWE);  
	mCursor[ UI_CURSOR_SIZENS ]		= LoadCursor(NULL, IDC_SIZENS);  
	mCursor[ UI_CURSOR_NO ]			= LoadCursor(NULL, IDC_NO);
	mCursor[ UI_CURSOR_WORKING ]	= LoadCursor(NULL, IDC_APPSTARTING); 

	HMODULE module = GetModuleHandle(NULL);
	mCursor[ UI_CURSOR_TOOLGRAB ]	= LoadCursor(module, TEXT("TOOLGRAB"));
	mCursor[ UI_CURSOR_TOOLLAND ]	= LoadCursor(module, TEXT("TOOLLAND"));
	mCursor[ UI_CURSOR_TOOLFOCUS ]	= LoadCursor(module, TEXT("TOOLFOCUS"));
	mCursor[ UI_CURSOR_TOOLCREATE ]	= LoadCursor(module, TEXT("TOOLCREATE"));
	mCursor[ UI_CURSOR_ARROWDRAG ]	= LoadCursor(module, TEXT("ARROWDRAG"));
	mCursor[ UI_CURSOR_ARROWCOPY ]	= LoadCursor(module, TEXT("ARROWCOPY"));
	mCursor[ UI_CURSOR_ARROWDRAGMULTI ]	= LoadCursor(module, TEXT("ARROWDRAGMULTI"));
	mCursor[ UI_CURSOR_ARROWCOPYMULTI ]	= LoadCursor(module, TEXT("ARROWCOPYMULTI"));
	mCursor[ UI_CURSOR_NOLOCKED ]	= LoadCursor(module, TEXT("NOLOCKED"));
	mCursor[ UI_CURSOR_ARROWLOCKED ]= LoadCursor(module, TEXT("ARROWLOCKED"));
	mCursor[ UI_CURSOR_GRABLOCKED ]	= LoadCursor(module, TEXT("GRABLOCKED"));
	mCursor[ UI_CURSOR_TOOLTRANSLATE ]	= LoadCursor(module, TEXT("TOOLTRANSLATE"));
	mCursor[ UI_CURSOR_TOOLROTATE ]	= LoadCursor(module, TEXT("TOOLROTATE")); 
	mCursor[ UI_CURSOR_TOOLSCALE ]	= LoadCursor(module, TEXT("TOOLSCALE"));
	mCursor[ UI_CURSOR_TOOLCAMERA ]	= LoadCursor(module, TEXT("TOOLCAMERA"));
	mCursor[ UI_CURSOR_TOOLPAN ]	= LoadCursor(module, TEXT("TOOLPAN"));
	mCursor[ UI_CURSOR_TOOLZOOMIN ] = LoadCursor(module, TEXT("TOOLZOOMIN"));
	mCursor[ UI_CURSOR_TOOLPICKOBJECT3 ] = LoadCursor(module, TEXT("TOOLPICKOBJECT3"));
	mCursor[ UI_CURSOR_PIPETTE ] = LoadCursor(module, TEXT("TOOLPIPETTE"));
	/*<FS:LO> Legacy cursor setting from main program
	mCursor[ UI_CURSOR_TOOLSIT ]	= LoadCursor(module, TEXT("TOOLSIT"));
	mCursor[ UI_CURSOR_TOOLBUY ]	= LoadCursor(module, TEXT("TOOLBUY"));
	mCursor[ UI_CURSOR_TOOLOPEN ]	= LoadCursor(module, TEXT("TOOLOPEN"));*/
	if (useLegacyCursors)
	{
		mCursor[ UI_CURSOR_TOOLSIT ]	= LoadCursor(module, TEXT("TOOLSIT-LEGACY"));
		mCursor[ UI_CURSOR_TOOLBUY ]	= LoadCursor(module, TEXT("TOOLBUY-LEGACY"));
		mCursor[ UI_CURSOR_TOOLOPEN ]	= LoadCursor(module, TEXT("TOOLOPEN-LEGACY"));
		mCursor[ UI_CURSOR_TOOLPAY ]	= LoadCursor(module, TEXT("TOOLPAY-LEGACY"));
	}
	else
	{
		mCursor[ UI_CURSOR_TOOLSIT ]	= LoadCursor(module, TEXT("TOOLSIT"));
		mCursor[ UI_CURSOR_TOOLBUY ]	= LoadCursor(module, TEXT("TOOLBUY"));
		mCursor[ UI_CURSOR_TOOLOPEN ]	= LoadCursor(module, TEXT("TOOLOPEN"));
		mCursor[ UI_CURSOR_TOOLPAY ]	= LoadCursor(module, TEXT("TOOLBUY"));
	}
	// </FS:LO>
	mCursor[ UI_CURSOR_TOOLPATHFINDING ]	= LoadCursor(module, TEXT("TOOLPATHFINDING"));
	mCursor[ UI_CURSOR_TOOLPATHFINDING_PATH_START_ADD ]	= LoadCursor(module, TEXT("TOOLPATHFINDINGPATHSTARTADD"));
	mCursor[ UI_CURSOR_TOOLPATHFINDING_PATH_START ]	= LoadCursor(module, TEXT("TOOLPATHFINDINGPATHSTART"));
	mCursor[ UI_CURSOR_TOOLPATHFINDING_PATH_END ]	= LoadCursor(module, TEXT("TOOLPATHFINDINGPATHEND"));
	mCursor[ UI_CURSOR_TOOLPATHFINDING_PATH_END_ADD ]	= LoadCursor(module, TEXT("TOOLPATHFINDINGPATHENDADD"));
	mCursor[ UI_CURSOR_TOOLNO ]	= LoadCursor(module, TEXT("TOOLNO"));

	// Color cursors
	mCursor[ UI_CURSOR_TOOLPLAY ]		= loadColorCursor(TEXT("TOOLPLAY"));
	mCursor[ UI_CURSOR_TOOLPAUSE ]		= loadColorCursor(TEXT("TOOLPAUSE"));
	mCursor[ UI_CURSOR_TOOLMEDIAOPEN ]	= loadColorCursor(TEXT("TOOLMEDIAOPEN"));

	// Note: custom cursors that are not found make LoadCursor() return NULL.
	for( S32 i = 0; i < UI_CURSOR_COUNT; i++ )
	{
		if( !mCursor[i] )
		{
			mCursor[i] = LoadCursor(NULL, IDC_ARROW);
		}
	}
}



void LLWindowWin32::updateCursor()
{
	if (mNextCursor == UI_CURSOR_ARROW
		&& mBusyCount > 0)
	{
		mNextCursor = UI_CURSOR_WORKING;
	}

	if( mCurrentCursor != mNextCursor )
	{
		mCurrentCursor = mNextCursor;
		SetCursor( mCursor[mNextCursor] );
	}
}

ECursorType LLWindowWin32::getCursor() const
{
	return mCurrentCursor;
}

void LLWindowWin32::captureMouse()
{
	SetCapture(mWindowHandle);
}

void LLWindowWin32::releaseMouse()
{
	// *NOTE:Mani ReleaseCapture will spawn new windows messages...
	// which will in turn call our MainWindowProc. It therefore requires
	// pausing *and more importantly resumption* of the mainlooptimeout...
	// just like DispatchMessage below.
	mCallbacks->handlePauseWatchdog(this);
	ReleaseCapture();
	mCallbacks->handleResumeWatchdog(this);
}


void LLWindowWin32::delayInputProcessing()
{
	mInputProcessingPaused = TRUE;
}

void LLWindowWin32::gatherInput()
{
	MSG		msg;
	int		msg_count = 0;

	while ((msg_count < MAX_MESSAGE_PER_UPDATE) && PeekMessage(&msg, NULL, 0, 0, PM_REMOVE))
	{
		mCallbacks->handlePingWatchdog(this, "Main:TranslateGatherInput");
		TranslateMessage(&msg);

		// turn watchdog off in here to not fail if windows is doing something wacky
		mCallbacks->handlePauseWatchdog(this);
		DispatchMessage(&msg);
		mCallbacks->handleResumeWatchdog(this);
		msg_count++;

		if ( mInputProcessingPaused )
		{
			break;
		}
		/* Attempted workaround for problem where typing fast and hitting
		   return would result in only part of the text being sent. JC

		BOOL key_posted = TranslateMessage(&msg);
		DispatchMessage(&msg);
		msg_count++;

		// If a key was translated, a WM_CHAR might have been posted to the end
		// of the event queue.  We need it immediately.
		if (key_posted && msg.message == WM_KEYDOWN)
		{
			if (PeekMessage(&msg, NULL, WM_CHAR, WM_CHAR, PM_REMOVE))
			{
				TranslateMessage(&msg);
				DispatchMessage(&msg);
				msg_count++;
			}
		}
		*/
		mCallbacks->handlePingWatchdog(this, "Main:AsyncCallbackGatherInput");
		// For async host by name support.  Really hacky.
		if (gAsyncMsgCallback && (LL_WM_HOST_RESOLVED == msg.message))
		{
			gAsyncMsgCallback(msg);
		}
	}

	mInputProcessingPaused = FALSE;

	updateCursor();

	// clear this once we've processed all mouse messages that might have occurred after
	// we slammed the mouse position
	mMousePositionModified = FALSE;
}

static LLTrace::BlockTimerStatHandle FTM_KEYHANDLER("Handle Keyboard");
static LLTrace::BlockTimerStatHandle FTM_MOUSEHANDLER("Handle Mouse");

LRESULT CALLBACK LLWindowWin32::mainWindowProc(HWND h_wnd, UINT u_msg, WPARAM w_param, LPARAM l_param)
{
	// Ignore clicks not originated in the client area, i.e. mouse-up events not preceded with a WM_LBUTTONDOWN.
	// This helps prevent avatar walking after maximizing the window by double-clicking the title bar.
	static bool sHandleLeftMouseUp = true;

	// Ignore the double click received right after activating app.
	// This is to avoid triggering double click teleport after returning focus (see MAINT-3786).
	static bool sHandleDoubleClick = true;

	// LLWindowWin32 *window_imp = (LLWindowWin32 *)GetWindowLong(h_wnd, GWL_USERDATA);
	LLWindowWin32 *window_imp = (LLWindowWin32 *)GetWindowLongPtr(h_wnd, GWLP_USERDATA);

	if (NULL != window_imp)
	{
		window_imp->mCallbacks->handleResumeWatchdog(window_imp);
		window_imp->mCallbacks->handlePingWatchdog(window_imp, "Main:StartWndProc");
		// Has user provided their own window callback?
		if (NULL != window_imp->mWndProc)
		{
			if (!window_imp->mWndProc(h_wnd, u_msg, w_param, l_param))
			{
				// user has handled window message
				return 0;
			}
		}

		window_imp->mCallbacks->handlePingWatchdog(window_imp, "Main:PreSwitchWndProc");
		
		// Juggle to make sure we can get negative positions for when
		// mouse is outside window.
		LLCoordWindow window_coord((S32)(S16)LOWORD(l_param), (S32)(S16)HIWORD(l_param));

		// This doesn't work, as LOWORD returns unsigned short.
		//LLCoordWindow window_coord(LOWORD(l_param), HIWORD(l_param));
		LLCoordGL gl_coord;

		// pass along extended flag in mask
		MASK mask = (l_param>>16 & KF_EXTENDED) ? MASK_EXTENDED : 0x0;
		BOOL eat_keystroke = TRUE;

		switch(u_msg)
		{
			RECT	update_rect;
			S32		update_width;
			S32		update_height;

		case WM_TIMER:
			window_imp->mCallbacks->handlePingWatchdog(window_imp, "Main:WM_TIMER");
			window_imp->mCallbacks->handleTimerEvent(window_imp);
			break;

		case WM_DEVICECHANGE:
			window_imp->mCallbacks->handlePingWatchdog(window_imp, "Main:WM_DEVICECHANGE");
			if (gDebugWindowProc)
			{
				LL_INFOS() << "  WM_DEVICECHANGE: wParam=" << w_param 
						<< "; lParam=" << l_param << LL_ENDL;
			}
			if (w_param == DBT_DEVNODES_CHANGED || w_param == DBT_DEVICEARRIVAL)
			{
				if (window_imp->mCallbacks->handleDeviceChange(window_imp))
				{
					return 0;
				}
			}
			break;

		case WM_PAINT:
			window_imp->mCallbacks->handlePingWatchdog(window_imp, "Main:WM_PAINT");
			GetUpdateRect(window_imp->mWindowHandle, &update_rect, FALSE);
			update_width = update_rect.right - update_rect.left + 1;
			update_height = update_rect.bottom - update_rect.top + 1;
			window_imp->mCallbacks->handlePaint(window_imp, update_rect.left, update_rect.top,
				update_width, update_height);
			break;
		case WM_PARENTNOTIFY:
			window_imp->mCallbacks->handlePingWatchdog(window_imp, "Main:WM_PARENTNOTIFY");
			u_msg = u_msg;
			break;

		case WM_SETCURSOR:
			// This message is sent whenever the cursor is moved in a window.
			// You need to set the appropriate cursor appearance.

			// Only take control of cursor over client region of window
			// This allows Windows(tm) to handle resize cursors, etc.
			window_imp->mCallbacks->handlePingWatchdog(window_imp, "Main:WM_SETCURSOR");
			if (LOWORD(l_param) == HTCLIENT)
			{
				SetCursor(window_imp->mCursor[ window_imp->mCurrentCursor] );
				return 0;
			}
			break;

		case WM_ENTERMENULOOP:
			window_imp->mCallbacks->handlePingWatchdog(window_imp, "Main:WM_ENTERMENULOOP");
			window_imp->mCallbacks->handleWindowBlock(window_imp);
			break;

		case WM_EXITMENULOOP:
			window_imp->mCallbacks->handlePingWatchdog(window_imp, "Main:WM_EXITMENULOOP");
			window_imp->mCallbacks->handleWindowUnblock(window_imp);
			break;

		case WM_ACTIVATEAPP:
			window_imp->mCallbacks->handlePingWatchdog(window_imp, "Main:WM_ACTIVATEAPP");
			{
				// This message should be sent whenever the app gains or loses focus.
				BOOL activating = (BOOL) w_param;
				BOOL minimized = window_imp->getMinimized();

				if (gDebugWindowProc)
				{
					LL_INFOS("Window") << "WINDOWPROC ActivateApp "
						<< " activating " << S32(activating)
						<< " minimized " << S32(minimized)
						<< " fullscreen " << S32(window_imp->mFullscreen)
						<< LL_ENDL;
				}

				if (window_imp->mFullscreen)
				{
					// When we run fullscreen, restoring or minimizing the app needs 
					// to switch the screen resolution
					if (activating)
					{
						window_imp->setFullscreenResolution();
						window_imp->restore();
					}
					else
					{
						window_imp->minimize();
						window_imp->resetDisplayResolution();
					}
				}

				if (!activating)
				{
					sHandleDoubleClick = false;
				}

				window_imp->mCallbacks->handleActivateApp(window_imp, activating);

				break;
			}

		case WM_ACTIVATE:
			window_imp->mCallbacks->handlePingWatchdog(window_imp, "Main:WM_ACTIVATE");
			{
				// Can be one of WA_ACTIVE, WA_CLICKACTIVE, or WA_INACTIVE
				BOOL activating = (LOWORD(w_param) != WA_INACTIVE);

				BOOL minimized = BOOL(HIWORD(w_param));

				if (!activating && LLWinImm::isAvailable() && window_imp->mPreeditor)
				{
					window_imp->interruptLanguageTextInput();
				}

				// JC - I'm not sure why, but if we don't report that we handled the 
				// WM_ACTIVATE message, the WM_ACTIVATEAPP messages don't work 
				// properly when we run fullscreen.
				if (gDebugWindowProc)
				{
					LL_INFOS("Window") << "WINDOWPROC Activate "
						<< " activating " << S32(activating) 
						<< " minimized " << S32(minimized)
						<< LL_ENDL;
				}

				// Don't handle this.
				break;
			}

		case WM_QUERYOPEN:
			// TODO: use this to return a nice icon
			break;

		case WM_SYSCOMMAND:
			window_imp->mCallbacks->handlePingWatchdog(window_imp, "Main:WM_SYSCOMMAND");
			switch(w_param)
			{
			case SC_KEYMENU: 
				// Disallow the ALT key from triggering the default system menu.
				return 0;		

			case SC_SCREENSAVE:
			case SC_MONITORPOWER:
				// eat screen save messages and prevent them!
				return 0;
			}
			break;

		case WM_CLOSE:
			window_imp->mCallbacks->handlePingWatchdog(window_imp, "Main:WM_CLOSE");
			// Will the app allow the window to close?
			if (window_imp->mCallbacks->handleCloseRequest(window_imp))
			{
				// Get the app to initiate cleanup.
				window_imp->mCallbacks->handleQuit(window_imp);
				// The app is responsible for calling destroyWindow when done with GL
			}
			return 0;

		case WM_DESTROY:
			window_imp->mCallbacks->handlePingWatchdog(window_imp, "Main:WM_DESTROY");
			if (window_imp->shouldPostQuit())
			{
				PostQuitMessage(0);  // Posts WM_QUIT with an exit code of 0
			}
			return 0;

		case WM_COMMAND:
			window_imp->mCallbacks->handlePingWatchdog(window_imp, "Main:WM_COMMAND");
			if (!HIWORD(w_param)) // this message is from a menu
			{
				window_imp->mCallbacks->handleMenuSelect(window_imp, LOWORD(w_param));
			}
			break;

		case WM_SYSKEYDOWN:
			window_imp->mCallbacks->handlePingWatchdog(window_imp, "Main:WM_SYSKEYDOWN");
			// allow system keys, such as ALT-F4 to be processed by Windows
			eat_keystroke = FALSE;
		case WM_KEYDOWN:
			window_imp->mKeyCharCode = 0; // don't know until wm_char comes in next
			window_imp->mKeyScanCode = ( l_param >> 16 ) & 0xff;
			window_imp->mKeyVirtualKey = w_param;
			window_imp->mRawMsg = u_msg;
			window_imp->mRawWParam = w_param;
			window_imp->mRawLParam = l_param;

			window_imp->mCallbacks->handlePingWatchdog(window_imp, "Main:WM_KEYDOWN");
			{
				if (gDebugWindowProc)
				{
					LL_INFOS("Window") << "Debug WindowProc WM_KEYDOWN "
						<< " key " << S32(w_param) 
						<< LL_ENDL;
				}
				if(gKeyboard->handleKeyDown(w_param, mask) && eat_keystroke)
				{
					return 0;
				}
				// pass on to windows if we didn't handle it
				break;
			}
		case WM_SYSKEYUP:
			eat_keystroke = FALSE;
		case WM_KEYUP:
		{
			window_imp->mKeyScanCode = ( l_param >> 16 ) & 0xff;
			window_imp->mKeyVirtualKey = w_param;
			window_imp->mRawMsg = u_msg;
			window_imp->mRawWParam = w_param;
			window_imp->mRawLParam = l_param;

			window_imp->mCallbacks->handlePingWatchdog(window_imp, "Main:WM_KEYUP");
			LL_RECORD_BLOCK_TIME(FTM_KEYHANDLER);

			if (gDebugWindowProc)
			{
				LL_INFOS("Window") << "Debug WindowProc WM_KEYUP "
					<< " key " << S32(w_param) 
					<< LL_ENDL;
			}
			if (gKeyboard->handleKeyUp(w_param, mask) && eat_keystroke)
			{
				return 0;
			}

			// pass on to windows
			break;
		}
		case WM_IME_SETCONTEXT:
			window_imp->mCallbacks->handlePingWatchdog(window_imp, "Main:WM_IME_SETCONTEXT");
			if (gDebugWindowProc)
			{
				LL_INFOS() << "WM_IME_SETCONTEXT" << LL_ENDL;
			}
			if (LLWinImm::isAvailable() && window_imp->mPreeditor)
			{
				l_param &= ~ISC_SHOWUICOMPOSITIONWINDOW;
				// Invoke DefWinProc with the modified LPARAM.
			}
			break;

		case WM_IME_STARTCOMPOSITION:
			window_imp->mCallbacks->handlePingWatchdog(window_imp, "Main:WM_IME_STARTCOMPOSITION");
			if (gDebugWindowProc)
			{
				LL_INFOS() << "WM_IME_STARTCOMPOSITION" << LL_ENDL;
			}
			if (LLWinImm::isAvailable() && window_imp->mPreeditor)
			{
				window_imp->handleStartCompositionMessage();
				return 0;
			}
			break;

		case WM_IME_ENDCOMPOSITION:
			window_imp->mCallbacks->handlePingWatchdog(window_imp, "Main:WM_IME_ENDCOMPOSITION");
			if (gDebugWindowProc)
			{
				LL_INFOS() << "WM_IME_ENDCOMPOSITION" << LL_ENDL;
			}
			if (LLWinImm::isAvailable() && window_imp->mPreeditor)
			{
				return 0;
			}
			break;

		case WM_IME_COMPOSITION:
			window_imp->mCallbacks->handlePingWatchdog(window_imp, "Main:WM_IME_COMPOSITION");
			if (gDebugWindowProc)
			{
				LL_INFOS() << "WM_IME_COMPOSITION" << LL_ENDL;
			}
			if (LLWinImm::isAvailable() && window_imp->mPreeditor)
			{
				window_imp->handleCompositionMessage(l_param);
				return 0;
			}
			break;

		case WM_IME_REQUEST:
			window_imp->mCallbacks->handlePingWatchdog(window_imp, "Main:WM_IME_REQUEST");
			if (gDebugWindowProc)
			{
				LL_INFOS() << "WM_IME_REQUEST" << LL_ENDL;
			}
			if (LLWinImm::isAvailable() && window_imp->mPreeditor)
			{
				LRESULT result = 0;
				if (window_imp->handleImeRequests(w_param, l_param, &result))
				{
					return result;
				}
			}
			break;

		case WM_CHAR:
			window_imp->mKeyCharCode = w_param;
			window_imp->mRawMsg = u_msg;
			window_imp->mRawWParam = w_param;
			window_imp->mRawLParam = l_param;

			// Should really use WM_UNICHAR eventually, but it requires a specific Windows version and I need
			// to figure out how that works. - Doug
			//
			// ... Well, I don't think so.
			// How it works is explained in Win32 API document, but WM_UNICHAR didn't work
			// as specified at least on Windows XP SP1 Japanese version.  I have never used
			// it since then, and I'm not sure whether it has been fixed now, but I don't think
			// it is worth trying.  The good old WM_CHAR works just fine even for supplementary
			// characters.  We just need to take care of surrogate pairs sent as two WM_CHAR's
			// by ourselves.  It is not that tough.  -- Alissa Sabre @ SL
			window_imp->mCallbacks->handlePingWatchdog(window_imp, "Main:WM_CHAR");
			if (gDebugWindowProc)
			{
				LL_INFOS("Window") << "Debug WindowProc WM_CHAR "
					<< " key " << S32(w_param) 
					<< LL_ENDL;
			}
			// Even if LLWindowCallbacks::handleUnicodeChar(llwchar, BOOL) returned FALSE,
			// we *did* processed the event, so I believe we should not pass it to DefWindowProc...
			window_imp->handleUnicodeUTF16((U16)w_param, gKeyboard->currentMask(FALSE));
			return 0;

		case WM_NCLBUTTONDOWN:
			{
				window_imp->mCallbacks->handlePingWatchdog(window_imp, "Main:WM_NCLBUTTONDOWN");
				// A click in a non-client area, e.g. title bar or window border.
				sHandleLeftMouseUp = false;
				sHandleDoubleClick = true;
			}
			break;

		case WM_LBUTTONDOWN:
			{
				window_imp->mCallbacks->handlePingWatchdog(window_imp, "Main:WM_LBUTTONDOWN");
				LL_RECORD_BLOCK_TIME(FTM_MOUSEHANDLER);
				sHandleLeftMouseUp = true;

				if (LLWinImm::isAvailable() && window_imp->mPreeditor)
				{
					window_imp->interruptLanguageTextInput();
				}

				// Because we move the cursor position in the app, we need to query
				// to find out where the cursor at the time the event is handled.
				// If we don't do this, many clicks could get buffered up, and if the
				// first click changes the cursor position, all subsequent clicks
				// will occur at the wrong location.  JC
				if (window_imp->mMousePositionModified)
				{
					LLCoordWindow cursor_coord_window;
					window_imp->getCursorPosition(&cursor_coord_window);
					gl_coord = cursor_coord_window.convert();
				}
				else
				{
					gl_coord = window_coord.convert();
				}
				MASK mask = gKeyboard->currentMask(TRUE);
				// generate move event to update mouse coordinates
				window_imp->mCallbacks->handleMouseMove(window_imp, gl_coord, mask);
				if (window_imp->mCallbacks->handleMouseDown(window_imp, gl_coord, mask))
				{
					return 0;
				}
			}
			break;

		case WM_LBUTTONDBLCLK:
		//RN: ignore right button double clicks for now
		//case WM_RBUTTONDBLCLK:
			{
				window_imp->mCallbacks->handlePingWatchdog(window_imp, "Main:WM_LBUTTONDBLCLK");

				if (!sHandleDoubleClick)
				{
					sHandleDoubleClick = true;
					break;
				}

				// Because we move the cursor position in the app, we need to query
				// to find out where the cursor at the time the event is handled.
				// If we don't do this, many clicks could get buffered up, and if the
				// first click changes the cursor position, all subsequent clicks
				// will occur at the wrong location.  JC
				if (window_imp->mMousePositionModified)
				{
					LLCoordWindow cursor_coord_window;
					window_imp->getCursorPosition(&cursor_coord_window);
					gl_coord = cursor_coord_window.convert();
				}
				else
				{
					gl_coord = window_coord.convert();
				}
				MASK mask = gKeyboard->currentMask(TRUE);
				// generate move event to update mouse coordinates
				window_imp->mCallbacks->handleMouseMove(window_imp, gl_coord, mask);
				if (window_imp->mCallbacks->handleDoubleClick(window_imp, gl_coord, mask) )
				{
					return 0;
				}
			}
			break;

		case WM_LBUTTONUP:
			{
				window_imp->mCallbacks->handlePingWatchdog(window_imp, "Main:WM_LBUTTONUP");
				LL_RECORD_BLOCK_TIME(FTM_MOUSEHANDLER);

				if (!sHandleLeftMouseUp)
				{
					sHandleLeftMouseUp = true;
					break;
				}
				sHandleDoubleClick = true;

				//if (gDebugClicks)
				//{
				//	LL_INFOS("Window") << "WndProc left button up" << LL_ENDL;
				//}
				// Because we move the cursor position in the app, we need to query
				// to find out where the cursor at the time the event is handled.
				// If we don't do this, many clicks could get buffered up, and if the
				// first click changes the cursor position, all subsequent clicks
				// will occur at the wrong location.  JC
				if (window_imp->mMousePositionModified)
				{
					LLCoordWindow cursor_coord_window;
					window_imp->getCursorPosition(&cursor_coord_window);
					gl_coord = cursor_coord_window.convert();
				}
				else
				{
					gl_coord = window_coord.convert();
				}
				MASK mask = gKeyboard->currentMask(TRUE);
				// generate move event to update mouse coordinates
				window_imp->mCallbacks->handleMouseMove(window_imp, gl_coord, mask);
				if (window_imp->mCallbacks->handleMouseUp(window_imp, gl_coord, mask))
				{
					return 0;
				}
			}
			break;

		case WM_RBUTTONDBLCLK:
		case WM_RBUTTONDOWN:
			{
				window_imp->mCallbacks->handlePingWatchdog(window_imp, "Main:WM_RBUTTONDOWN");
				LL_RECORD_BLOCK_TIME(FTM_MOUSEHANDLER);
				if (LLWinImm::isAvailable() && window_imp->mPreeditor)
				{
					window_imp->interruptLanguageTextInput();
				}

				// Because we move the cursor position in the llviewerapp, we need to query
				// to find out where the cursor at the time the event is handled.
				// If we don't do this, many clicks could get buffered up, and if the
				// first click changes the cursor position, all subsequent clicks
				// will occur at the wrong location.  JC
				if (window_imp->mMousePositionModified)
				{
					LLCoordWindow cursor_coord_window;
					window_imp->getCursorPosition(&cursor_coord_window);
					gl_coord = cursor_coord_window.convert();
				}
				else
				{
					gl_coord = window_coord.convert();
				}
				MASK mask = gKeyboard->currentMask(TRUE);
				// generate move event to update mouse coordinates
				window_imp->mCallbacks->handleMouseMove(window_imp, gl_coord, mask);
				if (window_imp->mCallbacks->handleRightMouseDown(window_imp, gl_coord, mask))
				{
					return 0;
				}
			}
			break;

		case WM_RBUTTONUP:
			{
				window_imp->mCallbacks->handlePingWatchdog(window_imp, "Main:WM_RBUTTONUP");
				LL_RECORD_BLOCK_TIME(FTM_MOUSEHANDLER);
				// Because we move the cursor position in the app, we need to query
				// to find out where the cursor at the time the event is handled.
				// If we don't do this, many clicks could get buffered up, and if the
				// first click changes the cursor position, all subsequent clicks
				// will occur at the wrong location.  JC
				if (window_imp->mMousePositionModified)
				{
					LLCoordWindow cursor_coord_window;
					window_imp->getCursorPosition(&cursor_coord_window);
					gl_coord = cursor_coord_window.convert();
				}
				else
				{
					gl_coord = window_coord.convert();
				}
				MASK mask = gKeyboard->currentMask(TRUE);
				// generate move event to update mouse coordinates
				window_imp->mCallbacks->handleMouseMove(window_imp, gl_coord, mask);
				if (window_imp->mCallbacks->handleRightMouseUp(window_imp, gl_coord, mask))
				{
					return 0;
				}
			}
			break;

		case WM_MBUTTONDOWN:
//		case WM_MBUTTONDBLCLK:
			{
				window_imp->mCallbacks->handlePingWatchdog(window_imp, "Main:WM_MBUTTONDOWN");
				LL_RECORD_BLOCK_TIME(FTM_MOUSEHANDLER);
				if (LLWinImm::isAvailable() && window_imp->mPreeditor)
				{
					window_imp->interruptLanguageTextInput();
				}

				// Because we move the cursor position in tllviewerhe app, we need to query
				// to find out where the cursor at the time the event is handled.
				// If we don't do this, many clicks could get buffered up, and if the
				// first click changes the cursor position, all subsequent clicks
				// will occur at the wrong location.  JC
				if (window_imp->mMousePositionModified)
				{
					LLCoordWindow cursor_coord_window;
					window_imp->getCursorPosition(&cursor_coord_window);
					gl_coord = cursor_coord_window.convert();
				}
				else
				{
					gl_coord = window_coord.convert();
				}
				MASK mask = gKeyboard->currentMask(TRUE);
				// generate move event to update mouse coordinates
				window_imp->mCallbacks->handleMouseMove(window_imp, gl_coord, mask);
				if (window_imp->mCallbacks->handleMiddleMouseDown(window_imp, gl_coord, mask))
				{
					return 0;
				}
			}
			break;

		case WM_MBUTTONUP:
			{
				window_imp->mCallbacks->handlePingWatchdog(window_imp, "Main:WM_MBUTTONUP");
				LL_RECORD_BLOCK_TIME(FTM_MOUSEHANDLER);
				// Because we move the cursor position in the llviewer app, we need to query
				// to find out where the cursor at the time the event is handled.
				// If we don't do this, many clicks could get buffered up, and if the
				// first click changes the cursor position, all subsequent clicks
				// will occur at the wrong location.  JC
				if (window_imp->mMousePositionModified)
				{
					LLCoordWindow cursor_coord_window;
					window_imp->getCursorPosition(&cursor_coord_window);
					gl_coord = cursor_coord_window.convert();
				}
				else
				{
					gl_coord = window_coord.convert();
				}
				MASK mask = gKeyboard->currentMask(TRUE);
				// generate move event to update mouse coordinates
				window_imp->mCallbacks->handleMouseMove(window_imp, gl_coord, mask);
				if (window_imp->mCallbacks->handleMiddleMouseUp(window_imp, gl_coord, mask))
				{
					return 0;
				}
			}
			break;

		case WM_MOUSEWHEEL:
			{
				window_imp->mCallbacks->handlePingWatchdog(window_imp, "Main:WM_MOUSEWHEEL");
				static short z_delta = 0;

				RECT	client_rect;

				// eat scroll events that occur outside our window, since we use mouse position to direct scroll
				// instead of keyboard focus
				// NOTE: mouse_coord is in *window* coordinates for scroll events
				POINT mouse_coord = {(S32)(S16)LOWORD(l_param), (S32)(S16)HIWORD(l_param)};

				if (ScreenToClient(window_imp->mWindowHandle, &mouse_coord)
					&& GetClientRect(window_imp->mWindowHandle, &client_rect))
				{
					// we have a valid mouse point and client rect
					if (mouse_coord.x < client_rect.left || client_rect.right < mouse_coord.x
						|| mouse_coord.y < client_rect.top || client_rect.bottom < mouse_coord.y)
					{
						// mouse is outside of client rect, so don't do anything
						return 0;
					}
				}

				S16 incoming_z_delta = HIWORD(w_param);
				z_delta += incoming_z_delta;
				// cout << "z_delta " << z_delta << endl;

				// current mouse wheels report changes in increments of zDelta (+120, -120)
				// Future, higher resolution mouse wheels may report smaller deltas.
				// So we sum the deltas and only act when we've exceeded WHEEL_DELTA
				//
				// If the user rapidly spins the wheel, we can get messages with
				// large deltas, like 480 or so.  Thus we need to scroll more quickly.
				if (z_delta <= -WHEEL_DELTA || WHEEL_DELTA <= z_delta)
				{
					window_imp->mCallbacks->handleScrollWheel(window_imp, -z_delta / WHEEL_DELTA);
					z_delta = 0;
				}
				return 0;
			}
			/*
			// TODO: add this after resolving _WIN32_WINNT issue
			case WM_MOUSELEAVE:
			{
			window_imp->mCallbacks->handleMouseLeave(window_imp);

			//				TRACKMOUSEEVENT track_mouse_event;
			//				track_mouse_event.cbSize = sizeof( TRACKMOUSEEVENT );
			//				track_mouse_event.dwFlags = TME_LEAVE;
			//				track_mouse_event.hwndTrack = h_wnd;
			//				track_mouse_event.dwHoverTime = HOVER_DEFAULT;
			//				TrackMouseEvent( &track_mouse_event ); 
			return 0;
			}
			*/
			// Handle mouse movement within the window
		case WM_MOUSEMOVE:
			{
				window_imp->mCallbacks->handlePingWatchdog(window_imp, "Main:WM_MOUSEMOVE");
				MASK mask = gKeyboard->currentMask(TRUE);
				window_imp->mCallbacks->handleMouseMove(window_imp, window_coord.convert(), mask);
				return 0;
			}

		case WM_GETMINMAXINFO:
			{
				LPMINMAXINFO min_max = (LPMINMAXINFO)l_param;
				min_max->ptMinTrackSize.x = window_imp->mMinWindowWidth;
				min_max->ptMinTrackSize.y = window_imp->mMinWindowHeight;
				return 0;
			}

		case WM_SIZE:
			{
				window_imp->mCallbacks->handlePingWatchdog(window_imp, "Main:WM_SIZE");
				S32 width = S32( LOWORD(l_param) );
				S32 height = S32( HIWORD(l_param) );

				if (gDebugWindowProc)
				{
					BOOL maximized = ( w_param == SIZE_MAXIMIZED );
					BOOL restored  = ( w_param == SIZE_RESTORED );
					BOOL minimized = ( w_param == SIZE_MINIMIZED );

					LL_INFOS("Window") << "WINDOWPROC Size "
						<< width << "x" << height
						<< " max " << S32(maximized)
						<< " min " << S32(minimized)
						<< " rest " << S32(restored)
						<< LL_ENDL;
				}

				// There's an odd behavior with WM_SIZE that I would call a bug. If 
				// the window is maximized, and you call MoveWindow() with a size smaller
				// than a maximized window, it ends up sending WM_SIZE with w_param set 
				// to SIZE_MAXIMIZED -- which isn't true. So the logic below doesn't work.
				// (SL-44655). Fixed it by calling ShowWindow(SW_RESTORE) first (see 
				// LLWindowWin32::moveWindow in this file). 

				// If we are now restored, but we weren't before, this
				// means that the window was un-minimized.
				if (w_param == SIZE_RESTORED && window_imp->mLastSizeWParam != SIZE_RESTORED)
				{
					window_imp->mCallbacks->handleActivate(window_imp, TRUE);
				}

				// handle case of window being maximized from fully minimized state
				if (w_param == SIZE_MAXIMIZED && window_imp->mLastSizeWParam != SIZE_MAXIMIZED)
				{
					window_imp->mCallbacks->handleActivate(window_imp, TRUE);
				}

				// Also handle the minimization case
				if (w_param == SIZE_MINIMIZED && window_imp->mLastSizeWParam != SIZE_MINIMIZED)
				{
					window_imp->mCallbacks->handleActivate(window_imp, FALSE);
				}

				// Actually resize all of our views
				if (w_param != SIZE_MINIMIZED)
				{
					// Ignore updates for minimizing and minimized "windows"
					window_imp->mCallbacks->handleResize(	window_imp, 
						LOWORD(l_param), 
						HIWORD(l_param) );
				}

				window_imp->mLastSizeWParam = w_param;

				return 0;
			}
        
		case WM_DPICHANGED:
			{
				LPRECT lprc_new_scale;
<<<<<<< HEAD
				// <FS:Ansariel> Use constant
				//F32 new_scale = LOWORD(w_param) / 96.0f;
				F32 new_scale = LOWORD(w_param) / DEFAULT_DPI;
				// </FS:Ansariel>
=======
				F32 new_scale = LOWORD(w_param) / USER_DEFAULT_SCREEN_DPI;
>>>>>>> 89844b34
				lprc_new_scale = (LPRECT)l_param;
				S32 new_width = lprc_new_scale->right - lprc_new_scale->left;
				S32 new_height = lprc_new_scale->bottom - lprc_new_scale->top;
				window_imp->mCallbacks->handleDPIChanged(window_imp, new_scale, new_width, new_height);
				SetWindowPos(h_wnd,
					HWND_TOP,
					lprc_new_scale->left,
					lprc_new_scale->top,
					new_width,
					new_height,
					SWP_NOZORDER | SWP_NOACTIVATE);
					return 0;
			}

		case WM_SETFOCUS:
			window_imp->mCallbacks->handlePingWatchdog(window_imp, "Main:WM_SETFOCUS");
			if (gDebugWindowProc)
			{
				LL_INFOS("Window") << "WINDOWPROC SetFocus" << LL_ENDL;
			}

			// <FS:Ansariel> Stop flashing when we gain focus
			if (window_imp->mWindowHandle)
			{
				FLASHWINFO flash_info;

				flash_info.cbSize = sizeof(FLASHWINFO);
				flash_info.hwnd = window_imp->mWindowHandle;
				flash_info.dwFlags = FLASHW_STOP;
				FlashWindowEx(&flash_info);
			}
			// </FS:Ansariel>

			window_imp->mCallbacks->handleFocus(window_imp);
			return 0;

		case WM_KILLFOCUS:
			window_imp->mCallbacks->handlePingWatchdog(window_imp, "Main:WM_KILLFOCUS");
			if (gDebugWindowProc)
			{
				LL_INFOS("Window") << "WINDOWPROC KillFocus" << LL_ENDL;
			}
			window_imp->mCallbacks->handleFocusLost(window_imp);
			return 0;

		case WM_COPYDATA:
			{
				window_imp->mCallbacks->handlePingWatchdog(window_imp, "Main:WM_COPYDATA");
				// received a URL
				PCOPYDATASTRUCT myCDS = (PCOPYDATASTRUCT) l_param;
				window_imp->mCallbacks->handleDataCopy(window_imp, myCDS->dwData, myCDS->lpData);
			};
			return 0;			

			break;
		}

	window_imp->mCallbacks->handlePauseWatchdog(window_imp);	
	}


	// pass unhandled messages down to Windows
	return DefWindowProc(h_wnd, u_msg, w_param, l_param);
}

BOOL LLWindowWin32::convertCoords(LLCoordGL from, LLCoordWindow *to)
{
	S32		client_height;
	RECT	client_rect;
	LLCoordWindow window_position;

	if (!mWindowHandle ||
		!GetClientRect(mWindowHandle, &client_rect) ||
		NULL == to)
	{
		return FALSE;
	}

	to->mX = from.mX;
	client_height = client_rect.bottom - client_rect.top;
	to->mY = client_height - from.mY - 1;

	return TRUE;
}

BOOL LLWindowWin32::convertCoords(LLCoordWindow from, LLCoordGL* to)
{
	S32		client_height;
	RECT	client_rect;

	if (!mWindowHandle ||
		!GetClientRect(mWindowHandle, &client_rect) ||
		NULL == to)
	{
		return FALSE;
	}

	to->mX = from.mX;
	client_height = client_rect.bottom - client_rect.top;
	to->mY = client_height - from.mY - 1;

	return TRUE;
}

BOOL LLWindowWin32::convertCoords(LLCoordScreen from, LLCoordWindow* to)
{	
	POINT mouse_point;

	mouse_point.x = from.mX;
	mouse_point.y = from.mY;
	BOOL result = ScreenToClient(mWindowHandle, &mouse_point);

	if (result)
	{
		to->mX = mouse_point.x;
		to->mY = mouse_point.y;
	}

	return result;
}

BOOL LLWindowWin32::convertCoords(LLCoordWindow from, LLCoordScreen *to)
{
	POINT mouse_point;

	mouse_point.x = from.mX;
	mouse_point.y = from.mY;
	BOOL result = ClientToScreen(mWindowHandle, &mouse_point);

	if (result)
	{
		to->mX = mouse_point.x;
		to->mY = mouse_point.y;
	}

	return result;
}

BOOL LLWindowWin32::convertCoords(LLCoordScreen from, LLCoordGL *to)
{
	LLCoordWindow window_coord;

	if (!mWindowHandle || (NULL == to))
	{
		return FALSE;
	}

	convertCoords(from, &window_coord);
	convertCoords(window_coord, to);
	return TRUE;
}

BOOL LLWindowWin32::convertCoords(LLCoordGL from, LLCoordScreen *to)
{
	LLCoordWindow window_coord;

	if (!mWindowHandle || (NULL == to))
	{
		return FALSE;
	}

	convertCoords(from, &window_coord);
	convertCoords(window_coord, to);
	return TRUE;
}


BOOL LLWindowWin32::isClipboardTextAvailable()
{
	return IsClipboardFormatAvailable(CF_UNICODETEXT);
}


BOOL LLWindowWin32::pasteTextFromClipboard(LLWString &dst)
{
	BOOL success = FALSE;

	if (IsClipboardFormatAvailable(CF_UNICODETEXT))
	{
		if (OpenClipboard(mWindowHandle))
		{
			HGLOBAL h_data = GetClipboardData(CF_UNICODETEXT);
			if (h_data)
			{
				WCHAR *utf16str = (WCHAR*) GlobalLock(h_data);
				if (utf16str)
				{
					dst = utf16str_to_wstring(utf16str);
					LLWStringUtil::removeCRLF(dst);
					GlobalUnlock(h_data);
					success = TRUE;
				}
			}
			CloseClipboard();
		}
	}

	return success;
}


BOOL LLWindowWin32::copyTextToClipboard(const LLWString& wstr)
{
	BOOL success = FALSE;

	if (OpenClipboard(mWindowHandle))
	{
		EmptyClipboard();

		// Provide a copy of the data in Unicode format.
		LLWString sanitized_string(wstr);
		LLWStringUtil::addCRLF(sanitized_string);
		llutf16string out_utf16 = wstring_to_utf16str(sanitized_string);
		const size_t size_utf16 = (out_utf16.length() + 1) * sizeof(WCHAR);

		// Memory is allocated and then ownership of it is transfered to the system.
		HGLOBAL hglobal_copy_utf16 = GlobalAlloc(GMEM_MOVEABLE, size_utf16); 
		if (hglobal_copy_utf16)
		{
			WCHAR* copy_utf16 = (WCHAR*) GlobalLock(hglobal_copy_utf16);
			if (copy_utf16)
			{
				memcpy(copy_utf16, out_utf16.c_str(), size_utf16);	/* Flawfinder: ignore */
				GlobalUnlock(hglobal_copy_utf16);

				if (SetClipboardData(CF_UNICODETEXT, hglobal_copy_utf16))
				{
					success = TRUE;
				}
			}
		}

		CloseClipboard();
	}

	return success;
}

// Constrains the mouse to the window.
void LLWindowWin32::setMouseClipping( BOOL b )
{
	if( b != mIsMouseClipping )
	{
		BOOL success = FALSE;

		if( b )
		{
			GetClipCursor( &mOldMouseClip );

			RECT client_rect_in_screen_space;
			if( getClientRectInScreenSpace( &client_rect_in_screen_space ) )
			{
				success = ClipCursor( &client_rect_in_screen_space );
			}
		}
		else
		{
			// Must restore the old mouse clip, which may be set by another window.
			success = ClipCursor( &mOldMouseClip );
			SetRect( &mOldMouseClip, 0, 0, 0, 0 );
		}

		if( success )
		{
			mIsMouseClipping = b;
		}
	}
}

BOOL LLWindowWin32::getClientRectInScreenSpace( RECT* rectp )
{
	BOOL success = FALSE;

	RECT client_rect;
	if( mWindowHandle && GetClientRect(mWindowHandle, &client_rect) )
	{
		POINT top_left;
		top_left.x = client_rect.left;
		top_left.y = client_rect.top;
		ClientToScreen(mWindowHandle, &top_left); 

		POINT bottom_right;
		bottom_right.x = client_rect.right;
		bottom_right.y = client_rect.bottom;
		ClientToScreen(mWindowHandle, &bottom_right); 

		SetRect( rectp,
			top_left.x,
			top_left.y,
			bottom_right.x,
			bottom_right.y );

		success = TRUE;
	}

	return success;
}

void LLWindowWin32::flashIcon(F32 seconds)
{
	if (mWindowHandle && (GetFocus() != mWindowHandle || GetForegroundWindow() != mWindowHandle))
	{
		FLASHWINFO flash_info;

		flash_info.cbSize = sizeof(FLASHWINFO);
		flash_info.hwnd = mWindowHandle;
		flash_info.dwFlags = FLASHW_TRAY;
		flash_info.uCount = UINT(seconds / ICON_FLASH_TIME);
		flash_info.dwTimeout = DWORD(1000.f * ICON_FLASH_TIME); // milliseconds
		FlashWindowEx(&flash_info);
	}
}

F32 LLWindowWin32::getGamma()
{
	return mCurrentGamma;
}

BOOL LLWindowWin32::restoreGamma()
{
	return SetDeviceGammaRamp(mhDC, mPrevGammaRamp);
}

BOOL LLWindowWin32::setGamma(const F32 gamma)
{
	mCurrentGamma = gamma;

	LL_DEBUGS("Window") << "Setting gamma to " << gamma << LL_ENDL;

	for ( int i = 0; i < 256; ++i )
	{
		int mult = 256 - ( int ) ( ( gamma - 1.0f ) * 128.0f );

		int value = mult * i;

		if ( value > 0xffff )
			value = 0xffff;

		mCurrentGammaRamp [ 0 * 256 + i ] = 
			mCurrentGammaRamp [ 1 * 256 + i ] = 
				mCurrentGammaRamp [ 2 * 256 + i ] = ( WORD )value;
	};

	return SetDeviceGammaRamp ( mhDC, mCurrentGammaRamp );
}

void LLWindowWin32::setFSAASamples(const U32 fsaa_samples)
{
	mFSAASamples = fsaa_samples;
}

U32 LLWindowWin32::getFSAASamples()
{
	return mFSAASamples;
}

LLWindow::LLWindowResolution* LLWindowWin32::getSupportedResolutions(S32 &num_resolutions)
{
	if (!mSupportedResolutions)
	{
		mSupportedResolutions = new LLWindowResolution[MAX_NUM_RESOLUTIONS];
		DEVMODE dev_mode;
		::ZeroMemory(&dev_mode, sizeof(DEVMODE));
		dev_mode.dmSize = sizeof(DEVMODE);

		mNumSupportedResolutions = 0;
		for (S32 mode_num = 0; mNumSupportedResolutions < MAX_NUM_RESOLUTIONS; mode_num++)
		{
			if (!EnumDisplaySettings(NULL, mode_num, &dev_mode))
			{
				break;
			}

			if (dev_mode.dmBitsPerPel == BITS_PER_PIXEL &&
				dev_mode.dmPelsWidth >= 800 &&
				dev_mode.dmPelsHeight >= 600)
			{
				BOOL resolution_exists = FALSE;
				for(S32 i = 0; i < mNumSupportedResolutions; i++)
				{
					if (mSupportedResolutions[i].mWidth == dev_mode.dmPelsWidth &&
						mSupportedResolutions[i].mHeight == dev_mode.dmPelsHeight)
					{
						resolution_exists = TRUE;
					}
				}
				if (!resolution_exists)
				{
					mSupportedResolutions[mNumSupportedResolutions].mWidth = dev_mode.dmPelsWidth;
					mSupportedResolutions[mNumSupportedResolutions].mHeight = dev_mode.dmPelsHeight;
					mNumSupportedResolutions++;
				}
			}
		}
	}

	num_resolutions = mNumSupportedResolutions;
	return mSupportedResolutions;
}


F32 LLWindowWin32::getNativeAspectRatio()
{
	if (mOverrideAspectRatio > 0.f)
	{
		return mOverrideAspectRatio;
	}
	else if (mNativeAspectRatio > 0.f)
	{
		// we grabbed this value at startup, based on the user's desktop settings
		return mNativeAspectRatio;
	}
	// RN: this hack presumes that the largest supported resolution is monitor-limited
	// and that pixels in that mode are square, therefore defining the native aspect ratio
	// of the monitor...this seems to work to a close approximation for most CRTs/LCDs
	S32 num_resolutions;
	LLWindowResolution* resolutions = getSupportedResolutions(num_resolutions);

	return ((F32)resolutions[num_resolutions - 1].mWidth / (F32)resolutions[num_resolutions - 1].mHeight);
}

F32 LLWindowWin32::getPixelAspectRatio()
{
	F32 pixel_aspect = 1.f;
	if (getFullscreen())
	{
		LLCoordScreen screen_size;
		getSize(&screen_size);
		pixel_aspect = getNativeAspectRatio() * (F32)screen_size.mY / (F32)screen_size.mX;
	}

	return pixel_aspect;
}

// Change display resolution.  Returns true if successful.
// protected
BOOL LLWindowWin32::setDisplayResolution(S32 width, S32 height, S32 bits, S32 refresh)
{
	DEVMODE dev_mode;
	::ZeroMemory(&dev_mode, sizeof(DEVMODE));
	dev_mode.dmSize = sizeof(DEVMODE);
	BOOL success = FALSE;

	// Don't change anything if we don't have to
	if (EnumDisplaySettings(NULL, ENUM_CURRENT_SETTINGS, &dev_mode))
	{
		if (dev_mode.dmPelsWidth        == width &&
			dev_mode.dmPelsHeight       == height &&
			dev_mode.dmBitsPerPel       == bits &&
			dev_mode.dmDisplayFrequency == refresh )
		{
			// ...display mode identical, do nothing
			return TRUE;
		}
	}

	memset(&dev_mode, 0, sizeof(dev_mode));
	dev_mode.dmSize = sizeof(dev_mode);
	dev_mode.dmPelsWidth        = width;
	dev_mode.dmPelsHeight       = height;
	dev_mode.dmBitsPerPel       = bits;
	dev_mode.dmDisplayFrequency = refresh;
	dev_mode.dmFields = DM_BITSPERPEL | DM_PELSWIDTH | DM_PELSHEIGHT | DM_DISPLAYFREQUENCY;

	// CDS_FULLSCREEN indicates that this is a temporary change to the device mode.
	LONG cds_result = ChangeDisplaySettings(&dev_mode, CDS_FULLSCREEN);

	success = (DISP_CHANGE_SUCCESSFUL == cds_result);

	if (!success)
	{
		LL_WARNS("Window") << "setDisplayResolution failed, "
			<< width << "x" << height << "x" << bits << " @ " << refresh << LL_ENDL;
	}

	return success;
}

// protected
BOOL LLWindowWin32::setFullscreenResolution()
{
	if (mFullscreen)
	{
		return setDisplayResolution( mFullscreenWidth, mFullscreenHeight, mFullscreenBits, mFullscreenRefresh);
	}
	else
	{
		return FALSE;
	}
}

// protected
BOOL LLWindowWin32::resetDisplayResolution()
{
	LL_DEBUGS("Window") << "resetDisplayResolution START" << LL_ENDL;

	LONG cds_result = ChangeDisplaySettings(NULL, 0);

	BOOL success = (DISP_CHANGE_SUCCESSFUL == cds_result);

	if (!success)
	{
		LL_WARNS("Window") << "resetDisplayResolution failed" << LL_ENDL;
	}

	LL_DEBUGS("Window") << "resetDisplayResolution END" << LL_ENDL;

	return success;
}

void LLWindowWin32::swapBuffers()
{
	SwapBuffers(mhDC);
}

//-TT Window Title Access
void LLWindowWin32::setTitle(const std::string& win_title)
{
	// Set the window title
	if (win_title.empty())
	{
		wsprintf(mWindowTitle, L"OpenGL Window");
	}
	else
	{
		mbstowcs(mWindowTitle, win_title.c_str(), 255);
		mWindowTitle[255] = 0;
	}

	SetWindowText(mWindowHandle, mWindowTitle);
}
//-TT

//
// LLSplashScreenImp
//
LLSplashScreenWin32::LLSplashScreenWin32()
:	mWindow(NULL)
{
}

LLSplashScreenWin32::~LLSplashScreenWin32()
{
}

void LLSplashScreenWin32::showImpl()
{
	// This appears to work.  ???
	HINSTANCE hinst = GetModuleHandle(NULL);

	mWindow = CreateDialog(hinst, 
		TEXT("SPLASHSCREEN"), 
		NULL,	// no parent
		(DLGPROC) LLSplashScreenWin32::windowProc); 
	ShowWindow(mWindow, SW_SHOW);
}


void LLSplashScreenWin32::updateImpl(const std::string& mesg)
{
	if (!mWindow) return;

	int output_str_len = MultiByteToWideChar(CP_UTF8, 0, mesg.c_str(), mesg.length(), NULL, 0);
	if( output_str_len>1024 )
		return;

	WCHAR w_mesg[1025];//big enought to keep null terminatos

	MultiByteToWideChar (CP_UTF8, 0, mesg.c_str(), mesg.length(), w_mesg, output_str_len);

	//looks like MultiByteToWideChar didn't add null terminator to converted string, see EXT-4858
	w_mesg[output_str_len] = 0;

	SendDlgItemMessage(mWindow,
		666,		// HACK: text id
		WM_SETTEXT,
		FALSE,
		(LPARAM)w_mesg);
}


void LLSplashScreenWin32::hideImpl()
{
	if (mWindow)
	{
		DestroyWindow(mWindow);
		mWindow = NULL; 
	}
}


// static
LRESULT CALLBACK LLSplashScreenWin32::windowProc(HWND h_wnd, UINT u_msg,
											WPARAM w_param, LPARAM l_param)
{
	// Just give it to windows
	return DefWindowProc(h_wnd, u_msg, w_param, l_param);
}

//
// Helper Funcs
//

S32 OSMessageBoxWin32(const std::string& text, const std::string& caption, U32 type)
{
	UINT uType;

	switch(type)
	{
	case OSMB_OK:
		uType = MB_OK;
		break;
	case OSMB_OKCANCEL:
		uType = MB_OKCANCEL;
		break;
	case OSMB_YESNO:
		uType = MB_YESNO;
		break;
	default:
		uType = MB_OK;
		break;
	}

	// HACK! Doesn't properly handle wide strings!

	// <FS:ND> Convert to wchar_t, then use MessageBoxW

	// int retval_win = MessageBoxA(NULL, text.c_str(), caption.c_str(), uType);
	llutf16string textW = utf8str_to_utf16str( text );
	llutf16string captionW = utf8str_to_utf16str( caption );
	int retval_win = MessageBoxW(NULL, textW.c_str(), captionW.c_str(), uType);

	// </FS:ND>

	S32 retval;

	switch(retval_win)
	{
	case IDYES:
		retval = OSBTN_YES;
		break;
	case IDNO:
		retval = OSBTN_NO;
		break;
	case IDOK:
		retval = OSBTN_OK;
		break;
	case IDCANCEL:
		retval = OSBTN_CANCEL;
		break;
	default:
		retval = OSBTN_CANCEL;
		break;
	}

	return retval;
}
void LLWindowWin32::openFile(const std::string& file_name )
{
	LLWString url_wstring = utf8str_to_wstring( file_name );
	llutf16string url_utf16 = wstring_to_utf16str( url_wstring );
	
	SHELLEXECUTEINFO sei = { sizeof( sei ) };
	sei.fMask = SEE_MASK_FLAG_DDEWAIT;
	sei.nShow = SW_SHOWNORMAL;
	sei.lpVerb = L"open";
	sei.lpFile = url_utf16.c_str();
	ShellExecuteEx( &sei );
}
void LLWindowWin32::spawnWebBrowser(const std::string& escaped_url, bool async)
{
	bool found = false;
	S32 i;
	for (i = 0; i < gURLProtocolWhitelistCount; i++)
	{
		if (escaped_url.find(gURLProtocolWhitelist[i]) == 0)
		{
			found = true;
			break;
		}
	}

	if (!found)
	{
		LL_WARNS("Window") << "spawn_web_browser() called for url with protocol not on whitelist: " << escaped_url << LL_ENDL;
		return;
	}

	LL_INFOS("Window") << "Opening URL " << escaped_url << LL_ENDL;

	// replaced ShellExecute code with ShellExecuteEx since ShellExecute doesn't work
	// reliablly on Vista.

	// this is madness.. no, this is..
	LLWString url_wstring = utf8str_to_wstring( escaped_url );
	llutf16string url_utf16 = wstring_to_utf16str( url_wstring );

	// let the OS decide what to use to open the URL
	SHELLEXECUTEINFO sei = { sizeof( sei ) };
	// NOTE: this assumes that SL will stick around long enough to complete the DDE message exchange
	// necessary for ShellExecuteEx to complete
	if (async)
	{
		sei.fMask = SEE_MASK_ASYNCOK;
	}
	sei.nShow = SW_SHOWNORMAL;
	sei.lpVerb = L"open";
	sei.lpFile = url_utf16.c_str();
	ShellExecuteEx( &sei );
}

/*
	Make the raw keyboard data available - used to poke through to LLQtWebKit so
	that Qt/Webkit has access to the virtual keycodes etc. that it needs
*/
LLSD LLWindowWin32::getNativeKeyData()
{
	LLSD result = LLSD::emptyMap();

	result["scan_code"] = (S32)mKeyScanCode;
	result["virtual_key"] = (S32)mKeyVirtualKey;
	result["msg"] = ll_sd_from_U32(mRawMsg);
	result["w_param"] = ll_sd_from_U32(mRawWParam);
	result["l_param"] = ll_sd_from_U32(mRawLParam);

	return result;
}

BOOL LLWindowWin32::dialogColorPicker( F32 *r, F32 *g, F32 *b )
{
	BOOL retval = FALSE;

	static CHOOSECOLOR cc;
	static COLORREF crCustColors[16];
	cc.lStructSize = sizeof(CHOOSECOLOR);
	cc.hwndOwner = mWindowHandle;
	cc.hInstance = NULL;
	cc.rgbResult = RGB ((*r * 255.f),(*g *255.f),(*b * 255.f));
	//cc.rgbResult = RGB (0x80,0x80,0x80); 
	cc.lpCustColors = crCustColors;
	cc.Flags = CC_RGBINIT | CC_FULLOPEN;
	cc.lCustData = 0;
	cc.lpfnHook = NULL;
	cc.lpTemplateName = NULL;
 
	// This call is modal, so pause agent
	//send_agent_pause();	// this is in newview and we don't want to set up a dependency
	{
		retval = ChooseColor(&cc);
	}
	//send_agent_resume();	// this is in newview and we don't want to set up a dependency

	*b = ((F32)((cc.rgbResult >> 16) & 0xff)) / 255.f;

	*g = ((F32)((cc.rgbResult >> 8) & 0xff)) / 255.f;
	
	*r = ((F32)(cc.rgbResult & 0xff)) / 255.f;

	return (retval);
}

void *LLWindowWin32::getPlatformWindow()
{
	return (void*)mWindowHandle;
}

void LLWindowWin32::bringToFront()
{
	BringWindowToTop(mWindowHandle);
}

// set (OS) window focus back to the client
void LLWindowWin32::focusClient()
{
	SetFocus ( mWindowHandle );
}

void LLWindowWin32::allowLanguageTextInput(LLPreeditor *preeditor, BOOL b)
{
	if (b == sLanguageTextInputAllowed || !LLWinImm::isAvailable())
	{
		return;
	}

	if (preeditor != mPreeditor && !b)
	{
		// This condition may occur with a call to
		// setEnabled(BOOL) from LLTextEditor or LLLineEditor
		// when the control is not focused.
		// We need to silently ignore the case so that
		// the language input status of the focused control
		// is not disturbed.
		return;
	}

	// Take care of old and new preeditors.
	if (preeditor != mPreeditor || !b)
	{
		if (sLanguageTextInputAllowed)
		{
			interruptLanguageTextInput();
		}
		mPreeditor = (b ? preeditor : NULL);
	}

	sLanguageTextInputAllowed = b;

	if ( sLanguageTextInputAllowed )
	{
		// Allowing: Restore the previous IME status, so that the user has a feeling that the previous 
		// text input continues naturally.  Be careful, however, the IME status is meaningful only during the user keeps 
		// using same Input Locale (aka Keyboard Layout).
		if (sWinIMEOpened && GetKeyboardLayout(0) == sWinInputLocale)
		{
			HIMC himc = LLWinImm::getContext(mWindowHandle);
			LLWinImm::setOpenStatus(himc, TRUE);
			LLWinImm::setConversionStatus(himc, sWinIMEConversionMode, sWinIMESentenceMode);
			LLWinImm::releaseContext(mWindowHandle, himc);
		}
	}
	else
	{
		// Disallowing: Turn off the IME so that succeeding key events bypass IME and come to us directly.
		// However, do it after saving the current IME  status.  We need to restore the status when
		//   allowing language text input again.
		sWinInputLocale = GetKeyboardLayout(0);
		sWinIMEOpened = LLWinImm::isIME(sWinInputLocale);
		if (sWinIMEOpened)
		{
			HIMC himc = LLWinImm::getContext(mWindowHandle);
			sWinIMEOpened = LLWinImm::getOpenStatus(himc);
			if (sWinIMEOpened)
			{
				LLWinImm::getConversionStatus(himc, &sWinIMEConversionMode, &sWinIMESentenceMode);

				// We need both ImmSetConversionStatus and ImmSetOpenStatus here to surely disable IME's 
				// keyboard hooking, because Some IME reacts only on the former and some other on the latter...
				LLWinImm::setConversionStatus(himc, IME_CMODE_NOCONVERSION, sWinIMESentenceMode);
				LLWinImm::setOpenStatus(himc, FALSE);
			}
			LLWinImm::releaseContext(mWindowHandle, himc);
 		}
	}
}

void LLWindowWin32::fillCandidateForm(const LLCoordGL& caret, const LLRect& bounds, 
		CANDIDATEFORM *form)
{
	LLCoordWindow caret_coord, top_left, bottom_right;
	convertCoords(caret, &caret_coord);
	convertCoords(LLCoordGL(bounds.mLeft, bounds.mTop), &top_left);
	convertCoords(LLCoordGL(bounds.mRight, bounds.mBottom), &bottom_right);

	memset(form, 0, sizeof(CANDIDATEFORM));
	form->dwStyle = CFS_EXCLUDE;
	form->ptCurrentPos.x = caret_coord.mX;
	form->ptCurrentPos.y = caret_coord.mY;
	form->rcArea.left   = top_left.mX;
	form->rcArea.top    = top_left.mY;
	form->rcArea.right  = bottom_right.mX;
	form->rcArea.bottom = bottom_right.mY;
}


// Put the IME window at the right place (near current text input).   Point coordinates should be the top of the current text line.
void LLWindowWin32::setLanguageTextInput( const LLCoordGL & position )
{
	if (sLanguageTextInputAllowed && LLWinImm::isAvailable())
	{
		HIMC himc = LLWinImm::getContext(mWindowHandle);

		LLCoordWindow win_pos;
		convertCoords( position, &win_pos );

		if ( win_pos.mX >= 0 && win_pos.mY >= 0 && 
			(win_pos.mX != sWinIMEWindowPosition.mX) || (win_pos.mY != sWinIMEWindowPosition.mY) )
		{
			COMPOSITIONFORM ime_form;
			memset( &ime_form, 0, sizeof(ime_form) );
			ime_form.dwStyle = CFS_POINT;
			ime_form.ptCurrentPos.x = win_pos.mX;
			ime_form.ptCurrentPos.y = win_pos.mY;

			LLWinImm::setCompositionWindow( himc, &ime_form );

			sWinIMEWindowPosition = win_pos;
		}

		LLWinImm::releaseContext(mWindowHandle, himc);
	}
}


void LLWindowWin32::fillCharPosition(const LLCoordGL& caret, const LLRect& bounds, const LLRect& control,
		IMECHARPOSITION *char_position)
{
	LLCoordScreen caret_coord, top_left, bottom_right;
	convertCoords(caret, &caret_coord);
	convertCoords(LLCoordGL(bounds.mLeft, bounds.mTop), &top_left);
	convertCoords(LLCoordGL(bounds.mRight, bounds.mBottom), &bottom_right);

	char_position->pt.x = caret_coord.mX;
	char_position->pt.y = top_left.mY;	// Windows wants the coordinate of upper left corner of a character...
	char_position->cLineHeight = bottom_right.mY - top_left.mY;
	char_position->rcDocument.left   = top_left.mX;
	char_position->rcDocument.top    = top_left.mY;
	char_position->rcDocument.right  = bottom_right.mX;
	char_position->rcDocument.bottom = bottom_right.mY;
}

void LLWindowWin32::fillCompositionLogfont(LOGFONT *logfont)
{
	// Our font is a list of FreeType recognized font files that may
	// not have a corresponding ones in Windows' fonts.  Hence, we
	// can't simply tell Windows which font we are using.  We will
	// notify a _standard_ font for a current input locale instead.
	// We use a hard-coded knowledge about the Windows' standard
	// configuration to do so...

	memset(logfont, 0, sizeof(LOGFONT));

	const WORD lang_id = LOWORD(GetKeyboardLayout(0));
	switch (PRIMARYLANGID(lang_id))
	{
	case LANG_CHINESE:
		// We need to identify one of two Chinese fonts.
		switch (SUBLANGID(lang_id))
		{
		case SUBLANG_CHINESE_SIMPLIFIED:
		case SUBLANG_CHINESE_SINGAPORE:
			logfont->lfCharSet = GB2312_CHARSET;
			lstrcpy(logfont->lfFaceName, TEXT("SimHei"));
			break;
		case SUBLANG_CHINESE_TRADITIONAL:
		case SUBLANG_CHINESE_HONGKONG:
		case SUBLANG_CHINESE_MACAU:
		default:
			logfont->lfCharSet = CHINESEBIG5_CHARSET;
			lstrcpy(logfont->lfFaceName, TEXT("MingLiU"));
			break;			
		}
		break;
	case LANG_JAPANESE:
		logfont->lfCharSet = SHIFTJIS_CHARSET;
		lstrcpy(logfont->lfFaceName, TEXT("MS Gothic"));
		break;		
	case LANG_KOREAN:
		logfont->lfCharSet = HANGUL_CHARSET;
		lstrcpy(logfont->lfFaceName, TEXT("Gulim"));
		break;
	default:
		logfont->lfCharSet = ANSI_CHARSET;
		lstrcpy(logfont->lfFaceName, TEXT("Tahoma"));
		break;
	}
							
	logfont->lfHeight = mPreeditor->getPreeditFontSize();
	logfont->lfWeight = FW_NORMAL;
}	

U32 LLWindowWin32::fillReconvertString(const LLWString &text,
	S32 focus, S32 focus_length, RECONVERTSTRING *reconvert_string)
{
	const llutf16string text_utf16 = wstring_to_utf16str(text);
	const DWORD required_size = sizeof(RECONVERTSTRING) + (text_utf16.length() + 1) * sizeof(WCHAR);
	if (reconvert_string && reconvert_string->dwSize >= required_size)
	{
		const DWORD focus_utf16_at = wstring_utf16_length(text, 0, focus);
		const DWORD focus_utf16_length = wstring_utf16_length(text, focus, focus_length);

		reconvert_string->dwVersion = 0;
		reconvert_string->dwStrLen = text_utf16.length();
		reconvert_string->dwStrOffset = sizeof(RECONVERTSTRING);
		reconvert_string->dwCompStrLen = focus_utf16_length;
		reconvert_string->dwCompStrOffset = focus_utf16_at * sizeof(WCHAR);
		reconvert_string->dwTargetStrLen = 0;
		reconvert_string->dwTargetStrOffset = focus_utf16_at * sizeof(WCHAR);

		const LPWSTR text = (LPWSTR)((BYTE *)reconvert_string + sizeof(RECONVERTSTRING));
		memcpy(text, text_utf16.c_str(), (text_utf16.length() + 1) * sizeof(WCHAR));
	}
	return required_size;
}

void LLWindowWin32::updateLanguageTextInputArea()
{
	if (!mPreeditor || !LLWinImm::isAvailable())
	{
		return;
	}

	LLCoordGL caret_coord;
	LLRect preedit_bounds;
	if (mPreeditor->getPreeditLocation(-1, &caret_coord, &preedit_bounds, NULL))
	{
		mLanguageTextInputPointGL = caret_coord;
		mLanguageTextInputAreaGL = preedit_bounds;

		CANDIDATEFORM candidate_form;
		fillCandidateForm(caret_coord, preedit_bounds, &candidate_form);

		HIMC himc = LLWinImm::getContext(mWindowHandle);
		// Win32 document says there may be up to 4 candidate windows.
		// This magic number 4 appears only in the document, and
		// there are no constant/macro for the value...
		for (int i = 3; i >= 0; --i)
		{
			candidate_form.dwIndex = i;
			LLWinImm::setCandidateWindow(himc, &candidate_form);
		}
		LLWinImm::releaseContext(mWindowHandle, himc);
	}
}

void LLWindowWin32::interruptLanguageTextInput()
{
	if (mPreeditor && LLWinImm::isAvailable())
	{
		HIMC himc = LLWinImm::getContext(mWindowHandle);
		LLWinImm::notifyIME(himc, NI_COMPOSITIONSTR, CPS_COMPLETE, 0);
		LLWinImm::releaseContext(mWindowHandle, himc);
	}
}

void LLWindowWin32::handleStartCompositionMessage()
{
	// Let IME know the font to use in feedback UI.
	LOGFONT logfont;
	fillCompositionLogfont(&logfont);
	HIMC himc = LLWinImm::getContext(mWindowHandle);
	LLWinImm::setCompositionFont(himc, &logfont);
	LLWinImm::releaseContext(mWindowHandle, himc);
}

// Handle WM_IME_COMPOSITION message.

void LLWindowWin32::handleCompositionMessage(const U32 indexes)
{
	BOOL needs_update = FALSE;
	LLWString result_string;
	LLWString preedit_string;
	S32 preedit_string_utf16_length = 0;
	LLPreeditor::segment_lengths_t preedit_segment_lengths;
	LLPreeditor::standouts_t preedit_standouts;

	// Step I: Receive details of preedits from IME.

	HIMC himc = LLWinImm::getContext(mWindowHandle);

	if (indexes & GCS_RESULTSTR)
	{
		LONG size = LLWinImm::getCompositionString(himc, GCS_RESULTSTR, NULL, 0);
		if (size >= 0)
		{
			const LPWSTR data = new WCHAR[size / sizeof(WCHAR) + 1];
			size = LLWinImm::getCompositionString(himc, GCS_RESULTSTR, data, size);
			if (size > 0)
			{
				result_string = utf16str_to_wstring(llutf16string(data, size / sizeof(WCHAR)));
			}
			delete[] data;
			needs_update = TRUE;
		}
	}
	
	if (indexes & GCS_COMPSTR)
	{
		LONG size = LLWinImm::getCompositionString(himc, GCS_COMPSTR, NULL, 0);
		if (size >= 0)
		{
			const LPWSTR data = new WCHAR[size / sizeof(WCHAR) + 1];
			size = LLWinImm::getCompositionString(himc, GCS_COMPSTR, data, size);
			if (size > 0)
			{
				preedit_string_utf16_length = size / sizeof(WCHAR);
				preedit_string = utf16str_to_wstring(llutf16string(data, size / sizeof(WCHAR)));
			}
			delete[] data;
			needs_update = TRUE;
		}
	}

	if ((indexes & GCS_COMPCLAUSE) && preedit_string.length() > 0)
	{
		LONG size = LLWinImm::getCompositionString(himc, GCS_COMPCLAUSE, NULL, 0);
		if (size > 0)
		{
			const LPDWORD data = new DWORD[size / sizeof(DWORD)];
			size = LLWinImm::getCompositionString(himc, GCS_COMPCLAUSE, data, size);
			if (size >= sizeof(DWORD) * 2
				&& data[0] == 0 && data[size / sizeof(DWORD) - 1] == preedit_string_utf16_length)
			{
				preedit_segment_lengths.resize(size / sizeof(DWORD) - 1);
				S32 offset = 0;
				for (U32 i = 0; i < preedit_segment_lengths.size(); i++)
				{
					const S32 length = wstring_wstring_length_from_utf16_length(preedit_string, offset, data[i + 1] - data[i]);
					preedit_segment_lengths[i] = length;
					offset += length;
				}
			}
			delete[] data;
		}
	}

	if ((indexes & GCS_COMPATTR) && preedit_segment_lengths.size() > 1)
	{
		LONG size = LLWinImm::getCompositionString(himc, GCS_COMPATTR, NULL, 0);
		if (size > 0)
		{
			const LPBYTE data = new BYTE[size / sizeof(BYTE)];
			size = LLWinImm::getCompositionString(himc, GCS_COMPATTR, data, size);
			if (size == preedit_string_utf16_length)
			{
				preedit_standouts.assign(preedit_segment_lengths.size(), FALSE);
				S32 offset = 0;
				for (U32 i = 0; i < preedit_segment_lengths.size(); i++)
				{
					if (ATTR_TARGET_CONVERTED == data[offset] || ATTR_TARGET_NOTCONVERTED == data[offset])
					{
						preedit_standouts[i] = TRUE;
					}
					offset += wstring_utf16_length(preedit_string, offset, preedit_segment_lengths[i]);
				}
			}
			delete[] data;
		}
	}

	S32 caret_position = preedit_string.length();
	if (indexes & GCS_CURSORPOS)
	{
		const S32 caret_position_utf16 = LLWinImm::getCompositionString(himc, GCS_CURSORPOS, NULL, 0);
		if (caret_position_utf16 >= 0 && caret_position <= preedit_string_utf16_length)
		{
			caret_position = wstring_wstring_length_from_utf16_length(preedit_string, 0, caret_position_utf16);
		}
	}

	if (indexes == 0)
	{
		// I'm not sure this condition really happens, but
		// Windows SDK document says it is an indication
		// of "reset everything."
		needs_update = TRUE;
	}

	LLWinImm::releaseContext(mWindowHandle, himc);

	// Step II: Update the active preeditor.

	if (needs_update)
	{
		mPreeditor->resetPreedit();

		if (result_string.length() > 0)
		{
			for (LLWString::const_iterator i = result_string.begin(); i != result_string.end(); i++)
			{
				mPreeditor->handleUnicodeCharHere(*i);
			}
		}

		if (preedit_string.length() == 0)
 		{
			preedit_segment_lengths.clear();
			preedit_standouts.clear();
		}
		else
		{
			if (preedit_segment_lengths.size() == 0)
			{
				preedit_segment_lengths.assign(1, preedit_string.length());
			}
			if (preedit_standouts.size() == 0)
			{
				preedit_standouts.assign(preedit_segment_lengths.size(), FALSE);
			}
		}
		mPreeditor->updatePreedit(preedit_string, preedit_segment_lengths, preedit_standouts, caret_position);

		// Some IME doesn't query char position after WM_IME_COMPOSITION,
		// so we need to update them actively.
		updateLanguageTextInputArea();
	}
}

// Given a text and a focus range, find_context finds and returns a
// surrounding context of the focused subtext.  A variable pointed
// to by offset receives the offset in llwchars of the beginning of
// the returned context string in the given wtext.

static LLWString find_context(const LLWString & wtext, S32 focus, S32 focus_length, S32 *offset)
{
	static const S32 CONTEXT_EXCESS = 30;	// This value is by experiences.

	const S32 e = llmin((S32) wtext.length(), focus + focus_length + CONTEXT_EXCESS);
	S32 end = focus + focus_length;
	while (end < e && '\n' != wtext[end])
	{
		end++;
	}

	const S32 s = llmax(0, focus - CONTEXT_EXCESS);
	S32 start = focus;
	while (start > s && '\n' != wtext[start - 1])
	{
		--start;
	}

	*offset = start;
	return wtext.substr(start, end - start);
}

// final stage of handling drop requests - both from WM_DROPFILES message
// for files and via IDropTarget interface requests.
LLWindowCallbacks::DragNDropResult LLWindowWin32::completeDragNDropRequest( const LLCoordGL gl_coord, const MASK mask, LLWindowCallbacks::DragNDropAction action, const std::string url )
{
	return mCallbacks->handleDragNDrop( this, gl_coord, mask, action, url );
}

// Handle WM_IME_REQUEST message.
// If it handled the message, returns TRUE.  Otherwise, FALSE.
// When it handled the message, the value to be returned from
// the Window Procedure is set to *result.

// <FS:Ansariel> Unsafe Win64 code fix by Drake Arconis
//BOOL LLWindowWin32::handleImeRequests(U32 request, U32 param, LRESULT *result)
BOOL LLWindowWin32::handleImeRequests(WPARAM request, LPARAM param, LRESULT *result)
// </FS:Ansariel>
{
	if ( mPreeditor )
	{
		switch (request)
		{
			case IMR_CANDIDATEWINDOW:		// http://msdn2.microsoft.com/en-us/library/ms776080.aspx
			{
				LLCoordGL caret_coord;
				LLRect preedit_bounds;
				mPreeditor->getPreeditLocation(-1, &caret_coord, &preedit_bounds, NULL);
				
				CANDIDATEFORM *const form = (CANDIDATEFORM *)param;
				DWORD const dwIndex = form->dwIndex;
				fillCandidateForm(caret_coord, preedit_bounds, form);
				form->dwIndex = dwIndex;

				*result = 1;
				return TRUE;
			}
			case IMR_QUERYCHARPOSITION:
			{
				IMECHARPOSITION *const char_position = (IMECHARPOSITION *)param;

				// char_position->dwCharPos counts in number of
				// WCHARs, i.e., UTF-16 encoding units, so we can't simply pass the
				// number to getPreeditLocation.  

				const LLWString & wtext = mPreeditor->getPreeditString();
				S32 preedit, preedit_length;
				mPreeditor->getPreeditRange(&preedit, &preedit_length);
				LLCoordGL caret_coord;
				LLRect preedit_bounds, text_control;
				const S32 position = wstring_wstring_length_from_utf16_length(wtext, preedit, char_position->dwCharPos);

				if (!mPreeditor->getPreeditLocation(position, &caret_coord, &preedit_bounds, &text_control))
				{
					LL_WARNS("Window") << "*** IMR_QUERYCHARPOSITON called but getPreeditLocation failed." << LL_ENDL;
					return FALSE;
				}
				fillCharPosition(caret_coord, preedit_bounds, text_control, char_position);

				*result = 1;
				return TRUE;
			}
			case IMR_COMPOSITIONFONT:
			{
				fillCompositionLogfont((LOGFONT *)param);

				*result = 1;
				return TRUE;
			}
			case IMR_RECONVERTSTRING:
			{
				mPreeditor->resetPreedit();
				const LLWString & wtext = mPreeditor->getPreeditString();
				S32 select, select_length;
				mPreeditor->getSelectionRange(&select, &select_length);

				S32 context_offset;
				const LLWString context = find_context(wtext, select, select_length, &context_offset);

				RECONVERTSTRING * const reconvert_string = (RECONVERTSTRING *)param;
				const U32 size = fillReconvertString(context, select - context_offset, select_length, reconvert_string);
				if (reconvert_string)
				{
					if (select_length == 0)
					{
						// Let the IME to decide the reconversion range, and
						// adjust the reconvert_string structure accordingly.
						HIMC himc = LLWinImm::getContext(mWindowHandle);
						const BOOL adjusted = LLWinImm::setCompositionString(himc,
									SCS_QUERYRECONVERTSTRING, reconvert_string, size, NULL, 0);
						LLWinImm::releaseContext(mWindowHandle, himc);
						if (adjusted)
						{
							const llutf16string & text_utf16 = wstring_to_utf16str(context);
							const S32 new_preedit_start = reconvert_string->dwCompStrOffset / sizeof(WCHAR);
							const S32 new_preedit_end = new_preedit_start + reconvert_string->dwCompStrLen;
							select = utf16str_wstring_length(text_utf16, new_preedit_start);
							select_length = utf16str_wstring_length(text_utf16, new_preedit_end) - select;
							select += context_offset;
						}
					}
					mPreeditor->markAsPreedit(select, select_length);
				}

				*result = size;
				return TRUE;
			}
			case IMR_CONFIRMRECONVERTSTRING:
			{
				*result = FALSE;
				return TRUE;
			}
			case IMR_DOCUMENTFEED:
			{
				const LLWString & wtext = mPreeditor->getPreeditString();
				S32 preedit, preedit_length;
				mPreeditor->getPreeditRange(&preedit, &preedit_length);
				
				S32 context_offset;
				LLWString context = find_context(wtext, preedit, preedit_length, &context_offset);
				preedit -= context_offset;
				if (preedit_length)
				{
					// IMR_DOCUMENTFEED may be called when we have an active preedit.
					// We should pass the context string *excluding* the preedit string.
					// Otherwise, some IME are confused.
					context.erase(preedit, preedit_length);
				}
				
				RECONVERTSTRING *reconvert_string = (RECONVERTSTRING *)param;
				*result = fillReconvertString(context, preedit, 0, reconvert_string);
				return TRUE;
			}
			default:
				return FALSE;
		}
	}

	return FALSE;
}

//static
void LLWindowWin32::setDPIAwareness()
{
	HMODULE hShcore = LoadLibrary(L"shcore.dll");
	if (hShcore != NULL)
	{
		SetProcessDpiAwarenessType pSPDA;
		pSPDA = (SetProcessDpiAwarenessType)GetProcAddress(hShcore, "SetProcessDpiAwareness");
		if (pSPDA)
		{
			
			HRESULT hr = pSPDA(PROCESS_PER_MONITOR_DPI_AWARE);
			if (hr != S_OK)
			{
				LL_WARNS() << "SetProcessDpiAwareness() function returned an error. Will use legacy DPI awareness API of Win XP/7" << LL_ENDL;
			}
		}
		FreeLibrary(hShcore);	
	}
	else
	{
		LL_WARNS() << "Could not load shcore.dll library (included by <ShellScalingAPI.h> from Win 8.1 SDK. Will use legacy DPI awareness API of Win XP/7" << LL_ENDL;
	}
}

F32 LLWindowWin32::getSystemUISize()
{
	// <FS:Ansariel> Type fix
	//float scale_value = 0;
	F32 scale_value = 0.f;
	HWND hWnd = (HWND)getPlatformWindow();
	HDC hdc = GetDC(hWnd);
	HMONITOR hMonitor;
	HANDLE hProcess = GetCurrentProcess();
	PROCESS_DPI_AWARENESS dpi_awareness;

	HMODULE hShcore = LoadLibrary(L"shcore.dll");

	if (hShcore != NULL)
	{
		GetProcessDpiAwarenessType pGPDA;
		pGPDA = (GetProcessDpiAwarenessType)GetProcAddress(hShcore, "GetProcessDpiAwareness");
		GetDpiForMonitorType pGDFM;
		pGDFM = (GetDpiForMonitorType)GetProcAddress(hShcore, "GetDpiForMonitor");
		if (pGPDA != NULL && pGDFM != NULL)
		{
			pGPDA(hProcess, &dpi_awareness);
			if (dpi_awareness == PROCESS_PER_MONITOR_DPI_AWARE)
			{
				POINT    pt;
				UINT     dpix = 0, dpiy = 0;
				HRESULT  hr = E_FAIL;
				RECT     rect;

				GetWindowRect(hWnd, &rect);
				// Get the DPI for the monitor, on which the center of window is displayed and set the scaling factor
				pt.x = (rect.left + rect.right) / 2;
				pt.y = (rect.top + rect.bottom) / 2;
				hMonitor = MonitorFromPoint(pt, MONITOR_DEFAULTTONEAREST);
				hr = pGDFM(hMonitor, MDT_EFFECTIVE_DPI, &dpix, &dpiy);
				if (hr == S_OK)
				{
					scale_value = dpix / USER_DEFAULT_SCREEN_DPI;
				}
				else
				{
					LL_WARNS() << "Could not determine DPI for monitor. Setting scale to default 100 %" << LL_ENDL;
					scale_value = 1.0f;
				}
			}
			else
			{
				LL_WARNS() << "Process is not per-monitor DPI-aware. Setting scale to default 100 %" << LL_ENDL;
				scale_value = 1.0f;
			}
		}
		FreeLibrary(hShcore);
	}
	else
	{
		LL_WARNS() << "Could not load shcore.dll library (included by <ShellScalingAPI.h> from Win 8.1 SDK). Using legacy DPI awareness API of Win XP/7" << LL_ENDL;
		scale_value = GetDeviceCaps(hdc, LOGPIXELSX) / USER_DEFAULT_SCREEN_DPI;
	}

	ReleaseDC(hWnd, hdc);
	return scale_value;
}

//static
std::vector<std::string> LLWindowWin32::getDynamicFallbackFontList()
{
	// Fonts previously in getFontListSans() have moved to fonts.xml.
	return std::vector<std::string>();
}

// <FS:ND> Allow to query for window chrome sizes.
void LLWindowWin32::getWindowChrome( U32 &aChromeW, U32 &aChromeH )
{
	LLWindow::getWindowChrome( aChromeW, aChromeH );

	RECT oClient, oWindow;

	if( !::GetClientRect( mWindowHandle, &oClient ) || !::GetWindowRect( mWindowHandle, &oWindow ) )
		return;

	U32 nHeight = oWindow.bottom - oWindow.top;
	U32 nWidth = oWindow.right - oWindow.left;
	U32 nCHeight = oClient.bottom - oClient.top;
	U32 nCWidth = oClient.right - oClient.left;

	aChromeW = nWidth - nCWidth;
	aChromeH = nHeight - nCHeight;
}
// </FS:ND>

#endif // LL_WINDOWS<|MERGE_RESOLUTION|>--- conflicted
+++ resolved
@@ -64,22 +64,9 @@
 const S32	BITS_PER_PIXEL = 32;
 const S32	MAX_NUM_RESOLUTIONS = 32;
 const F32	ICON_FLASH_TIME = 0.5f;
-<<<<<<< HEAD
-// <FS:Ansariel> Use default screen DPI defined in WinUser.h
-//const F32	DEFAULT_DPI = 96.0f;
-const F32	DEFAULT_DPI = F32(USER_DEFAULT_SCREEN_DPI);
-// </FS:Ansariel>
-
-#ifndef WM_DPICHANGED                   
-// <FS:Ansariel> Define as per WinUser.h
-//const S32	WM_DPICHANGED = 0x02E0;
-#define WM_DPICHANGED 0x02E0
-// </FS:Ansariel>
-=======
 
 #ifndef WM_DPICHANGED
 #define WM_DPICHANGED 0x02E0
->>>>>>> 89844b34
 #endif
 
 extern BOOL gDebugWindowProc;
@@ -2657,14 +2644,7 @@
 		case WM_DPICHANGED:
 			{
 				LPRECT lprc_new_scale;
-<<<<<<< HEAD
-				// <FS:Ansariel> Use constant
-				//F32 new_scale = LOWORD(w_param) / 96.0f;
-				F32 new_scale = LOWORD(w_param) / DEFAULT_DPI;
-				// </FS:Ansariel>
-=======
 				F32 new_scale = LOWORD(w_param) / USER_DEFAULT_SCREEN_DPI;
->>>>>>> 89844b34
 				lprc_new_scale = (LPRECT)l_param;
 				S32 new_width = lprc_new_scale->right - lprc_new_scale->left;
 				S32 new_height = lprc_new_scale->bottom - lprc_new_scale->top;
