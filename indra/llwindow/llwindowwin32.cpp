--- conflicted
+++ resolved
@@ -4861,7 +4861,6 @@
     std::string mPrev;
 };
 
-<<<<<<< HEAD
 // Print hardware debug info about available graphics adapters in ordinal order
 void debugEnumerateGraphicsAdapters()
 {
@@ -5059,7 +5058,7 @@
         mAvailableVRAM = mD3DDevice->GetAvailableTextureMem() / 1024 / 1024;
     }
 }
-=======
+
 // <FS:Beq> [FIRE-32453][BUG-232971] Improve shutdown behaviour.
 // Provide a close() override that ignores the initial close triggered by the threadpool detecting "quit"
 // but waits for the viewer to be disconected and the second close call triggered by the app window destructor
@@ -5084,7 +5083,6 @@
 	}
 }
 // </FS:Beq>
->>>>>>> cf3f577e
 
 void LLWindowWin32::LLWindowWin32Thread::run()
 {
