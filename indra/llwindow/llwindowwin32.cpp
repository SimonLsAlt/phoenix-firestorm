/** 
 * @file llwindowwin32.cpp
 * @brief Platform-dependent implementation of llwindow
 *
 * $LicenseInfo:firstyear=2001&license=viewerlgpl$
 * Second Life Viewer Source Code
 * Copyright (C) 2010, Linden Research, Inc.
 * 
 * This library is free software; you can redistribute it and/or
 * modify it under the terms of the GNU Lesser General Public
 * License as published by the Free Software Foundation;
 * version 2.1 of the License only.
 * 
 * This library is distributed in the hope that it will be useful,
 * but WITHOUT ANY WARRANTY; without even the implied warranty of
 * MERCHANTABILITY or FITNESS FOR A PARTICULAR PURPOSE.  See the GNU
 * Lesser General Public License for more details.
 * 
 * You should have received a copy of the GNU Lesser General Public
 * License along with this library; if not, write to the Free Software
 * Foundation, Inc., 51 Franklin Street, Fifth Floor, Boston, MA  02110-1301  USA
 * 
 * Linden Research, Inc., 945 Battery Street, San Francisco, CA  94111  USA
 * $/LicenseInfo$
 */

#include "linden_common.h"

#if LL_WINDOWS && !LL_MESA_HEADLESS

#include "llwindowwin32.h"

// LLWindow library includes
#include "llkeyboardwin32.h"
#include "lldragdropwin32.h"
#include "llpreeditor.h"
#include "llwindowcallbacks.h"

// Linden library includes
#include "llerror.h"
#include "llexception.h"
#include "llfasttimer.h"
#include "llgl.h"
#include "llstring.h"
#include "lldir.h"
#include "llsdutil.h"
#include "llglslshader.h"
#include "llthreadsafequeue.h"
#include "stringize.h"
#include "llframetimer.h"

// System includes
#include <commdlg.h>
#include <WinUser.h>
#include <mapi.h>
#include <process.h>	// for _spawn
#include <shellapi.h>
#include <fstream>
#include <Imm.h>
#include <iomanip>
#include <future>
#include <sstream>
#include <utility>                  // std::pair

#include <d3d9.h>
#include <dxgi1_4.h>
#include <timeapi.h>

// Require DirectInput version 8
#define DIRECTINPUT_VERSION 0x0800

#include <dinput.h>
#include <Dbt.h.>
#include <InitGuid.h> // needed for llurlentry test to build on some systems
#pragma comment(lib, "dxguid.lib") // needed for llurlentry test to build on some systems
#pragma comment(lib, "dinput8")

const S32	MAX_MESSAGE_PER_UPDATE = 20;
const S32	BITS_PER_PIXEL = 32;
const S32	MAX_NUM_RESOLUTIONS = 32;
const F32	ICON_FLASH_TIME = 0.5f;

#ifndef WM_DPICHANGED
#define WM_DPICHANGED 0x02E0
#endif

#ifndef USER_DEFAULT_SCREEN_DPI
#define USER_DEFAULT_SCREEN_DPI 96 // Win7
#endif

// Claim a couple unused GetMessage() message IDs
const UINT WM_DUMMY_(WM_USER + 0x0017);
const UINT WM_POST_FUNCTION_(WM_USER + 0x0018);

extern BOOL gDebugWindowProc;

static std::thread::id sWindowThreadId;
static std::thread::id sMainThreadId;

#if 1 // flip to zero to enable assertions for functions being called from wrong thread
#define ASSERT_MAIN_THREAD()
#define ASSERT_WINDOW_THREAD()
#else
#define ASSERT_MAIN_THREAD() llassert(LLThread::currentID() == sMainThreadId)
#define ASSERT_WINDOW_THREAD() llassert(LLThread::currentID() == sWindowThreadId)
#endif


LPWSTR gIconResource = IDI_APPLICATION;
LPDIRECTINPUT8 gDirectInput8;

LLW32MsgCallback gAsyncMsgCallback = NULL;

#ifndef DPI_ENUMS_DECLARED

typedef enum PROCESS_DPI_AWARENESS {
	PROCESS_DPI_UNAWARE = 0,
	PROCESS_SYSTEM_DPI_AWARE = 1,
	PROCESS_PER_MONITOR_DPI_AWARE = 2
} PROCESS_DPI_AWARENESS;

typedef enum MONITOR_DPI_TYPE {
	MDT_EFFECTIVE_DPI = 0,
	MDT_ANGULAR_DPI = 1,
	MDT_RAW_DPI = 2,
	MDT_DEFAULT = MDT_EFFECTIVE_DPI
} MONITOR_DPI_TYPE;

#endif

typedef HRESULT(STDAPICALLTYPE *SetProcessDpiAwarenessType)(_In_ PROCESS_DPI_AWARENESS value);

typedef HRESULT(STDAPICALLTYPE *GetProcessDpiAwarenessType)(
	_In_ HANDLE hprocess,
	_Out_ PROCESS_DPI_AWARENESS *value);

typedef HRESULT(STDAPICALLTYPE *GetDpiForMonitorType)(
	_In_ HMONITOR hmonitor,
	_In_ MONITOR_DPI_TYPE dpiType,
	_Out_ UINT *dpiX,
	_Out_ UINT *dpiY);

//
// LLWindowWin32
//

void show_window_creation_error(const std::string& title)
{
	LL_WARNS("Window") << title << LL_ENDL;
}

HGLRC SafeCreateContext(HDC &hdc)
{
	__try 
	{
		return wglCreateContext(hdc);
	}
	__except(EXCEPTION_EXECUTE_HANDLER)
	{ 
		return NULL;
	}
}

GLuint SafeChoosePixelFormat(HDC &hdc, const PIXELFORMATDESCRIPTOR *ppfd)
{
    __try
    {
        return ChoosePixelFormat(hdc, ppfd);
    }
    __except (EXCEPTION_EXECUTE_HANDLER)
    {
        // convert to C++ styled exception
        // C exception don't allow classes, so it's a regular char array
        char integer_string[32];
        sprintf(integer_string, "SEH, code: %lu\n", GetExceptionCode());
        throw std::exception(integer_string);
    }
}

//static
BOOL LLWindowWin32::sIsClassRegistered = FALSE;

BOOL	LLWindowWin32::sLanguageTextInputAllowed = TRUE;
BOOL	LLWindowWin32::sWinIMEOpened = FALSE;
HKL		LLWindowWin32::sWinInputLocale = 0;
DWORD	LLWindowWin32::sWinIMEConversionMode = IME_CMODE_NATIVE;
DWORD	LLWindowWin32::sWinIMESentenceMode = IME_SMODE_AUTOMATIC;
LLCoordWindow LLWindowWin32::sWinIMEWindowPosition(-1,-1);

// The following class LLWinImm delegates Windows IMM APIs.
// It was originally introduced to support US Windows XP, on which we needed
// to dynamically load IMM32.DLL and use GetProcAddress to resolve its entry
// points. Now that that's moot, we retain this wrapper only for hooks for
// metrics.

class LLWinImm
{
public:
	static bool		isAvailable() { return true; }

public:
	// Wrappers for IMM API.
	static BOOL		isIME(HKL hkl);															
	static HIMC		getContext(HWND hwnd);													
	static BOOL		releaseContext(HWND hwnd, HIMC himc);
	static BOOL		getOpenStatus(HIMC himc);												
	static BOOL		setOpenStatus(HIMC himc, BOOL status);									
	static BOOL		getConversionStatus(HIMC himc, LPDWORD conversion, LPDWORD sentence);	
	static BOOL		setConversionStatus(HIMC himc, DWORD conversion, DWORD sentence);		
	static BOOL		getCompositionWindow(HIMC himc, LPCOMPOSITIONFORM form);					
	static BOOL		setCompositionWindow(HIMC himc, LPCOMPOSITIONFORM form);					
	static LONG		getCompositionString(HIMC himc, DWORD index, LPVOID data, DWORD length);
	static BOOL		setCompositionString(HIMC himc, DWORD index, LPVOID pComp, DWORD compLength, LPVOID pRead, DWORD readLength);
	static BOOL		setCompositionFont(HIMC himc, LPLOGFONTW logfont);
	static BOOL		setCandidateWindow(HIMC himc, LPCANDIDATEFORM candidate_form);
	static BOOL		notifyIME(HIMC himc, DWORD action, DWORD index, DWORD value);
};

// static 
BOOL	LLWinImm::isIME(HKL hkl)
{ 
	return ImmIsIME(hkl);
}

// static 
HIMC		LLWinImm::getContext(HWND hwnd)
{
	return ImmGetContext(hwnd);
}

//static 
BOOL		LLWinImm::releaseContext(HWND hwnd, HIMC himc)
{ 
	return ImmReleaseContext(hwnd, himc);
}

// static 
BOOL		LLWinImm::getOpenStatus(HIMC himc)
{ 
	return ImmGetOpenStatus(himc);
}

// static 
BOOL		LLWinImm::setOpenStatus(HIMC himc, BOOL status)
{ 
	return ImmSetOpenStatus(himc, status);
}

// static 
BOOL		LLWinImm::getConversionStatus(HIMC himc, LPDWORD conversion, LPDWORD sentence)	
{ 
	return ImmGetConversionStatus(himc, conversion, sentence);
}

// static 
BOOL		LLWinImm::setConversionStatus(HIMC himc, DWORD conversion, DWORD sentence)		
{ 
	return ImmSetConversionStatus(himc, conversion, sentence);
}

// static 
BOOL		LLWinImm::getCompositionWindow(HIMC himc, LPCOMPOSITIONFORM form)					
{ 
	return ImmGetCompositionWindow(himc, form);
}

// static 
BOOL		LLWinImm::setCompositionWindow(HIMC himc, LPCOMPOSITIONFORM form)					
{ 
	return ImmSetCompositionWindow(himc, form);
}


// static 
LONG		LLWinImm::getCompositionString(HIMC himc, DWORD index, LPVOID data, DWORD length)					
{ 
	return ImmGetCompositionString(himc, index, data, length);
}


// static 
BOOL		LLWinImm::setCompositionString(HIMC himc, DWORD index, LPVOID pComp, DWORD compLength, LPVOID pRead, DWORD readLength)					
{ 
	return ImmSetCompositionString(himc, index, pComp, compLength, pRead, readLength);
}

// static 
BOOL		LLWinImm::setCompositionFont(HIMC himc, LPLOGFONTW pFont)					
{ 
	return ImmSetCompositionFont(himc, pFont);
}

// static 
BOOL		LLWinImm::setCandidateWindow(HIMC himc, LPCANDIDATEFORM form)					
{ 
	return ImmSetCandidateWindow(himc, form);
}

// static 
BOOL		LLWinImm::notifyIME(HIMC himc, DWORD action, DWORD index, DWORD value)					
{ 
	return ImmNotifyIME(himc, action, index, value);
}



class LLMonitorInfo
{
public:

	std::vector<std::string> getResolutionsList() { return mResList; }

	LLMonitorInfo()
	{
		EnumDisplayMonitors(0, 0, MonitorEnum, (LPARAM)this);
	}

private:

	static BOOL CALLBACK MonitorEnum(HMONITOR hMon, HDC hdc, LPRECT lprcMonitor, LPARAM pData)
	{
		int monitor_width = lprcMonitor->right - lprcMonitor->left;
		int monitor_height = lprcMonitor->bottom - lprcMonitor->top;
		
		std::ostringstream sstream;
		sstream << monitor_width << "x" << monitor_height;;
		std::string res = sstream.str();

		LLMonitorInfo* pThis = reinterpret_cast<LLMonitorInfo*>(pData);
		pThis->mResList.push_back(res);

		return TRUE;
	}

	std::vector<std::string> mResList;
};

static LLMonitorInfo sMonitorInfo;


// Thread that owns the Window Handle
// This whole struct is private to LLWindowWin32, which needs to mess with its
// members, which is why it's a struct rather than a class. In effect, we make
// the containing class a friend.
struct LLWindowWin32::LLWindowWin32Thread : public LL::ThreadPool
{
    static const int MAX_QUEUE_SIZE = 2048;

    LLThreadSafeQueue<MSG> mMessageQueue;

    LLWindowWin32Thread();

    void run() override;

    // initialzie DXGI adapter (for querying available VRAM)
    void initDX();
    
    // initialize D3D (if DXGI cannot be used)
    void initD3D();

    // call periodically to update available VRAM
    void updateVRAMUsage();

    U32 getAvailableVRAMMegabytes()
    {
        return mAvailableVRAM;
    }

    /// called by main thread to post work to this window thread
    template <typename CALLABLE>
    void post(CALLABLE&& func)
    {
        try
        {
            LL_DEBUGS("Window") << "post( callable ) to work queue" << LL_ENDL; // <FS:Beq/> extra debug for threaded window handler
            getQueue().post(std::forward<CALLABLE>(func));
        }
        catch (const LLThreadSafeQueueInterrupt&)
        {
            // Shutdown timing is tricky. The main thread can end up trying
            // to post a cursor position after having closed the WorkQueue.
        }
    }

    /**
     * Like post(), Post() is a way of conveying a single work item to this
     * thread. Its virtue is that it will definitely be executed "soon" rather
     * than potentially waiting for the next frame: it uses PostMessage() to
     * break us out of the window thread's blocked GetMessage() call. It's
     * more expensive, though, not only from the Windows API latency of
     * PostMessage() and GetMessage(), but also because it involves heap
     * allocation and release.
     *
     * Require HWND from caller, even though we store an HWND locally.
     * Otherwise, if our mWindowHandle was accessed from both threads, we'd
     * have to protect it with a mutex.
     */
    template <typename CALLABLE>
    void Post(HWND windowHandle, CALLABLE&& func)
    {
        // Move func to the heap. If we knew FuncType could fit into LPARAM,
        // we could simply instantiate FuncType and pass it by value. But
        // since we don't, we must put that on the heap as well as the
        // internal heap allocation it likely requires to store func.
        auto ptr = new FuncType(std::move(func));
        WPARAM wparam{ 0xF1C };
        LL_DEBUGS("Window") << "PostMessage(" << std::hex << windowHandle
                            << ", " << WM_POST_FUNCTION_
                            << ", " << wparam << std::dec << LL_ENDL;
        PostMessage(windowHandle, WM_POST_FUNCTION_, wparam, LPARAM(ptr));
    }

    using FuncType = std::function<void()>;
    // call GetMessage() and pull enqueue messages for later processing
    void gatherInput();
    HWND mWindowHandle = NULL;
    HDC mhDC = 0;

    // best guess at available video memory in MB
    std::atomic<U32> mAvailableVRAM;

    U32 mMaxVRAM = 0; // maximum amount of vram to allow in the "budget", or 0 for no maximum (see updateVRAMUsage)

    IDXGIAdapter3* mDXGIAdapter = nullptr;
    LPDIRECT3D9 mD3D = nullptr;
    LPDIRECT3DDEVICE9 mD3DDevice = nullptr;
};


LLWindowWin32::LLWindowWin32(LLWindowCallbacks* callbacks,
							 const std::string& title, const std::string& name, S32 x, S32 y, S32 width,
							 S32 height, U32 flags, 
							 BOOL fullscreen, BOOL clearBg,
							 BOOL enable_vsync, BOOL use_gl,
							 BOOL ignore_pixel_depth,
							 U32 fsaa_samples,
                             U32 max_cores,
                             U32 max_vram,
                             F32 max_gl_version,
							 BOOL useLegacyCursors) // <FS:LO> Legacy cursor setting from main program
	: 
    LLWindow(callbacks, fullscreen, flags), 
    mMaxGLVersion(max_gl_version), 
    mMaxCores(max_cores)
{
    sMainThreadId = LLThread::currentID();
    mWindowThread = new LLWindowWin32Thread();
    mWindowThread->mMaxVRAM = max_vram;

	//MAINT-516 -- force a load of opengl32.dll just in case windows went sideways 
	LoadLibrary(L"opengl32.dll");
    
    
    if (mMaxCores != 0)
    {
        HANDLE hProcess = GetCurrentProcess();
        mMaxCores = llmin(mMaxCores, (U32) 64);
        DWORD_PTR mask = 0;

        for (int i = 0; i < mMaxCores; ++i)
        {
            mask |= ((DWORD_PTR) 1) << i;
        }

        SetProcessAffinityMask(hProcess, mask);
    }

#if 0 // this is probably a bad idea, but keep it in your back pocket if you see what looks like
        // process deprioritization during profiles
    // force high thread priority
    HANDLE hProcess = GetCurrentProcess();

    if (hProcess)
    {
        int priority = GetPriorityClass(hProcess);
        if (priority < REALTIME_PRIORITY_CLASS)
        {
            if (SetPriorityClass(hProcess, REALTIME_PRIORITY_CLASS))
            {
                LL_INFOS() << "Set process priority to REALTIME_PRIORITY_CLASS" << LL_ENDL;
            }
            else
            {
                LL_INFOS() << "Failed to set process priority: " << std::hex << GetLastError() << LL_ENDL;
            }
        }
    }
#endif

#if 0  // this is also probably a bad idea, but keep it in your back pocket for getting main thread off of background thread cores (see also LLThread::threadRun)
    HANDLE hThread = GetCurrentThread();

    SYSTEM_INFO sysInfo;

    GetSystemInfo(&sysInfo);
    U32 core_count = sysInfo.dwNumberOfProcessors;

    if (max_cores != 0)
    {
        core_count = llmin(core_count, max_cores);
    }

    if (hThread)
    {
        int priority = GetThreadPriority(hThread);

        if (priority < THREAD_PRIORITY_TIME_CRITICAL)
        {
            if (SetThreadPriority(hThread, THREAD_PRIORITY_TIME_CRITICAL))
            {
                LL_INFOS() << "Set thread priority to THREAD_PRIORITY_TIME_CRITICAL" << LL_ENDL;
            }
            else
            {
                LL_INFOS() << "Failed to set thread priority: " << std::hex << GetLastError() << LL_ENDL;
            }

            // tell main thread to prefer core 0
            SetThreadIdealProcessor(hThread, 0);
        }
    }
#endif


	mFSAASamples = fsaa_samples;
	mIconResource = gIconResource;
	mOverrideAspectRatio = 0.f;
	mNativeAspectRatio = 0.f;
	mInputProcessingPaused = FALSE;
	mPreeditor = NULL;
	mKeyCharCode = 0;
	mKeyScanCode = 0;
	mKeyVirtualKey = 0;
	mhDC = NULL;
	mhRC = NULL;
	memset(mCurrentGammaRamp, 0, sizeof(mCurrentGammaRamp));
	memset(mPrevGammaRamp, 0, sizeof(mPrevGammaRamp));
	mCustomGammaSet = FALSE;
	mWindowHandle = NULL;

    mRect = {0, 0, 0, 0};
    mClientRect = {0, 0, 0, 0};
	
	if (!SystemParametersInfo(SPI_GETMOUSEVANISH, 0, &mMouseVanish, 0))
	{
		mMouseVanish = TRUE;
	}

	// Initialize the keyboard
	gKeyboard = new LLKeyboardWin32();
	gKeyboard->setCallbacks(callbacks);

	// Initialize the Drag and Drop functionality
	mDragDrop = new LLDragDropWin32;

	// Initialize (boot strap) the Language text input management,
	// based on the system's (user's) default settings.
	allowLanguageTextInput(mPreeditor, FALSE);

	WNDCLASS		wc;
	RECT			window_rect;

	// Set the window title
	if (title.empty())
	{
		mWindowTitle = new WCHAR[50];
		wsprintf(mWindowTitle, L"OpenGL Window");
	}
	else
	{
		mWindowTitle = new WCHAR[256]; // Assume title length < 255 chars.
		mbstowcs(mWindowTitle, title.c_str(), 255);
		mWindowTitle[255] = 0;
	}

	// Set the window class name
	if (name.empty())
	{
		mWindowClassName = new WCHAR[50];
		wsprintf(mWindowClassName, L"OpenGL Window");
	}
	else
	{
		mWindowClassName = new WCHAR[256]; // Assume title length < 255 chars.
		mbstowcs(mWindowClassName, name.c_str(), 255);
		mWindowClassName[255] = 0;
	}


	// We're not clipping yet
	SetRect( &mOldMouseClip, 0, 0, 0, 0 );

	// Make an instance of our window then define the window class
	mhInstance = GetModuleHandle(NULL);

    // Init Direct Input - needed for joystick / Spacemouse

    LPDIRECTINPUT8 di8_interface;
    HRESULT status = DirectInput8Create(
        mhInstance, // HINSTANCE hinst,
        DIRECTINPUT_VERSION, // DWORD dwVersion,
        IID_IDirectInput8, // REFIID riidltf,
        (LPVOID*)&di8_interface, // LPVOID * ppvOut,
        NULL                     // LPUNKNOWN punkOuter
        );
    if (status == DI_OK)
    {
        gDirectInput8 = di8_interface;
    }

	mSwapMethod = SWAP_METHOD_UNDEFINED;

	// No WPARAM yet.
	mLastSizeWParam = 0;

	// Windows GDI rects don't include rightmost pixel
	window_rect.left = (long) 0;
	window_rect.right = (long) width;
	window_rect.top = (long) 0;
	window_rect.bottom = (long) height;

	// Grab screen size to sanitize the window
	S32 window_border_y = GetSystemMetrics(SM_CYBORDER);
	S32 virtual_screen_x = GetSystemMetrics(SM_XVIRTUALSCREEN); 
	S32 virtual_screen_y = GetSystemMetrics(SM_YVIRTUALSCREEN); 
	S32 virtual_screen_width = GetSystemMetrics(SM_CXVIRTUALSCREEN);
	S32 virtual_screen_height = GetSystemMetrics(SM_CYVIRTUALSCREEN);

	if (x < virtual_screen_x) x = virtual_screen_x;
	if (y < virtual_screen_y - window_border_y) y = virtual_screen_y - window_border_y;

	if (x + width > virtual_screen_x + virtual_screen_width) x = virtual_screen_x + virtual_screen_width - width;
	if (y + height > virtual_screen_y + virtual_screen_height) y = virtual_screen_y + virtual_screen_height - height;

	if (!sIsClassRegistered)
	{
		// Force redraw when resized and create a private device context

		// Makes double click messages.
		wc.style = CS_HREDRAW | CS_VREDRAW | CS_OWNDC | CS_DBLCLKS;

		// Set message handler function
		wc.lpfnWndProc = (WNDPROC) mainWindowProc;

		// unused
		wc.cbClsExtra = 0;
		wc.cbWndExtra = 0;

		wc.hInstance = mhInstance;
		wc.hIcon = LoadIcon(mhInstance, mIconResource);

		// We will set the cursor ourselves
		wc.hCursor = NULL;

		// background color is not used
		if (clearBg)
		{
			wc.hbrBackground = (HBRUSH) GetStockObject(WHITE_BRUSH);
		}
		else
		{
			wc.hbrBackground = (HBRUSH) NULL;
		}

		// we don't use windows menus
		wc.lpszMenuName = NULL;

		wc.lpszClassName = mWindowClassName;

		if (!RegisterClass(&wc))
		{
			OSMessageBox(mCallbacks->translateString("MBRegClassFailed"), 
				mCallbacks->translateString("MBError"), OSMB_OK);
			return;
		}
		sIsClassRegistered = TRUE;
	}

	//-----------------------------------------------------------------------
	// Get the current refresh rate
	//-----------------------------------------------------------------------

	DEVMODE dev_mode;
	::ZeroMemory(&dev_mode, sizeof(DEVMODE));
	dev_mode.dmSize = sizeof(DEVMODE);
	DWORD current_refresh;
	if (EnumDisplaySettings(NULL, ENUM_CURRENT_SETTINGS, &dev_mode))
	{
		current_refresh = dev_mode.dmDisplayFrequency;
		mNativeAspectRatio = ((F32)dev_mode.dmPelsWidth) / ((F32)dev_mode.dmPelsHeight);
	}
	else
	{
		current_refresh = 60;
	}

	//-----------------------------------------------------------------------
	// Drop resolution and go fullscreen
	// use a display mode with our desired size and depth, with a refresh
	// rate as close at possible to the users' default
	//-----------------------------------------------------------------------
	if (mFullscreen)
	{
		BOOL success = FALSE;
		DWORD closest_refresh = 0;

		for (S32 mode_num = 0;; mode_num++)
		{
			if (!EnumDisplaySettings(NULL, mode_num, &dev_mode))
			{
				break;
			}

			if (dev_mode.dmPelsWidth == width &&
				dev_mode.dmPelsHeight == height &&
				dev_mode.dmBitsPerPel == BITS_PER_PIXEL)
			{
				success = TRUE;
				if ((dev_mode.dmDisplayFrequency - current_refresh)
					< (closest_refresh - current_refresh))
				{
					closest_refresh = dev_mode.dmDisplayFrequency;
				}
			}
		}

		if (closest_refresh == 0)
		{
			LL_WARNS("Window") << "Couldn't find display mode " << width << " by " << height << " at " << BITS_PER_PIXEL << " bits per pixel" << LL_ENDL;
			//success = FALSE;

			if (!EnumDisplaySettings(NULL, ENUM_CURRENT_SETTINGS, &dev_mode))
			{
				success = FALSE;
			}
			else
			{
				if (dev_mode.dmBitsPerPel == BITS_PER_PIXEL)
				{
					LL_WARNS("Window") << "Current BBP is OK falling back to that" << LL_ENDL;
					window_rect.right=width=dev_mode.dmPelsWidth;
					window_rect.bottom=height=dev_mode.dmPelsHeight;
					success = TRUE;
				}
				else
				{
					LL_WARNS("Window") << "Current BBP is BAD" << LL_ENDL;
					success = FALSE;
				}
			}
		}

		// If we found a good resolution, use it.
		if (success)
		{
			success = setDisplayResolution(width, height, BITS_PER_PIXEL, closest_refresh);
		}

		// Keep a copy of the actual current device mode in case we minimize 
		// and change the screen resolution.   JC
		EnumDisplaySettings(NULL, ENUM_CURRENT_SETTINGS, &dev_mode);

		// If it failed, we don't want to run fullscreen
		if (success)
		{
			mFullscreen = TRUE;
			mFullscreenWidth   = dev_mode.dmPelsWidth;
			mFullscreenHeight  = dev_mode.dmPelsHeight;
			mFullscreenBits    = dev_mode.dmBitsPerPel;
			mFullscreenRefresh = dev_mode.dmDisplayFrequency;

			LL_INFOS("Window") << "Running at " << dev_mode.dmPelsWidth
				<< "x"   << dev_mode.dmPelsHeight
				<< "x"   << dev_mode.dmBitsPerPel
				<< " @ " << dev_mode.dmDisplayFrequency
				<< LL_ENDL;
		}
		else
		{
			mFullscreen = FALSE;
			mFullscreenWidth   = -1;
			mFullscreenHeight  = -1;
			mFullscreenBits    = -1;
			mFullscreenRefresh = -1;

			std::map<std::string,std::string> args;
			args["[WIDTH]"] = llformat("%d", width);
			args["[HEIGHT]"] = llformat ("%d", height);
			OSMessageBox(mCallbacks->translateString("MBFullScreenErr", args),
				mCallbacks->translateString("MBError"), OSMB_OK);
		}
	}

	// TODO: add this after resolving _WIN32_WINNT issue
	//	if (!fullscreen)
	//	{
	//		TRACKMOUSEEVENT track_mouse_event;
	//		track_mouse_event.cbSize = sizeof( TRACKMOUSEEVENT );
	//		track_mouse_event.dwFlags = TME_LEAVE;
	//		track_mouse_event.hwndTrack = mWindowHandle;
	//		track_mouse_event.dwHoverTime = HOVER_DEFAULT;
	//		TrackMouseEvent( &track_mouse_event ); 
	//	}

    // SL-12971 dual GPU display
    DISPLAY_DEVICEA display_device;
    int             display_index = -1;
    DWORD           display_flags = 0; // EDD_GET_DEVICE_INTERFACE_NAME ?
    const size_t    display_bytes = sizeof(display_device);

    do
    {
        if (display_index >= 0)
        {
            // CHAR DeviceName  [ 32] Adapter name
            // CHAR DeviceString[128]
            CHAR text[256];

            size_t name_len = strlen(display_device.DeviceName  );
            size_t desc_len = strlen(display_device.DeviceString);

            CHAR *name = name_len ? display_device.DeviceName   : "???";
            CHAR *desc = desc_len ? display_device.DeviceString : "???";

            sprintf(text, "Display Device %d: %s, %s", display_index, name, desc);
            LL_INFOS("Window") << text << LL_ENDL;
        }

        ::ZeroMemory(&display_device,display_bytes);
        display_device.cb = display_bytes;

        display_index++;
    }  while( EnumDisplayDevicesA(NULL, display_index, &display_device, display_flags ));

    LL_INFOS("Window") << "Total Display Devices: " << display_index << LL_ENDL;

	//-----------------------------------------------------------------------
	// Create GL drawing context
	//-----------------------------------------------------------------------
	LLCoordScreen windowPos(x,y);
	LLCoordScreen windowSize(window_rect.right - window_rect.left,
							 window_rect.bottom - window_rect.top);
	if (!switchContext(mFullscreen, windowSize, enable_vsync, &windowPos))
	{
		return;
	}
	
	//start with arrow cursor
	//initCursors();
	initCursors(useLegacyCursors); // <FS:LO> Legacy cursor setting from main program
	setCursor( UI_CURSOR_ARROW );

    mRawMouse.usUsagePage = 0x01;          // HID_USAGE_PAGE_GENERIC
    mRawMouse.usUsage = 0x02;              // HID_USAGE_GENERIC_MOUSE
    mRawMouse.dwFlags = 0;    // adds mouse and also ignores legacy mouse messages
    mRawMouse.hwndTarget = 0;

    RegisterRawInputDevices(&mRawMouse, 1, sizeof(mRawMouse));

	// Initialize (boot strap) the Language text input management,
	// based on the system's (or user's) default settings.
	allowLanguageTextInput(NULL, FALSE);
}


LLWindowWin32::~LLWindowWin32()
{
	delete mDragDrop;

	delete [] mWindowTitle;
	mWindowTitle = NULL;

	delete [] mSupportedResolutions;
	mSupportedResolutions = NULL;

	delete [] mWindowClassName;
	mWindowClassName = NULL;
    
    delete mWindowThread;
}

void LLWindowWin32::show()
{
    LL_DEBUGS("Window") << "Setting window to show" << LL_ENDL;
	ShowWindow(mWindowHandle, SW_SHOW);
	SetForegroundWindow(mWindowHandle);
	SetFocus(mWindowHandle);
}

void LLWindowWin32::hide()
{
	setMouseClipping(FALSE);
	ShowWindow(mWindowHandle, SW_HIDE);
}

//virtual
void LLWindowWin32::minimize()
{
	setMouseClipping(FALSE);
	showCursor();
	ShowWindow(mWindowHandle, SW_MINIMIZE);
}

//virtual
void LLWindowWin32::restore()
{
	ShowWindow(mWindowHandle, SW_RESTORE);
	SetForegroundWindow(mWindowHandle);
	SetFocus(mWindowHandle);
}

// See SL-12170
// According to callstack "c0000005 Access violation" happened inside __try block,
// deep in DestroyWindow and crashed viewer, which shouldn't be possible.
// I tried manually causing this exception and it was caught without issues, so
// I'm turning off optimizations for this part to be sure code executes as intended
// (it is a straw, but I have no idea why else __try can get overruled)
#pragma optimize("", off)
bool destroy_window_handler(HWND hWnd)
{
    bool res;
    __try
    {
        res = DestroyWindow(hWnd);
    }
    __except (EXCEPTION_EXECUTE_HANDLER)
    {
        res = false;
    }
    return res;
}
#pragma optimize("", on)

// close() destroys all OS-specific code associated with a window.
// Usually called from LLWindowManager::destroyWindow()
void LLWindowWin32::close()
{
	LL_DEBUGS("Window") << "Closing LLWindowWin32" << LL_ENDL;
	// Is window is already closed?
	if (!mWindowHandle)
	{
		return;
	}

	mDragDrop->reset();


	// Go back to screen mode written in the registry.
	if (mFullscreen)
	{
		resetDisplayResolution();
	}

	// Make sure cursor is visible and we haven't mangled the clipping state.
	showCursor();
	setMouseClipping(FALSE);
	if (gKeyboard)
	{
		gKeyboard->resetKeys();
	}

	// Clean up remaining GL state
	if (gGLManager.mInited)
	{
		LL_INFOS("Window") << "Cleaning up GL" << LL_ENDL;
		gGLManager.shutdownGL();
	}

	LL_DEBUGS("Window") << "Releasing Context" << LL_ENDL;
	if (mhRC)
	{
		if (!wglMakeCurrent(NULL, NULL))
		{
			LL_WARNS("Window") << "Release of DC and RC failed" << LL_ENDL;
		}

		if (!wglDeleteContext(mhRC))
		{
			LL_WARNS("Window") << "Release of rendering context failed" << LL_ENDL;
		}

		mhRC = NULL;
	}

	// Restore gamma to the system values.
	restoreGamma();

	LL_DEBUGS("Window") << "Destroying Window" << LL_ENDL;

    mWindowThread->post([=]()
        {
            if (IsWindow(mWindowHandle))
            {
                if (mhDC)
                {
                    if (!ReleaseDC(mWindowHandle, mhDC))
                    {
                        LL_WARNS("Window") << "Release of ghDC failed!" << LL_ENDL;
                    }
                }

                // Make sure we don't leave a blank toolbar button.
                ShowWindow(mWindowHandle, SW_HIDE);

                // This causes WM_DESTROY to be sent *immediately*
                if (!destroy_window_handler(mWindowHandle))
                {
                    OSMessageBox(mCallbacks->translateString("MBDestroyWinFailed"),
                        mCallbacks->translateString("MBShutdownErr"),
                        OSMB_OK);
                }
            }
            else
            {
                // Something killed the window while we were busy destroying gl or handle somehow got broken
                LL_WARNS("Window") << "Failed to destroy Window, invalid handle!" << LL_ENDL;
            }

        });
    // Window thread might be waiting for a getMessage(), give it
    // a push to enshure it will process destroy_window_handler
    kickWindowThread();

    // Even though the above lambda might not yet have run, we've already
    // bound mWindowHandle into it by value, which should suffice for the
    // operations we're asking. That's the last time WE should touch it.
    mhDC = NULL;
    mWindowHandle = NULL;
    mWindowThread->close();
}

BOOL LLWindowWin32::isValid()
{
	return (mWindowHandle != NULL);
}

BOOL LLWindowWin32::getVisible()
{
	return (mWindowHandle && IsWindowVisible(mWindowHandle));
}

BOOL LLWindowWin32::getMinimized()
{
	return (mWindowHandle && IsIconic(mWindowHandle));
}

BOOL LLWindowWin32::getMaximized()
{
	return (mWindowHandle && IsZoomed(mWindowHandle));
}

BOOL LLWindowWin32::maximize()
{
	BOOL success = FALSE;
	if (!mWindowHandle) return success;

	WINDOWPLACEMENT placement;
	placement.length = sizeof(WINDOWPLACEMENT);

	success = GetWindowPlacement(mWindowHandle, &placement);
	if (!success) return success;

	placement.showCmd = SW_MAXIMIZE;

	success = SetWindowPlacement(mWindowHandle, &placement);
	return success;
}

BOOL LLWindowWin32::getFullscreen()
{
	return mFullscreen;
}

BOOL LLWindowWin32::getPosition(LLCoordScreen *position)
{
    position->mX = mRect.left;
	position->mY = mRect.top;
	return TRUE;
}

BOOL LLWindowWin32::getSize(LLCoordScreen *size)
{
	size->mX = mRect.right - mRect.left;
	size->mY = mRect.bottom - mRect.top;
	return TRUE;
}

BOOL LLWindowWin32::getSize(LLCoordWindow *size)
{
	size->mX = mClientRect.right - mClientRect.left;
	size->mY = mClientRect.bottom - mClientRect.top;
	return TRUE;
}

BOOL LLWindowWin32::setPosition(const LLCoordScreen position)
{
	LLCoordScreen size;

	if (!mWindowHandle)
	{
		return FALSE;
	}
	getSize(&size);
	moveWindow(position, size);
	return TRUE;
}

BOOL LLWindowWin32::setSizeImpl(const LLCoordScreen size)
{
	LLCoordScreen position;

	getPosition(&position);
	if (!mWindowHandle)
	{
		return FALSE;
	}

    mWindowThread->post([=]()
        {
            WINDOWPLACEMENT placement;
            placement.length = sizeof(WINDOWPLACEMENT);

            if (GetWindowPlacement(mWindowHandle, &placement))
            {
                placement.showCmd = SW_RESTORE;
                SetWindowPlacement(mWindowHandle, &placement);
            }
        });

	moveWindow(position, size);
	return TRUE;
}

BOOL LLWindowWin32::setSizeImpl(const LLCoordWindow size)
{
	RECT window_rect = {0, 0, size.mX, size.mY };
	DWORD dw_ex_style = WS_EX_APPWINDOW | WS_EX_WINDOWEDGE;
	DWORD dw_style = WS_OVERLAPPEDWINDOW;

    AdjustWindowRectEx(&window_rect, dw_style, FALSE, dw_ex_style);

	return setSizeImpl(LLCoordScreen(window_rect.right - window_rect.left, window_rect.bottom - window_rect.top));
}

// changing fullscreen resolution
BOOL LLWindowWin32::switchContext(BOOL fullscreen, const LLCoordScreen& size, BOOL enable_vsync, const LLCoordScreen* const posp)
{
    //called from main thread
    GLuint	pixel_format;
    DEVMODE dev_mode;
    ::ZeroMemory(&dev_mode, sizeof(DEVMODE));
    dev_mode.dmSize = sizeof(DEVMODE);
    DWORD	current_refresh;
    DWORD	dw_ex_style;
    DWORD	dw_style;
    RECT	window_rect = { 0, 0, 0, 0 };
    S32 width = size.mX;
    S32 height = size.mY;
    BOOL auto_show = FALSE;

    if (mhRC)
    {
        auto_show = TRUE;
        resetDisplayResolution();
    }

    if (EnumDisplaySettings(NULL, ENUM_CURRENT_SETTINGS, &dev_mode))
    {
        current_refresh = dev_mode.dmDisplayFrequency;
    }
    else
    {
        current_refresh = 60;
    }

    gGLManager.shutdownGL();
    //destroy gl context
    if (mhRC)
    {
        if (!wglMakeCurrent(NULL, NULL))
        {
            LL_WARNS("Window") << "Release of DC and RC failed" << LL_ENDL;
        }

        if (!wglDeleteContext(mhRC))
        {
            LL_WARNS("Window") << "Release of rendering context failed" << LL_ENDL;
        }

        mhRC = NULL;
    }

    if (fullscreen)
    {
        mFullscreen = TRUE;
        BOOL success = FALSE;
        DWORD closest_refresh = 0;

        for (S32 mode_num = 0;; mode_num++)
        {
            if (!EnumDisplaySettings(NULL, mode_num, &dev_mode))
            {
                break;
            }

            if (dev_mode.dmPelsWidth == width &&
                dev_mode.dmPelsHeight == height &&
                dev_mode.dmBitsPerPel == BITS_PER_PIXEL)
            {
                success = TRUE;
                if ((dev_mode.dmDisplayFrequency - current_refresh)
                    < (closest_refresh - current_refresh))
                {
                    closest_refresh = dev_mode.dmDisplayFrequency;
                }
            }
        }

        if (closest_refresh == 0)
        {
            LL_WARNS("Window") << "Couldn't find display mode " << width << " by " << height << " at " << BITS_PER_PIXEL << " bits per pixel" << LL_ENDL;
            return FALSE;
        }

        // If we found a good resolution, use it.
        if (success)
        {
            success = setDisplayResolution(width, height, BITS_PER_PIXEL, closest_refresh);
        }

        // Keep a copy of the actual current device mode in case we minimize 
        // and change the screen resolution.   JC
        EnumDisplaySettings(NULL, ENUM_CURRENT_SETTINGS, &dev_mode);

        if (success)
        {
            mFullscreen = TRUE;
            mFullscreenWidth = dev_mode.dmPelsWidth;
            mFullscreenHeight = dev_mode.dmPelsHeight;
            mFullscreenBits = dev_mode.dmBitsPerPel;
            mFullscreenRefresh = dev_mode.dmDisplayFrequency;

            LL_INFOS("Window") << "Running at " << dev_mode.dmPelsWidth
                << "x" << dev_mode.dmPelsHeight
                << "x" << dev_mode.dmBitsPerPel
                << " @ " << dev_mode.dmDisplayFrequency
                << LL_ENDL;

            window_rect.left = (long)0;
            window_rect.right = (long)width;			// Windows GDI rects don't include rightmost pixel
            window_rect.top = (long)0;
            window_rect.bottom = (long)height;
            dw_ex_style = WS_EX_APPWINDOW;
            dw_style = WS_POPUP;

            // Move window borders out not to cover window contents.
            // This converts client rect to window rect, i.e. expands it by the window border size.
            AdjustWindowRectEx(&window_rect, dw_style, FALSE, dw_ex_style);
        }
        // If it failed, we don't want to run fullscreen
        else
        {
            mFullscreen = FALSE;
            mFullscreenWidth = -1;
            mFullscreenHeight = -1;
            mFullscreenBits = -1;
            mFullscreenRefresh = -1;

            LL_INFOS("Window") << "Unable to run fullscreen at " << width << "x" << height << LL_ENDL;
            return FALSE;
        }
    }
    else
    {
        mFullscreen = FALSE;
        window_rect.left = (long)(posp ? posp->mX : 0);
        window_rect.right = (long)width + window_rect.left;			// Windows GDI rects don't include rightmost pixel
        window_rect.top = (long)(posp ? posp->mY : 0);
        window_rect.bottom = (long)height + window_rect.top;
        // Window with an edge
        dw_ex_style = WS_EX_APPWINDOW | WS_EX_WINDOWEDGE;
        dw_style = WS_OVERLAPPEDWINDOW;
    }


    // don't post quit messages when destroying old windows
    mPostQuit = FALSE;


    // create window
    LL_DEBUGS("Window") << "Creating window with X: " << window_rect.left
        << " Y: " << window_rect.top
        << " Width: " << (window_rect.right - window_rect.left)
        << " Height: " << (window_rect.bottom - window_rect.top)
        << " Fullscreen: " << mFullscreen
        << LL_ENDL;

	recreateWindow(window_rect, dw_ex_style, dw_style);

	if (mWindowHandle)
	{
		LL_INFOS("Window") << "window is created." << LL_ENDL ;
	}
	else
	{
		LL_WARNS("Window") << "Window creation failed, code: " << GetLastError() << LL_ENDL;
	}

	//-----------------------------------------------------------------------
	// Create GL drawing context
	//-----------------------------------------------------------------------
	static PIXELFORMATDESCRIPTOR pfd =
	{
		sizeof(PIXELFORMATDESCRIPTOR), 
			1,
			PFD_DRAW_TO_WINDOW | PFD_SUPPORT_OPENGL | PFD_DOUBLEBUFFER, 
			PFD_TYPE_RGBA,
			BITS_PER_PIXEL,
			0, 0, 0, 0, 0, 0,	// RGB bits and shift, unused
			8,					// alpha bits
			0,					// alpha shift
			0,					// accum bits
			0, 0, 0, 0,			// accum RGBA
			24,					// depth bits
			8,					// stencil bits, avi added for stencil test
			0,
			PFD_MAIN_PLANE,
			0,
			0, 0, 0
	};

	if (!mhDC)
	{
		close();
		OSMessageBox(mCallbacks->translateString("MBDevContextErr"),
			mCallbacks->translateString("MBError"), OSMB_OK);
		return FALSE;
	}

	LL_INFOS("Window") << "Device context retrieved." << LL_ENDL ;

    try
    {
        // Looks like ChoosePixelFormat can crash in case of faulty driver
        if (!(pixel_format = SafeChoosePixelFormat(mhDC, &pfd)))
        {
            LL_WARNS("Window") << "ChoosePixelFormat failed, code: " << GetLastError() << LL_ENDL;
            OSMessageBox(mCallbacks->translateString("MBPixelFmtErr"),
                mCallbacks->translateString("MBError"), OSMB_OK);
            close();
            return FALSE;
        }
    }
    catch (...)
    {
        LOG_UNHANDLED_EXCEPTION("ChoosePixelFormat");
        OSMessageBox(mCallbacks->translateString("MBPixelFmtErr"),
            mCallbacks->translateString("MBError"), OSMB_OK);
        close();
        return FALSE;
    }

	LL_INFOS("Window") << "Pixel format chosen." << LL_ENDL ;

	// Verify what pixel format we actually received.
	if (!DescribePixelFormat(mhDC, pixel_format, sizeof(PIXELFORMATDESCRIPTOR),
		&pfd))
	{
		OSMessageBox(mCallbacks->translateString("MBPixelFmtDescErr"),
			mCallbacks->translateString("MBError"), OSMB_OK);
        close();
		return FALSE;
	}

	// (EXP-1765) dump pixel data to see if there is a pattern that leads to unreproducible crash
	LL_INFOS("Window") << "--- begin pixel format dump ---" << LL_ENDL ;
	LL_INFOS("Window") << "pixel_format is " << pixel_format << LL_ENDL ;
	LL_INFOS("Window") << "pfd.nSize:            " << pfd.nSize << LL_ENDL ;
	LL_INFOS("Window") << "pfd.nVersion:         " << pfd.nVersion << LL_ENDL ;
	LL_INFOS("Window") << "pfd.dwFlags:          0x" << std::hex << pfd.dwFlags << std::dec << LL_ENDL ;
	LL_INFOS("Window") << "pfd.iPixelType:       " << (int)pfd.iPixelType << LL_ENDL ;
	LL_INFOS("Window") << "pfd.cColorBits:       " << (int)pfd.cColorBits << LL_ENDL ;
	LL_INFOS("Window") << "pfd.cRedBits:         " << (int)pfd.cRedBits << LL_ENDL ;
	LL_INFOS("Window") << "pfd.cRedShift:        " << (int)pfd.cRedShift << LL_ENDL ;
	LL_INFOS("Window") << "pfd.cGreenBits:       " << (int)pfd.cGreenBits << LL_ENDL ;
	LL_INFOS("Window") << "pfd.cGreenShift:      " << (int)pfd.cGreenShift << LL_ENDL ;
	LL_INFOS("Window") << "pfd.cBlueBits:        " << (int)pfd.cBlueBits << LL_ENDL ;
	LL_INFOS("Window") << "pfd.cBlueShift:       " << (int)pfd.cBlueShift << LL_ENDL ;
	LL_INFOS("Window") << "pfd.cAlphaBits:       " << (int)pfd.cAlphaBits << LL_ENDL ;
	LL_INFOS("Window") << "pfd.cAlphaShift:      " << (int)pfd.cAlphaShift << LL_ENDL ;
	LL_INFOS("Window") << "pfd.cAccumBits:       " << (int)pfd.cAccumBits << LL_ENDL ;
	LL_INFOS("Window") << "pfd.cAccumRedBits:    " << (int)pfd.cAccumRedBits << LL_ENDL ;
	LL_INFOS("Window") << "pfd.cAccumGreenBits:  " << (int)pfd.cAccumGreenBits << LL_ENDL ;
	LL_INFOS("Window") << "pfd.cAccumBlueBits:   " << (int)pfd.cAccumBlueBits << LL_ENDL ;
	LL_INFOS("Window") << "pfd.cAccumAlphaBits:  " << (int)pfd.cAccumAlphaBits << LL_ENDL ;
	LL_INFOS("Window") << "pfd.cDepthBits:       " << (int)pfd.cDepthBits << LL_ENDL ;
	LL_INFOS("Window") << "pfd.cStencilBits:     " << (int)pfd.cStencilBits << LL_ENDL ;
	LL_INFOS("Window") << "pfd.cAuxBuffers:      " << (int)pfd.cAuxBuffers << LL_ENDL ;
	LL_INFOS("Window") << "pfd.iLayerType:       " << (int)pfd.iLayerType << LL_ENDL ;
	LL_INFOS("Window") << "pfd.bReserved:        " << (int)pfd.bReserved << LL_ENDL ;
	LL_INFOS("Window") << "pfd.dwLayerMask:      " << pfd.dwLayerMask << LL_ENDL ;
	LL_INFOS("Window") << "pfd.dwVisibleMask:    " << pfd.dwVisibleMask << LL_ENDL ;
	LL_INFOS("Window") << "pfd.dwDamageMask:     " << pfd.dwDamageMask << LL_ENDL ;
	LL_INFOS("Window") << "--- end pixel format dump ---" << LL_ENDL ;

	if (pfd.cColorBits < 32)
	{
		OSMessageBox(mCallbacks->translateString("MBTrueColorWindow"),
			mCallbacks->translateString("MBError"), OSMB_OK);
        close();
		return FALSE;
	}

	if (pfd.cAlphaBits < 8)
	{
		OSMessageBox(mCallbacks->translateString("MBAlpha"),
			mCallbacks->translateString("MBError"), OSMB_OK);
        close();
		return FALSE;
	}

	if (!SetPixelFormat(mhDC, pixel_format, &pfd))
	{
		OSMessageBox(mCallbacks->translateString("MBPixelFmtSetErr"),
			mCallbacks->translateString("MBError"), OSMB_OK);
        close();
		return FALSE;
	}


	if (!(mhRC = SafeCreateContext(mhDC)))
	{
		OSMessageBox(mCallbacks->translateString("MBGLContextErr"),
			mCallbacks->translateString("MBError"), OSMB_OK);
        close();
		return FALSE;
	}
		
	if (!wglMakeCurrent(mhDC, mhRC))
	{
		OSMessageBox(mCallbacks->translateString("MBGLContextActErr"),
			mCallbacks->translateString("MBError"), OSMB_OK);
        close();
		return FALSE;
	}

	LL_INFOS("Window") << "Drawing context is created." << LL_ENDL ;

	gGLManager.initWGL();
	
	if (wglChoosePixelFormatARB)
	{
		// OK, at this point, use the ARB wglChoosePixelFormatsARB function to see if we
		// can get exactly what we want.
		GLint attrib_list[256];
		S32 cur_attrib = 0;

		attrib_list[cur_attrib++] = WGL_DEPTH_BITS_ARB;
		attrib_list[cur_attrib++] = 24;

		//attrib_list[cur_attrib++] = WGL_STENCIL_BITS_ARB; //stencil buffer is deprecated (performance penalty)
		//attrib_list[cur_attrib++] = 8;

		attrib_list[cur_attrib++] = WGL_DRAW_TO_WINDOW_ARB;
		attrib_list[cur_attrib++] = GL_TRUE;

		attrib_list[cur_attrib++] = WGL_ACCELERATION_ARB;
		attrib_list[cur_attrib++] = WGL_FULL_ACCELERATION_ARB;

		attrib_list[cur_attrib++] = WGL_SUPPORT_OPENGL_ARB;
		attrib_list[cur_attrib++] = GL_TRUE;

		attrib_list[cur_attrib++] = WGL_DOUBLE_BUFFER_ARB;
		attrib_list[cur_attrib++] = GL_TRUE;

		attrib_list[cur_attrib++] = WGL_COLOR_BITS_ARB;
		attrib_list[cur_attrib++] = 24;

		attrib_list[cur_attrib++] = WGL_ALPHA_BITS_ARB;
		attrib_list[cur_attrib++] = 8;

		U32 end_attrib = 0;
		if (mFSAASamples > 0)
		{
			end_attrib = cur_attrib;
			attrib_list[cur_attrib++] = WGL_SAMPLE_BUFFERS_ARB;
			attrib_list[cur_attrib++] = GL_TRUE;

			attrib_list[cur_attrib++] = WGL_SAMPLES_ARB;
			attrib_list[cur_attrib++] = mFSAASamples;
		}

		// End the list
		attrib_list[cur_attrib++] = 0;

		GLint pixel_formats[256];
		U32 num_formats = 0;

		// First we try and get a 32 bit depth pixel format
		BOOL result = wglChoosePixelFormatARB(mhDC, attrib_list, NULL, 256, pixel_formats, &num_formats);
		
		while(!result && mFSAASamples > 0) 
		{
			LL_WARNS() << "FSAASamples: " << mFSAASamples << " not supported." << LL_ENDL ;

			mFSAASamples /= 2 ; //try to decrease sample pixel number until to disable anti-aliasing
			if(mFSAASamples < 2)
			{
				mFSAASamples = 0 ;
			}

			if (mFSAASamples > 0)
			{
				attrib_list[end_attrib + 3] = mFSAASamples;
			}
			else
			{
				cur_attrib = end_attrib ;
				end_attrib = 0 ;
				attrib_list[cur_attrib++] = 0 ; //end
			}
			result = wglChoosePixelFormatARB(mhDC, attrib_list, NULL, 256, pixel_formats, &num_formats);

			if(result)
			{
				LL_WARNS() << "Only support FSAASamples: " << mFSAASamples << LL_ENDL ;
			}
		}

		if (!result)
		{
			LL_WARNS() << "mFSAASamples: " << mFSAASamples << LL_ENDL ;

			close();
			show_window_creation_error("Error after wglChoosePixelFormatARB 32-bit");
			return FALSE;
		}

		if (!num_formats)
		{
			if (end_attrib > 0)
			{
				LL_INFOS("Window") << "No valid pixel format for " << mFSAASamples << "x anti-aliasing." << LL_ENDL;
				attrib_list[end_attrib] = 0;

				BOOL result = wglChoosePixelFormatARB(mhDC, attrib_list, NULL, 256, pixel_formats, &num_formats);
				if (!result)
				{
					close();
					show_window_creation_error("Error after wglChoosePixelFormatARB 32-bit no AA");
					return FALSE;
				}
			}

			if (!num_formats)
			{
				LL_INFOS("Window") << "No 32 bit z-buffer, trying 24 bits instead" << LL_ENDL;
				// Try 24-bit format
				attrib_list[1] = 24;
				BOOL result = wglChoosePixelFormatARB(mhDC, attrib_list, NULL, 256, pixel_formats, &num_formats);
				if (!result)
				{
					close();
					show_window_creation_error("Error after wglChoosePixelFormatARB 24-bit");
					return FALSE;
				}

				if (!num_formats)
				{
					LL_WARNS("Window") << "Couldn't get 24 bit z-buffer,trying 16 bits instead!" << LL_ENDL;
					attrib_list[1] = 16;
					BOOL result = wglChoosePixelFormatARB(mhDC, attrib_list, NULL, 256, pixel_formats, &num_formats);
					if (!result || !num_formats)
					{
						close();
						show_window_creation_error("Error after wglChoosePixelFormatARB 16-bit");
						return FALSE;
					}
				}
			}

			LL_INFOS("Window") << "Choosing pixel formats: " << num_formats << " pixel formats returned" << LL_ENDL;
		}

		LL_INFOS("Window") << "pixel formats done." << LL_ENDL ;

		S32   swap_method = 0;
		S32   cur_format  = 0;
const	S32   max_format  = (S32)num_formats - 1;
		GLint swap_query  = WGL_SWAP_METHOD_ARB;

		// SL-14705 Fix name tags showing in front of objects with AMD GPUs.
		// On AMD hardware we need to iterate from the first pixel format to the end.
		// Spec:
		//     https://www.khronos.org/registry/OpenGL/extensions/ARB/WGL_ARB_pixel_format.txt
		while (wglGetPixelFormatAttribivARB(mhDC, pixel_formats[cur_format], 0, 1, &swap_query, &swap_method))
		{
			if (swap_method == WGL_SWAP_UNDEFINED_ARB)
			{
				break;
			}
			else if (cur_format >= max_format)
			{
				cur_format = 0;
				break;
			}

			++cur_format;
		}

		pixel_format = pixel_formats[cur_format];
		
		if (mhDC != 0)											// Does The Window Have A Device Context?
		{
			wglMakeCurrent(mhDC, 0);							// Set The Current Active Rendering Context To Zero
			if (mhRC != 0)										// Does The Window Have A Rendering Context?
			{
				wglDeleteContext (mhRC);							// Release The Rendering Context
				mhRC = 0;										// Zero The Rendering Context
			}
		}

        // will release and recreate mhDC, mWindowHandle
		recreateWindow(window_rect, dw_ex_style, dw_style);
        
        RECT rect;
        RECT client_rect;
        //initialize immediately on main thread
        if (GetWindowRect(mWindowHandle, &rect) &&
            GetClientRect(mWindowHandle, &client_rect))
        {
            mRect = rect;
            mClientRect = client_rect;
        };

		if (mWindowHandle)
		{
			LL_INFOS("Window") << "recreate window done." << LL_ENDL ;
		}
		else
		{
			// Note: if value is NULL GetDC retrieves the DC for the entire screen.
			LL_WARNS("Window") << "Window recreation failed, code: " << GetLastError() << LL_ENDL;
		}

		if (!mhDC)
		{
			OSMessageBox(mCallbacks->translateString("MBDevContextErr"), mCallbacks->translateString("MBError"), OSMB_OK);
			close();
			return FALSE;
		}

		if (!SetPixelFormat(mhDC, pixel_format, &pfd))
		{
			OSMessageBox(mCallbacks->translateString("MBPixelFmtSetErr"),
				mCallbacks->translateString("MBError"), OSMB_OK);
			close();
			return FALSE;
		}

		if (wglGetPixelFormatAttribivARB(mhDC, pixel_format, 0, 1, &swap_query, &swap_method))
		{
			switch (swap_method)
			{
			case WGL_SWAP_EXCHANGE_ARB:
				mSwapMethod = SWAP_METHOD_EXCHANGE;
				LL_DEBUGS("Window") << "Swap Method: Exchange" << LL_ENDL;
				break;
			case WGL_SWAP_COPY_ARB:
				mSwapMethod = SWAP_METHOD_COPY;
				LL_DEBUGS("Window") << "Swap Method: Copy" << LL_ENDL;
				break;
			case WGL_SWAP_UNDEFINED_ARB:
				mSwapMethod = SWAP_METHOD_UNDEFINED;
				LL_DEBUGS("Window") << "Swap Method: Undefined" << LL_ENDL;
				break;
			default:
				mSwapMethod = SWAP_METHOD_UNDEFINED;
				LL_DEBUGS("Window") << "Swap Method: Unknown" << LL_ENDL;
				break;
			}
		}		
	}
	else
	{
		LL_WARNS("Window") << "No wgl_ARB_pixel_format extension, using default ChoosePixelFormat!" << LL_ENDL;
	}

	// Verify what pixel format we actually received.
	if (!DescribePixelFormat(mhDC, pixel_format, sizeof(PIXELFORMATDESCRIPTOR),
		&pfd))
	{
		OSMessageBox(mCallbacks->translateString("MBPixelFmtDescErr"), mCallbacks->translateString("MBError"), OSMB_OK);
		close();
		return FALSE;
	}

	LL_INFOS("Window") << "GL buffer: Color Bits " << S32(pfd.cColorBits) 
		<< " Alpha Bits " << S32(pfd.cAlphaBits)
		<< " Depth Bits " << S32(pfd.cDepthBits) 
		<< LL_ENDL;

	// make sure we have 32 bits per pixel
	if (pfd.cColorBits < 32 || GetDeviceCaps(mhDC, BITSPIXEL) < 32)
	{
		OSMessageBox(mCallbacks->translateString("MBTrueColorWindow"), mCallbacks->translateString("MBError"), OSMB_OK);
		close();
		return FALSE;
	}

	if (pfd.cAlphaBits < 8)
	{
		OSMessageBox(mCallbacks->translateString("MBAlpha"), mCallbacks->translateString("MBError"), OSMB_OK);
		close();
		return FALSE;
	}

	mhRC = 0;
	if (wglCreateContextAttribsARB)
	{ //attempt to create a specific versioned context
        mhRC = (HGLRC) createSharedContext();
        if (!mhRC)
        {
            return FALSE;
        }
	}

	if (!wglMakeCurrent(mhDC, mhRC))
	{
		OSMessageBox(mCallbacks->translateString("MBGLContextActErr"), mCallbacks->translateString("MBError"), OSMB_OK);
        close();
		return FALSE;
	}

	if (!gGLManager.initGL())
	{
		OSMessageBox(mCallbacks->translateString("MBVideoDrvErr"), mCallbacks->translateString("MBError"), OSMB_OK);
        close();
		return FALSE;
	}
	
	LL_PROFILER_GPU_CONTEXT

	// Disable vertical sync for swap
    toggleVSync(enable_vsync);

	SetWindowLongPtr(mWindowHandle, GWLP_USERDATA, (LONG_PTR)this);

	// register this window as handling drag/drop events from the OS
	DragAcceptFiles( mWindowHandle, TRUE );

	mDragDrop->init( mWindowHandle );
	
	//register joystick timer callback
	SetTimer( mWindowHandle, 0, 1000 / 30, NULL ); // 30 fps timer

	// ok to post quit messages now
	mPostQuit = TRUE;

	if (auto_show)
	{
		show();
		glClearColor(0.0f, 0.0f, 0.0f, 0.f);
		glClear(GL_COLOR_BUFFER_BIT);
		swapBuffers();
	}

    LL_PROFILER_GPU_CONTEXT;

	return TRUE;
}

void LLWindowWin32::recreateWindow(RECT window_rect, DWORD dw_ex_style, DWORD dw_style)
{
    auto oldWindowHandle = mWindowHandle;
    auto oldDCHandle = mhDC;

    // zero out mWindowHandle and mhDC before destroying window so window
    // thread falls back to peekmessage
    mWindowHandle = 0;
    mhDC = 0;

    std::promise<std::pair<HWND, HDC>> promise;
    // What follows must be done on the window thread.
    auto window_work =
        [this,
         self=mWindowThread,
         oldWindowHandle,
         oldDCHandle,
         // bind CreateWindowEx() parameters by value instead of
         // back-referencing LLWindowWin32 members
         windowClassName=mWindowClassName,
         windowTitle=mWindowTitle,
         hInstance=mhInstance,
         window_rect,
         dw_ex_style,
         dw_style,
         &promise]
        ()
        {
            LL_DEBUGS("Window") << "recreateWindow(): window_work entry" << LL_ENDL;
            self->mWindowHandle = 0;
            self->mhDC = 0;

            if (oldWindowHandle)
            {
                if (oldDCHandle && !ReleaseDC(oldWindowHandle, oldDCHandle))
                {
                    LL_WARNS("Window") << "Failed to ReleaseDC" << LL_ENDL;
                }

                // important to call DestroyWindow() from the window thread
                if (!destroy_window_handler(oldWindowHandle))
                {
                    LL_WARNS("Window") << "Failed to properly close window before recreating it!"
                        << LL_ENDL;
                }
            }

            auto handle = CreateWindowEx(dw_ex_style,
                windowClassName,
                windowTitle,
                WS_CLIPSIBLINGS | WS_CLIPCHILDREN | dw_style,
                window_rect.left,								// x pos
                window_rect.top,								// y pos
                window_rect.right - window_rect.left,			// width
                window_rect.bottom - window_rect.top,			// height
                NULL,
                NULL,
                hInstance,
                NULL);

            if (! handle)
            {
                // Failed to create window: clear the variables. This
                // assignment is valid because we're running on mWindowThread.
                self->mWindowHandle = NULL;
                self->mhDC = 0;
            }
            else
            {
                // Update mWindowThread's own mWindowHandle and mhDC.
                self->mWindowHandle = handle;
                self->mhDC = GetDC(handle);
            }
            
            updateWindowRect();

            // It's important to wake up the future either way.
            promise.set_value(std::make_pair(self->mWindowHandle, self->mhDC));
            LL_DEBUGS("Window") << "recreateWindow(): window_work done" << LL_ENDL;
        };
    // But how we pass window_work to the window thread depends on whether we
    // already have a window handle.
    if (!oldWindowHandle)
    {
        // Pass window_work using the WorkQueue: without an existing window
        // handle, the window thread can't call GetMessage().
        LL_DEBUGS("Window") << "posting window_work to WorkQueue" << LL_ENDL;
        mWindowThread->post(window_work);
    }
    else
    {
        // Pass window_work using PostMessage(). We can still
        // PostMessage(oldHandle) because oldHandle won't be destroyed until
        // the window thread has retrieved and executed window_work.
        LL_DEBUGS("Window") << "posting window_work to message queue" << LL_ENDL;
        mWindowThread->Post(oldWindowHandle, window_work);
    }

    auto future = promise.get_future();
    // This blocks until mWindowThread processes CreateWindowEx() and calls
    // promise.set_value().
    auto pair = future.get();
    mWindowHandle = pair.first;
    mhDC = pair.second;
}

void* LLWindowWin32::createSharedContext()
{
    mMaxGLVersion = llclamp(mMaxGLVersion, 3.2f, 4.6f);

    S32 version_major = llfloor(mMaxGLVersion);
    S32 version_minor = llround((mMaxGLVersion-version_major)*10);

    S32 attribs[] =
    {
        WGL_CONTEXT_MAJOR_VERSION_ARB, version_major,
        WGL_CONTEXT_MINOR_VERSION_ARB, version_minor,
        WGL_CONTEXT_PROFILE_MASK_ARB,  LLRender::sGLCoreProfile ? WGL_CONTEXT_CORE_PROFILE_BIT_ARB : WGL_CONTEXT_COMPATIBILITY_PROFILE_BIT_ARB,
        WGL_CONTEXT_FLAGS_ARB, gDebugGL ? WGL_CONTEXT_DEBUG_BIT_ARB : 0,
        0
    };

    HGLRC rc = 0;

    bool done = false;
    while (!done)
    {
        rc = wglCreateContextAttribsARB(mhDC, mhRC, attribs);

        if (!rc)
        {
            if (attribs[3] > 0)
            { //decrement minor version
                attribs[3]--;
            }
            else if (attribs[1] > 3)
            { //decrement major version and start minor version over at 3
                attribs[1]--;
                attribs[3] = 3;
            }
            else
            { //we reached 3.0 and still failed, bail out
                done = true;
            }
        }
        else
        {
            LL_INFOS() << "Created OpenGL " << llformat("%d.%d", attribs[1], attribs[3]) <<
                (LLRender::sGLCoreProfile ? " core" : " compatibility") << " context." << LL_ENDL;
            done = true;
        }
    }

    if (!rc && !(rc = wglCreateContext(mhDC)))
    {
        close();
        OSMessageBox(mCallbacks->translateString("MBGLContextErr"), mCallbacks->translateString("MBError"), OSMB_OK);
    }

    return rc;
}

void LLWindowWin32::makeContextCurrent(void* contextPtr)
{
    wglMakeCurrent(mhDC, (HGLRC) contextPtr);
    LL_PROFILER_GPU_CONTEXT;
}

void LLWindowWin32::destroySharedContext(void* contextPtr)
{
    wglDeleteContext((HGLRC)contextPtr);
}

void LLWindowWin32::toggleVSync(bool enable_vsync)
{
    // <FS:Ansariel> Fix null pointer guard
    //if (!enable_vsync && wglSwapIntervalEXT)
    //{
    //    LL_INFOS("Window") << "Disabling vertical sync" << LL_ENDL;
    //    wglSwapIntervalEXT(0);
    //}
    //else
    //{
    //    LL_INFOS("Window") << "Enabling vertical sync" << LL_ENDL;
    //    wglSwapIntervalEXT(1);
    //}
    if (wglSwapIntervalEXT)
    {
        if (!enable_vsync)
        {
            LL_INFOS("Window") << "Disabling vertical sync" << LL_ENDL;
            wglSwapIntervalEXT(0);
        }
        else
        {
            LL_INFOS("Window") << "Enabling vertical sync" << LL_ENDL;
            wglSwapIntervalEXT(1);
        }
    }
    // </FS:Ansariel>
}

void LLWindowWin32::moveWindow( const LLCoordScreen& position, const LLCoordScreen& size )
{
	if( mIsMouseClipping )
	{
		RECT client_rect_in_screen_space;
		if( getClientRectInScreenSpace( &client_rect_in_screen_space ) )
		{
			ClipCursor( &client_rect_in_screen_space );
		}
	}

	// if the window was already maximized, MoveWindow seems to still set the maximized flag even if
	// the window is smaller than maximized.
	// So we're going to do a restore first (which is a ShowWindow call) (SL-44655).

	// THIS CAUSES DEV-15484 and DEV-15949 
	//ShowWindow(mWindowHandle, SW_RESTORE);
	// NOW we can call MoveWindow
    mWindowThread->post([=]()
        {
            MoveWindow(mWindowHandle, position.mX, position.mY, size.mX, size.mY, TRUE);
        });
}

void LLWindowWin32::setTitle(const std::string& title)
{
    // <FS:TT>
    // TODO: Do we need to use the wide string version of this call
    // to support non-ascii usernames (and region names?)
    //mWindowThread->post([=]()
    //    {
    //        SetWindowTextA(mWindowHandle, title.c_str());
    //    });


    // Set the window title
    if (title.empty())
    {
        wsprintf(mWindowTitle, L"OpenGL Window");
    }
    else
    {
        mbstowcs(mWindowTitle, title.c_str(), 255);
        mWindowTitle[255] = 0;
    }

    mWindowThread->post([=]()
        {
            SetWindowText(mWindowHandle, mWindowTitle);
        });
    // </FS:TT>
}

BOOL LLWindowWin32::setCursorPosition(const LLCoordWindow position)
{
    ASSERT_MAIN_THREAD();

    if (!mWindowHandle)
    {
        return FALSE;
    }

    LLCoordScreen screen_pos(position.convert());

    // instantly set the cursor position from the app's point of view
    mCursorPosition = position;
    mLastCursorPosition = position;

    // Inform the application of the new mouse position (needed for per-frame
    // hover/picking to function).
    mCallbacks->handleMouseMove(this, position.convert(), (MASK)0);

    // actually set the cursor position on the window thread
    mWindowThread->post([=]()
        {
            // actually set the OS cursor position
            SetCursorPos(screen_pos.mX, screen_pos.mY);
        });

    return TRUE;
}

BOOL LLWindowWin32::getCursorPosition(LLCoordWindow *position)
{
    ASSERT_MAIN_THREAD();
    if (!position)
    {
        return FALSE;
    }

    *position = mCursorPosition;
	return TRUE;
}

BOOL LLWindowWin32::getCursorDelta(LLCoordCommon* delta)
{
    if (delta == nullptr)
    {
        return FALSE;
    }

    *delta = mMouseFrameDelta;

    return TRUE;
}

void LLWindowWin32::hideCursor()
{
    ASSERT_MAIN_THREAD();

    mWindowThread->post([=]()
        {
            while (ShowCursor(FALSE) >= 0)
            {
                // nothing, wait for cursor to push down
            }
        });

	mCursorHidden = TRUE;
	mHideCursorPermanent = TRUE;
}

void LLWindowWin32::showCursor()
{
    LL_PROFILE_ZONE_SCOPED_CATEGORY_WIN32;

    ASSERT_MAIN_THREAD();
	
    mWindowThread->post([=]()
        {
            // makes sure the cursor shows up
            while (ShowCursor(TRUE) < 0)
            {
                // do nothing, wait for cursor to pop out
            }
        });

	mCursorHidden = FALSE;
	mHideCursorPermanent = FALSE;
}

void LLWindowWin32::showCursorFromMouseMove()
{
	if (!mHideCursorPermanent)
	{
		showCursor();
	}
}

void LLWindowWin32::hideCursorUntilMouseMove()
{
	if (!mHideCursorPermanent && mMouseVanish)
	{
		hideCursor();
		mHideCursorPermanent = FALSE;
	}
}

BOOL LLWindowWin32::isCursorHidden()
{
	return mCursorHidden;
}


HCURSOR LLWindowWin32::loadColorCursor(LPCTSTR name)
{
	return (HCURSOR)LoadImage(mhInstance,
							  name,
							  IMAGE_CURSOR,
							  0,	// default width
							  0,	// default height
							  LR_DEFAULTCOLOR);
}

//void LLWindowWin32::initCursors()
void LLWindowWin32::initCursors(BOOL useLegacyCursors) // <FS:LO> Legacy cursor setting from main program
{
	mCursor[ UI_CURSOR_ARROW ]		= LoadCursor(NULL, IDC_ARROW);
	mCursor[ UI_CURSOR_WAIT ]		= LoadCursor(NULL, IDC_WAIT);
	mCursor[ UI_CURSOR_HAND ]		= LoadCursor(NULL, IDC_HAND);
	mCursor[ UI_CURSOR_IBEAM ]		= LoadCursor(NULL, IDC_IBEAM);
	mCursor[ UI_CURSOR_CROSS ]		= LoadCursor(NULL, IDC_CROSS);
	mCursor[ UI_CURSOR_SIZENWSE ]	= LoadCursor(NULL, IDC_SIZENWSE);
	mCursor[ UI_CURSOR_SIZENESW ]	= LoadCursor(NULL, IDC_SIZENESW);
	mCursor[ UI_CURSOR_SIZEWE ]		= LoadCursor(NULL, IDC_SIZEWE);
	mCursor[ UI_CURSOR_SIZENS ]		= LoadCursor(NULL, IDC_SIZENS);
	mCursor[ UI_CURSOR_SIZEALL ]	= LoadCursor(NULL, IDC_SIZEALL);
	mCursor[ UI_CURSOR_NO ]			= LoadCursor(NULL, IDC_NO);
	mCursor[ UI_CURSOR_WORKING ]	= LoadCursor(NULL, IDC_APPSTARTING); 

	HMODULE module = GetModuleHandle(NULL);
	mCursor[ UI_CURSOR_TOOLGRAB ]	= LoadCursor(module, TEXT("TOOLGRAB"));
	mCursor[ UI_CURSOR_TOOLLAND ]	= LoadCursor(module, TEXT("TOOLLAND"));
	mCursor[ UI_CURSOR_TOOLFOCUS ]	= LoadCursor(module, TEXT("TOOLFOCUS"));
	mCursor[ UI_CURSOR_TOOLCREATE ]	= LoadCursor(module, TEXT("TOOLCREATE"));
	mCursor[ UI_CURSOR_ARROWDRAG ]	= LoadCursor(module, TEXT("ARROWDRAG"));
	mCursor[ UI_CURSOR_ARROWCOPY ]	= LoadCursor(module, TEXT("ARROWCOPY"));
	mCursor[ UI_CURSOR_ARROWDRAGMULTI ]	= LoadCursor(module, TEXT("ARROWDRAGMULTI"));
	mCursor[ UI_CURSOR_ARROWCOPYMULTI ]	= LoadCursor(module, TEXT("ARROWCOPYMULTI"));
	mCursor[ UI_CURSOR_NOLOCKED ]	= LoadCursor(module, TEXT("NOLOCKED"));
	mCursor[ UI_CURSOR_ARROWLOCKED ]= LoadCursor(module, TEXT("ARROWLOCKED"));
	mCursor[ UI_CURSOR_GRABLOCKED ]	= LoadCursor(module, TEXT("GRABLOCKED"));
	mCursor[ UI_CURSOR_TOOLTRANSLATE ]	= LoadCursor(module, TEXT("TOOLTRANSLATE"));
	mCursor[ UI_CURSOR_TOOLROTATE ]	= LoadCursor(module, TEXT("TOOLROTATE")); 
	mCursor[ UI_CURSOR_TOOLSCALE ]	= LoadCursor(module, TEXT("TOOLSCALE"));
	mCursor[ UI_CURSOR_TOOLCAMERA ]	= LoadCursor(module, TEXT("TOOLCAMERA"));
	mCursor[ UI_CURSOR_TOOLPAN ]	= LoadCursor(module, TEXT("TOOLPAN"));
	mCursor[ UI_CURSOR_TOOLZOOMIN ] = LoadCursor(module, TEXT("TOOLZOOMIN"));
	mCursor[ UI_CURSOR_TOOLZOOMOUT ] = LoadCursor(module, TEXT("TOOLZOOMOUT"));
	mCursor[ UI_CURSOR_TOOLPICKOBJECT3 ] = LoadCursor(module, TEXT("TOOLPICKOBJECT3"));
	mCursor[ UI_CURSOR_PIPETTE ] = LoadCursor(module, TEXT("TOOLPIPETTE"));
	/*<FS:LO> Legacy cursor setting from main program
	mCursor[ UI_CURSOR_TOOLSIT ]	= LoadCursor(module, TEXT("TOOLSIT"));
	mCursor[ UI_CURSOR_TOOLBUY ]	= LoadCursor(module, TEXT("TOOLBUY"));
	mCursor[ UI_CURSOR_TOOLOPEN ]	= LoadCursor(module, TEXT("TOOLOPEN"));*/
	if (useLegacyCursors)
	{
		mCursor[ UI_CURSOR_TOOLSIT ]	= LoadCursor(module, TEXT("TOOLSIT-LEGACY"));
		mCursor[ UI_CURSOR_TOOLBUY ]	= LoadCursor(module, TEXT("TOOLBUY-LEGACY"));
		mCursor[ UI_CURSOR_TOOLOPEN ]	= LoadCursor(module, TEXT("TOOLOPEN-LEGACY"));
		mCursor[ UI_CURSOR_TOOLPAY ]	= LoadCursor(module, TEXT("TOOLPAY-LEGACY"));
	}
	else
	{
		mCursor[ UI_CURSOR_TOOLSIT ]	= LoadCursor(module, TEXT("TOOLSIT"));
		mCursor[ UI_CURSOR_TOOLBUY ]	= LoadCursor(module, TEXT("TOOLBUY"));
		mCursor[ UI_CURSOR_TOOLOPEN ]	= LoadCursor(module, TEXT("TOOLOPEN"));
		mCursor[ UI_CURSOR_TOOLPAY ]	= LoadCursor(module, TEXT("TOOLBUY"));
	}
	// </FS:LO>
	mCursor[ UI_CURSOR_TOOLPATHFINDING ]	= LoadCursor(module, TEXT("TOOLPATHFINDING"));
	mCursor[ UI_CURSOR_TOOLPATHFINDING_PATH_START_ADD ]	= LoadCursor(module, TEXT("TOOLPATHFINDINGPATHSTARTADD"));
	mCursor[ UI_CURSOR_TOOLPATHFINDING_PATH_START ]	= LoadCursor(module, TEXT("TOOLPATHFINDINGPATHSTART"));
	mCursor[ UI_CURSOR_TOOLPATHFINDING_PATH_END ]	= LoadCursor(module, TEXT("TOOLPATHFINDINGPATHEND"));
	mCursor[ UI_CURSOR_TOOLPATHFINDING_PATH_END_ADD ]	= LoadCursor(module, TEXT("TOOLPATHFINDINGPATHENDADD"));
	mCursor[ UI_CURSOR_TOOLNO ]	= LoadCursor(module, TEXT("TOOLNO"));

	// Color cursors
	mCursor[ UI_CURSOR_TOOLPLAY ]		= loadColorCursor(TEXT("TOOLPLAY"));
	mCursor[ UI_CURSOR_TOOLPAUSE ]		= loadColorCursor(TEXT("TOOLPAUSE"));
	mCursor[ UI_CURSOR_TOOLMEDIAOPEN ]	= loadColorCursor(TEXT("TOOLMEDIAOPEN"));

	// Note: custom cursors that are not found make LoadCursor() return NULL.
	for( S32 i = 0; i < UI_CURSOR_COUNT; i++ )
	{
		if( !mCursor[i] )
		{
			mCursor[i] = LoadCursor(NULL, IDC_ARROW);
		}
	}
}



void LLWindowWin32::updateCursor()
{
    ASSERT_MAIN_THREAD();
    LL_PROFILE_ZONE_SCOPED_CATEGORY_WIN32
	if (mNextCursor == UI_CURSOR_ARROW
		&& mBusyCount > 0)
	{
		mNextCursor = UI_CURSOR_WORKING;
	}

	if( mCurrentCursor != mNextCursor )
	{
		mCurrentCursor = mNextCursor;
        auto nextCursor = mCursor[mNextCursor];
        mWindowThread->post([=]()
            {
                SetCursor(nextCursor);
            });
	}
}

ECursorType LLWindowWin32::getCursor() const
{
	return mCurrentCursor;
}

void LLWindowWin32::captureMouse()
{
	SetCapture(mWindowHandle);
}

void LLWindowWin32::releaseMouse()
{
    LL_PROFILE_ZONE_SCOPED_CATEGORY_WIN32;
	ReleaseCapture();
}


void LLWindowWin32::delayInputProcessing()
{
	mInputProcessingPaused = TRUE;
}


void LLWindowWin32::gatherInput()
{
    ASSERT_MAIN_THREAD();
    LL_PROFILE_ZONE_SCOPED_CATEGORY_WIN32
    MSG msg;

    {
        LLMutexLock lock(&mRawMouseMutex);
        mMouseFrameDelta = mRawMouseDelta;

        mRawMouseDelta.mX = 0;
        mRawMouseDelta.mY = 0;
    }


    if (mWindowThread->getQueue().size())
    {
        LL_PROFILE_ZONE_NAMED_CATEGORY_WIN32("gi - PostMessage");
        kickWindowThread();
    }
        
    while (mWindowThread->mMessageQueue.tryPopBack(msg))
    {
        LL_PROFILE_ZONE_NAMED_CATEGORY_WIN32("gi - message queue");
        if (mInputProcessingPaused)
        {
            continue;
        }

        // For async host by name support.  Really hacky.
        if (gAsyncMsgCallback && (LL_WM_HOST_RESOLVED == msg.message))
        {
            LL_PROFILE_ZONE_NAMED_CATEGORY_WIN32("gi - callback");
            gAsyncMsgCallback(msg);
        }
    }

    {
        LL_PROFILE_ZONE_NAMED_CATEGORY_WIN32("gi - PeekMessage");
        S32 msg_count = 0;
        while ((msg_count < MAX_MESSAGE_PER_UPDATE) && PeekMessage(&msg, NULL, WM_USER, WM_USER, PM_REMOVE))
        {
            TranslateMessage(&msg);
            DispatchMessage(&msg);
            msg_count++;
        }
    }

    {
        LL_PROFILE_ZONE_NAMED_CATEGORY_WIN32("gi - function queue");
        //process any pending functions
        std::function<void()> curFunc;
        while (mFunctionQueue.tryPopBack(curFunc))
        {
            curFunc();
        }
    }

    // send one and only one mouse move event per frame BEFORE handling mouse button presses
    if (mLastCursorPosition != mCursorPosition)
    {
        LL_PROFILE_ZONE_NAMED_CATEGORY_WIN32("gi - mouse move");
        mCallbacks->handleMouseMove(this, mCursorPosition.convert(), mMouseMask);
    }
    
    mLastCursorPosition = mCursorPosition;

    {
        LL_PROFILE_ZONE_NAMED_CATEGORY_WIN32("gi - mouse queue");
        // handle mouse button presses AFTER updating mouse cursor position
        std::function<void()> curFunc;
        while (mMouseQueue.tryPopBack(curFunc))
        {
            curFunc();
        }
    }

	mInputProcessingPaused = FALSE;

	updateCursor();
}

static LLTrace::BlockTimerStatHandle FTM_KEYHANDLER("Handle Keyboard");
static LLTrace::BlockTimerStatHandle FTM_MOUSEHANDLER("Handle Mouse");

#define WINDOW_IMP_POST(x) window_imp->post([=]() { x; })

LRESULT CALLBACK LLWindowWin32::mainWindowProc(HWND h_wnd, UINT u_msg, WPARAM w_param, LPARAM l_param)
{
    ASSERT_WINDOW_THREAD();
    LL_PROFILE_ZONE_SCOPED_CATEGORY_WIN32;

    LL_DEBUGS("Window") << "mainWindowProc(" << std::hex << h_wnd
                        << ", " << u_msg
                        << ", " << w_param << ")" << std::dec << LL_ENDL;

    if (u_msg == WM_POST_FUNCTION_)
    {
        LL_DEBUGS("Window") << "WM_POST_FUNCTION_" << LL_ENDL;
        // from LLWindowWin32Thread::Post()
        // Cast l_param back to the pointer to the heap FuncType
        // allocated by Post(). Capture in unique_ptr so we'll delete
        // once we're done with it.
        std::unique_ptr<LLWindowWin32Thread::FuncType>
            ptr(reinterpret_cast<LLWindowWin32Thread::FuncType*>(l_param));
        (*ptr)();
        return 0;
    }

    // Ignore clicks not originated in the client area, i.e. mouse-up events not preceded with a WM_LBUTTONDOWN.
    // This helps prevent avatar walking after maximizing the window by double-clicking the title bar.
    static bool sHandleLeftMouseUp = true;

    // Ignore the double click received right after activating app.
    // This is to avoid triggering double click teleport after returning focus (see MAINT-3786).
    static bool sHandleDoubleClick = true;

    LLWindowWin32* window_imp = (LLWindowWin32*)GetWindowLongPtr(h_wnd, GWLP_USERDATA);
    //<FS:Beq> avoid unfortunate sleep during trylock by static check
    // bool debug_window_proc = false; // gDebugWindowProc || debugLoggingEnabled("Window");
    // static auto debug_logging_on = debugLoggingEnabled("Window");
    bool debug_window_proc = false; // gDebugWindowProc || debug_logging_on;
    //</FS:Beq>	

    if (NULL != window_imp)
    {
        // Juggle to make sure we can get negative positions for when
        // mouse is outside window.
        LLCoordWindow window_coord((S32)(S16)LOWORD(l_param), (S32)(S16)HIWORD(l_param));

        // pass along extended flag in mask
        MASK mask = (l_param >> 16 & KF_EXTENDED) ? MASK_EXTENDED : 0x0;
        BOOL eat_keystroke = TRUE;

        switch (u_msg)
        {
            RECT	update_rect;
            S32		update_width;
            S32		update_height;

        case WM_TIMER:
        {
            LL_PROFILE_ZONE_NAMED_CATEGORY_WIN32("mwp - WM_TIMER");
            WINDOW_IMP_POST(window_imp->mCallbacks->handleTimerEvent(window_imp));
            break;
        }

        case WM_DEVICECHANGE:
        {
            LL_PROFILE_ZONE_NAMED_CATEGORY_WIN32("mwp - WM_DEVICECHANGE");
            if (debug_window_proc)
            {
                LL_INFOS("Window") << "  WM_DEVICECHANGE: wParam=" << w_param
                    << "; lParam=" << l_param << LL_ENDL;
            }
            if (w_param == DBT_DEVNODES_CHANGED || w_param == DBT_DEVICEARRIVAL)
            {
                WINDOW_IMP_POST(window_imp->mCallbacks->handleDeviceChange(window_imp));
                
                return TRUE;
            }
            break;
        }

        case WM_PAINT:
        {
            LL_PROFILE_ZONE_NAMED_CATEGORY_WIN32("mwp - WM_PAINT");
            GetUpdateRect(window_imp->mWindowHandle, &update_rect, FALSE);
            update_width = update_rect.right - update_rect.left + 1;
            update_height = update_rect.bottom - update_rect.top + 1;

            WINDOW_IMP_POST(window_imp->mCallbacks->handlePaint(window_imp, update_rect.left, update_rect.top,
                update_width, update_height));
            break;
        }
        case WM_PARENTNOTIFY:
        {
            break;
        }

        case WM_SETCURSOR:
        {
            LL_PROFILE_ZONE_NAMED_CATEGORY_WIN32("mwp - WM_SETCURSOR");
            // This message is sent whenever the cursor is moved in a window.
            // You need to set the appropriate cursor appearance.

            // Only take control of cursor over client region of window
            // This allows Windows(tm) to handle resize cursors, etc.
            if (LOWORD(l_param) == HTCLIENT)
            {
                SetCursor(window_imp->mCursor[window_imp->mCurrentCursor]);
                return 0;
            }
            break;
        }
        case WM_ENTERMENULOOP:
        {
            LL_PROFILE_ZONE_NAMED_CATEGORY_WIN32("mwp - WM_ENTERMENULOOP");
            WINDOW_IMP_POST(window_imp->mCallbacks->handleWindowBlock(window_imp));
            break;
        }

        case WM_EXITMENULOOP:
        {
            LL_PROFILE_ZONE_NAMED_CATEGORY_WIN32("mwp - WM_EXITMENULOOP");
            WINDOW_IMP_POST(window_imp->mCallbacks->handleWindowUnblock(window_imp));
            break;
        }

        case WM_ACTIVATEAPP:
        {
            LL_PROFILE_ZONE_NAMED_CATEGORY_WIN32("mwp - WM_ACTIVATEAPP");
            window_imp->post([=]()
                {
                    // This message should be sent whenever the app gains or loses focus.
                    BOOL activating = (BOOL)w_param;
                    BOOL minimized = window_imp->getMinimized();

                    if (debug_window_proc)
                    {
                        LL_INFOS("Window") << "WINDOWPROC ActivateApp "
                            << " activating " << S32(activating)
                            << " minimized " << S32(minimized)
                            << " fullscreen " << S32(window_imp->mFullscreen)
                            << LL_ENDL;
                    }

                    if (window_imp->mFullscreen)
                    {
                        // When we run fullscreen, restoring or minimizing the app needs 
                        // to switch the screen resolution
                        if (activating)
                        {
                            window_imp->setFullscreenResolution();
                            window_imp->restore();
                        }
                        else
                        {
                            window_imp->minimize();
                            window_imp->resetDisplayResolution();
                        }
                    }

                    if (!activating)
                    {
                        sHandleDoubleClick = false;
                    }

                    window_imp->mCallbacks->handleActivateApp(window_imp, activating);
                });
            break;
        }
        case WM_ACTIVATE:
        {
            LL_PROFILE_ZONE_NAMED_CATEGORY_WIN32("mwp - WM_ACTIVATE");
            window_imp->post([=]()
                {
                    // Can be one of WA_ACTIVE, WA_CLICKACTIVE, or WA_INACTIVE
                    BOOL activating = (LOWORD(w_param) != WA_INACTIVE);

                    BOOL minimized = BOOL(HIWORD(w_param));

                    if (!activating && LLWinImm::isAvailable() && window_imp->mPreeditor)
                    {
                        window_imp->interruptLanguageTextInput();
                    }

                    // JC - I'm not sure why, but if we don't report that we handled the 
                    // WM_ACTIVATE message, the WM_ACTIVATEAPP messages don't work 
                    // properly when we run fullscreen.
                    if (debug_window_proc)
                    {
                        LL_INFOS("Window") << "WINDOWPROC Activate "
                            << " activating " << S32(activating)
                            << " minimized " << S32(minimized)
                            << LL_ENDL;
                    }
                });
            
            break;
        }

        case WM_QUERYOPEN:
            // TODO: use this to return a nice icon
            break;

        case WM_SYSCOMMAND:
        {
            LL_PROFILE_ZONE_NAMED_CATEGORY_WIN32("mwp - WM_SYSCOMMAND");
            switch (w_param)
            {
            case SC_KEYMENU:
                // Disallow the ALT key from triggering the default system menu.
                return 0;

            case SC_SCREENSAVE:
            case SC_MONITORPOWER:
                // eat screen save messages and prevent them!
                return 0;
            }
            break;
        }
        case WM_CLOSE:
        {
            LL_PROFILE_ZONE_NAMED_CATEGORY_WIN32("mwp - WM_CLOSE");
            window_imp->post([=]()
                {
                    // Will the app allow the window to close?
                    if (window_imp->mCallbacks->handleCloseRequest(window_imp))
                    {
                        // Get the app to initiate cleanup.
                        window_imp->mCallbacks->handleQuit(window_imp);
                        // The app is responsible for calling destroyWindow when done with GL
                    }
                });
            return 0;
        }
        case WM_DESTROY:
        {
            LL_PROFILE_ZONE_NAMED_CATEGORY_WIN32("mwp - WM_DESTROY");
            if (window_imp->shouldPostQuit())
            {
                PostQuitMessage(0);  // Posts WM_QUIT with an exit code of 0
            }
            return 0;
        }
        case WM_COMMAND:
        {
            LL_PROFILE_ZONE_NAMED_CATEGORY_WIN32("mwp - WM_COMMAND");
            if (!HIWORD(w_param)) // this message is from a menu
            {
                WINDOW_IMP_POST(window_imp->mCallbacks->handleMenuSelect(window_imp, LOWORD(w_param)));
            }
            break;
        }
        case WM_SYSKEYDOWN:
        {
            LL_PROFILE_ZONE_NAMED_CATEGORY_WIN32("mwp - WM_SYSKEYDOWN");
            // allow system keys, such as ALT-F4 to be processed by Windows
            eat_keystroke = FALSE;
            // intentional fall-through here
        }
        case WM_KEYDOWN:
        {
            LL_PROFILE_ZONE_NAMED_CATEGORY_WIN32("mwp - WM_KEYDOWN");
            window_imp->post([=]()
                {
                    window_imp->mKeyCharCode = 0; // don't know until wm_char comes in next
                    window_imp->mKeyScanCode = (l_param >> 16) & 0xff;
                    window_imp->mKeyVirtualKey = w_param;
                    window_imp->mRawMsg = u_msg;
                    window_imp->mRawWParam = w_param;
                    window_imp->mRawLParam = l_param;

                    {
                        if (debug_window_proc)
                        {
                            LL_INFOS("Window") << "Debug WindowProc WM_KEYDOWN "
                                << " key " << S32(w_param)
                                << LL_ENDL;
                        }
                        
                        gKeyboard->handleKeyDown(w_param, mask);
                    }
                });
            if (eat_keystroke) return 0;    // skip DefWindowProc() handling if we're consuming the keypress 
            break;
        }
        case WM_SYSKEYUP:
            eat_keystroke = FALSE;
            // intentional fall-through here
        case WM_KEYUP:
        {
            LL_PROFILE_ZONE_NAMED_CATEGORY_WIN32("mwp - WM_KEYUP");
            window_imp->post([=]()
            {
                window_imp->mKeyScanCode = (l_param >> 16) & 0xff;
                window_imp->mKeyVirtualKey = w_param;
                window_imp->mRawMsg = u_msg;
                window_imp->mRawWParam = w_param;
                window_imp->mRawLParam = l_param;

                {
                    LL_RECORD_BLOCK_TIME(FTM_KEYHANDLER);

                    if (debug_window_proc)
                    {
                        LL_INFOS("Window") << "Debug WindowProc WM_KEYUP "
                            << " key " << S32(w_param)
                            << LL_ENDL;
                    }
                    gKeyboard->handleKeyUp(w_param, mask);
                }
            });
            if (eat_keystroke) return 0;    // skip DefWindowProc() handling if we're consuming the keypress 
            break;
        }
        case WM_IME_SETCONTEXT:
        {
            LL_PROFILE_ZONE_NAMED_CATEGORY_WIN32("mwp - WM_IME_SETCONTEXT");
            if (debug_window_proc)
            {
                LL_INFOS("Window") << "WM_IME_SETCONTEXT" << LL_ENDL;
            }
            if (LLWinImm::isAvailable() && window_imp->mPreeditor)
            {
                l_param &= ~ISC_SHOWUICOMPOSITIONWINDOW;
                // Invoke DefWinProc with the modified LPARAM.
            }
            break;
        }
        case WM_IME_STARTCOMPOSITION:
        {
            LL_PROFILE_ZONE_NAMED_CATEGORY_WIN32("mwp - WM_IME_STARTCOMPOSITION");
            if (debug_window_proc)
            {
                LL_INFOS() << "WM_IME_STARTCOMPOSITION" << LL_ENDL;
            }
            if (LLWinImm::isAvailable() && window_imp->mPreeditor)
            {
                WINDOW_IMP_POST(window_imp->handleStartCompositionMessage());
                return 0;
            }
            break;
        }
        case WM_IME_ENDCOMPOSITION:
        {
            LL_PROFILE_ZONE_NAMED_CATEGORY_WIN32("mwp - WM_IME_ENDCOMPOSITION");
            if (debug_window_proc)
            {
                LL_INFOS() << "WM_IME_ENDCOMPOSITION" << LL_ENDL;
            }
            if (LLWinImm::isAvailable() && window_imp->mPreeditor)
            {
                return 0;
            }
            break;
        }
        case WM_IME_COMPOSITION:
        {
            LL_PROFILE_ZONE_NAMED_CATEGORY_WIN32("mwp - WM_IME_COMPOSITION");
            if (debug_window_proc)
            {
                LL_INFOS() << "WM_IME_COMPOSITION" << LL_ENDL;
            }
            if (LLWinImm::isAvailable() && window_imp->mPreeditor)
            {
                WINDOW_IMP_POST(window_imp->handleCompositionMessage(l_param));
                return 0;
            }
            break;
        }
        case WM_IME_REQUEST:
        {
            LL_PROFILE_ZONE_NAMED_CATEGORY_WIN32("mwp - WM_IME_REQUEST");
            if (debug_window_proc)
            {
                LL_INFOS() << "WM_IME_REQUEST" << LL_ENDL;
            }
            if (LLWinImm::isAvailable() && window_imp->mPreeditor)
            {
                LRESULT result;
                window_imp->handleImeRequests(w_param, l_param, &result);
                return result;
            }
            break;
        }
        case WM_CHAR:
        {
            LL_PROFILE_ZONE_NAMED_CATEGORY_WIN32("mwp - WM_CHAR");
            window_imp->post([=]()
                {
                    window_imp->mKeyCharCode = w_param;
                    window_imp->mRawMsg = u_msg;
                    window_imp->mRawWParam = w_param;
                    window_imp->mRawLParam = l_param;

                    // Should really use WM_UNICHAR eventually, but it requires a specific Windows version and I need
                    // to figure out how that works. - Doug
                    //
                    // ... Well, I don't think so.
                    // How it works is explained in Win32 API document, but WM_UNICHAR didn't work
                    // as specified at least on Windows XP SP1 Japanese version.  I have never used
                    // it since then, and I'm not sure whether it has been fixed now, but I don't think
                    // it is worth trying.  The good old WM_CHAR works just fine even for supplementary
                    // characters.  We just need to take care of surrogate pairs sent as two WM_CHAR's
                    // by ourselves.  It is not that tough.  -- Alissa Sabre @ SL
                    if (debug_window_proc)
                    {
                        LL_INFOS("Window") << "Debug WindowProc WM_CHAR "
                            << " key " << S32(w_param)
                            << LL_ENDL;
                    }
                    // Even if LLWindowCallbacks::handleUnicodeChar(llwchar, BOOL) returned FALSE,
                    // we *did* processed the event, so I believe we should not pass it to DefWindowProc...
                    window_imp->handleUnicodeUTF16((U16)w_param, gKeyboard->currentMask(FALSE));
                });
            return 0;
        }
        case WM_NCLBUTTONDOWN:
        {
            LL_PROFILE_ZONE_NAMED_CATEGORY_WIN32("mwp - WM_NCLBUTTONDOWN");
            {
                // A click in a non-client area, e.g. title bar or window border.
                window_imp->post([=]()
                    {
                        sHandleLeftMouseUp = false;
                        sHandleDoubleClick = true;
                    });
            }
            break;
        }
        case WM_LBUTTONDOWN:
        {
            LL_PROFILE_ZONE_NAMED_CATEGORY_WIN32("mwp - WM_LBUTTONDOWN");
            {
                LL_RECORD_BLOCK_TIME(FTM_MOUSEHANDLER);
                window_imp->postMouseButtonEvent([=]()
                    {
                        sHandleLeftMouseUp = true;
                        
                        if (LLWinImm::isAvailable() && window_imp->mPreeditor)
                        {
                            window_imp->interruptLanguageTextInput();
                        }
                        
                        MASK mask = gKeyboard->currentMask(TRUE);
                        auto gl_coord = window_imp->mCursorPosition.convert();
                        window_imp->mCallbacks->handleMouseMove(window_imp, gl_coord, mask);
                        window_imp->mCallbacks->handleMouseDown(window_imp, gl_coord, mask);
                    });

                return 0;
            }
            break;
        }

        case WM_LBUTTONDBLCLK:
        {
            LL_PROFILE_ZONE_NAMED_CATEGORY_WIN32("mwp - WM_LBUTTONDBLCLK");
            window_imp->postMouseButtonEvent([=]()
                {
                    //RN: ignore right button double clicks for now
                    //case WM_RBUTTONDBLCLK:
                    if (!sHandleDoubleClick)
                    {
                        sHandleDoubleClick = true;
                        return;
                    }
                    MASK mask = gKeyboard->currentMask(TRUE);

                    // generate move event to update mouse coordinates
                    window_imp->mCursorPosition = window_coord;
                    window_imp->mCallbacks->handleDoubleClick(window_imp, window_imp->mCursorPosition.convert(), mask);
                });

            return 0;
        }
        case WM_LBUTTONUP:
        {
            LL_PROFILE_ZONE_NAMED_CATEGORY_WIN32("mwp - WM_LBUTTONUP");
            {
                window_imp->postMouseButtonEvent([=]()
                    {
                        LL_RECORD_BLOCK_TIME(FTM_MOUSEHANDLER);
                        if (!sHandleLeftMouseUp)
                        {
                            sHandleLeftMouseUp = true;
                            return;
                        }
                        sHandleDoubleClick = true;

                        
                        MASK mask = gKeyboard->currentMask(TRUE);
                        // generate move event to update mouse coordinates
                        window_imp->mCursorPosition = window_coord;
                        window_imp->mCallbacks->handleMouseUp(window_imp, window_imp->mCursorPosition.convert(), mask);
                    });
            }
            return 0;
        }
        case WM_RBUTTONDBLCLK:
        case WM_RBUTTONDOWN:
        {
            LL_PROFILE_ZONE_NAMED_CATEGORY_WIN32("mwp - WM_RBUTTONDOWN");
            {
                LL_RECORD_BLOCK_TIME(FTM_MOUSEHANDLER);
                window_imp->post([=]()
                    {
                        if (LLWinImm::isAvailable() && window_imp->mPreeditor)
                        {
                            WINDOW_IMP_POST(window_imp->interruptLanguageTextInput());
                        }

                        MASK mask = gKeyboard->currentMask(TRUE);
                        // generate move event to update mouse coordinates
                        auto gl_coord = window_imp->mCursorPosition.convert();
                        window_imp->mCallbacks->handleMouseMove(window_imp, gl_coord, mask);
                        window_imp->mCallbacks->handleRightMouseDown(window_imp, gl_coord, mask);
                    });
            }
            return 0;
        }
        break;

        case WM_RBUTTONUP:
        {
            LL_PROFILE_ZONE_NAMED_CATEGORY_WIN32("mwp - WM_RBUTTONUP");
            {
                LL_RECORD_BLOCK_TIME(FTM_MOUSEHANDLER);
                window_imp->postMouseButtonEvent([=]()
                    {
                        MASK mask = gKeyboard->currentMask(TRUE);
                        window_imp->mCallbacks->handleRightMouseUp(window_imp, window_imp->mCursorPosition.convert(), mask);
                    });
            }
        }
        break;

        case WM_MBUTTONDOWN:
            //		case WM_MBUTTONDBLCLK:
        {
            LL_PROFILE_ZONE_NAMED_CATEGORY_WIN32("mwp - WM_MBUTTONDOWN");
            {
                LL_RECORD_BLOCK_TIME(FTM_MOUSEHANDLER);
                window_imp->postMouseButtonEvent([=]()
                    {
                        if (LLWinImm::isAvailable() && window_imp->mPreeditor)
                        {
                            window_imp->interruptLanguageTextInput();
                        }

                        MASK mask = gKeyboard->currentMask(TRUE);
                        window_imp->mCallbacks->handleMiddleMouseDown(window_imp, window_imp->mCursorPosition.convert(), mask);
                    });
            }
        }
        break;

        case WM_MBUTTONUP:
        {
            LL_PROFILE_ZONE_NAMED_CATEGORY_WIN32("mwp - WM_MBUTTONUP");
            {
                LL_RECORD_BLOCK_TIME(FTM_MOUSEHANDLER);
                window_imp->postMouseButtonEvent([=]()
                    {
                        MASK mask = gKeyboard->currentMask(TRUE);
                        window_imp->mCallbacks->handleMiddleMouseUp(window_imp, window_imp->mCursorPosition.convert(), mask);
                    });
            }
        }
        break;
        case WM_XBUTTONDOWN:
        {
            LL_PROFILE_ZONE_NAMED_CATEGORY_WIN32("mwp - WM_XBUTTONDOWN");
            window_imp->postMouseButtonEvent([=]()
                {
                    LL_RECORD_BLOCK_TIME(FTM_MOUSEHANDLER);
                    S32 button = GET_XBUTTON_WPARAM(w_param);
                    if (LLWinImm::isAvailable() && window_imp->mPreeditor)
                    {
                        window_imp->interruptLanguageTextInput();
                    }

                    MASK mask = gKeyboard->currentMask(TRUE);
                    // Windows uses numbers 1 and 2 for buttons, remap to 4, 5
                    window_imp->mCallbacks->handleOtherMouseDown(window_imp, window_imp->mCursorPosition.convert(), mask, button + 3);
                });
            
        }
        break;

        case WM_XBUTTONUP:
        {
            LL_PROFILE_ZONE_NAMED_CATEGORY_WIN32("mwp - WM_XBUTTONUP");
            window_imp->postMouseButtonEvent([=]()
                {

                    LL_RECORD_BLOCK_TIME(FTM_MOUSEHANDLER);

                    S32 button = GET_XBUTTON_WPARAM(w_param);
                    MASK mask = gKeyboard->currentMask(TRUE);
                    // Windows uses numbers 1 and 2 for buttons, remap to 4, 5
                    window_imp->mCallbacks->handleOtherMouseUp(window_imp, window_imp->mCursorPosition.convert(), mask, button + 3);
                });
        }
        break;

        case WM_MOUSEWHEEL:
        {
            LL_PROFILE_ZONE_NAMED_CATEGORY_WIN32("mwp - WM_MOUSEWHEEL");
            static short z_delta = 0;

            RECT	client_rect;

            // eat scroll events that occur outside our window, since we use mouse position to direct scroll
            // instead of keyboard focus
            // NOTE: mouse_coord is in *window* coordinates for scroll events
            POINT mouse_coord = { (S32)(S16)LOWORD(l_param), (S32)(S16)HIWORD(l_param) };

            if (ScreenToClient(window_imp->mWindowHandle, &mouse_coord)
                && GetClientRect(window_imp->mWindowHandle, &client_rect))
            {
                // we have a valid mouse point and client rect
                if (mouse_coord.x < client_rect.left || client_rect.right < mouse_coord.x
                    || mouse_coord.y < client_rect.top || client_rect.bottom < mouse_coord.y)
                {
                    // mouse is outside of client rect, so don't do anything
                    return 0;
                }
            }

            S16 incoming_z_delta = HIWORD(w_param);
            z_delta += incoming_z_delta;
            // cout << "z_delta " << z_delta << endl;

            // current mouse wheels report changes in increments of zDelta (+120, -120)
            // Future, higher resolution mouse wheels may report smaller deltas.
            // So we sum the deltas and only act when we've exceeded WHEEL_DELTA
            //
            // If the user rapidly spins the wheel, we can get messages with
            // large deltas, like 480 or so.  Thus we need to scroll more quickly.
            if (z_delta <= -WHEEL_DELTA || WHEEL_DELTA <= z_delta)
            {
                short clicks = -z_delta / WHEEL_DELTA;
                WINDOW_IMP_POST(window_imp->mCallbacks->handleScrollWheel(window_imp, clicks));
                z_delta = 0;
            }
            return 0;
        }
        /*
        // TODO: add this after resolving _WIN32_WINNT issue
        case WM_MOUSELEAVE:
        {
        window_imp->mCallbacks->handleMouseLeave(window_imp);

        //				TRACKMOUSEEVENT track_mouse_event;
        //				track_mouse_event.cbSize = sizeof( TRACKMOUSEEVENT );
        //				track_mouse_event.dwFlags = TME_LEAVE;
        //				track_mouse_event.hwndTrack = h_wnd;
        //				track_mouse_event.dwHoverTime = HOVER_DEFAULT;
        //				TrackMouseEvent( &track_mouse_event );
        return 0;
        }
        */
        case WM_MOUSEHWHEEL:
        {
            LL_PROFILE_ZONE_NAMED_CATEGORY_WIN32("mwp - WM_MOUSEHWHEEL");
            static short h_delta = 0;

            RECT	client_rect;

            // eat scroll events that occur outside our window, since we use mouse position to direct scroll
            // instead of keyboard focus
            // NOTE: mouse_coord is in *window* coordinates for scroll events
            POINT mouse_coord = { (S32)(S16)LOWORD(l_param), (S32)(S16)HIWORD(l_param) };

            if (ScreenToClient(window_imp->mWindowHandle, &mouse_coord)
                && GetClientRect(window_imp->mWindowHandle, &client_rect))
            {
                // we have a valid mouse point and client rect
                if (mouse_coord.x < client_rect.left || client_rect.right < mouse_coord.x
                    || mouse_coord.y < client_rect.top || client_rect.bottom < mouse_coord.y)
                {
                    // mouse is outside of client rect, so don't do anything
                    return 0;
                }
            }

            S16 incoming_h_delta = HIWORD(w_param);
            h_delta += incoming_h_delta;

            // If the user rapidly spins the wheel, we can get messages with
            // large deltas, like 480 or so.  Thus we need to scroll more quickly.
            if (h_delta <= -WHEEL_DELTA || WHEEL_DELTA <= h_delta)
            {
                WINDOW_IMP_POST(window_imp->mCallbacks->handleScrollHWheel(window_imp, h_delta / WHEEL_DELTA));
                h_delta = 0;
            }
            return 0;
        }
        // Handle mouse movement within the window
        case WM_MOUSEMOVE:
        {
            LL_PROFILE_ZONE_NAMED_CATEGORY_WIN32("mwp - WM_MOUSEMOVE");
            // DO NOT use mouse event queue for move events to ensure cursor position is updated 
            // when button events are handled
            WINDOW_IMP_POST(
                {
                    LL_PROFILE_ZONE_NAMED_CATEGORY_WIN32("mwp - WM_MOUSEMOVE lambda");

                    MASK mask = gKeyboard->currentMask(TRUE);
                    window_imp->mMouseMask = mask;
                    window_imp->mCursorPosition = window_coord;
                });
            return 0;
        }

        case WM_GETMINMAXINFO:
        {
            LL_PROFILE_ZONE_NAMED_CATEGORY_WIN32("mwp - WM_GETMINMAXINFO");
            LPMINMAXINFO min_max = (LPMINMAXINFO)l_param;
            min_max->ptMinTrackSize.x = window_imp->mMinWindowWidth;
            min_max->ptMinTrackSize.y = window_imp->mMinWindowHeight;
            return 0;
        }

        case WM_MOVE:
        {
            window_imp->updateWindowRect();
            return 0;
        }
        case WM_SIZE:
        {
            LL_PROFILE_ZONE_NAMED_CATEGORY_WIN32("mwp - WM_SIZE");
            window_imp->updateWindowRect();
            S32 width = S32(LOWORD(l_param));
            S32 height = S32(HIWORD(l_param));

            
            if (debug_window_proc)
            {
                BOOL maximized = (w_param == SIZE_MAXIMIZED);
                BOOL restored = (w_param == SIZE_RESTORED);
                BOOL minimized = (w_param == SIZE_MINIMIZED);

                LL_INFOS("Window") << "WINDOWPROC Size "
                    << width << "x" << height
                    << " max " << S32(maximized)
                    << " min " << S32(minimized)
                    << " rest " << S32(restored)
                    << LL_ENDL;
            }

            // There's an odd behavior with WM_SIZE that I would call a bug. If 
            // the window is maximized, and you call MoveWindow() with a size smaller
            // than a maximized window, it ends up sending WM_SIZE with w_param set 
            // to SIZE_MAXIMIZED -- which isn't true. So the logic below doesn't work.
            // (SL-44655). Fixed it by calling ShowWindow(SW_RESTORE) first (see 
            // LLWindowWin32::moveWindow in this file). 

            // If we are now restored, but we weren't before, this
            // means that the window was un-minimized.
            if (w_param == SIZE_RESTORED && window_imp->mLastSizeWParam != SIZE_RESTORED)
            {
                WINDOW_IMP_POST(window_imp->mCallbacks->handleActivate(window_imp, TRUE));
            }

            // handle case of window being maximized from fully minimized state
            if (w_param == SIZE_MAXIMIZED && window_imp->mLastSizeWParam != SIZE_MAXIMIZED)
            {
                WINDOW_IMP_POST(window_imp->mCallbacks->handleActivate(window_imp, TRUE));
            }

            // Also handle the minimization case
            if (w_param == SIZE_MINIMIZED && window_imp->mLastSizeWParam != SIZE_MINIMIZED)
            {
                WINDOW_IMP_POST(window_imp->mCallbacks->handleActivate(window_imp, FALSE));
            }

            // Actually resize all of our views
            if (w_param != SIZE_MINIMIZED)
            {
                // Ignore updates for minimizing and minimized "windows"
                WINDOW_IMP_POST(window_imp->mCallbacks->handleResize(window_imp,
                    LOWORD(l_param),
                    HIWORD(l_param)));
            }

            window_imp->mLastSizeWParam = w_param;

            return 0;
        }

        case WM_DPICHANGED:
        {
            LL_PROFILE_ZONE_NAMED_CATEGORY_WIN32("mwp - WM_DPICHANGED");
            LPRECT lprc_new_scale;
            F32 new_scale = F32(LOWORD(w_param)) / F32(USER_DEFAULT_SCREEN_DPI);
            lprc_new_scale = (LPRECT)l_param;
            S32 new_width = lprc_new_scale->right - lprc_new_scale->left;
            S32 new_height = lprc_new_scale->bottom - lprc_new_scale->top;
            WINDOW_IMP_POST(window_imp->mCallbacks->handleDPIChanged(window_imp, new_scale, new_width, new_height));
            
            SetWindowPos(h_wnd,
                HWND_TOP,
                lprc_new_scale->left,
                lprc_new_scale->top,
                new_width,
                new_height,
                SWP_NOZORDER | SWP_NOACTIVATE);
           
            return 0;
        }

        case WM_SETFOCUS:
        {
            LL_PROFILE_ZONE_NAMED_CATEGORY_WIN32("mwp - WM_SETFOCUS");
            if (debug_window_proc)
            {
                LL_INFOS("Window") << "WINDOWPROC SetFocus" << LL_ENDL;
            }

            // <FS:Ansariel> Stop flashing when we gain focus
            if (window_imp->mWindowHandle)
            {
                FLASHWINFO flash_info;
                flash_info.cbSize = sizeof(FLASHWINFO);
                flash_info.hwnd = window_imp->mWindowHandle;
                flash_info.dwFlags = FLASHW_STOP;
                flash_info.uCount = 0;
                flash_info.dwTimeout = 0;
                FlashWindowEx(&flash_info);
            }
            // </FS:Ansariel>

            WINDOW_IMP_POST(window_imp->mCallbacks->handleFocus(window_imp));
            return 0;
        }

        case WM_KILLFOCUS:
        {
            LL_PROFILE_ZONE_NAMED_CATEGORY_WIN32("mwp - WM_KILLFOCUS");
            if (debug_window_proc)
            {
                LL_INFOS("Window") << "WINDOWPROC KillFocus" << LL_ENDL;
            }
            WINDOW_IMP_POST(window_imp->mCallbacks->handleFocusLost(window_imp));
            return 0;
        }

        case WM_COPYDATA:
        {
            LL_PROFILE_ZONE_NAMED_CATEGORY_WIN32("mwp - WM_COPYDATA");
            {
                // received a URL
                PCOPYDATASTRUCT myCDS = (PCOPYDATASTRUCT)l_param;
                void* data = new U8[myCDS->cbData];
                memcpy(data, myCDS->lpData, myCDS->cbData);
                auto myType = myCDS->dwData;

                window_imp->post([=]()
                    {
                       window_imp->mCallbacks->handleDataCopy(window_imp, myType, data);
                       delete[] data;
                    });
            };
            return 0;

            break;
        }
        case WM_SETTINGCHANGE:
        {
            LL_PROFILE_ZONE_NAMED_CATEGORY_WIN32("mwp - WM_SETTINGCHANGE");
            if (w_param == SPI_SETMOUSEVANISH)
            {
                if (!SystemParametersInfo(SPI_GETMOUSEVANISH, 0, &window_imp->mMouseVanish, 0))
                {
                    WINDOW_IMP_POST(window_imp->mMouseVanish = TRUE);
                }
            }
        }
        break;
        
        case WM_INPUT:
        {
            LL_PROFILE_ZONE_NAMED_CATEGORY_WIN32("MWP - WM_INPUT");
            
            UINT dwSize = 0;
            GetRawInputData((HRAWINPUT)l_param, RID_INPUT, NULL, &dwSize, sizeof(RAWINPUTHEADER));
            llassert(dwSize < 1024);

            U8 lpb[1024];
            
            if (GetRawInputData((HRAWINPUT)l_param, RID_INPUT, (void*)lpb, &dwSize, sizeof(RAWINPUTHEADER)) == dwSize)
            {
                RAWINPUT* raw = (RAWINPUT*)lpb;

                if (raw->header.dwType == RIM_TYPEMOUSE)
                {
                    LLMutexLock lock(&window_imp->mRawMouseMutex);

                    bool absolute_coordinates = (raw->data.mouse.usFlags & MOUSE_MOVE_ABSOLUTE);

                    if (absolute_coordinates)
                    {
                        static S32 prev_absolute_x = 0;
                        static S32 prev_absolute_y = 0;
                        S32 absolute_x;
                        S32 absolute_y;

                        if ((raw->data.mouse.usFlags & 0x10) == 0x10) // touch screen? touch? Not defined in header
                        {
                            // touch screen spams (0,0) coordinates in a number of situations
                            // (0,0) might need to be filtered
                            absolute_x = raw->data.mouse.lLastX;
                            absolute_y = raw->data.mouse.lLastY;
                        }
                        else
                        {
                            bool v_desktop = (raw->data.mouse.usFlags & MOUSE_VIRTUAL_DESKTOP) == MOUSE_VIRTUAL_DESKTOP;

                            S32 width = GetSystemMetrics(v_desktop ? SM_CXVIRTUALSCREEN : SM_CXSCREEN);
                            S32 height = GetSystemMetrics(v_desktop ? SM_CYVIRTUALSCREEN : SM_CYSCREEN);

                            absolute_x = (raw->data.mouse.lLastX / 65535.0f) * width;
                            absolute_y = (raw->data.mouse.lLastY / 65535.0f) * height;
                        }

                        window_imp->mRawMouseDelta.mX += absolute_x - prev_absolute_x;
                        window_imp->mRawMouseDelta.mY -= absolute_y - prev_absolute_y;

                        prev_absolute_x = absolute_x;
                        prev_absolute_y = absolute_y;
                    }
                    else
                    {
                        S32 speed;
                        const S32 DEFAULT_SPEED(10);
                        SystemParametersInfo(SPI_GETMOUSESPEED, 0, &speed, 0);
                        if (speed == DEFAULT_SPEED)
                        {
                            window_imp->mRawMouseDelta.mX += raw->data.mouse.lLastX;
                            window_imp->mRawMouseDelta.mY -= raw->data.mouse.lLastY;
                        }
                        else
                        {
                            window_imp->mRawMouseDelta.mX += round((F32)raw->data.mouse.lLastX * (F32)speed / DEFAULT_SPEED);
                            window_imp->mRawMouseDelta.mY -= round((F32)raw->data.mouse.lLastY * (F32)speed / DEFAULT_SPEED);
                        }
                    }
                }
            }
        }

        //list of messages we get often that we don't care to log about
        case WM_NCHITTEST:
        case WM_NCMOUSEMOVE:
        case WM_NCMOUSELEAVE:
        case WM_MOVING:
        case WM_WINDOWPOSCHANGING:
        case WM_WINDOWPOSCHANGED:
        break;

        default:
        {
            LL_PROFILE_ZONE_NAMED_CATEGORY_WIN32("mwp - default");
            if (debug_window_proc)
            {
                LL_INFOS("Window") << "Unhandled windows message code: 0x" << std::hex << U32(u_msg) << LL_ENDL;
            }
        }
        break;
        }
    }
    else
    {
        // (NULL == window_imp)
        LL_DEBUGS("Window") << "No window implementation to handle message with, message code: " << U32(u_msg) << LL_ENDL;
    }

    // pass unhandled messages down to Windows
    LRESULT ret;
    {
        LL_PROFILE_ZONE_NAMED_CATEGORY_WIN32("mwp - DefWindowProc");
        ret = DefWindowProc(h_wnd, u_msg, w_param, l_param);
    }
    return ret;
}

BOOL LLWindowWin32::convertCoords(LLCoordGL from, LLCoordWindow *to)
{
	S32		client_height;
	RECT	client_rect;
	LLCoordWindow window_position;

	if (!mWindowHandle ||
		!GetClientRect(mWindowHandle, &client_rect) ||
		NULL == to)
	{
		return FALSE;
	}

	to->mX = from.mX;
	client_height = client_rect.bottom - client_rect.top;
	to->mY = client_height - from.mY - 1;

	return TRUE;
}

BOOL LLWindowWin32::convertCoords(LLCoordWindow from, LLCoordGL* to)
{
	S32		client_height;
	RECT	client_rect;

	if (!mWindowHandle ||
		!GetClientRect(mWindowHandle, &client_rect) ||
		NULL == to)
	{
		return FALSE;
	}

	to->mX = from.mX;
	client_height = client_rect.bottom - client_rect.top;
	to->mY = client_height - from.mY - 1;

	return TRUE;
}

BOOL LLWindowWin32::convertCoords(LLCoordScreen from, LLCoordWindow* to)
{	
	POINT mouse_point;

	mouse_point.x = from.mX;
	mouse_point.y = from.mY;
	BOOL result = ScreenToClient(mWindowHandle, &mouse_point);

	if (result)
	{
		to->mX = mouse_point.x;
		to->mY = mouse_point.y;
	}

	return result;
}

BOOL LLWindowWin32::convertCoords(LLCoordWindow from, LLCoordScreen *to)
{
	POINT mouse_point;

	mouse_point.x = from.mX;
	mouse_point.y = from.mY;
	BOOL result = ClientToScreen(mWindowHandle, &mouse_point);

	if (result)
	{
		to->mX = mouse_point.x;
		to->mY = mouse_point.y;
	}

	return result;
}

BOOL LLWindowWin32::convertCoords(LLCoordScreen from, LLCoordGL *to)
{
	LLCoordWindow window_coord;

	if (!mWindowHandle || (NULL == to))
	{
		return FALSE;
	}

	convertCoords(from, &window_coord);
	convertCoords(window_coord, to);
	return TRUE;
}

BOOL LLWindowWin32::convertCoords(LLCoordGL from, LLCoordScreen *to)
{
	LLCoordWindow window_coord;

	if (!mWindowHandle || (NULL == to))
	{
		return FALSE;
	}

	convertCoords(from, &window_coord);
	convertCoords(window_coord, to);
	return TRUE;
}


BOOL LLWindowWin32::isClipboardTextAvailable()
{
	return IsClipboardFormatAvailable(CF_UNICODETEXT);
}


BOOL LLWindowWin32::pasteTextFromClipboard(LLWString &dst)
{
	BOOL success = FALSE;

	if (IsClipboardFormatAvailable(CF_UNICODETEXT))
	{
		if (OpenClipboard(mWindowHandle))
		{
			HGLOBAL h_data = GetClipboardData(CF_UNICODETEXT);
			if (h_data)
			{
				WCHAR *utf16str = (WCHAR*) GlobalLock(h_data);
				if (utf16str)
				{
					dst = utf16str_to_wstring(utf16str);
					LLWStringUtil::removeWindowsCR(dst);
					GlobalUnlock(h_data);
					success = TRUE;
				}
			}
			CloseClipboard();
		}
	}

	return success;
}


BOOL LLWindowWin32::copyTextToClipboard(const LLWString& wstr)
{
	BOOL success = FALSE;

	if (OpenClipboard(mWindowHandle))
	{
		EmptyClipboard();

		// Provide a copy of the data in Unicode format.
		LLWString sanitized_string(wstr);
		LLWStringUtil::addCRLF(sanitized_string);
		llutf16string out_utf16 = wstring_to_utf16str(sanitized_string);
		const size_t size_utf16 = (out_utf16.length() + 1) * sizeof(WCHAR);

		// Memory is allocated and then ownership of it is transfered to the system.
		HGLOBAL hglobal_copy_utf16 = GlobalAlloc(GMEM_MOVEABLE, size_utf16); 
		if (hglobal_copy_utf16)
		{
			WCHAR* copy_utf16 = (WCHAR*) GlobalLock(hglobal_copy_utf16);
			if (copy_utf16)
			{
				memcpy(copy_utf16, out_utf16.c_str(), size_utf16);	/* Flawfinder: ignore */
				GlobalUnlock(hglobal_copy_utf16);

				if (SetClipboardData(CF_UNICODETEXT, hglobal_copy_utf16))
				{
					success = TRUE;
				}
			}
		}

		CloseClipboard();
	}

	return success;
}

// Constrains the mouse to the window.
void LLWindowWin32::setMouseClipping( BOOL b )
{
    LL_PROFILE_ZONE_SCOPED_CATEGORY_WIN32;
    ASSERT_MAIN_THREAD();
	if( b != mIsMouseClipping )
	{
		BOOL success = FALSE;

		if( b )
		{
			GetClipCursor( &mOldMouseClip );

			RECT client_rect_in_screen_space;
			if( getClientRectInScreenSpace( &client_rect_in_screen_space ) )
			{
				success = ClipCursor( &client_rect_in_screen_space );
			}
		}
		else
		{
			// Must restore the old mouse clip, which may be set by another window.
			success = ClipCursor( &mOldMouseClip );
			SetRect( &mOldMouseClip, 0, 0, 0, 0 );
		}

		if( success )
		{
			mIsMouseClipping = b;
		}
	}
}

BOOL LLWindowWin32::getClientRectInScreenSpace( RECT* rectp )
{
    BOOL success = FALSE;

    RECT client_rect;
    if (mWindowHandle && GetClientRect(mWindowHandle, &client_rect))
    {
        POINT top_left;
        top_left.x = client_rect.left;
        top_left.y = client_rect.top;
        ClientToScreen(mWindowHandle, &top_left);

        POINT bottom_right;
        bottom_right.x = client_rect.right;
        bottom_right.y = client_rect.bottom;
        ClientToScreen(mWindowHandle, &bottom_right);

        SetRect(rectp,
            top_left.x,
            top_left.y,
            bottom_right.x,
            bottom_right.y);

        success = TRUE;
    }

    return success;
}

void LLWindowWin32::flashIcon(F32 seconds)
{
    if (mWindowHandle && (GetFocus() != mWindowHandle || GetForegroundWindow() != mWindowHandle))
    {
        mWindowThread->post([=]()
            {
                FLASHWINFO flash_info;

                flash_info.cbSize = sizeof(FLASHWINFO);
                flash_info.hwnd = mWindowHandle;
                flash_info.dwFlags = FLASHW_TRAY;
                // <FS:Ansariel> FIRE-23498: Tray icon flash functions randomly
                //flash_info.uCount = UINT(seconds / ICON_FLASH_TIME);
                //flash_info.dwTimeout = DWORD(1000.f * ICON_FLASH_TIME); // milliseconds
                flash_info.uCount = UINT(ll_round(seconds / ICON_FLASH_TIME));
                flash_info.dwTimeout = DWORD(ll_round(1000.f * ICON_FLASH_TIME)); // milliseconds
                // </FS:Ansariel>
                FlashWindowEx(&flash_info);
            });
    }
}

F32 LLWindowWin32::getGamma()
{
	return mCurrentGamma;
}

BOOL LLWindowWin32::restoreGamma()
{
    ASSERT_MAIN_THREAD();
	if (mCustomGammaSet != FALSE)
	{
        LL_DEBUGS("Window") << "Restoring gamma" << LL_ENDL;
		mCustomGammaSet = FALSE;
		return SetDeviceGammaRamp(mhDC, mPrevGammaRamp);
	}
	return TRUE;
}

BOOL LLWindowWin32::setGamma(const F32 gamma)
{
    ASSERT_MAIN_THREAD();
	mCurrentGamma = gamma;

	//Get the previous gamma ramp to restore later.
	if (mCustomGammaSet == FALSE)
	{
        if (!gGLManager.mIsIntel) // skip for Intel GPUs (see SL-11341)
        {
            LL_DEBUGS("Window") << "Getting the previous gamma ramp to restore later" << LL_ENDL;
            if(GetDeviceGammaRamp(mhDC, mPrevGammaRamp) == FALSE)
            {
                LL_WARNS("Window") << "Failed to get the previous gamma ramp" << LL_ENDL;
                return FALSE;
            }
        }
		mCustomGammaSet = TRUE;
	}

	LL_DEBUGS("Window") << "Setting gamma to " << gamma << LL_ENDL;

	for ( int i = 0; i < 256; ++i )
	{
		int mult = 256 - ( int ) ( ( gamma - 1.0f ) * 128.0f );

		int value = mult * i;

		if ( value > 0xffff )
			value = 0xffff;

		mCurrentGammaRamp[0][i] =
			mCurrentGammaRamp[1][i] =
			mCurrentGammaRamp[2][i] = (WORD) value;
	};

	return SetDeviceGammaRamp ( mhDC, mCurrentGammaRamp );
}

void LLWindowWin32::setFSAASamples(const U32 fsaa_samples)
{
    ASSERT_MAIN_THREAD();
	mFSAASamples = fsaa_samples;
}

U32 LLWindowWin32::getFSAASamples()
{
	return mFSAASamples;
}

LLWindow::LLWindowResolution* LLWindowWin32::getSupportedResolutions(S32 &num_resolutions)
{
    ASSERT_MAIN_THREAD();
	if (!mSupportedResolutions)
	{
		mSupportedResolutions = new LLWindowResolution[MAX_NUM_RESOLUTIONS];
		DEVMODE dev_mode;
		::ZeroMemory(&dev_mode, sizeof(DEVMODE));
		dev_mode.dmSize = sizeof(DEVMODE);

		mNumSupportedResolutions = 0;
		for (S32 mode_num = 0; mNumSupportedResolutions < MAX_NUM_RESOLUTIONS; mode_num++)
		{
			if (!EnumDisplaySettings(NULL, mode_num, &dev_mode))
			{
				break;
			}

			if (dev_mode.dmBitsPerPel == BITS_PER_PIXEL &&
				dev_mode.dmPelsWidth >= 800 &&
				dev_mode.dmPelsHeight >= 600)
			{
				BOOL resolution_exists = FALSE;
				for(S32 i = 0; i < mNumSupportedResolutions; i++)
				{
					if (mSupportedResolutions[i].mWidth == dev_mode.dmPelsWidth &&
						mSupportedResolutions[i].mHeight == dev_mode.dmPelsHeight)
					{
						resolution_exists = TRUE;
					}
				}
				if (!resolution_exists)
				{
					mSupportedResolutions[mNumSupportedResolutions].mWidth = dev_mode.dmPelsWidth;
					mSupportedResolutions[mNumSupportedResolutions].mHeight = dev_mode.dmPelsHeight;
					mNumSupportedResolutions++;
				}
			}
		}
	}

	num_resolutions = mNumSupportedResolutions;
	return mSupportedResolutions;
}


F32 LLWindowWin32::getNativeAspectRatio()
{
	if (mOverrideAspectRatio > 0.f)
	{
		return mOverrideAspectRatio;
	}
	else if (mNativeAspectRatio > 0.f)
	{
		// we grabbed this value at startup, based on the user's desktop settings
		return mNativeAspectRatio;
	}
	// RN: this hack presumes that the largest supported resolution is monitor-limited
	// and that pixels in that mode are square, therefore defining the native aspect ratio
	// of the monitor...this seems to work to a close approximation for most CRTs/LCDs
	S32 num_resolutions;
	LLWindowResolution* resolutions = getSupportedResolutions(num_resolutions);

	return ((F32)resolutions[num_resolutions - 1].mWidth / (F32)resolutions[num_resolutions - 1].mHeight);
}

F32 LLWindowWin32::getPixelAspectRatio()
{
	F32 pixel_aspect = 1.f;
	if (getFullscreen())
	{
		LLCoordScreen screen_size;
		getSize(&screen_size);
		pixel_aspect = getNativeAspectRatio() * (F32)screen_size.mY / (F32)screen_size.mX;
	}

	return pixel_aspect;
}

// Change display resolution.  Returns true if successful.
// protected
BOOL LLWindowWin32::setDisplayResolution(S32 width, S32 height, S32 bits, S32 refresh)
{
	DEVMODE dev_mode;
	::ZeroMemory(&dev_mode, sizeof(DEVMODE));
	dev_mode.dmSize = sizeof(DEVMODE);
	BOOL success = FALSE;

	// Don't change anything if we don't have to
	if (EnumDisplaySettings(NULL, ENUM_CURRENT_SETTINGS, &dev_mode))
	{
		if (dev_mode.dmPelsWidth        == width && 
			dev_mode.dmPelsHeight       == height &&
			dev_mode.dmBitsPerPel       == bits &&
			dev_mode.dmDisplayFrequency == refresh )
		{
			// ...display mode identical, do nothing
			return TRUE;
		}
	}

	memset(&dev_mode, 0, sizeof(dev_mode));
	dev_mode.dmSize = sizeof(dev_mode);
	dev_mode.dmPelsWidth        = width;
	dev_mode.dmPelsHeight       = height;
	dev_mode.dmBitsPerPel       = bits;
	dev_mode.dmDisplayFrequency = refresh;
	dev_mode.dmFields = DM_BITSPERPEL | DM_PELSWIDTH | DM_PELSHEIGHT | DM_DISPLAYFREQUENCY;

	// CDS_FULLSCREEN indicates that this is a temporary change to the device mode.
	LONG cds_result = ChangeDisplaySettings(&dev_mode, CDS_FULLSCREEN);

	success = (DISP_CHANGE_SUCCESSFUL == cds_result);

	if (!success)
	{
		LL_WARNS("Window") << "setDisplayResolution failed, "
			<< width << "x" << height << "x" << bits << " @ " << refresh << LL_ENDL;
	}

	return success;
}

// protected
BOOL LLWindowWin32::setFullscreenResolution()
{
	if (mFullscreen)
	{
		return setDisplayResolution( mFullscreenWidth, mFullscreenHeight, mFullscreenBits, mFullscreenRefresh);
	}
	else
	{
		return FALSE;
	}
}

// protected
BOOL LLWindowWin32::resetDisplayResolution()
{
	LL_DEBUGS("Window") << "resetDisplayResolution START" << LL_ENDL;

	LONG cds_result = ChangeDisplaySettings(NULL, 0);

	BOOL success = (DISP_CHANGE_SUCCESSFUL == cds_result);

	if (!success)
	{
		LL_WARNS("Window") << "resetDisplayResolution failed" << LL_ENDL;
	}

	LL_DEBUGS("Window") << "resetDisplayResolution END" << LL_ENDL;

	return success;
}

void LLWindowWin32::swapBuffers()
{
    {
        LL_PROFILE_ZONE_SCOPED_CATEGORY_WIN32;
        SwapBuffers(mhDC);
    }

    {
        LL_PROFILE_ZONE_NAMED_CATEGORY_WIN32("GPU Collect");
        LL_PROFILER_GPU_COLLECT;
    }
}

//
// LLSplashScreenImp
//
LLSplashScreenWin32::LLSplashScreenWin32()
:	mWindow(NULL)
{
}

LLSplashScreenWin32::~LLSplashScreenWin32()
{
}

void LLSplashScreenWin32::showImpl()
{
	// This appears to work.  ???
	HINSTANCE hinst = GetModuleHandle(NULL);

	mWindow = CreateDialog(hinst, 
		TEXT("SPLASHSCREEN"), 
		NULL,	// no parent
		(DLGPROC) LLSplashScreenWin32::windowProc); 
	ShowWindow(mWindow, SW_SHOW);
}


void LLSplashScreenWin32::updateImpl(const std::string& mesg)
{
	if (!mWindow) return;

	int output_str_len = MultiByteToWideChar(CP_UTF8, 0, mesg.c_str(), mesg.length(), NULL, 0);
	if( output_str_len>1024 )
		return;

	WCHAR w_mesg[1025];//big enought to keep null terminatos

	MultiByteToWideChar (CP_UTF8, 0, mesg.c_str(), mesg.length(), w_mesg, output_str_len);

	//looks like MultiByteToWideChar didn't add null terminator to converted string, see EXT-4858
	w_mesg[output_str_len] = 0;

	SendDlgItemMessage(mWindow,
		666,		// HACK: text id
		WM_SETTEXT,
		FALSE,
		(LPARAM)w_mesg);
}


void LLSplashScreenWin32::hideImpl()
{
	if (mWindow)
	{
        if (!destroy_window_handler(mWindow))
        {
            LL_WARNS("Window") << "Failed to properly close splash screen window!" << LL_ENDL;
        }
		mWindow = NULL; 
	}
}


// static
LRESULT CALLBACK LLSplashScreenWin32::windowProc(HWND h_wnd, UINT u_msg,
											WPARAM w_param, LPARAM l_param)
{
	// Just give it to windows
	return DefWindowProc(h_wnd, u_msg, w_param, l_param);
}

//
// Helper Funcs
//

S32 OSMessageBoxWin32(const std::string& text, const std::string& caption, U32 type)
{
	UINT uType;

	switch(type)
	{
	case OSMB_OK:
		uType = MB_OK;
		break;
	case OSMB_OKCANCEL:
		uType = MB_OKCANCEL;
		break;
	case OSMB_YESNO:
		uType = MB_YESNO;
		break;
	default:
		uType = MB_OK;
		break;
	}

	int retval_win = MessageBoxW(NULL, // HWND
								 ll_convert_string_to_wide(text).c_str(),
								 ll_convert_string_to_wide(caption).c_str(),
								 uType);
	S32 retval;

	switch(retval_win)
	{
	case IDYES:
		retval = OSBTN_YES;
		break;
	case IDNO:
		retval = OSBTN_NO;
		break;
	case IDOK:
		retval = OSBTN_OK;
		break;
	case IDCANCEL:
		retval = OSBTN_CANCEL;
		break;
	default:
		retval = OSBTN_CANCEL;
		break;
	}

	return retval;
}
void LLWindowWin32::openFile(const std::string& file_name )
{
	LLWString url_wstring = utf8str_to_wstring( file_name );
	llutf16string url_utf16 = wstring_to_utf16str( url_wstring );
	
	SHELLEXECUTEINFO sei = { sizeof( sei ) };
	sei.fMask = SEE_MASK_FLAG_DDEWAIT;
	sei.nShow = SW_SHOWNORMAL;
	sei.lpVerb = L"open";
	sei.lpFile = url_utf16.c_str();
	ShellExecuteEx( &sei );
}
void LLWindowWin32::spawnWebBrowser(const std::string& escaped_url, bool async)
{
	bool found = false;
	S32 i;
	for (i = 0; i < gURLProtocolWhitelistCount; i++)
	{
		if (escaped_url.find(gURLProtocolWhitelist[i]) == 0)
		{
			found = true;
			break;
		}
	}

	if (!found)
	{
		LL_WARNS("Window") << "spawn_web_browser() called for url with protocol not on whitelist: " << escaped_url << LL_ENDL;
		return;
	}

	LL_INFOS("Window") << "Opening URL " << escaped_url << LL_ENDL;

	// replaced ShellExecute code with ShellExecuteEx since ShellExecute doesn't work
	// reliablly on Vista.

	// this is madness.. no, this is..
	LLWString url_wstring = utf8str_to_wstring( escaped_url );
	llutf16string url_utf16 = wstring_to_utf16str( url_wstring );

	// let the OS decide what to use to open the URL
	SHELLEXECUTEINFO sei = { sizeof( sei ) };
	// NOTE: this assumes that SL will stick around long enough to complete the DDE message exchange
	// necessary for ShellExecuteEx to complete
	if (async)
	{
		sei.fMask = SEE_MASK_ASYNCOK;
	}
	sei.nShow = SW_SHOWNORMAL;
	sei.lpVerb = L"open";
	sei.lpFile = url_utf16.c_str();
	ShellExecuteEx( &sei );
}

/*
	Make the raw keyboard data available - used to poke through to LLQtWebKit so
	that Qt/Webkit has access to the virtual keycodes etc. that it needs
*/
LLSD LLWindowWin32::getNativeKeyData()
{
	LLSD result = LLSD::emptyMap();

	result["scan_code"] = (S32)mKeyScanCode;
	result["virtual_key"] = (S32)mKeyVirtualKey;
	result["msg"] = ll_sd_from_U32(mRawMsg);
	result["w_param"] = ll_sd_from_U32(mRawWParam);
	result["l_param"] = ll_sd_from_U32(mRawLParam);

	return result;
}

BOOL LLWindowWin32::dialogColorPicker( F32 *r, F32 *g, F32 *b )
{
	BOOL retval = FALSE;

	static CHOOSECOLOR cc;
	static COLORREF crCustColors[16];
	cc.lStructSize = sizeof(CHOOSECOLOR);
	cc.hwndOwner = mWindowHandle;
	cc.hInstance = NULL;
	cc.rgbResult = RGB ((*r * 255.f),(*g *255.f),(*b * 255.f));
	//cc.rgbResult = RGB (0x80,0x80,0x80); 
	cc.lpCustColors = crCustColors;
	cc.Flags = CC_RGBINIT | CC_FULLOPEN;
	cc.lCustData = 0;
	cc.lpfnHook = NULL;
	cc.lpTemplateName = NULL;
 
	// This call is modal, so pause agent
	//send_agent_pause();	// this is in newview and we don't want to set up a dependency
	{
		retval = ChooseColor(&cc);
	}
	//send_agent_resume();	// this is in newview and we don't want to set up a dependency

	*b = ((F32)((cc.rgbResult >> 16) & 0xff)) / 255.f;

	*g = ((F32)((cc.rgbResult >> 8) & 0xff)) / 255.f;
	
	*r = ((F32)(cc.rgbResult & 0xff)) / 255.f;

	return (retval);
}

void *LLWindowWin32::getPlatformWindow()
{
	return (void*)mWindowHandle;
}

void LLWindowWin32::bringToFront()
{
    mWindowThread->post([=]()
        {
            BringWindowToTop(mWindowHandle);
        });
}

// set (OS) window focus back to the client
void LLWindowWin32::focusClient()
{
    mWindowThread->post([=]()
        {
            SetFocus(mWindowHandle);
        });
}

void LLWindowWin32::allowLanguageTextInput(LLPreeditor *preeditor, BOOL b)
{
	if (b == sLanguageTextInputAllowed || !LLWinImm::isAvailable())
	{
		return;
	}

	if (preeditor != mPreeditor && !b)
	{
		// This condition may occur with a call to
		// setEnabled(BOOL) from LLTextEditor or LLLineEditor
		// when the control is not focused.
		// We need to silently ignore the case so that
		// the language input status of the focused control
		// is not disturbed.
		return;
	}

	// Take care of old and new preeditors.
	if (preeditor != mPreeditor || !b)
	{
		if (sLanguageTextInputAllowed)
		{
			interruptLanguageTextInput();
		}
		mPreeditor = (b ? preeditor : NULL);
	}

	sLanguageTextInputAllowed = b;

	if ( sLanguageTextInputAllowed )
	{
		// Allowing: Restore the previous IME status, so that the user has a feeling that the previous 
		// text input continues naturally.  Be careful, however, the IME status is meaningful only during the user keeps 
		// using same Input Locale (aka Keyboard Layout).
		if (sWinIMEOpened && GetKeyboardLayout(0) == sWinInputLocale)
		{
			HIMC himc = LLWinImm::getContext(mWindowHandle);
			LLWinImm::setOpenStatus(himc, TRUE);
			LLWinImm::setConversionStatus(himc, sWinIMEConversionMode, sWinIMESentenceMode);
			LLWinImm::releaseContext(mWindowHandle, himc);
		}
	}
	else
	{
		// Disallowing: Turn off the IME so that succeeding key events bypass IME and come to us directly.
		// However, do it after saving the current IME  status.  We need to restore the status when
		//   allowing language text input again.
		sWinInputLocale = GetKeyboardLayout(0);
		sWinIMEOpened = LLWinImm::isIME(sWinInputLocale);
		if (sWinIMEOpened)
		{
			HIMC himc = LLWinImm::getContext(mWindowHandle);
			sWinIMEOpened = LLWinImm::getOpenStatus(himc);
			if (sWinIMEOpened)
			{
				LLWinImm::getConversionStatus(himc, &sWinIMEConversionMode, &sWinIMESentenceMode);

				// We need both ImmSetConversionStatus and ImmSetOpenStatus here to surely disable IME's 
				// keyboard hooking, because Some IME reacts only on the former and some other on the latter...
				LLWinImm::setConversionStatus(himc, IME_CMODE_NOCONVERSION, sWinIMESentenceMode);
				LLWinImm::setOpenStatus(himc, FALSE);
			}
			LLWinImm::releaseContext(mWindowHandle, himc);
 		}
	}
}

void LLWindowWin32::fillCandidateForm(const LLCoordGL& caret, const LLRect& bounds, 
		CANDIDATEFORM *form)
{
	LLCoordWindow caret_coord, top_left, bottom_right;
	convertCoords(caret, &caret_coord);
	convertCoords(LLCoordGL(bounds.mLeft, bounds.mTop), &top_left);
	convertCoords(LLCoordGL(bounds.mRight, bounds.mBottom), &bottom_right);

	memset(form, 0, sizeof(CANDIDATEFORM));
	form->dwStyle = CFS_EXCLUDE;
	form->ptCurrentPos.x = caret_coord.mX;
	form->ptCurrentPos.y = caret_coord.mY;
	form->rcArea.left   = top_left.mX;
	form->rcArea.top    = top_left.mY;
	form->rcArea.right  = bottom_right.mX;
	form->rcArea.bottom = bottom_right.mY;
}


// Put the IME window at the right place (near current text input).   Point coordinates should be the top of the current text line.
void LLWindowWin32::setLanguageTextInput( const LLCoordGL & position )
{
	if (sLanguageTextInputAllowed && LLWinImm::isAvailable())
	{
		HIMC himc = LLWinImm::getContext(mWindowHandle);

		LLCoordWindow win_pos;
		convertCoords( position, &win_pos );

		if ( win_pos.mX >= 0 && win_pos.mY >= 0 && 
			(win_pos.mX != sWinIMEWindowPosition.mX) || (win_pos.mY != sWinIMEWindowPosition.mY) )
		{
			COMPOSITIONFORM ime_form;
			memset( &ime_form, 0, sizeof(ime_form) );
			ime_form.dwStyle = CFS_POINT;
			ime_form.ptCurrentPos.x = win_pos.mX;
			ime_form.ptCurrentPos.y = win_pos.mY;

			LLWinImm::setCompositionWindow( himc, &ime_form );

			sWinIMEWindowPosition = win_pos;
		}

		LLWinImm::releaseContext(mWindowHandle, himc);
	}
}


void LLWindowWin32::fillCharPosition(const LLCoordGL& caret, const LLRect& bounds, const LLRect& control,
		IMECHARPOSITION *char_position)
{
	LLCoordScreen caret_coord, top_left, bottom_right;
	convertCoords(caret, &caret_coord);
	convertCoords(LLCoordGL(bounds.mLeft, bounds.mTop), &top_left);
	convertCoords(LLCoordGL(bounds.mRight, bounds.mBottom), &bottom_right);

	char_position->pt.x = caret_coord.mX;
	char_position->pt.y = top_left.mY;	// Windows wants the coordinate of upper left corner of a character...
	char_position->cLineHeight = bottom_right.mY - top_left.mY;
	char_position->rcDocument.left   = top_left.mX;
	char_position->rcDocument.top    = top_left.mY;
	char_position->rcDocument.right  = bottom_right.mX;
	char_position->rcDocument.bottom = bottom_right.mY;
}

void LLWindowWin32::fillCompositionLogfont(LOGFONT *logfont)
{
	// Our font is a list of FreeType recognized font files that may
	// not have a corresponding ones in Windows' fonts.  Hence, we
	// can't simply tell Windows which font we are using.  We will
	// notify a _standard_ font for a current input locale instead.
	// We use a hard-coded knowledge about the Windows' standard
	// configuration to do so...

	memset(logfont, 0, sizeof(LOGFONT));

	const WORD lang_id = LOWORD(GetKeyboardLayout(0));
	switch (PRIMARYLANGID(lang_id))
	{
	case LANG_CHINESE:
		// We need to identify one of two Chinese fonts.
		switch (SUBLANGID(lang_id))
		{
		case SUBLANG_CHINESE_SIMPLIFIED:
		case SUBLANG_CHINESE_SINGAPORE:
			logfont->lfCharSet = GB2312_CHARSET;
			lstrcpy(logfont->lfFaceName, TEXT("SimHei"));
			break;
		case SUBLANG_CHINESE_TRADITIONAL:
		case SUBLANG_CHINESE_HONGKONG:
		case SUBLANG_CHINESE_MACAU:
		default:
			logfont->lfCharSet = CHINESEBIG5_CHARSET;
			lstrcpy(logfont->lfFaceName, TEXT("MingLiU"));
			break;			
		}
		break;
	case LANG_JAPANESE:
		logfont->lfCharSet = SHIFTJIS_CHARSET;
		lstrcpy(logfont->lfFaceName, TEXT("MS Gothic"));
		break;		
	case LANG_KOREAN:
		logfont->lfCharSet = HANGUL_CHARSET;
		lstrcpy(logfont->lfFaceName, TEXT("Gulim"));
		break;
	default:
		logfont->lfCharSet = ANSI_CHARSET;
		lstrcpy(logfont->lfFaceName, TEXT("Tahoma"));
		break;
	}
							
	logfont->lfHeight = mPreeditor->getPreeditFontSize();
	logfont->lfWeight = FW_NORMAL;
}	

U32 LLWindowWin32::fillReconvertString(const LLWString &text,
	S32 focus, S32 focus_length, RECONVERTSTRING *reconvert_string)
{
	const llutf16string text_utf16 = wstring_to_utf16str(text);
	const DWORD required_size = sizeof(RECONVERTSTRING) + (text_utf16.length() + 1) * sizeof(WCHAR);
	if (reconvert_string && reconvert_string->dwSize >= required_size)
	{
		const DWORD focus_utf16_at = wstring_utf16_length(text, 0, focus);
		const DWORD focus_utf16_length = wstring_utf16_length(text, focus, focus_length);

		reconvert_string->dwVersion = 0;
		reconvert_string->dwStrLen = text_utf16.length();
		reconvert_string->dwStrOffset = sizeof(RECONVERTSTRING);
		reconvert_string->dwCompStrLen = focus_utf16_length;
		reconvert_string->dwCompStrOffset = focus_utf16_at * sizeof(WCHAR);
		reconvert_string->dwTargetStrLen = 0;
		reconvert_string->dwTargetStrOffset = focus_utf16_at * sizeof(WCHAR);

		const LPWSTR text = (LPWSTR)((BYTE *)reconvert_string + sizeof(RECONVERTSTRING));
		memcpy(text, text_utf16.c_str(), (text_utf16.length() + 1) * sizeof(WCHAR));
	}
	return required_size;
}

void LLWindowWin32::updateLanguageTextInputArea()
{
	if (!mPreeditor || !LLWinImm::isAvailable())
	{
		return;
	}

	LLCoordGL caret_coord;
	LLRect preedit_bounds;
	if (mPreeditor->getPreeditLocation(-1, &caret_coord, &preedit_bounds, NULL))
	{
		mLanguageTextInputPointGL = caret_coord;
		mLanguageTextInputAreaGL = preedit_bounds;

		CANDIDATEFORM candidate_form;
		fillCandidateForm(caret_coord, preedit_bounds, &candidate_form);

		HIMC himc = LLWinImm::getContext(mWindowHandle);
		// Win32 document says there may be up to 4 candidate windows.
		// This magic number 4 appears only in the document, and
		// there are no constant/macro for the value...
		for (int i = 3; i >= 0; --i)
		{
			candidate_form.dwIndex = i;
			LLWinImm::setCandidateWindow(himc, &candidate_form);
		}
		LLWinImm::releaseContext(mWindowHandle, himc);
	}
}

void LLWindowWin32::interruptLanguageTextInput()
{
    ASSERT_MAIN_THREAD();
	if (mPreeditor && LLWinImm::isAvailable())
	{
		HIMC himc = LLWinImm::getContext(mWindowHandle);
		LLWinImm::notifyIME(himc, NI_COMPOSITIONSTR, CPS_COMPLETE, 0);
		LLWinImm::releaseContext(mWindowHandle, himc);
	}
}

void LLWindowWin32::handleStartCompositionMessage()
{
	// Let IME know the font to use in feedback UI.
	LOGFONT logfont;
	fillCompositionLogfont(&logfont);
	HIMC himc = LLWinImm::getContext(mWindowHandle);
	LLWinImm::setCompositionFont(himc, &logfont);
	LLWinImm::releaseContext(mWindowHandle, himc);
}

// Handle WM_IME_COMPOSITION message.

void LLWindowWin32::handleCompositionMessage(const U32 indexes)
{
	BOOL needs_update = FALSE;
	LLWString result_string;
	LLWString preedit_string;
	S32 preedit_string_utf16_length = 0;
	LLPreeditor::segment_lengths_t preedit_segment_lengths;
	LLPreeditor::standouts_t preedit_standouts;

	// Step I: Receive details of preedits from IME.

	HIMC himc = LLWinImm::getContext(mWindowHandle);

	if (indexes & GCS_RESULTSTR)
	{
		LONG size = LLWinImm::getCompositionString(himc, GCS_RESULTSTR, NULL, 0);
		if (size >= 0)
		{
			const LPWSTR data = new WCHAR[size / sizeof(WCHAR) + 1];
			size = LLWinImm::getCompositionString(himc, GCS_RESULTSTR, data, size);
			if (size > 0)
			{
				result_string = utf16str_to_wstring(llutf16string(data, size / sizeof(WCHAR)));
			}
			delete[] data;
			needs_update = TRUE;
		}
	}
	
	if (indexes & GCS_COMPSTR)
	{
		LONG size = LLWinImm::getCompositionString(himc, GCS_COMPSTR, NULL, 0);
		if (size >= 0)
		{
			const LPWSTR data = new WCHAR[size / sizeof(WCHAR) + 1];
			size = LLWinImm::getCompositionString(himc, GCS_COMPSTR, data, size);
			if (size > 0)
			{
				preedit_string_utf16_length = size / sizeof(WCHAR);
				preedit_string = utf16str_to_wstring(llutf16string(data, size / sizeof(WCHAR)));
			}
			delete[] data;
			needs_update = TRUE;
		}
	}

	if ((indexes & GCS_COMPCLAUSE) && preedit_string.length() > 0)
	{
		LONG size = LLWinImm::getCompositionString(himc, GCS_COMPCLAUSE, NULL, 0);
		if (size > 0)
		{
			const LPDWORD data = new DWORD[size / sizeof(DWORD)];
			size = LLWinImm::getCompositionString(himc, GCS_COMPCLAUSE, data, size);
			if (size >= sizeof(DWORD) * 2
				&& data[0] == 0 && data[size / sizeof(DWORD) - 1] == preedit_string_utf16_length)
			{
				preedit_segment_lengths.resize(size / sizeof(DWORD) - 1);
				S32 offset = 0;
				for (U32 i = 0; i < preedit_segment_lengths.size(); i++)
				{
					const S32 length = wstring_wstring_length_from_utf16_length(preedit_string, offset, data[i + 1] - data[i]);
					preedit_segment_lengths[i] = length;
					offset += length;
				}
			}
			delete[] data;
		}
	}

	if ((indexes & GCS_COMPATTR) && preedit_segment_lengths.size() > 1)
	{
		LONG size = LLWinImm::getCompositionString(himc, GCS_COMPATTR, NULL, 0);
		if (size > 0)
		{
			const LPBYTE data = new BYTE[size / sizeof(BYTE)];
			size = LLWinImm::getCompositionString(himc, GCS_COMPATTR, data, size);
			if (size == preedit_string_utf16_length)
			{
				preedit_standouts.assign(preedit_segment_lengths.size(), FALSE);
				S32 offset = 0;
				for (U32 i = 0; i < preedit_segment_lengths.size(); i++)
				{
					if (ATTR_TARGET_CONVERTED == data[offset] || ATTR_TARGET_NOTCONVERTED == data[offset])
					{
						preedit_standouts[i] = TRUE;
					}
					offset += wstring_utf16_length(preedit_string, offset, preedit_segment_lengths[i]);
				}
			}
			delete[] data;
		}
	}

	S32 caret_position = preedit_string.length();
	if (indexes & GCS_CURSORPOS)
	{
		const S32 caret_position_utf16 = LLWinImm::getCompositionString(himc, GCS_CURSORPOS, NULL, 0);
		if (caret_position_utf16 >= 0 && caret_position <= preedit_string_utf16_length)
		{
			caret_position = wstring_wstring_length_from_utf16_length(preedit_string, 0, caret_position_utf16);
		}
	}

	if (indexes == 0)
	{
		// I'm not sure this condition really happens, but
		// Windows SDK document says it is an indication
		// of "reset everything."
		needs_update = TRUE;
	}

	LLWinImm::releaseContext(mWindowHandle, himc);

	// Step II: Update the active preeditor.

	if (needs_update)
	{
        if (preedit_string.length() != 0 || result_string.length() != 0)
        {
            mPreeditor->resetPreedit();
        }

		if (result_string.length() > 0)
		{
			for (LLWString::const_iterator i = result_string.begin(); i != result_string.end(); i++)
			{
				mPreeditor->handleUnicodeCharHere(*i);
			}
		}

		if (preedit_string.length() == 0)
 		{
			preedit_segment_lengths.clear();
			preedit_standouts.clear();
		}
		else
		{
			if (preedit_segment_lengths.size() == 0)
			{
				preedit_segment_lengths.assign(1, preedit_string.length());
			}
			if (preedit_standouts.size() == 0)
			{
				preedit_standouts.assign(preedit_segment_lengths.size(), FALSE);
			}
		}
		mPreeditor->updatePreedit(preedit_string, preedit_segment_lengths, preedit_standouts, caret_position);

		// Some IME doesn't query char position after WM_IME_COMPOSITION,
		// so we need to update them actively.
		updateLanguageTextInputArea();
	}
}

// Given a text and a focus range, find_context finds and returns a
// surrounding context of the focused subtext.  A variable pointed
// to by offset receives the offset in llwchars of the beginning of
// the returned context string in the given wtext.

static LLWString find_context(const LLWString & wtext, S32 focus, S32 focus_length, S32 *offset)
{
	static const S32 CONTEXT_EXCESS = 30;	// This value is by experiences.

	const S32 e = llmin((S32) wtext.length(), focus + focus_length + CONTEXT_EXCESS);
	S32 end = focus + focus_length;
	while (end < e && '\n' != wtext[end])
	{
		end++;
	}

	const S32 s = llmax(0, focus - CONTEXT_EXCESS);
	S32 start = focus;
	while (start > s && '\n' != wtext[start - 1])
	{
		--start;
	}

	*offset = start;
	return wtext.substr(start, end - start);
}

// final stage of handling drop requests - both from WM_DROPFILES message
// for files and via IDropTarget interface requests.
LLWindowCallbacks::DragNDropResult LLWindowWin32::completeDragNDropRequest( const LLCoordGL gl_coord, const MASK mask, LLWindowCallbacks::DragNDropAction action, const std::string url )
{
    ASSERT_MAIN_THREAD();
	return mCallbacks->handleDragNDrop( this, gl_coord, mask, action, url );
}

// Handle WM_IME_REQUEST message.
// If it handled the message, returns TRUE.  Otherwise, FALSE.
// When it handled the message, the value to be returned from
// the Window Procedure is set to *result.

BOOL LLWindowWin32::handleImeRequests(WPARAM request, LPARAM param, LRESULT *result)
{
	if ( mPreeditor )
	{
		switch (request)
		{
			case IMR_CANDIDATEWINDOW:		// http://msdn2.microsoft.com/en-us/library/ms776080.aspx
			{
				LLCoordGL caret_coord;
				LLRect preedit_bounds;
				mPreeditor->getPreeditLocation(-1, &caret_coord, &preedit_bounds, NULL);
				
				CANDIDATEFORM *const form = (CANDIDATEFORM *)param;
				DWORD const dwIndex = form->dwIndex;
				fillCandidateForm(caret_coord, preedit_bounds, form);
				form->dwIndex = dwIndex;

				*result = 1;
				return TRUE;
			}
			case IMR_QUERYCHARPOSITION:
			{
				IMECHARPOSITION *const char_position = (IMECHARPOSITION *)param;

				// char_position->dwCharPos counts in number of
				// WCHARs, i.e., UTF-16 encoding units, so we can't simply pass the
				// number to getPreeditLocation.  

				const LLWString & wtext = mPreeditor->getPreeditString();
				S32 preedit, preedit_length;
				mPreeditor->getPreeditRange(&preedit, &preedit_length);
				LLCoordGL caret_coord;
				LLRect preedit_bounds, text_control;
				const S32 position = wstring_wstring_length_from_utf16_length(wtext, preedit, char_position->dwCharPos);

				if (!mPreeditor->getPreeditLocation(position, &caret_coord, &preedit_bounds, &text_control))
				{
					LL_WARNS("Window") << "*** IMR_QUERYCHARPOSITON called but getPreeditLocation failed." << LL_ENDL;
					return FALSE;
				}

				fillCharPosition(caret_coord, preedit_bounds, text_control, char_position);

				*result = 1;
				return TRUE;
			}
			case IMR_COMPOSITIONFONT:
			{
				fillCompositionLogfont((LOGFONT *)param);

				*result = 1;
				return TRUE;
			}
			case IMR_RECONVERTSTRING:
			{
				mPreeditor->resetPreedit();
				const LLWString & wtext = mPreeditor->getPreeditString();
				S32 select, select_length;
				mPreeditor->getSelectionRange(&select, &select_length);

				S32 context_offset;
				const LLWString context = find_context(wtext, select, select_length, &context_offset);

				RECONVERTSTRING * const reconvert_string = (RECONVERTSTRING *)param;
				const U32 size = fillReconvertString(context, select - context_offset, select_length, reconvert_string);
				if (reconvert_string)
				{
					if (select_length == 0)
					{
						// Let the IME to decide the reconversion range, and
						// adjust the reconvert_string structure accordingly.
						HIMC himc = LLWinImm::getContext(mWindowHandle);
						const BOOL adjusted = LLWinImm::setCompositionString(himc,
									SCS_QUERYRECONVERTSTRING, reconvert_string, size, NULL, 0);
						LLWinImm::releaseContext(mWindowHandle, himc);
						if (adjusted)
						{
							const llutf16string & text_utf16 = wstring_to_utf16str(context);
							const S32 new_preedit_start = reconvert_string->dwCompStrOffset / sizeof(WCHAR);
							const S32 new_preedit_end = new_preedit_start + reconvert_string->dwCompStrLen;
							select = utf16str_wstring_length(text_utf16, new_preedit_start);
							select_length = utf16str_wstring_length(text_utf16, new_preedit_end) - select;
							select += context_offset;
						}
					}
					mPreeditor->markAsPreedit(select, select_length);
				}

				*result = size;
				return TRUE;
			}
			case IMR_CONFIRMRECONVERTSTRING:
			{
				*result = FALSE;
				return TRUE;
			}
			case IMR_DOCUMENTFEED:
			{
				const LLWString & wtext = mPreeditor->getPreeditString();
				S32 preedit, preedit_length;
				mPreeditor->getPreeditRange(&preedit, &preedit_length);
				
				S32 context_offset;
				LLWString context = find_context(wtext, preedit, preedit_length, &context_offset);
				preedit -= context_offset;
				preedit_length = llmin(preedit_length, (S32)context.length() - preedit);
				if (preedit_length && preedit >= 0)
				{
					// IMR_DOCUMENTFEED may be called when we have an active preedit.
					// We should pass the context string *excluding* the preedit string.
					// Otherwise, some IME are confused.
					context.erase(preedit, preedit_length);
				}
				
				RECONVERTSTRING *reconvert_string = (RECONVERTSTRING *)param;
				*result = fillReconvertString(context, preedit, 0, reconvert_string);
				return TRUE;
			}
			default:
				return FALSE;
		}
	}

	return FALSE;
}

//static
void LLWindowWin32::setDPIAwareness()
{
	HMODULE hShcore = LoadLibrary(L"shcore.dll");
	if (hShcore != NULL)
	{
		SetProcessDpiAwarenessType pSPDA;
		pSPDA = (SetProcessDpiAwarenessType)GetProcAddress(hShcore, "SetProcessDpiAwareness");
		if (pSPDA)
		{
			
			HRESULT hr = pSPDA(PROCESS_PER_MONITOR_DPI_AWARE);
			if (hr != S_OK)
			{
				LL_WARNS() << "SetProcessDpiAwareness() function returned an error. Will use legacy DPI awareness API of Win XP/7" << LL_ENDL;
			}
		}
		FreeLibrary(hShcore);	
	}
	else
	{
		LL_WARNS() << "Could not load shcore.dll library (included by <ShellScalingAPI.h> from Win 8.1 SDK. Will use legacy DPI awareness API of Win XP/7" << LL_ENDL;
	}
}

void* LLWindowWin32::getDirectInput8()
{
    return &gDirectInput8;
}

bool LLWindowWin32::getInputDevices(U32 device_type_filter, void * di8_devices_callback, void* userdata)
{
    if (gDirectInput8 != NULL)
    {
        // Enumerate devices
        HRESULT status = gDirectInput8->EnumDevices(
            (DWORD) device_type_filter,        // DWORD dwDevType,
            (LPDIENUMDEVICESCALLBACK)di8_devices_callback,  // LPDIENUMDEVICESCALLBACK lpCallback, // BOOL DIEnumDevicesCallback( LPCDIDEVICEINSTANCE lpddi, LPVOID pvRef ) // BOOL CALLBACK DinputDevice::DevicesCallback
            (LPVOID*)userdata, // LPVOID pvRef
            DIEDFL_ATTACHEDONLY       // DWORD dwFlags
            );

        return status == DI_OK;
    }
    return false;
}

F32 LLWindowWin32::getSystemUISize()
{
	F32 scale_value = 1.f;
	HWND hWnd = (HWND)getPlatformWindow();
	HDC hdc = GetDC(hWnd);
	HMONITOR hMonitor;
	HANDLE hProcess = GetCurrentProcess();
	PROCESS_DPI_AWARENESS dpi_awareness;

	HMODULE hShcore = LoadLibrary(L"shcore.dll");

	if (hShcore != NULL)
	{
		GetProcessDpiAwarenessType pGPDA;
		pGPDA = (GetProcessDpiAwarenessType)GetProcAddress(hShcore, "GetProcessDpiAwareness");
		GetDpiForMonitorType pGDFM;
		pGDFM = (GetDpiForMonitorType)GetProcAddress(hShcore, "GetDpiForMonitor");
		if (pGPDA != NULL && pGDFM != NULL)
		{
			pGPDA(hProcess, &dpi_awareness);
			if (dpi_awareness == PROCESS_PER_MONITOR_DPI_AWARE)
			{
				POINT    pt;
				UINT     dpix = 0, dpiy = 0;
				HRESULT  hr = E_FAIL;
				RECT     rect;

				GetWindowRect(hWnd, &rect);
				// Get the DPI for the monitor, on which the center of window is displayed and set the scaling factor
				pt.x = (rect.left + rect.right) / 2;
				pt.y = (rect.top + rect.bottom) / 2;
				hMonitor = MonitorFromPoint(pt, MONITOR_DEFAULTTONEAREST);
				hr = pGDFM(hMonitor, MDT_EFFECTIVE_DPI, &dpix, &dpiy);
				if (hr == S_OK)
				{
					scale_value = F32(dpix) / F32(USER_DEFAULT_SCREEN_DPI);
				}
				else
				{
					LL_WARNS() << "Could not determine DPI for monitor. Setting scale to default 100 %" << LL_ENDL;
					scale_value = 1.0f;
				}
			}
			else
			{
				LL_WARNS() << "Process is not per-monitor DPI-aware. Setting scale to default 100 %" << LL_ENDL;
				scale_value = 1.0f;
			}
		}
		FreeLibrary(hShcore);
	}
	else
	{
		LL_WARNS() << "Could not load shcore.dll library (included by <ShellScalingAPI.h> from Win 8.1 SDK). Using legacy DPI awareness API of Win XP/7" << LL_ENDL;
		scale_value = F32(GetDeviceCaps(hdc, LOGPIXELSX)) / F32(USER_DEFAULT_SCREEN_DPI);
	}

	ReleaseDC(hWnd, hdc);
	return scale_value;
}

//static
std::vector<std::string> LLWindowWin32::getDisplaysResolutionList()
{ 
	return sMonitorInfo.getResolutionsList();
}

//static
std::vector<std::string> LLWindowWin32::getDynamicFallbackFontList()
{
	// Fonts previously in getFontListSans() have moved to fonts.xml.
	return std::vector<std::string>();
}

U32 LLWindowWin32::getAvailableVRAMMegabytes()
{
    return mWindowThread ? mWindowThread->getAvailableVRAMMegabytes() : 0;
}

// <FS:ND> Allow to query for window chrome sizes.
void LLWindowWin32::getWindowChrome( U32 &aChromeW, U32 &aChromeH )
{
	LLWindow::getWindowChrome( aChromeW, aChromeH );

	RECT oClient, oWindow;

	if( !::GetClientRect( mWindowHandle, &oClient ) || !::GetWindowRect( mWindowHandle, &oWindow ) )
		return;

	U32 nHeight = oWindow.bottom - oWindow.top;
	U32 nWidth = oWindow.right - oWindow.left;
	U32 nCHeight = oClient.bottom - oClient.top;
	U32 nCWidth = oClient.right - oClient.left;

	aChromeW = nWidth - nCWidth;
	aChromeH = nHeight - nCHeight;
}
// </FS:ND>

#endif // LL_WINDOWS

inline LLWindowWin32::LLWindowWin32Thread::LLWindowWin32Thread()
    : LL::ThreadPool("Window Thread", 1, MAX_QUEUE_SIZE)
{
    LL::ThreadPool::start();
}

/**
 * LogChange is to log changes in status while trying to avoid spamming the
 * log with repeated messages, especially in a tight loop. It refuses to log
 * a continuous run of identical messages, but logs every time the message
 * changes. (It will happily spam when messages quickly bounce back and
 * forth.)
 */
class LogChange
{
public:
    LogChange(const std::string& tag):
        mTag(tag)
    {}

    template <typename... Items>
    void always(Items&&... items)
    {
        // This odd construct ensures that the stringize() call is only
        // executed if DEBUG logging is enabled for the passed tag.
        LL_DEBUGS(mTag.c_str());
        log(LL_CONT, stringize(std::forward<Items>(items)...));
        LL_ENDL;
    }

    template <typename... Items>
    void onChange(Items&&... items)
    {
        LL_DEBUGS(mTag.c_str());
        auto str = stringize(std::forward<Items>(items)...);
        if (str != mPrev)
        {
            log(LL_CONT, str);
        }
        LL_ENDL;
    }

private:
    void log(std::ostream& out, const std::string& message)
    {
        mPrev = message;
        out << message;
    }
    std::string mTag;
    std::string mPrev;
};

// Print hardware debug info about available graphics adapters in ordinal order
void debugEnumerateGraphicsAdapters()
{
    LL_INFOS("Window") << "Enumerating graphics adapters..." << LL_ENDL;

    IDXGIFactory1* factory;
    HRESULT res = CreateDXGIFactory1(__uuidof(IDXGIFactory1), (void**)&factory);
    if (FAILED(res) || !factory)
    {
        LL_WARNS() << "CreateDXGIFactory1 failed: 0x" << std::hex << res << LL_ENDL;
    }
    else
    {
        UINT graphics_adapter_index = 0;
        IDXGIAdapter3* dxgi_adapter;
        while (true)
        {
            res = factory->EnumAdapters(graphics_adapter_index, reinterpret_cast<IDXGIAdapter**>(&dxgi_adapter));
            if (FAILED(res))
            {
                if (graphics_adapter_index == 0)
                {
                    LL_WARNS() << "EnumAdapters failed: 0x" << std::hex << res << LL_ENDL;
                }
                else
                {
                    LL_INFOS("Window") << "Done enumerating graphics adapters" << LL_ENDL;
                }
            }
            else
            {
                DXGI_ADAPTER_DESC desc;
                dxgi_adapter->GetDesc(&desc);
                std::wstring description_w((wchar_t*)desc.Description);
                std::string description(description_w.begin(), description_w.end());
                LL_INFOS("Window") << "Graphics adapter index: " << graphics_adapter_index << ", "
                    << "Description: " << description << ", "
                    << "DeviceId: " << desc.DeviceId << ", "
                    << "SubSysId: " << desc.SubSysId << ", "
                    << "AdapterLuid: " << desc.AdapterLuid.HighPart << "_" << desc.AdapterLuid.LowPart << ", "
                    << "DedicatedVideoMemory: " << desc.DedicatedVideoMemory / 1024 / 1024 << ", "
                    << "DedicatedSystemMemory: " << desc.DedicatedSystemMemory / 1024 / 1024 << ", "
                    << "SharedSystemMemory: " << desc.SharedSystemMemory / 1024 / 1024 << LL_ENDL;
            }

            if (dxgi_adapter)
            {
                dxgi_adapter->Release();
                dxgi_adapter = NULL;
            }
            else
            {
                break;
            }

            graphics_adapter_index++;
        }
    }

    if (factory)
    {
        factory->Release();
    }
}

void LLWindowWin32::LLWindowWin32Thread::initDX()
{
    if (mDXGIAdapter == NULL)
    {
        debugEnumerateGraphicsAdapters();

        IDXGIFactory4* pFactory = nullptr;

        HRESULT res = CreateDXGIFactory1(__uuidof(IDXGIFactory4), (void**)&pFactory);

        if (FAILED(res))
        {
            LL_WARNS() << "CreateDXGIFactory1 failed: 0x" << std::hex << res << LL_ENDL;
        }
        else
        {
            res = pFactory->EnumAdapters(0, reinterpret_cast<IDXGIAdapter**>(&mDXGIAdapter));
            if (FAILED(res))
            {
                LL_WARNS() << "EnumAdapters failed: 0x" << std::hex << res << LL_ENDL;
            }
            else
            {
                LL_INFOS() << "EnumAdapters success" << LL_ENDL;
            }
        }

        if (pFactory)
        {
            pFactory->Release();
        }
    }
}

void LLWindowWin32::LLWindowWin32Thread::initD3D()
{
    if (mDXGIAdapter == NULL && mD3DDevice == NULL && mWindowHandle != 0)
    {
        mD3D = Direct3DCreate9(D3D_SDK_VERSION);
        
        D3DPRESENT_PARAMETERS d3dpp;

        ZeroMemory(&d3dpp, sizeof(d3dpp));
        d3dpp.Windowed = TRUE;
        d3dpp.SwapEffect = D3DSWAPEFFECT_DISCARD;

        HRESULT res = mD3D->CreateDevice(D3DADAPTER_DEFAULT, D3DDEVTYPE_HAL, mWindowHandle, D3DCREATE_SOFTWARE_VERTEXPROCESSING, &d3dpp, &mD3DDevice);
        
        if (FAILED(res))
        {
            LL_WARNS() << "(fallback) CreateDevice failed: 0x" << std::hex << res << LL_ENDL;
        }
        else
        {
            LL_INFOS() << "(fallback) CreateDevice success" << LL_ENDL;
        }
    }
}

void LLWindowWin32::LLWindowWin32Thread::updateVRAMUsage()
{
    LL_PROFILE_ZONE_SCOPED;
    if (mDXGIAdapter != nullptr)
    {
        // NOTE: what lies below is hand wavy math based on compatibility testing and observation against a variety of hardware
        //  It doesn't make sense, but please don't refactor it to make sense. -- davep

        DXGI_QUERY_VIDEO_MEMORY_INFO info;
        mDXGIAdapter->QueryVideoMemoryInfo(0, DXGI_MEMORY_SEGMENT_GROUP_LOCAL, &info);

#if 0 // debug 0 budget and 0 CU
        info.Budget = 0;
        info.CurrentUsage = 0;
#endif

        U32 budget_mb = info.Budget / 1024 / 1024;
        U32 afr_mb = info.AvailableForReservation / 1024 / 1024;
        // correct for systems that misreport budget
        if (budget_mb == 0)
        { 
            // fall back to available for reservation clamped between 512MB and 2GB
            budget_mb = llclamp(afr_mb, (U32) 512, (U32) 2048);
        }

        if ( mMaxVRAM != 0)
        {
            budget_mb = llmin(budget_mb, mMaxVRAM);
        }

        U32 cu_mb = info.CurrentUsage / 1024 / 1024;

        // get an estimated usage based on texture bytes allocated
        U32 eu_mb = LLImageGL::getTextureBytesAllocated() * 2 / 1024 / 1024;

        if (cu_mb == 0)
        { // current usage is sometimes unreliable on Intel GPUs, fall back to estimated usage
            cu_mb = llmax((U32)1, eu_mb);
        }
        F32 eu_error = (F32)((S32)eu_mb - (S32)cu_mb) / (F32)cu_mb;

        U32 target_mb = budget_mb;

        if (target_mb > 4096)  // if 4GB are installed, try to leave 2GB free 
        {
            target_mb -= 2048;
        }
        else // if less than 4GB are installed, try not to use more than half of it
        {
            target_mb /= 2;
        }

        mAvailableVRAM = cu_mb < target_mb ? target_mb - cu_mb : 0;

        LL_INFOS("Window") << "\nLocal\nAFR: " << info.AvailableForReservation / 1024 / 1024
            << "\nBudget: " << info.Budget / 1024 / 1024
            << "\nCR: " << info.CurrentReservation / 1024 / 1024
            << "\nCU: " << info.CurrentUsage / 1024 / 1024
            << "\nEU: " << eu_mb << llformat(" (%.2f)", eu_error)
            << "\nTU: " << target_mb
            << "\nAM: " << mAvailableVRAM << LL_ENDL;

        /*mDXGIAdapter->QueryVideoMemoryInfo(0, DXGI_MEMORY_SEGMENT_GROUP_NON_LOCAL, &info);
        LL_INFOS("Window") << "\nNon-Local\nAFR: " << info.AvailableForReservation / 1024 / 1024
            << "\nBudget: " << info.Budget / 1024 / 1024
            << "\nCR: " << info.CurrentReservation / 1024 / 1024
            << "\nCU: " << info.CurrentUsage / 1024 / 1024 << LL_ENDL;*/
    }
    else if (mD3DDevice != NULL)
    { // fallback to D3D9
        mAvailableVRAM = mD3DDevice->GetAvailableTextureMem() / 1024 / 1024;
    }
}

void LLWindowWin32::LLWindowWin32Thread::run()
{
    sWindowThreadId = std::this_thread::get_id();
    LogChange logger("Window");

    initDX();

    //as good a place as any to up the MM timer resolution (see ms_sleep)
    //attempt to set timer resolution to 1ms
    TIMECAPS tc;
    if (timeGetDevCaps(&tc, sizeof(TIMECAPS)) == TIMERR_NOERROR)
    {
        timeBeginPeriod(llclamp((U32) 1, tc.wPeriodMin, tc.wPeriodMax));
    }

    while (! getQueue().done())
    {
        LL_PROFILE_ZONE_SCOPED_CATEGORY_WIN32;

        if (mWindowHandle != 0)
        {
            // lazily call initD3D inside this loop to catch when mWindowHandle has been set
            // *TODO: Shutdown if this fails when mWindowHandle exists
            initD3D();

            MSG msg;
            BOOL status;
            if (mhDC == 0)
            {
                LL_PROFILE_ZONE_NAMED_CATEGORY_WIN32("w32t - PeekMessage");
                logger.onChange("PeekMessage(", std::hex, mWindowHandle, ")");
                status = PeekMessage(&msg, mWindowHandle, 0, 0, PM_REMOVE);
            }
            else
            {
                LL_PROFILE_ZONE_NAMED_CATEGORY_WIN32("w32t - GetMessage");
                logger.always("GetMessage(", std::hex, mWindowHandle, ")");
                status = GetMessage(&msg, NULL, 0, 0);
            }
            if (status > 0)
            {
                logger.always("got MSG (", std::hex, msg.hwnd, ", ", msg.message,
                              ", ", msg.wParam, ")");
                TranslateMessage(&msg);
                DispatchMessage(&msg);

                mMessageQueue.pushFront(msg);
            }
        }

        {
            LL_PROFILE_ZONE_NAMED_CATEGORY_WIN32("w32t - Function Queue");
            logger.onChange("runPending()");
            //process any pending functions
            getQueue().runPending();
        }
<<<<<<< HEAD
        
        // update available vram once every 3 seconds
        static LLFrameTimer vramTimer;
        if (vramTimer.getElapsedTimeF32() > 3.f)
        {
            updateVRAMUsage();
            vramTimer.reset();
        }
=======
        // <FS:Beq> This is very verbose even for debug so it has it's own debug tag
        LL_DEBUGS("WindowVerbose") << "PreCheck Done - closed="  << getQueue().isClosed() << " size=" << getQueue().size() << LL_ENDL;
        // </FS:Beq>

>>>>>>> 92656117
#if 0
        {
            LL_PROFILE_ZONE_NAMED_CATEGORY_WIN32("w32t - Sleep");
            logger.always("sleep(1)");
            std::this_thread::sleep_for(std::chrono::milliseconds(1));
        }
#endif
    }
<<<<<<< HEAD

    //clean up DXGI/D3D resources
    if (mDXGIAdapter)
    {
        mDXGIAdapter->Release();
        mDXGIAdapter = nullptr;
    }

    if (mD3DDevice)
    {
        mD3DDevice->Release();
        mD3DDevice = nullptr;
    }

    if (mD3D)
    {
        mD3D->Release();
        mD3D = nullptr;
    }

=======
	logger.always("done - queue closed on windows thread.");// <FS:Beq/> extra debug for threaded window handler
>>>>>>> 92656117
}

void LLWindowWin32::post(const std::function<void()>& func)
{
    mFunctionQueue.pushFront(func);
}

void LLWindowWin32::postMouseButtonEvent(const std::function<void()>& func)
{
    mMouseQueue.pushFront(func);
}

void LLWindowWin32::kickWindowThread(HWND windowHandle)
{
    if (! windowHandle)
        windowHandle = mWindowHandle;
    if (windowHandle)
    {
        // post a nonsense user message to wake up the Window Thread in
        // case any functions are pending and no windows events came
        // through this frame
        WPARAM wparam{ 0xB0B0 };
        LL_DEBUGS("Window") << "PostMessage(" << std::hex << windowHandle
                            << ", " << WM_DUMMY_
                            << ", " << wparam << ")" << std::dec << LL_ENDL;
        PostMessage(windowHandle, WM_DUMMY_, wparam, 0x1337);
    }
}

void LLWindowWin32::updateWindowRect()
{
    LL_PROFILE_ZONE_SCOPED_CATEGORY_WIN32;
    //called from window thread
    RECT rect;
    RECT client_rect;
    
    if (GetWindowRect(mWindowHandle, &rect) &&
        GetClientRect(mWindowHandle, &client_rect))
    {
        post([=] 
            {
                mRect = rect;
                mClientRect = client_rect;
            });
    }
}<|MERGE_RESOLUTION|>--- conflicted
+++ resolved
@@ -5112,8 +5112,10 @@
             //process any pending functions
             getQueue().runPending();
         }
-<<<<<<< HEAD
-        
+        // <FS:Beq> This is very verbose even for debug so it has it's own debug tag
+        LL_DEBUGS("WindowVerbose") << "PreCheck Done - closed="  << getQueue().isClosed() << " size=" << getQueue().size() << LL_ENDL;
+        // </FS:Beq>
+
         // update available vram once every 3 seconds
         static LLFrameTimer vramTimer;
         if (vramTimer.getElapsedTimeF32() > 3.f)
@@ -5121,12 +5123,6 @@
             updateVRAMUsage();
             vramTimer.reset();
         }
-=======
-        // <FS:Beq> This is very verbose even for debug so it has it's own debug tag
-        LL_DEBUGS("WindowVerbose") << "PreCheck Done - closed="  << getQueue().isClosed() << " size=" << getQueue().size() << LL_ENDL;
-        // </FS:Beq>
-
->>>>>>> 92656117
 #if 0
         {
             LL_PROFILE_ZONE_NAMED_CATEGORY_WIN32("w32t - Sleep");
@@ -5135,7 +5131,7 @@
         }
 #endif
     }
-<<<<<<< HEAD
+	logger.always("done - queue closed on windows thread.");// <FS:Beq/> extra debug for threaded window handler
 
     //clean up DXGI/D3D resources
     if (mDXGIAdapter)
@@ -5156,9 +5152,6 @@
         mD3D = nullptr;
     }
 
-=======
-	logger.always("done - queue closed on windows thread.");// <FS:Beq/> extra debug for threaded window handler
->>>>>>> 92656117
 }
 
 void LLWindowWin32::post(const std::function<void()>& func)
