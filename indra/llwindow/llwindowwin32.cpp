--- conflicted
+++ resolved
@@ -442,7 +442,7 @@
                              U32 max_cores,
                              U32 max_vram,
                              F32 max_gl_version,
-							 BOOL useLegacyCursors) // <FS:LO> Legacy cursor setting from main program
+							 bool useLegacyCursors) // <FS:LO> Legacy cursor setting from main program
 	: 
     LLWindow(callbacks, fullscreen, flags), 
     mMaxGLVersion(max_gl_version), 
@@ -2124,7 +2124,7 @@
 }
 
 //void LLWindowWin32::initCursors()
-void LLWindowWin32::initCursors(BOOL useLegacyCursors) // <FS:LO> Legacy cursor setting from main program
+void LLWindowWin32::initCursors(bool useLegacyCursors) // <FS:LO> Legacy cursor setting from main program
 {
 	mCursor[ UI_CURSOR_ARROW ]		= LoadCursor(NULL, IDC_ARROW);
 	mCursor[ UI_CURSOR_WAIT ]		= LoadCursor(NULL, IDC_WAIT);
@@ -4685,7 +4685,14 @@
     return mWindowThread ? mWindowThread->getAvailableVRAMMegabytes() : 0;
 }
 
-<<<<<<< HEAD
+void LLWindowWin32::setMaxVRAMMegabytes(U32 max_vram)
+{
+    if (mWindowThread)
+    {
+        mWindowThread->mMaxVRAM = max_vram;
+    }
+}
+
 // <FS:ND> Allow to query for window chrome sizes.
 void LLWindowWin32::getWindowChrome( U32 &aChromeW, U32 &aChromeH )
 {
@@ -4705,15 +4712,6 @@
 	aChromeH = nHeight - nCHeight;
 }
 // </FS:ND>
-=======
-void LLWindowWin32::setMaxVRAMMegabytes(U32 max_vram)
-{
-    if (mWindowThread)
-    {
-        mWindowThread->mMaxVRAM = max_vram;
-    }
-}
->>>>>>> a02459de
 
 #endif // LL_WINDOWS
 
