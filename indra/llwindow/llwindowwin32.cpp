--- conflicted
+++ resolved
@@ -93,12 +93,8 @@
 const UINT WM_DUMMY_(WM_USER + 0x0017);
 const UINT WM_POST_FUNCTION_(WM_USER + 0x0018);
 
-<<<<<<< HEAD
-extern BOOL gDebugWindowProc;
+extern bool gDebugWindowProc;
 extern BOOL gDisconnected; // <FS:Beq/> [FIRE-32453][BUG-232971] Improve shutdown behaviour.
-=======
-extern bool gDebugWindowProc;
->>>>>>> 2817d6c6
 
 static std::thread::id sWindowThreadId;
 static std::thread::id sMainThreadId;
@@ -1367,13 +1363,8 @@
             LL_WARNS("Window") << "ChoosePixelFormat failed, code: " << GetLastError() << LL_ENDL;
             OSMessageBox(mCallbacks->translateString("MBPixelFmtErr"),
                 mCallbacks->translateString("MBError"), OSMB_OK);
-<<<<<<< HEAD
             close();
-            return FALSE;
-=======
-		close();
             return false;
->>>>>>> 2817d6c6
         }
     }
     catch (...)
@@ -1382,13 +1373,8 @@
         OSMessageBox(mCallbacks->translateString("MBPixelFmtErr"),
             mCallbacks->translateString("MBError"), OSMB_OK);
         close();
-<<<<<<< HEAD
-        return FALSE;
-    }
-=======
-		return false;
-	}
->>>>>>> 2817d6c6
+        return false;
+    }
 
 	LL_INFOS("Window") << "Pixel format chosen." << LL_ENDL ;
 
