/** 
 * @file llwindowwin32.cpp
 * @brief Platform-dependent implementation of llwindow
 *
 * $LicenseInfo:firstyear=2001&license=viewerlgpl$
 * Second Life Viewer Source Code
 * Copyright (C) 2010, Linden Research, Inc.
 * 
 * This library is free software; you can redistribute it and/or
 * modify it under the terms of the GNU Lesser General Public
 * License as published by the Free Software Foundation;
 * version 2.1 of the License only.
 * 
 * This library is distributed in the hope that it will be useful,
 * but WITHOUT ANY WARRANTY; without even the implied warranty of
 * MERCHANTABILITY or FITNESS FOR A PARTICULAR PURPOSE.  See the GNU
 * Lesser General Public License for more details.
 * 
 * You should have received a copy of the GNU Lesser General Public
 * License along with this library; if not, write to the Free Software
 * Foundation, Inc., 51 Franklin Street, Fifth Floor, Boston, MA  02110-1301  USA
 * 
 * Linden Research, Inc., 945 Battery Street, San Francisco, CA  94111  USA
 * $/LicenseInfo$
 */

#include "linden_common.h"

#if LL_WINDOWS && !LL_MESA_HEADLESS

#include "llwindowwin32.h"

// LLWindow library includes
#include "llkeyboardwin32.h"
#include "lldragdropwin32.h"
#include "llpreeditor.h"
#include "llwindowcallbacks.h"

// Linden library includes
#include "llerror.h"
#include "llfasttimer.h"
#include "llgl.h"
#include "llstring.h"
#include "lldir.h"
#include "llsdutil.h"
#include "llglslshader.h"

// System includes
#include <commdlg.h>
#include <WinUser.h>
#include <mapi.h>
#include <process.h>	// for _spawn
#include <shellapi.h>
#include <fstream>
#include <Imm.h>

// Require DirectInput version 8
#define DIRECTINPUT_VERSION 0x0800

#include <dinput.h>
#include <Dbt.h.>

// culled from winuser.h
#ifndef WM_MOUSEWHEEL /* Added to be compatible with later SDK's */
const S32	WM_MOUSEWHEEL = 0x020A;
#endif
#ifndef WHEEL_DELTA /* Added to be compatible with later SDK's */
const S32	WHEEL_DELTA = 120;     /* Value for rolling one detent */
#endif
const S32	MAX_MESSAGE_PER_UPDATE = 20;
const S32	BITS_PER_PIXEL = 32;
const S32	MAX_NUM_RESOLUTIONS = 32;
const F32	ICON_FLASH_TIME = 0.5f;
const F32	DEFAULT_DPI = 96.0f;

#ifndef WM_DPICHANGED                   
const S32	WM_DPICHANGED = 0x02E0;
#endif

extern BOOL gDebugWindowProc;

LPWSTR gIconResource = IDI_APPLICATION;

LLW32MsgCallback gAsyncMsgCallback = NULL;

#ifndef DPI_ENUMS_DECLARED

typedef enum PROCESS_DPI_AWARENESS {
	PROCESS_DPI_UNAWARE = 0,
	PROCESS_SYSTEM_DPI_AWARE = 1,
	PROCESS_PER_MONITOR_DPI_AWARE = 2
} PROCESS_DPI_AWARENESS;

typedef enum MONITOR_DPI_TYPE {
	MDT_EFFECTIVE_DPI = 0,
	MDT_ANGULAR_DPI = 1,
	MDT_RAW_DPI = 2,
	MDT_DEFAULT = MDT_EFFECTIVE_DPI
} MONITOR_DPI_TYPE;

#endif

typedef HRESULT(STDAPICALLTYPE *SetProcessDpiAwarenessType)(_In_ PROCESS_DPI_AWARENESS value);

typedef HRESULT(STDAPICALLTYPE *GetProcessDpiAwarenessType)(
	_In_ HANDLE hprocess,
	_Out_ PROCESS_DPI_AWARENESS *value);

typedef HRESULT(STDAPICALLTYPE *GetDpiForMonitorType)(
	_In_ HMONITOR hmonitor,
	_In_ MONITOR_DPI_TYPE dpiType,
	_Out_ UINT *dpiX,
	_Out_ UINT *dpiY);

//
// LLWindowWin32
//

void show_window_creation_error(const std::string& title)
{
	LL_WARNS("Window") << title << LL_ENDL;
}

HGLRC SafeCreateContext(HDC hdc)
{
	__try 
	{
		return wglCreateContext(hdc);
	}
	__except(EXCEPTION_EXECUTE_HANDLER)
	{ 
		return NULL;
	}
}

//static
BOOL LLWindowWin32::sIsClassRegistered = FALSE;

BOOL	LLWindowWin32::sLanguageTextInputAllowed = TRUE;
BOOL	LLWindowWin32::sWinIMEOpened = FALSE;
HKL		LLWindowWin32::sWinInputLocale = 0;
DWORD	LLWindowWin32::sWinIMEConversionMode = IME_CMODE_NATIVE;
DWORD	LLWindowWin32::sWinIMESentenceMode = IME_SMODE_AUTOMATIC;
LLCoordWindow LLWindowWin32::sWinIMEWindowPosition(-1,-1);

// The following class LLWinImm delegates Windows IMM APIs.
// We need this because some language versions of Windows,
// e.g., US version of Windows XP, doesn't install IMM32.DLL
// as a default, and we can't link against imm32.lib statically.
// I believe DLL loading of this type is best suited to do
// in a static initialization of a class.  What I'm not sure is
// whether it follows the Linden Conding Standard... 
// See http://wiki.secondlife.com/wiki/Coding_standards#Static_Members

class LLWinImm
{
public:
	static bool		isAvailable() { return sTheInstance.mHImmDll != NULL; }

public:
	// Wrappers for IMM API.
	static BOOL		isIME(HKL hkl);															
	static HWND		getDefaultIMEWnd(HWND hwnd);
	static HIMC		getContext(HWND hwnd);													
	static BOOL		releaseContext(HWND hwnd, HIMC himc);
	static BOOL		getOpenStatus(HIMC himc);												
	static BOOL		setOpenStatus(HIMC himc, BOOL status);									
	static BOOL		getConversionStatus(HIMC himc, LPDWORD conversion, LPDWORD sentence);	
	static BOOL		setConversionStatus(HIMC himc, DWORD conversion, DWORD sentence);		
	static BOOL		getCompositionWindow(HIMC himc, LPCOMPOSITIONFORM form);					
	static BOOL		setCompositionWindow(HIMC himc, LPCOMPOSITIONFORM form);					
	static LONG		getCompositionString(HIMC himc, DWORD index, LPVOID data, DWORD length);
	static BOOL		setCompositionString(HIMC himc, DWORD index, LPVOID pComp, DWORD compLength, LPVOID pRead, DWORD readLength);
	static BOOL		setCompositionFont(HIMC himc, LPLOGFONTW logfont);
	static BOOL		setCandidateWindow(HIMC himc, LPCANDIDATEFORM candidate_form);
	static BOOL		notifyIME(HIMC himc, DWORD action, DWORD index, DWORD value);

private:
	LLWinImm();
	~LLWinImm();

private:
	// Pointers to IMM API.
	BOOL	 	(WINAPI *mImmIsIME)(HKL);
	HWND		(WINAPI *mImmGetDefaultIMEWnd)(HWND);
	HIMC		(WINAPI *mImmGetContext)(HWND);
	BOOL		(WINAPI *mImmReleaseContext)(HWND, HIMC);
	BOOL		(WINAPI *mImmGetOpenStatus)(HIMC);
	BOOL		(WINAPI *mImmSetOpenStatus)(HIMC, BOOL);
	BOOL		(WINAPI *mImmGetConversionStatus)(HIMC, LPDWORD, LPDWORD);
	BOOL		(WINAPI *mImmSetConversionStatus)(HIMC, DWORD, DWORD);
	BOOL		(WINAPI *mImmGetCompostitionWindow)(HIMC, LPCOMPOSITIONFORM);
	BOOL		(WINAPI *mImmSetCompostitionWindow)(HIMC, LPCOMPOSITIONFORM);
	LONG		(WINAPI *mImmGetCompositionString)(HIMC, DWORD, LPVOID, DWORD);
	BOOL		(WINAPI *mImmSetCompositionString)(HIMC, DWORD, LPVOID, DWORD, LPVOID, DWORD);
	BOOL		(WINAPI *mImmSetCompositionFont)(HIMC, LPLOGFONTW);
	BOOL		(WINAPI *mImmSetCandidateWindow)(HIMC, LPCANDIDATEFORM);
	BOOL		(WINAPI *mImmNotifyIME)(HIMC, DWORD, DWORD, DWORD);

private:
	HMODULE		mHImmDll;
	static LLWinImm sTheInstance;
};

LLWinImm LLWinImm::sTheInstance;

LLWinImm::LLWinImm() : mHImmDll(NULL)
{
	// Check system metrics 
	if ( !GetSystemMetrics( SM_IMMENABLED ) )
		return;

	mHImmDll = LoadLibraryA("Imm32");
	if (mHImmDll != NULL)
	{
		mImmIsIME               = (BOOL (WINAPI *)(HKL))                    GetProcAddress(mHImmDll, "ImmIsIME");
		mImmGetDefaultIMEWnd	= (HWND (WINAPI *)(HWND))					GetProcAddress(mHImmDll, "ImmGetDefaultIMEWnd");
		mImmGetContext          = (HIMC (WINAPI *)(HWND))                   GetProcAddress(mHImmDll, "ImmGetContext");
		mImmReleaseContext      = (BOOL (WINAPI *)(HWND, HIMC))             GetProcAddress(mHImmDll, "ImmReleaseContext");
		mImmGetOpenStatus       = (BOOL (WINAPI *)(HIMC))                   GetProcAddress(mHImmDll, "ImmGetOpenStatus");
		mImmSetOpenStatus       = (BOOL (WINAPI *)(HIMC, BOOL))             GetProcAddress(mHImmDll, "ImmSetOpenStatus");
		mImmGetConversionStatus = (BOOL (WINAPI *)(HIMC, LPDWORD, LPDWORD)) GetProcAddress(mHImmDll, "ImmGetConversionStatus");
		mImmSetConversionStatus = (BOOL (WINAPI *)(HIMC, DWORD, DWORD))     GetProcAddress(mHImmDll, "ImmSetConversionStatus");
		mImmGetCompostitionWindow = (BOOL (WINAPI *)(HIMC, LPCOMPOSITIONFORM))   GetProcAddress(mHImmDll, "ImmGetCompositionWindow");
		mImmSetCompostitionWindow = (BOOL (WINAPI *)(HIMC, LPCOMPOSITIONFORM))   GetProcAddress(mHImmDll, "ImmSetCompositionWindow");
		mImmGetCompositionString= (LONG (WINAPI *)(HIMC, DWORD, LPVOID, DWORD))					GetProcAddress(mHImmDll, "ImmGetCompositionStringW");
		mImmSetCompositionString= (BOOL (WINAPI *)(HIMC, DWORD, LPVOID, DWORD, LPVOID, DWORD))	GetProcAddress(mHImmDll, "ImmSetCompositionStringW");
		mImmSetCompositionFont  = (BOOL (WINAPI *)(HIMC, LPLOGFONTW))		GetProcAddress(mHImmDll, "ImmSetCompositionFontW");
		mImmSetCandidateWindow  = (BOOL (WINAPI *)(HIMC, LPCANDIDATEFORM))  GetProcAddress(mHImmDll, "ImmSetCandidateWindow");
		mImmNotifyIME			= (BOOL (WINAPI *)(HIMC, DWORD, DWORD, DWORD))	GetProcAddress(mHImmDll, "ImmNotifyIME");

		if (mImmIsIME == NULL ||
			mImmGetDefaultIMEWnd == NULL ||
			mImmGetContext == NULL ||
			mImmReleaseContext == NULL ||
			mImmGetOpenStatus == NULL ||
			mImmSetOpenStatus == NULL ||
			mImmGetConversionStatus == NULL ||
			mImmSetConversionStatus == NULL ||
			mImmGetCompostitionWindow == NULL ||
			mImmSetCompostitionWindow == NULL ||
			mImmGetCompositionString == NULL ||
			mImmSetCompositionString == NULL ||
			mImmSetCompositionFont == NULL ||
			mImmSetCandidateWindow == NULL ||
			mImmNotifyIME == NULL)
		{
			// If any of the above API entires are not found, we can't use IMM API.  
			// So, turn off the IMM support.  We should log some warning message in 
			// the case, since it is very unusual; these APIs are available from 
			// the beginning, and all versions of IMM32.DLL should have them all.  
			// Unfortunately, this code may be executed before initialization of 
			// the logging channel (LL_WARNS()), and we can't do it here...  Yes, this 
			// is one of disadvantages to use static constraction to DLL loading. 
			FreeLibrary(mHImmDll);
			mHImmDll = NULL;

			// If we unload the library, make sure all the function pointers are cleared
			mImmIsIME = NULL;
			mImmGetDefaultIMEWnd = NULL;
			mImmGetContext = NULL;
			mImmReleaseContext = NULL;
			mImmGetOpenStatus = NULL;
			mImmSetOpenStatus = NULL;
			mImmGetConversionStatus = NULL;
			mImmSetConversionStatus = NULL;
			mImmGetCompostitionWindow = NULL;
			mImmSetCompostitionWindow = NULL;
			mImmGetCompositionString = NULL;
			mImmSetCompositionString = NULL;
			mImmSetCompositionFont = NULL;
			mImmSetCandidateWindow = NULL;
			mImmNotifyIME = NULL;
		}
	}
}


// static 
BOOL	LLWinImm::isIME(HKL hkl)															
{ 
	if ( sTheInstance.mImmIsIME )
		return sTheInstance.mImmIsIME(hkl); 
	return FALSE;
}

// static 
HIMC		LLWinImm::getContext(HWND hwnd)
{
	if ( sTheInstance.mImmGetContext )
		return sTheInstance.mImmGetContext(hwnd); 
	return 0;
}

//static 
BOOL		LLWinImm::releaseContext(HWND hwnd, HIMC himc)
{ 
	if ( sTheInstance.mImmIsIME )
		return sTheInstance.mImmReleaseContext(hwnd, himc); 
	return FALSE;
}

// static 
BOOL		LLWinImm::getOpenStatus(HIMC himc)
{ 
	if ( sTheInstance.mImmGetOpenStatus )
		return sTheInstance.mImmGetOpenStatus(himc); 
	return FALSE;
}

// static 
BOOL		LLWinImm::setOpenStatus(HIMC himc, BOOL status)									
{ 
	if ( sTheInstance.mImmSetOpenStatus )
		return sTheInstance.mImmSetOpenStatus(himc, status); 
	return FALSE;
}

// static 
BOOL		LLWinImm::getConversionStatus(HIMC himc, LPDWORD conversion, LPDWORD sentence)	
{ 
	if ( sTheInstance.mImmGetConversionStatus )
		return sTheInstance.mImmGetConversionStatus(himc, conversion, sentence); 
	return FALSE;
}

// static 
BOOL		LLWinImm::setConversionStatus(HIMC himc, DWORD conversion, DWORD sentence)		
{ 
	if ( sTheInstance.mImmSetConversionStatus )
		return sTheInstance.mImmSetConversionStatus(himc, conversion, sentence); 
	return FALSE;
}

// static 
BOOL		LLWinImm::getCompositionWindow(HIMC himc, LPCOMPOSITIONFORM form)					
{ 
	if ( sTheInstance.mImmGetCompostitionWindow )
		return sTheInstance.mImmGetCompostitionWindow(himc, form);	
	return FALSE;
}

// static 
BOOL		LLWinImm::setCompositionWindow(HIMC himc, LPCOMPOSITIONFORM form)					
{ 
	if ( sTheInstance.mImmSetCompostitionWindow )
		return sTheInstance.mImmSetCompostitionWindow(himc, form);	
	return FALSE;
}


// static 
LONG		LLWinImm::getCompositionString(HIMC himc, DWORD index, LPVOID data, DWORD length)					
{ 
	if ( sTheInstance.mImmGetCompositionString )
		return sTheInstance.mImmGetCompositionString(himc, index, data, length);	
	return FALSE;
}


// static 
BOOL		LLWinImm::setCompositionString(HIMC himc, DWORD index, LPVOID pComp, DWORD compLength, LPVOID pRead, DWORD readLength)					
{ 
	if ( sTheInstance.mImmSetCompositionString )
		return sTheInstance.mImmSetCompositionString(himc, index, pComp, compLength, pRead, readLength);	
	return FALSE;
}

// static 
BOOL		LLWinImm::setCompositionFont(HIMC himc, LPLOGFONTW pFont)					
{ 
	if ( sTheInstance.mImmSetCompositionFont )
		return sTheInstance.mImmSetCompositionFont(himc, pFont);	
	return FALSE;
}

// static 
BOOL		LLWinImm::setCandidateWindow(HIMC himc, LPCANDIDATEFORM form)					
{ 
	if ( sTheInstance.mImmSetCandidateWindow )
		return sTheInstance.mImmSetCandidateWindow(himc, form);	
	return FALSE;
}

// static 
BOOL		LLWinImm::notifyIME(HIMC himc, DWORD action, DWORD index, DWORD value)					
{ 
	if ( sTheInstance.mImmNotifyIME )
		return sTheInstance.mImmNotifyIME(himc, action, index, value);	
	return FALSE;
}




// ----------------------------------------------------------------------------------------
LLWinImm::~LLWinImm()
{
	if (mHImmDll != NULL)
	{
		FreeLibrary(mHImmDll);
		mHImmDll = NULL;
	}
}


LLWindowWin32::LLWindowWin32(LLWindowCallbacks* callbacks,
							 const std::string& title, const std::string& name, S32 x, S32 y, S32 width,
							 S32 height, U32 flags, 
							 BOOL fullscreen, BOOL clearBg,
							 BOOL disable_vsync, BOOL use_gl,
							 BOOL ignore_pixel_depth,
							 //U32 fsaa_samples)
							 U32 fsaa_samples,
							 BOOL useLegacyCursors) // <FS:LO> Legacy cursor setting from main program
	: LLWindow(callbacks, fullscreen, flags)
{
	
	//MAINT-516 -- force a load of opengl32.dll just in case windows went sideways 
	LoadLibrary(L"opengl32.dll");

	mFSAASamples = fsaa_samples;
	mIconResource = gIconResource;
	mOverrideAspectRatio = 0.f;
	mNativeAspectRatio = 0.f;
	mMousePositionModified = FALSE;
	mInputProcessingPaused = FALSE;
	mPreeditor = NULL;
	mKeyCharCode = 0;
	mKeyScanCode = 0;
	mKeyVirtualKey = 0;
	mhDC = NULL;
	mhRC = NULL;

	// Initialize the keyboard
	gKeyboard = new LLKeyboardWin32();
	gKeyboard->setCallbacks(callbacks);

	// Initialize the Drag and Drop functionality
	mDragDrop = new LLDragDropWin32;

	// Initialize (boot strap) the Language text input management,
	// based on the system's (user's) default settings.
	allowLanguageTextInput(mPreeditor, FALSE);

	WNDCLASS		wc;
	RECT			window_rect;

	// Set the window title
	if (title.empty())
	{
		mWindowTitle = new WCHAR[50];
		wsprintf(mWindowTitle, L"OpenGL Window");
	}
	else
	{
		mWindowTitle = new WCHAR[256]; // Assume title length < 255 chars.
		mbstowcs(mWindowTitle, title.c_str(), 255);
		mWindowTitle[255] = 0;
	}

	// Set the window class name
	if (name.empty())
	{
		mWindowClassName = new WCHAR[50];
		wsprintf(mWindowClassName, L"OpenGL Window");
	}
	else
	{
		mWindowClassName = new WCHAR[256]; // Assume title length < 255 chars.
		mbstowcs(mWindowClassName, name.c_str(), 255);
		mWindowClassName[255] = 0;
	}


	// We're not clipping yet
	SetRect( &mOldMouseClip, 0, 0, 0, 0 );

	// Make an instance of our window then define the window class
	mhInstance = GetModuleHandle(NULL);
	mWndProc = NULL;

	mSwapMethod = SWAP_METHOD_UNDEFINED;

	// No WPARAM yet.
	mLastSizeWParam = 0;

	// Windows GDI rects don't include rightmost pixel
	window_rect.left = (long) 0;
	window_rect.right = (long) width;
	window_rect.top = (long) 0;
	window_rect.bottom = (long) height;

	// Grab screen size to sanitize the window
	S32 window_border_y = GetSystemMetrics(SM_CYBORDER);
	S32 virtual_screen_x = GetSystemMetrics(SM_XVIRTUALSCREEN); 
	S32 virtual_screen_y = GetSystemMetrics(SM_YVIRTUALSCREEN); 
	S32 virtual_screen_width = GetSystemMetrics(SM_CXVIRTUALSCREEN);
	S32 virtual_screen_height = GetSystemMetrics(SM_CYVIRTUALSCREEN);

	if (x < virtual_screen_x) x = virtual_screen_x;
	if (y < virtual_screen_y - window_border_y) y = virtual_screen_y - window_border_y;

	if (x + width > virtual_screen_x + virtual_screen_width) x = virtual_screen_x + virtual_screen_width - width;
	if (y + height > virtual_screen_y + virtual_screen_height) y = virtual_screen_y + virtual_screen_height - height;

	if (!sIsClassRegistered)
	{
		// Force redraw when resized and create a private device context

		// Makes double click messages.
		wc.style = CS_HREDRAW | CS_VREDRAW | CS_OWNDC | CS_DBLCLKS;

		// Set message handler function
		wc.lpfnWndProc = (WNDPROC) mainWindowProc;

		// unused
		wc.cbClsExtra = 0;
		wc.cbWndExtra = 0;

		wc.hInstance = mhInstance;
		wc.hIcon = LoadIcon(mhInstance, mIconResource);

		// We will set the cursor ourselves
		wc.hCursor = NULL;

		// background color is not used
		if (clearBg)
		{
			wc.hbrBackground = (HBRUSH) GetStockObject(WHITE_BRUSH);
		}
		else
		{
			wc.hbrBackground = (HBRUSH) NULL;
		}

		// we don't use windows menus
		wc.lpszMenuName = NULL;

		wc.lpszClassName = mWindowClassName;

		if (!RegisterClass(&wc))
		{
			OSMessageBox(mCallbacks->translateString("MBRegClassFailed"), 
				mCallbacks->translateString("MBError"), OSMB_OK);
			return;
		}
		sIsClassRegistered = TRUE;
	}

	//-----------------------------------------------------------------------
	// Get the current refresh rate
	//-----------------------------------------------------------------------

	DEVMODE dev_mode;
	::ZeroMemory(&dev_mode, sizeof(DEVMODE));
	dev_mode.dmSize = sizeof(DEVMODE);
	DWORD current_refresh;
	if (EnumDisplaySettings(NULL, ENUM_CURRENT_SETTINGS, &dev_mode))
	{
		current_refresh = dev_mode.dmDisplayFrequency;
		mNativeAspectRatio = ((F32)dev_mode.dmPelsWidth) / ((F32)dev_mode.dmPelsHeight);
	}
	else
	{
		current_refresh = 60;
	}

	//-----------------------------------------------------------------------
	// Drop resolution and go fullscreen
	// use a display mode with our desired size and depth, with a refresh
	// rate as close at possible to the users' default
	//-----------------------------------------------------------------------
	if (mFullscreen)
	{
		BOOL success = FALSE;
		DWORD closest_refresh = 0;

		for (S32 mode_num = 0;; mode_num++)
		{
			if (!EnumDisplaySettings(NULL, mode_num, &dev_mode))
			{
				break;
			}

			if (dev_mode.dmPelsWidth == width &&
				dev_mode.dmPelsHeight == height &&
				dev_mode.dmBitsPerPel == BITS_PER_PIXEL)
			{
				success = TRUE;
				if ((dev_mode.dmDisplayFrequency - current_refresh)
					< (closest_refresh - current_refresh))
				{
					closest_refresh = dev_mode.dmDisplayFrequency;
				}
			}
		}

		if (closest_refresh == 0)
		{
			LL_WARNS("Window") << "Couldn't find display mode " << width << " by " << height << " at " << BITS_PER_PIXEL << " bits per pixel" << LL_ENDL;
			//success = FALSE;

			if (!EnumDisplaySettings(NULL, ENUM_CURRENT_SETTINGS, &dev_mode))
			{
				success = FALSE;
			}
			else
			{
				if (dev_mode.dmBitsPerPel == BITS_PER_PIXEL)
				{
					LL_WARNS("Window") << "Current BBP is OK falling back to that" << LL_ENDL;
					window_rect.right=width=dev_mode.dmPelsWidth;
					window_rect.bottom=height=dev_mode.dmPelsHeight;
					success = TRUE;
				}
				else
				{
					LL_WARNS("Window") << "Current BBP is BAD" << LL_ENDL;
					success = FALSE;
				}
			}
		}

		// If we found a good resolution, use it.
		if (success)
		{
			success = setDisplayResolution(width, height, BITS_PER_PIXEL, closest_refresh);
		}

		// Keep a copy of the actual current device mode in case we minimize 
		// and change the screen resolution.   JC
		EnumDisplaySettings(NULL, ENUM_CURRENT_SETTINGS, &dev_mode);

		// If it failed, we don't want to run fullscreen
		if (success)
		{
			mFullscreen = TRUE;
			mFullscreenWidth   = dev_mode.dmPelsWidth;
			mFullscreenHeight  = dev_mode.dmPelsHeight;
			mFullscreenBits    = dev_mode.dmBitsPerPel;
			mFullscreenRefresh = dev_mode.dmDisplayFrequency;

			LL_INFOS("Window") << "Running at " << dev_mode.dmPelsWidth
				<< "x"   << dev_mode.dmPelsHeight
				<< "x"   << dev_mode.dmBitsPerPel
				<< " @ " << dev_mode.dmDisplayFrequency
				<< LL_ENDL;
		}
		else
		{
			mFullscreen = FALSE;
			mFullscreenWidth   = -1;
			mFullscreenHeight  = -1;
			mFullscreenBits    = -1;
			mFullscreenRefresh = -1;

			std::map<std::string,std::string> args;
			args["[WIDTH]"] = llformat("%d", width);
			args["[HEIGHT]"] = llformat ("%d", height);
			OSMessageBox(mCallbacks->translateString("MBFullScreenErr", args),
				mCallbacks->translateString("MBError"), OSMB_OK);
		}
	}

	// TODO: add this after resolving _WIN32_WINNT issue
	//	if (!fullscreen)
	//	{
	//		TRACKMOUSEEVENT track_mouse_event;
	//		track_mouse_event.cbSize = sizeof( TRACKMOUSEEVENT );
	//		track_mouse_event.dwFlags = TME_LEAVE;
	//		track_mouse_event.hwndTrack = mWindowHandle;
	//		track_mouse_event.dwHoverTime = HOVER_DEFAULT;
	//		TrackMouseEvent( &track_mouse_event ); 
	//	}


	//-----------------------------------------------------------------------
	// Create GL drawing context
	//-----------------------------------------------------------------------
	LLCoordScreen windowPos(x,y);
	LLCoordScreen windowSize(window_rect.right - window_rect.left,
							 window_rect.bottom - window_rect.top);
	if (!switchContext(mFullscreen, windowSize, TRUE, &windowPos))
	{
		return;
	}
	
	//start with arrow cursor
	//initCursors();
	initCursors(useLegacyCursors); // <FS:LO> Legacy cursor setting from main program
	setCursor( UI_CURSOR_ARROW );

	// Initialize (boot strap) the Language text input management,
	// based on the system's (or user's) default settings.
	allowLanguageTextInput(NULL, FALSE);
}


LLWindowWin32::~LLWindowWin32()
{
	delete mDragDrop;

	delete [] mWindowTitle;
	mWindowTitle = NULL;

	delete [] mSupportedResolutions;
	mSupportedResolutions = NULL;

	delete [] mWindowClassName;
	mWindowClassName = NULL;
}

void LLWindowWin32::show()
{
	ShowWindow(mWindowHandle, SW_SHOW);
	SetForegroundWindow(mWindowHandle);
	SetFocus(mWindowHandle);
}

void LLWindowWin32::hide()
{
	setMouseClipping(FALSE);
	ShowWindow(mWindowHandle, SW_HIDE);
}

//virtual
void LLWindowWin32::minimize()
{
	setMouseClipping(FALSE);
	showCursor();
	ShowWindow(mWindowHandle, SW_MINIMIZE);
}

//virtual
void LLWindowWin32::restore()
{
	ShowWindow(mWindowHandle, SW_RESTORE);
	SetForegroundWindow(mWindowHandle);
	SetFocus(mWindowHandle);
}


// close() destroys all OS-specific code associated with a window.
// Usually called from LLWindowManager::destroyWindow()
void LLWindowWin32::close()
{
	LL_DEBUGS("Window") << "Closing LLWindowWin32" << LL_ENDL;
	// Is window is already closed?
	if (!mWindowHandle)
	{
		return;
	}

	mDragDrop->reset();

	// Make sure cursor is visible and we haven't mangled the clipping state.
	setMouseClipping(FALSE);
	showCursor();

	// Go back to screen mode written in the registry.
	if (mFullscreen)
	{
		resetDisplayResolution();
	}

	// Clean up remaining GL state
	LL_DEBUGS("Window") << "Shutting down GL" << LL_ENDL;
	gGLManager.shutdownGL();

	LL_DEBUGS("Window") << "Releasing Context" << LL_ENDL;
	if (mhRC)
	{
		if (!wglMakeCurrent(NULL, NULL))
		{
			LL_WARNS("Window") << "Release of DC and RC failed" << LL_ENDL;
		}

		if (!wglDeleteContext(mhRC))
		{
			LL_WARNS("Window") << "Release of rendering context failed" << LL_ENDL;
		}

		mhRC = NULL;
	}

	// Restore gamma to the system values.
	restoreGamma();

	if (mhDC && !ReleaseDC(mWindowHandle, mhDC))
	{
		LL_WARNS("Window") << "Release of ghDC failed" << LL_ENDL;
		mhDC = NULL;
	}

	LL_DEBUGS("Window") << "Destroying Window" << LL_ENDL;
	
	// Don't process events in our mainWindowProc any longer.
	// SetWindowLong(mWindowHandle, GWL_USERDATA, NULL);
	SetWindowLongPtr(mWindowHandle, GWLP_USERDATA, NULL);

	// Make sure we don't leave a blank toolbar button.
	ShowWindow(mWindowHandle, SW_HIDE);

	// This causes WM_DESTROY to be sent *immediately*
	if (!DestroyWindow(mWindowHandle))
	{
		OSMessageBox(mCallbacks->translateString("MBDestroyWinFailed"),
			mCallbacks->translateString("MBShutdownErr"),
			OSMB_OK);
	}

	mWindowHandle = NULL;
}

BOOL LLWindowWin32::isValid()
{
	return (mWindowHandle != NULL);
}

BOOL LLWindowWin32::getVisible()
{
	return (mWindowHandle && IsWindowVisible(mWindowHandle));
}

BOOL LLWindowWin32::getMinimized()
{
	return (mWindowHandle && IsIconic(mWindowHandle));
}

BOOL LLWindowWin32::getMaximized()
{
	return (mWindowHandle && IsZoomed(mWindowHandle));
}

BOOL LLWindowWin32::maximize()
{
	BOOL success = FALSE;
	if (!mWindowHandle) return success;

	WINDOWPLACEMENT placement;
	placement.length = sizeof(WINDOWPLACEMENT);

	success = GetWindowPlacement(mWindowHandle, &placement);
	if (!success) return success;

	placement.showCmd = SW_MAXIMIZE;

	success = SetWindowPlacement(mWindowHandle, &placement);
	return success;
}

BOOL LLWindowWin32::getFullscreen()
{
	return mFullscreen;
}

BOOL LLWindowWin32::getPosition(LLCoordScreen *position)
{
	RECT window_rect;

	if (!mWindowHandle ||
		!GetWindowRect(mWindowHandle, &window_rect) ||
		NULL == position)
	{
		return FALSE;
	}

	position->mX = window_rect.left;
	position->mY = window_rect.top;
	return TRUE;
}

BOOL LLWindowWin32::getSize(LLCoordScreen *size)
{
	RECT window_rect;

	if (!mWindowHandle ||
		!GetWindowRect(mWindowHandle, &window_rect) ||
		NULL == size)
	{
		return FALSE;
	}

	size->mX = window_rect.right - window_rect.left;
	size->mY = window_rect.bottom - window_rect.top;
	return TRUE;
}

BOOL LLWindowWin32::getSize(LLCoordWindow *size)
{
	RECT client_rect;

	if (!mWindowHandle ||
		!GetClientRect(mWindowHandle, &client_rect) ||
		NULL == size)
	{
		return FALSE;
	}

	size->mX = client_rect.right - client_rect.left;
	size->mY = client_rect.bottom - client_rect.top;
	return TRUE;
}

BOOL LLWindowWin32::setPosition(const LLCoordScreen position)
{
	LLCoordScreen size;

	if (!mWindowHandle)
	{
		return FALSE;
	}
	getSize(&size);
	moveWindow(position, size);
	return TRUE;
}

BOOL LLWindowWin32::setSizeImpl(const LLCoordScreen size)
{
	LLCoordScreen position;

	getPosition(&position);
	if (!mWindowHandle)
	{
		return FALSE;
	}

	WINDOWPLACEMENT placement;
	placement.length = sizeof(WINDOWPLACEMENT);

	if (!GetWindowPlacement(mWindowHandle, &placement)) return FALSE;

	placement.showCmd = SW_RESTORE;

	if (!SetWindowPlacement(mWindowHandle, &placement)) return FALSE;

	moveWindow(position, size);
	return TRUE;
}

BOOL LLWindowWin32::setSizeImpl(const LLCoordWindow size)
{
	RECT window_rect = {0, 0, size.mX, size.mY };
	DWORD dw_ex_style = WS_EX_APPWINDOW | WS_EX_WINDOWEDGE;
	DWORD dw_style = WS_OVERLAPPEDWINDOW;

	AdjustWindowRectEx(&window_rect, dw_style, FALSE, dw_ex_style);

	return setSizeImpl(LLCoordScreen(window_rect.right - window_rect.left, window_rect.bottom - window_rect.top));
}

// changing fullscreen resolution
BOOL LLWindowWin32::switchContext(BOOL fullscreen, const LLCoordScreen &size, BOOL disable_vsync, const LLCoordScreen * const posp)
{
	GLuint	pixel_format;
	DEVMODE dev_mode;
	::ZeroMemory(&dev_mode, sizeof(DEVMODE));
	dev_mode.dmSize = sizeof(DEVMODE);
	DWORD	current_refresh;
	DWORD	dw_ex_style;
	DWORD	dw_style;
	RECT	window_rect = {0, 0, 0, 0};
	S32 width = size.mX;
	S32 height = size.mY;
	BOOL auto_show = FALSE;

	if (mhRC)	
	{
		auto_show = TRUE;
		resetDisplayResolution();
	}

	if (EnumDisplaySettings(NULL, ENUM_CURRENT_SETTINGS, &dev_mode))
	{
		current_refresh = dev_mode.dmDisplayFrequency;
	}
	else
	{
		current_refresh = 60;
	}

	gGLManager.shutdownGL();
	//destroy gl context
	if (mhRC)
	{
		if (!wglMakeCurrent(NULL, NULL))
		{
			LL_WARNS("Window") << "Release of DC and RC failed" << LL_ENDL;
		}

		if (!wglDeleteContext(mhRC))
		{
			LL_WARNS("Window") << "Release of rendering context failed" << LL_ENDL;
		}

		mhRC = NULL;
	}

	if (fullscreen)
	{
		mFullscreen = TRUE;
		BOOL success = FALSE;
		DWORD closest_refresh = 0;

		for (S32 mode_num = 0;; mode_num++)
		{
			if (!EnumDisplaySettings(NULL, mode_num, &dev_mode))
			{
				break;
			}

			if (dev_mode.dmPelsWidth == width &&
				dev_mode.dmPelsHeight == height &&
				dev_mode.dmBitsPerPel == BITS_PER_PIXEL)
			{
				success = TRUE;
				if ((dev_mode.dmDisplayFrequency - current_refresh)
					< (closest_refresh - current_refresh))
				{
					closest_refresh = dev_mode.dmDisplayFrequency;
				}
			}
		}

		if (closest_refresh == 0)
		{
			LL_WARNS("Window") << "Couldn't find display mode " << width << " by " << height << " at " << BITS_PER_PIXEL << " bits per pixel" << LL_ENDL;
			return FALSE;
		}

		// If we found a good resolution, use it.
		if (success)
		{
			success = setDisplayResolution(width, height, BITS_PER_PIXEL, closest_refresh);
		}

		// Keep a copy of the actual current device mode in case we minimize 
		// and change the screen resolution.   JC
		EnumDisplaySettings(NULL, ENUM_CURRENT_SETTINGS, &dev_mode);

		if (success)
		{
			mFullscreen = TRUE;
			mFullscreenWidth   = dev_mode.dmPelsWidth;
			mFullscreenHeight  = dev_mode.dmPelsHeight;
			mFullscreenBits    = dev_mode.dmBitsPerPel;
			mFullscreenRefresh = dev_mode.dmDisplayFrequency;

			LL_INFOS("Window") << "Running at " << dev_mode.dmPelsWidth
				<< "x"   << dev_mode.dmPelsHeight
				<< "x"   << dev_mode.dmBitsPerPel
				<< " @ " << dev_mode.dmDisplayFrequency
				<< LL_ENDL;

			window_rect.left = (long) 0;
			window_rect.right = (long) width;			// Windows GDI rects don't include rightmost pixel
			window_rect.top = (long) 0;
			window_rect.bottom = (long) height;
			dw_ex_style = WS_EX_APPWINDOW;
			dw_style = WS_POPUP;

			// Move window borders out not to cover window contents.
			// This converts client rect to window rect, i.e. expands it by the window border size.
			AdjustWindowRectEx(&window_rect, dw_style, FALSE, dw_ex_style);
		}
		// If it failed, we don't want to run fullscreen
		else
		{
			mFullscreen = FALSE;
			mFullscreenWidth   = -1;
			mFullscreenHeight  = -1;
			mFullscreenBits    = -1;
			mFullscreenRefresh = -1;

			LL_INFOS("Window") << "Unable to run fullscreen at " << width << "x" << height << LL_ENDL;
			return FALSE;
		}
	}
	else
	{
		mFullscreen = FALSE;
		window_rect.left = (long) (posp ? posp->mX : 0);
		window_rect.right = (long) width + window_rect.left;			// Windows GDI rects don't include rightmost pixel
		window_rect.top = (long) (posp ? posp->mY : 0);
		window_rect.bottom = (long) height + window_rect.top;
		// Window with an edge
		dw_ex_style = WS_EX_APPWINDOW | WS_EX_WINDOWEDGE;
		dw_style = WS_OVERLAPPEDWINDOW;
	}


	// don't post quit messages when destroying old windows
	mPostQuit = FALSE;

	// create window
	DestroyWindow(mWindowHandle);
	mWindowHandle = CreateWindowEx(dw_ex_style,
		mWindowClassName,
		mWindowTitle,
		WS_CLIPSIBLINGS | WS_CLIPCHILDREN | dw_style,
		window_rect.left,								// x pos
		window_rect.top,								// y pos
		window_rect.right - window_rect.left,			// width
		window_rect.bottom - window_rect.top,			// height
		NULL,
		NULL,
		mhInstance,
		NULL);

	LL_INFOS("Window") << "window is created." << LL_ENDL ;

	//-----------------------------------------------------------------------
	// Create GL drawing context
	//-----------------------------------------------------------------------
	static PIXELFORMATDESCRIPTOR pfd =
	{
		sizeof(PIXELFORMATDESCRIPTOR), 
			1,
			PFD_DRAW_TO_WINDOW | PFD_SUPPORT_OPENGL | PFD_DOUBLEBUFFER, 
			PFD_TYPE_RGBA,
			BITS_PER_PIXEL,
			0, 0, 0, 0, 0, 0,	// RGB bits and shift, unused
			8,					// alpha bits
			0,					// alpha shift
			0,					// accum bits
			0, 0, 0, 0,			// accum RGBA
			24,					// depth bits
			8,					// stencil bits, avi added for stencil test
			0,
			PFD_MAIN_PLANE,
			0,
			0, 0, 0
	};

	if (!(mhDC = GetDC(mWindowHandle)))
	{
		close();
		OSMessageBox(mCallbacks->translateString("MBDevContextErr"),
			mCallbacks->translateString("MBError"), OSMB_OK);
		return FALSE;
	}

	LL_INFOS("Window") << "Device context retrieved." << LL_ENDL ;

	if (!(pixel_format = ChoosePixelFormat(mhDC, &pfd)))
	{
		close();
		OSMessageBox(mCallbacks->translateString("MBPixelFmtErr"),
			mCallbacks->translateString("MBError"), OSMB_OK);
		return FALSE;
	}

	LL_INFOS("Window") << "Pixel format chosen." << LL_ENDL ;

	// Verify what pixel format we actually received.
	if (!DescribePixelFormat(mhDC, pixel_format, sizeof(PIXELFORMATDESCRIPTOR),
		&pfd))
	{
		close();
		OSMessageBox(mCallbacks->translateString("MBPixelFmtDescErr"),
			mCallbacks->translateString("MBError"), OSMB_OK);
		return FALSE;
	}

	// (EXP-1765) dump pixel data to see if there is a pattern that leads to unreproducible crash
	LL_INFOS("Window") << "--- begin pixel format dump ---" << LL_ENDL ;
	LL_INFOS("Window") << "pixel_format is " << pixel_format << LL_ENDL ;
	LL_INFOS("Window") << "pfd.nSize:            " << pfd.nSize << LL_ENDL ;
	LL_INFOS("Window") << "pfd.nVersion:         " << pfd.nVersion << LL_ENDL ;
	LL_INFOS("Window") << "pfd.dwFlags:          0x" << std::hex << pfd.dwFlags << std::dec << LL_ENDL ;
	LL_INFOS("Window") << "pfd.iPixelType:       " << (int)pfd.iPixelType << LL_ENDL ;
	LL_INFOS("Window") << "pfd.cColorBits:       " << (int)pfd.cColorBits << LL_ENDL ;
	LL_INFOS("Window") << "pfd.cRedBits:         " << (int)pfd.cRedBits << LL_ENDL ;
	LL_INFOS("Window") << "pfd.cRedShift:        " << (int)pfd.cRedShift << LL_ENDL ;
	LL_INFOS("Window") << "pfd.cGreenBits:       " << (int)pfd.cGreenBits << LL_ENDL ;
	LL_INFOS("Window") << "pfd.cGreenShift:      " << (int)pfd.cGreenShift << LL_ENDL ;
	LL_INFOS("Window") << "pfd.cBlueBits:        " << (int)pfd.cBlueBits << LL_ENDL ;
	LL_INFOS("Window") << "pfd.cBlueShift:       " << (int)pfd.cBlueShift << LL_ENDL ;
	LL_INFOS("Window") << "pfd.cAlphaBits:       " << (int)pfd.cAlphaBits << LL_ENDL ;
	LL_INFOS("Window") << "pfd.cAlphaShift:      " << (int)pfd.cAlphaShift << LL_ENDL ;
	LL_INFOS("Window") << "pfd.cAccumBits:       " << (int)pfd.cAccumBits << LL_ENDL ;
	LL_INFOS("Window") << "pfd.cAccumRedBits:    " << (int)pfd.cAccumRedBits << LL_ENDL ;
	LL_INFOS("Window") << "pfd.cAccumGreenBits:  " << (int)pfd.cAccumGreenBits << LL_ENDL ;
	LL_INFOS("Window") << "pfd.cAccumBlueBits:   " << (int)pfd.cAccumBlueBits << LL_ENDL ;
	LL_INFOS("Window") << "pfd.cAccumAlphaBits:  " << (int)pfd.cAccumAlphaBits << LL_ENDL ;
	LL_INFOS("Window") << "pfd.cDepthBits:       " << (int)pfd.cDepthBits << LL_ENDL ;
	LL_INFOS("Window") << "pfd.cStencilBits:     " << (int)pfd.cStencilBits << LL_ENDL ;
	LL_INFOS("Window") << "pfd.cAuxBuffers:      " << (int)pfd.cAuxBuffers << LL_ENDL ;
	LL_INFOS("Window") << "pfd.iLayerType:       " << (int)pfd.iLayerType << LL_ENDL ;
	LL_INFOS("Window") << "pfd.bReserved:        " << (int)pfd.bReserved << LL_ENDL ;
	LL_INFOS("Window") << "pfd.dwLayerMask:      " << pfd.dwLayerMask << LL_ENDL ;
	LL_INFOS("Window") << "pfd.dwVisibleMask:    " << pfd.dwVisibleMask << LL_ENDL ;
	LL_INFOS("Window") << "pfd.dwDamageMask:     " << pfd.dwDamageMask << LL_ENDL ;
	LL_INFOS("Window") << "--- end pixel format dump ---" << LL_ENDL ;

	if (pfd.cColorBits < 32)
	{
		close();
		OSMessageBox(mCallbacks->translateString("MBTrueColorWindow"),
			mCallbacks->translateString("MBError"), OSMB_OK);
		return FALSE;
	}

	if (pfd.cAlphaBits < 8)
	{
		close();
		OSMessageBox(mCallbacks->translateString("MBAlpha"),
			mCallbacks->translateString("MBError"), OSMB_OK);
		return FALSE;
	}

	if (!SetPixelFormat(mhDC, pixel_format, &pfd))
	{
		close();
		OSMessageBox(mCallbacks->translateString("MBPixelFmtSetErr"),
			mCallbacks->translateString("MBError"), OSMB_OK);
		return FALSE;
	}


	if (!(mhRC = SafeCreateContext(mhDC)))
	{
		close();
		OSMessageBox(mCallbacks->translateString("MBGLContextErr"),
			mCallbacks->translateString("MBError"), OSMB_OK);
		return FALSE;
	}
		
	if (!wglMakeCurrent(mhDC, mhRC))
	{
		close();
		OSMessageBox(mCallbacks->translateString("MBGLContextActErr"),
			mCallbacks->translateString("MBError"), OSMB_OK);
		return FALSE;
	}

	LL_INFOS("Window") << "Drawing context is created." << LL_ENDL ;

	gGLManager.initWGL();
	
	if (wglChoosePixelFormatARB)
	{
		// OK, at this point, use the ARB wglChoosePixelFormatsARB function to see if we
		// can get exactly what we want.
		GLint attrib_list[256];
		S32 cur_attrib = 0;

		attrib_list[cur_attrib++] = WGL_DEPTH_BITS_ARB;
		attrib_list[cur_attrib++] = 24;

		attrib_list[cur_attrib++] = WGL_STENCIL_BITS_ARB;
		attrib_list[cur_attrib++] = 8;

		attrib_list[cur_attrib++] = WGL_DRAW_TO_WINDOW_ARB;
		attrib_list[cur_attrib++] = GL_TRUE;

		attrib_list[cur_attrib++] = WGL_ACCELERATION_ARB;
		attrib_list[cur_attrib++] = WGL_FULL_ACCELERATION_ARB;

		attrib_list[cur_attrib++] = WGL_SUPPORT_OPENGL_ARB;
		attrib_list[cur_attrib++] = GL_TRUE;

		attrib_list[cur_attrib++] = WGL_DOUBLE_BUFFER_ARB;
		attrib_list[cur_attrib++] = GL_TRUE;

		attrib_list[cur_attrib++] = WGL_COLOR_BITS_ARB;
		attrib_list[cur_attrib++] = 24;

		attrib_list[cur_attrib++] = WGL_ALPHA_BITS_ARB;
		attrib_list[cur_attrib++] = 8;

		U32 end_attrib = 0;
		if (mFSAASamples > 0)
		{
			end_attrib = cur_attrib;
			attrib_list[cur_attrib++] = WGL_SAMPLE_BUFFERS_ARB;
			attrib_list[cur_attrib++] = GL_TRUE;

			attrib_list[cur_attrib++] = WGL_SAMPLES_ARB;
			attrib_list[cur_attrib++] = mFSAASamples;
		}

		// End the list
		attrib_list[cur_attrib++] = 0;

		GLint pixel_formats[256];
		U32 num_formats = 0;

		// First we try and get a 32 bit depth pixel format
		BOOL result = wglChoosePixelFormatARB(mhDC, attrib_list, NULL, 256, pixel_formats, &num_formats);
		
		while(!result && mFSAASamples > 0) 
		{
			LL_WARNS() << "FSAASamples: " << mFSAASamples << " not supported." << LL_ENDL ;

			mFSAASamples /= 2 ; //try to decrease sample pixel number until to disable anti-aliasing
			if(mFSAASamples < 2)
			{
				mFSAASamples = 0 ;
			}

			if (mFSAASamples > 0)
			{
				attrib_list[end_attrib + 3] = mFSAASamples;
			}
			else
			{
				cur_attrib = end_attrib ;
				end_attrib = 0 ;
				attrib_list[cur_attrib++] = 0 ; //end
			}
			result = wglChoosePixelFormatARB(mhDC, attrib_list, NULL, 256, pixel_formats, &num_formats);

			if(result)
			{
				LL_WARNS() << "Only support FSAASamples: " << mFSAASamples << LL_ENDL ;
			}
		}

		if (!result)
		{
			LL_WARNS() << "mFSAASamples: " << mFSAASamples << LL_ENDL ;

			close();
			show_window_creation_error("Error after wglChoosePixelFormatARB 32-bit");
			return FALSE;
		}

		if (!num_formats)
		{
			if (end_attrib > 0)
			{
				LL_INFOS("Window") << "No valid pixel format for " << mFSAASamples << "x anti-aliasing." << LL_ENDL;
				attrib_list[end_attrib] = 0;

				BOOL result = wglChoosePixelFormatARB(mhDC, attrib_list, NULL, 256, pixel_formats, &num_formats);
				if (!result)
				{
					close();
					show_window_creation_error("Error after wglChoosePixelFormatARB 32-bit no AA");
					return FALSE;
				}
			}

			if (!num_formats)
			{
				LL_INFOS("Window") << "No 32 bit z-buffer, trying 24 bits instead" << LL_ENDL;
				// Try 24-bit format
				attrib_list[1] = 24;
				BOOL result = wglChoosePixelFormatARB(mhDC, attrib_list, NULL, 256, pixel_formats, &num_formats);
				if (!result)
				{
					close();
					show_window_creation_error("Error after wglChoosePixelFormatARB 24-bit");
					return FALSE;
				}

				if (!num_formats)
				{
					LL_WARNS("Window") << "Couldn't get 24 bit z-buffer,trying 16 bits instead!" << LL_ENDL;
					attrib_list[1] = 16;
					BOOL result = wglChoosePixelFormatARB(mhDC, attrib_list, NULL, 256, pixel_formats, &num_formats);
					if (!result || !num_formats)
					{
						close();
						show_window_creation_error("Error after wglChoosePixelFormatARB 16-bit");
						return FALSE;
					}
				}
			}

			LL_INFOS("Window") << "Choosing pixel formats: " << num_formats << " pixel formats returned" << LL_ENDL;
		}

		LL_INFOS("Window") << "pixel formats done." << LL_ENDL ;

		S32 swap_method = 0;
		S32 cur_format = num_formats-1;
		GLint swap_query = WGL_SWAP_METHOD_ARB;

		BOOL found_format = FALSE;

		while (!found_format && wglGetPixelFormatAttribivARB(mhDC, pixel_format, 0, 1, &swap_query, &swap_method))
		{
			if (swap_method == WGL_SWAP_UNDEFINED_ARB || cur_format <= 0)
			{
				found_format = TRUE;
			}
			else
			{
				--cur_format;
			}
		}
		
		pixel_format = pixel_formats[cur_format];
		
		if (mhDC != 0)											// Does The Window Have A Device Context?
		{
			wglMakeCurrent(mhDC, 0);							// Set The Current Active Rendering Context To Zero
			if (mhRC != 0)										// Does The Window Have A Rendering Context?
			{
				wglDeleteContext (mhRC);							// Release The Rendering Context
				mhRC = 0;										// Zero The Rendering Context

			}
			ReleaseDC (mWindowHandle, mhDC);						// Release The Device Context
			mhDC = 0;											// Zero The Device Context
		}
		DestroyWindow (mWindowHandle);									// Destroy The Window
		

		mWindowHandle = CreateWindowEx(dw_ex_style,
			mWindowClassName,
			mWindowTitle,
			WS_CLIPSIBLINGS | WS_CLIPCHILDREN | dw_style,
			window_rect.left,								// x pos
			window_rect.top,								// y pos
			window_rect.right - window_rect.left,			// width
			window_rect.bottom - window_rect.top,			// height
			NULL,
			NULL,
			mhInstance,
			NULL);

		LL_INFOS("Window") << "recreate window done." << LL_ENDL ;

		if (!(mhDC = GetDC(mWindowHandle)))
		{
			close();
			OSMessageBox(mCallbacks->translateString("MBDevContextErr"), mCallbacks->translateString("MBError"), OSMB_OK);
			return FALSE;
		}

		if (!SetPixelFormat(mhDC, pixel_format, &pfd))
		{
			close();
			OSMessageBox(mCallbacks->translateString("MBPixelFmtSetErr"),
				mCallbacks->translateString("MBError"), OSMB_OK);
			return FALSE;
		}

		if (wglGetPixelFormatAttribivARB(mhDC, pixel_format, 0, 1, &swap_query, &swap_method))
		{
			switch (swap_method)
			{
			case WGL_SWAP_EXCHANGE_ARB:
				mSwapMethod = SWAP_METHOD_EXCHANGE;
				LL_DEBUGS("Window") << "Swap Method: Exchange" << LL_ENDL;
				break;
			case WGL_SWAP_COPY_ARB:
				mSwapMethod = SWAP_METHOD_COPY;
				LL_DEBUGS("Window") << "Swap Method: Copy" << LL_ENDL;
				break;
			case WGL_SWAP_UNDEFINED_ARB:
				mSwapMethod = SWAP_METHOD_UNDEFINED;
				LL_DEBUGS("Window") << "Swap Method: Undefined" << LL_ENDL;
				break;
			default:
				mSwapMethod = SWAP_METHOD_UNDEFINED;
				LL_DEBUGS("Window") << "Swap Method: Unknown" << LL_ENDL;
				break;
			}
		}		
	}
	else
	{
		LL_WARNS("Window") << "No wgl_ARB_pixel_format extension, using default ChoosePixelFormat!" << LL_ENDL;
	}

	// Verify what pixel format we actually received.
	if (!DescribePixelFormat(mhDC, pixel_format, sizeof(PIXELFORMATDESCRIPTOR),
		&pfd))
	{
		close();
		OSMessageBox(mCallbacks->translateString("MBPixelFmtDescErr"), mCallbacks->translateString("MBError"), OSMB_OK);
		return FALSE;
	}

	LL_INFOS("Window") << "GL buffer: Color Bits " << S32(pfd.cColorBits) 
		<< " Alpha Bits " << S32(pfd.cAlphaBits)
		<< " Depth Bits " << S32(pfd.cDepthBits) 
		<< LL_ENDL;

	// make sure we have 32 bits per pixel
	if (pfd.cColorBits < 32 || GetDeviceCaps(mhDC, BITSPIXEL) < 32)
	{
		close();
		OSMessageBox(mCallbacks->translateString("MBTrueColorWindow"), mCallbacks->translateString("MBError"), OSMB_OK);
		return FALSE;
	}

	if (pfd.cAlphaBits < 8)
	{
		close();
		OSMessageBox(mCallbacks->translateString("MBAlpha"), mCallbacks->translateString("MBError"), OSMB_OK);
		return FALSE;
	}

	mhRC = 0;
	if (wglCreateContextAttribsARB)
	{ //attempt to create a specific versioned context
		S32 attribs[] = 
		{ //start at 4.2
			WGL_CONTEXT_MAJOR_VERSION_ARB, 4,
			WGL_CONTEXT_MINOR_VERSION_ARB, 2,
			WGL_CONTEXT_PROFILE_MASK_ARB,  LLRender::sGLCoreProfile ? WGL_CONTEXT_CORE_PROFILE_BIT_ARB : WGL_CONTEXT_COMPATIBILITY_PROFILE_BIT_ARB,
			WGL_CONTEXT_FLAGS_ARB, gDebugGL ? WGL_CONTEXT_DEBUG_BIT_ARB : 0,
			0
		};

		bool done = false;
		while (!done)
		{
			mhRC = wglCreateContextAttribsARB(mhDC, mhRC, attribs);

			if (!mhRC)
			{
				if (attribs[3] > 0)
				{ //decrement minor version
					attribs[3]--;
				}
				else if (attribs[1] > 3)
				{ //decrement major version and start minor version over at 3
					attribs[1]--;
					attribs[3] = 3;
				}
				else
				{ //we reached 3.0 and still failed, bail out
					done = true;
				}
			}
			else
			{
				LL_INFOS() << "Created OpenGL " << llformat("%d.%d", attribs[1], attribs[3]) << 
					(LLRender::sGLCoreProfile ? " core" : " compatibility") << " context." << LL_ENDL;
				done = true;

				if (LLRender::sGLCoreProfile)
				{
					LLGLSLShader::sNoFixedFunction = true;
				}
			}
		}
	}

	if (!mhRC && !(mhRC = wglCreateContext(mhDC)))
	{
		close();
		OSMessageBox(mCallbacks->translateString("MBGLContextErr"), mCallbacks->translateString("MBError"), OSMB_OK);
		return FALSE;
	}

	if (!wglMakeCurrent(mhDC, mhRC))
	{
		close();
		OSMessageBox(mCallbacks->translateString("MBGLContextActErr"), mCallbacks->translateString("MBError"), OSMB_OK);
		return FALSE;
	}

	if (!gGLManager.initGL())
	{
		close();
		OSMessageBox(mCallbacks->translateString("MBVideoDrvErr"), mCallbacks->translateString("MBError"), OSMB_OK);
		return FALSE;
	}
	
	// Disable vertical sync for swap
	if (disable_vsync && wglSwapIntervalEXT)
	{
		LL_DEBUGS("Window") << "Disabling vertical sync" << LL_ENDL;
		wglSwapIntervalEXT(0);
	}
	else
	{
		LL_DEBUGS("Window") << "Keeping vertical sync" << LL_ENDL;
	}

	// SetWindowLong(mWindowHandle, GWL_USERDATA, (U32)this);
	SetWindowLongPtr(mWindowHandle, GWLP_USERDATA, (LONG_PTR)this);

	// register this window as handling drag/drop events from the OS
	DragAcceptFiles( mWindowHandle, TRUE );

	mDragDrop->init( mWindowHandle );
	
	//register joystick timer callback
	SetTimer( mWindowHandle, 0, 1000 / 30, NULL ); // 30 fps timer

	// ok to post quit messages now
	mPostQuit = TRUE;

	if (auto_show)
	{
		show();
		glClearColor(0.0f, 0.0f, 0.0f, 0.f);
		glClear(GL_COLOR_BUFFER_BIT);
		swapBuffers();
	}

	return TRUE;
}

void LLWindowWin32::moveWindow( const LLCoordScreen& position, const LLCoordScreen& size )
{
	if( mIsMouseClipping )
	{
		RECT client_rect_in_screen_space;
		if( getClientRectInScreenSpace( &client_rect_in_screen_space ) )
		{
			ClipCursor( &client_rect_in_screen_space );
		}
	}

	// if the window was already maximized, MoveWindow seems to still set the maximized flag even if
	// the window is smaller than maximized.
	// So we're going to do a restore first (which is a ShowWindow call) (SL-44655).

	// THIS CAUSES DEV-15484 and DEV-15949 
	//ShowWindow(mWindowHandle, SW_RESTORE);
	// NOW we can call MoveWindow
	MoveWindow(mWindowHandle, position.mX, position.mY, size.mX, size.mY, TRUE);
}

BOOL LLWindowWin32::setCursorPosition(const LLCoordWindow position)
{
	mMousePositionModified = TRUE;
	if (!mWindowHandle)
	{
		return FALSE;
	}


	// Inform the application of the new mouse position (needed for per-frame
	// hover/picking to function).
	mCallbacks->handleMouseMove(this, position.convert(), (MASK)0);
	
	// DEV-18951 VWR-8524 Camera moves wildly when alt-clicking.
	// Because we have preemptively notified the application of the new
	// mouse position via handleMouseMove() above, we need to clear out
	// any stale mouse move events.  RN/JC
	MSG msg;
	while (PeekMessage(&msg, NULL, WM_MOUSEMOVE, WM_MOUSEMOVE, PM_REMOVE))
	{ }

	LLCoordScreen screen_pos(position.convert());
	return ::SetCursorPos(screen_pos.mX, screen_pos.mY);
}

BOOL LLWindowWin32::getCursorPosition(LLCoordWindow *position)
{
	POINT cursor_point;

	if (!mWindowHandle 
		|| !GetCursorPos(&cursor_point)
		|| !position)
	{
		return FALSE;
	}

	*position = LLCoordScreen(cursor_point.x, cursor_point.y).convert();
	return TRUE;
}

void LLWindowWin32::hideCursor()
{
	while (ShowCursor(FALSE) >= 0)
	{
		// nothing, wait for cursor to push down
	}
	mCursorHidden = TRUE;
	mHideCursorPermanent = TRUE;
}

void LLWindowWin32::showCursor()
{
	// makes sure the cursor shows up
	while (ShowCursor(TRUE) < 0)
	{
		// do nothing, wait for cursor to pop out
	}
	mCursorHidden = FALSE;
	mHideCursorPermanent = FALSE;
}

void LLWindowWin32::showCursorFromMouseMove()
{
	if (!mHideCursorPermanent)
	{
		showCursor();
	}
}

void LLWindowWin32::hideCursorUntilMouseMove()
{
	if (!mHideCursorPermanent)
	{
		hideCursor();
		mHideCursorPermanent = FALSE;
	}
}

BOOL LLWindowWin32::isCursorHidden()
{
	return mCursorHidden;
}


HCURSOR LLWindowWin32::loadColorCursor(LPCTSTR name)
{
	return (HCURSOR)LoadImage(mhInstance,
							  name,
							  IMAGE_CURSOR,
							  0,	// default width
							  0,	// default height
							  LR_DEFAULTCOLOR);
}

//void LLWindowWin32::initCursors()
void LLWindowWin32::initCursors(BOOL useLegacyCursors) // <FS:LO> Legacy cursor setting from main program
{
	mCursor[ UI_CURSOR_ARROW ]		= LoadCursor(NULL, IDC_ARROW);
	mCursor[ UI_CURSOR_WAIT ]		= LoadCursor(NULL, IDC_WAIT);
	mCursor[ UI_CURSOR_HAND ]		= LoadCursor(NULL, IDC_HAND);
	mCursor[ UI_CURSOR_IBEAM ]		= LoadCursor(NULL, IDC_IBEAM);
	mCursor[ UI_CURSOR_CROSS ]		= LoadCursor(NULL, IDC_CROSS);
	mCursor[ UI_CURSOR_SIZENWSE ]	= LoadCursor(NULL, IDC_SIZENWSE);
	mCursor[ UI_CURSOR_SIZENESW ]	= LoadCursor(NULL, IDC_SIZENESW);
	mCursor[ UI_CURSOR_SIZEWE ]		= LoadCursor(NULL, IDC_SIZEWE);  
	mCursor[ UI_CURSOR_SIZENS ]		= LoadCursor(NULL, IDC_SIZENS);  
	mCursor[ UI_CURSOR_NO ]			= LoadCursor(NULL, IDC_NO);
	mCursor[ UI_CURSOR_WORKING ]	= LoadCursor(NULL, IDC_APPSTARTING); 

	HMODULE module = GetModuleHandle(NULL);
	mCursor[ UI_CURSOR_TOOLGRAB ]	= LoadCursor(module, TEXT("TOOLGRAB"));
	mCursor[ UI_CURSOR_TOOLLAND ]	= LoadCursor(module, TEXT("TOOLLAND"));
	mCursor[ UI_CURSOR_TOOLFOCUS ]	= LoadCursor(module, TEXT("TOOLFOCUS"));
	mCursor[ UI_CURSOR_TOOLCREATE ]	= LoadCursor(module, TEXT("TOOLCREATE"));
	mCursor[ UI_CURSOR_ARROWDRAG ]	= LoadCursor(module, TEXT("ARROWDRAG"));
	mCursor[ UI_CURSOR_ARROWCOPY ]	= LoadCursor(module, TEXT("ARROWCOPY"));
	mCursor[ UI_CURSOR_ARROWDRAGMULTI ]	= LoadCursor(module, TEXT("ARROWDRAGMULTI"));
	mCursor[ UI_CURSOR_ARROWCOPYMULTI ]	= LoadCursor(module, TEXT("ARROWCOPYMULTI"));
	mCursor[ UI_CURSOR_NOLOCKED ]	= LoadCursor(module, TEXT("NOLOCKED"));
	mCursor[ UI_CURSOR_ARROWLOCKED ]= LoadCursor(module, TEXT("ARROWLOCKED"));
	mCursor[ UI_CURSOR_GRABLOCKED ]	= LoadCursor(module, TEXT("GRABLOCKED"));
	mCursor[ UI_CURSOR_TOOLTRANSLATE ]	= LoadCursor(module, TEXT("TOOLTRANSLATE"));
	mCursor[ UI_CURSOR_TOOLROTATE ]	= LoadCursor(module, TEXT("TOOLROTATE")); 
	mCursor[ UI_CURSOR_TOOLSCALE ]	= LoadCursor(module, TEXT("TOOLSCALE"));
	mCursor[ UI_CURSOR_TOOLCAMERA ]	= LoadCursor(module, TEXT("TOOLCAMERA"));
	mCursor[ UI_CURSOR_TOOLPAN ]	= LoadCursor(module, TEXT("TOOLPAN"));
	mCursor[ UI_CURSOR_TOOLZOOMIN ] = LoadCursor(module, TEXT("TOOLZOOMIN"));
	mCursor[ UI_CURSOR_TOOLPICKOBJECT3 ] = LoadCursor(module, TEXT("TOOLPICKOBJECT3"));
	mCursor[ UI_CURSOR_PIPETTE ] = LoadCursor(module, TEXT("TOOLPIPETTE"));
	/*<FS:LO> Legacy cursor setting from main program
	mCursor[ UI_CURSOR_TOOLSIT ]	= LoadCursor(module, TEXT("TOOLSIT"));
	mCursor[ UI_CURSOR_TOOLBUY ]	= LoadCursor(module, TEXT("TOOLBUY"));
	mCursor[ UI_CURSOR_TOOLOPEN ]	= LoadCursor(module, TEXT("TOOLOPEN"));*/
	if (useLegacyCursors)
	{
		mCursor[ UI_CURSOR_TOOLSIT ]	= LoadCursor(module, TEXT("TOOLSIT-LEGACY"));
		mCursor[ UI_CURSOR_TOOLBUY ]	= LoadCursor(module, TEXT("TOOLBUY-LEGACY"));
		mCursor[ UI_CURSOR_TOOLOPEN ]	= LoadCursor(module, TEXT("TOOLOPEN-LEGACY"));
		mCursor[ UI_CURSOR_TOOLPAY ]	= LoadCursor(module, TEXT("TOOLPAY-LEGACY"));
	}
	else
	{
		mCursor[ UI_CURSOR_TOOLSIT ]	= LoadCursor(module, TEXT("TOOLSIT"));
		mCursor[ UI_CURSOR_TOOLBUY ]	= LoadCursor(module, TEXT("TOOLBUY"));
		mCursor[ UI_CURSOR_TOOLOPEN ]	= LoadCursor(module, TEXT("TOOLOPEN"));
		mCursor[ UI_CURSOR_TOOLPAY ]	= LoadCursor(module, TEXT("TOOLBUY"));
	}
	// </FS:LO>
	mCursor[ UI_CURSOR_TOOLPATHFINDING ]	= LoadCursor(module, TEXT("TOOLPATHFINDING"));
	mCursor[ UI_CURSOR_TOOLPATHFINDING_PATH_START_ADD ]	= LoadCursor(module, TEXT("TOOLPATHFINDINGPATHSTARTADD"));
	mCursor[ UI_CURSOR_TOOLPATHFINDING_PATH_START ]	= LoadCursor(module, TEXT("TOOLPATHFINDINGPATHSTART"));
	mCursor[ UI_CURSOR_TOOLPATHFINDING_PATH_END ]	= LoadCursor(module, TEXT("TOOLPATHFINDINGPATHEND"));
	mCursor[ UI_CURSOR_TOOLPATHFINDING_PATH_END_ADD ]	= LoadCursor(module, TEXT("TOOLPATHFINDINGPATHENDADD"));
	mCursor[ UI_CURSOR_TOOLNO ]	= LoadCursor(module, TEXT("TOOLNO"));

	// Color cursors
	mCursor[ UI_CURSOR_TOOLPLAY ]		= loadColorCursor(TEXT("TOOLPLAY"));
	mCursor[ UI_CURSOR_TOOLPAUSE ]		= loadColorCursor(TEXT("TOOLPAUSE"));
	mCursor[ UI_CURSOR_TOOLMEDIAOPEN ]	= loadColorCursor(TEXT("TOOLMEDIAOPEN"));

	// Note: custom cursors that are not found make LoadCursor() return NULL.
	for( S32 i = 0; i < UI_CURSOR_COUNT; i++ )
	{
		if( !mCursor[i] )
		{
			mCursor[i] = LoadCursor(NULL, IDC_ARROW);
		}
	}
}



void LLWindowWin32::updateCursor()
{
	if (mNextCursor == UI_CURSOR_ARROW
		&& mBusyCount > 0)
	{
		mNextCursor = UI_CURSOR_WORKING;
	}

	if( mCurrentCursor != mNextCursor )
	{
		mCurrentCursor = mNextCursor;
		SetCursor( mCursor[mNextCursor] );
	}
}

ECursorType LLWindowWin32::getCursor() const
{
	return mCurrentCursor;
}

void LLWindowWin32::captureMouse()
{
	SetCapture(mWindowHandle);
}

void LLWindowWin32::releaseMouse()
{
	// *NOTE:Mani ReleaseCapture will spawn new windows messages...
	// which will in turn call our MainWindowProc. It therefore requires
	// pausing *and more importantly resumption* of the mainlooptimeout...
	// just like DispatchMessage below.
	mCallbacks->handlePauseWatchdog(this);
	ReleaseCapture();
	mCallbacks->handleResumeWatchdog(this);
}


void LLWindowWin32::delayInputProcessing()
{
	mInputProcessingPaused = TRUE;
}

void LLWindowWin32::gatherInput()
{
	MSG		msg;
	int		msg_count = 0;

	while ((msg_count < MAX_MESSAGE_PER_UPDATE) && PeekMessage(&msg, NULL, 0, 0, PM_REMOVE))
	{
		mCallbacks->handlePingWatchdog(this, "Main:TranslateGatherInput");
		TranslateMessage(&msg);

		// turn watchdog off in here to not fail if windows is doing something wacky
		mCallbacks->handlePauseWatchdog(this);
		DispatchMessage(&msg);
		mCallbacks->handleResumeWatchdog(this);
		msg_count++;

		if ( mInputProcessingPaused )
		{
			break;
		}
		/* Attempted workaround for problem where typing fast and hitting
		   return would result in only part of the text being sent. JC

		BOOL key_posted = TranslateMessage(&msg);
		DispatchMessage(&msg);
		msg_count++;

		// If a key was translated, a WM_CHAR might have been posted to the end
		// of the event queue.  We need it immediately.
		if (key_posted && msg.message == WM_KEYDOWN)
		{
			if (PeekMessage(&msg, NULL, WM_CHAR, WM_CHAR, PM_REMOVE))
			{
				TranslateMessage(&msg);
				DispatchMessage(&msg);
				msg_count++;
			}
		}
		*/
		mCallbacks->handlePingWatchdog(this, "Main:AsyncCallbackGatherInput");
		// For async host by name support.  Really hacky.
		if (gAsyncMsgCallback && (LL_WM_HOST_RESOLVED == msg.message))
		{
			gAsyncMsgCallback(msg);
		}
	}

	mInputProcessingPaused = FALSE;

	updateCursor();

	// clear this once we've processed all mouse messages that might have occurred after
	// we slammed the mouse position
	mMousePositionModified = FALSE;
}

static LLTrace::BlockTimerStatHandle FTM_KEYHANDLER("Handle Keyboard");
static LLTrace::BlockTimerStatHandle FTM_MOUSEHANDLER("Handle Mouse");

LRESULT CALLBACK LLWindowWin32::mainWindowProc(HWND h_wnd, UINT u_msg, WPARAM w_param, LPARAM l_param)
{
	// Ignore clicks not originated in the client area, i.e. mouse-up events not preceded with a WM_LBUTTONDOWN.
	// This helps prevent avatar walking after maximizing the window by double-clicking the title bar.
	static bool sHandleLeftMouseUp = true;

	// Ignore the double click received right after activating app.
	// This is to avoid triggering double click teleport after returning focus (see MAINT-3786).
	static bool sHandleDoubleClick = true;

	// LLWindowWin32 *window_imp = (LLWindowWin32 *)GetWindowLong(h_wnd, GWL_USERDATA);
	LLWindowWin32 *window_imp = (LLWindowWin32 *)GetWindowLongPtr(h_wnd, GWLP_USERDATA);

	if (NULL != window_imp)
	{
		window_imp->mCallbacks->handleResumeWatchdog(window_imp);
		window_imp->mCallbacks->handlePingWatchdog(window_imp, "Main:StartWndProc");
		// Has user provided their own window callback?
		if (NULL != window_imp->mWndProc)
		{
			if (!window_imp->mWndProc(h_wnd, u_msg, w_param, l_param))
			{
				// user has handled window message
				return 0;
			}
		}

		window_imp->mCallbacks->handlePingWatchdog(window_imp, "Main:PreSwitchWndProc");
		
		// Juggle to make sure we can get negative positions for when
		// mouse is outside window.
		LLCoordWindow window_coord((S32)(S16)LOWORD(l_param), (S32)(S16)HIWORD(l_param));

		// This doesn't work, as LOWORD returns unsigned short.
		//LLCoordWindow window_coord(LOWORD(l_param), HIWORD(l_param));
		LLCoordGL gl_coord;

		// pass along extended flag in mask
		MASK mask = (l_param>>16 & KF_EXTENDED) ? MASK_EXTENDED : 0x0;
		BOOL eat_keystroke = TRUE;

		switch(u_msg)
		{
			RECT	update_rect;
			S32		update_width;
			S32		update_height;

		case WM_TIMER:
			window_imp->mCallbacks->handlePingWatchdog(window_imp, "Main:WM_TIMER");
			window_imp->mCallbacks->handleTimerEvent(window_imp);
			break;

		case WM_DEVICECHANGE:
			window_imp->mCallbacks->handlePingWatchdog(window_imp, "Main:WM_DEVICECHANGE");
			if (gDebugWindowProc)
			{
				LL_INFOS() << "  WM_DEVICECHANGE: wParam=" << w_param 
						<< "; lParam=" << l_param << LL_ENDL;
			}
			if (w_param == DBT_DEVNODES_CHANGED || w_param == DBT_DEVICEARRIVAL)
			{
				if (window_imp->mCallbacks->handleDeviceChange(window_imp))
				{
					return 0;
				}
			}
			break;

		case WM_PAINT:
			window_imp->mCallbacks->handlePingWatchdog(window_imp, "Main:WM_PAINT");
			GetUpdateRect(window_imp->mWindowHandle, &update_rect, FALSE);
			update_width = update_rect.right - update_rect.left + 1;
			update_height = update_rect.bottom - update_rect.top + 1;
			window_imp->mCallbacks->handlePaint(window_imp, update_rect.left, update_rect.top,
				update_width, update_height);
			break;
		case WM_PARENTNOTIFY:
			window_imp->mCallbacks->handlePingWatchdog(window_imp, "Main:WM_PARENTNOTIFY");
			u_msg = u_msg;
			break;

		case WM_SETCURSOR:
			// This message is sent whenever the cursor is moved in a window.
			// You need to set the appropriate cursor appearance.

			// Only take control of cursor over client region of window
			// This allows Windows(tm) to handle resize cursors, etc.
			window_imp->mCallbacks->handlePingWatchdog(window_imp, "Main:WM_SETCURSOR");
			if (LOWORD(l_param) == HTCLIENT)
			{
				SetCursor(window_imp->mCursor[ window_imp->mCurrentCursor] );
				return 0;
			}
			break;

		case WM_ENTERMENULOOP:
			window_imp->mCallbacks->handlePingWatchdog(window_imp, "Main:WM_ENTERMENULOOP");
			window_imp->mCallbacks->handleWindowBlock(window_imp);
			break;

		case WM_EXITMENULOOP:
			window_imp->mCallbacks->handlePingWatchdog(window_imp, "Main:WM_EXITMENULOOP");
			window_imp->mCallbacks->handleWindowUnblock(window_imp);
			break;

		case WM_ACTIVATEAPP:
			window_imp->mCallbacks->handlePingWatchdog(window_imp, "Main:WM_ACTIVATEAPP");
			{
				// This message should be sent whenever the app gains or loses focus.
				BOOL activating = (BOOL) w_param;
				BOOL minimized = window_imp->getMinimized();

				if (gDebugWindowProc)
				{
					LL_INFOS("Window") << "WINDOWPROC ActivateApp "
						<< " activating " << S32(activating)
						<< " minimized " << S32(minimized)
						<< " fullscreen " << S32(window_imp->mFullscreen)
						<< LL_ENDL;
				}

				if (window_imp->mFullscreen)
				{
					// When we run fullscreen, restoring or minimizing the app needs 
					// to switch the screen resolution
					if (activating)
					{
						window_imp->setFullscreenResolution();
						window_imp->restore();
					}
					else
					{
						window_imp->minimize();
						window_imp->resetDisplayResolution();
					}
				}

				if (!activating)
				{
					sHandleDoubleClick = false;
				}

				window_imp->mCallbacks->handleActivateApp(window_imp, activating);

				break;
			}

		case WM_ACTIVATE:
			window_imp->mCallbacks->handlePingWatchdog(window_imp, "Main:WM_ACTIVATE");
			{
				// Can be one of WA_ACTIVE, WA_CLICKACTIVE, or WA_INACTIVE
				BOOL activating = (LOWORD(w_param) != WA_INACTIVE);

				BOOL minimized = BOOL(HIWORD(w_param));

				if (!activating && LLWinImm::isAvailable() && window_imp->mPreeditor)
				{
					window_imp->interruptLanguageTextInput();
				}

				// JC - I'm not sure why, but if we don't report that we handled the 
				// WM_ACTIVATE message, the WM_ACTIVATEAPP messages don't work 
				// properly when we run fullscreen.
				if (gDebugWindowProc)
				{
					LL_INFOS("Window") << "WINDOWPROC Activate "
						<< " activating " << S32(activating) 
						<< " minimized " << S32(minimized)
						<< LL_ENDL;
				}

				// Don't handle this.
				break;
			}

		case WM_QUERYOPEN:
			// TODO: use this to return a nice icon
			break;

		case WM_SYSCOMMAND:
			window_imp->mCallbacks->handlePingWatchdog(window_imp, "Main:WM_SYSCOMMAND");
			switch(w_param)
			{
			case SC_KEYMENU: 
				// Disallow the ALT key from triggering the default system menu.
				return 0;		

			case SC_SCREENSAVE:
			case SC_MONITORPOWER:
				// eat screen save messages and prevent them!
				return 0;
			}
			break;

		case WM_CLOSE:
			window_imp->mCallbacks->handlePingWatchdog(window_imp, "Main:WM_CLOSE");
			// Will the app allow the window to close?
			if (window_imp->mCallbacks->handleCloseRequest(window_imp))
			{
				// Get the app to initiate cleanup.
				window_imp->mCallbacks->handleQuit(window_imp);
				// The app is responsible for calling destroyWindow when done with GL
			}
			return 0;

		case WM_DESTROY:
			window_imp->mCallbacks->handlePingWatchdog(window_imp, "Main:WM_DESTROY");
			if (window_imp->shouldPostQuit())
			{
				PostQuitMessage(0);  // Posts WM_QUIT with an exit code of 0
			}
			return 0;

		case WM_COMMAND:
			window_imp->mCallbacks->handlePingWatchdog(window_imp, "Main:WM_COMMAND");
			if (!HIWORD(w_param)) // this message is from a menu
			{
				window_imp->mCallbacks->handleMenuSelect(window_imp, LOWORD(w_param));
			}
			break;

		case WM_SYSKEYDOWN:
			window_imp->mCallbacks->handlePingWatchdog(window_imp, "Main:WM_SYSKEYDOWN");
			// allow system keys, such as ALT-F4 to be processed by Windows
			eat_keystroke = FALSE;
		case WM_KEYDOWN:
			window_imp->mKeyCharCode = 0; // don't know until wm_char comes in next
			window_imp->mKeyScanCode = ( l_param >> 16 ) & 0xff;
			window_imp->mKeyVirtualKey = w_param;
			window_imp->mRawMsg = u_msg;
			window_imp->mRawWParam = w_param;
			window_imp->mRawLParam = l_param;

			window_imp->mCallbacks->handlePingWatchdog(window_imp, "Main:WM_KEYDOWN");
			{
				if (gDebugWindowProc)
				{
					LL_INFOS("Window") << "Debug WindowProc WM_KEYDOWN "
						<< " key " << S32(w_param) 
						<< LL_ENDL;
				}
				if(gKeyboard->handleKeyDown(w_param, mask) && eat_keystroke)
				{
					return 0;
				}
				// pass on to windows if we didn't handle it
				break;
			}
		case WM_SYSKEYUP:
			eat_keystroke = FALSE;
		case WM_KEYUP:
		{
			window_imp->mKeyScanCode = ( l_param >> 16 ) & 0xff;
			window_imp->mKeyVirtualKey = w_param;
			window_imp->mRawMsg = u_msg;
			window_imp->mRawWParam = w_param;
			window_imp->mRawLParam = l_param;

			window_imp->mCallbacks->handlePingWatchdog(window_imp, "Main:WM_KEYUP");
			LL_RECORD_BLOCK_TIME(FTM_KEYHANDLER);

			if (gDebugWindowProc)
			{
				LL_INFOS("Window") << "Debug WindowProc WM_KEYUP "
					<< " key " << S32(w_param) 
					<< LL_ENDL;
			}
			if (gKeyboard->handleKeyUp(w_param, mask) && eat_keystroke)
			{
				return 0;
			}

			// pass on to windows
			break;
		}
		case WM_IME_SETCONTEXT:
			window_imp->mCallbacks->handlePingWatchdog(window_imp, "Main:WM_IME_SETCONTEXT");
			if (gDebugWindowProc)
			{
				LL_INFOS() << "WM_IME_SETCONTEXT" << LL_ENDL;
			}
			if (LLWinImm::isAvailable() && window_imp->mPreeditor)
			{
				l_param &= ~ISC_SHOWUICOMPOSITIONWINDOW;
				// Invoke DefWinProc with the modified LPARAM.
			}
			break;

		case WM_IME_STARTCOMPOSITION:
			window_imp->mCallbacks->handlePingWatchdog(window_imp, "Main:WM_IME_STARTCOMPOSITION");
			if (gDebugWindowProc)
			{
				LL_INFOS() << "WM_IME_STARTCOMPOSITION" << LL_ENDL;
			}
			if (LLWinImm::isAvailable() && window_imp->mPreeditor)
			{
				window_imp->handleStartCompositionMessage();
				return 0;
			}
			break;

		case WM_IME_ENDCOMPOSITION:
			window_imp->mCallbacks->handlePingWatchdog(window_imp, "Main:WM_IME_ENDCOMPOSITION");
			if (gDebugWindowProc)
			{
				LL_INFOS() << "WM_IME_ENDCOMPOSITION" << LL_ENDL;
			}
			if (LLWinImm::isAvailable() && window_imp->mPreeditor)
			{
				return 0;
			}
			break;

		case WM_IME_COMPOSITION:
			window_imp->mCallbacks->handlePingWatchdog(window_imp, "Main:WM_IME_COMPOSITION");
			if (gDebugWindowProc)
			{
				LL_INFOS() << "WM_IME_COMPOSITION" << LL_ENDL;
			}
			if (LLWinImm::isAvailable() && window_imp->mPreeditor)
			{
				window_imp->handleCompositionMessage(l_param);
				return 0;
			}
			break;

		case WM_IME_REQUEST:
			window_imp->mCallbacks->handlePingWatchdog(window_imp, "Main:WM_IME_REQUEST");
			if (gDebugWindowProc)
			{
				LL_INFOS() << "WM_IME_REQUEST" << LL_ENDL;
			}
			if (LLWinImm::isAvailable() && window_imp->mPreeditor)
			{
				LRESULT result = 0;
				if (window_imp->handleImeRequests(w_param, l_param, &result))
				{
					return result;
				}
			}
			break;

		case WM_CHAR:
			window_imp->mKeyCharCode = w_param;
			window_imp->mRawMsg = u_msg;
			window_imp->mRawWParam = w_param;
			window_imp->mRawLParam = l_param;

			// Should really use WM_UNICHAR eventually, but it requires a specific Windows version and I need
			// to figure out how that works. - Doug
			//
			// ... Well, I don't think so.
			// How it works is explained in Win32 API document, but WM_UNICHAR didn't work
			// as specified at least on Windows XP SP1 Japanese version.  I have never used
			// it since then, and I'm not sure whether it has been fixed now, but I don't think
			// it is worth trying.  The good old WM_CHAR works just fine even for supplementary
			// characters.  We just need to take care of surrogate pairs sent as two WM_CHAR's
			// by ourselves.  It is not that tough.  -- Alissa Sabre @ SL
			window_imp->mCallbacks->handlePingWatchdog(window_imp, "Main:WM_CHAR");
			if (gDebugWindowProc)
			{
				LL_INFOS("Window") << "Debug WindowProc WM_CHAR "
					<< " key " << S32(w_param) 
					<< LL_ENDL;
			}
			// Even if LLWindowCallbacks::handleUnicodeChar(llwchar, BOOL) returned FALSE,
			// we *did* processed the event, so I believe we should not pass it to DefWindowProc...
			window_imp->handleUnicodeUTF16((U16)w_param, gKeyboard->currentMask(FALSE));
			return 0;

		case WM_NCLBUTTONDOWN:
			{
				window_imp->mCallbacks->handlePingWatchdog(window_imp, "Main:WM_NCLBUTTONDOWN");
				// A click in a non-client area, e.g. title bar or window border.
				sHandleLeftMouseUp = false;
				sHandleDoubleClick = true;
			}
			break;

		case WM_LBUTTONDOWN:
			{
				window_imp->mCallbacks->handlePingWatchdog(window_imp, "Main:WM_LBUTTONDOWN");
				LL_RECORD_BLOCK_TIME(FTM_MOUSEHANDLER);
				sHandleLeftMouseUp = true;

				if (LLWinImm::isAvailable() && window_imp->mPreeditor)
				{
					window_imp->interruptLanguageTextInput();
				}

				// Because we move the cursor position in the app, we need to query
				// to find out where the cursor at the time the event is handled.
				// If we don't do this, many clicks could get buffered up, and if the
				// first click changes the cursor position, all subsequent clicks
				// will occur at the wrong location.  JC
				if (window_imp->mMousePositionModified)
				{
					LLCoordWindow cursor_coord_window;
					window_imp->getCursorPosition(&cursor_coord_window);
					gl_coord = cursor_coord_window.convert();
				}
				else
				{
					gl_coord = window_coord.convert();
				}
				MASK mask = gKeyboard->currentMask(TRUE);
				// generate move event to update mouse coordinates
				window_imp->mCallbacks->handleMouseMove(window_imp, gl_coord, mask);
				if (window_imp->mCallbacks->handleMouseDown(window_imp, gl_coord, mask))
				{
					return 0;
				}
			}
			break;

		case WM_LBUTTONDBLCLK:
		//RN: ignore right button double clicks for now
		//case WM_RBUTTONDBLCLK:
			{
				window_imp->mCallbacks->handlePingWatchdog(window_imp, "Main:WM_LBUTTONDBLCLK");

				if (!sHandleDoubleClick)
				{
					sHandleDoubleClick = true;
					break;
				}

				// Because we move the cursor position in the app, we need to query
				// to find out where the cursor at the time the event is handled.
				// If we don't do this, many clicks could get buffered up, and if the
				// first click changes the cursor position, all subsequent clicks
				// will occur at the wrong location.  JC
				if (window_imp->mMousePositionModified)
				{
					LLCoordWindow cursor_coord_window;
					window_imp->getCursorPosition(&cursor_coord_window);
					gl_coord = cursor_coord_window.convert();
				}
				else
				{
					gl_coord = window_coord.convert();
				}
				MASK mask = gKeyboard->currentMask(TRUE);
				// generate move event to update mouse coordinates
				window_imp->mCallbacks->handleMouseMove(window_imp, gl_coord, mask);
				if (window_imp->mCallbacks->handleDoubleClick(window_imp, gl_coord, mask) )
				{
					return 0;
				}
			}
			break;

		case WM_LBUTTONUP:
			{
				window_imp->mCallbacks->handlePingWatchdog(window_imp, "Main:WM_LBUTTONUP");
				LL_RECORD_BLOCK_TIME(FTM_MOUSEHANDLER);

				if (!sHandleLeftMouseUp)
				{
					sHandleLeftMouseUp = true;
					break;
				}
				sHandleDoubleClick = true;

				//if (gDebugClicks)
				//{
				//	LL_INFOS("Window") << "WndProc left button up" << LL_ENDL;
				//}
				// Because we move the cursor position in the app, we need to query
				// to find out where the cursor at the time the event is handled.
				// If we don't do this, many clicks could get buffered up, and if the
				// first click changes the cursor position, all subsequent clicks
				// will occur at the wrong location.  JC
				if (window_imp->mMousePositionModified)
				{
					LLCoordWindow cursor_coord_window;
					window_imp->getCursorPosition(&cursor_coord_window);
					gl_coord = cursor_coord_window.convert();
				}
				else
				{
					gl_coord = window_coord.convert();
				}
				MASK mask = gKeyboard->currentMask(TRUE);
				// generate move event to update mouse coordinates
				window_imp->mCallbacks->handleMouseMove(window_imp, gl_coord, mask);
				if (window_imp->mCallbacks->handleMouseUp(window_imp, gl_coord, mask))
				{
					return 0;
				}
			}
			break;

		case WM_RBUTTONDBLCLK:
		case WM_RBUTTONDOWN:
			{
				window_imp->mCallbacks->handlePingWatchdog(window_imp, "Main:WM_RBUTTONDOWN");
				LL_RECORD_BLOCK_TIME(FTM_MOUSEHANDLER);
				if (LLWinImm::isAvailable() && window_imp->mPreeditor)
				{
					window_imp->interruptLanguageTextInput();
				}

				// Because we move the cursor position in the llviewerapp, we need to query
				// to find out where the cursor at the time the event is handled.
				// If we don't do this, many clicks could get buffered up, and if the
				// first click changes the cursor position, all subsequent clicks
				// will occur at the wrong location.  JC
				if (window_imp->mMousePositionModified)
				{
					LLCoordWindow cursor_coord_window;
					window_imp->getCursorPosition(&cursor_coord_window);
					gl_coord = cursor_coord_window.convert();
				}
				else
				{
					gl_coord = window_coord.convert();
				}
				MASK mask = gKeyboard->currentMask(TRUE);
				// generate move event to update mouse coordinates
				window_imp->mCallbacks->handleMouseMove(window_imp, gl_coord, mask);
				if (window_imp->mCallbacks->handleRightMouseDown(window_imp, gl_coord, mask))
				{
					return 0;
				}
			}
			break;

		case WM_RBUTTONUP:
			{
				window_imp->mCallbacks->handlePingWatchdog(window_imp, "Main:WM_RBUTTONUP");
				LL_RECORD_BLOCK_TIME(FTM_MOUSEHANDLER);
				// Because we move the cursor position in the app, we need to query
				// to find out where the cursor at the time the event is handled.
				// If we don't do this, many clicks could get buffered up, and if the
				// first click changes the cursor position, all subsequent clicks
				// will occur at the wrong location.  JC
				if (window_imp->mMousePositionModified)
				{
					LLCoordWindow cursor_coord_window;
					window_imp->getCursorPosition(&cursor_coord_window);
					gl_coord = cursor_coord_window.convert();
				}
				else
				{
					gl_coord = window_coord.convert();
				}
				MASK mask = gKeyboard->currentMask(TRUE);
				// generate move event to update mouse coordinates
				window_imp->mCallbacks->handleMouseMove(window_imp, gl_coord, mask);
				if (window_imp->mCallbacks->handleRightMouseUp(window_imp, gl_coord, mask))
				{
					return 0;
				}
			}
			break;

		case WM_MBUTTONDOWN:
//		case WM_MBUTTONDBLCLK:
			{
				window_imp->mCallbacks->handlePingWatchdog(window_imp, "Main:WM_MBUTTONDOWN");
				LL_RECORD_BLOCK_TIME(FTM_MOUSEHANDLER);
				if (LLWinImm::isAvailable() && window_imp->mPreeditor)
				{
					window_imp->interruptLanguageTextInput();
				}

				// Because we move the cursor position in tllviewerhe app, we need to query
				// to find out where the cursor at the time the event is handled.
				// If we don't do this, many clicks could get buffered up, and if the
				// first click changes the cursor position, all subsequent clicks
				// will occur at the wrong location.  JC
				if (window_imp->mMousePositionModified)
				{
					LLCoordWindow cursor_coord_window;
					window_imp->getCursorPosition(&cursor_coord_window);
					gl_coord = cursor_coord_window.convert();
				}
				else
				{
					gl_coord = window_coord.convert();
				}
				MASK mask = gKeyboard->currentMask(TRUE);
				// generate move event to update mouse coordinates
				window_imp->mCallbacks->handleMouseMove(window_imp, gl_coord, mask);
				if (window_imp->mCallbacks->handleMiddleMouseDown(window_imp, gl_coord, mask))
				{
					return 0;
				}
			}
			break;

		case WM_MBUTTONUP:
			{
				window_imp->mCallbacks->handlePingWatchdog(window_imp, "Main:WM_MBUTTONUP");
				LL_RECORD_BLOCK_TIME(FTM_MOUSEHANDLER);
				// Because we move the cursor position in the llviewer app, we need to query
				// to find out where the cursor at the time the event is handled.
				// If we don't do this, many clicks could get buffered up, and if the
				// first click changes the cursor position, all subsequent clicks
				// will occur at the wrong location.  JC
				if (window_imp->mMousePositionModified)
				{
					LLCoordWindow cursor_coord_window;
					window_imp->getCursorPosition(&cursor_coord_window);
					gl_coord = cursor_coord_window.convert();
				}
				else
				{
					gl_coord = window_coord.convert();
				}
				MASK mask = gKeyboard->currentMask(TRUE);
				// generate move event to update mouse coordinates
				window_imp->mCallbacks->handleMouseMove(window_imp, gl_coord, mask);
				if (window_imp->mCallbacks->handleMiddleMouseUp(window_imp, gl_coord, mask))
				{
					return 0;
				}
			}
			break;

		case WM_MOUSEWHEEL:
			{
				window_imp->mCallbacks->handlePingWatchdog(window_imp, "Main:WM_MOUSEWHEEL");
				static short z_delta = 0;

				RECT	client_rect;

				// eat scroll events that occur outside our window, since we use mouse position to direct scroll
				// instead of keyboard focus
				// NOTE: mouse_coord is in *window* coordinates for scroll events
				POINT mouse_coord = {(S32)(S16)LOWORD(l_param), (S32)(S16)HIWORD(l_param)};

				if (ScreenToClient(window_imp->mWindowHandle, &mouse_coord)
					&& GetClientRect(window_imp->mWindowHandle, &client_rect))
				{
					// we have a valid mouse point and client rect
					if (mouse_coord.x < client_rect.left || client_rect.right < mouse_coord.x
						|| mouse_coord.y < client_rect.top || client_rect.bottom < mouse_coord.y)
					{
						// mouse is outside of client rect, so don't do anything
						return 0;
					}
				}

				S16 incoming_z_delta = HIWORD(w_param);
				z_delta += incoming_z_delta;
				// cout << "z_delta " << z_delta << endl;

				// current mouse wheels report changes in increments of zDelta (+120, -120)
				// Future, higher resolution mouse wheels may report smaller deltas.
				// So we sum the deltas and only act when we've exceeded WHEEL_DELTA
				//
				// If the user rapidly spins the wheel, we can get messages with
				// large deltas, like 480 or so.  Thus we need to scroll more quickly.
				if (z_delta <= -WHEEL_DELTA || WHEEL_DELTA <= z_delta)
				{
					window_imp->mCallbacks->handleScrollWheel(window_imp, -z_delta / WHEEL_DELTA);
					z_delta = 0;
				}
				return 0;
			}
			/*
			// TODO: add this after resolving _WIN32_WINNT issue
			case WM_MOUSELEAVE:
			{
			window_imp->mCallbacks->handleMouseLeave(window_imp);

			//				TRACKMOUSEEVENT track_mouse_event;
			//				track_mouse_event.cbSize = sizeof( TRACKMOUSEEVENT );
			//				track_mouse_event.dwFlags = TME_LEAVE;
			//				track_mouse_event.hwndTrack = h_wnd;
			//				track_mouse_event.dwHoverTime = HOVER_DEFAULT;
			//				TrackMouseEvent( &track_mouse_event ); 
			return 0;
			}
			*/
			// Handle mouse movement within the window
		case WM_MOUSEMOVE:
			{
				window_imp->mCallbacks->handlePingWatchdog(window_imp, "Main:WM_MOUSEMOVE");
				MASK mask = gKeyboard->currentMask(TRUE);
				window_imp->mCallbacks->handleMouseMove(window_imp, window_coord.convert(), mask);
				return 0;
			}

		case WM_GETMINMAXINFO:
			{
				LPMINMAXINFO min_max = (LPMINMAXINFO)l_param;
				min_max->ptMinTrackSize.x = window_imp->mMinWindowWidth;
				min_max->ptMinTrackSize.y = window_imp->mMinWindowHeight;
				return 0;
			}

		case WM_SIZE:
			{
				window_imp->mCallbacks->handlePingWatchdog(window_imp, "Main:WM_SIZE");
				S32 width = S32( LOWORD(l_param) );
				S32 height = S32( HIWORD(l_param) );

				if (gDebugWindowProc)
				{
					BOOL maximized = ( w_param == SIZE_MAXIMIZED );
					BOOL restored  = ( w_param == SIZE_RESTORED );
					BOOL minimized = ( w_param == SIZE_MINIMIZED );

					LL_INFOS("Window") << "WINDOWPROC Size "
						<< width << "x" << height
						<< " max " << S32(maximized)
						<< " min " << S32(minimized)
						<< " rest " << S32(restored)
						<< LL_ENDL;
				}

				// There's an odd behavior with WM_SIZE that I would call a bug. If 
				// the window is maximized, and you call MoveWindow() with a size smaller
				// than a maximized window, it ends up sending WM_SIZE with w_param set 
				// to SIZE_MAXIMIZED -- which isn't true. So the logic below doesn't work.
				// (SL-44655). Fixed it by calling ShowWindow(SW_RESTORE) first (see 
				// LLWindowWin32::moveWindow in this file). 

				// If we are now restored, but we weren't before, this
				// means that the window was un-minimized.
				if (w_param == SIZE_RESTORED && window_imp->mLastSizeWParam != SIZE_RESTORED)
				{
					window_imp->mCallbacks->handleActivate(window_imp, TRUE);
				}

				// handle case of window being maximized from fully minimized state
				if (w_param == SIZE_MAXIMIZED && window_imp->mLastSizeWParam != SIZE_MAXIMIZED)
				{
					window_imp->mCallbacks->handleActivate(window_imp, TRUE);
				}

				// Also handle the minimization case
				if (w_param == SIZE_MINIMIZED && window_imp->mLastSizeWParam != SIZE_MINIMIZED)
				{
					window_imp->mCallbacks->handleActivate(window_imp, FALSE);
				}

				// Actually resize all of our views
				if (w_param != SIZE_MINIMIZED)
				{
					// Ignore updates for minimizing and minimized "windows"
					window_imp->mCallbacks->handleResize(	window_imp, 
						LOWORD(l_param), 
						HIWORD(l_param) );
				}

				window_imp->mLastSizeWParam = w_param;

				return 0;
			}
        
		case WM_DPICHANGED:
			{
				LPRECT lprc_new_scale;
				F32 new_scale = LOWORD(w_param) / 96.0f;
				lprc_new_scale = (LPRECT)l_param;
				S32 new_width = lprc_new_scale->right - lprc_new_scale->left;
				S32 new_height = lprc_new_scale->bottom - lprc_new_scale->top;
				window_imp->mCallbacks->handleDPIChanged(window_imp, new_scale, new_width, new_height);
				SetWindowPos(h_wnd,
					HWND_TOP,
					lprc_new_scale->left,
					lprc_new_scale->top,
					new_width,
					new_height,
					SWP_NOZORDER | SWP_NOACTIVATE);
					return 0;
			}

		case WM_SETFOCUS:
			window_imp->mCallbacks->handlePingWatchdog(window_imp, "Main:WM_SETFOCUS");
			if (gDebugWindowProc)
			{
				LL_INFOS("Window") << "WINDOWPROC SetFocus" << LL_ENDL;
			}
			window_imp->mCallbacks->handleFocus(window_imp);
			return 0;

		case WM_KILLFOCUS:
			window_imp->mCallbacks->handlePingWatchdog(window_imp, "Main:WM_KILLFOCUS");
			if (gDebugWindowProc)
			{
				LL_INFOS("Window") << "WINDOWPROC KillFocus" << LL_ENDL;
			}
			window_imp->mCallbacks->handleFocusLost(window_imp);
			return 0;

		case WM_COPYDATA:
			{
				window_imp->mCallbacks->handlePingWatchdog(window_imp, "Main:WM_COPYDATA");
				// received a URL
				PCOPYDATASTRUCT myCDS = (PCOPYDATASTRUCT) l_param;
				window_imp->mCallbacks->handleDataCopy(window_imp, myCDS->dwData, myCDS->lpData);
			};
			return 0;			

			break;
		}

	window_imp->mCallbacks->handlePauseWatchdog(window_imp);	
	}


	// pass unhandled messages down to Windows
	return DefWindowProc(h_wnd, u_msg, w_param, l_param);
}

BOOL LLWindowWin32::convertCoords(LLCoordGL from, LLCoordWindow *to)
{
	S32		client_height;
	RECT	client_rect;
	LLCoordWindow window_position;

	if (!mWindowHandle ||
		!GetClientRect(mWindowHandle, &client_rect) ||
		NULL == to)
	{
		return FALSE;
	}

	to->mX = from.mX;
	client_height = client_rect.bottom - client_rect.top;
	to->mY = client_height - from.mY - 1;

	return TRUE;
}

BOOL LLWindowWin32::convertCoords(LLCoordWindow from, LLCoordGL* to)
{
	S32		client_height;
	RECT	client_rect;

	if (!mWindowHandle ||
		!GetClientRect(mWindowHandle, &client_rect) ||
		NULL == to)
	{
		return FALSE;
	}

	to->mX = from.mX;
	client_height = client_rect.bottom - client_rect.top;
	to->mY = client_height - from.mY - 1;

	return TRUE;
}

BOOL LLWindowWin32::convertCoords(LLCoordScreen from, LLCoordWindow* to)
{	
	POINT mouse_point;

	mouse_point.x = from.mX;
	mouse_point.y = from.mY;
	BOOL result = ScreenToClient(mWindowHandle, &mouse_point);

	if (result)
	{
		to->mX = mouse_point.x;
		to->mY = mouse_point.y;
	}

	return result;
}

BOOL LLWindowWin32::convertCoords(LLCoordWindow from, LLCoordScreen *to)
{
	POINT mouse_point;

	mouse_point.x = from.mX;
	mouse_point.y = from.mY;
	BOOL result = ClientToScreen(mWindowHandle, &mouse_point);

	if (result)
	{
		to->mX = mouse_point.x;
		to->mY = mouse_point.y;
	}

	return result;
}

BOOL LLWindowWin32::convertCoords(LLCoordScreen from, LLCoordGL *to)
{
	LLCoordWindow window_coord;

	if (!mWindowHandle || (NULL == to))
	{
		return FALSE;
	}

	convertCoords(from, &window_coord);
	convertCoords(window_coord, to);
	return TRUE;
}

BOOL LLWindowWin32::convertCoords(LLCoordGL from, LLCoordScreen *to)
{
	LLCoordWindow window_coord;

	if (!mWindowHandle || (NULL == to))
	{
		return FALSE;
	}

	convertCoords(from, &window_coord);
	convertCoords(window_coord, to);
	return TRUE;
}


BOOL LLWindowWin32::isClipboardTextAvailable()
{
	return IsClipboardFormatAvailable(CF_UNICODETEXT);
}


BOOL LLWindowWin32::pasteTextFromClipboard(LLWString &dst)
{
	BOOL success = FALSE;

	if (IsClipboardFormatAvailable(CF_UNICODETEXT))
	{
		if (OpenClipboard(mWindowHandle))
		{
			HGLOBAL h_data = GetClipboardData(CF_UNICODETEXT);
			if (h_data)
			{
				WCHAR *utf16str = (WCHAR*) GlobalLock(h_data);
				if (utf16str)
				{
					dst = utf16str_to_wstring(utf16str);
					LLWStringUtil::removeCRLF(dst);
					GlobalUnlock(h_data);
					success = TRUE;
				}
			}
			CloseClipboard();
		}
	}

	return success;
}


BOOL LLWindowWin32::copyTextToClipboard(const LLWString& wstr)
{
	BOOL success = FALSE;

	if (OpenClipboard(mWindowHandle))
	{
		EmptyClipboard();

		// Provide a copy of the data in Unicode format.
		LLWString sanitized_string(wstr);
		LLWStringUtil::addCRLF(sanitized_string);
		llutf16string out_utf16 = wstring_to_utf16str(sanitized_string);
		const size_t size_utf16 = (out_utf16.length() + 1) * sizeof(WCHAR);

		// Memory is allocated and then ownership of it is transfered to the system.
		HGLOBAL hglobal_copy_utf16 = GlobalAlloc(GMEM_MOVEABLE, size_utf16); 
		if (hglobal_copy_utf16)
		{
			WCHAR* copy_utf16 = (WCHAR*) GlobalLock(hglobal_copy_utf16);
			if (copy_utf16)
			{
				memcpy(copy_utf16, out_utf16.c_str(), size_utf16);	/* Flawfinder: ignore */
				GlobalUnlock(hglobal_copy_utf16);

				if (SetClipboardData(CF_UNICODETEXT, hglobal_copy_utf16))
				{
					success = TRUE;
				}
			}
		}

		CloseClipboard();
	}

	return success;
}

// Constrains the mouse to the window.
void LLWindowWin32::setMouseClipping( BOOL b )
{
	if( b != mIsMouseClipping )
	{
		BOOL success = FALSE;

		if( b )
		{
			GetClipCursor( &mOldMouseClip );

			RECT client_rect_in_screen_space;
			if( getClientRectInScreenSpace( &client_rect_in_screen_space ) )
			{
				success = ClipCursor( &client_rect_in_screen_space );
			}
		}
		else
		{
			// Must restore the old mouse clip, which may be set by another window.
			success = ClipCursor( &mOldMouseClip );
			SetRect( &mOldMouseClip, 0, 0, 0, 0 );
		}

		if( success )
		{
			mIsMouseClipping = b;
		}
	}
}

BOOL LLWindowWin32::getClientRectInScreenSpace( RECT* rectp )
{
	BOOL success = FALSE;

	RECT client_rect;
	if( mWindowHandle && GetClientRect(mWindowHandle, &client_rect) )
	{
		POINT top_left;
		top_left.x = client_rect.left;
		top_left.y = client_rect.top;
		ClientToScreen(mWindowHandle, &top_left); 

		POINT bottom_right;
		bottom_right.x = client_rect.right;
		bottom_right.y = client_rect.bottom;
		ClientToScreen(mWindowHandle, &bottom_right); 

		SetRect( rectp,
			top_left.x,
			top_left.y,
			bottom_right.x,
			bottom_right.y );

		success = TRUE;
	}

	return success;
}

void LLWindowWin32::flashIcon(F32 seconds)
{
	if (mWindowHandle && GetFocus() != mWindowHandle) // <FS:CR> Moved this here from llviewermessage.cpp
	{
		FLASHWINFO flash_info;

		flash_info.cbSize = sizeof(FLASHWINFO);
		flash_info.hwnd = mWindowHandle;
		flash_info.dwFlags = FLASHW_TRAY;
		flash_info.uCount = UINT(seconds / ICON_FLASH_TIME);
		flash_info.dwTimeout = DWORD(1000.f * ICON_FLASH_TIME); // milliseconds
		FlashWindowEx(&flash_info);
	}
}

F32 LLWindowWin32::getGamma()
{
	return mCurrentGamma;
}

BOOL LLWindowWin32::restoreGamma()
{
	return SetDeviceGammaRamp(mhDC, mPrevGammaRamp);
}

BOOL LLWindowWin32::setGamma(const F32 gamma)
{
	mCurrentGamma = gamma;

	LL_DEBUGS("Window") << "Setting gamma to " << gamma << LL_ENDL;

	for ( int i = 0; i < 256; ++i )
	{
		int mult = 256 - ( int ) ( ( gamma - 1.0f ) * 128.0f );

		int value = mult * i;

		if ( value > 0xffff )
			value = 0xffff;

		mCurrentGammaRamp [ 0 * 256 + i ] = 
			mCurrentGammaRamp [ 1 * 256 + i ] = 
				mCurrentGammaRamp [ 2 * 256 + i ] = ( WORD )value;
	};

	return SetDeviceGammaRamp ( mhDC, mCurrentGammaRamp );
}

void LLWindowWin32::setFSAASamples(const U32 fsaa_samples)
{
	mFSAASamples = fsaa_samples;
}

U32 LLWindowWin32::getFSAASamples()
{
	return mFSAASamples;
}

LLWindow::LLWindowResolution* LLWindowWin32::getSupportedResolutions(S32 &num_resolutions)
{
	if (!mSupportedResolutions)
	{
		mSupportedResolutions = new LLWindowResolution[MAX_NUM_RESOLUTIONS];
		DEVMODE dev_mode;
		::ZeroMemory(&dev_mode, sizeof(DEVMODE));
		dev_mode.dmSize = sizeof(DEVMODE);

		mNumSupportedResolutions = 0;
		for (S32 mode_num = 0; mNumSupportedResolutions < MAX_NUM_RESOLUTIONS; mode_num++)
		{
			if (!EnumDisplaySettings(NULL, mode_num, &dev_mode))
			{
				break;
			}

			if (dev_mode.dmBitsPerPel == BITS_PER_PIXEL &&
				dev_mode.dmPelsWidth >= 800 &&
				dev_mode.dmPelsHeight >= 600)
			{
				BOOL resolution_exists = FALSE;
				for(S32 i = 0; i < mNumSupportedResolutions; i++)
				{
					if (mSupportedResolutions[i].mWidth == dev_mode.dmPelsWidth &&
						mSupportedResolutions[i].mHeight == dev_mode.dmPelsHeight)
					{
						resolution_exists = TRUE;
					}
				}
				if (!resolution_exists)
				{
					mSupportedResolutions[mNumSupportedResolutions].mWidth = dev_mode.dmPelsWidth;
					mSupportedResolutions[mNumSupportedResolutions].mHeight = dev_mode.dmPelsHeight;
					mNumSupportedResolutions++;
				}
			}
		}
	}

	num_resolutions = mNumSupportedResolutions;
	return mSupportedResolutions;
}


F32 LLWindowWin32::getNativeAspectRatio()
{
	if (mOverrideAspectRatio > 0.f)
	{
		return mOverrideAspectRatio;
	}
	else if (mNativeAspectRatio > 0.f)
	{
		// we grabbed this value at startup, based on the user's desktop settings
		return mNativeAspectRatio;
	}
	// RN: this hack presumes that the largest supported resolution is monitor-limited
	// and that pixels in that mode are square, therefore defining the native aspect ratio
	// of the monitor...this seems to work to a close approximation for most CRTs/LCDs
	S32 num_resolutions;
	LLWindowResolution* resolutions = getSupportedResolutions(num_resolutions);

	return ((F32)resolutions[num_resolutions - 1].mWidth / (F32)resolutions[num_resolutions - 1].mHeight);
}

F32 LLWindowWin32::getPixelAspectRatio()
{
	F32 pixel_aspect = 1.f;
	if (getFullscreen())
	{
		LLCoordScreen screen_size;
		getSize(&screen_size);
		pixel_aspect = getNativeAspectRatio() * (F32)screen_size.mY / (F32)screen_size.mX;
	}

	return pixel_aspect;
}

// Change display resolution.  Returns true if successful.
// protected
BOOL LLWindowWin32::setDisplayResolution(S32 width, S32 height, S32 bits, S32 refresh)
{
	DEVMODE dev_mode;
	::ZeroMemory(&dev_mode, sizeof(DEVMODE));
	dev_mode.dmSize = sizeof(DEVMODE);
	BOOL success = FALSE;

	// Don't change anything if we don't have to
	if (EnumDisplaySettings(NULL, ENUM_CURRENT_SETTINGS, &dev_mode))
	{
		if (dev_mode.dmPelsWidth        == width &&
			dev_mode.dmPelsHeight       == height &&
			dev_mode.dmBitsPerPel       == bits &&
			dev_mode.dmDisplayFrequency == refresh )
		{
			// ...display mode identical, do nothing
			return TRUE;
		}
	}

	memset(&dev_mode, 0, sizeof(dev_mode));
	dev_mode.dmSize = sizeof(dev_mode);
	dev_mode.dmPelsWidth        = width;
	dev_mode.dmPelsHeight       = height;
	dev_mode.dmBitsPerPel       = bits;
	dev_mode.dmDisplayFrequency = refresh;
	dev_mode.dmFields = DM_BITSPERPEL | DM_PELSWIDTH | DM_PELSHEIGHT | DM_DISPLAYFREQUENCY;

	// CDS_FULLSCREEN indicates that this is a temporary change to the device mode.
	LONG cds_result = ChangeDisplaySettings(&dev_mode, CDS_FULLSCREEN);

	success = (DISP_CHANGE_SUCCESSFUL == cds_result);

	if (!success)
	{
		LL_WARNS("Window") << "setDisplayResolution failed, "
			<< width << "x" << height << "x" << bits << " @ " << refresh << LL_ENDL;
	}

	return success;
}

// protected
BOOL LLWindowWin32::setFullscreenResolution()
{
	if (mFullscreen)
	{
		return setDisplayResolution( mFullscreenWidth, mFullscreenHeight, mFullscreenBits, mFullscreenRefresh);
	}
	else
	{
		return FALSE;
	}
}

// protected
BOOL LLWindowWin32::resetDisplayResolution()
{
	LL_DEBUGS("Window") << "resetDisplayResolution START" << LL_ENDL;

	LONG cds_result = ChangeDisplaySettings(NULL, 0);

	BOOL success = (DISP_CHANGE_SUCCESSFUL == cds_result);

	if (!success)
	{
		LL_WARNS("Window") << "resetDisplayResolution failed" << LL_ENDL;
	}

	LL_DEBUGS("Window") << "resetDisplayResolution END" << LL_ENDL;

	return success;
}

void LLWindowWin32::swapBuffers()
{
	SwapBuffers(mhDC);
}

//-TT Window Title Access
void LLWindowWin32::setTitle(const std::string& win_title)
{
	// Set the window title
	if (win_title.empty())
	{
		wsprintf(mWindowTitle, L"OpenGL Window");
	}
	else
	{
		mbstowcs(mWindowTitle, win_title.c_str(), 255);
		mWindowTitle[255] = 0;
	}

	SetWindowText(mWindowHandle, mWindowTitle);
}
//-TT

//
// LLSplashScreenImp
//
LLSplashScreenWin32::LLSplashScreenWin32()
:	mWindow(NULL)
{
}

LLSplashScreenWin32::~LLSplashScreenWin32()
{
}

void LLSplashScreenWin32::showImpl()
{
	// This appears to work.  ???
	HINSTANCE hinst = GetModuleHandle(NULL);

	mWindow = CreateDialog(hinst, 
		TEXT("SPLASHSCREEN"), 
		NULL,	// no parent
		(DLGPROC) LLSplashScreenWin32::windowProc); 
	ShowWindow(mWindow, SW_SHOW);
}


void LLSplashScreenWin32::updateImpl(const std::string& mesg)
{
	if (!mWindow) return;

	int output_str_len = MultiByteToWideChar(CP_UTF8, 0, mesg.c_str(), mesg.length(), NULL, 0);
	if( output_str_len>1024 )
		return;

	WCHAR w_mesg[1025];//big enought to keep null terminatos

	MultiByteToWideChar (CP_UTF8, 0, mesg.c_str(), mesg.length(), w_mesg, output_str_len);

	//looks like MultiByteToWideChar didn't add null terminator to converted string, see EXT-4858
	w_mesg[output_str_len] = 0;

	SendDlgItemMessage(mWindow,
		666,		// HACK: text id
		WM_SETTEXT,
		FALSE,
		(LPARAM)w_mesg);
}


void LLSplashScreenWin32::hideImpl()
{
	if (mWindow)
	{
		DestroyWindow(mWindow);
		mWindow = NULL; 
	}
}


// static
LRESULT CALLBACK LLSplashScreenWin32::windowProc(HWND h_wnd, UINT u_msg,
											WPARAM w_param, LPARAM l_param)
{
	// Just give it to windows
	return DefWindowProc(h_wnd, u_msg, w_param, l_param);
}

//
// Helper Funcs
//

S32 OSMessageBoxWin32(const std::string& text, const std::string& caption, U32 type)
{
	UINT uType;

	switch(type)
	{
	case OSMB_OK:
		uType = MB_OK;
		break;
	case OSMB_OKCANCEL:
		uType = MB_OKCANCEL;
		break;
	case OSMB_YESNO:
		uType = MB_YESNO;
		break;
	default:
		uType = MB_OK;
		break;
	}

	// HACK! Doesn't properly handle wide strings!

	// <FS:ND> Convert to wchar_t, then use MessageBoxW

	// int retval_win = MessageBoxA(NULL, text.c_str(), caption.c_str(), uType);
	llutf16string textW = utf8str_to_utf16str( text );
	llutf16string captionW = utf8str_to_utf16str( caption );
	int retval_win = MessageBoxW(NULL, textW.c_str(), captionW.c_str(), uType);

	// </FS:ND>

	S32 retval;

	switch(retval_win)
	{
	case IDYES:
		retval = OSBTN_YES;
		break;
	case IDNO:
		retval = OSBTN_NO;
		break;
	case IDOK:
		retval = OSBTN_OK;
		break;
	case IDCANCEL:
		retval = OSBTN_CANCEL;
		break;
	default:
		retval = OSBTN_CANCEL;
		break;
	}

	return retval;
}
void LLWindowWin32::openFile(const std::string& file_name )
{
	LLWString url_wstring = utf8str_to_wstring( file_name );
	llutf16string url_utf16 = wstring_to_utf16str( url_wstring );
	
	SHELLEXECUTEINFO sei = { sizeof( sei ) };
	sei.fMask = SEE_MASK_FLAG_DDEWAIT;
	sei.nShow = SW_SHOWNORMAL;
	sei.lpVerb = L"open";
	sei.lpFile = url_utf16.c_str();
	ShellExecuteEx( &sei );
}
void LLWindowWin32::spawnWebBrowser(const std::string& escaped_url, bool async)
{
	bool found = false;
	S32 i;
	for (i = 0; i < gURLProtocolWhitelistCount; i++)
	{
		if (escaped_url.find(gURLProtocolWhitelist[i]) == 0)
		{
			found = true;
			break;
		}
	}

	if (!found)
	{
		LL_WARNS("Window") << "spawn_web_browser() called for url with protocol not on whitelist: " << escaped_url << LL_ENDL;
		return;
	}

	LL_INFOS("Window") << "Opening URL " << escaped_url << LL_ENDL;

	// replaced ShellExecute code with ShellExecuteEx since ShellExecute doesn't work
	// reliablly on Vista.

	// this is madness.. no, this is..
	LLWString url_wstring = utf8str_to_wstring( escaped_url );
	llutf16string url_utf16 = wstring_to_utf16str( url_wstring );

	// let the OS decide what to use to open the URL
	SHELLEXECUTEINFO sei = { sizeof( sei ) };
	// NOTE: this assumes that SL will stick around long enough to complete the DDE message exchange
	// necessary for ShellExecuteEx to complete
	if (async)
	{
		sei.fMask = SEE_MASK_ASYNCOK;
	}
	sei.nShow = SW_SHOWNORMAL;
	sei.lpVerb = L"open";
	sei.lpFile = url_utf16.c_str();
	ShellExecuteEx( &sei );
}

/*
	Make the raw keyboard data available - used to poke through to LLQtWebKit so
	that Qt/Webkit has access to the virtual keycodes etc. that it needs
*/
LLSD LLWindowWin32::getNativeKeyData()
{
	LLSD result = LLSD::emptyMap();

	result["scan_code"] = (S32)mKeyScanCode;
	result["virtual_key"] = (S32)mKeyVirtualKey;
	result["msg"] = ll_sd_from_U32(mRawMsg);
	result["w_param"] = ll_sd_from_U32(mRawWParam);
	result["l_param"] = ll_sd_from_U32(mRawLParam);

	return result;
}

BOOL LLWindowWin32::dialogColorPicker( F32 *r, F32 *g, F32 *b )
{
	BOOL retval = FALSE;

	static CHOOSECOLOR cc;
	static COLORREF crCustColors[16];
	cc.lStructSize = sizeof(CHOOSECOLOR);
	cc.hwndOwner = mWindowHandle;
	cc.hInstance = NULL;
	cc.rgbResult = RGB ((*r * 255.f),(*g *255.f),(*b * 255.f));
	//cc.rgbResult = RGB (0x80,0x80,0x80); 
	cc.lpCustColors = crCustColors;
	cc.Flags = CC_RGBINIT | CC_FULLOPEN;
	cc.lCustData = 0;
	cc.lpfnHook = NULL;
	cc.lpTemplateName = NULL;
 
	// This call is modal, so pause agent
	//send_agent_pause();	// this is in newview and we don't want to set up a dependency
	{
		retval = ChooseColor(&cc);
	}
	//send_agent_resume();	// this is in newview and we don't want to set up a dependency

	*b = ((F32)((cc.rgbResult >> 16) & 0xff)) / 255.f;

	*g = ((F32)((cc.rgbResult >> 8) & 0xff)) / 255.f;
	
	*r = ((F32)(cc.rgbResult & 0xff)) / 255.f;

	return (retval);
}

void *LLWindowWin32::getPlatformWindow()
{
	return (void*)mWindowHandle;
}

void LLWindowWin32::bringToFront()
{
	BringWindowToTop(mWindowHandle);
}

// set (OS) window focus back to the client
void LLWindowWin32::focusClient()
{
	SetFocus ( mWindowHandle );
}

void LLWindowWin32::allowLanguageTextInput(LLPreeditor *preeditor, BOOL b)
{
	if (b == sLanguageTextInputAllowed || !LLWinImm::isAvailable())
	{
		return;
	}

	if (preeditor != mPreeditor && !b)
	{
		// This condition may occur with a call to
		// setEnabled(BOOL) from LLTextEditor or LLLineEditor
		// when the control is not focused.
		// We need to silently ignore the case so that
		// the language input status of the focused control
		// is not disturbed.
		return;
	}

	// Take care of old and new preeditors.
	if (preeditor != mPreeditor || !b)
	{
		if (sLanguageTextInputAllowed)
		{
			interruptLanguageTextInput();
		}
		mPreeditor = (b ? preeditor : NULL);
	}

	sLanguageTextInputAllowed = b;

	if ( sLanguageTextInputAllowed )
	{
		// Allowing: Restore the previous IME status, so that the user has a feeling that the previous 
		// text input continues naturally.  Be careful, however, the IME status is meaningful only during the user keeps 
		// using same Input Locale (aka Keyboard Layout).
		if (sWinIMEOpened && GetKeyboardLayout(0) == sWinInputLocale)
		{
			HIMC himc = LLWinImm::getContext(mWindowHandle);
			LLWinImm::setOpenStatus(himc, TRUE);
			LLWinImm::setConversionStatus(himc, sWinIMEConversionMode, sWinIMESentenceMode);
			LLWinImm::releaseContext(mWindowHandle, himc);
		}
	}
	else
	{
		// Disallowing: Turn off the IME so that succeeding key events bypass IME and come to us directly.
		// However, do it after saving the current IME  status.  We need to restore the status when
		//   allowing language text input again.
		sWinInputLocale = GetKeyboardLayout(0);
		sWinIMEOpened = LLWinImm::isIME(sWinInputLocale);
		if (sWinIMEOpened)
		{
			HIMC himc = LLWinImm::getContext(mWindowHandle);
			sWinIMEOpened = LLWinImm::getOpenStatus(himc);
			if (sWinIMEOpened)
			{
				LLWinImm::getConversionStatus(himc, &sWinIMEConversionMode, &sWinIMESentenceMode);

				// We need both ImmSetConversionStatus and ImmSetOpenStatus here to surely disable IME's 
				// keyboard hooking, because Some IME reacts only on the former and some other on the latter...
				LLWinImm::setConversionStatus(himc, IME_CMODE_NOCONVERSION, sWinIMESentenceMode);
				LLWinImm::setOpenStatus(himc, FALSE);
			}
			LLWinImm::releaseContext(mWindowHandle, himc);
 		}
	}
}

void LLWindowWin32::fillCandidateForm(const LLCoordGL& caret, const LLRect& bounds, 
		CANDIDATEFORM *form)
{
	LLCoordWindow caret_coord, top_left, bottom_right;
	convertCoords(caret, &caret_coord);
	convertCoords(LLCoordGL(bounds.mLeft, bounds.mTop), &top_left);
	convertCoords(LLCoordGL(bounds.mRight, bounds.mBottom), &bottom_right);

	memset(form, 0, sizeof(CANDIDATEFORM));
	form->dwStyle = CFS_EXCLUDE;
	form->ptCurrentPos.x = caret_coord.mX;
	form->ptCurrentPos.y = caret_coord.mY;
	form->rcArea.left   = top_left.mX;
	form->rcArea.top    = top_left.mY;
	form->rcArea.right  = bottom_right.mX;
	form->rcArea.bottom = bottom_right.mY;
}


// Put the IME window at the right place (near current text input).   Point coordinates should be the top of the current text line.
void LLWindowWin32::setLanguageTextInput( const LLCoordGL & position )
{
	if (sLanguageTextInputAllowed && LLWinImm::isAvailable())
	{
		HIMC himc = LLWinImm::getContext(mWindowHandle);

		LLCoordWindow win_pos;
		convertCoords( position, &win_pos );

		if ( win_pos.mX >= 0 && win_pos.mY >= 0 && 
			(win_pos.mX != sWinIMEWindowPosition.mX) || (win_pos.mY != sWinIMEWindowPosition.mY) )
		{
			COMPOSITIONFORM ime_form;
			memset( &ime_form, 0, sizeof(ime_form) );
			ime_form.dwStyle = CFS_POINT;
			ime_form.ptCurrentPos.x = win_pos.mX;
			ime_form.ptCurrentPos.y = win_pos.mY;

			LLWinImm::setCompositionWindow( himc, &ime_form );

			sWinIMEWindowPosition = win_pos;
		}

		LLWinImm::releaseContext(mWindowHandle, himc);
	}
}


void LLWindowWin32::fillCharPosition(const LLCoordGL& caret, const LLRect& bounds, const LLRect& control,
		IMECHARPOSITION *char_position)
{
	LLCoordScreen caret_coord, top_left, bottom_right;
	convertCoords(caret, &caret_coord);
	convertCoords(LLCoordGL(bounds.mLeft, bounds.mTop), &top_left);
	convertCoords(LLCoordGL(bounds.mRight, bounds.mBottom), &bottom_right);

	char_position->pt.x = caret_coord.mX;
	char_position->pt.y = top_left.mY;	// Windows wants the coordinate of upper left corner of a character...
	char_position->cLineHeight = bottom_right.mY - top_left.mY;
	char_position->rcDocument.left   = top_left.mX;
	char_position->rcDocument.top    = top_left.mY;
	char_position->rcDocument.right  = bottom_right.mX;
	char_position->rcDocument.bottom = bottom_right.mY;
}

void LLWindowWin32::fillCompositionLogfont(LOGFONT *logfont)
{
	// Our font is a list of FreeType recognized font files that may
	// not have a corresponding ones in Windows' fonts.  Hence, we
	// can't simply tell Windows which font we are using.  We will
	// notify a _standard_ font for a current input locale instead.
	// We use a hard-coded knowledge about the Windows' standard
	// configuration to do so...

	memset(logfont, 0, sizeof(LOGFONT));

	const WORD lang_id = LOWORD(GetKeyboardLayout(0));
	switch (PRIMARYLANGID(lang_id))
	{
	case LANG_CHINESE:
		// We need to identify one of two Chinese fonts.
		switch (SUBLANGID(lang_id))
		{
		case SUBLANG_CHINESE_SIMPLIFIED:
		case SUBLANG_CHINESE_SINGAPORE:
			logfont->lfCharSet = GB2312_CHARSET;
			lstrcpy(logfont->lfFaceName, TEXT("SimHei"));
			break;
		case SUBLANG_CHINESE_TRADITIONAL:
		case SUBLANG_CHINESE_HONGKONG:
		case SUBLANG_CHINESE_MACAU:
		default:
			logfont->lfCharSet = CHINESEBIG5_CHARSET;
			lstrcpy(logfont->lfFaceName, TEXT("MingLiU"));
			break;			
		}
		break;
	case LANG_JAPANESE:
		logfont->lfCharSet = SHIFTJIS_CHARSET;
		lstrcpy(logfont->lfFaceName, TEXT("MS Gothic"));
		break;		
	case LANG_KOREAN:
		logfont->lfCharSet = HANGUL_CHARSET;
		lstrcpy(logfont->lfFaceName, TEXT("Gulim"));
		break;
	default:
		logfont->lfCharSet = ANSI_CHARSET;
		lstrcpy(logfont->lfFaceName, TEXT("Tahoma"));
		break;
	}
							
	logfont->lfHeight = mPreeditor->getPreeditFontSize();
	logfont->lfWeight = FW_NORMAL;
}	

U32 LLWindowWin32::fillReconvertString(const LLWString &text,
	S32 focus, S32 focus_length, RECONVERTSTRING *reconvert_string)
{
	const llutf16string text_utf16 = wstring_to_utf16str(text);
	const DWORD required_size = sizeof(RECONVERTSTRING) + (text_utf16.length() + 1) * sizeof(WCHAR);
	if (reconvert_string && reconvert_string->dwSize >= required_size)
	{
		const DWORD focus_utf16_at = wstring_utf16_length(text, 0, focus);
		const DWORD focus_utf16_length = wstring_utf16_length(text, focus, focus_length);

		reconvert_string->dwVersion = 0;
		reconvert_string->dwStrLen = text_utf16.length();
		reconvert_string->dwStrOffset = sizeof(RECONVERTSTRING);
		reconvert_string->dwCompStrLen = focus_utf16_length;
		reconvert_string->dwCompStrOffset = focus_utf16_at * sizeof(WCHAR);
		reconvert_string->dwTargetStrLen = 0;
		reconvert_string->dwTargetStrOffset = focus_utf16_at * sizeof(WCHAR);

		const LPWSTR text = (LPWSTR)((BYTE *)reconvert_string + sizeof(RECONVERTSTRING));
		memcpy(text, text_utf16.c_str(), (text_utf16.length() + 1) * sizeof(WCHAR));
	}
	return required_size;
}

void LLWindowWin32::updateLanguageTextInputArea()
{
	if (!mPreeditor || !LLWinImm::isAvailable())
	{
		return;
	}

	LLCoordGL caret_coord;
	LLRect preedit_bounds;
	if (mPreeditor->getPreeditLocation(-1, &caret_coord, &preedit_bounds, NULL))
	{
		mLanguageTextInputPointGL = caret_coord;
		mLanguageTextInputAreaGL = preedit_bounds;

		CANDIDATEFORM candidate_form;
		fillCandidateForm(caret_coord, preedit_bounds, &candidate_form);

		HIMC himc = LLWinImm::getContext(mWindowHandle);
		// Win32 document says there may be up to 4 candidate windows.
		// This magic number 4 appears only in the document, and
		// there are no constant/macro for the value...
		for (int i = 3; i >= 0; --i)
		{
			candidate_form.dwIndex = i;
			LLWinImm::setCandidateWindow(himc, &candidate_form);
		}
		LLWinImm::releaseContext(mWindowHandle, himc);
	}
}

void LLWindowWin32::interruptLanguageTextInput()
{
	if (mPreeditor && LLWinImm::isAvailable())
	{
		HIMC himc = LLWinImm::getContext(mWindowHandle);
		LLWinImm::notifyIME(himc, NI_COMPOSITIONSTR, CPS_COMPLETE, 0);
		LLWinImm::releaseContext(mWindowHandle, himc);
	}
}

void LLWindowWin32::handleStartCompositionMessage()
{
	// Let IME know the font to use in feedback UI.
	LOGFONT logfont;
	fillCompositionLogfont(&logfont);
	HIMC himc = LLWinImm::getContext(mWindowHandle);
	LLWinImm::setCompositionFont(himc, &logfont);
	LLWinImm::releaseContext(mWindowHandle, himc);
}

// Handle WM_IME_COMPOSITION message.

void LLWindowWin32::handleCompositionMessage(const U32 indexes)
{
	BOOL needs_update = FALSE;
	LLWString result_string;
	LLWString preedit_string;
	S32 preedit_string_utf16_length = 0;
	LLPreeditor::segment_lengths_t preedit_segment_lengths;
	LLPreeditor::standouts_t preedit_standouts;

	// Step I: Receive details of preedits from IME.

	HIMC himc = LLWinImm::getContext(mWindowHandle);

	if (indexes & GCS_RESULTSTR)
	{
		LONG size = LLWinImm::getCompositionString(himc, GCS_RESULTSTR, NULL, 0);
		if (size >= 0)
		{
			const LPWSTR data = new WCHAR[size / sizeof(WCHAR) + 1];
			size = LLWinImm::getCompositionString(himc, GCS_RESULTSTR, data, size);
			if (size > 0)
			{
				result_string = utf16str_to_wstring(llutf16string(data, size / sizeof(WCHAR)));
			}
			delete[] data;
			needs_update = TRUE;
		}
	}
	
	if (indexes & GCS_COMPSTR)
	{
		LONG size = LLWinImm::getCompositionString(himc, GCS_COMPSTR, NULL, 0);
		if (size >= 0)
		{
			const LPWSTR data = new WCHAR[size / sizeof(WCHAR) + 1];
			size = LLWinImm::getCompositionString(himc, GCS_COMPSTR, data, size);
			if (size > 0)
			{
				preedit_string_utf16_length = size / sizeof(WCHAR);
				preedit_string = utf16str_to_wstring(llutf16string(data, size / sizeof(WCHAR)));
			}
			delete[] data;
			needs_update = TRUE;
		}
	}

	if ((indexes & GCS_COMPCLAUSE) && preedit_string.length() > 0)
	{
		LONG size = LLWinImm::getCompositionString(himc, GCS_COMPCLAUSE, NULL, 0);
		if (size > 0)
		{
			const LPDWORD data = new DWORD[size / sizeof(DWORD)];
			size = LLWinImm::getCompositionString(himc, GCS_COMPCLAUSE, data, size);
			if (size >= sizeof(DWORD) * 2
				&& data[0] == 0 && data[size / sizeof(DWORD) - 1] == preedit_string_utf16_length)
			{
				preedit_segment_lengths.resize(size / sizeof(DWORD) - 1);
				S32 offset = 0;
				for (U32 i = 0; i < preedit_segment_lengths.size(); i++)
				{
					const S32 length = wstring_wstring_length_from_utf16_length(preedit_string, offset, data[i + 1] - data[i]);
					preedit_segment_lengths[i] = length;
					offset += length;
				}
			}
			delete[] data;
		}
	}

	if ((indexes & GCS_COMPATTR) && preedit_segment_lengths.size() > 1)
	{
		LONG size = LLWinImm::getCompositionString(himc, GCS_COMPATTR, NULL, 0);
		if (size > 0)
		{
			const LPBYTE data = new BYTE[size / sizeof(BYTE)];
			size = LLWinImm::getCompositionString(himc, GCS_COMPATTR, data, size);
			if (size == preedit_string_utf16_length)
			{
				preedit_standouts.assign(preedit_segment_lengths.size(), FALSE);
				S32 offset = 0;
				for (U32 i = 0; i < preedit_segment_lengths.size(); i++)
				{
					if (ATTR_TARGET_CONVERTED == data[offset] || ATTR_TARGET_NOTCONVERTED == data[offset])
					{
						preedit_standouts[i] = TRUE;
					}
					offset += wstring_utf16_length(preedit_string, offset, preedit_segment_lengths[i]);
				}
			}
			delete[] data;
		}
	}

	S32 caret_position = preedit_string.length();
	if (indexes & GCS_CURSORPOS)
	{
		const S32 caret_position_utf16 = LLWinImm::getCompositionString(himc, GCS_CURSORPOS, NULL, 0);
		if (caret_position_utf16 >= 0 && caret_position <= preedit_string_utf16_length)
		{
			caret_position = wstring_wstring_length_from_utf16_length(preedit_string, 0, caret_position_utf16);
		}
	}

	if (indexes == 0)
	{
		// I'm not sure this condition really happens, but
		// Windows SDK document says it is an indication
		// of "reset everything."
		needs_update = TRUE;
	}

	LLWinImm::releaseContext(mWindowHandle, himc);

	// Step II: Update the active preeditor.

	if (needs_update)
	{
		mPreeditor->resetPreedit();

		if (result_string.length() > 0)
		{
			for (LLWString::const_iterator i = result_string.begin(); i != result_string.end(); i++)
			{
				mPreeditor->handleUnicodeCharHere(*i);
			}
		}

		if (preedit_string.length() == 0)
 		{
			preedit_segment_lengths.clear();
			preedit_standouts.clear();
		}
		else
		{
			if (preedit_segment_lengths.size() == 0)
			{
				preedit_segment_lengths.assign(1, preedit_string.length());
			}
			if (preedit_standouts.size() == 0)
			{
				preedit_standouts.assign(preedit_segment_lengths.size(), FALSE);
			}
		}
		mPreeditor->updatePreedit(preedit_string, preedit_segment_lengths, preedit_standouts, caret_position);

		// Some IME doesn't query char position after WM_IME_COMPOSITION,
		// so we need to update them actively.
		updateLanguageTextInputArea();
	}
}

// Given a text and a focus range, find_context finds and returns a
// surrounding context of the focused subtext.  A variable pointed
// to by offset receives the offset in llwchars of the beginning of
// the returned context string in the given wtext.

static LLWString find_context(const LLWString & wtext, S32 focus, S32 focus_length, S32 *offset)
{
	static const S32 CONTEXT_EXCESS = 30;	// This value is by experiences.

	const S32 e = llmin((S32) wtext.length(), focus + focus_length + CONTEXT_EXCESS);
	S32 end = focus + focus_length;
	while (end < e && '\n' != wtext[end])
	{
		end++;
	}

	const S32 s = llmax(0, focus - CONTEXT_EXCESS);
	S32 start = focus;
	while (start > s && '\n' != wtext[start - 1])
	{
		--start;
	}

	*offset = start;
	return wtext.substr(start, end - start);
}

// final stage of handling drop requests - both from WM_DROPFILES message
// for files and via IDropTarget interface requests.
LLWindowCallbacks::DragNDropResult LLWindowWin32::completeDragNDropRequest( const LLCoordGL gl_coord, const MASK mask, LLWindowCallbacks::DragNDropAction action, const std::string url )
{
	return mCallbacks->handleDragNDrop( this, gl_coord, mask, action, url );
}

// Handle WM_IME_REQUEST message.
// If it handled the message, returns TRUE.  Otherwise, FALSE.
// When it handled the message, the value to be returned from
// the Window Procedure is set to *result.

// <FS:Ansariel> Unsafe Win64 code fix by Drake Arconis
//BOOL LLWindowWin32::handleImeRequests(U32 request, U32 param, LRESULT *result)
BOOL LLWindowWin32::handleImeRequests(WPARAM request, LPARAM param, LRESULT *result)
// </FS:Ansariel>
{
	if ( mPreeditor )
	{
		switch (request)
		{
			case IMR_CANDIDATEWINDOW:		// http://msdn2.microsoft.com/en-us/library/ms776080.aspx
			{
				LLCoordGL caret_coord;
				LLRect preedit_bounds;
				mPreeditor->getPreeditLocation(-1, &caret_coord, &preedit_bounds, NULL);
				
				CANDIDATEFORM *const form = (CANDIDATEFORM *)param;
				DWORD const dwIndex = form->dwIndex;
				fillCandidateForm(caret_coord, preedit_bounds, form);
				form->dwIndex = dwIndex;

				*result = 1;
				return TRUE;
			}
			case IMR_QUERYCHARPOSITION:
			{
				IMECHARPOSITION *const char_position = (IMECHARPOSITION *)param;

				// char_position->dwCharPos counts in number of
				// WCHARs, i.e., UTF-16 encoding units, so we can't simply pass the
				// number to getPreeditLocation.  

				const LLWString & wtext = mPreeditor->getPreeditString();
				S32 preedit, preedit_length;
				mPreeditor->getPreeditRange(&preedit, &preedit_length);
				LLCoordGL caret_coord;
				LLRect preedit_bounds, text_control;
				const S32 position = wstring_wstring_length_from_utf16_length(wtext, preedit, char_position->dwCharPos);

				if (!mPreeditor->getPreeditLocation(position, &caret_coord, &preedit_bounds, &text_control))
				{
					LL_WARNS("Window") << "*** IMR_QUERYCHARPOSITON called but getPreeditLocation failed." << LL_ENDL;
					return FALSE;
				}
				fillCharPosition(caret_coord, preedit_bounds, text_control, char_position);

				*result = 1;
				return TRUE;
			}
			case IMR_COMPOSITIONFONT:
			{
				fillCompositionLogfont((LOGFONT *)param);

				*result = 1;
				return TRUE;
			}
			case IMR_RECONVERTSTRING:
			{
				mPreeditor->resetPreedit();
				const LLWString & wtext = mPreeditor->getPreeditString();
				S32 select, select_length;
				mPreeditor->getSelectionRange(&select, &select_length);

				S32 context_offset;
				const LLWString context = find_context(wtext, select, select_length, &context_offset);

				RECONVERTSTRING * const reconvert_string = (RECONVERTSTRING *)param;
				const U32 size = fillReconvertString(context, select - context_offset, select_length, reconvert_string);
				if (reconvert_string)
				{
					if (select_length == 0)
					{
						// Let the IME to decide the reconversion range, and
						// adjust the reconvert_string structure accordingly.
						HIMC himc = LLWinImm::getContext(mWindowHandle);
						const BOOL adjusted = LLWinImm::setCompositionString(himc,
									SCS_QUERYRECONVERTSTRING, reconvert_string, size, NULL, 0);
						LLWinImm::releaseContext(mWindowHandle, himc);
						if (adjusted)
						{
							const llutf16string & text_utf16 = wstring_to_utf16str(context);
							const S32 new_preedit_start = reconvert_string->dwCompStrOffset / sizeof(WCHAR);
							const S32 new_preedit_end = new_preedit_start + reconvert_string->dwCompStrLen;
							select = utf16str_wstring_length(text_utf16, new_preedit_start);
							select_length = utf16str_wstring_length(text_utf16, new_preedit_end) - select;
							select += context_offset;
						}
					}
					mPreeditor->markAsPreedit(select, select_length);
				}

				*result = size;
				return TRUE;
			}
			case IMR_CONFIRMRECONVERTSTRING:
			{
				*result = FALSE;
				return TRUE;
			}
			case IMR_DOCUMENTFEED:
			{
				const LLWString & wtext = mPreeditor->getPreeditString();
				S32 preedit, preedit_length;
				mPreeditor->getPreeditRange(&preedit, &preedit_length);
				
				S32 context_offset;
				LLWString context = find_context(wtext, preedit, preedit_length, &context_offset);
				preedit -= context_offset;
				if (preedit_length)
				{
					// IMR_DOCUMENTFEED may be called when we have an active preedit.
					// We should pass the context string *excluding* the preedit string.
					// Otherwise, some IME are confused.
					context.erase(preedit, preedit_length);
				}
				
				RECONVERTSTRING *reconvert_string = (RECONVERTSTRING *)param;
				*result = fillReconvertString(context, preedit, 0, reconvert_string);
				return TRUE;
			}
			default:
				return FALSE;
		}
	}

	return FALSE;
}

//static
void LLWindowWin32::setDPIAwareness()
{
	HMODULE hShcore = LoadLibrary(L"shcore.dll");
	if (hShcore != NULL)
	{
		SetProcessDpiAwarenessType pSPDA;
		pSPDA = (SetProcessDpiAwarenessType)GetProcAddress(hShcore, "SetProcessDpiAwareness");
		if (pSPDA)
		{
			
			HRESULT hr = pSPDA(PROCESS_PER_MONITOR_DPI_AWARE);
			if (hr != S_OK)
			{
				LL_WARNS() << "SetProcessDpiAwareness() function returned an error. Will use legacy DPI awareness API of Win XP/7" << LL_ENDL;
			}
		}
		FreeLibrary(hShcore);	
	}
	else
	{
		LL_WARNS() << "Could not load shcore.dll library (included by <ShellScalingAPI.h> from Win 8.1 SDK. Will use legacy DPI awareness API of Win XP/7" << LL_ENDL;
	}
}

F32 LLWindowWin32::getSystemUISize()
{
	// <FS:Ansariel> Type fix
	//float scale_value = 0;
	F32 scale_value = 0.f;
	HWND hWnd = (HWND)getPlatformWindow();
	HDC hdc = GetDC(hWnd);
	HMONITOR hMonitor;
	HANDLE hProcess = GetCurrentProcess();
	PROCESS_DPI_AWARENESS dpi_awareness;

	HMODULE hShcore = LoadLibrary(L"shcore.dll");

	if (hShcore != NULL)
	{
<<<<<<< HEAD
		// <FS:Ansariel> Set DPI awareness via manifest as recommended
		//SetProcessDpiAwarenessType pSPDA;
		//pSPDA = (SetProcessDpiAwarenessType)GetProcAddress(hShcore, "SetProcessDpiAwareness");
		// </FS:Ansariel>
		GetDpiForMonitorType pGDFM;
		pGDFM = (GetDpiForMonitorType)GetProcAddress(hShcore, "GetDpiForMonitor");
		if (/*pSPDA != NULL &&*/ pGDFM != NULL) // <FS:Ansariel> Set DPI awareness via manifest as recommended
		{
			//pSPDA(PROCESS_PER_MONITOR_DPI_AWARE); // <FS:Ansariel> Set DPI awareness via manifest as recommended
			POINT    pt;
			UINT     dpix = 0, dpiy = 0;
			HRESULT  hr = E_FAIL;

			// Get the DPI for the main monitor, and set the scaling factor
			pt.x = 1;
			pt.y = 1;
			// <FS:Ansariel> Get scaling for primary display, assuming that's where we open the viewer
			//hMonitor = MonitorFromPoint(pt, MONITOR_DEFAULTTONEAREST);
			hMonitor = MonitorFromPoint(pt, MONITOR_DEFAULTTOPRIMARY);
			// </FS:Ansariel>
			hr = pGDFM(hMonitor, MDT_EFFECTIVE_DPI, &dpix, &dpiy);
			scale_value = dpix / 96.0f;
=======
		GetProcessDpiAwarenessType pGPDA;
		pGPDA = (GetProcessDpiAwarenessType)GetProcAddress(hShcore, "GetProcessDpiAwareness");
		GetDpiForMonitorType pGDFM;
		pGDFM = (GetDpiForMonitorType)GetProcAddress(hShcore, "GetDpiForMonitor");
		if (pGPDA != NULL && pGDFM != NULL)
		{
			pGPDA(hProcess, &dpi_awareness);
			if (dpi_awareness == PROCESS_PER_MONITOR_DPI_AWARE)
			{
				POINT    pt;
				UINT     dpix = 0, dpiy = 0;
				HRESULT  hr = E_FAIL;
				RECT     rect;

				GetWindowRect(hWnd, &rect);
				// Get the DPI for the monitor, on which the center of window is displayed and set the scaling factor
				pt.x = (rect.left + rect.right) / 2;
				pt.y = (rect.top + rect.bottom) / 2;
				hMonitor = MonitorFromPoint(pt, MONITOR_DEFAULTTONEAREST);
				hr = pGDFM(hMonitor, MDT_EFFECTIVE_DPI, &dpix, &dpiy);
				if (hr == S_OK)
				{
					scale_value = dpix / DEFAULT_DPI;
				}
				else
				{
					LL_WARNS() << "Could not determine DPI for monitor. Setting scale to default 100 %" << LL_ENDL;
					scale_value = 1.0f;
				}
			}
			else
			{
				LL_WARNS() << "Process is not per-monitor DPI-aware. Setting scale to default 100 %" << LL_ENDL;
				scale_value = 1.0f;
			}
>>>>>>> 6c280f9d
		}
		FreeLibrary(hShcore);
	}
	else
	{
		LL_WARNS() << "Could not load shcore.dll library (included by <ShellScalingAPI.h> from Win 8.1 SDK). Using legacy DPI awareness API of Win XP/7" << LL_ENDL;
		scale_value = GetDeviceCaps(hdc, LOGPIXELSX) / DEFAULT_DPI;
	}

	ReleaseDC(hWnd, hdc);
	return scale_value;
}

//static
std::vector<std::string> LLWindowWin32::getDynamicFallbackFontList()
{
	// Fonts previously in getFontListSans() have moved to fonts.xml.
	return std::vector<std::string>();
}

// <FS:ND> Allow to query for window chrome sizes.
void LLWindowWin32::getWindowChrome( U32 &aChromeW, U32 &aChromeH )
{
	LLWindow::getWindowChrome( aChromeW, aChromeH );

	RECT oClient, oWindow;

	if( !::GetClientRect( mWindowHandle, &oClient ) || !::GetWindowRect( mWindowHandle, &oWindow ) )
		return;

	U32 nHeight = oWindow.bottom - oWindow.top;
	U32 nWidth = oWindow.right - oWindow.left;
	U32 nCHeight = oClient.bottom - oClient.top;
	U32 nCWidth = oClient.right - oClient.left;

	aChromeW = nWidth - nCWidth;
	aChromeH = nHeight - nCHeight;
}
// </FS:ND>

#endif // LL_WINDOWS<|MERGE_RESOLUTION|>--- conflicted
+++ resolved
@@ -4033,30 +4033,6 @@
 
 	if (hShcore != NULL)
 	{
-<<<<<<< HEAD
-		// <FS:Ansariel> Set DPI awareness via manifest as recommended
-		//SetProcessDpiAwarenessType pSPDA;
-		//pSPDA = (SetProcessDpiAwarenessType)GetProcAddress(hShcore, "SetProcessDpiAwareness");
-		// </FS:Ansariel>
-		GetDpiForMonitorType pGDFM;
-		pGDFM = (GetDpiForMonitorType)GetProcAddress(hShcore, "GetDpiForMonitor");
-		if (/*pSPDA != NULL &&*/ pGDFM != NULL) // <FS:Ansariel> Set DPI awareness via manifest as recommended
-		{
-			//pSPDA(PROCESS_PER_MONITOR_DPI_AWARE); // <FS:Ansariel> Set DPI awareness via manifest as recommended
-			POINT    pt;
-			UINT     dpix = 0, dpiy = 0;
-			HRESULT  hr = E_FAIL;
-
-			// Get the DPI for the main monitor, and set the scaling factor
-			pt.x = 1;
-			pt.y = 1;
-			// <FS:Ansariel> Get scaling for primary display, assuming that's where we open the viewer
-			//hMonitor = MonitorFromPoint(pt, MONITOR_DEFAULTTONEAREST);
-			hMonitor = MonitorFromPoint(pt, MONITOR_DEFAULTTOPRIMARY);
-			// </FS:Ansariel>
-			hr = pGDFM(hMonitor, MDT_EFFECTIVE_DPI, &dpix, &dpiy);
-			scale_value = dpix / 96.0f;
-=======
 		GetProcessDpiAwarenessType pGPDA;
 		pGPDA = (GetProcessDpiAwarenessType)GetProcAddress(hShcore, "GetProcessDpiAwareness");
 		GetDpiForMonitorType pGDFM;
@@ -4092,7 +4068,6 @@
 				LL_WARNS() << "Process is not per-monitor DPI-aware. Setting scale to default 100 %" << LL_ENDL;
 				scale_value = 1.0f;
 			}
->>>>>>> 6c280f9d
 		}
 		FreeLibrary(hShcore);
 	}
