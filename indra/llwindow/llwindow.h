/**
 * @file llwindow.h
 * @brief Basic graphical window class
 *
 * $LicenseInfo:firstyear=2001&license=viewerlgpl$
 * Second Life Viewer Source Code
 * Copyright (C) 2010, Linden Research, Inc.
 *
 * This library is free software; you can redistribute it and/or
 * modify it under the terms of the GNU Lesser General Public
 * License as published by the Free Software Foundation;
 * version 2.1 of the License only.
 *
 * This library is distributed in the hope that it will be useful,
 * but WITHOUT ANY WARRANTY; without even the implied warranty of
 * MERCHANTABILITY or FITNESS FOR A PARTICULAR PURPOSE.  See the GNU
 * Lesser General Public License for more details.
 *
 * You should have received a copy of the GNU Lesser General Public
 * License along with this library; if not, write to the Free Software
 * Foundation, Inc., 51 Franklin Street, Fifth Floor, Boston, MA  02110-1301  USA
 *
 * Linden Research, Inc., 945 Battery Street, San Francisco, CA  94111  USA
 * $/LicenseInfo$
 */

#ifndef LL_LLWINDOW_H
#define LL_LLWINDOW_H

#include "llrect.h"
#include "llcoord.h"
#include "llstring.h"
#include "llcursortypes.h"
#include "llinstancetracker.h"
#include "llsd.h"

class LLSplashScreen;
class LLPreeditor;
class LLWindowCallbacks;

// Refer to llwindow_test in test/common/llwindow for usage example

class LLWindow : public LLInstanceTracker<LLWindow>
{
public:

    struct LLWindowResolution
    {
        S32 mWidth;
        S32 mHeight;
    };
    enum ESwapMethod
    {
        SWAP_METHOD_UNDEFINED,
        SWAP_METHOD_EXCHANGE,
        SWAP_METHOD_COPY
    };
    enum EFlags
    {
        // currently unused
    };
public:
    virtual void show() = 0;
    virtual void hide() = 0;
    virtual void close() = 0;
    virtual BOOL getVisible() = 0;
    virtual BOOL getMinimized() = 0;
    virtual BOOL getMaximized() = 0;
    virtual BOOL maximize() = 0;
    virtual void minimize() = 0;
    virtual void restore() = 0;
    BOOL getFullscreen()    { return mFullscreen; };
    virtual BOOL getPosition(LLCoordScreen *position) = 0;
    virtual BOOL getSize(LLCoordScreen *size) = 0;
    virtual BOOL getSize(LLCoordWindow *size) = 0;
    virtual BOOL setPosition(LLCoordScreen position) = 0;
    BOOL setSize(LLCoordScreen size);
    BOOL setSize(LLCoordWindow size);
    virtual void setMinSize(U32 min_width, U32 min_height, bool enforce_immediately = true);
    virtual BOOL switchContext(BOOL fullscreen, const LLCoordScreen &size, BOOL enable_vsync, const LLCoordScreen * const posp = NULL) = 0;

    //create a new GL context that shares a namespace with this Window's main GL context and make it current on the current thread
    // returns a pointer to be handed back to destroySharedConext/makeContextCurrent
    virtual void* createSharedContext() = 0;
    //make the given context current on the current thread
    virtual void makeContextCurrent(void* context) = 0;
    //destroy the given context that was retrieved by createSharedContext()
    //Must be called on the same thread that called createSharedContext()
    virtual void destroySharedContext(void* context) = 0;

    virtual void toggleVSync(bool enable_vsync) = 0;

    virtual BOOL setCursorPosition(LLCoordWindow position) = 0;
    virtual BOOL getCursorPosition(LLCoordWindow *position) = 0;
#if LL_WINDOWS
    virtual BOOL getCursorDelta(LLCoordCommon* delta) = 0;
#endif
    virtual void showCursor() = 0;
    virtual void hideCursor() = 0;
    virtual BOOL isCursorHidden() = 0;
    virtual void showCursorFromMouseMove() = 0;
    virtual void hideCursorUntilMouseMove() = 0;

    // Provide a way to set the Viewer window title after the
    // windows has been created. The initial use case for this
    // is described in SL-16102 (update window title with agent
    // name, location etc. for non-interactive viewer) but it
    // may also be useful in other cases.
    virtual void setTitle(const std::string& title);

    // These two functions create a way to make a busy cursor instead
    // of an arrow when someone's busy doing something. Draw an
    // arrow/hour if busycount > 0.
    virtual void incBusyCount();
    virtual void decBusyCount();
    virtual void resetBusyCount();
    virtual S32 getBusyCount() const;

    // Sets cursor, may set to arrow+hourglass
    virtual void setCursor(ECursorType cursor) { mNextCursor = cursor; };
    virtual ECursorType getCursor() const;
    virtual ECursorType getNextCursor() const { return mNextCursor; };
    virtual void updateCursor() = 0;

    virtual void captureMouse() = 0;
    virtual void releaseMouse() = 0;
    virtual void setMouseClipping( BOOL b ) = 0;

    virtual BOOL isClipboardTextAvailable() = 0;
    virtual BOOL pasteTextFromClipboard(LLWString &dst) = 0;
    virtual BOOL copyTextToClipboard(const LLWString &src) = 0;

    virtual BOOL isPrimaryTextAvailable();
    virtual BOOL pasteTextFromPrimary(LLWString &dst);
    virtual BOOL copyTextToPrimary(const LLWString &src);

    virtual void flashIcon(F32 seconds) = 0;
    virtual F32 getGamma() = 0;
    virtual BOOL setGamma(const F32 gamma) = 0; // Set the gamma
    virtual void setFSAASamples(const U32 fsaa_samples) = 0; //set number of FSAA samples
    virtual U32  getFSAASamples() = 0;
    virtual BOOL restoreGamma() = 0;            // Restore original gamma table (before updating gamma)
    virtual ESwapMethod getSwapMethod() { return mSwapMethod; }
    virtual void processMiscNativeEvents();
    virtual void gatherInput() = 0;
    virtual void delayInputProcessing() = 0;
    virtual void swapBuffers() = 0;
    virtual void bringToFront() = 0;
    virtual void focusClient() { };     // this may not have meaning or be required on other platforms, therefore, it's not abstract
    virtual void setOldResize(bool oldresize) { };
    // handy coordinate space conversion routines
    // NB: screen to window and vice verse won't work on width/height coordinate pairs,
    // as the conversion must take into account left AND right border widths, etc.
    virtual BOOL convertCoords( LLCoordScreen from, LLCoordWindow *to) = 0;
    virtual BOOL convertCoords( LLCoordWindow from, LLCoordScreen *to) = 0;
    virtual BOOL convertCoords( LLCoordWindow from, LLCoordGL *to) = 0;
    virtual BOOL convertCoords( LLCoordGL from, LLCoordWindow *to) = 0;
    virtual BOOL convertCoords( LLCoordScreen from, LLCoordGL *to) = 0;
    virtual BOOL convertCoords( LLCoordGL from, LLCoordScreen *to) = 0;

    // query supported resolutions
    virtual LLWindowResolution* getSupportedResolutions(S32 &num_resolutions) = 0;
    virtual F32 getNativeAspectRatio() = 0;
    virtual F32 getPixelAspectRatio() = 0;
    virtual void setNativeAspectRatio(F32 aspect) = 0;

    // query VRAM usage
    virtual U32 getAvailableVRAMMegabytes() = 0;

    virtual void beforeDialog() {}; // prepare to put up an OS dialog (if special measures are required, such as in fullscreen mode)
    virtual void afterDialog() {};  // undo whatever was done in beforeDialog()

    // opens system default color picker, modally
    // Returns TRUE if valid color selected
    virtual BOOL dialogColorPicker(F32 *r, F32 *g, F32 *b);

// return a platform-specific window reference (HWND on Windows, WindowRef on the Mac, Gtk window on Linux)
    virtual void *getPlatformWindow() = 0;

// return the platform-specific window reference we use to initialize llmozlib (HWND on Windows, WindowRef on the Mac, Gtk window on Linux)
<<<<<<< HEAD
	virtual void *getMediaWindow();
	
	// control platform's Language Text Input mechanisms.
	virtual void allowLanguageTextInput(LLPreeditor *preeditor, BOOL b) {}
	virtual void setLanguageTextInput( const LLCoordGL & pos ) {};
	virtual void updateLanguageTextInputArea() {}
	virtual void interruptLanguageTextInput() {}
	virtual void spawnWebBrowser(const std::string& escaped_url, bool async) {};
	virtual void openFile(const std::string& file_name) {};
=======
    virtual void *getMediaWindow();

    // control platform's Language Text Input mechanisms.
    virtual void allowLanguageTextInput(LLPreeditor *preeditor, BOOL b) {}
    virtual void setLanguageTextInput( const LLCoordGL & pos ) {};
    virtual void updateLanguageTextInputArea() {}
    virtual void interruptLanguageTextInput() {}
    virtual void spawnWebBrowser(const std::string& escaped_url, bool async) {};

    static std::vector<std::string> getDynamicFallbackFontList();
>>>>>>> 38c2a5bd

    // Provide native key event data
    virtual LLSD getNativeKeyData() { return LLSD::emptyMap(); }

<<<<<<< HEAD
	// Get system UI size based on DPI (for 96 DPI UI size should be 1.0)
	virtual F32 getSystemUISize() { return 1.0f; }
=======
    // Get system UI size based on DPI (for 96 DPI UI size should be 1.0)
    virtual F32 getSystemUISize() { return 1.0; }
>>>>>>> 38c2a5bd

    static std::vector<std::string> getDisplaysResolutionList();

    // windows only DirectInput8 for joysticks
    virtual void* getDirectInput8() { return NULL; };
    virtual bool getInputDevices(U32 device_type_filter,
                                 std::function<bool(std::string&, LLSD&, void*)> osx_callback,
                                 void* win_callback,
                                 void* userdata)
    {
        return false;
    };

    virtual S32 getRefreshRate() { return mRefreshRate; }
protected:
    LLWindow(LLWindowCallbacks* callbacks, BOOL fullscreen, U32 flags);
    virtual ~LLWindow();
    // Defaults to true
    virtual BOOL isValid();
    // Defaults to true
    virtual BOOL canDelete();

    virtual BOOL setSizeImpl(LLCoordScreen size) = 0;
    virtual BOOL setSizeImpl(LLCoordWindow size) = 0;

protected:
    LLWindowCallbacks*  mCallbacks;

    BOOL        mPostQuit;      // should this window post a quit message when destroyed?
    BOOL        mFullscreen;
    S32         mFullscreenWidth;
    S32         mFullscreenHeight;
    S32         mFullscreenBits;
    S32         mFullscreenRefresh;
    LLWindowResolution* mSupportedResolutions;
    S32         mNumSupportedResolutions;
    ECursorType mCurrentCursor;
    ECursorType mNextCursor;
    BOOL        mCursorHidden;
    S32         mBusyCount; // how deep is the "cursor busy" stack?
    BOOL        mIsMouseClipping;  // Is this window currently clipping the mouse
    ESwapMethod mSwapMethod;
    BOOL        mHideCursorPermanent;
    U32         mFlags;
    U16         mHighSurrogate;
    S32         mMinWindowWidth;
    S32         mMinWindowHeight;
    S32         mRefreshRate;

    // Handle a UTF-16 encoding unit received from keyboard.
    // Converting the series of UTF-16 encoding units to UTF-32 data,
    // this method passes the resulting UTF-32 data to mCallback's
    // handleUnicodeChar.  The mask should be that to be passed to the
    // callback.  This method uses mHighSurrogate as a dedicated work
    // variable.
    void handleUnicodeUTF16(U16 utf16, MASK mask);

<<<<<<< HEAD
	friend class LLWindowManager;

// <FS:ND> Allow to query for window chrome sizes. Default it none, only win32 windows override this.
public:
	virtual void getWindowChrome( U32 &aChromeW, U32 &aChromeH )
	{ aChromeW = aChromeH = 0; }
// </FS:ND>
=======
    friend class LLWindowManager;
>>>>>>> 38c2a5bd
};


// LLSplashScreen
// A simple, OS-specific splash screen that we can display
// while initializing the application and before creating a GL
// window


class LLSplashScreen
{
public:
    LLSplashScreen() { };
    virtual ~LLSplashScreen() { };


    // Call to display the window.
    static LLSplashScreen * create();
    static void show();
    static void hide();
    static void update(const std::string& string);

    static bool isVisible();
protected:
    // These are overridden by the platform implementation
    virtual void showImpl() = 0;
    virtual void updateImpl(const std::string& string) = 0;
    virtual void hideImpl() = 0;

    static BOOL sVisible;

};

// Platform-neutral for accessing the platform specific message box
S32 OSMessageBox(const std::string& text, const std::string& caption, U32 type);
const U32 OSMB_OK = 0;
const U32 OSMB_OKCANCEL = 1;
const U32 OSMB_YESNO = 2;

const S32 OSBTN_YES = 0;
const S32 OSBTN_NO = 1;
const S32 OSBTN_OK = 2;
const S32 OSBTN_CANCEL = 3;

//
// LLWindowManager
// Manages window creation and error checking

class LLWindowManager
{
public:
    static LLWindow *createWindow(
        LLWindowCallbacks* callbacks,
        const std::string& title, const std::string& name, S32 x, S32 y, S32 width, S32 height,
        U32 flags = 0,
        BOOL fullscreen = FALSE,
        BOOL clearBg = FALSE,
        BOOL enable_vsync = FALSE,
        BOOL use_gl = TRUE,
        BOOL ignore_pixel_depth = FALSE,
        U32 fsaa_samples = 0,
        U32 max_cores = 0,
        U32 max_vram = 0,
<<<<<<< HEAD
        F32 max_gl_version = 4.6f,
		BOOL useLegacyCursors = FALSE); // <FS:LO> Legacy cursor setting from main program
	static BOOL destroyWindow(LLWindow* window);
	static BOOL isWindowValid(LLWindow *window);
=======
        F32 max_gl_version = 4.6f);
    static BOOL destroyWindow(LLWindow* window);
    static BOOL isWindowValid(LLWindow *window);
>>>>>>> 38c2a5bd
};

//
// helper funcs
//
extern BOOL gDebugWindowProc;

// Protocols, like "http" and "https" we support in URLs
extern const S32 gURLProtocolWhitelistCount;
extern const std::string gURLProtocolWhitelist[];
//extern const std::string gURLProtocolWhitelistHandler[];

void simpleEscapeString ( std::string& stringIn  );

#endif // _LL_window_h_<|MERGE_RESOLUTION|>--- conflicted
+++ resolved
@@ -178,17 +178,6 @@
     virtual void *getPlatformWindow() = 0;
 
 // return the platform-specific window reference we use to initialize llmozlib (HWND on Windows, WindowRef on the Mac, Gtk window on Linux)
-<<<<<<< HEAD
-	virtual void *getMediaWindow();
-	
-	// control platform's Language Text Input mechanisms.
-	virtual void allowLanguageTextInput(LLPreeditor *preeditor, BOOL b) {}
-	virtual void setLanguageTextInput( const LLCoordGL & pos ) {};
-	virtual void updateLanguageTextInputArea() {}
-	virtual void interruptLanguageTextInput() {}
-	virtual void spawnWebBrowser(const std::string& escaped_url, bool async) {};
-	virtual void openFile(const std::string& file_name) {};
-=======
     virtual void *getMediaWindow();
 
     // control platform's Language Text Input mechanisms.
@@ -197,20 +186,15 @@
     virtual void updateLanguageTextInputArea() {}
     virtual void interruptLanguageTextInput() {}
     virtual void spawnWebBrowser(const std::string& escaped_url, bool async) {};
+    virtual void openFile(const std::string& file_name) {};
 
     static std::vector<std::string> getDynamicFallbackFontList();
->>>>>>> 38c2a5bd
 
     // Provide native key event data
     virtual LLSD getNativeKeyData() { return LLSD::emptyMap(); }
 
-<<<<<<< HEAD
-	// Get system UI size based on DPI (for 96 DPI UI size should be 1.0)
-	virtual F32 getSystemUISize() { return 1.0f; }
-=======
     // Get system UI size based on DPI (for 96 DPI UI size should be 1.0)
-    virtual F32 getSystemUISize() { return 1.0; }
->>>>>>> 38c2a5bd
+    virtual F32 getSystemUISize() { return 1.0f; }
 
     static std::vector<std::string> getDisplaysResolutionList();
 
@@ -268,17 +252,13 @@
     // variable.
     void handleUnicodeUTF16(U16 utf16, MASK mask);
 
-<<<<<<< HEAD
-	friend class LLWindowManager;
+    friend class LLWindowManager;
 
 // <FS:ND> Allow to query for window chrome sizes. Default it none, only win32 windows override this.
 public:
-	virtual void getWindowChrome( U32 &aChromeW, U32 &aChromeH )
-	{ aChromeW = aChromeH = 0; }
+    virtual void getWindowChrome( U32 &aChromeW, U32 &aChromeH )
+    { aChromeW = aChromeH = 0; }
 // </FS:ND>
-=======
-    friend class LLWindowManager;
->>>>>>> 38c2a5bd
 };
 
 
@@ -342,16 +322,10 @@
         U32 fsaa_samples = 0,
         U32 max_cores = 0,
         U32 max_vram = 0,
-<<<<<<< HEAD
         F32 max_gl_version = 4.6f,
-		BOOL useLegacyCursors = FALSE); // <FS:LO> Legacy cursor setting from main program
-	static BOOL destroyWindow(LLWindow* window);
-	static BOOL isWindowValid(LLWindow *window);
-=======
-        F32 max_gl_version = 4.6f);
+        BOOL useLegacyCursors = FALSE); // <FS:LO> Legacy cursor setting from main program
     static BOOL destroyWindow(LLWindow* window);
     static BOOL isWindowValid(LLWindow *window);
->>>>>>> 38c2a5bd
 };
 
 //
