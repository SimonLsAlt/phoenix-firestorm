--- conflicted
+++ resolved
@@ -169,14 +169,11 @@
 	// Get system UI size based on DPI (for 96 DPI UI size should be 1.0)
 	virtual F32 getSystemUISize() { return 1.0; }
 
-<<<<<<< HEAD
 	static std::vector<std::string> getDisplaysResolutionList();
 
-=======
     // windows only DirectInput8 for joysticks
     virtual void* getDirectInput8() { return NULL; };
     virtual bool getInputDevices(U32 device_type_filter, void * devices_callback, void* userdata) { return false; };
->>>>>>> 21565a1f
 protected:
 	LLWindow(LLWindowCallbacks* callbacks, BOOL fullscreen, U32 flags);
 	virtual ~LLWindow();
