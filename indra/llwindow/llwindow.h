--- conflicted
+++ resolved
@@ -322,15 +322,9 @@
         U32 max_cores = 0,
         U32 max_vram = 0,
         F32 max_gl_version = 4.6f,
-<<<<<<< HEAD
-        BOOL useLegacyCursors = FALSE); // <FS:LO> Legacy cursor setting from main program
-    static BOOL destroyWindow(LLWindow* window);
-    static BOOL isWindowValid(LLWindow *window);
-=======
         bool useLegacyCursors = false); // <FS:LO> Legacy cursor setting from main program
     static bool destroyWindow(LLWindow* window);
     static bool isWindowValid(LLWindow *window);
->>>>>>> 050d2fef
 };
 
 //
