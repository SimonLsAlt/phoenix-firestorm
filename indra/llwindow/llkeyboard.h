/**
 * @file llkeyboard.h
 * @brief Handler for assignable key bindings
 *
 * $LicenseInfo:firstyear=2001&license=viewerlgpl$
 * Second Life Viewer Source Code
 * Copyright (C) 2010, Linden Research, Inc.
 *
 * This library is free software; you can redistribute it and/or
 * modify it under the terms of the GNU Lesser General Public
 * License as published by the Free Software Foundation;
 * version 2.1 of the License only.
 *
 * This library is distributed in the hope that it will be useful,
 * but WITHOUT ANY WARRANTY; without even the implied warranty of
 * MERCHANTABILITY or FITNESS FOR A PARTICULAR PURPOSE.  See the GNU
 * Lesser General Public License for more details.
 *
 * You should have received a copy of the GNU Lesser General Public
 * License along with this library; if not, write to the Free Software
 * Foundation, Inc., 51 Franklin Street, Fifth Floor, Boston, MA  02110-1301  USA
 *
 * Linden Research, Inc., 945 Battery Street, San Francisco, CA  94111  USA
 * $/LicenseInfo$
 */

#ifndef LL_LLKEYBOARD_H
#define LL_LLKEYBOARD_H

#include <map>
#include <boost/function.hpp>

#include "llstringtable.h"
#include "lltimer.h"
#include "indra_constants.h"

enum EKeystate
{
    KEYSTATE_DOWN,
    KEYSTATE_LEVEL,
    KEYSTATE_UP
};

typedef boost::function<bool(EKeystate keystate)> LLKeyFunc;
typedef std::string (LLKeyStringTranslatorFunc)(const char *label);

enum EKeyboardInsertMode
{
    LL_KIM_INSERT,
    LL_KIM_OVERWRITE
};

class LLWindowCallbacks;

class LLKeyboard
{
public:
    LLKeyboard();
    virtual ~LLKeyboard();

    void            resetKeyDownAndHandle();
    void            resetKeys();


    F32             getCurKeyElapsedTime()  { return getKeyDown(mCurScanKey) ? getKeyElapsedTime( mCurScanKey ) : 0.f; }
    F32             getCurKeyElapsedFrameCount()    { return getKeyDown(mCurScanKey) ? (F32)getKeyElapsedFrameCount( mCurScanKey ) : 0.f; }
    BOOL            getKeyDown(const KEY key) { return mKeyLevel[key]; }
    BOOL            getKeyRepeated(const KEY key) { return mKeyRepeated[key]; }

<<<<<<< HEAD
	F32				getCurKeyElapsedTime()	{ return getKeyDown(mCurScanKey) ? getKeyElapsedTime( mCurScanKey ) : 0.f; }
	F32				getCurKeyElapsedFrameCount()	{ return getKeyDown(mCurScanKey) ? (F32)getKeyElapsedFrameCount( mCurScanKey ) : 0.f; }
	bool			getKeyDown(const KEY key) { return mKeyLevel[key]; }
	bool			getKeyRepeated(const KEY key) { return mKeyRepeated[key]; }

	bool			translateKey(const U16 os_key, KEY *translated_key);
	U16				inverseTranslateKey(const KEY translated_key);
	bool			handleTranslatedKeyUp(KEY translated_key, U32 translated_mask);		// Translated into "Linden" keycodes
	bool			handleTranslatedKeyDown(KEY translated_key, U32 translated_mask);	// Translated into "Linden" keycodes
=======
    BOOL            translateKey(const U16 os_key, KEY *translated_key);
    U16             inverseTranslateKey(const KEY translated_key);
    BOOL            handleTranslatedKeyUp(KEY translated_key, U32 translated_mask);     // Translated into "Linden" keycodes
    BOOL            handleTranslatedKeyDown(KEY translated_key, U32 translated_mask);   // Translated into "Linden" keycodes

>>>>>>> e1623bb2

    virtual BOOL    handleKeyUp(const U16 key, MASK mask) = 0;
    virtual BOOL    handleKeyDown(const U16 key, MASK mask) = 0;

<<<<<<< HEAD
	virtual bool	handleKeyUp(const U16 key, MASK mask) = 0;
	virtual bool	handleKeyDown(const U16 key, MASK mask) = 0;
	
#ifdef LL_DARWIN
	// We only actually use this for macOS.
	virtual void	handleModifier(MASK mask) = 0;
#endif // LL_DARWIN

	// Asynchronously poll the control, alt, and shift keys and set the
	// appropriate internal key masks.
	virtual void	resetMaskKeys() = 0;
	virtual void	scanKeyboard() = 0;															// scans keyboard, calls functions as necessary
	// Mac must differentiate between Command = Control for keyboard events
	// and Command != Control for mouse events.
	virtual MASK	currentMask(bool for_mouse_event) = 0;
	virtual KEY		currentKey() { return mCurTranslatedKey; }

	EKeyboardInsertMode getInsertMode()	{ return mInsertMode; }
	void toggleInsertMode();

	static bool		maskFromString(const std::string& str, MASK *mask);		// False on failure
	static bool		keyFromString(const std::string& str, KEY *key);			// False on failure
	static std::string stringFromKey(KEY key, bool translate = true);
=======
#ifdef LL_DARWIN
    // We only actually use this for OS X.
    virtual void    handleModifier(MASK mask) = 0;
#endif // LL_DARWIN

    // Asynchronously poll the control, alt, and shift keys and set the
    // appropriate internal key masks.
    virtual void    resetMaskKeys() = 0;
    virtual void    scanKeyboard() = 0;                                                         // scans keyboard, calls functions as necessary
    // Mac must differentiate between Command = Control for keyboard events
    // and Command != Control for mouse events.
    virtual MASK    currentMask(BOOL for_mouse_event) = 0;
    virtual KEY     currentKey() { return mCurTranslatedKey; }

    EKeyboardInsertMode getInsertMode() { return mInsertMode; }
    void toggleInsertMode();

    static BOOL     maskFromString(const std::string& str, MASK *mask);     // False on failure
    static BOOL     keyFromString(const std::string& str, KEY *key);            // False on failure
    static std::string stringFromKey(KEY key, bool translate = true);
>>>>>>> e1623bb2
    static std::string stringFromMouse(EMouseClickType click, bool translate = true);
    static std::string stringFromAccelerator( MASK accel_mask ); // separated for convinience, returns with "+": "Shift+" or "Shift+Alt+"...
    static std::string stringFromAccelerator( MASK accel_mask, KEY key );
    static std::string stringFromAccelerator(MASK accel_mask, EMouseClickType click);

    void setCallbacks(LLWindowCallbacks *cbs) { mCallbacks = cbs; }
    F32             getKeyElapsedTime( KEY key );  // Returns time in seconds since key was pressed.
    S32             getKeyElapsedFrameCount( KEY key );  // Returns time in frames since key was pressed.

    static void     setStringTranslatorFunc( LLKeyStringTranslatorFunc *trans_func );

protected:
    void            addKeyName(KEY key, const std::string& name);

protected:
<<<<<<< HEAD
	std::map<U16, KEY>	mTranslateKeyMap;		// Map of translations from OS keys to Linden KEYs
	std::map<KEY, U16>	mInvTranslateKeyMap;	// Map of translations from Linden KEYs to OS keys
	LLWindowCallbacks *mCallbacks;

	LLTimer			mKeyLevelTimer[KEY_COUNT];	// Time since level was set
	S32				mKeyLevelFrameCount[KEY_COUNT];	// Frames since level was set
	bool			mKeyLevel[KEY_COUNT];		// Levels
	bool			mKeyRepeated[KEY_COUNT];	// Key was repeated
	bool			mKeyUp[KEY_COUNT];			// Up edge
	bool			mKeyDown[KEY_COUNT];		// Down edge
	KEY				mCurTranslatedKey;
	KEY				mCurScanKey;		// Used during the scanKeyboard()

	static LLKeyStringTranslatorFunc*	mStringTranslator;	// Used for l10n + PC/Mac/Linux accelerator labeling
	
	EKeyboardInsertMode mInsertMode;

	static std::map<KEY,std::string> sKeysToNames;
	static std::map<std::string,KEY> sNamesToKeys;
=======
    std::map<U16, KEY>  mTranslateKeyMap;       // Map of translations from OS keys to Linden KEYs
    std::map<KEY, U16>  mInvTranslateKeyMap;    // Map of translations from Linden KEYs to OS keys
    LLWindowCallbacks *mCallbacks;

    LLTimer         mKeyLevelTimer[KEY_COUNT];  // Time since level was set
    S32             mKeyLevelFrameCount[KEY_COUNT]; // Frames since level was set
    BOOL            mKeyLevel[KEY_COUNT];       // Levels
    BOOL            mKeyRepeated[KEY_COUNT];    // Key was repeated
    BOOL            mKeyUp[KEY_COUNT];          // Up edge
    BOOL            mKeyDown[KEY_COUNT];        // Down edge
    KEY             mCurTranslatedKey;
    KEY             mCurScanKey;        // Used during the scanKeyboard()

    static LLKeyStringTranslatorFunc*   mStringTranslator;  // Used for l10n + PC/Mac/Linux accelerator labeling

    EKeyboardInsertMode mInsertMode;

    static std::map<KEY,std::string> sKeysToNames;
    static std::map<std::string,KEY> sNamesToKeys;
>>>>>>> e1623bb2
};

// Interface to get key from assigned command
class LLKeyBindingToStringHandler
{
public:
    virtual std::string getKeyBindingAsString(const std::string& mode, const std::string& control) const = 0;
};

extern LLKeyboard *gKeyboard;

#endif<|MERGE_RESOLUTION|>--- conflicted
+++ resolved
@@ -1,204 +1,144 @@
-/**
- * @file llkeyboard.h
- * @brief Handler for assignable key bindings
- *
- * $LicenseInfo:firstyear=2001&license=viewerlgpl$
- * Second Life Viewer Source Code
- * Copyright (C) 2010, Linden Research, Inc.
- *
- * This library is free software; you can redistribute it and/or
- * modify it under the terms of the GNU Lesser General Public
- * License as published by the Free Software Foundation;
- * version 2.1 of the License only.
- *
- * This library is distributed in the hope that it will be useful,
- * but WITHOUT ANY WARRANTY; without even the implied warranty of
- * MERCHANTABILITY or FITNESS FOR A PARTICULAR PURPOSE.  See the GNU
- * Lesser General Public License for more details.
- *
- * You should have received a copy of the GNU Lesser General Public
- * License along with this library; if not, write to the Free Software
- * Foundation, Inc., 51 Franklin Street, Fifth Floor, Boston, MA  02110-1301  USA
- *
- * Linden Research, Inc., 945 Battery Street, San Francisco, CA  94111  USA
- * $/LicenseInfo$
- */
-
-#ifndef LL_LLKEYBOARD_H
-#define LL_LLKEYBOARD_H
-
-#include <map>
-#include <boost/function.hpp>
-
-#include "llstringtable.h"
-#include "lltimer.h"
-#include "indra_constants.h"
-
-enum EKeystate
-{
-    KEYSTATE_DOWN,
-    KEYSTATE_LEVEL,
-    KEYSTATE_UP
-};
-
-typedef boost::function<bool(EKeystate keystate)> LLKeyFunc;
-typedef std::string (LLKeyStringTranslatorFunc)(const char *label);
-
-enum EKeyboardInsertMode
-{
-    LL_KIM_INSERT,
-    LL_KIM_OVERWRITE
-};
-
-class LLWindowCallbacks;
-
-class LLKeyboard
-{
-public:
-    LLKeyboard();
-    virtual ~LLKeyboard();
-
-    void            resetKeyDownAndHandle();
-    void            resetKeys();
-
-
-    F32             getCurKeyElapsedTime()  { return getKeyDown(mCurScanKey) ? getKeyElapsedTime( mCurScanKey ) : 0.f; }
-    F32             getCurKeyElapsedFrameCount()    { return getKeyDown(mCurScanKey) ? (F32)getKeyElapsedFrameCount( mCurScanKey ) : 0.f; }
-    BOOL            getKeyDown(const KEY key) { return mKeyLevel[key]; }
-    BOOL            getKeyRepeated(const KEY key) { return mKeyRepeated[key]; }
-
-<<<<<<< HEAD
-	F32				getCurKeyElapsedTime()	{ return getKeyDown(mCurScanKey) ? getKeyElapsedTime( mCurScanKey ) : 0.f; }
-	F32				getCurKeyElapsedFrameCount()	{ return getKeyDown(mCurScanKey) ? (F32)getKeyElapsedFrameCount( mCurScanKey ) : 0.f; }
-	bool			getKeyDown(const KEY key) { return mKeyLevel[key]; }
-	bool			getKeyRepeated(const KEY key) { return mKeyRepeated[key]; }
-
-	bool			translateKey(const U16 os_key, KEY *translated_key);
-	U16				inverseTranslateKey(const KEY translated_key);
-	bool			handleTranslatedKeyUp(KEY translated_key, U32 translated_mask);		// Translated into "Linden" keycodes
-	bool			handleTranslatedKeyDown(KEY translated_key, U32 translated_mask);	// Translated into "Linden" keycodes
-=======
-    BOOL            translateKey(const U16 os_key, KEY *translated_key);
-    U16             inverseTranslateKey(const KEY translated_key);
-    BOOL            handleTranslatedKeyUp(KEY translated_key, U32 translated_mask);     // Translated into "Linden" keycodes
-    BOOL            handleTranslatedKeyDown(KEY translated_key, U32 translated_mask);   // Translated into "Linden" keycodes
-
->>>>>>> e1623bb2
-
-    virtual BOOL    handleKeyUp(const U16 key, MASK mask) = 0;
-    virtual BOOL    handleKeyDown(const U16 key, MASK mask) = 0;
-
-<<<<<<< HEAD
-	virtual bool	handleKeyUp(const U16 key, MASK mask) = 0;
-	virtual bool	handleKeyDown(const U16 key, MASK mask) = 0;
-	
-#ifdef LL_DARWIN
-	// We only actually use this for macOS.
-	virtual void	handleModifier(MASK mask) = 0;
-#endif // LL_DARWIN
-
-	// Asynchronously poll the control, alt, and shift keys and set the
-	// appropriate internal key masks.
-	virtual void	resetMaskKeys() = 0;
-	virtual void	scanKeyboard() = 0;															// scans keyboard, calls functions as necessary
-	// Mac must differentiate between Command = Control for keyboard events
-	// and Command != Control for mouse events.
-	virtual MASK	currentMask(bool for_mouse_event) = 0;
-	virtual KEY		currentKey() { return mCurTranslatedKey; }
-
-	EKeyboardInsertMode getInsertMode()	{ return mInsertMode; }
-	void toggleInsertMode();
-
-	static bool		maskFromString(const std::string& str, MASK *mask);		// False on failure
-	static bool		keyFromString(const std::string& str, KEY *key);			// False on failure
-	static std::string stringFromKey(KEY key, bool translate = true);
-=======
-#ifdef LL_DARWIN
-    // We only actually use this for OS X.
-    virtual void    handleModifier(MASK mask) = 0;
-#endif // LL_DARWIN
-
-    // Asynchronously poll the control, alt, and shift keys and set the
-    // appropriate internal key masks.
-    virtual void    resetMaskKeys() = 0;
-    virtual void    scanKeyboard() = 0;                                                         // scans keyboard, calls functions as necessary
-    // Mac must differentiate between Command = Control for keyboard events
-    // and Command != Control for mouse events.
-    virtual MASK    currentMask(BOOL for_mouse_event) = 0;
-    virtual KEY     currentKey() { return mCurTranslatedKey; }
-
-    EKeyboardInsertMode getInsertMode() { return mInsertMode; }
-    void toggleInsertMode();
-
-    static BOOL     maskFromString(const std::string& str, MASK *mask);     // False on failure
-    static BOOL     keyFromString(const std::string& str, KEY *key);            // False on failure
-    static std::string stringFromKey(KEY key, bool translate = true);
->>>>>>> e1623bb2
-    static std::string stringFromMouse(EMouseClickType click, bool translate = true);
-    static std::string stringFromAccelerator( MASK accel_mask ); // separated for convinience, returns with "+": "Shift+" or "Shift+Alt+"...
-    static std::string stringFromAccelerator( MASK accel_mask, KEY key );
-    static std::string stringFromAccelerator(MASK accel_mask, EMouseClickType click);
-
-    void setCallbacks(LLWindowCallbacks *cbs) { mCallbacks = cbs; }
-    F32             getKeyElapsedTime( KEY key );  // Returns time in seconds since key was pressed.
-    S32             getKeyElapsedFrameCount( KEY key );  // Returns time in frames since key was pressed.
-
-    static void     setStringTranslatorFunc( LLKeyStringTranslatorFunc *trans_func );
-
-protected:
-    void            addKeyName(KEY key, const std::string& name);
-
-protected:
-<<<<<<< HEAD
-	std::map<U16, KEY>	mTranslateKeyMap;		// Map of translations from OS keys to Linden KEYs
-	std::map<KEY, U16>	mInvTranslateKeyMap;	// Map of translations from Linden KEYs to OS keys
-	LLWindowCallbacks *mCallbacks;
-
-	LLTimer			mKeyLevelTimer[KEY_COUNT];	// Time since level was set
-	S32				mKeyLevelFrameCount[KEY_COUNT];	// Frames since level was set
-	bool			mKeyLevel[KEY_COUNT];		// Levels
-	bool			mKeyRepeated[KEY_COUNT];	// Key was repeated
-	bool			mKeyUp[KEY_COUNT];			// Up edge
-	bool			mKeyDown[KEY_COUNT];		// Down edge
-	KEY				mCurTranslatedKey;
-	KEY				mCurScanKey;		// Used during the scanKeyboard()
-
-	static LLKeyStringTranslatorFunc*	mStringTranslator;	// Used for l10n + PC/Mac/Linux accelerator labeling
-	
-	EKeyboardInsertMode mInsertMode;
-
-	static std::map<KEY,std::string> sKeysToNames;
-	static std::map<std::string,KEY> sNamesToKeys;
-=======
-    std::map<U16, KEY>  mTranslateKeyMap;       // Map of translations from OS keys to Linden KEYs
-    std::map<KEY, U16>  mInvTranslateKeyMap;    // Map of translations from Linden KEYs to OS keys
-    LLWindowCallbacks *mCallbacks;
-
-    LLTimer         mKeyLevelTimer[KEY_COUNT];  // Time since level was set
-    S32             mKeyLevelFrameCount[KEY_COUNT]; // Frames since level was set
-    BOOL            mKeyLevel[KEY_COUNT];       // Levels
-    BOOL            mKeyRepeated[KEY_COUNT];    // Key was repeated
-    BOOL            mKeyUp[KEY_COUNT];          // Up edge
-    BOOL            mKeyDown[KEY_COUNT];        // Down edge
-    KEY             mCurTranslatedKey;
-    KEY             mCurScanKey;        // Used during the scanKeyboard()
-
-    static LLKeyStringTranslatorFunc*   mStringTranslator;  // Used for l10n + PC/Mac/Linux accelerator labeling
-
-    EKeyboardInsertMode mInsertMode;
-
-    static std::map<KEY,std::string> sKeysToNames;
-    static std::map<std::string,KEY> sNamesToKeys;
->>>>>>> e1623bb2
-};
-
-// Interface to get key from assigned command
-class LLKeyBindingToStringHandler
-{
-public:
-    virtual std::string getKeyBindingAsString(const std::string& mode, const std::string& control) const = 0;
-};
-
-extern LLKeyboard *gKeyboard;
-
-#endif+/**
+ * @file llkeyboard.h
+ * @brief Handler for assignable key bindings
+ *
+ * $LicenseInfo:firstyear=2001&license=viewerlgpl$
+ * Second Life Viewer Source Code
+ * Copyright (C) 2010, Linden Research, Inc.
+ *
+ * This library is free software; you can redistribute it and/or
+ * modify it under the terms of the GNU Lesser General Public
+ * License as published by the Free Software Foundation;
+ * version 2.1 of the License only.
+ *
+ * This library is distributed in the hope that it will be useful,
+ * but WITHOUT ANY WARRANTY; without even the implied warranty of
+ * MERCHANTABILITY or FITNESS FOR A PARTICULAR PURPOSE.  See the GNU
+ * Lesser General Public License for more details.
+ *
+ * You should have received a copy of the GNU Lesser General Public
+ * License along with this library; if not, write to the Free Software
+ * Foundation, Inc., 51 Franklin Street, Fifth Floor, Boston, MA  02110-1301  USA
+ *
+ * Linden Research, Inc., 945 Battery Street, San Francisco, CA  94111  USA
+ * $/LicenseInfo$
+ */
+
+#ifndef LL_LLKEYBOARD_H
+#define LL_LLKEYBOARD_H
+
+#include <map>
+#include <boost/function.hpp>
+
+#include "llstringtable.h"
+#include "lltimer.h"
+#include "indra_constants.h"
+
+enum EKeystate
+{
+    KEYSTATE_DOWN,
+    KEYSTATE_LEVEL,
+    KEYSTATE_UP
+};
+
+typedef boost::function<bool(EKeystate keystate)> LLKeyFunc;
+typedef std::string (LLKeyStringTranslatorFunc)(const char *label);
+
+enum EKeyboardInsertMode
+{
+    LL_KIM_INSERT,
+    LL_KIM_OVERWRITE
+};
+
+class LLWindowCallbacks;
+
+class LLKeyboard
+{
+public:
+    LLKeyboard();
+    virtual ~LLKeyboard();
+
+    void            resetKeyDownAndHandle();
+    void            resetKeys();
+
+
+    F32             getCurKeyElapsedTime()  { return getKeyDown(mCurScanKey) ? getKeyElapsedTime( mCurScanKey ) : 0.f; }
+    F32             getCurKeyElapsedFrameCount()    { return getKeyDown(mCurScanKey) ? (F32)getKeyElapsedFrameCount( mCurScanKey ) : 0.f; }
+    bool            getKeyDown(const KEY key) { return mKeyLevel[key]; }
+    bool            getKeyRepeated(const KEY key) { return mKeyRepeated[key]; }
+
+    bool            translateKey(const U16 os_key, KEY *translated_key);
+    U16             inverseTranslateKey(const KEY translated_key);
+    bool            handleTranslatedKeyUp(KEY translated_key, U32 translated_mask);     // Translated into "Linden" keycodes
+    bool            handleTranslatedKeyDown(KEY translated_key, U32 translated_mask);   // Translated into "Linden" keycodes
+
+
+    virtual bool    handleKeyUp(const U16 key, MASK mask) = 0;
+    virtual bool    handleKeyDown(const U16 key, MASK mask) = 0;
+
+#ifdef LL_DARWIN
+    // We only actually use this for macOS.
+    virtual void    handleModifier(MASK mask) = 0;
+#endif // LL_DARWIN
+
+    // Asynchronously poll the control, alt, and shift keys and set the
+    // appropriate internal key masks.
+    virtual void    resetMaskKeys() = 0;
+    virtual void    scanKeyboard() = 0;                                                         // scans keyboard, calls functions as necessary
+    // Mac must differentiate between Command = Control for keyboard events
+    // and Command != Control for mouse events.
+    virtual MASK    currentMask(bool for_mouse_event) = 0;
+    virtual KEY     currentKey() { return mCurTranslatedKey; }
+
+    EKeyboardInsertMode getInsertMode() { return mInsertMode; }
+    void toggleInsertMode();
+
+    static bool     maskFromString(const std::string& str, MASK *mask);     // False on failure
+    static bool     keyFromString(const std::string& str, KEY *key);            // False on failure
+    static std::string stringFromKey(KEY key, bool translate = true);
+    static std::string stringFromMouse(EMouseClickType click, bool translate = true);
+    static std::string stringFromAccelerator( MASK accel_mask ); // separated for convinience, returns with "+": "Shift+" or "Shift+Alt+"...
+    static std::string stringFromAccelerator( MASK accel_mask, KEY key );
+    static std::string stringFromAccelerator(MASK accel_mask, EMouseClickType click);
+
+    void setCallbacks(LLWindowCallbacks *cbs) { mCallbacks = cbs; }
+    F32             getKeyElapsedTime( KEY key );  // Returns time in seconds since key was pressed.
+    S32             getKeyElapsedFrameCount( KEY key );  // Returns time in frames since key was pressed.
+
+    static void     setStringTranslatorFunc( LLKeyStringTranslatorFunc *trans_func );
+
+protected:
+    void            addKeyName(KEY key, const std::string& name);
+
+protected:
+    std::map<U16, KEY>  mTranslateKeyMap;       // Map of translations from OS keys to Linden KEYs
+    std::map<KEY, U16>  mInvTranslateKeyMap;    // Map of translations from Linden KEYs to OS keys
+    LLWindowCallbacks *mCallbacks;
+
+    LLTimer         mKeyLevelTimer[KEY_COUNT];  // Time since level was set
+    S32             mKeyLevelFrameCount[KEY_COUNT]; // Frames since level was set
+    bool            mKeyLevel[KEY_COUNT];       // Levels
+    bool            mKeyRepeated[KEY_COUNT];    // Key was repeated
+    bool            mKeyUp[KEY_COUNT];          // Up edge
+    bool            mKeyDown[KEY_COUNT];        // Down edge
+    KEY             mCurTranslatedKey;
+    KEY             mCurScanKey;        // Used during the scanKeyboard()
+
+    static LLKeyStringTranslatorFunc*   mStringTranslator;  // Used for l10n + PC/Mac/Linux accelerator labeling
+
+    EKeyboardInsertMode mInsertMode;
+
+    static std::map<KEY,std::string> sKeysToNames;
+    static std::map<std::string,KEY> sNamesToKeys;
+};
+
+// Interface to get key from assigned command
+class LLKeyBindingToStringHandler
+{
+public:
+    virtual std::string getKeyBindingAsString(const std::string& mode, const std::string& control) const = 0;
+};
+
+extern LLKeyboard *gKeyboard;
+
+#endif