--- conflicted
+++ resolved
@@ -53,72 +53,6 @@
 class LLWindowSDL : public LLWindow
 {
 public:
-<<<<<<< HEAD
-	/*virtual*/ void show();
-	/*virtual*/ void hide();
-	/*virtual*/ void close();
-	/*virtual*/ bool getVisible();
-	/*virtual*/ bool getMinimized();
-	/*virtual*/ bool getMaximized();
-	/*virtual*/ bool maximize();
-	/*virtual*/ void minimize();
-	/*virtual*/ void restore();
-	/*virtual*/ bool getFullscreen();
-	/*virtual*/ bool getPosition(LLCoordScreen *position);
-	/*virtual*/ bool getSize(LLCoordScreen *size);
-	/*virtual*/ bool getSize(LLCoordWindow *size);
-	/*virtual*/ bool setPosition(LLCoordScreen position);
-	/*virtual*/ bool setSizeImpl(LLCoordScreen size);
-	/*virtual*/ bool setSizeImpl(LLCoordWindow size);
-	/*virtual*/ bool switchContext(bool fullscreen, const LLCoordScreen &size, bool enable_vsync, const LLCoordScreen * const posp = NULL);
-	/*virtual*/ bool setCursorPosition(LLCoordWindow position);
-	/*virtual*/ bool getCursorPosition(LLCoordWindow *position);
-	/*virtual*/ void showCursor();
-	/*virtual*/ void hideCursor();
-	/*virtual*/ void showCursorFromMouseMove();
-	/*virtual*/ void hideCursorUntilMouseMove();
-	/*virtual*/ bool isCursorHidden();
-	/*virtual*/ void updateCursor();
-	/*virtual*/ void captureMouse();
-	/*virtual*/ void releaseMouse();
-	/*virtual*/ void setMouseClipping( bool b );
-	/*virtual*/	void setMinSize(U32 min_width, U32 min_height, bool enforce_immediately = true);
-
-	/*virtual*/ bool isClipboardTextAvailable();
-	/*virtual*/ bool pasteTextFromClipboard(LLWString &dst);
-	/*virtual*/ bool copyTextToClipboard(const LLWString & src);
-
-	/*virtual*/ bool isPrimaryTextAvailable();
-	/*virtual*/ bool pasteTextFromPrimary(LLWString &dst);
-	/*virtual*/ bool copyTextToPrimary(const LLWString & src);
- 
-	/*virtual*/ void flashIcon(F32 seconds);
-	/*virtual*/ F32 getGamma();
-	/*virtual*/ bool setGamma(const F32 gamma); // Set the gamma
-	/*virtual*/ U32 getFSAASamples();
-	/*virtual*/ void setFSAASamples(const U32 samples);
-	/*virtual*/ bool restoreGamma();			// Restore original gamma table (before updating gamma)
-	/*virtual*/ ESwapMethod getSwapMethod() { return mSwapMethod; }
-	/*virtual*/ void processMiscNativeEvents();
-	/*virtual*/ void gatherInput();
-	/*virtual*/ void swapBuffers();
-	/*virtual*/ void restoreGLContext() {};
-
-	/*virtual*/ void delayInputProcessing() { };
-
-	// handy coordinate space conversion routines
-	/*virtual*/ bool convertCoords(LLCoordScreen from, LLCoordWindow *to);
-	/*virtual*/ bool convertCoords(LLCoordWindow from, LLCoordScreen *to);
-	/*virtual*/ bool convertCoords(LLCoordWindow from, LLCoordGL *to);
-	/*virtual*/ bool convertCoords(LLCoordGL from, LLCoordWindow *to);
-	/*virtual*/ bool convertCoords(LLCoordScreen from, LLCoordGL *to);
-	/*virtual*/ bool convertCoords(LLCoordGL from, LLCoordScreen *to);
-
-	/*virtual*/ LLWindowResolution* getSupportedResolutions(S32 &num_resolutions);
-	/*virtual*/ F32	getNativeAspectRatio();
-	/*virtual*/ F32 getPixelAspectRatio();
-	/*virtual*/ void setNativeAspectRatio(F32 ratio) { mOverrideAspectRatio = ratio; }
-=======
     /*virtual*/ void show();
     /*virtual*/ void hide();
     /*virtual*/ void close();
@@ -183,30 +117,10 @@
     /*virtual*/ F32 getNativeAspectRatio();
     /*virtual*/ F32 getPixelAspectRatio();
     /*virtual*/ void setNativeAspectRatio(F32 ratio) { mOverrideAspectRatio = ratio; }
->>>>>>> 1a8a5404
 
     U32 getAvailableVRAMMegabytes() override { return 4096; };
     /*virtual*/ void setMaxVRAMMegabytes(U32 max_vram) {}
 
-<<<<<<< HEAD
-	/*virtual*/ void beforeDialog();
-	/*virtual*/ void afterDialog();
-
-	/*virtual*/ bool dialogColorPicker(F32 *r, F32 *g, F32 *b);
-
-	/*virtual*/ void *getPlatformWindow();
-	/*virtual*/ void bringToFront();
-
-	/*virtual*/ void spawnWebBrowser(const std::string& escaped_url, bool async);
-	/*virtual*/ void openFile(const std::string& file_name);
-
-        /*virtual*/ void setTitle(const std::string& title);
-	
-	static std::vector<std::string> getDynamicFallbackFontList();
-
-	// Not great that these are public, but they have to be accessible
-	// by non-class code and it's better than making them global.
-=======
     /*virtual*/ void beforeDialog();
     /*virtual*/ void afterDialog();
 
@@ -224,7 +138,6 @@
 
     // Not great that these are public, but they have to be accessible
     // by non-class code and it's better than making them global.
->>>>>>> 1a8a5404
 #if LL_X11
     Window mSDL_XWindowID;
     Display *mSDL_Display;
@@ -238,80 +151,6 @@
 #endif // LL_GTK
 
 #if LL_X11
-<<<<<<< HEAD
-	static Window get_SDL_XWindowID(void);
-	static Display* get_SDL_Display(void);
-#endif // LL_X11	
-	void* createSharedContext() override;
-	void makeContextCurrent(void* context) override;
-	void destroySharedContext(void* context) override;
-	void toggleVSync(bool enable_vsync) override;
-	
-protected:
-	LLWindowSDL(LLWindowCallbacks* callbacks,
-		const std::string& title, int x, int y, int width, int height, U32 flags,
-		bool fullscreen, bool clearBg, bool enable_vsync, bool use_gl,
-		//boolOL ignore_pixel_depth, U32 fsaa_samples);
-		bool ignore_pixel_depth, U32 fsaa_samples, bool useLegacyCursors); // <FS:LO> Legacy cursor setting from main program
-	~LLWindowSDL();
-
-	/*virtual*/ bool	isValid();
-	/*virtual*/ LLSD    getNativeKeyData();
-
-	//void	initCursors();
-	void	initCursors(bool useLegacyCursors); // <FS:LO> Legacy cursor setting from main program
-	void	quitCursors();
-	void	moveWindow(const LLCoordScreen& position,const LLCoordScreen& size);
-
-	// Changes display resolution. Returns true if successful
-	bool	setDisplayResolution(S32 width, S32 height, S32 bits, S32 refresh);
-
-	// Go back to last fullscreen display resolution.
-	bool	setFullscreenResolution();
-
-	bool	shouldPostQuit() { return mPostQuit; }
-
-protected:
-	//
-	// Platform specific methods
-	//
-
-	// create or re-create the GL context/window.  Called from the constructor and switchContext().
-	bool createContext(int x, int y, int width, int height, int bits, bool fullscreen, bool enable_vsync);
-	void destroyContext();
-	void setupFailure(const std::string& text, const std::string& caption, U32 type);
-	void fixWindowSize(void);
-	U32 SDLCheckGrabbyKeys(SDLKey keysym, bool gain);
-	bool SDLReallyCaptureInput(bool capture);
-
-	//
-	// Platform specific variables
-	//
-	U32             mGrabbyKeyFlags;
-	int			mReallyCapturedCount;
-	SDL_Surface *	mWindow;
-	std::string mWindowTitle;
-	double		mOriginalAspectRatio;
-	bool		mNeedsResize;		// Constructor figured out the window is too big, it needs a resize.
-	LLCoordScreen   mNeedsResizeSize;
-	F32			mOverrideAspectRatio;
-	F32		mGamma;
-	U32		mFSAASamples;
-
-	int		mSDLFlags;
-
-	SDL_Cursor*	mSDLCursors[UI_CURSOR_COUNT];
-	int             mHaveInputFocus; /* 0=no, 1=yes, else unknown */
-	int             mIsMinimized; /* 0=no, 1=yes, else unknown */
-
-	friend class LLWindowManager;
-
-private:
-#if LL_X11
-	void x11_set_urgent(bool urgent);
-	bool mFlashing;
-	LLTimer mFlashTimer;
-=======
     static Window get_SDL_XWindowID(void);
     static Display* get_SDL_Display(void);
 #endif // LL_X11
@@ -384,22 +223,14 @@
     void x11_set_urgent(bool urgent);
     bool mFlashing;
     LLTimer mFlashTimer;
->>>>>>> 1a8a5404
 #endif //LL_X11
 
     U32 mKeyScanCode;
         U32 mKeyVirtualKey;
-<<<<<<< HEAD
-	SDLMod mKeyModifiers;
-	U32 mSDLSym; // <FS:ND/> Store the SDL Keysym too.
-
-	bool mUseLegacyCursors; // <FS:LO> Legacy cursor setting from main program
-=======
     SDLMod mKeyModifiers;
     U32 mSDLSym; // <FS:ND/> Store the SDL Keysym too.
 
     bool mUseLegacyCursors; // <FS:LO> Legacy cursor setting from main program
->>>>>>> 1a8a5404
 
 public:
 #if LL_X11
@@ -416,13 +247,8 @@
 
     bool setSelectionText(Atom selection, const LLWString& text);
 #endif
-<<<<<<< HEAD
-	LLWString mPrimaryClipboard;
-	LLWString mSecondaryClipboard;
-=======
     LLWString mPrimaryClipboard;
     LLWString mSecondaryClipboard;
->>>>>>> 1a8a5404
 };
 
 
