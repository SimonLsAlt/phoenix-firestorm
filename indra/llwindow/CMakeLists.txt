# -*- cmake -*-
#
# Compared to other libraries, compiling this one is a mess.  The
# reason is that we have several source files that have two different
# sets of behaviour, depending on whether they're intended to be part
# of the viewer or the map server.
#
# Unfortunately, the affected code is a rat's nest of #ifdefs, so it's
# easier to play compilation tricks than to actually fix the problem.

project(llwindow)

include(00-Common)
include(DragDrop)
include(LLCommon)
include(LLImage)
include(LLWindow)
include(UI)
include(ViewerMiscLibs)

set(llwindow_SOURCE_FILES
    llcursortypes.cpp
    llkeyboard.cpp
    llkeyboardheadless.cpp
    llwindowheadless.cpp
    llwindowcallbacks.cpp
    llwindow.cpp
    )

set(llwindow_HEADER_FILES
    CMakeLists.txt

    llcursortypes.h
    llkeyboard.h
    llkeyboardheadless.h
    llwindowheadless.h
    llwindowcallbacks.h
    )

set(viewer_SOURCE_FILES
    llmousehandler.cpp
    )

set(viewer_HEADER_FILES
    llwindow.h
    llpreeditor.h
    llmousehandler.h
    )

set(llwindow_LINK_LIBRARIES
        llcommon
        llimage
        llmath
        llrender
        llfilesystem
        llxml
        ll::glh_linear
        ll::glext
        ll::uilibraries
        ll::SDL
        )
# Libraries on which this library depends, needed for Linux builds
# Sort by high-level to low-level
if (LINUX)
<<<<<<< HEAD
  if( USE_SDL1 )
    list(APPEND viewer_SOURCE_FILES
            llkeyboardsdl.cpp
            llwindowsdl.cpp
            )
    list(APPEND viewer_HEADER_FILES
            llkeyboardsdl.h
            llwindowsdl.h
            )
  else()
    list(APPEND viewer_SOURCE_FILES
            llkeyboardsdl2.cpp
            llwindowsdl2.cpp
            )
    list(APPEND viewer_HEADER_FILES
            llkeyboardsdl2.h
            llwindowsdl2.h
            )
  endif()
=======
  list(APPEND viewer_SOURCE_FILES 
       llkeyboardsdl.cpp 
       llwindowsdl.cpp
       )
  list(APPEND viewer_HEADER_FILES
       llkeyboardsdl.h
       llwindowsdl.h
       )

>>>>>>> 80585d56
  if (BUILD_HEADLESS)
    set(llwindowheadless_LINK_LIBRARIES
        ${LLCOMMON_LIBRARIES}
        ${LLIMAGE_LIBRARIES}
        ${LLMATH_LIBRARIES}
        ${LLRENDER_HEADLESS_LIBRARIES}
        ${LLFILESYSTEM_LIBRARIES}
        ${LLWINDOW_HEADLESS_LIBRARIES}
        ${LLXML_LIBRARIES}
        fontconfig          # For FCInit and other FC* functions.
        )
  endif (BUILD_HEADLESS)

endif (LINUX)

if (DARWIN)
  list(APPEND llwindow_SOURCE_FILES
    llkeyboardmacosx.cpp
    llwindowmacosx.cpp
    llwindowmacosx-objc.mm
    llopenglview-objc.mm
    )
  list(APPEND llwindow_HEADER_FILES
    llkeyboardmacosx.h
    llwindowmacosx.h
    llwindowmacosx-objc.h
    llopenglview-objc.h
    llappdelegate-objc.h
    )

  # We use a bunch of deprecated system APIs.
  set_source_files_properties(
      llkeyboardmacosx.cpp
      llwindowmacosx.cpp
      PROPERTIES
      COMPILE_FLAGS "-Wno-deprecated-declarations -fpascal-strings"
      )
endif (DARWIN)


if (WINDOWS)
  list(APPEND llwindow_SOURCE_FILES
       llwindowwin32.cpp
       lldxhardware.cpp
       llkeyboardwin32.cpp
       lldragdropwin32.cpp
       )
  list(APPEND llwindow_HEADER_FILES
       llwindowwin32.h
       lldxhardware.h
       llkeyboardwin32.h
       lldragdropwin32.h
       )
  list(APPEND llwindow_LINK_LIBRARIES
       comdlg32     # Common Dialogs for ChooseColor
       ole32
       )
endif (WINDOWS)

if (SOLARIS)
  list(APPEND llwindow_SOURCE_FILES
       llwindowsolaris.cpp
       )
  list(APPEND llwindow_HEADER_FILES
       llwindowsolaris.h
       )
endif (SOLARIS)

if (BUILD_HEADLESS)
  set(llwindowheadless_SOURCE_FILES
       llwindowmesaheadless.cpp
       llmousehandler.cpp
       )
  set(llwindowheadless_HEADER_FILES
       llwindowmesaheadless.h
       llmousehandler.h
    )
  add_library (llwindowheadless
    ${llwindow_SOURCE_FILES}
    ${llwindowheadless_SOURCE_FILES}
    )
  set_property(TARGET llwindowheadless
    PROPERTY COMPILE_DEFINITIONS LL_MESA=1 LL_MESA_HEADLESS=1
    )
  target_link_libraries (llwindowheadless ${llwindowheadless_LINK_LIBRARIES} dl)
endif (BUILD_HEADLESS)

if (llwindow_HEADER_FILES)
  list(APPEND llwindow_SOURCE_FILES ${llwindow_HEADER_FILES})
endif (llwindow_HEADER_FILES)

  list(APPEND viewer_SOURCE_FILES ${viewer_HEADER_FILES})

  add_library (llwindow
    ${llwindow_SOURCE_FILES}
    ${viewer_SOURCE_FILES}
    )

<<<<<<< HEAD
target_link_libraries (llwindow ${llwindow_LINK_LIBRARIES})
target_include_directories( llwindow  INTERFACE   ${CMAKE_CURRENT_SOURCE_DIR})
=======
if (SDL_FOUND)
  set_property(TARGET llwindow
    PROPERTY COMPILE_DEFINITIONS LL_SDL=1
    )
endif (SDL_FOUND)

  target_link_libraries (llwindow ${llwindow_LINK_LIBRARIES})
  target_include_directories(llwindow INTERFACE ${CMAKE_CURRENT_SOURCE_DIR})
>>>>>>> 80585d56
  
if (DARWIN)
  include(CMakeFindFrameworks)
  find_library(CARBON_LIBRARY Carbon)
  target_link_libraries(llwindow ${CARBON_LIBRARY})
endif (DARWIN)<|MERGE_RESOLUTION|>--- conflicted
+++ resolved
@@ -62,7 +62,6 @@
 # Libraries on which this library depends, needed for Linux builds
 # Sort by high-level to low-level
 if (LINUX)
-<<<<<<< HEAD
   if( USE_SDL1 )
     list(APPEND viewer_SOURCE_FILES
             llkeyboardsdl.cpp
@@ -82,17 +81,6 @@
             llwindowsdl2.h
             )
   endif()
-=======
-  list(APPEND viewer_SOURCE_FILES 
-       llkeyboardsdl.cpp 
-       llwindowsdl.cpp
-       )
-  list(APPEND viewer_HEADER_FILES
-       llkeyboardsdl.h
-       llwindowsdl.h
-       )
-
->>>>>>> 80585d56
   if (BUILD_HEADLESS)
     set(llwindowheadless_LINK_LIBRARIES
         ${LLCOMMON_LIBRARIES}
@@ -191,22 +179,11 @@
     ${viewer_SOURCE_FILES}
     )
 
-<<<<<<< HEAD
-target_link_libraries (llwindow ${llwindow_LINK_LIBRARIES})
-target_include_directories( llwindow  INTERFACE   ${CMAKE_CURRENT_SOURCE_DIR})
-=======
-if (SDL_FOUND)
-  set_property(TARGET llwindow
-    PROPERTY COMPILE_DEFINITIONS LL_SDL=1
-    )
-endif (SDL_FOUND)
-
   target_link_libraries (llwindow ${llwindow_LINK_LIBRARIES})
   target_include_directories(llwindow INTERFACE ${CMAKE_CURRENT_SOURCE_DIR})
->>>>>>> 80585d56
   
 if (DARWIN)
   include(CMakeFindFrameworks)
   find_library(CARBON_LIBRARY Carbon)
   target_link_libraries(llwindow ${CARBON_LIBRARY})
-endif (DARWIN)+endif (DARWIN)
