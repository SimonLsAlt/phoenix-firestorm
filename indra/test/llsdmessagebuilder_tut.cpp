--- conflicted
+++ resolved
@@ -51,789 +51,6 @@
     LLMsgData* messageData = NULL;
     LLMsgBlkData* messageBlockData = NULL;
 
-<<<<<<< HEAD
-	struct LLSDMessageBuilderTestData {
-
-		LLSDMessageBuilderTestData()
-		{
-			messageData = new LLMsgData("testMessage");
-			messageBlockData = new LLMsgBlkData("testBlock", 0);
-		}
-
-		static LLSDMessageBuilder defaultBuilder()
-		{
-			LLSDMessageBuilder builder;
-			builder.newMessage("name");
-			builder.nextBlock("block");
-			return builder;
-		}
-
-		static LLSDMessageReader setReader(const LLSDMessageBuilder& builder)
-		{
-			LLSDMessageReader reader;
-			reader.setMessage("name", builder.getMessage());
-			return reader;
-		}
-
-		static void addValue(LLMsgBlkData* mbd, char* name, void* v, EMsgVariableType type, int size, int data_size = -1)
-		{
-			LLMsgVarData tmp(name, type);
-			tmp.addData(v, size, type, data_size);
-			mbd->mMemberVarData[name] = tmp;
-		}
-
-
-		static LLMessageBlock* defaultTemplateBlock(const EMsgVariableType type = MVT_NULL, const S32 size = 0, EMsgBlockType block = MBT_VARIABLE)
-		{
-			return createTemplateBlock(_PREHASH_Test0, type, size, block);
-		}
-
-		static LLMessageBlock* createTemplateBlock(const char* name, const EMsgVariableType type = MVT_NULL, const S32 size = 0, EMsgBlockType block = MBT_VARIABLE)
-		{
-			LLMessageBlock* result = new LLMessageBlock(name, block);
-			if(type != MVT_NULL)
-			{
-				result->addVariable(const_cast<char*>(_PREHASH_Test0), type, size);
-			}
-			return result;
-		}
-
-		static LLTemplateMessageBuilder* defaultTemplateBuilder(LLMessageTemplate& messageTemplate, char* name = const_cast<char*>(_PREHASH_Test0))
-		{
-			templateNameMap[_PREHASH_TestMessage] = &messageTemplate;
-			LLTemplateMessageBuilder* builder = new LLTemplateMessageBuilder(templateNameMap);
-			builder->newMessage(_PREHASH_TestMessage);
-			builder->nextBlock(name);
-			return builder;
-		}
-
-		static LLMessageTemplate defaultTemplate()
-		{
-			return LLMessageTemplate(_PREHASH_TestMessage, 1, MFT_HIGH);
-		}
-	};
-	
-	typedef test_group<LLSDMessageBuilderTestData>	LLSDMessageBuilderTestGroup;
-	typedef LLSDMessageBuilderTestGroup::object		LLSDMessageBuilderTestObject;
-	LLSDMessageBuilderTestGroup llsdMessageBuilderTestGroup("LLSDMessageBuilder");
-	
-	template<> template<>
-	void LLSDMessageBuilderTestObject::test<1>()
-		// construction and test of undefined
-	{
-	  LLSDMessageBuilder builder = defaultBuilder();
-	  LLSDMessageReader reader = setReader(builder);
-	}
-	
-	template<> template<>
-	void LLSDMessageBuilderTestObject::test<2>()
-		 // bool
-	{
-	  bool outValue, inValue = true;
-	  LLSDMessageBuilder builder = defaultBuilder();
-	  builder.addBOOL("var", inValue);
-	  LLSDMessageReader reader = setReader(builder);
-	  reader.getBOOL("block", "var", outValue);
-	  ensure_equals("Ensure bool", inValue, outValue);
-	}
-
-	template<> template<>
-	void LLSDMessageBuilderTestObject::test<3>()
-		 // U8
-	{
-	  U8 outValue, inValue = 2;
-	  LLSDMessageBuilder builder = defaultBuilder();
-	  builder.addU8("var", inValue);
-	  LLSDMessageReader reader = setReader(builder);
-	  reader.getU8("block", "var", outValue);
-	  ensure_equals("Ensure U8", inValue, outValue);
-	}
-
-	template<> template<>
-	void LLSDMessageBuilderTestObject::test<4>()
-		 // S16
-	{
-	  S16 outValue, inValue = 90;
-	  LLSDMessageBuilder builder = defaultBuilder();
-	  builder.addS16("var", inValue);
-	  LLSDMessageReader reader = setReader(builder);
-	  reader.getS16("block", "var", outValue);
-	  ensure_equals("Ensure S16", inValue, outValue);
-	}
-
-	template<> template<>
-	void LLSDMessageBuilderTestObject::test<5>()
-		 // U16
-	{
-	  U16 outValue, inValue = 3;
-	  LLSDMessageBuilder builder = defaultBuilder();
-	  builder.addU16("var", inValue);
-	  LLSDMessageReader reader = setReader(builder);
-	  reader.getU16("block", "var", outValue);
-	  ensure_equals("Ensure U16", inValue, outValue);
-	}
-
-	template<> template<>
-	void LLSDMessageBuilderTestObject::test<6>()
-		 // S32
-	{
-	  S32 outValue, inValue = 44;
-	  LLSDMessageBuilder builder = defaultBuilder();
-	  builder.addS32("var", inValue);
-	  LLSDMessageReader reader = setReader(builder);
-	  reader.getS32("block", "var", outValue);
-	  ensure_equals("Ensure S32", inValue, outValue);
-	}
-
-	template<> template<>
-	void LLSDMessageBuilderTestObject::test<7>()
-		 // F32
-	{
-	  F32 outValue, inValue = 121.44f;
-	  LLSDMessageBuilder builder = defaultBuilder();
-	  builder.addF32("var", inValue);
-	  LLSDMessageReader reader = setReader(builder);
-	  reader.getF32("block", "var", outValue);
-	  ensure_equals("Ensure F32", inValue, outValue);
-	}
-
-	template<> template<>
-	void LLSDMessageBuilderTestObject::test<8>()
-		 // U32
-	{
-	  U32 outValue, inValue = 88;
-	  LLSDMessageBuilder builder = defaultBuilder();
-	  builder.addU32("var", inValue);
-	  LLSDMessageReader reader = setReader(builder);
-	  reader.getU32("block", "var", outValue);
-	  ensure_equals("Ensure U32", inValue, outValue);
-	}
-
-	template<> template<>
-	void LLSDMessageBuilderTestObject::test<9>()
-		 // U64
-	{
-	  U64 outValue, inValue = 121;
-	  LLSDMessageBuilder builder = defaultBuilder();
-	  builder.addU64("var", inValue);
-	  LLSDMessageReader reader = setReader(builder);
-	  reader.getU64("block", "var", outValue);
-	  ensure_equals("Ensure U64", inValue, outValue);
-	}
-
-	template<> template<>
-	void LLSDMessageBuilderTestObject::test<10>()
-		 // F64
-	{
-	  F64 outValue, inValue = 3232143.33;
-	  LLSDMessageBuilder builder = defaultBuilder();
-	  builder.addF64("var", inValue);
-	  LLSDMessageReader reader = setReader(builder);
-	  reader.getF64("block", "var", outValue);
-	  ensure_equals("Ensure F64", inValue, outValue);
-	}
-
-	template<> template<>
-	void LLSDMessageBuilderTestObject::test<11>()
-		 // Vector3
-	{
-	  LLVector3 outValue, inValue = LLVector3(1,2,3);
-	  LLSDMessageBuilder builder = defaultBuilder();
-	  builder.addVector3("var", inValue);
-	  LLSDMessageReader reader = setReader(builder);
-	  reader.getVector3("block", "var", outValue);
-	  ensure_equals("Ensure Vector3", inValue, outValue);
-	}
-
-	template<> template<>
-	void LLSDMessageBuilderTestObject::test<12>()
-		 // Vector4
-	{
-	  LLVector4 outValue, inValue = LLVector4(1,2,3,4);
-	  LLSDMessageBuilder builder = defaultBuilder();
-	  builder.addVector4("var", inValue);
-	  LLSDMessageReader reader = setReader(builder);
-	  reader.getVector4("block", "var", outValue);
-	  ensure_equals("Ensure Vector4", inValue, outValue);
-	}
-
-	template<> template<>
-	void LLSDMessageBuilderTestObject::test<13>()
-		 // Vector3d
-	{
-	  LLVector3d outValue, inValue = LLVector3d(1,2,3);
-	  LLSDMessageBuilder builder = defaultBuilder();
-	  builder.addVector3d("var", inValue);
-	  LLSDMessageReader reader = setReader(builder);
-	  reader.getVector3d("block", "var", outValue);
-	  ensure_equals("Ensure Vector3d", inValue, outValue);
-	}
-
-	template<> template<>
-	void LLSDMessageBuilderTestObject::test<14>()
-		 // Quaternion
-	{
-	  LLQuaternion outValue, inValue = LLQuaternion(1,LLVector3(2,3,4));
-	  LLSDMessageBuilder builder = defaultBuilder();
-	  builder.addQuat("var", inValue);
-	  LLSDMessageReader reader = setReader(builder);
-	  reader.getQuat("block", "var", outValue);
-	  ensure_equals("Ensure Quaternion", inValue, outValue);
-	}
-
-	template<> template<>
-	void LLSDMessageBuilderTestObject::test<15>()
-		 // UUID
-	{
-	  LLUUID outValue, inValue;
-	  inValue.generate();
-	  LLSDMessageBuilder builder = defaultBuilder();
-	  builder.addUUID("var", inValue);
-	  LLSDMessageReader reader = setReader(builder);
-	  reader.getUUID("block", "var", outValue);
-	  ensure_equals("Ensure UUID", inValue, outValue);
-	}
-
-	template<> template<>
-	void LLSDMessageBuilderTestObject::test<16>()
-		 // IPAddr
-	{
-	  U32 outValue, inValue = 12344556;
-	  LLSDMessageBuilder builder = defaultBuilder();
-	  builder.addIPAddr("var", inValue);
-	  LLSDMessageReader reader = setReader(builder);
-	  reader.getIPAddr("block", "var", outValue);
-	  ensure_equals("Ensure IPAddr", inValue, outValue);
-	}
-
-	 template<> template<>
-	void LLSDMessageBuilderTestObject::test<17>()
-		 // IPPort
-	{
-		 U16 outValue, inValue = 80;
-	  LLSDMessageBuilder builder = defaultBuilder();
-	  builder.addIPPort("var", inValue);
-	  LLSDMessageReader reader = setReader(builder);
-	  reader.getIPPort("block", "var", outValue);
-	  ensure_equals("Ensure IPPort", inValue, outValue);
-	}
-
-	template<> template<>
-	void LLSDMessageBuilderTestObject::test<18>()
-	{
-		 std::string outValue, inValue = "testing";
-	  LLSDMessageBuilder builder = defaultBuilder();
-	  builder.addString("var", inValue.c_str());
-	  LLSDMessageReader reader = setReader(builder);
-	  char buffer[MAX_STRING];
-	  reader.getString("block", "var", MAX_STRING, buffer);
-	  outValue = buffer;
-	  ensure_equals("Ensure String", inValue, outValue);
-	}
-
-	template<> template<>
-	void LLSDMessageBuilderTestObject::test<19>()
-	{
-	  LLMsgBlkData* mbd = new LLMsgBlkData("testBlock", 0);
-	  LLMsgData* md = new LLMsgData("testMessage");
-	  md->addBlock(mbd);
-	  LLSDMessageBuilder builder = defaultBuilder();
-	  
-	  builder.copyFromMessageData(*md);
-	  LLSD output = builder.getMessage();
-
-	  ensure("Ensure message block created when copied from legacy message to llsd", output["testBlock"].isDefined());
-	}
-
-	// MVT_FIXED
-	template<> template<>
-	void LLSDMessageBuilderTestObject::test<20>()
-	{
-	  char binData[] = "abcdefghijklmnop";
-
-	  addValue(messageBlockData, (char *)"testBinData", &binData, MVT_FIXED, sizeof(binData));
-	  messageData->addBlock(messageBlockData);
-	  LLSDMessageBuilder builder = defaultBuilder();
-	  
-	  builder.copyFromMessageData(*messageData);
-	  LLSD output = builder.getMessage();
-
-	  std::vector<U8> v = output["testBlock"][0]["testBinData"].asBinary();
-	  ensure("Ensure MVT_S16Array data copied from legacy to llsd give a valid vector", v.size() > 0);
-
-	  ensure_memory_matches("Ensure fixed binary data works in a message copied from legacy to llsd",
-		  &v[0], sizeof(binData), binData, sizeof(binData));
-	}
-
-	// MVT_VARIABLE data_size 1 (U8's)
-	template<> template<>
-	void LLSDMessageBuilderTestObject::test<21>()
-	{
-	 /* U8 binData[] = "abcdefghijklmnop";
-
-	  addValue(messageBlockData, "testBinData", &binData, MVT_VARIABLE, sizeof(binData), 1);
-	  messageData->addBlock(messageBlockData);
-	  LLSDMessageBuilder builder = defaultBuilder();
-	  
-	  builder.copyFromMessageData(*messageData);
-	  LLSD output = builder.getMessage();
-
-	  std::vector<U8> v = output["testBlock"][0]["testBinData"].asBinary();
-	  ensure("Ensure MVT_S16Array data copied from legacy to llsd give a valid vector", v.size() > 0);
-
-	  ensure_memory_matches("Ensure MVT_VARIABLE U8 binary data works in a message copied from legacy to llsd",
-		  &v[0], sizeof(binData), binData, sizeof(binData));*/
-	}
-
-	// MVT_VARIABLE data_size 2 (U16's)
-	template<> template<>
-	void LLSDMessageBuilderTestObject::test<22>()
-	{
-	  U16 binData[] = {1,2,3,4,5,6,7,8,9}; //9 shorts
-
-	  addValue(messageBlockData, (char *)"testBinData", &binData, MVT_VARIABLE, sizeof(binData) >> 1, 2);
-	  messageData->addBlock(messageBlockData);
-	  LLSDMessageBuilder builder = defaultBuilder();
-	  
-	  builder.copyFromMessageData(*messageData);
-	  LLSD output = builder.getMessage();
-
-	  std::vector<U8> v = output["testBlock"][0]["testBinData"].asBinary();
-	  ensure("Ensure MVT_S16Array data copied from legacy to llsd give a valid vector", v.size() > 0);
-
-	  ensure_memory_matches("Ensure MVT_VARIABLE U16 binary data works in a message copied from legacy to llsd",
-		  &v[0], sizeof(binData) >> 1, binData, sizeof(binData) >> 1);
-	}
-
-	// MVT_VARIABLE data_size 4 (S32's)
-	template<> template<>
-	void LLSDMessageBuilderTestObject::test<23>()
-	{
-	  U32 binData[] = {9,8,7,6,5,4,3,2,1};
-
-	  addValue(messageBlockData, (char *)"testBinData", &binData, MVT_VARIABLE, sizeof(binData) >> 2, 4);
-	  messageData->addBlock(messageBlockData);
-	  LLSDMessageBuilder builder = defaultBuilder();
-	  
-	  builder.copyFromMessageData(*messageData);
-	  LLSD output = builder.getMessage();
-
-	  std::vector<U8> v = output["testBlock"][0]["testBinData"].asBinary();
-	  ensure("Ensure MVT_S16Array data copied from legacy to llsd give a valid vector", v.size() > 0);
-
-	  ensure_memory_matches("Ensure MVT_VARIABLE S32 binary data works in a message copied from legacy to llsd",
-		  &v[0], sizeof(binData) >> 2, binData, sizeof(binData) >> 2);
-	}
-
-	// MVT_U8
-	template<> template<>
-	void LLSDMessageBuilderTestObject::test<24>()
-	{
-	  U8 data = 0xa5;
-
-	  addValue(messageBlockData, (char *)"testBinData", &data, MVT_U8, sizeof(data));
-	  messageData->addBlock(messageBlockData);
-	  LLSDMessageBuilder builder = defaultBuilder();
-	  
-	  builder.copyFromMessageData(*messageData);
-	  LLSD output = builder.getMessage();
-
-	  ensure_equals("Ensure MVT_U8 data works in a message copied from legacy to llsd",
-		  output["testBlock"][0]["testBinData"].asInteger(), data);
-	}
-
-	// MVT_U16
-	template<> template<>
-	void LLSDMessageBuilderTestObject::test<25>()
-	{
-	  U16 data = 0xa55a;
-
-	  addValue(messageBlockData, (char *)"testBinData", &data, MVT_U16, sizeof(data));
-	  messageData->addBlock(messageBlockData);
-	  LLSDMessageBuilder builder = defaultBuilder();
-	  
-	  builder.copyFromMessageData(*messageData);
-	  LLSD output = builder.getMessage();
-
-	  ensure_equals("Ensure MVT_U16 data works in a message copied from legacy to llsd",
-		  output["testBlock"][0]["testBinData"].asInteger(), data);
-	}
-
-	// MVT_U32
-	template<> template<>
-	void LLSDMessageBuilderTestObject::test<26>()
-	{
-	  U32 data = 0xa55a7117;
-
-	  addValue(messageBlockData, (char *)"testBinData", &data, MVT_U32, sizeof(data));
-	  messageData->addBlock(messageBlockData);
-	  LLSDMessageBuilder builder = defaultBuilder();
-	  
-	  builder.copyFromMessageData(*messageData);
-	  LLSD output = builder.getMessage();
-
-	  ensure_equals("Ensure MVT_U32 data works in a message copied from legacy to llsd",
-		  ll_U32_from_sd(output["testBlock"][0]["testBinData"]), data);
-	}
-
-	// MVT_U64 - crush into an s32: LLSD does not support 64 bit values
-	template<> template<>
-	void LLSDMessageBuilderTestObject::test<27>()
-	{
-	  U64 data = U64L(0xa55a711711223344);
-	  addValue(messageBlockData, (char *)"testBinData", &data, MVT_U64, sizeof(data));
-	  messageData->addBlock(messageBlockData);
-	  LLSDMessageBuilder builder = defaultBuilder();
-	  
-	  builder.copyFromMessageData(*messageData);
-	  LLSD output = builder.getMessage();
-
-	  ensure_equals("Ensure MVT_U64 data works in a message copied from legacy to llsd",
-		  ll_U64_from_sd(output["testBlock"][0]["testBinData"]), data);
-	}
-
-	// MVT_S8
-	template<> template<>
-	void LLSDMessageBuilderTestObject::test<28>()
-	{
-	  S8 data = -31;
-
-	  addValue(messageBlockData, (char *)"testBinData", &data, MVT_S8, sizeof(data));
-	  messageData->addBlock(messageBlockData);
-	  LLSDMessageBuilder builder = defaultBuilder();
-	  
-	  builder.copyFromMessageData(*messageData);
-	  LLSD output = builder.getMessage();
-
-	  ensure_equals("Ensure MVT_S8 data works in a message copied from legacy to llsd",
-		  output["testBlock"][0]["testBinData"].asInteger(), data);
-	}
-
-	// MVT_S16
-	template<> template<>
-	void LLSDMessageBuilderTestObject::test<29>()
-	{
-	  S16 data = -31;
-
-	  addValue(messageBlockData, (char *)"testBinData", &data, MVT_S16, sizeof(data));
-	  messageData->addBlock(messageBlockData);
-	  LLSDMessageBuilder builder = defaultBuilder();
-	  
-	  builder.copyFromMessageData(*messageData);
-	  LLSD output = builder.getMessage();
-
-	  ensure_equals("Ensure MVT_S16 data works in a message copied from legacy to llsd",
-		  output["testBlock"][0]["testBinData"].asInteger(), data);
-	}
-
-	// MVT_S32
-	template<> template<>
-	void LLSDMessageBuilderTestObject::test<30>()
-	{
-	  S32 data = -3100;
-
-	  addValue(messageBlockData, (char *)"testBinData", &data, MVT_S32, sizeof(data));
-	  messageData->addBlock(messageBlockData);
-	  LLSDMessageBuilder builder = defaultBuilder();
-	  
-	  builder.copyFromMessageData(*messageData);
-	  LLSD output = builder.getMessage();
-
-	  ensure_equals("Ensure MVT_S32 data works in a message copied from legacy to llsd",
-		  output["testBlock"][0]["testBinData"].asInteger(), data);
-	}
-
-	// MVT_S64 - crush into an s32: LLSD does not support 64 bit values
-	template<> template<>
-	void LLSDMessageBuilderTestObject::test<31>()
-	{
-	  S64 data = -31003100;
-
-	  addValue(messageBlockData, (char *)"testBinData", &data, MVT_S64, sizeof(data));
-	  messageData->addBlock(messageBlockData);
-	  LLSDMessageBuilder builder = defaultBuilder();
-	  
-	  builder.copyFromMessageData(*messageData);
-	  LLSD output = builder.getMessage();
-
-	  ensure_equals("Ensure MVT_S64 data works in a message copied from legacy to llsd",
-		  output["testBlock"][0]["testBinData"].asInteger(), (S32)data);
-	}
-
-	// MVT_F32
-	template<> template<>
-	void LLSDMessageBuilderTestObject::test<32>()
-	{
-	  F32 data = 1234.1234f;
-
-	  addValue(messageBlockData, (char *)"testBinData", &data, MVT_F32, sizeof(data));
-	  messageData->addBlock(messageBlockData);
-	  LLSDMessageBuilder builder = defaultBuilder();
-	  
-	  builder.copyFromMessageData(*messageData);
-	  LLSD output = builder.getMessage();
-
-	  ensure_equals("Ensure MVT_F32 data works in a message copied from legacy to llsd",
-		  output["testBlock"][0]["testBinData"].asReal(), data);
-	}
-
-	// MVT_F64
-	template<> template<>
-	void LLSDMessageBuilderTestObject::test<33>()
-	{
-	  F64 data = 1234.1234;
-
-	  addValue(messageBlockData, (char *)"testBinData", &data, MVT_F64, sizeof(data));
-	  messageData->addBlock(messageBlockData);
-	  LLSDMessageBuilder builder = defaultBuilder();
-	  
-	  builder.copyFromMessageData(*messageData);
-	  LLSD output = builder.getMessage();
-
-	  ensure_equals("Ensure MVT_F64 data works in a message copied from legacy to llsd",
-		  output["testBlock"][0]["testBinData"].asReal(), data);
-	}
-
-	// MVT_LLVector3
-	template<> template<>
-	void LLSDMessageBuilderTestObject::test<34>()
-	{
-	  LLVector3 data(1,2,3);
-
-	  addValue(messageBlockData, (char *)"testBinData", &data, MVT_LLVector3, sizeof(data));
-	  messageData->addBlock(messageBlockData);
-	  LLSDMessageBuilder builder = defaultBuilder();
-	  
-	  builder.copyFromMessageData(*messageData);
-	  LLSD output = builder.getMessage();
-
-	  ensure_equals("Ensure MVT_LLVector3 data works in a message copied from legacy to llsd",
-		  ll_vector3_from_sd(output["testBlock"][0]["testBinData"]), data);
-	}
-
-	// MVT_LLVector3d
-	template<> template<>
-	void LLSDMessageBuilderTestObject::test<35>()
-	{
-	  LLVector3d data(1,2,3);
-
-	  addValue(messageBlockData, (char *)"testBinData", &data, MVT_LLVector3d, sizeof(data));
-	  messageData->addBlock(messageBlockData);
-	  LLSDMessageBuilder builder = defaultBuilder();
-	  
-	  builder.copyFromMessageData(*messageData);
-	  LLSD output = builder.getMessage();
-
-	  ensure_equals("Ensure MVT_LLVector3 data works in a message copied from legacy to llsd",
-		  ll_vector3d_from_sd(output["testBlock"][0]["testBinData"]), data);
-	}
-
-	// MVT_LLVector4
-	template<> template<>
-	void LLSDMessageBuilderTestObject::test<36>()
-	{
-	  LLVector4 data(1,2,3,4);
-	  LLSD v = ll_sd_from_vector4(data);
-
-	  addValue(messageBlockData, (char *)"testBinData", &data, MVT_LLVector4, sizeof(data));
-	  messageData->addBlock(messageBlockData);
-	  LLSDMessageBuilder builder = defaultBuilder();
-	  
-	  builder.copyFromMessageData(*messageData);
-	  LLSD output = builder.getMessage();
-
-	  ensure_equals("Ensure MVT_LLVector4 data works in a message copied from legacy to llsd",
-		  output["testBlock"][0]["testBinData"], v);
-	}
-
-	// MVT_LLQuaternion
-	template<> template<>
-	void LLSDMessageBuilderTestObject::test<37>()
-	{
-	  LLQuaternion data(0.3713907f, 0.5570861f, 0.7427813f,0.0f);
-
-	  //we send a quaternion packed into a vec3 (w is infered) - so sizeof(vec) == 12 bytes not 16.
-	  LLVector3 vec = data.packToVector3();
-
-	  addValue(messageBlockData, (char *)"testBinData", &vec, MVT_LLQuaternion, sizeof(vec));
-	  messageData->addBlock(messageBlockData);
-	  LLSDMessageBuilder builder = defaultBuilder();
-	  
-	  builder.copyFromMessageData(*messageData);
-	  LLSD output = builder.getMessage();
-
-	  ensure_equals("Ensure MVT_LLQuaternion data works in a message copied from legacy to llsd",
-		  ll_quaternion_from_sd(output["testBlock"][0]["testBinData"]), data);
-	}
-
-	// MVT_LLUUID
-	template<> template<>
-	void LLSDMessageBuilderTestObject::test<38>()
-	{
-	  LLUUID data("01234567-0123-0123-0123-234567abcdef");
-
-	  addValue(messageBlockData, (char *)"testBinData", &data, MVT_LLUUID, sizeof(data));
-	  messageData->addBlock(messageBlockData);
-	  LLSDMessageBuilder builder = defaultBuilder();
-	  
-	  builder.copyFromMessageData(*messageData);
-	  LLSD output = builder.getMessage();
-	 
-	  std::string v = output["testBlock"][0]["testBinData"].asUUID().asString();
-
-	  ensure_equals("Ensure MVT_LLUUID data works in a message copied from legacy to llsd",
-		  output["testBlock"][0]["testBinData"].asUUID(), data);
-	}
-
-	// MVT_BOOL
-	template<> template<>
-	void LLSDMessageBuilderTestObject::test<39>()
-	{
-	  bool valueTrue = true;
-	  bool valueFalse = false;
-
-	  LLMsgData* md = new LLMsgData("testMessage");
-	  LLMsgBlkData* mbd = new LLMsgBlkData("testBlock", 0);
-	  addValue(mbd, (char *)"testBoolFalse", &valueFalse, MVT_BOOL, sizeof(bool));
-	  addValue(mbd, (char *)"testBoolTrue", &valueTrue, MVT_BOOL, sizeof(bool));
-	  md->addBlock(mbd);
-	  LLSDMessageBuilder builder = defaultBuilder();
-	  
-	  builder.copyFromMessageData(*md);
-	  LLSD output = builder.getMessage();
-
-	  ensure("Ensure bools work in a message copied from legacy to llsd",
-		  output["testBlock"][0]["testBoolTrue"].asBoolean() && !output["testBlock"][0]["testBoolFalse"].asBoolean());
-	}
-
-	// MVT_IP_ADDR
-	template<> template<>
-	void LLSDMessageBuilderTestObject::test<40>()
-	{
-	  U32 data(0xff887766);
-	  LLSD v = ll_sd_from_ipaddr(data);
-
-	  addValue(messageBlockData, (char *)"testBinData", &data, MVT_IP_ADDR, sizeof(data));
-	  messageData->addBlock(messageBlockData);
-	  LLSDMessageBuilder builder = defaultBuilder();
-	  
-	  builder.copyFromMessageData(*messageData);
-	  LLSD output = builder.getMessage();
-
-	  ensure_equals("Ensure MVT_IP_ADDR data works in a message copied from legacy to llsd",
-		  output["testBlock"][0]["testBinData"], v);
-	}
-
-	// MVT_IP_PORT
-	template<> template<>
-	void LLSDMessageBuilderTestObject::test<41>()
-	{
-	  U16 data = 0xff88;
-
-	  addValue(messageBlockData, (char *)"testBinData", &data, MVT_IP_PORT, sizeof(data));
-	  messageData->addBlock(messageBlockData);
-	  LLSDMessageBuilder builder = defaultBuilder();
-	  
-	  builder.copyFromMessageData(*messageData);
-	  LLSD output = builder.getMessage();
-
-	  ensure_equals("Ensure MVT_IP_PORT data works in a message copied from legacy to llsd",
-		  output["testBlock"][0]["testBinData"].asInteger(), data);
-	}
-
-	// MVT_U16Vec3
-	template<> template<>
-	void LLSDMessageBuilderTestObject::test<42>()
-	{
-	  U16 data[3] = {0,1,2};
-
-	  addValue(messageBlockData, (char *)"testBinData", &data, MVT_U16Vec3, sizeof(data));
-	  messageData->addBlock(messageBlockData);
-	  LLSDMessageBuilder builder = defaultBuilder();
-	  
-	  builder.copyFromMessageData(*messageData);
-	  LLSD output = builder.getMessage();
-
-	  std::vector<U8> v = output["testBlock"][0]["testBinData"].asBinary();
-	  ensure("Ensure MVT_U16Vec3 data copied from legacy to llsd give a valid vector", v.size() > 0);
-
-	  ensure_memory_matches("Ensure MVT_U16Vec3 data works in a message copied from legacy to llsd",
-		  (U16*)&v[0], 6, data, 6);
-	}
-
-	// MVT_U16Quat
-	template<> template<>
-	void LLSDMessageBuilderTestObject::test<43>()
-	{
-	  U16 data[4] = {0,1,2,4};
-
-	  addValue(messageBlockData, (char *)"testBinData", &data, MVT_U16Quat, sizeof(data));
-	  messageData->addBlock(messageBlockData);
-	  LLSDMessageBuilder builder = defaultBuilder();
-	  
-	  builder.copyFromMessageData(*messageData);
-	  LLSD output = builder.getMessage();
-
-	  std::vector<U8> v = output["testBlock"][0]["testBinData"].asBinary();
-	  ensure("Ensure MVT_U16Quat data copied from legacy to llsd give a valid vector", v.size() > 0);
-
-	  ensure_memory_matches("Ensure MVT_U16Quat data works in a message copied from legacy to llsd",
-		  (U16*)&v[0], 8, data, 8);
-	}
-
-	// MVT_S16Array
-	template<> template<>
-	void LLSDMessageBuilderTestObject::test<44>()
-	{
-	  S16 data[19] = {0,-1,2,-4,5,-6,7,-8,9,-10,11,-12,13,-14,15,16,17,18};
-
-	  addValue(messageBlockData, (char *)"testBinData", &data, MVT_S16Array, sizeof(data));
-	  messageData->addBlock(messageBlockData);
-	  LLSDMessageBuilder builder = defaultBuilder();
-	  
-	  builder.copyFromMessageData(*messageData);
-	  LLSD output = builder.getMessage();
-
-	  std::vector<U8> v = output["testBlock"][0]["testBinData"].asBinary();
-	  ensure("Ensure MVT_S16Array data copied from legacy to llsd give a valid vector", v.size() > 0);
-
-	  ensure_memory_matches("Ensure MVT_S16Array data works in a message copied from legacy to llsd",
-		  (U16*)&v[0], 19, data, 19);
-	}
-
-	template<> template<>
-	void LLSDMessageBuilderTestObject::test<45>()
-	{
-		LLMessageTemplate messageTemplate = defaultTemplate();
-		messageTemplate.addBlock(defaultTemplateBlock(MVT_U8, 1));
-		U8 inValue = 2;
-		LLTemplateMessageBuilder* template_builder = defaultTemplateBuilder(messageTemplate);
-		template_builder->addU8(_PREHASH_Test0, inValue);
-
-		LLSDMessageBuilder builder;
-		builder.copyFromMessageData(*template_builder->getCurrentMessage());
-		LLSD output = builder.getMessage();
-		
-		ensure_equals(output["Test0"][0]["Test0"].asInteger(), 2);
-
-	}
-
-	template<> template<>
-	void LLSDMessageBuilderTestObject::test<46>()
-	{
-		LLMessageTemplate messageTemplate = defaultTemplate();
-		messageTemplate.addBlock(defaultTemplateBlock(MVT_VARIABLE, 1));
-		std::string inValue = "testing";
-		LLTemplateMessageBuilder* builder = defaultTemplateBuilder(messageTemplate);
-		builder->addString(_PREHASH_Test0, inValue.c_str());
-
-		LLSDMessageBuilder sd_builder;
-		sd_builder.copyFromMessageData(*builder->getCurrentMessage());
-		LLSD output = sd_builder.getMessage();
-		
-		ensure_equals(output["Test0"][0]["Test0"].asString(), std::string("testing"));
-	}
-=======
     struct LLSDMessageBuilderTestData {
 
         LLSDMessageBuilderTestData()
@@ -909,14 +126,14 @@
 
     template<> template<>
     void LLSDMessageBuilderTestObject::test<2>()
-         // BOOL
-    {
-      BOOL outValue, inValue = TRUE;
+         // bool
+    {
+      bool outValue, inValue = true;
       LLSDMessageBuilder builder = defaultBuilder();
       builder.addBOOL("var", inValue);
       LLSDMessageReader reader = setReader(builder);
       reader.getBOOL("block", "var", outValue);
-      ensure_equals("Ensure BOOL", inValue, outValue);
+      ensure_equals("Ensure bool", inValue, outValue);
     }
 
     template<> template<>
@@ -1471,13 +688,13 @@
     template<> template<>
     void LLSDMessageBuilderTestObject::test<39>()
     {
-      BOOL valueTrue = true;
-      BOOL valueFalse = false;
+      bool valueTrue = true;
+      bool valueFalse = false;
 
       LLMsgData* md = new LLMsgData("testMessage");
       LLMsgBlkData* mbd = new LLMsgBlkData("testBlock", 0);
-      addValue(mbd, (char *)"testBoolFalse", &valueFalse, MVT_BOOL, sizeof(BOOL));
-      addValue(mbd, (char *)"testBoolTrue", &valueTrue, MVT_BOOL, sizeof(BOOL));
+      addValue(mbd, (char *)"testBoolFalse", &valueFalse, MVT_BOOL, sizeof(bool));
+      addValue(mbd, (char *)"testBoolTrue", &valueTrue, MVT_BOOL, sizeof(bool));
       md->addBlock(mbd);
       LLSDMessageBuilder builder = defaultBuilder();
 
@@ -1615,6 +832,5 @@
 
         ensure_equals(output["Test0"][0]["Test0"].asString(), std::string("testing"));
     }
->>>>>>> c06fb4e0
 
 }
