--- conflicted
+++ resolved
@@ -177,22 +177,6 @@
         }
         return ext.substr(found);
     }
-<<<<<<< HEAD
-
-private:
-    void linkto(const std::string& path)
-    {
-        // This method assumes that since mPath (without extension) is
-        // guaranteed by apr_file_mktemp() to be unique, then (mPath + any
-        // extension) is also unique. This is likely, though not guaranteed:
-        // files could be created in the same temp directory other than by
-        // this class.
-        //ll_apr_assert_status(apr_file_link(mPath.c_str(), path.c_str()));
-    }
-
-    std::string mLink;
-=======
->>>>>>> e4d6a089
 };
 
 #endif /* ! defined(LL_NAMEDTEMPFILE_H) */