--- conflicted
+++ resolved
@@ -33,165 +33,6 @@
 
 namespace tut
 {
-<<<<<<< HEAD
-	struct llsaleinfo_tut
-	{
-	};
-	typedef test_group<llsaleinfo_tut> llsaleinfo_tut_t;
-	typedef llsaleinfo_tut_t::object llsaleinfo_test_t;
-	tut::llsaleinfo_tut_t tut_llsaleinfo_test("llsaleinfo");
-
-	template<> template<>
-	void llsaleinfo_test_t::test<1>()
-	{
-		//test case for getSaleType(), getSalePrice(), getCRC32() fn.
-		//test case for setSaleType(), setSalePrice() fn.
-
-		S32 sale_price = 10000;
-		LLSaleInfo llsaleinfo(LLSaleInfo::FS_COPY, sale_price);
-		const char* sale= "copy";
-
-		LLSD llsd_obj1 = ll_create_sd_from_sale_info(llsaleinfo);
-		LLSaleInfo saleinfo1 = ll_sale_info_from_sd(llsd_obj1);
-		
-		ensure("1. The getSaleType() fn failed", LLSaleInfo::FS_COPY == llsaleinfo.getSaleType());
-		ensure("2. LLSaleInfo::isForSale() fn failed", true == llsaleinfo.isForSale());
-		ensure("3. The getSalePrice() fn failed", sale_price == llsaleinfo.getSalePrice());
-		ensure("4. The getCRC32() fn failed", 235833404 == llsaleinfo.getCRC32());
-		ensure("5. LLSaleInfo::lookup(const char* name) fn failed", LLSaleInfo::FS_COPY == llsaleinfo.lookup(sale));
-		ensure_equals("6. ll_create_sd_from_sale_info() fn failed", llsaleinfo.getSalePrice(), saleinfo1.getSalePrice());
-		ensure_equals("7. ll_create_sd_from_sale_info() fn failed", llsaleinfo.getSaleType(), saleinfo1.getSaleType());
-
-		llsaleinfo.setSalePrice(10000000);
-		llsaleinfo.setSaleType(LLSaleInfo::FS_ORIGINAL);
-		sale = "cntn";
-		llsd_obj1 = ll_create_sd_from_sale_info(llsaleinfo);
-		saleinfo1 = ll_sale_info_from_sd(llsd_obj1);
-
-		ensure("8. The getSaleType() and setSaleType() fn failed", LLSaleInfo::FS_ORIGINAL == llsaleinfo.getSaleType());
-		ensure("9. LLSaleInfo::isForSale() fn failed", true == llsaleinfo.isForSale());
-		ensure("10. The getSalePrice() fn failed", 10000000 == llsaleinfo.getSalePrice());
-		ensure("11. The getCRC32() fn failed", 127911702 == llsaleinfo.getCRC32());
-		ensure("12. LLSaleInfo::lookup(const char* name) fn failed", LLSaleInfo::FS_CONTENTS == llsaleinfo.lookup(sale));
-		ensure_equals("13. ll_create_sd_from_sale_info() fn failed", llsaleinfo.getSalePrice(), saleinfo1.getSalePrice());
-		ensure_equals("14. ll_create_sd_from_sale_info() fn failed", llsaleinfo.getSaleType(), saleinfo1.getSaleType());
-
-		llsaleinfo.setSalePrice(55000550);
-		llsaleinfo.setSaleType(LLSaleInfo::FS_CONTENTS);
-		sale = "orig";
-		llsd_obj1 = ll_create_sd_from_sale_info(llsaleinfo);
-		saleinfo1 = ll_sale_info_from_sd(llsd_obj1);
-
-		ensure("15. The getSaleType() and setSaleType() fn failed", LLSaleInfo::FS_CONTENTS == llsaleinfo.getSaleType());
-		ensure("16. LLSaleInfo::isForSale() fn failed", true == llsaleinfo.isForSale());
-		ensure("17. The getSalePrice() fn failed", 55000550 == llsaleinfo.getSalePrice());
-		ensure("18. The getCRC32() fn failed", 408735656 == llsaleinfo.getCRC32());
-		ensure("19. LLSaleInfo::lookup(const char* name) fn failed", LLSaleInfo::FS_ORIGINAL == llsaleinfo.lookup(sale));
-		ensure_equals("20. ll_create_sd_from_sale_info() fn failed", llsaleinfo.getSalePrice(), saleinfo1.getSalePrice());
-		ensure_equals("21. ll_create_sd_from_sale_info() fn failed", llsaleinfo.getSaleType(), saleinfo1.getSaleType());
-
-		llsaleinfo.setSalePrice(-6432);
-		llsaleinfo.setSaleType(LLSaleInfo::FS_NOT);
-		sale = "not";
-		llsd_obj1 = ll_create_sd_from_sale_info(llsaleinfo);
-		saleinfo1 = ll_sale_info_from_sd(llsd_obj1);
-
-		ensure("22. The getSaleType() and setSaleType() fn failed", LLSaleInfo::FS_NOT == llsaleinfo.getSaleType());
-		ensure("23. LLSaleInfo::isForSale() fn failed", false == llsaleinfo.isForSale());
-		ensure("24. The getSalePrice() fn failed", 0 == llsaleinfo.getSalePrice());
-		ensure("25. The getCRC32() fn failed", 0 == llsaleinfo.getCRC32());
-		ensure("26. LLSaleInfo::lookup(const char* name) fn failed", LLSaleInfo::FS_NOT == llsaleinfo.lookup(sale));
-		ensure_equals("27. ll_create_sd_from_sale_info() fn failed", llsaleinfo.getSalePrice(), saleinfo1.getSalePrice());
-		ensure_equals("28. ll_create_sd_from_sale_info() fn failed", llsaleinfo.getSaleType(), saleinfo1.getSaleType());
-	}
-
-	template<> template<>
-	void llsaleinfo_test_t::test<2>()
-	{
-		S32 sale_price = 525452;
-		LLSaleInfo llsaleinfo(LLSaleInfo::FS_ORIGINAL, sale_price);
-		
-		std::ostringstream ostream;
-		llsaleinfo.exportLegacyStream(ostream);
-		
-		std::istringstream istream(ostream.str());
-		LLSaleInfo llsaleinfo1;
-		U32 perm_mask = 0;
-		bool has_perm_mask = false;
-		llsaleinfo1.importLegacyStream(istream, has_perm_mask, perm_mask);
-					
-		ensure("importStream() fn failed ",
-			llsaleinfo.getSalePrice() == llsaleinfo1.getSalePrice() &&
-										       llsaleinfo.getSaleType() == llsaleinfo1.getSaleType());		
-	}
-
-	template<> template<>
-	void llsaleinfo_test_t::test<3>()
-	{	
-		S32 sale_price = 99000;
-		LLSaleInfo saleinfo(LLSaleInfo::FS_ORIGINAL, sale_price);
-		
-		LLSD sd_result = saleinfo.asLLSD();
-		
-		U32 perm_mask = 0 ;
-		bool has_perm_mask = false;
-
-		LLSaleInfo saleinfo1;
-		saleinfo1.fromLLSD( sd_result, has_perm_mask, perm_mask);	
-
-		ensure_equals("asLLSD and fromLLSD failed", saleinfo.getSalePrice(), saleinfo1.getSalePrice());
-		ensure_equals("asLLSD and fromLLSD failed", saleinfo.getSaleType(), saleinfo1.getSaleType());
-	}
-
-	//static EForSale lookup(const char* name) fn test
-	template<> template<>
-	void llsaleinfo_test_t::test<4>()
-	{
-		S32 sale_price = 233223;
-		LLSaleInfo::EForSale ret_type = LLSaleInfo::lookup("orig");
-		
-		ensure_equals("lookup(const char* name) fn failed", ret_type, LLSaleInfo::FS_ORIGINAL);
-
-		LLSaleInfo saleinfo(LLSaleInfo::FS_COPY, sale_price);
-		const char* result = LLSaleInfo::lookup(LLSaleInfo::FS_COPY);
-		ensure("char* lookup(EForSale type) fn failed", 0 == strcmp("copy", result));
-	}
-
-	//void LLSaleInfo::accumulate(const LLSaleInfo& sale_info) fn test
-	template<> template<>
-	void llsaleinfo_test_t::test<5>()
-	{
-		S32 sale_price = 20;
-		LLSaleInfo saleinfo(LLSaleInfo::FS_COPY, sale_price);
-		LLSaleInfo saleinfo1(LLSaleInfo::FS_COPY, sale_price);
-		saleinfo1.accumulate(saleinfo);
-		ensure_equals("LLSaleInfo::accumulate(const LLSaleInfo& sale_info) fn failed", saleinfo1.getSalePrice(), 40);
-				
-	}
-
-	// test cases of bool operator==(const LLSaleInfo &rhs) fn
-	// test case of bool operator!=(const LLSaleInfo &rhs) fn
-	template<> template<>
-	void llsaleinfo_test_t::test<6>()
-	{
-		S32 sale_price = 55000;
-		LLSaleInfo saleinfo(LLSaleInfo::FS_ORIGINAL, sale_price);
-		LLSaleInfo saleinfoequal(LLSaleInfo::FS_ORIGINAL, sale_price);
-		LLSaleInfo saleinfonotequal(LLSaleInfo::FS_ORIGINAL, sale_price*2);
-		
-		ensure("operator == fn. failed", true == (saleinfo == saleinfoequal));
-		ensure("operator != fn. failed", true == (saleinfo != saleinfonotequal));
-	}			
-
-	template<> template<>
-	void llsaleinfo_test_t::test<7>()
-	{
-
-		//TBD: void LLSaleInfo::packMessage(LLMessageSystem* msg) const
-		//TBD: void LLSaleInfo::unpackMessage(LLMessageSystem* msg, const char* block)
-		//TBD: void LLSaleInfo::unpackMultiMessage(LLMessageSystem* msg, const char* block, S32 block_num)
-	}
-=======
     struct llsaleinfo_tut
     {
     };
@@ -349,6 +190,5 @@
         //TBD: void LLSaleInfo::unpackMessage(LLMessageSystem* msg, const char* block)
         //TBD: void LLSaleInfo::unpackMultiMessage(LLMessageSystem* msg, const char* block, S32 block_num)
     }
->>>>>>> 1a8a5404
 
 }