/**
* @file media_plugin_cef.cpp
* @brief CEF (Chromium Embedding Framework) plugin for LLMedia API plugin system
*
* @cond
* $LicenseInfo:firstyear=2008&license=viewerlgpl$
* Second Life Viewer Source Code
* Copyright (C) 2010, Linden Research, Inc.
*
* This library is free software; you can redistribute it and/or
* modify it under the terms of the GNU Lesser General Public
* License as published by the Free Software Foundation;
* version 2.1 of the License only.
*
* This library is distributed in the hope that it will be useful,
* but WITHOUT ANY WARRANTY; without even the implied warranty of
* MERCHANTABILITY or FITNESS FOR A PARTICULAR PURPOSE.  See the GNU
* Lesser General Public License for more details.
*
* You should have received a copy of the GNU Lesser General Public
* License along with this library; if not, write to the Free Software
* Foundation, Inc., 51 Franklin Street, Fifth Floor, Boston, MA  02110-1301  USA
*
* Linden Research, Inc., 945 Battery Street, San Francisco, CA  94111  USA
* $/LicenseInfo$
* @endcond
*/

#include "linden_common.h"
#include "indra_constants.h" // for indra keyboard codes

#include "llglheaders.h" // for GL_* constants
#include "llsdutil.h"
#include "llplugininstance.h"
#include "llpluginmessage.h"
#include "llpluginmessageclasses.h"
#include "llstring.h"
#if LL_VOLUME_CATCHER
#include "volume_catcher.h"
#endif
#include "media_plugin_base.h"

#include "dullahan.h"
#include "dullahan_version.h"

////////////////////////////////////////////////////////////////////////////////
//
class MediaPluginCEF :
    public MediaPluginBase
{
public:
    MediaPluginCEF(LLPluginInstance::sendMessageFunction host_send_func, void *host_user_data);
    ~MediaPluginCEF();

    /*virtual*/
    void receiveMessage(const char* message_string);

private:
    bool init();

    void onPageChangedCallback(const unsigned char* pixels, int x, int y, const int width, const int height);
    void onCustomSchemeURLCallback(std::string url, bool user_gesture, bool is_redirect);
    void onConsoleMessageCallback(std::string message, std::string source, int line);
    void onStatusMessageCallback(std::string value);
    void onTitleChangeCallback(std::string title);
    void onTooltipCallback(std::string text);
    void onLoadStartCallback();
    void onRequestExitCallback();
    void onLoadEndCallback(int httpStatusCode, std::string url);
    void onLoadError(int status, const std::string error_text);
    void onAddressChangeCallback(std::string url);
    void onOpenPopupCallback(std::string url, std::string target);
    bool onHTTPAuthCallback(const std::string host, const std::string realm, std::string& username, std::string& password);
    void onCursorChangedCallback(dullahan::ECursorType type);
    const std::vector<std::string> onFileDialog(dullahan::EFileDialogType dialog_type, const std::string dialog_title, const std::string default_file, const std::string dialog_accept_filter, bool& use_default);
    bool onJSDialogCallback(const std::string origin_url, const std::string message_text, const std::string default_prompt_text);
    bool onJSBeforeUnloadCallback();

    void postDebugMessage(const std::string& msg);
    void authResponse(LLPluginMessage &message);

    void keyEvent(dullahan::EKeyEvent key_event, LLSD native_key_data);
    void unicodeInput(std::string event, LLSD native_key_data);

    void checkEditState();
    void setVolume();

    bool mEnableMediaPluginDebugging;
    std::string mHostLanguage;
    bool mCookiesEnabled;
    bool mPluginsEnabled;
    bool mJavascriptEnabled;
    bool mProxyEnabled;
    std::string mProxyHost;
    int mProxyPort;
    bool mDisableGPU;
    bool mDisableNetworkService;
    bool mUseMockKeyChain;
    bool mDisableWebSecurity;
    bool mFileAccessFromFileUrls;
    std::string mUserAgentSubtring;
    std::string mAuthUsername;
    std::string mAuthPassword;
    bool mAuthOK;
    bool mCanCut;
    bool mCanCopy;
    bool mCanPaste;
    std::string mRootCachePath;
<<<<<<< HEAD
	std::string mCachePath;
	std::string mContextCachePath;
	std::string mCefLogFile;
	bool mCefLogVerbose;
	std::vector<std::string> mPickedFiles;
#if LL_VOLUME_CATCHER
	VolumeCatcher mVolumeCatcher;
#endif
	F32 mCurVolume;
	dullahan* mCEFLib;
=======
    std::string mCachePath;
    std::string mContextCachePath;
    std::string mCefLogFile;
    bool mCefLogVerbose;
    std::vector<std::string> mPickedFiles;
#if LL_VOLUME_CATCHER
    VolumeCatcher mVolumeCatcher;
#endif
    F32 mCurVolume;
    dullahan* mCEFLib;
>>>>>>> 1a8a5404
};

////////////////////////////////////////////////////////////////////////////////
//
MediaPluginCEF::MediaPluginCEF(LLPluginInstance::sendMessageFunction host_send_func, void *host_user_data) :
MediaPluginBase(host_send_func, host_user_data)
{
    mWidth = 0;
    mHeight = 0;
    mDepth = 4;
    mPixels = 0;
    mEnableMediaPluginDebugging = true;
    mHostLanguage = "en";
    mCookiesEnabled = true;
    mPluginsEnabled = false;
    mJavascriptEnabled = true;
    mProxyEnabled = false;
    mProxyHost = "";
    mProxyPort = 0;
    mDisableGPU = false;
    mDisableNetworkService = true;
    mUseMockKeyChain = true;
    mDisableWebSecurity = false;
    mFileAccessFromFileUrls = false;
    mUserAgentSubtring = "";
    mAuthUsername = "";
    mAuthPassword = "";
    mAuthOK = false;
    mCanCut = false;
    mCanCopy = false;
    mCanPaste = false;
    mCachePath = "";
    mCefLogFile = "";
    mCefLogVerbose = false;
    mPickedFiles.clear();
    mCurVolume = 0.0;

    mCEFLib = new dullahan();

    setVolume();
}

////////////////////////////////////////////////////////////////////////////////
//
MediaPluginCEF::~MediaPluginCEF()
{
    mCEFLib->shutdown();
}

////////////////////////////////////////////////////////////////////////////////
//
void MediaPluginCEF::postDebugMessage(const std::string& msg)
{
    if (mEnableMediaPluginDebugging)
    {
        std::stringstream str;
        str << "@Media Msg> " << msg;

        LLPluginMessage debug_message(LLPLUGIN_MESSAGE_CLASS_MEDIA, "debug_message");
        debug_message.setValue("message_text", str.str());
        debug_message.setValue("message_level", "info");
        sendMessage(debug_message);
    }
}

////////////////////////////////////////////////////////////////////////////////
//
void MediaPluginCEF::onPageChangedCallback(const unsigned char* pixels, int x, int y, const int width, const int height)
{
    if( mPixels && pixels )
    {
        if (mWidth == width && mHeight == height)
        {
            memcpy(mPixels, pixels, mWidth * mHeight * mDepth);
        }
        else
        {
            mCEFLib->setSize(mWidth, mHeight);
        }
        setDirty(0, 0, mWidth, mHeight);
    }
}

////////////////////////////////////////////////////////////////////////////////
//
void MediaPluginCEF::onConsoleMessageCallback(std::string message, std::string source, int line)
{
    std::stringstream str;
    str << "Console message: " << message << " in file(" << source << ") at line " << line;
    postDebugMessage(str.str());
}

////////////////////////////////////////////////////////////////////////////////
//
void MediaPluginCEF::onStatusMessageCallback(std::string value)
{
    LLPluginMessage message(LLPLUGIN_MESSAGE_CLASS_MEDIA_BROWSER, "status_text");
    message.setValue("status", value);
    sendMessage(message);
}

////////////////////////////////////////////////////////////////////////////////
//
void MediaPluginCEF::onTitleChangeCallback(std::string title)
{
    LLPluginMessage message(LLPLUGIN_MESSAGE_CLASS_MEDIA, "name_text");
    message.setValue("name", title);
    message.setValueBoolean("history_back_available", mCEFLib->canGoBack());
    message.setValueBoolean("history_forward_available", mCEFLib->canGoForward());
    sendMessage(message);
}

void MediaPluginCEF::onTooltipCallback(std::string text)
{
    LLPluginMessage message(LLPLUGIN_MESSAGE_CLASS_MEDIA, "tooltip_text");
    message.setValue("tooltip", text);
    sendMessage(message);
}
////////////////////////////////////////////////////////////////////////////////
//
void MediaPluginCEF::onLoadStartCallback()
{
    LLPluginMessage message(LLPLUGIN_MESSAGE_CLASS_MEDIA_BROWSER, "navigate_begin");
    //message.setValue("uri", event.getEventUri());  // not easily available here in CEF - needed?
    message.setValueBoolean("history_back_available", mCEFLib->canGoBack());
    message.setValueBoolean("history_forward_available", mCEFLib->canGoForward());
    sendMessage(message);
}

/////////////////////////////////////////////////////////////////////////////////
//
void MediaPluginCEF::onLoadError(int status, const std::string error_text)
{
    std::stringstream msg;

    msg << "<b>Loading error!</b>";
    msg << "<p>";
    msg << "Message: " << error_text;
    msg << "<br>";
    msg << "Code: " << status;

    mCEFLib->showBrowserMessage(msg.str());
}

////////////////////////////////////////////////////////////////////////////////
//
void MediaPluginCEF::onRequestExitCallback()
{
    LLPluginMessage message("base", "goodbye");
    sendMessage(message);

    // Will trigger delete on next staticReceiveMessage()
    mDeleteMe = true;
}

////////////////////////////////////////////////////////////////////////////////
//
void MediaPluginCEF::onLoadEndCallback(int httpStatusCode, std::string url)
{
    LLPluginMessage message(LLPLUGIN_MESSAGE_CLASS_MEDIA_BROWSER, "navigate_complete");
    //message.setValue("uri", event.getEventUri());  // not easily available here in CEF - needed?
    message.setValueS32("result_code", httpStatusCode);
    message.setValueBoolean("history_back_available", mCEFLib->canGoBack());
    message.setValueBoolean("history_forward_available", mCEFLib->canGoForward());
    message.setValue("uri", url);
    sendMessage(message);
}

////////////////////////////////////////////////////////////////////////////////
//
void MediaPluginCEF::onAddressChangeCallback(std::string url)
{
    LLPluginMessage message(LLPLUGIN_MESSAGE_CLASS_MEDIA_BROWSER, "location_changed");
    message.setValue("uri", url);
    sendMessage(message);
}

////////////////////////////////////////////////////////////////////////////////
//
void MediaPluginCEF::onOpenPopupCallback(std::string url, std::string target)
{
    LLPluginMessage message(LLPLUGIN_MESSAGE_CLASS_MEDIA_BROWSER, "click_href");
    message.setValue("uri", url);
    message.setValue("target", target);
    sendMessage(message);
}

////////////////////////////////////////////////////////////////////////////////
//
void MediaPluginCEF::onCustomSchemeURLCallback(std::string url, bool user_gesture, bool is_redirect)
{
    LLPluginMessage message(LLPLUGIN_MESSAGE_CLASS_MEDIA_BROWSER, "click_nofollow");
    message.setValue("uri", url);

    // indicate if this interaction was from a user click (okay on a SLAPP) or
    // via a navigation (e.g. a data URL - see SL-18151) (not okay on a SLAPP)
    const std::string nav_type = user_gesture ? "clicked" : "navigated";

    message.setValue("nav_type", nav_type);
    message.setValueBoolean("is_redirect", is_redirect);

    sendMessage(message);
}

////////////////////////////////////////////////////////////////////////////////
//
bool MediaPluginCEF::onHTTPAuthCallback(const std::string host, const std::string realm, std::string& username, std::string& password)
{
    mAuthOK = false;

    LLPluginMessage message(LLPLUGIN_MESSAGE_CLASS_MEDIA, "auth_request");
    message.setValue("url", host);
    message.setValue("realm", realm);
    message.setValueBoolean("blocking_request", true);

    // The "blocking_request" key in the message means this sendMessage call will block until a response is received.
    sendMessage(message);

    if (mAuthOK)
    {
        username = mAuthUsername;
        password = mAuthPassword;
    }

    return mAuthOK;
}

////////////////////////////////////////////////////////////////////////////////
//
const std::vector<std::string> MediaPluginCEF::onFileDialog(dullahan::EFileDialogType dialog_type, const std::string dialog_title, const std::string default_file, std::string dialog_accept_filter, bool& use_default)
{
    // do not use the default CEF file picker
    use_default = false;

    if (dialog_type == dullahan::FD_OPEN_FILE)
    {
        mPickedFiles.clear();

        LLPluginMessage message(LLPLUGIN_MESSAGE_CLASS_MEDIA, "pick_file");
        message.setValueBoolean("blocking_request", true);
        message.setValueBoolean("multiple_files", false);

        sendMessage(message);

        return mPickedFiles;
    }
    else if (dialog_type == dullahan::FD_OPEN_MULTIPLE_FILES)
    {
        mPickedFiles.clear();

        LLPluginMessage message(LLPLUGIN_MESSAGE_CLASS_MEDIA, "pick_file");
        message.setValueBoolean("blocking_request", true);
        message.setValueBoolean("multiple_files", true);

        sendMessage(message);

        return mPickedFiles;
    }
    else if (dialog_type == dullahan::FD_SAVE_FILE)
    {
        mPickedFiles.clear();
        mAuthOK = false;

        LLPluginMessage message(LLPLUGIN_MESSAGE_CLASS_MEDIA, "file_download");
        message.setValueBoolean("blocking_request", true);
        message.setValue("filename", default_file);

        sendMessage(message);

        return mPickedFiles;
    }

    return std::vector<std::string>();
}

////////////////////////////////////////////////////////////////////////////////
//
bool MediaPluginCEF::onJSDialogCallback(const std::string origin_url, const std::string message_text, const std::string default_prompt_text)
{
    // return true indicates we suppress the JavaScript alert UI entirely
    return true;
}

////////////////////////////////////////////////////////////////////////////////
//
bool MediaPluginCEF::onJSBeforeUnloadCallback()
{
    // return true indicates we suppress the JavaScript UI entirely
    return true;
}

////////////////////////////////////////////////////////////////////////////////
//
void MediaPluginCEF::onCursorChangedCallback(dullahan::ECursorType type)
{
    std::string name = "";

    switch (type)
    {
        case dullahan::CT_POINTER:
            name = "UI_CURSOR_ARROW";
            break;
        case dullahan::CT_CROSS:
            name = "UI_CURSOR_CROSS";
            break;
        case dullahan::CT_HAND:
            name = "UI_CURSOR_HAND";
            break;
        case dullahan::CT_IBEAM:
            name = "UI_CURSOR_IBEAM";
            break;
        case dullahan::CT_WAIT:
            name = "UI_CURSOR_WAIT";
            break;
        //case dullahan::CT_HELP:
        case dullahan::CT_ROWRESIZE:
        case dullahan::CT_NORTHRESIZE:
        case dullahan::CT_SOUTHRESIZE:
        case dullahan::CT_NORTHSOUTHRESIZE:
            name = "UI_CURSOR_SIZENS";
            break;
        case dullahan::CT_COLUMNRESIZE:
        case dullahan::CT_EASTRESIZE:
        case dullahan::CT_WESTRESIZE:
        case dullahan::CT_EASTWESTRESIZE:
            name = "UI_CURSOR_SIZEWE";
            break;
        case dullahan::CT_NORTHEASTRESIZE:
        case dullahan::CT_SOUTHWESTRESIZE:
        case dullahan::CT_NORTHEASTSOUTHWESTRESIZE:
            name = "UI_CURSOR_SIZENESW";
            break;
        case dullahan::CT_SOUTHEASTRESIZE:
        case dullahan::CT_NORTHWESTRESIZE:
        case dullahan::CT_NORTHWESTSOUTHEASTRESIZE:
            name = "UI_CURSOR_SIZENWSE";
            break;
        case dullahan::CT_MOVE:
            name = "UI_CURSOR_SIZEALL";
            break;
        //case dullahan::CT_MIDDLEPANNING:
        //case dullahan::CT_EASTPANNING:
        //case dullahan::CT_NORTHPANNING:
        //case dullahan::CT_NORTHEASTPANNING:
        //case dullahan::CT_NORTHWESTPANNING:
        //case dullahan::CT_SOUTHPANNING:
        //case dullahan::CT_SOUTHEASTPANNING:
        //case dullahan::CT_SOUTHWESTPANNING:
        //case dullahan::CT_WESTPANNING:
        //case dullahan::CT_VERTICALTEXT:
        //case dullahan::CT_CELL:
        //case dullahan::CT_CONTEXTMENU:
        case dullahan::CT_ALIAS:
            name = "UI_CURSOR_TOOLMEDIAOPEN";
            break;
        case dullahan::CT_PROGRESS:
            name = "UI_CURSOR_WORKING";
            break;
        case dullahan::CT_COPY:
            name = "UI_CURSOR_ARROWCOPY";
            break;
        case dullahan::CT_NONE:
            name = "UI_CURSOR_NO";
            break;
        case dullahan::CT_NODROP:
        case dullahan::CT_NOTALLOWED:
            name = "UI_CURSOR_NOLOCKED";
            break;
        case dullahan::CT_ZOOMIN:
            name = "UI_CURSOR_TOOLZOOMIN";
            break;
        case dullahan::CT_ZOOMOUT:
            name = "UI_CURSOR_TOOLZOOMOUT";
            break;
        case dullahan::CT_GRAB:
            name = "UI_CURSOR_TOOLGRAB";
            break;
        //case dullahan::CT_GRABING:
        //case dullahan::CT_CUSTOM:

        default:
            LL_WARNS() << "Unknown cursor ID: " << (int)type << LL_ENDL;
            break;
    }

    LLPluginMessage message(LLPLUGIN_MESSAGE_CLASS_MEDIA, "cursor_changed");
    message.setValue("name", name);
    sendMessage(message);
}

////////////////////////////////////////////////////////////////////////////////
//
void MediaPluginCEF::authResponse(LLPluginMessage &message)
{
    mAuthOK = message.getValueBoolean("ok");
    if (mAuthOK)
    {
        mAuthUsername = message.getValue("username");
        mAuthPassword = message.getValue("password");
    }
}

////////////////////////////////////////////////////////////////////////////////
//
void MediaPluginCEF::receiveMessage(const char* message_string)
{
<<<<<<< HEAD
	//  std::cerr << "MediaPluginCEF::receiveMessage: received message: \"" << message_string << "\"" << std::endl;
	LLPluginMessage message_in;

	if (message_in.parse(message_string) >= 0)
	{
		std::string message_class = message_in.getClass();
		std::string message_name = message_in.getName();
		if (message_class == LLPLUGIN_MESSAGE_CLASS_BASE)
		{
			if (message_name == "init")
			{
				LLPluginMessage message("base", "init_response");
				LLSD versions = LLSD::emptyMap();
				versions[LLPLUGIN_MESSAGE_CLASS_BASE] = LLPLUGIN_MESSAGE_CLASS_BASE_VERSION;
				versions[LLPLUGIN_MESSAGE_CLASS_MEDIA] = LLPLUGIN_MESSAGE_CLASS_MEDIA_VERSION;
				versions[LLPLUGIN_MESSAGE_CLASS_MEDIA_BROWSER] = LLPLUGIN_MESSAGE_CLASS_MEDIA_BROWSER_VERSION;
				message.setValueLLSD("versions", versions);

				std::string plugin_version = "CEF plugin 1.1.412";
				message.setValue("plugin_version", plugin_version);
				sendMessage(message);
			}
			else if (message_name == "idle")
			{
				mCEFLib->update();

#if LL_VOLUME_CATCHER
				mVolumeCatcher.pump();
#endif

				// this seems bad but unless the state changes (it won't until we figure out
				// how to get CEF to tell us if copy/cut/paste is available) then this function
				// will return immediately
				checkEditState();
			}
			else if (message_name == "cleanup")
			{
				mCEFLib->requestExit();
			}
			else if (message_name == "force_exit")
			{
				mDeleteMe = true;
			}
			else if (message_name == "shm_added")
			{
				SharedSegmentInfo info;
				info.mAddress = message_in.getValuePointer("address");
				info.mSize = (size_t)message_in.getValueS32("size");
				std::string name = message_in.getValue("name");

				mSharedSegments.insert(SharedSegmentMap::value_type(name, info));

			}
			else if (message_name == "shm_remove")
			{
				std::string name = message_in.getValue("name");

				SharedSegmentMap::iterator iter = mSharedSegments.find(name);
				if (iter != mSharedSegments.end())
				{
					if (mPixels == iter->second.mAddress)
					{
						mPixels = NULL;
						mTextureSegmentName.clear();
					}
					mSharedSegments.erase(iter);
				}
				else
				{
				}

				LLPluginMessage message("base", "shm_remove_response");
				message.setValue("name", name);
				sendMessage(message);
			}
			else
			{
			}
		}
		else if (message_class == LLPLUGIN_MESSAGE_CLASS_MEDIA)
		{
=======
    //  std::cerr << "MediaPluginCEF::receiveMessage: received message: \"" << message_string << "\"" << std::endl;
    LLPluginMessage message_in;

    if (message_in.parse(message_string) >= 0)
    {
        std::string message_class = message_in.getClass();
        std::string message_name = message_in.getName();
        if (message_class == LLPLUGIN_MESSAGE_CLASS_BASE)
        {
            if (message_name == "init")
            {
                LLPluginMessage message("base", "init_response");
                LLSD versions = LLSD::emptyMap();
                versions[LLPLUGIN_MESSAGE_CLASS_BASE] = LLPLUGIN_MESSAGE_CLASS_BASE_VERSION;
                versions[LLPLUGIN_MESSAGE_CLASS_MEDIA] = LLPLUGIN_MESSAGE_CLASS_MEDIA_VERSION;
                versions[LLPLUGIN_MESSAGE_CLASS_MEDIA_BROWSER] = LLPLUGIN_MESSAGE_CLASS_MEDIA_BROWSER_VERSION;
                message.setValueLLSD("versions", versions);

                std::string plugin_version = "CEF plugin 1.1.412";
                message.setValue("plugin_version", plugin_version);
                sendMessage(message);
            }
            else if (message_name == "idle")
            {
                mCEFLib->update();

#if LL_VOLUME_CATCHER
                mVolumeCatcher.pump();
#endif

                // this seems bad but unless the state changes (it won't until we figure out
                // how to get CEF to tell us if copy/cut/paste is available) then this function
                // will return immediately
                checkEditState();
            }
            else if (message_name == "cleanup")
            {
                mCEFLib->requestExit();
            }
            else if (message_name == "force_exit")
            {
                mDeleteMe = true;
            }
            else if (message_name == "shm_added")
            {
                SharedSegmentInfo info;
                info.mAddress = message_in.getValuePointer("address");
                info.mSize = (size_t)message_in.getValueS32("size");
                std::string name = message_in.getValue("name");

                mSharedSegments.insert(SharedSegmentMap::value_type(name, info));

            }
            else if (message_name == "shm_remove")
            {
                std::string name = message_in.getValue("name");

                SharedSegmentMap::iterator iter = mSharedSegments.find(name);
                if (iter != mSharedSegments.end())
                {
                    if (mPixels == iter->second.mAddress)
                    {
                        mPixels = NULL;
                        mTextureSegmentName.clear();
                    }
                    mSharedSegments.erase(iter);
                }
                else
                {
                }

                LLPluginMessage message("base", "shm_remove_response");
                message.setValue("name", name);
                sendMessage(message);
            }
            else
            {
            }
        }
        else if (message_class == LLPLUGIN_MESSAGE_CLASS_MEDIA)
        {
>>>>>>> 1a8a5404
            if (message_name == "init")
            {
                // event callbacks from Dullahan
                mCEFLib->setOnPageChangedCallback(std::bind(&MediaPluginCEF::onPageChangedCallback, this, std::placeholders::_1, std::placeholders::_2, std::placeholders::_3, std::placeholders::_4, std::placeholders::_5));
                mCEFLib->setOnCustomSchemeURLCallback(std::bind(&MediaPluginCEF::onCustomSchemeURLCallback, this, std::placeholders::_1, std::placeholders::_2, std::placeholders::_3));
                mCEFLib->setOnConsoleMessageCallback(std::bind(&MediaPluginCEF::onConsoleMessageCallback, this, std::placeholders::_1, std::placeholders::_2, std::placeholders::_3));
                mCEFLib->setOnStatusMessageCallback(std::bind(&MediaPluginCEF::onStatusMessageCallback, this, std::placeholders::_1));
                mCEFLib->setOnTitleChangeCallback(std::bind(&MediaPluginCEF::onTitleChangeCallback, this, std::placeholders::_1));
                mCEFLib->setOnTooltipCallback(std::bind(&MediaPluginCEF::onTooltipCallback, this, std::placeholders::_1));
                mCEFLib->setOnLoadStartCallback(std::bind(&MediaPluginCEF::onLoadStartCallback, this));
                mCEFLib->setOnLoadEndCallback(std::bind(&MediaPluginCEF::onLoadEndCallback, this, std::placeholders::_1, std::placeholders::_2));
                mCEFLib->setOnLoadErrorCallback(std::bind(&MediaPluginCEF::onLoadError, this, std::placeholders::_1, std::placeholders::_2));
                mCEFLib->setOnAddressChangeCallback(std::bind(&MediaPluginCEF::onAddressChangeCallback, this, std::placeholders::_1));
                mCEFLib->setOnOpenPopupCallback(std::bind(&MediaPluginCEF::onOpenPopupCallback, this, std::placeholders::_1, std::placeholders::_2));
                mCEFLib->setOnHTTPAuthCallback(std::bind(&MediaPluginCEF::onHTTPAuthCallback, this, std::placeholders::_1, std::placeholders::_2, std::placeholders::_3, std::placeholders::_4));
                mCEFLib->setOnFileDialogCallback(std::bind(&MediaPluginCEF::onFileDialog, this, std::placeholders::_1, std::placeholders::_2, std::placeholders::_3, std::placeholders::_4, std::placeholders::_5));
                mCEFLib->setOnCursorChangedCallback(std::bind(&MediaPluginCEF::onCursorChangedCallback, this, std::placeholders::_1));
                mCEFLib->setOnRequestExitCallback(std::bind(&MediaPluginCEF::onRequestExitCallback, this));
                mCEFLib->setOnJSDialogCallback(std::bind(&MediaPluginCEF::onJSDialogCallback, this, std::placeholders::_1, std::placeholders::_2, std::placeholders::_3));
                mCEFLib->setOnJSBeforeUnloadCallback(std::bind(&MediaPluginCEF::onJSBeforeUnloadCallback, this));

                dullahan::dullahan_settings settings;
#if LL_WINDOWS
                // As of CEF version 83+, for Windows versions, we need to tell CEF
                // where the host helper process is since this DLL is not in the same
                // dir as the executable that loaded it (SLPlugin.exe). The code in
                // Dullahan that tried to figure out the location automatically uses
                // the location of the exe which isn't helpful so we tell it explicitly.
                std::vector<wchar_t> buffer(MAX_PATH + 1);
                GetCurrentDirectoryW(MAX_PATH, &buffer[0]);
                settings.host_process_path = ll_convert_wide_to_string(&buffer[0]);
#endif
                settings.accept_language_list = mHostLanguage;

                // SL-15560: Product team overruled my change to set the default
                // embedded background color to match the floater background
                // and set it to white
                settings.background_color = 0xffffffff; // white

                settings.cache_enabled = true;
                settings.root_cache_path = mRootCachePath;
                settings.cache_path = mCachePath;
                settings.context_cache_path = mContextCachePath;
                settings.cookies_enabled = mCookiesEnabled;

#ifndef LL_LINUX
                // configure proxy argument if enabled and valid
                if (mProxyEnabled && mProxyHost.length())
                {
                    std::ostringstream proxy_url;
                    proxy_url << mProxyHost << ":" << mProxyPort;
                    settings.proxy_host_port = proxy_url.str();
                }
#endif
<<<<<<< HEAD
				settings.disable_gpu = mDisableGPU;
=======
                settings.disable_gpu = mDisableGPU;
>>>>>>> 1a8a5404
#if LL_DARWIN
                settings.disable_network_service = mDisableNetworkService;
                settings.use_mock_keychain = mUseMockKeyChain;
#endif
                // these were added to facilitate loading images directly into a local
                // web page for the prototype 360 project in 2017 - something that is
                // disallowed normally by the browser security model. Now the the source
                // (cubemap) images are stores as JavaScript, we can avoid opening up
                // this security hole (it was only set for the 360 floater but still
                // a concern). Leaving them here, explicitly turn off vs removing
                // entirely from this source file so that others are aware of them
                // in the future.
                settings.disable_web_security = false;
                settings.file_access_from_file_urls = false;

                settings.flash_enabled = mPluginsEnabled;

<<<<<<< HEAD
				// This setting applies to all plugins, not just Flash
				// Regarding, SL-15559 PDF files do not load in CEF v91,
				// it turns out that on Windows, PDF support is treated
				// as a plugin on Windows only so turning all plugins
				// off, disabled built in PDF support.  (Works okay in
				// macOS surprisingly). To mitigrate this, we set the global
				// media enabled flag to whatever the consumer wants and 
				// explicitly disable Flash with a different setting (below)
				settings.plugins_enabled = mPluginsEnabled;

				// SL-14897 Disable Flash support in the embedded browser
				settings.flash_enabled = false;

				settings.flip_mouse_y = false;
				settings.flip_pixels_y = true;
				settings.frame_rate = 60;

				settings.force_wave_audio = true;

				settings.initial_height = 1024;
				settings.initial_width = 1024;
				settings.java_enabled = false;
				settings.javascript_enabled = mJavascriptEnabled;
				settings.media_stream_enabled = false; // MAINT-6060 - WebRTC media removed until we can add granularity/query UI
				
				settings.user_agent_substring = mCEFLib->makeCompatibleUserAgentString(mUserAgentSubtring);
				settings.webgl_enabled = true;
				settings.log_file = mCefLogFile;
				settings.log_verbose = mCefLogVerbose;
				settings.autoplay_without_gesture = true;

				std::vector<std::string> custom_schemes(1, "secondlife");
				mCEFLib->setCustomSchemes(custom_schemes);

				bool result = mCEFLib->init(settings);
=======
                // This setting applies to all plugins, not just Flash
                // Regarding, SL-15559 PDF files do not load in CEF v91,
                // it turns out that on Windows, PDF support is treated
                // as a plugin on Windows only so turning all plugins
                // off, disabled built in PDF support.  (Works okay in
                // macOS surprisingly). To mitigrate this, we set the global
                // media enabled flag to whatever the consumer wants and
                // explicitly disable Flash with a different setting (below)
                settings.plugins_enabled = mPluginsEnabled;

                // SL-14897 Disable Flash support in the embedded browser
                settings.flash_enabled = false;

                settings.flip_mouse_y = false;
                settings.flip_pixels_y = true;
                settings.frame_rate = 60;

                settings.force_wave_audio = true;

                settings.initial_height = 1024;
                settings.initial_width = 1024;
                settings.java_enabled = false;
                settings.javascript_enabled = mJavascriptEnabled;
                settings.media_stream_enabled = false; // MAINT-6060 - WebRTC media removed until we can add granularity/query UI

                settings.user_agent_substring = mCEFLib->makeCompatibleUserAgentString(mUserAgentSubtring);
                settings.webgl_enabled = true;
                settings.log_file = mCefLogFile;
                settings.log_verbose = mCefLogVerbose;
                settings.autoplay_without_gesture = true;

                std::vector<std::string> custom_schemes(1, "secondlife");
                mCEFLib->setCustomSchemes(custom_schemes);

                bool result = mCEFLib->init(settings);
>>>>>>> 1a8a5404
                if (!result)
                {
                    // if this fails, the media system in viewer will put up a message
                }

                // now we can set page zoom factor
                F32 factor = (F32)message_in.getValueReal("factor");
#if LL_DARWIN
                //temporary fix for SL-10473: issue with displaying checkboxes on Mojave
                factor*=1.001;
#endif
                mCEFLib->setPageZoom(factor);

                // Plugin gets to decide the texture parameters to use.
                mDepth = 4;
                LLPluginMessage message(LLPLUGIN_MESSAGE_CLASS_MEDIA, "texture_params");
                message.setValueS32("default_width", 1024);
                message.setValueS32("default_height", 1024);
                message.setValueS32("depth", mDepth);
                message.setValueU32("internalformat", GL_RGB);
                message.setValueU32("format", GL_BGRA);
                message.setValueU32("type", GL_UNSIGNED_BYTE);
                message.setValueBoolean("coords_opengl", true);
                sendMessage(message);
            }
            else if (message_name == "set_user_data_path")
            {
                std::string user_data_path_cache = message_in.getValue("cache_path");
                std::string subfolder = message_in.getValue("username");

                mRootCachePath = user_data_path_cache + "cef_cache";
                if (!subfolder.empty())
                {
                    std::string delim;
#if LL_WINDOWS
                    // media plugin doesn't have access to gDirUtilp
                    delim = "\\";
#else
                    delim = "/";
#endif
                    mCachePath = mRootCachePath + delim + subfolder;
                }
                else
                {
                    mCachePath = mRootCachePath;
                }
                mContextCachePath = ""; // disabled by ""
<<<<<<< HEAD
				mCefLogFile = message_in.getValue("cef_log_file");
				mCefLogVerbose = message_in.getValueBoolean("cef_verbose_log");
			}
			else if (message_name == "size_change")
			{
				std::string name = message_in.getValue("name");
				S32 width = message_in.getValueS32("width");
				S32 height = message_in.getValueS32("height");
				S32 texture_width = message_in.getValueS32("texture_width");
				S32 texture_height = message_in.getValueS32("texture_height");

				if (!name.empty())
				{
					// Find the shared memory region with this name
					SharedSegmentMap::iterator iter = mSharedSegments.find(name);
					if (iter != mSharedSegments.end())
					{
						mPixels = (unsigned char*)iter->second.mAddress;
						mWidth = width;
						mHeight = height;

						mTextureWidth = texture_width;
						mTextureHeight = texture_height;

						mCEFLib->setSize(mWidth, mHeight);
					};
				};

				LLPluginMessage message(LLPLUGIN_MESSAGE_CLASS_MEDIA, "size_change_response");
				message.setValue("name", name);
				message.setValueS32("width", width);
				message.setValueS32("height", height);
				message.setValueS32("texture_width", texture_width);
				message.setValueS32("texture_height", texture_height);
				sendMessage(message);

			}
			else if (message_name == "set_language_code")
			{
				mHostLanguage = message_in.getValue("language");
			}
			else if (message_name == "load_uri")
			{
				std::string uri = message_in.getValue("uri");
				mCEFLib->navigate(uri);
			}
			else if (message_name == "execute_javascript")
			{
				std::string code = message_in.getValue("code");
				mCEFLib->executeJavaScript(code);
			}
			else if (message_name == "set_cookie")
			{
				std::string uri = message_in.getValue("uri");
				std::string name = message_in.getValue("name");
				std::string value = message_in.getValue("value");
				std::string domain = message_in.getValue("domain");
				std::string path = message_in.getValue("path");
				bool httponly = message_in.getValueBoolean("httponly");
				bool secure = message_in.getValueBoolean("secure");
				mCEFLib->setCookie(uri, name, value, domain, path, httponly, secure);
			}
			else if (message_name == "mouse_event")
			{
				std::string event = message_in.getValue("event");

				S32 x = message_in.getValueS32("x");
				S32 y = message_in.getValueS32("y");

				// only even send left mouse button events to the CEF library
				// (partially prompted by crash in macOS CEF when sending right button events)
				// we catch the right click in viewer and display our own context menu anyway
				S32 button = message_in.getValueS32("button");
				dullahan::EMouseButton btn = dullahan::MB_MOUSE_BUTTON_LEFT;

				if (event == "down" && button == 0)
				{
					mCEFLib->mouseButton(btn, dullahan::ME_MOUSE_DOWN, x, y);
					mCEFLib->setFocus();

					std::stringstream str;
					str << "Mouse down at = " << x << ", " << y;
					postDebugMessage(str.str());
				}
				else if (event == "up" && button == 0)
				{
					mCEFLib->mouseButton(btn, dullahan::ME_MOUSE_UP, x, y);

					std::stringstream str;
					str << "Mouse up at = " << x << ", " << y;
					postDebugMessage(str.str());
				}
				else if (event == "double_click")
				{
					mCEFLib->mouseButton(btn, dullahan::ME_MOUSE_DOUBLE_CLICK, x, y);
				}
				else
				{
					mCEFLib->mouseMove(x, y);
				}
			}
			else if (message_name == "scroll_event")
			{
				// Mouse coordinates for cef to be able to scroll 'containers'
				S32 x = message_in.getValueS32("x");
				S32 y = message_in.getValueS32("y");

				// Wheel's clicks
				S32 delta_x = message_in.getValueS32("clicks_x");
				S32 delta_y = message_in.getValueS32("clicks_y");
				const int scaling_factor = 40;
				delta_x *= -scaling_factor;
				delta_y *= -scaling_factor;

				mCEFLib->mouseWheel(x, y, delta_x, delta_y);
			}
			else if (message_name == "text_event")
			{
				std::string event = message_in.getValue("event");
				LLSD native_key_data = message_in.getValueLLSD("native_key_data");
				unicodeInput(event, native_key_data);
			}
			else if (message_name == "key_event")
			{
=======
                mCefLogFile = message_in.getValue("cef_log_file");
                mCefLogVerbose = message_in.getValueBoolean("cef_verbose_log");
            }
            else if (message_name == "size_change")
            {
                std::string name = message_in.getValue("name");
                S32 width = message_in.getValueS32("width");
                S32 height = message_in.getValueS32("height");
                S32 texture_width = message_in.getValueS32("texture_width");
                S32 texture_height = message_in.getValueS32("texture_height");

                if (!name.empty())
                {
                    // Find the shared memory region with this name
                    SharedSegmentMap::iterator iter = mSharedSegments.find(name);
                    if (iter != mSharedSegments.end())
                    {
                        mPixels = (unsigned char*)iter->second.mAddress;
                        mWidth = width;
                        mHeight = height;

                        mTextureWidth = texture_width;
                        mTextureHeight = texture_height;

                        mCEFLib->setSize(mWidth, mHeight);
                    };
                };

                LLPluginMessage message(LLPLUGIN_MESSAGE_CLASS_MEDIA, "size_change_response");
                message.setValue("name", name);
                message.setValueS32("width", width);
                message.setValueS32("height", height);
                message.setValueS32("texture_width", texture_width);
                message.setValueS32("texture_height", texture_height);
                sendMessage(message);

            }
            else if (message_name == "set_language_code")
            {
                mHostLanguage = message_in.getValue("language");
            }
            else if (message_name == "load_uri")
            {
                std::string uri = message_in.getValue("uri");
                mCEFLib->navigate(uri);
            }
            else if (message_name == "execute_javascript")
            {
                std::string code = message_in.getValue("code");
                mCEFLib->executeJavaScript(code);
            }
            else if (message_name == "set_cookie")
            {
                std::string uri = message_in.getValue("uri");
                std::string name = message_in.getValue("name");
                std::string value = message_in.getValue("value");
                std::string domain = message_in.getValue("domain");
                std::string path = message_in.getValue("path");
                bool httponly = message_in.getValueBoolean("httponly");
                bool secure = message_in.getValueBoolean("secure");
                mCEFLib->setCookie(uri, name, value, domain, path, httponly, secure);
            }
            else if (message_name == "mouse_event")
            {
                std::string event = message_in.getValue("event");

                S32 x = message_in.getValueS32("x");
                S32 y = message_in.getValueS32("y");

                // only even send left mouse button events to the CEF library
                // (partially prompted by crash in macOS CEF when sending right button events)
                // we catch the right click in viewer and display our own context menu anyway
                S32 button = message_in.getValueS32("button");
                dullahan::EMouseButton btn = dullahan::MB_MOUSE_BUTTON_LEFT;

                if (event == "down" && button == 0)
                {
                    mCEFLib->mouseButton(btn, dullahan::ME_MOUSE_DOWN, x, y);
                    mCEFLib->setFocus();

                    std::stringstream str;
                    str << "Mouse down at = " << x << ", " << y;
                    postDebugMessage(str.str());
                }
                else if (event == "up" && button == 0)
                {
                    mCEFLib->mouseButton(btn, dullahan::ME_MOUSE_UP, x, y);

                    std::stringstream str;
                    str << "Mouse up at = " << x << ", " << y;
                    postDebugMessage(str.str());
                }
                else if (event == "double_click")
                {
                    mCEFLib->mouseButton(btn, dullahan::ME_MOUSE_DOUBLE_CLICK, x, y);
                }
                else
                {
                    mCEFLib->mouseMove(x, y);
                }
            }
            else if (message_name == "scroll_event")
            {
                // Mouse coordinates for cef to be able to scroll 'containers'
                S32 x = message_in.getValueS32("x");
                S32 y = message_in.getValueS32("y");

                // Wheel's clicks
                S32 delta_x = message_in.getValueS32("clicks_x");
                S32 delta_y = message_in.getValueS32("clicks_y");
                const int scaling_factor = 40;
                delta_x *= -scaling_factor;
                delta_y *= -scaling_factor;

                mCEFLib->mouseWheel(x, y, delta_x, delta_y);
            }
            else if (message_name == "text_event")
            {
                std::string event = message_in.getValue("event");
                LLSD native_key_data = message_in.getValueLLSD("native_key_data");
                unicodeInput(event, native_key_data);
            }
            else if (message_name == "key_event")
            {
>>>>>>> 1a8a5404
#if LL_DARWIN
                std::string event = message_in.getValue("event");
                LLSD native_key_data = message_in.getValueLLSD("native_key_data");

                dullahan::EKeyEvent key_event = dullahan::KE_KEY_UP;
                if (event == "down")
                {
                    key_event = dullahan::KE_KEY_DOWN;
                }
                else if (event == "repeat")
                {
                    key_event = dullahan::KE_KEY_REPEAT;
                }

                keyEvent(key_event, native_key_data);

//#elif LL_WINDOWS // <FS:ND/> Windows & Linux
#else
<<<<<<< HEAD
				std::string event = message_in.getValue("event");
				LLSD native_key_data = message_in.getValueLLSD("native_key_data");

				// Treat unknown events as key-up for safety.
				dullahan::EKeyEvent key_event = dullahan::KE_KEY_UP;
				if (event == "down")
				{
					key_event = dullahan::KE_KEY_DOWN;
				}
				else if (event == "repeat")
				{
					key_event = dullahan::KE_KEY_REPEAT;
				}

				keyEvent(key_event, native_key_data);
=======
                std::string event = message_in.getValue("event");
                LLSD native_key_data = message_in.getValueLLSD("native_key_data");

                // Treat unknown events as key-up for safety.
                dullahan::EKeyEvent key_event = dullahan::KE_KEY_UP;
                if (event == "down")
                {
                    key_event = dullahan::KE_KEY_DOWN;
                }
                else if (event == "repeat")
                {
                    key_event = dullahan::KE_KEY_REPEAT;
                }

                keyEvent(key_event, native_key_data);
>>>>>>> 1a8a5404
#endif
            }
            else if (message_name == "enable_media_plugin_debugging")
            {
                mEnableMediaPluginDebugging = message_in.getValueBoolean("enable");
            }
            if (message_name == "pick_file_response")
            {
                LLSD file_list_llsd = message_in.getValueLLSD("file_list");

                LLSD::array_const_iterator iter = file_list_llsd.beginArray();
                LLSD::array_const_iterator end = file_list_llsd.endArray();
                for (; iter != end; ++iter)
                {
                    mPickedFiles.push_back(((*iter).asString()));
                }
            }
            if (message_name == "auth_response")
            {
                authResponse(message_in);
            }
            if (message_name == "edit_cut")
            {
                mCEFLib->editCut();
            }
            if (message_name == "edit_copy")
            {
                mCEFLib->editCopy();
            }
            if (message_name == "edit_paste")
            {
                mCEFLib->editPaste();
            }
        }
        else if (message_class == LLPLUGIN_MESSAGE_CLASS_MEDIA_BROWSER)
        {
            if (message_name == "set_page_zoom_factor")
            {
                F32 factor = (F32)message_in.getValueReal("factor");
#if LL_DARWIN
                //temporary fix for SL-10473: issue with displaying checkboxes on Mojave
                factor*=1.001;
#endif
                mCEFLib->setPageZoom(factor);
            }
            if (message_name == "browse_stop")
            {
                mCEFLib->stop();
            }
            else if (message_name == "browse_reload")
            {
                bool ignore_cache = true;
                mCEFLib->reload(ignore_cache);
            }
            else if (message_name == "browse_forward")
            {
                mCEFLib->goForward();
            }
            else if (message_name == "browse_back")
            {
                mCEFLib->goBack();
            }
            else if (message_name == "cookies_enabled")
            {
                mCookiesEnabled = message_in.getValueBoolean("enable");
            }
            else if (message_name == "clear_cookies")
            {
                mCEFLib->deleteAllCookies();
            }
            else if (message_name == "set_user_agent")
            {
                mUserAgentSubtring = message_in.getValue("user_agent");
            }
            else if (message_name == "show_web_inspector")
            {
                mCEFLib->showDevTools();
            }
            else if (message_name == "plugins_enabled")
            {
                mPluginsEnabled = message_in.getValueBoolean("enable");
            }
            else if (message_name == "javascript_enabled")
            {
                mJavascriptEnabled = message_in.getValueBoolean("enable");
            }
            else if (message_name == "gpu_disabled")
            {
                mDisableGPU = message_in.getValueBoolean("disable");
            }
            else if (message_name == "proxy_setup")
            {
                mProxyEnabled = message_in.getValueBoolean("enable");
                mProxyHost = message_in.getValue("host");
                mProxyPort = message_in.getValueS32("port");
            }
            else if (message_name == "web_security_disabled")
            {
                mDisableWebSecurity = message_in.getValueBoolean("disabled");
            }
            else if (message_name == "file_access_from_file_urls")
            {
                mFileAccessFromFileUrls = message_in.getValueBoolean("enabled");
            }
        }
        else if (message_class == LLPLUGIN_MESSAGE_CLASS_MEDIA_TIME)
        {
            if (message_name == "set_volume")
            {
                F32 volume = (F32)message_in.getValueReal("volume");
                mCurVolume = volume;
                setVolume();
            }
        }
        else
        {
        };
    }
}

////////////////////////////////////////////////////////////////////////////////
//
void MediaPluginCEF::keyEvent(dullahan::EKeyEvent key_event, LLSD native_key_data = LLSD::emptyMap())
{
#if LL_DARWIN
    U32 event_modifiers = native_key_data["event_modifiers"].asInteger();
    U32 event_keycode = native_key_data["event_keycode"].asInteger();
    U32 event_chars = native_key_data["event_chars"].asInteger();
    U32 event_umodchars = native_key_data["event_umodchars"].asInteger();
    bool event_isrepeat = native_key_data["event_isrepeat"].asBoolean();

    // adding new code below in unicodeInput means we don't send ascii chars
    // here too or we get double key presses on a mac.
    bool esc_key = (event_umodchars == 27);
    bool tab_key_up = (event_umodchars == 9) && (key_event == dullahan::EKeyEvent::KE_KEY_UP);
    if ((esc_key || ((unsigned char)event_chars < 0x10 || (unsigned char)event_chars >= 0x7f )) && !tab_key_up)
    {
        mCEFLib->nativeKeyboardEventOSX(key_event, event_modifiers,
                                        event_keycode, event_chars,
                                        event_umodchars, event_isrepeat);
    }
#elif LL_WINDOWS
    U32 msg = ll_U32_from_sd(native_key_data["msg"]);
    U32 wparam = ll_U32_from_sd(native_key_data["w_param"]);
    U64 lparam = ll_U32_from_sd(native_key_data["l_param"]);

    mCEFLib->nativeKeyboardEventWin(msg, wparam, lparam);
#endif

// <FS:ND> Keyboard handling for Linux.
#if LL_LINUX
#if LL_SDL2

<<<<<<< HEAD
	uint32_t native_virtual_key = (uint32_t)(native_key_data["virtual_key"].asInteger());		// this is actually the SDL event.key.keysym.sym;
	uint32_t native_virtual_key_win = (uint32_t)(native_key_data["virtual_key_win"].asInteger());
	uint32_t native_modifiers = (uint32_t)(native_key_data["modifiers"].asInteger());

	// only for non-printable keysyms, the actual text input is done in unicodeInput() below
	if (native_virtual_key <= 0x1b || native_virtual_key >= 0x7f)
	{
		// set keypad flag, not sure if this even does anything
		bool keypad = false;
		if (native_virtual_key_win >= 0x60 && native_virtual_key_win <= 0x6f)
		{
			keypad = true;
		}

		mCEFLib->nativeKeyboardEventSDL2(key_event, native_virtual_key_win, native_modifiers, keypad);
	}

#else

	uint32_t native_scan_code = (uint32_t)(native_key_data["sdl_sym"].asInteger());
	uint32_t native_virtual_key = (uint32_t)(native_key_data["virtual_key"].asInteger());
	uint32_t native_modifiers = (uint32_t)(native_key_data["cef_modifiers"].asInteger());
	if( native_scan_code == '\n' )
		native_scan_code = '\r';
	mCEFLib->nativeKeyboardEvent(key_event, native_scan_code, native_virtual_key, native_modifiers);
=======
    uint32_t native_virtual_key = (uint32_t)(native_key_data["virtual_key"].asInteger());       // this is actually the SDL event.key.keysym.sym;
    uint32_t native_virtual_key_win = (uint32_t)(native_key_data["virtual_key_win"].asInteger());
    uint32_t native_modifiers = (uint32_t)(native_key_data["modifiers"].asInteger());

    // only for non-printable keysyms, the actual text input is done in unicodeInput() below
    if (native_virtual_key <= 0x1b || native_virtual_key >= 0x7f)
    {
        // set keypad flag, not sure if this even does anything
        bool keypad = false;
        if (native_virtual_key_win >= 0x60 && native_virtual_key_win <= 0x6f)
        {
            keypad = true;
        }

        mCEFLib->nativeKeyboardEventSDL2(key_event, native_virtual_key_win, native_modifiers, keypad);
    }

#else

    uint32_t native_scan_code = (uint32_t)(native_key_data["sdl_sym"].asInteger());
    uint32_t native_virtual_key = (uint32_t)(native_key_data["virtual_key"].asInteger());
    uint32_t native_modifiers = (uint32_t)(native_key_data["cef_modifiers"].asInteger());
    if( native_scan_code == '\n' )
        native_scan_code = '\r';
    mCEFLib->nativeKeyboardEvent(key_event, native_scan_code, native_virtual_key, native_modifiers);
>>>>>>> 1a8a5404

#endif // LL_SDL2
#endif // LL_LINUX
// </FS:ND>
};

void MediaPluginCEF::unicodeInput(std::string event, LLSD native_key_data = LLSD::emptyMap())
{
#if LL_DARWIN
    // i didn't think this code was needed for macOS but without it, the IME
    // input in japanese (and likely others too) doesn't work correctly.
    // see maint-7654
    U32 event_modifiers = native_key_data["event_modifiers"].asInteger();
    U32 event_keycode = native_key_data["event_keycode"].asInteger();
    U32 event_chars = native_key_data["event_chars"].asInteger();
    U32 event_umodchars = native_key_data["event_umodchars"].asInteger();
    bool event_isrepeat = native_key_data["event_isrepeat"].asBoolean();

    dullahan::EKeyEvent key_event = dullahan::KE_KEY_UP;
    if (event == "down")
    {
        key_event = dullahan::KE_KEY_DOWN;
    }

    mCEFLib->nativeKeyboardEventOSX(key_event, event_modifiers,
                                    event_keycode, event_chars,
                                    event_umodchars, event_isrepeat);
#elif LL_WINDOWS
    event = ""; // not needed here but prevents unused var warning as error
    U32 msg = ll_U32_from_sd(native_key_data["msg"]);
    U32 wparam = ll_U32_from_sd(native_key_data["w_param"]);
    U64 lparam = ll_U32_from_sd(native_key_data["l_param"]);
    mCEFLib->nativeKeyboardEventWin(msg, wparam, lparam);
#endif

#if LL_LINUX
# if LL_SDL2

<<<<<<< HEAD
	uint32_t native_scan_code = (uint32_t)(native_key_data["sdl_sym"].asInteger());
	uint32_t native_virtual_key = (uint32_t)(native_key_data["virtual_key"].asInteger());
	uint32_t native_modifiers = (uint32_t)(native_key_data["modifiers"].asInteger());

	mCEFLib->nativeKeyboardEvent(dullahan::KE_KEY_DOWN, native_scan_code, native_virtual_key, native_modifiers);
=======
    uint32_t native_scan_code = (uint32_t)(native_key_data["sdl_sym"].asInteger());
    uint32_t native_virtual_key = (uint32_t)(native_key_data["virtual_key"].asInteger());
    uint32_t native_modifiers = (uint32_t)(native_key_data["modifiers"].asInteger());

    mCEFLib->nativeKeyboardEvent(dullahan::KE_KEY_DOWN, native_scan_code, native_virtual_key, native_modifiers);
>>>>>>> 1a8a5404

#endif // LL_SDL2
#endif // LL_LINUX
};

////////////////////////////////////////////////////////////////////////////////
//
void MediaPluginCEF::checkEditState()
{
    bool can_cut = mCEFLib->editCanCut();
    bool can_copy = mCEFLib->editCanCopy();
    bool can_paste = mCEFLib->editCanPaste();

    if ((can_cut != mCanCut) || (can_copy != mCanCopy) || (can_paste != mCanPaste))
    {
        LLPluginMessage message(LLPLUGIN_MESSAGE_CLASS_MEDIA, "edit_state");

        if (can_cut != mCanCut)
        {
            mCanCut = can_cut;
            message.setValueBoolean("cut", can_cut);
        }

        if (can_copy != mCanCopy)
        {
            mCanCopy = can_copy;
            message.setValueBoolean("copy", can_copy);
        }

        if (can_paste != mCanPaste)
        {
            mCanPaste = can_paste;
            message.setValueBoolean("paste", can_paste);
        }

        sendMessage(message);
    }
}

void MediaPluginCEF::setVolume()
{
#if LL_VOLUME_CATCHER
<<<<<<< HEAD
	mVolumeCatcher.setVolume(mCurVolume);
=======
    mVolumeCatcher.setVolume(mCurVolume);
>>>>>>> 1a8a5404
#endif
}

////////////////////////////////////////////////////////////////////////////////
//
bool MediaPluginCEF::init()
{
    LLPluginMessage message(LLPLUGIN_MESSAGE_CLASS_MEDIA, "name_text");
    message.setValue("name", "CEF Plugin");
    sendMessage(message);

    return true;
};

////////////////////////////////////////////////////////////////////////////////
//
int init_media_plugin(LLPluginInstance::sendMessageFunction host_send_func,
    void* host_user_data,
    LLPluginInstance::sendMessageFunction *plugin_send_func,
    void **plugin_user_data)
{
    MediaPluginCEF* self = new MediaPluginCEF(host_send_func, host_user_data);
    *plugin_send_func = MediaPluginCEF::staticReceiveMessage;
    *plugin_user_data = (void*)self;

    return 0;
}<|MERGE_RESOLUTION|>--- conflicted
+++ resolved
@@ -106,18 +106,6 @@
     bool mCanCopy;
     bool mCanPaste;
     std::string mRootCachePath;
-<<<<<<< HEAD
-	std::string mCachePath;
-	std::string mContextCachePath;
-	std::string mCefLogFile;
-	bool mCefLogVerbose;
-	std::vector<std::string> mPickedFiles;
-#if LL_VOLUME_CATCHER
-	VolumeCatcher mVolumeCatcher;
-#endif
-	F32 mCurVolume;
-	dullahan* mCEFLib;
-=======
     std::string mCachePath;
     std::string mContextCachePath;
     std::string mCefLogFile;
@@ -128,7 +116,6 @@
 #endif
     F32 mCurVolume;
     dullahan* mCEFLib;
->>>>>>> 1a8a5404
 };
 
 ////////////////////////////////////////////////////////////////////////////////
@@ -535,89 +522,6 @@
 //
 void MediaPluginCEF::receiveMessage(const char* message_string)
 {
-<<<<<<< HEAD
-	//  std::cerr << "MediaPluginCEF::receiveMessage: received message: \"" << message_string << "\"" << std::endl;
-	LLPluginMessage message_in;
-
-	if (message_in.parse(message_string) >= 0)
-	{
-		std::string message_class = message_in.getClass();
-		std::string message_name = message_in.getName();
-		if (message_class == LLPLUGIN_MESSAGE_CLASS_BASE)
-		{
-			if (message_name == "init")
-			{
-				LLPluginMessage message("base", "init_response");
-				LLSD versions = LLSD::emptyMap();
-				versions[LLPLUGIN_MESSAGE_CLASS_BASE] = LLPLUGIN_MESSAGE_CLASS_BASE_VERSION;
-				versions[LLPLUGIN_MESSAGE_CLASS_MEDIA] = LLPLUGIN_MESSAGE_CLASS_MEDIA_VERSION;
-				versions[LLPLUGIN_MESSAGE_CLASS_MEDIA_BROWSER] = LLPLUGIN_MESSAGE_CLASS_MEDIA_BROWSER_VERSION;
-				message.setValueLLSD("versions", versions);
-
-				std::string plugin_version = "CEF plugin 1.1.412";
-				message.setValue("plugin_version", plugin_version);
-				sendMessage(message);
-			}
-			else if (message_name == "idle")
-			{
-				mCEFLib->update();
-
-#if LL_VOLUME_CATCHER
-				mVolumeCatcher.pump();
-#endif
-
-				// this seems bad but unless the state changes (it won't until we figure out
-				// how to get CEF to tell us if copy/cut/paste is available) then this function
-				// will return immediately
-				checkEditState();
-			}
-			else if (message_name == "cleanup")
-			{
-				mCEFLib->requestExit();
-			}
-			else if (message_name == "force_exit")
-			{
-				mDeleteMe = true;
-			}
-			else if (message_name == "shm_added")
-			{
-				SharedSegmentInfo info;
-				info.mAddress = message_in.getValuePointer("address");
-				info.mSize = (size_t)message_in.getValueS32("size");
-				std::string name = message_in.getValue("name");
-
-				mSharedSegments.insert(SharedSegmentMap::value_type(name, info));
-
-			}
-			else if (message_name == "shm_remove")
-			{
-				std::string name = message_in.getValue("name");
-
-				SharedSegmentMap::iterator iter = mSharedSegments.find(name);
-				if (iter != mSharedSegments.end())
-				{
-					if (mPixels == iter->second.mAddress)
-					{
-						mPixels = NULL;
-						mTextureSegmentName.clear();
-					}
-					mSharedSegments.erase(iter);
-				}
-				else
-				{
-				}
-
-				LLPluginMessage message("base", "shm_remove_response");
-				message.setValue("name", name);
-				sendMessage(message);
-			}
-			else
-			{
-			}
-		}
-		else if (message_class == LLPLUGIN_MESSAGE_CLASS_MEDIA)
-		{
-=======
     //  std::cerr << "MediaPluginCEF::receiveMessage: received message: \"" << message_string << "\"" << std::endl;
     LLPluginMessage message_in;
 
@@ -699,7 +603,6 @@
         }
         else if (message_class == LLPLUGIN_MESSAGE_CLASS_MEDIA)
         {
->>>>>>> 1a8a5404
             if (message_name == "init")
             {
                 // event callbacks from Dullahan
@@ -754,11 +657,7 @@
                     settings.proxy_host_port = proxy_url.str();
                 }
 #endif
-<<<<<<< HEAD
-				settings.disable_gpu = mDisableGPU;
-=======
                 settings.disable_gpu = mDisableGPU;
->>>>>>> 1a8a5404
 #if LL_DARWIN
                 settings.disable_network_service = mDisableNetworkService;
                 settings.use_mock_keychain = mUseMockKeyChain;
@@ -776,43 +675,6 @@
 
                 settings.flash_enabled = mPluginsEnabled;
 
-<<<<<<< HEAD
-				// This setting applies to all plugins, not just Flash
-				// Regarding, SL-15559 PDF files do not load in CEF v91,
-				// it turns out that on Windows, PDF support is treated
-				// as a plugin on Windows only so turning all plugins
-				// off, disabled built in PDF support.  (Works okay in
-				// macOS surprisingly). To mitigrate this, we set the global
-				// media enabled flag to whatever the consumer wants and 
-				// explicitly disable Flash with a different setting (below)
-				settings.plugins_enabled = mPluginsEnabled;
-
-				// SL-14897 Disable Flash support in the embedded browser
-				settings.flash_enabled = false;
-
-				settings.flip_mouse_y = false;
-				settings.flip_pixels_y = true;
-				settings.frame_rate = 60;
-
-				settings.force_wave_audio = true;
-
-				settings.initial_height = 1024;
-				settings.initial_width = 1024;
-				settings.java_enabled = false;
-				settings.javascript_enabled = mJavascriptEnabled;
-				settings.media_stream_enabled = false; // MAINT-6060 - WebRTC media removed until we can add granularity/query UI
-				
-				settings.user_agent_substring = mCEFLib->makeCompatibleUserAgentString(mUserAgentSubtring);
-				settings.webgl_enabled = true;
-				settings.log_file = mCefLogFile;
-				settings.log_verbose = mCefLogVerbose;
-				settings.autoplay_without_gesture = true;
-
-				std::vector<std::string> custom_schemes(1, "secondlife");
-				mCEFLib->setCustomSchemes(custom_schemes);
-
-				bool result = mCEFLib->init(settings);
-=======
                 // This setting applies to all plugins, not just Flash
                 // Regarding, SL-15559 PDF files do not load in CEF v91,
                 // it turns out that on Windows, PDF support is treated
@@ -848,7 +710,6 @@
                 mCEFLib->setCustomSchemes(custom_schemes);
 
                 bool result = mCEFLib->init(settings);
->>>>>>> 1a8a5404
                 if (!result)
                 {
                     // if this fails, the media system in viewer will put up a message
@@ -896,132 +757,6 @@
                     mCachePath = mRootCachePath;
                 }
                 mContextCachePath = ""; // disabled by ""
-<<<<<<< HEAD
-				mCefLogFile = message_in.getValue("cef_log_file");
-				mCefLogVerbose = message_in.getValueBoolean("cef_verbose_log");
-			}
-			else if (message_name == "size_change")
-			{
-				std::string name = message_in.getValue("name");
-				S32 width = message_in.getValueS32("width");
-				S32 height = message_in.getValueS32("height");
-				S32 texture_width = message_in.getValueS32("texture_width");
-				S32 texture_height = message_in.getValueS32("texture_height");
-
-				if (!name.empty())
-				{
-					// Find the shared memory region with this name
-					SharedSegmentMap::iterator iter = mSharedSegments.find(name);
-					if (iter != mSharedSegments.end())
-					{
-						mPixels = (unsigned char*)iter->second.mAddress;
-						mWidth = width;
-						mHeight = height;
-
-						mTextureWidth = texture_width;
-						mTextureHeight = texture_height;
-
-						mCEFLib->setSize(mWidth, mHeight);
-					};
-				};
-
-				LLPluginMessage message(LLPLUGIN_MESSAGE_CLASS_MEDIA, "size_change_response");
-				message.setValue("name", name);
-				message.setValueS32("width", width);
-				message.setValueS32("height", height);
-				message.setValueS32("texture_width", texture_width);
-				message.setValueS32("texture_height", texture_height);
-				sendMessage(message);
-
-			}
-			else if (message_name == "set_language_code")
-			{
-				mHostLanguage = message_in.getValue("language");
-			}
-			else if (message_name == "load_uri")
-			{
-				std::string uri = message_in.getValue("uri");
-				mCEFLib->navigate(uri);
-			}
-			else if (message_name == "execute_javascript")
-			{
-				std::string code = message_in.getValue("code");
-				mCEFLib->executeJavaScript(code);
-			}
-			else if (message_name == "set_cookie")
-			{
-				std::string uri = message_in.getValue("uri");
-				std::string name = message_in.getValue("name");
-				std::string value = message_in.getValue("value");
-				std::string domain = message_in.getValue("domain");
-				std::string path = message_in.getValue("path");
-				bool httponly = message_in.getValueBoolean("httponly");
-				bool secure = message_in.getValueBoolean("secure");
-				mCEFLib->setCookie(uri, name, value, domain, path, httponly, secure);
-			}
-			else if (message_name == "mouse_event")
-			{
-				std::string event = message_in.getValue("event");
-
-				S32 x = message_in.getValueS32("x");
-				S32 y = message_in.getValueS32("y");
-
-				// only even send left mouse button events to the CEF library
-				// (partially prompted by crash in macOS CEF when sending right button events)
-				// we catch the right click in viewer and display our own context menu anyway
-				S32 button = message_in.getValueS32("button");
-				dullahan::EMouseButton btn = dullahan::MB_MOUSE_BUTTON_LEFT;
-
-				if (event == "down" && button == 0)
-				{
-					mCEFLib->mouseButton(btn, dullahan::ME_MOUSE_DOWN, x, y);
-					mCEFLib->setFocus();
-
-					std::stringstream str;
-					str << "Mouse down at = " << x << ", " << y;
-					postDebugMessage(str.str());
-				}
-				else if (event == "up" && button == 0)
-				{
-					mCEFLib->mouseButton(btn, dullahan::ME_MOUSE_UP, x, y);
-
-					std::stringstream str;
-					str << "Mouse up at = " << x << ", " << y;
-					postDebugMessage(str.str());
-				}
-				else if (event == "double_click")
-				{
-					mCEFLib->mouseButton(btn, dullahan::ME_MOUSE_DOUBLE_CLICK, x, y);
-				}
-				else
-				{
-					mCEFLib->mouseMove(x, y);
-				}
-			}
-			else if (message_name == "scroll_event")
-			{
-				// Mouse coordinates for cef to be able to scroll 'containers'
-				S32 x = message_in.getValueS32("x");
-				S32 y = message_in.getValueS32("y");
-
-				// Wheel's clicks
-				S32 delta_x = message_in.getValueS32("clicks_x");
-				S32 delta_y = message_in.getValueS32("clicks_y");
-				const int scaling_factor = 40;
-				delta_x *= -scaling_factor;
-				delta_y *= -scaling_factor;
-
-				mCEFLib->mouseWheel(x, y, delta_x, delta_y);
-			}
-			else if (message_name == "text_event")
-			{
-				std::string event = message_in.getValue("event");
-				LLSD native_key_data = message_in.getValueLLSD("native_key_data");
-				unicodeInput(event, native_key_data);
-			}
-			else if (message_name == "key_event")
-			{
-=======
                 mCefLogFile = message_in.getValue("cef_log_file");
                 mCefLogVerbose = message_in.getValueBoolean("cef_verbose_log");
             }
@@ -1146,7 +881,6 @@
             }
             else if (message_name == "key_event")
             {
->>>>>>> 1a8a5404
 #if LL_DARWIN
                 std::string event = message_in.getValue("event");
                 LLSD native_key_data = message_in.getValueLLSD("native_key_data");
@@ -1165,23 +899,6 @@
 
 //#elif LL_WINDOWS // <FS:ND/> Windows & Linux
 #else
-<<<<<<< HEAD
-				std::string event = message_in.getValue("event");
-				LLSD native_key_data = message_in.getValueLLSD("native_key_data");
-
-				// Treat unknown events as key-up for safety.
-				dullahan::EKeyEvent key_event = dullahan::KE_KEY_UP;
-				if (event == "down")
-				{
-					key_event = dullahan::KE_KEY_DOWN;
-				}
-				else if (event == "repeat")
-				{
-					key_event = dullahan::KE_KEY_REPEAT;
-				}
-
-				keyEvent(key_event, native_key_data);
-=======
                 std::string event = message_in.getValue("event");
                 LLSD native_key_data = message_in.getValueLLSD("native_key_data");
 
@@ -1197,7 +914,6 @@
                 }
 
                 keyEvent(key_event, native_key_data);
->>>>>>> 1a8a5404
 #endif
             }
             else if (message_name == "enable_media_plugin_debugging")
@@ -1351,33 +1067,6 @@
 #if LL_LINUX
 #if LL_SDL2
 
-<<<<<<< HEAD
-	uint32_t native_virtual_key = (uint32_t)(native_key_data["virtual_key"].asInteger());		// this is actually the SDL event.key.keysym.sym;
-	uint32_t native_virtual_key_win = (uint32_t)(native_key_data["virtual_key_win"].asInteger());
-	uint32_t native_modifiers = (uint32_t)(native_key_data["modifiers"].asInteger());
-
-	// only for non-printable keysyms, the actual text input is done in unicodeInput() below
-	if (native_virtual_key <= 0x1b || native_virtual_key >= 0x7f)
-	{
-		// set keypad flag, not sure if this even does anything
-		bool keypad = false;
-		if (native_virtual_key_win >= 0x60 && native_virtual_key_win <= 0x6f)
-		{
-			keypad = true;
-		}
-
-		mCEFLib->nativeKeyboardEventSDL2(key_event, native_virtual_key_win, native_modifiers, keypad);
-	}
-
-#else
-
-	uint32_t native_scan_code = (uint32_t)(native_key_data["sdl_sym"].asInteger());
-	uint32_t native_virtual_key = (uint32_t)(native_key_data["virtual_key"].asInteger());
-	uint32_t native_modifiers = (uint32_t)(native_key_data["cef_modifiers"].asInteger());
-	if( native_scan_code == '\n' )
-		native_scan_code = '\r';
-	mCEFLib->nativeKeyboardEvent(key_event, native_scan_code, native_virtual_key, native_modifiers);
-=======
     uint32_t native_virtual_key = (uint32_t)(native_key_data["virtual_key"].asInteger());       // this is actually the SDL event.key.keysym.sym;
     uint32_t native_virtual_key_win = (uint32_t)(native_key_data["virtual_key_win"].asInteger());
     uint32_t native_modifiers = (uint32_t)(native_key_data["modifiers"].asInteger());
@@ -1403,7 +1092,6 @@
     if( native_scan_code == '\n' )
         native_scan_code = '\r';
     mCEFLib->nativeKeyboardEvent(key_event, native_scan_code, native_virtual_key, native_modifiers);
->>>>>>> 1a8a5404
 
 #endif // LL_SDL2
 #endif // LL_LINUX
@@ -1442,19 +1130,11 @@
 #if LL_LINUX
 # if LL_SDL2
 
-<<<<<<< HEAD
-	uint32_t native_scan_code = (uint32_t)(native_key_data["sdl_sym"].asInteger());
-	uint32_t native_virtual_key = (uint32_t)(native_key_data["virtual_key"].asInteger());
-	uint32_t native_modifiers = (uint32_t)(native_key_data["modifiers"].asInteger());
-
-	mCEFLib->nativeKeyboardEvent(dullahan::KE_KEY_DOWN, native_scan_code, native_virtual_key, native_modifiers);
-=======
     uint32_t native_scan_code = (uint32_t)(native_key_data["sdl_sym"].asInteger());
     uint32_t native_virtual_key = (uint32_t)(native_key_data["virtual_key"].asInteger());
     uint32_t native_modifiers = (uint32_t)(native_key_data["modifiers"].asInteger());
 
     mCEFLib->nativeKeyboardEvent(dullahan::KE_KEY_DOWN, native_scan_code, native_virtual_key, native_modifiers);
->>>>>>> 1a8a5404
 
 #endif // LL_SDL2
 #endif // LL_LINUX
@@ -1497,11 +1177,7 @@
 void MediaPluginCEF::setVolume()
 {
 #if LL_VOLUME_CATCHER
-<<<<<<< HEAD
-	mVolumeCatcher.setVolume(mCurVolume);
-=======
     mVolumeCatcher.setVolume(mCurVolume);
->>>>>>> 1a8a5404
 #endif
 }
 
