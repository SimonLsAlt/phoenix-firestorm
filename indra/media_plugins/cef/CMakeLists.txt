# -*- cmake -*-

project(media_plugin_cef)

include(Boost)
include(00-Common)
include(LLCommon)
include(LLImage)
include(LLPlugin)
include(LLMath)
include(LLRender)
include(LLWindow)
include(Linking)
include(PluginAPI)
include(MediaPluginBase)
include(OpenGL)

include(CEFPlugin)

# <FS:ND> Linux volume catcher
include(PulseAudio)
include_directories( ${PULSEAUDIO_INCLUDE_DIRS} )
# </FS:ND>

include_directories(
    ${LLPLUGIN_INCLUDE_DIRS}
    ${MEDIA_PLUGIN_BASE_INCLUDE_DIRS}
    ${LLCOMMON_INCLUDE_DIRS}
    ${LLMATH_INCLUDE_DIRS}
    ${LLIMAGE_INCLUDE_DIRS}
    ${LLRENDER_INCLUDE_DIRS}
    ${LLWINDOW_INCLUDE_DIRS}
    ${CEF_INCLUDE_DIR}
)
include_directories(SYSTEM
    ${LLCOMMON_SYSTEM_INCLUDE_DIRS}
    )


### media_plugin_cef

<<<<<<< HEAD
if(NOT WORD_SIZE EQUAL 32)
  if( NOT WINDOWS) # not windows therefore gcc LINUX and DARWIN
    add_definitions(-fPIC)
  endif(NOT WINDOWS)
endif(NOT WORD_SIZE EQUAL 32)
=======
if(NOT ADDRESS_SIZE EQUAL 32)
  if(WINDOWS)
    ##add_definitions(/FIXED:NO)
  else(WINDOWS) # not windows therefore gcc LINUX and DARWIN
    add_definitions(-fPIC)
  endif(WINDOWS)
endif(NOT ADDRESS_SIZE EQUAL 32)
>>>>>>> f40bd0fa

set(media_plugin_cef_SOURCE_FILES
    media_plugin_cef.cpp
    )

set(media_plugin_cef_HEADER_FILES
    volume_catcher.h
    )

set (media_plugin_cef_LINK_LIBRARIES
  ${LLPLUGIN_LIBRARIES}
  ${MEDIA_PLUGIN_BASE_LIBRARIES}
  ${CEF_PLUGIN_LIBRARIES}
  ${LLCOMMON_LIBRARIES}
  ${PLUGIN_API_WINDOWS_LIBRARIES})


# Select which VolumeCatcher implementation to use
if (LINUX)
  #message(FATAL_ERROR "CEF plugin has been enabled for a Linux compile.\n"
  #  "  Please create a volume_catcher implementation for this platform.")
  if (PULSEAUDIO_FOUND)
    list(APPEND media_plugin_cef_SOURCE_FILES linux_volume_catcher.cpp)
  else (PULSEAUDIO_FOUND)
    list(APPEND media_plugin_cef_SOURCE_FILES dummy_volume_catcher.cpp)
  endif (PULSEAUDIO_FOUND)
  list(APPEND media_plugin_cef_LINK_LIBRARIES
       ${UI_LIBRARIES}     # for glib/GTK
       Xext #<FS:ND/> force pulling libXext in, otherwise we get undefined symbols.
       )
elseif (DARWIN)
  list(APPEND media_plugin_cef_SOURCE_FILES mac_volume_catcher.cpp)
  find_library(CORESERVICES_LIBRARY CoreServices)
  find_library(AUDIOUNIT_LIBRARY AudioUnit)
  list(APPEND media_plugin_cef_LINK_LIBRARIES
       ${CORESERVICES_LIBRARY}     # for Component Manager calls
       ${AUDIOUNIT_LIBRARY}        # for AudioUnit calls
       )
elseif (WINDOWS)
  list(APPEND media_plugin_cef_SOURCE_FILES windows_volume_catcher.cpp)
endif (LINUX)

set_source_files_properties(${media_plugin_cef_HEADER_FILES}
                            PROPERTIES HEADER_FILE_ONLY TRUE)

list(APPEND media_plugin_cef_SOURCE_FILES ${media_plugin_cef_HEADER_FILES})

add_library(media_plugin_cef
    SHARED
    ${media_plugin_cef_SOURCE_FILES}
)

#add_dependencies(media_plugin_cef
#  ${MEDIA_PLUGIN_BASE_LIBRARIES}
#)

target_link_libraries(media_plugin_cef
  ${media_plugin_cef_LINK_LIBRARIES}
)

if (WINDOWS)
  set_target_properties(
    media_plugin_cef
    PROPERTIES
<<<<<<< HEAD
    LINK_FLAGS "/MANIFEST:NO /SAFESEH:NO /NODEFAULTLIB:LIBCMT"
    LINK_FLAGS_DEBUG "/MANIFEST:NO /SAFESEH:NO /NODEFAULTLIB:LIBCMTD"
=======
    LINK_FLAGS "/MANIFEST:NO /SAFESEH:NO /LTCG /NODEFAULTLIB:LIBCMT /IGNORE:4099"
    LINK_FLAGS_DEBUG "/MANIFEST:NO /SAFESEH:NO /NODEFAULTLIB:LIBCMTD /IGNORE:4099"
>>>>>>> f40bd0fa
    )
endif (WINDOWS)

if (DARWIN)
  # Don't prepend 'lib' to the executable name, and don't embed a full path in the library's install name
  set_target_properties(
    media_plugin_cef
    PROPERTIES
    PREFIX ""
    BUILD_WITH_INSTALL_RPATH 1
    INSTALL_NAME_DIR "@executable_path"
    CXX_FLAGS "-std=c++11 -stdlib=libc++"
    LINK_FLAGS "-stdlib=libc++ -exported_symbols_list ${CMAKE_CURRENT_SOURCE_DIR}/../base/media_plugin_base.exp"
  )

  add_custom_command(TARGET media_plugin_cef
    POST_BUILD COMMAND ${CMAKE_INSTALL_NAME_TOOL} -change "@executable_path/Chromium Embedded Framework"
        "@executable_path/../../../../Frameworks/Chromium Embedded Framework.framework/Chromium Embedded Framework"
        "$<TARGET_FILE:media_plugin_cef>"
    VERBATIM
    COMMENT "Fixing path to CEF Framework"
  )

endif (DARWIN)<|MERGE_RESOLUTION|>--- conflicted
+++ resolved
@@ -39,13 +39,6 @@
 
 ### media_plugin_cef
 
-<<<<<<< HEAD
-if(NOT WORD_SIZE EQUAL 32)
-  if( NOT WINDOWS) # not windows therefore gcc LINUX and DARWIN
-    add_definitions(-fPIC)
-  endif(NOT WINDOWS)
-endif(NOT WORD_SIZE EQUAL 32)
-=======
 if(NOT ADDRESS_SIZE EQUAL 32)
   if(WINDOWS)
     ##add_definitions(/FIXED:NO)
@@ -53,7 +46,6 @@
     add_definitions(-fPIC)
   endif(WINDOWS)
 endif(NOT ADDRESS_SIZE EQUAL 32)
->>>>>>> f40bd0fa
 
 set(media_plugin_cef_SOURCE_FILES
     media_plugin_cef.cpp
@@ -118,13 +110,8 @@
   set_target_properties(
     media_plugin_cef
     PROPERTIES
-<<<<<<< HEAD
-    LINK_FLAGS "/MANIFEST:NO /SAFESEH:NO /NODEFAULTLIB:LIBCMT"
-    LINK_FLAGS_DEBUG "/MANIFEST:NO /SAFESEH:NO /NODEFAULTLIB:LIBCMTD"
-=======
     LINK_FLAGS "/MANIFEST:NO /SAFESEH:NO /LTCG /NODEFAULTLIB:LIBCMT /IGNORE:4099"
     LINK_FLAGS_DEBUG "/MANIFEST:NO /SAFESEH:NO /NODEFAULTLIB:LIBCMTD /IGNORE:4099"
->>>>>>> f40bd0fa
     )
 endif (WINDOWS)
 
