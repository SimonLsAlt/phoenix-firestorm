# -*- cmake -*-
add_subdirectory(base)

if (LINUX)
    add_subdirectory(gstreamer010)
    add_subdirectory(cef)
    add_subdirectory(libvlc)
endif (LINUX)

if (DARWIN)
    add_subdirectory(quicktime)
    add_subdirectory(cef)
endif (DARWIN)

if (WINDOWS)
<<<<<<< HEAD
=======
    if( WORD_SIZE EQUAL 32 )
       add_subdirectory(quicktime)
    endif()

>>>>>>> 28ae5916
    add_subdirectory(cef)
    add_subdirectory(winmmshim)
    add_subdirectory(libvlc)
endif (WINDOWS)

### add_subdirectory(example)

if (WINDOWS OR LINUX)
    add_subdirectory(gstreamer10)
endif (WINDOWS OR LINUX)
<|MERGE_RESOLUTION|>--- conflicted
+++ resolved
@@ -13,13 +13,10 @@
 endif (DARWIN)
 
 if (WINDOWS)
-<<<<<<< HEAD
-=======
     if( WORD_SIZE EQUAL 32 )
        add_subdirectory(quicktime)
     endif()
 
->>>>>>> 28ae5916
     add_subdirectory(cef)
     add_subdirectory(winmmshim)
     add_subdirectory(libvlc)
