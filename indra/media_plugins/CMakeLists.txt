--- conflicted
+++ resolved
@@ -3,11 +3,8 @@
 
 if (LINUX)
     add_subdirectory(gstreamer010)
-<<<<<<< HEAD
     add_subdirectory(cef)
-=======
     add_subdirectory(libvlc)
->>>>>>> 53cc5ba2
 endif (LINUX)
 
 if (DARWIN)
