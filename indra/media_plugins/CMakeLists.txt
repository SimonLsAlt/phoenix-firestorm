--- conflicted
+++ resolved
@@ -1,15 +1,10 @@
 # -*- cmake -*-
+
 add_subdirectory(base)
 
 if (LINUX)
-<<<<<<< HEAD
-#    add_subdirectory(gstreamer010)
-    add_subdirectory(cef)
+    #add_subdirectory(gstreamer010)
     add_subdirectory(libvlc)
-=======
-    #add_subdirectory(gstreamer010)
-    #add_subdirectory(libvlc)
->>>>>>> ec56ad95
     add_subdirectory(example)
     add_subdirectory(gstreamer10)
     add_subdirectory(cef)
