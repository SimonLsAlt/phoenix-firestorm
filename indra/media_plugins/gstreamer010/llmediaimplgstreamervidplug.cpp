--- conflicted
+++ resolved
@@ -510,21 +510,12 @@
 #define PACKAGE (gchar*)"packagehack"
 // this macro quietly refers to PACKAGE internally
 GST_PLUGIN_DEFINE (GST_VERSION_MAJOR,
-<<<<<<< HEAD
-		   GST_VERSION_MINOR,
-		   (gchar*)"private-slvideoplugin", 
-		   (gchar*)"SL Video sink plugin",
-		   plugin_init, (gchar*)"1.0", (gchar*)"LGPL",
-		   (gchar*)"Firestorm",
-		   (gchar*)"http://www.firestormviewer.org");
-=======
            GST_VERSION_MINOR,
            (gchar*)"private-slvideoplugin",
            (gchar*)"SL Video sink plugin",
            plugin_init, (gchar*)"1.0", (gchar*)"LGPL",
            (gchar*)"Firestorm",
            (gchar*)"http://www.firestormviewer.org");
->>>>>>> 1a8a5404
 #undef PACKAGE
 void gst_slvideo_init_class (void)
 {
