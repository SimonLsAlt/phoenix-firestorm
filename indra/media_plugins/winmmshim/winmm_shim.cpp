/** 
 * @file winmmshim.cpp
 * @brief controls volume level of process by intercepting calls to winmm.dll
 *
 * $LicenseInfo:firstyear=2010&license=viewerlgpl$
 * Second Life Viewer Source Code
 * Copyright (C) 2010-2014, Linden Research, Inc.
 * 
 * This library is free software; you can redistribute it and/or
 * modify it under the terms of the GNU Lesser General Public
 * License as published by the Free Software Foundation;
 * version 2.1 of the License only.
 * 
 * This library is distributed in the hope that it will be useful,
 * but WITHOUT ANY WARRANTY; without even the implied warranty of
 * MERCHANTABILITY or FITNESS FOR A PARTICULAR PURPOSE.  See the GNU
 * Lesser General Public License for more details.
 * 
 * You should have received a copy of the GNU Lesser General Public
 * License along with this library; if not, write to the Free Software
 * Foundation, Inc., 51 Franklin Street, Fifth Floor, Boston, MA  02110-1301  USA
 * 
 * Linden Research, Inc., 945 Battery Street, San Francisco, CA  94111  USA
 * $/LicenseInfo$
 */
#include "forwarding_api.h"
#include <xmmintrin.h>
#include <map>
#include <math.h>

using std::wstring;

static float sVolumeLevel = 1.f;		// Could be covered by critical section,
static bool sMute = false;				// not needed with atomicity and alignment.
static CRITICAL_SECTION sCriticalSection;

static bool initialized;

class CritSecLock
{
	CRITICAL_SECTION &mSection;
public:
	CritSecLock( CRITICAL_SECTION &aSection )
		: mSection( aSection )
	{
		::EnterCriticalSection( &mSection );
	}

	~CritSecLock( )
	{
		::LeaveCriticalSection( &mSection );
	}
};

BOOL APIENTRY DllMain( HMODULE hModule,
                       DWORD  ul_reason_for_call,
                       LPVOID lpReserved
					 )
{
<<<<<<< HEAD
	if( DLL_PROCESS_ATTACH == ul_reason_for_call )
		::InitializeCriticalSection( &sCriticalSection );
	else if( DLL_PROCESS_DETACH == ul_reason_for_call )
		::DeleteCriticalSection( &sCriticalSection );
=======
	if (DLL_PROCESS_ATTACH == ul_reason_for_call)
	{
		InitializeCriticalSection(&sCriticalSection);
	}
>>>>>>> 31a3a3da
	return TRUE;
}

void ll_winmm_shim_initialize(){
<<<<<<< HEAD
	// static bool initialized = false;
	// do this only once

	// EnterCriticalSection(&sCriticalSection);
	CritSecLock oLock( sCriticalSection );
	
=======
	static volatile bool initialized = false;

	// do this only once using double-check locking
>>>>>>> 31a3a3da
	if (!initialized)
	{
		EnterCriticalSection(&sCriticalSection);
		if (!initialized)
		{	// bind to original winmm.dll
			TCHAR system_path[MAX_PATH];
			TCHAR dll_path[MAX_PATH];
			::GetSystemDirectory(system_path, MAX_PATH);

			// grab winmm.dll from system path, where it should live
			wsprintf(dll_path, "%s\\winmm.dll", system_path);
			HMODULE winmm_handle = ::LoadLibrary(dll_path);

			if (winmm_handle != NULL)
			{	// we have a dll, let's get out pointers!
				init_function_pointers(winmm_handle);
				::OutputDebugStringA("WINMM_SHIM.DLL: real winmm.dll initialized successfully\n");
				initialized = true;		// Last thing after completing setup
			}
			else
			{
				// failed to initialize real winmm.dll
				::OutputDebugStringA("WINMM_SHIM.DLL: Failed to initialize real winmm.dll\n");
			}
		}
		LeaveCriticalSection(&sCriticalSection);
	}
<<<<<<< HEAD
	// LeaveCriticalSection(&sCriticalSection);
=======
>>>>>>> 31a3a3da
}


extern "C" 
{
	// tracks the requested format for a given waveout buffer
	struct WaveOutFormat
	{
		WaveOutFormat(int bits_per_sample)
		:	mBitsPerSample(bits_per_sample)
		{}
		int	mBitsPerSample;
	};
	typedef std::map<HWAVEOUT, WaveOutFormat*> wave_out_map_t;
	static wave_out_map_t sWaveOuts;						// Covered by sCriticalSection

	MMRESULT WINAPI waveOutOpen( LPHWAVEOUT phwo, UINT uDeviceID, LPCWAVEFORMATEX pwfx, DWORD_PTR dwCallback, DWORD_PTR dwInstance, DWORD fdwOpen)
	{
		ll_winmm_shim_initialize();
		if (pwfx->wFormatTag != WAVE_FORMAT_PCM
			|| (pwfx->wBitsPerSample != 8 && pwfx->wBitsPerSample != 16))
		{ // uncompressed 8 and 16 bit sound are the only types we support
			return WAVERR_BADFORMAT;
		}

		MMRESULT result = waveOutOpen_orig(phwo, uDeviceID, pwfx, dwCallback, dwInstance, fdwOpen);
		if (result == MMSYSERR_NOERROR 
			&& ((fdwOpen & WAVE_FORMAT_QUERY) == 0)) // not just querying for format support
		{	// remember the requested bits per sample, and associate with the given handle
			WaveOutFormat* wave_outp = new WaveOutFormat(pwfx->wBitsPerSample);
<<<<<<< HEAD

			CritSecLock lock( sCriticalSection );
=======
			EnterCriticalSection(&sCriticalSection);
>>>>>>> 31a3a3da
			sWaveOuts.insert(std::make_pair(*phwo, wave_outp));
			LeaveCriticalSection(&sCriticalSection);
		}
		return result;
	}

	MMRESULT WINAPI waveOutClose( HWAVEOUT hwo)
	{
		ll_winmm_shim_initialize();
<<<<<<< HEAD
		
		CritSecLock lock( sCriticalSection );
		
=======
		EnterCriticalSection(&sCriticalSection);
>>>>>>> 31a3a3da
		wave_out_map_t::iterator found_it = sWaveOuts.find(hwo);
		if (found_it != sWaveOuts.end())
		{	// forget what we know about this handle
			delete found_it->second;
			sWaveOuts.erase(found_it);
		}
		LeaveCriticalSection(&sCriticalSection);
		return waveOutClose_orig(hwo);
	}

	MMRESULT WINAPI waveOutWrite( HWAVEOUT hwo, LPWAVEHDR pwh, UINT cbwh)
	{
		ll_winmm_shim_initialize();
		MMRESULT result = MMSYSERR_NOERROR;

		if (sMute)
		{ // zero out the audio buffer when muted
			memset(pwh->lpData, 0, pwh->dwBufferLength);
		}
		else if (sVolumeLevel != 1.f) 
		{ // need to apply volume level
<<<<<<< HEAD
			
			CritSecLock lock( sCriticalSection );
=======
			int bits_per_sample(0);
			
			EnterCriticalSection(&sCriticalSection);
>>>>>>> 31a3a3da
			wave_out_map_t::iterator found_it = sWaveOuts.find(hwo);
			
			if (found_it != sWaveOuts.end())
			{
				bits_per_sample = found_it->second->mBitsPerSample;
			}
			LeaveCriticalSection(&sCriticalSection);
			if (bits_per_sample)
			{
				switch (bits_per_sample)
				{
				case 8:
					{
						char volume = (char)(sVolumeLevel * 127.f);
						for (unsigned int i = 0; i < pwh->dwBufferLength; i++)
						{
							// unsigned multiply doesn't use most significant bit, so shift by 7 bits
							// to get resulting value back into 8 bits
							pwh->lpData[i] = (pwh->lpData[i] * volume) >> 7;
						}
						break;
					}
				case 16:
					{
						short volume_16 = (short)(sVolumeLevel * 32767.f);

						// copy volume level 4 times into 64 bit MMX register
						__m64 volume_64 = _mm_set_pi16(volume_16, volume_16, volume_16, volume_16);
						__m64* sample_64;
						__m64* last_sample_64 =  (__m64*)(pwh->lpData + pwh->dwBufferLength - sizeof(__m64));
						// for everything that can be addressed in 64 bit multiples...
						for (sample_64 = (__m64*)pwh->lpData;
							sample_64 <= last_sample_64;
							++sample_64)
						{
							//...multiply the samples by the volume...
							__m64 scaled_sample = _mm_mulhi_pi16(*sample_64, volume_64);
							// ...and shift left 1 bit since an unsigned multiple loses the most significant bit
							// 0x7FFF * 0x7FFF = 0x3fff0001
							// 0x3fff0001 << 1 = 0x7ffe0002
							// notice that the LSB is always 0...should consider dithering
							*sample_64 =  _mm_slli_pi16(scaled_sample, 1); 
						}

						// the captain has turned off the MMX sign, you are now free to use floating point registers
						_mm_empty();

						// finish remaining samples that didn't fit into 64 bit register
						for (short* sample_16 = (short*)sample_64;
							sample_16 < (short*)(pwh->lpData + pwh->dwBufferLength);
							++sample_16)
						{	
							*sample_16 = (*sample_16 * volume_16) >> 15;
						}

						break;
					}
				default:
					// don't do anything
					break;
				}
			}
		}
		return waveOutWrite_orig( hwo, pwh, cbwh);
	}

	void WINAPI setPluginVolume(float volume)
	{
		sVolumeLevel = volume;
	}

	void WINAPI setPluginMute(bool mute)
	{
		sMute = mute;
	}
}<|MERGE_RESOLUTION|>--- conflicted
+++ resolved
@@ -34,56 +34,24 @@
 static bool sMute = false;				// not needed with atomicity and alignment.
 static CRITICAL_SECTION sCriticalSection;
 
-static bool initialized;
-
-class CritSecLock
-{
-	CRITICAL_SECTION &mSection;
-public:
-	CritSecLock( CRITICAL_SECTION &aSection )
-		: mSection( aSection )
-	{
-		::EnterCriticalSection( &mSection );
-	}
-
-	~CritSecLock( )
-	{
-		::LeaveCriticalSection( &mSection );
-	}
-};
-
 BOOL APIENTRY DllMain( HMODULE hModule,
                        DWORD  ul_reason_for_call,
                        LPVOID lpReserved
 					 )
 {
-<<<<<<< HEAD
-	if( DLL_PROCESS_ATTACH == ul_reason_for_call )
-		::InitializeCriticalSection( &sCriticalSection );
+	if (DLL_PROCESS_ATTACH == ul_reason_for_call)
+	{
+		InitializeCriticalSection(&sCriticalSection);
+	}
 	else if( DLL_PROCESS_DETACH == ul_reason_for_call )
 		::DeleteCriticalSection( &sCriticalSection );
-=======
-	if (DLL_PROCESS_ATTACH == ul_reason_for_call)
-	{
-		InitializeCriticalSection(&sCriticalSection);
-	}
->>>>>>> 31a3a3da
 	return TRUE;
 }
 
 void ll_winmm_shim_initialize(){
-<<<<<<< HEAD
-	// static bool initialized = false;
-	// do this only once
-
-	// EnterCriticalSection(&sCriticalSection);
-	CritSecLock oLock( sCriticalSection );
-	
-=======
 	static volatile bool initialized = false;
 
 	// do this only once using double-check locking
->>>>>>> 31a3a3da
 	if (!initialized)
 	{
 		EnterCriticalSection(&sCriticalSection);
@@ -111,10 +79,6 @@
 		}
 		LeaveCriticalSection(&sCriticalSection);
 	}
-<<<<<<< HEAD
-	// LeaveCriticalSection(&sCriticalSection);
-=======
->>>>>>> 31a3a3da
 }
 
 
@@ -145,12 +109,7 @@
 			&& ((fdwOpen & WAVE_FORMAT_QUERY) == 0)) // not just querying for format support
 		{	// remember the requested bits per sample, and associate with the given handle
 			WaveOutFormat* wave_outp = new WaveOutFormat(pwfx->wBitsPerSample);
-<<<<<<< HEAD
-
-			CritSecLock lock( sCriticalSection );
-=======
 			EnterCriticalSection(&sCriticalSection);
->>>>>>> 31a3a3da
 			sWaveOuts.insert(std::make_pair(*phwo, wave_outp));
 			LeaveCriticalSection(&sCriticalSection);
 		}
@@ -160,13 +119,7 @@
 	MMRESULT WINAPI waveOutClose( HWAVEOUT hwo)
 	{
 		ll_winmm_shim_initialize();
-<<<<<<< HEAD
-		
-		CritSecLock lock( sCriticalSection );
-		
-=======
 		EnterCriticalSection(&sCriticalSection);
->>>>>>> 31a3a3da
 		wave_out_map_t::iterator found_it = sWaveOuts.find(hwo);
 		if (found_it != sWaveOuts.end())
 		{	// forget what we know about this handle
@@ -188,16 +141,10 @@
 		}
 		else if (sVolumeLevel != 1.f) 
 		{ // need to apply volume level
-<<<<<<< HEAD
-			
-			CritSecLock lock( sCriticalSection );
-=======
 			int bits_per_sample(0);
 			
 			EnterCriticalSection(&sCriticalSection);
->>>>>>> 31a3a3da
 			wave_out_map_t::iterator found_it = sWaveOuts.find(hwo);
-			
 			if (found_it != sWaveOuts.end())
 			{
 				bits_per_sample = found_it->second->mBitsPerSample;
