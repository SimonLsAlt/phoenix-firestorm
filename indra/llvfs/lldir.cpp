/** 
 * @file lldir.cpp
 * @brief implementation of directory utilities base class
 *
 * $LicenseInfo:firstyear=2002&license=viewerlgpl$
 * Second Life Viewer Source Code
 * Copyright (C) 2010, Linden Research, Inc.
 * 
 * This library is free software; you can redistribute it and/or
 * modify it under the terms of the GNU Lesser General Public
 * License as published by the Free Software Foundation;
 * version 2.1 of the License only.
 * 
 * This library is distributed in the hope that it will be useful,
 * but WITHOUT ANY WARRANTY; without even the implied warranty of
 * MERCHANTABILITY or FITNESS FOR A PARTICULAR PURPOSE.  See the GNU
 * Lesser General Public License for more details.
 * 
 * You should have received a copy of the GNU Lesser General Public
 * License along with this library; if not, write to the Free Software
 * Foundation, Inc., 51 Franklin Street, Fifth Floor, Boston, MA  02110-1301  USA
 * 
 * Linden Research, Inc., 945 Battery Street, San Francisco, CA  94111  USA
 * $/LicenseInfo$
 */

#include "linden_common.h"

#if !LL_WINDOWS
#include <sys/stat.h>
#include <sys/types.h>
#include <errno.h>
#else
#include <direct.h>
#endif

#include "lldir.h"

#include "llerror.h"
#include "lltimer.h"	// ms_sleep()
#include "lluuid.h"

#include "lldiriterator.h"
#include "stringize.h"
#include <boost/foreach.hpp>
#include <boost/range/begin.hpp>
#include <boost/range/end.hpp>
#include <boost/assign/list_of.hpp>
#include <boost/bind.hpp>
#include <boost/ref.hpp>
#include <algorithm>

using boost::assign::list_of;
using boost::assign::map_list_of;

#if LL_WINDOWS
#include "lldir_win32.h"
LLDir_Win32 gDirUtil;
#elif LL_DARWIN
#include "lldir_mac.h"
LLDir_Mac gDirUtil;
#elif LL_SOLARIS
#include "lldir_solaris.h"
LLDir_Solaris gDirUtil;
#else
#include "lldir_linux.h"
LLDir_Linux gDirUtil;
#endif

LLDir *gDirUtilp = (LLDir *)&gDirUtil;

/// Values for findSkinnedFilenames(subdir) parameter
const char
	*LLDir::XUI      = "xui",
	*LLDir::TEXTURES = "textures",
	*LLDir::SKINBASE = "";

static const char* const empty = "";

LLDir::LLDir()
:	mAppName(""),
	mExecutablePathAndName(""),
	mExecutableFilename(""),
	mExecutableDir(""),
	mAppRODataDir(""),
	mOSUserDir(""),
	mOSUserAppDir(""),
	mLindenUserDir(""),
	mOSCacheDir(""),
	mCAFile(""),
	mTempDir(""),
	mDirDelimiter("/"), // fallback to forward slash if not overridden
	mLanguage("en")
{
}

LLDir::~LLDir()
{
}


S32 LLDir::deleteFilesInDir(const std::string &dirname, const std::string &mask)
{
	if (!fileExists(dirname)) return 0;

	S32 count = 0;
	std::string filename; 
	std::string fullpath;
	S32 result;

	// File masks starting with "/" will match nothing, so we consider them invalid.
	if (LLStringUtil::startsWith(mask, getDirDelimiter()))
	{
		llwarns << "Invalid file mask: " << mask << llendl;
		llassert(!"Invalid file mask");
	}

	LLDirIterator iter(dirname, mask);
	while (iter.next(filename))
	{
		fullpath = add(dirname, filename);

		if(LLFile::isdir(fullpath))
		{
			// skipping directory traversal filenames
			count++;
			continue;
		}

		S32 retry_count = 0;
		while (retry_count < 5)
		{
			if (0 != LLFile::remove(fullpath))
			{
				retry_count++;
				result = errno;
				llwarns << "Problem removing " << fullpath << " - errorcode: "
						<< result << " attempt " << retry_count << llendl;

				if(retry_count >= 5)
				{
					llwarns << "Failed to remove " << fullpath << llendl ;
					return count ;
				}

				ms_sleep(100);
			}
			else
			{
				if (retry_count)
				{
					llwarns << "Successfully removed " << fullpath << llendl;
				}
				break;
			}			
		}
		count++;
	}
	return count;
}

const std::string LLDir::findFile(const std::string &filename, 
						   const std::string& searchPath1, 
						   const std::string& searchPath2, 
						   const std::string& searchPath3) const
{
	std::vector<std::string> search_paths;
	search_paths.push_back(searchPath1);
	search_paths.push_back(searchPath2);
	search_paths.push_back(searchPath3);
	return findFile(filename, search_paths);
}

const std::string LLDir::findFile(const std::string& filename, const std::vector<std::string> search_paths) const
{
	std::vector<std::string>::const_iterator search_path_iter;
	for (search_path_iter = search_paths.begin();
		search_path_iter != search_paths.end();
		++search_path_iter)
	{
		if (!search_path_iter->empty())
		{
			std::string filename_and_path = (*search_path_iter);
			if (!filename.empty())
			{
				filename_and_path += getDirDelimiter() + filename;
			}
			if (fileExists(filename_and_path))
			{
				return filename_and_path;
			}
		}
	}
	return "";
}


const std::string &LLDir::getExecutablePathAndName() const
{
	return mExecutablePathAndName;
}

const std::string &LLDir::getExecutableFilename() const
{
	return mExecutableFilename;
}

const std::string &LLDir::getExecutableDir() const
{
	return mExecutableDir;
}

const std::string &LLDir::getWorkingDir() const
{
	return mWorkingDir;
}

const std::string &LLDir::getAppName() const
{
	return mAppName;
}

const std::string &LLDir::getAppRODataDir() const
{
	return mAppRODataDir;
}

const std::string &LLDir::getOSUserDir() const
{
	return mOSUserDir;
}

const std::string &LLDir::getOSUserAppDir() const
{
	return mOSUserAppDir;
}

const std::string &LLDir::getLindenUserDir() const
{
	if (mLindenUserDir.empty())
	{
		lldebugs << "getLindenUserDir() called early, we don't have the user name yet - returning empty string to caller" << llendl;
	}

	return mLindenUserDir;
}

const std::string &LLDir::getChatLogsDir() const
{
	return mChatLogsDir;
}

const std::string &LLDir::getPerAccountChatLogsDir() const
{
	return mPerAccountChatLogsDir;
}

const std::string &LLDir::getTempDir() const
{
	return mTempDir;
}

const std::string  LLDir::getCacheDir(bool get_default) const
{
	if (mCacheDir.empty() || get_default)
	{
		if (!mDefaultCacheDir.empty())
		{	// Set at startup - can't set here due to const API
			return mDefaultCacheDir;
		}
		
		std::string res = buildSLOSCacheDir();
		return res;
	}
	else
	{
		return mCacheDir;
	}
}

// Return the default cache directory
std::string LLDir::buildSLOSCacheDir() const
{
	std::string res;
	if (getOSCacheDir().empty())
	{
		if (getOSUserAppDir().empty())
		{
			res = "data";
		}
		else
		{
			res = add(getOSUserAppDir(), "cache");
		}
	}
	else
	{
<<<<<<< HEAD
		res = getOSCacheDir() + mDirDelimiter + "Firestorm";
=======
		res = add(getOSCacheDir(), "SecondLife");
>>>>>>> 2206653f
	}
	return res;
}



const std::string &LLDir::getOSCacheDir() const
{
	return mOSCacheDir;
}


const std::string &LLDir::getCAFile() const
{
	return mCAFile;
}

const std::string &LLDir::getDirDelimiter() const
{
	return mDirDelimiter;
}

const std::string& LLDir::getDefaultSkinDir() const
{
	return mDefaultSkinDir;
}

const std::string &LLDir::getSkinDir() const
{
	return mSkinDir;
}

<<<<<<< HEAD
// [SL:KB] - Catznip: Viewer-Skins | Checked: 2010-10-20 (Catznip-2.2.0c) | Added: Catznip-2.2.0c
const std::string& LLDir::getSkinThemeDir() const
{
	return mSkinThemeDir;
}

const std::string &LLDir::getUserSkinDir() const
=======
const std::string &LLDir::getUserDefaultSkinDir() const
>>>>>>> 2206653f
{
    return mUserDefaultSkinDir;
}

const std::string &LLDir::getUserSkinDir() const
{
	return mUserSkinDir;
}

const std::string LLDir::getSkinBaseDir() const
{
	return mSkinBaseDir;
}

const std::string &LLDir::getLLPluginDir() const
{
	return mLLPluginDir;
}

static std::string ELLPathToString(ELLPath location)
{
	typedef std::map<ELLPath, const char*> ELLPathMap;
#define ENT(symbol) (symbol, #symbol)
	static const ELLPathMap sMap = map_list_of
		ENT(LL_PATH_NONE)
		ENT(LL_PATH_USER_SETTINGS)
		ENT(LL_PATH_APP_SETTINGS)
		ENT(LL_PATH_PER_SL_ACCOUNT) // returns/expands to blank string if we don't know the account name yet
		ENT(LL_PATH_CACHE)
		ENT(LL_PATH_CHARACTER)
		ENT(LL_PATH_HELP)
		ENT(LL_PATH_LOGS)
		ENT(LL_PATH_TEMP)
		ENT(LL_PATH_SKINS)
		ENT(LL_PATH_TOP_SKIN)
		ENT(LL_PATH_CHAT_LOGS)
		ENT(LL_PATH_PER_ACCOUNT_CHAT_LOGS)
		ENT(LL_PATH_USER_SKIN)
		ENT(LL_PATH_LOCAL_ASSETS)
		ENT(LL_PATH_EXECUTABLE)
		ENT(LL_PATH_DEFAULT_SKIN)
		ENT(LL_PATH_FONTS)
		ENT(LL_PATH_LAST)
	;
#undef ENT

	ELLPathMap::const_iterator found = sMap.find(location);
	if (found != sMap.end())
		return found->second;
	return STRINGIZE("Invalid ELLPath value " << location);
}

std::string LLDir::getExpandedFilename(ELLPath location, const std::string& filename) const
{
	return getExpandedFilename(location, "", filename);
}

std::string LLDir::getExpandedFilename(ELLPath location, const std::string& subdir, const std::string& filename) const
{
	return getExpandedFilename(location, "", subdir, filename);
}

std::string LLDir::getExpandedFilename(ELLPath location, const std::string& subdir1, const std::string& subdir2, const std::string& in_filename) const
{
	std::string prefix;
	switch (location)
	{
	case LL_PATH_NONE:
		// Do nothing
		break;

	case LL_PATH_APP_SETTINGS:
		prefix = add(getAppRODataDir(), "app_settings");
		break;
	
	case LL_PATH_CHARACTER:
		prefix = add(getAppRODataDir(), "character");
		break;
	
	case LL_PATH_FS_RESOURCES:
		prefix = getAppRODataDir();
		prefix += mDirDelimiter;
		prefix += "fs_resources";
		break;
		
	case LL_PATH_HELP:
		prefix = "help";
		break;
		
	case LL_PATH_CACHE:
		prefix = getCacheDir();
		break;
		
	case LL_PATH_USER_SETTINGS:
		prefix = add(getOSUserAppDir(), "user_settings");
		break;

	case LL_PATH_PER_SL_ACCOUNT:
		prefix = getLindenUserDir();
		if (prefix.empty())
		{
			// if we're asking for the per-SL-account directory but we haven't
			// logged in yet (or otherwise don't know the account name from
			// which to build this string), then intentionally return a blank
			// string to the caller and skip the below warning about a blank
			// prefix.
			LL_DEBUGS("LLDir") << "getLindenUserDir() not yet set: "
							   << ELLPathToString(location)
							   << ", '" << subdir1 << "', '" << subdir2 << "', '" << in_filename
							   << "' => ''" << LL_ENDL;
			return std::string();
		}
		break;
		
	case LL_PATH_CHAT_LOGS:
		prefix = getChatLogsDir();
		break;
		
	case LL_PATH_PER_ACCOUNT_CHAT_LOGS:
		prefix = getPerAccountChatLogsDir();
		break;

	case LL_PATH_LOGS:
		prefix = add(getOSUserAppDir(), "logs");
		break;

	case LL_PATH_TEMP:
		prefix = getTempDir();
		break;

	case LL_PATH_TOP_SKIN:
		prefix = getSkinDir();
		break;

	// [SL:KB] - Catznip Viewer-Skins 
	case LL_PATH_TOP_SKINTHEME:
		prefix = getSkinThemeDir();
		break;
			
	case LL_PATH_DEFAULT_SKIN:
		prefix = getDefaultSkinDir();
		break;

	case LL_PATH_USER_SKIN:
		prefix = getUserSkinDir();
		break;

	case LL_PATH_SKINS:
		prefix = getSkinBaseDir();
		break;

	case LL_PATH_LOCAL_ASSETS:
		prefix = add(getAppRODataDir(), "local_assets");
		break;

	case LL_PATH_EXECUTABLE:
		prefix = getExecutableDir();
		break;
		
	case LL_PATH_FONTS:
		prefix = add(getAppRODataDir(), "fonts");
		break;
		
	default:
		llassert(0);
	}

	if (prefix.empty())
	{
		llwarns << ELLPathToString(location)
				<< ", '" << subdir1 << "', '" << subdir2 << "', '" << in_filename
				<< "': prefix is empty, possible bad filename" << llendl;
	}

	std::string expanded_filename = add(add(prefix, subdir1), subdir2);
	if (expanded_filename.empty() && in_filename.empty())
	{
		return "";
	}
	// Use explicit concatenation here instead of another add() call. Callers
	// passing in_filename as "" expect to obtain a pathname ending with
	// mDirSeparator so they can later directly concatenate with a specific
	// filename. A caller using add() doesn't care, but there's still code
	// loose in the system that uses std::string::operator+().
	expanded_filename += mDirDelimiter;
	expanded_filename += in_filename;

	LL_DEBUGS("LLDir") << ELLPathToString(location)
					   << ", '" << subdir1 << "', '" << subdir2 << "', '" << in_filename
					   << "' => '" << expanded_filename << "'" << LL_ENDL;
	return expanded_filename;
}

std::string LLDir::getBaseFileName(const std::string& filepath, bool strip_exten) const
{
	std::size_t offset = filepath.find_last_of(getDirDelimiter());
	offset = (offset == std::string::npos) ? 0 : offset+1;
	std::string res = filepath.substr(offset, std::string::npos);
	if (strip_exten)
	{
		offset = res.find_last_of('.');
		if (offset != std::string::npos &&
		    offset != 0) // if basename STARTS with '.', don't strip
		{
			res = res.substr(0, offset);
		}
	}
	return res;
}

std::string LLDir::getDirName(const std::string& filepath) const
{
	std::size_t offset = filepath.find_last_of(getDirDelimiter());
	S32 len = (offset == std::string::npos) ? 0 : offset;
	std::string dirname = filepath.substr(0, len);
	return dirname;
}

std::string LLDir::getExtension(const std::string& filepath) const
{
	if (filepath.empty())
		return std::string();
	std::string basename = getBaseFileName(filepath, false);
	std::size_t offset = basename.find_last_of('.');
	std::string exten = (offset == std::string::npos || offset == 0) ? "" : basename.substr(offset+1);
	LLStringUtil::toLower(exten);
	return exten;
}

std::string LLDir::findSkinnedFilenameBaseLang(const std::string &subdir,
											   const std::string &filename,
											   ESkinConstraint constraint) const
{
	// This implementation is basically just as described in the declaration comments.
	std::vector<std::string> found(findSkinnedFilenames(subdir, filename, constraint));
	if (found.empty())
	{
		return "";
	}
	return found.front();
}

std::string LLDir::findSkinnedFilename(const std::string &subdir,
									   const std::string &filename,
									   ESkinConstraint constraint) const
{
	// This implementation is basically just as described in the declaration comments.
	std::vector<std::string> found(findSkinnedFilenames(subdir, filename, constraint));
	if (found.empty())
	{
		return "";
	}
	return found.back();
}

// This method exists because the two code paths for
// findSkinnedFilenames(ALL_SKINS) and findSkinnedFilenames(CURRENT_SKIN) must
// generate the list of candidate pathnames in identical ways. The only
// difference is in the body of the inner loop.
template <typename FUNCTION>
void LLDir::walkSearchSkinDirs(const std::string& subdir,
							   const std::vector<std::string>& subsubdirs,
							   const std::string& filename,
							   const FUNCTION& function) const
{
	BOOST_FOREACH(std::string skindir, mSearchSkinDirs)
	{
		std::string subdir_path(add(skindir, subdir));
		BOOST_FOREACH(std::string subsubdir, subsubdirs)
		{
			std::string full_path(add(add(subdir_path, subsubdir), filename));
			if (fileExists(full_path))
			{
				function(subsubdir, full_path);
			}
		}
	}
}

<<<<<<< HEAD
	std::vector<std::string> search_paths;
	
	search_paths.push_back(getUserSkinDir() + subdirs);		// first look in user skin override
	search_paths.push_back(getSkinThemeDir() + subdirs);	// KB - Catznip Viewer-skins per-theme colors
	search_paths.push_back(getSkinDir() + subdirs);			// then in current skin
	search_paths.push_back(getDefaultSkinDir() + subdirs);  // then default skin
	search_paths.push_back(getCacheDir() + subdirs);		// and last in preload directory
=======
// ridiculous little helper function that should go away when we can use lambda
inline void push_back(std::vector<std::string>& vector, const std::string& value)
{
	vector.push_back(value);
}

typedef std::map<std::string, std::string> StringMap;
// ridiculous little helper function that should go away when we can use lambda
inline void store_in_map(StringMap& map, const std::string& key, const std::string& value)
{
	map[key] = value;
}

std::vector<std::string> LLDir::findSkinnedFilenames(const std::string& subdir,
													 const std::string& filename,
													 ESkinConstraint constraint) const
{
	// Recognize subdirs that have no localization.
	static const std::set<std::string> sUnlocalized = list_of
		("")                        // top-level directory not localized
		("textures")                // textures not localized
	;

	LL_DEBUGS("LLDir") << "subdir '" << subdir << "', filename '" << filename
					   << "', constraint "
					   << ((constraint == CURRENT_SKIN)? "CURRENT_SKIN" : "ALL_SKINS")
					   << LL_ENDL;

	// Cache the default language directory for each subdir we've encountered.
	// A cache entry whose value is the empty string means "not localized,
	// don't bother checking again."
	static StringMap sLocalized;

	// Check whether we've already discovered if this subdir is localized.
	StringMap::const_iterator found = sLocalized.find(subdir);
	if (found == sLocalized.end())
	{
		// We have not yet determined that. Is it one of the subdirs "known"
		// to be unlocalized?
		if (sUnlocalized.find(subdir) != sUnlocalized.end())
		{
			// This subdir is known to be unlocalized. Remember that.
			found = sLocalized.insert(StringMap::value_type(subdir, "")).first;
		}
		else
		{
			// We do not recognize this subdir. Investigate.
			std::string subdir_path(add(getDefaultSkinDir(), subdir));
			if (fileExists(add(subdir_path, "en")))
			{
				// defaultSkinDir/subdir contains subdir "en". That's our
				// default language; this subdir is localized.
				found = sLocalized.insert(StringMap::value_type(subdir, "en")).first;
			}
			else if (fileExists(add(subdir_path, "en-us")))
			{
				// defaultSkinDir/subdir contains subdir "en-us" but not "en".
				// Set as default language; this subdir is localized.
				found = sLocalized.insert(StringMap::value_type(subdir, "en-us")).first;
			}
			else
			{
				// defaultSkinDir/subdir contains neither "en" nor "en-us".
				// Assume it's not localized. Remember that assumption.
				found = sLocalized.insert(StringMap::value_type(subdir, "")).first;
			}
		}
	}
	// Every code path above should have resulted in 'found' becoming a valid
	// iterator to an entry in sLocalized.
	llassert(found != sLocalized.end());

	// Now -- is this subdir localized, or not? The answer determines what
	// subdirectories we check (under subdir) for the requested filename.
	std::vector<std::string> subsubdirs;
	if (found->second.empty())
	{
		// subdir is not localized. filename should be located directly within it.
		subsubdirs.push_back("");
	}
	else
	{
		// subdir is localized, and found->second is the default language
		// directory within it. Check both the default language and the
		// current language -- if it differs from the default, of course.
		subsubdirs.push_back(found->second);
		if (mLanguage != found->second)
		{
			subsubdirs.push_back(mLanguage);
		}
	}

	// Build results vector.
	std::vector<std::string> results;
	// The process we use depends on 'constraint'.
	if (constraint != CURRENT_SKIN) // meaning ALL_SKINS
	{
		// ALL_SKINS is simpler: just return every pathname generated by
		// walkSearchSkinDirs(). Tricky bit: walkSearchSkinDirs() passes its
		// FUNCTION the subsubdir as well as the full pathname. We just want
		// the full pathname.
		walkSearchSkinDirs(subdir, subsubdirs, filename,
						   boost::bind(push_back, boost::ref(results), _2));
	}
	else                            // CURRENT_SKIN
	{
		// CURRENT_SKIN turns out to be a bit of a misnomer because we might
		// still return files from two different skins. In any case, this
		// value of 'constraint' means we will return at most two paths: one
		// for the default language, one for the current language (supposing
		// those differ).
		// It is important to allow a user to override only the localization
		// for a particular file, for all viewer installs, without also
		// overriding the default-language file.
		// It is important to allow a user to override only the default-
		// language file, for all viewer installs, without also overriding the
		// applicable localization of that file.
		// Therefore, treat the default language and the current language as
		// two separate cases. For each, capture the most-specialized file
		// that exists.
		// Use a map keyed by subsubdir (i.e. language code). This allows us
		// to handle the case of a single subsubdirs entry with the same logic
		// that handles two. For every real file path generated by
		// walkSearchSkinDirs(), update the map entry for its subsubdir.
		StringMap path_for;
		walkSearchSkinDirs(subdir, subsubdirs, filename,
						   boost::bind(store_in_map, boost::ref(path_for), _1, _2));
		// Now that we have a path for each of the default language and the
		// current language, copy them -- in proper order -- into results.
		// Don't drive this by walking the map itself: it matters that we
		// generate results in the same order as subsubdirs.
		BOOST_FOREACH(std::string subsubdir, subsubdirs)
		{
			StringMap::const_iterator found(path_for.find(subsubdir));
			if (found != path_for.end())
			{
				results.push_back(found->second);
			}
		}
	}
>>>>>>> 2206653f

	LL_DEBUGS("LLDir") << empty;
	const char* comma = "";
	BOOST_FOREACH(std::string path, results)
	{
		LL_CONT << comma << "'" << path << "'";
		comma = ", ";
	}
	LL_CONT << LL_ENDL;

	return results;
}

std::string LLDir::getTempFilename() const
{
	LLUUID random_uuid;
	std::string uuid_str;

	random_uuid.generate();
	random_uuid.toString(uuid_str);

	return add(getTempDir(), uuid_str + ".tmp");
}

// static
std::string LLDir::getScrubbedFileName(const std::string uncleanFileName)
{
	std::string name(uncleanFileName);
	const std::string illegalChars(getForbiddenFileChars());
	// replace any illegal file chars with and underscore '_'
	for( unsigned int i = 0; i < illegalChars.length(); i++ )
	{
		int j = -1;
		while((j = name.find(illegalChars[i])) > -1)
		{
			name[j] = '_';
		}
	}
	return name;
}

// static
std::string LLDir::getForbiddenFileChars()
{
	return "\\/:*?\"<>|";
}

void LLDir::setLindenUserDir(const std::string &username)
{
	// if the username isn't set, that's bad
	if (!username.empty())
	{
		// some platforms have case-sensitive filesystems, so be
		// utterly consistent with our firstname/lastname case.
		std::string userlower(username);
		LLStringUtil::toLower(userlower);
		LLStringUtil::replaceChar(userlower, ' ', '_');
		mLindenUserDir = add(getOSUserAppDir(), userlower);
	}
	else
	{
		llerrs << "NULL name for LLDir::setLindenUserDir" << llendl;
	}

	dumpCurrentDirectories();	
}

void LLDir::setChatLogsDir(const std::string &path)
{
	if (!path.empty() )
	{
		mChatLogsDir = path;
	}
	else
	{
		llwarns << "Invalid name for LLDir::setChatLogsDir" << llendl;
	}
}

// <FS:CR> FIRE-7343: Seperate chat logs per grid
//void LLDir::setPerAccountChatLogsDir(const std::string &username)
void LLDir::setPerAccountChatLogsDir(const std::string &gridname, const std::string &username, bool append)
// <//FS:CR> FIRE-7343: Seperate chat logs per grid
{
	// if both first and last aren't set, assume we're grabbing the cached dir
	if (!username.empty())
	{
		// some platforms have case-sensitive filesystems, so be
		// utterly consistent with our firstname/lastname case.
		std::string userlower(username);
		LLStringUtil::toLower(userlower);
		LLStringUtil::replaceChar(userlower, ' ', '_');
<<<<<<< HEAD
// <FS:CR> FIRE-7343: Seperate chat logs per grid
		std::string gridlower(gridname);
		LLStringUtil::toLower(gridlower);
		LLStringUtil::replaceChar(gridlower, ' ', '_');
// </FS:CR> FIRE-7343: Seperate chat logs per grid
		mPerAccountChatLogsDir = getChatLogsDir();
		mPerAccountChatLogsDir += mDirDelimiter;
		mPerAccountChatLogsDir += userlower;
// <FS:CR> FIRE-7343: Seperate chat logs per grid
		// If the user has elected, append the grid name to chat log directories
		if (append && !gridname.empty())
		{
			mPerAccountChatLogsDir += "." + gridlower;
		}
				
=======
		mPerAccountChatLogsDir = add(getChatLogsDir(), userlower);
>>>>>>> 2206653f
	}
	else
	{
		llerrs << "NULL name for LLDir::setPerAccountChatLogsDir" << llendl;
	}
	
}

void LLDir::setSkinFolder(const std::string &skin_folder, const std::string& language)
{
<<<<<<< HEAD
	mSkinDir = getSkinBaseDir();
	mSkinDir += mDirDelimiter;
	mSkinDir += skin_folder;
	setSkinThemeFolder("default"); // KB: Catznip Viewer-Skins

	// user modifications to current skin
	// e.g. c:\documents and settings\users\username\application data\second life\skins\dazzle
	mUserSkinDir = getOSUserAppDir();
	mUserSkinDir += mDirDelimiter;
	mUserSkinDir += "user_settings"; //AO: Used by KB viewer-skins
        mUserSkinDir += mDirDelimiter;
	mUserSkinDir += "skins";
	mUserSkinDir += mDirDelimiter;	
	//mUserSkinDir += skin_folder;
=======
	LL_DEBUGS("LLDir") << "Setting skin '" << skin_folder << "', language '" << language << "'"
					   << LL_ENDL;
	mSkinName = skin_folder;
	mLanguage = language;

	// This method is called multiple times during viewer initialization. Each
	// time it's called, reset mSearchSkinDirs.
	mSearchSkinDirs.clear();
>>>>>>> 2206653f

	// base skin which is used as fallback for all skinned files
	// e.g. c:\program files\secondlife\skins\default
	mDefaultSkinDir = getSkinBaseDir();
	append(mDefaultSkinDir, "default");
	// This is always the most general of the search skin directories.
	addSearchSkinDir(mDefaultSkinDir);

	mSkinDir = getSkinBaseDir();
	append(mSkinDir, skin_folder);
	// Next level of generality is a skin installed with the viewer.
	addSearchSkinDir(mSkinDir);

	// user modifications to skins, current and default
	// e.g. c:\documents and settings\users\username\application data\second life\skins\dazzle
	mUserSkinDir = getOSUserAppDir();
	append(mUserSkinDir, "skins");
	mUserDefaultSkinDir = mUserSkinDir;
	append(mUserDefaultSkinDir, "default");
	append(mUserSkinDir, skin_folder);
	// Next level of generality is user modifications to default skin...
	addSearchSkinDir(mUserDefaultSkinDir);
	// then user-defined skins.
	addSearchSkinDir(mUserSkinDir);
}

void LLDir::addSearchSkinDir(const std::string& skindir)
{
	if (std::find(mSearchSkinDirs.begin(), mSearchSkinDirs.end(), skindir) == mSearchSkinDirs.end())
	{
		LL_DEBUGS("LLDir") << "search skin: '" << skindir << "'" << LL_ENDL;
		mSearchSkinDirs.push_back(skindir);
	}
}

std::string LLDir::getSkinFolder() const
{
	return mSkinName;
}

std::string LLDir::getLanguage() const
{
	return mLanguage;
}

// [KB] - Catznip: Viewer-Skins
void LLDir::setSkinThemeFolder(const std::string& theme_folder)
{
	mSkinThemeDir = mSkinDir;
	mSkinThemeDir += mDirDelimiter;
	mSkinThemeDir += "themes";
	mSkinThemeDir += mDirDelimiter;
	mSkinThemeDir += theme_folder;
}


bool LLDir::setCacheDir(const std::string &path)
{
	if (path.empty() )
	{
		// reset to default
		mCacheDir = "";
		return true;
	}
	else
	{
		LLFile::mkdir(path);
		std::string tempname = add(path, "temp");
		LLFILE* file = LLFile::fopen(tempname,"wt");
		if (file)
		{
			fclose(file);
			LLFile::remove(tempname);
			mCacheDir = path;
			return true;
		}
		return false;
	}
}

void LLDir::dumpCurrentDirectories()
{
	LL_DEBUGS2("AppInit","Directories") << "Current Directories:" << LL_ENDL;

	LL_DEBUGS2("AppInit","Directories") << "  CurPath:               " << getCurPath() << LL_ENDL;
	LL_DEBUGS2("AppInit","Directories") << "  AppName:               " << getAppName() << LL_ENDL;
	LL_DEBUGS2("AppInit","Directories") << "  ExecutableFilename:    " << getExecutableFilename() << LL_ENDL;
	LL_DEBUGS2("AppInit","Directories") << "  ExecutableDir:         " << getExecutableDir() << LL_ENDL;
	LL_DEBUGS2("AppInit","Directories") << "  ExecutablePathAndName: " << getExecutablePathAndName() << LL_ENDL;
	LL_DEBUGS2("AppInit","Directories") << "  WorkingDir:            " << getWorkingDir() << LL_ENDL;
	LL_DEBUGS2("AppInit","Directories") << "  AppRODataDir:          " << getAppRODataDir() << LL_ENDL;
	LL_DEBUGS2("AppInit","Directories") << "  OSUserDir:             " << getOSUserDir() << LL_ENDL;
	LL_DEBUGS2("AppInit","Directories") << "  OSUserAppDir:          " << getOSUserAppDir() << LL_ENDL;
	LL_DEBUGS2("AppInit","Directories") << "  LindenUserDir:         " << getLindenUserDir() << LL_ENDL;
	LL_DEBUGS2("AppInit","Directories") << "  TempDir:               " << getTempDir() << LL_ENDL;
	LL_DEBUGS2("AppInit","Directories") << "  CAFile:				 " << getCAFile() << LL_ENDL;
	LL_DEBUGS2("AppInit","Directories") << "  SkinBaseDir:           " << getSkinBaseDir() << LL_ENDL;
	LL_DEBUGS2("AppInit","Directories") << "  SkinDir:               " << getSkinDir() << LL_ENDL;
}

std::string LLDir::add(const std::string& path, const std::string& name) const
{
	std::string destpath(path);
	append(destpath, name);
	return destpath;
}

void LLDir::append(std::string& destpath, const std::string& name) const
{
	// Delegate question of whether we need a separator to helper method.
	SepOff sepoff(needSep(destpath, name));
	if (sepoff.first)               // do we need a separator?
	{
		destpath += mDirDelimiter;
	}
	// If destpath ends with a separator, AND name starts with one, skip
	// name's leading separator.
	destpath += name.substr(sepoff.second);
}

LLDir::SepOff LLDir::needSep(const std::string& path, const std::string& name) const
{
	if (path.empty() || name.empty())
	{
		// If either path or name are empty, we do not need a separator
		// between them.
		return SepOff(false, 0);
	}
	// Here we know path and name are both non-empty. But if path already ends
	// with a separator, or if name already starts with a separator, we need
	// not add one.
	std::string::size_type seplen(mDirDelimiter.length());
	bool path_ends_sep(path.substr(path.length() - seplen) == mDirDelimiter);
	bool name_starts_sep(name.substr(0, seplen) == mDirDelimiter);
	if ((! path_ends_sep) && (! name_starts_sep))
	{
		// If neither path nor name brings a separator to the junction, then
		// we need one.
		return SepOff(true, 0);
	}
	if (path_ends_sep && name_starts_sep)
	{
		// But if BOTH path and name bring a separator, we need not add one.
		// Moreover, we should actually skip the leading separator of 'name'.
		return SepOff(false, seplen);
	}
	// Here we know that either path_ends_sep or name_starts_sep is true --
	// but not both. So don't add a separator, and don't skip any characters:
	// simple concatenation will do the trick.
	return SepOff(false, 0);
}

void dir_exists_or_crash(const std::string &dir_name)
{
#if LL_WINDOWS
	// *FIX: lame - it doesn't do the same thing on windows. not so
	// important since we don't deploy simulator to windows boxes.
	LLFile::mkdir(dir_name, 0700);
#else
	struct stat dir_stat;
	if(0 != LLFile::stat(dir_name, &dir_stat))
	{
		S32 stat_rv = errno;
		if(ENOENT == stat_rv)
		{
		   if(0 != LLFile::mkdir(dir_name, 0700))		// octal
		   {
			   llerrs << "Unable to create directory: " << dir_name << llendl;
		   }
		}
		else
		{
			llerrs << "Unable to stat: " << dir_name << " errno = " << stat_rv
				   << llendl;
		}
	}
	else
	{
		// data_dir exists, make sure it's a directory.
		if(!S_ISDIR(dir_stat.st_mode))
		{
			llerrs << "Data directory collision: " << dir_name << llendl;
		}
	}
#endif
}<|MERGE_RESOLUTION|>--- conflicted
+++ resolved
@@ -295,11 +295,7 @@
 	}
 	else
 	{
-<<<<<<< HEAD
-		res = getOSCacheDir() + mDirDelimiter + "Firestorm";
-=======
-		res = add(getOSCacheDir(), "SecondLife");
->>>>>>> 2206653f
+		res = add(getOSCacheDir(), "Firestorm");
 	}
 	return res;
 }
@@ -332,17 +328,13 @@
 	return mSkinDir;
 }
 
-<<<<<<< HEAD
 // [SL:KB] - Catznip: Viewer-Skins | Checked: 2010-10-20 (Catznip-2.2.0c) | Added: Catznip-2.2.0c
 const std::string& LLDir::getSkinThemeDir() const
 {
 	return mSkinThemeDir;
 }
 
-const std::string &LLDir::getUserSkinDir() const
-=======
 const std::string &LLDir::getUserDefaultSkinDir() const
->>>>>>> 2206653f
 {
     return mUserDefaultSkinDir;
 }
@@ -622,15 +614,6 @@
 	}
 }
 
-<<<<<<< HEAD
-	std::vector<std::string> search_paths;
-	
-	search_paths.push_back(getUserSkinDir() + subdirs);		// first look in user skin override
-	search_paths.push_back(getSkinThemeDir() + subdirs);	// KB - Catznip Viewer-skins per-theme colors
-	search_paths.push_back(getSkinDir() + subdirs);			// then in current skin
-	search_paths.push_back(getDefaultSkinDir() + subdirs);  // then default skin
-	search_paths.push_back(getCacheDir() + subdirs);		// and last in preload directory
-=======
 // ridiculous little helper function that should go away when we can use lambda
 inline void push_back(std::vector<std::string>& vector, const std::string& value)
 {
@@ -771,7 +754,6 @@
 			}
 		}
 	}
->>>>>>> 2206653f
 
 	LL_DEBUGS("LLDir") << empty;
 	const char* comma = "";
@@ -864,15 +846,12 @@
 		std::string userlower(username);
 		LLStringUtil::toLower(userlower);
 		LLStringUtil::replaceChar(userlower, ' ', '_');
-<<<<<<< HEAD
 // <FS:CR> FIRE-7343: Seperate chat logs per grid
 		std::string gridlower(gridname);
 		LLStringUtil::toLower(gridlower);
 		LLStringUtil::replaceChar(gridlower, ' ', '_');
 // </FS:CR> FIRE-7343: Seperate chat logs per grid
-		mPerAccountChatLogsDir = getChatLogsDir();
-		mPerAccountChatLogsDir += mDirDelimiter;
-		mPerAccountChatLogsDir += userlower;
+		mPerAccountChatLogsDir = add(getChatLogsDir(), userlower);
 // <FS:CR> FIRE-7343: Seperate chat logs per grid
 		// If the user has elected, append the grid name to chat log directories
 		if (append && !gridname.empty())
@@ -880,9 +859,6 @@
 			mPerAccountChatLogsDir += "." + gridlower;
 		}
 				
-=======
-		mPerAccountChatLogsDir = add(getChatLogsDir(), userlower);
->>>>>>> 2206653f
 	}
 	else
 	{
@@ -893,31 +869,17 @@
 
 void LLDir::setSkinFolder(const std::string &skin_folder, const std::string& language)
 {
-<<<<<<< HEAD
-	mSkinDir = getSkinBaseDir();
-	mSkinDir += mDirDelimiter;
-	mSkinDir += skin_folder;
-	setSkinThemeFolder("default"); // KB: Catznip Viewer-Skins
-
-	// user modifications to current skin
-	// e.g. c:\documents and settings\users\username\application data\second life\skins\dazzle
-	mUserSkinDir = getOSUserAppDir();
-	mUserSkinDir += mDirDelimiter;
-	mUserSkinDir += "user_settings"; //AO: Used by KB viewer-skins
-        mUserSkinDir += mDirDelimiter;
-	mUserSkinDir += "skins";
-	mUserSkinDir += mDirDelimiter;	
-	//mUserSkinDir += skin_folder;
-=======
 	LL_DEBUGS("LLDir") << "Setting skin '" << skin_folder << "', language '" << language << "'"
 					   << LL_ENDL;
 	mSkinName = skin_folder;
+	setSkinThemeFolder("default"); // KB: Catznip Viewer-Skins
 	mLanguage = language;
 
 	// This method is called multiple times during viewer initialization. Each
 	// time it's called, reset mSearchSkinDirs.
 	mSearchSkinDirs.clear();
->>>>>>> 2206653f
+	mUserSkinDir += "user_settings"; //AO: Used by KB viewer-skins
+        mUserSkinDir += mDirDelimiter;
 
 	// base skin which is used as fallback for all skinned files
 	// e.g. c:\program files\secondlife\skins\default
