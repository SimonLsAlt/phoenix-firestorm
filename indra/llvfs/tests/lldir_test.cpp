/**
 * @file lldir_test.cpp
 * @date 2008-05
 * @brief LLDir test cases.
 *
 * $LicenseInfo:firstyear=2008&license=viewerlgpl$
 * Second Life Viewer Source Code
 * Copyright (C) 2010, Linden Research, Inc.
 * 
 * This library is free software; you can redistribute it and/or
 * modify it under the terms of the GNU Lesser General Public
 * License as published by the Free Software Foundation;
 * version 2.1 of the License only.
 * 
 * This library is distributed in the hope that it will be useful,
 * but WITHOUT ANY WARRANTY; without even the implied warranty of
 * MERCHANTABILITY or FITNESS FOR A PARTICULAR PURPOSE.  See the GNU
 * Lesser General Public License for more details.
 * 
 * You should have received a copy of the GNU Lesser General Public
 * License along with this library; if not, write to the Free Software
 * Foundation, Inc., 51 Franklin Street, Fifth Floor, Boston, MA  02110-1301  USA
 * 
 * Linden Research, Inc., 945 Battery Street, San Francisco, CA  94111  USA
 * $/LicenseInfo$
 */

#include "linden_common.h"

#include "../lldir.h"

#include "../test/lltut.h"


namespace tut
{
	struct LLDirTest
        {
        };
        typedef test_group<LLDirTest> LLDirTest_t;
        typedef LLDirTest_t::object LLDirTest_object_t;
        tut::LLDirTest_t tut_LLDirTest("LLDir");

	template<> template<>
	void LLDirTest_object_t::test<1>()
		// getDirDelimiter
	{
		ensure("getDirDelimiter", !gDirUtilp->getDirDelimiter().empty());
	}

	template<> template<>
	void LLDirTest_object_t::test<2>()
		// getBaseFileName
	{
		std::string delim = gDirUtilp->getDirDelimiter();
		std::string rawFile = "foo";
		std::string rawFileExt = "foo.bAr";
		std::string rawFileNullExt = "foo.";
		std::string rawExt = ".bAr";
		std::string rawDot = ".";
		std::string pathNoExt = "aa" + delim + "bb" + delim + "cc" + delim + "dd" + delim + "ee";
		std::string pathExt = pathNoExt + ".eXt";
		std::string dottedPathNoExt = "aa" + delim + "bb" + delim + "cc.dd" + delim + "ee";
		std::string dottedPathExt = dottedPathNoExt + ".eXt";

		// foo[.bAr]

		ensure_equals("getBaseFileName/r-no-ext/no-strip-exten",
			      gDirUtilp->getBaseFileName(rawFile, false),
			      "foo");

		ensure_equals("getBaseFileName/r-no-ext/strip-exten",
			      gDirUtilp->getBaseFileName(rawFile, true),
			      "foo");

		ensure_equals("getBaseFileName/r-ext/no-strip-exten",
			      gDirUtilp->getBaseFileName(rawFileExt, false),
			      "foo.bAr");

		ensure_equals("getBaseFileName/r-ext/strip-exten",
			      gDirUtilp->getBaseFileName(rawFileExt, true),
			      "foo");

		// foo.

		ensure_equals("getBaseFileName/rn-no-ext/no-strip-exten",
			      gDirUtilp->getBaseFileName(rawFileNullExt, false),
			      "foo.");

		ensure_equals("getBaseFileName/rn-no-ext/strip-exten",
			      gDirUtilp->getBaseFileName(rawFileNullExt, true),
			      "foo");

		// .bAr
		// interesting case - with no basename, this IS the basename, not the extension.

		ensure_equals("getBaseFileName/e-ext/no-strip-exten",
			      gDirUtilp->getBaseFileName(rawExt, false),
			      ".bAr");

		ensure_equals("getBaseFileName/e-ext/strip-exten",
			      gDirUtilp->getBaseFileName(rawExt, true),
			      ".bAr");

		// .

		ensure_equals("getBaseFileName/d/no-strip-exten",
			      gDirUtilp->getBaseFileName(rawDot, false),
			      ".");

		ensure_equals("getBaseFileName/d/strip-exten",
			      gDirUtilp->getBaseFileName(rawDot, true),
			      ".");

		// aa/bb/cc/dd/ee[.eXt]

		ensure_equals("getBaseFileName/no-ext/no-strip-exten",
			      gDirUtilp->getBaseFileName(pathNoExt, false),
			      "ee");

		ensure_equals("getBaseFileName/no-ext/strip-exten",
			      gDirUtilp->getBaseFileName(pathNoExt, true),
			      "ee");

		ensure_equals("getBaseFileName/ext/no-strip-exten",
			      gDirUtilp->getBaseFileName(pathExt, false),
			      "ee.eXt");

		ensure_equals("getBaseFileName/ext/strip-exten",
			      gDirUtilp->getBaseFileName(pathExt, true),
			      "ee");

		// aa/bb/cc.dd/ee[.eXt]

		ensure_equals("getBaseFileName/d-no-ext/no-strip-exten",
			      gDirUtilp->getBaseFileName(dottedPathNoExt, false),
			      "ee");

		ensure_equals("getBaseFileName/d-no-ext/strip-exten",
			      gDirUtilp->getBaseFileName(dottedPathNoExt, true),
			      "ee");

		ensure_equals("getBaseFileName/d-ext/no-strip-exten",
			      gDirUtilp->getBaseFileName(dottedPathExt, false),
			      "ee.eXt");

		ensure_equals("getBaseFileName/d-ext/strip-exten",
			      gDirUtilp->getBaseFileName(dottedPathExt, true),
			      "ee");
	}

	template<> template<>
	void LLDirTest_object_t::test<3>()
		// getDirName
	{
		std::string delim = gDirUtilp->getDirDelimiter();
		std::string rawFile = "foo";
		std::string rawFileExt = "foo.bAr";
		std::string pathNoExt = "aa" + delim + "bb" + delim + "cc" + delim + "dd" + delim + "ee";
		std::string pathExt = pathNoExt + ".eXt";
		std::string dottedPathNoExt = "aa" + delim + "bb" + delim + "cc.dd" + delim + "ee";
		std::string dottedPathExt = dottedPathNoExt + ".eXt";

		// foo[.bAr]

		ensure_equals("getDirName/r-no-ext",
			      gDirUtilp->getDirName(rawFile),
			      "");

		ensure_equals("getDirName/r-ext",
			      gDirUtilp->getDirName(rawFileExt),
			      "");

		// aa/bb/cc/dd/ee[.eXt]

		ensure_equals("getDirName/no-ext",
			      gDirUtilp->getDirName(pathNoExt),
			      "aa" + delim + "bb" + delim + "cc" + delim + "dd");

		ensure_equals("getDirName/ext",
			      gDirUtilp->getDirName(pathExt),
			      "aa" + delim + "bb" + delim + "cc" + delim + "dd");

		// aa/bb/cc.dd/ee[.eXt]

		ensure_equals("getDirName/d-no-ext",
			      gDirUtilp->getDirName(dottedPathNoExt),
			      "aa" + delim + "bb" + delim + "cc.dd");

		ensure_equals("getDirName/d-ext",
			      gDirUtilp->getDirName(dottedPathExt),
			      "aa" + delim + "bb" + delim + "cc.dd");
	}

	template<> template<>
	void LLDirTest_object_t::test<4>()
		// getExtension
	{
		std::string delim = gDirUtilp->getDirDelimiter();
		std::string rawFile = "foo";
		std::string rawFileExt = "foo.bAr";
		std::string rawFileNullExt = "foo.";
		std::string rawExt = ".bAr";
		std::string rawDot = ".";
		std::string pathNoExt = "aa" + delim + "bb" + delim + "cc" + delim + "dd" + delim + "ee";
		std::string pathExt = pathNoExt + ".eXt";
		std::string dottedPathNoExt = "aa" + delim + "bb" + delim + "cc.dd" + delim + "ee";
		std::string dottedPathExt = dottedPathNoExt + ".eXt";

		// foo[.bAr]

		ensure_equals("getExtension/r-no-ext",
			      gDirUtilp->getExtension(rawFile),
			      "");

		ensure_equals("getExtension/r-ext",
			      gDirUtilp->getExtension(rawFileExt),
			      "bar");

		// foo.

		ensure_equals("getExtension/rn-no-ext",
			      gDirUtilp->getExtension(rawFileNullExt),
			      "");

		// .bAr
		// interesting case - with no basename, this IS the basename, not the extension.

		ensure_equals("getExtension/e-ext",
			      gDirUtilp->getExtension(rawExt),
			      "");

		// .

		ensure_equals("getExtension/d",
			      gDirUtilp->getExtension(rawDot),
			      "");

		// aa/bb/cc/dd/ee[.eXt]

		ensure_equals("getExtension/no-ext",
			      gDirUtilp->getExtension(pathNoExt),
			      "");

		ensure_equals("getExtension/ext",
			      gDirUtilp->getExtension(pathExt),
			      "ext");

		// aa/bb/cc.dd/ee[.eXt]

		ensure_equals("getExtension/d-no-ext",
			      gDirUtilp->getExtension(dottedPathNoExt),
			      "");

		ensure_equals("getExtension/d-ext",
			      gDirUtilp->getExtension(dottedPathExt),
			      "ext");
	}

   std::string makeTestFile( const std::string& dir, const std::string& file )
   {
      std::string delim = gDirUtilp->getDirDelimiter();
      std::string path = dir + delim + file;
      LLFILE* handle = LLFile::fopen( path, "w" );
      ensure("failed to open test file '"+path+"'", handle != NULL );
<<<<<<< HEAD
      //ensure("failed to write to test file '"+path+"'", !fputs("test file", handle) );
=======
      // Harbison & Steele, 4th ed., p. 366: "If an error occurs, fputs
      // returns EOF; otherwise, it returns some other, nonnegative value."
      ensure("failed to write to test file '"+path+"'", fputs("test file", handle) >= 0);
>>>>>>> cc345710
      fclose(handle);
      return path;
   }

   std::string makeTestDir( const std::string& dirbase )
   {
      int counter;
      std::string uniqueDir;
      bool foundUnused;
      std::string delim = gDirUtilp->getDirDelimiter();
      
      for (counter=0, foundUnused=false; !foundUnused; counter++ )
      {
         char counterStr[3];
         sprintf(counterStr, "%02d", counter);
         uniqueDir = dirbase + counterStr;
         foundUnused = ! ( LLFile::isdir(uniqueDir) || LLFile::isfile(uniqueDir) );
      }
      ensure("test directory '" + uniqueDir + "' creation failed", !LLFile::mkdir(uniqueDir));
      
      return uniqueDir + delim; // HACK - apparently, the trailing delimiter is needed...
   }

   static const char* DirScanFilename[5] = { "file1.abc", "file2.abc", "file1.xyz", "file2.xyz", "file1.mno" };
   
   void scanTest(const std::string& directory, const std::string& pattern, bool correctResult[5])
   {

      // Scan directory and see if any file1.* files are found
      std::string scanResult;
      int   found = 0;
      bool  filesFound[5] = { false, false, false, false, false };
      //std::cerr << "searching '"+directory+"' for '"+pattern+"'\n";

      while ( found <= 5 && gDirUtilp->getNextFileInDir(directory, pattern, scanResult) )
      {
         found++;
         //std::cerr << "  found '"+scanResult+"'\n";
         int check;
         for (check=0; check < 5 && ! ( scanResult == DirScanFilename[check] ); check++)
         {
         }
         // check is now either 5 (not found) or the index of the matching name
         if (check < 5)
         {
            ensure( "found file '"+(std::string)DirScanFilename[check]+"' twice", ! filesFound[check] );
            filesFound[check] = true;
         }
         else // check is 5 - should not happen
         {
            fail( "found unknown file '"+scanResult+"'");
         }
      }
      for (int i=0; i<5; i++)
      {
         if (correctResult[i])
         {
            ensure("scan of '"+directory+"' using '"+pattern+"' did not return '"+DirScanFilename[i]+"'", filesFound[i]);
         }
         else
         {
            ensure("scan of '"+directory+"' using '"+pattern+"' incorrectly returned '"+DirScanFilename[i]+"'", !filesFound[i]);
         }
      }
   }
   
   template<> template<>
   void LLDirTest_object_t::test<5>()
      // getNextFileInDir
   {
      std::string delim = gDirUtilp->getDirDelimiter();
      std::string dirTemp = LLFile::tmpdir();

      // Create the same 5 file names of the two directories

      std::string dir1 = makeTestDir(dirTemp + "getNextFileInDir");
      std::string dir2 = makeTestDir(dirTemp + "getNextFileInDir");
      std::string dir1files[5];
      std::string dir2files[5];
      for (int i=0; i<5; i++)
      {
         dir1files[i] = makeTestFile(dir1, DirScanFilename[i]);
         dir2files[i] = makeTestFile(dir2, DirScanFilename[i]);
      }

      // Scan dir1 and see if each of the 5 files is found exactly once
      bool expected1[5] = { true, true, true, true, true };
      scanTest(dir1, "*", expected1);

      // Scan dir2 and see if only the 2 *.xyz files are found
      bool  expected2[5] = { false, false, true, true, false };
      scanTest(dir1, "*.xyz", expected2);

      // Scan dir2 and see if only the 1 *.mno file is found
      bool  expected3[5] = { false, false, false, false, true };
      scanTest(dir2, "*.mno", expected3);

      // Scan dir1 and see if any *.foo files are found
      bool  expected4[5] = { false, false, false, false, false };
      scanTest(dir1, "*.foo", expected4);

      // Scan dir1 and see if any file1.* files are found
      bool  expected5[5] = { true, false, true, false, true };
      scanTest(dir1, "file1.*", expected5);

      // Scan dir1 and see if any file1.* files are found
      bool  expected6[5] = { true, true, false, false, false };
      scanTest(dir1, "file?.abc", expected6);

      // Scan dir2 and see if any file?.x?z files are found
      bool  expected7[5] = { false, false, true, true, false };
      scanTest(dir2, "file?.x?z", expected7);

      // Scan dir2 and see if any file?.??c files are found
      // THESE FAIL ON Mac and Windows, SO ARE COMMENTED OUT FOR NOW
      //      bool  expected8[5] = { true, true, false, false, false };
      //      scanTest(dir2, "file?.??c", expected8);
      //      scanTest(dir2, "*.??c", expected8);

      // Scan dir1 and see if any *.?n? files are found
      bool  expected9[5] = { false, false, false, false, true };
      scanTest(dir1, "*.?n?", expected9);

      // Scan dir1 and see if any *.???? files are found
      // THIS ONE FAILS ON WINDOWS (returns three charater suffixes) SO IS COMMENTED OUT FOR NOW
      // bool  expected10[5] = { false, false, false, false, false };
      // scanTest(dir1, "*.????", expected10);

      // Scan dir1 and see if any ?????.* files are found
      bool  expected11[5] = { true, true, true, true, true };
      scanTest(dir1, "?????.*", expected11);

      // Scan dir1 and see if any ??l??.xyz files are found
      bool  expected12[5] = { false, false, true, true, false };
      scanTest(dir1, "??l??.xyz", expected12);

      // clean up all test files and directories
      for (int i=0; i<5; i++)
      {
         LLFile::remove(dir1files[i]);
         LLFile::remove(dir2files[i]);
      }
      LLFile::rmdir(dir1);
      LLFile::rmdir(dir2);
   }
}
<|MERGE_RESOLUTION|>--- conflicted
+++ resolved
@@ -263,13 +263,9 @@
       std::string path = dir + delim + file;
       LLFILE* handle = LLFile::fopen( path, "w" );
       ensure("failed to open test file '"+path+"'", handle != NULL );
-<<<<<<< HEAD
-      //ensure("failed to write to test file '"+path+"'", !fputs("test file", handle) );
-=======
       // Harbison & Steele, 4th ed., p. 366: "If an error occurs, fputs
       // returns EOF; otherwise, it returns some other, nonnegative value."
       ensure("failed to write to test file '"+path+"'", fputs("test file", handle) >= 0);
->>>>>>> cc345710
       fclose(handle);
       return path;
    }
