--- conflicted
+++ resolved
@@ -322,15 +322,10 @@
 	llinfos << "LLAudioEngine_FMODEX::shutdown() closing FMOD Ex" << llendl;
 	if ( mSystem ) // speculative fix for MAINT-2657
 	{
-<<<<<<< HEAD
-	mSystem->close();
+		mSystem->close();
 	// <FS:Ansariel> Additional debug message; viewer might hang somewhere in here
 	llinfos << "LLAudioEngine_FMODEX::shutdown() FMOD Ex system closed. Now releasing..." << llendl;
-	mSystem->release();
-=======
-		mSystem->close();
 		mSystem->release();
->>>>>>> 31a3a3da
 	}
 	llinfos << "LLAudioEngine_FMODEX::shutdown() done closing FMOD Ex" << llendl;
 
