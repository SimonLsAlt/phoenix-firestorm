--- conflicted
+++ resolved
@@ -56,25 +56,14 @@
         /*virtual*/ void cleanupWind();
         /*virtual*/ void updateWind(LLVector3 direction, F32 camera_altitude);
 
-<<<<<<< HEAD
-	private:
+    private:
         typedef F32 WIND_SAMPLE_T;
-    	LLWindGen<WIND_SAMPLE_T> *mWindGen;
-    	F32 *mWindBuf;
-    	U32 mWindBufFreq;
-    	U32 mWindBufSamples;
-    	U32 mWindBufBytes;
-    	ALuint mWindSource;
-=======
-    private:
-        typedef S16 WIND_SAMPLE_T;
         LLWindGen<WIND_SAMPLE_T> *mWindGen;
-        S16 *mWindBuf;
+        F32 *mWindBuf;
         U32 mWindBufFreq;
         U32 mWindBufSamples;
         U32 mWindBufBytes;
         ALuint mWindSource;
->>>>>>> c06fb4e0
         int mNumEmptyWindALBuffers;
 
         static const int MAX_NUM_WIND_BUFFERS = 80;
