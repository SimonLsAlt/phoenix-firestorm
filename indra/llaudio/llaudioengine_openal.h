/**
 * @file audioengine_openal.cpp
 * @brief implementation of audio engine using OpenAL
 * support as a OpenAL 3D implementation
 *
 *
 * $LicenseInfo:firstyear=2002&license=viewerlgpl$
 * Second Life Viewer Source Code
 * Copyright (C) 2010, Linden Research, Inc.
 *
 * This library is free software; you can redistribute it and/or
 * modify it under the terms of the GNU Lesser General Public
 * License as published by the Free Software Foundation;
 * version 2.1 of the License only.
 *
 * This library is distributed in the hope that it will be useful,
 * but WITHOUT ANY WARRANTY; without even the implied warranty of
 * MERCHANTABILITY or FITNESS FOR A PARTICULAR PURPOSE.  See the GNU
 * Lesser General Public License for more details.
 *
 * You should have received a copy of the GNU Lesser General Public
 * License along with this library; if not, write to the Free Software
 * Foundation, Inc., 51 Franklin Street, Fifth Floor, Boston, MA  02110-1301  USA
 *
 * Linden Research, Inc., 945 Battery Street, San Francisco, CA  94111  USA
 * $/LicenseInfo$
 */


#ifndef LL_AUDIOENGINE_OPENAL_H
#define LL_AUDIOENGINE_OPENAL_H

#include "llaudioengine.h"
#include "lllistener_openal.h"
#include "llwindgen.h"

class LLAudioEngine_OpenAL : public LLAudioEngine
{
    public:
        LLAudioEngine_OpenAL();
        virtual ~LLAudioEngine_OpenAL();

        virtual bool init(void *user_data, const std::string &app_title);
        virtual std::string getDriverName(bool verbose);
        virtual LLStreamingAudioInterface* createDefaultStreamingAudioImpl() const { return nullptr; }
        virtual void allocateListener();

        virtual void shutdown();

        void setInternalGain(F32 gain);

        LLAudioBuffer* createBuffer();
        LLAudioChannel* createChannel();

        /*virtual*/ bool initWind();
        /*virtual*/ void cleanupWind();
        /*virtual*/ void updateWind(LLVector3 direction, F32 camera_altitude);

<<<<<<< HEAD
	private:
        typedef F32 WIND_SAMPLE_T;
    	LLWindGen<WIND_SAMPLE_T> *mWindGen;
    	F32 *mWindBuf;
    	U32 mWindBufFreq;
    	U32 mWindBufSamples;
    	U32 mWindBufBytes;
    	ALuint mWindSource;
=======
    private:
        typedef F32 WIND_SAMPLE_T;
        LLWindGen<WIND_SAMPLE_T> *mWindGen;
        F32 *mWindBuf;
        U32 mWindBufFreq;
        U32 mWindBufSamples;
        U32 mWindBufBytes;
        ALuint mWindSource;
>>>>>>> 1a8a5404
        int mNumEmptyWindALBuffers;

        static const int MAX_NUM_WIND_BUFFERS = 80;
        static const float WIND_BUFFER_SIZE_SEC; // 1/20th sec
};

class LLAudioChannelOpenAL : public LLAudioChannel
{
    public:
        LLAudioChannelOpenAL();
        virtual ~LLAudioChannelOpenAL();
    protected:
        /*virtual*/ void play();
        /*virtual*/ void playSynced(LLAudioChannel *channelp);
        /*virtual*/ void cleanup();
        /*virtual*/ bool isPlaying();

        /*virtual*/ bool updateBuffer();
        /*virtual*/ void update3DPosition();
        /*virtual*/ void updateLoop();

        ALuint mALSource;
            ALint mLastSamplePos;
};

class LLAudioBufferOpenAL : public LLAudioBuffer{
    public:
        LLAudioBufferOpenAL();
        virtual ~LLAudioBufferOpenAL();

        bool loadWAV(const std::string& filename);
        U32 getLength();

        friend class LLAudioChannelOpenAL;
    protected:
        void cleanup();
        ALuint getBuffer() {return mALBuffer;}

        ALuint mALBuffer;
};

#endif<|MERGE_RESOLUTION|>--- conflicted
+++ resolved
@@ -56,16 +56,6 @@
         /*virtual*/ void cleanupWind();
         /*virtual*/ void updateWind(LLVector3 direction, F32 camera_altitude);
 
-<<<<<<< HEAD
-	private:
-        typedef F32 WIND_SAMPLE_T;
-    	LLWindGen<WIND_SAMPLE_T> *mWindGen;
-    	F32 *mWindBuf;
-    	U32 mWindBufFreq;
-    	U32 mWindBufSamples;
-    	U32 mWindBufBytes;
-    	ALuint mWindSource;
-=======
     private:
         typedef F32 WIND_SAMPLE_T;
         LLWindGen<WIND_SAMPLE_T> *mWindGen;
@@ -74,7 +64,6 @@
         U32 mWindBufSamples;
         U32 mWindBufBytes;
         ALuint mWindSource;
->>>>>>> 1a8a5404
         int mNumEmptyWindALBuffers;
 
         static const int MAX_NUM_WIND_BUFFERS = 80;
