 /** 
 * @file audioengine.cpp
 * @brief implementation of LLAudioEngine class abstracting the Open
 * AL audio support
 *
 * $LicenseInfo:firstyear=2000&license=viewerlgpl$
 * Second Life Viewer Source Code
 * Copyright (C) 2010, Linden Research, Inc.
 * 
 * This library is free software; you can redistribute it and/or
 * modify it under the terms of the GNU Lesser General Public
 * License as published by the Free Software Foundation;
 * version 2.1 of the License only.
 * 
 * This library is distributed in the hope that it will be useful,
 * but WITHOUT ANY WARRANTY; without even the implied warranty of
 * MERCHANTABILITY or FITNESS FOR A PARTICULAR PURPOSE.  See the GNU
 * Lesser General Public License for more details.
 * 
 * You should have received a copy of the GNU Lesser General Public
 * License along with this library; if not, write to the Free Software
 * Foundation, Inc., 51 Franklin Street, Fifth Floor, Boston, MA  02110-1301  USA
 * 
 * Linden Research, Inc., 945 Battery Street, San Francisco, CA  94111  USA
 * $/LicenseInfo$
 */

#include "linden_common.h"

#include "llaudioengine.h"
#include "llstreamingaudio.h"

#include "llerror.h"
#include "llmath.h"

#include "sound_ids.h"  // temporary hack for min/max distances

#include "llfilesystem.h"
#include "lldir.h"
#include "llaudiodecodemgr.h"
#include "llassetstorage.h"


// necessary for grabbing sounds from sim (implemented in viewer)	
extern void request_sound(const LLUUID &sound_guid);

LLAudioEngine* gAudiop = NULL;

// NaCl - Sound explorer
S32 LLAudioSource::sSoundHistoryPruneCounter;
// NaCl End

//
// LLAudioEngine implementation
//


LLAudioEngine::LLAudioEngine()
{
	setDefaults();
}


LLAudioEngine::~LLAudioEngine()
{
}

LLStreamingAudioInterface* LLAudioEngine::getStreamingAudioImpl()
{
	return mStreamingAudioImpl;
}

void LLAudioEngine::setStreamingAudioImpl(LLStreamingAudioInterface *impl)
{
	// <FS> FMOD fixes
	if (mStreamingAudioImpl)
		delete mStreamingAudioImpl;
	// </FS>
	mStreamingAudioImpl = impl;
}

void LLAudioEngine::setDefaults()
{
	mMaxWindGain = 1.f;

	mListenerp = NULL;

	mMuted = false;
	mUserData = NULL;

	mLastStatus = 0;

	mEnableWind = false;

	mChannels.fill(nullptr);
	mBuffers.fill(nullptr);

	mMasterGain = 1.f;
	// Setting mInternalGain to an out of range value fixes the issue reported in STORM-830.
	// There is an edge case in setMasterGain during startup which prevents setInternalGain from 
	// being called if the master volume setting and mInternalGain both equal 0, so using -1 forces
	// the if statement in setMasterGain to execute when the viewer starts up.
	mInternalGain = -1.f;
	mNextWindUpdate = 0.f;

	mStreamingAudioImpl = NULL;

	for (U32 i = 0; i < LLAudioEngine::AUDIO_TYPE_COUNT; i++)
		mSecondaryGain[i] = 1.0f;
}


bool LLAudioEngine::init(void* userdata, const std::string &app_title)
{
	setDefaults();

	mUserData = userdata;
	
	allocateListener();

	LL_INFOS("AudioEngine") << "LLAudioEngine::init() AudioEngine successfully initialized" << LL_ENDL;

	return true;
}


void LLAudioEngine::shutdown()
{
<<<<<<< HEAD
	// <FS> FMOD fixes
	// Clean up streaming audio
	delete mStreamingAudioImpl;
	mStreamingAudioImpl = NULL;
	// </FS>

	// Clean up decode manager
	delete gAudioDecodeMgrp;
	gAudioDecodeMgrp = NULL;

=======
>>>>>>> 462b1c65
	// Clean up wind source
	cleanupWind();

	// Clean up audio sources
	source_map::iterator iter_src;
	for (iter_src = mAllSources.begin(); iter_src != mAllSources.end(); iter_src++)
	{
		delete iter_src->second;
	}


	// Clean up audio data
	data_map::iterator iter_data;
	for (iter_data = mAllData.begin(); iter_data != mAllData.end(); iter_data++)
	{
		delete iter_data->second;
	}


	// Clean up channels
	S32 i;
	for (i = 0; i < LL_MAX_AUDIO_CHANNELS; i++)
	{
		delete mChannels[i];
		mChannels[i] = NULL;
	}

	// Clean up buffers
	for (i = 0; i < LL_MAX_AUDIO_BUFFERS; i++)
	{
		delete mBuffers[i];
		mBuffers[i] = NULL;
	}
}


// virtual
void LLAudioEngine::startInternetStream(const std::string& url)
{
	if (mStreamingAudioImpl)
		mStreamingAudioImpl->start(url);
}


// virtual
void LLAudioEngine::stopInternetStream()
{
	if (mStreamingAudioImpl)
		mStreamingAudioImpl->stop();
}

// virtual
void LLAudioEngine::pauseInternetStream(S32 pause)
{
	if (mStreamingAudioImpl)
		mStreamingAudioImpl->pause(pause);
}

// virtual
void LLAudioEngine::updateInternetStream()
{
	if (mStreamingAudioImpl)
		mStreamingAudioImpl->update();
}

// virtual
LLAudioEngine::LLAudioPlayState LLAudioEngine::isInternetStreamPlaying()
{
	if (mStreamingAudioImpl)
		return (LLAudioEngine::LLAudioPlayState) mStreamingAudioImpl->isPlaying();

	return LLAudioEngine::AUDIO_STOPPED; // Stopped
}


// virtual
void LLAudioEngine::setInternetStreamGain(F32 vol)
{
	if (mStreamingAudioImpl)
		mStreamingAudioImpl->setGain(vol);
}

// virtual
std::string LLAudioEngine::getInternetStreamURL()
{
	if (mStreamingAudioImpl)
		return mStreamingAudioImpl->getURL();
	else return std::string();
}


void LLAudioEngine::updateChannels()
{
	S32 i;
	for (i = 0; i < LL_MAX_AUDIO_CHANNELS; i++)
	{
		if (mChannels[i])
		{
			mChannels[i]->updateBuffer();
			mChannels[i]->update3DPosition();
			mChannels[i]->updateLoop();
		}
	}
}

void LLAudioEngine::idle()
{
	// "Update" all of our audio sources, clean up dead ones.
	// Primarily does position updating, cleanup of unused audio sources.
	// Also does regeneration of the current priority of each audio source.

	S32 i;
	for (i = 0; i < LL_MAX_AUDIO_BUFFERS; i++)
	{
		if (mBuffers[i])
		{
			mBuffers[i]->mInUse = false;
		}
	}

	F32 max_priority = -1.f;
	LLAudioSource *max_sourcep = NULL; // Maximum priority source without a channel
	source_map::iterator iter;
	for (iter = mAllSources.begin(); iter != mAllSources.end();)
	{
		LLAudioSource *sourcep = iter->second;

		// Update this source
		sourcep->update();
		sourcep->updatePriority();

		if (sourcep->isDone())
		{
			// The source is done playing, clean it up.
			delete sourcep;
			mAllSources.erase(iter++);
			continue;
		}

		if (sourcep->isMuted())
		{
			++iter;
		  	continue;
		}

		if (!sourcep->getChannel() && sourcep->getCurrentBuffer())
		{
			// We could potentially play this sound if its priority is high enough.
			if (sourcep->getPriority() > max_priority)
			{
				max_priority = sourcep->getPriority();
				max_sourcep = sourcep;
			}
		}

		// Move on to the next source
		iter++;
	}

	// Now, do priority-based organization of audio sources.
	// All channels used, check priorities.
	// Find channel with lowest priority
	if (max_sourcep)
	{
		LLAudioChannel *channelp = getFreeChannel(max_priority);
		if (channelp)
		{
			//LL_INFOS() << "Replacing source in channel due to priority!" << LL_ENDL;
			max_sourcep->setChannel(channelp);
			channelp->setSource(max_sourcep);
			if (max_sourcep->isSyncSlave())
			{
				// A sync slave, it doesn't start playing until it's synced up with the master.
				// Flag this channel as waiting for sync, and return true.
				channelp->setWaiting(true);
			}
			else
			{
				channelp->setWaiting(false);
				channelp->play();
			}
		}
	}

	
	// Do this BEFORE we update the channels
	// Update the channels to sync up with any changes that the source made,
	// such as changing what sound was playing.
	updateChannels();

	// Update queued sounds (switch to next queued data if the current has finished playing)
	for (iter = mAllSources.begin(); iter != mAllSources.end(); ++iter)
	{
		// This is lame, instead of this I could actually iterate through all the sources
		// attached to each channel, since only those with active channels
		// can have anything interesting happen with their queue? (Maybe not true)
		LLAudioSource *sourcep = iter->second;
		if (!sourcep->mQueuedDatap || sourcep->isMuted())
		{
			// Muted, or nothing queued, so we don't care.
			continue;
		}

		LLAudioChannel *channelp = sourcep->getChannel();
		if (!channelp)
		{
			// This sound isn't playing, so we just process move the queue
			sourcep->mCurrentDatap = sourcep->mQueuedDatap;
			sourcep->mQueuedDatap = NULL;

			// Reset the timer so the source doesn't die.
			sourcep->mAgeTimer.reset();
			// Make sure we have the buffer set up if we just decoded the data
			if (sourcep->mCurrentDatap)
			{
				updateBufferForData(sourcep->mCurrentDatap);
			}

			// Actually play the associated data.
			sourcep->setupChannel();
			channelp = sourcep->getChannel();
			if (channelp)
			{
				channelp->updateBuffer();
				sourcep->getChannel()->play();
			}
			continue;
		}
		else
		{
			// Check to see if the current sound is done playing, or looped.
			if (!channelp->isPlaying())
			{
				sourcep->mCurrentDatap = sourcep->mQueuedDatap;
				sourcep->mQueuedDatap = NULL;

				// Reset the timer so the source doesn't die.
				sourcep->mAgeTimer.reset();

				// Make sure we have the buffer set up if we just decoded the data
				if (sourcep->mCurrentDatap)
				{
					updateBufferForData(sourcep->mCurrentDatap);
				}

				// Actually play the associated data.
				sourcep->setupChannel();
				channelp->updateBuffer();
				sourcep->getChannel()->play();
			}
			else if (sourcep->isLoop())
			{
				// It's a loop, we need to check and see if we're done with it.
				if (channelp->mLoopedThisFrame)
				{
					sourcep->mCurrentDatap = sourcep->mQueuedDatap;
					sourcep->mQueuedDatap = NULL;

					// Actually, should do a time sync so if we're a loop master/slave
					// we don't drift away.
					sourcep->setupChannel();
					sourcep->getChannel()->play();
				}
			}
		}
	}

	// Lame, update the channels AGAIN.
	// Update the channels to sync up with any changes that the source made,
	// such as changing what sound was playing.
	updateChannels();
	
	// Hack!  For now, just use a global sync master;
	LLAudioSource *sync_masterp = NULL;
	LLAudioChannel *master_channelp = NULL;
	F32 max_sm_priority = -1.f;
	for (iter = mAllSources.begin(); iter != mAllSources.end(); ++iter)
	{
		LLAudioSource *sourcep = iter->second;
		if (sourcep->isMuted())
		{
			continue;
		}
		if (sourcep->isSyncMaster())
		{
			if (sourcep->getPriority() > max_sm_priority)
			{
				sync_masterp = sourcep;
				master_channelp = sync_masterp->getChannel();
				max_sm_priority = sourcep->getPriority();
			}
		}
	}

	if (master_channelp && master_channelp->mLoopedThisFrame)
	{
		// Synchronize loop slaves with their masters
		// Update queued sounds (switch to next queued data if the current has finished playing)
		for (iter = mAllSources.begin(); iter != mAllSources.end(); ++iter)
		{
			LLAudioSource *sourcep = iter->second;

			if (!sourcep->isSyncSlave())
			{
				// Not a loop slave, we don't need to do anything
				continue;
			}

			LLAudioChannel *channelp = sourcep->getChannel();
			if (!channelp)
			{
				// Not playing, don't need to bother.
				continue;
			}

			if (!channelp->isPlaying())
			{
				// Now we need to check if our loop master has just looped, and
				// start playback if that's the case.
				if (sync_masterp->getChannel())
				{
					channelp->playSynced(master_channelp);
					channelp->setWaiting(false);
				}
			}
		}
	}

	// Sync up everything that the audio engine needs done.
	commitDeferredChanges();
	
	// Flush unused buffers that are stale enough
	for (i = 0; i < LL_MAX_AUDIO_BUFFERS; i++)
	{
		if (mBuffers[i])
		{
			if (!mBuffers[i]->mInUse && mBuffers[i]->mLastUseTimer.getElapsedTimeF32() > 30.f)
			{
				//LL_INFOS() << "Flushing unused buffer!" << LL_ENDL;
				mBuffers[i]->mAudioDatap->mBufferp = NULL;
				delete mBuffers[i];
				mBuffers[i] = NULL;
			}
		}
	}


	// Clear all of the looped flags for the channels
	for (i = 0; i < LL_MAX_AUDIO_CHANNELS; i++)
	{
		if (mChannels[i])
		{
			mChannels[i]->mLoopedThisFrame = false;
		}
	}

	// Decode audio files
    LLAudioDecodeMgr::getInstance()->processQueue();
	
	// Call this every frame, just in case we somehow
	// missed picking it up in all the places that can add
	// or request new data.
	startNextTransfer();

	updateInternetStream();
}



bool LLAudioEngine::updateBufferForData(LLAudioData *adp, const LLUUID &audio_uuid)
{
	if (!adp)
	{
		return false;
	}

	// Update the audio buffer first - load a sound if we have it.
	// Note that this could potentially cause us to waste time updating buffers
	// for sounds that actually aren't playing, although this should be mitigated
	// by the fact that we limit the number of buffers, and we flush buffers based
	// on priority.
	if (!adp->getBuffer())
	{
		if (adp->hasDecodedData())
		{
			adp->load();
		}
		else if (adp->hasLocalData())
		{
			if (audio_uuid.notNull())
			{
                LLAudioDecodeMgr::getInstance()->addDecodeRequest(audio_uuid);
			}
		}
		else
		{
			return false;
		}
	}
	return true;
}


void LLAudioEngine::enableWind(bool enable)
{
	if (enable && (!mEnableWind))
	{
		mEnableWind = initWind();
	}
	else if (mEnableWind && (!enable))
	{
		mEnableWind = false;
		cleanupWind();
	}
}


LLAudioBuffer * LLAudioEngine::getFreeBuffer()
{
	S32 i;
	for (i = 0; i < LL_MAX_AUDIO_BUFFERS; i++)
	{
		if (!mBuffers[i])
		{
			mBuffers[i] = createBuffer();
			return mBuffers[i];
		}
	}


	// Grab the oldest unused buffer
	F32 max_age = -1.f;
	S32 buffer_id = -1;
	for (i = 0; i < LL_MAX_AUDIO_BUFFERS; i++)
	{
		if (mBuffers[i])
		{
			if (!mBuffers[i]->mInUse)
			{
				if (mBuffers[i]->mLastUseTimer.getElapsedTimeF32() > max_age)
				{
					max_age = mBuffers[i]->mLastUseTimer.getElapsedTimeF32();
					buffer_id = i;
				}
			}
		}
	}

	if (buffer_id >= 0)
	{
		LL_DEBUGS() << "Taking over unused buffer " << buffer_id << LL_ENDL;
		//LL_INFOS() << "Flushing unused buffer!" << LL_ENDL;
		mBuffers[buffer_id]->mAudioDatap->mBufferp = NULL;
		delete mBuffers[buffer_id];
		mBuffers[buffer_id] = createBuffer();
		return mBuffers[buffer_id];
	}
	return NULL;
}


LLAudioChannel * LLAudioEngine::getFreeChannel(const F32 priority)
{
	S32 i;
    for (i = 0; i < LL_MAX_AUDIO_CHANNELS; i++)
	{
		if (!mChannels[i])
		{
			// No channel allocated here, use it.
			mChannels[i] = createChannel();
			return mChannels[i];
		}
		else
		{
			// Channel is allocated but not playing right now, use it.
			if (!mChannels[i]->isPlaying() && !mChannels[i]->isWaiting())
			{
				mChannels[i]->cleanup();
				if (mChannels[i]->getSource())
				{
					mChannels[i]->getSource()->setChannel(NULL);
				}
				return mChannels[i];
			}
		}
	}

	// All channels used, check priorities.
	// Find channel with lowest priority and see if we want to replace it.
	F32 min_priority = 10000.f;
	LLAudioChannel *min_channelp = NULL;

    for (i = 0; i < LL_MAX_AUDIO_CHANNELS; i++)
	{
		LLAudioChannel *channelp = mChannels[i];
		LLAudioSource *sourcep = channelp->getSource();
		if (sourcep->getPriority() < min_priority)
		{
			min_channelp = channelp;
			min_priority = sourcep->getPriority();
		}
	}

	if (min_priority > priority || !min_channelp)
	{
		// All playing channels have higher priority, return.
		return NULL;
	}

	// Flush the minimum priority channel, and return it.
	min_channelp->cleanup();
	min_channelp->getSource()->setChannel(NULL);
	return min_channelp;
}


void LLAudioEngine::cleanupBuffer(LLAudioBuffer *bufferp)
{
	S32 i;
	for (i = 0; i < LL_MAX_AUDIO_BUFFERS; i++)
	{
		if (mBuffers[i] == bufferp)
		{
			delete mBuffers[i];
			mBuffers[i] = NULL;
		}
	}
}


bool LLAudioEngine::preloadSound(const LLUUID &uuid)
{
	LL_DEBUGS("AudioEngine")<<"( "<<uuid<<" )"<<LL_ENDL;

	// <FS:ND> Protect against corrupted sounds. Just do a quick exit instead of trying to preload over and over again.
	if( gAudiop->isCorruptSound( uuid ) )
		return false;
	// </FS:ND>

	getAudioData(uuid);	// We don't care about the return value, this is just to make sure
									// that we have an entry, which will mean that the audio engine knows about this

    if (LLAudioDecodeMgr::getInstance()->addDecodeRequest(uuid))
	{
		// This means that we do have a local copy, and we're working on decoding it.
		return true;
	}

	return false;
}

bool LLAudioEngine::isWindEnabled()
{
	return mEnableWind;
}


void LLAudioEngine::setMuted(bool muted)
{
	if (muted != mMuted)
	{
		mMuted = muted;
		setMasterGain(mMasterGain);
	}
	enableWind(!mMuted);
}

void LLAudioEngine::setMasterGain(const F32 gain)
{
	mMasterGain = gain;
	F32 internal_gain = getMuted() ? 0.f : gain;
	if (internal_gain != mInternalGain)
	{
		mInternalGain = internal_gain;
		setInternalGain(mInternalGain);
	}
}

F32 LLAudioEngine::getMasterGain()
{
	return mMasterGain;
}

void LLAudioEngine::setSecondaryGain(S32 type, F32 gain)
{
	llassert(type < LLAudioEngine::AUDIO_TYPE_COUNT);
	
	mSecondaryGain[type] = gain;
}

F32 LLAudioEngine::getSecondaryGain(S32 type)
{
	return mSecondaryGain[type];
}

F32 LLAudioEngine::getInternetStreamGain()
{
	if (mStreamingAudioImpl)
		return mStreamingAudioImpl->getGain();
	else
		return 1.0f;
}

void LLAudioEngine::setMaxWindGain(F32 gain)
{
	mMaxWindGain = gain;
}


F64 LLAudioEngine::mapWindVecToGain(LLVector3 wind_vec)
{
	F64 gain = 0.0;
	
	gain = wind_vec.magVec();

	if (gain)
	{
		if (gain > 20)
		{
			gain = 20;
		}
		gain = gain/20.0;
	}

	return (gain);
} 


F64 LLAudioEngine::mapWindVecToPitch(LLVector3 wind_vec)
{
	LLVector3 listen_right;
	F64 theta;
  
	// Wind frame is in listener-relative coordinates
	LLVector3 norm_wind = wind_vec;
	norm_wind.normVec();
	listen_right.setVec(1.0,0.0,0.0);

	// measure angle between wind vec and listener right axis (on 0,PI)
	theta = acos(norm_wind * listen_right);

	// put it on 0, 1
	theta /= F_PI;					

	// put it on [0, 0.5, 0]
	if (theta > 0.5) theta = 1.0-theta;
	if (theta < 0) theta = 0;

	return (theta);
}


F64 LLAudioEngine::mapWindVecToPan(LLVector3 wind_vec)
{
	LLVector3 listen_right;
	F64 theta;
  
	// Wind frame is in listener-relative coordinates
	listen_right.setVec(1.0,0.0,0.0);

	LLVector3 norm_wind = wind_vec;
	norm_wind.normVec();

	// measure angle between wind vec and listener right axis (on 0,PI)
	theta = acos(norm_wind * listen_right);

	// put it on 0, 1
	theta /= F_PI;					

	return (theta);
}


void LLAudioEngine::triggerSound(const LLUUID &audio_uuid, const LLUUID& owner_id, const F32 gain,
								 // / <FS:Testy> Optional parameter for setting the audio source UUID
								 // const S32 type, const LLVector3d &pos_global, const LLUUID& source_object)
								 const S32 type, const LLVector3d &pos_global, const LLUUID& source_object, const LLUUID& audio_source_id)
{
	// Create a new source (since this can't be associated with an existing source.
	//LL_INFOS() << "Localized: " << audio_uuid << LL_ENDL;

	// NaCl - Do not load silent sounds.
	if (mMuted || gain <FLT_EPSILON*2)
	{
		return;
	}

	// <FS:Testy> Only generate the id if one wasn't passed to the method
	//LLUUID source_id;
	//source_id.generate();
	LLUUID source_id = audio_source_id;
	if (source_id.isNull())
	{
		source_id.generate();
	}

	LLAudioSource *asp = new LLAudioSource(source_id, owner_id, gain, type, source_object, true);
	addAudioSource(asp);
	if (pos_global.isExactlyZero())
	{
		asp->setAmbient(true);
	}
	else
	{
		asp->setPositionGlobal(pos_global);
	}
	asp->updatePriority();
	asp->play(audio_uuid);
}

void LLAudioEngine::triggerSound(SoundData& soundData)
{
	triggerSound(soundData.audio_uuid, soundData.owner_id, soundData.gain, soundData.type, soundData.pos_global);
}

void LLAudioEngine::setListenerPos(LLVector3 aVec)
{
	mListenerp->setPosition(aVec);  
}


LLVector3 LLAudioEngine::getListenerPos()
{
	if (mListenerp)
	{
		return(mListenerp->getPosition());  
	}
	else
	{
		return(LLVector3::zero);
	}
}


void LLAudioEngine::setListenerVelocity(LLVector3 aVec)
{
	mListenerp->setVelocity(aVec);  
}


void LLAudioEngine::translateListener(LLVector3 aVec)
{
	mListenerp->translate(aVec);	
}


void LLAudioEngine::orientListener(LLVector3 up, LLVector3 at)
{
	mListenerp->orient(up, at);  
}


void LLAudioEngine::setListener(LLVector3 pos, LLVector3 vel, LLVector3 up, LLVector3 at)
{
	mListenerp->set(pos,vel,up,at);  
}


void LLAudioEngine::setDopplerFactor(F32 factor)
{
	if (mListenerp)
	{
		mListenerp->setDopplerFactor(factor);  
	}
}


F32 LLAudioEngine::getDopplerFactor()
{
	if (mListenerp)
	{
		return mListenerp->getDopplerFactor();
	}
	else
	{
		return 0.f;
	}
}


void LLAudioEngine::setRolloffFactor(F32 factor)
{
	if (mListenerp)
	{
		mListenerp->setRolloffFactor(factor);  
	}
}


F32 LLAudioEngine::getRolloffFactor()
{
	if (mListenerp)
	{
		return mListenerp->getRolloffFactor();  
	}
	else
	{
		return 0.f;
	}
}


void LLAudioEngine::commitDeferredChanges()
{
	mListenerp->commitDeferredChanges();  
}


LLAudioSource * LLAudioEngine::findAudioSource(const LLUUID &source_id)
{
	source_map::iterator iter;
	iter = mAllSources.find(source_id);

	if (iter == mAllSources.end())
	{
		return NULL;
	}
	else
	{
		return iter->second;
	}
}


LLAudioData * LLAudioEngine::getAudioData(const LLUUID &audio_uuid)
{
<<<<<<< HEAD
	// <FS:ND> Protect against corrupted sounds. Just do a quick exit instead of trying to decode over and over again.
	if( isCorruptSound( audio_uuid ) )
		return 0;
	// </FS:ND>

=======
	LL_PROFILE_ZONE_SCOPED_CATEGORY_MEDIA;
>>>>>>> 462b1c65
	data_map::iterator iter;
	iter = mAllData.find(audio_uuid);
	if (iter == mAllData.end())
	{
		// Create the new audio data
		LLAudioData *adp = new LLAudioData(audio_uuid);
		mAllData[audio_uuid] = adp;
		return adp;
	}
	else
	{
		return iter->second;
	}
}

void LLAudioEngine::addAudioSource(LLAudioSource *asp)
{
	mAllSources[asp->getID()] = asp;
}


void LLAudioEngine::cleanupAudioSource(LLAudioSource *asp)
{
	source_map::iterator iter;
	iter = mAllSources.find(asp->getID());
	if (iter == mAllSources.end())
	{
		LL_WARNS() << "Cleaning up unknown audio source!" << LL_ENDL;
		return;
	}
	else
	{
		LL_DEBUGS("AudioEngine") << "Cleaning up audio sources for "<< asp->getID() <<LL_ENDL;
	delete asp;
	mAllSources.erase(iter);
}
}


bool LLAudioEngine::hasDecodedFile(const LLUUID &uuid)
{
	std::string uuid_str;
	uuid.toString(uuid_str);

	std::string wav_path;
	// <FS:Ansariel> Sound cache
	//wav_path = gDirUtilp->getExpandedFilename(LL_PATH_CACHE,uuid_str);
	wav_path = gDirUtilp->getExpandedFilename(LL_PATH_FS_SOUND_CACHE,uuid_str);
	// </FS:Ansariel>
	wav_path += ".dsf";

	if (gDirUtilp->fileExists(wav_path))
	{
		return true;
	}
	else
	{
		return false;
	}
}


bool LLAudioEngine::hasLocalFile(const LLUUID &uuid)
{
	// See if it's in the cache.
	bool have_local = LLFileSystem::getExists(uuid, LLAssetType::AT_SOUND);
	LL_DEBUGS("AudioEngine") << "sound uuid " << uuid << " exists in cache" << LL_ENDL;
	return have_local;
}

void LLAudioEngine::startNextTransfer()
{
	//LL_INFOS() << "LLAudioEngine::startNextTransfer()" << LL_ENDL;
	if (mCurrentTransfer.notNull() || getMuted())
	{
		//LL_INFOS() << "Transfer in progress, aborting" << LL_ENDL;
		return;
	}

	// Get the ID for the next asset that we want to transfer.
	// Pick one in the following order:
	LLUUID asset_id;
	S32 i;
	LLAudioSource *asp = NULL;
	LLAudioData *adp = NULL;
	data_map::iterator data_iter;

	// Check all channels for currently playing sounds.
	F32 max_pri = -1.f;
	for (i = 0; i < LL_MAX_AUDIO_CHANNELS; i++)
	{
		if (!mChannels[i])
		{
			continue;
		}

		asp = mChannels[i]->getSource();
		if (!asp)
		{
			continue;
		}
		if (asp->getPriority() <= max_pri)
		{
			continue;
		}

		if (asp->getPriority() <= max_pri)
		{
			continue;
		}

		adp = asp->getCurrentData();
		if (!adp)
		{
			continue;
		}

        if (!adp->hasLocalData() && !adp->hasDecodeFailed())
		{
			asset_id = adp->getID();
			max_pri = asp->getPriority();
		}
	}

	// Check all channels for currently queued sounds.
	if (asset_id.isNull())
	{
		max_pri = -1.f;
		for (i = 0; i < LL_MAX_AUDIO_CHANNELS; i++)
		{
			if (!mChannels[i])
			{
				continue;
			}

			LLAudioSource *asp;
			asp = mChannels[i]->getSource();
			if (!asp)
			{
				continue;
			}

			if (asp->getPriority() <= max_pri)
			{
				continue;
			}

			adp = asp->getQueuedData();
			if (!adp)
			{
				continue;
			}

            if (!adp->hasLocalData() && !adp->hasDecodeFailed())
			{
				asset_id = adp->getID();
				max_pri = asp->getPriority();
			}
		}
	}

	// Check all live channels for other sounds (preloads).
	if (asset_id.isNull())
	{
		max_pri = -1.f;
		for (i = 0; i < LL_MAX_AUDIO_CHANNELS; i++)
		{
			if (!mChannels[i])
			{
				continue;
			}

			LLAudioSource *asp;
			asp = mChannels[i]->getSource();
			if (!asp)
			{
				continue;
			}

			if (asp->getPriority() <= max_pri)
			{
				continue;
			}


			for (data_iter = asp->mPreloadMap.begin(); data_iter != asp->mPreloadMap.end(); data_iter++)
			{
				LLAudioData *adp = data_iter->second;
				if (!adp)
				{
					continue;
				}

                if (!adp->hasLocalData() && !adp->hasDecodeFailed())
				{
					asset_id = adp->getID();
					max_pri = asp->getPriority();
				}
			}
		}
	}

	// Check all sources
	if (asset_id.isNull())
	{
		max_pri = -1.f;
		source_map::iterator source_iter;
		for (source_iter = mAllSources.begin(); source_iter != mAllSources.end(); source_iter++)
		{
			asp = source_iter->second;
			if (!asp)
			{
				continue;
			}

			if (asp->getPriority() <= max_pri)
			{
				continue;
			}

			adp = asp->getCurrentData();
            if (adp && !adp->hasLocalData() && !adp->hasDecodeFailed())
			{
				asset_id = adp->getID();
				max_pri = asp->getPriority();
				continue;
			}

			adp = asp->getQueuedData();
            if (adp && !adp->hasLocalData() && !adp->hasDecodeFailed())
			{
				asset_id = adp->getID();
				max_pri = asp->getPriority();
				continue;
			}

			for (data_iter = asp->mPreloadMap.begin(); data_iter != asp->mPreloadMap.end(); data_iter++)
			{
				LLAudioData *adp = data_iter->second;
				if (!adp)
				{
					continue;
				}

                if (!adp->hasLocalData() && !adp->hasDecodeFailed())
				{
					asset_id = adp->getID();
					max_pri = asp->getPriority();
					break;
				}
			}
		}
	}

	if (asset_id.notNull())
	{
		//LL_INFOS() << "Getting asset data for: " << asset_id << LL_ENDL;
		mCurrentTransfer = asset_id;
		mCurrentTransferTimer.reset();
		gAssetStorage->getAssetData(asset_id, LLAssetType::AT_SOUND,
									assetCallback, NULL);
	}
	else
	{
		//LL_INFOS() << "No pending transfers?" << LL_ENDL;
	}
}


// static
void LLAudioEngine::assetCallback(const LLUUID &uuid, LLAssetType::EType type, void *user_data, S32 result_code, LLExtStat ext_status)
{
	if (!gAudiop)
	{
		LL_WARNS("AudioEngine") << "LLAudioEngine instance doesn't exist!" << LL_ENDL;
		return;
	}

	if (result_code)
	{
		LL_INFOS() << "Boom, error in audio file transfer: " << LLAssetStorage::getErrorString( result_code ) << " (" << result_code << ")" << LL_ENDL;
		// Need to mark data as bad to avoid constant rerequests.
		LLAudioData *adp = gAudiop->getAudioData(uuid);
		if (adp)
        {	// Make sure everything is cleared
            adp->setHasDecodeFailed(true);
			adp->setHasLocalData(false);
			adp->setHasDecodedData(false);
			adp->setHasCompletedDecode(true);
		}
	}
	else
	{
		LLAudioData *adp = gAudiop->getAudioData(uuid);
		if (!adp)
        {
			// Should never happen
			LL_WARNS() << "Got asset callback without audio data for " << uuid << LL_ENDL;
			gAudiop->removeAudioData( uuid ); // <FS:ND/> Remove this corrupt asset from the queue, or we're in danger of endless recursion.
        }
		else
		{
			// LL_INFOS() << "Got asset callback with good audio data for " << uuid << ", making decode request" << LL_ENDL;
            adp->setHasDecodeFailed(false);
		    adp->setHasLocalData(true);
            LLAudioDecodeMgr::getInstance()->addDecodeRequest(uuid);
		}
	}
	gAudiop->mCurrentTransfer = LLUUID::null;
	gAudiop->startNextTransfer();
}

// <FS:Ansariel> Output device selection
//virtual
LLAudioEngine::output_device_map_t LLAudioEngine::getDevices()
{
	return output_device_map_t();
}

void LLAudioEngine::OnOutputDeviceListChanged(output_device_map_t output_device_map)
{
	mOutputDeviceListChangedCallback(output_device_map);
}
// </FS:Ansariel>

//
// LLAudioSource implementation
//


LLAudioSource::LLAudioSource(const LLUUID& id, const LLUUID& owner_id, const F32 gain, const S32 type, const LLUUID& source_id, const bool isTrigger)
:	mID(id),
	mOwnerID(owner_id),
	mPriority(0.f),
	mGain(gain),
	mSourceMuted(false),
	mAmbient(false),
	mLoop(false),
	mSyncMaster(false),
	mSyncSlave(false),
	mQueueSounds(false),
	mPlayedOnce(false),
	mCorrupted(false),
	mType(type),
	mChannelp(NULL),
	mCurrentDatap(NULL),
	mQueuedDatap(NULL),
// NaCl - Sound explorer
	mSourceID(source_id),
	mIsTrigger(isTrigger)
{
	mLogID.generate();
}

std::map<LLUUID, LLSoundHistoryItem> gSoundHistory;

// static
void LLAudioSource::logSoundPlay(const LLUUID& id, LLVector3d position, S32 type, const LLUUID& assetid, const LLUUID& ownerid, const LLUUID& sourceid, bool is_trigger, bool is_looped)
{
	// <FS:ND> Corrupt asset, do not bother
	if( gAudiop->isCorruptSound( assetid ) )
		return;
	// </FS:ND>

	// <FS:ND> Do not overflow our log here.
	pruneSoundLog();
	if( gSoundHistory.size() > 2048 )
		return; // Might clear out oldest entries before giving up?
	// </FS:ND>

	LLSoundHistoryItem item;
	item.mID = id;
	item.mPosition = position;
	item.mType = type;
	item.mAssetID = assetid;
	item.mOwnerID = ownerid;
	item.mSourceID = sourceid;
	item.mPlaying = true;
	item.mTimeStarted = LLTimer::getElapsedSeconds();
	item.mTimeStopped = F64_MAX;
	item.mIsTrigger = is_trigger;
	item.mIsLooped = is_looped;
	
	item.mReviewed = false;
	item.mReviewedCollision = false;
	
	gSoundHistory[id] = item;
}

// static
void LLAudioSource::logSoundStop(const LLUUID& id)
{
	if (gSoundHistory.find(id) != gSoundHistory.end())
	{
		gSoundHistory[id].mPlaying = false;
		gSoundHistory[id].mTimeStopped = LLTimer::getElapsedSeconds();
		pruneSoundLog();
	}
}

// static
void LLAudioSource::pruneSoundLog()
{
	if (++sSoundHistoryPruneCounter >= 64)
	{
		sSoundHistoryPruneCounter = 0;
		while (gSoundHistory.size() > 256)
		{
			std::map<LLUUID, LLSoundHistoryItem>::iterator iter = gSoundHistory.begin();
			std::map<LLUUID, LLSoundHistoryItem>::iterator end = gSoundHistory.end();
			U64 lowest_time = (*iter).second.mTimeStopped;
			LLUUID lowest_id = (*iter).first;
			for ( ; iter != end; ++iter)
			{
				if ((*iter).second.mTimeStopped < lowest_time)
				{
					lowest_time = (*iter).second.mTimeStopped;
					lowest_id = (*iter).first;
				}
			}
			gSoundHistory.erase(lowest_id);
		}
	}
}
// NaCl End


LLAudioSource::~LLAudioSource()
{
	if (mChannelp)
	{
		// Stop playback of this sound
		mChannelp->setSource(NULL);
		mChannelp = NULL;
	}
	// NaCl - Sound Explorer
	if (mType != LLAudioEngine::AUDIO_TYPE_UI) // && mSourceID.notNull())
	{
		logSoundStop(mLogID);
	}
	// NaCl End
}


void LLAudioSource::setChannel(LLAudioChannel *channelp)
{
	if (channelp == mChannelp)
	{
		return;
	}

	mChannelp = channelp;
}


void LLAudioSource::update()
{
	if(mCorrupted)
	{
		return ; //no need to update
	}

	if (!getCurrentBuffer())
	{
		LLAudioData *adp = getCurrentData();
		if (adp)
		{
			// Hack - try and load the sound.  Will do this as a callback
			// on decode later.
            if (adp->getBuffer())
			{
				play(adp->getID());
			}
            else if (adp->hasDecodedData() && !adp->hasWAVLoadFailed())
            {
                adp->load();
            }
            else if (adp->hasCompletedDecode() && adp->hasDecodeFailed()) // Only mark corrupted after decode is done
			{
				LL_WARNS() << "Marking LLAudioSource corrupted for " << adp->getID() << LL_ENDL;
				mCorrupted = true ;
				gAudiop->markSoundCorrupt( adp->getID() );
			}
		}
	}
}

void LLAudioSource::updatePriority()
{
	if (isAmbient())
	{
		mPriority = 1.f;
	}
	else if (isMuted())
	{
		mPriority = 0.f;
	}
	else
	{
		// Priority is based on distance
		LLVector3 dist_vec;
		dist_vec.setVec(getPositionGlobal());

		if (gAudiop)
		{
			dist_vec -= gAudiop->getListenerPos();
		}

		F32 dist_squared = llmax(1.f, dist_vec.magVecSquared());

		mPriority = mGain / dist_squared;
	}
}

bool LLAudioSource::setupChannel()
{
	LLAudioData *adp = getCurrentData();

	if (!adp->getBuffer())
	{
		// We're not ready to play back the sound yet, so don't try and allocate a channel for it.
		//LL_WARNS() << "Aborting, no buffer" << LL_ENDL;
		return false;
	}

	if (!gAudiop)
	{
		LL_WARNS("AudioEngine") << "LLAudioEngine instance doesn't exist!" << LL_ENDL;
		return false;
	}

	if (!mChannelp)
	{
		// Update the priority, in case we need to push out another channel.
		updatePriority();

		setChannel(gAudiop->getFreeChannel(getPriority()));
	}

	if (!mChannelp)
	{
		// Ugh, we don't have any free channels.
		// Now we have to reprioritize.
		// For now, just don't play the sound.
		//LL_WARNS() << "Aborting, no free channels" << LL_ENDL;
		return false;
	}

	mChannelp->setSource(this);
	return true;
}

void LLAudioSource::stop()
{
    play(LLUUID::null);
    if (mCurrentDatap)
    {
        // always reset data if something wants us to stop
        mCurrentDatap = nullptr;
    }
}

bool LLAudioSource::play(const LLUUID &audio_uuid)
{
	// NaCl - Sound Explorer
	if(mType != LLAudioEngine::AUDIO_TYPE_UI) //&& mSourceID.notNull())
	{
		logSoundPlay(mLogID, mPositionGlobal, mType, audio_uuid, mOwnerID, mSourceID, mIsTrigger, mLoop);
	}
	// NaCl End
	// Special abuse of play(); don't play a sound, but kill it.
	if (audio_uuid.isNull())
	{
		if (getChannel())
		{
			// NaCl - Sound Explorer
			if(getChannel()->getSource())
			// NaCl End
			getChannel()->setSource(NULL);
			setChannel(NULL);
			if (!isMuted())
			{
				mCurrentDatap = NULL;
			}
		}
		return false;
	}

	// Reset our age timeout if someone attempts to play the source.
	mAgeTimer.reset();

	if (!gAudiop)
	{
		LL_WARNS("AudioEngine") << "LLAudioEngine instance doesn't exist!" << LL_ENDL;
		return false;
	}

	LLAudioData *adp = gAudiop->getAudioData(audio_uuid);
	if( !adp )
		return false;
	addAudioData(adp);

	if (isMuted())
	{
		return false;
	}

	bool has_buffer = gAudiop->updateBufferForData(adp, audio_uuid);
	if (!has_buffer)
	{
		// Don't bother trying to set up a channel or anything, we don't have an audio buffer.
		return false;
	}

	if (!setupChannel())
	{
		return false;
	}

	if (isSyncSlave())
	{
		// A sync slave, it doesn't start playing until it's synced up with the master.
		// Flag this channel as waiting for sync, and return true.
		getChannel()->setWaiting(true);
		return true;
	}

	getChannel()->play();
	return true;
}


bool LLAudioSource::isDone() const
{
	if(mCorrupted)
	{
		return true ;
	}

	const F32 MAX_AGE = 60.f;
	const F32 MAX_UNPLAYED_AGE = 15.f;
	const F32 MAX_MUTED_AGE = 11.f;

	if (isLoop())
	{
		// Looped sources never die on their own.
		return false;
	}

	if (hasPendingPreloads())
	{
		return false;
	}

	if (mQueuedDatap)
	{
		// Don't kill this sound if we've got something queued up to play.
		return false;
	}

	F32 elapsed = mAgeTimer.getElapsedTimeF32();

	// This is a single-play source
	if (!mChannelp)
	{
		if ((elapsed > (mSourceMuted ? MAX_MUTED_AGE : MAX_UNPLAYED_AGE)) || mPlayedOnce)
		{
			// We don't have a channel assigned, and it's been
			// over 15 seconds since we tried to play it.  Don't bother.
			//LL_INFOS() << "No channel assigned, source is done" << LL_ENDL;
			return true;
		}
		else
		{
			return false;
		}
	}

	if (mChannelp->isPlaying())
	{
		if (elapsed > MAX_AGE)
		{
			// Arbitarily cut off non-looped sounds when they're old.
			return true;
		}
		else
		{
			// Sound is still playing and we haven't timed out, don't kill it.
			return false;
		}
	}

	if ((elapsed > MAX_UNPLAYED_AGE) || mPlayedOnce)
	{
		// The sound isn't playing back after 15 seconds or we're already done playing it, kill it.
		return true;
	}

	return false;
}


void LLAudioSource::addAudioData(LLAudioData *adp, const bool set_current)
{
	// Only handle a single piece of audio data associated with a source right now,
	// until I implement prefetch.

	if (!gAudiop)
	{
		LL_WARNS("AudioEngine") << "LLAudioEngine instance doesn't exist!" << LL_ENDL;
		return;
	}

	if (set_current)
	{
		if (!mCurrentDatap)
		{
			mCurrentDatap = adp;
			if (mChannelp)
			{
				mChannelp->updateBuffer();
				mChannelp->play();
			}

			// Make sure the audio engine knows that we want to request this sound.
			gAudiop->startNextTransfer();
			return;
		}
		else if (mQueueSounds)
		{
			// If we have current data, and we're queuing, put
			// the object onto the queue.
			if (mQueuedDatap)
			{
				// We only queue one sound at a time, and it's a FIFO.
				// Don't put it onto the queue.
				return;
			}

			if (adp == mCurrentDatap && isLoop())
			{
				// No point in queueing the same sound if
				// we're looping.
				return;
			}
			mQueuedDatap = adp;

			// Make sure the audio engine knows that we want to request this sound.
			gAudiop->startNextTransfer();
		}
		else
		{
			if (mCurrentDatap != adp)
			{
				// Right now, if we're currently playing this sound in a channel, we
				// update the buffer that the channel's associated with
				// and play it.  This may not be the correct behavior.
				mCurrentDatap = adp;
				if (mChannelp)
				{
					mChannelp->updateBuffer();
					mChannelp->play();
				}
				// Make sure the audio engine knows that we want to request this sound.
				gAudiop->startNextTransfer();
			}
		}
	}
	else
	{
		// Add it to the preload list.
		mPreloadMap[adp->getID()] = adp;
		gAudiop->startNextTransfer();
	}
}


bool LLAudioSource::hasPendingPreloads() const
{
	// Check to see if we've got any preloads on deck for this source
	data_map::const_iterator iter;
	for (iter = mPreloadMap.begin(); iter != mPreloadMap.end(); iter++)
	{
		LLAudioData *adp = iter->second;
		// note: a bad UUID will forever be !hasDecodedData()
        // but also hasDecodeFailed(), hence the check for hasDecodeFailed()
		if (!adp)
		{
			continue;
		}
        if (!adp->hasDecodedData() && !adp->hasDecodeFailed())
		{
			// This source is still waiting for a preload
			return true;
		}
	}

	return false;
}


LLAudioData * LLAudioSource::getCurrentData()
{
	return mCurrentDatap;
}

LLAudioData * LLAudioSource::getQueuedData()
{
	return mQueuedDatap;
}

LLAudioBuffer * LLAudioSource::getCurrentBuffer()
{
	if (!mCurrentDatap)
	{
		return NULL;
	}

	return mCurrentDatap->getBuffer();
}




//
// LLAudioChannel implementation
//


LLAudioChannel::LLAudioChannel() :
	mCurrentSourcep(NULL),
	mCurrentBufferp(NULL),
	mLoopedThisFrame(false),
	mWaiting(false),
	mSecondaryGain(1.0f)
{
}


LLAudioChannel::~LLAudioChannel()
{
	// Need to disconnect any sources which are using this channel.
	//LL_INFOS() << "Cleaning up audio channel" << LL_ENDL;
	if (mCurrentSourcep)
	{
		mCurrentSourcep->setChannel(NULL);
	}
	mCurrentBufferp = NULL;
}


void LLAudioChannel::setSource(LLAudioSource *sourcep)
{
	//LL_INFOS() << this << ": setSource(" << sourcep << ")" << LL_ENDL;

	if (!sourcep)
	{
		// Clearing the source for this channel, don't need to do anything.
		//LL_INFOS() << "Clearing source for channel" << LL_ENDL;
		cleanup();
		mCurrentSourcep = NULL;
		mWaiting = false;
	}
	else
	{
		LL_DEBUGS("AudioEngine") << "( id: " << sourcep->getID() << ")" << LL_ENDL;

	if (sourcep == mCurrentSourcep)
	{
		// Don't reallocate the channel, this will make FMOD goofy.
		//LL_INFOS() << "Calling setSource with same source!" << LL_ENDL;
	}

	mCurrentSourcep = sourcep;

	updateBuffer();
	update3DPosition();
}
}


bool LLAudioChannel::updateBuffer()
{
	if (!gAudiop)
	{
		LL_WARNS("AudioEngine") << "LLAudioEngine instance doesn't exist!" << LL_ENDL;
		return false;
	}

	if (!mCurrentSourcep)
	{
		// This channel isn't associated with any source, nothing
		// to be updated
		return false;
	}

	// Initialize the channel's gain setting for this sound.
	setSecondaryGain(gAudiop->getSecondaryGain(mCurrentSourcep->getType()));

	LLAudioBuffer *bufferp = mCurrentSourcep->getCurrentBuffer();
	if (bufferp == mCurrentBufferp)
	{
		if (bufferp)
		{
			// The source hasn't changed what buffer it's playing
			bufferp->mLastUseTimer.reset();
			bufferp->mInUse = true;
		}
		return false;
	}

	//
	// The source changed what buffer it's playing.  We need to clean up
	// the existing channel
	//
	cleanup();

	mCurrentBufferp = bufferp;
	if (bufferp)
	{
		bufferp->mLastUseTimer.reset();
		bufferp->mInUse = true;
	}

	if (!mCurrentBufferp)
	{
		// There's no new buffer to be played, so we just abort.
		return false;
	}

	return true;
}




//
// LLAudioData implementation
//


LLAudioData::LLAudioData(const LLUUID &uuid) :
	mID(uuid),
	mBufferp(NULL),
	mHasLocalData(false),
	mHasDecodedData(false),
	mHasCompletedDecode(false),
    mHasDecodeFailed(false),
    mHasWAVLoadFailed(false)
{
	if (uuid.isNull())
	{
		// This is a null sound.
		return;
	}

	if (!gAudiop)
	{
		LL_WARNS("AudioEngine") << "LLAudioEngine instance doesn't exist!" << LL_ENDL;
		return;
	}
	
	if (gAudiop->hasDecodedFile(uuid))
	{
		// Already have a decoded version, don't need to decode it.
		setHasLocalData(true);
		setHasDecodedData(true);
		setHasCompletedDecode(true);
	}
	else if (gAssetStorage && gAssetStorage->hasLocalAsset(uuid, LLAssetType::AT_SOUND))
	{
		setHasLocalData(true);
	}
}

//return false when the audio file is corrupted.
bool LLAudioData::load()
{
	// For now, just assume we're going to use one buffer per audiodata.
	if (mBufferp)
	{
		// We already have this sound in a buffer, don't do anything.
		LL_INFOS() << "Already have a buffer for this sound, don't bother loading!" << LL_ENDL;
        mHasWAVLoadFailed = false;
		return true;
	}

	if (!gAudiop)
	{
		LL_WARNS("AudioEngine") << "LLAudioEngine instance doesn't exist!" << LL_ENDL;
        mHasWAVLoadFailed = true;
		return false;
	}
	
	mBufferp = gAudiop->getFreeBuffer();
	if (!mBufferp)
	{
		// No free buffers, abort.
		LL_INFOS() << "Not able to allocate a new audio buffer, aborting." << LL_ENDL;
        // *TODO: Mark this failure differently so the audio engine could retry loading this buffer in the future
        mHasWAVLoadFailed = true;
		return true;
	}

	std::string uuid_str;
	std::string wav_path;
	mID.toString(uuid_str);
	// <FS:Ansariel> Sound cache
	//wav_path= gDirUtilp->getExpandedFilename(LL_PATH_CACHE,uuid_str) + ".dsf";
	wav_path= gDirUtilp->getExpandedFilename(LL_PATH_FS_SOUND_CACHE,uuid_str) + ".dsf";
	// </FS:Ansariel>

    mHasWAVLoadFailed = !mBufferp->loadWAV(wav_path);
    if (mHasWAVLoadFailed)
	{
		// Hrm.  Right now, let's unset the buffer, since it's empty.
		gAudiop->cleanupBuffer(mBufferp);
		mBufferp = NULL;

		// <FS:Ansariel> FIRE-480: Opening multiple instances causes sound failures
		if (!gDirUtilp->fileExists(wav_path))
		{
			mHasLocalData = false;
			mHasDecodedData = false;
			mHasCompletedDecode = false;
			mHasValidData = true;
			gAudiop->preloadSound(mID);
		}
		// </FS:Ansariel>

		return false;
	}
	mBufferp->mAudioDatap = this;
	return true;
}

// <FS:ND> Protect against corrupted sounds

const U32 ND_MAX_SOUNDRETRIES = 25;

void LLAudioEngine::markSoundCorrupt( LLUUID const &aId )
{
	std::map<LLUUID,U32>::iterator itr = mCorruptData.find( aId );
	if( mCorruptData.end() == itr )
		mCorruptData[ aId ] = 1;
	else if( itr->second != ND_MAX_SOUNDRETRIES )
		itr->second += 1;
}

bool LLAudioEngine::isCorruptSound( LLUUID const &aId ) const
{
	std::map<LLUUID,U32>::const_iterator itr = mCorruptData.find( aId );
	if( mCorruptData.end() == itr )
		return false;

	return itr->second == ND_MAX_SOUNDRETRIES;
}
// </FS:ND>

// <FS:Ansariel> Asset blacklisting
void LLAudioEngine::removeAudioData(const LLUUID& audio_uuid)
{
	if (audio_uuid.isNull())
	{
		return;
	}

	data_map::iterator iter = mAllData.find(audio_uuid);
	if (iter != mAllData.end())
	{
		uuid_vec_t delete_list;
		source_map::iterator iter2;
		for (iter2 = mAllSources.begin(); iter2 != mAllSources.end(); ++iter2)
		{
			LLAudioSource* sourcep = iter2->second;
			if (sourcep && sourcep->getCurrentData() && sourcep->getCurrentData()->getID() == audio_uuid)
			{
				delete_list.push_back(iter2->first);
			}
		}

		uuid_vec_t::iterator delete_list_end = delete_list.end();
		for (uuid_vec_t::iterator del_it = delete_list.begin(); del_it != delete_list_end; ++del_it)
		{
			LLUUID source_id = *del_it;
			LLAudioSource* sourcep = mAllSources[source_id];
			LLAudioChannel* chan = sourcep->getChannel();
			delete sourcep;
			mAllSources.erase(source_id);
			if (chan)
			{
				chan->cleanup();
			}
		}
		
		LLAudioData* data = iter->second;
		if (data)
		{
			LLAudioBuffer* buf = data->getBuffer();
			if (buf)
			{
				S32 i;
				for (i = 0; i < MAX_BUFFERS; ++i)
				{
					if (mBuffers[i] == buf)
					{
						mBuffers[i] = NULL;
					}
				}
				delete buf;
			}
			delete data;
		}

		mAllData.erase(audio_uuid);
	}
}
// </FS:Ansariel><|MERGE_RESOLUTION|>--- conflicted
+++ resolved
@@ -126,19 +126,12 @@
 
 void LLAudioEngine::shutdown()
 {
-<<<<<<< HEAD
 	// <FS> FMOD fixes
 	// Clean up streaming audio
 	delete mStreamingAudioImpl;
 	mStreamingAudioImpl = NULL;
 	// </FS>
 
-	// Clean up decode manager
-	delete gAudioDecodeMgrp;
-	gAudioDecodeMgrp = NULL;
-
-=======
->>>>>>> 462b1c65
 	// Clean up wind source
 	cleanupWind();
 
@@ -965,15 +958,12 @@
 
 LLAudioData * LLAudioEngine::getAudioData(const LLUUID &audio_uuid)
 {
-<<<<<<< HEAD
+	LL_PROFILE_ZONE_SCOPED_CATEGORY_MEDIA;
 	// <FS:ND> Protect against corrupted sounds. Just do a quick exit instead of trying to decode over and over again.
 	if( isCorruptSound( audio_uuid ) )
 		return 0;
 	// </FS:ND>
 
-=======
-	LL_PROFILE_ZONE_SCOPED_CATEGORY_MEDIA;
->>>>>>> 462b1c65
 	data_map::iterator iter;
 	iter = mAllData.find(audio_uuid);
 	if (iter == mAllData.end())
@@ -1999,7 +1989,8 @@
 			mHasLocalData = false;
 			mHasDecodedData = false;
 			mHasCompletedDecode = false;
-			mHasValidData = true;
+			mHasDecodeFailed = false;
+			mHasWAVLoadFailed = false;
 			gAudiop->preloadSound(mID);
 		}
 		// </FS:Ansariel>
@@ -2076,7 +2067,7 @@
 			if (buf)
 			{
 				S32 i;
-				for (i = 0; i < MAX_BUFFERS; ++i)
+				for (i = 0; i < LL_MAX_AUDIO_BUFFERS; ++i)
 				{
 					if (mBuffers[i] == buf)
 					{
