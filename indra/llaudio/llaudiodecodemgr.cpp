--- conflicted
+++ resolved
@@ -612,33 +612,17 @@
 
         // Kick off a decode
         mDecodes[decode_id] = LLPointer<LLVorbisDecodeState>(NULL);
-<<<<<<< HEAD
-        try
-        {
-            main_queue->postTo(
-                general_queue,
-                [decode_id]() // Work done on general queue
-                {
-                    LLPointer<LLVorbisDecodeState> decode_state = beginDecodingAndWritingAudio(decode_id);
-
-                    if (!decode_state)
-                    {
-                        if (gAudiop)
-                            gAudiop->markSoundCorrupt(decode_id);
-
-                        // Audio decode has errored
-                        return decode_state;
-                    }
-=======
         bool posted = main_queue->postTo(
             general_queue,
             [decode_id]() // Work done on general queue
             {
                 LLPointer<LLVorbisDecodeState> decode_state = beginDecodingAndWritingAudio(decode_id);
->>>>>>> 06bdee66
 
                 if (!decode_state)
                 {
+                    if (gAudiop)
+                        gAudiop->markSoundCorrupt(decode_id);
+
                     // Audio decode has errored
                     return decode_state;
                 }
