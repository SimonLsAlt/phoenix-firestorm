--- conflicted
+++ resolved
@@ -620,6 +620,9 @@
 
                 if (!decode_state)
                 {
+                    if (gAudiop)
+                        gAudiop->markSoundCorrupt(decode_id);
+
                     // Audio decode has errored
                     return decode_state;
                 }
@@ -651,7 +654,10 @@
 
     LL_DEBUGS() << "Decoding " << decode_id << " from audio queue!" << LL_ENDL;
 
-    std::string                    d_path       = gDirUtilp->getExpandedFilename(LL_PATH_CACHE, decode_id.asString()) + ".dsf";
+    // <FS:Ansariel> Sound cache
+    //std::string                    d_path       = gDirUtilp->getExpandedFilename(LL_PATH_CACHE, decode_id.asString()) + ".dsf";
+    std::string                    d_path       = gDirUtilp->getExpandedFilename(LL_PATH_FS_SOUND_CACHE, decode_id.asString()) + ".dsf";
+    // </FS:Ansariel>
     LLPointer<LLVorbisDecodeState> decode_state = new LLVorbisDecodeState(decode_id, d_path);
 
     if (!decode_state->initDecode())
@@ -725,49 +731,6 @@
     }
 }
 
-<<<<<<< HEAD
-		if (!done)
-		{
-			if (mDecodeQueue.empty())
-			{
-				// Nothing else on the queue.
-				done = TRUE;
-			}
-			else
-			{
-				LLUUID uuid;
-				uuid = mDecodeQueue.front();
-				mDecodeQueue.pop_front();
-				if (!gAudiop || gAudiop->hasDecodedFile(uuid))
-				{
-					// This file has already been decoded, don't decode it again.
-					continue;
-				}
-
-				LL_DEBUGS() << "Decoding " << uuid << " from audio queue!" << LL_ENDL;
-
-				std::string uuid_str;
-				std::string d_path;
-
-				LLTimer timer;
-				timer.reset();
-
-				uuid.toString(uuid_str);
-				// <FS:Ansariel> Sound cache
-				//d_path = gDirUtilp->getExpandedFilename(LL_PATH_CACHE,uuid_str) + ".dsf";
-				d_path = gDirUtilp->getExpandedFilename(LL_PATH_FS_SOUND_CACHE,uuid_str) + ".dsf";
-				// </FS:Ansariel>
-
-				mCurrentDecodep = new LLVorbisDecodeState(uuid, d_path);
-				if (!mCurrentDecodep->initDecode())
-				{
-					gAudiop->markSoundCorrupt( uuid );
-					mCurrentDecodep = NULL;
-				}
-			}
-		}
-	}
-=======
 bool tryFinishAudio(const LLUUID &decode_id, LLPointer<LLVorbisDecodeState> decode_state)
 {
     // decode_state is a file write in progress unless finished is true
@@ -800,7 +763,6 @@
     }
 
     return true;
->>>>>>> 462b1c65
 }
 
 //////////////////////////////////////////////////////////////////////////////
@@ -824,7 +786,7 @@
 BOOL LLAudioDecodeMgr::addDecodeRequest(const LLUUID &uuid)
 {
 	// <FS:ND> Protect against corrupted sounds. Just do a quit exit instead of trying to decode over and over.
-	if( gAudiop->isCorruptSound( uuid ) )
+	if (gAudiop && gAudiop->isCorruptSound(uuid))
 		return FALSE;
 	// </FS:ND>
 
@@ -839,7 +801,6 @@
 	{
 		// Just put it on the decode queue.
 		LL_DEBUGS("AudioEngine") << "addDecodeRequest for " << uuid << " has local asset file already" << LL_ENDL;
-<<<<<<< HEAD
 		// <FS:Ansariel> FIRE-480: Opening multiple instances causes sound failures
 		//mImpl->mDecodeQueue.push_back(uuid);
 		// ...only add it if it's note already in the queue
@@ -848,9 +809,6 @@
 			mImpl->mDecodeQueue.push_back(uuid);
 		}
 		// </FS:Ansariel>
-=======
-        mImpl->mDecodeQueue.push_back(uuid);
->>>>>>> 462b1c65
 		return TRUE;
 	}
 
