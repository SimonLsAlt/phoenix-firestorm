--- conflicted
+++ resolved
@@ -47,16 +47,6 @@
 class LLAudioEngine_FMODSTUDIO : public LLAudioEngine
 {
 public:
-<<<<<<< HEAD
-	enum
-	{
-		RESAMPLE_LINEAR=0,
-		RESAMPLE_CUBIC,
-		RESAMPLE_SPLINE
-	};
-	LLAudioEngine_FMODSTUDIO(bool enable_profiler, U32 resample_method);
-	virtual ~LLAudioEngine_FMODSTUDIO();
-=======
     enum
     {
         RESAMPLE_LINEAR=0,
@@ -65,7 +55,6 @@
     };
     LLAudioEngine_FMODSTUDIO(bool enable_profiler, U32 resample_method);
     virtual ~LLAudioEngine_FMODSTUDIO();
->>>>>>> 1a8a5404
 
     // initialization/startup/shutdown
     virtual bool init(void *user_data, const std::string &app_title);
@@ -89,16 +78,6 @@
 
     LLUUID getSelectedDeviceUUID() const { return mSelectedDeviceUUID; }
 
-<<<<<<< HEAD
-	FMOD::System *getSystem()				const {return mSystem;}
-
-	/*virtual*/ std::map<LLUUID, std::string> getDevices();
-	/*virtual*/ void setDevice(const LLUUID& device_uuid);
-
-	LLUUID getSelectedDeviceUUID() const { return mSelectedDeviceUUID; }
-
-=======
->>>>>>> 1a8a5404
 protected:
     /*virtual*/ LLAudioBuffer *createBuffer(); // Get a free buffer, or flush an existing one if you have to.
     /*virtual*/ LLAudioChannel *createChannel(); // Create a new audio channel.
@@ -115,17 +94,7 @@
     bool mEnableProfiler;
     U32 mResampleMethod;
 
-<<<<<<< HEAD
-	FMOD_DSP_DESCRIPTION *mWindDSPDesc;
-	FMOD::DSP *mWindDSP;
-	FMOD::System *mSystem;
-	bool mEnableProfiler;
-	U32 mResampleMethod;
-
-	LLUUID mSelectedDeviceUUID;
-=======
     LLUUID mSelectedDeviceUUID;
->>>>>>> 1a8a5404
 
 public:
     static FMOD::ChannelGroup *mChannelGroups[LLAudioEngine::AUDIO_TYPE_COUNT];
