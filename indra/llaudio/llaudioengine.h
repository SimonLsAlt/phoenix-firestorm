/**
 * @file audioengine.h
 * @brief Definition of LLAudioEngine base class abstracting the audio support
 *
 * $LicenseInfo:firstyear=2000&license=viewerlgpl$
 * Second Life Viewer Source Code
 * Copyright (C) 2010, Linden Research, Inc.
 *
 * This library is free software; you can redistribute it and/or
 * modify it under the terms of the GNU Lesser General Public
 * License as published by the Free Software Foundation;
 * version 2.1 of the License only.
 *
 * This library is distributed in the hope that it will be useful,
 * but WITHOUT ANY WARRANTY; without even the implied warranty of
 * MERCHANTABILITY or FITNESS FOR A PARTICULAR PURPOSE.  See the GNU
 * Lesser General Public License for more details.
 *
 * You should have received a copy of the GNU Lesser General Public
 * License along with this library; if not, write to the Free Software
 * Foundation, Inc., 51 Franklin Street, Fifth Floor, Boston, MA  02110-1301  USA
 *
 * Linden Research, Inc., 945 Battery Street, San Francisco, CA  94111  USA
 * $/LicenseInfo$
 */


#ifndef LL_AUDIOENGINE_H
#define LL_AUDIOENGINE_H

#include <list>
#include <map>
#include <array>

#include "v3math.h"
#include "v3dmath.h"
#include "lltimer.h"
#include "lluuid.h"
#include "llframetimer.h"
#include "llassettype.h"
#include "llextendedstatus.h"

#include "lllistener.h"

#include <boost/signals2.hpp> // <FS:Ansariel> Output device selection

const F32 LL_WIND_UPDATE_INTERVAL = 0.1f;
const F32 LL_WIND_UNDERWATER_CENTER_FREQ = 20.f;

const F32 ATTACHED_OBJECT_TIMEOUT = 5.0f;
const F32 DEFAULT_MIN_DISTANCE = 2.0f;

#define LL_MAX_AUDIO_CHANNELS 30
// <FS:Ansariel> FIRE-4276: Increase number of audio buffers
//#define LL_MAX_AUDIO_BUFFERS 40	// Some extra for preloading, maybe?
#define LL_MAX_AUDIO_BUFFERS 60
// </FS:Ansariel>

class LLAudioSource;
class LLAudioData;
class LLAudioChannel;
class LLAudioChannelOpenAL;
class LLAudioBuffer;
class LLStreamingAudioInterface;
struct SoundData;

//
//  LLAudioEngine definition
//
class LLAudioEngine
{
    friend class LLAudioChannelOpenAL; // bleh. channel needs some listener methods.

public:
    enum LLAudioType
    {
        AUDIO_TYPE_NONE    = 0,
        AUDIO_TYPE_SFX     = 1,
        AUDIO_TYPE_UI      = 2,
        AUDIO_TYPE_AMBIENT = 3,
        AUDIO_TYPE_COUNT   = 4 // last
    };

    enum LLAudioPlayState
    {
        // isInternetStreamPlaying() returns an *S32*, with
        // 0 = stopped, 1 = playing, 2 = paused.
        AUDIO_STOPPED = 0,
        AUDIO_PLAYING = 1,
        AUDIO_PAUSED = 2
    };

    LLAudioEngine();
    virtual ~LLAudioEngine();

    // initialization/startup/shutdown
    virtual bool init(void *userdata, const std::string &app_title);
    virtual std::string getDriverName(bool verbose) = 0;
    virtual LLStreamingAudioInterface *createDefaultStreamingAudioImpl() const = 0;
    virtual void shutdown();

    // Used by the mechanics of the engine
    //virtual void processQueue(const LLUUID &sound_guid);
    virtual void setListener(LLVector3 pos,LLVector3 vel,LLVector3 up,LLVector3 at);
    virtual void updateWind(LLVector3 direction, F32 camera_height_above_water) = 0;
    virtual void idle();
    virtual void updateChannels();

    //
    // "End user" functionality
    //
    virtual bool isWindEnabled();
    virtual void enableWind(bool state_b);

    // Use these for temporarily muting the audio system.
    // Does not change buffers, initialization, etc. but
    // stops playing new sounds.
    void setMuted(bool muted);
    bool getMuted() const { return mMuted; }
#ifdef USE_PLUGIN_MEDIA
    LLPluginClassMedia* initializeMedia(const std::string& media_type);
#endif
    F32 getMasterGain();
    void setMasterGain(F32 gain);

    F32 getSecondaryGain(S32 type);
    void setSecondaryGain(S32 type, F32 gain);

    F32 getInternetStreamGain();

    virtual void setDopplerFactor(F32 factor);
    virtual F32 getDopplerFactor();
    virtual void setRolloffFactor(F32 factor);
    virtual F32 getRolloffFactor();
    virtual void setMaxWindGain(F32 gain);


    // Methods actually related to setting up and removing sounds
    // Owner ID is the owner of the object making the request
    void triggerSound(const LLUUID &sound_id, const LLUUID& owner_id, const F32 gain,
                      const S32 type = LLAudioEngine::AUDIO_TYPE_NONE,
                      const LLVector3d &pos_global = LLVector3d::zero);
    void triggerSound(SoundData& soundData);

<<<<<<< HEAD
	// Methods actually related to setting up and removing sounds
	// Owner ID is the owner of the object making the request
	// NaCl - Sound Explorer
	void triggerSound(const LLUUID &sound_id, const LLUUID& owner_id, const F32 gain,
					  const S32 type = LLAudioEngine::AUDIO_TYPE_NONE,
					  const LLVector3d &pos_global = LLVector3d::zero,
					  // <FS:Testy> Optional parameter for setting the audio source UUID
					  // const LLUUID& source_object = LLUUID::null);
					  const LLUUID& source_object = LLUUID::null,
					  const LLUUID& audio_source_id = LLUUID::null);

	// NaCl End
	void triggerSound(SoundData& soundData);
=======
    bool preloadSound(const LLUUID &id);
>>>>>>> 38c2a5bd

    void addAudioSource(LLAudioSource *asp);
    void cleanupAudioSource(LLAudioSource *asp);

    LLAudioSource *findAudioSource(const LLUUID &source_id);
    LLAudioData *getAudioData(const LLUUID &audio_uuid);

    // Internet stream implementation manipulation
    LLStreamingAudioInterface *getStreamingAudioImpl();
    void setStreamingAudioImpl(LLStreamingAudioInterface *impl);
    // Internet stream methods - these will call down into the *mStreamingAudioImpl if it exists
    void startInternetStream(const std::string& url);
    void stopInternetStream();
    void pauseInternetStream(S32 pause);
    void updateInternetStream(); // expected to be called often
    LLAudioPlayState isInternetStreamPlaying();
    // use a value from 0.0 to 1.0, inclusive
    void setInternetStreamGain(F32 vol);
    std::string getInternetStreamURL();

    // For debugging usage
    virtual LLVector3 getListenerPos();

    LLAudioBuffer *getFreeBuffer(); // Get a free buffer, or flush an existing one if you have to.
    LLAudioChannel *getFreeChannel(const F32 priority); // Get a free channel or flush an existing one if your priority is higher
    void cleanupBuffer(LLAudioBuffer *bufferp);

    bool hasDecodedFile(const LLUUID &uuid);
    bool hasLocalFile(const LLUUID &uuid);

    bool updateBufferForData(LLAudioData *adp, const LLUUID &audio_uuid = LLUUID::null);

 
	// <FS:Ansariel> Asset blacklisting
	void removeAudioData(const LLUUID& audio_uuid);

    // Asset callback when we're retrieved a sound from the asset server.
    void startNextTransfer();
    static void assetCallback(const LLUUID &uuid, LLAssetType::EType type, void *user_data, S32 result_code, LLExtStat ext_status);

<<<<<<< HEAD
	// <FS:Ansariel> Output device selection
	typedef std::map<LLUUID, std::string> output_device_map_t;
	virtual output_device_map_t getDevices();
	virtual void setDevice(const LLUUID& device_uuid) { };

	typedef boost::signals2::signal<void(output_device_map_t output_device_map)> output_device_list_changed_callback_t;
	boost::signals2::connection setOutputDeviceListChangedCallback(const output_device_list_changed_callback_t::slot_type& cb)
	{
		return mOutputDeviceListChangedCallback.connect(cb);
	}

	void OnOutputDeviceListChanged(output_device_map_t output_device_map);
	// </FS:Ansariel>

	friend class LLPipeline; // For debugging
=======
    friend class LLPipeline; // For debugging
>>>>>>> 38c2a5bd
public:
    F32 mMaxWindGain; // Hack.  Public to set before fade in?

protected:
    virtual LLAudioBuffer *createBuffer() = 0;
    virtual LLAudioChannel *createChannel() = 0;

    virtual bool initWind() = 0;
    virtual void cleanupWind() = 0;
    virtual void setInternalGain(F32 gain) = 0;

    void commitDeferredChanges();

    virtual void allocateListener() = 0;


    // listener methods
    virtual void setListenerPos(LLVector3 vec);
    virtual void setListenerVelocity(LLVector3 vec);
    virtual void orientListener(LLVector3 up, LLVector3 at);
    virtual void translateListener(LLVector3 vec);


    F64 mapWindVecToGain(LLVector3 wind_vec);
    F64 mapWindVecToPitch(LLVector3 wind_vec);
    F64 mapWindVecToPan(LLVector3 wind_vec);

protected:
    LLListener *mListenerp;

    bool mMuted;
    void* mUserData;

    S32 mLastStatus;

    bool mEnableWind;

    LLUUID mCurrentTransfer; // Audio file currently being transferred by the system
    LLFrameTimer mCurrentTransferTimer;

    // A list of all audio sources that are known to the viewer at this time.
    // This is most likely a superset of the ones that we actually have audio
    // data for, or are playing back.
    typedef std::map<LLUUID, LLAudioSource *> source_map;
    typedef std::map<LLUUID, LLAudioData *> data_map;

    source_map mAllSources;
    data_map mAllData;

    std::array<LLAudioChannel*, LL_MAX_AUDIO_CHANNELS> mChannels;

    // Buffers needs to change into a different data structure, as the number of buffers
    // that we have active should be limited by RAM usage, not count.
    std::array<LLAudioBuffer*, LL_MAX_AUDIO_BUFFERS> mBuffers;

    F32 mMasterGain;
    F32 mInternalGain;          // Actual gain set; either mMasterGain or 0 when mMuted is true.
    F32 mSecondaryGain[AUDIO_TYPE_COUNT];

    F32 mNextWindUpdate;

    LLFrameTimer mWindUpdateTimer;

	// <FS:Ansariel> Output device selection
	output_device_list_changed_callback_t mOutputDeviceListChangedCallback;

private:
<<<<<<< HEAD
	void setDefaults();
	LLStreamingAudioInterface *mStreamingAudioImpl;

	// <FS:ND> Protect against corrupted sounds

	std::map<LLUUID,U32> mCorruptData;

public:
	void markSoundCorrupt( LLUUID const & );
	bool isCorruptSound( LLUUID const& ) const;

	// </FS:ND>
=======
    void setDefaults();
    LLStreamingAudioInterface *mStreamingAudioImpl;
>>>>>>> 38c2a5bd
};




//
// Standard audio source.  Can be derived from for special sources, such as those attached to objects.
//


class LLAudioSource
{
public:
<<<<<<< HEAD
	// owner_id is the id of the agent responsible for making this sound
	// play, for example, the owner of the object currently playing it
	// NaCl - Sound Explorer
	LLAudioSource(const LLUUID &id, const LLUUID& owner_id, const F32 gain, const S32 type = LLAudioEngine::AUDIO_TYPE_NONE, const LLUUID& source_id = LLUUID::null, const bool isTrigger = true);
	// NaCl End
	virtual ~LLAudioSource();
=======
    // owner_id is the id of the agent responsible for making this sound
    // play, for example, the owner of the object currently playing it
    LLAudioSource(const LLUUID &id, const LLUUID& owner_id, const F32 gain, const S32 type = LLAudioEngine::AUDIO_TYPE_NONE);
    virtual ~LLAudioSource();
>>>>>>> 38c2a5bd

    virtual void update();                      // Update this audio source
    void updatePriority();

    void preload(const LLUUID &audio_id); // Only used for preloading UI sounds, now.

    void addAudioData(LLAudioData *adp, bool set_current = TRUE);

    void setForcedPriority(const bool ambient)                      { mForcedPriority = ambient; }
    bool isForcedPriority() const                                   { return mForcedPriority; }

    void setLoop(const bool loop)                           { mLoop = loop; }
    bool isLoop() const                                     { return mLoop; }

    void setSyncMaster(const bool master)                   { mSyncMaster = master; }
    bool isSyncMaster() const                               { return mSyncMaster; }

    void setSyncSlave(const bool slave)                     { mSyncSlave = slave; }
    bool isSyncSlave() const                                { return mSyncSlave; }

    void setQueueSounds(const bool queue)                   { mQueueSounds = queue; }
    bool isQueueSounds() const                              { return mQueueSounds; }

    void setPlayedOnce(const bool played_once)              { mPlayedOnce = played_once; }

    void setType(S32 type)                                  { mType = type; }
    S32 getType()                                           { return mType; }

    void setPositionGlobal(const LLVector3d &position_global)       { mPositionGlobal = position_global; }
    LLVector3d getPositionGlobal() const                            { return mPositionGlobal; }
    LLVector3 getVelocity() const                                   { return mVelocity; }
    F32 getPriority() const                                         { return mPriority; }

    // Gain should always be clamped between 0 and 1.
    F32 getGain() const                                             { return mGain; }
    virtual void setGain(const F32 gain)                            { mGain = llclamp(gain, 0.f, 1.f); }

<<<<<<< HEAD
	const LLUUID &getID() const		{ return mID; }
	// NaCl - Sound Explorer
	const LLUUID &getLogID() const { return mLogID; }
	// NaCl End
	bool isDone() const;
	bool isMuted() const { return mSourceMuted; }
=======
    const LLUUID &getID() const     { return mID; }
    bool isDone() const;
    bool isMuted() const { return mSourceMuted; }
>>>>>>> 38c2a5bd

    LLAudioData *getCurrentData();
    LLAudioData *getQueuedData();
    LLAudioBuffer *getCurrentBuffer();

    bool setupChannel();

    // Stop the audio source, reset audio id even if muted
    void stop();

    // Start the audio source playing,
    // takes mute into account to preserve previous id if nessesary
    bool play(const LLUUID &audio_id);

    bool hasPendingPreloads() const;    // Has preloads that haven't been done yet

    friend class LLAudioEngine;
    friend class LLAudioChannel;
protected:
<<<<<<< HEAD
	void setChannel(LLAudioChannel *channelp);
	LLAudioChannel *getChannel() const						{ return mChannelp; }
	// NaCl - Sound Explorer
	static void logSoundPlay(const LLUUID& id, LLVector3d position, S32 type, const LLUUID& assetid, const LLUUID& ownerid, const LLUUID& sourceid, bool is_trigger, bool is_looped);
	static void logSoundStop(const LLUUID& id);
	static void pruneSoundLog();
	static S32 sSoundHistoryPruneCounter;
	// NaCl End

protected:
	LLUUID			mID; // The ID of the source is that of the object if it's attached to an object.
	LLUUID			mOwnerID;	// owner of the object playing the sound
	F32				mPriority;
	F32				mGain;
	bool			mSourceMuted;
	bool			mForcedPriority; // ignore mute, set high priority, researved for sound preview and UI
	bool			mLoop;
	bool			mSyncMaster;
	bool			mSyncSlave;
	bool			mQueueSounds;
	bool			mPlayedOnce;
	bool            mCorrupted;
	S32             mType;
	LLVector3d		mPositionGlobal;
	LLVector3		mVelocity;
	// NaCl - Sound explorer
	LLUUID			mLogID;
	LLUUID			mSourceID;
	bool			mIsTrigger;
	// NaCl end

	//LLAudioSource	*mSyncMasterp;	// If we're a slave, the source that we're synced to.
	LLAudioChannel	*mChannelp;		// If we're currently playing back, this is the channel that we're assigned to.
	LLAudioData		*mCurrentDatap;
	LLAudioData		*mQueuedDatap;

	typedef std::map<LLUUID, LLAudioData *> data_map;
	data_map mPreloadMap;

	LLFrameTimer mAgeTimer;
=======
    void setChannel(LLAudioChannel *channelp);
    LLAudioChannel *getChannel() const                      { return mChannelp; }

protected:
    LLUUID          mID; // The ID of the source is that of the object if it's attached to an object.
    LLUUID          mOwnerID;   // owner of the object playing the sound
    F32             mPriority;
    F32             mGain;
    bool            mSourceMuted;
    bool            mForcedPriority; // ignore mute, set high priority, researved for sound preview and UI
    bool            mLoop;
    bool            mSyncMaster;
    bool            mSyncSlave;
    bool            mQueueSounds;
    bool            mPlayedOnce;
    bool            mCorrupted;
    S32             mType;
    LLVector3d      mPositionGlobal;
    LLVector3       mVelocity;

    //LLAudioSource *mSyncMasterp;  // If we're a slave, the source that we're synced to.
    LLAudioChannel  *mChannelp;     // If we're currently playing back, this is the channel that we're assigned to.
    LLAudioData     *mCurrentDatap;
    LLAudioData     *mQueuedDatap;

    typedef std::map<LLUUID, LLAudioData *> data_map;
    data_map mPreloadMap;

    LLFrameTimer mAgeTimer;
>>>>>>> 38c2a5bd
};




//
// Generic metadata about a particular piece of audio data.
// The actual data is handled by the derived LLAudioBuffer classes which are
// derived for each audio engine.
//


class LLAudioData
{
  public:
    LLAudioData(const LLUUID &uuid);
    bool load();

    LLUUID         getID() const { return mID; }
    LLAudioBuffer *getBuffer() const { return mBufferp; }

    bool hasLocalData() const { return mHasLocalData; }
    bool hasDecodedData() const { return mHasDecodedData; }
    bool hasCompletedDecode() const { return mHasCompletedDecode; }
    bool hasDecodeFailed() const { return mHasDecodeFailed; }
    bool hasWAVLoadFailed() const { return mHasWAVLoadFailed; }

    void setHasLocalData(const bool hld) { mHasLocalData = hld; }
    void setHasDecodedData(const bool hdd) { mHasDecodedData = hdd; }
    void setHasCompletedDecode(const bool hcd) { mHasCompletedDecode = hcd; }
    void setHasDecodeFailed(const bool hdf) { mHasDecodeFailed = hdf; }
    void setHasWAVLoadFailed(const bool hwlf) { mHasWAVLoadFailed = hwlf; }

    friend class LLAudioEngine;  // Severe laziness, bad.

  protected:
    LLUUID         mID;
    LLAudioBuffer *mBufferp;             // If this data is being used by the audio system, a pointer to the buffer will be set here.
    bool           mHasLocalData;        // Set true if the encoded sound asset file is available locally
    bool           mHasDecodedData;      // Set true if the decoded sound file is available on disk
    bool           mHasCompletedDecode;  // Set true when the sound is decoded
    bool           mHasDecodeFailed;     // Set true if decoding failed, meaning the sound asset is bad
    bool mHasWAVLoadFailed;  // Set true if loading the decoded WAV file failed, meaning the sound asset should be decoded instead if
                             // possible
};


//
// Base class for an audio channel, i.e. a channel which is capable of playing back a sound.
// Management of channels is done generically, methods for actually manipulating the channel
// are derived for each audio engine.
//


class LLAudioChannel
{
public:
    LLAudioChannel();
    virtual ~LLAudioChannel();

    virtual void setSource(LLAudioSource *sourcep);
    LLAudioSource *getSource() const            { return mCurrentSourcep; }

    void setSecondaryGain(F32 gain)             { mSecondaryGain = gain; }
    F32 getSecondaryGain()                      { return mSecondaryGain; }

    friend class LLAudioEngine;
    friend class LLAudioSource;
protected:
    virtual void play() = 0;
    virtual void playSynced(LLAudioChannel *channelp) = 0;
    virtual void cleanup() = 0;
    virtual bool isPlaying() = 0;
    void setWaiting(const bool waiting)         { mWaiting = waiting; }
    bool isWaiting() const                      { return mWaiting; }

    virtual bool updateBuffer(); // Check to see if the buffer associated with the source changed, and update if necessary.
    virtual void update3DPosition() = 0;
    virtual void updateLoop() = 0; // Update your loop/completion status, for use by queueing/syncing.
protected:
    LLAudioSource   *mCurrentSourcep;
    LLAudioBuffer   *mCurrentBufferp;
    bool            mLoopedThisFrame;
    bool            mWaiting;   // Waiting for sync.
    F32             mSecondaryGain;
};




// Basically an interface class to the engine-specific implementation
// of audio data that's ready for playback.
// Will likely get more complex as we decide to do stuff like real streaming audio.


class LLAudioBuffer
{
public:
    virtual ~LLAudioBuffer() {};
    virtual bool loadWAV(const std::string& filename) = 0;
    virtual U32 getLength() = 0;

    friend class LLAudioEngine;
    friend class LLAudioChannel;
    friend class LLAudioData;
protected:
    bool mInUse;
    LLAudioData *mAudioDatap;
    LLFrameTimer mLastUseTimer;
};

struct SoundData
{
    LLUUID audio_uuid;
    LLUUID owner_id;
    F32 gain;
    S32 type;
    LLVector3d pos_global;

    SoundData(const LLUUID &audio_uuid,
        const LLUUID& owner_id,
        const F32 gain,
        const S32 type = LLAudioEngine::AUDIO_TYPE_NONE,
        const LLVector3d &pos_global = LLVector3d::zero) :
        audio_uuid(audio_uuid),
        owner_id(owner_id),
        gain(gain),
        type(type),
        pos_global(pos_global)
    {
    }
};

extern LLAudioEngine* gAudiop;

// NaCl - Sound explorer
struct LLSoundHistoryItem
{
	LLUUID mID;
	LLVector3d mPosition;
	S32 mType;
	bool mPlaying;
	LLUUID mAssetID;
	LLUUID mOwnerID;
	LLUUID mSourceID;
	bool mIsTrigger;
	bool mIsLooped;
	F64 mTimeStarted;
	F64 mTimeStopped;
	bool mReviewed;
	bool mReviewedCollision;

	LLSoundHistoryItem()
	  : mType(0)
	  , mPlaying(0)
	  , mIsTrigger(0)
	  , mIsLooped(0)
	  , mTimeStarted(0.f)
	  , mTimeStopped(0.f)
	  , mReviewed(false)
	  , mReviewedCollision(false)
	{
	}
};
extern std::map<LLUUID, LLSoundHistoryItem> gSoundHistory;
// NaCl End

#endif<|MERGE_RESOLUTION|>--- conflicted
+++ resolved
@@ -52,7 +52,7 @@
 
 #define LL_MAX_AUDIO_CHANNELS 30
 // <FS:Ansariel> FIRE-4276: Increase number of audio buffers
-//#define LL_MAX_AUDIO_BUFFERS 40	// Some extra for preloading, maybe?
+//#define LL_MAX_AUDIO_BUFFERS 40   // Some extra for preloading, maybe?
 #define LL_MAX_AUDIO_BUFFERS 60
 // </FS:Ansariel>
 
@@ -137,28 +137,19 @@
 
     // Methods actually related to setting up and removing sounds
     // Owner ID is the owner of the object making the request
+    // NaCl - Sound Explorer
     void triggerSound(const LLUUID &sound_id, const LLUUID& owner_id, const F32 gain,
                       const S32 type = LLAudioEngine::AUDIO_TYPE_NONE,
-                      const LLVector3d &pos_global = LLVector3d::zero);
+                      const LLVector3d &pos_global = LLVector3d::zero,
+                      // <FS:Testy> Optional parameter for setting the audio source UUID
+                      // const LLUUID& source_object = LLUUID::null);
+                      const LLUUID& source_object = LLUUID::null,
+                      const LLUUID& audio_source_id = LLUUID::null);
+
+    // NaCl End
     void triggerSound(SoundData& soundData);
 
-<<<<<<< HEAD
-	// Methods actually related to setting up and removing sounds
-	// Owner ID is the owner of the object making the request
-	// NaCl - Sound Explorer
-	void triggerSound(const LLUUID &sound_id, const LLUUID& owner_id, const F32 gain,
-					  const S32 type = LLAudioEngine::AUDIO_TYPE_NONE,
-					  const LLVector3d &pos_global = LLVector3d::zero,
-					  // <FS:Testy> Optional parameter for setting the audio source UUID
-					  // const LLUUID& source_object = LLUUID::null);
-					  const LLUUID& source_object = LLUUID::null,
-					  const LLUUID& audio_source_id = LLUUID::null);
-
-	// NaCl End
-	void triggerSound(SoundData& soundData);
-=======
     bool preloadSound(const LLUUID &id);
->>>>>>> 38c2a5bd
 
     void addAudioSource(LLAudioSource *asp);
     void cleanupAudioSource(LLAudioSource *asp);
@@ -191,33 +182,29 @@
 
     bool updateBufferForData(LLAudioData *adp, const LLUUID &audio_uuid = LLUUID::null);
 
- 
-	// <FS:Ansariel> Asset blacklisting
-	void removeAudioData(const LLUUID& audio_uuid);
+
+    // <FS:Ansariel> Asset blacklisting
+    void removeAudioData(const LLUUID& audio_uuid);
 
     // Asset callback when we're retrieved a sound from the asset server.
     void startNextTransfer();
     static void assetCallback(const LLUUID &uuid, LLAssetType::EType type, void *user_data, S32 result_code, LLExtStat ext_status);
 
-<<<<<<< HEAD
-	// <FS:Ansariel> Output device selection
-	typedef std::map<LLUUID, std::string> output_device_map_t;
-	virtual output_device_map_t getDevices();
-	virtual void setDevice(const LLUUID& device_uuid) { };
-
-	typedef boost::signals2::signal<void(output_device_map_t output_device_map)> output_device_list_changed_callback_t;
-	boost::signals2::connection setOutputDeviceListChangedCallback(const output_device_list_changed_callback_t::slot_type& cb)
-	{
-		return mOutputDeviceListChangedCallback.connect(cb);
-	}
-
-	void OnOutputDeviceListChanged(output_device_map_t output_device_map);
-	// </FS:Ansariel>
-
-	friend class LLPipeline; // For debugging
-=======
+    // <FS:Ansariel> Output device selection
+    typedef std::map<LLUUID, std::string> output_device_map_t;
+    virtual output_device_map_t getDevices();
+    virtual void setDevice(const LLUUID& device_uuid) { };
+
+    typedef boost::signals2::signal<void(output_device_map_t output_device_map)> output_device_list_changed_callback_t;
+    boost::signals2::connection setOutputDeviceListChangedCallback(const output_device_list_changed_callback_t::slot_type& cb)
+    {
+        return mOutputDeviceListChangedCallback.connect(cb);
+    }
+
+    void OnOutputDeviceListChanged(output_device_map_t output_device_map);
+    // </FS:Ansariel>
+
     friend class LLPipeline; // For debugging
->>>>>>> 38c2a5bd
 public:
     F32 mMaxWindGain; // Hack.  Public to set before fade in?
 
@@ -281,27 +268,22 @@
 
     LLFrameTimer mWindUpdateTimer;
 
-	// <FS:Ansariel> Output device selection
-	output_device_list_changed_callback_t mOutputDeviceListChangedCallback;
+    // <FS:Ansariel> Output device selection
+    output_device_list_changed_callback_t mOutputDeviceListChangedCallback;
 
 private:
-<<<<<<< HEAD
-	void setDefaults();
-	LLStreamingAudioInterface *mStreamingAudioImpl;
-
-	// <FS:ND> Protect against corrupted sounds
-
-	std::map<LLUUID,U32> mCorruptData;
-
-public:
-	void markSoundCorrupt( LLUUID const & );
-	bool isCorruptSound( LLUUID const& ) const;
-
-	// </FS:ND>
-=======
     void setDefaults();
     LLStreamingAudioInterface *mStreamingAudioImpl;
->>>>>>> 38c2a5bd
+
+    // <FS:ND> Protect against corrupted sounds
+
+    std::map<LLUUID,U32> mCorruptData;
+
+public:
+    void markSoundCorrupt( LLUUID const & );
+    bool isCorruptSound( LLUUID const& ) const;
+
+    // </FS:ND>
 };
 
 
@@ -315,19 +297,12 @@
 class LLAudioSource
 {
 public:
-<<<<<<< HEAD
-	// owner_id is the id of the agent responsible for making this sound
-	// play, for example, the owner of the object currently playing it
-	// NaCl - Sound Explorer
-	LLAudioSource(const LLUUID &id, const LLUUID& owner_id, const F32 gain, const S32 type = LLAudioEngine::AUDIO_TYPE_NONE, const LLUUID& source_id = LLUUID::null, const bool isTrigger = true);
-	// NaCl End
-	virtual ~LLAudioSource();
-=======
     // owner_id is the id of the agent responsible for making this sound
     // play, for example, the owner of the object currently playing it
-    LLAudioSource(const LLUUID &id, const LLUUID& owner_id, const F32 gain, const S32 type = LLAudioEngine::AUDIO_TYPE_NONE);
+    // NaCl - Sound Explorer
+    LLAudioSource(const LLUUID &id, const LLUUID& owner_id, const F32 gain, const S32 type = LLAudioEngine::AUDIO_TYPE_NONE, const LLUUID& source_id = LLUUID::null, const bool isTrigger = true);
+    // NaCl End
     virtual ~LLAudioSource();
->>>>>>> 38c2a5bd
 
     virtual void update();                      // Update this audio source
     void updatePriority();
@@ -365,18 +340,12 @@
     F32 getGain() const                                             { return mGain; }
     virtual void setGain(const F32 gain)                            { mGain = llclamp(gain, 0.f, 1.f); }
 
-<<<<<<< HEAD
-	const LLUUID &getID() const		{ return mID; }
-	// NaCl - Sound Explorer
-	const LLUUID &getLogID() const { return mLogID; }
-	// NaCl End
-	bool isDone() const;
-	bool isMuted() const { return mSourceMuted; }
-=======
     const LLUUID &getID() const     { return mID; }
+    // NaCl - Sound Explorer
+    const LLUUID &getLogID() const { return mLogID; }
+    // NaCl End
     bool isDone() const;
     bool isMuted() const { return mSourceMuted; }
->>>>>>> 38c2a5bd
 
     LLAudioData *getCurrentData();
     LLAudioData *getQueuedData();
@@ -396,50 +365,14 @@
     friend class LLAudioEngine;
     friend class LLAudioChannel;
 protected:
-<<<<<<< HEAD
-	void setChannel(LLAudioChannel *channelp);
-	LLAudioChannel *getChannel() const						{ return mChannelp; }
-	// NaCl - Sound Explorer
-	static void logSoundPlay(const LLUUID& id, LLVector3d position, S32 type, const LLUUID& assetid, const LLUUID& ownerid, const LLUUID& sourceid, bool is_trigger, bool is_looped);
-	static void logSoundStop(const LLUUID& id);
-	static void pruneSoundLog();
-	static S32 sSoundHistoryPruneCounter;
-	// NaCl End
-
-protected:
-	LLUUID			mID; // The ID of the source is that of the object if it's attached to an object.
-	LLUUID			mOwnerID;	// owner of the object playing the sound
-	F32				mPriority;
-	F32				mGain;
-	bool			mSourceMuted;
-	bool			mForcedPriority; // ignore mute, set high priority, researved for sound preview and UI
-	bool			mLoop;
-	bool			mSyncMaster;
-	bool			mSyncSlave;
-	bool			mQueueSounds;
-	bool			mPlayedOnce;
-	bool            mCorrupted;
-	S32             mType;
-	LLVector3d		mPositionGlobal;
-	LLVector3		mVelocity;
-	// NaCl - Sound explorer
-	LLUUID			mLogID;
-	LLUUID			mSourceID;
-	bool			mIsTrigger;
-	// NaCl end
-
-	//LLAudioSource	*mSyncMasterp;	// If we're a slave, the source that we're synced to.
-	LLAudioChannel	*mChannelp;		// If we're currently playing back, this is the channel that we're assigned to.
-	LLAudioData		*mCurrentDatap;
-	LLAudioData		*mQueuedDatap;
-
-	typedef std::map<LLUUID, LLAudioData *> data_map;
-	data_map mPreloadMap;
-
-	LLFrameTimer mAgeTimer;
-=======
     void setChannel(LLAudioChannel *channelp);
     LLAudioChannel *getChannel() const                      { return mChannelp; }
+    // NaCl - Sound Explorer
+    static void logSoundPlay(const LLUUID& id, LLVector3d position, S32 type, const LLUUID& assetid, const LLUUID& ownerid, const LLUUID& sourceid, bool is_trigger, bool is_looped);
+    static void logSoundStop(const LLUUID& id);
+    static void pruneSoundLog();
+    static S32 sSoundHistoryPruneCounter;
+    // NaCl End
 
 protected:
     LLUUID          mID; // The ID of the source is that of the object if it's attached to an object.
@@ -457,6 +390,11 @@
     S32             mType;
     LLVector3d      mPositionGlobal;
     LLVector3       mVelocity;
+    // NaCl - Sound explorer
+    LLUUID          mLogID;
+    LLUUID          mSourceID;
+    bool            mIsTrigger;
+    // NaCl end
 
     //LLAudioSource *mSyncMasterp;  // If we're a slave, the source that we're synced to.
     LLAudioChannel  *mChannelp;     // If we're currently playing back, this is the channel that we're assigned to.
@@ -467,7 +405,6 @@
     data_map mPreloadMap;
 
     LLFrameTimer mAgeTimer;
->>>>>>> 38c2a5bd
 };
 
 
@@ -606,31 +543,31 @@
 // NaCl - Sound explorer
 struct LLSoundHistoryItem
 {
-	LLUUID mID;
-	LLVector3d mPosition;
-	S32 mType;
-	bool mPlaying;
-	LLUUID mAssetID;
-	LLUUID mOwnerID;
-	LLUUID mSourceID;
-	bool mIsTrigger;
-	bool mIsLooped;
-	F64 mTimeStarted;
-	F64 mTimeStopped;
-	bool mReviewed;
-	bool mReviewedCollision;
-
-	LLSoundHistoryItem()
-	  : mType(0)
-	  , mPlaying(0)
-	  , mIsTrigger(0)
-	  , mIsLooped(0)
-	  , mTimeStarted(0.f)
-	  , mTimeStopped(0.f)
-	  , mReviewed(false)
-	  , mReviewedCollision(false)
-	{
-	}
+    LLUUID mID;
+    LLVector3d mPosition;
+    S32 mType;
+    bool mPlaying;
+    LLUUID mAssetID;
+    LLUUID mOwnerID;
+    LLUUID mSourceID;
+    bool mIsTrigger;
+    bool mIsLooped;
+    F64 mTimeStarted;
+    F64 mTimeStopped;
+    bool mReviewed;
+    bool mReviewedCollision;
+
+    LLSoundHistoryItem()
+      : mType(0)
+      , mPlaying(0)
+      , mIsTrigger(0)
+      , mIsLooped(0)
+      , mTimeStarted(0.f)
+      , mTimeStopped(0.f)
+      , mReviewed(false)
+      , mReviewedCollision(false)
+    {
+    }
 };
 extern std::map<LLUUID, LLSoundHistoryItem> gSoundHistory;
 // NaCl End
