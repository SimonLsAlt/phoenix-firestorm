--- conflicted
+++ resolved
@@ -79,20 +79,7 @@
     // Must be larger than the usual Second Life frame stutter time.
     const U32 buffer_seconds = 10;		//sec
     const U32 estimated_bitrate = 128;	//kbit/sec
-<<<<<<< HEAD
     Check_FMOD_Error(mSystem->setStreamBufferSize(estimated_bitrate * buffer_seconds * 128/*bytes/kbit*/, FMOD_TIMEUNIT_RAWBYTES), "FMOD::System::setStreamBufferSize");
-=======
-    FMOD_RESULT result = mSystem->setStreamBufferSize(estimated_bitrate * buffer_seconds * 128/*bytes/kbit*/, FMOD_TIMEUNIT_RAWBYTES);
-    if (result != FMOD_OK)
-    {
-        LL_WARNS("FMOD") << "setStreamBufferSize error: " << FMOD_ErrorString(result) << LL_ENDL;
-    }
-
-    // Here's where we set the size of the network buffer and some buffering 
-    // parameters.  In this case we want a network buffer of 16k, we want it 
-    // to prebuffer 40% of that when we first connect, and we want it 
-    // to rebuffer 80% of that whenever we encounter a buffer underrun.
->>>>>>> 77ce594d
 
     Check_FMOD_Error(system->createChannelGroup("stream", &mStreamGroup), "FMOD::System::createChannelGroup");
 }
@@ -102,23 +89,9 @@
     stop();
     for (U32 i = 0; i < 100; ++i)
     {
-<<<<<<< HEAD
         if (releaseDeadStreams())
             break;
         ms_sleep(10);
-=======
-        LLAudioStreamManagerFMODSTUDIO *streamp = *iter;
-        if (streamp->stopStream())
-        {
-            LL_INFOS("FMOD") << "Closed dead stream" << LL_ENDL;
-            delete streamp;
-            iter = mDeadStreams.erase(iter);
-        }
-        else
-        {
-            iter++;
-        }
->>>>>>> 77ce594d
     }
 }
 
@@ -500,15 +473,7 @@
     if (mStreamChannel)
         return mStreamChannel;	//Already have a channel for this stream.
 
-<<<<<<< HEAD
     Check_FMOD_Error(mSystem->playSound(mInternetStream, mChannelGroup, true, &mStreamChannel), "FMOD::System::playSound");
-=======
-    FMOD_RESULT result = mSystem->playSound(mInternetStream, NULL, true, &mStreamChannel);
-    if (result != FMOD_OK)
-    {
-        LL_WARNS("FMOD") << FMOD_ErrorString(result) << LL_ENDL;
-    }
->>>>>>> 77ce594d
     return mStreamChannel;
 }
 
@@ -549,41 +514,21 @@
 
 FMOD_RESULT LLAudioStreamManagerFMODSTUDIO::getOpenState(FMOD_OPENSTATE& state, unsigned int* percentbuffered, bool* starving, bool* diskbusy)
 {
-<<<<<<< HEAD
     if (!mInternetStream)
         return FMOD_ERR_INVALID_HANDLE;
     FMOD_RESULT result = mInternetStream->getOpenState(&state, percentbuffered, starving, diskbusy);
     Check_FMOD_Error(result, "FMOD::Sound::getOpenState");
     return result;
-=======
-    FMOD_OPENSTATE state;
-    FMOD_RESULT result = mInternetStream->getOpenState(&state, percentbuffered, starving, diskbusy);
-    if (result != FMOD_OK)
-    {
-        LL_WARNS("FMOD") << FMOD_ErrorString(result) << LL_ENDL;
-    }
-    return state;
->>>>>>> 77ce594d
 }
 
 void LLStreamingAudio_FMODSTUDIO::setBufferSizes(U32 streambuffertime, U32 decodebuffertime)
 {
-<<<<<<< HEAD
     if (Check_FMOD_Error(mSystem->setStreamBufferSize(streambuffertime / 1000 * 128 * 128, FMOD_TIMEUNIT_RAWBYTES), "FMOD::System::setStreamBufferSize"))
         return;
-=======
-    FMOD_RESULT result = mSystem->setStreamBufferSize(streambuffertime / 1000 * 128 * 128, FMOD_TIMEUNIT_RAWBYTES);
-    if (result != FMOD_OK)
-    {
-        LL_WARNS("FMOD") << "setStreamBufferSize error: " << FMOD_ErrorString(result) << LL_ENDL;
-        return;
-    }
->>>>>>> 77ce594d
     FMOD_ADVANCEDSETTINGS settings;
     memset(&settings, 0, sizeof(settings));
     settings.cbSize = sizeof(settings);
     settings.defaultDecodeBufferSize = decodebuffertime;//ms
-<<<<<<< HEAD
     Check_FMOD_Error(mSystem->setAdvancedSettings(&settings), "FMOD::System::setAdvancedSettings");
 }
 
@@ -598,7 +543,7 @@
         {
             LL_INFOS() << "Closed dead stream" << LL_ENDL;
             delete streamp;
-            mDeadStreams.erase(iter++);
+            iter = mDeadStreams.erase(iter);
         }
         else
         {
@@ -607,11 +552,4 @@
     }
 
     return mDeadStreams.empty();
-=======
-    result = mSystem->setAdvancedSettings(&settings);
-    if (result != FMOD_OK)
-    {
-        LL_WARNS("FMOD") << "setAdvancedSettings error: " << FMOD_ErrorString(result) << LL_ENDL;
-    }
->>>>>>> 77ce594d
 }