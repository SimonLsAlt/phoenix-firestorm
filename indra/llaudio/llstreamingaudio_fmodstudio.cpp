/**
 * @file streamingaudio_fmodstudio.cpp
 * @brief LLStreamingAudio_FMODSTUDIO implementation
 *
 * $LicenseInfo:firstyear=2020&license=viewerlgpl$
 * Second Life Viewer Source Code
 * Copyright (C) 2020, Linden Research, Inc.
 *
 * This library is free software; you can redistribute it and/or
 * modify it under the terms of the GNU Lesser General Public
 * License as published by the Free Software Foundation;
 * version 2.1 of the License only.
 *
 * This library is distributed in the hope that it will be useful,
 * but WITHOUT ANY WARRANTY; without even the implied warranty of
 * MERCHANTABILITY or FITNESS FOR A PARTICULAR PURPOSE.  See the GNU
 * Lesser General Public License for more details.
 *
 * You should have received a copy of the GNU Lesser General Public
 * License along with this library; if not, write to the Free Software
 * Foundation, Inc., 51 Franklin Street, Fifth Floor, Boston, MA  02110-1301  USA
 *
 * Linden Research, Inc., 945 Battery Street, San Francisco, CA  94111  USA
 * $/LicenseInfo$
 */

#include "linden_common.h"

#include "llmath.h"

#include "fmodstudio/fmod.hpp"
#include "fmodstudio/fmod_errors.h"

#include "llstreamingaudio_fmodstudio.h"

inline bool Check_FMOD_Error(FMOD_RESULT result, const char *string)
{
    if (result == FMOD_OK)
        return false;
    LL_WARNS("AudioImpl") << string << " Error: " << FMOD_ErrorString(result) << LL_ENDL;
    return true;
}

class LLAudioStreamManagerFMODSTUDIO
{
public:
    LLAudioStreamManagerFMODSTUDIO(FMOD::System *system, FMOD::ChannelGroup *group, const std::string& url);
    FMOD::Channel* startStream();
    bool stopStream(); // Returns true if the stream was successfully stopped.
    bool ready();

    const std::string& getURL()     { return mInternetStreamURL; }

    FMOD_RESULT getOpenState(FMOD_OPENSTATE& openstate, unsigned int* percentbuffered = NULL, bool* starving = NULL, bool* diskbusy = NULL);
protected:
    FMOD::System* mSystem;
    FMOD::ChannelGroup* mChannelGroup;
    FMOD::Channel* mStreamChannel;
    FMOD::Sound* mInternetStream;
    bool mReady;

    std::string mInternetStreamURL;
};



//---------------------------------------------------------------------------
// Internet Streaming
//---------------------------------------------------------------------------
LLStreamingAudio_FMODSTUDIO::LLStreamingAudio_FMODSTUDIO(FMOD::System *system) :
mSystem(system),
mCurrentInternetStreamp(NULL),
mStreamGroup(NULL),
mFMODInternetStreamChannelp(NULL),
mGain(1.0f),
mWasAlreadyPlaying(false)
{
    // Number of milliseconds of audio to buffer for the audio card.
    // Must be larger than the usual Second Life frame stutter time.
<<<<<<< HEAD
    const U32 buffer_seconds = 10;		//sec
    const U32 estimated_bitrate = 128;	//kbit/sec
    Check_FMOD_Error(mSystem->setStreamBufferSize(estimated_bitrate * buffer_seconds * 128/*bytes/kbit*/, FMOD_TIMEUNIT_RAWBYTES), "FMOD::System::setStreamBufferSize");

    Check_FMOD_Error(system->createChannelGroup("stream", &mStreamGroup), "FMOD::System::createChannelGroup");
=======
    const U32 buffer_seconds = 10;      //sec
    const U32 estimated_bitrate = 128;  //kbit/sec
    FMOD_RESULT result = mSystem->setStreamBufferSize(estimated_bitrate * buffer_seconds * 128/*bytes/kbit*/, FMOD_TIMEUNIT_RAWBYTES);
    if (result != FMOD_OK)
    {
        LL_WARNS("FMOD") << "setStreamBufferSize error: " << FMOD_ErrorString(result) << LL_ENDL;
    }

    // Here's where we set the size of the network buffer and some buffering
    // parameters.  In this case we want a network buffer of 16k, we want it
    // to prebuffer 40% of that when we first connect, and we want it
    // to rebuffer 80% of that whenever we encounter a buffer underrun.

    // Leave the net buffer properties at the default.
    //FSOUND_Stream_Net_SetBufferProperties(20000, 40, 80);
>>>>>>> 38c2a5bd
}

LLStreamingAudio_FMODSTUDIO::~LLStreamingAudio_FMODSTUDIO()
{
    stop();
    for (U32 i = 0; i < 100; ++i)
    {
        if (releaseDeadStreams())
            break;
        ms_sleep(10);
    }
}

void LLStreamingAudio_FMODSTUDIO::start(const std::string& url)
{
    //if (!mInited)
    //{
    //  LL_WARNS() << "startInternetStream before audio initialized" << LL_ENDL;
    //  return;
    //}

    // "stop" stream but don't clear url, etc. in case url == mInternetStreamURL
    stop();

    if (!url.empty())
    {
        if (mDeadStreams.empty())
        {
            LL_INFOS() << "Starting internet stream: " << url << LL_ENDL;
            mCurrentInternetStreamp = new LLAudioStreamManagerFMODSTUDIO(mSystem, mStreamGroup, url);
            mURL = url;
        }
        else
        {
            LL_INFOS() << "Deferring stream load until buffer release: " << url << LL_ENDL;
            mPendingURL = url;
        }
    }
    else
    {
        LL_INFOS() << "Set internet stream to null" << LL_ENDL;
        mURL.clear();
    }
}


void LLStreamingAudio_FMODSTUDIO::update()
{
    if (!releaseDeadStreams())
    {
        llassert_always(mCurrentInternetStreamp == NULL);
        return;
    }

    if (!mPendingURL.empty())
    {
        llassert_always(mCurrentInternetStreamp == NULL);
        LL_INFOS() << "Starting internet stream: " << mPendingURL << LL_ENDL;
        mCurrentInternetStreamp = new LLAudioStreamManagerFMODSTUDIO(mSystem, mStreamGroup, mPendingURL);
        mURL = mPendingURL;
        mPendingURL.clear();
    }

    // Don't do anything if there are no streams playing
    if (!mCurrentInternetStreamp)
    {
        return;
    }

    unsigned int progress;
    bool starving;
    bool diskbusy;
    FMOD_OPENSTATE open_state;

    if (Check_FMOD_Error(mCurrentInternetStreamp->getOpenState(open_state, &progress, &starving, &diskbusy), "FMOD::Sound::getOpenState"))
    {
        LL_WARNS() << "Internet stream openstate error: open_state = " << open_state << " - progress = " << progress << " - starving = " << starving << " - diskbusy = " << diskbusy << LL_ENDL;
        bool was_playing = mWasAlreadyPlaying;
        stop();
        // Try to restart previously playing stream on socket error
        if (open_state == FMOD_OPENSTATE_ERROR && was_playing)
        {
            LL_WARNS() << "Stream was playing before - trying to restart" << LL_ENDL;
            start(mURL);
        }
        return;
    }
    else if (open_state == FMOD_OPENSTATE_READY)
    {
        // Stream is live

        // start the stream if it's ready
        if (!mFMODInternetStreamChannelp &&
            (mFMODInternetStreamChannelp = mCurrentInternetStreamp->startStream()))
        {
            // Reset volume to previously set volume
            setGain(getGain());
            Check_FMOD_Error(mFMODInternetStreamChannelp->setPaused(false), "FMOD::Channel::setPaused");
            mWasAlreadyPlaying = true;
        }
    }
    else if (open_state == FMOD_OPENSTATE_PLAYING)
    {
        if (!mWasAlreadyPlaying)
        {
            mWasAlreadyPlaying = true;
        }
    }


    if (mFMODInternetStreamChannelp)
    {
        FMOD::Sound *sound = NULL;

        if (!Check_FMOD_Error(mFMODInternetStreamChannelp->getCurrentSound(&sound), "FMOD::Channel::getCurrentSound") && sound)
        {
            FMOD_TAG tag;
            S32 tagcount, numtagsupdated;

            if (!Check_FMOD_Error(sound->getNumTags(&tagcount, &numtagsupdated), "FMOD::Sound::getNumTags") && numtagsupdated > 0)
            {
                LL_DEBUGS("StreamMetadata") << "Tag count: " << tagcount << "  Tags updated since last call: " << numtagsupdated << LL_ENDL;

                // <DKO> Stream metadata - originally by Shyotl Khur
                mMetadata.clear();
                // </DKO>
                for (S32 i = 0; i < tagcount; ++i)
                {
                    if (Check_FMOD_Error(sound->getTag(NULL, i, &tag), "FMOD::Sound::getTag"))
                        continue;

                    LL_DEBUGS("StreamMetadata") << "Tag name: " << tag.name << " - Tag type: " << tag.type << " - Tag data type: " << tag.datatype << LL_ENDL;

                    std::string name = tag.name;
                    switch (tag.type)
                    {
                        case FMOD_TAGTYPE_ID3V2:
                        {
                            if (name == "TIT2") name = "TITLE";
                            else if (name == "TPE1") name = "ARTIST";
                            break;
                        }
                        case FMOD_TAGTYPE_ASF:
                        {
                            if (name == "Title") name = "TITLE";
                            else if (name == "WM/AlbumArtist") name = "ARTIST";
                            break;
                        }
                        case FMOD_TAGTYPE_VORBISCOMMENT:
                        {
                            if (name == "title") name = "TITLE";
                            else if (name == "artist") name = "ARTIST";
                            break;
                        }
                        case FMOD_TAGTYPE_FMOD:
                        {
                            if (!strcmp(tag.name, "Sample Rate Change"))
                            {
                                LL_INFOS() << "Stream forced changing sample rate to " << *((float *)tag.data) << LL_ENDL;
                                mFMODInternetStreamChannelp->setFrequency(*((float *)tag.data));
                            }
                            continue;
                        }
                        default:
                            break;
                    }
                    switch (tag.datatype)
                    {
                        case FMOD_TAGDATATYPE_INT:
                        {
                            (mMetadata)[name]=*(LLSD::Integer*)(tag.data);
                            LL_DEBUGS("StreamMetadata") << tag.name << ": " << *(int*)(tag.data) << LL_ENDL;
                            break;
                        }
                        case FMOD_TAGDATATYPE_FLOAT:
                        {
                            (mMetadata)[name]=*(LLSD::Real*)(tag.data);
                            LL_DEBUGS("StreamMetadata") << tag.name << ": " << *(float*)(tag.data) << LL_ENDL;
                            break;
                        }
                        case FMOD_TAGDATATYPE_STRING:
                        {
                            std::string out = rawstr_to_utf8(std::string((char*)tag.data,tag.datalen));
                            (mMetadata)[name]=out;
                            LL_DEBUGS("StreamMetadata") << tag.name << ": " << out << LL_ENDL;
                            break;
                        }
                        case FMOD_TAGDATATYPE_STRING_UTF8:
                        {
                            std::string out((char*)tag.data);
                            (mMetadata)[name]=out;
                            LL_DEBUGS("StreamMetadata") << tag.name << ": " << out << LL_ENDL;
                            break;
                        }
                        case FMOD_TAGDATATYPE_STRING_UTF16:
                        {
                            std::string out((char*)tag.data,tag.datalen);
                            (mMetadata)[std::string(tag.name)]=out;
                            LL_DEBUGS("StreamMetadata") << tag.name << ": " << out << LL_ENDL;
                            break;
                        }
                        case FMOD_TAGDATATYPE_STRING_UTF16BE:
                        {
                            std::string out((char*)tag.data,tag.datalen);
                            //U16* buf = (U16*)out.c_str();
                            //for(U32 j = 0; j < out.size()/2; ++j)
                                //(((buf[j] & 0xff)<<8) | ((buf[j] & 0xff00)>>8));
                            (mMetadata)[std::string(tag.name)]=out;
                            LL_DEBUGS("StreamMetadata") << tag.name << ": " << out << LL_ENDL;
                            break;
                        }
                        default:
                            break;
                    }
                }

                mMetadataUpdateSignal(mMetadata);
            }

            if (starving)
            {
                bool paused = false;
                if (!Check_FMOD_Error(mFMODInternetStreamChannelp->getPaused(&paused), "FMOD:Channel::getPaused") && !paused)
                {
                    LL_INFOS() << "Stream starvation detected! Pausing stream until buffer nearly full." << LL_ENDL;
                    LL_INFOS() << "  (diskbusy=" << diskbusy << ")" << LL_ENDL;
                    LL_INFOS() << "  (progress=" << progress << ")" << LL_ENDL;
                    Check_FMOD_Error(mFMODInternetStreamChannelp->setPaused(true), "FMOD::Channel::setPaused");
                }
            }
            else if (progress > 80)
            {
                Check_FMOD_Error(mFMODInternetStreamChannelp->setPaused(false), "FMOD::Channel::setPaused");
            }
        }
    }
}

void LLStreamingAudio_FMODSTUDIO::stop()
{
    mPendingURL.clear();
    mWasAlreadyPlaying = false;

    if (mFMODInternetStreamChannelp)
    {
        Check_FMOD_Error(mFMODInternetStreamChannelp->setPaused(true), "FMOD::Channel::setPaused");
        Check_FMOD_Error(mFMODInternetStreamChannelp->setPriority(0), "FMOD::Channel::setPriority");
        mFMODInternetStreamChannelp = NULL;

        // <FS:Ansariel> Stream meta data display
        mMetadata.clear();
        mMetadataUpdateSignal(mMetadata);
        // </FS:Ansariel>
    }

    if (mCurrentInternetStreamp)
    {
        LL_INFOS() << "Stopping internet stream: " << mCurrentInternetStreamp->getURL() << LL_ENDL;
        if (mCurrentInternetStreamp->stopStream())
        {
            delete mCurrentInternetStreamp;
        }
        else
        {
            LL_WARNS() << "Pushing stream to dead list: " << mCurrentInternetStreamp->getURL() << LL_ENDL;
            mDeadStreams.push_back(mCurrentInternetStreamp);
        }
        mCurrentInternetStreamp = NULL;
    }
}

void LLStreamingAudio_FMODSTUDIO::pause(int pauseopt)
{
    if (pauseopt < 0)
    {
        pauseopt = mCurrentInternetStreamp ? 1 : 0;
    }

    if (pauseopt)
    {
        if (mCurrentInternetStreamp)
        {
            stop();
        }
    }
    else
    {
        start(getURL());
    }
}


// A stream is "playing" if it has been requested to start.  That
// doesn't necessarily mean audio is coming out of the speakers.
int LLStreamingAudio_FMODSTUDIO::isPlaying()
{
    if (mCurrentInternetStreamp)
    {
        return 1; // Active and playing
    }
    else if (!mURL.empty() || !mPendingURL.empty())
    {
        return 2; // "Paused"
    }
    else
    {
        return 0;
    }
}


F32 LLStreamingAudio_FMODSTUDIO::getGain()
{
    return mGain;
}


std::string LLStreamingAudio_FMODSTUDIO::getURL()
{
    return mURL;
}


void LLStreamingAudio_FMODSTUDIO::setGain(F32 vol)
{
    mGain = vol;

    if (mFMODInternetStreamChannelp)
    {
        vol = llclamp(vol * vol, 0.f, 1.f); //should vol be squared here?

        Check_FMOD_Error(mFMODInternetStreamChannelp->setVolume(vol), "FMOD::Channel::setVolume");
    }
}

///////////////////////////////////////////////////////
// manager of possibly-multiple internet audio streams

LLAudioStreamManagerFMODSTUDIO::LLAudioStreamManagerFMODSTUDIO(FMOD::System *system, FMOD::ChannelGroup *group, const std::string& url) :
mSystem(system),
mChannelGroup(group),
mStreamChannel(NULL),
mInternetStream(NULL),
mReady(false)
{
    mInternetStreamURL = url;

    FMOD_RESULT result = mSystem->createStream(url.c_str(), FMOD_2D | FMOD_NONBLOCKING | FMOD_IGNORETAGS, 0, &mInternetStream);

    if (result != FMOD_OK)
    {
        LL_WARNS() << "Couldn't open fmod stream, error "
            << FMOD_ErrorString(result)
            << LL_ENDL;
        mReady = false;
        return;
    }

    mReady = true;
}

FMOD::Channel *LLAudioStreamManagerFMODSTUDIO::startStream()
{
    // We need a live and opened stream before we try and play it.
    FMOD_OPENSTATE open_state;
    if (!mInternetStream || Check_FMOD_Error(getOpenState(open_state), "FMOD::Sound::getOpenState") || open_state != FMOD_OPENSTATE_READY)
    {
        LL_WARNS() << "No internet stream to start playing!" << LL_ENDL;
        return NULL;
    }

    if (mStreamChannel)
        return mStreamChannel;  //Already have a channel for this stream.

    Check_FMOD_Error(mSystem->playSound(mInternetStream, mChannelGroup, true, &mStreamChannel), "FMOD::System::playSound");
    return mStreamChannel;
}

bool LLAudioStreamManagerFMODSTUDIO::stopStream()
{
    if (mInternetStream)
    {
        bool close = true;
        FMOD_OPENSTATE open_state;
        if (!Check_FMOD_Error(getOpenState(open_state), "FMOD::Sound::getOpenState"))
        {
            switch (open_state)
            {
            case FMOD_OPENSTATE_CONNECTING:
                close = false;
                break;
            default:
                close = true;
            }
        }

        if (close && !Check_FMOD_Error(mInternetStream->release(), "FMOD::Sound::release"))
        {
            mStreamChannel = NULL;
            mInternetStream = NULL;
            return true;
        }
        else
        {
            return false;
        }
    }
    else
    {
        return true;
    }
}

FMOD_RESULT LLAudioStreamManagerFMODSTUDIO::getOpenState(FMOD_OPENSTATE& state, unsigned int* percentbuffered, bool* starving, bool* diskbusy)
{
    if (!mInternetStream)
        return FMOD_ERR_INVALID_HANDLE;
    FMOD_RESULT result = mInternetStream->getOpenState(&state, percentbuffered, starving, diskbusy);
    Check_FMOD_Error(result, "FMOD::Sound::getOpenState");
    return result;
}

void LLStreamingAudio_FMODSTUDIO::setBufferSizes(U32 streambuffertime, U32 decodebuffertime)
{
    if (Check_FMOD_Error(mSystem->setStreamBufferSize(streambuffertime / 1000 * 128 * 128, FMOD_TIMEUNIT_RAWBYTES), "FMOD::System::setStreamBufferSize"))
        return;
    FMOD_ADVANCEDSETTINGS settings;
    memset(&settings, 0, sizeof(settings));
    settings.cbSize = sizeof(settings);
    settings.defaultDecodeBufferSize = decodebuffertime;//ms
    Check_FMOD_Error(mSystem->setAdvancedSettings(&settings), "FMOD::System::setAdvancedSettings");
}

bool LLStreamingAudio_FMODSTUDIO::releaseDeadStreams()
{
    // Kill dead internet streams, if possible
    std::list<LLAudioStreamManagerFMODSTUDIO *>::iterator iter;
    for (iter = mDeadStreams.begin(); iter != mDeadStreams.end();)
    {
        LLAudioStreamManagerFMODSTUDIO *streamp = *iter;
        if (streamp->stopStream())
        {
            LL_INFOS() << "Closed dead stream" << LL_ENDL;
            delete streamp;
            iter = mDeadStreams.erase(iter);
        }
        else
        {
            iter++;
        }
    }

    return mDeadStreams.empty();
}<|MERGE_RESOLUTION|>--- conflicted
+++ resolved
@@ -77,29 +77,11 @@
 {
     // Number of milliseconds of audio to buffer for the audio card.
     // Must be larger than the usual Second Life frame stutter time.
-<<<<<<< HEAD
-    const U32 buffer_seconds = 10;		//sec
-    const U32 estimated_bitrate = 128;	//kbit/sec
-    Check_FMOD_Error(mSystem->setStreamBufferSize(estimated_bitrate * buffer_seconds * 128/*bytes/kbit*/, FMOD_TIMEUNIT_RAWBYTES), "FMOD::System::setStreamBufferSize");
-
-    Check_FMOD_Error(system->createChannelGroup("stream", &mStreamGroup), "FMOD::System::createChannelGroup");
-=======
     const U32 buffer_seconds = 10;      //sec
     const U32 estimated_bitrate = 128;  //kbit/sec
-    FMOD_RESULT result = mSystem->setStreamBufferSize(estimated_bitrate * buffer_seconds * 128/*bytes/kbit*/, FMOD_TIMEUNIT_RAWBYTES);
-    if (result != FMOD_OK)
-    {
-        LL_WARNS("FMOD") << "setStreamBufferSize error: " << FMOD_ErrorString(result) << LL_ENDL;
-    }
-
-    // Here's where we set the size of the network buffer and some buffering
-    // parameters.  In this case we want a network buffer of 16k, we want it
-    // to prebuffer 40% of that when we first connect, and we want it
-    // to rebuffer 80% of that whenever we encounter a buffer underrun.
-
-    // Leave the net buffer properties at the default.
-    //FSOUND_Stream_Net_SetBufferProperties(20000, 40, 80);
->>>>>>> 38c2a5bd
+    Check_FMOD_Error(mSystem->setStreamBufferSize(estimated_bitrate * buffer_seconds * 128/*bytes/kbit*/, FMOD_TIMEUNIT_RAWBYTES), "FMOD::System::setStreamBufferSize");
+
+    Check_FMOD_Error(system->createChannelGroup("stream", &mStreamGroup), "FMOD::System::createChannelGroup");
 }
 
 LLStreamingAudio_FMODSTUDIO::~LLStreamingAudio_FMODSTUDIO()
