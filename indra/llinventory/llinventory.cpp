/** 
 * @file llinventory.cpp
 * @brief Implementation of the inventory system.
 *
 * $LicenseInfo:firstyear=2001&license=viewerlgpl$
 * Second Life Viewer Source Code
 * Copyright (C) 2010, Linden Research, Inc.
 * 
 * This library is free software; you can redistribute it and/or
 * modify it under the terms of the GNU Lesser General Public
 * License as published by the Free Software Foundation;
 * version 2.1 of the License only.
 * 
 * This library is distributed in the hope that it will be useful,
 * but WITHOUT ANY WARRANTY; without even the implied warranty of
 * MERCHANTABILITY or FITNESS FOR A PARTICULAR PURPOSE.  See the GNU
 * Lesser General Public License for more details.
 * 
 * You should have received a copy of the GNU Lesser General Public
 * License along with this library; if not, write to the Free Software
 * Foundation, Inc., 51 Franklin Street, Fifth Floor, Boston, MA  02110-1301  USA
 * 
 * Linden Research, Inc., 945 Battery Street, San Francisco, CA  94111  USA
 * $/LicenseInfo$
 */

#include "linden_common.h"
#include "llinventory.h"

#include "lldbstrings.h"
#include "llfasttimer.h"
#include "llinventorydefines.h"
#include "llxorcipher.h"
#include "llsd.h"
#include "message.h"
#include <boost/tokenizer.hpp>

#include "llsdutil.h"

///----------------------------------------------------------------------------
/// Exported functions
///----------------------------------------------------------------------------
static const std::string INV_ITEM_ID_LABEL("item_id");
static const std::string INV_FOLDER_ID_LABEL("folder_id");
static const std::string INV_PARENT_ID_LABEL("parent_id");
static const std::string INV_ASSET_TYPE_LABEL("type");
static const std::string INV_PREFERRED_TYPE_LABEL("preferred_type");
static const std::string INV_INVENTORY_TYPE_LABEL("inv_type");
static const std::string INV_NAME_LABEL("name");
static const std::string INV_DESC_LABEL("desc");
static const std::string INV_PERMISSIONS_LABEL("permissions");
static const std::string INV_SHADOW_ID_LABEL("shadow_id");
static const std::string INV_ASSET_ID_LABEL("asset_id");
static const std::string INV_LINKED_ID_LABEL("linked_id");
static const std::string INV_SALE_INFO_LABEL("sale_info");
static const std::string INV_FLAGS_LABEL("flags");
static const std::string INV_CREATION_DATE_LABEL("created_at");

// key used by agent-inventory-service
static const std::string INV_ASSET_TYPE_LABEL_WS("type_default");
static const std::string INV_FOLDER_ID_LABEL_WS("category_id");

///----------------------------------------------------------------------------
/// Local function declarations, constants, enums, and typedefs
///----------------------------------------------------------------------------

const LLUUID MAGIC_ID("3c115e51-04f4-523c-9fa6-98aff1034730");	

///----------------------------------------------------------------------------
/// Class LLInventoryObject
///----------------------------------------------------------------------------

LLInventoryObject::LLInventoryObject(const LLUUID& uuid,
									 const LLUUID& parent_uuid,
									 LLAssetType::EType type,
									 const std::string& name) 
:	LLTrace::MemTrackable<LLInventoryObject>("LLInventoryObject"),
	mUUID(uuid),
	mParentUUID(parent_uuid),
	mType(type),
	mName(name),
	mCreationDate(0)
{
	claimMem(mName);
	correctInventoryName(mName);
}

LLInventoryObject::LLInventoryObject() 
:	LLTrace::MemTrackable<LLInventoryObject>("LLInventoryObject"),
	mType(LLAssetType::AT_NONE),
	mCreationDate(0)
{
}

LLInventoryObject::~LLInventoryObject()
{
}

void LLInventoryObject::copyObject(const LLInventoryObject* other)
{
	mUUID = other->mUUID;
	mParentUUID = other->mParentUUID;
	mType = other->mType;
	disclaimMem(mName);
	mName = other->mName;
	claimMem(mName);
}

const LLUUID& LLInventoryObject::getUUID() const
{
	return mUUID;
}

const LLUUID& LLInventoryObject::getParentUUID() const
{
	return mParentUUID;
}

const std::string& LLInventoryObject::getName() const
{
	return mName;
}

// To bypass linked items, since llviewerinventory's getType
// will return the linked-to item's type instead of this object's type.
LLAssetType::EType LLInventoryObject::getActualType() const
{
	return mType;
}

BOOL LLInventoryObject::getIsLinkType() const
{
	return LLAssetType::lookupIsLinkType(mType);
}

// See LLInventoryItem override.
// virtual
const LLUUID& LLInventoryObject::getLinkedUUID() const
{
	return mUUID;
}

LLAssetType::EType LLInventoryObject::getType() const
{
	return mType;
}

void LLInventoryObject::setUUID(const LLUUID& new_uuid)
{
	mUUID = new_uuid;
}

void LLInventoryObject::rename(const std::string& n)
{
	std::string new_name(n);
	correctInventoryName(new_name);
	if( !new_name.empty() && new_name != mName )
	{
		disclaimMem(mName);
		mName = new_name;
		claimMem(mName);
	}
}

void LLInventoryObject::setParent(const LLUUID& new_parent)
{
	mParentUUID = new_parent;
}

void LLInventoryObject::setType(LLAssetType::EType type)
{
	mType = type;
}


// virtual
BOOL LLInventoryObject::importLegacyStream(std::istream& input_stream)
{
	// *NOTE: Changing the buffer size will require changing the scanf
	// calls below.
	char buffer[MAX_STRING];	/* Flawfinder: ignore */
	char keyword[MAX_STRING];	/* Flawfinder: ignore */
	char valuestr[MAX_STRING];	/* Flawfinder: ignore */

	keyword[0] = '\0';
	valuestr[0] = '\0';
	while(input_stream.good())
	{
		input_stream.getline(buffer, MAX_STRING);
		sscanf(buffer, " %254s %254s", keyword, valuestr);	/* Flawfinder: ignore */
		if(0 == strcmp("{",keyword))
		{
			continue;
		}
		if(0 == strcmp("}", keyword))
		{
			break;
		}
		else if(0 == strcmp("obj_id", keyword))
		{
			mUUID.set(valuestr);
		}
		else if(0 == strcmp("parent_id", keyword))
		{
			mParentUUID.set(valuestr);
		}
		else if(0 == strcmp("type", keyword))
		{
			mType = LLAssetType::lookup(valuestr);
		}
		else if(0 == strcmp("name", keyword))
		{
			//strcpy(valuestr, buffer + strlen(keyword) + 3);
			// *NOTE: Not ANSI C, but widely supported.
			sscanf(	/* Flawfinder: ignore */
				buffer,
				" %254s %254[^|]",
				keyword, valuestr);
			mName.assign(valuestr);
			correctInventoryName(mName);
		}
		else
		{
			LL_WARNS() << "unknown keyword '" << keyword
					<< "' in LLInventoryObject::importLegacyStream() for object " << mUUID << LL_ENDL;
		}
	}
	return TRUE;
}

// exportFile should be replaced with exportLegacyStream
// not sure whether exportLegacyStream(llofstream(fp)) would work, fp may need to get icramented...
BOOL LLInventoryObject::exportFile(LLFILE* fp, BOOL) const
{
	std::string uuid_str;
	fprintf(fp, "\tinv_object\t0\n\t{\n");
	mUUID.toString(uuid_str);
	fprintf(fp, "\t\tobj_id\t%s\n", uuid_str.c_str());
	mParentUUID.toString(uuid_str);
	fprintf(fp, "\t\tparent_id\t%s\n", uuid_str.c_str());
	fprintf(fp, "\t\ttype\t%s\n", LLAssetType::lookup(mType));
	fprintf(fp, "\t\tname\t%s|\n", mName.c_str());
	fprintf(fp,"\t}\n");
	return TRUE;
}

BOOL LLInventoryObject::exportLegacyStream(std::ostream& output_stream, BOOL) const
{
	std::string uuid_str;
	output_stream <<  "\tinv_object\t0\n\t{\n";
	mUUID.toString(uuid_str);
	output_stream << "\t\tobj_id\t" << uuid_str << "\n";
	mParentUUID.toString(uuid_str);
	output_stream << "\t\tparent_id\t" << uuid_str << "\n";
	output_stream << "\t\ttype\t" << LLAssetType::lookup(mType) << "\n";
	output_stream << "\t\tname\t" << mName.c_str() << "|\n";
	output_stream << "\t}\n";
	return TRUE;
}

void LLInventoryObject::updateParentOnServer(BOOL) const
{
	// don't do nothin'
	LL_WARNS() << "LLInventoryObject::updateParentOnServer() called.  Doesn't do anything." << LL_ENDL;
}

void LLInventoryObject::updateServer(BOOL) const
{
	// don't do nothin'
	LL_WARNS() << "LLInventoryObject::updateServer() called.  Doesn't do anything." << LL_ENDL;
}

<<<<<<< HEAD
//inline
=======
// static
>>>>>>> 97747617
void LLInventoryObject::correctInventoryName(std::string& name)
{
	LLStringUtil::replaceNonstandardASCII(name, ' ');
	LLStringUtil::replaceChar(name, '|', ' ');
	LLStringUtil::trim(name);
	LLStringUtil::truncate(name, DB_INV_ITEM_NAME_STR_LEN);
}

time_t LLInventoryObject::getCreationDate() const
{
	return mCreationDate;
}

void LLInventoryObject::setCreationDate(time_t creation_date_utc)
{
	mCreationDate = creation_date_utc;
}


const std::string& LLInventoryItem::getDescription() const
{
	return mDescription;
}

const std::string& LLInventoryItem::getActualDescription() const
{
	return mDescription;
}

///----------------------------------------------------------------------------
/// Class LLInventoryItem
///----------------------------------------------------------------------------

LLInventoryItem::LLInventoryItem(const LLUUID& uuid,
								 const LLUUID& parent_uuid,
								 const LLPermissions& permissions,
								 const LLUUID& asset_uuid,
								 LLAssetType::EType type,
								 LLInventoryType::EType inv_type,
								 const std::string& name, 
								 const std::string& desc,
								 const LLSaleInfo& sale_info,
								 U32 flags,
								 S32 creation_date_utc) :
	LLInventoryObject(uuid, parent_uuid, type, name),
	mPermissions(permissions),
	mAssetUUID(asset_uuid),
	mDescription(desc),
	mSaleInfo(sale_info),
	mInventoryType(inv_type),
	mFlags(flags)
{
	mCreationDate = creation_date_utc;

	LLStringUtil::replaceNonstandardASCII(mDescription, ' ');
	LLStringUtil::replaceChar(mDescription, '|', ' ');
	claimMem(mDescription);

	mPermissions.initMasks(inv_type);
}

LLInventoryItem::LLInventoryItem() :
	LLInventoryObject(),
	mPermissions(),
	mAssetUUID(),
	mDescription(),
	mSaleInfo(),
	mInventoryType(LLInventoryType::IT_NONE),
	mFlags(0)
{
	mCreationDate = 0;
}

LLInventoryItem::LLInventoryItem(const LLInventoryItem* other) :
	LLInventoryObject()
{
	copyItem(other);
}

LLInventoryItem::~LLInventoryItem()
{
}

// virtual
void LLInventoryItem::copyItem(const LLInventoryItem* other)
{
	copyObject(other);
	mPermissions = other->mPermissions;
	mAssetUUID = other->mAssetUUID;
	disclaimMem(mDescription);
	mDescription = other->mDescription;
	claimMem(mDescription);
	mSaleInfo = other->mSaleInfo;
	mInventoryType = other->mInventoryType;
	mFlags = other->mFlags;
	mCreationDate = other->mCreationDate;
}

// If this is a linked item, then the UUID of the base object is
// this item's assetID.
// virtual
const LLUUID& LLInventoryItem::getLinkedUUID() const
{
	if (LLAssetType::lookupIsLinkType(getActualType()))
	{
		return mAssetUUID;
	}

	return LLInventoryObject::getLinkedUUID();
}

const LLPermissions& LLInventoryItem::getPermissions() const
{
	return mPermissions;
}

const LLUUID& LLInventoryItem::getCreatorUUID() const
{
	return mPermissions.getCreator();
}

const LLUUID& LLInventoryItem::getAssetUUID() const
{
	return mAssetUUID;
}

void LLInventoryItem::setAssetUUID(const LLUUID& asset_id)
{
	mAssetUUID = asset_id;
}


U32 LLInventoryItem::getCRC32() const
{
	// *FIX: Not a real crc - more of a checksum.
	// *NOTE: We currently do not validate the name or description,
	// but if they change in transit, it's no big deal.
	U32 crc = mUUID.getCRC32();
	//LL_DEBUGS() << "1 crc: " << std::hex << crc << std::dec << LL_ENDL;
	crc += mParentUUID.getCRC32();
	//LL_DEBUGS() << "2 crc: " << std::hex << crc << std::dec << LL_ENDL;
	crc += mPermissions.getCRC32();
	//LL_DEBUGS() << "3 crc: " << std::hex << crc << std::dec << LL_ENDL;
	crc += mAssetUUID.getCRC32();
	//LL_DEBUGS() << "4 crc: " << std::hex << crc << std::dec << LL_ENDL;
	crc += mType;
	//LL_DEBUGS() << "5 crc: " << std::hex << crc << std::dec << LL_ENDL;
	crc += mInventoryType;
	//LL_DEBUGS() << "6 crc: " << std::hex << crc << std::dec << LL_ENDL;
	crc += mFlags;
	//LL_DEBUGS() << "7 crc: " << std::hex << crc << std::dec << LL_ENDL;
	crc += mSaleInfo.getCRC32();
	//LL_DEBUGS() << "8 crc: " << std::hex << crc << std::dec << LL_ENDL;
	crc += (U32)mCreationDate;
	//LL_DEBUGS() << "9 crc: " << std::hex << crc << std::dec << LL_ENDL;
	return crc;
}

// static
void LLInventoryItem::correctInventoryDescription(std::string& desc)
{
	LLStringUtil::replaceNonstandardASCII(desc, ' ');
	LLStringUtil::replaceChar(desc, '|', ' ');
}

void LLInventoryItem::setDescription(const std::string& d)
{
	std::string new_desc(d);
	LLInventoryItem::correctInventoryDescription(new_desc);
	if( new_desc != mDescription )
	{
		disclaimMem(mDescription);
		mDescription = new_desc;
		claimMem(mDescription);
	}
}

void LLInventoryItem::setPermissions(const LLPermissions& perm)
{
	mPermissions = perm;

	// Override permissions to unrestricted if this is a landmark
	mPermissions.initMasks(mInventoryType);
}

void LLInventoryItem::setInventoryType(LLInventoryType::EType inv_type)
{
	mInventoryType = inv_type;
}

void LLInventoryItem::setFlags(U32 flags)
{
	mFlags = flags;
}

// Currently only used in the Viewer to handle calling cards
// where the creator is actually used to store the target.
void LLInventoryItem::setCreator(const LLUUID& creator)
{ 
	mPermissions.setCreator(creator); 
}

void LLInventoryItem::accumulatePermissionSlamBits(const LLInventoryItem& old_item)
{
	// Remove any pre-existing II_FLAGS_PERM_OVERWRITE_MASK flags 
	// because we now detect when they should be set.
	setFlags( old_item.getFlags() | (getFlags() & ~(LLInventoryItemFlags::II_FLAGS_PERM_OVERWRITE_MASK)) );

	// Enforce the PERM_OVERWRITE flags for any masks that are different
	// but only for AT_OBJECT's since that is the only asset type that can 
	// exist in-world (instead of only in-inventory or in-object-contents).
	if (LLAssetType::AT_OBJECT == getType())
	{
		LLPermissions old_permissions = old_item.getPermissions();
		U32 flags_to_be_set = 0;
		if(old_permissions.getMaskNextOwner() != getPermissions().getMaskNextOwner())
		{
			flags_to_be_set |= LLInventoryItemFlags::II_FLAGS_OBJECT_SLAM_PERM;
		}
		if(old_permissions.getMaskEveryone() != getPermissions().getMaskEveryone())
		{
			flags_to_be_set |= LLInventoryItemFlags::II_FLAGS_OBJECT_PERM_OVERWRITE_EVERYONE;
		}
		if(old_permissions.getMaskGroup() != getPermissions().getMaskGroup())
		{
			flags_to_be_set |= LLInventoryItemFlags::II_FLAGS_OBJECT_PERM_OVERWRITE_GROUP;
		}
		LLSaleInfo old_sale_info = old_item.getSaleInfo();
		if(old_sale_info != getSaleInfo())
		{
			flags_to_be_set |= LLInventoryItemFlags::II_FLAGS_OBJECT_SLAM_SALE;
		}
		setFlags(getFlags() | flags_to_be_set);
	}
}

const LLSaleInfo& LLInventoryItem::getSaleInfo() const
{
	return mSaleInfo;
}

void LLInventoryItem::setSaleInfo(const LLSaleInfo& sale_info)
{
	mSaleInfo = sale_info;
}

LLInventoryType::EType LLInventoryItem::getInventoryType() const
{
	return mInventoryType;
}

U32 LLInventoryItem::getFlags() const
{
	return mFlags;
}

time_t LLInventoryItem::getCreationDate() const
{
	return mCreationDate;
}


// virtual
void LLInventoryItem::packMessage(LLMessageSystem* msg) const
{
	msg->addUUIDFast(_PREHASH_ItemID, mUUID);
	msg->addUUIDFast(_PREHASH_FolderID, mParentUUID);
	mPermissions.packMessage(msg);
	msg->addUUIDFast(_PREHASH_AssetID, mAssetUUID);
	S8 type = static_cast<S8>(mType);
	msg->addS8Fast(_PREHASH_Type, type);
	type = static_cast<S8>(mInventoryType);
	msg->addS8Fast(_PREHASH_InvType, type);
	msg->addU32Fast(_PREHASH_Flags, mFlags);
	mSaleInfo.packMessage(msg);
	msg->addStringFast(_PREHASH_Name, mName);
	msg->addStringFast(_PREHASH_Description, mDescription);
	msg->addS32Fast(_PREHASH_CreationDate, (S32)mCreationDate);
	U32 crc = getCRC32();
	msg->addU32Fast(_PREHASH_CRC, crc);
}

// virtual
BOOL LLInventoryItem::unpackMessage(LLMessageSystem* msg, const char* block, S32 block_num)
{
	msg->getUUIDFast(block, _PREHASH_ItemID, mUUID, block_num);
	msg->getUUIDFast(block, _PREHASH_FolderID, mParentUUID, block_num);
	mPermissions.unpackMessage(msg, block, block_num);
	msg->getUUIDFast(block, _PREHASH_AssetID, mAssetUUID, block_num);

	S8 type;
	msg->getS8Fast(block, _PREHASH_Type, type, block_num);
	mType = static_cast<LLAssetType::EType>(type);
	msg->getS8(block, "InvType", type, block_num);
	mInventoryType = static_cast<LLInventoryType::EType>(type);
	mPermissions.initMasks(mInventoryType);

	msg->getU32Fast(block, _PREHASH_Flags, mFlags, block_num);

	mSaleInfo.unpackMultiMessage(msg, block, block_num);

	msg->getStringFast(block, _PREHASH_Name, mName, block_num);
	LLStringUtil::replaceNonstandardASCII(mName, ' ');

	msg->getStringFast(block, _PREHASH_Description, mDescription, block_num);
	LLStringUtil::replaceNonstandardASCII(mDescription, ' ');

	S32 date;
	msg->getS32(block, "CreationDate", date, block_num);
	mCreationDate = date;

	U32 local_crc = getCRC32();
	U32 remote_crc = 0;
	msg->getU32(block, "CRC", remote_crc, block_num);
//#define CRC_CHECK
#ifdef CRC_CHECK
	if(local_crc == remote_crc)
	{
		LL_DEBUGS() << "crc matches" << LL_ENDL;
		return TRUE;
	}
	else
	{
		LL_WARNS() << "inventory crc mismatch: local=" << std::hex << local_crc
				<< " remote=" << remote_crc << std::dec << LL_ENDL;
		return FALSE;
	}
#else
	return (local_crc == remote_crc);
#endif
}

// <FS:ND> Helper functions
void splitCacheDescOrName(char *aBuffer, char *&aJunk, char *&aValue);	/// <FS:CR> Various Missing
int splitCacheLine(char *aBuffer, char *&aKeyword, char *&aValue);		/// Prototypes
inline bool isWS( char aVal )
{
	return aVal == ' ' || aVal == '\t' || aVal == '\r' || aVal == '\n';
}

inline bool isNewLine( char aVal )
{
	return aVal == '\r' || aVal == '\n';
}

void splitCacheDescOrName( char *aBuffer, char *&aJunk, char *&aValue )
{
	aJunk = aBuffer;
	aValue = 0;

	while( *aBuffer && *aBuffer != '\t' )
		++aBuffer;

	if( *aBuffer == '\t' )
	{
		*aBuffer = 0;
		aValue = ++aBuffer;

		while( *aBuffer && *aBuffer != '|' )
			++aBuffer;

		*aBuffer = 0;
	}
	else
	{
		aValue = aJunk;
		--aBuffer;
		if( *aBuffer == '|' )
			*aBuffer = 0;
	}

}

int splitCacheLine( char *aBuffer, char *&aKeyword, char *&aValue )
{
	while( *aBuffer && isWS( *aBuffer ) )
		++aBuffer;

	if( !*aBuffer )
		return 0;

	int nKWLen(0);
	aKeyword = aBuffer;

	while( *aBuffer && !isWS( *aBuffer ) )
	{
		++nKWLen;
		++aBuffer;
	}

	if( !isWS( *aBuffer ) )
		return 0;

	*aBuffer = 0;
	aValue = ++aBuffer;

	// Is this really necessay?
	while( *aValue && isWS( *aValue ) )
		++aValue;

	// Searching for trailing newline now.
	while( *aBuffer && !isNewLine(*aBuffer)   )
		++aBuffer;

	*aBuffer = 0;	// Kill the newline

	return nKWLen;
}
// </FS:ND>

// virtual
BOOL LLInventoryItem::importFile(LLFILE* fp)
{
	// *NOTE: Changing the buffer size will require changing the scanf
	// calls below.
	char buffer[MAX_STRING];	/* Flawfinder: ignore */
	
	// <FS:ND> - cache speedups
	//char keyword[MAX_STRING];	/* Flawfinder: ignore */	
	//char valuestr[MAX_STRING];	/* Flawfinder: ignore */
	//char junk[MAX_STRING];	/* Flawfinder: ignore */	
	//keyword[0] = '\0';
	//valuestr[0] = '\0'
	char *keyword;	/* Flawfinder: ignore */	
	char *valuestr;	/* Flawfinder: ignore */
	char *junk;	/* Flawfinder: ignore */
	// </FS:ND>
	
	BOOL success = TRUE;

	mInventoryType = LLInventoryType::IT_NONE;
	mAssetUUID.setNull();
	while(success && (!feof(fp)))
	{
		if (fgets(buffer, MAX_STRING, fp) == NULL)
		{
			buffer[0] = '\0';
		}
		
		//sscanf(buffer, " %254s %254s", keyword, valuestr);	/* Flawfinder: ignore */
		//if(0 == strcmp("{",keyword))
		int nKWLen = splitCacheLine( buffer, keyword, valuestr );
		if( !nKWLen )
			continue;

		if( sizeof("{")-1 == nKWLen && 0 == strcmp("{",keyword))
		{
			continue;
		}
		//if(0 == strcmp("}", keyword))
		if( sizeof("}")-1 == nKWLen && 0 == strcmp("}", keyword))
		{
			break;
		}
		else if( sizeof("item_id")-1 == nKWLen && 0 == strcmp("item_id", keyword))
		{
			mUUID.set(valuestr);
		}
		//else if(0 == strcmp("parent_id", keyword))
		else if( sizeof("parent_id")-1 == nKWLen &&  0 == strcmp("parent_id", keyword))
		{
			mParentUUID.set(valuestr);
		}
		//else if(0 == strcmp("permissions", keyword))
		else if( sizeof("permissions" )-1 == nKWLen && 0 == strcmp("permissions", keyword))
		{
			success = mPermissions.importFile(fp);
		}
		//else if(0 == strcmp("sale_info", keyword))
		else if(sizeof("sale_info")-1 == nKWLen && 0 == strcmp("sale_info", keyword))
		{
			// Sale info used to contain next owner perm. It is now in
			// the permissions. Thus, we read that out, and fix legacy
			// objects. It's possible this op would fail, but it
			// should pick up the vast majority of the tasks.
			BOOL has_perm_mask = FALSE;
			U32 perm_mask = 0;
			success = mSaleInfo.importFile(fp, has_perm_mask, perm_mask);
			if(has_perm_mask)
			{
				if(perm_mask == PERM_NONE)
				{
					perm_mask = mPermissions.getMaskOwner();
				}
				// fair use fix.
				if(!(perm_mask & PERM_COPY))
				{
					perm_mask |= PERM_TRANSFER;
				}
				mPermissions.setMaskNext(perm_mask);
			}
		}
		//else if(0 == strcmp("shadow_id", keyword))
		else if( sizeof("shadow_id")-1 == nKWLen && 0 == strcmp("shadow_id", keyword))
		{
			mAssetUUID.set(valuestr);
			LLXORCipher cipher(MAGIC_ID.mData, UUID_BYTES);
			cipher.decrypt(mAssetUUID.mData, UUID_BYTES);
		}
		//else if(0 == strcmp("asset_id", keyword))
		else if( sizeof("asset_id")-1 == nKWLen && 0 == strcmp("asset_id", keyword))
		{
			mAssetUUID.set(valuestr);
		}
		//else if(0 == strcmp("type", keyword))
		else if( sizeof("type")-1 == nKWLen && 0 == strcmp("type", keyword))
		{
			mType = LLAssetType::lookup(valuestr);
		}
		//else if(0 == strcmp("inv_type", keyword))
		else if( sizeof("inv_type")-1 == nKWLen && 0 == strcmp("inv_type", keyword))
		{
			mInventoryType = LLInventoryType::lookup(std::string(valuestr));
		}
		//else if(0 == strcmp("flags", keyword))
		else if( sizeof("flags")-1 == nKWLen && 0 == strcmp("flags", keyword))
		{
			//sscanf(valuestr, "%x", &mFlags);
			mFlags = strtol( valuestr, 0, 16 );
		}
		//else if(0 == strcmp("name", keyword))
		else if( sizeof("name")-1 == nKWLen && 0 == strcmp("name", keyword))
		{
			//strcpy(valuestr, buffer + strlen(keyword) + 3);
			// *NOTE: Not ANSI C, but widely supported.
//			sscanf(	/* Flawfinder: ignore */
//				buffer,
//				" %254s%254[\t]%254[^|]",
//				keyword, junk, valuestr);

			splitCacheDescOrName( valuestr, junk, valuestr );

//			// IW: sscanf chokes and puts | in valuestr if there's no name
//			if (valuestr[0] == '|')
//			{
//				valuestr[0] = '\000';
//			}

			mName.assign(valuestr);
			LLStringUtil::replaceNonstandardASCII(mName, ' ');
			LLStringUtil::replaceChar(mName, '|', ' ');
		}
		//else if(0 == strcmp("desc", keyword))
		else if( sizeof("desc")-1 == nKWLen && 0 == strcmp("desc", keyword))
		{
			//strcpy(valuestr, buffer + strlen(keyword) + 3);
			// *NOTE: Not ANSI C, but widely supported.
//			sscanf(	/* Flawfinder: ignore */
//				buffer,
//				" %254s%254[\t]%254[^|]",
//				keyword, junk, valuestr);

			splitCacheDescOrName( valuestr, junk, valuestr );
//			if (valuestr[0] == '|')
//			{
//				valuestr[0] = '\000';
//			}

			disclaimMem(mDescription);
			mDescription.assign(valuestr);
			claimMem(mDescription);
			LLStringUtil::replaceNonstandardASCII(mDescription, ' ');
			/* TODO -- ask Ian about this code
			const char *donkey = mDescription.c_str();
			if (donkey[0] == '|')
			{
				LL_ERRS() << "Donkey" << LL_ENDL;
			}
			*/
		}
		//else if(0 == strcmp("creation_date", keyword))
		else if( sizeof("creation_date")-1 == nKWLen && 0 == strcmp("creation_date", keyword))
		{
			//S32 date;
			//sscanf(valuestr, "%d", &date);
			//mCreationDate = date;
			mCreationDate = atoi(valuestr);
		}
		else
		{
			LL_WARNS() << "unknown keyword '" << keyword
					<< "' in inventory import of item " << mUUID << LL_ENDL;
		}
	}

	// Need to convert 1.0 simstate files to a useful inventory type
	// and potentially deal with bad inventory tyes eg, a landmark
	// marked as a texture.
	if((LLInventoryType::IT_NONE == mInventoryType)
	   || !inventory_and_asset_types_match(mInventoryType, mType))
	{
		LL_DEBUGS() << "Resetting inventory type for " << mUUID << LL_ENDL;
		mInventoryType = LLInventoryType::defaultForAssetType(mType);
	}

	mPermissions.initMasks(mInventoryType);

	return success;
}

BOOL LLInventoryItem::exportFile(LLFILE* fp, BOOL include_asset_key) const
{
	std::string uuid_str;
	fprintf(fp, "\tinv_item\t0\n\t{\n");
	mUUID.toString(uuid_str);
	fprintf(fp, "\t\titem_id\t%s\n", uuid_str.c_str());
	mParentUUID.toString(uuid_str);
	fprintf(fp, "\t\tparent_id\t%s\n", uuid_str.c_str());
	mPermissions.exportFile(fp);

	// Check for permissions to see the asset id, and if so write it
	// out as an asset id. Otherwise, apply our cheesy encryption.
	if(include_asset_key)
	{
		U32 mask = mPermissions.getMaskBase();
		if(((mask & PERM_ITEM_UNRESTRICTED) == PERM_ITEM_UNRESTRICTED)
		   || (mAssetUUID.isNull()))
		{
			mAssetUUID.toString(uuid_str);
			fprintf(fp, "\t\tasset_id\t%s\n", uuid_str.c_str());
		}
		else
		{
			LLUUID shadow_id(mAssetUUID);
			LLXORCipher cipher(MAGIC_ID.mData, UUID_BYTES);
			cipher.encrypt(shadow_id.mData, UUID_BYTES);
			shadow_id.toString(uuid_str);
			fprintf(fp, "\t\tshadow_id\t%s\n", uuid_str.c_str());
		}
	}
	else
	{
		LLUUID::null.toString(uuid_str);
		fprintf(fp, "\t\tasset_id\t%s\n", uuid_str.c_str());
	}
	fprintf(fp, "\t\ttype\t%s\n", LLAssetType::lookup(mType));
	const std::string inv_type_str = LLInventoryType::lookup(mInventoryType);
	if(!inv_type_str.empty()) fprintf(fp, "\t\tinv_type\t%s\n", inv_type_str.c_str());
	fprintf(fp, "\t\tflags\t%08x\n", mFlags);
	mSaleInfo.exportFile(fp);
	fprintf(fp, "\t\tname\t%s|\n", mName.c_str());
	fprintf(fp, "\t\tdesc\t%s|\n", mDescription.c_str());
	fprintf(fp, "\t\tcreation_date\t%d\n", (S32) mCreationDate);
	fprintf(fp,"\t}\n");
	return TRUE;
}

// virtual
BOOL LLInventoryItem::importLegacyStream(std::istream& input_stream)
{
	// *NOTE: Changing the buffer size will require changing the scanf
	// calls below.
	char buffer[MAX_STRING];	/* Flawfinder: ignore */
	char keyword[MAX_STRING];	/* Flawfinder: ignore */
	char valuestr[MAX_STRING];	/* Flawfinder: ignore */
	char junk[MAX_STRING];	/* Flawfinder: ignore */
	BOOL success = TRUE;

	keyword[0] = '\0';
	valuestr[0] = '\0';

	mInventoryType = LLInventoryType::IT_NONE;
	mAssetUUID.setNull();
	while(success && input_stream.good())
	{
		input_stream.getline(buffer, MAX_STRING);
		sscanf(	/* Flawfinder: ignore */
			buffer,
			" %254s %254s",
			keyword, valuestr);
		if(0 == strcmp("{",keyword))
		{
			continue;
		}
		if(0 == strcmp("}", keyword))
		{
			break;
		}
		else if(0 == strcmp("item_id", keyword))
		{
			mUUID.set(valuestr);
		}
		else if(0 == strcmp("parent_id", keyword))
		{
			mParentUUID.set(valuestr);
		}
		else if(0 == strcmp("permissions", keyword))
		{
			success = mPermissions.importLegacyStream(input_stream);
		}
		else if(0 == strcmp("sale_info", keyword))
		{
			// Sale info used to contain next owner perm. It is now in
			// the permissions. Thus, we read that out, and fix legacy
			// objects. It's possible this op would fail, but it
			// should pick up the vast majority of the tasks.
			BOOL has_perm_mask = FALSE;
			U32 perm_mask = 0;
			success = mSaleInfo.importLegacyStream(input_stream, has_perm_mask, perm_mask);
			if(has_perm_mask)
			{
				if(perm_mask == PERM_NONE)
				{
					perm_mask = mPermissions.getMaskOwner();
				}
				// fair use fix.
				if(!(perm_mask & PERM_COPY))
				{
					perm_mask |= PERM_TRANSFER;
				}
				mPermissions.setMaskNext(perm_mask);
			}
		}
		else if(0 == strcmp("shadow_id", keyword))
		{
			mAssetUUID.set(valuestr);
			LLXORCipher cipher(MAGIC_ID.mData, UUID_BYTES);
			cipher.decrypt(mAssetUUID.mData, UUID_BYTES);
		}
		else if(0 == strcmp("asset_id", keyword))
		{
			mAssetUUID.set(valuestr);
		}
		else if(0 == strcmp("type", keyword))
		{
			mType = LLAssetType::lookup(valuestr);
		}
		else if(0 == strcmp("inv_type", keyword))
		{
			mInventoryType = LLInventoryType::lookup(std::string(valuestr));
		}
		else if(0 == strcmp("flags", keyword))
		{
			sscanf(valuestr, "%x", &mFlags);
		}
		else if(0 == strcmp("name", keyword))
		{
			//strcpy(valuestr, buffer + strlen(keyword) + 3);
			// *NOTE: Not ANSI C, but widely supported.
			sscanf(	/* Flawfinder: ignore */
				buffer,
				" %254s%254[\t]%254[^|]",
				keyword, junk, valuestr);

			// IW: sscanf chokes and puts | in valuestr if there's no name
			if (valuestr[0] == '|')
			{
				valuestr[0] = '\000';
			}

			mName.assign(valuestr);
			LLStringUtil::replaceNonstandardASCII(mName, ' ');
			LLStringUtil::replaceChar(mName, '|', ' ');
		}
		else if(0 == strcmp("desc", keyword))
		{
			//strcpy(valuestr, buffer + strlen(keyword) + 3);
			// *NOTE: Not ANSI C, but widely supported.
			sscanf(	/* Flawfinder: ignore */
				buffer,
				" %254s%254[\t]%254[^|]",
				keyword, junk, valuestr);

			if (valuestr[0] == '|')
			{
				valuestr[0] = '\000';
			}

			disclaimMem(mDescription);
			mDescription.assign(valuestr);
			LLStringUtil::replaceNonstandardASCII(mDescription, ' ');
			claimMem(mDescription);
			/* TODO -- ask Ian about this code
			const char *donkey = mDescription.c_str();
			if (donkey[0] == '|')
			{
				LL_ERRS() << "Donkey" << LL_ENDL;
			}
			*/
		}
		else if(0 == strcmp("creation_date", keyword))
		{
			S32 date;
			sscanf(valuestr, "%d", &date);
			mCreationDate = date;
		}
		else
		{
			LL_WARNS() << "unknown keyword '" << keyword
					<< "' in inventory import of item " << mUUID << LL_ENDL;
		}
	}

	// Need to convert 1.0 simstate files to a useful inventory type
	// and potentially deal with bad inventory tyes eg, a landmark
	// marked as a texture.
	if((LLInventoryType::IT_NONE == mInventoryType)
	   || !inventory_and_asset_types_match(mInventoryType, mType))
	{
		LL_DEBUGS() << "Resetting inventory type for " << mUUID << LL_ENDL;
		mInventoryType = LLInventoryType::defaultForAssetType(mType);
	}

	mPermissions.initMasks(mInventoryType);

	return success;
}

BOOL LLInventoryItem::exportLegacyStream(std::ostream& output_stream, BOOL include_asset_key) const
{
	std::string uuid_str;
	output_stream << "\tinv_item\t0\n\t{\n";
	mUUID.toString(uuid_str);
	output_stream << "\t\titem_id\t" << uuid_str << "\n";
	mParentUUID.toString(uuid_str);
	output_stream << "\t\tparent_id\t" << uuid_str << "\n";
	mPermissions.exportLegacyStream(output_stream);

	// Check for permissions to see the asset id, and if so write it
	// out as an asset id. Otherwise, apply our cheesy encryption.
	if(include_asset_key)
	{
		U32 mask = mPermissions.getMaskBase();
		if(((mask & PERM_ITEM_UNRESTRICTED) == PERM_ITEM_UNRESTRICTED)
		   || (mAssetUUID.isNull()))
		{
			mAssetUUID.toString(uuid_str);
			output_stream << "\t\tasset_id\t" << uuid_str << "\n";
		}
		else
		{
			LLUUID shadow_id(mAssetUUID);
			LLXORCipher cipher(MAGIC_ID.mData, UUID_BYTES);
			cipher.encrypt(shadow_id.mData, UUID_BYTES);
			shadow_id.toString(uuid_str);
			output_stream << "\t\tshadow_id\t" << uuid_str << "\n";
		}
	}
	else
	{
		LLUUID::null.toString(uuid_str);
		output_stream << "\t\tasset_id\t" << uuid_str << "\n";
	}
	output_stream << "\t\ttype\t" << LLAssetType::lookup(mType) << "\n";
	const std::string inv_type_str = LLInventoryType::lookup(mInventoryType);
	if(!inv_type_str.empty()) 
		output_stream << "\t\tinv_type\t" << inv_type_str << "\n";
	std::string buffer;
	buffer = llformat( "\t\tflags\t%08x\n", mFlags);
	output_stream << buffer;
	mSaleInfo.exportLegacyStream(output_stream);
	output_stream << "\t\tname\t" << mName.c_str() << "|\n";
	output_stream << "\t\tdesc\t" << mDescription.c_str() << "|\n";
	output_stream << "\t\tcreation_date\t" << mCreationDate << "\n";
	output_stream << "\t}\n";
	return TRUE;
}

LLSD LLInventoryItem::asLLSD() const
{
	LLSD sd = LLSD();
	asLLSD(sd);
	return sd;
}

void LLInventoryItem::asLLSD( LLSD& sd ) const
{
	sd[INV_ITEM_ID_LABEL] = mUUID;
	sd[INV_PARENT_ID_LABEL] = mParentUUID;
	sd[INV_PERMISSIONS_LABEL] = ll_create_sd_from_permissions(mPermissions);

	U32 mask = mPermissions.getMaskBase();
	if(((mask & PERM_ITEM_UNRESTRICTED) == PERM_ITEM_UNRESTRICTED)
		|| (mAssetUUID.isNull()))
	{
		sd[INV_ASSET_ID_LABEL] = mAssetUUID;
	}
	else
	{
		// *TODO: get rid of this. Phoenix 2008-01-30
		LLUUID shadow_id(mAssetUUID);
		LLXORCipher cipher(MAGIC_ID.mData, UUID_BYTES);
		cipher.encrypt(shadow_id.mData, UUID_BYTES);
		sd[INV_SHADOW_ID_LABEL] = shadow_id;
	}
	sd[INV_ASSET_TYPE_LABEL] = LLAssetType::lookup(mType);
	sd[INV_INVENTORY_TYPE_LABEL] = mInventoryType;
	const std::string inv_type_str = LLInventoryType::lookup(mInventoryType);
	if(!inv_type_str.empty())
	{
		sd[INV_INVENTORY_TYPE_LABEL] = inv_type_str;
	}
	//sd[INV_FLAGS_LABEL] = (S32)mFlags;
	sd[INV_FLAGS_LABEL] = ll_sd_from_U32(mFlags);
	sd[INV_SALE_INFO_LABEL] = mSaleInfo;
	sd[INV_NAME_LABEL] = mName;
	sd[INV_DESC_LABEL] = mDescription;
	sd[INV_CREATION_DATE_LABEL] = (S32) mCreationDate;
}

LLTrace::BlockTimerStatHandle FTM_INVENTORY_SD_DESERIALIZE("Inventory SD Deserialize");

bool LLInventoryItem::fromLLSD(const LLSD& sd, bool is_new)
{
	LL_RECORD_BLOCK_TIME(FTM_INVENTORY_SD_DESERIALIZE);
	if (is_new)
	{
		// If we're adding LLSD to an existing object, need avoid
		// clobbering these fields.
		mInventoryType = LLInventoryType::IT_NONE;
		mAssetUUID.setNull();
	}
	std::string w;

	w = INV_ITEM_ID_LABEL;
	if (sd.has(w))
	{
		mUUID = sd[w];
	}
	w = INV_PARENT_ID_LABEL;
	if (sd.has(w))
	{
		mParentUUID = sd[w];
	}
	w = INV_PERMISSIONS_LABEL;
	if (sd.has(w))
	{
		mPermissions = ll_permissions_from_sd(sd[w]);
	}
	w = INV_SALE_INFO_LABEL;
	if (sd.has(w))
	{
		// Sale info used to contain next owner perm. It is now in
		// the permissions. Thus, we read that out, and fix legacy
		// objects. It's possible this op would fail, but it
		// should pick up the vast majority of the tasks.
		BOOL has_perm_mask = FALSE;
		U32 perm_mask = 0;
		if (!mSaleInfo.fromLLSD(sd[w], has_perm_mask, perm_mask))
		{
			goto fail;
		}
		if (has_perm_mask)
		{
			if(perm_mask == PERM_NONE)
			{
				perm_mask = mPermissions.getMaskOwner();
			}
			// fair use fix.
			if(!(perm_mask & PERM_COPY))
			{
				perm_mask |= PERM_TRANSFER;
			}
			mPermissions.setMaskNext(perm_mask);
		}
	}
	w = INV_SHADOW_ID_LABEL;
	if (sd.has(w))
	{
		mAssetUUID = sd[w];
		LLXORCipher cipher(MAGIC_ID.mData, UUID_BYTES);
		cipher.decrypt(mAssetUUID.mData, UUID_BYTES);
	}
	w = INV_ASSET_ID_LABEL;
	if (sd.has(w))
	{
		mAssetUUID = sd[w];
	}
	w = INV_LINKED_ID_LABEL;
	if (sd.has(w))
	{
		mAssetUUID = sd[w];
	}
	w = INV_ASSET_TYPE_LABEL;
	if (sd.has(w))
	{
		if (sd[w].isString())
		{
			mType = LLAssetType::lookup(sd[w].asString().c_str());
		}
		else if (sd[w].isInteger())
		{
			S8 type = (U8)sd[w].asInteger();
			mType = static_cast<LLAssetType::EType>(type);
		}
	}
	w = INV_INVENTORY_TYPE_LABEL;
	if (sd.has(w))
	{
		if (sd[w].isString())
		{
			mInventoryType = LLInventoryType::lookup(sd[w].asString().c_str());
		}
		else if (sd[w].isInteger())
		{
			S8 type = (U8)sd[w].asInteger();
			mInventoryType = static_cast<LLInventoryType::EType>(type);
		}
	}
	w = INV_FLAGS_LABEL;
	if (sd.has(w))
	{
		if (sd[w].isBinary())
		{
			mFlags = ll_U32_from_sd(sd[w]);
		}
		else if(sd[w].isInteger())
		{
			mFlags = sd[w].asInteger();
		}
	}
	w = INV_NAME_LABEL;
	if (sd.has(w))
	{
		mName = sd[w].asString();
		LLStringUtil::replaceNonstandardASCII(mName, ' ');
		LLStringUtil::replaceChar(mName, '|', ' ');
	}
	w = INV_DESC_LABEL;
	if (sd.has(w))
	{
		disclaimMem(mDescription);
		mDescription = sd[w].asString();
		LLStringUtil::replaceNonstandardASCII(mDescription, ' ');
		claimMem(mDescription);
	}
	w = INV_CREATION_DATE_LABEL;
	if (sd.has(w))
	{
		mCreationDate = sd[w].asInteger();
	}

	// Need to convert 1.0 simstate files to a useful inventory type
	// and potentially deal with bad inventory tyes eg, a landmark
	// marked as a texture.
	if((LLInventoryType::IT_NONE == mInventoryType)
	   || !inventory_and_asset_types_match(mInventoryType, mType))
	{
		LL_DEBUGS() << "Resetting inventory type for " << mUUID << LL_ENDL;
		mInventoryType = LLInventoryType::defaultForAssetType(mType);
	}

	mPermissions.initMasks(mInventoryType);

	return true;
fail:
	return false;

}

// Deleted LLInventoryItem::exportFileXML() and LLInventoryItem::importXML()
// because I can't find any non-test code references to it. 2009-05-04 JC

S32 LLInventoryItem::packBinaryBucket(U8* bin_bucket, LLPermissions* perm_override) const
{
	// Figure out which permissions to use.
	LLPermissions perm;
	if (perm_override)
	{
		// Use the permissions override.
		perm = *perm_override;
	}
	else
	{
		// Use the current permissions.
		perm = getPermissions();
	}

	// describe the inventory item
	char* buffer = (char*) bin_bucket;
	std::string creator_id_str;

	perm.getCreator().toString(creator_id_str);
	std::string owner_id_str;
	perm.getOwner().toString(owner_id_str);
	std::string last_owner_id_str;
	perm.getLastOwner().toString(last_owner_id_str);
	std::string group_id_str;
	perm.getGroup().toString(group_id_str);
	std::string asset_id_str;
	getAssetUUID().toString(asset_id_str);
	S32 size = sprintf(buffer,	/* Flawfinder: ignore */
					   "%d|%d|%s|%s|%s|%s|%s|%x|%x|%x|%x|%x|%s|%s|%d|%d|%x",
					   getType(),
					   getInventoryType(),
					   getName().c_str(),
					   creator_id_str.c_str(),
					   owner_id_str.c_str(),
					   last_owner_id_str.c_str(),
					   group_id_str.c_str(),
					   perm.getMaskBase(),
					   perm.getMaskOwner(),
					   perm.getMaskGroup(),
					   perm.getMaskEveryone(),
					   perm.getMaskNextOwner(),
					   asset_id_str.c_str(),
					   getDescription().c_str(),
					   getSaleInfo().getSaleType(),
					   getSaleInfo().getSalePrice(),
					   getFlags()) + 1;

	return size;
}

void LLInventoryItem::unpackBinaryBucket(U8* bin_bucket, S32 bin_bucket_size)
{	
	// Early exit on an empty binary bucket.
	if (bin_bucket_size <= 1) return;

	if (NULL == bin_bucket)
	{
		LL_ERRS() << "unpackBinaryBucket failed.  bin_bucket is NULL." << LL_ENDL;
		return;
	}

	// Convert the bin_bucket into a string.
	std::vector<char> item_buffer(bin_bucket_size+1);
	memcpy(&item_buffer[0], bin_bucket, bin_bucket_size);	/* Flawfinder: ignore */
	item_buffer[bin_bucket_size] = '\0';
	std::string str(&item_buffer[0]);

	LL_DEBUGS() << "item buffer: " << str << LL_ENDL;

	// Tokenize the string.
	typedef boost::tokenizer<boost::char_separator<char> > tokenizer;
	boost::char_separator<char> sep("|", "", boost::keep_empty_tokens);
	tokenizer tokens(str, sep);
	tokenizer::iterator iter = tokens.begin();

	// Extract all values.
	LLUUID item_id;
	item_id.generate();
	setUUID(item_id);

	LLAssetType::EType type;
	type = (LLAssetType::EType)(atoi((*(iter++)).c_str()));
	setType( type );
	
	LLInventoryType::EType inv_type;
	inv_type = (LLInventoryType::EType)(atoi((*(iter++)).c_str()));
	setInventoryType( inv_type );

	std::string name((*(iter++)).c_str());
	rename( name );
	
	LLUUID creator_id((*(iter++)).c_str());
	LLUUID owner_id((*(iter++)).c_str());
	LLUUID last_owner_id((*(iter++)).c_str());
	LLUUID group_id((*(iter++)).c_str());
	PermissionMask mask_base = strtoul((*(iter++)).c_str(), NULL, 16);
	PermissionMask mask_owner = strtoul((*(iter++)).c_str(), NULL, 16);
	PermissionMask mask_group = strtoul((*(iter++)).c_str(), NULL, 16);
	PermissionMask mask_every = strtoul((*(iter++)).c_str(), NULL, 16);
	PermissionMask mask_next = strtoul((*(iter++)).c_str(), NULL, 16);
	LLPermissions perm;
	perm.init(creator_id, owner_id, last_owner_id, group_id);
	perm.initMasks(mask_base, mask_owner, mask_group, mask_every, mask_next);
	setPermissions(perm);
	//LL_DEBUGS() << "perm: " << perm << LL_ENDL;

	LLUUID asset_id((*(iter++)).c_str());
	setAssetUUID(asset_id);

	std::string desc((*(iter++)).c_str());
	setDescription(desc);
	
	LLSaleInfo::EForSale sale_type;
	sale_type = (LLSaleInfo::EForSale)(atoi((*(iter++)).c_str()));
	S32 price = atoi((*(iter++)).c_str());
	LLSaleInfo sale_info(sale_type, price);
	setSaleInfo(sale_info);
	
	U32 flags = strtoul((*(iter++)).c_str(), NULL, 16);
	setFlags(flags);

	time_t now = time(NULL);
	setCreationDate(now);
}

///----------------------------------------------------------------------------
/// Class LLInventoryCategory
///----------------------------------------------------------------------------

LLInventoryCategory::LLInventoryCategory(const LLUUID& uuid,
										 const LLUUID& parent_uuid,
										 LLFolderType::EType preferred_type,
										 const std::string& name) :
	LLInventoryObject(uuid, parent_uuid, LLAssetType::AT_CATEGORY, name),
	mPreferredType(preferred_type)
{
}

LLInventoryCategory::LLInventoryCategory() :
	mPreferredType(LLFolderType::FT_NONE)
{
	mType = LLAssetType::AT_CATEGORY;
}

LLInventoryCategory::LLInventoryCategory(const LLInventoryCategory* other) :
	LLInventoryObject()
{
	copyCategory(other);
}

LLInventoryCategory::~LLInventoryCategory()
{
}

// virtual
void LLInventoryCategory::copyCategory(const LLInventoryCategory* other)
{
	copyObject(other);
	mPreferredType = other->mPreferredType;
}

LLFolderType::EType LLInventoryCategory::getPreferredType() const
{
	return mPreferredType;
}

void LLInventoryCategory::setPreferredType(LLFolderType::EType type)
{
	mPreferredType = type;
}

LLSD LLInventoryCategory::asLLSD() const
{
    LLSD sd = LLSD();
    sd["item_id"] = mUUID;
    sd["parent_id"] = mParentUUID;
    S8 type = static_cast<S8>(mPreferredType);
    sd["type"]      = type;
    sd["name"] = mName;

    return sd;
}


// virtual
void LLInventoryCategory::packMessage(LLMessageSystem* msg) const
{
	msg->addUUIDFast(_PREHASH_FolderID, mUUID);
	msg->addUUIDFast(_PREHASH_ParentID, mParentUUID);
	S8 type = static_cast<S8>(mPreferredType);
	msg->addS8Fast(_PREHASH_Type, type);
	msg->addStringFast(_PREHASH_Name, mName);
}

bool LLInventoryCategory::fromLLSD(const LLSD& sd)
{
    std::string w;

    w = INV_FOLDER_ID_LABEL_WS;
    if (sd.has(w))
    {
        mUUID = sd[w];
    }
    w = INV_PARENT_ID_LABEL;
    if (sd.has(w))
    {
        mParentUUID = sd[w];
    }
    w = INV_ASSET_TYPE_LABEL;
    if (sd.has(w))
    {
        S8 type = (U8)sd[w].asInteger();
        mPreferredType = static_cast<LLFolderType::EType>(type);
    }
	w = INV_ASSET_TYPE_LABEL_WS;
	if (sd.has(w))
	{
		S8 type = (U8)sd[w].asInteger();
        mPreferredType = static_cast<LLFolderType::EType>(type);
	}

    w = INV_NAME_LABEL;
    if (sd.has(w))
    {
        mName = sd[w].asString();
        LLStringUtil::replaceNonstandardASCII(mName, ' ');
        LLStringUtil::replaceChar(mName, '|', ' ');
    }
    return true;
}

// virtual
void LLInventoryCategory::unpackMessage(LLMessageSystem* msg,
										const char* block,
										S32 block_num)
{
	msg->getUUIDFast(block, _PREHASH_FolderID, mUUID, block_num);
	msg->getUUIDFast(block, _PREHASH_ParentID, mParentUUID, block_num);
	S8 type;
	msg->getS8Fast(block, _PREHASH_Type, type, block_num);
	mPreferredType = static_cast<LLFolderType::EType>(type);
	msg->getStringFast(block, _PREHASH_Name, mName, block_num);
	LLStringUtil::replaceNonstandardASCII(mName, ' ');
}
	
// virtual
BOOL LLInventoryCategory::importFile(LLFILE* fp)
{
	// *NOTE: Changing the buffer size will require changing the scanf
	// calls below.
	char buffer[MAX_STRING];	/* Flawfinder: ignore */
	char keyword[MAX_STRING];	/* Flawfinder: ignore */
	char valuestr[MAX_STRING];	/* Flawfinder: ignore */

	keyword[0] = '\0';
	valuestr[0] = '\0';
	while(!feof(fp))
	{
		if (fgets(buffer, MAX_STRING, fp) == NULL)
		{
			buffer[0] = '\0';
		}
		
		sscanf(	/* Flawfinder: ignore */
			buffer,
			" %254s %254s",
			keyword, valuestr);
		if(0 == strcmp("{",keyword))
		{
			continue;
		}
		if(0 == strcmp("}", keyword))
		{
			break;
		}
		else if(0 == strcmp("cat_id", keyword))
		{
			mUUID.set(valuestr);
		}
		else if(0 == strcmp("parent_id", keyword))
		{
			mParentUUID.set(valuestr);
		}
		else if(0 == strcmp("type", keyword))
		{
			mType = LLAssetType::lookup(valuestr);
		}
		else if(0 == strcmp("pref_type", keyword))
		{
			mPreferredType = LLFolderType::lookup(valuestr);
		}
		else if(0 == strcmp("name", keyword))
		{
			//strcpy(valuestr, buffer + strlen(keyword) + 3);
			// *NOTE: Not ANSI C, but widely supported.
			sscanf(	/* Flawfinder: ignore */
				buffer,
				" %254s %254[^|]",
				keyword, valuestr);
			mName.assign(valuestr);
			LLStringUtil::replaceNonstandardASCII(mName, ' ');
			LLStringUtil::replaceChar(mName, '|', ' ');
		}
		else
		{
			LL_WARNS() << "unknown keyword '" << keyword
					<< "' in inventory import category "  << mUUID << LL_ENDL;
		}
	}
	return TRUE;
}

BOOL LLInventoryCategory::exportFile(LLFILE* fp, BOOL) const
{
	std::string uuid_str;
	fprintf(fp, "\tinv_category\t0\n\t{\n");
	mUUID.toString(uuid_str);
	fprintf(fp, "\t\tcat_id\t%s\n", uuid_str.c_str());
	mParentUUID.toString(uuid_str);
	fprintf(fp, "\t\tparent_id\t%s\n", uuid_str.c_str());
	fprintf(fp, "\t\ttype\t%s\n", LLAssetType::lookup(mType));
	fprintf(fp, "\t\tpref_type\t%s\n", LLFolderType::lookup(mPreferredType).c_str());
	fprintf(fp, "\t\tname\t%s|\n", mName.c_str());
	fprintf(fp,"\t}\n");
	return TRUE;
}

	
// virtual
BOOL LLInventoryCategory::importLegacyStream(std::istream& input_stream)
{
	// *NOTE: Changing the buffer size will require changing the scanf
	// calls below.
	char buffer[MAX_STRING];	/* Flawfinder: ignore */
	char keyword[MAX_STRING];	/* Flawfinder: ignore */
	char valuestr[MAX_STRING];	/* Flawfinder: ignore */

	keyword[0] = '\0';
	valuestr[0] = '\0';
	while(input_stream.good())
	{
		input_stream.getline(buffer, MAX_STRING);
		sscanf(	/* Flawfinder: ignore */
			buffer,
			" %254s %254s",
			keyword, valuestr);
		if(0 == strcmp("{",keyword))
		{
			continue;
		}
		if(0 == strcmp("}", keyword))
		{
			break;
		}
		else if(0 == strcmp("cat_id", keyword))
		{
			mUUID.set(valuestr);
		}
		else if(0 == strcmp("parent_id", keyword))
		{
			mParentUUID.set(valuestr);
		}
		else if(0 == strcmp("type", keyword))
		{
			mType = LLAssetType::lookup(valuestr);
		}
		else if(0 == strcmp("pref_type", keyword))
		{
			mPreferredType = LLFolderType::lookup(valuestr);
		}
		else if(0 == strcmp("name", keyword))
		{
			//strcpy(valuestr, buffer + strlen(keyword) + 3);
			// *NOTE: Not ANSI C, but widely supported.
			sscanf(	/* Flawfinder: ignore */
				buffer,
				" %254s %254[^|]",
				keyword, valuestr);
			mName.assign(valuestr);
			LLStringUtil::replaceNonstandardASCII(mName, ' ');
			LLStringUtil::replaceChar(mName, '|', ' ');
		}
		else
		{
			LL_WARNS() << "unknown keyword '" << keyword
					<< "' in inventory import category "  << mUUID << LL_ENDL;
		}
	}
	return TRUE;
}

BOOL LLInventoryCategory::exportLegacyStream(std::ostream& output_stream, BOOL) const
{
	std::string uuid_str;
	output_stream << "\tinv_category\t0\n\t{\n";
	mUUID.toString(uuid_str);
	output_stream << "\t\tcat_id\t" << uuid_str << "\n";
	mParentUUID.toString(uuid_str);
	output_stream << "\t\tparent_id\t" << uuid_str << "\n";
	output_stream << "\t\ttype\t" << LLAssetType::lookup(mType) << "\n";
	output_stream << "\t\tpref_type\t" << LLFolderType::lookup(mPreferredType) << "\n";
	output_stream << "\t\tname\t" << mName.c_str() << "|\n";
	output_stream << "\t}\n";
	return TRUE;
}

///----------------------------------------------------------------------------
/// Local function definitions
///----------------------------------------------------------------------------

LLSD ll_create_sd_from_inventory_item(LLPointer<LLInventoryItem> item)
{
	LLSD rv;
	if(item.isNull()) return rv;
	if (item->getType() == LLAssetType::AT_NONE)
	{
		LL_WARNS() << "ll_create_sd_from_inventory_item() for item with AT_NONE"
			<< LL_ENDL;
		return rv;
	}
	rv[INV_ITEM_ID_LABEL] =  item->getUUID();
	rv[INV_PARENT_ID_LABEL] = item->getParentUUID();
	rv[INV_NAME_LABEL] = item->getName();
	rv[INV_ASSET_TYPE_LABEL] = LLAssetType::lookup(item->getType());
	rv[INV_ASSET_ID_LABEL] = item->getAssetUUID();
	rv[INV_DESC_LABEL] = item->getDescription();
	rv[INV_SALE_INFO_LABEL] = ll_create_sd_from_sale_info(item->getSaleInfo());
	rv[INV_PERMISSIONS_LABEL] =
		ll_create_sd_from_permissions(item->getPermissions());
	rv[INV_INVENTORY_TYPE_LABEL] =
		LLInventoryType::lookup(item->getInventoryType());
	rv[INV_FLAGS_LABEL] = (S32)item->getFlags();
	rv[INV_CREATION_DATE_LABEL] = (S32)item->getCreationDate();
	return rv;
}

LLSD ll_create_sd_from_inventory_category(LLPointer<LLInventoryCategory> cat)
{
	LLSD rv;
	if(cat.isNull()) return rv;
	if (cat->getType() == LLAssetType::AT_NONE)
	{
		LL_WARNS() << "ll_create_sd_from_inventory_category() for cat with AT_NONE"
			<< LL_ENDL;
		return rv;
	}
	rv[INV_FOLDER_ID_LABEL] = cat->getUUID();
	rv[INV_PARENT_ID_LABEL] = cat->getParentUUID();
	rv[INV_NAME_LABEL] = cat->getName();
	rv[INV_ASSET_TYPE_LABEL] = LLAssetType::lookup(cat->getType());
	if(LLFolderType::lookupIsProtectedType(cat->getPreferredType()))
	{
		rv[INV_PREFERRED_TYPE_LABEL] =
			LLFolderType::lookup(cat->getPreferredType()).c_str();
	}
	return rv;
}

LLPointer<LLInventoryCategory> ll_create_category_from_sd(const LLSD& sd_cat)
{
	LLPointer<LLInventoryCategory> rv = new LLInventoryCategory;
	rv->setUUID(sd_cat[INV_FOLDER_ID_LABEL].asUUID());
	rv->setParent(sd_cat[INV_PARENT_ID_LABEL].asUUID());
	rv->rename(sd_cat[INV_NAME_LABEL].asString());
	rv->setType(
		LLAssetType::lookup(sd_cat[INV_ASSET_TYPE_LABEL].asString()));
	rv->setPreferredType(
			LLFolderType::lookup(
				sd_cat[INV_PREFERRED_TYPE_LABEL].asString()));
	return rv;
}<|MERGE_RESOLUTION|>--- conflicted
+++ resolved
@@ -270,11 +270,7 @@
 	LL_WARNS() << "LLInventoryObject::updateServer() called.  Doesn't do anything." << LL_ENDL;
 }
 
-<<<<<<< HEAD
-//inline
-=======
 // static
->>>>>>> 97747617
 void LLInventoryObject::correctInventoryName(std::string& name)
 {
 	LLStringUtil::replaceNonstandardASCII(name, ' ');
