--- conflicted
+++ resolved
@@ -31,11 +31,7 @@
 #include "lltransactionflags.h"
 #include "lltransactiontypes.h"
 #include "tea.h" // <FS:AW opensim currency support>
-<<<<<<< HEAD
- 
-=======
 
->>>>>>> 1a8a5404
 const U8 TRANSACTION_FLAGS_NONE = 0;
 const U8 TRANSACTION_FLAG_SOURCE_GROUP = 1;
 const U8 TRANSACTION_FLAG_DEST_GROUP = 2;
@@ -66,35 +62,12 @@
     return ((flags & TRANSACTION_FLAG_OWNER_GROUP) == TRANSACTION_FLAG_OWNER_GROUP);
 }
 
-<<<<<<< HEAD
-void append_reason(std::ostream& ostr, S32 transaction_type, const std::string& description);	// <FS:CR>
-=======
 void append_reason(std::ostream& ostr, S32 transaction_type, const std::string& description);   // <FS:CR>
->>>>>>> 1a8a5404
 void append_reason(
     std::ostream& ostr,
     S32 transaction_type,
     const std::string& description)
 {
-<<<<<<< HEAD
-	switch( transaction_type )
-	{
-	case TRANS_OBJECT_SALE:
-	  ostr << " for " << (description.length() > 0 ? description : std::string("<unknown>"));
-		break;
-	case TRANS_LAND_SALE:
-		ostr << " for a parcel of land";
-		break;
-	case TRANS_LAND_PASS_SALE:
-		ostr << " for a land access pass";
-		break;
-	case TRANS_GROUP_LAND_DEED:
-		ostr << " for deeding land";
-		break;
-	default:
-		break;
-	}
-=======
     switch( transaction_type )
     {
     case TRANS_OBJECT_SALE:
@@ -112,7 +85,6 @@
     default:
         break;
     }
->>>>>>> 1a8a5404
 }
 
 std::string build_transfer_message_to_source(
@@ -123,56 +95,6 @@
     S32 transaction_type,
     const std::string& description)
 {
-<<<<<<< HEAD
-	LL_DEBUGS() << "build_transfer_message_to_source: " << amount << " "
-		<< source_id << " " << dest_id << " " << dest_name << " "
-		<< transaction_type << " "
-		<< (description.empty() ? "(no desc)" : description)
-		<< LL_ENDL;
-	if(source_id.isNull())
-	{
-		return description;
-	}
-	if((0 == amount) && description.empty())
-	{
-		return description;
-	}
-	std::ostringstream ostr;
-	if(dest_id.isNull())
-	{
-		// *NOTE: Do not change these strings!  The viewer matches
-		// them in llviewermessage.cpp to perform localization.
-		// If you need to make changes, add a new, localizable message. JC
-// <FS:AW opensim currency support>
-//		ostr << "You paid L$" << amount;
-		ostr << Tea::wrapCurrency("You paid L$") << amount;
-// </FS:AW opensim currency support>
-		switch(transaction_type)
-		{
-		case TRANS_GROUP_CREATE:
-			ostr << " to create a group";
-			break;
-		case TRANS_GROUP_JOIN:
-			ostr << " to join a group";
-			break;
-		case TRANS_UPLOAD_CHARGE:
-			ostr << " to upload";
-			break;
-		default:
-			break;
-		}
-	}
-	else
-	{
-// <FS:AW opensim currency support>
-//		ostr << "You paid " << dest_name << " L$" << amount;
-		ostr << "You paid " << dest_name << Tea::wrapCurrency(" L$") << amount;
-// </FS:AW opensim currency support>
-		append_reason(ostr, transaction_type, description);
-	}
-	ostr << ".";
-	return ostr.str();
-=======
     LL_DEBUGS() << "build_transfer_message_to_source: " << amount << " "
         << source_id << " " << dest_id << " " << dest_name << " "
         << transaction_type << " "
@@ -221,7 +143,6 @@
     }
     ostr << ".";
     return ostr.str();
->>>>>>> 1a8a5404
 }
 
 std::string build_transfer_message_to_destination(
@@ -232,31 +153,6 @@
     S32 transaction_type,
     const std::string& description)
 {
-<<<<<<< HEAD
-	LL_DEBUGS() << "build_transfer_message_to_dest: " << amount << " "
-		<< dest_id << " " << source_id << " " << source_name << " "
-		<< transaction_type << " " << (description.empty() ? "(no desc)" : description)
-		<< LL_ENDL;
-	if(0 == amount)
-	{
-		return std::string();
-	}
-	if(dest_id.isNull())
-	{
-		return description;
-	}
-	std::ostringstream ostr;
-	// *NOTE: Do not change these strings!  The viewer matches
-	// them in llviewermessage.cpp to perform localization.
-	// If you need to make changes, add a new, localizable message. JC
-// <FS:AW opensim currency support>
-//	ostr << source_name << " paid you L$" << amount;
-	ostr << source_name << Tea::wrapCurrency(" paid you L$") << amount;
-// </FS:AW opensim currency support>
-	append_reason(ostr, transaction_type, description);
-	ostr << ".";
-	return ostr.str();
-=======
     LL_DEBUGS() << "build_transfer_message_to_dest: " << amount << " "
         << dest_id << " " << source_id << " " << source_name << " "
         << transaction_type << " " << (description.empty() ? "(no desc)" : description)
@@ -280,5 +176,4 @@
     append_reason(ostr, transaction_type, description);
     ostr << ".";
     return ostr.str();
->>>>>>> 1a8a5404
 }