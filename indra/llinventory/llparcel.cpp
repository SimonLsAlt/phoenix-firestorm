/** 
 * @file llparcel.cpp
 * @brief A land parcel.
 *
 * $LicenseInfo:firstyear=2002&license=viewerlgpl$
 * Second Life Viewer Source Code
 * Copyright (C) 2010, Linden Research, Inc.
 * 
 * This library is free software; you can redistribute it and/or
 * modify it under the terms of the GNU Lesser General Public
 * License as published by the Free Software Foundation;
 * version 2.1 of the License only.
 * 
 * This library is distributed in the hope that it will be useful,
 * but WITHOUT ANY WARRANTY; without even the implied warranty of
 * MERCHANTABILITY or FITNESS FOR A PARTICULAR PURPOSE.  See the GNU
 * Lesser General Public License for more details.
 * 
 * You should have received a copy of the GNU Lesser General Public
 * License along with this library; if not, write to the Free Software
 * Foundation, Inc., 51 Franklin Street, Fifth Floor, Boston, MA  02110-1301  USA
 * 
 * Linden Research, Inc., 945 Battery Street, San Francisco, CA  94111  USA
 * $/LicenseInfo$
 */

#include "linden_common.h"

#include "indra_constants.h"
#include <iostream>

#include "llparcel.h"
#include "llstreamtools.h"

#include "llmath.h"
#include "llsd.h"
#include "llsdutil.h"
#include "lltransactiontypes.h"
#include "lltransactionflags.h"
#include "llsdutil_math.h"
#include "message.h"
#include "u64.h"
#include "llregionflags.h"
#include <boost/range/adaptor/map.hpp>

static const F32 SOME_BIG_NUMBER = 1000.0f;
static const F32 SOME_BIG_NEG_NUMBER = -1000.0f;
static const std::string PARCEL_OWNERSHIP_STATUS_STRING[LLParcel::OS_COUNT+1] =
{
    "leased",
    "lease_pending",
    "abandoned",
    "none"
};

// NOTE: Adding parcel categories also requires updating:
// * floater_about_land.xml category combobox
// * Web site "create event" tools
// DO NOT DELETE ITEMS FROM THIS LIST WITHOUT DEEPLY UNDERSTANDING WHAT YOU'RE DOING.
//
static const std::string PARCEL_CATEGORY_STRING[LLParcel::C_COUNT] =
{
    "none",
    "linden",
    "adult",
    "arts",
    "store", // "business" legacy name
    "educational",
    "game",	 // "gaming" legacy name
    "gather", // "hangout" legacy name
    "newcomer",
    "park",
    "home",	 // "residential" legacy name
    "shopping",
    "stage",
    "other",
	"rental"
};
static const std::string PARCEL_CATEGORY_UI_STRING[LLParcel::C_COUNT + 1] =
{
    "None",
    "Linden Location",
    "Adult",
    "Arts and Culture",
    "Business",
    "Educational",
    "Gaming",
    "Hangout",
    "Newcomer Friendly",
    "Parks and Nature",
    "Residential",
    "Shopping",
    "Stage",
    "Other",
	"Rental",
    "Any",	 // valid string for parcel searches
};

static const std::string PARCEL_ACTION_STRING[LLParcel::A_COUNT + 1] =
{
    "create",
    "release",
    "absorb",
    "absorbed",
    "divide",
    "division",
    "acquire",
    "relinquish",
    "confirm",
    "unknown"
};



//const char* revert_action_to_string(LLParcel::ESaleTimerExpireAction action);
//LLParcel::ESaleTimerExpireAction revert_string_to_action(const char* s);
const std::string& category_to_ui_string(LLParcel::ECategory category);
LLParcel::ECategory category_ui_string_to_category(const std::string& s);

LLParcel::LLParcel()
{
    init(LLUUID::null, TRUE, FALSE, FALSE, 0, 0, 0, 0, 0, 1.f, 0);
}


LLParcel::LLParcel(const LLUUID &owner_id,
                   BOOL modify, BOOL terraform, BOOL damage,
                   time_t claim_date, S32 claim_price_per_meter,
                   S32 rent_price_per_meter, S32 area, S32 sim_object_limit, F32 parcel_object_bonus,
                   BOOL is_group_owned)
{
    init( owner_id, modify, terraform, damage, claim_date,
          claim_price_per_meter, rent_price_per_meter, area, sim_object_limit, parcel_object_bonus,
          is_group_owned);
}


// virtual
LLParcel::~LLParcel()
{
    // user list cleaned up by std::vector destructor.
}

void LLParcel::init(const LLUUID &owner_id,
                    BOOL modify, BOOL terraform, BOOL damage,
                    time_t claim_date, S32 claim_price_per_meter,
                    S32 rent_price_per_meter, S32 area, S32 sim_object_limit, F32 parcel_object_bonus,
                    BOOL is_group_owned)
{
	mID.setNull();
	mOwnerID			= owner_id;
	mGroupOwned			= is_group_owned;
	mClaimDate			= claim_date;
	mClaimPricePerMeter	= claim_price_per_meter;
	mRentPricePerMeter	= rent_price_per_meter;
	mArea				= area;
	mDiscountRate		= 1.0f;
	mDrawDistance		= 512.f;

	mUserLookAt.setVec(0.0f, 0.f, 0.f);
	// Default to using the parcel's landing point, if any.
	mLandingType = L_LANDING_POINT;

	// *FIX: if owner_id != null, should be owned or sale pending,
	// investigate init callers.
	mStatus = OS_NONE;
	mCategory = C_NONE;
	mAuthBuyerID.setNull();
	//mBuyerID.setNull();
	//mJoinNeighbors = 0x0;
	mSaleTimerExpires.setTimerExpirySec(0);
	mSaleTimerExpires.stop();
	mGraceExtension = 0;
	//mExpireAction = STEA_REVERT;
	//mRecordTransaction = FALSE;

	mAuctionID = 0;
	mInEscrow = false;

	mParcelFlags = PF_DEFAULT;
	setParcelFlag(PF_CREATE_OBJECTS,  modify);
	setParcelFlag(PF_ALLOW_TERRAFORM, terraform);
	setParcelFlag(PF_ALLOW_DAMAGE,    damage);

	mSalePrice			= 10000;
	setName(LLStringUtil::null);
	setDesc(LLStringUtil::null);
	setMusicURL(LLStringUtil::null);
	setMediaURL(LLStringUtil::null);
	setMediaDesc(LLStringUtil::null);
	setMediaType(LLStringUtil::null);
	mMediaID.setNull();
	mMediaAutoScale = 0;
	mMediaLoop = TRUE;
	mMediaWidth = 0;
	mMediaHeight = 0;
	setMediaCurrentURL(LLStringUtil::null);
	mMediaAllowNavigate = TRUE;
	mMediaURLTimeout = 0.0f;
	mMediaPreventCameraZoom = FALSE;

	mGroupID.setNull();

	mPassPrice = PARCEL_PASS_PRICE_DEFAULT;
	mPassHours = PARCEL_PASS_HOURS_DEFAULT;

	mAABBMin.setVec(SOME_BIG_NUMBER, SOME_BIG_NUMBER, SOME_BIG_NUMBER);
	mAABBMax.setVec(SOME_BIG_NEG_NUMBER, SOME_BIG_NEG_NUMBER, SOME_BIG_NEG_NUMBER);

	mLocalID = INVALID_PARCEL_ID;

	//mSimWidePrimCorrection = 0;
	setMaxPrimCapacity((S32)(sim_object_limit * area / (F32)(REGION_WIDTH_METERS * REGION_WIDTH_METERS)));
	setSimWideMaxPrimCapacity(0);
	setSimWidePrimCount(0);
	setOwnerPrimCount(0);
	setGroupPrimCount(0);
	setOtherPrimCount(0);
	setSelectedPrimCount(0);
	setTempPrimCount(0);
	setCleanOtherTime(0);
    setRegionPushOverride(FALSE);
    setRegionDenyAnonymousOverride(FALSE);
    setRegionDenyAgeUnverifiedOverride(FALSE);
	setParcelPrimBonus(parcel_object_bonus);

	setPreviousOwnerID(LLUUID::null);
	setPreviouslyGroupOwned(FALSE);

	setSeeAVs(TRUE);
	setAllowGroupAVSounds(TRUE);
	setAllowAnyAVSounds(TRUE);
	setHaveNewParcelLimitData(FALSE);

    setRegionAllowEnvironmentOverride(FALSE);
    setParcelEnvironmentVersion(INVALID_PARCEL_ENVIRONMENT_VERSION);
}

void LLParcel::overrideOwner(const LLUUID& owner_id, BOOL is_group_owned)
{
    // Override with system permission (LLUUID::null)
    // Overridden parcels have no group
    mOwnerID = owner_id;
    mGroupOwned = is_group_owned;
    if(mGroupOwned)
    {
        mGroupID = mOwnerID;
    }
    else
    {
        mGroupID.setNull();
    }
    mInEscrow = false;
}

void LLParcel::overrideParcelFlags(U32 flags)
{
    mParcelFlags = flags;
}
void LLParcel::setName(const std::string& name)
{
    // The escaping here must match the escaping in the database
    // abstraction layer.
    mName = name;
    LLStringFn::replace_nonprintable_in_ascii(mName, LL_UNKNOWN_CHAR);
}

void LLParcel::setDesc(const std::string& desc)
{
    // The escaping here must match the escaping in the database
    // abstraction layer.
    mDesc = desc;
    mDesc = rawstr_to_utf8(mDesc);
}

void LLParcel::setMusicURL(const std::string& url)
{
    mMusicURL = url;
    // The escaping here must match the escaping in the database
    // abstraction layer.
    // This should really filter the url in some way. Other than
    // simply requiring non-printable.
    LLStringFn::replace_nonprintable_in_ascii(mMusicURL, LL_UNKNOWN_CHAR);
}

void LLParcel::setMediaURL(const std::string& url)
{
    mMediaURL = url;
    // The escaping here must match the escaping in the database
    // abstraction layer if it's ever added.
    // This should really filter the url in some way. Other than
    // simply requiring non-printable.
    LLStringFn::replace_nonprintable_in_ascii(mMediaURL, LL_UNKNOWN_CHAR);
}

void LLParcel::setMediaDesc(const std::string& desc)
{
	// The escaping here must match the escaping in the database
	// abstraction layer.
	mMediaDesc = desc;
	mMediaDesc = rawstr_to_utf8(mMediaDesc);
}
void LLParcel::setMediaType(const std::string& type)
{
	// The escaping here must match the escaping in the database
	// abstraction layer.
	mMediaType = type;
	mMediaType = rawstr_to_utf8(mMediaType);

	// This code attempts to preserve legacy movie functioning
	if(mMediaType.empty() && ! mMediaURL.empty())
	{
		setMediaType(std::string("video/vnd.secondlife.qt.legacy"));
	}
}
void LLParcel::setMediaWidth(S32 width)
{
	mMediaWidth = width;
}
void LLParcel::setMediaHeight(S32 height)
{
	mMediaHeight = height;
}

void LLParcel::setMediaCurrentURL(const std::string& url)
{
    mMediaCurrentURL = url;
    // The escaping here must match the escaping in the database
    // abstraction layer if it's ever added.
    // This should really filter the url in some way. Other than
    // simply requiring non-printable.
    LLStringFn::replace_nonprintable_in_ascii(mMediaCurrentURL, LL_UNKNOWN_CHAR);
	
}

void LLParcel::setMediaURLResetTimer(F32 time)
{
	mMediaResetTimer.start();
	mMediaResetTimer.setTimerExpirySec(time);
}

// virtual
void LLParcel::setLocalID(S32 local_id)
{
    mLocalID = local_id;
}

void LLParcel::setAllParcelFlags(U32 flags)
{
    mParcelFlags = flags;
}

void LLParcel::setParcelFlag(U32 flag, BOOL b)
{
    if (b)
    {
        mParcelFlags |= flag;
    }
    else
    {
        mParcelFlags &= ~flag;
    }
}


BOOL LLParcel::allowModifyBy(const LLUUID &agent_id, const LLUUID &group_id) const
{
    if (agent_id == LLUUID::null)
    {
        // system always can enter
        return TRUE;
    }
    else if (isPublic())
    {
        return TRUE;
    }
    else if (agent_id == mOwnerID)
    {
        // owner can always perform operations
        return TRUE;
    }
    else if (mParcelFlags & PF_CREATE_OBJECTS)
    {
        return TRUE;
    }
    else if ((mParcelFlags & PF_CREATE_GROUP_OBJECTS)
             && group_id.notNull() )
    {
        return (getGroupID() == group_id);
    }
    
    return FALSE;
}

BOOL LLParcel::allowTerraformBy(const LLUUID &agent_id) const
{
    if (agent_id == LLUUID::null)
    {
        // system always can enter
        return TRUE;
    }
    else if(OS_LEASED == mStatus)
    {
        if(agent_id == mOwnerID)
        {
            // owner can modify leased land
            return TRUE;
        }
        else
        {
            // otherwise check other people
            return mParcelFlags & PF_ALLOW_TERRAFORM;
        }
    }
    else
    {
        return FALSE;
    }
}



void LLParcel::setArea(S32 area, S32 sim_object_limit)
{
    mArea = area;
    setMaxPrimCapacity((S32)(sim_object_limit * area / (F32)(REGION_WIDTH_METERS * REGION_WIDTH_METERS)));
}

void LLParcel::setDiscountRate(F32 rate)
{
    // this is to make sure that the rate is at least sane - this is
    // not intended to enforce economy rules. It only enfoces that the
    // rate is a scaler between 0 and 1.
    mDiscountRate = llclampf(rate);
}


//-----------------------------------------------------------
// File input and output
//-----------------------------------------------------------

BOOL LLParcel::importAccessEntry(std::istream& input_stream, LLAccessEntry* entry)
{
    skip_to_end_of_next_keyword("{", input_stream);
    while (input_stream.good())
    {
        skip_comments_and_emptyspace(input_stream);
        std::string line, keyword, value;
        get_line(line, input_stream, MAX_STRING);
        get_keyword_and_value(keyword, value, line);
        
        if ("}" == keyword)
        {
            break;
        }
        else if ("id" == keyword)
        {
            entry->mID.set( value );
        }
        else if ("name" == keyword)
        {
            // deprecated
        }
        else if ("time" == keyword)
        {
<<<<<<< HEAD
            S32 when(0);
=======
            S32 when{};
>>>>>>> dbb044e9
            LLStringUtil::convertToS32(value, when);
            entry->mTime = when;
        }
        else if ("flags" == keyword)
        {
<<<<<<< HEAD
            U32 setting(0);
=======
            U32 setting{};
>>>>>>> dbb044e9
            LLStringUtil::convertToU32(value, setting);
            entry->mFlags = setting;
        }
        else
        {
            LL_WARNS() << "Unknown keyword in parcel access entry section: <" 
            << keyword << ">" << LL_ENDL;
        }
    }
    return input_stream.good();
}

// Assumes we are in a block "ParcelData"
void LLParcel::packMessage(LLMessageSystem* msg)
{
    msg->addU32Fast( _PREHASH_ParcelFlags, getParcelFlags() );
    msg->addS32Fast( _PREHASH_SalePrice, getSalePrice() );
    msg->addStringFast( _PREHASH_Name,		 getName() );
    msg->addStringFast( _PREHASH_Desc,		 getDesc() );
    msg->addStringFast( _PREHASH_MusicURL,	 getMusicURL() );
    msg->addStringFast( _PREHASH_MediaURL,	 getMediaURL() );
    msg->addU8 ( "MediaAutoScale", getMediaAutoScale () );
    msg->addUUIDFast( _PREHASH_MediaID,	 getMediaID() );
    msg->addUUIDFast( _PREHASH_GroupID,	 getGroupID() );
    msg->addS32Fast( _PREHASH_PassPrice, mPassPrice );
    msg->addF32Fast( _PREHASH_PassHours, mPassHours );
    msg->addU8Fast(	 _PREHASH_Category,	 (U8)mCategory);
    msg->addUUIDFast( _PREHASH_AuthBuyerID, mAuthBuyerID);
    msg->addUUIDFast( _PREHASH_SnapshotID, mSnapshotID);
    msg->addVector3Fast(_PREHASH_UserLocation, mUserLocation);
    msg->addVector3Fast(_PREHASH_UserLookAt, mUserLookAt);
    msg->addU8Fast(	 _PREHASH_LandingType, (U8)mLandingType);
}

// Assumes we are in a block "ParcelData"
void LLParcel::packMessage(LLSD& msg)
{
	// used in the viewer, the sim uses it's own packer
	msg["local_id"] = getLocalID();
	msg["parcel_flags"] = ll_sd_from_U32(getParcelFlags());
	msg["sale_price"] = getSalePrice();
	msg["name"] = getName();
	msg["description"] = getDesc();
	msg["music_url"] = getMusicURL();
	msg["media_url"] = getMediaURL();
	msg["media_desc"] = getMediaDesc();
	msg["media_type"] = getMediaType();
	msg["media_width"] = getMediaWidth();
	msg["media_height"] = getMediaHeight();
	msg["auto_scale"] = getMediaAutoScale();
	msg["media_loop"] = getMediaLoop();
	msg["media_current_url"] = getMediaCurrentURL();
	msg["obscure_media"] = false; // OBSOLETE - no longer used
	msg["obscure_music"] = false; // OBSOLETE - no longer used
	msg["media_id"] = getMediaID();
	msg["media_allow_navigate"] = getMediaAllowNavigate();
	msg["media_prevent_camera_zoom"] = getMediaPreventCameraZoom();
	msg["media_url_timeout"] = getMediaURLTimeout();
	msg["group_id"] = getGroupID();
	msg["pass_price"] = mPassPrice;
	msg["pass_hours"] = mPassHours;
	msg["category"] = (U8)mCategory;
	msg["auth_buyer_id"] = mAuthBuyerID;
	msg["snapshot_id"] = mSnapshotID;
	msg["user_location"] = ll_sd_from_vector3(mUserLocation);
	msg["user_look_at"] = ll_sd_from_vector3(mUserLookAt);
	msg["landing_type"] = (U8)mLandingType;
	msg["see_avs"] = (LLSD::Boolean) getSeeAVs();
	msg["group_av_sounds"] = (LLSD::Boolean) getAllowGroupAVSounds();
	msg["any_av_sounds"] = (LLSD::Boolean) getAllowAnyAVSounds();
}


void LLParcel::unpackMessage(LLMessageSystem* msg)
{
	std::string buffer;
	
    msg->getU32Fast( _PREHASH_ParcelData,_PREHASH_ParcelFlags, mParcelFlags );
    msg->getS32Fast( _PREHASH_ParcelData,_PREHASH_SalePrice, mSalePrice );
    msg->getStringFast( _PREHASH_ParcelData,_PREHASH_Name, buffer );
    setName(buffer);
    msg->getStringFast( _PREHASH_ParcelData,_PREHASH_Desc, buffer );
    setDesc(buffer);
    msg->getStringFast( _PREHASH_ParcelData,_PREHASH_MusicURL, buffer );
    setMusicURL(buffer);
    msg->getStringFast( _PREHASH_ParcelData,_PREHASH_MediaURL, buffer );
    setMediaURL(buffer);
    
	BOOL see_avs = TRUE;			// All default to true for legacy server behavior
	BOOL any_av_sounds = TRUE;
	BOOL group_av_sounds = TRUE;
	bool have_new_parcel_limit_data = (msg->getSizeFast(_PREHASH_ParcelData, _PREHASH_SeeAVs) > 0);		// New version of server should send all 3 of these values
	have_new_parcel_limit_data &= (msg->getSizeFast(_PREHASH_ParcelData, _PREHASH_AnyAVSounds) > 0);
	have_new_parcel_limit_data &= (msg->getSizeFast(_PREHASH_ParcelData, _PREHASH_GroupAVSounds) > 0);
	if (have_new_parcel_limit_data)
	{
		msg->getBOOLFast(_PREHASH_ParcelData, _PREHASH_SeeAVs, see_avs);
		msg->getBOOLFast(_PREHASH_ParcelData, _PREHASH_AnyAVSounds, any_av_sounds);
		msg->getBOOLFast(_PREHASH_ParcelData, _PREHASH_GroupAVSounds, group_av_sounds);
	}
	setSeeAVs((bool) see_avs);
	setAllowAnyAVSounds((bool) any_av_sounds);
	setAllowGroupAVSounds((bool) group_av_sounds);

	setHaveNewParcelLimitData(have_new_parcel_limit_data);

    // non-optimized version
    msg->getU8 ( "ParcelData", "MediaAutoScale", mMediaAutoScale );
    
    msg->getUUIDFast( _PREHASH_ParcelData,_PREHASH_MediaID, mMediaID );
    msg->getUUIDFast( _PREHASH_ParcelData,_PREHASH_GroupID, mGroupID );
    msg->getS32Fast( _PREHASH_ParcelData,_PREHASH_PassPrice, mPassPrice );
    msg->getF32Fast( _PREHASH_ParcelData,_PREHASH_PassHours, mPassHours );
    U8 category;
    msg->getU8Fast(	 _PREHASH_ParcelData,_PREHASH_Category, category);
    mCategory = (ECategory)category;
    msg->getUUIDFast( _PREHASH_ParcelData,_PREHASH_AuthBuyerID, mAuthBuyerID);
    msg->getUUIDFast( _PREHASH_ParcelData,_PREHASH_SnapshotID, mSnapshotID);
    msg->getVector3Fast(_PREHASH_ParcelData,_PREHASH_UserLocation, mUserLocation);
    msg->getVector3Fast(_PREHASH_ParcelData,_PREHASH_UserLookAt, mUserLookAt);
    U8 landing_type;
    msg->getU8Fast(	 _PREHASH_ParcelData,_PREHASH_LandingType, landing_type);
    mLandingType = (ELandingType)landing_type;

	// New Media Data
	// Note: the message has been converted to TCP
	if(msg->has("MediaData"))
	{
		msg->getString("MediaData", "MediaDesc", buffer);
		setMediaDesc(buffer);
		msg->getString("MediaData", "MediaType", buffer);
		setMediaType(buffer);
		msg->getS32("MediaData", "MediaWidth", mMediaWidth);
		msg->getS32("MediaData", "MediaHeight", mMediaHeight);
		msg->getU8 ( "MediaData", "MediaLoop", mMediaLoop );
		// the ObscureMedia and ObscureMusic flags previously set here are no longer used
	}
	else
	{
		setMediaType(std::string("video/vnd.secondlife.qt.legacy"));
		setMediaDesc(std::string("No Description available without Server Upgrade"));
		mMediaLoop = true;
	}

	if(msg->getNumberOfBlocks("MediaLinkSharing") > 0)
	{
		msg->getString("MediaLinkSharing", "MediaCurrentURL", buffer);
		setMediaCurrentURL(buffer);
		msg->getU8 ( "MediaLinkSharing", "MediaAllowNavigate", mMediaAllowNavigate );
		msg->getU8 ( "MediaLinkSharing", "MediaPreventCameraZoom", mMediaPreventCameraZoom );
		msg->getF32( "MediaLinkSharing", "MediaURLTimeout", mMediaURLTimeout);
	}
	else
	{
		setMediaCurrentURL(LLStringUtil::null);
	}
	
}

void LLParcel::packAccessEntries(LLMessageSystem* msg,
								 const std::map<LLUUID,LLAccessEntry>& list)
{
    LLAccessEntry::map::const_iterator cit = list.begin();
    LLAccessEntry::map::const_iterator end = list.end();
    
    if (cit == end)
    {
        msg->nextBlockFast(_PREHASH_List);
        msg->addUUIDFast(_PREHASH_ID, LLUUID::null );
        msg->addS32Fast(_PREHASH_Time, 0 );
        msg->addU32Fast(_PREHASH_Flags, 0 );
        return;
    }
    
    for ( ; cit != end; ++cit)
    {
        const LLAccessEntry& entry = (*cit).second;
        
        msg->nextBlockFast(_PREHASH_List);
        msg->addUUIDFast(_PREHASH_ID,	 entry.mID );
        msg->addS32Fast(_PREHASH_Time,	 entry.mTime );
        msg->addU32Fast(_PREHASH_Flags, entry.mFlags );
    }
}


void LLParcel::unpackAccessEntries(LLMessageSystem* msg,
                                   std::map<LLUUID,LLAccessEntry>* list)
{
    LLUUID id;
    S32 time;
    U32 flags;
    
    S32 i;
    S32 count = msg->getNumberOfBlocksFast(_PREHASH_List);
    for (i = 0; i < count; i++)
    {
        msg->getUUIDFast(_PREHASH_List, _PREHASH_ID, id, i);
        msg->getS32Fast(		 _PREHASH_List, _PREHASH_Time, time, i);
        msg->getU32Fast(		 _PREHASH_List, _PREHASH_Flags, flags, i);
        
        if (id.notNull())
        {
            LLAccessEntry entry;
            entry.mID = id;
            entry.mTime = time;
            entry.mFlags = flags;
            
            (*list)[entry.mID] = entry;
        }
    }
}


void LLParcel::unpackExperienceEntries( LLMessageSystem* msg, U32 type )
{
	LLUUID id;

	S32 i;
	S32 count = msg->getNumberOfBlocksFast(_PREHASH_List);
	for (i = 0; i < count; i++)
	{
		msg->getUUIDFast(_PREHASH_List, _PREHASH_ID, id, i);

		if (id.notNull())
		{
			mExperienceKeys[id]=type;
		}
	}
}



void LLParcel::expirePasses(S32 now)
{
    LLAccessEntry::map::iterator itor = mAccessList.begin();
    while (itor != mAccessList.end())
    {
        const LLAccessEntry& entry = (*itor).second;
        
        if (entry.mTime != 0 && entry.mTime < now)
        {
            mAccessList.erase(itor++);
        }
        else
        {
            ++itor;
        }
    }
}


bool LLParcel::operator==(const LLParcel &rhs) const
{
    if (mOwnerID != rhs.mOwnerID)
        return FALSE;
    
    if (mParcelFlags != rhs.mParcelFlags)
        return FALSE;
    
    if (mClaimDate != rhs.mClaimDate)
        return FALSE;
    
    if (mClaimPricePerMeter != rhs.mClaimPricePerMeter)
        return FALSE;
    
    if (mRentPricePerMeter != rhs.mRentPricePerMeter)
        return FALSE;
    
    return TRUE;
}

// Calculate rent
S32 LLParcel::getTotalRent() const
{
    return (S32)floor(0.5f + (F32)mArea * (F32)mRentPricePerMeter * (1.0f - mDiscountRate));
}

F32 LLParcel::getAdjustedRentPerMeter() const
{
    return ((F32)mRentPricePerMeter * (1.0f - mDiscountRate));
}

LLVector3 LLParcel::getCenterpoint() const
{
    LLVector3 rv;
    rv.mV[VX] = (getAABBMin().mV[VX] + getAABBMax().mV[VX]) * 0.5f;
    rv.mV[VY] = (getAABBMin().mV[VY] + getAABBMax().mV[VY]) * 0.5f;
    rv.mV[VZ] = 0.0f;
    return rv;
}

void LLParcel::extendAABB(const LLVector3& box_min, const LLVector3& box_max)
{
    // Patch up min corner of AABB
    S32 i;
    for (i=0; i<3; i++)
    {
        if (box_min.mV[i] < mAABBMin.mV[i])
        {
            mAABBMin.mV[i] = box_min.mV[i];
        }
    }
    
    // Patch up max corner of AABB
    for (i=0; i<3; i++)
    {
        if (box_max.mV[i] > mAABBMax.mV[i])
        {
            mAABBMax.mV[i] = box_max.mV[i];
        }
    }
}

BOOL LLParcel::addToAccessList(const LLUUID& agent_id, S32 time)
{
	if (mAccessList.size() >= (U32) PARCEL_MAX_ACCESS_LIST)
	{
		return FALSE;
	}
	if (agent_id == getOwnerID())
	{
		// Can't add owner to these lists
		return FALSE;
	}
	LLAccessEntry::map::iterator itor = mAccessList.begin();
	while (itor != mAccessList.end())
	{
		const LLAccessEntry& entry = (*itor).second;
		if (entry.mID == agent_id)
		{
			if (time == 0 || (entry.mTime != 0 && entry.mTime < time))
			{
				mAccessList.erase(itor++);
			}
			else
			{
				// existing one expires later
				return FALSE;
			}
		}
		else
		{
			++itor;
		}
	}
    
    LLAccessEntry new_entry;
    new_entry.mID			 = agent_id;
    new_entry.mTime	 = time;
    new_entry.mFlags = 0x0;
    mAccessList[new_entry.mID] = new_entry;
    return TRUE;
}

BOOL LLParcel::addToBanList(const LLUUID& agent_id, S32 time)
{
	if (mBanList.size() >= (U32) PARCEL_MAX_ACCESS_LIST)
	{
		// Not using ban list, so not a rational thing to do
		return FALSE;
	}
	if (agent_id == getOwnerID())
	{
		// Can't add owner to these lists
		return FALSE;
	}
    
    LLAccessEntry::map::iterator itor = mBanList.begin();
    while (itor != mBanList.end())
    {
        const LLAccessEntry& entry = (*itor).second;
        if (entry.mID == agent_id)
        {
            if (time == 0 || (entry.mTime != 0 && entry.mTime < time))
            {
                mBanList.erase(itor++);
            }
            else
            {
                // existing one expires later
                return FALSE;
            }
        }
        else
        {
            ++itor;
        }
    }
    
    LLAccessEntry new_entry;
    new_entry.mID			 = agent_id;
    new_entry.mTime	 = time;
    new_entry.mFlags = 0x0;
    mBanList[new_entry.mID] = new_entry;
    return TRUE;
}

BOOL remove_from_access_array(std::map<LLUUID,LLAccessEntry>* list, const LLUUID& agent_id);	// <FS:CR> Various missing prototypes
BOOL remove_from_access_array(std::map<LLUUID,LLAccessEntry>* list,
                              const LLUUID& agent_id)
{
    BOOL removed = FALSE;
    LLAccessEntry::map::iterator itor = list->begin();
    while (itor != list->end())
    {
        const LLAccessEntry& entry = (*itor).second;
        if (entry.mID == agent_id)
        {
            list->erase(itor++);
            removed = TRUE;
        }
        else
        {
            ++itor;
        }
    }
    return removed;
}

BOOL LLParcel::removeFromAccessList(const LLUUID& agent_id)
{
    return remove_from_access_array(&mAccessList, agent_id);
}

BOOL LLParcel::removeFromBanList(const LLUUID& agent_id)
{
    return remove_from_access_array(&mBanList, agent_id);
}

// static
const std::string& LLParcel::getOwnershipStatusString(EOwnershipStatus status)
{
    return ownership_status_to_string(status);
}

// static
const std::string& LLParcel::getCategoryString(ECategory category)
{
    return category_to_string(category);
}

// static
const std::string& LLParcel::getCategoryUIString(ECategory category)
{
    return category_to_ui_string(category);
}

// static
LLParcel::ECategory LLParcel::getCategoryFromString(const std::string& string)
{
    return category_string_to_category(string);
}

// static
LLParcel::ECategory LLParcel::getCategoryFromUIString(const std::string& string)
{
    return category_ui_string_to_category(string);
}

// static
const std::string& LLParcel::getActionString(LLParcel::EAction action)
{
    S32 index = 0;
    if((action >= 0) && (action < LLParcel::A_COUNT))
    {
        index = action;
    }
    else
    {
        index = A_COUNT;
    }
    return PARCEL_ACTION_STRING[index];
}

BOOL LLParcel::isSaleTimerExpired(const U64& time)
{
    if (mSaleTimerExpires.getStarted() == FALSE)
    {
        return FALSE;
    }
    BOOL expired = mSaleTimerExpires.checkExpirationAndReset(0.0f);
    if (expired)
    {
        mSaleTimerExpires.stop();
    }
    return expired;
}

BOOL LLParcel::isMediaResetTimerExpired(const U64& time)
{
    if (mMediaResetTimer.getStarted() == FALSE)
    {
        return FALSE;
    }
    BOOL expired = mMediaResetTimer.checkExpirationAndReset(0.0f);
    if (expired)
    {
        mMediaResetTimer.stop();
    }
    return expired;
}


void LLParcel::startSale(const LLUUID& buyer_id, BOOL is_buyer_group)
{
	// TODO -- this and all Sale related methods need to move out of the LLParcel 
	// base class and into server-side-only LLSimParcel class
	setPreviousOwnerID(mOwnerID);
	setPreviouslyGroupOwned(mGroupOwned);

	mOwnerID = buyer_id;
	mGroupOwned = is_buyer_group;
	if(mGroupOwned)
	{
		mGroupID = mOwnerID;
	}
	else
	{
		mGroupID.setNull();
	}
	mSaleTimerExpires.start();
	mSaleTimerExpires.setTimerExpirySec(U64Microseconds(DEFAULT_USEC_SALE_TIMEOUT));
	mStatus = OS_LEASE_PENDING;
	mClaimDate = time(NULL);
	setAuctionID(0);
	// clear the autoreturn whenever land changes hands
	setCleanOtherTime(0);
}

void LLParcel::expireSale(
	U32& type,
	U8& flags,
	LLUUID& from_id,
	LLUUID& to_id)
{
    mSaleTimerExpires.setTimerExpirySec(0.0f);
    mSaleTimerExpires.stop();
    setPreviousOwnerID(LLUUID::null);
    setPreviouslyGroupOwned(FALSE);
    setSellWithObjects(FALSE);
    type = TRANS_LAND_RELEASE;
    mStatus = OS_NONE;
    flags = pack_transaction_flags(mGroupOwned, FALSE);
    mAuthBuyerID.setNull();
    from_id = mOwnerID;
    mOwnerID.setNull();
    to_id.setNull();
}

void LLParcel::completeSale(
	U32& type,
	U8& flags,
	LLUUID& to_id)
{
	mSaleTimerExpires.setTimerExpirySec(0.0f);
	mSaleTimerExpires.stop();
	mStatus = OS_LEASED;
	type = TRANS_LAND_SALE;
	flags = pack_transaction_flags(mGroupOwned, mGroupOwned);
	to_id = mOwnerID;
	mAuthBuyerID.setNull();

	// Purchased parcels are assumed to no longer be for sale.
	// Otherwise someone can snipe the sale.
	setForSale(FALSE);
	setAuctionID(0);

	// Turn off show directory, since it's a recurring fee that
	// the buyer may not want.
	setParcelFlag(PF_SHOW_DIRECTORY, FALSE);

	//should be cleared on sale.
	mAccessList.clear();
	mBanList.clear();
}

void LLParcel::clearSale()
{
	mSaleTimerExpires.setTimerExpirySec(0.0f);
	mSaleTimerExpires.stop();
	if(isPublic())
	{
		mStatus = OS_NONE;
	}
	else
	{
		mStatus = OS_LEASED;
	}
	mAuthBuyerID.setNull();
	setForSale(FALSE);
	setAuctionID(0);
	setPreviousOwnerID(LLUUID::null);
	setPreviouslyGroupOwned(FALSE);
	setSellWithObjects(FALSE);
}

BOOL LLParcel::isPublic() const
{
    return (mOwnerID.isNull());
}

BOOL LLParcel::isBuyerAuthorized(const LLUUID& buyer_id) const
{
    if(mAuthBuyerID.isNull())
    {
        return TRUE;
    }
    return (mAuthBuyerID == buyer_id);
}

void LLParcel::clearParcel()
{
	overrideParcelFlags(PF_DEFAULT);
	setName(LLStringUtil::null);
	setDesc(LLStringUtil::null);
	setMediaURL(LLStringUtil::null);
	setMediaType(LLStringUtil::null);
	setMediaID(LLUUID::null);
    setMediaDesc(LLStringUtil::null);
	setMediaAutoScale(0);
	setMediaLoop(TRUE);
	mMediaWidth = 0;
	mMediaHeight = 0;
	setMediaCurrentURL(LLStringUtil::null);
	setMediaAllowNavigate(TRUE);
	setMediaPreventCameraZoom(FALSE);
	setMediaURLTimeout(0.0f);
	setMusicURL(LLStringUtil::null);
	setInEscrow(FALSE);
	setAuthorizedBuyerID(LLUUID::null);
	setCategory(C_NONE);
	setSnapshotID(LLUUID::null);
	setUserLocation(LLVector3::zero);
	setUserLookAt(LLVector3::x_axis);
	setLandingType(L_LANDING_POINT);
	setAuctionID(0);
	setGroupID(LLUUID::null);
	setPassPrice(0);
	setPassHours(0.f);
	mAccessList.clear();
	mBanList.clear();
	//mRenterList.reset();
}

void LLParcel::dump()
{
    LL_INFOS() << "parcel " << mLocalID << " area " << mArea << LL_ENDL;
    LL_INFOS() << "	 name <" << mName << ">" << LL_ENDL;
    LL_INFOS() << "	 desc <" << mDesc << ">" << LL_ENDL;
}

const std::string& ownership_status_to_string(LLParcel::EOwnershipStatus status)
{
    if(status >= 0 && status < LLParcel::OS_COUNT)
    {
        return PARCEL_OWNERSHIP_STATUS_STRING[status];
    }
    return PARCEL_OWNERSHIP_STATUS_STRING[LLParcel::OS_COUNT];
}

LLParcel::EOwnershipStatus ownership_string_to_status(const std::string& s)
{
    for(S32 i = 0; i < LLParcel::OS_COUNT; ++i)
    {
        if(s == PARCEL_OWNERSHIP_STATUS_STRING[i])
        {
            return (LLParcel::EOwnershipStatus)i;
        }
    }
    return LLParcel::OS_NONE;
}

//const char* revert_action_to_string(LLParcel::ESaleTimerExpireAction action)
//{
// S32 index = 0;
// if(action >= 0 && action < LLParcel::STEA_COUNT)
// {
//	 index = action;
// }
// return PARCEL_SALE_TIMER_ACTION[index];
//}
    
//LLParcel::ESaleTimerExpireAction revert_string_to_action(const char* s)
//{
// for(S32 i = 0; i < LLParcel::STEA_COUNT; ++i)
// {
//	 if(0 == strcmp(s, PARCEL_SALE_TIMER_ACTION[i]))
//	 {
//		 return (LLParcel::ESaleTimerExpireAction)i;
//	 }
// }
// return LLParcel::STEA_REVERT;
//}
    
const std::string& category_to_string(LLParcel::ECategory category)
{
    S32 index = 0;
    if((category >= 0) && (category < LLParcel::C_COUNT))
    {
        index = category;
    }
    return PARCEL_CATEGORY_STRING[index];
}

const std::string& category_to_ui_string(LLParcel::ECategory category)
{
    S32 index = 0;
    if((category >= 0) && (category < LLParcel::C_COUNT))
    {
        index = category;
    }
    else
    {
        // C_ANY = -1 , but the "Any" string is at the end of the list
        index = ((S32) LLParcel::C_COUNT);
    }
    return PARCEL_CATEGORY_UI_STRING[index];
}

LLParcel::ECategory category_string_to_category(const std::string& s)
{
    for(S32 i = 0; i < LLParcel::C_COUNT; ++i)
    {
        if(s == PARCEL_CATEGORY_STRING[i])
        {
            return (LLParcel::ECategory)i;
        }
    }
    LL_WARNS() << "Parcel category outside of possibilities " << s << LL_ENDL;
    return LLParcel::C_NONE;
}

LLParcel::ECategory category_ui_string_to_category(const std::string& s)
{
    for(S32 i = 0; i < LLParcel::C_COUNT; ++i)
    {
        if(s == PARCEL_CATEGORY_UI_STRING[i])
        {
            return (LLParcel::ECategory)i;
        }
    }
    // "Any" is a valid category for searches, and
    // is a distinct option from "None" and "Other"
    return LLParcel::C_ANY;
}

LLAccessEntry::map LLParcel::getExperienceKeysByType( U32 type ) const
{
	LLAccessEntry::map access;
	LLAccessEntry entry;
	xp_type_map_t::const_iterator it = mExperienceKeys.begin();
	for(/**/; it != mExperienceKeys.end(); ++it)
	{
		if(it->second == type)
		{
			entry.mID = it->first;
			access[entry.mID] = entry;
		}
	}
	return access;
}

void LLParcel::clearExperienceKeysByType( U32 type )
{
	xp_type_map_t::iterator it = mExperienceKeys.begin();
	while(it != mExperienceKeys.end())
	{
		if(it->second == type)
		{
			mExperienceKeys.erase(it++);
		}
		else
		{
			++it;
		}
	}
}

void LLParcel::setExperienceKeyType( const LLUUID& experience_key, U32 type )
{
	if(type == EXPERIENCE_KEY_TYPE_NONE)
	{
		mExperienceKeys.erase(experience_key);
	}
	else
	{
		if(countExperienceKeyType(type) < PARCEL_MAX_EXPERIENCE_LIST)
		{
			mExperienceKeys[experience_key] = type;
		}
	}
}

U32 LLParcel::countExperienceKeyType( U32 type )
{
	return std::count_if(
		boost::begin(mExperienceKeys | boost::adaptors::map_values), 
		boost::end(mExperienceKeys | boost::adaptors::map_values), 
		std::bind2nd(std::equal_to<U32>(), type));
}<|MERGE_RESOLUTION|>--- conflicted
+++ resolved
@@ -463,21 +463,13 @@
         }
         else if ("time" == keyword)
         {
-<<<<<<< HEAD
-            S32 when(0);
-=======
             S32 when{};
->>>>>>> dbb044e9
             LLStringUtil::convertToS32(value, when);
             entry->mTime = when;
         }
         else if ("flags" == keyword)
         {
-<<<<<<< HEAD
-            U32 setting(0);
-=======
             U32 setting{};
->>>>>>> dbb044e9
             LLStringUtil::convertToU32(value, setting);
             entry->mFlags = setting;
         }
