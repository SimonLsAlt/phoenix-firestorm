--- conflicted
+++ resolved
@@ -95,17 +95,6 @@
 
         FT_MATERIAL = 57,
 
-<<<<<<< HEAD
-		// <FS:Ansariel> Folder types for our own virtual system folders
-		FT_FIRESTORM = 58,		
-		FT_PHOENIX = 59,
-		FT_RLV = 60,
-		// </FS:Ansariel> Folder types for our own virtual system folders
-
-		FT_MY_SUITCASE = 100, // <FS:Ansariel> OpenSim HG-support
-
-		FT_COUNT,
-=======
         // <FS:Ansariel> Folder types for our own virtual system folders
         FT_FIRESTORM = 58,
         FT_PHOENIX = 59,
@@ -115,7 +104,6 @@
         FT_MY_SUITCASE = 100, // <FS:Ansariel> OpenSim HG-support
 
         FT_COUNT,
->>>>>>> 1a8a5404
 
         FT_NONE = -1
 
