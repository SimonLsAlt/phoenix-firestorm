/**
* @file llsettingssky.cpp
* @author optional
* @brief A base class for asset based settings groups.
*
* $LicenseInfo:2011&license=viewerlgpl$
* Second Life Viewer Source Code
* Copyright (C) 2017, Linden Research, Inc.
*
* This library is free software; you can redistribute it and/or
* modify it under the terms of the GNU Lesser General Public
* License as published by the Free Software Foundation;
* version 2.1 of the License only.
*
* This library is distributed in the hope that it will be useful,
* but WITHOUT ANY WARRANTY; without even the implied warranty of
* MERCHANTABILITY or FITNESS FOR A PARTICULAR PURPOSE.  See the GNU
* Lesser General Public License for more details.
*
* You should have received a copy of the GNU Lesser General Public
* License along with this library; if not, write to the Free Software
* Foundation, Inc., 51 Franklin Street, Fifth Floor, Boston, MA  02110-1301  USA
*
* Linden Research, Inc., 945 Battery Street, San Francisco, CA  94111  USA
* $/LicenseInfo$
*/

#include "llsettingssky.h"
#include "indra_constants.h"
#include <algorithm>
#include "lltrace.h"
#include "llfasttimer.h"
#include "v3colorutil.h"
#include <boost/bind.hpp>


//=========================================================================
namespace
{
    const LLUUID IMG_BLOOM1("3c59f7fe-9dc8-47f9-8aaf-a9dd1fbc3bef");
    const LLUUID IMG_RAINBOW("11b4c57c-56b3-04ed-1f82-2004363882e4");
    const LLUUID IMG_HALO("12149143-f599-91a7-77ac-b52a3c0f59cd");
}

//namespace {
    LLQuaternion convert_azimuth_and_altitude_to_quat(F32 azimuth, F32 altitude)
    {
        F32 sinTheta = sin(azimuth);
        F32 cosTheta = cos(azimuth);
        F32 sinPhi   = sin(altitude);
        F32 cosPhi   = cos(altitude);

        LLVector3 dir;
        // +x right, +z up, +y at...
        dir.mV[0] = cosTheta * cosPhi;
        dir.mV[1] = sinTheta * cosPhi;
        dir.mV[2] = sinPhi;

        LLVector3 axis = LLVector3::x_axis % dir;
        axis.normalize();

        F32 angle = acos(LLVector3::x_axis * dir);

        LLQuaternion quat;
        quat.setAngleAxis(angle, axis);

        return quat;
    }
//}

//=========================================================================
const std::string LLSettingsSky::SETTING_AMBIENT("ambient");
const std::string LLSettingsSky::SETTING_BLUE_DENSITY("blue_density");
const std::string LLSettingsSky::SETTING_BLUE_HORIZON("blue_horizon");
const std::string LLSettingsSky::SETTING_DENSITY_MULTIPLIER("density_multiplier");
const std::string LLSettingsSky::SETTING_DISTANCE_MULTIPLIER("distance_multiplier");
const std::string LLSettingsSky::SETTING_HAZE_DENSITY("haze_density");
const std::string LLSettingsSky::SETTING_HAZE_HORIZON("haze_horizon");

const std::string LLSettingsSky::SETTING_BLOOM_TEXTUREID("bloom_id");
const std::string LLSettingsSky::SETTING_RAINBOW_TEXTUREID("rainbow_id");
const std::string LLSettingsSky::SETTING_HALO_TEXTUREID("halo_id");
const std::string LLSettingsSky::SETTING_CLOUD_COLOR("cloud_color");
const std::string LLSettingsSky::SETTING_CLOUD_POS_DENSITY1("cloud_pos_density1");
const std::string LLSettingsSky::SETTING_CLOUD_POS_DENSITY2("cloud_pos_density2");
const std::string LLSettingsSky::SETTING_CLOUD_SCALE("cloud_scale");
const std::string LLSettingsSky::SETTING_CLOUD_SCROLL_RATE("cloud_scroll_rate");
const std::string LLSettingsSky::SETTING_CLOUD_SHADOW("cloud_shadow");
const std::string LLSettingsSky::SETTING_CLOUD_TEXTUREID("cloud_id");
const std::string LLSettingsSky::SETTING_CLOUD_VARIANCE("cloud_variance");

const std::string LLSettingsSky::SETTING_DOME_OFFSET("dome_offset");
const std::string LLSettingsSky::SETTING_DOME_RADIUS("dome_radius");
const std::string LLSettingsSky::SETTING_GAMMA("gamma");
const std::string LLSettingsSky::SETTING_GLOW("glow");

const std::string LLSettingsSky::SETTING_LIGHT_NORMAL("lightnorm");
const std::string LLSettingsSky::SETTING_MAX_Y("max_y");
const std::string LLSettingsSky::SETTING_MOON_ROTATION("moon_rotation");
const std::string LLSettingsSky::SETTING_MOON_SCALE("moon_scale");
const std::string LLSettingsSky::SETTING_MOON_TEXTUREID("moon_id");
const std::string LLSettingsSky::SETTING_MOON_BRIGHTNESS("moon_brightness");

const std::string LLSettingsSky::SETTING_STAR_BRIGHTNESS("star_brightness");
const std::string LLSettingsSky::SETTING_SUNLIGHT_COLOR("sunlight_color");
const std::string LLSettingsSky::SETTING_SUN_ROTATION("sun_rotation");
const std::string LLSettingsSky::SETTING_SUN_SCALE("sun_scale");
const std::string LLSettingsSky::SETTING_SUN_TEXTUREID("sun_id");

const std::string LLSettingsSky::SETTING_LEGACY_EAST_ANGLE("east_angle");
const std::string LLSettingsSky::SETTING_LEGACY_ENABLE_CLOUD_SCROLL("enable_cloud_scroll");
const std::string LLSettingsSky::SETTING_LEGACY_SUN_ANGLE("sun_angle");

// these are new settings for the advanced atmospherics model
const std::string LLSettingsSky::SETTING_PLANET_RADIUS("planet_radius");
const std::string LLSettingsSky::SETTING_SKY_BOTTOM_RADIUS("sky_bottom_radius");
const std::string LLSettingsSky::SETTING_SKY_TOP_RADIUS("sky_top_radius");
const std::string LLSettingsSky::SETTING_SUN_ARC_RADIANS("sun_arc_radians");

const std::string LLSettingsSky::SETTING_RAYLEIGH_CONFIG("rayleigh_config");
const std::string LLSettingsSky::SETTING_MIE_CONFIG("mie_config");
const std::string LLSettingsSky::SETTING_MIE_ANISOTROPY_FACTOR("anisotropy");
const std::string LLSettingsSky::SETTING_ABSORPTION_CONFIG("absorption_config");

const std::string LLSettingsSky::KEY_DENSITY_PROFILE("density");
const std::string LLSettingsSky::SETTING_DENSITY_PROFILE_WIDTH("width");
const std::string LLSettingsSky::SETTING_DENSITY_PROFILE_EXP_TERM("exp_term");
const std::string LLSettingsSky::SETTING_DENSITY_PROFILE_EXP_SCALE_FACTOR("exp_scale");
const std::string LLSettingsSky::SETTING_DENSITY_PROFILE_LINEAR_TERM("linear_term");
const std::string LLSettingsSky::SETTING_DENSITY_PROFILE_CONSTANT_TERM("constant_term");

const std::string LLSettingsSky::SETTING_SKY_MOISTURE_LEVEL("moisture_level");
const std::string LLSettingsSky::SETTING_SKY_DROPLET_RADIUS("droplet_radius");
const std::string LLSettingsSky::SETTING_SKY_ICE_LEVEL("ice_level");

const std::string LLSettingsSky::SETTING_REFLECTION_PROBE_AMBIANCE("reflection_probe_ambiance");

const LLUUID LLSettingsSky::DEFAULT_ASSET_ID("651510b8-5f4d-8991-1592-e7eeab2a5a06");

F32 LLSettingsSky::sAutoAdjustProbeAmbiance = 1.f;

static const LLUUID DEFAULT_SUN_ID("32bfbcea-24b1-fb9d-1ef9-48a28a63730f"); // dataserver
static const LLUUID DEFAULT_MOON_ID("d07f6eed-b96a-47cd-b51d-400ad4a1c428"); // dataserver
static const LLUUID DEFAULT_CLOUD_ID("1dc1368f-e8fe-f02d-a08d-9d9f11c1af6b");

const std::string LLSettingsSky::SETTING_LEGACY_HAZE("legacy_haze");

const F32 LLSettingsSky::DOME_OFFSET(0.96f);
const F32 LLSettingsSky::DOME_RADIUS(15000.f);

namespace
{

LLSettingsSky::validation_list_t legacyHazeValidationList()
{
    static LLSettingsBase::validation_list_t legacyHazeValidation;
    if (legacyHazeValidation.empty())
    {
        legacyHazeValidation.push_back(LLSettingsBase::Validator(LLSettingsSky::SETTING_AMBIENT,             false,  LLSD::TypeArray,
            boost::bind(&LLSettingsBase::Validator::verifyVectorMinMax, _1, _2,
                llsd::array(0.0f, 0.0f, 0.0f, "*"),
                llsd::array(3.0f, 3.0f, 3.0f, "*"))));
        legacyHazeValidation.push_back(LLSettingsBase::Validator(LLSettingsSky::SETTING_BLUE_DENSITY,        false,  LLSD::TypeArray,
            boost::bind(&LLSettingsBase::Validator::verifyVectorMinMax, _1, _2,
                llsd::array(0.0f, 0.0f, 0.0f, "*"),
                llsd::array(3.0f, 3.0f, 3.0f, "*"))));
        legacyHazeValidation.push_back(LLSettingsBase::Validator(LLSettingsSky::SETTING_BLUE_HORIZON,        false,  LLSD::TypeArray,
            boost::bind(&LLSettingsBase::Validator::verifyVectorMinMax, _1, _2,
                llsd::array(0.0f, 0.0f, 0.0f, "*"),
                llsd::array(3.0f, 3.0f, 3.0f, "*"))));
        legacyHazeValidation.push_back(LLSettingsBase::Validator(LLSettingsSky::SETTING_HAZE_DENSITY,        false,  LLSD::TypeReal,
            boost::bind(&LLSettingsBase::Validator::verifyFloatRange, _1, _2, llsd::array(0.0f, 5.0f))));
        legacyHazeValidation.push_back(LLSettingsBase::Validator(LLSettingsSky::SETTING_HAZE_HORIZON,        false,  LLSD::TypeReal,
            boost::bind(&LLSettingsBase::Validator::verifyFloatRange, _1, _2, llsd::array(0.0f, 5.0f))));
<<<<<<< HEAD
        // <FS:Beq> FIRE-29682 Allow full range density multipliers
        // legacyHazeValidation.push_back(LLSettingsBase::Validator(LLSettingsSky::SETTING_DENSITY_MULTIPLIER,  false,  LLSD::TypeReal,  
            // boost::bind(&LLSettingsBase::Validator::verifyFloatRange, _1, _2, llsd::array(0.0001f, 2.0f))));
        legacyHazeValidation.push_back(LLSettingsBase::Validator(LLSettingsSky::SETTING_DENSITY_MULTIPLIER,  false,  LLSD::TypeReal,  
            boost::bind(&LLSettingsBase::Validator::verifyFloatRange, _1, _2, llsd::array(0.0000001f, 2.0f))));
        // </FS:Beq>
=======
        legacyHazeValidation.push_back(LLSettingsBase::Validator(LLSettingsSky::SETTING_DENSITY_MULTIPLIER,  false,  LLSD::TypeReal,
            boost::bind(&LLSettingsBase::Validator::verifyFloatRange, _1, _2, llsd::array(0.0001f, 2.0f))));
>>>>>>> 38c2a5bd
        legacyHazeValidation.push_back(LLSettingsBase::Validator(LLSettingsSky::SETTING_DISTANCE_MULTIPLIER, false,  LLSD::TypeReal,
            boost::bind(&LLSettingsBase::Validator::verifyFloatRange, _1, _2, llsd::array(0.0001f, 1000.0f))));
    }
    return legacyHazeValidation;
}

LLSettingsSky::validation_list_t rayleighValidationList()
{
    static LLSettingsBase::validation_list_t rayleighValidation;
    if (rayleighValidation.empty())
    {
        rayleighValidation.push_back(LLSettingsBase::Validator(LLSettingsSky::SETTING_DENSITY_PROFILE_WIDTH,      false,  LLSD::TypeReal,
            boost::bind(&LLSettingsBase::Validator::verifyFloatRange, _1, _2, llsd::array(0.0f, 32768.0f))));

        rayleighValidation.push_back(LLSettingsBase::Validator(LLSettingsSky::SETTING_DENSITY_PROFILE_EXP_TERM,   false,  LLSD::TypeReal,
            boost::bind(&LLSettingsBase::Validator::verifyFloatRange, _1, _2, llsd::array(0.0f, 2.0f))));

        rayleighValidation.push_back(LLSettingsBase::Validator(LLSettingsSky::SETTING_DENSITY_PROFILE_EXP_SCALE_FACTOR, false,  LLSD::TypeReal,
            boost::bind(&LLSettingsBase::Validator::verifyFloatRange, _1, _2, llsd::array(-1.0f, 1.0f))));

        rayleighValidation.push_back(LLSettingsBase::Validator(LLSettingsSky::SETTING_DENSITY_PROFILE_LINEAR_TERM, false,  LLSD::TypeReal,
            boost::bind(&LLSettingsBase::Validator::verifyFloatRange, _1, _2, llsd::array(0.0f, 2.0f))));

        rayleighValidation.push_back(LLSettingsBase::Validator(LLSettingsSky::SETTING_DENSITY_PROFILE_CONSTANT_TERM, false,  LLSD::TypeReal,
            boost::bind(&LLSettingsBase::Validator::verifyFloatRange, _1, _2, llsd::array(0.0f, 1.0f))));
    }
    return rayleighValidation;
}

LLSettingsSky::validation_list_t absorptionValidationList()
{
    static LLSettingsBase::validation_list_t absorptionValidation;
    if (absorptionValidation.empty())
    {
        absorptionValidation.push_back(LLSettingsBase::Validator(LLSettingsSky::SETTING_DENSITY_PROFILE_WIDTH,      false,  LLSD::TypeReal,
            boost::bind(&LLSettingsBase::Validator::verifyFloatRange, _1, _2, llsd::array(0.0f, 32768.0f))));

        absorptionValidation.push_back(LLSettingsBase::Validator(LLSettingsSky::SETTING_DENSITY_PROFILE_EXP_TERM,   false,  LLSD::TypeReal,
            boost::bind(&LLSettingsBase::Validator::verifyFloatRange, _1, _2, llsd::array(0.0f, 2.0f))));

        absorptionValidation.push_back(LLSettingsBase::Validator(LLSettingsSky::SETTING_DENSITY_PROFILE_EXP_SCALE_FACTOR, false,  LLSD::TypeReal,
            boost::bind(&LLSettingsBase::Validator::verifyFloatRange, _1, _2, llsd::array(-1.0f, 1.0f))));

        absorptionValidation.push_back(LLSettingsBase::Validator(LLSettingsSky::SETTING_DENSITY_PROFILE_LINEAR_TERM, false,  LLSD::TypeReal,
            boost::bind(&LLSettingsBase::Validator::verifyFloatRange, _1, _2, llsd::array(0.0f, 2.0f))));

        absorptionValidation.push_back(LLSettingsBase::Validator(LLSettingsSky::SETTING_DENSITY_PROFILE_CONSTANT_TERM, false,  LLSD::TypeReal,
            boost::bind(&LLSettingsBase::Validator::verifyFloatRange, _1, _2, llsd::array(0.0f, 1.0f))));
    }
    return absorptionValidation;
}

LLSettingsSky::validation_list_t mieValidationList()
{
    static LLSettingsBase::validation_list_t mieValidation;
    if (mieValidation.empty())
    {
        mieValidation.push_back(LLSettingsBase::Validator(LLSettingsSky::SETTING_DENSITY_PROFILE_WIDTH,      false,  LLSD::TypeReal,
            boost::bind(&LLSettingsBase::Validator::verifyFloatRange, _1, _2, llsd::array(0.0f, 32768.0f))));

        mieValidation.push_back(LLSettingsBase::Validator(LLSettingsSky::SETTING_DENSITY_PROFILE_EXP_TERM,   false,  LLSD::TypeReal,
            boost::bind(&LLSettingsBase::Validator::verifyFloatRange, _1, _2, llsd::array(0.0f, 2.0f))));

        mieValidation.push_back(LLSettingsBase::Validator(LLSettingsSky::SETTING_DENSITY_PROFILE_EXP_SCALE_FACTOR, false,  LLSD::TypeReal,
            boost::bind(&LLSettingsBase::Validator::verifyFloatRange, _1, _2, llsd::array(-1.0f, 1.0f))));

        mieValidation.push_back(LLSettingsBase::Validator(LLSettingsSky::SETTING_DENSITY_PROFILE_LINEAR_TERM, false,  LLSD::TypeReal,
            boost::bind(&LLSettingsBase::Validator::verifyFloatRange, _1, _2, llsd::array(0.0f, 2.0f))));

        mieValidation.push_back(LLSettingsBase::Validator(LLSettingsSky::SETTING_DENSITY_PROFILE_CONSTANT_TERM, false,  LLSD::TypeReal,
            boost::bind(&LLSettingsBase::Validator::verifyFloatRange, _1, _2, llsd::array(0.0f, 1.0f))));

        mieValidation.push_back(LLSettingsBase::Validator(LLSettingsSky::SETTING_MIE_ANISOTROPY_FACTOR, false,  LLSD::TypeReal,
            boost::bind(&LLSettingsBase::Validator::verifyFloatRange, _1, _2, llsd::array(0.0f, 1.0f))));
    }
    return mieValidation;
}

bool validateLegacyHaze(LLSD &value, U32 flags)
{
    LLSettingsSky::validation_list_t legacyHazeValidations = legacyHazeValidationList();
    llassert(value.type() == LLSD::TypeMap);
    LLSD result = LLSettingsBase::settingValidation(value, legacyHazeValidations, flags);
    if (result["errors"].size() > 0)
    {
        LL_WARNS("SETTINGS") << "Legacy Haze Config Validation errors: " << result["errors"] << LL_ENDL;
        return false;
    }
    if (result["warnings"].size() > 0)
    {
        LL_WARNS("SETTINGS") << "Legacy Haze Config Validation warnings: " << result["warnings"] << LL_ENDL;
        return false;
    }
    return true;
}

bool validateRayleighLayers(LLSD &value, U32 flags)
{
    LLSettingsSky::validation_list_t rayleighValidations = rayleighValidationList();
    if (value.isArray())
    {
        bool allGood = true;
        for (LLSD::array_iterator itf = value.beginArray(); itf != value.endArray(); ++itf)
        {
            LLSD& layerConfig = (*itf);
            if (layerConfig.type() == LLSD::TypeMap)
            {
                if (!validateRayleighLayers(layerConfig, flags))
                {
                    allGood = false;
                }
            }
            else if (layerConfig.type() == LLSD::TypeArray)
            {
                return validateRayleighLayers(layerConfig, flags);
            }
            else
            {
                return LLSettingsBase::settingValidation(value, rayleighValidations, flags);
            }
        }
        return allGood;
    }
    llassert(value.type() == LLSD::TypeMap);
    LLSD result = LLSettingsBase::settingValidation(value, rayleighValidations, flags);
    if (result["errors"].size() > 0)
    {
        LL_WARNS("SETTINGS") << "Rayleigh Config Validation errors: " << result["errors"] << LL_ENDL;
        return false;
    }
    if (result["warnings"].size() > 0)
    {
        LL_WARNS("SETTINGS") << "Rayleigh Config Validation warnings: " << result["errors"] << LL_ENDL;
        return false;
    }
    return true;
}

bool validateAbsorptionLayers(LLSD &value, U32 flags)
{
    LLSettingsBase::validation_list_t absorptionValidations = absorptionValidationList();
    if (value.isArray())
    {
        bool allGood = true;
        for (LLSD::array_iterator itf = value.beginArray(); itf != value.endArray(); ++itf)
        {
            LLSD& layerConfig = (*itf);
            if (layerConfig.type() == LLSD::TypeMap)
            {
                if (!validateAbsorptionLayers(layerConfig, flags))
                {
                    allGood = false;
                }
            }
            else if (layerConfig.type() == LLSD::TypeArray)
            {
                return validateAbsorptionLayers(layerConfig, flags);
            }
            else
            {
                return LLSettingsBase::settingValidation(value, absorptionValidations, flags);
            }
        }
        return allGood;
    }
    llassert(value.type() == LLSD::TypeMap);
    LLSD result = LLSettingsBase::settingValidation(value, absorptionValidations, flags);
    if (result["errors"].size() > 0)
    {
        LL_WARNS("SETTINGS") << "Absorption Config Validation errors: " << result["errors"] << LL_ENDL;
        return false;
    }
    if (result["warnings"].size() > 0)
    {
        LL_WARNS("SETTINGS") << "Absorption Config Validation warnings: " << result["errors"] << LL_ENDL;
        return false;
    }
    return true;
}

bool validateMieLayers(LLSD &value, U32 flags)
{
    LLSettingsBase::validation_list_t mieValidations = mieValidationList();
    if (value.isArray())
    {
        bool allGood = true;
        for (LLSD::array_iterator itf = value.beginArray(); itf != value.endArray(); ++itf)
        {
            LLSD& layerConfig = (*itf);
            if (layerConfig.type() == LLSD::TypeMap)
            {
                if (!validateMieLayers(layerConfig, flags))
                {
                    allGood = false;
                }
            }
            else if (layerConfig.type() == LLSD::TypeArray)
            {
                return validateMieLayers(layerConfig, flags);
            }
            else
            {
                return LLSettingsBase::settingValidation(value, mieValidations, flags);
            }
        }
        return allGood;
    }
    LLSD result = LLSettingsBase::settingValidation(value, mieValidations, flags);
    if (result["errors"].size() > 0)
    {
        LL_WARNS("SETTINGS") << "Mie Config Validation errors: " << result["errors"] << LL_ENDL;
        return false;
    }
    if (result["warnings"].size() > 0)
    {
        LL_WARNS("SETTINGS") << "Mie Config Validation warnings: " << result["warnings"] << LL_ENDL;
        return false;
    }
    return true;
}

}

//=========================================================================
LLSettingsSky::LLSettingsSky(const LLSD &data) :
    LLSettingsBase(data),
    mNextSunTextureId(),
    mNextMoonTextureId(),
    mNextCloudTextureId(),
    mNextBloomTextureId(),
    mNextRainbowTextureId(),
    mNextHaloTextureId()
{
    mCanAutoAdjust = !data.has(SETTING_REFLECTION_PROBE_AMBIANCE);
}

LLSettingsSky::LLSettingsSky():
    LLSettingsBase(),
    mNextSunTextureId(),
    mNextMoonTextureId(),
    mNextCloudTextureId(),
    mNextBloomTextureId(),
    mNextRainbowTextureId(),
    mNextHaloTextureId()
{
}

void LLSettingsSky::replaceSettings(LLSD settings)
{
    LLSettingsBase::replaceSettings(settings);
    mNextSunTextureId.setNull();
    mNextMoonTextureId.setNull();
    mNextCloudTextureId.setNull();
    mNextBloomTextureId.setNull();
    mNextRainbowTextureId.setNull();
    mNextHaloTextureId.setNull();

    mCanAutoAdjust = !settings.has(SETTING_REFLECTION_PROBE_AMBIANCE);
}

void LLSettingsSky::replaceWithSky(LLSettingsSky::ptr_t pother)
{
    replaceWith(pother);

    mNextSunTextureId = pother->mNextSunTextureId;
    mNextMoonTextureId = pother->mNextMoonTextureId;
    mNextCloudTextureId = pother->mNextCloudTextureId;
    mNextBloomTextureId = pother->mNextBloomTextureId;
    mNextRainbowTextureId = pother->mNextRainbowTextureId;
    mNextHaloTextureId = pother->mNextHaloTextureId;
    mCanAutoAdjust = pother->mCanAutoAdjust;
}

void LLSettingsSky::blend(const LLSettingsBase::ptr_t &end, F64 blendf)
{
    LL_PROFILE_ZONE_SCOPED_CATEGORY_ENVIRONMENT;
    llassert(getSettingsType() == end->getSettingsType());

    LLSettingsSky::ptr_t other = PTR_NAMESPACE::dynamic_pointer_cast<LLSettingsSky>(end);
    if (other)
    {
        if (other->mSettings.has(SETTING_LEGACY_HAZE))
        {
            if (!mSettings.has(SETTING_LEGACY_HAZE) || !mSettings[SETTING_LEGACY_HAZE].has(SETTING_AMBIENT))
            {
                // Special case since SETTING_AMBIENT is both in outer and legacy maps, we prioritize legacy one
                // see getAmbientColor(), we are about to replaceSettings(), so we are free to set it
                setAmbientColor(getAmbientColor());
            }
        }
        else
        {
            if (mSettings.has(SETTING_LEGACY_HAZE) && mSettings[SETTING_LEGACY_HAZE].has(SETTING_AMBIENT))
            {
                // Special case due to ambient's duality
                // We need to match 'other's' structure for interpolation.
                // We are free to change mSettings, since we are about to reset it
                mSettings[SETTING_AMBIENT] = getAmbientColor().getValue();
                mSettings[SETTING_LEGACY_HAZE].erase(SETTING_AMBIENT);
            }
        }

        LLUUID cloud_noise_id = getCloudNoiseTextureId();
        LLUUID cloud_noise_id_next = other->getCloudNoiseTextureId();
        F64 cloud_shadow = 0;
        if (!cloud_noise_id.isNull() && cloud_noise_id_next.isNull())
        {
            // If there is no cloud texture in destination, reduce coverage to imitate disappearance
            // See LLDrawPoolWLSky::renderSkyClouds... we don't blend present texture with null
            // Note: Probably can be done by shader
            cloud_shadow = lerp(mSettings[SETTING_CLOUD_SHADOW].asReal(), (F64)0.f, blendf);
            cloud_noise_id_next = cloud_noise_id;
        }
        else if (cloud_noise_id.isNull() && !cloud_noise_id_next.isNull())
        {
            // Source has no cloud texture, reduce initial coverage to imitate appearance
            // use same texture as destination
            cloud_shadow = lerp((F64)0.f, other->mSettings[SETTING_CLOUD_SHADOW].asReal(), blendf);
            setCloudNoiseTextureId(cloud_noise_id_next);
        }
        else
        {
            cloud_shadow = lerp(mSettings[SETTING_CLOUD_SHADOW].asReal(), other->mSettings[SETTING_CLOUD_SHADOW].asReal(), blendf);
        }

        LLSD blenddata = interpolateSDMap(mSettings, other->mSettings, other->getParameterMap(), blendf);
        blenddata[SETTING_CLOUD_SHADOW] = LLSD::Real(cloud_shadow);
        replaceSettings(blenddata);
        mNextSunTextureId = other->getSunTextureId();
        mNextMoonTextureId = other->getMoonTextureId();
        mNextCloudTextureId = cloud_noise_id_next;
        mNextBloomTextureId = other->getBloomTextureId();
        mNextRainbowTextureId = other->getRainbowTextureId();
        mNextHaloTextureId = other->getHaloTextureId();
    }
    else
    {
        LL_WARNS("SETTINGS") << "Could not cast end settings to sky. No blend performed." << LL_ENDL;
    }

    setBlendFactor(blendf);
}

LLSettingsSky::stringset_t LLSettingsSky::getSkipInterpolateKeys() const
{
    static stringset_t skipSet;

    if (skipSet.empty())
    {
        skipSet = LLSettingsBase::getSkipInterpolateKeys();
        skipSet.insert(SETTING_RAYLEIGH_CONFIG);
        skipSet.insert(SETTING_MIE_CONFIG);
        skipSet.insert(SETTING_ABSORPTION_CONFIG);
        skipSet.insert(SETTING_CLOUD_SHADOW);
    }

    return skipSet;
}

LLSettingsSky::stringset_t LLSettingsSky::getSlerpKeys() const
{
    static stringset_t slepSet;

    if (slepSet.empty())
    {
        slepSet.insert(SETTING_SUN_ROTATION);
        slepSet.insert(SETTING_MOON_ROTATION);
    }

    return slepSet;
}

LLSettingsSky::validation_list_t LLSettingsSky::getValidationList() const
{
    return LLSettingsSky::validationList();
}

LLSettingsSky::validation_list_t LLSettingsSky::validationList()
{
    static validation_list_t validation;

    if (validation.empty())
    {
        validation.push_back(Validator(SETTING_BLOOM_TEXTUREID,     true,  LLSD::TypeUUID));
        validation.push_back(Validator(SETTING_RAINBOW_TEXTUREID,   false,  LLSD::TypeUUID));
        validation.push_back(Validator(SETTING_HALO_TEXTUREID,      false,  LLSD::TypeUUID));

        validation.push_back(Validator(SETTING_CLOUD_COLOR,         true,  LLSD::TypeArray,
            boost::bind(&Validator::verifyVectorMinMax, _1, _2,
                llsd::array(0.0f, 0.0f, 0.0f, "*"),
                llsd::array(1.0f, 1.0f, 1.0f, "*"))));
        validation.push_back(Validator(SETTING_CLOUD_POS_DENSITY1,  true,  LLSD::TypeArray,
            boost::bind(&Validator::verifyVectorMinMax, _1, _2,
                llsd::array(0.0f, 0.0f, 0.0f, "*"),
                llsd::array(1.0f, 1.0f, 3.0f, "*"))));
        validation.push_back(Validator(SETTING_CLOUD_POS_DENSITY2,  true,  LLSD::TypeArray,
            boost::bind(&Validator::verifyVectorMinMax, _1, _2,
                llsd::array(0.0f, 0.0f, 0.0f, "*"),
                llsd::array(1.0f, 1.0f, 1.0f, "*"))));
        validation.push_back(Validator(SETTING_CLOUD_SCALE,         true,  LLSD::TypeReal,
            boost::bind(&Validator::verifyFloatRange, _1, _2, llsd::array(0.001f, 3.0f))));
        validation.push_back(Validator(SETTING_CLOUD_SCROLL_RATE,   true,  LLSD::TypeArray,
            boost::bind(&Validator::verifyVectorMinMax, _1, _2,
                llsd::array(-50.0f, -50.0f),
                llsd::array(50.0f, 50.0f))));
        validation.push_back(Validator(SETTING_CLOUD_SHADOW,        true,  LLSD::TypeReal,
            boost::bind(&Validator::verifyFloatRange, _1, _2, llsd::array(0.0f, 1.0f))));
        validation.push_back(Validator(SETTING_CLOUD_TEXTUREID,     false, LLSD::TypeUUID));
        validation.push_back(Validator(SETTING_CLOUD_VARIANCE,      false,  LLSD::TypeReal,
            boost::bind(&Validator::verifyFloatRange, _1, _2, llsd::array(0.0f, 1.0f))));

        validation.push_back(Validator(SETTING_DOME_OFFSET,         false, LLSD::TypeReal,
            boost::bind(&Validator::verifyFloatRange, _1, _2, llsd::array(0.0f, 1.0f))));
        validation.push_back(Validator(SETTING_DOME_RADIUS,         false, LLSD::TypeReal,
            boost::bind(&Validator::verifyFloatRange, _1, _2, llsd::array(1000.0f, 2000.0f))));
        validation.push_back(Validator(SETTING_GAMMA,               true,  LLSD::TypeReal,
            boost::bind(&Validator::verifyFloatRange, _1, _2, llsd::array(0.0f, 20.0f))));
        validation.push_back(Validator(SETTING_GLOW,                true,  LLSD::TypeArray,
            boost::bind(&Validator::verifyVectorMinMax, _1, _2,
                llsd::array(0.2f, "*", -10.0f, "*"),
                llsd::array(40.0f, "*", 10.0f, "*"))));

        validation.push_back(Validator(SETTING_MAX_Y,               true,  LLSD::TypeReal,
            boost::bind(&Validator::verifyFloatRange, _1, _2, llsd::array(0.0f, 10000.0f))));
        validation.push_back(Validator(SETTING_MOON_ROTATION,       true,  LLSD::TypeArray, &Validator::verifyQuaternionNormal));
        validation.push_back(Validator(SETTING_MOON_SCALE,          false, LLSD::TypeReal,
                boost::bind(&Validator::verifyFloatRange, _1, _2, llsd::array(0.25f, 20.0f)), LLSD::Real(1.0)));
        validation.push_back(Validator(SETTING_MOON_TEXTUREID,      false, LLSD::TypeUUID));
        validation.push_back(Validator(SETTING_MOON_BRIGHTNESS,     false,  LLSD::TypeReal,
            boost::bind(&Validator::verifyFloatRange, _1, _2, llsd::array(0.0f, 1.0f))));

        validation.push_back(Validator(SETTING_STAR_BRIGHTNESS,     true,  LLSD::TypeReal,
            boost::bind(&Validator::verifyFloatRange, _1, _2, llsd::array(0.0f, 500.0f))));
        validation.push_back(Validator(SETTING_SUNLIGHT_COLOR,      true,  LLSD::TypeArray,
            boost::bind(&Validator::verifyVectorMinMax, _1, _2,
                llsd::array(0.0f, 0.0f, 0.0f, "*"),
                llsd::array(3.0f, 3.0f, 3.0f, "*"))));
        validation.push_back(Validator(SETTING_SUN_ROTATION,        true,  LLSD::TypeArray, &Validator::verifyQuaternionNormal));
        validation.push_back(Validator(SETTING_SUN_SCALE,           false, LLSD::TypeReal,
            boost::bind(&Validator::verifyFloatRange, _1, _2, llsd::array(0.25f, 20.0f)), LLSD::Real(1.0)));
        validation.push_back(Validator(SETTING_SUN_TEXTUREID, false, LLSD::TypeUUID));

        validation.push_back(Validator(SETTING_PLANET_RADIUS,       true,  LLSD::TypeReal,
            boost::bind(&Validator::verifyFloatRange, _1, _2, llsd::array(1000.0f, 32768.0f))));

        validation.push_back(Validator(SETTING_SKY_BOTTOM_RADIUS,   true,  LLSD::TypeReal,
            boost::bind(&Validator::verifyFloatRange, _1, _2, llsd::array(1000.0f, 32768.0f))));

        validation.push_back(Validator(SETTING_SKY_TOP_RADIUS,       true,  LLSD::TypeReal,
            boost::bind(&Validator::verifyFloatRange, _1, _2, llsd::array(1000.0f, 32768.0f))));

        validation.push_back(Validator(SETTING_SUN_ARC_RADIANS,      true,  LLSD::TypeReal,
            boost::bind(&Validator::verifyFloatRange, _1, _2, llsd::array(0.0f, 0.1f))));

        validation.push_back(Validator(SETTING_SKY_MOISTURE_LEVEL,      false,  LLSD::TypeReal,
            boost::bind(&Validator::verifyFloatRange, _1, _2, llsd::array(0.0f, 1.0f))));

        validation.push_back(Validator(SETTING_SKY_DROPLET_RADIUS,      false,  LLSD::TypeReal,
            boost::bind(&Validator::verifyFloatRange, _1, _2, llsd::array(5.0f, 1000.0f))));

        validation.push_back(Validator(SETTING_SKY_ICE_LEVEL,      false,  LLSD::TypeReal,
            boost::bind(&Validator::verifyFloatRange, _1, _2, llsd::array(0.0f, 1.0f))));

        validation.push_back(Validator(SETTING_REFLECTION_PROBE_AMBIANCE, false, LLSD::TypeReal,
            boost::bind(&Validator::verifyFloatRange, _1, _2, LLSD(llsd::array(0.0f, 10.0f)))));

        validation.push_back(Validator(SETTING_RAYLEIGH_CONFIG, true, LLSD::TypeArray, &validateRayleighLayers));
        validation.push_back(Validator(SETTING_ABSORPTION_CONFIG, true, LLSD::TypeArray, &validateAbsorptionLayers));
        validation.push_back(Validator(SETTING_MIE_CONFIG, true, LLSD::TypeArray, &validateMieLayers));
        validation.push_back(Validator(SETTING_LEGACY_HAZE, false, LLSD::TypeMap, &validateLegacyHaze));
    }
    return validation;
}

LLSD LLSettingsSky::createDensityProfileLayer(
    F32 width,
    F32 exponential_term,
    F32 exponential_scale_factor,
    F32 linear_term,
    F32 constant_term,
    F32 aniso_factor)
{
    LLSD dflt_layer;
    dflt_layer[SETTING_DENSITY_PROFILE_WIDTH]            = width; // 0 -> the entire atmosphere
    dflt_layer[SETTING_DENSITY_PROFILE_EXP_TERM]         = exponential_term;
    dflt_layer[SETTING_DENSITY_PROFILE_EXP_SCALE_FACTOR] = exponential_scale_factor;
    dflt_layer[SETTING_DENSITY_PROFILE_LINEAR_TERM]      = linear_term;
    dflt_layer[SETTING_DENSITY_PROFILE_CONSTANT_TERM]    = constant_term;

    if (aniso_factor != 0.0f)
    {
        dflt_layer[SETTING_MIE_ANISOTROPY_FACTOR] = aniso_factor;
    }

    return dflt_layer;
}

LLSD LLSettingsSky::createSingleLayerDensityProfile(
    F32 width,
    F32 exponential_term,
    F32 exponential_scale_factor,
    F32 linear_term,
    F32 constant_term,
    F32 aniso_factor)
{
    LLSD dflt;
    LLSD dflt_layer = createDensityProfileLayer(width, exponential_term, exponential_scale_factor, linear_term, constant_term, aniso_factor);
    dflt.append(dflt_layer);
    return dflt;
}

LLSD LLSettingsSky::rayleighConfigDefault()
{
    return createSingleLayerDensityProfile(0.0f,  1.0f, -1.0f / 8000.0f, 0.0f, 0.0f);
}

LLSD LLSettingsSky::absorptionConfigDefault()
{
// absorption (ozone) has two linear ramping zones
    LLSD dflt_absorption_layer_a = createDensityProfileLayer(25000.0f, 0.0f, 0.0f, -1.0f / 25000.0f, -2.0f / 3.0f);
    LLSD dflt_absorption_layer_b = createDensityProfileLayer(0.0f, 0.0f, 0.0f, -1.0f / 15000.0f, 8.0f / 3.0f);
    LLSD dflt_absorption;
    dflt_absorption.append(dflt_absorption_layer_a);
    dflt_absorption.append(dflt_absorption_layer_b);
    return dflt_absorption;
}

LLSD LLSettingsSky::mieConfigDefault()
{
    LLSD dflt_mie = createSingleLayerDensityProfile(0.0f,  1.0f, -1.0f / 1200.0f, 0.0f, 0.0f, 0.8f);
    return dflt_mie;
}

LLSD LLSettingsSky::defaults(const LLSettingsBase::TrackPosition& position)
{
    static LLSD dfltsetting;

    if (dfltsetting.size() == 0)
    {
        LLQuaternion sunquat;
        LLQuaternion moonquat;

        F32 azimuth  = (F_PI * position) + (80.0f * DEG_TO_RAD);
        F32 altitude = (F_PI * position);

        // give the sun and moon slightly different tracks through the sky
        // instead of positioning them at opposite poles from each other...
        sunquat  = convert_azimuth_and_altitude_to_quat(altitude,                   azimuth);
        moonquat = convert_azimuth_and_altitude_to_quat(altitude + (F_PI * 0.125f), azimuth + (F_PI * 0.125f));

<<<<<<< HEAD
        // Magic constants copied form dfltsetting.xml 
        dfltsetting[SETTING_CLOUD_COLOR]        = LLColor4(0.4099f, 0.4099f, 0.4099f, 0.0f).getValue();
        dfltsetting[SETTING_CLOUD_POS_DENSITY1] = LLColor4(1.0000f, 0.5260f, 1.0000f, 0.0f).getValue();
        dfltsetting[SETTING_CLOUD_POS_DENSITY2] = LLColor4(1.0000f, 0.5260f, 1.0000f, 0.0f).getValue();
=======
        // Magic constants copied form dfltsetting.xml
        dfltsetting[SETTING_CLOUD_COLOR]        = LLColor4(0.4099, 0.4099, 0.4099, 0.0).getValue();
        dfltsetting[SETTING_CLOUD_POS_DENSITY1] = LLColor4(1.0000, 0.5260, 1.0000, 0.0).getValue();
        dfltsetting[SETTING_CLOUD_POS_DENSITY2] = LLColor4(1.0000, 0.5260, 1.0000, 0.0).getValue();
>>>>>>> 38c2a5bd
        dfltsetting[SETTING_CLOUD_SCALE]        = LLSD::Real(0.4199);
        dfltsetting[SETTING_CLOUD_SCROLL_RATE]  = llsd::array(0.2, 0.01);
        dfltsetting[SETTING_CLOUD_SHADOW]       = LLSD::Real(0.2699);
        dfltsetting[SETTING_CLOUD_VARIANCE]     = LLSD::Real(0.0);

        dfltsetting[SETTING_DOME_OFFSET]        = LLSD::Real(0.96f);
        dfltsetting[SETTING_DOME_RADIUS]        = LLSD::Real(15000.f);
        dfltsetting[SETTING_GAMMA]              = LLSD::Real(1.0);
<<<<<<< HEAD
        dfltsetting[SETTING_GLOW]               = LLColor4(5.000f, 0.0010f, -0.4799f, 1.0f).getValue();
    
=======
        dfltsetting[SETTING_GLOW]               = LLColor4(5.000, 0.0010, -0.4799, 1.0).getValue();

>>>>>>> 38c2a5bd
        dfltsetting[SETTING_MAX_Y]              = LLSD::Real(1605);
        dfltsetting[SETTING_MOON_ROTATION]      = moonquat.getValue();
        dfltsetting[SETTING_MOON_BRIGHTNESS]    = LLSD::Real(0.5f);

        dfltsetting[SETTING_STAR_BRIGHTNESS]    = LLSD::Real(250.0000);
        dfltsetting[SETTING_SUNLIGHT_COLOR]     = LLColor4(0.7342f, 0.7815f, 0.8999f, 0.0f).getValue();
        dfltsetting[SETTING_SUN_ROTATION]       = sunquat.getValue();

        dfltsetting[SETTING_BLOOM_TEXTUREID]    = GetDefaultBloomTextureId();
        dfltsetting[SETTING_CLOUD_TEXTUREID]    = GetDefaultCloudNoiseTextureId();
        dfltsetting[SETTING_MOON_TEXTUREID]     = GetDefaultMoonTextureId();
        dfltsetting[SETTING_SUN_TEXTUREID]      = GetDefaultSunTextureId();
        dfltsetting[SETTING_RAINBOW_TEXTUREID]  = GetDefaultRainbowTextureId();
        dfltsetting[SETTING_HALO_TEXTUREID]     = GetDefaultHaloTextureId();

        dfltsetting[SETTING_TYPE] = "sky";

        // defaults are for earth...
        dfltsetting[SETTING_PLANET_RADIUS]      = 6360.0f;
        dfltsetting[SETTING_SKY_BOTTOM_RADIUS]  = 6360.0f;
        dfltsetting[SETTING_SKY_TOP_RADIUS]     = 6420.0f;
        dfltsetting[SETTING_SUN_ARC_RADIANS]    = 0.00045f;

        dfltsetting[SETTING_SKY_MOISTURE_LEVEL] = 0.0f;
        dfltsetting[SETTING_SKY_DROPLET_RADIUS] = 800.0f;
        dfltsetting[SETTING_SKY_ICE_LEVEL]      = 0.0f;

        dfltsetting[SETTING_REFLECTION_PROBE_AMBIANCE] = 0.0f;

        dfltsetting[SETTING_RAYLEIGH_CONFIG]    = rayleighConfigDefault();
        dfltsetting[SETTING_MIE_CONFIG]         = mieConfigDefault();
        dfltsetting[SETTING_ABSORPTION_CONFIG]  = absorptionConfigDefault();
    }

    return dfltsetting;
}

LLSD LLSettingsSky::translateLegacyHazeSettings(const LLSD& legacy)
{
    LLSD legacyhazesettings;

// AdvancedAtmospherics TODO
// These need to be translated into density profile info in the new settings format...
// LEGACY_ATMOSPHERICS
    if (legacy.has(SETTING_AMBIENT))
    {
        legacyhazesettings[SETTING_AMBIENT] = LLColor3(legacy[SETTING_AMBIENT]).getValue();
    }
    if (legacy.has(SETTING_BLUE_DENSITY))
    {
        legacyhazesettings[SETTING_BLUE_DENSITY] = LLColor3(legacy[SETTING_BLUE_DENSITY]).getValue();
    }
    if (legacy.has(SETTING_BLUE_HORIZON))
    {
        legacyhazesettings[SETTING_BLUE_HORIZON] = LLColor3(legacy[SETTING_BLUE_HORIZON]).getValue();
    }
    if (legacy.has(SETTING_DENSITY_MULTIPLIER))
    {
        legacyhazesettings[SETTING_DENSITY_MULTIPLIER] = LLSD::Real(legacy[SETTING_DENSITY_MULTIPLIER][0].asReal());
    }
    if (legacy.has(SETTING_DISTANCE_MULTIPLIER))
    {
        legacyhazesettings[SETTING_DISTANCE_MULTIPLIER] = LLSD::Real(legacy[SETTING_DISTANCE_MULTIPLIER][0].asReal());
    }
    if (legacy.has(SETTING_HAZE_DENSITY))
    {
        legacyhazesettings[SETTING_HAZE_DENSITY] = LLSD::Real(legacy[SETTING_HAZE_DENSITY][0].asReal());
    }
    if (legacy.has(SETTING_HAZE_HORIZON))
    {
        legacyhazesettings[SETTING_HAZE_HORIZON] = LLSD::Real(legacy[SETTING_HAZE_HORIZON][0].asReal());
    }

    return legacyhazesettings;
}

LLSD LLSettingsSky::translateLegacySettings(const LLSD& legacy)
{
    bool converted_something(false);
    LLSD newsettings(defaults());

    // Move legacy haze parameters to an inner map
    // allowing backward compat and simple conversion to legacy format
    LLSD legacyhazesettings;
    legacyhazesettings = translateLegacyHazeSettings(legacy);
    if (legacyhazesettings.size() > 0)
    {
        newsettings[SETTING_LEGACY_HAZE] = legacyhazesettings;
        converted_something |= true;
    }

    if (legacy.has(SETTING_CLOUD_COLOR))
    {
        newsettings[SETTING_CLOUD_COLOR] = LLColor3(legacy[SETTING_CLOUD_COLOR]).getValue();
        converted_something |= true;
    }
    if (legacy.has(SETTING_CLOUD_POS_DENSITY1))
    {
        newsettings[SETTING_CLOUD_POS_DENSITY1] = LLColor3(legacy[SETTING_CLOUD_POS_DENSITY1]).getValue();
        converted_something |= true;
    }
    if (legacy.has(SETTING_CLOUD_POS_DENSITY2))
    {
        newsettings[SETTING_CLOUD_POS_DENSITY2] = LLColor3(legacy[SETTING_CLOUD_POS_DENSITY2]).getValue();
        converted_something |= true;
    }
    if (legacy.has(SETTING_CLOUD_SCALE))
    {
        newsettings[SETTING_CLOUD_SCALE] = LLSD::Real(legacy[SETTING_CLOUD_SCALE][0].asReal());
        converted_something |= true;
    }
    if (legacy.has(SETTING_CLOUD_SCROLL_RATE))
    {
        LLVector2 cloud_scroll(legacy[SETTING_CLOUD_SCROLL_RATE]);

        cloud_scroll -= LLVector2(10, 10);
        if (legacy.has(SETTING_LEGACY_ENABLE_CLOUD_SCROLL))
        {
            LLSD enabled = legacy[SETTING_LEGACY_ENABLE_CLOUD_SCROLL];
            if (!enabled[0].asBoolean())
                cloud_scroll.mV[0] = 0.0f;
            if (!enabled[1].asBoolean())
                cloud_scroll.mV[1] = 0.0f;
        }

        newsettings[SETTING_CLOUD_SCROLL_RATE] = cloud_scroll.getValue();
        converted_something |= true;
    }
    if (legacy.has(SETTING_CLOUD_SHADOW))
    {
        newsettings[SETTING_CLOUD_SHADOW] = LLSD::Real(legacy[SETTING_CLOUD_SHADOW][0].asReal());
        converted_something |= true;
    }


    if (legacy.has(SETTING_GAMMA))
    {
        newsettings[SETTING_GAMMA] = legacy[SETTING_GAMMA][0].asReal();
        converted_something |= true;
    }
    if (legacy.has(SETTING_GLOW))
    {
        newsettings[SETTING_GLOW] = LLColor3(legacy[SETTING_GLOW]).getValue();
        converted_something |= true;
    }

    if (legacy.has(SETTING_MAX_Y))
    {
        newsettings[SETTING_MAX_Y] = LLSD::Real(legacy[SETTING_MAX_Y][0].asReal());
        converted_something |= true;
    }
    if (legacy.has(SETTING_STAR_BRIGHTNESS))
    {
        newsettings[SETTING_STAR_BRIGHTNESS] = LLSD::Real(legacy[SETTING_STAR_BRIGHTNESS].asReal() * 250.0f);
        converted_something |= true;
    }
    if (legacy.has(SETTING_SUNLIGHT_COLOR))
    {
        newsettings[SETTING_SUNLIGHT_COLOR] = LLColor4(legacy[SETTING_SUNLIGHT_COLOR]).getValue();
        converted_something |= true;
    }

    if (legacy.has(SETTING_PLANET_RADIUS))
    {
        newsettings[SETTING_PLANET_RADIUS] = LLSD::Real(legacy[SETTING_PLANET_RADIUS].asReal());
        converted_something |= true;
    }

    if (legacy.has(SETTING_SKY_BOTTOM_RADIUS))
    {
        newsettings[SETTING_SKY_BOTTOM_RADIUS] = LLSD::Real(legacy[SETTING_SKY_BOTTOM_RADIUS].asReal());
        converted_something |= true;
    }

    if (legacy.has(SETTING_SKY_TOP_RADIUS))
    {
        newsettings[SETTING_SKY_TOP_RADIUS] = LLSD::Real(legacy[SETTING_SKY_TOP_RADIUS].asReal());
        converted_something |= true;
    }

    if (legacy.has(SETTING_SUN_ARC_RADIANS))
    {
        newsettings[SETTING_SUN_ARC_RADIANS] = LLSD::Real(legacy[SETTING_SUN_ARC_RADIANS].asReal());
        converted_something |= true;
    }

    if (legacy.has(SETTING_LEGACY_EAST_ANGLE) && legacy.has(SETTING_LEGACY_SUN_ANGLE))
    {
        // get counter-clockwise radian angle from clockwise legacy WL east angle...
        F32 azimuth  = -legacy[SETTING_LEGACY_EAST_ANGLE].asReal();
        F32 altitude =  legacy[SETTING_LEGACY_SUN_ANGLE].asReal();

        LLQuaternion sunquat  = convert_azimuth_and_altitude_to_quat(azimuth, altitude);
        // original WL moon dir was diametrically opposed to the sun dir
        LLQuaternion moonquat = convert_azimuth_and_altitude_to_quat(azimuth + F_PI, -altitude);

        newsettings[SETTING_SUN_ROTATION]  = sunquat.getValue();
        newsettings[SETTING_MOON_ROTATION] = moonquat.getValue();
        converted_something |= true;
    }

    if (!converted_something)
        return LLSD();

    return newsettings;
}

void LLSettingsSky::updateSettings()
{
    LL_PROFILE_ZONE_SCOPED_CATEGORY_ENVIRONMENT;

    // base class clears dirty flag so as to not trigger recursive update
    LLSettingsBase::updateSettings();

    // NOTE: these functions are designed to do nothing unless a dirty bit has been set
    // so if you add new settings that are referenced by these update functions,
    // you'll need to insure that your setter updates the dirty bits as well
    calculateHeavenlyBodyPositions();
    calculateLightSettings();
}

F32 LLSettingsSky::getSunMoonGlowFactor() const
{
    return getIsSunUp()  ? 1.0f  :
           getIsMoonUp() ? getMoonBrightness() * 0.25 : 0.0f;
}

bool LLSettingsSky::getIsSunUp() const
{
    LLVector3 sunDir = getSunDirection();
    return sunDir.mV[2] >= 0.0f;
}

bool LLSettingsSky::getIsMoonUp() const
{
    LLVector3 moonDir = getMoonDirection();
    return moonDir.mV[2] >= 0.0f;
}

void LLSettingsSky::calculateHeavenlyBodyPositions()  const
{
    LLQuaternion sunq  = getSunRotation();
    LLQuaternion moonq = getMoonRotation();

    mSunDirection  = LLVector3::x_axis * sunq;
    mMoonDirection = LLVector3::x_axis * moonq;

    mSunDirection.normalize();
    mMoonDirection.normalize();

    if (mSunDirection.lengthSquared() < 0.01f)
        LL_WARNS("SETTINGS") << "Zero length sun direction. Wailing and gnashing of teeth may follow... or not." << LL_ENDL;
    if (mMoonDirection.lengthSquared() < 0.01f)
        LL_WARNS("SETTINGS") << "Zero length moon direction. Wailing and gnashing of teeth may follow... or not." << LL_ENDL;
}

LLVector3 LLSettingsSky::getLightDirection() const
{
    update();

    // is the normal from the sun or the moon
    if (getIsSunUp())
    {
        return mSunDirection;
    }
    else if (getIsMoonUp())
    {
        return mMoonDirection;
    }

    return LLVector3::z_axis_neg;
}

LLColor3 LLSettingsSky::getLightDiffuse() const
{
    update();

    // is the normal from the sun or the moon
    if (getIsSunUp())
    {
        return getSunDiffuse();
    }
    else if (getIsMoonUp())
    {
        return getMoonDiffuse();
    }

    return LLColor3::white;
}

LLColor3 LLSettingsSky::getColor(const std::string& key, const LLColor3& default_value) const
{
    LL_PROFILE_ZONE_SCOPED_CATEGORY_ENVIRONMENT;
    if (mSettings.has(SETTING_LEGACY_HAZE) && mSettings[SETTING_LEGACY_HAZE].has(key))
    {
        return LLColor3(mSettings[SETTING_LEGACY_HAZE][key]);
    }
    if (mSettings.has(key))
    {
        return LLColor3(mSettings[key]);
    }
    return default_value;
}

F32 LLSettingsSky::getFloat(const std::string& key, F32 default_value) const
{
    LL_PROFILE_ZONE_SCOPED_CATEGORY_ENVIRONMENT;
    if (mSettings.has(SETTING_LEGACY_HAZE) && mSettings[SETTING_LEGACY_HAZE].has(key))
    {
        return mSettings[SETTING_LEGACY_HAZE][key].asReal();
    }
    if (mSettings.has(key))
    {
        return mSettings[key].asReal();
    }
    return default_value;
}

LLColor3 LLSettingsSky::getAmbientColor() const
{
    return getColor(SETTING_AMBIENT, LLColor3(0.25f, 0.25f, 0.25f));
}

LLColor3 LLSettingsSky::getAmbientColorClamped() const
{
    LLColor3 ambient = getAmbientColor();

    F32 max_color = llmax(ambient.mV[0], ambient.mV[1], ambient.mV[2]);
    if (max_color > 1.0f)
    {
        ambient *= 1.0f/max_color;
    }

    return ambient;
}

LLColor3 LLSettingsSky::getBlueDensity() const
{
    return getColor(SETTING_BLUE_DENSITY, LLColor3(0.2447f, 0.4487f, 0.7599f));
}

LLColor3 LLSettingsSky::getBlueHorizon() const
{
    return getColor(SETTING_BLUE_HORIZON, LLColor3(0.4954f, 0.4954f, 0.6399f));
}

F32 LLSettingsSky::getHazeDensity() const
{
    return getFloat(SETTING_HAZE_DENSITY, 0.7f);
}

F32 LLSettingsSky::getHazeHorizon() const
{
    return getFloat(SETTING_HAZE_HORIZON, 0.19f);
}

F32 LLSettingsSky::getDensityMultiplier() const
{
    return getFloat(SETTING_DENSITY_MULTIPLIER, 0.0001f);
}

F32 LLSettingsSky::getDistanceMultiplier() const
{
    return getFloat(SETTING_DISTANCE_MULTIPLIER, 0.8f);
}

void LLSettingsSky::setPlanetRadius(F32 radius)
{
    mSettings[SETTING_PLANET_RADIUS] = radius;
}

void LLSettingsSky::setSkyBottomRadius(F32 radius)
{
    mSettings[SETTING_SKY_BOTTOM_RADIUS] = radius;
}

void LLSettingsSky::setSkyTopRadius(F32 radius)
{
    mSettings[SETTING_SKY_TOP_RADIUS] = radius;
}

void LLSettingsSky::setSunArcRadians(F32 radians)
{
    mSettings[SETTING_SUN_ARC_RADIANS] = radians;
}

void LLSettingsSky::setMieAnisotropy(F32 aniso_factor)
{
    getMieConfig()[SETTING_MIE_ANISOTROPY_FACTOR] = aniso_factor;
}

void LLSettingsSky::setSkyMoistureLevel(F32 moisture_level)
{
    setValue(SETTING_SKY_MOISTURE_LEVEL, moisture_level);
}

void LLSettingsSky::setSkyDropletRadius(F32 radius)
{
    setValue(SETTING_SKY_DROPLET_RADIUS,radius);
}

void LLSettingsSky::setSkyIceLevel(F32 ice_level)
{
    setValue(SETTING_SKY_ICE_LEVEL, ice_level);
}

void LLSettingsSky::setReflectionProbeAmbiance(F32 ambiance)
{
    mCanAutoAdjust = false; // we've now touched this sky in a "new" way, it can no longer auto adjust
    setValue(SETTING_REFLECTION_PROBE_AMBIANCE, ambiance);
}

void LLSettingsSky::setAmbientColor(const LLColor3 &val)
{
    mSettings[SETTING_LEGACY_HAZE][SETTING_AMBIENT] = val.getValue();
    setDirtyFlag(true);
}

void LLSettingsSky::setBlueDensity(const LLColor3 &val)
{
    mSettings[SETTING_LEGACY_HAZE][SETTING_BLUE_DENSITY] = val.getValue();
    setDirtyFlag(true);
}

void LLSettingsSky::setBlueHorizon(const LLColor3 &val)
{
    mSettings[SETTING_LEGACY_HAZE][SETTING_BLUE_HORIZON] = val.getValue();
    setDirtyFlag(true);
}

void LLSettingsSky::setDensityMultiplier(F32 val)
{
    mSettings[SETTING_LEGACY_HAZE][SETTING_DENSITY_MULTIPLIER] = val;
    setDirtyFlag(true);
}

void LLSettingsSky::setDistanceMultiplier(F32 val)
{
    mSettings[SETTING_LEGACY_HAZE][SETTING_DISTANCE_MULTIPLIER] = val;
    setDirtyFlag(true);
}

void LLSettingsSky::setHazeDensity(F32 val)
{
    mSettings[SETTING_LEGACY_HAZE][SETTING_HAZE_DENSITY] = val;
    setDirtyFlag(true);
}

void LLSettingsSky::setHazeHorizon(F32 val)
{
    mSettings[SETTING_LEGACY_HAZE][SETTING_HAZE_HORIZON] = val;
    setDirtyFlag(true);
}

// Get total from rayleigh and mie density values for normalization
LLColor3 LLSettingsSky::getTotalDensity() const
{
    LLColor3    blue_density = getBlueDensity();
    F32         haze_density = getHazeDensity();
    LLColor3 total_density = blue_density + smear(haze_density);
    return total_density;
}

// Sunlight attenuation effect (hue and brightness) due to atmosphere
// this is used later for sunlight modulation at various altitudes
LLColor3 LLSettingsSky::getLightAttenuation(F32 distance) const
{
    F32         density_multiplier = getDensityMultiplier();
    LLColor3    blue_density       = getBlueDensity();
    F32         haze_density       = getHazeDensity();
    // Approximate line integral over requested distance
    LLColor3    light_atten = (blue_density * 1.0 + smear(haze_density * 0.25f)) * density_multiplier * distance;
    return light_atten;
}

LLColor3 LLSettingsSky::getLightTransmittance(F32 distance) const
{
    LLColor3 total_density      = getTotalDensity();
    F32      density_multiplier = getDensityMultiplier();
    // Transparency (-> density) from Beer's law
    LLColor3 transmittance = componentExp(total_density * -(density_multiplier * distance));
    return transmittance;
}

// SL-16127: getTotalDensity() and getDensityMultiplier() call LLSettingsSky::getColor() and LLSettingsSky::getFloat() respectively which are S-L-O-W
LLColor3 LLSettingsSky::getLightTransmittanceFast( const LLColor3& total_density, const F32 density_multiplier, const F32 distance ) const
{
    // Transparency (-> density) from Beer's law
    LLColor3 transmittance = componentExp(total_density * -(density_multiplier * distance));
    return transmittance;
}

// performs soft scale clip and gamma correction ala the shader implementation
// scales colors down to 0 - 1 range preserving relative ratios
LLColor3 LLSettingsSky::gammaCorrect(const LLColor3& in,const F32 &gamma) const
{
    //F32 gamma = getGamma(); // SL-16127: Use cached gamma from atmospheric vars

    LLColor3 v(in);
    // scale down to 0 to 1 range preserving relative ratio (aka homegenize)
    F32 max_color = llmax(llmax(in.mV[0], in.mV[1]), in.mV[2]);
    if (max_color > 1.0f)
    {
        v *= 1.0f / max_color;
    }

    LLColor3 color = in * 2.0f;
    color = smear(1.f) - componentSaturate(color); // clamping after mul seems wrong, but prevents negative colors...
    componentPow(color, gamma);
    color = smear(1.f) - color;
    return color;
}

LLVector3 LLSettingsSky::getSunDirection() const
{
    update();
    return mSunDirection;
}

LLVector3 LLSettingsSky::getMoonDirection() const
{
    update();
    return mMoonDirection;
}

LLColor4 LLSettingsSky::getMoonAmbient() const
{
    update();
    return mMoonAmbient;
}

LLColor3 LLSettingsSky::getMoonDiffuse() const
{
    update();
    return mMoonDiffuse;
}

LLColor4 LLSettingsSky::getSunAmbient() const
{
    update();
    return mSunAmbient;
}

LLColor3 LLSettingsSky::getSunDiffuse() const
{
    update();
    return mSunDiffuse;
}

LLColor4 LLSettingsSky::getHazeColor() const
{
    update();
    return mHazeColor;
}

LLColor4 LLSettingsSky::getTotalAmbient() const
{
    update();
    return mTotalAmbient;
}

LLColor3 LLSettingsSky::getMoonlightColor() const
{
    return getSunlightColor(); //moon and sun share light color
}

void LLSettingsSky::clampColor(LLColor3& color, F32 gamma, F32 scale) const
{
    F32 max_color = llmax(color.mV[0], color.mV[1], color.mV[2]);
    if (max_color > scale)
    {
        color *= scale/max_color;
    }
    LLColor3 linear(color);
    linear *= 1.0 / scale;
    linear = smear(1.0f) - linear;
    linear = componentPow(linear, gamma);
    linear *= scale;
    color = linear;
}

// Similar/Shared Algorithms:
//     indra\llinventory\llsettingssky.cpp                                        -- LLSettingsSky::calculateLightSettings()
//     indra\newview\app_settings\shaders\class1\windlight\atmosphericsFuncs.glsl -- calcAtmosphericVars()
void LLSettingsSky::calculateLightSettings() const
{
    // Initialize temp variables
    LLColor3    sunlight = getSunlightColor();
    LLColor3    ambient  = getAmbientColor();

    F32         cloud_shadow = getCloudShadow();
    LLVector3   lightnorm = getLightDirection();

    // Sunlight attenuation effect (hue and brightness) due to atmosphere
    // this is used later for sunlight modulation at various altitudes
    F32         max_y               = getMaxY();
    LLColor3    light_atten         = getLightAttenuation(max_y);
    LLColor3    light_transmittance = getLightTransmittance(max_y);

    // and vary_sunlight will work properly with moon light
    const F32 LIMIT = FLT_EPSILON * 8.0f;

    F32 lighty = fabs(lightnorm[2]);
    if(lighty >= LIMIT)
    {
        lighty = 1.f / lighty;
    }
    lighty = llmax(LIMIT, lighty);
    componentMultBy(sunlight, componentExp((light_atten * -1.f) * lighty));
    componentMultBy(sunlight, light_transmittance);

    //increase ambient when there are more clouds
    LLColor3 tmpAmbient = ambient + (smear(1.f) - ambient) * cloud_shadow * 0.5;

    //brightness of surface both sunlight and ambient
    mSunDiffuse = sunlight;
    mSunAmbient = tmpAmbient;

    F32 haze_horizon = getHazeHorizon();

    sunlight *= 1.0 - cloud_shadow;
    sunlight += tmpAmbient;

    mHazeColor = getBlueHorizon() * getBlueDensity() * sunlight;
    mHazeColor += LLColor4(haze_horizon, haze_horizon, haze_horizon, haze_horizon) * getHazeDensity() * sunlight;

    F32 moon_brightness = getIsMoonUp() ? getMoonBrightness() : 0.001f;

    LLColor3 moonlight = getMoonlightColor();
    LLColor3 moonlight_b(0.66f, 0.66f, 1.2f); // scotopic ambient value

    componentMultBy(moonlight, componentExp((light_atten * -1.f) * lighty));

    mMoonDiffuse  = componentMult(moonlight, light_transmittance) * moon_brightness;
    mMoonAmbient  = moonlight_b * 0.0125f;

    mTotalAmbient = ambient;
}

LLUUID LLSettingsSky::GetDefaultAssetId()
{
    return DEFAULT_ASSET_ID;
}

LLUUID LLSettingsSky::GetDefaultSunTextureId()
{
    return LLUUID::null;
}


LLUUID LLSettingsSky::GetBlankSunTextureId()
{
    return DEFAULT_SUN_ID;
}

LLUUID LLSettingsSky::GetDefaultMoonTextureId()
{
    return DEFAULT_MOON_ID;
}

LLUUID LLSettingsSky::GetDefaultCloudNoiseTextureId()
{
    return DEFAULT_CLOUD_ID;
}

LLUUID LLSettingsSky::GetDefaultBloomTextureId()
{
    return IMG_BLOOM1;
}

LLUUID LLSettingsSky::GetDefaultRainbowTextureId()
{
    return IMG_RAINBOW;
}

LLUUID LLSettingsSky::GetDefaultHaloTextureId()
{
    return IMG_HALO;
}

F32 LLSettingsSky::getPlanetRadius() const
{
    return mSettings[SETTING_PLANET_RADIUS].asReal();
}

F32 LLSettingsSky::getSkyMoistureLevel() const
{
    return mSettings[SETTING_SKY_MOISTURE_LEVEL].asReal();
}

F32 LLSettingsSky::getSkyDropletRadius() const
{
    return mSettings[SETTING_SKY_DROPLET_RADIUS].asReal();
}

F32 LLSettingsSky::getSkyIceLevel() const
{
    return mSettings[SETTING_SKY_ICE_LEVEL].asReal();
}

F32 LLSettingsSky::getReflectionProbeAmbiance(bool auto_adjust) const
{
    if (auto_adjust && canAutoAdjust())
    {
        return sAutoAdjustProbeAmbiance;
    }

    return mSettings[SETTING_REFLECTION_PROBE_AMBIANCE].asReal();
}

F32 LLSettingsSky::getTotalReflectionProbeAmbiance(F32 cloud_shadow_scale, bool auto_adjust) const
{
#if 0
    // feed cloud shadow back into reflection probe ambiance to mimic pre-reflection-probe behavior
    // without brightening dark/interior spaces
    F32 probe_ambiance = getReflectionProbeAmbiance(auto_adjust);

    if (probe_ambiance > 0.f && probe_ambiance < 1.f)
    {
        probe_ambiance += (1.f - probe_ambiance) * getCloudShadow() * cloud_shadow_scale;
    }

    return probe_ambiance;
#else
    return getReflectionProbeAmbiance(auto_adjust);
#endif
}

F32 LLSettingsSky::getSkyBottomRadius() const
{
    return mSettings[SETTING_SKY_BOTTOM_RADIUS].asReal();
}

F32 LLSettingsSky::getSkyTopRadius() const
{
    return mSettings[SETTING_SKY_TOP_RADIUS].asReal();
}

F32 LLSettingsSky::getSunArcRadians() const
{
    return mSettings[SETTING_SUN_ARC_RADIANS].asReal();
}

F32 LLSettingsSky::getMieAnisotropy() const
{
    return getMieConfig()[SETTING_MIE_ANISOTROPY_FACTOR].asReal();
}

LLSD LLSettingsSky::getRayleighConfig() const
{
    LLSD copy = *(mSettings[SETTING_RAYLEIGH_CONFIG].beginArray());
    return copy;
}

LLSD LLSettingsSky::getMieConfig() const
{
    LLSD copy = *(mSettings[SETTING_MIE_CONFIG].beginArray());
    return copy;
}

LLSD LLSettingsSky::getAbsorptionConfig() const
{
    LLSD copy = *(mSettings[SETTING_ABSORPTION_CONFIG].beginArray());
    return copy;
}

LLSD LLSettingsSky::getRayleighConfigs() const
{
    return mSettings[SETTING_RAYLEIGH_CONFIG];
}

LLSD LLSettingsSky::getMieConfigs() const
{
    return mSettings[SETTING_MIE_CONFIG];
}

LLSD LLSettingsSky::getAbsorptionConfigs() const
{
    return mSettings[SETTING_ABSORPTION_CONFIG];
}

void LLSettingsSky::setRayleighConfigs(const LLSD& rayleighConfig)
{
    mSettings[SETTING_RAYLEIGH_CONFIG] = rayleighConfig;
}

void LLSettingsSky::setMieConfigs(const LLSD& mieConfig)
{
    mSettings[SETTING_MIE_CONFIG] = mieConfig;
}

void LLSettingsSky::setAbsorptionConfigs(const LLSD& absorptionConfig)
{
    mSettings[SETTING_ABSORPTION_CONFIG] = absorptionConfig;
}

LLUUID LLSettingsSky::getBloomTextureId() const
{
    return mSettings[SETTING_BLOOM_TEXTUREID].asUUID();
}

LLUUID LLSettingsSky::getRainbowTextureId() const
{
    return mSettings[SETTING_RAINBOW_TEXTUREID].asUUID();
}

LLUUID LLSettingsSky::getHaloTextureId() const
{
    return mSettings[SETTING_HALO_TEXTUREID].asUUID();
}

//---------------------------------------------------------------------
LLColor3 LLSettingsSky::getCloudColor() const
{
    return LLColor3(mSettings[SETTING_CLOUD_COLOR]);
}

void LLSettingsSky::setCloudColor(const LLColor3 &val)
{
    setValue(SETTING_CLOUD_COLOR, val);
}

LLUUID LLSettingsSky::getCloudNoiseTextureId() const
{
    return mSettings[SETTING_CLOUD_TEXTUREID].asUUID();
}

void LLSettingsSky::setCloudNoiseTextureId(const LLUUID &id)
{
    setValue(SETTING_CLOUD_TEXTUREID, id);
}

LLColor3 LLSettingsSky::getCloudPosDensity1() const
{
    return LLColor3(mSettings[SETTING_CLOUD_POS_DENSITY1]);
}

void LLSettingsSky::setCloudPosDensity1(const LLColor3 &val)
{
    setValue(SETTING_CLOUD_POS_DENSITY1, val);
}

LLColor3 LLSettingsSky::getCloudPosDensity2() const
{
    return LLColor3(mSettings[SETTING_CLOUD_POS_DENSITY2]);
}

void LLSettingsSky::setCloudPosDensity2(const LLColor3 &val)
{
    setValue(SETTING_CLOUD_POS_DENSITY2, val);
}

F32 LLSettingsSky::getCloudScale() const
{
    return mSettings[SETTING_CLOUD_SCALE].asReal();
}

void LLSettingsSky::setCloudScale(F32 val)
{
    setValue(SETTING_CLOUD_SCALE, val);
}

LLVector2 LLSettingsSky::getCloudScrollRate() const
{
    return LLVector2(mSettings[SETTING_CLOUD_SCROLL_RATE]);
}

void LLSettingsSky::setCloudScrollRate(const LLVector2 &val)
{
    setValue(SETTING_CLOUD_SCROLL_RATE, val);
}

void LLSettingsSky::setCloudScrollRateX(F32 val)
{
    mSettings[SETTING_CLOUD_SCROLL_RATE][0] = val;
    setDirtyFlag(true);
}

void LLSettingsSky::setCloudScrollRateY(F32 val)
{
    mSettings[SETTING_CLOUD_SCROLL_RATE][1] = val;
    setDirtyFlag(true);
}

F32 LLSettingsSky::getCloudShadow() const
{
    return mSettings[SETTING_CLOUD_SHADOW].asReal();
}

void LLSettingsSky::setCloudShadow(F32 val)
{
    setValue(SETTING_CLOUD_SHADOW, val);
}

F32 LLSettingsSky::getCloudVariance() const
{
    return mSettings[SETTING_CLOUD_VARIANCE].asReal();
}

void LLSettingsSky::setCloudVariance(F32 val)
{
    setValue(SETTING_CLOUD_VARIANCE, val);
}

F32 LLSettingsSky::getDomeOffset() const
{
    //return mSettings[SETTING_DOME_OFFSET].asReal();
    return DOME_OFFSET;
}

F32 LLSettingsSky::getDomeRadius() const
{
    //return mSettings[SETTING_DOME_RADIUS].asReal();
    return DOME_RADIUS;
}

F32 LLSettingsSky::getGamma() const
{
    return mSettings[SETTING_GAMMA].asReal();
}

void LLSettingsSky::setGamma(F32 val)
{
    mSettings[SETTING_GAMMA] = LLSD::Real(val);
    setDirtyFlag(true);
}

LLColor3 LLSettingsSky::getGlow() const
{
    return LLColor3(mSettings[SETTING_GLOW]);
}

void LLSettingsSky::setGlow(const LLColor3 &val)
{
    setValue(SETTING_GLOW, val);
}

F32 LLSettingsSky::getMaxY() const
{
    return mSettings[SETTING_MAX_Y].asReal();
}

void LLSettingsSky::setMaxY(F32 val)
{
    setValue(SETTING_MAX_Y, val);
}

LLQuaternion LLSettingsSky::getMoonRotation() const
{
    return LLQuaternion(mSettings[SETTING_MOON_ROTATION]);
}

void LLSettingsSky::setMoonRotation(const LLQuaternion &val)
{
    setValue(SETTING_MOON_ROTATION, val);
}

F32 LLSettingsSky::getMoonScale() const
{
    return mSettings[SETTING_MOON_SCALE].asReal();
}

void LLSettingsSky::setMoonScale(F32 val)
{
    setValue(SETTING_MOON_SCALE, val);
}

LLUUID LLSettingsSky::getMoonTextureId() const
{
    return mSettings[SETTING_MOON_TEXTUREID].asUUID();
}

void LLSettingsSky::setMoonTextureId(LLUUID id)
{
    setValue(SETTING_MOON_TEXTUREID, id);
}

F32  LLSettingsSky::getMoonBrightness() const
{
    return mSettings[SETTING_MOON_BRIGHTNESS].asReal();
}

void LLSettingsSky::setMoonBrightness(F32 brightness_factor)
{
    setValue(SETTING_MOON_BRIGHTNESS, brightness_factor);
}

F32 LLSettingsSky::getStarBrightness() const
{
    return mSettings[SETTING_STAR_BRIGHTNESS].asReal();
}

void LLSettingsSky::setStarBrightness(F32 val)
{
    setValue(SETTING_STAR_BRIGHTNESS, val);
}

LLColor3 LLSettingsSky::getSunlightColor() const
{
    return LLColor3(mSettings[SETTING_SUNLIGHT_COLOR]);
}

LLColor3 LLSettingsSky::getSunlightColorClamped() const
{
    LLColor3 sunlight = getSunlightColor();
    //clampColor(sunlight, getGamma(), 3.0f);

    F32 max_color = llmax(sunlight.mV[0], sunlight.mV[1], sunlight.mV[2]);
    if (max_color > 1.0f)
    {
        sunlight *= 1.0f/max_color;
    }

    return sunlight;
}

void LLSettingsSky::setSunlightColor(const LLColor3 &val)
{
    setValue(SETTING_SUNLIGHT_COLOR, val);
}

LLQuaternion LLSettingsSky::getSunRotation() const
{
    return LLQuaternion(mSettings[SETTING_SUN_ROTATION]);
}

void LLSettingsSky::setSunRotation(const LLQuaternion &val)
{
    setValue(SETTING_SUN_ROTATION, val);
}


F32 LLSettingsSky::getSunScale() const
{
    return mSettings[SETTING_SUN_SCALE].asReal();
}

void LLSettingsSky::setSunScale(F32 val)
{
    setValue(SETTING_SUN_SCALE, val);
}

LLUUID LLSettingsSky::getSunTextureId() const
{
    return mSettings[SETTING_SUN_TEXTUREID].asUUID();
}

void LLSettingsSky::setSunTextureId(LLUUID id)
{
    setValue(SETTING_SUN_TEXTUREID, id);
}

LLUUID LLSettingsSky::getNextSunTextureId() const
{
    return mNextSunTextureId;
}

LLUUID LLSettingsSky::getNextMoonTextureId() const
{
    return mNextMoonTextureId;
}

LLUUID LLSettingsSky::getNextCloudNoiseTextureId() const
{
    return mNextCloudTextureId;
}

LLUUID LLSettingsSky::getNextBloomTextureId() const
{
    return mNextBloomTextureId;
}
<|MERGE_RESOLUTION|>--- conflicted
+++ resolved
@@ -172,17 +172,12 @@
             boost::bind(&LLSettingsBase::Validator::verifyFloatRange, _1, _2, llsd::array(0.0f, 5.0f))));
         legacyHazeValidation.push_back(LLSettingsBase::Validator(LLSettingsSky::SETTING_HAZE_HORIZON,        false,  LLSD::TypeReal,
             boost::bind(&LLSettingsBase::Validator::verifyFloatRange, _1, _2, llsd::array(0.0f, 5.0f))));
-<<<<<<< HEAD
         // <FS:Beq> FIRE-29682 Allow full range density multipliers
-        // legacyHazeValidation.push_back(LLSettingsBase::Validator(LLSettingsSky::SETTING_DENSITY_MULTIPLIER,  false,  LLSD::TypeReal,  
+        // legacyHazeValidation.push_back(LLSettingsBase::Validator(LLSettingsSky::SETTING_DENSITY_MULTIPLIER,  false,  LLSD::TypeReal,
             // boost::bind(&LLSettingsBase::Validator::verifyFloatRange, _1, _2, llsd::array(0.0001f, 2.0f))));
-        legacyHazeValidation.push_back(LLSettingsBase::Validator(LLSettingsSky::SETTING_DENSITY_MULTIPLIER,  false,  LLSD::TypeReal,  
+        legacyHazeValidation.push_back(LLSettingsBase::Validator(LLSettingsSky::SETTING_DENSITY_MULTIPLIER,  false,  LLSD::TypeReal,
             boost::bind(&LLSettingsBase::Validator::verifyFloatRange, _1, _2, llsd::array(0.0000001f, 2.0f))));
         // </FS:Beq>
-=======
-        legacyHazeValidation.push_back(LLSettingsBase::Validator(LLSettingsSky::SETTING_DENSITY_MULTIPLIER,  false,  LLSD::TypeReal,
-            boost::bind(&LLSettingsBase::Validator::verifyFloatRange, _1, _2, llsd::array(0.0001f, 2.0f))));
->>>>>>> 38c2a5bd
         legacyHazeValidation.push_back(LLSettingsBase::Validator(LLSettingsSky::SETTING_DISTANCE_MULTIPLIER, false,  LLSD::TypeReal,
             boost::bind(&LLSettingsBase::Validator::verifyFloatRange, _1, _2, llsd::array(0.0001f, 1000.0f))));
     }
@@ -733,17 +728,10 @@
         sunquat  = convert_azimuth_and_altitude_to_quat(altitude,                   azimuth);
         moonquat = convert_azimuth_and_altitude_to_quat(altitude + (F_PI * 0.125f), azimuth + (F_PI * 0.125f));
 
-<<<<<<< HEAD
-        // Magic constants copied form dfltsetting.xml 
+        // Magic constants copied form dfltsetting.xml
         dfltsetting[SETTING_CLOUD_COLOR]        = LLColor4(0.4099f, 0.4099f, 0.4099f, 0.0f).getValue();
         dfltsetting[SETTING_CLOUD_POS_DENSITY1] = LLColor4(1.0000f, 0.5260f, 1.0000f, 0.0f).getValue();
         dfltsetting[SETTING_CLOUD_POS_DENSITY2] = LLColor4(1.0000f, 0.5260f, 1.0000f, 0.0f).getValue();
-=======
-        // Magic constants copied form dfltsetting.xml
-        dfltsetting[SETTING_CLOUD_COLOR]        = LLColor4(0.4099, 0.4099, 0.4099, 0.0).getValue();
-        dfltsetting[SETTING_CLOUD_POS_DENSITY1] = LLColor4(1.0000, 0.5260, 1.0000, 0.0).getValue();
-        dfltsetting[SETTING_CLOUD_POS_DENSITY2] = LLColor4(1.0000, 0.5260, 1.0000, 0.0).getValue();
->>>>>>> 38c2a5bd
         dfltsetting[SETTING_CLOUD_SCALE]        = LLSD::Real(0.4199);
         dfltsetting[SETTING_CLOUD_SCROLL_RATE]  = llsd::array(0.2, 0.01);
         dfltsetting[SETTING_CLOUD_SHADOW]       = LLSD::Real(0.2699);
@@ -752,13 +740,8 @@
         dfltsetting[SETTING_DOME_OFFSET]        = LLSD::Real(0.96f);
         dfltsetting[SETTING_DOME_RADIUS]        = LLSD::Real(15000.f);
         dfltsetting[SETTING_GAMMA]              = LLSD::Real(1.0);
-<<<<<<< HEAD
         dfltsetting[SETTING_GLOW]               = LLColor4(5.000f, 0.0010f, -0.4799f, 1.0f).getValue();
-    
-=======
-        dfltsetting[SETTING_GLOW]               = LLColor4(5.000, 0.0010, -0.4799, 1.0).getValue();
-
->>>>>>> 38c2a5bd
+
         dfltsetting[SETTING_MAX_Y]              = LLSD::Real(1605);
         dfltsetting[SETTING_MOON_ROTATION]      = moonquat.getValue();
         dfltsetting[SETTING_MOON_BRIGHTNESS]    = LLSD::Real(0.5f);
