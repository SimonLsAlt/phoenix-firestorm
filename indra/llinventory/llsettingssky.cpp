/**
* @file llsettingssky.cpp
* @author optional
* @brief A base class for asset based settings groups.
*
* $LicenseInfo:2011&license=viewerlgpl$
* Second Life Viewer Source Code
* Copyright (C) 2017, Linden Research, Inc.
*
* This library is free software; you can redistribute it and/or
* modify it under the terms of the GNU Lesser General Public
* License as published by the Free Software Foundation;
* version 2.1 of the License only.
*
* This library is distributed in the hope that it will be useful,
* but WITHOUT ANY WARRANTY; without even the implied warranty of
* MERCHANTABILITY or FITNESS FOR A PARTICULAR PURPOSE.  See the GNU
* Lesser General Public License for more details.
*
* You should have received a copy of the GNU Lesser General Public
* License along with this library; if not, write to the Free Software
* Foundation, Inc., 51 Franklin Street, Fifth Floor, Boston, MA  02110-1301  USA
*
* Linden Research, Inc., 945 Battery Street, San Francisco, CA  94111  USA
* $/LicenseInfo$
*/

#include "llsettingssky.h"
#include "indra_constants.h"
#include <algorithm>
#include "lltrace.h"
#include "llfasttimer.h"
#include "v3colorutil.h"
#include <boost/bind.hpp>


//=========================================================================
namespace
{
    const LLUUID IMG_BLOOM1("3c59f7fe-9dc8-47f9-8aaf-a9dd1fbc3bef");
    const LLUUID IMG_RAINBOW("11b4c57c-56b3-04ed-1f82-2004363882e4");
    const LLUUID IMG_HALO("12149143-f599-91a7-77ac-b52a3c0f59cd");
}

//namespace {
    LLQuaternion convert_azimuth_and_altitude_to_quat(F32 azimuth, F32 altitude)
    {
        F32 sinTheta = sin(azimuth);
        F32 cosTheta = cos(azimuth);
        F32 sinPhi   = sin(altitude);
        F32 cosPhi   = cos(altitude);

        LLVector3 dir;
        // +x right, +z up, +y at...
        dir.mV[0] = cosTheta * cosPhi;
        dir.mV[1] = sinTheta * cosPhi;
        dir.mV[2] = sinPhi;

        LLVector3 axis = LLVector3::x_axis % dir;
        axis.normalize();

        F32 angle = acos(LLVector3::x_axis * dir);

        LLQuaternion quat;
        quat.setAngleAxis(angle, axis);

        return quat;
    }
//}

//=========================================================================
const std::string LLSettingsSky::SETTING_AMBIENT("ambient");
const std::string LLSettingsSky::SETTING_BLUE_DENSITY("blue_density");
const std::string LLSettingsSky::SETTING_BLUE_HORIZON("blue_horizon");
const std::string LLSettingsSky::SETTING_DENSITY_MULTIPLIER("density_multiplier");
const std::string LLSettingsSky::SETTING_DISTANCE_MULTIPLIER("distance_multiplier");
const std::string LLSettingsSky::SETTING_HAZE_DENSITY("haze_density");
const std::string LLSettingsSky::SETTING_HAZE_HORIZON("haze_horizon");

const std::string LLSettingsSky::SETTING_BLOOM_TEXTUREID("bloom_id");
const std::string LLSettingsSky::SETTING_RAINBOW_TEXTUREID("rainbow_id");
const std::string LLSettingsSky::SETTING_HALO_TEXTUREID("halo_id");
const std::string LLSettingsSky::SETTING_CLOUD_COLOR("cloud_color");
const std::string LLSettingsSky::SETTING_CLOUD_POS_DENSITY1("cloud_pos_density1");
const std::string LLSettingsSky::SETTING_CLOUD_POS_DENSITY2("cloud_pos_density2");
const std::string LLSettingsSky::SETTING_CLOUD_SCALE("cloud_scale");
const std::string LLSettingsSky::SETTING_CLOUD_SCROLL_RATE("cloud_scroll_rate");
const std::string LLSettingsSky::SETTING_CLOUD_SHADOW("cloud_shadow");
const std::string LLSettingsSky::SETTING_CLOUD_TEXTUREID("cloud_id");
const std::string LLSettingsSky::SETTING_CLOUD_VARIANCE("cloud_variance");

const std::string LLSettingsSky::SETTING_DOME_OFFSET("dome_offset");
const std::string LLSettingsSky::SETTING_DOME_RADIUS("dome_radius");
const std::string LLSettingsSky::SETTING_GAMMA("gamma");
const std::string LLSettingsSky::SETTING_GLOW("glow");

const std::string LLSettingsSky::SETTING_LIGHT_NORMAL("lightnorm");
const std::string LLSettingsSky::SETTING_MAX_Y("max_y");
const std::string LLSettingsSky::SETTING_MOON_ROTATION("moon_rotation");
const std::string LLSettingsSky::SETTING_MOON_SCALE("moon_scale");
const std::string LLSettingsSky::SETTING_MOON_TEXTUREID("moon_id");
const std::string LLSettingsSky::SETTING_MOON_BRIGHTNESS("moon_brightness");

const std::string LLSettingsSky::SETTING_STAR_BRIGHTNESS("star_brightness");
const std::string LLSettingsSky::SETTING_SUNLIGHT_COLOR("sunlight_color");
const std::string LLSettingsSky::SETTING_SUN_ROTATION("sun_rotation");
const std::string LLSettingsSky::SETTING_SUN_SCALE("sun_scale");
const std::string LLSettingsSky::SETTING_SUN_TEXTUREID("sun_id");

const std::string LLSettingsSky::SETTING_LEGACY_EAST_ANGLE("east_angle");
const std::string LLSettingsSky::SETTING_LEGACY_ENABLE_CLOUD_SCROLL("enable_cloud_scroll");
const std::string LLSettingsSky::SETTING_LEGACY_SUN_ANGLE("sun_angle");

// these are new settings for the advanced atmospherics model
const std::string LLSettingsSky::SETTING_PLANET_RADIUS("planet_radius");
const std::string LLSettingsSky::SETTING_SKY_BOTTOM_RADIUS("sky_bottom_radius");
const std::string LLSettingsSky::SETTING_SKY_TOP_RADIUS("sky_top_radius");
const std::string LLSettingsSky::SETTING_SUN_ARC_RADIANS("sun_arc_radians");

const std::string LLSettingsSky::SETTING_RAYLEIGH_CONFIG("rayleigh_config");
const std::string LLSettingsSky::SETTING_MIE_CONFIG("mie_config");
const std::string LLSettingsSky::SETTING_MIE_ANISOTROPY_FACTOR("anisotropy");
const std::string LLSettingsSky::SETTING_ABSORPTION_CONFIG("absorption_config");

const std::string LLSettingsSky::KEY_DENSITY_PROFILE("density");
const std::string LLSettingsSky::SETTING_DENSITY_PROFILE_WIDTH("width");
const std::string LLSettingsSky::SETTING_DENSITY_PROFILE_EXP_TERM("exp_term");
const std::string LLSettingsSky::SETTING_DENSITY_PROFILE_EXP_SCALE_FACTOR("exp_scale");
const std::string LLSettingsSky::SETTING_DENSITY_PROFILE_LINEAR_TERM("linear_term");
const std::string LLSettingsSky::SETTING_DENSITY_PROFILE_CONSTANT_TERM("constant_term");

const std::string LLSettingsSky::SETTING_SKY_MOISTURE_LEVEL("moisture_level");
const std::string LLSettingsSky::SETTING_SKY_DROPLET_RADIUS("droplet_radius");
const std::string LLSettingsSky::SETTING_SKY_ICE_LEVEL("ice_level");

const std::string LLSettingsSky::SETTING_REFLECTION_PROBE_AMBIANCE("reflection_probe_ambiance");

const LLUUID LLSettingsSky::DEFAULT_ASSET_ID("651510b8-5f4d-8991-1592-e7eeab2a5a06");

F32 LLSettingsSky::sAutoAdjustProbeAmbiance = 1.f;

static const LLUUID DEFAULT_SUN_ID("32bfbcea-24b1-fb9d-1ef9-48a28a63730f"); // dataserver
static const LLUUID DEFAULT_MOON_ID("d07f6eed-b96a-47cd-b51d-400ad4a1c428"); // dataserver
static const LLUUID DEFAULT_CLOUD_ID("1dc1368f-e8fe-f02d-a08d-9d9f11c1af6b");

const std::string LLSettingsSky::SETTING_LEGACY_HAZE("legacy_haze");

const F32 LLSettingsSky::DOME_OFFSET(0.96f);
const F32 LLSettingsSky::DOME_RADIUS(15000.f);

namespace
{

LLSettingsSky::validation_list_t legacyHazeValidationList()
{
    static LLSettingsBase::validation_list_t legacyHazeValidation;
    if (legacyHazeValidation.empty())
    {
        legacyHazeValidation.push_back(LLSettingsBase::Validator(LLSettingsSky::SETTING_AMBIENT,             false,  LLSD::TypeArray,
            boost::bind(&LLSettingsBase::Validator::verifyVectorMinMax, _1, _2,
                llsd::array(0.0f, 0.0f, 0.0f, "*"),
                llsd::array(3.0f, 3.0f, 3.0f, "*"))));
        legacyHazeValidation.push_back(LLSettingsBase::Validator(LLSettingsSky::SETTING_BLUE_DENSITY,        false,  LLSD::TypeArray,
            boost::bind(&LLSettingsBase::Validator::verifyVectorMinMax, _1, _2,
                llsd::array(0.0f, 0.0f, 0.0f, "*"),
                llsd::array(3.0f, 3.0f, 3.0f, "*"))));
        legacyHazeValidation.push_back(LLSettingsBase::Validator(LLSettingsSky::SETTING_BLUE_HORIZON,        false,  LLSD::TypeArray,
            boost::bind(&LLSettingsBase::Validator::verifyVectorMinMax, _1, _2,
                llsd::array(0.0f, 0.0f, 0.0f, "*"),
                llsd::array(3.0f, 3.0f, 3.0f, "*"))));
        legacyHazeValidation.push_back(LLSettingsBase::Validator(LLSettingsSky::SETTING_HAZE_DENSITY,        false,  LLSD::TypeReal,
            boost::bind(&LLSettingsBase::Validator::verifyFloatRange, _1, _2, llsd::array(0.0f, 5.0f))));
        legacyHazeValidation.push_back(LLSettingsBase::Validator(LLSettingsSky::SETTING_HAZE_HORIZON,        false,  LLSD::TypeReal,
            boost::bind(&LLSettingsBase::Validator::verifyFloatRange, _1, _2, llsd::array(0.0f, 5.0f))));
        // <FS:Beq> FIRE-29682 Allow full range density multipliers
<<<<<<< HEAD
        // legacyHazeValidation.push_back(LLSettingsBase::Validator(LLSettingsSky::SETTING_DENSITY_MULTIPLIER,  false,  LLSD::TypeReal,  
            // boost::bind(&LLSettingsBase::Validator::verifyFloatRange, _1, _2, llsd::array(0.0001f, 2.0f))));
        legacyHazeValidation.push_back(LLSettingsBase::Validator(LLSettingsSky::SETTING_DENSITY_MULTIPLIER,  false,  LLSD::TypeReal,  
=======
        // legacyHazeValidation.push_back(LLSettingsBase::Validator(LLSettingsSky::SETTING_DENSITY_MULTIPLIER,  false,  LLSD::TypeReal,
            // boost::bind(&LLSettingsBase::Validator::verifyFloatRange, _1, _2, llsd::array(0.0001f, 2.0f))));
        legacyHazeValidation.push_back(LLSettingsBase::Validator(LLSettingsSky::SETTING_DENSITY_MULTIPLIER,  false,  LLSD::TypeReal,
>>>>>>> 1a8a5404
            boost::bind(&LLSettingsBase::Validator::verifyFloatRange, _1, _2, llsd::array(0.0000001f, 2.0f))));
        // </FS:Beq>
        legacyHazeValidation.push_back(LLSettingsBase::Validator(LLSettingsSky::SETTING_DISTANCE_MULTIPLIER, false,  LLSD::TypeReal,
            boost::bind(&LLSettingsBase::Validator::verifyFloatRange, _1, _2, llsd::array(0.0001f, 1000.0f))));
    }
    return legacyHazeValidation;
}

LLSettingsSky::validation_list_t rayleighValidationList()
{
    static LLSettingsBase::validation_list_t rayleighValidation;
    if (rayleighValidation.empty())
    {
        rayleighValidation.push_back(LLSettingsBase::Validator(LLSettingsSky::SETTING_DENSITY_PROFILE_WIDTH,      false,  LLSD::TypeReal,
            boost::bind(&LLSettingsBase::Validator::verifyFloatRange, _1, _2, llsd::array(0.0f, 32768.0f))));

        rayleighValidation.push_back(LLSettingsBase::Validator(LLSettingsSky::SETTING_DENSITY_PROFILE_EXP_TERM,   false,  LLSD::TypeReal,
            boost::bind(&LLSettingsBase::Validator::verifyFloatRange, _1, _2, llsd::array(0.0f, 2.0f))));

        rayleighValidation.push_back(LLSettingsBase::Validator(LLSettingsSky::SETTING_DENSITY_PROFILE_EXP_SCALE_FACTOR, false,  LLSD::TypeReal,
            boost::bind(&LLSettingsBase::Validator::verifyFloatRange, _1, _2, llsd::array(-1.0f, 1.0f))));

        rayleighValidation.push_back(LLSettingsBase::Validator(LLSettingsSky::SETTING_DENSITY_PROFILE_LINEAR_TERM, false,  LLSD::TypeReal,
            boost::bind(&LLSettingsBase::Validator::verifyFloatRange, _1, _2, llsd::array(0.0f, 2.0f))));

        rayleighValidation.push_back(LLSettingsBase::Validator(LLSettingsSky::SETTING_DENSITY_PROFILE_CONSTANT_TERM, false,  LLSD::TypeReal,
            boost::bind(&LLSettingsBase::Validator::verifyFloatRange, _1, _2, llsd::array(0.0f, 1.0f))));
    }
    return rayleighValidation;
}

LLSettingsSky::validation_list_t absorptionValidationList()
{
    static LLSettingsBase::validation_list_t absorptionValidation;
    if (absorptionValidation.empty())
    {
        absorptionValidation.push_back(LLSettingsBase::Validator(LLSettingsSky::SETTING_DENSITY_PROFILE_WIDTH,      false,  LLSD::TypeReal,
            boost::bind(&LLSettingsBase::Validator::verifyFloatRange, _1, _2, llsd::array(0.0f, 32768.0f))));

        absorptionValidation.push_back(LLSettingsBase::Validator(LLSettingsSky::SETTING_DENSITY_PROFILE_EXP_TERM,   false,  LLSD::TypeReal,
            boost::bind(&LLSettingsBase::Validator::verifyFloatRange, _1, _2, llsd::array(0.0f, 2.0f))));

        absorptionValidation.push_back(LLSettingsBase::Validator(LLSettingsSky::SETTING_DENSITY_PROFILE_EXP_SCALE_FACTOR, false,  LLSD::TypeReal,
            boost::bind(&LLSettingsBase::Validator::verifyFloatRange, _1, _2, llsd::array(-1.0f, 1.0f))));

        absorptionValidation.push_back(LLSettingsBase::Validator(LLSettingsSky::SETTING_DENSITY_PROFILE_LINEAR_TERM, false,  LLSD::TypeReal,
            boost::bind(&LLSettingsBase::Validator::verifyFloatRange, _1, _2, llsd::array(0.0f, 2.0f))));

        absorptionValidation.push_back(LLSettingsBase::Validator(LLSettingsSky::SETTING_DENSITY_PROFILE_CONSTANT_TERM, false,  LLSD::TypeReal,
            boost::bind(&LLSettingsBase::Validator::verifyFloatRange, _1, _2, llsd::array(0.0f, 1.0f))));
    }
    return absorptionValidation;
}

LLSettingsSky::validation_list_t mieValidationList()
{
    static LLSettingsBase::validation_list_t mieValidation;
    if (mieValidation.empty())
    {
        mieValidation.push_back(LLSettingsBase::Validator(LLSettingsSky::SETTING_DENSITY_PROFILE_WIDTH,      false,  LLSD::TypeReal,
            boost::bind(&LLSettingsBase::Validator::verifyFloatRange, _1, _2, llsd::array(0.0f, 32768.0f))));

        mieValidation.push_back(LLSettingsBase::Validator(LLSettingsSky::SETTING_DENSITY_PROFILE_EXP_TERM,   false,  LLSD::TypeReal,
            boost::bind(&LLSettingsBase::Validator::verifyFloatRange, _1, _2, llsd::array(0.0f, 2.0f))));

        mieValidation.push_back(LLSettingsBase::Validator(LLSettingsSky::SETTING_DENSITY_PROFILE_EXP_SCALE_FACTOR, false,  LLSD::TypeReal,
            boost::bind(&LLSettingsBase::Validator::verifyFloatRange, _1, _2, llsd::array(-1.0f, 1.0f))));

        mieValidation.push_back(LLSettingsBase::Validator(LLSettingsSky::SETTING_DENSITY_PROFILE_LINEAR_TERM, false,  LLSD::TypeReal,
            boost::bind(&LLSettingsBase::Validator::verifyFloatRange, _1, _2, llsd::array(0.0f, 2.0f))));

        mieValidation.push_back(LLSettingsBase::Validator(LLSettingsSky::SETTING_DENSITY_PROFILE_CONSTANT_TERM, false,  LLSD::TypeReal,
            boost::bind(&LLSettingsBase::Validator::verifyFloatRange, _1, _2, llsd::array(0.0f, 1.0f))));

        mieValidation.push_back(LLSettingsBase::Validator(LLSettingsSky::SETTING_MIE_ANISOTROPY_FACTOR, false,  LLSD::TypeReal,
            boost::bind(&LLSettingsBase::Validator::verifyFloatRange, _1, _2, llsd::array(0.0f, 1.0f))));
    }
    return mieValidation;
}

bool validateLegacyHaze(LLSD &value, U32 flags)
{
    LLSettingsSky::validation_list_t legacyHazeValidations = legacyHazeValidationList();
    llassert(value.type() == LLSD::TypeMap);
    LLSD result = LLSettingsBase::settingValidation(value, legacyHazeValidations, flags);
    if (result["errors"].size() > 0)
    {
        LL_WARNS("SETTINGS") << "Legacy Haze Config Validation errors: " << result["errors"] << LL_ENDL;
        return false;
    }
    if (result["warnings"].size() > 0)
    {
        LL_WARNS("SETTINGS") << "Legacy Haze Config Validation warnings: " << result["warnings"] << LL_ENDL;
        return false;
    }
    return true;
}

bool validateRayleighLayers(LLSD &value, U32 flags)
{
    LLSettingsSky::validation_list_t rayleighValidations = rayleighValidationList();
    if (value.isArray())
    {
        bool allGood = true;
        for (LLSD::array_iterator itf = value.beginArray(); itf != value.endArray(); ++itf)
        {
            LLSD& layerConfig = (*itf);
            if (layerConfig.type() == LLSD::TypeMap)
            {
                if (!validateRayleighLayers(layerConfig, flags))
                {
                    allGood = false;
                }
            }
            else if (layerConfig.type() == LLSD::TypeArray)
            {
                return validateRayleighLayers(layerConfig, flags);
            }
            else
            {
                return LLSettingsBase::settingValidation(value, rayleighValidations, flags);
            }
        }
        return allGood;
    }
    llassert(value.type() == LLSD::TypeMap);
    LLSD result = LLSettingsBase::settingValidation(value, rayleighValidations, flags);
    if (result["errors"].size() > 0)
    {
        LL_WARNS("SETTINGS") << "Rayleigh Config Validation errors: " << result["errors"] << LL_ENDL;
        return false;
    }
    if (result["warnings"].size() > 0)
    {
        LL_WARNS("SETTINGS") << "Rayleigh Config Validation warnings: " << result["errors"] << LL_ENDL;
        return false;
    }
    return true;
}

bool validateAbsorptionLayers(LLSD &value, U32 flags)
{
    LLSettingsBase::validation_list_t absorptionValidations = absorptionValidationList();
    if (value.isArray())
    {
        bool allGood = true;
        for (LLSD::array_iterator itf = value.beginArray(); itf != value.endArray(); ++itf)
        {
            LLSD& layerConfig = (*itf);
            if (layerConfig.type() == LLSD::TypeMap)
            {
                if (!validateAbsorptionLayers(layerConfig, flags))
                {
                    allGood = false;
                }
            }
            else if (layerConfig.type() == LLSD::TypeArray)
            {
                return validateAbsorptionLayers(layerConfig, flags);
            }
            else
            {
                return LLSettingsBase::settingValidation(value, absorptionValidations, flags);
            }
        }
        return allGood;
    }
    llassert(value.type() == LLSD::TypeMap);
    LLSD result = LLSettingsBase::settingValidation(value, absorptionValidations, flags);
    if (result["errors"].size() > 0)
    {
        LL_WARNS("SETTINGS") << "Absorption Config Validation errors: " << result["errors"] << LL_ENDL;
        return false;
    }
    if (result["warnings"].size() > 0)
    {
        LL_WARNS("SETTINGS") << "Absorption Config Validation warnings: " << result["errors"] << LL_ENDL;
        return false;
    }
    return true;
}

bool validateMieLayers(LLSD &value, U32 flags)
{
    LLSettingsBase::validation_list_t mieValidations = mieValidationList();
    if (value.isArray())
    {
        bool allGood = true;
        for (LLSD::array_iterator itf = value.beginArray(); itf != value.endArray(); ++itf)
        {
            LLSD& layerConfig = (*itf);
            if (layerConfig.type() == LLSD::TypeMap)
            {
                if (!validateMieLayers(layerConfig, flags))
                {
                    allGood = false;
                }
            }
            else if (layerConfig.type() == LLSD::TypeArray)
            {
                return validateMieLayers(layerConfig, flags);
            }
            else
            {
                return LLSettingsBase::settingValidation(value, mieValidations, flags);
            }
        }
        return allGood;
    }
    LLSD result = LLSettingsBase::settingValidation(value, mieValidations, flags);
    if (result["errors"].size() > 0)
    {
        LL_WARNS("SETTINGS") << "Mie Config Validation errors: " << result["errors"] << LL_ENDL;
        return false;
    }
    if (result["warnings"].size() > 0)
    {
        LL_WARNS("SETTINGS") << "Mie Config Validation warnings: " << result["warnings"] << LL_ENDL;
        return false;
    }
    return true;
}

}

//=========================================================================
LLSettingsSky::LLSettingsSky(const LLSD &data) :
    LLSettingsBase(data),
    mNextSunTextureId(),
    mNextMoonTextureId(),
    mNextCloudTextureId(),
    mNextBloomTextureId(),
    mNextRainbowTextureId(),
    mNextHaloTextureId()
{
}

LLSettingsSky::LLSettingsSky():
    LLSettingsBase(),
    mNextSunTextureId(),
    mNextMoonTextureId(),
    mNextCloudTextureId(),
    mNextBloomTextureId(),
    mNextRainbowTextureId(),
    mNextHaloTextureId()
{
}

void LLSettingsSky::replaceSettings(LLSD settings)
{
    LLSettingsBase::replaceSettings(settings);
    mNextSunTextureId.setNull();
    mNextMoonTextureId.setNull();
    mNextCloudTextureId.setNull();
    mNextBloomTextureId.setNull();
    mNextRainbowTextureId.setNull();
    mNextHaloTextureId.setNull();
}

void LLSettingsSky::replaceWithSky(LLSettingsSky::ptr_t pother)
{
    replaceWith(pother);

    mNextSunTextureId = pother->mNextSunTextureId;
    mNextMoonTextureId = pother->mNextMoonTextureId;
    mNextCloudTextureId = pother->mNextCloudTextureId;
    mNextBloomTextureId = pother->mNextBloomTextureId;
    mNextRainbowTextureId = pother->mNextRainbowTextureId;
    mNextHaloTextureId = pother->mNextHaloTextureId;
}

void LLSettingsSky::blend(const LLSettingsBase::ptr_t &end, F64 blendf)
{
    LL_PROFILE_ZONE_SCOPED_CATEGORY_ENVIRONMENT;
    llassert(getSettingsType() == end->getSettingsType());

    LLSettingsSky::ptr_t other = PTR_NAMESPACE::dynamic_pointer_cast<LLSettingsSky>(end);
    if (other)
    {
        if (other->mSettings.has(SETTING_LEGACY_HAZE))
        {
            if (!mSettings.has(SETTING_LEGACY_HAZE) || !mSettings[SETTING_LEGACY_HAZE].has(SETTING_AMBIENT))
            {
                // Special case since SETTING_AMBIENT is both in outer and legacy maps, we prioritize legacy one
                // see getAmbientColor(), we are about to replaceSettings(), so we are free to set it
                setAmbientColor(getAmbientColor());
            }
        }
        else
        {
            if (mSettings.has(SETTING_LEGACY_HAZE) && mSettings[SETTING_LEGACY_HAZE].has(SETTING_AMBIENT))
            {
                // Special case due to ambient's duality
                // We need to match 'other's' structure for interpolation.
                // We are free to change mSettings, since we are about to reset it
                mSettings[SETTING_AMBIENT] = getAmbientColor().getValue();
                mSettings[SETTING_LEGACY_HAZE].erase(SETTING_AMBIENT);
            }
        }

        LLUUID cloud_noise_id = getCloudNoiseTextureId();
        LLUUID cloud_noise_id_next = other->getCloudNoiseTextureId();
        F64 cloud_shadow = 0;
        if (!cloud_noise_id.isNull() && cloud_noise_id_next.isNull())
        {
            // If there is no cloud texture in destination, reduce coverage to imitate disappearance
            // See LLDrawPoolWLSky::renderSkyClouds... we don't blend present texture with null
            // Note: Probably can be done by shader
            cloud_shadow = lerp(mSettings[SETTING_CLOUD_SHADOW].asReal(), (F64)0.f, blendf);
            cloud_noise_id_next = cloud_noise_id;
        }
        else if (cloud_noise_id.isNull() && !cloud_noise_id_next.isNull())
        {
            // Source has no cloud texture, reduce initial coverage to imitate appearance
            // use same texture as destination
            cloud_shadow = lerp((F64)0.f, other->mSettings[SETTING_CLOUD_SHADOW].asReal(), blendf);
            setCloudNoiseTextureId(cloud_noise_id_next);
        }
        else
        {
            cloud_shadow = lerp(mSettings[SETTING_CLOUD_SHADOW].asReal(), other->mSettings[SETTING_CLOUD_SHADOW].asReal(), blendf);
        }

        LLSD blenddata = interpolateSDMap(mSettings, other->mSettings, other->getParameterMap(), blendf);
        blenddata[SETTING_CLOUD_SHADOW] = LLSD::Real(cloud_shadow);
        replaceSettings(blenddata);
        mNextSunTextureId = other->getSunTextureId();
        mNextMoonTextureId = other->getMoonTextureId();
        mNextCloudTextureId = cloud_noise_id_next;
        mNextBloomTextureId = other->getBloomTextureId();
        mNextRainbowTextureId = other->getRainbowTextureId();
        mNextHaloTextureId = other->getHaloTextureId();
    }
    else
    {
        LL_WARNS("SETTINGS") << "Could not cast end settings to sky. No blend performed." << LL_ENDL;
    }

    setBlendFactor(blendf);
}

LLSettingsSky::stringset_t LLSettingsSky::getSkipInterpolateKeys() const
{
    static stringset_t skipSet;

    if (skipSet.empty())
    {
        skipSet = LLSettingsBase::getSkipInterpolateKeys();
        skipSet.insert(SETTING_RAYLEIGH_CONFIG);
        skipSet.insert(SETTING_MIE_CONFIG);
        skipSet.insert(SETTING_ABSORPTION_CONFIG);
        skipSet.insert(SETTING_CLOUD_SHADOW);
    }

    return skipSet;
}

LLSettingsSky::stringset_t LLSettingsSky::getSlerpKeys() const
{
    static stringset_t slepSet;

    if (slepSet.empty())
    {
        slepSet.insert(SETTING_SUN_ROTATION);
        slepSet.insert(SETTING_MOON_ROTATION);
    }

    return slepSet;
}

LLSettingsSky::validation_list_t LLSettingsSky::getValidationList() const
{
    return LLSettingsSky::validationList();
}

LLSettingsSky::validation_list_t LLSettingsSky::validationList()
{
    static validation_list_t validation;

    if (validation.empty())
    {
        validation.push_back(Validator(SETTING_BLOOM_TEXTUREID,     true,  LLSD::TypeUUID));
        validation.push_back(Validator(SETTING_RAINBOW_TEXTUREID,   false,  LLSD::TypeUUID));
        validation.push_back(Validator(SETTING_HALO_TEXTUREID,      false,  LLSD::TypeUUID));

        validation.push_back(Validator(SETTING_CLOUD_COLOR,         true,  LLSD::TypeArray,
            boost::bind(&Validator::verifyVectorMinMax, _1, _2,
                llsd::array(0.0f, 0.0f, 0.0f, "*"),
                llsd::array(1.0f, 1.0f, 1.0f, "*"))));
        validation.push_back(Validator(SETTING_CLOUD_POS_DENSITY1,  true,  LLSD::TypeArray,
            boost::bind(&Validator::verifyVectorMinMax, _1, _2,
                llsd::array(0.0f, 0.0f, 0.0f, "*"),
                llsd::array(1.0f, 1.0f, 3.0f, "*"))));
        validation.push_back(Validator(SETTING_CLOUD_POS_DENSITY2,  true,  LLSD::TypeArray,
            boost::bind(&Validator::verifyVectorMinMax, _1, _2,
                llsd::array(0.0f, 0.0f, 0.0f, "*"),
                llsd::array(1.0f, 1.0f, 1.0f, "*"))));
        validation.push_back(Validator(SETTING_CLOUD_SCALE,         true,  LLSD::TypeReal,
            boost::bind(&Validator::verifyFloatRange, _1, _2, llsd::array(0.001f, 3.0f))));
        validation.push_back(Validator(SETTING_CLOUD_SCROLL_RATE,   true,  LLSD::TypeArray,
            boost::bind(&Validator::verifyVectorMinMax, _1, _2,
                llsd::array(-50.0f, -50.0f),
                llsd::array(50.0f, 50.0f))));
        validation.push_back(Validator(SETTING_CLOUD_SHADOW,        true,  LLSD::TypeReal,
            boost::bind(&Validator::verifyFloatRange, _1, _2, llsd::array(0.0f, 1.0f))));
        validation.push_back(Validator(SETTING_CLOUD_TEXTUREID,     false, LLSD::TypeUUID));
        validation.push_back(Validator(SETTING_CLOUD_VARIANCE,      false,  LLSD::TypeReal,
            boost::bind(&Validator::verifyFloatRange, _1, _2, llsd::array(0.0f, 1.0f))));

        validation.push_back(Validator(SETTING_DOME_OFFSET,         false, LLSD::TypeReal,
            boost::bind(&Validator::verifyFloatRange, _1, _2, llsd::array(0.0f, 1.0f))));
        validation.push_back(Validator(SETTING_DOME_RADIUS,         false, LLSD::TypeReal,
            boost::bind(&Validator::verifyFloatRange, _1, _2, llsd::array(1000.0f, 2000.0f))));
        validation.push_back(Validator(SETTING_GAMMA,               true,  LLSD::TypeReal,
            boost::bind(&Validator::verifyFloatRange, _1, _2, llsd::array(0.0f, 20.0f))));
        validation.push_back(Validator(SETTING_GLOW,                true,  LLSD::TypeArray,
            boost::bind(&Validator::verifyVectorMinMax, _1, _2,
                llsd::array(0.2f, "*", -10.0f, "*"),
                llsd::array(40.0f, "*", 10.0f, "*"))));

        validation.push_back(Validator(SETTING_MAX_Y,               true,  LLSD::TypeReal,
            boost::bind(&Validator::verifyFloatRange, _1, _2, llsd::array(0.0f, 10000.0f))));
        validation.push_back(Validator(SETTING_MOON_ROTATION,       true,  LLSD::TypeArray, &Validator::verifyQuaternionNormal));
        validation.push_back(Validator(SETTING_MOON_SCALE,          false, LLSD::TypeReal,
                boost::bind(&Validator::verifyFloatRange, _1, _2, llsd::array(0.25f, 20.0f)), LLSD::Real(1.0)));
        validation.push_back(Validator(SETTING_MOON_TEXTUREID,      false, LLSD::TypeUUID));
        validation.push_back(Validator(SETTING_MOON_BRIGHTNESS,     false,  LLSD::TypeReal,
            boost::bind(&Validator::verifyFloatRange, _1, _2, llsd::array(0.0f, 1.0f))));

        validation.push_back(Validator(SETTING_STAR_BRIGHTNESS,     true,  LLSD::TypeReal,
            boost::bind(&Validator::verifyFloatRange, _1, _2, llsd::array(0.0f, 500.0f))));
        validation.push_back(Validator(SETTING_SUNLIGHT_COLOR,      true,  LLSD::TypeArray,
            boost::bind(&Validator::verifyVectorMinMax, _1, _2,
                llsd::array(0.0f, 0.0f, 0.0f, "*"),
                llsd::array(3.0f, 3.0f, 3.0f, "*"))));
        validation.push_back(Validator(SETTING_SUN_ROTATION,        true,  LLSD::TypeArray, &Validator::verifyQuaternionNormal));
        validation.push_back(Validator(SETTING_SUN_SCALE,           false, LLSD::TypeReal,
            boost::bind(&Validator::verifyFloatRange, _1, _2, llsd::array(0.25f, 20.0f)), LLSD::Real(1.0)));
        validation.push_back(Validator(SETTING_SUN_TEXTUREID, false, LLSD::TypeUUID));

        validation.push_back(Validator(SETTING_PLANET_RADIUS,       true,  LLSD::TypeReal,
            boost::bind(&Validator::verifyFloatRange, _1, _2, llsd::array(1000.0f, 32768.0f))));

        validation.push_back(Validator(SETTING_SKY_BOTTOM_RADIUS,   true,  LLSD::TypeReal,
            boost::bind(&Validator::verifyFloatRange, _1, _2, llsd::array(1000.0f, 32768.0f))));

        validation.push_back(Validator(SETTING_SKY_TOP_RADIUS,       true,  LLSD::TypeReal,
            boost::bind(&Validator::verifyFloatRange, _1, _2, llsd::array(1000.0f, 32768.0f))));

        validation.push_back(Validator(SETTING_SUN_ARC_RADIANS,      true,  LLSD::TypeReal,
            boost::bind(&Validator::verifyFloatRange, _1, _2, llsd::array(0.0f, 0.1f))));

        validation.push_back(Validator(SETTING_SKY_MOISTURE_LEVEL,      false,  LLSD::TypeReal,
            boost::bind(&Validator::verifyFloatRange, _1, _2, llsd::array(0.0f, 1.0f))));

        validation.push_back(Validator(SETTING_SKY_DROPLET_RADIUS,      false,  LLSD::TypeReal,
            boost::bind(&Validator::verifyFloatRange, _1, _2, llsd::array(5.0f, 1000.0f))));

        validation.push_back(Validator(SETTING_SKY_ICE_LEVEL,      false,  LLSD::TypeReal,
            boost::bind(&Validator::verifyFloatRange, _1, _2, llsd::array(0.0f, 1.0f))));

        validation.push_back(Validator(SETTING_REFLECTION_PROBE_AMBIANCE, false, LLSD::TypeReal,
            boost::bind(&Validator::verifyFloatRange, _1, _2, LLSD(llsd::array(0.0f, 10.0f)))));

        validation.push_back(Validator(SETTING_RAYLEIGH_CONFIG, true, LLSD::TypeArray, &validateRayleighLayers));
        validation.push_back(Validator(SETTING_ABSORPTION_CONFIG, true, LLSD::TypeArray, &validateAbsorptionLayers));
        validation.push_back(Validator(SETTING_MIE_CONFIG, true, LLSD::TypeArray, &validateMieLayers));
        validation.push_back(Validator(SETTING_LEGACY_HAZE, false, LLSD::TypeMap, &validateLegacyHaze));
    }
    return validation;
}

LLSD LLSettingsSky::createDensityProfileLayer(
    F32 width,
    F32 exponential_term,
    F32 exponential_scale_factor,
    F32 linear_term,
    F32 constant_term,
    F32 aniso_factor)
{
    LLSD dflt_layer;
    dflt_layer[SETTING_DENSITY_PROFILE_WIDTH]            = width; // 0 -> the entire atmosphere
    dflt_layer[SETTING_DENSITY_PROFILE_EXP_TERM]         = exponential_term;
    dflt_layer[SETTING_DENSITY_PROFILE_EXP_SCALE_FACTOR] = exponential_scale_factor;
    dflt_layer[SETTING_DENSITY_PROFILE_LINEAR_TERM]      = linear_term;
    dflt_layer[SETTING_DENSITY_PROFILE_CONSTANT_TERM]    = constant_term;

    if (aniso_factor != 0.0f)
    {
        dflt_layer[SETTING_MIE_ANISOTROPY_FACTOR] = aniso_factor;
    }

    return dflt_layer;
}

LLSD LLSettingsSky::createSingleLayerDensityProfile(
    F32 width,
    F32 exponential_term,
    F32 exponential_scale_factor,
    F32 linear_term,
    F32 constant_term,
    F32 aniso_factor)
{
    LLSD dflt;
    LLSD dflt_layer = createDensityProfileLayer(width, exponential_term, exponential_scale_factor, linear_term, constant_term, aniso_factor);
    dflt.append(dflt_layer);
    return dflt;
}

LLSD LLSettingsSky::rayleighConfigDefault()
{
    return createSingleLayerDensityProfile(0.0f,  1.0f, -1.0f / 8000.0f, 0.0f, 0.0f);
}

LLSD LLSettingsSky::absorptionConfigDefault()
{
// absorption (ozone) has two linear ramping zones
    LLSD dflt_absorption_layer_a = createDensityProfileLayer(25000.0f, 0.0f, 0.0f, -1.0f / 25000.0f, -2.0f / 3.0f);
    LLSD dflt_absorption_layer_b = createDensityProfileLayer(0.0f, 0.0f, 0.0f, -1.0f / 15000.0f, 8.0f / 3.0f);
    LLSD dflt_absorption;
    dflt_absorption.append(dflt_absorption_layer_a);
    dflt_absorption.append(dflt_absorption_layer_b);
    return dflt_absorption;
}

LLSD LLSettingsSky::mieConfigDefault()
{
    LLSD dflt_mie = createSingleLayerDensityProfile(0.0f,  1.0f, -1.0f / 1200.0f, 0.0f, 0.0f, 0.8f);
    return dflt_mie;
}

LLSD LLSettingsSky::defaults(const LLSettingsBase::TrackPosition& position)
{
    static LLSD dfltsetting;

    if (dfltsetting.size() == 0)
    {
        LLQuaternion sunquat;
        LLQuaternion moonquat;

        F32 azimuth  = (F_PI * position) + (80.0f * DEG_TO_RAD);
        F32 altitude = (F_PI * position);

        // give the sun and moon slightly different tracks through the sky
        // instead of positioning them at opposite poles from each other...
        sunquat  = convert_azimuth_and_altitude_to_quat(altitude,                   azimuth);
        moonquat = convert_azimuth_and_altitude_to_quat(altitude + (F_PI * 0.125f), azimuth + (F_PI * 0.125f));

<<<<<<< HEAD
        // Magic constants copied form dfltsetting.xml 
=======
        // Magic constants copied form dfltsetting.xml
>>>>>>> 1a8a5404
        dfltsetting[SETTING_CLOUD_COLOR]        = LLColor4(0.4099f, 0.4099f, 0.4099f, 0.0f).getValue();
        dfltsetting[SETTING_CLOUD_POS_DENSITY1] = LLColor4(1.0000f, 0.5260f, 1.0000f, 0.0f).getValue();
        dfltsetting[SETTING_CLOUD_POS_DENSITY2] = LLColor4(1.0000f, 0.5260f, 1.0000f, 0.0f).getValue();
        dfltsetting[SETTING_CLOUD_SCALE]        = LLSD::Real(0.4199);
        dfltsetting[SETTING_CLOUD_SCROLL_RATE]  = llsd::array(0.2, 0.01);
        dfltsetting[SETTING_CLOUD_SHADOW]       = LLSD::Real(0.2699);
        dfltsetting[SETTING_CLOUD_VARIANCE]     = LLSD::Real(0.0);

        dfltsetting[SETTING_DOME_OFFSET]        = LLSD::Real(0.96f);
        dfltsetting[SETTING_DOME_RADIUS]        = LLSD::Real(15000.f);
        dfltsetting[SETTING_GAMMA]              = LLSD::Real(1.0);
        dfltsetting[SETTING_GLOW]               = LLColor4(5.000f, 0.0010f, -0.4799f, 1.0f).getValue();
<<<<<<< HEAD
    
=======

>>>>>>> 1a8a5404
        dfltsetting[SETTING_MAX_Y]              = LLSD::Real(1605);
        dfltsetting[SETTING_MOON_ROTATION]      = moonquat.getValue();
        dfltsetting[SETTING_MOON_BRIGHTNESS]    = LLSD::Real(0.5f);

        dfltsetting[SETTING_STAR_BRIGHTNESS]    = LLSD::Real(250.0000);
        dfltsetting[SETTING_SUNLIGHT_COLOR]     = LLColor4(0.7342f, 0.7815f, 0.8999f, 0.0f).getValue();
        dfltsetting[SETTING_SUN_ROTATION]       = sunquat.getValue();

        dfltsetting[SETTING_BLOOM_TEXTUREID]    = GetDefaultBloomTextureId();
        dfltsetting[SETTING_CLOUD_TEXTUREID]    = GetDefaultCloudNoiseTextureId();
        dfltsetting[SETTING_MOON_TEXTUREID]     = GetDefaultMoonTextureId();
        dfltsetting[SETTING_SUN_TEXTUREID]      = GetDefaultSunTextureId();
        dfltsetting[SETTING_RAINBOW_TEXTUREID]  = GetDefaultRainbowTextureId();
        dfltsetting[SETTING_HALO_TEXTUREID]     = GetDefaultHaloTextureId();

        dfltsetting[SETTING_TYPE] = "sky";

        // defaults are for earth...
        dfltsetting[SETTING_PLANET_RADIUS]      = 6360.0f;
        dfltsetting[SETTING_SKY_BOTTOM_RADIUS]  = 6360.0f;
        dfltsetting[SETTING_SKY_TOP_RADIUS]     = 6420.0f;
        dfltsetting[SETTING_SUN_ARC_RADIANS]    = 0.00045f;

        dfltsetting[SETTING_SKY_MOISTURE_LEVEL] = 0.0f;
        dfltsetting[SETTING_SKY_DROPLET_RADIUS] = 800.0f;
        dfltsetting[SETTING_SKY_ICE_LEVEL]      = 0.0f;

        dfltsetting[SETTING_REFLECTION_PROBE_AMBIANCE] = 0.0f;

        dfltsetting[SETTING_RAYLEIGH_CONFIG]    = rayleighConfigDefault();
        dfltsetting[SETTING_MIE_CONFIG]         = mieConfigDefault();
        dfltsetting[SETTING_ABSORPTION_CONFIG]  = absorptionConfigDefault();
    }

    return dfltsetting;
}

LLSD LLSettingsSky::translateLegacyHazeSettings(const LLSD& legacy)
{
    LLSD legacyhazesettings;

// AdvancedAtmospherics TODO
// These need to be translated into density profile info in the new settings format...
// LEGACY_ATMOSPHERICS
    if (legacy.has(SETTING_AMBIENT))
    {
        legacyhazesettings[SETTING_AMBIENT] = LLColor3(legacy[SETTING_AMBIENT]).getValue();
    }
    if (legacy.has(SETTING_BLUE_DENSITY))
    {
        legacyhazesettings[SETTING_BLUE_DENSITY] = LLColor3(legacy[SETTING_BLUE_DENSITY]).getValue();
    }
    if (legacy.has(SETTING_BLUE_HORIZON))
    {
        legacyhazesettings[SETTING_BLUE_HORIZON] = LLColor3(legacy[SETTING_BLUE_HORIZON]).getValue();
    }
    if (legacy.has(SETTING_DENSITY_MULTIPLIER))
    {
        legacyhazesettings[SETTING_DENSITY_MULTIPLIER] = LLSD::Real(legacy[SETTING_DENSITY_MULTIPLIER][0].asReal());
    }
    if (legacy.has(SETTING_DISTANCE_MULTIPLIER))
    {
        legacyhazesettings[SETTING_DISTANCE_MULTIPLIER] = LLSD::Real(legacy[SETTING_DISTANCE_MULTIPLIER][0].asReal());
    }
    if (legacy.has(SETTING_HAZE_DENSITY))
    {
        legacyhazesettings[SETTING_HAZE_DENSITY] = LLSD::Real(legacy[SETTING_HAZE_DENSITY][0].asReal());
    }
    if (legacy.has(SETTING_HAZE_HORIZON))
    {
        legacyhazesettings[SETTING_HAZE_HORIZON] = LLSD::Real(legacy[SETTING_HAZE_HORIZON][0].asReal());
    }

    return legacyhazesettings;
}

LLSD LLSettingsSky::translateLegacySettings(const LLSD& legacy)
{
    bool converted_something(false);
    LLSD newsettings(defaults());

    // Move legacy haze parameters to an inner map
    // allowing backward compat and simple conversion to legacy format
    LLSD legacyhazesettings;
    legacyhazesettings = translateLegacyHazeSettings(legacy);
    if (legacyhazesettings.size() > 0)
    {
        newsettings[SETTING_LEGACY_HAZE] = legacyhazesettings;
        converted_something |= true;
    }

    if (legacy.has(SETTING_CLOUD_COLOR))
    {
        newsettings[SETTING_CLOUD_COLOR] = LLColor3(legacy[SETTING_CLOUD_COLOR]).getValue();
        converted_something |= true;
    }
    if (legacy.has(SETTING_CLOUD_POS_DENSITY1))
    {
        newsettings[SETTING_CLOUD_POS_DENSITY1] = LLColor3(legacy[SETTING_CLOUD_POS_DENSITY1]).getValue();
        converted_something |= true;
    }
    if (legacy.has(SETTING_CLOUD_POS_DENSITY2))
    {
        newsettings[SETTING_CLOUD_POS_DENSITY2] = LLColor3(legacy[SETTING_CLOUD_POS_DENSITY2]).getValue();
        converted_something |= true;
    }
    if (legacy.has(SETTING_CLOUD_SCALE))
    {
        newsettings[SETTING_CLOUD_SCALE] = LLSD::Real(legacy[SETTING_CLOUD_SCALE][0].asReal());
        converted_something |= true;
    }
    if (legacy.has(SETTING_CLOUD_SCROLL_RATE))
    {
        LLVector2 cloud_scroll(legacy[SETTING_CLOUD_SCROLL_RATE]);

        cloud_scroll -= LLVector2(10, 10);
        if (legacy.has(SETTING_LEGACY_ENABLE_CLOUD_SCROLL))
        {
            LLSD enabled = legacy[SETTING_LEGACY_ENABLE_CLOUD_SCROLL];
            if (!enabled[0].asBoolean())
                cloud_scroll.mV[0] = 0.0f;
            if (!enabled[1].asBoolean())
                cloud_scroll.mV[1] = 0.0f;
        }

        newsettings[SETTING_CLOUD_SCROLL_RATE] = cloud_scroll.getValue();
        converted_something |= true;
    }
    if (legacy.has(SETTING_CLOUD_SHADOW))
    {
        newsettings[SETTING_CLOUD_SHADOW] = LLSD::Real(legacy[SETTING_CLOUD_SHADOW][0].asReal());
        converted_something |= true;
    }


    if (legacy.has(SETTING_GAMMA))
    {
        newsettings[SETTING_GAMMA] = legacy[SETTING_GAMMA][0].asReal();
        converted_something |= true;
    }
    if (legacy.has(SETTING_GLOW))
    {
        newsettings[SETTING_GLOW] = LLColor3(legacy[SETTING_GLOW]).getValue();
        converted_something |= true;
    }

    if (legacy.has(SETTING_MAX_Y))
    {
        newsettings[SETTING_MAX_Y] = LLSD::Real(legacy[SETTING_MAX_Y][0].asReal());
        converted_something |= true;
    }
    if (legacy.has(SETTING_STAR_BRIGHTNESS))
    {
        newsettings[SETTING_STAR_BRIGHTNESS] = LLSD::Real(legacy[SETTING_STAR_BRIGHTNESS].asReal() * 250.0f);
        converted_something |= true;
    }
    if (legacy.has(SETTING_SUNLIGHT_COLOR))
    {
        newsettings[SETTING_SUNLIGHT_COLOR] = LLColor4(legacy[SETTING_SUNLIGHT_COLOR]).getValue();
        converted_something |= true;
    }

    if (legacy.has(SETTING_PLANET_RADIUS))
    {
        newsettings[SETTING_PLANET_RADIUS] = LLSD::Real(legacy[SETTING_PLANET_RADIUS].asReal());
        converted_something |= true;
    }

    if (legacy.has(SETTING_SKY_BOTTOM_RADIUS))
    {
        newsettings[SETTING_SKY_BOTTOM_RADIUS] = LLSD::Real(legacy[SETTING_SKY_BOTTOM_RADIUS].asReal());
        converted_something |= true;
    }

    if (legacy.has(SETTING_SKY_TOP_RADIUS))
    {
        newsettings[SETTING_SKY_TOP_RADIUS] = LLSD::Real(legacy[SETTING_SKY_TOP_RADIUS].asReal());
        converted_something |= true;
    }

    if (legacy.has(SETTING_SUN_ARC_RADIANS))
    {
        newsettings[SETTING_SUN_ARC_RADIANS] = LLSD::Real(legacy[SETTING_SUN_ARC_RADIANS].asReal());
        converted_something |= true;
    }

    if (legacy.has(SETTING_LEGACY_EAST_ANGLE) && legacy.has(SETTING_LEGACY_SUN_ANGLE))
    {
        // get counter-clockwise radian angle from clockwise legacy WL east angle...
        F32 azimuth  = -legacy[SETTING_LEGACY_EAST_ANGLE].asReal();
        F32 altitude =  legacy[SETTING_LEGACY_SUN_ANGLE].asReal();

        LLQuaternion sunquat  = convert_azimuth_and_altitude_to_quat(azimuth, altitude);
        // original WL moon dir was diametrically opposed to the sun dir
        LLQuaternion moonquat = convert_azimuth_and_altitude_to_quat(azimuth + F_PI, -altitude);

        newsettings[SETTING_SUN_ROTATION]  = sunquat.getValue();
        newsettings[SETTING_MOON_ROTATION] = moonquat.getValue();
        converted_something |= true;
    }

    if (!converted_something)
        return LLSD();

    return newsettings;
}

void LLSettingsSky::updateSettings()
{
    LL_PROFILE_ZONE_SCOPED_CATEGORY_ENVIRONMENT;

    // base class clears dirty flag so as to not trigger recursive update
    LLSettingsBase::updateSettings();

    // NOTE: these functions are designed to do nothing unless a dirty bit has been set
    // so if you add new settings that are referenced by these update functions,
    // you'll need to insure that your setter updates the dirty bits as well
    calculateHeavenlyBodyPositions();
    calculateLightSettings();
}

F32 LLSettingsSky::getSunMoonGlowFactor() const
{
    return getIsSunUp()  ? 1.0f  :
           getIsMoonUp() ? getMoonBrightness() * 0.25 : 0.0f;
}

bool LLSettingsSky::getIsSunUp() const
{
    LLVector3 sunDir = getSunDirection();
    return sunDir.mV[2] >= 0.0f;
}

bool LLSettingsSky::getIsMoonUp() const
{
    LLVector3 moonDir = getMoonDirection();
    return moonDir.mV[2] >= 0.0f;
}

void LLSettingsSky::calculateHeavenlyBodyPositions()  const
{
    LLQuaternion sunq  = getSunRotation();
    LLQuaternion moonq = getMoonRotation();

    mSunDirection  = LLVector3::x_axis * sunq;
    mMoonDirection = LLVector3::x_axis * moonq;

    mSunDirection.normalize();
    mMoonDirection.normalize();

    if (mSunDirection.lengthSquared() < 0.01f)
        LL_WARNS("SETTINGS") << "Zero length sun direction. Wailing and gnashing of teeth may follow... or not." << LL_ENDL;
    if (mMoonDirection.lengthSquared() < 0.01f)
        LL_WARNS("SETTINGS") << "Zero length moon direction. Wailing and gnashing of teeth may follow... or not." << LL_ENDL;
}

LLVector3 LLSettingsSky::getLightDirection() const
{
    update();

    // is the normal from the sun or the moon
    if (getIsSunUp())
    {
        return mSunDirection;
    }
    else if (getIsMoonUp())
    {
        return mMoonDirection;
    }

    return LLVector3::z_axis_neg;
}

LLColor3 LLSettingsSky::getLightDiffuse() const
{
    update();

    // is the normal from the sun or the moon
    if (getIsSunUp())
    {
        return getSunDiffuse();
    }
    else if (getIsMoonUp())
    {
        return getMoonDiffuse();
    }

    return LLColor3::white;
}

LLColor3 LLSettingsSky::getColor(const std::string& key, const LLColor3& default_value) const
{
    LL_PROFILE_ZONE_SCOPED_CATEGORY_ENVIRONMENT;
    if (mSettings.has(SETTING_LEGACY_HAZE) && mSettings[SETTING_LEGACY_HAZE].has(key))
    {
        return LLColor3(mSettings[SETTING_LEGACY_HAZE][key]);
    }
    if (mSettings.has(key))
    {
        return LLColor3(mSettings[key]);
    }
    return default_value;
}

F32 LLSettingsSky::getFloat(const std::string& key, F32 default_value) const
{
    LL_PROFILE_ZONE_SCOPED_CATEGORY_ENVIRONMENT;
    if (mSettings.has(SETTING_LEGACY_HAZE) && mSettings[SETTING_LEGACY_HAZE].has(key))
    {
        return mSettings[SETTING_LEGACY_HAZE][key].asReal();
    }
    if (mSettings.has(key))
    {
        return mSettings[key].asReal();
    }
    return default_value;
}

LLColor3 LLSettingsSky::getAmbientColor() const
{
    return getColor(SETTING_AMBIENT, LLColor3(0.25f, 0.25f, 0.25f));
}

LLColor3 LLSettingsSky::getAmbientColorClamped() const
{
    LLColor3 ambient = getAmbientColor();

    F32 max_color = llmax(ambient.mV[0], ambient.mV[1], ambient.mV[2]);
    if (max_color > 1.0f)
    {
        ambient *= 1.0f/max_color;
    }

    return ambient;
}

LLColor3 LLSettingsSky::getBlueDensity() const
{
    return getColor(SETTING_BLUE_DENSITY, LLColor3(0.2447f, 0.4487f, 0.7599f));
}

LLColor3 LLSettingsSky::getBlueHorizon() const
{
    return getColor(SETTING_BLUE_HORIZON, LLColor3(0.4954f, 0.4954f, 0.6399f));
}

F32 LLSettingsSky::getHazeDensity() const
{
    return getFloat(SETTING_HAZE_DENSITY, 0.7f);
}

F32 LLSettingsSky::getHazeHorizon() const
{
    return getFloat(SETTING_HAZE_HORIZON, 0.19f);
}

F32 LLSettingsSky::getDensityMultiplier() const
{
    return getFloat(SETTING_DENSITY_MULTIPLIER, 0.0001f);
}

F32 LLSettingsSky::getDistanceMultiplier() const
{
    return getFloat(SETTING_DISTANCE_MULTIPLIER, 0.8f);
}

void LLSettingsSky::setPlanetRadius(F32 radius)
{
    mSettings[SETTING_PLANET_RADIUS] = radius;
}

void LLSettingsSky::setSkyBottomRadius(F32 radius)
{
    mSettings[SETTING_SKY_BOTTOM_RADIUS] = radius;
}

void LLSettingsSky::setSkyTopRadius(F32 radius)
{
    mSettings[SETTING_SKY_TOP_RADIUS] = radius;
}

void LLSettingsSky::setSunArcRadians(F32 radians)
{
    mSettings[SETTING_SUN_ARC_RADIANS] = radians;
}

void LLSettingsSky::setMieAnisotropy(F32 aniso_factor)
{
    getMieConfig()[SETTING_MIE_ANISOTROPY_FACTOR] = aniso_factor;
}

void LLSettingsSky::setSkyMoistureLevel(F32 moisture_level)
{
    setValue(SETTING_SKY_MOISTURE_LEVEL, moisture_level);
}

void LLSettingsSky::setSkyDropletRadius(F32 radius)
{
    setValue(SETTING_SKY_DROPLET_RADIUS,radius);
}

void LLSettingsSky::setSkyIceLevel(F32 ice_level)
{
    setValue(SETTING_SKY_ICE_LEVEL, ice_level);
}

void LLSettingsSky::setReflectionProbeAmbiance(F32 ambiance)
{
    setValue(SETTING_REFLECTION_PROBE_AMBIANCE, ambiance);
}

void LLSettingsSky::setAmbientColor(const LLColor3 &val)
{
    mSettings[SETTING_LEGACY_HAZE][SETTING_AMBIENT] = val.getValue();
    setDirtyFlag(true);
}

void LLSettingsSky::setBlueDensity(const LLColor3 &val)
{
    mSettings[SETTING_LEGACY_HAZE][SETTING_BLUE_DENSITY] = val.getValue();
    setDirtyFlag(true);
}

void LLSettingsSky::setBlueHorizon(const LLColor3 &val)
{
    mSettings[SETTING_LEGACY_HAZE][SETTING_BLUE_HORIZON] = val.getValue();
    setDirtyFlag(true);
}

void LLSettingsSky::setDensityMultiplier(F32 val)
{
    mSettings[SETTING_LEGACY_HAZE][SETTING_DENSITY_MULTIPLIER] = val;
    setDirtyFlag(true);
}

void LLSettingsSky::setDistanceMultiplier(F32 val)
{
    mSettings[SETTING_LEGACY_HAZE][SETTING_DISTANCE_MULTIPLIER] = val;
    setDirtyFlag(true);
}

void LLSettingsSky::setHazeDensity(F32 val)
{
    mSettings[SETTING_LEGACY_HAZE][SETTING_HAZE_DENSITY] = val;
    setDirtyFlag(true);
}

void LLSettingsSky::setHazeHorizon(F32 val)
{
    mSettings[SETTING_LEGACY_HAZE][SETTING_HAZE_HORIZON] = val;
    setDirtyFlag(true);
}

// Get total from rayleigh and mie density values for normalization
LLColor3 LLSettingsSky::getTotalDensity() const
{
    LLColor3    blue_density = getBlueDensity();
    F32         haze_density = getHazeDensity();
    LLColor3 total_density = blue_density + smear(haze_density);
    return total_density;
}

// Sunlight attenuation effect (hue and brightness) due to atmosphere
// this is used later for sunlight modulation at various altitudes
LLColor3 LLSettingsSky::getLightAttenuation(F32 distance) const
{
    F32         density_multiplier = getDensityMultiplier();
    LLColor3    blue_density       = getBlueDensity();
    F32         haze_density       = getHazeDensity();
    // Approximate line integral over requested distance
    LLColor3    light_atten = (blue_density * 1.0 + smear(haze_density * 0.25f)) * density_multiplier * distance;
    return light_atten;
}

LLColor3 LLSettingsSky::getLightTransmittance(F32 distance) const
{
    LLColor3 total_density      = getTotalDensity();
    F32      density_multiplier = getDensityMultiplier();
    // Transparency (-> density) from Beer's law
    LLColor3 transmittance = componentExp(total_density * -(density_multiplier * distance));
    return transmittance;
}

// SL-16127: getTotalDensity() and getDensityMultiplier() call LLSettingsSky::getColor() and LLSettingsSky::getFloat() respectively which are S-L-O-W
LLColor3 LLSettingsSky::getLightTransmittanceFast( const LLColor3& total_density, const F32 density_multiplier, const F32 distance ) const
{
    // Transparency (-> density) from Beer's law
    LLColor3 transmittance = componentExp(total_density * -(density_multiplier * distance));
    return transmittance;
}

// performs soft scale clip and gamma correction ala the shader implementation
// scales colors down to 0 - 1 range preserving relative ratios
LLColor3 LLSettingsSky::gammaCorrect(const LLColor3& in,const F32 &gamma) const
{
    //F32 gamma = getGamma(); // SL-16127: Use cached gamma from atmospheric vars

    LLColor3 v(in);
    // scale down to 0 to 1 range preserving relative ratio (aka homegenize)
    F32 max_color = llmax(llmax(in.mV[0], in.mV[1]), in.mV[2]);
    if (max_color > 1.0f)
    {
        v *= 1.0f / max_color;
    }

    LLColor3 color = in * 2.0f;
    color = smear(1.f) - componentSaturate(color); // clamping after mul seems wrong, but prevents negative colors...
    componentPow(color, gamma);
    color = smear(1.f) - color;
    return color;
}

LLVector3 LLSettingsSky::getSunDirection() const
{
    update();
    return mSunDirection;
}

LLVector3 LLSettingsSky::getMoonDirection() const
{
    update();
    return mMoonDirection;
}

LLColor4 LLSettingsSky::getMoonAmbient() const
{
    update();
    return mMoonAmbient;
}

LLColor3 LLSettingsSky::getMoonDiffuse() const
{
    update();
    return mMoonDiffuse;
}

LLColor4 LLSettingsSky::getSunAmbient() const
{
    update();
    return mSunAmbient;
}

LLColor3 LLSettingsSky::getSunDiffuse() const
{
    update();
    return mSunDiffuse;
}

LLColor4 LLSettingsSky::getHazeColor() const
{
    update();
    return mHazeColor;
}

LLColor4 LLSettingsSky::getTotalAmbient() const
{
    update();
    return mTotalAmbient;
}

LLColor3 LLSettingsSky::getMoonlightColor() const
{
    return getSunlightColor(); //moon and sun share light color
}

void LLSettingsSky::clampColor(LLColor3& color, F32 gamma, F32 scale) const
{
    F32 max_color = llmax(color.mV[0], color.mV[1], color.mV[2]);
    if (max_color > scale)
    {
        color *= scale/max_color;
    }
    LLColor3 linear(color);
    linear *= 1.0 / scale;
    linear = smear(1.0f) - linear;
    linear = componentPow(linear, gamma);
    linear *= scale;
    color = linear;
}

// Similar/Shared Algorithms:
//     indra\llinventory\llsettingssky.cpp                                        -- LLSettingsSky::calculateLightSettings()
//     indra\newview\app_settings\shaders\class1\windlight\atmosphericsFuncs.glsl -- calcAtmosphericVars()
void LLSettingsSky::calculateLightSettings() const
{
    // Initialize temp variables
    LLColor3    sunlight = getSunlightColor();
    LLColor3    ambient  = getAmbientColor();

    F32         cloud_shadow = getCloudShadow();
    LLVector3   lightnorm = getLightDirection();

    // Sunlight attenuation effect (hue and brightness) due to atmosphere
    // this is used later for sunlight modulation at various altitudes
    F32         max_y               = getMaxY();
    LLColor3    light_atten         = getLightAttenuation(max_y);
    LLColor3    light_transmittance = getLightTransmittance(max_y);

    // and vary_sunlight will work properly with moon light
    const F32 LIMIT = FLT_EPSILON * 8.0f;

    F32 lighty = fabs(lightnorm[2]);
    if(lighty >= LIMIT)
    {
        lighty = 1.f / lighty;
    }
    lighty = llmax(LIMIT, lighty);
    componentMultBy(sunlight, componentExp((light_atten * -1.f) * lighty));
    componentMultBy(sunlight, light_transmittance);

    //increase ambient when there are more clouds
    LLColor3 tmpAmbient = ambient + (smear(1.f) - ambient) * cloud_shadow * 0.5;

    //brightness of surface both sunlight and ambient
    mSunDiffuse = sunlight;
    mSunAmbient = tmpAmbient;

    F32 haze_horizon = getHazeHorizon();

    sunlight *= 1.0 - cloud_shadow;
    sunlight += tmpAmbient;

    mHazeColor = getBlueHorizon() * getBlueDensity() * sunlight;
    mHazeColor += LLColor4(haze_horizon, haze_horizon, haze_horizon, haze_horizon) * getHazeDensity() * sunlight;

    F32 moon_brightness = getIsMoonUp() ? getMoonBrightness() : 0.001f;

    LLColor3 moonlight = getMoonlightColor();
    LLColor3 moonlight_b(0.66f, 0.66f, 1.2f); // scotopic ambient value

    componentMultBy(moonlight, componentExp((light_atten * -1.f) * lighty));

    mMoonDiffuse  = componentMult(moonlight, light_transmittance) * moon_brightness;
    mMoonAmbient  = moonlight_b * 0.0125f;

    mTotalAmbient = ambient;
}

LLUUID LLSettingsSky::GetDefaultAssetId()
{
    return DEFAULT_ASSET_ID;
}

LLUUID LLSettingsSky::GetDefaultSunTextureId()
{
    return LLUUID::null;
}


LLUUID LLSettingsSky::GetBlankSunTextureId()
{
    return DEFAULT_SUN_ID;
}

LLUUID LLSettingsSky::GetDefaultMoonTextureId()
{
    return DEFAULT_MOON_ID;
}

LLUUID LLSettingsSky::GetDefaultCloudNoiseTextureId()
{
    return DEFAULT_CLOUD_ID;
}

LLUUID LLSettingsSky::GetDefaultBloomTextureId()
{
    return IMG_BLOOM1;
}

LLUUID LLSettingsSky::GetDefaultRainbowTextureId()
{
    return IMG_RAINBOW;
}

LLUUID LLSettingsSky::GetDefaultHaloTextureId()
{
    return IMG_HALO;
}

F32 LLSettingsSky::getPlanetRadius() const
{
    return mSettings[SETTING_PLANET_RADIUS].asReal();
}

F32 LLSettingsSky::getSkyMoistureLevel() const
{
    return mSettings[SETTING_SKY_MOISTURE_LEVEL].asReal();
}

F32 LLSettingsSky::getSkyDropletRadius() const
{
    return mSettings[SETTING_SKY_DROPLET_RADIUS].asReal();
}

F32 LLSettingsSky::getSkyIceLevel() const
{
    return mSettings[SETTING_SKY_ICE_LEVEL].asReal();
}

F32 LLSettingsSky::getReflectionProbeAmbiance(bool auto_adjust) const
{
    if (auto_adjust && canAutoAdjust())
    {
        return sAutoAdjustProbeAmbiance;
    }

    return mSettings[SETTING_REFLECTION_PROBE_AMBIANCE].asReal();
}

<<<<<<< HEAD
=======
F32 LLSettingsSky::getTotalReflectionProbeAmbiance(F32 cloud_shadow_scale, bool auto_adjust) const
{
#if 0
    // feed cloud shadow back into reflection probe ambiance to mimic pre-reflection-probe behavior
    // without brightening dark/interior spaces
    F32 probe_ambiance = getReflectionProbeAmbiance(auto_adjust);

    if (probe_ambiance > 0.f && probe_ambiance < 1.f)
    {
        probe_ambiance += (1.f - probe_ambiance) * getCloudShadow() * cloud_shadow_scale;
    }

    return probe_ambiance;
#else
    return getReflectionProbeAmbiance(auto_adjust);
#endif
}

>>>>>>> 1a8a5404
F32 LLSettingsSky::getSkyBottomRadius() const
{
    return mSettings[SETTING_SKY_BOTTOM_RADIUS].asReal();
}

F32 LLSettingsSky::getSkyTopRadius() const
{
    return mSettings[SETTING_SKY_TOP_RADIUS].asReal();
}

F32 LLSettingsSky::getSunArcRadians() const
{
    return mSettings[SETTING_SUN_ARC_RADIANS].asReal();
}

F32 LLSettingsSky::getMieAnisotropy() const
{
    return getMieConfig()[SETTING_MIE_ANISOTROPY_FACTOR].asReal();
}

LLSD LLSettingsSky::getRayleighConfig() const
{
    LLSD copy = *(mSettings[SETTING_RAYLEIGH_CONFIG].beginArray());
    return copy;
}

LLSD LLSettingsSky::getMieConfig() const
{
    LLSD copy = *(mSettings[SETTING_MIE_CONFIG].beginArray());
    return copy;
}

LLSD LLSettingsSky::getAbsorptionConfig() const
{
    LLSD copy = *(mSettings[SETTING_ABSORPTION_CONFIG].beginArray());
    return copy;
}

LLSD LLSettingsSky::getRayleighConfigs() const
{
    return mSettings[SETTING_RAYLEIGH_CONFIG];
}

LLSD LLSettingsSky::getMieConfigs() const
{
    return mSettings[SETTING_MIE_CONFIG];
}

LLSD LLSettingsSky::getAbsorptionConfigs() const
{
    return mSettings[SETTING_ABSORPTION_CONFIG];
}

void LLSettingsSky::setRayleighConfigs(const LLSD& rayleighConfig)
{
    mSettings[SETTING_RAYLEIGH_CONFIG] = rayleighConfig;
}

void LLSettingsSky::setMieConfigs(const LLSD& mieConfig)
{
    mSettings[SETTING_MIE_CONFIG] = mieConfig;
}

void LLSettingsSky::setAbsorptionConfigs(const LLSD& absorptionConfig)
{
    mSettings[SETTING_ABSORPTION_CONFIG] = absorptionConfig;
}

LLUUID LLSettingsSky::getBloomTextureId() const
{
    return mSettings[SETTING_BLOOM_TEXTUREID].asUUID();
}

LLUUID LLSettingsSky::getRainbowTextureId() const
{
    return mSettings[SETTING_RAINBOW_TEXTUREID].asUUID();
}

LLUUID LLSettingsSky::getHaloTextureId() const
{
    return mSettings[SETTING_HALO_TEXTUREID].asUUID();
}

//---------------------------------------------------------------------
LLColor3 LLSettingsSky::getCloudColor() const
{
    return LLColor3(mSettings[SETTING_CLOUD_COLOR]);
}

void LLSettingsSky::setCloudColor(const LLColor3 &val)
{
    setValue(SETTING_CLOUD_COLOR, val);
}

LLUUID LLSettingsSky::getCloudNoiseTextureId() const
{
    return mSettings[SETTING_CLOUD_TEXTUREID].asUUID();
}

void LLSettingsSky::setCloudNoiseTextureId(const LLUUID &id)
{
    setValue(SETTING_CLOUD_TEXTUREID, id);
}

LLColor3 LLSettingsSky::getCloudPosDensity1() const
{
    return LLColor3(mSettings[SETTING_CLOUD_POS_DENSITY1]);
}

void LLSettingsSky::setCloudPosDensity1(const LLColor3 &val)
{
    setValue(SETTING_CLOUD_POS_DENSITY1, val);
}

LLColor3 LLSettingsSky::getCloudPosDensity2() const
{
    return LLColor3(mSettings[SETTING_CLOUD_POS_DENSITY2]);
}

void LLSettingsSky::setCloudPosDensity2(const LLColor3 &val)
{
    setValue(SETTING_CLOUD_POS_DENSITY2, val);
}

F32 LLSettingsSky::getCloudScale() const
{
    return mSettings[SETTING_CLOUD_SCALE].asReal();
}

void LLSettingsSky::setCloudScale(F32 val)
{
    setValue(SETTING_CLOUD_SCALE, val);
}

LLVector2 LLSettingsSky::getCloudScrollRate() const
{
    return LLVector2(mSettings[SETTING_CLOUD_SCROLL_RATE]);
}

void LLSettingsSky::setCloudScrollRate(const LLVector2 &val)
{
    setValue(SETTING_CLOUD_SCROLL_RATE, val);
}

void LLSettingsSky::setCloudScrollRateX(F32 val)
{
    mSettings[SETTING_CLOUD_SCROLL_RATE][0] = val;
    setDirtyFlag(true);
}

void LLSettingsSky::setCloudScrollRateY(F32 val)
{
    mSettings[SETTING_CLOUD_SCROLL_RATE][1] = val;
    setDirtyFlag(true);
}

F32 LLSettingsSky::getCloudShadow() const
{
    return mSettings[SETTING_CLOUD_SHADOW].asReal();
}

void LLSettingsSky::setCloudShadow(F32 val)
{
    setValue(SETTING_CLOUD_SHADOW, val);
}

F32 LLSettingsSky::getCloudVariance() const
{
    return mSettings[SETTING_CLOUD_VARIANCE].asReal();
}

void LLSettingsSky::setCloudVariance(F32 val)
{
    setValue(SETTING_CLOUD_VARIANCE, val);
}

F32 LLSettingsSky::getDomeOffset() const
{
    //return mSettings[SETTING_DOME_OFFSET].asReal();
    return DOME_OFFSET;
}

F32 LLSettingsSky::getDomeRadius() const
{
    //return mSettings[SETTING_DOME_RADIUS].asReal();
    return DOME_RADIUS;
}

F32 LLSettingsSky::getGamma() const
{
    return mSettings[SETTING_GAMMA].asReal();
}

void LLSettingsSky::setGamma(F32 val)
{
    mSettings[SETTING_GAMMA] = LLSD::Real(val);
    setDirtyFlag(true);
}

LLColor3 LLSettingsSky::getGlow() const
{
    return LLColor3(mSettings[SETTING_GLOW]);
}

void LLSettingsSky::setGlow(const LLColor3 &val)
{
    setValue(SETTING_GLOW, val);
}

F32 LLSettingsSky::getMaxY() const
{
    return mSettings[SETTING_MAX_Y].asReal();
}

void LLSettingsSky::setMaxY(F32 val)
{
    setValue(SETTING_MAX_Y, val);
}

LLQuaternion LLSettingsSky::getMoonRotation() const
{
    return LLQuaternion(mSettings[SETTING_MOON_ROTATION]);
}

void LLSettingsSky::setMoonRotation(const LLQuaternion &val)
{
    setValue(SETTING_MOON_ROTATION, val);
}

F32 LLSettingsSky::getMoonScale() const
{
    return mSettings[SETTING_MOON_SCALE].asReal();
}

void LLSettingsSky::setMoonScale(F32 val)
{
    setValue(SETTING_MOON_SCALE, val);
}

LLUUID LLSettingsSky::getMoonTextureId() const
{
    return mSettings[SETTING_MOON_TEXTUREID].asUUID();
}

void LLSettingsSky::setMoonTextureId(LLUUID id)
{
    setValue(SETTING_MOON_TEXTUREID, id);
}

F32  LLSettingsSky::getMoonBrightness() const
{
    return mSettings[SETTING_MOON_BRIGHTNESS].asReal();
}

void LLSettingsSky::setMoonBrightness(F32 brightness_factor)
{
    setValue(SETTING_MOON_BRIGHTNESS, brightness_factor);
}

F32 LLSettingsSky::getStarBrightness() const
{
    return mSettings[SETTING_STAR_BRIGHTNESS].asReal();
}

void LLSettingsSky::setStarBrightness(F32 val)
{
    setValue(SETTING_STAR_BRIGHTNESS, val);
}

LLColor3 LLSettingsSky::getSunlightColor() const
{
    return LLColor3(mSettings[SETTING_SUNLIGHT_COLOR]);
}

LLColor3 LLSettingsSky::getSunlightColorClamped() const
{
    LLColor3 sunlight = getSunlightColor();
    //clampColor(sunlight, getGamma(), 3.0f);

    F32 max_color = llmax(sunlight.mV[0], sunlight.mV[1], sunlight.mV[2]);
    if (max_color > 1.0f)
    {
        sunlight *= 1.0f/max_color;
    }

    return sunlight;
}

void LLSettingsSky::setSunlightColor(const LLColor3 &val)
{
    setValue(SETTING_SUNLIGHT_COLOR, val);
}

LLQuaternion LLSettingsSky::getSunRotation() const
{
    return LLQuaternion(mSettings[SETTING_SUN_ROTATION]);
}

void LLSettingsSky::setSunRotation(const LLQuaternion &val)
{
    setValue(SETTING_SUN_ROTATION, val);
}


F32 LLSettingsSky::getSunScale() const
{
    return mSettings[SETTING_SUN_SCALE].asReal();
}

void LLSettingsSky::setSunScale(F32 val)
{
    setValue(SETTING_SUN_SCALE, val);
}

LLUUID LLSettingsSky::getSunTextureId() const
{
    return mSettings[SETTING_SUN_TEXTUREID].asUUID();
}

void LLSettingsSky::setSunTextureId(LLUUID id)
{
    setValue(SETTING_SUN_TEXTUREID, id);
}

LLUUID LLSettingsSky::getNextSunTextureId() const
{
    return mNextSunTextureId;
}

LLUUID LLSettingsSky::getNextMoonTextureId() const
{
    return mNextMoonTextureId;
}

LLUUID LLSettingsSky::getNextCloudNoiseTextureId() const
{
    return mNextCloudTextureId;
}

LLUUID LLSettingsSky::getNextBloomTextureId() const
{
    return mNextBloomTextureId;
}

// if true, this sky is a candidate for auto-adjustment
bool LLSettingsSky::canAutoAdjust() const 
{ 
    return !mSettings.has(SETTING_REFLECTION_PROBE_AMBIANCE);
}<|MERGE_RESOLUTION|>--- conflicted
+++ resolved
@@ -173,15 +173,9 @@
         legacyHazeValidation.push_back(LLSettingsBase::Validator(LLSettingsSky::SETTING_HAZE_HORIZON,        false,  LLSD::TypeReal,
             boost::bind(&LLSettingsBase::Validator::verifyFloatRange, _1, _2, llsd::array(0.0f, 5.0f))));
         // <FS:Beq> FIRE-29682 Allow full range density multipliers
-<<<<<<< HEAD
-        // legacyHazeValidation.push_back(LLSettingsBase::Validator(LLSettingsSky::SETTING_DENSITY_MULTIPLIER,  false,  LLSD::TypeReal,  
-            // boost::bind(&LLSettingsBase::Validator::verifyFloatRange, _1, _2, llsd::array(0.0001f, 2.0f))));
-        legacyHazeValidation.push_back(LLSettingsBase::Validator(LLSettingsSky::SETTING_DENSITY_MULTIPLIER,  false,  LLSD::TypeReal,  
-=======
         // legacyHazeValidation.push_back(LLSettingsBase::Validator(LLSettingsSky::SETTING_DENSITY_MULTIPLIER,  false,  LLSD::TypeReal,
             // boost::bind(&LLSettingsBase::Validator::verifyFloatRange, _1, _2, llsd::array(0.0001f, 2.0f))));
         legacyHazeValidation.push_back(LLSettingsBase::Validator(LLSettingsSky::SETTING_DENSITY_MULTIPLIER,  false,  LLSD::TypeReal,
->>>>>>> 1a8a5404
             boost::bind(&LLSettingsBase::Validator::verifyFloatRange, _1, _2, llsd::array(0.0000001f, 2.0f))));
         // </FS:Beq>
         legacyHazeValidation.push_back(LLSettingsBase::Validator(LLSettingsSky::SETTING_DISTANCE_MULTIPLIER, false,  LLSD::TypeReal,
@@ -730,11 +724,7 @@
         sunquat  = convert_azimuth_and_altitude_to_quat(altitude,                   azimuth);
         moonquat = convert_azimuth_and_altitude_to_quat(altitude + (F_PI * 0.125f), azimuth + (F_PI * 0.125f));
 
-<<<<<<< HEAD
-        // Magic constants copied form dfltsetting.xml 
-=======
         // Magic constants copied form dfltsetting.xml
->>>>>>> 1a8a5404
         dfltsetting[SETTING_CLOUD_COLOR]        = LLColor4(0.4099f, 0.4099f, 0.4099f, 0.0f).getValue();
         dfltsetting[SETTING_CLOUD_POS_DENSITY1] = LLColor4(1.0000f, 0.5260f, 1.0000f, 0.0f).getValue();
         dfltsetting[SETTING_CLOUD_POS_DENSITY2] = LLColor4(1.0000f, 0.5260f, 1.0000f, 0.0f).getValue();
@@ -747,11 +737,7 @@
         dfltsetting[SETTING_DOME_RADIUS]        = LLSD::Real(15000.f);
         dfltsetting[SETTING_GAMMA]              = LLSD::Real(1.0);
         dfltsetting[SETTING_GLOW]               = LLColor4(5.000f, 0.0010f, -0.4799f, 1.0f).getValue();
-<<<<<<< HEAD
-    
-=======
-
->>>>>>> 1a8a5404
+
         dfltsetting[SETTING_MAX_Y]              = LLSD::Real(1605);
         dfltsetting[SETTING_MOON_ROTATION]      = moonquat.getValue();
         dfltsetting[SETTING_MOON_BRIGHTNESS]    = LLSD::Real(0.5f);
@@ -1461,27 +1447,6 @@
     return mSettings[SETTING_REFLECTION_PROBE_AMBIANCE].asReal();
 }
 
-<<<<<<< HEAD
-=======
-F32 LLSettingsSky::getTotalReflectionProbeAmbiance(F32 cloud_shadow_scale, bool auto_adjust) const
-{
-#if 0
-    // feed cloud shadow back into reflection probe ambiance to mimic pre-reflection-probe behavior
-    // without brightening dark/interior spaces
-    F32 probe_ambiance = getReflectionProbeAmbiance(auto_adjust);
-
-    if (probe_ambiance > 0.f && probe_ambiance < 1.f)
-    {
-        probe_ambiance += (1.f - probe_ambiance) * getCloudShadow() * cloud_shadow_scale;
-    }
-
-    return probe_ambiance;
-#else
-    return getReflectionProbeAmbiance(auto_adjust);
-#endif
-}
-
->>>>>>> 1a8a5404
 F32 LLSettingsSky::getSkyBottomRadius() const
 {
     return mSettings[SETTING_SKY_BOTTOM_RADIUS].asReal();
@@ -1827,7 +1792,7 @@
 }
 
 // if true, this sky is a candidate for auto-adjustment
-bool LLSettingsSky::canAutoAdjust() const 
-{ 
+bool LLSettingsSky::canAutoAdjust() const
+{
     return !mSettings.has(SETTING_REFLECTION_PROBE_AMBIANCE);
 }