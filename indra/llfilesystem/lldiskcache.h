--- conflicted
+++ resolved
@@ -165,18 +165,8 @@
          * directory. Primarily used here to determine the directory size
          * before and after the cache purge
          */
-<<<<<<< HEAD
         uintmax_t updateCacheSize(const uintmax_t newsize); // <FS:Beq/> enable time based caching of dirfilesize except when force is true.
-        uintmax_t dirFileSize(const std::string& dir, bool force=false); // <FS:Beq/> enable time based caching of dirfilesize except when force is true.
-
-        /**
-         * Utility function to convert an LLAssetType enum into a
-         * string that we use as part of the cache file filename
-         */
-        const std::string assetTypeToString(LLAssetType::EType at);
-=======
-        uintmax_t dirFileSize(const std::string& dir);
->>>>>>> 8f658804
+        uintmax_t dirFileSize(const std::string& dir, bool force = false); // <FS:Beq/> enable time based caching of dirfilesize except when force is true.
 
         /**
          * cache the directory size cos it takes forever to calculate it
