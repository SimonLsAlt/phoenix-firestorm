/**
 * @file lldir_win32.h
 * @brief Definition of directory utilities class for windows
 *
 * $LicenseInfo:firstyear=2000&license=viewerlgpl$
 * Second Life Viewer Source Code
 * Copyright (C) 2010, Linden Research, Inc.
 *
 * This library is free software; you can redistribute it and/or
 * modify it under the terms of the GNU Lesser General Public
 * License as published by the Free Software Foundation;
 * version 2.1 of the License only.
 *
 * This library is distributed in the hope that it will be useful,
 * but WITHOUT ANY WARRANTY; without even the implied warranty of
 * MERCHANTABILITY or FITNESS FOR A PARTICULAR PURPOSE.  See the GNU
 * Lesser General Public License for more details.
 *
 * You should have received a copy of the GNU Lesser General Public
 * License along with this library; if not, write to the Free Software
 * Foundation, Inc., 51 Franklin Street, Fifth Floor, Boston, MA  02110-1301  USA
 *
 * Linden Research, Inc., 945 Battery Street, San Francisco, CA  94111  USA
 * $/LicenseInfo$
 */

#if !LL_WINDOWS
#error This header must not be included when compiling for any target other than Windows. Consider including lldir.h instead.
#endif // !LL_WINDOWS

#ifndef LL_LLDIR_WIN32_H
#define LL_LLDIR_WIN32_H

#include "lldir.h"

class LLDir_Win32 : public LLDir
{
public:
    LLDir_Win32();
    virtual ~LLDir_Win32();

    /*virtual*/ void initAppDirs(const std::string &app_name,
        const std::string& app_read_only_data_dir);

    /*virtual*/ std::string getCurPath();
    /*virtual*/ U32 countFilesInDir(const std::string &dirname, const std::string &mask);
    /*virtual*/ bool fileExists(const std::string &filename) const;
<<<<<<< HEAD
    /*virtual*/ BOOL getNextFileInDir(const std::string &dirname, const std::string &mask, std::string &fname); //FS:LGG  for LGG's particle beam
=======
    /*virtual*/ bool getNextFileInDir(const std::string &dirname, const std::string &mask, std::string &fname); //FS:LGG  for LGG's particle beam
>>>>>>> 050d2fef
    /*virtual*/ std::string getLLPluginLauncher();
    /*virtual*/ std::string getLLPluginFilename(std::string base_name);

private:
<<<<<<< HEAD
    BOOL getNextFileInDir(const llutf16string &dirname, const std::string &mask, std::string &fname); //FS:LGG for LGG's particle beam
    void* mDirSearch_h;
=======
    void* mDirSearch_h{ nullptr };
>>>>>>> 050d2fef
    llutf16string mCurrentDir;
};

#endif // LL_LLDIR_WIN32_H

<|MERGE_RESOLUTION|>--- conflicted
+++ resolved
@@ -45,21 +45,12 @@
     /*virtual*/ std::string getCurPath();
     /*virtual*/ U32 countFilesInDir(const std::string &dirname, const std::string &mask);
     /*virtual*/ bool fileExists(const std::string &filename) const;
-<<<<<<< HEAD
-    /*virtual*/ BOOL getNextFileInDir(const std::string &dirname, const std::string &mask, std::string &fname); //FS:LGG  for LGG's particle beam
-=======
     /*virtual*/ bool getNextFileInDir(const std::string &dirname, const std::string &mask, std::string &fname); //FS:LGG  for LGG's particle beam
->>>>>>> 050d2fef
     /*virtual*/ std::string getLLPluginLauncher();
     /*virtual*/ std::string getLLPluginFilename(std::string base_name);
 
 private:
-<<<<<<< HEAD
-    BOOL getNextFileInDir(const llutf16string &dirname, const std::string &mask, std::string &fname); //FS:LGG for LGG's particle beam
-    void* mDirSearch_h;
-=======
     void* mDirSearch_h{ nullptr };
->>>>>>> 050d2fef
     llutf16string mCurrentDir;
 };
 
