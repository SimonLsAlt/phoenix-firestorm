/**
 * @file lldir_win32.h
 * @brief Definition of directory utilities class for windows
 *
 * $LicenseInfo:firstyear=2000&license=viewerlgpl$
 * Second Life Viewer Source Code
 * Copyright (C) 2010, Linden Research, Inc.
 *
 * This library is free software; you can redistribute it and/or
 * modify it under the terms of the GNU Lesser General Public
 * License as published by the Free Software Foundation;
 * version 2.1 of the License only.
 *
 * This library is distributed in the hope that it will be useful,
 * but WITHOUT ANY WARRANTY; without even the implied warranty of
 * MERCHANTABILITY or FITNESS FOR A PARTICULAR PURPOSE.  See the GNU
 * Lesser General Public License for more details.
 *
 * You should have received a copy of the GNU Lesser General Public
 * License along with this library; if not, write to the Free Software
 * Foundation, Inc., 51 Franklin Street, Fifth Floor, Boston, MA  02110-1301  USA
 *
 * Linden Research, Inc., 945 Battery Street, San Francisco, CA  94111  USA
 * $/LicenseInfo$
 */

#if !LL_WINDOWS
#error This header must not be included when compiling for any target other than Windows. Consider including lldir.h instead.
#endif // !LL_WINDOWS

#ifndef LL_LLDIR_WIN32_H
#define LL_LLDIR_WIN32_H

#include "lldir.h"

class LLDir_Win32 : public LLDir
{
public:
    LLDir_Win32();
    virtual ~LLDir_Win32();

<<<<<<< HEAD
	/*virtual*/ std::string getCurPath();
	/*virtual*/ U32 countFilesInDir(const std::string &dirname, const std::string &mask);
	/*virtual*/ bool fileExists(const std::string &filename) const;
	/*virtual*/ bool getNextFileInDir(const std::string &dirname, const std::string &mask, std::string &fname); //FS:LGG  for LGG's particle beam
	/*virtual*/ std::string getLLPluginLauncher();
	/*virtual*/ std::string getLLPluginFilename(std::string base_name);

private:
	void* mDirSearch_h{ nullptr };
	llutf16string mCurrentDir;
=======
    /*virtual*/ void initAppDirs(const std::string &app_name,
        const std::string& app_read_only_data_dir);

    /*virtual*/ std::string getCurPath();
    /*virtual*/ U32 countFilesInDir(const std::string &dirname, const std::string &mask);
    /*virtual*/ bool fileExists(const std::string &filename) const;
    /*virtual*/ bool getNextFileInDir(const std::string &dirname, const std::string &mask, std::string &fname); //FS:LGG  for LGG's particle beam
    /*virtual*/ std::string getLLPluginLauncher();
    /*virtual*/ std::string getLLPluginFilename(std::string base_name);

private:
    void* mDirSearch_h{ nullptr };
    llutf16string mCurrentDir;
>>>>>>> 1a8a5404
};

#endif // LL_LLDIR_WIN32_H

<|MERGE_RESOLUTION|>--- conflicted
+++ resolved
@@ -39,18 +39,6 @@
     LLDir_Win32();
     virtual ~LLDir_Win32();
 
-<<<<<<< HEAD
-	/*virtual*/ std::string getCurPath();
-	/*virtual*/ U32 countFilesInDir(const std::string &dirname, const std::string &mask);
-	/*virtual*/ bool fileExists(const std::string &filename) const;
-	/*virtual*/ bool getNextFileInDir(const std::string &dirname, const std::string &mask, std::string &fname); //FS:LGG  for LGG's particle beam
-	/*virtual*/ std::string getLLPluginLauncher();
-	/*virtual*/ std::string getLLPluginFilename(std::string base_name);
-
-private:
-	void* mDirSearch_h{ nullptr };
-	llutf16string mCurrentDir;
-=======
     /*virtual*/ void initAppDirs(const std::string &app_name,
         const std::string& app_read_only_data_dir);
 
@@ -64,7 +52,6 @@
 private:
     void* mDirSearch_h{ nullptr };
     llutf16string mCurrentDir;
->>>>>>> 1a8a5404
 };
 
 #endif // LL_LLDIR_WIN32_H
