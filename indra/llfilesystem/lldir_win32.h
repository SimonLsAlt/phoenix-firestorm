/** 
 * @file lldir_win32.h
 * @brief Definition of directory utilities class for windows
 *
 * $LicenseInfo:firstyear=2000&license=viewerlgpl$
 * Second Life Viewer Source Code
 * Copyright (C) 2010, Linden Research, Inc.
 * 
 * This library is free software; you can redistribute it and/or
 * modify it under the terms of the GNU Lesser General Public
 * License as published by the Free Software Foundation;
 * version 2.1 of the License only.
 * 
 * This library is distributed in the hope that it will be useful,
 * but WITHOUT ANY WARRANTY; without even the implied warranty of
 * MERCHANTABILITY or FITNESS FOR A PARTICULAR PURPOSE.  See the GNU
 * Lesser General Public License for more details.
 * 
 * You should have received a copy of the GNU Lesser General Public
 * License along with this library; if not, write to the Free Software
 * Foundation, Inc., 51 Franklin Street, Fifth Floor, Boston, MA  02110-1301  USA
 * 
 * Linden Research, Inc., 945 Battery Street, San Francisco, CA  94111  USA
 * $/LicenseInfo$
 */

#if !LL_WINDOWS
#error This header must not be included when compiling for any target other than Windows. Consider including lldir.h instead.
#endif // !LL_WINDOWS

#ifndef LL_LLDIR_WIN32_H
#define LL_LLDIR_WIN32_H

#include "lldir.h"

class LLDir_Win32 : public LLDir
{
public:
	LLDir_Win32();
	virtual ~LLDir_Win32();

	/*virtual*/ void initAppDirs(const std::string &app_name,
		const std::string& app_read_only_data_dir);

	/*virtual*/ std::string getCurPath();
	/*virtual*/ U32 countFilesInDir(const std::string &dirname, const std::string &mask);
	/*virtual*/ bool fileExists(const std::string &filename) const;
	/*virtual*/ BOOL getNextFileInDir(const std::string &dirname, const std::string &mask, std::string &fname); //FS:LGG  for LGG's particle beam
	/*virtual*/ std::string getLLPluginLauncher();
	/*virtual*/ std::string getLLPluginFilename(std::string base_name);

private:
<<<<<<< HEAD
    BOOL getNextFileInDir(const llutf16string &dirname, const std::string &mask, std::string &fname); //FS:LGG for LGG's particle beam
	void* mDirSearch_h;
=======
	void* mDirSearch_h{ nullptr };
>>>>>>> 088f2f4f
	llutf16string mCurrentDir;
};

#endif // LL_LLDIR_WIN32_H

<|MERGE_RESOLUTION|>--- conflicted
+++ resolved
@@ -50,12 +50,8 @@
 	/*virtual*/ std::string getLLPluginFilename(std::string base_name);
 
 private:
-<<<<<<< HEAD
     BOOL getNextFileInDir(const llutf16string &dirname, const std::string &mask, std::string &fname); //FS:LGG for LGG's particle beam
-	void* mDirSearch_h;
-=======
 	void* mDirSearch_h{ nullptr };
->>>>>>> 088f2f4f
 	llutf16string mCurrentDir;
 };
 
