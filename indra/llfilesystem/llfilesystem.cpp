/**
 * @file filesystem.h
 * @brief Simulate local file system operations.
 * @Note The initial implementation does actually use standard C++
 *       file operations but eventually, there will be another
 *       layer that caches and manages file meta data too.
 *
 * $LicenseInfo:firstyear=2002&license=viewerlgpl$
 * Second Life Viewer Source Code
 * Copyright (C) 2010, Linden Research, Inc.
 *
 * This library is free software; you can redistribute it and/or
 * modify it under the terms of the GNU Lesser General Public
 * License as published by the Free Software Foundation;
 * version 2.1 of the License only.
 *
 * This library is distributed in the hope that it will be useful,
 * but WITHOUT ANY WARRANTY; without even the implied warranty of
 * MERCHANTABILITY or FITNESS FOR A PARTICULAR PURPOSE.  See the GNU
 * Lesser General Public License for more details.
 *
 * You should have received a copy of the GNU Lesser General Public
 * License along with this library; if not, write to the Free Software
 * Foundation, Inc., 51 Franklin Street, Fifth Floor, Boston, MA  02110-1301  USA
 *
 * Linden Research, Inc., 945 Battery Street, San Francisco, CA  94111  USA
 * $/LicenseInfo$
 */

#include "linden_common.h"

#include "lldir.h"
#include "llfilesystem.h"
#include "llfasttimer.h"
#include "lldiskcache.h"

const S32 LLFileSystem::READ        = 0x00000001;
const S32 LLFileSystem::WRITE       = 0x00000002;
const S32 LLFileSystem::READ_WRITE  = 0x00000003;  // LLFileSystem::READ & LLFileSystem::WRITE
const S32 LLFileSystem::APPEND      = 0x00000006;  // 0x00000004 & LLFileSystem::WRITE

static LLTrace::BlockTimerStatHandle FTM_VFILE_WAIT("VFile Wait");

LLFileSystem::LLFileSystem(const LLUUID& file_id, const LLAssetType::EType file_type, S32 mode)
{
    mFileType = file_type;
    mFileID = file_id;
    mPosition = 0;
    mBytesRead = 0;
    mMode = mode;

    // This block of code was originally called in the read() method but after comments here:
    // https://bitbucket.org/lindenlab/viewer/commits/e28c1b46e9944f0215a13cab8ee7dded88d7fc90#comment-10537114
    // we decided to follow Henri's suggestion and move the code to update the last access time here.
    if (mode == LLFileSystem::READ)
    {
        // build the filename (TODO: we do this in a few places - perhaps we should factor into a single function)
        std::string id;
        mFileID.toString(id);
        const std::string extra_info = "";
        const std::string filename = LLDiskCache::getInstance()->metaDataToFilepath(id, mFileType, extra_info);

        // update the last access time for the file if it exists - this is required
        // even though we are reading and not writing because this is the
        // way the cache works - it relies on a valid "last accessed time" for
        // each file so it knows how to remove the oldest, unused files
        bool exists = gDirUtilp->fileExists(filename);
        if (exists)
        {
            LLDiskCache::getInstance()->updateFileAccessTime(filename);
        }
    }
}

LLFileSystem::~LLFileSystem()
{
}

// static
bool LLFileSystem::getExists(const LLUUID& file_id, const LLAssetType::EType file_type)
{
    FSZoneC(tracy::Color::Gold); // <FS:Beq> measure cache performance
    std::string id_str;
    file_id.toString(id_str);
    const std::string extra_info = "";
    const std::string filename = LLDiskCache::getInstance()->metaDataToFilepath(id_str, file_type, extra_info);

    // <FS:Ansariel> IO-streams replacement
    //llifstream file(filename, std::ios::binary);
    //if (file.is_open())
    //{
    //    file.seekg(0, std::ios::end);
    //    return file.tellg() > 0;
    //}
    llstat file_stat;
    if (LLFile::stat(filename, &file_stat) == 0)
    {
        return S_ISREG(file_stat.st_mode) && file_stat.st_size > 0;
    }
    // </FS:Ansariel>

    return false;
}

// static
bool LLFileSystem::removeFile(const LLUUID& file_id, const LLAssetType::EType file_type, int suppress_error /*= 0*/)
{
    FSZoneC(tracy::Color::Gold); // <FS:Beq> measure cache performance
    std::string id_str;
    file_id.toString(id_str);
    const std::string extra_info = "";
    const std::string filename =  LLDiskCache::getInstance()->metaDataToFilepath(id_str, file_type, extra_info);

    LLFile::remove(filename.c_str(), suppress_error);

    return true;
}

// static
bool LLFileSystem::renameFile(const LLUUID& old_file_id, const LLAssetType::EType old_file_type,
                              const LLUUID& new_file_id, const LLAssetType::EType new_file_type)
{
    FSZoneC(tracy::Color::Gold); // <FS:Beq> measure cache performance
    std::string old_id_str;
    old_file_id.toString(old_id_str);
    const std::string extra_info = "";
    const std::string old_filename =  LLDiskCache::getInstance()->metaDataToFilepath(old_id_str, old_file_type, extra_info);

    std::string new_id_str;
    new_file_id.toString(new_id_str);
    const std::string new_filename =  LLDiskCache::getInstance()->metaDataToFilepath(new_id_str, new_file_type, extra_info);

    // Rename needs the new file to not exist.
    LLFileSystem::removeFile(new_file_id, new_file_type, ENOENT);

    if (LLFile::rename(old_filename, new_filename) != 0)
    {
        // We would like to return FALSE here indicating the operation
        // failed but the original code does not and doing so seems to
        // break a lot of things so we go with the flow...
        //return FALSE;
        LL_WARNS() << "Failed to rename " << old_file_id << " to " << new_id_str << " reason: "  << strerror(errno) << LL_ENDL;
    }

    return TRUE;
}

// static
S32 LLFileSystem::getFileSize(const LLUUID& file_id, const LLAssetType::EType file_type)
{
    FSZoneC(tracy::Color::Gold); // <FS:Beq> measure cache performance
    std::string id_str;
    file_id.toString(id_str);
    const std::string extra_info = "";
    const std::string filename =  LLDiskCache::getInstance()->metaDataToFilepath(id_str, file_type, extra_info);

    S32 file_size = 0;
    // <FS:Ansariel> IO-streams replacement
    //llifstream file(filename, std::ios::binary);
    //if (file.is_open())
    //{
    //    file.seekg(0, std::ios::end);
    //    file_size = file.tellg();
    //}
    llstat file_stat;
    if (LLFile::stat(filename, &file_stat) == 0)
    {
        file_size = file_stat.st_size;
    }
    // </FS:Ansariel>

    return file_size;
}

BOOL LLFileSystem::read(U8* buffer, S32 bytes)
{
<<<<<<< HEAD
    FSZoneC(tracy::Color::Gold); // <FS:Beq> measure cache performance
    // <FS:Ansariel> Cache fixes
    //BOOL success = TRUE;
=======
>>>>>>> 0c3b7810
    BOOL success = FALSE;

    std::string id;
    mFileID.toString(id);
    const std::string extra_info = "";
    const std::string filename =  LLDiskCache::getInstance()->metaDataToFilepath(id, mFileType, extra_info);

    // <FS:Ansariel> IO-streams replacement
    //llifstream file(filename, std::ios::binary);
    //if (file.is_open())
    //{
    //    file.seekg(mPosition, std::ios::beg);

    //    file.read((char*)buffer, bytes);

    //    if (file)
    //    {
    //        mBytesRead = bytes;
    //    }
    //    else
    //    {
    //        mBytesRead = file.gcount();
    //    }

    //    file.close();

    //    mPosition += mBytesRead;
    //    if (!mBytesRead)
    //    {
    //        success = FALSE;
    //    }
    //}
    LLFILE* file = LLFile::fopen(filename, "rb");
    if (file)
    {
        if (fseek(file, mPosition, SEEK_SET) == 0)
        {
            mBytesRead = fread(buffer, 1, bytes, file);
            fclose(file);

<<<<<<< HEAD
            mPosition += mBytesRead;
            // It probably would be correct to check for mBytesRead == bytes,
            // but that will break avatar rezzing...
            if (mBytesRead)
            {
                success = TRUE;
            }
=======
        file.close();

        mPosition += mBytesRead;
        if (mBytesRead)
        {
            success = TRUE;
>>>>>>> 0c3b7810
        }
    }
    // </FS:Ansariel>

    return success;
}

S32 LLFileSystem::getLastBytesRead()
{
    FSZoneC(tracy::Color::Gold); // <FS:Beq> measure cache performance
    return mBytesRead;
}

BOOL LLFileSystem::eof()
{
    FSZoneC(tracy::Color::Gold); // <FS:Beq> measure cache performance
    return mPosition >= getSize();
}

BOOL LLFileSystem::write(const U8* buffer, S32 bytes)
{
    FSZoneC(tracy::Color::Gold); // <FS:Beq> measure cache performance
    std::string id_str;
    mFileID.toString(id_str);
    const std::string extra_info = "";
    const std::string filename =  LLDiskCache::getInstance()->metaDataToFilepath(id_str, mFileType, extra_info);

    BOOL success = FALSE;

    // <FS:Ansariel> IO-streams replacement
    //if (mMode == APPEND)
    //{
    //    llofstream ofs(filename, std::ios::app | std::ios::binary);
    //    if (ofs)
    //    {
    //        ofs.write((const char*)buffer, bytes);

    //        mPosition = ofs.tellp(); // <FS:Ansariel> Fix asset caching

    //        success = TRUE;
    //    }
    //}
    //// <FS:Ansariel> Fix asset caching
    //else if (mMode == READ_WRITE)
    //{
    //    // Don't truncate if file already exists
    //    llofstream ofs(filename, std::ios::in | std::ios::binary);
    //    if (ofs)
    //    {
    //        ofs.seekp(mPosition, std::ios::beg);
    //        ofs.write((const char*)buffer, bytes);
    //        mPosition += bytes;
    //        success = TRUE;
    //    }
    //    else
    //    {
    //        // File doesn't exist - open in write mode
    //        ofs.open(filename, std::ios::binary);
    //        if (ofs.is_open())
    //        {
    //            ofs.write((const char*)buffer, bytes);
    //            mPosition += bytes;
    //            success = TRUE;
    //        }
    //    }
    //}
    //// </FS:Ansariel>
    //else
    //{
    //    llofstream ofs(filename, std::ios::binary);
    //    if (ofs)
    //    {
    //        ofs.write((const char*)buffer, bytes);

    //        mPosition += bytes;

    //        success = TRUE;
    //    }
    //}
    if (mMode == APPEND)
    {
        LLFILE* ofs = LLFile::fopen(filename, "a+b");
        if (ofs)
        {
            S32 bytes_written = fwrite(buffer, 1, bytes, ofs);
            mPosition = ftell(ofs);
            fclose(ofs);
            success = (bytes_written == bytes);
        }
    }
    else if (mMode == READ_WRITE)
    {
        LLFILE* ofs = LLFile::fopen(filename, "r+b");
        if (ofs)
        {
            if (fseek(ofs, mPosition, SEEK_SET) == 0)
            {
                S32 bytes_written = fwrite(buffer, 1, bytes, ofs);
                mPosition = ftell(ofs);
                fclose(ofs);
                success = (bytes_written == bytes);
            }
        }
        else
        {
            ofs = LLFile::fopen(filename, "wb");
            if (ofs)
            {
                S32 bytes_written = fwrite(buffer, 1, bytes, ofs);
                mPosition = ftell(ofs);
                fclose(ofs);
                success = (bytes_written == bytes);
            }
        }
    }
    else
    {
        LLFILE* ofs = LLFile::fopen(filename, "wb");
        if (ofs)
        {
            S32 bytes_written = fwrite(buffer, 1, bytes, ofs);
            mPosition = ftell(ofs);
            fclose(ofs);
            success = (bytes_written == bytes);
        }
    }
    // </FS:Ansariel>

    return success;
}

BOOL LLFileSystem::seek(S32 offset, S32 origin)
{
    FSZoneC(tracy::Color::Gold); // <FS:Beq> measure cache performance
    if (-1 == origin)
    {
        origin = mPosition;
    }

    S32 new_pos = origin + offset;

    S32 size = getSize();

    if (new_pos > size)
    {
        LL_WARNS() << "Attempt to seek past end of file" << LL_ENDL;

        mPosition = size;
        return FALSE;
    }
    else if (new_pos < 0)
    {
        LL_WARNS() << "Attempt to seek past beginning of file" << LL_ENDL;

        mPosition = 0;
        return FALSE;
    }

    mPosition = new_pos;
    return TRUE;
}

S32 LLFileSystem::tell() const
{
    FSZoneC(tracy::Color::Gold); // <FS:Beq> measure cache performance
    return mPosition;
}

S32 LLFileSystem::getSize()
{
    FSZoneC(tracy::Color::Gold); // <FS:Beq> measure cache performance
    return LLFileSystem::getFileSize(mFileID, mFileType);
}

S32 LLFileSystem::getMaxSize()
{
    FSZoneC(tracy::Color::Gold); // <FS:Beq> measure cache performance
    // offer up a huge size since we don't care what the max is
    return INT_MAX;
}

BOOL LLFileSystem::rename(const LLUUID& new_id, const LLAssetType::EType new_type)
{
    FSZoneC(tracy::Color::Gold); // <FS:Beq> measure cache performance
    LLFileSystem::renameFile(mFileID, mFileType, new_id, new_type);

    mFileID = new_id;
    mFileType = new_type;

    return TRUE;
}

BOOL LLFileSystem::remove()
{
    FSZoneC(tracy::Color::Gold); // <FS:Beq> measure cache performance
    LLFileSystem::removeFile(mFileID, mFileType);

    return TRUE;
}<|MERGE_RESOLUTION|>--- conflicted
+++ resolved
@@ -174,12 +174,7 @@
 
 BOOL LLFileSystem::read(U8* buffer, S32 bytes)
 {
-<<<<<<< HEAD
-    FSZoneC(tracy::Color::Gold); // <FS:Beq> measure cache performance
-    // <FS:Ansariel> Cache fixes
-    //BOOL success = TRUE;
-=======
->>>>>>> 0c3b7810
+    FSZoneC(tracy::Color::Gold); // <FS:Beq> measure cache performance
     BOOL success = FALSE;
 
     std::string id;
@@ -207,9 +202,9 @@
     //    file.close();
 
     //    mPosition += mBytesRead;
-    //    if (!mBytesRead)
-    //    {
-    //        success = FALSE;
+    //    if (mBytesRead)
+    //    {
+    //        success = TRUE;
     //    }
     //}
     LLFILE* file = LLFile::fopen(filename, "rb");
@@ -220,7 +215,6 @@
             mBytesRead = fread(buffer, 1, bytes, file);
             fclose(file);
 
-<<<<<<< HEAD
             mPosition += mBytesRead;
             // It probably would be correct to check for mBytesRead == bytes,
             // but that will break avatar rezzing...
@@ -228,14 +222,6 @@
             {
                 success = TRUE;
             }
-=======
-        file.close();
-
-        mPosition += mBytesRead;
-        if (mBytesRead)
-        {
-            success = TRUE;
->>>>>>> 0c3b7810
         }
     }
     // </FS:Ansariel>
