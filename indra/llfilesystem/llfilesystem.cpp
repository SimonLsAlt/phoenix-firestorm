--- conflicted
+++ resolved
@@ -97,14 +97,8 @@
 // static
 bool LLFileSystem::removeFile(const LLUUID& file_id, const LLAssetType::EType file_type, int suppress_error /*= 0*/)
 {
-<<<<<<< HEAD
-    LL_PROFILE_ZONE_COLOR(tracy::Color::Gold); // <FS:Beq> measure cache performance
-    std::string id_str;
-    file_id.toString(id_str);
-    const std::string filename =  LLDiskCache::metaDataToFilepath(id_str, file_type);
-=======
+    LL_PROFILE_ZONE_COLOR(tracy::Color::Gold); // <FS:Beq> measure cache performance
     const std::string filename = LLDiskCache::metaDataToFilepath(file_id, file_type);
->>>>>>> 8f658804
 
     LLFile::remove(filename.c_str(), suppress_error);
 
@@ -115,19 +109,9 @@
 bool LLFileSystem::renameFile(const LLUUID& old_file_id, const LLAssetType::EType old_file_type,
                               const LLUUID& new_file_id, const LLAssetType::EType new_file_type)
 {
-<<<<<<< HEAD
-    LL_PROFILE_ZONE_COLOR(tracy::Color::Gold); // <FS:Beq> measure cache performance
-    std::string old_id_str;
-    old_file_id.toString(old_id_str);
-    const std::string old_filename =  LLDiskCache::metaDataToFilepath(old_id_str, old_file_type);
-
-    std::string new_id_str;
-    new_file_id.toString(new_id_str);
-    const std::string new_filename =  LLDiskCache::metaDataToFilepath(new_id_str, new_file_type);
-=======
+    LL_PROFILE_ZONE_COLOR(tracy::Color::Gold); // <FS:Beq> measure cache performance
     const std::string old_filename = LLDiskCache::metaDataToFilepath(old_file_id, old_file_type);
     const std::string new_filename = LLDiskCache::metaDataToFilepath(new_file_id, new_file_type);
->>>>>>> 8f658804
 
     // Rename needs the new file to not exist.
     LLFileSystem::removeFile(new_file_id, new_file_type, ENOENT);
@@ -147,14 +131,8 @@
 // static
 S32 LLFileSystem::getFileSize(const LLUUID& file_id, const LLAssetType::EType file_type)
 {
-<<<<<<< HEAD
-    LL_PROFILE_ZONE_COLOR(tracy::Color::Gold); // <FS:Beq> measure cache performance
-    std::string id_str;
-    file_id.toString(id_str);
-    const std::string filename =  LLDiskCache::metaDataToFilepath(id_str, file_type);
-=======
+    LL_PROFILE_ZONE_COLOR(tracy::Color::Gold); // <FS:Beq> measure cache performance
     const std::string filename = LLDiskCache::metaDataToFilepath(file_id, file_type);
->>>>>>> 8f658804
 
     S32 file_size = 0;
     // <FS:Ansariel> IO-streams replacement
@@ -242,14 +220,8 @@
 
 bool LLFileSystem::write(const U8* buffer, S32 bytes)
 {
-<<<<<<< HEAD
-    LL_PROFILE_ZONE_COLOR(tracy::Color::Gold); // <FS:Beq> measure cache performance
-    std::string id_str;
-    mFileID.toString(id_str);
-    const std::string filename =  LLDiskCache::metaDataToFilepath(id_str, mFileType);
-=======
+    LL_PROFILE_ZONE_COLOR(tracy::Color::Gold); // <FS:Beq> measure cache performance
     const std::string filename = LLDiskCache::metaDataToFilepath(mFileID, mFileType);
->>>>>>> 8f658804
 
     bool success = false;
 
@@ -261,12 +233,11 @@
     //    {
     //        ofs.write((const char*)buffer, bytes);
 
-    //        mPosition = (S32)ofs.tellp(); // <FS:Ansariel> Fix asset caching
+    //        mPosition = (S32)ofs.tellp();
 
     //        success = true;
     //    }
     //}
-    //// <FS:Ansariel> Fix asset caching
     //else if (mMode == READ_WRITE)
     //{
     //    // Don't truncate if file already exists
@@ -290,7 +261,6 @@
     //        }
     //    }
     //}
-    //// </FS:Ansariel>
     //else
     //{
     //    llofstream ofs(filename, std::ios::binary);
@@ -308,18 +278,10 @@
         LLFILE* ofs = LLFile::fopen(filename, "a+b");
         if (ofs)
         {
-<<<<<<< HEAD
             S32 bytes_written = static_cast<S32>(fwrite(buffer, 1, bytes, ofs));
             mPosition = ftell(ofs);
             fclose(ofs);
             success = (bytes_written == bytes);
-=======
-            ofs.write((const char*)buffer, bytes);
-
-            mPosition = (S32)ofs.tellp();
-
-            success = true;
->>>>>>> 8f658804
         }
     }
     else if (mMode == READ_WRITE)
