--- conflicted
+++ resolved
@@ -371,15 +371,9 @@
 
 // get the next file in the directory
 // AO: Used by LGG selection beams
-<<<<<<< HEAD
-BOOL LLDir_Win32::getNextFileInDir(const std::string &dirname, const std::string &mask, std::string &fname)
-{
-    BOOL fileFound = FALSE;
-=======
 bool LLDir_Win32::getNextFileInDir(const std::string &dirname, const std::string &mask, std::string &fname)
 {
     bool fileFound = false;
->>>>>>> 050d2fef
     fname = "";
 
     WIN32_FIND_DATAW FileData;
@@ -398,11 +392,7 @@
         // Check error opening Directory structure
         if ((mDirSearch_h = FindFirstFile(pathname.c_str(), &FileData)) != INVALID_HANDLE_VALUE)
         {
-<<<<<<< HEAD
-           fileFound = TRUE;
-=======
            fileFound = true;
->>>>>>> 050d2fef
         }
     }
 
@@ -416,11 +406,7 @@
                )
            )
        {
-<<<<<<< HEAD
-          fileFound = FALSE;
-=======
           fileFound = false;
->>>>>>> 050d2fef
        }
     } while (   mDirSearch_h != INVALID_HANDLE_VALUE
              && !fileFound
