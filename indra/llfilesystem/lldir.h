--- conflicted
+++ resolved
@@ -50,17 +50,6 @@
     LL_PATH_FONTS = 18,
     LL_PATH_DUMP = 19,
 // [SL:KB] - Patch: Viewer-Skins | mS: 2010-10-19 (Catznip-2.4)
-<<<<<<< HEAD
-	LL_PATH_TOP_SKINTHEME = 20,
-// [/SL:KB]
-	// <FS:TT> Firestorm data
-	LL_PATH_FS_RESOURCES = 21,
-	// </FS:TT>
-	// <FS:Ansariel> Sound cache
-	LL_PATH_FS_SOUND_CACHE = 22,
-	// </FS:Ansariel>
-	LL_PATH_LAST
-=======
     LL_PATH_TOP_SKINTHEME = 20,
 // [/SL:KB]
     // <FS:TT> Firestorm data
@@ -70,7 +59,6 @@
     LL_PATH_FS_SOUND_CACHE = 22,
     // </FS:Ansariel>
     LL_PATH_LAST
->>>>>>> 1a8a5404
 } ELLPath;
 
 /// Directory operations
@@ -91,17 +79,6 @@
     U32 deleteDirAndContents(const std::string& dir_name);
     std::vector<std::string> getFilesInDir(const std::string &dirname);
 // pure virtual functions
-<<<<<<< HEAD
-	virtual U32 countFilesInDir(const std::string &dirname, const std::string &mask) = 0;
-
-    /// Walk the files in a directory, with file pattern matching
-	// <AO> Used by LGG Selection beams, do not remove
-	virtual bool getNextFileInDir(const std::string& dirname, ///< directory path - must end in trailing slash!
-                                  const std::string& mask,    ///< file pattern string (use "*" for all)
-                                  std::string& fname          ///< output: found file name
-                                  ) = 0;
-	// </AO>
-=======
     virtual U32 countFilesInDir(const std::string &dirname, const std::string &mask) = 0;
 
     /// Walk the files in a directory, with file pattern matching
@@ -111,7 +88,6 @@
                                   std::string& fname          ///< output: found file name
                                   ) = 0;
     // </AO>
->>>>>>> 1a8a5404
     /**<
      * @returns true if a file was found, false if the entire directory has been scanned.
      *
@@ -132,120 +108,6 @@
      *       filtering should be done in a platform-independent way.
      */
 
-<<<<<<< HEAD
-	virtual std::string getCurPath() = 0;
-	virtual bool fileExists(const std::string &filename) const = 0;
-	virtual bool skinExists(const std::string& subdir, const std::string &skin) const;
-	virtual std::string getFileContents(const std::string& filename) const;
-
-	const std::string findFile(const std::string& filename, const std::vector<std::string> filenames) const; 
-	const std::string findFile(const std::string& filename, const std::string& searchPath1 = "", const std::string& searchPath2 = "", const std::string& searchPath3 = "") const;
-
-	virtual std::string getLLPluginLauncher() = 0; // full path and name for the plugin shell
-	virtual std::string getLLPluginFilename(std::string base_name) = 0; // full path and name to the plugin DSO for this base_name (i.e. 'FOO' -> '/bar/baz/libFOO.so')
-
-	const std::string &getExecutablePathAndName() const;	// Full pathname of the executable
-	const std::string &getAppName() const;			// install directory under progams/ ie "SecondLife"
-	const std::string &getExecutableDir() const;	// Directory where the executable is located
-	const std::string &getExecutableFilename() const;// Filename of .exe
-	const std::string &getWorkingDir() const; // Current working directory
-	const std::string &getAppRODataDir() const;	// Location of read-only data files
-	const std::string &getOSUserDir() const;		// Location of the os-specific user dir
-	const std::string &getOSUserAppDir() const;	// Location of the os-specific user app dir
-	const std::string &getLindenUserDir() const;	// Location of the Linden user dir.
-	const std::string &getChatLogsDir() const;	// Location of the chat logs dir.
-	const std::string &getDumpDir() const;	// Location of the per-run dump dir.
-	bool              dumpDirExists() const;
-	const std::string &getPerAccountChatLogsDir() const;	// Location of the per account chat logs dir.
-	const std::string &getTempDir() const;			// Common temporary directory
-	const std::string  getCacheDir(bool get_default = false) const;	// Location of the cache.
-	const std::string &getOSCacheDir() const;		// location of OS-specific cache folder (may be empty string)
-	const std::string &getCAFile() const;			// File containing TLS certificate authorities
-	const std::string &getDirDelimiter() const;	// directory separator for platform (ie. '\' or '/' or ':')
-	const std::string &getDefaultSkinDir() const;	// folder for default skin. e.g. c:\program files\second life\skins\default
-	const std::string &getSkinDir() const;		// User-specified skin folder.
-// [SL:KB] - Patch: Viewer-Skins | Checked: 2010-10-20 (Catznip-2.2)
-	const std::string &getSkinThemeDir() const;		// User-specified skin theme override folder.
-// [/SL:KB]
-	const std::string &getUserDefaultSkinDir() const; // dir with user modifications to default skin
-	const std::string &getUserSkinDir() const;		// User-specified skin folder with user modifications. e.g. c:\documents and settings\username\application data\second life\skins\curskin
-	const std::string getSkinBaseDir() const;		// folder that contains all installed skins (not user modifications). e.g. c:\program files\second life\skins
-	const std::string &getLLPluginDir() const;		// Directory containing plugins and plugin shell
-	const std::string &getUserName() const;
-	// <FS:Ansariel> Sound cache
-	const std::string &getSoundCacheDir() const;
-	// </FS:Ansariel>
-
-	// Expanded filename
-	std::string getExpandedFilename(ELLPath location, const std::string &filename) const;
-	std::string getExpandedFilename(ELLPath location, const std::string &subdir, const std::string &filename) const;
-	std::string getExpandedFilename(ELLPath location, const std::string &subdir1, const std::string &subdir2, const std::string &filename) const;
-
-	// Base and Directory name extraction
-	std::string getBaseFileName(const std::string& filepath, bool strip_exten = false) const;
-	std::string getDirName(const std::string& filepath) const;
-	std::string getExtension(const std::string& filepath) const; // Excludes '.', e.g getExtension("foo.wav") == "wav"
-
-	// these methods search the various skin paths for the specified file in the following order:
-	// getUserSkinDir(), getUserDefaultSkinDir(), getSkinThemeDir(), getSkinDir(), getDefaultSkinDir()
-	/// param value for findSkinnedFilenames(), explained below
-	enum ESkinConstraint { CURRENT_SKIN, ALL_SKINS };
-	/**
-	 * Given a filename within skin, return an ordered sequence of paths to
-	 * search. Nonexistent files will be filtered out -- which means that the
-	 * vector might be empty.
-	 *
-	 * @param subdir Identify top-level skin subdirectory by passing one of
-	 * LLDir::XUI (file lives under "xui" subtree), LLDir::TEXTURES (file
-	 * lives under "textures" subtree), LLDir::SKINBASE (file lives at top
-	 * level of skin subdirectory).
-	 * @param filename Desired filename within subdir within skin, e.g.
-	 * "panel_login.xml". DO NOT prepend (e.g.) "xui" or the desired language.
-	 * @param constraint Callers perform two different kinds of processing.
-	 * When fetching a XUI file, for instance, the existence of @a filename in
-	 * the specified skin completely supercedes any @a filename in the default
-	 * skin. For that case, leave the default @a constraint=CURRENT_SKIN. The
-	 * returned vector will contain only
-	 * ".../<i>current_skin</i>/xui/en/<i>filename</i>",
-	 * ".../<i>current_skin</i>/xui/<i>current_language</i>/<i>filename</i>".
-	 * But for (e.g.) "strings.xml", we want a given skin to be able to
-	 * override only specific entries from the default skin. Any string not
-	 * defined in the specified skin will be sought in the default skin. For
-	 * that case, pass @a constraint=ALL_SKINS. The returned vector will
-	 * contain at least ".../default/xui/en/strings.xml",
-	 * ".../default/xui/<i>current_language</i>/strings.xml",
-	 * ".../<i>current_skin</i>/xui/en/strings.xml",
-	 * ".../<i>current_skin</i>/xui/<i>current_language</i>/strings.xml".
-	 */
-	std::vector<std::string> findSkinnedFilenames(const std::string& subdir,
-												  const std::string& filename,
-												  ESkinConstraint constraint=CURRENT_SKIN) const;
-	/// Values for findSkinnedFilenames(subdir) parameter
-	static const char *XUI, *HTML, *TEXTURES, *SKINBASE;
-	/**
-	 * Return the base-language pathname from findSkinnedFilenames(), or
-	 * the empty string if no such file exists. Parameters are identical to
-	 * findSkinnedFilenames(). This is shorthand for capturing the vector
-	 * returned by findSkinnedFilenames(), checking for empty() and then
-	 * returning front().
-	 */
-	std::string findSkinnedFilenameBaseLang(const std::string &subdir,
-											const std::string &filename,
-											ESkinConstraint constraint=CURRENT_SKIN) const;
-	/**
-	 * Return the "most localized" pathname from findSkinnedFilenames(), or
-	 * the empty string if no such file exists. Parameters are identical to
-	 * findSkinnedFilenames(). This is shorthand for capturing the vector
-	 * returned by findSkinnedFilenames(), checking for empty() and then
-	 * returning back().
-	 */
-	std::string findSkinnedFilename(const std::string &subdir,
-									const std::string &filename,
-									ESkinConstraint constraint=CURRENT_SKIN) const;
-
-	// random filename in common temporary directory
-	std::string getTempFilename() const;
-=======
     virtual std::string getCurPath() = 0;
     virtual bool fileExists(const std::string &filename) const = 0;
 
@@ -356,7 +218,6 @@
 
     // random filename in common temporary directory
     std::string getTempFilename() const;
->>>>>>> 1a8a5404
 
     static std::string getDumpLogsDirPath(const std::string &file_name = "");
 
@@ -366,134 +227,6 @@
     void setDumpDir( const std::string& path );
 
 
-<<<<<<< HEAD
-	virtual void setChatLogsDir(const std::string &path);		// Set the chat logs dir to this user's dir
-// <FS:CR> Seperate user directories per grid
-	//virtual void setPerAccountChatLogsDir(const std::string &username);		// Set the per user chat log directory.
-	//virtual void setLindenUserDir(const std::string &username);		// Set the linden user dir to this user's dir
-	virtual void setPerAccountChatLogsDir(const std::string &username, const std::string &gridname);
-	virtual void setLindenUserDir(const std::string &username, const std::string &gridname);
-// </FS:CR>
-// [SL:KB] - Patch: Viewer-Skins | Checked: 2010-10-20 (Catznip-3.4)
-	virtual void setSkinFolder(const std::string& skin_folder, const std::string& theme_folder, const std::string& language);
-// [/SL:KB]
-//	virtual void setSkinFolder(const std::string &skin_folder, const std::string& language);
-	virtual std::string getSkinFolder() const;
-// [SL:KB] - Patch: Viewer-Skins | Checked: 2012-12-26 (Catznip-3.4)
-	virtual std::string getSkinThemeFolder() const;
-// [/SL:KB]
-	virtual std::string getLanguage() const;
-	virtual bool setCacheDir(const std::string &path);
-	virtual void updatePerAccountChatLogsDir();
-	// <FS:Ansariel> Sound cache
-	virtual bool setSoundCacheDir(const std::string& path);
-	// </FS:Ansariel>
-
-	virtual void dumpCurrentDirectories(LLError::ELevel level = LLError::LEVEL_DEBUG);
-
-	// Utility routine
-	std::string buildSLOSCacheDir() const;
-
-	/// Append specified @a name to @a destpath, separated by getDirDelimiter()
-	/// if both are non-empty.
-	void append(std::string& destpath, const std::string& name) const;
-	/// Variadic form: append @a name0 and @a name1 and arbitrary other @a
-	/// names to @a destpath, separated by getDirDelimiter() as needed.
-	template <typename... NAMES>
-	void append(std::string& destpath, const std::string& name0, const std::string& name1,
-				const NAMES& ... names) const
-	{
-		// In a typical recursion case, we'd accept (destpath, name0, names).
-		// We accept (destpath, name0, name1, names) because it's important to
-		// delegate the two-argument case to the non-template implementation.
-		append(destpath, name0);
-		append(destpath, name1, names...);
-	}
-
-	/// Append specified @a names to @a path, separated by getDirDelimiter()
-	/// as needed. Return result, leaving @a path unmodified.
-	template <typename... NAMES>
-	std::string add(const std::string& path, const NAMES& ... names) const
-	{
-		std::string destpath(path);
-		append(destpath, names...);
-		return destpath;
-	}
-
-protected:
-	// Does an add() or append() call need a directory delimiter?
-	typedef std::pair<bool, unsigned short> SepOff;
-	SepOff needSep(const std::string& path, const std::string& name) const;
-	// build mSearchSkinDirs without adding duplicates
-	void addSearchSkinDir(const std::string& skindir);
-
-	// Internal to findSkinnedFilenames()
-	template <typename FUNCTION>
-	void walkSearchSkinDirs(const std::string& subdir,
-							const std::vector<std::string>& subsubdirs,
-							const std::string& filename,
-							const FUNCTION& function) const;
-
-	std::string mAppName;               // install directory under progams/ ie "SecondLife"   
-	std::string mExecutablePathAndName; // full path + Filename of .exe
-	std::string mExecutableFilename;    // Filename of .exe
-	std::string mExecutableDir;	 	 // Location of executable
-	std::string mWorkingDir;	 	 // Current working directory
-	std::string mAppRODataDir;			 // Location for static app data
-	std::string mOSUserDir;			 // OS Specific user directory
-	std::string mOSUserAppDir;			 // OS Specific user app directory
-	std::string mLindenUserDir;		 // Location for Linden user-specific data
-	std::string mPerAccountChatLogsDir;		 // Location for chat logs.
-	std::string mChatLogsDir;		 // Location for chat logs.
-	std::string mCAFile;				 // Location of the TLS certificate authority PEM file.
-	std::string mTempDir;
-	std::string mCacheDir;			// cache directory as set by user preference
-	std::string mDefaultCacheDir;	// default cache diretory
-	std::string mOSCacheDir;		// operating system cache dir
-	std::string mDirDelimiter;
-	std::string mSkinName;           // caller-specified skin name
-// [SL:KB] - Patch: Viewer-Skins | Checked: 2012-12-26 (Catznip-3.4)
-	std::string mSkinThemeName;		// Location for current skin theme override
-// [/SL:KB]
-	std::string mSkinBaseDir;			// Base for skins paths.
-	std::string mDefaultSkinDir;			// Location for default skin info.
-	std::string mSkinDir;			// Location for current skin info.
-// [SL:KB] - Patch: Viewer-Skins | Checked: 2010-10-20 (Catznip-2.2)
-	std::string mSkinThemeDir;		// Location for current skin theme override
-// [/SL:KB]
-	std::string mUserDefaultSkinDir;		// Location for default skin info.
-	std::string mUserSkinDir;			// Location for user-modified skin info.
-	// Skin directories to search, most general to most specific. This order
-	// works well for composing fine-grained files, in which an individual item
-	// in a specific file overrides the corresponding item in more general
-	// files. Of course, for a file-level search, iterate backwards.
-	std::vector<std::string> mSearchSkinDirs;
-	std::string mLanguage;              // Current viewer language
-	std::string mLLPluginDir;			// Location for plugins and plugin shell
-    static std::string sDumpDir;            // Per-run crash report subdir of log directory.
-	std::string mUserName;				// Current user name
-	// <FS:Ansariel> Sound cache
-	std::string mSoundCacheDir;			// Sound cache
-	// </FS:Ansariel>
-
-	// <FS:ND> To avoid doing IO calls (expensive) in walkdSearchedSkinDirs cache results.
-	struct SkinDirFile
-	{
-		std::string mName;
-		mutable bool mExists;
-
-		SkinDirFile( std::string const &aName, bool aExists )
-		: mName( aName )
-		, mExists( aExists )
-		{	}
-
-		bool operator<( SkinDirFile const &aRHS ) const
-		{ return mName < aRHS.mName; }
-	};
-
-	typedef std::set< SkinDirFile > tSkinDirCache;
-	mutable tSkinDirCache mSkinDirCache;
-=======
     virtual void setChatLogsDir(const std::string &path);       // Set the chat logs dir to this user's dir
 // <FS:CR> Seperate user directories per grid
     //virtual void setPerAccountChatLogsDir(const std::string &username);       // Set the per user chat log directory.
@@ -620,7 +353,6 @@
 
     typedef std::set< SkinDirFile > tSkinDirCache;
     mutable tSkinDirCache mSkinDirCache;
->>>>>>> 1a8a5404
 };
 
 void dir_exists_or_crash(const std::string &dir_name);
