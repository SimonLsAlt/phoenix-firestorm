/**
 * @file lldiskcache.cpp
 * @brief The disk cache implementation.
 *
 * Note: Rather than keep the top level function comments up
 * to date in both the source and header files, I elected to
 * only have explicit comments about each function and variable
 * in the header - look there for details. The same is true for
 * description of how this code is supposed to work.
 *
 * $LicenseInfo:firstyear=2009&license=viewerlgpl$
 * Second Life Viewer Source Code
 * Copyright (C) 2020, Linden Research, Inc.
 *
 * This library is free software; you can redistribute it and/or
 * modify it under the terms of the GNU Lesser General Public
 * License as published by the Free Software Foundation;
 * version 2.1 of the License only.
 *
 * This library is distributed in the hope that it will be useful,
 * but WITHOUT ANY WARRANTY; without even the implied warranty of
 * MERCHANTABILITY or FITNESS FOR A PARTICULAR PURPOSE.  See the GNU
 * Lesser General Public License for more details.
 *
 * You should have received a copy of the GNU Lesser General Public
 * License along with this library; if not, write to the Free Software
 * Foundation, Inc., 51 Franklin Street, Fifth Floor, Boston, MA  02110-1301  USA
 *
 * Linden Research, Inc., 945 Battery Street, San Francisco, CA  94111  USA
 * $/LicenseInfo$
 */

#include "linden_common.h"
#include "llapp.h"
#include "llassettype.h"
#include "lldir.h"
#include <boost/filesystem.hpp>
#include <chrono>

#include "lldiskcache.h"

// <FS:Ansariel> Optimize asset simple disk cache
static const char* subdirs = "0123456789abcdef";

LLDiskCache::LLDiskCache(const std::string cache_dir,
                         const uintmax_t max_size_bytes,
                         const bool enable_cache_debug_info) :
    mCacheDir(cache_dir),
    mMaxSizeBytes(max_size_bytes),
    mEnableCacheDebugInfo(enable_cache_debug_info)
{
    mCacheFilenamePrefix = "sl_cache";

    LLFile::mkdir(cache_dir);

    // <FS:Ansariel> Optimize asset simple disk cache
    for (S32 i = 0; i < 16; i++)
    {
        std::string dirname = cache_dir + gDirUtilp->getDirDelimiter() + subdirs[i];
        LLFile::mkdir(dirname);
    }
    // </FS:Ansariel>
    // <FS:Beq> add static assets into the new cache after clear.
    // Only missing entries are copied on init, skiplist is setup
    // For everything we populate FS specific assets to allow future updates
    prepopulateCacheWithStatic();
    // </FS:Beq>
}

// WARNING: purge() is called by LLPurgeDiskCacheThread. As such it must
// NOT touch any LLDiskCache data without introducing and locking a mutex!

// Interaction through the filesystem itself should be safe. Let’s say thread
// A is accessing the cache file for reading/writing and thread B is trimming
// the cache. Let’s also assume using llifstream to open a file and
// boost::filesystem::remove are not atomic (which will be pretty much the
// case).

// Now, A is trying to open the file using llifstream ctor. It does some
// checks if the file exists and whatever else it might be doing, but has not
// issued the call to the OS to actually open the file yet. Now B tries to
// delete the file: If the file has been already marked as in use by the OS,
// deleting the file will fail and B will continue with the next file. A can
// safely continue opening the file. If the file has not yet been marked as in
// use, B will delete the file. Now A actually wants to open it, operation
// will fail, subsequent check via llifstream.is_open will fail, asset will
// have to be re-requested. (Assuming here the viewer will actually handle
// this situation properly, that can also happen if there is a file containing
// garbage.)

// Other situation: B is trimming the cache and A wants to read a file that is
// about to get deleted. boost::filesystem::remove does whatever it is doing
// before actually deleting the file. If A opens the file before the file is
// actually gone, the OS call from B to delete the file will fail since the OS
// will prevent this. B continues with the next file. If the file is already
// gone before A finally gets to open it, this operation will fail and the
// asset will have to be re-requested.
void LLDiskCache::purge()
{
    if (mEnableCacheDebugInfo)
    {
        LL_INFOS() << "Total dir size before purge is " << dirFileSize(mCacheDir) << LL_ENDL;
    }

    boost::system::error_code ec;
    auto start_time = std::chrono::high_resolution_clock::now();

    typedef std::pair<std::time_t, std::pair<uintmax_t, std::string>> file_info_t;
    std::vector<file_info_t> file_info;

#if LL_WINDOWS
    std::wstring cache_path(utf8str_to_utf16str(mCacheDir));
#else
    std::string cache_path(mCacheDir);
#endif
    if (boost::filesystem::is_directory(cache_path, ec) && !ec.failed())
    {
<<<<<<< HEAD
        // <FS:Ansariel> Optimize asset simple disk cache
        //for (auto& entry : boost::make_iterator_range(boost::filesystem::directory_iterator(cache_path, ec), {}))
        for (auto& entry : boost::make_iterator_range(boost::filesystem::recursive_directory_iterator(cache_path, ec), {}))
        {
            if (!ec.failed() && (boost::filesystem::is_regular_file(entry, ec) && !ec.failed()))
=======
        boost::filesystem::directory_iterator iter(cache_path, ec);
        while (iter != boost::filesystem::directory_iterator() && !ec.failed())
        {
            if (boost::filesystem::is_regular_file(*iter, ec) && !ec.failed())
>>>>>>> 7a5381b3
            {
                if ((*iter).path().string().find(mCacheFilenamePrefix) != std::string::npos)
                {
                    uintmax_t file_size = boost::filesystem::file_size(*iter, ec);
                    if (ec.failed())
                    {
                        continue;
                    }
                    const std::string file_path = (*iter).path().string();
                    const std::time_t file_time = boost::filesystem::last_write_time(*iter, ec);
                    if (ec.failed())
                    {
                        continue;
                    }

                    file_info.push_back(file_info_t(file_time, { file_size, file_path }));
                }
            }
            iter.increment(ec);
        }
    }

    std::sort(file_info.begin(), file_info.end(), [](file_info_t& x, file_info_t& y)
    {
        return x.first > y.first;
    });

    LL_INFOS() << "Purging cache to a maximum of " << mMaxSizeBytes << " bytes" << LL_ENDL;

    // <FS:Beq> Extra accounting to track the retention of static assets
    //std::vector<bool> file_removed;
    std::vector<S32> file_removed;
    int keep{0};
    int del{0};
    int skip{0};
    // </FS:Beq>
    if (mEnableCacheDebugInfo)
    {
        file_removed.reserve(file_info.size());
    }
    uintmax_t file_size_total = 0;
    for (file_info_t& entry : file_info)
    {
        file_size_total += entry.second.first;

        bool should_remove = file_size_total > mMaxSizeBytes;
        // <FS> Make sure static assets are not eliminated
        S32 action{ should_remove ? 0 : 1 };
        if (should_remove)
        {
            auto uuid_as_string = gDirUtilp->getBaseFileName(entry.second.second, true);
            uuid_as_string = uuid_as_string.substr(mCacheFilenamePrefix.size() + 1, 36);// skip "sl_cache_" and trailing "_N"
            // LL_INFOS() << "checking UUID=" <<uuid_as_string<< LL_ENDL;
            if (std::find(mSkipList.begin(), mSkipList.end(), uuid_as_string) != mSkipList.end())
            {
                // this is one of our protected items so no purging
                should_remove = false;
                action = 2;
                updateFileAccessTime(entry.second.second); // force these to the front of the list next time so that purge size works 
            }
        }
        // </FS>
        if (mEnableCacheDebugInfo)
        {
            // <FS> Static asset stuff
            //file_removed.push_back(should_remove);
            file_removed.push_back(action);
        }
        if (should_remove)
        {
            boost::filesystem::remove(entry.second.second, ec);
            if (ec.failed())
            {
                LL_WARNS() << "Failed to delete cache file " << entry.second.second << ": " << ec.message() << LL_ENDL;
            }
        }
    }

    if (mEnableCacheDebugInfo)
    {
        auto end_time = std::chrono::high_resolution_clock::now();
        auto execute_time = std::chrono::duration_cast<std::chrono::milliseconds>(end_time - start_time).count();

        // Log afterward so it doesn't affect the time measurement
        // Logging thousands of file results can take hundreds of milliseconds
        for (size_t i = 0; i < file_info.size(); ++i)
        {
            const file_info_t& entry = file_info[i];
            // <FS> Static asset stuff
            //const bool removed = file_removed[i];
            //const std::string action = removed ? "DELETE:" : "KEEP:";
            std::string action{};
            switch (file_removed[i])
            {
                default:
                case 0:
                    action = "KEEP";
                    keep++;
                    break;
                case 1:
                    action = "DELETE";
                    del++;
                    break;
                case 2:
                    action = "STATIC";
                    skip++;
                    break;
            }
            // </FS>

            // have to do this because of LL_INFO/LL_END weirdness
            std::ostringstream line;

            line << action << "  ";
            line << entry.first << "  ";
            line << entry.second.first << "  ";
            line << entry.second.second;
            line << " (" << file_size_total << "/" << mMaxSizeBytes << ")";
            LL_INFOS() << line.str() << LL_ENDL;
        }

        LL_INFOS() << "Total dir size after purge is " << dirFileSize(mCacheDir) << LL_ENDL;
        LL_INFOS() << "Cache purge took " << execute_time << " ms to execute for " << file_info.size() << " files" << LL_ENDL;
        LL_INFOS() << "Deleted: " << del << " Skipped: " << skip << " Kept: " << keep << LL_ENDL;    // <FS:Beq/> Extra accounting to track the retention of static assets
    }
}

const std::string LLDiskCache::assetTypeToString(LLAssetType::EType at)
{
    /**
     * Make use of the handy C++17  feature that allows
     * for inline initialization of an std::map<>
     */
    typedef std::map<LLAssetType::EType, std::string> asset_type_to_name_t;
    asset_type_to_name_t asset_type_to_name =
    {
        { LLAssetType::AT_TEXTURE, "TEXTURE" },
        { LLAssetType::AT_SOUND, "SOUND" },
        { LLAssetType::AT_CALLINGCARD, "CALLINGCARD" },
        { LLAssetType::AT_LANDMARK, "LANDMARK" },
        { LLAssetType::AT_SCRIPT, "SCRIPT" },
        { LLAssetType::AT_CLOTHING, "CLOTHING" },
        { LLAssetType::AT_OBJECT, "OBJECT" },
        { LLAssetType::AT_NOTECARD, "NOTECARD" },
        { LLAssetType::AT_CATEGORY, "CATEGORY" },
        { LLAssetType::AT_LSL_TEXT, "LSL_TEXT" },
        { LLAssetType::AT_LSL_BYTECODE, "LSL_BYTECODE" },
        { LLAssetType::AT_TEXTURE_TGA, "TEXTURE_TGA" },
        { LLAssetType::AT_BODYPART, "BODYPART" },
        { LLAssetType::AT_SOUND_WAV, "SOUND_WAV" },
        { LLAssetType::AT_IMAGE_TGA, "IMAGE_TGA" },
        { LLAssetType::AT_IMAGE_JPEG, "IMAGE_JPEG" },
        { LLAssetType::AT_ANIMATION, "ANIMATION" },
        { LLAssetType::AT_GESTURE, "GESTURE" },
        { LLAssetType::AT_SIMSTATE, "SIMSTATE" },
        { LLAssetType::AT_LINK, "LINK" },
        { LLAssetType::AT_LINK_FOLDER, "LINK_FOLDER" },
        { LLAssetType::AT_MARKETPLACE_FOLDER, "MARKETPLACE_FOLDER" },
        { LLAssetType::AT_WIDGET, "WIDGET" },
        { LLAssetType::AT_PERSON, "PERSON" },
        { LLAssetType::AT_MESH, "MESH" },
        { LLAssetType::AT_SETTINGS, "SETTINGS" },
        { LLAssetType::AT_UNKNOWN, "UNKNOWN" }
    };

    asset_type_to_name_t::iterator iter = asset_type_to_name.find(at);
    if (iter != asset_type_to_name.end())
    {
        return iter->second;
    }

    return std::string("UNKNOWN");
}

// <FS:Ansariel> Optimize asset simple disk cache
//const std::string LLDiskCache::metaDataToFilepath(const std::string id,
//        LLAssetType::EType at,
//        const std::string extra_info)
//{
//    std::ostringstream file_path;
//
//    file_path << mCacheDir;
//    file_path << gDirUtilp->getDirDelimiter();
//    file_path << mCacheFilenamePrefix;
//    file_path << "_";
//    file_path << id;
//    file_path << "_";
//    file_path << (extra_info.empty() ? "0" : extra_info);
//    //file_path << "_";
//    //file_path << assetTypeToString(at); // see  SL-14210 Prune descriptive tag from new cache filenames
//                                          // for details of why it was removed. Note that if you put it
//                                          // back or change the format of the filename, the cache files
//                                          // files will be invalidated (and perhaps, more importantly,
//                                          // never deleted unless you delete them manually).
//    file_path << ".asset";
//
//    return file_path.str();
//}
const std::string LLDiskCache::metaDataToFilepath(const std::string& id,
    LLAssetType::EType at,
    const std::string& extra_info)
{
    return llformat("%s%s%c%s%s_%s_%s.asset", mCacheDir.c_str(), gDirUtilp->getDirDelimiter().c_str(), id[0], gDirUtilp->getDirDelimiter().c_str(), mCacheFilenamePrefix.c_str(), id.c_str(), (extra_info.empty() ? "0" : extra_info).c_str());
}
// </FS:Ansariel>

// <FS:Ansariel> Optimize asset simple disk cache
//void LLDiskCache::updateFileAccessTime(const std::string file_path)
void LLDiskCache::updateFileAccessTime(const std::string& file_path)
// </FS:Ansariel>
{
    /**
     * Threshold in time_t units that is used to decide if the last access time
     * time of the file is updated or not. Added as a precaution for the concern
     * outlined in SL-14582  about frequent writes on older SSDs reducing their
     * lifespan. I think this is the right place for the threshold value - rather
     * than it being a pref - do comment on that Jira if you disagree...
     *
     * Let's start with 1 hour in time_t units and see how that unfolds
     */
    const std::time_t time_threshold = 1 * 60 * 60;

    // current time
    const std::time_t cur_time = std::time(nullptr);

    boost::system::error_code ec;
#if LL_WINDOWS
    // file last write time
    const std::time_t last_write_time = boost::filesystem::last_write_time(utf8str_to_utf16str(file_path), ec);
    if (ec.failed())
    {
        LL_WARNS() << "Failed to read last write time for cache file " << file_path << ": " << ec.message() << LL_ENDL;
        return;
    }

    // delta between cur time and last time the file was written
    const std::time_t delta_time = cur_time - last_write_time;

    // we only write the new value if the time in time_threshold has elapsed
    // before the last one
    if (delta_time > time_threshold)
    {
        boost::filesystem::last_write_time(utf8str_to_utf16str(file_path), cur_time, ec);
    }
#else
    // file last write time
    const std::time_t last_write_time = boost::filesystem::last_write_time(file_path, ec);
    if (ec.failed())
    {
        LL_WARNS() << "Failed to read last write time for cache file " << file_path << ": " << ec.message() << LL_ENDL;
        return;
    }

    // delta between cur time and last time the file was written
    const std::time_t delta_time = cur_time - last_write_time;

    // we only write the new value if the time in time_threshold has elapsed
    // before the last one
    if (delta_time > time_threshold)
    {
        boost::filesystem::last_write_time(file_path, cur_time, ec);
    }
#endif

    if (ec.failed())
    {
        LL_WARNS() << "Failed to update last write time for cache file " << file_path << ": " << ec.message() << LL_ENDL;
    }
}

const std::string LLDiskCache::getCacheInfo()
{
    std::ostringstream cache_info;

    F32 max_in_mb = (F32)mMaxSizeBytes / (1024.0 * 1024.0);
    F32 percent_used = ((F32)dirFileSize(mCacheDir) / (F32)mMaxSizeBytes) * 100.0;

    cache_info << std::fixed;
    cache_info << std::setprecision(1);
    cache_info << "Max size " << max_in_mb << " MB ";
    cache_info << "(" << percent_used << "% used)";

    return cache_info.str();
}

// <FS:Beq> Copy static items into cache and add to the skip list that prevents their purging
// Note that there is no de-duplication nor other validation of the list.
void LLDiskCache::prepopulateCacheWithStatic()
{
    mSkipList.clear();

    std::vector<std::string> from_folders;
    from_folders.emplace_back(gDirUtilp->getExpandedFilename(LL_PATH_APP_SETTINGS, "fs_static_assets"));
#ifdef OPENSIM
    from_folders.emplace_back(gDirUtilp->getExpandedFilename(LL_PATH_APP_SETTINGS, "static_assets"));
#endif

    for (const auto& from_folder : from_folders)
    {
        if (gDirUtilp->fileExists(from_folder))
        {
            auto assets_to_copy = gDirUtilp->getFilesInDir(from_folder);
            for (auto from_asset_file : assets_to_copy)
            {
                from_asset_file = from_folder + gDirUtilp->getDirDelimiter() + from_asset_file;
                // we store static assets as UUID.asset_type the asset_type is not used in the current simple cache format
                auto uuid_as_string{ gDirUtilp->getBaseFileName(from_asset_file, true) };
                auto to_asset_file = metaDataToFilepath(uuid_as_string, LLAssetType::AT_UNKNOWN, std::string());
                if (!gDirUtilp->fileExists(to_asset_file))
                {
                    if (mEnableCacheDebugInfo)
                    {
                        LL_INFOS("LLDiskCache") << "Copying static asset " << from_asset_file << " to cache from " << from_folder << LL_ENDL;
                    }
                    if (!LLFile::copy(from_asset_file, to_asset_file))
                    {
                        LL_WARNS("LLDiskCache") << "Failed to copy " << from_asset_file << " to " << to_asset_file << LL_ENDL;
                    }
                }
                if (std::find(mSkipList.begin(), mSkipList.end(), uuid_as_string) == mSkipList.end())
                {
                    if (mEnableCacheDebugInfo)
                    {
                        LL_INFOS("LLDiskCache") << "Adding " << uuid_as_string << " to skip list" << LL_ENDL;
                    }
                    mSkipList.emplace_back(uuid_as_string);
                }
            }
        }
    }
}
// </FS:Beq>

void LLDiskCache::clearCache()
{
    LL_INFOS() << "clearing cache " << mCacheDir << LL_ENDL;
    /**
     * See notes on performance in dirFileSize(..) - there may be
     * a quicker way to do this by operating on the parent dir vs
     * the component files but it's called infrequently so it's
     * likely just fine
     */
    boost::system::error_code ec;
#if LL_WINDOWS
    std::wstring cache_path(utf8str_to_utf16str(mCacheDir));
#else
    std::string cache_path(mCacheDir);
#endif
    if (boost::filesystem::is_directory(cache_path, ec) && !ec.failed())
    {
<<<<<<< HEAD
    LL_INFOS() << "is a directory: " << mCacheDir << LL_ENDL;
        // <FS:Ansariel> Optimize asset simple disk cache
        //for (auto& entry : boost::make_iterator_range(boost::filesystem::directory_iterator(cache_path, ec), {}))
        // <FS:TS> FIRE-31070: Crash on clearing cache on macOS and Linux
        //         On Unix-like operating systems, the recursive_directory_iterator gets very unhappy if you
        //         delete a file out from under it in a for loop. This restructuring to a while loop and
        //         manually incrementing the iterator avoids the problem. Note that the iterator must be
        //         incremented *before* deleting the file.
        boost::filesystem::recursive_directory_iterator entry(cache_path, ec);
        boost::filesystem::recursive_directory_iterator cache_end;
        while (entry != cache_end)
        {
            const boost::filesystem::path& remove_entry = entry->path();
            if (boost::filesystem::is_regular_file(remove_entry, ec) && !ec.failed())
            {
                if (remove_entry.string().find(mCacheFilenamePrefix) != std::string::npos)
                {
                    const boost::filesystem::path remove_path = remove_entry;
                    ++entry;
                    boost::filesystem::remove(remove_path, ec);
                    if (ec.failed())
                    {
                        LL_WARNS() << "Failed to delete cache file " << remove_path.string() << ": " << ec.message() << LL_ENDL;
=======
        boost::filesystem::directory_iterator iter(cache_path, ec);
        while (iter != boost::filesystem::directory_iterator() && !ec.failed())
        {
            if (boost::filesystem::is_regular_file(*iter, ec) && !ec.failed())
            {
                if ((*iter).path().string().find(mCacheFilenamePrefix) != std::string::npos)
                {
                    boost::filesystem::remove(*iter, ec);
                    if (ec.failed())
                    {
                        LL_WARNS() << "Failed to delete cache file " << *iter << ": " << ec.message() << LL_ENDL;
>>>>>>> 7a5381b3
                    }
                }
                else
                {
                    ++entry;
                }
            }
<<<<<<< HEAD
            else
            {
                ++entry;
            }
            // </FS:TS> FIRE-31070
=======
            iter.increment(ec);
>>>>>>> 7a5381b3
        }
        // <FS:Beq> add static assets into the new cache after clear
    LL_INFOS() << "prepopulating new cache " << LL_ENDL;
        prepopulateCacheWithStatic();
    }
    LL_INFOS() << "Cleared cache " << mCacheDir << LL_ENDL;
}

void LLDiskCache::removeOldVFSFiles()
{
    //VFS files won't be created, so consider removing this code later
    static const char CACHE_FORMAT[] = "inv.llsd";
    static const char DB_FORMAT[] = "db2.x";

    boost::system::error_code ec;
#if LL_WINDOWS
    std::wstring cache_path(utf8str_to_utf16str(gDirUtilp->getExpandedFilename(LL_PATH_CACHE, "")));
#else
    std::string cache_path(gDirUtilp->getExpandedFilename(LL_PATH_CACHE, ""));
#endif
    if (boost::filesystem::is_directory(cache_path, ec) && !ec.failed())
    {
        boost::filesystem::directory_iterator iter(cache_path, ec);
        while (iter != boost::filesystem::directory_iterator() && !ec.failed())
        {
            if (boost::filesystem::is_regular_file(*iter, ec) && !ec.failed())
            {
                if (((*iter).path().string().find(CACHE_FORMAT) != std::string::npos) ||
                    ((*iter).path().string().find(DB_FORMAT) != std::string::npos))
                {
                    boost::filesystem::remove(*iter, ec);
                    if (ec.failed())
                    {
                        LL_WARNS() << "Failed to delete cache file " << *iter << ": " << ec.message() << LL_ENDL;
                    }
                }
            }
            iter.increment(ec);
        }
    }
}

uintmax_t LLDiskCache::dirFileSize(const std::string dir)
{
    uintmax_t total_file_size = 0;

    /**
     * There may be a better way that works directly on the folder (similar to
     * right clicking on a folder in the OS and asking for size vs right clicking
     * on all files and adding up manually) but this is very fast - less than 100ms
     * for 10,000 files in my testing so, so long as it's not called frequently,
     * it should be okay. Note that's it's only currently used for logging/debugging
     * so if performance is ever an issue, optimizing this or removing it altogether,
     * is an easy win.
     */
    boost::system::error_code ec;
#if LL_WINDOWS
    std::wstring dir_path(utf8str_to_utf16str(dir));
#else
    std::string dir_path(dir);
#endif
    if (boost::filesystem::is_directory(dir_path, ec) && !ec.failed())
    {
<<<<<<< HEAD
        // <FS:Ansariel> Optimize asset simple disk cache
        //for (auto& entry : boost::make_iterator_range(boost::filesystem::directory_iterator(dir_path, ec), {}))
        for (auto& entry : boost::make_iterator_range(boost::filesystem::recursive_directory_iterator(dir_path, ec), {}))
        {
            if (!ec.failed() && (boost::filesystem::is_regular_file(entry, ec) && !ec.failed()))
=======
        boost::filesystem::directory_iterator iter(dir_path, ec);
        while (iter != boost::filesystem::directory_iterator() && !ec.failed())
        {
            if (boost::filesystem::is_regular_file(*iter, ec) && !ec.failed())
>>>>>>> 7a5381b3
            {
                if ((*iter).path().string().find(mCacheFilenamePrefix) != std::string::npos)
                {
                    uintmax_t file_size = boost::filesystem::file_size(*iter, ec);
                    if (!ec.failed())
                    {
                        total_file_size += file_size;
                    }
                }
            }
            iter.increment(ec);
        }
    }

    return total_file_size;
}

LLPurgeDiskCacheThread::LLPurgeDiskCacheThread() :
    LLThread("PurgeDiskCacheThread", nullptr)
{
}

void LLPurgeDiskCacheThread::run()
{
    constexpr std::chrono::seconds CHECK_INTERVAL{60};

    while (LLApp::instance()->sleep(CHECK_INTERVAL))
    {
        LLDiskCache::instance().purge();
    }
}<|MERGE_RESOLUTION|>--- conflicted
+++ resolved
@@ -115,18 +115,10 @@
 #endif
     if (boost::filesystem::is_directory(cache_path, ec) && !ec.failed())
     {
-<<<<<<< HEAD
-        // <FS:Ansariel> Optimize asset simple disk cache
-        //for (auto& entry : boost::make_iterator_range(boost::filesystem::directory_iterator(cache_path, ec), {}))
-        for (auto& entry : boost::make_iterator_range(boost::filesystem::recursive_directory_iterator(cache_path, ec), {}))
-        {
-            if (!ec.failed() && (boost::filesystem::is_regular_file(entry, ec) && !ec.failed()))
-=======
         boost::filesystem::directory_iterator iter(cache_path, ec);
         while (iter != boost::filesystem::directory_iterator() && !ec.failed())
         {
             if (boost::filesystem::is_regular_file(*iter, ec) && !ec.failed())
->>>>>>> 7a5381b3
             {
                 if ((*iter).path().string().find(mCacheFilenamePrefix) != std::string::npos)
                 {
@@ -477,31 +469,6 @@
 #endif
     if (boost::filesystem::is_directory(cache_path, ec) && !ec.failed())
     {
-<<<<<<< HEAD
-    LL_INFOS() << "is a directory: " << mCacheDir << LL_ENDL;
-        // <FS:Ansariel> Optimize asset simple disk cache
-        //for (auto& entry : boost::make_iterator_range(boost::filesystem::directory_iterator(cache_path, ec), {}))
-        // <FS:TS> FIRE-31070: Crash on clearing cache on macOS and Linux
-        //         On Unix-like operating systems, the recursive_directory_iterator gets very unhappy if you
-        //         delete a file out from under it in a for loop. This restructuring to a while loop and
-        //         manually incrementing the iterator avoids the problem. Note that the iterator must be
-        //         incremented *before* deleting the file.
-        boost::filesystem::recursive_directory_iterator entry(cache_path, ec);
-        boost::filesystem::recursive_directory_iterator cache_end;
-        while (entry != cache_end)
-        {
-            const boost::filesystem::path& remove_entry = entry->path();
-            if (boost::filesystem::is_regular_file(remove_entry, ec) && !ec.failed())
-            {
-                if (remove_entry.string().find(mCacheFilenamePrefix) != std::string::npos)
-                {
-                    const boost::filesystem::path remove_path = remove_entry;
-                    ++entry;
-                    boost::filesystem::remove(remove_path, ec);
-                    if (ec.failed())
-                    {
-                        LL_WARNS() << "Failed to delete cache file " << remove_path.string() << ": " << ec.message() << LL_ENDL;
-=======
         boost::filesystem::directory_iterator iter(cache_path, ec);
         while (iter != boost::filesystem::directory_iterator() && !ec.failed())
         {
@@ -513,23 +480,10 @@
                     if (ec.failed())
                     {
                         LL_WARNS() << "Failed to delete cache file " << *iter << ": " << ec.message() << LL_ENDL;
->>>>>>> 7a5381b3
                     }
                 }
-                else
-                {
-                    ++entry;
-                }
-            }
-<<<<<<< HEAD
-            else
-            {
-                ++entry;
-            }
-            // </FS:TS> FIRE-31070
-=======
+            }
             iter.increment(ec);
->>>>>>> 7a5381b3
         }
         // <FS:Beq> add static assets into the new cache after clear
     LL_INFOS() << "prepopulating new cache " << LL_ENDL;
@@ -593,18 +547,10 @@
 #endif
     if (boost::filesystem::is_directory(dir_path, ec) && !ec.failed())
     {
-<<<<<<< HEAD
-        // <FS:Ansariel> Optimize asset simple disk cache
-        //for (auto& entry : boost::make_iterator_range(boost::filesystem::directory_iterator(dir_path, ec), {}))
-        for (auto& entry : boost::make_iterator_range(boost::filesystem::recursive_directory_iterator(dir_path, ec), {}))
-        {
-            if (!ec.failed() && (boost::filesystem::is_regular_file(entry, ec) && !ec.failed()))
-=======
         boost::filesystem::directory_iterator iter(dir_path, ec);
         while (iter != boost::filesystem::directory_iterator() && !ec.failed())
         {
             if (boost::filesystem::is_regular_file(*iter, ec) && !ec.failed())
->>>>>>> 7a5381b3
             {
                 if ((*iter).path().string().find(mCacheFilenamePrefix) != std::string::npos)
                 {
