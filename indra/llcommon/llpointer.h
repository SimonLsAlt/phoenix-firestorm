--- conflicted
+++ resolved
@@ -82,13 +82,8 @@
 	const Type&	operator*() const				{ return *mPointer; }
 	Type&	operator*()							{ return *mPointer; }
 
-<<<<<<< HEAD
-	//operator BOOL()  const						{ return (mPointer != NULL); } // <FS:Ansariel> We should not need this anymore
-	operator bool()  const						{ return (mPointer != NULL); }
-=======
-	operator BOOL() const						{ return (mPointer != NULL); }
+	//operator BOOL() const						{ return (mPointer != NULL); } // <FS:Ansariel> We should not need this anymore
 	operator bool() const						{ return (mPointer != NULL); }
->>>>>>> f871c770
 	bool operator!() const						{ return (mPointer == NULL); }
 	bool isNull() const							{ return (mPointer == NULL); }
 	bool notNull() const						{ return (mPointer != NULL); }
@@ -208,13 +203,8 @@
 	const Type*	operator->() const				{ return mPointer; }
 	const Type&	operator*() const				{ return *mPointer; }
 
-<<<<<<< HEAD
-	//operator BOOL()  const						{ return (mPointer != NULL); } // <FS:Ansariel> We should not need this anymore
-	operator bool()  const						{ return (mPointer != NULL); }
-=======
-	operator BOOL() const						{ return (mPointer != NULL); }
+	//operator BOOL() const						{ return (mPointer != NULL); } // <FS:Ansariel> We should not need this anymore
 	operator bool() const						{ return (mPointer != NULL); }
->>>>>>> f871c770
 	bool operator!() const						{ return (mPointer == NULL); }
 	bool isNull() const							{ return (mPointer == NULL); }
 	bool notNull() const						{ return (mPointer != NULL); }
