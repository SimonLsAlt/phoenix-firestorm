--- conflicted
+++ resolved
@@ -69,33 +69,23 @@
 
 
 // Figure out differences between compilers
-<<<<<<< HEAD
 // <FS:CR> Find clang
 #if defined(__clang__)
-	#define CLANG_VERSION (__clang_major__ * 10000 \
-						  + __clang_minor__ * 100 \
-						  + __clang_patchlevel__)
-	#define CLANG_VERSION_STRING (__VERSION__)
-	#ifndef LL_CLANG
-		#define LL_CLANG 1
-	#endif
+    #define CLANG_VERSION (__clang_major__ * 10000 \
+                          + __clang_minor__ * 100 \
+                          + __clang_patchlevel__)
+    #define CLANG_VERSION_STRING (__VERSION__)
+    #ifndef LL_CLANG
+        #define LL_CLANG 1
+    #endif
 // </FS:CR>
 #elif defined(__GNUC__)
-	#define GCC_VERSION (__GNUC__ * 10000 \
-						+ __GNUC_MINOR__ * 100 \
-						+ __GNUC_PATCHLEVEL__)
-	#ifndef LL_GNUC
-		#define LL_GNUC 1
-	#endif
-=======
-#if defined(__GNUC__)
     #define GCC_VERSION (__GNUC__ * 10000 \
                         + __GNUC_MINOR__ * 100 \
                         + __GNUC_PATCHLEVEL__)
     #ifndef LL_GNUC
         #define LL_GNUC 1
     #endif
->>>>>>> 38c2a5bd
 #elif defined(__MSVC_VER__) || defined(_MSC_VER)
     #ifndef LL_MSVC
         #define LL_MSVC 1
