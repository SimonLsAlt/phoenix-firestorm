/** 
 * @file llsdserialize.cpp
 * @author Phoenix
 * @date 2006-03-05
 * @brief Implementation of LLSD parsers and formatters
 *
 * $LicenseInfo:firstyear=2006&license=viewerlgpl$
 * Second Life Viewer Source Code
 * Copyright (C) 2010, Linden Research, Inc.
 * 
 * This library is free software; you can redistribute it and/or
 * modify it under the terms of the GNU Lesser General Public
 * License as published by the Free Software Foundation;
 * version 2.1 of the License only.
 * 
 * This library is distributed in the hope that it will be useful,
 * but WITHOUT ANY WARRANTY; without even the implied warranty of
 * MERCHANTABILITY or FITNESS FOR A PARTICULAR PURPOSE.  See the GNU
 * Lesser General Public License for more details.
 * 
 * You should have received a copy of the GNU Lesser General Public
 * License along with this library; if not, write to the Free Software
 * Foundation, Inc., 51 Franklin Street, Fifth Floor, Boston, MA  02110-1301  USA
 * 
 * Linden Research, Inc., 945 Battery Street, San Francisco, CA  94111  USA
 * $/LicenseInfo$
 */

#include "linden_common.h"
#include "llsdserialize.h"
#include "llpointer.h"
#include "llstreamtools.h" // for fullread

#include <iostream>
#include "apr_base64.h"

#include <boost/iostreams/device/array.hpp>
#include <boost/iostreams/stream.hpp>

#ifdef LL_USESYSTEMLIBS
# include <zlib.h>
#else
# include "zlib-ng/zlib.h"  // for davep's dirty little zip functions
#endif

#if !LL_WINDOWS
#include <netinet/in.h> // htonl & ntohl
#endif

#include "lldate.h"
#include "llsd.h"
#include "llstring.h"
#include "lluri.h"

// File constants
static const size_t MAX_HDR_LEN = 20;
static const S32 UNZIP_LLSD_MAX_DEPTH = 96;
static const char LEGACY_NON_HEADER[] = "<llsd>";
const std::string LLSD_BINARY_HEADER("LLSD/Binary");
const std::string LLSD_XML_HEADER("LLSD/XML");
const std::string LLSD_NOTATION_HEADER("llsd/notation");

//used to deflate a gzipped asset (currently used for navmeshes)
#define windowBits 15
#define ENABLE_ZLIB_GZIP 32

/**
 * LLSDSerialize
 */

// static
void LLSDSerialize::serialize(const LLSD& sd, std::ostream& str, ELLSD_Serialize type,
							  LLSDFormatter::EFormatterOptions options)
{
	LLPointer<LLSDFormatter> f = NULL;

	switch (type)
	{
	case LLSD_BINARY:
		str << "<? " << LLSD_BINARY_HEADER << " ?>\n";
		f = new LLSDBinaryFormatter;
		break;

	case LLSD_XML:
		str << "<? " << LLSD_XML_HEADER << " ?>\n";
		f = new LLSDXMLFormatter;
		break;

    case LLSD_NOTATION:
        str << "<? " << LLSD_NOTATION_HEADER << " ?>\n";
        f = new LLSDNotationFormatter;
        break;

	default:
		LL_WARNS() << "serialize request for unknown ELLSD_Serialize" << LL_ENDL;
	}

	if (f.notNull())
	{
		f->format(sd, str, options);
	}
}

// static
bool LLSDSerialize::deserialize(LLSD& sd, std::istream& str, llssize max_bytes)
{
	LLPointer<LLSDParser> p = NULL;
	char hdr_buf[MAX_HDR_LEN + 1] = ""; /* Flawfinder: ignore */
	int i;
	int inbuf = 0;
	bool legacy_no_header = false;
	bool fail_if_not_legacy = false;
	std::string header;

	/*
	 * Get the first line before anything.
	 */
	str.get(hdr_buf, MAX_HDR_LEN, '\n');
	if (str.fail())
	{
		str.clear();
		fail_if_not_legacy = true;
	}

	if (!strncasecmp(LEGACY_NON_HEADER, hdr_buf, strlen(LEGACY_NON_HEADER))) /* Flawfinder: ignore */
	{
		legacy_no_header = true;
		inbuf = (int)str.gcount();
	}
	else
	{
		if (fail_if_not_legacy)
			goto fail;
		/*
		* Remove the newline chars
		*/
		for (i = 0; i < MAX_HDR_LEN; i++)
		{
			if (hdr_buf[i] == 0 || hdr_buf[i] == '\r' ||
				hdr_buf[i] == '\n')
			{
				hdr_buf[i] = 0;
				break;
			}
		}
		header = hdr_buf;

		std::string::size_type start = std::string::npos;
		std::string::size_type end = std::string::npos;
		start = header.find_first_not_of("<? ");
		if (start != std::string::npos)
		{
			end = header.find_first_of(" ?", start);
		}
		if ((start == std::string::npos) || (end == std::string::npos))
			goto fail;

		header = header.substr(start, end - start);
		ws(str);
	}
	/*
	 * Create the parser as appropriate
	 */
	if (legacy_no_header)
	{	// Create a LLSD XML parser, and parse the first chunk read above
		LLSDXMLParser* x = new LLSDXMLParser();
		x->parsePart(hdr_buf, inbuf);	// Parse the first part that was already read
		x->parseLines(str, sd);			// Parse the rest of it
		delete x;
		return true;
	}

	if (header == LLSD_BINARY_HEADER)
	{
		p = new LLSDBinaryParser;
	}
	else if (header == LLSD_XML_HEADER)
	{
		p = new LLSDXMLParser;
	}
	else if (header == LLSD_NOTATION_HEADER)
	{
		p = new LLSDNotationParser;
	}
	else
	{
		LL_WARNS() << "deserialize request for unknown ELLSD_Serialize" << LL_ENDL;
	}

	if (p.notNull())
	{
		p->parse(str, sd, max_bytes);
		return true;
	}

fail:
	LL_WARNS() << "deserialize LLSD parse failure" << LL_ENDL;
	return false;
}

/**
 * Endian handlers
 */
#if LL_BIG_ENDIAN
U64 ll_htonll(U64 hostlonglong) { return hostlonglong; }
U64 ll_ntohll(U64 netlonglong) { return netlonglong; }
F64 ll_htond(F64 hostlonglong) { return hostlonglong; }
F64 ll_ntohd(F64 netlonglong) { return netlonglong; }
#else
// I read some comments one a indicating that doing an integer add
// here would be faster than a bitwise or. For now, the or has
// programmer clarity, since the intended outcome matches the
// operation.
U64 ll_htonll(U64 hostlonglong)
{
	return ((U64)(htonl((U32)((hostlonglong >> 32) & 0xFFFFFFFF))) |
			((U64)(htonl((U32)(hostlonglong & 0xFFFFFFFF))) << 32));
}
U64 ll_ntohll(U64 netlonglong)
{
	return ((U64)(ntohl((U32)((netlonglong >> 32) & 0xFFFFFFFF))) |
			((U64)(ntohl((U32)(netlonglong & 0xFFFFFFFF))) << 32));
}
union LLEndianSwapper
{
	F64 d;
	U64 i;
};
F64 ll_htond(F64 hostdouble)
{
	LLEndianSwapper tmp;
	tmp.d = hostdouble;
	tmp.i = ll_htonll(tmp.i);
	return tmp.d;
}
F64 ll_ntohd(F64 netdouble)
{
	LLEndianSwapper tmp;
	tmp.d = netdouble;
	tmp.i = ll_ntohll(tmp.i);
	return tmp.d;
}
#endif

/**
 * Local functions.
 */
/**
 * @brief Figure out what kind of string it is (raw or delimited) and handoff.
 *
 * @param istr The stream to read from.
 * @param value [out] The string which was found.
 * @param max_bytes The maximum possible length of the string. Passing in
 * a negative value will skip this check.
 * @return Returns number of bytes read off of the stream. Returns
 * PARSE_FAILURE (-1) on failure.
 */
llssize deserialize_string(std::istream& istr, std::string& value, llssize max_bytes);

/**
 * @brief Parse a delimited string. 
 *
 * @param istr The stream to read from, with the delimiter already popped.
 * @param value [out] The string which was found.
 * @param d The delimiter to use.
 * @return Returns number of bytes read off of the stream. Returns
 * PARSE_FAILURE (-1) on failure.
 */
llssize deserialize_string_delim(std::istream& istr, std::string& value, char d);

/**
 * @brief Read a raw string off the stream.
 *
 * @param istr The stream to read from, with the (len) parameter
 * leading the stream.
 * @param value [out] The string which was found.
 * @param d The delimiter to use.
 * @param max_bytes The maximum possible length of the string. Passing in
 * a negative value will skip this check.
 * @return Returns number of bytes read off of the stream. Returns
 * PARSE_FAILURE (-1) on failure.
 */
llssize deserialize_string_raw(
	std::istream& istr,
	std::string& value,
	llssize max_bytes);

/**
 * @brief helper method for dealing with the different notation boolean format.
 *
 * @param istr The stream to read from with the leading character stripped.
 * @param data [out] the result of the parse.
 * @param compare The string to compare the boolean against
 * @param vale The value to assign to data if the parse succeeds.
 * @return Returns number of bytes read off of the stream. Returns
 * PARSE_FAILURE (-1) on failure.
 */
llssize deserialize_boolean(
	std::istream& istr,
	LLSD& data,
	const std::string& compare,
	bool value);

/**
 * @brief Do notation escaping of a string to an ostream.
 *
 * @param value The string to escape and serialize
 * @param str The stream to serialize to.
 */
void serialize_string(const std::string& value, std::ostream& str);


/**
 * Local constants.
 */
static const std::string NOTATION_TRUE_SERIAL("true");
static const std::string NOTATION_FALSE_SERIAL("false");

static const char BINARY_TRUE_SERIAL = '1';
static const char BINARY_FALSE_SERIAL = '0';


/**
 * LLSDParser
 */
LLSDParser::LLSDParser()
	: mCheckLimits(true), mMaxBytesLeft(0), mParseLines(false)
{
}

// virtual
LLSDParser::~LLSDParser()
{ }

S32 LLSDParser::parse(std::istream& istr, LLSD& data, llssize max_bytes, S32 max_depth)
{
	mCheckLimits = (LLSDSerialize::SIZE_UNLIMITED == max_bytes) ? false : true;
	mMaxBytesLeft = max_bytes;
	return doParse(istr, data, max_depth);
}


// Parse using routine to get() lines, faster than parse()
S32 LLSDParser::parseLines(std::istream& istr, LLSD& data)
{
	mCheckLimits = false;
	mParseLines = true;
	return doParse(istr, data);
}


int LLSDParser::get(std::istream& istr) const
{
	if(mCheckLimits) --mMaxBytesLeft;
	return istr.get();
}

std::istream& LLSDParser::get(
	std::istream& istr,
	char* s,
	std::streamsize n,
	char delim) const
{
	istr.get(s, n, delim);
	if(mCheckLimits) mMaxBytesLeft -= istr.gcount();
	return istr;
}

std::istream& LLSDParser::get(
		std::istream& istr,
		std::streambuf& sb,
		char delim) const		
{
	istr.get(sb, delim);
	if(mCheckLimits) mMaxBytesLeft -= istr.gcount();
	return istr;
}

std::istream& LLSDParser::ignore(std::istream& istr) const
{
	istr.ignore();
	if(mCheckLimits) --mMaxBytesLeft;
	return istr;
}

std::istream& LLSDParser::putback(std::istream& istr, char c) const
{
	istr.putback(c);
	if(mCheckLimits) ++mMaxBytesLeft;
	return istr;
}

std::istream& LLSDParser::read(
	std::istream& istr,
	char* s,
	std::streamsize n) const
{
	istr.read(s, n);
	if(mCheckLimits) mMaxBytesLeft -= istr.gcount();
	return istr;
}

void LLSDParser::account(llssize bytes) const
{
	if(mCheckLimits) mMaxBytesLeft -= bytes;
}


/**
 * LLSDNotationParser
 */
LLSDNotationParser::LLSDNotationParser()
{
}	

// virtual
LLSDNotationParser::~LLSDNotationParser()
{ }

// virtual
S32 LLSDNotationParser::doParse(std::istream& istr, LLSD& data, S32 max_depth) const
{
	// map: { string:object, string:object }
	// array: [ object, object, object ]
	// undef: !
	// boolean: true | false | 1 | 0 | T | F | t | f | TRUE | FALSE
	// integer: i####
	// real: r####
	// uuid: u####
	// string: "g'day" | 'have a "nice" day' | s(size)"raw data"
	// uri: l"escaped"
	// date: d"YYYY-MM-DDTHH:MM:SS.FFZ"
	// binary: b##"ff3120ab1" | b(size)"raw data"
	char c;
	c = istr.peek();
	if (max_depth == 0)
	{
		return PARSE_FAILURE;
	}
	while(isspace(c))
	{
		// pop the whitespace.
		c = get(istr);
		c = istr.peek();
		continue;
	}
	if(!istr.good())
	{
		return 0;
	}
	S32 parse_count = 1;
	switch(c)
	{
	case '{':
	{
		S32 child_count = parseMap(istr, data, max_depth - 1);
		if((child_count == PARSE_FAILURE) || data.isUndefined())
		{
			parse_count = PARSE_FAILURE;
		}
		else
		{
			parse_count += child_count;
		}
		if(istr.fail())
		{
			LL_INFOS() << "STREAM FAILURE reading map." << LL_ENDL;
			parse_count = PARSE_FAILURE;
		}
		break;
	}

	case '[':
	{
		S32 child_count = parseArray(istr, data, max_depth - 1);
		if((child_count == PARSE_FAILURE) || data.isUndefined())
		{
			parse_count = PARSE_FAILURE;
		}
		else
		{
			parse_count += child_count;
		}
		if(istr.fail())
		{
			LL_INFOS() << "STREAM FAILURE reading array." << LL_ENDL;
			parse_count = PARSE_FAILURE;
		}
		break;
	}

	case '!':
		c = get(istr);
		data.clear();
		break;

	case '0':
		c = get(istr);
		data = false;
		break;

	case 'F':
	case 'f':
		ignore(istr);
		c = istr.peek();
		if(isalpha(c))
		{
			auto cnt = deserialize_boolean(
				istr,
				data,
				NOTATION_FALSE_SERIAL,
				false);
			if(PARSE_FAILURE == cnt) parse_count = cnt;
			else account(cnt);
		}
		else
		{
			data = false;
		}
		if(istr.fail())
		{
			LL_INFOS() << "STREAM FAILURE reading boolean." << LL_ENDL;
			parse_count = PARSE_FAILURE;
		}
		break;

	case '1':
		c = get(istr);
		data = true;
		break;

	case 'T':
	case 't':
		ignore(istr);
		c = istr.peek();
		if(isalpha(c))
		{
			auto cnt = deserialize_boolean(istr,data,NOTATION_TRUE_SERIAL,true);
			if(PARSE_FAILURE == cnt) parse_count = cnt;
			else account(cnt);
		}
		else
		{
			data = true;
		}
		if(istr.fail())
		{
			LL_INFOS() << "STREAM FAILURE reading boolean." << LL_ENDL;
			parse_count = PARSE_FAILURE;
		}
		break;

	case 'i':
	{
		c = get(istr);
		S32 integer = 0;
		istr >> integer;
		data = integer;
		if(istr.fail())
		{
			LL_INFOS() << "STREAM FAILURE reading integer." << LL_ENDL;
			parse_count = PARSE_FAILURE;
		}
		break;
	}

	case 'r':
	{
		c = get(istr);
		F64 real = 0.0;
		istr >> real;
		data = real;
		if(istr.fail())
		{
			LL_INFOS() << "STREAM FAILURE reading real." << LL_ENDL;
			parse_count = PARSE_FAILURE;
		}
		break;
	}

	case 'u':
	{
		c = get(istr);
		LLUUID id;
		istr >> id;
		data = id;
		if(istr.fail())
		{
			LL_INFOS() << "STREAM FAILURE reading uuid." << LL_ENDL;
			parse_count = PARSE_FAILURE;
		}
		break;
	}

	case '\"':
	case '\'':
	case 's':
		if(!parseString(istr, data))
		{
			parse_count = PARSE_FAILURE;
		}
		if(istr.fail())
		{
			LL_INFOS() << "STREAM FAILURE reading string." << LL_ENDL;
			parse_count = PARSE_FAILURE;
		}
		break;

	case 'l':
	{
		c = get(istr); // pop the 'l'
		c = get(istr); // pop the delimiter
		std::string str;
		auto cnt = deserialize_string_delim(istr, str, c);
		if(PARSE_FAILURE == cnt)
		{
			parse_count = PARSE_FAILURE;
		}
		else
		{
			data = LLURI(str);
			account(cnt);
		}
		if(istr.fail())
		{
			LL_INFOS() << "STREAM FAILURE reading link." << LL_ENDL;
			parse_count = PARSE_FAILURE;
		}
		break;
	}

	case 'd':
	{
		c = get(istr); // pop the 'd'
		c = get(istr); // pop the delimiter
		std::string str;
		auto cnt = deserialize_string_delim(istr, str, c);
		if(PARSE_FAILURE == cnt)
		{
			parse_count = PARSE_FAILURE;
		}
		else
		{
			data = LLDate(str);
			account(cnt);
		}
		if(istr.fail())
		{
			LL_INFOS() << "STREAM FAILURE reading date." << LL_ENDL;
			parse_count = PARSE_FAILURE;
		}
		break;
	}

	case 'b':
		if(!parseBinary(istr, data))
		{
			parse_count = PARSE_FAILURE;
		}
		if(istr.fail())
		{
			LL_INFOS() << "STREAM FAILURE reading data." << LL_ENDL;
			parse_count = PARSE_FAILURE;
		}
		break;

	default:
		parse_count = PARSE_FAILURE;
		LL_INFOS() << "Unrecognized character while parsing: int(" << int(c)
			<< ")" << LL_ENDL;
		break;
	}
	if(PARSE_FAILURE == parse_count)
	{
		data.clear();
	}
	return parse_count;
}

S32 LLSDNotationParser::parseMap(std::istream& istr, LLSD& map, S32 max_depth) const
{
	// map: { string:object, string:object }
	map = LLSD::emptyMap();
	S32 parse_count = 0;
	char c = get(istr);
	if(c == '{')
	{
		// eat commas, white
		bool found_name = false;
		std::string name;
		c = get(istr);
		while(c != '}' && istr.good())
		{
			if(!found_name)
			{
				if((c == '\"') || (c == '\'') || (c == 's'))
				{
					putback(istr, c);
					found_name = true;
					auto count = deserialize_string(istr, name, mMaxBytesLeft);
					if(PARSE_FAILURE == count) return PARSE_FAILURE;
					account(count);
				}
				c = get(istr);
			}
			else
			{
				if(isspace(c) || (c == ':'))
				{
					c = get(istr);
					continue;
				}
				putback(istr, c);
				LLSD child;
				S32 count = doParse(istr, child, max_depth);
				if(count > 0)
				{
					// There must be a value for every key, thus
					// child_count must be greater than 0.
					parse_count += count;
					map.insert(name, child);
				}
				else
				{
					return PARSE_FAILURE;
				}
				found_name = false;
				c = get(istr);
			}
		}
		if(c != '}')
		{
			map.clear();
			return PARSE_FAILURE;
		}
	}
	return parse_count;
}

S32 LLSDNotationParser::parseArray(std::istream& istr, LLSD& array, S32 max_depth) const
{
	// array: [ object, object, object ]
	array = LLSD::emptyArray();
	S32 parse_count = 0;
	char c = get(istr);
	if(c == '[')
	{
		// eat commas, white
		c = get(istr);
		while((c != ']') && istr.good())
		{
			LLSD child;
			if(isspace(c) || (c == ','))
			{
				c = get(istr);
				continue;
			}
			putback(istr, c);
			S32 count = doParse(istr, child, max_depth);
			if(PARSE_FAILURE == count)
			{
				return PARSE_FAILURE;
			}
			else
			{
				parse_count += count;
				array.append(child);
			}
			c = get(istr);
		}
		if(c != ']')
		{
			return PARSE_FAILURE;
		}
	}
	return parse_count;
}

bool LLSDNotationParser::parseString(std::istream& istr, LLSD& data) const
{
	std::string value;
	auto count = deserialize_string(istr, value, mMaxBytesLeft);
	if(PARSE_FAILURE == count) return false;
	account(count);
	data = value;
	return true;
}

bool LLSDNotationParser::parseBinary(std::istream& istr, LLSD& data) const
{
	// binary: b##"ff3120ab1"
	// or: b(len)"..."

	// I want to manually control those values here to make sure the
	// parser doesn't break when someone changes a constant somewhere
	// else.
	const U32 BINARY_BUFFER_SIZE = 256;
	const U32 STREAM_GET_COUNT = 255;

	// need to read the base out.
	char buf[BINARY_BUFFER_SIZE];		/* Flawfinder: ignore */
	get(istr, buf, STREAM_GET_COUNT, '"');
	char c = get(istr);
	if(c != '"') return false;
	if(0 == strncmp("b(", buf, 2))
	{
		// We probably have a valid raw binary stream. determine
		// the size, and read it.
		auto len = strtol(buf + 2, NULL, 0);
		if(mCheckLimits && (len > mMaxBytesLeft)) return false;
		std::vector<U8> value;
		if(len)
		{
			value.resize(len);
			account(fullread(istr, (char *)&value[0], len));
		}
		c = get(istr); // strip off the trailing double-quote
		data = value;
	}
	else if(0 == strncmp("b64", buf, 3))
	{
		// *FIX: A bit inefficient, but works for now. To make the
		// format better, I would need to add a hint into the
		// serialization format that indicated how long it was.
		std::stringstream coded_stream;
		get(istr, *(coded_stream.rdbuf()), '\"');
		c = get(istr);
		std::string encoded(coded_stream.str());
		S32 len = apr_base64_decode_len(encoded.c_str());
		std::vector<U8> value;
		if(len)
		{
			value.resize(len);
			len = apr_base64_decode_binary(&value[0], encoded.c_str());
			value.resize(len);
		}
		data = value;
	}
	else if(0 == strncmp("b16", buf, 3))
	{
		// yay, base 16. We pop the next character which is either a
		// double quote or base 16 data. If it's a double quote, we're
		// done parsing. If it's not, put the data back, and read the
		// stream until the next double quote.
		char* read;	 /*Flawfinder: ignore*/
		U8 byte;
		U8 byte_buffer[BINARY_BUFFER_SIZE];
		U8* write;
		std::vector<U8> value;
		c = get(istr);
		while(c != '"')
		{
			putback(istr, c);
			read = buf;
			write = byte_buffer;
			get(istr, buf, STREAM_GET_COUNT, '"');
			c = get(istr);
			while(*read != '\0')	 /*Flawfinder: ignore*/
			{
				byte = hex_as_nybble(*read++);
				byte = byte << 4;
				byte |= hex_as_nybble(*read++);
				*write++ = byte;
			}
			// copy the data out of the byte buffer
			value.insert(value.end(), byte_buffer, write);
		}
		data = value;
	}
	else
	{
		return false;
	}
	return true;
}


/**
 * LLSDBinaryParser
 */
LLSDBinaryParser::LLSDBinaryParser()
{
}

// virtual
LLSDBinaryParser::~LLSDBinaryParser()
{
}

// virtual
S32 LLSDBinaryParser::doParse(std::istream& istr, LLSD& data, S32 max_depth) const
{
/**
 * Undefined: '!'<br>
 * Boolean: '1' for true '0' for false<br>
 * Integer: 'i' + 4 bytes network byte order<br>
 * Real: 'r' + 8 bytes IEEE double<br>
 * UUID: 'u' + 16 byte unsigned integer<br>
 * String: 's' + 4 byte integer size + string<br>
 *  strings also secretly support the notation format
 * Date: 'd' + 8 byte IEEE double for seconds since epoch<br>
 * URI: 'l' + 4 byte integer size + string uri<br>
 * Binary: 'b' + 4 byte integer size + binary data<br>
 * Array: '[' + 4 byte integer size  + all values + ']'<br>
 * Map: '{' + 4 byte integer size  every(key + value) + '}'<br>
 *  map keys are serialized as s + 4 byte integer size + string or in the
 *  notation format.
 */
	char c;
	c = get(istr);
	if(!istr.good())
	{
		return 0;
	}
	if (max_depth == 0)
	{
		return PARSE_FAILURE;
	}
	S32 parse_count = 1;
	switch(c)
	{
	case '{':
	{
		S32 child_count = parseMap(istr, data, max_depth - 1);
		if((child_count == PARSE_FAILURE) || data.isUndefined())
		{
			parse_count = PARSE_FAILURE;
		}
		else
		{
			parse_count += child_count;
		}
		if(istr.fail())
		{
			LL_INFOS() << "STREAM FAILURE reading binary map." << LL_ENDL;
			parse_count = PARSE_FAILURE;
		}
		break;
	}

	case '[':
	{
		S32 child_count = parseArray(istr, data, max_depth - 1);
		if((child_count == PARSE_FAILURE) || data.isUndefined())
		{
			parse_count = PARSE_FAILURE;
		}
		else
		{
			parse_count += child_count;
		}
		if(istr.fail())
		{
			LL_INFOS() << "STREAM FAILURE reading binary array." << LL_ENDL;
			parse_count = PARSE_FAILURE;
		}
		break;
	}

	case '!':
		data.clear();
		break;

	case '0':
		data = false;
		break;

	case '1':
		data = true;
		break;

	case 'i':
	{
		U32 value_nbo = 0;
		read(istr, (char*)&value_nbo, sizeof(U32));	 /*Flawfinder: ignore*/
		data = (S32)ntohl(value_nbo);
		if(istr.fail())
		{
			LL_INFOS() << "STREAM FAILURE reading binary integer." << LL_ENDL;
		}
		break;
	}

	case 'r':
	{
		F64 real_nbo = 0.0;
		read(istr, (char*)&real_nbo, sizeof(F64));	 /*Flawfinder: ignore*/
		data = ll_ntohd(real_nbo);
		if(istr.fail())
		{
			LL_INFOS() << "STREAM FAILURE reading binary real." << LL_ENDL;
		}
		break;
	}

	case 'u':
	{
		LLUUID id;
		read(istr, (char*)(&id.mData), UUID_BYTES);	 /*Flawfinder: ignore*/
		data = id;
		if(istr.fail())
		{
			LL_INFOS() << "STREAM FAILURE reading binary uuid." << LL_ENDL;
		}
		break;
	}

	case '\'':
	case '"':
	{
		std::string value;
		auto cnt = deserialize_string_delim(istr, value, c);
		if(PARSE_FAILURE == cnt)
		{
			parse_count = PARSE_FAILURE;
		}
		else
		{
			data = value;
			account(cnt);
		}
		if(istr.fail())
		{
			LL_INFOS() << "STREAM FAILURE reading binary (notation-style) string."
				<< LL_ENDL;
			parse_count = PARSE_FAILURE;
		}
		break;
	}

	case 's':
	{
		std::string value;
		if(parseString(istr, value))
		{
			data = value;
		}
		else
		{
			parse_count = PARSE_FAILURE;
		}
		if(istr.fail())
		{
			LL_INFOS() << "STREAM FAILURE reading binary string." << LL_ENDL;
			parse_count = PARSE_FAILURE;
		}
		break;
	}

	case 'l':
	{
		std::string value;
		if(parseString(istr, value))
		{
			data = LLURI(value);
		}
		else
		{
			parse_count = PARSE_FAILURE;
		}
		if(istr.fail())
		{
			LL_INFOS() << "STREAM FAILURE reading binary link." << LL_ENDL;
			parse_count = PARSE_FAILURE;
		}
		break;
	}

	case 'd':
	{
		F64 real = 0.0;
		read(istr, (char*)&real, sizeof(F64));	 /*Flawfinder: ignore*/
		data = LLDate(real);
		if(istr.fail())
		{
			LL_INFOS() << "STREAM FAILURE reading binary date." << LL_ENDL;
			parse_count = PARSE_FAILURE;
		}
		break;
	}

	case 'b':
	{
		// We probably have a valid raw binary stream. determine
		// the size, and read it.
		U32 size_nbo = 0;
		read(istr, (char*)&size_nbo, sizeof(U32));	/*Flawfinder: ignore*/
		S32 size = (S32)ntohl(size_nbo);
		if(mCheckLimits && (size > mMaxBytesLeft))
		{
			parse_count = PARSE_FAILURE;
		}
		else
		{
			std::vector<U8> value;
			if(size > 0)
			{
				value.resize(size);
				account(fullread(istr, (char*)&value[0], size));
			}
			data = value;
		}
		if(istr.fail())
		{
			LL_INFOS() << "STREAM FAILURE reading binary." << LL_ENDL;
			parse_count = PARSE_FAILURE;
		}
		break;
	}

	default:
		parse_count = PARSE_FAILURE;
		LL_INFOS() << "Unrecognized character while parsing: int(" << int(c)
			<< ")" << LL_ENDL;
		break;
	}
	if(PARSE_FAILURE == parse_count)
	{
		data.clear();
	}
	return parse_count;
}

S32 LLSDBinaryParser::parseMap(std::istream& istr, LLSD& map, S32 max_depth) const
{
	map = LLSD::emptyMap();
	U32 value_nbo = 0;
	read(istr, (char*)&value_nbo, sizeof(U32));		 /*Flawfinder: ignore*/
	S32 size = (S32)ntohl(value_nbo);
	S32 parse_count = 0;
	S32 count = 0;
	char c = get(istr);
	while(c != '}' && (count < size) && istr.good())
	{
		std::string name;
		switch(c)
		{
		case 'k':
			if(!parseString(istr, name))
			{
				return PARSE_FAILURE;
			}
			break;
		case '\'':
		case '"':
		{
			auto cnt = deserialize_string_delim(istr, name, c);
			if(PARSE_FAILURE == cnt) return PARSE_FAILURE;
			account(cnt);
			break;
		}
		}
		LLSD child;
		S32 child_count = doParse(istr, child, max_depth);
		if(child_count > 0)
		{
			// There must be a value for every key, thus child_count
			// must be greater than 0.
			parse_count += child_count;
			map.insert(name, child);
		}
		else
		{
			return PARSE_FAILURE;
		}
		++count;
		c = get(istr);
	}
	if((c != '}') || (count < size))
	{
		// Make sure it is correctly terminated and we parsed as many
		// as were said to be there.
		return PARSE_FAILURE;
	}
	return parse_count;
}

S32 LLSDBinaryParser::parseArray(std::istream& istr, LLSD& array, S32 max_depth) const
{
	array = LLSD::emptyArray();
	U32 value_nbo = 0;
	read(istr, (char*)&value_nbo, sizeof(U32));		 /*Flawfinder: ignore*/
	S32 size = (S32)ntohl(value_nbo);

	// *FIX: This would be a good place to reserve some space in the
	// array...

	S32 parse_count = 0;
	S32 count = 0;
	char c = istr.peek();
	while((c != ']') && (count < size) && istr.good())
	{
		LLSD child;
		S32 child_count = doParse(istr, child, max_depth);
		if(PARSE_FAILURE == child_count)
		{
			return PARSE_FAILURE;
		}
		if(child_count)
		{
			parse_count += child_count;
			array.append(child);
		}
		++count;
		c = istr.peek();
	}
	c = get(istr);
	if((c != ']') || (count < size))
	{
		// Make sure it is correctly terminated and we parsed as many
		// as were said to be there.
		return PARSE_FAILURE;
	}
	return parse_count;
}

bool LLSDBinaryParser::parseString(
	std::istream& istr,
	std::string& value) const
{
	// *FIX: This is memory inefficient.
	U32 value_nbo = 0;
	read(istr, (char*)&value_nbo, sizeof(U32));		 /*Flawfinder: ignore*/
	S32 size = (S32)ntohl(value_nbo);
	if(mCheckLimits && (size > mMaxBytesLeft)) return false;
	if(size < 0) return false;
	std::vector<char> buf;
	if(size)
	{
		buf.resize(size);
		account(fullread(istr, &buf[0], size));
		value.assign(buf.begin(), buf.end());
	}
	return true;
}


/**
 * LLSDFormatter
 */
LLSDFormatter::LLSDFormatter(bool boolAlpha, const std::string& realFmt, EFormatterOptions options):
    mOptions(options)
{
    boolalpha(boolAlpha);
    realFormat(realFmt);
}

// virtual
LLSDFormatter::~LLSDFormatter()
{ }

void LLSDFormatter::boolalpha(bool alpha)
{
	mBoolAlpha = alpha;
}

void LLSDFormatter::realFormat(const std::string& format)
{
	mRealFormat = format;
}

S32 LLSDFormatter::format(const LLSD& data, std::ostream& ostr) const
{
    // pass options captured by constructor
    return format(data, ostr, mOptions);
}

S32 LLSDFormatter::format(const LLSD& data, std::ostream& ostr, EFormatterOptions options) const
{
    return format_impl(data, ostr, options, 0);
}

void LLSDFormatter::formatReal(LLSD::Real real, std::ostream& ostr) const
{
	std::string buffer = llformat(mRealFormat.c_str(), real);
	ostr << buffer;
}

/**
 * LLSDNotationFormatter
 */
LLSDNotationFormatter::LLSDNotationFormatter(bool boolAlpha, const std::string& realFormat,
                                             EFormatterOptions options):
    LLSDFormatter(boolAlpha, realFormat, options)
{
}

// virtual
LLSDNotationFormatter::~LLSDNotationFormatter()
{ }

// static
std::string LLSDNotationFormatter::escapeString(const std::string& in)
{
	std::ostringstream ostr;
	serialize_string(in, ostr);
	return ostr.str();
}

S32 LLSDNotationFormatter::format_impl(const LLSD& data, std::ostream& ostr,
									   EFormatterOptions options, U32 level) const
{
	S32 format_count = 1;
	std::string pre;
	std::string post;

	if (options & LLSDFormatter::OPTIONS_PRETTY)
	{
		for (U32 i = 0; i < level; i++)
		{
			pre += "    ";
		}
		post = "\n";
	}

	switch(data.type())
	{
	case LLSD::TypeMap:
	{
		if (0 != level) ostr << post << pre;
		ostr << "{";
		std::string inner_pre;
		if (options & LLSDFormatter::OPTIONS_PRETTY)
		{
			inner_pre = pre + "    ";
		}

		bool need_comma = false;
		LLSD::map_const_iterator iter = data.beginMap();
		LLSD::map_const_iterator end = data.endMap();
		for(; iter != end; ++iter)
		{
			if(need_comma) ostr << ",";
			need_comma = true;
			ostr << post << inner_pre << '\'';
			serialize_string((*iter).first, ostr);
			ostr << "':";
			format_count += format_impl((*iter).second, ostr, options, level + 2);
		}
		ostr << post << pre << "}";
		break;
	}

	case LLSD::TypeArray:
	{
		ostr << post << pre << "[";
		bool need_comma = false;
		LLSD::array_const_iterator iter = data.beginArray();
		LLSD::array_const_iterator end = data.endArray();
		for(; iter != end; ++iter)
		{
			if(need_comma) ostr << ",";
			need_comma = true;
			format_count += format_impl(*iter, ostr, options, level + 1);
		}
		ostr << "]";
		break;
	}

	case LLSD::TypeUndefined:
		ostr << "!";
		break;

	case LLSD::TypeBoolean:
		if(mBoolAlpha ||
#if( LL_WINDOWS || __GNUC__ > 2)
		   (ostr.flags() & std::ios::boolalpha)
#else
		   (ostr.flags() & 0x0100)
#endif
			)
		{
			ostr << (data.asBoolean()
					 ? NOTATION_TRUE_SERIAL : NOTATION_FALSE_SERIAL);
		}
		else
		{
			ostr << (data.asBoolean() ? 1 : 0);
		}
		break;

	case LLSD::TypeInteger:
		ostr << "i" << data.asInteger();
		break;

	case LLSD::TypeReal:
		ostr << "r";
		if(mRealFormat.empty())
		{
			ostr << data.asReal();
		}
		else
		{
			formatReal(data.asReal(), ostr);
		}
		break;

	case LLSD::TypeUUID:
		ostr << "u" << data.asUUID();
		break;

	case LLSD::TypeString:
		ostr << '\'';
		serialize_string(data.asStringRef(), ostr);
		ostr << '\'';
		break;

	case LLSD::TypeDate:
		ostr << "d\"" << data.asDate() << "\"";
		break;

	case LLSD::TypeURI:
		ostr << "l\"";
		serialize_string(data.asString(), ostr);
		ostr << "\"";
		break;

	case LLSD::TypeBinary:
	{
		// *FIX: memory inefficient.
		const std::vector<U8>& buffer = data.asBinary();
		if (options & LLSDFormatter::OPTIONS_PRETTY_BINARY)
		{
			ostr << "b16\"";
			if (! buffer.empty())
			{
				std::ios_base::fmtflags old_flags = ostr.flags();
				ostr.setf( std::ios::hex, std::ios::basefield );
				// It shouldn't strictly matter whether the emitted hex digits
				// are uppercase; LLSDNotationParser handles either; but as of
				// 2020-05-13, Python's llbase.llsd requires uppercase hex.
				ostr << std::uppercase;
				auto oldfill(ostr.fill('0'));
				auto oldwidth(ostr.width());
				for (size_t i = 0; i < buffer.size(); i++)
				{
					// have to restate setw() before every conversion
					ostr << std::setw(2) << (int) buffer[i];
				}
				ostr.width(oldwidth);
				ostr.fill(oldfill);
				ostr.flags(old_flags);
			}
		}
		else                        // ! OPTIONS_PRETTY_BINARY
		{
			ostr << "b(" << buffer.size() << ")\"";
			if (! buffer.empty())
			{
				ostr.write((const char*)&buffer[0], buffer.size());
			}
		}
		ostr << "\"";
		break;
	}

	default:
		// *NOTE: This should never happen.
		ostr << "!";
		break;
	}
	return format_count;
}

/**
 * LLSDBinaryFormatter
 */
LLSDBinaryFormatter::LLSDBinaryFormatter(bool boolAlpha, const std::string& realFormat,
                                         EFormatterOptions options):
    LLSDFormatter(boolAlpha, realFormat, options)
{
}

// virtual
LLSDBinaryFormatter::~LLSDBinaryFormatter()
{ }

// virtual
S32 LLSDBinaryFormatter::format_impl(const LLSD& data, std::ostream& ostr,
									 EFormatterOptions options, U32 level) const
{
	S32 format_count = 1;
	switch(data.type())
	{
	case LLSD::TypeMap:
	{
		ostr.put('{');
		U32 size_nbo = htonl(data.size());
		ostr.write((const char*)(&size_nbo), sizeof(U32));
		LLSD::map_const_iterator iter = data.beginMap();
		LLSD::map_const_iterator end = data.endMap();
		for(; iter != end; ++iter)
		{
			ostr.put('k');
			formatString((*iter).first, ostr);
			format_count += format_impl((*iter).second, ostr, options, level+1);
		}
		ostr.put('}');
		break;
	}

	case LLSD::TypeArray:
	{
		ostr.put('[');
		U32 size_nbo = htonl(data.size());
		ostr.write((const char*)(&size_nbo), sizeof(U32));
		LLSD::array_const_iterator iter = data.beginArray();
		LLSD::array_const_iterator end = data.endArray();
		for(; iter != end; ++iter)
		{
			format_count += format_impl(*iter, ostr, options, level+1);
		}
		ostr.put(']');
		break;
	}

	case LLSD::TypeUndefined:
		ostr.put('!');
		break;

	case LLSD::TypeBoolean:
		if(data.asBoolean()) ostr.put(BINARY_TRUE_SERIAL);
		else ostr.put(BINARY_FALSE_SERIAL);
		break;

	case LLSD::TypeInteger:
	{
		ostr.put('i');
		U32 value_nbo = htonl(data.asInteger());
		ostr.write((const char*)(&value_nbo), sizeof(U32));
		break;
	}

	case LLSD::TypeReal:
	{
		ostr.put('r');
		F64 value_nbo = ll_htond(data.asReal());
		ostr.write((const char*)(&value_nbo), sizeof(F64));
		break;
	}

	case LLSD::TypeUUID:
	{
		ostr.put('u');
		LLUUID temp = data.asUUID();
		ostr.write((const char*)(&(temp.mData)), UUID_BYTES);
		break;
	}

	case LLSD::TypeString:
		ostr.put('s');
		formatString(data.asStringRef(), ostr);
		break;

	case LLSD::TypeDate:
	{
		ostr.put('d');
		F64 value = data.asReal();
		ostr.write((const char*)(&value), sizeof(F64));
		break;
	}

	case LLSD::TypeURI:
		ostr.put('l');
		formatString(data.asString(), ostr);
		break;

	case LLSD::TypeBinary:
	{
		ostr.put('b');
		const std::vector<U8>& buffer = data.asBinary();
		U32 size_nbo = htonl(buffer.size());
		ostr.write((const char*)(&size_nbo), sizeof(U32));
		if(buffer.size()) ostr.write((const char*)&buffer[0], buffer.size());
		break;
	}

	default:
		// *NOTE: This should never happen.
		ostr.put('!');
		break;
	}
	return format_count;
}

void LLSDBinaryFormatter::formatString(
	const std::string& string,
	std::ostream& ostr) const
{
	U32 size_nbo = htonl(string.size());
	ostr.write((const char*)(&size_nbo), sizeof(U32));
	ostr.write(string.c_str(), string.size());
}

/**
 * local functions
 */
llssize deserialize_string(std::istream& istr, std::string& value, llssize max_bytes)
{
	int c = istr.get();
	if(istr.fail())
	{
		// No data in stream, bail out but mention the character we
		// grabbed.
		return LLSDParser::PARSE_FAILURE;
	}

	llssize rv = LLSDParser::PARSE_FAILURE;
	switch(c)
	{
	case '\'':
	case '"':
		rv = deserialize_string_delim(istr, value, c);
		break;
	case 's':
		// technically, less than max_bytes, but this is just meant to
		// catch egregious protocol errors. parse errors will be
		// caught in the case of incorrect counts.
		rv = deserialize_string_raw(istr, value, max_bytes);
		break;
	default:
		break;
	}
	if(LLSDParser::PARSE_FAILURE == rv) return rv;
	return rv + 1; // account for the character grabbed at the top.
}

llssize deserialize_string_delim(
	std::istream& istr,
	std::string& value,
	char delim)
{
	std::ostringstream write_buffer;
	bool found_escape = false;
	bool found_hex = false;
	bool found_digit = false;
	U8 byte = 0;
	llssize count = 0;

	while (true)
	{
		int next_byte = istr.get();
		++count;

		if(istr.fail())
		{
			// If our stream is empty, break out
			value = write_buffer.str();
			return LLSDParser::PARSE_FAILURE;
		}

		char next_char = (char)next_byte; // Now that we know it's not EOF

		if(found_escape)
		{
			// next character(s) is a special sequence.
			if(found_hex)
			{
				if(found_digit)
				{
					found_digit = false;
					found_hex = false;
					found_escape = false;
					byte = byte << 4;
					byte |= hex_as_nybble(next_char);
					write_buffer << byte;
					byte = 0;
				}
				else
				{
					// next character is the first nybble of
					//
					found_digit = true;
					byte = hex_as_nybble(next_char);
				}
			}
			else if(next_char == 'x')
			{
				found_hex = true;
			}
			else
			{
				switch(next_char)
				{
				case 'a':
					write_buffer << '\a';
					break;
				case 'b':
					write_buffer << '\b';
					break;
				case 'f':
					write_buffer << '\f';
					break;
				case 'n':
					write_buffer << '\n';
					break;
				case 'r':
					write_buffer << '\r';
					break;
				case 't':
					write_buffer << '\t';
					break;
				case 'v':
					write_buffer << '\v';
					break;
				default:
					write_buffer << next_char;
					break;
				}
				found_escape = false;
			}
		}
		else if(next_char == '\\')
		{
			found_escape = true;
		}
		else if(next_char == delim)
		{
			break;
		}
		else
		{
			write_buffer << next_char;
		}
	}

	value = write_buffer.str();
	return count;
}

llssize deserialize_string_raw(
	std::istream& istr,
	std::string& value,
	llssize max_bytes)
{
	llssize count = 0;
	const S32 BUF_LEN = 20;
	char buf[BUF_LEN];		/* Flawfinder: ignore */
	istr.get(buf, BUF_LEN - 1, ')');
	count += istr.gcount();
	int c = istr.get();
	c = istr.get();
	count += 2;
	if(((c == '"') || (c == '\'')) && (buf[0] == '('))
	{
		// We probably have a valid raw string. determine
		// the size, and read it.
		// *FIX: This is memory inefficient.
		auto len = strtol(buf + 1, NULL, 0);
		if((max_bytes>0)&&(len>max_bytes)) return LLSDParser::PARSE_FAILURE;
		std::vector<char> buf;
		if(len)
		{
			buf.resize(len);
			count += fullread(istr, (char *)&buf[0], len);
			value.assign(buf.begin(), buf.end());
		}
		c = istr.get();
		++count;
		if(!((c == '"') || (c == '\'')))
		{
			return LLSDParser::PARSE_FAILURE;
		}
	}
	else
	{
		return LLSDParser::PARSE_FAILURE;
	}
	return count;
}

static const char* NOTATION_STRING_CHARACTERS[256] =
{
	"\\x00",	// 0
	"\\x01",	// 1
	"\\x02",	// 2
	"\\x03",	// 3
	"\\x04",	// 4
	"\\x05",	// 5
	"\\x06",	// 6
	"\\a",		// 7
	"\\b",		// 8
	"\\t",		// 9
	"\\n",		// 10
	"\\v",		// 11
	"\\f",		// 12
	"\\r",		// 13
	"\\x0e",	// 14
	"\\x0f",	// 15
	"\\x10",	// 16
	"\\x11",	// 17
	"\\x12",	// 18
	"\\x13",	// 19
	"\\x14",	// 20
	"\\x15",	// 21
	"\\x16",	// 22
	"\\x17",	// 23
	"\\x18",	// 24
	"\\x19",	// 25
	"\\x1a",	// 26
	"\\x1b",	// 27
	"\\x1c",	// 28
	"\\x1d",	// 29
	"\\x1e",	// 30
	"\\x1f",	// 31
	" ",		// 32
	"!",		// 33
	"\"",		// 34
	"#",		// 35
	"$",		// 36
	"%",		// 37
	"&",		// 38
	"\\'",		// 39
	"(",		// 40
	")",		// 41
	"*",		// 42
	"+",		// 43
	",",		// 44
	"-",		// 45
	".",		// 46
	"/",		// 47
	"0",		// 48
	"1",		// 49
	"2",		// 50
	"3",		// 51
	"4",		// 52
	"5",		// 53
	"6",		// 54
	"7",		// 55
	"8",		// 56
	"9",		// 57
	":",		// 58
	";",		// 59
	"<",		// 60
	"=",		// 61
	">",		// 62
	"?",		// 63
	"@",		// 64
	"A",		// 65
	"B",		// 66
	"C",		// 67
	"D",		// 68
	"E",		// 69
	"F",		// 70
	"G",		// 71
	"H",		// 72
	"I",		// 73
	"J",		// 74
	"K",		// 75
	"L",		// 76
	"M",		// 77
	"N",		// 78
	"O",		// 79
	"P",		// 80
	"Q",		// 81
	"R",		// 82
	"S",		// 83
	"T",		// 84
	"U",		// 85
	"V",		// 86
	"W",		// 87
	"X",		// 88
	"Y",		// 89
	"Z",		// 90
	"[",		// 91
	"\\\\",		// 92
	"]",		// 93
	"^",		// 94
	"_",		// 95
	"`",		// 96
	"a",		// 97
	"b",		// 98
	"c",		// 99
	"d",		// 100
	"e",		// 101
	"f",		// 102
	"g",		// 103
	"h",		// 104
	"i",		// 105
	"j",		// 106
	"k",		// 107
	"l",		// 108
	"m",		// 109
	"n",		// 110
	"o",		// 111
	"p",		// 112
	"q",		// 113
	"r",		// 114
	"s",		// 115
	"t",		// 116
	"u",		// 117
	"v",		// 118
	"w",		// 119
	"x",		// 120
	"y",		// 121
	"z",		// 122
	"{",		// 123
	"|",		// 124
	"}",		// 125
	"~",		// 126
	"\\x7f",	// 127
	"\\x80",	// 128
	"\\x81",	// 129
	"\\x82",	// 130
	"\\x83",	// 131
	"\\x84",	// 132
	"\\x85",	// 133
	"\\x86",	// 134
	"\\x87",	// 135
	"\\x88",	// 136
	"\\x89",	// 137
	"\\x8a",	// 138
	"\\x8b",	// 139
	"\\x8c",	// 140
	"\\x8d",	// 141
	"\\x8e",	// 142
	"\\x8f",	// 143
	"\\x90",	// 144
	"\\x91",	// 145
	"\\x92",	// 146
	"\\x93",	// 147
	"\\x94",	// 148
	"\\x95",	// 149
	"\\x96",	// 150
	"\\x97",	// 151
	"\\x98",	// 152
	"\\x99",	// 153
	"\\x9a",	// 154
	"\\x9b",	// 155
	"\\x9c",	// 156
	"\\x9d",	// 157
	"\\x9e",	// 158
	"\\x9f",	// 159
	"\\xa0",	// 160
	"\\xa1",	// 161
	"\\xa2",	// 162
	"\\xa3",	// 163
	"\\xa4",	// 164
	"\\xa5",	// 165
	"\\xa6",	// 166
	"\\xa7",	// 167
	"\\xa8",	// 168
	"\\xa9",	// 169
	"\\xaa",	// 170
	"\\xab",	// 171
	"\\xac",	// 172
	"\\xad",	// 173
	"\\xae",	// 174
	"\\xaf",	// 175
	"\\xb0",	// 176
	"\\xb1",	// 177
	"\\xb2",	// 178
	"\\xb3",	// 179
	"\\xb4",	// 180
	"\\xb5",	// 181
	"\\xb6",	// 182
	"\\xb7",	// 183
	"\\xb8",	// 184
	"\\xb9",	// 185
	"\\xba",	// 186
	"\\xbb",	// 187
	"\\xbc",	// 188
	"\\xbd",	// 189
	"\\xbe",	// 190
	"\\xbf",	// 191
	"\\xc0",	// 192
	"\\xc1",	// 193
	"\\xc2",	// 194
	"\\xc3",	// 195
	"\\xc4",	// 196
	"\\xc5",	// 197
	"\\xc6",	// 198
	"\\xc7",	// 199
	"\\xc8",	// 200
	"\\xc9",	// 201
	"\\xca",	// 202
	"\\xcb",	// 203
	"\\xcc",	// 204
	"\\xcd",	// 205
	"\\xce",	// 206
	"\\xcf",	// 207
	"\\xd0",	// 208
	"\\xd1",	// 209
	"\\xd2",	// 210
	"\\xd3",	// 211
	"\\xd4",	// 212
	"\\xd5",	// 213
	"\\xd6",	// 214
	"\\xd7",	// 215
	"\\xd8",	// 216
	"\\xd9",	// 217
	"\\xda",	// 218
	"\\xdb",	// 219
	"\\xdc",	// 220
	"\\xdd",	// 221
	"\\xde",	// 222
	"\\xdf",	// 223
	"\\xe0",	// 224
	"\\xe1",	// 225
	"\\xe2",	// 226
	"\\xe3",	// 227
	"\\xe4",	// 228
	"\\xe5",	// 229
	"\\xe6",	// 230
	"\\xe7",	// 231
	"\\xe8",	// 232
	"\\xe9",	// 233
	"\\xea",	// 234
	"\\xeb",	// 235
	"\\xec",	// 236
	"\\xed",	// 237
	"\\xee",	// 238
	"\\xef",	// 239
	"\\xf0",	// 240
	"\\xf1",	// 241
	"\\xf2",	// 242
	"\\xf3",	// 243
	"\\xf4",	// 244
	"\\xf5",	// 245
	"\\xf6",	// 246
	"\\xf7",	// 247
	"\\xf8",	// 248
	"\\xf9",	// 249
	"\\xfa",	// 250
	"\\xfb",	// 251
	"\\xfc",	// 252
	"\\xfd",	// 253
	"\\xfe",	// 254
	"\\xff"		// 255
};

void serialize_string(const std::string& value, std::ostream& str)
{
	std::string::const_iterator it = value.begin();
	std::string::const_iterator end = value.end();
	U8 c;
	for(; it != end; ++it)
	{
		c = (U8)(*it);
		str << NOTATION_STRING_CHARACTERS[c];
	}
}

llssize deserialize_boolean(
	std::istream& istr,
	LLSD& data,
	const std::string& compare,
	bool value)
{
	//
	// this method is a little goofy, because it gets the stream at
	// the point where the t or f has already been
	// consumed. Basically, parse for a patch to the string passed in
	// starting at index 1. If it's a match:
	//  * assign data to value
	//  * return the number of bytes read
	// otherwise:
	//  * set data to LLSD::null
	//  * return LLSDParser::PARSE_FAILURE (-1)
	//
	llssize bytes_read = 0;
	std::string::size_type ii = 0;
	char c = istr.peek();
	while((++ii < compare.size())
		  && (tolower(c) == (int)compare[ii])
		  && istr.good())
	{
		istr.ignore();
		++bytes_read;
		c = istr.peek();
	}
	if(compare.size() != ii)
	{
		data.clear();
		return LLSDParser::PARSE_FAILURE;
	}
	data = value;
	return bytes_read;
}

std::ostream& operator<<(std::ostream& s, const LLSD& llsd)
{
	s << LLSDNotationStreamer(llsd);
	return s;
}


//dirty little zippers -- yell at davep if these are horrid

//return a string containing gzipped bytes of binary serialized LLSD
// VERY inefficient -- creates several copies of LLSD block in memory
std::string zip_llsd(LLSD& data)
{ 
	std::stringstream llsd_strm;

	LLSDSerialize::toBinary(data, llsd_strm);

	const U32 CHUNK = 65536;

	z_stream strm;
	strm.zalloc = Z_NULL;
	strm.zfree = Z_NULL;
	strm.opaque = Z_NULL;

	S32 ret = deflateInit(&strm, Z_BEST_COMPRESSION);
	if (ret != Z_OK)
	{
		LL_WARNS() << "Failed to compress LLSD block." << LL_ENDL;
		return std::string();
	}

	std::string source = llsd_strm.str();

	U8 out[CHUNK];

	strm.avail_in = narrow(source.size());
	strm.next_in = (U8*) source.data();
	U8* output = NULL;

	U32 cur_size = 0;

	U32 have = 0;

	do
	{
		strm.avail_out = CHUNK;
		strm.next_out = out;

		ret = deflate(&strm, Z_FINISH);
		if (ret == Z_OK || ret == Z_STREAM_END)
		{ //copy result into output
			if (strm.avail_out >= CHUNK)
			{
				deflateEnd(&strm);
				if(output)
					free(output);
				LL_WARNS() << "Failed to compress LLSD block." << LL_ENDL;
				return std::string();
			}

			have = CHUNK-strm.avail_out;
			U8* new_output = (U8*) realloc(output, cur_size+have);
			if (new_output == NULL)
			{
				LL_WARNS() << "Failed to compress LLSD block: can't reallocate memory, current size: " << cur_size << " bytes; requested " << cur_size + have << " bytes." << LL_ENDL;
				deflateEnd(&strm);
				if (output)
				{
					free(output);
				}
				return std::string();
			}
			output = new_output;
			memcpy(output+cur_size, out, have);
			cur_size += have;
		}
		else 
		{
			deflateEnd(&strm);
			if(output)
				free(output);
			LL_WARNS() << "Failed to compress LLSD block." << LL_ENDL;
			return std::string();
		}
	}
	while (ret == Z_OK);

	std::string::size_type size = cur_size;

	std::string result((char*) output, size);
	deflateEnd(&strm);
	if(output)
		free(output);

	return result;
}

//decompress a block of LLSD from provided istream
// not very efficient -- creats a copy of decompressed LLSD block in memory
// and deserializes from that copy using LLSDSerialize
LLUZipHelper::EZipRresult LLUZipHelper::unzip_llsd(LLSD& data, std::istream& is, S32 size)
{
<<<<<<< HEAD
	// <FS:Beq pp Rye> Add non-allocating variants of unzip_llsd	
	// U8* result = NULL;
	// llssize cur_size = 0;
	// z_stream strm;
		
	// const U32 CHUNK = 65536;

	// 	U8 *in = new(std::nothrow) U8[size];
	// 	if (!in)
	// 	{
	// 		return ZR_MEM_ERROR;
	// 	}
	// 	is.read((char*) in, size); 

	// 	U8 out[CHUNK];
			
	// 	strm.zalloc = Z_NULL;
	// 	strm.zfree = Z_NULL;
	// 	strm.opaque = Z_NULL;
	// 	strm.avail_in = size;
	// 	strm.next_in = in;

	// 	S32 ret = inflateInit(&strm);
		
	// 	do
	// 	{
	// 		strm.avail_out = CHUNK;
	// 		strm.next_out = out;
	// 		ret = inflate(&strm, Z_NO_FLUSH);
	// 		if (ret == Z_STREAM_ERROR)
	// 		{
	// 			LL_DEBUGS() << "Unzip error: Z_STREAM_ERROR" << LL_ENDL;	// <FS>
	// 			inflateEnd(&strm);
	// 			// free(result);
	// 			if( result )
	// 				free(result);
	// 			delete [] in;
	// 			return ZR_DATA_ERROR;
	// 		}
			
	// 		switch (ret)
	// 		{
	// 		case Z_NEED_DICT:
	// 			ret = Z_DATA_ERROR;
	// 		case Z_DATA_ERROR:
	// 		case Z_MEM_ERROR:
	// 			LL_DEBUGS() << "Unzip error: " << ret << LL_ENDL;	// <FS>
	// 			inflateEnd(&strm);
	// 			// free(result);
	// 			if( result )
	// 				free(result);
	// 			delete [] in;
	// 			return ZR_MEM_ERROR;
	// 			break;
	// 		}

	// 		U32 have = CHUNK-strm.avail_out;

	// 		U8* new_result = (U8*)realloc(result, cur_size + have);
	// 		if (new_result == NULL)
	// 		{
	// 			inflateEnd(&strm);
	// 			if (result)
	// 			{
	// 				free(result);
	// 			}
	// 			delete[] in;
	// 			return ZR_MEM_ERROR;
	// 		}
	// 		result = new_result;
	// 		memcpy(result+cur_size, out, have);
	// 		cur_size += have;

	// 	} while (ret == Z_OK);

	// 	inflateEnd(&strm);
	// 	delete [] in;

	// 	if (ret != Z_STREAM_END)
	// 	{
	// 		LL_DEBUGS() << "Unzip error: !Z_STREAM_END" << LL_ENDL;	// <FS>
	// 		// free(result);
	// 		if( result )
	// 			free(result);
	// 		return ZR_DATA_ERROR;
	// 	}

	// 	//result now points to the decompressed LLSD block
	// 	{
	// 		std::istringstream istr;
	// 		// Since we are using this for meshes, data we are dealing with tend to be large.
	// 		// So string can potentially fail to allocate, make sure this won't cause problems
	// 		try
	// 		{
	// 			std::string res_str((char*)result, cur_size);

	// 			std::string deprecated_header("<? LLSD/Binary ?>");

	// 			if (res_str.substr(0, deprecated_header.size()) == deprecated_header)
	// 			{
	// 				res_str = res_str.substr(deprecated_header.size() + 1, cur_size);
	// 			}
	// 			cur_size = res_str.size();

	// 			istr.str(res_str);
	// 		}
	// #ifdef LL_WINDOWS
	// 		catch (std::length_error)
	// 		{
	// 			// free(result);
	// 			if( result )
	// 				free(result);
	// 			return ZR_SIZE_ERROR;
	// 		}
	// #endif
	// 		catch (std::bad_alloc&)
	// 		{
	// 			// free(result);
	// 			if( result )
	// 				free(result);
	// 			return ZR_MEM_ERROR;
	// 		}

	// 		if (!LLSDSerialize::fromBinary(data, istr, cur_size, UNZIP_LLSD_MAX_DEPTH))
	// 		{
	// 			// free(result);
	// 			if( result )
	// 				free(result);
	// 			return ZR_PARSE_ERROR;
	// 		}
	// 	}

	// 	// free(result);
	// 	if( result )
	// 		free(result);
	// 	return ZR_OK;
	std::unique_ptr<U8[]> in;
	try
	{
		in = std::unique_ptr<U8[]>(new U8[size]);
	}
	catch(const std::bad_alloc&)
=======
	std::unique_ptr<U8[]> in = std::unique_ptr<U8[]>(new(std::nothrow) U8[size]);
	if (!in)
>>>>>>> 7cd24323
	{
		return ZR_MEM_ERROR;
	}
	is.read((char*) in.get(), size); 

	return unzip_llsd(data, in.get(), size);
}

LLUZipHelper::EZipRresult LLUZipHelper::unzip_llsd(LLSD& data, const U8* in, S32 size)
{
	U8* result = NULL;
	llssize cur_size = 0;
	z_stream strm;
		
	constexpr U32 CHUNK = 1024 * 512;

	static thread_local std::unique_ptr<U8[]> out;
	if (!out)
	{
		out = std::unique_ptr<U8[]>(new(std::nothrow) U8[CHUNK]);
	}
		
	strm.zalloc = Z_NULL;
	strm.zfree = Z_NULL;
	strm.opaque = Z_NULL;
	strm.avail_in = size;
	strm.next_in = const_cast<U8*>(in);

	S32 ret = inflateInit(&strm);
	
	do
	{
		strm.avail_out = CHUNK;
		strm.next_out = out.get();
		ret = inflate(&strm, Z_NO_FLUSH);
		switch (ret)
		{
		case Z_NEED_DICT:
		case Z_DATA_ERROR:
		{
			inflateEnd(&strm);
			// free(result);
			if( result )
				free(result);
			return ZR_DATA_ERROR;
		}
		case Z_STREAM_ERROR:
		case Z_BUF_ERROR:
		{
			inflateEnd(&strm);
			free(result);
			return ZR_BUFFER_ERROR;
		}

		case Z_MEM_ERROR:
		{
			inflateEnd(&strm);
			// free(result);
			if( result )
				free(result);
			return ZR_MEM_ERROR;
		}
		}

		U32 have = CHUNK-strm.avail_out;

		U8* new_result = (U8*)realloc(result, cur_size + have);
		if (new_result == NULL)
		{
			inflateEnd(&strm);
			if (result)
			{
				free(result);
			}
			return ZR_MEM_ERROR;
		}
		result = new_result;
		memcpy(result+cur_size, out.get(), have);
		cur_size += have;

	} while (ret == Z_OK && ret != Z_STREAM_END);

	inflateEnd(&strm);

	if (ret != Z_STREAM_END)
	{
		// free(result);
		if( result )
			free(result);
		return ZR_DATA_ERROR;
	}

	//result now points to the decompressed LLSD block
	{
		char* result_ptr = strip_deprecated_header((char*)result, cur_size);

		boost::iostreams::stream<boost::iostreams::array_source> istrm(result_ptr, cur_size);
		
		if (!LLSDSerialize::fromBinary(data, istrm, cur_size, UNZIP_LLSD_MAX_DEPTH))
		{
			// free(result);
			if( result )
				free(result);
			return ZR_PARSE_ERROR;
		}
	}

	// free(result);
	if( result )
		free(result);
	return ZR_OK;
}
// </FS:Beq pp Rye> 
//This unzip function will only work with a gzip header and trailer - while the contents
//of the actual compressed data is the same for either format (gzip vs zlib ), the headers
//and trailers are different for the formats.
<<<<<<< HEAD
U8* unzip_llsdNavMesh( bool& valid, size_t& outsize, std::istream& is, S32 size )
=======
U8* unzip_llsdNavMesh(bool& valid, unsigned int& outsize, std::istream& is, S32 size)
>>>>>>> 7cd24323
{
	// <FS:Beq pp Rye> Add non-allocating variants of unzip_llsd	
	// 	if (size == 0)
	// 	{
	// 		LL_WARNS() << "No data to unzip." << LL_ENDL;
	// 		return NULL;
	// 	}

	// 	U8* result = NULL;
	// 	U32 cur_size = 0;
	// 	z_stream strm;

	// 	const U32 CHUNK = 0x4000;

	// 	U8 *in = new(std::nothrow) U8[size];
	// 	if (in == NULL)
	// 	{
	// 		LL_WARNS() << "Memory allocation failure." << LL_ENDL;
	// 		return NULL;
	// 	}
	// 	is.read((char*) in, size); 

	// 	U8 out[CHUNK];

	// 	strm.zalloc = Z_NULL;
	// 	strm.zfree = Z_NULL;
	// 	strm.opaque = Z_NULL;
	// 	strm.avail_in = size;
	// 	strm.next_in = in;

	// 	valid = true; // <FS:ND/> Default is all okay.
	// 	S32 ret = inflateInit2(&strm,  windowBits | ENABLE_ZLIB_GZIP );
	// 	do
	// 	{
	// 		strm.avail_out = CHUNK;
	// 		strm.next_out = out;
	// 		ret = inflate(&strm, Z_NO_FLUSH);
	// 		if (ret == Z_STREAM_ERROR)
	// 		{
	// 			inflateEnd(&strm);
	// 			// free(result);
	// 			if( result )
	// 				free(result);
	// 			delete [] in;
	// 			in = NULL; result = NULL;// <FS:ND> Or we get a double free aftr the while loop ...
	// 			valid = false;
	// 		}

	// 		switch (ret)
	// 		{
	// 		case Z_NEED_DICT:
	// 			ret = Z_DATA_ERROR;
	// 		case Z_DATA_ERROR:
	// 		case Z_MEM_ERROR:
	// 			inflateEnd(&strm);
	// 			// free(result);
	// 			if( result )
	// 				free(result);
	// 			delete [] in;
	// 			valid = false;
	// 			in = NULL; result = NULL;// <FS:ND> Or we get a double free aftr the while loop ...
	// 			break;
	// 		}

	// 		if( valid ) {// <FS:ND> in case this stream is invalid, do not pass the already freed buffer to realloc.

	// 		U32 have = CHUNK-strm.avail_out;

	// 		U8* new_result = (U8*) realloc(result, cur_size + have);
	// 		if (new_result == NULL)
	// 		{
	// 			LL_WARNS() << "Failed to unzip LLSD NavMesh block: can't reallocate memory, current size: " << cur_size
	// 				<< " bytes; requested " << cur_size + have
	// 				<< " bytes; total syze: ." << size << " bytes."
	// 				<< LL_ENDL;
	// 			inflateEnd(&strm);
	// 			if (result)
	// 			{
	// 				free(result);
	// 			}
	// 			delete[] in;
	// 			valid = false;
	// 			return NULL;
	// 		}
	// 		result = new_result;
	// 		memcpy(result+cur_size, out, have);
	// 		cur_size += have;

	// 		} // </FS:ND>

	// 	} while (ret == Z_OK);

	// 	inflateEnd(&strm);
	// 	delete [] in;

	// 	if (ret != Z_STREAM_END)
	// 	{
	// 		// <FS:ND> result might have been freed above. And calling free with a null pointer is not defined.
	// 		// free(result);
	// 		if( result )
	// 			free(result);
	// 		// </FS:ND>

	// 		valid = false;
	// 		return NULL;
	// 	}

	// 	//result now points to the decompressed LLSD block
	// 	{
	// 		outsize= cur_size;
	// 		valid = true;		
	// 	}

	// 	return result;
	// }
	if (size == 0)
	{
		LL_WARNS() << "No data to unzip." << LL_ENDL;
		return nullptr;
	}
	std::unique_ptr<U8[]> in;
	try
	{
		in = std::make_unique<U8[]>(size);
	}
	catch (const std::bad_alloc&)
	{
		LL_WARNS() << "Memory allocation failure." << LL_ENDL;
		return nullptr;
	}

	is.read((char*)in.get(), size);
	return unzip_llsdNavMesh(valid, outsize, in.get(), size);
}

U8* unzip_llsdNavMesh(bool& valid, unsigned int& outsize, const U8* in, S32 size)
{
	if (size == 0)
	{
		LL_WARNS() << "No data to unzip." << LL_ENDL;
		return nullptr;
	}
	U8* result = nullptr;
	U32 cur_size = 0;
	z_stream strm;

	const U32 CHUNK = 0x4000;

	U8 out[CHUNK];

	strm.zalloc = Z_NULL;
	strm.zfree = Z_NULL;
	strm.opaque = Z_NULL;
	strm.avail_in = size;
	strm.next_in = const_cast<U8*>(in);


	S32 ret = inflateInit2(&strm, windowBits | ENABLE_ZLIB_GZIP);
	do
	{
		strm.avail_out = CHUNK;
		strm.next_out = out;
		ret = inflate(&strm, Z_NO_FLUSH);
		if (ret == Z_STREAM_ERROR)
		{
			inflateEnd(&strm);
			free(result);
			return nullptr;
		}

		switch (ret)
		{
		case Z_NEED_DICT:
			ret = Z_DATA_ERROR;
			[[fallthrough]];
		case Z_DATA_ERROR:
		case Z_MEM_ERROR:
			inflateEnd(&strm);
			free(result);
			valid = false;
			return nullptr;
		}

		U32 have = CHUNK - strm.avail_out;

		U8* new_result = (U8*)realloc(result, cur_size + have);
		if (!new_result)
		{
			LL_WARNS() << "Failed to unzip LLSD NavMesh block: can't reallocate memory, current size: " << cur_size
				<< " bytes; requested " << cur_size + have
				<< " bytes; total syze: ." << size << " bytes."
				<< LL_ENDL;
			inflateEnd(&strm);
			if (result)
			{
				free(result);
			}
			valid = false;
			return nullptr;
		}
		result = new_result;
		memcpy(result + cur_size, out, have);
		cur_size += have;

	} while (ret == Z_OK);

	inflateEnd(&strm);

	if (ret != Z_STREAM_END)
	{
		free(result);
		valid = false;
		return nullptr;
	}

	//result now points to the decompressed LLSD block
	{
		outsize = cur_size;
		valid = true;
	}

	return result;
}
// </FS:Beq pp Rye>

char* strip_deprecated_header(char* in, llssize& cur_size, llssize* header_size)
{
	const char* deprecated_header = "<? LLSD/Binary ?>";
	constexpr size_t deprecated_header_size = 17;

	if (cur_size > deprecated_header_size
		&& memcmp(in, deprecated_header, deprecated_header_size) == 0)
	{
		in = in + deprecated_header_size;
		cur_size = cur_size - deprecated_header_size;
		if (header_size)
		{
			*header_size = deprecated_header_size + 1;
		}
	}

	return in;
}
<|MERGE_RESOLUTION|>--- conflicted
+++ resolved
@@ -2180,153 +2180,8 @@
 // and deserializes from that copy using LLSDSerialize
 LLUZipHelper::EZipRresult LLUZipHelper::unzip_llsd(LLSD& data, std::istream& is, S32 size)
 {
-<<<<<<< HEAD
-	// <FS:Beq pp Rye> Add non-allocating variants of unzip_llsd	
-	// U8* result = NULL;
-	// llssize cur_size = 0;
-	// z_stream strm;
-		
-	// const U32 CHUNK = 65536;
-
-	// 	U8 *in = new(std::nothrow) U8[size];
-	// 	if (!in)
-	// 	{
-	// 		return ZR_MEM_ERROR;
-	// 	}
-	// 	is.read((char*) in, size); 
-
-	// 	U8 out[CHUNK];
-			
-	// 	strm.zalloc = Z_NULL;
-	// 	strm.zfree = Z_NULL;
-	// 	strm.opaque = Z_NULL;
-	// 	strm.avail_in = size;
-	// 	strm.next_in = in;
-
-	// 	S32 ret = inflateInit(&strm);
-		
-	// 	do
-	// 	{
-	// 		strm.avail_out = CHUNK;
-	// 		strm.next_out = out;
-	// 		ret = inflate(&strm, Z_NO_FLUSH);
-	// 		if (ret == Z_STREAM_ERROR)
-	// 		{
-	// 			LL_DEBUGS() << "Unzip error: Z_STREAM_ERROR" << LL_ENDL;	// <FS>
-	// 			inflateEnd(&strm);
-	// 			// free(result);
-	// 			if( result )
-	// 				free(result);
-	// 			delete [] in;
-	// 			return ZR_DATA_ERROR;
-	// 		}
-			
-	// 		switch (ret)
-	// 		{
-	// 		case Z_NEED_DICT:
-	// 			ret = Z_DATA_ERROR;
-	// 		case Z_DATA_ERROR:
-	// 		case Z_MEM_ERROR:
-	// 			LL_DEBUGS() << "Unzip error: " << ret << LL_ENDL;	// <FS>
-	// 			inflateEnd(&strm);
-	// 			// free(result);
-	// 			if( result )
-	// 				free(result);
-	// 			delete [] in;
-	// 			return ZR_MEM_ERROR;
-	// 			break;
-	// 		}
-
-	// 		U32 have = CHUNK-strm.avail_out;
-
-	// 		U8* new_result = (U8*)realloc(result, cur_size + have);
-	// 		if (new_result == NULL)
-	// 		{
-	// 			inflateEnd(&strm);
-	// 			if (result)
-	// 			{
-	// 				free(result);
-	// 			}
-	// 			delete[] in;
-	// 			return ZR_MEM_ERROR;
-	// 		}
-	// 		result = new_result;
-	// 		memcpy(result+cur_size, out, have);
-	// 		cur_size += have;
-
-	// 	} while (ret == Z_OK);
-
-	// 	inflateEnd(&strm);
-	// 	delete [] in;
-
-	// 	if (ret != Z_STREAM_END)
-	// 	{
-	// 		LL_DEBUGS() << "Unzip error: !Z_STREAM_END" << LL_ENDL;	// <FS>
-	// 		// free(result);
-	// 		if( result )
-	// 			free(result);
-	// 		return ZR_DATA_ERROR;
-	// 	}
-
-	// 	//result now points to the decompressed LLSD block
-	// 	{
-	// 		std::istringstream istr;
-	// 		// Since we are using this for meshes, data we are dealing with tend to be large.
-	// 		// So string can potentially fail to allocate, make sure this won't cause problems
-	// 		try
-	// 		{
-	// 			std::string res_str((char*)result, cur_size);
-
-	// 			std::string deprecated_header("<? LLSD/Binary ?>");
-
-	// 			if (res_str.substr(0, deprecated_header.size()) == deprecated_header)
-	// 			{
-	// 				res_str = res_str.substr(deprecated_header.size() + 1, cur_size);
-	// 			}
-	// 			cur_size = res_str.size();
-
-	// 			istr.str(res_str);
-	// 		}
-	// #ifdef LL_WINDOWS
-	// 		catch (std::length_error)
-	// 		{
-	// 			// free(result);
-	// 			if( result )
-	// 				free(result);
-	// 			return ZR_SIZE_ERROR;
-	// 		}
-	// #endif
-	// 		catch (std::bad_alloc&)
-	// 		{
-	// 			// free(result);
-	// 			if( result )
-	// 				free(result);
-	// 			return ZR_MEM_ERROR;
-	// 		}
-
-	// 		if (!LLSDSerialize::fromBinary(data, istr, cur_size, UNZIP_LLSD_MAX_DEPTH))
-	// 		{
-	// 			// free(result);
-	// 			if( result )
-	// 				free(result);
-	// 			return ZR_PARSE_ERROR;
-	// 		}
-	// 	}
-
-	// 	// free(result);
-	// 	if( result )
-	// 		free(result);
-	// 	return ZR_OK;
-	std::unique_ptr<U8[]> in;
-	try
-	{
-		in = std::unique_ptr<U8[]>(new U8[size]);
-	}
-	catch(const std::bad_alloc&)
-=======
 	std::unique_ptr<U8[]> in = std::unique_ptr<U8[]>(new(std::nothrow) U8[size]);
 	if (!in)
->>>>>>> 7cd24323
 	{
 		return ZR_MEM_ERROR;
 	}
@@ -2443,11 +2298,7 @@
 //This unzip function will only work with a gzip header and trailer - while the contents
 //of the actual compressed data is the same for either format (gzip vs zlib ), the headers
 //and trailers are different for the formats.
-<<<<<<< HEAD
-U8* unzip_llsdNavMesh( bool& valid, size_t& outsize, std::istream& is, S32 size )
-=======
 U8* unzip_llsdNavMesh(bool& valid, unsigned int& outsize, std::istream& is, S32 size)
->>>>>>> 7cd24323
 {
 	// <FS:Beq pp Rye> Add non-allocating variants of unzip_llsd	
 	// 	if (size == 0)
