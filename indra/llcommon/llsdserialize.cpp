--- conflicted
+++ resolved
@@ -2214,16 +2214,11 @@
 
 	if (ret != Z_STREAM_END)
 	{
-<<<<<<< HEAD
 		LL_DEBUGS() << "Unzip error: !Z_STREAM_END" << LL_ENDL;	// <FS>
 		// free(result);
 		if( result )
 			free(result);
-		return false;
-=======
-		free(result);
 		return ZR_DATA_ERROR;
->>>>>>> 6ac2b2bb
 	}
 
 	//result now points to the decompressed LLSD block
@@ -2248,40 +2243,33 @@
 #ifdef LL_WINDOWS
 		catch (std::length_error)
 		{
-			free(result);
-			return ZR_SIZE_ERROR;
-		}
-#endif
-		catch (std::bad_alloc)
-		{
-			free(result);
-			return ZR_MEM_ERROR;
-		}
-
-		if (!LLSDSerialize::fromBinary(data, istr, cur_size))
-		{
-<<<<<<< HEAD
-			LL_DEBUGS() << "Failed to unzip LLSD block" << LL_ENDL;
 			// free(result);
 			if( result )
 				free(result);
-			return false;
-		}		
+			return ZR_SIZE_ERROR;
+		}
+#endif
+		catch (std::bad_alloc)
+		{
+			// free(result);
+			if( result )
+				free(result);
+			return ZR_MEM_ERROR;
+		}
+
+		if (!LLSDSerialize::fromBinary(data, istr, cur_size))
+		{
+			// free(result);
+			if( result )
+				free(result);
+			return ZR_PARSE_ERROR;
+		}
 	}
 
 	// free(result);
 	if( result )
 		free(result);
-	return true;
-=======
-			free(result);
-			return ZR_PARSE_ERROR;
-		}
-	}
-
-	free(result);
 	return ZR_OK;
->>>>>>> 6ac2b2bb
 }
 //This unzip function will only work with a gzip header and trailer - while the contents
 //of the actual compressed data is the same for either format (gzip vs zlib ), the headers
