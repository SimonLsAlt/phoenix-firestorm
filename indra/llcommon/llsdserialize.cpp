--- conflicted
+++ resolved
@@ -389,15 +389,9 @@
 
 S32 LLSDParser::parse(std::istream& istr, LLSD& data, llssize max_bytes, S32 max_depth)
 {
-<<<<<<< HEAD
-	mCheckLimits = LLSDSerialize::SIZE_UNLIMITED != max_bytes;
-	mMaxBytesLeft = max_bytes;
-	return doParse(istr, data, max_depth);
-=======
     mCheckLimits = LLSDSerialize::SIZE_UNLIMITED != max_bytes;
     mMaxBytesLeft = max_bytes;
     return doParse(istr, data, max_depth);
->>>>>>> 1a8a5404
 }
 
 
@@ -2259,109 +2253,6 @@
 
 LLUZipHelper::EZipRresult LLUZipHelper::unzip_llsd(LLSD& data, const U8* in, S32 size)
 {
-<<<<<<< HEAD
-	U8* result = NULL;
-	llssize cur_size = 0;
-	z_stream strm;
-
-	constexpr U32 CHUNK = 1024 * 512;
-
-	static thread_local std::unique_ptr<U8[]> out;
-	if (!out)
-	{
-		out = std::unique_ptr<U8[]>(new(std::nothrow) U8[CHUNK]);
-	}
-		
-	strm.zalloc = Z_NULL;
-	strm.zfree = Z_NULL;
-	strm.opaque = Z_NULL;
-	strm.avail_in = size;
-	strm.next_in = const_cast<U8*>(in);
-
-	S32 ret = inflateInit(&strm);
-	
-	do
-	{
-		strm.avail_out = CHUNK;
-		strm.next_out = out.get();
-		ret = inflate(&strm, Z_NO_FLUSH);
-		switch (ret)
-		{
-		case Z_NEED_DICT:
-		case Z_DATA_ERROR:
-		{
-			inflateEnd(&strm);
-			// free(result);
-			if( result )
-				free(result);
-			return ZR_DATA_ERROR;
-		}
-		case Z_STREAM_ERROR:
-		case Z_BUF_ERROR:
-		{
-			inflateEnd(&strm);
-			free(result);
-			return ZR_BUFFER_ERROR;
-		}
-
-		case Z_MEM_ERROR:
-		{
-			inflateEnd(&strm);
-			// free(result);
-			if( result )
-				free(result);
-			return ZR_MEM_ERROR;
-		}
-		}
-
-		U32 have = CHUNK-strm.avail_out;
-
-		U8* new_result = (U8*)realloc(result, cur_size + have);
-		if (new_result == NULL)
-		{
-			inflateEnd(&strm);
-			if (result)
-			{
-				free(result);
-			}
-			return ZR_MEM_ERROR;
-		}
-		result = new_result;
-		memcpy(result+cur_size, out.get(), have);
-		cur_size += have;
-
-	} while (ret == Z_OK && ret != Z_STREAM_END);
-
-	inflateEnd(&strm);
-
-	if (ret != Z_STREAM_END)
-	{
-		// free(result);
-		if( result )
-			free(result);
-		return ZR_DATA_ERROR;
-	}
-
-	//result now points to the decompressed LLSD block
-	{
-		char* result_ptr = strip_deprecated_header((char*)result, cur_size);
-
-		boost::iostreams::stream<boost::iostreams::array_source> istrm(result_ptr, cur_size);
-		
-		if (!LLSDSerialize::fromBinary(data, istrm, cur_size, UNZIP_LLSD_MAX_DEPTH))
-		{
-			// free(result);
-			if( result )
-				free(result);
-			return ZR_PARSE_ERROR;
-		}
-	}
-
-	// free(result);
-	if( result )
-		free(result);
-	return ZR_OK;
-=======
     U8* result = NULL;
     llssize cur_size = 0;
     z_stream strm;
@@ -2463,113 +2354,12 @@
     if( result )
         free(result);
     return ZR_OK;
->>>>>>> 1a8a5404
 }
 //This unzip function will only work with a gzip header and trailer - while the contents
 //of the actual compressed data is the same for either format (gzip vs zlib ), the headers
 //and trailers are different for the formats.
 U8* unzip_llsdNavMesh( bool& valid, size_t& outsize, std::istream& is, S32 size )
 {
-<<<<<<< HEAD
-	if (size == 0)
-	{
-		LL_WARNS() << "No data to unzip." << LL_ENDL;
-		return NULL;
-	}
-
-	U8* result = NULL;
-	U32 cur_size = 0;
-	z_stream strm;
-		
-	const U32 CHUNK = 0x4000;
-
-	U8 *in = new(std::nothrow) U8[size];
-	if (in == NULL)
-	{
-		LL_WARNS() << "Memory allocation failure." << LL_ENDL;
-		return NULL;
-	}
-	is.read((char*) in, size); 
-
-	U8 out[CHUNK];
-		
-	strm.zalloc = Z_NULL;
-	strm.zfree = Z_NULL;
-	strm.opaque = Z_NULL;
-	strm.avail_in = size;
-	strm.next_in = in;
-
-	
-	S32 ret = inflateInit2(&strm,  windowBits | ENABLE_ZLIB_GZIP );
-	do
-	{
-		strm.avail_out = CHUNK;
-		strm.next_out = out;
-		ret = inflate(&strm, Z_NO_FLUSH);
-		if (ret == Z_STREAM_ERROR)
-		{
-			inflateEnd(&strm);
-			free(result);
-			delete [] in;
-			valid = false;
-		}
-		
-		switch (ret)
-		{
-		case Z_NEED_DICT:
-			ret = Z_DATA_ERROR;
-			[[fallthrough]];
-		case Z_DATA_ERROR:
-		case Z_MEM_ERROR:
-			inflateEnd(&strm);
-			free(result);
-			delete [] in;
-			valid = false;
-			break;
-		}
-
-		U32 have = CHUNK-strm.avail_out;
-
-		U8* new_result = (U8*) realloc(result, cur_size + have);
-		if (new_result == NULL)
-		{
-			LL_WARNS() << "Failed to unzip LLSD NavMesh block: can't reallocate memory, current size: " << cur_size
-				<< " bytes; requested " << cur_size + have
-				<< " bytes; total syze: ." << size << " bytes."
-				<< LL_ENDL;
-			inflateEnd(&strm);
-			if (result)
-			{
-				free(result);
-			}
-			delete[] in;
-			valid = false;
-			return NULL;
-		}
-		result = new_result;
-		memcpy(result+cur_size, out, have);
-		cur_size += have;
-
-	} while (ret == Z_OK);
-
-	inflateEnd(&strm);
-	delete [] in;
-
-	if (ret != Z_STREAM_END)
-	{
-		free(result);
-		valid = false;
-		return NULL;
-	}
-
-	//result now points to the decompressed LLSD block
-	{
-		outsize= cur_size;
-		valid = true;		
-	}
-
-	return result;
-=======
     if (size == 0)
     {
         LL_WARNS() << "No data to unzip." << LL_ENDL;
@@ -2668,7 +2458,6 @@
     }
 
     return result;
->>>>>>> 1a8a5404
 }
 
 char* strip_deprecated_header(char* in, llssize& cur_size, llssize* header_size)
