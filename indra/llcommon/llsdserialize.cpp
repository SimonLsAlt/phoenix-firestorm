/** 
 * @file llsdserialize.cpp
 * @author Phoenix
 * @date 2006-03-05
 * @brief Implementation of LLSD parsers and formatters
 *
 * $LicenseInfo:firstyear=2006&license=viewerlgpl$
 * Second Life Viewer Source Code
 * Copyright (C) 2010, Linden Research, Inc.
 * 
 * This library is free software; you can redistribute it and/or
 * modify it under the terms of the GNU Lesser General Public
 * License as published by the Free Software Foundation;
 * version 2.1 of the License only.
 * 
 * This library is distributed in the hope that it will be useful,
 * but WITHOUT ANY WARRANTY; without even the implied warranty of
 * MERCHANTABILITY or FITNESS FOR A PARTICULAR PURPOSE.  See the GNU
 * Lesser General Public License for more details.
 * 
 * You should have received a copy of the GNU Lesser General Public
 * License along with this library; if not, write to the Free Software
 * Foundation, Inc., 51 Franklin Street, Fifth Floor, Boston, MA  02110-1301  USA
 * 
 * Linden Research, Inc., 945 Battery Street, San Francisco, CA  94111  USA
 * $/LicenseInfo$
 */

#include "linden_common.h"
#include "llsdserialize.h"
#include "llpointer.h"
#include "llstreamtools.h" // for fullread

#include <iostream>
#include "apr_base64.h"

#include <boost/iostreams/device/array.hpp>
#include <boost/iostreams/stream.hpp>

#ifdef LL_USESYSTEMLIBS
# include <zlib.h>
#else
# include "zlib-ng/zlib.h"  // for davep's dirty little zip functions
#endif

#if !LL_WINDOWS
#include <netinet/in.h> // htonl & ntohl
#endif

#include "lldate.h"
#include "llsd.h"
#include "llstring.h"
#include "lluri.h"

// File constants
static const size_t MAX_HDR_LEN = 20;
static const S32 UNZIP_LLSD_MAX_DEPTH = 96;
static const char LEGACY_NON_HEADER[] = "<llsd>";
const std::string LLSD_BINARY_HEADER("LLSD/Binary");
const std::string LLSD_XML_HEADER("LLSD/XML");
const std::string LLSD_NOTATION_HEADER("llsd/notation");

//used to deflate a gzipped asset (currently used for navmeshes)
#define windowBits 15
#define ENABLE_ZLIB_GZIP 32

/**
 * LLSDSerialize
 */

// static
void LLSDSerialize::serialize(const LLSD& sd, std::ostream& str, ELLSD_Serialize type,
							  LLSDFormatter::EFormatterOptions options)
{
	LLPointer<LLSDFormatter> f = NULL;

	switch (type)
	{
	case LLSD_BINARY:
		str << "<? " << LLSD_BINARY_HEADER << " ?>\n";
		f = new LLSDBinaryFormatter;
		break;

	case LLSD_XML:
		str << "<? " << LLSD_XML_HEADER << " ?>\n";
		f = new LLSDXMLFormatter;
		break;

    case LLSD_NOTATION:
        str << "<? " << LLSD_NOTATION_HEADER << " ?>\n";
        f = new LLSDNotationFormatter;
        break;

	default:
		LL_WARNS() << "serialize request for unknown ELLSD_Serialize" << LL_ENDL;
	}

	if (f.notNull())
	{
		f->format(sd, str, options);
	}
}

// static
bool LLSDSerialize::deserialize(LLSD& sd, std::istream& str, llssize max_bytes)
{
	LLPointer<LLSDParser> p = NULL;
	char hdr_buf[MAX_HDR_LEN + 1] = ""; /* Flawfinder: ignore */
	int i;
	int inbuf = 0;
	bool legacy_no_header = false;
	bool fail_if_not_legacy = false;
	std::string header;

	/*
	 * Get the first line before anything.
	 */
	str.get(hdr_buf, MAX_HDR_LEN, '\n');
	if (str.fail())
	{
		str.clear();
		fail_if_not_legacy = true;
	}

	if (!strncasecmp(LEGACY_NON_HEADER, hdr_buf, strlen(LEGACY_NON_HEADER))) /* Flawfinder: ignore */
	{
		legacy_no_header = true;
		inbuf = (int)str.gcount();
	}
	else
	{
		if (fail_if_not_legacy)
			goto fail;
		/*
		* Remove the newline chars
		*/
		for (i = 0; i < MAX_HDR_LEN; i++)
		{
			if (hdr_buf[i] == 0 || hdr_buf[i] == '\r' ||
				hdr_buf[i] == '\n')
			{
				hdr_buf[i] = 0;
				break;
			}
		}
		header = hdr_buf;

		std::string::size_type start = std::string::npos;
		std::string::size_type end = std::string::npos;
		start = header.find_first_not_of("<? ");
		if (start != std::string::npos)
		{
			end = header.find_first_of(" ?", start);
		}
		if ((start == std::string::npos) || (end == std::string::npos))
			goto fail;

		header = header.substr(start, end - start);
		ws(str);
	}
	/*
	 * Create the parser as appropriate
	 */
	if (legacy_no_header)
	{	// Create a LLSD XML parser, and parse the first chunk read above
		LLSDXMLParser* x = new LLSDXMLParser();
		x->parsePart(hdr_buf, inbuf);	// Parse the first part that was already read
		x->parseLines(str, sd);			// Parse the rest of it
		delete x;
		return true;
	}

	if (header == LLSD_BINARY_HEADER)
	{
		p = new LLSDBinaryParser;
	}
	else if (header == LLSD_XML_HEADER)
	{
		p = new LLSDXMLParser;
	}
	else if (header == LLSD_NOTATION_HEADER)
	{
		p = new LLSDNotationParser;
	}
	else
	{
		LL_WARNS() << "deserialize request for unknown ELLSD_Serialize" << LL_ENDL;
	}

	if (p.notNull())
	{
		p->parse(str, sd, max_bytes);
		return true;
	}

fail:
	LL_WARNS() << "deserialize LLSD parse failure" << LL_ENDL;
	return false;
}

/**
 * Endian handlers
 */
#if LL_BIG_ENDIAN
U64 ll_htonll(U64 hostlonglong) { return hostlonglong; }
U64 ll_ntohll(U64 netlonglong) { return netlonglong; }
F64 ll_htond(F64 hostlonglong) { return hostlonglong; }
F64 ll_ntohd(F64 netlonglong) { return netlonglong; }
#else
// I read some comments one a indicating that doing an integer add
// here would be faster than a bitwise or. For now, the or has
// programmer clarity, since the intended outcome matches the
// operation.
U64 ll_htonll(U64 hostlonglong)
{
	return ((U64)(htonl((U32)((hostlonglong >> 32) & 0xFFFFFFFF))) |
			((U64)(htonl((U32)(hostlonglong & 0xFFFFFFFF))) << 32));
}
U64 ll_ntohll(U64 netlonglong)
{
	return ((U64)(ntohl((U32)((netlonglong >> 32) & 0xFFFFFFFF))) |
			((U64)(ntohl((U32)(netlonglong & 0xFFFFFFFF))) << 32));
}
union LLEndianSwapper
{
	F64 d;
	U64 i;
};
F64 ll_htond(F64 hostdouble)
{
	LLEndianSwapper tmp;
	tmp.d = hostdouble;
	tmp.i = ll_htonll(tmp.i);
	return tmp.d;
}
F64 ll_ntohd(F64 netdouble)
{
	LLEndianSwapper tmp;
	tmp.d = netdouble;
	tmp.i = ll_ntohll(tmp.i);
	return tmp.d;
}
#endif

/**
 * Local functions.
 */
/**
 * @brief Figure out what kind of string it is (raw or delimited) and handoff.
 *
 * @param istr The stream to read from.
 * @param value [out] The string which was found.
 * @param max_bytes The maximum possible length of the string. Passing in
 * a negative value will skip this check.
 * @return Returns number of bytes read off of the stream. Returns
 * PARSE_FAILURE (-1) on failure.
 */
llssize deserialize_string(std::istream& istr, std::string& value, llssize max_bytes);

/**
 * @brief Parse a delimited string. 
 *
 * @param istr The stream to read from, with the delimiter already popped.
 * @param value [out] The string which was found.
 * @param d The delimiter to use.
 * @return Returns number of bytes read off of the stream. Returns
 * PARSE_FAILURE (-1) on failure.
 */
llssize deserialize_string_delim(std::istream& istr, std::string& value, char d);

/**
 * @brief Read a raw string off the stream.
 *
 * @param istr The stream to read from, with the (len) parameter
 * leading the stream.
 * @param value [out] The string which was found.
 * @param d The delimiter to use.
 * @param max_bytes The maximum possible length of the string. Passing in
 * a negative value will skip this check.
 * @return Returns number of bytes read off of the stream. Returns
 * PARSE_FAILURE (-1) on failure.
 */
llssize deserialize_string_raw(
	std::istream& istr,
	std::string& value,
	llssize max_bytes);

/**
 * @brief helper method for dealing with the different notation boolean format.
 *
 * @param istr The stream to read from with the leading character stripped.
 * @param data [out] the result of the parse.
 * @param compare The string to compare the boolean against
 * @param vale The value to assign to data if the parse succeeds.
 * @return Returns number of bytes read off of the stream. Returns
 * PARSE_FAILURE (-1) on failure.
 */
llssize deserialize_boolean(
	std::istream& istr,
	LLSD& data,
	const std::string& compare,
	bool value);

/**
 * @brief Do notation escaping of a string to an ostream.
 *
 * @param value The string to escape and serialize
 * @param str The stream to serialize to.
 */
void serialize_string(const std::string& value, std::ostream& str);


/**
 * Local constants.
 */
static const std::string NOTATION_TRUE_SERIAL("true");
static const std::string NOTATION_FALSE_SERIAL("false");

static const char BINARY_TRUE_SERIAL = '1';
static const char BINARY_FALSE_SERIAL = '0';


/**
 * LLSDParser
 */
LLSDParser::LLSDParser()
	: mCheckLimits(true), mMaxBytesLeft(0), mParseLines(false)
{
}

// virtual
LLSDParser::~LLSDParser()
{ }

S32 LLSDParser::parse(std::istream& istr, LLSD& data, llssize max_bytes, S32 max_depth)
{
	mCheckLimits = (LLSDSerialize::SIZE_UNLIMITED == max_bytes) ? false : true;
	mMaxBytesLeft = max_bytes;
	return doParse(istr, data, max_depth);
}


// Parse using routine to get() lines, faster than parse()
S32 LLSDParser::parseLines(std::istream& istr, LLSD& data)
{
	mCheckLimits = false;
	mParseLines = true;
	return doParse(istr, data);
}


int LLSDParser::get(std::istream& istr) const
{
	if(mCheckLimits) --mMaxBytesLeft;
	return istr.get();
}

std::istream& LLSDParser::get(
	std::istream& istr,
	char* s,
	std::streamsize n,
	char delim) const
{
	istr.get(s, n, delim);
	if(mCheckLimits) mMaxBytesLeft -= istr.gcount();
	return istr;
}

std::istream& LLSDParser::get(
		std::istream& istr,
		std::streambuf& sb,
		char delim) const		
{
	istr.get(sb, delim);
	if(mCheckLimits) mMaxBytesLeft -= istr.gcount();
	return istr;
}

std::istream& LLSDParser::ignore(std::istream& istr) const
{
	istr.ignore();
	if(mCheckLimits) --mMaxBytesLeft;
	return istr;
}

std::istream& LLSDParser::putback(std::istream& istr, char c) const
{
	istr.putback(c);
	if(mCheckLimits) ++mMaxBytesLeft;
	return istr;
}

std::istream& LLSDParser::read(
	std::istream& istr,
	char* s,
	std::streamsize n) const
{
	istr.read(s, n);
	if(mCheckLimits) mMaxBytesLeft -= istr.gcount();
	return istr;
}

void LLSDParser::account(llssize bytes) const
{
	if(mCheckLimits) mMaxBytesLeft -= bytes;
}


/**
 * LLSDNotationParser
 */
LLSDNotationParser::LLSDNotationParser()
{
}	

// virtual
LLSDNotationParser::~LLSDNotationParser()
{ }

// virtual
S32 LLSDNotationParser::doParse(std::istream& istr, LLSD& data, S32 max_depth) const
{
	// map: { string:object, string:object }
	// array: [ object, object, object ]
	// undef: !
	// boolean: true | false | 1 | 0 | T | F | t | f | TRUE | FALSE
	// integer: i####
	// real: r####
	// uuid: u####
	// string: "g'day" | 'have a "nice" day' | s(size)"raw data"
	// uri: l"escaped"
	// date: d"YYYY-MM-DDTHH:MM:SS.FFZ"
	// binary: b##"ff3120ab1" | b(size)"raw data"
	char c;
	c = istr.peek();
	if (max_depth == 0)
	{
		return PARSE_FAILURE;
	}
	while(isspace(c))
	{
		// pop the whitespace.
		c = get(istr);
		c = istr.peek();
		continue;
	}
	if(!istr.good())
	{
		return 0;
	}
	S32 parse_count = 1;
	switch(c)
	{
	case '{':
	{
		S32 child_count = parseMap(istr, data, max_depth - 1);
		if((child_count == PARSE_FAILURE) || data.isUndefined())
		{
			parse_count = PARSE_FAILURE;
		}
		else
		{
			parse_count += child_count;
		}
		if(istr.fail())
		{
			LL_INFOS() << "STREAM FAILURE reading map." << LL_ENDL;
			parse_count = PARSE_FAILURE;
		}
		break;
	}

	case '[':
	{
		S32 child_count = parseArray(istr, data, max_depth - 1);
		if((child_count == PARSE_FAILURE) || data.isUndefined())
		{
			parse_count = PARSE_FAILURE;
		}
		else
		{
			parse_count += child_count;
		}
		if(istr.fail())
		{
			LL_INFOS() << "STREAM FAILURE reading array." << LL_ENDL;
			parse_count = PARSE_FAILURE;
		}
		break;
	}

	case '!':
		c = get(istr);
		data.clear();
		break;

	case '0':
		c = get(istr);
		data = false;
		break;

	case 'F':
	case 'f':
		ignore(istr);
		c = istr.peek();
		if(isalpha(c))
		{
			auto cnt = deserialize_boolean(
				istr,
				data,
				NOTATION_FALSE_SERIAL,
				false);
			if(PARSE_FAILURE == cnt) parse_count = cnt;
			else account(cnt);
		}
		else
		{
			data = false;
		}
		if(istr.fail())
		{
			LL_INFOS() << "STREAM FAILURE reading boolean." << LL_ENDL;
			parse_count = PARSE_FAILURE;
		}
		break;

	case '1':
		c = get(istr);
		data = true;
		break;

	case 'T':
	case 't':
		ignore(istr);
		c = istr.peek();
		if(isalpha(c))
		{
			auto cnt = deserialize_boolean(istr,data,NOTATION_TRUE_SERIAL,true);
			if(PARSE_FAILURE == cnt) parse_count = cnt;
			else account(cnt);
		}
		else
		{
			data = true;
		}
		if(istr.fail())
		{
			LL_INFOS() << "STREAM FAILURE reading boolean." << LL_ENDL;
			parse_count = PARSE_FAILURE;
		}
		break;

	case 'i':
	{
		c = get(istr);
		S32 integer = 0;
		istr >> integer;
		data = integer;
		if(istr.fail())
		{
			LL_INFOS() << "STREAM FAILURE reading integer." << LL_ENDL;
			parse_count = PARSE_FAILURE;
		}
		break;
	}

	case 'r':
	{
		c = get(istr);
		F64 real = 0.0;
		istr >> real;
		data = real;
		if(istr.fail())
		{
			LL_INFOS() << "STREAM FAILURE reading real." << LL_ENDL;
			parse_count = PARSE_FAILURE;
		}
		break;
	}

	case 'u':
	{
		c = get(istr);
		LLUUID id;
		istr >> id;
		data = id;
		if(istr.fail())
		{
			LL_INFOS() << "STREAM FAILURE reading uuid." << LL_ENDL;
			parse_count = PARSE_FAILURE;
		}
		break;
	}

	case '\"':
	case '\'':
	case 's':
		if(!parseString(istr, data))
		{
			parse_count = PARSE_FAILURE;
		}
		if(istr.fail())
		{
			LL_INFOS() << "STREAM FAILURE reading string." << LL_ENDL;
			parse_count = PARSE_FAILURE;
		}
		break;

	case 'l':
	{
		c = get(istr); // pop the 'l'
		c = get(istr); // pop the delimiter
		std::string str;
		auto cnt = deserialize_string_delim(istr, str, c);
		if(PARSE_FAILURE == cnt)
		{
			parse_count = PARSE_FAILURE;
		}
		else
		{
			data = LLURI(str);
			account(cnt);
		}
		if(istr.fail())
		{
			LL_INFOS() << "STREAM FAILURE reading link." << LL_ENDL;
			parse_count = PARSE_FAILURE;
		}
		break;
	}

	case 'd':
	{
		c = get(istr); // pop the 'd'
		c = get(istr); // pop the delimiter
		std::string str;
		auto cnt = deserialize_string_delim(istr, str, c);
		if(PARSE_FAILURE == cnt)
		{
			parse_count = PARSE_FAILURE;
		}
		else
		{
			data = LLDate(str);
			account(cnt);
		}
		if(istr.fail())
		{
			LL_INFOS() << "STREAM FAILURE reading date." << LL_ENDL;
			parse_count = PARSE_FAILURE;
		}
		break;
	}

	case 'b':
		if(!parseBinary(istr, data))
		{
			parse_count = PARSE_FAILURE;
		}
		if(istr.fail())
		{
			LL_INFOS() << "STREAM FAILURE reading data." << LL_ENDL;
			parse_count = PARSE_FAILURE;
		}
		break;

	default:
		parse_count = PARSE_FAILURE;
		LL_INFOS() << "Unrecognized character while parsing: int(" << int(c)
			<< ")" << LL_ENDL;
		break;
	}
	if(PARSE_FAILURE == parse_count)
	{
		data.clear();
	}
	return parse_count;
}

S32 LLSDNotationParser::parseMap(std::istream& istr, LLSD& map, S32 max_depth) const
{
	// map: { string:object, string:object }
	map = LLSD::emptyMap();
	S32 parse_count = 0;
	char c = get(istr);
	if(c == '{')
	{
		// eat commas, white
		bool found_name = false;
		std::string name;
		c = get(istr);
		while(c != '}' && istr.good())
		{
			if(!found_name)
			{
				if((c == '\"') || (c == '\'') || (c == 's'))
				{
					putback(istr, c);
					found_name = true;
					auto count = deserialize_string(istr, name, mMaxBytesLeft);
					if(PARSE_FAILURE == count) return PARSE_FAILURE;
					account(count);
				}
				c = get(istr);
			}
			else
			{
				if(isspace(c) || (c == ':'))
				{
					c = get(istr);
					continue;
				}
				putback(istr, c);
				LLSD child;
				S32 count = doParse(istr, child, max_depth);
				if(count > 0)
				{
					// There must be a value for every key, thus
					// child_count must be greater than 0.
					parse_count += count;
					map.insert(name, child);
				}
				else
				{
					return PARSE_FAILURE;
				}
				found_name = false;
				c = get(istr);
			}
		}
		if(c != '}')
		{
			map.clear();
			return PARSE_FAILURE;
		}
	}
	return parse_count;
}

S32 LLSDNotationParser::parseArray(std::istream& istr, LLSD& array, S32 max_depth) const
{
	// array: [ object, object, object ]
	array = LLSD::emptyArray();
	S32 parse_count = 0;
	char c = get(istr);
	if(c == '[')
	{
		// eat commas, white
		c = get(istr);
		while((c != ']') && istr.good())
		{
			LLSD child;
			if(isspace(c) || (c == ','))
			{
				c = get(istr);
				continue;
			}
			putback(istr, c);
			S32 count = doParse(istr, child, max_depth);
			if(PARSE_FAILURE == count)
			{
				return PARSE_FAILURE;
			}
			else
			{
				parse_count += count;
				array.append(child);
			}
			c = get(istr);
		}
		if(c != ']')
		{
			return PARSE_FAILURE;
		}
	}
	return parse_count;
}

bool LLSDNotationParser::parseString(std::istream& istr, LLSD& data) const
{
	std::string value;
	auto count = deserialize_string(istr, value, mMaxBytesLeft);
	if(PARSE_FAILURE == count) return false;
	account(count);
	data = value;
	return true;
}

bool LLSDNotationParser::parseBinary(std::istream& istr, LLSD& data) const
{
	// binary: b##"ff3120ab1"
	// or: b(len)"..."

	// I want to manually control those values here to make sure the
	// parser doesn't break when someone changes a constant somewhere
	// else.
	const U32 BINARY_BUFFER_SIZE = 256;
	const U32 STREAM_GET_COUNT = 255;

	// need to read the base out.
	char buf[BINARY_BUFFER_SIZE];		/* Flawfinder: ignore */
	get(istr, buf, STREAM_GET_COUNT, '"');
	char c = get(istr);
	if(c != '"') return false;
	if(0 == strncmp("b(", buf, 2))
	{
		// We probably have a valid raw binary stream. determine
		// the size, and read it.
		auto len = strtol(buf + 2, NULL, 0);
		if(mCheckLimits && (len > mMaxBytesLeft)) return false;
		std::vector<U8> value;
		if(len)
		{
			value.resize(len);
			account(fullread(istr, (char *)&value[0], len));
		}
		c = get(istr); // strip off the trailing double-quote
		data = value;
	}
	else if(0 == strncmp("b64", buf, 3))
	{
		// *FIX: A bit inefficient, but works for now. To make the
		// format better, I would need to add a hint into the
		// serialization format that indicated how long it was.
		std::stringstream coded_stream;
		get(istr, *(coded_stream.rdbuf()), '\"');
		c = get(istr);
		std::string encoded(coded_stream.str());
		S32 len = apr_base64_decode_len(encoded.c_str());
		std::vector<U8> value;
		if(len)
		{
			value.resize(len);
			len = apr_base64_decode_binary(&value[0], encoded.c_str());
			value.resize(len);
		}
		data = value;
	}
	else if(0 == strncmp("b16", buf, 3))
	{
		// yay, base 16. We pop the next character which is either a
		// double quote or base 16 data. If it's a double quote, we're
		// done parsing. If it's not, put the data back, and read the
		// stream until the next double quote.
		char* read;	 /*Flawfinder: ignore*/
		U8 byte;
		U8 byte_buffer[BINARY_BUFFER_SIZE];
		U8* write;
		std::vector<U8> value;
		c = get(istr);
		while(c != '"')
		{
			putback(istr, c);
			read = buf;
			write = byte_buffer;
			get(istr, buf, STREAM_GET_COUNT, '"');
			c = get(istr);
			while(*read != '\0')	 /*Flawfinder: ignore*/
			{
				byte = hex_as_nybble(*read++);
				byte = byte << 4;
				byte |= hex_as_nybble(*read++);
				*write++ = byte;
			}
			// copy the data out of the byte buffer
			value.insert(value.end(), byte_buffer, write);
		}
		data = value;
	}
	else
	{
		return false;
	}
	return true;
}


/**
 * LLSDBinaryParser
 */
LLSDBinaryParser::LLSDBinaryParser()
{
}

// virtual
LLSDBinaryParser::~LLSDBinaryParser()
{
}

// virtual
S32 LLSDBinaryParser::doParse(std::istream& istr, LLSD& data, S32 max_depth) const
{
/**
 * Undefined: '!'<br>
 * Boolean: '1' for true '0' for false<br>
 * Integer: 'i' + 4 bytes network byte order<br>
 * Real: 'r' + 8 bytes IEEE double<br>
 * UUID: 'u' + 16 byte unsigned integer<br>
 * String: 's' + 4 byte integer size + string<br>
 *  strings also secretly support the notation format
 * Date: 'd' + 8 byte IEEE double for seconds since epoch<br>
 * URI: 'l' + 4 byte integer size + string uri<br>
 * Binary: 'b' + 4 byte integer size + binary data<br>
 * Array: '[' + 4 byte integer size  + all values + ']'<br>
 * Map: '{' + 4 byte integer size  every(key + value) + '}'<br>
 *  map keys are serialized as s + 4 byte integer size + string or in the
 *  notation format.
 */
	char c;
	c = get(istr);
	if(!istr.good())
	{
		return 0;
	}
	if (max_depth == 0)
	{
		return PARSE_FAILURE;
	}
	S32 parse_count = 1;
	switch(c)
	{
	case '{':
	{
		S32 child_count = parseMap(istr, data, max_depth - 1);
		if((child_count == PARSE_FAILURE) || data.isUndefined())
		{
			parse_count = PARSE_FAILURE;
		}
		else
		{
			parse_count += child_count;
		}
		if(istr.fail())
		{
			LL_INFOS() << "STREAM FAILURE reading binary map." << LL_ENDL;
			parse_count = PARSE_FAILURE;
		}
		break;
	}

	case '[':
	{
		S32 child_count = parseArray(istr, data, max_depth - 1);
		if((child_count == PARSE_FAILURE) || data.isUndefined())
		{
			parse_count = PARSE_FAILURE;
		}
		else
		{
			parse_count += child_count;
		}
		if(istr.fail())
		{
			LL_INFOS() << "STREAM FAILURE reading binary array." << LL_ENDL;
			parse_count = PARSE_FAILURE;
		}
		break;
	}

	case '!':
		data.clear();
		break;

	case '0':
		data = false;
		break;

	case '1':
		data = true;
		break;

	case 'i':
	{
		U32 value_nbo = 0;
		read(istr, (char*)&value_nbo, sizeof(U32));	 /*Flawfinder: ignore*/
		data = (S32)ntohl(value_nbo);
		if(istr.fail())
		{
			LL_INFOS() << "STREAM FAILURE reading binary integer." << LL_ENDL;
		}
		break;
	}

	case 'r':
	{
		F64 real_nbo = 0.0;
		read(istr, (char*)&real_nbo, sizeof(F64));	 /*Flawfinder: ignore*/
		data = ll_ntohd(real_nbo);
		if(istr.fail())
		{
			LL_INFOS() << "STREAM FAILURE reading binary real." << LL_ENDL;
		}
		break;
	}

	case 'u':
	{
		LLUUID id;
		read(istr, (char*)(&id.mData), UUID_BYTES);	 /*Flawfinder: ignore*/
		data = id;
		if(istr.fail())
		{
			LL_INFOS() << "STREAM FAILURE reading binary uuid." << LL_ENDL;
		}
		break;
	}

	case '\'':
	case '"':
	{
		std::string value;
		auto cnt = deserialize_string_delim(istr, value, c);
		if(PARSE_FAILURE == cnt)
		{
			parse_count = PARSE_FAILURE;
		}
		else
		{
			data = value;
			account(cnt);
		}
		if(istr.fail())
		{
			LL_INFOS() << "STREAM FAILURE reading binary (notation-style) string."
				<< LL_ENDL;
			parse_count = PARSE_FAILURE;
		}
		break;
	}

	case 's':
	{
		std::string value;
		if(parseString(istr, value))
		{
			data = value;
		}
		else
		{
			parse_count = PARSE_FAILURE;
		}
		if(istr.fail())
		{
			LL_INFOS() << "STREAM FAILURE reading binary string." << LL_ENDL;
			parse_count = PARSE_FAILURE;
		}
		break;
	}

	case 'l':
	{
		std::string value;
		if(parseString(istr, value))
		{
			data = LLURI(value);
		}
		else
		{
			parse_count = PARSE_FAILURE;
		}
		if(istr.fail())
		{
			LL_INFOS() << "STREAM FAILURE reading binary link." << LL_ENDL;
			parse_count = PARSE_FAILURE;
		}
		break;
	}

	case 'd':
	{
		F64 real = 0.0;
		read(istr, (char*)&real, sizeof(F64));	 /*Flawfinder: ignore*/
		data = LLDate(real);
		if(istr.fail())
		{
			LL_INFOS() << "STREAM FAILURE reading binary date." << LL_ENDL;
			parse_count = PARSE_FAILURE;
		}
		break;
	}

	case 'b':
	{
		// We probably have a valid raw binary stream. determine
		// the size, and read it.
		U32 size_nbo = 0;
		read(istr, (char*)&size_nbo, sizeof(U32));	/*Flawfinder: ignore*/
		S32 size = (S32)ntohl(size_nbo);
		if(mCheckLimits && (size > mMaxBytesLeft))
		{
			parse_count = PARSE_FAILURE;
		}
		else
		{
			std::vector<U8> value;
			if(size > 0)
			{
				value.resize(size);
				account(fullread(istr, (char*)&value[0], size));
			}
			data = value;
		}
		if(istr.fail())
		{
			LL_INFOS() << "STREAM FAILURE reading binary." << LL_ENDL;
			parse_count = PARSE_FAILURE;
		}
		break;
	}

	default:
		parse_count = PARSE_FAILURE;
		LL_INFOS() << "Unrecognized character while parsing: int(" << int(c)
			<< ")" << LL_ENDL;
		break;
	}
	if(PARSE_FAILURE == parse_count)
	{
		data.clear();
	}
	return parse_count;
}

S32 LLSDBinaryParser::parseMap(std::istream& istr, LLSD& map, S32 max_depth) const
{
	map = LLSD::emptyMap();
	U32 value_nbo = 0;
	read(istr, (char*)&value_nbo, sizeof(U32));		 /*Flawfinder: ignore*/
	S32 size = (S32)ntohl(value_nbo);
	S32 parse_count = 0;
	S32 count = 0;
	char c = get(istr);
	while(c != '}' && (count < size) && istr.good())
	{
		std::string name;
		switch(c)
		{
		case 'k':
			if(!parseString(istr, name))
			{
				return PARSE_FAILURE;
			}
			break;
		case '\'':
		case '"':
		{
			auto cnt = deserialize_string_delim(istr, name, c);
			if(PARSE_FAILURE == cnt) return PARSE_FAILURE;
			account(cnt);
			break;
		}
		}
		LLSD child;
		S32 child_count = doParse(istr, child, max_depth);
		if(child_count > 0)
		{
			// There must be a value for every key, thus child_count
			// must be greater than 0.
			parse_count += child_count;
			map.insert(name, child);
		}
		else
		{
			return PARSE_FAILURE;
		}
		++count;
		c = get(istr);
	}
	if((c != '}') || (count < size))
	{
		// Make sure it is correctly terminated and we parsed as many
		// as were said to be there.
		return PARSE_FAILURE;
	}
	return parse_count;
}

S32 LLSDBinaryParser::parseArray(std::istream& istr, LLSD& array, S32 max_depth) const
{
	array = LLSD::emptyArray();
	U32 value_nbo = 0;
	read(istr, (char*)&value_nbo, sizeof(U32));		 /*Flawfinder: ignore*/
	S32 size = (S32)ntohl(value_nbo);

	// *FIX: This would be a good place to reserve some space in the
	// array...

	S32 parse_count = 0;
	S32 count = 0;
	char c = istr.peek();
	while((c != ']') && (count < size) && istr.good())
	{
		LLSD child;
		S32 child_count = doParse(istr, child, max_depth);
		if(PARSE_FAILURE == child_count)
		{
			return PARSE_FAILURE;
		}
		if(child_count)
		{
			parse_count += child_count;
			array.append(child);
		}
		++count;
		c = istr.peek();
	}
	c = get(istr);
	if((c != ']') || (count < size))
	{
		// Make sure it is correctly terminated and we parsed as many
		// as were said to be there.
		return PARSE_FAILURE;
	}
	return parse_count;
}

bool LLSDBinaryParser::parseString(
	std::istream& istr,
	std::string& value) const
{
	// *FIX: This is memory inefficient.
	U32 value_nbo = 0;
	read(istr, (char*)&value_nbo, sizeof(U32));		 /*Flawfinder: ignore*/
	S32 size = (S32)ntohl(value_nbo);
	if(mCheckLimits && (size > mMaxBytesLeft)) return false;
	if(size < 0) return false;
	std::vector<char> buf;
	if(size)
	{
		buf.resize(size);
		account(fullread(istr, &buf[0], size));
		value.assign(buf.begin(), buf.end());
	}
	return true;
}


/**
 * LLSDFormatter
 */
LLSDFormatter::LLSDFormatter(bool boolAlpha, const std::string& realFmt, EFormatterOptions options):
    mOptions(options)
{
    boolalpha(boolAlpha);
    realFormat(realFmt);
}

// virtual
LLSDFormatter::~LLSDFormatter()
{ }

void LLSDFormatter::boolalpha(bool alpha)
{
	mBoolAlpha = alpha;
}

void LLSDFormatter::realFormat(const std::string& format)
{
	mRealFormat = format;
}

S32 LLSDFormatter::format(const LLSD& data, std::ostream& ostr) const
{
    // pass options captured by constructor
    return format(data, ostr, mOptions);
}

S32 LLSDFormatter::format(const LLSD& data, std::ostream& ostr, EFormatterOptions options) const
{
    return format_impl(data, ostr, options, 0);
}

void LLSDFormatter::formatReal(LLSD::Real real, std::ostream& ostr) const
{
	std::string buffer = llformat(mRealFormat.c_str(), real);
	ostr << buffer;
}

/**
 * LLSDNotationFormatter
 */
LLSDNotationFormatter::LLSDNotationFormatter(bool boolAlpha, const std::string& realFormat,
                                             EFormatterOptions options):
    LLSDFormatter(boolAlpha, realFormat, options)
{
}

// virtual
LLSDNotationFormatter::~LLSDNotationFormatter()
{ }

// static
std::string LLSDNotationFormatter::escapeString(const std::string& in)
{
	std::ostringstream ostr;
	serialize_string(in, ostr);
	return ostr.str();
}

S32 LLSDNotationFormatter::format_impl(const LLSD& data, std::ostream& ostr,
									   EFormatterOptions options, U32 level) const
{
	S32 format_count = 1;
	std::string pre;
	std::string post;

	if (options & LLSDFormatter::OPTIONS_PRETTY)
	{
		for (U32 i = 0; i < level; i++)
		{
			pre += "    ";
		}
		post = "\n";
	}

	switch(data.type())
	{
	case LLSD::TypeMap:
	{
		if (0 != level) ostr << post << pre;
		ostr << "{";
		std::string inner_pre;
		if (options & LLSDFormatter::OPTIONS_PRETTY)
		{
			inner_pre = pre + "    ";
		}

		bool need_comma = false;
		LLSD::map_const_iterator iter = data.beginMap();
		LLSD::map_const_iterator end = data.endMap();
		for(; iter != end; ++iter)
		{
			if(need_comma) ostr << ",";
			need_comma = true;
			ostr << post << inner_pre << '\'';
			serialize_string((*iter).first, ostr);
			ostr << "':";
			format_count += format_impl((*iter).second, ostr, options, level + 2);
		}
		ostr << post << pre << "}";
		break;
	}

	case LLSD::TypeArray:
	{
		ostr << post << pre << "[";
		bool need_comma = false;
		LLSD::array_const_iterator iter = data.beginArray();
		LLSD::array_const_iterator end = data.endArray();
		for(; iter != end; ++iter)
		{
			if(need_comma) ostr << ",";
			need_comma = true;
			format_count += format_impl(*iter, ostr, options, level + 1);
		}
		ostr << "]";
		break;
	}

	case LLSD::TypeUndefined:
		ostr << "!";
		break;

	case LLSD::TypeBoolean:
		if(mBoolAlpha ||
#if( LL_WINDOWS || __GNUC__ > 2)
		   (ostr.flags() & std::ios::boolalpha)
#else
		   (ostr.flags() & 0x0100)
#endif
			)
		{
			ostr << (data.asBoolean()
					 ? NOTATION_TRUE_SERIAL : NOTATION_FALSE_SERIAL);
		}
		else
		{
			ostr << (data.asBoolean() ? 1 : 0);
		}
		break;

	case LLSD::TypeInteger:
		ostr << "i" << data.asInteger();
		break;

	case LLSD::TypeReal:
		ostr << "r";
		if(mRealFormat.empty())
		{
			ostr << data.asReal();
		}
		else
		{
			formatReal(data.asReal(), ostr);
		}
		break;

	case LLSD::TypeUUID:
		ostr << "u" << data.asUUID();
		break;

	case LLSD::TypeString:
		ostr << '\'';
		serialize_string(data.asStringRef(), ostr);
		ostr << '\'';
		break;

	case LLSD::TypeDate:
		ostr << "d\"" << data.asDate() << "\"";
		break;

	case LLSD::TypeURI:
		ostr << "l\"";
		serialize_string(data.asString(), ostr);
		ostr << "\"";
		break;

	case LLSD::TypeBinary:
	{
		// *FIX: memory inefficient.
		const std::vector<U8>& buffer = data.asBinary();
		if (options & LLSDFormatter::OPTIONS_PRETTY_BINARY)
		{
			ostr << "b16\"";
			if (! buffer.empty())
			{
				std::ios_base::fmtflags old_flags = ostr.flags();
				ostr.setf( std::ios::hex, std::ios::basefield );
				// It shouldn't strictly matter whether the emitted hex digits
				// are uppercase; LLSDNotationParser handles either; but as of
				// 2020-05-13, Python's llbase.llsd requires uppercase hex.
				ostr << std::uppercase;
				auto oldfill(ostr.fill('0'));
				auto oldwidth(ostr.width());
				for (size_t i = 0; i < buffer.size(); i++)
				{
					// have to restate setw() before every conversion
					ostr << std::setw(2) << (int) buffer[i];
				}
				ostr.width(oldwidth);
				ostr.fill(oldfill);
				ostr.flags(old_flags);
			}
		}
		else                        // ! OPTIONS_PRETTY_BINARY
		{
			ostr << "b(" << buffer.size() << ")\"";
			if (! buffer.empty())
			{
				ostr.write((const char*)&buffer[0], buffer.size());
			}
		}
		ostr << "\"";
		break;
	}

	default:
		// *NOTE: This should never happen.
		ostr << "!";
		break;
	}
	return format_count;
}

/**
 * LLSDBinaryFormatter
 */
LLSDBinaryFormatter::LLSDBinaryFormatter(bool boolAlpha, const std::string& realFormat,
                                         EFormatterOptions options):
    LLSDFormatter(boolAlpha, realFormat, options)
{
}

// virtual
LLSDBinaryFormatter::~LLSDBinaryFormatter()
{ }

// virtual
S32 LLSDBinaryFormatter::format_impl(const LLSD& data, std::ostream& ostr,
									 EFormatterOptions options, U32 level) const
{
	S32 format_count = 1;
	switch(data.type())
	{
	case LLSD::TypeMap:
	{
		ostr.put('{');
		U32 size_nbo = htonl(data.size());
		ostr.write((const char*)(&size_nbo), sizeof(U32));
		LLSD::map_const_iterator iter = data.beginMap();
		LLSD::map_const_iterator end = data.endMap();
		for(; iter != end; ++iter)
		{
			ostr.put('k');
			formatString((*iter).first, ostr);
			format_count += format_impl((*iter).second, ostr, options, level+1);
		}
		ostr.put('}');
		break;
	}

	case LLSD::TypeArray:
	{
		ostr.put('[');
		U32 size_nbo = htonl(data.size());
		ostr.write((const char*)(&size_nbo), sizeof(U32));
		LLSD::array_const_iterator iter = data.beginArray();
		LLSD::array_const_iterator end = data.endArray();
		for(; iter != end; ++iter)
		{
			format_count += format_impl(*iter, ostr, options, level+1);
		}
		ostr.put(']');
		break;
	}

	case LLSD::TypeUndefined:
		ostr.put('!');
		break;

	case LLSD::TypeBoolean:
		if(data.asBoolean()) ostr.put(BINARY_TRUE_SERIAL);
		else ostr.put(BINARY_FALSE_SERIAL);
		break;

	case LLSD::TypeInteger:
	{
		ostr.put('i');
		U32 value_nbo = htonl(data.asInteger());
		ostr.write((const char*)(&value_nbo), sizeof(U32));
		break;
	}

	case LLSD::TypeReal:
	{
		ostr.put('r');
		F64 value_nbo = ll_htond(data.asReal());
		ostr.write((const char*)(&value_nbo), sizeof(F64));
		break;
	}

	case LLSD::TypeUUID:
	{
		ostr.put('u');
		LLUUID temp = data.asUUID();
		ostr.write((const char*)(&(temp.mData)), UUID_BYTES);
		break;
	}

	case LLSD::TypeString:
		ostr.put('s');
		formatString(data.asStringRef(), ostr);
		break;

	case LLSD::TypeDate:
	{
		ostr.put('d');
		F64 value = data.asReal();
		ostr.write((const char*)(&value), sizeof(F64));
		break;
	}

	case LLSD::TypeURI:
		ostr.put('l');
		formatString(data.asString(), ostr);
		break;

	case LLSD::TypeBinary:
	{
		ostr.put('b');
		const std::vector<U8>& buffer = data.asBinary();
		U32 size_nbo = htonl(buffer.size());
		ostr.write((const char*)(&size_nbo), sizeof(U32));
		if(buffer.size()) ostr.write((const char*)&buffer[0], buffer.size());
		break;
	}

	default:
		// *NOTE: This should never happen.
		ostr.put('!');
		break;
	}
	return format_count;
}

void LLSDBinaryFormatter::formatString(
	const std::string& string,
	std::ostream& ostr) const
{
	U32 size_nbo = htonl(string.size());
	ostr.write((const char*)(&size_nbo), sizeof(U32));
	ostr.write(string.c_str(), string.size());
}

/**
 * local functions
 */
llssize deserialize_string(std::istream& istr, std::string& value, llssize max_bytes)
{
	int c = istr.get();
	if(istr.fail())
	{
		// No data in stream, bail out but mention the character we
		// grabbed.
		return LLSDParser::PARSE_FAILURE;
	}

	llssize rv = LLSDParser::PARSE_FAILURE;
	switch(c)
	{
	case '\'':
	case '"':
		rv = deserialize_string_delim(istr, value, c);
		break;
	case 's':
		// technically, less than max_bytes, but this is just meant to
		// catch egregious protocol errors. parse errors will be
		// caught in the case of incorrect counts.
		rv = deserialize_string_raw(istr, value, max_bytes);
		break;
	default:
		break;
	}
	if(LLSDParser::PARSE_FAILURE == rv) return rv;
	return rv + 1; // account for the character grabbed at the top.
}

llssize deserialize_string_delim(
	std::istream& istr,
	std::string& value,
	char delim)
{
	std::ostringstream write_buffer;
	bool found_escape = false;
	bool found_hex = false;
	bool found_digit = false;
	U8 byte = 0;
	llssize count = 0;

	while (true)
	{
		int next_byte = istr.get();
		++count;

		if(istr.fail())
		{
			// If our stream is empty, break out
			value = write_buffer.str();
			return LLSDParser::PARSE_FAILURE;
		}

		char next_char = (char)next_byte; // Now that we know it's not EOF

		if(found_escape)
		{
			// next character(s) is a special sequence.
			if(found_hex)
			{
				if(found_digit)
				{
					found_digit = false;
					found_hex = false;
					found_escape = false;
					byte = byte << 4;
					byte |= hex_as_nybble(next_char);
					write_buffer << byte;
					byte = 0;
				}
				else
				{
					// next character is the first nybble of
					//
					found_digit = true;
					byte = hex_as_nybble(next_char);
				}
			}
			else if(next_char == 'x')
			{
				found_hex = true;
			}
			else
			{
				switch(next_char)
				{
				case 'a':
					write_buffer << '\a';
					break;
				case 'b':
					write_buffer << '\b';
					break;
				case 'f':
					write_buffer << '\f';
					break;
				case 'n':
					write_buffer << '\n';
					break;
				case 'r':
					write_buffer << '\r';
					break;
				case 't':
					write_buffer << '\t';
					break;
				case 'v':
					write_buffer << '\v';
					break;
				default:
					write_buffer << next_char;
					break;
				}
				found_escape = false;
			}
		}
		else if(next_char == '\\')
		{
			found_escape = true;
		}
		else if(next_char == delim)
		{
			break;
		}
		else
		{
			write_buffer << next_char;
		}
	}

	value = write_buffer.str();
	return count;
}

llssize deserialize_string_raw(
	std::istream& istr,
	std::string& value,
	llssize max_bytes)
{
	llssize count = 0;
	const S32 BUF_LEN = 20;
	char buf[BUF_LEN];		/* Flawfinder: ignore */
	istr.get(buf, BUF_LEN - 1, ')');
	count += istr.gcount();
	int c = istr.get();
	c = istr.get();
	count += 2;
	if(((c == '"') || (c == '\'')) && (buf[0] == '('))
	{
		// We probably have a valid raw string. determine
		// the size, and read it.
		// *FIX: This is memory inefficient.
		auto len = strtol(buf + 1, NULL, 0);
		if((max_bytes>0)&&(len>max_bytes)) return LLSDParser::PARSE_FAILURE;
		std::vector<char> buf;
		if(len)
		{
			buf.resize(len);
			count += fullread(istr, (char *)&buf[0], len);
			value.assign(buf.begin(), buf.end());
		}
		c = istr.get();
		++count;
		if(!((c == '"') || (c == '\'')))
		{
			return LLSDParser::PARSE_FAILURE;
		}
	}
	else
	{
		return LLSDParser::PARSE_FAILURE;
	}
	return count;
}

static const char* NOTATION_STRING_CHARACTERS[256] =
{
	"\\x00",	// 0
	"\\x01",	// 1
	"\\x02",	// 2
	"\\x03",	// 3
	"\\x04",	// 4
	"\\x05",	// 5
	"\\x06",	// 6
	"\\a",		// 7
	"\\b",		// 8
	"\\t",		// 9
	"\\n",		// 10
	"\\v",		// 11
	"\\f",		// 12
	"\\r",		// 13
	"\\x0e",	// 14
	"\\x0f",	// 15
	"\\x10",	// 16
	"\\x11",	// 17
	"\\x12",	// 18
	"\\x13",	// 19
	"\\x14",	// 20
	"\\x15",	// 21
	"\\x16",	// 22
	"\\x17",	// 23
	"\\x18",	// 24
	"\\x19",	// 25
	"\\x1a",	// 26
	"\\x1b",	// 27
	"\\x1c",	// 28
	"\\x1d",	// 29
	"\\x1e",	// 30
	"\\x1f",	// 31
	" ",		// 32
	"!",		// 33
	"\"",		// 34
	"#",		// 35
	"$",		// 36
	"%",		// 37
	"&",		// 38
	"\\'",		// 39
	"(",		// 40
	")",		// 41
	"*",		// 42
	"+",		// 43
	",",		// 44
	"-",		// 45
	".",		// 46
	"/",		// 47
	"0",		// 48
	"1",		// 49
	"2",		// 50
	"3",		// 51
	"4",		// 52
	"5",		// 53
	"6",		// 54
	"7",		// 55
	"8",		// 56
	"9",		// 57
	":",		// 58
	";",		// 59
	"<",		// 60
	"=",		// 61
	">",		// 62
	"?",		// 63
	"@",		// 64
	"A",		// 65
	"B",		// 66
	"C",		// 67
	"D",		// 68
	"E",		// 69
	"F",		// 70
	"G",		// 71
	"H",		// 72
	"I",		// 73
	"J",		// 74
	"K",		// 75
	"L",		// 76
	"M",		// 77
	"N",		// 78
	"O",		// 79
	"P",		// 80
	"Q",		// 81
	"R",		// 82
	"S",		// 83
	"T",		// 84
	"U",		// 85
	"V",		// 86
	"W",		// 87
	"X",		// 88
	"Y",		// 89
	"Z",		// 90
	"[",		// 91
	"\\\\",		// 92
	"]",		// 93
	"^",		// 94
	"_",		// 95
	"`",		// 96
	"a",		// 97
	"b",		// 98
	"c",		// 99
	"d",		// 100
	"e",		// 101
	"f",		// 102
	"g",		// 103
	"h",		// 104
	"i",		// 105
	"j",		// 106
	"k",		// 107
	"l",		// 108
	"m",		// 109
	"n",		// 110
	"o",		// 111
	"p",		// 112
	"q",		// 113
	"r",		// 114
	"s",		// 115
	"t",		// 116
	"u",		// 117
	"v",		// 118
	"w",		// 119
	"x",		// 120
	"y",		// 121
	"z",		// 122
	"{",		// 123
	"|",		// 124
	"}",		// 125
	"~",		// 126
	"\\x7f",	// 127
	"\\x80",	// 128
	"\\x81",	// 129
	"\\x82",	// 130
	"\\x83",	// 131
	"\\x84",	// 132
	"\\x85",	// 133
	"\\x86",	// 134
	"\\x87",	// 135
	"\\x88",	// 136
	"\\x89",	// 137
	"\\x8a",	// 138
	"\\x8b",	// 139
	"\\x8c",	// 140
	"\\x8d",	// 141
	"\\x8e",	// 142
	"\\x8f",	// 143
	"\\x90",	// 144
	"\\x91",	// 145
	"\\x92",	// 146
	"\\x93",	// 147
	"\\x94",	// 148
	"\\x95",	// 149
	"\\x96",	// 150
	"\\x97",	// 151
	"\\x98",	// 152
	"\\x99",	// 153
	"\\x9a",	// 154
	"\\x9b",	// 155
	"\\x9c",	// 156
	"\\x9d",	// 157
	"\\x9e",	// 158
	"\\x9f",	// 159
	"\\xa0",	// 160
	"\\xa1",	// 161
	"\\xa2",	// 162
	"\\xa3",	// 163
	"\\xa4",	// 164
	"\\xa5",	// 165
	"\\xa6",	// 166
	"\\xa7",	// 167
	"\\xa8",	// 168
	"\\xa9",	// 169
	"\\xaa",	// 170
	"\\xab",	// 171
	"\\xac",	// 172
	"\\xad",	// 173
	"\\xae",	// 174
	"\\xaf",	// 175
	"\\xb0",	// 176
	"\\xb1",	// 177
	"\\xb2",	// 178
	"\\xb3",	// 179
	"\\xb4",	// 180
	"\\xb5",	// 181
	"\\xb6",	// 182
	"\\xb7",	// 183
	"\\xb8",	// 184
	"\\xb9",	// 185
	"\\xba",	// 186
	"\\xbb",	// 187
	"\\xbc",	// 188
	"\\xbd",	// 189
	"\\xbe",	// 190
	"\\xbf",	// 191
	"\\xc0",	// 192
	"\\xc1",	// 193
	"\\xc2",	// 194
	"\\xc3",	// 195
	"\\xc4",	// 196
	"\\xc5",	// 197
	"\\xc6",	// 198
	"\\xc7",	// 199
	"\\xc8",	// 200
	"\\xc9",	// 201
	"\\xca",	// 202
	"\\xcb",	// 203
	"\\xcc",	// 204
	"\\xcd",	// 205
	"\\xce",	// 206
	"\\xcf",	// 207
	"\\xd0",	// 208
	"\\xd1",	// 209
	"\\xd2",	// 210
	"\\xd3",	// 211
	"\\xd4",	// 212
	"\\xd5",	// 213
	"\\xd6",	// 214
	"\\xd7",	// 215
	"\\xd8",	// 216
	"\\xd9",	// 217
	"\\xda",	// 218
	"\\xdb",	// 219
	"\\xdc",	// 220
	"\\xdd",	// 221
	"\\xde",	// 222
	"\\xdf",	// 223
	"\\xe0",	// 224
	"\\xe1",	// 225
	"\\xe2",	// 226
	"\\xe3",	// 227
	"\\xe4",	// 228
	"\\xe5",	// 229
	"\\xe6",	// 230
	"\\xe7",	// 231
	"\\xe8",	// 232
	"\\xe9",	// 233
	"\\xea",	// 234
	"\\xeb",	// 235
	"\\xec",	// 236
	"\\xed",	// 237
	"\\xee",	// 238
	"\\xef",	// 239
	"\\xf0",	// 240
	"\\xf1",	// 241
	"\\xf2",	// 242
	"\\xf3",	// 243
	"\\xf4",	// 244
	"\\xf5",	// 245
	"\\xf6",	// 246
	"\\xf7",	// 247
	"\\xf8",	// 248
	"\\xf9",	// 249
	"\\xfa",	// 250
	"\\xfb",	// 251
	"\\xfc",	// 252
	"\\xfd",	// 253
	"\\xfe",	// 254
	"\\xff"		// 255
};

void serialize_string(const std::string& value, std::ostream& str)
{
	std::string::const_iterator it = value.begin();
	std::string::const_iterator end = value.end();
	U8 c;
	for(; it != end; ++it)
	{
		c = (U8)(*it);
		str << NOTATION_STRING_CHARACTERS[c];
	}
}

llssize deserialize_boolean(
	std::istream& istr,
	LLSD& data,
	const std::string& compare,
	bool value)
{
	//
	// this method is a little goofy, because it gets the stream at
	// the point where the t or f has already been
	// consumed. Basically, parse for a patch to the string passed in
	// starting at index 1. If it's a match:
	//  * assign data to value
	//  * return the number of bytes read
	// otherwise:
	//  * set data to LLSD::null
	//  * return LLSDParser::PARSE_FAILURE (-1)
	//
	llssize bytes_read = 0;
	std::string::size_type ii = 0;
	char c = istr.peek();
	while((++ii < compare.size())
		  && (tolower(c) == (int)compare[ii])
		  && istr.good())
	{
		istr.ignore();
		++bytes_read;
		c = istr.peek();
	}
	if(compare.size() != ii)
	{
		data.clear();
		return LLSDParser::PARSE_FAILURE;
	}
	data = value;
	return bytes_read;
}

std::ostream& operator<<(std::ostream& s, const LLSD& llsd)
{
	s << LLSDNotationStreamer(llsd);
	return s;
}


//dirty little zippers -- yell at davep if these are horrid

//return a string containing gzipped bytes of binary serialized LLSD
// VERY inefficient -- creates several copies of LLSD block in memory
std::string zip_llsd(LLSD& data)
{ 
	std::stringstream llsd_strm;

	LLSDSerialize::toBinary(data, llsd_strm);

	const U32 CHUNK = 65536;

	z_stream strm;
	strm.zalloc = Z_NULL;
	strm.zfree = Z_NULL;
	strm.opaque = Z_NULL;

	S32 ret = deflateInit(&strm, Z_BEST_COMPRESSION);
	if (ret != Z_OK)
	{
		LL_WARNS() << "Failed to compress LLSD block." << LL_ENDL;
		return std::string();
	}

	std::string source = llsd_strm.str();

	U8 out[CHUNK];

	strm.avail_in = narrow(source.size());
	strm.next_in = (U8*) source.data();
	U8* output = NULL;

	U32 cur_size = 0;

	U32 have = 0;

	do
	{
		strm.avail_out = CHUNK;
		strm.next_out = out;

		ret = deflate(&strm, Z_FINISH);
		if (ret == Z_OK || ret == Z_STREAM_END)
		{ //copy result into output
			if (strm.avail_out >= CHUNK)
			{
				deflateEnd(&strm);
				if(output)
					free(output);
				LL_WARNS() << "Failed to compress LLSD block." << LL_ENDL;
				return std::string();
			}

			have = CHUNK-strm.avail_out;
			U8* new_output = (U8*) realloc(output, cur_size+have);
			if (new_output == NULL)
			{
				LL_WARNS() << "Failed to compress LLSD block: can't reallocate memory, current size: " << cur_size << " bytes; requested " << cur_size + have << " bytes." << LL_ENDL;
				deflateEnd(&strm);
				if (output)
				{
					free(output);
				}
				return std::string();
			}
			output = new_output;
			memcpy(output+cur_size, out, have);
			cur_size += have;
		}
		else 
		{
			deflateEnd(&strm);
			if(output)
				free(output);
			LL_WARNS() << "Failed to compress LLSD block." << LL_ENDL;
			return std::string();
		}
	}
	while (ret == Z_OK);

	std::string::size_type size = cur_size;

	std::string result((char*) output, size);
	deflateEnd(&strm);
	if(output)
		free(output);

	return result;
}

//decompress a block of LLSD from provided istream
// not very efficient -- creats a copy of decompressed LLSD block in memory
// and deserializes from that copy using LLSDSerialize
LLUZipHelper::EZipRresult LLUZipHelper::unzip_llsd(LLSD& data, std::istream& is, S32 size)
{
	std::unique_ptr<U8[]> in = std::unique_ptr<U8[]>(new(std::nothrow) U8[size]);
	if (!in)
	{
		return ZR_MEM_ERROR;
	}
	is.read((char*) in.get(), size); 

	return unzip_llsd(data, in.get(), size);
}

LLUZipHelper::EZipRresult LLUZipHelper::unzip_llsd(LLSD& data, const U8* in, S32 size)
{
	U8* result = NULL;
	llssize cur_size = 0;
	z_stream strm;
		
	constexpr U32 CHUNK = 1024 * 512;

	static thread_local std::unique_ptr<U8[]> out;
	if (!out)
	{
		out = std::unique_ptr<U8[]>(new(std::nothrow) U8[CHUNK]);
	}
		
	strm.zalloc = Z_NULL;
	strm.zfree = Z_NULL;
	strm.opaque = Z_NULL;
	strm.avail_in = size;
	strm.next_in = const_cast<U8*>(in);

	S32 ret = inflateInit(&strm);
	
	do
	{
		strm.avail_out = CHUNK;
		strm.next_out = out.get();
		ret = inflate(&strm, Z_NO_FLUSH);
		switch (ret)
		{
		case Z_NEED_DICT:
		case Z_DATA_ERROR:
		{
			inflateEnd(&strm);
			// free(result);
			if( result )
				free(result);
			return ZR_DATA_ERROR;
		}
		case Z_STREAM_ERROR:
		case Z_BUF_ERROR:
		{
			inflateEnd(&strm);
			free(result);
			return ZR_BUFFER_ERROR;
		}

		case Z_MEM_ERROR:
		{
			inflateEnd(&strm);
			// free(result);
			if( result )
				free(result);
			return ZR_MEM_ERROR;
		}
		}

		U32 have = CHUNK-strm.avail_out;

		U8* new_result = (U8*)realloc(result, cur_size + have);
		if (new_result == NULL)
		{
			inflateEnd(&strm);
			if (result)
			{
				free(result);
			}
			return ZR_MEM_ERROR;
		}
		result = new_result;
		memcpy(result+cur_size, out.get(), have);
		cur_size += have;

	} while (ret == Z_OK && ret != Z_STREAM_END);

	inflateEnd(&strm);

	if (ret != Z_STREAM_END)
	{
		// free(result);
		if( result )
			free(result);
		return ZR_DATA_ERROR;
	}

	//result now points to the decompressed LLSD block
	{
		char* result_ptr = strip_deprecated_header((char*)result, cur_size);

		boost::iostreams::stream<boost::iostreams::array_source> istrm(result_ptr, cur_size);
		
		if (!LLSDSerialize::fromBinary(data, istrm, cur_size, UNZIP_LLSD_MAX_DEPTH))
		{
			// free(result);
			if( result )
				free(result);
			return ZR_PARSE_ERROR;
		}
	}

	// free(result);
	if( result )
		free(result);
	return ZR_OK;
}
// </FS:Beq pp Rye> 
//This unzip function will only work with a gzip header and trailer - while the contents
//of the actual compressed data is the same for either format (gzip vs zlib ), the headers
//and trailers are different for the formats.
<<<<<<< HEAD
U8* unzip_llsdNavMesh(bool& valid, size_t& outsize, std::istream& is, S32 size)
=======
U8* unzip_llsdNavMesh( bool& valid, size_t& outsize, std::istream& is, S32 size )
>>>>>>> e87d771d
{
	// <FS:Beq pp Rye> Add non-allocating variants of unzip_llsd	
	// 	if (size == 0)
	// 	{
	// 		LL_WARNS() << "No data to unzip." << LL_ENDL;
	// 		return NULL;
	// 	}

	// 	U8* result = NULL;
	// 	U32 cur_size = 0;
	// 	z_stream strm;

	// 	const U32 CHUNK = 0x4000;

	// 	U8 *in = new(std::nothrow) U8[size];
	// 	if (in == NULL)
	// 	{
	// 		LL_WARNS() << "Memory allocation failure." << LL_ENDL;
	// 		return NULL;
	// 	}
	// 	is.read((char*) in, size); 

	// 	U8 out[CHUNK];

	// 	strm.zalloc = Z_NULL;
	// 	strm.zfree = Z_NULL;
	// 	strm.opaque = Z_NULL;
	// 	strm.avail_in = size;
	// 	strm.next_in = in;

	// 	valid = true; // <FS:ND/> Default is all okay.
	// 	S32 ret = inflateInit2(&strm,  windowBits | ENABLE_ZLIB_GZIP );
	// 	do
	// 	{
	// 		strm.avail_out = CHUNK;
	// 		strm.next_out = out;
	// 		ret = inflate(&strm, Z_NO_FLUSH);
	// 		if (ret == Z_STREAM_ERROR)
	// 		{
	// 			inflateEnd(&strm);
	// 			// free(result);
	// 			if( result )
	// 				free(result);
	// 			delete [] in;
	// 			in = NULL; result = NULL;// <FS:ND> Or we get a double free aftr the while loop ...
	// 			valid = false;
	// 		}

	// 		switch (ret)
	// 		{
	// 		case Z_NEED_DICT:
	// 			ret = Z_DATA_ERROR;
	// 		case Z_DATA_ERROR:
	// 		case Z_MEM_ERROR:
	// 			inflateEnd(&strm);
	// 			// free(result);
	// 			if( result )
	// 				free(result);
	// 			delete [] in;
	// 			valid = false;
	// 			in = NULL; result = NULL;// <FS:ND> Or we get a double free aftr the while loop ...
	// 			break;
	// 		}

	// 		if( valid ) {// <FS:ND> in case this stream is invalid, do not pass the already freed buffer to realloc.

	// 		U32 have = CHUNK-strm.avail_out;

	// 		U8* new_result = (U8*) realloc(result, cur_size + have);
	// 		if (new_result == NULL)
	// 		{
	// 			LL_WARNS() << "Failed to unzip LLSD NavMesh block: can't reallocate memory, current size: " << cur_size
	// 				<< " bytes; requested " << cur_size + have
	// 				<< " bytes; total syze: ." << size << " bytes."
	// 				<< LL_ENDL;
	// 			inflateEnd(&strm);
	// 			if (result)
	// 			{
	// 				free(result);
	// 			}
	// 			delete[] in;
	// 			valid = false;
	// 			return NULL;
	// 		}
	// 		result = new_result;
	// 		memcpy(result+cur_size, out, have);
	// 		cur_size += have;

	// 		} // </FS:ND>

	// 	} while (ret == Z_OK);

	// 	inflateEnd(&strm);
	// 	delete [] in;

	// 	if (ret != Z_STREAM_END)
	// 	{
	// 		// <FS:ND> result might have been freed above. And calling free with a null pointer is not defined.
	// 		// free(result);
	// 		if( result )
	// 			free(result);
	// 		// </FS:ND>

	// 		valid = false;
	// 		return NULL;
	// 	}

	// 	//result now points to the decompressed LLSD block
	// 	{
	// 		outsize= cur_size;
	// 		valid = true;		
	// 	}

	// 	return result;
	// }
	if (size == 0)
	{
		LL_WARNS() << "No data to unzip." << LL_ENDL;
		return nullptr;
	}
	std::unique_ptr<U8[]> in;
	try
	{
		in = std::make_unique<U8[]>(size);
	}
	catch (const std::bad_alloc&)
	{
		LL_WARNS() << "Memory allocation failure." << LL_ENDL;
		return nullptr;
	}

	is.read((char*)in.get(), size);
	return unzip_llsdNavMesh(valid, outsize, in.get(), size);
}

U8* unzip_llsdNavMesh(bool& valid, unsigned int& outsize, const U8* in, S32 size)
{
	if (size == 0)
	{
		LL_WARNS() << "No data to unzip." << LL_ENDL;
		return nullptr;
	}
	U8* result = nullptr;
	U32 cur_size = 0;
	z_stream strm;

	const U32 CHUNK = 0x4000;

	U8 out[CHUNK];

	strm.zalloc = Z_NULL;
	strm.zfree = Z_NULL;
	strm.opaque = Z_NULL;
	strm.avail_in = size;
	strm.next_in = const_cast<U8*>(in);


	S32 ret = inflateInit2(&strm, windowBits | ENABLE_ZLIB_GZIP);
	do
	{
		strm.avail_out = CHUNK;
		strm.next_out = out;
		ret = inflate(&strm, Z_NO_FLUSH);
		if (ret == Z_STREAM_ERROR)
		{
			inflateEnd(&strm);
			free(result);
			return nullptr;
		}

		switch (ret)
		{
		case Z_NEED_DICT:
			ret = Z_DATA_ERROR;
			[[fallthrough]];
		case Z_DATA_ERROR:
		case Z_MEM_ERROR:
			inflateEnd(&strm);
			free(result);
			valid = false;
			return nullptr;
		}

		U32 have = CHUNK - strm.avail_out;

		U8* new_result = (U8*)realloc(result, cur_size + have);
		if (!new_result)
		{
			LL_WARNS() << "Failed to unzip LLSD NavMesh block: can't reallocate memory, current size: " << cur_size
				<< " bytes; requested " << cur_size + have
				<< " bytes; total syze: ." << size << " bytes."
				<< LL_ENDL;
			inflateEnd(&strm);
			if (result)
			{
				free(result);
			}
			valid = false;
			return nullptr;
		}
		result = new_result;
		memcpy(result + cur_size, out, have);
		cur_size += have;

	} while (ret == Z_OK);

	inflateEnd(&strm);

	if (ret != Z_STREAM_END)
	{
		free(result);
		valid = false;
		return nullptr;
	}

	//result now points to the decompressed LLSD block
	{
		outsize = cur_size;
		valid = true;
	}

	return result;
}
// </FS:Beq pp Rye>

char* strip_deprecated_header(char* in, llssize& cur_size, llssize* header_size)
{
	const char* deprecated_header = "<? LLSD/Binary ?>";
	constexpr size_t deprecated_header_size = 17;

	if (cur_size > deprecated_header_size
		&& memcmp(in, deprecated_header, deprecated_header_size) == 0)
	{
		in = in + deprecated_header_size;
		cur_size = cur_size - deprecated_header_size;
		if (header_size)
		{
			*header_size = deprecated_header_size + 1;
		}
	}

	return in;
}
<|MERGE_RESOLUTION|>--- conflicted
+++ resolved
@@ -2298,11 +2298,7 @@
 //This unzip function will only work with a gzip header and trailer - while the contents
 //of the actual compressed data is the same for either format (gzip vs zlib ), the headers
 //and trailers are different for the formats.
-<<<<<<< HEAD
-U8* unzip_llsdNavMesh(bool& valid, size_t& outsize, std::istream& is, S32 size)
-=======
 U8* unzip_llsdNavMesh( bool& valid, size_t& outsize, std::istream& is, S32 size )
->>>>>>> e87d771d
 {
 	// <FS:Beq pp Rye> Add non-allocating variants of unzip_llsd	
 	// 	if (size == 0)
@@ -2438,7 +2434,7 @@
 	return unzip_llsdNavMesh(valid, outsize, in.get(), size);
 }
 
-U8* unzip_llsdNavMesh(bool& valid, unsigned int& outsize, const U8* in, S32 size)
+U8* unzip_llsdNavMesh(bool& valid, size_t& outsize, const U8* in, S32 size)
 {
 	if (size == 0)
 	{
@@ -2446,7 +2442,7 @@
 		return nullptr;
 	}
 	U8* result = nullptr;
-	U32 cur_size = 0;
+	llssize cur_size = 0;
 	z_stream strm;
 
 	const U32 CHUNK = 0x4000;
