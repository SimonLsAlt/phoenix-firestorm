--- conflicted
+++ resolved
@@ -181,12 +181,7 @@
     llpriqueuemap.h
     llprocess.h
     llprocessor.h
-<<<<<<< HEAD
     llprocinfo.h
-    llptrskiplist.h
-    llptrskipmap.h
-=======
->>>>>>> ef591d28
     llptrto.h
     llqueuedthread.h
     llrand.h
