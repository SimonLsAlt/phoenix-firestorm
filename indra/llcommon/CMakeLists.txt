--- conflicted
+++ resolved
@@ -303,10 +303,6 @@
 
 target_link_libraries(
         llcommon
-<<<<<<< HEAD
-        ll::icu4c
-=======
->>>>>>> e246e811
         ll::apr
         ll::expat
         ll::jsoncpp
