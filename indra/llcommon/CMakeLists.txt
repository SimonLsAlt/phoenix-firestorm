# -*- cmake -*-

project(llcommon)

include(00-Common)
include(LLCommon)
include(bugsplat)
include(Linking)
include(Boost)
include(LLSharedLibs)
include(Copy3rdPartyLibs)
include(ZLIBNG)
include(URIPARSER)
include(Tracy)


set(llcommon_SOURCE_FILES
    apply.cpp
    commoncontrol.cpp
    indra_constants.cpp
    lazyeventapi.cpp
    llallocator.cpp
    llallocator_heap_profile.cpp
    llapp.cpp
    llapr.cpp
    llassettype.cpp
    llatomic.cpp
    llbase32.cpp
    llbase64.cpp
    llbitpack.cpp
    llcallbacklist.cpp
    llcallstack.cpp
    llcleanup.cpp
    llcommon.cpp
    llcommonutils.cpp
    llcoros.cpp
    llcrc.cpp
    llcriticaldamp.cpp
    lldate.cpp
    lldeadmantimer.cpp
    lldependencies.cpp
    lldictionary.cpp
    llerror.cpp
    llevent.cpp
    lleventapi.cpp
    lleventcoro.cpp
    lleventdispatcher.cpp
    lleventfilter.cpp
    llevents.cpp
    lleventtimer.cpp
    llexception.cpp
    llfasttimer.cpp
    llfile.cpp
    llfindlocale.cpp
    llfixedbuffer.cpp
    llformat.cpp
    llframetimer.cpp
    llheartbeat.cpp
    llheteromap.cpp
    llinitparam.cpp
    llinitdestroyclass.cpp
    llinstancetracker.cpp
    llkeybind.cpp
    llleap.cpp
    llleaplistener.cpp
    llliveappconfig.cpp
    lllivefile.cpp
    llmd5.cpp
    llmemory.cpp
    llmemorystream.cpp
    llmetrics.cpp
    llmetricperformancetester.cpp
    llmortician.cpp
    llmutex.cpp
    llptrto.cpp 
    llpredicate.cpp
    llprocess.cpp
    llprocessor.cpp
    llprocinfo.cpp
    llqueuedthread.cpp
    llrand.cpp
    llrefcount.cpp
    llrun.cpp
    llsd.cpp
    llsdjson.cpp
    llsdparam.cpp
    llsdserialize.cpp
    llsdserialize_xml.cpp
    llsdutil.cpp
    llsingleton.cpp
    llstacktrace.cpp
    llstreamqueue.cpp
    llstreamtools.cpp
    llstring.cpp
    llstringtable.cpp
    llsys.cpp
    lltempredirect.cpp
    llthread.cpp
    llthreadsafequeue.cpp
    lltimer.cpp
    lltrace.cpp
    lltraceaccumulators.cpp
    lltracerecording.cpp
    lltracethreadrecorder.cpp
    lluri.cpp
    lluriparser.cpp
    lluuid.cpp
    llworkerthread.cpp
    hbxxh.cpp
    u64.cpp
    threadpool.cpp
    workqueue.cpp
    StackWalker.cpp
    )
    
set(llcommon_HEADER_FILES
    CMakeLists.txt

    always_return.h
    apply.h
    chrono.h
    classic_callback.h
    commoncontrol.h
    ctype_workaround.h
    fix_macros.h
    function_types.h
    indra_constants.h
    lazyeventapi.h
    linden_common.h
    llalignedarray.h
    llallocator.h
    llallocator_heap_profile.h
    llapp.h
    llapr.h
    llassettype.h
    llatomic.h
    llbase32.h
    llbase64.h
    llbitpack.h
    llboost.h
    llcallbacklist.h
    llcallstack.h
    llcleanup.h
    llcommon.h
    llcommonutils.h
    llcond.h
    llcoros.h
    llcrc.h
    llcriticaldamp.h
    lldate.h
    lldeadmantimer.h
    lldefs.h
    lldependencies.h
    lldepthstack.h
    lldictionary.h
    lldoubledispatch.h
    llendianswizzle.h
    llerror.h
    llerrorcontrol.h
    llevent.h
    lleventapi.h
    lleventcoro.h
    lleventdispatcher.h
    lleventfilter.h
    llevents.h
    lleventemitter.h
    llexception.h
    llfasttimer.h
    llfile.h
    llfindlocale.h
    llfixedbuffer.h
    llformat.h
    llframetimer.h
    llhandle.h
    llhash.h
    llheartbeat.h
    llheteromap.h
    llindexedvector.h
    llinitdestroyclass.h
    llinitparam.h
    llinstancetracker.h
    llinstancetrackersubclass.h
    llkeybind.h
    llkeythrottle.h
    llleap.h
    llleaplistener.h
    llliveappconfig.h
    lllivefile.h
    llmainthreadtask.h
    llmd5.h
    llmemory.h
    llmemorystream.h
    llmetrics.h
    llmetricperformancetester.h
    llmortician.h
    llmutex.h
    llnametable.h
    llpointer.h
    llprofiler.h
    llprofilercategories.h
    llpounceable.h
    llpredicate.h
    llpreprocessor.h
    llpriqueuemap.h
    llprocess.h
    llprocessor.h
    llprocinfo.h
    llptrto.h
    llqueuedthread.h
    llrand.h
    llrefcount.h
    llregex.h
    llregistry.h
    llrun.h
    llsafehandle.h
    llsd.h
    llsdjson.h
    llsdparam.h
    llsdserialize.h
    llsdserialize_xml.h
    llsdutil.h
    llsimplehash.h
    llsingleton.h
    llstacktrace.h
    llstl.h
    llstreamqueue.h
    llstreamtools.h
    llstrider.h
    llstring.h
    llstringtable.h
    llstaticstringtable.h
    llstatsaccumulator.h
    llsys.h
    lltempredirect.h
    llthread.h
    llthreadlocalstorage.h
    llthreadsafequeue.h
    lltimer.h
    lltrace.h
    lltraceaccumulators.h
    lltracerecording.h
    lltracethreadrecorder.h
    lltreeiterators.h
    llunits.h
    llunittype.h
    lluri.h
    lluriparser.h
    lluuid.h
    llwin32headers.h
    llwin32headerslean.h
    llworkerthread.h
    hbxxh.h
    lockstatic.h
    stdtypes.h
    stringize.h
    threadpool.h
    threadpool_fwd.h
    threadsafeschedule.h
    timer.h
    tuple.h
    u64.h
    workqueue.h
    StackWalker.h
    )
    
if (DARWIN)
  list(APPEND llcommon_HEADER_FILES llsys_objc.h)
  list(APPEND llcommon_SOURCE_FILES llsys_objc.mm)
endif (DARWIN)
    
<<<<<<< HEAD
# <FS:Beq/> Tracy Profiler support
list(APPEND llcommon_SOURCE_FILES llprofiler.cpp)
=======
# <FS:Beq> Tracy Profiler support
list(APPEND llcommon_SOURCE_FILES llprofiler.cpp)
if (USE_TRACY)
list(APPEND llcommon_SOURCE_FILES fstracyclient.cpp)
endif()
# </FS:Beq>
>>>>>>> 7740cfc2

# <FS:ND> Add all nd* files. memory pool, intrinsics, ...

SET( llcommon_ND_SOURCE_FILES
	 nd/ndexceptions.cpp
	 nd/ndlogthrottle.cpp
	 nd/ndetw.cpp
	 )
SET(  llcommon_ND_HEADER_FILES 
	  nd/ndexceptions.h
	  nd/ndlogthrottle.h
	  nd/ndetw.h
	  )

SOURCE_GROUP( nd FILES ${llcommon_ND_SOURCE_FILES} ${llcommon_ND_HEADER_FILES} )

list(APPEND llcommon_SOURCE_FILES  ${llcommon_ND_SOURCE_FILES} )
list(APPEND llcommon_HEADER_FILES ${llcommon_ND_HEADER_FILES} )

# </FS:ND>

# <FS:ND> Add files from teapot (AW OpenSim currency support )
list(APPEND llcommon_SOURCE_FILES  "tea.cpp" )
list(APPEND llcommon_HEADER_FILES "tea.h" )
# </FS:ND>

list(APPEND llcommon_SOURCE_FILES ${llcommon_HEADER_FILES})

add_library (llcommon ${llcommon_SOURCE_FILES})

# <FS:TS> This must be broken out because llcommon is always built as
#         shared but LLCOMMON_LINK_SHARED is turned off explicitly
if(NOT WORD_SIZE EQUAL 32)
  if(WINDOWS)
#    add_definitions(/FIXED:NO)
  else(WINDOWS) # not windows therefore gcc LINUX and DARWIN
    add_definitions(-fPIC)
  endif(WINDOWS)
endif(NOT WORD_SIZE EQUAL 32)

target_link_libraries(
        llcommon
        ll::apr
        ll::expat
        ll::zlib-ng
        ll::boost
        ll::uriparser
        ll::oslibraries
        ll::tracy
    )

target_include_directories(llcommon INTERFACE ${CMAKE_CURRENT_SOURCE_DIR})
target_include_directories(llcommon PRIVATE ${CMAKE_CURRENT_SOURCE_DIR})

add_dependencies(llcommon stage_third_party_libs)

if (LL_TESTS)
  include(LLAddBuildTest)
  SET(llcommon_TEST_SOURCE_FILES
    # unit-testing llcommon is not possible right now as the test-harness *itself* depends upon llcommon, causing a circular dependency.  Add your 'unit' tests as integration tests for now.
    )
  LL_ADD_PROJECT_UNIT_TESTS(llcommon "${llcommon_TEST_SOURCE_FILES}")

  #set(TEST_DEBUG on)
  set(test_libs llcommon)
  LL_ADD_INTEGRATION_TEST(apply "" "${test_libs}")
  LL_ADD_INTEGRATION_TEST(bitpack "" "${test_libs}")
  LL_ADD_INTEGRATION_TEST(classic_callback "" "${test_libs}")
  LL_ADD_INTEGRATION_TEST(commonmisc "" "${test_libs}")
  LL_ADD_INTEGRATION_TEST(lazyeventapi "" "${test_libs}")
  LL_ADD_INTEGRATION_TEST(llbase64 "" "${test_libs}")
  LL_ADD_INTEGRATION_TEST(llcond "" "${test_libs}")
  LL_ADD_INTEGRATION_TEST(lldate "" "${test_libs}")
  LL_ADD_INTEGRATION_TEST(lldeadmantimer "" "${test_libs}")
  LL_ADD_INTEGRATION_TEST(lldependencies "" "${test_libs}")
  LL_ADD_INTEGRATION_TEST(llerror "" "${test_libs}")
  LL_ADD_INTEGRATION_TEST(lleventcoro "" "${test_libs}")
  LL_ADD_INTEGRATION_TEST(lleventdispatcher "" "${test_libs}")
  LL_ADD_INTEGRATION_TEST(lleventfilter "" "${test_libs}")
  LL_ADD_INTEGRATION_TEST(llframetimer "" "${test_libs}")
  LL_ADD_INTEGRATION_TEST(llheteromap "" "${test_libs}")
  LL_ADD_INTEGRATION_TEST(llinstancetracker "" "${test_libs}")
  LL_ADD_INTEGRATION_TEST(llleap "" "${test_libs}")
  LL_ADD_INTEGRATION_TEST(llmainthreadtask "" "${test_libs}")
  LL_ADD_INTEGRATION_TEST(llpounceable "" "${test_libs}")
  LL_ADD_INTEGRATION_TEST(llprocess "" "${test_libs}")
  LL_ADD_INTEGRATION_TEST(llprocessor "" "${test_libs}")
  LL_ADD_INTEGRATION_TEST(llprocinfo "" "${test_libs}")
  LL_ADD_INTEGRATION_TEST(llrand "" "${test_libs}")
  LL_ADD_INTEGRATION_TEST(llsdserialize "" "${test_libs}")
  LL_ADD_INTEGRATION_TEST(llsingleton "" "${test_libs}")
  LL_ADD_INTEGRATION_TEST(llstreamqueue "" "${test_libs}")
  LL_ADD_INTEGRATION_TEST(llstring "" "${test_libs}")
  LL_ADD_INTEGRATION_TEST(lltrace "" "${test_libs}")
  LL_ADD_INTEGRATION_TEST(lltreeiterators "" "${test_libs}")
  LL_ADD_INTEGRATION_TEST(llunits "" "${test_libs}")
  LL_ADD_INTEGRATION_TEST(lluri "" "${test_libs}")
  LL_ADD_INTEGRATION_TEST(stringize "" "${test_libs}")
  LL_ADD_INTEGRATION_TEST(threadsafeschedule "" "${test_libs}")
  LL_ADD_INTEGRATION_TEST(tuple "" "${test_libs}")
  LL_ADD_INTEGRATION_TEST(workqueue "" "${test_libs}")

## llexception_test.cpp isn't a regression test, and doesn't need to be run
## every build. It's to help a developer make implementation choices about
## throwing and catching exceptions.
##LL_ADD_INTEGRATION_TEST(llexception "" "${test_libs}")

endif (LL_TESTS)<|MERGE_RESOLUTION|>--- conflicted
+++ resolved
@@ -268,17 +268,12 @@
   list(APPEND llcommon_SOURCE_FILES llsys_objc.mm)
 endif (DARWIN)
     
-<<<<<<< HEAD
-# <FS:Beq/> Tracy Profiler support
-list(APPEND llcommon_SOURCE_FILES llprofiler.cpp)
-=======
 # <FS:Beq> Tracy Profiler support
 list(APPEND llcommon_SOURCE_FILES llprofiler.cpp)
 if (USE_TRACY)
 list(APPEND llcommon_SOURCE_FILES fstracyclient.cpp)
 endif()
 # </FS:Beq>
->>>>>>> 7740cfc2
 
 # <FS:ND> Add all nd* files. memory pool, intrinsics, ...
 
