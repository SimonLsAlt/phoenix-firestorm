# -*- cmake -*-

project(llcommon)

include(00-Common)
include(LLCommon)
include(bugsplat)
include(Linking)
include(Boost)
include(LLSharedLibs)
include(JsonCpp)
include(Copy3rdPartyLibs)
include(ZLIBNG)
include(URIPARSER)
include(Tracy)

include_directories( SYSTEM
    ${EXPAT_INCLUDE_DIRS}
    ${LLCOMMON_INCLUDE_DIRS}
    ${JSONCPP_INCLUDE_DIR}
    ${ZLIBNG_INCLUDE_DIRS}
    ${URIPARSER_INCLUDE_DIRS}
    ${TRACY_INCLUDE_DIR}
    )

# add_executable(lltreeiterators lltreeiterators.cpp)
# 
# target_link_libraries(lltreeiterators
#     ${LLCOMMON_LIBRARIES})

set(llcommon_SOURCE_FILES
    commoncontrol.cpp
    indra_constants.cpp
    llallocator.cpp
    llallocator_heap_profile.cpp
    llapp.cpp
    llapr.cpp
    llassettype.cpp
    llatomic.cpp
    llbase32.cpp
    llbase64.cpp
    llbitpack.cpp
    llcallbacklist.cpp
    llcallstack.cpp
    llcleanup.cpp
    llcommon.cpp
    llcommonutils.cpp
    llcoros.cpp
    llcrc.cpp
    llcriticaldamp.cpp
    lldate.cpp
    lldeadmantimer.cpp
    lldependencies.cpp
    lldictionary.cpp
    llerror.cpp
    llerrorthread.cpp
    llevent.cpp
    lleventapi.cpp
    lleventcoro.cpp
    lleventdispatcher.cpp
    lleventfilter.cpp
    llevents.cpp
    lleventtimer.cpp
    llexception.cpp
    llfasttimer.cpp
    llfile.cpp
    llfindlocale.cpp
    llfixedbuffer.cpp
    llformat.cpp
    llframetimer.cpp
    llheartbeat.cpp
    llheteromap.cpp
    llinitparam.cpp
    llinitdestroyclass.cpp
    llinstancetracker.cpp
    llkeybind.cpp
    llleap.cpp
    llleaplistener.cpp
    llliveappconfig.cpp
    lllivefile.cpp
    llmd5.cpp
    llmemory.cpp
    llmemorystream.cpp
    llmetrics.cpp
    llmetricperformancetester.cpp
    llmortician.cpp
    llmutex.cpp
    llptrto.cpp 
    llpredicate.cpp
    llprocess.cpp
    llprocessor.cpp
    llprocinfo.cpp
    llqueuedthread.cpp
    llrand.cpp
    llrefcount.cpp
    llrun.cpp
    llsd.cpp
    llsdjson.cpp
    llsdparam.cpp
    llsdserialize.cpp
    llsdserialize_xml.cpp
    llsdutil.cpp
    llsingleton.cpp
    llstacktrace.cpp
    llstreamqueue.cpp
    llstreamtools.cpp
    llstring.cpp
    llstringtable.cpp
    llsys.cpp
    lltempredirect.cpp
    llthread.cpp
    llthreadlocalstorage.cpp
    llthreadsafequeue.cpp
    lltimer.cpp
    lltrace.cpp
    lltraceaccumulators.cpp
    lltracerecording.cpp
    lltracethreadrecorder.cpp
    lluri.cpp
    lluriparser.cpp
    lluuid.cpp
    llworkerthread.cpp
    u64.cpp
    threadpool.cpp
    workqueue.cpp
    StackWalker.cpp
    )
    
set(llcommon_HEADER_FILES
    CMakeLists.txt

    chrono.h
<<<<<<< HEAD
    commoncontrol.h
=======
    classic_callback.h
>>>>>>> d0e86fb5
    ctype_workaround.h
    fix_macros.h
    indra_constants.h
    linden_common.h
    llalignedarray.h
    llallocator.h
    llallocator_heap_profile.h
    llapp.h
    llapr.h
    llassettype.h
    llatomic.h
    llbase32.h
    llbase64.h
    llbitpack.h
    llboost.h
    llcallbacklist.h
    llcallstack.h
    llcleanup.h
    llcommon.h
    llcommonutils.h
    llcond.h
    llcoros.h
    llcrc.h
    llcriticaldamp.h
    lldate.h
    lldeadmantimer.h
    lldefs.h
    lldependencies.h
    lldepthstack.h
    lldictionary.h
    lldoubledispatch.h
    llendianswizzle.h
    llerror.h
    llerrorcontrol.h
    llerrorthread.h
    llevent.h
    lleventapi.h
    lleventcoro.h
    lleventdispatcher.h
    lleventfilter.h
    llevents.h
    lleventemitter.h
    llexception.h
    llfasttimer.h
    llfile.h
    llfindlocale.h
    llfixedbuffer.h
    llformat.h
    llframetimer.h
    llhandle.h
    llhash.h
    llheartbeat.h
    llheteromap.h
    llindexedvector.h
    llinitdestroyclass.h
    llinitparam.h
    llinstancetracker.h
    llkeybind.h
    llkeythrottle.h
    llleap.h
    llleaplistener.h
    llliveappconfig.h
    lllivefile.h
    llmainthreadtask.h
    llmd5.h
    llmemory.h
    llmemorystream.h
    llmetrics.h
    llmetricperformancetester.h
    llmortician.h
    llnametable.h
    llpointer.h
    llprofiler.h
    llprofilercategories.h
    llpounceable.h
    llpredicate.h
    llpreprocessor.h
    llpriqueuemap.h
    llprocess.h
    llprocessor.h
    llprocinfo.h
    llptrto.h
    llqueuedthread.h
    llrand.h
    llrefcount.h
    llregex.h
    llregistry.h
    llrun.h
    llsafehandle.h
    llsd.h
    llsdjson.h
    llsdparam.h
    llsdserialize.h
    llsdserialize_xml.h
    llsdutil.h
    llsimplehash.h
    llsingleton.h
    llstacktrace.h
    llstl.h
    llstreamqueue.h
    llstreamtools.h
    llstrider.h
    llstring.h
    llstringtable.h
    llstaticstringtable.h
    llstatsaccumulator.h
    llsys.h
    lltempredirect.h
    llthread.h
    llthreadlocalstorage.h
    llthreadsafequeue.h
    lltimer.h
    lltrace.h
    lltraceaccumulators.h
    lltracerecording.h
    lltracethreadrecorder.h
    lltreeiterators.h
    llunits.h
    llunittype.h
    lluri.h
    lluriparser.h
    lluuid.h
    llwin32headers.h
    llwin32headerslean.h
    llworkerthread.h
    lockstatic.h
    stdtypes.h
    stringize.h
    threadpool.h
    threadsafeschedule.h
    timer.h
    tuple.h
    u64.h
    workqueue.h
    StackWalker.h
    )
    
# <FS:Beq/> Tracy Profiler support
list(APPEND llcommon_SOURCE_FILES llprofiler.cpp)

# <FS:ND> Add all nd* files. memory pool, intrinsics, ...

SET( llcommon_ND_SOURCE_FILES
	 nd/ndexceptions.cpp
	 nd/ndlogthrottle.cpp
	 nd/ndetw.cpp
	 )
SET(  llcommon_ND_HEADER_FILES 
	  nd/ndexceptions.h
	  nd/ndlogthrottle.h
	  nd/ndetw.h
	  )

SOURCE_GROUP( nd FILES ${llcommon_ND_SOURCE_FILES} ${llcommon_ND_HEADER_FILES} )

list(APPEND llcommon_SOURCE_FILES  ${llcommon_ND_SOURCE_FILES} )
list(APPEND llcommon_HEADER_FILES ${llcommon_ND_HEADER_FILES} )

# </FS:ND>

# <FS:ND> Add files from teapot (AW OpenSim currency support )
list(APPEND llcommon_SOURCE_FILES  "tea.cpp" )
list(APPEND llcommon_HEADER_FILES "tea.h" )
# </FS:ND>


set_source_files_properties(${llcommon_HEADER_FILES}
                            PROPERTIES HEADER_FILE_ONLY TRUE)

if (USE_BUGSPLAT)
  set_source_files_properties(${llcommon_SOURCE_FILES}
    PROPERTIES COMPILE_DEFINITIONS "${BUGSPLAT_DEFINE}")
endif (USE_BUGSPLAT)

list(APPEND llcommon_SOURCE_FILES ${llcommon_HEADER_FILES})

if(LLCOMMON_LINK_SHARED)
  add_library (llcommon SHARED ${llcommon_SOURCE_FILES})
  if(NOT ADDRESS_SIZE EQUAL 32)
    if(WINDOWS)
      ##add_definitions(/FIXED:NO)
    else(WINDOWS) # not windows therefore gcc LINUX and DARWIN
      add_definitions(-fPIC)
    endif(WINDOWS)
  endif(NOT ADDRESS_SIZE EQUAL 32)
  if(WINDOWS)
    # always generate llcommon.pdb, even for "Release" builds
    set_target_properties(llcommon PROPERTIES LINK_FLAGS "/DEBUG")
  endif(WINDOWS)
  ll_stage_sharedlib(llcommon)
else(LLCOMMON_LINK_SHARED)
    add_library (llcommon ${llcommon_SOURCE_FILES})
endif(LLCOMMON_LINK_SHARED)

# <FS:TS> This must be broken out because llcommon is always built as
#         shared but LLCOMMON_LINK_SHARED is turned off explicitly
if(NOT WORD_SIZE EQUAL 32)
  if(WINDOWS)
#    add_definitions(/FIXED:NO)
  else(WINDOWS) # not windows therefore gcc LINUX and DARWIN
    add_definitions(-fPIC)
  endif(WINDOWS)
endif(NOT WORD_SIZE EQUAL 32)

target_link_libraries(
    llcommon
    ${APRUTIL_LIBRARIES}
    ${APR_LIBRARIES}
    ${EXPAT_LIBRARIES}
    ${JSONCPP_LIBRARIES}
    ${ZLIBNG_LIBRARIES}
    ${WINDOWS_LIBRARIES}
    ${BOOST_FIBER_LIBRARY}
    ${BOOST_CONTEXT_LIBRARY}
    ${BOOST_PROGRAM_OPTIONS_LIBRARY}
    ${BOOST_REGEX_LIBRARY}
    ${BOOST_SYSTEM_LIBRARY}
    ${GOOGLE_PERFTOOLS_LIBRARIES}
    ${URIPARSER_LIBRARIES}
    ${TRACY_LIBRARY}
    )

if (DARWIN)
  include(CMakeFindFrameworks)
  find_library(CARBON_LIBRARY Carbon)
  target_link_libraries(llcommon ${CARBON_LIBRARY})
endif (DARWIN)

add_dependencies(llcommon stage_third_party_libs)

if (LL_TESTS)
  include(LLAddBuildTest)
  SET(llcommon_TEST_SOURCE_FILES
    # unit-testing llcommon is not possible right now as the test-harness *itself* depends upon llcommon, causing a circular dependency.  Add your 'unit' tests as integration tests for now.
    )
  LL_ADD_PROJECT_UNIT_TESTS(llcommon "${llcommon_TEST_SOURCE_FILES}")

  #set(TEST_DEBUG on)
  set(test_libs llcommon 
      ${LLCOMMON_LIBRARIES} 
      ${WINDOWS_LIBRARIES} 
      ${GOOGLEMOCK_LIBRARIES} 
      ${BOOST_FIBER_LIBRARY} 
      ${BOOST_CONTEXT_LIBRARY} 
      ${BOOST_THREAD_LIBRARY} 
      ${BOOST_SYSTEM_LIBRARY})
  LL_ADD_INTEGRATION_TEST(bitpack "" "${test_libs}")
  LL_ADD_INTEGRATION_TEST(classic_callback "" "${test_libs}")
  LL_ADD_INTEGRATION_TEST(commonmisc "" "${test_libs}")
  LL_ADD_INTEGRATION_TEST(llbase64 "" "${test_libs}")
  LL_ADD_INTEGRATION_TEST(llcond "" "${test_libs}")
  LL_ADD_INTEGRATION_TEST(lldate "" "${test_libs}")
  LL_ADD_INTEGRATION_TEST(lldeadmantimer "" "${test_libs}")
  LL_ADD_INTEGRATION_TEST(lldependencies "" "${test_libs}")
  LL_ADD_INTEGRATION_TEST(llerror "" "${test_libs}")
  LL_ADD_INTEGRATION_TEST(lleventcoro "" "${test_libs}")
  LL_ADD_INTEGRATION_TEST(lleventdispatcher "" "${test_libs}")
  LL_ADD_INTEGRATION_TEST(lleventfilter "" "${test_libs}")
  LL_ADD_INTEGRATION_TEST(llframetimer "" "${test_libs}")
  LL_ADD_INTEGRATION_TEST(llheteromap "" "${test_libs}")
  LL_ADD_INTEGRATION_TEST(llinstancetracker "" "${test_libs}")
  LL_ADD_INTEGRATION_TEST(llleap "" "${test_libs}")
  LL_ADD_INTEGRATION_TEST(llmainthreadtask "" "${test_libs}")
  LL_ADD_INTEGRATION_TEST(llpounceable "" "${test_libs}")
  LL_ADD_INTEGRATION_TEST(llprocess "" "${test_libs}")
  LL_ADD_INTEGRATION_TEST(llprocessor "" "${test_libs}")
  LL_ADD_INTEGRATION_TEST(llprocinfo "" "${test_libs}")
  LL_ADD_INTEGRATION_TEST(llrand "" "${test_libs}")
  LL_ADD_INTEGRATION_TEST(llsdserialize "" "${test_libs}")
  LL_ADD_INTEGRATION_TEST(llsingleton "" "${test_libs}")
  LL_ADD_INTEGRATION_TEST(llstreamqueue "" "${test_libs}")
  LL_ADD_INTEGRATION_TEST(llstring "" "${test_libs}")
  LL_ADD_INTEGRATION_TEST(lltrace "" "${test_libs}")
  LL_ADD_INTEGRATION_TEST(lltreeiterators "" "${test_libs}")
  LL_ADD_INTEGRATION_TEST(llunits "" "${test_libs}")
  LL_ADD_INTEGRATION_TEST(lluri "" "${test_libs}")
  LL_ADD_INTEGRATION_TEST(stringize "" "${test_libs}")
  LL_ADD_INTEGRATION_TEST(threadsafeschedule "" "${test_libs}")
  LL_ADD_INTEGRATION_TEST(tuple "" "${test_libs}")
  LL_ADD_INTEGRATION_TEST(workqueue "" "${test_libs}")

## llexception_test.cpp isn't a regression test, and doesn't need to be run
## every build. It's to help a developer make implementation choices about
## throwing and catching exceptions.
##LL_ADD_INTEGRATION_TEST(llexception "" "${test_libs}")

endif (LL_TESTS)<|MERGE_RESOLUTION|>--- conflicted
+++ resolved
@@ -130,11 +130,8 @@
     CMakeLists.txt
 
     chrono.h
-<<<<<<< HEAD
+    classic_callback.h
     commoncontrol.h
-=======
-    classic_callback.h
->>>>>>> d0e86fb5
     ctype_workaround.h
     fix_macros.h
     indra_constants.h
