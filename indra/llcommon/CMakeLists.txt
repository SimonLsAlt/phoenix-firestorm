# -*- cmake -*-

project(llcommon)

include(00-Common)
include(LLCommon)
include(bugsplat)
include(Linking)
include(Boost)
include(LLSharedLibs)
include(JsonCpp)
include(Copy3rdPartyLibs)
include(ZLIBNG)
include(URIPARSER)
include(Tracy)

include_directories(
    ${EXPAT_INCLUDE_DIRS}
    ${LLCOMMON_INCLUDE_DIRS}
    ${JSONCPP_INCLUDE_DIR}
    ${ZLIBNG_INCLUDE_DIRS}
    ${URIPARSER_INCLUDE_DIRS}
    ${TRACY_INCLUDE_DIR}
    )

# add_executable(lltreeiterators lltreeiterators.cpp)
# 
# target_link_libraries(lltreeiterators
#     ${LLCOMMON_LIBRARIES})

set(llcommon_SOURCE_FILES
    indra_constants.cpp
    llallocator.cpp
    llallocator_heap_profile.cpp
    llapp.cpp
    llapr.cpp
    llassettype.cpp
    llatomic.cpp
    llbase32.cpp
    llbase64.cpp
    llbitpack.cpp
    llcallbacklist.cpp
    llcallstack.cpp
    llcleanup.cpp
    llcommon.cpp
    llcommonutils.cpp
    llcoros.cpp
    llcrc.cpp
    llcriticaldamp.cpp
    lldate.cpp
    lldeadmantimer.cpp
    lldependencies.cpp
    lldictionary.cpp
    llerror.cpp
    llerrorthread.cpp
    llevent.cpp
    lleventapi.cpp
    lleventcoro.cpp
    lleventdispatcher.cpp
    lleventfilter.cpp
    llevents.cpp
    lleventtimer.cpp
    llexception.cpp
    llfasttimer.cpp
    llfile.cpp
    llfindlocale.cpp
    llfixedbuffer.cpp
    llformat.cpp
    llframetimer.cpp
    llheartbeat.cpp
    llheteromap.cpp
    llinitparam.cpp
    llinitdestroyclass.cpp
    llinstancetracker.cpp
    llkeybind.cpp
    llleap.cpp
    llleaplistener.cpp
    llliveappconfig.cpp
    lllivefile.cpp
    llmd5.cpp
    llmemory.cpp
    llmemorystream.cpp
    llmetrics.cpp
    llmetricperformancetester.cpp
    llmortician.cpp
    llmutex.cpp
    llptrto.cpp 
    llpredicate.cpp
    llprocess.cpp
    llprocessor.cpp
    llprocinfo.cpp
    llqueuedthread.cpp
    llrand.cpp
    llrefcount.cpp
    llrun.cpp
    llsd.cpp
    llsdjson.cpp
    llsdparam.cpp
    llsdserialize.cpp
    llsdserialize_xml.cpp
    llsdutil.cpp
    llsingleton.cpp
    llstacktrace.cpp
    llstreamqueue.cpp
    llstreamtools.cpp
    llstring.cpp
    llstringtable.cpp
    llsys.cpp
    lltempredirect.cpp
    llthread.cpp
    llthreadlocalstorage.cpp
    llthreadsafequeue.cpp
    lltimer.cpp
    lltrace.cpp
    lltraceaccumulators.cpp
    lltracerecording.cpp
    lltracethreadrecorder.cpp
    lluri.cpp
    lluriparser.cpp
    lluuid.cpp
    llworkerthread.cpp
    u64.cpp
    threadpool.cpp
    workqueue.cpp
    StackWalker.cpp
    )
    
set(llcommon_HEADER_FILES
    CMakeLists.txt

<<<<<<< HEAD
    classic_callback.h
=======
    chrono.h
>>>>>>> cdbd06e8
    ctype_workaround.h
    fix_macros.h
    indra_constants.h
    linden_common.h
    llalignedarray.h
    llallocator.h
    llallocator_heap_profile.h
    llapp.h
    llapr.h
    llassettype.h
    llatomic.h
    llbase32.h
    llbase64.h
    llbitpack.h
    llboost.h
    llcallbacklist.h
    llcallstack.h
    llcleanup.h
    llcommon.h
    llcommonutils.h
    llcond.h
    llcoros.h
    llcrc.h
    llcriticaldamp.h
    lldate.h
    lldeadmantimer.h
    lldefs.h
    lldependencies.h
    lldepthstack.h
    lldictionary.h
    lldoubledispatch.h
    llendianswizzle.h
    llerror.h
    llerrorcontrol.h
    llerrorthread.h
    llevent.h
    lleventapi.h
    lleventcoro.h
    lleventdispatcher.h
    lleventfilter.h
    llevents.h
    lleventemitter.h
    llexception.h
    llfasttimer.h
    llfile.h
    llfindlocale.h
    llfixedbuffer.h
    llformat.h
    llframetimer.h
    llhandle.h
    llhash.h
    llheartbeat.h
    llheteromap.h
    llindexedvector.h
    llinitdestroyclass.h
    llinitparam.h
    llinstancetracker.h
    llkeybind.h
    llkeythrottle.h
    llleap.h
    llleaplistener.h
    llliveappconfig.h
    lllivefile.h
    llmainthreadtask.h
    llmd5.h
    llmemory.h
    llmemorystream.h
    llmetrics.h
    llmetricperformancetester.h
    llmortician.h
    llnametable.h
    llpointer.h
    llprofiler.h
    llprofilercategories.h
    llpounceable.h
    llpredicate.h
    llpreprocessor.h
    llpriqueuemap.h
    llprocess.h
    llprocessor.h
    llprocinfo.h
    llptrto.h
    llqueuedthread.h
    llrand.h
    llrefcount.h
    llregex.h
    llregistry.h
    llrun.h
    llsafehandle.h
    llsd.h
    llsdjson.h
    llsdparam.h
    llsdserialize.h
    llsdserialize_xml.h
    llsdutil.h
    llsimplehash.h
    llsingleton.h
    llstacktrace.h
    llstl.h
    llstreamqueue.h
    llstreamtools.h
    llstrider.h
    llstring.h
    llstringtable.h
    llstaticstringtable.h
    llstatsaccumulator.h
    llsys.h
    lltempredirect.h
    llthread.h
    llthreadlocalstorage.h
    llthreadsafequeue.h
    lltimer.h
    lltrace.h
    lltraceaccumulators.h
    lltracerecording.h
    lltracethreadrecorder.h
    lltreeiterators.h
    llunits.h
    llunittype.h
    lluri.h
    lluriparser.h
    lluuid.h
    llwin32headers.h
    llwin32headerslean.h
    llworkerthread.h
    lockstatic.h
    stdtypes.h
    stringize.h
    threadpool.h
    threadsafeschedule.h
    timer.h
    tuple.h
    u64.h
    workqueue.h
    StackWalker.h
    )

set_source_files_properties(${llcommon_HEADER_FILES}
                            PROPERTIES HEADER_FILE_ONLY TRUE)

if (USE_BUGSPLAT)
  set_source_files_properties(${llcommon_SOURCE_FILES}
    PROPERTIES COMPILE_DEFINITIONS "${BUGSPLAT_DEFINE}")
endif (USE_BUGSPLAT)

list(APPEND llcommon_SOURCE_FILES ${llcommon_HEADER_FILES})

if(LLCOMMON_LINK_SHARED)
  add_library (llcommon SHARED ${llcommon_SOURCE_FILES})
  if(NOT ADDRESS_SIZE EQUAL 32)
    if(WINDOWS)
      ##add_definitions(/FIXED:NO)
    else(WINDOWS) # not windows therefore gcc LINUX and DARWIN
      add_definitions(-fPIC)
    endif(WINDOWS)
  endif(NOT ADDRESS_SIZE EQUAL 32)
  if(WINDOWS)
    # always generate llcommon.pdb, even for "Release" builds
    set_target_properties(llcommon PROPERTIES LINK_FLAGS "/DEBUG")
  endif(WINDOWS)
  ll_stage_sharedlib(llcommon)
else(LLCOMMON_LINK_SHARED)
    add_library (llcommon ${llcommon_SOURCE_FILES})
endif(LLCOMMON_LINK_SHARED)

target_link_libraries(
    llcommon
    ${APRUTIL_LIBRARIES}
    ${APR_LIBRARIES}
    ${EXPAT_LIBRARIES}
    ${JSONCPP_LIBRARIES}
    ${ZLIBNG_LIBRARIES}
    ${WINDOWS_LIBRARIES}
    ${BOOST_FIBER_LIBRARY}
    ${BOOST_CONTEXT_LIBRARY}
    ${BOOST_PROGRAM_OPTIONS_LIBRARY}
    ${BOOST_REGEX_LIBRARY}
    ${BOOST_SYSTEM_LIBRARY}
    ${GOOGLE_PERFTOOLS_LIBRARIES}
    ${URIPARSER_LIBRARIES}
    ${TRACY_LIBRARY}
    )

if (DARWIN)
  include(CMakeFindFrameworks)
  find_library(CARBON_LIBRARY Carbon)
  target_link_libraries(llcommon ${CARBON_LIBRARY})
endif (DARWIN)

add_dependencies(llcommon stage_third_party_libs)

if (LL_TESTS)
  include(LLAddBuildTest)
  SET(llcommon_TEST_SOURCE_FILES
    # unit-testing llcommon is not possible right now as the test-harness *itself* depends upon llcommon, causing a circular dependency.  Add your 'unit' tests as integration tests for now.
    )
  LL_ADD_PROJECT_UNIT_TESTS(llcommon "${llcommon_TEST_SOURCE_FILES}")

  #set(TEST_DEBUG on)
  set(test_libs llcommon 
      ${LLCOMMON_LIBRARIES} 
      ${WINDOWS_LIBRARIES} 
      ${GOOGLEMOCK_LIBRARIES} 
      ${BOOST_FIBER_LIBRARY} 
      ${BOOST_CONTEXT_LIBRARY} 
      ${BOOST_THREAD_LIBRARY} 
      ${BOOST_SYSTEM_LIBRARY})
  LL_ADD_INTEGRATION_TEST(bitpack "" "${test_libs}")
  LL_ADD_INTEGRATION_TEST(classic_callback "" "${test_libs}")
  LL_ADD_INTEGRATION_TEST(commonmisc "" "${test_libs}")
  LL_ADD_INTEGRATION_TEST(llbase64 "" "${test_libs}")
  LL_ADD_INTEGRATION_TEST(llcond "" "${test_libs}")
  LL_ADD_INTEGRATION_TEST(lldate "" "${test_libs}")
  LL_ADD_INTEGRATION_TEST(lldeadmantimer "" "${test_libs}")
  LL_ADD_INTEGRATION_TEST(lldependencies "" "${test_libs}")
  LL_ADD_INTEGRATION_TEST(llerror "" "${test_libs}")
  LL_ADD_INTEGRATION_TEST(lleventcoro "" "${test_libs}")
  LL_ADD_INTEGRATION_TEST(lleventdispatcher "" "${test_libs}")
  LL_ADD_INTEGRATION_TEST(lleventfilter "" "${test_libs}")
  LL_ADD_INTEGRATION_TEST(llframetimer "" "${test_libs}")
  LL_ADD_INTEGRATION_TEST(llheteromap "" "${test_libs}")
  LL_ADD_INTEGRATION_TEST(llinstancetracker "" "${test_libs}")
  LL_ADD_INTEGRATION_TEST(llleap "" "${test_libs}")
  LL_ADD_INTEGRATION_TEST(llmainthreadtask "" "${test_libs}")
  LL_ADD_INTEGRATION_TEST(llpounceable "" "${test_libs}")
  LL_ADD_INTEGRATION_TEST(llprocess "" "${test_libs}")
  LL_ADD_INTEGRATION_TEST(llprocessor "" "${test_libs}")
  LL_ADD_INTEGRATION_TEST(llprocinfo "" "${test_libs}")
  LL_ADD_INTEGRATION_TEST(llrand "" "${test_libs}")
  LL_ADD_INTEGRATION_TEST(llsdserialize "" "${test_libs}")
  LL_ADD_INTEGRATION_TEST(llsingleton "" "${test_libs}")
  LL_ADD_INTEGRATION_TEST(llstreamqueue "" "${test_libs}")
  LL_ADD_INTEGRATION_TEST(llstring "" "${test_libs}")
  LL_ADD_INTEGRATION_TEST(lltrace "" "${test_libs}")
  LL_ADD_INTEGRATION_TEST(lltreeiterators "" "${test_libs}")
  LL_ADD_INTEGRATION_TEST(llunits "" "${test_libs}")
  LL_ADD_INTEGRATION_TEST(lluri "" "${test_libs}")
  LL_ADD_INTEGRATION_TEST(stringize "" "${test_libs}")
  LL_ADD_INTEGRATION_TEST(threadsafeschedule "" "${test_libs}")
  LL_ADD_INTEGRATION_TEST(tuple "" "${test_libs}")
  LL_ADD_INTEGRATION_TEST(workqueue "" "${test_libs}")

## llexception_test.cpp isn't a regression test, and doesn't need to be run
## every build. It's to help a developer make implementation choices about
## throwing and catching exceptions.
##LL_ADD_INTEGRATION_TEST(llexception "" "${test_libs}")

endif (LL_TESTS)<|MERGE_RESOLUTION|>--- conflicted
+++ resolved
@@ -128,11 +128,8 @@
 set(llcommon_HEADER_FILES
     CMakeLists.txt
 
-<<<<<<< HEAD
+    chrono.h
     classic_callback.h
-=======
-    chrono.h
->>>>>>> cdbd06e8
     ctype_workaround.h
     fix_macros.h
     indra_constants.h
