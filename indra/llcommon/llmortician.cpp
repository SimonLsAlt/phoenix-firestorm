--- conflicted
+++ resolved
@@ -84,21 +84,6 @@
 
 void LLMortician::die()
 {
-<<<<<<< HEAD
-	// It is valid to call die() more than once on something that hasn't died yet
-	if (sDestroyImmediate)
-	{
-		// *NOTE: This is a hack to ensure destruction order on shutdown (relative to non-mortician controlled classes).
-		mIsDead = true;
-		delete this;
-		return;
-	}
-	else if (!mIsDead)
-	{
-		mIsDead = true;
-		sGraveyard.push_back(this);
-	}
-=======
     // It is valid to call die() more than once on something that hasn't died yet
     if (sDestroyImmediate)
     {
@@ -112,7 +97,6 @@
         mIsDead = true;
         sGraveyard.push_back(this);
     }
->>>>>>> 1a8a5404
 }
 
 // static
