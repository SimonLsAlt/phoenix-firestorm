/** 
 * @file llfasttimer.cpp
 * @brief Implementation of the fast timer.
 *
 * $LicenseInfo:firstyear=2004&license=viewerlgpl$
 * Second Life Viewer Source Code
 * Copyright (C) 2010, Linden Research, Inc.
 * 
 * This library is free software; you can redistribute it and/or
 * modify it under the terms of the GNU Lesser General Public
 * License as published by the Free Software Foundation;
 * version 2.1 of the License only.
 * 
 * This library is distributed in the hope that it will be useful,
 * but WITHOUT ANY WARRANTY; without even the implied warranty of
 * MERCHANTABILITY or FITNESS FOR A PARTICULAR PURPOSE.  See the GNU
 * Lesser General Public License for more details.
 * 
 * You should have received a copy of the GNU Lesser General Public
 * License along with this library; if not, write to the Free Software
 * Foundation, Inc., 51 Franklin Street, Fifth Floor, Boston, MA  02110-1301  USA
 * 
 * Linden Research, Inc., 945 Battery Street, San Francisco, CA  94111  USA
 * $/LicenseInfo$
 */
#include "linden_common.h"

#include "llfasttimer.h"

#include "llmemory.h"
#include "llprocessor.h"
#include "llsingleton.h"
#include "lltreeiterators.h"
#include "llsdserialize.h"
#include "llunit.h"
#include "llsd.h"
#include "lltracerecording.h"
#include "lltracethreadrecorder.h"

#include <boost/bind.hpp>
#include <queue>


#if LL_WINDOWS
#include "lltimer.h"
#elif LL_LINUX || LL_SOLARIS
#include <sys/time.h>
#include <sched.h>
#include "lltimer.h"
#elif LL_DARWIN
#include <sys/time.h>
#include "lltimer.h"	// get_clock_count()
#else 
#error "architecture not supported"
#endif

namespace LLTrace
{

//////////////////////////////////////////////////////////////////////////////
// statics

bool        TimeBlock::sLog		     = false;
std::string TimeBlock::sLogName         = "";
bool        TimeBlock::sMetricLog       = false;

#if LL_LINUX || LL_SOLARIS
U64         TimeBlock::sClockResolution = 1000000000; // Nanosecond resolution
#else
U64         TimeBlock::sClockResolution = 1000000; // Microsecond resolution
#endif

static LLMutex*			sLogLock = NULL;
static std::queue<LLSD> sLogQueue;


// FIXME: move these declarations to the relevant modules

// helper functions
typedef LLTreeDFSPostIter<TimeBlock, TimeBlock::child_const_iter> timer_tree_bottom_up_iterator_t;

static timer_tree_bottom_up_iterator_t begin_timer_tree_bottom_up(TimeBlock& id) 
{ 
	return timer_tree_bottom_up_iterator_t(&id, 
							boost::bind(boost::mem_fn(&TimeBlock::beginChildren), _1), 
							boost::bind(boost::mem_fn(&TimeBlock::endChildren), _1));
}

static timer_tree_bottom_up_iterator_t end_timer_tree_bottom_up() 
{ 
	return timer_tree_bottom_up_iterator_t(); 
}

typedef LLTreeDFSIter<TimeBlock, TimeBlock::child_const_iter> timer_tree_dfs_iterator_t;


static timer_tree_dfs_iterator_t begin_timer_tree(TimeBlock& id) 
{ 
	return timer_tree_dfs_iterator_t(&id, 
		boost::bind(boost::mem_fn(&TimeBlock::beginChildren), _1), 
							boost::bind(boost::mem_fn(&TimeBlock::endChildren), _1));
}

static timer_tree_dfs_iterator_t end_timer_tree() 
{ 
	return timer_tree_dfs_iterator_t(); 
}


// sort child timers by name
struct SortTimerByName
{
	bool operator()(const TimeBlock* i1, const TimeBlock* i2)
	{
		return i1->getName() < i2->getName();
	}
};

TimeBlock& TimeBlock::getRootTimeBlock()
	{
	static TimeBlock root_timer("root", NULL);
	return root_timer;
	}

void TimeBlock::pushLog(LLSD log)
	{
	LLMutexLock lock(sLogLock);

	sLogQueue.push(log);
	}

void TimeBlock::setLogLock(LLMutex* lock)
{
	sLogLock = lock;
}


//static
#if (LL_DARWIN || LL_LINUX || LL_SOLARIS) && !(defined(__i386__) || defined(__amd64__))
U64 TimeBlock::countsPerSecond()
{
	return sClockResolution;
}
#else // windows or x86-mac or x86-linux or x86-solaris
U64 TimeBlock::countsPerSecond()
{
#if LL_FASTTIMER_USE_RDTSC || !LL_WINDOWS
	//getCPUFrequency returns MHz and sCPUClockFrequency wants to be in Hz
	static LLUnit<U64, LLUnits::Hertz> sCPUClockFrequency = LLProcessorInfo().getCPUFrequency();
	return sCPUClockFrequency.value();
#else
	// If we're not using RDTSC, each fasttimer tick is just a performance counter tick.
	// Not redefining the clock frequency itself (in llprocessor.cpp/calculate_cpu_frequency())
	// since that would change displayed MHz stats for CPUs
	static bool firstcall = true;
	static U64 sCPUClockFrequency;
	if (firstcall)
	{
		QueryPerformanceFrequency((LARGE_INTEGER*)&sCPUClockFrequency);
		firstcall = false;
	}
	return sCPUClockFrequency.value();
#endif
}
#endif

TimeBlock::TimeBlock(const char* name, TimeBlock* parent)
:	TraceType<TimeBlockAccumulator>(name)
{
}

TimeBlockTreeNode& TimeBlock::getTreeNode() const
{
	TimeBlockTreeNode* nodep = LLTrace::get_thread_recorder()->getTimeBlockTreeNode(getIndex());
	llassert(nodep);
	return *nodep;
}


void TimeBlock::bootstrapTimerTree()
{
	for (LLInstanceTracker<TimeBlock>::instance_iter begin_it = LLInstanceTracker<TimeBlock>::beginInstances(), end_it = LLInstanceTracker<TimeBlock>::endInstances(), it = begin_it; 
		it != end_it; 
		++it)
	{
		TimeBlock& timer = *it;
		if (&timer == &TimeBlock::getRootTimeBlock()) continue;

		// bootstrap tree construction by attaching to last timer to be on stack
		// when this timer was called
		if (timer.getParent() == &TimeBlock::getRootTimeBlock())
		{
			TimeBlockAccumulator* accumulator = timer.getPrimaryAccumulator();

			if (accumulator->mLastCaller)
			{
				timer.setParent(accumulator->mLastCaller);
				accumulator->mParent = accumulator->mLastCaller;
			}
			// no need to push up tree on first use, flag can be set spuriously
			accumulator->mMoveUpTree = false;
		}
	}
}

// bump timers up tree if they have been flagged as being in the wrong place
// do this in a bottom up order to promote descendants first before promoting ancestors
// this preserves partial order derived from current frame's observations
void TimeBlock::incrementalUpdateTimerTree()
{
	for(timer_tree_bottom_up_iterator_t it = begin_timer_tree_bottom_up(TimeBlock::getRootTimeBlock());
		it != end_timer_tree_bottom_up();
		++it)
	{
		TimeBlock* timerp = *it;

		// sort timers by time last called, so call graph makes sense
		TimeBlockTreeNode& tree_node = timerp->getTreeNode();
		if (tree_node.mNeedsSorting)
		{
			std::sort(tree_node.mChildren.begin(), tree_node.mChildren.end(), SortTimerByName());
		}

		// skip root timer
		if (timerp != &TimeBlock::getRootTimeBlock())
		{
			TimeBlockAccumulator* accumulator = timerp->getPrimaryAccumulator();

			if (accumulator->mMoveUpTree)
			{
				// since ancestors have already been visited, re-parenting won't affect tree traversal
				//step up tree, bringing our descendants with us
				LL_DEBUGS("FastTimers") << "Moving " << timerp->getName() << " from child of " << timerp->getParent()->getName() <<
					" to child of " << timerp->getParent()->getParent()->getName() << LL_ENDL;
				timerp->setParent(timerp->getParent()->getParent());
				accumulator->mParent = timerp->getParent();
				accumulator->mMoveUpTree = false;

				// don't bubble up any ancestors until descendants are done bubbling up
				// as ancestors may call this timer only on certain paths, so we want to resolve
				// child-most block locations before their parents
				it.skipAncestors();
			}
		}
	}
}


void TimeBlock::updateTimes()
{
	U64 cur_time = getCPUClockCount64();

	// walk up stack of active timers and accumulate current time while leaving timing structures active
	BlockTimerStackRecord* stack_record	= ThreadTimerStack::getInstance();
	BlockTimer* cur_timer				= stack_record->mActiveTimer;
	TimeBlockAccumulator* accumulator	= stack_record->mTimeBlock->getPrimaryAccumulator();

	while(cur_timer 
		&& cur_timer->mParentTimerData.mActiveTimer != cur_timer) // root defined by parent pointing to self
	{
		U64 cumulative_time_delta = cur_time - cur_timer->mStartTime;
		accumulator->mTotalTimeCounter += cumulative_time_delta 
			- (accumulator->mTotalTimeCounter 
			- cur_timer->mBlockStartTotalTimeCounter);
		accumulator->mSelfTimeCounter += cumulative_time_delta - stack_record->mChildTime;
		stack_record->mChildTime = 0;

		cur_timer->mStartTime = cur_time;
		cur_timer->mBlockStartTotalTimeCounter = accumulator->mTotalTimeCounter;

		stack_record = &cur_timer->mParentTimerData;
		accumulator  = stack_record->mTimeBlock->getPrimaryAccumulator();
		cur_timer    = stack_record->mActiveTimer;

		stack_record->mChildTime += cumulative_time_delta;
	}
}

static LLFastTimer::DeclareTimer FTM_PROCESS_TIMES("Process FastTimer Times");

// not thread safe, so only call on main thread
//static
void TimeBlock::processTimes()
{
	LLFastTimer _(FTM_PROCESS_TIMES);
	get_clock_count(); // good place to calculate clock frequency

	// set up initial tree
	bootstrapTimerTree();

	incrementalUpdateTimerTree();

	updateTimes();

	// reset for next frame
	for (LLInstanceTracker<TimeBlock>::instance_iter it = LLInstanceTracker<TimeBlock>::beginInstances(),
			end_it = LLInstanceTracker<TimeBlock>::endInstances();
		it != end_it;
		++it)
	{
		TimeBlock& timer = *it;
		TimeBlockAccumulator* accumulator = timer.getPrimaryAccumulator();

		accumulator->mLastCaller = NULL;
		accumulator->mMoveUpTree = false;
	}
}

std::vector<TimeBlock*>::iterator TimeBlock::beginChildren()
{
	return getTreeNode().mChildren.begin(); 
}

std::vector<TimeBlock*>::iterator TimeBlock::endChildren()
{
	return getTreeNode().mChildren.end();
}

std::vector<TimeBlock*>& TimeBlock::getChildren()
{
	return getTreeNode().mChildren;
}

// static
void TimeBlock::logStats()
{
	// get ready for next frame
	if (sLog)
	{ //output current frame counts to performance log

		static S32 call_count = 0;
		if (call_count % 100 == 0)
		{
			LL_DEBUGS("FastTimers") << "countsPerSecond: " << countsPerSecond() << LL_ENDL;
			LL_DEBUGS("FastTimers") << "LLProcessorInfo().getCPUFrequency() " << LLProcessorInfo().getCPUFrequency() << LL_ENDL;
			LL_DEBUGS("FastTimers") << "getCPUClockCount32() " << getCPUClockCount32() << LL_ENDL;
			LL_DEBUGS("FastTimers") << "getCPUClockCount64() " << getCPUClockCount64() << LL_ENDL;
			LL_DEBUGS("FastTimers") << "elapsed sec " << ((F64)getCPUClockCount64()) / (LLUnit<F64, LLUnits::Hertz>(LLProcessorInfo().getCPUFrequency())) << LL_ENDL;
		}
		call_count++;

		LLUnit<F64, LLUnits::Seconds> total_time(0);
		LLSD sd;

		{
			for (LLInstanceTracker<TimeBlock>::instance_iter it = LLInstanceTracker<TimeBlock>::beginInstances(), 
				end_it = LLInstanceTracker<TimeBlock>::endInstances(); 
				it != end_it; 
			++it)
			{
				TimeBlock& timer = *it;
				LLTrace::PeriodicRecording& frame_recording = LLTrace::get_frame_recording();
				sd[timer.getName()]["Time"] = (LLSD::Real) (frame_recording.getLastRecording().getSum(timer).value());	
				sd[timer.getName()]["Calls"] = (LLSD::Integer) (frame_recording.getLastRecording().getSum(timer.callCount()));
				
				// computing total time here because getting the root timer's getCountHistory
				// doesn't work correctly on the first frame
				total_time += frame_recording.getLastRecording().getSum(timer);
			}
		}

		sd["Total"]["Time"] = (LLSD::Real) total_time.value();
		sd["Total"]["Calls"] = (LLSD::Integer) 1;

		{		
			LLMutexLock lock(sLogLock);
			sLogQueue.push(sd);
		}
	}

<<<<<<< HEAD
	// reset for next frame
	for (instance_iter it = beginInstances(); it != endInstances(); ++it)
	{
		NamedTimer& timer = *it;
			
		FrameState& info = timer.getFrameState();
		info.mSelfTimeCounter = 0;
		info.mCalls = 0;
		info.mLastCaller = NULL;
		info.mMoveUpTree = false;
		// update parent pointer in timer state struct
		if (timer.mParent)
		{
			info.mParent = &timer.mParent->getFrameState();
		}
	}
}

//static
void LLFastTimer::NamedTimer::reset()
{
	resetFrame(); // reset frame data

	// walk up stack of active timers and reset start times to current time
	// effectively zeroing out any accumulated time
	U32 cur_time = getCPUClockCount32();

	// root defined by parent pointing to self
	CurTimerData* cur_data = &sCurTimerData;
	LLFastTimer* cur_timer = cur_data->mCurTimer;
	while(cur_timer && cur_timer->mLastTimerData.mCurTimer != cur_timer)
	{
		cur_timer->mStartTime = cur_time;
		cur_data->mChildTime = 0;

		cur_data = &cur_timer->mLastTimerData;
		cur_timer = cur_data->mCurTimer;
	}

	// reset all history
	{
		for (instance_iter it = beginInstances(); it != endInstances(); ++it)
		{
			NamedTimer& timer = *it;
			if (&timer != NamedTimerFactory::instance().getRootTimer()) 
			{
				timer.setParent(NamedTimerFactory::instance().getRootTimer());
			}
			
			timer.mCountAverage = 0;
			timer.mCallAverage = 0;
			memset(timer.mCountHistory, 0, sizeof(U32) * HISTORY_NUM);
			memset(timer.mCallHistory, 0, sizeof(U32) * HISTORY_NUM);
		}
	}

	sLastFrameIndex = 0;
	sCurFrameIndex = 0;
}

U32 LLFastTimer::NamedTimer::getHistoricalCount(S32 history_index) const
{
	S32 history_idx = (getLastFrameIndex() + history_index) % LLFastTimer::NamedTimer::HISTORY_NUM;
	return mCountHistory[history_idx];
}

U32 LLFastTimer::NamedTimer::getHistoricalCalls(S32 history_index ) const
{
	S32 history_idx = (getLastFrameIndex() + history_index) % LLFastTimer::NamedTimer::HISTORY_NUM;
	return mCallHistory[history_idx];
}

LLFastTimer::FrameState& LLFastTimer::NamedTimer::getFrameState() const
{
	return *mFrameState;
}

std::vector<LLFastTimer::NamedTimer*>::const_iterator LLFastTimer::NamedTimer::beginChildren()
{ 
	return mChildren.begin(); 
}

std::vector<LLFastTimer::NamedTimer*>::const_iterator LLFastTimer::NamedTimer::endChildren()
{
	return mChildren.end();
}

std::vector<LLFastTimer::NamedTimer*>& LLFastTimer::NamedTimer::getChildren()
{
	return mChildren;
}

//static
LLFastTimer::NamedTimer& LLFastTimer::NamedTimer::getRootNamedTimer()
{
        return *NamedTimerFactory::instance().getRootTimer();
}

//static
void LLFastTimer::nextFrame()
{
	countsPerSecond(); // good place to calculate clock frequency
	U64 frame_time = getCPUClockCount64();
	if ((frame_time - sLastFrameTime) >> 8 > 0xffffffff)
	{
		llinfos << "Slow frame, fast timers inaccurate" << llendl;
	}

	if (!sPauseHistory)
	{
		NamedTimer::processTimes();
		sLastFrameIndex = sCurFrameIndex++;
	}
	
	// get ready for next frame
	NamedTimer::resetFrame();
	sLastFrameTime = frame_time;
=======
>>>>>>> e2e69636
}

//static
void TimeBlock::dumpCurTimes()
{
	LLTrace::PeriodicRecording& frame_recording = LLTrace::get_frame_recording();
	LLTrace::Recording& last_frame_recording = frame_recording.getLastRecording();

	// walk over timers in depth order and output timings
	for(timer_tree_dfs_iterator_t it = begin_timer_tree(TimeBlock::getRootTimeBlock());
		it != end_timer_tree();
		++it)
	{
		TimeBlock* timerp = (*it);
		LLUnit<F64, LLUnits::Seconds> total_time = last_frame_recording.getSum(*timerp);
		U32 num_calls = last_frame_recording.getSum(timerp->callCount());

		// Don't bother with really brief times, keep output concise
		if (total_time < LLUnit<F32, LLUnits::Milliseconds>(0.1)) continue;

		std::ostringstream out_str;
		TimeBlock* parent_timerp = timerp;
		while(parent_timerp && parent_timerp != parent_timerp->getParent())
		{
			out_str << "\t";
			parent_timerp = parent_timerp->getParent();
		}

		out_str << timerp->getName() << " " 
			<< std::setprecision(3) << total_time.getAs<LLUnits::Milliseconds>() << " ms, "
			<< num_calls << " calls";

		llinfos << out_str.str() << llendl;
	}
}

//static 
void TimeBlock::writeLog(std::ostream& os)
{
	while (!sLogQueue.empty())
	{
		LLSD& sd = sLogQueue.front();
		LLSDSerialize::toXML(sd, os);
		LLMutexLock lock(sLogLock);
		sLogQueue.pop();
	}
}

//////////////////////////////////////////////////////////////////////////////////////////////////////////////////
// TimeBlockAccumulator
//////////////////////////////////////////////////////////////////////////////////////////////////////////////////

TimeBlockAccumulator::TimeBlockAccumulator() 
:	mTotalTimeCounter(0),
	mSelfTimeCounter(0),
	mStartTotalTimeCounter(0),
	mCalls(0),
	mLastCaller(NULL),
	mActiveCount(0),
	mMoveUpTree(false),
	mParent(NULL)
{}

void TimeBlockAccumulator::addSamples( const TimeBlockAccumulator& other, bool append )
{
	// we can't merge two unrelated time block samples, as that will screw with the nested timings
	// due to the call hierarchy of each thread
	llassert(append);
	mTotalTimeCounter += other.mTotalTimeCounter - other.mStartTotalTimeCounter;
	mSelfTimeCounter += other.mSelfTimeCounter;
	mCalls += other.mCalls;
	mLastCaller = other.mLastCaller;
	mActiveCount = other.mActiveCount;
	mMoveUpTree = other.mMoveUpTree;
	mParent = other.mParent;
}

void TimeBlockAccumulator::reset( const TimeBlockAccumulator* other )
{
	mCalls = 0;
	mSelfTimeCounter = 0;

	if (other)
	{
		mStartTotalTimeCounter = other->mTotalTimeCounter;
		mTotalTimeCounter = mStartTotalTimeCounter;

		mLastCaller = other->mLastCaller;
		mActiveCount = other->mActiveCount;
		mMoveUpTree = other->mMoveUpTree;
		mParent = other->mParent;
	}
	else
{
		mStartTotalTimeCounter = mTotalTimeCounter;
	}
}

LLUnit<F64, LLUnits::Seconds> BlockTimer::getElapsedTime()
{
	U64 total_time = TimeBlock::getCPUClockCount64() - mStartTime;

	return (F64)total_time / (F64)TimeBlock::countsPerSecond();
}


} // namespace LLTrace<|MERGE_RESOLUTION|>--- conflicted
+++ resolved
@@ -130,9 +130,9 @@
 	}
 
 void TimeBlock::setLogLock(LLMutex* lock)
-{
+	{
 	sLogLock = lock;
-}
+	}
 
 
 //static
@@ -182,7 +182,7 @@
 	for (LLInstanceTracker<TimeBlock>::instance_iter begin_it = LLInstanceTracker<TimeBlock>::beginInstances(), end_it = LLInstanceTracker<TimeBlock>::endInstances(), it = begin_it; 
 		it != end_it; 
 		++it)
-	{
+		{
 		TimeBlock& timer = *it;
 		if (&timer == &TimeBlock::getRootTimeBlock()) continue;
 
@@ -193,13 +193,13 @@
 			TimeBlockAccumulator* accumulator = timer.getPrimaryAccumulator();
 
 			if (accumulator->mLastCaller)
-			{
+	{
 				timer.setParent(accumulator->mLastCaller);
 				accumulator->mParent = accumulator->mLastCaller;
-			}
+	}
 			// no need to push up tree on first use, flag can be set spuriously
 			accumulator->mMoveUpTree = false;
-		}
+}
 	}
 }
 
@@ -217,37 +217,37 @@
 		// sort timers by time last called, so call graph makes sense
 		TimeBlockTreeNode& tree_node = timerp->getTreeNode();
 		if (tree_node.mNeedsSorting)
-		{
+			{
 			std::sort(tree_node.mChildren.begin(), tree_node.mChildren.end(), SortTimerByName());
-		}
+	}
 
 		// skip root timer
 		if (timerp != &TimeBlock::getRootTimeBlock())
-		{
+	{
 			TimeBlockAccumulator* accumulator = timerp->getPrimaryAccumulator();
 
 			if (accumulator->mMoveUpTree)
-			{
+		{
 				// since ancestors have already been visited, re-parenting won't affect tree traversal
-				//step up tree, bringing our descendants with us
-				LL_DEBUGS("FastTimers") << "Moving " << timerp->getName() << " from child of " << timerp->getParent()->getName() <<
-					" to child of " << timerp->getParent()->getParent()->getName() << LL_ENDL;
-				timerp->setParent(timerp->getParent()->getParent());
+			//step up tree, bringing our descendants with us
+			LL_DEBUGS("FastTimers") << "Moving " << timerp->getName() << " from child of " << timerp->getParent()->getName() <<
+				" to child of " << timerp->getParent()->getParent()->getName() << LL_ENDL;
+			timerp->setParent(timerp->getParent()->getParent());
 				accumulator->mParent = timerp->getParent();
 				accumulator->mMoveUpTree = false;
 
-				// don't bubble up any ancestors until descendants are done bubbling up
+			// don't bubble up any ancestors until descendants are done bubbling up
 				// as ancestors may call this timer only on certain paths, so we want to resolve
 				// child-most block locations before their parents
-				it.skipAncestors();
-			}
-		}
+			it.skipAncestors();
+		}
+	}
 	}
 }
 
 
 void TimeBlock::updateTimes()
-{
+	{
 	U64 cur_time = getCPUClockCount64();
 
 	// walk up stack of active timers and accumulate current time while leaving timing structures active
@@ -257,7 +257,7 @@
 
 	while(cur_timer 
 		&& cur_timer->mParentTimerData.mActiveTimer != cur_timer) // root defined by parent pointing to self
-	{
+		{
 		U64 cumulative_time_delta = cur_time - cur_timer->mStartTime;
 		accumulator->mTotalTimeCounter += cumulative_time_delta 
 			- (accumulator->mTotalTimeCounter 
@@ -307,12 +307,12 @@
 }
 
 std::vector<TimeBlock*>::iterator TimeBlock::beginChildren()
-{
+		{
 	return getTreeNode().mChildren.begin(); 
-}
+		}
 
 std::vector<TimeBlock*>::iterator TimeBlock::endChildren()
-{
+		{
 	return getTreeNode().mChildren.end();
 }
 
@@ -368,131 +368,11 @@
 		}
 	}
 
-<<<<<<< HEAD
-	// reset for next frame
-	for (instance_iter it = beginInstances(); it != endInstances(); ++it)
-	{
-		NamedTimer& timer = *it;
-			
-		FrameState& info = timer.getFrameState();
-		info.mSelfTimeCounter = 0;
-		info.mCalls = 0;
-		info.mLastCaller = NULL;
-		info.mMoveUpTree = false;
-		// update parent pointer in timer state struct
-		if (timer.mParent)
-		{
-			info.mParent = &timer.mParent->getFrameState();
-		}
-	}
-}
-
-//static
-void LLFastTimer::NamedTimer::reset()
-{
-	resetFrame(); // reset frame data
-
-	// walk up stack of active timers and reset start times to current time
-	// effectively zeroing out any accumulated time
-	U32 cur_time = getCPUClockCount32();
-
-	// root defined by parent pointing to self
-	CurTimerData* cur_data = &sCurTimerData;
-	LLFastTimer* cur_timer = cur_data->mCurTimer;
-	while(cur_timer && cur_timer->mLastTimerData.mCurTimer != cur_timer)
-	{
-		cur_timer->mStartTime = cur_time;
-		cur_data->mChildTime = 0;
-
-		cur_data = &cur_timer->mLastTimerData;
-		cur_timer = cur_data->mCurTimer;
-	}
-
-	// reset all history
-	{
-		for (instance_iter it = beginInstances(); it != endInstances(); ++it)
-		{
-			NamedTimer& timer = *it;
-			if (&timer != NamedTimerFactory::instance().getRootTimer()) 
-			{
-				timer.setParent(NamedTimerFactory::instance().getRootTimer());
-			}
-			
-			timer.mCountAverage = 0;
-			timer.mCallAverage = 0;
-			memset(timer.mCountHistory, 0, sizeof(U32) * HISTORY_NUM);
-			memset(timer.mCallHistory, 0, sizeof(U32) * HISTORY_NUM);
-		}
-	}
-
-	sLastFrameIndex = 0;
-	sCurFrameIndex = 0;
-}
-
-U32 LLFastTimer::NamedTimer::getHistoricalCount(S32 history_index) const
-{
-	S32 history_idx = (getLastFrameIndex() + history_index) % LLFastTimer::NamedTimer::HISTORY_NUM;
-	return mCountHistory[history_idx];
-}
-
-U32 LLFastTimer::NamedTimer::getHistoricalCalls(S32 history_index ) const
-{
-	S32 history_idx = (getLastFrameIndex() + history_index) % LLFastTimer::NamedTimer::HISTORY_NUM;
-	return mCallHistory[history_idx];
-}
-
-LLFastTimer::FrameState& LLFastTimer::NamedTimer::getFrameState() const
-{
-	return *mFrameState;
-}
-
-std::vector<LLFastTimer::NamedTimer*>::const_iterator LLFastTimer::NamedTimer::beginChildren()
-{ 
-	return mChildren.begin(); 
-}
-
-std::vector<LLFastTimer::NamedTimer*>::const_iterator LLFastTimer::NamedTimer::endChildren()
-{
-	return mChildren.end();
-}
-
-std::vector<LLFastTimer::NamedTimer*>& LLFastTimer::NamedTimer::getChildren()
-{
-	return mChildren;
-}
-
-//static
-LLFastTimer::NamedTimer& LLFastTimer::NamedTimer::getRootNamedTimer()
-{
-        return *NamedTimerFactory::instance().getRootTimer();
-}
-
-//static
-void LLFastTimer::nextFrame()
-{
-	countsPerSecond(); // good place to calculate clock frequency
-	U64 frame_time = getCPUClockCount64();
-	if ((frame_time - sLastFrameTime) >> 8 > 0xffffffff)
-	{
-		llinfos << "Slow frame, fast timers inaccurate" << llendl;
-	}
-
-	if (!sPauseHistory)
-	{
-		NamedTimer::processTimes();
-		sLastFrameIndex = sCurFrameIndex++;
-	}
-	
-	// get ready for next frame
-	NamedTimer::resetFrame();
-	sLastFrameTime = frame_time;
-=======
->>>>>>> e2e69636
 }
 
 //static
 void TimeBlock::dumpCurTimes()
-{
+	{
 	LLTrace::PeriodicRecording& frame_recording = LLTrace::get_frame_recording();
 	LLTrace::Recording& last_frame_recording = frame_recording.getLastRecording();
 
