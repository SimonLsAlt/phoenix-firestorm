/**
 * @file llfasttimer.cpp
 * @brief Implementation of the fast timer.
 *
 * $LicenseInfo:firstyear=2004&license=viewerlgpl$
 * Second Life Viewer Source Code
 * Copyright (C) 2010, Linden Research, Inc.
 *
 * This library is free software; you can redistribute it and/or
 * modify it under the terms of the GNU Lesser General Public
 * License as published by the Free Software Foundation;
 * version 2.1 of the License only.
 *
 * This library is distributed in the hope that it will be useful,
 * but WITHOUT ANY WARRANTY; without even the implied warranty of
 * MERCHANTABILITY or FITNESS FOR A PARTICULAR PURPOSE.  See the GNU
 * Lesser General Public License for more details.
 *
 * You should have received a copy of the GNU Lesser General Public
 * License along with this library; if not, write to the Free Software
 * Foundation, Inc., 51 Franklin Street, Fifth Floor, Boston, MA  02110-1301  USA
 *
 * Linden Research, Inc., 945 Battery Street, San Francisco, CA  94111  USA
 * $/LicenseInfo$
 */
#include "linden_common.h"

#include "llfasttimer.h"

#include "llmemory.h"
#include "llprocessor.h"
#include "llsingleton.h"
#include "lltreeiterators.h"
#include "llsdserialize.h"
#include "llunits.h"
#include "llsd.h"
#include "lltracerecording.h"
#include "lltracethreadrecorder.h"

#include <boost/bind.hpp>
#include <queue>


#if LL_WINDOWS
#include "lltimer.h"
#elif LL_LINUX
#include <sys/time.h>
#include <sched.h>
#include "lltimer.h"
#elif LL_DARWIN
#include <sys/time.h>
<<<<<<< HEAD
#include "lltimer.h"	// get_clock_count()
#include <mach/mach_time.h>
#else 
=======
#include "lltimer.h"    // get_clock_count()
#include <mach/mach_time.h>
#else
>>>>>>> 1a8a5404
#error "architecture not supported"
#endif

namespace LLTrace
{

//////////////////////////////////////////////////////////////////////////////
// statics
<<<<<<< HEAD
bool        BlockTimer::sLog		     = false;
=======
bool        BlockTimer::sLog             = false;
>>>>>>> 1a8a5404
std::string BlockTimer::sLogName         = "";
bool        BlockTimer::sMetricLog       = false;

#ifdef LL_DARWIN
//AO: Added ability to test this separately from other OS's
#define USE_RDTSC 0
#else
#endif
#if LL_LINUX || LL_DARWIN // AO: Add LL_DARWIN to this list now
U64         BlockTimer::sClockResolution = 1000000000; // Nanosecond resolution
#else
U64         BlockTimer::sClockResolution = 1000000; // Microsecond resolution
#endif

static LLMutex*         sLogLock = NULL;
static std::queue<LLSD> sLogQueue;

block_timer_tree_df_iterator_t begin_block_timer_tree_df(BlockTimerStatHandle& id)
{
    return block_timer_tree_df_iterator_t(&id,
        boost::bind(boost::mem_fn(&BlockTimerStatHandle::beginChildren), _1),
        boost::bind(boost::mem_fn(&BlockTimerStatHandle::endChildren), _1));
}

block_timer_tree_df_iterator_t end_block_timer_tree_df()
{
    return block_timer_tree_df_iterator_t();
}

block_timer_tree_df_post_iterator_t begin_block_timer_tree_df_post(BlockTimerStatHandle& id)
{
    return block_timer_tree_df_post_iterator_t(&id,
                            boost::bind(boost::mem_fn(&BlockTimerStatHandle::beginChildren), _1),
                            boost::bind(boost::mem_fn(&BlockTimerStatHandle::endChildren), _1));
}

block_timer_tree_df_post_iterator_t end_block_timer_tree_df_post()
{
    return block_timer_tree_df_post_iterator_t();
}

block_timer_tree_bf_iterator_t begin_block_timer_tree_bf(BlockTimerStatHandle& id)
{
    return block_timer_tree_bf_iterator_t(&id,
        boost::bind(boost::mem_fn(&BlockTimerStatHandle::beginChildren), _1),
        boost::bind(boost::mem_fn(&BlockTimerStatHandle::endChildren), _1));
}

block_timer_tree_bf_iterator_t end_block_timer_tree_bf()
    {
    return block_timer_tree_bf_iterator_t();
    }

block_timer_tree_df_iterator_t begin_timer_tree(BlockTimerStatHandle& id)
    {
    return block_timer_tree_df_iterator_t(&id,
        boost::bind(boost::mem_fn(&BlockTimerStatHandle::beginChildren), _1),
                            boost::bind(boost::mem_fn(&BlockTimerStatHandle::endChildren), _1));
    }

block_timer_tree_df_iterator_t end_timer_tree()
    {
    return block_timer_tree_df_iterator_t();
}


// sort child timers by name
struct SortTimerByName
    {
    bool operator()(const BlockTimerStatHandle* i1, const BlockTimerStatHandle* i2)
        {
        return i1->getName() < i2->getName();
        }
};

static BlockTimerStatHandle sRootTimer("root", NULL);
BlockTimerStatHandle& BlockTimer::getRootTimeBlock()
{
    return sRootTimer;
    }

void BlockTimer::pushLog(LLSD log)
{
    LLMutexLock lock(sLogLock);

    sLogQueue.push(log);
}

void BlockTimer::setLogLock(LLMutex* lock)
{
    sLogLock = lock;
}


//static
#if (LL_DARWIN || LL_LINUX) && !(defined(__i386__) || defined(__amd64__))
U64 BlockTimer::countsPerSecond()
{
    return sClockResolution;
}
#else // windows or x86-mac or x86-linux
U64 BlockTimer::countsPerSecond()
{
#if LL_FASTTIMER_USE_RDTSC || !LL_WINDOWS
    //getCPUFrequency returns MHz and sCPUClockFrequency wants to be in Hz
    static LLUnit<U64, LLUnits::Hertz> sCPUClockFrequency = LLProcessorInfo().getCPUFrequency();
    return sCPUClockFrequency.value();
#else
    // If we're not using RDTSC, each fasttimer tick is just a performance counter tick.
    // Not redefining the clock frequency itself (in llprocessor.cpp/calculate_cpu_frequency())
    // since that would change displayed MHz stats for CPUs
    static bool firstcall = true;
    static U64 sCPUClockFrequency;
    if (firstcall)
    {
        QueryPerformanceFrequency((LARGE_INTEGER*)&sCPUClockFrequency);
        firstcall = false;
    }
    return sCPUClockFrequency.value();
#endif
}
#endif

BlockTimerStatHandle::BlockTimerStatHandle(const char* name, const char* description)
:   StatType<TimeBlockAccumulator>(name, description)
{}

TimeBlockTreeNode& BlockTimerStatHandle::getTreeNode() const
{
    TimeBlockTreeNode* nodep = LLTrace::get_thread_recorder()->getTimeBlockTreeNode(getIndex());
    llassert(nodep);
    return *nodep;
}



void BlockTimer::bootstrapTimerTree()
{
    for (auto& base : BlockTimerStatHandle::instance_snapshot())
    {
        // because of indirect derivation from LLInstanceTracker, have to downcast
        BlockTimerStatHandle& timer = static_cast<BlockTimerStatHandle&>(base);
        if (&timer == &BlockTimer::getRootTimeBlock()) continue;

        // bootstrap tree construction by attaching to last timer to be on stack
        // when this timer was called
        if (timer.getParent() == &BlockTimer::getRootTimeBlock())
        {
            TimeBlockAccumulator& accumulator = timer.getCurrentAccumulator();

            if (accumulator.mLastCaller)
            {
                timer.setParent(accumulator.mLastCaller);
                accumulator.mParent = accumulator.mLastCaller;
            }
            // no need to push up tree on first use, flag can be set spuriously
            accumulator.mMoveUpTree = false;
        }
    }
}

// bump timers up tree if they have been flagged as being in the wrong place
// do this in a bottom up order to promote descendants first before promoting ancestors
// this preserves partial order derived from current frame's observations
void BlockTimer::incrementalUpdateTimerTree()
{
    LL_PROFILE_ZONE_SCOPED_CATEGORY_STATS;
    for(block_timer_tree_df_post_iterator_t it = begin_block_timer_tree_df_post(BlockTimer::getRootTimeBlock());
        it != end_block_timer_tree_df_post();
        ++it)
    {
        BlockTimerStatHandle* timerp = *it;

        // sort timers by time last called, so call graph makes sense
        TimeBlockTreeNode& tree_node = timerp->getTreeNode();
        if (tree_node.mNeedsSorting)
{
            std::sort(tree_node.mChildren.begin(), tree_node.mChildren.end(), SortTimerByName());
}

        // skip root timer
        if (timerp != &BlockTimer::getRootTimeBlock())
{
            TimeBlockAccumulator& accumulator = timerp->getCurrentAccumulator();

            if (accumulator.mMoveUpTree)
{
                // since ancestors have already been visited, re-parenting won't affect tree traversal
            //step up tree, bringing our descendants with us
            LL_DEBUGS("FastTimers") << "Moving " << timerp->getName() << " from child of " << timerp->getParent()->getName() <<
                " to child of " << timerp->getParent()->getParent()->getName() << LL_ENDL;
            timerp->setParent(timerp->getParent()->getParent());
                accumulator.mParent = timerp->getParent();
                accumulator.mMoveUpTree = false;

            // don't bubble up any ancestors until descendants are done bubbling up
                // as ancestors may call this timer only on certain paths, so we want to resolve
                // child-most block locations before their parents
            it.skipAncestors();
        }
    }
    }
}


void BlockTimer::updateTimes()
{
    LL_PROFILE_ZONE_SCOPED_CATEGORY_STATS;
    // walk up stack of active timers and accumulate current time while leaving timing structures active
    BlockTimerStackRecord* stack_record = LLThreadLocalSingletonPointer<BlockTimerStackRecord>::getInstance();
    if (!stack_record) return;

    U64 cur_time = getCPUClockCount64();
    BlockTimer* cur_timer               = stack_record->mActiveTimer;
    TimeBlockAccumulator* accumulator   = &stack_record->mTimeBlock->getCurrentAccumulator();

    while(cur_timer
        && cur_timer->mParentTimerData.mActiveTimer != cur_timer) // root defined by parent pointing to self
    {
        U64 cumulative_time_delta = cur_time - cur_timer->mStartTime;
        cur_timer->mStartTime = cur_time;

        accumulator->mTotalTimeCounter += cumulative_time_delta;
        accumulator->mSelfTimeCounter += cumulative_time_delta - stack_record->mChildTime;
        stack_record->mChildTime = 0;

        stack_record = &cur_timer->mParentTimerData;
        accumulator  = &stack_record->mTimeBlock->getCurrentAccumulator();
        cur_timer    = stack_record->mActiveTimer;

        stack_record->mChildTime += cumulative_time_delta;
    }
}

static LLTrace::BlockTimerStatHandle FTM_PROCESS_TIMES("Process FastTimer Times");

// not thread safe, so only call on main thread
//static
void BlockTimer::processTimes()
{
#if LL_TRACE_ENABLED
    LL_RECORD_BLOCK_TIME(FTM_PROCESS_TIMES);
    get_clock_count(); // good place to calculate clock frequency

    // set up initial tree
    bootstrapTimerTree();

    incrementalUpdateTimerTree();

    updateTimes();

    // reset for next frame
    for (auto& base : BlockTimerStatHandle::instance_snapshot())
    {
        // because of indirect derivation from LLInstanceTracker, have to downcast
        BlockTimerStatHandle& timer = static_cast<BlockTimerStatHandle&>(base);
        TimeBlockAccumulator& accumulator = timer.getCurrentAccumulator();

        accumulator.mLastCaller = NULL;
        accumulator.mMoveUpTree = false;
    }
#endif
}

std::vector<BlockTimerStatHandle*>::iterator BlockTimerStatHandle::beginChildren()
        {
    return getTreeNode().mChildren.begin();
        }

std::vector<BlockTimerStatHandle*>::iterator BlockTimerStatHandle::endChildren()
        {
    return getTreeNode().mChildren.end();
}

std::vector<BlockTimerStatHandle*>& BlockTimerStatHandle::getChildren()
{
    return getTreeNode().mChildren;
    }

bool BlockTimerStatHandle::hasChildren()
{
    return ! getTreeNode().mChildren.empty();
}

// static
void BlockTimer::logStats()
{
    // get ready for next frame
    if (sLog)
    { //output current frame counts to performance log

        static S32 call_count = 0;
        if (call_count % 100 == 0)
        {
            LL_DEBUGS("FastTimers") << "countsPerSecond: " << countsPerSecond() << LL_ENDL;
            LL_DEBUGS("FastTimers") << "LLProcessorInfo().getCPUFrequency() " << LLProcessorInfo().getCPUFrequency() << LL_ENDL;
            LL_DEBUGS("FastTimers") << "getCPUClockCount32() " << getCPUClockCount32() << LL_ENDL;
            LL_DEBUGS("FastTimers") << "getCPUClockCount64() " << getCPUClockCount64() << LL_ENDL;
            LL_DEBUGS("FastTimers") << "elapsed sec " << ((F64)getCPUClockCount64() / (F64HertzImplicit)LLProcessorInfo().getCPUFrequency()) << LL_ENDL;
        }
        call_count++;

        F64Seconds total_time(0);
        LLSD sd;

        {
            for (auto& base : BlockTimerStatHandle::instance_snapshot())
            {
                // because of indirect derivation from LLInstanceTracker, have to downcast
                BlockTimerStatHandle& timer = static_cast<BlockTimerStatHandle&>(base);
                LLTrace::PeriodicRecording& frame_recording = LLTrace::get_frame_recording();
                sd[timer.getName()]["Time"] = (LLSD::Real) (frame_recording.getLastRecording().getSum(timer).value());
                sd[timer.getName()]["Calls"] = (LLSD::Integer) (frame_recording.getLastRecording().getSum(timer.callCount()));

                // computing total time here because getting the root timer's getCountHistory
                // doesn't work correctly on the first frame
                total_time += frame_recording.getLastRecording().getSum(timer);
            }
        }

        sd["Total"]["Time"] = (LLSD::Real) total_time.value();
        sd["Total"]["Calls"] = (LLSD::Integer) 1;

        {
            LLMutexLock lock(sLogLock);
            sLogQueue.push(sd);
        }
    }

}

//static
void BlockTimer::dumpCurTimes()
{
    LLTrace::PeriodicRecording& frame_recording = LLTrace::get_frame_recording();
    LLTrace::Recording& last_frame_recording = frame_recording.getLastRecording();

    // walk over timers in depth order and output timings
    for(block_timer_tree_df_iterator_t it = begin_timer_tree(BlockTimer::getRootTimeBlock());
        it != end_timer_tree();
        ++it)
    {
        BlockTimerStatHandle* timerp = (*it);
        F64Seconds total_time = last_frame_recording.getSum(*timerp);
        U32 num_calls = last_frame_recording.getSum(timerp->callCount());

        // Don't bother with really brief times, keep output concise
        if (total_time < F32Milliseconds(0.1f)) continue;

        std::ostringstream out_str;
        BlockTimerStatHandle* parent_timerp = timerp;
        while(parent_timerp && parent_timerp != parent_timerp->getParent())
        {
            out_str << "\t";
            parent_timerp = parent_timerp->getParent();
        }

        out_str << timerp->getName() << " "
            << std::setprecision(3) << total_time.valueInUnits<LLUnits::Milliseconds>() << " ms, "
            << num_calls << " calls";

        LL_INFOS() << out_str.str() << LL_ENDL;
}
}

//static
void BlockTimer::writeLog(std::ostream& os)
{
    while (!sLogQueue.empty())
    {
        LLSD& sd = sLogQueue.front();
        LLSDSerialize::toXML(sd, os);
        LLMutexLock lock(sLogLock);
        sLogQueue.pop();
    }
}

//////////////////////////////////////////////////////////////////////////////////////////////////////////////////
// TimeBlockAccumulator
//////////////////////////////////////////////////////////////////////////////////////////////////////////////////

TimeBlockAccumulator::TimeBlockAccumulator()
:   mTotalTimeCounter(0),
    mSelfTimeCounter(0),
    mCalls(0),
    mLastCaller(NULL),
    mActiveCount(0),
    mMoveUpTree(false),
    mParent(NULL)
{}

void TimeBlockAccumulator::addSamples( const TimeBlockAccumulator& other, EBufferAppendType append_type )
{
#if LL_TRACE_ENABLED
    // we can't merge two unrelated time block samples, as that will screw with the nested timings
    // due to the call hierarchy of each thread
    llassert(append_type == SEQUENTIAL);
    mTotalTimeCounter += other.mTotalTimeCounter;
    mSelfTimeCounter += other.mSelfTimeCounter;
    mCalls += other.mCalls;
    mLastCaller = other.mLastCaller;
    mActiveCount = other.mActiveCount;
    mMoveUpTree = other.mMoveUpTree;
    mParent = other.mParent;
#endif
}

void TimeBlockAccumulator::reset( const TimeBlockAccumulator* other )
{
    mCalls = 0;
    mSelfTimeCounter = 0;
    mTotalTimeCounter = 0;

    if (other)
{
        mLastCaller = other->mLastCaller;
        mActiveCount = other->mActiveCount;
        mMoveUpTree = other->mMoveUpTree;
        mParent = other->mParent;
    }
}

F64Seconds BlockTimer::getElapsedTime()
{
    U64 total_time = getCPUClockCount64() - mStartTime;

    return F64Seconds((F64)total_time / (F64)BlockTimer::countsPerSecond());
}


} // namespace LLTrace<|MERGE_RESOLUTION|>--- conflicted
+++ resolved
@@ -49,15 +49,9 @@
 #include "lltimer.h"
 #elif LL_DARWIN
 #include <sys/time.h>
-<<<<<<< HEAD
-#include "lltimer.h"	// get_clock_count()
-#include <mach/mach_time.h>
-#else 
-=======
 #include "lltimer.h"    // get_clock_count()
 #include <mach/mach_time.h>
 #else
->>>>>>> 1a8a5404
 #error "architecture not supported"
 #endif
 
@@ -66,11 +60,7 @@
 
 //////////////////////////////////////////////////////////////////////////////
 // statics
-<<<<<<< HEAD
-bool        BlockTimer::sLog		     = false;
-=======
 bool        BlockTimer::sLog             = false;
->>>>>>> 1a8a5404
 std::string BlockTimer::sLogName         = "";
 bool        BlockTimer::sMetricLog       = false;
 
