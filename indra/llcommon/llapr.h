--- conflicted
+++ resolved
@@ -184,14 +184,8 @@
 	S32 write(const void* buf, S32 nbytes);
 	
 	apr_file_t* getFileHandle() {return mFile;}	
-<<<<<<< HEAD
 
 	void flush(); // <FS:ND/> Forceful file flushing
-
-private:
-	apr_pool_t* getAPRFilePool(apr_pool_t* pool) ;	
-=======
->>>>>>> efe2ba3b
 	
 //
 //*******************************************************************************************************************************
