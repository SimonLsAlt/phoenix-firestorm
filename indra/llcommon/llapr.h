/** 
 * @file llapr.h
 * @author Phoenix
 * @date 2004-11-28
 * @brief Helper functions for using the apache portable runtime library.
 *
 * $LicenseInfo:firstyear=2004&license=viewergpl$
 * 
 * Copyright (c) 2004-2009, Linden Research, Inc.
 * 
 * Second Life Viewer Source Code
 * The source code in this file ("Source Code") is provided by Linden Lab
 * to you under the terms of the GNU General Public License, version 2.0
 * ("GPL"), unless you have obtained a separate licensing agreement
 * ("Other License"), formally executed by you and Linden Lab.  Terms of
 * the GPL can be found in doc/GPL-license.txt in this distribution, or
 * online at http://secondlifegrid.net/programs/open_source/licensing/gplv2
 * 
 * There are special exceptions to the terms and conditions of the GPL as
 * it is applied to this Source Code. View the full text of the exception
 * in the file doc/FLOSS-exception.txt in this software distribution, or
 * online at
 * http://secondlifegrid.net/programs/open_source/licensing/flossexception
 * 
 * By copying, modifying or distributing this software, you acknowledge
 * that you have read and understood your obligations described above,
 * and agree to abide by those obligations.
 * 
 * ALL LINDEN LAB SOURCE CODE IS PROVIDED "AS IS." LINDEN LAB MAKES NO
 * WARRANTIES, EXPRESS, IMPLIED OR OTHERWISE, REGARDING ITS ACCURACY,
 * COMPLETENESS OR PERFORMANCE.
 * $/LicenseInfo$
 */

#ifndef LL_LLAPR_H
#define LL_LLAPR_H

#if LL_LINUX || LL_SOLARIS
#include <sys/param.h>  // Need PATH_MAX in APR headers...
#endif

#include <boost/noncopyable.hpp>

#include "apr_thread_proc.h"
#include "apr_thread_mutex.h"
#include "apr_getopt.h"
#include "apr_signal.h"
#include "apr_atomic.h"
#include "llstring.h"

extern LL_COMMON_API apr_thread_mutex_t* gLogMutexp;
extern apr_thread_mutex_t* gCallStacksLogMutexp;

/** 
 * @brief initialize the common apr constructs -- apr itself, the
 * global pool, and a mutex.
 */
void LL_COMMON_API ll_init_apr();

/** 
 * @brief Cleanup those common apr constructs.
 */
void LL_COMMON_API ll_cleanup_apr();

//
//LL apr_pool
//manage apr_pool_t, destroy allocated apr_pool in the destruction function.
//
class LL_COMMON_API LLAPRPool
{
public:
	LLAPRPool(apr_pool_t *parent = NULL, apr_size_t size = 0, BOOL releasePoolFlag = TRUE) ;
	virtual ~LLAPRPool() ;

	virtual apr_pool_t* getAPRPool() ;
	apr_status_t getStatus() {return mStatus ; }

protected:
	void releaseAPRPool() ;
	void createAPRPool() ;

protected:
	apr_pool_t*  mPool ;              //pointing to an apr_pool
	apr_pool_t*  mParent ;			  //parent pool
	apr_size_t   mMaxSize ;           //max size of mPool, mPool should return memory to system if allocated memory beyond this limit. However it seems not to work.
	apr_status_t mStatus ;            //status when creating the pool
	BOOL         mReleasePoolFlag ;   //if set, mPool is destroyed when LLAPRPool is deleted. default value is true.
};

//
//volatile LL apr_pool
//which clears memory automatically.
//so it can not hold static data or data after memory is cleared
//
class LL_COMMON_API LLVolatileAPRPool : public LLAPRPool
{
public:
	LLVolatileAPRPool(BOOL is_local = TRUE, apr_pool_t *parent = NULL, apr_size_t size = 0, BOOL releasePoolFlag = TRUE);
	virtual ~LLVolatileAPRPool();

	/*virtual*/ apr_pool_t* getAPRPool() ; //define this virtual function to avoid any mistakenly calling LLAPRPool::getAPRPool().
	apr_pool_t* getVolatileAPRPool() ;	
	void        clearVolatileAPRPool() ;

	BOOL        isFull() ;
	
private:
	S32 mNumActiveRef ; //number of active pointers pointing to the apr_pool.
	S32 mNumTotalRef ;  //number of total pointers pointing to the apr_pool since last creating.  

	apr_thread_mutex_t *mMutexp;
	apr_pool_t         *mMutexPool;
} ;

/** 
 * @class LLScopedLock
 * @brief Small class to help lock and unlock mutexes.
 *
 * This class is used to have a stack level lock once you already have
 * an apr mutex handy. The constructor handles the lock, and the
 * destructor handles the unlock. Instances of this class are
 * <b>not</b> thread safe.
 */
class LL_COMMON_API LLScopedLock : private boost::noncopyable
{
public:
	/**
	 * @brief Constructor which accepts a mutex, and locks it.
	 *
	 * @param mutex An allocated APR mutex. If you pass in NULL,
	 * this wrapper will not lock.
	 */
	LLScopedLock(apr_thread_mutex_t* mutex);

	/**
	 * @brief Destructor which unlocks the mutex if still locked.
	 */
	~LLScopedLock();

	/** 
	 * @brief Check lock.
	 */
	bool isLocked() const { return mLocked; }

	/** 
	 * @brief This method unlocks the mutex.
	 */
	void unlock();

protected:
	bool mLocked;
	apr_thread_mutex_t* mMutex;
};

template <typename Type> class LLAtomic32
{
public:
	LLAtomic32<Type>() {};
	LLAtomic32<Type>(Type x) {apr_atomic_set32(&mData, apr_uint32_t(x)); };
	~LLAtomic32<Type>() {};

	operator const Type() { apr_uint32_t data = apr_atomic_read32(&mData); return Type(data); }
	Type operator =(const Type& x) { apr_atomic_set32(&mData, apr_uint32_t(x)); return Type(mData); }
	void operator -=(Type x) { apr_atomic_sub32(&mData, apr_uint32_t(x)); }
	void operator +=(Type x) { apr_atomic_add32(&mData, apr_uint32_t(x)); }
	Type operator ++(int) { return apr_atomic_inc32(&mData); } // Type++
	Type operator --(int) { return apr_atomic_dec32(&mData); } // Type--
	
private:
	apr_uint32_t mData;
};

typedef LLAtomic32<U32> LLAtomicU32;
typedef LLAtomic32<S32> LLAtomicS32;

// File IO convenience functions.
// Returns NULL if the file fails to openm sets *sizep to file size of not NULL
// abbreviated flags
#define LL_APR_R (APR_READ) // "r"
#define LL_APR_W (APR_CREATE|APR_TRUNCATE|APR_WRITE) // "w"
#define LL_APR_RB (APR_READ|APR_BINARY) // "rb"
#define LL_APR_WB (APR_CREATE|APR_TRUNCATE|APR_WRITE|APR_BINARY) // "wb"
#define LL_APR_RPB (APR_READ|APR_WRITE|APR_BINARY) // "r+b"
#define LL_APR_WPB (APR_CREATE|APR_TRUNCATE|APR_READ|APR_WRITE|APR_BINARY) // "w+b"

//
//apr_file manager
//which: 1)only keeps one file open;
//       2)closes the open file in the destruction function
//       3)informs the apr_pool to clean the memory when the file is closed.
//Note: please close an open file at the earliest convenience. 
//      especially do not put some time-costly operations between open() and close().
//      otherwise it might lock the APRFilePool.
//there are two different apr_pools the APRFile can use:
//      1, a temperary pool passed to an APRFile function, which is used within this function and only once.
//      2, a global pool.
//
<<<<<<< HEAD
class LL_COMMON_API LLAPRFile
=======

class LLAPRFile : boost::noncopyable
>>>>>>> 35e20088
{
	// make this non copyable since a copy closes the file
private:
	apr_file_t* mFile ;
	LLVolatileAPRPool *mCurrentFilePoolp ; //currently in use apr_pool, could be one of them: sAPRFilePoolp, or a temp pool. 

public:
	LLAPRFile() ;
	LLAPRFile(const std::string& filename, apr_int32_t flags, LLVolatileAPRPool* pool = NULL);
	~LLAPRFile() ;
	
	apr_status_t open(const std::string& filename, apr_int32_t flags, LLVolatileAPRPool* pool = NULL, S32* sizep = NULL);
	apr_status_t open(const std::string& filename, apr_int32_t flags, BOOL use_global_pool); //use gAPRPoolp.
	apr_status_t close() ;

	// Returns actual offset, -1 if seek fails
	S32 seek(apr_seek_where_t where, S32 offset);
	apr_status_t eof() { return apr_file_eof(mFile);}

	// Returns bytes read/written, 0 if read/write fails:
	S32 read(void* buf, S32 nbytes);
	S32 write(const void* buf, S32 nbytes);
	
	apr_file_t* getFileHandle() {return mFile;}	

private:
	apr_pool_t* getAPRFilePool(apr_pool_t* pool) ;	
	
//
//*******************************************************************************************************************************
//static components
//
public:
	static LLVolatileAPRPool *sAPRFilePoolp ; //a global apr_pool for APRFile, which is used only when local pool does not exist.

private:
	static apr_file_t* open(const std::string& filename, LLVolatileAPRPool* pool, apr_int32_t flags);
	static apr_status_t close(apr_file_t* file, LLVolatileAPRPool* pool) ;
	static S32 seek(apr_file_t* file, apr_seek_where_t where, S32 offset);
public:
	// returns false if failure:
	static bool remove(const std::string& filename, LLVolatileAPRPool* pool = NULL);
	static bool rename(const std::string& filename, const std::string& newname, LLVolatileAPRPool* pool = NULL);
	static bool isExist(const std::string& filename, LLVolatileAPRPool* pool = NULL, apr_int32_t flags = APR_READ);
	static S32 size(const std::string& filename, LLVolatileAPRPool* pool = NULL);
	static bool makeDir(const std::string& dirname, LLVolatileAPRPool* pool = NULL);
	static bool removeDir(const std::string& dirname, LLVolatileAPRPool* pool = NULL);

	// Returns bytes read/written, 0 if read/write fails:
	static S32 readEx(const std::string& filename, void *buf, S32 offset, S32 nbytes, LLVolatileAPRPool* pool = NULL);	
	static S32 writeEx(const std::string& filename, void *buf, S32 offset, S32 nbytes, LLVolatileAPRPool* pool = NULL);	
//*******************************************************************************************************************************
};

/**
 * @brief Function which approprately logs error or remains quiet on
 * APR_SUCCESS.
 * @return Returns <code>true</code> if status is an error condition.
 */
bool LL_COMMON_API ll_apr_warn_status(apr_status_t status);

void LL_COMMON_API ll_apr_assert_status(apr_status_t status);

extern "C" LL_COMMON_API apr_pool_t* gAPRPoolp; // Global APR memory pool

#endif // LL_LLAPR_H<|MERGE_RESOLUTION|>--- conflicted
+++ resolved
@@ -195,12 +195,8 @@
 //      1, a temperary pool passed to an APRFile function, which is used within this function and only once.
 //      2, a global pool.
 //
-<<<<<<< HEAD
-class LL_COMMON_API LLAPRFile
-=======
-
-class LLAPRFile : boost::noncopyable
->>>>>>> 35e20088
+
+class LL_COMMON_API LLAPRFile : boost::noncopyable
 {
 	// make this non copyable since a copy closes the file
 private:
