--- conflicted
+++ resolved
@@ -59,13 +59,9 @@
     bool isQuitting() const { return (QUITTING == mStatus); }
     bool isStopped() const { return (STOPPED == mStatus) || (CRASHED == mStatus); }
     bool isCrashed() const { return (CRASHED == mStatus); } 
-<<<<<<< HEAD
+
     // <FS:Beq> Try to encourage the inlining
     static LL_FORCE_INLINE id_t currentID(){return std::this_thread::get_id();}; // Return ID of current thread
-=======
-
-    static id_t currentID(); // Return ID of current thread
->>>>>>> f9473e8a
     static void yield(); // Static because it can be called by the main thread, which doesn't have an LLThread data structure.
 
 public:
