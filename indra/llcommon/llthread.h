--- conflicted
+++ resolved
@@ -58,11 +58,7 @@
 
     bool isQuitting() const { return (QUITTING == mStatus); }
     bool isStopped() const { return (STOPPED == mStatus) || (CRASHED == mStatus); }
-<<<<<<< HEAD
-    bool isCrashed() const { return (CRASHED == mStatus); } 
-=======
     bool isCrashed() const { return (CRASHED == mStatus); }
->>>>>>> d99fbffb
 
     // <FS:Beq> Try to encourage the inlining
     static LL_FORCE_INLINE id_t currentID(){return std::this_thread::get_id();}; // Return ID of current thread
