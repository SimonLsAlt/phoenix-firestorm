/** 
 * @file llthread.h
 * @brief Base classes for thread, mutex and condition handling.
 *
 * $LicenseInfo:firstyear=2004&license=viewerlgpl$
 * Second Life Viewer Source Code
 * Copyright (C) 2010-2013, Linden Research, Inc.
 * 
 * This library is free software; you can redistribute it and/or
 * modify it under the terms of the GNU Lesser General Public
 * License as published by the Free Software Foundation;
 * version 2.1 of the License only.
 * 
 * This library is distributed in the hope that it will be useful,
 * but WITHOUT ANY WARRANTY; without even the implied warranty of
 * MERCHANTABILITY or FITNESS FOR A PARTICULAR PURPOSE.  See the GNU
 * Lesser General Public License for more details.
 * 
 * You should have received a copy of the GNU Lesser General Public
 * License along with this library; if not, write to the Free Software
 * Foundation, Inc., 51 Franklin Street, Fifth Floor, Boston, MA  02110-1301  USA
 * 
 * Linden Research, Inc., 945 Battery Street, San Francisco, CA  94111  USA
 * $/LicenseInfo$
 */

#ifndef LL_LLTHREAD_H
#define LL_LLTHREAD_H

#include "llapp.h"
#include "llapr.h"
#include "boost/intrusive_ptr.hpp"
#include "llmutex.h"
#include "llrefcount.h"
#include <thread>

#include <thread>

LL_COMMON_API void assert_main_thread();

namespace LLTrace
{
    class ThreadRecorder;
}

class LL_COMMON_API LLThread
{
private:
    friend class LLMutex;
    static U32 sIDIter;

public:
    typedef enum e_thread_status
    {
        STOPPED = 0,    // The thread is not running.  Not started, or has exited its run function
        RUNNING = 1,    // The thread is currently running
        QUITTING= 2,    // Someone wants this thread to quit
        CRASHED = -1    // An uncaught exception was thrown by the thread
    } EThreadStatus;

    LLThread(const std::string& name, apr_pool_t *poolp = NULL);
    virtual ~LLThread(); // Warning!  You almost NEVER want to destroy a thread unless it's in the STOPPED state.
    virtual void shutdown(); // stops the thread
    
    bool isQuitting() const { return (QUITTING == mStatus); }
    bool isStopped() const { return (STOPPED == mStatus) || (CRASHED == mStatus); }
    bool isCrashed() const { return (CRASHED == mStatus); } 
    
    static U32 currentID(); // Return ID of current thread
    static void yield(); // Static because it can be called by the main thread, which doesn't have an LLThread data structure.
    
public:
    // PAUSE / RESUME functionality. See source code for important usage notes.
    // Called from MAIN THREAD.
    void pause();
    void unpause();
    bool isPaused() { return isStopped() || mPaused == TRUE; }
    
    // Cause the thread to wake up and check its condition
    void wake();

    // Same as above, but to be used when the condition is already locked.
    void wakeLocked();

    // Called from run() (CHILD THREAD). Pause the thread if requested until unpaused.
    void checkPause();

    // this kicks off the apr thread
    void start(void);

    LLVolatileAPRPool* getLocalAPRFilePool() { return mLocalAPRFilePoolp ; }

    U32 getID() const { return mID; }

    // Called by threads *not* created via LLThread to register some
    // internal state used by LLMutex.  You must call this once early
    // in the running thread to prevent collisions with the main thread.
    static void registerThreadID();
    
private:
    bool                mPaused;
<<<<<<< HEAD
    
    void threadRun(  );
=======
    std::thread::native_handle_type mNativeHandle; // for termination in case of issues
    
    // static function passed to APR thread creation routine
    void threadRun();
>>>>>>> ffc64187

protected:
    std::string         mName;
    class LLCondition*  mRunCondition;
    LLMutex*            mDataLock;

<<<<<<< HEAD
    std::thread         *mThreadp;
=======
    std::thread        *mThreadp;
>>>>>>> ffc64187
    EThreadStatus       mStatus;
    U32                 mID;
    LLTrace::ThreadRecorder* mRecorder;

    //a local apr_pool for APRFile operations in this thread. If it exists, LLAPRFile::sAPRFilePoolp should not be used.
    //Note: this pool is used by APRFile ONLY, do NOT use it for any other purposes.
    //      otherwise it will cause severe memory leaking!!! --bao
    LLVolatileAPRPool  *mLocalAPRFilePoolp ; 

    void setQuitting();
    
    // virtual function overridden by subclass -- this will be called when the thread runs
    virtual void run(void) = 0; 
    
    // virtual predicate function -- returns true if the thread should wake up, false if it should sleep.
    virtual bool runCondition(void);

    // Lock/Unlock Run Condition -- use around modification of any variable used in runCondition()
    inline void lockData();
    inline void unlockData();
    
    // This is the predicate that decides whether the thread should sleep.  
    // It should only be called with mDataLock locked, since the virtual runCondition() function may need to access
    // data structures that are thread-unsafe.
    bool shouldSleep(void) { return (mStatus == RUNNING) && (isPaused() || (!runCondition())); }

    // To avoid spurious signals (and the associated context switches) when the condition may or may not have changed, you can do the following:
    // mDataLock->lock();
    // if(!shouldSleep())
    //     mRunCondition->signal();
    // mDataLock->unlock();
};


void LLThread::lockData()
{
    mDataLock->lock();
}

void LLThread::unlockData()
{
    mDataLock->unlock();
}


//============================================================================

// Simple responder for self destructing callbacks
// Pure virtual class
class LL_COMMON_API LLResponder : public LLThreadSafeRefCount
{
protected:
    virtual ~LLResponder();
public:
    virtual void completed(bool success) = 0;
};

//============================================================================

extern LL_COMMON_API void assert_main_thread();

#endif // LL_LLTHREAD_H<|MERGE_RESOLUTION|>--- conflicted
+++ resolved
@@ -32,8 +32,6 @@
 #include "boost/intrusive_ptr.hpp"
 #include "llmutex.h"
 #include "llrefcount.h"
-#include <thread>
-
 #include <thread>
 
 LL_COMMON_API void assert_main_thread();
@@ -99,26 +97,17 @@
     
 private:
     bool                mPaused;
-<<<<<<< HEAD
-    
-    void threadRun(  );
-=======
     std::thread::native_handle_type mNativeHandle; // for termination in case of issues
     
     // static function passed to APR thread creation routine
     void threadRun();
->>>>>>> ffc64187
 
 protected:
     std::string         mName;
     class LLCondition*  mRunCondition;
     LLMutex*            mDataLock;
 
-<<<<<<< HEAD
-    std::thread         *mThreadp;
-=======
     std::thread        *mThreadp;
->>>>>>> ffc64187
     EThreadStatus       mStatus;
     U32                 mID;
     LLTrace::ThreadRecorder* mRecorder;
