/** 
 * @file indra_constants.h
 * @brief some useful short term constants for Indra
 *
 * $LicenseInfo:firstyear=2001&license=viewerlgpl$
 * Second Life Viewer Source Code
 * Copyright (C) 2010, Linden Research, Inc.
 * 
 * This library is free software; you can redistribute it and/or
 * modify it under the terms of the GNU Lesser General Public
 * License as published by the Free Software Foundation;
 * version 2.1 of the License only.
 * 
 * This library is distributed in the hope that it will be useful,
 * but WITHOUT ANY WARRANTY; without even the implied warranty of
 * MERCHANTABILITY or FITNESS FOR A PARTICULAR PURPOSE.  See the GNU
 * Lesser General Public License for more details.
 * 
 * You should have received a copy of the GNU Lesser General Public
 * License along with this library; if not, write to the Free Software
 * Foundation, Inc., 51 Franklin Street, Fifth Floor, Boston, MA  02110-1301  USA
 * 
 * Linden Research, Inc., 945 Battery Street, San Francisco, CA  94111  USA
 * $/LicenseInfo$
 */

#ifndef LL_INDRA_CONSTANTS_H
#define LL_INDRA_CONSTANTS_H

#include "stdtypes.h"

class LLUUID;

static const F32 REGION_WIDTH_METERS = 256.f;
static const S32 REGION_WIDTH_UNITS = 256;
static const U32 REGION_WIDTH_U32 = 256;

const F32 REGION_HEIGHT_METERS = 4096.f;

<<<<<<< HEAD
// Bits for simulator performance query flags
enum LAND_STAT_FLAGS
{
	STAT_FILTER_BY_PARCEL	= 0x00000001,
	STAT_FILTER_BY_OWNER	= 0x00000002,
	STAT_FILTER_BY_OBJECT	= 0x00000004,
	STAT_FILTER_BY_PARCEL_NAME	= 0x00000008,
	STAT_REQUEST_LAST_ENTRY	= 0x80000000,
};

enum LAND_STAT_REPORT_TYPE
{
	STAT_REPORT_TOP_SCRIPTS = 0,
	STAT_REPORT_TOP_COLLIDERS
};

const U32 STAT_FILTER_MASK	= 0x1FFFFFFF;

// Region absolute limits
static const S32		REGION_AGENT_COUNT_MIN = 1;
static const S32		REGION_AGENT_COUNT_MAX = 200;			// Must fit in U8 for the moment (RegionInfo msg)
static const S32		REGION_PRIM_COUNT_MIN = 0;
static const S32		REGION_PRIM_COUNT_MAX = 40000;
static const F32		REGION_PRIM_BONUS_MIN = 1.0f;
static const F32		REGION_PRIM_BONUS_MAX = 10.0f;

// Default maximum number of tasks/prims per region.
const U32 DEFAULT_MAX_REGION_WIDE_PRIM_COUNT = 15000;

const 	F32 	MIN_AGENT_DEPTH			= 0.30f;
=======
>>>>>>> d0ef02c2
const 	F32 	DEFAULT_AGENT_DEPTH 	= 0.45f;
const 	F32 	DEFAULT_AGENT_WIDTH 	= 0.60f;
const 	F32 	DEFAULT_AGENT_HEIGHT	= 1.9f;

enum ETerrainBrushType
{
	// the valid brush numbers cannot be reordered, because they 
	// are used in the binary LSL format as arguments to llModifyLand()
	E_LANDBRUSH_LEVEL	= 0,
	E_LANDBRUSH_RAISE	= 1,
	E_LANDBRUSH_LOWER	= 2,
	E_LANDBRUSH_SMOOTH 	= 3,
	E_LANDBRUSH_NOISE	= 4,
	E_LANDBRUSH_REVERT 	= 5,
	E_LANDBRUSH_INVALID = 6
};

// <FS:CR> Aurora Sim
// Extended land layer for Aurora Sim
const	char	AURORA_LAND_LAYER_CODE			= 'M';
const	char	AURORA_WATER_LAYER_CODE			= 'X';
const	char	AURORA_WIND_LAYER_CODE			= '9';
const	char	AURORA_CLOUD_LAYER_CODE			= ':';
// </FS:CR> Aurora Sim

// keys
// Bit masks for various keyboard modifier keys.
const MASK MASK_NONE =			0x0000;
const MASK MASK_CONTROL =		0x0001;		// Mapped to cmd on Macs
const MASK MASK_ALT =			0x0002;
const MASK MASK_SHIFT =			0x0004;
const MASK MASK_NORMALKEYS =    0x0007;     // A real mask - only get the bits for normal modifier keys
const MASK MASK_MAC_CONTROL =	0x0008;		// Un-mapped Ctrl key on Macs, not used on Windows
const MASK MASK_MODIFIERS =		MASK_CONTROL|MASK_ALT|MASK_SHIFT|MASK_MAC_CONTROL;

// Special keys go into >128
const KEY KEY_SPECIAL = 0x80;	// special keys start here
const KEY KEY_RETURN =	0x81;
const KEY KEY_LEFT =	0x82;
const KEY KEY_RIGHT =	0x83;
const KEY KEY_UP =		0x84;
const KEY KEY_DOWN =	0x85;
const KEY KEY_ESCAPE =	0x86;
const KEY KEY_BACKSPACE =0x87;
const KEY KEY_DELETE =	0x88;
const KEY KEY_SHIFT =	0x89;
const KEY KEY_CONTROL =	0x8A;
const KEY KEY_ALT =		0x8B;
const KEY KEY_HOME =	0x8C;
const KEY KEY_END =		0x8D;
const KEY KEY_PAGE_UP = 0x8E;
const KEY KEY_PAGE_DOWN = 0x8F;
const KEY KEY_HYPHEN = 0x90;
const KEY KEY_EQUALS = 0x91;
const KEY KEY_INSERT = 0x92;
const KEY KEY_CAPSLOCK = 0x93;
const KEY KEY_TAB =		0x94;
const KEY KEY_ADD = 	0x95;
const KEY KEY_SUBTRACT =0x96;
const KEY KEY_MULTIPLY =0x97;
const KEY KEY_DIVIDE =	0x98;
const KEY KEY_F1		= 0xA1;
const KEY KEY_F2		= 0xA2;
const KEY KEY_F3		= 0xA3;
const KEY KEY_F4		= 0xA4;
const KEY KEY_F5		= 0xA5;
const KEY KEY_F6		= 0xA6;
const KEY KEY_F7		= 0xA7;
const KEY KEY_F8		= 0xA8;
const KEY KEY_F9		= 0xA9;
const KEY KEY_F10		= 0xAA;
const KEY KEY_F11		= 0xAB;
const KEY KEY_F12		= 0xAC;

const KEY KEY_PAD_UP		= 0xC0;
const KEY KEY_PAD_DOWN		= 0xC1;
const KEY KEY_PAD_LEFT		= 0xC2;
const KEY KEY_PAD_RIGHT		= 0xC3;
const KEY KEY_PAD_HOME		= 0xC4;
const KEY KEY_PAD_END		= 0xC5;
const KEY KEY_PAD_PGUP		= 0xC6;
const KEY KEY_PAD_PGDN		= 0xC7;
const KEY KEY_PAD_CENTER	= 0xC8; // the 5 in the middle
const KEY KEY_PAD_INS		= 0xC9;
const KEY KEY_PAD_DEL		= 0xCA;
const KEY KEY_PAD_RETURN	= 0xCB;
const KEY KEY_PAD_ADD		= 0xCC; // not used
const KEY KEY_PAD_SUBTRACT	= 0xCD; // not used
const KEY KEY_PAD_MULTIPLY  = 0xCE; // not used
const KEY KEY_PAD_DIVIDE	= 0xCF; // not used

const KEY KEY_BUTTON0	= 0xD0;
const KEY KEY_BUTTON1	= 0xD1;
const KEY KEY_BUTTON2	= 0xD2;
const KEY KEY_BUTTON3	= 0xD3;
const KEY KEY_BUTTON4	= 0xD4;
const KEY KEY_BUTTON5	= 0xD5;
const KEY KEY_BUTTON6	= 0xD6;
const KEY KEY_BUTTON7	= 0xD7;
const KEY KEY_BUTTON8	= 0xD8;
const KEY KEY_BUTTON9	= 0xD9;
const KEY KEY_BUTTON10	= 0xDA;
const KEY KEY_BUTTON11	= 0xDB;
const KEY KEY_BUTTON12	= 0xDC;
const KEY KEY_BUTTON13	= 0xDD;
const KEY KEY_BUTTON14	= 0xDE;
const KEY KEY_BUTTON15	= 0xDF;

const KEY KEY_NONE =	0xFF; // not sent from keyboard.  For internal use only.

const S32 KEY_COUNT = 256;


const F32 DEFAULT_WATER_HEIGHT 	= 20.0f;

// Maturity ratings for simulators
const U8 SIM_ACCESS_MIN 	= 0;		// Treated as 'unknown', usually ends up being SIM_ACCESS_PG
const U8 SIM_ACCESS_PG		= 13;
const U8 SIM_ACCESS_MATURE	= 21;
const U8 SIM_ACCESS_ADULT	= 42;		// Seriously Adult Only
const U8 SIM_ACCESS_DOWN	= 254;
const U8 SIM_ACCESS_MAX 	= SIM_ACCESS_ADULT;

// attachment constants
const S32 MAX_AGENT_ATTACHMENTS = 38;
const U8  ATTACHMENT_ADD = 0x80;

// god levels
const U8 GOD_MAINTENANCE = 250;
const U8 GOD_FULL = 200;
const U8 GOD_LIAISON = 150;
const U8 GOD_CUSTOMER_SERVICE = 100;
const U8 GOD_LIKE = 1;
const U8 GOD_NOT = 0;

// "agent id" for things that should be done to ALL agents
LL_COMMON_API extern const LLUUID LL_UUID_ALL_AGENTS;

// inventory library owner
LL_COMMON_API extern const LLUUID ALEXANDRIA_LINDEN_ID;

LL_COMMON_API extern const LLUUID GOVERNOR_LINDEN_ID;
// Maintenance's group id.
LL_COMMON_API extern const LLUUID MAINTENANCE_GROUP_ID;

<<<<<<< HEAD
// Flags for kick message
const U32 KICK_FLAGS_DEFAULT	= 0x0;
const U32 KICK_FLAGS_FREEZE		= 1 << 0;
const U32 KICK_FLAGS_UNFREEZE	= 1 << 1;

const U8 UPD_NONE      		= 0x00;
const U8 UPD_POSITION  		= 0x01;
const U8 UPD_ROTATION  		= 0x02;
const U8 UPD_SCALE     		= 0x04;
const U8 UPD_LINKED_SETS 	= 0x08;
const U8 UPD_UNIFORM 		= 0x10;	// used with UPD_SCALE

// Agent Update Flags (U8)
const U8 AU_FLAGS_NONE      		= 0x00;
const U8 AU_FLAGS_HIDETITLE      	= 0x01;
const U8 AU_FLAGS_CLIENT_AUTOPILOT	= 0x02;

// start location constants
const U32 START_LOCATION_ID_LAST 		= 0;
const U32 START_LOCATION_ID_HOME 		= 1;
const U32 START_LOCATION_ID_DIRECT	 	= 2;	// for direct teleport
const U32 START_LOCATION_ID_PARCEL	 	= 3;	// for teleports to a parcel
const U32 START_LOCATION_ID_TELEHUB 	= 4;	// for teleports to a spawnpoint
const U32 START_LOCATION_ID_URL			= 5;
const U32 START_LOCATION_ID_COUNT 		= 6;

// group constants
const U32 GROUP_MIN_SIZE = 2;

// gMaxAgentGroups is now sent by login.cgi, which
// looks it up from globals.xml.
//
// For now we need an old default value however,
// so the viewer can be deployed ahead of login.cgi.
//
const S32 DEFAULT_MAX_AGENT_GROUPS = 42;
=======
// image ids
LL_COMMON_API extern const LLUUID IMG_SMOKE;
>>>>>>> d0ef02c2

LL_COMMON_API extern const LLUUID IMG_DEFAULT;

LL_COMMON_API extern const LLUUID IMG_SUN;
LL_COMMON_API extern const LLUUID IMG_MOON;
LL_COMMON_API extern const LLUUID IMG_SHOT;
LL_COMMON_API extern const LLUUID IMG_SPARK;
LL_COMMON_API extern const LLUUID IMG_FIRE;
LL_COMMON_API extern const LLUUID IMG_FACE_SELECT;
LL_COMMON_API extern const LLUUID IMG_DEFAULT_AVATAR;
LL_COMMON_API extern const LLUUID IMG_INVISIBLE;

LL_COMMON_API extern const LLUUID IMG_EXPLOSION;
LL_COMMON_API extern const LLUUID IMG_EXPLOSION_2;
LL_COMMON_API extern const LLUUID IMG_EXPLOSION_3;
LL_COMMON_API extern const LLUUID IMG_EXPLOSION_4;
LL_COMMON_API extern const LLUUID IMG_SMOKE_POOF;

LL_COMMON_API extern const LLUUID IMG_BIG_EXPLOSION_1;
LL_COMMON_API extern const LLUUID IMG_BIG_EXPLOSION_2;

LL_COMMON_API extern const LLUUID IMG_BLOOM1;
LL_COMMON_API extern const LLUUID TERRAIN_DIRT_DETAIL;
LL_COMMON_API extern const LLUUID TERRAIN_GRASS_DETAIL;
LL_COMMON_API extern const LLUUID TERRAIN_MOUNTAIN_DETAIL;
LL_COMMON_API extern const LLUUID TERRAIN_ROCK_DETAIL;

LL_COMMON_API extern const LLUUID DEFAULT_WATER_NORMAL;


// radius within which a chat message is fully audible
const F32 CHAT_NORMAL_RADIUS = 20.f;

// media commands
const U32 PARCEL_MEDIA_COMMAND_STOP  = 0;
const U32 PARCEL_MEDIA_COMMAND_PAUSE = 1;
const U32 PARCEL_MEDIA_COMMAND_PLAY  = 2;
const U32 PARCEL_MEDIA_COMMAND_LOOP  = 3;
const U32 PARCEL_MEDIA_COMMAND_TEXTURE = 4;
const U32 PARCEL_MEDIA_COMMAND_URL = 5;
const U32 PARCEL_MEDIA_COMMAND_TIME = 6;
const U32 PARCEL_MEDIA_COMMAND_AGENT = 7;
const U32 PARCEL_MEDIA_COMMAND_UNLOAD = 8;
const U32 PARCEL_MEDIA_COMMAND_AUTO_ALIGN = 9;
const U32 PARCEL_MEDIA_COMMAND_TYPE = 10;
const U32 PARCEL_MEDIA_COMMAND_SIZE = 11;
const U32 PARCEL_MEDIA_COMMAND_DESC = 12;
const U32 PARCEL_MEDIA_COMMAND_LOOP_SET = 13;

<<<<<<< HEAD
// map item types
const U32 MAP_ITEM_TELEHUB = 0x01;
const U32 MAP_ITEM_PG_EVENT = 0x02;
const U32 MAP_ITEM_MATURE_EVENT = 0x03;
//const U32 MAP_ITEM_POPULAR = 0x04;		// No longer supported, 2009-03-02 KLW
//const U32 MAP_ITEM_AGENT_COUNT = 0x05;
const U32 MAP_ITEM_AGENT_LOCATIONS = 0x06;
const U32 MAP_ITEM_LAND_FOR_SALE = 0x07;
const U32 MAP_ITEM_CLASSIFIED = 0x08;
const U32 MAP_ITEM_ADULT_EVENT = 0x09;
const U32 MAP_ITEM_LAND_FOR_SALE_ADULT = 0x0a;

// Region map layer numbers
const S32 MAP_SIM_OBJECTS = 0;	
const S32 MAP_SIM_TERRAIN = 1;
const S32 MAP_SIM_LAND_FOR_SALE = 2;			// Transparent alpha overlay of land for sale
const S32 MAP_SIM_IMAGE_TYPES = 3;				// Number of map layers
const S32 MAP_SIM_INFO_MASK  		= 0x00FFFFFF;		// Agent access may be stuffed into upper byte
const S32 MAP_SIM_LAYER_MASK 		= 0x0000FFFF;		// Layer info is in lower 16 bits
const S32 MAP_SIM_RETURN_NULL_SIMS 	= 0x00010000;
const S32 MAP_SIM_PRELUDE 			= 0x00020000;

// Crash reporter behavior
const char* const CRASH_SETTINGS_FILE = "settings_crash_behavior.xml";   // AO legacy from KB
const char* const CRASH_BEHAVIOR_SETTING = "CrashSubmitBehavior";  // AO legacy from KB
const S32 CRASH_BEHAVIOR_ASK = 0;
const S32 CRASH_BEHAVIOR_ALWAYS_SEND = 1;
const S32 CRASH_BEHAVIOR_NEVER_SEND = 2;

// Export/Import return values
const S32 EXPORT_SUCCESS = 0;
const S32 EXPORT_ERROR_PERMISSIONS = -1;
const S32 EXPORT_ERROR_UNKNOWN = -2;

// This is how long the sim will try to teleport you before giving up.
const F32 TELEPORT_EXPIRY = 15.0f;
// Additional time (in seconds) to wait per attachment
const F32 TELEPORT_EXPIRY_PER_ATTACHMENT = 3.f;

// The maximum size of an object extra parameters binary (packed) block
#define MAX_OBJECT_PARAMS_SIZE 1024

=======
>>>>>>> d0ef02c2
const S32 CHAT_CHANNEL_DEBUG = S32_MAX;

// agent constants
const U32 CONTROL_AT_POS_INDEX				= 0;
const U32 CONTROL_AT_NEG_INDEX				= 1;
const U32 CONTROL_LEFT_POS_INDEX			= 2;
const U32 CONTROL_LEFT_NEG_INDEX			= 3;
const U32 CONTROL_UP_POS_INDEX				= 4;
const U32 CONTROL_UP_NEG_INDEX				= 5;
const U32 CONTROL_PITCH_POS_INDEX			= 6;
const U32 CONTROL_PITCH_NEG_INDEX			= 7;
const U32 CONTROL_YAW_POS_INDEX				= 8;
const U32 CONTROL_YAW_NEG_INDEX				= 9;
const U32 CONTROL_FAST_AT_INDEX				= 10;
const U32 CONTROL_FAST_LEFT_INDEX			= 11;
const U32 CONTROL_FAST_UP_INDEX				= 12;
const U32 CONTROL_FLY_INDEX					= 13;
const U32 CONTROL_STOP_INDEX				= 14;
const U32 CONTROL_FINISH_ANIM_INDEX			= 15;
const U32 CONTROL_STAND_UP_INDEX			= 16;
const U32 CONTROL_SIT_ON_GROUND_INDEX		= 17;
const U32 CONTROL_MOUSELOOK_INDEX			= 18;
const U32 CONTROL_NUDGE_AT_POS_INDEX		= 19;
const U32 CONTROL_NUDGE_AT_NEG_INDEX		= 20;
const U32 CONTROL_NUDGE_LEFT_POS_INDEX		= 21;
const U32 CONTROL_NUDGE_LEFT_NEG_INDEX		= 22;
const U32 CONTROL_NUDGE_UP_POS_INDEX		= 23;
const U32 CONTROL_NUDGE_UP_NEG_INDEX		= 24;
const U32 CONTROL_TURN_LEFT_INDEX			= 25;
const U32 CONTROL_TURN_RIGHT_INDEX			= 26;
const U32 CONTROL_AWAY_INDEX				= 27;
const U32 CONTROL_LBUTTON_DOWN_INDEX		= 28;
const U32 CONTROL_LBUTTON_UP_INDEX			= 29;
const U32 CONTROL_ML_LBUTTON_DOWN_INDEX		= 30;
const U32 CONTROL_ML_LBUTTON_UP_INDEX		= 31;
const U32 TOTAL_CONTROLS					= 32;

const U32 AGENT_CONTROL_AT_POS              = 0x1 << CONTROL_AT_POS_INDEX;			// 0x00000001
const U32 AGENT_CONTROL_AT_NEG              = 0x1 << CONTROL_AT_NEG_INDEX;			// 0x00000002
const U32 AGENT_CONTROL_LEFT_POS            = 0x1 << CONTROL_LEFT_POS_INDEX;		// 0x00000004
const U32 AGENT_CONTROL_LEFT_NEG            = 0x1 << CONTROL_LEFT_NEG_INDEX;		// 0x00000008
const U32 AGENT_CONTROL_UP_POS              = 0x1 << CONTROL_UP_POS_INDEX;			// 0x00000010
const U32 AGENT_CONTROL_UP_NEG              = 0x1 << CONTROL_UP_NEG_INDEX;			// 0x00000020
const U32 AGENT_CONTROL_PITCH_POS           = 0x1 << CONTROL_PITCH_POS_INDEX;		// 0x00000040
const U32 AGENT_CONTROL_PITCH_NEG           = 0x1 << CONTROL_PITCH_NEG_INDEX;		// 0x00000080
const U32 AGENT_CONTROL_YAW_POS             = 0x1 << CONTROL_YAW_POS_INDEX;			// 0x00000100
const U32 AGENT_CONTROL_YAW_NEG             = 0x1 << CONTROL_YAW_NEG_INDEX;			// 0x00000200

const U32 AGENT_CONTROL_FAST_AT             = 0x1 << CONTROL_FAST_AT_INDEX;			// 0x00000400
const U32 AGENT_CONTROL_FAST_LEFT           = 0x1 << CONTROL_FAST_LEFT_INDEX;		// 0x00000800
const U32 AGENT_CONTROL_FAST_UP             = 0x1 << CONTROL_FAST_UP_INDEX;			// 0x00001000

const U32 AGENT_CONTROL_FLY					= 0x1 << CONTROL_FLY_INDEX;				// 0x00002000
const U32 AGENT_CONTROL_STOP				= 0x1 << CONTROL_STOP_INDEX;			// 0x00004000
const U32 AGENT_CONTROL_FINISH_ANIM			= 0x1 << CONTROL_FINISH_ANIM_INDEX;		// 0x00008000
const U32 AGENT_CONTROL_STAND_UP			= 0x1 << CONTROL_STAND_UP_INDEX;		// 0x00010000
const U32 AGENT_CONTROL_SIT_ON_GROUND		= 0x1 << CONTROL_SIT_ON_GROUND_INDEX;	// 0x00020000
const U32 AGENT_CONTROL_MOUSELOOK			= 0x1 << CONTROL_MOUSELOOK_INDEX;		// 0x00040000

const U32 AGENT_CONTROL_NUDGE_AT_POS        = 0x1 << CONTROL_NUDGE_AT_POS_INDEX;	// 0x00080000
const U32 AGENT_CONTROL_NUDGE_AT_NEG        = 0x1 << CONTROL_NUDGE_AT_NEG_INDEX;	// 0x00100000
const U32 AGENT_CONTROL_NUDGE_LEFT_POS      = 0x1 << CONTROL_NUDGE_LEFT_POS_INDEX;	// 0x00200000
const U32 AGENT_CONTROL_NUDGE_LEFT_NEG      = 0x1 << CONTROL_NUDGE_LEFT_NEG_INDEX;	// 0x00400000
const U32 AGENT_CONTROL_NUDGE_UP_POS        = 0x1 << CONTROL_NUDGE_UP_POS_INDEX;	// 0x00800000
const U32 AGENT_CONTROL_NUDGE_UP_NEG        = 0x1 << CONTROL_NUDGE_UP_NEG_INDEX;	// 0x01000000
const U32 AGENT_CONTROL_TURN_LEFT	        = 0x1 << CONTROL_TURN_LEFT_INDEX;		// 0x02000000
const U32 AGENT_CONTROL_TURN_RIGHT	        = 0x1 << CONTROL_TURN_RIGHT_INDEX;		// 0x04000000

const U32 AGENT_CONTROL_AWAY				= 0x1 << CONTROL_AWAY_INDEX;			// 0x08000000

const U32 AGENT_CONTROL_LBUTTON_DOWN		= 0x1 << CONTROL_LBUTTON_DOWN_INDEX;	// 0x10000000
const U32 AGENT_CONTROL_LBUTTON_UP			= 0x1 << CONTROL_LBUTTON_UP_INDEX;		// 0x20000000
const U32 AGENT_CONTROL_ML_LBUTTON_DOWN		= 0x1 << CONTROL_ML_LBUTTON_DOWN_INDEX;	// 0x40000000
const U32 AGENT_CONTROL_ML_LBUTTON_UP		= ((U32)0x1) << CONTROL_ML_LBUTTON_UP_INDEX;	// 0x80000000

// move these up so that we can hide them in "State" for object updates 
// (for now)
const U32 AGENT_ATTACH_OFFSET				= 4;
const U32 AGENT_ATTACH_MASK					= 0xf << AGENT_ATTACH_OFFSET;

// RN: this method swaps the upper and lower nibbles to maintain backward 
// compatibility with old objects that only used the upper nibble
#define ATTACHMENT_ID_FROM_STATE(state) ((S32)((((U8)state & AGENT_ATTACH_MASK) >> 4) | (((U8)state & ~AGENT_ATTACH_MASK) << 4)))

// DO NOT CHANGE THE SEQUENCE OF THIS LIST!!
const U8 CLICK_ACTION_NONE = 0;
const U8 CLICK_ACTION_TOUCH = 0;
const U8 CLICK_ACTION_SIT = 1;
const U8 CLICK_ACTION_BUY = 2;
const U8 CLICK_ACTION_PAY = 3;
const U8 CLICK_ACTION_OPEN = 4;
const U8 CLICK_ACTION_PLAY = 5;
const U8 CLICK_ACTION_OPEN_MEDIA = 6;
const U8 CLICK_ACTION_ZOOM = 7;
// DO NOT CHANGE THE SEQUENCE OF THIS LIST!!


#endif<|MERGE_RESOLUTION|>--- conflicted
+++ resolved
@@ -37,39 +37,6 @@
 
 const F32 REGION_HEIGHT_METERS = 4096.f;
 
-<<<<<<< HEAD
-// Bits for simulator performance query flags
-enum LAND_STAT_FLAGS
-{
-	STAT_FILTER_BY_PARCEL	= 0x00000001,
-	STAT_FILTER_BY_OWNER	= 0x00000002,
-	STAT_FILTER_BY_OBJECT	= 0x00000004,
-	STAT_FILTER_BY_PARCEL_NAME	= 0x00000008,
-	STAT_REQUEST_LAST_ENTRY	= 0x80000000,
-};
-
-enum LAND_STAT_REPORT_TYPE
-{
-	STAT_REPORT_TOP_SCRIPTS = 0,
-	STAT_REPORT_TOP_COLLIDERS
-};
-
-const U32 STAT_FILTER_MASK	= 0x1FFFFFFF;
-
-// Region absolute limits
-static const S32		REGION_AGENT_COUNT_MIN = 1;
-static const S32		REGION_AGENT_COUNT_MAX = 200;			// Must fit in U8 for the moment (RegionInfo msg)
-static const S32		REGION_PRIM_COUNT_MIN = 0;
-static const S32		REGION_PRIM_COUNT_MAX = 40000;
-static const F32		REGION_PRIM_BONUS_MIN = 1.0f;
-static const F32		REGION_PRIM_BONUS_MAX = 10.0f;
-
-// Default maximum number of tasks/prims per region.
-const U32 DEFAULT_MAX_REGION_WIDE_PRIM_COUNT = 15000;
-
-const 	F32 	MIN_AGENT_DEPTH			= 0.30f;
-=======
->>>>>>> d0ef02c2
 const 	F32 	DEFAULT_AGENT_DEPTH 	= 0.45f;
 const 	F32 	DEFAULT_AGENT_WIDTH 	= 0.60f;
 const 	F32 	DEFAULT_AGENT_HEIGHT	= 1.9f;
@@ -215,47 +182,8 @@
 // Maintenance's group id.
 LL_COMMON_API extern const LLUUID MAINTENANCE_GROUP_ID;
 
-<<<<<<< HEAD
-// Flags for kick message
-const U32 KICK_FLAGS_DEFAULT	= 0x0;
-const U32 KICK_FLAGS_FREEZE		= 1 << 0;
-const U32 KICK_FLAGS_UNFREEZE	= 1 << 1;
-
-const U8 UPD_NONE      		= 0x00;
-const U8 UPD_POSITION  		= 0x01;
-const U8 UPD_ROTATION  		= 0x02;
-const U8 UPD_SCALE     		= 0x04;
-const U8 UPD_LINKED_SETS 	= 0x08;
-const U8 UPD_UNIFORM 		= 0x10;	// used with UPD_SCALE
-
-// Agent Update Flags (U8)
-const U8 AU_FLAGS_NONE      		= 0x00;
-const U8 AU_FLAGS_HIDETITLE      	= 0x01;
-const U8 AU_FLAGS_CLIENT_AUTOPILOT	= 0x02;
-
-// start location constants
-const U32 START_LOCATION_ID_LAST 		= 0;
-const U32 START_LOCATION_ID_HOME 		= 1;
-const U32 START_LOCATION_ID_DIRECT	 	= 2;	// for direct teleport
-const U32 START_LOCATION_ID_PARCEL	 	= 3;	// for teleports to a parcel
-const U32 START_LOCATION_ID_TELEHUB 	= 4;	// for teleports to a spawnpoint
-const U32 START_LOCATION_ID_URL			= 5;
-const U32 START_LOCATION_ID_COUNT 		= 6;
-
-// group constants
-const U32 GROUP_MIN_SIZE = 2;
-
-// gMaxAgentGroups is now sent by login.cgi, which
-// looks it up from globals.xml.
-//
-// For now we need an old default value however,
-// so the viewer can be deployed ahead of login.cgi.
-//
-const S32 DEFAULT_MAX_AGENT_GROUPS = 42;
-=======
 // image ids
 LL_COMMON_API extern const LLUUID IMG_SMOKE;
->>>>>>> d0ef02c2
 
 LL_COMMON_API extern const LLUUID IMG_DEFAULT;
 
@@ -305,51 +233,6 @@
 const U32 PARCEL_MEDIA_COMMAND_DESC = 12;
 const U32 PARCEL_MEDIA_COMMAND_LOOP_SET = 13;
 
-<<<<<<< HEAD
-// map item types
-const U32 MAP_ITEM_TELEHUB = 0x01;
-const U32 MAP_ITEM_PG_EVENT = 0x02;
-const U32 MAP_ITEM_MATURE_EVENT = 0x03;
-//const U32 MAP_ITEM_POPULAR = 0x04;		// No longer supported, 2009-03-02 KLW
-//const U32 MAP_ITEM_AGENT_COUNT = 0x05;
-const U32 MAP_ITEM_AGENT_LOCATIONS = 0x06;
-const U32 MAP_ITEM_LAND_FOR_SALE = 0x07;
-const U32 MAP_ITEM_CLASSIFIED = 0x08;
-const U32 MAP_ITEM_ADULT_EVENT = 0x09;
-const U32 MAP_ITEM_LAND_FOR_SALE_ADULT = 0x0a;
-
-// Region map layer numbers
-const S32 MAP_SIM_OBJECTS = 0;	
-const S32 MAP_SIM_TERRAIN = 1;
-const S32 MAP_SIM_LAND_FOR_SALE = 2;			// Transparent alpha overlay of land for sale
-const S32 MAP_SIM_IMAGE_TYPES = 3;				// Number of map layers
-const S32 MAP_SIM_INFO_MASK  		= 0x00FFFFFF;		// Agent access may be stuffed into upper byte
-const S32 MAP_SIM_LAYER_MASK 		= 0x0000FFFF;		// Layer info is in lower 16 bits
-const S32 MAP_SIM_RETURN_NULL_SIMS 	= 0x00010000;
-const S32 MAP_SIM_PRELUDE 			= 0x00020000;
-
-// Crash reporter behavior
-const char* const CRASH_SETTINGS_FILE = "settings_crash_behavior.xml";   // AO legacy from KB
-const char* const CRASH_BEHAVIOR_SETTING = "CrashSubmitBehavior";  // AO legacy from KB
-const S32 CRASH_BEHAVIOR_ASK = 0;
-const S32 CRASH_BEHAVIOR_ALWAYS_SEND = 1;
-const S32 CRASH_BEHAVIOR_NEVER_SEND = 2;
-
-// Export/Import return values
-const S32 EXPORT_SUCCESS = 0;
-const S32 EXPORT_ERROR_PERMISSIONS = -1;
-const S32 EXPORT_ERROR_UNKNOWN = -2;
-
-// This is how long the sim will try to teleport you before giving up.
-const F32 TELEPORT_EXPIRY = 15.0f;
-// Additional time (in seconds) to wait per attachment
-const F32 TELEPORT_EXPIRY_PER_ATTACHMENT = 3.f;
-
-// The maximum size of an object extra parameters binary (packed) block
-#define MAX_OBJECT_PARAMS_SIZE 1024
-
-=======
->>>>>>> d0ef02c2
 const S32 CHAT_CHANNEL_DEBUG = S32_MAX;
 
 // agent constants
