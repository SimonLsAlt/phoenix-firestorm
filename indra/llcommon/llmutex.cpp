--- conflicted
+++ resolved
@@ -46,7 +46,6 @@
 
 void LLMutex::lock()
 {
-<<<<<<< HEAD
     LL_PROFILE_ZONE_SCOPED_CATEGORY_THREAD;
 
     // LLMutex is not coroutine aware and should not be used from a coroutine
@@ -58,16 +57,6 @@
     // a stack trace that points here, put a breakpoint in on_main_coro and try again.
     llassert(LLCoros::on_main_coro());
 
-	if(isSelfLocked())
-	{ //redundant lock
-		mCount++;
-		return;
-	}
-	
-	mMutex.lock();
-	
-=======
-    LL_PROFILE_ZONE_SCOPED_CATEGORY_THREAD
     if(isSelfLocked())
     { //redundant lock
         mCount++;
@@ -76,7 +65,6 @@
 
     mMutex.lock();
 
->>>>>>> 6377610f
 #if MUTEX_DEBUG
     // Have to have the lock before we can access the debug info
     auto id = LLThread::currentID();
@@ -90,24 +78,14 @@
 
 void LLMutex::unlock()
 {
-<<<<<<< HEAD
     LL_PROFILE_ZONE_SCOPED_CATEGORY_THREAD;
 
-	if (mCount > 0)
-	{ //not the root unlock
-		mCount--;
-		return;
-	}
-	
-=======
-    LL_PROFILE_ZONE_SCOPED_CATEGORY_THREAD
     if (mCount > 0)
     { //not the root unlock
         mCount--;
         return;
     }
 
->>>>>>> 6377610f
 #if MUTEX_DEBUG
     // Access the debug info while we have the lock
     auto id = LLThread::currentID();
