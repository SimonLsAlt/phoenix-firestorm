/**
 * @file   lleventcoro.cpp
 * @author Nat Goodspeed
 * @date   2009-04-29
 * @brief  Implementation for lleventcoro.
 * 
 * $LicenseInfo:firstyear=2009&license=viewerlgpl$
 * Second Life Viewer Source Code
 * Copyright (C) 2010, Linden Research, Inc.
 * 
 * This library is free software; you can redistribute it and/or
 * modify it under the terms of the GNU Lesser General Public
 * License as published by the Free Software Foundation;
 * version 2.1 of the License only.
 * 
 * This library is distributed in the hope that it will be useful,
 * but WITHOUT ANY WARRANTY; without even the implied warranty of
 * MERCHANTABILITY or FITNESS FOR A PARTICULAR PURPOSE.  See the GNU
 * Lesser General Public License for more details.
 * 
 * You should have received a copy of the GNU Lesser General Public
 * License along with this library; if not, write to the Free Software
 * Foundation, Inc., 51 Franklin Street, Fifth Floor, Boston, MA  02110-1301  USA
 * 
 * Linden Research, Inc., 945 Battery Street, San Francisco, CA  94111  USA
 * $/LicenseInfo$
 */

// Precompiled header
#include "linden_common.h"
// associated header
#include "lleventcoro.h"
// STL headers
#include <map>
// std headers
// external library headers
#include <boost/dcoroutine/coroutine.hpp>
#include <boost/dcoroutine/future.hpp>
// other Linden headers
#include "llsdserialize.h"
#include "llerror.h"
#include "llcoros.h"

<<<<<<< HEAD
namespace
{

/**
 * suspendUntilEventOn() permits a coroutine to temporarily listen on an
 * LLEventPump any number of times. We don't really want to have to ask
 * the caller to label each such call with a distinct string; the whole
 * point of suspendUntilEventOn() is to present a nice sequential interface to
 * the underlying LLEventPump-with-named-listeners machinery. So we'll use
 * LLEventPump::inventName() to generate a distinct name for each
 * temporary listener. On the other hand, because a given coroutine might
 * call suspendUntilEventOn() any number of times, we don't really want to
 * consume an arbitrary number of generated inventName()s: that namespace,
 * though large, is nonetheless finite. So we memoize an invented name for
 * each distinct coroutine instance.
 */
std::string listenerNameForCoro()
{
=======
#include "lleventfilter.h"

namespace
{

/**
 * suspendUntilEventOn() permits a coroutine to temporarily listen on an
 * LLEventPump any number of times. We don't really want to have to ask
 * the caller to label each such call with a distinct string; the whole
 * point of suspendUntilEventOn() is to present a nice sequential interface to
 * the underlying LLEventPump-with-named-listeners machinery. So we'll use
 * LLEventPump::inventName() to generate a distinct name for each
 * temporary listener. On the other hand, because a given coroutine might
 * call suspendUntilEventOn() any number of times, we don't really want to
 * consume an arbitrary number of generated inventName()s: that namespace,
 * though large, is nonetheless finite. So we memoize an invented name for
 * each distinct coroutine instance.
 */
std::string listenerNameForCoro()
{
>>>>>>> 5ae42992
    // If this coroutine was launched by LLCoros::launch(), find that name.
    std::string name(LLCoros::instance().getName());
    if (! name.empty())
    {
        return name;
    }
    // this is the first time we've been called for this coroutine instance
    name = LLEventPump::inventName("coro");
    LL_INFOS("LLEventCoro") << "listenerNameForCoro(): inventing coro name '"
                            << name << "'" << LL_ENDL;
    return name;
}

/**
 * Implement behavior described for postAndSuspend()'s @a replyPumpNamePath
 * parameter:
 *
 * * If <tt>path.isUndefined()</tt>, do nothing.
 * * If <tt>path.isString()</tt>, @a dest is an LLSD map: store @a value
 *   into <tt>dest[path.asString()]</tt>.
 * * If <tt>path.isInteger()</tt>, @a dest is an LLSD array: store @a
 *   value into <tt>dest[path.asInteger()]</tt>.
 * * If <tt>path.isArray()</tt>, iteratively apply the rules above to step
 *   down through the structure of @a dest. The last array entry in @a
 *   path specifies the entry in the lowest-level structure in @a dest
 *   into which to store @a value.
 *
 * @note
 * In the degenerate case in which @a path is an empty array, @a dest will
 * @em become @a value rather than @em containing it.
 */
void storeToLLSDPath(LLSD& dest, const LLSD& rawPath, const LLSD& value)
{
    if (rawPath.isUndefined())
    {
        // no-op case
        return;
    }

    // Arrange to treat rawPath uniformly as an array. If it's not already an
    // array, store it as the only entry in one.
    LLSD path;
    if (rawPath.isArray())
    {
        path = rawPath;
    }
    else
    {
        path.append(rawPath);
    }

    // Need to indicate a current destination -- but that current destination
    // needs to change as we step through the path array. Where normally we'd
    // use an LLSD& to capture a subscripted LLSD lvalue, this time we must
    // instead use a pointer -- since it must be reassigned.
    LLSD* pdest = &dest;

    // Now loop through that array
    for (LLSD::Integer i = 0; i < path.size(); ++i)
    {
        if (path[i].isString())
        {
            // *pdest is an LLSD map
            pdest = &((*pdest)[path[i].asString()]);
        }
        else if (path[i].isInteger())
        {
            // *pdest is an LLSD array
            pdest = &((*pdest)[path[i].asInteger()]);
        }
        else
        {
            // What do we do with Real or Array or Map or ...?
            // As it's a coder error -- not a user error -- rub the coder's
            // face in it so it gets fixed.
            LL_ERRS("lleventcoro") << "storeToLLSDPath(" << dest << ", " << rawPath << ", " << value
                                   << "): path[" << i << "] bad type " << path[i].type() << LL_ENDL;
        }
    }

    // Here *pdest is where we should store value.
    *pdest = value;
}

} // anonymous

void llcoro::suspend()
{
    // By viewer convention, we post an event on the "mainloop" LLEventPump
    // each iteration of the main event-handling loop. So waiting for a single
    // event on "mainloop" gives us a one-frame suspend.
    suspendUntilEventOn("mainloop");
}

<<<<<<< HEAD
=======
void llcoro::suspendUntilTimeout(float seconds)
{
    LLEventTimeout timeout;

    timeout.eventAfter(seconds, LLSD());
    llcoro::suspendUntilEventOn(timeout);
}

>>>>>>> 5ae42992
LLSD llcoro::postAndSuspend(const LLSD& event, const LLEventPumpOrPumpName& requestPump,
                 const LLEventPumpOrPumpName& replyPump, const LLSD& replyPumpNamePath)
{
    // declare the future
<<<<<<< HEAD
    boost::dcoroutines::future<LLSD> future(LLCoros::get_self());
=======
    boost::dcoroutines::future<LLSD_consumed> future(LLCoros::get_self());
>>>>>>> 5ae42992
    // make a callback that will assign a value to the future, and listen on
    // the specified LLEventPump with that callback
    std::string listenerName(listenerNameForCoro());
    LLTempBoundListener connection(
        replyPump.getPump().listen(listenerName,
                                   voidlistener(boost::dcoroutines::make_callback(future))));
    // skip the "post" part if requestPump is default-constructed
    if (requestPump)
    {
        // If replyPumpNamePath is non-empty, store the replyPump name in the
        // request event.
        LLSD modevent(event);
        storeToLLSDPath(modevent, replyPumpNamePath, replyPump.getPump().getName());
        LL_DEBUGS("lleventcoro") << "postAndSuspend(): coroutine " << listenerName
                                 << " posting to " << requestPump.getPump().getName()
                                 << LL_ENDL;

        // *NOTE:Mani - Removed because modevent could contain user's hashed passwd.
        //                         << ": " << modevent << LL_ENDL;
        requestPump.getPump().post(modevent);
    }
    LL_DEBUGS("lleventcoro") << "postAndSuspend(): coroutine " << listenerName
                             << " about to wait on LLEventPump " << replyPump.getPump().getName()
                             << LL_ENDL;
    // trying to dereference ("resolve") the future makes us wait for it
<<<<<<< HEAD
    LLSD value;
=======
    LLSD_consumed value;
>>>>>>> 5ae42992
    {
        // instantiate Suspending to manage the "current" coroutine
        llcoro::Suspending suspended;
        value = *future;
    } // destroy Suspending as soon as we're back
    LL_DEBUGS("lleventcoro") << "postAndSuspend(): coroutine " << listenerName
<<<<<<< HEAD
                             << " resuming with " << value << LL_ENDL;
    // returning should disconnect the connection
    return value;
=======
                             << " resuming with " << value.first << LL_ENDL;
    // immediately set consumed according to consuming
    *value.second = LLCoros::get_consuming();
    // returning should disconnect the connection
    return value.first;
>>>>>>> 5ae42992
}

namespace
{

<<<<<<< HEAD
=======
typedef std::pair<LLEventWithID, bool*> LLEventWithID_consumed;

>>>>>>> 5ae42992
/**
 * This helper is specifically for the two-pump version of suspendUntilEventOn().
 * We use a single future object, but we want to listen on two pumps with it.
 * Since we must still adapt from (the callable constructed by)
 * boost::dcoroutines::make_callback() (void return) to provide an event
 * listener (bool return), we've adapted VoidListener for the purpose. The
 * basic idea is that we construct a distinct instance of WaitForEventOnHelper
 * -- binding different instance data -- for each of the pumps. Then, when a
 * pump delivers an LLSD value to either WaitForEventOnHelper, it can combine
 * that LLSD with its discriminator to feed the future object.
 */
template <typename LISTENER>
class WaitForEventOnHelper
{
public:
    WaitForEventOnHelper(const LISTENER& listener, int discriminator):
        mListener(listener),
        mDiscrim(discriminator)
    {}
<<<<<<< HEAD
    // this signature is required for an LLEventPump listener
    bool operator()(const LLSD& event)
    {
        // our future object is defined to accept LLEventWithID
        mListener(LLEventWithID(event, mDiscrim));
        // don't swallow the event, let other listeners see it
        return false;
=======

    // this signature is required for an LLEventPump listener
    bool operator()(const LLSD& event)
    {
        bool consumed = false;
        // our future object is defined to accept LLEventWithID_consumed
        mListener(LLEventWithID_consumed(LLEventWithID(event, mDiscrim), &consumed));
        // tell LLEventPump whether or not event was consumed
        return consumed;
>>>>>>> 5ae42992
    }
private:
    LISTENER mListener;
    const int mDiscrim;
};

/// WaitForEventOnHelper type-inference helper
template <typename LISTENER>
WaitForEventOnHelper<LISTENER> wfeoh(const LISTENER& listener, int discriminator)
{
    return WaitForEventOnHelper<LISTENER>(listener, discriminator);
}

} // anonymous

namespace llcoro
{

LLEventWithID postAndSuspend2(const LLSD& event,
                           const LLEventPumpOrPumpName& requestPump,
                           const LLEventPumpOrPumpName& replyPump0,
                           const LLEventPumpOrPumpName& replyPump1,
                           const LLSD& replyPump0NamePath,
                           const LLSD& replyPump1NamePath)
{
    // declare the future
<<<<<<< HEAD
    boost::dcoroutines::future<LLEventWithID> future(LLCoros::get_self());
=======
    boost::dcoroutines::future<LLEventWithID_consumed> future(LLCoros::get_self());
>>>>>>> 5ae42992
    // either callback will assign a value to this future; listen on
    // each specified LLEventPump with a callback
    std::string name(listenerNameForCoro());
    LLTempBoundListener connection0(
        replyPump0.getPump().listen(name + "a",
                                    wfeoh(boost::dcoroutines::make_callback(future), 0)));
    LLTempBoundListener connection1(
        replyPump1.getPump().listen(name + "b",
                                    wfeoh(boost::dcoroutines::make_callback(future), 1)));
    // skip the "post" part if requestPump is default-constructed
    if (requestPump)
    {
        // If either replyPumpNamePath is non-empty, store the corresponding
        // replyPump name in the request event.
        LLSD modevent(event);
        storeToLLSDPath(modevent, replyPump0NamePath,
                        replyPump0.getPump().getName());
        storeToLLSDPath(modevent, replyPump1NamePath,
                        replyPump1.getPump().getName());
        LL_DEBUGS("lleventcoro") << "postAndSuspend2(): coroutine " << name
                                 << " posting to " << requestPump.getPump().getName()
                                 << ": " << modevent << LL_ENDL;
        requestPump.getPump().post(modevent);
    }
    LL_DEBUGS("lleventcoro") << "postAndSuspend2(): coroutine " << name
                             << " about to wait on LLEventPumps " << replyPump0.getPump().getName()
                             << ", " << replyPump1.getPump().getName() << LL_ENDL;
    // trying to dereference ("resolve") the future makes us wait for it
<<<<<<< HEAD
    LLEventWithID value;
=======
    LLEventWithID_consumed value;
>>>>>>> 5ae42992
    {
        // instantiate Suspending to manage "current" coroutine
        llcoro::Suspending suspended;
        value = *future;
    } // destroy Suspending as soon as we're back
    LL_DEBUGS("lleventcoro") << "postAndSuspend(): coroutine " << name
<<<<<<< HEAD
                             << " resuming with (" << value.first << ", " << value.second << ")"
                             << LL_ENDL;
    // returning should disconnect both connections
    return value;
=======
                             << " resuming with (" << value.first.first
                             << ", " << value.first.second << ")" << LL_ENDL;
    // tell LLEventPump whether we're consuming
    *value.second = LLCoros::get_consuming();
    // returning should disconnect both connections
    return value.first;
>>>>>>> 5ae42992
}

LLSD errorException(const LLEventWithID& result, const std::string& desc)
{
    // If the result arrived on the error pump (pump 1), instead of
    // returning it, deliver it via exception.
    if (result.second)
    {
        throw LLErrorEvent(desc, result.first);
    }
    // That way, our caller knows a simple return must be from the reply
    // pump (pump 0).
    return result.first;
}

LLSD errorLog(const LLEventWithID& result, const std::string& desc)
{
    // If the result arrived on the error pump (pump 1), log it as a fatal
    // error.
    if (result.second)
    {
        LL_ERRS("errorLog") << desc << ":" << std::endl;
        LLSDSerialize::toPrettyXML(result.first, LL_CONT);
        LL_CONT << LL_ENDL;
    }
    // A simple return must therefore be from the reply pump (pump 0).
    return result.first;
}

} // namespace llcoro<|MERGE_RESOLUTION|>--- conflicted
+++ resolved
@@ -41,7 +41,8 @@
 #include "llerror.h"
 #include "llcoros.h"
 
-<<<<<<< HEAD
+#include "lleventfilter.h"
+
 namespace
 {
 
@@ -60,28 +61,6 @@
  */
 std::string listenerNameForCoro()
 {
-=======
-#include "lleventfilter.h"
-
-namespace
-{
-
-/**
- * suspendUntilEventOn() permits a coroutine to temporarily listen on an
- * LLEventPump any number of times. We don't really want to have to ask
- * the caller to label each such call with a distinct string; the whole
- * point of suspendUntilEventOn() is to present a nice sequential interface to
- * the underlying LLEventPump-with-named-listeners machinery. So we'll use
- * LLEventPump::inventName() to generate a distinct name for each
- * temporary listener. On the other hand, because a given coroutine might
- * call suspendUntilEventOn() any number of times, we don't really want to
- * consume an arbitrary number of generated inventName()s: that namespace,
- * though large, is nonetheless finite. So we memoize an invented name for
- * each distinct coroutine instance.
- */
-std::string listenerNameForCoro()
-{
->>>>>>> 5ae42992
     // If this coroutine was launched by LLCoros::launch(), find that name.
     std::string name(LLCoros::instance().getName());
     if (! name.empty())
@@ -176,8 +155,6 @@
     suspendUntilEventOn("mainloop");
 }
 
-<<<<<<< HEAD
-=======
 void llcoro::suspendUntilTimeout(float seconds)
 {
     LLEventTimeout timeout;
@@ -186,16 +163,11 @@
     llcoro::suspendUntilEventOn(timeout);
 }
 
->>>>>>> 5ae42992
 LLSD llcoro::postAndSuspend(const LLSD& event, const LLEventPumpOrPumpName& requestPump,
                  const LLEventPumpOrPumpName& replyPump, const LLSD& replyPumpNamePath)
 {
     // declare the future
-<<<<<<< HEAD
-    boost::dcoroutines::future<LLSD> future(LLCoros::get_self());
-=======
     boost::dcoroutines::future<LLSD_consumed> future(LLCoros::get_self());
->>>>>>> 5ae42992
     // make a callback that will assign a value to the future, and listen on
     // the specified LLEventPump with that callback
     std::string listenerName(listenerNameForCoro());
@@ -221,38 +193,25 @@
                              << " about to wait on LLEventPump " << replyPump.getPump().getName()
                              << LL_ENDL;
     // trying to dereference ("resolve") the future makes us wait for it
-<<<<<<< HEAD
-    LLSD value;
-=======
     LLSD_consumed value;
->>>>>>> 5ae42992
     {
         // instantiate Suspending to manage the "current" coroutine
         llcoro::Suspending suspended;
         value = *future;
     } // destroy Suspending as soon as we're back
     LL_DEBUGS("lleventcoro") << "postAndSuspend(): coroutine " << listenerName
-<<<<<<< HEAD
-                             << " resuming with " << value << LL_ENDL;
-    // returning should disconnect the connection
-    return value;
-=======
                              << " resuming with " << value.first << LL_ENDL;
     // immediately set consumed according to consuming
     *value.second = LLCoros::get_consuming();
     // returning should disconnect the connection
     return value.first;
->>>>>>> 5ae42992
 }
 
 namespace
 {
 
-<<<<<<< HEAD
-=======
 typedef std::pair<LLEventWithID, bool*> LLEventWithID_consumed;
 
->>>>>>> 5ae42992
 /**
  * This helper is specifically for the two-pump version of suspendUntilEventOn().
  * We use a single future object, but we want to listen on two pumps with it.
@@ -272,15 +231,6 @@
         mListener(listener),
         mDiscrim(discriminator)
     {}
-<<<<<<< HEAD
-    // this signature is required for an LLEventPump listener
-    bool operator()(const LLSD& event)
-    {
-        // our future object is defined to accept LLEventWithID
-        mListener(LLEventWithID(event, mDiscrim));
-        // don't swallow the event, let other listeners see it
-        return false;
-=======
 
     // this signature is required for an LLEventPump listener
     bool operator()(const LLSD& event)
@@ -290,7 +240,6 @@
         mListener(LLEventWithID_consumed(LLEventWithID(event, mDiscrim), &consumed));
         // tell LLEventPump whether or not event was consumed
         return consumed;
->>>>>>> 5ae42992
     }
 private:
     LISTENER mListener;
@@ -317,11 +266,7 @@
                            const LLSD& replyPump1NamePath)
 {
     // declare the future
-<<<<<<< HEAD
-    boost::dcoroutines::future<LLEventWithID> future(LLCoros::get_self());
-=======
     boost::dcoroutines::future<LLEventWithID_consumed> future(LLCoros::get_self());
->>>>>>> 5ae42992
     // either callback will assign a value to this future; listen on
     // each specified LLEventPump with a callback
     std::string name(listenerNameForCoro());
@@ -350,30 +295,19 @@
                              << " about to wait on LLEventPumps " << replyPump0.getPump().getName()
                              << ", " << replyPump1.getPump().getName() << LL_ENDL;
     // trying to dereference ("resolve") the future makes us wait for it
-<<<<<<< HEAD
-    LLEventWithID value;
-=======
     LLEventWithID_consumed value;
->>>>>>> 5ae42992
     {
         // instantiate Suspending to manage "current" coroutine
         llcoro::Suspending suspended;
         value = *future;
     } // destroy Suspending as soon as we're back
     LL_DEBUGS("lleventcoro") << "postAndSuspend(): coroutine " << name
-<<<<<<< HEAD
-                             << " resuming with (" << value.first << ", " << value.second << ")"
-                             << LL_ENDL;
-    // returning should disconnect both connections
-    return value;
-=======
                              << " resuming with (" << value.first.first
                              << ", " << value.first.second << ")" << LL_ENDL;
     // tell LLEventPump whether we're consuming
     *value.second = LLCoros::get_consuming();
     // returning should disconnect both connections
     return value.first;
->>>>>>> 5ae42992
 }
 
 LLSD errorException(const LLEventWithID& result, const std::string& desc)
