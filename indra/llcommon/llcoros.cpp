/**
 * @file   llcoros.cpp
 * @author Nat Goodspeed
 * @date   2009-06-03
 * @brief  Implementation for llcoros.
 * 
 * $LicenseInfo:firstyear=2009&license=viewerlgpl$
 * Second Life Viewer Source Code
 * Copyright (C) 2010, Linden Research, Inc.
 * 
 * This library is free software; you can redistribute it and/or
 * modify it under the terms of the GNU Lesser General Public
 * License as published by the Free Software Foundation;
 * version 2.1 of the License only.
 * 
 * This library is distributed in the hope that it will be useful,
 * but WITHOUT ANY WARRANTY; without even the implied warranty of
 * MERCHANTABILITY or FITNESS FOR A PARTICULAR PURPOSE.  See the GNU
 * Lesser General Public License for more details.
 * 
 * You should have received a copy of the GNU Lesser General Public
 * License along with this library; if not, write to the Free Software
 * Foundation, Inc., 51 Franklin Street, Fifth Floor, Boston, MA  02110-1301  USA
 * 
 * Linden Research, Inc., 945 Battery Street, San Francisco, CA  94111  USA
 * $/LicenseInfo$
 */

// Precompiled header
#include "linden_common.h"
// associated header
#include "llcoros.h"
// STL headers
// std headers
// external library headers
#include <boost/bind.hpp>
// other Linden headers
#include "llevents.h"
#include "llerror.h"
#include "stringize.h"
#include "llexception.h"

// do nothing, when we need nothing done
void LLCoros::no_cleanup(CoroData*) {}

// CoroData for the currently-running coroutine. Use a thread_specific_ptr
// because each thread potentially has its own distinct pool of coroutines.
// This thread_specific_ptr does NOT own the CoroData object! That's owned by
// LLCoros::mCoros. It merely identifies it. For this reason we instantiate
// it with a no-op cleanup function.
boost::thread_specific_ptr<LLCoros::CoroData>
LLCoros::sCurrentCoro(LLCoros::no_cleanup);

//static
LLCoros::CoroData& LLCoros::get_CoroData(const std::string& caller)
{
    CoroData* current = sCurrentCoro.get();
    if (! current)
    {
        LL_ERRS("LLCoros") << "Calling " << caller << " from non-coroutine context!" << LL_ENDL;
    }
    return *current;
}

//static
LLCoros::coro::self& LLCoros::get_self()
{
    return *get_CoroData("get_self()").mSelf;
}

//static
void LLCoros::set_consuming(bool consuming)
{
    get_CoroData("set_consuming()").mConsuming = consuming;
}

//static
bool LLCoros::get_consuming()
{
    return get_CoroData("get_consuming()").mConsuming;
}

llcoro::Suspending::Suspending():
    mSuspended(LLCoros::sCurrentCoro.get())
{
    // Revert mCurrentCoro to the value it had at the moment we last switched
    // into this coroutine.
    LLCoros::sCurrentCoro.reset(mSuspended->mPrev);
}

llcoro::Suspending::~Suspending()
{
    // Okay, we're back, update our mPrev
    mSuspended->mPrev = LLCoros::sCurrentCoro.get();
    // and reinstate our sCurrentCoro.
    LLCoros::sCurrentCoro.reset(mSuspended);
}

LLCoros::LLCoros():
    // MAINT-2724: default coroutine stack size too small on Windows.
    // Previously we used
    // boost::context::guarded_stack_allocator::default_stacksize();
    // empirically this is 64KB on Windows and Linux. Try quadrupling.
    mStackSize(256*1024)
{
    // Register our cleanup() method for "mainloop" ticks
    LLEventPumps::instance().obtain("mainloop").listen(
        "LLCoros", boost::bind(&LLCoros::cleanup, this, _1));
}

bool LLCoros::cleanup(const LLSD&)
{
    static std::string previousName;
    static int previousCount = 0;
    // Walk the mCoros map, checking and removing completed coroutines.
    for (CoroMap::iterator mi(mCoros.begin()), mend(mCoros.end()); mi != mend; )
    {
        // Has this coroutine exited (normal return, exception, exit() call)
        // since last tick?
        if (mi->second->mCoro.exited())
        {
            if (previousName != mi->first)
            { 
                previousName = mi->first;
                previousCount = 1;
            }
            else
            {
                ++previousCount;
            }
               
            if ((previousCount < 5) || !(previousCount % 50))
            {
                if (previousCount < 5)
                    LL_DEBUGS("LLCoros") << "LLCoros: cleaning up coroutine " << mi->first << LL_ENDL;
                else
                    LL_DEBUGS("LLCoros") << "LLCoros: cleaning up coroutine " << mi->first << "("<< previousCount << ")" << LL_ENDL;

            }
            // The erase() call will invalidate its passed iterator value --
            // so increment mi FIRST -- but pass its original value to
            // erase(). This is what postincrement is all about.
            mCoros.erase(mi++);
        }
        else
        {
            // Still live, just skip this entry as if incrementing at the top
            // of the loop as usual.
            ++mi;
        }
    }
    return false;
}

std::string LLCoros::generateDistinctName(const std::string& prefix) const
{
    static std::string previousName;
    static int previousCount = 0;

    // Allowing empty name would make getName()'s not-found return ambiguous.
    if (prefix.empty())
    {
        LL_ERRS("LLCoros") << "LLCoros::launch(): pass non-empty name string" << LL_ENDL;
    }

    // If the specified name isn't already in the map, just use that.
    std::string name(prefix);

    // Find the lowest numeric suffix that doesn't collide with an existing
    // entry. Start with 2 just to make it more intuitive for any interested
    // parties: e.g. "joe", "joe2", "joe3"...
    for (int i = 2; ; name = STRINGIZE(prefix << i++))
    {
        if (mCoros.find(name) == mCoros.end())
        {
            if (previousName != name)
            {
                previousName = name;
                previousCount = 1;
            }
            else
            {
                ++previousCount;
            }

            if ((previousCount < 5) || !(previousCount % 50))
            {
                if (previousCount < 5)
                    LL_DEBUGS("LLCoros") << "LLCoros: launching coroutine " << name << LL_ENDL;
                else
                    LL_DEBUGS("LLCoros") << "LLCoros: launching coroutine " << name << "(" << previousCount << ")" << LL_ENDL;

            }

            return name;
        }
    }
}

bool LLCoros::kill(const std::string& name)
{
    CoroMap::iterator found = mCoros.find(name);
    if (found == mCoros.end())
    {
        return false;
    }
    // Because this is a boost::ptr_map, erasing the map entry also destroys
    // the referenced heap object, in this case the boost::coroutine object,
    // which will terminate the coroutine.
    mCoros.erase(found);
    return true;
}

std::string LLCoros::getName() const
{
    CoroData* current = sCurrentCoro.get();
    if (! current)
    {
        // not in a coroutine
        return "";
    }
    return current->mName;
}

void LLCoros::setStackSize(S32 stacksize)
{
    LL_DEBUGS("LLCoros") << "Setting coroutine stack size to " << stacksize << LL_ENDL;
    mStackSize = stacksize;
}

// Top-level wrapper around caller's coroutine callable. This function accepts
// the coroutine library's implicit coro::self& parameter and sets sCurrentSelf
// but does not pass it down to the caller's callable.
void LLCoros::toplevel(coro::self& self, CoroData* data, const callable_t& callable)
{
    // capture the 'self' param in CoroData
    data->mSelf = &self;

	// <FS:ND> FIRE-19481; do not let any exception propagate
	// callable();

	try {
    // run the code the caller actually wants in the coroutine
<<<<<<< HEAD
    callable();
	} catch( ... ){ LL_WARNS() << "Exception during coroutine" << LL_ENDL; }
	// </FS:ND>

=======
    try
    {
        callable();
    }
    catch (const LLContinueError&)
    {
        // Any uncaught exception derived from LLContinueError will be caught
        // here and logged. This coroutine will terminate but the rest of the
        // viewer will carry on.
        LOG_UNHANDLED_EXCEPTION(STRINGIZE("coroutine " << data->mName));
    }
    catch (...)
    {
        // Any OTHER kind of uncaught exception will cause the viewer to
        // crash, hopefully informatively.
        CRASH_ON_UNHANDLED_EXCEPTION(STRINGIZE("coroutine " << data->mName));
    }
>>>>>>> 921cfa35
    // This cleanup isn't perfectly symmetrical with the way we initially set
    // data->mPrev, but this is our last chance to reset mCurrentCoro.
    sCurrentCoro.reset(data->mPrev);
}

/*****************************************************************************
*   MUST BE LAST
*****************************************************************************/
// Turn off MSVC optimizations for just LLCoros::launch() -- see
// DEV-32777. But MSVC doesn't support push/pop for optimization flags as it
// does for warning suppression, and we really don't want to force
// optimization ON for other code even in Debug or RelWithDebInfo builds.

#if LL_MSVC
// work around broken optimizations
#pragma warning(disable: 4748)
#pragma warning(disable: 4355) // 'this' used in initializer list: yes, intentionally
#pragma optimize("", off)
#endif // LL_MSVC

LLCoros::CoroData::CoroData(CoroData* prev, const std::string& name,
                            const callable_t& callable, S32 stacksize):
    mPrev(prev),
    mName(name),
    // Wrap the caller's callable in our toplevel() function so we can manage
    // sCurrentCoro appropriately at startup and shutdown of each coroutine.
    mCoro(boost::bind(toplevel, _1, this, callable), stacksize),
    // don't consume events unless specifically directed
    mConsuming(false),
    mSelf(0)
{
}

std::string LLCoros::launch(const std::string& prefix, const callable_t& callable)
{
    std::string name(generateDistinctName(prefix));
    // pass the current value of sCurrentCoro as previous context
    CoroData* newCoro = new CoroData(sCurrentCoro.get(), name,
                                     callable, mStackSize);
    // Store it in our pointer map
    mCoros.insert(name, newCoro);
    // also set it as current
    sCurrentCoro.reset(newCoro);
    /* Run the coroutine until its first wait, then return here */
    (newCoro->mCoro)(std::nothrow);
    return name;
}

#if LL_MSVC
// reenable optimizations
#pragma optimize("", on)
#endif // LL_MSVC<|MERGE_RESOLUTION|>--- conflicted
+++ resolved
@@ -235,18 +235,7 @@
 {
     // capture the 'self' param in CoroData
     data->mSelf = &self;
-
-	// <FS:ND> FIRE-19481; do not let any exception propagate
-	// callable();
-
-	try {
     // run the code the caller actually wants in the coroutine
-<<<<<<< HEAD
-    callable();
-	} catch( ... ){ LL_WARNS() << "Exception during coroutine" << LL_ENDL; }
-	// </FS:ND>
-
-=======
     try
     {
         callable();
@@ -264,7 +253,6 @@
         // crash, hopefully informatively.
         CRASH_ON_UNHANDLED_EXCEPTION(STRINGIZE("coroutine " << data->mName));
     }
->>>>>>> 921cfa35
     // This cleanup isn't perfectly symmetrical with the way we initially set
     // data->mPrev, but this is our last chance to reset mCurrentCoro.
     sCurrentCoro.reset(data->mPrev);
