--- conflicted
+++ resolved
@@ -1298,7 +1298,6 @@
     // function-static LLMutex so that early calls can still have a valid
     // LLMutex instance.
     auto getLogMutex()
-<<<<<<< HEAD
     {
         // guaranteed to be initialized the first time control reaches here
         static LL_PROFILE_MUTEX_NAMED(std::recursive_mutex, sLogMutex, "Log Mutex");
@@ -1307,16 +1306,6 @@
     auto getStacksMutex()
     {
         // guaranteed to be initialized the first time control reaches here
-=======
-    {
-        // guaranteed to be initialized the first time control reaches here
-        static LL_PROFILE_MUTEX_NAMED(std::recursive_mutex, sLogMutex, "Log Mutex");
-        return &sLogMutex;
-    }
-    auto getStacksMutex()
-    {
-        // guaranteed to be initialized the first time control reaches here
->>>>>>> b8a0d89d
         static LL_PROFILE_MUTEX_NAMED(std::recursive_mutex, sStacksMutex, "Stacks Mutex");
         return &sStacksMutex;
     }
@@ -1669,4 +1658,20 @@
         sLocalizedOutOfMemoryTitle = title;
         sLocalizedOutOfMemoryWarning = message;
     }
+}
+
+void crashdriver(void (*callback)(int*))
+{
+    // The LLERROR_CRASH macro used to have inline code of the form:
+    //int* make_me_crash = NULL;
+    //*make_me_crash = 0;
+
+    // But compilers are getting smart enough to recognize that, so we must
+    // assign to an address supplied by a separate source file. We could do
+    // the assignment here in crashdriver() -- but then BugSplat would group
+    // all LL_ERRS() crashes as the fault of this one function, instead of
+    // identifying the specific LL_ERRS() source line. So instead, do the
+    // assignment in a lambda in the caller's source. We just provide the
+    // nullptr target.
+    callback(nullptr);
 }