--- conflicted
+++ resolved
@@ -510,11 +510,7 @@
 		mPrintLocation(false),
 		mDefaultLevel(LLError::LEVEL_DEBUG),
 		mLogAlwaysFlush(true),
-<<<<<<< HEAD
-		mEnabledLogTypesMask(0xFFFFFFFF),
-=======
 		mEnabledLogTypesMask(255),
->>>>>>> 30182133
 		mFunctionLevelMap(),
 		mClassLevelMap(),
 		mFileLevelMap(),
