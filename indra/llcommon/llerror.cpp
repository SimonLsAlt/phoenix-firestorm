/** 
 * @file llerror.cpp
 * @date   December 2006
 * @brief error message system
 *
 * $LicenseInfo:firstyear=2006&license=viewerlgpl$
 * Second Life Viewer Source Code
 * Copyright (C) 2010, Linden Research, Inc.
 * 
 * This library is free software; you can redistribute it and/or
 * modify it under the terms of the GNU Lesser General Public
 * License as published by the Free Software Foundation;
 * version 2.1 of the License only.
 * 
 * This library is distributed in the hope that it will be useful,
 * but WITHOUT ANY WARRANTY; without even the implied warranty of
 * MERCHANTABILITY or FITNESS FOR A PARTICULAR PURPOSE.  See the GNU
 * Lesser General Public License for more details.
 * 
 * You should have received a copy of the GNU Lesser General Public
 * License along with this library; if not, write to the Free Software
 * Foundation, Inc., 51 Franklin Street, Fifth Floor, Boston, MA  02110-1301  USA
 * 
 * Linden Research, Inc., 945 Battery Street, San Francisco, CA  94111  USA
 * $/LicenseInfo$
 */

#include "linden_common.h"

#include "llerror.h"
#include "llerrorcontrol.h"

#include <cctype>
#ifdef __GNUC__
# include <cxxabi.h>
#endif // __GNUC__
#include <sstream>
#if !LL_WINDOWS
# include <syslog.h>
# include <unistd.h>
#endif // !LL_WINDOWS
#include <vector>

#include "llapp.h"
#include "llapr.h"
#include "llfile.h"
#include "lllivefile.h"
#include "llsd.h"
#include "llsdserialize.h"
#include "llsingleton.h"
#include "llstl.h"
#include "lltimer.h"

#include "nd/ndlogthrottle.h"

namespace {
#if LL_WINDOWS
	void debugger_print(const std::string& s)
	{
		// Be careful when calling OutputDebugString as it throws DBG_PRINTEXCEPTION_C 
		// which works just fine under the windows debugger, but can cause users who
		// have enabled SEHOP exception chain validation to crash due to interactions
		// between the Win 32-bit exception handling and boost coroutine fiber stacks. BUG-2707
		//
		if (IsDebuggerPresent())
		{
			// Need UTF16 for Unicode OutputDebugString
			//
			if (s.size())
			{
				OutputDebugString(utf8str_to_utf16str(s).c_str());
				OutputDebugString(TEXT("\n"));
			}
		}
	}
#else
	class RecordToSyslog : public LLError::Recorder
	{
	public:
		RecordToSyslog(const std::string& identity)
			: mIdentity(identity)
		{
			openlog(mIdentity.c_str(), LOG_CONS|LOG_PID, LOG_LOCAL0);
				// we need to set the string from a local copy of the string
				// since apparanetly openlog expects the const char* to remain
				// valid even after it returns (presumably until closelog)
		}
		
		~RecordToSyslog()
		{
			closelog();
		}
		
		virtual void recordMessage(LLError::ELevel level,
									const std::string& message)
		{
			int syslogPriority = LOG_CRIT;
			switch (level) {
				case LLError::LEVEL_DEBUG:	syslogPriority = LOG_DEBUG;	break;
				case LLError::LEVEL_INFO:	syslogPriority = LOG_INFO;	break;
				case LLError::LEVEL_WARN:	syslogPriority = LOG_WARNING; break;
				case LLError::LEVEL_ERROR:	syslogPriority = LOG_CRIT;	break;
				default:					syslogPriority = LOG_CRIT;
			}
			
			syslog(syslogPriority, "%s", message.c_str());
		}
	private:
		std::string mIdentity;
	};
#endif

	class RecordToFile : public LLError::Recorder
	{
	public:
		RecordToFile(const std::string& filename)
		{
			mFile.open(filename.c_str(), std::ios_base::out | std::ios_base::app);
			if (!mFile)
			{
				LL_INFOS() << "Error setting log file to " << filename << LL_ENDL;
			}
			mWantsTime = true;
            mWantsTags = true;
		}
		
		~RecordToFile()
		{
			mFile.close();
		}
		
		bool okay() { return mFile.good(); }
		
		virtual void recordMessage(LLError::ELevel level,
									const std::string& message)
		{
			mFile << message << std::endl;
		}
	
	private:
		llofstream mFile;
	};
	
	
	class RecordToStderr : public LLError::Recorder
	{
	public:
		RecordToStderr(bool timestamp) : mUseANSI(ANSI_PROBE) 
		{
			mWantsTime = timestamp;
		}
		
		virtual void recordMessage(LLError::ELevel level,
					   const std::string& message)
		{
			if (ANSI_PROBE == mUseANSI)
				mUseANSI = (checkANSI() ? ANSI_YES : ANSI_NO);

			if (ANSI_YES == mUseANSI)
			{
				// Default all message levels to bold so we can distinguish our own messages from those dumped by subprocesses and libraries.
				colorANSI("1"); // bold
				switch (level) {
				case LLError::LEVEL_ERROR:
					colorANSI("31"); // red
					break;
				case LLError::LEVEL_WARN:
					colorANSI("34"); // blue
					break;
				case LLError::LEVEL_DEBUG:
					colorANSI("35"); // magenta
					break;
				default:
					break;
				}
			}
			fprintf(stderr, "%s\n", message.c_str());
#if LL_WINDOWS 
	fflush(stderr); //Now using a buffer. flush is required. 
#endif 
			if (ANSI_YES == mUseANSI) colorANSI("0"); // reset
		}
	
	private:
		enum ANSIState 
		{
			ANSI_PROBE, 
			ANSI_YES, 
			ANSI_NO
		}					mUseANSI;

		void colorANSI(const std::string color)
		{
			// ANSI color code escape sequence
			fprintf(stderr, "\033[%sm", color.c_str() );
		};

		bool checkANSI(void)
		{
#if LL_LINUX || LL_DARWIN
			// Check whether it's okay to use ANSI; if stderr is
			// a tty then we assume yes.  Can be turned off with
			// the LL_NO_ANSI_COLOR env var.
			return (0 != isatty(2)) &&
				(NULL == getenv("LL_NO_ANSI_COLOR"));
#endif // LL_LINUX
			return false;
		};
	};

	class RecordToFixedBuffer : public LLError::Recorder
	{
	public:
		RecordToFixedBuffer(LLLineBuffer* buffer) : mBuffer(buffer) { }
		
		virtual void recordMessage(LLError::ELevel level,
								   const std::string& message)
		{
			mBuffer->addLine(message);
		}
	
	private:
		LLLineBuffer* mBuffer;
	};

#if LL_WINDOWS
	class RecordToWinDebug: public LLError::Recorder
	{
	public:
		RecordToWinDebug()
		{}

		virtual void recordMessage(LLError::ELevel level,
								   const std::string& message)
		{
			debugger_print(message);
		}
	};
#endif
}


namespace
{
	std::string className(const std::type_info& type)
	{
		return LLError::Log::demangle(type.name());
	}
} // anonymous

namespace LLError
{
	std::string Log::demangle(const char* mangled)
	{
#ifdef __GNUC__
		// GCC: type_info::name() returns a mangled class name,st demangle

		static size_t abi_name_len = 100;
		static char* abi_name_buf = (char*)malloc(abi_name_len);
			// warning: above is voodoo inferred from the GCC manual,
			// do NOT change

		int status;
			// We don't use status, and shouldn't have to pass apointer to it
			// but gcc 3.3 libstc++'s implementation of demangling is broken
			// and fails without.
			
		char* name = abi::__cxa_demangle(mangled,
										abi_name_buf, &abi_name_len, &status);
			// this call can realloc the abi_name_buf pointer (!)

		return name ? name : mangled;

#elif LL_WINDOWS
		// DevStudio: type_info::name() includes the text "class " at the start

		static const std::string class_prefix = "class ";
		std::string name = mangled;
		if (0 != name.compare(0, class_prefix.length(), class_prefix))
		{
			LL_DEBUGS() << "Did not see '" << class_prefix << "' prefix on '"
					   << name << "'" << LL_ENDL;
			return name;
		}

		return name.substr(class_prefix.length());

#else
		return mangled;
#endif
	}
} // LLError

namespace
{
	std::string functionName(const std::string& preprocessor_name)
	{
#if LL_WINDOWS
		// DevStudio: the __FUNCTION__ macro string includes
		// the type and/or namespace prefixes

		std::string::size_type p = preprocessor_name.rfind(':');
		if (p == std::string::npos)
		{
			return preprocessor_name;
		}
		return preprocessor_name.substr(p + 1);

#else
		return preprocessor_name;
#endif
	}


	class LogControlFile : public LLLiveFile
	{
		LOG_CLASS(LogControlFile);
	
	public:
		static LogControlFile& fromDirectory(const std::string& user_dir, const std::string& app_dir);
		
		virtual bool loadFile();
		
	private:
		LogControlFile(const std::string &filename)
			: LLLiveFile(filename)
			{ }
	};

	LogControlFile& LogControlFile::fromDirectory(const std::string& user_dir, const std::string& app_dir)
	{
        // NB: We have no abstraction in llcommon  for the "proper"
        // delimiter but it turns out that "/" works on all three platforms
			
		std::string file = user_dir + "/logcontrol-dev.xml";
		
		llstat stat_info;
		if (LLFile::stat(file, &stat_info)) {
			// NB: stat returns non-zero if it can't read the file, for example
			// if it doesn't exist.  LLFile has no better abstraction for 
			// testing for file existence.
			
			file = app_dir + "/logcontrol.xml";
		}
		return * new LogControlFile(file);
			// NB: This instance is never freed
	}
	
	bool LogControlFile::loadFile()
	{
		LLSD configuration;

		{
			llifstream file(filename().c_str());
			if (file.is_open())
			{
				LLSDSerialize::fromXML(configuration, file);
			}

			if (configuration.isUndefined())
			{
				LL_WARNS() << filename() << " missing, ill-formed,"
							" or simply undefined; not changing configuration"
						<< LL_ENDL;
				return false;
			}
		}
		
		LLError::configure(configuration);
		LL_INFOS("LogControlFile") << "logging reconfigured from " << filename() << LL_ENDL;
		return true;
	}


	typedef std::map<std::string, LLError::ELevel> LevelMap;
	typedef std::vector<LLError::RecorderPtr> Recorders;
	typedef std::vector<LLError::CallSite*> CallSiteVector;

	class Globals : public LLSingleton<Globals>
	{
		LLSINGLETON(Globals);
	public:
		std::ostringstream messageStream;
		bool messageStreamInUse;

		void addCallSite(LLError::CallSite&);
		void invalidateCallSites();

	private:
		CallSiteVector callSites;
	};

	Globals::Globals()
		: messageStream(),
		messageStreamInUse(false),
		callSites()
	{
	}

	void Globals::addCallSite(LLError::CallSite& site)
	{
		callSites.push_back(&site);
	}
	
	void Globals::invalidateCallSites()
	{
		for (CallSiteVector::const_iterator i = callSites.begin();
			 i != callSites.end();
			 ++i)
		{
			(*i)->invalidate();
		}
		
		callSites.clear();
	}
}

namespace LLError
{
	class SettingsConfig : public LLRefCount
	{
		friend class Settings;

	public:
		virtual ~SettingsConfig();

		bool                                mPrintLocation;

		LLError::ELevel                     mDefaultLevel;
		
		LevelMap                            mFunctionLevelMap;
		LevelMap                            mClassLevelMap;
		LevelMap                            mFileLevelMap;
		LevelMap                            mTagLevelMap;
		std::map<std::string, unsigned int> mUniqueLogMessages;
		
		LLError::FatalFunction              mCrashFunction;
		LLError::TimeFunction               mTimeFunction;
		
		Recorders                           mRecorders;
		RecorderPtr                         mFileRecorder;
		RecorderPtr                         mFixedBufferRecorder;
		std::string                         mFileRecorderFileName;
		
		int									mShouldLogCallCounter;
		
	private:
		SettingsConfig();
	};

	typedef LLPointer<SettingsConfig> SettingsConfigPtr;

	class Settings : public LLSingleton<Settings>
	{
		LLSINGLETON(Settings);
	public:
		SettingsConfigPtr getSettingsConfig();

		void reset();
		SettingsStoragePtr saveAndReset();
		void restore(SettingsStoragePtr pSettingsStorage);
		
	private:
		SettingsConfigPtr mSettingsConfig;
	};

	SettingsConfig::SettingsConfig()
		: LLRefCount(),
		mPrintLocation(false),
		mDefaultLevel(LLError::LEVEL_DEBUG),
		mFunctionLevelMap(),
		mClassLevelMap(),
		mFileLevelMap(),
		mTagLevelMap(),
		mUniqueLogMessages(),
		mCrashFunction(NULL),
		mTimeFunction(NULL),
		mRecorders(),
		mFileRecorder(),
		mFixedBufferRecorder(),
		mFileRecorderFileName(),
		mShouldLogCallCounter(0)
	{
	}

	SettingsConfig::~SettingsConfig()
	{
		mRecorders.clear();
	}

	Settings::Settings():
		mSettingsConfig(new SettingsConfig())
	{
	}

	SettingsConfigPtr Settings::getSettingsConfig()
	{
		return mSettingsConfig;
	}

	void Settings::reset()
	{
		Globals::getInstance()->invalidateCallSites();
		mSettingsConfig = new SettingsConfig();
	}

	SettingsStoragePtr Settings::saveAndReset()
	{
		SettingsStoragePtr oldSettingsConfig(mSettingsConfig.get());
		reset();
		return oldSettingsConfig;
	}

	void Settings::restore(SettingsStoragePtr pSettingsStorage)
	{
		Globals::getInstance()->invalidateCallSites();
		SettingsConfigPtr newSettingsConfig(dynamic_cast<SettingsConfig *>(pSettingsStorage.get()));
		mSettingsConfig = newSettingsConfig;
	}

	bool is_available()
	{
		return Settings::instanceExists() && Globals::instanceExists();
	}
}

namespace LLError
{
	CallSite::CallSite(ELevel level,
					const char* file,
					int line,
					const std::type_info& class_info, 
					const char* function, 
					bool printOnce,
					const char** tags, 
					size_t tag_count)
	:	mLevel(level), 
		mFile(file), 
		mLine(line),
		mClassInfo(class_info), 
		mFunction(function),
		mCached(false), 
		mShouldLog(false), 
		mPrintOnce(printOnce),
		mTags(new const char* [tag_count]),
		mTagCount(tag_count)
	{
		for (int i = 0; i < tag_count; i++)
		{
			mTags[i] = tags[i];
		}

		switch (mLevel)
		{
		case LEVEL_DEBUG:		mLevelString = "DEBUG:";	break;
		case LEVEL_INFO:		mLevelString = "INFO:";		break;
		case LEVEL_WARN:		mLevelString = "WARNING:";	break;
		case LEVEL_ERROR:		mLevelString = "ERROR:";	break;
		default:				mLevelString = "XXX:";		break;
		};

		mLocationString = llformat("%s(%d) :", abbreviateFile(mFile).c_str(), mLine);
#if LL_WINDOWS
		// DevStudio: __FUNCTION__ already includes the full class name
#else
#if LL_LINUX
		// gross, but typeid comparison seems to always fail here with gcc4.1
		if (0 != strcmp(mClassInfo.name(), typeid(NoClassInfo).name()))
#else
		if (mClassInfo != typeid(NoClassInfo))
#endif // LL_LINUX
		{
			mFunctionString = className(mClassInfo) + "::";
		}
#endif
		mFunctionString += std::string(mFunction) + ":";
        const std::string tag_hash("#");
		for (size_t i = 0; i < mTagCount; i++)
		{
            mTagString.append(tag_hash);
<<<<<<< HEAD
			// <FS:ND> Tags can be 0, so work around that.
			//mTagString.append(mTags[i]);
			char const *pTag = mTags[i];
			if( !pTag )
				pTag = "<NULL>";
			mTagString.append(pTag);
			// </FS:ND>
            mTagString.append((i == mTagCount - 1) ? "" : ",");
=======
			mTagString.append(mTags[i]);
            mTagString.append((i == mTagCount - 1) ? ";" : ",");
>>>>>>> bcf5dc07
		}
	}

#ifdef LL_LINUX
  // <FS:ND> Temp hack to get the old linux havok stub to link
  CallSite::CallSite(LLError::ELevel level,
		     char const* file,
		     int line,
		     std::type_info const& class_info,
		     char const* function,
		     char const*,
		     char const*,
		     bool)
    : mLevel(level),
      mFile(file),
      mLine(line),
      mClassInfo(class_info), 
      mFunction(function),
      mCached(false), 
      mShouldLog(false), 
      mPrintOnce(false),
      mTags(0),
      mTagCount(0)
  {
  }
  // </FS:ND>
#endif

	CallSite::~CallSite()
	{
		delete []mTags;
	}

	void CallSite::invalidate()
	{
		mCached = false; 
	}
}

namespace
{
	bool shouldLogToStderr()
	{
#if LL_DARWIN
		// On Mac OS X, stderr from apps launched from the Finder goes to the
		// console log.  It's generally considered bad form to spam too much
		// there.
		
		// If stdin is a tty, assume the user launched from the command line and
		// therefore wants to see stderr.  Otherwise, assume we've been launched
		// from the finder and shouldn't spam stderr.
		return isatty(0);
#else
		return true;
#endif
	}
	
	bool stderrLogWantsTime()
	{
#if LL_WINDOWS
		return false;
#else
		return true;
#endif
	}
	
	
	void commonInit(const std::string& user_dir, const std::string& app_dir, bool log_to_stderr = true)
	{
		LLError::Settings::getInstance()->reset();
		
		LLError::setDefaultLevel(LLError::LEVEL_INFO);
		LLError::setFatalFunction(LLError::crashAndLoop);
		LLError::setTimeFunction(LLError::utcTime);

		// log_to_stderr is only false in the unit and integration tests to keep builds quieter
		if (log_to_stderr && shouldLogToStderr())
		{
			LLError::RecorderPtr recordToStdErr(new RecordToStderr(stderrLogWantsTime()));
			LLError::addRecorder(recordToStdErr);
		}
		
#if LL_WINDOWS
		LLError::RecorderPtr recordToWinDebug(new RecordToWinDebug());
		LLError::addRecorder(recordToWinDebug);
#endif

		LogControlFile& e = LogControlFile::fromDirectory(user_dir, app_dir);

		// NOTE: We want to explicitly load the file before we add it to the event timer
		// that checks for changes to the file.  Else, we're not actually loading the file yet,
		// and most of the initialization happens without any attention being paid to the
		// log control file.  Not to mention that when it finally gets checked later,
		// all log statements that have been evaluated already become dirty and need to be
		// evaluated for printing again.  So, make sure to call checkAndReload()
		// before addToEventTimer().
		e.checkAndReload();
		e.addToEventTimer();
	}
}

namespace LLError
{
	void initForApplication(const std::string& user_dir, const std::string& app_dir, bool log_to_stderr)
	{
		commonInit(user_dir, app_dir, log_to_stderr);
	}

	void setPrintLocation(bool print)
	{
		SettingsConfigPtr s = Settings::getInstance()->getSettingsConfig();
		s->mPrintLocation = print;
	}

	void setFatalFunction(const FatalFunction& f)
	{
		SettingsConfigPtr s = Settings::getInstance()->getSettingsConfig();
		s->mCrashFunction = f;
	}

    FatalFunction getFatalFunction()
    {
		SettingsConfigPtr s = Settings::getInstance()->getSettingsConfig();
        return s->mCrashFunction;
    }

	void setTimeFunction(TimeFunction f)
	{
		SettingsConfigPtr s = Settings::getInstance()->getSettingsConfig();
		s->mTimeFunction = f;
	}

	void setDefaultLevel(ELevel level)
	{
		Globals::getInstance()->invalidateCallSites();
		SettingsConfigPtr s = Settings::getInstance()->getSettingsConfig();
		s->mDefaultLevel = level;
	}

	ELevel getDefaultLevel()
	{
		SettingsConfigPtr s = Settings::getInstance()->getSettingsConfig();
		return s->mDefaultLevel;
	}

	void setFunctionLevel(const std::string& function_name, ELevel level)
	{
		Globals::getInstance()->invalidateCallSites();
		SettingsConfigPtr s = Settings::getInstance()->getSettingsConfig();
		s->mFunctionLevelMap[function_name] = level;
	}

	void setClassLevel(const std::string& class_name, ELevel level)
	{
		Globals::getInstance()->invalidateCallSites();
		SettingsConfigPtr s = Settings::getInstance()->getSettingsConfig();
		s->mClassLevelMap[class_name] = level;
	}

	void setFileLevel(const std::string& file_name, ELevel level)
	{
		Globals::getInstance()->invalidateCallSites();
		SettingsConfigPtr s = Settings::getInstance()->getSettingsConfig();
		s->mFileLevelMap[file_name] = level;
	}

	void setTagLevel(const std::string& tag_name, ELevel level)
	{
		Globals::getInstance()->invalidateCallSites();
		SettingsConfigPtr s = Settings::getInstance()->getSettingsConfig();
		s->mTagLevelMap[tag_name] = level;
	}

	LLError::ELevel decodeLevel(std::string name)
	{
		static LevelMap level_names;
		if (level_names.empty())
		{
			level_names["ALL"]		= LLError::LEVEL_ALL;
			level_names["DEBUG"]	= LLError::LEVEL_DEBUG;
			level_names["INFO"]		= LLError::LEVEL_INFO;
			level_names["WARN"]		= LLError::LEVEL_WARN;
			level_names["ERROR"]	= LLError::LEVEL_ERROR;
			level_names["NONE"]		= LLError::LEVEL_NONE;
		}
		
		std::transform(name.begin(), name.end(), name.begin(), toupper);
		
		LevelMap::const_iterator i = level_names.find(name);
		if (i == level_names.end())
		{
			LL_WARNS() << "unrecognized logging level: '" << name << "'" << LL_ENDL;
			return LLError::LEVEL_INFO;
		}
		
		return i->second;
	}
}

namespace {
	void setLevels(LevelMap& map, const LLSD& list, LLError::ELevel level)
	{
		LLSD::array_const_iterator i, end;
		for (i = list.beginArray(), end = list.endArray(); i != end; ++i)
		{
			map[*i] = level;
		}
	}
}

namespace LLError
{
	void configure(const LLSD& config)
	{
		Globals::getInstance()->invalidateCallSites();
		SettingsConfigPtr s = Settings::getInstance()->getSettingsConfig();
		
		s->mFunctionLevelMap.clear();
		s->mClassLevelMap.clear();
		s->mFileLevelMap.clear();
		s->mTagLevelMap.clear();
		s->mUniqueLogMessages.clear();
		
		setPrintLocation(config["print-location"]);
		setDefaultLevel(decodeLevel(config["default-level"]));
		
		LLSD sets = config["settings"];
		LLSD::array_const_iterator a, end;
		for (a = sets.beginArray(), end = sets.endArray(); a != end; ++a)
		{
			const LLSD& entry = *a;
			
			ELevel level = decodeLevel(entry["level"]);
			
			setLevels(s->mFunctionLevelMap,	entry["functions"],	level);
			setLevels(s->mClassLevelMap,	entry["classes"],	level);
			setLevels(s->mFileLevelMap,		entry["files"],		level);
			setLevels(s->mTagLevelMap,		entry["tags"],		level);
		}
	}
}


namespace LLError
{
	Recorder::Recorder()
	:	mWantsTime(false),
		mWantsTags(false),
		mWantsLevel(true),
		mWantsLocation(false),
		mWantsFunctionName(true)
	{
	}

	Recorder::~Recorder()
	{
	}

	bool Recorder::wantsTime()
	{ 
		return mWantsTime; 
	}

	// virtual
	bool Recorder::wantsTags()
	{
		return mWantsTags;
	}

	// virtual 
	bool Recorder::wantsLevel() 
	{ 
		return mWantsLevel;
	}

	// virtual 
	bool Recorder::wantsLocation() 
	{ 
		return mWantsLocation;
	}

	// virtual 
	bool Recorder::wantsFunctionName() 
	{ 
		return mWantsFunctionName;
	}

	void addRecorder(RecorderPtr recorder)
	{
		if (!recorder)
		{
			return;
		}
		SettingsConfigPtr s = Settings::getInstance()->getSettingsConfig();
		s->mRecorders.push_back(recorder);
	}

	void removeRecorder(RecorderPtr recorder)
	{
		if (!recorder)
		{
			return;
		}
		SettingsConfigPtr s = Settings::getInstance()->getSettingsConfig();
		s->mRecorders.erase(std::remove(s->mRecorders.begin(), s->mRecorders.end(), recorder),
							s->mRecorders.end());
	}
}

namespace LLError
{
	void logToFile(const std::string& file_name)
	{
		SettingsConfigPtr s = Settings::getInstance()->getSettingsConfig();

		removeRecorder(s->mFileRecorder);
		s->mFileRecorder.reset();
		s->mFileRecorderFileName.clear();
		
		if (file_name.empty())
		{
			return;
		}
		
		RecorderPtr recordToFile(new RecordToFile(file_name));
		if (boost::dynamic_pointer_cast<RecordToFile>(recordToFile)->okay())
		{
			s->mFileRecorderFileName = file_name;
			s->mFileRecorder = recordToFile;
			addRecorder(recordToFile);
		}
	}
	
	void logToFixedBuffer(LLLineBuffer* fixedBuffer)
	{
		SettingsConfigPtr s = Settings::getInstance()->getSettingsConfig();

		removeRecorder(s->mFixedBufferRecorder);
		s->mFixedBufferRecorder.reset();
		
		if (!fixedBuffer)
		{
			return;
		}
		
		RecorderPtr recordToFixedBuffer(new RecordToFixedBuffer(fixedBuffer));
		s->mFixedBufferRecorder = recordToFixedBuffer;
		addRecorder(recordToFixedBuffer);
	}

	std::string logFileName()
	{
		SettingsConfigPtr s = Settings::getInstance()->getSettingsConfig();
		return s->mFileRecorderFileName;
	}
}

namespace
{
	void writeToRecorders(const LLError::CallSite& site, const std::string& message, bool show_location = true, bool show_time = true, bool show_tags = true, bool show_level = true, bool show_function = true)
	{
		LLError::ELevel level = site.mLevel;
		LLError::SettingsConfigPtr s = LLError::Settings::getInstance()->getSettingsConfig();
	
		for (Recorders::const_iterator i = s->mRecorders.begin();
			i != s->mRecorders.end();
			++i)
		{
			LLError::RecorderPtr r = *i;
			
			std::ostringstream message_stream;

			if (show_time && r->wantsTime() && s->mTimeFunction != NULL)
			{
				message_stream << s->mTimeFunction() << " ";
			}

			if (show_level && r->wantsLevel())
            {
				message_stream << site.mLevelString << " ";
            }
				
			if (show_tags && r->wantsTags() && !site.mTagString.empty())
			{
				message_stream << site.mTagString << " ";
			}

            if (show_location && (r->wantsLocation() || level == LLError::LEVEL_ERROR || s->mPrintLocation))
            {
                message_stream << site.mLocationString << " ";
            }

			if (show_function && r->wantsFunctionName())
			{
				message_stream << site.mFunctionString << " ";
			}

			message_stream << message;

			r->recordMessage(level, message_stream.str());
		}
	}
}

namespace {
	bool checkLevelMap(const LevelMap& map, const std::string& key,
						LLError::ELevel& level)
	{
		bool stop_checking;
		LevelMap::const_iterator i = map.find(key);
		if (i == map.end())
		{
			return stop_checking = false;
		}
		
			level = i->second;
		return stop_checking = true;
	}
	
	bool checkLevelMap(	const LevelMap& map, 
						const char *const * keys, 
						size_t count,
						LLError::ELevel& level)
	{
		bool found_level = false;

		LLError::ELevel tag_level = LLError::LEVEL_NONE;

		for (size_t i = 0; i < count; i++)
		{
			// <FS:ND> Can be 0
			if( !keys[i] )
				continue;
			// </FS:ND>

			LevelMap::const_iterator it = map.find(keys[i]);
			if (it != map.end())
			{
				found_level = true;
				tag_level = llmin(tag_level, it->second);
			}
		}

		if (found_level)
		{
			level = tag_level;
		}
		return found_level;
	}
	
	class LogLock
	{
	public:
		LogLock();
		~LogLock();
		bool ok() const { return mOK; }
	private:
		bool mLocked;
		bool mOK;
	};
	
	LogLock::LogLock()
		: mLocked(false), mOK(false)
	{
		if (!gLogMutexp)
		{
			mOK = true;
			return;
		}
		
		const int MAX_RETRIES = 5;
		for (int attempts = 0; attempts < MAX_RETRIES; ++attempts)
		{
			apr_status_t s = apr_thread_mutex_trylock(gLogMutexp);
			if (!APR_STATUS_IS_EBUSY(s))
			{
				mLocked = true;
				mOK = true;
				return;
			}

			ms_sleep(1);
			//apr_thread_yield();
				// Just yielding won't necessarily work, I had problems with
				// this on Linux - doug 12/02/04
		}

		// We're hosed, we can't get the mutex.  Blah.
		std::cerr << "LogLock::LogLock: failed to get mutex for log"
					<< std::endl;
	}
	
	LogLock::~LogLock()
	{
		if (mLocked)
		{
			apr_thread_mutex_unlock(gLogMutexp);
		}
	}
}

namespace LLError
{
	bool Log::shouldLog(CallSite& site)
	{
		LogLock lock;
		if (!lock.ok())
		{
			return false;
		}

		// <FS:ND> FIRE-19403/BUG-18253/MAINT-6469; During viewer shutdown the static instance could have already been destroyed 
		if( !Settings::instanceExists() )
			return false;
		// </FS:ND>

		SettingsConfigPtr s = Settings::getInstance()->getSettingsConfig();
		
		s->mShouldLogCallCounter++;
		
		const std::string& class_name = className(site.mClassInfo);
		std::string function_name = functionName(site.mFunction);
#if LL_LINUX
		// gross, but typeid comparison seems to always fail here with gcc4.1
		if (0 != strcmp(site.mClassInfo.name(), typeid(NoClassInfo).name()))
#else
		if (site.mClassInfo != typeid(NoClassInfo))
#endif // LL_LINUX
		{
			function_name = class_name + "::" + function_name;
		}

		ELevel compareLevel = s->mDefaultLevel;

		// The most specific match found will be used as the log level,
		// since the computation short circuits.
		// So, in increasing order of importance:
		// Default < Tags < File < Class < Function
		checkLevelMap(s->mFunctionLevelMap, function_name, compareLevel)
		|| checkLevelMap(s->mClassLevelMap, class_name, compareLevel)
		|| checkLevelMap(s->mFileLevelMap, abbreviateFile(site.mFile), compareLevel)
		|| (site.mTagCount > 0
			? checkLevelMap(s->mTagLevelMap, site.mTags, site.mTagCount, compareLevel) 
			: false);

		site.mCached = true;
		Globals::getInstance()->addCallSite(site);
		return site.mShouldLog = site.mLevel >= compareLevel;
	}


	std::ostringstream* Log::out()
	{
		LogLock lock;
		if (lock.ok())
		{
			Globals* g = Globals::getInstance();

			if (!g->messageStreamInUse)
			{
				g->messageStreamInUse = true;
				return &g->messageStream;
			}
		}
		
		return new std::ostringstream;
	}
	
	void Log::flush(std::ostringstream* out, char* message)
    {
       LogLock lock;
       if (!lock.ok())
       {
           return;
       }
       
	   if(strlen(out->str().c_str()) < 128)
	   {
		   strcpy(message, out->str().c_str());
	   }
	   else
	   {
		   strncpy(message, out->str().c_str(), 127);
		   message[127] = '\0' ;
	   }
	   
	   Globals* g = Globals::getInstance();
       if (out == &g->messageStream)
       {
           g->messageStream.clear();
           g->messageStream.str("");
           g->messageStreamInUse = false;
       }
       else
       {
           delete out;
       }
	   return ;
    }

	void Log::flush(std::ostringstream* out, const CallSite& site)
	{
		LogLock lock;
		if (!lock.ok())
		{
			return;
		}
		
		Globals* g = Globals::getInstance();
		SettingsConfigPtr s = Settings::getInstance()->getSettingsConfig();

		std::string message = out->str();
		if (out == &g->messageStream)
		{
			g->messageStream.clear();
			g->messageStream.str("");
			g->messageStreamInUse = false;
		}
		else
		{
			delete out;
		}

		if (site.mLevel == LEVEL_ERROR)
		{
			writeToRecorders(site, "error", true, true, true, false, false);
		}

		std::ostringstream prefix;
		if( nd::logging::throttle( site.mFile, site.mLine, &prefix ) )
			return;
		
		std::ostringstream message_stream;

		if (site.mPrintOnce)
		{
			std::map<std::string, unsigned int>::iterator messageIter = s->mUniqueLogMessages.find(message);
			if (messageIter != s->mUniqueLogMessages.end())
			{
				messageIter->second++;
				unsigned int num_messages = messageIter->second;
				if (num_messages == 10 || num_messages == 50 || (num_messages % 100) == 0)
				{
					message_stream << "ONCE (" << num_messages << "th time seen): ";
				} 
				else
				{
					return;
				}
			}
			else 
			{
				message_stream << "ONCE: ";
				s->mUniqueLogMessages[message] = 1;
			}
		}
		
		message_stream << message;
		
		writeToRecorders(site, message_stream.str());
		
		if (site.mLevel == LEVEL_ERROR  &&  s->mCrashFunction)
		{
			s->mCrashFunction(message_stream.str());
		}
	}
}

namespace LLError
{
	SettingsStoragePtr saveAndResetSettings()
	{
		return Settings::getInstance()->saveAndReset();
	}
	
	void restoreSettings(SettingsStoragePtr pSettingsStorage)
	{
		return Settings::getInstance()->restore(pSettingsStorage);
	}

	std::string removePrefix(std::string& s, const std::string& p)
	{
		std::string::size_type where = s.find(p);
		if (where == std::string::npos)
		{
			return s;
		}
		
		return std::string(s, where + p.size());
	}
	
	void replaceChar(std::string& s, char old, char replacement)
	{
		std::string::size_type i = 0;
		std::string::size_type len = s.length();
		for ( ; i < len; i++ )
		{
			if (s[i] == old)
			{
				s[i] = replacement;
			}
		}
	}

	std::string abbreviateFile(const std::string& filePath)
	{
		std::string f = filePath;
#if LL_WINDOWS
		replaceChar(f, '\\', '/');
#endif
		static std::string indra_prefix = "indra/";
		f = removePrefix(f, indra_prefix);

#if LL_DARWIN
		static std::string newview_prefix = "newview/../";
		f = removePrefix(f, newview_prefix);
#endif

		return f;
	}

	int shouldLogCallCount()
	{
		SettingsConfigPtr s = Settings::getInstance()->getSettingsConfig();
		return s->mShouldLogCallCounter;
	}

#if LL_WINDOWS
		// VC80 was optimizing the error away.
		#pragma optimize("", off)
#endif
	void crashAndLoop(const std::string& message)
	{
		// Now, we go kaboom!
		int* make_me_crash = NULL;

		*make_me_crash = 0;

		while(true)
		{
			// Loop forever, in case the crash didn't work?
		}
		
		// this is an attempt to let Coverity and other semantic scanners know that this function won't be returning ever.
		exit(EXIT_FAILURE);
	}
#if LL_WINDOWS
		#pragma optimize("", on)
#endif

	std::string utcTime()
	{
		time_t now = time(NULL);
		const size_t BUF_SIZE = 64;
		char time_str[BUF_SIZE];	/* Flawfinder: ignore */
		
		int chars = strftime(time_str, BUF_SIZE, 
								  "%Y-%m-%dT%H:%M:%SZ",
								  gmtime(&now));

		return chars ? time_str : "time error";
	}
}

namespace LLError
{     
	char** LLCallStacks::sBuffer = NULL ;
	S32    LLCallStacks::sIndex  = 0 ;

#define SINGLE_THREADED 1

	class CallStacksLogLock
	{
	public:
		CallStacksLogLock();
		~CallStacksLogLock();

#if SINGLE_THREADED
		bool ok() const { return true; }
#else
		bool ok() const { return mOK; }
	private:
		bool mLocked;
		bool mOK;
#endif
	};
	
#if SINGLE_THREADED
	CallStacksLogLock::CallStacksLogLock()
	{
	}
	CallStacksLogLock::~CallStacksLogLock()
	{
	}
#else
	CallStacksLogLock::CallStacksLogLock()
		: mLocked(false), mOK(false)
	{
		if (!gCallStacksLogMutexp)
		{
			mOK = true;
			return;
		}
		
		const int MAX_RETRIES = 5;
		for (int attempts = 0; attempts < MAX_RETRIES; ++attempts)
		{
			apr_status_t s = apr_thread_mutex_trylock(gCallStacksLogMutexp);
			if (!APR_STATUS_IS_EBUSY(s))
			{
				mLocked = true;
				mOK = true;
				return;
			}

			ms_sleep(1);
		}

		// We're hosed, we can't get the mutex.  Blah.
		std::cerr << "CallStacksLogLock::CallStacksLogLock: failed to get mutex for log"
					<< std::endl;
	}
	
	CallStacksLogLock::~CallStacksLogLock()
	{
		if (mLocked)
		{
			apr_thread_mutex_unlock(gCallStacksLogMutexp);
		}
	}
#endif

	//static
   void LLCallStacks::allocateStackBuffer()
   {
	   if(sBuffer == NULL)
	   {
		   sBuffer = new char*[512] ;
		   sBuffer[0] = new char[512 * 128] ;
		   for(S32 i = 1 ; i < 512 ; i++)
		   {
			   sBuffer[i] = sBuffer[i-1] + 128 ;
		   }
		   sIndex = 0 ;
	   }
   }

   void LLCallStacks::freeStackBuffer()
   {
	   if(sBuffer != NULL)
	   {
		   delete [] sBuffer[0] ;
		   delete [] sBuffer ;
		   sBuffer = NULL ;
	   }
   }

   //static
   void LLCallStacks::push(const char* function, const int line)
   {
	   CallStacksLogLock lock;
       if (!lock.ok())
       {
           return;
       }

	   if(sBuffer == NULL)
	   {
		   allocateStackBuffer();
	   }

	   if(sIndex > 511)
	   {
		   clear() ;
	   }

	   strcpy(sBuffer[sIndex], function) ;
	   sprintf(sBuffer[sIndex] + strlen(function), " line: %d ", line) ;
	   sIndex++ ;

	   return ;
   }

	//static
   std::ostringstream* LLCallStacks::insert(const char* function, const int line)
   {
       std::ostringstream* _out = LLError::Log::out();
	   *_out << function << " line " << line << " " ;
             
	   return _out ;
   }

   //static
   void LLCallStacks::end(std::ostringstream* _out)
   {
	   CallStacksLogLock lock;
       if (!lock.ok())
       {
           return;
       }

	   if(sBuffer == NULL)
	   {
		   allocateStackBuffer();
	   }

	   if(sIndex > 511)
	   {
		   clear() ;
	   }

	   LLError::Log::flush(_out, sBuffer[sIndex++]) ;	   
   }

   //static
   void LLCallStacks::print()
   {
	   CallStacksLogLock lock;
       if (!lock.ok())
       {
           return;
       }

       if(sIndex > 0)
       {
           LL_INFOS() << " ************* PRINT OUT LL CALL STACKS ************* " << LL_ENDL;
           while(sIndex > 0)
           {                  
			   sIndex-- ;
               LL_INFOS() << sBuffer[sIndex] << LL_ENDL;
           }
           LL_INFOS() << " *************** END OF LL CALL STACKS *************** " << LL_ENDL;
       }

	   if(sBuffer != NULL)
	   {
		   freeStackBuffer();
	   }
   }

   //static
   void LLCallStacks::clear()
   {
       sIndex = 0 ;
   }

   //static
   void LLCallStacks::cleanup()
   {
	   freeStackBuffer();
   }
}

bool debugLoggingEnabled(const std::string& tag)
{
    const char* tags[] = {tag.c_str()};
    ::size_t tag_count = 1;
    LLError::CallSite _site(LLError::LEVEL_DEBUG, __FILE__, __LINE__, 
                            typeid(_LL_CLASS_TO_LOG), __FUNCTION__, false, tags, tag_count);
    if (LL_UNLIKELY(_site.shouldLog()))
    {
        return true;
    }
    else
    {
        return false;
    }
}

<|MERGE_RESOLUTION|>--- conflicted
+++ resolved
@@ -578,7 +578,6 @@
 		for (size_t i = 0; i < mTagCount; i++)
 		{
             mTagString.append(tag_hash);
-<<<<<<< HEAD
 			// <FS:ND> Tags can be 0, so work around that.
 			//mTagString.append(mTags[i]);
 			char const *pTag = mTags[i];
@@ -586,11 +585,7 @@
 				pTag = "<NULL>";
 			mTagString.append(pTag);
 			// </FS:ND>
-            mTagString.append((i == mTagCount - 1) ? "" : ",");
-=======
-			mTagString.append(mTags[i]);
             mTagString.append((i == mTagCount - 1) ? ";" : ",");
->>>>>>> bcf5dc07
 		}
 	}
 
