--- conflicted
+++ resolved
@@ -267,11 +267,7 @@
             else
             {
                 LL_PROFILE_ZONE_NAMED("fprintf");
-<<<<<<< HEAD
-                fprintf(stderr, "%s\n", message.c_str());
-=======
                  fprintf(stderr, "%s\n", message.c_str());
->>>>>>> cda75cbd
             }
 #if LL_WINDOWS 
 	fflush(stderr); //Now using a buffer. flush is required. 
