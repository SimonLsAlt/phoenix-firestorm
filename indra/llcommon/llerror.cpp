--- conflicted
+++ resolved
@@ -126,34 +126,6 @@
     };
 #endif
 
-<<<<<<< HEAD
-	class RecordToFile : public LLError::Recorder
-	{
-	public:
-		RecordToFile(const std::string& filename):
-			mName(filename)
-		{
-			// <FS:Ansariel> Don't screw up log file output
-			this->showMultiline(true);
-			mFile.open(filename.c_str(), std::ios_base::out | std::ios_base::app);
-			if (!mFile)
-			{
-				LL_INFOS() << "Error setting log file to " << filename << LL_ENDL;
-			}
-			else
-			{
-				if (!LLError::getAlwaysFlush())
-				{
-					mFile.sync_with_stdio(false);
-				}
-			}
-		}
-
-		~RecordToFile()
-		{
-			mFile.close();
-		}
-=======
     class RecordToFile : public LLError::Recorder
     {
     public:
@@ -180,7 +152,6 @@
         {
             mFile.close();
         }
->>>>>>> 1a8a5404
 
         virtual bool enabled() override
         {
@@ -298,15 +269,6 @@
                 LL_PROFILE_ZONE_NAMED("fprintf");
                  fprintf(stderr, "%s\n", message.c_str());
             }
-<<<<<<< HEAD
-#if LL_WINDOWS 
-	fflush(stderr); //Now using a buffer. flush is required. 
-#endif 
-		}
-	
-	private:
-		bool mUseANSI;
-=======
 #if LL_WINDOWS
     fflush(stderr); //Now using a buffer. flush is required.
 #endif
@@ -314,7 +276,6 @@
 
     private:
         bool mUseANSI;
->>>>>>> 1a8a5404
 
         LL_FORCE_INLINE void writeANSI(const std::string& ansi_code, const std::string& message)
         {
@@ -721,17 +682,6 @@
 
         mTagString.append("#");
         // always construct a tag sequence; will be just a single # if no tag
-<<<<<<< HEAD
-		for (size_t i = 0; i < mTagCount; i++)
-		{
-			// <FS:ND> Tags can be 0, so work around that.
-			//mTagString.append(mTags[i]);
-			char const *pTag = mTags[i];
-			if( !pTag )
-				pTag = "<NULL>";
-			mTagString.append(pTag);
-			// </FS:ND>
-=======
         for (size_t i = 0; i < mTagCount; i++)
         {
             // <FS:ND> Tags can be 0, so work around that.
@@ -741,7 +691,6 @@
                 pTag = "<NULL>";
             mTagString.append(pTag);
             // </FS:ND>
->>>>>>> 1a8a5404
             mTagString.append("#");
         }
     }
@@ -1099,30 +1048,6 @@
         mWantsMultiline = show;
     }
 
-<<<<<<< HEAD
-	void addRecorder(RecorderPtr recorder)
-	{
-		if (!recorder)
-		{
-			return;
-		}
-		SettingsConfigPtr s = Globals::getInstance()->getSettingsConfig();
-		LLCoros::LockType lock(s->mRecorderMutex);
-		s->mRecorders.push_back(recorder);
-	}
-
-	void removeRecorder(RecorderPtr recorder)
-	{
-		if (!recorder)
-		{
-			return;
-		}
-		SettingsConfigPtr s = Globals::getInstance()->getSettingsConfig();
-		LLCoros::LockType lock(s->mRecorderMutex);
-		s->mRecorders.erase(std::remove(s->mRecorders.begin(), s->mRecorders.end(), recorder),
-							s->mRecorders.end());
-	}
-=======
     void addRecorder(RecorderPtr recorder)
     {
         if (!recorder)
@@ -1130,7 +1055,7 @@
             return;
         }
         SettingsConfigPtr s = Globals::getInstance()->getSettingsConfig();
-        LLMutexLock lock(&s->mRecorderMutex);
+        LLCoros::LockType lock(s->mRecorderMutex);
         s->mRecorders.push_back(recorder);
     }
 
@@ -1141,11 +1066,10 @@
             return;
         }
         SettingsConfigPtr s = Globals::getInstance()->getSettingsConfig();
-        LLMutexLock lock(&s->mRecorderMutex);
+        LLCoros::LockType lock(s->mRecorderMutex);
         s->mRecorders.erase(std::remove(s->mRecorders.begin(), s->mRecorders.end(), recorder),
                             s->mRecorders.end());
     }
->>>>>>> 1a8a5404
 
     // Find an entry in SettingsConfig::mRecorders whose RecorderPtr points to
     // a Recorder subclass of type RECORDER. Return, not a RecorderPtr (which
@@ -1308,15 +1232,9 @@
 
         std::string escaped_message;
 
-<<<<<<< HEAD
         LLCoros::LockType lock(s->mRecorderMutex);
-		for (LLError::RecorderPtr& r : s->mRecorders)
-		{
-=======
-        LLMutexLock lock(&s->mRecorderMutex);
         for (LLError::RecorderPtr& r : s->mRecorders)
         {
->>>>>>> 1a8a5404
             // <FS:Ansariel> Crash fix
             //if (!r->enabled())
             if (!r || !r->enabled())
@@ -1375,72 +1293,6 @@
 }
 
 namespace {
-<<<<<<< HEAD
-	// We need a couple different mutexes, but we want to use the same mechanism
-	// for both. Make getMutex() a template function with different instances
-	// for different MutexDiscriminator values.
-	enum MutexDiscriminator
-	{
-		LOG_MUTEX,
-		STACKS_MUTEX
-	};
-	// Some logging calls happen very early in processing -- so early that our
-	// module-static variables aren't yet initialized. getMutex() wraps a
-	// function-static LLMutex so that early calls can still have a valid
-	// LLMutex instance.
-	template <MutexDiscriminator MTX>
-	LLMutex* getMutex()
-	{
-		// guaranteed to be initialized the first time control reaches here
-		static LLMutex sMutex;
-		return &sMutex;
-	}
-
-	bool checkLevelMap(const LevelMap& map, const std::string& key,
-						LLError::ELevel& level)
-	{
-		bool stop_checking;
-		LevelMap::const_iterator i = map.find(key);
-		if (i == map.end())
-		{
-			return stop_checking = false;
-		}
-		
-			level = i->second;
-		return stop_checking = true;
-	}
-	
-	bool checkLevelMap(	const LevelMap& map, 
-						const char *const * keys, 
-						size_t count,
-						LLError::ELevel& level)
-	{
-		bool found_level = false;
-
-		LLError::ELevel tag_level = LLError::LEVEL_NONE;
-
-		for (size_t i = 0; i < count; i++)
-		{
-			// <FS:ND> Can be 0
-			if( !keys[i] )
-				continue;
-			// </FS:ND>
-
-			LevelMap::const_iterator it = map.find(keys[i]);
-			if (it != map.end())
-			{
-				found_level = true;
-				tag_level = llmin(tag_level, it->second);
-			}
-		}
-
-		if (found_level)
-		{
-			level = tag_level;
-		}
-		return found_level;
-	}
-=======
     // We need a couple different mutexes, but we want to use the same mechanism
     // for both. Make getMutex() a template function with different instances
     // for different MutexDiscriminator values.
@@ -1505,7 +1357,6 @@
         }
         return found_level;
     }
->>>>>>> 1a8a5404
 }
 
 namespace LLError
@@ -1794,13 +1645,8 @@
     {
         // Files Are missing, likely can't localize.
         const std::string error_string =
-<<<<<<< HEAD
-            "Firestorm viewer couldn't access some of the files it needs and will be closed."
-            "\n\nPlease reinstall viewer from https://firestormviewer.org/download and "
-=======
             "Firestorm couldn't access some of the files it needs and will be closed."
             "\n\nPlease reinstall viewer from https://www.firestormviewer.org/download and "
->>>>>>> 1a8a5404
             "contact https://www.firestormviewer.org/support if issue persists after reinstall.";
         sHandler("Missing Files", error_string);
     }
