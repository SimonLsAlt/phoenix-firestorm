--- conflicted
+++ resolved
@@ -91,20 +91,12 @@
 //      #define TRACY_NO_BROADCAST   1
 //      #define TRACY_ONLY_LOCALHOST 1
         #define TRACY_ONLY_IPV4      1
-<<<<<<< HEAD
-        #include "Tracy.hpp"
-=======
         #include "tracy/Tracy.hpp"
->>>>>>> ac0d6afb
 // <FS:Beq> Fixed mutual exclusion issues with RAM and GPU. NOTE: This might still break on Apple in which case we'll need to restrict that platform
         //// GPU Mutually exclusive with detailed memory tracing
         // #define LL_PROFILER_ENABLE_TRACY_OPENGL 0
         #define LL_PROFILER_ENABLE_TRACY_MEMORY 0
-<<<<<<< HEAD
-        #define LL_PROFILER_ENABLE_TRACY_OPENGL 0
-=======
         #define LL_PROFILER_ENABLE_TRACY_OPENGL 1
->>>>>>> ac0d6afb
 
         // Enable RenderDoc labeling
         #define LL_PROFILER_ENABLE_RENDER_DOC 0
@@ -112,17 +104,6 @@
     #endif
 
     #if LL_PROFILER_CONFIGURATION == LL_PROFILER_CONFIG_TRACY
-<<<<<<< HEAD
-        #define LL_PROFILER_FRAME_END                   FrameMark
-        // <FS:Beq> Note: this threadlocal forces memory colelction enabled from the start. It conflicts with deferred profiling.
-        #define LL_PROFILER_SET_THREAD_NAME( name )     tracy::SetThreadName( name );    gProfilerEnabled = true;
-        // </FS:Beq>
-        #define LL_PROFILER_THREAD_BEGIN(name)          FrameMarkStart( name ) // C string
-        #define LL_PROFILER_THREAD_END(name)            FrameMarkEnd( name )   // C string
-        // <FS:Beq> revert change that obscures custom FTM zones. We may want to may FTM Zones unique in future.
-        // #define LL_RECORD_BLOCK_TIME(name)              ZoneScoped // Want descriptive names; was: ZoneNamedN( ___tracy_scoped_zone, #name, LLProfiler::active );
-        #define LL_RECORD_BLOCK_TIME(name)              ZoneNamedN( ___tracy_scoped_zone, #name, LLProfiler::active )
-=======
         #define LL_PROFILER_FRAME_END                   FrameMark;
         // <FS:Beq> Note: this threadlocal forces memory colelction enabled from the start. It conflicts with deferred profiling.
         #define LL_PROFILER_SET_THREAD_NAME( name )     tracy::SetThreadName( name );    gProfilerEnabled = true;
@@ -132,22 +113,15 @@
         // <FS:Beq> revert change that obscures custom FTM zones. We may want to may FTM Zones unique in future.
         // #define LL_RECORD_BLOCK_TIME(name)              ZoneScoped // Want descriptive names; was: ZoneNamedN( ___tracy_scoped_zone, #name, LLProfiler::active );
         #define LL_RECORD_BLOCK_TIME(name)              ZoneNamedN( ___tracy_scoped_zone, #name, LLProfiler::active );
->>>>>>> ac0d6afb
         // </FS:Beq>
 
         // <FS:Beq>
         // #define LL_PROFILE_ZONE_NAMED(name)             ZoneNamedN( ___tracy_scoped_zone, name, true )
         // #define LL_PROFILE_ZONE_NAMED_COLOR(name,color) ZoneNamedNC( ___tracy_scopped_zone, name, color, true ) // RGB
         // #define LL_PROFILE_ZONE_SCOPED                  ZoneScoped
-<<<<<<< HEAD
-        #define LL_PROFILE_ZONE_NAMED(name)             ZoneNamedN( ___tracy_scoped_zone, name, LLProfiler::active )
-        #define LL_PROFILE_ZONE_NAMED_COLOR(name,color) ZoneNamedNC( ___tracy_scopped_zone, name, color, LLProfiler::active ) // RGB
-        #define LL_PROFILE_ZONE_SCOPED                  ZoneNamed( ___tracy_scoped_zone, LLProfiler::active ) // <FS:Beq/> Enable deferred collection through filters
-=======
         #define LL_PROFILE_ZONE_NAMED(name)             ZoneNamedN( ___tracy_scoped_zone, name, LLProfiler::active );
         #define LL_PROFILE_ZONE_NAMED_COLOR(name,color) ZoneNamedNC( ___tracy_scopped_zone, name, color, LLProfiler::active ); // RGB
         #define LL_PROFILE_ZONE_SCOPED                  ZoneNamed( ___tracy_scoped_zone, LLProfiler::active ); // <FS:Beq/> Enable deferred collection through filters
->>>>>>> ac0d6afb
         // </FS:Beq>
 
         #define LL_PROFILE_ZONE_NUM( val )              ZoneValue( val );
@@ -158,15 +132,9 @@
         #define LL_PROFILE_ZONE_WARN(name)              LL_PROFILE_ZONE_NAMED_COLOR( name, 0x0FFFF00 )  // RGB red
 
         // <FS:Beq> Additional FS Tracy macros
-<<<<<<< HEAD
-        #define LL_PROFILE_ZONE_COLOR(color)            ZoneNamedC( ___tracy_scoped_zone, color, LLProfiler::active ) // <FS:Beq/> Additional Tracy macro
-        #define LL_PROFILE_PLOT( name, value )          TracyPlot( name, value)
-        #define LL_PROFILE_PLOT_SQ( name, prev, value ) TracyPlot(name,prev);TracyPlot( name, value)
-=======
         #define LL_PROFILE_ZONE_COLOR(color)            ZoneNamedC( ___tracy_scoped_zone, color, LLProfiler::active );
         #define LL_PROFILE_PLOT( name, value )          TracyPlot( name, value);
         #define LL_PROFILE_PLOT_CONFIG_SQUARE(name)     TracyPlotConfig(name, tracy::PlotFormatType::Number, true, false, 0);
->>>>>>> ac0d6afb
         #define LL_PROFILE_IS_CONNECTED                 TracyIsConnected
         // </FS:Beq>
     #endif
@@ -190,24 +158,15 @@
         // <FS:Beq> Additional FS Tracy macros
         #define LL_PROFILE_ZONE_COLOR(color)
         #define LL_PROFILE_PLOT( name, value )
-<<<<<<< HEAD
-        #define LL_PROFILE_PLOT_SQ( name, prev, value )
-=======
         #define LL_PROFILE_PLOT_CONFIG_SQUARE(name)
->>>>>>> ac0d6afb
         #define LL_PROFILE_IS_CONNECTED
         // </FS:Beq>
     #endif
     #if LL_PROFILER_CONFIGURATION == LL_PROFILER_CONFIG_TRACY_FAST_TIMER
         #define LL_PROFILER_FRAME_END                   FrameMark;
         #define LL_PROFILER_SET_THREAD_NAME( name )     tracy::SetThreadName( name );    gProfilerEnabled = true;
-<<<<<<< HEAD
-        #define LL_PROFILER_THREAD_BEGIN(name)          FrameMarkStart( name ) // C string
-        #define LL_PROFILER_THREAD_END(name)            FrameMarkEnd( name )   // C string
-=======
         #define LL_PROFILER_THREAD_BEGIN(name)          FrameMarkStart( name ); // C string
         #define LL_PROFILER_THREAD_END(name)            FrameMarkEnd( name );   // C string
->>>>>>> ac0d6afb
 
         // <FS:Beq> revert change that obscures custom FTM zones.
         // #define LL_RECORD_BLOCK_TIME(name)              ZoneScoped                                          const LLTrace::BlockTimer& LL_GLUE_TOKENS(block_time_recorder, __LINE__)(LLTrace::timeThisBlock(name)); (void)LL_GLUE_TOKENS(block_time_recorder, __LINE__);
@@ -218,13 +177,8 @@
         // #define LL_PROFILE_ZONE_NAMED_COLOR(name,color) ZoneNamedNC( ___tracy_scopped_zone, name, color, true ) // RGB
         // #define LL_PROFILE_ZONE_SCOPED                  ZoneScoped
         #define LL_PROFILE_ZONE_NAMED(name)             ZoneNamedN( ___tracy_scoped_zone, name, LLProfiler::active );
-<<<<<<< HEAD
-        #define LL_PROFILE_ZONE_NAMED_COLOR(name,color) ZoneNamedNC( ___tracy_scopped_zone, name, color, LLProfiler::active ) // RGB
-        #define LL_PROFILE_ZONE_SCOPED                  ZoneNamed( ___tracy_scoped_zone, LLProfiler::active ) // <FS:Beq/> Enable deferred collection through filters
-=======
         #define LL_PROFILE_ZONE_NAMED_COLOR(name,color) ZoneNamedNC( ___tracy_scopped_zone, name, color, LLProfiler::active ); // RGB
         #define LL_PROFILE_ZONE_SCOPED                  ZoneNamed( ___tracy_scoped_zone, LLProfiler::active ); // <FS:Beq/> Enable deferred collection through filters
->>>>>>> ac0d6afb
         // </FS:Beq>
 
         #define LL_PROFILE_ZONE_NUM( val )              ZoneValue( val );
@@ -234,15 +188,9 @@
         #define LL_PROFILE_ZONE_INFO(name)              LL_PROFILE_ZONE_NAMED_COLOR( name, 0X00FFFF  )  // RGB cyan
         #define LL_PROFILE_ZONE_WARN(name)              LL_PROFILE_ZONE_NAMED_COLOR( name, 0x0FFFF00 )  // RGB red
         // <FS:Beq> Additional FS Tracy macros
-<<<<<<< HEAD
-        #define LL_PROFILE_ZONE_COLOR(color)            ZoneNamedC( ___tracy_scoped_zone, color, LLProfiler::active )
-        #define LL_PROFILE_PLOT( name, value )          TracyPlot( name, value)
-        #define LL_PROFILE_PLOT_SQ( name, prev, value ) TracyPlot( name, prev );TracyPlot( name, value )
-=======
         #define LL_PROFILE_ZONE_COLOR(color)            ZoneNamedC( ___tracy_scoped_zone, color, LLProfiler::active );
         #define LL_PROFILE_PLOT( name, value )          TracyPlot( name, value);
         #define LL_PROFILE_PLOT_CONFIG_SQUARE(name)     TracyPlotConfig(name, tracy::PlotFormatType::Number, true, false, 0);
->>>>>>> ac0d6afb
         #define LL_PROFILE_IS_CONNECTED                 TracyIsConnected
         // </FS:Beq>
     #endif
@@ -267,11 +215,7 @@
     // <FS:Ansariel> Additional FS Tracy macros
     #define LL_PROFILE_ZONE_COLOR(color)
     #define LL_PROFILE_PLOT( name, value )
-<<<<<<< HEAD
-    #define LL_PROFILE_PLOT_SQ( name, prev, value )
-=======
     #define LL_PROFILE_PLOT_CONFIG_SQUARE(name)
->>>>>>> ac0d6afb
     #define LL_PROFILE_IS_CONNECTED
     // </FS:Ansariel>
 #endif // LL_PROFILER
