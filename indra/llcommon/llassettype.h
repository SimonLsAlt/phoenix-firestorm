/**
 * @file llassettype.h
 * @brief Declaration of LLAssetType.
 *
 * $LicenseInfo:firstyear=2001&license=viewerlgpl$
 * Second Life Viewer Source Code
 * Copyright (C) 2010, Linden Research, Inc.
 *
 * This library is free software; you can redistribute it and/or
 * modify it under the terms of the GNU Lesser General Public
 * License as published by the Free Software Foundation;
 * version 2.1 of the License only.
 *
 * This library is distributed in the hope that it will be useful,
 * but WITHOUT ANY WARRANTY; without even the implied warranty of
 * MERCHANTABILITY or FITNESS FOR A PARTICULAR PURPOSE.  See the GNU
 * Lesser General Public License for more details.
 *
 * You should have received a copy of the GNU Lesser General Public
 * License along with this library; if not, write to the Free Software
 * Foundation, Inc., 51 Franklin Street, Fifth Floor, Boston, MA  02110-1301  USA
 *
 * Linden Research, Inc., 945 Battery Street, San Francisco, CA  94111  USA
 * $/LicenseInfo$
 */

#ifndef LL_LLASSETTYPE_H
#define LL_LLASSETTYPE_H

#include <string>

class LL_COMMON_API LLAssetType
{
public:
    enum EType
    {
        AT_TEXTURE = 0,
            // Used for painting the faces of geometry.
            // Stored in typical j2c stream format.

        AT_SOUND = 1,
            // Used to fill the aural spectrum.

        AT_CALLINGCARD = 2,
            // Links instant message access to the user on the card.
            // : E.G. A card for yourself, for linden support, for
            // : the guy you were talking to in the coliseum.

        AT_LANDMARK = 3,
            // Links to places in the world with location and a screen shot or image saved.
            // : E.G. Home, linden headquarters, the coliseum, destinations where
            // : we want to increase traffic.

        AT_SCRIPT = 4,
            // Valid scripts that can be attached to an object.
            // : E.G. Open a door, jump into the air.

        AT_CLOTHING = 5,
            // A collection of textures and parameters that can be worn by an avatar.

        AT_OBJECT = 6,
            // Any combination of textures, sounds, and scripts that are
            // associated with a fixed piece of geometry.
            // : E.G. A hot tub, a house with working door.

        AT_NOTECARD = 7,
            // Just text.

        AT_CATEGORY = 8,
            // Holds a collection of inventory items.
            // It's treated as an item in the inventory and therefore needs a type.

        AT_LSL_TEXT = 10,
        AT_LSL_BYTECODE = 11,
            // The LSL is the scripting language.
            // We've split it into a text and bytecode representation.

        AT_TEXTURE_TGA = 12,
            // Uncompressed TGA texture.

        AT_BODYPART = 13,
            // A collection of textures and parameters that can be worn by an avatar.

        AT_SOUND_WAV = 17,
            // Uncompressed sound.

        AT_IMAGE_TGA = 18,
            // Uncompressed image, non-square.
            // Not appropriate for use as a texture.

        AT_IMAGE_JPEG = 19,
            // Compressed image, non-square.
            // Not appropriate for use as a texture.

        AT_ANIMATION = 20,
            // Animation.

        AT_GESTURE = 21,
            // Gesture, sequence of animations, sounds, chat, wait steps.

        AT_SIMSTATE = 22,
            // Simstate file.

        AT_LINK = 24,
            // Inventory symbolic link

        AT_LINK_FOLDER = 25,
            // Inventory folder link

        AT_MARKETPLACE_FOLDER = 26,
            // Marketplace folder. Same as an AT_CATEGORY but different display methods.

        AT_WIDGET = 40,
            // UI Widget: this is *not* an inventory asset type, only a viewer side asset (e.g. button, other ui items...)

        AT_PERSON = 45,
            // A user uuid  which is not an inventory asset type, used in viewer only for adding a person to a chat via drag and drop.

        AT_MESH = 49,
        // Mesh data in our proprietary SLM format

        AT_RESERVED_1 = 50,
        AT_RESERVED_2 = 51,
        AT_RESERVED_3 = 52,
        AT_RESERVED_4 = 53,
        AT_RESERVED_5 = 54,
        AT_RESERVED_6 = 55,

        AT_SETTINGS = 56,   // Collection of settings
        AT_MATERIAL = 57,   // Render Material
        AT_GLTF = 58,   // gltf json document
        AT_GLTF_BIN = 59, // gltf binary data

<<<<<<< HEAD
		AT_COUNT = 60,
=======
        AT_COUNT = 58,
>>>>>>> 1a8a5404

            // +*********************************************************+
            // |  TO ADD AN ELEMENT TO THIS ENUM:                        |
            // +*********************************************************+
            // | 1. INSERT BEFORE AT_COUNT                               |
            // | 2. INCREMENT AT_COUNT BY 1                              |
            // | 3. ADD TO LLAssetType.cpp                               |
            // | 4. ADD TO LLViewerAssetType.cpp                         |
            // | 5. ADD TO DEFAULT_ASSET_FOR_INV in LLInventoryType.cpp  |
            // +*********************************************************+
        AT_UNKNOWN = 255,
        AT_NONE = -1
    };

    // machine transation between type and strings
    static EType                lookup(const char* name); // safe conversion to std::string, *TODO: deprecate
    static EType                lookup(const std::string& type_name);
    static const char*          lookup(EType asset_type);

    // translation from a type to a human readable form.
    static EType                lookupHumanReadable(const char* desc_name); // safe conversion to std::string, *TODO: deprecate
    static EType                lookupHumanReadable(const std::string& readable_name);
    static const char*          lookupHumanReadable(EType asset_type);

    static EType                getType(const std::string& desc_name);
    static const std::string&   getDesc(EType asset_type);

    static bool                 lookupCanLink(EType asset_type);
    static bool                 lookupIsLinkType(EType asset_type);

    static bool                 lookupIsAssetFetchByIDAllowed(EType asset_type); // the asset allows direct download
    static bool                 lookupIsAssetIDKnowable(EType asset_type); // asset data can be known by the viewer

    static const std::string    BADLOOKUP;

protected:
    LLAssetType() {}
    ~LLAssetType() {}
};

#endif // LL_LLASSETTYPE_H<|MERGE_RESOLUTION|>--- conflicted
+++ resolved
@@ -131,11 +131,7 @@
         AT_GLTF = 58,   // gltf json document
         AT_GLTF_BIN = 59, // gltf binary data
 
-<<<<<<< HEAD
-		AT_COUNT = 60,
-=======
-        AT_COUNT = 58,
->>>>>>> 1a8a5404
+        AT_COUNT = 60,
 
             // +*********************************************************+
             // |  TO ADD AN ELEMENT TO THIS ENUM:                        |
