/** 
 * @file llsdserialize.h
 * @author Phoenix
 * @date 2006-02-26
 * @brief Declaration of parsers and formatters for LLSD
 *
 * $LicenseInfo:firstyear=2006&license=viewerlgpl$
 * Second Life Viewer Source Code
 * Copyright (C) 2010, Linden Research, Inc.
 * 
 * This library is free software; you can redistribute it and/or
 * modify it under the terms of the GNU Lesser General Public
 * License as published by the Free Software Foundation;
 * version 2.1 of the License only.
 * 
 * This library is distributed in the hope that it will be useful,
 * but WITHOUT ANY WARRANTY; without even the implied warranty of
 * MERCHANTABILITY or FITNESS FOR A PARTICULAR PURPOSE.  See the GNU
 * Lesser General Public License for more details.
 * 
 * You should have received a copy of the GNU Lesser General Public
 * License along with this library; if not, write to the Free Software
 * Foundation, Inc., 51 Franklin Street, Fifth Floor, Boston, MA  02110-1301  USA
 * 
 * Linden Research, Inc., 945 Battery Street, San Francisco, CA  94111  USA
 * $/LicenseInfo$
 */

#ifndef LL_LLSDSERIALIZE_H
#define LL_LLSDSERIALIZE_H

#include <iosfwd>
#include "llpointer.h"
#include "llrefcount.h"
#include "llsd.h"

/** 
 * @class LLSDParser
 * @brief Abstract base class for LLSD parsers.
 */
class LL_COMMON_API LLSDParser : public LLRefCount
{
protected:
	/** 
	 * @brief Destructor
	 */
	virtual ~LLSDParser();

public:
	/** 
	 * @brief Anonymous enum to indicate parsing failure.
	 */
	enum
	{
		PARSE_FAILURE = -1
	};

	/** 
	 * @brief Constructor
	 */
	LLSDParser();

	/** 
	 * @brief Call this method to parse a stream for LLSD.
	 *
	 * This method parses the istream for a structured data. This
	 * method assumes that the istream is a complete llsd object --
	 * for example an opened and closed map with an arbitrary nesting
	 * of elements. This method will return after reading one data
	 * object, allowing continued reading from the stream by the
	 * caller.
	 * @param istr The input stream.
	 * @param data[out] The newly parse structured data.
	 * @param max_bytes The maximum number of bytes that will be in
	 * the stream. Pass in LLSDSerialize::SIZE_UNLIMITED (-1) to set no
	 * byte limit.
	 * @return Returns the number of LLSD objects parsed into
	 * data. Returns PARSE_FAILURE (-1) on parse failure.
	 */
	S32 parse(std::istream& istr, LLSD& data, llssize max_bytes, S32 max_depth = -1);

	/** Like parse(), but uses a different call (istream.getline()) to read by lines
	 *  This API is better suited for XML, where the parse cannot tell
	 *  where the document actually ends.
	 */
	S32 parseLines(std::istream& istr, LLSD& data);

	/** 
	 * @brief Resets the parser so parse() or parseLines() can be called again for another <llsd> chunk.
	 */
	void reset()	{ doReset();	};


protected:
	/** 
	 * @brief Pure virtual base for doing the parse.
	 *
	 * This method parses the istream for a structured data. This
	 * method assumes that the istream is a complete llsd object --
	 * for example an opened and closed map with an arbitrary nesting
	 * of elements. This method will return after reading one data
	 * object, allowing continued reading from the stream by the
	 * caller.
	 * @param istr The input stream.
	 * @param data[out] The newly parse structured data.
	 * @param max_depth Max depth parser will check before exiting
	 *  with parse error, -1 - unlimited.
	 * @return Returns the number of LLSD objects parsed into
	 * data. Returns PARSE_FAILURE (-1) on parse failure.
	 */
	virtual S32 doParse(std::istream& istr, LLSD& data, S32 max_depth = -1) const = 0;

	/** 
	 * @brief Virtual default function for resetting the parser
	 */
	virtual void doReset()	{};

	/* @name Simple istream helper methods 
	 *
	 * These helper methods exist to help correctly use the
	 * mMaxBytesLeft without really thinking about it for most simple
	 * operations. Use of the streamtools in llstreamtools.h will
	 * require custom wrapping.
	 */
	//@{
	/** 
	 * @brief get a byte off the stream
	 *
	 * @param istr The istream to work with.
	 * @return returns the next character.
	 */
	int get(std::istream& istr) const;
	
	/** 
	 * @brief get several bytes off the stream into a buffer.
	 *
	 * @param istr The istream to work with.
	 * @param s The buffer to get into
	 * @param n Extract maximum of n-1 bytes and null temrinate.
	 * @param delim Delimiter to get until found.
	 * @return Returns istr.
	 */
	std::istream& get(
		std::istream& istr,
		char* s,
		std::streamsize n,
		char delim) const;

	/** 
	 * @brief get several bytes off the stream into a streambuf
	 *
	 * @param istr The istream to work with.
	 * @param sb The streambuf to read into
	 * @param delim Delimiter to get until found.
	 * @return Returns istr.
	 */
	std::istream& get(
		std::istream& istr,
		std::streambuf& sb,
		char delim) const;

	/** 
	 * @brief ignore the next byte on the istream
	 *
	 * @param istr The istream to work with.
	 * @return Returns istr.
	 */
	std::istream& ignore(std::istream& istr) const;

	/** 
	 * @brief put the last character retrieved back on the stream
	 *
	 * @param istr The istream to work with.
	 * @param c The character to put back
	 * @return Returns istr.
	 */
	std::istream& putback(std::istream& istr, char c) const;

	/** 
	 * @brief read a block of n characters into a buffer
	 *
	 * @param istr The istream to work with.
	 * @param s The buffer to read into
	 * @param n The number of bytes to read.
	 * @return Returns istr.
	 */
	std::istream& read(std::istream& istr, char* s, std::streamsize n) const;
	//@}

protected:
	/**
	 * @brief Accunt for bytes read outside of the istream helpers.
	 *
	 * Conceptually const since it only modifies mutable members.
	 * @param bytes The number of bytes read.
	 */
	void account(llssize bytes) const;

protected:
	/**
	 * @brief boolean to set if byte counts should be checked during parsing.
	 */
	bool mCheckLimits;

	/**
	 * @brief The maximum number of bytes left to be parsed.
	 */
	mutable llssize mMaxBytesLeft;
	
	/**
	 * @brief Use line-based reading to get text
	 */
	bool mParseLines;
};

/** 
 * @class LLSDNotationParser
 * @brief Parser which handles the original notation format for LLSD.
 */
class LL_COMMON_API LLSDNotationParser : public LLSDParser
{
protected:
	/** 
	 * @brief Destructor
	 */
	virtual ~LLSDNotationParser();

public:
	/** 
	 * @brief Constructor
	 */
	LLSDNotationParser();

protected:
	/** 
	 * @brief Call this method to parse a stream for LLSD.
	 *
	 * This method parses the istream for a structured data. This
	 * method assumes that the istream is a complete llsd object --
	 * for example an opened and closed map with an arbitrary nesting
	 * of elements. This method will return after reading one data
	 * object, allowing continued reading from the stream by the
	 * caller.
	 * @param istr The input stream.
	 * @param data[out] The newly parse structured data. Undefined on failure.
	 * @param max_depth Max depth parser will check before exiting
	 *  with parse error, -1 - unlimited.
	 * @return Returns the number of LLSD objects parsed into
	 * data. Returns PARSE_FAILURE (-1) on parse failure.
	 */
	virtual S32 doParse(std::istream& istr, LLSD& data, S32 max_depth = -1) const;

private:
	/** 
	 * @brief Parse a map from the istream
	 *
	 * @param istr The input stream.
	 * @param map The map to add the parsed data.
	 * @param max_depth Allowed parsing depth.
	 * @return Returns The number of LLSD objects parsed into data.
	 */
	S32 parseMap(std::istream& istr, LLSD& map, S32 max_depth) const;

	/** 
	 * @brief Parse an array from the istream.
	 *
	 * @param istr The input stream.
	 * @param array The array to append the parsed data.
	 * @param max_depth Allowed parsing depth.
	 * @return Returns The number of LLSD objects parsed into data.
	 */
	S32 parseArray(std::istream& istr, LLSD& array, S32 max_depth) const;

	/** 
	 * @brief Parse a string from the istream and assign it to data.
	 *
	 * @param istr The input stream.
	 * @param data[out] The data to assign.
	 * @return Retuns true if a complete string was parsed.
	 */
	bool parseString(std::istream& istr, LLSD& data) const;

	/** 
	 * @brief Parse binary data from the stream.
	 *
	 * @param istr The input stream.
	 * @param data[out] The data to assign.
	 * @return Retuns true if a complete blob was parsed.
	 */
	bool parseBinary(std::istream& istr, LLSD& data) const;
};

/** 
 * @class LLSDXMLParser
 * @brief Parser which handles XML format LLSD.
 */
class LL_COMMON_API LLSDXMLParser : public LLSDParser
{
protected:
	/** 
	 * @brief Destructor
	 */
	virtual ~LLSDXMLParser();

public:
	/** 
	 * @brief Constructor
	 */
	LLSDXMLParser(bool emit_errors=true);

protected:
	/** 
	 * @brief Call this method to parse a stream for LLSD.
	 *
	 * This method parses the istream for a structured data. This
	 * method assumes that the istream is a complete llsd object --
	 * for example an opened and closed map with an arbitrary nesting
	 * of elements. This method will return after reading one data
	 * object, allowing continued reading from the stream by the
	 * caller.
	 * @param istr The input stream.
	 * @param data[out] The newly parse structured data.
	 * @param max_depth Max depth parser will check before exiting
	 *  with parse error, -1 - unlimited.
	 * @return Returns the number of LLSD objects parsed into
	 * data. Returns PARSE_FAILURE (-1) on parse failure.
	 */
	virtual S32 doParse(std::istream& istr, LLSD& data, S32 max_depth = -1) const;

	/** 
	 * @brief Virtual default function for resetting the parser
	 */
	virtual void doReset();

private:
	class Impl;
	Impl& impl;

	void parsePart(const char* buf, llssize len);
	friend class LLSDSerialize;
};

/** 
 * @class LLSDBinaryParser
 * @brief Parser which handles binary formatted LLSD.
 */
class LL_COMMON_API LLSDBinaryParser : public LLSDParser
{
protected:
	/** 
	 * @brief Destructor
	 */
	virtual ~LLSDBinaryParser();

public:
	/** 
	 * @brief Constructor
	 */
	LLSDBinaryParser();

protected:
	/** 
	 * @brief Call this method to parse a stream for LLSD.
	 *
	 * This method parses the istream for a structured data. This
	 * method assumes that the istream is a complete llsd object --
	 * for example an opened and closed map with an arbitrary nesting
	 * of elements. This method will return after reading one data
	 * object, allowing continued reading from the stream by the
	 * caller.
	 * @param istr The input stream.
	 * @param data[out] The newly parse structured data.
	 * @param max_depth Max depth parser will check before exiting
	 *  with parse error, -1 - unlimited.
	 * @return Returns the number of LLSD objects parsed into
	 * data. Returns -1 on parse failure.
	 */
	virtual S32 doParse(std::istream& istr, LLSD& data, S32 max_depth = -1) const;

private:
	/** 
	 * @brief Parse a map from the istream
	 *
	 * @param istr The input stream.
	 * @param map The map to add the parsed data.
	 * @param max_depth Allowed parsing depth.
	 * @return Returns The number of LLSD objects parsed into data.
	 */
	S32 parseMap(std::istream& istr, LLSD& map, S32 max_depth) const;

	/** 
	 * @brief Parse an array from the istream.
	 *
	 * @param istr The input stream.
	 * @param array The array to append the parsed data.
	 * @param max_depth Allowed parsing depth.
	 * @return Returns The number of LLSD objects parsed into data.
	 */
	S32 parseArray(std::istream& istr, LLSD& array, S32 max_depth) const;

	/** 
	 * @brief Parse a string from the istream and assign it to data.
	 *
	 * @param istr The input stream.
	 * @param value[out] The string to assign.
	 * @return Retuns true if a complete string was parsed.
	 */
	bool parseString(std::istream& istr, std::string& value) const;
};


/** 
 * @class LLSDFormatter
 * @brief Abstract base class for formatting LLSD.
 */
class LL_COMMON_API LLSDFormatter : public LLRefCount
{
protected:
	/** 
	 * @brief Destructor
	 */
	virtual ~LLSDFormatter();

public:
	/**
	 * Options for output
	 */
	typedef enum e_formatter_options_type
	{
		OPTIONS_NONE = 0,
		OPTIONS_PRETTY = 1,
		OPTIONS_PRETTY_BINARY = 2
	} EFormatterOptions;

	/** 
	 * @brief Constructor
	 */
	LLSDFormatter(bool boolAlpha=false, const std::string& realFormat="",
				  EFormatterOptions options=OPTIONS_PRETTY_BINARY);

	/** 
	 * @brief Set the boolean serialization format.
	 *
	 * @param alpha Serializes boolean as alpha if true.
	 */
	void boolalpha(bool alpha);

	/** 
	 * @brief Set the real format
	 *
	 * By default, the formatter will use default double serialization
	 * which is frequently frustrating for many applications. You can
	 * set the precision on the stream independently, but that still
	 * might not work depending on the value.
	 * EXAMPLES:<br>
	 * %.2f<br>
	 * @param format A format string which follows the printf format
	 * rules. Specify an empty string to return to default formatting.
	 */
	void realFormat(const std::string& format);

	/** 
	 * @brief Call this method to format an LLSD to a stream with options as
	 * set by the constructor.
	 *
	 * @param data The data to write.
	 * @param ostr The destination stream for the data.
	 * @return Returns The number of LLSD objects formatted out
	 */
	S32 format(const LLSD& data, std::ostream& ostr) const;

	/** 
	 * @brief Call this method to format an LLSD to a stream, passing options
	 * explicitly.
	 *
	 * @param data The data to write.
	 * @param ostr The destination stream for the data.
	 * @param options OPTIONS_NONE to emit LLSD::Binary as raw bytes
	 * @return Returns The number of LLSD objects formatted out
	 */
	virtual S32 format(const LLSD& data, std::ostream& ostr, EFormatterOptions options) const;

protected:
	/** 
	 * @brief Implementation to format the data. This is called recursively.
	 *
	 * @param data The data to write.
	 * @param ostr The destination stream for the data.
	 * @return Returns The number of LLSD objects formatted out
	 */
	virtual S32 format_impl(const LLSD& data, std::ostream& ostr, EFormatterOptions options,
							U32 level) const = 0;

	/** 
	 * @brief Helper method which appropriately obeys the real format.
	 *
	 * @param real The real value to format.
	 * @param ostr The destination stream for the data.
	 */
	void formatReal(LLSD::Real real, std::ostream& ostr) const;

	bool mBoolAlpha;
	std::string mRealFormat;
	EFormatterOptions mOptions;
};


/** 
 * @class LLSDNotationFormatter
 * @brief Formatter which outputs the original notation format for LLSD.
 */
class LL_COMMON_API LLSDNotationFormatter : public LLSDFormatter
{
protected:
	/** 
	 * @brief Destructor
	 */
	virtual ~LLSDNotationFormatter();

public:
	/** 
	 * @brief Constructor
	 */
	LLSDNotationFormatter(bool boolAlpha=false, const std::string& realFormat="",
						  EFormatterOptions options=OPTIONS_PRETTY_BINARY);

	/** 
	 * @brief Helper static method to return a notation escaped string
	 *
	 * This method will return the notation escaped string, but not
	 * the surrounding serialization identifiers such as a double or
	 * single quote. It will be up to the caller to embed those as
	 * appropriate.
	 * @param in The raw, unescaped string.
	 * @return Returns an escaped string appropriate for serialization.
	 */
	static std::string escapeString(const std::string& in);

protected:
	/** 
	 * @brief Implementation to format the data. This is called recursively.
	 *
	 * @param data The data to write.
	 * @param ostr The destination stream for the data.
	 * @return Returns The number of LLSD objects formatted out
	 */
	S32 format_impl(const LLSD& data, std::ostream& ostr, EFormatterOptions options,
					U32 level) const override;
};


/** 
 * @class LLSDXMLFormatter
 * @brief Formatter which outputs the LLSD as XML.
 */
class LL_COMMON_API LLSDXMLFormatter : public LLSDFormatter
{
protected:
	/** 
	 * @brief Destructor
	 */
	virtual ~LLSDXMLFormatter();

public:
	/** 
	 * @brief Constructor
	 */
	LLSDXMLFormatter(bool boolAlpha=false, const std::string& realFormat="",
					 EFormatterOptions options=OPTIONS_PRETTY_BINARY);

	/** 
	 * @brief Helper static method to return an xml escaped string
	 *
	 * @param in A valid UTF-8 string.
	 * @return Returns an escaped string appropriate for serialization.
	 */
	static std::string escapeString(const std::string& in);

	/** 
	 * @brief Call this method to format an LLSD to a stream.
	 *
	 * @param data The data to write.
	 * @param ostr The destination stream for the data.
	 * @return Returns The number of LLSD objects formatted out
	 */
	S32 format(const LLSD& data, std::ostream& ostr, EFormatterOptions options) const override;

	// also pull down base-class format() method that isn't overridden
	using LLSDFormatter::format;

protected:
	/** 
	 * @brief Implementation to format the data. This is called recursively.
	 *
	 * @param data The data to write.
	 * @param ostr The destination stream for the data.
	 * @return Returns The number of LLSD objects formatted out
	 */
	S32 format_impl(const LLSD& data, std::ostream& ostr, EFormatterOptions options,
					U32 level) const override;
};


/** 
 * @class LLSDBinaryFormatter
 * @brief Formatter which outputs the LLSD as a binary notation format.
 *
 * The binary format is a compact and efficient representation of
 * structured data useful for when transmitting over a small data pipe
 * or when transmission frequency is very high.<br>
 *
 * The normal boolalpha and real format commands are ignored.<br>
 *
 * All integers are transmitted in network byte order. The format is:<br>
 * Undefined: '!'<br>
 * Boolean: character '1' for true character '0' for false<br>
 * Integer: 'i' + 4 bytes network byte order<br>
 * Real: 'r' + 8 bytes IEEE double<br>
 * UUID: 'u' + 16 byte unsigned integer<br>
 * String: 's' + 4 byte integer size + string<br>
 * Date: 'd' + 8 byte IEEE double for seconds since epoch<br>
 * URI: 'l' + 4 byte integer size + string uri<br>
 * Binary: 'b' + 4 byte integer size + binary data<br>
 * Array: '[' + 4 byte integer size  + all values + ']'<br>
 * Map: '{' + 4 byte integer size  every(key + value) + '}'<br>
 *  map keys are serialized as 'k' + 4 byte integer size + string
 */
class LL_COMMON_API LLSDBinaryFormatter : public LLSDFormatter
{
protected:
	/** 
	 * @brief Destructor
	 */
	virtual ~LLSDBinaryFormatter();

public:
	/** 
	 * @brief Constructor
	 */
	LLSDBinaryFormatter(bool boolAlpha=false, const std::string& realFormat="",
						EFormatterOptions options=OPTIONS_PRETTY_BINARY);

protected:
	/** 
	 * @brief Implementation to format the data. This is called recursively.
	 *
	 * @param data The data to write.
	 * @param ostr The destination stream for the data.
	 * @return Returns The number of LLSD objects formatted out
	 */
	S32 format_impl(const LLSD& data, std::ostream& ostr, EFormatterOptions options,
					U32 level) const override;

	/** 
	 * @brief Helper method to serialize strings
	 *
	 * This method serializes a network byte order size and the raw
	 * string contents.
	 * @param string The string to write.
	 * @param ostr The destination stream for the data.
	 */
	void formatString(const std::string& string, std::ostream& ostr) const;
};


/** 
 * @class LLSDNotationStreamFormatter
 * @brief Formatter which is specialized for use on streams which
 * outputs the original notation format for LLSD.
 *
 * This class is useful for doing inline stream operations. For example:
 *
 * <code>
 *  LLSD sd;<br>
 *  sd["foo"] = "bar";<br>
 *  std::stringstream params;<br>
 *	params << "[{'version':i1}," << LLSDOStreamer<LLSDNotationFormatter>(sd)
 *    << "]";
 *  </code>
 *
 * *NOTE - formerly this class inherited from its template parameter Formatter,
 * but all instantiations passed in LLRefCount subclasses.  This conflicted with
 * the auto allocation intended for this class template (demonstrated in the
 * example above).  -brad
 */
template <class Formatter>
class LLSDOStreamer
{
public:
	/** 
	 * @brief Constructor
	 */
	LLSDOStreamer(const LLSD& data,
				  LLSDFormatter::EFormatterOptions options=LLSDFormatter::OPTIONS_PRETTY_BINARY) :
		mSD(data), mOptions(options) {}

	/**
	 * @brief Stream operator.
	 *
	 * Use this inline during construction during a stream operation.
	 * @param str The destination stream for serialized output.
	 * @param The formatter which will output it's LLSD.
	 * @return Returns the stream passed in after streaming mSD.
	 */
	friend std::ostream& operator<<(
		std::ostream& out,
		const LLSDOStreamer<Formatter>& streamer)
	{
		LLPointer<Formatter> f = new Formatter;
		f->format(streamer.mSD, out, streamer.mOptions);
		return out;
	}

protected:
	LLSD mSD;
	LLSDFormatter::EFormatterOptions mOptions;
};

typedef LLSDOStreamer<LLSDNotationFormatter>	LLSDNotationStreamer;
typedef LLSDOStreamer<LLSDXMLFormatter>			LLSDXMLStreamer;

/** 
 * @class LLSDSerialize
 * @brief Serializer / deserializer for the various LLSD formats
 */
class LL_COMMON_API LLSDSerialize
{
public:
	enum ELLSD_Serialize
	{
        LLSD_BINARY, LLSD_XML, LLSD_NOTATION
	};

	/**
	 * @brief anonymouse enumeration for useful max_bytes constants.
	 */
	enum
	{
		// Setting an unlimited size is discouraged and should only be
		// used when reading cin or another stream source which does
		// not provide access to size.
		SIZE_UNLIMITED = -1,
	};

	/*
	 * Generic in/outs
	 */
	static void serialize(const LLSD& sd, std::ostream& str, ELLSD_Serialize,
						  LLSDFormatter::EFormatterOptions options=LLSDFormatter::OPTIONS_PRETTY_BINARY);

	/**
	 * @brief Examine a stream, and parse 1 sd object out based on contents.
	 *
	 * @param sd [out] The data found on the stream
	 * @param str The incoming stream
	 * @param max_bytes the maximum number of bytes to parse
	 * @return Returns true if the stream appears to contain valid data
	 */
	static bool deserialize(LLSD& sd, std::istream& str, llssize max_bytes);

	/*
	 * Notation Methods
	 */
	static S32 toNotation(const LLSD& sd, std::ostream& str)
	{
		LLPointer<LLSDNotationFormatter> f = new LLSDNotationFormatter;
		return f->format(sd, str, LLSDFormatter::OPTIONS_NONE);
	}
	static S32 toPrettyNotation(const LLSD& sd, std::ostream& str)
	{
		LLPointer<LLSDNotationFormatter> f = new LLSDNotationFormatter;
		return f->format(sd, str, LLSDFormatter::OPTIONS_PRETTY);
	}
	static S32 toPrettyBinaryNotation(const LLSD& sd, std::ostream& str)
	{
		LLPointer<LLSDNotationFormatter> f = new LLSDNotationFormatter;
		return f->format(sd, str,
						 LLSDFormatter::EFormatterOptions(LLSDFormatter::OPTIONS_PRETTY | 
														  LLSDFormatter::OPTIONS_PRETTY_BINARY));
	}
	static S32 fromNotation(LLSD& sd, std::istream& str, llssize max_bytes)
	{
		LLPointer<LLSDNotationParser> p = new LLSDNotationParser;
		return p->parse(str, sd, max_bytes);
	}
	static LLSD fromNotation(std::istream& str, llssize max_bytes)
	{
		LLPointer<LLSDNotationParser> p = new LLSDNotationParser;
		LLSD sd;
		(void)p->parse(str, sd, max_bytes);
		return sd;
	}
	
	/*
	 * XML Methods
	 */
	static S32 toXML(const LLSD& sd, std::ostream& str)
	{
		LLPointer<LLSDXMLFormatter> f = new LLSDXMLFormatter;
		return f->format(sd, str, LLSDFormatter::OPTIONS_NONE);
	}
	static S32 toPrettyXML(const LLSD& sd, std::ostream& str)
	{
		LLPointer<LLSDXMLFormatter> f = new LLSDXMLFormatter;
		return f->format(sd, str, LLSDFormatter::OPTIONS_PRETTY);
	}

	static S32 fromXMLEmbedded(LLSD& sd, std::istream& str, bool emit_errors=true)
	{
		// no need for max_bytes since xml formatting is not
		// subvertable by bad sizes.
		LLPointer<LLSDXMLParser> p = new LLSDXMLParser(emit_errors);
		return p->parse(str, sd, LLSDSerialize::SIZE_UNLIMITED);
	}
	// Line oriented parser, 30% faster than fromXML(), but can
	// only be used when you know you have the complete XML
	// document available in the stream.
	static S32 fromXMLDocument(LLSD& sd, std::istream& str, bool emit_errors=true)
	{
		LLPointer<LLSDXMLParser> p = new LLSDXMLParser(emit_errors);
		return p->parseLines(str, sd);
	}
	static S32 fromXML(LLSD& sd, std::istream& str, bool emit_errors=true)
	{
		return fromXMLEmbedded(sd, str, emit_errors);
//		return fromXMLDocument(sd, str, emit_errors);
	}

	/*
	 * Binary Methods
	 */
	static S32 toBinary(const LLSD& sd, std::ostream& str)
	{
		LLPointer<LLSDBinaryFormatter> f = new LLSDBinaryFormatter;
		return f->format(sd, str, LLSDFormatter::OPTIONS_NONE);
	}
	static S32 fromBinary(LLSD& sd, std::istream& str, llssize max_bytes, S32 max_depth = -1)
	{
		LLPointer<LLSDBinaryParser> p = new LLSDBinaryParser;
		return p->parse(str, sd, max_bytes, max_depth);
	}
	static LLSD fromBinary(std::istream& str, llssize max_bytes, S32 max_depth = -1)
	{
		LLPointer<LLSDBinaryParser> p = new LLSDBinaryParser;
		LLSD sd;
		(void)p->parse(str, sd, max_bytes, max_depth);
		return sd;
	}
};

class LL_COMMON_API LLUZipHelper : public LLRefCount
{
public:
    typedef enum e_zip_result
    {
        ZR_OK = 0,
        ZR_MEM_ERROR,
        ZR_SIZE_ERROR,
        ZR_DATA_ERROR,
        ZR_PARSE_ERROR,
		ZR_BUFFER_ERROR,
		ZR_VERSION_ERROR
    } EZipRresult;
    // return OK or reason for failure
    static EZipRresult unzip_llsd(LLSD& data, std::istream& is, S32 size);
	static EZipRresult unzip_llsd(LLSD& data, const U8* in, S32 size);
};

//dirty little zip functions -- yell at davep
LL_COMMON_API std::string zip_llsd(LLSD& data);


LL_COMMON_API U8* unzip_llsdNavMesh( bool& valid, size_t& outsize,std::istream& is, S32 size);
// <FS:Beq pp Rye> Add non-allocating variants of unzip_llsd	
LL_COMMON_API U8* unzip_llsdNavMesh(bool& valid, unsigned int& outsize, const U8* in, S32 size);

// returns a pointer to the array or past the array if the deprecated header exists
<<<<<<< HEAD
LL_COMMON_API char* strip_deprecated_header(char* in, llssize& cur_size, llssize* header_size = nullptr);
// </FS:Beq>
=======
LL_COMMON_API char* strip_deprecated_header(char* in, U32& cur_size, U32* header_size = nullptr);
>>>>>>> 0d72cb7f
#endif // LL_LLSDSERIALIZE_H<|MERGE_RESOLUTION|>--- conflicted
+++ resolved
@@ -875,10 +875,5 @@
 LL_COMMON_API U8* unzip_llsdNavMesh(bool& valid, unsigned int& outsize, const U8* in, S32 size);
 
 // returns a pointer to the array or past the array if the deprecated header exists
-<<<<<<< HEAD
 LL_COMMON_API char* strip_deprecated_header(char* in, llssize& cur_size, llssize* header_size = nullptr);
-// </FS:Beq>
-=======
-LL_COMMON_API char* strip_deprecated_header(char* in, U32& cur_size, U32* header_size = nullptr);
->>>>>>> 0d72cb7f
 #endif // LL_LLSDSERIALIZE_H