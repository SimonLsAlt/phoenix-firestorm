/**
 * @file llmemory.h
 * @brief Memory allocation/deallocation header-stuff goes here.
 *
 * $LicenseInfo:firstyear=2002&license=viewerlgpl$
 * Second Life Viewer Source Code
 * Copyright (C) 2010, Linden Research, Inc.
 *
 * This library is free software; you can redistribute it and/or
 * modify it under the terms of the GNU Lesser General Public
 * License as published by the Free Software Foundation;
 * version 2.1 of the License only.
 *
 * This library is distributed in the hope that it will be useful,
 * but WITHOUT ANY WARRANTY; without even the implied warranty of
 * MERCHANTABILITY or FITNESS FOR A PARTICULAR PURPOSE.  See the GNU
 * Lesser General Public License for more details.
 *
 * You should have received a copy of the GNU Lesser General Public
 * License along with this library; if not, write to the Free Software
 * Foundation, Inc., 51 Franklin Street, Fifth Floor, Boston, MA  02110-1301  USA
 *
 * Linden Research, Inc., 945 Battery Street, San Francisco, CA  94111  USA
 * $/LicenseInfo$
 */
#ifndef LLMEMORY_H
#define LLMEMORY_H

#include "linden_common.h"
#include "llunits.h"
#if !LL_WINDOWS
#include <stdint.h>
#endif

class LLMutex ;

#if LL_WINDOWS && LL_DEBUG
#define LL_CHECK_MEMORY llassert(_CrtCheckMemory());
#else
#define LL_CHECK_MEMORY 
#endif


#if LL_WINDOWS
#define LL_ALIGN_OF __alignof
#else
#define LL_ALIGN_OF __align_of__
#endif

#if LL_WINDOWS
#define LL_DEFAULT_HEAP_ALIGN 8
#elif LL_DARWIN
#define LL_DEFAULT_HEAP_ALIGN 16
#elif LL_LINUX
#define LL_DEFAULT_HEAP_ALIGN 8
#endif


LL_COMMON_API void ll_assert_aligned_func(uintptr_t ptr,U32 alignment);

#ifdef SHOW_ASSERT
#define ll_assert_aligned(ptr,alignment) ll_assert_aligned_func(reinterpret_cast<uintptr_t>(ptr),((U32)alignment))
#else
#define ll_assert_aligned(ptr,alignment)
#endif

#include <xmmintrin.h>

template <typename T> T* LL_NEXT_ALIGNED_ADDRESS(T* address) 
{ 
	return reinterpret_cast<T*>(
		(reinterpret_cast<uintptr_t>(address) + 0xF) & ~0xF);
}

template <typename T> T* LL_NEXT_ALIGNED_ADDRESS_64(T* address) 
{ 
	return reinterpret_cast<T*>(
		(reinterpret_cast<uintptr_t>(address) + 0x3F) & ~0x3F);
}

#if LL_LINUX || LL_DARWIN

#define			LL_ALIGN_PREFIX(x)
#define			LL_ALIGN_POSTFIX(x)		__attribute__((aligned(x)))

#elif LL_WINDOWS

#define			LL_ALIGN_PREFIX(x)		__declspec(align(x))
#define			LL_ALIGN_POSTFIX(x)

#else
#error "LL_ALIGN_PREFIX and LL_ALIGN_POSTFIX undefined"
#endif

#define LL_ALIGN_16(var) LL_ALIGN_PREFIX(16) var LL_ALIGN_POSTFIX(16)


inline void* ll_aligned_malloc_fallback( size_t size, int align )
{
#if defined(LL_WINDOWS)
	return _aligned_malloc(size, align);
#else
	void* mem = malloc( size + (align - 1) + sizeof(void*) );
	char* aligned = ((char*)mem) + sizeof(void*);
	aligned += align - ((uintptr_t)aligned & (align - 1));

	((void**)aligned)[-1] = mem;
	return aligned;
#endif
}

inline void ll_aligned_free_fallback( void* ptr )
{
#if defined(LL_WINDOWS)
	_aligned_free(ptr);
#else
	if (ptr)
	{
		free( ((void**)ptr)[-1] );
	}
#endif
}

#if !LL_USE_TCMALLOC
inline void* ll_aligned_malloc_16(size_t size) // returned hunk MUST be freed with ll_aligned_free_16().
{
#if defined(LL_WINDOWS)
	return _aligned_malloc(size, 16);
#elif defined(LL_DARWIN)
	return malloc(size); // default osx malloc is 16 byte aligned.
#else
	void *rtn;
	if (LL_LIKELY(0 == posix_memalign(&rtn, 16, size)))
		return rtn;
	else // bad alignment requested, or out of memory
		return NULL;
#endif
}

inline void ll_aligned_free_16(void *p)
{
#if defined(LL_WINDOWS)
	_aligned_free(p);
#elif defined(LL_DARWIN)
	return free(p);
#else
	free(p); // posix_memalign() is compatible with heap deallocator
#endif
}

inline void* ll_aligned_realloc_16(void* ptr, size_t size, size_t old_size) // returned hunk MUST be freed with ll_aligned_free_16().
{
#if defined(LL_WINDOWS)
	return _aligned_realloc(ptr, size, 16);
#elif defined(LL_DARWIN)
	return realloc(ptr,size); // default osx malloc is 16 byte aligned.
#else
	//FIXME: memcpy is SLOW
	void* ret = ll_aligned_malloc_16(size);
	if (ptr)
	{
		if (ret)
		{
			// Only copy the size of the smallest memory block to avoid memory corruption.
			memcpy(ret, ptr, llmin(old_size, size));
		}
		ll_aligned_free_16(ptr);
	}
	return ret;
#endif
}

#else // USE_TCMALLOC
// ll_aligned_foo_16 are not needed with tcmalloc
#define ll_aligned_malloc_16 malloc
#define ll_aligned_realloc_16(a,b,c) realloc(a,b)
#define ll_aligned_free_16 free
#endif // USE_TCMALLOC

inline void* ll_aligned_malloc_32(size_t size) // returned hunk MUST be freed with ll_aligned_free_32().
{
#if defined(LL_WINDOWS)
	return _aligned_malloc(size, 32);
#elif defined(LL_DARWIN)
	return ll_aligned_malloc_fallback( size, 32 );
#else
	void *rtn;
	if (LL_LIKELY(0 == posix_memalign(&rtn, 32, size)))
		return rtn;
	else // bad alignment requested, or out of memory
		return NULL;
#endif
}

inline void ll_aligned_free_32(void *p)
{
#if defined(LL_WINDOWS)
	_aligned_free(p);
#elif defined(LL_DARWIN)
	ll_aligned_free_fallback( p );
#else
	free(p); // posix_memalign() is compatible with heap deallocator
#endif
}

<<<<<<< HEAD
=======
// general purpose dispatch functions that are forced inline so they can compile down to a single call
template<size_t ALIGNMENT>
LL_FORCE_INLINE void* ll_aligned_malloc(size_t size)
{
	if (LL_DEFAULT_HEAP_ALIGN % ALIGNMENT == 0)
	{
		return malloc(size);
	}
	else if (ALIGNMENT == 16)
	{
		return ll_aligned_malloc_16(size);
	}
	else if (ALIGNMENT == 32)
	{
		return ll_aligned_malloc_32(size);
	}
	else
	{
		return ll_aligned_malloc_fallback(size, ALIGNMENT);
	}
}

template<size_t ALIGNMENT>
LL_FORCE_INLINE void ll_aligned_free(void* ptr)
{
	if (ALIGNMENT == LL_DEFAULT_HEAP_ALIGN)
	{
		free(ptr);
	}
	else if (ALIGNMENT == 16)
	{
		ll_aligned_free_16(ptr);
	}
	else if (ALIGNMENT == 32)
	{
		return ll_aligned_free_32(ptr);
	}
	else
	{
		return ll_aligned_free_fallback(ptr);
	}
}

>>>>>>> d0ef02c2
// Copy words 16-byte blocks from src to dst. Source and destination MUST NOT OVERLAP. 
// Source and dest must be 16-byte aligned and size must be multiple of 16.
//
inline void ll_memcpy_nonaliased_aligned_16(char* __restrict dst, const char* __restrict src, size_t bytes)
{
	assert(src != NULL);
	assert(dst != NULL);
	assert(bytes > 0);
	assert((bytes % sizeof(F32))== 0); 
	ll_assert_aligned(src,16);
	ll_assert_aligned(dst,16);
	assert((src < dst) ? ((src + bytes) < dst) : ((dst + bytes) < src));
	// assert(bytes%16==0);

	char* end = dst + bytes;

	if (bytes > 64)
	{

		// Find start of 64b aligned area within block
		//
		void* begin_64 = LL_NEXT_ALIGNED_ADDRESS_64(dst);
		
		//at least 64 bytes before the end of the destination, switch to 16 byte copies
		void* end_64 = end-64;
	
		// Prefetch the head of the 64b area now
		//
		_mm_prefetch((char*)begin_64, _MM_HINT_NTA);
		_mm_prefetch((char*)begin_64 + 64, _MM_HINT_NTA);
		_mm_prefetch((char*)begin_64 + 128, _MM_HINT_NTA);
		_mm_prefetch((char*)begin_64 + 192, _MM_HINT_NTA);
	
		// Copy 16b chunks until we're 64b aligned
		//
		while (dst < begin_64)
		{

			_mm_store_ps((F32*)dst, _mm_load_ps((F32*)src));
			dst += 16;
			src += 16;
		}
	
		// Copy 64b chunks up to your tail
		//
		// might be good to shmoo the 512b prefetch offset
		// (characterize performance for various values)
		//
		while (dst < end_64)
		{
			_mm_prefetch((char*)src + 512, _MM_HINT_NTA);
			_mm_prefetch((char*)dst + 512, _MM_HINT_NTA);
			_mm_store_ps((F32*)dst, _mm_load_ps((F32*)src));
			_mm_store_ps((F32*)(dst + 16), _mm_load_ps((F32*)(src + 16)));
			_mm_store_ps((F32*)(dst + 32), _mm_load_ps((F32*)(src + 32)));
			_mm_store_ps((F32*)(dst + 48), _mm_load_ps((F32*)(src + 48)));
			dst += 64;
			src += 64;
		}
	}


	// <FS:ND> There is no guarantee that the remaining about of bytes left is a number of 16. If that's not the case using copy4a will overwrite and trash memory behind the end of dst

	// <FS:ND> 2014-04-06: This still applies, placing a llassert_always( 0 == (bytes%16)) right after login.

	// Copy remainder 16b tail chunks (or ALL 16b chunks for sub-64b copies)
	//
	// while (dst < end)
	// {
	// 	_mm_store_ps((F32*)dst, _mm_load_ps((F32*)src));
	// 	dst += 16;
	// 	src += 16;
	// }

	bytes = (U8*)end-(U8*)dst;
	if( bytes > 0 )
		memcpy( dst, src, bytes );

	// </FS:ND>

}

#ifndef __DEBUG_PRIVATE_MEM__
#define __DEBUG_PRIVATE_MEM__  0
#endif

class LL_COMMON_API LLMemory
{
public:
	static void initClass();
	static void cleanupClass();
	static void freeReserve();
	// Return the resident set size of the current process, in bytes.
	// Return value is zero if not known.
	static U64 getCurrentRSS();
	static U32 getWorkingSetSize();
	static void* tryToAlloc(void* address, U32 size);
	static void initMaxHeapSizeGB(F32Gigabytes max_heap_size, BOOL prevent_heap_failure);
	static void updateMemoryInfo() ;
	static void logMemoryInfo(BOOL update = FALSE);
	static bool isMemoryPoolLow();

	static U32Kilobytes getAvailableMemKB() ;
	static U32Kilobytes getMaxMemKB() ;
	static U32Kilobytes getAllocatedMemKB() ;
private:
	static char* reserveMem;
	static U32Kilobytes sAvailPhysicalMemInKB ;
	static U32Kilobytes sMaxPhysicalMemInKB ;
	static U32Kilobytes sAllocatedMemInKB;
	static U32Kilobytes sAllocatedPageSizeInKB ;

	static U32Kilobytes sMaxHeapSizeInKB;
	static BOOL sEnableMemoryFailurePrevention;
};

//
//class LLPrivateMemoryPool defines a private memory pool for an application to use, so the application does not
//need to access the heap directly fro each memory allocation. Throught this, the allocation speed is faster, 
//and reduces virtaul address space gragmentation problem.
//Note: this class is thread-safe by passing true to the constructor function. However, you do not need to do this unless
//you are sure the memory allocation and de-allocation will happen in different threads. To make the pool thread safe
//increases allocation and deallocation cost.
//
class LL_COMMON_API LLPrivateMemoryPool
{
	friend class LLPrivateMemoryPoolManager ;

public:
	class LL_COMMON_API LLMemoryBlock //each block is devided into slots uniformly
	{
	public: 
		LLMemoryBlock() ;
		~LLMemoryBlock() ;

		void init(char* buffer, U32 buffer_size, U32 slot_size) ;
		void setBuffer(char* buffer, U32 buffer_size) ;

		char* allocate() ;
		void  freeMem(void* addr) ;

		bool empty() {return !mAllocatedSlots;}
		bool isFull() {return mAllocatedSlots == mTotalSlots;}
		bool isFree() {return !mTotalSlots;}

		U32  getSlotSize()const {return mSlotSize;}
		U32  getTotalSlots()const {return mTotalSlots;}
		U32  getBufferSize()const {return mBufferSize;}
		char* getBuffer() const {return mBuffer;}

		//debug use
		void resetBitMap() ;
	private:
		char* mBuffer;
		U32   mSlotSize ; //when the block is not initialized, it is the buffer size.
		U32   mBufferSize ;
		U32   mUsageBits ;
		U8    mTotalSlots ;
		U8    mAllocatedSlots ;
		U8    mDummySize ; //size of extra bytes reserved for mUsageBits.

	public:
		LLMemoryBlock* mPrev ;
		LLMemoryBlock* mNext ;
		LLMemoryBlock* mSelf ;

		struct CompareAddress
		{
			bool operator()(const LLMemoryBlock* const& lhs, const LLMemoryBlock* const& rhs)
			{
				//return (U32)lhs->getBuffer() < (U32)rhs->getBuffer();
				//<ND/> 64 bit fix
				return reinterpret_cast<unsigned char*>(lhs->getBuffer()) < reinterpret_cast<unsigned char*>(rhs->getBuffer());
			}
		};
	};

	class LL_COMMON_API LLMemoryChunk //is divided into memory blocks.
	{
	public:
		LLMemoryChunk() ;
		~LLMemoryChunk() ;

		void init(char* buffer, U32 buffer_size, U32 min_slot_size, U32 max_slot_size, U32 min_block_size, U32 max_block_size) ;
		void setBuffer(char* buffer, U32 buffer_size) ;

		bool empty() ;
		
		char* allocate(U32 size) ;
		void  freeMem(void* addr) ;

		char* getBuffer() const {return mBuffer;}
		U32 getBufferSize() const {return mBufferSize;}
		U32 getAllocatedSize() const {return mAlloatedSize;}

		bool containsAddress(const char* addr) const;

		static U32 getMaxOverhead(U32 data_buffer_size, U32 min_slot_size, 
													   U32 max_slot_size, U32 min_block_size, U32 max_block_size) ;
	
		void dump() ;

	private:
//		U32 getPageIndex(U32 addr) ;
		U32 getPageIndex(void* addr) ; // <ND/> 64 bit fix
		U32 getBlockLevel(U32 size) ;
		U16 getPageLevel(U32 size) ;
		LLMemoryBlock* addBlock(U32 blk_idx) ;
		void popAvailBlockList(U32 blk_idx) ;
		void addToFreeSpace(LLMemoryBlock* blk) ;
		void removeFromFreeSpace(LLMemoryBlock* blk) ;
		void removeBlock(LLMemoryBlock* blk) ;
		void addToAvailBlockList(LLMemoryBlock* blk) ;
		U32  calcBlockSize(U32 slot_size);
		LLMemoryBlock* createNewBlock(LLMemoryBlock* blk, U32 buffer_size, U32 slot_size, U32 blk_idx) ;

	private:
		LLMemoryBlock** mAvailBlockList ;//256 by mMinSlotSize
		LLMemoryBlock** mFreeSpaceList;
		LLMemoryBlock*  mBlocks ; //index of blocks by address.
		
		char* mBuffer ;
		U32   mBufferSize ;
		char* mDataBuffer ;
		char* mMetaBuffer ;
		U32   mMinBlockSize ;
		U32   mMinSlotSize ;
		U32   mMaxSlotSize ;
		U32   mAlloatedSize ;
		U16   mBlockLevels;
		U16   mPartitionLevels;

	public:
		//form a linked list
		LLMemoryChunk* mNext ;
		LLMemoryChunk* mPrev ;
	} ;

private:
	LLPrivateMemoryPool(S32 type, U32 max_pool_size) ;
	~LLPrivateMemoryPool() ;

	char *allocate(U32 size) ;
	void  freeMem(void* addr) ;
	
	void  dump() ;
	U32   getTotalAllocatedSize() ;
	U32   getTotalReservedSize() {return mReservedPoolSize;}
	S32   getType() const {return mType; }
	bool  isEmpty() const {return !mNumOfChunks; }

private:
	void lock() ;
	void unlock() ;	
	S32 getChunkIndex(U32 size) ;
	LLMemoryChunk*  addChunk(S32 chunk_index) ;
	bool checkSize(U32 asked_size) ;
	void removeChunk(LLMemoryChunk* chunk) ;
	U16  findHashKey(const char* addr);
	void addToHashTable(LLMemoryChunk* chunk) ;
	void removeFromHashTable(LLMemoryChunk* chunk) ;
	void rehash() ;
	bool fillHashTable(U16 start, U16 end, LLMemoryChunk* chunk) ;
	LLMemoryChunk* findChunk(const char* addr) ;

	void destroyPool() ;

public:
	enum
	{
		SMALL_ALLOCATION = 0, //from 8 bytes to 2KB(exclusive), page size 2KB, max chunk size is 4MB.
		MEDIUM_ALLOCATION,    //from 2KB to 512KB(exclusive), page size 32KB, max chunk size 4MB
		LARGE_ALLOCATION,     //from 512KB to 4MB(inclusive), page size 64KB, max chunk size 16MB
		SUPER_ALLOCATION      //allocation larger than 4MB.
	};

	enum
	{
		STATIC = 0 ,       //static pool(each alllocation stays for a long time) without threading support
		VOLATILE,          //Volatile pool(each allocation stays for a very short time) without threading support
		STATIC_THREADED,   //static pool with threading support
		VOLATILE_THREADED, //volatile pool with threading support
		MAX_TYPES
	}; //pool types

private:
	LLMutex* mMutexp ;
	U32  mMaxPoolSize;
	U32  mReservedPoolSize ;	

	LLMemoryChunk* mChunkList[SUPER_ALLOCATION] ; //all memory chunks reserved by this pool, sorted by address	
	U16 mNumOfChunks ;
	U16 mHashFactor ;

	S32 mType ;

	class LLChunkHashElement
	{
	public:
		LLChunkHashElement() {mFirst = NULL ; mSecond = NULL ;}

		bool add(LLMemoryChunk* chunk) ;
		void remove(LLMemoryChunk* chunk) ;
		LLMemoryChunk* findChunk(const char* addr) ;

		bool empty() {return !mFirst && !mSecond; }
		bool full()  {return mFirst && mSecond; }
		bool hasElement(LLMemoryChunk* chunk) {return mFirst == chunk || mSecond == chunk;}

	private:
		LLMemoryChunk* mFirst ;
		LLMemoryChunk* mSecond ;
	};
	std::vector<LLChunkHashElement> mChunkHashList ;
};

class LL_COMMON_API LLPrivateMemoryPoolManager
{
private:
	LLPrivateMemoryPoolManager(BOOL enabled, U32 max_pool_size) ;
	~LLPrivateMemoryPoolManager() ;

public:	
	static LLPrivateMemoryPoolManager* getInstance() ;
	static void initClass(BOOL enabled, U32 pool_size) ;
	static void destroyClass() ;

	LLPrivateMemoryPool* newPool(S32 type) ;
	void deletePool(LLPrivateMemoryPool* pool) ;

private:	
	std::vector<LLPrivateMemoryPool*> mPoolList ;	
	U32  mMaxPrivatePoolSize;

	static LLPrivateMemoryPoolManager* sInstance ;
	static BOOL sPrivatePoolEnabled;
	static std::vector<LLPrivateMemoryPool*> sDanglingPoolList ;
public:
	//debug and statistics info.
	void updateStatistics() ;

	U32 mTotalReservedSize ;
	U32 mTotalAllocatedSize ;

public:
#if __DEBUG_PRIVATE_MEM__
	static char* allocate(LLPrivateMemoryPool* poolp, U32 size, const char* function, const int line) ;	
	
	typedef std::map<char*, std::string> mem_allocation_info_t ;
	static mem_allocation_info_t sMemAllocationTracker;
#else
	static char* allocate(LLPrivateMemoryPool* poolp, U32 size) ;	
#endif
	static void  freeMem(LLPrivateMemoryPool* poolp, void* addr) ;
};

//-------------------------------------------------------------------------------------
#if __DEBUG_PRIVATE_MEM__
#define ALLOCATE_MEM(poolp, size) LLPrivateMemoryPoolManager::allocate((poolp), (size), __FUNCTION__, __LINE__)
#else
#define ALLOCATE_MEM(poolp, size) LLPrivateMemoryPoolManager::allocate((poolp), (size))
#endif
#define FREE_MEM(poolp, addr) LLPrivateMemoryPoolManager::freeMem((poolp), (addr))
//-------------------------------------------------------------------------------------

//
//the below singleton is used to test the private memory pool.
//
#if 0
class LL_COMMON_API LLPrivateMemoryPoolTester
{
private:
	LLPrivateMemoryPoolTester() ;
	~LLPrivateMemoryPoolTester() ;

public:
	static LLPrivateMemoryPoolTester* getInstance() ;
	static void destroy() ;

	void run(S32 type) ;	

private:
	void correctnessTest() ;
	void performanceTest() ;
	void fragmentationtest() ;

	void test(U32 min_size, U32 max_size, U32 stride, U32 times, bool random_deletion, bool output_statistics) ;
	void testAndTime(U32 size, U32 times) ;

#if 0
public:
	void* operator new(size_t size)
	{
		return (void*)sPool->allocate(size) ;
	}
    void  operator delete(void* addr)
	{
		sPool->freeMem(addr) ;
	}
	void* operator new[](size_t size)
	{
		return (void*)sPool->allocate(size) ;
	}
    void  operator delete[](void* addr)
	{
		sPool->freeMem(addr) ;
	}
#endif

private:
	static LLPrivateMemoryPoolTester* sInstance;
	static LLPrivateMemoryPool* sPool ;
	static LLPrivateMemoryPool* sThreadedPool ;
};
#if 0
//static
void* LLPrivateMemoryPoolTester::operator new(size_t size)
{
	return (void*)sPool->allocate(size) ;
}

//static
void  LLPrivateMemoryPoolTester::operator delete(void* addr)
{
	sPool->free(addr) ;
}

//static
void* LLPrivateMemoryPoolTester::operator new[](size_t size)
{
	return (void*)sPool->allocate(size) ;
}

//static
void  LLPrivateMemoryPoolTester::operator delete[](void* addr)
{
	sPool->free(addr) ;
}
#endif
#endif
// LLRefCount moved to llrefcount.h

// LLPointer moved to llpointer.h

// LLSafeHandle moved to llsafehandle.h

// LLSingleton moved to llsingleton.h




#endif<|MERGE_RESOLUTION|>--- conflicted
+++ resolved
@@ -203,8 +203,6 @@
 #endif
 }
 
-<<<<<<< HEAD
-=======
 // general purpose dispatch functions that are forced inline so they can compile down to a single call
 template<size_t ALIGNMENT>
 LL_FORCE_INLINE void* ll_aligned_malloc(size_t size)
@@ -247,8 +245,6 @@
 		return ll_aligned_free_fallback(ptr);
 	}
 }
-
->>>>>>> d0ef02c2
 // Copy words 16-byte blocks from src to dst. Source and destination MUST NOT OVERLAP. 
 // Source and dest must be 16-byte aligned and size must be multiple of 16.
 //
