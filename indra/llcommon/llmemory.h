--- conflicted
+++ resolved
@@ -1,432 +1,418 @@
-/**
- * @file llmemory.h
- * @brief Memory allocation/deallocation header-stuff goes here.
- *
- * $LicenseInfo:firstyear=2002&license=viewerlgpl$
- * Second Life Viewer Source Code
- * Copyright (C) 2010, Linden Research, Inc.
- *
- * This library is free software; you can redistribute it and/or
- * modify it under the terms of the GNU Lesser General Public
- * License as published by the Free Software Foundation;
- * version 2.1 of the License only.
- *
- * This library is distributed in the hope that it will be useful,
- * but WITHOUT ANY WARRANTY; without even the implied warranty of
- * MERCHANTABILITY or FITNESS FOR A PARTICULAR PURPOSE.  See the GNU
- * Lesser General Public License for more details.
- *
- * You should have received a copy of the GNU Lesser General Public
- * License along with this library; if not, write to the Free Software
- * Foundation, Inc., 51 Franklin Street, Fifth Floor, Boston, MA  02110-1301  USA
- *
- * Linden Research, Inc., 945 Battery Street, San Francisco, CA  94111  USA
- * $/LicenseInfo$
- */
-#ifndef LLMEMORY_H
-#define LLMEMORY_H
-
-#include "linden_common.h"
-#include "llunits.h"
-#include "stdtypes.h"
-#if !LL_WINDOWS
-#include <stdint.h>
-#endif
-
-class LLMutex ;
-
-#if LL_WINDOWS && LL_DEBUG
-#define LL_CHECK_MEMORY llassert(_CrtCheckMemory());
-#else
-#define LL_CHECK_MEMORY
-#endif
-
-
-#if LL_WINDOWS
-#define LL_ALIGN_OF __alignof
-#else
-#define LL_ALIGN_OF __align_of__
-#endif
-
-#if LL_WINDOWS
-#define LL_DEFAULT_HEAP_ALIGN 8
-#elif LL_DARWIN
-#define LL_DEFAULT_HEAP_ALIGN 16
-#elif LL_LINUX
-#define LL_DEFAULT_HEAP_ALIGN 8
-#endif
-
-
-LL_COMMON_API void ll_assert_aligned_func(uintptr_t ptr,U32 alignment);
-
-#ifdef SHOW_ASSERT
-// This is incredibly expensive - in profiling Windows RWD builds, 30%
-// of CPU time was in aligment checks.
-//#define ASSERT_ALIGNMENT
-#endif
-
-#ifdef ASSERT_ALIGNMENT
-#define ll_assert_aligned(ptr,alignment) ll_assert_aligned_func(uintptr_t(ptr),((U32)alignment))
-#else
-#define ll_assert_aligned(ptr,alignment)
-#endif
-
-#include <xmmintrin.h>
-
-template <typename T> T* LL_NEXT_ALIGNED_ADDRESS(T* address)
-{
-    return reinterpret_cast<T*>(
-        (uintptr_t(address) + 0xF) & ~0xF);
-}
-
-template <typename T> T* LL_NEXT_ALIGNED_ADDRESS_64(T* address)
-{
-    return reinterpret_cast<T*>(
-        (uintptr_t(address) + 0x3F) & ~0x3F);
-}
-
-#if LL_LINUX || LL_DARWIN
-
-#define         LL_ALIGN_PREFIX(x)
-#define         LL_ALIGN_POSTFIX(x)     __attribute__((aligned(x)))
-
-#elif LL_WINDOWS
-
-#define         LL_ALIGN_PREFIX(x)      __declspec(align(x))
-#define         LL_ALIGN_POSTFIX(x)
-
-#else
-#error "LL_ALIGN_PREFIX and LL_ALIGN_POSTFIX undefined"
-#endif
-
-#define LL_ALIGN_16(var) LL_ALIGN_PREFIX(16) var LL_ALIGN_POSTFIX(16)
-
-#define LL_ALIGN_NEW                        \
-public:                                     \
-    void* operator new(size_t size)         \
-    {                                       \
-        return ll_aligned_malloc_16(size);  \
-    }                                       \
-                                            \
-    void operator delete(void* ptr)         \
-    {                                       \
-        ll_aligned_free_16(ptr);            \
-    }                                       \
-                                            \
-    void* operator new[](size_t size)       \
-    {                                       \
-        return ll_aligned_malloc_16(size);  \
-    }                                       \
-                                            \
-    void operator delete[](void* ptr)       \
-    {                                       \
-        ll_aligned_free_16(ptr);            \
-    }
-
-
-//------------------------------------------------------------------------------------------------
-//------------------------------------------------------------------------------------------------
-    // for enable buffer overrun detection predefine LL_DEBUG_BUFFER_OVERRUN in current library
-    // change preprocessor code to: #if 1 && defined(LL_WINDOWS)
-
-#if 0 && defined(LL_WINDOWS)
-    void* ll_aligned_malloc_fallback( size_t size, int align );
-    void ll_aligned_free_fallback( void* ptr );
-//------------------------------------------------------------------------------------------------
-#else
-    inline void* ll_aligned_malloc_fallback( size_t size, int align )
-    {
-        LL_PROFILE_ZONE_SCOPED_CATEGORY_MEMORY;
-    #if defined(LL_WINDOWS)
-        void* ret = _aligned_malloc(size, align);
-    #else
-        char* aligned = NULL;
-        void* mem = malloc( size + (align - 1) + sizeof(void*) );
-        if (mem)
-        {
-            aligned = ((char*)mem) + sizeof(void*);
-            aligned += align - ((uintptr_t)aligned & (align - 1));
-
-            ((void**)aligned)[-1] = mem;
-        }
-        void* ret = aligned;
-    #endif
-        LL_PROFILE_ALLOC(ret, size);
-        return ret;
-    }
-
-    inline void ll_aligned_free_fallback( void* ptr )
-    {
-        LL_PROFILE_ZONE_SCOPED_CATEGORY_MEMORY;
-        LL_PROFILE_FREE(ptr);
-    #if defined(LL_WINDOWS)
-        _aligned_free(ptr);
-    #else
-        if (ptr)
-        {
-            free( ((void**)ptr)[-1] );
-        }
-    #endif
-    }
-#endif
-//------------------------------------------------------------------------------------------------
-//------------------------------------------------------------------------------------------------
-
-inline void* ll_aligned_malloc_16(size_t size) // returned hunk MUST be freed with ll_aligned_free_16().
-{
-    LL_PROFILE_ZONE_SCOPED_CATEGORY_MEMORY;
-#if defined(LL_WINDOWS)
-    void* ret = _aligned_malloc(size, 16);
-#elif defined(LL_DARWIN)
-    void* ret = malloc(size); // default osx malloc is 16 byte aligned.
-#else
-    void *ret;
-    if (0 != posix_memalign(&ret, 16, size))
-        return nullptr;
-#endif
-    LL_PROFILE_ALLOC(ret, size);
-    return ret;
-}
-
-inline void ll_aligned_free_16(void *p)
-{
-    LL_PROFILE_ZONE_SCOPED_CATEGORY_MEMORY;
-    LL_PROFILE_FREE(p);
-#if defined(LL_WINDOWS)
-    _aligned_free(p);
-#elif defined(LL_DARWIN)
-    return free(p);
-#else
-    free(p); // posix_memalign() is compatible with heap deallocator
-#endif
-}
-
-inline void* ll_aligned_realloc_16(void* ptr, size_t size, size_t old_size) // returned hunk MUST be freed with ll_aligned_free_16().
-{
-    LL_PROFILE_ZONE_SCOPED_CATEGORY_MEMORY;
-    LL_PROFILE_FREE(ptr);
-#if defined(LL_WINDOWS)
-    void* ret = _aligned_realloc(ptr, size, 16);
-#elif defined(LL_DARWIN)
-    void* ret = realloc(ptr,size); // default osx malloc is 16 byte aligned.
-#else
-    //FIXME: memcpy is SLOW
-    void* ret = ll_aligned_malloc_16(size);
-    if (ptr)
-    {
-        if (ret)
-        {
-            // Only copy the size of the smallest memory block to avoid memory corruption.
-            memcpy(ret, ptr, llmin(old_size, size));
-        }
-        ll_aligned_free_16(ptr);
-    }
-#endif
-    LL_PROFILE_ALLOC(ptr, size);
-    return ret;
-}
-
-inline void* ll_aligned_malloc_32(size_t size) // returned hunk MUST be freed with ll_aligned_free_32().
-{
-    LL_PROFILE_ZONE_SCOPED_CATEGORY_MEMORY;
-#if defined(LL_WINDOWS)
-    void* ret = _aligned_malloc(size, 32);
-#elif defined(LL_DARWIN)
-    void* ret = ll_aligned_malloc_fallback( size, 32 );
-#else
-    void *ret;
-    if (0 != posix_memalign(&ret, 32, size))
-        return nullptr;
-#endif
-    LL_PROFILE_ALLOC(ret, size);
-    return ret;
-}
-
-inline void ll_aligned_free_32(void *p)
-{
-    LL_PROFILE_ZONE_SCOPED_CATEGORY_MEMORY;
-    LL_PROFILE_FREE(p);
-#if defined(LL_WINDOWS)
-    _aligned_free(p);
-#elif defined(LL_DARWIN)
-    ll_aligned_free_fallback( p );
-#else
-    free(p); // posix_memalign() is compatible with heap deallocator
-#endif
-}
-
-// general purpose dispatch functions that are forced inline so they can compile down to a single call
-template<size_t ALIGNMENT>
-LL_FORCE_INLINE void* ll_aligned_malloc(size_t size)
-{
-    LL_PROFILE_ZONE_SCOPED_CATEGORY_MEMORY;
-    void* ret;
-    if (LL_DEFAULT_HEAP_ALIGN % ALIGNMENT == 0)
-    {
-        ret = malloc(size);
-        LL_PROFILE_ALLOC(ret, size);
-    }
-    else if (ALIGNMENT == 16)
-    {
-        ret = ll_aligned_malloc_16(size);
-    }
-    else if (ALIGNMENT == 32)
-    {
-        ret = ll_aligned_malloc_32(size);
-    }
-    else
-    {
-        ret = ll_aligned_malloc_fallback(size, ALIGNMENT);
-    }
-    return ret;
-}
-
-template<size_t ALIGNMENT>
-LL_FORCE_INLINE void ll_aligned_free(void* ptr)
-{
-    LL_PROFILE_ZONE_SCOPED_CATEGORY_MEMORY;
-    if (ALIGNMENT == LL_DEFAULT_HEAP_ALIGN)
-    {
-        LL_PROFILE_FREE(ptr);
-        free(ptr);
-    }
-    else if (ALIGNMENT == 16)
-    {
-        ll_aligned_free_16(ptr);
-    }
-    else if (ALIGNMENT == 32)
-    {
-        return ll_aligned_free_32(ptr);
-    }
-    else
-    {
-        return ll_aligned_free_fallback(ptr);
-    }
-}
-
-// Copy words 16-byte blocks from src to dst. Source and destination MUST NOT OVERLAP.
-// Source and dest must be 16-byte aligned and size must be multiple of 16.
-//
-inline void ll_memcpy_nonaliased_aligned_16(char* __restrict dst, const char* __restrict src, size_t bytes)
-{
-    LL_PROFILE_ZONE_SCOPED_CATEGORY_MEMORY;
-    assert(src != NULL);
-    assert(dst != NULL);
-    assert(bytes > 0);
-    assert((bytes % sizeof(F32))== 0);
-    ll_assert_aligned(src,16);
-    ll_assert_aligned(dst,16);
-
-    assert((src < dst) ? ((src + bytes) <= dst) : ((dst + bytes) <= src));
-    assert(bytes%16==0);
-
-    char* end = dst + bytes;
-
-    if (bytes > 64)
-    {
-
-        // Find start of 64b aligned area within block
-        //
-        void* begin_64 = LL_NEXT_ALIGNED_ADDRESS_64(dst);
-
-        //at least 64 bytes before the end of the destination, switch to 16 byte copies
-        void* end_64 = end-64;
-
-        // Prefetch the head of the 64b area now
-        //
-        _mm_prefetch((char*)begin_64, _MM_HINT_NTA);
-        _mm_prefetch((char*)begin_64 + 64, _MM_HINT_NTA);
-        _mm_prefetch((char*)begin_64 + 128, _MM_HINT_NTA);
-        _mm_prefetch((char*)begin_64 + 192, _MM_HINT_NTA);
-
-        // Copy 16b chunks until we're 64b aligned
-        //
-        while (dst < begin_64)
-        {
-
-            _mm_store_ps((F32*)dst, _mm_load_ps((F32*)src));
-            dst += 16;
-            src += 16;
-        }
-
-        // Copy 64b chunks up to your tail
-        //
-        // might be good to shmoo the 512b prefetch offset
-        // (characterize performance for various values)
-        //
-        while (dst < end_64)
-        {
-            _mm_prefetch((char*)src + 512, _MM_HINT_NTA);
-            _mm_prefetch((char*)dst + 512, _MM_HINT_NTA);
-            _mm_store_ps((F32*)dst, _mm_load_ps((F32*)src));
-            _mm_store_ps((F32*)(dst + 16), _mm_load_ps((F32*)(src + 16)));
-            _mm_store_ps((F32*)(dst + 32), _mm_load_ps((F32*)(src + 32)));
-            _mm_store_ps((F32*)(dst + 48), _mm_load_ps((F32*)(src + 48)));
-            dst += 64;
-            src += 64;
-        }
-    }
-
-    // Copy remainder 16b tail chunks (or ALL 16b chunks for sub-64b copies)
-    //
-    while (dst < end)
-    {
-        _mm_store_ps((F32*)dst, _mm_load_ps((F32*)src));
-        dst += 16;
-        src += 16;
-    }
-}
-
-#ifndef __DEBUG_PRIVATE_MEM__
-#define __DEBUG_PRIVATE_MEM__  0
-#endif
-
-class LL_COMMON_API LLMemory
-{
-public:
-<<<<<<< HEAD
-	// Return the resident set size of the current process, in bytes.
-	// Return value is zero if not known.
-	static U64 getCurrentRSS();
-	static void* tryToAlloc(void* address, U32 size);
-	static void initMaxHeapSizeGB(F32Gigabytes max_heap_size);
-	static void updateMemoryInfo() ;
-	static void logMemoryInfo(bool update = false);
-
-	static U32Kilobytes getAvailableMemKB() ;
-	static U32Kilobytes getMaxMemKB() ;
-	static U32Kilobytes getAllocatedMemKB() ;
-=======
-    // Return the resident set size of the current process, in bytes.
-    // Return value is zero if not known.
-    static U64 getCurrentRSS();
-    static void* tryToAlloc(void* address, U32 size);
-    static void initMaxHeapSizeGB(F32Gigabytes max_heap_size);
-    static void updateMemoryInfo() ;
-    static void logMemoryInfo(BOOL update = FALSE);
-
-    static U32Kilobytes getAvailableMemKB() ;
-    static U32Kilobytes getMaxMemKB() ;
-    static U32Kilobytes getAllocatedMemKB() ;
->>>>>>> e1623bb2
-private:
-    static U32Kilobytes sAvailPhysicalMemInKB ;
-    static U32Kilobytes sMaxPhysicalMemInKB ;
-    static U32Kilobytes sAllocatedMemInKB;
-    static U32Kilobytes sAllocatedPageSizeInKB ;
-
-    static U32Kilobytes sMaxHeapSizeInKB;
-};
-
-// LLRefCount moved to llrefcount.h
-
-// LLPointer moved to llpointer.h
-
-// LLSafeHandle moved to llsafehandle.h
-
-// LLSingleton moved to llsingleton.h
-
-
-
-
-#endif+/**
+ * @file llmemory.h
+ * @brief Memory allocation/deallocation header-stuff goes here.
+ *
+ * $LicenseInfo:firstyear=2002&license=viewerlgpl$
+ * Second Life Viewer Source Code
+ * Copyright (C) 2010, Linden Research, Inc.
+ *
+ * This library is free software; you can redistribute it and/or
+ * modify it under the terms of the GNU Lesser General Public
+ * License as published by the Free Software Foundation;
+ * version 2.1 of the License only.
+ *
+ * This library is distributed in the hope that it will be useful,
+ * but WITHOUT ANY WARRANTY; without even the implied warranty of
+ * MERCHANTABILITY or FITNESS FOR A PARTICULAR PURPOSE.  See the GNU
+ * Lesser General Public License for more details.
+ *
+ * You should have received a copy of the GNU Lesser General Public
+ * License along with this library; if not, write to the Free Software
+ * Foundation, Inc., 51 Franklin Street, Fifth Floor, Boston, MA  02110-1301  USA
+ *
+ * Linden Research, Inc., 945 Battery Street, San Francisco, CA  94111  USA
+ * $/LicenseInfo$
+ */
+#ifndef LLMEMORY_H
+#define LLMEMORY_H
+
+#include "linden_common.h"
+#include "llunits.h"
+#include "stdtypes.h"
+#if !LL_WINDOWS
+#include <stdint.h>
+#endif
+
+class LLMutex ;
+
+#if LL_WINDOWS && LL_DEBUG
+#define LL_CHECK_MEMORY llassert(_CrtCheckMemory());
+#else
+#define LL_CHECK_MEMORY
+#endif
+
+
+#if LL_WINDOWS
+#define LL_ALIGN_OF __alignof
+#else
+#define LL_ALIGN_OF __align_of__
+#endif
+
+#if LL_WINDOWS
+#define LL_DEFAULT_HEAP_ALIGN 8
+#elif LL_DARWIN
+#define LL_DEFAULT_HEAP_ALIGN 16
+#elif LL_LINUX
+#define LL_DEFAULT_HEAP_ALIGN 8
+#endif
+
+
+LL_COMMON_API void ll_assert_aligned_func(uintptr_t ptr,U32 alignment);
+
+#ifdef SHOW_ASSERT
+// This is incredibly expensive - in profiling Windows RWD builds, 30%
+// of CPU time was in aligment checks.
+//#define ASSERT_ALIGNMENT
+#endif
+
+#ifdef ASSERT_ALIGNMENT
+#define ll_assert_aligned(ptr,alignment) ll_assert_aligned_func(uintptr_t(ptr),((U32)alignment))
+#else
+#define ll_assert_aligned(ptr,alignment)
+#endif
+
+#include <xmmintrin.h>
+
+template <typename T> T* LL_NEXT_ALIGNED_ADDRESS(T* address)
+{
+    return reinterpret_cast<T*>(
+        (uintptr_t(address) + 0xF) & ~0xF);
+}
+
+template <typename T> T* LL_NEXT_ALIGNED_ADDRESS_64(T* address)
+{
+    return reinterpret_cast<T*>(
+        (uintptr_t(address) + 0x3F) & ~0x3F);
+}
+
+#if LL_LINUX || LL_DARWIN
+
+#define         LL_ALIGN_PREFIX(x)
+#define         LL_ALIGN_POSTFIX(x)     __attribute__((aligned(x)))
+
+#elif LL_WINDOWS
+
+#define         LL_ALIGN_PREFIX(x)      __declspec(align(x))
+#define         LL_ALIGN_POSTFIX(x)
+
+#else
+#error "LL_ALIGN_PREFIX and LL_ALIGN_POSTFIX undefined"
+#endif
+
+#define LL_ALIGN_16(var) LL_ALIGN_PREFIX(16) var LL_ALIGN_POSTFIX(16)
+
+#define LL_ALIGN_NEW                        \
+public:                                     \
+    void* operator new(size_t size)         \
+    {                                       \
+        return ll_aligned_malloc_16(size);  \
+    }                                       \
+                                            \
+    void operator delete(void* ptr)         \
+    {                                       \
+        ll_aligned_free_16(ptr);            \
+    }                                       \
+                                            \
+    void* operator new[](size_t size)       \
+    {                                       \
+        return ll_aligned_malloc_16(size);  \
+    }                                       \
+                                            \
+    void operator delete[](void* ptr)       \
+    {                                       \
+        ll_aligned_free_16(ptr);            \
+    }
+
+
+//------------------------------------------------------------------------------------------------
+//------------------------------------------------------------------------------------------------
+    // for enable buffer overrun detection predefine LL_DEBUG_BUFFER_OVERRUN in current library
+    // change preprocessor code to: #if 1 && defined(LL_WINDOWS)
+
+#if 0 && defined(LL_WINDOWS)
+    void* ll_aligned_malloc_fallback( size_t size, int align );
+    void ll_aligned_free_fallback( void* ptr );
+//------------------------------------------------------------------------------------------------
+#else
+    inline void* ll_aligned_malloc_fallback( size_t size, int align )
+    {
+        LL_PROFILE_ZONE_SCOPED_CATEGORY_MEMORY;
+    #if defined(LL_WINDOWS)
+        void* ret = _aligned_malloc(size, align);
+    #else
+        char* aligned = NULL;
+        void* mem = malloc( size + (align - 1) + sizeof(void*) );
+        if (mem)
+        {
+            aligned = ((char*)mem) + sizeof(void*);
+            aligned += align - ((uintptr_t)aligned & (align - 1));
+
+            ((void**)aligned)[-1] = mem;
+        }
+        void* ret = aligned;
+    #endif
+        LL_PROFILE_ALLOC(ret, size);
+        return ret;
+    }
+
+    inline void ll_aligned_free_fallback( void* ptr )
+    {
+        LL_PROFILE_ZONE_SCOPED_CATEGORY_MEMORY;
+        LL_PROFILE_FREE(ptr);
+    #if defined(LL_WINDOWS)
+        _aligned_free(ptr);
+    #else
+        if (ptr)
+        {
+            free( ((void**)ptr)[-1] );
+        }
+    #endif
+    }
+#endif
+//------------------------------------------------------------------------------------------------
+//------------------------------------------------------------------------------------------------
+
+inline void* ll_aligned_malloc_16(size_t size) // returned hunk MUST be freed with ll_aligned_free_16().
+{
+    LL_PROFILE_ZONE_SCOPED_CATEGORY_MEMORY;
+#if defined(LL_WINDOWS)
+    void* ret = _aligned_malloc(size, 16);
+#elif defined(LL_DARWIN)
+    void* ret = malloc(size); // default osx malloc is 16 byte aligned.
+#else
+    void *ret;
+    if (0 != posix_memalign(&ret, 16, size))
+        return nullptr;
+#endif
+    LL_PROFILE_ALLOC(ret, size);
+    return ret;
+}
+
+inline void ll_aligned_free_16(void *p)
+{
+    LL_PROFILE_ZONE_SCOPED_CATEGORY_MEMORY;
+    LL_PROFILE_FREE(p);
+#if defined(LL_WINDOWS)
+    _aligned_free(p);
+#elif defined(LL_DARWIN)
+    return free(p);
+#else
+    free(p); // posix_memalign() is compatible with heap deallocator
+#endif
+}
+
+inline void* ll_aligned_realloc_16(void* ptr, size_t size, size_t old_size) // returned hunk MUST be freed with ll_aligned_free_16().
+{
+    LL_PROFILE_ZONE_SCOPED_CATEGORY_MEMORY;
+    LL_PROFILE_FREE(ptr);
+#if defined(LL_WINDOWS)
+    void* ret = _aligned_realloc(ptr, size, 16);
+#elif defined(LL_DARWIN)
+    void* ret = realloc(ptr,size); // default osx malloc is 16 byte aligned.
+#else
+    //FIXME: memcpy is SLOW
+    void* ret = ll_aligned_malloc_16(size);
+    if (ptr)
+    {
+        if (ret)
+        {
+            // Only copy the size of the smallest memory block to avoid memory corruption.
+            memcpy(ret, ptr, llmin(old_size, size));
+        }
+        ll_aligned_free_16(ptr);
+    }
+#endif
+    LL_PROFILE_ALLOC(ptr, size);
+    return ret;
+}
+
+inline void* ll_aligned_malloc_32(size_t size) // returned hunk MUST be freed with ll_aligned_free_32().
+{
+    LL_PROFILE_ZONE_SCOPED_CATEGORY_MEMORY;
+#if defined(LL_WINDOWS)
+    void* ret = _aligned_malloc(size, 32);
+#elif defined(LL_DARWIN)
+    void* ret = ll_aligned_malloc_fallback( size, 32 );
+#else
+    void *ret;
+    if (0 != posix_memalign(&ret, 32, size))
+        return nullptr;
+#endif
+    LL_PROFILE_ALLOC(ret, size);
+    return ret;
+}
+
+inline void ll_aligned_free_32(void *p)
+{
+    LL_PROFILE_ZONE_SCOPED_CATEGORY_MEMORY;
+    LL_PROFILE_FREE(p);
+#if defined(LL_WINDOWS)
+    _aligned_free(p);
+#elif defined(LL_DARWIN)
+    ll_aligned_free_fallback( p );
+#else
+    free(p); // posix_memalign() is compatible with heap deallocator
+#endif
+}
+
+// general purpose dispatch functions that are forced inline so they can compile down to a single call
+template<size_t ALIGNMENT>
+LL_FORCE_INLINE void* ll_aligned_malloc(size_t size)
+{
+    LL_PROFILE_ZONE_SCOPED_CATEGORY_MEMORY;
+    void* ret;
+    if (LL_DEFAULT_HEAP_ALIGN % ALIGNMENT == 0)
+    {
+        ret = malloc(size);
+        LL_PROFILE_ALLOC(ret, size);
+    }
+    else if (ALIGNMENT == 16)
+    {
+        ret = ll_aligned_malloc_16(size);
+    }
+    else if (ALIGNMENT == 32)
+    {
+        ret = ll_aligned_malloc_32(size);
+    }
+    else
+    {
+        ret = ll_aligned_malloc_fallback(size, ALIGNMENT);
+    }
+    return ret;
+}
+
+template<size_t ALIGNMENT>
+LL_FORCE_INLINE void ll_aligned_free(void* ptr)
+{
+    LL_PROFILE_ZONE_SCOPED_CATEGORY_MEMORY;
+    if (ALIGNMENT == LL_DEFAULT_HEAP_ALIGN)
+    {
+        LL_PROFILE_FREE(ptr);
+        free(ptr);
+    }
+    else if (ALIGNMENT == 16)
+    {
+        ll_aligned_free_16(ptr);
+    }
+    else if (ALIGNMENT == 32)
+    {
+        return ll_aligned_free_32(ptr);
+    }
+    else
+    {
+        return ll_aligned_free_fallback(ptr);
+    }
+}
+
+// Copy words 16-byte blocks from src to dst. Source and destination MUST NOT OVERLAP.
+// Source and dest must be 16-byte aligned and size must be multiple of 16.
+//
+inline void ll_memcpy_nonaliased_aligned_16(char* __restrict dst, const char* __restrict src, size_t bytes)
+{
+    LL_PROFILE_ZONE_SCOPED_CATEGORY_MEMORY;
+    assert(src != NULL);
+    assert(dst != NULL);
+    assert(bytes > 0);
+    assert((bytes % sizeof(F32))== 0);
+    ll_assert_aligned(src,16);
+    ll_assert_aligned(dst,16);
+
+    assert((src < dst) ? ((src + bytes) <= dst) : ((dst + bytes) <= src));
+    assert(bytes%16==0);
+
+    char* end = dst + bytes;
+
+    if (bytes > 64)
+    {
+
+        // Find start of 64b aligned area within block
+        //
+        void* begin_64 = LL_NEXT_ALIGNED_ADDRESS_64(dst);
+
+        //at least 64 bytes before the end of the destination, switch to 16 byte copies
+        void* end_64 = end-64;
+
+        // Prefetch the head of the 64b area now
+        //
+        _mm_prefetch((char*)begin_64, _MM_HINT_NTA);
+        _mm_prefetch((char*)begin_64 + 64, _MM_HINT_NTA);
+        _mm_prefetch((char*)begin_64 + 128, _MM_HINT_NTA);
+        _mm_prefetch((char*)begin_64 + 192, _MM_HINT_NTA);
+
+        // Copy 16b chunks until we're 64b aligned
+        //
+        while (dst < begin_64)
+        {
+
+            _mm_store_ps((F32*)dst, _mm_load_ps((F32*)src));
+            dst += 16;
+            src += 16;
+        }
+
+        // Copy 64b chunks up to your tail
+        //
+        // might be good to shmoo the 512b prefetch offset
+        // (characterize performance for various values)
+        //
+        while (dst < end_64)
+        {
+            _mm_prefetch((char*)src + 512, _MM_HINT_NTA);
+            _mm_prefetch((char*)dst + 512, _MM_HINT_NTA);
+            _mm_store_ps((F32*)dst, _mm_load_ps((F32*)src));
+            _mm_store_ps((F32*)(dst + 16), _mm_load_ps((F32*)(src + 16)));
+            _mm_store_ps((F32*)(dst + 32), _mm_load_ps((F32*)(src + 32)));
+            _mm_store_ps((F32*)(dst + 48), _mm_load_ps((F32*)(src + 48)));
+            dst += 64;
+            src += 64;
+        }
+    }
+
+    // Copy remainder 16b tail chunks (or ALL 16b chunks for sub-64b copies)
+    //
+    while (dst < end)
+    {
+        _mm_store_ps((F32*)dst, _mm_load_ps((F32*)src));
+        dst += 16;
+        src += 16;
+    }
+}
+
+#ifndef __DEBUG_PRIVATE_MEM__
+#define __DEBUG_PRIVATE_MEM__  0
+#endif
+
+class LL_COMMON_API LLMemory
+{
+public:
+    // Return the resident set size of the current process, in bytes.
+    // Return value is zero if not known.
+    static U64 getCurrentRSS();
+    static void* tryToAlloc(void* address, U32 size);
+    static void initMaxHeapSizeGB(F32Gigabytes max_heap_size);
+    static void updateMemoryInfo() ;
+    static void logMemoryInfo(bool update = false);
+
+    static U32Kilobytes getAvailableMemKB() ;
+    static U32Kilobytes getMaxMemKB() ;
+    static U32Kilobytes getAllocatedMemKB() ;
+private:
+    static U32Kilobytes sAvailPhysicalMemInKB ;
+    static U32Kilobytes sMaxPhysicalMemInKB ;
+    static U32Kilobytes sAllocatedMemInKB;
+    static U32Kilobytes sAllocatedPageSizeInKB ;
+
+    static U32Kilobytes sMaxHeapSizeInKB;
+};
+
+// LLRefCount moved to llrefcount.h
+
+// LLPointer moved to llpointer.h
+
+// LLSafeHandle moved to llsafehandle.h
+
+// LLSingleton moved to llsingleton.h
+
+
+
+
+#endif