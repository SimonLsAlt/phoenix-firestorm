--- conflicted
+++ resolved
@@ -138,11 +138,7 @@
 	{
         LL_PROFILE_ZONE_SCOPED;
 	#if defined(LL_WINDOWS)
-<<<<<<< HEAD
-        void* ret = _aligned_malloc(size, align);
-=======
-		return (_aligned_malloc)(size, align);
->>>>>>> b9989b3e
+        void* ret = (_aligned_malloc)(size, align);
 	#else
         char* aligned = NULL;
 		void* mem = malloc( size + (align - 1) + sizeof(void*) );
@@ -164,11 +160,7 @@
         LL_PROFILE_ZONE_SCOPED;
         LL_PROFILE_FREE(ptr);
 	#if defined(LL_WINDOWS)
-<<<<<<< HEAD
-		(_aligned_free)(ptr); // <FS:Beq/> reinstate parens to avoid the recursive #define (not nice)
-=======
 		(_aligned_free)(ptr);
->>>>>>> b9989b3e
 	#else
 		if (ptr)
 		{
