/**
 * @file llmemory.h
 * @brief Memory allocation/deallocation header-stuff goes here.
 *
 * $LicenseInfo:firstyear=2002&license=viewerlgpl$
 * Second Life Viewer Source Code
 * Copyright (C) 2010, Linden Research, Inc.
 *
 * This library is free software; you can redistribute it and/or
 * modify it under the terms of the GNU Lesser General Public
 * License as published by the Free Software Foundation;
 * version 2.1 of the License only.
 *
 * This library is distributed in the hope that it will be useful,
 * but WITHOUT ANY WARRANTY; without even the implied warranty of
 * MERCHANTABILITY or FITNESS FOR A PARTICULAR PURPOSE.  See the GNU
 * Lesser General Public License for more details.
 *
 * You should have received a copy of the GNU Lesser General Public
 * License along with this library; if not, write to the Free Software
 * Foundation, Inc., 51 Franklin Street, Fifth Floor, Boston, MA  02110-1301  USA
 *
 * Linden Research, Inc., 945 Battery Street, San Francisco, CA  94111  USA
 * $/LicenseInfo$
 */
#ifndef LLMEMORY_H
#define LLMEMORY_H

#include "linden_common.h"
#include "llunits.h"
#if !LL_WINDOWS
#include <stdint.h>
#endif

class LLMutex ;

#if LL_WINDOWS && LL_DEBUG
#define LL_CHECK_MEMORY llassert(_CrtCheckMemory());
#else
#define LL_CHECK_MEMORY 
#endif


#if LL_WINDOWS
#define LL_ALIGN_OF __alignof
#else
#define LL_ALIGN_OF __align_of__
#endif

#if LL_WINDOWS
#define LL_DEFAULT_HEAP_ALIGN 8
#elif LL_DARWIN
#define LL_DEFAULT_HEAP_ALIGN 16
#elif LL_LINUX
#define LL_DEFAULT_HEAP_ALIGN 8
#endif


LL_COMMON_API void ll_assert_aligned_func(uintptr_t ptr,U32 alignment);

#ifdef SHOW_ASSERT
#define ll_assert_aligned(ptr,alignment) ll_assert_aligned_func(reinterpret_cast<uintptr_t>(ptr),((U32)alignment))
#else
#define ll_assert_aligned(ptr,alignment)
#endif

#include <xmmintrin.h>

template <typename T> T* LL_NEXT_ALIGNED_ADDRESS(T* address) 
{ 
	return reinterpret_cast<T*>(
		(reinterpret_cast<uintptr_t>(address) + 0xF) & ~0xF);
}

template <typename T> T* LL_NEXT_ALIGNED_ADDRESS_64(T* address) 
{ 
	return reinterpret_cast<T*>(
		(reinterpret_cast<uintptr_t>(address) + 0x3F) & ~0x3F);
}

#if LL_LINUX || LL_DARWIN

#define			LL_ALIGN_PREFIX(x)
#define			LL_ALIGN_POSTFIX(x)		__attribute__((aligned(x)))

#elif LL_WINDOWS

#define			LL_ALIGN_PREFIX(x)		__declspec(align(x))
#define			LL_ALIGN_POSTFIX(x)

#else
#error "LL_ALIGN_PREFIX and LL_ALIGN_POSTFIX undefined"
#endif

#define LL_ALIGN_16(var) LL_ALIGN_PREFIX(16) var LL_ALIGN_POSTFIX(16)


inline void* ll_aligned_malloc_fallback( size_t size, int align )
{
#if defined(LL_WINDOWS)
	return _aligned_malloc(size, align);
#else
	void* mem = malloc( size + (align - 1) + sizeof(void*) );
	char* aligned = ((char*)mem) + sizeof(void*);
	aligned += align - ((uintptr_t)aligned & (align - 1));

	((void**)aligned)[-1] = mem;
	return aligned;
#endif
}

inline void ll_aligned_free_fallback( void* ptr )
{
#if defined(LL_WINDOWS)
	_aligned_free(ptr);
#else
	if (ptr)
	{
		free( ((void**)ptr)[-1] );
	}
#endif
}

#if !LL_USE_TCMALLOC
inline void* ll_aligned_malloc_16(size_t size) // returned hunk MUST be freed with ll_aligned_free_16().
{
#if defined(LL_WINDOWS)
	return _aligned_malloc(size, 16);
#elif defined(LL_DARWIN)
	return malloc(size); // default osx malloc is 16 byte aligned.
#else
	void *rtn;
	if (LL_LIKELY(0 == posix_memalign(&rtn, 16, size)))
		return rtn;
	else // bad alignment requested, or out of memory
		return NULL;
#endif
}

inline void ll_aligned_free_16(void *p)
{
#if defined(LL_WINDOWS)
	_aligned_free(p);
#elif defined(LL_DARWIN)
	return free(p);
#else
	free(p); // posix_memalign() is compatible with heap deallocator
#endif
}

inline void* ll_aligned_realloc_16(void* ptr, size_t size, size_t old_size) // returned hunk MUST be freed with ll_aligned_free_16().
{
#if defined(LL_WINDOWS)
	return _aligned_realloc(ptr, size, 16);
#elif defined(LL_DARWIN)
	return realloc(ptr,size); // default osx malloc is 16 byte aligned.
#else
	//FIXME: memcpy is SLOW
	void* ret = ll_aligned_malloc_16(size);
	if (ptr)
	{
		if (ret)
		{
			// Only copy the size of the smallest memory block to avoid memory corruption.
			memcpy(ret, ptr, llmin(old_size, size));
		}
		ll_aligned_free_16(ptr);
	}
	return ret;
#endif
}

#else // USE_TCMALLOC
// ll_aligned_foo_16 are not needed with tcmalloc
#define ll_aligned_malloc_16 malloc
#define ll_aligned_realloc_16(a,b,c) realloc(a,b)
#define ll_aligned_free_16 free
#endif // USE_TCMALLOC

inline void* ll_aligned_malloc_32(size_t size) // returned hunk MUST be freed with ll_aligned_free_32().
{
#if defined(LL_WINDOWS)
	return _aligned_malloc(size, 32);
#elif defined(LL_DARWIN)
	return ll_aligned_malloc_fallback( size, 32 );
#else
	void *rtn;
	if (LL_LIKELY(0 == posix_memalign(&rtn, 32, size)))
		return rtn;
	else // bad alignment requested, or out of memory
		return NULL;
#endif
}

inline void ll_aligned_free_32(void *p)
{
#if defined(LL_WINDOWS)
	_aligned_free(p);
#elif defined(LL_DARWIN)
	ll_aligned_free_fallback( p );
#else
	free(p); // posix_memalign() is compatible with heap deallocator
#endif
}

// general purpose dispatch functions that are forced inline so they can compile down to a single call
template<size_t ALIGNMENT>
LL_FORCE_INLINE void* ll_aligned_malloc(size_t size)
{
	if (LL_DEFAULT_HEAP_ALIGN % ALIGNMENT == 0)
	{
		return malloc(size);
	}
	else if (ALIGNMENT == 16)
	{
		return ll_aligned_malloc_16(size);
	}
	else if (ALIGNMENT == 32)
	{
		return ll_aligned_malloc_32(size);
	}
	else
	{
		return ll_aligned_malloc_fallback(size, ALIGNMENT);
	}
}

template<size_t ALIGNMENT>
LL_FORCE_INLINE void ll_aligned_free(void* ptr)
{
	if (ALIGNMENT == LL_DEFAULT_HEAP_ALIGN)
	{
		free(ptr);
	}
	else if (ALIGNMENT == 16)
	{
		ll_aligned_free_16(ptr);
	}
	else if (ALIGNMENT == 32)
	{
		return ll_aligned_free_32(ptr);
	}
	else
	{
		return ll_aligned_free_fallback(ptr);
	}
}

// Copy words 16-byte blocks from src to dst. Source and destination MUST NOT OVERLAP. 
// Source and dest must be 16-byte aligned and size must be multiple of 16.
//
inline void ll_memcpy_nonaliased_aligned_16(char* __restrict dst, const char* __restrict src, size_t bytes)
{
	assert(src != NULL);
	assert(dst != NULL);
	assert(bytes > 0);
	assert((bytes % sizeof(F32))== 0); 
	ll_assert_aligned(src,16);
	ll_assert_aligned(dst,16);
<<<<<<< HEAD
	assert((src < dst) ? ((src + bytes) < dst) : ((dst + bytes) < src));
	// assert(bytes%16==0);
=======

	assert((src < dst) ? ((src + bytes) <= dst) : ((dst + bytes) <= src));
	assert(bytes%16==0);
>>>>>>> 76863e12

	char* end = dst + bytes;

	if (bytes > 64)
	{

		// Find start of 64b aligned area within block
		//
		void* begin_64 = LL_NEXT_ALIGNED_ADDRESS_64(dst);
		
		//at least 64 bytes before the end of the destination, switch to 16 byte copies
		void* end_64 = end-64;
	
		// Prefetch the head of the 64b area now
		//
		_mm_prefetch((char*)begin_64, _MM_HINT_NTA);
		_mm_prefetch((char*)begin_64 + 64, _MM_HINT_NTA);
		_mm_prefetch((char*)begin_64 + 128, _MM_HINT_NTA);
		_mm_prefetch((char*)begin_64 + 192, _MM_HINT_NTA);
	
		// Copy 16b chunks until we're 64b aligned
		//
		while (dst < begin_64)
		{

			_mm_store_ps((F32*)dst, _mm_load_ps((F32*)src));
			dst += 16;
			src += 16;
		}
	
		// Copy 64b chunks up to your tail
		//
		// might be good to shmoo the 512b prefetch offset
		// (characterize performance for various values)
		//
		while (dst < end_64)
		{
			_mm_prefetch((char*)src + 512, _MM_HINT_NTA);
			_mm_prefetch((char*)dst + 512, _MM_HINT_NTA);
			_mm_store_ps((F32*)dst, _mm_load_ps((F32*)src));
			_mm_store_ps((F32*)(dst + 16), _mm_load_ps((F32*)(src + 16)));
			_mm_store_ps((F32*)(dst + 32), _mm_load_ps((F32*)(src + 32)));
			_mm_store_ps((F32*)(dst + 48), _mm_load_ps((F32*)(src + 48)));
			dst += 64;
			src += 64;
		}
	}


	// <FS:ND> There is no guarantee that the remaining about of bytes left is a number of 16. If that's not the case using copy4a will overwrite and trash memory behind the end of dst

	// <FS:ND> 2014-04-06: This still applies, placing a llassert_always( 0 == (bytes%16)) right after login.

	// Copy remainder 16b tail chunks (or ALL 16b chunks for sub-64b copies)
	//
	// while (dst < end)
	// {
	// 	_mm_store_ps((F32*)dst, _mm_load_ps((F32*)src));
	// 	dst += 16;
	// 	src += 16;
	// }

	bytes = (U8*)end-(U8*)dst;
	if( bytes > 0 )
		memcpy( dst, src, bytes );

	// </FS:ND>

}

#ifndef __DEBUG_PRIVATE_MEM__
#define __DEBUG_PRIVATE_MEM__  0
#endif

class LL_COMMON_API LLMemory
{
public:
	static void initClass();
	static void cleanupClass();
	static void freeReserve();
	// Return the resident set size of the current process, in bytes.
	// Return value is zero if not known.
	static U64 getCurrentRSS();
	static U32 getWorkingSetSize();
	static void* tryToAlloc(void* address, U32 size);
	static void initMaxHeapSizeGB(F32Gigabytes max_heap_size, BOOL prevent_heap_failure);
	static void updateMemoryInfo() ;
	static void logMemoryInfo(BOOL update = FALSE);
	static bool isMemoryPoolLow();

	static U32Kilobytes getAvailableMemKB() ;
	static U32Kilobytes getMaxMemKB() ;
	static U32Kilobytes getAllocatedMemKB() ;
private:
	static char* reserveMem;
	static U32Kilobytes sAvailPhysicalMemInKB ;
	static U32Kilobytes sMaxPhysicalMemInKB ;
	static U32Kilobytes sAllocatedMemInKB;
	static U32Kilobytes sAllocatedPageSizeInKB ;

	static U32Kilobytes sMaxHeapSizeInKB;
	static BOOL sEnableMemoryFailurePrevention;
};

//
//class LLPrivateMemoryPool defines a private memory pool for an application to use, so the application does not
//need to access the heap directly fro each memory allocation. Throught this, the allocation speed is faster, 
//and reduces virtaul address space gragmentation problem.
//Note: this class is thread-safe by passing true to the constructor function. However, you do not need to do this unless
//you are sure the memory allocation and de-allocation will happen in different threads. To make the pool thread safe
//increases allocation and deallocation cost.
//
class LL_COMMON_API LLPrivateMemoryPool
{
	friend class LLPrivateMemoryPoolManager ;

public:
	class LL_COMMON_API LLMemoryBlock //each block is devided into slots uniformly
	{
	public: 
		LLMemoryBlock() ;
		~LLMemoryBlock() ;

		void init(char* buffer, U32 buffer_size, U32 slot_size) ;
		void setBuffer(char* buffer, U32 buffer_size) ;

		char* allocate() ;
		void  freeMem(void* addr) ;

		bool empty() {return !mAllocatedSlots;}
		bool isFull() {return mAllocatedSlots == mTotalSlots;}
		bool isFree() {return !mTotalSlots;}

		U32  getSlotSize()const {return mSlotSize;}
		U32  getTotalSlots()const {return mTotalSlots;}
		U32  getBufferSize()const {return mBufferSize;}
		char* getBuffer() const {return mBuffer;}

		//debug use
		void resetBitMap() ;
	private:
		char* mBuffer;
		U32   mSlotSize ; //when the block is not initialized, it is the buffer size.
		U32   mBufferSize ;
		U32   mUsageBits ;
		U8    mTotalSlots ;
		U8    mAllocatedSlots ;
		U8    mDummySize ; //size of extra bytes reserved for mUsageBits.

	public:
		LLMemoryBlock* mPrev ;
		LLMemoryBlock* mNext ;
		LLMemoryBlock* mSelf ;

		struct CompareAddress
		{
			bool operator()(const LLMemoryBlock* const& lhs, const LLMemoryBlock* const& rhs)
			{
				//return (U32)lhs->getBuffer() < (U32)rhs->getBuffer();
				//<ND/> 64 bit fix
				return reinterpret_cast<unsigned char*>(lhs->getBuffer()) < reinterpret_cast<unsigned char*>(rhs->getBuffer());
			}
		};
	};

	class LL_COMMON_API LLMemoryChunk //is divided into memory blocks.
	{
	public:
		LLMemoryChunk() ;
		~LLMemoryChunk() ;

		void init(char* buffer, U32 buffer_size, U32 min_slot_size, U32 max_slot_size, U32 min_block_size, U32 max_block_size) ;
		void setBuffer(char* buffer, U32 buffer_size) ;

		bool empty() ;
		
		char* allocate(U32 size) ;
		void  freeMem(void* addr) ;

		char* getBuffer() const {return mBuffer;}
		U32 getBufferSize() const {return mBufferSize;}
		U32 getAllocatedSize() const {return mAlloatedSize;}

		bool containsAddress(const char* addr) const;

		static U32 getMaxOverhead(U32 data_buffer_size, U32 min_slot_size, 
													   U32 max_slot_size, U32 min_block_size, U32 max_block_size) ;
	
		void dump() ;

	private:
//		U32 getPageIndex(U32 addr) ;
		U32 getPageIndex(void* addr) ; // <ND/> 64 bit fix
		U32 getBlockLevel(U32 size) ;
		U16 getPageLevel(U32 size) ;
		LLMemoryBlock* addBlock(U32 blk_idx) ;
		void popAvailBlockList(U32 blk_idx) ;
		void addToFreeSpace(LLMemoryBlock* blk) ;
		void removeFromFreeSpace(LLMemoryBlock* blk) ;
		void removeBlock(LLMemoryBlock* blk) ;
		void addToAvailBlockList(LLMemoryBlock* blk) ;
		U32  calcBlockSize(U32 slot_size);
		LLMemoryBlock* createNewBlock(LLMemoryBlock* blk, U32 buffer_size, U32 slot_size, U32 blk_idx) ;

	private:
		LLMemoryBlock** mAvailBlockList ;//256 by mMinSlotSize
		LLMemoryBlock** mFreeSpaceList;
		LLMemoryBlock*  mBlocks ; //index of blocks by address.
		
		char* mBuffer ;
		U32   mBufferSize ;
		char* mDataBuffer ;
		char* mMetaBuffer ;
		U32   mMinBlockSize ;
		U32   mMinSlotSize ;
		U32   mMaxSlotSize ;
		U32   mAlloatedSize ;
		U16   mBlockLevels;
		U16   mPartitionLevels;

	public:
		//form a linked list
		LLMemoryChunk* mNext ;
		LLMemoryChunk* mPrev ;
	} ;

private:
	LLPrivateMemoryPool(S32 type, U32 max_pool_size) ;
	~LLPrivateMemoryPool() ;

	char *allocate(U32 size) ;
	void  freeMem(void* addr) ;
	
	void  dump() ;
	U32   getTotalAllocatedSize() ;
	U32   getTotalReservedSize() {return mReservedPoolSize;}
	S32   getType() const {return mType; }
	bool  isEmpty() const {return !mNumOfChunks; }

private:
	void lock() ;
	void unlock() ;	
	S32 getChunkIndex(U32 size) ;
	LLMemoryChunk*  addChunk(S32 chunk_index) ;
	bool checkSize(U32 asked_size) ;
	void removeChunk(LLMemoryChunk* chunk) ;
	U16  findHashKey(const char* addr);
	void addToHashTable(LLMemoryChunk* chunk) ;
	void removeFromHashTable(LLMemoryChunk* chunk) ;
	void rehash() ;
	bool fillHashTable(U16 start, U16 end, LLMemoryChunk* chunk) ;
	LLMemoryChunk* findChunk(const char* addr) ;

	void destroyPool() ;

public:
	enum
	{
		SMALL_ALLOCATION = 0, //from 8 bytes to 2KB(exclusive), page size 2KB, max chunk size is 4MB.
		MEDIUM_ALLOCATION,    //from 2KB to 512KB(exclusive), page size 32KB, max chunk size 4MB
		LARGE_ALLOCATION,     //from 512KB to 4MB(inclusive), page size 64KB, max chunk size 16MB
		SUPER_ALLOCATION      //allocation larger than 4MB.
	};

	enum
	{
		STATIC = 0 ,       //static pool(each alllocation stays for a long time) without threading support
		VOLATILE,          //Volatile pool(each allocation stays for a very short time) without threading support
		STATIC_THREADED,   //static pool with threading support
		VOLATILE_THREADED, //volatile pool with threading support
		MAX_TYPES
	}; //pool types

private:
	LLMutex* mMutexp ;
	U32  mMaxPoolSize;
	U32  mReservedPoolSize ;	

	LLMemoryChunk* mChunkList[SUPER_ALLOCATION] ; //all memory chunks reserved by this pool, sorted by address	
	U16 mNumOfChunks ;
	U16 mHashFactor ;

	S32 mType ;

	class LLChunkHashElement
	{
	public:
		LLChunkHashElement() {mFirst = NULL ; mSecond = NULL ;}

		bool add(LLMemoryChunk* chunk) ;
		void remove(LLMemoryChunk* chunk) ;
		LLMemoryChunk* findChunk(const char* addr) ;

		bool empty() {return !mFirst && !mSecond; }
		bool full()  {return mFirst && mSecond; }
		bool hasElement(LLMemoryChunk* chunk) {return mFirst == chunk || mSecond == chunk;}

	private:
		LLMemoryChunk* mFirst ;
		LLMemoryChunk* mSecond ;
	};
	std::vector<LLChunkHashElement> mChunkHashList ;
};

class LL_COMMON_API LLPrivateMemoryPoolManager
{
private:
	LLPrivateMemoryPoolManager(BOOL enabled, U32 max_pool_size) ;
	~LLPrivateMemoryPoolManager() ;

public:	
	static LLPrivateMemoryPoolManager* getInstance() ;
	static void initClass(BOOL enabled, U32 pool_size) ;
	static void destroyClass() ;

	LLPrivateMemoryPool* newPool(S32 type) ;
	void deletePool(LLPrivateMemoryPool* pool) ;

private:	
	std::vector<LLPrivateMemoryPool*> mPoolList ;	
	U32  mMaxPrivatePoolSize;

	static LLPrivateMemoryPoolManager* sInstance ;
	static BOOL sPrivatePoolEnabled;
	static std::vector<LLPrivateMemoryPool*> sDanglingPoolList ;
public:
	//debug and statistics info.
	void updateStatistics() ;

	U32 mTotalReservedSize ;
	U32 mTotalAllocatedSize ;

public:
#if __DEBUG_PRIVATE_MEM__
	static char* allocate(LLPrivateMemoryPool* poolp, U32 size, const char* function, const int line) ;	
	
	typedef std::map<char*, std::string> mem_allocation_info_t ;
	static mem_allocation_info_t sMemAllocationTracker;
#else
	static char* allocate(LLPrivateMemoryPool* poolp, U32 size) ;	
#endif
	static void  freeMem(LLPrivateMemoryPool* poolp, void* addr) ;
};

//-------------------------------------------------------------------------------------
#if __DEBUG_PRIVATE_MEM__
#define ALLOCATE_MEM(poolp, size) LLPrivateMemoryPoolManager::allocate((poolp), (size), __FUNCTION__, __LINE__)
#else
#define ALLOCATE_MEM(poolp, size) LLPrivateMemoryPoolManager::allocate((poolp), (size))
#endif
#define FREE_MEM(poolp, addr) LLPrivateMemoryPoolManager::freeMem((poolp), (addr))
//-------------------------------------------------------------------------------------

//
//the below singleton is used to test the private memory pool.
//
#if 0
class LL_COMMON_API LLPrivateMemoryPoolTester
{
private:
	LLPrivateMemoryPoolTester() ;
	~LLPrivateMemoryPoolTester() ;

public:
	static LLPrivateMemoryPoolTester* getInstance() ;
	static void destroy() ;

	void run(S32 type) ;	

private:
	void correctnessTest() ;
	void performanceTest() ;
	void fragmentationtest() ;

	void test(U32 min_size, U32 max_size, U32 stride, U32 times, bool random_deletion, bool output_statistics) ;
	void testAndTime(U32 size, U32 times) ;

#if 0
public:
	void* operator new(size_t size)
	{
		return (void*)sPool->allocate(size) ;
	}
    void  operator delete(void* addr)
	{
		sPool->freeMem(addr) ;
	}
	void* operator new[](size_t size)
	{
		return (void*)sPool->allocate(size) ;
	}
    void  operator delete[](void* addr)
	{
		sPool->freeMem(addr) ;
	}
#endif

private:
	static LLPrivateMemoryPoolTester* sInstance;
	static LLPrivateMemoryPool* sPool ;
	static LLPrivateMemoryPool* sThreadedPool ;
};
#if 0
//static
void* LLPrivateMemoryPoolTester::operator new(size_t size)
{
	return (void*)sPool->allocate(size) ;
}

//static
void  LLPrivateMemoryPoolTester::operator delete(void* addr)
{
	sPool->free(addr) ;
}

//static
void* LLPrivateMemoryPoolTester::operator new[](size_t size)
{
	return (void*)sPool->allocate(size) ;
}

//static
void  LLPrivateMemoryPoolTester::operator delete[](void* addr)
{
	sPool->free(addr) ;
}
#endif
#endif
// LLRefCount moved to llrefcount.h

// LLPointer moved to llpointer.h

// LLSafeHandle moved to llsafehandle.h

// LLSingleton moved to llsingleton.h




#endif<|MERGE_RESOLUTION|>--- conflicted
+++ resolved
@@ -257,14 +257,9 @@
 	assert((bytes % sizeof(F32))== 0); 
 	ll_assert_aligned(src,16);
 	ll_assert_aligned(dst,16);
-<<<<<<< HEAD
-	assert((src < dst) ? ((src + bytes) < dst) : ((dst + bytes) < src));
+
+	assert((src < dst) ? ((src + bytes) <= dst) : ((dst + bytes) <= src));
 	// assert(bytes%16==0);
-=======
-
-	assert((src < dst) ? ((src + bytes) <= dst) : ((dst + bytes) <= src));
-	assert(bytes%16==0);
->>>>>>> 76863e12
 
 	char* end = dst + bytes;
 
