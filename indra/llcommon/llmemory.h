/**
 * @file llmemory.h
 * @brief Memory allocation/deallocation header-stuff goes here.
 *
 * $LicenseInfo:firstyear=2002&license=viewerlgpl$
 * Second Life Viewer Source Code
 * Copyright (C) 2010, Linden Research, Inc.
 *
 * This library is free software; you can redistribute it and/or
 * modify it under the terms of the GNU Lesser General Public
 * License as published by the Free Software Foundation;
 * version 2.1 of the License only.
 *
 * This library is distributed in the hope that it will be useful,
 * but WITHOUT ANY WARRANTY; without even the implied warranty of
 * MERCHANTABILITY or FITNESS FOR A PARTICULAR PURPOSE.  See the GNU
 * Lesser General Public License for more details.
 *
 * You should have received a copy of the GNU Lesser General Public
 * License along with this library; if not, write to the Free Software
 * Foundation, Inc., 51 Franklin Street, Fifth Floor, Boston, MA  02110-1301  USA
 *
 * Linden Research, Inc., 945 Battery Street, San Francisco, CA  94111  USA
 * $/LicenseInfo$
 */
#ifndef LLMEMORY_H
#define LLMEMORY_H

#include "llmemtype.h"
#if LL_DEBUG
inline void* ll_aligned_malloc( size_t size, int align )
{
	void* mem = malloc( size + (align - 1) + sizeof(void*) );
	char* aligned = ((char*)mem) + sizeof(void*);
	aligned += align - ((uintptr_t)aligned & (align - 1));

	((void**)aligned)[-1] = mem;
	return aligned;
}

inline void ll_aligned_free( void* ptr )
{
	free( ((void**)ptr)[-1] );
}

inline void* ll_aligned_malloc_16(size_t size) // returned hunk MUST be freed with ll_aligned_free_16().
{
#if defined(LL_WINDOWS)
	return _mm_malloc(size, 16);
#elif defined(LL_DARWIN)
	return malloc(size); // default osx malloc is 16 byte aligned.
#else
	void *rtn;
	if (LL_LIKELY(0 == posix_memalign(&rtn, 16, size)))
		return rtn;
	else // bad alignment requested, or out of memory
		return NULL;
#endif
}

inline void ll_aligned_free_16(void *p)
{
#if defined(LL_WINDOWS)
	_mm_free(p);
#elif defined(LL_DARWIN)
	return free(p);
#else
	free(p); // posix_memalign() is compatible with heap deallocator
#endif
}

inline void* ll_aligned_malloc_32(size_t size) // returned hunk MUST be freed with ll_aligned_free_32().
{
#if defined(LL_WINDOWS)
	return _mm_malloc(size, 32);
#elif defined(LL_DARWIN)
	return ll_aligned_malloc( size, 32 );
#else
	void *rtn;
	if (LL_LIKELY(0 == posix_memalign(&rtn, 32, size)))
		return rtn;
	else // bad alignment requested, or out of memory
		return NULL;
#endif
}

inline void ll_aligned_free_32(void *p)
{
#if defined(LL_WINDOWS)
	_mm_free(p);
#elif defined(LL_DARWIN)
	ll_aligned_free( p );
#else
	free(p); // posix_memalign() is compatible with heap deallocator
#endif
}
#else // LL_DEBUG
// ll_aligned_foo are noops now that we use tcmalloc everywhere (tcmalloc aligns automatically at appropriate intervals)
#define ll_aligned_malloc( size, align ) malloc(size)
#define ll_aligned_free( ptr ) free(ptr)
#define ll_aligned_malloc_16 malloc
#define ll_aligned_free_16 free
#define ll_aligned_malloc_32 malloc
#define ll_aligned_free_32 free
#endif // LL_DEBUG

#ifndef __DEBUG_PRIVATE_MEM__
#define __DEBUG_PRIVATE_MEM__  0
#endif

class LL_COMMON_API LLMemory
{
public:
	static void initClass();
	static void cleanupClass();
	static void freeReserve();
	// Return the resident set size of the current process, in bytes.
	// Return value is zero if not known.
	static U64 getCurrentRSS();
	static U32 getWorkingSetSize();
	static void* tryToAlloc(void* address, U32 size);
	static void initMaxHeapSizeGB(F32 max_heap_size_gb, BOOL prevent_heap_failure);
	static void updateMemoryInfo() ;
	static void logMemoryInfo(BOOL update = FALSE);
<<<<<<< HEAD
	static S32  isMemoryPoolLow();
=======
	static bool isMemoryPoolLow();
>>>>>>> d2af1ae8

	static U32 getAvailableMemKB() ;
	static U32 getMaxMemKB() ;
	static U32 getAllocatedMemKB() ;
private:
	static char* reserveMem;
	static U32 sAvailPhysicalMemInKB ;
	static U32 sMaxPhysicalMemInKB ;
	static U32 sAllocatedMemInKB;
	static U32 sAllocatedPageSizeInKB ;

	static U32 sMaxHeapSizeInKB;
	static BOOL sEnableMemoryFailurePrevention;
};

//----------------------------------------------------------------------------
#if MEM_TRACK_MEM
class LLMutex ;
class LL_COMMON_API LLMemTracker
{
private:
	LLMemTracker() ;
	~LLMemTracker() ;

public:
	static void release() ;
	static LLMemTracker* getInstance() ;

	void track(const char* function, const int line) ;
	void preDraw(BOOL pause) ;
	void postDraw() ;
	const char* getNextLine() ;

private:
	static LLMemTracker* sInstance ;
	
	char**     mStringBuffer ;
	S32        mCapacity ;
	U32        mLastAllocatedMem ;
	S32        mCurIndex ;
	S32        mCounter;
	S32        mDrawnIndex;
	S32        mNumOfDrawn;
	BOOL       mPaused;
	LLMutex*   mMutexp ;
};

#define MEM_TRACK_RELEASE LLMemTracker::release() ;
#define MEM_TRACK         LLMemTracker::getInstance()->track(__FUNCTION__, __LINE__) ;

#else // MEM_TRACK_MEM

#define MEM_TRACK_RELEASE
#define MEM_TRACK

#endif // MEM_TRACK_MEM

//----------------------------------------------------------------------------


//
//class LLPrivateMemoryPool defines a private memory pool for an application to use, so the application does not
//need to access the heap directly fro each memory allocation. Throught this, the allocation speed is faster, 
//and reduces virtaul address space gragmentation problem.
//Note: this class is thread-safe by passing true to the constructor function. However, you do not need to do this unless
//you are sure the memory allocation and de-allocation will happen in different threads. To make the pool thread safe
//increases allocation and deallocation cost.
//
class LL_COMMON_API LLPrivateMemoryPool
{
	friend class LLPrivateMemoryPoolManager ;

public:
	class LL_COMMON_API LLMemoryBlock //each block is devided into slots uniformly
	{
	public: 
		LLMemoryBlock() ;
		~LLMemoryBlock() ;

		void init(char* buffer, U32 buffer_size, U32 slot_size) ;
		void setBuffer(char* buffer, U32 buffer_size) ;

		char* allocate() ;
		void  freeMem(void* addr) ;

		bool empty() {return !mAllocatedSlots;}
		bool isFull() {return mAllocatedSlots == mTotalSlots;}
		bool isFree() {return !mTotalSlots;}

		U32  getSlotSize()const {return mSlotSize;}
		U32  getTotalSlots()const {return mTotalSlots;}
		U32  getBufferSize()const {return mBufferSize;}
		char* getBuffer() const {return mBuffer;}

		//debug use
		void resetBitMap() ;
	private:
		char* mBuffer;
		U32   mSlotSize ; //when the block is not initialized, it is the buffer size.
		U32   mBufferSize ;
		U32   mUsageBits ;
		U8    mTotalSlots ;
		U8    mAllocatedSlots ;
		U8    mDummySize ; //size of extra bytes reserved for mUsageBits.

	public:
		LLMemoryBlock* mPrev ;
		LLMemoryBlock* mNext ;
		LLMemoryBlock* mSelf ;

		struct CompareAddress
		{
			bool operator()(const LLMemoryBlock* const& lhs, const LLMemoryBlock* const& rhs)
			{
				return (U32)lhs->getBuffer() < (U32)rhs->getBuffer();
			}
		};
	};

	class LL_COMMON_API LLMemoryChunk //is divided into memory blocks.
	{
	public:
		LLMemoryChunk() ;
		~LLMemoryChunk() ;

		void init(char* buffer, U32 buffer_size, U32 min_slot_size, U32 max_slot_size, U32 min_block_size, U32 max_block_size) ;
		void setBuffer(char* buffer, U32 buffer_size) ;

		bool empty() ;
		
		char* allocate(U32 size) ;
		void  freeMem(void* addr) ;

		char* getBuffer() const {return mBuffer;}
		U32 getBufferSize() const {return mBufferSize;}
		U32 getAllocatedSize() const {return mAlloatedSize;}

		bool containsAddress(const char* addr) const;

		static U32 getMaxOverhead(U32 data_buffer_size, U32 min_slot_size, 
													   U32 max_slot_size, U32 min_block_size, U32 max_block_size) ;
	
		void dump() ;

	private:
		U32 getPageIndex(U32 addr) ;
		U32 getBlockLevel(U32 size) ;
		U16 getPageLevel(U32 size) ;
		LLMemoryBlock* addBlock(U32 blk_idx) ;
		void popAvailBlockList(U32 blk_idx) ;
		void addToFreeSpace(LLMemoryBlock* blk) ;
		void removeFromFreeSpace(LLMemoryBlock* blk) ;
		void removeBlock(LLMemoryBlock* blk) ;
		void addToAvailBlockList(LLMemoryBlock* blk) ;
		U32  calcBlockSize(U32 slot_size);
		LLMemoryBlock* createNewBlock(LLMemoryBlock* blk, U32 buffer_size, U32 slot_size, U32 blk_idx) ;

	private:
		LLMemoryBlock** mAvailBlockList ;//256 by mMinSlotSize
		LLMemoryBlock** mFreeSpaceList;
		LLMemoryBlock*  mBlocks ; //index of blocks by address.
		
		char* mBuffer ;
		U32   mBufferSize ;
		char* mDataBuffer ;
		char* mMetaBuffer ;
		U32   mMinBlockSize ;
		U32   mMinSlotSize ;
		U32   mMaxSlotSize ;
		U32   mAlloatedSize ;
		U16   mBlockLevels;
		U16   mPartitionLevels;

	public:
		//form a linked list
		LLMemoryChunk* mNext ;
		LLMemoryChunk* mPrev ;
	} ;

private:
<<<<<<< HEAD
	LLPrivateMemoryPool(S32 type) ;
=======
	LLPrivateMemoryPool(S32 type, U32 max_pool_size) ;
>>>>>>> d2af1ae8
	~LLPrivateMemoryPool() ;

	char *allocate(U32 size) ;
	void  freeMem(void* addr) ;
	
	void  dump() ;
	U32   getTotalAllocatedSize() ;
	U32   getTotalReservedSize() {return mReservedPoolSize;}
	S32   getType() const {return mType; }
	bool  isEmpty() const {return !mNumOfChunks; }

private:
	void lock() ;
	void unlock() ;	
	S32 getChunkIndex(U32 size) ;
	LLMemoryChunk*  addChunk(S32 chunk_index) ;
<<<<<<< HEAD
	void checkSize(U32 asked_size) ;
=======
	bool checkSize(U32 asked_size) ;
>>>>>>> d2af1ae8
	void removeChunk(LLMemoryChunk* chunk) ;
	U16  findHashKey(const char* addr);
	void addToHashTable(LLMemoryChunk* chunk) ;
	void removeFromHashTable(LLMemoryChunk* chunk) ;
	void rehash() ;
	bool fillHashTable(U16 start, U16 end, LLMemoryChunk* chunk) ;
	LLMemoryChunk* findChunk(const char* addr) ;

	void destroyPool() ;

public:
	enum
	{
		SMALL_ALLOCATION = 0, //from 8 bytes to 2KB(exclusive), page size 2KB, max chunk size is 4MB.
		MEDIUM_ALLOCATION,    //from 2KB to 512KB(exclusive), page size 32KB, max chunk size 4MB
		LARGE_ALLOCATION,     //from 512KB to 4MB(inclusive), page size 64KB, max chunk size 16MB
		SUPER_ALLOCATION      //allocation larger than 4MB.
	};

	enum
	{
		STATIC = 0 ,       //static pool(each alllocation stays for a long time) without threading support
		VOLATILE,          //Volatile pool(each allocation stays for a very short time) without threading support
		STATIC_THREADED,   //static pool with threading support
		VOLATILE_THREADED, //volatile pool with threading support
		MAX_TYPES
	}; //pool types

private:
	LLMutex* mMutexp ;
	U32  mMaxPoolSize;
	U32  mReservedPoolSize ;	

	LLMemoryChunk* mChunkList[SUPER_ALLOCATION] ; //all memory chunks reserved by this pool, sorted by address	
	U16 mNumOfChunks ;
	U16 mHashFactor ;

	S32 mType ;

	class LLChunkHashElement
	{
	public:
		LLChunkHashElement() {mFirst = NULL ; mSecond = NULL ;}

		bool add(LLMemoryChunk* chunk) ;
		void remove(LLMemoryChunk* chunk) ;
		LLMemoryChunk* findChunk(const char* addr) ;

		bool empty() {return !mFirst && !mSecond; }
		bool full()  {return mFirst && mSecond; }
		bool hasElement(LLMemoryChunk* chunk) {return mFirst == chunk || mSecond == chunk;}

	private:
		LLMemoryChunk* mFirst ;
		LLMemoryChunk* mSecond ;
	};
	std::vector<LLChunkHashElement> mChunkHashList ;
};

class LL_COMMON_API LLPrivateMemoryPoolManager
{
private:
<<<<<<< HEAD
	LLPrivateMemoryPoolManager(BOOL enabled) ;
=======
	LLPrivateMemoryPoolManager(BOOL enabled, U32 max_pool_size) ;
>>>>>>> d2af1ae8
	~LLPrivateMemoryPoolManager() ;

public:	
	static LLPrivateMemoryPoolManager* getInstance() ;
<<<<<<< HEAD
	static void initClass(BOOL enabled) ;
=======
	static void initClass(BOOL enabled, U32 pool_size) ;
>>>>>>> d2af1ae8
	static void destroyClass() ;

	LLPrivateMemoryPool* newPool(S32 type) ;
	void deletePool(LLPrivateMemoryPool* pool) ;

private:
	static LLPrivateMemoryPoolManager* sInstance ;
	std::vector<LLPrivateMemoryPool*> mPoolList ;
	BOOL mPrivatePoolEnabled;
<<<<<<< HEAD

=======
	U32  mMaxPrivatePoolSize;

	static std::vector<LLPrivateMemoryPool*> sDanglingPoolList ;
>>>>>>> d2af1ae8
public:
	//debug and statistics info.
	void updateStatistics() ;

	U32 mTotalReservedSize ;
	U32 mTotalAllocatedSize ;

public:
#if __DEBUG_PRIVATE_MEM__
	static char* allocate(LLPrivateMemoryPool* poolp, U32 size, const char* function, const int line) ;	
	
	typedef std::map<char*, std::string> mem_allocation_info_t ;
	static mem_allocation_info_t sMemAllocationTracker;
#else
	static char* allocate(LLPrivateMemoryPool* poolp, U32 size) ;	
#endif
	static void  freeMem(LLPrivateMemoryPool* poolp, void* addr) ;
};

//-------------------------------------------------------------------------------------
#if __DEBUG_PRIVATE_MEM__
#define ALLOCATE_MEM(poolp, size) LLPrivateMemoryPoolManager::allocate((poolp), (size), __FUNCTION__, __LINE__)
#else
#define ALLOCATE_MEM(poolp, size) LLPrivateMemoryPoolManager::allocate((poolp), (size))
#endif
#define FREE_MEM(poolp, addr) LLPrivateMemoryPoolManager::freeMem((poolp), (addr))
//-------------------------------------------------------------------------------------

//
//the below singleton is used to test the private memory pool.
//
#if 0
class LL_COMMON_API LLPrivateMemoryPoolTester
{
private:
	LLPrivateMemoryPoolTester() ;
	~LLPrivateMemoryPoolTester() ;

public:
	static LLPrivateMemoryPoolTester* getInstance() ;
	static void destroy() ;

	void run(S32 type) ;	

private:
	void correctnessTest() ;
	void performanceTest() ;
	void fragmentationtest() ;

	void test(U32 min_size, U32 max_size, U32 stride, U32 times, bool random_deletion, bool output_statistics) ;
	void testAndTime(U32 size, U32 times) ;

#if 0
public:
	void* operator new(size_t size)
	{
		return (void*)sPool->allocate(size) ;
	}
    void  operator delete(void* addr)
	{
		sPool->freeMem(addr) ;
	}
	void* operator new[](size_t size)
	{
		return (void*)sPool->allocate(size) ;
	}
    void  operator delete[](void* addr)
	{
		sPool->freeMem(addr) ;
	}
#endif

private:
	static LLPrivateMemoryPoolTester* sInstance;
	static LLPrivateMemoryPool* sPool ;
	static LLPrivateMemoryPool* sThreadedPool ;
};
#if 0
//static
void* LLPrivateMemoryPoolTester::operator new(size_t size)
{
	return (void*)sPool->allocate(size) ;
}

//static
void  LLPrivateMemoryPoolTester::operator delete(void* addr)
{
	sPool->free(addr) ;
}

//static
void* LLPrivateMemoryPoolTester::operator new[](size_t size)
{
	return (void*)sPool->allocate(size) ;
}

//static
void  LLPrivateMemoryPoolTester::operator delete[](void* addr)
{
	sPool->free(addr) ;
}
#endif
#endif
// LLRefCount moved to llrefcount.h

// LLPointer moved to llpointer.h

// LLSafeHandle moved to llsafehandle.h

// LLSingleton moved to llsingleton.h

#endif<|MERGE_RESOLUTION|>--- conflicted
+++ resolved
@@ -122,11 +122,7 @@
 	static void initMaxHeapSizeGB(F32 max_heap_size_gb, BOOL prevent_heap_failure);
 	static void updateMemoryInfo() ;
 	static void logMemoryInfo(BOOL update = FALSE);
-<<<<<<< HEAD
-	static S32  isMemoryPoolLow();
-=======
 	static bool isMemoryPoolLow();
->>>>>>> d2af1ae8
 
 	static U32 getAvailableMemKB() ;
 	static U32 getMaxMemKB() ;
@@ -307,11 +303,7 @@
 	} ;
 
 private:
-<<<<<<< HEAD
-	LLPrivateMemoryPool(S32 type) ;
-=======
 	LLPrivateMemoryPool(S32 type, U32 max_pool_size) ;
->>>>>>> d2af1ae8
 	~LLPrivateMemoryPool() ;
 
 	char *allocate(U32 size) ;
@@ -328,11 +320,7 @@
 	void unlock() ;	
 	S32 getChunkIndex(U32 size) ;
 	LLMemoryChunk*  addChunk(S32 chunk_index) ;
-<<<<<<< HEAD
-	void checkSize(U32 asked_size) ;
-=======
 	bool checkSize(U32 asked_size) ;
->>>>>>> d2af1ae8
 	void removeChunk(LLMemoryChunk* chunk) ;
 	U16  findHashKey(const char* addr);
 	void addToHashTable(LLMemoryChunk* chunk) ;
@@ -395,20 +383,12 @@
 class LL_COMMON_API LLPrivateMemoryPoolManager
 {
 private:
-<<<<<<< HEAD
-	LLPrivateMemoryPoolManager(BOOL enabled) ;
-=======
 	LLPrivateMemoryPoolManager(BOOL enabled, U32 max_pool_size) ;
->>>>>>> d2af1ae8
 	~LLPrivateMemoryPoolManager() ;
 
 public:	
 	static LLPrivateMemoryPoolManager* getInstance() ;
-<<<<<<< HEAD
-	static void initClass(BOOL enabled) ;
-=======
 	static void initClass(BOOL enabled, U32 pool_size) ;
->>>>>>> d2af1ae8
 	static void destroyClass() ;
 
 	LLPrivateMemoryPool* newPool(S32 type) ;
@@ -418,13 +398,9 @@
 	static LLPrivateMemoryPoolManager* sInstance ;
 	std::vector<LLPrivateMemoryPool*> mPoolList ;
 	BOOL mPrivatePoolEnabled;
-<<<<<<< HEAD
-
-=======
 	U32  mMaxPrivatePoolSize;
 
 	static std::vector<LLPrivateMemoryPool*> sDanglingPoolList ;
->>>>>>> d2af1ae8
 public:
 	//debug and statistics info.
 	void updateStatistics() ;
