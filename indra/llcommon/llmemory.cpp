--- conflicted
+++ resolved
@@ -189,13 +189,8 @@
 #endif
 }
 
-<<<<<<< HEAD
-//static 
+//static
 void LLMemory::logMemoryInfo(bool update)
-=======
-//static
-void LLMemory::logMemoryInfo(BOOL update)
->>>>>>> c06fb4e0
 {
     LL_PROFILE_ZONE_SCOPED
     if(update)
@@ -321,34 +316,6 @@
 
 void* ll_aligned_malloc_fallback( size_t size, int align )
 {
-<<<<<<< HEAD
-	SYSTEM_INFO sysinfo;
-	GetSystemInfo(&sysinfo);
-	
-	unsigned int for_alloc = (size/sysinfo.dwPageSize + !!(size%sysinfo.dwPageSize)) * sysinfo.dwPageSize;
-	
-	void *p = VirtualAlloc(NULL, for_alloc+sysinfo.dwPageSize, MEM_COMMIT|MEM_RESERVE, PAGE_READWRITE);
-	if(NULL == p) {
-		// call debugger
-		__asm int 3;
-	}
-	DWORD old;
-    bool Res = VirtualProtect((void*)((char*)p + for_alloc), sysinfo.dwPageSize, PAGE_NOACCESS, &old);
-	if(false == Res) {
-		// call debugger
-		__asm int 3;
-	}
-
-	void* ret = (void*)((char*)p + for_alloc-size);
-	
-	{
-		LLMutexLock lock(&mem_info::get().mutex);
-		mem_info::get().memory_info.insert(std::pair<void*, void*>(ret, p));
-	}
-	
-
-	return ret;
-=======
     SYSTEM_INFO sysinfo;
     GetSystemInfo(&sysinfo);
 
@@ -360,8 +327,8 @@
         __asm int 3;
     }
     DWORD old;
-    BOOL Res = VirtualProtect((void*)((char*)p + for_alloc), sysinfo.dwPageSize, PAGE_NOACCESS, &old);
-    if(FALSE == Res) {
+    bool Res = VirtualProtect((void*)((char*)p + for_alloc), sysinfo.dwPageSize, PAGE_NOACCESS, &old);
+    if(false == Res) {
         // call debugger
         __asm int 3;
     }
@@ -375,7 +342,6 @@
 
 
     return ret;
->>>>>>> c06fb4e0
 }
 
 void ll_aligned_free_fallback( void* ptr )
