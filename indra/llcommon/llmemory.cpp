--- conflicted
+++ resolved
@@ -86,11 +86,7 @@
 void LLMemory::updateMemoryInfo()
 {
     LL_PROFILE_ZONE_SCOPED
-<<<<<<< HEAD
-    U32Kilobytes avail_phys; // <FS:Beq/> align MemInfo across platforms
-=======
     U32Kilobytes avail_phys;
->>>>>>> e32f6426
 #if LL_WINDOWS
     PROCESS_MEMORY_COUNTERS counters;
 
@@ -101,33 +97,11 @@
     }
 
     sAllocatedMemInKB = U32Kilobytes::convert(U64Bytes(counters.WorkingSetSize));
-<<<<<<< HEAD
-    // sample(sAllocatedMem, sAllocatedMemInKB); // <FS:Beq/> align MemInfo across platforms
-    sAllocatedPageSizeInKB = U32Kilobytes::convert(U64Bytes(counters.PagefileUsage));
-    sample(sVirtualMem, sAllocatedPageSizeInKB);
-    // <FS:Beq> align MemInfo across platforms
-    // U32Kilobytes avail_phys, avail_virtual;
-    // LLMemoryInfo::getAvailableMemoryKB(avail_phys, avail_virtual) ;
-    // sMaxPhysicalMemInKB = llmin(avail_phys + sAllocatedMemInKB, sMaxHeapSizeInKB);
-
-    // if(sMaxPhysicalMemInKB > sAllocatedMemInKB)
-    // {
-    //     sAvailPhysicalMemInKB = sMaxPhysicalMemInKB - sAllocatedMemInKB ;
-    // }
-    // else
-    // {
-    //     sAvailPhysicalMemInKB = U32Kilobytes(0);
-    // }
-    U32Kilobytes avail_virtual; 
-    LLMemoryInfo::getAvailableMemoryKB(avail_phys, avail_virtual) ;
-    // </FS:Beq>
-=======
     sAllocatedPageSizeInKB = U32Kilobytes::convert(U64Bytes(counters.PagefileUsage));
     sample(sVirtualMem, sAllocatedPageSizeInKB);
     U32Kilobytes avail_virtual;
     LLMemoryInfo::getAvailableMemoryKB(avail_phys, avail_virtual) ;
 
->>>>>>> e32f6426
 #elif defined(LL_DARWIN)
     task_vm_info info;
     mach_msg_type_number_t  infoCount = TASK_VM_INFO_COUNT;
@@ -163,38 +137,20 @@
     if (result == KERN_SUCCESS) {
         // This is what Chrome reports as 'the "Physical Memory Free" value reported by the Memory Monitor in Instruments.'
         // Note though that inactive pages are not included here and not yet free, but could become so under memory pressure.
-<<<<<<< HEAD
-        // <FS:Beq> align MemInfo across platforms
-        // sAvailPhysicalMemInKB = U32Bytes(vmstat.free_count * page_size);
-        // sMaxPhysicalMemInKB = LLMemoryInfo::getHardwareMemSize();
         avail_phys = U32Bytes(vmstat.free_count * page_size);
         sMaxHeapSizeInKB = LLMemoryInfo::getHardwareMemSize();
-        // </FS:Beq>
-=======
-        avail_phys = U32Bytes(vmstat.free_count * page_size);
-        sMaxHeapSizeInKB = LLMemoryInfo::getHardwareMemSize();
->>>>>>> e32f6426
     }
     else
     {
         LL_WARNS() << "task_info failed" << LL_ENDL;
     }
-<<<<<<< HEAD
-    // <FS:Beq> align MemInfo across platforms
-=======
->>>>>>> e32f6426
 #elif defined(LL_LINUX)
     // Use sysinfo() to get the total physical memory.
     struct sysinfo info;
     sysinfo(&info);
     sMaxHeapSizeInKB = U32Kilobytes::convert((U64Bytes)info.totalram); // Total RAM in system
     avail_phys = U32Kilobytes::convert((U64Bytes)info.freeram); // Total Free RAM in system
-<<<<<<< HEAD
-    sAllocatedMemInKB = U32Kilobytes::convert(U64Bytes(LLMemory::getCurrentRSS())); // represents the RAM allocated by this process only (inline with the windows implementation)
-    // </FS:Beq>
-=======
     sAllocatedMemInKB = U32Kilobytes::convert(U64Bytes(LLMemory::getCurrentRSS())); // represents the RAM allocated by this process only (in line with the windows implementation)
->>>>>>> e32f6426
 #else
     //not valid for other systems for now.
     LL_WARNS() << "LLMemory::updateMemoryInfo() not implemented for this platform." << LL_ENDL;
@@ -202,16 +158,9 @@
     sMaxPhysicalMemInKB = U64Bytes(U32_MAX);
     sAvailPhysicalMemInKB = U64Bytes(U32_MAX);
 #endif
-<<<<<<< HEAD
-    // <FS:Beq> align MemInfo across platforms
-    sample(sAllocatedMem, sAllocatedMemInKB);
-    // sMaxPhysicalMem - max this process can use = the lesser of (what we already have + what's available) or MaxHeap
-    sMaxPhysicalMemInKB = llmin(avail_phys + sAllocatedMemInKB, sMaxHeapSizeInKB); 
-=======
     sample(sAllocatedMem, sAllocatedMemInKB);
     // sMaxPhysicalMem - max this process can use = the lesser of (what we already have + what's available) or MaxHeap
     sMaxPhysicalMemInKB = llmin(avail_phys + sAllocatedMemInKB, sMaxHeapSizeInKB);
->>>>>>> e32f6426
 
     if(sMaxPhysicalMemInKB > sAllocatedMemInKB)
     {
@@ -221,10 +170,6 @@
     {
         sAvailPhysicalMemInKB = U32Kilobytes(0);
     }
-<<<<<<< HEAD
-    // </FS:Beq>
-=======
->>>>>>> e32f6426
     return ;
 }
 
