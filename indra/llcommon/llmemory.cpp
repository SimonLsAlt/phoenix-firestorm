/** 
 * @file llmemory.cpp
 * @brief Very special memory allocation/deallocation stuff here
 *
 * $LicenseInfo:firstyear=2002&license=viewerlgpl$
 * Second Life Viewer Source Code
 * Copyright (C) 2010, Linden Research, Inc.
 * 
 * This library is free software; you can redistribute it and/or
 * modify it under the terms of the GNU Lesser General Public
 * License as published by the Free Software Foundation;
 * version 2.1 of the License only.
 * 
 * This library is distributed in the hope that it will be useful,
 * but WITHOUT ANY WARRANTY; without even the implied warranty of
 * MERCHANTABILITY or FITNESS FOR A PARTICULAR PURPOSE.  See the GNU
 * Lesser General Public License for more details.
 * 
 * You should have received a copy of the GNU Lesser General Public
 * License along with this library; if not, write to the Free Software
 * Foundation, Inc., 51 Franklin Street, Fifth Floor, Boston, MA  02110-1301  USA
 * 
 * Linden Research, Inc., 945 Battery Street, San Francisco, CA  94111  USA
 * $/LicenseInfo$
 */

#include "linden_common.h"


#include "llthread.h"

#if defined(LL_WINDOWS)
# include <psapi.h>
#elif defined(LL_DARWIN)
# include <sys/types.h>
# include <mach/task.h>
# include <mach/mach_init.h>
#elif LL_LINUX || LL_SOLARIS
# include <unistd.h>
#endif

#include "llmemory.h"

#include "llsys.h"
#include "llframetimer.h"
#include "lltrace.h"
#include "llerror.h"
//----------------------------------------------------------------------------

//static
U32Kilobytes LLMemory::sAvailPhysicalMemInKB(U32_MAX);
U32Kilobytes LLMemory::sMaxPhysicalMemInKB(0);
static LLTrace::SampleStatHandle<F64Megabytes> sAllocatedMem("allocated_mem", "active memory in use by application");
static LLTrace::SampleStatHandle<F64Megabytes> sVirtualMem("virtual_mem", "virtual memory assigned to application");
U32Kilobytes LLMemory::sAllocatedMemInKB(0);
U32Kilobytes LLMemory::sAllocatedPageSizeInKB(0);
U32Kilobytes LLMemory::sMaxHeapSizeInKB(U32_MAX);
BOOL LLMemory::sEnableMemoryFailurePrevention = FALSE;

#if __DEBUG_PRIVATE_MEM__
LLPrivateMemoryPoolManager::mem_allocation_info_t LLPrivateMemoryPoolManager::sMemAllocationTracker;
#endif

void ll_assert_aligned_func(uintptr_t ptr,U32 alignment)
{
#if defined(LL_WINDOWS) && defined(LL_DEBUG_BUFFER_OVERRUN)
	//do not check
	return;
#else
	#ifdef SHOW_ASSERT
		// Redundant, place to set breakpoints.
		if (ptr%alignment!=0)
		{
			LL_WARNS() << "alignment check failed" << LL_ENDL;
		}
		llassert(ptr%alignment==0);
	#endif
#endif
}

//static 
void LLMemory::initMaxHeapSizeGB(F32Gigabytes max_heap_size, BOOL prevent_heap_failure)
{
	sMaxHeapSizeInKB = max_heap_size;
	sEnableMemoryFailurePrevention = prevent_heap_failure ;
}

//static 
void LLMemory::updateMemoryInfo() 
{
#if LL_WINDOWS
	PROCESS_MEMORY_COUNTERS counters;

	if (!GetProcessMemoryInfo(GetCurrentProcess(), &counters, sizeof(counters)))
	{
		LL_WARNS() << "GetProcessMemoryInfo failed" << LL_ENDL;
		return ;
	}

	sAllocatedMemInKB = U64Bytes(counters.WorkingSetSize) ;
	sample(sAllocatedMem, sAllocatedMemInKB);
	sAllocatedPageSizeInKB = U64Bytes(counters.PagefileUsage) ;
	sample(sVirtualMem, sAllocatedPageSizeInKB);

	U32Kilobytes avail_phys, avail_virtual;
	LLMemoryInfo::getAvailableMemoryKB(avail_phys, avail_virtual) ;
	sMaxPhysicalMemInKB = llmin(avail_phys + sAllocatedMemInKB, sMaxHeapSizeInKB);

	if(sMaxPhysicalMemInKB > sAllocatedMemInKB)
	{
		sAvailPhysicalMemInKB = sMaxPhysicalMemInKB - sAllocatedMemInKB ;
	}
	else
	{
		sAvailPhysicalMemInKB = U32Kilobytes(0);
	}
#else
	//not valid for other systems for now.
	sAllocatedMemInKB = U64Bytes(LLMemory::getCurrentRSS());
	sMaxPhysicalMemInKB = U64Bytes(U32_MAX);
	sAvailPhysicalMemInKB = U64Bytes(U32_MAX);
#endif

	return ;
}

//
//this function is to test if there is enough space with the size in the virtual address space.
//it does not do any real allocation
//if success, it returns the address where the memory chunk can fit in;
//otherwise it returns NULL.
//
//static 
void* LLMemory::tryToAlloc(void* address, U32 size)
{
#if LL_WINDOWS
	address = VirtualAlloc(address, size, MEM_RESERVE | MEM_TOP_DOWN, PAGE_NOACCESS) ;
	if(address)
	{
		if(!VirtualFree(address, 0, MEM_RELEASE))
		{
			LL_ERRS() << "error happens when free some memory reservation." << LL_ENDL ;
		}
	}
	return address ;
#else
	return (void*)0x01 ; //skip checking
#endif
}

//static 
void LLMemory::logMemoryInfo(BOOL update)
{
	if(update)
	{
		updateMemoryInfo() ;
		LLPrivateMemoryPoolManager::getInstance()->updateStatistics() ;
	}

	LL_INFOS() << "Current allocated physical memory(KB): " << sAllocatedMemInKB << LL_ENDL ;
	LL_INFOS() << "Current allocated page size (KB): " << sAllocatedPageSizeInKB << LL_ENDL ;
	LL_INFOS() << "Current available physical memory(KB): " << sAvailPhysicalMemInKB << LL_ENDL ;
	LL_INFOS() << "Current max usable memory(KB): " << sMaxPhysicalMemInKB << LL_ENDL ;

	LL_INFOS() << "--- private pool information -- " << LL_ENDL ;
	LL_INFOS() << "Total reserved (KB): " << LLPrivateMemoryPoolManager::getInstance()->mTotalReservedSize / 1024 << LL_ENDL ;
	LL_INFOS() << "Total allocated (KB): " << LLPrivateMemoryPoolManager::getInstance()->mTotalAllocatedSize / 1024 << LL_ENDL ;
}

//return 0: everything is normal;
//return 1: the memory pool is low, but not in danger;
//return -1: the memory pool is in danger, is about to crash.
//static 
bool LLMemory::isMemoryPoolLow()
{
	static const U32Megabytes LOW_MEMORY_POOL_THRESHOLD(64);
	const static U32Megabytes MAX_SIZE_CHECKED_MEMORY_BLOCK(64);
	static void* last_reserved_address = NULL ;

	if(!sEnableMemoryFailurePrevention)
	{
		return false ; //no memory failure prevention.
	}

	if(sAvailPhysicalMemInKB < (LOW_MEMORY_POOL_THRESHOLD / 4)) //out of physical memory
	{
		return true ;
	}

	if(sAllocatedPageSizeInKB + (LOW_MEMORY_POOL_THRESHOLD / 4) > sMaxHeapSizeInKB) //out of virtual address space.
	{
		return true ;
	}

	bool is_low = (S32)(sAvailPhysicalMemInKB < LOW_MEMORY_POOL_THRESHOLD 
						|| sAllocatedPageSizeInKB + LOW_MEMORY_POOL_THRESHOLD > sMaxHeapSizeInKB) ;

	//check the virtual address space fragmentation
	if(!is_low)
	{
		if(!last_reserved_address)
		{
			last_reserved_address = LLMemory::tryToAlloc(last_reserved_address, MAX_SIZE_CHECKED_MEMORY_BLOCK.value()) ;
		}
		else
		{
			last_reserved_address = LLMemory::tryToAlloc(last_reserved_address, MAX_SIZE_CHECKED_MEMORY_BLOCK.value()) ;
			if(!last_reserved_address) //failed, try once more
			{
				last_reserved_address = LLMemory::tryToAlloc(last_reserved_address, MAX_SIZE_CHECKED_MEMORY_BLOCK.value()) ;
			}
		}

		is_low = !last_reserved_address ; //allocation failed
	}

	return is_low ;
}

//static 
U32Kilobytes LLMemory::getAvailableMemKB() 
{
	return sAvailPhysicalMemInKB ;
}

//static 
U32Kilobytes LLMemory::getMaxMemKB() 
{
	return sMaxPhysicalMemInKB ;
}

//static 
U32Kilobytes LLMemory::getAllocatedMemKB() 
{
	return sAllocatedMemInKB ;
}

//----------------------------------------------------------------------------

#if defined(LL_WINDOWS)

//static 
U64 LLMemory::getCurrentRSS()
{
	PROCESS_MEMORY_COUNTERS counters;

	if (!GetProcessMemoryInfo(GetCurrentProcess(), &counters, sizeof(counters)))
	{
		LL_WARNS() << "GetProcessMemoryInfo failed" << LL_ENDL;
		return 0;
	}

	return counters.WorkingSetSize;
}

#elif defined(LL_DARWIN)

// 	if (sysctl(ctl, 2, &page_size, &size, NULL, 0) == -1)
// 	{
// 		LL_WARNS() << "Couldn't get page size" << LL_ENDL;
// 		return 0;
// 	} else {
// 		return page_size;
// 	}
// }

U64 LLMemory::getCurrentRSS()
{
	U64 residentSize = 0;
<<<<<<< HEAD
	task_basic_info_64_data_t basicInfo;
	mach_msg_type_number_t  basicInfoCount = TASK_BASIC_INFO_64_COUNT;
	if (task_info(mach_task_self(), TASK_BASIC_INFO_64, (task_info_t)&basicInfo, &basicInfoCount) == KERN_SUCCESS)
=======
	mach_task_basic_info_data_t basicInfo;
	mach_msg_type_number_t  basicInfoCount = MACH_TASK_BASIC_INFO_COUNT;
	if (task_info(mach_task_self(), MACH_TASK_BASIC_INFO, (task_info_t)&basicInfo, &basicInfoCount) == KERN_SUCCESS)
>>>>>>> cf5865c6
	{
//		residentSize = basicInfo.resident_size;
		// Although this method is defined to return the "resident set size,"
		// in fact what callers want from it is the total virtual memory
		// consumed by the application.
		residentSize = basicInfo.virtual_size;
	}
	else
	{
		LL_WARNS() << "task_info failed" << LL_ENDL;
	}

	return residentSize;
}

#elif defined(LL_LINUX)

U64 LLMemory::getCurrentRSS()
{
	static const char statPath[] = "/proc/self/stat";
	LLFILE *fp = LLFile::fopen(statPath, "r");
	U64 rss = 0;

	if (fp == NULL)
	{
		LL_WARNS() << "couldn't open " << statPath << LL_ENDL;
		return 0;
	}

	// Eee-yew!	 See Documentation/filesystems/proc.txt in your
	// nearest friendly kernel tree for details.
	
	{
		int ret = fscanf(fp, "%*d (%*[^)]) %*c %*d %*d %*d %*d %*d %*d %*d "
						 "%*d %*d %*d %*d %*d %*d %*d %*d %*d %*d %*d %Lu",
						 &rss);
		if (ret != 1)
		{
			LL_WARNS() << "couldn't parse contents of " << statPath << LL_ENDL;
			rss = 0;
		}
	}
	
	fclose(fp);

	return rss;
}

#elif LL_SOLARIS
#include <sys/types.h>
#include <sys/stat.h>
#include <fcntl.h>
#define _STRUCTURED_PROC 1
#include <sys/procfs.h>

U64 LLMemory::getCurrentRSS()
{
	char path [LL_MAX_PATH];	/* Flawfinder: ignore */ 

	sprintf(path, "/proc/%d/psinfo", (int)getpid());
	int proc_fd = -1;
	if((proc_fd = open(path, O_RDONLY)) == -1){
		LL_WARNS() << "LLmemory::getCurrentRSS() unable to open " << path << ". Returning 0 RSS!" << LL_ENDL;
		return 0;
	}
	psinfo_t proc_psinfo;
	if(read(proc_fd, &proc_psinfo, sizeof(psinfo_t)) != sizeof(psinfo_t)){
		LL_WARNS() << "LLmemory::getCurrentRSS() Unable to read from " << path << ". Returning 0 RSS!" << LL_ENDL;
		close(proc_fd);
		return 0;
	}

	close(proc_fd);

	return((U64)proc_psinfo.pr_rssize * 1024);
}

#else

U64 LLMemory::getCurrentRSS()
{
	return 0;
}

#endif

//--------------------------------------------------------------------------------------------------
//--------------------------------------------------------------------------------------------------
//minimum slot size and minimal slot size interval
const U32 ATOMIC_MEM_SLOT = 16 ; //bytes

//minimum block sizes (page size) for small allocation, medium allocation, large allocation 
const U32 MIN_BLOCK_SIZES[LLPrivateMemoryPool::SUPER_ALLOCATION] = {2 << 10, 4 << 10, 16 << 10} ; //

//maximum block sizes for small allocation, medium allocation, large allocation 
const U32 MAX_BLOCK_SIZES[LLPrivateMemoryPool::SUPER_ALLOCATION] = {64 << 10, 1 << 20, 4 << 20} ;

//minimum slot sizes for small allocation, medium allocation, large allocation 
const U32 MIN_SLOT_SIZES[LLPrivateMemoryPool::SUPER_ALLOCATION]  = {ATOMIC_MEM_SLOT, 2 << 10, 512 << 10};

//maximum slot sizes for small allocation, medium allocation, large allocation 
const U32 MAX_SLOT_SIZES[LLPrivateMemoryPool::SUPER_ALLOCATION]  = {(2 << 10) - ATOMIC_MEM_SLOT, (512 - 2) << 10, 4 << 20};

//size of a block with multiple slots can not exceed CUT_OFF_SIZE
const U32 CUT_OFF_SIZE = (64 << 10) ; //64 KB

//max number of slots in a block
const U32 MAX_NUM_SLOTS_IN_A_BLOCK = llmin(MIN_BLOCK_SIZES[0] / ATOMIC_MEM_SLOT, ATOMIC_MEM_SLOT * 8) ;

//-------------------------------------------------------------
//align val to be integer times of ATOMIC_MEM_SLOT
U32 align(U32 val)
{
	U32 aligned = (val / ATOMIC_MEM_SLOT) * ATOMIC_MEM_SLOT ;
	if(aligned < val)
	{
		aligned += ATOMIC_MEM_SLOT ;
	}

	return aligned ;
}

//-------------------------------------------------------------
//class LLPrivateMemoryPool::LLMemoryBlock
//-------------------------------------------------------------
//
//each memory block could fit for two page sizes: 0.75 * mSlotSize, which starts from the beginning of the memory chunk and grow towards the end of the
//the block; another is mSlotSize, which starts from the end of the block and grows towards the beginning of the block.
//
LLPrivateMemoryPool::LLMemoryBlock::LLMemoryBlock()
{
	//empty
}
		
LLPrivateMemoryPool::LLMemoryBlock::~LLMemoryBlock() 
{
	//empty
}

//create and initialize a memory block
void LLPrivateMemoryPool::LLMemoryBlock::init(char* buffer, U32 buffer_size, U32 slot_size)
{
	mBuffer = buffer ;
	mBufferSize = buffer_size ;
	mSlotSize = slot_size ;
	mTotalSlots = buffer_size / mSlotSize ;	
	
	llassert_always(buffer_size / mSlotSize <= MAX_NUM_SLOTS_IN_A_BLOCK) ; //max number is 128
	
	mAllocatedSlots = 0 ;
	mDummySize = 0 ;

	//init the bit map.
	//mark free bits	
	if(mTotalSlots > 32) //reserve extra space from mBuffer to store bitmap if needed.
	{
		mDummySize = ATOMIC_MEM_SLOT ;		
		mTotalSlots -= (mDummySize + mSlotSize - 1) / mSlotSize ;
		mUsageBits = 0 ;

		S32 usage_bit_len = (mTotalSlots + 31) / 32 ;
		
		for(S32 i = 0 ; i < usage_bit_len - 1 ; i++)
		{
			*((U32*)mBuffer + i) = 0 ;
		}
		for(S32 i = usage_bit_len - 1 ; i < mDummySize / sizeof(U32) ; i++)
		{
			*((U32*)mBuffer + i) = 0xffffffff ;
		}

		if(mTotalSlots & 31)
		{
			*((U32*)mBuffer + usage_bit_len - 2) = (0xffffffff << (mTotalSlots & 31)) ;
		}		
	}	
	else//no extra bitmap space reserved
	{
		mUsageBits = 0 ;
		if(mTotalSlots & 31)
		{
			mUsageBits = (0xffffffff << (mTotalSlots & 31)) ;
		}
	}

	mSelf = this ;
	mNext = NULL ;
	mPrev = NULL ;

	llassert_always(mTotalSlots > 0) ;
}

//mark this block to be free with the memory [mBuffer, mBuffer + mBufferSize).
void LLPrivateMemoryPool::LLMemoryBlock::setBuffer(char* buffer, U32 buffer_size)
{
	mBuffer = buffer ;
	mBufferSize = buffer_size ;
	mSelf = NULL ;
	mTotalSlots = 0 ; //set the block is free.
}

//reserve a slot
char* LLPrivateMemoryPool::LLMemoryBlock::allocate() 
{
	llassert_always(mAllocatedSlots < mTotalSlots) ;
	
	//find a free slot
	U32* bits = NULL ;
	U32  k = 0 ;
	if(mUsageBits != 0xffffffff)
	{
		bits = &mUsageBits ;
	}
	else if(mDummySize > 0)//go to extra space
	{		
		for(S32 i = 0 ; i < mDummySize / sizeof(U32); i++)
		{
			if(*((U32*)mBuffer + i) != 0xffffffff)
			{
				bits = (U32*)mBuffer + i ;
				k = i + 1 ;
				break ;
			}
		}
	}	
	S32 idx = 0 ;
	U32 tmp = *bits ;
	for(; tmp & 1 ; tmp >>= 1, idx++) ;

	//set the slot reserved
	if(!idx)
	{
		*bits |= 1 ;
	}
	else
	{
		*bits |= (1 << idx) ;
	}

	mAllocatedSlots++ ;
	
	return mBuffer + mDummySize + (k * 32 + idx) * mSlotSize ;
}

//free a slot
void  LLPrivateMemoryPool::LLMemoryBlock::freeMem(void* addr) 
{
	//bit index
	uintptr_t idx = ((uintptr_t)addr - (uintptr_t)mBuffer - mDummySize) / mSlotSize ;

	U32* bits = &mUsageBits ;
	if(idx >= 32)
	{
		bits = (U32*)mBuffer + (idx - 32) / 32 ;
	}

	//reset the bit
	if(idx & 31)
	{
		*bits &= ~(1 << (idx & 31)) ;
	}
	else
	{
		*bits &= ~1 ;
	}

	mAllocatedSlots-- ;
}

//for debug use: reset the entire bitmap.
void  LLPrivateMemoryPool::LLMemoryBlock::resetBitMap()
{
	for(S32 i = 0 ; i < mDummySize / sizeof(U32) ; i++)
	{
		*((U32*)mBuffer + i) = 0 ;
	}
	mUsageBits = 0 ;
}
//-------------------------------------------------------------------
//class LLMemoryChunk
//--------------------------------------------------------------------
LLPrivateMemoryPool::LLMemoryChunk::LLMemoryChunk()
{
	//empty
}

LLPrivateMemoryPool::LLMemoryChunk::~LLMemoryChunk()
{
	//empty
}

//create and init a memory chunk
void LLPrivateMemoryPool::LLMemoryChunk::init(char* buffer, U32 buffer_size, U32 min_slot_size, U32 max_slot_size, U32 min_block_size, U32 max_block_size) 
{
	mBuffer = buffer ;
	mBufferSize = buffer_size ;
	mAlloatedSize = 0 ;

	mMetaBuffer = mBuffer + sizeof(LLMemoryChunk) ;

	mMinBlockSize = min_block_size; //page size
	mMinSlotSize = min_slot_size;
	mMaxSlotSize = max_slot_size ;
	mBlockLevels = mMaxSlotSize / mMinSlotSize ;
	mPartitionLevels = max_block_size / mMinBlockSize + 1 ;

	S32 max_num_blocks = (buffer_size - sizeof(LLMemoryChunk) - mBlockLevels * sizeof(LLMemoryBlock*) - mPartitionLevels * sizeof(LLMemoryBlock*)) / 
		                 (mMinBlockSize + sizeof(LLMemoryBlock)) ;
	//meta data space
	mBlocks = (LLMemoryBlock*)mMetaBuffer ; //space reserved for all memory blocks.
	mAvailBlockList = (LLMemoryBlock**)((char*)mBlocks + sizeof(LLMemoryBlock) * max_num_blocks) ; 
	mFreeSpaceList = (LLMemoryBlock**)((char*)mAvailBlockList + sizeof(LLMemoryBlock*) * mBlockLevels) ; 
	
	//data buffer, which can be used for allocation
	mDataBuffer = (char*)mFreeSpaceList + sizeof(LLMemoryBlock*) * mPartitionLevels ;
	
	//alignmnet
	mDataBuffer = mBuffer + align(mDataBuffer - mBuffer) ;
	
	//init
	for(U32 i = 0 ; i < mBlockLevels; i++)
	{
		mAvailBlockList[i] = NULL ;
	}
	for(U32 i = 0 ; i < mPartitionLevels ; i++)
	{
		mFreeSpaceList[i] = NULL ;
	}

	//assign the entire chunk to the first block
	mBlocks[0].mPrev = NULL ;
	mBlocks[0].mNext = NULL ;
	mBlocks[0].setBuffer(mDataBuffer, buffer_size - (mDataBuffer - mBuffer)) ;
	addToFreeSpace(&mBlocks[0]) ;

	mNext = NULL ;
	mPrev = NULL ;
}

//static 
U32 LLPrivateMemoryPool::LLMemoryChunk::getMaxOverhead(U32 data_buffer_size, U32 min_slot_size, 
													   U32 max_slot_size, U32 min_block_size, U32 max_block_size)
{
	//for large allocations, reserve some extra memory for meta data to avoid wasting much 
	if(data_buffer_size / min_slot_size < 64) //large allocations
	{
		U32 overhead = sizeof(LLMemoryChunk) + (data_buffer_size / min_block_size) * sizeof(LLMemoryBlock) +
			sizeof(LLMemoryBlock*) * (max_slot_size / min_slot_size) + sizeof(LLMemoryBlock*) * (max_block_size / min_block_size + 1) ;

		//round to integer times of min_block_size
		overhead = ((overhead + min_block_size - 1) / min_block_size) * min_block_size ;
		return overhead ;
	}
	else
	{
		return 0 ; //do not reserve extra overhead if for small allocations
	}
}

char* LLPrivateMemoryPool::LLMemoryChunk::allocate(U32 size)
{
	if(mMinSlotSize > size)
	{
		size = mMinSlotSize ;
	}
	if(mAlloatedSize + size  > mBufferSize - (mDataBuffer - mBuffer))
	{
		return NULL ; //no enough space in this chunk.
	}

	char* p = NULL ;
	U32 blk_idx = getBlockLevel(size);

	LLMemoryBlock* blk = NULL ;

	//check if there is free block available
	if(mAvailBlockList[blk_idx])
	{
		blk = mAvailBlockList[blk_idx] ;
		p = blk->allocate() ;
		
		if(blk->isFull())
		{
			popAvailBlockList(blk_idx) ;
		}
	}

	//ask for a new block
	if(!p)
	{
		blk = addBlock(blk_idx) ;
		if(blk)
		{
			p = blk->allocate() ;

			if(blk->isFull())
			{
				popAvailBlockList(blk_idx) ;
			}
		}
	}

	//ask for space from larger blocks
	if(!p)
	{
		for(S32 i = blk_idx + 1 ; i < mBlockLevels; i++)
		{
			if(mAvailBlockList[i])
			{
				blk = mAvailBlockList[i] ;
				p = blk->allocate() ;

				if(blk->isFull())
				{
					popAvailBlockList(i) ;
				}
				break ;
			}
		}
	}

	if(p && blk)
	{		
		mAlloatedSize += blk->getSlotSize() ;
	}
	return p ;
}

void LLPrivateMemoryPool::LLMemoryChunk::freeMem(void* addr)
{	
	U32 blk_idx = getPageIndex((uintptr_t)addr) ;
	LLMemoryBlock* blk = (LLMemoryBlock*)(mMetaBuffer + blk_idx * sizeof(LLMemoryBlock)) ;
	blk = blk->mSelf ;

	bool was_full = blk->isFull() ;
	blk->freeMem(addr) ;
	mAlloatedSize -= blk->getSlotSize() ;

	if(blk->empty())
	{
		removeBlock(blk) ;
	}
	else if(was_full)
	{
		addToAvailBlockList(blk) ;
	}	
}

bool LLPrivateMemoryPool::LLMemoryChunk::empty()
{
	return !mAlloatedSize ;
}

bool LLPrivateMemoryPool::LLMemoryChunk::containsAddress(const char* addr) const
{
	return (uintptr_t)mBuffer <= (uintptr_t)addr && (uintptr_t)mBuffer + mBufferSize > (uintptr_t)addr ;
}

//debug use
void LLPrivateMemoryPool::LLMemoryChunk::dump()
{
#if 0
	//sanity check
	//for(S32 i = 0 ; i < mBlockLevels ; i++)
	//{
	//	LLMemoryBlock* blk = mAvailBlockList[i] ;
	//	while(blk)
	//	{
	//		blk_list.push_back(blk) ;
	//		blk = blk->mNext ;
	//	}
	//}
	for(S32 i = 0 ; i < mPartitionLevels ; i++)
	{
		LLMemoryBlock* blk = mFreeSpaceList[i] ;
		while(blk)
		{
			blk_list.push_back(blk) ;
			blk = blk->mNext ;
		}
	}

	std::sort(blk_list.begin(), blk_list.end(), LLMemoryBlock::CompareAddress());

	U32 total_size = blk_list[0]->getBufferSize() ;
	for(U32 i = 1 ; i < blk_list.size(); i++)
	{
		total_size += blk_list[i]->getBufferSize() ;
		if((uintptr_t)blk_list[i]->getBuffer() < (uintptr_t)blk_list[i-1]->getBuffer() + blk_list[i-1]->getBufferSize())
		{
			LL_ERRS() << "buffer corrupted." << LL_ENDL ;
		}
	}

	llassert_always(total_size + mMinBlockSize >= mBufferSize - ((uintptr_t)mDataBuffer - (uintptr_t)mBuffer)) ;

	U32 blk_num = (mBufferSize - (mDataBuffer - mBuffer)) / mMinBlockSize ;
	for(U32 i = 0 ; i < blk_num ; )
	{
		LLMemoryBlock* blk = &mBlocks[i] ;
		if(blk->mSelf)
		{
			U32 end = blk->getBufferSize() / mMinBlockSize ;
			for(U32 j = 0 ; j < end ; j++)
			{
				llassert_always(blk->mSelf == blk || !blk->mSelf) ;
			}
			i += end ;
		}
		else
		{
			LL_ERRS() << "gap happens" << LL_ENDL ;
		}
	}
#endif
#if 0
	LL_INFOS() << "---------------------------" << LL_ENDL ;
	LL_INFOS() << "Chunk buffer: " << (uintptr_t)getBuffer() << " size: " << getBufferSize() << LL_ENDL ;

	LL_INFOS() << "available blocks ... " << LL_ENDL ;
	for(S32 i = 0 ; i < mBlockLevels ; i++)
	{
		LLMemoryBlock* blk = mAvailBlockList[i] ;
		while(blk)
		{
			LL_INFOS() << "blk buffer " << (uintptr_t)blk->getBuffer() << " size: " << blk->getBufferSize() << LL_ENDL ;
			blk = blk->mNext ;
		}
	}

	LL_INFOS() << "free blocks ... " << LL_ENDL ;
	for(S32 i = 0 ; i < mPartitionLevels ; i++)
	{
		LLMemoryBlock* blk = mFreeSpaceList[i] ;
		while(blk)
		{
			LL_INFOS() << "blk buffer " << (uintptr_t)blk->getBuffer() << " size: " << blk->getBufferSize() << LL_ENDL ;
			blk = blk->mNext ;
		}
	}
#endif
}

//compute the size for a block, the size is round to integer times of mMinBlockSize.
U32 LLPrivateMemoryPool::LLMemoryChunk::calcBlockSize(U32 slot_size)
{
	//
	//Note: we try to make a block to have 32 slots if the size is not over 32 pages
	//32 is the number of bits of an integer in a 32-bit system
	//

	U32 block_size;
	U32 cut_off_size = llmin(CUT_OFF_SIZE, (U32)(mMinBlockSize << 5)) ;

	if((slot_size << 5) <= mMinBlockSize)//for small allocations, return one page 
	{
		block_size = mMinBlockSize ;
	}
	else if(slot_size >= cut_off_size)//for large allocations, return one-slot block
	{
		block_size = (slot_size / mMinBlockSize) * mMinBlockSize ;
		if(block_size < slot_size)
		{
			block_size += mMinBlockSize ;
		}
	}
	else //medium allocations
	{
		if((slot_size << 5) >= cut_off_size)
		{
			block_size = cut_off_size ;
		}
		else
		{
			block_size = ((slot_size << 5) / mMinBlockSize) * mMinBlockSize ;
		}
	}

	llassert_always(block_size >= slot_size) ;

	return block_size ;
}

//create a new block in the chunk
LLPrivateMemoryPool::LLMemoryBlock* LLPrivateMemoryPool::LLMemoryChunk::addBlock(U32 blk_idx)
{	
	U32 slot_size = mMinSlotSize * (blk_idx + 1) ;
	U32 preferred_block_size = calcBlockSize(slot_size) ;	
	U16 idx = getPageLevel(preferred_block_size); 
	LLMemoryBlock* blk = NULL ;
	
	if(mFreeSpaceList[idx])//if there is free slot for blk_idx
	{
		blk = createNewBlock(mFreeSpaceList[idx], preferred_block_size, slot_size, blk_idx) ;
	}
	else if(mFreeSpaceList[mPartitionLevels - 1]) //search free pool
	{		
		blk = createNewBlock(mFreeSpaceList[mPartitionLevels - 1], preferred_block_size, slot_size, blk_idx) ;
	}
	else //search for other non-preferred but enough space slot.
	{
		S32 min_idx = 0 ;
		if(slot_size > mMinBlockSize)
		{
			min_idx = getPageLevel(slot_size) ;
		}
		for(S32 i = (S32)idx - 1 ; i >= min_idx ; i--) //search the small slots first
		{
			if(mFreeSpaceList[i])
			{
				U32 new_preferred_block_size = mFreeSpaceList[i]->getBufferSize();
				new_preferred_block_size = (new_preferred_block_size / mMinBlockSize) * mMinBlockSize ; //round to integer times of mMinBlockSize.

				//create a NEW BLOCK THERE.
				if(new_preferred_block_size >= slot_size) //at least there is space for one slot.
				{
					
					blk = createNewBlock(mFreeSpaceList[i], new_preferred_block_size, slot_size, blk_idx) ;
				}
				break ;
			} 
		}

		if(!blk)
		{
			for(U16 i = idx + 1 ; i < mPartitionLevels - 1; i++) //search the large slots 
			{
				if(mFreeSpaceList[i])
				{
					//create a NEW BLOCK THERE.
					blk = createNewBlock(mFreeSpaceList[i], preferred_block_size, slot_size, blk_idx) ;
					break ;
				} 
			}
		}
	}

	return blk ;
}

//create a new block at the designed location
LLPrivateMemoryPool::LLMemoryBlock* LLPrivateMemoryPool::LLMemoryChunk::createNewBlock(LLMemoryBlock* blk, U32 buffer_size, U32 slot_size, U32 blk_idx)
{
	//unlink from the free space
	removeFromFreeSpace(blk) ;

	//check the rest space
	U32 new_free_blk_size = blk->getBufferSize() - buffer_size ;	
	if(new_free_blk_size < mMinBlockSize) //can not partition the memory into size smaller than mMinBlockSize
	{
		new_free_blk_size = 0 ; //discard the last small extra space.
	}			

	//add the rest space back to the free list
	if(new_free_blk_size > 0) //blk still has free space
	{
		LLMemoryBlock* next_blk = blk + (buffer_size / mMinBlockSize) ;
		next_blk->mPrev = NULL ;
		next_blk->mNext = NULL ;
		next_blk->setBuffer(blk->getBuffer() + buffer_size, new_free_blk_size) ;
		addToFreeSpace(next_blk) ;
	}

	blk->init(blk->getBuffer(), buffer_size, slot_size) ;
	//insert to the available block list...
	mAvailBlockList[blk_idx] = blk ;

	//mark the address map: all blocks covered by this block space pointing back to this block.
	U32 end = (buffer_size / mMinBlockSize) ;
	for(U32 i = 1 ; i < end ; i++)
	{
		(blk + i)->mSelf = blk ;
	}

	return blk ;
}

//delete a block, release the block to the free pool.
void LLPrivateMemoryPool::LLMemoryChunk::removeBlock(LLMemoryBlock* blk)
{
	//remove from the available block list
	if(blk->mPrev)
	{
		blk->mPrev->mNext = blk->mNext ;
	}
	if(blk->mNext)
	{
		blk->mNext->mPrev = blk->mPrev ;
	}
	U32 blk_idx = getBlockLevel(blk->getSlotSize());
	if(mAvailBlockList[blk_idx] == blk)
	{
		mAvailBlockList[blk_idx] = blk->mNext ;
	}

	blk->mNext = NULL ;
	blk->mPrev = NULL ;
	
	//mark it free
	blk->setBuffer(blk->getBuffer(), blk->getBufferSize()) ;

#if 1
	//merge blk with neighbors if possible
	if(blk->getBuffer() > mDataBuffer) //has the left neighbor
	{
		if((blk - 1)->mSelf->isFree())
		{
			LLMemoryBlock* left_blk = (blk - 1)->mSelf ;
			removeFromFreeSpace((blk - 1)->mSelf);
			left_blk->setBuffer(left_blk->getBuffer(), left_blk->getBufferSize() + blk->getBufferSize()) ;
			blk = left_blk ;
		}
	}
	if(blk->getBuffer() + blk->getBufferSize() <= mBuffer + mBufferSize - mMinBlockSize) //has the right neighbor
	{
		U32 d = blk->getBufferSize() / mMinBlockSize ;
		if((blk + d)->isFree())
		{
			LLMemoryBlock* right_blk = blk + d ;
			removeFromFreeSpace(blk + d) ;
			blk->setBuffer(blk->getBuffer(), blk->getBufferSize() + right_blk->getBufferSize()) ;
		}
	}
#endif
	
	addToFreeSpace(blk) ;

	return ;
}

//the top block in the list is full, pop it out of the list
void LLPrivateMemoryPool::LLMemoryChunk::popAvailBlockList(U32 blk_idx) 
{
	if(mAvailBlockList[blk_idx])
	{
		LLMemoryBlock* next = mAvailBlockList[blk_idx]->mNext ;
		if(next)
		{
			next->mPrev = NULL ;
		}
		mAvailBlockList[blk_idx]->mPrev = NULL ;
		mAvailBlockList[blk_idx]->mNext = NULL ;
		mAvailBlockList[blk_idx] = next ;
	}
}

//add the block back to the free pool
void LLPrivateMemoryPool::LLMemoryChunk::addToFreeSpace(LLMemoryBlock* blk) 
{
	llassert_always(!blk->mPrev) ;
	llassert_always(!blk->mNext) ;

	U16 free_idx = blk->getBufferSize() / mMinBlockSize - 1;

	(blk + free_idx)->mSelf = blk ; //mark the end pointing back to the head.
	free_idx = llmin(free_idx, (U16)(mPartitionLevels - 1)) ;

	blk->mNext = mFreeSpaceList[free_idx] ;
	if(mFreeSpaceList[free_idx])
	{
		mFreeSpaceList[free_idx]->mPrev = blk ;
	}
	mFreeSpaceList[free_idx] = blk ;
	blk->mPrev = NULL ;
	blk->mSelf = blk ;
	
	return ;
}

//remove the space from the free pool
void LLPrivateMemoryPool::LLMemoryChunk::removeFromFreeSpace(LLMemoryBlock* blk) 
{
	U16 free_idx = blk->getBufferSize() / mMinBlockSize - 1;
	free_idx = llmin(free_idx, (U16)(mPartitionLevels - 1)) ;

	if(mFreeSpaceList[free_idx] == blk)
	{
		mFreeSpaceList[free_idx] = blk->mNext ;
	}
	if(blk->mPrev)
	{
		blk->mPrev->mNext = blk->mNext ;
	}
	if(blk->mNext)
	{
		blk->mNext->mPrev = blk->mPrev ;
	}
	blk->mNext = NULL ;
	blk->mPrev = NULL ;
	blk->mSelf = NULL ;

	return ;
}

void LLPrivateMemoryPool::LLMemoryChunk::addToAvailBlockList(LLMemoryBlock* blk) 
{
	llassert_always(!blk->mPrev) ;
	llassert_always(!blk->mNext) ;

	U32 blk_idx = getBlockLevel(blk->getSlotSize());

	blk->mNext = mAvailBlockList[blk_idx] ;
	if(blk->mNext)
	{
		blk->mNext->mPrev = blk ;
	}
	blk->mPrev = NULL ;
	mAvailBlockList[blk_idx] = blk ;

	return ;
}

U32 LLPrivateMemoryPool::LLMemoryChunk::getPageIndex(uintptr_t addr)
{
	return (addr - (uintptr_t)mDataBuffer) / mMinBlockSize ;
}

//for mAvailBlockList
U32 LLPrivateMemoryPool::LLMemoryChunk::getBlockLevel(U32 size)
{
	llassert(size >= mMinSlotSize && size <= mMaxSlotSize) ;

	//start from 0
	return (size + mMinSlotSize - 1) / mMinSlotSize - 1 ;
}

//for mFreeSpaceList
U16 LLPrivateMemoryPool::LLMemoryChunk::getPageLevel(U32 size)
{
	//start from 0
	U16 level = size / mMinBlockSize - 1 ;
	if(level >= mPartitionLevels)
	{
		level = mPartitionLevels - 1 ;
	}
	return level ;
}

//-------------------------------------------------------------------
//class LLPrivateMemoryPool
//--------------------------------------------------------------------
const U32 CHUNK_SIZE = 4 << 20 ; //4 MB
const U32 LARGE_CHUNK_SIZE = 4 * CHUNK_SIZE ; //16 MB
LLPrivateMemoryPool::LLPrivateMemoryPool(S32 type, U32 max_pool_size) :
	mMutexp(NULL),	
	mReservedPoolSize(0),
	mHashFactor(1),
	mType(type),
	mMaxPoolSize(max_pool_size)
{
	if(type == STATIC_THREADED || type == VOLATILE_THREADED)
	{
		mMutexp = new LLMutex(NULL) ;
	}

	for(S32 i = 0 ; i < SUPER_ALLOCATION ; i++)
	{
		mChunkList[i] = NULL ;
	}	
	
	mNumOfChunks = 0 ;
}

LLPrivateMemoryPool::~LLPrivateMemoryPool()
{
	destroyPool();
	delete mMutexp ;
}

char* LLPrivateMemoryPool::allocate(U32 size)
{	
	if(!size)
	{
		return NULL ;
	}

	//if the asked size larger than MAX_BLOCK_SIZE, fetch from heap directly, the pool does not manage it
	if(size >= CHUNK_SIZE)
	{
		return (char*)ll_aligned_malloc_16(size) ;
	}

	char* p = NULL ;

	//find the appropriate chunk
	S32 chunk_idx = getChunkIndex(size) ;
	
	lock() ;

	LLMemoryChunk* chunk = mChunkList[chunk_idx];
	while(chunk)
	{
		if((p = chunk->allocate(size)))
		{
			break ;
		}
		chunk = chunk->mNext ;
	}
	
	//fetch new memory chunk
	if(!p)
	{
		if(mReservedPoolSize + CHUNK_SIZE > mMaxPoolSize)
		{
			chunk = mChunkList[chunk_idx];
			while(chunk)
			{
				if((p = chunk->allocate(size)))
				{
					break ;
				}
				chunk = chunk->mNext ;
			}
		}
		else
		{
			chunk = addChunk(chunk_idx) ;
			if(chunk)
			{
				p = chunk->allocate(size) ;
			}
		}
	}

	unlock() ;

	if(!p) //to get memory from the private pool failed, try the heap directly
	{
		static bool to_log = true ;
		
		if(to_log)
		{
			LL_WARNS() << "The memory pool overflows, now using heap directly!" << LL_ENDL ;
			to_log = false ;
		}

		return (char*)ll_aligned_malloc_16(size) ;
	}

	return p ;
}

void LLPrivateMemoryPool::freeMem(void* addr)
{
	if(!addr)
	{
		return ;
	}
	
	lock() ;
	
	LLMemoryChunk* chunk = findChunk((char*)addr) ;
	
	if(!chunk)
	{
		ll_aligned_free_16(addr) ; //release from heap
	}
	else
	{
		chunk->freeMem(addr) ;

		if(chunk->empty())
		{
			removeChunk(chunk) ;
		}
	}
	
	unlock() ;
}

void LLPrivateMemoryPool::dump()
{
}

U32 LLPrivateMemoryPool::getTotalAllocatedSize()
{
	U32 total_allocated = 0 ;

	LLMemoryChunk* chunk ;
	for(S32 i = 0 ; i < SUPER_ALLOCATION ; i++)
	{
		chunk = mChunkList[i];
		while(chunk)
		{
			total_allocated += chunk->getAllocatedSize() ;
			chunk = chunk->mNext ;
		}
	}

	return total_allocated ;
}

void LLPrivateMemoryPool::lock()
{
	if(mMutexp)
	{
		mMutexp->lock() ;
	}
}

void LLPrivateMemoryPool::unlock()
{
	if(mMutexp)
	{
		mMutexp->unlock() ;
	}
}

S32  LLPrivateMemoryPool::getChunkIndex(U32 size) 
{
	S32 i ;
	for(i = 0 ; size > MAX_SLOT_SIZES[i]; i++);
	
	llassert_always(i < SUPER_ALLOCATION);

	return i ;
}

//destroy the entire pool
void  LLPrivateMemoryPool::destroyPool()
{
	lock() ;

	if(mNumOfChunks > 0)
	{
		LL_WARNS() << "There is some memory not freed when destroy the memory pool!" << LL_ENDL ;
	}

	mNumOfChunks = 0 ;
	mChunkHashList.clear() ;
	mHashFactor = 1 ;
	for(S32 i = 0 ; i < SUPER_ALLOCATION ; i++)
	{
		mChunkList[i] = NULL ;
	}

	unlock() ;
}

bool LLPrivateMemoryPool::checkSize(U32 asked_size)
{
	if(mReservedPoolSize + asked_size > mMaxPoolSize)
	{
		LL_INFOS() << "Max pool size: " << mMaxPoolSize << LL_ENDL ;
		LL_INFOS() << "Total reserved size: " << mReservedPoolSize + asked_size << LL_ENDL ;
		LL_INFOS() << "Total_allocated Size: " << getTotalAllocatedSize() << LL_ENDL ;

		//LL_ERRS() << "The pool is overflowing..." << LL_ENDL ;

		return false ;
	}

	return true ;
}

LLPrivateMemoryPool::LLMemoryChunk* LLPrivateMemoryPool::addChunk(S32 chunk_index)
{
	U32 preferred_size ;
	U32 overhead ;
	if(chunk_index < LARGE_ALLOCATION)
	{
		preferred_size = CHUNK_SIZE ; //4MB
		overhead = LLMemoryChunk::getMaxOverhead(preferred_size, MIN_SLOT_SIZES[chunk_index],
			MAX_SLOT_SIZES[chunk_index], MIN_BLOCK_SIZES[chunk_index], MAX_BLOCK_SIZES[chunk_index]) ;
	}
	else
	{
		preferred_size = LARGE_CHUNK_SIZE ; //16MB
		overhead = LLMemoryChunk::getMaxOverhead(preferred_size, MIN_SLOT_SIZES[chunk_index], 
			MAX_SLOT_SIZES[chunk_index], MIN_BLOCK_SIZES[chunk_index], MAX_BLOCK_SIZES[chunk_index]) ;
	}

	if(!checkSize(preferred_size + overhead))
	{
		return NULL ;
	}

	mReservedPoolSize += preferred_size + overhead ;

	char* buffer = (char*)ll_aligned_malloc_16(preferred_size + overhead) ;
	if(!buffer)
	{
		return NULL ;
	}
	
	LLMemoryChunk* chunk = new (buffer) LLMemoryChunk() ;
	chunk->init(buffer, preferred_size + overhead, MIN_SLOT_SIZES[chunk_index],
		MAX_SLOT_SIZES[chunk_index], MIN_BLOCK_SIZES[chunk_index], MAX_BLOCK_SIZES[chunk_index]) ;

	//add to the tail of the linked list
	{
		if(!mChunkList[chunk_index])
		{
			mChunkList[chunk_index] = chunk ;
		}
		else
		{
			LLMemoryChunk* cur = mChunkList[chunk_index] ;
			while(cur->mNext)
			{
				cur = cur->mNext ;
			}
			cur->mNext = chunk ;
			chunk->mPrev = cur ;
		}
	}

	//insert into the hash table
	addToHashTable(chunk) ;
	
	mNumOfChunks++;

	return chunk ;
}

void LLPrivateMemoryPool::removeChunk(LLMemoryChunk* chunk) 
{
	if(!chunk)
	{
		return ;
	}

	//remove from the linked list
	for(S32 i = 0 ; i < SUPER_ALLOCATION ; i++)
	{
		if(mChunkList[i] == chunk)
		{
			mChunkList[i] = chunk->mNext ;
		}
	}

	if(chunk->mPrev)
	{
		chunk->mPrev->mNext = chunk->mNext ;
	}
	if(chunk->mNext)
	{
		chunk->mNext->mPrev = chunk->mPrev ;
	}

	//remove from the hash table
	removeFromHashTable(chunk) ;
	
	mNumOfChunks--;
	mReservedPoolSize -= chunk->getBufferSize() ;
	
	//release memory
	ll_aligned_free_16(chunk->getBuffer()) ;
}

U16 LLPrivateMemoryPool::findHashKey(const char* addr)
{
	return (((uintptr_t)addr) / CHUNK_SIZE) % mHashFactor ;
}

LLPrivateMemoryPool::LLMemoryChunk* LLPrivateMemoryPool::findChunk(const char* addr)
{
	U16 key = findHashKey(addr) ;	
	if(mChunkHashList.size() <= key)
	{
		return NULL ;
	}

	return mChunkHashList[key].findChunk(addr) ;	
}

void LLPrivateMemoryPool::addToHashTable(LLMemoryChunk* chunk) 
{
	static const U16 HASH_FACTORS[] = {41, 83, 193, 317, 419, 523, 719, 997, 1523, 0xFFFF}; 
	
	U16 i ;
	if(mChunkHashList.empty())
	{
		mHashFactor = HASH_FACTORS[0] ;
		rehash() ;		
	}

	U16 start_key = findHashKey(chunk->getBuffer()) ;
	U16 end_key = findHashKey(chunk->getBuffer() + chunk->getBufferSize() - 1) ;
	bool need_rehash = false ;
	
	if(mChunkHashList[start_key].hasElement(chunk))
	{
		return; //already inserted.
	}
	need_rehash = mChunkHashList[start_key].add(chunk) ;
	
	if(start_key == end_key && !need_rehash)
	{
		return ; //done
	}

	if(!need_rehash)
	{
		need_rehash = mChunkHashList[end_key].add(chunk) ;
	}

	if(!need_rehash)
	{
		if(end_key < start_key)
		{
			need_rehash = fillHashTable(start_key + 1, mHashFactor, chunk) ;
			if(!need_rehash)
			{
				need_rehash = fillHashTable(0, end_key, chunk) ;
			}
		}
		else
		{
			need_rehash = fillHashTable(start_key + 1, end_key, chunk) ;
		}
	}
	
	if(need_rehash)
	{
		i = 0 ;
		while(HASH_FACTORS[i] <= mHashFactor) i++;

		mHashFactor = HASH_FACTORS[i] ;
		llassert_always(mHashFactor != 0xFFFF) ;//stop point to prevent endlessly recursive calls

		rehash() ;
	}
}

void LLPrivateMemoryPool::removeFromHashTable(LLMemoryChunk* chunk) 
{
	U16 start_key = findHashKey(chunk->getBuffer()) ;
	U16 end_key = findHashKey(chunk->getBuffer() + chunk->getBufferSize() - 1) ;
	
	mChunkHashList[start_key].remove(chunk) ;
	if(start_key == end_key)
	{
		return ; //done
	}

	mChunkHashList[end_key].remove(chunk) ;
	
	if(end_key < start_key)
	{
		for(U16 i = start_key + 1 ; i < mHashFactor; i++)
		{
			mChunkHashList[i].remove(chunk) ;
		}
		for(U16 i = 0 ; i < end_key; i++)
		{
			mChunkHashList[i].remove(chunk) ;
		}
	}
	else
	{
		for(U16 i = start_key + 1 ; i < end_key; i++)
		{
			mChunkHashList[i].remove(chunk) ;
		}
	}
}

void LLPrivateMemoryPool::rehash()
{
	LL_INFOS() << "new hash factor: " << mHashFactor << LL_ENDL ;

	mChunkHashList.clear() ;
	mChunkHashList.resize(mHashFactor) ;

	LLMemoryChunk* chunk ;
	for(U16 i = 0 ; i < SUPER_ALLOCATION ; i++)
	{
		chunk = mChunkList[i] ; 
		while(chunk)
		{
			addToHashTable(chunk) ;
			chunk = chunk->mNext ;
		}
	}
}

bool LLPrivateMemoryPool::fillHashTable(U16 start, U16 end, LLMemoryChunk* chunk)
{
	for(U16 i = start; i < end; i++)
	{
		if(mChunkHashList[i].add(chunk))
		{			
			return true ;
		}		
	}

	return false ;
}

//--------------------------------------------------------------------
// class LLChunkHashElement
//--------------------------------------------------------------------
LLPrivateMemoryPool::LLMemoryChunk* LLPrivateMemoryPool::LLChunkHashElement::findChunk(const char* addr)
{
	if(mFirst && mFirst->containsAddress(addr))
	{
		return mFirst ;
	}
	else if(mSecond && mSecond->containsAddress(addr))
	{
		return mSecond ;
	}

	return NULL ;
}

//return false if successfully inserted to the hash slot.
bool LLPrivateMemoryPool::LLChunkHashElement::add(LLPrivateMemoryPool::LLMemoryChunk* chunk)
{
	llassert_always(!hasElement(chunk)) ;

	if(!mFirst)
	{
		mFirst = chunk ;
	}
	else if(!mSecond)
	{
		mSecond = chunk ;
	}
	else
	{
		return true ; //failed
	}

	return false ;
}

void LLPrivateMemoryPool::LLChunkHashElement::remove(LLPrivateMemoryPool::LLMemoryChunk* chunk)
{
	if(mFirst == chunk)
	{
		mFirst = NULL ;
	}
	else if(mSecond ==chunk)
	{
		mSecond = NULL ;
	}
	else
	{
		LL_ERRS() << "This slot does not contain this chunk!" << LL_ENDL ;
	}
}

//--------------------------------------------------------------------
//class LLPrivateMemoryPoolManager
//--------------------------------------------------------------------
LLPrivateMemoryPoolManager* LLPrivateMemoryPoolManager::sInstance = NULL ;
BOOL LLPrivateMemoryPoolManager::sPrivatePoolEnabled = FALSE ;
std::vector<LLPrivateMemoryPool*> LLPrivateMemoryPoolManager::sDanglingPoolList ;

LLPrivateMemoryPoolManager::LLPrivateMemoryPoolManager(BOOL enabled, U32 max_pool_size) 
{
	mPoolList.resize(LLPrivateMemoryPool::MAX_TYPES) ;

	for(S32 i = 0 ; i < LLPrivateMemoryPool::MAX_TYPES; i++)
	{
		mPoolList[i] = NULL ;
	}

	sPrivatePoolEnabled = enabled ;

	const U32 MAX_POOL_SIZE = 256 * 1024 * 1024 ; //256 MB
	mMaxPrivatePoolSize = llmax(max_pool_size, MAX_POOL_SIZE) ;
}

LLPrivateMemoryPoolManager::~LLPrivateMemoryPoolManager() 
{

#if __DEBUG_PRIVATE_MEM__
	if(!sMemAllocationTracker.empty())
	{
		LL_WARNS() << "there is potential memory leaking here. The list of not freed memory blocks are from: " <<LL_ENDL ;

		S32 k = 0 ;
		for(mem_allocation_info_t::iterator iter = sMemAllocationTracker.begin() ; iter != sMemAllocationTracker.end() ; ++iter)
		{
			LL_INFOS() << k++ << ", " << (uintptr_t)iter->first << " : " << iter->second << LL_ENDL ;
		}
		sMemAllocationTracker.clear() ;
	}
#endif

#if 0
	//all private pools should be released by their owners before reaching here.
	for(S32 i = 0 ; i < LLPrivateMemoryPool::MAX_TYPES; i++)
	{
		llassert_always(!mPoolList[i]) ;
	}
	mPoolList.clear() ;

#else
	//forcefully release all memory
	for(S32 i = 0 ; i < LLPrivateMemoryPool::MAX_TYPES; i++)
	{
		if(mPoolList[i])
		{
			if(mPoolList[i]->isEmpty())
			{
				delete mPoolList[i] ;
			}
			else
			{
				//can not delete this pool because it has alloacted memory to be freed.
				//move it to the dangling list.
				sDanglingPoolList.push_back(mPoolList[i]) ;				
			}

			mPoolList[i] = NULL ;
		}
	}
	mPoolList.clear() ;
#endif
}

//static 
void LLPrivateMemoryPoolManager::initClass(BOOL enabled, U32 max_pool_size) 
{
	llassert_always(!sInstance) ;

	sInstance = new LLPrivateMemoryPoolManager(enabled, max_pool_size) ;
}

//static 
LLPrivateMemoryPoolManager* LLPrivateMemoryPoolManager::getInstance() 
{
	//if(!sInstance)
	//{
	//	sInstance = new LLPrivateMemoryPoolManager(FALSE) ;
	//}
	return sInstance ;
}
	
//static 
void LLPrivateMemoryPoolManager::destroyClass() 
{
	if(sInstance)
	{
		delete sInstance ;
		sInstance = NULL ;
	}
}

LLPrivateMemoryPool* LLPrivateMemoryPoolManager::newPool(S32 type) 
{
	if(!sPrivatePoolEnabled)
	{
		return NULL ;
	}

	if(!mPoolList[type])
	{
		mPoolList[type] = new LLPrivateMemoryPool(type, mMaxPrivatePoolSize) ;
	}

	return mPoolList[type] ;
}

void LLPrivateMemoryPoolManager::deletePool(LLPrivateMemoryPool* pool) 
{
	if(pool && pool->isEmpty())
	{
		mPoolList[pool->getType()] = NULL ;
		delete pool;
	}
}

//debug
void LLPrivateMemoryPoolManager::updateStatistics()
{
	mTotalReservedSize = 0 ;
	mTotalAllocatedSize = 0 ;

	for(U32 i = 0; i < mPoolList.size(); i++)
	{
		if(mPoolList[i])
		{
			mTotalReservedSize += mPoolList[i]->getTotalReservedSize() ;
			mTotalAllocatedSize += mPoolList[i]->getTotalAllocatedSize() ;
		}
	}
}

#if __DEBUG_PRIVATE_MEM__
//static 
char* LLPrivateMemoryPoolManager::allocate(LLPrivateMemoryPool* poolp, U32 size, const char* function, const int line) 
{
	char* p ;

	if(!poolp)
	{
		p = (char*)ll_aligned_malloc_16(size) ;
	}
	else
	{
		p = poolp->allocate(size) ;
	}
	
	if(p)
	{
		char num[16] ;
		sprintf(num, " line: %d ", line) ;
		std::string str(function) ;
		str += num; 

		sMemAllocationTracker[p] = str ;
	}

	return p ;
}	
#else
//static 
char* LLPrivateMemoryPoolManager::allocate(LLPrivateMemoryPool* poolp, U32 size) 
{
	if(poolp)
	{
		return poolp->allocate(size) ;		
	}
	else
	{
		return (char*)ll_aligned_malloc_16(size) ;
	}
}
#endif

//static 
void  LLPrivateMemoryPoolManager::freeMem(LLPrivateMemoryPool* poolp, void* addr) 
{
	if(!addr)
	{
		return ;
	}

#if __DEBUG_PRIVATE_MEM__
	sMemAllocationTracker.erase((char*)addr) ;
#endif

	if(poolp)
	{
		poolp->freeMem(addr) ;
	}
	else
	{
		if(!sPrivatePoolEnabled)
		{
			ll_aligned_free_16(addr) ; //private pool is disabled.
		}
		else if(!sInstance) //the private memory manager is destroyed, try the dangling list
		{
			for(S32 i = 0 ; i < sDanglingPoolList.size(); i++)
			{
				if(sDanglingPoolList[i]->findChunk((char*)addr))
				{
					sDanglingPoolList[i]->freeMem(addr) ;
					if(sDanglingPoolList[i]->isEmpty())
					{
						delete sDanglingPoolList[i] ;
						
						if(i < sDanglingPoolList.size() - 1)
						{
							sDanglingPoolList[i] = sDanglingPoolList[sDanglingPoolList.size() - 1] ;
						}
						sDanglingPoolList.pop_back() ;
					}

					addr = NULL ;
					break ;
				}
			}		
			llassert_always(!addr) ; //addr should be release before hitting here!
		}
		else
		{
			LL_ERRS() << "private pool is used before initialized.!" << LL_ENDL ;
		}
	}	
}

//--------------------------------------------------------------------
//class LLPrivateMemoryPoolTester
//--------------------------------------------------------------------
#if 0
LLPrivateMemoryPoolTester* LLPrivateMemoryPoolTester::sInstance = NULL ;
LLPrivateMemoryPool* LLPrivateMemoryPoolTester::sPool = NULL ;
LLPrivateMemoryPoolTester::LLPrivateMemoryPoolTester()
{	
}
	
LLPrivateMemoryPoolTester::~LLPrivateMemoryPoolTester() 
{	
}

//static 
LLPrivateMemoryPoolTester* LLPrivateMemoryPoolTester::getInstance() 
{
	if(!sInstance)
	{
		sInstance = ::new LLPrivateMemoryPoolTester() ;
	}
	return sInstance ;
}

//static 
void LLPrivateMemoryPoolTester::destroy()
{
	if(sInstance)
	{
		::delete sInstance ;
		sInstance = NULL ;
	}

	if(sPool)
	{
		LLPrivateMemoryPoolManager::getInstance()->deletePool(sPool) ;
		sPool = NULL ;
	}
}

void LLPrivateMemoryPoolTester::run(S32 type) 
{
	if(sPool)
	{
		LLPrivateMemoryPoolManager::getInstance()->deletePool(sPool) ;
	}
	sPool = LLPrivateMemoryPoolManager::getInstance()->newPool(type) ;

	//run the test
	correctnessTest() ;
	performanceTest() ;
	//fragmentationtest() ;

	//release pool.
	LLPrivateMemoryPoolManager::getInstance()->deletePool(sPool) ;
	sPool = NULL ;
}

void LLPrivateMemoryPoolTester::test(U32 min_size, U32 max_size, U32 stride, U32 times, 
									 bool random_deletion, bool output_statistics)
{
	U32 levels = (max_size - min_size) / stride + 1 ;
	char*** p ;
	U32 i, j ;
	U32 total_allocated_size = 0 ;

	//allocate space for p ;
	if(!(p = ::new char**[times]) || !(*p = ::new char*[times * levels]))
	{
		LL_ERRS() << "memory initialization for p failed" << LL_ENDL ;
	}

	//init
	for(i = 0 ; i < times; i++)
	{
		p[i] = *p + i * levels ;
		for(j = 0 ; j < levels; j++)
		{
			p[i][j] = NULL ;
		}
	}

	//allocation
	U32 size ;
	for(i = 0 ; i < times ; i++)
	{
		for(j = 0 ; j < levels; j++) 
		{
			size = min_size + j * stride ;
			p[i][j] = ALLOCATE_MEM(sPool, size) ;

			total_allocated_size+= size ;

			*(U32*)p[i][j] = i ;
			*((U32*)p[i][j] + 1) = j ;
			//p[i][j][size - 1] = '\0' ; //access the last element to verify the success of the allocation.

			//randomly release memory
			if(random_deletion)
			{
				S32 k = rand() % levels ;

				if(p[i][k])
				{
					llassert_always(*(U32*)p[i][k] == i && *((U32*)p[i][k] + 1) == k) ;
					FREE_MEM(sPool, p[i][k]) ;
					total_allocated_size -= min_size + k * stride ;
					p[i][k] = NULL ;
				}
			}
		}
	}

	//output pool allocation statistics
	if(output_statistics)
	{
	}

	//release all memory allocations
	for(i = 0 ; i < times; i++)
	{
		for(j = 0 ; j < levels; j++)
		{
			if(p[i][j])
			{
				llassert_always(*(U32*)p[i][j] == i && *((U32*)p[i][j] + 1) == j) ;
				FREE_MEM(sPool, p[i][j]) ;
				total_allocated_size -= min_size + j * stride ;
				p[i][j] = NULL ;
			}
		}
	}

	::delete[] *p ;
	::delete[] p ;
}

void LLPrivateMemoryPoolTester::testAndTime(U32 size, U32 times)
{
	LLTimer timer ;

	LL_INFOS() << " -**********************- " << LL_ENDL ;
	LL_INFOS() << "test size: " << size << " test times: " << times << LL_ENDL ;

	timer.reset() ;
	char** p = new char*[times] ;
		
	//using the customized memory pool
	//allocation
	for(U32 i = 0 ; i < times; i++)
	{
		p[i] = ALLOCATE_MEM(sPool, size) ;
		if(!p[i])
		{
			LL_ERRS() << "allocation failed" << LL_ENDL ;
		}
	}
	//de-allocation
	for(U32 i = 0 ; i < times; i++)
	{
		FREE_MEM(sPool, p[i]) ;
		p[i] = NULL ;
	}
	LL_INFOS() << "time spent using customized memory pool: " << timer.getElapsedTimeF32() << LL_ENDL ;

	timer.reset() ;

	//using the standard allocator/de-allocator:
	//allocation
	for(U32 i = 0 ; i < times; i++)
	{
		p[i] = ::new char[size] ;
		if(!p[i])
		{
			LL_ERRS() << "allocation failed" << LL_ENDL ;
		}
	}
	//de-allocation
	for(U32 i = 0 ; i < times; i++)
	{
		::delete[] p[i] ;
		p[i] = NULL ;
	}
	LL_INFOS() << "time spent using standard allocator/de-allocator: " << timer.getElapsedTimeF32() << LL_ENDL ;

	delete[] p;
}

void LLPrivateMemoryPoolTester::correctnessTest() 
{
	//try many different sized allocation, and all kinds of edge cases, access the allocated memory 
	//to see if allocation is right.
	
	//edge case
	char* p = ALLOCATE_MEM(sPool, 0) ;
	FREE_MEM(sPool, p) ;

	//small sized
	// [8 bytes, 2KB), each asks for 256 allocations and deallocations
	test(8, 2040, 8, 256, true, true) ;
	
	//medium sized
	//[2KB, 512KB), each asks for 16 allocations and deallocations
	test(2048, 512 * 1024 - 2048, 2048, 16, true, true) ;

	//large sized
	//[512KB, 4MB], each asks for 8 allocations and deallocations
	test(512 * 1024, 4 * 1024 * 1024, 64 * 1024, 6, true, true) ;
}

void LLPrivateMemoryPoolTester::performanceTest() 
{
	U32 test_size[3] = {768, 3* 1024, 3* 1024 * 1024};
	
	//small sized
	testAndTime(test_size[0], 8) ;
	
	//medium sized
	testAndTime(test_size[1], 8) ;

	//large sized
	testAndTime(test_size[2], 8) ;
}

void LLPrivateMemoryPoolTester::fragmentationtest() 
{
	//for internal fragmentation statistics:
	//every time when asking for a new chunk during correctness test, and performance test,
	//print out the chunk usage statistices.
}
#endif
//--------------------------------------------------------------------

#if defined(LL_WINDOWS) && defined(LL_DEBUG_BUFFER_OVERRUN)

#include <map>

struct mem_info {
	std::map<void*, void*> memory_info;
	LLMutex mutex;

	static mem_info& get() {
		static mem_info instance;
		return instance;
	}

private:
	mem_info(){}
};

void* ll_aligned_malloc_fallback( size_t size, int align )
{
	SYSTEM_INFO sysinfo;
	GetSystemInfo(&sysinfo);
	
	unsigned int for_alloc = (size/sysinfo.dwPageSize + !!(size%sysinfo.dwPageSize)) * sysinfo.dwPageSize;
	
	void *p = VirtualAlloc(NULL, for_alloc+sysinfo.dwPageSize, MEM_COMMIT|MEM_RESERVE, PAGE_READWRITE);
	if(NULL == p) {
		// call debugger
		__asm int 3;
	}
	DWORD old;
	BOOL Res = VirtualProtect((void*)((char*)p + for_alloc), sysinfo.dwPageSize, PAGE_NOACCESS, &old);
	if(FALSE == Res) {
		// call debugger
		__asm int 3;
	}

	void* ret = (void*)((char*)p + for_alloc-size);
	
	{
		LLMutexLock lock(&mem_info::get().mutex);
		mem_info::get().memory_info.insert(std::pair<void*, void*>(ret, p));
	}
	

	return ret;
}

void ll_aligned_free_fallback( void* ptr )
{
	LLMutexLock lock(&mem_info::get().mutex);
	VirtualFree(mem_info::get().memory_info.find(ptr)->second, 0, MEM_RELEASE);
	mem_info::get().memory_info.erase(ptr);
}

#endif<|MERGE_RESOLUTION|>--- conflicted
+++ resolved
@@ -267,15 +267,9 @@
 U64 LLMemory::getCurrentRSS()
 {
 	U64 residentSize = 0;
-<<<<<<< HEAD
-	task_basic_info_64_data_t basicInfo;
-	mach_msg_type_number_t  basicInfoCount = TASK_BASIC_INFO_64_COUNT;
-	if (task_info(mach_task_self(), TASK_BASIC_INFO_64, (task_info_t)&basicInfo, &basicInfoCount) == KERN_SUCCESS)
-=======
 	mach_task_basic_info_data_t basicInfo;
 	mach_msg_type_number_t  basicInfoCount = MACH_TASK_BASIC_INFO_COUNT;
 	if (task_info(mach_task_self(), MACH_TASK_BASIC_INFO, (task_info_t)&basicInfo, &basicInfoCount) == KERN_SUCCESS)
->>>>>>> cf5865c6
 	{
 //		residentSize = basicInfo.resident_size;
 		// Although this method is defined to return the "resident set size,"
