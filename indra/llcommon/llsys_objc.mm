--- conflicted
+++ resolved
@@ -27,23 +27,19 @@
 #import "llsys_objc.h"
 #import <AppKit/AppKit.h>
 
-static int intAtStringIndex(NSArray *array, int index)
+static auto intAtStringIndex(NSArray *array, int index)
 {
-    return int([(NSString *)[array objectAtIndex:index] integerValue]);
+    return [(NSString *)[array objectAtIndex:index] integerValue];
 }
 
-<<<<<<< HEAD
-bool LLGetDarwinOSInfo(int &major, int &minor, int &patch)
-=======
 bool LLGetDarwinOSInfo(int64_t &major, int64_t &minor, int64_t &patch)
->>>>>>> 076737cb
 {
     if (NSAppKitVersionNumber > NSAppKitVersionNumber10_8)
     {
         NSOperatingSystemVersion osVersion = [[NSProcessInfo processInfo] operatingSystemVersion];
-        major = int(osVersion.majorVersion);
-        minor = int(osVersion.minorVersion);
-        patch = int(osVersion.patchVersion);
+        major = osVersion.majorVersion;
+        minor = osVersion.minorVersion;
+        patch = osVersion.patchVersion;
     }
     else
     {
