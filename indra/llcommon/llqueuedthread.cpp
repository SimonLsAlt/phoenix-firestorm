--- conflicted
+++ resolved
@@ -173,13 +173,9 @@
 // May be called from any thread
 size_t LLQueuedThread::getPending()
 {
-<<<<<<< HEAD
-    LL_PROFILE_ZONE_SCOPED
-
-	S32 res;
-=======
+    LL_PROFILE_ZONE_SCOPED
+
 	size_t res;
->>>>>>> c364d878
 	lockData();
 	res = mRequestQueue.size();
 	unlockData();
@@ -556,14 +552,9 @@
 
         LL_PROFILER_THREAD_BEGIN(mName.c_str())
 		threadedUpdate();
-<<<<<<< HEAD
-
-		int pending_work = processNextRequest();
+
+		auto pending_work = processNextRequest();
         LL_PROFILER_THREAD_END(mName.c_str())
-=======
-		
-		auto pending_work = processNextRequest();
->>>>>>> c364d878
 
 		if (pending_work == 0)
 		{
