/**
 * @file llqueuedthread.cpp
 *
 * $LicenseInfo:firstyear=2004&license=viewerlgpl$
 * Second Life Viewer Source Code
 * Copyright (C) 2010, Linden Research, Inc.
 *
 * This library is free software; you can redistribute it and/or
 * modify it under the terms of the GNU Lesser General Public
 * License as published by the Free Software Foundation;
 * version 2.1 of the License only.
 *
 * This library is distributed in the hope that it will be useful,
 * but WITHOUT ANY WARRANTY; without even the implied warranty of
 * MERCHANTABILITY or FITNESS FOR A PARTICULAR PURPOSE.  See the GNU
 * Lesser General Public License for more details.
 *
 * You should have received a copy of the GNU Lesser General Public
 * License along with this library; if not, write to the Free Software
 * Foundation, Inc., 51 Franklin Street, Fifth Floor, Boston, MA  02110-1301  USA
 *
 * Linden Research, Inc., 945 Battery Street, San Francisco, CA  94111  USA
 * $/LicenseInfo$
 */

#include "linden_common.h"
#include "llqueuedthread.h"

#include <chrono>

#include "llstl.h"
#include "lltimer.h"    // ms_sleep()
#include "llmutex.h"

//============================================================================

// MAIN THREAD
LLQueuedThread::LLQueuedThread(const std::string& name, bool threaded, bool should_pause) :
    LLThread(name),
    mIdleThread(true),
    mNextHandle(0),
    mStarted(false),
    mThreaded(threaded),
    mRequestQueue(name, 1024 * 1024)
{
    llassert(threaded); // not threaded implementation is deprecated
    mMainQueue = LL::WorkQueue::getInstance("mainloop");

    if (mThreaded)
    {
        if(should_pause)
        {
            pause() ; //call this before start the thread.
        }

        start();
    }
}

// MAIN THREAD
LLQueuedThread::~LLQueuedThread()
{
    if (!mThreaded)
    {
        endThread();
    }
    shutdown();
    // ~LLThread() will be called here
}

void LLQueuedThread::shutdown()
{
    setQuitting();

    unpause(); // MAIN THREAD
    if (mThreaded)
    {
        if (mRequestQueue.size() == 0)
        {
            mRequestQueue.close();
        }

        S32 timeout = 100;
        for ( ; timeout>0; timeout--)
        {
            if (isStopped())
            {
                break;
            }
            ms_sleep(100);
            LLThread::yield();
        }
        if (timeout == 0)
        {
            LL_WARNS() << "~LLQueuedThread (" << mName << ") timed out!" << LL_ENDL;
        }
    }
    else
    {
        mStatus = STOPPED;
    }

    QueuedRequest* req;
    S32 active_count = 0;
    while ( (req = (QueuedRequest*)mRequestHash.pop_element()) )
    {
        if (req->getStatus() == STATUS_QUEUED || req->getStatus() == STATUS_INPROGRESS)
        {
            ++active_count;
            req->setStatus(STATUS_ABORTED); // avoid assert in deleteRequest
        }
        req->deleteRequest();
    }
    if (active_count)
    {
        LL_WARNS() << "~LLQueuedThread() called with active requests: " << active_count << LL_ENDL;
    }

    mRequestQueue.close();
}

//----------------------------------------------------------------------------

// MAIN THREAD
// virtual
size_t LLQueuedThread::update(F32 max_time_ms)
{
    LL_PROFILE_ZONE_SCOPED;
<<<<<<< HEAD
	if (!mStarted)
	{
		if (!mThreaded)
		{
			startThread();
			mStarted = true;
		}
	}
	return updateQueue(max_time_ms);
=======
    if (!mStarted)
    {
        if (!mThreaded)
        {
            startThread();
            mStarted = true;
        }
    }
    return updateQueue(max_time_ms);
>>>>>>> 1a8a5404
}

size_t LLQueuedThread::updateQueue(F32 max_time_ms)
{
    LL_PROFILE_ZONE_SCOPED;
    // Frame Update
    if (mThreaded)
    {
        // schedule a call to threadedUpdate for every call to updateQueue
        if (!isQuitting())
        {
            mRequestQueue.post([=]()
                {
                    LL_PROFILE_ZONE_NAMED_CATEGORY_THREAD("qt - update");
                    mIdleThread = false;
                    threadedUpdate();
                    mIdleThread = true;
                }
            );
        }

        if(getPending() > 0)
        {
            unpause();
        }
    }
    else
    {
        mRequestQueue.runFor(std::chrono::microseconds((int) (max_time_ms*1000.f)));
        threadedUpdate();
    }
    return getPending();
}

void LLQueuedThread::incQueue()
{
    // Something has been added to the queue
    if (!isPaused())
    {
        if (mThreaded)
        {
            wake(); // Wake the thread up if necessary.
        }
    }
}

//virtual
// May be called from any thread
size_t LLQueuedThread::getPending()
{
    return mRequestQueue.size();
}

// MAIN thread
void LLQueuedThread::waitOnPending()
{
    while(1)
    {
        update(0);

        if (mIdleThread)
        {
            break;
        }
        if (mThreaded)
        {
            yield();
        }
    }
    return;
}

// MAIN thread
void LLQueuedThread::printQueueStats()
{
    U32 size = mRequestQueue.size();
    if (size > 0)
    {
        LL_INFOS() << llformat("Pending Requests:%d ", mRequestQueue.size()) << LL_ENDL;
    }
    else
    {
        LL_INFOS() << "Queued Thread Idle" << LL_ENDL;
    }
}

// MAIN thread
LLQueuedThread::handle_t LLQueuedThread::generateHandle()
{
    U32 res = ++mNextHandle;
    return res;
}

// MAIN thread
bool LLQueuedThread::addRequest(QueuedRequest* req)
{
    LL_PROFILE_ZONE_SCOPED;
    if (mStatus == QUITTING)
    {
        return false;
    }

    lockData();
    req->setStatus(STATUS_QUEUED);
    mRequestHash.insert(req);
#if _DEBUG
//  LL_INFOS() << llformat("LLQueuedThread::Added req [%08d]",handle) << LL_ENDL;
#endif
    unlockData();

    llassert(!mDataLock->isSelfLocked());
    mRequestQueue.post([this, req]() { processRequest(req); });

    return true;
}

// MAIN thread
bool LLQueuedThread::waitForResult(LLQueuedThread::handle_t handle, bool auto_complete)
{
    LL_PROFILE_ZONE_SCOPED;
    llassert (handle != nullHandle());
    bool res = false;
    bool waspaused = isPaused();
    bool done = false;
    while(!done)
    {
        update(0); // unpauses
        lockData();
        QueuedRequest* req = (QueuedRequest*)mRequestHash.find(handle);
        if (!req)
        {
            done = true; // request does not exist
        }
        else if (req->getStatus() == STATUS_COMPLETE)
        {
            res = true;
            if (auto_complete)
            {
                mRequestHash.erase(handle);
                req->deleteRequest();
//              check();
            }
            done = true;
        }
        unlockData();

        if (!done && mThreaded)
        {
            yield();
        }
    }
    if (waspaused)
    {
        pause();
    }
    return res;
}

// MAIN thread
LLQueuedThread::QueuedRequest* LLQueuedThread::getRequest(handle_t handle)
{
    if (handle == nullHandle())
    {
        return 0;
    }
    lockData();
    QueuedRequest* res = (QueuedRequest*)mRequestHash.find(handle);
    unlockData();
    return res;
}

LLQueuedThread::status_t LLQueuedThread::getRequestStatus(handle_t handle)
{
    status_t res = STATUS_EXPIRED;
    lockData();
    QueuedRequest* req = (QueuedRequest*)mRequestHash.find(handle);
    if (req)
    {
        res = req->getStatus();
    }
    unlockData();
    return res;
}

void LLQueuedThread::abortRequest(handle_t handle, bool autocomplete)
{
    LL_PROFILE_ZONE_SCOPED_CATEGORY_THREAD;
    lockData();
    QueuedRequest* req = (QueuedRequest*)mRequestHash.find(handle);
    if (req)
    {
        req->setFlags(FLAG_ABORT | (autocomplete ? FLAG_AUTO_COMPLETE : 0));
    }
    unlockData();
}

// MAIN thread
void LLQueuedThread::setFlags(handle_t handle, U32 flags)
{
    lockData();
    QueuedRequest* req = (QueuedRequest*)mRequestHash.find(handle);
    if (req)
    {
        req->setFlags(flags);
    }
    unlockData();
}

bool LLQueuedThread::completeRequest(handle_t handle)
{
    LL_PROFILE_ZONE_SCOPED;
    bool res = false;
    lockData();
    QueuedRequest* req = (QueuedRequest*)mRequestHash.find(handle);
    if (req)
    {
        llassert_always(req->getStatus() != STATUS_QUEUED);
        llassert_always(req->getStatus() != STATUS_INPROGRESS);
#if _DEBUG
//      LL_INFOS() << llformat("LLQueuedThread::Completed req [%08d]",handle) << LL_ENDL;
#endif
        mRequestHash.erase(handle);
        req->deleteRequest();
//      check();
        res = true;
    }
    unlockData();
    return res;
}

bool LLQueuedThread::check()
{
#if 0 // not a reliable check once mNextHandle wraps, just for quick and dirty debugging
    for (int i=0; i<REQUEST_HASH_SIZE; i++)
    {
        LLSimpleHashEntry<handle_t>* entry = mRequestHash.get_element_at_index(i);
        while (entry)
        {
            if (entry->getHashKey() > mNextHandle)
            {
                LL_ERRS() << "Hash Error" << LL_ENDL;
                return false;
            }
            entry = entry->getNextEntry();
        }
    }
#endif
    return true;
}

//============================================================================
// Runs on its OWN thread

void LLQueuedThread::processRequest(LLQueuedThread::QueuedRequest* req)
{
    LL_PROFILE_ZONE_SCOPED_CATEGORY_THREAD;

    mIdleThread = false;
    //threadedUpdate();

    // Get next request from pool
    lockData();

    if ((req->getFlags() & FLAG_ABORT) || (mStatus == QUITTING))
    {
        LL_PROFILE_ZONE_NAMED_CATEGORY_THREAD("qtpr - abort");
        req->setStatus(STATUS_ABORTED);
        req->finishRequest(false);
        if (req->getFlags() & FLAG_AUTO_COMPLETE)
        {
            mRequestHash.erase(req);
            req->deleteRequest();
//              check();
        }
        unlockData();
    }
    else
    {
        llassert_always(req->getStatus() == STATUS_QUEUED);

        if (req)
        {
            req->setStatus(STATUS_INPROGRESS);
        }
        unlockData();

        // This is the only place we will call req->setStatus() after
        // it has initially been seet to STATUS_QUEUED, so it is
        // safe to access req.
        if (req)
        {
            // process request
            bool complete = req->processRequest();

            if (complete)
            {
                LL_PROFILE_ZONE_NAMED_CATEGORY_THREAD("qtpr - complete");
                lockData();
                req->setStatus(STATUS_COMPLETE);
                req->finishRequest(true);
                if (req->getFlags() & FLAG_AUTO_COMPLETE)
                {
                    mRequestHash.erase(req);
                    req->deleteRequest();
                    //              check();
                }
                unlockData();
            }
            else
            {
                LL_PROFILE_ZONE_NAMED_CATEGORY_THREAD("qtpr - retry");
                //put back on queue and try again in 0.1ms
                lockData();
                req->setStatus(STATUS_QUEUED);

                unlockData();

                llassert(!mDataLock->isSelfLocked());

#if 0
                // try again on next frame
                // NOTE: tried using "post" with a time in the future, but this
                // would invariably cause this thread to wait for a long time (10+ ms)
                // while work is pending
                bool ret = LL::WorkQueue::postMaybe(
                    mMainQueue,
                    [=]()
                    {
                        LL_PROFILE_ZONE_NAMED("processRequest - retry");
                        mRequestQueue.post([=]()
                            {
                                LL_PROFILE_ZONE_NAMED("processRequest - retry"); // <-- not redundant, track retry on both queues
                                processRequest(req);
                            });
                    });
                llassert(ret);
#else
                using namespace std::chrono_literals;
                auto retry_time = LL::WorkQueue::TimePoint::clock::now() + 16ms;
                mRequestQueue.post([=]
                    {
                        LL_PROFILE_ZONE_NAMED("processRequest - retry");
                        if (LL::WorkQueue::TimePoint::clock::now() < retry_time)
                        {
                            auto sleep_time = std::chrono::duration_cast<std::chrono::milliseconds>(retry_time - LL::WorkQueue::TimePoint::clock::now());

                            if (sleep_time.count() > 0)
                            {
                                ms_sleep(sleep_time.count());
                            }
                        }
                        processRequest(req);
                    });
#endif

            }
        }
    }

    mIdleThread = true;
}

// virtual
bool LLQueuedThread::runCondition()
{
    // mRunCondition must be locked here
    if (mRequestQueue.size() == 0 && mIdleThread)
        return false;
    else
        return true;
}

// virtual
void LLQueuedThread::run()
{
<<<<<<< HEAD
	// call checPause() immediately so we don't try to do anything before the class is fully constructed
	checkPause();
	startThread();
	mStarted = true;
	

	/*while (1)
	{
        LL_PROFILE_ZONE_SCOPED;
		// this will block on the condition until runCondition() returns true, the thread is unpaused, or the thread leaves the RUNNING state.
		checkPause();
		
		mIdleThread = false;
=======
    // call checPause() immediately so we don't try to do anything before the class is fully constructed
    checkPause();
    startThread();
    mStarted = true;


    /*while (1)
    {
        LL_PROFILE_ZONE_SCOPED;
        // this will block on the condition until runCondition() returns true, the thread is unpaused, or the thread leaves the RUNNING state.
        checkPause();
>>>>>>> 1a8a5404

        mIdleThread = false;

        threadedUpdate();

        auto pending_work = processNextRequest();

        if (pending_work == 0)
        {
            //LL_PROFILE_ZONE_NAMED("LLQueuedThread - sleep");
<<<<<<< HEAD
			mIdleThread = true;
			//ms_sleep(1);
		}
		//LLThread::yield(); // thread should yield after each request		
	}*/
=======
            mIdleThread = true;
            //ms_sleep(1);
        }
        //LLThread::yield(); // thread should yield after each request
    }*/
>>>>>>> 1a8a5404
    mRequestQueue.runUntilClose();

    endThread();
    LL_INFOS() << "LLQueuedThread " << mName << " EXITING." << LL_ENDL;


}

// virtual
void LLQueuedThread::startThread()
{
}

// virtual
void LLQueuedThread::endThread()
{
}

// virtual
void LLQueuedThread::threadedUpdate()
{
}

//============================================================================

LLQueuedThread::QueuedRequest::QueuedRequest(LLQueuedThread::handle_t handle, U32 flags) :
    LLSimpleHashEntry<LLQueuedThread::handle_t>(handle),
    mStatus(STATUS_UNKNOWN),
    mFlags(flags)
{
}

LLQueuedThread::QueuedRequest::~QueuedRequest()
{
    llassert_always(mStatus == STATUS_DELETE);
}

//virtual
void LLQueuedThread::QueuedRequest::finishRequest(bool completed)
{
}

//virtual
void LLQueuedThread::QueuedRequest::deleteRequest()
{
    llassert_always(mStatus != STATUS_INPROGRESS);
    setStatus(STATUS_DELETE);
    delete this;
}<|MERGE_RESOLUTION|>--- conflicted
+++ resolved
@@ -126,17 +126,6 @@
 size_t LLQueuedThread::update(F32 max_time_ms)
 {
     LL_PROFILE_ZONE_SCOPED;
-<<<<<<< HEAD
-	if (!mStarted)
-	{
-		if (!mThreaded)
-		{
-			startThread();
-			mStarted = true;
-		}
-	}
-	return updateQueue(max_time_ms);
-=======
     if (!mStarted)
     {
         if (!mThreaded)
@@ -146,7 +135,6 @@
         }
     }
     return updateQueue(max_time_ms);
->>>>>>> 1a8a5404
 }
 
 size_t LLQueuedThread::updateQueue(F32 max_time_ms)
@@ -522,21 +510,6 @@
 // virtual
 void LLQueuedThread::run()
 {
-<<<<<<< HEAD
-	// call checPause() immediately so we don't try to do anything before the class is fully constructed
-	checkPause();
-	startThread();
-	mStarted = true;
-	
-
-	/*while (1)
-	{
-        LL_PROFILE_ZONE_SCOPED;
-		// this will block on the condition until runCondition() returns true, the thread is unpaused, or the thread leaves the RUNNING state.
-		checkPause();
-		
-		mIdleThread = false;
-=======
     // call checPause() immediately so we don't try to do anything before the class is fully constructed
     checkPause();
     startThread();
@@ -548,7 +521,6 @@
         LL_PROFILE_ZONE_SCOPED;
         // this will block on the condition until runCondition() returns true, the thread is unpaused, or the thread leaves the RUNNING state.
         checkPause();
->>>>>>> 1a8a5404
 
         mIdleThread = false;
 
@@ -559,19 +531,11 @@
         if (pending_work == 0)
         {
             //LL_PROFILE_ZONE_NAMED("LLQueuedThread - sleep");
-<<<<<<< HEAD
-			mIdleThread = true;
-			//ms_sleep(1);
-		}
-		//LLThread::yield(); // thread should yield after each request		
-	}*/
-=======
             mIdleThread = true;
             //ms_sleep(1);
         }
         //LLThread::yield(); // thread should yield after each request
     }*/
->>>>>>> 1a8a5404
     mRequestQueue.runUntilClose();
 
     endThread();
