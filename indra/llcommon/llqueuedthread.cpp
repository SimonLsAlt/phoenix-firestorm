/** 
 * @file llqueuedthread.cpp
 *
 * $LicenseInfo:firstyear=2004&license=viewerlgpl$
 * Second Life Viewer Source Code
 * Copyright (C) 2010, Linden Research, Inc.
 * 
 * This library is free software; you can redistribute it and/or
 * modify it under the terms of the GNU Lesser General Public
 * License as published by the Free Software Foundation;
 * version 2.1 of the License only.
 * 
 * This library is distributed in the hope that it will be useful,
 * but WITHOUT ANY WARRANTY; without even the implied warranty of
 * MERCHANTABILITY or FITNESS FOR A PARTICULAR PURPOSE.  See the GNU
 * Lesser General Public License for more details.
 * 
 * You should have received a copy of the GNU Lesser General Public
 * License along with this library; if not, write to the Free Software
 * Foundation, Inc., 51 Franklin Street, Fifth Floor, Boston, MA  02110-1301  USA
 * 
 * Linden Research, Inc., 945 Battery Street, San Francisco, CA  94111  USA
 * $/LicenseInfo$
 */

#include "linden_common.h"
#include "llqueuedthread.h"

#include "llstl.h"
#include "lltimer.h"	// ms_sleep()
#include "lltracethreadrecorder.h"

//============================================================================

// MAIN THREAD
LLQueuedThread::LLQueuedThread(const std::string& name, bool threaded, bool should_pause) :
	LLThread(name),
	mThreaded(threaded),
	mIdleThread(true),
	mNextHandle(0),
	mStarted(FALSE)
{
	if (mThreaded)
	{
		if(should_pause)
		{
			pause() ; //call this before start the thread.
		}

		start();
	}
}

// MAIN THREAD
LLQueuedThread::~LLQueuedThread()
{
	if (!mThreaded)
	{
		endThread();
	}
	shutdown();
	// ~LLThread() will be called here
}

void LLQueuedThread::shutdown()
{
	setQuitting();

	unpause(); // MAIN THREAD
	if (mThreaded)
	{
		S32 timeout = 100;
		for ( ; timeout>0; timeout--)
		{
			if (isStopped())
			{
				break;
			}
			ms_sleep(100);
			LLThread::yield();
		}
		if (timeout == 0)
		{
			LL_WARNS() << "~LLQueuedThread (" << mName << ") timed out!" << LL_ENDL;
		}
	}
	else
	{
		mStatus = STOPPED;
	}

	QueuedRequest* req;
	S32 active_count = 0;
	while ( (req = (QueuedRequest*)mRequestHash.pop_element()) )
	{
		if (req->getStatus() == STATUS_QUEUED || req->getStatus() == STATUS_INPROGRESS)
		{
			++active_count;
			req->setStatus(STATUS_ABORTED); // avoid assert in deleteRequest
		}
		req->deleteRequest();
	}
	if (active_count)
	{
		LL_WARNS() << "~LLQueuedThread() called with active requests: " << active_count << LL_ENDL;
	}
}

//----------------------------------------------------------------------------

// MAIN THREAD
// virtual
size_t LLQueuedThread::update(F32 max_time_ms)
{
    LL_PROFILE_ZONE_SCOPED

	if (!mStarted)
	{
		if (!mThreaded)
		{
			startThread();
			mStarted = TRUE;
		}
	}
	return updateQueue(max_time_ms);
}

size_t LLQueuedThread::updateQueue(F32 max_time_ms)
{
    LL_PROFILE_ZONE_SCOPED

	F64 max_time = (F64)max_time_ms * .001;
	LLTimer timer;
	size_t pending = 1;

	// Frame Update
	if (mThreaded)
	{
		pending = getPending();
		if(pending > 0)
		{
		unpause();
	}
	}
	else
	{
		while (pending > 0)
		{
			pending = processNextRequest();
			if (max_time && timer.getElapsedTimeF64() > max_time)
				break;
		}
	}

	return pending;
}

void LLQueuedThread::incQueue()
{
    LL_PROFILE_ZONE_SCOPED

	// Something has been added to the queue
	if (!isPaused())
	{
		if (mThreaded)
		{
			wake(); // Wake the thread up if necessary.
		}
	}
}

//virtual
// May be called from any thread
size_t LLQueuedThread::getPending()
{
    LL_PROFILE_ZONE_SCOPED

<<<<<<< HEAD
	S32 res;
=======
	size_t res;
>>>>>>> b5f40c06
	lockData();
	res = mRequestQueue.size();
	unlockData();
	return res;
}

// MAIN thread
void LLQueuedThread::waitOnPending()
{
    LL_PROFILE_ZONE_SCOPED

	while(1)
	{
		update(0);

		if (mIdleThread)
		{
			break;
		}
		if (mThreaded)
		{
			yield();
		}
	}
	return;
}

// MAIN thread
void LLQueuedThread::printQueueStats()
{
    LL_PROFILE_ZONE_SCOPED

	lockData();
	if (!mRequestQueue.empty())
	{
		QueuedRequest *req = *mRequestQueue.begin();
		LL_INFOS() << llformat("Pending Requests:%d Current status:%d", mRequestQueue.size(), req->getStatus()) << LL_ENDL;
	}
	else
	{
		LL_INFOS() << "Queued Thread Idle" << LL_ENDL;
	}
	unlockData();
}

// MAIN thread
LLQueuedThread::handle_t LLQueuedThread::generateHandle()
{
    LL_PROFILE_ZONE_SCOPED

	lockData();
	while ((mNextHandle == nullHandle()) || (mRequestHash.find(mNextHandle)))
	{
		mNextHandle++;
	}
	const LLQueuedThread::handle_t res = mNextHandle++;
	unlockData();
	return res;
}

// MAIN thread
bool LLQueuedThread::addRequest(QueuedRequest* req)
{
    LL_PROFILE_ZONE_SCOPED

	if (mStatus == QUITTING)
	{
		return false;
	}
	
	lockData();
	req->setStatus(STATUS_QUEUED);
	mRequestQueue.insert(req);
	mRequestHash.insert(req);
#if _DEBUG
// 	LL_INFOS() << llformat("LLQueuedThread::Added req [%08d]",handle) << LL_ENDL;
#endif
	unlockData();

	incQueue();

	return true;
}

// MAIN thread
bool LLQueuedThread::waitForResult(LLQueuedThread::handle_t handle, bool auto_complete)
{
    LL_PROFILE_ZONE_SCOPED

	llassert (handle != nullHandle());
	bool res = false;
	bool waspaused = isPaused();
	bool done = false;
	while(!done)
	{
		update(0); // unpauses
		lockData();
		QueuedRequest* req = (QueuedRequest*)mRequestHash.find(handle);
		if (!req)
		{
			done = true; // request does not exist
		}
		else if (req->getStatus() == STATUS_COMPLETE)
		{
			res = true;
			if (auto_complete)
			{
				mRequestHash.erase(handle);
				req->deleteRequest();
// 				check();
			}
			done = true;
		}
		unlockData();
		
		if (!done && mThreaded)
		{
			yield();
		}
	}
	if (waspaused)
	{
		pause();
	}

	return res;
}

// MAIN thread
LLQueuedThread::QueuedRequest* LLQueuedThread::getRequest(handle_t handle)
{
    LL_PROFILE_ZONE_SCOPED

	if (handle == nullHandle())
	{
		return 0;
	}
	lockData();
	QueuedRequest* res = (QueuedRequest*)mRequestHash.find(handle);
	unlockData();
	return res;
}

LLQueuedThread::status_t LLQueuedThread::getRequestStatus(handle_t handle)
{
    LL_PROFILE_ZONE_SCOPED

	status_t res = STATUS_EXPIRED;
	lockData();
	QueuedRequest* req = (QueuedRequest*)mRequestHash.find(handle);
	if (req)
	{
		res = req->getStatus();
	}
	unlockData();
	return res;
}

void LLQueuedThread::abortRequest(handle_t handle, bool autocomplete)
{
    LL_PROFILE_ZONE_SCOPED

	lockData();
	QueuedRequest* req = (QueuedRequest*)mRequestHash.find(handle);
	if (req)
	{
		req->setFlags(FLAG_ABORT | (autocomplete ? FLAG_AUTO_COMPLETE : 0));
	}
	unlockData();
}

// MAIN thread
void LLQueuedThread::setFlags(handle_t handle, U32 flags)
{
    LL_PROFILE_ZONE_SCOPED

	lockData();
	QueuedRequest* req = (QueuedRequest*)mRequestHash.find(handle);
	if (req)
	{
		req->setFlags(flags);
	}
	unlockData();
}

void LLQueuedThread::setPriority(handle_t handle, U32 priority)
{
    LL_PROFILE_ZONE_SCOPED

	lockData();
	QueuedRequest* req = (QueuedRequest*)mRequestHash.find(handle);
	if (req)
	{
		if(req->getStatus() == STATUS_INPROGRESS)
		{
			// not in list
			req->setPriority(priority);
		}
		else if(req->getStatus() == STATUS_QUEUED)
		{
			// remove from list then re-insert
			llverify(mRequestQueue.erase(req) == 1);
			req->setPriority(priority);
			mRequestQueue.insert(req);
		}
	}
	unlockData();
}

bool LLQueuedThread::completeRequest(handle_t handle)
{
    LL_PROFILE_ZONE_SCOPED

	bool res = false;
	lockData();
	QueuedRequest* req = (QueuedRequest*)mRequestHash.find(handle);
	if (req)
	{
		llassert_always(req->getStatus() != STATUS_QUEUED);
		llassert_always(req->getStatus() != STATUS_INPROGRESS);
#if _DEBUG
// 		LL_INFOS() << llformat("LLQueuedThread::Completed req [%08d]",handle) << LL_ENDL;
#endif
		mRequestHash.erase(handle);
		req->deleteRequest();
// 		check();
		res = true;
	}
	unlockData();
	return res;
}

bool LLQueuedThread::check()
{
#if 0 // not a reliable check once mNextHandle wraps, just for quick and dirty debugging
	for (int i=0; i<REQUEST_HASH_SIZE; i++)
	{
		LLSimpleHashEntry<handle_t>* entry = mRequestHash.get_element_at_index(i);
		while (entry)
		{
			if (entry->getHashKey() > mNextHandle)
			{
				LL_ERRS() << "Hash Error" << LL_ENDL;
				return false;
			}
			entry = entry->getNextEntry();
		}
	}
#endif
	return true;
}		
	
//============================================================================
// Runs on its OWN thread

size_t LLQueuedThread::processNextRequest()
{
    LL_PROFILE_ZONE_SCOPED

	QueuedRequest *req;
	// Get next request from pool
	lockData();
	
	while(1)
	{
		req = NULL;
		if (mRequestQueue.empty())
		{
			break;
		}
		req = *mRequestQueue.begin();
		mRequestQueue.erase(mRequestQueue.begin());
		if ((req->getFlags() & FLAG_ABORT) || (mStatus == QUITTING))
		{
			req->setStatus(STATUS_ABORTED);
			req->finishRequest(false);
			if (req->getFlags() & FLAG_AUTO_COMPLETE)
			{
				mRequestHash.erase(req);
				req->deleteRequest();
// 				check();
			}
			continue;
		}
		llassert_always(req->getStatus() == STATUS_QUEUED);
		break;
	}
	U32 start_priority = 0 ;
	if (req)
	{
		req->setStatus(STATUS_INPROGRESS);
		start_priority = req->getPriority();
	}
	unlockData();

	// This is the only place we will call req->setStatus() after
	// it has initially been seet to STATUS_QUEUED, so it is
	// safe to access req.
	if (req)
	{
		// <FS:ND> Image thread pool from CoolVL
		if (req->getFlags() & FLAG_ASYNC)
		{
			req->processRequest();
			return getPending();
		}
		// </FS:ND>

		// process request
		bool complete = req->processRequest();

		if (complete)
		{
			lockData();
			req->setStatus(STATUS_COMPLETE);
			req->finishRequest(true);
			if (req->getFlags() & FLAG_AUTO_COMPLETE)
			{
				mRequestHash.erase(req);
				req->deleteRequest();
// 				check();
			}
			unlockData();
		}
		else
		{
			lockData();
			req->setStatus(STATUS_QUEUED);
			mRequestQueue.insert(req);
			unlockData();
			if (mThreaded && start_priority < PRIORITY_NORMAL)
			{
				ms_sleep(1); // sleep the thread a little
			}
		}
		
		LLTrace::get_thread_recorder()->pushToParent();
	}

	return getPending();
}

// virtual
bool LLQueuedThread::runCondition()
{
	// mRunCondition must be locked here
	if (mRequestQueue.empty() && mIdleThread)
		return false;
	else
		return true;
}

// virtual
void LLQueuedThread::run()
{
	// call checPause() immediately so we don't try to do anything before the class is fully constructed
	checkPause();
	startThread();
	mStarted = TRUE;
	
	while (1)
	{
		// this will block on the condition until runCondition() returns true, the thread is unpaused, or the thread leaves the RUNNING state.
		checkPause();
		
		if (isQuitting())
		{
			LLTrace::get_thread_recorder()->pushToParent();
			endThread();
			break;
		}

		mIdleThread = FALSE;

        LL_PROFILER_THREAD_BEGIN(mName.c_str())
		threadedUpdate();

<<<<<<< HEAD
		int pending_work = processNextRequest();
=======
		auto pending_work = processNextRequest();
>>>>>>> b5f40c06
        LL_PROFILER_THREAD_END(mName.c_str())

		if (pending_work == 0)
		{
			mIdleThread = TRUE;
			ms_sleep(1);
		}
		//LLThread::yield(); // thread should yield after each request		
	}
	LL_INFOS() << "LLQueuedThread " << mName << " EXITING." << LL_ENDL;
}

// virtual
void LLQueuedThread::startThread()
{
}

// virtual
void LLQueuedThread::endThread()
{
}

// virtual
void LLQueuedThread::threadedUpdate()
{
}

//============================================================================

LLQueuedThread::QueuedRequest::QueuedRequest(LLQueuedThread::handle_t handle, U32 priority, U32 flags) :
	LLSimpleHashEntry<LLQueuedThread::handle_t>(handle),
	mStatus(STATUS_UNKNOWN),
	mPriority(priority),
	mFlags(flags)
{
}

LLQueuedThread::QueuedRequest::~QueuedRequest()
{
	llassert_always(mStatus == STATUS_DELETE);
}

//virtual
void LLQueuedThread::QueuedRequest::finishRequest(bool completed)
{
}

//virtual
void LLQueuedThread::QueuedRequest::deleteRequest()
{
	llassert_always(mStatus != STATUS_INPROGRESS);
	setStatus(STATUS_DELETE);
	delete this;
}<|MERGE_RESOLUTION|>--- conflicted
+++ resolved
@@ -175,11 +175,7 @@
 {
     LL_PROFILE_ZONE_SCOPED
 
-<<<<<<< HEAD
-	S32 res;
-=======
 	size_t res;
->>>>>>> b5f40c06
 	lockData();
 	res = mRequestQueue.size();
 	unlockData();
@@ -557,11 +553,7 @@
         LL_PROFILER_THREAD_BEGIN(mName.c_str())
 		threadedUpdate();
 
-<<<<<<< HEAD
-		int pending_work = processNextRequest();
-=======
 		auto pending_work = processNextRequest();
->>>>>>> b5f40c06
         LL_PROFILER_THREAD_END(mName.c_str())
 
 		if (pending_work == 0)
