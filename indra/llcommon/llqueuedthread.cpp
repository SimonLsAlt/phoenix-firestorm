--- conflicted
+++ resolved
@@ -511,21 +511,13 @@
 
 		threadedUpdate();
 		
-<<<<<<< HEAD
-		int res = processNextRequest();
-		//if (res == 0)
-		// <FS:LO> FIRE-4972 - Hackish fix for FS eating a second CPU core from LLQueuedThread sometimes having one item stuck in the que
-		if (res <= 1)
-=======
 		int pending_work = processNextRequest();
 
 		if (pending_work == 0)
->>>>>>> d0ef02c2
 		{
 			mIdleThread = TRUE;
 			ms_sleep(1);
 		}
-		// </FS:LO>
 		//LLThread::yield(); // thread should yield after each request		
 	}
 	LL_INFOS() << "LLQueuedThread " << mName << " EXITING." << LL_ENDL;
