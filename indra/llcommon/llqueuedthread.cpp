/** 
 * @file llqueuedthread.cpp
 *
 * $LicenseInfo:firstyear=2004&license=viewerlgpl$
 * Second Life Viewer Source Code
 * Copyright (C) 2010, Linden Research, Inc.
 * 
 * This library is free software; you can redistribute it and/or
 * modify it under the terms of the GNU Lesser General Public
 * License as published by the Free Software Foundation;
 * version 2.1 of the License only.
 * 
 * This library is distributed in the hope that it will be useful,
 * but WITHOUT ANY WARRANTY; without even the implied warranty of
 * MERCHANTABILITY or FITNESS FOR A PARTICULAR PURPOSE.  See the GNU
 * Lesser General Public License for more details.
 * 
 * You should have received a copy of the GNU Lesser General Public
 * License along with this library; if not, write to the Free Software
 * Foundation, Inc., 51 Franklin Street, Fifth Floor, Boston, MA  02110-1301  USA
 * 
 * Linden Research, Inc., 945 Battery Street, San Francisco, CA  94111  USA
 * $/LicenseInfo$
 */

#include "linden_common.h"
#include "llqueuedthread.h"

#include <chrono>

#include "llstl.h"
#include "lltimer.h"	// ms_sleep()
#include "llmutex.h"

//============================================================================

// MAIN THREAD
LLQueuedThread::LLQueuedThread(const std::string& name, bool threaded, bool should_pause) :
    LLThread(name),
    mIdleThread(true),
    mNextHandle(0),
    mStarted(FALSE),
    mThreaded(threaded),
    mRequestQueue(name, 1024 * 1024)
{
    llassert(threaded); // not threaded implementation is deprecated
    mMainQueue = LL::WorkQueue::getInstance("mainloop");

	if (mThreaded)
	{
		if(should_pause)
		{
			pause() ; //call this before start the thread.
		}

		start();
	}
}

// MAIN THREAD
LLQueuedThread::~LLQueuedThread()
{
	if (!mThreaded)
	{
		endThread();
	}
	shutdown();
	// ~LLThread() will be called here
}

void LLQueuedThread::shutdown()
{
	setQuitting();

	unpause(); // MAIN THREAD
	if (mThreaded)
	{
        if (mRequestQueue.size() == 0)
        {
            mRequestQueue.close();
        }

		S32 timeout = 100;
		for ( ; timeout>0; timeout--)
		{
			if (isStopped())
			{
				break;
			}
			ms_sleep(100);
			LLThread::yield();
		}
		if (timeout == 0)
		{
			LL_WARNS() << "~LLQueuedThread (" << mName << ") timed out!" << LL_ENDL;
		}
	}
	else
	{
		mStatus = STOPPED;
	}

	QueuedRequest* req;
	S32 active_count = 0;
	while ( (req = (QueuedRequest*)mRequestHash.pop_element()) )
	{
		if (req->getStatus() == STATUS_QUEUED || req->getStatus() == STATUS_INPROGRESS)
		{
			++active_count;
			req->setStatus(STATUS_ABORTED); // avoid assert in deleteRequest
		}
		req->deleteRequest();
	}
	if (active_count)
	{
		LL_WARNS() << "~LLQueuedThread() called with active requests: " << active_count << LL_ENDL;
	}

    mRequestQueue.close();
}

//----------------------------------------------------------------------------

// MAIN THREAD
// virtual
size_t LLQueuedThread::update(F32 max_time_ms)
{
    LL_PROFILE_ZONE_SCOPED;
	if (!mStarted)
	{
		if (!mThreaded)
		{
			startThread();
			mStarted = TRUE;
		}
	}
	return updateQueue(max_time_ms);
}

size_t LLQueuedThread::updateQueue(F32 max_time_ms)
{
<<<<<<< HEAD
    LL_PROFILE_ZONE_SCOPED;
=======
    LL_PROFILE_ZONE_SCOPED

	F64 max_time = (F64)max_time_ms * .001;
	LLTimer timer;
	size_t pending = 1;

>>>>>>> 3d89f2b5
	// Frame Update
	if (mThreaded)
	{
        // schedule a call to threadedUpdate for every call to updateQueue
        if (!isQuitting())
        {
            mRequestQueue.post([=]()
                {
                    LL_PROFILE_ZONE_NAMED_CATEGORY_THREAD("qt - update");
                    mIdleThread = false;
                    threadedUpdate();
                    mIdleThread = true;
                }
            );
        }

		if(getPending() > 0)
		{
		    unpause();
	    }
	}
	else
	{
        mRequestQueue.runFor(std::chrono::microseconds((int) (max_time_ms*1000.f)));
        threadedUpdate();
	}
	return getPending();
}

void LLQueuedThread::incQueue()
{
	// Something has been added to the queue
	if (!isPaused())
	{
		if (mThreaded)
		{
			wake(); // Wake the thread up if necessary.
		}
	}
}

//virtual
// May be called from any thread
size_t LLQueuedThread::getPending()
{
<<<<<<< HEAD
	return mRequestQueue.size();
=======
    LL_PROFILE_ZONE_SCOPED

	size_t res;
	lockData();
	res = mRequestQueue.size();
	unlockData();
	return res;
>>>>>>> 3d89f2b5
}

// MAIN thread
void LLQueuedThread::waitOnPending()
{
	while(1)
	{
		update(0);

		if (mIdleThread)
		{
			break;
		}
		if (mThreaded)
		{
			yield();
		}
	}
	return;
}

// MAIN thread
void LLQueuedThread::printQueueStats()
{
    U32 size = mRequestQueue.size();
	if (size > 0)
	{
		LL_INFOS() << llformat("Pending Requests:%d ", mRequestQueue.size()) << LL_ENDL;
	}
	else
	{
		LL_INFOS() << "Queued Thread Idle" << LL_ENDL;
	}
}

// MAIN thread
LLQueuedThread::handle_t LLQueuedThread::generateHandle()
{
    U32 res = ++mNextHandle;
	return res;
}

// MAIN thread
bool LLQueuedThread::addRequest(QueuedRequest* req)
{
    LL_PROFILE_ZONE_SCOPED;
	if (mStatus == QUITTING)
	{
		return false;
	}
	
	lockData();
	req->setStatus(STATUS_QUEUED);
    mRequestHash.insert(req);
#if _DEBUG
// 	LL_INFOS() << llformat("LLQueuedThread::Added req [%08d]",handle) << LL_ENDL;
#endif
	unlockData();

    llassert(!mDataLock->isSelfLocked());
    mRequestQueue.post([this, req]() { processRequest(req); });

	return true;
}

// MAIN thread
bool LLQueuedThread::waitForResult(LLQueuedThread::handle_t handle, bool auto_complete)
{
    LL_PROFILE_ZONE_SCOPED;
	llassert (handle != nullHandle());
	bool res = false;
	bool waspaused = isPaused();
	bool done = false;
	while(!done)
	{
		update(0); // unpauses
		lockData();
		QueuedRequest* req = (QueuedRequest*)mRequestHash.find(handle);
		if (!req)
		{
			done = true; // request does not exist
		}
		else if (req->getStatus() == STATUS_COMPLETE)
		{
			res = true;
			if (auto_complete)
			{
				mRequestHash.erase(handle);
				req->deleteRequest();
// 				check();
			}
			done = true;
		}
		unlockData();
		
		if (!done && mThreaded)
		{
			yield();
		}
	}
	if (waspaused)
	{
		pause();
	}
	return res;
}

// MAIN thread
LLQueuedThread::QueuedRequest* LLQueuedThread::getRequest(handle_t handle)
{
	if (handle == nullHandle())
	{
		return 0;
	}
	lockData();
	QueuedRequest* res = (QueuedRequest*)mRequestHash.find(handle);
	unlockData();
	return res;
}

LLQueuedThread::status_t LLQueuedThread::getRequestStatus(handle_t handle)
{
	status_t res = STATUS_EXPIRED;
	lockData();
	QueuedRequest* req = (QueuedRequest*)mRequestHash.find(handle);
	if (req)
	{
		res = req->getStatus();
	}
	unlockData();
	return res;
}

void LLQueuedThread::abortRequest(handle_t handle, bool autocomplete)
{
    LL_PROFILE_ZONE_SCOPED_CATEGORY_THREAD;
	lockData();
	QueuedRequest* req = (QueuedRequest*)mRequestHash.find(handle);
	if (req)
	{
		req->setFlags(FLAG_ABORT | (autocomplete ? FLAG_AUTO_COMPLETE : 0));
	}
	unlockData();
}

// MAIN thread
void LLQueuedThread::setFlags(handle_t handle, U32 flags)
{
	lockData();
	QueuedRequest* req = (QueuedRequest*)mRequestHash.find(handle);
	if (req)
	{
		req->setFlags(flags);
	}
	unlockData();
}

bool LLQueuedThread::completeRequest(handle_t handle)
{
    LL_PROFILE_ZONE_SCOPED;
	bool res = false;
	lockData();
	QueuedRequest* req = (QueuedRequest*)mRequestHash.find(handle);
	if (req)
	{
		llassert_always(req->getStatus() != STATUS_QUEUED);
		llassert_always(req->getStatus() != STATUS_INPROGRESS);
#if _DEBUG
// 		LL_INFOS() << llformat("LLQueuedThread::Completed req [%08d]",handle) << LL_ENDL;
#endif
		mRequestHash.erase(handle);
		req->deleteRequest();
// 		check();
		res = true;
	}
	unlockData();
	return res;
}

bool LLQueuedThread::check()
{
#if 0 // not a reliable check once mNextHandle wraps, just for quick and dirty debugging
	for (int i=0; i<REQUEST_HASH_SIZE; i++)
	{
		LLSimpleHashEntry<handle_t>* entry = mRequestHash.get_element_at_index(i);
		while (entry)
		{
			if (entry->getHashKey() > mNextHandle)
			{
				LL_ERRS() << "Hash Error" << LL_ENDL;
				return false;
			}
			entry = entry->getNextEntry();
		}
	}
#endif
	return true;
}		
	
//============================================================================
// Runs on its OWN thread

<<<<<<< HEAD
void LLQueuedThread::processRequest(LLQueuedThread::QueuedRequest* req)
=======
size_t LLQueuedThread::processNextRequest()
>>>>>>> 3d89f2b5
{
    LL_PROFILE_ZONE_SCOPED_CATEGORY_THREAD;

    mIdleThread = false;
    //threadedUpdate();

	// Get next request from pool
	lockData();
	
	if ((req->getFlags() & FLAG_ABORT) || (mStatus == QUITTING))
	{
        LL_PROFILE_ZONE_NAMED_CATEGORY_THREAD("qtpr - abort");
		req->setStatus(STATUS_ABORTED);
		req->finishRequest(false);
		if (req->getFlags() & FLAG_AUTO_COMPLETE)
		{
			mRequestHash.erase(req);
			req->deleteRequest();
// 				check();
		}
        unlockData();
	}
    else
    {
        llassert_always(req->getStatus() == STATUS_QUEUED);

        if (req)
        {
            req->setStatus(STATUS_INPROGRESS);
        }
        unlockData();

        // This is the only place we will call req->setStatus() after
        // it has initially been seet to STATUS_QUEUED, so it is
        // safe to access req.
        if (req)
        {
            // process request		
            bool complete = req->processRequest();

            if (complete)
            {
                LL_PROFILE_ZONE_NAMED_CATEGORY_THREAD("qtpr - complete");
                lockData();
                req->setStatus(STATUS_COMPLETE);
                req->finishRequest(true);
                if (req->getFlags() & FLAG_AUTO_COMPLETE)
                {
                    mRequestHash.erase(req);
                    req->deleteRequest();
                    // 				check();
                }
                unlockData();
            }
            else
            {
                LL_PROFILE_ZONE_NAMED_CATEGORY_THREAD("qtpr - retry");
                //put back on queue and try again in 0.1ms
                lockData();
                req->setStatus(STATUS_QUEUED);
                
                unlockData();

                llassert(!mDataLock->isSelfLocked());

#if 0
                // try again on next frame
                // NOTE: tried using "post" with a time in the future, but this
                // would invariably cause this thread to wait for a long time (10+ ms)
                // while work is pending
                bool ret = LL::WorkQueue::postMaybe(
                    mMainQueue,
                    [=]()
                    {
                        LL_PROFILE_ZONE_NAMED("processRequest - retry");
                        mRequestQueue.post([=]()
                            {
                                LL_PROFILE_ZONE_NAMED("processRequest - retry"); // <-- not redundant, track retry on both queues
                                processRequest(req);
                            });
                    });
                llassert(ret);
#else
                using namespace std::chrono_literals;
                auto retry_time = LL::WorkQueue::TimePoint::clock::now() + 16ms;
                mRequestQueue.post([=]
                    {
                        LL_PROFILE_ZONE_NAMED("processRequest - retry");
                        if (LL::WorkQueue::TimePoint::clock::now() < retry_time)
                        {
                            auto sleep_time = std::chrono::duration_cast<std::chrono::milliseconds>(retry_time - LL::WorkQueue::TimePoint::clock::now());
                            
                            if (sleep_time.count() > 0) 
                            {
                                ms_sleep(sleep_time.count());
                            }
                        }
                        processRequest(req);
                    });
#endif
                
            }
        }
    }

<<<<<<< HEAD
    mIdleThread = true;
=======
	return getPending();
>>>>>>> 3d89f2b5
}

// virtual
bool LLQueuedThread::runCondition()
{
	// mRunCondition must be locked here
	if (mRequestQueue.size() == 0 && mIdleThread)
		return false;
	else
		return true;
}

// virtual
void LLQueuedThread::run()
{
	// call checPause() immediately so we don't try to do anything before the class is fully constructed
	checkPause();
	startThread();
	mStarted = TRUE;
	

	/*while (1)
	{
        LL_PROFILE_ZONE_SCOPED;
		// this will block on the condition until runCondition() returns true, the thread is unpaused, or the thread leaves the RUNNING state.
		checkPause();
		
		mIdleThread = false;

		threadedUpdate();
<<<<<<< HEAD
		
		int pending_work = processNextRequest();
=======

		auto pending_work = processNextRequest();
        LL_PROFILER_THREAD_END(mName.c_str())
>>>>>>> 3d89f2b5

		if (pending_work == 0)
		{
            //LL_PROFILE_ZONE_NAMED("LLQueuedThread - sleep");
			mIdleThread = true;
			//ms_sleep(1);
		}
		//LLThread::yield(); // thread should yield after each request		
	}*/
    mRequestQueue.runUntilClose();

    endThread();
	LL_INFOS() << "LLQueuedThread " << mName << " EXITING." << LL_ENDL;

    
}

// virtual
void LLQueuedThread::startThread()
{
}

// virtual
void LLQueuedThread::endThread()
{
}

// virtual
void LLQueuedThread::threadedUpdate()
{
}

//============================================================================

LLQueuedThread::QueuedRequest::QueuedRequest(LLQueuedThread::handle_t handle, U32 flags) :
	LLSimpleHashEntry<LLQueuedThread::handle_t>(handle),
	mStatus(STATUS_UNKNOWN),
	mFlags(flags)
{
}

LLQueuedThread::QueuedRequest::~QueuedRequest()
{
	llassert_always(mStatus == STATUS_DELETE);
}

//virtual
void LLQueuedThread::QueuedRequest::finishRequest(bool completed)
{
}

//virtual
void LLQueuedThread::QueuedRequest::deleteRequest()
{
	llassert_always(mStatus != STATUS_INPROGRESS);
	setStatus(STATUS_DELETE);
	delete this;
}<|MERGE_RESOLUTION|>--- conflicted
+++ resolved
@@ -139,16 +139,7 @@
 
 size_t LLQueuedThread::updateQueue(F32 max_time_ms)
 {
-<<<<<<< HEAD
     LL_PROFILE_ZONE_SCOPED;
-=======
-    LL_PROFILE_ZONE_SCOPED
-
-	F64 max_time = (F64)max_time_ms * .001;
-	LLTimer timer;
-	size_t pending = 1;
-
->>>>>>> 3d89f2b5
 	// Frame Update
 	if (mThreaded)
 	{
@@ -194,17 +185,7 @@
 // May be called from any thread
 size_t LLQueuedThread::getPending()
 {
-<<<<<<< HEAD
 	return mRequestQueue.size();
-=======
-    LL_PROFILE_ZONE_SCOPED
-
-	size_t res;
-	lockData();
-	res = mRequestQueue.size();
-	unlockData();
-	return res;
->>>>>>> 3d89f2b5
 }
 
 // MAIN thread
@@ -407,11 +388,7 @@
 //============================================================================
 // Runs on its OWN thread
 
-<<<<<<< HEAD
 void LLQueuedThread::processRequest(LLQueuedThread::QueuedRequest* req)
-=======
-size_t LLQueuedThread::processNextRequest()
->>>>>>> 3d89f2b5
 {
     LL_PROFILE_ZONE_SCOPED_CATEGORY_THREAD;
 
@@ -517,11 +494,7 @@
         }
     }
 
-<<<<<<< HEAD
     mIdleThread = true;
-=======
-	return getPending();
->>>>>>> 3d89f2b5
 }
 
 // virtual
@@ -552,14 +525,8 @@
 		mIdleThread = false;
 
 		threadedUpdate();
-<<<<<<< HEAD
 		
-		int pending_work = processNextRequest();
-=======
-
 		auto pending_work = processNextRequest();
-        LL_PROFILER_THREAD_END(mName.c_str())
->>>>>>> 3d89f2b5
 
 		if (pending_work == 0)
 		{
