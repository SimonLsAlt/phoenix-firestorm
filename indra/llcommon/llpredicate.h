--- conflicted
+++ resolved
@@ -141,11 +141,7 @@
 
 		void require(ENUM e, bool match)
 		{
-<<<<<<< HEAD
-			mRule.set(e, this->require);
-=======
 			mRule.set(e, match);
->>>>>>> fde08682
 		}
 
 		void allow(ENUM e)
