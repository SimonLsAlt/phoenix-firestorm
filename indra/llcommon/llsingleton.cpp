/** 
 * @file llsingleton.cpp
 * @author Brad Kittenbrink
 *
 * $LicenseInfo:firstyear=2009&license=viewerlgpl$
 * Second Life Viewer Source Code
 * Copyright (C) 2010, Linden Research, Inc.
 * 
 * This library is free software; you can redistribute it and/or
 * modify it under the terms of the GNU Lesser General Public
 * License as published by the Free Software Foundation;
 * version 2.1 of the License only.
 * 
 * This library is distributed in the hope that it will be useful,
 * but WITHOUT ANY WARRANTY; without even the implied warranty of
 * MERCHANTABILITY or FITNESS FOR A PARTICULAR PURPOSE.  See the GNU
 * Lesser General Public License for more details.
 * 
 * You should have received a copy of the GNU Lesser General Public
 * License along with this library; if not, write to the Free Software
 * Foundation, Inc., 51 Franklin Street, Fifth Floor, Boston, MA  02110-1301  USA
 * 
 * Linden Research, Inc., 945 Battery Street, San Francisco, CA  94111  USA
 * $/LicenseInfo$
 */

#include "linden_common.h"
#include "llsingleton.h"

#include "llerror.h"
#include "llerrorcontrol.h"         // LLError::is_available()
#include "lldependencies.h"
<<<<<<< HEAD
#include "llcoros.h"
=======
#include "llcoro_get_id.h"
#include "llexception.h"
>>>>>>> ac5817fe
#include <boost/foreach.hpp>
#include <algorithm>
#include <iostream>                 // std::cerr in dire emergency
#include <sstream>
#include <stdexcept>

namespace {
void log(LLError::ELevel level,
         const char* p1, const char* p2, const char* p3, const char* p4);

void logdebugs(const char* p1="", const char* p2="", const char* p3="", const char* p4="");

bool oktolog();
} // anonymous namespace

// Our master list of all LLSingletons is itself an LLSingleton. We used to
// store it in a function-local static, but that could get destroyed before
// the last of the LLSingletons -- and ~LLSingletonBase() definitely wants to
// remove itself from the master list. Since the whole point of this master
// list is to help track inter-LLSingleton dependencies, and since we have
// this implicit dependency from every LLSingleton to the master list, make it
// an LLSingleton.
class LLSingletonBase::MasterList:
    public LLSingleton<LLSingletonBase::MasterList>
{
private:
    LLSINGLETON_EMPTY_CTOR(MasterList);

    // Independently of the LLSingleton locks governing construction,
    // destruction and other state changes of the MasterList instance itself,
    // we must also defend each of the data structures owned by the
    // MasterList.
    // This must be a recursive_mutex because, while the lock is held for
    // manipulating some data in the master list, we must also check whether
    // it's safe to log -- which involves querying a different LLSingleton --
    // which requires accessing the master list.
    typedef std::recursive_mutex mutex_t;
    typedef std::unique_lock<mutex_t> lock_t;

    mutex_t mMutex;

public:
    // Instantiate this to both obtain a reference to MasterList::instance()
    // and lock its mutex for the lifespan of this Lock instance.
    class Lock
    {
    public:
        Lock():
            mMasterList(MasterList::instance()),
            mLock(mMasterList.mMutex)
        {}
        Lock(const Lock&) = delete;
        Lock& operator=(const Lock&) = delete;
        MasterList& get() const { return mMasterList; }
        operator MasterList&() const { return get(); }

    protected:
        MasterList& mMasterList;
        MasterList::lock_t mLock;
    };

private:
    // This is the master list of all instantiated LLSingletons (save the
    // MasterList itself) in arbitrary order. You MUST call dep_sort() before
    // traversing this list.
    list_t mMaster;

public:
    // Instantiate this to obtain a reference to MasterList::mMaster and to
    // hold the MasterList lock for the lifespan of this LockedMaster
    // instance.
    struct LockedMaster: public Lock
    {
        list_t& get() const { return mMasterList.mMaster; }
        operator list_t&() const { return get(); }
    };

private:
    // We need to maintain a stack of LLSingletons currently being
    // initialized, either in the constructor or in initSingleton(). However,
    // managing that as a stack depends on having a DISTINCT 'initializing'
    // stack for every C++ stack in the process! And we have a distinct C++
<<<<<<< HEAD
    // stack for every running coroutine. Therefore this stack must be based
    // on a coroutine-local pointer.
    // This local_ptr isn't static because it's a member of an LLSingleton.
    LLCoros::local_ptr<LLSingletonBase::list_t> mInitializing;
=======
    // stack for every running coroutine. It would be interesting and cool to
    // implement a generic coroutine-local-storage mechanism and use that
    // here. The trouble is that LLCoros is itself an LLSingleton, so
    // depending on LLCoros functionality could dig us into infinite
    // recursion. (Moreover, when we reimplement LLCoros on top of
    // Boost.Fiber, that library already provides fiber_specific_ptr -- so
    // it's not worth a great deal of time and energy implementing a generic
    // equivalent on top of boost::dcoroutine, which is on its way out.)
    // Instead, use a map of llcoro::id to select the appropriate
    // coro-specific 'initializing' stack. llcoro::get_id() is carefully
    // implemented to avoid requiring LLCoros.
    typedef boost::unordered_map<llcoro::id, list_t> InitializingMap;
    InitializingMap mInitializing;
>>>>>>> ac5817fe

public:
    // Instantiate this to obtain a reference to the coroutine-specific
    // initializing list and to hold the MasterList lock for the lifespan of
    // this LockedInitializing instance.
    struct LockedInitializing: public Lock
    {
    public:
        LockedInitializing():
            // only do the lookup once, cache the result
            // note that the lock is already locked during this lookup
            mList(&mMasterList.get_initializing_())
        {}
        list_t& get() const
        {
            if (! mList)
            {
                LLTHROW(std::runtime_error("Trying to use LockedInitializing "
                                           "after cleanup_initializing()"));
            }
            return *mList;
        }
        operator list_t&() const { return get(); }
        void log(const char* verb, const char* name);
        void cleanup_initializing()
        {
            mMasterList.cleanup_initializing_();
            mList = nullptr;
        }

    private:
        // Store pointer since cleanup_initializing() must clear it.
        list_t* mList;
    };

private:
    list_t& get_initializing_()
    {
        LLSingletonBase::list_t* current = mInitializing.get();
        if (! current)
        {
            // If the running coroutine doesn't already have an initializing
            // stack, allocate a new one and save it for future reference.
            current = new LLSingletonBase::list_t();
            mInitializing.reset(current);
        }
        return *current;
    }

    // By the time mInitializing is destroyed, its value for every coroutine
    // except the running one must have been reset() to nullptr. So every time
    // we pop the list to empty, reset() the running coroutine's local_ptr.
    void cleanup_initializing_()
    {
        mInitializing.reset(nullptr);
    }
};

void LLSingletonBase::add_master()
{
    // As each new LLSingleton is constructed, add to the master list.
    // This temporary LockedMaster should suffice to hold the MasterList lock
    // during the push_back() call.
    MasterList::LockedMaster().get().push_back(this);
}

void LLSingletonBase::remove_master()
{
    // When an LLSingleton is destroyed, remove from master list.
    // add_master() used to capture the iterator to the newly-added list item
    // so we could directly erase() it from the master list. Unfortunately
    // that runs afoul of destruction-dependency order problems. So search the
    // master list, and remove this item IF FOUND. We have few enough
    // LLSingletons, and they are so rarely destroyed (once per run), that the
    // cost of a linear search should not be an issue.
    // This temporary LockedMaster should suffice to hold the MasterList lock
    // during the remove() call.
    MasterList::LockedMaster().get().remove(this);
}

//static
LLSingletonBase::list_t::size_type LLSingletonBase::get_initializing_size()
{
    return MasterList::LockedInitializing().get().size();
}

LLSingletonBase::~LLSingletonBase() {}

void LLSingletonBase::push_initializing(const char* name)
{
    MasterList::LockedInitializing locked_list;
    // log BEFORE pushing so logging singletons don't cry circularity
    locked_list.log("Pushing", name);
    locked_list.get().push_back(this);
}

void LLSingletonBase::pop_initializing()
{
    // Lock the MasterList for the duration of this call
    MasterList::LockedInitializing locked_list;
    list_t& list(locked_list.get());

    if (list.empty())
    {
        logerrs("Underflow in stack of currently-initializing LLSingletons at ",
                classname(this).c_str(), "::getInstance()");
    }

    // Now we know list.back() exists: capture it
    LLSingletonBase* back(list.back());
    // and pop it
    list.pop_back();

    // The viewer launches an open-ended number of coroutines. While we don't
    // expect most of them to initialize LLSingleton instances, our present
    // get_initializing() logic could lead to an open-ended number of map
    // entries. So every time we pop the stack back to empty, delete the entry
    // entirely.
    if (list.empty())
    {
        locked_list.cleanup_initializing();
    }

    // Now validate the newly-popped LLSingleton.
    if (back != this)
    {
        logerrs("Push/pop mismatch in stack of currently-initializing LLSingletons: ",
                classname(this).c_str(), "::getInstance() trying to pop ",
                classname(back).c_str());
    }

    // log AFTER popping so logging singletons don't cry circularity
    locked_list.log("Popping", typeid(*back).name());
}

void LLSingletonBase::reset_initializing(list_t::size_type size)
{
    // called for cleanup in case the LLSingleton subclass constructor throws
    // an exception

    // The tricky thing about this, the reason we have a separate method
    // instead of just calling pop_initializing(), is (hopefully remote)
    // possibility that the exception happened *before* the
    // push_initializing() call in LLSingletonBase's constructor. So only
    // remove the stack top if in fact we've pushed something more than the
    // previous size.
    MasterList::LockedInitializing locked_list;
    list_t& list(locked_list.get());

    while (list.size() > size)
    {
        list.pop_back();
    }

    // as in pop_initializing()
    if (list.empty())
    {
        locked_list.cleanup_initializing();
    }
}

void LLSingletonBase::MasterList::LockedInitializing::log(const char* verb, const char* name)
{
    if (oktolog())
    {
        LL_DEBUGS("LLSingleton") << verb << ' ' << demangle(name) << ';';
        if (mList)
        {
            for (list_t::const_reverse_iterator ri(mList->rbegin()), rend(mList->rend());
                 ri != rend; ++ri)
            {
                LLSingletonBase* sb(*ri);
                LL_CONT << ' ' << classname(sb);
            }
        }
        LL_ENDL;
    }
}

void LLSingletonBase::capture_dependency(EInitState initState)
{
    MasterList::LockedInitializing locked_list;
    list_t& initializing(locked_list.get());
    // Did this getInstance() call come from another LLSingleton, or from
    // vanilla application code? Note that although this is a nontrivial
    // method, the vast majority of its calls arrive here with initializing
    // empty().
    if (! initializing.empty())
    {
        // getInstance() is being called by some other LLSingleton. But -- is
        // this a circularity? That is, does 'this' already appear in the
        // initializing stack?
        // For what it's worth, normally 'initializing' should contain very
        // few elements.
        list_t::const_iterator found =
            std::find(initializing.begin(), initializing.end(), this);
        if (found != initializing.end())
        {
            list_t::const_iterator it_next = found;
            it_next++;

            // Report the circularity. Requiring the coder to dig through the
            // logic to diagnose exactly how we got here is less than helpful.
            std::ostringstream out;
            for ( ; found != initializing.end(); ++found)
            {
                // 'found' is an iterator; *found is an LLSingletonBase*; **found
                // is the actual LLSingletonBase instance.
                LLSingletonBase* foundp(*found);
                out << classname(foundp) << " -> ";
            }
            // We promise to capture dependencies from both the constructor
            // and the initSingleton() method, so an LLSingleton's instance
            // pointer is on the initializing list during both. Now that we've
            // detected circularity, though, we must distinguish the two. If
            // the recursive call is from the constructor, we CAN'T honor it:
            // otherwise we'd be returning a pointer to a partially-
            // constructed object! But from initSingleton() is okay: that
            // method exists specifically to support circularity.
            // Decide which log helper to call.
            if (initState == CONSTRUCTING)
            {
                logerrs("LLSingleton circularity in Constructor: ", out.str().c_str(),
                    classname(this).c_str(), "");
            }
            else if (it_next == initializing.end())
            {
                // Points to self after construction, but during initialization.
                // Singletons can initialize other classes that depend onto them,
                // so this is expected.
                //
                // Example: LLNotifications singleton initializes default channels.
                // Channels register themselves with singleton once done.
                logdebugs("LLSingleton circularity: ", out.str().c_str(),
                    classname(this).c_str(), "");
            }
            else
            {
                // Actual circularity with other singleton (or single singleton is used extensively).
                // Dependency can be unclear.
                logwarns("LLSingleton circularity: ", out.str().c_str(),
                    classname(this).c_str(), "");
            }
        }
        else
        {
            // Here 'this' is NOT already in the 'initializing' stack. Great!
            // Record the dependency.
            // initializing.back() is the LLSingletonBase* currently being
            // initialized. Store 'this' in its mDepends set.
            LLSingletonBase* current(initializing.back());
            if (current->mDepends.insert(this).second)
            {
                // only log the FIRST time we hit this dependency!
                logdebugs(classname(current).c_str(),
                          " depends on ", classname(this).c_str());
            }
        }
    }
}

//static
LLSingletonBase::vec_t LLSingletonBase::dep_sort()
{
    // While it would theoretically be possible to maintain a static
    // SingletonDeps through the life of the program, dynamically adding and
    // removing LLSingletons as they are created and destroyed, in practice
    // it's less messy to construct it on demand. The overhead of doing so
    // should happen basically once: for deleteAll().
    typedef LLDependencies<LLSingletonBase*> SingletonDeps;
    SingletonDeps sdeps;
    // Lock while traversing the master list 
    MasterList::LockedMaster master;
    BOOST_FOREACH(LLSingletonBase* sp, master.get())
    {
        // Build the SingletonDeps structure by adding, for each
        // LLSingletonBase* sp in the master list, sp itself. It has no
        // associated value type in our SingletonDeps, hence the 0. We don't
        // record the LLSingletons it must follow; rather, we record the ones
        // it must precede. Copy its mDepends to a KeyList to express that.
        sdeps.add(sp, 0,
                  SingletonDeps::KeyList(),
                  SingletonDeps::KeyList(sp->mDepends.begin(), sp->mDepends.end()));
    }
    vec_t ret;
    ret.reserve(master.get().size());
    // We should be able to effect this with a transform_iterator that
    // extracts just the first (key) element from each sorted_iterator, then
    // uses vec_t's range constructor... but frankly this is more
    // straightforward, as long as we remember the above reserve() call!
    BOOST_FOREACH(SingletonDeps::sorted_iterator::value_type pair, sdeps.sort())
    {
        ret.push_back(pair.first);
    }
    // The master list is not itself pushed onto the master list. Add it as
    // the very last entry -- it is the LLSingleton on which ALL others
    // depend! -- so our caller will process it.
    ret.push_back(MasterList::getInstance());
    return ret;
}

void LLSingletonBase::cleanup_()
{
    logdebugs("calling ", classname(this).c_str(), "::cleanupSingleton()");
    try
    {
        cleanupSingleton();
    }
    catch (const std::exception& e)
    {
        logwarns("Exception in ", classname(this).c_str(), "::cleanupSingleton(): ", e.what());
    }
    catch (...)
    {
        logwarns("Unknown exception in ", classname(this).c_str(), "::cleanupSingleton()");
    }
}

//static
void LLSingletonBase::deleteAll()
{
    // It's essential to traverse these in dependency order.
    BOOST_FOREACH(LLSingletonBase* sp, dep_sort())
    {
        // Capture the class name first: in case of exception, don't count on
        // being able to extract it later.
        const std::string name = classname(sp);
        try
        {
            // Call static method through instance function pointer.
            if (! sp->mDeleteSingleton)
            {
                // This Should Not Happen... but carry on.
                logwarns(name.c_str(), "::mDeleteSingleton not initialized!");
            }
            else
            {
                // properly initialized: call it.
                logdebugs("calling ", name.c_str(), "::deleteSingleton()");
                // From this point on, DO NOT DEREFERENCE sp!
                sp->mDeleteSingleton();
            }
        }
        catch (const std::exception& e)
        {
            logwarns("Exception in ", name.c_str(), "::deleteSingleton(): ", e.what());
        }
        catch (...)
        {
            logwarns("Unknown exception in ", name.c_str(), "::deleteSingleton()");
        }
    }
}

/*---------------------------- Logging helpers -----------------------------*/
namespace {
bool oktolog()
{
    // See comments in log() below.
    return LLError::is_available();
}

void log(LLError::ELevel level,
         const char* p1, const char* p2, const char* p3, const char* p4)
{
    // The is_available() test below ensures that we'll stop logging once
    // LLError has been cleaned up. If we had a similar portable test for
    // std::cerr, this would be a good place to use it.

    // Check LLError::is_available() because some of LLError's infrastructure
    // is itself an LLSingleton. If that LLSingleton has not yet been
    // initialized, trying to log will engage LLSingleton machinery... and
    // around and around we go.
    if (LLError::is_available())
    {
        LL_VLOGS(level, "LLSingleton") << p1 << p2 << p3 << p4 << LL_ENDL;
    }
    else
    {
        // Caller may be a test program, or something else whose stderr is
        // visible to the user.
        std::cerr << p1 << p2 << p3 << p4 << std::endl;
    }
}

void logdebugs(const char* p1, const char* p2, const char* p3, const char* p4)
{
    log(LLError::LEVEL_DEBUG, p1, p2, p3, p4);
}
} // anonymous namespace        

//static
void LLSingletonBase::logwarns(const char* p1, const char* p2, const char* p3, const char* p4)
{
    log(LLError::LEVEL_WARN, p1, p2, p3, p4);
}

//static
void LLSingletonBase::logerrs(const char* p1, const char* p2, const char* p3, const char* p4)
{
    log(LLError::LEVEL_ERROR, p1, p2, p3, p4);
    // The other important side effect of LL_ERRS() is
    // https://www.youtube.com/watch?v=OMG7paGJqhQ (emphasis on OMG)
    std::ostringstream out;
    out << p1 << p2 << p3 << p4;
    auto crash = LLError::getFatalFunction();
    if (crash)
    {
        crash(out.str());
    }
    else
    {
        LLError::crashAndLoop(out.str());
    }
}

std::string LLSingletonBase::demangle(const char* mangled)
{
    return LLError::Log::demangle(mangled);
}<|MERGE_RESOLUTION|>--- conflicted
+++ resolved
@@ -30,12 +30,8 @@
 #include "llerror.h"
 #include "llerrorcontrol.h"         // LLError::is_available()
 #include "lldependencies.h"
-<<<<<<< HEAD
 #include "llcoros.h"
-=======
-#include "llcoro_get_id.h"
 #include "llexception.h"
->>>>>>> ac5817fe
 #include <boost/foreach.hpp>
 #include <algorithm>
 #include <iostream>                 // std::cerr in dire emergency
@@ -118,26 +114,10 @@
     // initialized, either in the constructor or in initSingleton(). However,
     // managing that as a stack depends on having a DISTINCT 'initializing'
     // stack for every C++ stack in the process! And we have a distinct C++
-<<<<<<< HEAD
     // stack for every running coroutine. Therefore this stack must be based
     // on a coroutine-local pointer.
     // This local_ptr isn't static because it's a member of an LLSingleton.
     LLCoros::local_ptr<LLSingletonBase::list_t> mInitializing;
-=======
-    // stack for every running coroutine. It would be interesting and cool to
-    // implement a generic coroutine-local-storage mechanism and use that
-    // here. The trouble is that LLCoros is itself an LLSingleton, so
-    // depending on LLCoros functionality could dig us into infinite
-    // recursion. (Moreover, when we reimplement LLCoros on top of
-    // Boost.Fiber, that library already provides fiber_specific_ptr -- so
-    // it's not worth a great deal of time and energy implementing a generic
-    // equivalent on top of boost::dcoroutine, which is on its way out.)
-    // Instead, use a map of llcoro::id to select the appropriate
-    // coro-specific 'initializing' stack. llcoro::get_id() is carefully
-    // implemented to avoid requiring LLCoros.
-    typedef boost::unordered_map<llcoro::id, list_t> InitializingMap;
-    InitializingMap mInitializing;
->>>>>>> ac5817fe
 
 public:
     // Instantiate this to obtain a reference to the coroutine-specific
@@ -155,8 +135,8 @@
         {
             if (! mList)
             {
-                LLTHROW(std::runtime_error("Trying to use LockedInitializing "
-                                           "after cleanup_initializing()"));
+                LLTHROW(LLException("Trying to use LockedInitializing "
+                                    "after cleanup_initializing()"));
             }
             return *mList;
         }
