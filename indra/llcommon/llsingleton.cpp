/** 
 * @file llsingleton.cpp
 * @author Brad Kittenbrink
 *
 * $LicenseInfo:firstyear=2009&license=viewerlgpl$
 * Second Life Viewer Source Code
 * Copyright (C) 2010, Linden Research, Inc.
 * 
 * This library is free software; you can redistribute it and/or
 * modify it under the terms of the GNU Lesser General Public
 * License as published by the Free Software Foundation;
 * version 2.1 of the License only.
 * 
 * This library is distributed in the hope that it will be useful,
 * but WITHOUT ANY WARRANTY; without even the implied warranty of
 * MERCHANTABILITY or FITNESS FOR A PARTICULAR PURPOSE.  See the GNU
 * Lesser General Public License for more details.
 * 
 * You should have received a copy of the GNU Lesser General Public
 * License along with this library; if not, write to the Free Software
 * Foundation, Inc., 51 Franklin Street, Fifth Floor, Boston, MA  02110-1301  USA
 * 
 * Linden Research, Inc., 945 Battery Street, San Francisco, CA  94111  USA
 * $/LicenseInfo$
 */

#include "linden_common.h"
#include "llsingleton.h"

#include "llerror.h"
#include "llerrorcontrol.h"         // LLError::is_available()
#include "lldependencies.h"
#include "llcoro_get_id.h"
#include <boost/foreach.hpp>
#include <boost/unordered_map.hpp>
#include <algorithm>
#include <iostream>                 // std::cerr in dire emergency
#include <sstream>
#include <stdexcept>

namespace {
void log(LLError::ELevel level,
         const char* p1, const char* p2, const char* p3, const char* p4);

void logdebugs(const char* p1="", const char* p2="", const char* p3="", const char* p4="");

bool oktolog();
} // anonymous namespace

// Our master list of all LLSingletons is itself an LLSingleton. We used to
// store it in a function-local static, but that could get destroyed before
// the last of the LLSingletons -- and ~LLSingletonBase() definitely wants to
// remove itself from the master list. Since the whole point of this master
// list is to help track inter-LLSingleton dependencies, and since we have
// this implicit dependency from every LLSingleton to the master list, make it
// an LLSingleton.
class LLSingletonBase::MasterList:
    public LLSingleton<LLSingletonBase::MasterList>
{
    LLSINGLETON_EMPTY_CTOR(MasterList);

public:
    // No need to make this private with accessors; nobody outside this source
    // file can see it.

    // This is the master list of all instantiated LLSingletons (save the
    // MasterList itself) in arbitrary order. You MUST call dep_sort() before
    // traversing this list.
    LLSingletonBase::list_t mMaster;

    // We need to maintain a stack of LLSingletons currently being
    // initialized, either in the constructor or in initSingleton(). However,
    // managing that as a stack depends on having a DISTINCT 'initializing'
    // stack for every C++ stack in the process! And we have a distinct C++
    // stack for every running coroutine. It would be interesting and cool to
    // implement a generic coroutine-local-storage mechanism and use that
    // here. The trouble is that LLCoros is itself an LLSingleton, so
    // depending on LLCoros functionality could dig us into infinite
    // recursion. (Moreover, when we reimplement LLCoros on top of
    // Boost.Fiber, that library already provides fiber_specific_ptr -- so
    // it's not worth a great deal of time and energy implementing a generic
    // equivalent on top of boost::dcoroutine, which is on its way out.)
    // Instead, use a map of llcoro::id to select the appropriate
    // coro-specific 'initializing' stack. llcoro::get_id() is carefully
    // implemented to avoid requiring LLCoros.
    typedef boost::unordered_map<llcoro::id, LLSingletonBase::list_t> InitializingMap;
    InitializingMap mInitializing;

    // non-static method, cf. LLSingletonBase::get_initializing()
    list_t& get_initializing_()
    {
        // map::operator[] has find-or-create semantics, exactly what we need
        // here. It returns a reference to the selected mapped_type instance.
        return mInitializing[llcoro::get_id()];
    }

    void cleanup_initializing_()
    {
        InitializingMap::iterator found = mInitializing.find(llcoro::get_id());
        if (found != mInitializing.end())
        {
            mInitializing.erase(found);
        }
    }
};

//static
LLSingletonBase::list_t& LLSingletonBase::get_master()
{
    return LLSingletonBase::MasterList::instance().mMaster;
}

void LLSingletonBase::add_master()
{
    // As each new LLSingleton is constructed, add to the master list.
    get_master().push_back(this);
}

void LLSingletonBase::remove_master()
{
    // When an LLSingleton is destroyed, remove from master list.
    // add_master() used to capture the iterator to the newly-added list item
    // so we could directly erase() it from the master list. Unfortunately
    // that runs afoul of destruction-dependency order problems. So search the
    // master list, and remove this item IF FOUND. We have few enough
    // LLSingletons, and they are so rarely destroyed (once per run), that the
    // cost of a linear search should not be an issue.
    get_master().remove(this);
}

//static
LLSingletonBase::list_t& LLSingletonBase::get_initializing()
{
    return LLSingletonBase::MasterList::instance().get_initializing_();
}

LLSingletonBase::~LLSingletonBase() {}

void LLSingletonBase::push_initializing(const char* name)
{
    // log BEFORE pushing so logging singletons don't cry circularity
    log_initializing("Pushing", name);
    get_initializing().push_back(this);
}

void LLSingletonBase::pop_initializing()
{
    list_t& list(get_initializing());

    if (list.empty())
    {
        logerrs("Underflow in stack of currently-initializing LLSingletons at ",
                classname(this).c_str(), "::getInstance()");
    }

    // Now we know list.back() exists: capture it
    LLSingletonBase* back(list.back());
    // and pop it
    list.pop_back();

    // The viewer launches an open-ended number of coroutines. While we don't
    // expect most of them to initialize LLSingleton instances, our present
    // get_initializing() logic could lead to an open-ended number of map
    // entries. So every time we pop the stack back to empty, delete the entry
    // entirely.
    if (list.empty())
    {
        MasterList::instance().cleanup_initializing_();
    }

    // Now validate the newly-popped LLSingleton.
    if (back != this)
    {
        logerrs("Push/pop mismatch in stack of currently-initializing LLSingletons: ",
                classname(this).c_str(), "::getInstance() trying to pop ",
                classname(back).c_str());
    }

    // log AFTER popping so logging singletons don't cry circularity
    log_initializing("Popping", typeid(*back).name());
}

void LLSingletonBase::reset_initializing(list_t::size_type size)
{
    // called for cleanup in case the LLSingleton subclass constructor throws
    // an exception

    // The tricky thing about this, the reason we have a separate method
    // instead of just calling pop_initializing(), is (hopefully remote)
    // possibility that the exception happened *before* the
    // push_initializing() call in LLSingletonBase's constructor. So only
    // remove the stack top if in fact we've pushed something more than the
    // previous size.
    list_t& list(get_initializing());

    while (list.size() > size)
    {
        list.pop_back();
    }

    // as in pop_initializing()
    if (list.empty())
    {
        MasterList::instance().cleanup_initializing_();
    }
}

//static
void LLSingletonBase::log_initializing(const char* verb, const char* name)
{
    if (oktolog())
    {
        LL_DEBUGS("LLSingleton") << verb << ' ' << demangle(name) << ';';
        list_t& list(get_initializing());
        for (list_t::const_reverse_iterator ri(list.rbegin()), rend(list.rend());
             ri != rend; ++ri)
        {
            LLSingletonBase* sb(*ri);
            LL_CONT << ' ' << classname(sb);
        }
        LL_ENDL;
    }
}

void LLSingletonBase::capture_dependency(list_t& initializing, EInitState initState)
{
    // Did this getInstance() call come from another LLSingleton, or from
    // vanilla application code? Note that although this is a nontrivial
    // method, the vast majority of its calls arrive here with initializing
    // empty().
    if (! initializing.empty())
    {
        // getInstance() is being called by some other LLSingleton. But -- is
        // this a circularity? That is, does 'this' already appear in the
        // initializing stack?
        // For what it's worth, normally 'initializing' should contain very
        // few elements.
        list_t::const_iterator found =
            std::find(initializing.begin(), initializing.end(), this);
        if (found != initializing.end())
        {
            list_t::const_iterator it_next = found;
            it_next++;

            // Report the circularity. Requiring the coder to dig through the
            // logic to diagnose exactly how we got here is less than helpful.
            std::ostringstream out;
            for ( ; found != initializing.end(); ++found)
            {
                // 'found' is an iterator; *found is an LLSingletonBase*; **found
                // is the actual LLSingletonBase instance.
                LLSingletonBase* foundp(*found);
                out << classname(foundp) << " -> ";
            }
            // We promise to capture dependencies from both the constructor
            // and the initSingleton() method, so an LLSingleton's instance
            // pointer is on the initializing list during both. Now that we've
            // detected circularity, though, we must distinguish the two. If
            // the recursive call is from the constructor, we CAN'T honor it:
            // otherwise we'd be returning a pointer to a partially-
            // constructed object! But from initSingleton() is okay: that
            // method exists specifically to support circularity.
            // Decide which log helper to call.
            if (initState == CONSTRUCTING)
            {
                logerrs("LLSingleton circularity in Constructor: ", out.str().c_str(),
                    classname(this).c_str(), "");
            }
            else if (it_next == initializing.end())
            {
                // Points to self after construction, but during initialization.
                // Singletons can initialize other classes that depend onto them,
                // so this is expected.
                //
                // Example: LLNotifications singleton initializes default channels.
                // Channels register themselves with singleton once done.
                logdebugs("LLSingleton circularity: ", out.str().c_str(),
                    classname(this).c_str(), "");
            }
            else
            {
                // Actual circularity with other singleton (or single singleton is used extensively).
                // Dependency can be unclear.
                logwarns("LLSingleton circularity: ", out.str().c_str(),
                    classname(this).c_str(), "");
            }
        }
        else
        {
            // Here 'this' is NOT already in the 'initializing' stack. Great!
            // Record the dependency.
            // initializing.back() is the LLSingletonBase* currently being
            // initialized. Store 'this' in its mDepends set.
            LLSingletonBase* current(initializing.back());
            if (current->mDepends.insert(this).second)
            {
                // only log the FIRST time we hit this dependency!
                logdebugs(classname(current).c_str(),
                          " depends on ", classname(this).c_str());
            }
        }
    }
}

//static
LLSingletonBase::vec_t LLSingletonBase::dep_sort()
{
    // While it would theoretically be possible to maintain a static
    // SingletonDeps through the life of the program, dynamically adding and
    // removing LLSingletons as they are created and destroyed, in practice
    // it's less messy to construct it on demand. The overhead of doing so
    // should happen basically once: for deleteAll().
    typedef LLDependencies<LLSingletonBase*> SingletonDeps;
    SingletonDeps sdeps;
    list_t& master(get_master());
    BOOST_FOREACH(LLSingletonBase* sp, master)
    {
        // Build the SingletonDeps structure by adding, for each
        // LLSingletonBase* sp in the master list, sp itself. It has no
        // associated value type in our SingletonDeps, hence the 0. We don't
        // record the LLSingletons it must follow; rather, we record the ones
        // it must precede. Copy its mDepends to a KeyList to express that.
        sdeps.add(sp, 0,
                  SingletonDeps::KeyList(),
                  SingletonDeps::KeyList(sp->mDepends.begin(), sp->mDepends.end()));
    }
    vec_t ret;
    ret.reserve(master.size());
    // We should be able to effect this with a transform_iterator that
    // extracts just the first (key) element from each sorted_iterator, then
    // uses vec_t's range constructor... but frankly this is more
    // straightforward, as long as we remember the above reserve() call!
    BOOST_FOREACH(SingletonDeps::sorted_iterator::value_type pair, sdeps.sort())
    {
        ret.push_back(pair.first);
    }
    // The master list is not itself pushed onto the master list. Add it as
    // the very last entry -- it is the LLSingleton on which ALL others
    // depend! -- so our caller will process it.
    ret.push_back(MasterList::getInstance());
    return ret;
}

void LLSingletonBase::cleanup_()
{
    logdebugs("calling ",
              demangle(typeid(*this).name()).c_str(), "::cleanupSingleton()");
    try
    {
<<<<<<< HEAD
        // Call cleanupSingleton() only if we haven't already done so for this
        // instance.
        if (! sp->mCleaned)
        {
            sp->mCleaned = true;

            logdebugs("calling ",
                      classname(sp).c_str(), "::cleanupSingleton()");
            try
            {
                sp->cleanupSingleton();
            }
            catch (const std::exception& e)
            {
                logwarns("Exception in ", classname(sp).c_str(),
                         "::cleanupSingleton(): ", e.what());
            }
            catch (...)
            {
                logwarns("Unknown exception in ", classname(sp).c_str(),
                         "::cleanupSingleton()");
            }
        }
=======
        cleanupSingleton();
    }
    catch (const std::exception& e)
    {
        logwarns("Exception in ", demangle(typeid(*this).name()).c_str(),
                 "::cleanupSingleton(): ", e.what());
    }
    catch (...)
    {
        logwarns("Unknown exception in ", demangle(typeid(*this).name()).c_str(),
                 "::cleanupSingleton()");
>>>>>>> 1cdd82df
    }
}

//static
void LLSingletonBase::deleteAll()
{
    // It's essential to traverse these in dependency order.
    BOOST_FOREACH(LLSingletonBase* sp, dep_sort())
    {
        // Capture the class name first: in case of exception, don't count on
        // being able to extract it later.
        const std::string name = classname(sp);
        try
        {
            // Call static method through instance function pointer.
            if (! sp->mDeleteSingleton)
            {
                // This Should Not Happen... but carry on.
                logwarns(name.c_str(), "::mDeleteSingleton not initialized!");
            }
            else
            {
                // properly initialized: call it.
                logdebugs("calling ", name.c_str(), "::deleteSingleton()");
                // From this point on, DO NOT DEREFERENCE sp!
                sp->mDeleteSingleton();
            }
        }
        catch (const std::exception& e)
        {
            logwarns("Exception in ", name.c_str(), "::deleteSingleton(): ", e.what());
        }
        catch (...)
        {
            logwarns("Unknown exception in ", name.c_str(), "::deleteSingleton()");
        }
    }
}

/*---------------------------- Logging helpers -----------------------------*/
namespace {
bool oktolog()
{
    // See comments in log() below.
    return LLError::is_available();
}

void log(LLError::ELevel level,
         const char* p1, const char* p2, const char* p3, const char* p4)
{
    // The is_available() test below ensures that we'll stop logging once
    // LLError has been cleaned up. If we had a similar portable test for
    // std::cerr, this would be a good place to use it.

    // Check LLError::is_available() because some of LLError's infrastructure
    // is itself an LLSingleton. If that LLSingleton has not yet been
    // initialized, trying to log will engage LLSingleton machinery... and
    // around and around we go.
    if (LLError::is_available())
    {
        LL_VLOGS(level, "LLSingleton") << p1 << p2 << p3 << p4 << LL_ENDL;
    }
    else
    {
        // Caller may be a test program, or something else whose stderr is
        // visible to the user.
        std::cerr << p1 << p2 << p3 << p4 << std::endl;
    }
}

void logdebugs(const char* p1, const char* p2, const char* p3, const char* p4)
{
    log(LLError::LEVEL_DEBUG, p1, p2, p3, p4);
}
} // anonymous namespace        

//static
void LLSingletonBase::logwarns(const char* p1, const char* p2, const char* p3, const char* p4)
{
    log(LLError::LEVEL_WARN, p1, p2, p3, p4);
}

//static
void LLSingletonBase::logerrs(const char* p1, const char* p2, const char* p3, const char* p4)
{
    log(LLError::LEVEL_ERROR, p1, p2, p3, p4);
    // The other important side effect of LL_ERRS() is
    // https://www.youtube.com/watch?v=OMG7paGJqhQ (emphasis on OMG)
    std::ostringstream out;
    out << p1 << p2 << p3 << p4;
    auto crash = LLError::getFatalFunction();
    if (crash)
    {
        crash(out.str());
    }
    else
    {
        LLError::crashAndLoop(out.str());
    }
}

std::string LLSingletonBase::demangle(const char* mangled)
{
    return LLError::Log::demangle(mangled);
}<|MERGE_RESOLUTION|>--- conflicted
+++ resolved
@@ -347,31 +347,6 @@
               demangle(typeid(*this).name()).c_str(), "::cleanupSingleton()");
     try
     {
-<<<<<<< HEAD
-        // Call cleanupSingleton() only if we haven't already done so for this
-        // instance.
-        if (! sp->mCleaned)
-        {
-            sp->mCleaned = true;
-
-            logdebugs("calling ",
-                      classname(sp).c_str(), "::cleanupSingleton()");
-            try
-            {
-                sp->cleanupSingleton();
-            }
-            catch (const std::exception& e)
-            {
-                logwarns("Exception in ", classname(sp).c_str(),
-                         "::cleanupSingleton(): ", e.what());
-            }
-            catch (...)
-            {
-                logwarns("Unknown exception in ", classname(sp).c_str(),
-                         "::cleanupSingleton()");
-            }
-        }
-=======
         cleanupSingleton();
     }
     catch (const std::exception& e)
@@ -381,9 +356,8 @@
     }
     catch (...)
     {
-        logwarns("Unknown exception in ", demangle(typeid(*this).name()).c_str(),
+        logwarns("Unknown exception in ", classname(this).c_str(),
                  "::cleanupSingleton()");
->>>>>>> 1cdd82df
     }
 }
 
