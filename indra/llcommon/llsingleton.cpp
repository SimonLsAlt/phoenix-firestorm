/** 
 * @file llsingleton.cpp
 * @author Brad Kittenbrink
 *
 * $LicenseInfo:firstyear=2009&license=viewerlgpl$
 * Second Life Viewer Source Code
 * Copyright (C) 2010, Linden Research, Inc.
 * 
 * This library is free software; you can redistribute it and/or
 * modify it under the terms of the GNU Lesser General Public
 * License as published by the Free Software Foundation;
 * version 2.1 of the License only.
 * 
 * This library is distributed in the hope that it will be useful,
 * but WITHOUT ANY WARRANTY; without even the implied warranty of
 * MERCHANTABILITY or FITNESS FOR A PARTICULAR PURPOSE.  See the GNU
 * Lesser General Public License for more details.
 * 
 * You should have received a copy of the GNU Lesser General Public
 * License along with this library; if not, write to the Free Software
 * Foundation, Inc., 51 Franklin Street, Fifth Floor, Boston, MA  02110-1301  USA
 * 
 * Linden Research, Inc., 945 Battery Street, San Francisco, CA  94111  USA
 * $/LicenseInfo$
 */

#include "linden_common.h"
#include "llsingleton.h"

#include "llerror.h"
#include "llerrorcontrol.h"         // LLError::is_available()
#include "lldependencies.h"
<<<<<<< HEAD
=======
#include "llexception.h"
>>>>>>> 68c74a80
#include "llcoros.h"
#include "llexception.h"
#include <boost/foreach.hpp>
#include <algorithm>
#include <iostream>                 // std::cerr in dire emergency
#include <sstream>
#include <stdexcept>

namespace {
void log(LLError::ELevel level,
         const char* p1, const char* p2, const char* p3, const char* p4);

bool oktolog();
} // anonymous namespace

// Our master list of all LLSingletons is itself an LLSingleton. We used to
// store it in a function-local static, but that could get destroyed before
// the last of the LLSingletons -- and ~LLSingletonBase() definitely wants to
// remove itself from the master list. Since the whole point of this master
// list is to help track inter-LLSingleton dependencies, and since we have
// this implicit dependency from every LLSingleton to the master list, make it
// an LLSingleton.
class LLSingletonBase::MasterList:
    public LLSingleton<LLSingletonBase::MasterList>
{
private:
    LLSINGLETON_EMPTY_CTOR(MasterList);

    // Independently of the LLSingleton locks governing construction,
    // destruction and other state changes of the MasterList instance itself,
    // we must also defend each of the data structures owned by the
    // MasterList.
    // This must be a recursive_mutex because, while the lock is held for
    // manipulating some data in the master list, we must also check whether
    // it's safe to log -- which involves querying a different LLSingleton --
    // which requires accessing the master list.
    typedef std::recursive_mutex mutex_t;
    typedef std::unique_lock<mutex_t> lock_t;
<<<<<<< HEAD

    mutex_t mMutex;

=======

    mutex_t mMutex;

>>>>>>> 68c74a80
public:
    // Instantiate this to both obtain a reference to MasterList::instance()
    // and lock its mutex for the lifespan of this Lock instance.
    class Lock
    {
    public:
        Lock():
            mMasterList(MasterList::instance()),
            mLock(mMasterList.mMutex)
        {}
        Lock(const Lock&) = delete;
        Lock& operator=(const Lock&) = delete;
        MasterList& get() const { return mMasterList; }
        operator MasterList&() const { return get(); }

    protected:
        MasterList& mMasterList;
        MasterList::lock_t mLock;
    };

private:
    // This is the master list of all instantiated LLSingletons (save the
    // MasterList itself) in arbitrary order. You MUST call dep_sort() before
    // traversing this list.
    list_t mMaster;

public:
    // Instantiate this to obtain a reference to MasterList::mMaster and to
    // hold the MasterList lock for the lifespan of this LockedMaster
    // instance.
    struct LockedMaster: public Lock
    {
        list_t& get() const { return mMasterList.mMaster; }
        operator list_t&() const { return get(); }
    };

private:
    // We need to maintain a stack of LLSingletons currently being
    // initialized, either in the constructor or in initSingleton(). However,
    // managing that as a stack depends on having a DISTINCT 'initializing'
    // stack for every C++ stack in the process! And we have a distinct C++
    // stack for every running coroutine. Therefore this stack must be based
    // on a coroutine-local pointer.
    // This local_ptr isn't static because it's a member of an LLSingleton.
<<<<<<< HEAD
    LLCoros::local_ptr<LLSingletonBase::list_t> mInitializing;
=======
    LLCoros::local_ptr<list_t> mInitializing;
>>>>>>> 68c74a80

public:
    // Instantiate this to obtain a reference to the coroutine-specific
    // initializing list and to hold the MasterList lock for the lifespan of
    // this LockedInitializing instance.
    struct LockedInitializing: public Lock
    {
    public:
        LockedInitializing():
            // only do the lookup once, cache the result
            // note that the lock is already locked during this lookup
            mList(&mMasterList.get_initializing_())
        {}
        list_t& get() const
        {
            if (! mList)
            {
                LLTHROW(LLException("Trying to use LockedInitializing "
                                    "after cleanup_initializing()"));
            }
            return *mList;
        }
        operator list_t&() const { return get(); }
        void log(const char* verb, const char* name);
        void cleanup_initializing()
        {
            mMasterList.cleanup_initializing_();
            mList = nullptr;
        }

    private:
        // Store pointer since cleanup_initializing() must clear it.
        list_t* mList;
    };

private:
    list_t& get_initializing_()
    {
        LLSingletonBase::list_t* current = mInitializing.get();
        if (! current)
        {
            // If the running coroutine doesn't already have an initializing
            // stack, allocate a new one and save it for future reference.
            current = new LLSingletonBase::list_t();
            mInitializing.reset(current);
        }
        return *current;
    }

    // By the time mInitializing is destroyed, its value for every coroutine
    // except the running one must have been reset() to nullptr. So every time
    // we pop the list to empty, reset() the running coroutine's local_ptr.
    void cleanup_initializing_()
    {
        mInitializing.reset(nullptr);
    }
};

void LLSingletonBase::add_master()
{
    // As each new LLSingleton is constructed, add to the master list.
    // This temporary LockedMaster should suffice to hold the MasterList lock
    // during the push_back() call.
    MasterList::LockedMaster().get().push_back(this);
}

void LLSingletonBase::remove_master()
{
    // When an LLSingleton is destroyed, remove from master list.
    // add_master() used to capture the iterator to the newly-added list item
    // so we could directly erase() it from the master list. Unfortunately
    // that runs afoul of destruction-dependency order problems. So search the
    // master list, and remove this item IF FOUND. We have few enough
    // LLSingletons, and they are so rarely destroyed (once per run), that the
    // cost of a linear search should not be an issue.
    // This temporary LockedMaster should suffice to hold the MasterList lock
    // during the remove() call.
    MasterList::LockedMaster().get().remove(this);
}

//static
LLSingletonBase::list_t::size_type LLSingletonBase::get_initializing_size()
{
    return MasterList::LockedInitializing().get().size();
}

LLSingletonBase::~LLSingletonBase() {}

void LLSingletonBase::push_initializing(const char* name)
{
    MasterList::LockedInitializing locked_list;
    // log BEFORE pushing so logging singletons don't cry circularity
    locked_list.log("Pushing", name);
    locked_list.get().push_back(this);
}

void LLSingletonBase::pop_initializing()
{
    // Lock the MasterList for the duration of this call
    MasterList::LockedInitializing locked_list;
    list_t& list(locked_list.get());

    if (list.empty())
    {
        logerrs("Underflow in stack of currently-initializing LLSingletons at ",
                classname(this).c_str(), "::getInstance()");
    }

    // Now we know list.back() exists: capture it
    LLSingletonBase* back(list.back());
    // and pop it
    list.pop_back();

    // The viewer launches an open-ended number of coroutines. While we don't
    // expect most of them to initialize LLSingleton instances, our present
    // get_initializing() logic could lead to an open-ended number of map
    // entries. So every time we pop the stack back to empty, delete the entry
    // entirely.
    if (list.empty())
    {
        locked_list.cleanup_initializing();
    }

    // Now validate the newly-popped LLSingleton.
    if (back != this)
    {
        logerrs("Push/pop mismatch in stack of currently-initializing LLSingletons: ",
                classname(this).c_str(), "::getInstance() trying to pop ",
                classname(back).c_str());
    }

    // log AFTER popping so logging singletons don't cry circularity
    locked_list.log("Popping", typeid(*back).name());
}

void LLSingletonBase::reset_initializing(list_t::size_type size)
{
    // called for cleanup in case the LLSingleton subclass constructor throws
    // an exception

    // The tricky thing about this, the reason we have a separate method
    // instead of just calling pop_initializing(), is (hopefully remote)
    // possibility that the exception happened *before* the
    // push_initializing() call in LLSingletonBase's constructor. So only
    // remove the stack top if in fact we've pushed something more than the
    // previous size.
    MasterList::LockedInitializing locked_list;
    list_t& list(locked_list.get());

    while (list.size() > size)
    {
        list.pop_back();
    }

    // as in pop_initializing()
    if (list.empty())
    {
        locked_list.cleanup_initializing();
    }
}

void LLSingletonBase::MasterList::LockedInitializing::log(const char* verb, const char* name)
{
    if (oktolog())
    {
        LL_DEBUGS("LLSingleton") << verb << ' ' << demangle(name) << ';';
        if (mList)
        {
            for (list_t::const_reverse_iterator ri(mList->rbegin()), rend(mList->rend());
                 ri != rend; ++ri)
            {
                LLSingletonBase* sb(*ri);
                LL_CONT << ' ' << classname(sb);
            }
        }
        LL_ENDL;
    }
}

<<<<<<< HEAD
void LLSingletonBase::capture_dependency(EInitState initState)
=======
void LLSingletonBase::capture_dependency()
>>>>>>> 68c74a80
{
    MasterList::LockedInitializing locked_list;
    list_t& initializing(locked_list.get());
    // Did this getInstance() call come from another LLSingleton, or from
    // vanilla application code? Note that although this is a nontrivial
    // method, the vast majority of its calls arrive here with initializing
    // empty().
    if (! initializing.empty())
    {
        // getInstance() is being called by some other LLSingleton. But -- is
        // this a circularity? That is, does 'this' already appear in the
        // initializing stack?
        // For what it's worth, normally 'initializing' should contain very
        // few elements.
        list_t::const_iterator found =
            std::find(initializing.begin(), initializing.end(), this);
        if (found != initializing.end())
        {
            list_t::const_iterator it_next = found;
            it_next++;

            // Report the circularity. Requiring the coder to dig through the
            // logic to diagnose exactly how we got here is less than helpful.
            std::ostringstream out;
            for ( ; found != initializing.end(); ++found)
            {
                // 'found' is an iterator; *found is an LLSingletonBase*; **found
                // is the actual LLSingletonBase instance.
                LLSingletonBase* foundp(*found);
                out << classname(foundp) << " -> ";
            }
            // Decide which log helper to call.
            if (it_next == initializing.end())
            {
                // Points to self after construction, but during initialization.
                // Singletons can initialize other classes that depend onto them,
                // so this is expected.
                //
                // Example: LLNotifications singleton initializes default channels.
                // Channels register themselves with singleton once done.
                logdebugs("LLSingleton circularity: ", out.str().c_str(),
                    classname(this).c_str(), "");
            }
            else
            {
                // Actual circularity with other singleton (or single singleton is used extensively).
                // Dependency can be unclear.
                logwarns("LLSingleton circularity: ", out.str().c_str(),
                    classname(this).c_str(), "");
            }
        }
        else
        {
            // Here 'this' is NOT already in the 'initializing' stack. Great!
            // Record the dependency.
            // initializing.back() is the LLSingletonBase* currently being
            // initialized. Store 'this' in its mDepends set.
            LLSingletonBase* current(initializing.back());
            if (current->mDepends.insert(this).second)
            {
                // only log the FIRST time we hit this dependency!
                logdebugs(classname(current).c_str(),
                          " depends on ", classname(this).c_str());
            }
        }
    }
}

//static
LLSingletonBase::vec_t LLSingletonBase::dep_sort()
{
    // While it would theoretically be possible to maintain a static
    // SingletonDeps through the life of the program, dynamically adding and
    // removing LLSingletons as they are created and destroyed, in practice
    // it's less messy to construct it on demand. The overhead of doing so
    // should happen basically once: for deleteAll().
    typedef LLDependencies<LLSingletonBase*> SingletonDeps;
    SingletonDeps sdeps;
    // Lock while traversing the master list 
    MasterList::LockedMaster master;
<<<<<<< HEAD
    BOOST_FOREACH(LLSingletonBase* sp, master.get())
=======
    for (LLSingletonBase* sp : master.get())
>>>>>>> 68c74a80
    {
        // Build the SingletonDeps structure by adding, for each
        // LLSingletonBase* sp in the master list, sp itself. It has no
        // associated value type in our SingletonDeps, hence the 0. We don't
        // record the LLSingletons it must follow; rather, we record the ones
        // it must precede. Copy its mDepends to a KeyList to express that.
        sdeps.add(sp, 0,
                  SingletonDeps::KeyList(),
                  SingletonDeps::KeyList(sp->mDepends.begin(), sp->mDepends.end()));
    }
    vec_t ret;
    ret.reserve(master.get().size());
    // We should be able to effect this with a transform_iterator that
    // extracts just the first (key) element from each sorted_iterator, then
    // uses vec_t's range constructor... but frankly this is more
    // straightforward, as long as we remember the above reserve() call!
    for (const SingletonDeps::sorted_iterator::value_type& pair : sdeps.sort())
    {
        ret.push_back(pair.first);
    }
    // The master list is not itself pushed onto the master list. Add it as
    // the very last entry -- it is the LLSingleton on which ALL others
    // depend! -- so our caller will process it.
    ret.push_back(&master.Lock::get());
    return ret;
}

void LLSingletonBase::cleanup_()
{
    logdebugs("calling ", classname(this).c_str(), "::cleanupSingleton()");
    try
    {
        cleanupSingleton();
    }
<<<<<<< HEAD
    catch (const std::exception& e)
    {
        logwarns("Exception in ", classname(this).c_str(), "::cleanupSingleton(): ", e.what());
    }
    catch (...)
    {
        logwarns("Unknown exception in ", classname(this).c_str(), "::cleanupSingleton()");
=======
    catch (...)
    {
        LOG_UNHANDLED_EXCEPTION(classname(this) + "::cleanupSingleton()");
>>>>>>> 68c74a80
    }
}

//static
void LLSingletonBase::deleteAll()
{
    // It's essential to traverse these in dependency order.
    BOOST_FOREACH(LLSingletonBase* sp, dep_sort())
    {
        // Capture the class name first: in case of exception, don't count on
        // being able to extract it later.
        const std::string name = classname(sp);
        try
        {
            // Call static method through instance function pointer.
            if (! sp->mDeleteSingleton)
            {
                // This Should Not Happen... but carry on.
                logwarns(name.c_str(), "::mDeleteSingleton not initialized!");
            }
            else
            {
                // properly initialized: call it.
                logdebugs("calling ", name.c_str(), "::deleteSingleton()");
                // From this point on, DO NOT DEREFERENCE sp!
                sp->mDeleteSingleton();
            }
        }
        catch (const std::exception& e)
        {
            logwarns("Exception in ", name.c_str(), "::deleteSingleton(): ", e.what());
        }
        catch (...)
        {
            logwarns("Unknown exception in ", name.c_str(), "::deleteSingleton()");
        }
    }
}

/*---------------------------- Logging helpers -----------------------------*/
namespace {
bool oktolog()
{
    // See comments in log() below.
    return LLError::is_available();
}

void log(LLError::ELevel level,
         const char* p1, const char* p2, const char* p3, const char* p4)
{
    // The is_available() test below ensures that we'll stop logging once
    // LLError has been cleaned up. If we had a similar portable test for
    // std::cerr, this would be a good place to use it.

    // Check LLError::is_available() because some of LLError's infrastructure
    // is itself an LLSingleton. If that LLSingleton has not yet been
    // initialized, trying to log will engage LLSingleton machinery... and
    // around and around we go.
    if (LLError::is_available())
    {
        LL_VLOGS(level, "LLSingleton") << p1 << p2 << p3 << p4 << LL_ENDL;
    }
    else
    {
        // Caller may be a test program, or something else whose stderr is
        // visible to the user.
        std::cerr << p1 << p2 << p3 << p4 << std::endl;
    }
}

} // anonymous namespace        

//static
void LLSingletonBase::logwarns(const char* p1, const char* p2, const char* p3, const char* p4)
{
    log(LLError::LEVEL_WARN, p1, p2, p3, p4);
}

//static
void LLSingletonBase::loginfos(const char* p1, const char* p2, const char* p3, const char* p4)
{
    log(LLError::LEVEL_INFO, p1, p2, p3, p4);
}

//static
void LLSingletonBase::logdebugs(const char* p1, const char* p2, const char* p3, const char* p4)
{
    log(LLError::LEVEL_DEBUG, p1, p2, p3, p4);
}

//static
void LLSingletonBase::logerrs(const char* p1, const char* p2, const char* p3, const char* p4)
{
    log(LLError::LEVEL_ERROR, p1, p2, p3, p4);
    // The other important side effect of LL_ERRS() is
    // https://www.youtube.com/watch?v=OMG7paGJqhQ (emphasis on OMG)
    std::ostringstream out;
    out << p1 << p2 << p3 << p4;
    auto crash = LLError::getFatalFunction();
    if (crash)
    {
        crash(out.str());
    }
    else
    {
        LLError::crashAndLoop(out.str());
    }
}

std::string LLSingletonBase::demangle(const char* mangled)
{
    return LLError::Log::demangle(mangled);
}<|MERGE_RESOLUTION|>--- conflicted
+++ resolved
@@ -30,10 +30,7 @@
 #include "llerror.h"
 #include "llerrorcontrol.h"         // LLError::is_available()
 #include "lldependencies.h"
-<<<<<<< HEAD
-=======
 #include "llexception.h"
->>>>>>> 68c74a80
 #include "llcoros.h"
 #include "llexception.h"
 #include <boost/foreach.hpp>
@@ -72,15 +69,9 @@
     // which requires accessing the master list.
     typedef std::recursive_mutex mutex_t;
     typedef std::unique_lock<mutex_t> lock_t;
-<<<<<<< HEAD
 
     mutex_t mMutex;
 
-=======
-
-    mutex_t mMutex;
-
->>>>>>> 68c74a80
 public:
     // Instantiate this to both obtain a reference to MasterList::instance()
     // and lock its mutex for the lifespan of this Lock instance.
@@ -125,11 +116,7 @@
     // stack for every running coroutine. Therefore this stack must be based
     // on a coroutine-local pointer.
     // This local_ptr isn't static because it's a member of an LLSingleton.
-<<<<<<< HEAD
-    LLCoros::local_ptr<LLSingletonBase::list_t> mInitializing;
-=======
     LLCoros::local_ptr<list_t> mInitializing;
->>>>>>> 68c74a80
 
 public:
     // Instantiate this to obtain a reference to the coroutine-specific
@@ -309,11 +296,7 @@
     }
 }
 
-<<<<<<< HEAD
-void LLSingletonBase::capture_dependency(EInitState initState)
-=======
 void LLSingletonBase::capture_dependency()
->>>>>>> 68c74a80
 {
     MasterList::LockedInitializing locked_list;
     list_t& initializing(locked_list.get());
@@ -394,11 +377,7 @@
     SingletonDeps sdeps;
     // Lock while traversing the master list 
     MasterList::LockedMaster master;
-<<<<<<< HEAD
-    BOOST_FOREACH(LLSingletonBase* sp, master.get())
-=======
     for (LLSingletonBase* sp : master.get())
->>>>>>> 68c74a80
     {
         // Build the SingletonDeps structure by adding, for each
         // LLSingletonBase* sp in the master list, sp itself. It has no
@@ -433,19 +412,9 @@
     {
         cleanupSingleton();
     }
-<<<<<<< HEAD
-    catch (const std::exception& e)
-    {
-        logwarns("Exception in ", classname(this).c_str(), "::cleanupSingleton(): ", e.what());
-    }
     catch (...)
     {
-        logwarns("Unknown exception in ", classname(this).c_str(), "::cleanupSingleton()");
-=======
-    catch (...)
-    {
         LOG_UNHANDLED_EXCEPTION(classname(this) + "::cleanupSingleton()");
->>>>>>> 68c74a80
     }
 }
 
