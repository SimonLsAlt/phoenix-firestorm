/** 
 * @file llinstancetracker.h
 * @brief LLInstanceTracker is a mixin class that automatically tracks object
 *        instances with or without an associated key
 *
 * $LicenseInfo:firstyear=2000&license=viewerlgpl$
 * Second Life Viewer Source Code
 * Copyright (C) 2010, Linden Research, Inc.
 * 
 * This library is free software; you can redistribute it and/or
 * modify it under the terms of the GNU Lesser General Public
 * License as published by the Free Software Foundation;
 * version 2.1 of the License only.
 * 
 * This library is distributed in the hope that it will be useful,
 * but WITHOUT ANY WARRANTY; without even the implied warranty of
 * MERCHANTABILITY or FITNESS FOR A PARTICULAR PURPOSE.  See the GNU
 * Lesser General Public License for more details.
 * 
 * You should have received a copy of the GNU Lesser General Public
 * License along with this library; if not, write to the Free Software
 * Foundation, Inc., 51 Franklin Street, Fifth Floor, Boston, MA  02110-1301  USA
 * 
 * Linden Research, Inc., 945 Battery Street, San Francisco, CA  94111  USA
 * $/LicenseInfo$
 */

#ifndef LL_LLINSTANCETRACKER_H
#define LL_LLINSTANCETRACKER_H

#include <map>
#include <typeinfo>

#include "llstringtable.h"
#include <boost/iterator/transform_iterator.hpp>
#include <boost/iterator/indirect_iterator.hpp>
// <FS:CR>
#ifdef LL_DEBUG
#include "llerror.h"
#endif
// </FS:CR>

// As of 2017-05-06, as far as nat knows, only clang supports __has_feature().
// Unfortunately VS2013's preprocessor shortcut logic doesn't prevent it from
// producing (fatal) warnings for defined(__clang__) && __has_feature(...).
// Have to work around that.
#if ! defined(__clang__)
#define __has_feature(x) 0
#endif // __clang__

#if defined(LL_TEST_llinstancetracker) && __has_feature(cxx_noexcept)
// ~LLInstanceTracker() performs llassert_always() validation. That's fine in
// production code, since the llassert_always() is implemented as an LL_ERRS
// message, which will crash-with-message. In our integration test executable,
// though, this llassert_always() throws an exception instead so we can test
// error conditions and continue running the test. However -- as of C++11,
// destructors are implicitly noexcept(true). Unless we mark
// ~LLInstanceTracker() noexcept(false), the test executable crashes even on
// the ATTEMPT to throw.
#define LLINSTANCETRACKER_DTOR_NOEXCEPT noexcept(false)
#else
// If we're building for production, or in fact building *any other* test, or
// we're using a compiler that doesn't support __has_feature(), or we're not
// compiling with a C++ version that supports noexcept -- don't specify it.
#define LLINSTANCETRACKER_DTOR_NOEXCEPT
#endif

/**
 * Base class manages "class-static" data that must actually have singleton
 * semantics: one instance per process, rather than one instance per module as
 * sometimes happens with data simply declared static.
 */
class LL_COMMON_API LLInstanceTrackerBase
{
protected:
    /// It's not essential to derive your STATICDATA (for use with
    /// getStatic()) from StaticBase; it's just that both known
    /// implementations do.
    struct StaticBase
    {
		// <FS:ND> Only needed in debug builds
#ifdef LL_DEBUG
        StaticBase()
            : sIterationNestDepth(0)
        {}

#else
       StaticBase()
        {}
#endif
		// </FS:ND>

		void incrementDepth();
		void decrementDepth();
		U32 getDepth();
	private:
		U32 sIterationNestDepth;
    };
};

LL_COMMON_API void assert_main_thread();

enum EInstanceTrackerAllowKeyCollisions
{
	LLInstanceTrackerErrorOnCollision,
	LLInstanceTrackerReplaceOnCollision
};

/// This mix-in class adds support for tracking all instances of the specified class parameter T
/// The (optional) key associates a value of type KEY with a given instance of T, for quick lookup
/// If KEY is not provided, then instances are stored in a simple set
/// @NOTE: see explicit specialization below for default KEY==void case
/// @NOTE: this class is not thread-safe unless used as read-only
template<typename T, typename KEY = void, EInstanceTrackerAllowKeyCollisions KEY_COLLISION_BEHAVIOR = LLInstanceTrackerErrorOnCollision>
class LLInstanceTracker : public LLInstanceTrackerBase
{
protected:
	typedef LLInstanceTracker<T, KEY> self_t;
	typedef typename std::multimap<KEY, T*> InstanceMap;
	struct StaticData: public StaticBase
	{
		InstanceMap sMap;
	};
	static StaticData& getStatic() { static StaticData sData; return sData;}
	static InstanceMap& getMap_() { return getStatic().sMap; }

public:
	class instance_iter : public boost::iterator_facade<instance_iter, T, boost::forward_traversal_tag>
	{
	public:
		typedef boost::iterator_facade<instance_iter, T, boost::forward_traversal_tag> super_t;
		
		instance_iter(const typename InstanceMap::iterator& it)
		:	mIterator(it)
		{
			// <FS:ND> Minimize calls to getStatic
#ifdef LL_DEBUG
			getStatic().incrementDepth();
#endif
			// </FS:ND>
		}

		~instance_iter()
		{
			// <FS:ND> Minimize calls to getStatic
#ifdef LL_DEBUG
			getStatic().decrementDepth();
#endif
			// </FS:ND>
		}


	private:
		friend class boost::iterator_core_access;

		void increment() { mIterator++; }
		bool equal(instance_iter const& other) const
		{
			return mIterator == other.mIterator;
		}

		T& dereference() const
		{
			return *(mIterator->second);
		}

		typename InstanceMap::iterator mIterator;
	};

	class key_iter : public boost::iterator_facade<key_iter, KEY, boost::forward_traversal_tag>
	{
	public:
		typedef boost::iterator_facade<key_iter, KEY, boost::forward_traversal_tag> super_t;

		key_iter(typename InstanceMap::iterator it)
		:	mIterator(it)
		{
			// <FS:ND> Minimize calls to getStatic
#ifdef LL_DEBUG
			getStatic().incrementDepth();
#endif
			// </FS:ND>
		}

		key_iter(const key_iter& other)
		:	mIterator(other.mIterator)
		{
			// <FS:ND> Minimize calls to getStatic
#ifdef LL_DEBUG
			getStatic().incrementDepth();
#endif
			// </FS:ND>
		}

		~key_iter()
		{
			// <FS:ND> Minimize calls to getStatic
#ifdef LL_DEBUG
			getStatic().decrementDepth();
#endif
			// </FS:ND>
		}


	private:
		friend class boost::iterator_core_access;

		void increment() { mIterator++; }
		bool equal(key_iter const& other) const
		{
			return mIterator == other.mIterator;
		}

		KEY& dereference() const
		{
			return const_cast<KEY&>(mIterator->first);
		}

		typename InstanceMap::iterator mIterator;
	};

	static T* getInstance(const KEY& k)
	{
		const InstanceMap& map(getMap_());
		typename InstanceMap::const_iterator found = map.find(k);
		return (found == map.end()) ? NULL : found->second;
	}

	static instance_iter beginInstances() 
	{	
		return instance_iter(getMap_().begin()); 
	}

	static instance_iter endInstances() 
	{
		return instance_iter(getMap_().end());
	}

	static S32 instanceCount() 
	{ 
		return getMap_().size(); 
	}

	static key_iter beginKeys()
	{
		return key_iter(getMap_().begin());
	}
	static key_iter endKeys()
	{
		return key_iter(getMap_().end());
	}

protected:
	LLInstanceTracker(const KEY& key) 
	{ 
		// make sure static data outlives all instances
		getStatic();
		add_(key); 
	}
	virtual ~LLInstanceTracker() LLINSTANCETRACKER_DTOR_NOEXCEPT
	{ 
		// it's unsafe to delete instances of this type while all instances are being iterated over.

		// <FS:ND> Minimize calls to getStatic
#ifdef LL_DEBUG
		llassert_always(getStatic().getDepth() == 0);
<<<<<<< HEAD
#endif
		// </FS:ND>

		remove_();		
=======
		remove_();
>>>>>>> b92ab8f7
	}
	virtual void setKey(KEY key) { remove_(); add_(key); }
	virtual const KEY& getKey() const { return mInstanceKey; }

private:
	LLInstanceTracker( const LLInstanceTracker& );
	const LLInstanceTracker& operator=( const LLInstanceTracker& );

	void add_(const KEY& key) 
	{ 
		mInstanceKey = key; 
		InstanceMap& map = getMap_();
		typename InstanceMap::iterator insertion_point_it = map.lower_bound(key);
		if (insertion_point_it != map.end() 
			&& insertion_point_it->first == key)
		{ // found existing entry with that key
			switch(KEY_COLLISION_BEHAVIOR)
			{
				case LLInstanceTrackerErrorOnCollision:
				{
					// use assert here instead of LL_ERRS(), otherwise the error will be ignored since this call is made during global object initialization
					llassert_always_msg(false, "Instance with this same key already exists!");
					break;
				}
				case LLInstanceTrackerReplaceOnCollision:
				{
					// replace pointer, but leave key (should have compared equal anyway)
					insertion_point_it->second = static_cast<T*>(this);
					break;
				}
				default:
					break;
			}
		}
		else
		{ // new key
			map.insert(insertion_point_it, std::make_pair(key, static_cast<T*>(this)));
		}
	}
	void remove_()
	{
		InstanceMap& map = getMap_();
		typename InstanceMap::iterator iter = map.find(mInstanceKey);
		if (iter != map.end())
		{
			map.erase(iter);
		}
	}

private:
	KEY mInstanceKey;
};

/// explicit specialization for default case where KEY is void
/// use a simple std::set<T*>
template<typename T, EInstanceTrackerAllowKeyCollisions KEY_COLLISION_BEHAVIOR>
class LLInstanceTracker<T, void, KEY_COLLISION_BEHAVIOR> : public LLInstanceTrackerBase
{
protected:
	typedef LLInstanceTracker<T, void> self_t;
	typedef typename std::set<T*> InstanceSet;
	struct StaticData: public StaticBase
	{
		InstanceSet sSet;
	};
	static StaticData& getStatic() { static StaticData sData; return sData; }
	static InstanceSet& getSet_() { return getStatic().sSet; }

public:

	/**
	 * Does a particular instance still exist? Of course, if you already have
	 * a T* in hand, you need not call getInstance() to @em locate the
	 * instance -- unlike the case where getInstance() accepts some kind of
	 * key. Nonetheless this method is still useful to @em validate a
	 * particular T*, since each instance's destructor removes itself from the
	 * underlying set.
	 */
	static T* getInstance(T* k)
	{
		const InstanceSet& set(getSet_());
		typename InstanceSet::const_iterator found = set.find(k);
		return (found == set.end())? NULL : *found;
	}
	static S32 instanceCount() { return getSet_().size(); }

	class instance_iter : public boost::iterator_facade<instance_iter, T, boost::forward_traversal_tag>
	{
	public:
		instance_iter(const typename InstanceSet::iterator& it)
		:	mIterator(it)
		{
			// <FS:ND> Minimize calls to getStatic
#ifdef LL_DEBUG
			getStatic().incrementDepth();
#endif
			// </FS:ND>
		}

		instance_iter(const instance_iter& other)
		:	mIterator(other.mIterator)
		{
			// <FS:ND> Minimize calls to getStatic
#ifdef LL_DEBUG
			getStatic().incrementDepth();
#endif
		}

		~instance_iter()
		{
			// <FS:ND> Minimize calls to getStatic
#ifdef LL_DEBUG
			getStatic().decrementDepth();
#endif
			// </FS:ND>
		}

	private:
		friend class boost::iterator_core_access;

		void increment() { mIterator++; }
		bool equal(instance_iter const& other) const
		{
			return mIterator == other.mIterator;
		}

		T& dereference() const
		{
			return **mIterator;
		}

		typename InstanceSet::iterator mIterator;
	};

	static instance_iter beginInstances() {	return instance_iter(getSet_().begin()); }
	static instance_iter endInstances() { return instance_iter(getSet_().end()); }

protected:
	LLInstanceTracker()
	{
		// make sure static data outlives all instances
		getStatic();
		getSet_().insert(static_cast<T*>(this));
	}
	virtual ~LLInstanceTracker() LLINSTANCETRACKER_DTOR_NOEXCEPT
	{
		// it's unsafe to delete instances of this type while all instances are being iterated over.

		// <FS:ND> Minimize calls to getStatic
#ifdef LL_DEBUG
		llassert_always(getStatic().getDepth() == 0);
#endif
		// </FS:ND>

		getSet_().erase(static_cast<T*>(this));
	}

	LLInstanceTracker(const LLInstanceTracker& other)
	{
		getSet_().insert(static_cast<T*>(this));
	}
};

#endif<|MERGE_RESOLUTION|>--- conflicted
+++ resolved
@@ -264,14 +264,10 @@
 		// <FS:ND> Minimize calls to getStatic
 #ifdef LL_DEBUG
 		llassert_always(getStatic().getDepth() == 0);
-<<<<<<< HEAD
 #endif
 		// </FS:ND>
 
-		remove_();		
-=======
 		remove_();
->>>>>>> b92ab8f7
 	}
 	virtual void setKey(KEY key) { remove_(); add_(key); }
 	virtual const KEY& getKey() const { return mInstanceKey; }
