/** 
 * @file llapp.cpp
 * @brief Implementation of the LLApp class.
 *
 * $LicenseInfo:firstyear=2003&license=viewerlgpl$
 * Second Life Viewer Source Code
 * Copyright (C) 2010, Linden Research, Inc.
 * 
 * This library is free software; you can redistribute it and/or
 * modify it under the terms of the GNU Lesser General Public
 * License as published by the Free Software Foundation;
 * version 2.1 of the License only.
 * 
 * This library is distributed in the hope that it will be useful,
 * but WITHOUT ANY WARRANTY; without even the implied warranty of
 * MERCHANTABILITY or FITNESS FOR A PARTICULAR PURPOSE.  See the GNU
 * Lesser General Public License for more details.
 * 
 * You should have received a copy of the GNU Lesser General Public
 * License along with this library; if not, write to the Free Software
 * Foundation, Inc., 51 Franklin Street, Fifth Floor, Boston, MA  02110-1301  USA
 * 
 * Linden Research, Inc., 945 Battery Street, San Francisco, CA  94111  USA
 * $/LicenseInfo$
 */

#include "linden_common.h"

#include "llapp.h"

#include <cstdlib>

#ifdef LL_DARWIN
#include <sys/types.h>
#include <unistd.h>
#include <sys/sysctl.h>
#endif

#include "llcommon.h"
#include "llapr.h"
#include "llerrorcontrol.h"
#include "llerrorthread.h"
#include "llframetimer.h"
#include "lllivefile.h"
#include "llmemory.h"
#include "llstl.h" // for DeletePointer()
#include "llstring.h"
#include "lleventtimer.h"


#include "google_breakpad/exception_handler.h"
#include "stringize.h"
#include "llcleanup.h"

//
// Signal handling
//
// Windows uses structured exceptions, so it's handled a bit differently.
//
#if LL_WINDOWS
#include "windows.h"

LONG WINAPI default_windows_exception_handler(struct _EXCEPTION_POINTERS *exception_infop);
BOOL ConsoleCtrlHandler(DWORD fdwCtrlType);
bool windows_post_minidump_callback(const wchar_t* dump_path,
									const wchar_t* minidump_id,
									void* context,
									EXCEPTION_POINTERS* exinfo,
									MDRawAssertionInfo* assertion,
									bool succeeded);
#else
# include <signal.h>
# include <unistd.h> // for fork()
void setup_signals();
void default_unix_signal_handler(int signum, siginfo_t *info, void *);

#if LL_LINUX

#include "google_breakpad/minidump_descriptor.h"

static bool unix_minidump_callback(const google_breakpad::MinidumpDescriptor& minidump_desc, 
                                   void* context, 
                                   bool succeeded);
#else
// Called by breakpad exception handler after the minidump has been generated.
bool unix_post_minidump_callback(const char *dump_dir,
					  const char *minidump_id,
					  void *context, bool succeeded);
#endif

# if LL_DARWIN
/* OSX doesn't support SIGRT* */
S32 LL_SMACKDOWN_SIGNAL = SIGUSR1;
S32 LL_HEARTBEAT_SIGNAL = SIGUSR2;
# else // linux or (assumed) other similar unixoid
/* We want reliable delivery of our signals - SIGRT* is it. */
/* Old LinuxThreads versions eat SIGRTMIN+0 to SIGRTMIN+2, avoid those. */
/* Note that SIGRTMIN/SIGRTMAX may expand to a glibc function call with a
   nonconstant result so these are not consts and cannot be used in constant-
   expressions.  SIGRTMAX may return -1 on rare broken setups. */
S32 LL_SMACKDOWN_SIGNAL = (SIGRTMAX >= 0) ? (SIGRTMAX-1) : SIGUSR1;
S32 LL_HEARTBEAT_SIGNAL = (SIGRTMAX >= 0) ? (SIGRTMAX-0) : SIGUSR2;
# endif // LL_DARWIN
#endif // LL_WINDOWS

// the static application instance
LLApp* LLApp::sApplication = NULL;

// Allows the generation of core files for post mortem under gdb
// and disables crashlogger
BOOL LLApp::sDisableCrashlogger = FALSE; 

// Local flag for whether or not to do logging in signal handlers.
//static
BOOL LLApp::sLogInSignal = FALSE;

// static
LLApp::EAppStatus LLApp::sStatus = LLApp::APP_STATUS_STOPPED; // Keeps track of application status
LLAppErrorHandler LLApp::sErrorHandler = NULL;
BOOL LLApp::sErrorThreadRunning = FALSE;


LLApp::LLApp() : mThreadErrorp(NULL)
{
	commonCtor();
}

void LLApp::commonCtor()
{
	// Set our status to running
	setStatus(APP_STATUS_RUNNING);

	LLCommon::initClass();

	// initialize the options structure. We need to make this an array
	// because the structured data will not auto-allocate if we
	// reference an invalid location with the [] operator.
	mOptions = LLSD::emptyArray();
	LLSD sd;
	for(int i = 0; i < PRIORITY_COUNT; ++i)
	{
		mOptions.append(sd);
	}

	// Make sure we clean up APR when we exit
	// Don't need to do this if we're cleaning up APR in the destructor
	//atexit(ll_cleanup_apr);

	// Set the application to this instance.
	sApplication = this;

	mExceptionHandler = 0;
	
	// initialize the buffer to write the minidump filename to
	// (this is used to avoid allocating memory in the crash handler)
	memset(mMinidumpPath, 0, MAX_MINDUMP_PATH_LENGTH);
	mCrashReportPipeStr = L"\\\\.\\pipe\\LLCrashReporterPipe";
}

LLApp::LLApp(LLErrorThread *error_thread) :
	mThreadErrorp(error_thread)
{
	commonCtor();
}


LLApp::~LLApp()
{

	// reclaim live file memory
	std::for_each(mLiveFiles.begin(), mLiveFiles.end(), DeletePointer());
	mLiveFiles.clear();

	setStopped();
	// HACK: wait for the error thread to clean itself
	ms_sleep(20);
	if (mThreadErrorp)
	{
		delete mThreadErrorp;
		mThreadErrorp = NULL;
	}
	
	if(mExceptionHandler != 0) delete mExceptionHandler;

	SUBSYSTEM_CLEANUP(LLCommon);
}

// static
LLApp* LLApp::instance()
{
	return sApplication;
}


LLSD LLApp::getOption(const std::string& name) const
{
	LLSD rv;
	LLSD::array_const_iterator iter = mOptions.beginArray();
	LLSD::array_const_iterator end = mOptions.endArray();
	for(; iter != end; ++iter)
	{
		rv = (*iter)[name];
		if(rv.isDefined()) break;
	}
	return rv;
}

bool LLApp::parseCommandOptions(int argc, char** argv)
{
	LLSD commands;
	std::string name;
	std::string value;
	for(int ii = 1; ii < argc; ++ii)
	{
		if(argv[ii][0] != '-')
		{
			LL_INFOS() << "Did not find option identifier while parsing token: "
				<< argv[ii] << LL_ENDL;
			return false;
		}
		int offset = 1;
		if(argv[ii][1] == '-') ++offset;
		name.assign(&argv[ii][offset]);
		if(((ii+1) >= argc) || (argv[ii+1][0] == '-'))
		{
			// we found another option after this one or we have
			// reached the end. simply record that this option was
			// found and continue.
			int flag = name.compare("logfile");
			if (0 == flag)
			{
				commands[name] = "log";
			}
			else
			{
				commands[name] = true;
			}
			
			continue;
		}
		++ii;
		value.assign(argv[ii]);

#if LL_WINDOWS
		//Windows changed command line parsing.  Deal with it.
		S32 slen = value.length() - 1;
		S32 start = 0;
		S32 end = slen;
		if (argv[ii][start]=='"')start++;
		if (argv[ii][end]=='"')end--;
		if (start!=0 || end!=slen) 
		{
			value = value.substr (start,end);
		}
#endif

		commands[name] = value;
	}
	setOptionData(PRIORITY_COMMAND_LINE, commands);
	return true;
}

bool LLApp::parseCommandOptions(int argc, wchar_t** wargv)
{
	LLSD commands;
	std::string name;
	std::string value;
	for(int ii = 1; ii < argc; ++ii)
	{
		if(wargv[ii][0] != '-')
		{
			LL_INFOS() << "Did not find option identifier while parsing token: "
				<< wargv[ii] << LL_ENDL;
			return false;
		}
		int offset = 1;
		if(wargv[ii][1] == '-') ++offset;

#if LL_WINDOWS
	name.assign(utf16str_to_utf8str(&wargv[ii][offset]));
#else
	name.assign(wstring_to_utf8str(&wargv[ii][offset]));
#endif
		if(((ii+1) >= argc) || (wargv[ii+1][0] == '-'))
		{
			// we found another option after this one or we have
			// reached the end. simply record that this option was
			// found and continue.
			int flag = name.compare("logfile");
			if (0 == flag)
			{
				commands[name] = "log";
			}
			else
			{
				commands[name] = true;
			}
			
			continue;
		}
		++ii;

#if LL_WINDOWS
	value.assign(utf16str_to_utf8str((wargv[ii])));
#else
	value.assign(wstring_to_utf8str((wargv[ii])));
#endif

#if LL_WINDOWS
		//Windows changed command line parsing.  Deal with it.
		S32 slen = value.length() - 1;
		S32 start = 0;
		S32 end = slen;
		if (wargv[ii][start]=='"')start++;
		if (wargv[ii][end]=='"')end--;
		if (start!=0 || end!=slen) 
		{
			value = value.substr (start,end);
		}
#endif

		commands[name] = value;
	}
	setOptionData(PRIORITY_COMMAND_LINE, commands);
	return true;
}

void LLApp::manageLiveFile(LLLiveFile* livefile)
{
	if(!livefile) return;
	livefile->checkAndReload();
	livefile->addToEventTimer();
	mLiveFiles.push_back(livefile);
}

bool LLApp::setOptionData(OptionPriority level, LLSD data)
{
	if((level < 0)
	   || (level >= PRIORITY_COUNT)
	   || (data.type() != LLSD::TypeMap))
	{
		return false;
	}
	mOptions[level] = data;
	return true;
}

LLSD LLApp::getOptionData(OptionPriority level)
{
	if((level < 0) || (level >= PRIORITY_COUNT))
	{
		return LLSD();
	}
	return mOptions[level];
}

void LLApp::stepFrame()
{
	LLFrameTimer::updateFrameTime();
	LLFrameTimer::updateFrameCount();
	LLEventTimer::updateClass();
	mRunner.run();
}

#if LL_WINDOWS
//The following code is needed for 32-bit apps on 64-bit windows to keep it from eating
//crashes.   It is a lovely undocumented 'feature' in SP1 of Windows 7. An excellent
//in-depth article on the issue may be found here:  http://randomascii.wordpress.com/2012/07/05/when-even-crashing-doesn-work/
void EnableCrashingOnCrashes()
{
	typedef BOOL (WINAPI *tGetPolicy)(LPDWORD lpFlags);
	typedef BOOL (WINAPI *tSetPolicy)(DWORD dwFlags);
	const DWORD EXCEPTION_SWALLOWING = 0x1;

	HMODULE kernel32 = LoadLibraryA("kernel32.dll");
	tGetPolicy pGetPolicy = (tGetPolicy)GetProcAddress(kernel32,
		"GetProcessUserModeExceptionPolicy");
	tSetPolicy pSetPolicy = (tSetPolicy)GetProcAddress(kernel32,
		"SetProcessUserModeExceptionPolicy");
	if (pGetPolicy && pSetPolicy)
	{
		DWORD dwFlags;
		if (pGetPolicy(&dwFlags))
		{
			// Turn off the filter
			pSetPolicy(dwFlags & ~EXCEPTION_SWALLOWING);
		}
	}
}
#endif

//void LLApp::setupErrorHandling(bool second_instance)
// [SL:KB] - Patch: Viewer-CrashReporting | Checked: 2010-11-12 (Catznip-2.6.0a) | Added: Catznip-2.4.0a
void LLApp::setupErrorHandling(bool second_instance, EMiniDumpType minidump_type)
// [/SL:KB]
{
	// Error handling is done by starting up an error handling thread, which just sleeps and
	// occasionally checks to see if the app is in an error state, and sees if it needs to be run.

#if LL_WINDOWS

#if LL_SEND_CRASH_REPORTS
	EnableCrashingOnCrashes();

	// This sets a callback to handle w32 signals to the console window.
	// The viewer shouldn't be affected, sicne its a windowed app.
	SetConsoleCtrlHandler( (PHANDLER_ROUTINE) ConsoleCtrlHandler, TRUE);

	// Install the Google Breakpad crash handler for Windows
	if(mExceptionHandler == 0)
	{
		if ( second_instance )  //BUG-5707 Firing teleport from a web browser causes second 
		{
			mExceptionHandler = new google_breakpad::ExceptionHandler(
															L"C:\\Temp\\",		
															0,		//No filter
															windows_post_minidump_callback,
															0,
															google_breakpad::ExceptionHandler::HANDLER_ALL);  //No custom client info.
		}
		else
		{
			LL_WARNS() << "adding breakpad exception handler" << LL_ENDL;

			std::wstring wpipe_name;
			wpipe_name =  mCrashReportPipeStr + wstringize(getPid());

			const std::wstring wdump_path(utf8str_to_utf16str(mDumpPath));

			int retries = 30;
			for (; retries > 0; --retries)
			{
				if (mExceptionHandler != 0) delete mExceptionHandler;
			// <FS:ND> Reapply patch from Catznip to allow different types of minidumps
			U32 maskMiniDumpType = MiniDumpNormal | MiniDumpFilterModulePaths;
			switch (minidump_type)
			{
				case MINIDUMP_MINIMAL:
					maskMiniDumpType |= MiniDumpFilterMemory;
				break;
				case MINIDUMP_EXTENDED:
					maskMiniDumpType |= MiniDumpWithDataSegs | MiniDumpWithIndirectlyReferencedMemory;
					break;
				case MINIDUMP_NORMAL:
				default:
					break;
			}
			// </FS:ND>


				mExceptionHandler = new google_breakpad::ExceptionHandler(
															wdump_path,		
															NULL,		//No filter
															windows_post_minidump_callback,
															0,
															google_breakpad::ExceptionHandler::HANDLER_ALL,
															// MiniDumpNormal, //Generate a 'normal' minidump.
															(MINIDUMP_TYPE)maskMiniDumpType, // <FS:ND/> Pass custom minidump type from prefs to breakpad.
															wpipe_name.c_str(),
															NULL);  //No custom client info.
				if (mExceptionHandler->IsOutOfProcess())
				{
					LL_INFOS("CRASHREPORT") << "Successfully attached to Out of Process exception handler." << LL_ENDL;
					break;
				}
				else
				{
					LL_WARNS("CRASHREPORT") << "Unable to attach to Out of Process exception handler.  " << retries << " retries remaining." << LL_ENDL; 
					::Sleep(100);  //Wait a tick and try again.
				}
			}

			if (retries == 0) LL_WARNS("CRASHREPORT") << "Unable to attach to Out of Process exception handler." << LL_ENDL;
		}

		if (mExceptionHandler)
		{
			mExceptionHandler->set_handle_debug_exceptions(true);
		}
	}
#endif
#else
	//
	// Start up signal handling.
	//
	// There are two different classes of signals.  Synchronous signals are delivered to a specific
	// thread, asynchronous signals can be delivered to any thread (in theory)
	//
	setup_signals();
	
	// Add google breakpad exception handler configured for Darwin/Linux.
	bool installHandler = true;
#if LL_DARWIN
	// For the special case of Darwin, we do not want to install the handler if
	// the process is being debugged as the app will exit with value ABRT (6) if
	// we do.  Unfortunately, the code below which performs that test relies on
	// the structure kinfo_proc which has been tagged by apple as an unstable
	// API.  We disable this test for shipping versions to avoid conflicts with
	// future releases of Darwin.  This test is really only needed for developers
	// starting the app from a debugger anyway.
	#ifndef LL_RELEASE_FOR_DOWNLOAD
    int mib[4];
	mib[0] = CTL_KERN;
	mib[1] = KERN_PROC;
	mib[2] = KERN_PROC_PID;
	mib[3] = getpid();
	
	struct kinfo_proc info;
	memset(&info, 0, sizeof(info));
	
	size_t size = sizeof(info);
	int result = sysctl(mib, sizeof(mib) / sizeof(*mib), &info, &size, NULL, 0);
	if((result == 0) || (errno == ENOMEM))
	{
		// P_TRACED flag is set, so this process is being debugged; do not install
		// the handler
		if(info.kp_proc.p_flag & P_TRACED) installHandler = false;
	}
	else
	{
		// Failed to discover if the process is being debugged; default to
		// installing the handler.
		installHandler = true;
	}
	#endif

	if(installHandler && (mExceptionHandler == 0))
	{
		mExceptionHandler = new google_breakpad::ExceptionHandler(mDumpPath, 0, &unix_post_minidump_callback, 0, true, 0);
	}
#elif LL_LINUX
	if(installHandler && (mExceptionHandler == 0))
	{
		if (mDumpPath.empty())
		{
			mDumpPath = "/tmp";
		}
		google_breakpad::MinidumpDescriptor desc(mDumpPath);
	    mExceptionHandler = new google_breakpad::ExceptionHandler(desc, NULL, unix_minidump_callback, NULL, true, -1);
	}
#endif

#endif
	startErrorThread();
}

void LLApp::startErrorThread()
{
	//
	// Start the error handling thread, which is responsible for taking action
	// when the app goes into the APP_STATUS_ERROR state
	//
	if(!mThreadErrorp)
	{
		LL_INFOS() << "Starting error thread" << LL_ENDL;
		mThreadErrorp = new LLErrorThread();
		mThreadErrorp->setUserData((void *) this);
		mThreadErrorp->start();
	}
}

void LLApp::setErrorHandler(LLAppErrorHandler handler)
{
	LLApp::sErrorHandler = handler;
}

// static
void LLApp::runErrorHandler()
{
	if (LLApp::sErrorHandler)
	{
		LLApp::sErrorHandler();
	}

	//LL_INFOS() << "App status now STOPPED" << LL_ENDL;
	LLApp::setStopped();
}

// static
void LLApp::setStatus(EAppStatus status)
{
	sStatus = status;
}


// static
void LLApp::setError()
{
	// set app status to ERROR so that the LLErrorThread notices
	setStatus(APP_STATUS_ERROR);
}

void LLApp::setMiniDumpDir(const std::string &path)
{
	if (path.empty())
	{
		mDumpPath = "/tmp";
	}
	else
	{
		mDumpPath = path;
	}

	if(mExceptionHandler == 0) return;
#ifdef LL_WINDOWS
<<<<<<< HEAD
	// <FS:ND> Make sure to pass a proper unicode string to breapad. path is UTF8, not MBCS
	// wchar_t buffer[MAX_MINDUMP_PATH_LENGTH];
	// mbstowcs(buffer, mDumpPath.c_str(), MAX_MINDUMP_PATH_LENGTH);
	// mExceptionHandler->set_dump_path(std::wstring(buffer));
	mExceptionHandler->set_dump_path( utf8str_to_utf16str(mDumpPath) );
	// </FS:ND>
=======
	std::wstring buffer(utf8str_to_utf16str(mDumpPath));
	if (buffer.size() > MAX_MINDUMP_PATH_LENGTH) buffer.resize(MAX_MINDUMP_PATH_LENGTH);
	mExceptionHandler->set_dump_path(buffer);
>>>>>>> dcf76382
#elif LL_LINUX
        //google_breakpad::MinidumpDescriptor desc("/tmp");	//path works in debug fails in production inside breakpad lib so linux gets a little less stack reporting until it is patched.
        google_breakpad::MinidumpDescriptor desc(mDumpPath);	//path works in debug fails in production inside breakpad lib so linux gets a little less stack reporting until it is patched.
	mExceptionHandler->set_minidump_descriptor(desc);
#else
	mExceptionHandler->set_dump_path(mDumpPath);
#endif
}

void LLApp::setDebugFileNames(const std::string &path)
{
  	mStaticDebugFileName = path + "static_debug_info.log";
  	mDynamicDebugFileName = path + "dynamic_debug_info.log";
}

void LLApp::writeMiniDump()
{
	if(mExceptionHandler == 0) return;
	mExceptionHandler->WriteMinidump();
}

// static
void LLApp::setQuitting()
{
	if (!isExiting())
	{
		// If we're already exiting, we don't want to reset our state back to quitting.
		LL_INFOS() << "Setting app state to QUITTING" << LL_ENDL;
		setStatus(APP_STATUS_QUITTING);
	}
}


// static
void LLApp::setStopped()
{
	setStatus(APP_STATUS_STOPPED);
}


// static
bool LLApp::isStopped()
{
	return (APP_STATUS_STOPPED == sStatus);
}


// static
bool LLApp::isRunning()
{
	return (APP_STATUS_RUNNING == sStatus);
}


// static
bool LLApp::isError()
{
	return (APP_STATUS_ERROR == sStatus);
}


// static
bool LLApp::isQuitting()
{
	return (APP_STATUS_QUITTING == sStatus);
}

// static
bool LLApp::isExiting()
{
	return isQuitting() || isError();
}

void LLApp::disableCrashlogger()
{
	// Disable Breakpad exception handler.
	if (mExceptionHandler != 0)
	{
		delete mExceptionHandler;
		mExceptionHandler = 0;
	}

	sDisableCrashlogger = TRUE;
}

// static
bool LLApp::isCrashloggerDisabled()
{
	return (sDisableCrashlogger == TRUE); 
}

// static
int LLApp::getPid()
{
#if LL_WINDOWS
    return GetCurrentProcessId();
#else
	return getpid();
#endif
}

#if LL_WINDOWS
LONG WINAPI default_windows_exception_handler(struct _EXCEPTION_POINTERS *exception_infop)
{
	// Translate the signals/exceptions into cross-platform stuff
	// Windows implementation

	// Make sure the user sees something to indicate that the app crashed.
	LONG retval;

	if (LLApp::isError())
	{
		LL_WARNS() << "Got another fatal signal while in the error handler, die now!" << LL_ENDL;
		retval = EXCEPTION_EXECUTE_HANDLER;
		return retval;
	}

	// Flag status to error, so thread_error starts its work
	LLApp::setError();

	// Block in the exception handler until the app has stopped
	// This is pretty sketchy, but appears to work just fine
	while (!LLApp::isStopped())
	{
		ms_sleep(10);
	}

	//
	// Generate a minidump if we can.
	//
	// TODO: This needs to be ported over form the viewer-specific
	// LLWinDebug class

	//
	// At this point, we always want to exit the app.  There's no graceful
	// recovery for an unhandled exception.
	// 
	// Just kill the process.
	retval = EXCEPTION_EXECUTE_HANDLER;	
	return retval;
}

// Win32 doesn't support signals. This is used instead.
BOOL ConsoleCtrlHandler(DWORD fdwCtrlType) 
{ 
	switch (fdwCtrlType) 
	{ 
 		case CTRL_BREAK_EVENT: 
		case CTRL_LOGOFF_EVENT: 
		case CTRL_SHUTDOWN_EVENT: 
		case CTRL_CLOSE_EVENT: // From end task or the window close button.
		case CTRL_C_EVENT:  // from CTRL-C on the keyboard
			// Just set our state to quitting, not error
			if (LLApp::isQuitting() || LLApp::isError())
			{
				// We're already trying to die, just ignore this signal
				if (LLApp::sLogInSignal)
				{
					LL_INFOS() << "Signal handler - Already trying to quit, ignoring signal!" << LL_ENDL;
				}
				return TRUE;
			}
			LLApp::setQuitting();
			return TRUE; 
	
		default: 
			return FALSE; 
	} 
} 

#else //!LL_WINDOWS

void setup_signals()
{
	//
	// Set up signal handlers that may result in program termination
	//
	struct sigaction act;
	act.sa_sigaction = default_unix_signal_handler;
	sigemptyset( &act.sa_mask );
	act.sa_flags = SA_SIGINFO;

	// Synchronous signals
	sigaction(SIGABRT, &act, NULL);
	sigaction(SIGALRM, &act, NULL);
	sigaction(SIGBUS, &act, NULL);
	sigaction(SIGFPE, &act, NULL);
	sigaction(SIGHUP, &act, NULL); 
	sigaction(SIGILL, &act, NULL);
	sigaction(SIGPIPE, &act, NULL);
	sigaction(SIGSEGV, &act, NULL);
	sigaction(SIGSYS, &act, NULL);

	sigaction(LL_HEARTBEAT_SIGNAL, &act, NULL);
	sigaction(LL_SMACKDOWN_SIGNAL, &act, NULL);

	// Asynchronous signals that are normally ignored
#ifndef LL_IGNORE_SIGCHLD
	sigaction(SIGCHLD, &act, NULL);
#endif // LL_IGNORE_SIGCHLD
	sigaction(SIGUSR2, &act, NULL);

	// Asynchronous signals that result in attempted graceful exit
	sigaction(SIGHUP, &act, NULL);
	sigaction(SIGTERM, &act, NULL);
	sigaction(SIGINT, &act, NULL);

	// Asynchronous signals that result in core
	sigaction(SIGQUIT, &act, NULL);
	
}

void clear_signals()
{
	struct sigaction act;
	act.sa_handler = SIG_DFL;
	sigemptyset( &act.sa_mask );
	act.sa_flags = SA_SIGINFO;

	// Synchronous signals
	sigaction(SIGABRT, &act, NULL);
	sigaction(SIGALRM, &act, NULL);
	sigaction(SIGBUS, &act, NULL);
	sigaction(SIGFPE, &act, NULL);
	sigaction(SIGHUP, &act, NULL); 
	sigaction(SIGILL, &act, NULL);
	sigaction(SIGPIPE, &act, NULL);
	sigaction(SIGSEGV, &act, NULL);
	sigaction(SIGSYS, &act, NULL);

	sigaction(LL_HEARTBEAT_SIGNAL, &act, NULL);
	sigaction(LL_SMACKDOWN_SIGNAL, &act, NULL);

	// Asynchronous signals that are normally ignored
#ifndef LL_IGNORE_SIGCHLD
	sigaction(SIGCHLD, &act, NULL);
#endif // LL_IGNORE_SIGCHLD

	// Asynchronous signals that result in attempted graceful exit
	sigaction(SIGHUP, &act, NULL);
	sigaction(SIGTERM, &act, NULL);
	sigaction(SIGINT, &act, NULL);

	// Asynchronous signals that result in core
	sigaction(SIGUSR2, &act, NULL);
	sigaction(SIGQUIT, &act, NULL);
}



void default_unix_signal_handler(int signum, siginfo_t *info, void *)
{
	// Unix implementation of synchronous signal handler
	// This runs in the thread that threw the signal.
	// We do the somewhat sketchy operation of blocking in here until the error handler
	// has gracefully stopped the app.

	if (LLApp::sLogInSignal)
	{
		LL_INFOS() << "Signal handler - Got signal " << signum << " - " << apr_signal_description_get(signum) << LL_ENDL;
	}


	switch (signum)
	{
	case SIGCHLD:
		if (LLApp::sLogInSignal)
		{
			LL_INFOS() << "Signal handler - Got SIGCHLD from " << info->si_pid << LL_ENDL;
		}

		return;
	case SIGABRT:
		// Abort just results in termination of the app, no funky error handling.
		if (LLApp::sLogInSignal)
		{
			LL_WARNS() << "Signal handler - Got SIGABRT, terminating" << LL_ENDL;
		}
		clear_signals();
		raise(signum);
		return;
	case SIGINT:
	case SIGHUP:
	case SIGTERM:
		if (LLApp::sLogInSignal)
		{
			LL_WARNS() << "Signal handler - Got SIGINT, HUP, or TERM, exiting gracefully" << LL_ENDL;
		}
		// Graceful exit
		// Just set our state to quitting, not error
		if (LLApp::isQuitting() || LLApp::isError())
		{
			// We're already trying to die, just ignore this signal
			if (LLApp::sLogInSignal)
			{
				LL_INFOS() << "Signal handler - Already trying to quit, ignoring signal!" << LL_ENDL;
			}
			return;
		}
		LLApp::setQuitting();
		return;
	case SIGALRM:
	case SIGPIPE:
	case SIGUSR2:
	default:
		if (signum == LL_SMACKDOWN_SIGNAL ||
		    signum == SIGBUS ||
		    signum == SIGILL ||
		    signum == SIGFPE ||
		    signum == SIGSEGV ||
		    signum == SIGQUIT)
		{ 
			if (signum == LL_SMACKDOWN_SIGNAL)
			{
				// Smackdown treated just like any other app termination, for now
				if (LLApp::sLogInSignal)
				{
					LL_WARNS() << "Signal handler - Handling smackdown signal!" << LL_ENDL;
				}
				else
				{
					// Don't log anything, even errors - this is because this signal could happen anywhere.
					LLError::setDefaultLevel(LLError::LEVEL_NONE);
				}
				
				// Change the signal that we reraise to SIGABRT, so we generate a core dump.
				signum = SIGABRT;
			}
			
			if (LLApp::sLogInSignal)
			{
				LL_WARNS() << "Signal handler - Handling fatal signal!" << LL_ENDL;
			}
			if (LLApp::isError())
			{
				// Received second fatal signal while handling first, just die right now
				// Set the signal handlers back to default before handling the signal - this makes the next signal wipe out the app.
				clear_signals();
				
				if (LLApp::sLogInSignal)
				{
					LL_WARNS() << "Signal handler - Got another fatal signal while in the error handler, die now!" << LL_ENDL;
				}
				raise(signum);
				return;
			}
			
			if (LLApp::sLogInSignal)
			{
				LL_WARNS() << "Signal handler - Flagging error status and waiting for shutdown" << LL_ENDL;
			}
									
			if (LLApp::isCrashloggerDisabled())	// Don't gracefully handle any signal, crash and core for a gdb post mortem
			{
				clear_signals();
				LL_WARNS() << "Fatal signal received, not handling the crash here, passing back to operating system" << LL_ENDL;
				raise(signum);
				return;
			}		
			
			// Flag status to ERROR, so thread_error does its work.
			LLApp::setError();
			// Block in the signal handler until somebody says that we're done.
			while (LLApp::sErrorThreadRunning && !LLApp::isStopped())
			{
				ms_sleep(10);
			}
			
			if (LLApp::sLogInSignal)
			{
				LL_WARNS() << "Signal handler - App is stopped, reraising signal" << LL_ENDL;
			}
			clear_signals();
			raise(signum);
			return;
		} else {
			if (LLApp::sLogInSignal)
			{
				LL_INFOS() << "Signal handler - Unhandled signal " << signum << ", ignoring!" << LL_ENDL;
			}
		}
	}
}

#if LL_LINUX
bool unix_minidump_callback(const google_breakpad::MinidumpDescriptor& minidump_desc, void* context, bool succeeded)
{
	// Copy minidump file path into fixed buffer in the app instance to avoid
	// heap allocations in a crash handler.
	
	// path format: <dump_dir>/<minidump_id>.dmp
	
	//HACK:  *path points to the buffer in getMiniDumpFilename which has already allocated space
	//to avoid doing allocation during crash.
	char * path = LLApp::instance()->getMiniDumpFilename();
	int dir_path_len = strlen(path);
	
	// The path must not be truncated.
	S32 remaining =  LLApp::MAX_MINDUMP_PATH_LENGTH - dir_path_len;

	llassert( (remaining - strlen(minidump_desc.path())) > 5);
	
	path += dir_path_len;

	if (dir_path_len > 0 && path[-1] != '/')
	{
		*path++ = '/';
		--remaining;
	}

	strncpy(path, minidump_desc.path(), remaining);
	
	LL_INFOS("CRASHREPORT") << "generated minidump: " << LLApp::instance()->getMiniDumpFilename() << LL_ENDL;
	LLApp::runErrorHandler();
	
#ifndef LL_RELEASE_FOR_DOWNLOAD
	clear_signals();
	return false;
#else
	return true;
#endif

}
#endif


bool unix_post_minidump_callback(const char *dump_dir,
					  const char *minidump_id,
					  void *context, bool succeeded)
{
	// Copy minidump file path into fixed buffer in the app instance to avoid
	// heap allocations in a crash handler.
	
	// path format: <dump_dir>/<minidump_id>.dmp
	int dirPathLength = strlen(dump_dir);
	int idLength = strlen(minidump_id);
	
	// The path must not be truncated.
	llassert((dirPathLength + idLength + 5) <= LLApp::MAX_MINDUMP_PATH_LENGTH);
	
	char * path = LLApp::instance()->getMiniDumpFilename();
	S32 remaining = LLApp::MAX_MINDUMP_PATH_LENGTH;
	strncpy(path, dump_dir, remaining);
	remaining -= dirPathLength;
	path += dirPathLength;
	if (remaining > 0 && dirPathLength > 0 && path[-1] != '/')
	{
		*path++ = '/';
		--remaining;
	}
	if (remaining > 0)
	{
		strncpy(path, minidump_id, remaining);
		remaining -= idLength;
		path += idLength;
		strncpy(path, ".dmp", remaining);
	}
	
	LL_INFOS("CRASHREPORT") << "generated minidump: " << LLApp::instance()->getMiniDumpFilename() << LL_ENDL;
	LLApp::runErrorHandler();
	
#ifndef LL_RELEASE_FOR_DOWNLOAD
	clear_signals();
	return false;
#else
	return true;
#endif
}
#endif // !WINDOWS

#ifdef LL_WINDOWS

// <FS:ND> Helper function to convert a wchar_t string into an UTF8 buffer
namespace nd
{
	namespace strings
	{
		inline bool convertString( wchar_t const *aIn, char *&aOut, S32 &aLen )
		{
			char tmpBuffer[8];
			S32 i(0), j(0);
			
			while( *aIn )
			{
				i = wchar_to_utf8chars( *aIn++, tmpBuffer );
				
				if( i < aLen )
				{
					j = 0;
					while( j < i )
					{
						*aOut++ = tmpBuffer[ j++ ];
						--aLen;
					}
				}
				else
					return true;
			}
			
			return false;
		}
	}
}

// </FS:ND>

bool windows_post_minidump_callback(const wchar_t* dump_path,
									const wchar_t* minidump_id,
									void* context,
									EXCEPTION_POINTERS* exinfo,
									MDRawAssertionInfo* assertion,
									bool succeeded)
{
	// <FS:ND> Convert all path to UTF8 and not MBCS. Having some path in MBCS and some in UTF8 is a source of great joy
	// and bugs. Stick with one standard, that is UTF8.

	// char * path = LLApp::instance()->getMiniDumpFilename();
	// S32 remaining = LLApp::MAX_MINDUMP_PATH_LENGTH;
	// size_t bytesUsed;

	// LL_INFOS("MINIDUMPCALLBACK") << "Dump file was generated." << LL_ENDL;
	// bytesUsed = wcstombs(path, dump_path, static_cast<size_t>(remaining));
	// remaining -= bytesUsed;
	// path += bytesUsed;
	// if(remaining > 0 && bytesUsed > 0 && path[-1] != '\\')
	// {
	// 	*path++ = '\\';
	// 	--remaining;
	// }
	// if(remaining > 0)
	// {
	// 	bytesUsed = wcstombs(path, minidump_id, static_cast<size_t>(remaining));
	// 	remaining -= bytesUsed;
	// 	path += bytesUsed;
	// }
	// if(remaining > 0)
	// {
	// 	strncpy(path, ".dmp", remaining);
	// }

	char *pOut( LLApp::instance()->getMiniDumpFilename() );
	bool hasOverflow( false );
	S32 bufferLength( LLApp::MAX_MINDUMP_PATH_LENGTH );

	hasOverflow = nd::strings::convertString( dump_path, pOut, bufferLength );
	if( !hasOverflow && bufferLength < LLApp::MAX_MINDUMP_PATH_LENGTH && bufferLength > 1 && pOut[-1] != '\\' && pOut[-1] != '/' )
	{
		*pOut++ = '\\';
		--bufferLength;
	}

	if( !hasOverflow )
		hasOverflow = nd::strings::convertString( minidump_id, pOut, bufferLength );

	if( !hasOverflow && bufferLength >= 5 )
	{
		pOut[0] = '.';
		pOut[1] = 'd';
		pOut[2] = 'm';
		pOut[3] = 'p';
		pOut[4] = 0;
	}
	else if( hasOverflow )
		LLApp::instance()->getMiniDumpFilename()[ 0 ] = 0;

	// </FS:ND>

	LL_INFOS("CRASHREPORT") << "generated minidump: " << LLApp::instance()->getMiniDumpFilename() << LL_ENDL;
   // *NOTE:Mani - this code is stolen from LLApp, where its never actually used.
	//OSMessageBox("Attach Debugger Now", "Error", OSMB_OK);
   // *TODO: Translate the signals/exceptions into cross-platform stuff
	// Windows implementation
	LL_INFOS() << "Entering Windows Exception Handler..." << LL_ENDL;

	if (LLApp::isError())
	{
		LL_WARNS() << "Got another fatal signal while in the error handler, die now!" << LL_ENDL;
	}

	// Flag status to error, so thread_error starts its work
	LLApp::setError();

	// Block in the exception handler until the app has stopped
	// This is pretty sketchy, but appears to work just fine
	while (!LLApp::isStopped())
	{
		ms_sleep(10);
	}

#ifndef LL_RELEASE_FOR_DOWNLOAD
	return false;
#else
	return true;
#endif
}
#endif<|MERGE_RESOLUTION|>--- conflicted
+++ resolved
@@ -603,18 +603,9 @@
 
 	if(mExceptionHandler == 0) return;
 #ifdef LL_WINDOWS
-<<<<<<< HEAD
-	// <FS:ND> Make sure to pass a proper unicode string to breapad. path is UTF8, not MBCS
-	// wchar_t buffer[MAX_MINDUMP_PATH_LENGTH];
-	// mbstowcs(buffer, mDumpPath.c_str(), MAX_MINDUMP_PATH_LENGTH);
-	// mExceptionHandler->set_dump_path(std::wstring(buffer));
-	mExceptionHandler->set_dump_path( utf8str_to_utf16str(mDumpPath) );
-	// </FS:ND>
-=======
 	std::wstring buffer(utf8str_to_utf16str(mDumpPath));
 	if (buffer.size() > MAX_MINDUMP_PATH_LENGTH) buffer.resize(MAX_MINDUMP_PATH_LENGTH);
 	mExceptionHandler->set_dump_path(buffer);
->>>>>>> dcf76382
 #elif LL_LINUX
         //google_breakpad::MinidumpDescriptor desc("/tmp");	//path works in debug fails in production inside breakpad lib so linux gets a little less stack reporting until it is patched.
         google_breakpad::MinidumpDescriptor desc(mDumpPath);	//path works in debug fails in production inside breakpad lib so linux gets a little less stack reporting until it is patched.
