--- conflicted
+++ resolved
@@ -297,117 +297,6 @@
     LL_FORCE_INLINE void operator -= (LLUnitImplicit<OTHER_STORAGE_TYPE, OTHER_UNITS> other)
     {
         base_t::mValue -= base_t::convert(other).value();
-<<<<<<< HEAD
-	}
-
-	template<typename OTHER_STORAGE_TYPE, typename OTHER_UNITS>
-	LL_FORCE_INLINE bool operator == (LLUnit<OTHER_STORAGE_TYPE, OTHER_UNITS> other) const
-	{
-		return base_t::mValue == base_t::convert(other).value();
-	}
-
-	template<typename OTHER_STORAGE_TYPE, typename OTHER_UNITS>
-	LL_FORCE_INLINE bool operator == (LLUnitImplicit<OTHER_STORAGE_TYPE, OTHER_UNITS> other) const
-	{
-		return base_t::mValue == base_t::convert(other).value();
-	}
-
-	template<typename STORAGE_T>
-	LL_FORCE_INLINE bool operator == (STORAGE_T other) const
-	{
-		return base_t::mValue == other;
-	}
-
-	template<typename OTHER_STORAGE_TYPE, typename OTHER_UNITS>
-	LL_FORCE_INLINE bool operator != (LLUnit<OTHER_STORAGE_TYPE, OTHER_UNITS> other) const
-	{
-		return base_t::mValue != this->convert(other).value();
-	}
-
-	template<typename OTHER_STORAGE_TYPE, typename OTHER_UNITS>
-	LL_FORCE_INLINE bool operator != (LLUnitImplicit<OTHER_STORAGE_TYPE, OTHER_UNITS> other) const
-	{
-		return base_t::mValue != base_t::convert(other).value();
-	}
-
-	template<typename STORAGE_T>
-	LL_FORCE_INLINE bool operator != (STORAGE_T other) const
-	{
-		return base_t::mValue != other;
-	}
-	
-	template<typename OTHER_STORAGE_TYPE, typename OTHER_UNITS>
-	LL_FORCE_INLINE bool operator < (LLUnit<OTHER_STORAGE_TYPE, OTHER_UNITS> other) const
-	{
-		return base_t::mValue < base_t::convert(other).value();
-	}
-
-	template<typename OTHER_STORAGE_TYPE, typename OTHER_UNITS>
-	LL_FORCE_INLINE bool operator < (LLUnitImplicit<OTHER_STORAGE_TYPE, OTHER_UNITS> other) const
-	{
-		return base_t::mValue < base_t::convert(other).value();
-	}
-
-	template<typename STORAGE_T>
-	LL_FORCE_INLINE bool operator < (STORAGE_T other) const
-	{
-		return base_t::mValue < other;
-	}
-
-	template<typename OTHER_STORAGE_TYPE, typename OTHER_UNITS>
-	LL_FORCE_INLINE bool operator <= (LLUnit<OTHER_STORAGE_TYPE, OTHER_UNITS> other) const
-	{
-		return base_t::mValue <= base_t::convert(other).value();
-	}
-
-	template<typename OTHER_STORAGE_TYPE, typename OTHER_UNITS>
-	LL_FORCE_INLINE bool operator <= (LLUnitImplicit<OTHER_STORAGE_TYPE, OTHER_UNITS> other) const
-	{
-		return base_t::mValue <= base_t::convert(other).value();
-	}
-
-	template<typename STORAGE_T>
-	LL_FORCE_INLINE bool operator <= (STORAGE_T other) const
-	{
-		return base_t::mValue <= other;
-	}
-
-	template<typename OTHER_STORAGE_TYPE, typename OTHER_UNITS>
-	LL_FORCE_INLINE bool operator > (LLUnit<OTHER_STORAGE_TYPE, OTHER_UNITS> other) const
-	{
-		return base_t::mValue > base_t::convert(other).value();
-	}
-
-	template<typename OTHER_STORAGE_TYPE, typename OTHER_UNITS>
-	LL_FORCE_INLINE bool operator > (LLUnitImplicit<OTHER_STORAGE_TYPE, OTHER_UNITS> other) const
-	{
-		return base_t::mValue > base_t::convert(other).value();
-	}
-
-	template<typename STORAGE_T>
-	LL_FORCE_INLINE bool operator > (STORAGE_T other) const
-	{
-		return base_t::mValue > other;
-	}
-
-	template<typename OTHER_STORAGE_TYPE, typename OTHER_UNITS>
-	LL_FORCE_INLINE bool operator >= (LLUnit<OTHER_STORAGE_TYPE, OTHER_UNITS> other) const
-	{
-		return base_t::mValue >= base_t::convert(other).value();
-	}
-
-	template<typename OTHER_STORAGE_TYPE, typename OTHER_UNITS>
-	LL_FORCE_INLINE bool operator >= (LLUnitImplicit<OTHER_STORAGE_TYPE, OTHER_UNITS> other) const
-	{
-		return base_t::mValue >= base_t::convert(other).value();
-	}
-
-	template<typename STORAGE_T>
-	LL_FORCE_INLINE bool operator >= (STORAGE_T other) const
-	{
-		return base_t::mValue >= other;
-	}
-=======
     }
 
     template<typename OTHER_STORAGE_TYPE, typename OTHER_UNITS>
@@ -431,7 +320,7 @@
     template<typename OTHER_STORAGE_TYPE, typename OTHER_UNITS>
     LL_FORCE_INLINE bool operator != (LLUnit<OTHER_STORAGE_TYPE, OTHER_UNITS> other) const
     {
-        return base_t::mValue != convert(other).value();
+        return base_t::mValue != this->convert(other).value();
     }
 
     template<typename OTHER_STORAGE_TYPE, typename OTHER_UNITS>
@@ -517,7 +406,6 @@
     {
         return base_t::mValue >= other;
     }
->>>>>>> 38c2a5bd
 };
 
 template<typename STORAGE_TYPE, typename UNITS>
