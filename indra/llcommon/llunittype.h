/** 
 * @file llunit.h
 * @brief Unit conversion classes
 *
 * $LicenseInfo:firstyear=2001&license=viewerlgpl$
 * Second Life Viewer Source Code
 * Copyright (C) 2012, Linden Research, Inc.
 * 
 * This library is free software; you can redistribute it and/or
 * modify it under the terms of the GNU Lesser General Public
 * License as published by the Free Software Foundation;
 * version 2.1 of the License only.
 * 
 * This library is distributed in the hope that it will be useful,
 * but WITHOUT ANY WARRANTY; without even the implied warranty of
 * MERCHANTABILITY or FITNESS FOR A PARTICULAR PURPOSE.  See the GNU
 * Lesser General Public License for more details.
 * 
 * You should have received a copy of the GNU Lesser General Public
 * License along with this library; if not, write to the Free Software
 * Foundation, Inc., 51 Franklin Street, Fifth Floor, Boston, MA  02110-1301  USA
 * 
 * Linden Research, Inc., 945 Battery Street, San Francisco, CA  94111  USA
 * $/LicenseInfo$
 */

#ifndef LL_UNITTYPE_H
#define LL_UNITTYPE_H

#include "stdtypes.h"
#include "llpreprocessor.h"
#include "llerror.h"

//lightweight replacement of type traits for simple type equality check
template<typename S, typename T> 
struct LLIsSameType
{
	static const bool value = false;
};

template<typename T>
struct LLIsSameType<T, T>
{
	static const bool value = true;
};

// workaround for decltype() not existing and typeof() not working inline in gcc 4.2
template<typename S, typename T>
struct LLResultTypeAdd
{
	typedef LL_TYPEOF(S() + T()) type_t;
};

template<typename S, typename T>
struct LLResultTypeSubtract
{
	typedef LL_TYPEOF(S() - T()) type_t;
};

template<typename S, typename T>
struct LLResultTypeMultiply
{
	typedef LL_TYPEOF(S() * T()) type_t;
};

template<typename S, typename T>
struct LLResultTypeDivide
{
	typedef LL_TYPEOF(S() / T(1)) type_t;
};

template<typename S, typename T>
struct LLResultTypePromote
{
	typedef LL_TYPEOF((true) ? S() : T()) type_t;
};

template<typename STORAGE_TYPE, typename UNITS>
struct LLUnit
{
	typedef LLUnit<STORAGE_TYPE, UNITS> self_t;
	typedef STORAGE_TYPE storage_t;
	typedef void is_unit_t;

	// value initialization
	LL_FORCE_INLINE explicit LLUnit(storage_t value = storage_t())
	:	mValue(value)
	{}


	LL_FORCE_INLINE static self_t convert(self_t v) 
	{ 
		return v;
	}

	template<typename FROM_STORAGE_TYPE>
	LL_FORCE_INLINE static self_t convert(LLUnit<FROM_STORAGE_TYPE, UNITS> v) 
	{
		self_t result;
		result.mValue = (STORAGE_TYPE)v.value();
		return result;
	}

	template<typename FROM_UNITS>
	LL_FORCE_INLINE static self_t convert(LLUnit<STORAGE_TYPE, FROM_UNITS> v) 
	{
		self_t result;
		STORAGE_TYPE divisor = ll_convert_units(v, result);
		result.mValue /= divisor;
		return result;
	}

	template<typename FROM_STORAGE_TYPE, typename FROM_UNITS>
	LL_FORCE_INLINE static self_t convert(LLUnit<FROM_STORAGE_TYPE, FROM_UNITS> v) 
	{ 
		typedef typename LLResultTypePromote<FROM_STORAGE_TYPE, STORAGE_TYPE>::type_t result_storage_t;
		LLUnit<result_storage_t, UNITS> result;
		result_storage_t divisor = ll_convert_units(v, result);
		result.value(result.value() / divisor);
		return self_t(result.value());
	}


	// unit initialization and conversion
	template<typename OTHER_STORAGE_TYPE, typename OTHER_UNITS>
	LL_FORCE_INLINE LLUnit(LLUnit<OTHER_STORAGE_TYPE, OTHER_UNITS> other)
	:	mValue(convert(other).mValue)
	{}
	
	LL_FORCE_INLINE storage_t value() const
	{
		return mValue;
	}

	LL_FORCE_INLINE void value(storage_t value)
	{
		mValue = value;
	}

	template<typename NEW_UNITS> 
	storage_t valueInUnits()
	{
		return LLUnit<storage_t, NEW_UNITS>(*this).value();
	}

	template<typename NEW_UNITS> 
	void valueInUnits(storage_t value)
	{
		*this = LLUnit<storage_t, NEW_UNITS>(value);
	}

	LL_FORCE_INLINE void operator += (self_t other)
	{
		mValue += convert(other).mValue;
	}

	LL_FORCE_INLINE void operator -= (self_t other)
	{
		mValue -= convert(other).mValue;
	}

	LL_FORCE_INLINE void operator *= (storage_t multiplicand)
	{
		mValue *= multiplicand;
	}

	LL_FORCE_INLINE void operator *= (self_t multiplicand)
	{
		// spurious use of dependent type to stop gcc from triggering the static assertion before instantiating the template
		LL_BAD_TEMPLATE_INSTANTIATION(STORAGE_TYPE, "Multiplication of unit types not supported.");
	}

	LL_FORCE_INLINE void operator /= (storage_t divisor)
	{
		mValue /= divisor;
	}

	void operator /= (self_t divisor)
	{
		// spurious use of dependent type to stop gcc from triggering the static assertion before instantiating the template
		LL_BAD_TEMPLATE_INSTANTIATION(STORAGE_TYPE, "Illegal in-place division of unit types.");
	}

	template<typename OTHER_STORAGE_TYPE, typename OTHER_UNITS>
	LL_FORCE_INLINE bool operator == (LLUnit<OTHER_STORAGE_TYPE, OTHER_UNITS> other) const
	{
		return mValue == convert(other).value();
	}

	template<typename OTHER_STORAGE_TYPE, typename OTHER_UNITS>
	LL_FORCE_INLINE bool operator != (LLUnit<OTHER_STORAGE_TYPE, OTHER_UNITS> other) const
	{
		return mValue != convert(other).value();
	}

	template<typename OTHER_STORAGE_TYPE, typename OTHER_UNITS>
	LL_FORCE_INLINE bool operator < (LLUnit<OTHER_STORAGE_TYPE, OTHER_UNITS> other) const
	{
		return mValue < convert(other).value();
	}

	template<typename OTHER_STORAGE_TYPE, typename OTHER_UNITS>
	LL_FORCE_INLINE bool operator <= (LLUnit<OTHER_STORAGE_TYPE, OTHER_UNITS> other) const
	{
		return mValue <= convert(other).value();
	}

	template<typename OTHER_STORAGE_TYPE, typename OTHER_UNITS>
	LL_FORCE_INLINE bool operator > (LLUnit<OTHER_STORAGE_TYPE, OTHER_UNITS> other) const
	{
		return mValue > convert(other).value();
	}

	template<typename OTHER_STORAGE_TYPE, typename OTHER_UNITS>
	LL_FORCE_INLINE bool operator >= (LLUnit<OTHER_STORAGE_TYPE, OTHER_UNITS> other) const
	{
		return mValue >= convert(other).value();
	}

protected:
	storage_t mValue;
};

template<typename STORAGE_TYPE, typename UNITS>
std::ostream& operator <<(std::ostream& s, const LLUnit<STORAGE_TYPE, UNITS>& unit)
{
        s << unit.value() << UNITS::getUnitLabel();
        return s;
}

template<typename STORAGE_TYPE, typename UNITS>
std::istream& operator >>(std::istream& s, LLUnit<STORAGE_TYPE, UNITS>& unit)
{
        STORAGE_TYPE val;
        s >> val;
        unit.value(val);
        return s;
}

template<typename STORAGE_TYPE, typename UNITS>
struct LLUnitImplicit : public LLUnit<STORAGE_TYPE, UNITS>
{
	typedef LLUnitImplicit<STORAGE_TYPE, UNITS> self_t;
	typedef typename LLUnit<STORAGE_TYPE, UNITS>::storage_t storage_t;
	typedef LLUnit<STORAGE_TYPE, UNITS> base_t;

	LL_FORCE_INLINE LLUnitImplicit(storage_t value = storage_t())
	:	base_t(value)
	{}

	template<typename OTHER_STORAGE_TYPE, typename OTHER_UNITS>
	LL_FORCE_INLINE LLUnitImplicit(LLUnit<OTHER_STORAGE_TYPE, OTHER_UNITS> other)
	:	base_t(other)
	{}

	// unlike LLUnit, LLUnitImplicit is *implicitly* convertable to a POD value (F32, S32, etc)
	// this allows for interoperability with legacy code
	LL_FORCE_INLINE operator storage_t() const
	{
		return base_t::value();
	}

	using base_t::operator +=;
	LL_FORCE_INLINE void operator += (storage_t value)
	{
        base_t::mValue += value;
	}

	// this overload exists to explicitly catch use of another implicit unit
	// without ambiguity between conversion to storage_t vs conversion to base_t
	template<typename OTHER_STORAGE_TYPE, typename OTHER_UNITS>
	LL_FORCE_INLINE void operator += (LLUnitImplicit<OTHER_STORAGE_TYPE, OTHER_UNITS> other)
	{
<<<<<<< HEAD
        base_t::mValue += this->convert(other).value();
=======
        base_t::mValue += base_t::convert(other).value();
>>>>>>> fde08682
	}

	using base_t::operator -=;
	LL_FORCE_INLINE void operator -= (storage_t value)
	{
        base_t::mValue -= value;
	}

	// this overload exists to explicitly catch use of another implicit unit
	// without ambiguity between conversion to storage_t vs conversion to base_t
	template<typename OTHER_STORAGE_TYPE, typename OTHER_UNITS>
	LL_FORCE_INLINE void operator -= (LLUnitImplicit<OTHER_STORAGE_TYPE, OTHER_UNITS> other)
	{
<<<<<<< HEAD
        base_t::mValue -= this->convert(other).value();
=======
        base_t::mValue -= base_t::convert(other).value();
>>>>>>> fde08682
	}

	template<typename OTHER_STORAGE_TYPE, typename OTHER_UNITS>
	LL_FORCE_INLINE bool operator == (LLUnit<OTHER_STORAGE_TYPE, OTHER_UNITS> other) const
	{
<<<<<<< HEAD
		return base_t::mValue == this->convert(other).value();
=======
		return base_t::mValue == base_t::convert(other).value();
>>>>>>> fde08682
	}

	template<typename OTHER_STORAGE_TYPE, typename OTHER_UNITS>
	LL_FORCE_INLINE bool operator == (LLUnitImplicit<OTHER_STORAGE_TYPE, OTHER_UNITS> other) const
	{
<<<<<<< HEAD
		return base_t::mValue == this->convert(other).value();
=======
		return base_t::mValue == base_t::convert(other).value();
>>>>>>> fde08682
	}

	template<typename STORAGE_T>
	LL_FORCE_INLINE bool operator == (STORAGE_T other) const
	{
		return base_t::mValue == other;
	}

	template<typename OTHER_STORAGE_TYPE, typename OTHER_UNITS>
	LL_FORCE_INLINE bool operator != (LLUnit<OTHER_STORAGE_TYPE, OTHER_UNITS> other) const
	{
		return base_t::mValue != this->convert(other).value();
	}

	template<typename OTHER_STORAGE_TYPE, typename OTHER_UNITS>
	LL_FORCE_INLINE bool operator != (LLUnitImplicit<OTHER_STORAGE_TYPE, OTHER_UNITS> other) const
	{
<<<<<<< HEAD
		return base_t::mValue != this->convert(other).value();
=======
		return base_t::mValue != base_t::convert(other).value();
>>>>>>> fde08682
	}

	template<typename STORAGE_T>
	LL_FORCE_INLINE bool operator != (STORAGE_T other) const
	{
		return base_t::mValue != other;
	}
	
	template<typename OTHER_STORAGE_TYPE, typename OTHER_UNITS>
	LL_FORCE_INLINE bool operator < (LLUnit<OTHER_STORAGE_TYPE, OTHER_UNITS> other) const
	{
<<<<<<< HEAD
		return base_t::mValue < this->convert(other).value();
=======
		return base_t::mValue < base_t::convert(other).value();
>>>>>>> fde08682
	}

	template<typename OTHER_STORAGE_TYPE, typename OTHER_UNITS>
	LL_FORCE_INLINE bool operator < (LLUnitImplicit<OTHER_STORAGE_TYPE, OTHER_UNITS> other) const
	{
<<<<<<< HEAD
		return base_t::mValue < this->convert(other).value();
=======
		return base_t::mValue < base_t::convert(other).value();
>>>>>>> fde08682
	}

	template<typename STORAGE_T>
	LL_FORCE_INLINE bool operator < (STORAGE_T other) const
	{
		return base_t::mValue < other;
	}

	template<typename OTHER_STORAGE_TYPE, typename OTHER_UNITS>
	LL_FORCE_INLINE bool operator <= (LLUnit<OTHER_STORAGE_TYPE, OTHER_UNITS> other) const
	{
<<<<<<< HEAD
		return base_t::mValue <= this->convert(other).value();
=======
		return base_t::mValue <= base_t::convert(other).value();
>>>>>>> fde08682
	}

	template<typename OTHER_STORAGE_TYPE, typename OTHER_UNITS>
	LL_FORCE_INLINE bool operator <= (LLUnitImplicit<OTHER_STORAGE_TYPE, OTHER_UNITS> other) const
	{
<<<<<<< HEAD
		return base_t::mValue <= this->convert(other).value();
=======
		return base_t::mValue <= base_t::convert(other).value();
>>>>>>> fde08682
	}

	template<typename STORAGE_T>
	LL_FORCE_INLINE bool operator <= (STORAGE_T other) const
	{
		return base_t::mValue <= other;
	}

	template<typename OTHER_STORAGE_TYPE, typename OTHER_UNITS>
	LL_FORCE_INLINE bool operator > (LLUnit<OTHER_STORAGE_TYPE, OTHER_UNITS> other) const
	{
<<<<<<< HEAD
		return base_t::mValue > this->convert(other).value();
=======
		return base_t::mValue > base_t::convert(other).value();
>>>>>>> fde08682
	}

	template<typename OTHER_STORAGE_TYPE, typename OTHER_UNITS>
	LL_FORCE_INLINE bool operator > (LLUnitImplicit<OTHER_STORAGE_TYPE, OTHER_UNITS> other) const
	{
<<<<<<< HEAD
		return base_t::mValue > this->convert(other).value();
=======
		return base_t::mValue > base_t::convert(other).value();
>>>>>>> fde08682
	}

	template<typename STORAGE_T>
	LL_FORCE_INLINE bool operator > (STORAGE_T other) const
	{
		return base_t::mValue > other;
	}

	template<typename OTHER_STORAGE_TYPE, typename OTHER_UNITS>
	LL_FORCE_INLINE bool operator >= (LLUnit<OTHER_STORAGE_TYPE, OTHER_UNITS> other) const
	{
<<<<<<< HEAD
		return base_t::mValue >= this->convert(other).value();
=======
		return base_t::mValue >= base_t::convert(other).value();
>>>>>>> fde08682
	}

	template<typename OTHER_STORAGE_TYPE, typename OTHER_UNITS>
	LL_FORCE_INLINE bool operator >= (LLUnitImplicit<OTHER_STORAGE_TYPE, OTHER_UNITS> other) const
	{
<<<<<<< HEAD
		return base_t::mValue >= this->convert(other).value();
=======
		return base_t::mValue >= base_t::convert(other).value();
>>>>>>> fde08682
	}

	template<typename STORAGE_T>
	LL_FORCE_INLINE bool operator >= (STORAGE_T other) const
	{
		return base_t::mValue >= other;
	}
};

template<typename STORAGE_TYPE, typename UNITS>
std::ostream& operator <<(std::ostream& s, const LLUnitImplicit<STORAGE_TYPE, UNITS>& unit)
{
        s << unit.value() << UNITS::getUnitLabel();
        return s;
}

template<typename STORAGE_TYPE, typename UNITS>
std::istream& operator >>(std::istream& s, LLUnitImplicit<STORAGE_TYPE, UNITS>& unit)
{
        STORAGE_TYPE val;
        s >> val;
        unit = val;
        return s;
}

template<typename S1, typename T1, typename S2, typename T2>
LL_FORCE_INLINE S2 ll_convert_units(LLUnit<S1, T1> in, LLUnit<S2, T2>& out)
{
	S2 divisor(1);

	LL_STATIC_ASSERT((LLIsSameType<T1, T2>::value 
						|| !LLIsSameType<T1, typename T1::base_unit_t>::value 
						|| !LLIsSameType<T2, typename T2::base_unit_t>::value), 
						"conversion requires compatible units");

	if (LLIsSameType<T1, T2>::value)
	{
		// T1 and T2 same type, just assign
		out.value((S2)in.value());
	}
	else if (T1::sLevel > T2::sLevel)
	{
		// reduce T1
		LLUnit<S2, typename T1::base_unit_t> new_in;
		divisor *= (S2)ll_convert_units(in, new_in);
		divisor *= (S2)ll_convert_units(new_in, out);
	}
	else
	{
		// reduce T2
		LLUnit<S2, typename T2::base_unit_t> new_out;
		divisor *= (S2)ll_convert_units(in, new_out);
		divisor *= (S2)ll_convert_units(new_out, out);
	}
	return divisor;
}

template<typename T>
struct LLStorageType
{
	typedef T type_t;
};

template<typename STORAGE_TYPE, typename UNITS>
struct LLStorageType<LLUnit<STORAGE_TYPE, UNITS> >
{
	typedef STORAGE_TYPE type_t;
};

// all of these operators need to perform type promotion on the storage type of the units, so they 
// cannot be expressed as operations on identical types with implicit unit conversion 
// e.g. typeof(S32Bytes(x) + F32Megabytes(y)) <==> F32Bytes

//
// operator +
//
template<typename STORAGE_TYPE1, typename UNITS1, typename STORAGE_TYPE2, typename UNITS2>
LL_FORCE_INLINE LLUnit<typename LLResultTypeAdd<STORAGE_TYPE1, STORAGE_TYPE2>::type_t, UNITS1> operator + (LLUnit<STORAGE_TYPE1, UNITS1> first, LLUnit<STORAGE_TYPE2, UNITS2> second)
{
	LLUnit<typename LLResultTypeAdd<STORAGE_TYPE1, STORAGE_TYPE2>::type_t, UNITS1> result(first);
	result += second;
	return result;
}

template<typename STORAGE_TYPE, typename UNITS, typename UNITLESS>
LLUnit<STORAGE_TYPE, UNITS> operator + (LLUnit<STORAGE_TYPE, UNITS> first, UNITLESS second)
{
	LL_BAD_TEMPLATE_INSTANTIATION(STORAGE_TYPE, "operator + requires compatible unit types");
	return LLUnit<STORAGE_TYPE, UNITS>(0);
}

template<typename STORAGE_TYPE, typename UNITS, typename UNITLESS>
LLUnit<STORAGE_TYPE, UNITS> operator + (UNITLESS first, LLUnit<STORAGE_TYPE, UNITS> second)
{
	LL_BAD_TEMPLATE_INSTANTIATION(STORAGE_TYPE, "operator + requires compatible unit types");
	return LLUnit<STORAGE_TYPE, UNITS>(0);
}

template<typename STORAGE_TYPE1, typename UNITS1, typename STORAGE_TYPE2, typename UNITS2>
LL_FORCE_INLINE LLUnitImplicit<typename LLResultTypeAdd<STORAGE_TYPE1, STORAGE_TYPE2>::type_t, UNITS1> operator + (LLUnitImplicit<STORAGE_TYPE1, UNITS1> first, LLUnitImplicit<STORAGE_TYPE2, UNITS2> second)
{
	LLUnitImplicit<typename LLResultTypeAdd<STORAGE_TYPE1, STORAGE_TYPE2>::type_t, UNITS1> result(first);
	result += second;
	return result;
}

template<typename STORAGE_TYPE1, typename UNITS1, typename STORAGE_TYPE2, typename UNITS2>
LL_FORCE_INLINE LLUnitImplicit<typename LLResultTypeAdd<STORAGE_TYPE1, STORAGE_TYPE2>::type_t, UNITS1> operator + (LLUnit<STORAGE_TYPE1, UNITS1> first, LLUnitImplicit<STORAGE_TYPE2, UNITS2> second)
{
	LLUnitImplicit<typename LLResultTypeAdd<STORAGE_TYPE1, STORAGE_TYPE2>::type_t, UNITS1> result(first);
	result += second;
	return result;
}

template<typename STORAGE_TYPE1, typename UNITS1, typename STORAGE_TYPE2, typename UNITS2>
LL_FORCE_INLINE LLUnitImplicit<typename LLResultTypeAdd<STORAGE_TYPE1, STORAGE_TYPE2>::type_t, UNITS1> operator + (LLUnitImplicit<STORAGE_TYPE1, UNITS1> first, LLUnit<STORAGE_TYPE2, UNITS2> second)
{
	LLUnitImplicit<typename LLResultTypeAdd<STORAGE_TYPE1, STORAGE_TYPE2>::type_t, UNITS1> result(first);
	result += LLUnitImplicit<STORAGE_TYPE1, UNITS1>(second);
	return result;
}

template<typename STORAGE_TYPE, typename UNITS, typename UNITLESS_TYPE>
LL_FORCE_INLINE LLUnitImplicit<typename LLResultTypeAdd<STORAGE_TYPE, typename LLStorageType<UNITLESS_TYPE>::type_t>::type_t, UNITS> operator + (LLUnitImplicit<STORAGE_TYPE, UNITS> first, UNITLESS_TYPE second)
{
	LLUnitImplicit<typename LLResultTypeAdd<STORAGE_TYPE, typename LLStorageType<UNITLESS_TYPE>::type_t>::type_t, UNITS> result(first);
	result += second;
	return result;
}

template<typename STORAGE_TYPE, typename UNITS, typename UNITLESS_TYPE>
LL_FORCE_INLINE LLUnitImplicit<typename LLResultTypeAdd<typename LLStorageType<UNITLESS_TYPE>::type_t, STORAGE_TYPE>::
	type_t, UNITS> operator + (UNITLESS_TYPE first, LLUnitImplicit<STORAGE_TYPE, UNITS> second)
{
	LLUnitImplicit<typename LLResultTypeAdd<typename LLStorageType<UNITLESS_TYPE>::type_t, STORAGE_TYPE>::type_t, UNITS> result(first);
	result += second;
	return result;
}

//
// operator -
//
template<typename STORAGE_TYPE1, typename UNITS1, typename STORAGE_TYPE2, typename UNITS2>
LL_FORCE_INLINE LLUnit<typename LLResultTypeSubtract<STORAGE_TYPE1, STORAGE_TYPE2>::type_t, UNITS1> operator - (LLUnit<STORAGE_TYPE1, UNITS1> first, LLUnit<STORAGE_TYPE2, UNITS2> second)
{
	LLUnit<typename LLResultTypeSubtract<STORAGE_TYPE1, STORAGE_TYPE2>::type_t, UNITS1> result(first);
	result -= second;
	return result;
}

template<typename STORAGE_TYPE, typename UNITS, typename UNITLESS>
LLUnit<STORAGE_TYPE, UNITS> operator - (LLUnit<STORAGE_TYPE, UNITS> first, UNITLESS second)
{
	LL_BAD_TEMPLATE_INSTANTIATION(STORAGE_TYPE, "operator - requires compatible unit types");
	return LLUnit<STORAGE_TYPE, UNITS>(0);
}

template<typename STORAGE_TYPE, typename UNITS, typename UNITLESS>
LLUnit<STORAGE_TYPE, UNITS> operator - (UNITLESS first, LLUnit<STORAGE_TYPE, UNITS> second)
{
	LL_BAD_TEMPLATE_INSTANTIATION(STORAGE_TYPE, "operator - requires compatible unit types");
	return LLUnit<STORAGE_TYPE, UNITS>(0);
}

template<typename STORAGE_TYPE1, typename UNITS1, typename STORAGE_TYPE2, typename UNITS2>
LL_FORCE_INLINE LLUnitImplicit<typename LLResultTypeSubtract<STORAGE_TYPE1, STORAGE_TYPE2>::type_t, UNITS1> operator - (LLUnitImplicit<STORAGE_TYPE1, UNITS1> first, LLUnitImplicit<STORAGE_TYPE2, UNITS2> second)
{
	LLUnitImplicit<typename LLResultTypeSubtract<STORAGE_TYPE1, STORAGE_TYPE2>::type_t, UNITS1> result(first);
	result -= second;
	return result;
}

template<typename STORAGE_TYPE1, typename UNITS1, typename STORAGE_TYPE2, typename UNITS2>
LL_FORCE_INLINE LLUnitImplicit<typename LLResultTypeSubtract<STORAGE_TYPE1, STORAGE_TYPE2>::type_t, UNITS1> operator - (LLUnit<STORAGE_TYPE1, UNITS1> first, LLUnitImplicit<STORAGE_TYPE2, UNITS2> second)
{
	LLUnitImplicit<typename LLResultTypeSubtract<STORAGE_TYPE1, STORAGE_TYPE2>::type_t, UNITS1> result(first);
	result -= second;
	return result;
}

template<typename STORAGE_TYPE1, typename UNITS1, typename STORAGE_TYPE2, typename UNITS2>
LL_FORCE_INLINE LLUnitImplicit<typename LLResultTypeSubtract<STORAGE_TYPE1, STORAGE_TYPE2>::type_t, UNITS1> operator - (LLUnitImplicit<STORAGE_TYPE1, UNITS1> first, LLUnit<STORAGE_TYPE2, UNITS2> second)
{
	LLUnitImplicit<typename LLResultTypeSubtract<STORAGE_TYPE1, STORAGE_TYPE2>::type_t, UNITS1> result(first);
	result -= LLUnitImplicit<STORAGE_TYPE1, UNITS1>(second);
	return result;
}

template<typename STORAGE_TYPE, typename UNITS, typename UNITLESS_TYPE>
LL_FORCE_INLINE LLUnitImplicit<typename LLResultTypeSubtract<STORAGE_TYPE, typename LLStorageType<UNITLESS_TYPE>::type_t>::type_t, UNITS> operator - (LLUnitImplicit<STORAGE_TYPE, UNITS> first, UNITLESS_TYPE second)
{
	LLUnitImplicit<typename LLResultTypeSubtract<STORAGE_TYPE, typename LLStorageType<UNITLESS_TYPE>::type_t>::type_t, UNITS> result(first);
	result -= second;
	return result;
}

template<typename STORAGE_TYPE, typename UNITS, typename UNITLESS_TYPE>
LL_FORCE_INLINE LLUnitImplicit<typename LLResultTypeSubtract<typename LLStorageType<UNITLESS_TYPE>::type_t, STORAGE_TYPE>::type_t, UNITS> operator - (UNITLESS_TYPE first, LLUnitImplicit<STORAGE_TYPE, UNITS> second)
{
	LLUnitImplicit<typename LLResultTypeSubtract<typename LLStorageType<UNITLESS_TYPE>::type_t, STORAGE_TYPE>::type_t, UNITS> result(first);
	result -= second;
	return result;
}

//
// operator *
//
template<typename STORAGE_TYPE1, typename UNITS1, typename STORAGE_TYPE2, typename UNITS2>
LLUnit<STORAGE_TYPE1, UNITS1> operator * (LLUnit<STORAGE_TYPE1, UNITS1>, LLUnit<STORAGE_TYPE2, UNITS2>)
{
	// spurious use of dependent type to stop gcc from triggering the static assertion before instantiating the template
	LL_BAD_TEMPLATE_INSTANTIATION(STORAGE_TYPE1, "multiplication of unit types results in new unit type - not supported.");
	return LLUnit<STORAGE_TYPE1, UNITS1>();
}

template<typename STORAGE_TYPE, typename UNITS, typename UNITLESS_TYPE>
LL_FORCE_INLINE LLUnit<typename LLResultTypeMultiply<STORAGE_TYPE, typename LLStorageType<UNITLESS_TYPE>::type_t>::type_t, UNITS> operator * (LLUnit<STORAGE_TYPE, UNITS> first, UNITLESS_TYPE second)
{
	return LLUnit<typename LLResultTypeMultiply<STORAGE_TYPE, typename LLStorageType<UNITLESS_TYPE>::type_t>::type_t, UNITS>(first.value() * second);
}

template<typename STORAGE_TYPE, typename UNITS, typename UNITLESS_TYPE>
LL_FORCE_INLINE LLUnit<typename LLResultTypeMultiply<typename LLStorageType<UNITLESS_TYPE>::type_t, STORAGE_TYPE>::type_t, UNITS> operator * (UNITLESS_TYPE first, LLUnit<STORAGE_TYPE, UNITS> second)
{
	return LLUnit<typename LLResultTypeMultiply<typename LLStorageType<UNITLESS_TYPE>::type_t, STORAGE_TYPE>::type_t, UNITS>(first * second.value());
}

template<typename STORAGE_TYPE1, typename UNITS1, typename STORAGE_TYPE2, typename UNITS2>
LLUnitImplicit<STORAGE_TYPE1, UNITS1> operator * (LLUnitImplicit<STORAGE_TYPE1, UNITS1>, LLUnitImplicit<STORAGE_TYPE2, UNITS2>)
{
	// spurious use of dependent type to stop gcc from triggering the static assertion before instantiating the template
	LL_BAD_TEMPLATE_INSTANTIATION(STORAGE_TYPE1, "multiplication of unit types results in new unit type - not supported.");
	return LLUnitImplicit<STORAGE_TYPE1, UNITS1>();
}

template<typename STORAGE_TYPE, typename UNITS, typename UNITLESS_TYPE>
LL_FORCE_INLINE LLUnitImplicit<typename LLResultTypeMultiply<STORAGE_TYPE, typename LLStorageType<UNITLESS_TYPE>::type_t>::type_t, UNITS> operator * (LLUnitImplicit<STORAGE_TYPE, UNITS> first, UNITLESS_TYPE second)
{
	return LLUnitImplicit<typename LLResultTypeMultiply<STORAGE_TYPE, UNITLESS_TYPE>::type_t, UNITS>(first.value() * second);
}

template<typename STORAGE_TYPE, typename UNITS, typename UNITLESS_TYPE>
LL_FORCE_INLINE LLUnitImplicit<typename LLResultTypeMultiply<typename LLStorageType<UNITLESS_TYPE>::type_t, STORAGE_TYPE>::type_t, UNITS> operator * (UNITLESS_TYPE first, LLUnitImplicit<STORAGE_TYPE, UNITS> second)
{
	return LLUnitImplicit<typename LLResultTypeMultiply<typename LLStorageType<UNITLESS_TYPE>::type_t, STORAGE_TYPE>::type_t, UNITS>(first * second.value());
}


//
// operator /
//

template<typename STORAGE_TYPE, typename UNITS, typename UNITLESS_TYPE>
LL_FORCE_INLINE LLUnit<typename LLResultTypeDivide<STORAGE_TYPE, typename LLStorageType<UNITLESS_TYPE>::type_t>::type_t, UNITS> operator / (LLUnit<STORAGE_TYPE, UNITS> first, UNITLESS_TYPE second)
{
	return LLUnit<typename LLResultTypeDivide<STORAGE_TYPE, typename LLStorageType<UNITLESS_TYPE>::type_t>::type_t, UNITS>(first.value() / second);
}

template<typename STORAGE_TYPE1, typename UNITS1, typename STORAGE_TYPE2, typename UNITS2>
LL_FORCE_INLINE typename LLResultTypeDivide<STORAGE_TYPE1, STORAGE_TYPE2>::type_t operator / (LLUnit<STORAGE_TYPE1, UNITS1> first, LLUnit<STORAGE_TYPE2, UNITS2> second)
{
	return first.value() / first.convert(second).value();
}

template<typename STORAGE_TYPE, typename UNITS, typename UNITLESS_TYPE>
LL_FORCE_INLINE LLUnitImplicit<typename LLResultTypeDivide<STORAGE_TYPE, typename LLStorageType<UNITLESS_TYPE>::type_t>::type_t, UNITS> operator / (LLUnitImplicit<STORAGE_TYPE, UNITS> first, UNITLESS_TYPE second)
{
	return LLUnitImplicit<typename LLResultTypeDivide<STORAGE_TYPE, typename LLStorageType<UNITLESS_TYPE>::type_t>::type_t, UNITS>(first.value() / second);
}

template<typename STORAGE_TYPE1, typename UNITS1, typename STORAGE_TYPE2, typename UNITS2>
LL_FORCE_INLINE typename LLResultTypeDivide<STORAGE_TYPE1, STORAGE_TYPE2>::type_t operator / (LLUnitImplicit<STORAGE_TYPE1, UNITS1> first, LLUnitImplicit<STORAGE_TYPE2, UNITS2> second)
{
	return (typename LLResultTypeDivide<STORAGE_TYPE1, STORAGE_TYPE2>::type_t)(first.value() / first.convert(second).value());
}

template<typename STORAGE_TYPE1, typename UNITS1, typename STORAGE_TYPE2, typename UNITS2>
LL_FORCE_INLINE typename LLResultTypeDivide<STORAGE_TYPE1, STORAGE_TYPE2>::type_t operator / (LLUnit<STORAGE_TYPE1, UNITS1> first, LLUnitImplicit<STORAGE_TYPE2, UNITS2> second)
{
	return (typename LLResultTypeDivide<STORAGE_TYPE1, STORAGE_TYPE2>::type_t)(first.value() / first.convert(second).value());
}

template<typename STORAGE_TYPE1, typename UNITS1, typename STORAGE_TYPE2, typename UNITS2>
LL_FORCE_INLINE typename LLResultTypeDivide<STORAGE_TYPE1, STORAGE_TYPE2>::type_t operator / (LLUnitImplicit<STORAGE_TYPE1, UNITS1> first, LLUnit<STORAGE_TYPE2, UNITS2> second)
{
	return (typename LLResultTypeDivide<STORAGE_TYPE1, STORAGE_TYPE2>::type_t)(first.value() / first.convert(second).value());
}

template<typename T> 
struct LLGetUnitLabel
{
	static const char* getUnitLabel() { return ""; }
};

template<typename T, typename STORAGE_T>
struct LLGetUnitLabel<LLUnit<STORAGE_T, T> >
{
	static const char* getUnitLabel() { return T::getUnitLabel(); }
};

template<typename T>
struct LLUnitLinearOps
{
	typedef LLUnitLinearOps<T> self_t;

	LLUnitLinearOps(T val) 
	:	mValue(val),
		mDivisor(1)
	{}

	template<typename OTHER_T>
	self_t operator * (OTHER_T other)
	{
		return mValue * other;
	}

	template<typename OTHER_T>
	self_t operator / (OTHER_T other)
	{
		mDivisor *= other;
		return *this;
	}

	template<typename OTHER_T>
	self_t operator + (OTHER_T other)
	{
		mValue += other * mDivisor;
		return *this;
	}

	template<typename OTHER_T>
	self_t operator - (OTHER_T other)
	{
		mValue -= other * mDivisor;
		return *this;
	}

	T mValue;
	T mDivisor;
};

template<typename T>
struct LLUnitInverseLinearOps
{
	typedef LLUnitInverseLinearOps<T> self_t;

	LLUnitInverseLinearOps(T val) 
	:	mValue(val),
		mDivisor(1),
		mMultiplicand(1)
	{}

	template<typename OTHER_T>
	self_t operator * (OTHER_T other)
	{
		mDivisor *= other;
		return *this;
	}

	template<typename OTHER_T>
	self_t operator / (OTHER_T other)
	{
		mValue *= other;
		mMultiplicand *= other;
		return *this;
	}

	template<typename OTHER_T>
	self_t operator + (OTHER_T other)
	{
		mValue -= other * mMultiplicand;
		return *this;
	}

	template<typename OTHER_T>
	self_t operator - (OTHER_T other)
	{
		mValue += other * mMultiplicand;
		return *this;
	}

	T mValue;
	T mDivisor;
	T mMultiplicand;
};

#define LL_DECLARE_BASE_UNIT(base_unit_name, unit_label)                                             \
struct base_unit_name                                                                                \
{                                                                                                    \
	static const int sLevel = 0;                                                                     \
	typedef base_unit_name base_unit_t;                                                              \
	static const char* getUnitLabel() { return unit_label; }                                         \
	template<typename T>                                                                             \
	static LLUnit<T, base_unit_name> fromValue(T value) { return LLUnit<T, base_unit_name>(value); } \
	template<typename STORAGE_T, typename UNIT_T>                                                    \
	static LLUnit<STORAGE_T, base_unit_name> fromValue(LLUnit<STORAGE_T, UNIT_T> value)              \
	{ return LLUnit<STORAGE_T, base_unit_name>(value); }                                             \
}


#define LL_DECLARE_DERIVED_UNIT(unit_name, unit_label, base_unit_name, conversion_operation)	 \
struct unit_name                                                                                 \
{                                                                                                \
	static const int sLevel = base_unit_name::sLevel + 1;                                        \
	typedef base_unit_name base_unit_t;                                                          \
	static const char* getUnitLabel() { return unit_label; }									 \
	template<typename T>                                                                         \
	static LLUnit<T, unit_name> fromValue(T value) { return LLUnit<T, unit_name>(value); }		 \
	template<typename STORAGE_T, typename UNIT_T>                                                \
	static LLUnit<STORAGE_T, unit_name> fromValue(LLUnit<STORAGE_T, UNIT_T> value)				 \
	{ return LLUnit<STORAGE_T, unit_name>(value); }												 \
};                                                                                               \
	                                                                                             \
template<typename S1, typename S2>                                                               \
LL_FORCE_INLINE S2 ll_convert_units(LLUnit<S1, unit_name> in, LLUnit<S2, base_unit_name>& out)   \
{                                                                                                \
	typedef typename LLResultTypePromote<S1, S2>::type_t result_storage_t;                       \
	LLUnitInverseLinearOps<result_storage_t> result =                                            \
		LLUnitInverseLinearOps<result_storage_t>(in.value()) conversion_operation;               \
	out = LLUnit<S2, base_unit_name>((S2)result.mValue);	                                     \
	return result.mDivisor;                                                                      \
}                                                                                                \
                                                                                                 \
template<typename S1, typename S2>                                                               \
LL_FORCE_INLINE S2 ll_convert_units(LLUnit<S1, base_unit_name> in, LLUnit<S2, unit_name>& out)   \
{                                                                                                \
	typedef typename LLResultTypePromote<S1, S2>::type_t result_storage_t;                       \
	LLUnitLinearOps<result_storage_t> result =                                                   \
		LLUnitLinearOps<result_storage_t>(in.value()) conversion_operation;				         \
	out = LLUnit<S2, unit_name>((S2)result.mValue);                                              \
	return result.mDivisor;                                                                      \
}                                                                                               

#define LL_DECLARE_UNIT_TYPEDEFS(ns, unit_name)                         \
	typedef LLUnit<F32, ns::unit_name> F32##unit_name;                  \
	typedef LLUnitImplicit<F32, ns::unit_name> F32##unit_name##Implicit;\
	typedef LLUnit<F64, ns::unit_name> F64##unit_name;                  \
	typedef LLUnitImplicit<F64, ns::unit_name> F64##unit_name##Implicit;\
	typedef LLUnit<S32, ns::unit_name> S32##unit_name;                  \
	typedef LLUnitImplicit<S32, ns::unit_name> S32##unit_name##Implicit;\
	typedef LLUnit<S64, ns::unit_name> S64##unit_name;                  \
	typedef LLUnitImplicit<S64, ns::unit_name> S64##unit_name##Implicit;\
	typedef LLUnit<U32, ns::unit_name> U32##unit_name;                  \
	typedef LLUnitImplicit<U32, ns::unit_name> U32##unit_name##Implicit;\
	typedef LLUnit<U64, ns::unit_name> U64##unit_name;                  \
	typedef LLUnitImplicit<U64, ns::unit_name> U64##unit_name##Implicit

#endif //LL_UNITTYPE_H<|MERGE_RESOLUTION|>--- conflicted
+++ resolved
@@ -271,11 +271,7 @@
 	template<typename OTHER_STORAGE_TYPE, typename OTHER_UNITS>
 	LL_FORCE_INLINE void operator += (LLUnitImplicit<OTHER_STORAGE_TYPE, OTHER_UNITS> other)
 	{
-<<<<<<< HEAD
-        base_t::mValue += this->convert(other).value();
-=======
         base_t::mValue += base_t::convert(other).value();
->>>>>>> fde08682
 	}
 
 	using base_t::operator -=;
@@ -289,31 +285,19 @@
 	template<typename OTHER_STORAGE_TYPE, typename OTHER_UNITS>
 	LL_FORCE_INLINE void operator -= (LLUnitImplicit<OTHER_STORAGE_TYPE, OTHER_UNITS> other)
 	{
-<<<<<<< HEAD
-        base_t::mValue -= this->convert(other).value();
-=======
         base_t::mValue -= base_t::convert(other).value();
->>>>>>> fde08682
 	}
 
 	template<typename OTHER_STORAGE_TYPE, typename OTHER_UNITS>
 	LL_FORCE_INLINE bool operator == (LLUnit<OTHER_STORAGE_TYPE, OTHER_UNITS> other) const
 	{
-<<<<<<< HEAD
-		return base_t::mValue == this->convert(other).value();
-=======
 		return base_t::mValue == base_t::convert(other).value();
->>>>>>> fde08682
 	}
 
 	template<typename OTHER_STORAGE_TYPE, typename OTHER_UNITS>
 	LL_FORCE_INLINE bool operator == (LLUnitImplicit<OTHER_STORAGE_TYPE, OTHER_UNITS> other) const
 	{
-<<<<<<< HEAD
-		return base_t::mValue == this->convert(other).value();
-=======
 		return base_t::mValue == base_t::convert(other).value();
->>>>>>> fde08682
 	}
 
 	template<typename STORAGE_T>
@@ -331,11 +315,7 @@
 	template<typename OTHER_STORAGE_TYPE, typename OTHER_UNITS>
 	LL_FORCE_INLINE bool operator != (LLUnitImplicit<OTHER_STORAGE_TYPE, OTHER_UNITS> other) const
 	{
-<<<<<<< HEAD
-		return base_t::mValue != this->convert(other).value();
-=======
 		return base_t::mValue != base_t::convert(other).value();
->>>>>>> fde08682
 	}
 
 	template<typename STORAGE_T>
@@ -347,21 +327,13 @@
 	template<typename OTHER_STORAGE_TYPE, typename OTHER_UNITS>
 	LL_FORCE_INLINE bool operator < (LLUnit<OTHER_STORAGE_TYPE, OTHER_UNITS> other) const
 	{
-<<<<<<< HEAD
-		return base_t::mValue < this->convert(other).value();
-=======
 		return base_t::mValue < base_t::convert(other).value();
->>>>>>> fde08682
 	}
 
 	template<typename OTHER_STORAGE_TYPE, typename OTHER_UNITS>
 	LL_FORCE_INLINE bool operator < (LLUnitImplicit<OTHER_STORAGE_TYPE, OTHER_UNITS> other) const
 	{
-<<<<<<< HEAD
-		return base_t::mValue < this->convert(other).value();
-=======
 		return base_t::mValue < base_t::convert(other).value();
->>>>>>> fde08682
 	}
 
 	template<typename STORAGE_T>
@@ -373,21 +345,13 @@
 	template<typename OTHER_STORAGE_TYPE, typename OTHER_UNITS>
 	LL_FORCE_INLINE bool operator <= (LLUnit<OTHER_STORAGE_TYPE, OTHER_UNITS> other) const
 	{
-<<<<<<< HEAD
-		return base_t::mValue <= this->convert(other).value();
-=======
 		return base_t::mValue <= base_t::convert(other).value();
->>>>>>> fde08682
 	}
 
 	template<typename OTHER_STORAGE_TYPE, typename OTHER_UNITS>
 	LL_FORCE_INLINE bool operator <= (LLUnitImplicit<OTHER_STORAGE_TYPE, OTHER_UNITS> other) const
 	{
-<<<<<<< HEAD
-		return base_t::mValue <= this->convert(other).value();
-=======
 		return base_t::mValue <= base_t::convert(other).value();
->>>>>>> fde08682
 	}
 
 	template<typename STORAGE_T>
@@ -399,21 +363,13 @@
 	template<typename OTHER_STORAGE_TYPE, typename OTHER_UNITS>
 	LL_FORCE_INLINE bool operator > (LLUnit<OTHER_STORAGE_TYPE, OTHER_UNITS> other) const
 	{
-<<<<<<< HEAD
-		return base_t::mValue > this->convert(other).value();
-=======
 		return base_t::mValue > base_t::convert(other).value();
->>>>>>> fde08682
 	}
 
 	template<typename OTHER_STORAGE_TYPE, typename OTHER_UNITS>
 	LL_FORCE_INLINE bool operator > (LLUnitImplicit<OTHER_STORAGE_TYPE, OTHER_UNITS> other) const
 	{
-<<<<<<< HEAD
-		return base_t::mValue > this->convert(other).value();
-=======
 		return base_t::mValue > base_t::convert(other).value();
->>>>>>> fde08682
 	}
 
 	template<typename STORAGE_T>
@@ -425,21 +381,13 @@
 	template<typename OTHER_STORAGE_TYPE, typename OTHER_UNITS>
 	LL_FORCE_INLINE bool operator >= (LLUnit<OTHER_STORAGE_TYPE, OTHER_UNITS> other) const
 	{
-<<<<<<< HEAD
-		return base_t::mValue >= this->convert(other).value();
-=======
 		return base_t::mValue >= base_t::convert(other).value();
->>>>>>> fde08682
 	}
 
 	template<typename OTHER_STORAGE_TYPE, typename OTHER_UNITS>
 	LL_FORCE_INLINE bool operator >= (LLUnitImplicit<OTHER_STORAGE_TYPE, OTHER_UNITS> other) const
 	{
-<<<<<<< HEAD
-		return base_t::mValue >= this->convert(other).value();
-=======
 		return base_t::mValue >= base_t::convert(other).value();
->>>>>>> fde08682
 	}
 
 	template<typename STORAGE_T>
