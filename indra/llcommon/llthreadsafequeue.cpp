--- conflicted
+++ resolved
@@ -23,11 +23,6 @@
  * $/LicenseInfo$
  */
 
-<<<<<<< HEAD
 //#include "linden_common.h"
 //#include "llthreadsafequeue.h"
-=======
-#include "linden_common.h"
-#include "llthreadsafequeue.h"
 
->>>>>>> ffc64187
