/**
 * @file   llcoros.h
 * @author Nat Goodspeed
 * @date   2009-06-02
 * @brief  Manage running boost::coroutine instances
 * 
 * $LicenseInfo:firstyear=2009&license=viewerlgpl$
 * Second Life Viewer Source Code
 * Copyright (C) 2010, Linden Research, Inc.
 * 
 * This library is free software; you can redistribute it and/or
 * modify it under the terms of the GNU Lesser General Public
 * License as published by the Free Software Foundation;
 * version 2.1 of the License only.
 * 
 * This library is distributed in the hope that it will be useful,
 * but WITHOUT ANY WARRANTY; without even the implied warranty of
 * MERCHANTABILITY or FITNESS FOR A PARTICULAR PURPOSE.  See the GNU
 * Lesser General Public License for more details.
 * 
 * You should have received a copy of the GNU Lesser General Public
 * License along with this library; if not, write to the Free Software
 * Foundation, Inc., 51 Franklin Street, Fifth Floor, Boston, MA  02110-1301  USA
 * 
 * Linden Research, Inc., 945 Battery Street, San Francisco, CA  94111  USA
 * $/LicenseInfo$
 */

#if ! defined(LL_LLCOROS_H)
#define LL_LLCOROS_H

#include "llexception.h"
#include <boost/fiber/fss.hpp>
#include <boost/fiber/future/promise.hpp>
#include <boost/fiber/future/future.hpp>
#include "mutex.h"
#include "llsingleton.h"
#include "llinstancetracker.h"
#include <boost/function.hpp>
#include <string>

// e.g. #include LLCOROS_MUTEX_HEADER
#define LLCOROS_MUTEX_HEADER   <boost/fiber/mutex.hpp>
#define LLCOROS_CONDVAR_HEADER <boost/fiber/condition_variable.hpp>

namespace boost {
    namespace fibers {
        class mutex;
        enum class cv_status;
        class condition_variable;
    }
}

/**
 * Registry of named Boost.Coroutine instances
 *
 * The Boost.Coroutine library supports the general case of a coroutine
 * accepting arbitrary parameters and yielding multiple (sets of) results. For
 * such use cases, it's natural for the invoking code to retain the coroutine
 * instance: the consumer repeatedly calls into the coroutine, perhaps passing
 * new parameter values, prompting it to yield its next result.
 *
 * Our typical coroutine usage is different, though. For us, coroutines
 * provide an alternative to the @c Responder pattern. Our typical coroutine
 * has @c void return, invoked in fire-and-forget mode: the handler for some
 * user gesture launches the coroutine and promptly returns to the main loop.
 * The coroutine initiates some action that will take multiple frames (e.g. a
 * capability request), waits for its result, processes it and silently steals
 * away.
 *
 * This usage poses two (related) problems:
 *
 * # Who should own the coroutine instance? If it's simply local to the
 *   handler code that launches it, return from the handler will destroy the
 *   coroutine object, terminating the coroutine.
 * # Once the coroutine terminates, in whatever way, who's responsible for
 *   cleaning up the coroutine object?
 *
 * LLCoros is a Singleton collection of currently-active coroutine instances.
 * Each has a name. You ask LLCoros to launch a new coroutine with a suggested
 * name prefix; from your prefix it generates a distinct name, registers the
 * new coroutine and returns the actual name.
 *
 * The name
 * can provide diagnostic info: we can look up the name of the
 * currently-running coroutine.
 */
class LL_COMMON_API LLCoros: public LLSingleton<LLCoros>
{
    LLSINGLETON(LLCoros);
    ~LLCoros();
public:
    /// The viewer's use of the term "coroutine" became deeply embedded before
    /// the industry term "fiber" emerged to distinguish userland threads from
    /// simpler, more transient kinds of coroutines. Semantically they've
    /// always been fibers. But at this point in history, we're pretty much
    /// stuck with the term "coroutine."
    typedef boost::fibers::fiber coro;
    /// Canonical callable type
    typedef boost::function<void()> callable_t;

    /**
     * Create and start running a new coroutine with specified name. The name
     * string you pass is a suggestion; it will be tweaked for uniqueness. The
     * actual name is returned to you.
     *
     * Usage looks like this, for (e.g.) two coroutine parameters:
     * @code
     * class MyClass
     * {
     * public:
     *     ...
     *     // Do NOT NOT NOT accept reference params!
     *     // Pass by value only!
     *     void myCoroutineMethod(std::string, LLSD);
     *     ...
     * };
     * ...
     * std::string name = LLCoros::instance().launch(
     *    "mycoro", boost::bind(&MyClass::myCoroutineMethod, this,
     *                          "somestring", LLSD(17));
     * @endcode
     *
     * Your function/method can accept any parameters you want -- but ONLY BY
     * VALUE! Reference parameters are a BAD IDEA! You Have Been Warned. See
     * DEV-32777 comments for an explanation.
     *
     * Pass a nullary callable. It works to directly pass a nullary free
     * function (or static method); for other cases use a lambda expression,
     * std::bind() or boost::bind(). Of course, for a non-static class method,
     * the first parameter must be the class instance. Any other parameters
     * should be passed via the enclosing expression.
     *
     * launch() tweaks the suggested name so it won't collide with any
     * existing coroutine instance, creates the coroutine instance, registers
     * it with the tweaked name and runs it until its first wait. At that
     * point it returns the tweaked name.
     */
    std::string launch(const std::string& prefix, const callable_t& callable);

    /**
     * Abort a running coroutine by name. Normally, when a coroutine either
     * runs to completion or terminates with an exception, LLCoros quietly
     * cleans it up. This is for use only when you must explicitly interrupt
     * one prematurely. Returns @c true if the specified name was found and
     * still running at the time.
     */
//  bool kill(const std::string& name);

    /**
     * From within a coroutine, look up the (tweaked) name string by which
     * this coroutine is registered. Returns the empty string if not found
     * (e.g. if the coroutine was launched by hand rather than using
     * LLCoros::launch()).
     */
    static std::string getName();

    /**
     * This variation returns a name suitable for log messages: the explicit
     * name for an explicitly-launched coroutine, or "mainN" for the default
     * coroutine on a thread.
     */
    static std::string logname();

    /**
     * For delayed initialization. To be clear, this will only affect
     * coroutines launched @em after this point. The underlying facility
     * provides no way to alter the stack size of any running coroutine.
     */
    void setStackSize(S32 stacksize);

    /// diagnostic
    void printActiveCoroutines(const std::string& when=std::string());

    /// get the current coro::id for those who really really care
    static coro::id get_self();

    /**
     * Most coroutines, most of the time, don't "consume" the events for which
     * they're suspending. This way, an arbitrary number of listeners (whether
     * coroutines or simple callbacks) can be registered on a particular
     * LLEventPump, every listener responding to each of the events on that
     * LLEventPump. But a particular coroutine can assert that it will consume
     * each event for which it suspends. (See also llcoro::postAndSuspend(),
     * llcoro::VoidListener)
     */
    static void set_consuming(bool consuming);
    static bool get_consuming();

    /**
     * RAII control of the consuming flag
     */
    class OverrideConsuming
    {
    public:
        OverrideConsuming(bool consuming):
            mPrevConsuming(get_consuming())
        {
            set_consuming(consuming);
        }
        OverrideConsuming(const OverrideConsuming&) = delete;
        ~OverrideConsuming()
        {
            set_consuming(mPrevConsuming);
        }

    private:
        bool mPrevConsuming;
    };

    /// set string coroutine status for diagnostic purposes
    static void setStatus(const std::string& status);
    static std::string getStatus();

    /// RAII control of status
    class TempStatus
    {
    public:
        TempStatus(const std::string& status):
            mOldStatus(getStatus())
        {
            setStatus(status);
        }
        TempStatus(const TempStatus&) = delete;
        ~TempStatus()
        {
            setStatus(mOldStatus);
        }

    private:
        std::string mOldStatus;
    };

    /// thrown by checkStop()
<<<<<<< HEAD
=======
    // It may sound ironic that Stop is derived from LLContinueError, but the
    // point is that LLContinueError is the category of exception that should
    // not immediately crash the viewer. Stop and its subclasses are to notify
    // coroutines that the viewer intends to shut down. The expected response
    // is to terminate the coroutine, rather than abort the viewer.
>>>>>>> 87da08b1
    struct Stop: public LLContinueError
    {
        Stop(const std::string& what): LLContinueError(what) {}
    };

    /// early stages
    struct Stopping: public Stop
    {
        Stopping(const std::string& what): Stop(what) {}
    };

    /// cleaning up
    struct Stopped: public Stop
    {
        Stopped(const std::string& what): Stop(what) {}
    };

    /// cleaned up -- not much survives!
    struct Shutdown: public Stop
    {
        Shutdown(const std::string& what): Stop(what) {}
    };

    /// Call this intermittently if there's a chance your coroutine might
    /// continue running into application shutdown. Throws Stop if LLCoros has
    /// been cleaned up.
    static void checkStop();

    /**
     * Aliases for promise and future. An older underlying future implementation
     * required us to wrap future; that's no longer needed. However -- if it's
     * important to restore kill() functionality, we might need to provide a
     * proxy, so continue using the aliases.
     */
    template <typename T>
    using Promise = boost::fibers::promise<T>;
    template <typename T>
    using Future = boost::fibers::future<T>;
    template <typename T>
    static Future<T> getFuture(Promise<T>& promise) { return promise.get_future(); }

    // use mutex, lock, condition_variable suitable for coroutines
    using Mutex = boost::fibers::mutex;
    using LockType = std::unique_lock<Mutex>;
    using cv_status = boost::fibers::cv_status;
    using ConditionVariable = boost::fibers::condition_variable;

    /// for data local to each running coroutine
    template <typename T>
    using local_ptr = boost::fibers::fiber_specific_ptr<T>;

private:
    std::string generateDistinctName(const std::string& prefix) const;
    void toplevel(std::string name, callable_t callable);
    struct CoroData;
#if LL_WINDOWS
    static void winlevel(const callable_t& callable);
#endif
    static CoroData& get_CoroData(const std::string& caller);

    S32 mStackSize;

    // coroutine-local storage, as it were: one per coro we track
    struct CoroData: public LLInstanceTracker<CoroData, std::string>
    {
        CoroData(const std::string& name);
        CoroData(int n);

        // tweaked name of the current coroutine
        const std::string mName;
        // set_consuming() state
        bool mConsuming;
        // setStatus() state
        std::string mStatus;
        F64 mCreationTime; // since epoch
    };

    // Identify the current coroutine's CoroData. This local_ptr isn't static
    // because it's a member of an LLSingleton, and we rely on it being
    // cleaned up in proper dependency order.
    local_ptr<CoroData> mCurrent;
};

namespace llcoro
{

inline
std::string logname() { return LLCoros::logname(); }

} // llcoro

#endif /* ! defined(LL_LLCOROS_H) */<|MERGE_RESOLUTION|>--- conflicted
+++ resolved
@@ -232,14 +232,11 @@
     };
 
     /// thrown by checkStop()
-<<<<<<< HEAD
-=======
     // It may sound ironic that Stop is derived from LLContinueError, but the
     // point is that LLContinueError is the category of exception that should
     // not immediately crash the viewer. Stop and its subclasses are to notify
     // coroutines that the viewer intends to shut down. The expected response
     // is to terminate the coroutine, rather than abort the viewer.
->>>>>>> 87da08b1
     struct Stop: public LLContinueError
     {
         Stop(const std::string& what): LLContinueError(what) {}
