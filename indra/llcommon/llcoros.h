--- conflicted
+++ resolved
@@ -157,8 +157,6 @@
     /// get the current coro::self& for those who really really care
     static coro::self& get_self();
 
-<<<<<<< HEAD
-=======
     /**
      * Most coroutines, most of the time, don't "consume" the events for which
      * they're suspending. This way, an arbitrary number of listeners (whether
@@ -171,7 +169,6 @@
     static void set_consuming(bool consuming);
     static bool get_consuming();
 
->>>>>>> 5ae42992
 private:
     LLCoros();
     friend class LLSingleton<LLCoros>;
@@ -181,10 +178,7 @@
     struct CoroData;
     static void no_cleanup(CoroData*);
     static void toplevel(coro::self& self, CoroData* data, const callable_t& callable);
-<<<<<<< HEAD
-=======
     static CoroData& get_CoroData(const std::string& caller);
->>>>>>> 5ae42992
 
     S32 mStackSize;
 
@@ -204,11 +198,8 @@
         const std::string mName;
         // the actual coroutine instance
         LLCoros::coro mCoro;
-<<<<<<< HEAD
-=======
         // set_consuming() state
         bool mConsuming;
->>>>>>> 5ae42992
         // When the dcoroutine library calls a top-level callable, it implicitly
         // passes coro::self& as the first parameter. All our consumer code used
         // to explicitly pass coro::self& down through all levels of call stack,
