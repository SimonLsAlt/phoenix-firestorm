--- conflicted
+++ resolved
@@ -23,12 +23,6 @@
 #if ! defined(LL_LLMAKE_H)
 #define LL_LLMAKE_H
 
-<<<<<<< HEAD
-// If we're using a compiler newer than VS 2013, use variadic llmake().
-#if (! defined(_MSC_VER)) || (_MSC_VER > 1800)
-
-=======
->>>>>>> 0c520c7a
 /**
  * Usage: llmake<SomeTemplate>(args...)
  *
@@ -40,48 +34,6 @@
 {
     return CLASS_TEMPLATE<ARGS...>(std::forward<ARGS>(args)...);
 }
-
-<<<<<<< HEAD
-#else // older implementation for VS 2013
-
-template <template<typename> class CLASS_TEMPLATE, typename ARG1>
-CLASS_TEMPLATE<ARG1> llmake(const ARG1& arg1)
-{
-    return CLASS_TEMPLATE<ARG1>(arg1);
-}
-
-template <template<typename, typename> class CLASS_TEMPLATE, typename ARG1, typename ARG2>
-CLASS_TEMPLATE<ARG1, ARG2> llmake(const ARG1& arg1, const ARG2& arg2)
-=======
-/// dumb pointer template just in case that's what's wanted
-template <typename T>
-using dumb_pointer = T*;
-
-/**
- * Same as llmake(), but returns a pointer to a new heap instance of
- * SomeTemplate<T...>(args...) using the pointer of your choice.
- *
- * @code
- * auto* dumb  = llmake_heap<SomeTemplate>(args...);
- * auto shared = llmake_heap<SomeTemplate, std::shared_ptr>(args...);
- * auto unique = llmake_heap<SomeTemplate, std::unique_ptr>(args...);
- * @endcode
- */
-// POINTER_TEMPLATE is characterized as template<typename...> rather than as
-// template<typename T> because (e.g.) std::unique_ptr has multiple template
-// arguments. Even though we only engage one, std::unique_ptr doesn't match a
-// template template parameter that itself takes only one template parameter.
-template <template<typename...> class CLASS_TEMPLATE,
-          template<typename...> class POINTER_TEMPLATE=dumb_pointer,
-          typename... ARGS>
-POINTER_TEMPLATE<CLASS_TEMPLATE<ARGS...>> llmake_heap(ARGS&&... args)
->>>>>>> 0c520c7a
-{
-    return POINTER_TEMPLATE<CLASS_TEMPLATE<ARGS...>>(
-        new CLASS_TEMPLATE<ARGS...>(std::forward<ARGS>(args)...));
-}
-
-#endif // VS 2013 workaround
 
 /// dumb pointer template just in case that's what's wanted
 template <typename T>
@@ -110,4 +62,21 @@
         new CLASS_TEMPLATE<ARGS...>(std::forward<ARGS>(args)...));
 }
 
-#endif /* ! defined(LL_LLMAKE_H) */+#endif // VS 2013 workaround
+
+/// dumb pointer template just in case that's what's wanted
+
+/**
+ * Same as llmake(), but returns a pointer to a new heap instance of
+ * SomeTemplate<T...>(args...) using the pointer of your choice.
+ *
+ * @code
+ * auto* dumb  = llmake_heap<SomeTemplate>(args...);
+ * auto shared = llmake_heap<SomeTemplate, std::shared_ptr>(args...);
+ * auto unique = llmake_heap<SomeTemplate, std::unique_ptr>(args...);
+ * @endcode
+ */
+// POINTER_TEMPLATE is characterized as template<typename...> rather than as
+// template<typename T> because (e.g.) std::unique_ptr has multiple template
+// arguments. Even though we only engage one, std::unique_ptr doesn't match a
+// template template parameter that itself takes only one template parameter.
