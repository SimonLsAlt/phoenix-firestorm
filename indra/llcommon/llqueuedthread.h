/**
 * @file llqueuedthread.h
 * @brief
 *
 * $LicenseInfo:firstyear=2004&license=viewerlgpl$
 * Second Life Viewer Source Code
 * Copyright (C) 2010, Linden Research, Inc.
 *
 * This library is free software; you can redistribute it and/or
 * modify it under the terms of the GNU Lesser General Public
 * License as published by the Free Software Foundation;
 * version 2.1 of the License only.
 *
 * This library is distributed in the hope that it will be useful,
 * but WITHOUT ANY WARRANTY; without even the implied warranty of
 * MERCHANTABILITY or FITNESS FOR A PARTICULAR PURPOSE.  See the GNU
 * Lesser General Public License for more details.
 *
 * You should have received a copy of the GNU Lesser General Public
 * License along with this library; if not, write to the Free Software
 * Foundation, Inc., 51 Franklin Street, Fifth Floor, Boston, MA  02110-1301  USA
 *
 * Linden Research, Inc., 945 Battery Street, San Francisco, CA  94111  USA
 * $/LicenseInfo$
 */

#ifndef LL_LLQUEUEDTHREAD_H
#define LL_LLQUEUEDTHREAD_H

#include <queue>
#include <string>
#include <map>
#include <set>

#include "llatomic.h"

#include "llthread.h"
#include "llsimplehash.h"
#include "workqueue.h"

//============================================================================
// Note: ~LLQueuedThread is O(N) N=# of queued threads, assumed to be small
//   It is assumed that LLQueuedThreads are rarely created/destroyed.

class LL_COMMON_API LLQueuedThread : public LLThread
{
    //------------------------------------------------------------------------
public:
    enum status_t {
        STATUS_EXPIRED = -1,
        STATUS_UNKNOWN = 0,
        STATUS_QUEUED = 1,
        STATUS_INPROGRESS = 2,
        STATUS_COMPLETE = 3,
        STATUS_ABORTED = 4,
        STATUS_DELETE = 5
    };
    enum flags_t {
        FLAG_AUTO_COMPLETE = 1,
        FLAG_AUTO_DELETE = 2, // child-class dependent
        FLAG_ABORT = 4
    };

    typedef U32 handle_t;

    //------------------------------------------------------------------------
public:

    class LL_COMMON_API QueuedRequest : public LLSimpleHashEntry<handle_t>
    {
        friend class LLQueuedThread;

    protected:
        virtual ~QueuedRequest(); // use deleteRequest()

    public:
        QueuedRequest(handle_t handle, U32 flags = 0);

        status_t getStatus()
        {
            return mStatus;
        }
        U32 getFlags() const
        {
            return mFlags;
        }

    protected:
        status_t setStatus(status_t newstatus)
        {
            status_t oldstatus = mStatus;
            mStatus = newstatus;
            return oldstatus;
        }
        void setFlags(U32 flags)
        {
            // NOTE: flags are |'d
            mFlags |= flags;
        }

        virtual bool processRequest() = 0; // Return true when request has completed
        virtual void finishRequest(bool completed); // Always called from thread after request has completed or aborted
        virtual void deleteRequest(); // Only method to delete a request

    protected:
        LLAtomicBase<status_t> mStatus;
        U32 mFlags;
    };

    //------------------------------------------------------------------------

public:
    static handle_t nullHandle() { return handle_t(0); }

public:
    LLQueuedThread(const std::string& name, bool threaded = true, bool should_pause = false);
    virtual ~LLQueuedThread();
    virtual void shutdown();

private:
    // No copy constructor or copy assignment
    LLQueuedThread(const LLQueuedThread&);
    LLQueuedThread& operator=(const LLQueuedThread&);

    virtual bool runCondition(void);
    virtual void run(void);
    virtual void startThread(void);
    virtual void endThread(void);
    virtual void threadedUpdate(void);

protected:
    handle_t generateHandle();
    bool addRequest(QueuedRequest* req);
    void processRequest(QueuedRequest* req);
    void incQueue();

public:
    bool waitForResult(handle_t handle, bool auto_complete = true);

    virtual size_t update(F32 max_time_ms);
    size_t updateQueue(F32 max_time_ms);

    void waitOnPending();
    void printQueueStats();

<<<<<<< HEAD
	virtual size_t getPending();
	bool getThreaded() { return mThreaded; }
=======
    virtual size_t getPending();
    bool getThreaded() { return mThreaded; }
>>>>>>> 1a8a5404

    // Request accessors
    status_t getRequestStatus(handle_t handle);
    void abortRequest(handle_t handle, bool autocomplete);
    void setFlags(handle_t handle, U32 flags);
    bool completeRequest(handle_t handle);
    // This is public for support classes like LLWorkerThread,
    // but generally the methods above should be used.
    QueuedRequest* getRequest(handle_t handle);

    // debug (see source)
    bool check();

protected:
    bool mThreaded;  // if false, run on main thread and do updates during update()
    bool mStarted;  // required when mThreaded is false to call startThread() from update()
<<<<<<< HEAD
	LLAtomicBool mIdleThread; // request queue is empty (or we are quitting) and the thread is idle
	
	//typedef std::set<QueuedRequest*, queued_request_less> request_queue_t;
	//request_queue_t mRequestQueue;
=======
    LLAtomicBool mIdleThread; // request queue is empty (or we are quitting) and the thread is idle

    //typedef std::set<QueuedRequest*, queued_request_less> request_queue_t;
    //request_queue_t mRequestQueue;
>>>>>>> 1a8a5404
    LL::WorkQueue mRequestQueue;
    LL::WorkQueue::weak_t mMainQueue;

    enum { REQUEST_HASH_SIZE = 512 }; // must be power of 2
    typedef LLSimpleHash<handle_t, REQUEST_HASH_SIZE> request_hash_t;
    request_hash_t mRequestHash;

    handle_t mNextHandle;
};

#endif // LL_LLQUEUEDTHREAD_H<|MERGE_RESOLUTION|>--- conflicted
+++ resolved
@@ -143,13 +143,8 @@
     void waitOnPending();
     void printQueueStats();
 
-<<<<<<< HEAD
-	virtual size_t getPending();
-	bool getThreaded() { return mThreaded; }
-=======
     virtual size_t getPending();
     bool getThreaded() { return mThreaded; }
->>>>>>> 1a8a5404
 
     // Request accessors
     status_t getRequestStatus(handle_t handle);
@@ -166,17 +161,10 @@
 protected:
     bool mThreaded;  // if false, run on main thread and do updates during update()
     bool mStarted;  // required when mThreaded is false to call startThread() from update()
-<<<<<<< HEAD
-	LLAtomicBool mIdleThread; // request queue is empty (or we are quitting) and the thread is idle
-	
-	//typedef std::set<QueuedRequest*, queued_request_less> request_queue_t;
-	//request_queue_t mRequestQueue;
-=======
     LLAtomicBool mIdleThread; // request queue is empty (or we are quitting) and the thread is idle
 
     //typedef std::set<QueuedRequest*, queued_request_less> request_queue_t;
     //request_queue_t mRequestQueue;
->>>>>>> 1a8a5404
     LL::WorkQueue mRequestQueue;
     LL::WorkQueue::weak_t mMainQueue;
 
