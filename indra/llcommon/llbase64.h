--- conflicted
+++ resolved
@@ -31,11 +31,7 @@
 class LL_COMMON_API LLBase64
 {
 public:
-<<<<<<< HEAD
-	static std::string encode(const U8* input, size_t input_size);
-=======
     static std::string encode(const U8* input, size_t input_size);
->>>>>>> 1a8a5404
     static std::string decodeAsString(const std::string& input);
 };
 
