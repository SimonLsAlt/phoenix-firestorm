--- conflicted
+++ resolved
@@ -107,11 +107,7 @@
 
 #if LL_WINDOWS
 
-<<<<<<< HEAD
-	if (IsWindows10OrGreater())
-=======
     if (IsWindows10OrGreater())
->>>>>>> 093395b4
 	{
 		mMajorVer = 10;
 		mMinorVer = 0;
@@ -240,16 +236,6 @@
 			}
 		}
 
-<<<<<<< HEAD
-		// <FS:Ansariel> Windows 11 detection
-		if (mBuild >= 22000)
-		{
-			mMajorVer = 11;
-			LLStringUtil::replaceString(mOSStringSimple, "10", "11");
-		}
-		// </FS:Ansariel>
-	}
-=======
         if (mBuild >= 22000)
         {
             // At release Windows 11 version was 10.0.22000.194
@@ -262,7 +248,11 @@
             // Query WMI's Win32_OperatingSystem for OS string. Slow
             // and likely to return 'compatibility' string.
             // Check presence of dlls/libs or may be their version.
-            mOSStringSimple = "Microsoft Windows 10/11 ";
+            // <FS:Ansariel> Windows 11 detection
+            //mOSStringSimple = "Microsoft Windows 10/11 ";
+            mMajorVer = 11;
+            LLStringUtil::replaceString(mOSStringSimple, "10", "11");
+            // </FS:Ansariel>
         }
     }
 
@@ -277,7 +267,6 @@
     {
         mOSStringSimple += "32-bit ";
     }
->>>>>>> 093395b4
 
 	mOSString = mOSStringSimple;
 	if (mBuild > 0)
