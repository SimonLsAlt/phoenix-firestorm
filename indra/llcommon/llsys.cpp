--- conflicted
+++ resolved
@@ -102,135 +102,6 @@
 #if LL_WINDOWS
 
     if (IsWindows10OrGreater())
-<<<<<<< HEAD
-	{
-		mMajorVer = 10;
-		mMinorVer = 0;
-		if (IsWindowsServer())
-		{
-			mOSStringSimple = "Windows Server ";
-		}
-		else
-		{
-			mOSStringSimple = "Microsoft Windows 10 ";
-		}
-	}
-	else if (IsWindows8Point1OrGreater())
-	{
-		mMajorVer = 6;
-		mMinorVer = 3;
-		if (IsWindowsServer())
-		{
-			mOSStringSimple = "Windows Server 2012 R2 ";
-		}
-		else
-		{
-			mOSStringSimple = "Microsoft Windows 8.1 ";
-		}
-	}
-	else if (IsWindows8OrGreater())
-	{
-		mMajorVer = 6;
-		mMinorVer = 2;
-		if (IsWindowsServer())
-		{
-			mOSStringSimple = "Windows Server 2012 ";
-		}
-		else
-		{
-			mOSStringSimple = "Microsoft Windows 8 ";
-		}
-	}
-	else if (IsWindows7SP1OrGreater())
-	{
-		mMajorVer = 6;
-		mMinorVer = 1;
-		if (IsWindowsServer())
-		{
-			mOSStringSimple = "Windows Server 2008 R2 SP1 ";
-		}
-		else
-		{
-			mOSStringSimple = "Microsoft Windows 7 SP1 ";
-		}
-	}
-	else if (IsWindows7OrGreater())
-	{
-		mMajorVer = 6;
-		mMinorVer = 1;
-		if (IsWindowsServer())
-		{
-			mOSStringSimple = "Windows Server 2008 R2 ";
-		}
-		else
-		{
-			mOSStringSimple = "Microsoft Windows 7 ";
-		}
-	}
-	else if (IsWindowsVistaSP2OrGreater())
-	{
-		mMajorVer = 6;
-		mMinorVer = 0;
-		if (IsWindowsServer())
-		{
-			mOSStringSimple = "Windows Server 2008 SP2 ";
-		}
-		else
-		{
-			mOSStringSimple = "Microsoft Windows Vista SP2 ";
-		}
-	}
-	else
-	{
-		mOSStringSimple = "Unsupported Windows version ";
-	}
-
-	///get native system info if available..
-	typedef void (WINAPI *PGNSI)(LPSYSTEM_INFO); ///function pointer for loading GetNativeSystemInfo
-	SYSTEM_INFO si; //System Info object file contains architecture info
-	PGNSI pGNSI; //pointer object
-	ZeroMemory(&si, sizeof(SYSTEM_INFO)); //zero out the memory in information
-	pGNSI = (PGNSI)GetProcAddress(GetModuleHandle(TEXT("kernel32.dll")), "GetNativeSystemInfo"); //load kernel32 get function
-	if (NULL != pGNSI) //check if it has failed
-		pGNSI(&si); //success
-	else
-		GetSystemInfo(&si); //if it fails get regular system info 
-	//(Warning: If GetSystemInfo it may result in incorrect information in a WOW64 machine, if the kernel fails to load)
-
-	// Try calling GetVersionEx using the OSVERSIONINFOEX structure.
-	OSVERSIONINFOEX osvi;
-	ZeroMemory(&osvi, sizeof(OSVERSIONINFOEX));
-	osvi.dwOSVersionInfoSize = sizeof(OSVERSIONINFOEX);
-	if (GetVersionEx((OSVERSIONINFO *)&osvi))
-	{
-		mBuild = osvi.dwBuildNumber & 0xffff;
-	}
-	else
-	{
-		// If OSVERSIONINFOEX doesn't work, try OSVERSIONINFO.
-		osvi.dwOSVersionInfoSize = sizeof(OSVERSIONINFO);
-		if (GetVersionEx((OSVERSIONINFO *)&osvi))
-		{
-			mBuild = osvi.dwBuildNumber & 0xffff;
-		}
-	}
-
-	S32 ubr = 0; // Windows 10 Update Build Revision, can be retrieved from a registry
-	if (mMajorVer == 10)
-	{
-		DWORD cbData(sizeof(DWORD));
-		DWORD data(0);
-		HKEY key;
-        LSTATUS ret_code = RegOpenKeyExW(HKEY_LOCAL_MACHINE, TEXT("SOFTWARE\\Microsoft\\Windows NT\\CurrentVersion"), 0, KEY_READ, &key);
-		if (ERROR_SUCCESS == ret_code)
-		{
-			ret_code = RegQueryValueExW(key, L"UBR", 0, NULL, reinterpret_cast<LPBYTE>(&data), &cbData);
-			if (ERROR_SUCCESS == ret_code)
-			{
-				ubr = data;
-			}
-		}
-=======
     {
         mMajorVer = 10;
         mMinorVer = 0;
@@ -358,7 +229,6 @@
                 ubr = data;
             }
         }
->>>>>>> 1a8a5404
 
         if (mBuild >= 22000)
         {
@@ -407,54 +277,6 @@
     LLStringUtil::trim(mOSString);
 
 #elif LL_DARWIN
-<<<<<<< HEAD
-	
-	// Initialize mOSStringSimple to something like:
-	// "macOS 10.13.1"
-	{
-		const char * DARWIN_PRODUCT_NAME = "macOS";
-		
-		int64_t major_version, minor_version, bugfix_version = 0;
-
-		if (LLGetDarwinOSInfo(major_version, minor_version, bugfix_version))
-		{
-			mMajorVer = major_version;
-			mMinorVer = minor_version;
-			mBuild = bugfix_version;
-
-			std::stringstream os_version_string;
-			os_version_string << DARWIN_PRODUCT_NAME << " " << mMajorVer << "." << mMinorVer << "." << mBuild;
-			
-			// Put it in the OS string we are compiling
-			mOSStringSimple.append(os_version_string.str());
-		}
-		else
-		{
-			mOSStringSimple.append("Unable to collect OS info");
-		}
-	}
-	
-	// Initialize mOSString to something like:
-	// "macOS 10.13.1 Darwin Kernel Version 10.7.0: Sat Jan 29 15:17:16 PST 2011; root:xnu-1504.9.37~1/RELEASE_I386 i386"
-	struct utsname un;
-	if(uname(&un) != -1)
-	{		
-		mOSString = mOSStringSimple;
-		mOSString.append(" ");
-		mOSString.append(un.sysname);
-		mOSString.append(" ");
-		mOSString.append(un.release);
-		mOSString.append(" ");
-		mOSString.append(un.version);
-		mOSString.append(" ");
-		mOSString.append(un.machine);
-	}
-	else
-	{
-		mOSString = mOSStringSimple;
-	}
-	
-=======
 
     // Initialize mOSStringSimple to something like:
     // "macOS 10.13.1"
@@ -501,7 +323,6 @@
         mOSString = mOSStringSimple;
     }
 
->>>>>>> 1a8a5404
 #elif LL_LINUX
 
     struct utsname un;
@@ -998,15 +819,8 @@
 void LLMemoryInfo::getAvailableMemoryKB(U32Kilobytes& avail_physical_mem_kb, U32Kilobytes& avail_virtual_mem_kb)
 {
 #if LL_WINDOWS
-<<<<<<< HEAD
-	// Sigh, this shouldn't be a static method, then we wouldn't have to
-	// reload this data separately from refresh()
-
-	LLSD statsMap(loadStatsMap());
-=======
     // Sigh, this shouldn't be a static method, then we wouldn't have to
     // reload this data separately from refresh()
->>>>>>> 1a8a5404
 
     LLSD statsMap(loadStatsMap());
 
@@ -1155,56 +969,6 @@
     stats.add("timestamp", LLDate::now());
 
 #if LL_WINDOWS
-<<<<<<< HEAD
-	MEMORYSTATUSEX state;
-	state.dwLength = sizeof(state);
-	GlobalMemoryStatusEx(&state);
-
-	DWORDLONG div = 1024;
-
-	stats.add("Percent Memory use", state.dwMemoryLoad/div);
-	// <FS:Ansariel> Ugly, but prevent overflow
-	//stats.add("Total Physical KB",  state.ullTotalPhys/div);
-	//stats.add("Avail Physical KB",  state.ullAvailPhys/div);
-	//stats.add("Total page KB",      state.ullTotalPageFile/div);
-	//stats.add("Avail page KB",      state.ullAvailPageFile/div);
-	//stats.add("Total Virtual KB",   state.ullTotalVirtual/div);
-	//stats.add("Avail Virtual KB",   state.ullAvailVirtual/div);
-	stats.add("Total Physical KB",  llclamp(state.ullTotalPhys/div, U64(0), U64(S32_MAX)));
-	stats.add("Avail Physical KB",  llclamp(state.ullAvailPhys/div, U64(0), U64(S32_MAX)));
-	stats.add("Total page KB",      llclamp(state.ullTotalPageFile/div, U64(0), U64(S32_MAX)));
-	stats.add("Avail page KB",      llclamp(state.ullAvailPageFile/div, U64(0), U64(S32_MAX)));
-	stats.add("Total Virtual KB",   llclamp(state.ullTotalVirtual/div, U64(0), U64(S32_MAX)));
-	stats.add("Avail Virtual KB",   llclamp(state.ullAvailVirtual/div, U64(0), U64(S32_MAX)));
-	// </FS:Ansariel>
-
-	// SL-12122 - Call to GetPerformanceInfo() was removed here. Took
-	// on order of 10 ms, causing unacceptable frame time spike every
-	// second, and results were never used. If this is needed in the
-	// future, must find a way to avoid frame time impact (e.g. move
-	// to another thread, call much less often).
-
-	PROCESS_MEMORY_COUNTERS_EX pmem;
-	pmem.cb = sizeof(pmem);
-	// GetProcessMemoryInfo() is documented to accept either
-	// PROCESS_MEMORY_COUNTERS* or PROCESS_MEMORY_COUNTERS_EX*, presumably
-	// using the redundant size info to distinguish. But its prototype
-	// specifically accepts PROCESS_MEMORY_COUNTERS*, and since this is a
-	// classic-C API, PROCESS_MEMORY_COUNTERS_EX isn't a subclass. Cast the
-	// pointer.
-	GetProcessMemoryInfo(GetCurrentProcess(), PPROCESS_MEMORY_COUNTERS(&pmem), sizeof(pmem));
-
-	stats.add("Page Fault Count",              pmem.PageFaultCount);
-	stats.add("PeakWorkingSetSize KB",         pmem.PeakWorkingSetSize/div);
-	stats.add("WorkingSetSize KB",             pmem.WorkingSetSize/div);
-	stats.add("QutaPeakPagedPoolUsage KB",     pmem.QuotaPeakPagedPoolUsage/div);
-	stats.add("QuotaPagedPoolUsage KB",        pmem.QuotaPagedPoolUsage/div);
-	stats.add("QuotaPeakNonPagedPoolUsage KB", pmem.QuotaPeakNonPagedPoolUsage/div);
-	stats.add("QuotaNonPagedPoolUsage KB",     pmem.QuotaNonPagedPoolUsage/div);
-	stats.add("PagefileUsage KB",              pmem.PagefileUsage/div);
-	stats.add("PeakPagefileUsage KB",          pmem.PeakPagefileUsage/div);
-	stats.add("PrivateUsage KB",               pmem.PrivateUsage/div);
-=======
     MEMORYSTATUSEX state;
     state.dwLength = sizeof(state);
     GlobalMemoryStatusEx(&state);
@@ -1253,7 +1017,6 @@
     stats.add("PagefileUsage KB",              pmem.PagefileUsage/div);
     stats.add("PeakPagefileUsage KB",          pmem.PeakPagefileUsage/div);
     stats.add("PrivateUsage KB",               pmem.PrivateUsage/div);
->>>>>>> 1a8a5404
 
 #elif LL_DARWIN
 
@@ -1342,89 +1105,6 @@
     }
 
 #elif LL_LINUX
-<<<<<<< HEAD
-	std::ifstream meminfo(MEMINFO_FILE);
-	if (meminfo.is_open())
-	{
-		// MemTotal:		4108424 kB
-		// MemFree:			1244064 kB
-		// Buffers:			  85164 kB
-		// Cached:			1990264 kB
-		// SwapCached:			  0 kB
-		// Active:			1176648 kB
-		// Inactive:		1427532 kB
-		// ...
-		// VmallocTotal:	 122880 kB
-		// VmallocUsed:		  65252 kB
-		// VmallocChunk:	  52356 kB
-		// HardwareCorrupted:	  0 kB
-		// HugePages_Total:		  0
-		// HugePages_Free:		  0
-		// HugePages_Rsvd:		  0
-		// HugePages_Surp:		  0
-		// Hugepagesize:	   2048 kB
-		// DirectMap4k:		 434168 kB
-		// DirectMap2M:		 477184 kB
-
-		// Intentionally don't pass the boost::no_except flag. This
-		// boost::regex object is constructed with a string literal, so it
-		// should be valid every time. If it becomes invalid, we WANT an
-		// exception, hopefully even before the dev checks in.
-		boost::regex stat_rx("(.+): +([0-9]+)( kB)?");
-		boost::smatch matched;
-
-		std::string line;
-		while (std::getline(meminfo, line))
-		{
-			LL_DEBUGS("LLMemoryInfo") << line << LL_ENDL;
-			if (ll_regex_match(line, matched, stat_rx))
-			{
-				// e.g. "MemTotal:		4108424 kB"
-				LLSD::String key(matched[1].first, matched[1].second);
-				LLSD::String value_str(matched[2].first, matched[2].second);
-				LLSD::Integer value(0);
-				try
-				{
-					value = boost::lexical_cast<LLSD::Integer>(value_str);
-				}
-				catch (const boost::bad_lexical_cast&)
-				{
-					//<FS:TS> FIRE-10950: Deal with VM sizes too big to fit in 32 bits
-					//LL_WARNS("LLMemoryInfo") << "couldn't parse '" << value_str
-					//						 << "' in " << MEMINFO_FILE << " line: "
-					//						 << line << LL_ENDL;
-					//continue;
-					U64 bigvalue = 0;
-					try
-					{
-						bigvalue = boost::lexical_cast<U64>(value_str);
-					}
-					catch (const boost::bad_lexical_cast&)
-					{
-						LL_WARNS("LLMemoryInfo") << "couldn't parse '" << value_str
-												<< "' in " << MEMINFO_FILE << " line: "
-												<< line << LL_ENDL;
-						continue;
-					}
-					stats.add(key,bigvalue);
-					continue;
-					//</FS:TS> FIRE-10950
-				}
-				// Store this statistic.
-				stats.add(key, value);
-			}
-			else
-			{
-				LL_WARNS("LLMemoryInfo") << "unrecognized " << MEMINFO_FILE << " line: "
-										 << line << LL_ENDL;
-			}
-		}
-	}
-	else
-	{
-		LL_WARNS("LLMemoryInfo") << "Unable to collect memory information" << LL_ENDL;
-	}
-=======
     std::ifstream meminfo(MEMINFO_FILE);
     if (meminfo.is_open())
     {
@@ -1506,7 +1186,6 @@
     {
         LL_WARNS("LLMemoryInfo") << "Unable to collect memory information" << LL_ENDL;
     }
->>>>>>> 1a8a5404
 
 #else
     LL_WARNS("LLMemoryInfo") << "Unknown system; unable to collect memory information" << LL_ENDL;
@@ -1678,16 +1357,6 @@
 
 bool gunzip_file(const std::string& srcfile, const std::string& dstfile)
 {
-<<<<<<< HEAD
-	std::string tmpfile;
-	const S32 UNCOMPRESS_BUFFER_SIZE = 32768;
-	bool retval = false;
-	gzFile src = NULL;
-	U8 buffer[UNCOMPRESS_BUFFER_SIZE];
-	LLFILE *dst = NULL;
-	S32 bytes = 0;
-	tmpfile = dstfile + ".t";
-=======
     std::string tmpfile;
     const S32 UNCOMPRESS_BUFFER_SIZE = 32768;
     bool retval = false;
@@ -1696,32 +1365,12 @@
     LLFILE *dst = NULL;
     S32 bytes = 0;
     tmpfile = dstfile + ".t";
->>>>>>> 1a8a5404
 #ifdef LL_WINDOWS
     llutf16string utf16filename = utf8str_to_utf16str(srcfile);
     src = gzopen_w(utf16filename.c_str(), "rb");
 #else
     src = gzopen(srcfile.c_str(), "rb");
 #endif
-<<<<<<< HEAD
-	if (! src) goto err;
-	dst = LLFile::fopen(tmpfile, "wb");		/* Flawfinder: ignore */
-	if (! dst) goto err;
-	do
-	{
-		bytes = gzread(src, buffer, UNCOMPRESS_BUFFER_SIZE);
-		size_t nwrit = fwrite(buffer, sizeof(U8), bytes, dst);
-		if (nwrit < (size_t) bytes)
-		{
-			LL_WARNS() << "Short write on " << tmpfile << ": Wrote " << nwrit << " of " << bytes << " bytes." << LL_ENDL;
-			goto err;
-		}
-	} while(gzeof(src) == 0);
-	fclose(dst); 
-	dst = NULL;	
-	if (LLFile::rename(tmpfile, dstfile) == -1) goto err;		/* Flawfinder: ignore */
-	retval = true;
-=======
     if (! src) goto err;
     dst = LLFile::fopen(tmpfile, "wb");     /* Flawfinder: ignore */
     if (! dst) goto err;
@@ -1743,7 +1392,6 @@
 #endif
     if (LLFile::rename(tmpfile, dstfile) == -1) goto err;       /* Flawfinder: ignore */
     retval = true;
->>>>>>> 1a8a5404
 err:
     if (src != NULL) gzclose(src);
     if (dst != NULL) fclose(dst);
@@ -1752,16 +1400,6 @@
 
 bool gzip_file(const std::string& srcfile, const std::string& dstfile)
 {
-<<<<<<< HEAD
-	const S32 COMPRESS_BUFFER_SIZE = 32768;
-	std::string tmpfile;
-	bool retval = false;
-	U8 buffer[COMPRESS_BUFFER_SIZE];
-	gzFile dst = NULL;
-	LLFILE *src = NULL;
-	S32 bytes = 0;
-	tmpfile = dstfile + ".t";
-=======
     const S32 COMPRESS_BUFFER_SIZE = 32768;
     std::string tmpfile;
     bool retval = false;
@@ -1770,7 +1408,6 @@
     LLFILE *src = NULL;
     S32 bytes = 0;
     tmpfile = dstfile + ".t";
->>>>>>> 1a8a5404
 
 #ifdef LL_WINDOWS
     llutf16string utf16filename = utf8str_to_utf16str(tmpfile);
@@ -1804,13 +1441,8 @@
     // Rename in windows needs the dstfile to not exist.
     LLFile::remove(dstfile);
 #endif
-<<<<<<< HEAD
-	if (LLFile::rename(tmpfile, dstfile) == -1) goto err;		/* Flawfinder: ignore */
-	retval = true;
-=======
     if (LLFile::rename(tmpfile, dstfile) == -1) goto err;       /* Flawfinder: ignore */
     retval = true;
->>>>>>> 1a8a5404
  err:
     if (src != NULL) fclose(src);
     if (dst != NULL) gzclose(dst);
