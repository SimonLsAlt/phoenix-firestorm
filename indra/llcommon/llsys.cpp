/** 
 * @file llsys.cpp
 * @brief Impelementation of the basic system query functions.
 *
 * $LicenseInfo:firstyear=2002&license=viewergpl$
 * 
 * Copyright (c) 2002-2009, Linden Research, Inc.
 * 
 * Second Life Viewer Source Code
 * The source code in this file ("Source Code") is provided by Linden Lab
 * to you under the terms of the GNU General Public License, version 2.0
 * ("GPL"), unless you have obtained a separate licensing agreement
 * ("Other License"), formally executed by you and Linden Lab.  Terms of
 * the GPL can be found in doc/GPL-license.txt in this distribution, or
 * online at http://secondlifegrid.net/programs/open_source/licensing/gplv2
 * 
 * There are special exceptions to the terms and conditions of the GPL as
 * it is applied to this Source Code. View the full text of the exception
 * in the file doc/FLOSS-exception.txt in this software distribution, or
 * online at
 * http://secondlifegrid.net/programs/open_source/licensing/flossexception
 * 
 * By copying, modifying or distributing this software, you acknowledge
 * that you have read and understood your obligations described above,
 * and agree to abide by those obligations.
 * 
 * ALL LINDEN LAB SOURCE CODE IS PROVIDED "AS IS." LINDEN LAB MAKES NO
 * WARRANTIES, EXPRESS, IMPLIED OR OTHERWISE, REGARDING ITS ACCURACY,
 * COMPLETENESS OR PERFORMANCE.
 * $/LicenseInfo$
 */

#include "linden_common.h"

#include "llsys.h"

#include <iostream>
#ifdef LL_STANDALONE
# include <zlib.h>
#else
# include "zlib/zlib.h"
#endif

#include "llprocessor.h"

#if LL_WINDOWS
#	define WIN32_LEAN_AND_MEAN
#	include <winsock2.h>
#	include <windows.h>
#elif LL_DARWIN
#	include <errno.h>
#	include <sys/sysctl.h>
#	include <sys/utsname.h>
#	include <stdint.h>
#elif LL_LINUX
#	include <errno.h>
#	include <sys/utsname.h>
#	include <unistd.h>
#	include <sys/sysinfo.h>
const char MEMINFO_FILE[] = "/proc/meminfo";
const char CPUINFO_FILE[] = "/proc/cpuinfo";
#elif LL_SOLARIS
#	include <stdio.h>
#	include <unistd.h>
#	include <sys/utsname.h>
#	define _STRUCTURED_PROC 1
#	include <sys/procfs.h>
#	include <sys/types.h>
#	include <sys/stat.h>
#	include <fcntl.h>
#	include <errno.h>
extern int errno;
#endif


static const S32 CPUINFO_BUFFER_SIZE = 16383;
LLCPUInfo gSysCPU;

#if LL_WINDOWS
#ifndef DLLVERSIONINFO
typedef struct _DllVersionInfo
{
    DWORD cbSize;
    DWORD dwMajorVersion;
    DWORD dwMinorVersion;
    DWORD dwBuildNumber;
    DWORD dwPlatformID;
}DLLVERSIONINFO;
#endif

#ifndef DLLGETVERSIONPROC
typedef int (FAR WINAPI *DLLGETVERSIONPROC) (DLLVERSIONINFO *);
#endif

bool get_shell32_dll_version(DWORD& major, DWORD& minor, DWORD& build_number)
{
	bool result = false;
	const U32 BUFF_SIZE = 32767;
	WCHAR tempBuf[BUFF_SIZE];
	if(GetSystemDirectory((LPWSTR)&tempBuf, BUFF_SIZE))
	{
		
		std::basic_string<WCHAR> shell32_path(tempBuf);

		// Shell32.dll contains the DLLGetVersion function. 
		// according to msdn its not part of the API
		// so you have to go in and get it.
		// http://msdn.microsoft.com/en-us/library/bb776404(VS.85).aspx
		shell32_path += TEXT("\\shell32.dll");

		HMODULE hDllInst = LoadLibrary(shell32_path.c_str());   //load the DLL
		if(hDllInst) 
		{  // Could successfully load the DLL
			DLLGETVERSIONPROC pDllGetVersion;
			/*
			You must get this function explicitly because earlier versions of the DLL
			don't implement this function. That makes the lack of implementation of the
			function a version marker in itself.
			*/
			pDllGetVersion = (DLLGETVERSIONPROC) GetProcAddress(hDllInst, 
																"DllGetVersion");

			if(pDllGetVersion) 
			{    
				// DLL supports version retrieval function
				DLLVERSIONINFO    dvi;

				ZeroMemory(&dvi, sizeof(dvi));
				dvi.cbSize = sizeof(dvi);
				HRESULT hr = (*pDllGetVersion)(&dvi);

				if(SUCCEEDED(hr)) 
				{ // Finally, the version is at our hands
					major = dvi.dwMajorVersion;
					minor = dvi.dwMinorVersion;
					build_number = dvi.dwBuildNumber;
					result = true;
				} 
			} 

			FreeLibrary(hDllInst);  // Release DLL
		} 
	}
	return result;
}
#endif // LL_WINDOWS

LLOSInfo::LLOSInfo() :
	mMajorVer(0), mMinorVer(0), mBuild(0)
{

#if LL_WINDOWS
	OSVERSIONINFOEX osvi;
	BOOL bOsVersionInfoEx;

	// Try calling GetVersionEx using the OSVERSIONINFOEX structure.
	ZeroMemory(&osvi, sizeof(OSVERSIONINFOEX));
	osvi.dwOSVersionInfoSize = sizeof(OSVERSIONINFOEX);
	if(!(bOsVersionInfoEx = GetVersionEx((OSVERSIONINFO *) &osvi)))
	{
		// If OSVERSIONINFOEX doesn't work, try OSVERSIONINFO.
		osvi.dwOSVersionInfoSize = sizeof (OSVERSIONINFO);
		if(!GetVersionEx( (OSVERSIONINFO *) &osvi))
			return;
	}
	mMajorVer = osvi.dwMajorVersion;
	mMinorVer = osvi.dwMinorVersion;
	mBuild = osvi.dwBuildNumber;

	DWORD shell32_major, shell32_minor, shell32_build;
	bool got_shell32_version = get_shell32_dll_version(shell32_major, 
													   shell32_minor, 
													   shell32_build);

	switch(osvi.dwPlatformId)
	{
	case VER_PLATFORM_WIN32_NT:
		{
			// Test for the product.
			if(osvi.dwMajorVersion <= 4)
			{
				mOSStringSimple = "Microsoft Windows NT ";
			}
			else if(osvi.dwMajorVersion == 5 && osvi.dwMinorVersion == 0)
			{
				mOSStringSimple = "Microsoft Windows 2000 ";
			}
			else if(osvi.dwMajorVersion ==5 && osvi.dwMinorVersion == 1)
			{
				mOSStringSimple = "Microsoft Windows XP ";
			}
			else if(osvi.dwMajorVersion == 5 && osvi.dwMinorVersion == 2)
			{
				 if(osvi.wProductType == VER_NT_WORKSTATION)
					mOSStringSimple = "Microsoft Windows XP x64 Edition ";
				 else
					 mOSStringSimple = "Microsoft Windows Server 2003 ";
			}
			else if(osvi.dwMajorVersion == 6 && osvi.dwMinorVersion <= 1)
			{
				if(osvi.dwMinorVersion == 0)
				{
					mOSStringSimple = "Microsoft Windows Vista ";
				}
				else if(osvi.dwMinorVersion == 1)
				{
					mOSStringSimple = "Microsoft Windows 7 ";
				}

				if(osvi.wProductType != VER_NT_WORKSTATION)
				{
					mOSStringSimple += "Server ";
				}

				///get native system info if available..
				typedef void (WINAPI *PGNSI)(LPSYSTEM_INFO); ///function pointer for loading GetNativeSystemInfo
				SYSTEM_INFO si; //System Info object file contains architecture info
				PGNSI pGNSI; //pointer object
				ZeroMemory(&si, sizeof(SYSTEM_INFO)); //zero out the memory in information
				pGNSI = (PGNSI) GetProcAddress(GetModuleHandle(TEXT("kernel32.dll")),  "GetNativeSystemInfo"); //load kernel32 get function
				if(NULL != pGNSI) //check if it has failed
					pGNSI(&si); //success
				else 
					GetSystemInfo(&si); //if it fails get regular system info 
				//(Warning: If GetSystemInfo it may result in incorrect information in a WOW64 machine, if the kernel fails to load)

				//msdn microsoft finds 32 bit and 64 bit flavors this way..
				//http://msdn.microsoft.com/en-us/library/ms724429(VS.85).aspx (example code that contains quite a few more flavors
				//of windows than this code does (in case it is needed for the future)
				if ( si.wProcessorArchitecture==PROCESSOR_ARCHITECTURE_AMD64 ) //check for 64 bit
				{
					mOSStringSimple += "64-bit ";
				}
				else if (si.wProcessorArchitecture==PROCESSOR_ARCHITECTURE_INTEL )
				{
					mOSStringSimple += "32-bit ";
				}
			}
			else   // Use the registry on early versions of Windows NT.
			{
				mOSStringSimple = "Microsoft Windows (unrecognized) ";

				HKEY hKey;
				WCHAR szProductType[80];
				DWORD dwBufLen;
				RegOpenKeyEx( HKEY_LOCAL_MACHINE,
							L"SYSTEM\\CurrentControlSet\\Control\\ProductOptions",
							0, KEY_QUERY_VALUE, &hKey );
				RegQueryValueEx( hKey, L"ProductType", NULL, NULL,
								(LPBYTE) szProductType, &dwBufLen);
				RegCloseKey( hKey );
				if ( lstrcmpi( L"WINNT", szProductType) == 0 )
				{
					mOSStringSimple += "Professional ";
				}
				else if ( lstrcmpi( L"LANMANNT", szProductType) == 0 )
				{
					mOSStringSimple += "Server ";
				}
				else if ( lstrcmpi( L"SERVERNT", szProductType) == 0 )
				{
					mOSStringSimple += "Advanced Server ";
				}
			}

			std::string csdversion = utf16str_to_utf8str(osvi.szCSDVersion);
			// Display version, service pack (if any), and build number.
			std::string tmpstr;
			if(osvi.dwMajorVersion <= 4)
			{
				tmpstr = llformat("version %d.%d %s (Build %d)",
								  osvi.dwMajorVersion,
								  osvi.dwMinorVersion,
								  csdversion.c_str(),
								  (osvi.dwBuildNumber & 0xffff));
			}
			else
			{
				tmpstr = llformat("%s (Build %d)",
								  csdversion.c_str(),
								  (osvi.dwBuildNumber & 0xffff));
			}

			mOSString = mOSStringSimple + tmpstr;
		}
		break;

	case VER_PLATFORM_WIN32_WINDOWS:
		// Test for the Windows 95 product family.
		if(osvi.dwMajorVersion == 4 && osvi.dwMinorVersion == 0)
		{
			mOSStringSimple = "Microsoft Windows 95 ";
			if ( osvi.szCSDVersion[1] == 'C' || osvi.szCSDVersion[1] == 'B' )
			{
                mOSStringSimple += "OSR2 ";
			}
		} 
		if(osvi.dwMajorVersion == 4 && osvi.dwMinorVersion == 10)
		{
			mOSStringSimple = "Microsoft Windows 98 ";
			if ( osvi.szCSDVersion[1] == 'A' )
			{
                mOSStringSimple += "SE ";
			}
		} 
		if(osvi.dwMajorVersion == 4 && osvi.dwMinorVersion == 90)
		{
			mOSStringSimple = "Microsoft Windows Millennium Edition ";
		}
		mOSString = mOSStringSimple;
		break;
	}

	std::string compatibility_mode;
	if(got_shell32_version)
	{
		if(osvi.dwMajorVersion != shell32_major 
			|| osvi.dwMinorVersion != shell32_minor)
		{
			compatibility_mode = llformat(" compatibility mode. real ver: %d.%d (Build %d)", 
											shell32_major,
											shell32_minor,
											shell32_build);
		}
	}
	mOSString += compatibility_mode;

#else
	struct utsname un;
	if(uname(&un) != -1)
	{
		mOSStringSimple.append(un.sysname);
		mOSStringSimple.append(" ");
		mOSStringSimple.append(un.release);

		mOSString = mOSStringSimple;
		mOSString.append(" ");
		mOSString.append(un.version);
		mOSString.append(" ");
		mOSString.append(un.machine);

		// Simplify 'Simple'
		std::string ostype = mOSStringSimple.substr(0, mOSStringSimple.find_first_of(" ", 0));
		if (ostype == "Darwin")
		{
			// Only care about major Darwin versions, truncate at first '.'
			S32 idx1 = mOSStringSimple.find_first_of(".", 0);
			std::string simple = mOSStringSimple.substr(0, idx1);
			if (simple.length() > 0)
				mOSStringSimple = simple;
		}
		else if (ostype == "Linux")
		{
			// Only care about major and minor Linux versions, truncate at second '.'
			std::string::size_type idx1 = mOSStringSimple.find_first_of(".", 0);
			std::string::size_type idx2 = (idx1 != std::string::npos) ? mOSStringSimple.find_first_of(".", idx1+1) : std::string::npos;
			std::string simple = mOSStringSimple.substr(0, idx2);
			if (simple.length() > 0)
				mOSStringSimple = simple;
		}
	}
	else
	{
		mOSStringSimple.append("Unable to collect OS info");
		mOSString = mOSStringSimple;
	}
#endif

}

#ifndef LL_WINDOWS
// static
S32 LLOSInfo::getMaxOpenFiles()
{
	const S32 OPEN_MAX_GUESS = 256;

#ifdef	OPEN_MAX
	static S32 open_max = OPEN_MAX;
#else
	static S32 open_max = 0;
#endif

	if (0 == open_max)
	{
		// First time through.
		errno = 0;
		if ( (open_max = sysconf(_SC_OPEN_MAX)) < 0)
		{
			if (0 == errno)
			{
				// Indeterminate.
				open_max = OPEN_MAX_GUESS;
			}
			else
			{
				llerrs << "LLOSInfo::getMaxOpenFiles: sysconf error for _SC_OPEN_MAX" << llendl;
			}
		}
	}
	return open_max;
}
#endif

void LLOSInfo::stream(std::ostream& s) const
{
	s << mOSString;
}

const std::string& LLOSInfo::getOSString() const
{
	return mOSString;
}

const std::string& LLOSInfo::getOSStringSimple() const
{
	return mOSStringSimple;
}

const S32 STATUS_SIZE = 8192;

//static
U32 LLOSInfo::getProcessVirtualSizeKB()
{
	U32 virtual_size = 0;
#if LL_WINDOWS
#endif
#if LL_LINUX
	LLFILE* status_filep = LLFile::fopen("/proc/self/status", "rb");
	if (status_filep)
	{
		S32 numRead = 0;		
		char buff[STATUS_SIZE];		/* Flawfinder: ignore */

		size_t nbytes = fread(buff, 1, STATUS_SIZE-1, status_filep);
		buff[nbytes] = '\0';

		// All these guys return numbers in KB
		char *memp = strstr(buff, "VmSize:");
		if (memp)
		{
			numRead += sscanf(memp, "%*s %u", &virtual_size);
		}
		fclose(status_filep);
	}
#elif LL_SOLARIS
	char proc_ps[LL_MAX_PATH];
	sprintf(proc_ps, "/proc/%d/psinfo", (int)getpid());
	int proc_fd = -1;
	if((proc_fd = open(proc_ps, O_RDONLY)) == -1){
		llwarns << "unable to open " << proc_ps << llendl;
		return 0;
	}
	psinfo_t proc_psinfo;
	if(read(proc_fd, &proc_psinfo, sizeof(psinfo_t)) != sizeof(psinfo_t)){
		llwarns << "Unable to read " << proc_ps << llendl;
		close(proc_fd);
		return 0;
	}

	close(proc_fd);

	virtual_size = proc_psinfo.pr_size;
#endif
	return virtual_size;
}

//static
U32 LLOSInfo::getProcessResidentSizeKB()
{
	U32 resident_size = 0;
#if LL_WINDOWS
#endif
#if LL_LINUX
	LLFILE* status_filep = LLFile::fopen("/proc/self/status", "rb");
	if (status_filep != NULL)
	{
		S32 numRead = 0;
		char buff[STATUS_SIZE];		/* Flawfinder: ignore */

		size_t nbytes = fread(buff, 1, STATUS_SIZE-1, status_filep);
		buff[nbytes] = '\0';

		// All these guys return numbers in KB
		char *memp = strstr(buff, "VmRSS:");
		if (memp)
		{
			numRead += sscanf(memp, "%*s %u", &resident_size);
		}
		fclose(status_filep);
	}
#elif LL_SOLARIS
	char proc_ps[LL_MAX_PATH];
	sprintf(proc_ps, "/proc/%d/psinfo", (int)getpid());
	int proc_fd = -1;
	if((proc_fd = open(proc_ps, O_RDONLY)) == -1){
		llwarns << "unable to open " << proc_ps << llendl;
		return 0;
	}
	psinfo_t proc_psinfo;
	if(read(proc_fd, &proc_psinfo, sizeof(psinfo_t)) != sizeof(psinfo_t)){
		llwarns << "Unable to read " << proc_ps << llendl;
		close(proc_fd);
		return 0;
	}

	close(proc_fd);

	resident_size = proc_psinfo.pr_rssize;
#endif
	return resident_size;
}

LLCPUInfo::LLCPUInfo()
{
	std::ostringstream out;
	LLProcessorInfo proc;
	// proc.WriteInfoTextFile("procInfo.txt");
<<<<<<< HEAD
	mHasSSE = info->_Ext.SSE_StreamingSIMD_Extensions;
	mHasSSE2 = info->_Ext.SSE2_StreamingSIMD2_Extensions;
	mHasAltivec = info->_Ext.Altivec_Extensions;
	mCPUMHz = (F64)(proc.GetCPUFrequency(50)/1000000.0F);
	mFamily.assign( info->strFamily );
	mCPUString = "Unknown";

#if LL_WINDOWS || LL_DARWIN || LL_SOLARIS
	out << proc.strCPUName;
	if (200 < mCPUMHz && mCPUMHz < 10000)           // *NOTE: cpu speed is often way wrong, do a sanity check
=======
	mHasSSE = proc.hasSSE();
	mHasSSE2 = proc.hasSSE2();
	mHasAltivec = proc.hasAltivec();
	mCPUMhz = (S32)(proc.getCPUFrequency()/1000000.0);
	mFamily = proc.getCPUFamilyName();
	mCPUString = "Unknown";

#if LL_WINDOWS || LL_DARWIN || LL_SOLARIS
	out << proc.getCPUBrandName();
	if (200 < mCPUMhz && mCPUMhz < 10000)           // *NOTE: cpu speed is often way wrong, do a sanity check
>>>>>>> dd61ccde
	{
		out << " (" << mCPUMHz << " MHz)";
	}
	mCPUString = out.str();
	
#elif LL_LINUX
	std::map< std::string, std::string > cpuinfo;
	LLFILE* cpuinfo_fp = LLFile::fopen(CPUINFO_FILE, "rb");
	if(cpuinfo_fp)
	{
		char line[MAX_STRING];
		memset(line, 0, MAX_STRING);
		while(fgets(line, MAX_STRING, cpuinfo_fp))
		{
			// /proc/cpuinfo on Linux looks like:
			// name\t*: value\n
			char* tabspot = strchr( line, '\t' );
			if (tabspot == NULL)
				continue;
			char* colspot = strchr( tabspot, ':' );
			if (colspot == NULL)
				continue;
			char* spacespot = strchr( colspot, ' ' );
			if (spacespot == NULL)
				continue;
			char* nlspot = strchr( line, '\n' );
			if (nlspot == NULL)
				nlspot = line + strlen( line ); // Fallback to terminating NUL
			std::string linename( line, tabspot );
			std::string llinename(linename);
			LLStringUtil::toLower(llinename);
			std::string lineval( spacespot + 1, nlspot );
			cpuinfo[ llinename ] = lineval;
		}
		fclose(cpuinfo_fp);
	}
# if LL_X86
	std::string flags = " " + cpuinfo["flags"] + " ";
	LLStringUtil::toLower(flags);
	mHasSSE = ( flags.find( " sse " ) != std::string::npos );
	mHasSSE2 = ( flags.find( " sse2 " ) != std::string::npos );
	
	F64 mhz;
	if (LLStringUtil::convertToF64(cpuinfo["cpu mhz"], mhz)
	    && 200.0 < mhz && mhz < 10000.0)
	{
		mCPUMHz = (F64)(mhz);
	}
	if (!cpuinfo["model name"].empty())
		mCPUString = cpuinfo["model name"];
# endif // LL_X86
#endif // LL_LINUX
}

bool LLCPUInfo::hasAltivec() const
{
	return mHasAltivec;
}

bool LLCPUInfo::hasSSE() const
{
	return mHasSSE;
}

bool LLCPUInfo::hasSSE2() const
{
	return mHasSSE2;
}

F64 LLCPUInfo::getMHz() const
{
	return mCPUMHz;
}

std::string LLCPUInfo::getCPUString() const
{
	return mCPUString;
}

void LLCPUInfo::stream(std::ostream& s) const
{
#if LL_WINDOWS || LL_DARWIN || LL_SOLARIS
	// gather machine information.
	s << LLProcessorInfo().getCPUFeatureDescription();
#else
	// *NOTE: This works on linux. What will it do on other systems?
	LLFILE* cpuinfo = LLFile::fopen(CPUINFO_FILE, "rb");
	if(cpuinfo)
	{
		char line[MAX_STRING];
		memset(line, 0, MAX_STRING);
		while(fgets(line, MAX_STRING, cpuinfo))
		{
			line[strlen(line)-1] = ' ';
			s << line;
		}
		fclose(cpuinfo);
		s << std::endl;
	}
	else
	{
		s << "Unable to collect processor information" << std::endl;
	}
#endif
	// These are interesting as they reflect our internal view of the
	// CPU's attributes regardless of platform
	s << "->mHasSSE:     " << (U32)mHasSSE << std::endl;
	s << "->mHasSSE2:    " << (U32)mHasSSE2 << std::endl;
	s << "->mHasAltivec: " << (U32)mHasAltivec << std::endl;
	s << "->mCPUMHz:     " << mCPUMHz << std::endl;
	s << "->mCPUString:  " << mCPUString << std::endl;
}

LLMemoryInfo::LLMemoryInfo()
{
}

#if LL_WINDOWS
static U32 LLMemoryAdjustKBResult(U32 inKB)
{
	// Moved this here from llfloaterabout.cpp

	//! \bug
	// For some reason, the reported amount of memory is always wrong.
	// The original adjustment assumes it's always off by one meg, however
	// errors of as much as 2520 KB have been observed in the value
	// returned from the GetMemoryStatusEx function.  Here we keep the
	// original adjustment from llfoaterabout.cpp until this can be
	// fixed somehow.
	inKB += 1024;

	return inKB;
}
#endif

U32 LLMemoryInfo::getPhysicalMemoryKB() const
{
#if LL_WINDOWS
	MEMORYSTATUSEX state;
	state.dwLength = sizeof(state);
	GlobalMemoryStatusEx(&state);

	return LLMemoryAdjustKBResult((U32)(state.ullTotalPhys >> 10));

#elif LL_DARWIN
	// This might work on Linux as well.  Someone check...
	uint64_t phys = 0;
	int mib[2] = { CTL_HW, HW_MEMSIZE };

	size_t len = sizeof(phys);	
	sysctl(mib, 2, &phys, &len, NULL, 0);
	
	return (U32)(phys >> 10);

#elif LL_LINUX
	U64 phys = 0;
	phys = (U64)(getpagesize()) * (U64)(get_phys_pages());
	return (U32)(phys >> 10);

#elif LL_SOLARIS
	U64 phys = 0;
	phys = (U64)(getpagesize()) * (U64)(sysconf(_SC_PHYS_PAGES));
	return (U32)(phys >> 10);

#else
	return 0;

#endif
}

U32 LLMemoryInfo::getPhysicalMemoryClamped() const
{
	// Return the total physical memory in bytes, but clamp it
	// to no more than U32_MAX
	
	U32 phys_kb = getPhysicalMemoryKB();
	if (phys_kb >= 4194304 /* 4GB in KB */)
	{
		return U32_MAX;
	}
	else
	{
		return phys_kb << 10;
	}
}

void LLMemoryInfo::stream(std::ostream& s) const
{
#if LL_WINDOWS
	MEMORYSTATUSEX state;
	state.dwLength = sizeof(state);
	GlobalMemoryStatusEx(&state);

	s << "Percent Memory use: " << (U32)state.dwMemoryLoad << '%' << std::endl;
	s << "Total Physical KB:  " << (U32)(state.ullTotalPhys/1024) << std::endl;
	s << "Avail Physical KB:  " << (U32)(state.ullAvailPhys/1024) << std::endl;
	s << "Total page KB:      " << (U32)(state.ullTotalPageFile/1024) << std::endl;
	s << "Avail page KB:      " << (U32)(state.ullAvailPageFile/1024) << std::endl;
	s << "Total Virtual KB:   " << (U32)(state.ullTotalVirtual/1024) << std::endl;
	s << "Avail Virtual KB:   " << (U32)(state.ullAvailVirtual/1024) << std::endl;
#elif LL_DARWIN
	uint64_t phys = 0;

	size_t len = sizeof(phys);	
	
	if(sysctlbyname("hw.memsize", &phys, &len, NULL, 0) == 0)
	{
		s << "Total Physical KB:  " << phys/1024 << std::endl;
	}
	else
	{
		s << "Unable to collect memory information";
	}
#elif LL_SOLARIS
        U64 phys = 0;

        phys = (U64)(sysconf(_SC_PHYS_PAGES)) * (U64)(sysconf(_SC_PAGESIZE)/1024);

        s << "Total Physical KB:  " << phys << std::endl;
#else
	// *NOTE: This works on linux. What will it do on other systems?
	LLFILE* meminfo = LLFile::fopen(MEMINFO_FILE,"rb");
	if(meminfo)
	{
		char line[MAX_STRING];		/* Flawfinder: ignore */
		memset(line, 0, MAX_STRING);
		while(fgets(line, MAX_STRING, meminfo))
		{
			line[strlen(line)-1] = ' ';		 /*Flawfinder: ignore*/
			s << line;
		}
		fclose(meminfo);
	}
	else
	{
		s << "Unable to collect memory information";
	}
#endif
}

std::ostream& operator<<(std::ostream& s, const LLOSInfo& info)
{
	info.stream(s);
	return s;
}

std::ostream& operator<<(std::ostream& s, const LLCPUInfo& info)
{
	info.stream(s);
	return s;
}

std::ostream& operator<<(std::ostream& s, const LLMemoryInfo& info)
{
	info.stream(s);
	return s;
}

BOOL gunzip_file(const std::string& srcfile, const std::string& dstfile)
{
	std::string tmpfile;
	const S32 UNCOMPRESS_BUFFER_SIZE = 32768;
	BOOL retval = FALSE;
	gzFile src = NULL;
	U8 buffer[UNCOMPRESS_BUFFER_SIZE];
	LLFILE *dst = NULL;
	S32 bytes = 0;
	tmpfile = dstfile + ".t";
	src = gzopen(srcfile.c_str(), "rb");
	if (! src) goto err;
	dst = LLFile::fopen(tmpfile, "wb");		/* Flawfinder: ignore */
	if (! dst) goto err;
	do
	{
		bytes = gzread(src, buffer, UNCOMPRESS_BUFFER_SIZE);
		size_t nwrit = fwrite(buffer, sizeof(U8), bytes, dst);
		if (nwrit < (size_t) bytes)
		{
			llwarns << "Short write on " << tmpfile << ": Wrote " << nwrit << " of " << bytes << " bytes." << llendl;
			goto err;
		}
	} while(gzeof(src) == 0);
	fclose(dst); 
	dst = NULL;	
	if (LLFile::rename(tmpfile, dstfile) == -1) goto err;		/* Flawfinder: ignore */
	retval = TRUE;
err:
	if (src != NULL) gzclose(src);
	if (dst != NULL) fclose(dst);
	return retval;
}

BOOL gzip_file(const std::string& srcfile, const std::string& dstfile)
{
	const S32 COMPRESS_BUFFER_SIZE = 32768;
	std::string tmpfile;
	BOOL retval = FALSE;
	U8 buffer[COMPRESS_BUFFER_SIZE];
	gzFile dst = NULL;
	LLFILE *src = NULL;
	S32 bytes = 0;
	tmpfile = dstfile + ".t";
	dst = gzopen(tmpfile.c_str(), "wb");		/* Flawfinder: ignore */
	if (! dst) goto err;
	src = LLFile::fopen(srcfile, "rb");		/* Flawfinder: ignore */
	if (! src) goto err;

	do
	{
		bytes = (S32)fread(buffer, sizeof(U8), COMPRESS_BUFFER_SIZE,src);
		gzwrite(dst, buffer, bytes);
	} while(feof(src) == 0);
	gzclose(dst);
	dst = NULL;
#if LL_WINDOWS
	// Rename in windows needs the dstfile to not exist.
	LLFile::remove(dstfile);
#endif
	if (LLFile::rename(tmpfile, dstfile) == -1) goto err;		/* Flawfinder: ignore */
	retval = TRUE;
 err:
	if (src != NULL) fclose(src);
	if (dst != NULL) gzclose(dst);
	return retval;
}<|MERGE_RESOLUTION|>--- conflicted
+++ resolved
@@ -515,29 +515,16 @@
 	std::ostringstream out;
 	LLProcessorInfo proc;
 	// proc.WriteInfoTextFile("procInfo.txt");
-<<<<<<< HEAD
-	mHasSSE = info->_Ext.SSE_StreamingSIMD_Extensions;
-	mHasSSE2 = info->_Ext.SSE2_StreamingSIMD2_Extensions;
-	mHasAltivec = info->_Ext.Altivec_Extensions;
-	mCPUMHz = (F64)(proc.GetCPUFrequency(50)/1000000.0F);
-	mFamily.assign( info->strFamily );
-	mCPUString = "Unknown";
-
-#if LL_WINDOWS || LL_DARWIN || LL_SOLARIS
-	out << proc.strCPUName;
-	if (200 < mCPUMHz && mCPUMHz < 10000)           // *NOTE: cpu speed is often way wrong, do a sanity check
-=======
 	mHasSSE = proc.hasSSE();
 	mHasSSE2 = proc.hasSSE2();
 	mHasAltivec = proc.hasAltivec();
-	mCPUMhz = (S32)(proc.getCPUFrequency()/1000000.0);
+	mCPUMhz = (F64)(proc.getCPUFrequency()/1000000.0);
 	mFamily = proc.getCPUFamilyName();
 	mCPUString = "Unknown";
 
 #if LL_WINDOWS || LL_DARWIN || LL_SOLARIS
 	out << proc.getCPUBrandName();
-	if (200 < mCPUMhz && mCPUMhz < 10000)           // *NOTE: cpu speed is often way wrong, do a sanity check
->>>>>>> dd61ccde
+	if (200 < mCPUMHz && mCPUMHz < 10000)           // *NOTE: cpu speed is often way wrong, do a sanity check
 	{
 		out << " (" << mCPUMHz << " MHz)";
 	}
