--- conflicted
+++ resolved
@@ -36,45 +36,6 @@
 class LL_COMMON_API LLMetricPerformanceTesterBasic
 {
 public:
-<<<<<<< HEAD
-	/**
-	 * @brief Creates a basic tester instance.
-	 * @param[in] name - Unique string identifying this tester instance.
-	 */
-	LLMetricPerformanceTesterBasic(std::string name);
-	virtual ~LLMetricPerformanceTesterBasic();
-
-	/**
-	 * @return Returns true if the instance has been added to the tester map.
-	 * Need to be tested after creation of a tester instance so to know if the tester is correctly handled.
-	 * A tester might not be added to the map if another tester with the same name already exists.
-	 */
-    bool isValid() const { return mValidInstance; }
-
-	/**
-	 * @brief Write a set of test results to the log LLSD.
-	 */
-	void outputTestResults() ;
-
-	/**
-	 * @brief Compare the test results.
-	 * By default, compares the test results against the baseline one by one, item by item, 
-	 * in the increasing order of the LLSD record counter, starting from the first one.
-	 */
-	virtual void analyzePerformance(llofstream* os, LLSD* base, LLSD* current) ;
-
-	static void doAnalysisMetrics(std::string baseline, std::string target, std::string output) ;
-
-	/**
-	 * @return Returns the number of the test metrics in this tester instance.
-	 */
-	auto getNumberOfMetrics() const { return mMetricStrings.size() ;}
-	/**
-	 * @return Returns the metric name at index
-	 * @param[in] index - Index on the list of metrics managed by this tester instance.
-	 */
-	std::string getMetricName(size_t index) const { return mMetricStrings[index] ;}
-=======
     /**
      * @brief Creates a basic tester instance.
      * @param[in] name - Unique string identifying this tester instance.
@@ -112,7 +73,6 @@
      * @param[in] index - Index on the list of metrics managed by this tester instance.
      */
     std::string getMetricName(size_t index) const { return mMetricStrings[index] ;}
->>>>>>> 1a8a5404
 
 protected:
     /**
@@ -160,49 +120,6 @@
     void postOutputTestResults(LLSD* sd) ;
     static LLSD analyzeMetricPerformanceLog(std::istream& is) ;
 
-<<<<<<< HEAD
-	std::string mName ;							// Name of this tester instance
-	S32 mCount ;								// Current record count
-	bool mValidInstance;						// true if the instance is managed by the map
-	std::vector< std::string > mMetricStrings ; // Metrics strings
-
-// Static members managing the collection of testers
-public:	
-	// Map of all the tester instances in use
-	typedef std::map< std::string, LLMetricPerformanceTesterBasic* > name_tester_map_t;	
-	static name_tester_map_t sTesterMap ;
-
-	/**
-	 * @return Returns a pointer to the tester
-	 * @param[in] name - Name of the tester instance queried.
-	 */
-	static LLMetricPerformanceTesterBasic* getTester(std::string name) ;
-	
-	/**
-	 * @return Delete the named tester from the list 
-	 * @param[in] name - Name of the tester instance to delete.
-	 */
-	static void deleteTester(std::string name);
-
-	/**
-	 * @return Returns true if that metric *or* the default catch all metric has been requested to be logged
-	 * @param[in] name - Name of the tester queried.
-	 */
-	static bool isMetricLogRequested(std::string name);
-	
-	/**
-	 * @return Returns true if there's a tester defined, false otherwise.
-	 */
-	static bool hasMetricPerformanceTesters() { return !sTesterMap.empty() ;}
-	/**
-	 * @brief Delete all testers and reset the tester map
-	 */
-	static void cleanupClass() ;
-
-private:
-	// Add a tester to the map. Returns false if adding fails.
-	static bool addTester(LLMetricPerformanceTesterBasic* tester) ;
-=======
     std::string mName ;                         // Name of this tester instance
     S32 mCount ;                                // Current record count
     bool mValidInstance;                        // true if the instance is managed by the map
@@ -244,7 +161,6 @@
 private:
     // Add a tester to the map. Returns false if adding fails.
     static bool addTester(LLMetricPerformanceTesterBasic* tester) ;
->>>>>>> 1a8a5404
 };
 
 /**
