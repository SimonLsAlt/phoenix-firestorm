/**
 * @file llfasttimer.h
 * @brief Inline implementations of fast timers.
 *
 * $LicenseInfo:firstyear=2004&license=viewerlgpl$
 * Second Life Viewer Source Code
 * Copyright (C) 2010, Linden Research, Inc.
 * 
 * This library is free software; you can redistribute it and/or
 * modify it under the terms of the GNU Lesser General Public
 * License as published by the Free Software Foundation;
 * version 2.1 of the License only.
 * 
 * This library is distributed in the hope that it will be useful,
 * but WITHOUT ANY WARRANTY; without even the implied warranty of
 * MERCHANTABILITY or FITNESS FOR A PARTICULAR PURPOSE.  See the GNU
 * Lesser General Public License for more details.
 * 
 * You should have received a copy of the GNU Lesser General Public
 * License along with this library; if not, write to the Free Software
 * Foundation, Inc., 51 Franklin Street, Fifth Floor, Boston, MA  02110-1301  USA
 * 
 * Linden Research, Inc., 945 Battery Street, San Francisco, CA  94111  USA
 * $/LicenseInfo$
 */

#ifndef LL_FASTTIMER_H
#define LL_FASTTIMER_H

// Implementation of getCPUClockCount32() and getCPUClockCount64 are now in llfastertimer_class.cpp.

// pull in the actual class definition
#include "llfasttimer_class.h"

<<<<<<< HEAD
//
// Important note: These implementations must be FAST!
//

#if LL_WINDOWS
//
// Windows implementation of CPU clock
//

//
// NOTE: put back in when we aren't using platform sdk anymore
//
// because MS has different signatures for these functions in winnt.h
// need to rename them to avoid conflicts
//#define _interlockedbittestandset _renamed_interlockedbittestandset
//#define _interlockedbittestandreset _renamed_interlockedbittestandreset
//#include <intrin.h>
//#undef _interlockedbittestandset
//#undef _interlockedbittestandreset

//inline U32 LLFastTimer::getCPUClockCount32()
//{
//	U64 time_stamp = __rdtsc();
//	return (U32)(time_stamp >> 8);
//}
//
//// return full timer value, *not* shifted by 8 bits
//inline U64 LLFastTimer::getCPUClockCount64()
//{
//	return __rdtsc();
//}

// shift off lower 8 bits for lower resolution but longer term timing
// on 1Ghz machine, a 32-bit word will hold ~1000 seconds of timing
inline U32 LLFastTimer::getCPUClockCount32()
{
	U32 ret_val;
	__asm
	{
        _emit   0x0f
        _emit   0x31
		shr eax,8
		shl edx,24
		or eax, edx
		mov dword ptr [ret_val], eax
	}
    return ret_val;
}

// return full timer value, *not* shifted by 8 bits
inline U64 LLFastTimer::getCPUClockCount64()
{
	U64 ret_val;
	__asm
	{
        _emit   0x0f
        _emit   0x31
		mov eax,eax
		mov edx,edx
		mov dword ptr [ret_val+4], edx
		mov dword ptr [ret_val], eax
	}
    return ret_val;
}
#endif


#if (LL_LINUX || LL_SOLARIS) && !(defined(__i386__) || defined(__amd64__))
//
// Linux and Solaris implementation of CPU clock - non-x86.
// This is accurate but SLOW!  Only use out of desperation.
//
// Try to use the MONOTONIC clock if available, this is a constant time counter
// with nanosecond resolution (but not necessarily accuracy) and attempts are
// made to synchronize this value between cores at kernel start. It should not
// be affected by CPU frequency. If not available use the REALTIME clock, but
// this may be affected by NTP adjustments or other user activity affecting
// the system time.
inline U64 LLFastTimer::getCPUClockCount64()
{
	struct timespec tp;
	
#ifdef CLOCK_MONOTONIC // MONOTONIC supported at build-time?
	if (-1 == clock_gettime(CLOCK_MONOTONIC,&tp)) // if MONOTONIC isn't supported at runtime then ouch, try REALTIME
#endif
		clock_gettime(CLOCK_REALTIME,&tp);

	return (tp.tv_sec*LLFastTimer::sClockResolution)+tp.tv_nsec;        
}

inline U32 LLFastTimer::getCPUClockCount32()
{
	return (U32)(LLFastTimer::getCPUClockCount64() >> 8);
}
#endif // (LL_LINUX || LL_SOLARIS) && !(defined(__i386__) || defined(__amd64__))


#if (LL_LINUX || LL_SOLARIS || LL_DARWIN) && (defined(__i386__) || defined(__amd64__))
// <ND> 64bit comp patch

#ifdef __amd64__

inline void getRDTSC()
{
	__asm volatile( "PUSHQ %RDX\n\t"
					"XOR %RAX, %RAX\n\t"
					"XOR %RDX, %RDX\n\t"
					"RDTSC\n\t"
					"SHL $0x20,%RDX\n\t"
					"OR %RDX, %RAX\n\t"
					"POPQ %RDX" );
}

#else

inline void getRDTSC()
{
	__asm volatile( "RDTSC" );
}

#endif

inline U64 getRDTSCImpl()
{
	typedef unsigned long long (*tGetRDTSC)();

	tGetRDTSC pGetRDTSC( (tGetRDTSC)getRDTSC );
	return (*pGetRDTSC)();
}

//
// Mac+Linux+Solaris FAST x86 implementation of CPU clock
inline U32 LLFastTimer::getCPUClockCount32()
{
	return (U32)(getRDTSCImpl() >> 8 ); 
}

inline U64 LLFastTimer::getCPUClockCount64()
{
	return getRDTSCImpl(); 
}
#endif


#if ( LL_DARWIN && !(defined(__i386__) || defined(__amd64__)))
//
// Mac PPC (deprecated) implementation of CPU clock
//
// Just use gettimeofday implementation for now

inline U32 LLFastTimer::getCPUClockCount32()
{
	return (U32)(get_clock_count()>>8);
}

inline U64 LLFastTimer::getCPUClockCount64()
{
	return get_clock_count();
}
#endif

=======
>>>>>>> 812ad1b6
#endif // LL_LLFASTTIMER_H<|MERGE_RESOLUTION|>--- conflicted
+++ resolved
@@ -32,168 +32,5 @@
 // pull in the actual class definition
 #include "llfasttimer_class.h"
 
-<<<<<<< HEAD
-//
-// Important note: These implementations must be FAST!
-//
 
-#if LL_WINDOWS
-//
-// Windows implementation of CPU clock
-//
-
-//
-// NOTE: put back in when we aren't using platform sdk anymore
-//
-// because MS has different signatures for these functions in winnt.h
-// need to rename them to avoid conflicts
-//#define _interlockedbittestandset _renamed_interlockedbittestandset
-//#define _interlockedbittestandreset _renamed_interlockedbittestandreset
-//#include <intrin.h>
-//#undef _interlockedbittestandset
-//#undef _interlockedbittestandreset
-
-//inline U32 LLFastTimer::getCPUClockCount32()
-//{
-//	U64 time_stamp = __rdtsc();
-//	return (U32)(time_stamp >> 8);
-//}
-//
-//// return full timer value, *not* shifted by 8 bits
-//inline U64 LLFastTimer::getCPUClockCount64()
-//{
-//	return __rdtsc();
-//}
-
-// shift off lower 8 bits for lower resolution but longer term timing
-// on 1Ghz machine, a 32-bit word will hold ~1000 seconds of timing
-inline U32 LLFastTimer::getCPUClockCount32()
-{
-	U32 ret_val;
-	__asm
-	{
-        _emit   0x0f
-        _emit   0x31
-		shr eax,8
-		shl edx,24
-		or eax, edx
-		mov dword ptr [ret_val], eax
-	}
-    return ret_val;
-}
-
-// return full timer value, *not* shifted by 8 bits
-inline U64 LLFastTimer::getCPUClockCount64()
-{
-	U64 ret_val;
-	__asm
-	{
-        _emit   0x0f
-        _emit   0x31
-		mov eax,eax
-		mov edx,edx
-		mov dword ptr [ret_val+4], edx
-		mov dword ptr [ret_val], eax
-	}
-    return ret_val;
-}
-#endif
-
-
-#if (LL_LINUX || LL_SOLARIS) && !(defined(__i386__) || defined(__amd64__))
-//
-// Linux and Solaris implementation of CPU clock - non-x86.
-// This is accurate but SLOW!  Only use out of desperation.
-//
-// Try to use the MONOTONIC clock if available, this is a constant time counter
-// with nanosecond resolution (but not necessarily accuracy) and attempts are
-// made to synchronize this value between cores at kernel start. It should not
-// be affected by CPU frequency. If not available use the REALTIME clock, but
-// this may be affected by NTP adjustments or other user activity affecting
-// the system time.
-inline U64 LLFastTimer::getCPUClockCount64()
-{
-	struct timespec tp;
-	
-#ifdef CLOCK_MONOTONIC // MONOTONIC supported at build-time?
-	if (-1 == clock_gettime(CLOCK_MONOTONIC,&tp)) // if MONOTONIC isn't supported at runtime then ouch, try REALTIME
-#endif
-		clock_gettime(CLOCK_REALTIME,&tp);
-
-	return (tp.tv_sec*LLFastTimer::sClockResolution)+tp.tv_nsec;        
-}
-
-inline U32 LLFastTimer::getCPUClockCount32()
-{
-	return (U32)(LLFastTimer::getCPUClockCount64() >> 8);
-}
-#endif // (LL_LINUX || LL_SOLARIS) && !(defined(__i386__) || defined(__amd64__))
-
-
-#if (LL_LINUX || LL_SOLARIS || LL_DARWIN) && (defined(__i386__) || defined(__amd64__))
-// <ND> 64bit comp patch
-
-#ifdef __amd64__
-
-inline void getRDTSC()
-{
-	__asm volatile( "PUSHQ %RDX\n\t"
-					"XOR %RAX, %RAX\n\t"
-					"XOR %RDX, %RDX\n\t"
-					"RDTSC\n\t"
-					"SHL $0x20,%RDX\n\t"
-					"OR %RDX, %RAX\n\t"
-					"POPQ %RDX" );
-}
-
-#else
-
-inline void getRDTSC()
-{
-	__asm volatile( "RDTSC" );
-}
-
-#endif
-
-inline U64 getRDTSCImpl()
-{
-	typedef unsigned long long (*tGetRDTSC)();
-
-	tGetRDTSC pGetRDTSC( (tGetRDTSC)getRDTSC );
-	return (*pGetRDTSC)();
-}
-
-//
-// Mac+Linux+Solaris FAST x86 implementation of CPU clock
-inline U32 LLFastTimer::getCPUClockCount32()
-{
-	return (U32)(getRDTSCImpl() >> 8 ); 
-}
-
-inline U64 LLFastTimer::getCPUClockCount64()
-{
-	return getRDTSCImpl(); 
-}
-#endif
-
-
-#if ( LL_DARWIN && !(defined(__i386__) || defined(__amd64__)))
-//
-// Mac PPC (deprecated) implementation of CPU clock
-//
-// Just use gettimeofday implementation for now
-
-inline U32 LLFastTimer::getCPUClockCount32()
-{
-	return (U32)(get_clock_count()>>8);
-}
-
-inline U64 LLFastTimer::getCPUClockCount64()
-{
-	return get_clock_count();
-}
-#endif
-
-=======
->>>>>>> 812ad1b6
 #endif // LL_LLFASTTIMER_H