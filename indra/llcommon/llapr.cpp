/**
 * @file llapr.cpp
 * @author Phoenix
 * @date 2004-11-28
 * @brief Helper functions for using the apache portable runtime library.
 *
 * $LicenseInfo:firstyear=2004&license=viewerlgpl$
 * Second Life Viewer Source Code
 * Copyright (C) 2010, Linden Research, Inc.
 *
 * This library is free software; you can redistribute it and/or
 * modify it under the terms of the GNU Lesser General Public
 * License as published by the Free Software Foundation;
 * version 2.1 of the License only.
 *
 * This library is distributed in the hope that it will be useful,
 * but WITHOUT ANY WARRANTY; without even the implied warranty of
 * MERCHANTABILITY or FITNESS FOR A PARTICULAR PURPOSE.  See the GNU
 * Lesser General Public License for more details.
 *
 * You should have received a copy of the GNU Lesser General Public
 * License along with this library; if not, write to the Free Software
 * Foundation, Inc., 51 Franklin Street, Fifth Floor, Boston, MA  02110-1301  USA
 *
 * Linden Research, Inc., 945 Battery Street, San Francisco, CA  94111  USA
 * $/LicenseInfo$
 */

#include "linden_common.h"
#include "llapr.h"
#include "llmutex.h"
#include "apr_dso.h"

apr_pool_t *gAPRPoolp = NULL; // Global APR memory pool
LLVolatileAPRPool *LLAPRFile::sAPRFilePoolp = NULL ; //global volatile APR memory pool.

const S32 FULL_VOLATILE_APR_POOL = 1024 ; //number of references to LLVolatileAPRPool

bool gAPRInitialized = false;

int abortfunc(int retcode)
{
    LL_WARNS("APR") << "Allocation failure in apr pool with code " << (S32)retcode << LL_ENDL;
    return 0;
}

void ll_init_apr()
{
    // Initialize APR and create the global pool
    apr_initialize();

    if (!gAPRPoolp)
    {
        apr_pool_create_ex(&gAPRPoolp, NULL, abortfunc, NULL);
    }

<<<<<<< HEAD
	if(!LLAPRFile::sAPRFilePoolp)
	{
		LLAPRFile::sAPRFilePoolp = new LLVolatileAPRPool(false) ;
	}
=======
    if(!LLAPRFile::sAPRFilePoolp)
    {
        LLAPRFile::sAPRFilePoolp = new LLVolatileAPRPool(FALSE) ;
    }
>>>>>>> c06fb4e0

    gAPRInitialized = true;
}


bool ll_apr_is_initialized()
{
    return gAPRInitialized;
}

void ll_cleanup_apr()
{
    gAPRInitialized = false;

    LL_DEBUGS("APR") << "Cleaning up APR" << LL_ENDL;

    if (gAPRPoolp)
    {
        apr_pool_destroy(gAPRPoolp);
        gAPRPoolp = NULL;
    }
    if (LLAPRFile::sAPRFilePoolp)
    {
        delete LLAPRFile::sAPRFilePoolp ;
        LLAPRFile::sAPRFilePoolp = NULL ;
    }
    apr_terminate();
}

//
//
//LLAPRPool
//
<<<<<<< HEAD
LLAPRPool::LLAPRPool(apr_pool_t *parent, apr_size_t size, bool releasePoolFlag)
	: mParent(parent),
	mReleasePoolFlag(releasePoolFlag),
	mMaxSize(size),
	mPool(NULL)
{	
	createAPRPool() ;
=======
LLAPRPool::LLAPRPool(apr_pool_t *parent, apr_size_t size, BOOL releasePoolFlag)
    : mParent(parent),
    mReleasePoolFlag(releasePoolFlag),
    mMaxSize(size),
    mPool(NULL)
{
    createAPRPool() ;
>>>>>>> c06fb4e0
}

LLAPRPool::~LLAPRPool()
{
    releaseAPRPool() ;
}

void LLAPRPool::createAPRPool()
{
    if(mPool)
    {
        return ;
    }

    mStatus = apr_pool_create(&mPool, mParent);
    ll_apr_warn_status(mStatus) ;

    if(mMaxSize > 0) //size is the number of blocks (which is usually 4K), NOT bytes.
    {
        apr_allocator_t *allocator = apr_pool_allocator_get(mPool);
        if (allocator)
        {
            apr_allocator_max_free_set(allocator, mMaxSize) ;
        }
    }
}

void LLAPRPool::releaseAPRPool()
{
    if(!mPool)
    {
        return ;
    }

    if(!mParent || mReleasePoolFlag)
    {
        apr_pool_destroy(mPool) ;
        mPool = NULL ;
    }
}

//virtual
apr_pool_t* LLAPRPool::getAPRPool()
{
    return mPool ;
}

<<<<<<< HEAD
LLVolatileAPRPool::LLVolatileAPRPool(bool is_local, apr_pool_t *parent, apr_size_t size, bool releasePoolFlag)
				  : LLAPRPool(parent, size, releasePoolFlag),
				  mNumActiveRef(0),
				  mNumTotalRef(0)
=======
LLVolatileAPRPool::LLVolatileAPRPool(BOOL is_local, apr_pool_t *parent, apr_size_t size, BOOL releasePoolFlag)
                  : LLAPRPool(parent, size, releasePoolFlag),
                  mNumActiveRef(0),
                  mNumTotalRef(0)
>>>>>>> c06fb4e0
{
    //create mutex

<<<<<<< HEAD
	// <FS:ND> Crashfix/FIRE-4090/FIRE-4820: is_local is default to true. And of today (2012-07-15) all instances of LLVolatileAPRPool seem
	// to be created just using this default argument.
	// Using apr_os_thread_current and apr_os_thread_equal it appears that there are pools that get access from different threads nonetheless.
	// This would explain why mNumActiveRef sometimes gets garbled.
	// Resolution: Always use a mutex and give it a broader test is this helps.
=======
    // <FS:ND> Crashfix/FIRE-4090/FIRE-4820: is_local is default to TRUE. And of today (2012-07-15) all instances of LLVolatileAPRPool seem
    // to be created just using this default argument.
    // Using apr_os_thread_current and apr_os_thread_equal it appears that there are pools that get access from different threads nonetheless.
    // This would explain why mNumActiveRef sometimes gets garbled.
    // Resolution: Always use a mutex and give it a broader test is this helps.
>>>>>>> c06fb4e0

    //  if(!is_local) //not a local apr_pool, that is: shared by multiple threads.

    // </FS:ND>

    {
        mMutexp.reset(new std::mutex());
    }
}

LLVolatileAPRPool::~LLVolatileAPRPool()
{
    //delete mutex
    mMutexp.reset();
}

//
//define this virtual function to avoid any mistakenly calling LLAPRPool::getAPRPool().
//
//virtual
apr_pool_t* LLVolatileAPRPool::getAPRPool()
{
    return LLVolatileAPRPool::getVolatileAPRPool() ;
}

apr_pool_t* LLVolatileAPRPool::getVolatileAPRPool()
{
    LLScopedLock lock(mMutexp.get()) ;

    mNumTotalRef++ ;
    mNumActiveRef++ ;

    if(!mPool)
    {
        createAPRPool() ;
    }

    return mPool ;
}

void LLVolatileAPRPool::clearVolatileAPRPool()
{
    LLScopedLock lock(mMutexp.get());

    if(mNumActiveRef > 0)
    {
        mNumActiveRef--;
        if(mNumActiveRef < 1)
        {
            if(isFull())
            {
                mNumTotalRef = 0 ;

                //destroy the apr_pool.
                releaseAPRPool() ;
            }
            else
            {
                //This does not actually free the memory,
                //it just allows the pool to re-use this memory for the next allocation.
                apr_pool_clear(mPool) ;
            }
        }
    }
    else
    {
        llassert_always(mNumActiveRef > 0) ;
    }

    llassert(mNumTotalRef <= (FULL_VOLATILE_APR_POOL << 2)) ;
}

bool LLVolatileAPRPool::isFull()
{
    return mNumTotalRef > FULL_VOLATILE_APR_POOL ;
}

//---------------------------------------------------------------------

bool _ll_apr_warn_status(apr_status_t status, const char* file, int line)
{
    if(APR_SUCCESS == status) return false;
#if !LL_LINUX
    char buf[MAX_STRING];   /* Flawfinder: ignore */
    apr_strerror(status, buf, sizeof(buf));
    LL_WARNS("APR") << "APR: " << file << ":" << line << " " << buf << LL_ENDL;
#endif
    return true;
}

void _ll_apr_assert_status(apr_status_t status, const char* file, int line)
{
    llassert(! _ll_apr_warn_status(status, file, line));
}

//---------------------------------------------------------------------
//
// Scope based pool access
//
//---------------------------------------------------------------------

class LLAPRFilePoolScope
{
public:
    LLAPRFilePoolScope() : pPool(NULL), mInitialized(false) {}
    LLAPRFilePoolScope(LLVolatileAPRPool* poolp) : mInitialized(false)
    {
        setFilePool(poolp);
    }
    ~LLAPRFilePoolScope()
    {
        reset();
    }
    apr_pool_t* getVolatileAPRPool(LLVolatileAPRPool* poolp = NULL)
    {
        if (!pPool)
        {
            setFilePool(poolp);
        }
        if (mInitialized)
        {
            // We need one clear per one get
            // At the moment no need to support multiple calls
            LL_ERRS() << "LLAPRFilePoolScope is not supposed to be initialized twice" << LL_ENDL;
        }
        mInitialized = true;
        return pPool->getVolatileAPRPool();
    }
    void reset()
    {
        if (mInitialized)
        {
            pPool->clearVolatileAPRPool();
        }
    }

private:
    void setFilePool(LLVolatileAPRPool* poolp = NULL)
    {
        if (poolp)
        {
            pPool = poolp;
        }
        else
        {
            pPool = LLAPRFile::sAPRFilePoolp;
        }
    }

    LLVolatileAPRPool *pPool;
    bool mInitialized;
};

//---------------------------------------------------------------------
//
// LLAPRFile functions
//
LLAPRFile::LLAPRFile()
    : mFile(NULL),
      mCurrentFilePoolp(NULL)
{
}

LLAPRFile::LLAPRFile(const std::string& filename, apr_int32_t flags, LLVolatileAPRPool* pool)
    : mFile(NULL),
      mCurrentFilePoolp(NULL)
{
    open(filename, flags, pool);
}

LLAPRFile::~LLAPRFile()
{
    close() ;
}

apr_status_t LLAPRFile::close()
{
    apr_status_t ret = APR_SUCCESS ;
    if(mFile)
    {
        ret = apr_file_close(mFile);
        mFile = NULL ;
    }

    if(mCurrentFilePoolp)
    {
        mCurrentFilePoolp->clearVolatileAPRPool() ;
        mCurrentFilePoolp = NULL ;
    }

    return ret ;
}

apr_status_t LLAPRFile::open(const std::string& filename, apr_int32_t flags, LLVolatileAPRPool* pool, S32* sizep)
{
    apr_status_t s ;

    //check if already open some file
    llassert_always(!mFile) ;
    llassert_always(!mCurrentFilePoolp) ;

    mCurrentFilePoolp = pool ? pool : sAPRFilePoolp;
    apr_pool_t* apr_pool = mCurrentFilePoolp->getVolatileAPRPool(); //paired with clear in close()
    s = apr_file_open(&mFile, filename.c_str(), flags, APR_OS_DEFAULT, apr_pool);

    if (s != APR_SUCCESS || !mFile)
    {
        mFile = NULL ;

        if (sizep)
        {
            *sizep = 0;
        }
    }
    else if (sizep)
    {
        S32 file_size = 0;
        apr_off_t offset = 0;
        if (apr_file_seek(mFile, APR_END, &offset) == APR_SUCCESS)
        {
            llassert_always(offset <= 0x7fffffff);
            file_size = (S32)offset;
            offset = 0;
            apr_file_seek(mFile, APR_SET, &offset);
        }
        *sizep = file_size;
    }

    if (!mFile)
    {
        // It will clean pool
        close() ;
    }

    return s ;
}

//use gAPRPoolp.
apr_status_t LLAPRFile::open(const std::string& filename, apr_int32_t flags, bool use_global_pool)
{
    apr_status_t s;

    //check if already open some file
    llassert_always(!mFile) ;
    llassert_always(!mCurrentFilePoolp) ;
    llassert_always(use_global_pool) ; //be aware of using gAPRPoolp.

    s = apr_file_open(&mFile, filename.c_str(), flags, APR_OS_DEFAULT, gAPRPoolp);
    if (s != APR_SUCCESS || !mFile)
    {
        mFile = NULL ;
        close() ;
        return s;
    }

    return s;
}

// File I/O
S32 LLAPRFile::read(void *buf, S32 nbytes)
{
    if(!mFile)
    {
        LL_WARNS() << "apr mFile is removed by somebody else. Can not read." << LL_ENDL ;
        return 0;
    }

    apr_size_t sz = nbytes;
    apr_status_t s = apr_file_read(mFile, buf, &sz);
    if (s != APR_SUCCESS)
    {
        ll_apr_warn_status(s);
        return 0;
    }
    else
    {
        llassert_always(sz <= 0x7fffffff);
        return (S32)sz;
    }
}

S32 LLAPRFile::write(const void *buf, S32 nbytes)
{
    if(!mFile)
    {
        LL_WARNS() << "apr mFile is removed by somebody else. Can not write." << LL_ENDL ;
        return 0;
    }

    apr_size_t sz = nbytes;
    apr_status_t s = apr_file_write(mFile, buf, &sz);
    if (s != APR_SUCCESS)
    {
        ll_apr_warn_status(s);
        return 0;
    }
    else
    {
        llassert_always(sz <= 0x7fffffff);
        return (S32)sz;
    }
}

S32 LLAPRFile::seek(apr_seek_where_t where, S32 offset)
{
    return LLAPRFile::seek(mFile, where, offset) ;
}

//
//*******************************************************************************************************************************
//static components of LLAPRFile
//

//static
apr_status_t LLAPRFile::close(apr_file_t* file_handle)
{
    apr_status_t ret = APR_SUCCESS ;
    if(file_handle)
    {
        ret = apr_file_close(file_handle);
        file_handle = NULL ;
    }

    return ret ;
}

//static
apr_file_t* LLAPRFile::open(const std::string& filename, apr_pool_t* apr_pool, apr_int32_t flags)
{
    apr_status_t s;
    apr_file_t* file_handle ;


    s = apr_file_open(&file_handle, filename.c_str(), flags, APR_OS_DEFAULT, apr_pool);
    if (s != APR_SUCCESS || !file_handle)
    {
        ll_apr_warn_status(s);
        LL_WARNS("APR") << " Attempting to open filename: " << filename << LL_ENDL;
        file_handle = NULL ;
        close(file_handle) ;
        return NULL;
    }

    return file_handle ;
}

//static
S32 LLAPRFile::seek(apr_file_t* file_handle, apr_seek_where_t where, S32 offset)
{
    if(!file_handle)
    {
        return -1 ;
    }

    apr_status_t s;
    apr_off_t apr_offset;
    if (offset >= 0)
    {
        apr_offset = (apr_off_t)offset;
        s = apr_file_seek(file_handle, where, &apr_offset);
    }
    else
    {
        apr_offset = 0;
        s = apr_file_seek(file_handle, APR_END, &apr_offset);
    }
    if (s != APR_SUCCESS)
    {
        ll_apr_warn_status(s);
        return -1;
    }
    else
    {
        llassert_always(apr_offset <= 0x7fffffff);
        return (S32)apr_offset;
    }
}

//static
S32 LLAPRFile::readEx(const std::string& filename, void *buf, S32 offset, S32 nbytes, LLVolatileAPRPool* pool)
{
    LL_PROFILE_ZONE_SCOPED;
    //*****************************************
    LLAPRFilePoolScope scope(pool);
    apr_file_t* file_handle = open(filename, scope.getVolatileAPRPool(), APR_READ|APR_BINARY);
    //*****************************************
    if (!file_handle)
    {
        return 0;
    }

    llassert(offset >= 0);

    if (offset > 0)
        offset = LLAPRFile::seek(file_handle, APR_SET, offset);

    apr_size_t bytes_read;
    if (offset < 0)
    {
        bytes_read = 0;
    }
    else
    {
        bytes_read = nbytes ;
        apr_status_t s = apr_file_read(file_handle, buf, &bytes_read);
        if (s != APR_SUCCESS)
        {
            LL_WARNS("APR") << " Attempting to read filename: " << filename << LL_ENDL;
            ll_apr_warn_status(s);
            bytes_read = 0;
        }
        else
        {
            llassert_always(bytes_read <= 0x7fffffff);
        }
    }

    //*****************************************
    close(file_handle) ;
    //*****************************************
    return (S32)bytes_read;
}

//static
S32 LLAPRFile::writeEx(const std::string& filename, const void *buf, S32 offset, S32 nbytes, LLVolatileAPRPool* pool)
{
    LL_PROFILE_ZONE_SCOPED;
    apr_int32_t flags = APR_CREATE|APR_WRITE|APR_BINARY;
    if (offset < 0)
    {
        flags |= APR_APPEND;
        offset = 0;
    }

    //*****************************************
    LLAPRFilePoolScope scope(pool);
    apr_file_t* file_handle = open(filename, scope.getVolatileAPRPool(), flags);
    //*****************************************
    if (!file_handle)
    {
        return 0;
    }

    if (offset > 0)
    {
        offset = LLAPRFile::seek(file_handle, APR_SET, offset);
    }

    apr_size_t bytes_written;
    if (offset < 0)
    {
        bytes_written = 0;
    }
    else
    {
        bytes_written = nbytes ;
        apr_status_t s = apr_file_write(file_handle, buf, &bytes_written);
        if (s != APR_SUCCESS)
        {
            LL_WARNS("APR") << " Attempting to write filename: " << filename << LL_ENDL;
            ll_apr_warn_status(s);
            bytes_written = 0;
        }
        else
        {
            llassert_always(bytes_written <= 0x7fffffff);
        }
    }

    //*****************************************
    LLAPRFile::close(file_handle);
    //*****************************************

    return (S32)bytes_written;
}

//static
bool LLAPRFile::remove(const std::string& filename, LLVolatileAPRPool* pool)
{
    apr_status_t s;

    LLAPRFilePoolScope scope(pool);
    s = apr_file_remove(filename.c_str(), scope.getVolatileAPRPool());

    if (s != APR_SUCCESS)
    {
        ll_apr_warn_status(s);
        LL_WARNS("APR") << " Attempting to remove filename: " << filename << LL_ENDL;
        return false;
    }
    return true;
}

//static
bool LLAPRFile::rename(const std::string& filename, const std::string& newname, LLVolatileAPRPool* pool)
{
    apr_status_t s;

    LLAPRFilePoolScope scope(pool);
    s = apr_file_rename(filename.c_str(), newname.c_str(), scope.getVolatileAPRPool());

    if (s != APR_SUCCESS)
    {
        ll_apr_warn_status(s);
        LL_WARNS("APR") << " Attempting to rename filename: " << filename << LL_ENDL;
        return false;
    }
    return true;
}

//static
bool LLAPRFile::isExist(const std::string& filename, LLVolatileAPRPool* pool, apr_int32_t flags)
{
    apr_file_t* apr_file;
    apr_status_t s;

    LLAPRFilePoolScope scope(pool);
    s = apr_file_open(&apr_file, filename.c_str(), flags, APR_OS_DEFAULT, scope.getVolatileAPRPool());

    if (s != APR_SUCCESS || !apr_file)
    {
        return false;
    }
    else
    {
        apr_file_close(apr_file) ;
        return true;
    }
}

//static
S32 LLAPRFile::size(const std::string& filename, LLVolatileAPRPool* pool)
{
    apr_file_t* apr_file;
    apr_finfo_t info;
    apr_status_t s;

    LLAPRFilePoolScope scope(pool);
    s = apr_file_open(&apr_file, filename.c_str(), APR_READ, APR_OS_DEFAULT, scope.getVolatileAPRPool());

    if (s != APR_SUCCESS || !apr_file)
    {
        return 0;
    }
    else
    {
        apr_status_t s = apr_file_info_get(&info, APR_FINFO_SIZE, apr_file);

        apr_file_close(apr_file) ;

        if (s == APR_SUCCESS)
        {
            return (S32)info.size;
        }
        else
        {
            return 0;
        }
    }
}

//static
bool LLAPRFile::makeDir(const std::string& dirname, LLVolatileAPRPool* pool)
{
    apr_status_t s;

    LLAPRFilePoolScope scope(pool);
    s = apr_dir_make(dirname.c_str(), APR_FPROT_OS_DEFAULT, scope.getVolatileAPRPool());

    if (s != APR_SUCCESS)
    {
        ll_apr_warn_status(s);
        LL_WARNS("APR") << " Attempting to make directory: " << dirname << LL_ENDL;
        return false;
    }
    return true;
}

//static
bool LLAPRFile::removeDir(const std::string& dirname, LLVolatileAPRPool* pool)
{
    apr_status_t s;

    LLAPRFilePoolScope scope(pool);
    s = apr_file_remove(dirname.c_str(), scope.getVolatileAPRPool());

    if (s != APR_SUCCESS)
    {
        ll_apr_warn_status(s);
        LL_WARNS("APR") << " Attempting to remove directory: " << dirname << LL_ENDL;
        return false;
    }
    return true;
}
//
//end of static components of LLAPRFile
//*******************************************************************************************************************************
//
// <FS:ND> Allow file to be flushed
void LLAPRFile::flush()
{
    if( mFile )
        apr_file_flush( mFile );

}

// </FS:ND><|MERGE_RESOLUTION|>--- conflicted
+++ resolved
@@ -54,17 +54,10 @@
         apr_pool_create_ex(&gAPRPoolp, NULL, abortfunc, NULL);
     }
 
-<<<<<<< HEAD
-	if(!LLAPRFile::sAPRFilePoolp)
-	{
-		LLAPRFile::sAPRFilePoolp = new LLVolatileAPRPool(false) ;
-	}
-=======
     if(!LLAPRFile::sAPRFilePoolp)
     {
-        LLAPRFile::sAPRFilePoolp = new LLVolatileAPRPool(FALSE) ;
-    }
->>>>>>> c06fb4e0
+        LLAPRFile::sAPRFilePoolp = new LLVolatileAPRPool(false) ;
+    }
 
     gAPRInitialized = true;
 }
@@ -98,23 +91,13 @@
 //
 //LLAPRPool
 //
-<<<<<<< HEAD
 LLAPRPool::LLAPRPool(apr_pool_t *parent, apr_size_t size, bool releasePoolFlag)
-	: mParent(parent),
-	mReleasePoolFlag(releasePoolFlag),
-	mMaxSize(size),
-	mPool(NULL)
-{	
-	createAPRPool() ;
-=======
-LLAPRPool::LLAPRPool(apr_pool_t *parent, apr_size_t size, BOOL releasePoolFlag)
     : mParent(parent),
     mReleasePoolFlag(releasePoolFlag),
     mMaxSize(size),
     mPool(NULL)
 {
     createAPRPool() ;
->>>>>>> c06fb4e0
 }
 
 LLAPRPool::~LLAPRPool()
@@ -162,33 +145,18 @@
     return mPool ;
 }
 
-<<<<<<< HEAD
 LLVolatileAPRPool::LLVolatileAPRPool(bool is_local, apr_pool_t *parent, apr_size_t size, bool releasePoolFlag)
-				  : LLAPRPool(parent, size, releasePoolFlag),
-				  mNumActiveRef(0),
-				  mNumTotalRef(0)
-=======
-LLVolatileAPRPool::LLVolatileAPRPool(BOOL is_local, apr_pool_t *parent, apr_size_t size, BOOL releasePoolFlag)
                   : LLAPRPool(parent, size, releasePoolFlag),
                   mNumActiveRef(0),
                   mNumTotalRef(0)
->>>>>>> c06fb4e0
 {
     //create mutex
 
-<<<<<<< HEAD
-	// <FS:ND> Crashfix/FIRE-4090/FIRE-4820: is_local is default to true. And of today (2012-07-15) all instances of LLVolatileAPRPool seem
-	// to be created just using this default argument.
-	// Using apr_os_thread_current and apr_os_thread_equal it appears that there are pools that get access from different threads nonetheless.
-	// This would explain why mNumActiveRef sometimes gets garbled.
-	// Resolution: Always use a mutex and give it a broader test is this helps.
-=======
-    // <FS:ND> Crashfix/FIRE-4090/FIRE-4820: is_local is default to TRUE. And of today (2012-07-15) all instances of LLVolatileAPRPool seem
+    // <FS:ND> Crashfix/FIRE-4090/FIRE-4820: is_local is default to true. And of today (2012-07-15) all instances of LLVolatileAPRPool seem
     // to be created just using this default argument.
     // Using apr_os_thread_current and apr_os_thread_equal it appears that there are pools that get access from different threads nonetheless.
     // This would explain why mNumActiveRef sometimes gets garbled.
     // Resolution: Always use a mutex and give it a broader test is this helps.
->>>>>>> c06fb4e0
 
     //  if(!is_local) //not a local apr_pool, that is: shared by multiple threads.
 
