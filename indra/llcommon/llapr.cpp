--- conflicted
+++ resolved
@@ -49,17 +49,10 @@
     // Initialize APR and create the global pool
     apr_initialize();
 
-<<<<<<< HEAD
-	if(!LLAPRFile::sAPRFilePoolp)
-	{
-		LLAPRFile::sAPRFilePoolp = new LLVolatileAPRPool(false) ;
-	}
-=======
     if (!gAPRPoolp)
     {
         apr_pool_create_ex(&gAPRPoolp, NULL, abortfunc, NULL);
     }
->>>>>>> 1a8a5404
 
     if(!LLAPRFile::sAPRFilePoolp)
     {
@@ -99,21 +92,12 @@
 //LLAPRPool
 //
 LLAPRPool::LLAPRPool(apr_pool_t *parent, apr_size_t size, bool releasePoolFlag)
-<<<<<<< HEAD
-	: mParent(parent),
-	mReleasePoolFlag(releasePoolFlag),
-	mMaxSize(size),
-	mPool(NULL)
-{	
-	createAPRPool() ;
-=======
     : mParent(parent),
     mReleasePoolFlag(releasePoolFlag),
     mMaxSize(size),
     mPool(NULL)
 {
     createAPRPool() ;
->>>>>>> 1a8a5404
 }
 
 LLAPRPool::~LLAPRPool()
@@ -162,27 +146,6 @@
 }
 
 LLVolatileAPRPool::LLVolatileAPRPool(bool is_local, apr_pool_t *parent, apr_size_t size, bool releasePoolFlag)
-<<<<<<< HEAD
-				  : LLAPRPool(parent, size, releasePoolFlag),
-				  mNumActiveRef(0),
-				  mNumTotalRef(0)
-{
-	//create mutex
-
-	// <FS:ND> Crashfix/FIRE-4090/FIRE-4820: is_local is default to true. And of today (2012-07-15) all instances of LLVolatileAPRPool seem
-	// to be created just using this default argument.
-	// Using apr_os_thread_current and apr_os_thread_equal it appears that there are pools that get access from different threads nonetheless.
-	// This would explain why mNumActiveRef sometimes gets garbled.
-	// Resolution: Always use a mutex and give it a broader test is this helps.
-
-	//	if(!is_local) //not a local apr_pool, that is: shared by multiple threads.
-
-	// </FS:ND>
-
-	{
-		mMutexp.reset(new std::mutex());
-	}
-=======
                   : LLAPRPool(parent, size, releasePoolFlag),
                   mNumActiveRef(0),
                   mNumTotalRef(0)
@@ -202,7 +165,6 @@
     {
         mMutexp.reset(new std::mutex());
     }
->>>>>>> 1a8a5404
 }
 
 LLVolatileAPRPool::~LLVolatileAPRPool()
@@ -796,13 +758,8 @@
 // <FS:ND> Allow file to be flushed
 void LLAPRFile::flush()
 {
-<<<<<<< HEAD
-	if( mFile )
-		apr_file_flush( mFile );
-=======
     if( mFile )
         apr_file_flush( mFile );
->>>>>>> 1a8a5404
 
 }
 
