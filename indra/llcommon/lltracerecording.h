/** 
 * @file lltracerecording.h
 * @brief Sampling object for collecting runtime statistics originating from lltrace.
 *
 * $LicenseInfo:firstyear=2001&license=viewerlgpl$
 * Second Life Viewer Source Code
 * Copyright (C) 2012, Linden Research, Inc.
 * 
 * This library is free software; you can redistribute it and/or
 * modify it under the terms of the GNU Lesser General Public
 * License as published by the Free Software Foundation;
 * version 2.1 of the License only.
 * 
 * This library is distributed in the hope that it will be useful,
 * but WITHOUT ANY WARRANTY; without even the implied warranty of
 * MERCHANTABILITY or FITNESS FOR A PARTICULAR PURPOSE.  See the GNU
 * Lesser General Public License for more details.
 * 
 * You should have received a copy of the GNU Lesser General Public
 * License along with this library; if not, write to the Free Software
 * Foundation, Inc., 51 Franklin Street, Fifth Floor, Boston, MA  02110-1301  USA
 * 
 * Linden Research, Inc., 945 Battery Street, San Francisco, CA  94111  USA
 * $/LicenseInfo$
 */

#ifndef LL_LLTRACERECORDING_H
#define LL_LLTRACERECORDING_H

#include "stdtypes.h"
#include "llpreprocessor.h"

#include "llpointer.h"
#include "lltimer.h"
#include "lltrace.h"

template<typename DERIVED>
class LL_COMMON_API LLVCRControlsMixinInterface
{
public:
	virtual ~LLVCRControlsMixinInterface() {}
	// trigger data accumulation (without reset)
	virtual void handleStart() = 0;
	// stop data accumulation, should put object in queryable state
	virtual void handleStop() = 0;
	// clear accumulated values, can be called while started
	virtual void handleReset() = 0;
	// atomically stop this object while starting the other
	// no data can be missed in between stop and start
	virtual void handleSplitTo(DERIVED& other) = 0;
};

template<typename DERIVED>
class LL_COMMON_API LLVCRControlsMixin
:	private LLVCRControlsMixinInterface<DERIVED>
{
public:
	enum EPlayState
	{
		STOPPED,
		PAUSED,
		STARTED
	};

	void start()
	{
		switch (mPlayState)
		{
		case STOPPED:
			handleReset();
			handleStart();
			break;
		case PAUSED:
			handleStart();
			break;
		case STARTED:
			handleReset();
			break;
		}
		mPlayState = STARTED;
	}

	void stop()
	{
		switch (mPlayState)
		{
		case STOPPED:
			break;
		case PAUSED:
			handleStop();
			break;
		case STARTED:
			break;
		}
		mPlayState = STOPPED;
	}

	void pause()
	{
		switch (mPlayState)
		{
		case STOPPED:
			break;
		case PAUSED:
			break;
		case STARTED:
			handleStop();
			break;
		}
		mPlayState = PAUSED;
	}

	void resume()
	{
		switch (mPlayState)
		{
		case STOPPED:
			handleStart();
			break;
		case PAUSED:
			handleStart();
			break;
		case STARTED:
			break;
		}
		mPlayState = STARTED;
	}

	void restart()
	{
		switch (mPlayState)
		{
		case STOPPED:
			handleReset();
			handleStart();
			break;
		case PAUSED:
			handleReset();
			handleStart();
			break;
		case STARTED:
			handleReset();
			break;
		}
		mPlayState = STARTED;
	}

	void reset()
	{
		handleReset();
	}

	void splitTo(DERIVED& other)
	{
		onSplitTo(other);
	}

	void splitFrom(DERIVED& other)
	{
		other.onSplitTo(*this);
	}

	bool isStarted() { return mPlayState == STARTED; }
	bool isPaused()  { return mPlayState == PAUSED; }
	bool isStopped() { return mPlayState == STOPPED; }
	EPlayState getPlayState() { return mPlayState; }

protected:

	LLVCRControlsMixin()
	:	mPlayState(STOPPED)
	{}

private:
	EPlayState mPlayState;
};

namespace LLTrace
{
	//template<typename T, typename IS_UNIT> class Rate;
	//template<typename T, typename IS_UNIT> class Measurement;
	//template<typename T> class Count;
	//template<typename T> class AccumulatorBuffer;
	//template<typename T> class RateAccumulator;
	//template<typename T> class MeasurementAccumulator;
	//class TimerAccumulator;

	class LL_COMMON_API Recording : public LLVCRControlsMixin<Recording>
	{
	public:
		Recording();

		~Recording();

		void makePrimary();
		bool isPrimary() const;

<<<<<<< HEAD
		void mergeRecording(const Recording& other);
		void mergeDeltas(const Recording& baseline, const Recording& target);

		void reset();
		void update();
		
=======
		void start();
		void stop();
		void resume();
		void reset();
		void update();
		bool isStarted() const { return mIsStarted; }

		void addSamples(const Recording& other);
		void addDeltas(const Recording& baseline, const Recording& target);

>>>>>>> 74ac0182
		// Rate accessors
		template <typename T, typename IS_UNIT>
		typename Rate<T, IS_UNIT>::base_unit_t getSum(const Rate<T, IS_UNIT>& stat) const
		{
			return (typename Rate<T, IS_UNIT>::base_unit_t)stat.getAccumulator(mRates).getSum();
		}

		template <typename T, typename IS_UNIT>
		typename Rate<T, IS_UNIT>::base_unit_t getPerSec(const Rate<T, IS_UNIT>& stat) const
		{
			return (typename Rate<T, IS_UNIT>::base_unit_t)stat.getAccumulator(mRates).getSum() / mElapsedSeconds;
		}

		// Measurement accessors
		template <typename T, typename IS_UNIT>
		typename Measurement<T, IS_UNIT>::base_unit_t getSum(const Measurement<T, IS_UNIT>& stat) const
		{
			return (typename Measurement<T, IS_UNIT>::base_unit_t)stat.getAccumulator(mMeasurements).getSum();

		}

		template <typename T, typename IS_UNIT>
		typename Measurement<T, IS_UNIT>::base_unit_t getPerSec(const Measurement<T, IS_UNIT>& stat) const
		{
			return (typename Rate<T, IS_UNIT>::base_unit_t)stat.getAccumulator(mMeasurements).getSum() / mElapsedSeconds;
		}

		template <typename T, typename IS_UNIT>
		typename Measurement<T, IS_UNIT>::base_unit_t getMin(const Measurement<T, IS_UNIT>& stat) const
		{
			return (typename Measurement<T, IS_UNIT>::base_unit_t)stat.getAccumulator(mMeasurements).getMin();
		}

		template <typename T, typename IS_UNIT>
		typename Measurement<T, IS_UNIT>::base_unit_t getMax(const Measurement<T, IS_UNIT>& stat) const
		{
			return (typename Measurement<T, IS_UNIT>::base_unit_t)stat.getAccumulator(mMeasurements).getMax();
		}

		template <typename T, typename IS_UNIT>
		typename Measurement<T, IS_UNIT>::base_unit_t getMean(const Measurement<T, IS_UNIT>& stat) const
		{
			return (typename Measurement<T, IS_UNIT>::base_unit_t)stat.getAccumulator(mMeasurements).getMean();
		}

		template <typename T, typename IS_UNIT>
		typename Measurement<T, IS_UNIT>::base_unit_t getStandardDeviation(const Measurement<T, IS_UNIT>& stat) const
		{
			return (typename Measurement<T, IS_UNIT>::base_unit_t)stat.getAccumulator(mMeasurements).getStandardDeviation();
		}

		template <typename T, typename IS_UNIT>
		typename Measurement<T, IS_UNIT>::base_unit_t getLastValue(const Measurement<T, IS_UNIT>& stat) const
		{
			return (typename Measurement<T, IS_UNIT>::base_unit_t)stat.getAccumulator(mMeasurements).getLastValue();
		}

		// Count accessors
		template <typename T>
		typename Count<T>::base_unit_t getSum(const Count<T>& stat) const
		{
			return getSum(stat.mTotal);
		}

		template <typename T>
		typename Count<T>::base_unit_t getPerSec(const Count<T>& stat) const
		{
			return getPerSec(stat.mTotal);
		}

		template <typename T>
		typename Count<T>::base_unit_t getIncrease(const Count<T>& stat) const
		{
			return getPerSec(stat.mTotal);
		}

		template <typename T>
		typename Count<T>::base_unit_t getIncreasePerSec(const Count<T>& stat) const
		{
			return getPerSec(stat.mIncrease);
		}

		template <typename T>
		typename Count<T>::base_unit_t getDecrease(const Count<T>& stat) const
		{
			return getPerSec(stat.mDecrease);
		}

		template <typename T>
		typename Count<T>::base_unit_t getDecreasePerSec(const Count<T>& stat) const
		{
			return getPerSec(stat.mDecrease);
		}

		template <typename T>
		typename Count<T>::base_unit_t getChurn(const Count<T>& stat) const
		{
			return getIncrease(stat) + getDecrease(stat);
		}

		template <typename T>
		typename Count<T>::base_unit_t getChurnPerSec(const Count<T>& stat) const
		{
			return getIncreasePerSec(stat) + getDecreasePerSec(stat);
		}

		F64 getSampleTime() const { return mElapsedSeconds; }

	private:
		friend class PeriodicRecording;
		// implementation for LLVCRControlsMixin
		/*virtual*/ void handleStart();
		/*virtual*/ void handleStop();
		/*virtual*/ void handleReset();
		/*virtual*/ void handleSplitTo(Recording& other);


		friend class ThreadRecorder;
		// returns data for current thread
		class ThreadRecorder* getThreadRecorder(); 

		LLCopyOnWritePointer<AccumulatorBuffer<RateAccumulator<F32> > >			mRates;
		LLCopyOnWritePointer<AccumulatorBuffer<MeasurementAccumulator<F32> > >	mMeasurements;
		LLCopyOnWritePointer<AccumulatorBuffer<TimerAccumulator> >				mStackTimers;

		LLTimer			mSamplingTimer;
		F64				mElapsedSeconds;
	};

	class LL_COMMON_API PeriodicRecording
	:	public LLVCRControlsMixin<PeriodicRecording>
	{
	public:
		PeriodicRecording(S32 num_periods)
		:	mNumPeriods(num_periods),
			mCurPeriod(0),
			mTotalValid(false),
			mRecordingPeriods(new Recording[num_periods])
		{
			llassert(mNumPeriods > 0);
		}

		~PeriodicRecording()
		{
			delete[] mRecordingPeriods;
		}

		void nextPeriod()
		{
			EPlayState play_state = getPlayState();
			getCurRecordingPeriod().stop();
			mCurPeriod = (mCurPeriod + 1) % mNumPeriods;
			switch(play_state)
			{
			case STOPPED:
				break;
			case PAUSED:
				getCurRecordingPeriod().pause();
				break;
			case STARTED:
				getCurRecordingPeriod().start();
				break;
			}
			// new period, need to recalculate total
			mTotalValid = false;
		}

		Recording& getCurRecordingPeriod()
		{
			return mRecordingPeriods[mCurPeriod];
		}

		const Recording& getCurRecordingPeriod() const
		{
			return mRecordingPeriods[mCurPeriod];
		}

		Recording& getTotalRecording()
		{
			if (!mTotalValid)
			{
				mTotalRecording.reset();
				for (S32 i = (mCurPeriod + 1) % mNumPeriods; i < mCurPeriod; i++)
				{
					mTotalRecording.mergeRecording(mRecordingPeriods[i]);
				}
			}
			mTotalValid = true;
			return mTotalRecording;
		}

	private:
		// implementation for LLVCRControlsMixin
		/*virtual*/ void handleStart()
		{
			getCurRecordingPeriod().handleStart();
		}

		/*virtual*/ void handleStop()
		{
			getCurRecordingPeriod().handleStop();
		}

		/*virtual*/ void handleReset()
		{
			getCurRecordingPeriod().handleReset();
		}

		/*virtual*/ void handleSplitTo(PeriodicRecording& other)
		{
			getCurRecordingPeriod().handleSplitTo(other.getCurRecordingPeriod());
		}

		Recording*	mRecordingPeriods;
		Recording	mTotalRecording;
		bool		mTotalValid;
		S32			mNumPeriods,
					mCurPeriod;
	};
}

#endif // LL_LLTRACERECORDING_H<|MERGE_RESOLUTION|>--- conflicted
+++ resolved
@@ -195,25 +195,11 @@
 		void makePrimary();
 		bool isPrimary() const;
 
-<<<<<<< HEAD
 		void mergeRecording(const Recording& other);
-		void mergeDeltas(const Recording& baseline, const Recording& target);
-
-		void reset();
+		void mergeRecordingDelta(const Recording& baseline, const Recording& target);
+
 		void update();
-		
-=======
-		void start();
-		void stop();
-		void resume();
-		void reset();
-		void update();
-		bool isStarted() const { return mIsStarted; }
-
-		void addSamples(const Recording& other);
-		void addDeltas(const Recording& baseline, const Recording& target);
-
->>>>>>> 74ac0182
+
 		// Rate accessors
 		template <typename T, typename IS_UNIT>
 		typename Rate<T, IS_UNIT>::base_unit_t getSum(const Rate<T, IS_UNIT>& stat) const
@@ -352,7 +338,7 @@
 			mCurPeriod(0),
 			mTotalValid(false),
 			mRecordingPeriods(new Recording[num_periods])
-		{
+	{
 			llassert(mNumPeriods > 0);
 		}
 
