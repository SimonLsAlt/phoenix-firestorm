/** 
 * @file llrefcount.h
 * @brief Base class for reference counted objects for use with LLPointer
 *
 * $LicenseInfo:firstyear=2002&license=viewerlgpl$
 * Second Life Viewer Source Code
 * Copyright (C) 2010, Linden Research, Inc.
 * 
 * This library is free software; you can redistribute it and/or
 * modify it under the terms of the GNU Lesser General Public
 * License as published by the Free Software Foundation;
 * version 2.1 of the License only.
 * 
 * This library is distributed in the hope that it will be useful,
 * but WITHOUT ANY WARRANTY; without even the implied warranty of
 * MERCHANTABILITY or FITNESS FOR A PARTICULAR PURPOSE.  See the GNU
 * Lesser General Public License for more details.
 * 
 * You should have received a copy of the GNU Lesser General Public
 * License along with this library; if not, write to the Free Software
 * Foundation, Inc., 51 Franklin Street, Fifth Floor, Boston, MA  02110-1301  USA
 * 
 * Linden Research, Inc., 945 Battery Street, San Francisco, CA  94111  USA
 * $/LicenseInfo$
 */
#ifndef LLREFCOUNT_H
#define LLREFCOUNT_H

#include <boost/noncopyable.hpp>
#include <boost/intrusive_ptr.hpp>
#include "llmutex.h"
#include "llapr.h"

#include "nd/ndintrin.h" // <FS:ND/> For FAA/FAD

#define LL_REF_COUNT_DEBUG 0
#if LL_REF_COUNT_DEBUG
class LLMutex ;
#endif

//----------------------------------------------------------------------------
// RefCount objects should generally only be accessed by way of LLPointer<>'s
// see llthread.h for LLThreadSafeRefCount
//----------------------------------------------------------------------------

class LL_COMMON_API LLRefCount
{
protected:
	LLRefCount(const LLRefCount& other);
	LLRefCount& operator=(const LLRefCount&);
	virtual ~LLRefCount(); // use unref()
	
public:
	LLRefCount();

#if LL_REF_COUNT_DEBUG
	void ref() const ;
	S32 unref() const ;
#else
	inline void ref() const
	{ 
		// <FS:ND> Use intrinsic functions for threadsafe increment

		//	++mRef;
		nd::intrin::FAA( &mRef );

		// </FS:ND>
	} 

	inline S32 unref() const
	{
		llassert(mRef >= 1);

		// <FS:ND> Use intrinsic functions for threadsafe decrement

		//		if (0 == --mRef)
		if (0 == nd::intrin::FAD( &mRef) )

		// </FS:ND>
		{
			delete this; 
			return 0;
		}
		return mRef;
	}	
#endif

	//NOTE: when passing around a const LLRefCount object, this can return different results
	// at different types, since mRef is mutable
	S32 getNumRefs() const
	{
		return mRef;
	}

private: 
	// <FS:ND> Needs to be volatile and U32

	//	mutable S32	mRef; 
	mutable volatile U32 mRef; 

	// </FS:ND>

#if LL_REF_COUNT_DEBUG
	LLMutex*  mMutexp ;
	mutable uintptr_t  mLockedThreadID ;
	mutable BOOL mCrashAtUnlock ; 
#endif
};


//============================================================================

// see llmemory.h for LLPointer<> definition

class LL_COMMON_API LLThreadSafeRefCount
{
public:
	static void initThreadSafeRefCount(); // creates sMutex
	static void cleanupThreadSafeRefCount(); // destroys sMutex

private:
	static LLMutex* sMutex;

protected:
	virtual ~LLThreadSafeRefCount(); // use unref()

public:
	LLThreadSafeRefCount();
	LLThreadSafeRefCount(const LLThreadSafeRefCount&);
	LLThreadSafeRefCount& operator=(const LLThreadSafeRefCount& ref) 
	{
		mRef = 0;
		return *this;
	}

	void ref()
	{
		mRef++; 
	} 

	void unref()
	{
		llassert(mRef >= 1);
		if ((--mRef) == 0)		// See note in llapr.h on atomic decrement operator return value.  
		{	
			// If we hit zero, the caller should be the only smart pointer owning the object and we can delete it.
			// It is technically possible for a vanilla pointer to mess this up, or another thread to
			// jump in, find this object, create another smart pointer and end up dangling, but if
			// the code is that bad and not thread-safe, it's trouble already.
			delete this;
		}
	}

	S32 getNumRefs() const
	{
		const S32 currentVal = mRef.CurrentValue();
		return currentVal;
	}

private: 
	LLAtomic32< S32	> mRef; 
};

/**
 * intrusive pointer support
 * this allows you to use boost::intrusive_ptr with any LLRefCount-derived type
 */
/**
 * intrusive pointer support for LLThreadSafeRefCount
 * this allows you to use boost::intrusive_ptr with any LLThreadSafeRefCount-derived type
 */
<<<<<<< HEAD

// <FS:ND> intrusive_ptr_add_ref/release are not supposed to be in namespace boost.
// namespace boost
// {
// </FS:ND>

	inline void intrusive_ptr_add_ref(LLThreadSafeRefCount* p) 
	{
		p->ref();
	}

	inline void intrusive_ptr_release(LLThreadSafeRefCount* p) 
	{
		p->unref(); 
	}
=======
>>>>>>> fde08682

inline void intrusive_ptr_add_ref(LLThreadSafeRefCount* p) 
{
	p->ref();
}

<<<<<<< HEAD
	inline void intrusive_ptr_release(LLRefCount* p) 
	{
		p->unref(); 
	}

// <FS:ND> intrusive_ptr_add_ref/release are not supposed to be in namespace boost.
// };
// </FS:ND>
=======
inline void intrusive_ptr_release(LLThreadSafeRefCount* p) 
{
	p->unref(); 
}

inline void intrusive_ptr_add_ref(LLRefCount* p) 
{
	p->ref();
}
>>>>>>> fde08682

inline void intrusive_ptr_release(LLRefCount* p) 
{
	p->unref(); 
}

#endif<|MERGE_RESOLUTION|>--- conflicted
+++ resolved
@@ -169,40 +169,12 @@
  * intrusive pointer support for LLThreadSafeRefCount
  * this allows you to use boost::intrusive_ptr with any LLThreadSafeRefCount-derived type
  */
-<<<<<<< HEAD
-
-// <FS:ND> intrusive_ptr_add_ref/release are not supposed to be in namespace boost.
-// namespace boost
-// {
-// </FS:ND>
-
-	inline void intrusive_ptr_add_ref(LLThreadSafeRefCount* p) 
-	{
-		p->ref();
-	}
-
-	inline void intrusive_ptr_release(LLThreadSafeRefCount* p) 
-	{
-		p->unref(); 
-	}
-=======
->>>>>>> fde08682
 
 inline void intrusive_ptr_add_ref(LLThreadSafeRefCount* p) 
 {
 	p->ref();
 }
 
-<<<<<<< HEAD
-	inline void intrusive_ptr_release(LLRefCount* p) 
-	{
-		p->unref(); 
-	}
-
-// <FS:ND> intrusive_ptr_add_ref/release are not supposed to be in namespace boost.
-// };
-// </FS:ND>
-=======
 inline void intrusive_ptr_release(LLThreadSafeRefCount* p) 
 {
 	p->unref(); 
@@ -212,7 +184,6 @@
 {
 	p->ref();
 }
->>>>>>> fde08682
 
 inline void intrusive_ptr_release(LLRefCount* p) 
 {
