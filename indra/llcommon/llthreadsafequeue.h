/** 
 * @file llthreadsafequeue.h
 * @brief Base classes for thread, mutex and condition handling.
 *
 * $LicenseInfo:firstyear=2004&license=viewerlgpl$
 * Second Life Viewer Source Code
 * Copyright (C) 2010, Linden Research, Inc.
 * 
 * This library is free software; you can redistribute it and/or
 * modify it under the terms of the GNU Lesser General Public
 * License as published by the Free Software Foundation;
 * version 2.1 of the License only.
 * 
 * This library is distributed in the hope that it will be useful,
 * but WITHOUT ANY WARRANTY; without even the implied warranty of
 * MERCHANTABILITY or FITNESS FOR A PARTICULAR PURPOSE.  See the GNU
 * Lesser General Public License for more details.
 * 
 * You should have received a copy of the GNU Lesser General Public
 * License along with this library; if not, write to the Free Software
 * Foundation, Inc., 51 Franklin Street, Fifth Floor, Boston, MA  02110-1301  USA
 * 
 * Linden Research, Inc., 945 Battery Street, San Francisco, CA  94111  USA
 * $/LicenseInfo$
 */

#ifndef LL_LLTHREADSAFEQUEUE_H
#define LL_LLTHREADSAFEQUEUE_H

#include "llexception.h"
#include <deque>
#include <string>
<<<<<<< HEAD
#include "mutex.h"
=======
#include "mutex.h"                  // std::unique_lock
>>>>>>> 218c0a1d
#include <boost/fiber/condition_variable.hpp>

//
// A general queue exception.
//
class LL_COMMON_API LLThreadSafeQueueError:
	public LLException
{
public:
	LLThreadSafeQueueError(std::string const & message):
		LLException(message)
	{
		; // No op.
	}
};


//
// An exception raised when blocking operations are interrupted.
//
class LL_COMMON_API LLThreadSafeQueueInterrupt:
	public LLThreadSafeQueueError
{
public:
	LLThreadSafeQueueInterrupt(void):
		LLThreadSafeQueueError("queue operation interrupted")
	{
		; // No op.
	}
};

//
// Implements a thread safe FIFO.
//
template<typename ElementT>
class LLThreadSafeQueue
{
public:
	typedef ElementT value_type;
	
	// If the pool is set to NULL one will be allocated and managed by this
	// queue.
	LLThreadSafeQueue(U32 capacity = 1024);
	
	// Add an element to the front of queue (will block if the queue has
	// reached capacity).
	//
	// This call will raise an interrupt error if the queue is deleted while
	// the caller is blocked.
	void pushFront(ElementT const & element);
	
	// Try to add an element to the front ofqueue without blocking. Returns
	// true only if the element was actually added.
	bool tryPushFront(ElementT const & element);
	
	// Pop the element at the end of the queue (will block if the queue is
	// empty).
	//
	// This call will raise an interrupt error if the queue is deleted while
	// the caller is blocked.
	ElementT popBack(void);
	
	// Pop an element from the end of the queue if there is one available.
	// Returns true only if an element was popped.
	bool tryPopBack(ElementT & element);
	
	// Returns the size of the queue.
	size_t size();

private:
	std::deque< ElementT > mStorage;
	U32 mCapacity;

	boost::fibers::mutex mLock;
	boost::fibers::condition_variable mCapacityCond;
	boost::fibers::condition_variable mEmptyCond;
};

// LLThreadSafeQueue
//-----------------------------------------------------------------------------

template<typename ElementT>
LLThreadSafeQueue<ElementT>::LLThreadSafeQueue(U32 capacity) :
mCapacity(capacity)
{
}


template<typename ElementT>
void LLThreadSafeQueue<ElementT>::pushFront(ElementT const & element)
{
    std::unique_lock<decltype(mLock)> lock1(mLock);
    while (true)
    {
        if (mStorage.size() < mCapacity)
        {
            mStorage.push_front(element);
            mEmptyCond.notify_one();
            return;
        }

        // Storage Full. Wait for signal.
        mCapacityCond.wait(lock1);
    }
}


template<typename ElementT>
bool LLThreadSafeQueue<ElementT>::tryPushFront(ElementT const & element)
{
    std::unique_lock<decltype(mLock)> lock1(mLock, std::defer_lock);
    if (!lock1.try_lock())
        return false;

    if (mStorage.size() >= mCapacity)
        return false;

    mStorage.push_front(element);
    mEmptyCond.notify_one();
    return true;
}


template<typename ElementT>
ElementT LLThreadSafeQueue<ElementT>::popBack(void)
{
    std::unique_lock<decltype(mLock)> lock1(mLock);
    while (true)
    {
        if (!mStorage.empty())
        {
            ElementT value = mStorage.back();
            mStorage.pop_back();
            mCapacityCond.notify_one();
            return value;
        }

        // Storage empty. Wait for signal.
        mEmptyCond.wait(lock1);
    }
}


template<typename ElementT>
bool LLThreadSafeQueue<ElementT>::tryPopBack(ElementT & element)
{
    std::unique_lock<decltype(mLock)> lock1(mLock, std::defer_lock);
    if (!lock1.try_lock())
        return false;

    if (mStorage.empty())
        return false;

    element = mStorage.back();
    mStorage.pop_back();
    mCapacityCond.notify_one();
    return true;
}


template<typename ElementT>
size_t LLThreadSafeQueue<ElementT>::size(void)
{
    std::lock_guard<decltype(mLock)> lock(mLock);
    return mStorage.size();
}

#endif<|MERGE_RESOLUTION|>--- conflicted
+++ resolved
@@ -30,11 +30,7 @@
 #include "llexception.h"
 #include <deque>
 #include <string>
-<<<<<<< HEAD
-#include "mutex.h"
-=======
 #include "mutex.h"                  // std::unique_lock
->>>>>>> 218c0a1d
 #include <boost/fiber/condition_variable.hpp>
 
 //
