/**
 * @file llthreadsafequeue.h
 * @brief Queue protected with mutexes for cross-thread use
 *
 * $LicenseInfo:firstyear=2004&license=viewerlgpl$
 * Second Life Viewer Source Code
 * Copyright (C) 2010, Linden Research, Inc.
 *
 * This library is free software; you can redistribute it and/or
 * modify it under the terms of the GNU Lesser General Public
 * License as published by the Free Software Foundation;
 * version 2.1 of the License only.
 *
 * This library is distributed in the hope that it will be useful,
 * but WITHOUT ANY WARRANTY; without even the implied warranty of
 * MERCHANTABILITY or FITNESS FOR A PARTICULAR PURPOSE.  See the GNU
 * Lesser General Public License for more details.
 *
 * You should have received a copy of the GNU Lesser General Public
 * License along with this library; if not, write to the Free Software
 * Foundation, Inc., 51 Franklin Street, Fifth Floor, Boston, MA  02110-1301  USA
 *
 * Linden Research, Inc., 945 Battery Street, San Francisco, CA  94111  USA
 * $/LicenseInfo$
 */

#ifndef LL_LLTHREADSAFEQUEUE_H
#define LL_LLTHREADSAFEQUEUE_H

#include "llcoros.h"
#include LLCOROS_MUTEX_HEADER
#include <boost/fiber/timed_mutex.hpp>
#include LLCOROS_CONDVAR_HEADER
#include "llexception.h"
#include "mutex.h"
#include <chrono>
#include <queue>
#include <string>

/*****************************************************************************
*   LLThreadSafeQueue
*****************************************************************************/
//
// A general queue exception.
//
class LL_COMMON_API LLThreadSafeQueueError:
    public LLException
{
public:
    LLThreadSafeQueueError(std::string const & message):
        LLException(message)
    {
        ; // No op.
    }
};


//
// An exception raised when blocking operations are interrupted.
//
class LL_COMMON_API LLThreadSafeQueueInterrupt:
    public LLThreadSafeQueueError
{
public:
    LLThreadSafeQueueInterrupt(void):
        LLThreadSafeQueueError("queue operation interrupted")
    {
        ; // No op.
    }
};

/**
 * Implements a thread safe FIFO.
 */
// Let the default std::queue default to underlying std::deque. Override if
// desired.
template<typename ElementT, typename QueueT=std::queue<ElementT>>
class LLThreadSafeQueue
{
public:
    typedef ElementT value_type;

    // Limiting the number of pending items prevents unbounded growth of the
    // underlying queue.
    LLThreadSafeQueue(size_t capacity = 1024);
    virtual ~LLThreadSafeQueue() {}

    // Add an element to the queue (will block if the queue has reached
    // capacity).
    //
    // This call will raise an interrupt error if the queue is closed while
    // the caller is blocked.
    template <typename T>
    void push(T&& element);
    // legacy name
    void pushFront(ElementT const & element) { return push(element); }

    // Add an element to the queue (will block if the queue has reached
    // capacity). Return false if the queue is closed before push is possible.
    template <typename T>
    bool pushIfOpen(T&& element);

    // Try to add an element to the queue without blocking. Returns
    // true only if the element was actually added.
    template <typename T>
    bool tryPush(T&& element);
    // legacy name
    bool tryPushFront(ElementT const & element) { return tryPush(element); }

    // Try to add an element to the queue, blocking if full but with timeout
    // after specified duration. Returns true if the element was added.
    // There are potentially two different timeouts involved: how long to try
    // to lock the mutex, versus how long to wait for the queue to stop being
    // full. Careful settings for each timeout might be orders of magnitude
    // apart. However, this method conflates them.
    template <typename Rep, typename Period, typename T>
    bool tryPushFor(const std::chrono::duration<Rep, Period>& timeout,
                    T&& element);
    // legacy name
    template <typename Rep, typename Period>
    bool tryPushFrontFor(const std::chrono::duration<Rep, Period>& timeout,
                         ElementT const & element) { return tryPushFor(timeout, element); }

    // Try to add an element to the queue, blocking if full but with
    // timeout at specified time_point. Returns true if the element was added.
    template <typename Clock, typename Duration, typename T>
    bool tryPushUntil(const std::chrono::time_point<Clock, Duration>& until,
                      T&& element);
    // no legacy name because this is a newer method

    // Pop the element at the head of the queue (will block if the queue is
    // empty).
    //
    // This call will raise an interrupt error if the queue is closed while
    // the caller is blocked.
    ElementT pop(void);
    // legacy name
    ElementT popBack(void) { return pop(); }

    // Pop an element from the head of the queue if there is one available.
    // Returns true only if an element was popped.
    bool tryPop(ElementT & element);
    // legacy name
    bool tryPopBack(ElementT & element) { return tryPop(element); }

    // Pop the element at the head of the queue, blocking if empty, with
    // timeout after specified duration. Returns true if an element was popped.
    template <typename Rep, typename Period>
    bool tryPopFor(const std::chrono::duration<Rep, Period>& timeout, ElementT& element);
    // no legacy name because this is a newer method

    // Pop the element at the head of the queue, blocking if empty, with
    // timeout at specified time_point. Returns true if an element was popped.
    template <typename Clock, typename Duration>
    bool tryPopUntil(const std::chrono::time_point<Clock, Duration>& until,
                     ElementT& element);
    // no legacy name because this is a newer method

    // Returns the size of the queue.
    size_t size();

    //Returns the capacity of the queue.
    U32 capacity() { return mCapacity; }

    // closes the queue:
    // - every subsequent push() call will throw LLThreadSafeQueueInterrupt
    // - every subsequent tryPush() call will return false
    // - pop() calls will return normally until the queue is drained, then
    //   every subsequent pop() will throw LLThreadSafeQueueInterrupt
    // - tryPop() calls will return normally until the queue is drained,
    //   then every subsequent tryPop() call will return false
    void close();

    // producer end: are we prevented from pushing any additional items?
    bool isClosed();
    // consumer end: are we done, is the queue entirely drained?
    bool done();

protected:
<<<<<<< HEAD
	typedef QueueT queue_type;
	QueueT mStorage;
	size_t mCapacity;
	std::atomic<bool> mClosed; // <FS:Beq/> Try harder to stop the compiler optimising the mClosed state inside the loops

	boost::fibers::timed_mutex mLock;
	typedef std::unique_lock<decltype(mLock)> lock_t;
	boost::fibers::condition_variable_any mCapacityCond;
	boost::fibers::condition_variable_any mEmptyCond;

	enum pop_result { EMPTY, DONE, WAITING, POPPED };
	// implementation logic, suitable for passing to tryLockUntil()
	template <typename Clock, typename Duration>
	pop_result tryPopUntil_(lock_t& lock,
							const std::chrono::time_point<Clock, Duration>& until,
							ElementT& element);
	// if we're able to lock immediately, do so and run the passed callable,
	// which must accept lock_t& and return bool
	template <typename CALLABLE>
	bool tryLock(CALLABLE&& callable);
	// if we're able to lock before the passed time_point, do so and run the
	// passed callable, which must accept lock_t& and return bool
	template <typename Clock, typename Duration, typename CALLABLE>
	bool tryLockUntil(const std::chrono::time_point<Clock, Duration>& until,
					  CALLABLE&& callable);
	// while lock is locked, really push the passed element, if we can
	template <typename T>
	bool push_(lock_t& lock, T&& element);
	// while lock is locked, really pop the head element, if we can
	pop_result pop_(lock_t& lock, ElementT& element);
	// Is the current head element ready to pop? We say yes; subclass can
	// override as needed.
	virtual bool canPop(const ElementT& head) const { return true; }
=======
    typedef QueueT queue_type;
    QueueT mStorage;
    size_t mCapacity;
    bool mClosed;

    boost::fibers::timed_mutex mLock;
    typedef std::unique_lock<decltype(mLock)> lock_t;
    boost::fibers::condition_variable_any mCapacityCond;
    boost::fibers::condition_variable_any mEmptyCond;

    enum pop_result { EMPTY, DONE, WAITING, POPPED };
    // implementation logic, suitable for passing to tryLockUntil()
    template <typename Clock, typename Duration>
    pop_result tryPopUntil_(lock_t& lock,
                            const std::chrono::time_point<Clock, Duration>& until,
                            ElementT& element);
    // if we're able to lock immediately, do so and run the passed callable,
    // which must accept lock_t& and return bool
    template <typename CALLABLE>
    bool tryLock(CALLABLE&& callable);
    // if we're able to lock before the passed time_point, do so and run the
    // passed callable, which must accept lock_t& and return bool
    template <typename Clock, typename Duration, typename CALLABLE>
    bool tryLockUntil(const std::chrono::time_point<Clock, Duration>& until,
                      CALLABLE&& callable);
    // while lock is locked, really push the passed element, if we can
    template <typename T>
    bool push_(lock_t& lock, T&& element);
    // while lock is locked, really pop the head element, if we can
    pop_result pop_(lock_t& lock, ElementT& element);
    // Is the current head element ready to pop? We say yes; subclass can
    // override as needed.
    virtual bool canPop(const ElementT& head) const { return true; }
>>>>>>> 38c2a5bd
};

/*****************************************************************************
*   PriorityQueueAdapter
*****************************************************************************/
namespace LL
{
    /**
     * std::priority_queue's API is almost like std::queue, intentionally of
     * course, but you must access the element about to pop() as top() rather
     * than as front(). Make an adapter for use with LLThreadSafeQueue.
     */
    template <typename T, typename Container=std::vector<T>,
              typename Compare=std::less<typename Container::value_type>>
    class PriorityQueueAdapter
    {
    public:
        // publish all the same types
        typedef std::priority_queue<T, Container, Compare> queue_type;
        typedef typename queue_type::container_type  container_type;
        typedef typename queue_type::value_compare   value_compare;
        typedef typename queue_type::value_type      value_type;
        typedef typename queue_type::size_type       size_type;
        typedef typename queue_type::reference       reference;
        typedef typename queue_type::const_reference const_reference;

        // Although std::queue defines both const and non-const front()
        // methods, std::priority_queue defines only const top().
        const_reference front() const { return mQ.top(); }
        // std::priority_queue has no equivalent to back(), so it's good that
        // LLThreadSafeQueue doesn't use it.

        // All the rest of these merely forward to the corresponding
        // queue_type methods.
        bool empty() const                 { return mQ.empty(); }
        size_type size() const             { return mQ.size(); }
        void push(const value_type& value) { mQ.push(value); }
        void push(value_type&& value)      { mQ.push(std::move(value)); }
        template <typename... Args>
        void emplace(Args&&... args)       { mQ.emplace(std::forward<Args>(args)...); }
        void pop()                         { mQ.pop(); }

    private:
        queue_type mQ;
    };
} // namespace LL


/*****************************************************************************
*   LLThreadSafeQueue implementation
*****************************************************************************/
template<typename ElementT, typename QueueT>
LLThreadSafeQueue<ElementT, QueueT>::LLThreadSafeQueue(size_t capacity) :
    mCapacity(capacity),
    mClosed(false)
{
}


// if we're able to lock immediately, do so and run the passed callable, which
// must accept lock_t& and return bool
template <typename ElementT, typename QueueT>
template <typename CALLABLE>
bool LLThreadSafeQueue<ElementT, QueueT>::tryLock(CALLABLE&& callable)
{
    LL_PROFILE_ZONE_SCOPED_CATEGORY_THREAD;
    lock_t lock1(mLock, std::defer_lock);
    if (!lock1.try_lock())
        return false;

    return std::forward<CALLABLE>(callable)(lock1);
}


// if we're able to lock before the passed time_point, do so and run the
// passed callable, which must accept lock_t& and return bool
template <typename ElementT, typename QueueT>
template <typename Clock, typename Duration, typename CALLABLE>
bool LLThreadSafeQueue<ElementT, QueueT>::tryLockUntil(
    const std::chrono::time_point<Clock, Duration>& until,
    CALLABLE&& callable)
{
    LL_PROFILE_ZONE_SCOPED_CATEGORY_THREAD;
    lock_t lock1(mLock, std::defer_lock);
    if (!lock1.try_lock_until(until))
        return false;

    return std::forward<CALLABLE>(callable)(lock1);
}


// while lock is locked, really push the passed element, if we can
template <typename ElementT, typename QueueT>
template <typename T>
bool LLThreadSafeQueue<ElementT, QueueT>::push_(lock_t& lock, T&& element)
{
    LL_PROFILE_ZONE_SCOPED_CATEGORY_THREAD;
    if (mStorage.size() >= mCapacity)
    // <FS:Beq> Make thread queue capacity hangs visible
    //     return false;
    {
        LL_WARNS_ONCE("ThreadPool") << "Threadsafe queue push_(lockacquired) queue full " << mStorage.size() << " >= " << mCapacity << LL_ENDL;
        return false;
    }
    // </FS:Beq>

    mStorage.push(std::forward<T>(element));
    lock.unlock();
    // now that we've pushed, if somebody's been waiting to pop, signal them
    mEmptyCond.notify_one();
    return true;
}


template <typename ElementT, typename QueueT>
template <typename T>
bool LLThreadSafeQueue<ElementT, QueueT>::pushIfOpen(T&& element)
{
    LL_PROFILE_ZONE_SCOPED_CATEGORY_THREAD;
    lock_t lock1(mLock);
    while (true)
    {
        // On the producer side, it doesn't matter whether the queue has been
        // drained or not: the moment either end calls close(), further push()
        // operations will fail.
        if (mClosed)
            return false;

        if (push_(lock1, std::forward<T>(element)))
            return true;

        // Storage Full. Wait for signal.
        mCapacityCond.wait(lock1);
    }
}


template <typename ElementT, typename QueueT>
template<typename T>
void LLThreadSafeQueue<ElementT, QueueT>::push(T&& element)
{
    LL_PROFILE_ZONE_SCOPED_CATEGORY_THREAD;
    if (! pushIfOpen(std::forward<T>(element)))
    {
        LLTHROW(LLThreadSafeQueueInterrupt());
    }
}


template<typename ElementT, typename QueueT>
template<typename T>
bool LLThreadSafeQueue<ElementT, QueueT>::tryPush(T&& element)
{
    LL_PROFILE_ZONE_SCOPED_CATEGORY_THREAD;
    return tryLock(
        [this, element=std::move(element)](lock_t& lock)
        {
            if (mClosed)
                return false;
            return push_(lock, std::move(element));
        });
}


template <typename ElementT, typename QueueT>
template <typename Rep, typename Period, typename T>
bool LLThreadSafeQueue<ElementT, QueueT>::tryPushFor(
    const std::chrono::duration<Rep, Period>& timeout,
    T&& element)
{
    LL_PROFILE_ZONE_SCOPED_CATEGORY_THREAD;
    // Convert duration to time_point: passing the same timeout duration to
    // each of multiple calls is wrong.
    return tryPushUntil(std::chrono::steady_clock::now() + timeout,
                        std::forward<T>(element));
}


template <typename ElementT, typename QueueT>
template <typename Clock, typename Duration, typename T>
bool LLThreadSafeQueue<ElementT, QueueT>::tryPushUntil(
    const std::chrono::time_point<Clock, Duration>& until,
    T&& element)
{
    LL_PROFILE_ZONE_SCOPED_CATEGORY_THREAD;
    return tryLockUntil(
        until,
        [this, until, element=std::move(element)](lock_t& lock)
        {
            while (true)
            {
                if (mClosed)
                {
                    return false;
                }

                if (push_(lock, std::move(element)))
                    return true;

                // Storage Full. Wait for signal.
                if (LLCoros::cv_status::timeout == mCapacityCond.wait_until(lock, until))
                {
                    // timed out -- formally we might recheck both conditions above
                    return false;
                }
                // If we didn't time out, we were notified for some reason. Loop back
                // to check.
            }
        });
}


// while lock is locked, really pop the head element, if we can
template <typename ElementT, typename QueueT>
typename LLThreadSafeQueue<ElementT, QueueT>::pop_result
LLThreadSafeQueue<ElementT, QueueT>::pop_(lock_t& lock, ElementT& element)
{
    LL_PROFILE_ZONE_SCOPED_CATEGORY_THREAD;
    // If mStorage is empty, there's no head element.
    if (mStorage.empty())
        return mClosed? DONE : EMPTY;

    // If there's a head element, pass it to canPop() to see if it's ready to pop.
    if (! canPop(mStorage.front()))
        return WAITING;

    // std::queue::front() is the element about to pop()
    element = mStorage.front();
    mStorage.pop();
    lock.unlock();
    // now that we've popped, if somebody's been waiting to push, signal them
    mCapacityCond.notify_one();
    return POPPED;
}


template<typename ElementT, typename QueueT>
ElementT LLThreadSafeQueue<ElementT, QueueT>::pop(void)
{
    LL_PROFILE_ZONE_SCOPED_CATEGORY_THREAD;
    lock_t lock1(mLock);
    ElementT value;
    while (true)
    {
        // On the consumer side, we always try to pop before checking mClosed
        // so we can finish draining the queue.
        pop_result popped = pop_(lock1, value);
        if (popped == POPPED)
            // <FS:Ansariel> Prevent RVO elision
            //return std::move(value);
            return value;

        // Once the queue is DONE, there will never be any more coming.
        if (popped == DONE)
        {
            LLTHROW(LLThreadSafeQueueInterrupt());
        }

        // If we didn't pop because WAITING, i.e. canPop() returned false,
        // then even if the producer end has been closed, there's still at
        // least one item to drain: wait for it. Or we might be EMPTY, with
        // the queue still open. Either way, wait for signal.
        mEmptyCond.wait(lock1);
    }
}


template<typename ElementT, typename QueueT>
bool LLThreadSafeQueue<ElementT, QueueT>::tryPop(ElementT & element)
{
    LL_PROFILE_ZONE_SCOPED_CATEGORY_THREAD;
    return tryLock(
        [this, &element](lock_t& lock)
        {
            // conflate EMPTY, DONE, WAITING: tryPop() behavior when the queue
            // is closed is implemented by simple inability to push any new
            // elements
            return pop_(lock, element) == POPPED;
        });
}


template <typename ElementT, typename QueueT>
template <typename Rep, typename Period>
bool LLThreadSafeQueue<ElementT, QueueT>::tryPopFor(
    const std::chrono::duration<Rep, Period>& timeout,
    ElementT& element)
{
    LL_PROFILE_ZONE_SCOPED_CATEGORY_THREAD;
    // Convert duration to time_point: passing the same timeout duration to
    // each of multiple calls is wrong.
    return tryPopUntil(std::chrono::steady_clock::now() + timeout, element);
}


template <typename ElementT, typename QueueT>
template <typename Clock, typename Duration>
bool LLThreadSafeQueue<ElementT, QueueT>::tryPopUntil(
    const std::chrono::time_point<Clock, Duration>& until,
    ElementT& element)
{
    LL_PROFILE_ZONE_SCOPED_CATEGORY_THREAD;
    return tryLockUntil(
        until,
        [this, until, &element](lock_t& lock)
        {
            // conflate EMPTY, DONE, WAITING
            return tryPopUntil_(lock, until, element) == POPPED;
        });
}


// body of tryPopUntil(), called once we have the lock
template <typename ElementT, typename QueueT>
template <typename Clock, typename Duration>
typename LLThreadSafeQueue<ElementT, QueueT>::pop_result
LLThreadSafeQueue<ElementT, QueueT>::tryPopUntil_(
    lock_t& lock,
    const std::chrono::time_point<Clock, Duration>& until,
    ElementT& element)
{
    LL_PROFILE_ZONE_SCOPED_CATEGORY_THREAD;
    while (true)
    {
        pop_result popped = pop_(lock, element);
        if (popped == POPPED || popped == DONE)
        {
            // If we succeeded, great! If we've drained the last item, so be
            // it. Either way, break the loop and tell caller.
            return popped;
        }

        // EMPTY or WAITING: wait for signal.
        if (LLCoros::cv_status::timeout == mEmptyCond.wait_until(lock, until))
        {
            // timed out -- formally we might recheck
            // as it is, break loop
            return popped;
        }
        // If we didn't time out, we were notified for some reason. Loop back
        // to check.
    }
}


template<typename ElementT, typename QueueT>
size_t LLThreadSafeQueue<ElementT, QueueT>::size(void)
{
    LL_PROFILE_ZONE_SCOPED_CATEGORY_THREAD;
    lock_t lock(mLock);
    return mStorage.size();
}


template<typename ElementT, typename QueueT>
void LLThreadSafeQueue<ElementT, QueueT>::close()
{
    LL_PROFILE_ZONE_SCOPED_CATEGORY_THREAD;
    lock_t lock(mLock);
    mClosed = true;
    lock.unlock();
    // wake up any blocked pop() calls
    mEmptyCond.notify_all();
    // wake up any blocked push() calls
    mCapacityCond.notify_all();
}


template<typename ElementT, typename QueueT>
bool LLThreadSafeQueue<ElementT, QueueT>::isClosed()
{
    LL_PROFILE_ZONE_SCOPED_CATEGORY_THREAD;
    lock_t lock(mLock);
    return mClosed;
}


template<typename ElementT, typename QueueT>
bool LLThreadSafeQueue<ElementT, QueueT>::done()
{
    LL_PROFILE_ZONE_SCOPED_CATEGORY_THREAD;
    lock_t lock(mLock);
    return mClosed && mStorage.empty();
}

#endif<|MERGE_RESOLUTION|>--- conflicted
+++ resolved
@@ -177,45 +177,10 @@
     bool done();
 
 protected:
-<<<<<<< HEAD
-	typedef QueueT queue_type;
-	QueueT mStorage;
-	size_t mCapacity;
-	std::atomic<bool> mClosed; // <FS:Beq/> Try harder to stop the compiler optimising the mClosed state inside the loops
-
-	boost::fibers::timed_mutex mLock;
-	typedef std::unique_lock<decltype(mLock)> lock_t;
-	boost::fibers::condition_variable_any mCapacityCond;
-	boost::fibers::condition_variable_any mEmptyCond;
-
-	enum pop_result { EMPTY, DONE, WAITING, POPPED };
-	// implementation logic, suitable for passing to tryLockUntil()
-	template <typename Clock, typename Duration>
-	pop_result tryPopUntil_(lock_t& lock,
-							const std::chrono::time_point<Clock, Duration>& until,
-							ElementT& element);
-	// if we're able to lock immediately, do so and run the passed callable,
-	// which must accept lock_t& and return bool
-	template <typename CALLABLE>
-	bool tryLock(CALLABLE&& callable);
-	// if we're able to lock before the passed time_point, do so and run the
-	// passed callable, which must accept lock_t& and return bool
-	template <typename Clock, typename Duration, typename CALLABLE>
-	bool tryLockUntil(const std::chrono::time_point<Clock, Duration>& until,
-					  CALLABLE&& callable);
-	// while lock is locked, really push the passed element, if we can
-	template <typename T>
-	bool push_(lock_t& lock, T&& element);
-	// while lock is locked, really pop the head element, if we can
-	pop_result pop_(lock_t& lock, ElementT& element);
-	// Is the current head element ready to pop? We say yes; subclass can
-	// override as needed.
-	virtual bool canPop(const ElementT& head) const { return true; }
-=======
     typedef QueueT queue_type;
     QueueT mStorage;
     size_t mCapacity;
-    bool mClosed;
+    std::atomic<bool> mClosed; // <FS:Beq/> Try harder to stop the compiler optimising the mClosed state inside the loops
 
     boost::fibers::timed_mutex mLock;
     typedef std::unique_lock<decltype(mLock)> lock_t;
@@ -245,7 +210,6 @@
     // Is the current head element ready to pop? We say yes; subclass can
     // override as needed.
     virtual bool canPop(const ElementT& head) const { return true; }
->>>>>>> 38c2a5bd
 };
 
 /*****************************************************************************
