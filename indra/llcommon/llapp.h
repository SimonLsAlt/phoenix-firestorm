--- conflicted
+++ resolved
@@ -214,7 +214,7 @@
 	 * DO NOT call this method if your application has specialized
 	 * error handling code.
 	 */
-<<<<<<< HEAD
+//	void setupErrorHandling(bool mSecondInstance=false);
 // [SL:KB] - Patch: Viewer-CrashReporting | Checked: 2010-11-12 (Catznip-2.6.0a) | Added: Catznip-2.4.0a
 	typedef enum minidump_type_t {
 		MINIDUMP_MINIMAL = 0,
@@ -224,9 +224,6 @@
 
 	void setupErrorHandling(EMiniDumpType minidump_type = MINIDUMP_NORMAL);
 // [/SL:KB]
-=======
-	void setupErrorHandling(bool mSecondInstance=false);
->>>>>>> c71e459b
 
 	void setErrorHandler(LLAppErrorHandler handler);
 	static void runErrorHandler(); // run shortly after we detect an error, ran in the relatively robust context of the LLErrorThread - preferred.
