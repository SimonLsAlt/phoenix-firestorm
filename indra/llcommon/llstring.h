/** 
 * @file llstring.h
 * @brief String utility functions and std::string class.
 *
 * $LicenseInfo:firstyear=2001&license=viewerlgpl$
 * Second Life Viewer Source Code
 * Copyright (C) 2010, Linden Research, Inc.
 * 
 * This library is free software; you can redistribute it and/or
 * modify it under the terms of the GNU Lesser General Public
 * License as published by the Free Software Foundation;
 * version 2.1 of the License only.
 * 
 * This library is distributed in the hope that it will be useful,
 * but WITHOUT ANY WARRANTY; without even the implied warranty of
 * MERCHANTABILITY or FITNESS FOR A PARTICULAR PURPOSE.  See the GNU
 * Lesser General Public License for more details.
 * 
 * You should have received a copy of the GNU Lesser General Public
 * License along with this library; if not, write to the Free Software
 * Foundation, Inc., 51 Franklin Street, Fifth Floor, Boston, MA  02110-1301  USA
 * 
 * Linden Research, Inc., 945 Battery Street, San Francisco, CA  94111  USA
 * $/LicenseInfo$
 */

#ifndef LL_LLSTRING_H
#define LL_LLSTRING_H

#include <boost/call_traits.hpp>
#include <optional>
#include <string>
#include <string_view>
#include <cstdio>
#include <cwchar>                   // std::wcslen()
//#include <locale>
#include <iomanip>
#include <algorithm>
#include <vector>
#include <map>
#include "llformat.h"
#include "llsd.h"
// [RLVa:KB] - Checked: RLVa-2.1.0
#include <list>
// [/RLVa:KB]
<<<<<<< HEAD
=======
#include <string_view>
>>>>>>> cfdca912

#if LL_LINUX
#include <wctype.h>
#include <wchar.h>
#endif

#include <string.h>
#include <boost/scoped_ptr.hpp>

const char LL_UNKNOWN_CHAR = '?';
class LLSD;

#if LL_DARWIN || LL_LINUX
// Template specialization of char_traits for U16s. Only necessary on Mac and Linux (exists on Windows already)
#include <cstring>

namespace std
{
template<>
struct char_traits<U16>
{
	typedef U16 		char_type;
	typedef int 	    int_type;
	typedef streampos 	pos_type;
	typedef streamoff 	off_type;
	typedef mbstate_t 	state_type;
	
	static void 
		assign(char_type& __c1, const char_type& __c2)
	{ __c1 = __c2; }
	
	static bool 
		eq(const char_type& __c1, const char_type& __c2)
	{ return __c1 == __c2; }
	
	static bool 
		lt(const char_type& __c1, const char_type& __c2)
	{ return __c1 < __c2; }
	
	static int 
		compare(const char_type* __s1, const char_type* __s2, size_t __n)
	{ return memcmp(__s1, __s2, __n * sizeof(char_type)); }
	
	static size_t
		length(const char_type* __s)
	{
		const char_type *cur_char = __s;
		while (*cur_char != 0)
		{
			++cur_char;
		}
		return cur_char - __s;
	}
	
	static const char_type* 
		find(const char_type* __s, size_t __n, const char_type& __a)
	{ return static_cast<const char_type*>(memchr(__s, __a, __n * sizeof(char_type))); }
	
	static char_type* 
		move(char_type* __s1, const char_type* __s2, size_t __n)
	{ return static_cast<char_type*>(memmove(__s1, __s2, __n * sizeof(char_type))); }
	
	static char_type* 
		copy(char_type* __s1, const char_type* __s2, size_t __n)
	{  return static_cast<char_type*>(memcpy(__s1, __s2, __n * sizeof(char_type))); }	/* Flawfinder: ignore */
	
	static char_type* 
		assign(char_type* __s, size_t __n, char_type __a)
	{ 
		// This isn't right.
		//return static_cast<char_type*>(memset(__s, __a, __n * sizeof(char_type))); 
		
		// I don't think there's a standard 'memset' for 16-bit values.
		// Do this the old-fashioned way.
		
		size_t __i;
		for(__i = 0; __i < __n; __i++)
		{
			__s[__i] = __a;
		}
		return __s; 
	}
	
	static char_type 
		to_char_type(const int_type& __c)
	{ return static_cast<char_type>(__c); }
	
	static int_type 
		to_int_type(const char_type& __c)
	{ return static_cast<int_type>(__c); }
	
	static bool 
		eq_int_type(const int_type& __c1, const int_type& __c2)
	{ return __c1 == __c2; }
	
	static int_type 
		eof() { return static_cast<int_type>(EOF); }
	
	static int_type 
		not_eof(const int_type& __c)
      { return (__c == eof()) ? 0 : __c; }
  };
};
#endif

class LL_COMMON_API LLStringOps
{
private:
	static long sPacificTimeOffset;
	static long sLocalTimeOffset;
	static bool sPacificDaylightTime;

	static std::map<std::string, std::string> datetimeToCodes;

public:
	static std::vector<std::string> sWeekDayList;
	static std::vector<std::string> sWeekDayShortList;
	static std::vector<std::string> sMonthList;
	static std::vector<std::string> sMonthShortList;
	static std::string sDayFormat;

	static std::string sAM;
	static std::string sPM;

	static char toUpper(char elem) { return toupper((unsigned char)elem); }
	static llwchar toUpper(llwchar elem) { return towupper(elem); }
	
	static char toLower(char elem) { return tolower((unsigned char)elem); }
	static llwchar toLower(llwchar elem) { return towlower(elem); }

	static bool isSpace(char elem) { return isspace((unsigned char)elem) != 0; }
	static bool isSpace(llwchar elem) { return iswspace(elem) != 0; }
 // <FS:ND/> Specialisation needed for correct number formatting
#if LL_WINDOWS
	static bool isSpace(wchar_t elem) { return iswspace(elem) != 0; }
#endif

	static bool isUpper(char elem) { return isupper((unsigned char)elem) != 0; }
	static bool isUpper(llwchar elem) { return iswupper(elem) != 0; }

	static bool isLower(char elem) { return islower((unsigned char)elem) != 0; }
	static bool isLower(llwchar elem) { return iswlower(elem) != 0; }

	static bool isDigit(char a) { return isdigit((unsigned char)a) != 0; }
	static bool isDigit(llwchar a) { return iswdigit(a) != 0; }

	static bool isPunct(char a) { return ispunct((unsigned char)a) != 0; }
	static bool isPunct(llwchar a) { return iswpunct(a) != 0; }

	static bool isAlpha(char a) { return isalpha((unsigned char)a) != 0; }
	static bool isAlpha(llwchar a) { return iswalpha(a) != 0; }

	static bool isAlnum(char a) { return isalnum((unsigned char)a) != 0; }
	static bool isAlnum(llwchar a) { return iswalnum(a) != 0; }

	static bool isEmoji(llwchar wch);

	static S32	collate(const char* a, const char* b) { return strcoll(a, b); }
	static S32	collate(const llwchar* a, const llwchar* b);

	static void setupDatetimeInfo(bool pacific_daylight_time);

	static void setupWeekDaysNames(const std::string& data);
	static void setupWeekDaysShortNames(const std::string& data);
	static void setupMonthNames(const std::string& data);
	static void setupMonthShortNames(const std::string& data);
	static void setupDayFormat(const std::string& data);


	static long getPacificTimeOffset(void) { return sPacificTimeOffset;}
	static long getLocalTimeOffset(void) { return sLocalTimeOffset;}
	// Is the Pacific time zone (aka server time zone)
	// currently in daylight savings time?
	static bool getPacificDaylightTime(void) { return sPacificDaylightTime;}

	static std::string getDatetimeCode (std::string key);

    // Express a value like 1234567 as "1.23M" 
    static std::string getReadableNumber(F64 num);
};

/**
 * @brief Return a string constructed from in without crashing if the
 * pointer is NULL.
 */
LL_COMMON_API std::string ll_safe_string(const char* in);
LL_COMMON_API std::string ll_safe_string(const char* in, S32 maxlen);


// Allowing assignments from non-strings into format_map_t is apparently
// *really* error-prone, so subclass std::string with just basic c'tors.
class LLFormatMapString
{
public:
	LLFormatMapString() {};
	LLFormatMapString(const char* s) : mString(ll_safe_string(s)) {};
	LLFormatMapString(const std::string& s) : mString(s) {};
	operator std::string() const { return mString; }
	bool operator<(const LLFormatMapString& rhs) const { return mString < rhs.mString; }
	std::size_t length() const { return mString.length(); }
	
private:
	std::string mString;
};

template <class T>
class LLStringUtilBase
{
private:
	static std::string sLocale;

public:
	typedef std::basic_string<T> string_type;
	typedef typename string_type::size_type size_type;
	
public:
	/////////////////////////////////////////////////////////////////////////////////////////
	// Static Utility functions that operate on std::strings

	static const string_type null;
	
	typedef std::map<LLFormatMapString, LLFormatMapString> format_map_t;
	/// considers any sequence of delims as a single field separator
	LL_COMMON_API static void getTokens(const string_type& instr,
										std::vector<string_type >& tokens,
										const string_type& delims);
	/// like simple scan overload, but returns scanned vector
	static std::vector<string_type> getTokens(const string_type& instr,
											  const string_type& delims);
	/// add support for keep_delims and quotes (either could be empty string)
	static void getTokens(const string_type& instr,
						  std::vector<string_type>& tokens,
						  const string_type& drop_delims,
						  const string_type& keep_delims,
						  const string_type& quotes=string_type());
	/// like keep_delims-and-quotes overload, but returns scanned vector
	static std::vector<string_type> getTokens(const string_type& instr,
											  const string_type& drop_delims,
											  const string_type& keep_delims,
											  const string_type& quotes=string_type());
	/// add support for escapes (could be empty string)
	static void getTokens(const string_type& instr,
						  std::vector<string_type>& tokens,
						  const string_type& drop_delims,
						  const string_type& keep_delims,
						  const string_type& quotes,
						  const string_type& escapes);
	/// like escapes overload, but returns scanned vector
	static std::vector<string_type> getTokens(const string_type& instr,
											  const string_type& drop_delims,
											  const string_type& keep_delims,
											  const string_type& quotes,
											  const string_type& escapes);

	LL_COMMON_API static void formatNumber(string_type& numStr, string_type decimals);
	LL_COMMON_API static bool formatDatetime(string_type& replacement, string_type token, string_type param, S32 secFromEpoch);
	LL_COMMON_API static S32 format(string_type& s, const format_map_t& substitutions);
	LL_COMMON_API static S32 format(string_type& s, const LLSD& substitutions);
	LL_COMMON_API static bool simpleReplacement(string_type& replacement, string_type token, const format_map_t& substitutions);
	LL_COMMON_API static bool simpleReplacement(string_type& replacement, string_type token, const LLSD& substitutions);
	LL_COMMON_API static void setLocale (std::string inLocale);
	LL_COMMON_API static std::string getLocale (void);
	
	static bool isValidIndex(const string_type& string, size_type i)
	{
		return !string.empty() && (0 <= i) && (i <= string.size());
	}

	static bool contains(const string_type& string, T c, size_type i=0)
	{
		return string.find(c, i) != string_type::npos;
	}

	static void	trimHead(string_type& string);
	static void	trimTail(string_type& string);
	static void	trim(string_type& string)	{ trimHead(string); trimTail(string); }
	static void truncate(string_type& string, size_type count);

	static void	toUpper(string_type& string);
	static void	toLower(string_type& string);
	
	// True if this is the head of s.
	static bool	isHead( const string_type& string, const T* s );

	/**
	 * @brief Returns true if string starts with substr
	 *
	 * If etither string or substr are empty, this method returns false.
	 */
	static bool startsWith(
		const string_type& string,
		const string_type& substr);

	/**
	 * @brief Returns true if string ends in substr
	 *
	 * If etither string or substr are empty, this method returns false.
	 */
	static bool endsWith(
		const string_type& string,
		const string_type& substr);

	/**
	 * get environment string value with proper Unicode handling
	 * (key is always UTF-8)
	 * detect absence by return value == dflt
	 */
	static string_type getenv(const std::string& key, const string_type& dflt="");
	/**
	 * get optional environment string value with proper Unicode handling
	 * (key is always UTF-8)
	 * detect absence by (! return value)
	 */
	static std::optional<string_type> getoptenv(const std::string& key);

	static void	addCRLF(string_type& string);
	static void	removeCRLF(string_type& string);
	static void removeWindowsCR(string_type& string);

	static void	replaceTabsWithSpaces( string_type& string, size_type spaces_per_tab );
	static void	replaceNonstandardASCII( string_type& string, T replacement );
	static void	replaceChar( string_type& string, T target, T replacement );
	static void replaceString( string_type& string, string_type target, string_type replacement );
	static string_type capitalize(const string_type& str);
	static void capitalize(string_type& str);
	
	static bool	containsNonprintable(const string_type& string);
	static void	stripNonprintable(string_type& string);

	/**
	 * Double-quote an argument string if needed, unless it's already
	 * double-quoted. Decide whether it's needed based on the presence of any
	 * character in @a triggers (default space or double-quote). If we quote
	 * it, escape any embedded double-quote with the @a escape string (default
	 * backslash).
	 *
	 * Passing triggers="" means always quote, unless it's already double-quoted.
	 */
	static string_type quote(const string_type& str,
							 const string_type& triggers=" \"",
							 const string_type& escape="\\");

	/**
	 * @brief Unsafe way to make ascii characters. You should probably
	 * only call this when interacting with the host operating system.
	 * The 1 byte std::string does not work correctly.
	 * The 2 and 4 byte std::string probably work, so LLWStringUtil::_makeASCII
	 * should work.
	 */
	static void _makeASCII(string_type& string);

	// Conversion to other data types
	static bool	convertToBOOL(const string_type& string, bool& value);
	static bool	convertToU8(const string_type& string, U8& value);
	static bool	convertToS8(const string_type& string, S8& value);
	static bool	convertToS16(const string_type& string, S16& value);
	static bool	convertToU16(const string_type& string, U16& value);
	static bool	convertToU32(const string_type& string, U32& value);
	static bool	convertToS32(const string_type& string, S32& value);
	static bool	convertToF32(const string_type& string, F32& value);
	static bool	convertToF64(const string_type& string, F64& value);

	/////////////////////////////////////////////////////////////////////////////////////////
	// Utility functions for working with char*'s and strings

	// Like strcmp but also handles empty strings. Uses
	// current locale.
	static S32		compareStrings(const T* lhs, const T* rhs);
	static S32		compareStrings(const string_type& lhs, const string_type& rhs);
	
	// case insensitive version of above. Uses current locale on
	// Win32, and falls back to a non-locale aware comparison on
	// Linux.
	static S32		compareInsensitive(const T* lhs, const T* rhs);
	static S32		compareInsensitive(const string_type& lhs, const string_type& rhs);

	// Case sensitive comparison with good handling of numbers.  Does not use current locale.
	// a.k.a. strdictcmp()
	static S32		compareDict(const string_type& a, const string_type& b);

	// Case *in*sensitive comparison with good handling of numbers.  Does not use current locale.
	// a.k.a. strdictcmp()
	static S32		compareDictInsensitive(const string_type& a, const string_type& b);

	// Puts compareDict() in a form appropriate for LL container classes to use for sorting.
	static bool		precedesDict( const string_type& a, const string_type& b );

	// A replacement for strncpy.
	// If the dst buffer is dst_size bytes long or more, ensures that dst is null terminated and holds
	// up to dst_size-1 characters of src.
	static void		copy(T* dst, const T* src, size_type dst_size);
	
	// Copies src into dst at a given offset.  
	static void		copyInto(string_type& dst, const string_type& src, size_type offset);
	
	static bool		isPartOfWord(T c) { return (c == (T)'_') || LLStringOps::isAlnum(c); }


#ifdef _DEBUG	
	LL_COMMON_API static void		testHarness();
#endif

private:
	LL_COMMON_API static size_type getSubstitution(const string_type& instr, size_type& start, std::vector<string_type >& tokens);
};

template<class T> const std::basic_string<T> LLStringUtilBase<T>::null;
template<class T> std::string LLStringUtilBase<T>::sLocale;

typedef LLStringUtilBase<char> LLStringUtil;
typedef LLStringUtilBase<llwchar> LLWStringUtil;
typedef std::basic_string<llwchar> LLWString;

//@ Use this where we want to disallow input in the form of "foo"
//  This is used to catch places where english text is embedded in the code
//  instead of in a translatable XUI file.
class LLStringExplicit : public std::string
{
public:
	explicit LLStringExplicit(const char* s) : std::string(s) {}
	LLStringExplicit(const std::string& s) : std::string(s) {}
	LLStringExplicit(const std::string& s, size_type pos, size_type n = std::string::npos) : std::string(s, pos, n) {}
};

struct LLDictionaryLess
{
public:
	bool operator()(const std::string& a, const std::string& b) const
	{
		return (LLStringUtil::precedesDict(a, b) ? true : false);
	}
};


/**
 * Simple support functions
 */

/**
 * @brief chop off the trailing characters in a string.
 *
 * This function works on bytes rather than glyphs, so this will
 * incorrectly truncate non-single byte strings.
 * Use utf8str_truncate() for utf8 strings
 * @return a copy of in string minus the trailing count bytes.
 */
inline std::string chop_tail_copy(
	const std::string& in,
	std::string::size_type count)
{
	return std::string(in, 0, in.length() - count);
}

/**
 * @brief This translates a nybble stored as a hex value from 0-f back
 * to a nybble in the low order bits of the return byte.
 */
LL_COMMON_API bool is_char_hex(char hex);
LL_COMMON_API U8 hex_as_nybble(char hex);

/**
 * @brief read the contents of a file into a string.
 *
 * Since this function has no concept of character encoding, most
 * anything you do with this method ill-advised. Please avoid.
 * @param str [out] The string which will have.
 * @param filename The full name of the file to read.
 * @return Returns true on success. If false, str is unmodified.
 */
LL_COMMON_API bool _read_file_into_string(std::string& str, const std::string& filename);
LL_COMMON_API bool iswindividual(llwchar elem);

/**
 * Unicode support
 */

/// generic conversion aliases
template<typename TO, typename FROM, typename Enable=void>
struct ll_convert_impl
{
    // Don't even provide a generic implementation. We specialize for every
    // combination we do support.
    TO operator()(const FROM& in) const;
};

// Use a function template to get the nice ll_convert<TO>(from_value) API.
template<typename TO, typename FROM>
TO ll_convert(const FROM& in)
{
    return ll_convert_impl<TO, FROM>()(in);
}

// degenerate case
template<typename T>
struct ll_convert_impl<T, T>
{
    T operator()(const T& in) const { return in; }
};

// simple construction from char*
template<typename T>
struct ll_convert_impl<T, const typename T::value_type*>
{
    T operator()(const typename T::value_type* in) const { return { in }; }
};

// specialize ll_convert_impl<TO, FROM> to return EXPR
#define ll_convert_alias(TO, FROM, EXPR)                    \
template<>                                                  \
struct ll_convert_impl<TO, FROM>                            \
{                                                           \
    /* param_type optimally passes both char* and string */ \
    TO operator()(typename boost::call_traits<FROM>::param_type in) const { return EXPR; } \
}

// If all we're doing is copying characters, pass this to ll_convert_alias as
// EXPR. Since it expands into the 'return EXPR' slot in the ll_convert_impl
// specialization above, it implies TO{ in.begin(), in.end() }.
#define LL_CONVERT_COPY_CHARS { in.begin(), in.end() }

// Generic name for strlen() / wcslen() - the default implementation should
// (!) work with U16 and llwchar, but we don't intend to engage it.
template <typename CHARTYPE>
size_t ll_convert_length(const CHARTYPE* zstr)
{
    const CHARTYPE* zp;
    // classic C string scan
    for (zp = zstr; *zp; ++zp)
        ;
    return (zp - zstr);
}

// specialize where we have a library function; may use intrinsic operations
template <>
inline size_t ll_convert_length<wchar_t>(const wchar_t* zstr) { return std::wcslen(zstr); }
template <>
inline size_t ll_convert_length<char>   (const char*    zstr) { return std::strlen(zstr); }

// ll_convert_forms() is short for a bunch of boilerplate. It defines
// longname(const char*, len), longname(const char*), longname(const string&)
// and longname(const string&, len) so calls written pre-ll_convert() will
// work. Most of these overloads will be unified once we turn on C++17 and can
// use std::string_view.
// It also uses aliasmacro to ensure that both ll_convert<OUTSTR>(const char*)
// and ll_convert<OUTSTR>(const string&) will work.
#define ll_convert_forms(aliasmacro, OUTSTR, INSTR, longname)           \
LL_COMMON_API OUTSTR longname(const INSTR::value_type* in, size_t len); \
inline auto longname(const INSTR& in, size_t len)                       \
{                                                                       \
    return longname(in.c_str(), len);                                   \
}                                                                       \
inline auto longname(const INSTR::value_type* in)                       \
{                                                                       \
    return longname(in, ll_convert_length(in));                         \
}                                                                       \
inline auto longname(const INSTR& in)                                   \
{                                                                       \
    return longname(in.c_str(), in.length());                           \
}                                                                       \
/* string param */                                                      \
aliasmacro(OUTSTR, INSTR, longname(in));                                \
/* char* param */                                                       \
aliasmacro(OUTSTR, const INSTR::value_type*, longname(in))

// Make the incoming string a utf8 string. Replaces any unknown glyph
// with the UNKNOWN_CHARACTER. Once any unknown glyph is found, the rest
// of the data may not be recovered.
LL_COMMON_API std::string rawstr_to_utf8(const std::string& raw);

//
// We should never use UTF16 except when communicating with Win32!
// https://docs.microsoft.com/en-us/cpp/cpp/char-wchar-t-char16-t-char32-t
// nat 2018-12-14: I consider the whole llutf16string thing a mistake, because
// the Windows APIs we want to call are all defined in terms of wchar_t*
// (or worse, LPCTSTR).
// https://docs.microsoft.com/en-us/windows/desktop/winprog/windows-data-types

// While there is no point coding for an ASCII-only world (! defined(UNICODE)),
// use of U16 and llutf16string for Windows APIs locks in /Zc:wchar_t-. Going
// forward, we should code in terms of wchar_t and std::wstring so as to
// support either setting of /Zc:wchar_t.

// The first link above states that char can be used to hold ASCII or any
// multi-byte character set, and distinguishes wchar_t (UTF-16LE), char16_t
// (UTF-16) and char32_t (UTF-32). Nonetheless, within this code base:
// * char and std::string always hold UTF-8 (of which ASCII is a subset). It
//   is a BUG if they are used to pass strings in any other multi-byte
//   encoding.
// * wchar_t and std::wstring should be our interface to Windows wide-string
//   APIs, and therefore hold UTF-16LE.
// * U16 and llutf16string are the previous but DEPRECATED UTF-16LE type. Do
//   not introduce new uses of U16 or llutf16string for string data.
// * llwchar and LLWString hold UTF-32 strings.
// * Do not introduce char16_t or std::u16string.
// * Do not introduce char32_t or std::u32string.
//
// This typedef may or may not be identical to std::wstring, depending on
// LL_WCHAR_T_NATIVE.
typedef std::basic_string<U16> llutf16string;

// Considering wchar_t, llwchar and U16, there are three relevant cases:
#if LLWCHAR_IS_WCHAR_T         // every which way but Windows
// llwchar is identical to wchar_t, LLWString is identical to std::wstring.
// U16 is distinct, llutf16string is distinct (though pretty useless).
// Given conversions to/from LLWString and to/from llutf16string, conversions
// involving std::wstring would collide.
#define ll_convert_wstr_alias(TO, FROM, EXPR) // nothing
// but we can define conversions involving llutf16string without collisions
#define  ll_convert_u16_alias(TO, FROM, EXPR) ll_convert_alias(TO, FROM, EXPR)

#elif defined(LL_WCHAR_T_NATIVE)    // Windows, either clang or MS /Zc:wchar_t
// llwchar (32-bit), wchar_t (16-bit) and U16 are all different types.
// Conversions to/from LLWString, to/from std::wstring and to/from llutf16string
// can all be defined.
#define ll_convert_wstr_alias(TO, FROM, EXPR) ll_convert_alias(TO, FROM, EXPR)
#define  ll_convert_u16_alias(TO, FROM, EXPR) ll_convert_alias(TO, FROM, EXPR)

#else  // ! LL_WCHAR_T_NATIVE: Windows with MS /Zc:wchar_t-
// wchar_t is identical to U16, std::wstring is identical to llutf16string.
// Given conversions to/from LLWString and to/from std::wstring, conversions
// involving llutf16string would collide.
#define  ll_convert_u16_alias(TO, FROM, EXPR) // nothing
// but we can define conversions involving std::wstring without collisions
#define ll_convert_wstr_alias(TO, FROM, EXPR) ll_convert_alias(TO, FROM, EXPR)
#endif

ll_convert_forms(ll_convert_u16_alias, LLWString,     llutf16string, utf16str_to_wstring);
ll_convert_forms(ll_convert_u16_alias, llutf16string, LLWString,     wstring_to_utf16str);
ll_convert_forms(ll_convert_u16_alias, llutf16string, std::string,   utf8str_to_utf16str);
ll_convert_forms(ll_convert_alias,     LLWString,     std::string,   utf8str_to_wstring);

// Same function, better name. JC
inline LLWString utf8string_to_wstring(const std::string& utf8_string) { return utf8str_to_wstring(utf8_string); }

LL_COMMON_API std::ptrdiff_t wchar_to_utf8chars(llwchar inchar, char* outchars);

ll_convert_forms(ll_convert_alias,     std::string, LLWString,     wstring_to_utf8str);
ll_convert_forms(ll_convert_u16_alias, std::string, llutf16string, utf16str_to_utf8str);

// an older alias for utf16str_to_utf8str(llutf16string)
inline std::string wstring_to_utf8str(const llutf16string &utf16str) { return utf16str_to_utf8str(utf16str);}

// Length of this UTF32 string in bytes when transformed to UTF8
LL_COMMON_API S32 wstring_utf8_length(const LLWString& wstr); 

// Length in bytes of this wide char in a UTF8 string
LL_COMMON_API S32 wchar_utf8_length(const llwchar wc); 

LL_COMMON_API std::string wchar_utf8_preview(const llwchar wc);

LL_COMMON_API std::string utf8str_tolower(const std::string& utf8str);

// Length in llwchar (UTF-32) of the first len units (16 bits) of the given UTF-16 string.
LL_COMMON_API S32 utf16str_wstring_length(const llutf16string &utf16str, S32 len);

// Length in utf16string (UTF-16) of wlen wchars beginning at woffset.
LL_COMMON_API S32 wstring_utf16_length(const LLWString & wstr, S32 woffset, S32 wlen);

// Length in wstring (i.e., llwchar count) of a part of a wstring specified by utf16 length (i.e., utf16 units.)
LL_COMMON_API S32 wstring_wstring_length_from_utf16_length(const LLWString & wstr, S32 woffset, S32 utf16_length, bool *unaligned = nullptr);

/**
 * @brief Properly truncate a utf8 string to a maximum byte count.
 * 
 * The returned string may be less than max_len if the truncation
 * happens in the middle of a glyph. If max_len is longer than the
 * string passed in, the return value == utf8str.
 * @param utf8str A valid utf8 string to truncate.
 * @param max_len The maximum number of bytes in the return value.
 * @return Returns a valid utf8 string with byte count <= max_len.
 */
LL_COMMON_API std::string utf8str_truncate(const std::string& utf8str, const S32 max_len);

// [RLVa:KB] - Checked: RLVa-2.1.0
LL_COMMON_API std::string utf8str_substr(const std::string& utf8str, const S32 index, const S32 max_len);
LL_COMMON_API void utf8str_split(std::list<std::string>& split_list, const std::string& utf8str, size_t maxlen, char split_token);
// [/RLVa:KB]

LL_COMMON_API std::string utf8str_trim(const std::string& utf8str);

LL_COMMON_API S32 utf8str_compare_insensitive(
	const std::string& lhs,
	const std::string& rhs);

/**
* @brief Properly truncate a utf8 string to a maximum character count.
*
* If symbol_len is longer than the string passed in, the return
* value == utf8str.
* @param utf8str A valid utf8 string to truncate.
* @param symbol_len The maximum number of symbols in the return value.
* @return Returns a valid utf8 string with symbol count <= max_len.
*/
LL_COMMON_API std::string utf8str_symbol_truncate(const std::string& utf8str, const S32 symbol_len);

/**
 * @brief Replace all occurences of target_char with replace_char
 *
 * @param utf8str A utf8 string to process.
 * @param target_char The wchar to be replaced
 * @param replace_char The wchar which is written on replace
 */
LL_COMMON_API std::string utf8str_substChar(
	const std::string& utf8str,
	const llwchar target_char,
	const llwchar replace_char);

LL_COMMON_API std::string utf8str_makeASCII(const std::string& utf8str);

// Hack - used for evil notecards.
LL_COMMON_API std::string mbcsstring_makeASCII(const std::string& str); 

LL_COMMON_API std::string utf8str_removeCRLF(const std::string& utf8str);

LL_COMMON_API llwchar utf8str_to_wchar(const std::string& utf8str, size_t offset, size_t length);

LL_COMMON_API std::string utf8str_showBytesUTF8(const std::string& utf8str);

#if LL_WINDOWS
/* @name Windows string helpers
 */
//@{

/**
 * @brief Convert a wide string to/from std::string
 * Convert a Windows wide string to/from our LLWString
 *
 * This replaces the unsafe W2A macro from ATL.
 */
// Avoid requiring this header to #include the Windows header file declaring
// our actual default code_page by delegating this function to our .cpp file.
LL_COMMON_API unsigned int ll_wstring_default_code_page();

// This is like ll_convert_forms(), with the added complexity of a code page
// parameter that may or may not be passed.
#define ll_convert_cp_forms(aliasmacro, OUTSTR, INSTR, longname)    \
/* declare the only nontrivial implementation (in .cpp file) */     \
LL_COMMON_API OUTSTR longname(                                      \
    const INSTR::value_type* in,                                    \
    size_t len,                                                     \
    unsigned int code_page=ll_wstring_default_code_page());         \
/* if passed only a char pointer, scan for nul terminator */        \
inline auto longname(const INSTR::value_type* in)                   \
{                                                                   \
    return longname(in, ll_convert_length(in));                     \
}                                                                   \
/* if passed string and length, extract its char pointer */         \
inline auto longname(                                               \
    const INSTR& in,                                                \
    size_t len,                                                     \
    unsigned int code_page=ll_wstring_default_code_page())          \
{                                                                   \
    return longname(in.c_str(), len, code_page);                    \
}                                                                   \
/* if passed only a string object, no scan, pass known length */    \
inline auto longname(const INSTR& in)                               \
{                                                                   \
    return longname(in.c_str(), in.length());                       \
}                                                                   \
aliasmacro(OUTSTR, INSTR, longname(in));                            \
aliasmacro(OUTSTR, const INSTR::value_type*, longname(in))

ll_convert_cp_forms(ll_convert_wstr_alias, std::string,  std::wstring, ll_convert_wide_to_string);
ll_convert_cp_forms(ll_convert_wstr_alias, std::wstring, std::string,  ll_convert_string_to_wide);
   ll_convert_forms(ll_convert_wstr_alias, LLWString,    std::wstring, ll_convert_wide_to_wstring);
   ll_convert_forms(ll_convert_wstr_alias, std::wstring, LLWString,    ll_convert_wstring_to_wide);

/**
 * Converts incoming string into utf8 string
 *
 */
LL_COMMON_API std::string ll_convert_string_to_utf8_string(const std::string& in);

/// Get Windows message string for passed GetLastError() code
// VS 2013 doesn't let us forward-declare this template, which is what we
// started with, so the implementation could reference the specialization we
// haven't yet declared. Somewhat weirdly, just stating the generic
// implementation in terms of the specialization works, even in this order...

// the general case is just a conversion from the sole implementation
// Microsoft says DWORD is a typedef for unsigned long
// https://docs.microsoft.com/en-us/windows/desktop/winprog/windows-data-types
// so rather than drag windows.h into everybody's include space...
template<typename STRING>
STRING windows_message(unsigned long error)
{
    return ll_convert<STRING>(windows_message<std::wstring>(error));
}

/// There's only one real implementation
template<>
LL_COMMON_API std::wstring windows_message<std::wstring>(unsigned long error);

/// Get Windows message string, implicitly calling GetLastError()
template<typename STRING>
STRING windows_message() { return windows_message<STRING>(GetLastError()); }

//@}

LL_COMMON_API std::optional<std::wstring> llstring_getoptenv(const std::string& key);

#else // ! LL_WINDOWS

LL_COMMON_API std::optional<std::string>  llstring_getoptenv(const std::string& key);

#endif // ! LL_WINDOWS

/**
 * Many of the 'strip' and 'replace' methods of LLStringUtilBase need
 * specialization to work with the signed char type.
 * Sadly, it is not possible (AFAIK) to specialize a single method of
 * a template class.
 * That stuff should go here.
 */
namespace LLStringFn
{
	/**
	 * @brief Replace all non-printable characters with replacement in
	 * string.
	 * NOTE - this will zap non-ascii
	 *
	 * @param [in,out] string the to modify. out value is the string
	 * with zero non-printable characters.
	 * @param The replacement character. use LL_UNKNOWN_CHAR if unsure.
	 */
	LL_COMMON_API void replace_nonprintable_in_ascii(
		std::basic_string<char>& string,
		char replacement);


	/**
	 * @brief Replace all non-printable characters and pipe characters
	 * with replacement in a string.
	 * NOTE - this will zap non-ascii
	 *
	 * @param [in,out] the string to modify. out value is the string
	 * with zero non-printable characters and zero pipe characters.
	 * @param The replacement character. use LL_UNKNOWN_CHAR if unsure.
	 */
	LL_COMMON_API void replace_nonprintable_and_pipe_in_ascii(std::basic_string<char>& str,
									   char replacement);


	/**
	 * @brief Remove all characters that are not allowed in XML 1.0.
	 * Returns a copy of the string with those characters removed.
	 * Works with US ASCII and UTF-8 encoded strings.  JC
	 */
	LL_COMMON_API std::string strip_invalid_xml(const std::string& input);


	/**
	 * @brief Replace all control characters (0 <= c < 0x20) with replacement in
	 * string.   This is safe for utf-8
	 *
	 * @param [in,out] string the to modify. out value is the string
	 * with zero non-printable characters.
	 * @param The replacement character. use LL_UNKNOWN_CHAR if unsure.
	 */
	LL_COMMON_API void replace_ascii_controlchars(
		std::basic_string<char>& string,
		char replacement);
}

////////////////////////////////////////////////////////////
// NOTE: LLStringUtil::format, getTokens, and support functions moved to llstring.cpp.
// There is no LLWStringUtil::format implementation currently.
// Calling these for anything other than LLStringUtil will produce link errors.

////////////////////////////////////////////////////////////

// static
template <class T>
std::vector<typename LLStringUtilBase<T>::string_type>
LLStringUtilBase<T>::getTokens(const string_type& instr, const string_type& delims)
{
	std::vector<string_type> tokens;
	getTokens(instr, tokens, delims);
	return tokens;
}

// static
template <class T>
std::vector<typename LLStringUtilBase<T>::string_type>
LLStringUtilBase<T>::getTokens(const string_type& instr,
							   const string_type& drop_delims,
							   const string_type& keep_delims,
							   const string_type& quotes)
{
	std::vector<string_type> tokens;
	getTokens(instr, tokens, drop_delims, keep_delims, quotes);
	return tokens;
}

// static
template <class T>
std::vector<typename LLStringUtilBase<T>::string_type>
LLStringUtilBase<T>::getTokens(const string_type& instr,
							   const string_type& drop_delims,
							   const string_type& keep_delims,
							   const string_type& quotes,
							   const string_type& escapes)
{
	std::vector<string_type> tokens;
	getTokens(instr, tokens, drop_delims, keep_delims, quotes, escapes);
	return tokens;
}

namespace LLStringUtilBaseImpl
{

/**
 * Input string scanner helper for getTokens(), or really any other
 * character-parsing routine that may have to deal with escape characters.
 * This implementation defines the concept (also an interface, should you
 * choose to implement the concept by subclassing) and provides trivial
 * implementations for a string @em without escape processing.
 */
template <class T>
struct InString
{
	typedef std::basic_string<T> string_type;
	typedef typename string_type::const_iterator const_iterator;

	InString(const_iterator b, const_iterator e):
		mIter(b),
		mEnd(e)
	{}
	virtual ~InString() {}

	bool done() const { return mIter == mEnd; }
	/// Is the current character (*mIter) escaped? This implementation can
	/// answer trivially because it doesn't support escapes.
	virtual bool escaped() const { return false; }
	/// Obtain the current character and advance @c mIter.
	virtual T next() { return *mIter++; }
	/// Does the current character match specified character?
	virtual bool is(T ch) const { return (! done()) && *mIter == ch; }
	/// Is the current character any one of the specified characters?
	virtual bool oneof(const string_type& delims) const
	{
		return (! done()) && LLStringUtilBase<T>::contains(delims, *mIter);
	}

	/**
	 * Scan forward from @from until either @a delim or end. This is primarily
	 * useful for processing quoted substrings.
	 *
	 * If we do see @a delim, append everything from @from until (excluding)
	 * @a delim to @a into, advance @c mIter to skip @a delim, and return @c
	 * true.
	 *
	 * If we do not see @a delim, do not alter @a into or @c mIter and return
	 * @c false. Do not pass GO, do not collect $200.
	 *
	 * @note The @c false case described above implements normal getTokens()
	 * treatment of an unmatched open quote: treat the quote character as if
	 * escaped, that is, simply collect it as part of the current token. Other
	 * plausible behaviors directly affect the way getTokens() deals with an
	 * unmatched quote: e.g. throwing an exception to treat it as an error, or
	 * assuming a close quote beyond end of string (in which case return @c
	 * true).
	 */
	virtual bool collect_until(string_type& into, const_iterator from, T delim)
	{
		const_iterator found = std::find(from, mEnd, delim);
		// If we didn't find delim, change nothing, just tell caller.
		if (found == mEnd)
			return false;
		// Found delim! Append everything between from and found.
		into.append(from, found);
		// advance past delim in input
		mIter = found + 1;
		return true;
	}

	const_iterator mIter, mEnd;
};

/// InString subclass that handles escape characters
template <class T>
class InEscString: public InString<T>
{
public:
	typedef InString<T> super;
	typedef typename super::string_type string_type;
	typedef typename super::const_iterator const_iterator;
	using super::done;
	using super::mIter;
	using super::mEnd;

	InEscString(const_iterator b, const_iterator e, const string_type& escapes):
		super(b, e),
		mEscapes(escapes)
	{
		// Even though we've already initialized 'mIter' via our base-class
		// constructor, set it again to check for initial escape char.
		setiter(b);
	}

	/// This implementation uses the answer cached by setiter().
	virtual bool escaped() const { return mIsEsc; }
	virtual T next()
	{
		// If we're looking at the escape character of an escape sequence,
		// skip that character. This is the one time we can modify 'mIter'
		// without using setiter: for this one case we DO NOT CARE if the
		// escaped character is itself an escape.
		if (mIsEsc)
			++mIter;
		// If we were looking at an escape character, this is the escaped
		// character; otherwise it's just the next character.
		T result(*mIter);
		// Advance mIter, checking for escape sequence.
		setiter(mIter + 1);
		return result;
	}

	virtual bool is(T ch) const
	{
		// Like base-class is(), except that an escaped character matches
		// nothing.
		return (! done()) && (! mIsEsc) && *mIter == ch;
	}

	virtual bool oneof(const string_type& delims) const
	{
		// Like base-class oneof(), except that an escaped character matches
		// nothing.
		return (! done()) && (! mIsEsc) && LLStringUtilBase<T>::contains(delims, *mIter);
	}

	virtual bool collect_until(string_type& into, const_iterator from, T delim)
	{
		// Deal with escapes in the characters we collect; that is, an escaped
		// character must become just that character without the preceding
		// escape. Collect characters in a separate string rather than
		// directly appending to 'into' in case we do not find delim, in which
		// case we're supposed to leave 'into' unmodified.
		string_type collected;
		// For scanning purposes, we're going to work directly with 'mIter'.
		// Save its current value in case we fail to see delim.
		const_iterator save_iter(mIter);
		// Okay, set 'mIter', checking for escape.
		setiter(from);
		while (! done())
		{
			// If we see an unescaped delim, stop and report success.
			if ((! mIsEsc) && *mIter == delim)
			{
				// Append collected chars to 'into'.
				into.append(collected);
				// Don't forget to advance 'mIter' past delim.
				setiter(mIter + 1);
				return true;
			}
			// We're not at end, and either we're not looking at delim or it's
			// escaped. Collect this character and keep going.
			collected.push_back(next());
		}
		// Here we hit 'mEnd' without ever seeing delim. Restore mIter and tell
		// caller.
		setiter(save_iter);
		return false;
	}

private:
	void setiter(const_iterator i)
	{
		mIter = i;

		// Every time we change 'mIter', set 'mIsEsc' to be able to repetitively
		// answer escaped() without having to rescan 'mEscapes'. mIsEsc caches
		// contains(mEscapes, *mIter).

		// We're looking at an escaped char if we're not already at end (that
		// is, *mIter is even meaningful); if *mIter is in fact one of the
		// specified escape characters; and if there's one more character
		// following it. That is, if an escape character is the very last
		// character of the input string, it loses its special meaning.
		mIsEsc = (! done()) &&
				LLStringUtilBase<T>::contains(mEscapes, *mIter) &&
				(mIter+1) != mEnd;
	}

	const string_type mEscapes;
	bool mIsEsc;
};

/// getTokens() implementation based on InString concept
template <typename INSTRING, typename string_type>
void getTokens(INSTRING& instr, std::vector<string_type>& tokens,
			   const string_type& drop_delims, const string_type& keep_delims,
			   const string_type& quotes)
{
	// There are times when we want to match either drop_delims or
	// keep_delims. Concatenate them up front to speed things up.
	string_type all_delims(drop_delims + keep_delims);
	// no tokens yet
	tokens.clear();

	// try for another token
	while (! instr.done())
	{
		// scan past any drop_delims
		while (instr.oneof(drop_delims))
		{
			// skip this drop_delim
			instr.next();
			// but if that was the end of the string, done
			if (instr.done())
				return;
		}
		// found the start of another token: make a slot for it
		tokens.push_back(string_type());
		if (instr.oneof(keep_delims))
		{
			// *iter is a keep_delim, a token of exactly 1 character. Append
			// that character to the new token and proceed.
			tokens.back().push_back(instr.next());
			continue;
		}
		// Here we have a non-delimiter token, which might consist of a mix of
		// quoted and unquoted parts. Use bash rules for quoting: you can
		// embed a quoted substring in the midst of an unquoted token (e.g.
		// ~/"sub dir"/myfile.txt); you can ram two quoted substrings together
		// to make a single token (e.g. 'He said, "'"Don't."'"'). We diverge
		// from bash in that bash considers an unmatched quote an error. Our
		// param signature doesn't allow for errors, so just pretend it's not
		// a quote and embed it.
		// At this level, keep scanning until we hit the next delimiter of
		// either type (drop_delims or keep_delims).
		while (! instr.oneof(all_delims))
		{
			// If we're looking at an open quote, search forward for
			// a close quote, collecting characters along the way.
			if (instr.oneof(quotes) &&
				instr.collect_until(tokens.back(), instr.mIter+1, *instr.mIter))
			{
				// collect_until is cleverly designed to do exactly what we
				// need here. No further action needed if it returns true.
			}
			else
			{
				// Either *iter isn't a quote, or there's no matching close
				// quote: in other words, just an ordinary char. Append it to
				// current token.
				tokens.back().push_back(instr.next());
			}
			// having scanned that segment of this token, if we've reached the
			// end of the string, we're done
			if (instr.done())
				return;
		}
	}
}

} // namespace LLStringUtilBaseImpl

// static
template <class T>
void LLStringUtilBase<T>::getTokens(const string_type& string, std::vector<string_type>& tokens,
									const string_type& drop_delims, const string_type& keep_delims,
									const string_type& quotes)
{
	// Because this overload doesn't support escapes, use simple InString to
	// manage input range.
	LLStringUtilBaseImpl::InString<T> instring(string.begin(), string.end());
	LLStringUtilBaseImpl::getTokens(instring, tokens, drop_delims, keep_delims, quotes);
}

// static
template <class T>
void LLStringUtilBase<T>::getTokens(const string_type& string, std::vector<string_type>& tokens,
									const string_type& drop_delims, const string_type& keep_delims,
									const string_type& quotes, const string_type& escapes)
{
	// This overload must deal with escapes. Delegate that to InEscString
	// (unless there ARE no escapes).
	boost::scoped_ptr< LLStringUtilBaseImpl::InString<T> > instrp;
	if (escapes.empty())
		instrp.reset(new LLStringUtilBaseImpl::InString<T>(string.begin(), string.end()));
	else
		instrp.reset(new LLStringUtilBaseImpl::InEscString<T>(string.begin(), string.end(), escapes));
	LLStringUtilBaseImpl::getTokens(*instrp, tokens, drop_delims, keep_delims, quotes);
}

// static
template<class T> 
S32 LLStringUtilBase<T>::compareStrings(const T* lhs, const T* rhs)
{	
	S32 result;
	if( lhs == rhs )
	{
		result = 0;
	}
	else
	if ( !lhs || !lhs[0] )
	{
		result = ((!rhs || !rhs[0]) ? 0 : 1);
	}
	else
	if ( !rhs || !rhs[0])
	{
		result = -1;
	}
	else
	{
		result = LLStringOps::collate(lhs, rhs);
	}
	return result;
}

//static 
template<class T> 
S32 LLStringUtilBase<T>::compareStrings(const string_type& lhs, const string_type& rhs)
{
	return LLStringOps::collate(lhs.c_str(), rhs.c_str());
}

// static
template<class T> 
S32 LLStringUtilBase<T>::compareInsensitive(const T* lhs, const T* rhs )
{
	S32 result;
	if( lhs == rhs )
	{
		result = 0;
	}
	else
	if ( !lhs || !lhs[0] )
	{
		result = ((!rhs || !rhs[0]) ? 0 : 1);
	}
	else
	if ( !rhs || !rhs[0] )
	{
		result = -1;
	}
	else
	{
		string_type lhs_string(lhs);
		string_type rhs_string(rhs);
		LLStringUtilBase<T>::toUpper(lhs_string);
		LLStringUtilBase<T>::toUpper(rhs_string);
		result = LLStringOps::collate(lhs_string.c_str(), rhs_string.c_str());
	}
	return result;
}

//static 
template<class T> 
S32 LLStringUtilBase<T>::compareInsensitive(const string_type& lhs, const string_type& rhs)
{
	string_type lhs_string(lhs);
	string_type rhs_string(rhs);
	LLStringUtilBase<T>::toUpper(lhs_string);
	LLStringUtilBase<T>::toUpper(rhs_string);
	return LLStringOps::collate(lhs_string.c_str(), rhs_string.c_str());
}

// Case sensitive comparison with good handling of numbers.  Does not use current locale.
// a.k.a. strdictcmp()

//static 
template<class T>
S32 LLStringUtilBase<T>::compareDict(const string_type& astr, const string_type& bstr)
{
	const T* a = astr.c_str();
	const T* b = bstr.c_str();
	T ca, cb;
	S32 ai, bi, cnt = 0;
	S32 bias = 0;

	ca = *(a++);
	cb = *(b++);
	while( ca && cb ){
		if( bias==0 ){
			if( LLStringOps::isUpper(ca) ){ ca = LLStringOps::toLower(ca); bias--; }
			if( LLStringOps::isUpper(cb) ){ cb = LLStringOps::toLower(cb); bias++; }
		}else{
			if( LLStringOps::isUpper(ca) ){ ca = LLStringOps::toLower(ca); }
			if( LLStringOps::isUpper(cb) ){ cb = LLStringOps::toLower(cb); }
		}
		if( LLStringOps::isDigit(ca) ){
			if( cnt-->0 ){
				if( cb!=ca ) break;
			}else{
				if( !LLStringOps::isDigit(cb) ) break;
				for(ai=0; LLStringOps::isDigit(a[ai]); ai++);
				for(bi=0; LLStringOps::isDigit(b[bi]); bi++);
				if( ai<bi ){ ca=0; break; }
				if( bi<ai ){ cb=0; break; }
				if( ca!=cb ) break;
				cnt = ai;
			}
		}else if( ca!=cb ){   break;
		}
		ca = *(a++);
		cb = *(b++);
	}
	if( ca==cb ) ca += bias;
	return ca-cb;
}

// static
template<class T>
S32 LLStringUtilBase<T>::compareDictInsensitive(const string_type& astr, const string_type& bstr)
{
	const T* a = astr.c_str();
	const T* b = bstr.c_str();
	T ca, cb;
	S32 ai, bi, cnt = 0;

	ca = *(a++);
	cb = *(b++);
	while( ca && cb ){
		if( LLStringOps::isUpper(ca) ){ ca = LLStringOps::toLower(ca); }
		if( LLStringOps::isUpper(cb) ){ cb = LLStringOps::toLower(cb); }
		if( LLStringOps::isDigit(ca) ){
			if( cnt-->0 ){
				if( cb!=ca ) break;
			}else{
				if( !LLStringOps::isDigit(cb) ) break;
				for(ai=0; LLStringOps::isDigit(a[ai]); ai++);
				for(bi=0; LLStringOps::isDigit(b[bi]); bi++);
				if( ai<bi ){ ca=0; break; }
				if( bi<ai ){ cb=0; break; }
				if( ca!=cb ) break;
				cnt = ai;
			}
		}else if( ca!=cb ){   break;
		}
		ca = *(a++);
		cb = *(b++);
	}
	return ca-cb;
}

// Puts compareDict() in a form appropriate for LL container classes to use for sorting.
// static 
template<class T> 
bool LLStringUtilBase<T>::precedesDict( const string_type& a, const string_type& b )
{
	if( a.size() && b.size() )
	{
		return (LLStringUtilBase<T>::compareDict(a.c_str(), b.c_str()) < 0);
	}
	else
	{
		return (!b.empty());
	}
}

//static
template<class T> 
void LLStringUtilBase<T>::toUpper(string_type& string)	
{ 
	if( !string.empty() )
	{ 
		std::transform(
			string.begin(),
			string.end(),
			string.begin(),
			(T(*)(T)) &LLStringOps::toUpper);
	}
}

//static
template<class T> 
void LLStringUtilBase<T>::toLower(string_type& string)
{ 
	if( !string.empty() )
	{ 
		std::transform(
			string.begin(),
			string.end(),
			string.begin(),
			(T(*)(T)) &LLStringOps::toLower);
	}
}

//static
template<class T> 
void LLStringUtilBase<T>::trimHead(string_type& string)
{			
	if( !string.empty() )
	{
		size_type i = 0;
		while( i < string.length() && LLStringOps::isSpace( string[i] ) )
		{
			i++;
		}
		string.erase(0, i);
	}
}

//static
template<class T> 
void LLStringUtilBase<T>::trimTail(string_type& string)
{			
	if( string.size() )
	{
		size_type len = string.length();
		size_type i = len;
		while( i > 0 && LLStringOps::isSpace( string[i-1] ) )
		{
			i--;
		}

		string.erase( i, len - i );
	}
}


// Replace line feeds with carriage return-line feed pairs.
//static
template<class T>
void LLStringUtilBase<T>::addCRLF(string_type& string)
{
	const T LF = 10;
	const T CR = 13;

	// Count the number of line feeds
	size_type count = 0;
	size_type len = string.size();
	size_type i;
	for( i = 0; i < len; i++ )
	{
		if( string[i] == LF )
		{
			count++;
		}
	}

	// Insert a carriage return before each line feed
	if( count )
	{
		size_type size = len + count;
		T *t = new T[size];
		size_type j = 0;
		for( i = 0; i < len; ++i )
		{
			if( string[i] == LF )
			{
				t[j] = CR;
				++j;
			}
			t[j] = string[i];
			++j;
		}

		string.assign(t, size);
		delete[] t;
	}
}

// Remove all carriage returns
//static
template<class T> 
void LLStringUtilBase<T>::removeCRLF(string_type& string)
{
	const T CR = 13;

	size_type cr_count = 0;
	size_type len = string.size();
	size_type i;
	for( i = 0; i < len - cr_count; i++ )
	{
		if( string[i+cr_count] == CR )
		{
			cr_count++;
		}

		string[i] = string[i+cr_count];
	}
	string.erase(i, cr_count);
}

//static
template<class T> 
void LLStringUtilBase<T>::removeWindowsCR(string_type& string)
{
    if (string.empty())
    {
        return;
    }
    const T LF = 10;
    const T CR = 13;

    size_type cr_count = 0;
    size_type len = string.size();
    size_type i;
    for( i = 0; i < len - cr_count - 1; i++ )
    {
        if( string[i+cr_count] == CR && string[i+cr_count+1] == LF)
        {
            cr_count++;
        }

        string[i] = string[i+cr_count];
    }
    string.erase(i, cr_count);
}

//static
template<class T>
void LLStringUtilBase<T>::replaceChar( string_type& string, T target, T replacement )
{
	size_type found_pos = 0;
	while( (found_pos = string.find(target, found_pos)) != string_type::npos ) 
	{
		string[found_pos] = replacement;
		found_pos++; // avoid infinite defeat if target == replacement
	}
}

//static
template<class T> 
void LLStringUtilBase<T>::replaceString( string_type& string, string_type target, string_type replacement )
{
	size_type found_pos = 0;
	while( (found_pos = string.find(target, found_pos)) != string_type::npos )
	{
		string.replace( found_pos, target.length(), replacement );
		found_pos += replacement.length(); // avoid infinite defeat if replacement contains target
	}
}

//static
template<class T> 
void LLStringUtilBase<T>::replaceNonstandardASCII( string_type& string, T replacement )
{
	const char LF = 10;
	const S8 MIN = 32;
//	const S8 MAX = 127;

	size_type len = string.size();
	for( size_type i = 0; i < len; i++ )
	{
		// No need to test MAX < mText[i] because we treat mText[i] as a signed char,
		// which has a max value of 127.
		if( ( S8(string[i]) < MIN ) && (string[i] != LF) )
		{
			string[i] = replacement;
		}
	}
}

//static
template<class T> 
void LLStringUtilBase<T>::replaceTabsWithSpaces( string_type& str, size_type spaces_per_tab )
{
	const T TAB = '\t';
	const T SPACE = ' ';

	string_type out_str;
	// Replace tabs with spaces
	for (size_type i = 0; i < str.length(); i++)
	{
		if (str[i] == TAB)
		{
			for (size_type j = 0; j < spaces_per_tab; j++)
				out_str += SPACE;
		}
		else
		{
			out_str += str[i];
		}
	}
	str = out_str;
}

//static
template<class T>
std::basic_string<T> LLStringUtilBase<T>::capitalize(const string_type& str)
{
	string_type result(str);
	capitalize(result);
	return result;
}

//static
template<class T>
void LLStringUtilBase<T>::capitalize(string_type& str)
{
	if (str.size())
	{
		auto last = str[0] = toupper(str[0]);
		for (U32 i = 1; i < str.size(); ++i)
		{
			last = (last == ' ' || last == '-' || last == '_') ? str[i] = toupper(str[i]) : str[i];
		}
	}
}

//static
template<class T> 
bool LLStringUtilBase<T>::containsNonprintable(const string_type& string)
{
	const char MIN = 32;
	bool rv = false;
	for (size_type i = 0; i < string.size(); i++)
	{
		if(string[i] < MIN)
		{
			rv = true;
			break;
		}
	}
	return rv;
}

// *TODO: reimplement in terms of algorithm 
//static
template<class T> 
void LLStringUtilBase<T>::stripNonprintable(string_type& string)
{
	const char MIN = 32;
	size_type j = 0;
	if (string.empty())
	{
		return;
	}
	size_t src_size = string.size();
	char* c_string = new char[src_size + 1];
	if(c_string == NULL)
	{
		return;
	}
	copy(c_string, string.c_str(), src_size+1);
	char* write_head = &c_string[0];
	for (size_type i = 0; i < src_size; i++)
	{
		char* read_head = &string[i];
		write_head = &c_string[j];
		if(!(*read_head < MIN))
		{
			*write_head = *read_head;
			++j;
		}
	}
	c_string[j]= '\0';
	string = c_string;
	delete []c_string;
}

// *TODO: reimplement in terms of algorithm 
template<class T>
std::basic_string<T> LLStringUtilBase<T>::quote(const string_type& str,
												const string_type& triggers,
												const string_type& escape)
{
	size_type len(str.length());
	// If the string is already quoted, assume user knows what s/he's doing.
	if (len >= 2 && str[0] == '"' && str[len-1] == '"')
	{
		return str;
	}

	// Not already quoted: do we need to? triggers.empty() is a special case
	// meaning "always quote."
	if ((! triggers.empty()) && str.find_first_of(triggers) == string_type::npos)
	{
		// no trigger characters, don't bother quoting
		return str;
	}

	// For whatever reason, we must quote this string.
	string_type result;
	result.push_back('"');
	for (typename string_type::const_iterator ci(str.begin()), cend(str.end()); ci != cend; ++ci)
	{
		if (*ci == '"')
		{
			result.append(escape);
		}
		result.push_back(*ci);
	}
	result.push_back('"');
	return result;
}

template<class T> 
void LLStringUtilBase<T>::_makeASCII(string_type& string)
{
	// Replace non-ASCII chars with LL_UNKNOWN_CHAR
	for (size_type i = 0; i < string.length(); i++)
	{
		if (string[i] > 0x7f)
		{
			string[i] = LL_UNKNOWN_CHAR;
		}
	}
}

// static
template<class T> 
void LLStringUtilBase<T>::copy( T* dst, const T* src, size_type dst_size )
{
	if( dst_size > 0 )
	{
		size_type min_len = 0;
		if( src )
		{
			min_len = llmin( dst_size - 1, strlen( src ) );  /* Flawfinder: ignore */
			memcpy(dst, src, min_len * sizeof(T));		/* Flawfinder: ignore */
		}
		dst[min_len] = '\0';
	}
}

// static
template<class T> 
void LLStringUtilBase<T>::copyInto(string_type& dst, const string_type& src, size_type offset)
{
	if ( offset == dst.length() )
	{
		// special case - append to end of string and avoid expensive
		// (when strings are large) string manipulations
		dst += src;
	}
	else
	{
		string_type tail = dst.substr(offset);

		dst = dst.substr(0, offset);
		dst += src;
		dst += tail;
	};
}

// True if this is the head of s.
//static
template<class T> 
bool LLStringUtilBase<T>::isHead( const string_type& string, const T* s )
{
	if( string.empty() )
	{
		// Early exit
		return false;
	}
	else
	{
		return (strncmp( s, string.c_str(), string.size() ) == 0);
	}
}

// static
template<class T> 
bool LLStringUtilBase<T>::startsWith(
	const string_type& string,
	const string_type& substr)
{
	if(string.empty() || (substr.empty())) return false;
	if (substr.length() > string.length()) return false;
	if (0 == string.compare(0, substr.length(), substr)) return true;
	return false;
}

// static
template<class T> 
bool LLStringUtilBase<T>::endsWith(
	const string_type& string,
	const string_type& substr)
{
	if(string.empty() || (substr.empty())) return false;
	size_t sub_len = substr.length();
	size_t str_len = string.length();
	if (sub_len > str_len) return false;
	if (0 == string.compare(str_len - sub_len, sub_len, substr)) return true;
	return false;
}

// static
template<class T>
auto LLStringUtilBase<T>::getoptenv(const std::string& key) -> std::optional<string_type>
{
    auto found(llstring_getoptenv(key));
    if (found)
    {
        // return populated std::optional
        return { ll_convert<string_type>(*found) };
    }
    else
    {
        // empty std::optional
        return {};
    }
}

// static
template<class T>
auto LLStringUtilBase<T>::getenv(const std::string& key, const string_type& dflt) -> string_type
{
    auto found(getoptenv(key));
    if (found)
    {
        return *found;
    }
    else
    {
        return dflt;
    }
}

template<class T> 
bool LLStringUtilBase<T>::convertToBOOL(const string_type& string, bool& value)
{
	if( string.empty() )
	{
		return false;
	}

	string_type temp( string );
	trim(temp);
	if( 
		(temp == "1") || 
		(temp == "T") || 
		(temp == "t") || 
		(temp == "TRUE") || 
		(temp == "true") || 
		(temp == "True") )
	{
		value = true;
		return true;
	}
	else
	if( 
		(temp == "0") || 
		(temp == "F") || 
		(temp == "f") || 
		(temp == "FALSE") || 
		(temp == "false") || 
		(temp == "False") )
	{
		value = false;
		return true;
	}

	return false;
}

template<class T> 
bool LLStringUtilBase<T>::convertToU8(const string_type& string, U8& value)
{
	S32 value32 = 0;
	bool success = convertToS32(string, value32);
	if( success && (U8_MIN <= value32) && (value32 <= U8_MAX) )
	{
		value = (U8) value32;
		return true;
	}
	return false;
}

template<class T> 
bool LLStringUtilBase<T>::convertToS8(const string_type& string, S8& value)
{
	S32 value32 = 0;
	bool success = convertToS32(string, value32);
	if( success && (S8_MIN <= value32) && (value32 <= S8_MAX) )
	{
		value = (S8) value32;
		return true;
	}
	return false;
}

template<class T> 
bool LLStringUtilBase<T>::convertToS16(const string_type& string, S16& value)
{
	S32 value32 = 0;
	bool success = convertToS32(string, value32);
	if( success && (S16_MIN <= value32) && (value32 <= S16_MAX) )
	{
		value = (S16) value32;
		return true;
	}
	return false;
}

template<class T> 
bool LLStringUtilBase<T>::convertToU16(const string_type& string, U16& value)
{
	S32 value32 = 0;
	bool success = convertToS32(string, value32);
	if( success && (U16_MIN <= value32) && (value32 <= U16_MAX) )
	{
		value = (U16) value32;
		return true;
	}
	return false;
}

template<class T> 
bool LLStringUtilBase<T>::convertToU32(const string_type& string, U32& value)
{
	if( string.empty() )
	{
		return false;
	}

	string_type temp( string );
	trim(temp);
	U32 v;
	std::basic_istringstream<T> i_stream((string_type)temp);
	if(i_stream >> v)
	{
		value = v;
		return true;
	}
	return false;
}

template<class T> 
bool LLStringUtilBase<T>::convertToS32(const string_type& string, S32& value)
{
	if( string.empty() )
	{
		return false;
	}

	string_type temp( string );
	trim(temp);
	S32 v;
	std::basic_istringstream<T> i_stream((string_type)temp);
	if(i_stream >> v)
	{
		//TODO: figure out overflow and underflow reporting here
		//if((LONG_MAX == v) || (LONG_MIN == v))
		//{
		//	// Underflow or overflow
		//	return false;
		//}

		value = v;
		return true;
	}
	return false;
}

template<class T> 
bool LLStringUtilBase<T>::convertToF32(const string_type& string, F32& value)
{
	F64 value64 = 0.0;
	bool success = convertToF64(string, value64);
	if( success && (-F32_MAX <= value64) && (value64 <= F32_MAX) )
	{
		value = (F32) value64;
		return true;
	}
	return false;
}

template<class T> 
bool LLStringUtilBase<T>::convertToF64(const string_type& string, F64& value)
{
	if( string.empty() )
	{
		return false;
	}

	string_type temp( string );
	trim(temp);
	F64 v;
	std::basic_istringstream<T> i_stream((string_type)temp);
	if(i_stream >> v)
	{
		//TODO: figure out overflow and underflow reporting here
		//if( ((-HUGE_VAL == v) || (HUGE_VAL == v))) )
		//{
		//	// Underflow or overflow
		//	return false;
		//}

		value = v;
		return true;
	}
	return false;
}

template<class T> 
void LLStringUtilBase<T>::truncate(string_type& string, size_type count)
{
	size_type cur_size = string.size();
	string.resize(count < cur_size ? count : cur_size);
}

// The good thing about *declaration* macros, vs. usage macros, is that now
// we're done with them: we don't need them to bleed into the consuming source
// file.
#undef ll_convert_alias
#undef ll_convert_u16_alias
#undef ll_convert_wstr_alias
#undef LL_CONVERT_COPY_CHARS
#undef ll_convert_forms
#undef ll_convert_cp_forms

#endif  // LL_STRING_H<|MERGE_RESOLUTION|>--- conflicted
+++ resolved
@@ -43,10 +43,6 @@
 // [RLVa:KB] - Checked: RLVa-2.1.0
 #include <list>
 // [/RLVa:KB]
-<<<<<<< HEAD
-=======
-#include <string_view>
->>>>>>> cfdca912
 
 #if LL_LINUX
 #include <wctype.h>
