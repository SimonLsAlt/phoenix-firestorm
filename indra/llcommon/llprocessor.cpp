--- conflicted
+++ resolved
@@ -209,25 +209,6 @@
    		return "Unknown";
 	}
 
-<<<<<<< HEAD
-	std::string compute_CPUFamilyName(const char* cpu_vendor, int composed_family) 
-	{
-		const char* intel_string = "GenuineIntel";
-		const char* amd_string = "AuthenticAMD";
-		if(!strncmp(cpu_vendor, intel_string, strlen(intel_string)))
-		{
-			return intel_CPUFamilyName(composed_family);
-		}
-		else if(!strncmp(cpu_vendor, amd_string, strlen(amd_string)))
-		{
-			return amd_CPUFamilyName(composed_family);
-		}
-		return "Unknown";
-	}
-
-#ifndef LL_LINUX // <FS:ND> Function is not used.
-=======
->>>>>>> fde08682
 	std::string compute_CPUFamilyName(const char* cpu_vendor, int family, int ext_family) 
 	{
 		const char* intel_string = "GenuineIntel";
