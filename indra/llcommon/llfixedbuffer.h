--- conflicted
+++ resolved
@@ -54,16 +54,11 @@
     void setMaxLines(S32 max_lines);
 
 protected:
-<<<<<<< HEAD
-	// <FS:Ansariel> Added virtual modifier because LLConsole overrides it
-	//void removeExtraLines();
-	virtual void removeExtraLines();
-	// </FS:Ansariel>
-	void addWLine(const LLWString& line);
-=======
-    void removeExtraLines();
+    // <FS:Ansariel> Added virtual modifier because LLConsole overrides it
+    //void removeExtraLines();
+    virtual void removeExtraLines();
+    // </FS:Ansariel>
     void addWLine(const LLWString& line);
->>>>>>> 38c2a5bd
 
 protected:
     LLMutex mMutex ;
