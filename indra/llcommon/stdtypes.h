--- conflicted
+++ resolved
@@ -80,17 +80,10 @@
 typedef float               F32;
 typedef double              F64;
 
-<<<<<<< HEAD
-//typedef S32				BOOL; // <FS:Ansariel> We should not need this anymore
-typedef U8				KEY;
-typedef U32				MASK;
-typedef U32				TPACKETID;
-=======
-typedef S32             BOOL;
+//typedef S32               BOOL; // <FS:Ansariel> We should not need this anymore
 typedef U8              KEY;
 typedef U32             MASK;
 typedef U32             TPACKETID;
->>>>>>> c06fb4e0
 
 // Use #define instead of consts to avoid conversion headaches
 #define S8_MAX      (SCHAR_MAX)
@@ -112,25 +105,15 @@
 #define F64_MIN     (DBL_MIN)
 
 
-<<<<<<< HEAD
 // <FS:Ansariel> We should not need this anymore
 //#ifndef TRUE
-//#define TRUE			(1)
+//#define TRUE          (1)
 //#endif
 //
 //#ifndef FALSE
-//#define FALSE			(0)
+//#define FALSE         (0)
 //#endif
 // </FS:Ansariel>
-=======
-#ifndef TRUE
-#define TRUE            (1)
-#endif
-
-#ifndef FALSE
-#define FALSE           (0)
-#endif
->>>>>>> c06fb4e0
 
 #ifndef NULL
 #define NULL            (0)
