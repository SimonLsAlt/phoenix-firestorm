/** 
 * @file llstring.cpp
 * @brief String utility functions and the std::string class.
 *
 * $LicenseInfo:firstyear=2001&license=viewerlgpl$
 * Second Life Viewer Source Code
 * Copyright (C) 2010, Linden Research, Inc.
 * 
 * This library is free software; you can redistribute it and/or
 * modify it under the terms of the GNU Lesser General Public
 * License as published by the Free Software Foundation;
 * version 2.1 of the License only.
 * 
 * This library is distributed in the hope that it will be useful,
 * but WITHOUT ANY WARRANTY; without even the implied warranty of
 * MERCHANTABILITY or FITNESS FOR A PARTICULAR PURPOSE.  See the GNU
 * Lesser General Public License for more details.
 * 
 * You should have received a copy of the GNU Lesser General Public
 * License along with this library; if not, write to the Free Software
 * Foundation, Inc., 51 Franklin Street, Fifth Floor, Boston, MA  02110-1301  USA
 * 
 * Linden Research, Inc., 945 Battery Street, San Francisco, CA  94111  USA
 * $/LicenseInfo$
 */

#include "linden_common.h"

#include "llstring.h"
#include "llerror.h"
#include "llfasttimer.h"
#include "llsd.h"
#include <unicode/uchar.h>
#include <vector>

#if LL_WINDOWS
#include "llwin32headerslean.h"
#include <winnls.h> // for WideCharToMultiByte
#endif

std::string ll_safe_string(const char* in)
{
	if(in) return std::string(in);
	return std::string();
}

std::string ll_safe_string(const char* in, S32 maxlen)
{
	if(in && maxlen > 0 ) return std::string(in, maxlen);

	return std::string();
}

bool is_char_hex(char hex)
{
	if((hex >= '0') && (hex <= '9'))
	{
		return true;
	}
	else if((hex >= 'a') && (hex <='f'))
	{
		return true;
	}
	else if((hex >= 'A') && (hex <='F'))
	{
		return true;
	}
	return false; // uh - oh, not hex any more...
}

U8 hex_as_nybble(char hex)
{
	if((hex >= '0') && (hex <= '9'))
	{
		return (U8)(hex - '0');
	}
	else if((hex >= 'a') && (hex <='f'))
	{
		return (U8)(10 + hex - 'a');
	}
	else if((hex >= 'A') && (hex <='F'))
	{
		return (U8)(10 + hex - 'A');
	}
	return 0; // uh - oh, not hex any more...
}

bool iswindividual(llwchar elem)
{   
	U32 cur_char = (U32)elem;
	bool result = false;
	if (0x2E80<= cur_char && cur_char <= 0x9FFF)
	{
		result = true;
	}
	else if (0xAC00<= cur_char && cur_char <= 0xD7A0 )
	{
		result = true;
	}
	else if (0xF900<= cur_char && cur_char <= 0xFA60 )
	{
		result = true;
	}
	return result;
}

bool _read_file_into_string(std::string& str, const std::string& filename)
{
	llifstream ifs(filename.c_str(), llifstream::binary);
	if (!ifs.is_open())
	{
		LL_INFOS() << "Unable to open file " << filename << LL_ENDL;
		return false;
	}

	std::ostringstream oss;

	oss << ifs.rdbuf();
	str = oss.str();
	ifs.close();
	return true;
}




// See http://www.unicode.org/Public/BETA/CVTUTF-1-2/ConvertUTF.c
// for the Unicode implementation - this doesn't match because it was written before finding
// it.


std::ostream& operator<<(std::ostream &s, const LLWString &wstr)
{
	std::string utf8_str = wstring_to_utf8str(wstr);
	s << utf8_str;
	return s;
}

std::string rawstr_to_utf8(const std::string& raw)
{
	LLWString wstr(utf8str_to_wstring(raw));
	return wstring_to_utf8str(wstr);
}

std::ptrdiff_t wchar_to_utf8chars(llwchar in_char, char* outchars)
{
	U32 cur_char = (U32)in_char;
	char* base = outchars;
	if (cur_char < 0x80)
	{
		*outchars++ = (U8)cur_char;
	}
	else if (cur_char < 0x800)
	{
		*outchars++ = 0xC0 | (cur_char >> 6);
		*outchars++ = 0x80 | (cur_char & 0x3F);
	}
	else if (cur_char < 0x10000)
	{
		*outchars++ = 0xE0 | (cur_char >> 12);
		*outchars++ = 0x80 | ((cur_char >> 6) & 0x3F);
		*outchars++ = 0x80 | (cur_char & 0x3F);
	}
	else if (cur_char < 0x200000)
	{
		*outchars++ = 0xF0 | (cur_char >> 18);
		*outchars++ = 0x80 | ((cur_char >> 12) & 0x3F);
		*outchars++ = 0x80 | ((cur_char >> 6) & 0x3F);
		*outchars++ = 0x80 | (cur_char & 0x3F);
	}
	else if (cur_char < 0x4000000)
	{
		*outchars++ = 0xF8 | (cur_char >> 24);
		*outchars++ = 0x80 | ((cur_char >> 18) & 0x3F);
		*outchars++ = 0x80 | ((cur_char >> 12) & 0x3F);
		*outchars++ = 0x80 | ((cur_char >> 6) & 0x3F);
		*outchars++ = 0x80 | (cur_char & 0x3F);
	}
	else if (cur_char < 0x80000000)
	{
		*outchars++ = 0xFC | (cur_char >> 30);
		*outchars++ = 0x80 | ((cur_char >> 24) & 0x3F);
		*outchars++ = 0x80 | ((cur_char >> 18) & 0x3F);
		*outchars++ = 0x80 | ((cur_char >> 12) & 0x3F);
		*outchars++ = 0x80 | ((cur_char >> 6) & 0x3F);
		*outchars++ = 0x80 | (cur_char & 0x3F);
	}
	else
	{
		LL_WARNS() << "Invalid Unicode character " << cur_char << "!" << LL_ENDL;
		*outchars++ = LL_UNKNOWN_CHAR;
	}
	return outchars - base;
}	

auto utf16chars_to_wchar(const U16* inchars, llwchar* outchar)
{
	const U16* base = inchars;
	U16 cur_char = *inchars++;
	llwchar char32 = cur_char;
	if ((cur_char >= 0xD800) && (cur_char <= 0xDFFF))
	{
		// Surrogates
		char32 = ((llwchar)(cur_char - 0xD800)) << 10;
		cur_char = *inchars++;
		char32 += (llwchar)(cur_char - 0xDC00) + 0x0010000UL;
	}
	else
	{
		char32 = (llwchar)cur_char;
	}
	*outchar = char32;
	return inchars - base;
}

llutf16string wstring_to_utf16str(const llwchar* utf32str, size_t len)
{
	llutf16string out;

	S32 i = 0;
	while (i < len)
	{
		U32 cur_char = utf32str[i];
		if (cur_char > 0xFFFF)
		{
			out += (0xD7C0 + (cur_char >> 10));
			out += (0xDC00 | (cur_char & 0x3FF));
		}
		else
		{
			out += cur_char;
		}
		i++;
	}
	return out;
}

llutf16string utf8str_to_utf16str( const char* utf8str, size_t len )
{
	LLWString wstr = utf8str_to_wstring ( utf8str, len );
	return wstring_to_utf16str ( wstr );
}

LLWString utf16str_to_wstring(const U16* utf16str, size_t len)
{
	LLWString wout;
	if (len == 0) return wout;

	S32 i = 0;
	const U16* chars16 = utf16str;
	while (i < len)
	{
		llwchar cur_char;
		i += utf16chars_to_wchar(chars16+i, &cur_char);
		wout += cur_char;
	}
	return wout;
}

// Length in llwchar (UTF-32) of the first len units (16 bits) of the given UTF-16 string.
S32 utf16str_wstring_length(const llutf16string &utf16str, const S32 utf16_len)
{
	S32 surrogate_pairs = 0;
	// ... craziness to make gcc happy (llutf16string.c_str() is tweaked on linux):
	const U16 *const utf16_chars = &(*(utf16str.begin()));
	S32 i = 0;
	while (i < utf16_len)
	{
		const U16 c = utf16_chars[i++];
		if (c >= 0xD800 && c <= 0xDBFF)		// See http://en.wikipedia.org/wiki/UTF-16
		{   // Have first byte of a surrogate pair
			if (i >= utf16_len)
			{
				break;
			}
			const U16 d = utf16_chars[i];
			if (d >= 0xDC00 && d <= 0xDFFF)
			{   // Have valid second byte of a surrogate pair
				surrogate_pairs++;
				i++;
			}
		}
	}
	return utf16_len - surrogate_pairs;
}

// Length in utf16string (UTF-16) of wlen wchars beginning at woffset.
S32 wstring_utf16_length(const LLWString &wstr, const S32 woffset, const S32 wlen)
{
	const S32 end = llmin((S32)wstr.length(), woffset + wlen);
	if (end < woffset)
	{
		return 0;
	}
	else
	{
		S32 length = end - woffset;
		for (S32 i = woffset; i < end; i++)
		{
			if (wstr[i] >= 0x10000)
			{
				length++;
			}
		}
		return length;
	}
}

// Given a wstring and an offset in it, returns the length as wstring (i.e.,
// number of llwchars) of the longest substring that starts at the offset
// and whose equivalent utf-16 string does not exceeds the given utf16_length.
S32 wstring_wstring_length_from_utf16_length(const LLWString & wstr, const S32 woffset, const S32 utf16_length, BOOL *unaligned)
{
	const auto end = wstr.length();
	BOOL u = FALSE;
	S32 n = woffset + utf16_length;
	S32 i = woffset;
	while (i < end)
	{
		if (wstr[i] >= 0x10000)
		{
			--n;
		}
		if (i >= n)
		{
			u = (i > n);
			break;
		}
		i++;
	}
	if (unaligned)
	{
		*unaligned = u;
	}
	return i - woffset;
}

S32 wchar_utf8_length(const llwchar wc)
{
	if (wc < 0x80)
	{
		// This case will also catch negative values which are
		// technically invalid.
		return 1;
	}
	else if (wc < 0x800)
	{
		return 2;
	}
	else if (wc < 0x10000)
	{
		return 3;
	}
	else if (wc < 0x200000)
	{
		return 4;
	}
	else if (wc < 0x4000000)
	{
		return 5;
	}
	else
	{
		return 6;
	}
}


S32 wstring_utf8_length(const LLWString& wstr)
{
	S32 len = 0;
	for (S32 i = 0; i < (S32)wstr.length(); i++)
	{
		len += wchar_utf8_length(wstr[i]);
	}
	return len;
}

LLWString utf8str_to_wstring(const char* utf8str, size_t len)
{
	LLWString wout;

	S32 i = 0;
	while (i < len)
	{
		llwchar unichar;
		U8 cur_char = utf8str[i];

		if (cur_char < 0x80)
		{
			// Ascii character, just add it
			unichar = cur_char;
		}
		else
		{
			S32 cont_bytes = 0;
			if ((cur_char >> 5) == 0x6)			// Two byte UTF8 -> 1 UTF32
			{
				unichar = (0x1F&cur_char);
				cont_bytes = 1;
			}
			else if ((cur_char >> 4) == 0xe)	// Three byte UTF8 -> 1 UTF32
			{
				unichar = (0x0F&cur_char);
				cont_bytes = 2;
			}
			else if ((cur_char >> 3) == 0x1e)	// Four byte UTF8 -> 1 UTF32
			{
				unichar = (0x07&cur_char);
				cont_bytes = 3;
			}
			else if ((cur_char >> 2) == 0x3e)	// Five byte UTF8 -> 1 UTF32
			{
				unichar = (0x03&cur_char);
				cont_bytes = 4;
			}
			else if ((cur_char >> 1) == 0x7e)	// Six byte UTF8 -> 1 UTF32
			{
				unichar = (0x01&cur_char);
				cont_bytes = 5;
			}
			else
			{
				wout += LL_UNKNOWN_CHAR;
				++i;
				continue;
			}

			// Check that this character doesn't go past the end of the string
			auto end = (len < (i + cont_bytes)) ? len : (i + cont_bytes);
			do
			{
				++i;

				cur_char = utf8str[i];
				if ( (cur_char >> 6) == 0x2 )
				{
					unichar <<= 6;
					unichar += (0x3F&cur_char);
				}
				else
				{
					// Malformed sequence - roll back to look at this as a new char
					unichar = LL_UNKNOWN_CHAR;
					--i;
					break;
				}
			} while(i < end);

			// Handle overlong characters and NULL characters
			if ( ((cont_bytes == 1) && (unichar < 0x80))
				|| ((cont_bytes == 2) && (unichar < 0x800))
				|| ((cont_bytes == 3) && (unichar < 0x10000))
				|| ((cont_bytes == 4) && (unichar < 0x200000))
				|| ((cont_bytes == 5) && (unichar < 0x4000000)) )
			{
				unichar = LL_UNKNOWN_CHAR;
			}
		}

		wout += unichar;
		++i;
	}
	return wout;
}

std::string wstring_to_utf8str(const llwchar* utf32str, size_t len)
{
	std::string out;

	S32 i = 0;
	while (i < len)
	{
		char tchars[8];		/* Flawfinder: ignore */
		auto n = wchar_to_utf8chars(utf32str[i], tchars);
		tchars[n] = 0;
		out += tchars;
		i++;
	}
	return out;
}

std::string utf16str_to_utf8str(const U16* utf16str, size_t len)
{
	return wstring_to_utf8str(utf16str_to_wstring(utf16str, len));
}

std::string utf8str_trim(const std::string& utf8str)
{
	LLWString wstr = utf8str_to_wstring(utf8str);
	LLWStringUtil::trim(wstr);
	return wstring_to_utf8str(wstr);
}


std::string utf8str_tolower(const std::string& utf8str)
{
	LLWString out_str = utf8str_to_wstring(utf8str);
	LLWStringUtil::toLower(out_str);
	return wstring_to_utf8str(out_str);
}


S32 utf8str_compare_insensitive(const std::string& lhs, const std::string& rhs)
{
	LLWString wlhs = utf8str_to_wstring(lhs);
	LLWString wrhs = utf8str_to_wstring(rhs);
	return LLWStringUtil::compareInsensitive(wlhs, wrhs);
}

std::string utf8str_truncate(const std::string& utf8str, const S32 max_len)
{
	if (0 == max_len)
	{
		return std::string();
	}
	if ((S32)utf8str.length() <= max_len)
	{
		return utf8str;
	}
	else
	{
		S32 cur_char = max_len;

		// If we're ASCII, we don't need to do anything
		if ((U8)utf8str[cur_char] > 0x7f)
		{
			// If first two bits are (10), it's the tail end of a multibyte char.  We need to shift back
			// to the first character
			while (0x80 == (0xc0 & utf8str[cur_char]))
			{
				cur_char--;
				// Keep moving forward until we hit the first char;
				if (cur_char == 0)
				{
					// Make sure we don't trash memory if we've got a bogus string.
					break;
				}
			}
		}
		// The byte index we're on is one we want to get rid of, so we only want to copy up to (cur_char-1) chars
		return utf8str.substr(0, cur_char);
	}
}

// [RLVa:KB] - Checked: RLVa-2.1.0
std::string utf8str_substr(const std::string& utf8str, const S32 index, const S32 max_len)
{
	if (0 == max_len)
	{
		return std::string();
	}
	if (utf8str.length() - index  <= max_len)
	{
		return utf8str.substr(index, max_len);
	}
	else
	{
		S32 cur_char = max_len;

		// If we're ASCII, we don't need to do anything
		if ((U8)utf8str[index + cur_char] > 0x7f)
		{
			// If first two bits are (10), it's the tail end of a multibyte char.  We need to shift back
			// to the first character
			while (0x80 == (0xc0 & utf8str[index + cur_char]))
			{
				cur_char--;
				// Keep moving forward until we hit the first char;
				if (cur_char == 0)
				{
					// Make sure we don't trash memory if we've got a bogus string.
					break;
				}
			}
		}
		// The byte index we're on is one we want to get rid of, so we only want to copy up to (cur_char-1) chars
		return utf8str.substr(index, cur_char);
	}
}

void utf8str_split(std::list<std::string>& split_list, const std::string& utf8str, size_t maxlen, char split_token)
{
	split_list.clear();

	std::string::size_type lenMsg = utf8str.length(), lenIt = 0;

	const char* pstrIt = utf8str.c_str(); std::string strTemp;
	while (lenIt < lenMsg)
	{
		if (lenIt + maxlen < lenMsg)
		{
			// Find the last split character
			const char* pstrTemp = pstrIt + maxlen;
			while ( (pstrTemp > pstrIt) && (*pstrTemp != split_token) )
				pstrTemp--;

			if (pstrTemp > pstrIt)
				strTemp = utf8str.substr(lenIt, pstrTemp - pstrIt);
			else
				strTemp = utf8str_substr(utf8str, lenIt, maxlen);
		}
		else
		{
			strTemp = utf8str.substr(lenIt, std::string::npos);
		}

		split_list.push_back(strTemp);

		lenIt += strTemp.length();
		pstrIt = utf8str.c_str() + lenIt;
		if (*pstrIt == split_token)
			lenIt++;
	}
}
// [/RLVa:KB]

std::string utf8str_symbol_truncate(const std::string& utf8str, const S32 symbol_len)
{
    if (0 == symbol_len)
    {
        return std::string();
    }
    if ((S32)utf8str.length() <= symbol_len)
    {
        return utf8str;
    }
    else
    {
        int len = 0, byteIndex = 0;
        const char* aStr = utf8str.c_str();
        size_t origSize = utf8str.size();

        for (byteIndex = 0; len < symbol_len && byteIndex < origSize; byteIndex++)
        {
            if ((aStr[byteIndex] & 0xc0) != 0x80)
            {
                len += 1;
            }
        }
        return utf8str.substr(0, byteIndex);
    }
}

std::string utf8str_substChar(
	const std::string& utf8str,
	const llwchar target_char,
	const llwchar replace_char)
{
	LLWString wstr = utf8str_to_wstring(utf8str);
	LLWStringUtil::replaceChar(wstr, target_char, replace_char);
	//wstr = wstring_substChar(wstr, target_char, replace_char);
	return wstring_to_utf8str(wstr);
}

std::string utf8str_makeASCII(const std::string& utf8str)
{
	LLWString wstr = utf8str_to_wstring(utf8str);
	LLWStringUtil::_makeASCII(wstr);
	return wstring_to_utf8str(wstr);
}

std::string mbcsstring_makeASCII(const std::string& wstr)
{
	// Replace non-ASCII chars with replace_char
	std::string out_str = wstr;
	for (S32 i = 0; i < (S32)out_str.length(); i++)
	{
		if ((U8)out_str[i] > 0x7f)
		{
			out_str[i] = LL_UNKNOWN_CHAR;
		}
	}
	return out_str;
}
std::string utf8str_removeCRLF(const std::string& utf8str)
{
	if (0 == utf8str.length())
	{
		return std::string();
	}
	const char CR = 13;

	std::string out;
	out.reserve(utf8str.length());
	const S32 len = (S32)utf8str.length();
	for( S32 i = 0; i < len; i++ )
	{
		if( utf8str[i] != CR )
		{
			out.push_back(utf8str[i]);
		}
	}
	return out;
}

#if LL_WINDOWS
unsigned int ll_wstring_default_code_page()
{
    return CP_UTF8;
}

std::string ll_convert_wide_to_string(const wchar_t* in, size_t len_in, unsigned int code_page)
{
	std::string out;
	if(in)
	{
		int len_out = WideCharToMultiByte(
			code_page,
			0,
			in,
			len_in,
			NULL,
			0,
			0,
			0);
		// We will need two more bytes for the double NULL ending
		// created in WideCharToMultiByte().
		char* pout = new char [len_out + 2];
		memset(pout, 0, len_out + 2);
		if(pout)
		{
			WideCharToMultiByte(
				code_page,
				0,
				in,
				len_in,
				pout,
				len_out,
				0,
				0);
			out.assign(pout);
			delete[] pout;
		}
	}
	return out;
}

std::wstring ll_convert_string_to_wide(const char* in, size_t len, unsigned int code_page)
{
	// From review:
	// We can preallocate a wide char buffer that is the same length (in wchar_t elements) as the utf8 input,
	// plus one for a null terminator, and be guaranteed to not overflow.

	//	Normally, I'd call that sort of thing premature optimization,
	// but we *are* seeing string operations taking a bunch of time, especially when constructing widgets.
//	int output_str_len = MultiByteToWideChar(code_page, 0, in.c_str(), in.length(), NULL, 0);

	// reserve an output buffer that will be destroyed on exit, with a place
	// to put NULL terminator
	std::vector<wchar_t> w_out(len + 1);

	memset(&w_out[0], 0, w_out.size());
	int real_output_str_len = MultiByteToWideChar(code_page, 0, in, len,
												  &w_out[0], w_out.size() - 1);

	//looks like MultiByteToWideChar didn't add null terminator to converted string, see EXT-4858.
	w_out[real_output_str_len] = 0;

	// construct string<wchar_t> from our temporary output buffer
	return {&w_out[0]};
}

LLWString ll_convert_wide_to_wstring(const wchar_t* in, size_t len)
{
    // Whether or not std::wstring and llutf16string are distinct types, they
    // both hold UTF-16LE characters. (See header file comments.) Pretend this
    // wchar_t* sequence is really a U16* sequence and use the conversion we
    // define above.
    return utf16str_to_wstring(reinterpret_cast<const U16*>(in), len);
}

std::wstring ll_convert_wstring_to_wide(const llwchar* in, size_t len)
{
    // first, convert to llutf16string, for which we have a real implementation
    auto utf16str{ wstring_to_utf16str(in, len) };
    // then, because each U16 char must be UTF-16LE encoded, pretend the U16*
    // string pointer is a wchar_t* and instantiate a std::wstring of the same
    // length.
    return { reinterpret_cast<const wchar_t*>(utf16str.c_str()), utf16str.length() };
}

std::string ll_convert_string_to_utf8_string(const std::string& in)
{
	// If you pass code_page, you must also pass length, otherwise the code
	// page parameter will be mistaken for length.
	auto w_mesg = ll_convert_string_to_wide(in, in.length(), CP_ACP);
	// CP_UTF8 is default -- see ll_wstring_default_code_page() above.
	return ll_convert_wide_to_string(w_mesg);
}

namespace
{

void HeapFree_deleter(void* ptr)
{
    // instead of LocalFree(), per https://stackoverflow.com/a/31541205
    HeapFree(GetProcessHeap(), NULL, ptr);
}

} // anonymous namespace

template<>
std::wstring windows_message<std::wstring>(DWORD error)
{
    // derived from https://stackoverflow.com/a/455533
    wchar_t* rawptr = nullptr;
    auto okay = FormatMessageW(
        // use system message tables for GetLastError() codes
        FORMAT_MESSAGE_FROM_SYSTEM |
        // internally allocate buffer and return its pointer
        FORMAT_MESSAGE_ALLOCATE_BUFFER |
        // you cannot pass insertion parameters (thanks Gandalf)
        FORMAT_MESSAGE_IGNORE_INSERTS |
        // ignore line breaks in message definition text
        FORMAT_MESSAGE_MAX_WIDTH_MASK,
        NULL,                       // lpSource, unused with FORMAT_MESSAGE_FROM_SYSTEM
        error,                      // dwMessageId
        MAKELANGID(LANG_NEUTRAL, SUBLANG_DEFAULT), // dwLanguageId
        (LPWSTR)&rawptr,         // lpBuffer: force-cast wchar_t** to wchar_t*
        0,                // nSize, unused with FORMAT_MESSAGE_ALLOCATE_BUFFER
        NULL);            // Arguments, unused

    // make a unique_ptr from rawptr so it gets cleaned up properly
    std::unique_ptr<wchar_t, void(*)(void*)> bufferptr(rawptr, HeapFree_deleter);

    if (okay && bufferptr)
    {
        // got the message, return it ('okay' is length in characters)
        return { bufferptr.get(), okay };
    }

    // did not get the message, synthesize one
    auto format_message_error = GetLastError();
    std::wostringstream out;
    out << L"GetLastError() " << error << L" (FormatMessageW() failed with "
        << format_message_error << L")";
    return out.str();
}

boost::optional<std::wstring> llstring_getoptenv(const std::string& key)
{
    auto wkey = ll_convert_string_to_wide(key);
    // Take a wild guess as to how big the buffer should be.
    std::vector<wchar_t> buffer(1024);
    auto n = GetEnvironmentVariableW(wkey.c_str(), &buffer[0], buffer.size());
    // If our initial guess was too short, n will indicate the size (in
    // wchar_t's) that buffer should have been, including the terminating nul.
    if (n > (buffer.size() - 1))
    {
        // make it big enough
        buffer.resize(n);
        // and try again
        n = GetEnvironmentVariableW(wkey.c_str(), &buffer[0], buffer.size());
    }
    // did that (ultimately) succeed?
    if (n)
    {
        // great, return populated boost::optional
        return boost::optional<std::wstring>(&buffer[0]);
    }

    // not successful
    auto last_error = GetLastError();
    // Don't bother warning for NOT_FOUND; that's an expected case
    if (last_error != ERROR_ENVVAR_NOT_FOUND)
    {
        LL_WARNS() << "GetEnvironmentVariableW('" << key << "') failed: "
                   << windows_message<std::string>(last_error) << LL_ENDL;
    }
    // return empty boost::optional
    return {};
}

#else  // ! LL_WINDOWS

boost::optional<std::string> llstring_getoptenv(const std::string& key)
{
    auto found = getenv(key.c_str());
    if (found)
    {
        // return populated boost::optional
        return boost::optional<std::string>(found);
    }
    else
    {
        // return empty boost::optional
        return {};
    }
}

#endif // ! LL_WINDOWS

long LLStringOps::sPacificTimeOffset = 0;
long LLStringOps::sLocalTimeOffset = 0;
bool LLStringOps::sPacificDaylightTime = 0;
std::map<std::string, std::string> LLStringOps::datetimeToCodes;

std::vector<std::string> LLStringOps::sWeekDayList;
std::vector<std::string> LLStringOps::sWeekDayShortList;
std::vector<std::string> LLStringOps::sMonthList;
std::vector<std::string> LLStringOps::sMonthShortList;


std::string LLStringOps::sDayFormat;
std::string LLStringOps::sAM;
std::string LLStringOps::sPM;

// static
bool LLStringOps::isEmoji(llwchar wch)
{
<<<<<<< HEAD
	switch (ublock_getCode(wch))
	{
		case UBLOCK_MISCELLANEOUS_SYMBOLS:
		case UBLOCK_DINGBATS:
=======
	int ublock = ublock_getCode(wch);
	switch (ublock)
	{
		case UBLOCK_GENERAL_PUNCTUATION:
		case UBLOCK_LETTERLIKE_SYMBOLS:
		case UBLOCK_ARROWS:
		case UBLOCK_MISCELLANEOUS_TECHNICAL:
		case UBLOCK_ENCLOSED_ALPHANUMERICS:
		case UBLOCK_GEOMETRIC_SHAPES:
		case UBLOCK_MISCELLANEOUS_SYMBOLS:
		case UBLOCK_DINGBATS:
		case UBLOCK_CJK_SYMBOLS_AND_PUNCTUATION:
		case UBLOCK_ENCLOSED_CJK_LETTERS_AND_MONTHS:
>>>>>>> 347c804b
		case UBLOCK_MISCELLANEOUS_SYMBOLS_AND_PICTOGRAPHS:
		case UBLOCK_EMOTICONS:
		case UBLOCK_TRANSPORT_AND_MAP_SYMBOLS:
#if U_ICU_VERSION_MAJOR_NUM > 56
		// Boost uses ICU so we can't update it independently
		case UBLOCK_SUPPLEMENTAL_SYMBOLS_AND_PICTOGRAPHS:
#endif // U_ICU_VERSION_MAJOR_NUM > 56
			return true;
		default:
#if U_ICU_VERSION_MAJOR_NUM > 56
			return false;
#else
			// See https://en.wikipedia.org/wiki/Supplemental_Symbols_and_Pictographs
			return wch >= 0x1F900 && wch <= 0x1F9FF;
#endif // U_ICU_VERSION_MAJOR_NUM > 56
	}
}


S32	LLStringOps::collate(const llwchar* a, const llwchar* b)
{ 
	#if LL_WINDOWS
		// in Windows, wide string functions operator on 16-bit strings, 
		// not the proper 32 bit wide string
		return strcmp(wstring_to_utf8str(LLWString(a)).c_str(), wstring_to_utf8str(LLWString(b)).c_str());
	#else
		return wcscoll(a, b);
	#endif
}

void LLStringOps::setupDatetimeInfo (bool daylight)
{
	time_t nowT, localT, gmtT;
	struct tm * tmpT;

	nowT = time (NULL);

	tmpT = gmtime (&nowT);
	gmtT = mktime (tmpT);

	tmpT = localtime (&nowT);
	localT = mktime (tmpT);
	
	sLocalTimeOffset = (long) (gmtT - localT);
	if (tmpT->tm_isdst)
	{
		sLocalTimeOffset -= 60 * 60;	// 1 hour
	}

	sPacificDaylightTime = daylight;
	sPacificTimeOffset = (sPacificDaylightTime? 7 : 8 ) * 60 * 60;

	datetimeToCodes["wkday"]	= "%a";		// Thu
	datetimeToCodes["weekday"]	= "%A";		// Thursday
	datetimeToCodes["year4"]	= "%Y";		// 2009
	datetimeToCodes["year"]		= "%Y";		// 2009
	datetimeToCodes["year2"]	= "%y";		// 09
	datetimeToCodes["mth"]		= "%b";		// Aug
	datetimeToCodes["month"]	= "%B";		// August
	datetimeToCodes["mthnum"]	= "%m";		// 08
	datetimeToCodes["day"]		= "%d";		// 31
	datetimeToCodes["sday"]		= "%-d";	// 9
	datetimeToCodes["hour24"]	= "%H";		// 14
	datetimeToCodes["hour"]		= "%H";		// 14
	datetimeToCodes["hour12"]	= "%I";		// 02
	datetimeToCodes["min"]		= "%M";		// 59
	datetimeToCodes["ampm"]		= "%p";		// AM
	datetimeToCodes["second"]	= "%S";		// 59
	datetimeToCodes["timezone"]	= "%Z";		// PST
}

void tokenizeStringToArray(const std::string& data, std::vector<std::string>& output)
{
	output.clear();
	size_t length = data.size();
	
	// tokenize it and put it in the array
	std::string cur_word;
	for(size_t i = 0; i < length; ++i)
	{
		if(data[i] == ':')
		{
			output.push_back(cur_word);
			cur_word.clear();
		}
		else
		{
			cur_word.append(1, data[i]);
		}
	}
	output.push_back(cur_word);
}

void LLStringOps::setupWeekDaysNames(const std::string& data)
{
	tokenizeStringToArray(data,sWeekDayList);
}
void LLStringOps::setupWeekDaysShortNames(const std::string& data)
{
	tokenizeStringToArray(data,sWeekDayShortList);
}
void LLStringOps::setupMonthNames(const std::string& data)
{
	tokenizeStringToArray(data,sMonthList);
}
void LLStringOps::setupMonthShortNames(const std::string& data)
{
	tokenizeStringToArray(data,sMonthShortList);
}
void LLStringOps::setupDayFormat(const std::string& data)
{
	sDayFormat = data;
}


std::string LLStringOps::getDatetimeCode (std::string key)
{
	std::map<std::string, std::string>::iterator iter;

	iter = datetimeToCodes.find (key);
	if (iter != datetimeToCodes.end())
	{
		return iter->second;
	}
	else
	{
		return std::string("");
	}
}

std::string LLStringOps::getReadableNumber(F64 num)
{
    if (fabs(num)>=1e9)
    {
		return llformat("%.2lfB", num / 1e9);
    }
    else if (fabs(num)>=1e6)
    {
		return llformat("%.2lfM", num / 1e6);
    }
    else if (fabs(num)>=1e3)
    {
		return llformat("%.2lfK", num / 1e3);
    }
    else
    {
		return llformat("%.2lf", num);
    }
}

namespace LLStringFn
{
	// NOTE - this restricts output to ascii
	void replace_nonprintable_in_ascii(std::basic_string<char>& string, char replacement)
	{
		const char MIN = 0x20;
		std::basic_string<char>::size_type len = string.size();
		for(std::basic_string<char>::size_type ii = 0; ii < len; ++ii)
		{
			if(string[ii] < MIN)
			{
				string[ii] = replacement;
			}
		}
	}


	// NOTE - this restricts output to ascii
	void replace_nonprintable_and_pipe_in_ascii(std::basic_string<char>& str,
									   char replacement)
	{
		const char MIN  = 0x20;
		const char PIPE = 0x7c;
		std::basic_string<char>::size_type len = str.size();
		for(std::basic_string<char>::size_type ii = 0; ii < len; ++ii)
		{
			if( (str[ii] < MIN) || (str[ii] == PIPE) )
			{
				str[ii] = replacement;
			}
		}
	}

	// https://wiki.lindenlab.com/wiki/Unicode_Guidelines has details on
	// allowable code points for XML. Specifically, they are:
	// 0x09, 0x0a, 0x0d, and 0x20 on up.  JC
	std::string strip_invalid_xml(const std::string& instr)
	{
		std::string output;
		output.reserve( instr.size() );
		std::string::const_iterator it = instr.begin();
		while (it != instr.end())
		{
			// Must compare as unsigned for >=
			// Test most likely match first
			const unsigned char c = (unsigned char)*it;
			if (   c >= (unsigned char)0x20   // SPACE
				|| c == (unsigned char)0x09   // TAB
				|| c == (unsigned char)0x0a   // LINE_FEED
				|| c == (unsigned char)0x0d ) // CARRIAGE_RETURN
			{
				output.push_back(c);
			}
			++it;
		}
		return output;
	}

	/**
	 * @brief Replace all control characters (c < 0x20) with replacement in
	 * string.
	 */
	void replace_ascii_controlchars(std::basic_string<char>& string, char replacement)
	{
		const unsigned char MIN = 0x20;
		std::basic_string<char>::size_type len = string.size();
		for(std::basic_string<char>::size_type ii = 0; ii < len; ++ii)
		{
			const unsigned char c = (unsigned char) string[ii];
			if(c < MIN)
			{
				string[ii] = replacement;
			}
		}
	}
}

////////////////////////////////////////////////////////////

// Forward specialization of LLStringUtil::format before use in LLStringUtil::formatDatetime.
template<>
S32 LLStringUtil::format(std::string& s, const format_map_t& substitutions);

//static
template<> 
void LLStringUtil::getTokens(const std::string& instr, std::vector<std::string >& tokens, const std::string& delims)
{
	// Starting at offset 0, scan forward for the next non-delimiter. We're
	// done when the only characters left in 'instr' are delimiters.
	for (std::string::size_type begIdx, endIdx = 0;
		 (begIdx = instr.find_first_not_of (delims, endIdx)) != std::string::npos; )
	{
		// Found a non-delimiter. After that, find the next delimiter.
		endIdx = instr.find_first_of (delims, begIdx);
		if (endIdx == std::string::npos)
		{
			// No more delimiters: this token extends to the end of the string.
			endIdx = instr.length();
		}

		// extract the token between begIdx and endIdx; substr() needs length
		std::string currToken(instr.substr(begIdx, endIdx - begIdx));
		LLStringUtil::trim (currToken);
		tokens.push_back(currToken);
		// next scan past delimiters starts at endIdx
	}
}

template<> 
LLStringUtil::size_type LLStringUtil::getSubstitution(const std::string& instr, size_type& start, std::vector<std::string>& tokens)
{
	const std::string delims (",");
	
	// Find the first [
	size_type pos1 = instr.find('[', start);
	if (pos1 == std::string::npos)
		return std::string::npos;

	//Find the first ] after the initial [
	size_type pos2 = instr.find(']', pos1);
	if (pos2 == std::string::npos)
		return std::string::npos;

	// Find the last [ before ] in case of nested [[]]
	pos1 = instr.find_last_of('[', pos2-1);
	if (pos1 == std::string::npos || pos1 < start)
		return std::string::npos;
	
	getTokens(std::string(instr,pos1+1,pos2-pos1-1), tokens, delims);
	start = pos2+1;
	
	return pos1;
}

// static
template<> 
bool LLStringUtil::simpleReplacement(std::string &replacement, std::string token, const format_map_t& substitutions)
{
	// see if we have a replacement for the bracketed string (without the brackets)
	// test first using has() because if we just look up with operator[] we get back an
	// empty string even if the value is missing. We want to distinguish between 
	// missing replacements and deliberately empty replacement strings.
	format_map_t::const_iterator iter = substitutions.find(token);
	if (iter != substitutions.end())
	{
		replacement = iter->second;
		return true;
	}
	// if not, see if there's one WITH brackets
	iter = substitutions.find(std::string("[" + token + "]"));
	if (iter != substitutions.end())
	{
		replacement = iter->second;
		return true;
	}

	return false;
}

// static
template<> 
bool LLStringUtil::simpleReplacement(std::string &replacement, std::string token, const LLSD& substitutions)
{
	// see if we have a replacement for the bracketed string (without the brackets)
	// test first using has() because if we just look up with operator[] we get back an
	// empty string even if the value is missing. We want to distinguish between 
	// missing replacements and deliberately empty replacement strings.
	if (substitutions.has(token))
	{
		replacement = substitutions[token].asString();
		return true;
	}
	// if not, see if there's one WITH brackets
	else if (substitutions.has(std::string("[" + token + "]")))
	{
		replacement = substitutions[std::string("[" + token + "]")].asString();
		return true;
	}

	return false;
}

//static
template<>
void LLStringUtil::setLocale(std::string inLocale)
{
	sLocale = inLocale;
};

//static
template<>
std::string LLStringUtil::getLocale(void)
{
	return sLocale;
};

// static
template<> 
void LLStringUtil::formatNumber(std::string& numStr, std::string decimals)
{
// <FS:ND> Windows does not/cannot use UTF8 in char strings(1). So to get valid conversions we need to widen the strings to wchar_t(2) do the formatting in std::wstring, then convert
// down to UTF8 again.
// 1: Since Win 10 Build 17134 (April 2018 Update) Windows can work with UTF8, so using a codepage like Linux/OSX (lang_region.uf8) via (for example) <string name="MicrosoftLocale">de_DE.UTF-8</string>
// in language_settings.xml could work.
// 2: The LL way would be to use llwachr/LLWString and thus in UTF32. But std::basic_string< llwchar > is unusable to what seems
// a crt bug (https://stackoverflow.com/questions/48716223/compile-error-for-char-based-stl-stream-containers-in-visual-studio)
// A workaround would be using std::basic_stringstream< char32_t > then using later std::transform to static_cast each code point from char32_t to llwchar (u32) and thus create a LLWString from
// a std::basic_string< char32_t >.
//
// For Linux/OSX the old routinewith std::stringstream should be fine. Those systems use a UTF8 codepage.
#if LL_WINDOWS
	std::wstringstream strStream;
	S32 intDecimals = 0;

	std::wstring wDecimals = utf8str_to_utf16str(decimals);
	std::wstring wNumStr = utf8str_to_utf16str(numStr);
	LLStringUtilBase<wchar_t>::convertToS32 (wDecimals, intDecimals);
	if (!sLocale.empty())
	{
		// std::locale() throws if the locale is unknown! (EXT-7926)
		try
		{
			// <FS:Ansariel> Use user's system locale setting for number formatting
			//strStream.imbue(std::locale(sLocale.c_str()));
			strStream.imbue(std::locale(""));
		} catch (const std::exception &)
		{
			LL_WARNS_ONCE("Locale") << "Cannot set locale to " << sLocale << LL_ENDL;
		}
	}

	if (!intDecimals)
	{
		S32 intStr;

		if (LLStringUtilBase<wchar_t>::convertToS32(wNumStr, intStr))
		{
			strStream << intStr;
			numStr = wstring_to_utf8str( strStream.str() );
		}
	}
	else
	{
		F32 floatStr;

		if (LLStringUtilBase<wchar_t>::convertToF32(wNumStr, floatStr))
		{
			strStream << std::fixed << std::showpoint << std::setprecision(intDecimals) << floatStr;
			numStr = wstring_to_utf8str( strStream.str() );
		}
	}
#else
	std::stringstream strStream;
	S32 intDecimals = 0;

	convertToS32 (decimals, intDecimals);
	if (!sLocale.empty())
	{
		// std::locale() throws if the locale is unknown! (EXT-7926)
		try
		{
			// <FS:Ansariel> Use user's system locale setting for number formatting
			//strStream.imbue(std::locale(sLocale.c_str()));
			strStream.imbue(std::locale(""));
		} catch (const std::exception &)
		{
			LL_WARNS_ONCE("Locale") << "Cannot set locale to " << sLocale << LL_ENDL;
		}
	}

	if (!intDecimals)
	{
		S32 intStr;

		if (convertToS32(numStr, intStr))
		{
			strStream << intStr;
			numStr = strStream.str();
		}
	}
	else
	{
		F32 floatStr;

		if (convertToF32(numStr, floatStr))
		{
			strStream << std::fixed << std::showpoint << std::setprecision(intDecimals) << floatStr;
			numStr = strStream.str();
		}
	}
#endif	
}

// static
template<> 
bool LLStringUtil::formatDatetime(std::string& replacement, std::string token,
								  std::string param, S32 secFromEpoch)
{
	if (param == "local")   // local
	{
		secFromEpoch -= LLStringOps::getLocalTimeOffset();
	}
	else if (param != "utc") // slt
	{
		secFromEpoch -= LLStringOps::getPacificTimeOffset();
	}
		
	// if never fell into those two ifs above, param must be utc
	if (secFromEpoch < 0) secFromEpoch = 0;

	LLDate datetime((F64)secFromEpoch);
	std::string code = LLStringOps::getDatetimeCode (token);

	// special case to handle timezone
	if (code == "%Z") {
		if (param == "utc")
		{
			replacement = "GMT";
		}
		else if (param == "local")
		{
			replacement = "";		// user knows their own timezone
		}
		else
		{
			// "slt" = Second Life Time, which is deprecated.
			// If not utc or user local time, fallback to Pacific time
			replacement = LLStringOps::getPacificDaylightTime() ? "PDT" : "PST";
		}
		return true;
	}

	//EXT-7013
	//few codes are not suppotred by strtime function (example - weekdays for Japanise)
	//so use predefined ones
	
	//if sWeekDayList is not empty than current locale doesn't support
        //weekday name.
	time_t loc_seconds = (time_t) secFromEpoch;
	if(LLStringOps::sWeekDayList.size() == 7 && code == "%A")
	{
		struct tm * gmt = gmtime (&loc_seconds);
		replacement = LLStringOps::sWeekDayList[gmt->tm_wday];
	}
	else if(LLStringOps::sWeekDayShortList.size() == 7 && code == "%a")
	{
		struct tm * gmt = gmtime (&loc_seconds);
		replacement = LLStringOps::sWeekDayShortList[gmt->tm_wday];
	}
	else if(LLStringOps::sMonthList.size() == 12 && code == "%B")
	{
		struct tm * gmt = gmtime (&loc_seconds);
		replacement = LLStringOps::sMonthList[gmt->tm_mon];
	}
	else if( !LLStringOps::sDayFormat.empty() && code == "%d" )
	{
		struct tm * gmt = gmtime (&loc_seconds);
		LLStringUtil::format_map_t args;
		args["[MDAY]"] = llformat ("%d", gmt->tm_mday);
		replacement = LLStringOps::sDayFormat;
		LLStringUtil::format(replacement, args);
	}
	else if (code == "%-d")
	{
		struct tm * gmt = gmtime (&loc_seconds);
		replacement = llformat ("%d", gmt->tm_mday); // day of the month without leading zero
	}
	else if( !LLStringOps::sAM.empty() && !LLStringOps::sPM.empty() && code == "%p" )
	{
		struct tm * gmt = gmtime (&loc_seconds);
		if(gmt->tm_hour<12)
		{
			replacement = LLStringOps::sAM;
		}
		else
		{
			replacement = LLStringOps::sPM;
		}
	}
	else
	{
		replacement = datetime.toHTTPDateString(code);
	}

	// *HACK: delete leading zero from hour string in case 'hour12' (code = %I) time format
	// to show time without leading zero, e.g. 08:16 -> 8:16 (EXT-2738).
	// We could have used '%l' format instead, but it's not supported by Windows.
	if(code == "%I" && token == "hour12" && replacement.at(0) == '0')
	{
		replacement = replacement.at(1);
	}

	return !code.empty();
}

// LLStringUtil::format recogizes the following patterns.
// All substitutions *must* be encased in []'s in the input string.
// The []'s are optional in the substitution map.
// [FOO_123]
// [FOO,number,precision]
// [FOO,datetime,format]


// static
template<> 
S32 LLStringUtil::format(std::string& s, const format_map_t& substitutions)
{
    LL_PROFILE_ZONE_SCOPED_CATEGORY_STRING;
	S32 res = 0;

	std::string output;
	std::vector<std::string> tokens;

	std::string::size_type start = 0;
	std::string::size_type prev_start = 0;
	std::string::size_type key_start = 0;
	while ((key_start = getSubstitution(s, start, tokens)) != std::string::npos)
	{
		output += std::string(s, prev_start, key_start-prev_start);
		prev_start = start;
		
		bool found_replacement = false;
		std::string replacement;

		if (tokens.size() == 0)
		{
			found_replacement = false;
		}
		else if (tokens.size() == 1)
		{
			found_replacement = simpleReplacement (replacement, tokens[0], substitutions);
		}
		else if (tokens[1] == "number")
		{
			std::string param = "0";

			if (tokens.size() > 2) param = tokens[2];
			found_replacement = simpleReplacement (replacement, tokens[0], substitutions);
			if (found_replacement) formatNumber (replacement, param);
		}
		else if (tokens[1] == "datetime")
		{
			std::string param;
			if (tokens.size() > 2) param = tokens[2];
			
			format_map_t::const_iterator iter = substitutions.find("datetime");
			if (iter != substitutions.end())
			{
				S32 secFromEpoch = 0;
				BOOL r = LLStringUtil::convertToS32(iter->second, secFromEpoch);
				if (r)
				{
					found_replacement = formatDatetime(replacement, tokens[0], param, secFromEpoch);
				}
			}
		}

		if (found_replacement)
		{
			output += replacement;
			res++;
		}
		else
		{
			// we had no replacement, use the string as is
			// e.g. "hello [MISSING_REPLACEMENT]" or "-=[Stylized Name]=-"
			output += std::string(s, key_start, start-key_start);
		}
		tokens.clear();
	}
	// send the remainder of the string (with no further matches for bracketed names)
	output += std::string(s, start);
	s = output;
	return res;
}

//static
template<> 
S32 LLStringUtil::format(std::string& s, const LLSD& substitutions)
{
    LL_PROFILE_ZONE_SCOPED_CATEGORY_STRING;
	S32 res = 0;

	if (!substitutions.isMap()) 
	{
		return res;
	}

	std::string output;
	std::vector<std::string> tokens;

	std::string::size_type start = 0;
	std::string::size_type prev_start = 0;
	std::string::size_type key_start = 0;
	while ((key_start = getSubstitution(s, start, tokens)) != std::string::npos)
	{
		output += std::string(s, prev_start, key_start-prev_start);
		prev_start = start;
		
		bool found_replacement = false;
		std::string replacement;

		if (tokens.size() == 0)
		{
			found_replacement = false;
		}
		else if (tokens.size() == 1)
		{
			found_replacement = simpleReplacement (replacement, tokens[0], substitutions);
		}
		else if (tokens[1] == "number")
		{
			std::string param = "0";

			if (tokens.size() > 2) param = tokens[2];
			found_replacement = simpleReplacement (replacement, tokens[0], substitutions);
			if (found_replacement) formatNumber (replacement, param);
		}
		else if (tokens[1] == "datetime")
		{
			std::string param;
			if (tokens.size() > 2) param = tokens[2];
			
			S32 secFromEpoch = (S32) substitutions["datetime"].asInteger();
			found_replacement = formatDatetime (replacement, tokens[0], param, secFromEpoch);
		}

		if (found_replacement)
		{
			output += replacement;
			res++;
		}
		else
		{
			// we had no replacement, use the string as is
			// e.g. "hello [MISSING_REPLACEMENT]" or "-=[Stylized Name]=-"
			output += std::string(s, key_start, start-key_start);
		}
		tokens.clear();
	}
	// send the remainder of the string (with no further matches for bracketed names)
	output += std::string(s, start);
	s = output;
	return res;
}

////////////////////////////////////////////////////////////
// Testing

#ifdef _DEBUG

template<class T> 
void LLStringUtilBase<T>::testHarness()
{
	std::string s1;
	
	llassert( s1.c_str() == NULL );
	llassert( s1.size() == 0 );
	llassert( s1.empty() );
	
	std::string s2( "hello");
	llassert( !strcmp( s2.c_str(), "hello" ) );
	llassert( s2.size() == 5 ); 
	llassert( !s2.empty() );
	std::string s3( s2 );

	llassert( "hello" == s2 );
	llassert( s2 == "hello" );
	llassert( s2 > "gello" );
	llassert( "gello" < s2 );
	llassert( "gello" != s2 );
	llassert( s2 != "gello" );

	std::string s4 = s2;
	llassert( !s4.empty() );
	s4.empty();
	llassert( s4.empty() );
	
	std::string s5("");
	llassert( s5.empty() );
	
	llassert( isValidIndex(s5, 0) );
	llassert( !isValidIndex(s5, 1) );
	
	s3 = s2;
	s4 = "hello again";
	
	s4 += "!";
	s4 += s4;
	llassert( s4 == "hello again!hello again!" );
	
	
	std::string s6 = s2 + " " + s2;
	std::string s7 = s6;
	llassert( s6 == s7 );
	llassert( !( s6 != s7) );
	llassert( !(s6 < s7) );
	llassert( !(s6 > s7) );
	
	llassert( !(s6 == "hi"));
	llassert( s6 == "hello hello");
	llassert( s6 < "hi");
	
	llassert( s6[1] == 'e' );
	s6[1] = 'f';
	llassert( s6[1] == 'f' );
	
	s2.erase( 4, 1 );
	llassert( s2 == "hell");
	s2.insert( 0, "y" );
	llassert( s2 == "yhell");
	s2.erase( 1, 3 );
	llassert( s2 == "yl");
	s2.insert( 1, "awn, don't yel");
	llassert( s2 == "yawn, don't yell");
	
	std::string s8 = s2.substr( 6, 5 );
	llassert( s8 == "don't"  );
	
	std::string s9 = "   \t\ntest  \t\t\n  ";
	trim(s9);
	llassert( s9 == "test"  );

	s8 = "abc123&*(ABC";

	s9 = s8;
	toUpper(s9);
	llassert( s9 == "ABC123&*(ABC"  );

	s9 = s8;
	toLower(s9);
	llassert( s9 == "abc123&*(abc"  );


	std::string s10( 10, 'x' );
	llassert( s10 == "xxxxxxxxxx" );

	std::string s11( "monkey in the middle", 7, 2 );
	llassert( s11 == "in" );

	std::string s12;  //empty
	s12 += "foo";
	llassert( s12 == "foo" );

	std::string s13;  //empty
	s13 += 'f';
	llassert( s13 == "f" );
}


#endif  // _DEBUG<|MERGE_RESOLUTION|>--- conflicted
+++ resolved
@@ -909,12 +909,6 @@
 // static
 bool LLStringOps::isEmoji(llwchar wch)
 {
-<<<<<<< HEAD
-	switch (ublock_getCode(wch))
-	{
-		case UBLOCK_MISCELLANEOUS_SYMBOLS:
-		case UBLOCK_DINGBATS:
-=======
 	int ublock = ublock_getCode(wch);
 	switch (ublock)
 	{
@@ -928,7 +922,6 @@
 		case UBLOCK_DINGBATS:
 		case UBLOCK_CJK_SYMBOLS_AND_PUNCTUATION:
 		case UBLOCK_ENCLOSED_CJK_LETTERS_AND_MONTHS:
->>>>>>> 347c804b
 		case UBLOCK_MISCELLANEOUS_SYMBOLS_AND_PICTOGRAPHS:
 		case UBLOCK_EMOTICONS:
 		case UBLOCK_TRANSPORT_AND_MAP_SYMBOLS:
