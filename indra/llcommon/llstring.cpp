--- conflicted
+++ resolved
@@ -717,43 +717,6 @@
 	return out;
 }
 
-<<<<<<< HEAD
-// Search for any emoji symbol, return true if found
-bool wstring_has_emoji(const LLWString& wstr)
-{
-    for (const llwchar& wch : wstr)
-    {
-        if (LLStringOps::isEmoji(wch))
-            return true;
-    }
-
-    return false;
-}
-
-// Cut emoji symbols if exist
-bool wstring_remove_emojis(LLWString& wstr)
-{
-    bool found = false;
-    for (size_t i = 0; i < wstr.size(); ++i)
-    {
-        if (LLStringOps::isEmoji(wstr[i]))
-        {
-            wstr.erase(i--, 1);
-            found = true;
-        }
-    }
-    return found;
-}
-
-// Cut emoji symbols if exist
-bool utf8str_remove_emojis(std::string& utf8str)
-{
-    LLWString wstr = utf8str_to_wstring(utf8str);
-    if (!wstring_remove_emojis(wstr))
-        return false;
-    utf8str = wstring_to_utf8str(wstr);
-    return true;
-=======
 llwchar utf8str_to_wchar(const std::string& utf8str, size_t offset, size_t length)
 {
     switch (length)
@@ -865,7 +828,43 @@
     }
 
     return result;
->>>>>>> cb43d15c
+}
+
+// Search for any emoji symbol, return true if found
+bool wstring_has_emoji(const LLWString& wstr)
+{
+    for (const llwchar& wch : wstr)
+    {
+        if (LLStringOps::isEmoji(wch))
+            return true;
+    }
+
+    return false;
+}
+
+// Cut emoji symbols if exist
+bool wstring_remove_emojis(LLWString& wstr)
+{
+    bool found = false;
+    for (size_t i = 0; i < wstr.size(); ++i)
+    {
+        if (LLStringOps::isEmoji(wstr[i]))
+        {
+            wstr.erase(i--, 1);
+            found = true;
+        }
+    }
+    return found;
+}
+
+// Cut emoji symbols if exist
+bool utf8str_remove_emojis(std::string& utf8str)
+{
+    LLWString wstr = utf8str_to_wstring(utf8str);
+    if (!wstring_remove_emojis(wstr))
+        return false;
+    utf8str = wstring_to_utf8str(wstr);
+    return true;
 }
 
 #if LL_WINDOWS
@@ -1083,63 +1082,6 @@
 // static
 bool LLStringOps::isEmoji(llwchar wch)
 {
-<<<<<<< HEAD
-    // Most of the following symbols are not actually emoticons, but rather small pictures
-
-    // 0x1F000 .. 0x1F02F - mahjong tiles
-    // https://symbl.cc/en/unicode/table/#mahjong-tiles
-
-    // 0x1F030 .. 0x1F09F - domino tiles
-    // https://symbl.cc/en/unicode/table/#domino-tiles
-
-    // 0x1F0A0 .. 0x1F0FF - playing cards
-    // https://symbl.cc/en/unicode/table/#playing-cards
-
-    // 0x1F100 .. 0x1F1FF - enclosed alphanumeric supplement
-    // https://symbl.cc/en/unicode/table/#enclosed-alphanumeric-supplement
-
-    // 0x1F200 .. 0x1F2FF - enclosed ideographic supplement
-    // https://symbl.cc/en/unicode/table/#enclosed-ideographic-supplement
-
-    // 0x1F300 .. 0x1F5FF - miscellaneous symbols and pictographs
-    // https://symbl.cc/en/unicode/table/#miscellaneous-symbols-and-pictographs
-
-    // 0x1F600 .. 0x1F64F - emoticons
-    // https://symbl.cc/en/unicode/table/#emoticons
-
-    // 0x1F650 .. 0x1F67F - ornamental dingbats
-    // https://symbl.cc/en/unicode/table/#ornamental-dingbats
-
-    // 0x1F680 .. 0x1F6FF - transport and map symbols
-    // https://symbl.cc/en/unicode/table/#transport-and-map-symbols
-
-    // 0x1F700 .. 0x1F77F - alchemical symbols
-    // https://symbl.cc/en/unicode/table/#alchemical-symbols
-
-    // 0x1F780 .. 0x1F7FF - geometric shapes extended
-    // https://symbl.cc/en/unicode/table/#geometric-shapes-extended
-
-    // 0x1F800 .. 0x1F8FF - supplemental arrows c
-    // https://symbl.cc/en/unicode/table/#supplemental-arrows-c
-
-    // 0x1F900 .. 0x1F9FF - supplemental symbols and pictographs
-    // https://symbl.cc/en/unicode/table/#supplemental-symbols-and-pictographs
-
-    // 0x1FA00 .. 0x1FA6F - chess symbols
-    // https://symbl.cc/en/unicode/table/#chess-symbols
-
-    // 0x1FA70 .. 0x1FAFF - symbols and pictographs extended a
-    // https://symbl.cc/en/unicode/table/#symbols-and-pictographs-extended-a
-
-    // 0x1FB00 .. 0x1FBFF - symbols for legacy computing
-    // https://symbl.cc/en/unicode/table/#symbols-for-legacy-computing
-
-    // 0x1FC00 .. 0x1FFFF - undefined block 44
-    // These symbols aren't defined yet
-    // https://symbl.cc/en/unicode/table/#undefined-block-44
-
-    return wch >= 0x1F000 && wch < 0x1FC00;
-=======
 	int ublock = ublock_getCode(wch);
 	switch (ublock)
 	{
@@ -1169,7 +1111,6 @@
 			return wch >= 0x1F900 && wch <= 0x1F9FF;
 #endif // U_ICU_VERSION_MAJOR_NUM > 56
 	}
->>>>>>> cb43d15c
 }
 
 
