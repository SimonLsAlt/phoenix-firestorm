--- conflicted
+++ resolved
@@ -240,11 +240,7 @@
             // ... do whatever preliminary stuff must happen ...
 
             // declare the future
-<<<<<<< HEAD
-            boost::dcoroutines::future<LLSD> future(self);
-=======
             boost::dcoroutines::future<llcoro::LLSD_consumed> future(self);
->>>>>>> 5ae42992
             // tell the future what to suspend for
             LLTempBoundListener connection(
                 LLEventPumps::instance().obtain("source").listen("coro", voidlistener(boost::dcoroutines::make_callback(future))));
@@ -252,11 +248,7 @@
             // attempting to dereference ("resolve") the future causes the calling
             // coroutine to suspend for it
             debug("about to suspend");
-<<<<<<< HEAD
-            result = *future;
-=======
             result = (*future).first;
->>>>>>> 5ae42992
             ensure("Got it", future);
         }
         END
