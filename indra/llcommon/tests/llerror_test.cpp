--- conflicted
+++ resolved
@@ -485,13 +485,9 @@
 		// handle nested logging
 	void ErrorTestObject::test<7>()
 	{
-<<<<<<< HEAD
-		skip("Fails on clang TODO");
-=======
 #if LL_DARWIN
 		skip("Skip known failure on clang and intelc due to operator << differences");
 #endif
->>>>>>> 60f4494d
 		outerLogger();
 		ensure_message_contains(0, "inside");
 		ensure_message_contains(1, "outside(moo)");
