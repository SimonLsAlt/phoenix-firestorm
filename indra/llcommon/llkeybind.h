--- conflicted
+++ resolved
@@ -53,11 +53,7 @@
     EMouseClickType mMouse;
     KEY mKey;
     MASK mMask;
-<<<<<<< HEAD
-    // Either to expect exact match or to make sure mMask is inclused and ignore not expected masks
-=======
     // Either to expect exact match or ignore not expected masks as long as expected mask-bit is present
->>>>>>> 1b744fb2
     bool mIgnoreMasks; 
 };
 
