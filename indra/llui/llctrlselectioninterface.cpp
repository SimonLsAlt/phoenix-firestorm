/**
 * @file llctrlselectioninterface.cpp
 * @brief Programmatic selection of items in a list.
 *
 * $LicenseInfo:firstyear=2006&license=viewerlgpl$
 * Second Life Viewer Source Code
 * Copyright (C) 2010, Linden Research, Inc.
 *
 * This library is free software; you can redistribute it and/or
 * modify it under the terms of the GNU Lesser General Public
 * License as published by the Free Software Foundation;
 * version 2.1 of the License only.
 *
 * This library is distributed in the hope that it will be useful,
 * but WITHOUT ANY WARRANTY; without even the implied warranty of
 * MERCHANTABILITY or FITNESS FOR A PARTICULAR PURPOSE.  See the GNU
 * Lesser General Public License for more details.
 *
 * You should have received a copy of the GNU Lesser General Public
 * License along with this library; if not, write to the Free Software
 * Foundation, Inc., 51 Franklin Street, Fifth Floor, Boston, MA  02110-1301  USA
 *
 * Linden Research, Inc., 945 Battery Street, San Francisco, CA  94111  USA
 * $/LicenseInfo$
 */
#include "linden_common.h"

#include "llctrlselectioninterface.h"

#include "llsd.h"

// virtual
LLCtrlSelectionInterface::~LLCtrlSelectionInterface()
{ }

bool LLCtrlSelectionInterface::selectByValue(LLSD value)
{
<<<<<<< HEAD
	return setSelectedByValue(value, true);
}

bool LLCtrlSelectionInterface::deselectByValue(LLSD value)
{ 
	return setSelectedByValue(value, false); 
=======
    return setSelectedByValue(value, TRUE);
}

BOOL LLCtrlSelectionInterface::deselectByValue(LLSD value)
{
    return setSelectedByValue(value, FALSE);
>>>>>>> c06fb4e0
}


// virtual
LLCtrlListInterface::~LLCtrlListInterface()
{ }

LLScrollListItem* LLCtrlListInterface::addSimpleElement(const std::string& value)
{
    return addSimpleElement(value, ADD_BOTTOM, LLSD());
}

LLScrollListItem* LLCtrlListInterface::addSimpleElement(const std::string& value, EAddPosition pos)
{
    return addSimpleElement(value, pos, LLSD());
}

// virtual
LLCtrlScrollInterface::~LLCtrlScrollInterface()
{ }<|MERGE_RESOLUTION|>--- conflicted
+++ resolved
@@ -35,21 +35,12 @@
 
 bool LLCtrlSelectionInterface::selectByValue(LLSD value)
 {
-<<<<<<< HEAD
-	return setSelectedByValue(value, true);
+    return setSelectedByValue(value, true);
 }
 
 bool LLCtrlSelectionInterface::deselectByValue(LLSD value)
-{ 
-	return setSelectedByValue(value, false); 
-=======
-    return setSelectedByValue(value, TRUE);
-}
-
-BOOL LLCtrlSelectionInterface::deselectByValue(LLSD value)
 {
-    return setSelectedByValue(value, FALSE);
->>>>>>> c06fb4e0
+    return setSelectedByValue(value, false);
 }
 
 
