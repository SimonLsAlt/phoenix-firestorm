--- conflicted
+++ resolved
@@ -45,16 +45,12 @@
 	if (!success)
 	{
 		//gDirUtilp->dumpCurrentDirectories(LLError::LEVEL_WARN);
-<<<<<<< HEAD
-		LL_ERRS() << "Couldn't load string table " << xml_filename << ". Please reinstall viewer from  https://www.firestormviewer.org/choose-your-platform/ and contact https://www.firestormviewer.org/support if issue persists after reinstall." << LL_ENDL;
-=======
         const std::string error_string =
-            "Second Life viewer couldn't access some of the files it needs and will be closed."
-            "\n\nPlease reinstall viewer from  https://secondlife.com/support/downloads/ and "
-            "contact https://support.secondlife.com if issue persists after reinstall.";
+            "Firestorm couldn't access some of the files it needs and will be closed."
+            "\n\nPlease reinstall viewer from https://www.firestormviewer.org/download and "
+            "contact https://www.firestormviewer.org/support if issue persists after reinstall.";
         LLError::LLUserWarningMsg::show(error_string);
 		LL_ERRS() << "Couldn't load string table " << xml_filename << " " << errno << LL_ENDL;
->>>>>>> 51088cde
 		return false;
 	}
 
