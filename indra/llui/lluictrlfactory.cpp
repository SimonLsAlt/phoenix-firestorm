--- conflicted
+++ resolved
@@ -131,29 +131,21 @@
 				// for the child widget
 				// You might need to add something like:
 				// static ParentWidgetRegistry::Register<ChildWidgetType> register("child_widget_name");
-<<<<<<< HEAD
 				// <FS:Ansariel> Print more details so we can actually fix that!
-				//llwarns << child_name << " is not a valid child of " << node->getName()->mString << llendl;
+				//LL_WARNS() << child_name << " is not a valid child of " << node->getName()->mString << LL_ENDL;
 				std::string name;
 				node->getAttributeString("name", name);
-				llwarns << child_name << " is not a valid child of " << node->getName()->mString << " for " << name << " (line no. " << node->getLineNumber() << ")" << llendl;
+				LL_WARNS() << child_name << " is not a valid child of " << node->getName()->mString << " for " << name << " (line no. " << node->getLineNumber() << ")" << LL_ENDL;
 				// </FS:Ansariel>
 			}
 			else
 			{
 				// <FS:Ansariel> Print more details so we can actually fix that!
-				//llwarns << "Could not create widget named " << child_node->getName()->mString << llendl;
+				//LL_WARNS() << "Could not create widget named " << child_node->getName()->mString << LL_ENDL;
 				std::string name;
 				node->getAttributeString("name", name);
-				llwarns << "Could not create widget named " << child_node->getName()->mString << " for " << name << " (line no. " << node->getLineNumber() << ")" << llendl;
+				LL_WARNS() << "Could not create widget named " << child_node->getName()->mString << " for " << name << " (line no. " << node->getLineNumber() << ")" << LL_ENDL;
 				// </FS:Ansariel>
-=======
-				LL_WARNS() << child_name << " is not a valid child of " << node->getName()->mString << LL_ENDL;
-			}
-			else
-			{
-				LL_WARNS() << "Could not create widget named " << child_node->getName()->mString << LL_ENDL;
->>>>>>> d0ef02c2
 			}
 		}
 
