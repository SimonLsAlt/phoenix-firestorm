--- conflicted
+++ resolved
@@ -117,51 +117,6 @@
 void LLUICtrlFactory::createChildren(LLView* viewp, LLXMLNodePtr node, const widget_registry_t& registry, LLXMLNodePtr output_node)
 {
     LL_PROFILE_ZONE_SCOPED_CATEGORY_UI;
-<<<<<<< HEAD
-	if (node.isNull()) return;
-
-	for (LLXMLNodePtr child_node = node->getFirstChild(); child_node.notNull(); child_node = child_node->getNextSibling())
-	{
-		LLXMLNodePtr outputChild;
-		if (output_node) 
-		{
-			outputChild = output_node->createChild("", FALSE);
-		}
-
-		if (!instance().createFromXML(child_node, viewp, LLStringUtil::null, registry, outputChild))
-		{
-			// child_node is not a valid child for the current parent
-			std::string child_name = std::string(child_node->getName()->mString);
-			if (LLDefaultChildRegistry::instance().getValue(child_name))
-			{
-				// This means that the registry assocaited with the parent widget does not have an entry
-				// for the child widget
-				// You might need to add something like:
-				// static ParentWidgetRegistry::Register<ChildWidgetType> register("child_widget_name");
-				// <FS:Ansariel> Print more details so we can actually fix that!
-				//LL_WARNS() << child_name << " is not a valid child of " << node->getName()->mString << LL_ENDL;
-				std::string name;
-				node->getAttributeString("name", name);
-				LL_WARNS() << child_name << " is not a valid child of " << node->getName()->mString << " for " << name << " (line no. " << node->getLineNumber() << ")" << LL_ENDL;
-				// </FS:Ansariel>
-			}
-			else
-			{
-				// <FS:Ansariel> Print more details so we can actually fix that!
-				//LL_WARNS() << "Could not create widget named " << child_node->getName()->mString << LL_ENDL;
-				std::string name;
-				node->getAttributeString("name", name);
-				LL_WARNS() << "Could not create widget named " << child_node->getName()->mString << " for " << name << " (line no. " << node->getLineNumber() << ")" << LL_ENDL;
-				// </FS:Ansariel>
-			}
-		}
-
-		if (outputChild && !outputChild->mChildren && outputChild->mAttributes.empty() && outputChild->getValue().empty())
-		{
-			output_node->deleteChild(outputChild);
-		}
-	}
-=======
     if (node.isNull()) return;
 
     for (LLXMLNodePtr child_node = node->getFirstChild(); child_node.notNull(); child_node = child_node->getNextSibling())
@@ -182,11 +137,21 @@
                 // for the child widget
                 // You might need to add something like:
                 // static ParentWidgetRegistry::Register<ChildWidgetType> register("child_widget_name");
-                LL_WARNS() << child_name << " is not a valid child of " << node->getName()->mString << LL_ENDL;
+                // <FS:Ansariel> Print more details so we can actually fix that!
+                //LL_WARNS() << child_name << " is not a valid child of " << node->getName()->mString << LL_ENDL;
+                std::string name;
+                node->getAttributeString("name", name);
+                LL_WARNS() << child_name << " is not a valid child of " << node->getName()->mString << " for " << name << " (line no. " << node->getLineNumber() << ")" << LL_ENDL;
+                // </FS:Ansariel>
             }
             else
             {
-                LL_WARNS() << "Could not create widget named " << child_node->getName()->mString << LL_ENDL;
+                // <FS:Ansariel> Print more details so we can actually fix that!
+                //LL_WARNS() << "Could not create widget named " << child_node->getName()->mString << LL_ENDL;
+                std::string name;
+                node->getAttributeString("name", name);
+                LL_WARNS() << "Could not create widget named " << child_node->getName()->mString << " for " << name << " (line no. " << node->getLineNumber() << ")" << LL_ENDL;
+                // </FS:Ansariel>
             }
         }
 
@@ -195,7 +160,6 @@
             output_node->deleteChild(outputChild);
         }
     }
->>>>>>> 38c2a5bd
 
 }
 
