--- conflicted
+++ resolved
@@ -53,20 +53,6 @@
 
 public:
 
-<<<<<<< HEAD
-	virtual bool	handleHover(S32 x, S32 y, MASK mask);
-	virtual bool	handleMouseDown(S32 x, S32 y, MASK mask);
-	virtual bool	handleMouseUp(S32 x, S32 y, MASK mask);
-	virtual bool	handleDoubleClick(S32 x, S32 y, MASK mask);
-
-	void			setResizeLimits( S32 min_size, S32 max_size ) { mMinSize = min_size; mMaxSize = max_size; }
-	void			setEnableSnapping(bool enable) { mSnappingEnabled = enable; }
-	void			setAllowDoubleClickSnapping(bool allow) { mAllowDoubleClickSnapping = allow; }
-	bool			canResize() { return getEnabled() && mMaxSize > mMinSize; }
-	void            setResizeListener(boost::function<void(void*)> listener) {mResizeListener = listener;}
-	void			setImagePanel(LLPanel * panelp);
-	LLPanel *		getImagePanel() const;
-=======
     virtual bool    handleHover(S32 x, S32 y, MASK mask);
     virtual bool    handleMouseDown(S32 x, S32 y, MASK mask);
     virtual bool    handleMouseUp(S32 x, S32 y, MASK mask);
@@ -79,7 +65,6 @@
     void            setResizeListener(boost::function<void(void*)> listener) {mResizeListener = listener;}
     void            setImagePanel(LLPanel * panelp);
     LLPanel *       getImagePanel() const;
->>>>>>> 1a8a5404
 
 private:
     S32                             mDragLastScreenX;
