/** 
 * @file LLAccordionCtrlTab.h
 * @brief Collapsible box control implementation
 *
 * $LicenseInfo:firstyear=2004&license=viewerlgpl$
 * Second Life Viewer Source Code
 * Copyright (C) 2010, Linden Research, Inc.
 * 
 * This library is free software; you can redistribute it and/or
 * modify it under the terms of the GNU Lesser General Public
 * License as published by the Free Software Foundation;
 * version 2.1 of the License only.
 * 
 * This library is distributed in the hope that it will be useful,
 * but WITHOUT ANY WARRANTY; without even the implied warranty of
 * MERCHANTABILITY or FITNESS FOR A PARTICULAR PURPOSE.  See the GNU
 * Lesser General Public License for more details.
 * 
 * You should have received a copy of the GNU Lesser General Public
 * License along with this library; if not, write to the Free Software
 * Foundation, Inc., 51 Franklin Street, Fifth Floor, Boston, MA  02110-1301  USA
 * 
 * Linden Research, Inc., 945 Battery Street, San Francisco, CA  94111  USA
 * $/LicenseInfo$
 */

#ifndef LL_ACCORDIONCTRLTAB_H_
#define LL_ACCORDIONCTRLTAB_H_

#include <string>
#include "llrect.h"
#include "lluictrl.h"
#include "lluicolor.h"
#include "llstyle.h"

class LLUICtrlFactory;
class LLUIImage;
class LLButton;
class LLTextBox;
class LLScrollbar;



// LLAccordionCtrlTab is a container for other controls. 
// It has a Header, by clicking on which hosted controls are shown or hidden.
// When hosted controls are show - LLAccordionCtrlTab is expanded.
// When hosted controls are hidden - LLAccordionCtrlTab is collapsed.

class LLAccordionCtrlTab : public LLUICtrl
{
// Interface
public:

	struct Params 
	 : public LLInitParam::Block<Params, LLUICtrl::Params>
	{
		Optional<bool>			display_children, //expanded or collapsed after initialization
								collapsible;

		Optional<std::string>	title;

		Optional<S32>			header_height,
								min_width,
								min_height;

		// Overlay images (arrows on the left)
		Mandatory<LLUIImage*>	header_expand_img,
								header_expand_img_pressed,
								header_collapse_img,
								header_collapse_img_pressed;

		// Background images for the accordion tabs
		Mandatory<LLUIImage*>	header_image,
								header_image_over,
								header_image_pressed,
								header_image_focused;

		Optional<LLUIColor>		header_bg_color,
								header_text_color,
								dropdown_bg_color;

		Optional<bool>			header_visible;

		Optional<bool>			fit_panel;

		Optional<bool>			selection_enabled;

		Optional<S32>			padding_left,
								padding_right,
								padding_top,
								padding_bottom;

		Params();
	};

	typedef LLDefaultChildRegistry child_registry_t;

	virtual ~LLAccordionCtrlTab();
	
	// Registers callback for expand/collapse events.
	boost::signals2::connection setDropDownStateChangedCallback(commit_callback_t cb);

	// Changes expand/collapse state
	virtual void setDisplayChildren(bool display);

	// Returns expand/collapse state
	virtual bool getDisplayChildren() const {return mDisplayChildren;};

	//set LLAccordionCtrlTab panel
	void		setAccordionView(LLView* panel);
	LLView*		getAccordionView() { return mContainerPanel; };

	std::string getTitle() const;

	// Set text and highlight substring in LLAccordionCtrlTabHeader
	void setTitle(const std::string& title, const std::string& hl = LLStringUtil::null);

	// Set text font style in LLAccordionCtrlTabHeader
	void setTitleFontStyle(std::string style);

	// Set text color in LLAccordionCtrlTabHeader
	void setTitleColor(LLUIColor color);

	boost::signals2::connection setFocusReceivedCallback(const focus_signal_t::slot_type& cb);
	boost::signals2::connection setFocusLostCallback(const focus_signal_t::slot_type& cb);

	void setSelected(bool is_selected);

	bool getCollapsible() {return mCollapsible;};

	void setCollapsible(bool collapsible) {mCollapsible = collapsible;};
	void changeOpenClose(bool is_open);

	void canOpenClose(bool can_open_close) { mCanOpenClose = can_open_close;};
	bool canOpenClose() const { return mCanOpenClose; };

	virtual BOOL postBuild();

	S32	notifyParent(const LLSD& info);
	S32 notify(const LLSD& info);
	bool notifyChildren(const LLSD& info);

	void draw();

	void    storeOpenCloseState		();
	void    restoreOpenCloseState	();

protected:
	LLAccordionCtrlTab(const LLAccordionCtrlTab::Params&);
	friend class LLUICtrlFactory;

// Overrides
public:

	// Call reshape after changing size
	virtual void reshape(S32 width, S32 height, BOOL called_from_parent = TRUE);

	/**
	 * Raises notifyParent event with "child_visibility_change" = new_visibility
	 */
	void onVisibilityChange(BOOL new_visibility);
<<<<<<< HEAD
	virtual void onChildGotFocus(const LLUICtrl * cntrl);
=======
	virtual void onUpdateScrollToChild(const LLUICtrl * cntrl);
>>>>>>> 3053f624

	// Changes expand/collapse state and triggers expand/collapse callbacks
	virtual BOOL handleMouseDown(S32 x, S32 y, MASK mask);

	virtual BOOL handleMouseUp(S32 x, S32 y, MASK mask);
	virtual BOOL handleKey(KEY key, MASK mask, BOOL called_from_parent);

	virtual BOOL handleToolTip(S32 x, S32 y, MASK mask);
	virtual BOOL handleScrollWheel( S32 x, S32 y, S32 clicks );


	virtual bool addChild(LLView* child, S32 tab_group = 0 );

	bool isExpanded() const { return mDisplayChildren; }

	S32 getHeaderHeight();

	// Min size functions

	void setHeaderVisible(bool value);

	bool getHeaderVisible() { return mHeaderVisible;}

	S32 mExpandedHeight; // Height of expanded ctrl.
						 // Used to restore height after expand.

	S32	getPaddingLeft() const { return mPaddingLeft;}
	S32	getPaddingRight() const { return mPaddingRight;}
	S32	getPaddingTop() const { return mPaddingTop;}
	S32	getPaddingBottom() const { return mPaddingBottom;}

	void showAndFocusHeader();

	void setFitPanel( bool fit ) { mFitPanel = true; }
	bool getFitParent() const { return mFitPanel; }

	void setIgnoreResizeNotification(bool ignore) { mSkipChangesOnNotifyParent = ignore;}

protected:
	void adjustContainerPanel	(const LLRect& child_rect);
	void adjustContainerPanel	();
	S32	 getChildViewHeight		();

	void onScrollPosChangeCallback(S32, LLScrollbar*);

	void show_hide_scrollbar	(const LLRect& child_rect);
	void showScrollbar			(const LLRect& child_rect);
	void hideScrollbar			(const LLRect& child_rect);

	void updateLayout			( const LLRect& child_rect );
	void ctrlSetLeftTopAndSize	(LLView* panel, S32 left, S32 top, S32 width, S32 height);

	void drawChild(const LLRect& root_rect,LLView* child);

	LLView* findContainerView	();

	void selectOnFocusReceived();
	void deselectOnFocusLost();

private:

	class LLAccordionCtrlTabHeader;
	LLAccordionCtrlTabHeader* mHeader; //Header

	bool mDisplayChildren; //Expanded/collapsed
	bool mCollapsible;
	bool mHeaderVisible;

	bool mCanOpenClose;
	bool mFitPanel;

	S32	mPaddingLeft;
	S32	mPaddingRight;
	S32	mPaddingTop;
	S32	mPaddingBottom;

	bool mStoredOpenCloseState;
	bool mWasStateStored;
	bool mSkipChangesOnNotifyParent;

	bool mSelectionEnabled;

	LLScrollbar*	mScrollbar;
	LLView*			mContainerPanel;

	LLUIColor mDropdownBGColor;
};

#endif<|MERGE_RESOLUTION|>--- conflicted
+++ resolved
@@ -159,11 +159,7 @@
 	 * Raises notifyParent event with "child_visibility_change" = new_visibility
 	 */
 	void onVisibilityChange(BOOL new_visibility);
-<<<<<<< HEAD
-	virtual void onChildGotFocus(const LLUICtrl * cntrl);
-=======
 	virtual void onUpdateScrollToChild(const LLUICtrl * cntrl);
->>>>>>> 3053f624
 
 	// Changes expand/collapse state and triggers expand/collapse callbacks
 	virtual BOOL handleMouseDown(S32 x, S32 y, MASK mask);
