--- conflicted
+++ resolved
@@ -1,208 +1,139 @@
-/**
- * @file lldraghandle.h
- * @brief LLDragHandle base class
- *
- * $LicenseInfo:firstyear=2001&license=viewerlgpl$
- * Second Life Viewer Source Code
- * Copyright (C) 2010, Linden Research, Inc.
- *
- * This library is free software; you can redistribute it and/or
- * modify it under the terms of the GNU Lesser General Public
- * License as published by the Free Software Foundation;
- * version 2.1 of the License only.
- *
- * This library is distributed in the hope that it will be useful,
- * but WITHOUT ANY WARRANTY; without even the implied warranty of
- * MERCHANTABILITY or FITNESS FOR A PARTICULAR PURPOSE.  See the GNU
- * Lesser General Public License for more details.
- *
- * You should have received a copy of the GNU Lesser General Public
- * License along with this library; if not, write to the Free Software
- * Foundation, Inc., 51 Franklin Street, Fifth Floor, Boston, MA  02110-1301  USA
- *
- * Linden Research, Inc., 945 Battery Street, San Francisco, CA  94111  USA
- * $/LicenseInfo$
- */
-
-// A widget for dragging a view around the screen using the mouse.
-
-#ifndef LL_DRAGHANDLE_H
-#define LL_DRAGHANDLE_H
-
-#include "llview.h"
-#include "v4color.h"
-#include "llrect.h"
-#include "llcoord.h"
-
-class LLTextBox;
-
-class LLDragHandle : public LLView
-{
-public:
-<<<<<<< HEAD
-	struct Params 
-	:	public LLInitParam::Block<Params, LLView::Params>
-	{
-		Optional<std::string> label;
-		Optional<LLUIColor> drag_highlight_color;
-		Optional<LLUIColor> drag_shadow_color;
-		
-		Params() 
-		:	label("label"),	
-			drag_highlight_color("drag_highlight_color", LLUIColorTable::instance().getColor("DefaultHighlightLight")),
-			drag_shadow_color("drag_shadow_color", LLUIColorTable::instance().getColor("DefaultShadowDark"))
-		{
-			changeDefault(mouse_opaque, true);
-			changeDefault(follows.flags, FOLLOWS_ALL);
-		}
-	};
-	void initFromParams(const Params&);
-	
-	virtual ~LLDragHandle();
-
-	virtual void setValue(const LLSD& value);
-
-	void			setForeground(bool b)		{ mForeground = b; }
-	bool			getForeground() const		{ return mForeground; }
-	void			setMaxTitleWidth(S32 max_width) {mMaxTitleWidth = llmin(max_width, mMaxTitleWidth); }
-	S32				getMaxTitleWidth() const { return mMaxTitleWidth; }
-	void			setButtonsRect(const LLRect& rect){ mButtonsRect = rect; }
-	LLRect			getButtonsRect() { return mButtonsRect; }
-	void			setTitleVisible(bool visible);
-
-	virtual void	setTitle( const std::string& title ) = 0;
-	virtual std::string	getTitle() const = 0;
-
-	virtual bool	handleHover(S32 x, S32 y, MASK mask);
-	virtual bool	handleMouseDown(S32 x, S32 y, MASK mask);
-	virtual bool	handleMouseUp(S32 x, S32 y, MASK mask);
-=======
-    struct Params
-    :   public LLInitParam::Block<Params, LLView::Params>
-    {
-        Optional<std::string> label;
-        Optional<LLUIColor> drag_highlight_color;
-        Optional<LLUIColor> drag_shadow_color;
-
-        Params()
-        :   label("label"),
-            drag_highlight_color("drag_highlight_color", LLUIColorTable::instance().getColor("DefaultHighlightLight")),
-            drag_shadow_color("drag_shadow_color", LLUIColorTable::instance().getColor("DefaultShadowDark"))
-        {
-            changeDefault(mouse_opaque, true);
-            changeDefault(follows.flags, FOLLOWS_ALL);
-        }
-    };
-    void initFromParams(const Params&);
-
-    virtual ~LLDragHandle();
-
-    virtual void setValue(const LLSD& value);
-
-    void            setForeground(BOOL b)       { mForeground = b; }
-    BOOL            getForeground() const       { return mForeground; }
-    void            setMaxTitleWidth(S32 max_width) {mMaxTitleWidth = llmin(max_width, mMaxTitleWidth); }
-    S32             getMaxTitleWidth() const { return mMaxTitleWidth; }
-    void            setButtonsRect(const LLRect& rect){ mButtonsRect = rect; }
-    LLRect          getButtonsRect() { return mButtonsRect; }
-    void            setTitleVisible(BOOL visible);
-
-    virtual void    setTitle( const std::string& title ) = 0;
-    virtual std::string getTitle() const = 0;
-
-    virtual BOOL    handleHover(S32 x, S32 y, MASK mask);
-    virtual BOOL    handleMouseDown(S32 x, S32 y, MASK mask);
-    virtual BOOL    handleMouseUp(S32 x, S32 y, MASK mask);
->>>>>>> e1623bb2
-
-protected:
-    LLDragHandle(const Params&);
-    friend class LLUICtrlFactory;
-
-protected:
-    LLTextBox*      mTitleBox;
-
-private:
-<<<<<<< HEAD
-	LLRect			mButtonsRect;
-	S32				mDragLastScreenX;
-	S32				mDragLastScreenY;
-	S32				mLastMouseScreenX;
-	S32				mLastMouseScreenY;
-	LLCoordGL		mLastMouseDir;
-	LLUIColor		mDragHighlightColor;
-	LLUIColor		mDragShadowColor;
-	S32				mMaxTitleWidth;
-	bool			mForeground;
-
-	// Pixels near the edge to snap floaters.
-	static S32		sSnapMargin;
-=======
-    LLRect          mButtonsRect;
-    S32             mDragLastScreenX;
-    S32             mDragLastScreenY;
-    S32             mLastMouseScreenX;
-    S32             mLastMouseScreenY;
-    LLCoordGL       mLastMouseDir;
-    LLUIColor       mDragHighlightColor;
-    LLUIColor       mDragShadowColor;
-    S32             mMaxTitleWidth;
-    BOOL            mForeground;
-
-    // Pixels near the edge to snap floaters.
-    static S32      sSnapMargin;
->>>>>>> e1623bb2
-};
-
-
-// Use this one for traditional top-of-window draggers
-class LLDragHandleTop
-: public LLDragHandle
-{
-protected:
-    LLDragHandleTop(const Params& p) : LLDragHandle(p) {}
-    friend class LLUICtrlFactory;
-public:
-<<<<<<< HEAD
-	virtual void	setTitle( const std::string& title );
-	virtual std::string getTitle() const;
-	virtual void	draw();
-	virtual void	reshape(S32 width, S32 height, bool called_from_parent = true);
-=======
-    virtual void    setTitle( const std::string& title );
-    virtual std::string getTitle() const;
-    virtual void    draw();
-    virtual void    reshape(S32 width, S32 height, BOOL called_from_parent = TRUE);
->>>>>>> e1623bb2
-
-private:
-    void    reshapeTitleBox();
-};
-
-
-// Use this for left-side, vertical text draggers
-class LLDragHandleLeft
-: public LLDragHandle
-{
-protected:
-    LLDragHandleLeft(const Params& p) : LLDragHandle(p) {}
-    friend class LLUICtrlFactory;
-public:
-<<<<<<< HEAD
-	virtual void	setTitle( const std::string& title );
-	virtual std::string getTitle() const;
-	virtual void	draw();
-	virtual void	reshape(S32 width, S32 height, bool called_from_parent = true);
-=======
-    virtual void    setTitle( const std::string& title );
-    virtual std::string getTitle() const;
-    virtual void    draw();
-    virtual void    reshape(S32 width, S32 height, BOOL called_from_parent = TRUE);
->>>>>>> e1623bb2
-
-};
-
-const S32 DRAG_HANDLE_HEIGHT = 16;
-const S32 DRAG_HANDLE_WIDTH = 16;
-
-#endif  // LL_DRAGHANDLE_H+/**
+ * @file lldraghandle.h
+ * @brief LLDragHandle base class
+ *
+ * $LicenseInfo:firstyear=2001&license=viewerlgpl$
+ * Second Life Viewer Source Code
+ * Copyright (C) 2010, Linden Research, Inc.
+ *
+ * This library is free software; you can redistribute it and/or
+ * modify it under the terms of the GNU Lesser General Public
+ * License as published by the Free Software Foundation;
+ * version 2.1 of the License only.
+ *
+ * This library is distributed in the hope that it will be useful,
+ * but WITHOUT ANY WARRANTY; without even the implied warranty of
+ * MERCHANTABILITY or FITNESS FOR A PARTICULAR PURPOSE.  See the GNU
+ * Lesser General Public License for more details.
+ *
+ * You should have received a copy of the GNU Lesser General Public
+ * License along with this library; if not, write to the Free Software
+ * Foundation, Inc., 51 Franklin Street, Fifth Floor, Boston, MA  02110-1301  USA
+ *
+ * Linden Research, Inc., 945 Battery Street, San Francisco, CA  94111  USA
+ * $/LicenseInfo$
+ */
+
+// A widget for dragging a view around the screen using the mouse.
+
+#ifndef LL_DRAGHANDLE_H
+#define LL_DRAGHANDLE_H
+
+#include "llview.h"
+#include "v4color.h"
+#include "llrect.h"
+#include "llcoord.h"
+
+class LLTextBox;
+
+class LLDragHandle : public LLView
+{
+public:
+    struct Params
+    :   public LLInitParam::Block<Params, LLView::Params>
+    {
+        Optional<std::string> label;
+        Optional<LLUIColor> drag_highlight_color;
+        Optional<LLUIColor> drag_shadow_color;
+
+        Params()
+        :   label("label"),
+            drag_highlight_color("drag_highlight_color", LLUIColorTable::instance().getColor("DefaultHighlightLight")),
+            drag_shadow_color("drag_shadow_color", LLUIColorTable::instance().getColor("DefaultShadowDark"))
+        {
+            changeDefault(mouse_opaque, true);
+            changeDefault(follows.flags, FOLLOWS_ALL);
+        }
+    };
+    void initFromParams(const Params&);
+
+    virtual ~LLDragHandle();
+
+    virtual void setValue(const LLSD& value);
+
+    void            setForeground(bool b)       { mForeground = b; }
+    bool            getForeground() const       { return mForeground; }
+    void            setMaxTitleWidth(S32 max_width) {mMaxTitleWidth = llmin(max_width, mMaxTitleWidth); }
+    S32             getMaxTitleWidth() const { return mMaxTitleWidth; }
+    void            setButtonsRect(const LLRect& rect){ mButtonsRect = rect; }
+    LLRect          getButtonsRect() { return mButtonsRect; }
+    void            setTitleVisible(bool visible);
+
+    virtual void    setTitle( const std::string& title ) = 0;
+    virtual std::string getTitle() const = 0;
+
+    virtual bool    handleHover(S32 x, S32 y, MASK mask);
+    virtual bool    handleMouseDown(S32 x, S32 y, MASK mask);
+    virtual bool    handleMouseUp(S32 x, S32 y, MASK mask);
+
+protected:
+    LLDragHandle(const Params&);
+    friend class LLUICtrlFactory;
+
+protected:
+    LLTextBox*      mTitleBox;
+
+private:
+    LLRect          mButtonsRect;
+    S32             mDragLastScreenX;
+    S32             mDragLastScreenY;
+    S32             mLastMouseScreenX;
+    S32             mLastMouseScreenY;
+    LLCoordGL       mLastMouseDir;
+    LLUIColor       mDragHighlightColor;
+    LLUIColor       mDragShadowColor;
+    S32             mMaxTitleWidth;
+    bool            mForeground;
+
+    // Pixels near the edge to snap floaters.
+    static S32      sSnapMargin;
+};
+
+
+// Use this one for traditional top-of-window draggers
+class LLDragHandleTop
+: public LLDragHandle
+{
+protected:
+    LLDragHandleTop(const Params& p) : LLDragHandle(p) {}
+    friend class LLUICtrlFactory;
+public:
+    virtual void    setTitle( const std::string& title );
+    virtual std::string getTitle() const;
+    virtual void    draw();
+    virtual void    reshape(S32 width, S32 height, bool called_from_parent = true);
+
+private:
+    void    reshapeTitleBox();
+};
+
+
+// Use this for left-side, vertical text draggers
+class LLDragHandleLeft
+: public LLDragHandle
+{
+protected:
+    LLDragHandleLeft(const Params& p) : LLDragHandle(p) {}
+    friend class LLUICtrlFactory;
+public:
+    virtual void    setTitle( const std::string& title );
+    virtual std::string getTitle() const;
+    virtual void    draw();
+    virtual void    reshape(S32 width, S32 height, bool called_from_parent = true);
+
+};
+
+const S32 DRAG_HANDLE_HEIGHT = 16;
+const S32 DRAG_HANDLE_WIDTH = 16;
+
+#endif  // LL_DRAGHANDLE_H