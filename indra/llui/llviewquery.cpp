--- conflicted
+++ resolved
@@ -34,20 +34,12 @@
 
 filterResult_t LLLeavesFilter::operator() (const LLView* const view, const viewList_t & children) const
 {
-<<<<<<< HEAD
-	return filterResult_t(children.empty(), true);
-=======
     return filterResult_t(children.empty(), true);
->>>>>>> 1a8a5404
 }
 
 filterResult_t LLRootsFilter::operator() (const LLView* const view, const viewList_t & children) const
 {
-<<<<<<< HEAD
-	return filterResult_t(true, false);
-=======
     return filterResult_t(true, false);
->>>>>>> 1a8a5404
 }
 
 filterResult_t LLVisibleFilter::operator() (const LLView* const view, const viewList_t & children) const
@@ -66,11 +58,7 @@
 
 filterResult_t LLCtrlFilter::operator() (const LLView* const view, const viewList_t & children) const
 {
-<<<<<<< HEAD
-	return filterResult_t(view->isCtrl(),true);
-=======
     return filterResult_t(view->isCtrl(),true);
->>>>>>> 1a8a5404
 }
 
 //
@@ -79,44 +67,6 @@
 
 viewList_t LLViewQuery::run(LLView* view) const
 {
-<<<<<<< HEAD
-	viewList_t result;
-
-	// prefilter gets immediate children of view
-	filterResult_t pre = runFilters(view, *view->getChildList(), mPreFilters);
-	if(!pre.first && !pre.second)
-	{
-		// not including ourselves or the children
-		// nothing more to do
-		return result;
-	}
-
-	viewList_t filtered_children;
-	filterResult_t post(true, true);
-	if(pre.second)
-	{
-		// run filters on children
-		filterChildren(view, filtered_children);
-		// only run post filters if this element passed pre filters
-		// so if you failed to pass the pre filter, you can't filter out children in post
-		if (pre.first)
-		{
-			post = runFilters(view, filtered_children, mPostFilters);
-		}
-	}
-
-	if(pre.first && post.first) 
-	{
-		result.push_back(view);
-	}
-
-	if(pre.second && post.second)
-	{
-		result.insert(result.end(), filtered_children.begin(), filtered_children.end());
-	}
-
-	return result;
-=======
     viewList_t result;
 
     // prefilter gets immediate children of view
@@ -153,7 +103,6 @@
     }
 
     return result;
->>>>>>> 1a8a5404
 }
 
 void LLViewQuery::filterChildren(LLView* parent_view, viewList_t & filtered_children) const
@@ -174,18 +123,6 @@
 
 filterResult_t LLViewQuery::runFilters(LLView * view, const viewList_t children, const filterList_t filters) const
 {
-<<<<<<< HEAD
-	filterResult_t result = filterResult_t(true, true);
-	for(filterList_const_iter_t iter = filters.begin();
-		iter != filters.end();
-		iter++)
-	{
-		filterResult_t filtered = (**iter)(view, children);
-		result.first = result.first && filtered.first;
-		result.second = result.second && filtered.second;
-	}
-	return result;
-=======
     filterResult_t result = filterResult_t(true, true);
     for(filterList_const_iter_t iter = filters.begin();
         iter != filters.end();
@@ -196,5 +133,4 @@
         result.second = result.second && filtered.second;
     }
     return result;
->>>>>>> 1a8a5404
 }