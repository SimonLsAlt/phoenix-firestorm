--- conflicted
+++ resolved
@@ -185,7 +185,6 @@
 
 	LLUIImagePtr imagep = LLUI::getUIImage("transparent");
 
-<<<<<<< HEAD
 	//AO: Unify colors and opacity with the color preferences control for all onscreen overlay background
 	//    console/bubblechat/tag backgrounds. FIRE-969
 	//	F32 console_opacity = llclamp(gSavedSettings.getF32("ConsoleBackgroundOpacity"), 0.f, 1.f);
@@ -194,10 +193,6 @@
 	LLColor4 color = LLUIColorTable::instance().getColor("NameTagBackground");
 	//</AO>
 	
-=======
-	F32 console_opacity = llclamp(LLUI::sSettingGroups["config"]->getF32("ConsoleBackgroundOpacity"), 0.f, 1.f);
-	LLColor4 color = LLUIColorTable::instance().getColor("ConsoleBackground");
->>>>>>> 812ad1b6
 	color.mV[VALPHA] *= console_opacity;
 
 	F32 line_height = mFont->getLineHeight();
