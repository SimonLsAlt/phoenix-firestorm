--- conflicted
+++ resolved
@@ -174,23 +174,6 @@
 
 bool LLTextParser::parseFullLineHighlights(const std::string &text, LLColor4 *color)
 {
-<<<<<<< HEAD
-	loadKeywords();
-
-	for (S32 i=0;i<mHighlights.size();i++)
-	{
-		if ((S32)mHighlights[i]["highlight"]==ALL || (S32)mHighlights[i]["condition"]==MATCHES)
-		{
-			if (findPattern(text,mHighlights[i]) >= 0 )
-			{
-				LLSD color_llsd = mHighlights[i]["color"];
-				color->setValue(color_llsd);
-				return true;
-			}
-		}
-	}
-	return false;	//No matches found.
-=======
     loadKeywords();
 
     for (S32 i=0;i<mHighlights.size();i++)
@@ -206,7 +189,6 @@
         }
     }
     return false;   //No matches found.
->>>>>>> 1a8a5404
 }
 
 std::string LLTextParser::getFileName()
@@ -242,20 +224,6 @@
 
 bool LLTextParser::saveToDisk(LLSD highlights)
 {
-<<<<<<< HEAD
-	mHighlights=highlights;
-	std::string filename=getFileName();
-	if (filename.empty())
-	{
-		LL_WARNS() << "LLTextParser::saveToDisk() no valid user directory." << LL_ENDL; 
-		return false;
-	}	
-	llofstream file;
-	file.open(filename.c_str());
-	LLSDSerialize::toPrettyXML(mHighlights, file);
-	file.close();
-	return true;
-=======
     mHighlights=highlights;
     std::string filename=getFileName();
     if (filename.empty())
@@ -268,5 +236,4 @@
     LLSDSerialize::toPrettyXML(mHighlights, file);
     file.close();
     return true;
->>>>>>> 1a8a5404
 }