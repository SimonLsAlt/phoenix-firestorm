/**
 * @file llurlentry.h
 * @author Martin Reddy
 * @brief Describes the Url types that can be registered in LLUrlRegistry
 *
 * $LicenseInfo:firstyear=2009&license=viewerlgpl$
 * Second Life Viewer Source Code
 * Copyright (C) 2010, Linden Research, Inc.
 *
 * This library is free software; you can redistribute it and/or
 * modify it under the terms of the GNU Lesser General Public
 * License as published by the Free Software Foundation;
 * version 2.1 of the License only.
 *
 * This library is distributed in the hope that it will be useful,
 * but WITHOUT ANY WARRANTY; without even the implied warranty of
 * MERCHANTABILITY or FITNESS FOR A PARTICULAR PURPOSE.  See the GNU
 * Lesser General Public License for more details.
 *
 * You should have received a copy of the GNU Lesser General Public
 * License along with this library; if not, write to the Free Software
 * Foundation, Inc., 51 Franklin Street, Fifth Floor, Boston, MA  02110-1301  USA
 *
 * Linden Research, Inc., 945 Battery Street, San Francisco, CA  94111  USA
 * $/LicenseInfo$
 */

#ifndef LL_LLURLENTRY_H
#define LL_LLURLENTRY_H

#include "lluuid.h"
#include "lluicolor.h"
#include "llstyle.h"

#include "llavatarname.h"
#include "llhost.h" // for resolving parcel name by parcel id

#include <boost/signals2.hpp>
#include <boost/regex.hpp>
#include <string>
#include <map>

class LLAvatarName;

typedef boost::signals2::signal<void (const std::string& url,
                                      const std::string& label,
                                      const std::string& icon)> LLUrlLabelSignal;
typedef LLUrlLabelSignal::slot_type LLUrlLabelCallback;

///
/// LLUrlEntryBase is the base class of all Url types registered in the
/// LLUrlRegistry. Each derived classes provides a regular expression
/// to match the Url type (e.g., http://... or secondlife://...) along
/// with an optional icon to display next to instances of the Url in
/// a text display and a XUI file to use for any context menu popup.
/// Functions are also provided to compute an appropriate label and
/// tooltip/status bar text for the Url.
///
/// Some derived classes of LLUrlEntryBase may wish to compute an
/// appropriate label for a Url by asking the server for information.
/// You must therefore provide a callback method, so that you can be
/// notified when an updated label has been received from the server.
/// This label should then be used to replace any previous label
/// that you received from getLabel() for the Url in question.
///
class LLUrlEntryBase
{
public:
    LLUrlEntryBase();
    virtual ~LLUrlEntryBase();

    /// Return the regex pattern that matches this Url
    boost::regex getPattern() const { return mPattern; }

    /// Return the url from a string that matched the regex
    virtual std::string getUrl(const std::string &string) const;

    /// Given a matched Url, return a label for the Url
    virtual std::string getLabel(const std::string &url, const LLUrlLabelCallback &cb) { return url; }

    /// Return port, query and fragment parts for the Url
    virtual std::string getQuery(const std::string &url) const { return ""; }

    /// Return an icon that can be displayed next to Urls of this type
    virtual std::string getIcon(const std::string &url);

    /// Return the style to render the displayed text
    virtual LLStyle::Params getStyle() const;

    /// Given a matched Url, return a tooltip string for the hyperlink
    virtual std::string getTooltip(const std::string &string) const { return mTooltip; }

    /// Return the name of a XUI file containing the context menu items
    std::string getMenuName() const { return mMenuName; }

    /// Return the name of a SL location described by this Url, if any
    virtual std::string getLocation(const std::string &url) const { return ""; }

    /// Should this link text be underlined only when mouse is hovered over it?
    virtual bool underlineOnHoverOnly(const std::string &string) const { return false; }

    virtual bool isTrusted() const { return false; }

    virtual LLUUID  getID(const std::string &string) const { return LLUUID::null; }

    bool isLinkDisabled() const;

    bool isWikiLinkCorrect(const std::string &url) const;

    virtual bool isSLURLvalid(const std::string &url) const { return true; };

protected:
    std::string getIDStringFromUrl(const std::string &url) const;
    std::string escapeUrl(const std::string &url) const;
    std::string unescapeUrl(const std::string &url) const;
    std::string getLabelFromWikiLink(const std::string &url) const;
    std::string getUrlFromWikiLink(const std::string &string) const;
    void addObserver(const std::string &id, const std::string &url, const LLUrlLabelCallback &cb);
    std::string urlToLabelWithGreyQuery(const std::string &url) const;
    std::string urlToGreyQuery(const std::string &url) const;
    virtual void callObservers(const std::string &id, const std::string &label, const std::string& icon);

    typedef struct {
        std::string url;
        LLUrlLabelSignal *signal;
    } LLUrlEntryObserver;

    boost::regex                                    mPattern;
    std::string                                     mIcon;
    std::string                                     mMenuName;
    std::string                                     mTooltip;
    std::multimap<std::string, LLUrlEntryObserver>  mObservers;
};

///
/// LLUrlEntryHTTP Describes generic http: and https: Urls
///
class LLUrlEntryHTTP : public LLUrlEntryBase
{
public:
    LLUrlEntryHTTP();
    /*virtual*/ std::string getLabel(const std::string &url, const LLUrlLabelCallback &cb);
    /*virtual*/ std::string getQuery(const std::string &url) const;
    /*virtual*/ std::string getUrl(const std::string &string) const;
    /*virtual*/ std::string getTooltip(const std::string &url) const;
};

///
/// LLUrlEntryHTTPLabel Describes generic http: and https: Urls with custom labels
///
class LLUrlEntryHTTPLabel : public LLUrlEntryBase
{
public:
    LLUrlEntryHTTPLabel();
    /*virtual*/ std::string getLabel(const std::string &url, const LLUrlLabelCallback &cb);
    /*virtual*/ std::string getTooltip(const std::string &string) const;
    /*virtual*/ std::string getUrl(const std::string &string) const;
};

// <FS:Ansariel> Allow URLs with no protocol again
///
/// LLUrlEntryHTTPNoProtocol Describes generic Urls like www.google.com
///
class LLUrlEntryHTTPNoProtocol : public LLUrlEntryBase
{
public:
    LLUrlEntryHTTPNoProtocol();
    /*virtual*/ std::string getLabel(const std::string &url, const LLUrlLabelCallback &cb);
    /*virtual*/ std::string getQuery(const std::string &url) const;
    /*virtual*/ std::string getUrl(const std::string &string) const;
    /*virtual*/ std::string getTooltip(const std::string &url) const;
};
// </FS:Ansariel>

class LLUrlEntryInvalidSLURL : public LLUrlEntryBase
{
public:
    LLUrlEntryInvalidSLURL();
    /*virtual*/ std::string getLabel(const std::string &url, const LLUrlLabelCallback &cb);
    /*virtual*/ std::string getUrl(const std::string &string) const;
    /*virtual*/ std::string getTooltip(const std::string &url) const;

    bool isSLURLvalid(const std::string &url) const;
};

///
/// LLUrlEntrySLURL Describes http://slurl.com/... Urls
///
class LLUrlEntrySLURL : public LLUrlEntryBase
{
public:
    LLUrlEntrySLURL();
    /*virtual*/ bool isTrusted() const { return true; }
    /*virtual*/ std::string getLabel(const std::string &url, const LLUrlLabelCallback &cb);
    /*virtual*/ std::string getLocation(const std::string &url) const;
};

///
/// LLUrlEntrySeconlifeURLs Describes *secondlife.com and *lindenlab.com Urls
///
class LLUrlEntrySecondlifeURL : public LLUrlEntryBase
{
public:
    LLUrlEntrySecondlifeURL();
    /*virtual*/ bool isTrusted() const { return true; }
    /*virtual*/ std::string getUrl(const std::string &string) const;
    /*virtual*/ std::string getLabel(const std::string &url, const LLUrlLabelCallback &cb);
    /*virtual*/ std::string getQuery(const std::string &url) const;
    /*virtual*/ std::string getTooltip(const std::string &url) const;
};

///
/// LLUrlEntrySeconlifeURLs Describes *secondlife.com and *lindenlab.com Urls
///
class LLUrlEntrySimpleSecondlifeURL : public LLUrlEntrySecondlifeURL
{
public:
    LLUrlEntrySimpleSecondlifeURL();
};

///
/// LLUrlEntryAgent Describes a Second Life agent Url, e.g.,
/// secondlife:///app/agent/0e346d8b-4433-4d66-a6b0-fd37083abc4c/about
class LLUrlEntryAgent : public LLUrlEntryBase
{
public:
    LLUrlEntryAgent();
    ~LLUrlEntryAgent()
    {
        for (avatar_name_cache_connection_map_t::iterator it = mAvatarNameCacheConnections.begin(); it != mAvatarNameCacheConnections.end(); ++it)
        {
            if (it->second.connected())
            {
                it->second.disconnect();
            }
        }
        mAvatarNameCacheConnections.clear();
    }
    /*virtual*/ std::string getLabel(const std::string &url, const LLUrlLabelCallback &cb);
    /*virtual*/ std::string getIcon(const std::string &url);
    /*virtual*/ std::string getTooltip(const std::string &string) const;
    /*virtual*/ LLStyle::Params getStyle() const;
    /*virtual*/ LLUUID  getID(const std::string &string) const;
    /*virtual*/ bool underlineOnHoverOnly(const std::string &string) const;
protected:
    /*virtual*/ void callObservers(const std::string &id, const std::string &label, const std::string& icon);
private:
    void onAvatarNameCache(const LLUUID& id, const LLAvatarName& av_name);
<<<<<<< HEAD
    // <FS:Ansariel> FIRE-11330: Names in chat get stuck as "Loading..."
    //typedef std::map<LLUUID, boost::signals2::connection> avatar_name_cache_connection_map_t;
    typedef std::multimap<LLUUID, boost::signals2::connection> avatar_name_cache_connection_map_t;
    // </FS:Ansariel>
=======

    typedef std::multimap<LLUUID, boost::signals2::connection> avatar_name_cache_connection_map_t;
>>>>>>> 74205607
    avatar_name_cache_connection_map_t mAvatarNameCacheConnections;
};

///
/// LLUrlEntryAgentName Describes a Second Life agent name Url, e.g.,
/// secondlife:///app/agent/0e346d8b-4433-4d66-a6b0-fd37083abc4c/(completename|displayname|username)
/// that displays various forms of user name
/// This is a base class for the various implementations of name display
class LLUrlEntryAgentName : public LLUrlEntryBase, public boost::signals2::trackable
{
public:
    LLUrlEntryAgentName();
    ~LLUrlEntryAgentName()
    {
        for (avatar_name_cache_connection_map_t::iterator it = mAvatarNameCacheConnections.begin(); it != mAvatarNameCacheConnections.end(); ++it)
        {
            if (it->second.connected())
            {
                it->second.disconnect();
            }
        }
        mAvatarNameCacheConnections.clear();
    }
    /*virtual*/ std::string getLabel(const std::string &url, const LLUrlLabelCallback &cb);
    /*virtual*/ LLStyle::Params getStyle() const;
protected:
    // override this to pull out relevant name fields
    virtual std::string getName(const LLAvatarName& avatar_name) = 0;
private:
    void onAvatarNameCache(const LLUUID& id, const LLAvatarName& av_name);
<<<<<<< HEAD
    // <FS:Ansariel> FIRE-11330: Names in chat get stuck as "Loading..."
    //typedef std::map<LLUUID, boost::signals2::connection> avatar_name_cache_connection_map_t;
    typedef std::multimap<LLUUID, boost::signals2::connection> avatar_name_cache_connection_map_t;
    // </FS:Ansariel>
=======

    typedef std::multimap<LLUUID, boost::signals2::connection> avatar_name_cache_connection_map_t;
>>>>>>> 74205607
    avatar_name_cache_connection_map_t mAvatarNameCacheConnections;
};


///
/// LLUrlEntryAgentCompleteName Describes a Second Life agent name Url, e.g.,
/// secondlife:///app/agent/0e346d8b-4433-4d66-a6b0-fd37083abc4c/completename
/// that displays the full display name + user name for an avatar
/// such as "James Linden (james.linden)"
class LLUrlEntryAgentCompleteName : public LLUrlEntryAgentName
{
public:
    LLUrlEntryAgentCompleteName();
private:
    /*virtual*/ std::string getName(const LLAvatarName& avatar_name);
};

class LLUrlEntryAgentLegacyName : public LLUrlEntryAgentName
{
public:
    LLUrlEntryAgentLegacyName();
private:
    /*virtual*/ std::string getName(const LLAvatarName& avatar_name);
};

///
/// LLUrlEntryAgentDisplayName Describes a Second Life agent display name Url, e.g.,
/// secondlife:///app/agent/0e346d8b-4433-4d66-a6b0-fd37083abc4c/displayname
/// that displays the just the display name for an avatar
/// such as "James Linden"
class LLUrlEntryAgentDisplayName : public LLUrlEntryAgentName
{
public:
    LLUrlEntryAgentDisplayName();
private:
    /*virtual*/ std::string getName(const LLAvatarName& avatar_name);
};

///
/// LLUrlEntryAgentUserName Describes a Second Life agent username Url, e.g.,
/// secondlife:///app/agent/0e346d8b-4433-4d66-a6b0-fd37083abc4c/username
/// that displays the just the display name for an avatar
/// such as "james.linden"
class LLUrlEntryAgentUserName : public LLUrlEntryAgentName
{
public:
    LLUrlEntryAgentUserName();
private:
    /*virtual*/ std::string getName(const LLAvatarName& avatar_name);
};

// [RLVa:KB] - Checked: 2010-11-01 (RLVa-1.2.2a) | Added: RLVa-1.2.2a
///
/// LLUrlEntryAgentRLVAnonymizedName Describes an RLV anonymized agent name Url, e.g.,
/// secondlife:///app/agent/0e346d8b-4433-4d66-a6b0-fd37083abc4c/rlvanonym
/// that diplays an anonym (based on the display name) for an avatar
/// such as "An individual"
class LLUrlEntryAgentRLVAnonymizedName : public LLUrlEntryAgentName
{
public:
    LLUrlEntryAgentRLVAnonymizedName();
private:
    /*virtual*/ std::string getName(const LLAvatarName& avatar_name);
};
// [/RLVa:KB]

// <FS:Ansariel> FIRE-30611: "You" in transcript is underlined
///
/// FSUrlEntryAgentSelf Describes the agent's Second Life agent Url, e.g.,
/// secondlife:///app/agentself/0e346d8b-4433-4d66-a6b0-fd37083abc4c/about
class FSUrlEntryAgentSelf : public LLUrlEntryAgent
{
public:
    FSUrlEntryAgentSelf();
private:
    /*virtual*/ std::string getLabel(const std::string &url, const LLUrlLabelCallback &cb);
};
// </FS:Ansariel>


///
/// LLUrlEntryExperienceProfile Describes a Second Life experience profile Url, e.g.,
/// secondlife:///app/experience/0e346d8b-4433-4d66-a6b0-fd37083abc4c/profile
/// that displays the experience name
class LLUrlEntryExperienceProfile : public LLUrlEntryBase
{
public:
    LLUrlEntryExperienceProfile();
    /*virtual*/ std::string getLabel(const std::string &url, const LLUrlLabelCallback &cb);
private:
    void onExperienceDetails(const LLSD& experience_details);
};


///
/// LLUrlEntryGroup Describes a Second Life group Url, e.g.,
/// secondlife:///app/group/00005ff3-4044-c79f-9de8-fb28ae0df991/about
///
class LLUrlEntryGroup : public LLUrlEntryBase
{
public:
    LLUrlEntryGroup();
    /*virtual*/ std::string getLabel(const std::string &url, const LLUrlLabelCallback &cb);
    /*virtual*/ LLStyle::Params getStyle() const;
    /*virtual*/ LLUUID  getID(const std::string &string) const;
private:
    void onGroupNameReceived(const LLUUID& id, const std::string& name, bool is_group);
};

///
/// LLUrlEntryInventory Describes a Second Life inventory Url, e.g.,
/// secondlife:///app/inventory/0e346d8b-4433-4d66-a6b0-fd37083abc4c/select
///
class LLUrlEntryInventory : public LLUrlEntryBase
{
public:
    LLUrlEntryInventory();
    /*virtual*/ std::string getLabel(const std::string &url, const LLUrlLabelCallback &cb);
private:
};

///
/// LLUrlEntryObjectIM Describes a Second Life inspector for the object Url, e.g.,
/// secondlife:///app/objectim/7bcd7864-da6b-e43f-4486-91d28a28d95b?name=Object&owner=3de548e1-57be-cfea-2b78-83ae3ad95998&slurl=Danger!%20Danger!/200/200/30/&groupowned=1
///
class LLUrlEntryObjectIM : public LLUrlEntryBase
{
public:
    LLUrlEntryObjectIM();
    /*virtual*/ std::string getLabel(const std::string &url, const LLUrlLabelCallback &cb);
    /*virtual*/ std::string getLocation(const std::string &url) const;
private:
};

//
// LLUrlEntryChat Describes a Second Life chat Url, e.g.,
// secondlife:///app/chat/42/This%20Is%20a%20test
//
class LLUrlEntryChat : public LLUrlEntryBase
{
public:
    LLUrlEntryChat();
    /*virtual*/ std::string getLabel(const std::string &url, const LLUrlLabelCallback &cb);
};

///
/// LLUrlEntryParcel Describes a Second Life parcel Url, e.g.,
/// secondlife:///app/parcel/0000060e-4b39-e00b-d0c3-d98b1934e3a8/about
///
class LLUrlEntryParcel : public LLUrlEntryBase
{
public:
    struct LLParcelData
    {
        LLUUID      parcel_id;
        std::string name;
        std::string sim_name;
        F32         global_x;
        F32         global_y;
        F32         global_z;
    };

    LLUrlEntryParcel();
    ~LLUrlEntryParcel();
    /*virtual*/ std::string getLabel(const std::string &url, const LLUrlLabelCallback &cb);

    // Sends a parcel info request to sim.
    void sendParcelInfoRequest(const LLUUID& parcel_id);

    // Calls observers of certain parcel id providing them with parcel label.
    void onParcelInfoReceived(const std::string &id, const std::string &label);

    // Processes parcel label and triggers notifying observers.
    static void processParcelInfo(const LLParcelData& parcel_data);

    // Next 4 setters are used to update agent and viewer connection information
    // upon events like user login, viewer disconnect and user changing region host.
    // These setters are made public to be accessible from newview and should not be
    // used in other cases.
    static void setAgentID(const LLUUID& id) { sAgentID = id; }
    static void setSessionID(const LLUUID& id) { sSessionID = id; }
    static void setRegionHost(const LLHost& host) { sRegionHost = host; }
    static void setDisconnected(bool disconnected) { sDisconnected = disconnected; }

private:
    static LLUUID                       sAgentID;
    static LLUUID                       sSessionID;
    static LLHost                       sRegionHost;
    static bool                         sDisconnected;
    static std::set<LLUrlEntryParcel*>  sParcelInfoObservers;
};

///
/// LLUrlEntryPlace Describes a Second Life location Url, e.g.,
/// secondlife://Ahern/50/50/50
///
class LLUrlEntryPlace : public LLUrlEntryBase
{
public:
    LLUrlEntryPlace();
    /*virtual*/ std::string getLabel(const std::string &url, const LLUrlLabelCallback &cb);
    /*virtual*/ std::string getLocation(const std::string &url) const;
};

///
/// LLUrlEntryRegion Describes a Second Life location Url, e.g.,
/// secondlife:///app/region/Ahern/128/128/0
///
class LLUrlEntryRegion : public LLUrlEntryBase
{
public:
    LLUrlEntryRegion();
    /*virtual*/ std::string getLabel(const std::string &url, const LLUrlLabelCallback &cb);
    /*virtual*/ std::string getLocation(const std::string &url) const;
};

///
/// LLUrlEntryTeleport Describes a Second Life teleport Url, e.g.,
/// secondlife:///app/teleport/Ahern/50/50/50/
///
class LLUrlEntryTeleport : public LLUrlEntryBase
{
public:
    LLUrlEntryTeleport();
    /*virtual*/ std::string getLabel(const std::string &url, const LLUrlLabelCallback &cb);
    /*virtual*/ std::string getLocation(const std::string &url) const;
};

// <FS:Ansariel> Wear folder SLUrl
///
/// FSUrlEntryWear Describes wear folder SLURL, e.g.
/// secondlife:///app/wear_folder/?folder_id=bedd047e-a3d7-23e6-57bc-1ef367d848e7
///
class FSUrlEntryWear : public LLUrlEntryBase
{
public:
    FSUrlEntryWear();
    /*virtual*/ std::string getLabel(const std::string &url, const LLUrlLabelCallback &cb);
};
// </FS:Ansariel>


// <FS:Ansariel> FS Help SLUrl
///
/// FSHelpDebugUrlEntrySL Describes a Firestorm Help SLURL, e.g.
/// secondlife://app/fshelp/showdebug/DisplayIM
///
class FSHelpDebugUrlEntrySL : public LLUrlEntryBase
{
public:
    FSHelpDebugUrlEntrySL();
    /*virtual*/ std::string getLabel(const std::string &url, const LLUrlLabelCallback &cb);
};
// </FS:Ansariel>

///
/// LLUrlEntrySL Describes a generic SLURL, e.g., a Url that starts
/// with secondlife:// (used as a catch-all for cases not matched above)
///
class LLUrlEntrySL : public LLUrlEntryBase
{
public:
    LLUrlEntrySL();
    /*virtual*/ std::string getLabel(const std::string &url, const LLUrlLabelCallback &cb);
};

///
/// LLUrlEntrySLLabel Describes a generic SLURL, e.g., a Url that starts
/// with secondlife:// with the ability to specify a custom label.
///
class LLUrlEntrySLLabel : public LLUrlEntryBase
{
public:
    LLUrlEntrySLLabel();
    /*virtual*/ std::string getLabel(const std::string &url, const LLUrlLabelCallback &cb);
    /*virtual*/ std::string getUrl(const std::string &string) const;
    /*virtual*/ std::string getTooltip(const std::string &string) const;
    /*virtual*/ bool underlineOnHoverOnly(const std::string &string) const;
};

///
/// LLUrlEntryWorldMap Describes a Second Life worldmap Url, e.g.,
/// secondlife:///app/worldmap/Ahern/50/50/50
///
class LLUrlEntryWorldMap : public LLUrlEntryBase
{
public:
    LLUrlEntryWorldMap();
    /*virtual*/ std::string getLabel(const std::string &url, const LLUrlLabelCallback &cb);
    /*virtual*/ std::string getLocation(const std::string &url) const;
};

///
/// LLUrlEntryNoLink lets us turn of URL detection with <nolink>...</nolink> tags
///
class LLUrlEntryNoLink : public LLUrlEntryBase
{
public:
    LLUrlEntryNoLink();
    /*virtual*/ std::string getLabel(const std::string &url, const LLUrlLabelCallback &cb);
    /*virtual*/ std::string getUrl(const std::string &string) const;
    /*virtual*/ LLStyle::Params getStyle() const;
};

///
/// LLUrlEntryIcon describes an icon with <icon>...</icon> tags
///
class LLUrlEntryIcon : public LLUrlEntryBase
{
public:
    LLUrlEntryIcon();
    /*virtual*/ std::string getUrl(const std::string &string) const;
    /*virtual*/ std::string getLabel(const std::string &url, const LLUrlLabelCallback &cb);
    /*virtual*/ std::string getIcon(const std::string &url);
};

///
/// LLUrlEntryEmail Describes a generic mailto: Urls
///
class LLUrlEntryEmail : public LLUrlEntryBase
{
public:
    LLUrlEntryEmail();
    /*virtual*/ std::string getLabel(const std::string &url, const LLUrlLabelCallback &cb);
    /*virtual*/ std::string getUrl(const std::string &string) const;
};

///
/// LLUrlEntryEmail Describes an IPv6 address
///
class LLUrlEntryIPv6 : public LLUrlEntryBase
{
public:
    LLUrlEntryIPv6();
    /*virtual*/ std::string getLabel(const std::string &url, const LLUrlLabelCallback &cb);
    /*virtual*/ std::string getUrl(const std::string &string) const;
    /*virtual*/ std::string getQuery(const std::string &url) const;

    std::string mHostPath;
};

class LLKeyBindingToStringHandler;

///
/// LLUrlEntryKeybinding A way to access keybindings and show currently used one in text.
/// secondlife:///app/keybinding/control_name
class LLUrlEntryKeybinding: public LLUrlEntryBase
{
public:
    LLUrlEntryKeybinding();
    /*virtual*/ std::string getLabel(const std::string& url, const LLUrlLabelCallback& cb);
    /*virtual*/ std::string getTooltip(const std::string& url) const;
    void setHandler(LLKeyBindingToStringHandler* handler) {pHandler = handler;}
private:
    std::string getControlName(const std::string& url) const;
    std::string getMode(const std::string& url) const;
    void initLocalization();
    void initLocalizationFromFile(const std::string& filename);

    struct LLLocalizationData
    {
        LLLocalizationData() {}
        LLLocalizationData(const std::string& localization, const std::string& tooltip)
            : mLocalization(localization)
            , mTooltip(tooltip)
        {}
        std::string mLocalization;
        std::string mTooltip;
    };

    std::map<std::string, LLLocalizationData> mLocalizations;
    LLKeyBindingToStringHandler* pHandler;
};

///
/// LLUrlEntryJira Describes Jira issue names -KC
///
class LLUrlEntryJira : public LLUrlEntryBase
{
public:
    LLUrlEntryJira();
    /*virtual*/ std::string getLabel(const std::string &url, const LLUrlLabelCallback &cb);
    /*virtual*/ std::string getTooltip(const std::string &string) const;
    /*virtual*/ std::string getUrl(const std::string &string) const;
};

#endif<|MERGE_RESOLUTION|>--- conflicted
+++ resolved
@@ -246,15 +246,8 @@
     /*virtual*/ void callObservers(const std::string &id, const std::string &label, const std::string& icon);
 private:
     void onAvatarNameCache(const LLUUID& id, const LLAvatarName& av_name);
-<<<<<<< HEAD
-    // <FS:Ansariel> FIRE-11330: Names in chat get stuck as "Loading..."
-    //typedef std::map<LLUUID, boost::signals2::connection> avatar_name_cache_connection_map_t;
+
     typedef std::multimap<LLUUID, boost::signals2::connection> avatar_name_cache_connection_map_t;
-    // </FS:Ansariel>
-=======
-
-    typedef std::multimap<LLUUID, boost::signals2::connection> avatar_name_cache_connection_map_t;
->>>>>>> 74205607
     avatar_name_cache_connection_map_t mAvatarNameCacheConnections;
 };
 
@@ -285,15 +278,8 @@
     virtual std::string getName(const LLAvatarName& avatar_name) = 0;
 private:
     void onAvatarNameCache(const LLUUID& id, const LLAvatarName& av_name);
-<<<<<<< HEAD
-    // <FS:Ansariel> FIRE-11330: Names in chat get stuck as "Loading..."
-    //typedef std::map<LLUUID, boost::signals2::connection> avatar_name_cache_connection_map_t;
+
     typedef std::multimap<LLUUID, boost::signals2::connection> avatar_name_cache_connection_map_t;
-    // </FS:Ansariel>
-=======
-
-    typedef std::multimap<LLUUID, boost::signals2::connection> avatar_name_cache_connection_map_t;
->>>>>>> 74205607
     avatar_name_cache_connection_map_t mAvatarNameCacheConnections;
 };
 
