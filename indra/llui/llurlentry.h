--- conflicted
+++ resolved
@@ -164,11 +164,11 @@
 class LLUrlEntryHTTPNoProtocol : public LLUrlEntryBase
 {
 public:
-	LLUrlEntryHTTPNoProtocol();
-	/*virtual*/ std::string getLabel(const std::string &url, const LLUrlLabelCallback &cb);
-	/*virtual*/ std::string getQuery(const std::string &url) const;
-	/*virtual*/ std::string getUrl(const std::string &string) const;
-	/*virtual*/ std::string getTooltip(const std::string &url) const;
+    LLUrlEntryHTTPNoProtocol();
+    /*virtual*/ std::string getLabel(const std::string &url, const LLUrlLabelCallback &cb);
+    /*virtual*/ std::string getQuery(const std::string &url) const;
+    /*virtual*/ std::string getUrl(const std::string &string) const;
+    /*virtual*/ std::string getTooltip(const std::string &url) const;
 };
 // </FS:Ansariel>
 
@@ -245,19 +245,12 @@
 protected:
     /*virtual*/ void callObservers(const std::string &id, const std::string &label, const std::string& icon);
 private:
-<<<<<<< HEAD
-	void onAvatarNameCache(const LLUUID& id, const LLAvatarName& av_name);
-	// <FS:Ansariel> FIRE-11330: Names in chat get stuck as "Loading..."
-	//typedef std::map<LLUUID, boost::signals2::connection> avatar_name_cache_connection_map_t;
-	typedef std::multimap<LLUUID, boost::signals2::connection> avatar_name_cache_connection_map_t;
-	// </FS:Ansariel>
-	avatar_name_cache_connection_map_t mAvatarNameCacheConnections;
-=======
     void onAvatarNameCache(const LLUUID& id, const LLAvatarName& av_name);
-
-    typedef std::map<LLUUID, boost::signals2::connection> avatar_name_cache_connection_map_t;
+    // <FS:Ansariel> FIRE-11330: Names in chat get stuck as "Loading..."
+    //typedef std::map<LLUUID, boost::signals2::connection> avatar_name_cache_connection_map_t;
+    typedef std::multimap<LLUUID, boost::signals2::connection> avatar_name_cache_connection_map_t;
+    // </FS:Ansariel>
     avatar_name_cache_connection_map_t mAvatarNameCacheConnections;
->>>>>>> 38c2a5bd
 };
 
 ///
@@ -286,19 +279,12 @@
     // override this to pull out relevant name fields
     virtual std::string getName(const LLAvatarName& avatar_name) = 0;
 private:
-<<<<<<< HEAD
-	void onAvatarNameCache(const LLUUID& id, const LLAvatarName& av_name);
-	// <FS:Ansariel> FIRE-11330: Names in chat get stuck as "Loading..."
-	//typedef std::map<LLUUID, boost::signals2::connection> avatar_name_cache_connection_map_t;
-	typedef std::multimap<LLUUID, boost::signals2::connection> avatar_name_cache_connection_map_t;
-	// </FS:Ansariel>
-	avatar_name_cache_connection_map_t mAvatarNameCacheConnections;
-=======
     void onAvatarNameCache(const LLUUID& id, const LLAvatarName& av_name);
-
-    typedef std::map<LLUUID, boost::signals2::connection> avatar_name_cache_connection_map_t;
+    // <FS:Ansariel> FIRE-11330: Names in chat get stuck as "Loading..."
+    //typedef std::map<LLUUID, boost::signals2::connection> avatar_name_cache_connection_map_t;
+    typedef std::multimap<LLUUID, boost::signals2::connection> avatar_name_cache_connection_map_t;
+    // </FS:Ansariel>
     avatar_name_cache_connection_map_t mAvatarNameCacheConnections;
->>>>>>> 38c2a5bd
 };
 
 
@@ -358,9 +344,9 @@
 class LLUrlEntryAgentRLVAnonymizedName : public LLUrlEntryAgentName
 {
 public:
-	LLUrlEntryAgentRLVAnonymizedName();
-private:
-	/*virtual*/ std::string getName(const LLAvatarName& avatar_name);
+    LLUrlEntryAgentRLVAnonymizedName();
+private:
+    /*virtual*/ std::string getName(const LLAvatarName& avatar_name);
 };
 // [/RLVa:KB]
 
@@ -371,9 +357,9 @@
 class FSUrlEntryAgentSelf : public LLUrlEntryAgent
 {
 public:
-	FSUrlEntryAgentSelf();
-private:
-	/*virtual*/ std::string getLabel(const std::string &url, const LLUrlLabelCallback &cb);
+    FSUrlEntryAgentSelf();
+private:
+    /*virtual*/ std::string getLabel(const std::string &url, const LLUrlLabelCallback &cb);
 };
 // </FS:Ansariel>
 
@@ -534,8 +520,8 @@
 class FSUrlEntryWear : public LLUrlEntryBase
 {
 public:
-	FSUrlEntryWear();
-	/*virtual*/ std::string getLabel(const std::string &url, const LLUrlLabelCallback &cb);
+    FSUrlEntryWear();
+    /*virtual*/ std::string getLabel(const std::string &url, const LLUrlLabelCallback &cb);
 };
 // </FS:Ansariel>
 
@@ -548,8 +534,8 @@
 class FSHelpDebugUrlEntrySL : public LLUrlEntryBase
 {
 public:
-	FSHelpDebugUrlEntrySL();
-	/*virtual*/ std::string getLabel(const std::string &url, const LLUrlLabelCallback &cb);
+    FSHelpDebugUrlEntrySL();
+    /*virtual*/ std::string getLabel(const std::string &url, const LLUrlLabelCallback &cb);
 };
 // </FS:Ansariel>
 
@@ -678,10 +664,10 @@
 class LLUrlEntryJira : public LLUrlEntryBase
 {
 public:
-	LLUrlEntryJira();
-	/*virtual*/ std::string getLabel(const std::string &url, const LLUrlLabelCallback &cb);
-	/*virtual*/ std::string getTooltip(const std::string &string) const;
-	/*virtual*/ std::string getUrl(const std::string &string) const;
+    LLUrlEntryJira();
+    /*virtual*/ std::string getLabel(const std::string &url, const LLUrlLabelCallback &cb);
+    /*virtual*/ std::string getTooltip(const std::string &string) const;
+    /*virtual*/ std::string getUrl(const std::string &string) const;
 };
 
 #endif