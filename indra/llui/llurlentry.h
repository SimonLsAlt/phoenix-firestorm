/**
 * @file llurlentry.h
 * @author Martin Reddy
 * @brief Describes the Url types that can be registered in LLUrlRegistry
 *
 * $LicenseInfo:firstyear=2009&license=viewerlgpl$
 * Second Life Viewer Source Code
 * Copyright (C) 2010, Linden Research, Inc.
 *
 * This library is free software; you can redistribute it and/or
 * modify it under the terms of the GNU Lesser General Public
 * License as published by the Free Software Foundation;
 * version 2.1 of the License only.
 *
 * This library is distributed in the hope that it will be useful,
 * but WITHOUT ANY WARRANTY; without even the implied warranty of
 * MERCHANTABILITY or FITNESS FOR A PARTICULAR PURPOSE.  See the GNU
 * Lesser General Public License for more details.
 *
 * You should have received a copy of the GNU Lesser General Public
 * License along with this library; if not, write to the Free Software
 * Foundation, Inc., 51 Franklin Street, Fifth Floor, Boston, MA  02110-1301  USA
 *
 * Linden Research, Inc., 945 Battery Street, San Francisco, CA  94111  USA
 * $/LicenseInfo$
 */

#ifndef LL_LLURLENTRY_H
#define LL_LLURLENTRY_H

#include "lluuid.h"
#include "lluicolor.h"
#include "llstyle.h"

#include "llavatarname.h"
#include "llhost.h" // for resolving parcel name by parcel id

#include <boost/signals2.hpp>
#include <boost/regex.hpp>
#include <string>
#include <map>

class LLAvatarName;

typedef boost::signals2::signal<void (const std::string& url,
                                      const std::string& label,
                                      const std::string& icon)> LLUrlLabelSignal;
typedef LLUrlLabelSignal::slot_type LLUrlLabelCallback;

///
/// LLUrlEntryBase is the base class of all Url types registered in the
/// LLUrlRegistry. Each derived classes provides a regular expression
/// to match the Url type (e.g., http://... or secondlife://...) along
/// with an optional icon to display next to instances of the Url in
/// a text display and a XUI file to use for any context menu popup.
/// Functions are also provided to compute an appropriate label and
/// tooltip/status bar text for the Url.
///
/// Some derived classes of LLUrlEntryBase may wish to compute an
/// appropriate label for a Url by asking the server for information.
/// You must therefore provide a callback method, so that you can be
/// notified when an updated label has been received from the server.
/// This label should then be used to replace any previous label
/// that you received from getLabel() for the Url in question.
///
class LLUrlEntryBase
{
public:
    LLUrlEntryBase();
    virtual ~LLUrlEntryBase();

    /// Return the regex pattern that matches this Url
    boost::regex getPattern() const { return mPattern; }

    /// Return the url from a string that matched the regex
    virtual std::string getUrl(const std::string &string) const;

    /// Given a matched Url, return a label for the Url
    virtual std::string getLabel(const std::string &url, const LLUrlLabelCallback &cb) { return url; }

    /// Return port, query and fragment parts for the Url
    virtual std::string getQuery(const std::string &url) const { return ""; }

    /// Return an icon that can be displayed next to Urls of this type
    virtual std::string getIcon(const std::string &url);

    /// Return the style to render the displayed text
    virtual LLStyle::Params getStyle() const;

    /// Given a matched Url, return a tooltip string for the hyperlink
    virtual std::string getTooltip(const std::string &string) const { return mTooltip; }

    /// Return the name of a XUI file containing the context menu items
    std::string getMenuName() const { return mMenuName; }

    /// Return the name of a SL location described by this Url, if any
    virtual std::string getLocation(const std::string &url) const { return ""; }

    /// Should this link text be underlined only when mouse is hovered over it?
    virtual bool underlineOnHoverOnly(const std::string &string) const { return false; }

    virtual bool isTrusted() const { return false; }

    virtual LLUUID  getID(const std::string &string) const { return LLUUID::null; }

<<<<<<< HEAD
	virtual bool isSLURLvalid(const std::string &url) const { return true; };
=======
    bool isLinkDisabled() const;
>>>>>>> 1a8a5404

    bool isWikiLinkCorrect(const std::string &url) const;

    virtual bool isSLURLvalid(const std::string &url) const { return true; };

protected:
    std::string getIDStringFromUrl(const std::string &url) const;
    std::string escapeUrl(const std::string &url) const;
    std::string unescapeUrl(const std::string &url) const;
    std::string getLabelFromWikiLink(const std::string &url) const;
    std::string getUrlFromWikiLink(const std::string &string) const;
    void addObserver(const std::string &id, const std::string &url, const LLUrlLabelCallback &cb);
    std::string urlToLabelWithGreyQuery(const std::string &url) const;
    std::string urlToGreyQuery(const std::string &url) const;
    virtual void callObservers(const std::string &id, const std::string &label, const std::string& icon);

    typedef struct {
        std::string url;
        LLUrlLabelSignal *signal;
    } LLUrlEntryObserver;

    boost::regex                                    mPattern;
    std::string                                     mIcon;
    std::string                                     mMenuName;
    std::string                                     mTooltip;
    std::multimap<std::string, LLUrlEntryObserver>  mObservers;
};

///
/// LLUrlEntryHTTP Describes generic http: and https: Urls
///
class LLUrlEntryHTTP : public LLUrlEntryBase
{
public:
    LLUrlEntryHTTP();
    /*virtual*/ std::string getLabel(const std::string &url, const LLUrlLabelCallback &cb);
    /*virtual*/ std::string getQuery(const std::string &url) const;
    /*virtual*/ std::string getUrl(const std::string &string) const;
    /*virtual*/ std::string getTooltip(const std::string &url) const;
};

///
/// LLUrlEntryHTTPLabel Describes generic http: and https: Urls with custom labels
///
class LLUrlEntryHTTPLabel : public LLUrlEntryBase
{
public:
    LLUrlEntryHTTPLabel();
    /*virtual*/ std::string getLabel(const std::string &url, const LLUrlLabelCallback &cb);
    /*virtual*/ std::string getTooltip(const std::string &string) const;
    /*virtual*/ std::string getUrl(const std::string &string) const;
};

// <FS:Ansariel> Allow URLs with no protocol again
///
/// LLUrlEntryHTTPNoProtocol Describes generic Urls like www.google.com
///
class LLUrlEntryHTTPNoProtocol : public LLUrlEntryBase
{
public:
    LLUrlEntryHTTPNoProtocol();
    /*virtual*/ std::string getLabel(const std::string &url, const LLUrlLabelCallback &cb);
    /*virtual*/ std::string getQuery(const std::string &url) const;
    /*virtual*/ std::string getUrl(const std::string &string) const;
    /*virtual*/ std::string getTooltip(const std::string &url) const;
};
// </FS:Ansariel>

// <FS:Ansariel> Allow URLs with no protocol again
///
/// LLUrlEntryHTTPNoProtocol Describes generic Urls like www.google.com
///
class LLUrlEntryHTTPNoProtocol : public LLUrlEntryBase
{
public:
	LLUrlEntryHTTPNoProtocol();
	/*virtual*/ std::string getLabel(const std::string &url, const LLUrlLabelCallback &cb);
	/*virtual*/ std::string getQuery(const std::string &url) const;
	/*virtual*/ std::string getUrl(const std::string &string) const;
	/*virtual*/ std::string getTooltip(const std::string &url) const;
};
// </FS:Ansariel>

class LLUrlEntryInvalidSLURL : public LLUrlEntryBase
{
public:
    LLUrlEntryInvalidSLURL();
    /*virtual*/ std::string getLabel(const std::string &url, const LLUrlLabelCallback &cb);
    /*virtual*/ std::string getUrl(const std::string &string) const;
    /*virtual*/ std::string getTooltip(const std::string &url) const;

    bool isSLURLvalid(const std::string &url) const;
};

///
/// LLUrlEntrySLURL Describes http://slurl.com/... Urls
///
class LLUrlEntrySLURL : public LLUrlEntryBase
{
public:
    LLUrlEntrySLURL();
    /*virtual*/ bool isTrusted() const { return true; }
    /*virtual*/ std::string getLabel(const std::string &url, const LLUrlLabelCallback &cb);
    /*virtual*/ std::string getLocation(const std::string &url) const;
};

///
/// LLUrlEntrySeconlifeURLs Describes *secondlife.com and *lindenlab.com Urls
///
class LLUrlEntrySecondlifeURL : public LLUrlEntryBase
{
public:
    LLUrlEntrySecondlifeURL();
    /*virtual*/ bool isTrusted() const { return true; }
    /*virtual*/ std::string getUrl(const std::string &string) const;
    /*virtual*/ std::string getLabel(const std::string &url, const LLUrlLabelCallback &cb);
    /*virtual*/ std::string getQuery(const std::string &url) const;
    /*virtual*/ std::string getTooltip(const std::string &url) const;
};

///
/// LLUrlEntrySeconlifeURLs Describes *secondlife.com and *lindenlab.com Urls
///
class LLUrlEntrySimpleSecondlifeURL : public LLUrlEntrySecondlifeURL
{
public:
    LLUrlEntrySimpleSecondlifeURL();
};

///
/// LLUrlEntryAgent Describes a Second Life agent Url, e.g.,
/// secondlife:///app/agent/0e346d8b-4433-4d66-a6b0-fd37083abc4c/about
class LLUrlEntryAgent : public LLUrlEntryBase
{
public:
    LLUrlEntryAgent();
    ~LLUrlEntryAgent()
    {
        for (avatar_name_cache_connection_map_t::iterator it = mAvatarNameCacheConnections.begin(); it != mAvatarNameCacheConnections.end(); ++it)
        {
            if (it->second.connected())
            {
                it->second.disconnect();
            }
        }
        mAvatarNameCacheConnections.clear();
    }
    /*virtual*/ std::string getLabel(const std::string &url, const LLUrlLabelCallback &cb);
    /*virtual*/ std::string getIcon(const std::string &url);
    /*virtual*/ std::string getTooltip(const std::string &string) const;
    /*virtual*/ LLStyle::Params getStyle() const;
    /*virtual*/ LLUUID  getID(const std::string &string) const;
    /*virtual*/ bool underlineOnHoverOnly(const std::string &string) const;
protected:
    /*virtual*/ void callObservers(const std::string &id, const std::string &label, const std::string& icon);
private:
<<<<<<< HEAD
	void onAvatarNameCache(const LLUUID& id, const LLAvatarName& av_name);
	// <FS:Ansariel> FIRE-11330: Names in chat get stuck as "Loading..."
	//typedef std::map<LLUUID, boost::signals2::connection> avatar_name_cache_connection_map_t;
	typedef std::multimap<LLUUID, boost::signals2::connection> avatar_name_cache_connection_map_t;
	// </FS:Ansariel>
	avatar_name_cache_connection_map_t mAvatarNameCacheConnections;
=======
    void onAvatarNameCache(const LLUUID& id, const LLAvatarName& av_name);
    // <FS:Ansariel> FIRE-11330: Names in chat get stuck as "Loading..."
    //typedef std::map<LLUUID, boost::signals2::connection> avatar_name_cache_connection_map_t;
    typedef std::multimap<LLUUID, boost::signals2::connection> avatar_name_cache_connection_map_t;
    // </FS:Ansariel>
    avatar_name_cache_connection_map_t mAvatarNameCacheConnections;
>>>>>>> 1a8a5404
};

///
/// LLUrlEntryAgentName Describes a Second Life agent name Url, e.g.,
/// secondlife:///app/agent/0e346d8b-4433-4d66-a6b0-fd37083abc4c/(completename|displayname|username)
/// that displays various forms of user name
/// This is a base class for the various implementations of name display
class LLUrlEntryAgentName : public LLUrlEntryBase, public boost::signals2::trackable
{
public:
    LLUrlEntryAgentName();
    ~LLUrlEntryAgentName()
    {
        for (avatar_name_cache_connection_map_t::iterator it = mAvatarNameCacheConnections.begin(); it != mAvatarNameCacheConnections.end(); ++it)
        {
            if (it->second.connected())
            {
                it->second.disconnect();
            }
        }
        mAvatarNameCacheConnections.clear();
    }
    /*virtual*/ std::string getLabel(const std::string &url, const LLUrlLabelCallback &cb);
    /*virtual*/ LLStyle::Params getStyle() const;
protected:
    // override this to pull out relevant name fields
    virtual std::string getName(const LLAvatarName& avatar_name) = 0;
private:
<<<<<<< HEAD
	void onAvatarNameCache(const LLUUID& id, const LLAvatarName& av_name);
	// <FS:Ansariel> FIRE-11330: Names in chat get stuck as "Loading..."
	//typedef std::map<LLUUID, boost::signals2::connection> avatar_name_cache_connection_map_t;
	typedef std::multimap<LLUUID, boost::signals2::connection> avatar_name_cache_connection_map_t;
	// </FS:Ansariel>
	avatar_name_cache_connection_map_t mAvatarNameCacheConnections;
=======
    void onAvatarNameCache(const LLUUID& id, const LLAvatarName& av_name);
    // <FS:Ansariel> FIRE-11330: Names in chat get stuck as "Loading..."
    //typedef std::map<LLUUID, boost::signals2::connection> avatar_name_cache_connection_map_t;
    typedef std::multimap<LLUUID, boost::signals2::connection> avatar_name_cache_connection_map_t;
    // </FS:Ansariel>
    avatar_name_cache_connection_map_t mAvatarNameCacheConnections;
>>>>>>> 1a8a5404
};


///
/// LLUrlEntryAgentCompleteName Describes a Second Life agent name Url, e.g.,
/// secondlife:///app/agent/0e346d8b-4433-4d66-a6b0-fd37083abc4c/completename
/// that displays the full display name + user name for an avatar
/// such as "James Linden (james.linden)"
class LLUrlEntryAgentCompleteName : public LLUrlEntryAgentName
{
public:
    LLUrlEntryAgentCompleteName();
private:
    /*virtual*/ std::string getName(const LLAvatarName& avatar_name);
};

class LLUrlEntryAgentLegacyName : public LLUrlEntryAgentName
{
public:
    LLUrlEntryAgentLegacyName();
private:
    /*virtual*/ std::string getName(const LLAvatarName& avatar_name);
};

///
/// LLUrlEntryAgentDisplayName Describes a Second Life agent display name Url, e.g.,
/// secondlife:///app/agent/0e346d8b-4433-4d66-a6b0-fd37083abc4c/displayname
/// that displays the just the display name for an avatar
/// such as "James Linden"
class LLUrlEntryAgentDisplayName : public LLUrlEntryAgentName
{
public:
    LLUrlEntryAgentDisplayName();
private:
    /*virtual*/ std::string getName(const LLAvatarName& avatar_name);
};

///
/// LLUrlEntryAgentUserName Describes a Second Life agent username Url, e.g.,
/// secondlife:///app/agent/0e346d8b-4433-4d66-a6b0-fd37083abc4c/username
/// that displays the just the display name for an avatar
/// such as "james.linden"
class LLUrlEntryAgentUserName : public LLUrlEntryAgentName
{
public:
    LLUrlEntryAgentUserName();
private:
    /*virtual*/ std::string getName(const LLAvatarName& avatar_name);
};

// [RLVa:KB] - Checked: 2010-11-01 (RLVa-1.2.2a) | Added: RLVa-1.2.2a
///
/// LLUrlEntryAgentRLVAnonymizedName Describes an RLV anonymized agent name Url, e.g.,
/// secondlife:///app/agent/0e346d8b-4433-4d66-a6b0-fd37083abc4c/rlvanonym
/// that diplays an anonym (based on the display name) for an avatar
/// such as "An individual"
class LLUrlEntryAgentRLVAnonymizedName : public LLUrlEntryAgentName
{
public:
<<<<<<< HEAD
	LLUrlEntryAgentRLVAnonymizedName();
private:
	/*virtual*/ std::string getName(const LLAvatarName& avatar_name);
=======
    LLUrlEntryAgentRLVAnonymizedName();
private:
    /*virtual*/ std::string getName(const LLAvatarName& avatar_name);
>>>>>>> 1a8a5404
};
// [/RLVa:KB]

// <FS:Ansariel> FIRE-30611: "You" in transcript is underlined
///
/// FSUrlEntryAgentSelf Describes the agent's Second Life agent Url, e.g.,
/// secondlife:///app/agentself/0e346d8b-4433-4d66-a6b0-fd37083abc4c/about
class FSUrlEntryAgentSelf : public LLUrlEntryAgent
{
public:
<<<<<<< HEAD
	FSUrlEntryAgentSelf();
private:
	/*virtual*/ std::string getLabel(const std::string &url, const LLUrlLabelCallback &cb);
=======
    FSUrlEntryAgentSelf();
private:
    /*virtual*/ std::string getLabel(const std::string &url, const LLUrlLabelCallback &cb);
>>>>>>> 1a8a5404
};
// </FS:Ansariel>


///
/// LLUrlEntryExperienceProfile Describes a Second Life experience profile Url, e.g.,
/// secondlife:///app/experience/0e346d8b-4433-4d66-a6b0-fd37083abc4c/profile
/// that displays the experience name
class LLUrlEntryExperienceProfile : public LLUrlEntryBase
{
public:
    LLUrlEntryExperienceProfile();
    /*virtual*/ std::string getLabel(const std::string &url, const LLUrlLabelCallback &cb);
private:
    void onExperienceDetails(const LLSD& experience_details);
};


///
/// LLUrlEntryGroup Describes a Second Life group Url, e.g.,
/// secondlife:///app/group/00005ff3-4044-c79f-9de8-fb28ae0df991/about
///
class LLUrlEntryGroup : public LLUrlEntryBase
{
public:
    LLUrlEntryGroup();
    /*virtual*/ std::string getLabel(const std::string &url, const LLUrlLabelCallback &cb);
    /*virtual*/ LLStyle::Params getStyle() const;
    /*virtual*/ LLUUID  getID(const std::string &string) const;
private:
    void onGroupNameReceived(const LLUUID& id, const std::string& name, bool is_group);
};

///
/// LLUrlEntryInventory Describes a Second Life inventory Url, e.g.,
/// secondlife:///app/inventory/0e346d8b-4433-4d66-a6b0-fd37083abc4c/select
///
class LLUrlEntryInventory : public LLUrlEntryBase
{
public:
    LLUrlEntryInventory();
    /*virtual*/ std::string getLabel(const std::string &url, const LLUrlLabelCallback &cb);
private:
};

///
/// LLUrlEntryObjectIM Describes a Second Life inspector for the object Url, e.g.,
/// secondlife:///app/objectim/7bcd7864-da6b-e43f-4486-91d28a28d95b?name=Object&owner=3de548e1-57be-cfea-2b78-83ae3ad95998&slurl=Danger!%20Danger!/200/200/30/&groupowned=1
///
class LLUrlEntryObjectIM : public LLUrlEntryBase
{
public:
    LLUrlEntryObjectIM();
    /*virtual*/ std::string getLabel(const std::string &url, const LLUrlLabelCallback &cb);
    /*virtual*/ std::string getLocation(const std::string &url) const;
private:
};

//
// LLUrlEntryChat Describes a Second Life chat Url, e.g.,
// secondlife:///app/chat/42/This%20Is%20a%20test
//
class LLUrlEntryChat : public LLUrlEntryBase
{
public:
    LLUrlEntryChat();
    /*virtual*/ std::string getLabel(const std::string &url, const LLUrlLabelCallback &cb);
};

///
/// LLUrlEntryParcel Describes a Second Life parcel Url, e.g.,
/// secondlife:///app/parcel/0000060e-4b39-e00b-d0c3-d98b1934e3a8/about
///
class LLUrlEntryParcel : public LLUrlEntryBase
{
public:
    struct LLParcelData
    {
        LLUUID      parcel_id;
        std::string name;
        std::string sim_name;
        F32         global_x;
        F32         global_y;
        F32         global_z;
    };

    LLUrlEntryParcel();
    ~LLUrlEntryParcel();
    /*virtual*/ std::string getLabel(const std::string &url, const LLUrlLabelCallback &cb);

    // Sends a parcel info request to sim.
    void sendParcelInfoRequest(const LLUUID& parcel_id);

    // Calls observers of certain parcel id providing them with parcel label.
    void onParcelInfoReceived(const std::string &id, const std::string &label);

    // Processes parcel label and triggers notifying observers.
    static void processParcelInfo(const LLParcelData& parcel_data);

    // Next 4 setters are used to update agent and viewer connection information
    // upon events like user login, viewer disconnect and user changing region host.
    // These setters are made public to be accessible from newview and should not be
    // used in other cases.
    static void setAgentID(const LLUUID& id) { sAgentID = id; }
    static void setSessionID(const LLUUID& id) { sSessionID = id; }
    static void setRegionHost(const LLHost& host) { sRegionHost = host; }
    static void setDisconnected(bool disconnected) { sDisconnected = disconnected; }

private:
    static LLUUID                       sAgentID;
    static LLUUID                       sSessionID;
    static LLHost                       sRegionHost;
    static bool                         sDisconnected;
    static std::set<LLUrlEntryParcel*>  sParcelInfoObservers;
};

///
/// LLUrlEntryPlace Describes a Second Life location Url, e.g.,
/// secondlife://Ahern/50/50/50
///
class LLUrlEntryPlace : public LLUrlEntryBase
{
public:
    LLUrlEntryPlace();
    /*virtual*/ std::string getLabel(const std::string &url, const LLUrlLabelCallback &cb);
    /*virtual*/ std::string getLocation(const std::string &url) const;
};

///
/// LLUrlEntryRegion Describes a Second Life location Url, e.g.,
/// secondlife:///app/region/Ahern/128/128/0
///
class LLUrlEntryRegion : public LLUrlEntryBase
{
public:
    LLUrlEntryRegion();
    /*virtual*/ std::string getLabel(const std::string &url, const LLUrlLabelCallback &cb);
    /*virtual*/ std::string getLocation(const std::string &url) const;
};

///
/// LLUrlEntryTeleport Describes a Second Life teleport Url, e.g.,
/// secondlife:///app/teleport/Ahern/50/50/50/
///
class LLUrlEntryTeleport : public LLUrlEntryBase
{
public:
    LLUrlEntryTeleport();
    /*virtual*/ std::string getLabel(const std::string &url, const LLUrlLabelCallback &cb);
    /*virtual*/ std::string getLocation(const std::string &url) const;
};

// <FS:Ansariel> Wear folder SLUrl
///
/// FSUrlEntryWear Describes wear folder SLURL, e.g.
/// secondlife:///app/wear_folder/?folder_id=bedd047e-a3d7-23e6-57bc-1ef367d848e7
///
class FSUrlEntryWear : public LLUrlEntryBase
{
public:
    FSUrlEntryWear();
    /*virtual*/ std::string getLabel(const std::string &url, const LLUrlLabelCallback &cb);
};
// </FS:Ansariel>


// <FS:Ansariel> FS Help SLUrl
///
/// FSHelpDebugUrlEntrySL Describes a Firestorm Help SLURL, e.g.
/// secondlife://app/fshelp/showdebug/DisplayIM
///
class FSHelpDebugUrlEntrySL : public LLUrlEntryBase
{
public:
    FSHelpDebugUrlEntrySL();
    /*virtual*/ std::string getLabel(const std::string &url, const LLUrlLabelCallback &cb);
};
// </FS:Ansariel>

// <FS:Ansariel> Wear folder SLUrl
///
/// FSUrlEntryWear Describes wear folder SLURL, e.g.
/// secondlife:///app/wear_folder/?folder_id=bedd047e-a3d7-23e6-57bc-1ef367d848e7
///
class FSUrlEntryWear : public LLUrlEntryBase
{
public:
	FSUrlEntryWear();
	/*virtual*/ std::string getLabel(const std::string &url, const LLUrlLabelCallback &cb);
};
// </FS:Ansariel>


// <FS:Ansariel> FS Help SLUrl
///
/// FSHelpDebugUrlEntrySL Describes a Firestorm Help SLURL, e.g.
/// secondlife://app/fshelp/showdebug/DisplayIM
///
class FSHelpDebugUrlEntrySL : public LLUrlEntryBase
{
public:
	FSHelpDebugUrlEntrySL();
	/*virtual*/ std::string getLabel(const std::string &url, const LLUrlLabelCallback &cb);
};
// </FS:Ansariel>

///
/// LLUrlEntrySL Describes a generic SLURL, e.g., a Url that starts
/// with secondlife:// (used as a catch-all for cases not matched above)
///
class LLUrlEntrySL : public LLUrlEntryBase
{
public:
    LLUrlEntrySL();
    /*virtual*/ std::string getLabel(const std::string &url, const LLUrlLabelCallback &cb);
};

///
/// LLUrlEntrySLLabel Describes a generic SLURL, e.g., a Url that starts
/// with secondlife:// with the ability to specify a custom label.
///
class LLUrlEntrySLLabel : public LLUrlEntryBase
{
public:
    LLUrlEntrySLLabel();
    /*virtual*/ std::string getLabel(const std::string &url, const LLUrlLabelCallback &cb);
    /*virtual*/ std::string getUrl(const std::string &string) const;
    /*virtual*/ std::string getTooltip(const std::string &string) const;
    /*virtual*/ bool underlineOnHoverOnly(const std::string &string) const;
};

///
/// LLUrlEntryWorldMap Describes a Second Life worldmap Url, e.g.,
/// secondlife:///app/worldmap/Ahern/50/50/50
///
class LLUrlEntryWorldMap : public LLUrlEntryBase
{
public:
    LLUrlEntryWorldMap();
    /*virtual*/ std::string getLabel(const std::string &url, const LLUrlLabelCallback &cb);
    /*virtual*/ std::string getLocation(const std::string &url) const;
};

///
/// LLUrlEntryNoLink lets us turn of URL detection with <nolink>...</nolink> tags
///
class LLUrlEntryNoLink : public LLUrlEntryBase
{
public:
    LLUrlEntryNoLink();
    /*virtual*/ std::string getLabel(const std::string &url, const LLUrlLabelCallback &cb);
    /*virtual*/ std::string getUrl(const std::string &string) const;
    /*virtual*/ LLStyle::Params getStyle() const;
};

///
/// LLUrlEntryIcon describes an icon with <icon>...</icon> tags
///
class LLUrlEntryIcon : public LLUrlEntryBase
{
public:
    LLUrlEntryIcon();
    /*virtual*/ std::string getUrl(const std::string &string) const;
    /*virtual*/ std::string getLabel(const std::string &url, const LLUrlLabelCallback &cb);
    /*virtual*/ std::string getIcon(const std::string &url);
};

///
/// LLUrlEntryEmail Describes a generic mailto: Urls
///
class LLUrlEntryEmail : public LLUrlEntryBase
{
public:
    LLUrlEntryEmail();
    /*virtual*/ std::string getLabel(const std::string &url, const LLUrlLabelCallback &cb);
    /*virtual*/ std::string getUrl(const std::string &string) const;
};

///
/// LLUrlEntryEmail Describes an IPv6 address
///
class LLUrlEntryIPv6 : public LLUrlEntryBase
{
public:
    LLUrlEntryIPv6();
    /*virtual*/ std::string getLabel(const std::string &url, const LLUrlLabelCallback &cb);
    /*virtual*/ std::string getUrl(const std::string &string) const;
    /*virtual*/ std::string getQuery(const std::string &url) const;

    std::string mHostPath;
};

class LLKeyBindingToStringHandler;

///
/// LLUrlEntryKeybinding A way to access keybindings and show currently used one in text.
/// secondlife:///app/keybinding/control_name
class LLUrlEntryKeybinding: public LLUrlEntryBase
{
public:
    LLUrlEntryKeybinding();
    /*virtual*/ std::string getLabel(const std::string& url, const LLUrlLabelCallback& cb);
    /*virtual*/ std::string getTooltip(const std::string& url) const;
    void setHandler(LLKeyBindingToStringHandler* handler) {pHandler = handler;}
private:
    std::string getControlName(const std::string& url) const;
    std::string getMode(const std::string& url) const;
    void initLocalization();
    void initLocalizationFromFile(const std::string& filename);

    struct LLLocalizationData
    {
        LLLocalizationData() {}
        LLLocalizationData(const std::string& localization, const std::string& tooltip)
            : mLocalization(localization)
            , mTooltip(tooltip)
        {}
        std::string mLocalization;
        std::string mTooltip;
    };

    std::map<std::string, LLLocalizationData> mLocalizations;
    LLKeyBindingToStringHandler* pHandler;
};

///
/// LLUrlEntryJira Describes Jira issue names -KC
///
class LLUrlEntryJira : public LLUrlEntryBase
{
public:
<<<<<<< HEAD
	LLUrlEntryJira();
	/*virtual*/ std::string getLabel(const std::string &url, const LLUrlLabelCallback &cb);
	/*virtual*/ std::string getTooltip(const std::string &string) const;
	/*virtual*/ std::string getUrl(const std::string &string) const;
=======
    LLUrlEntryJira();
    /*virtual*/ std::string getLabel(const std::string &url, const LLUrlLabelCallback &cb);
    /*virtual*/ std::string getTooltip(const std::string &string) const;
    /*virtual*/ std::string getUrl(const std::string &string) const;
>>>>>>> 1a8a5404
};

#endif<|MERGE_RESOLUTION|>--- conflicted
+++ resolved
@@ -103,11 +103,7 @@
 
     virtual LLUUID  getID(const std::string &string) const { return LLUUID::null; }
 
-<<<<<<< HEAD
-	virtual bool isSLURLvalid(const std::string &url) const { return true; };
-=======
     bool isLinkDisabled() const;
->>>>>>> 1a8a5404
 
     bool isWikiLinkCorrect(const std::string &url) const;
 
@@ -173,21 +169,6 @@
     /*virtual*/ std::string getQuery(const std::string &url) const;
     /*virtual*/ std::string getUrl(const std::string &string) const;
     /*virtual*/ std::string getTooltip(const std::string &url) const;
-};
-// </FS:Ansariel>
-
-// <FS:Ansariel> Allow URLs with no protocol again
-///
-/// LLUrlEntryHTTPNoProtocol Describes generic Urls like www.google.com
-///
-class LLUrlEntryHTTPNoProtocol : public LLUrlEntryBase
-{
-public:
-	LLUrlEntryHTTPNoProtocol();
-	/*virtual*/ std::string getLabel(const std::string &url, const LLUrlLabelCallback &cb);
-	/*virtual*/ std::string getQuery(const std::string &url) const;
-	/*virtual*/ std::string getUrl(const std::string &string) const;
-	/*virtual*/ std::string getTooltip(const std::string &url) const;
 };
 // </FS:Ansariel>
 
@@ -264,21 +245,12 @@
 protected:
     /*virtual*/ void callObservers(const std::string &id, const std::string &label, const std::string& icon);
 private:
-<<<<<<< HEAD
-	void onAvatarNameCache(const LLUUID& id, const LLAvatarName& av_name);
-	// <FS:Ansariel> FIRE-11330: Names in chat get stuck as "Loading..."
-	//typedef std::map<LLUUID, boost::signals2::connection> avatar_name_cache_connection_map_t;
-	typedef std::multimap<LLUUID, boost::signals2::connection> avatar_name_cache_connection_map_t;
-	// </FS:Ansariel>
-	avatar_name_cache_connection_map_t mAvatarNameCacheConnections;
-=======
     void onAvatarNameCache(const LLUUID& id, const LLAvatarName& av_name);
     // <FS:Ansariel> FIRE-11330: Names in chat get stuck as "Loading..."
     //typedef std::map<LLUUID, boost::signals2::connection> avatar_name_cache_connection_map_t;
     typedef std::multimap<LLUUID, boost::signals2::connection> avatar_name_cache_connection_map_t;
     // </FS:Ansariel>
     avatar_name_cache_connection_map_t mAvatarNameCacheConnections;
->>>>>>> 1a8a5404
 };
 
 ///
@@ -307,21 +279,12 @@
     // override this to pull out relevant name fields
     virtual std::string getName(const LLAvatarName& avatar_name) = 0;
 private:
-<<<<<<< HEAD
-	void onAvatarNameCache(const LLUUID& id, const LLAvatarName& av_name);
-	// <FS:Ansariel> FIRE-11330: Names in chat get stuck as "Loading..."
-	//typedef std::map<LLUUID, boost::signals2::connection> avatar_name_cache_connection_map_t;
-	typedef std::multimap<LLUUID, boost::signals2::connection> avatar_name_cache_connection_map_t;
-	// </FS:Ansariel>
-	avatar_name_cache_connection_map_t mAvatarNameCacheConnections;
-=======
     void onAvatarNameCache(const LLUUID& id, const LLAvatarName& av_name);
     // <FS:Ansariel> FIRE-11330: Names in chat get stuck as "Loading..."
     //typedef std::map<LLUUID, boost::signals2::connection> avatar_name_cache_connection_map_t;
     typedef std::multimap<LLUUID, boost::signals2::connection> avatar_name_cache_connection_map_t;
     // </FS:Ansariel>
     avatar_name_cache_connection_map_t mAvatarNameCacheConnections;
->>>>>>> 1a8a5404
 };
 
 
@@ -381,15 +344,9 @@
 class LLUrlEntryAgentRLVAnonymizedName : public LLUrlEntryAgentName
 {
 public:
-<<<<<<< HEAD
-	LLUrlEntryAgentRLVAnonymizedName();
-private:
-	/*virtual*/ std::string getName(const LLAvatarName& avatar_name);
-=======
     LLUrlEntryAgentRLVAnonymizedName();
 private:
     /*virtual*/ std::string getName(const LLAvatarName& avatar_name);
->>>>>>> 1a8a5404
 };
 // [/RLVa:KB]
 
@@ -400,15 +357,9 @@
 class FSUrlEntryAgentSelf : public LLUrlEntryAgent
 {
 public:
-<<<<<<< HEAD
-	FSUrlEntryAgentSelf();
-private:
-	/*virtual*/ std::string getLabel(const std::string &url, const LLUrlLabelCallback &cb);
-=======
     FSUrlEntryAgentSelf();
 private:
     /*virtual*/ std::string getLabel(const std::string &url, const LLUrlLabelCallback &cb);
->>>>>>> 1a8a5404
 };
 // </FS:Ansariel>
 
@@ -585,33 +536,6 @@
 public:
     FSHelpDebugUrlEntrySL();
     /*virtual*/ std::string getLabel(const std::string &url, const LLUrlLabelCallback &cb);
-};
-// </FS:Ansariel>
-
-// <FS:Ansariel> Wear folder SLUrl
-///
-/// FSUrlEntryWear Describes wear folder SLURL, e.g.
-/// secondlife:///app/wear_folder/?folder_id=bedd047e-a3d7-23e6-57bc-1ef367d848e7
-///
-class FSUrlEntryWear : public LLUrlEntryBase
-{
-public:
-	FSUrlEntryWear();
-	/*virtual*/ std::string getLabel(const std::string &url, const LLUrlLabelCallback &cb);
-};
-// </FS:Ansariel>
-
-
-// <FS:Ansariel> FS Help SLUrl
-///
-/// FSHelpDebugUrlEntrySL Describes a Firestorm Help SLURL, e.g.
-/// secondlife://app/fshelp/showdebug/DisplayIM
-///
-class FSHelpDebugUrlEntrySL : public LLUrlEntryBase
-{
-public:
-	FSHelpDebugUrlEntrySL();
-	/*virtual*/ std::string getLabel(const std::string &url, const LLUrlLabelCallback &cb);
 };
 // </FS:Ansariel>
 
@@ -740,17 +664,10 @@
 class LLUrlEntryJira : public LLUrlEntryBase
 {
 public:
-<<<<<<< HEAD
-	LLUrlEntryJira();
-	/*virtual*/ std::string getLabel(const std::string &url, const LLUrlLabelCallback &cb);
-	/*virtual*/ std::string getTooltip(const std::string &string) const;
-	/*virtual*/ std::string getUrl(const std::string &string) const;
-=======
     LLUrlEntryJira();
     /*virtual*/ std::string getLabel(const std::string &url, const LLUrlLabelCallback &cb);
     /*virtual*/ std::string getTooltip(const std::string &string) const;
     /*virtual*/ std::string getUrl(const std::string &string) const;
->>>>>>> 1a8a5404
 };
 
 #endif