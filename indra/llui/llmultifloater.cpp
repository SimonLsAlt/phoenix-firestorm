/**
 * @file llmultifloater.cpp
 * @brief LLFloater that hosts other floaters
 *
 * $LicenseInfo:firstyear=2002&license=viewerlgpl$
 * Second Life Viewer Source Code
 * Copyright (C) 2010, Linden Research, Inc.
 *
 * This library is free software; you can redistribute it and/or
 * modify it under the terms of the GNU Lesser General Public
 * License as published by the Free Software Foundation;
 * version 2.1 of the License only.
 *
 * This library is distributed in the hope that it will be useful,
 * but WITHOUT ANY WARRANTY; without even the implied warranty of
 * MERCHANTABILITY or FITNESS FOR A PARTICULAR PURPOSE.  See the GNU
 * Lesser General Public License for more details.
 *
 * You should have received a copy of the GNU Lesser General Public
 * License along with this library; if not, write to the Free Software
 * Foundation, Inc., 51 Franklin Street, Fifth Floor, Boston, MA  02110-1301  USA
 *
 * Linden Research, Inc., 945 Battery Street, San Francisco, CA  94111  USA
 * $/LicenseInfo$
 */

// Floating "windows" within the GL display, like the inventory floater,
// mini-map floater, etc.

#include "linden_common.h"

#include "llmultifloater.h"
#include "llresizehandle.h"
#include "lldraghandle.h"

//
// LLMultiFloater
//

LLMultiFloater::LLMultiFloater(const LLSD& key, const LLFloater::Params& params)
    : LLFloater(key),
      mTabContainer(NULL),
      mTabPos(LLTabContainer::TOP),
      mAutoResize(TRUE),
      mOrigMinWidth(params.min_width),
      mOrigMinHeight(params.min_height)
{
}

void LLMultiFloater::buildTabContainer()
{
    const LLFloater::Params& default_params = LLFloater::getDefaultParams();
    S32 floater_header_size = default_params.header_height;

    LLTabContainer::Params p;
    p.name(std::string("Preview Tabs"));
    p.rect(LLRect(LLPANEL_BORDER_WIDTH, getRect().getHeight() - floater_header_size, getRect().getWidth() - LLPANEL_BORDER_WIDTH, 0));
    p.tab_position(mTabPos);
    p.follows.flags(FOLLOWS_ALL);
    p.commit_callback.function(boost::bind(&LLMultiFloater::onTabSelected, this));

    mTabContainer = LLUICtrlFactory::create<LLTabContainer>(p);
    addChild(mTabContainer);

    if (isResizable())
    {
        mTabContainer->setRightTabBtnOffset(RESIZE_HANDLE_WIDTH);
    }
}

void LLMultiFloater::onClose(bool app_quitting)
{
    if(isMinimized())
    {
        setMinimized(FALSE);
    }
    LLFloater::onClose(app_quitting);
}

void LLMultiFloater::draw()
{
    if (mTabContainer->getTabCount() == 0)
    {
        //RN: could this potentially crash in draw hierarchy?
        closeFloater();
    }
    else
    {
        LLFloater::draw();
    }
}

BOOL LLMultiFloater::closeAllFloaters()
{
    S32 tabToClose = 0;
    S32 lastTabCount = mTabContainer->getTabCount();
    while (tabToClose < mTabContainer->getTabCount())
    {
        LLFloater* first_floater = (LLFloater*)mTabContainer->getPanelByIndex(tabToClose);
        first_floater->closeFloater();
        if(lastTabCount == mTabContainer->getTabCount())
        {
            //Tab did not actually close, possibly due to a pending Save Confirmation dialog..
            //so try and close the next one in the list...
            tabToClose++;
        }
        else
        {
            //Tab closed ok.
            lastTabCount = mTabContainer->getTabCount();
        }
    }
    if( mTabContainer->getTabCount() != 0 )
        return FALSE; // Couldn't close all the tabs (pending save dialog?) so return FALSE.
    return TRUE; //else all tabs were successfully closed...
}

void LLMultiFloater::growToFit(S32 content_width, S32 content_height)
{
    static LLUICachedControl<S32> tabcntr_close_btn_size ("UITabCntrCloseBtnSize", 0);
    const LLFloater::Params& default_params = LLFloater::getDefaultParams();
    S32 floater_header_size = default_params.header_height;
    S32 tabcntr_header_height = LLPANEL_BORDER_WIDTH + tabcntr_close_btn_size;
    S32 new_width = llmax(getRect().getWidth(), content_width + LLPANEL_BORDER_WIDTH * 2);
    S32 new_height = llmax(getRect().getHeight(), content_height + floater_header_size + tabcntr_header_height);

    if (isMinimized())
    {
        LLRect newrect;
        newrect.setLeftTopAndSize(getExpandedRect().mLeft, getExpandedRect().mTop, new_width, new_height);
        setExpandedRect(newrect);
    }
    else
    {
        S32 old_height = getRect().getHeight();
        reshape(new_width, new_height);
        // keep top left corner in same position
        translate(0, old_height - new_height);
    }
}

/**
  void addFloater(LLFloater* floaterp, BOOL select_added_floater)

  Adds the LLFloater pointed to by floaterp to this.
  If floaterp is already hosted by this, then it is re-added to get
  new titles, etc.
  If select_added_floater is true, the LLFloater pointed to by floaterp will
  become the selected tab in this

  Affects: mTabContainer, floaterp
**/
void LLMultiFloater::addFloater(LLFloater* floaterp, BOOL select_added_floater, LLTabContainer::eInsertionPoint insertion_point)
{
    if (!floaterp)
    {
        return;
    }

    if (!mTabContainer)
    {
        LL_ERRS() << "Tab Container used without having been initialized." << LL_ENDL;
        return;
    }

    if (floaterp->getHost() == this)
    {
        // already hosted by me, remove
        // do this so we get updated title, etc.
        mFloaterDataMap.erase(floaterp->getHandle());
        mTabContainer->removeTabPanel(floaterp);
    }
    else if (floaterp->getHost())
    {
        // floaterp is hosted by somebody else and
        // this is adding it, so remove it from its old host
        floaterp->getHost()->removeFloater(floaterp);
    }
    else if (floaterp->getParent() == gFloaterView)
    {
        // rehost preview floater as child panel
        gFloaterView->removeChild(floaterp);
    }

    // store original configuration
    LLFloaterData floater_data;
    floater_data.mWidth = floaterp->getRect().getWidth();
    floater_data.mHeight = floaterp->getRect().getHeight();
    floater_data.mCanMinimize = floaterp->isMinimizeable();
    floater_data.mCanResize = floaterp->isResizable();
    floater_data.mSaveRect = floaterp->mSaveRect;

<<<<<<< HEAD
	// remove minimize and close buttons
	floaterp->setCanMinimize(FALSE);
	floaterp->setCanResize(FALSE);
	floaterp->setCanDrag(FALSE);
	floaterp->mSaveRect = FALSE;
	floaterp->storeRectControl();
	// avoid double rendering of floater background (makes it more opaque)
	floaterp->setBackgroundVisible(FALSE);

	// <FS> Update torn off status and add title bar; Do this AFTER we stored the original rect!
	if (!mHostedFloaterShowtitlebar)
	{
		floaterp->getDragHandle()->setTitleVisible(FALSE);
		LLRect rect = floaterp->getRect();
		rect.mTop -= floaterp->getHeaderHeight();
		floaterp->setRect(rect);
	}
	// </FS>

	if (mAutoResize)
	{
		growToFit(floater_data.mWidth, floater_data.mHeight);
	}

	//add the panel, add it to proper maps
	mTabContainer->addTabPanel(
		LLTabContainer::TabPanelParams()
			.panel(floaterp)
			.label(floaterp->getShortTitle())
			.insert_at(insertion_point));
	mFloaterDataMap[floaterp->getHandle()] = floater_data;

	updateResizeLimits();

	if ( select_added_floater )
	{
		mTabContainer->selectTabPanel(floaterp);
	}
	else
	{
		// reassert visible tab (hiding new floater if necessary)
		mTabContainer->selectTab(mTabContainer->getCurrentPanelIndex());
	}

	floaterp->setHost(this);
	if (isMinimized())
	{
		floaterp->setVisible(FALSE);
	}
	
	// Tabs sometimes overlap resize handle
	moveResizeHandlesToFront();
=======
    // remove minimize and close buttons
    floaterp->setCanMinimize(FALSE);
    floaterp->setCanResize(FALSE);
    floaterp->setCanDrag(FALSE);
    floaterp->mSaveRect = FALSE;
    floaterp->storeRectControl();
    // avoid double rendering of floater background (makes it more opaque)
    floaterp->setBackgroundVisible(FALSE);

    if (mAutoResize)
    {
        growToFit(floater_data.mWidth, floater_data.mHeight);
    }

    //add the panel, add it to proper maps
    mTabContainer->addTabPanel(
        LLTabContainer::TabPanelParams()
            .panel(floaterp)
            .label(floaterp->getShortTitle())
            .insert_at(insertion_point));
    mFloaterDataMap[floaterp->getHandle()] = floater_data;

    updateResizeLimits();

    if ( select_added_floater )
    {
        mTabContainer->selectTabPanel(floaterp);
    }
    else
    {
        // reassert visible tab (hiding new floater if necessary)
        mTabContainer->selectTab(mTabContainer->getCurrentPanelIndex());
    }

    floaterp->setHost(this);
    if (isMinimized())
    {
        floaterp->setVisible(FALSE);
    }

    // Tabs sometimes overlap resize handle
    moveResizeHandlesToFront();
>>>>>>> 38c2a5bd
}

void LLMultiFloater::updateFloaterTitle(LLFloater* floaterp)
{
<<<<<<< HEAD
	S32 index = mTabContainer->getIndexForPanel(floaterp);
	if (index != -1)
	{
		mTabContainer->setPanelTitle(index, floaterp->getShortTitle());
		// <FS:TS> If the tab we're updating is the current tab, then 
		// update the overall title too, since we're showing it
		// exclusively now.
		if (!mHostedFloaterShowtitlebar && floaterp == mTabContainer->getCurrentPanel())
		{
			mDragHandle->setTitle(mTitle.getString() + " - " + floaterp->getTitle());
		}
		// </FS:TS>
	}
=======
    S32 index = mTabContainer->getIndexForPanel(floaterp);
    if (index != -1)
    {
        mTabContainer->setPanelTitle(index, floaterp->getShortTitle());
    }
>>>>>>> 38c2a5bd
}


/**
    BOOL selectFloater(LLFloater* floaterp)

    If the LLFloater pointed to by floaterp is hosted by this,
    then its tab is selected and returns true.  Otherwise returns false.

    Affects: mTabContainer
**/
BOOL LLMultiFloater::selectFloater(LLFloater* floaterp)
{
    return mTabContainer->selectTabPanel(floaterp);
}

// virtual
void LLMultiFloater::selectNextFloater()
{
    mTabContainer->selectNextTab();
}

// virtual
void LLMultiFloater::selectPrevFloater()
{
    mTabContainer->selectPrevTab();
}

void LLMultiFloater::showFloater(LLFloater* floaterp, LLTabContainer::eInsertionPoint insertion_point)
{
    if(!floaterp) return;
    // we won't select a panel that already is selected
    // it is hard to do this internally to tab container
    // as tab selection is handled via index and the tab at a given
    // index might have changed
    if (floaterp != mTabContainer->getCurrentPanel() &&
        !mTabContainer->selectTabPanel(floaterp))
    {
        addFloater(floaterp, TRUE, insertion_point);
    }
}

void LLMultiFloater::removeFloater(LLFloater* floaterp)
{
<<<<<<< HEAD
	if (!floaterp || floaterp->getHost() != this )
		return;

	// <FS> Update torn off status and add title bar
	if (!mHostedFloaterShowtitlebar)
	{
		floaterp->getDragHandle()->setTitleVisible(TRUE);
		LLRect rect = floaterp->getRect();
		rect.mTop += floaterp->getHeaderHeight();
		floaterp->setRect(rect);
	}
	// </FS>

	floater_data_map_t::iterator found_data_it = mFloaterDataMap.find(floaterp->getHandle());
	if (found_data_it != mFloaterDataMap.end())
	{
		LLFloaterData& floater_data = found_data_it->second;
		floaterp->setCanMinimize(floater_data.mCanMinimize);
		floaterp->mSaveRect = floater_data.mSaveRect;
		if (!floater_data.mCanResize)
		{
			// restore original size
			floaterp->reshape(floater_data.mWidth, floater_data.mHeight);
		}
		floaterp->setCanResize(floater_data.mCanResize);
		mFloaterDataMap.erase(found_data_it);
	}
	mTabContainer->removeTabPanel(floaterp);
	floaterp->setBackgroundVisible(TRUE);
	floaterp->setCanDrag(TRUE);
	floaterp->setHost(NULL);
	floaterp->applyRectControl();

	// <FS:Zi> Make sure the floater doesn't resize with screen size changes
	floaterp->setFollowsNone();		// <FS:Zi>

	updateResizeLimits();

	// <FS> Use dynamic cast instead of c-style cast; found by Sovereign Engineer
	//tabOpen((LLFloater*)mTabContainer->getCurrentPanel(), false);
	LLFloater* tab_floaterp = dynamic_cast<LLFloater*>(mTabContainer->getCurrentPanel());
	if (tab_floaterp)
	{
		tabOpen(tab_floaterp, false);
	}
	// </FS>
=======
    if (!floaterp || floaterp->getHost() != this )
        return;

    floater_data_map_t::iterator found_data_it = mFloaterDataMap.find(floaterp->getHandle());
    if (found_data_it != mFloaterDataMap.end())
    {
        LLFloaterData& floater_data = found_data_it->second;
        floaterp->setCanMinimize(floater_data.mCanMinimize);
        floaterp->mSaveRect = floater_data.mSaveRect;
        if (!floater_data.mCanResize)
        {
            // restore original size
            floaterp->reshape(floater_data.mWidth, floater_data.mHeight);
        }
        floaterp->setCanResize(floater_data.mCanResize);
        mFloaterDataMap.erase(found_data_it);
    }
    mTabContainer->removeTabPanel(floaterp);
    floaterp->setBackgroundVisible(TRUE);
    floaterp->setCanDrag(TRUE);
    floaterp->setHost(NULL);
    floaterp->applyRectControl();

    updateResizeLimits();

    tabOpen((LLFloater*)mTabContainer->getCurrentPanel(), false);
>>>>>>> 38c2a5bd
}

void LLMultiFloater::tabOpen(LLFloater* opened_floater, bool from_click)
{
    // default implementation does nothing
}

void LLMultiFloater::tabClose()
{
    if (mTabContainer->getTabCount() == 0)
    {
        // no more children, close myself
        closeFloater();
    }
}

void LLMultiFloater::setVisible(BOOL visible)
{
    // *FIX: shouldn't have to do this, fix adding to minimized multifloater
    LLFloater::setVisible(visible);

    if (mTabContainer)
    {
        LLPanel* cur_floaterp = mTabContainer->getCurrentPanel();

        if (cur_floaterp)
        {
            cur_floaterp->setVisible(visible);
        }

        // if no tab selected, and we're being shown,
        // select last tab to be added
        if (visible && !cur_floaterp)
        {
            mTabContainer->selectLastTab();
        }
    }
}

BOOL LLMultiFloater::handleKeyHere(KEY key, MASK mask)
{
<<<<<<< HEAD
	// <FS:Ansariel> This won't work - CTRL-W is intercepted by LLFileCloseWindow!
	if (key == 'W' && mask == MASK_CONTROL)
	{
		LLFloater* floater = getActiveFloater();
		// is user closeable and is system closeable
		if (floater && floater->canClose() && floater->isCloseable())
		{
			floater->closeFloater();

			// EXT-5695 (Tabbed IM window loses focus if close any tabs by Ctrl+W)
			// bring back focus on tab container if there are any tab left
			if(mTabContainer->getTabCount() > 0)
			{
				mTabContainer->setFocus(TRUE);
			}
		}
		return TRUE;
	}

	return LLFloater::handleKeyHere(key, mask);
=======
    if (key == 'W' && mask == MASK_CONTROL)
    {
        LLFloater* floater = getActiveFloater();
        // is user closeable and is system closeable
        if (floater && floater->canClose() && floater->isCloseable())
        {
            floater->closeFloater();

            // EXT-5695 (Tabbed IM window loses focus if close any tabs by Ctrl+W)
            // bring back focus on tab container if there are any tab left
            if(mTabContainer->getTabCount() > 0)
            {
                mTabContainer->setFocus(TRUE);
            }
        }
        return TRUE;
    }

    return LLFloater::handleKeyHere(key, mask);
>>>>>>> 38c2a5bd
}

bool LLMultiFloater::addChild(LLView* child, S32 tab_group)
{
    LLTabContainer* tab_container = dynamic_cast<LLTabContainer*>(child);
    if (tab_container)
    {
        // store pointer to tab container
        setTabContainer(tab_container);
    }

    // then go ahead and add child as usual
    return LLFloater::addChild(child, tab_group);
}

LLFloater* LLMultiFloater::getActiveFloater()
{
    return (LLFloater*)mTabContainer->getCurrentPanel();
}

S32 LLMultiFloater::getFloaterCount()
{
    return mTabContainer->getTabCount();
}

/**
    BOOL isFloaterFlashing(LLFloater* floaterp)

    Returns true if the LLFloater pointed to by floaterp
    is currently in a flashing state and is hosted by this.
    False otherwise.

    Requires: floaterp != NULL
**/
BOOL LLMultiFloater::isFloaterFlashing(LLFloater* floaterp)
{
    if ( floaterp && floaterp->getHost() == this )
        return mTabContainer->getTabPanelFlashing(floaterp);

    return FALSE;
}

/**
    BOOL setFloaterFlashing(LLFloater* floaterp, BOOL flashing)

    Sets the current flashing state of the LLFloater pointed
    to by floaterp to be the BOOL flashing if the LLFloater pointed
    to by floaterp is hosted by this.

    Requires: floaterp != NULL
**/
void LLMultiFloater::setFloaterFlashing(LLFloater* floaterp, BOOL flashing)
{
    if ( floaterp && floaterp->getHost() == this )
        mTabContainer->setTabPanelFlashing(floaterp, flashing);
}

void LLMultiFloater::onTabSelected()
{
<<<<<<< HEAD
	LLFloater* floaterp = dynamic_cast<LLFloater*>(mTabContainer->getCurrentPanel());
	if (floaterp)
	{
		tabOpen(floaterp, true);
		// <FS> Update torn off status and add title bar
		if (!mHostedFloaterShowtitlebar)
		{
			mDragHandle->setTitle(mTitle.getString() + " - " + floaterp->getTitle());
		}
		// </FS>
	}
}

// <FS> Update torn off status and add title bar
void LLMultiFloater::setTabContainer(LLTabContainer* tab_container)
{
	if (!mTabContainer)
	{
		mTabContainer = tab_container;
		mTabContainer->setCommitCallback(boost::bind(&LLMultiFloater::onTabSelected, this));
	}
=======
    LLFloater* floaterp = dynamic_cast<LLFloater*>(mTabContainer->getCurrentPanel());
    if (floaterp)
    {
        tabOpen(floaterp, true);
    }
>>>>>>> 38c2a5bd
}
// </FS>

void LLMultiFloater::setCanResize(BOOL can_resize)
{
    LLFloater::setCanResize(can_resize);
    if (!mTabContainer) return;
    if (isResizable() && mTabContainer->getTabPosition() == LLTabContainer::BOTTOM)
    {
        mTabContainer->setRightTabBtnOffset(RESIZE_HANDLE_WIDTH);
    }
    else
    {
        mTabContainer->setRightTabBtnOffset(0);
    }
}

BOOL LLMultiFloater::postBuild()
{
<<<<<<< HEAD
	mCloseSignal.connect(boost::bind(&LLMultiFloater::closeAllFloaters, this));
		
	// remember any original xml minimum size
	getResizeLimits(&mOrigMinWidth, &mOrigMinHeight);

	if (mTabContainer)
	{
		return TRUE;
	}

	// <FS> Update torn off status and add title bar
	//mTabContainer = getChild<LLTabContainer>("Preview Tabs");
	setTabContainer(getChild<LLTabContainer>("Preview Tabs"));
	// </FS>
	
	setCanResize(mResizable);
	return TRUE;
=======
    mCloseSignal.connect(boost::bind(&LLMultiFloater::closeAllFloaters, this));

    // remember any original xml minimum size
    getResizeLimits(&mOrigMinWidth, &mOrigMinHeight);

    if (mTabContainer)
    {
        return TRUE;
    }

    mTabContainer = getChild<LLTabContainer>("Preview Tabs");

    setCanResize(mResizable);
    return TRUE;
>>>>>>> 38c2a5bd
}

void LLMultiFloater::updateResizeLimits()
{
    // initialize minimum size constraint to the original xml values.
    S32 new_min_width = mOrigMinWidth;
    S32 new_min_height = mOrigMinHeight;

    computeResizeLimits(new_min_width, new_min_height);

    setResizeLimits(new_min_width, new_min_height);

    S32 cur_height = getRect().getHeight();
    S32 new_width = llmax(getRect().getWidth(), new_min_width);
    S32 new_height = llmax(getRect().getHeight(), new_min_height);

    if (isMinimized())
    {
        const LLRect& expanded = getExpandedRect();
        LLRect newrect;
        newrect.setLeftTopAndSize(expanded.mLeft, expanded.mTop, llmax(expanded.getWidth(), new_width), llmax(expanded.getHeight(), new_height));
        setExpandedRect(newrect);
    }
    else
    {
        reshape(new_width, new_height);

        // make sure upper left corner doesn't move
        translate(0, cur_height - getRect().getHeight());

        // make sure this window is visible on screen when it has been modified
        // (tab added, etc)
        gFloaterView->adjustToFitScreen(this, TRUE);
    }
}

void LLMultiFloater::computeResizeLimits(S32& new_min_width, S32& new_min_height)
{
<<<<<<< HEAD
	static LLUICachedControl<S32> tabcntr_close_btn_size ("UITabCntrCloseBtnSize", 0);
	const LLFloater::Params& default_params = LLFloater::getDefaultParams();
	S32 floater_header_size = default_params.header_height;
	S32 tabcntr_header_height = LLPANEL_BORDER_WIDTH + tabcntr_close_btn_size;

	// possibly increase minimum size constraint due to children's minimums.
	for (S32 tab_idx = 0; tab_idx < mTabContainer->getTabCount(); ++tab_idx)
	{
		LLFloater* floaterp = (LLFloater*)mTabContainer->getPanelByIndex(tab_idx);
		if (floaterp)
		{
			new_min_width = llmax(new_min_width, floaterp->getMinWidth() + LLPANEL_BORDER_WIDTH * 2);
			new_min_height = llmax(new_min_height, floaterp->getMinHeight() + floater_header_size + tabcntr_header_height);
		}
	}
}

// <FS:Ansariel> CTRL-W doesn't work with multifloaters
void LLMultiFloater::closeDockedFloater()
{
	LLFloater* floater = getActiveFloater();
	// is user closeable and is system closeable
	if (floater && floater->canClose() && floater->isCloseable())
	{
		floater->closeFloater();

		// EXT-5695 (Tabbed IM window loses focus if close any tabs by Ctrl+W)
		// bring back focus on tab container if there are any tab left
		if(mTabContainer->getTabCount() > 0)
		{
			mTabContainer->setFocus(TRUE);
		}
		else
		{
			// Call closeFloater() here so that focus gets properly handed over
			closeFloater();
		}

		return;
	}

	// Close multifloater itself if we can't close any hosted floaters
	closeFloater();
}
// <FS:Ansariel>
=======
    static LLUICachedControl<S32> tabcntr_close_btn_size ("UITabCntrCloseBtnSize", 0);
    const LLFloater::Params& default_params = LLFloater::getDefaultParams();
    S32 floater_header_size = default_params.header_height;
    S32 tabcntr_header_height = LLPANEL_BORDER_WIDTH + tabcntr_close_btn_size;

    // possibly increase minimum size constraint due to children's minimums.
    for (S32 tab_idx = 0; tab_idx < mTabContainer->getTabCount(); ++tab_idx)
    {
        LLFloater* floaterp = (LLFloater*)mTabContainer->getPanelByIndex(tab_idx);
        if (floaterp)
        {
            new_min_width = llmax(new_min_width, floaterp->getMinWidth() + LLPANEL_BORDER_WIDTH * 2);
            new_min_height = llmax(new_min_height, floaterp->getMinHeight() + floater_header_size + tabcntr_header_height);
        }
    }
}
>>>>>>> 38c2a5bd
<|MERGE_RESOLUTION|>--- conflicted
+++ resolved
@@ -190,60 +190,6 @@
     floater_data.mCanResize = floaterp->isResizable();
     floater_data.mSaveRect = floaterp->mSaveRect;
 
-<<<<<<< HEAD
-	// remove minimize and close buttons
-	floaterp->setCanMinimize(FALSE);
-	floaterp->setCanResize(FALSE);
-	floaterp->setCanDrag(FALSE);
-	floaterp->mSaveRect = FALSE;
-	floaterp->storeRectControl();
-	// avoid double rendering of floater background (makes it more opaque)
-	floaterp->setBackgroundVisible(FALSE);
-
-	// <FS> Update torn off status and add title bar; Do this AFTER we stored the original rect!
-	if (!mHostedFloaterShowtitlebar)
-	{
-		floaterp->getDragHandle()->setTitleVisible(FALSE);
-		LLRect rect = floaterp->getRect();
-		rect.mTop -= floaterp->getHeaderHeight();
-		floaterp->setRect(rect);
-	}
-	// </FS>
-
-	if (mAutoResize)
-	{
-		growToFit(floater_data.mWidth, floater_data.mHeight);
-	}
-
-	//add the panel, add it to proper maps
-	mTabContainer->addTabPanel(
-		LLTabContainer::TabPanelParams()
-			.panel(floaterp)
-			.label(floaterp->getShortTitle())
-			.insert_at(insertion_point));
-	mFloaterDataMap[floaterp->getHandle()] = floater_data;
-
-	updateResizeLimits();
-
-	if ( select_added_floater )
-	{
-		mTabContainer->selectTabPanel(floaterp);
-	}
-	else
-	{
-		// reassert visible tab (hiding new floater if necessary)
-		mTabContainer->selectTab(mTabContainer->getCurrentPanelIndex());
-	}
-
-	floaterp->setHost(this);
-	if (isMinimized())
-	{
-		floaterp->setVisible(FALSE);
-	}
-	
-	// Tabs sometimes overlap resize handle
-	moveResizeHandlesToFront();
-=======
     // remove minimize and close buttons
     floaterp->setCanMinimize(FALSE);
     floaterp->setCanResize(FALSE);
@@ -253,6 +199,16 @@
     // avoid double rendering of floater background (makes it more opaque)
     floaterp->setBackgroundVisible(FALSE);
 
+    // <FS> Update torn off status and add title bar; Do this AFTER we stored the original rect!
+    if (!mHostedFloaterShowtitlebar)
+    {
+        floaterp->getDragHandle()->setTitleVisible(FALSE);
+        LLRect rect = floaterp->getRect();
+        rect.mTop -= floaterp->getHeaderHeight();
+        floaterp->setRect(rect);
+    }
+    // </FS>
+
     if (mAutoResize)
     {
         growToFit(floater_data.mWidth, floater_data.mHeight);
@@ -286,32 +242,23 @@
 
     // Tabs sometimes overlap resize handle
     moveResizeHandlesToFront();
->>>>>>> 38c2a5bd
 }
 
 void LLMultiFloater::updateFloaterTitle(LLFloater* floaterp)
 {
-<<<<<<< HEAD
-	S32 index = mTabContainer->getIndexForPanel(floaterp);
-	if (index != -1)
-	{
-		mTabContainer->setPanelTitle(index, floaterp->getShortTitle());
-		// <FS:TS> If the tab we're updating is the current tab, then 
-		// update the overall title too, since we're showing it
-		// exclusively now.
-		if (!mHostedFloaterShowtitlebar && floaterp == mTabContainer->getCurrentPanel())
-		{
-			mDragHandle->setTitle(mTitle.getString() + " - " + floaterp->getTitle());
-		}
-		// </FS:TS>
-	}
-=======
     S32 index = mTabContainer->getIndexForPanel(floaterp);
     if (index != -1)
     {
         mTabContainer->setPanelTitle(index, floaterp->getShortTitle());
-    }
->>>>>>> 38c2a5bd
+        // <FS:TS> If the tab we're updating is the current tab, then
+        // update the overall title too, since we're showing it
+        // exclusively now.
+        if (!mHostedFloaterShowtitlebar && floaterp == mTabContainer->getCurrentPanel())
+        {
+            mDragHandle->setTitle(mTitle.getString() + " - " + floaterp->getTitle());
+        }
+        // </FS:TS>
+    }
 }
 
 
@@ -356,56 +303,18 @@
 
 void LLMultiFloater::removeFloater(LLFloater* floaterp)
 {
-<<<<<<< HEAD
-	if (!floaterp || floaterp->getHost() != this )
-		return;
-
-	// <FS> Update torn off status and add title bar
-	if (!mHostedFloaterShowtitlebar)
-	{
-		floaterp->getDragHandle()->setTitleVisible(TRUE);
-		LLRect rect = floaterp->getRect();
-		rect.mTop += floaterp->getHeaderHeight();
-		floaterp->setRect(rect);
-	}
-	// </FS>
-
-	floater_data_map_t::iterator found_data_it = mFloaterDataMap.find(floaterp->getHandle());
-	if (found_data_it != mFloaterDataMap.end())
-	{
-		LLFloaterData& floater_data = found_data_it->second;
-		floaterp->setCanMinimize(floater_data.mCanMinimize);
-		floaterp->mSaveRect = floater_data.mSaveRect;
-		if (!floater_data.mCanResize)
-		{
-			// restore original size
-			floaterp->reshape(floater_data.mWidth, floater_data.mHeight);
-		}
-		floaterp->setCanResize(floater_data.mCanResize);
-		mFloaterDataMap.erase(found_data_it);
-	}
-	mTabContainer->removeTabPanel(floaterp);
-	floaterp->setBackgroundVisible(TRUE);
-	floaterp->setCanDrag(TRUE);
-	floaterp->setHost(NULL);
-	floaterp->applyRectControl();
-
-	// <FS:Zi> Make sure the floater doesn't resize with screen size changes
-	floaterp->setFollowsNone();		// <FS:Zi>
-
-	updateResizeLimits();
-
-	// <FS> Use dynamic cast instead of c-style cast; found by Sovereign Engineer
-	//tabOpen((LLFloater*)mTabContainer->getCurrentPanel(), false);
-	LLFloater* tab_floaterp = dynamic_cast<LLFloater*>(mTabContainer->getCurrentPanel());
-	if (tab_floaterp)
-	{
-		tabOpen(tab_floaterp, false);
-	}
-	// </FS>
-=======
     if (!floaterp || floaterp->getHost() != this )
         return;
+
+    // <FS> Update torn off status and add title bar
+    if (!mHostedFloaterShowtitlebar)
+    {
+        floaterp->getDragHandle()->setTitleVisible(TRUE);
+        LLRect rect = floaterp->getRect();
+        rect.mTop += floaterp->getHeaderHeight();
+        floaterp->setRect(rect);
+    }
+    // </FS>
 
     floater_data_map_t::iterator found_data_it = mFloaterDataMap.find(floaterp->getHandle());
     if (found_data_it != mFloaterDataMap.end())
@@ -427,10 +336,19 @@
     floaterp->setHost(NULL);
     floaterp->applyRectControl();
 
+    // <FS:Zi> Make sure the floater doesn't resize with screen size changes
+    floaterp->setFollowsNone();     // <FS:Zi>
+
     updateResizeLimits();
 
-    tabOpen((LLFloater*)mTabContainer->getCurrentPanel(), false);
->>>>>>> 38c2a5bd
+    // <FS> Use dynamic cast instead of c-style cast; found by Sovereign Engineer
+    //tabOpen((LLFloater*)mTabContainer->getCurrentPanel(), false);
+    LLFloater* tab_floaterp = dynamic_cast<LLFloater*>(mTabContainer->getCurrentPanel());
+    if (tab_floaterp)
+    {
+        tabOpen(tab_floaterp, false);
+    }
+    // </FS>
 }
 
 void LLMultiFloater::tabOpen(LLFloater* opened_floater, bool from_click)
@@ -472,28 +390,7 @@
 
 BOOL LLMultiFloater::handleKeyHere(KEY key, MASK mask)
 {
-<<<<<<< HEAD
-	// <FS:Ansariel> This won't work - CTRL-W is intercepted by LLFileCloseWindow!
-	if (key == 'W' && mask == MASK_CONTROL)
-	{
-		LLFloater* floater = getActiveFloater();
-		// is user closeable and is system closeable
-		if (floater && floater->canClose() && floater->isCloseable())
-		{
-			floater->closeFloater();
-
-			// EXT-5695 (Tabbed IM window loses focus if close any tabs by Ctrl+W)
-			// bring back focus on tab container if there are any tab left
-			if(mTabContainer->getTabCount() > 0)
-			{
-				mTabContainer->setFocus(TRUE);
-			}
-		}
-		return TRUE;
-	}
-
-	return LLFloater::handleKeyHere(key, mask);
-=======
+    // <FS:Ansariel> This won't work - CTRL-W is intercepted by LLFileCloseWindow!
     if (key == 'W' && mask == MASK_CONTROL)
     {
         LLFloater* floater = getActiveFloater();
@@ -513,7 +410,6 @@
     }
 
     return LLFloater::handleKeyHere(key, mask);
->>>>>>> 38c2a5bd
 }
 
 bool LLMultiFloater::addChild(LLView* child, S32 tab_group)
@@ -573,35 +469,27 @@
 
 void LLMultiFloater::onTabSelected()
 {
-<<<<<<< HEAD
-	LLFloater* floaterp = dynamic_cast<LLFloater*>(mTabContainer->getCurrentPanel());
-	if (floaterp)
-	{
-		tabOpen(floaterp, true);
-		// <FS> Update torn off status and add title bar
-		if (!mHostedFloaterShowtitlebar)
-		{
-			mDragHandle->setTitle(mTitle.getString() + " - " + floaterp->getTitle());
-		}
-		// </FS>
-	}
+    LLFloater* floaterp = dynamic_cast<LLFloater*>(mTabContainer->getCurrentPanel());
+    if (floaterp)
+    {
+        tabOpen(floaterp, true);
+        // <FS> Update torn off status and add title bar
+        if (!mHostedFloaterShowtitlebar)
+        {
+            mDragHandle->setTitle(mTitle.getString() + " - " + floaterp->getTitle());
+        }
+        // </FS>
+    }
 }
 
 // <FS> Update torn off status and add title bar
 void LLMultiFloater::setTabContainer(LLTabContainer* tab_container)
 {
-	if (!mTabContainer)
-	{
-		mTabContainer = tab_container;
-		mTabContainer->setCommitCallback(boost::bind(&LLMultiFloater::onTabSelected, this));
-	}
-=======
-    LLFloater* floaterp = dynamic_cast<LLFloater*>(mTabContainer->getCurrentPanel());
-    if (floaterp)
-    {
-        tabOpen(floaterp, true);
-    }
->>>>>>> 38c2a5bd
+    if (!mTabContainer)
+    {
+        mTabContainer = tab_container;
+        mTabContainer->setCommitCallback(boost::bind(&LLMultiFloater::onTabSelected, this));
+    }
 }
 // </FS>
 
@@ -621,25 +509,6 @@
 
 BOOL LLMultiFloater::postBuild()
 {
-<<<<<<< HEAD
-	mCloseSignal.connect(boost::bind(&LLMultiFloater::closeAllFloaters, this));
-		
-	// remember any original xml minimum size
-	getResizeLimits(&mOrigMinWidth, &mOrigMinHeight);
-
-	if (mTabContainer)
-	{
-		return TRUE;
-	}
-
-	// <FS> Update torn off status and add title bar
-	//mTabContainer = getChild<LLTabContainer>("Preview Tabs");
-	setTabContainer(getChild<LLTabContainer>("Preview Tabs"));
-	// </FS>
-	
-	setCanResize(mResizable);
-	return TRUE;
-=======
     mCloseSignal.connect(boost::bind(&LLMultiFloater::closeAllFloaters, this));
 
     // remember any original xml minimum size
@@ -650,11 +519,13 @@
         return TRUE;
     }
 
-    mTabContainer = getChild<LLTabContainer>("Preview Tabs");
+    // <FS> Update torn off status and add title bar
+    //mTabContainer = getChild<LLTabContainer>("Preview Tabs");
+    setTabContainer(getChild<LLTabContainer>("Preview Tabs"));
+    // </FS>
 
     setCanResize(mResizable);
     return TRUE;
->>>>>>> 38c2a5bd
 }
 
 void LLMultiFloater::updateResizeLimits()
@@ -693,53 +564,6 @@
 
 void LLMultiFloater::computeResizeLimits(S32& new_min_width, S32& new_min_height)
 {
-<<<<<<< HEAD
-	static LLUICachedControl<S32> tabcntr_close_btn_size ("UITabCntrCloseBtnSize", 0);
-	const LLFloater::Params& default_params = LLFloater::getDefaultParams();
-	S32 floater_header_size = default_params.header_height;
-	S32 tabcntr_header_height = LLPANEL_BORDER_WIDTH + tabcntr_close_btn_size;
-
-	// possibly increase minimum size constraint due to children's minimums.
-	for (S32 tab_idx = 0; tab_idx < mTabContainer->getTabCount(); ++tab_idx)
-	{
-		LLFloater* floaterp = (LLFloater*)mTabContainer->getPanelByIndex(tab_idx);
-		if (floaterp)
-		{
-			new_min_width = llmax(new_min_width, floaterp->getMinWidth() + LLPANEL_BORDER_WIDTH * 2);
-			new_min_height = llmax(new_min_height, floaterp->getMinHeight() + floater_header_size + tabcntr_header_height);
-		}
-	}
-}
-
-// <FS:Ansariel> CTRL-W doesn't work with multifloaters
-void LLMultiFloater::closeDockedFloater()
-{
-	LLFloater* floater = getActiveFloater();
-	// is user closeable and is system closeable
-	if (floater && floater->canClose() && floater->isCloseable())
-	{
-		floater->closeFloater();
-
-		// EXT-5695 (Tabbed IM window loses focus if close any tabs by Ctrl+W)
-		// bring back focus on tab container if there are any tab left
-		if(mTabContainer->getTabCount() > 0)
-		{
-			mTabContainer->setFocus(TRUE);
-		}
-		else
-		{
-			// Call closeFloater() here so that focus gets properly handed over
-			closeFloater();
-		}
-
-		return;
-	}
-
-	// Close multifloater itself if we can't close any hosted floaters
-	closeFloater();
-}
-// <FS:Ansariel>
-=======
     static LLUICachedControl<S32> tabcntr_close_btn_size ("UITabCntrCloseBtnSize", 0);
     const LLFloater::Params& default_params = LLFloater::getDefaultParams();
     S32 floater_header_size = default_params.header_height;
@@ -756,4 +580,32 @@
         }
     }
 }
->>>>>>> 38c2a5bd
+
+// <FS:Ansariel> CTRL-W doesn't work with multifloaters
+void LLMultiFloater::closeDockedFloater()
+{
+    LLFloater* floater = getActiveFloater();
+    // is user closeable and is system closeable
+    if (floater && floater->canClose() && floater->isCloseable())
+    {
+        floater->closeFloater();
+
+        // EXT-5695 (Tabbed IM window loses focus if close any tabs by Ctrl+W)
+        // bring back focus on tab container if there are any tab left
+        if(mTabContainer->getTabCount() > 0)
+        {
+            mTabContainer->setFocus(TRUE);
+        }
+        else
+        {
+            // Call closeFloater() here so that focus gets properly handed over
+            closeFloater();
+        }
+
+        return;
+    }
+
+    // Close multifloater itself if we can't close any hosted floaters
+    closeFloater();
+}
+// <FS:Ansariel>