/**
 * @file llmultifloater.cpp
 * @brief LLFloater that hosts other floaters
 *
 * $LicenseInfo:firstyear=2002&license=viewerlgpl$
 * Second Life Viewer Source Code
 * Copyright (C) 2010, Linden Research, Inc.
 *
 * This library is free software; you can redistribute it and/or
 * modify it under the terms of the GNU Lesser General Public
 * License as published by the Free Software Foundation;
 * version 2.1 of the License only.
 *
 * This library is distributed in the hope that it will be useful,
 * but WITHOUT ANY WARRANTY; without even the implied warranty of
 * MERCHANTABILITY or FITNESS FOR A PARTICULAR PURPOSE.  See the GNU
 * Lesser General Public License for more details.
 *
 * You should have received a copy of the GNU Lesser General Public
 * License along with this library; if not, write to the Free Software
 * Foundation, Inc., 51 Franklin Street, Fifth Floor, Boston, MA  02110-1301  USA
 *
 * Linden Research, Inc., 945 Battery Street, San Francisco, CA  94111  USA
 * $/LicenseInfo$
 */

// Floating "windows" within the GL display, like the inventory floater,
// mini-map floater, etc.

#include "linden_common.h"

#include "llmultifloater.h"
#include "llresizehandle.h"
#include "lldraghandle.h"

//
// LLMultiFloater
//

LLMultiFloater::LLMultiFloater(const LLSD& key, const LLFloater::Params& params)
<<<<<<< HEAD
	: LLFloater(key),
	  mTabContainer(NULL),
	  mTabPos(LLTabContainer::TOP),
	  mAutoResize(true),
	  mOrigMinWidth(params.min_width),
	  mOrigMinHeight(params.min_height)
=======
    : LLFloater(key),
      mTabContainer(NULL),
      mTabPos(LLTabContainer::TOP),
      mAutoResize(TRUE),
      mOrigMinWidth(params.min_width),
      mOrigMinHeight(params.min_height)
>>>>>>> c06fb4e0
{
}

void LLMultiFloater::buildTabContainer()
{
    const LLFloater::Params& default_params = LLFloater::getDefaultParams();
    S32 floater_header_size = default_params.header_height;

    LLTabContainer::Params p;
    p.name(std::string("Preview Tabs"));
    p.rect(LLRect(LLPANEL_BORDER_WIDTH, getRect().getHeight() - floater_header_size, getRect().getWidth() - LLPANEL_BORDER_WIDTH, 0));
    p.tab_position(mTabPos);
    p.follows.flags(FOLLOWS_ALL);
    p.commit_callback.function(boost::bind(&LLMultiFloater::onTabSelected, this));

    mTabContainer = LLUICtrlFactory::create<LLTabContainer>(p);
    addChild(mTabContainer);

    if (isResizable())
    {
        mTabContainer->setRightTabBtnOffset(RESIZE_HANDLE_WIDTH);
    }
}

void LLMultiFloater::onClose(bool app_quitting)
{
<<<<<<< HEAD
	if(isMinimized())
	{
		setMinimized(false);
	}
	LLFloater::onClose(app_quitting);
=======
    if(isMinimized())
    {
        setMinimized(FALSE);
    }
    LLFloater::onClose(app_quitting);
>>>>>>> c06fb4e0
}

void LLMultiFloater::draw()
{
    if (mTabContainer->getTabCount() == 0)
    {
        //RN: could this potentially crash in draw hierarchy?
        closeFloater();
    }
    else
    {
        LLFloater::draw();
    }
}

bool LLMultiFloater::closeAllFloaters()
{
<<<<<<< HEAD
	S32	tabToClose = 0;
	S32	lastTabCount = mTabContainer->getTabCount();
	while (tabToClose < mTabContainer->getTabCount())
	{
		LLFloater* first_floater = (LLFloater*)mTabContainer->getPanelByIndex(tabToClose);
		first_floater->closeFloater();
		if(lastTabCount == mTabContainer->getTabCount())
		{
			//Tab did not actually close, possibly due to a pending Save Confirmation dialog..
			//so try and close the next one in the list...
			tabToClose++;
		}
		else
		{
			//Tab closed ok.
			lastTabCount = mTabContainer->getTabCount();
		}
	}
	if( mTabContainer->getTabCount() != 0 )
		return false; // Couldn't close all the tabs (pending save dialog?) so return false.
	return true; //else all tabs were successfully closed...
=======
    S32 tabToClose = 0;
    S32 lastTabCount = mTabContainer->getTabCount();
    while (tabToClose < mTabContainer->getTabCount())
    {
        LLFloater* first_floater = (LLFloater*)mTabContainer->getPanelByIndex(tabToClose);
        first_floater->closeFloater();
        if(lastTabCount == mTabContainer->getTabCount())
        {
            //Tab did not actually close, possibly due to a pending Save Confirmation dialog..
            //so try and close the next one in the list...
            tabToClose++;
        }
        else
        {
            //Tab closed ok.
            lastTabCount = mTabContainer->getTabCount();
        }
    }
    if( mTabContainer->getTabCount() != 0 )
        return FALSE; // Couldn't close all the tabs (pending save dialog?) so return FALSE.
    return TRUE; //else all tabs were successfully closed...
>>>>>>> c06fb4e0
}

void LLMultiFloater::growToFit(S32 content_width, S32 content_height)
{
    static LLUICachedControl<S32> tabcntr_close_btn_size ("UITabCntrCloseBtnSize", 0);
    const LLFloater::Params& default_params = LLFloater::getDefaultParams();
    S32 floater_header_size = default_params.header_height;
    S32 tabcntr_header_height = LLPANEL_BORDER_WIDTH + tabcntr_close_btn_size;
    S32 new_width = llmax(getRect().getWidth(), content_width + LLPANEL_BORDER_WIDTH * 2);
    S32 new_height = llmax(getRect().getHeight(), content_height + floater_header_size + tabcntr_header_height);

    if (isMinimized())
    {
        LLRect newrect;
        newrect.setLeftTopAndSize(getExpandedRect().mLeft, getExpandedRect().mTop, new_width, new_height);
        setExpandedRect(newrect);
    }
    else
    {
        S32 old_height = getRect().getHeight();
        reshape(new_width, new_height);
        // keep top left corner in same position
        translate(0, old_height - new_height);
    }
}

/**
  void addFloater(LLFloater* floaterp, bool select_added_floater)

  Adds the LLFloater pointed to by floaterp to this.
  If floaterp is already hosted by this, then it is re-added to get
  new titles, etc.
  If select_added_floater is true, the LLFloater pointed to by floaterp will
  become the selected tab in this

  Affects: mTabContainer, floaterp
**/
void LLMultiFloater::addFloater(LLFloater* floaterp, bool select_added_floater, LLTabContainer::eInsertionPoint insertion_point)
{
    if (!floaterp)
    {
        return;
    }

    if (!mTabContainer)
    {
        LL_ERRS() << "Tab Container used without having been initialized." << LL_ENDL;
        return;
    }

    if (floaterp->getHost() == this)
    {
        // already hosted by me, remove
        // do this so we get updated title, etc.
        mFloaterDataMap.erase(floaterp->getHandle());
        mTabContainer->removeTabPanel(floaterp);
    }
    else if (floaterp->getHost())
    {
        // floaterp is hosted by somebody else and
        // this is adding it, so remove it from its old host
        floaterp->getHost()->removeFloater(floaterp);
    }
    else if (floaterp->getParent() == gFloaterView)
    {
        // rehost preview floater as child panel
        gFloaterView->removeChild(floaterp);
    }

    // store original configuration
    LLFloaterData floater_data;
    floater_data.mWidth = floaterp->getRect().getWidth();
    floater_data.mHeight = floaterp->getRect().getHeight();
    floater_data.mCanMinimize = floaterp->isMinimizeable();
    floater_data.mCanResize = floaterp->isResizable();
    floater_data.mSaveRect = floaterp->mSaveRect;

<<<<<<< HEAD
	// remove minimize and close buttons
	floaterp->setCanMinimize(false);
	floaterp->setCanResize(false);
	floaterp->setCanDrag(false);
	floaterp->mSaveRect = false;
	floaterp->storeRectControl();
	// avoid double rendering of floater background (makes it more opaque)
	floaterp->setBackgroundVisible(false);

	// <FS> Update torn off status and add title bar; Do this AFTER we stored the original rect!
	if (!mHostedFloaterShowtitlebar)
	{
		floaterp->getDragHandle()->setTitleVisible(false);
		LLRect rect = floaterp->getRect();
		rect.mTop -= floaterp->getHeaderHeight();
		floaterp->setRect(rect);
	}
	// </FS>

	if (mAutoResize)
	{
		growToFit(floater_data.mWidth, floater_data.mHeight);
	}

	//add the panel, add it to proper maps
	mTabContainer->addTabPanel(
		LLTabContainer::TabPanelParams()
			.panel(floaterp)
			.label(floaterp->getShortTitle())
			.insert_at(insertion_point));
	mFloaterDataMap[floaterp->getHandle()] = floater_data;

	updateResizeLimits();

	if ( select_added_floater )
	{
		mTabContainer->selectTabPanel(floaterp);
	}
	else
	{
		// reassert visible tab (hiding new floater if necessary)
		mTabContainer->selectTab(mTabContainer->getCurrentPanelIndex());
	}

	floaterp->setHost(this);
	if (isMinimized())
	{
		floaterp->setVisible(false);
	}
	
	// Tabs sometimes overlap resize handle
	moveResizeHandlesToFront();
=======
    // remove minimize and close buttons
    floaterp->setCanMinimize(FALSE);
    floaterp->setCanResize(FALSE);
    floaterp->setCanDrag(FALSE);
    floaterp->mSaveRect = FALSE;
    floaterp->storeRectControl();
    // avoid double rendering of floater background (makes it more opaque)
    floaterp->setBackgroundVisible(FALSE);

    // <FS> Update torn off status and add title bar; Do this AFTER we stored the original rect!
    if (!mHostedFloaterShowtitlebar)
    {
        floaterp->getDragHandle()->setTitleVisible(FALSE);
        LLRect rect = floaterp->getRect();
        rect.mTop -= floaterp->getHeaderHeight();
        floaterp->setRect(rect);
    }
    // </FS>

    if (mAutoResize)
    {
        growToFit(floater_data.mWidth, floater_data.mHeight);
    }

    //add the panel, add it to proper maps
    mTabContainer->addTabPanel(
        LLTabContainer::TabPanelParams()
            .panel(floaterp)
            .label(floaterp->getShortTitle())
            .insert_at(insertion_point));
    mFloaterDataMap[floaterp->getHandle()] = floater_data;

    updateResizeLimits();

    if ( select_added_floater )
    {
        mTabContainer->selectTabPanel(floaterp);
    }
    else
    {
        // reassert visible tab (hiding new floater if necessary)
        mTabContainer->selectTab(mTabContainer->getCurrentPanelIndex());
    }

    floaterp->setHost(this);
    if (isMinimized())
    {
        floaterp->setVisible(FALSE);
    }

    // Tabs sometimes overlap resize handle
    moveResizeHandlesToFront();
>>>>>>> c06fb4e0
}

void LLMultiFloater::updateFloaterTitle(LLFloater* floaterp)
{
    S32 index = mTabContainer->getIndexForPanel(floaterp);
    if (index != -1)
    {
        mTabContainer->setPanelTitle(index, floaterp->getShortTitle());
        // <FS:TS> If the tab we're updating is the current tab, then
        // update the overall title too, since we're showing it
        // exclusively now.
        if (!mHostedFloaterShowtitlebar && floaterp == mTabContainer->getCurrentPanel())
        {
            mDragHandle->setTitle(mTitle.getString() + " - " + floaterp->getTitle());
        }
        // </FS:TS>
    }
}


/**
<<<<<<< HEAD
	bool selectFloater(LLFloater* floaterp)
=======
    BOOL selectFloater(LLFloater* floaterp)
>>>>>>> c06fb4e0

    If the LLFloater pointed to by floaterp is hosted by this,
    then its tab is selected and returns true.  Otherwise returns false.

    Affects: mTabContainer
**/
bool LLMultiFloater::selectFloater(LLFloater* floaterp)
{
    return mTabContainer->selectTabPanel(floaterp);
}

// virtual
void LLMultiFloater::selectNextFloater()
{
    mTabContainer->selectNextTab();
}

// virtual
void LLMultiFloater::selectPrevFloater()
{
    mTabContainer->selectPrevTab();
}

void LLMultiFloater::showFloater(LLFloater* floaterp, LLTabContainer::eInsertionPoint insertion_point)
{
<<<<<<< HEAD
	if(!floaterp) return;
	// we won't select a panel that already is selected
	// it is hard to do this internally to tab container
	// as tab selection is handled via index and the tab at a given
	// index might have changed
	if (floaterp != mTabContainer->getCurrentPanel() &&
		!mTabContainer->selectTabPanel(floaterp))
	{
		addFloater(floaterp, true, insertion_point);
	}
=======
    if(!floaterp) return;
    // we won't select a panel that already is selected
    // it is hard to do this internally to tab container
    // as tab selection is handled via index and the tab at a given
    // index might have changed
    if (floaterp != mTabContainer->getCurrentPanel() &&
        !mTabContainer->selectTabPanel(floaterp))
    {
        addFloater(floaterp, TRUE, insertion_point);
    }
>>>>>>> c06fb4e0
}

void LLMultiFloater::removeFloater(LLFloater* floaterp)
{
<<<<<<< HEAD
	if (!floaterp || floaterp->getHost() != this )
		return;

	// <FS> Update torn off status and add title bar
	if (!mHostedFloaterShowtitlebar)
	{
		floaterp->getDragHandle()->setTitleVisible(true);
		LLRect rect = floaterp->getRect();
		rect.mTop += floaterp->getHeaderHeight();
		floaterp->setRect(rect);
	}
	// </FS>

	floater_data_map_t::iterator found_data_it = mFloaterDataMap.find(floaterp->getHandle());
	if (found_data_it != mFloaterDataMap.end())
	{
		LLFloaterData& floater_data = found_data_it->second;
		floaterp->setCanMinimize(floater_data.mCanMinimize);
		floaterp->mSaveRect = floater_data.mSaveRect;
		if (!floater_data.mCanResize)
		{
			// restore original size
			floaterp->reshape(floater_data.mWidth, floater_data.mHeight);
		}
		floaterp->setCanResize(floater_data.mCanResize);
		mFloaterDataMap.erase(found_data_it);
	}
	mTabContainer->removeTabPanel(floaterp);
	floaterp->setBackgroundVisible(true);
	floaterp->setCanDrag(true);
	floaterp->setHost(NULL);
	floaterp->applyRectControl();

	// <FS:Zi> Make sure the floater doesn't resize with screen size changes
	floaterp->setFollowsNone();		// <FS:Zi>

	updateResizeLimits();

	// <FS> Use dynamic cast instead of c-style cast; found by Sovereign Engineer
	//tabOpen((LLFloater*)mTabContainer->getCurrentPanel(), false);
	LLFloater* tab_floaterp = dynamic_cast<LLFloater*>(mTabContainer->getCurrentPanel());
	if (tab_floaterp)
	{
		tabOpen(tab_floaterp, false);
	}
	// </FS>
=======
    if (!floaterp || floaterp->getHost() != this )
        return;

    // <FS> Update torn off status and add title bar
    if (!mHostedFloaterShowtitlebar)
    {
        floaterp->getDragHandle()->setTitleVisible(TRUE);
        LLRect rect = floaterp->getRect();
        rect.mTop += floaterp->getHeaderHeight();
        floaterp->setRect(rect);
    }
    // </FS>

    floater_data_map_t::iterator found_data_it = mFloaterDataMap.find(floaterp->getHandle());
    if (found_data_it != mFloaterDataMap.end())
    {
        LLFloaterData& floater_data = found_data_it->second;
        floaterp->setCanMinimize(floater_data.mCanMinimize);
        floaterp->mSaveRect = floater_data.mSaveRect;
        if (!floater_data.mCanResize)
        {
            // restore original size
            floaterp->reshape(floater_data.mWidth, floater_data.mHeight);
        }
        floaterp->setCanResize(floater_data.mCanResize);
        mFloaterDataMap.erase(found_data_it);
    }
    mTabContainer->removeTabPanel(floaterp);
    floaterp->setBackgroundVisible(TRUE);
    floaterp->setCanDrag(TRUE);
    floaterp->setHost(NULL);
    floaterp->applyRectControl();

    // <FS:Zi> Make sure the floater doesn't resize with screen size changes
    floaterp->setFollowsNone();     // <FS:Zi>

    updateResizeLimits();

    // <FS> Use dynamic cast instead of c-style cast; found by Sovereign Engineer
    //tabOpen((LLFloater*)mTabContainer->getCurrentPanel(), false);
    LLFloater* tab_floaterp = dynamic_cast<LLFloater*>(mTabContainer->getCurrentPanel());
    if (tab_floaterp)
    {
        tabOpen(tab_floaterp, false);
    }
    // </FS>
>>>>>>> c06fb4e0
}

void LLMultiFloater::tabOpen(LLFloater* opened_floater, bool from_click)
{
    // default implementation does nothing
}

void LLMultiFloater::tabClose()
{
    if (mTabContainer->getTabCount() == 0)
    {
        // no more children, close myself
        closeFloater();
    }
}

void LLMultiFloater::setVisible(bool visible)
{
    // *FIX: shouldn't have to do this, fix adding to minimized multifloater
    LLFloater::setVisible(visible);

    if (mTabContainer)
    {
        LLPanel* cur_floaterp = mTabContainer->getCurrentPanel();

        if (cur_floaterp)
        {
            cur_floaterp->setVisible(visible);
        }

        // if no tab selected, and we're being shown,
        // select last tab to be added
        if (visible && !cur_floaterp)
        {
            mTabContainer->selectLastTab();
        }
    }
}

bool LLMultiFloater::handleKeyHere(KEY key, MASK mask)
{
<<<<<<< HEAD
	// <FS:Ansariel> This won't work - CTRL-W is intercepted by LLFileCloseWindow!
	if (key == 'W' && mask == MASK_CONTROL)
	{
		LLFloater* floater = getActiveFloater();
		// is user closeable and is system closeable
		if (floater && floater->canClose() && floater->isCloseable())
		{
			floater->closeFloater();

			// EXT-5695 (Tabbed IM window loses focus if close any tabs by Ctrl+W)
			// bring back focus on tab container if there are any tab left
			if(mTabContainer->getTabCount() > 0)
			{
				mTabContainer->setFocus(true);
			}
		}
		return true;
	}

	return LLFloater::handleKeyHere(key, mask);
=======
    // <FS:Ansariel> This won't work - CTRL-W is intercepted by LLFileCloseWindow!
    if (key == 'W' && mask == MASK_CONTROL)
    {
        LLFloater* floater = getActiveFloater();
        // is user closeable and is system closeable
        if (floater && floater->canClose() && floater->isCloseable())
        {
            floater->closeFloater();

            // EXT-5695 (Tabbed IM window loses focus if close any tabs by Ctrl+W)
            // bring back focus on tab container if there are any tab left
            if(mTabContainer->getTabCount() > 0)
            {
                mTabContainer->setFocus(TRUE);
            }
        }
        return TRUE;
    }

    return LLFloater::handleKeyHere(key, mask);
>>>>>>> c06fb4e0
}

bool LLMultiFloater::addChild(LLView* child, S32 tab_group)
{
    LLTabContainer* tab_container = dynamic_cast<LLTabContainer*>(child);
    if (tab_container)
    {
        // store pointer to tab container
        setTabContainer(tab_container);
    }

    // then go ahead and add child as usual
    return LLFloater::addChild(child, tab_group);
}

LLFloater* LLMultiFloater::getActiveFloater()
{
    return (LLFloater*)mTabContainer->getCurrentPanel();
}

S32 LLMultiFloater::getFloaterCount()
{
    return mTabContainer->getTabCount();
}

/**
<<<<<<< HEAD
	bool isFloaterFlashing(LLFloater* floaterp)
=======
    BOOL isFloaterFlashing(LLFloater* floaterp)
>>>>>>> c06fb4e0

    Returns true if the LLFloater pointed to by floaterp
    is currently in a flashing state and is hosted by this.
    False otherwise.

    Requires: floaterp != NULL
**/
bool LLMultiFloater::isFloaterFlashing(LLFloater* floaterp)
{
    if ( floaterp && floaterp->getHost() == this )
        return mTabContainer->getTabPanelFlashing(floaterp);

<<<<<<< HEAD
	return false;
}

/**
	bool setFloaterFlashing(LLFloater* floaterp, bool flashing)

	Sets the current flashing state of the LLFloater pointed
	to by floaterp to be the bool flashing if the LLFloater pointed
	to by floaterp is hosted by this.
=======
    return FALSE;
}

/**
    BOOL setFloaterFlashing(LLFloater* floaterp, BOOL flashing)

    Sets the current flashing state of the LLFloater pointed
    to by floaterp to be the BOOL flashing if the LLFloater pointed
    to by floaterp is hosted by this.
>>>>>>> c06fb4e0

    Requires: floaterp != NULL
**/
void LLMultiFloater::setFloaterFlashing(LLFloater* floaterp, bool flashing)
{
    if ( floaterp && floaterp->getHost() == this )
        mTabContainer->setTabPanelFlashing(floaterp, flashing);
}

void LLMultiFloater::onTabSelected()
{
    LLFloater* floaterp = dynamic_cast<LLFloater*>(mTabContainer->getCurrentPanel());
    if (floaterp)
    {
        tabOpen(floaterp, true);
        // <FS> Update torn off status and add title bar
        if (!mHostedFloaterShowtitlebar)
        {
            mDragHandle->setTitle(mTitle.getString() + " - " + floaterp->getTitle());
        }
        // </FS>
    }
}

// <FS> Update torn off status and add title bar
void LLMultiFloater::setTabContainer(LLTabContainer* tab_container)
{
    if (!mTabContainer)
    {
        mTabContainer = tab_container;
        mTabContainer->setCommitCallback(boost::bind(&LLMultiFloater::onTabSelected, this));
    }
}
// </FS>

void LLMultiFloater::setCanResize(bool can_resize)
{
    LLFloater::setCanResize(can_resize);
    if (!mTabContainer) return;
    if (isResizable() && mTabContainer->getTabPosition() == LLTabContainer::BOTTOM)
    {
        mTabContainer->setRightTabBtnOffset(RESIZE_HANDLE_WIDTH);
    }
    else
    {
        mTabContainer->setRightTabBtnOffset(0);
    }
}

bool LLMultiFloater::postBuild()
{
<<<<<<< HEAD
	mCloseSignal.connect(boost::bind(&LLMultiFloater::closeAllFloaters, this));
		
	// remember any original xml minimum size
	getResizeLimits(&mOrigMinWidth, &mOrigMinHeight);

	if (mTabContainer)
	{
		return true;
	}

	// <FS> Update torn off status and add title bar
	//mTabContainer = getChild<LLTabContainer>("Preview Tabs");
	setTabContainer(getChild<LLTabContainer>("Preview Tabs"));
	// </FS>
	
	setCanResize(mResizable);
	return true;
=======
    mCloseSignal.connect(boost::bind(&LLMultiFloater::closeAllFloaters, this));

    // remember any original xml minimum size
    getResizeLimits(&mOrigMinWidth, &mOrigMinHeight);

    if (mTabContainer)
    {
        return TRUE;
    }

    // <FS> Update torn off status and add title bar
    //mTabContainer = getChild<LLTabContainer>("Preview Tabs");
    setTabContainer(getChild<LLTabContainer>("Preview Tabs"));
    // </FS>

    setCanResize(mResizable);
    return TRUE;
>>>>>>> c06fb4e0
}

void LLMultiFloater::updateResizeLimits()
{
<<<<<<< HEAD
	// initialize minimum size constraint to the original xml values.
	S32 new_min_width = mOrigMinWidth;
	S32 new_min_height = mOrigMinHeight;

	computeResizeLimits(new_min_width, new_min_height);

	setResizeLimits(new_min_width, new_min_height);

	S32 cur_height = getRect().getHeight();
	S32 new_width = llmax(getRect().getWidth(), new_min_width);
	S32 new_height = llmax(getRect().getHeight(), new_min_height);

	if (isMinimized())
	{
		const LLRect& expanded = getExpandedRect();
		LLRect newrect;
		newrect.setLeftTopAndSize(expanded.mLeft, expanded.mTop, llmax(expanded.getWidth(), new_width), llmax(expanded.getHeight(), new_height));
		setExpandedRect(newrect);
	}
	else
	{
		reshape(new_width, new_height);

		// make sure upper left corner doesn't move
		translate(0, cur_height - getRect().getHeight());

		// make sure this window is visible on screen when it has been modified
		// (tab added, etc)
		gFloaterView->adjustToFitScreen(this, true);
	}
=======
    // initialize minimum size constraint to the original xml values.
    S32 new_min_width = mOrigMinWidth;
    S32 new_min_height = mOrigMinHeight;

    computeResizeLimits(new_min_width, new_min_height);

    setResizeLimits(new_min_width, new_min_height);

    S32 cur_height = getRect().getHeight();
    S32 new_width = llmax(getRect().getWidth(), new_min_width);
    S32 new_height = llmax(getRect().getHeight(), new_min_height);

    if (isMinimized())
    {
        const LLRect& expanded = getExpandedRect();
        LLRect newrect;
        newrect.setLeftTopAndSize(expanded.mLeft, expanded.mTop, llmax(expanded.getWidth(), new_width), llmax(expanded.getHeight(), new_height));
        setExpandedRect(newrect);
    }
    else
    {
        reshape(new_width, new_height);

        // make sure upper left corner doesn't move
        translate(0, cur_height - getRect().getHeight());

        // make sure this window is visible on screen when it has been modified
        // (tab added, etc)
        gFloaterView->adjustToFitScreen(this, TRUE);
    }
>>>>>>> c06fb4e0
}

void LLMultiFloater::computeResizeLimits(S32& new_min_width, S32& new_min_height)
{
    static LLUICachedControl<S32> tabcntr_close_btn_size ("UITabCntrCloseBtnSize", 0);
    const LLFloater::Params& default_params = LLFloater::getDefaultParams();
    S32 floater_header_size = default_params.header_height;
    S32 tabcntr_header_height = LLPANEL_BORDER_WIDTH + tabcntr_close_btn_size;

    // possibly increase minimum size constraint due to children's minimums.
    for (S32 tab_idx = 0; tab_idx < mTabContainer->getTabCount(); ++tab_idx)
    {
        LLFloater* floaterp = (LLFloater*)mTabContainer->getPanelByIndex(tab_idx);
        if (floaterp)
        {
            new_min_width = llmax(new_min_width, floaterp->getMinWidth() + LLPANEL_BORDER_WIDTH * 2);
            new_min_height = llmax(new_min_height, floaterp->getMinHeight() + floater_header_size + tabcntr_header_height);
        }
    }
}

// <FS:Ansariel> CTRL-W doesn't work with multifloaters
void LLMultiFloater::closeDockedFloater()
{
<<<<<<< HEAD
	LLFloater* floater = getActiveFloater();
	// is user closeable and is system closeable
	if (floater && floater->canClose() && floater->isCloseable())
	{
		floater->closeFloater();

		// EXT-5695 (Tabbed IM window loses focus if close any tabs by Ctrl+W)
		// bring back focus on tab container if there are any tab left
		if(mTabContainer->getTabCount() > 0)
		{
			mTabContainer->setFocus(true);
		}
		else
		{
			// Call closeFloater() here so that focus gets properly handed over
			closeFloater();
		}

		return;
	}

	// Close multifloater itself if we can't close any hosted floaters
	closeFloater();
=======
    LLFloater* floater = getActiveFloater();
    // is user closeable and is system closeable
    if (floater && floater->canClose() && floater->isCloseable())
    {
        floater->closeFloater();

        // EXT-5695 (Tabbed IM window loses focus if close any tabs by Ctrl+W)
        // bring back focus on tab container if there are any tab left
        if(mTabContainer->getTabCount() > 0)
        {
            mTabContainer->setFocus(TRUE);
        }
        else
        {
            // Call closeFloater() here so that focus gets properly handed over
            closeFloater();
        }

        return;
    }

    // Close multifloater itself if we can't close any hosted floaters
    closeFloater();
>>>>>>> c06fb4e0
}
// <FS:Ansariel><|MERGE_RESOLUTION|>--- conflicted
+++ resolved
@@ -38,21 +38,12 @@
 //
 
 LLMultiFloater::LLMultiFloater(const LLSD& key, const LLFloater::Params& params)
-<<<<<<< HEAD
-	: LLFloater(key),
-	  mTabContainer(NULL),
-	  mTabPos(LLTabContainer::TOP),
-	  mAutoResize(true),
-	  mOrigMinWidth(params.min_width),
-	  mOrigMinHeight(params.min_height)
-=======
     : LLFloater(key),
       mTabContainer(NULL),
       mTabPos(LLTabContainer::TOP),
-      mAutoResize(TRUE),
+      mAutoResize(true),
       mOrigMinWidth(params.min_width),
       mOrigMinHeight(params.min_height)
->>>>>>> c06fb4e0
 {
 }
 
@@ -79,19 +70,11 @@
 
 void LLMultiFloater::onClose(bool app_quitting)
 {
-<<<<<<< HEAD
-	if(isMinimized())
-	{
-		setMinimized(false);
-	}
-	LLFloater::onClose(app_quitting);
-=======
     if(isMinimized())
     {
-        setMinimized(FALSE);
+        setMinimized(false);
     }
     LLFloater::onClose(app_quitting);
->>>>>>> c06fb4e0
 }
 
 void LLMultiFloater::draw()
@@ -109,29 +92,6 @@
 
 bool LLMultiFloater::closeAllFloaters()
 {
-<<<<<<< HEAD
-	S32	tabToClose = 0;
-	S32	lastTabCount = mTabContainer->getTabCount();
-	while (tabToClose < mTabContainer->getTabCount())
-	{
-		LLFloater* first_floater = (LLFloater*)mTabContainer->getPanelByIndex(tabToClose);
-		first_floater->closeFloater();
-		if(lastTabCount == mTabContainer->getTabCount())
-		{
-			//Tab did not actually close, possibly due to a pending Save Confirmation dialog..
-			//so try and close the next one in the list...
-			tabToClose++;
-		}
-		else
-		{
-			//Tab closed ok.
-			lastTabCount = mTabContainer->getTabCount();
-		}
-	}
-	if( mTabContainer->getTabCount() != 0 )
-		return false; // Couldn't close all the tabs (pending save dialog?) so return false.
-	return true; //else all tabs were successfully closed...
-=======
     S32 tabToClose = 0;
     S32 lastTabCount = mTabContainer->getTabCount();
     while (tabToClose < mTabContainer->getTabCount())
@@ -151,9 +111,8 @@
         }
     }
     if( mTabContainer->getTabCount() != 0 )
-        return FALSE; // Couldn't close all the tabs (pending save dialog?) so return FALSE.
-    return TRUE; //else all tabs were successfully closed...
->>>>>>> c06fb4e0
+        return false; // Couldn't close all the tabs (pending save dialog?) so return false.
+    return true; //else all tabs were successfully closed...
 }
 
 void LLMultiFloater::growToFit(S32 content_width, S32 content_height)
@@ -231,73 +190,19 @@
     floater_data.mCanResize = floaterp->isResizable();
     floater_data.mSaveRect = floaterp->mSaveRect;
 
-<<<<<<< HEAD
-	// remove minimize and close buttons
-	floaterp->setCanMinimize(false);
-	floaterp->setCanResize(false);
-	floaterp->setCanDrag(false);
-	floaterp->mSaveRect = false;
-	floaterp->storeRectControl();
-	// avoid double rendering of floater background (makes it more opaque)
-	floaterp->setBackgroundVisible(false);
-
-	// <FS> Update torn off status and add title bar; Do this AFTER we stored the original rect!
-	if (!mHostedFloaterShowtitlebar)
-	{
-		floaterp->getDragHandle()->setTitleVisible(false);
-		LLRect rect = floaterp->getRect();
-		rect.mTop -= floaterp->getHeaderHeight();
-		floaterp->setRect(rect);
-	}
-	// </FS>
-
-	if (mAutoResize)
-	{
-		growToFit(floater_data.mWidth, floater_data.mHeight);
-	}
-
-	//add the panel, add it to proper maps
-	mTabContainer->addTabPanel(
-		LLTabContainer::TabPanelParams()
-			.panel(floaterp)
-			.label(floaterp->getShortTitle())
-			.insert_at(insertion_point));
-	mFloaterDataMap[floaterp->getHandle()] = floater_data;
-
-	updateResizeLimits();
-
-	if ( select_added_floater )
-	{
-		mTabContainer->selectTabPanel(floaterp);
-	}
-	else
-	{
-		// reassert visible tab (hiding new floater if necessary)
-		mTabContainer->selectTab(mTabContainer->getCurrentPanelIndex());
-	}
-
-	floaterp->setHost(this);
-	if (isMinimized())
-	{
-		floaterp->setVisible(false);
-	}
-	
-	// Tabs sometimes overlap resize handle
-	moveResizeHandlesToFront();
-=======
     // remove minimize and close buttons
-    floaterp->setCanMinimize(FALSE);
-    floaterp->setCanResize(FALSE);
-    floaterp->setCanDrag(FALSE);
-    floaterp->mSaveRect = FALSE;
+    floaterp->setCanMinimize(false);
+    floaterp->setCanResize(false);
+    floaterp->setCanDrag(false);
+    floaterp->mSaveRect = false;
     floaterp->storeRectControl();
     // avoid double rendering of floater background (makes it more opaque)
-    floaterp->setBackgroundVisible(FALSE);
+    floaterp->setBackgroundVisible(false);
 
     // <FS> Update torn off status and add title bar; Do this AFTER we stored the original rect!
     if (!mHostedFloaterShowtitlebar)
     {
-        floaterp->getDragHandle()->setTitleVisible(FALSE);
+        floaterp->getDragHandle()->setTitleVisible(false);
         LLRect rect = floaterp->getRect();
         rect.mTop -= floaterp->getHeaderHeight();
         floaterp->setRect(rect);
@@ -332,12 +237,11 @@
     floaterp->setHost(this);
     if (isMinimized())
     {
-        floaterp->setVisible(FALSE);
+        floaterp->setVisible(false);
     }
 
     // Tabs sometimes overlap resize handle
     moveResizeHandlesToFront();
->>>>>>> c06fb4e0
 }
 
 void LLMultiFloater::updateFloaterTitle(LLFloater* floaterp)
@@ -359,11 +263,7 @@
 
 
 /**
-<<<<<<< HEAD
-	bool selectFloater(LLFloater* floaterp)
-=======
-    BOOL selectFloater(LLFloater* floaterp)
->>>>>>> c06fb4e0
+    bool selectFloater(LLFloater* floaterp)
 
     If the LLFloater pointed to by floaterp is hosted by this,
     then its tab is selected and returns true.  Otherwise returns false.
@@ -389,18 +289,6 @@
 
 void LLMultiFloater::showFloater(LLFloater* floaterp, LLTabContainer::eInsertionPoint insertion_point)
 {
-<<<<<<< HEAD
-	if(!floaterp) return;
-	// we won't select a panel that already is selected
-	// it is hard to do this internally to tab container
-	// as tab selection is handled via index and the tab at a given
-	// index might have changed
-	if (floaterp != mTabContainer->getCurrentPanel() &&
-		!mTabContainer->selectTabPanel(floaterp))
-	{
-		addFloater(floaterp, true, insertion_point);
-	}
-=======
     if(!floaterp) return;
     // we won't select a panel that already is selected
     // it is hard to do this internally to tab container
@@ -409,68 +297,19 @@
     if (floaterp != mTabContainer->getCurrentPanel() &&
         !mTabContainer->selectTabPanel(floaterp))
     {
-        addFloater(floaterp, TRUE, insertion_point);
-    }
->>>>>>> c06fb4e0
+        addFloater(floaterp, true, insertion_point);
+    }
 }
 
 void LLMultiFloater::removeFloater(LLFloater* floaterp)
 {
-<<<<<<< HEAD
-	if (!floaterp || floaterp->getHost() != this )
-		return;
-
-	// <FS> Update torn off status and add title bar
-	if (!mHostedFloaterShowtitlebar)
-	{
-		floaterp->getDragHandle()->setTitleVisible(true);
-		LLRect rect = floaterp->getRect();
-		rect.mTop += floaterp->getHeaderHeight();
-		floaterp->setRect(rect);
-	}
-	// </FS>
-
-	floater_data_map_t::iterator found_data_it = mFloaterDataMap.find(floaterp->getHandle());
-	if (found_data_it != mFloaterDataMap.end())
-	{
-		LLFloaterData& floater_data = found_data_it->second;
-		floaterp->setCanMinimize(floater_data.mCanMinimize);
-		floaterp->mSaveRect = floater_data.mSaveRect;
-		if (!floater_data.mCanResize)
-		{
-			// restore original size
-			floaterp->reshape(floater_data.mWidth, floater_data.mHeight);
-		}
-		floaterp->setCanResize(floater_data.mCanResize);
-		mFloaterDataMap.erase(found_data_it);
-	}
-	mTabContainer->removeTabPanel(floaterp);
-	floaterp->setBackgroundVisible(true);
-	floaterp->setCanDrag(true);
-	floaterp->setHost(NULL);
-	floaterp->applyRectControl();
-
-	// <FS:Zi> Make sure the floater doesn't resize with screen size changes
-	floaterp->setFollowsNone();		// <FS:Zi>
-
-	updateResizeLimits();
-
-	// <FS> Use dynamic cast instead of c-style cast; found by Sovereign Engineer
-	//tabOpen((LLFloater*)mTabContainer->getCurrentPanel(), false);
-	LLFloater* tab_floaterp = dynamic_cast<LLFloater*>(mTabContainer->getCurrentPanel());
-	if (tab_floaterp)
-	{
-		tabOpen(tab_floaterp, false);
-	}
-	// </FS>
-=======
     if (!floaterp || floaterp->getHost() != this )
         return;
 
     // <FS> Update torn off status and add title bar
     if (!mHostedFloaterShowtitlebar)
     {
-        floaterp->getDragHandle()->setTitleVisible(TRUE);
+        floaterp->getDragHandle()->setTitleVisible(true);
         LLRect rect = floaterp->getRect();
         rect.mTop += floaterp->getHeaderHeight();
         floaterp->setRect(rect);
@@ -492,8 +331,8 @@
         mFloaterDataMap.erase(found_data_it);
     }
     mTabContainer->removeTabPanel(floaterp);
-    floaterp->setBackgroundVisible(TRUE);
-    floaterp->setCanDrag(TRUE);
+    floaterp->setBackgroundVisible(true);
+    floaterp->setCanDrag(true);
     floaterp->setHost(NULL);
     floaterp->applyRectControl();
 
@@ -510,7 +349,6 @@
         tabOpen(tab_floaterp, false);
     }
     // </FS>
->>>>>>> c06fb4e0
 }
 
 void LLMultiFloater::tabOpen(LLFloater* opened_floater, bool from_click)
@@ -552,28 +390,6 @@
 
 bool LLMultiFloater::handleKeyHere(KEY key, MASK mask)
 {
-<<<<<<< HEAD
-	// <FS:Ansariel> This won't work - CTRL-W is intercepted by LLFileCloseWindow!
-	if (key == 'W' && mask == MASK_CONTROL)
-	{
-		LLFloater* floater = getActiveFloater();
-		// is user closeable and is system closeable
-		if (floater && floater->canClose() && floater->isCloseable())
-		{
-			floater->closeFloater();
-
-			// EXT-5695 (Tabbed IM window loses focus if close any tabs by Ctrl+W)
-			// bring back focus on tab container if there are any tab left
-			if(mTabContainer->getTabCount() > 0)
-			{
-				mTabContainer->setFocus(true);
-			}
-		}
-		return true;
-	}
-
-	return LLFloater::handleKeyHere(key, mask);
-=======
     // <FS:Ansariel> This won't work - CTRL-W is intercepted by LLFileCloseWindow!
     if (key == 'W' && mask == MASK_CONTROL)
     {
@@ -587,14 +403,13 @@
             // bring back focus on tab container if there are any tab left
             if(mTabContainer->getTabCount() > 0)
             {
-                mTabContainer->setFocus(TRUE);
+                mTabContainer->setFocus(true);
             }
         }
-        return TRUE;
+        return true;
     }
 
     return LLFloater::handleKeyHere(key, mask);
->>>>>>> c06fb4e0
 }
 
 bool LLMultiFloater::addChild(LLView* child, S32 tab_group)
@@ -621,11 +436,7 @@
 }
 
 /**
-<<<<<<< HEAD
-	bool isFloaterFlashing(LLFloater* floaterp)
-=======
-    BOOL isFloaterFlashing(LLFloater* floaterp)
->>>>>>> c06fb4e0
+    bool isFloaterFlashing(LLFloater* floaterp)
 
     Returns true if the LLFloater pointed to by floaterp
     is currently in a flashing state and is hosted by this.
@@ -638,27 +449,15 @@
     if ( floaterp && floaterp->getHost() == this )
         return mTabContainer->getTabPanelFlashing(floaterp);
 
-<<<<<<< HEAD
-	return false;
+    return false;
 }
 
 /**
-	bool setFloaterFlashing(LLFloater* floaterp, bool flashing)
-
-	Sets the current flashing state of the LLFloater pointed
-	to by floaterp to be the bool flashing if the LLFloater pointed
-	to by floaterp is hosted by this.
-=======
-    return FALSE;
-}
-
-/**
-    BOOL setFloaterFlashing(LLFloater* floaterp, BOOL flashing)
+    bool setFloaterFlashing(LLFloater* floaterp, bool flashing)
 
     Sets the current flashing state of the LLFloater pointed
-    to by floaterp to be the BOOL flashing if the LLFloater pointed
+    to by floaterp to be the bool flashing if the LLFloater pointed
     to by floaterp is hosted by this.
->>>>>>> c06fb4e0
 
     Requires: floaterp != NULL
 **/
@@ -710,25 +509,6 @@
 
 bool LLMultiFloater::postBuild()
 {
-<<<<<<< HEAD
-	mCloseSignal.connect(boost::bind(&LLMultiFloater::closeAllFloaters, this));
-		
-	// remember any original xml minimum size
-	getResizeLimits(&mOrigMinWidth, &mOrigMinHeight);
-
-	if (mTabContainer)
-	{
-		return true;
-	}
-
-	// <FS> Update torn off status and add title bar
-	//mTabContainer = getChild<LLTabContainer>("Preview Tabs");
-	setTabContainer(getChild<LLTabContainer>("Preview Tabs"));
-	// </FS>
-	
-	setCanResize(mResizable);
-	return true;
-=======
     mCloseSignal.connect(boost::bind(&LLMultiFloater::closeAllFloaters, this));
 
     // remember any original xml minimum size
@@ -736,7 +516,7 @@
 
     if (mTabContainer)
     {
-        return TRUE;
+        return true;
     }
 
     // <FS> Update torn off status and add title bar
@@ -745,44 +525,11 @@
     // </FS>
 
     setCanResize(mResizable);
-    return TRUE;
->>>>>>> c06fb4e0
+    return true;
 }
 
 void LLMultiFloater::updateResizeLimits()
 {
-<<<<<<< HEAD
-	// initialize minimum size constraint to the original xml values.
-	S32 new_min_width = mOrigMinWidth;
-	S32 new_min_height = mOrigMinHeight;
-
-	computeResizeLimits(new_min_width, new_min_height);
-
-	setResizeLimits(new_min_width, new_min_height);
-
-	S32 cur_height = getRect().getHeight();
-	S32 new_width = llmax(getRect().getWidth(), new_min_width);
-	S32 new_height = llmax(getRect().getHeight(), new_min_height);
-
-	if (isMinimized())
-	{
-		const LLRect& expanded = getExpandedRect();
-		LLRect newrect;
-		newrect.setLeftTopAndSize(expanded.mLeft, expanded.mTop, llmax(expanded.getWidth(), new_width), llmax(expanded.getHeight(), new_height));
-		setExpandedRect(newrect);
-	}
-	else
-	{
-		reshape(new_width, new_height);
-
-		// make sure upper left corner doesn't move
-		translate(0, cur_height - getRect().getHeight());
-
-		// make sure this window is visible on screen when it has been modified
-		// (tab added, etc)
-		gFloaterView->adjustToFitScreen(this, true);
-	}
-=======
     // initialize minimum size constraint to the original xml values.
     S32 new_min_width = mOrigMinWidth;
     S32 new_min_height = mOrigMinHeight;
@@ -811,9 +558,8 @@
 
         // make sure this window is visible on screen when it has been modified
         // (tab added, etc)
-        gFloaterView->adjustToFitScreen(this, TRUE);
-    }
->>>>>>> c06fb4e0
+        gFloaterView->adjustToFitScreen(this, true);
+    }
 }
 
 void LLMultiFloater::computeResizeLimits(S32& new_min_width, S32& new_min_height)
@@ -838,31 +584,6 @@
 // <FS:Ansariel> CTRL-W doesn't work with multifloaters
 void LLMultiFloater::closeDockedFloater()
 {
-<<<<<<< HEAD
-	LLFloater* floater = getActiveFloater();
-	// is user closeable and is system closeable
-	if (floater && floater->canClose() && floater->isCloseable())
-	{
-		floater->closeFloater();
-
-		// EXT-5695 (Tabbed IM window loses focus if close any tabs by Ctrl+W)
-		// bring back focus on tab container if there are any tab left
-		if(mTabContainer->getTabCount() > 0)
-		{
-			mTabContainer->setFocus(true);
-		}
-		else
-		{
-			// Call closeFloater() here so that focus gets properly handed over
-			closeFloater();
-		}
-
-		return;
-	}
-
-	// Close multifloater itself if we can't close any hosted floaters
-	closeFloater();
-=======
     LLFloater* floater = getActiveFloater();
     // is user closeable and is system closeable
     if (floater && floater->canClose() && floater->isCloseable())
@@ -873,7 +594,7 @@
         // bring back focus on tab container if there are any tab left
         if(mTabContainer->getTabCount() > 0)
         {
-            mTabContainer->setFocus(TRUE);
+            mTabContainer->setFocus(true);
         }
         else
         {
@@ -886,6 +607,5 @@
 
     // Close multifloater itself if we can't close any hosted floaters
     closeFloater();
->>>>>>> c06fb4e0
 }
 // <FS:Ansariel>