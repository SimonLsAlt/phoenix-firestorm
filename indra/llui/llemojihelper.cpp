/**
* @file llemojihelper.h
* @brief Header file for LLEmojiHelper
*
* $LicenseInfo:firstyear=2014&license=viewerlgpl$
* Second Life Viewer Source Code
* Copyright (C) 2014, Linden Research, Inc.
*
* This library is free software; you can redistribute it and/or
* modify it under the terms of the GNU Lesser General Public
* License as published by the Free Software Foundation;
* version 2.1 of the License only.
*
* This library is distributed in the hope that it will be useful,
* but WITHOUT ANY WARRANTY; without even the implied warranty of
* MERCHANTABILITY or FITNESS FOR A PARTICULAR PURPOSE.  See the GNU
* Lesser General Public License for more details.
*
* You should have received a copy of the GNU Lesser General Public
* License along with this library; if not, write to the Free Software
* Foundation, Inc., 51 Franklin Street, Fifth Floor, Boston, MA  02110-1301  USA
*
* Linden Research, Inc., 945 Battery Street, San Francisco, CA  94111  USA
* $/LicenseInfo$
*/

#include "linden_common.h"

#include "llemojidictionary.h"
#include "llemojihelper.h"
#include "llfloater.h"
#include "llfloaterreg.h"
#include "lluictrl.h"

// ============================================================================
// Constants
//

constexpr char DEFAULT_EMOJI_HELPER_FLOATER[] = "emoji_picker";
constexpr S32 HELPER_FLOATER_OFFSET_X = 0;
constexpr S32 HELPER_FLOATER_OFFSET_Y = 0;

// ============================================================================
// LLEmojiHelper
//

std::string LLEmojiHelper::getToolTip(llwchar ch) const
{
    return LLEmojiDictionary::instance().getNameFromEmoji(ch);
}

bool LLEmojiHelper::isActive(const LLUICtrl* ctrl_p) const
{
    return mHostHandle.get() == ctrl_p;
}

// static
bool LLEmojiHelper::isCursorInEmojiCode(const LLWString& wtext, S32 cursorPos, S32* pShortCodePos)
{
<<<<<<< HEAD
	// <FS:PP> FIRE-33735: Option to suppress emoji chooser window from automatically popping up while typing in chat bars
	static LLUICachedControl<bool> FSEnableEmojiWindowPopupWhileTyping("FSEnableEmojiWindowPopupWhileTyping");
	if (!FSEnableEmojiWindowPopupWhileTyping)
	{
		return false;
	}
	// </FS:PP>
	if (cursorPos < 0 || wtext.size() < cursorPos) return false; // <FS:Beq/> FIRE-33773 - fix logic to avoid OOB access to wtext
	// If the cursor is currently on a colon start the check one character further back
	S32 shortCodePos = (cursorPos == 0 || L':' != wtext[cursorPos - 1]) ? cursorPos : cursorPos - 1;

	auto isPartOfShortcode = [](llwchar ch) {
		switch (ch)
		{
			case L'-':
			case L'_':
			case L'+':
				return true;
			default:
				return LLStringOps::isAlnum(ch);
		}
	};
	while (shortCodePos > 1 && isPartOfShortcode(wtext[shortCodePos - 1]))
	{
		shortCodePos--;
	}

	bool isShortCode = (cursorPos - shortCodePos >= 2) && (L':' == wtext[shortCodePos - 1]); // <FS:Beq/> FIRE-33773 - fix logic to avoid OOB access to wtext
	if (pShortCodePos)
		*pShortCodePos = (isShortCode) ? shortCodePos - 1 : -1;
	return isShortCode;
=======
    // <FS:PP> FIRE-33735: Option to suppress emoji chooser window from automatically popping up while typing in chat bars
    static LLUICachedControl<bool> FSEnableEmojiWindowPopupWhileTyping("FSEnableEmojiWindowPopupWhileTyping");
    if (!FSEnableEmojiWindowPopupWhileTyping)
    {
        return false;
    }
    // </FS:PP>
    if (cursorPos < 0 || wtext.size() < cursorPos) return false; // <FS:Beq/> FIRE-33773 - fix logic to avoid OOB access to wtext
    // If the cursor is currently on a colon start the check one character further back
    S32 shortCodePos = (cursorPos == 0 || L':' != wtext[cursorPos - 1]) ? cursorPos : cursorPos - 1;

    auto isPartOfShortcode = [](llwchar ch) {
        switch (ch)
        {
            case L'-':
            case L'_':
            case L'+':
                return true;
            default:
                return LLStringOps::isAlnum(ch);
        }
    };
    while (shortCodePos > 1 && isPartOfShortcode(wtext[shortCodePos - 1]))
    {
        shortCodePos--;
    }

    bool isShortCode = (cursorPos - shortCodePos >= 2) && (L':' == wtext[shortCodePos - 1]); // <FS:Beq/> FIRE-33773 - fix logic to avoid OOB access to wtext
    if (pShortCodePos)
        *pShortCodePos = (isShortCode) ? shortCodePos - 1 : -1;
    return isShortCode;
>>>>>>> 1a8a5404
}

void LLEmojiHelper::showHelper(LLUICtrl* hostctrl_p, S32 local_x, S32 local_y, const std::string& short_code, std::function<void(llwchar)> cb)
{
    // Commit immediately if the user already typed a full shortcode
    if (const auto* emojiDescrp = LLEmojiDictionary::instance().getDescriptorFromShortCode(short_code))
    {
        cb(emojiDescrp->Character);
        hideHelper();
        return;
    }

    if (mHelperHandle.isDead())
    {
        LLFloater* pHelperFloater = LLFloaterReg::getInstance(DEFAULT_EMOJI_HELPER_FLOATER);
        mHelperHandle = pHelperFloater->getHandle();
        mHelperCommitConn = pHelperFloater->setCommitCallback(std::bind([&](const LLSD& sdValue) { onCommitEmoji(utf8str_to_wstring(sdValue.asStringRef())[0]); }, std::placeholders::_2));
    }
    setHostCtrl(hostctrl_p);
    mEmojiCommitCb = cb;

    S32 floater_x, floater_y;
    if (!hostctrl_p->localPointToOtherView(local_x, local_y, &floater_x, &floater_y, gFloaterView))
    {
        LL_ERRS() << "Cannot show emoji helper for non-floater controls." << LL_ENDL;
        return;
    }

    LLFloater* pHelperFloater = mHelperHandle.get();
    LLRect rect = pHelperFloater->getRect();
    S32 left = floater_x - HELPER_FLOATER_OFFSET_X;
    S32 top = floater_y - HELPER_FLOATER_OFFSET_Y + rect.getHeight();
    rect.setLeftTopAndSize(left, top, rect.getWidth(), rect.getHeight());
    pHelperFloater->setRect(rect);
    pHelperFloater->openFloater(LLSD().with("hint", short_code));
}

void LLEmojiHelper::hideHelper(const LLUICtrl* ctrl_p, bool strict)
{
    mIsHideDisabled &= !strict;
    if (mIsHideDisabled || (ctrl_p && !isActive(ctrl_p)))
    {
        return;
    }

    setHostCtrl(nullptr);
}

bool LLEmojiHelper::handleKey(const LLUICtrl* ctrl_p, KEY key, MASK mask)
{
    if (mHelperHandle.isDead() || !isActive(ctrl_p))
    {
        return false;
    }

    return mHelperHandle.get()->handleKey(key, mask, true);
}

void LLEmojiHelper::onCommitEmoji(llwchar emoji)
{
    if (!mHostHandle.isDead() && mEmojiCommitCb)
    {
        mEmojiCommitCb(emoji);
    }
}

void LLEmojiHelper::setHostCtrl(LLUICtrl* hostctrl_p)
{
    const LLUICtrl* pCurHostCtrl = mHostHandle.get();
    if (pCurHostCtrl != hostctrl_p)
    {
        mHostCtrlFocusLostConn.disconnect();
        mHostHandle.markDead();
        mEmojiCommitCb = {};

        if (!mHelperHandle.isDead())
        {
            mHelperHandle.get()->closeFloater();
        }

        if (hostctrl_p)
        {
            mHostHandle = hostctrl_p->getHandle();
            mHostCtrlFocusLostConn = hostctrl_p->setFocusLostCallback(std::bind([&]() { hideHelper(getHostCtrl()); }));
        }
    }
}<|MERGE_RESOLUTION|>--- conflicted
+++ resolved
@@ -57,39 +57,6 @@
 // static
 bool LLEmojiHelper::isCursorInEmojiCode(const LLWString& wtext, S32 cursorPos, S32* pShortCodePos)
 {
-<<<<<<< HEAD
-	// <FS:PP> FIRE-33735: Option to suppress emoji chooser window from automatically popping up while typing in chat bars
-	static LLUICachedControl<bool> FSEnableEmojiWindowPopupWhileTyping("FSEnableEmojiWindowPopupWhileTyping");
-	if (!FSEnableEmojiWindowPopupWhileTyping)
-	{
-		return false;
-	}
-	// </FS:PP>
-	if (cursorPos < 0 || wtext.size() < cursorPos) return false; // <FS:Beq/> FIRE-33773 - fix logic to avoid OOB access to wtext
-	// If the cursor is currently on a colon start the check one character further back
-	S32 shortCodePos = (cursorPos == 0 || L':' != wtext[cursorPos - 1]) ? cursorPos : cursorPos - 1;
-
-	auto isPartOfShortcode = [](llwchar ch) {
-		switch (ch)
-		{
-			case L'-':
-			case L'_':
-			case L'+':
-				return true;
-			default:
-				return LLStringOps::isAlnum(ch);
-		}
-	};
-	while (shortCodePos > 1 && isPartOfShortcode(wtext[shortCodePos - 1]))
-	{
-		shortCodePos--;
-	}
-
-	bool isShortCode = (cursorPos - shortCodePos >= 2) && (L':' == wtext[shortCodePos - 1]); // <FS:Beq/> FIRE-33773 - fix logic to avoid OOB access to wtext
-	if (pShortCodePos)
-		*pShortCodePos = (isShortCode) ? shortCodePos - 1 : -1;
-	return isShortCode;
-=======
     // <FS:PP> FIRE-33735: Option to suppress emoji chooser window from automatically popping up while typing in chat bars
     static LLUICachedControl<bool> FSEnableEmojiWindowPopupWhileTyping("FSEnableEmojiWindowPopupWhileTyping");
     if (!FSEnableEmojiWindowPopupWhileTyping)
@@ -121,7 +88,6 @@
     if (pShortCodePos)
         *pShortCodePos = (isShortCode) ? shortCodePos - 1 : -1;
     return isShortCode;
->>>>>>> 1a8a5404
 }
 
 void LLEmojiHelper::showHelper(LLUICtrl* hostctrl_p, S32 local_x, S32 local_y, const std::string& short_code, std::function<void(llwchar)> cb)
