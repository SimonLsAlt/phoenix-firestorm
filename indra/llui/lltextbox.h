/**
 * @file lltextbox.h
 * @brief A single text item display
 *
 * $LicenseInfo:firstyear=2001&license=viewerlgpl$
 * Second Life Viewer Source Code
 * Copyright (C) 2010, Linden Research, Inc.
 *
 * This library is free software; you can redistribute it and/or
 * modify it under the terms of the GNU Lesser General Public
 * License as published by the Free Software Foundation;
 * version 2.1 of the License only.
 *
 * This library is distributed in the hope that it will be useful,
 * but WITHOUT ANY WARRANTY; without even the implied warranty of
 * MERCHANTABILITY or FITNESS FOR A PARTICULAR PURPOSE.  See the GNU
 * Lesser General Public License for more details.
 *
 * You should have received a copy of the GNU Lesser General Public
 * License along with this library; if not, write to the Free Software
 * Foundation, Inc., 51 Franklin Street, Fifth Floor, Boston, MA  02110-1301  USA
 *
 * Linden Research, Inc., 945 Battery Street, San Francisco, CA  94111  USA
 * $/LicenseInfo$
 */

#ifndef LL_LLTEXTBOX_H
#define LL_LLTEXTBOX_H

#include "lluistring.h"
#include "lltextbase.h"

class LLTextBox :
    public LLTextBase
{
public:

    // *TODO: Add callback to Params
    typedef boost::function<void (void)> callback_t;

    struct Params : public LLInitParam::Block<Params, LLTextBase::Params>
    {};

protected:
    LLTextBox(const Params&);
    friend class LLUICtrlFactory;

public:
    virtual ~LLTextBox();

    /*virtual*/ BOOL handleMouseDown(S32 x, S32 y, MASK mask);
    /*virtual*/ BOOL handleMouseUp(S32 x, S32 y, MASK mask);
    /*virtual*/ BOOL handleHover(S32 x, S32 y, MASK mask);

    /*virtual*/ void setEnabled(BOOL enabled);

    /*virtual*/ void setText( const LLStringExplicit& text, const LLStyle::Params& input_params = LLStyle::Params() );

    void            setRightAlign()                         { mHAlign = LLFontGL::RIGHT; }
    void            setHAlign( LLFontGL::HAlign align )     { mHAlign = align; }
    void            setClickedCallback( boost::function<void (void*)> cb, void* userdata = NULL );

    void            reshapeToFitText(BOOL called_from_parent = FALSE);

    S32             getTextPixelWidth();
    S32             getTextPixelHeight();

    /*virtual*/ LLSD    getValue() const;
    /*virtual*/ BOOL    setTextArg( const std::string& key, const LLStringExplicit& text );

    void            setShowCursorHand(bool show_cursor) { mShowCursorHand = show_cursor; }

	// <COLOSI opensim multi-currency support>
 	// Set all LLUIStrings to dirty after currency symbol change to force them to be updated.
	void updateCurrencySymbols() { mText.updateCurrencySymbols(); LLTextBase::setText(mText.getString()); mLabel.updateCurrencySymbols(); }
	// </COLOSI opensim multi-currency support>

protected:
    void            onUrlLabelUpdated(const std::string &url, const std::string &label);

<<<<<<< HEAD
	LLUIString			mText;
	callback_t			mClickedCallback;
	bool				mShowCursorHand;
// <FS:ND> Searchable text for UI filter
protected:
	virtual std::string _getSearchText() const
	{
		return LLTextBase::_getSearchText() + mText.getString();
	}
// </FS:ND>
=======
    LLUIString          mText;
    callback_t          mClickedCallback;
    bool                mShowCursorHand;
>>>>>>> 38c2a5bd
};

// Build time optimization, generate once in .cpp file
#ifndef LLTEXTBOX_CPP
extern template class LLTextBox* LLView::getChild<class LLTextBox>(
    const std::string& name, BOOL recurse) const;
#endif

#endif<|MERGE_RESOLUTION|>--- conflicted
+++ resolved
@@ -70,30 +70,24 @@
 
     void            setShowCursorHand(bool show_cursor) { mShowCursorHand = show_cursor; }
 
-	// <COLOSI opensim multi-currency support>
- 	// Set all LLUIStrings to dirty after currency symbol change to force them to be updated.
-	void updateCurrencySymbols() { mText.updateCurrencySymbols(); LLTextBase::setText(mText.getString()); mLabel.updateCurrencySymbols(); }
-	// </COLOSI opensim multi-currency support>
+    // <COLOSI opensim multi-currency support>
+    // Set all LLUIStrings to dirty after currency symbol change to force them to be updated.
+    void updateCurrencySymbols() { mText.updateCurrencySymbols(); LLTextBase::setText(mText.getString()); mLabel.updateCurrencySymbols(); }
+    // </COLOSI opensim multi-currency support>
 
 protected:
     void            onUrlLabelUpdated(const std::string &url, const std::string &label);
 
-<<<<<<< HEAD
-	LLUIString			mText;
-	callback_t			mClickedCallback;
-	bool				mShowCursorHand;
-// <FS:ND> Searchable text for UI filter
-protected:
-	virtual std::string _getSearchText() const
-	{
-		return LLTextBase::_getSearchText() + mText.getString();
-	}
-// </FS:ND>
-=======
     LLUIString          mText;
     callback_t          mClickedCallback;
     bool                mShowCursorHand;
->>>>>>> 38c2a5bd
+// <FS:ND> Searchable text for UI filter
+protected:
+    virtual std::string _getSearchText() const
+    {
+        return LLTextBase::_getSearchText() + mText.getString();
+    }
+// </FS:ND>
 };
 
 // Build time optimization, generate once in .cpp file
