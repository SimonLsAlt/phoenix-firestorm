/**
 * @file lltextbox.h
 * @brief A single text item display
 *
 * $LicenseInfo:firstyear=2001&license=viewerlgpl$
 * Second Life Viewer Source Code
 * Copyright (C) 2010, Linden Research, Inc.
 *
 * This library is free software; you can redistribute it and/or
 * modify it under the terms of the GNU Lesser General Public
 * License as published by the Free Software Foundation;
 * version 2.1 of the License only.
 *
 * This library is distributed in the hope that it will be useful,
 * but WITHOUT ANY WARRANTY; without even the implied warranty of
 * MERCHANTABILITY or FITNESS FOR A PARTICULAR PURPOSE.  See the GNU
 * Lesser General Public License for more details.
 *
 * You should have received a copy of the GNU Lesser General Public
 * License along with this library; if not, write to the Free Software
 * Foundation, Inc., 51 Franklin Street, Fifth Floor, Boston, MA  02110-1301  USA
 *
 * Linden Research, Inc., 945 Battery Street, San Francisco, CA  94111  USA
 * $/LicenseInfo$
 */

#ifndef LL_LLTEXTBOX_H
#define LL_LLTEXTBOX_H

#include "lluistring.h"
#include "lltextbase.h"

class LLTextBox :
    public LLTextBase
{
public:

    // *TODO: Add callback to Params
    typedef boost::function<void (void)> callback_t;

    struct Params : public LLInitParam::Block<Params, LLTextBase::Params>
    {};

protected:
    LLTextBox(const Params&);
    friend class LLUICtrlFactory;

public:
    virtual ~LLTextBox();

    /*virtual*/ bool handleMouseDown(S32 x, S32 y, MASK mask);
    /*virtual*/ bool handleMouseUp(S32 x, S32 y, MASK mask);
    /*virtual*/ bool handleHover(S32 x, S32 y, MASK mask);

<<<<<<< HEAD
	/*virtual*/ bool handleMouseDown(S32 x, S32 y, MASK mask);
	/*virtual*/ bool handleMouseUp(S32 x, S32 y, MASK mask);
	/*virtual*/ bool handleHover(S32 x, S32 y, MASK mask);

	/*virtual*/ void setEnabled(bool enabled);
=======
    /*virtual*/ void setEnabled(bool enabled);

    /*virtual*/ void setText( const LLStringExplicit& text, const LLStyle::Params& input_params = LLStyle::Params() );
>>>>>>> 1a8a5404

    void            setRightAlign()                         { mHAlign = LLFontGL::RIGHT; }
    void            setHAlign( LLFontGL::HAlign align )     { mHAlign = align; }
    void            setClickedCallback( boost::function<void (void*)> cb, void* userdata = NULL );

<<<<<<< HEAD
	void			reshapeToFitText(bool called_from_parent = false);
=======
    void            reshapeToFitText(bool called_from_parent = false);
>>>>>>> 1a8a5404

    S32             getTextPixelWidth();
    S32             getTextPixelHeight();

<<<<<<< HEAD
	/*virtual*/ LLSD	getValue() const;
	/*virtual*/ bool	setTextArg( const std::string& key, const LLStringExplicit& text );
=======
    /*virtual*/ LLSD    getValue() const;
    /*virtual*/ bool    setTextArg( const std::string& key, const LLStringExplicit& text );
>>>>>>> 1a8a5404

    void            setShowCursorHand(bool show_cursor) { mShowCursorHand = show_cursor; }

    // <COLOSI opensim multi-currency support>
    // Set all LLUIStrings to dirty after currency symbol change to force them to be updated.
    void updateCurrencySymbols() { mText.updateCurrencySymbols(); LLTextBase::setText(mText.getString()); mLabel.updateCurrencySymbols(); }
    // </COLOSI opensim multi-currency support>

	// <COLOSI opensim multi-currency support>
 	// Set all LLUIStrings to dirty after currency symbol change to force them to be updated.
	void updateCurrencySymbols() { mText.updateCurrencySymbols(); LLTextBase::setText(mText.getString()); mLabel.updateCurrencySymbols(); }
	// </COLOSI opensim multi-currency support>

protected:
    void            onUrlLabelUpdated(const std::string &url, const std::string &label);

<<<<<<< HEAD
	LLUIString			mText;
	callback_t			mClickedCallback;
	bool				mShowCursorHand;
// <FS:ND> Searchable text for UI filter
protected:
	virtual std::string _getSearchText() const
	{
		return LLTextBase::_getSearchText() + mText.getString();
	}
=======
    LLUIString          mText;
    callback_t          mClickedCallback;
    bool                mShowCursorHand;
// <FS:ND> Searchable text for UI filter
protected:
    virtual std::string _getSearchText() const
    {
        return LLTextBase::_getSearchText() + mText.getString();
    }
>>>>>>> 1a8a5404
// </FS:ND>
};

// Build time optimization, generate once in .cpp file
#ifndef LLTEXTBOX_CPP
extern template class LLTextBox* LLView::getChild<class LLTextBox>(
<<<<<<< HEAD
	const std::string& name, bool recurse) const;
=======
    const std::string& name, bool recurse) const;
>>>>>>> 1a8a5404
#endif

#endif<|MERGE_RESOLUTION|>--- conflicted
+++ resolved
@@ -52,38 +52,21 @@
     /*virtual*/ bool handleMouseUp(S32 x, S32 y, MASK mask);
     /*virtual*/ bool handleHover(S32 x, S32 y, MASK mask);
 
-<<<<<<< HEAD
-	/*virtual*/ bool handleMouseDown(S32 x, S32 y, MASK mask);
-	/*virtual*/ bool handleMouseUp(S32 x, S32 y, MASK mask);
-	/*virtual*/ bool handleHover(S32 x, S32 y, MASK mask);
-
-	/*virtual*/ void setEnabled(bool enabled);
-=======
     /*virtual*/ void setEnabled(bool enabled);
 
     /*virtual*/ void setText( const LLStringExplicit& text, const LLStyle::Params& input_params = LLStyle::Params() );
->>>>>>> 1a8a5404
 
     void            setRightAlign()                         { mHAlign = LLFontGL::RIGHT; }
     void            setHAlign( LLFontGL::HAlign align )     { mHAlign = align; }
     void            setClickedCallback( boost::function<void (void*)> cb, void* userdata = NULL );
 
-<<<<<<< HEAD
-	void			reshapeToFitText(bool called_from_parent = false);
-=======
     void            reshapeToFitText(bool called_from_parent = false);
->>>>>>> 1a8a5404
 
     S32             getTextPixelWidth();
     S32             getTextPixelHeight();
 
-<<<<<<< HEAD
-	/*virtual*/ LLSD	getValue() const;
-	/*virtual*/ bool	setTextArg( const std::string& key, const LLStringExplicit& text );
-=======
     /*virtual*/ LLSD    getValue() const;
     /*virtual*/ bool    setTextArg( const std::string& key, const LLStringExplicit& text );
->>>>>>> 1a8a5404
 
     void            setShowCursorHand(bool show_cursor) { mShowCursorHand = show_cursor; }
 
@@ -92,25 +75,9 @@
     void updateCurrencySymbols() { mText.updateCurrencySymbols(); LLTextBase::setText(mText.getString()); mLabel.updateCurrencySymbols(); }
     // </COLOSI opensim multi-currency support>
 
-	// <COLOSI opensim multi-currency support>
- 	// Set all LLUIStrings to dirty after currency symbol change to force them to be updated.
-	void updateCurrencySymbols() { mText.updateCurrencySymbols(); LLTextBase::setText(mText.getString()); mLabel.updateCurrencySymbols(); }
-	// </COLOSI opensim multi-currency support>
-
 protected:
     void            onUrlLabelUpdated(const std::string &url, const std::string &label);
 
-<<<<<<< HEAD
-	LLUIString			mText;
-	callback_t			mClickedCallback;
-	bool				mShowCursorHand;
-// <FS:ND> Searchable text for UI filter
-protected:
-	virtual std::string _getSearchText() const
-	{
-		return LLTextBase::_getSearchText() + mText.getString();
-	}
-=======
     LLUIString          mText;
     callback_t          mClickedCallback;
     bool                mShowCursorHand;
@@ -120,18 +87,13 @@
     {
         return LLTextBase::_getSearchText() + mText.getString();
     }
->>>>>>> 1a8a5404
 // </FS:ND>
 };
 
 // Build time optimization, generate once in .cpp file
 #ifndef LLTEXTBOX_CPP
 extern template class LLTextBox* LLView::getChild<class LLTextBox>(
-<<<<<<< HEAD
-	const std::string& name, bool recurse) const;
-=======
     const std::string& name, bool recurse) const;
->>>>>>> 1a8a5404
 #endif
 
 #endif