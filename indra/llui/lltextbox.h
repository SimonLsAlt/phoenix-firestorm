--- conflicted
+++ resolved
@@ -1,108 +1,87 @@
-/**
- * @file lltextbox.h
- * @brief A single text item display
- *
- * $LicenseInfo:firstyear=2001&license=viewerlgpl$
- * Second Life Viewer Source Code
- * Copyright (C) 2010, Linden Research, Inc.
- *
- * This library is free software; you can redistribute it and/or
- * modify it under the terms of the GNU Lesser General Public
- * License as published by the Free Software Foundation;
- * version 2.1 of the License only.
- *
- * This library is distributed in the hope that it will be useful,
- * but WITHOUT ANY WARRANTY; without even the implied warranty of
- * MERCHANTABILITY or FITNESS FOR A PARTICULAR PURPOSE.  See the GNU
- * Lesser General Public License for more details.
- *
- * You should have received a copy of the GNU Lesser General Public
- * License along with this library; if not, write to the Free Software
- * Foundation, Inc., 51 Franklin Street, Fifth Floor, Boston, MA  02110-1301  USA
- *
- * Linden Research, Inc., 945 Battery Street, San Francisco, CA  94111  USA
- * $/LicenseInfo$
- */
-
-#ifndef LL_LLTEXTBOX_H
-#define LL_LLTEXTBOX_H
-
-#include "lluistring.h"
-#include "lltextbase.h"
-
-class LLTextBox :
-    public LLTextBase
-{
-public:
-
-    // *TODO: Add callback to Params
-    typedef boost::function<void (void)> callback_t;
-
-    struct Params : public LLInitParam::Block<Params, LLTextBase::Params>
-    {};
-
-protected:
-    LLTextBox(const Params&);
-    friend class LLUICtrlFactory;
-
-public:
-    virtual ~LLTextBox();
-
-    /*virtual*/ BOOL handleMouseDown(S32 x, S32 y, MASK mask);
-    /*virtual*/ BOOL handleMouseUp(S32 x, S32 y, MASK mask);
-    /*virtual*/ BOOL handleHover(S32 x, S32 y, MASK mask);
-
-<<<<<<< HEAD
-	/*virtual*/ bool handleMouseDown(S32 x, S32 y, MASK mask);
-	/*virtual*/ bool handleMouseUp(S32 x, S32 y, MASK mask);
-	/*virtual*/ bool handleHover(S32 x, S32 y, MASK mask);
-
-	/*virtual*/ void setEnabled(bool enabled);
-=======
-    /*virtual*/ void setEnabled(BOOL enabled);
-
-    /*virtual*/ void setText( const LLStringExplicit& text, const LLStyle::Params& input_params = LLStyle::Params() );
->>>>>>> e1623bb2
-
-    void            setRightAlign()                         { mHAlign = LLFontGL::RIGHT; }
-    void            setHAlign( LLFontGL::HAlign align )     { mHAlign = align; }
-    void            setClickedCallback( boost::function<void (void*)> cb, void* userdata = NULL );
-
-<<<<<<< HEAD
-	void			reshapeToFitText(bool called_from_parent = false);
-=======
-    void            reshapeToFitText(BOOL called_from_parent = FALSE);
->>>>>>> e1623bb2
-
-    S32             getTextPixelWidth();
-    S32             getTextPixelHeight();
-
-<<<<<<< HEAD
-	/*virtual*/ LLSD	getValue() const;
-	/*virtual*/ bool	setTextArg( const std::string& key, const LLStringExplicit& text );
-=======
-    /*virtual*/ LLSD    getValue() const;
-    /*virtual*/ BOOL    setTextArg( const std::string& key, const LLStringExplicit& text );
->>>>>>> e1623bb2
-
-    void            setShowCursorHand(bool show_cursor) { mShowCursorHand = show_cursor; }
-
-protected:
-    void            onUrlLabelUpdated(const std::string &url, const std::string &label);
-
-    LLUIString          mText;
-    callback_t          mClickedCallback;
-    bool                mShowCursorHand;
-};
-
-// Build time optimization, generate once in .cpp file
-#ifndef LLTEXTBOX_CPP
-extern template class LLTextBox* LLView::getChild<class LLTextBox>(
-<<<<<<< HEAD
-	const std::string& name, bool recurse) const;
-=======
-    const std::string& name, BOOL recurse) const;
->>>>>>> e1623bb2
-#endif
-
-#endif+/**
+ * @file lltextbox.h
+ * @brief A single text item display
+ *
+ * $LicenseInfo:firstyear=2001&license=viewerlgpl$
+ * Second Life Viewer Source Code
+ * Copyright (C) 2010, Linden Research, Inc.
+ *
+ * This library is free software; you can redistribute it and/or
+ * modify it under the terms of the GNU Lesser General Public
+ * License as published by the Free Software Foundation;
+ * version 2.1 of the License only.
+ *
+ * This library is distributed in the hope that it will be useful,
+ * but WITHOUT ANY WARRANTY; without even the implied warranty of
+ * MERCHANTABILITY or FITNESS FOR A PARTICULAR PURPOSE.  See the GNU
+ * Lesser General Public License for more details.
+ *
+ * You should have received a copy of the GNU Lesser General Public
+ * License along with this library; if not, write to the Free Software
+ * Foundation, Inc., 51 Franklin Street, Fifth Floor, Boston, MA  02110-1301  USA
+ *
+ * Linden Research, Inc., 945 Battery Street, San Francisco, CA  94111  USA
+ * $/LicenseInfo$
+ */
+
+#ifndef LL_LLTEXTBOX_H
+#define LL_LLTEXTBOX_H
+
+#include "lluistring.h"
+#include "lltextbase.h"
+
+class LLTextBox :
+    public LLTextBase
+{
+public:
+
+    // *TODO: Add callback to Params
+    typedef boost::function<void (void)> callback_t;
+
+    struct Params : public LLInitParam::Block<Params, LLTextBase::Params>
+    {};
+
+protected:
+    LLTextBox(const Params&);
+    friend class LLUICtrlFactory;
+
+public:
+    virtual ~LLTextBox();
+
+    /*virtual*/ bool handleMouseDown(S32 x, S32 y, MASK mask);
+    /*virtual*/ bool handleMouseUp(S32 x, S32 y, MASK mask);
+    /*virtual*/ bool handleHover(S32 x, S32 y, MASK mask);
+
+    /*virtual*/ void setEnabled(bool enabled);
+
+    /*virtual*/ void setText( const LLStringExplicit& text, const LLStyle::Params& input_params = LLStyle::Params() );
+
+    void            setRightAlign()                         { mHAlign = LLFontGL::RIGHT; }
+    void            setHAlign( LLFontGL::HAlign align )     { mHAlign = align; }
+    void            setClickedCallback( boost::function<void (void*)> cb, void* userdata = NULL );
+
+    void            reshapeToFitText(bool called_from_parent = false);
+
+    S32             getTextPixelWidth();
+    S32             getTextPixelHeight();
+
+    /*virtual*/ LLSD    getValue() const;
+    /*virtual*/ bool    setTextArg( const std::string& key, const LLStringExplicit& text );
+
+    void            setShowCursorHand(bool show_cursor) { mShowCursorHand = show_cursor; }
+
+protected:
+    void            onUrlLabelUpdated(const std::string &url, const std::string &label);
+
+    LLUIString          mText;
+    callback_t          mClickedCallback;
+    bool                mShowCursorHand;
+};
+
+// Build time optimization, generate once in .cpp file
+#ifndef LLTEXTBOX_CPP
+extern template class LLTextBox* LLView::getChild<class LLTextBox>(
+    const std::string& name, bool recurse) const;
+#endif
+
+#endif