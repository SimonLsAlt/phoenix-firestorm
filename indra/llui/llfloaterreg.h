/**
 * @file llfloaterreg.h
 * @brief LLFloaterReg Floater Registration Class
 *
 * $LicenseInfo:firstyear=2002&license=viewerlgpl$
 * Second Life Viewer Source Code
 * Copyright (C) 2010, Linden Research, Inc.
 *
 * This library is free software; you can redistribute it and/or
 * modify it under the terms of the GNU Lesser General Public
 * License as published by the Free Software Foundation;
 * version 2.1 of the License only.
 *
 * This library is distributed in the hope that it will be useful,
 * but WITHOUT ANY WARRANTY; without even the implied warranty of
 * MERCHANTABILITY or FITNESS FOR A PARTICULAR PURPOSE.  See the GNU
 * Lesser General Public License for more details.
 *
 * You should have received a copy of the GNU Lesser General Public
 * License along with this library; if not, write to the Free Software
 * Foundation, Inc., 51 Franklin Street, Fifth Floor, Boston, MA  02110-1301  USA
 *
 * Linden Research, Inc., 945 Battery Street, San Francisco, CA  94111  USA
 * $/LicenseInfo$
 */
#ifndef LLFLOATERREG_H
#define LLFLOATERREG_H

/// llcommon
#include "llrect.h"
#include "llsd.h"

#include <list>
#include <boost/function.hpp>
// [RLVa:KB] - Checked: 2011-05-25 (RLVa-1.4.0a)
#include <boost/signals2.hpp>
#include "llboost.h"
// [/RLVa:KB]

//*******************************************************
//
// Floater Class Registry
//

class LLFloater;
class LLUICtrl;

typedef boost::function<LLFloater* (const LLSD& key)> LLFloaterBuildFunc;
// [SL:KB] - Patch: UI-Base | Checked: 2010-12-01 (Catznip-3.0.0a) | Added: Catznip-2.4.0g
typedef boost::function<const std::string& (void)> LLFloaterFileFunc;
// [/SL:KB]

class LLFloaterReg
{
public:
    // We use a list of LLFloater's instead of a set for two reasons:
    // 1) With a list we have a predictable ordering, useful for finding the last opened floater of a given type.
    // 2) We can change the key of a floater without altering the list.
    typedef std::list<LLFloater*> instance_list_t;
    typedef const instance_list_t const_instance_list_t;
    typedef std::map<std::string, instance_list_t, std::less<>> instance_map_t;

    struct BuildData
    {
        LLFloaterBuildFunc mFunc;
// [SL:KB] - Patch: UI-Base | Checked: 2010-12-01 (Catznip-3.0.0a) | Added: Catznip-2.4.0g
        LLFloaterFileFunc mFileFunc;
// [/SL:KB]
        std::string mFile;
    };
    typedef std::map<std::string, BuildData, std::less<>> build_map_t;

private:
    friend class LLFloaterRegListener;
    static instance_list_t sNullInstanceList;
    static instance_map_t sInstanceMap;
    static build_map_t sBuildMap;
    static std::map<std::string, std::string, std::less<>> sGroupMap;
    static bool sBlockShowFloaters;
    /**
     * Defines list of floater names that can be shown despite state of sBlockShowFloaters.
     */
    static std::set<std::string, std::less<>> sAlwaysShowableList;

// [RLVa:KB] - Checked: 2010-02-28 (RLVa-1.4.0a) | Modified: RLVa-1.2.0a
    // Used to determine whether a floater can be shown
public:
    typedef boost::signals2::signal<bool(std::string_view, const LLSD&), boost_boolean_combiner> validate_signal_t;
    static boost::signals2::connection setValidateCallback(const validate_signal_t::slot_type& cb) { return mValidateSignal.connect(cb); }
private:
    static validate_signal_t mValidateSignal;
// [/RLVa:KB]

public:
    // Registration

    // usage: LLFloaterClassRegistry::add("foo", (LLFloaterBuildFunc)&LLFloaterClassRegistry::build<LLFloaterFoo>);
    template <class T>
    static LLFloater* build(const LLSD& key)
    {
        T* floater = new T(key);
        return floater;
    }

    static void add(const std::string& name, const std::string& file, const LLFloaterBuildFunc& func,
                    const std::string& groupname = LLStringUtil::null);
    static bool isRegistered(std::string_view name);

    // Helpers
    static LLFloater* getLastFloaterInGroup(std::string_view name);
    static LLFloater* getLastFloaterCascading();
    static instance_list_t getAllFloatersInGroup(LLFloater* floater); // <FS:Ansariel> FIRE-24125: Add option to close all floaters of a group

    // Find / get (create) / remove / destroy
    static LLFloater* findInstance(std::string_view name, const LLSD& key = LLSD());
    static LLFloater* getInstance(std::string_view name, const LLSD& key = LLSD());
    static LLFloater* removeInstance(std::string_view name, const LLSD& key = LLSD());
    static bool destroyInstance(std::string_view name, const LLSD& key = LLSD());

    // Iterators
<<<<<<< HEAD
    static const_instance_list_t& getFloaterList(std::string_view name);
=======
    // <FS> ignore dangling reference false positives in gcc13
#if defined(__GNUC__) && (__GNUC__ >= 13)
#pragma GCC diagnostic push
#pragma GCC diagnostic ignored "-Wdangling-reference"
#endif
    // </FS>
    static const_instance_list_t& getFloaterList(const std::string& name);
    // <FS> ignore dangling reference false positives in gcc13
#if defined(__GNUC__) && (__GNUC__ >= 13)
#pragma GCC diagnostic pop
#endif
    // </FS>
>>>>>>> 3dc98a12

    // Visibility Management
// [RLVa:KB] - Checked: 2012-02-07 (RLVa-1.4.5) | Added: RLVa-1.4.5
    // return false if floater can not be shown (=doesn't pass the validation filter)
    static bool canShowInstance(std::string_view name, const LLSD& key = LLSD());
// [/RLVa:KB]
    // return NULL if instance not found or can't create instance (no builder)
    static LLFloater* showInstance(std::string_view name, const LLSD& key = LLSD(), bool focus = false);
    // Close a floater (may destroy or set invisible)
    // return false if can't find instance
    static bool hideInstance(std::string_view name, const LLSD& key = LLSD());
    // return true if instance is visible:
    static bool toggleInstance(std::string_view name, const LLSD& key = LLSD());
    static bool instanceVisible(std::string_view name, const LLSD& key = LLSD());

    static void showInitialVisibleInstances();
    static void hideVisibleInstances(const std::set<std::string>& exceptions = std::set<std::string>());
    static void restoreVisibleInstances();

    // Control Variables
    static std::string getRectControlName(const std::string& name);
    static std::string declareRectControl(const std::string& name);
    static std::string declarePosXControl(const std::string& name);
    static std::string declarePosYControl(const std::string& name);
    static std::string getVisibilityControlName(const std::string& name);
    static std::string declareVisibilityControl(const std::string& name);
    static std::string getBaseControlName(const std::string& name);
    static std::string declareDockStateControl(const std::string& name);
    static std::string getDockStateControlName(const std::string& name);

    static void registerControlVariables();

    // Callback wrappers
    static void toggleInstanceOrBringToFront(const LLSD& sdname, const LLSD& key = LLSD());
    static void showInstanceOrBringToFront(const LLSD& sdname, const LLSD& key = LLSD());

    // Typed find / get / show
    template <class T>
    static T* findTypedInstance(std::string_view name, const LLSD& key = LLSD())
    {
        return dynamic_cast<T*>(findInstance(name, key));
    }

    template <class T>
    static T* getTypedInstance(std::string_view name, const LLSD& key = LLSD())
    {
        return dynamic_cast<T*>(getInstance(name, key));
    }

    template <class T>
    static T* showTypedInstance(std::string_view name, const LLSD& key = LLSD(), bool focus = false)
    {
        return dynamic_cast<T*>(showInstance(name, key, focus));
    }

    static void blockShowFloaters(bool value) { sBlockShowFloaters = value;}

    static U32 getVisibleFloaterInstanceCount();
};

#endif<|MERGE_RESOLUTION|>--- conflicted
+++ resolved
@@ -118,22 +118,18 @@
     static bool destroyInstance(std::string_view name, const LLSD& key = LLSD());
 
     // Iterators
-<<<<<<< HEAD
-    static const_instance_list_t& getFloaterList(std::string_view name);
-=======
     // <FS> ignore dangling reference false positives in gcc13
 #if defined(__GNUC__) && (__GNUC__ >= 13)
 #pragma GCC diagnostic push
 #pragma GCC diagnostic ignored "-Wdangling-reference"
 #endif
     // </FS>
-    static const_instance_list_t& getFloaterList(const std::string& name);
+    static const_instance_list_t& getFloaterList(std::string_view name);
     // <FS> ignore dangling reference false positives in gcc13
 #if defined(__GNUC__) && (__GNUC__ >= 13)
 #pragma GCC diagnostic pop
 #endif
     // </FS>
->>>>>>> 3dc98a12
 
     // Visibility Management
 // [RLVa:KB] - Checked: 2012-02-07 (RLVa-1.4.5) | Added: RLVa-1.4.5
