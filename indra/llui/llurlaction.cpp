--- conflicted
+++ resolved
@@ -87,16 +87,6 @@
 {
 	if (sExecuteSLURLCallback)
 	{
-<<<<<<< HEAD
-		sExecuteSLURLCallback(url ,true);
-	}
-}
-
-void LLUrlAction::clickAction(std::string url, bool trusted_content)
-{
-	// Try to handle as SLURL first, then http Url
-	if ( (sExecuteSLURLCallback) && !sExecuteSLURLCallback(url, trusted_content) )
-=======
 		sExecuteSLURLCallback(url);
 		// MAINT-535 reversion test
 		//sExecuteSLURLCallback(url ,true);
@@ -111,7 +101,6 @@
 	// MAINT-535 reversion test
 	// if ( (sExecuteSLURLCallback) && !sExecuteSLURLCallback(url, trusted_content) )
 	if ( (sExecuteSLURLCallback) && !sExecuteSLURLCallback(url) )
->>>>>>> 6b4a3572
 	{
 		if (sOpenURLCallback)
 		{
