/** 
 * @file llurlaction.cpp
 * @author Martin Reddy
 * @brief A set of actions that can performed on Urls
 *
 * $LicenseInfo:firstyear=2009&license=viewerlgpl$
 * Second Life Viewer Source Code
 * Copyright (C) 2010, Linden Research, Inc.
 * 
 * This library is free software; you can redistribute it and/or
 * modify it under the terms of the GNU Lesser General Public
 * License as published by the Free Software Foundation;
 * version 2.1 of the License only.
 * 
 * This library is distributed in the hope that it will be useful,
 * but WITHOUT ANY WARRANTY; without even the implied warranty of
 * MERCHANTABILITY or FITNESS FOR A PARTICULAR PURPOSE.  See the GNU
 * Lesser General Public License for more details.
 * 
 * You should have received a copy of the GNU Lesser General Public
 * License along with this library; if not, write to the Free Software
 * Foundation, Inc., 51 Franklin Street, Fifth Floor, Boston, MA  02110-1301  USA
 * 
 * Linden Research, Inc., 945 Battery Street, San Francisco, CA  94111  USA
 * $/LicenseInfo$
 */
#include "linden_common.h"

#include "llurlaction.h"
#include "llview.h"
#include "llwindow.h"
#include "llurlregistry.h"


// global state for the callback functions
LLUrlAction::url_callback_t 		LLUrlAction::sOpenURLCallback;
LLUrlAction::url_callback_t 		LLUrlAction::sOpenURLInternalCallback;
LLUrlAction::url_callback_t 		LLUrlAction::sOpenURLExternalCallback;
LLUrlAction::execute_url_callback_t LLUrlAction::sExecuteSLURLCallback;


void LLUrlAction::setOpenURLCallback(url_callback_t cb)
{
	sOpenURLCallback = cb;
}

void LLUrlAction::setOpenURLInternalCallback(url_callback_t cb)
{
	sOpenURLInternalCallback = cb;
}

void LLUrlAction::setOpenURLExternalCallback(url_callback_t cb)
{
	sOpenURLExternalCallback = cb;
}

void LLUrlAction::setExecuteSLURLCallback(execute_url_callback_t cb)
{
	sExecuteSLURLCallback = cb;
}

void LLUrlAction::openURL(std::string url)
{
	if (sOpenURLCallback)
	{
		sOpenURLCallback(url);
	}
}

void LLUrlAction::openURLInternal(std::string url)
{
	if (sOpenURLInternalCallback)
	{
		sOpenURLInternalCallback(url);
	}
}

void LLUrlAction::openURLExternal(std::string url)
{
	if (sOpenURLExternalCallback)
	{
		sOpenURLExternalCallback(url);
	}
}

bool LLUrlAction::executeSLURL(std::string url, bool trusted_content)
{
	if (sExecuteSLURLCallback)
	{
		return sExecuteSLURLCallback(url, trusted_content);
	}
	return false;
}

void LLUrlAction::clickAction(std::string url, bool trusted_content)
{
	// Try to handle as SLURL first, then http Url
	if ( (sExecuteSLURLCallback) && !sExecuteSLURLCallback(url, trusted_content) )
	{
		if (sOpenURLCallback)
		{
			sOpenURLCallback(url);
		}
	}
}

void LLUrlAction::teleportToLocation(std::string url)
{
	LLUrlMatch match;
	if (LLUrlRegistry::instance().findUrl(url, match))
	{
		if (! match.getLocation().empty())
		{
			executeSLURL("secondlife:///app/teleport/" + match.getLocation());
		}
	}	
}

void LLUrlAction::showLocationOnMap(std::string url)
{
	LLUrlMatch match;
	if (LLUrlRegistry::instance().findUrl(url, match))
	{
		if (! match.getLocation().empty())
		{
			executeSLURL("secondlife:///app/worldmap/" + match.getLocation());
		}
	}	
}

void LLUrlAction::copyURLToClipboard(std::string url)
{
	LLView::getWindow()->copyTextToClipboard(utf8str_to_wstring(url));
}

void LLUrlAction::copyLabelToClipboard(std::string url)
{
	LLUrlMatch match;
	if (LLUrlRegistry::instance().findUrl(url, match))
	{
		LLView::getWindow()->copyTextToClipboard(utf8str_to_wstring(match.getLabel()));
	}	
}

void LLUrlAction::showProfile(std::string url)
{
	// Get id from 'secondlife:///app/{cmd}/{id}/{action}'
	// and show its profile
	LLURI uri(url);
	LLSD path_array = uri.pathArray();
	if (path_array.size() == 4)
	{
		std::string id_str = path_array.get(2).asString();
		if (LLUUID::validate(id_str))
		{
			std::string cmd_str = path_array.get(1).asString();
			executeSLURL("secondlife:///app/" + cmd_str + "/" + id_str + "/about");
		}
	}
}

std::string LLUrlAction::getUserID(std::string url)
{
	LLURI uri(url);
	LLSD path_array = uri.pathArray();
	std::string id_str;
	if (path_array.size() == 4)
	{
		id_str = path_array.get(2).asString();
	}
	return id_str;
}

std::string LLUrlAction::getObjectId(std::string url)
{
	LLURI uri(url);
	LLSD path_array = uri.pathArray();
	std::string id_str;
	if (path_array.size() >= 3)
	{
		id_str = path_array.get(2).asString();
	}
	return id_str;
}

std::string LLUrlAction::getObjectName(std::string url)
{
	LLURI uri(url);
	LLSD query_map = uri.queryMap();
	std::string name;
	if (query_map.has("name"))
	{
		name = query_map["name"].asString();
	}
	return name;
}

void LLUrlAction::sendIM(std::string url)
{
	std::string id_str = getUserID(url);
	if (LLUUID::validate(id_str))
	{
		executeSLURL("secondlife:///app/agent/" + id_str + "/im");
	}
}

void LLUrlAction::addFriend(std::string url)
{
	std::string id_str = getUserID(url);
	if (LLUUID::validate(id_str))
	{
		executeSLURL("secondlife:///app/agent/" + id_str + "/requestfriend");
	}
}

void LLUrlAction::removeFriend(std::string url)
{
	std::string id_str = getUserID(url);
	if (LLUUID::validate(id_str))
	{
		executeSLURL("secondlife:///app/agent/" + id_str + "/removefriend");
	}
}

void LLUrlAction::blockObject(std::string url)
{
	std::string object_id = getObjectId(url);
	std::string object_name = getObjectName(url);
	if (LLUUID::validate(object_id))
	{
		executeSLURL("secondlife:///app/agent/" + object_id + "/block/" + LLURI::escape(object_name));
	}
}

<<<<<<< HEAD
// <FS:Ansariel> FSSlurlCommand support
LLUUID LLUrlAction::extractUuidFromSlurl(const std::string& url)
{
	// Get id from 'secondlife:///app/{cmd}/{id}/{action}'
	LLURI uri(url);
	LLSD path_array = uri.pathArray();
	if (path_array.size() >= 3)
	{
		std::string id_str = path_array.get(2).asString();
		if (LLUUID::validate(id_str))
		{
			return LLUUID(id_str);
		}
	}

	return LLUUID::null;
}
// </FS:Ansariel> FSSlurlCommand support
=======
void LLUrlAction::unblockObject(std::string url)
{
    std::string object_id = getObjectId(url);
    std::string object_name = getObjectName(url);
    if (LLUUID::validate(object_id))
    {
        executeSLURL("secondlife:///app/agent/" + object_id + "/unblock/" + object_name);
    }
}
>>>>>>> efa716b5
<|MERGE_RESOLUTION|>--- conflicted
+++ resolved
@@ -232,26 +232,6 @@
 	}
 }
 
-<<<<<<< HEAD
-// <FS:Ansariel> FSSlurlCommand support
-LLUUID LLUrlAction::extractUuidFromSlurl(const std::string& url)
-{
-	// Get id from 'secondlife:///app/{cmd}/{id}/{action}'
-	LLURI uri(url);
-	LLSD path_array = uri.pathArray();
-	if (path_array.size() >= 3)
-	{
-		std::string id_str = path_array.get(2).asString();
-		if (LLUUID::validate(id_str))
-		{
-			return LLUUID(id_str);
-		}
-	}
-
-	return LLUUID::null;
-}
-// </FS:Ansariel> FSSlurlCommand support
-=======
 void LLUrlAction::unblockObject(std::string url)
 {
     std::string object_id = getObjectId(url);
@@ -261,4 +241,22 @@
         executeSLURL("secondlife:///app/agent/" + object_id + "/unblock/" + object_name);
     }
 }
->>>>>>> efa716b5
+
+// <FS:Ansariel> FSSlurlCommand support
+LLUUID LLUrlAction::extractUuidFromSlurl(const std::string& url)
+{
+	// Get id from 'secondlife:///app/{cmd}/{id}/{action}'
+	LLURI uri(url);
+	LLSD path_array = uri.pathArray();
+	if (path_array.size() >= 3)
+	{
+		std::string id_str = path_array.get(2).asString();
+		if (LLUUID::validate(id_str))
+		{
+			return LLUUID(id_str);
+		}
+	}
+
+	return LLUUID::null;
+}
+// </FS:Ansariel> FSSlurlCommand support