/** 
 * @file llspinctrl.cpp
 * @brief LLSpinCtrl base class
 *
 * $LicenseInfo:firstyear=2001&license=viewerlgpl$
 * Second Life Viewer Source Code
 * Copyright (C) 2010, Linden Research, Inc.
 * 
 * This library is free software; you can redistribute it and/or
 * modify it under the terms of the GNU Lesser General Public
 * License as published by the Free Software Foundation;
 * version 2.1 of the License only.
 * 
 * This library is distributed in the hope that it will be useful,
 * but WITHOUT ANY WARRANTY; without even the implied warranty of
 * MERCHANTABILITY or FITNESS FOR A PARTICULAR PURPOSE.  See the GNU
 * Lesser General Public License for more details.
 * 
 * You should have received a copy of the GNU Lesser General Public
 * License along with this library; if not, write to the Free Software
 * Foundation, Inc., 51 Franklin Street, Fifth Floor, Boston, MA  02110-1301  USA
 * 
 * Linden Research, Inc., 945 Battery Street, San Francisco, CA  94111  USA
 * $/LicenseInfo$
 */

#include "linden_common.h"
 
#include "llspinctrl.h"

#include "llgl.h"
#include "llui.h"
#include "lluiconstants.h"

#include "llstring.h"
#include "llfontgl.h"
#include "lllineeditor.h"
#include "llbutton.h"
#include "lltextbox.h"
#include "llkeyboard.h"
#include "llmath.h"
#include "llcontrol.h"
#include "llfocusmgr.h"
#include "llresmgr.h"
#include "lluictrlfactory.h"

const U32 MAX_STRING_LENGTH = 255;

static LLDefaultChildRegistry::Register<LLSpinCtrl> r2("spinner");

LLSpinCtrl::Params::Params()
:	label_width("label_width"),
	decimal_digits("decimal_digits"),
	allow_text_entry("allow_text_entry", true),
	allow_digits_only("allow_digits_only", false),
	label_wrap("label_wrap", false),
	text_enabled_color("text_enabled_color"),
	text_disabled_color("text_disabled_color"),
	up_button("up_button"),
	down_button("down_button"),
	dynamic_button_height("dynamic_button_height", false) // <FS:Ansariel> Option to calculate dynamic button height
{}

LLSpinCtrl::LLSpinCtrl(const LLSpinCtrl::Params& p)
:	LLF32UICtrl(p),
	mLabelBox(NULL),
	mbHasBeenSet( false ),
	mPrecision(p.decimal_digits),
	mTextEnabledColor(p.text_enabled_color()),
	mTextDisabledColor(p.text_disabled_color())
{
	static LLUICachedControl<S32> spinctrl_spacing ("UISpinctrlSpacing", 0);
	static LLUICachedControl<S32> spinctrl_btn_width ("UISpinctrlBtnWidth", 0);
	// <FS:Ansariel> Option to calculate dynamic button height
	//static LLUICachedControl<S32> spinctrl_btn_height ("UISpinctrlBtnHeight", 0);
	static LLUICachedControl<S32> spinctrl_btn_height_default ("UISpinctrlBtnHeight", 0);
	S32 spinctrl_btn_height = p.dynamic_button_height ? getRect().getHeight() / 2 : spinctrl_btn_height_default();
	// </FS:Ansariel>
	S32 centered_top = getRect().getHeight();
	S32 centered_bottom = getRect().getHeight() - 2 * spinctrl_btn_height;
	S32 btn_left = 0;
	// reserve space for spinner
	S32 label_width = llclamp(p.label_width(), 0, llmax(0, getRect().getWidth() - 40));

	// Label
	if( !p.label().empty() )
	{
		LLRect label_rect( 0, centered_top, label_width, centered_bottom );
		LLTextBox::Params params;
		params.wrap(p.label_wrap);
		params.name("SpinCtrl Label");
		params.rect(label_rect);
		params.initial_value(p.label());
		if (p.font.isProvided())
		{
			params.font(p.font);
		}
		mLabelBox = LLUICtrlFactory::create<LLTextBox> (params);
		addChild(mLabelBox);

		btn_left += label_rect.mRight + spinctrl_spacing;
	}

	S32 btn_right = btn_left + spinctrl_btn_width;
	
	// Spin buttons
	LLButton::Params up_button_params(p.up_button);
	up_button_params.rect = LLRect(btn_left, getRect().getHeight(), btn_right, getRect().getHeight() - spinctrl_btn_height);
    // Click callback starts within the button and ends within the button,
    // but LLSpinCtrl handles the action continuosly so subsribers needs to
    // be informed about click ending even if outside view, use 'up' instead
	up_button_params.mouse_up_callback.function(boost::bind(&LLSpinCtrl::onUpBtn, this, _2));
	up_button_params.mouse_held_callback.function(boost::bind(&LLSpinCtrl::onUpBtn, this, _2));
    up_button_params.commit_on_capture_lost = true;

	mUpBtn = LLUICtrlFactory::create<LLButton>(up_button_params);
	addChild(mUpBtn);

	LLButton::Params down_button_params(p.down_button);
	down_button_params.rect = LLRect(btn_left, getRect().getHeight() - spinctrl_btn_height, btn_right, getRect().getHeight() - 2 * spinctrl_btn_height);
	down_button_params.mouse_up_callback.function(boost::bind(&LLSpinCtrl::onDownBtn, this, _2));
	down_button_params.mouse_held_callback.function(boost::bind(&LLSpinCtrl::onDownBtn, this, _2));
    down_button_params.commit_on_capture_lost = true;
	mDownBtn = LLUICtrlFactory::create<LLButton>(down_button_params);
	addChild(mDownBtn);

	LLRect editor_rect( btn_right + 1, centered_top, getRect().getWidth(), centered_bottom );
	LLLineEditor::Params params;
	params.name("SpinCtrl Editor");
	params.rect(editor_rect);
	if (p.font.isProvided())
	{
		params.font(p.font);
	}
	params.max_length.bytes(MAX_STRING_LENGTH);
	params.commit_callback.function((boost::bind(&LLSpinCtrl::onEditorCommit, this, _2)));
	
	//*NOTE: allow entering of any chars for LLCalc, proper input will be evaluated on commit
	
	params.follows.flags(FOLLOWS_LEFT | FOLLOWS_BOTTOM);
	mEditor = LLUICtrlFactory::create<LLLineEditor> (params);
	mEditor->setFocusReceivedCallback( boost::bind(&LLSpinCtrl::onEditorGainFocus, _1, this ));
	mEditor->setFocusLostCallback( boost::bind(&LLSpinCtrl::onEditorLostFocus, _1, this ));
	if (p.allow_digits_only)
	{
		mEditor->setPrevalidateInput(LLTextValidate::validateNonNegativeS32NoSpace);
	}
	//RN: this seems to be a BAD IDEA, as it makes the editor behavior different when it has focus
	// than when it doesn't.  Instead, if you always have to double click to select all the text, 
	// it's easier to understand
	//mEditor->setSelectAllonFocusReceived(true);
	mEditor->setSelectAllonCommit(false);
	addChild(mEditor);

	updateEditor();
	setUseBoundingRect( true );
}

F32 clamp_precision(F32 value, S32 decimal_precision)
{
	// pow() isn't perfect
	
	F64 clamped_value = value;
	for (S32 i = 0; i < decimal_precision; i++)
		clamped_value *= 10.0;

	clamped_value = ll_round(clamped_value);

	for (S32 i = 0; i < decimal_precision; i++)
		clamped_value /= 10.0;
	
	return (F32)clamped_value;
}


void LLSpinCtrl::onUpBtn( const LLSD& data )
{
	if( getEnabled() )
	{
		std::string text = mEditor->getText();
		if( LLLineEditor::postvalidateFloat( text ) )
		{
			
			LLLocale locale(LLLocale::USER_LOCALE);
			F32 cur_val = (F32) atof(text.c_str());
		
			// use getValue()/setValue() to force reload from/to control
			// <FS:KC> alt/ctrl/shift keys modify increment
			//F32 val = cur_val + mIncrement;
			F32 inc = mIncrement;
			if (gKeyboard->getKeyDown(KEY_ALT))
			{
				inc *= 10.f;
			}
			else if (gKeyboard->getKeyDown(KEY_CONTROL))
			{
				inc *= 0.1f;
			}
			else if (gKeyboard->getKeyDown(KEY_SHIFT))
			{
				inc *= 0.01f;
			}
			F32 val = cur_val + inc;
			// </FS:KC>
			val = clamp_precision(val, mPrecision);
			val = llmin( val, mMaxValue );
			if (val < mMinValue) val = mMinValue;
			if (val > mMaxValue) val = mMaxValue;
		
			F32 saved_val = (F32)getValue().asReal();
			setValue(val);
			if( mValidateSignal && !(*mValidateSignal)( this, val ) )
			{
				setValue( saved_val );
				reportInvalidData();
				updateEditor();
				return;
			}

		updateEditor();
		onCommit();
		}
	}
}

void LLSpinCtrl::onDownBtn( const LLSD& data )
{
	if( getEnabled() )
	{
		std::string text = mEditor->getText();
		if( LLLineEditor::postvalidateFloat( text ) )
		{

			LLLocale locale(LLLocale::USER_LOCALE);
			F32 cur_val = (F32) atof(text.c_str());
		
			// <FS:KC> alt/ctrl/shift keys modify increment
			//F32 val = cur_val - mIncrement;
			F32 inc = mIncrement;
			if (gKeyboard->getKeyDown(KEY_ALT))
			{
				inc *= 10.f;
			}
			else if (gKeyboard->getKeyDown(KEY_CONTROL))
			{
				inc *= 0.1f;
			}
			else if (gKeyboard->getKeyDown(KEY_SHIFT))
			{
				inc *= 0.01f;
			}
			F32 val = cur_val - inc;
			// </FS:KC>
			val = clamp_precision(val, mPrecision);
			val = llmax( val, mMinValue );

			if (val < mMinValue) val = mMinValue;
			if (val > mMaxValue) val = mMaxValue;
			
			F32 saved_val = (F32)getValue().asReal();
			setValue(val);
			if( mValidateSignal && !(*mValidateSignal)( this, val ) )
			{
				setValue( saved_val );
				reportInvalidData();
				updateEditor();
				return;
			}
		
			updateEditor();
			onCommit();
		}
	}
}

// static
void LLSpinCtrl::onEditorGainFocus( LLFocusableElement* caller, void *userdata )
{
	LLSpinCtrl* self = (LLSpinCtrl*) userdata;
	llassert( caller == self->mEditor );

	self->onFocusReceived();
}

// static
void LLSpinCtrl::onEditorLostFocus( LLFocusableElement* caller, void *userdata )
{
	LLSpinCtrl* self = (LLSpinCtrl*) userdata;
	llassert( caller == self->mEditor );

	self->onFocusLost();

	std::string text = self->mEditor->getText();

	LLLocale locale(LLLocale::USER_LOCALE);
	F32 val = (F32)atof(text.c_str());

	F32 saved_val = self->getValueF32();
	if (saved_val != val && !self->mEditor->isDirty())
	{
		// Editor was focused when value update arrived, string
		// in editor is different from one in spin control.
		// Since editor is not dirty, it won't commit, so either
		// attempt to commit value from editor or revert to a more
		// recent value from spin control
		self->updateEditor();
	}
}

void LLSpinCtrl::setValue(const LLSD& value )
{
	F32 v = (F32)value.asReal();
	if (getValueF32() != v || !mbHasBeenSet)
	{
		mbHasBeenSet = true;
        LLF32UICtrl::setValue(value);
		
		if (!mEditor->hasFocus())
		{
			updateEditor();
		}
	}
}

//no matter if Editor has the focus, update the value
void LLSpinCtrl::forceSetValue(const LLSD& value )
{
	F32 v = (F32)value.asReal();
	if (getValueF32() != v || !mbHasBeenSet)
	{
		mbHasBeenSet = true;
        LLF32UICtrl::setValue(value);
		
		updateEditor();
		mEditor->resetScrollPosition();
	}
}

void LLSpinCtrl::clear()
{
	setValue(mMinValue);
	mEditor->clear();
	mbHasBeenSet = false;
}

void LLSpinCtrl::updateLabelColor()
{
	if( mLabelBox )
	{
		mLabelBox->setColor( getEnabled() ? mTextEnabledColor.get() : mTextDisabledColor.get() );
	}
}

void LLSpinCtrl::updateEditor()
{
	LLLocale locale(LLLocale::USER_LOCALE);

	// Don't display very small negative valu	es as -0.000
	F32 displayed_value = clamp_precision((F32)getValue().asReal(), mPrecision);

//	if( S32( displayed_value * pow( 10, mPrecision ) ) == 0 )
//	{
//		displayed_value = 0.f;
//	}

	std::string format = llformat("%%.%df", mPrecision);
	std::string text = llformat(format.c_str(), displayed_value);
	mEditor->setText( text );
}

void LLSpinCtrl::onEditorCommit( const LLSD& data )
{
	bool success = false;
	
	if( mEditor->evaluateFloat() )
	{
		std::string text = mEditor->getText();

		LLLocale locale(LLLocale::USER_LOCALE);
		F32 val = (F32) atof(text.c_str());

		if (val < mMinValue) val = mMinValue;
		if (val > mMaxValue) val = mMaxValue;

		F32 saved_val = getValueF32();
		setValue(val);
		if( !mValidateSignal || (*mValidateSignal)( this, val ) )
		{
			success = true;
			onCommit();
		}
		else
		{
			setValue(saved_val);
		}
	}
	updateEditor();

	if( success )
	{
		// We commited and clamped value
		// try to display as much as possible
		mEditor->resetScrollPosition();
	}
	else
	{
		reportInvalidData();		
	}
}


void LLSpinCtrl::forceEditorCommit()
{
	onEditorCommit( LLSD() );
}


void LLSpinCtrl::setFocus(bool b)
{
	LLUICtrl::setFocus( b );
	mEditor->setFocus( b );
}

void LLSpinCtrl::setEnabled(bool b)
{
	LLView::setEnabled( b );
	mEditor->setEnabled( b );
	updateLabelColor();
}


void LLSpinCtrl::setTentative(bool b)
{
	mEditor->setTentative(b);
	LLUICtrl::setTentative(b);
}


bool LLSpinCtrl::isMouseHeldDown() const
{
	return 
		mDownBtn->hasMouseCapture()
		|| mUpBtn->hasMouseCapture();
}

void LLSpinCtrl::onCommit()
{
	setTentative(false);
	setControlValue(getValueF32());
	LLF32UICtrl::onCommit();
}


void LLSpinCtrl::setPrecision(S32 precision)
{
	if (precision < 0 || precision > 10)
	{
		LL_ERRS() << "LLSpinCtrl::setPrecision - precision out of range" << LL_ENDL;
		return;
	}

	mPrecision = precision;
	updateEditor();
}

void LLSpinCtrl::setLabel(const LLStringExplicit& label)
{
	if (mLabelBox)
	{
		mLabelBox->setText(label);
	}
	else
	{
		LL_WARNS() << "Attempting to set label on LLSpinCtrl constructed without one " << getName() << LL_ENDL;
	}
	updateLabelColor();
}

<<<<<<< HEAD
// <FS:Ansariel> Allow setting an argument on the label
BOOL LLSpinCtrl::setLabelArg(const std::string& key, const LLStringExplicit& text)
{
	if (mLabelBox)
	{
		mLabelBox->setTextArg(key, text);
	}
	else
	{
		LL_WARNS() << "Attempting to set label argument on LLSpinCtrl constructed without one " << getName() << LL_ENDL;
	}
	updateLabelColor();

	return TRUE;
}
// </FS:Ansariel> Allow setting an argument on the label

void LLSpinCtrl::setAllowEdit(BOOL allow_edit)
=======
void LLSpinCtrl::setAllowEdit(bool allow_edit)
>>>>>>> 0fb52bd3
{
	mEditor->setEnabled(allow_edit);
	mAllowEdit = allow_edit;
}

void LLSpinCtrl::onTabInto()
{
	mEditor->onTabInto();
    LLF32UICtrl::onTabInto();
}


void LLSpinCtrl::reportInvalidData()
{
	make_ui_sound("UISndBadKeystroke");
}

bool LLSpinCtrl::handleScrollWheel(S32 x, S32 y, S32 clicks)
{
	if( clicks > 0 )
	{
		while( clicks-- )
		{
			onDownBtn(getValue());
		}
	}
	else
	while( clicks++ )
	{
		onUpBtn(getValue());
	}

	return true;
}

bool LLSpinCtrl::handleKeyHere(KEY key, MASK mask)
{
	if (mEditor->hasFocus())
	{
		if(key == KEY_ESCAPE)
		{
			// text editors don't support revert normally (due to user confusion)
			// but not allowing revert on a spinner seems dangerous
			updateEditor();
			mEditor->resetScrollPosition();
			mEditor->setFocus(false);
			return true;
		}
		if(key == KEY_UP)
		{
			onUpBtn(getValue());
			return true;
		}
		if(key == KEY_DOWN)
		{
			onDownBtn(getValue());
			return true;
		}
	}
	return false;
}
<|MERGE_RESOLUTION|>--- conflicted
+++ resolved
@@ -476,9 +476,8 @@
 	updateLabelColor();
 }
 
-<<<<<<< HEAD
 // <FS:Ansariel> Allow setting an argument on the label
-BOOL LLSpinCtrl::setLabelArg(const std::string& key, const LLStringExplicit& text)
+bool LLSpinCtrl::setLabelArg(const std::string& key, const LLStringExplicit& text)
 {
 	if (mLabelBox)
 	{
@@ -490,14 +489,11 @@
 	}
 	updateLabelColor();
 
-	return TRUE;
+	return true;
 }
 // </FS:Ansariel> Allow setting an argument on the label
 
-void LLSpinCtrl::setAllowEdit(BOOL allow_edit)
-=======
 void LLSpinCtrl::setAllowEdit(bool allow_edit)
->>>>>>> 0fb52bd3
 {
 	mEditor->setEnabled(allow_edit);
 	mAllowEdit = allow_edit;
