--- conflicted
+++ resolved
@@ -47,11 +47,7 @@
 
     virtual void onVisibilityChange (bool curVisibilityIn);
 
-<<<<<<< HEAD
-	virtual void onVisibilityChange (bool curVisibilityIn);
-=======
     virtual bool addChild (LLView* view, S32 tab_group = 0);
->>>>>>> 1a8a5404
 
     const LLRect& getButtonRect() const { return mButtonRect; }
 
