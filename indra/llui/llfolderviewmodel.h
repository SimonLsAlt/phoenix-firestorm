/**
 * @file llfolderviewmodel.h
 *
 * $LicenseInfo:firstyear=2001&license=viewerlgpl$
 * Second Life Viewer Source Code
 * Copyright (C) 2010, Linden Research, Inc.
 *
 * This library is free software; you can redistribute it and/or
 * modify it under the terms of the GNU Lesser General Public
 * License as published by the Free Software Foundation;
 * version 2.1 of the License only.
 *
 * This library is distributed in the hope that it will be useful,
 * but WITHOUT ANY WARRANTY; without even the implied warranty of
 * MERCHANTABILITY or FITNESS FOR A PARTICULAR PURPOSE.  See the GNU
 * Lesser General Public License for more details.
 *
 * You should have received a copy of the GNU Lesser General Public
 * License along with this library; if not, write to the Free Software
 * Foundation, Inc., 51 Franklin Street, Fifth Floor, Boston, MA  02110-1301  USA
 *
 * Linden Research, Inc., 945 Battery Street, San Francisco, CA  94111  USA
 * $/LicenseInfo$
 */
#ifndef LLFOLDERVIEWMODEL_H
#define LLFOLDERVIEWMODEL_H

#include "llfontgl.h"   // just for StyleFlags enum
#include "llfolderview.h"

// These are grouping of inventory types.
// Order matters when sorting system folders to the top.
enum EInventorySortGroup
{
    SG_SYSTEM_FOLDER,
    SG_TRASH_FOLDER,
    SG_NORMAL_FOLDER,
    SG_ITEM
};

class LLFontGL;
class LLInventoryModel;
class LLMenuGL;
class LLUIImage;
class LLUUID;
class LLFolderViewItem;
class LLFolderViewFolder;

class LLFolderViewFilter
{
public:
    enum EFilterModified
    {
        FILTER_NONE,                // nothing to do, already filtered
        FILTER_RESTART,             // restart filtering from scratch
        FILTER_LESS_RESTRICTIVE,    // existing filtered items will certainly pass this filter
        FILTER_MORE_RESTRICTIVE     // if you didn't pass the previous filter, you definitely won't pass this one
    };

public:

    LLFolderViewFilter() {}
    virtual ~LLFolderViewFilter() {}

    // +-------------------------------------------------------------------+
    // + Execution And Results
    // +-------------------------------------------------------------------+
    virtual bool                check(const LLFolderViewModelItem* item) = 0;
    virtual bool                checkFolder(const LLFolderViewModelItem* folder) const = 0;

    virtual void                setEmptyLookupMessage(const std::string& message) = 0;
    virtual std::string         getEmptyLookupMessage(bool is_empty_folder = false) const = 0;

    virtual bool                showAllResults() const = 0;

    virtual std::string::size_type getStringMatchOffset(LLFolderViewModelItem* item) const = 0;
    virtual std::string::size_type getFilterStringSize() const = 0;
    // +-------------------------------------------------------------------+
    // + Status
    // +-------------------------------------------------------------------+
    virtual bool                isActive() const = 0;
    virtual bool                isModified() const = 0;
    virtual void                clearModified() = 0;
    virtual const std::string&  getName() const = 0;
    virtual const std::string&  getFilterText() = 0;
    //RN: this is public to allow system to externally force a global refilter
    virtual void                setModified(EFilterModified behavior = FILTER_RESTART) = 0;

    // +-------------------------------------------------------------------+
    // + Time
    // +-------------------------------------------------------------------+
    virtual void                resetTime(S32 timeout) = 0;
    virtual bool                isTimedOut() = 0;

    // +-------------------------------------------------------------------+
    // + Default
    // +-------------------------------------------------------------------+
    virtual bool                isDefault() const = 0;
    virtual bool                isNotDefault() const = 0;
    virtual void                markDefault() = 0;
    virtual void                resetDefault() = 0;

    // +-------------------------------------------------------------------+
    // + Generation
    // +-------------------------------------------------------------------+
    virtual S32                 getCurrentGeneration() const = 0;
    virtual S32                 getFirstSuccessGeneration() const = 0;
    virtual S32                 getFirstRequiredGeneration() const = 0;
};

class LLFolderViewModelInterface
{
public:
    LLFolderViewModelInterface()
    {}

    virtual ~LLFolderViewModelInterface() {}
    virtual void requestSortAll() = 0;

    virtual void sort(class LLFolderViewFolder*) = 0;
    virtual void filter() = 0;

    virtual bool contentsReady() = 0;
    virtual bool isFolderComplete(class LLFolderViewFolder*) = 0;
    virtual void setFolderView(LLFolderView* folder_view) = 0;
    virtual LLFolderViewFilter& getFilter() = 0;
    virtual const LLFolderViewFilter& getFilter() const = 0;
    virtual std::string getStatusText(bool is_empty_folder = false) = 0;

    virtual bool startDrag(std::vector<LLFolderViewModelItem*>& items) = 0;
};

// This is an abstract base class that users of the folderview classes
// would use to bridge the folder view with the underlying data
class LLFolderViewModelItem : public LLRefCount
{
public:
    LLFolderViewModelItem()
    {}

    virtual ~LLFolderViewModelItem() { }

    virtual void update() {}    //called when drawing
    virtual const std::string& getName() const = 0;
    virtual const std::string& getDisplayName() const = 0;
    virtual const std::string& getSearchableName() const = 0;

    virtual std::string getSearchableDescription() const = 0;
    virtual std::string getSearchableCreatorName()const = 0;
    virtual std::string getSearchableUUIDString() const = 0;

    virtual LLPointer<LLUIImage> getIcon() const = 0;
    virtual LLPointer<LLUIImage> getIconOpen() const { return getIcon(); }
    virtual LLPointer<LLUIImage> getIconOverlay() const { return NULL; }

    virtual LLFontGL::StyleFlags getLabelStyle() const = 0;
    virtual std::string getLabelSuffix() const = 0;

    virtual void openItem( void ) = 0;
    virtual void closeItem( void ) = 0;
    virtual void selectItem(void) = 0;

    virtual void navigateToFolder(bool new_window = false, bool change_mode = false) = 0;
<<<<<<< HEAD
    
    virtual bool isItemWearable() const { return false; }

	virtual bool isItemRenameable() const = 0;
	virtual bool renameItem(const std::string& new_name) = 0;

	virtual bool isItemMovable( void ) const = 0;		// Can be moved to another folder
	virtual void move( LLFolderViewModelItem* parent_listener ) = 0;

	virtual bool isItemRemovable( void ) const = 0;		// Can be destroyed
	virtual bool removeItem() = 0;
	virtual void removeBatch(std::vector<LLFolderViewModelItem*>& batch) = 0;

	virtual bool isItemCopyable(bool can_copy_as_link = true) const = 0;
	virtual bool copyToClipboard() const = 0;
	virtual bool cutToClipboard() = 0;
	virtual bool isCutToClipboard() { return false; };

	virtual bool isClipboardPasteable() const = 0;
	virtual void pasteFromClipboard() = 0;
	virtual void pasteLinkFromClipboard() = 0;

	virtual void buildContextMenu(LLMenuGL& menu, U32 flags) = 0;
	
	virtual bool potentiallyVisible() = 0; // is the item definitely visible or we haven't made up our minds yet?

	virtual bool filter( LLFolderViewFilter& filter) = 0;
	virtual bool passedFilter(S32 filter_generation = -1) = 0;
	virtual bool descendantsPassedFilter(S32 filter_generation = -1) = 0;
	virtual void setPassedFilter(bool passed, S32 filter_generation, std::string::size_type string_offset = std::string::npos, std::string::size_type string_size = 0) = 0;
	virtual void setPassedFolderFilter(bool passed, S32 filter_generation) = 0;
	virtual void dirtyFilter() = 0;
	virtual void dirtyDescendantsFilter() = 0;
	virtual bool hasFilterStringMatch() = 0;
	virtual std::string::size_type getFilterStringOffset() = 0;
	virtual std::string::size_type getFilterStringSize() = 0;

	virtual S32	getLastFilterGeneration() const = 0;
	virtual S32 getMarkedDirtyGeneration() const = 0;

	virtual bool hasChildren() const = 0;
	virtual void addChild(LLFolderViewModelItem* child) = 0;
	virtual void removeChild(LLFolderViewModelItem* child) = 0;
	virtual void clearChildren() = 0;

	// This method will be called to determine if a drop can be
	// performed, and will set drop to true if a drop is
	// requested. Returns true if a drop is possible/happened,
	// otherwise false.
	virtual bool dragOrDrop(MASK mask, bool drop,
							EDragAndDropType cargo_type,
							void* cargo_data,
							std::string& tooltip_msg) = 0;

	virtual void requestSort() = 0;
	virtual S32 getSortVersion() = 0;
	virtual void setSortVersion(S32 version) = 0;
	virtual void setParent(LLFolderViewModelItem* parent) = 0;
	virtual bool hasParent() = 0;
=======

    virtual BOOL isItemWearable() const { return FALSE; }

    virtual BOOL isItemRenameable() const = 0;
    virtual BOOL renameItem(const std::string& new_name) = 0;

    virtual BOOL isItemMovable( void ) const = 0;       // Can be moved to another folder
    virtual void move( LLFolderViewModelItem* parent_listener ) = 0;

    virtual BOOL isItemRemovable( bool check_worn = true ) const = 0;       // Can be destroyed
    virtual BOOL removeItem() = 0;
    virtual void removeBatch(std::vector<LLFolderViewModelItem*>& batch) = 0;

    virtual bool isItemCopyable(bool can_copy_as_link = true) const = 0;
    virtual BOOL copyToClipboard() const = 0;
    virtual BOOL cutToClipboard() = 0;
    virtual bool isCutToClipboard() { return false; };

    virtual BOOL isClipboardPasteable() const = 0;
    virtual void pasteFromClipboard() = 0;
    virtual void pasteLinkFromClipboard() = 0;

    virtual void buildContextMenu(LLMenuGL& menu, U32 flags) = 0;

    virtual bool potentiallyVisible() = 0; // is the item definitely visible or we haven't made up our minds yet?

    virtual bool filter( LLFolderViewFilter& filter) = 0;
    virtual bool passedFilter(S32 filter_generation = -1) = 0;
    virtual bool descendantsPassedFilter(S32 filter_generation = -1) = 0;
    virtual void setPassedFilter(bool passed, S32 filter_generation, std::string::size_type string_offset = std::string::npos, std::string::size_type string_size = 0) = 0;
    virtual void setPassedFolderFilter(bool passed, S32 filter_generation) = 0;
    virtual void dirtyFilter() = 0;
    virtual void dirtyDescendantsFilter() = 0;
    virtual bool hasFilterStringMatch() = 0;
    virtual std::string::size_type getFilterStringOffset() = 0;
    virtual std::string::size_type getFilterStringSize() = 0;

    virtual S32 getLastFilterGeneration() const = 0;
    virtual S32 getMarkedDirtyGeneration() const = 0;

    virtual bool hasChildren() const = 0;
    virtual void addChild(LLFolderViewModelItem* child) = 0;
    virtual void removeChild(LLFolderViewModelItem* child) = 0;
    virtual void clearChildren() = 0;

    // This method will be called to determine if a drop can be
    // performed, and will set drop to TRUE if a drop is
    // requested. Returns TRUE if a drop is possible/happened,
    // otherwise FALSE.
    virtual BOOL dragOrDrop(MASK mask, BOOL drop,
                            EDragAndDropType cargo_type,
                            void* cargo_data,
                            std::string& tooltip_msg) = 0;

    virtual void requestSort() = 0;
    virtual S32 getSortVersion() = 0;
    virtual void setSortVersion(S32 version) = 0;
    virtual void setParent(LLFolderViewModelItem* parent) = 0;
    virtual bool hasParent() = 0;
>>>>>>> e1623bb2

protected:

    friend class LLFolderViewItem;
    virtual void setFolderViewItem(LLFolderViewItem* folder_view_item) = 0;

};


class LLFolderViewModelItemCommon : public LLFolderViewModelItem
{
public:
    LLFolderViewModelItemCommon(LLFolderViewModelInterface& root_view_model)
    :   mSortVersion(-1),
        mPassedFilter(true),
        mPassedFolderFilter(true),
        mStringMatchOffsetFilter(std::string::npos),
        mStringFilterSize(0),
        mFolderViewItem(NULL),
        mLastFilterGeneration(-1),
        mLastFolderFilterGeneration(-1),
        mMarkedDirtyGeneration(-1),
        mMostFilteredDescendantGeneration(-1),
        mParent(NULL),
        mRootViewModel(root_view_model)
    {
        mChildren.clear();
    }

    void requestSort() { mSortVersion = -1; }
    S32 getSortVersion() { return mSortVersion; }
    void setSortVersion(S32 version) { mSortVersion = version;}

    S32 getLastFilterGeneration() const { return mLastFilterGeneration; }
    S32 getLastFolderFilterGeneration() const { return mLastFolderFilterGeneration; }
    S32 getMarkedDirtyGeneration() const { return mMarkedDirtyGeneration; }
    void dirtyFilter()
    {
        if(mMarkedDirtyGeneration < 0)
        {
            mMarkedDirtyGeneration = mLastFilterGeneration;
        }
        mLastFilterGeneration = -1;
        mLastFolderFilterGeneration = -1;

        // bubble up dirty flag all the way to root
        if (mParent)
        {
            mParent->dirtyFilter();
        }
    }
    void dirtyDescendantsFilter()
    {
        mMostFilteredDescendantGeneration = -1;
        if (mParent)
        {
            mParent->dirtyDescendantsFilter();
        }
    }
    bool hasFilterStringMatch();
    std::string::size_type getFilterStringOffset();
    std::string::size_type getFilterStringSize();

    typedef std::list<LLFolderViewModelItem*> child_list_t;

    virtual void addChild(LLFolderViewModelItem* child)
    {
        mChildren.push_back(child);
        child->setParent(this);
        dirtyFilter();
        requestSort();
    }
    virtual void removeChild(LLFolderViewModelItem* child)
    {
        mChildren.remove(child);
        child->setParent(NULL);
        dirtyDescendantsFilter();
        dirtyFilter();
    }

    virtual void clearChildren()
    {
        // We are working with models that belong to views as LLPointers, clean the list, let poiters handle the rest
        std::for_each(mChildren.begin(), mChildren.end(), [](LLFolderViewModelItem* c) {c->setParent(NULL); });
        mChildren.clear();
        dirtyDescendantsFilter();
        dirtyFilter();
    }

    child_list_t::const_iterator getChildrenBegin() const { return mChildren.begin(); }
    child_list_t::const_iterator getChildrenEnd() const { return mChildren.end(); }
    child_list_t::size_type getChildrenCount() const { return mChildren.size(); }

    void setPassedFilter(bool passed, S32 filter_generation, std::string::size_type string_offset = std::string::npos, std::string::size_type string_size = 0)
    {
        mPassedFilter = passed;
        mLastFilterGeneration = filter_generation;
        mStringMatchOffsetFilter = string_offset;
        mStringFilterSize = string_size;
        mMarkedDirtyGeneration = -1;
    }

    void setPassedFolderFilter(bool passed, S32 filter_generation)
    {
        mPassedFolderFilter = passed;
        mLastFolderFilterGeneration = filter_generation;
    }

    virtual bool potentiallyVisible()
    {
        return passedFilter() // we've passed the filter
            || (getLastFilterGeneration() < mRootViewModel.getFilter().getFirstSuccessGeneration()) // or we don't know yet
            || descendantsPassedFilter();
    }

    virtual bool passedFilter(S32 filter_generation = -1)
    {
        if (filter_generation < 0)
        {
            filter_generation = mRootViewModel.getFilter().getFirstSuccessGeneration();
        }
        bool passed_folder_filter = mPassedFolderFilter && (mLastFolderFilterGeneration >= filter_generation);
        bool passed_filter = mPassedFilter && (mLastFilterGeneration >= filter_generation);
        return passed_folder_filter && (passed_filter || descendantsPassedFilter(filter_generation));
    }

    virtual bool descendantsPassedFilter(S32 filter_generation = -1)
    {
        if (filter_generation < 0)
        {
            filter_generation = mRootViewModel.getFilter().getFirstSuccessGeneration();
        }
        return mMostFilteredDescendantGeneration >= filter_generation;
    }


protected:
    virtual void setParent(LLFolderViewModelItem* parent) { mParent = parent; }
    virtual bool hasParent() { return mParent != NULL; }

    S32                         mSortVersion;
    bool                        mPassedFilter;
    bool                        mPassedFolderFilter;
    std::string::size_type      mStringMatchOffsetFilter;
    std::string::size_type      mStringFilterSize;

    S32                         mLastFilterGeneration,
                                mLastFolderFilterGeneration,
                                mMostFilteredDescendantGeneration,
                                mMarkedDirtyGeneration;

    child_list_t                mChildren;
    LLFolderViewModelItem*      mParent;
    LLFolderViewModelInterface& mRootViewModel;

    void setFolderViewItem(LLFolderViewItem* folder_view_item) { mFolderViewItem = folder_view_item;}
    LLFolderViewItem*       mFolderViewItem;
};



class LLFolderViewModelCommon : public LLFolderViewModelInterface
{
public:
    LLFolderViewModelCommon()
    :   mTargetSortVersion(0),
        mFolderView(NULL)
    {}

    virtual void requestSortAll()
    {
        // sort everything
        mTargetSortVersion++;
    }
    virtual std::string getStatusText(bool is_empty_folder = false);
    virtual void filter();

    void setFolderView(LLFolderView* folder_view) { mFolderView = folder_view;}

protected:
    bool needsSort(class LLFolderViewModelItem* item);

    S32 mTargetSortVersion;
    LLFolderView* mFolderView;

};

template <typename SORT_TYPE, typename ITEM_TYPE, typename FOLDER_TYPE, typename FILTER_TYPE>
class LLFolderViewModel : public LLFolderViewModelCommon
{
public:
    typedef SORT_TYPE       SortType;
    typedef ITEM_TYPE       ItemType;
    typedef FOLDER_TYPE     FolderType;
    typedef FILTER_TYPE     FilterType;

    LLFolderViewModel(SortType* sorter, FilterType* filter)
    :   mSorter(sorter),
        mFilter(filter)
    {}

    virtual ~LLFolderViewModel() {}

    virtual SortType& getSorter()                    { return *mSorter; }
    virtual const SortType& getSorter() const        { return *mSorter; }
    virtual void setSorter(const SortType& sorter)   { mSorter.reset(new SortType(sorter)); requestSortAll(); }

    virtual FilterType& getFilter()                  { return *mFilter; }
    virtual const FilterType& getFilter() const      { return *mFilter; }
    virtual void setFilter(const FilterType& filter) { mFilter.reset(new FilterType(filter)); }

    // By default, we assume the content is available. If a network fetch mechanism is implemented for the model,
    // this method needs to be overloaded and return the relevant fetch status.
    virtual bool contentsReady()                    { return true; }
    virtual bool isFolderComplete(LLFolderViewFolder* folder)                   { return true; }

    struct ViewModelCompare
    {
        ViewModelCompare(const SortType& sorter)
        :   mSorter(sorter)
        {}

        bool operator () (const LLFolderViewItem* a, const LLFolderViewItem* b) const
        {
            return mSorter(static_cast<const ItemType*>(a->getViewModelItem()), static_cast<const ItemType*>(b->getViewModelItem()));
        }

        bool operator () (const LLFolderViewFolder* a, const LLFolderViewFolder* b) const
        {
            return mSorter(static_cast<const ItemType*>(a->getViewModelItem()), static_cast<const ItemType*>(b->getViewModelItem()));
        }

        const SortType& mSorter;
    };

    void sort(LLFolderViewFolder* folder)
    {
        if (needsSort(folder->getViewModelItem()))
        {
            folder->sortFolders(ViewModelCompare(getSorter()));
            folder->sortItems(ViewModelCompare(getSorter()));
            folder->getViewModelItem()->setSortVersion(mTargetSortVersion);
            folder->requestArrange();
        }
    }

protected:
    std::unique_ptr<SortType>       mSorter;
    std::unique_ptr<FilterType>     mFilter;
};

#endif // LLFOLDERVIEWMODEL_H<|MERGE_RESOLUTION|>--- conflicted
+++ resolved
@@ -1,536 +1,474 @@
-/**
- * @file llfolderviewmodel.h
- *
- * $LicenseInfo:firstyear=2001&license=viewerlgpl$
- * Second Life Viewer Source Code
- * Copyright (C) 2010, Linden Research, Inc.
- *
- * This library is free software; you can redistribute it and/or
- * modify it under the terms of the GNU Lesser General Public
- * License as published by the Free Software Foundation;
- * version 2.1 of the License only.
- *
- * This library is distributed in the hope that it will be useful,
- * but WITHOUT ANY WARRANTY; without even the implied warranty of
- * MERCHANTABILITY or FITNESS FOR A PARTICULAR PURPOSE.  See the GNU
- * Lesser General Public License for more details.
- *
- * You should have received a copy of the GNU Lesser General Public
- * License along with this library; if not, write to the Free Software
- * Foundation, Inc., 51 Franklin Street, Fifth Floor, Boston, MA  02110-1301  USA
- *
- * Linden Research, Inc., 945 Battery Street, San Francisco, CA  94111  USA
- * $/LicenseInfo$
- */
-#ifndef LLFOLDERVIEWMODEL_H
-#define LLFOLDERVIEWMODEL_H
-
-#include "llfontgl.h"   // just for StyleFlags enum
-#include "llfolderview.h"
-
-// These are grouping of inventory types.
-// Order matters when sorting system folders to the top.
-enum EInventorySortGroup
-{
-    SG_SYSTEM_FOLDER,
-    SG_TRASH_FOLDER,
-    SG_NORMAL_FOLDER,
-    SG_ITEM
-};
-
-class LLFontGL;
-class LLInventoryModel;
-class LLMenuGL;
-class LLUIImage;
-class LLUUID;
-class LLFolderViewItem;
-class LLFolderViewFolder;
-
-class LLFolderViewFilter
-{
-public:
-    enum EFilterModified
-    {
-        FILTER_NONE,                // nothing to do, already filtered
-        FILTER_RESTART,             // restart filtering from scratch
-        FILTER_LESS_RESTRICTIVE,    // existing filtered items will certainly pass this filter
-        FILTER_MORE_RESTRICTIVE     // if you didn't pass the previous filter, you definitely won't pass this one
-    };
-
-public:
-
-    LLFolderViewFilter() {}
-    virtual ~LLFolderViewFilter() {}
-
-    // +-------------------------------------------------------------------+
-    // + Execution And Results
-    // +-------------------------------------------------------------------+
-    virtual bool                check(const LLFolderViewModelItem* item) = 0;
-    virtual bool                checkFolder(const LLFolderViewModelItem* folder) const = 0;
-
-    virtual void                setEmptyLookupMessage(const std::string& message) = 0;
-    virtual std::string         getEmptyLookupMessage(bool is_empty_folder = false) const = 0;
-
-    virtual bool                showAllResults() const = 0;
-
-    virtual std::string::size_type getStringMatchOffset(LLFolderViewModelItem* item) const = 0;
-    virtual std::string::size_type getFilterStringSize() const = 0;
-    // +-------------------------------------------------------------------+
-    // + Status
-    // +-------------------------------------------------------------------+
-    virtual bool                isActive() const = 0;
-    virtual bool                isModified() const = 0;
-    virtual void                clearModified() = 0;
-    virtual const std::string&  getName() const = 0;
-    virtual const std::string&  getFilterText() = 0;
-    //RN: this is public to allow system to externally force a global refilter
-    virtual void                setModified(EFilterModified behavior = FILTER_RESTART) = 0;
-
-    // +-------------------------------------------------------------------+
-    // + Time
-    // +-------------------------------------------------------------------+
-    virtual void                resetTime(S32 timeout) = 0;
-    virtual bool                isTimedOut() = 0;
-
-    // +-------------------------------------------------------------------+
-    // + Default
-    // +-------------------------------------------------------------------+
-    virtual bool                isDefault() const = 0;
-    virtual bool                isNotDefault() const = 0;
-    virtual void                markDefault() = 0;
-    virtual void                resetDefault() = 0;
-
-    // +-------------------------------------------------------------------+
-    // + Generation
-    // +-------------------------------------------------------------------+
-    virtual S32                 getCurrentGeneration() const = 0;
-    virtual S32                 getFirstSuccessGeneration() const = 0;
-    virtual S32                 getFirstRequiredGeneration() const = 0;
-};
-
-class LLFolderViewModelInterface
-{
-public:
-    LLFolderViewModelInterface()
-    {}
-
-    virtual ~LLFolderViewModelInterface() {}
-    virtual void requestSortAll() = 0;
-
-    virtual void sort(class LLFolderViewFolder*) = 0;
-    virtual void filter() = 0;
-
-    virtual bool contentsReady() = 0;
-    virtual bool isFolderComplete(class LLFolderViewFolder*) = 0;
-    virtual void setFolderView(LLFolderView* folder_view) = 0;
-    virtual LLFolderViewFilter& getFilter() = 0;
-    virtual const LLFolderViewFilter& getFilter() const = 0;
-    virtual std::string getStatusText(bool is_empty_folder = false) = 0;
-
-    virtual bool startDrag(std::vector<LLFolderViewModelItem*>& items) = 0;
-};
-
-// This is an abstract base class that users of the folderview classes
-// would use to bridge the folder view with the underlying data
-class LLFolderViewModelItem : public LLRefCount
-{
-public:
-    LLFolderViewModelItem()
-    {}
-
-    virtual ~LLFolderViewModelItem() { }
-
-    virtual void update() {}    //called when drawing
-    virtual const std::string& getName() const = 0;
-    virtual const std::string& getDisplayName() const = 0;
-    virtual const std::string& getSearchableName() const = 0;
-
-    virtual std::string getSearchableDescription() const = 0;
-    virtual std::string getSearchableCreatorName()const = 0;
-    virtual std::string getSearchableUUIDString() const = 0;
-
-    virtual LLPointer<LLUIImage> getIcon() const = 0;
-    virtual LLPointer<LLUIImage> getIconOpen() const { return getIcon(); }
-    virtual LLPointer<LLUIImage> getIconOverlay() const { return NULL; }
-
-    virtual LLFontGL::StyleFlags getLabelStyle() const = 0;
-    virtual std::string getLabelSuffix() const = 0;
-
-    virtual void openItem( void ) = 0;
-    virtual void closeItem( void ) = 0;
-    virtual void selectItem(void) = 0;
-
-    virtual void navigateToFolder(bool new_window = false, bool change_mode = false) = 0;
-<<<<<<< HEAD
-    
-    virtual bool isItemWearable() const { return false; }
-
-	virtual bool isItemRenameable() const = 0;
-	virtual bool renameItem(const std::string& new_name) = 0;
-
-	virtual bool isItemMovable( void ) const = 0;		// Can be moved to another folder
-	virtual void move( LLFolderViewModelItem* parent_listener ) = 0;
-
-	virtual bool isItemRemovable( void ) const = 0;		// Can be destroyed
-	virtual bool removeItem() = 0;
-	virtual void removeBatch(std::vector<LLFolderViewModelItem*>& batch) = 0;
-
-	virtual bool isItemCopyable(bool can_copy_as_link = true) const = 0;
-	virtual bool copyToClipboard() const = 0;
-	virtual bool cutToClipboard() = 0;
-	virtual bool isCutToClipboard() { return false; };
-
-	virtual bool isClipboardPasteable() const = 0;
-	virtual void pasteFromClipboard() = 0;
-	virtual void pasteLinkFromClipboard() = 0;
-
-	virtual void buildContextMenu(LLMenuGL& menu, U32 flags) = 0;
-	
-	virtual bool potentiallyVisible() = 0; // is the item definitely visible or we haven't made up our minds yet?
-
-	virtual bool filter( LLFolderViewFilter& filter) = 0;
-	virtual bool passedFilter(S32 filter_generation = -1) = 0;
-	virtual bool descendantsPassedFilter(S32 filter_generation = -1) = 0;
-	virtual void setPassedFilter(bool passed, S32 filter_generation, std::string::size_type string_offset = std::string::npos, std::string::size_type string_size = 0) = 0;
-	virtual void setPassedFolderFilter(bool passed, S32 filter_generation) = 0;
-	virtual void dirtyFilter() = 0;
-	virtual void dirtyDescendantsFilter() = 0;
-	virtual bool hasFilterStringMatch() = 0;
-	virtual std::string::size_type getFilterStringOffset() = 0;
-	virtual std::string::size_type getFilterStringSize() = 0;
-
-	virtual S32	getLastFilterGeneration() const = 0;
-	virtual S32 getMarkedDirtyGeneration() const = 0;
-
-	virtual bool hasChildren() const = 0;
-	virtual void addChild(LLFolderViewModelItem* child) = 0;
-	virtual void removeChild(LLFolderViewModelItem* child) = 0;
-	virtual void clearChildren() = 0;
-
-	// This method will be called to determine if a drop can be
-	// performed, and will set drop to true if a drop is
-	// requested. Returns true if a drop is possible/happened,
-	// otherwise false.
-	virtual bool dragOrDrop(MASK mask, bool drop,
-							EDragAndDropType cargo_type,
-							void* cargo_data,
-							std::string& tooltip_msg) = 0;
-
-	virtual void requestSort() = 0;
-	virtual S32 getSortVersion() = 0;
-	virtual void setSortVersion(S32 version) = 0;
-	virtual void setParent(LLFolderViewModelItem* parent) = 0;
-	virtual bool hasParent() = 0;
-=======
-
-    virtual BOOL isItemWearable() const { return FALSE; }
-
-    virtual BOOL isItemRenameable() const = 0;
-    virtual BOOL renameItem(const std::string& new_name) = 0;
-
-    virtual BOOL isItemMovable( void ) const = 0;       // Can be moved to another folder
-    virtual void move( LLFolderViewModelItem* parent_listener ) = 0;
-
-    virtual BOOL isItemRemovable( bool check_worn = true ) const = 0;       // Can be destroyed
-    virtual BOOL removeItem() = 0;
-    virtual void removeBatch(std::vector<LLFolderViewModelItem*>& batch) = 0;
-
-    virtual bool isItemCopyable(bool can_copy_as_link = true) const = 0;
-    virtual BOOL copyToClipboard() const = 0;
-    virtual BOOL cutToClipboard() = 0;
-    virtual bool isCutToClipboard() { return false; };
-
-    virtual BOOL isClipboardPasteable() const = 0;
-    virtual void pasteFromClipboard() = 0;
-    virtual void pasteLinkFromClipboard() = 0;
-
-    virtual void buildContextMenu(LLMenuGL& menu, U32 flags) = 0;
-
-    virtual bool potentiallyVisible() = 0; // is the item definitely visible or we haven't made up our minds yet?
-
-    virtual bool filter( LLFolderViewFilter& filter) = 0;
-    virtual bool passedFilter(S32 filter_generation = -1) = 0;
-    virtual bool descendantsPassedFilter(S32 filter_generation = -1) = 0;
-    virtual void setPassedFilter(bool passed, S32 filter_generation, std::string::size_type string_offset = std::string::npos, std::string::size_type string_size = 0) = 0;
-    virtual void setPassedFolderFilter(bool passed, S32 filter_generation) = 0;
-    virtual void dirtyFilter() = 0;
-    virtual void dirtyDescendantsFilter() = 0;
-    virtual bool hasFilterStringMatch() = 0;
-    virtual std::string::size_type getFilterStringOffset() = 0;
-    virtual std::string::size_type getFilterStringSize() = 0;
-
-    virtual S32 getLastFilterGeneration() const = 0;
-    virtual S32 getMarkedDirtyGeneration() const = 0;
-
-    virtual bool hasChildren() const = 0;
-    virtual void addChild(LLFolderViewModelItem* child) = 0;
-    virtual void removeChild(LLFolderViewModelItem* child) = 0;
-    virtual void clearChildren() = 0;
-
-    // This method will be called to determine if a drop can be
-    // performed, and will set drop to TRUE if a drop is
-    // requested. Returns TRUE if a drop is possible/happened,
-    // otherwise FALSE.
-    virtual BOOL dragOrDrop(MASK mask, BOOL drop,
-                            EDragAndDropType cargo_type,
-                            void* cargo_data,
-                            std::string& tooltip_msg) = 0;
-
-    virtual void requestSort() = 0;
-    virtual S32 getSortVersion() = 0;
-    virtual void setSortVersion(S32 version) = 0;
-    virtual void setParent(LLFolderViewModelItem* parent) = 0;
-    virtual bool hasParent() = 0;
->>>>>>> e1623bb2
-
-protected:
-
-    friend class LLFolderViewItem;
-    virtual void setFolderViewItem(LLFolderViewItem* folder_view_item) = 0;
-
-};
-
-
-class LLFolderViewModelItemCommon : public LLFolderViewModelItem
-{
-public:
-    LLFolderViewModelItemCommon(LLFolderViewModelInterface& root_view_model)
-    :   mSortVersion(-1),
-        mPassedFilter(true),
-        mPassedFolderFilter(true),
-        mStringMatchOffsetFilter(std::string::npos),
-        mStringFilterSize(0),
-        mFolderViewItem(NULL),
-        mLastFilterGeneration(-1),
-        mLastFolderFilterGeneration(-1),
-        mMarkedDirtyGeneration(-1),
-        mMostFilteredDescendantGeneration(-1),
-        mParent(NULL),
-        mRootViewModel(root_view_model)
-    {
-        mChildren.clear();
-    }
-
-    void requestSort() { mSortVersion = -1; }
-    S32 getSortVersion() { return mSortVersion; }
-    void setSortVersion(S32 version) { mSortVersion = version;}
-
-    S32 getLastFilterGeneration() const { return mLastFilterGeneration; }
-    S32 getLastFolderFilterGeneration() const { return mLastFolderFilterGeneration; }
-    S32 getMarkedDirtyGeneration() const { return mMarkedDirtyGeneration; }
-    void dirtyFilter()
-    {
-        if(mMarkedDirtyGeneration < 0)
-        {
-            mMarkedDirtyGeneration = mLastFilterGeneration;
-        }
-        mLastFilterGeneration = -1;
-        mLastFolderFilterGeneration = -1;
-
-        // bubble up dirty flag all the way to root
-        if (mParent)
-        {
-            mParent->dirtyFilter();
-        }
-    }
-    void dirtyDescendantsFilter()
-    {
-        mMostFilteredDescendantGeneration = -1;
-        if (mParent)
-        {
-            mParent->dirtyDescendantsFilter();
-        }
-    }
-    bool hasFilterStringMatch();
-    std::string::size_type getFilterStringOffset();
-    std::string::size_type getFilterStringSize();
-
-    typedef std::list<LLFolderViewModelItem*> child_list_t;
-
-    virtual void addChild(LLFolderViewModelItem* child)
-    {
-        mChildren.push_back(child);
-        child->setParent(this);
-        dirtyFilter();
-        requestSort();
-    }
-    virtual void removeChild(LLFolderViewModelItem* child)
-    {
-        mChildren.remove(child);
-        child->setParent(NULL);
-        dirtyDescendantsFilter();
-        dirtyFilter();
-    }
-
-    virtual void clearChildren()
-    {
-        // We are working with models that belong to views as LLPointers, clean the list, let poiters handle the rest
-        std::for_each(mChildren.begin(), mChildren.end(), [](LLFolderViewModelItem* c) {c->setParent(NULL); });
-        mChildren.clear();
-        dirtyDescendantsFilter();
-        dirtyFilter();
-    }
-
-    child_list_t::const_iterator getChildrenBegin() const { return mChildren.begin(); }
-    child_list_t::const_iterator getChildrenEnd() const { return mChildren.end(); }
-    child_list_t::size_type getChildrenCount() const { return mChildren.size(); }
-
-    void setPassedFilter(bool passed, S32 filter_generation, std::string::size_type string_offset = std::string::npos, std::string::size_type string_size = 0)
-    {
-        mPassedFilter = passed;
-        mLastFilterGeneration = filter_generation;
-        mStringMatchOffsetFilter = string_offset;
-        mStringFilterSize = string_size;
-        mMarkedDirtyGeneration = -1;
-    }
-
-    void setPassedFolderFilter(bool passed, S32 filter_generation)
-    {
-        mPassedFolderFilter = passed;
-        mLastFolderFilterGeneration = filter_generation;
-    }
-
-    virtual bool potentiallyVisible()
-    {
-        return passedFilter() // we've passed the filter
-            || (getLastFilterGeneration() < mRootViewModel.getFilter().getFirstSuccessGeneration()) // or we don't know yet
-            || descendantsPassedFilter();
-    }
-
-    virtual bool passedFilter(S32 filter_generation = -1)
-    {
-        if (filter_generation < 0)
-        {
-            filter_generation = mRootViewModel.getFilter().getFirstSuccessGeneration();
-        }
-        bool passed_folder_filter = mPassedFolderFilter && (mLastFolderFilterGeneration >= filter_generation);
-        bool passed_filter = mPassedFilter && (mLastFilterGeneration >= filter_generation);
-        return passed_folder_filter && (passed_filter || descendantsPassedFilter(filter_generation));
-    }
-
-    virtual bool descendantsPassedFilter(S32 filter_generation = -1)
-    {
-        if (filter_generation < 0)
-        {
-            filter_generation = mRootViewModel.getFilter().getFirstSuccessGeneration();
-        }
-        return mMostFilteredDescendantGeneration >= filter_generation;
-    }
-
-
-protected:
-    virtual void setParent(LLFolderViewModelItem* parent) { mParent = parent; }
-    virtual bool hasParent() { return mParent != NULL; }
-
-    S32                         mSortVersion;
-    bool                        mPassedFilter;
-    bool                        mPassedFolderFilter;
-    std::string::size_type      mStringMatchOffsetFilter;
-    std::string::size_type      mStringFilterSize;
-
-    S32                         mLastFilterGeneration,
-                                mLastFolderFilterGeneration,
-                                mMostFilteredDescendantGeneration,
-                                mMarkedDirtyGeneration;
-
-    child_list_t                mChildren;
-    LLFolderViewModelItem*      mParent;
-    LLFolderViewModelInterface& mRootViewModel;
-
-    void setFolderViewItem(LLFolderViewItem* folder_view_item) { mFolderViewItem = folder_view_item;}
-    LLFolderViewItem*       mFolderViewItem;
-};
-
-
-
-class LLFolderViewModelCommon : public LLFolderViewModelInterface
-{
-public:
-    LLFolderViewModelCommon()
-    :   mTargetSortVersion(0),
-        mFolderView(NULL)
-    {}
-
-    virtual void requestSortAll()
-    {
-        // sort everything
-        mTargetSortVersion++;
-    }
-    virtual std::string getStatusText(bool is_empty_folder = false);
-    virtual void filter();
-
-    void setFolderView(LLFolderView* folder_view) { mFolderView = folder_view;}
-
-protected:
-    bool needsSort(class LLFolderViewModelItem* item);
-
-    S32 mTargetSortVersion;
-    LLFolderView* mFolderView;
-
-};
-
-template <typename SORT_TYPE, typename ITEM_TYPE, typename FOLDER_TYPE, typename FILTER_TYPE>
-class LLFolderViewModel : public LLFolderViewModelCommon
-{
-public:
-    typedef SORT_TYPE       SortType;
-    typedef ITEM_TYPE       ItemType;
-    typedef FOLDER_TYPE     FolderType;
-    typedef FILTER_TYPE     FilterType;
-
-    LLFolderViewModel(SortType* sorter, FilterType* filter)
-    :   mSorter(sorter),
-        mFilter(filter)
-    {}
-
-    virtual ~LLFolderViewModel() {}
-
-    virtual SortType& getSorter()                    { return *mSorter; }
-    virtual const SortType& getSorter() const        { return *mSorter; }
-    virtual void setSorter(const SortType& sorter)   { mSorter.reset(new SortType(sorter)); requestSortAll(); }
-
-    virtual FilterType& getFilter()                  { return *mFilter; }
-    virtual const FilterType& getFilter() const      { return *mFilter; }
-    virtual void setFilter(const FilterType& filter) { mFilter.reset(new FilterType(filter)); }
-
-    // By default, we assume the content is available. If a network fetch mechanism is implemented for the model,
-    // this method needs to be overloaded and return the relevant fetch status.
-    virtual bool contentsReady()                    { return true; }
-    virtual bool isFolderComplete(LLFolderViewFolder* folder)                   { return true; }
-
-    struct ViewModelCompare
-    {
-        ViewModelCompare(const SortType& sorter)
-        :   mSorter(sorter)
-        {}
-
-        bool operator () (const LLFolderViewItem* a, const LLFolderViewItem* b) const
-        {
-            return mSorter(static_cast<const ItemType*>(a->getViewModelItem()), static_cast<const ItemType*>(b->getViewModelItem()));
-        }
-
-        bool operator () (const LLFolderViewFolder* a, const LLFolderViewFolder* b) const
-        {
-            return mSorter(static_cast<const ItemType*>(a->getViewModelItem()), static_cast<const ItemType*>(b->getViewModelItem()));
-        }
-
-        const SortType& mSorter;
-    };
-
-    void sort(LLFolderViewFolder* folder)
-    {
-        if (needsSort(folder->getViewModelItem()))
-        {
-            folder->sortFolders(ViewModelCompare(getSorter()));
-            folder->sortItems(ViewModelCompare(getSorter()));
-            folder->getViewModelItem()->setSortVersion(mTargetSortVersion);
-            folder->requestArrange();
-        }
-    }
-
-protected:
-    std::unique_ptr<SortType>       mSorter;
-    std::unique_ptr<FilterType>     mFilter;
-};
-
-#endif // LLFOLDERVIEWMODEL_H+/**
+ * @file llfolderviewmodel.h
+ *
+ * $LicenseInfo:firstyear=2001&license=viewerlgpl$
+ * Second Life Viewer Source Code
+ * Copyright (C) 2010, Linden Research, Inc.
+ *
+ * This library is free software; you can redistribute it and/or
+ * modify it under the terms of the GNU Lesser General Public
+ * License as published by the Free Software Foundation;
+ * version 2.1 of the License only.
+ *
+ * This library is distributed in the hope that it will be useful,
+ * but WITHOUT ANY WARRANTY; without even the implied warranty of
+ * MERCHANTABILITY or FITNESS FOR A PARTICULAR PURPOSE.  See the GNU
+ * Lesser General Public License for more details.
+ *
+ * You should have received a copy of the GNU Lesser General Public
+ * License along with this library; if not, write to the Free Software
+ * Foundation, Inc., 51 Franklin Street, Fifth Floor, Boston, MA  02110-1301  USA
+ *
+ * Linden Research, Inc., 945 Battery Street, San Francisco, CA  94111  USA
+ * $/LicenseInfo$
+ */
+#ifndef LLFOLDERVIEWMODEL_H
+#define LLFOLDERVIEWMODEL_H
+
+#include "llfontgl.h"   // just for StyleFlags enum
+#include "llfolderview.h"
+
+// These are grouping of inventory types.
+// Order matters when sorting system folders to the top.
+enum EInventorySortGroup
+{
+    SG_SYSTEM_FOLDER,
+    SG_TRASH_FOLDER,
+    SG_NORMAL_FOLDER,
+    SG_ITEM
+};
+
+class LLFontGL;
+class LLInventoryModel;
+class LLMenuGL;
+class LLUIImage;
+class LLUUID;
+class LLFolderViewItem;
+class LLFolderViewFolder;
+
+class LLFolderViewFilter
+{
+public:
+    enum EFilterModified
+    {
+        FILTER_NONE,                // nothing to do, already filtered
+        FILTER_RESTART,             // restart filtering from scratch
+        FILTER_LESS_RESTRICTIVE,    // existing filtered items will certainly pass this filter
+        FILTER_MORE_RESTRICTIVE     // if you didn't pass the previous filter, you definitely won't pass this one
+    };
+
+public:
+
+    LLFolderViewFilter() {}
+    virtual ~LLFolderViewFilter() {}
+
+    // +-------------------------------------------------------------------+
+    // + Execution And Results
+    // +-------------------------------------------------------------------+
+    virtual bool                check(const LLFolderViewModelItem* item) = 0;
+    virtual bool                checkFolder(const LLFolderViewModelItem* folder) const = 0;
+
+    virtual void                setEmptyLookupMessage(const std::string& message) = 0;
+    virtual std::string         getEmptyLookupMessage(bool is_empty_folder = false) const = 0;
+
+    virtual bool                showAllResults() const = 0;
+
+    virtual std::string::size_type getStringMatchOffset(LLFolderViewModelItem* item) const = 0;
+    virtual std::string::size_type getFilterStringSize() const = 0;
+    // +-------------------------------------------------------------------+
+    // + Status
+    // +-------------------------------------------------------------------+
+    virtual bool                isActive() const = 0;
+    virtual bool                isModified() const = 0;
+    virtual void                clearModified() = 0;
+    virtual const std::string&  getName() const = 0;
+    virtual const std::string&  getFilterText() = 0;
+    //RN: this is public to allow system to externally force a global refilter
+    virtual void                setModified(EFilterModified behavior = FILTER_RESTART) = 0;
+
+    // +-------------------------------------------------------------------+
+    // + Time
+    // +-------------------------------------------------------------------+
+    virtual void                resetTime(S32 timeout) = 0;
+    virtual bool                isTimedOut() = 0;
+
+    // +-------------------------------------------------------------------+
+    // + Default
+    // +-------------------------------------------------------------------+
+    virtual bool                isDefault() const = 0;
+    virtual bool                isNotDefault() const = 0;
+    virtual void                markDefault() = 0;
+    virtual void                resetDefault() = 0;
+
+    // +-------------------------------------------------------------------+
+    // + Generation
+    // +-------------------------------------------------------------------+
+    virtual S32                 getCurrentGeneration() const = 0;
+    virtual S32                 getFirstSuccessGeneration() const = 0;
+    virtual S32                 getFirstRequiredGeneration() const = 0;
+};
+
+class LLFolderViewModelInterface
+{
+public:
+    LLFolderViewModelInterface()
+    {}
+
+    virtual ~LLFolderViewModelInterface() {}
+    virtual void requestSortAll() = 0;
+
+    virtual void sort(class LLFolderViewFolder*) = 0;
+    virtual void filter() = 0;
+
+    virtual bool contentsReady() = 0;
+    virtual bool isFolderComplete(class LLFolderViewFolder*) = 0;
+    virtual void setFolderView(LLFolderView* folder_view) = 0;
+    virtual LLFolderViewFilter& getFilter() = 0;
+    virtual const LLFolderViewFilter& getFilter() const = 0;
+    virtual std::string getStatusText(bool is_empty_folder = false) = 0;
+
+    virtual bool startDrag(std::vector<LLFolderViewModelItem*>& items) = 0;
+};
+
+// This is an abstract base class that users of the folderview classes
+// would use to bridge the folder view with the underlying data
+class LLFolderViewModelItem : public LLRefCount
+{
+public:
+    LLFolderViewModelItem()
+    {}
+
+    virtual ~LLFolderViewModelItem() { }
+
+    virtual void update() {}    //called when drawing
+    virtual const std::string& getName() const = 0;
+    virtual const std::string& getDisplayName() const = 0;
+    virtual const std::string& getSearchableName() const = 0;
+
+    virtual std::string getSearchableDescription() const = 0;
+    virtual std::string getSearchableCreatorName()const = 0;
+    virtual std::string getSearchableUUIDString() const = 0;
+
+    virtual LLPointer<LLUIImage> getIcon() const = 0;
+    virtual LLPointer<LLUIImage> getIconOpen() const { return getIcon(); }
+    virtual LLPointer<LLUIImage> getIconOverlay() const { return NULL; }
+
+    virtual LLFontGL::StyleFlags getLabelStyle() const = 0;
+    virtual std::string getLabelSuffix() const = 0;
+
+    virtual void openItem( void ) = 0;
+    virtual void closeItem( void ) = 0;
+    virtual void selectItem(void) = 0;
+
+    virtual void navigateToFolder(bool new_window = false, bool change_mode = false) = 0;
+
+    virtual bool isItemWearable() const { return false; }
+
+    virtual bool isItemRenameable() const = 0;
+    virtual bool renameItem(const std::string& new_name) = 0;
+
+    virtual bool isItemMovable( void ) const = 0;       // Can be moved to another folder
+    virtual void move( LLFolderViewModelItem* parent_listener ) = 0;
+
+    virtual bool isItemRemovable( bool check_worn = true ) const = 0;       // Can be destroyed
+    virtual bool removeItem() = 0;
+    virtual void removeBatch(std::vector<LLFolderViewModelItem*>& batch) = 0;
+
+    virtual bool isItemCopyable(bool can_copy_as_link = true) const = 0;
+    virtual bool copyToClipboard() const = 0;
+    virtual bool cutToClipboard() = 0;
+    virtual bool isCutToClipboard() { return false; };
+
+    virtual bool isClipboardPasteable() const = 0;
+    virtual void pasteFromClipboard() = 0;
+    virtual void pasteLinkFromClipboard() = 0;
+
+    virtual void buildContextMenu(LLMenuGL& menu, U32 flags) = 0;
+
+    virtual bool potentiallyVisible() = 0; // is the item definitely visible or we haven't made up our minds yet?
+
+    virtual bool filter( LLFolderViewFilter& filter) = 0;
+    virtual bool passedFilter(S32 filter_generation = -1) = 0;
+    virtual bool descendantsPassedFilter(S32 filter_generation = -1) = 0;
+    virtual void setPassedFilter(bool passed, S32 filter_generation, std::string::size_type string_offset = std::string::npos, std::string::size_type string_size = 0) = 0;
+    virtual void setPassedFolderFilter(bool passed, S32 filter_generation) = 0;
+    virtual void dirtyFilter() = 0;
+    virtual void dirtyDescendantsFilter() = 0;
+    virtual bool hasFilterStringMatch() = 0;
+    virtual std::string::size_type getFilterStringOffset() = 0;
+    virtual std::string::size_type getFilterStringSize() = 0;
+
+    virtual S32 getLastFilterGeneration() const = 0;
+    virtual S32 getMarkedDirtyGeneration() const = 0;
+
+    virtual bool hasChildren() const = 0;
+    virtual void addChild(LLFolderViewModelItem* child) = 0;
+    virtual void removeChild(LLFolderViewModelItem* child) = 0;
+    virtual void clearChildren() = 0;
+
+    // This method will be called to determine if a drop can be
+    // performed, and will set drop to true if a drop is
+    // requested. Returns true if a drop is possible/happened,
+    // otherwise false.
+    virtual bool dragOrDrop(MASK mask, bool drop,
+                            EDragAndDropType cargo_type,
+                            void* cargo_data,
+                            std::string& tooltip_msg) = 0;
+
+    virtual void requestSort() = 0;
+    virtual S32 getSortVersion() = 0;
+    virtual void setSortVersion(S32 version) = 0;
+    virtual void setParent(LLFolderViewModelItem* parent) = 0;
+    virtual bool hasParent() = 0;
+
+protected:
+
+    friend class LLFolderViewItem;
+    virtual void setFolderViewItem(LLFolderViewItem* folder_view_item) = 0;
+
+};
+
+
+class LLFolderViewModelItemCommon : public LLFolderViewModelItem
+{
+public:
+    LLFolderViewModelItemCommon(LLFolderViewModelInterface& root_view_model)
+    :   mSortVersion(-1),
+        mPassedFilter(true),
+        mPassedFolderFilter(true),
+        mStringMatchOffsetFilter(std::string::npos),
+        mStringFilterSize(0),
+        mFolderViewItem(NULL),
+        mLastFilterGeneration(-1),
+        mLastFolderFilterGeneration(-1),
+        mMarkedDirtyGeneration(-1),
+        mMostFilteredDescendantGeneration(-1),
+        mParent(NULL),
+        mRootViewModel(root_view_model)
+    {
+        mChildren.clear();
+    }
+
+    void requestSort() { mSortVersion = -1; }
+    S32 getSortVersion() { return mSortVersion; }
+    void setSortVersion(S32 version) { mSortVersion = version;}
+
+    S32 getLastFilterGeneration() const { return mLastFilterGeneration; }
+    S32 getLastFolderFilterGeneration() const { return mLastFolderFilterGeneration; }
+    S32 getMarkedDirtyGeneration() const { return mMarkedDirtyGeneration; }
+    void dirtyFilter()
+    {
+        if(mMarkedDirtyGeneration < 0)
+        {
+            mMarkedDirtyGeneration = mLastFilterGeneration;
+        }
+        mLastFilterGeneration = -1;
+        mLastFolderFilterGeneration = -1;
+
+        // bubble up dirty flag all the way to root
+        if (mParent)
+        {
+            mParent->dirtyFilter();
+        }
+    }
+    void dirtyDescendantsFilter()
+    {
+        mMostFilteredDescendantGeneration = -1;
+        if (mParent)
+        {
+            mParent->dirtyDescendantsFilter();
+        }
+    }
+    bool hasFilterStringMatch();
+    std::string::size_type getFilterStringOffset();
+    std::string::size_type getFilterStringSize();
+
+    typedef std::list<LLFolderViewModelItem*> child_list_t;
+
+    virtual void addChild(LLFolderViewModelItem* child)
+    {
+        mChildren.push_back(child);
+        child->setParent(this);
+        dirtyFilter();
+        requestSort();
+    }
+    virtual void removeChild(LLFolderViewModelItem* child)
+    {
+        mChildren.remove(child);
+        child->setParent(NULL);
+        dirtyDescendantsFilter();
+        dirtyFilter();
+    }
+
+    virtual void clearChildren()
+    {
+        // We are working with models that belong to views as LLPointers, clean the list, let poiters handle the rest
+        std::for_each(mChildren.begin(), mChildren.end(), [](LLFolderViewModelItem* c) {c->setParent(NULL); });
+        mChildren.clear();
+        dirtyDescendantsFilter();
+        dirtyFilter();
+    }
+
+    child_list_t::const_iterator getChildrenBegin() const { return mChildren.begin(); }
+    child_list_t::const_iterator getChildrenEnd() const { return mChildren.end(); }
+    child_list_t::size_type getChildrenCount() const { return mChildren.size(); }
+
+    void setPassedFilter(bool passed, S32 filter_generation, std::string::size_type string_offset = std::string::npos, std::string::size_type string_size = 0)
+    {
+        mPassedFilter = passed;
+        mLastFilterGeneration = filter_generation;
+        mStringMatchOffsetFilter = string_offset;
+        mStringFilterSize = string_size;
+        mMarkedDirtyGeneration = -1;
+    }
+
+    void setPassedFolderFilter(bool passed, S32 filter_generation)
+    {
+        mPassedFolderFilter = passed;
+        mLastFolderFilterGeneration = filter_generation;
+    }
+
+    virtual bool potentiallyVisible()
+    {
+        return passedFilter() // we've passed the filter
+            || (getLastFilterGeneration() < mRootViewModel.getFilter().getFirstSuccessGeneration()) // or we don't know yet
+            || descendantsPassedFilter();
+    }
+
+    virtual bool passedFilter(S32 filter_generation = -1)
+    {
+        if (filter_generation < 0)
+        {
+            filter_generation = mRootViewModel.getFilter().getFirstSuccessGeneration();
+        }
+        bool passed_folder_filter = mPassedFolderFilter && (mLastFolderFilterGeneration >= filter_generation);
+        bool passed_filter = mPassedFilter && (mLastFilterGeneration >= filter_generation);
+        return passed_folder_filter && (passed_filter || descendantsPassedFilter(filter_generation));
+    }
+
+    virtual bool descendantsPassedFilter(S32 filter_generation = -1)
+    {
+        if (filter_generation < 0)
+        {
+            filter_generation = mRootViewModel.getFilter().getFirstSuccessGeneration();
+        }
+        return mMostFilteredDescendantGeneration >= filter_generation;
+    }
+
+
+protected:
+    virtual void setParent(LLFolderViewModelItem* parent) { mParent = parent; }
+    virtual bool hasParent() { return mParent != NULL; }
+
+    S32                         mSortVersion;
+    bool                        mPassedFilter;
+    bool                        mPassedFolderFilter;
+    std::string::size_type      mStringMatchOffsetFilter;
+    std::string::size_type      mStringFilterSize;
+
+    S32                         mLastFilterGeneration,
+                                mLastFolderFilterGeneration,
+                                mMostFilteredDescendantGeneration,
+                                mMarkedDirtyGeneration;
+
+    child_list_t                mChildren;
+    LLFolderViewModelItem*      mParent;
+    LLFolderViewModelInterface& mRootViewModel;
+
+    void setFolderViewItem(LLFolderViewItem* folder_view_item) { mFolderViewItem = folder_view_item;}
+    LLFolderViewItem*       mFolderViewItem;
+};
+
+
+
+class LLFolderViewModelCommon : public LLFolderViewModelInterface
+{
+public:
+    LLFolderViewModelCommon()
+    :   mTargetSortVersion(0),
+        mFolderView(NULL)
+    {}
+
+    virtual void requestSortAll()
+    {
+        // sort everything
+        mTargetSortVersion++;
+    }
+    virtual std::string getStatusText(bool is_empty_folder = false);
+    virtual void filter();
+
+    void setFolderView(LLFolderView* folder_view) { mFolderView = folder_view;}
+
+protected:
+    bool needsSort(class LLFolderViewModelItem* item);
+
+    S32 mTargetSortVersion;
+    LLFolderView* mFolderView;
+
+};
+
+template <typename SORT_TYPE, typename ITEM_TYPE, typename FOLDER_TYPE, typename FILTER_TYPE>
+class LLFolderViewModel : public LLFolderViewModelCommon
+{
+public:
+    typedef SORT_TYPE       SortType;
+    typedef ITEM_TYPE       ItemType;
+    typedef FOLDER_TYPE     FolderType;
+    typedef FILTER_TYPE     FilterType;
+
+    LLFolderViewModel(SortType* sorter, FilterType* filter)
+    :   mSorter(sorter),
+        mFilter(filter)
+    {}
+
+    virtual ~LLFolderViewModel() {}
+
+    virtual SortType& getSorter()                    { return *mSorter; }
+    virtual const SortType& getSorter() const        { return *mSorter; }
+    virtual void setSorter(const SortType& sorter)   { mSorter.reset(new SortType(sorter)); requestSortAll(); }
+
+    virtual FilterType& getFilter()                  { return *mFilter; }
+    virtual const FilterType& getFilter() const      { return *mFilter; }
+    virtual void setFilter(const FilterType& filter) { mFilter.reset(new FilterType(filter)); }
+
+    // By default, we assume the content is available. If a network fetch mechanism is implemented for the model,
+    // this method needs to be overloaded and return the relevant fetch status.
+    virtual bool contentsReady()                    { return true; }
+    virtual bool isFolderComplete(LLFolderViewFolder* folder)                   { return true; }
+
+    struct ViewModelCompare
+    {
+        ViewModelCompare(const SortType& sorter)
+        :   mSorter(sorter)
+        {}
+
+        bool operator () (const LLFolderViewItem* a, const LLFolderViewItem* b) const
+        {
+            return mSorter(static_cast<const ItemType*>(a->getViewModelItem()), static_cast<const ItemType*>(b->getViewModelItem()));
+        }
+
+        bool operator () (const LLFolderViewFolder* a, const LLFolderViewFolder* b) const
+        {
+            return mSorter(static_cast<const ItemType*>(a->getViewModelItem()), static_cast<const ItemType*>(b->getViewModelItem()));
+        }
+
+        const SortType& mSorter;
+    };
+
+    void sort(LLFolderViewFolder* folder)
+    {
+        if (needsSort(folder->getViewModelItem()))
+        {
+            folder->sortFolders(ViewModelCompare(getSorter()));
+            folder->sortItems(ViewModelCompare(getSorter()));
+            folder->getViewModelItem()->setSortVersion(mTargetSortVersion);
+            folder->requestArrange();
+        }
+    }
+
+protected:
+    std::unique_ptr<SortType>       mSorter;
+    std::unique_ptr<FilterType>     mFilter;
+};
+
+#endif // LLFOLDERVIEWMODEL_H