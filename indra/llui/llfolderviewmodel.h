--- conflicted
+++ resolved
@@ -145,16 +145,10 @@
     virtual const std::string& getDisplayName() const = 0;
     virtual const std::string& getSearchableName() const = 0;
 
-<<<<<<< HEAD
-	virtual std::string getSearchableDescription() const = 0;
-	virtual std::string getSearchableCreatorName()const = 0;
-	virtual std::string getSearchableUUIDString() const = 0;
-	virtual std::string getSearchableAll() const = 0; // <FS:Ansariel> Zi's extended inventory search
-=======
     virtual std::string getSearchableDescription() const = 0;
     virtual std::string getSearchableCreatorName()const = 0;
     virtual std::string getSearchableUUIDString() const = 0;
->>>>>>> 38c2a5bd
+    virtual std::string getSearchableAll() const = 0; // <FS:Ansariel> Zi's extended inventory search
 
     virtual LLPointer<LLUIImage> getIcon() const = 0;
     virtual LLPointer<LLUIImage> getIconOpen() const { return getIcon(); }
@@ -228,14 +222,14 @@
     virtual void setParent(LLFolderViewModelItem* parent) = 0;
     virtual bool hasParent() = 0;
 
-	// <FS:ND/>
-	virtual LLFolderViewModelItem* getParent() const = 0;
-
-	// <FS:Ansariel> Special for locked items
-	virtual bool isLocked() const { return false; }
-
-	// <FS:Ansariel> FIRE-29342: Protect folder option
-	virtual bool isProtected() const { return false; }
+    // <FS:ND/>
+    virtual LLFolderViewModelItem* getParent() const = 0;
+
+    // <FS:Ansariel> Special for locked items
+    virtual bool isLocked() const { return false; }
+
+    // <FS:Ansariel> FIRE-29342: Protect folder option
+    virtual bool isProtected() const { return false; }
 
 protected:
 
@@ -373,33 +367,11 @@
 
 
 protected:
-<<<<<<< HEAD
-	virtual void setParent(LLFolderViewModelItem* parent) { mParent = parent; }
-	virtual bool hasParent() { return mParent != NULL; }
-
-	// <FS:ND/>
-	virtual LLFolderViewModelItem* getParent() const { return mParent; }
-
-	S32							mSortVersion;
-	bool						mPassedFilter;
-	bool						mPassedFolderFilter;
-	std::string::size_type		mStringMatchOffsetFilter;
-	std::string::size_type		mStringFilterSize;
-
-	S32							mLastFilterGeneration,
-								mLastFolderFilterGeneration,
-								mMostFilteredDescendantGeneration,
-								mMarkedDirtyGeneration;
-
-	child_list_t				mChildren;
-	LLFolderViewModelItem*		mParent;
-	LLFolderViewModelInterface& mRootViewModel;
-
-	void setFolderViewItem(LLFolderViewItem* folder_view_item) { mFolderViewItem = folder_view_item;}
-	LLFolderViewItem*		mFolderViewItem;
-=======
     virtual void setParent(LLFolderViewModelItem* parent) { mParent = parent; }
     virtual bool hasParent() { return mParent != NULL; }
+
+    // <FS:ND/>
+    virtual LLFolderViewModelItem* getParent() const { return mParent; }
 
     S32                         mSortVersion;
     bool                        mPassedFilter;
@@ -418,7 +390,6 @@
 
     void setFolderViewItem(LLFolderViewItem* folder_view_item) { mFolderViewItem = folder_view_item;}
     LLFolderViewItem*       mFolderViewItem;
->>>>>>> 38c2a5bd
 };
 
 
