/**
 * @file lltexteditor.h
 * @brief LLTextEditor base class
 *
 * $LicenseInfo:firstyear=2001&license=viewerlgpl$
 * Second Life Viewer Source Code
 * Copyright (C) 2010, Linden Research, Inc.
 *
 * This library is free software; you can redistribute it and/or
 * modify it under the terms of the GNU Lesser General Public
 * License as published by the Free Software Foundation;
 * version 2.1 of the License only.
 *
 * This library is distributed in the hope that it will be useful,
 * but WITHOUT ANY WARRANTY; without even the implied warranty of
 * MERCHANTABILITY or FITNESS FOR A PARTICULAR PURPOSE.  See the GNU
 * Lesser General Public License for more details.
 *
 * You should have received a copy of the GNU Lesser General Public
 * License along with this library; if not, write to the Free Software
 * Foundation, Inc., 51 Franklin Street, Fifth Floor, Boston, MA  02110-1301  USA
 *
 * Linden Research, Inc., 945 Battery Street, San Francisco, CA  94111  USA
 * $/LicenseInfo$
 */

// Text editor widget to let users enter a a multi-line ASCII document//

#ifndef LL_LLTEXTEDITOR_H
#define LL_LLTEXTEDITOR_H

#include "llrect.h"
#include "llframetimer.h"
#include "llstyle.h"
#include "lleditmenuhandler.h"
#include "llviewborder.h" // for params
#include "lltextbase.h"
#include "lltextvalidate.h"

#include "llpreeditor.h"
#include "llcontrol.h"

class LLFontGL;
class LLScrollbar;
class TextCmd;
class LLUICtrlFactory;
class LLScrollContainer;

class LLTextEditor :
    public LLTextBase,
    protected LLPreeditor
{
public:
    struct Params : public LLInitParam::Block<Params, LLTextBase::Params>
    {
        Optional<std::string>   default_text;
        Optional<LLTextValidate::Validator, LLTextValidate::Validators> prevalidator;

        Optional<bool>          embedded_items,
                                ignore_tab,
                                commit_on_focus_lost,
                                show_context_menu,
                                show_emoji_helper,
                                enable_tooltip_paste,
                                enable_tab_remove,  // <FS:Ansariel> FIRE-15591: Optional tab remove
                                auto_indent;

        //colors
        Optional<LLUIColor>     default_color;

        Params();
    };

    void initFromParams(const Params&);
protected:
    LLTextEditor(const Params&);
    friend class LLUICtrlFactory;
public:
    //
    // Constants
    //
    static const llwchar FIRST_EMBEDDED_CHAR = 0x100000;
    static const llwchar LAST_EMBEDDED_CHAR =  0x10ffff;
    static const S32 MAX_EMBEDDED_ITEMS = LAST_EMBEDDED_CHAR - FIRST_EMBEDDED_CHAR + 1;

    virtual ~LLTextEditor();

    typedef boost::signals2::signal<void (LLTextEditor* caller)> keystroke_signal_t;

    void    setKeystrokeCallback(const keystroke_signal_t::slot_type& callback);

    void    setParseHighlights(bool parsing) {mParseHighlights=parsing;}

    static S32      spacesPerTab();

    void    insertEmoji(llwchar emoji);
    void    handleEmojiCommit(llwchar emoji);

    // mousehandler overrides
    virtual bool    handleMouseDown(S32 x, S32 y, MASK mask);
    virtual bool    handleMouseUp(S32 x, S32 y, MASK mask);
    virtual bool    handleRightMouseDown(S32 x, S32 y, MASK mask);
    virtual bool    handleHover(S32 x, S32 y, MASK mask);
    virtual bool    handleDoubleClick(S32 x, S32 y, MASK mask );
    virtual bool    handleMiddleMouseDown(S32 x,S32 y,MASK mask);

    virtual bool    handleKeyHere(KEY key, MASK mask );
    virtual bool    handleUnicodeCharHere(llwchar uni_char);

    virtual void    onMouseCaptureLost();

    // view overrides
    virtual void    draw();
    virtual void    onFocusReceived();
    virtual void    onFocusLost();
    virtual void    onCommit();
    virtual void    setEnabled(bool enabled);

    // uictrl overrides
    virtual void    clear();
    virtual void    setFocus( bool b );
    virtual bool    isDirty() const;

    // LLEditMenuHandler interface
    virtual void    undo();
    virtual bool    canUndo() const;
    virtual void    redo();
    virtual bool    canRedo() const;

    virtual void    cut();
    virtual bool    canCut() const;
    virtual void    copy();
    virtual bool    canCopy() const;
    virtual void    paste();
    virtual bool    canPaste() const;

    virtual void    updatePrimary();
    virtual void    copyPrimary();
    virtual void    pastePrimary();
    virtual bool    canPastePrimary() const;

    virtual void    doDelete();
    virtual bool    canDoDelete() const;
    virtual void    selectAll();
    virtual bool    canSelectAll()  const;

    void            selectByCursorPosition(S32 prev_cursor_pos, S32 next_cursor_pos);

    virtual bool    canLoadOrSaveToFile();

<<<<<<< HEAD
//  void            selectNext(const std::string& search_text_in, BOOL case_insensitive, BOOL wrap = TRUE);
// [SL:KB] - Patch: UI-FloaterSearchReplace | Checked: 2010-10-29 (Catznip-2.3.0a) | Added: Catznip-2.3.0a
    std::string     getSelectionString() const;
    void            selectNext(const std::string& search_text_in, BOOL case_insensitive, BOOL wrap = TRUE, BOOL search_up = FALSE);
    BOOL            replaceText(const std::string& search_text, const std::string& replace_text, BOOL case_insensitive, BOOL wrap = TRUE, BOOL search_up = FALSE);
// [/SL:KB]
//  BOOL            replaceText(const std::string& search_text, const std::string& replace_text, BOOL case_insensitive, BOOL wrap = TRUE);

    void            replaceTextAll(const std::string& search_text, const std::string& replace_text, BOOL case_insensitive);
=======
//  void            selectNext(const std::string& search_text_in, bool case_insensitive, bool wrap = true);
// [SL:KB] - Patch: UI-FloaterSearchReplace | Checked: 2010-10-29 (Catznip-2.3.0a) | Added: Catznip-2.3.0a
    std::string     getSelectionString() const;
    void            selectNext(const std::string& search_text_in, bool case_insensitive, bool wrap = true, bool search_up = false);
    bool            replaceText(const std::string& search_text, const std::string& replace_text, bool case_insensitive, bool wrap = true, bool search_up = false);
// [/SL:KB]
//  bool            replaceText(const std::string& search_text, const std::string& replace_text, bool case_insensitive, bool wrap = true);

    void            replaceTextAll(const std::string& search_text, const std::string& replace_text, bool case_insensitive);
>>>>>>> 050d2fef

    // Undo/redo stack
    void            blockUndo();

    // Text editing
    virtual void    makePristine();
    bool            isPristine() const;
    bool            allowsEmbeddedItems() const { return mAllowEmbeddedItems; }

    // Autoreplace (formerly part of LLLineEditor)
    typedef boost::function<void(S32&, S32&, LLWString&, S32&, const LLWString&)> autoreplace_callback_t;
    autoreplace_callback_t mAutoreplaceCallback;
    void            setAutoreplaceCallback(autoreplace_callback_t cb) { mAutoreplaceCallback = cb; }

    /*virtual*/ void    onSpellCheckPerformed();

    //
    // Text manipulation
    //

    // inserts text at cursor
    void            insertText(const std::string &text);
    void            insertText(LLWString &text);
    // <FS:Ansariel> Allow inserting a linefeed
    void            insertLinefeed();

    void            appendWidget(const LLInlineViewSegment::Params& params, const std::string& text, bool allow_undo);
    // Non-undoable
    void            setText(const LLStringExplicit &utf8str, const LLStyle::Params& input_params = LLStyle::Params());


    // Removes text from the end of document
    // Does not change highlight or cursor position.
    void            removeTextFromEnd(S32 num_chars);

    bool            tryToRevertToPristineState();

    void            setCursorAndScrollToEnd();

    void            getCurrentLineAndColumn( S32* line, S32* col, bool include_wordwrap );



    // Hacky methods to make it into a word-wrapping, potentially scrolling,
    // read-only text box.
    void            setCommitOnFocusLost(bool b)            { mCommitOnFocusLost = b; }

    // Hack to handle Notecards
    virtual bool    importBuffer(const char* buffer, S32 length );
    virtual bool    exportBuffer(std::string& buffer );

    const LLUUID&   getSourceID() const                     { return mSourceID; }

    const LLTextSegmentPtr  getPreviousSegment() const;
    const LLTextSegmentPtr  getLastSegment() const;
    void            getSelectedSegments(segment_vec_t& segments) const;

    void            setShowContextMenu(bool show) { mShowContextMenu = show; }
    bool            getShowContextMenu() const { return mShowContextMenu; }

    void            showEmojiHelper();
    void            setShowEmojiHelper(bool show);
    bool            getShowEmojiHelper() const { return mShowEmojiHelper; }

    void            setPassDelete(bool b) { mPassDelete = b; }

protected:
    // <FS:Ansariel> FIRE-19933: Open context menu on context menu key press
    //void          showContextMenu(S32 x, S32 y);
    void            showContextMenu(S32 x, S32 y, bool set_cursor_pos = true);
    // </FS:Ansariel>
    void            drawPreeditMarker();

    void            assignEmbedded(const std::string &s);

    void            removeCharOrTab();

    void            indentSelectedLines( S32 spaces );
    S32             indentLine( S32 pos, S32 spaces );
    void            unindentLineBeforeCloseBrace();

    virtual bool    handleSpecialKey(const KEY key, const MASK mask);
    bool            handleNavigationKey(const KEY key, const MASK mask);
    bool            handleSelectionKey(const KEY key, const MASK mask);
    bool            handleControlKey(const KEY key, const MASK mask);

    bool            selectionContainsLineBreaks();
    void            deleteSelection(bool transient_operation);

    S32             prevWordPos(S32 cursorPos) const;
    S32             nextWordPos(S32 cursorPos) const;

    void            autoIndent();

    void            findEmbeddedItemSegments(S32 start, S32 end);
    void            getSegmentsInRange(segment_vec_t& segments, S32 start, S32 end, bool include_partial) const;

    virtual llwchar pasteEmbeddedItem(llwchar ext_char) { return ext_char; }


    // Here's the method that takes and applies text commands.
    S32             execute(TextCmd* cmd);

    // Undoable operations
    void            addChar(llwchar c); // at mCursorPos
    S32             addChar(S32 pos, llwchar wc);
    void            addLineBreakChar(bool group_together = false);
    S32             overwriteChar(S32 pos, llwchar wc);
    void            removeChar();
    S32             removeChar(S32 pos);
    // <FS> Ctrl-Backspace remove word
    void            removeWord(bool prev);
    S32             insert(S32 pos, const LLWString &wstr, bool group_with_next_op, LLTextSegmentPtr segment);
    S32             remove(S32 pos, S32 length, bool group_with_next_op);

    void            tryToShowEmojiHelper();
    void            focusLostHelper();
    void            updateAllowingLanguageInput();
    bool            hasPreeditString() const;

    // Overrides LLPreeditor
    virtual void    resetPreedit();
    virtual void    updatePreedit(const LLWString &preedit_string,
                        const segment_lengths_t &preedit_segment_lengths, const standouts_t &preedit_standouts, S32 caret_position);
    virtual void    markAsPreedit(S32 position, S32 length);
    virtual void    getPreeditRange(S32 *position, S32 *length) const;
    virtual void    getSelectionRange(S32 *position, S32 *length) const;
    virtual bool    getPreeditLocation(S32 query_offset, LLCoordGL *coord, LLRect *bounds, LLRect *control) const;
    virtual S32     getPreeditFontSize() const;
    virtual LLWString getPreeditString() const { return getWText(); }
    //
    // Protected data
    //
    // Probably deserves serious thought to hiding as many of these
    // as possible behind protected accessor methods.
    //

    // Use these to determine if a click on an embedded item is a drag or not.
    S32             mMouseDownX;
    S32             mMouseDownY;

    LLWString           mPreeditWString;
    LLWString           mPreeditOverwrittenWString;
    std::vector<S32>    mPreeditPositions;
    LLPreeditor::standouts_t mPreeditStandouts;

protected:
    LLUIColor           mDefaultColor;

    bool                mAutoIndent;
    bool                mParseOnTheFly;

    void                updateLinkSegments();
    void                keepSelectionOnReturn(bool keep) { mKeepSelectionOnReturn = keep; }
    class LLViewBorder* mBorder;

private:
    //
    // Methods
    //
    void            pasteHelper(bool is_primary);
    void            cleanStringForPaste(LLWString & clean_string);
    void            pasteTextWithLinebreaks(LLWString & clean_string);

    void            onKeyStroke();

    // Concrete TextCmd sub-classes used by the LLTextEditor base class
    class TextCmdInsert;
    class TextCmdAddChar;
    class TextCmdOverwriteChar;
    class TextCmdRemove;

    bool            mBaseDocIsPristine;
    TextCmd*        mPristineCmd;

    TextCmd*        mLastCmd;

    typedef std::deque<TextCmd*> undo_stack_t;
    undo_stack_t    mUndoStack;

    bool            mTabsToNextField;       // if true, tab moves focus to next field, else inserts spaces
    bool            mCommitOnFocusLost;
    bool            mTakesFocus;

    bool            mAllowEmbeddedItems;
    bool            mShowContextMenu;
    bool            mShowEmojiHelper;
    bool            mEnableTooltipPaste;
    bool            mPassDelete;
    bool            mKeepSelectionOnReturn; // disabling of removing selected text after pressing of Enter
    bool            mEnableTabRemove;       // <FS:Ansariel> FIRE-15591: Optional tab remove

    LLUUID          mSourceID;

    LLCoordGL       mLastIMEPosition;       // Last position of the IME editor

    keystroke_signal_t mKeystrokeSignal;
    LLTextValidate::Validator mPrevalidator;

    LLHandle<LLContextMenu> mContextMenuHandle;
}; // end class LLTextEditor

// Build time optimization, generate once in .cpp file
#ifndef LLTEXTEDITOR_CPP
extern template class LLTextEditor* LLView::getChild<class LLTextEditor>(
    const std::string& name, bool recurse) const;
#endif

#endif  // LL_TEXTEDITOR_H<|MERGE_RESOLUTION|>--- conflicted
+++ resolved
@@ -148,17 +148,6 @@
 
     virtual bool    canLoadOrSaveToFile();
 
-<<<<<<< HEAD
-//  void            selectNext(const std::string& search_text_in, BOOL case_insensitive, BOOL wrap = TRUE);
-// [SL:KB] - Patch: UI-FloaterSearchReplace | Checked: 2010-10-29 (Catznip-2.3.0a) | Added: Catznip-2.3.0a
-    std::string     getSelectionString() const;
-    void            selectNext(const std::string& search_text_in, BOOL case_insensitive, BOOL wrap = TRUE, BOOL search_up = FALSE);
-    BOOL            replaceText(const std::string& search_text, const std::string& replace_text, BOOL case_insensitive, BOOL wrap = TRUE, BOOL search_up = FALSE);
-// [/SL:KB]
-//  BOOL            replaceText(const std::string& search_text, const std::string& replace_text, BOOL case_insensitive, BOOL wrap = TRUE);
-
-    void            replaceTextAll(const std::string& search_text, const std::string& replace_text, BOOL case_insensitive);
-=======
 //  void            selectNext(const std::string& search_text_in, bool case_insensitive, bool wrap = true);
 // [SL:KB] - Patch: UI-FloaterSearchReplace | Checked: 2010-10-29 (Catznip-2.3.0a) | Added: Catznip-2.3.0a
     std::string     getSelectionString() const;
@@ -168,7 +157,6 @@
 //  bool            replaceText(const std::string& search_text, const std::string& replace_text, bool case_insensitive, bool wrap = true);
 
     void            replaceTextAll(const std::string& search_text, const std::string& replace_text, bool case_insensitive);
->>>>>>> 050d2fef
 
     // Undo/redo stack
     void            blockUndo();
@@ -209,7 +197,6 @@
     void            setCursorAndScrollToEnd();
 
     void            getCurrentLineAndColumn( S32* line, S32* col, bool include_wordwrap );
-
 
 
     // Hacky methods to make it into a word-wrapping, potentially scrolling,
