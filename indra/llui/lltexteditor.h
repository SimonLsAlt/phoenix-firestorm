--- conflicted
+++ resolved
@@ -64,9 +64,6 @@
 								ignore_tab,
 								show_line_numbers,
 								commit_on_focus_lost,
-// [SL:KB] - Patch: Chat-NearbyChatBar | Checked: 2011-08-20 (Catznip-3.2.0a) | Added: Catznip-2.8.0a
-								commit_on_return,
-// [/SL:KB]
 								show_context_menu,
 								enable_tooltip_paste,
 								auto_indent;
@@ -337,21 +334,14 @@
 
 	BOOL			mTabsToNextField;		// if true, tab moves focus to next field, else inserts spaces
 	BOOL			mCommitOnFocusLost;
-// [SL:KB] - Patch: Chat-NearbyChatBar | Checked: 2011-08-20 (Catznip-3.2.0a) | Added: Catznip-2.8.0a
-	BOOL			mCommitOnReturn;
-// [/SL:KB]
 	BOOL			mTakesFocus;
 
 	BOOL			mAllowEmbeddedItems;
 	bool			mShowContextMenu;
 	bool			mParseOnTheFly;
 	bool			mEnableTooltipPaste;
-<<<<<<< HEAD
-	
-=======
 	bool			mPassDelete;
-
->>>>>>> fe8b4bf1
+	
 	LLUUID			mSourceID;
 
 	LLCoordGL		mLastIMEPosition;		// Last position of the IME editor
