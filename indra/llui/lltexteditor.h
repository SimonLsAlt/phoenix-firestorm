--- conflicted
+++ resolved
@@ -142,7 +142,8 @@
 	virtual void	selectAll();
 	virtual BOOL	canSelectAll()	const;
 
-<<<<<<< HEAD
+	virtual bool	canLoadOrSaveToFile();
+
 //	void			selectNext(const std::string& search_text_in, BOOL case_insensitive, BOOL wrap = TRUE);
 // [SL:KB] - Patch: UI-FloaterSearchReplace | Checked: 2010-10-29 (Catznip-2.3.0a) | Added: Catznip-2.3.0a
 	void			selectNext(const std::string& search_text_in, BOOL case_insensitive, BOOL wrap = TRUE, BOOL search_up = FALSE);
@@ -167,12 +168,6 @@
 	bool					isMisspelledWord(U32 posCursor) const;
 // [/SL:KB]
 
-=======
-	virtual bool	canLoadOrSaveToFile();
-
-	void			selectNext(const std::string& search_text_in, BOOL case_insensitive, BOOL wrap = TRUE);
-	BOOL			replaceText(const std::string& search_text, const std::string& replace_text, BOOL case_insensitive, BOOL wrap = TRUE);
->>>>>>> f6b8bfd3
 	void			replaceTextAll(const std::string& search_text, const std::string& replace_text, BOOL case_insensitive);
 	
 	// Undo/redo stack
