--- conflicted
+++ resolved
@@ -254,11 +254,7 @@
 	// Undoable operations
 	void			addChar(llwchar c); // at mCursorPos
 	S32				addChar(S32 pos, llwchar wc);
-<<<<<<< HEAD
-	void			addLineBreakChar(BOOL group_with_next=FALSE);
-=======
 	void			addLineBreakChar(BOOL group_together = FALSE);
->>>>>>> 6e113858
 	S32				overwriteChar(S32 pos, llwchar wc);
 	void			removeChar();
 	S32 			removeChar(S32 pos);
