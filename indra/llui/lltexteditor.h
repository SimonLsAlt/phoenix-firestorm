--- conflicted
+++ resolved
@@ -51,29 +51,6 @@
     protected LLPreeditor
 {
 public:
-<<<<<<< HEAD
-	struct Params : public LLInitParam::Block<Params, LLTextBase::Params>
-	{
-		Optional<std::string>	default_text;
-		Optional<LLTextValidate::validate_func_t, LLTextValidate::ValidateTextNamedFuncs>	prevalidate_callback;
-
-		Optional<bool>			embedded_items,
-								ignore_tab,
-								commit_on_focus_lost,
-								show_context_menu,
-								show_emoji_helper,
-								enable_tooltip_paste,
-								enable_tab_remove,	// <FS:Ansariel> FIRE-15591: Optional tab remove
-								auto_indent;
-
-		//colors
-		Optional<LLUIColor>		default_color;
-
-		Params();
-	};
-
-	void initFromParams(const Params&);
-=======
     struct Params : public LLInitParam::Block<Params, LLTextBase::Params>
     {
         Optional<std::string>   default_text;
@@ -95,7 +72,6 @@
     };
 
     void initFromParams(const Params&);
->>>>>>> 1a8a5404
 protected:
     LLTextEditor(const Params&);
     friend class LLUICtrlFactory;
@@ -115,11 +91,7 @@
 
     void    setParseHighlights(bool parsing) {mParseHighlights=parsing;}
 
-<<<<<<< HEAD
-	void	setParseHighlights(bool parsing) {mParseHighlights=parsing;}
-=======
     static S32      spacesPerTab();
->>>>>>> 1a8a5404
 
     void    insertEmoji(llwchar emoji);
     void    handleEmojiCommit(llwchar emoji);
@@ -132,23 +104,10 @@
     virtual bool    handleDoubleClick(S32 x, S32 y, MASK mask );
     virtual bool    handleMiddleMouseDown(S32 x,S32 y,MASK mask);
 
-<<<<<<< HEAD
-	// mousehandler overrides
-	virtual bool	handleMouseDown(S32 x, S32 y, MASK mask);
-	virtual bool	handleMouseUp(S32 x, S32 y, MASK mask);
-	virtual bool	handleRightMouseDown(S32 x, S32 y, MASK mask);
-	virtual bool	handleHover(S32 x, S32 y, MASK mask);
-	virtual bool	handleDoubleClick(S32 x, S32 y, MASK mask );
-	virtual bool	handleMiddleMouseDown(S32 x,S32 y,MASK mask);
-
-	virtual bool	handleKeyHere(KEY key, MASK mask );
-	virtual bool	handleUnicodeCharHere(llwchar uni_char);
-=======
     virtual bool    handleKeyHere(KEY key, MASK mask );
     virtual bool    handleUnicodeCharHere(llwchar uni_char);
 
     virtual void    onMouseCaptureLost();
->>>>>>> 1a8a5404
 
     // view overrides
     virtual void    draw();
@@ -157,42 +116,6 @@
     virtual void    onCommit();
     virtual void    setEnabled(bool enabled);
 
-<<<<<<< HEAD
-	// view overrides
-	virtual void	draw();
-	virtual void	onFocusReceived();
-	virtual void	onFocusLost();
-	virtual void	onCommit();
-	virtual void	setEnabled(bool enabled);
-
-	// uictrl overrides
-	virtual void	clear();
-	virtual void	setFocus( bool b );
-	virtual bool	isDirty() const;
-
-	// LLEditMenuHandler interface
-	virtual void	undo();
-	virtual bool	canUndo() const;
-	virtual void	redo();
-	virtual bool	canRedo() const;
-
-	virtual void	cut();
-	virtual bool	canCut() const;
-	virtual void	copy();
-	virtual bool	canCopy() const;
-	virtual void	paste();
-	virtual bool	canPaste() const;
-
-	virtual void	updatePrimary();
-	virtual void	copyPrimary();
-	virtual void	pastePrimary();
-	virtual bool	canPastePrimary() const;
-
-	virtual void	doDelete();
-	virtual bool	canDoDelete() const;
-	virtual void	selectAll();
-	virtual bool	canSelectAll()	const;
-=======
     // uictrl overrides
     virtual void    clear();
     virtual void    setFocus( bool b );
@@ -222,7 +145,6 @@
     virtual bool    canSelectAll()  const;
 
     void            selectByCursorPosition(S32 prev_cursor_pos, S32 next_cursor_pos);
->>>>>>> 1a8a5404
 
     virtual bool    canLoadOrSaveToFile();
 
@@ -234,34 +156,15 @@
 // [/SL:KB]
 //  bool            replaceText(const std::string& search_text, const std::string& replace_text, bool case_insensitive, bool wrap = true);
 
-<<<<<<< HEAD
-//	void			selectNext(const std::string& search_text_in, bool case_insensitive, bool wrap = true);
-// [SL:KB] - Patch: UI-FloaterSearchReplace | Checked: 2010-10-29 (Catznip-2.3.0a) | Added: Catznip-2.3.0a
-	std::string		getSelectionString() const;
-	void			selectNext(const std::string& search_text_in, bool case_insensitive, bool wrap = true, bool search_up = false);
-	bool			replaceText(const std::string& search_text, const std::string& replace_text, bool case_insensitive, bool wrap = true, bool search_up = false);
-// [/SL:KB]
-//	bool			replaceText(const std::string& search_text, const std::string& replace_text, bool case_insensitive, bool wrap = true);
-
-	void			replaceTextAll(const std::string& search_text, const std::string& replace_text, bool case_insensitive);
-=======
     void            replaceTextAll(const std::string& search_text, const std::string& replace_text, bool case_insensitive);
->>>>>>> 1a8a5404
 
     // Undo/redo stack
     void            blockUndo();
 
-<<<<<<< HEAD
-	// Text editing
-	virtual void	makePristine();
-	bool			isPristine() const;
-	bool			allowsEmbeddedItems() const { return mAllowEmbeddedItems; }
-=======
     // Text editing
     virtual void    makePristine();
     bool            isPristine() const;
     bool            allowsEmbeddedItems() const { return mAllowEmbeddedItems; }
->>>>>>> 1a8a5404
 
     // Autoreplace (formerly part of LLLineEditor)
     typedef boost::function<void(S32&, S32&, LLWString&, S32&, const LLWString&)> autoreplace_callback_t;
@@ -274,19 +177,11 @@
     // Text manipulation
     //
 
-<<<<<<< HEAD
-	// inserts text at cursor
-	void			insertText(const std::string &text);
-	void			insertText(LLWString &text);
-	// <FS:Ansariel> Allow inserting a linefeed
-	void			insertLinefeed();
-=======
     // inserts text at cursor
     void            insertText(const std::string &text);
     void            insertText(LLWString &text);
     // <FS:Ansariel> Allow inserting a linefeed
     void            insertLinefeed();
->>>>>>> 1a8a5404
 
     void            appendWidget(const LLInlineViewSegment::Params& params, const std::string& text, bool allow_undo);
     // Non-undoable
@@ -297,33 +192,16 @@
     // Does not change highlight or cursor position.
     void            removeTextFromEnd(S32 num_chars);
 
-<<<<<<< HEAD
-	bool			tryToRevertToPristineState();
-=======
     bool            tryToRevertToPristineState();
->>>>>>> 1a8a5404
 
     void            setCursorAndScrollToEnd();
 
-<<<<<<< HEAD
-	void			getCurrentLineAndColumn( S32* line, S32* col, bool include_wordwrap );
-
-
-	// Hacky methods to make it into a word-wrapping, potentially scrolling,
-	// read-only text box.
-	void			setCommitOnFocusLost(bool b)			{ mCommitOnFocusLost = b; }
-
-	// Hack to handle Notecards
-	virtual bool	importBuffer(const char* buffer, S32 length );
-	virtual bool	exportBuffer(std::string& buffer );
-=======
     void            getCurrentLineAndColumn( S32* line, S32* col, bool include_wordwrap );
 
 
     // Hacky methods to make it into a word-wrapping, potentially scrolling,
     // read-only text box.
     void            setCommitOnFocusLost(bool b)            { mCommitOnFocusLost = b; }
->>>>>>> 1a8a5404
 
     // Hack to handle Notecards
     virtual bool    importBuffer(const char* buffer, S32 length );
@@ -338,89 +216,6 @@
     void            setShowContextMenu(bool show) { mShowContextMenu = show; }
     bool            getShowContextMenu() const { return mShowContextMenu; }
 
-<<<<<<< HEAD
-	void			setPassDelete(bool b) { mPassDelete = b; }
-
-protected:
-	// <FS:Ansariel> FIRE-19933: Open context menu on context menu key press
-	//void			showContextMenu(S32 x, S32 y);
-	void			showContextMenu(S32 x, S32 y, bool set_cursor_pos = true);
-	// </FS:Ansariel>
-	void			drawPreeditMarker();
-
-	void 			assignEmbedded(const std::string &s);
-
-	void			removeCharOrTab();
-
-	void			indentSelectedLines( S32 spaces );
-	S32				indentLine( S32 pos, S32 spaces );
-	void			unindentLineBeforeCloseBrace();
-
-	virtual	bool	handleSpecialKey(const KEY key, const MASK mask);
-	bool			handleNavigationKey(const KEY key, const MASK mask);
-	bool			handleSelectionKey(const KEY key, const MASK mask);
-	bool			handleControlKey(const KEY key, const MASK mask);
-
-	bool			selectionContainsLineBreaks();
-	void			deleteSelection(bool transient_operation);
-
-	S32				prevWordPos(S32 cursorPos) const;
-	S32				nextWordPos(S32 cursorPos) const;
-
-	void			autoIndent();
-
-	void			findEmbeddedItemSegments(S32 start, S32 end);
-	void			getSegmentsInRange(segment_vec_t& segments, S32 start, S32 end, bool include_partial) const;
-
-	virtual llwchar	pasteEmbeddedItem(llwchar ext_char) { return ext_char; }
-
-
-	// Here's the method that takes and applies text commands.
-	S32 			execute(TextCmd* cmd);
-
-	// Undoable operations
-	void			addChar(llwchar c); // at mCursorPos
-	S32				addChar(S32 pos, llwchar wc);
-	void			addLineBreakChar(bool group_together = false);
-	S32				overwriteChar(S32 pos, llwchar wc);
-	void			removeChar();
-	S32 			removeChar(S32 pos);
-	// <FS> Ctrl-Backspace remove word
-	void			removeWord(bool prev);
-	S32				insert(S32 pos, const LLWString &wstr, bool group_with_next_op, LLTextSegmentPtr segment);
-	S32				remove(S32 pos, S32 length, bool group_with_next_op);
-
-	void			tryToShowEmojiHelper();
-	void			focusLostHelper();
-	void			updateAllowingLanguageInput();
-	bool			hasPreeditString() const;
-
-	// Overrides LLPreeditor
-	virtual void	resetPreedit();
-	virtual void	updatePreedit(const LLWString &preedit_string,
-						const segment_lengths_t &preedit_segment_lengths, const standouts_t &preedit_standouts, S32 caret_position);
-	virtual void	markAsPreedit(S32 position, S32 length);
-	virtual void	getPreeditRange(S32 *position, S32 *length) const;
-	virtual void	getSelectionRange(S32 *position, S32 *length) const;
-	virtual bool	getPreeditLocation(S32 query_offset, LLCoordGL *coord, LLRect *bounds, LLRect *control) const;
-	virtual S32		getPreeditFontSize() const;
-	virtual LLWString getPreeditString() const { return getWText(); }
-	//
-	// Protected data
-	//
-	// Probably deserves serious thought to hiding as many of these
-	// as possible behind protected accessor methods.
-	//
-
-	// Use these to determine if a click on an embedded item is a drag or not.
-	S32				mMouseDownX;
-	S32				mMouseDownY;
-
-	LLWString			mPreeditWString;
-	LLWString			mPreeditOverwrittenWString;
-	std::vector<S32> 	mPreeditPositions;
-	LLPreeditor::standouts_t mPreeditStandouts;
-=======
     void            showEmojiHelper();
     void            setShowEmojiHelper(bool show);
     bool            getShowEmojiHelper() const { return mShowEmojiHelper; }
@@ -506,7 +301,6 @@
     LLWString           mPreeditOverwrittenWString;
     std::vector<S32>    mPreeditPositions;
     LLPreeditor::standouts_t mPreeditStandouts;
->>>>>>> 1a8a5404
 
 protected:
     LLUIColor           mDefaultColor;
@@ -534,32 +328,14 @@
     class TextCmdOverwriteChar;
     class TextCmdRemove;
 
-<<<<<<< HEAD
-	bool			mBaseDocIsPristine;
-	TextCmd*		mPristineCmd;
-=======
     bool            mBaseDocIsPristine;
     TextCmd*        mPristineCmd;
->>>>>>> 1a8a5404
 
     TextCmd*        mLastCmd;
 
     typedef std::deque<TextCmd*> undo_stack_t;
     undo_stack_t    mUndoStack;
 
-<<<<<<< HEAD
-	bool			mTabsToNextField;		// if true, tab moves focus to next field, else inserts spaces
-	bool			mCommitOnFocusLost;
-	bool			mTakesFocus;
-
-	bool			mAllowEmbeddedItems;
-	bool			mShowContextMenu;
-	bool			mShowEmojiHelper;
-	bool			mEnableTooltipPaste;
-	bool			mPassDelete;
-	bool			mKeepSelectionOnReturn;	// disabling of removing selected text after pressing of Enter
-	bool			mEnableTabRemove;		// <FS:Ansariel> FIRE-15591: Optional tab remove
-=======
     bool            mTabsToNextField;       // if true, tab moves focus to next field, else inserts spaces
     bool            mCommitOnFocusLost;
     bool            mTakesFocus;
@@ -571,7 +347,6 @@
     bool            mPassDelete;
     bool            mKeepSelectionOnReturn; // disabling of removing selected text after pressing of Enter
     bool            mEnableTabRemove;       // <FS:Ansariel> FIRE-15591: Optional tab remove
->>>>>>> 1a8a5404
 
     LLUUID          mSourceID;
 
@@ -586,11 +361,7 @@
 // Build time optimization, generate once in .cpp file
 #ifndef LLTEXTEDITOR_CPP
 extern template class LLTextEditor* LLView::getChild<class LLTextEditor>(
-<<<<<<< HEAD
-	const std::string& name, bool recurse) const;
-=======
     const std::string& name, bool recurse) const;
->>>>>>> 1a8a5404
 #endif
 
 #endif  // LL_TEXTEDITOR_H