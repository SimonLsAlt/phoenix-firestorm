--- conflicted
+++ resolved
@@ -64,15 +64,11 @@
 								ignore_tab,
 								show_line_numbers,
 								commit_on_focus_lost,
-<<<<<<< HEAD
 // [SL:KB] - Patch: Chat-NearbyChatBar | Checked: 2011-08-20 (Catznip-3.2.0a) | Added: Catznip-2.8.0a
 								commit_on_return,
 // [/SL:KB]
-								show_context_menu;
-=======
 								show_context_menu,
 								enable_tooltip_paste;
->>>>>>> cc15a08a
 
 		//colors
 		Optional<LLUIColor>		default_color;
@@ -345,12 +341,8 @@
 	BOOL			mAllowEmbeddedItems;
 	bool			mShowContextMenu;
 	bool			mParseOnTheFly;
-<<<<<<< HEAD
-	
-=======
 	bool			mEnableTooltipPaste;
-
->>>>>>> cc15a08a
+	
 	LLUUID			mSourceID;
 
 	LLCoordGL		mLastIMEPosition;		// Last position of the IME editor
