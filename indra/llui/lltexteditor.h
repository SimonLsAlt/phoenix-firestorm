/**
 * @file lltexteditor.h
 * @brief LLTextEditor base class
 *
 * $LicenseInfo:firstyear=2001&license=viewerlgpl$
 * Second Life Viewer Source Code
 * Copyright (C) 2010, Linden Research, Inc.
 *
 * This library is free software; you can redistribute it and/or
 * modify it under the terms of the GNU Lesser General Public
 * License as published by the Free Software Foundation;
 * version 2.1 of the License only.
 *
 * This library is distributed in the hope that it will be useful,
 * but WITHOUT ANY WARRANTY; without even the implied warranty of
 * MERCHANTABILITY or FITNESS FOR A PARTICULAR PURPOSE.  See the GNU
 * Lesser General Public License for more details.
 *
 * You should have received a copy of the GNU Lesser General Public
 * License along with this library; if not, write to the Free Software
 * Foundation, Inc., 51 Franklin Street, Fifth Floor, Boston, MA  02110-1301  USA
 *
 * Linden Research, Inc., 945 Battery Street, San Francisco, CA  94111  USA
 * $/LicenseInfo$
 */

// Text editor widget to let users enter a a multi-line ASCII document//

#ifndef LL_LLTEXTEDITOR_H
#define LL_LLTEXTEDITOR_H

#include "llrect.h"
#include "llframetimer.h"
#include "llstyle.h"
#include "lleditmenuhandler.h"
#include "llviewborder.h" // for params
#include "lltextbase.h"
#include "lltextvalidate.h"

#include "llpreeditor.h"
#include "llcontrol.h"

class LLFontGL;
class LLScrollbar;
class TextCmd;
class LLUICtrlFactory;
class LLScrollContainer;

class LLTextEditor :
	public LLTextBase,
	protected LLPreeditor
{
public:
	struct Params : public LLInitParam::Block<Params, LLTextBase::Params>
	{
		Optional<std::string>	default_text;
		Optional<LLTextValidate::validate_func_t, LLTextValidate::ValidateTextNamedFuncs>	prevalidate_callback;

		Optional<bool>			embedded_items,
								ignore_tab,
								commit_on_focus_lost,
								show_context_menu,
								enable_tooltip_paste,
								enable_tab_remove,	// <FS:Ansariel> FIRE-15591: Optional tab remove
								auto_indent;

		//colors
		Optional<LLUIColor>		default_color;

		Params();
	};

	void initFromParams(const Params&);
protected:
	LLTextEditor(const Params&);
	friend class LLUICtrlFactory;
public:
	//
	// Constants
	//
	static const llwchar FIRST_EMBEDDED_CHAR = 0x100000;
	static const llwchar LAST_EMBEDDED_CHAR =  0x10ffff;
	static const S32 MAX_EMBEDDED_ITEMS = LAST_EMBEDDED_CHAR - FIRST_EMBEDDED_CHAR + 1;

	virtual ~LLTextEditor();

	typedef boost::signals2::signal<void (LLTextEditor* caller)> keystroke_signal_t;

	void	setKeystrokeCallback(const keystroke_signal_t::slot_type& callback);

	void	setParseHighlights(BOOL parsing) {mParseHighlights=parsing;}

	static S32		spacesPerTab();

	// mousehandler overrides
	virtual BOOL	handleMouseDown(S32 x, S32 y, MASK mask);
	virtual BOOL	handleMouseUp(S32 x, S32 y, MASK mask);
	virtual BOOL	handleRightMouseDown(S32 x, S32 y, MASK mask);
	virtual BOOL	handleHover(S32 x, S32 y, MASK mask);
	virtual BOOL	handleDoubleClick(S32 x, S32 y, MASK mask );
	virtual BOOL	handleMiddleMouseDown(S32 x,S32 y,MASK mask);

	virtual BOOL	handleKeyHere(KEY key, MASK mask );
	virtual BOOL	handleUnicodeCharHere(llwchar uni_char);

	virtual void	onMouseCaptureLost();

	// view overrides
	virtual void	draw();
	virtual void	onFocusReceived();
	virtual void	onFocusLost();
	virtual void	onCommit();
	virtual void	setEnabled(BOOL enabled);

	// uictrl overrides
	virtual void	clear();
	virtual void	setFocus( BOOL b );
	virtual BOOL	isDirty() const;

	// LLEditMenuHandler interface
	virtual void	undo();
	virtual BOOL	canUndo() const;
	virtual void	redo();
	virtual BOOL	canRedo() const;

	virtual void	cut();
	virtual BOOL	canCut() const;
	virtual void	copy();
	virtual BOOL	canCopy() const;
	virtual void	paste();
	virtual BOOL	canPaste() const;

	virtual void	updatePrimary();
	virtual void	copyPrimary();
	virtual void	pastePrimary();
	virtual BOOL	canPastePrimary() const;

	virtual void	doDelete();
	virtual BOOL	canDoDelete() const;
	virtual void	selectAll();
	virtual BOOL	canSelectAll()	const;

	void 			selectByCursorPosition(S32 prev_cursor_pos, S32 next_cursor_pos);

	virtual bool	canLoadOrSaveToFile();

//	void			selectNext(const std::string& search_text_in, BOOL case_insensitive, BOOL wrap = TRUE);
// [SL:KB] - Patch: UI-FloaterSearchReplace | Checked: 2010-10-29 (Catznip-2.3.0a) | Added: Catznip-2.3.0a
	std::string		getSelectionString() const;
	void			selectNext(const std::string& search_text_in, BOOL case_insensitive, BOOL wrap = TRUE, BOOL search_up = FALSE);
	BOOL			replaceText(const std::string& search_text, const std::string& replace_text, BOOL case_insensitive, BOOL wrap = TRUE, BOOL search_up = FALSE);
// [/SL:KB]
//	BOOL			replaceText(const std::string& search_text, const std::string& replace_text, BOOL case_insensitive, BOOL wrap = TRUE);

	void			replaceTextAll(const std::string& search_text, const std::string& replace_text, BOOL case_insensitive);

	// Undo/redo stack
	void			blockUndo();

	// Text editing
	virtual void	makePristine();
	BOOL			isPristine() const;
	BOOL			allowsEmbeddedItems() const { return mAllowEmbeddedItems; }

	// Autoreplace (formerly part of LLLineEditor)
	typedef boost::function<void(S32&, S32&, LLWString&, S32&, const LLWString&)> autoreplace_callback_t;
	autoreplace_callback_t mAutoreplaceCallback;
	void			setAutoreplaceCallback(autoreplace_callback_t cb) { mAutoreplaceCallback = cb; }

<<<<<<< HEAD
	// <FS:Ansariel> FIRE-11045: Spell checking changes not identified as such
	/*virtual*/ void onSpellCheckPerformed();
=======
	/*virtual*/ void	onSpellCheckPerformed();
>>>>>>> 9367a378

	//
	// Text manipulation
	//

	// inserts text at cursor
	void			insertText(const std::string &text);
	void			insertText(LLWString &text);
	// <FS:Ansariel> Allow inserting a linefeed
	void			insertLinefeed();

	void			appendWidget(const LLInlineViewSegment::Params& params, const std::string& text, bool allow_undo);
	// Non-undoable
	void			setText(const LLStringExplicit &utf8str, const LLStyle::Params& input_params = LLStyle::Params());


	// Removes text from the end of document
	// Does not change highlight or cursor position.
	void 			removeTextFromEnd(S32 num_chars);

	BOOL			tryToRevertToPristineState();

	void			setCursorAndScrollToEnd();

	void			getCurrentLineAndColumn( S32* line, S32* col, BOOL include_wordwrap );


	// Hacky methods to make it into a word-wrapping, potentially scrolling,
	// read-only text box.
	void			setCommitOnFocusLost(BOOL b)			{ mCommitOnFocusLost = b; }

	// Hack to handle Notecards
	virtual BOOL	importBuffer(const char* buffer, S32 length );
	virtual BOOL	exportBuffer(std::string& buffer );

	const LLUUID&	getSourceID() const						{ return mSourceID; }

	const LLTextSegmentPtr	getPreviousSegment() const;
	void			getSelectedSegments(segment_vec_t& segments) const;

	void			setShowContextMenu(bool show) { mShowContextMenu = show; }
	bool			getShowContextMenu() const { return mShowContextMenu; }

	void			setPassDelete(BOOL b) { mPassDelete = b; }

protected:
	void			showContextMenu(S32 x, S32 y);
	void			drawPreeditMarker();

	void 			assignEmbedded(const std::string &s);

	void			removeCharOrTab();

	void			indentSelectedLines( S32 spaces );
	S32				indentLine( S32 pos, S32 spaces );
	void			unindentLineBeforeCloseBrace();

	virtual	BOOL	handleSpecialKey(const KEY key, const MASK mask);
	BOOL			handleNavigationKey(const KEY key, const MASK mask);
	BOOL			handleSelectionKey(const KEY key, const MASK mask);
	BOOL			handleControlKey(const KEY key, const MASK mask);

	BOOL			selectionContainsLineBreaks();
	void			deleteSelection(BOOL transient_operation);

	S32				prevWordPos(S32 cursorPos) const;
	S32				nextWordPos(S32 cursorPos) const;

	void			autoIndent();

	void			findEmbeddedItemSegments(S32 start, S32 end);
	void			getSegmentsInRange(segment_vec_t& segments, S32 start, S32 end, bool include_partial) const;

	virtual llwchar	pasteEmbeddedItem(llwchar ext_char) { return ext_char; }


	// Here's the method that takes and applies text commands.
	S32 			execute(TextCmd* cmd);

	// Undoable operations
	void			addChar(llwchar c); // at mCursorPos
	S32				addChar(S32 pos, llwchar wc);
	void			addLineBreakChar(BOOL group_together = FALSE);
	S32				overwriteChar(S32 pos, llwchar wc);
	void			removeChar();
	S32 			removeChar(S32 pos);
	// <FS> Ctrl-Backspace remove word
	void			removeWord(bool prev);
	S32				insert(S32 pos, const LLWString &wstr, bool group_with_next_op, LLTextSegmentPtr segment);
	S32				remove(S32 pos, S32 length, bool group_with_next_op);

	void			focusLostHelper();
	void			updateAllowingLanguageInput();
	BOOL			hasPreeditString() const;

	// Overrides LLPreeditor
	virtual void	resetPreedit();
	virtual void	updatePreedit(const LLWString &preedit_string,
						const segment_lengths_t &preedit_segment_lengths, const standouts_t &preedit_standouts, S32 caret_position);
	virtual void	markAsPreedit(S32 position, S32 length);
	virtual void	getPreeditRange(S32 *position, S32 *length) const;
	virtual void	getSelectionRange(S32 *position, S32 *length) const;
	virtual BOOL	getPreeditLocation(S32 query_offset, LLCoordGL *coord, LLRect *bounds, LLRect *control) const;
	virtual S32		getPreeditFontSize() const;
	virtual LLWString getPreeditString() const { return getWText(); }
	//
	// Protected data
	//
	// Probably deserves serious thought to hiding as many of these
	// as possible behind protected accessor methods.
	//

	// Use these to determine if a click on an embedded item is a drag or not.
	S32				mMouseDownX;
	S32				mMouseDownY;

	LLWString			mPreeditWString;
	LLWString			mPreeditOverwrittenWString;
	std::vector<S32> 	mPreeditPositions;
	std::vector<BOOL> 	mPreeditStandouts;

protected:
	LLUIColor			mDefaultColor;

	bool				mAutoIndent;
	bool				mParseOnTheFly;

	void				updateLinkSegments();
	void				keepSelectionOnReturn(bool keep) { mKeepSelectionOnReturn = keep; }
	class LLViewBorder*	mBorder;

private:
	//
	// Methods
	//
	void	        pasteHelper(bool is_primary);
	void			cleanStringForPaste(LLWString & clean_string);
	void			pasteTextWithLinebreaks(LLWString & clean_string);

	void			onKeyStroke();

	// Concrete TextCmd sub-classes used by the LLTextEditor base class
	class TextCmdInsert;
	class TextCmdAddChar;
	class TextCmdOverwriteChar;
	class TextCmdRemove;

	BOOL			mBaseDocIsPristine;
	TextCmd*		mPristineCmd;

	TextCmd*		mLastCmd;

	typedef std::deque<TextCmd*> undo_stack_t;
	undo_stack_t	mUndoStack;

	BOOL			mTabsToNextField;		// if true, tab moves focus to next field, else inserts spaces
	BOOL			mCommitOnFocusLost;
	BOOL			mTakesFocus;

	BOOL			mAllowEmbeddedItems;
	bool			mShowContextMenu;
	bool			mEnableTooltipPaste;
	bool			mPassDelete;
	bool			mKeepSelectionOnReturn;	// disabling of removing selected text after pressing of Enter
	bool			mEnableTabRemove;		// <FS:Ansariel> FIRE-15591: Optional tab remove

	LLUUID			mSourceID;

	LLCoordGL		mLastIMEPosition;		// Last position of the IME editor

	keystroke_signal_t mKeystrokeSignal;
	LLTextValidate::validate_func_t mPrevalidateFunc;

	LLContextMenu* mContextMenu;
}; // end class LLTextEditor

// Build time optimization, generate once in .cpp file
#ifndef LLTEXTEDITOR_CPP
extern template class LLTextEditor* LLView::getChild<class LLTextEditor>(
	const std::string& name, BOOL recurse) const;
#endif

#endif  // LL_TEXTEDITOR_H<|MERGE_RESOLUTION|>--- conflicted
+++ resolved
@@ -167,12 +167,7 @@
 	autoreplace_callback_t mAutoreplaceCallback;
 	void			setAutoreplaceCallback(autoreplace_callback_t cb) { mAutoreplaceCallback = cb; }
 
-<<<<<<< HEAD
-	// <FS:Ansariel> FIRE-11045: Spell checking changes not identified as such
-	/*virtual*/ void onSpellCheckPerformed();
-=======
 	/*virtual*/ void	onSpellCheckPerformed();
->>>>>>> 9367a378
 
 	//
 	// Text manipulation
