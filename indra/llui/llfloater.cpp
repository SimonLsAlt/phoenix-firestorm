--- conflicted
+++ resolved
@@ -887,12 +887,6 @@
 				mPosition = LLCoordGL(screen_rect.getCenterX(), screen_rect.getCenterY()).convert();
 				rect_specified = true;
 			}
-<<<<<<< HEAD
-=======
-			mPositioning = LLFloaterEnums::POSITIONING_RELATIVE;
-			LLRect screen_rect = calcScreenRect();
-			mPosition = LLCoordGL(screen_rect.getCenterX(), screen_rect.getCenterY()).convert();
->>>>>>> 531e01be
 		}
 
 		LLControlVariablePtr x_control = getControlGroup()->getControl(mPosXControl);
