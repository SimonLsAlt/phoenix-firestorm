--- conflicted
+++ resolved
@@ -1674,19 +1674,12 @@
 		// Note: this block and the offerClickToButton helper method can be removed
 		// because the parent container will handle it for us but we'll keep it here
 		// for safety until after reworking the panel code to manage hidden children.
-<<<<<<< HEAD
-		if(offerClickToButton(x, y, mask, BUTTON_CLOSE)) return TRUE;
-		if(offerClickToButton(x, y, mask, BUTTON_RESTORE)) return TRUE;
-		if(offerClickToButton(x, y, mask, BUTTON_TEAR_OFF)) return TRUE;
-		if(offerClickToButton(x, y, mask, BUTTON_DOCK)) return TRUE;
-		// <FS:Ansariel> FIRE-11724: Snooze group chat
-		if(offerClickToButton(x, y, mask, BUTTON_SNOOZE)) return TRUE;
-=======
 		if(offerClickToButton(x, y, mask, BUTTON_CLOSE)) return true;
 		if(offerClickToButton(x, y, mask, BUTTON_RESTORE)) return true;
 		if(offerClickToButton(x, y, mask, BUTTON_TEAR_OFF)) return true;
 		if(offerClickToButton(x, y, mask, BUTTON_DOCK)) return true;
->>>>>>> 2817d6c6
+		// <FS:Ansariel> FIRE-11724: Snooze group chat
+		if(offerClickToButton(x, y, mask, BUTTON_SNOOZE)) return TRUE;
 
 		setFrontmost(true, false);
 		// Otherwise pass to drag handle for movement
