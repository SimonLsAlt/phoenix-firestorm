--- conflicted
+++ resolved
@@ -279,11 +279,7 @@
 	mMinimizeSignal(NULL)
 //	mNotificationContext(NULL)
 {
-<<<<<<< HEAD
-//	mHandle.bind(this);
-=======
 	mPosition.setFloater(*this);
->>>>>>> d6569db3
 //	mNotificationContext = new LLFloaterNotificationContext(getHandle());
 
 	// Clicks stop here.
@@ -551,7 +547,6 @@
 	// This is important so that floaters with persistent rects (i.e., those
 	// created with rect control rather than an LLRect) are restored in their
 	// correct, non-minimized positions.
-	
 	setMinimized( FALSE );
 
 	delete mDragHandle;
@@ -1969,21 +1964,14 @@
 
 			// draw highlight on title bar to indicate focus.  RDW
 			if(hasFocus() 
-				&& mTornOff
 				&& !getIsChrome() 
 				&& !getCurrentTitle().empty())
 			{
 				static LLUIColor titlebar_focus_color = LLUIColorTable::instance().getColor("TitleBarFocusColor");
 				
-				//const LLFontGL* font = LLFontGL::getFontSansSerif();
+				const LLFontGL* font = LLFontGL::getFontSansSerif();
 				LLRect r = getRect();
-<<<<<<< HEAD
-				//gl_rect_2d_offset_local(0, r.getHeight(), r.getWidth(), r.getHeight() - (S32)font->getLineHeight() - 1, 
-				// AO: THe above results in a too small hightlight area, strangely. reverted behavior for now.
-				gl_rect_2d_offset_local(0, r.getHeight(), r.getWidth(), r.getHeight() - mHeaderHeight,
-=======
 				gl_rect_2d_offset_local(0, r.getHeight(), r.getWidth(), r.getHeight() - font->getLineHeight() - 1, 
->>>>>>> d6569db3
 					titlebar_focus_color % alpha, 0, TRUE);
 			}
 		}
