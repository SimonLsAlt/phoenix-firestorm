/**
 * @file llfloater.cpp
 * @brief LLFloater base class
 *
 * $LicenseInfo:firstyear=2002&license=viewerlgpl$
 * Second Life Viewer Source Code
 * Copyright (C) 2010, Linden Research, Inc.
 *
 * This library is free software; you can redistribute it and/or
 * modify it under the terms of the GNU Lesser General Public
 * License as published by the Free Software Foundation;
 * version 2.1 of the License only.
 *
 * This library is distributed in the hope that it will be useful,
 * but WITHOUT ANY WARRANTY; without even the implied warranty of
 * MERCHANTABILITY or FITNESS FOR A PARTICULAR PURPOSE.  See the GNU
 * Lesser General Public License for more details.
 *
 * You should have received a copy of the GNU Lesser General Public
 * License along with this library; if not, write to the Free Software
 * Foundation, Inc., 51 Franklin Street, Fifth Floor, Boston, MA  02110-1301  USA
 *
 * Linden Research, Inc., 945 Battery Street, San Francisco, CA  94111  USA
 * $/LicenseInfo$
 */

// Floating "windows" within the GL display, like the inventory floater,
// mini-map floater, etc.

#include "linden_common.h"
#include "llviewereventrecorder.h"
#include "llfloater.h"

#include "llfocusmgr.h"

#include "lluictrlfactory.h"
#include "llbutton.h"
#include "llcheckboxctrl.h"
#include "llcriticaldamp.h" // LLSmoothInterpolation
#include "lldir.h"
#include "lldraghandle.h"
#include "llfloaterreg.h"
#include "llfocusmgr.h"
#include "llresizebar.h"
#include "llresizehandle.h"
#include "llkeyboard.h"
#include "llmenugl.h"   // MENU_BAR_HEIGHT
#include "llmodaldialog.h"
#include "lltextbox.h"
#include "llresmgr.h"
#include "llui.h"
#include "llwindow.h"
#include "llstl.h"
#include "llcontrol.h"
#include "lltabcontainer.h"
#include "v2math.h"
#include "lltrans.h"
#include "llhelp.h"
#include "llmultifloater.h"
#include "llsdutil.h"
#include "lluiusage.h"


// use this to control "jumping" behavior when Ctrl-Tabbing
const S32 TABBED_FLOATER_OFFSET = 0;

const F32 LLFloater::CONTEXT_CONE_IN_ALPHA = 0.0f;
const F32 LLFloater::CONTEXT_CONE_OUT_ALPHA = 1.f;
const F32 LLFloater::CONTEXT_CONE_FADE_TIME = 0.08f;

namespace LLInitParam
{
    void TypeValues<LLFloaterEnums::EOpenPositioning>::declareValues()
    {
        declare("relative",   LLFloaterEnums::POSITIONING_RELATIVE);
        declare("cascading",  LLFloaterEnums::POSITIONING_CASCADING);
        declare("centered",   LLFloaterEnums::POSITIONING_CENTERED);
        declare("specified",  LLFloaterEnums::POSITIONING_SPECIFIED);
    }
}

std::string LLFloater::sButtonNames[BUTTON_COUNT] =
{
    "llfloater_close_btn",      //BUTTON_CLOSE
    // <FS:Ansariel> FIRE-11724: Snooze group chat
    "llfloater_snooze_btn",     //BUTTON_SNOOZE
    // </FS:Ansariel>
    "llfloater_restore_btn",    //BUTTON_RESTORE
    "llfloater_minimize_btn",   //BUTTON_MINIMIZE
    "llfloater_tear_off_btn",   //BUTTON_TEAR_OFF
    "llfloater_dock_btn",       //BUTTON_DOCK
    "llfloater_help_btn"        //BUTTON_HELP
};

std::string LLFloater::sButtonToolTips[BUTTON_COUNT];

std::string LLFloater::sButtonToolTipsIndex[BUTTON_COUNT]=
{
#ifdef LL_DARWIN
    "BUTTON_CLOSE_DARWIN",  //"Close (Cmd-W)",  //BUTTON_CLOSE
#else
    "BUTTON_CLOSE_WIN",     //"Close (Ctrl-W)", //BUTTON_CLOSE
#endif
    // <FS:Ansariel> FIRE-11724: Snooze group chat
    "BUTTON_SNOOZE",        //"Snooze",     //BOTTON_SNOOZE
    // </FS:Ansariel>
    "BUTTON_RESTORE",       //"Restore",    //BUTTON_RESTORE
    "BUTTON_MINIMIZE",      //"Minimize",   //BUTTON_MINIMIZE
    "BUTTON_TEAR_OFF",      //"Tear Off",   //BUTTON_TEAR_OFF
    "BUTTON_DOCK",
    "BUTTON_HELP"
};

LLFloater::click_callback LLFloater::sButtonCallbacks[BUTTON_COUNT] =
{
    LLFloater::onClickClose,    //BUTTON_CLOSE
    // <FS:Ansariel> FIRE-11724: Snooze group chat
    LLFloater::onClickSnooze,   //BUTTON_SNOOZE
    // </FS:Ansariel>
    LLFloater::onClickMinimize, //BUTTON_RESTORE
    LLFloater::onClickMinimize, //BUTTON_MINIMIZE
    LLFloater::onClickTearOff,  //BUTTON_TEAR_OFF
    LLFloater::onClickDock,     //BUTTON_DOCK
    LLFloater::onClickHelp      //BUTTON_HELP
};

LLMultiFloater* LLFloater::sHostp = NULL;
bool            LLFloater::sQuitting = false; // Flag to prevent storing visibility controls while quitting

LLFloaterView* gFloaterView = NULL;

/*==========================================================================*|
// DEV-38598: The fundamental problem with this operation is that it can only
// support a subset of LLSD values. While it's plausible to compare two arrays
// lexicographically, what strict ordering can you impose on maps?
// (LLFloaterTOS's current key is an LLSD map.)

// Of course something like this is necessary if you want to build a std::set
// or std::map with LLSD keys. Fortunately we're getting by with other
// container types for now.

//static
bool LLFloater::KeyCompare::compare(const LLSD& a, const LLSD& b)
{
    if (a.type() != b.type())
    {
        //LL_ERRS() << "Mismatched LLSD types: (" << a << ") mismatches (" << b << ")" << LL_ENDL;
        return false;
    }
    else if (a.isUndefined())
        return false;
    else if (a.isInteger())
        return a.asInteger() < b.asInteger();
    else if (a.isReal())
        return a.asReal() < b.asReal();
    else if (a.isString())
        return a.asString() < b.asString();
    else if (a.isUUID())
        return a.asUUID() < b.asUUID();
    else if (a.isDate())
        return a.asDate() < b.asDate();
    else if (a.isURI())
        return a.asString() < b.asString(); // compare URIs as strings
    else if (a.isBoolean())
        return a.asBoolean() < b.asBoolean();
    else
        return false; // no valid operation for Binary
}
|*==========================================================================*/

bool LLFloater::KeyCompare::equate(const LLSD& a, const LLSD& b)
{
    return llsd_equals(a, b);
}

//************************************

LLFloater::Params::Params()
:   title("title"),
    short_title("short_title"),
    single_instance("single_instance", false),
    reuse_instance("reuse_instance", false),
    can_resize("can_resize", false),
    can_minimize("can_minimize", true),
    can_close("can_close", true),
    can_snooze("can_snooze", false),        // <FS:Ansariel> FIRE-11724: Snooze group chat
    can_drag_on_left("can_drag_on_left", false),
    drop_shadow("drop_shadow",true),        // <FS:Zi> Optional Drop Shadows
    label_v_padding("label_v_padding", -1), // <FS:Zi> Make vertical label padding a per-skin option
    can_tear_off("can_tear_off", true),
    save_dock_state("save_dock_state", false),
    save_rect("save_rect", false),
    save_visibility("save_visibility", false),
    can_dock("can_dock", false),
    show_title("show_title", true),
    auto_close("auto_close", false),
    positioning("positioning", LLFloaterEnums::POSITIONING_RELATIVE),
    header_height("header_height", 0),
    legacy_header_height("legacy_header_height", 0),
    close_image("close_image"),
    snooze_image("snooze_image"),       // <FS:Ansariel> FIRE-11724: Snooze group chat
    restore_image("restore_image"),
    minimize_image("minimize_image"),
    tear_off_image("tear_off_image"),
    dock_image("dock_image"),
    help_image("help_image"),
    close_pressed_image("close_pressed_image"),
    snooze_pressed_image("snooze_pressed_image"),       // <FS:Ansariel> FIRE-11724: Snooze group chat
    restore_pressed_image("restore_pressed_image"),
    minimize_pressed_image("minimize_pressed_image"),
    tear_off_pressed_image("tear_off_pressed_image"),
    dock_pressed_image("dock_pressed_image"),
    help_pressed_image("help_pressed_image"),
    open_callback("open_callback"),
    close_callback("close_callback"),
    follows("follows"),
    rel_x("rel_x", 0),
    rel_y("rel_y", 0),
    hosted_floater_show_titlebar("hosted_floater_show_titlebar", true) // <FS:Ansariel> MultiFloater without titlebar for hosted floater
{
    changeDefault(visible, false);
}


//static
const LLFloater::Params& LLFloater::getDefaultParams()
{
    return LLUICtrlFactory::getDefaultParams<LLFloater>();
}

//static
void LLFloater::initClass()
{
    // translate tooltips for floater buttons
    for (S32 i = 0; i < BUTTON_COUNT; i++)
    {
        sButtonToolTips[i] = LLTrans::getString( sButtonToolTipsIndex[i] );
    }

    LLControlVariable* ctrl = LLUI::getInstance()->mSettingGroups["config"]->getControl("ActiveFloaterTransparency").get();
    if (ctrl)
    {
        ctrl->getSignal()->connect(boost::bind(&LLFloater::updateActiveFloaterTransparency));
        updateActiveFloaterTransparency();
    }

    ctrl = LLUI::getInstance()->mSettingGroups["config"]->getControl("InactiveFloaterTransparency").get();
    if (ctrl)
    {
        ctrl->getSignal()->connect(boost::bind(&LLFloater::updateInactiveFloaterTransparency));
        updateInactiveFloaterTransparency();
    }

}

// defaults for floater param block pulled from widgets/floater.xml
static LLWidgetNameRegistry::StaticRegistrar sRegisterFloaterParams(&typeid(LLFloater::Params), "floater");

LLFloater::LLFloater(const LLSD& key, const LLFloater::Params& p)
:   LLPanel(),  // intentionally do not pass params here, see initFromParams
    mDragHandle(NULL),
    mLabelVPadding(p.label_v_padding),  // <FS:Zi> Make vertical label padding a per-skin optional
    mTitle(p.title),
    mShortTitle(p.short_title),
    mSingleInstance(p.single_instance),
    mReuseInstance(p.reuse_instance.isProvided() ? p.reuse_instance : p.single_instance), // reuse single-instance floaters by default
    mKey(key),
    mCanTearOff(p.can_tear_off),
    mCanMinimize(p.can_minimize),
    mCanClose(p.can_close),
    mCanSnooze(p.can_snooze),       // <FS:Ansariel> FIRE-11724: Snooze group chat
    mDragOnLeft(p.can_drag_on_left),
    mResizable(p.can_resize),
    mAutoClose(p.auto_close),
    mPositioning(p.positioning),
    mMinWidth(p.min_width),
    mMinHeight(p.min_height),
    mHeaderHeight(p.header_height),
    mLegacyHeaderHeight(p.legacy_header_height),
    mDefaultRectForGroup(true),
    mMinimized(false),
    mForeground(false),
    mFirstLook(true),
    mButtonScale(1.0f),
    mAutoFocus(true), // automatically take focus when opened
    mCanDock(false),
    mDocked(false),
    mTornOff(false),
    mHasBeenDraggedWhileMinimized(false),
    mPreviousMinimizedBottom(0),
    mPreviousMinimizedLeft(0),
    mDefaultRelativeX(p.rel_x),
    mDefaultRelativeY(p.rel_y),
    mMinimizeSignal(NULL),
    mHostedFloaterShowtitlebar(p.hosted_floater_show_titlebar) // <FS:Ansariel> MultiFloater without titlebar for hosted floater
//  mNotificationContext(NULL)
{
    mPosition.setFloater(*this);
//  mNotificationContext = new LLFloaterNotificationContext(getHandle());

    // Clicks stop here.
    setMouseOpaque(true);

    // Floaters always draw their background, unlike every other panel.
    setBackgroundVisible(true);

    // Floaters start not minimized.  When minimized, they save their
    // prior rectangle to be used on restore.
    mExpandedRect.set(0,0,0,0);

    memset(mButtonsEnabled, 0, BUTTON_COUNT * sizeof(bool));
    memset(mButtons, 0, BUTTON_COUNT * sizeof(LLButton*));

    // <FS:Zi> Make vertical label padding a per-skin option
    // if no padding is set, use default from settings.xml
    if (mLabelVPadding == -1)
    {
        mLabelVPadding = LLUI::getInstance()->mSettingGroups["config"]->getS32("UIFloaterTitleVPad");
    }
    // </FS:Zi>

    addDragHandle();
    addResizeCtrls();

    initFromParams(p);

    initFloater(p);
}

// Note: Floaters constructed from XML call init() twice!
void LLFloater::initFloater(const Params& p)
{
    // Close button.
    if (mCanClose)
    {
        mButtonsEnabled[BUTTON_CLOSE] = true;
    }

    // Help button: '?'
    //SL-14050 Disable all Help question marks
    // <FS:Ansariel> Nope!
<<<<<<< HEAD
    mButtonsEnabled[BUTTON_HELP] = !mHelpTopic.empty();// FALSE;
=======
    mButtonsEnabled[BUTTON_HELP] = !mHelpTopic.empty();// false;
>>>>>>> 050d2fef

    // Minimize button only for top draggers
    if ( !mDragOnLeft && mCanMinimize )
    {
        mButtonsEnabled[BUTTON_MINIMIZE] = true;
    }

    if(mCanDock)
    {
        mButtonsEnabled[BUTTON_DOCK] = true;
    }

    // <FS:Ansariel> FIRE-11724: Snooze group chat
    if (mCanSnooze)
    {
<<<<<<< HEAD
        mButtonsEnabled[BUTTON_SNOOZE] = TRUE;
=======
        mButtonsEnabled[BUTTON_SNOOZE] = true;
>>>>>>> 050d2fef
    }
    // </FS:Ansariel>

    buildButtons(p);

    // Floaters are created in the invisible state
    setVisible(false);

    if (!getParent())
    {
        gFloaterView->addChild(this);
    }
}

void LLFloater::addDragHandle()
{
    if (!mDragHandle)
    {
        if (mDragOnLeft)
        {
            LLDragHandleLeft::Params p;
            p.name("drag");
            p.follows.flags(FOLLOWS_ALL);
            p.label(mTitle);
            mDragHandle = LLUICtrlFactory::create<LLDragHandleLeft>(p);
        }
        else // drag on top
        {
            LLDragHandleTop::Params p;
            p.name("Drag Handle");
            p.follows.flags(FOLLOWS_ALL);
            p.label(mTitle);
            p.label_v_padding = mLabelVPadding;     // <FS:Zi> Make vertical label padding a per-skin option
            mDragHandle = LLUICtrlFactory::create<LLDragHandleTop>(p);
        }
        addChild(mDragHandle);
    }
    layoutDragHandle();
    applyTitle();
}

void LLFloater::layoutDragHandle()
{
    static LLUICachedControl<S32> floater_close_box_size ("UIFloaterCloseBoxSize", 0);
    S32 close_box_size = mCanClose ? floater_close_box_size : 0;

    LLRect rect;
    if (mDragOnLeft)
    {
        rect.setLeftTopAndSize(0, 0, DRAG_HANDLE_WIDTH, getRect().getHeight() - LLPANEL_BORDER_WIDTH - close_box_size);
    }
    else // drag on top
    {
        rect = getLocalRect();
    }
    mDragHandle->setShape(rect);
    updateTitleButtons();
}

// static
void LLFloater::updateActiveFloaterTransparency()
{
    static LLCachedControl<F32> active_transparency(*LLUI::getInstance()->mSettingGroups["config"], "ActiveFloaterTransparency", 1.f);
    sActiveControlTransparency = active_transparency;
}

// static
void LLFloater::updateInactiveFloaterTransparency()
{
    static LLCachedControl<F32> inactive_transparency(*LLUI::getInstance()->mSettingGroups["config"], "InactiveFloaterTransparency", 0.95f);
    sInactiveControlTransparency = inactive_transparency;
}

void LLFloater::addResizeCtrls()
{
    // Resize bars (sides)
    LLResizeBar::Params p;
    p.name("resizebar_left");
    p.resizing_view(this);
    p.min_size(mMinWidth);
    p.side(LLResizeBar::LEFT);
    mResizeBar[LLResizeBar::LEFT] = LLUICtrlFactory::create<LLResizeBar>(p);
    addChild( mResizeBar[LLResizeBar::LEFT] );

    p.name("resizebar_top");
    p.min_size(mMinHeight);
    p.side(LLResizeBar::TOP);

    mResizeBar[LLResizeBar::TOP] = LLUICtrlFactory::create<LLResizeBar>(p);
    addChild( mResizeBar[LLResizeBar::TOP] );

    p.name("resizebar_right");
    p.min_size(mMinWidth);
    p.side(LLResizeBar::RIGHT);
    mResizeBar[LLResizeBar::RIGHT] = LLUICtrlFactory::create<LLResizeBar>(p);
    addChild( mResizeBar[LLResizeBar::RIGHT] );

    p.name("resizebar_bottom");
    p.min_size(mMinHeight);
    p.side(LLResizeBar::BOTTOM);
    mResizeBar[LLResizeBar::BOTTOM] = LLUICtrlFactory::create<LLResizeBar>(p);
    addChild( mResizeBar[LLResizeBar::BOTTOM] );

    // Resize handles (corners)
    LLResizeHandle::Params handle_p;
    // handles must not be mouse-opaque, otherwise they block hover events
    // to other buttons like the close box. JC
    handle_p.mouse_opaque(false);
    handle_p.min_width(mMinWidth);
    handle_p.min_height(mMinHeight);
    handle_p.corner(LLResizeHandle::RIGHT_BOTTOM);
    mResizeHandle[0] = LLUICtrlFactory::create<LLResizeHandle>(handle_p);
    addChild(mResizeHandle[0]);

    handle_p.corner(LLResizeHandle::RIGHT_TOP);
    mResizeHandle[1] = LLUICtrlFactory::create<LLResizeHandle>(handle_p);
    addChild(mResizeHandle[1]);

    handle_p.corner(LLResizeHandle::LEFT_BOTTOM);
    mResizeHandle[2] = LLUICtrlFactory::create<LLResizeHandle>(handle_p);
    addChild(mResizeHandle[2]);

    handle_p.corner(LLResizeHandle::LEFT_TOP);
    mResizeHandle[3] = LLUICtrlFactory::create<LLResizeHandle>(handle_p);
    addChild(mResizeHandle[3]);

    layoutResizeCtrls();
}

void LLFloater::layoutResizeCtrls()
{
    LLRect rect;

    // Resize bars (sides)
    const S32 RESIZE_BAR_THICKNESS = 3;
    rect = LLRect( 0, getRect().getHeight(), RESIZE_BAR_THICKNESS, 0);
    mResizeBar[LLResizeBar::LEFT]->setRect(rect);

    rect = LLRect( 0, getRect().getHeight(), getRect().getWidth(), getRect().getHeight() - RESIZE_BAR_THICKNESS);
    mResizeBar[LLResizeBar::TOP]->setRect(rect);

    rect = LLRect(getRect().getWidth() - RESIZE_BAR_THICKNESS, getRect().getHeight(), getRect().getWidth(), 0);
    mResizeBar[LLResizeBar::RIGHT]->setRect(rect);

    rect = LLRect(0, RESIZE_BAR_THICKNESS, getRect().getWidth(), 0);
    mResizeBar[LLResizeBar::BOTTOM]->setRect(rect);

    // Resize handles (corners)
    rect = LLRect( getRect().getWidth() - RESIZE_HANDLE_WIDTH, RESIZE_HANDLE_HEIGHT, getRect().getWidth(), 0);
    mResizeHandle[0]->setRect(rect);

    rect = LLRect( getRect().getWidth() - RESIZE_HANDLE_WIDTH, getRect().getHeight(), getRect().getWidth(), getRect().getHeight() - RESIZE_HANDLE_HEIGHT);
    mResizeHandle[1]->setRect(rect);

    rect = LLRect( 0, RESIZE_HANDLE_HEIGHT, RESIZE_HANDLE_WIDTH, 0 );
    mResizeHandle[2]->setRect(rect);

    rect = LLRect( 0, getRect().getHeight(), RESIZE_HANDLE_WIDTH, getRect().getHeight() - RESIZE_HANDLE_HEIGHT );
    mResizeHandle[3]->setRect(rect);
}

void LLFloater::enableResizeCtrls(bool enable, bool width, bool height)
{
    mResizeBar[LLResizeBar::LEFT]->setVisible(enable && width);
    mResizeBar[LLResizeBar::LEFT]->setEnabled(enable && width);

    mResizeBar[LLResizeBar::TOP]->setVisible(enable && height);
    mResizeBar[LLResizeBar::TOP]->setEnabled(enable && height);

    mResizeBar[LLResizeBar::RIGHT]->setVisible(enable && width);
    mResizeBar[LLResizeBar::RIGHT]->setEnabled(enable && width);

    mResizeBar[LLResizeBar::BOTTOM]->setVisible(enable && height);
    mResizeBar[LLResizeBar::BOTTOM]->setEnabled(enable && height);

    for (S32 i = 0; i < 4; ++i)
    {
        mResizeHandle[i]->setVisible(enable && width && height);
        mResizeHandle[i]->setEnabled(enable && width && height);
    }
}

void LLFloater::destroy()
{
    // LLFloaterReg should be synchronized with "dead" floater to avoid returning dead instance before
    // it was deleted via LLMortician::updateClass(). See EXT-8458.
    LLFloaterReg::removeInstance(mInstanceName, mKey);
    die();
}

// virtual
LLFloater::~LLFloater()
{
    if (!isDead())
    {
        // If it's dead, instance is supposed to be already removed, and
        // in case of single instance we can remove new one by accident
        LLFloaterReg::removeInstance(mInstanceName, mKey);
    }

    if( gFocusMgr.childHasKeyboardFocus(this))
    {
        // Just in case we might still have focus here, release it.
        releaseFocus();
    }

    // This is important so that floaters with persistent rects (i.e., those
    // created with rect control rather than an LLRect) are restored in their
    // correct, non-minimized positions.
    setMinimized( false );

    delete mDragHandle;
    for (S32 i = 0; i < 4; i++)
    {
        delete mResizeBar[i];
        delete mResizeHandle[i];
    }

    setVisible(false); // We're not visible if we're destroyed
    storeVisibilityControl();
    storeDockStateControl();
    delete mMinimizeSignal;
}

void LLFloater::storeRectControl()
{
    // <FS:Zi> Do not store rect when attached to another floater
    //if (!mRectControl.empty())
    if (mTornOff && !mRectControl.empty())
    // </FS:Zi>
    {
        getControlGroup()->setRect( mRectControl, getRect() );
    }
    if (!mPosXControl.empty() && mPositioning == LLFloaterEnums::POSITIONING_RELATIVE)
    {
        getControlGroup()->setF32( mPosXControl, mPosition.mX );
    }
    if (!mPosYControl.empty() && mPositioning == LLFloaterEnums::POSITIONING_RELATIVE)
    {
        getControlGroup()->setF32( mPosYControl, mPosition.mY );
    }
}

void LLFloater::storeVisibilityControl()
{
    if( !sQuitting && mVisibilityControl.size() > 1 )
    {
        // <FS:Zi> Make sure that hosted floaters always save "not visible", so they won't
        //         pull up their host on restart
        //getControlGroup()->setBOOL( mVisibilityControl, getVisible() );
<<<<<<< HEAD
        BOOL visible = FALSE;
=======
        bool visible = false;
>>>>>>> 050d2fef
        if (mTornOff)
        {
            visible = getVisible();
        }
        getControlGroup()->setBOOL( mVisibilityControl, visible );
        // </FS:Zi>
    }
}

void LLFloater::storeDockStateControl()
{
    if( !sQuitting && mDocStateControl.size() > 1 )
    {
        getControlGroup()->setBOOL( mDocStateControl, isDocked() );
    }
}

// static
std::string LLFloater::getControlName(const std::string& name, const LLSD& key)
{
    std::string ctrl_name = name;

    // Add the key to the control name if appropriate.
    if (key.isString() && !key.asString().empty())
    {
        ctrl_name += "_" + key.asString();
    }

    return ctrl_name;
}

// static
LLControlGroup* LLFloater::getControlGroup()
{
    // Floater size, position, visibility, etc are saved in per-account settings.
    return LLUI::getInstance()->mSettingGroups["account"];
}

void LLFloater::setVisible( bool visible )
{
    LLPanel::setVisible(visible); // calls onVisibilityChange()
    if( visible && mFirstLook )
    {
        mFirstLook = false;
    }

    if( !visible )
    {
        LLUI::getInstance()->removePopup(this);

        if( gFocusMgr.childHasMouseCapture( this ) )
        {
            gFocusMgr.setMouseCapture(NULL);
        }
    }

    for(handle_set_iter_t dependent_it = mDependents.begin();
        dependent_it != mDependents.end(); )
    {
        LLFloater* floaterp = dependent_it->get();

        if (floaterp)
        {
            floaterp->setVisible(visible);
        }
        ++dependent_it;
    }

    storeVisibilityControl();
}


void LLFloater::setIsSingleInstance(bool is_single_instance)
{
    mSingleInstance = is_single_instance;
    if (!mIsReuseInitialized)
    {
        mReuseInstance = is_single_instance; // reuse single-instance floaters by default
    }
}


// virtual
void LLFloater::onVisibilityChange ( bool new_visibility )
{
    if (new_visibility)
    {
        if (getHost())
            getHost()->setFloaterFlashing(this, false);
    }
    LLPanel::onVisibilityChange ( new_visibility );
}

void LLFloater::openFloater(const LLSD& key)
{
    LL_INFOS() << "Opening floater " << getName() << " full path: " << getPathname() << LL_ENDL;

    LLViewerEventRecorder::instance().logVisibilityChange( getPathname(), getName(), true,"floater"); // Last param is event subtype or empty string

    mKey = key; // in case we need to open ourselves again

    if (getSoundFlags() != SILENT
    // don't play open sound for hosted (tabbed) windows
        && !getHost()
        && !getFloaterHost()
        && (!getVisible() || isMinimized()))
    {
        // <FS:PP> UI Sounds connection
        if (getName() == "script_floater")
        {
            make_ui_sound("UISndScriptFloaterOpen");
        }
        else
        {
            make_ui_sound("UISndWindowOpen");
        }
        // </FS:PP>
    }

    //RN: for now, we don't allow rehosting from one multifloater to another
    // just need to fix the bugs
    if (getFloaterHost() != NULL && getHost() == NULL)
    {
        // needs a host
        // only select tabs if window they are hosted in is visible
        getFloaterHost()->addFloater(this, getFloaterHost()->getVisible());
    }

    if (getHost() != NULL)
    {
        getHost()->setMinimized(false);
        getHost()->setVisibleAndFrontmost(mAutoFocus && !getIsChrome());
        getHost()->showFloater(this);
        // <FS:Zi> Make sure the floater knows it's not torn off
        mTornOff = false;
    }
    else
    {
        // <FS:Zi> Make sure the floater knows it's torn off
        mTornOff = true;

        LLFloater* floater_to_stack = LLFloaterReg::getLastFloaterInGroup(mInstanceName);
        if (!floater_to_stack)
        {
            floater_to_stack = LLFloaterReg::getLastFloaterCascading();
        }
        applyControlsAndPosition(floater_to_stack);
        setMinimized(false);
        setVisibleAndFrontmost(mAutoFocus && !getIsChrome());
    }

    mOpenSignal(this, key);
    onOpen(key);

    dirtyRect();
}

void LLFloater::closeFloater(bool app_quitting)
{
    // <FS:PP> FIRE-10373 / BUG-6437: UISndWindowClose played if an online or offline notification toast is still open for the same person
    // LL_INFOS() << "Closing floater " << getName() << LL_ENDL;
    // LLViewerEventRecorder::instance().logVisibilityChange( getPathname(), getName(), false,"floater"); // Last param is event subtype or empty string
    std::string floaterName = getName();
    LL_INFOS() << "Closing floater " << floaterName << LL_ENDL;
    LLViewerEventRecorder::instance().logVisibilityChange( getPathname(), floaterName, false,"floater"); // Last param is event subtype or empty string
    // </FS:PP>
    if (app_quitting)
    {
        LLFloater::sQuitting = true;
    }

    // Always unminimize before trying to close.
    // Most of the time the user will never see this state.
    setMinimized(false);

    if (canClose())
    {
        if (getHost())
        {
            ((LLMultiFloater*)getHost())->removeFloater(this);
            gFloaterView->addChild(this);
        }

        if (getSoundFlags() != SILENT
            && getVisible()
            && !getHost()
            && !app_quitting
            && floaterName != "toast") // <FS:PP> FIRE-10373 / BUG-6437
        {
            make_ui_sound("UISndWindowClose");
        }

        gFocusMgr.clearLastFocusForGroup(this);

            if (hasFocus())
            {
                // Do this early, so UI controls will commit before the
                // window is taken down.
                releaseFocus();

                // give focus to dependee floater if it exists, and we had focus first
                if (isDependent())
                {
                    LLFloater* dependee = mDependeeHandle.get();
                    if (dependee && !dependee->isDead())
                    {
                        dependee->setFocus(true);
                    }
                }
            }


        //If floater is a dependent, remove it from parent (dependee)
        LLFloater* dependee = mDependeeHandle.get();
        if (dependee)
        {
            dependee->removeDependentFloater(this);
        }

        // now close dependent floater
        while(mDependents.size() > 0)
        {
            handle_set_iter_t dependent_it = mDependents.begin();
            LLFloater* floaterp = dependent_it->get();
            // normally removeDependentFloater will do this, but in
            // case floaterp is somehow invalid or orphaned, erase now
            mDependents.erase(dependent_it);
            if (floaterp)
            {
                floaterp->mDependeeHandle = LLHandle<LLFloater>();
                floaterp->closeFloater(app_quitting);
            }
        }

        cleanupHandles();

        dirtyRect();

        // Close callbacks
        onClose(app_quitting);
        mCloseSignal(this, LLSD(app_quitting));

        // Hide or Destroy
        if (mSingleInstance)
        {
            // Hide the instance
            if (getHost())
            {
                getHost()->setVisible(false);
            }
            else
            {
                setVisible(false);
                if (!mReuseInstance)
                {
                    destroy();
                }
            }
        }
        else
        {
            setVisible(false); // hide before destroying (so onVisibilityChange() gets called)
            if (!mReuseInstance)
            {
                destroy();
            }
        }
    }
}

/*virtual*/
void LLFloater::closeHostedFloater()
{
    // When toggling *visibility*, close the host instead of the floater when hosted
    if (getHost())
    {
        getHost()->closeFloater();
    }
    else
    {
        closeFloater();
    }
}

/*virtual*/
void LLFloater::reshape(S32 width, S32 height, bool called_from_parent)
{
    LLPanel::reshape(width, height, called_from_parent);
}

// virtual
void LLFloater::translate(S32 x, S32 y)
{
    LLView::translate(x, y);

    if (!mTranslateWithDependents || mDependents.empty())
        return;

    for (const LLHandle<LLFloater>& handle : mDependents)
    {
        LLFloater* floater = handle.get();
        if (floater && floater->getSnapTarget() == getHandle())
        {
            floater->LLView::translate(x, y);
        }
    }
}

void LLFloater::releaseFocus()
{
    LLUI::getInstance()->removePopup(this);

    setFocus(false);

    if( gFocusMgr.childHasMouseCapture( this ) )
    {
        gFocusMgr.setMouseCapture(NULL);
    }
}


void LLFloater::setResizeLimits( S32 min_width, S32 min_height )
{
    mMinWidth = min_width;
    mMinHeight = min_height;

    for( S32 i = 0; i < 4; i++ )
    {
        if( mResizeBar[i] )
        {
            if (i == LLResizeBar::LEFT || i == LLResizeBar::RIGHT)
            {
                mResizeBar[i]->setResizeLimits( min_width, S32_MAX );
            }
            else
            {
                mResizeBar[i]->setResizeLimits( min_height, S32_MAX );
            }
        }
        if( mResizeHandle[i] )
        {
            mResizeHandle[i]->setResizeLimits( min_width, min_height );
        }
    }
}


void LLFloater::center()
{
    if(getHost())
    {
        // hosted floaters can't move
        return;
    }
    centerWithin(gFloaterView->getRect());
}

LLMultiFloater* LLFloater::getHost()
{
    return (LLMultiFloater*)mHostHandle.get();
}

void LLFloater::applyControlsAndPosition(LLFloater* other)
{
    // <FS:Zi> Don't apply dock state and forget about the undocked values
    // AH: Apply the dock state before applying the rect control. applyDockState
    //     will call SetDocked with pop_on_undock = true and translate the floater
    //     by 12px on the y-axis, so we have to apply the rect control after that
    //     to have it in the right position.
    //  if (!applyDockState())
    applyDockState();
    // </FS:Zi>
    {
        if (!applyRectControl())
        {
            applyPositioning(other, true);
        }
    }
}

bool LLFloater::applyRectControl()
{
    bool saved_rect = false;

    LLRect screen_rect = calcScreenRect();
    mPosition = LLCoordGL(screen_rect.getCenterX(), screen_rect.getCenterY()).convert();

    LLFloater* last_in_group = LLFloaterReg::getLastFloaterInGroup(mInstanceName);
    if (last_in_group && last_in_group != this)
    {
        // <FS:Ansariel> Open other floaters in group in the stored size (this
        //               is basically taken from the else-branch below)
        if (!mRectControl.empty())
        {
            // If we have a saved rect, use it
            const LLRect& rect = getControlGroup()->getRect(mRectControl);
            if (rect.notEmpty() && mResizable)
            {
                reshape(llmax(mMinWidth, rect.getWidth()), llmax(mMinHeight, rect.getHeight()));
            }
        }
        // </FS:Ansariel>

        // other floaters in our group, position ourselves relative to them and don't save the rect
        if (mDefaultRectForGroup)
        {
            mRectControl.clear();
        }
        mPositioning = LLFloaterEnums::POSITIONING_CASCADE_GROUP;
    }
    else
    {
        bool rect_specified = false;
        if (!mRectControl.empty())
        {
            // If we have a saved rect, use it
            const LLRect& rect = getControlGroup()->getRect(mRectControl);
            if (rect.notEmpty()) saved_rect = true;
            if (saved_rect)
            {
                setOrigin(rect.mLeft, rect.mBottom);

                if (mResizable)
                {
                    reshape(llmax(mMinWidth, rect.getWidth()), llmax(mMinHeight, rect.getHeight()));
                }
                mPositioning = LLFloaterEnums::POSITIONING_RELATIVE;
                LLRect screen_rect = calcScreenRect();
                mPosition = LLCoordGL(screen_rect.getCenterX(), screen_rect.getCenterY()).convert();
                rect_specified = true;
            }
        }

        LLControlVariablePtr x_control = getControlGroup()->getControl(mPosXControl);
        LLControlVariablePtr y_control = getControlGroup()->getControl(mPosYControl);
        if (x_control.notNull()
            && y_control.notNull()
            && !x_control->isDefault()
            && !y_control->isDefault())
        {
            mPosition.mX = x_control->getValue().asReal();
            mPosition.mY = y_control->getValue().asReal();
            mPositioning = LLFloaterEnums::POSITIONING_RELATIVE;
            applyRelativePosition();

            saved_rect = true;
        }
        else if ((mDefaultRelativeX != 0) && (mDefaultRelativeY != 0))
        {
            mPosition.mX = mDefaultRelativeX;
            mPosition.mY = mDefaultRelativeY;
            mPositioning = LLFloaterEnums::POSITIONING_RELATIVE;
            applyRelativePosition();

            saved_rect = true;
        }

        // remember updated position
        if (rect_specified)
        {
            storeRectControl();
        }
    }

    if (saved_rect)
    {
        // propagate any derived positioning data back to settings file
        storeRectControl();
    }


    return saved_rect;
}

bool LLFloater::applyDockState()
{
    bool docked = false;

    if (mDocStateControl.size() > 1)
    {
        docked = getControlGroup()->getBOOL(mDocStateControl);
        setDocked(docked);
    }

    return docked;
}

void LLFloater::applyPositioning(LLFloater* other, bool on_open)
{
    // Otherwise position according to the positioning code
    switch (mPositioning)
    {
    case LLFloaterEnums::POSITIONING_CENTERED:
        center();
        break;

    case LLFloaterEnums::POSITIONING_SPECIFIED:
        break;

    case LLFloaterEnums::POSITIONING_CASCADING:
        if (!on_open)
        {
            applyRelativePosition();
        }
        // fall through
    case LLFloaterEnums::POSITIONING_CASCADE_GROUP:
        if (on_open)
        {
            if (other != NULL && other != this)
            {
                stackWith(*other);
            }
            else
            {
                static const U32 CASCADING_FLOATER_HOFFSET = 0;
                static const U32 CASCADING_FLOATER_VOFFSET = 0;

                const LLRect& snap_rect = gFloaterView->getSnapRect();

                const S32 horizontal_offset = CASCADING_FLOATER_HOFFSET;
                const S32 vertical_offset = snap_rect.getHeight() - CASCADING_FLOATER_VOFFSET;

                S32 rect_height = getRect().getHeight();
                setOrigin(horizontal_offset, vertical_offset - rect_height);

                translate(snap_rect.mLeft, snap_rect.mBottom);
            }
            setFollows(FOLLOWS_TOP | FOLLOWS_LEFT);
        }
        break;

    case LLFloaterEnums::POSITIONING_RELATIVE:
        {
            applyRelativePosition();

            break;
        }
    default:
        // Do nothing
        break;
    }
}

void LLFloater::applyTitle()
{
    if (!mDragHandle)
    {
        return;
    }

    if (isMinimized() && !mShortTitle.empty())
    {
        mDragHandle->setTitle( mShortTitle );
    }
    else
    {
        mDragHandle->setTitle ( mTitle );
    }

    if (getHost())
    {
        getHost()->updateFloaterTitle(this);
    }
}

std::string LLFloater::getCurrentTitle() const
{
    return mDragHandle ? mDragHandle->getTitle() : LLStringUtil::null;
}

void LLFloater::setTitle( const std::string& title )
{
    mTitle = title;
    applyTitle();
}

std::string LLFloater::getTitle() const
{
    if (mTitle.empty())
    {
        return mDragHandle ? mDragHandle->getTitle() : LLStringUtil::null;
    }
    else
    {
        return mTitle;
    }
}

void LLFloater::setShortTitle( const std::string& short_title )
{
    mShortTitle = short_title;
    applyTitle();
}

std::string LLFloater::getShortTitle() const
{
    if (mShortTitle.empty())
    {
        return mDragHandle ? mDragHandle->getTitle() : LLStringUtil::null;
    }
    else
    {
        return mShortTitle;
    }
}

bool LLFloater::canSnapTo(const LLView* other_view)
{
    if (NULL == other_view)
    {
        LL_WARNS() << "other_view is NULL" << LL_ENDL;
        return false;
    }

    if (other_view != getParent())
    {
        const LLFloater* other_floaterp = dynamic_cast<const LLFloater*>(other_view);
        if (other_floaterp
            && other_floaterp->getSnapTarget() == getHandle()
            && mDependents.find(other_floaterp->getHandle()) != mDependents.end())
        {
            // this is a dependent that is already snapped to us, so don't snap back to it
            return false;
        }
    }

    return LLPanel::canSnapTo(other_view);
}

void LLFloater::setSnappedTo(const LLView* snap_view)
{
    if (!snap_view || snap_view == getParent())
    {
        clearSnapTarget();
    }
    else
    {
        //RN: assume it's a floater as it must be a sibling to our parent floater
        const LLFloater* floaterp = dynamic_cast<const LLFloater*>(snap_view);
        if (floaterp)
        {
            setSnapTarget(floaterp->getHandle());
        }
    }
}

void LLFloater::handleReshape(const LLRect& new_rect, bool by_user)
{
    const LLRect old_rect = getRect();
    LLView::handleReshape(new_rect, by_user);

    if (by_user && !getHost())
    {
        LLFloaterView * floaterVp = dynamic_cast<LLFloaterView*>(getParent());
        if (floaterVp)
        {
            floaterVp->adjustToFitScreen(this, !isMinimized());
        }
    }

    // if not minimized, adjust all snapped dependents to new shape
    if (!isMinimized())
    {
        if (by_user)
        {
            if (isDocked())
            {
                setDocked( false, false);
            }
        mPositioning = LLFloaterEnums::POSITIONING_RELATIVE;
        LLRect screen_rect = calcScreenRect();
        mPosition = LLCoordGL(screen_rect.getCenterX(), screen_rect.getCenterY()).convert();
        }
        storeRectControl();

        // gather all snapped dependents
        for(handle_set_iter_t dependent_it = mDependents.begin();
            dependent_it != mDependents.end(); ++dependent_it)
        {
            LLFloater* floaterp = dependent_it->get();
            // is a dependent snapped to us?
            if (floaterp && floaterp->getSnapTarget() == getHandle())
            {
                S32 delta_x = 0;
                S32 delta_y = 0;
                // check to see if it snapped to right or top, and move if dependee floater is resizing
                LLRect dependent_rect = floaterp->getRect();
                if (dependent_rect.mLeft - getRect().mLeft >= old_rect.getWidth() || // dependent on my right?
                    dependent_rect.mRight == getRect().mLeft + old_rect.getWidth()) // dependent aligned with my right
                {
                    // was snapped directly onto right side or aligned with it
                    delta_x += new_rect.getWidth() - old_rect.getWidth();
                }
                if (dependent_rect.mBottom - getRect().mBottom >= old_rect.getHeight() ||
                    dependent_rect.mTop == getRect().mBottom + old_rect.getHeight())
                {
                    // was snapped directly onto top side or aligned with it
                    delta_y += new_rect.getHeight() - old_rect.getHeight();
                }

                // take translation of dependee floater into account as well
                delta_x += new_rect.mLeft - old_rect.mLeft;
                delta_y += new_rect.mBottom - old_rect.mBottom;

                dependent_rect.translate(delta_x, delta_y);
                floaterp->setShape(dependent_rect, by_user);
            }
        }
    }
    else
    {
        // If minimized, and origin has changed, set
        // mHasBeenDraggedWhileMinimized to true
        if ((new_rect.mLeft != old_rect.mLeft) ||
            (new_rect.mBottom != old_rect.mBottom))
        {
            mHasBeenDraggedWhileMinimized = true;
        }
    }
}

void LLFloater::setMinimized(bool minimize)
{
    const LLFloater::Params& default_params = LLFloater::getDefaultParams();
    S32 floater_header_size = default_params.header_height;
    static LLUICachedControl<S32> minimized_width ("UIMinimizedWidth", 0);

    if (minimize == mMinimized) return;

    if (mMinimizeSignal)
    {
        (*mMinimizeSignal)(this, LLSD(minimize));
    }

    if (minimize)
    {
        // minimized flag should be turned on before release focus
        mMinimized = true;
        mExpandedRect = getRect();

        // If the floater has been dragged while minimized in the
        // past, then locate it at its previous minimized location.
        // Otherwise, ask the view for a minimize position.
        if (mHasBeenDraggedWhileMinimized)
        {
            setOrigin(mPreviousMinimizedLeft, mPreviousMinimizedBottom);
        }
        else
        {
            S32 left, bottom;
            gFloaterView->getMinimizePosition(&left, &bottom);
            setOrigin( left, bottom );
        }

        if (mButtonsEnabled[BUTTON_MINIMIZE])
        {
            mButtonsEnabled[BUTTON_MINIMIZE] = false;
            mButtonsEnabled[BUTTON_RESTORE] = true;
        }

        setBorderVisible(true);

        for(handle_set_iter_t dependent_it = mDependents.begin();
            dependent_it != mDependents.end();
            ++dependent_it)
        {
            LLFloater* floaterp = dependent_it->get();
            if (floaterp)
            {
                if (floaterp->isMinimizeable())
                {
                    floaterp->setMinimized(true);
                }
                else if (!floaterp->isMinimized())
                {
                    floaterp->setVisible(false);
                }
            }
        }

        // Lose keyboard focus when minimized
        releaseFocus();

        for (S32 i = 0; i < 4; i++)
        {
            if (mResizeBar[i] != NULL)
            {
                mResizeBar[i]->setEnabled(false);
            }
            if (mResizeHandle[i] != NULL)
            {
                mResizeHandle[i]->setEnabled(false);
            }
        }

        // Reshape *after* setting mMinimized
        reshape( minimized_width, floater_header_size, true);
    }
    else
    {
        // If this window has been dragged while minimized (at any time),
        // remember its position for the next time it's minimized.
        if (mHasBeenDraggedWhileMinimized)
        {
            const LLRect& currentRect = getRect();
            mPreviousMinimizedLeft = currentRect.mLeft;
            mPreviousMinimizedBottom = currentRect.mBottom;
        }

        setOrigin( mExpandedRect.mLeft, mExpandedRect.mBottom );
        if (mButtonsEnabled[BUTTON_RESTORE])
        {
            mButtonsEnabled[BUTTON_MINIMIZE] = true;
            mButtonsEnabled[BUTTON_RESTORE] = false;
        }

        // show dependent floater
        for(handle_set_iter_t dependent_it = mDependents.begin();
            dependent_it != mDependents.end();
            ++dependent_it)
        {
            LLFloater* floaterp = dependent_it->get();
            if (floaterp)
            {
                floaterp->setMinimized(false);
                floaterp->setVisible(true);
            }
        }

        for (S32 i = 0; i < 4; i++)
        {
            if (mResizeBar[i] != NULL)
            {
                mResizeBar[i]->setEnabled(isResizable());
            }
            if (mResizeHandle[i] != NULL)
            {
                mResizeHandle[i]->setEnabled(isResizable());
            }
        }

        mMinimized = false;
        setFrontmost();
        // Reshape *after* setting mMinimized
        reshape( mExpandedRect.getWidth(), mExpandedRect.getHeight(), true );
    }

    make_ui_sound("UISndWindowClose");
    updateTitleButtons();
    applyTitle ();
}

void LLFloater::setFocus( bool b )
{
    if (b && getIsChrome())
    {
        return;
    }
    LLView* last_focus = gFocusMgr.getLastFocusForGroup(this);
    // a descendent already has focus
    bool child_had_focus = hasFocus();

    // give focus to first valid descendent
    LLPanel::setFocus(b);

    if (b)
    {
        // only push focused floaters to front of stack if not in midst of ctrl-tab cycle
        LLFloaterView * parent = dynamic_cast<LLFloaterView *>(getParent());
        if (!getHost() && parent && !parent->getCycleMode())
        {
            if (!isFrontmost())
            {
                setFrontmost();
            }
        }

        // when getting focus, delegate to last descendent which had focus
        if (last_focus && !child_had_focus &&
            last_focus->isInEnabledChain() &&
            last_focus->isInVisibleChain())
        {
            // *FIX: should handle case where focus doesn't stick
            last_focus->setFocus(true);
        }
    }
    updateTransparency(b ? TT_ACTIVE : TT_INACTIVE);
}

// virtual
void LLFloater::setRect(const LLRect &rect)
{
    LLPanel::setRect(rect);
    layoutDragHandle();
    layoutResizeCtrls();
}

// virtual
void LLFloater::setIsChrome(bool is_chrome)
{
    // chrome floaters don't take focus at all
    if (is_chrome)
    {
        // remove focus if we're changing to chrome
        setFocus(false);
        // can't Ctrl-Tab to "chrome" floaters
        setFocusRoot(false);
        mButtons[BUTTON_CLOSE]->setToolTip(LLStringExplicit(getButtonTooltip(Params(), BUTTON_CLOSE, is_chrome)));
    }

    LLPanel::setIsChrome(is_chrome);
}

// Change the draw style to account for the foreground state.
void LLFloater::setForeground(bool front)
{
    if (front != mForeground)
    {
        mForeground = front;
        if (mDragHandle)
            mDragHandle->setForeground( front );

        if (!front)
        {
            releaseFocus();
        }

        setBackgroundOpaque( front );
    }
}

void LLFloater::cleanupHandles()
{
    // remove handles to non-existent dependents
    for(handle_set_iter_t dependent_it = mDependents.begin();
        dependent_it != mDependents.end(); )
    {
        LLFloater* floaterp = dependent_it->get();
        if (!floaterp)
        {
            dependent_it = mDependents.erase(dependent_it);
        }
        else
        {
            ++dependent_it;
        }
    }
}

void LLFloater::setHost(LLMultiFloater* host)
{
    if (mHostHandle.isDead() && host)
    {
        // make buttons smaller for hosted windows to differentiate from parent
        mButtonScale = 0.9f;

        // add tear off button
        if (mCanTearOff)
        {
            mButtonsEnabled[BUTTON_TEAR_OFF] = true;
        }
    }
    else if (!mHostHandle.isDead() && !host)
    {
        mButtonScale = 1.f;
        //mButtonsEnabled[BUTTON_TEAR_OFF] = false;
    }
    if (host)
    {
        mHostHandle = host->getHandle();
        mLastHostHandle = host->getHandle();
    }
    else
    {
        mHostHandle.markDead();
    }

    updateTitleButtons();
}

void LLFloater::moveResizeHandlesToFront()
{
    for( S32 i = 0; i < 4; i++ )
    {
        if( mResizeBar[i] )
        {
            sendChildToFront(mResizeBar[i]);
        }
    }

    for( S32 i = 0; i < 4; i++ )
    {
        if( mResizeHandle[i] )
        {
            sendChildToFront(mResizeHandle[i]);
        }
    }
}

/*virtual*/
bool LLFloater::isFrontmost()
{
    LLFloaterView* floater_view = getParentByType<LLFloaterView>();
    return getVisible()
            && (floater_view
                && floater_view->getFrontmost() == this);
}

void LLFloater::addDependentFloater(LLFloater* floaterp, bool reposition, bool resize)
{
    mDependents.insert(floaterp->getHandle());
    floaterp->mDependeeHandle = getHandle();

    if (reposition)
    {
        LLRect rect = gFloaterView->findNeighboringPosition(this, floaterp);
        if (resize)
        {
            const LLRect& base = getRect();
            if (rect.mTop == base.mTop)
                rect.mBottom = base.mBottom;
            else if (rect.mLeft == base.mLeft)
                rect.mRight = base.mRight;
            floaterp->reshape(rect.getWidth(), rect.getHeight(), false);
        }
        floaterp->setRect(rect);
        floaterp->setSnapTarget(getHandle());
    }
    gFloaterView->adjustToFitScreen(floaterp, false, true);
    if (floaterp->isFrontmost())
    {
        // make sure to bring self and sibling floaters to front
        gFloaterView->bringToFront(floaterp, floaterp->getAutoFocus() && !getIsChrome());
    }
}

void LLFloater::addDependentFloater(LLHandle<LLFloater> dependent, bool reposition, bool resize)
{
    LLFloater* dependent_floaterp = dependent.get();
    if(dependent_floaterp)
    {
        addDependentFloater(dependent_floaterp, reposition, resize);
    }
}

void LLFloater::removeDependentFloater(LLFloater* floaterp)
{
    mDependents.erase(floaterp->getHandle());
    floaterp->mDependeeHandle = LLHandle<LLFloater>();
}

// <FS:Ansariel> Fix floater relocation
//void LLFloater::fitWithDependentsOnScreen(const LLRect& left, const LLRect& bottom, const LLRect& right, const LLRect& constraint, S32 min_overlap_pixels)
void LLFloater::fitWithDependentsOnScreen(const LLRect& left, const LLRect& bottom, const LLRect& right, const LLRect& chatbar, const LLRect& utilitybar, const LLRect& constraint, S32 min_overlap_pixels)
// </FS:Ansariel>
{
    LLRect total_rect = getRect();

    for (const LLHandle<LLFloater>& handle : mDependents)
    {
        LLFloater* floater = handle.get();
        if (floater && floater->getSnapTarget() == getHandle())
        {
            total_rect.unionWith(floater->getRect());
        }
    }

    S32 delta_left = left.notEmpty() ? left.mRight - total_rect.mRight : 0;
    S32 delta_bottom = bottom.notEmpty() ? bottom.mTop - total_rect.mTop : 0;
    S32 delta_right = right.notEmpty() ? right.mLeft - total_rect.mLeft : 0;
    // <FS:Ansariel> Prevent floaters being dragged under main chat bar
    S32 delta_bottom_chatbar = chatbar.notEmpty() ? chatbar.mTop - total_rect.mTop : 0;
    S32 delta_utility_bar = utilitybar.notEmpty() ? utilitybar.mTop - total_rect.mTop : 0;

    // <FS:Ansariel> Fix floater relocation for vertical toolbars; Only header guarantees that floater can be dragged!
    S32 header_height = getHeaderHeight();

    // move floater with dependings fully onscreen
    mTranslateWithDependents = true;
    if (translateRectIntoRect(total_rect, constraint, min_overlap_pixels))
    {
        clearSnapTarget();
    }
    // <FS:Ansariel> Fix floater relocation for vertical toolbars; Only header guarantees that floater can be dragged!
    //else if (delta_left > 0 && total_rect.mTop < left.mTop && total_rect.mBottom > left.mBottom)
    else if (delta_left > 0 && total_rect.mTop < left.mTop && (total_rect.mTop - header_height) > left.mBottom)
    // </FS:Ansariel>
    {
        translate(delta_left, 0);
    }
    // <FS:Ansariel> Prevent floaters being dragged under main chat bar
    //else if (delta_bottom > 0 && total_rect.mLeft > bottom.mLeft && total_rect.mRight < bottom.mRight)
    else if (delta_bottom > 0 && ((total_rect.mLeft > bottom.mLeft && total_rect.mRight < bottom.mRight) // floater completely within toolbar rect
        || (total_rect.mLeft > bottom.mLeft && total_rect.mLeft < bottom.mRight && bottom.mRight > constraint.mRight) // floater partially within toolbar rect, toolbar bound to right side
        || (delta_bottom_chatbar > 0 && total_rect.mLeft < chatbar.mRight && total_rect.mRight > bottom.mLeft && bottom.mLeft <= chatbar.mRight)) // floater within chatbar and toolbar rect
        )
    // </FS:Ansariel>
    {
        translate(0, delta_bottom);
    }
    // <FS:Ansariel> Fix floater relocation for vertical toolbars; Only header guarantees that floater can be dragged!
    //else if (delta_right < 0 && total_rect.mTop < right.mTop    && total_rect.mBottom > right.mBottom)
    else if (delta_right < 0 && total_rect.mTop < right.mTop && (total_rect.mTop - header_height) > right.mBottom)
    // </FS:Ansariel>
    {
        translate(delta_right, 0);
    }
    // <FS:Ansariel> Prevent floaters being dragged under main chat bar
    else if (delta_bottom_chatbar > 0 && ((total_rect.mLeft > chatbar.mLeft && total_rect.mRight < chatbar.mRight) // floater completely within chatbar rect
        || (total_rect.mRight > chatbar.mLeft && total_rect.mRight < chatbar.mRight && chatbar.mLeft < constraint.mLeft) // floater partially within chatbar rect, chatbar bound to left side
        || (delta_bottom > 0 && total_rect.mRight > bottom.mLeft && total_rect.mLeft < chatbar.mRight && bottom.mLeft <= chatbar.mRight)) // floater within chatbar and toolbar rect
        )
    {
        translate(0, delta_bottom_chatbar);
    }
    else if (delta_utility_bar > 0 && (total_rect.mLeft > utilitybar.mLeft && total_rect.mRight < utilitybar.mRight))
    {
        // Utility bar on legacy skins
        translate(0, delta_utility_bar);
    }
    // </FS:Ansariel>
    mTranslateWithDependents = false;
}

bool LLFloater::offerClickToButton(S32 x, S32 y, MASK mask, EFloaterButton index)
{
    if( mButtonsEnabled[index] )
    {
        LLButton* my_butt = mButtons[index];
        S32 local_x = x - my_butt->getRect().mLeft;
        S32 local_y = y - my_butt->getRect().mBottom;

        if (
            my_butt->pointInView(local_x, local_y) &&
            my_butt->handleMouseDown(local_x, local_y, mask))
        {
            // the button handled it
            return true;
        }
    }
    return false;
}

bool LLFloater::handleScrollWheel(S32 x, S32 y, S32 clicks)
{
    LLPanel::handleScrollWheel(x,y,clicks);
    return true;//always
}

// virtual
bool LLFloater::handleMouseUp(S32 x, S32 y, MASK mask)
{
    LL_DEBUGS() << "LLFloater::handleMouseUp calling LLPanel (really LLView)'s handleMouseUp (first initialized xui to: " << getPathname() << " )" << LL_ENDL;
    bool handled = LLPanel::handleMouseUp(x,y,mask); // Not implemented in LLPanel so this actually calls LLView
    if (handled) {
        LLViewerEventRecorder::instance().updateMouseEventInfo(x,y,-55,-55,getPathname());
    }
    return handled;
}

// virtual
bool LLFloater::handleMouseDown(S32 x, S32 y, MASK mask)
{
    if( mMinimized )
    {
        // Offer the click to titlebar buttons.
        // Note: this block and the offerClickToButton helper method can be removed
        // because the parent container will handle it for us but we'll keep it here
        // for safety until after reworking the panel code to manage hidden children.
<<<<<<< HEAD
        if(offerClickToButton(x, y, mask, BUTTON_CLOSE)) return TRUE;
        if(offerClickToButton(x, y, mask, BUTTON_RESTORE)) return TRUE;
        if(offerClickToButton(x, y, mask, BUTTON_TEAR_OFF)) return TRUE;
        if(offerClickToButton(x, y, mask, BUTTON_DOCK)) return TRUE;
        // <FS:Ansariel> FIRE-11724: Snooze group chat
        if(offerClickToButton(x, y, mask, BUTTON_SNOOZE)) return TRUE;

        setFrontmost(TRUE, FALSE);
=======
        if(offerClickToButton(x, y, mask, BUTTON_CLOSE)) return true;
        if(offerClickToButton(x, y, mask, BUTTON_RESTORE)) return true;
        if(offerClickToButton(x, y, mask, BUTTON_TEAR_OFF)) return true;
        if(offerClickToButton(x, y, mask, BUTTON_DOCK)) return true;
        // <FS:Ansariel> FIRE-11724: Snooze group chat
        if(offerClickToButton(x, y, mask, BUTTON_SNOOZE)) return true;

        setFrontmost(true, false);
>>>>>>> 050d2fef
        // Otherwise pass to drag handle for movement
        return mDragHandle->handleMouseDown(x, y, mask);
    }
    else
    {
        bringToFront( x, y );
        bool handled = LLPanel::handleMouseDown( x, y, mask );
        if (handled) {
            LLViewerEventRecorder::instance().updateMouseEventInfo(x,y,-55,-55,getPathname());
        }
        return handled;
    }
}

// virtual
bool LLFloater::handleRightMouseDown(S32 x, S32 y, MASK mask)
{
    bool was_minimized = mMinimized;
    bringToFront( x, y );
    return was_minimized || LLPanel::handleRightMouseDown( x, y, mask );
}

bool LLFloater::handleMiddleMouseDown(S32 x, S32 y, MASK mask)
{
    bringToFront( x, y );
    return LLPanel::handleMiddleMouseDown( x, y, mask );
}


// virtual
bool LLFloater::handleDoubleClick(S32 x, S32 y, MASK mask)
{
    bool was_minimized = mMinimized;
    setMinimized(false);
    return was_minimized || LLPanel::handleDoubleClick(x, y, mask);
}

// virtual
void LLFloater::bringToFront( S32 x, S32 y )
{
    if (getVisible() && pointInView(x, y))
    {
        LLMultiFloater* hostp = getHost();
        if (hostp)
        {
            hostp->showFloater(this);
        }
        else
        {
            LLFloaterView* parent = dynamic_cast<LLFloaterView*>( getParent() );
            if (parent)
            {
                parent->bringToFront(this, !getIsChrome());
            }
        }
    }
}

// virtual
void LLFloater::goneFromFront()
{
    if (mAutoClose)
    {
        closeFloater();
    }
}

// virtual
void LLFloater::setVisibleAndFrontmost(bool take_focus,const LLSD& key)
{
    LLUIUsage::instance().logFloater(getInstanceName());
    LLMultiFloater* hostp = getHost();
    if (hostp)
    {
        hostp->setVisible(true);
        hostp->setFrontmost(take_focus);
    }
    else
    {
        setVisible(true);
        setFrontmost(take_focus);
    }
}

void LLFloater::setFrontmost(bool take_focus, bool restore)
{
    LLMultiFloater* hostp = getHost();
    if (hostp)
    {
        // this will bring the host floater to the front and select
        // the appropriate panel
        hostp->showFloater(this);
    }
    else
    {
        // there are more than one floater view
        // so we need to query our parent directly
        LLFloaterView * parent = dynamic_cast<LLFloaterView*>( getParent() );
        if (parent)
        {
            parent->bringToFront(this, take_focus, restore);
        }

        // Make sure to set the appropriate transparency type (STORM-732).
        updateTransparency(hasFocus() || getIsChrome() ? TT_ACTIVE : TT_INACTIVE);
    }
}

void LLFloater::setCanDock(bool b)
{
    if(b != mCanDock)
    {
        mCanDock = b;
        if(mCanDock)
        {
            mButtonsEnabled[BUTTON_DOCK] = !mDocked;
        }
        else
        {
            mButtonsEnabled[BUTTON_DOCK] = false;
        }
    }
    updateTitleButtons();
}

void LLFloater::setDocked(bool docked, bool pop_on_undock)
{
    if(docked != mDocked && mCanDock)
    {
        mDocked = docked;
        mButtonsEnabled[BUTTON_DOCK] = !mDocked;

        if (mDocked)
        {
            setMinimized(false);
            mPositioning = LLFloaterEnums::POSITIONING_RELATIVE;
        }

        updateTitleButtons();

        storeDockStateControl();
    }

}

// static
void LLFloater::onClickMinimize(LLFloater* self)
{
    if (!self)
        return;
    self->setMinimized( !self->isMinimized() );
}

void LLFloater::onClickTearOff(LLFloater* self)
{
    if (!self)
        return;
    S32 floater_header_size = self->mHeaderHeight;
    LLMultiFloater* host_floater = self->getHost();
    if (host_floater) //Tear off
    {
        LLRect new_rect;
        host_floater->removeFloater(self);
        // reparent to floater view
        gFloaterView->addChild(self);

        self->openFloater(self->getKey());
        if (self->mSaveRect && !self->mRectControl.empty())
        {
            self->applyRectControl();
        }
        else
        {   // only force position for floaters that don't have that data saved
            new_rect.setLeftTopAndSize(host_floater->getRect().mLeft + 5, host_floater->getRect().mTop - floater_header_size - 5, self->getRect().getWidth(), self->getRect().getHeight());
            self->setRect(new_rect);
        }
        gFloaterView->adjustToFitScreen(self, false);
        // give focus to new window to keep continuity for the user
        self->setFocus(true);
        self->setTornOff(true);
    }
    else  //Attach to parent.
    {
        LLMultiFloater* new_host = (LLMultiFloater*)self->mLastHostHandle.get();
        if (new_host)
        {
            if (self->mSaveRect)
            {
                LLRect screen_rect = self->calcScreenRect();
                self->mPosition = LLCoordGL(screen_rect.getCenterX(), screen_rect.getCenterY()).convert();
                self->storeRectControl();
            }
            self->setMinimized(false); // to reenable minimize button if it was minimized
            new_host->showFloater(self);
            // make sure host is visible
            new_host->openFloater(new_host->getKey());
        }
        self->setTornOff(false);
    }
    self->updateTitleButtons();
    self->setOpenPositioning(LLFloaterEnums::POSITIONING_RELATIVE);
    // <FS:Ansariel> Explicitly call storeVisibilityControl() here so we don't produce
    //               stale visibility settings, especially if floaters get docked
    self->storeVisibilityControl();
}

// static
void LLFloater::onClickDock(LLFloater* self)
{
    if(self && self->mCanDock)
    {
        self->setDocked(!self->mDocked, true);
    }
}

// static
void LLFloater::onClickHelp( LLFloater* self )
{
    if (self && LLUI::getInstance()->mHelpImpl)
    {
        // find the current help context for this floater
        std::string help_topic;
        if (self->findHelpTopic(help_topic))
        {
            LLUI::getInstance()->mHelpImpl->showTopic(help_topic);
        }
    }
}

// <FS:Ansariel> FIRE-11724: Snooze group chat
<<<<<<< HEAD
void LLFloater::setCanSnooze(BOOL can_snooze)
=======
void LLFloater::setCanSnooze(bool can_snooze)
>>>>>>> 050d2fef
{
    mCanSnooze = can_snooze;
    mButtonsEnabled[BUTTON_SNOOZE] = mCanSnooze;
    updateTitleButtons();
}

void LLFloater::onClickSnooze(LLFloater* self)
{
    if (self)
    {
        self->onSnooze();
    }
}
// </FS:Ansariel>

void LLFloater::initRectControl()
{
    // save_rect and save_visibility only apply to registered floaters
    if (mSaveRect)
    {
        std::string ctrl_name = getControlName(mInstanceName, mKey);
        mRectControl = LLFloaterReg::declareRectControl(ctrl_name);
        mPosXControl = LLFloaterReg::declarePosXControl(ctrl_name);
        mPosYControl = LLFloaterReg::declarePosYControl(ctrl_name);
    }
}

// static
void LLFloater::closeFrontmostFloater()
{
    LLFloater* floater_to_close = gFloaterView->getFrontmostClosableFloater();
    // <FS:Ansariel> CTRL-W doesn't work with multifloaters
    LLMultiFloater* multi_floater = dynamic_cast<LLMultiFloater*>(floater_to_close);
    if (multi_floater)
    {
        multi_floater->closeDockedFloater();
    }
    else
    // </FS:Ansariel>
    if(floater_to_close)
    {
        floater_to_close->closeFloater();
    }

    // if nothing took focus after closing focused floater
    // give it to next floater (to allow closing multiple windows via keyboard in rapid succession)
    if (gFocusMgr.getKeyboardFocus() == NULL)
    {
        // HACK: use gFloaterView directly in case we are using Ctrl-W to close snapshot window
        // which sits in gSnapshotFloaterView, and needs to pass focus on to normal floater view
        gFloaterView->focusFrontFloater();
    }
}


// static
void LLFloater::onClickClose( LLFloater* self )
{
    if (!self)
        return;
    self->onClickCloseBtn();
}

void LLFloater::onClickCloseBtn(bool app_quitting)
{
    // <FS:Ansariel> FIRE-24125: Add option to close all floaters of a group
    if (gKeyboard->currentMask(false) & MASK_SHIFT)
    {
        auto floaterlist = LLFloaterReg::getAllFloatersInGroup(this);
        for (auto floater : floaterlist)
        {
            if (floater != this)
            {
                floater->closeFloater();
            }
        }
    }
    // </FS:Ansariel>

    closeFloater(false);
}


// virtual
void LLFloater::draw()
{
    const F32 alpha = getCurrentTransparency();

    // draw background
    if( isBackgroundVisible() )
    {
        // <FS:Zi> Optional Drop Shadows
        if(mDropShadow)
            drawShadow(this);

        S32 left = LLPANEL_BORDER_WIDTH;
        S32 top = getRect().getHeight() - LLPANEL_BORDER_WIDTH;
        S32 right = getRect().getWidth() - LLPANEL_BORDER_WIDTH;
        S32 bottom = LLPANEL_BORDER_WIDTH;

        LLUIImage* image = NULL;
        LLColor4 color;
        LLColor4 overlay_color;
        if (isBackgroundOpaque())
        {
            // NOTE: image may not be set
            image = getBackgroundImage();
            color = getBackgroundColor();
            overlay_color = getBackgroundImageOverlay();
        }
        else
        {
            image = getTransparentImage();
            color = getTransparentColor();
            overlay_color = getTransparentImageOverlay();
        }

        if (image)
        {
            // We're using images for this floater's backgrounds
            image->draw(getLocalRect(), overlay_color % alpha);
        }
        else
        {
            // We're not using images, use old-school flat colors
            gl_rect_2d( left, top, right, bottom, color % alpha );

            // draw highlight on title bar to indicate focus.  RDW
            if(hasFocus()
                && !getIsChrome()
                && !getCurrentTitle().empty())
            {
                static LLUIColor titlebar_focus_color = LLUIColorTable::instance().getColor("TitleBarFocusColor");

                const LLFontGL* font = LLFontGL::getFontSansSerif();
                LLRect r = getRect();
                gl_rect_2d_offset_local(0, r.getHeight(), r.getWidth(), r.getHeight() - font->getLineHeight() - 1,
                    titlebar_focus_color % alpha, 0, true);
            }
        }
    }

    LLPanel::updateDefaultBtn();

    if( getDefaultButton() )
    {
        if (hasFocus() && getDefaultButton()->getEnabled())
        {
            LLFocusableElement* focus_ctrl = gFocusMgr.getKeyboardFocus();
            // is this button a direct descendent and not a nested widget (e.g. checkbox)?
            bool focus_is_child_button = dynamic_cast<LLButton*>(focus_ctrl) != NULL && dynamic_cast<LLButton*>(focus_ctrl)->getParent() == this;
            // only enable default button when current focus is not a button
            getDefaultButton()->setBorderEnabled(!focus_is_child_button);
        }
        else
        {
            getDefaultButton()->setBorderEnabled(false);
        }
    }
    if (isMinimized())
    {
        for (S32 i = 0; i < BUTTON_COUNT; i++)
        {
            drawChild(mButtons[i]);
        }
        drawChild(mDragHandle, 0, 0, true);
    }
    else
    {
        // don't call LLPanel::draw() since we've implemented custom background rendering
        LLView::draw();
    }

    // update tearoff button for torn off floaters
    // when last host goes away
    if (mCanTearOff && !getHost())
    {
        LLFloater* old_host = mLastHostHandle.get();
        if (!old_host)
        {
            setCanTearOff(false);
        }
    }
}

void    LLFloater::drawShadow(LLPanel* panel)
{
    S32 left = LLPANEL_BORDER_WIDTH;
    S32 top = panel->getRect().getHeight() - LLPANEL_BORDER_WIDTH;
    S32 right = panel->getRect().getWidth() - LLPANEL_BORDER_WIDTH;
    S32 bottom = LLPANEL_BORDER_WIDTH;

    static LLUIColor shadow_color_cached = LLUIColorTable::instance().getColor("ColorDropShadow");
    LLColor4 shadow_color = shadow_color_cached;
    F32 shadow_offset = (F32)DROP_SHADOW_FLOATER;

    if (!panel->isBackgroundOpaque())
    {
        shadow_offset *= 0.2f;
        shadow_color.mV[VALPHA] *= 0.5f;
    }
    gl_drop_shadow(left, top, right, bottom,
        shadow_color % getCurrentTransparency(),
        ll_round(shadow_offset));
}

void LLFloater::updateTransparency(LLView* view, ETypeTransparency transparency_type)
{
    if (view)
    {
        if (view->isCtrl())
        {
            static_cast<LLUICtrl*>(view)->setTransparencyType(transparency_type);
        }

        for (LLView* pChild : *view->getChildList())
        {
            if ( (pChild->getChildCount()) || (pChild->isCtrl()) )
                updateTransparency(pChild, transparency_type);
        }
    }
}

void LLFloater::updateTransparency(ETypeTransparency transparency_type)
{
    updateTransparency(this, transparency_type);
}

void    LLFloater::setCanMinimize(bool can_minimize)
{
    // if removing minimize/restore button programmatically,
    // go ahead and unminimize floater
    mCanMinimize = can_minimize;
    if (!can_minimize)
    {
        setMinimized(false);
    }

    mButtonsEnabled[BUTTON_MINIMIZE] = can_minimize && !isMinimized();
    mButtonsEnabled[BUTTON_RESTORE]  = can_minimize &&  isMinimized();

    updateTitleButtons();
}

void    LLFloater::setCanClose(bool can_close)
{
    mCanClose = can_close;
    mButtonsEnabled[BUTTON_CLOSE] = can_close;

    updateTitleButtons();
}

void    LLFloater::setCanTearOff(bool can_tear_off)
{
    mCanTearOff = can_tear_off;
    mButtonsEnabled[BUTTON_TEAR_OFF] = mCanTearOff && !mHostHandle.isDead();

    updateTitleButtons();
}


void LLFloater::setCanResize(bool can_resize)
{
    mResizable = can_resize;
    enableResizeCtrls(can_resize);
}

void LLFloater::setCanDrag(bool can_drag)
{
    // if we delete drag handle, we no longer have access to the floater's title
    // so just enable/disable it
    if (!can_drag && mDragHandle->getEnabled())
    {
        mDragHandle->setEnabled(false);
    }
    else if (can_drag && !mDragHandle->getEnabled())
    {
        mDragHandle->setEnabled(true);
    }
}

bool LLFloater::getCanDrag()
{
    return mDragHandle->getEnabled();
}


void LLFloater::updateTitleButtons()
{
    static LLUICachedControl<S32> floater_close_box_size ("UIFloaterCloseBoxSize", 0);
    static LLUICachedControl<S32> close_box_from_top ("UICloseBoxFromTop", 0);
    LLRect buttons_rect;
    S32 button_count = 0;
    for (S32 i = 0; i < BUTTON_COUNT; i++)
    {
        if (!mButtons[i])
        {
            continue;
        }

        bool enabled = mButtonsEnabled[i];
        if (i == BUTTON_HELP)
        {
            // don't show the help button if the floater is minimized
            // or if it is a docked tear-off floater
            if (isMinimized() || (mButtonsEnabled[BUTTON_TEAR_OFF] && ! mTornOff))
            {
                enabled = false;
            }
        }

#if 0       //KC: don't do this, see below
        if (i == BUTTON_CLOSE && mButtonScale != 1.f)
        {
            //*HACK: always render close button for hosted floaters so
            //that users don't accidentally hit the button when
            //closing multiple windows in the chatterbox
            enabled = true;
        }
#endif

        mButtons[i]->setEnabled(enabled);

        if (enabled
        //KC: don't explictly force enable close button on
        //hosted floaters instead drawing a disabled one
        || (i == BUTTON_CLOSE && mButtonScale != 1.f))
        {
            button_count++;

            LLRect btn_rect;
            if (mDragOnLeft)
            {
                btn_rect.setLeftTopAndSize(
                    LLPANEL_BORDER_WIDTH,
                    getRect().getHeight() - close_box_from_top - (floater_close_box_size + 1) * button_count,
                    ll_round((F32)floater_close_box_size * mButtonScale),
                    ll_round((F32)floater_close_box_size * mButtonScale));
            }
            else
            {
                btn_rect.setLeftTopAndSize(
                    getRect().getWidth() - LLPANEL_BORDER_WIDTH - (floater_close_box_size + 1) * button_count,
                    getRect().getHeight() - close_box_from_top,
                    ll_round((F32)floater_close_box_size * mButtonScale),
                    ll_round((F32)floater_close_box_size * mButtonScale));
            }

            // first time here, init 'buttons_rect'
            if(1 == button_count)
            {
                buttons_rect = btn_rect;
            }
            else
            {
                // if mDragOnLeft=true then buttons are on top-left side vertically aligned
                // title is not displayed in this case, calculating 'buttons_rect' for future use
                mDragOnLeft ? buttons_rect.mBottom -= btn_rect.mBottom :
                    buttons_rect.mLeft = btn_rect.mLeft;
            }
            mButtons[i]->setRect(btn_rect);
            mButtons[i]->setVisible(true);
            // the restore button should have a tab stop so that it takes action when you Ctrl-Tab to a minimized floater
            mButtons[i]->setTabStop(i == BUTTON_RESTORE);
            sendChildToFront(mButtons[i]);
        }
        else
        {
            mButtons[i]->setVisible(false);
        }
    }
    if (mDragHandle)
    {
        localRectToOtherView(buttons_rect, &buttons_rect, mDragHandle);
        mDragHandle->setButtonsRect(buttons_rect);
    }

    // <FS:Ansariel> FIRE-7782: Set correct tooltip for dock/tear-off button
    if (mButtons[BUTTON_TEAR_OFF])
    {
        if (isTornOff())
        {
            mButtons[BUTTON_TEAR_OFF]->setToolTip(sButtonToolTips[BUTTON_DOCK]);
        }
        else
        {
            mButtons[BUTTON_TEAR_OFF]->setToolTip(sButtonToolTips[BUTTON_TEAR_OFF]);
        }
    }
    // </FS:Ansariel>
}

void LLFloater::drawConeToOwner(F32 &context_cone_opacity,
                                F32 max_cone_opacity,
                                LLView *owner_view,
                                F32 fade_time,
                                F32 contex_cone_in_alpha,
                                F32 contex_cone_out_alpha)
{
    if (owner_view
        && owner_view->isInVisibleChain()
        && hasFocus()
        && context_cone_opacity > 0.001f
        && gFocusMgr.childHasKeyboardFocus(this))
    {
        // draw cone of context pointing back to owner (e.x. texture swatch)
        LLRect owner_rect;
        owner_view->localRectToOtherView(owner_view->getLocalRect(), &owner_rect, this);
        LLRect local_rect = getLocalRect();

        gGL.getTexUnit(0)->unbind(LLTexUnit::TT_TEXTURE);
        LLGLEnable(GL_CULL_FACE);
        // <FS:Ansariel> Remove QUADS rendering mode
        //gGL.begin(LLRender::QUADS);
        //{
        //    gGL.color4f(0.f, 0.f, 0.f, contex_cone_in_alpha * context_cone_opacity);
        //    gGL.vertex2i(owner_rect.mLeft, owner_rect.mTop);
        //    gGL.vertex2i(owner_rect.mRight, owner_rect.mTop);
        //    gGL.color4f(0.f, 0.f, 0.f, contex_cone_out_alpha * context_cone_opacity);
        //    gGL.vertex2i(local_rect.mRight, local_rect.mTop);
        //    gGL.vertex2i(local_rect.mLeft, local_rect.mTop);

        //    gGL.color4f(0.f, 0.f, 0.f, contex_cone_out_alpha * context_cone_opacity);
        //    gGL.vertex2i(local_rect.mLeft, local_rect.mTop);
        //    gGL.vertex2i(local_rect.mLeft, local_rect.mBottom);
        //    gGL.color4f(0.f, 0.f, 0.f, contex_cone_in_alpha * context_cone_opacity);
        //    gGL.vertex2i(owner_rect.mLeft, owner_rect.mBottom);
        //    gGL.vertex2i(owner_rect.mLeft, owner_rect.mTop);

        //    gGL.color4f(0.f, 0.f, 0.f, contex_cone_out_alpha * context_cone_opacity);
        //    gGL.vertex2i(local_rect.mRight, local_rect.mBottom);
        //    gGL.vertex2i(local_rect.mRight, local_rect.mTop);
        //    gGL.color4f(0.f, 0.f, 0.f, contex_cone_in_alpha * context_cone_opacity);
        //    gGL.vertex2i(owner_rect.mRight, owner_rect.mTop);
        //    gGL.vertex2i(owner_rect.mRight, owner_rect.mBottom);


        //    gGL.color4f(0.f, 0.f, 0.f, contex_cone_out_alpha * context_cone_opacity);
        //    gGL.vertex2i(local_rect.mLeft, local_rect.mBottom);
        //    gGL.vertex2i(local_rect.mRight, local_rect.mBottom);
        //    gGL.color4f(0.f, 0.f, 0.f, contex_cone_in_alpha * context_cone_opacity);
        //    gGL.vertex2i(owner_rect.mRight, owner_rect.mBottom);
        //    gGL.vertex2i(owner_rect.mLeft, owner_rect.mBottom);
        //}
        //gGL.end();
        gGL.begin(LLRender::TRIANGLE_STRIP);
        {
            gGL.color4f(0.f, 0.f, 0.f, contex_cone_in_alpha * context_cone_opacity);
            gGL.vertex2i(owner_rect.mLeft, owner_rect.mTop);
            gGL.color4f(0.f, 0.f, 0.f, contex_cone_out_alpha * context_cone_opacity);
            gGL.vertex2i(local_rect.mLeft, local_rect.mTop);
            gGL.color4f(0.f, 0.f, 0.f, contex_cone_in_alpha * context_cone_opacity);
            gGL.vertex2i(owner_rect.mRight, owner_rect.mTop);
            gGL.color4f(0.f, 0.f, 0.f, contex_cone_out_alpha * context_cone_opacity);
            gGL.vertex2i(local_rect.mRight, local_rect.mTop);
            gGL.color4f(0.f, 0.f, 0.f, contex_cone_in_alpha * context_cone_opacity);
            gGL.vertex2i(owner_rect.mRight, owner_rect.mBottom);
            gGL.color4f(0.f, 0.f, 0.f, contex_cone_out_alpha * context_cone_opacity);
            gGL.vertex2i(local_rect.mRight, local_rect.mBottom);
            gGL.color4f(0.f, 0.f, 0.f, contex_cone_in_alpha * context_cone_opacity);
            gGL.vertex2i(owner_rect.mLeft, owner_rect.mBottom);
            gGL.color4f(0.f, 0.f, 0.f, contex_cone_out_alpha * context_cone_opacity);
            gGL.vertex2i(local_rect.mLeft, local_rect.mBottom);
            gGL.color4f(0.f, 0.f, 0.f, contex_cone_in_alpha * context_cone_opacity);
            gGL.vertex2i(owner_rect.mLeft, owner_rect.mTop);
            gGL.color4f(0.f, 0.f, 0.f, contex_cone_out_alpha * context_cone_opacity);
            gGL.vertex2i(local_rect.mLeft, local_rect.mTop);
        }
        gGL.end();
        // </FS:Ansariel>
    }

    if (gFocusMgr.childHasMouseCapture(getDragHandle()))
    {
        context_cone_opacity = lerp(context_cone_opacity, max_cone_opacity, LLSmoothInterpolation::getInterpolant(fade_time));
    }
    else
    {
        context_cone_opacity = lerp(context_cone_opacity, 0.f, LLSmoothInterpolation::getInterpolant(fade_time));
    }
}

void LLFloater::buildButtons(const Params& floater_params)
{
    static LLUICachedControl<S32> floater_close_box_size ("UIFloaterCloseBoxSize", 0);
    static LLUICachedControl<S32> close_box_from_top ("UICloseBoxFromTop", 0);
    for (S32 i = 0; i < BUTTON_COUNT; i++)
    {
        if (mButtons[i])
        {
            removeChild(mButtons[i]);
            delete mButtons[i];
            mButtons[i] = NULL;
        }

        LLRect btn_rect;
        if (mDragOnLeft)
        {
            btn_rect.setLeftTopAndSize(
                LLPANEL_BORDER_WIDTH,
                getRect().getHeight() - close_box_from_top - (floater_close_box_size + 1) * (i + 1),
                ll_round(floater_close_box_size * mButtonScale),
                ll_round(floater_close_box_size * mButtonScale));
        }
        else
        {
            btn_rect.setLeftTopAndSize(
                getRect().getWidth() - LLPANEL_BORDER_WIDTH - (floater_close_box_size + 1) * (i + 1),
                getRect().getHeight() - close_box_from_top,
                ll_round(floater_close_box_size * mButtonScale),
                ll_round(floater_close_box_size * mButtonScale));
        }

        LLButton::Params p;
        p.name(sButtonNames[i]);
        p.rect(btn_rect);
        p.image_unselected = getButtonImage(floater_params, (EFloaterButton)i);
        // Selected, no matter if hovered or not, is "pressed"
        LLUIImage* pressed_image = getButtonPressedImage(floater_params, (EFloaterButton)i);
        p.image_selected = pressed_image;
        p.image_hover_selected = pressed_image;
        // Use a glow effect when the user hovers over the button
        // These icons are really small, need glow amount increased
        p.hover_glow_amount( 0.33f );
        p.click_callback.function(boost::bind(sButtonCallbacks[i], this));
        p.tab_stop(false);
        p.follows.flags(FOLLOWS_TOP|FOLLOWS_RIGHT);
        p.tool_tip = getButtonTooltip(floater_params, (EFloaterButton)i, getIsChrome());
        p.scale_image(true);
        p.chrome(true);

        LLButton* buttonp = LLUICtrlFactory::create<LLButton>(p);
        addChild(buttonp);
        mButtons[i] = buttonp;
    }

    updateTitleButtons();
}

// static
LLUIImage* LLFloater::getButtonImage(const Params& p, EFloaterButton e)
{
    switch(e)
    {
        default:
        case BUTTON_CLOSE:
            return p.close_image;
        case BUTTON_RESTORE:
            return p.restore_image;
        case BUTTON_MINIMIZE:
            return p.minimize_image;
        case BUTTON_TEAR_OFF:
            return p.tear_off_image;
        case BUTTON_DOCK:
            return p.dock_image;
        case BUTTON_HELP:
            return p.help_image;
        // <FS:Ansariel> FIRE-11724: Snooze group chat
        case BUTTON_SNOOZE:
            return p.snooze_image;
        // </FS:Ansariel>
    }
}

// static
LLUIImage* LLFloater::getButtonPressedImage(const Params& p, EFloaterButton e)
{
    switch(e)
    {
        default:
        case BUTTON_CLOSE:
            return p.close_pressed_image;
        case BUTTON_RESTORE:
            return p.restore_pressed_image;
        case BUTTON_MINIMIZE:
            return p.minimize_pressed_image;
        case BUTTON_TEAR_OFF:
            return p.tear_off_pressed_image;
        case BUTTON_DOCK:
            return p.dock_pressed_image;
        case BUTTON_HELP:
            return p.help_pressed_image;
        // <FS:Ansariel> FIRE-11724: Snooze group chat
        case BUTTON_SNOOZE:
            return p.snooze_pressed_image;
        // </FS:Ansariel>
    }
}

// static
std::string LLFloater::getButtonTooltip(const Params& p, EFloaterButton e, bool is_chrome)
{
    // EXT-4081 (Lag Meter: Ctrl+W does not close floater)
    // If floater is chrome set 'Close' text for close button's tooltip
    if(is_chrome && BUTTON_CLOSE == e)
    {
        static std::string close_tooltip_chrome = LLTrans::getString("BUTTON_CLOSE_CHROME");
        return close_tooltip_chrome;
    }
    // TODO: per-floater localizable tooltips set in XML
    return sButtonToolTips[e];
}

/////////////////////////////////////////////////////
// LLFloaterView

static LLDefaultChildRegistry::Register<LLFloaterView> r("floater_view");

LLFloaterView::LLFloaterView (const Params& p)
:   LLUICtrl (p),
    mFocusCycleMode(false),
    mMinimizePositionVOffset(0),
    mSnapOffsetBottom(0),
    mSnapOffsetChatBar(0),
    mSnapOffsetLeft(0),
    mSnapOffsetRight(0)
{
    mSnapView = getHandle();
}

// By default, adjust vertical.
void LLFloaterView::reshape(S32 width, S32 height, bool called_from_parent)
{
    LLView::reshape(width, height, called_from_parent);

    mLastSnapRect = getSnapRect();

    for ( child_list_const_iter_t child_it = getChildList()->begin(); child_it != getChildList()->end(); ++child_it)
    {
        LLView* viewp = *child_it;
        LLFloater* floaterp = dynamic_cast<LLFloater*>(viewp);
        if (floaterp->isDependent())
        {
            // dependents are moved with their "dependee"
            continue;
        }

        if (!floaterp->isMinimized() && floaterp->getCanDrag())
        {
            LLRect old_rect = floaterp->getRect();
            floaterp->applyPositioning(NULL, false);
            LLRect new_rect = floaterp->getRect();

            //LLRect r = floaterp->getRect();

            //// Compute absolute distance from each edge of screen
            //S32 left_offset = llabs(r.mLeft - 0);
            //S32 right_offset = llabs(old_right - r.mRight);

            //S32 top_offset = llabs(old_top - r.mTop);
            //S32 bottom_offset = llabs(r.mBottom - 0);

            S32 translate_x = new_rect.mLeft - old_rect.mLeft;
            S32 translate_y = new_rect.mBottom - old_rect.mBottom;

            //if (left_offset > right_offset)
            //{
            //  translate_x = new_right - old_right;
            //}

            //if (top_offset < bottom_offset)
            //{
            //  translate_y = new_top - old_top;
            //}

            // don't reposition immovable floaters
            //if (floaterp->getCanDrag())
            //{
            //  floaterp->translate(translate_x, translate_y);
            //}
            for (LLHandle<LLFloater> dependent_floater : floaterp->mDependents)
            {
                if (dependent_floater.get())
                {
                    dependent_floater.get()->translate(translate_x, translate_y);
                }
            }
        }
    }
}


void LLFloaterView::restoreAll()
{
    // make sure all subwindows aren't minimized
    child_list_t child_list = *(getChildList());
    for (LLView* child : child_list)
    {
        LLFloater* floaterp = dynamic_cast<LLFloater*>(child);
        if (floaterp)
        {
            floaterp->setMinimized(false);
        }
    }

    // *FIX: make sure dependents are restored

    // children then deleted by default view constructor
}


LLRect LLFloaterView::findNeighboringPosition( LLFloater* reference_floater, LLFloater* neighbor )
{
    LLRect base_rect = reference_floater->getRect();
    LLRect::tCoordType width = neighbor->getRect().getWidth();
    LLRect::tCoordType height = neighbor->getRect().getHeight();
    LLRect new_rect = neighbor->getRect();

    LLRect expanded_base_rect = base_rect;
    expanded_base_rect.stretch(10);
    for(LLFloater::handle_set_iter_t dependent_it = reference_floater->mDependents.begin();
        dependent_it != reference_floater->mDependents.end(); ++dependent_it)
    {
        LLFloater* sibling = dependent_it->get();
        // check for dependents within 10 pixels of base floater
        if (sibling &&
            sibling != neighbor &&
            sibling->getVisible() &&
            expanded_base_rect.overlaps(sibling->getRect()))
        {
            base_rect.unionWith(sibling->getRect());
        }
    }

    LLRect::tCoordType left_margin = llmax(0, base_rect.mLeft);
    LLRect::tCoordType right_margin = llmax(0, getRect().getWidth() - base_rect.mRight);
    LLRect::tCoordType top_margin = llmax(0, getRect().getHeight() - base_rect.mTop);
    LLRect::tCoordType bottom_margin = llmax(0, base_rect.mBottom);

    // find position for floater in following order
    // right->left->bottom->top
    for (S32 i = 0; i < 5; i++)
    {
        if (right_margin > width)
        {
            new_rect.translate(base_rect.mRight - neighbor->getRect().mLeft, base_rect.mTop - neighbor->getRect().mTop);
            return new_rect;
        }
        else if (left_margin > width)
        {
            new_rect.translate(base_rect.mLeft - neighbor->getRect().mRight, base_rect.mTop - neighbor->getRect().mTop);
            return new_rect;
        }
        else if (bottom_margin > height)
        {
            new_rect.translate(base_rect.mLeft - neighbor->getRect().mLeft, base_rect.mBottom - neighbor->getRect().mTop);
            return new_rect;
        }
        else if (top_margin > height)
        {
            new_rect.translate(base_rect.mLeft - neighbor->getRect().mLeft, base_rect.mTop - neighbor->getRect().mBottom);
            return new_rect;
        }

        // keep growing margins to find "best" fit
        left_margin += 20;
        right_margin += 20;
        top_margin += 20;
        bottom_margin += 20;
    }

    // didn't find anything, return initial rect
    return new_rect;
}


void LLFloaterView::bringToFront(LLFloater* child, bool give_focus, bool restore)
{
    if (!child)
        return;

    LLFloater* front_child = mFrontChildHandle.get();
    if (front_child == child)
    {
        if (give_focus && child->canFocusStealFrontmost() && !gFocusMgr.childHasKeyboardFocus(child))
        {
            child->setFocus(true);
        }
        return;
    }

    if (front_child && !front_child->isDead() && front_child->getVisible())
    {
        front_child->goneFromFront();
    }

    mFrontChildHandle = child->getHandle();

    // *TODO: make this respect floater's mAutoFocus value, instead of
    // using parameter
    if (child->getHost())
    {
        // this floater is hosted elsewhere and hence not one of our children, abort
        return;
    }
    std::vector<LLFloater*> floaters_to_move;
    // Look at all floaters...tab
    for (child_list_const_iter_t child_it = beginChild(); child_it != endChild(); ++child_it)
    {
        LLFloater* floater = dynamic_cast<LLFloater*>(*child_it);

        // ...but if I'm a dependent floater...
        if (floater && child->isDependent())
        {
            // ...look for floaters that have me as a dependent...
            LLFloater::handle_set_iter_t found_dependent = floater->mDependents.find(child->getHandle());

            if (found_dependent != floater->mDependents.end())
            {
                // ...and make sure all children of that floater (including me) are brought to front...
                for (LLFloater::handle_set_iter_t dependent_it = floater->mDependents.begin();
                    dependent_it != floater->mDependents.end(); ++dependent_it)
                {
                    LLFloater* sibling = dependent_it->get();
                    if (sibling)
                    {
                        floaters_to_move.push_back(sibling);
                    }
                }
                //...before bringing my parent to the front...
                floaters_to_move.push_back(floater);
            }
        }
    }

    std::vector<LLFloater*>::iterator floater_it;
    for(floater_it = floaters_to_move.begin(); floater_it != floaters_to_move.end(); ++floater_it)
    {
        LLFloater* floaterp = *floater_it;
        sendChildToFront(floaterp);

        // always unminimize dependee, but allow dependents to stay minimized
        if (!floaterp->isDependent())
        {
            floaterp->setMinimized(false);
        }
    }
    floaters_to_move.clear();

    // ...then bringing my own dependents to the front...
    for (LLFloater::handle_set_iter_t dependent_it = child->mDependents.begin();
        dependent_it != child->mDependents.end(); ++dependent_it)
    {
        LLFloater* dependent = dependent_it->get();
        if (dependent)
        {
            sendChildToFront(dependent);
        }
    }

    // ...and finally bringing myself to front
    // (do this last, so that I'm left in front at end of this call)
    if (*beginChild() != child)
    {
        sendChildToFront(child);
    }

    if(restore)
    {
        child->setMinimized(false);
    }

    if (give_focus && !gFocusMgr.childHasKeyboardFocus(child))
    {
        child->setFocus(true);
        // floater did not take focus, so relinquish focus to world
        if (!child->hasFocus())
        {
            gFocusMgr.setKeyboardFocus(NULL);
        }
    }
}

void LLFloaterView::highlightFocusedFloater()
{
    for ( child_list_const_iter_t child_it = getChildList()->begin(); child_it != getChildList()->end(); ++child_it)
    {
        LLFloater *floater = (LLFloater *)(*child_it);

        // skip dependent floaters, as we'll handle them in a batch along with their dependee(?)
        if (floater->isDependent())
        {
            continue;
        }

        bool floater_or_dependent_has_focus = gFocusMgr.childHasKeyboardFocus(floater);
        for(LLFloater::handle_set_iter_t dependent_it = floater->mDependents.begin();
            dependent_it != floater->mDependents.end();
            ++dependent_it)
        {
            LLFloater* dependent_floaterp = dependent_it->get();
            if (dependent_floaterp && gFocusMgr.childHasKeyboardFocus(dependent_floaterp))
            {
                floater_or_dependent_has_focus = true;
            }
        }

        // now set this floater and all its dependents
        floater->setForeground(floater_or_dependent_has_focus);

        for(LLFloater::handle_set_iter_t dependent_it = floater->mDependents.begin();
            dependent_it != floater->mDependents.end(); )
        {
            LLFloater* dependent_floaterp = dependent_it->get();
            if (dependent_floaterp)
            {
                dependent_floaterp->setForeground(floater_or_dependent_has_focus);
            }
            ++dependent_it;
        }

        floater->cleanupHandles();
    }
}

LLFloater* LLFloaterView::getFrontmostClosableFloater()
{
    child_list_const_iter_t child_it;
    LLFloater* frontmost_floater = NULL;

    for ( child_it = getChildList()->begin(); child_it != getChildList()->end(); ++child_it)
    {
        frontmost_floater = (LLFloater *)(*child_it);

        if (frontmost_floater->isInVisibleChain() && frontmost_floater->isCloseable())
        {
            return frontmost_floater;
        }
    }

    return NULL;
}

void LLFloaterView::unhighlightFocusedFloater()
{
    for ( child_list_const_iter_t child_it = getChildList()->begin(); child_it != getChildList()->end(); ++child_it)
    {
        LLFloater *floater = (LLFloater *)(*child_it);

        floater->setForeground(false);
    }
}

void LLFloaterView::focusFrontFloater()
{
    LLFloater* floaterp = getFrontmost();
    if (floaterp)
    {
        floaterp->setFocus(true);
    }
}

void LLFloaterView::getMinimizePosition(S32 *left, S32 *bottom)
{
    const LLFloater::Params& default_params = LLFloater::getDefaultParams();
    S32 floater_header_size = default_params.header_height;
    static LLUICachedControl<S32> minimized_width ("UIMinimizedWidth", 0);
    LLRect snap_rect_local = getLocalSnapRect();
    snap_rect_local.mTop += mMinimizePositionVOffset;

    // <FS:KC> Minimize floaters to bottom left
    static LLUICachedControl<bool> legacy_minimize ("FSLegacyMinimize", false);
    if (legacy_minimize)
    {
        //reverse column row so floaters tile across
        S32 col = 0;
        for(S32 row = snap_rect_local.mBottom;
        row < snap_rect_local.getHeight() - floater_header_size;
        row += floater_header_size ) //loop rows
        {
            for(col = snap_rect_local.mLeft;
                col < snap_rect_local.getWidth() - minimized_width;
                col += minimized_width)
            {
<<<<<<< HEAD
                bool foundGap = TRUE;
=======
                bool foundGap = true;
>>>>>>> 050d2fef
                for(child_list_const_iter_t child_it = getChildList()->begin();
                    child_it != getChildList()->end();
                    ++child_it) //loop floaters
                {
                    // Examine minimized children.
                    // <FS:Ansariel> Prefer dynamic_cast over c-style cast
                    //LLFloater* floater = (LLFloater*)((LLView*)*child_it);
                    LLFloater* floater = dynamic_cast<LLFloater*>(*child_it);
                    // </FS:Ansariel>
                    if(floater->isMinimized())
                    {
                        LLRect r = floater->getRect();
                        if((r.mBottom < (row + floater_header_size))
                           && (r.mBottom > (row - floater_header_size))
                           && (r.mLeft < (col + minimized_width))
                           && (r.mLeft > (col - minimized_width)))
                        {
                            // needs the check for off grid. can't drag,
                            // but window resize makes them off
<<<<<<< HEAD
                            foundGap = FALSE;
=======
                            foundGap = false;
>>>>>>> 050d2fef
                            break;
                        }
                    }
                } //done floaters
                if(foundGap)
                {
                    *left = col;
                    *bottom = row;
                    return; //done
                }
            } //done this col
        }
    }
    else
    {
    // </FS:KC> Minimize floaters to bottom left

    for(S32 col = snap_rect_local.mLeft;
        col < snap_rect_local.getWidth() - minimized_width;
        col += minimized_width)
    {
        // <FS:AO> offset minimized windows to not obscure title bars. Yes, this is a quick and dirty hack.
        int offset = 0;
        //LLFavoritesBarCtrl* fb = getChild<LLFavoritesBarCtrl>("favorite");
        bool fbVisible = LLUI::getInstance()->mSettingGroups["config"]->getBOOL("ShowNavbarFavoritesPanel");
        bool nbVisible = LLUI::getInstance()->mSettingGroups["config"]->getBOOL("ShowNavbarNavigationPanel");
        // TODO: Make this introspect controls to get the dynamic size.
        if (fbVisible)
            offset += 20;
        if (nbVisible)
            offset += 30;
        // </FS:AO>

        for(S32 row = snap_rect_local.mTop - (floater_header_size + offset);
        row > floater_header_size;
        row -= floater_header_size ) //loop rows
        {

            bool foundGap = true;
            for(child_list_const_iter_t child_it = getChildList()->begin();
                child_it != getChildList()->end();
                ++child_it) //loop floaters
            {
                // Examine minimized children.
                LLFloater* floater = dynamic_cast<LLFloater*>(*child_it);
                if(floater->isMinimized())
                {
                    LLRect r = floater->getRect();
                    if((r.mBottom < (row + floater_header_size))
                       && (r.mBottom > (row - floater_header_size))
                       && (r.mLeft < (col + minimized_width))
                       && (r.mLeft > (col - minimized_width)))
                    {
                        // needs the check for off grid. can't drag,
                        // but window resize makes them off
                        foundGap = false;
                        break;
                    }
                }
            } //done floaters
            if(foundGap)
            {
                *left = col;
                *bottom = row;
                return; //done
            }
        } //done this col
    }

    } // <FS:KC> Minimize floaters to bottom left

    // crude - stack'em all at 0,0 when screen is full of minimized
    // floaters.
    *left = snap_rect_local.mLeft;
    *bottom = snap_rect_local.mBottom;
}


void LLFloaterView::destroyAllChildren()
{
    LLView::deleteAllChildren();
}

void LLFloaterView::closeAllChildren(bool app_quitting)
{
    // iterate over a copy of the list, because closing windows will destroy
    // some windows on the list.
    child_list_t child_list = *(getChildList());

    for (child_list_const_iter_t it = child_list.begin(); it != child_list.end(); ++it)
    {
        LLView* viewp = *it;
        child_list_const_iter_t exists = std::find(getChildList()->begin(), getChildList()->end(), viewp);
        if (exists == getChildList()->end())
        {
            // this floater has already been removed
            continue;
        }

        LLFloater* floaterp = dynamic_cast<LLFloater*>(viewp);

        // Attempt to close floater.  This will cause the "do you want to save"
        // dialogs to appear.
        // Skip invisible floaters if we're not quitting (STORM-192).
        if (floaterp->canClose() && !floaterp->isDead() &&
            (app_quitting || floaterp->getVisible()))
        {
            floaterp->closeFloater(app_quitting);
        }
    }
}

void LLFloaterView::hiddenFloaterClosed(LLFloater* floater)
{
    for (hidden_floaters_t::iterator it = mHiddenFloaters.begin(), end_it = mHiddenFloaters.end();
        it != end_it;
        ++it)
    {
        if (it->first.get() == floater)
        {
            it->second.disconnect();
            mHiddenFloaters.erase(it);
            break;
        }
    }
}

void LLFloaterView::hideAllFloaters()
{
    child_list_t child_list = *(getChildList());

    for (child_list_iter_t it = child_list.begin(); it != child_list.end(); ++it)
    {
        LLFloater* floaterp = dynamic_cast<LLFloater*>(*it);
        if (floaterp && floaterp->getVisible())
        {
            floaterp->setVisible(false);
            boost::signals2::connection connection = floaterp->mCloseSignal.connect(boost::bind(&LLFloaterView::hiddenFloaterClosed, this, floaterp));
            mHiddenFloaters.push_back(std::make_pair(floaterp->getHandle(), connection));
        }
    }
}

void LLFloaterView::showHiddenFloaters()
{
    for (hidden_floaters_t::iterator it = mHiddenFloaters.begin(), end_it = mHiddenFloaters.end();
        it != end_it;
        ++it)
    {
        LLFloater* floaterp = it->first.get();
        if (floaterp)
        {
            floaterp->setVisible(true);
        }
        it->second.disconnect();
    }
    mHiddenFloaters.clear();
}

bool LLFloaterView::allChildrenClosed()
{
    // see if there are any visible floaters (some floaters "close"
    // by setting themselves invisible)
    for (child_list_const_iter_t it = getChildList()->begin(); it != getChildList()->end(); ++it)
    {
        LLFloater* floaterp = dynamic_cast<LLFloater*>(*it);

        if (floaterp->getVisible() && !floaterp->isDead() && floaterp->isCloseable())
        {
            return false;
        }
    }
    return true;
}

void LLFloaterView::shiftFloaters(S32 x_offset, S32 y_offset)
{
    for (child_list_const_iter_t it = getChildList()->begin(); it != getChildList()->end(); ++it)
    {
        LLFloater* floaterp = dynamic_cast<LLFloater*>(*it);

        if (floaterp && floaterp->isMinimized())
        {
            floaterp->translate(x_offset, y_offset);
        }
    }
}

void LLFloaterView::refresh()
{
    // <FS:KC> Fix for bad edge snapping
    // This will stop jumping floaters on chatbar show
    // But will stop floaters from bumping out of the way of toolbars
    static LLUICachedControl<bool> legacy_snap ("FSLegacyEdgeSnap", false);
    if (!legacy_snap)
    {
        LLRect snap_rect = getSnapRect();
        if (snap_rect != mLastSnapRect)
        {
<<<<<<< HEAD
            reshape(getRect().getWidth(), getRect().getHeight(), TRUE);
=======
            reshape(getRect().getWidth(), getRect().getHeight(), true);
>>>>>>> 050d2fef
        }
    }// <FS:KC> Fix for bad edge snapping

    // Constrain children to be entirely on the screen
    for ( child_list_const_iter_t child_it = getChildList()->begin(); child_it != getChildList()->end(); ++child_it)
    {
        LLFloater* floaterp = dynamic_cast<LLFloater*>(*child_it);
        if (floaterp && floaterp->getVisible() )
        {
            // minimized floaters are kept fully onscreen
            adjustToFitScreen(floaterp, !floaterp->isMinimized());
        }
    }
}

void LLFloaterView::adjustToFitScreen(LLFloater* floater, bool allow_partial_outside, bool snap_in_toolbars/* = false*/)
{
    if (floater->getParent() != this)
    {
        // floater is hosted elsewhere, so ignore
        return;
    }

    if (floater->getDependee() &&
        floater->getDependee() == floater->getSnapTarget().get())
    {
        // floater depends on other and snaps to it, so ignore
        return;
    }

    LLRect::tCoordType screen_width = getSnapRect().getWidth();
    LLRect::tCoordType screen_height = getSnapRect().getHeight();

    // only automatically resize non-minimized, resizable floaters
    if( floater->isResizable() && !floater->isMinimized() )
    {
        LLRect view_rect = floater->getRect();
        S32 old_width = view_rect.getWidth();
        S32 old_height = view_rect.getHeight();
        S32 min_width;
        S32 min_height;
        floater->getResizeLimits( &min_width, &min_height );

        // Make sure floater isn't already smaller than its min height/width?
        S32 new_width = llmax( min_width, old_width );
        S32 new_height = llmax( min_height, old_height);

        if((new_width > screen_width) || (new_height > screen_height))
        {
            // We have to make this window able to fit on screen
            new_width = llmin(new_width, screen_width);
            new_height = llmin(new_height, screen_height);

            // ...while respecting minimum width/height
            new_width = llmax(new_width, min_width);
            new_height = llmax(new_height, min_height);

            LLRect new_rect;
            new_rect.setLeftTopAndSize(view_rect.mLeft,view_rect.mTop,new_width, new_height);

            floater->setShape(new_rect);

            if (floater->followsRight())
            {
                floater->translate(old_width - new_width, 0);
            }

            if (floater->followsTop())
            {
                floater->translate(0, old_height - new_height);
            }
        }
    }

    const LLRect& constraint = snap_in_toolbars ? getSnapRect() : gFloaterView->getRect();
    S32 min_overlap_pixels = allow_partial_outside ? FLOATER_MIN_VISIBLE_PIXELS : S32_MAX;

    // <FS:Ansariel> Fix floater relocation
    //floater->fitWithDependentsOnScreen(mToolbarLeftRect, mToolbarBottomRect, mToolbarRightRect, constraint, min_overlap_pixels);
    floater->fitWithDependentsOnScreen(mToolbarLeftRect, mToolbarBottomRect, mToolbarRightRect, mMainChatbarRect, mUtilityBarRect, constraint, min_overlap_pixels);
}

void LLFloaterView::draw()
{
    refresh();

    // hide focused floater if in cycle mode, so that it can be drawn on top
    LLFloater* focused_floater = getFocusedFloater();

    if (mFocusCycleMode && focused_floater)
    {
        child_list_const_iter_t child_it = getChildList()->begin();
        for (;child_it != getChildList()->end(); ++child_it)
        {
            if ((*child_it) != focused_floater)
            {
                drawChild(*child_it);
            }
        }

        drawChild(focused_floater, -TABBED_FLOATER_OFFSET, TABBED_FLOATER_OFFSET);
    }
    else
    {
        LLView::draw();
    }
}

LLRect LLFloaterView::getSnapRect() const
{
    LLRect snap_rect = getLocalRect();

    // <FS:KC> Fix for bad edge snapping
    static LLUICachedControl<bool> legacy_snap ("FSLegacyEdgeSnap", false);
    if (legacy_snap)
    {
        snap_rect.mBottom += (mSnapOffsetBottom + mSnapOffsetChatBar);
        snap_rect.mLeft += mSnapOffsetLeft;
        snap_rect.mRight -= mSnapOffsetRight;
    }
    else
    {
    // <\FS:KC> Fix for bad edge snapping
    LLView* snap_view = mSnapView.get();
    if (snap_view)
    {
        snap_view->localRectToOtherView(snap_view->getLocalRect(), &snap_rect, this);
    }
    }// <FS:KC> Fix for bad edge snapping

    return snap_rect;
}

LLFloater *LLFloaterView::getFocusedFloater() const
{
    for ( child_list_const_iter_t child_it = getChildList()->begin(); child_it != getChildList()->end(); ++child_it)
    {
        if ((*child_it)->isCtrl())
        {
            LLFloater* ctrlp = dynamic_cast<LLFloater*>(*child_it);
            if ( ctrlp && ctrlp->hasFocus() )
            {
                return ctrlp;
            }
        }
    }
    return NULL;
}

LLFloater *LLFloaterView::getFrontmost() const
{
    for ( child_list_const_iter_t child_it = getChildList()->begin(); child_it != getChildList()->end(); ++child_it)
    {
        LLView* viewp = *child_it;
        if ( viewp->getVisible() && !viewp->isDead())
        {
            return (LLFloater *)viewp;
        }
    }
    return NULL;
}

LLFloater *LLFloaterView::getBackmost() const
{
    LLFloater* back_most = NULL;
    for ( child_list_const_iter_t child_it = getChildList()->begin(); child_it != getChildList()->end(); ++child_it)
    {
        LLView* viewp = *child_it;
        if ( viewp->getVisible() )
        {
            back_most = (LLFloater *)viewp;
        }
    }
    return back_most;
}

void LLFloaterView::syncFloaterTabOrder()
{
    LLFloater* front_child = mFrontChildHandle.get();
    if (front_child && front_child->getIsChrome())
        return;

    // look for a visible modal dialog, starting from first
    LLModalDialog* modal_dialog = NULL;
    for ( child_list_const_iter_t child_it = getChildList()->begin(); child_it != getChildList()->end(); ++child_it)
    {
        LLModalDialog* dialog = dynamic_cast<LLModalDialog*>(*child_it);
        if (dialog && dialog->isModal() && dialog->getVisible())
        {
            modal_dialog = dialog;
            break;
        }
    }

    if (modal_dialog)
    {
        // If we have a visible modal dialog, make sure that it has focus
        LLUI::getInstance()->addPopup(modal_dialog);

        if( !gFocusMgr.childHasKeyboardFocus( modal_dialog ) )
        {
            modal_dialog->setFocus(true);
        }

        if( !gFocusMgr.childHasMouseCapture( modal_dialog ) )
        {
            gFocusMgr.setMouseCapture( modal_dialog );
        }
    }
    else
    {
        // otherwise, make sure the focused floater is in the front of the child list
        for ( child_list_const_reverse_iter_t child_it = getChildList()->rbegin(); child_it != getChildList()->rend(); ++child_it)
        {
            LLFloater* floaterp = dynamic_cast<LLFloater*>(*child_it);
            if (gFocusMgr.childHasKeyboardFocus(floaterp))
            {
                LLFloater* front_child = mFrontChildHandle.get();
                if (front_child != floaterp)
                {
                    // Grab a list of the top floaters that want to stay on top of the focused floater
                    std::list<LLFloater*> listTop;
                    if (front_child && !front_child->canFocusStealFrontmost())
                    {
                        for (LLView* childp : *getChildList())
                        {
                            LLFloater* child_floaterp = static_cast<LLFloater*>(childp);
                            if (child_floaterp->canFocusStealFrontmost())
                                break;
                            listTop.push_back(child_floaterp);
                        }
                    }

                    bringToFront(floaterp, false);

                    // Restore top floaters
                    if (!listTop.empty())
                    {
                        for (LLView* childp : listTop)
                        {
                            sendChildToFront(childp);
                        }
                        mFrontChildHandle = listTop.back()->getHandle();
                    }
                }

                break;
            }
        }
    }
}

LLFloater*  LLFloaterView::getParentFloater(LLView* viewp) const
{
    LLView* parentp = viewp->getParent();

    while(parentp && parentp != this)
    {
        viewp = parentp;
        parentp = parentp->getParent();
    }

    if (parentp == this)
    {
        return dynamic_cast<LLFloater*>(viewp);
    }

    return NULL;
}

S32 LLFloaterView::getZOrder(LLFloater* child)
{
    S32 rv = 0;
    for ( child_list_const_iter_t child_it = getChildList()->begin(); child_it != getChildList()->end(); ++child_it)
    {
        LLView* viewp = *child_it;
        if(viewp == child)
        {
            break;
        }
        ++rv;
    }
    return rv;
}

void LLFloaterView::pushVisibleAll(bool visible, const skip_list_t& skip_list)
{
    for (child_list_const_iter_t child_iter = getChildList()->begin();
         child_iter != getChildList()->end(); ++child_iter)
    {
        LLView *view = *child_iter;
        if (skip_list.find(view) == skip_list.end())
        {
            view->pushVisible(visible);
        }
    }

    LLFloaterReg::blockShowFloaters(true);
}

void LLFloaterView::popVisibleAll(const skip_list_t& skip_list)
{
    // make a copy of the list since some floaters change their
    // order in the childList when changing visibility.
    child_list_t child_list_copy = *getChildList();

    for (child_list_const_iter_t child_iter = child_list_copy.begin();
         child_iter != child_list_copy.end(); ++child_iter)
    {
        LLView *view = *child_iter;
        if (skip_list.find(view) == skip_list.end())
        {
            view->popVisible();
        }
    }

    LLFloaterReg::blockShowFloaters(false);
}

void LLFloaterView::setToolbarRect(LLToolBarEnums::EToolBarLocation tb, const LLRect& toolbar_rect)
{
    switch (tb)
    {
    case LLToolBarEnums::TOOLBAR_LEFT:
        mToolbarLeftRect = toolbar_rect;
        break;
    case LLToolBarEnums::TOOLBAR_BOTTOM:
        mToolbarBottomRect = toolbar_rect;
        break;
    case LLToolBarEnums::TOOLBAR_RIGHT:
        mToolbarRightRect = toolbar_rect;
        break;
    default:
        LL_WARNS() << "setToolbarRect() passed odd toolbar number " << (S32) tb << LL_ENDL;
        break;
    }
}

// <FS:Ansariel> Prevent floaters being dragged under main chat bar
void LLFloaterView::setMainChatbarRect(LLLayoutPanel* panel, const LLRect& chatbar_rect)
{
    panel->localRectToScreen(chatbar_rect, &mMainChatbarRect);
    mMainChatbarRect.stretch(FLOATER_MIN_VISIBLE_PIXELS);
}

void LLFloaterView::setUtilityBarRect(LLLayoutPanel* panel, const LLRect& utility_bar_rect)
{
    panel->localRectToScreen(utility_bar_rect, &mUtilityBarRect);
    mUtilityBarRect.mLeft = mUtilityBarRect.mRight;
    // Just assume right end of utility bar is always the border of the window
    mUtilityBarRect.mRight = S32_MAX;
}

const LLRect& LLFloaterView::getToolbarRect(LLToolBarEnums::EToolBarLocation tb) const
{
    switch (tb)
    {
    case LLToolBarEnums::TOOLBAR_LEFT:
        return mToolbarLeftRect;
    case LLToolBarEnums::TOOLBAR_BOTTOM:
        return mToolbarBottomRect;
    case LLToolBarEnums::TOOLBAR_RIGHT:
        return mToolbarRightRect;
    default:
        LL_WARNS() << "getToolbarRect() passed odd toolbar number " << (S32) tb << LL_ENDL;
        return LLRect::null;
    }
}
// </FS:Ansariel>

void LLFloater::setInstanceName(const std::string& name)
{
    if (name != mInstanceName)
    {
    llassert_always(mInstanceName.empty());
    mInstanceName = name;
    if (!mInstanceName.empty())
    {
        std::string ctrl_name = getControlName(mInstanceName, mKey);
            initRectControl();
        if (!mVisibilityControl.empty())
        {
            mVisibilityControl = LLFloaterReg::declareVisibilityControl(ctrl_name);
        }
        if(!mDocStateControl.empty())
        {
            mDocStateControl = LLFloaterReg::declareDockStateControl(ctrl_name);
        }
    }
}
}

void LLFloater::setKey(const LLSD& newkey)
{
    // Note: We don't have to do anything special with registration when we change keys
    mKey = newkey;
}

//static
void LLFloater::setupParamsForExport(Params& p, LLView* parent)
{
    // Do rectangle munging to topleft layout first
    LLPanel::setupParamsForExport(p, parent);

    // Copy the rectangle out to apply layout constraints
    LLRect rect = p.rect;

    // Null out other settings
    p.rect.left.setProvided(false);
    p.rect.top.setProvided(false);
    p.rect.right.setProvided(false);
    p.rect.bottom.setProvided(false);

    // Explicitly set width/height
    p.rect.width.set( rect.getWidth(), true );
    p.rect.height.set( rect.getHeight(), true );

    // If you can't resize this floater, don't export min_height
    // and min_width
    bool can_resize = p.can_resize;
    if (!can_resize)
    {
        p.min_height.setProvided(false);
        p.min_width.setProvided(false);
    }
}

void LLFloater::initFromParams(const LLFloater::Params& p)
{
    // *NOTE: We have too many classes derived from LLFloater to retrofit them
    // all to pass in params via constructors.  So we use this method.

     // control_name, tab_stop, focus_lost_callback, initial_value, rect, enabled, visible
    LLPanel::initFromParams(p);

    // override any follows flags
    if (mPositioning != LLFloaterEnums::POSITIONING_SPECIFIED)
    {
        setFollows(FOLLOWS_NONE);
    }

    mTitle = p.title;
    mShortTitle = p.short_title;
    applyTitle();

    setCanTearOff(p.can_tear_off);
    setCanMinimize(p.can_minimize);
    setCanClose(p.can_close);
    setCanDock(p.can_dock);
    setCanResize(p.can_resize);
    setResizeLimits(p.min_width, p.min_height);

    mDragOnLeft = p.can_drag_on_left;
    mHeaderHeight = p.header_height;
    mLegacyHeaderHeight = p.legacy_header_height;
    mSingleInstance = p.single_instance;
    mReuseInstance = p.reuse_instance.isProvided() ? p.reuse_instance : p.single_instance;

    mDefaultRelativeX = p.rel_x;
    mDefaultRelativeY = p.rel_y;

    mPositioning = p.positioning;
    mAutoClose = p.auto_close;

    mHostedFloaterShowtitlebar = p.hosted_floater_show_titlebar; // <FS:Ansariel> MultiFloater without titlebar for hosted floater

    // <FS:Zi> Optional Drop Shadows
    // we do this here because the values in the constructor get ignored, probably due to
    // the comment at the beginning of this method. -Zi
    mDropShadow = p.drop_shadow;

    mSaveRect = p.save_rect;
    if (p.save_visibility)
    {
        mVisibilityControl = "t"; // flag to build mVisibilityControl name once mInstanceName is set
    }
    if(p.save_dock_state)
    {
        mDocStateControl = "t"; // flag to build mDocStateControl name once mInstanceName is set
    }

    // open callback
    if (p.open_callback.isProvided())
    {
        setOpenCallback(initCommitCallback(p.open_callback));
    }
    // close callback
    if (p.close_callback.isProvided())
    {
        setCloseCallback(initCommitCallback(p.close_callback));
    }

    if (mDragHandle)
    {
        mDragHandle->setTitleVisible(p.show_title);
    }
}

boost::signals2::connection LLFloater::setMinimizeCallback( const commit_signal_t::slot_type& cb )
{
    if (!mMinimizeSignal) mMinimizeSignal = new commit_signal_t();
    return mMinimizeSignal->connect(cb);
}

boost::signals2::connection LLFloater::setOpenCallback( const commit_signal_t::slot_type& cb )
{
    return mOpenSignal.connect(cb);
}

boost::signals2::connection LLFloater::setCloseCallback( const commit_signal_t::slot_type& cb )
{
    return mCloseSignal.connect(cb);
}

bool LLFloater::initFloaterXML(LLXMLNodePtr node, LLView *parent, const std::string& filename, LLXMLNodePtr output_node)
{
    LL_PROFILE_ZONE_SCOPED;
    Params default_params(LLUICtrlFactory::getDefaultParams<LLFloater>());
    Params params(default_params);

    LLXUIParser parser;
    parser.readXUI(node, params, filename); // *TODO: Error checking

    std::string xml_filename = params.filename;

    if (!xml_filename.empty())
    {
        LLXMLNodePtr referenced_xml;

        if (output_node)
        {
            //if we are exporting, we want to export the current xml
            //not the referenced xml
            Params output_params;
            parser.readXUI(node, output_params, LLUICtrlFactory::getInstance()->getCurFileName());
            setupParamsForExport(output_params, parent);
            output_node->setName(node->getName()->mString);
            parser.writeXUI(output_node, output_params, LLInitParam::default_parse_rules(), &default_params);
            return true;
        }

        LLUICtrlFactory::instance().pushFileName(xml_filename);

        if (!LLUICtrlFactory::getLayeredXMLNode(xml_filename, referenced_xml))
        {
            LL_WARNS() << "Couldn't parse panel from: " << xml_filename << LL_ENDL;

            return false;
        }

        Params referenced_params;
        parser.readXUI(referenced_xml, referenced_params, LLUICtrlFactory::getInstance()->getCurFileName());
        params.fillFrom(referenced_params);

        // add children using dimensions from referenced xml for consistent layout
        setShape(params.rect);
        LLUICtrlFactory::createChildren(this, referenced_xml, child_registry_t::instance());

        LLUICtrlFactory::instance().popFileName();
    }


    if (output_node)
    {
        Params output_params(params);
        setupParamsForExport(output_params, parent);
        output_node->setName(node->getName()->mString);
        parser.writeXUI(output_node, output_params, LLInitParam::default_parse_rules(), &default_params);
    }

    // Default floater position to top-left corner of screen
    // However, some legacy floaters have explicit top or bottom
    // coordinates set, so respect their wishes.
    if (!params.rect.top.isProvided() && !params.rect.bottom.isProvided())
    {
        params.rect.top.set(0);
    }
    if (!params.rect.left.isProvided() && !params.rect.right.isProvided())
    {
        params.rect.left.set(0);
    }
    params.from_xui = true;
    applyXUILayout(params, parent, parent == gFloaterView ? gFloaterView->getSnapRect() : parent->getLocalRect());
    initFromParams(params);

    initFloater(params);

    LLMultiFloater* last_host = LLFloater::getFloaterHost();
    if (node->hasName("multi_floater"))
    {
        LLFloater::setFloaterHost((LLMultiFloater*) this);
    }

    LLUICtrlFactory::createChildren(this, node, child_registry_t::instance(), output_node);

    if (node->hasName("multi_floater"))
    {
        LLFloater::setFloaterHost(last_host);
    }

    // HACK: When we changed the header height to 25 pixels in Viewer 2, rather
    // than re-layout all the floaters we use this value in pixels to make the
    // whole floater bigger and change the top-left coordinate for widgets.
    // The goal is to eventually set mLegacyHeaderHeight to zero, which would
    // make the top-left corner for widget layout the same as the top-left
    // corner of the window's content area.  James
    S32 header_stretch = (mHeaderHeight - mLegacyHeaderHeight);
    if (header_stretch > 0)
    {
        // Stretch the floater vertically, don't move widgets
        LLRect rect = getRect();
        rect.mTop += header_stretch;

        // This will also update drag handle, title bar, close box, etc.
        setRect(rect);
    }

    bool result;
    result = postBuild();

    if (!result)
    {
        LL_ERRS() << "Failed to construct floater " << getName() << LL_ENDL;
    }

    applyRectControl(); // If we have a saved rect control, apply it
    gFloaterView->adjustToFitScreen(this, false); // Floaters loaded from XML should all fit on screen

    moveResizeHandlesToFront();

    applyDockState();

    return true; // *TODO: Error checking
}

bool LLFloater::isShown() const
{
    return ! isMinimized() && isInVisibleChain();
}

bool LLFloater::isDetachedAndNotMinimized()
{
    return !getHost() && !isMinimized();
}

/* static */
bool LLFloater::isShown(const LLFloater* floater)
{
    return floater && floater->isShown();
}

/* static */
bool LLFloater::isMinimized(const LLFloater* floater)
{
    return floater && floater->isMinimized();
}

/* static */
bool LLFloater::isVisible(const LLFloater* floater)
{
    return floater && floater->getVisible();
}

bool LLFloater::buildFromFile(const std::string& filename)
{
    LL_PROFILE_ZONE_SCOPED;
    LLXMLNodePtr root;

    if (!LLUICtrlFactory::getLayeredXMLNode(filename, root))
    {
        LL_WARNS() << "Couldn't find (or parse) floater from: " << filename << LL_ENDL;
        return false;
    }

    // root must be called floater
    if( !(root->hasName("floater") || root->hasName("multi_floater")) )
    {
        LL_WARNS() << "Root node should be named floater in: " << filename << LL_ENDL;
        return false;
    }

    bool res = true;

    LL_DEBUGS() << "Building floater " << filename << LL_ENDL;
    LLUICtrlFactory::instance().pushFileName(filename);
    {
        if (!getFactoryMap().empty())
        {
            LLPanel::sFactoryStack.push_front(&getFactoryMap());
        }

         // for local registry callbacks; define in constructor, referenced in XUI or postBuild
        getCommitCallbackRegistrar().pushScope();
        getEnableCallbackRegistrar().pushScope();

        res = initFloaterXML(root, getParent(), filename, NULL);

        setXMLFilename(filename);

        getCommitCallbackRegistrar().popScope();
        getEnableCallbackRegistrar().popScope();

        if (!getFactoryMap().empty())
        {
            LLPanel::sFactoryStack.pop_front();
        }
    }
    LLUICtrlFactory::instance().popFileName();

    return res;
}

void LLFloater::stackWith(LLFloater& other)
{
    static LLUICachedControl<S32> floater_offset ("UIFloaterOffset", 16);

    LLRect next_rect;
    if (other.getHost())
    {
        next_rect = other.getHost()->getRect();
    }
    else
    {
        next_rect = other.getRect();
    }
    next_rect.translate(floater_offset, -floater_offset);

    const LLRect& rect = getControlGroup()->getRect(mRectControl);
    if (rect.notEmpty() && !mDefaultRectForGroup && mResizable)
    {
        next_rect.setLeftTopAndSize(next_rect.mLeft, next_rect.mTop, llmax(mMinWidth, rect.getWidth()), llmax(mMinHeight, rect.getHeight()));
    }
    else
    {
        next_rect.setLeftTopAndSize(next_rect.mLeft, next_rect.mTop, getRect().getWidth(), getRect().getHeight());
    }
    setShape(next_rect);

    if (!other.getHost())
    {
        other.mPositioning = LLFloaterEnums::POSITIONING_CASCADE_GROUP;
        other.setFollows(FOLLOWS_LEFT | FOLLOWS_TOP);
    }
}

void LLFloater::applyRelativePosition()
{
    LLRect snap_rect = gFloaterView->getSnapRect();
    LLRect floater_view_screen_rect = gFloaterView->calcScreenRect();
    snap_rect.translate(floater_view_screen_rect.mLeft, floater_view_screen_rect.mBottom);
    LLRect floater_screen_rect = calcScreenRect();

    LLCoordGL new_center = mPosition.convert();
    LLCoordGL cur_center(floater_screen_rect.getCenterX(), floater_screen_rect.getCenterY());
    translate(new_center.mX - cur_center.mX, new_center.mY - cur_center.mY);
}


LLCoordFloater::LLCoordFloater(F32 x, F32 y, LLFloater& floater)
:   coord_t((S32)x, (S32)y)
{
    mFloater = floater.getHandle();
}


LLCoordFloater::LLCoordFloater(const LLCoordCommon& other, LLFloater& floater)
{
    mFloater = floater.getHandle();
    convertFromCommon(other);
}

LLCoordFloater& LLCoordFloater::operator=(const LLCoordFloater& other)
{
    mFloater = other.mFloater;
    coord_t::operator =(other);
    return *this;
}

void LLCoordFloater::setFloater(LLFloater& floater)
{
    mFloater = floater.getHandle();
}

bool LLCoordFloater::operator==(const LLCoordFloater& other) const
{
    return mX == other.mX && mY == other.mY && mFloater == other.mFloater;
}

LLCoordCommon LL_COORD_FLOATER::convertToCommon() const
{
    const LLCoordFloater& self = static_cast<const LLCoordFloater&>(LLCoordFloater::getTypedCoords(*this));

    LLRect snap_rect = gFloaterView->getSnapRect();
    LLRect floater_view_screen_rect = gFloaterView->calcScreenRect();
    snap_rect.translate(floater_view_screen_rect.mLeft, floater_view_screen_rect.mBottom);

    LLFloater* floaterp = mFloater.get();
    S32 floater_width = floaterp ? floaterp->getRect().getWidth() : 0;
    S32 floater_height = floaterp ? floaterp->getRect().getHeight() : 0;
    LLCoordCommon out;
    if (self.mX < -0.5f)
    {
        out.mX = ll_round(rescale(self.mX, -1.f, -0.5f, snap_rect.mLeft - (floater_width - FLOATER_MIN_VISIBLE_PIXELS), snap_rect.mLeft));
    }
    else if (self.mX > 0.5f)
    {
        out.mX = ll_round(rescale(self.mX, 0.5f, 1.f, snap_rect.mRight - floater_width, snap_rect.mRight - FLOATER_MIN_VISIBLE_PIXELS));
    }
    else
    {
        out.mX = ll_round(rescale(self.mX, -0.5f, 0.5f, snap_rect.mLeft, snap_rect.mRight - floater_width));
    }

    if (self.mY < -0.5f)
    {
        out.mY = ll_round(rescale(self.mY, -1.f, -0.5f, snap_rect.mBottom - (floater_height - FLOATER_MIN_VISIBLE_PIXELS), snap_rect.mBottom));
    }
    else if (self.mY > 0.5f)
    {
        out.mY = ll_round(rescale(self.mY, 0.5f, 1.f, snap_rect.mTop - floater_height, snap_rect.mTop - FLOATER_MIN_VISIBLE_PIXELS));
    }
    else
    {
        out.mY = ll_round(rescale(self.mY, -0.5f, 0.5f, snap_rect.mBottom, snap_rect.mTop - floater_height));
    }

    // return center point instead of lower left
    out.mX += floater_width / 2;
    out.mY += floater_height / 2;

    return out;
}

void LL_COORD_FLOATER::convertFromCommon(const LLCoordCommon& from)
{
    LLCoordFloater& self = static_cast<LLCoordFloater&>(LLCoordFloater::getTypedCoords(*this));
    LLRect snap_rect = gFloaterView->getSnapRect();
    LLRect floater_view_screen_rect = gFloaterView->calcScreenRect();
    snap_rect.translate(floater_view_screen_rect.mLeft, floater_view_screen_rect.mBottom);


    LLFloater* floaterp = mFloater.get();
    S32 floater_width = floaterp ? floaterp->getRect().getWidth() : 0;
    S32 floater_height = floaterp ? floaterp->getRect().getHeight() : 0;

    S32 from_x = from.mX - floater_width / 2;
    S32 from_y = from.mY - floater_height / 2;

    if (from_x < snap_rect.mLeft)
    {
        self.mX = rescale(from_x, snap_rect.mLeft - (floater_width - FLOATER_MIN_VISIBLE_PIXELS), snap_rect.mLeft, -1.f, -0.5f);
    }
    else if (from_x + floater_width > snap_rect.mRight)
    {
        self.mX = rescale(from_x, snap_rect.mRight - floater_width, snap_rect.mRight - FLOATER_MIN_VISIBLE_PIXELS, 0.5f, 1.f);
    }
    else
    {
        self.mX = rescale(from_x, snap_rect.mLeft, snap_rect.mRight - floater_width, -0.5f, 0.5f);
    }

    if (from_y < snap_rect.mBottom)
    {
        self.mY = rescale(from_y, snap_rect.mBottom - (floater_height - FLOATER_MIN_VISIBLE_PIXELS), snap_rect.mBottom, -1.f, -0.5f);
    }
    else if (from_y + floater_height > snap_rect.mTop)
    {
        self.mY = rescale(from_y, snap_rect.mTop - floater_height, snap_rect.mTop - FLOATER_MIN_VISIBLE_PIXELS, 0.5f, 1.f);
    }
    else
    {
        self.mY = rescale(from_y, snap_rect.mBottom, snap_rect.mTop - floater_height, -0.5f, 0.5f);
    }
}<|MERGE_RESOLUTION|>--- conflicted
+++ resolved
@@ -339,11 +339,7 @@
     // Help button: '?'
     //SL-14050 Disable all Help question marks
     // <FS:Ansariel> Nope!
-<<<<<<< HEAD
-    mButtonsEnabled[BUTTON_HELP] = !mHelpTopic.empty();// FALSE;
-=======
     mButtonsEnabled[BUTTON_HELP] = !mHelpTopic.empty();// false;
->>>>>>> 050d2fef
 
     // Minimize button only for top draggers
     if ( !mDragOnLeft && mCanMinimize )
@@ -359,11 +355,7 @@
     // <FS:Ansariel> FIRE-11724: Snooze group chat
     if (mCanSnooze)
     {
-<<<<<<< HEAD
-        mButtonsEnabled[BUTTON_SNOOZE] = TRUE;
-=======
         mButtonsEnabled[BUTTON_SNOOZE] = true;
->>>>>>> 050d2fef
     }
     // </FS:Ansariel>
 
@@ -614,11 +606,7 @@
         // <FS:Zi> Make sure that hosted floaters always save "not visible", so they won't
         //         pull up their host on restart
         //getControlGroup()->setBOOL( mVisibilityControl, getVisible() );
-<<<<<<< HEAD
-        BOOL visible = FALSE;
-=======
         bool visible = false;
->>>>>>> 050d2fef
         if (mTornOff)
         {
             visible = getVisible();
@@ -1788,16 +1776,6 @@
         // Note: this block and the offerClickToButton helper method can be removed
         // because the parent container will handle it for us but we'll keep it here
         // for safety until after reworking the panel code to manage hidden children.
-<<<<<<< HEAD
-        if(offerClickToButton(x, y, mask, BUTTON_CLOSE)) return TRUE;
-        if(offerClickToButton(x, y, mask, BUTTON_RESTORE)) return TRUE;
-        if(offerClickToButton(x, y, mask, BUTTON_TEAR_OFF)) return TRUE;
-        if(offerClickToButton(x, y, mask, BUTTON_DOCK)) return TRUE;
-        // <FS:Ansariel> FIRE-11724: Snooze group chat
-        if(offerClickToButton(x, y, mask, BUTTON_SNOOZE)) return TRUE;
-
-        setFrontmost(TRUE, FALSE);
-=======
         if(offerClickToButton(x, y, mask, BUTTON_CLOSE)) return true;
         if(offerClickToButton(x, y, mask, BUTTON_RESTORE)) return true;
         if(offerClickToButton(x, y, mask, BUTTON_TEAR_OFF)) return true;
@@ -1806,7 +1784,6 @@
         if(offerClickToButton(x, y, mask, BUTTON_SNOOZE)) return true;
 
         setFrontmost(true, false);
->>>>>>> 050d2fef
         // Otherwise pass to drag handle for movement
         return mDragHandle->handleMouseDown(x, y, mask);
     }
@@ -2037,11 +2014,7 @@
 }
 
 // <FS:Ansariel> FIRE-11724: Snooze group chat
-<<<<<<< HEAD
-void LLFloater::setCanSnooze(BOOL can_snooze)
-=======
 void LLFloater::setCanSnooze(bool can_snooze)
->>>>>>> 050d2fef
 {
     mCanSnooze = can_snooze;
     mButtonsEnabled[BUTTON_SNOOZE] = mCanSnooze;
@@ -3016,11 +2989,7 @@
                 col < snap_rect_local.getWidth() - minimized_width;
                 col += minimized_width)
             {
-<<<<<<< HEAD
-                bool foundGap = TRUE;
-=======
                 bool foundGap = true;
->>>>>>> 050d2fef
                 for(child_list_const_iter_t child_it = getChildList()->begin();
                     child_it != getChildList()->end();
                     ++child_it) //loop floaters
@@ -3040,11 +3009,7 @@
                         {
                             // needs the check for off grid. can't drag,
                             // but window resize makes them off
-<<<<<<< HEAD
-                            foundGap = FALSE;
-=======
                             foundGap = false;
->>>>>>> 050d2fef
                             break;
                         }
                     }
@@ -3244,11 +3209,7 @@
         LLRect snap_rect = getSnapRect();
         if (snap_rect != mLastSnapRect)
         {
-<<<<<<< HEAD
-            reshape(getRect().getWidth(), getRect().getHeight(), TRUE);
-=======
             reshape(getRect().getWidth(), getRect().getHeight(), true);
->>>>>>> 050d2fef
         }
     }// <FS:KC> Fix for bad edge snapping
 
