--- conflicted
+++ resolved
@@ -2628,14 +2628,9 @@
 	mFocusCycleMode(FALSE),
 	mMinimizePositionVOffset(0),
 	mSnapOffsetBottom(0),
-<<<<<<< HEAD
 	mSnapOffsetChatBar(0),
 	mSnapOffsetLeft(0),
-	mSnapOffsetRight(0),
-	mFrontChild(NULL)
-=======
 	mSnapOffsetRight(0)
->>>>>>> 78174fc8
 {
 	mSnapView = getHandle();
 }
@@ -2801,11 +2796,7 @@
 		return;
 	}
 
-<<<<<<< HEAD
-	if (mFrontChild && !mFrontChild->isDead())
-=======
-	if (front_child && front_child->getVisible())
->>>>>>> 78174fc8
+	if (front_child && !front_child->isDead() && front_child->getVisible())
 	{
         front_child->goneFromFront();
 	}
@@ -3557,15 +3548,6 @@
 	}
 }
 
-<<<<<<< HEAD
-void LLFloaterView::onDestroyFloater(LLFloater* floater)
-{
-    if (mFrontChild == floater)
-    {
-        mFrontChild = nullptr;
-    }
-}
-
 // <FS:Ansariel> Prevent floaters being dragged under main chat bar
 void LLFloaterView::setMainChatbarRect(LLLayoutPanel* panel, const LLRect& chatbar_rect)
 {
@@ -3598,8 +3580,6 @@
 }
 // </FS:Ansariel>
 
-=======
->>>>>>> 78174fc8
 void LLFloater::setInstanceName(const std::string& name)
 {
 	if (name != mInstanceName)
