--- conflicted
+++ resolved
@@ -64,15 +64,9 @@
 
     virtual void draw();
 
-<<<<<<< HEAD
-	virtual void reshape(S32 width, S32 height, bool called_from_parent = true);
-
-	virtual bool postBuild();
-=======
     virtual void reshape(S32 width, S32 height, bool called_from_parent = true);
 
     virtual bool postBuild();
->>>>>>> 1a8a5404
 
     std::string getTitle();
     void setTitle(const std::string& title, const std::string& hl);
@@ -83,16 +77,6 @@
 
     void setSelected(bool is_selected) { mIsSelected = is_selected; }
 
-<<<<<<< HEAD
-	virtual void onMouseEnter(S32 x, S32 y, MASK mask);
-	virtual void onMouseLeave(S32 x, S32 y, MASK mask);
-	virtual bool handleKey(KEY key, MASK mask, bool called_from_parent);
-	virtual bool handleDragAndDrop(S32 x, S32 y, MASK mask, bool drop,
-								   EDragAndDropType cargo_type,
-								   void* cargo_data,
-								   EAcceptance* accept,
-								   std::string& tooltip_msg);
-=======
     virtual void onMouseEnter(S32 x, S32 y, MASK mask);
     virtual void onMouseLeave(S32 x, S32 y, MASK mask);
     virtual bool handleKey(KEY key, MASK mask, bool called_from_parent);
@@ -101,7 +85,6 @@
                                    void* cargo_data,
                                    EAcceptance* accept,
                                    std::string& tooltip_msg);
->>>>>>> 1a8a5404
 
 private:
     LLTextBox* mHeaderTextbox;
@@ -169,11 +152,7 @@
 
 bool LLAccordionCtrlTab::LLAccordionCtrlTabHeader::postBuild()
 {
-<<<<<<< HEAD
-	return true;
-=======
     return true;
->>>>>>> 1a8a5404
 }
 
 std::string LLAccordionCtrlTab::LLAccordionCtrlTabHeader::getTitle()
@@ -219,53 +198,6 @@
 
 void LLAccordionCtrlTab::LLAccordionCtrlTabHeader::draw()
 {
-<<<<<<< HEAD
-	S32 width = getRect().getWidth();
-	S32 height = getRect().getHeight();
-
-	F32 alpha = getCurrentTransparency();
-	gl_rect_2d(0, 0, width - 1, height - 1, mHeaderBGColor.get() % alpha, true);
-
-	LLAccordionCtrlTab* parent = dynamic_cast<LLAccordionCtrlTab*>(getParent());
-	bool collapsible = parent && parent->getCollapsible();
-	bool expanded = parent && parent->getDisplayChildren();
-
-	// Handle overlay images, if needed
-	// Only show green "focus" background image if the accordion is open,
-	// because the user's mental model of focus is that it goes away after
-	// the accordion is closed.
-	if (getParent()->hasFocus() || mIsSelected
-		/*&& !(collapsible && !expanded)*/ // WHY??
-		)
-	{
-		mImageHeaderFocused->draw(0, 0, width, height);
-	}
-	else
-	{
-		mImageHeader->draw(0, 0, width, height);
-	}
-
-	if (mNeedsHighlight)
-	{
-		mImageHeaderOver->draw(0, 0, width, height);
-	}
-
-	if (collapsible)
-	{
-		LLPointer<LLUIImage> overlay_image;
-		if (expanded)
-		{
-			overlay_image = mImageExpanded;
-		}
-		else
-		{
-			overlay_image = mImageCollapsed;
-		}
-		overlay_image->draw(HEADER_IMAGE_LEFT_OFFSET, (height - overlay_image->getHeight()) / 2);
-	}
-	
-	LLUICtrl::draw();
-=======
     S32 width = getRect().getWidth();
     S32 height = getRect().getHeight();
 
@@ -311,7 +243,6 @@
     }
 
     LLUICtrl::draw();
->>>>>>> 1a8a5404
 }
 
 void LLAccordionCtrlTab::LLAccordionCtrlTabHeader::reshape(S32 width, S32 height, bool called_from_parent /* = true */)
@@ -356,35 +287,6 @@
 }
 
 bool LLAccordionCtrlTab::LLAccordionCtrlTabHeader::handleDragAndDrop(S32 x, S32 y, MASK mask,
-<<<<<<< HEAD
-																	 bool drop,
-																	 EDragAndDropType cargo_type,
-																	 void* cargo_data,
-																	 EAcceptance* accept,
-																	 std::string& tooltip_msg)
-{
-	LLAccordionCtrlTab* parent = dynamic_cast<LLAccordionCtrlTab*>(getParent());
-
-	if (parent && !parent->getDisplayChildren() && parent->getCollapsible() && parent->canOpenClose())
-	{
-		if (mAutoOpenTimer.getStarted())
-		{
-			if (mAutoOpenTimer.getElapsedTimeF32() > AUTO_OPEN_TIME)
-			{
-				parent->changeOpenClose(false);
-				mAutoOpenTimer.stop();
-				return true;
-			}
-		}
-		else
-		{
-			mAutoOpenTimer.start();
-		}
-	}
-
-	return LLUICtrl::handleDragAndDrop(x, y, mask, drop, cargo_type,
-									   cargo_data, accept, tooltip_msg);
-=======
                                                                      bool drop,
                                                                      EDragAndDropType cargo_type,
                                                                      void* cargo_data,
@@ -412,7 +314,6 @@
 
     return LLUICtrl::handleDragAndDrop(x, y, mask, drop, cargo_type,
                                        cargo_data, accept, tooltip_msg);
->>>>>>> 1a8a5404
 }
 
 LLAccordionCtrlTab::Params::Params()
@@ -461,27 +362,6 @@
     ,mContainerPanel(NULL)
     ,mScrollbar(NULL)
 {
-<<<<<<< HEAD
-	mStoredOpenCloseState = false;
-	mWasStateStored = false;
-	mSkipChangesOnNotifyParent = false;
-	
-	mDropdownBGColor = LLColor4::white;
-	LLAccordionCtrlTabHeader::Params headerParams;
-	headerParams.name(DD_HEADER_NAME);
-	headerParams.title(p.title);
-	mHeader = LLUICtrlFactory::create<LLAccordionCtrlTabHeader>(headerParams);
-	addChild(mHeader, 1);
-
-	LLFocusableElement::setFocusReceivedCallback(boost::bind(&LLAccordionCtrlTab::selectOnFocusReceived, this));
-
-	if (!p.selection_enabled)
-	{
-		LLFocusableElement::setFocusLostCallback(boost::bind(&LLAccordionCtrlTab::deselectOnFocusLost, this));
-	}
-
-	reshape(100, 200,false);
-=======
     mStoredOpenCloseState = false;
     mWasStateStored = false;
     mSkipChangesOnNotifyParent = false;
@@ -501,7 +381,6 @@
     }
 
     reshape(100, 200,false);
->>>>>>> 1a8a5404
 }
 
 LLAccordionCtrlTab::~LLAccordionCtrlTab()
@@ -510,28 +389,6 @@
 
 void LLAccordionCtrlTab::setDisplayChildren(bool display)
 {
-<<<<<<< HEAD
-	mDisplayChildren = display;
-	LLRect rect = getRect();
-
-	rect.mBottom = rect.mTop - (getDisplayChildren() ? mExpandedHeight : HEADER_HEIGHT);
-	setRect(rect);
-
-	if (mContainerPanel)
-	{
-		mContainerPanel->setVisible(getDisplayChildren());
-	}
-
-	if (mDisplayChildren)
-	{
-		adjustContainerPanel();
-	}
-	else
-	{
-		if (mScrollbar)
-			mScrollbar->setVisible(false);
-	}
-=======
     mDisplayChildren = display;
     LLRect rect = getRect();
 
@@ -552,7 +409,6 @@
         if (mScrollbar)
             mScrollbar->setVisible(false);
     }
->>>>>>> 1a8a5404
 }
 
 void LLAccordionCtrlTab::reshape(S32 width, S32 height, bool called_from_parent /* = true */)
@@ -579,17 +435,6 @@
 
 void LLAccordionCtrlTab::changeOpenClose(bool is_open)
 {
-<<<<<<< HEAD
-	if (is_open)
-		mExpandedHeight = getRect().getHeight();
-
-	setDisplayChildren(!is_open);
-	reshape(getRect().getWidth(), getRect().getHeight(), false);
-	if (mCommitSignal)
-	{
-		(*mCommitSignal)(this, getDisplayChildren());
-	}
-=======
     if (is_open)
         mExpandedHeight = getRect().getHeight();
 
@@ -599,7 +444,6 @@
     {
         (*mCommitSignal)(this, getDisplayChildren());
     }
->>>>>>> 1a8a5404
 }
 
 void LLAccordionCtrlTab::onVisibilityChange(bool new_visibility)
@@ -640,21 +484,6 @@
 
 bool LLAccordionCtrlTab::handleMouseDown(S32 x, S32 y, MASK mask)
 {
-<<<<<<< HEAD
-	if (mCollapsible && mHeaderVisible && mCanOpenClose)
-	{
-		if (y >= (getRect().getHeight() - HEADER_HEIGHT))
-		{
-			mHeader->setFocus(true);
-			changeOpenClose(getDisplayChildren());
-
-			// Reset stored state
-			mWasStateStored = false;
-			return true;
-		}
-	}
-	return LLUICtrl::handleMouseDown(x,y,mask);
-=======
     if (mCollapsible && mHeaderVisible && mCanOpenClose)
     {
         if (y >= (getRect().getHeight() - HEADER_HEIGHT))
@@ -668,7 +497,6 @@
         }
     }
     return LLUICtrl::handleMouseDown(x,y,mask);
->>>>>>> 1a8a5404
 }
 
 bool LLAccordionCtrlTab::handleMouseUp(S32 x, S32 y, MASK mask)
@@ -813,21 +641,12 @@
 
     mHeaderVisible = value;
 
-<<<<<<< HEAD
-	if (mHeader)
-	{
-		mHeader->setVisible(value);
-	}
-
-	reshape(getRect().getWidth(), getRect().getHeight(), false);
-=======
     if (mHeader)
     {
         mHeader->setVisible(value);
     }
 
     reshape(getRect().getWidth(), getRect().getHeight(), false);
->>>>>>> 1a8a5404
 };
 
 //virtual
@@ -995,60 +814,6 @@
 
 bool LLAccordionCtrlTab::handleKey(KEY key, MASK mask, bool called_from_parent)
 {
-<<<<<<< HEAD
-	if (!mHeader->hasFocus())
-		return LLUICtrl::handleKey(key, mask, called_from_parent);
-
-	if ((key == KEY_RETURN) && mask == MASK_NONE)
-	{
-		changeOpenClose(getDisplayChildren());
-		return true;
-	}
-
-	if ((key == KEY_ADD || key == KEY_RIGHT) && mask == MASK_NONE)
-	{
-		if (!getDisplayChildren())
-		{
-			changeOpenClose(getDisplayChildren());
-			return true;
-		}
-	}
-
-	if ((key == KEY_SUBTRACT || key == KEY_LEFT) && mask == MASK_NONE)
-	{
-		if (getDisplayChildren())
-		{
-			changeOpenClose(getDisplayChildren());
-			return true;
-		}
-	}
-
-	if (key == KEY_DOWN && mask == MASK_NONE)
-	{
-		// if collapsed go to the next accordion
-		if (!getDisplayChildren())
-		{
-			// we're processing notifyParent so let call parent directly
-			getParent()->notifyParent(LLSD().with("action", "select_next"));
-		}
-		else
-		{
-			getAccordionView()->notify(LLSD().with("action", "select_first"));
-		}
-		return true;
-	}
-
-	if (key == KEY_UP && mask == MASK_NONE)
-	{
-		// go to the previous accordion
-
-		// we're processing notifyParent so let call parent directly
-		getParent()->notifyParent(LLSD().with("action", "select_prev"));
-		return true;
-	}
-
-	return LLUICtrl::handleKey(key, mask, called_from_parent);
-=======
     if (!mHeader->hasFocus())
         return LLUICtrl::handleKey(key, mask, called_from_parent);
 
@@ -1101,7 +866,6 @@
     }
 
     return LLUICtrl::handleKey(key, mask, called_from_parent);
->>>>>>> 1a8a5404
 }
 
 void LLAccordionCtrlTab::showAndFocusHeader()
@@ -1228,19 +992,11 @@
     if (!mContainerPanel || !mScrollbar)
         return;
 
-<<<<<<< HEAD
-	if (!mScrollbar->getVisible())
-		return;
-
-	mScrollbar->setVisible(false);
-	mScrollbar->setDocPos(0);
-=======
     if (!mScrollbar->getVisible())
         return;
 
     mScrollbar->setVisible(false);
     mScrollbar->setDocPos(0);
->>>>>>> 1a8a5404
 
     //shrink child panel
     updateLayout(child_rect);
@@ -1343,17 +1099,6 @@
 
 bool LLAccordionCtrlTab::handleToolTip(S32 x, S32 y, MASK mask)
 {
-<<<<<<< HEAD
-	//header may be not the first child but we need to process it first
-	if (y >= (getRect().getHeight() - HEADER_HEIGHT - HEADER_HEIGHT / 2))
-	{
-		//inside tab header
-		//fix for EXT-6619
-		mHeader->handleToolTip(x, y, mask);
-		return true;
-	}
-	return LLUICtrl::handleToolTip(x, y, mask);
-=======
     //header may be not the first child but we need to process it first
     if (y >= (getRect().getHeight() - HEADER_HEIGHT - HEADER_HEIGHT / 2))
     {
@@ -1363,24 +1108,10 @@
         return true;
     }
     return LLUICtrl::handleToolTip(x, y, mask);
->>>>>>> 1a8a5404
 }
 
 bool LLAccordionCtrlTab::handleScrollWheel(S32 x, S32 y, S32 clicks)
 {
-<<<<<<< HEAD
-	if (LLUICtrl::handleScrollWheel(x, y, clicks))
-	{
-		return true;
-	}
-
-	if (mScrollbar && mScrollbar->getVisible() && mScrollbar->handleScrollWheel(0, 0, clicks))
-	{
-		return true;
-	}
-
-	return false;
-=======
     if (LLUICtrl::handleScrollWheel(x, y, clicks))
     {
         return true;
@@ -1392,5 +1123,4 @@
     }
 
     return false;
->>>>>>> 1a8a5404
 }