--- conflicted
+++ resolved
@@ -95,60 +95,6 @@
 LLUUID find_ui_sound(const char * namep, bool force_sound)
 // </FS:PP> UI Sounds preview
 {
-<<<<<<< HEAD
-	std::string name = ll_safe_string(namep);
-	LLUUID uuid = LLUUID(NULL);
-	// <FS:Ansariel> Per-account sounds
-	LLUI *ui_inst = LLUI::getInstance();
-	//if (!ui_inst->mSettingGroups["config"]->controlExists(name))
-	if (!ui_inst->mSettingGroups["config"]->controlExists(name) && !ui_inst->mSettingGroups["account"]->controlExists(name))
-	// </FS:Ansariel>
-	{
-		LL_WARNS() << "tried to make UI sound for unknown sound name: " << name << LL_ENDL;	
-	}
-	else
-	{
-		// <FS:Ansariel> Per-account sounds
-		//uuid = LLUUID(ui_inst->mSettingGroups["config"]->getString(name));
-		std::string group_name = ui_inst->mSettingGroups["config"]->controlExists(name) ? "config" : "account";
-		uuid = LLUUID(ui_inst->mSettingGroups[group_name]->getString(name));
-		// </FS:Ansariel>
-		if (uuid.isNull())
-		{
-			// <FS:Ansariel> Per-account sounds
-			//if (ui_inst->mSettingGroups["config"]->getString(name) == LLUUID::null.asString())
-			if (ui_inst->mSettingGroups[group_name]->getString(name) == LLUUID::null.asString())
-			// </FS:Ansariel>
-			{
-				if (ui_inst->mSettingGroups["config"]->getBOOL("UISndDebugSpamToggle"))
-				{
-					LL_INFOS() << "UI sound name: " << name << " triggered but silent (null uuid)" << LL_ENDL;	
-				}				
-			}
-			else
-			{
-				LL_WARNS() << "UI sound named: " << name << " does not translate to a valid uuid" << LL_ENDL;	
-			}
-		}
-		else if (ui_inst->mAudioCallback != NULL)
-		{
-			// <FS:PP> Silencer for FIRE-7556: Configurable User Interface sounds
-			if (name != "UISndTrackerBeacon" && name != "UISndNewIncomingIMSession" && name != "UISndNewIncomingGroupIMSession" && name != "UISndNewIncomingConfIMSession") // There is no need to process these here, checks are already elsewhere
-			{
-				if (!force_sound && ( (name != "UISndSnapshot" && !ui_inst->mSettingGroups[group_name]->getBOOL("PlayMode" + name)) || (name == "UISndSnapshot" && ui_inst->mSettingGroups["config"]->getBOOL("PlayModeUISndSnapshot")) ) )
-					return LLUUID(NULL);
-			}
-			// </FS:PP>
-			
-			if (ui_inst->mSettingGroups["config"]->getBOOL("UISndDebugSpamToggle"))
-			{
-				LL_INFOS() << "UI sound name: " << name << LL_ENDL;	
-			}
-		}
-	}
-
-	return uuid;
-=======
     std::string name = ll_safe_string(namep);
     LLUUID uuid = LLUUID(NULL);
     // <FS:Ansariel> Per-account sounds
@@ -201,43 +147,26 @@
     }
 
     return uuid;
->>>>>>> 1a8a5404
 }
 
 //void make_ui_sound(const char* namep)
 void make_ui_sound(const char* namep, bool force_sound)
 {
-<<<<<<< HEAD
-	LLUUID soundUUID = find_ui_sound(namep, force_sound);
-	if(soundUUID.notNull())
-	{
-		LLUI::getInstance()->mAudioCallback(soundUUID);
-	}
-=======
     LLUUID soundUUID = find_ui_sound(namep, force_sound);
     if(soundUUID.notNull())
     {
         LLUI::getInstance()->mAudioCallback(soundUUID);
     }
->>>>>>> 1a8a5404
 }
 
 //void make_ui_sound_deferred(const char* namep)
 void make_ui_sound_deferred(const char* namep, bool force_sound)
 {
-<<<<<<< HEAD
-	LLUUID soundUUID = find_ui_sound(namep, force_sound);
-	if(soundUUID.notNull())
-	{
-		LLUI::getInstance()->mDeferredAudioCallback(soundUUID);
-	}
-=======
     LLUUID soundUUID = find_ui_sound(namep, force_sound);
     if(soundUUID.notNull())
     {
         LLUI::getInstance()->mDeferredAudioCallback(soundUUID);
     }
->>>>>>> 1a8a5404
 }
 
 LLUI::LLUI(const settings_map_t& settings,
@@ -251,49 +180,6 @@
 mRootView(NULL),
 mHelpImpl(NULL)
 {
-<<<<<<< HEAD
-	LLRender2D::initParamSingleton(image_provider);
-
-	if ((get_ptr_in_map(mSettingGroups, std::string("config")) == NULL) ||
-		(get_ptr_in_map(mSettingGroups, std::string("floater")) == NULL) ||
-		(get_ptr_in_map(mSettingGroups, std::string("ignores")) == NULL))
-	{
-		LL_ERRS() << "Failure to initialize configuration groups" << LL_ENDL;
-	}
-
-	LLFontGL::sShadowColor = LLUIColorTable::instance().getColor("ColorDropShadow");
-
-	LLUICtrl::CommitCallbackRegistry::Registrar& reg = LLUICtrl::CommitCallbackRegistry::defaultRegistrar();
-
-	// Callbacks for associating controls with floater visibility:
-	reg.add("Floater.Toggle", boost::bind(&LLFloaterReg::toggleInstance, _2, LLSD()));
-	reg.add("Floater.ToggleOrBringToFront", boost::bind(&LLFloaterReg::toggleInstanceOrBringToFront, _2, LLSD()));
-	reg.add("Floater.Show", boost::bind(&LLFloaterReg::showInstance, _2, LLSD(), false));
-	reg.add("Floater.ShowOrBringToFront", boost::bind(&LLFloaterReg::showInstanceOrBringToFront, _2, LLSD()));
-	reg.add("Floater.Hide", boost::bind(&LLFloaterReg::hideInstance, _2, LLSD()));
-	
-	// Button initialization callback for toggle buttons
-	reg.add("Button.SetFloaterToggle", boost::bind(&LLButton::setFloaterToggle, _1, _2));
-	
-	// Button initialization callback for toggle buttons on dockable floaters
-	reg.add("Button.SetDockableFloaterToggle", boost::bind(&LLButton::setDockableFloaterToggle, _1, _2));
-
-	// Display the help topic for the current context
-	reg.add("Button.ShowHelp", boost::bind(&LLButton::showHelp, _1, _2));
-
-	// Currently unused, but kept for reference:
-	reg.add("Button.ToggleFloater", boost::bind(&LLButton::toggleFloaterAndSetToggleState, _1, _2));
-	
-	// Used by menus along with Floater.Toggle to display visibility as a check-mark
-	LLUICtrl::EnableCallbackRegistry::defaultRegistrar().add("Floater.Visible", boost::bind(&LLFloaterReg::instanceVisible, _2, LLSD()));
-	LLUICtrl::EnableCallbackRegistry::defaultRegistrar().add("Floater.IsOpen", boost::bind(&LLFloaterReg::instanceVisible, _2, LLSD()));
-// [RLVa:KB] - Checked: 2012-02-07 (RLVa-1.4.5) | Added: RLVa-1.4.5
-	LLUICtrl::EnableCallbackRegistry::defaultRegistrar().add("Floater.CanShow", boost::bind(&LLFloaterReg::canShowInstance, _2, LLSD()));
-// [/RLVa:KB]
-
-	// Parse the master list of commands
-	LLCommandManager::load();
-=======
     LLRender2D::initParamSingleton(image_provider);
 
     if ((get_ptr_in_map(mSettingGroups, std::string("config")) == NULL) ||
@@ -335,7 +221,6 @@
 
     // Parse the master list of commands
     LLCommandManager::load();
->>>>>>> 1a8a5404
 }
 
 void LLUI::setPopupFuncs(const add_popup_t& add_popup, const remove_popup_t& remove_popup,  const clear_popups_t& clear_popups)
@@ -393,50 +278,6 @@
 std::string LLUI::getUILanguage(bool ignore_enabled_languages /*= false*/)
 // </FS:Ansariel>
 {
-<<<<<<< HEAD
-	std::string language = "en";
-	if (mSettingGroups["config"])
-	{
-		language = mSettingGroups["config"]->getString("Language");
-		if (language.empty() || language == "default")
-		{
-			language = mSettingGroups["config"]->getString("InstallLanguage");
-		}
-		if (language.empty() || language == "default")
-		{
-			language = mSettingGroups["config"]->getString("SystemLanguage");
-		}
-		if (language.empty() || language == "default")
-		{
-			language = "en";
-		}
-
-		// <FS:Ansariel> Limit available languages
-		if (ignore_enabled_languages)
-		{
-			return language;
-		}
-
-		bool language_enabled = false;
-		LLSD enabled_languages = mSettingGroups["config"]->getLLSD("FSEnabledLanguages");
-		for (LLSD::array_const_iterator it = enabled_languages.beginArray(); it != enabled_languages.endArray(); ++it)
-		{
-			if ((*it).asString() == language)
-			{
-				language_enabled = true;
-				break;
-			}
-		}
-		
-		if (!language_enabled)
-		{
-			language = "en";
-			mSettingGroups["config"]->setString("Language", "default");
-		}
-		// </FS:Ansariel>
-	}
-	return language;
-=======
     std::string language = "en";
     if (mSettingGroups["config"])
     {
@@ -479,7 +320,6 @@
         // </FS:Ansariel>
     }
     return language;
->>>>>>> 1a8a5404
 }
 
 // static
@@ -629,54 +469,6 @@
 // spawn_x and spawn_y are top left corner of view in screen GL coordinates
 void LLUI::positionViewNearMouse(LLView* view, S32 spawn_x, S32 spawn_y)
 {
-<<<<<<< HEAD
-	const S32 CURSOR_HEIGHT = 16;		// Approximate "normal" cursor size
-	const S32 CURSOR_WIDTH = 8;
-
-	LLView* parent = view->getParent();
-
-	S32 mouse_x;
-	S32 mouse_y;
-	getMousePositionScreen(&mouse_x, &mouse_y);
-
-	// If no spawn location provided, use mouse position
-	if (spawn_x == S32_MAX || spawn_y == S32_MAX)
-	{
-		spawn_x = mouse_x + CURSOR_WIDTH;
-		spawn_y = mouse_y - CURSOR_HEIGHT;
-	}
-
-	LLRect virtual_window_rect = parent->getLocalRect();
-
-	// <FS:Ansariel> FIRE-5369: Make sure inspect floater and tooltips don't open partially underneath toolbars
-	if (parent == gFloaterView)
-	{
-		S32 left_toolbar_width = gFloaterView->getToolbarRect(LLToolBarEnums::TOOLBAR_LEFT).getWidth();
-		S32 right_toolbar_width = gFloaterView->getToolbarRect(LLToolBarEnums::TOOLBAR_RIGHT).getWidth();
-		S32 bottom_toolbar_height = gFloaterView->getToolbarRect(LLToolBarEnums::TOOLBAR_BOTTOM).getHeight();
-		virtual_window_rect.mLeft += (left_toolbar_width - 2 * FLOATER_MIN_VISIBLE_PIXELS);
-		virtual_window_rect.mRight -= (right_toolbar_width - 2 * FLOATER_MIN_VISIBLE_PIXELS);
-		virtual_window_rect.mBottom += (bottom_toolbar_height - 2 * FLOATER_MIN_VISIBLE_PIXELS);
-		virtual_window_rect.mBottom += gFloaterView->getUtilityBarRect().getHeight();
-	}
-	// </FS:Ansariel>
-
-	LLRect mouse_rect;
-	const S32 MOUSE_CURSOR_PADDING = 1;
-	mouse_rect.setLeftTopAndSize(mouse_x - MOUSE_CURSOR_PADDING, 
-								mouse_y + MOUSE_CURSOR_PADDING, 
-								CURSOR_WIDTH + MOUSE_CURSOR_PADDING * 2, 
-								CURSOR_HEIGHT + MOUSE_CURSOR_PADDING * 2);
-
-	S32 local_x, local_y;
-	// convert screen coordinates to tooltip view-local coordinates
-	parent->screenPointToLocal(spawn_x, spawn_y, &local_x, &local_y);
-
-	// Start at spawn position (using left/top)
-	view->setOrigin( local_x, local_y - view->getRect().getHeight());
-	// Make sure we're on-screen and not overlapping the mouse
-	view->translateIntoRectWithExclusion( virtual_window_rect, mouse_rect );
-=======
     const S32 CURSOR_HEIGHT = 16;       // Approximate "normal" cursor size
     const S32 CURSOR_WIDTH = 8;
 
@@ -723,7 +515,6 @@
     view->setOrigin( local_x, local_y - view->getRect().getHeight());
     // Make sure we're on-screen and not overlapping the mouse
     view->translateIntoRectWithExclusion( virtual_window_rect, mouse_rect );
->>>>>>> 1a8a5404
 }
 
 LLView* LLUI::resolvePath(LLView* context, const std::string& path)
