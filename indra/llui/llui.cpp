--- conflicted
+++ resolved
@@ -102,14 +102,13 @@
 // Functions
 //
 
-<<<<<<< HEAD
+//<FS:TM> CHUI merge check
+LLUUID find_ui_sound(const char * namep, BOOL forceSound) //LL post CHUI
 // <FS:PP> UI Sounds preview
-// void make_ui_sound(const char* namep)
-void make_ui_sound(const char* namep, BOOL forceSound)
+// void make_ui_sound(const char* namep) //LL pre CHUI, LL moved make_ui_sound below and renamed this segment
+// void make_ui_sound(const char* namep, BOOL forceSound) //Old
+// LLUUID find_ui_sound(const char * namep, BOOL forceSound) //proposed
 // </FS:PP> UI Sounds preview
-=======
-LLUUID find_ui_sound(const char * namep)
->>>>>>> fe8b4bf1
 {
 	std::string name = ll_safe_string(namep);
 	LLUUID uuid = LLUUID(NULL);
