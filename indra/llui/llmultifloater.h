--- conflicted
+++ resolved
@@ -68,13 +68,8 @@
     virtual bool        isFloaterFlashing(LLFloater* floaterp);
     virtual S32         getFloaterCount();
 
-<<<<<<< HEAD
-    virtual void setFloaterFlashing(LLFloater* floaterp, BOOL flashing);
-    virtual BOOL closeAllFloaters();    //Returns FALSE if the floater could not be closed due to pending confirmation dialogs
-=======
     virtual void setFloaterFlashing(LLFloater* floaterp, bool flashing);
     virtual bool closeAllFloaters();    //Returns false if the floater could not be closed due to pending confirmation dialogs
->>>>>>> 050d2fef
     // <FS> Update torn off status and add title bar
     //void setTabContainer(LLTabContainer* tab_container) { if (!mTabContainer) mTabContainer = tab_container; } // LL Code
     void setTabContainer(LLTabContainer* tab_container);
