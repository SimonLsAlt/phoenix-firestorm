--- conflicted
+++ resolved
@@ -38,48 +38,6 @@
 class LLMultiFloater : public LLFloater
 {
 public:
-<<<<<<< HEAD
-	LLMultiFloater(const LLSD& key, const Params& params = getDefaultParams());
-	virtual ~LLMultiFloater() {};
-	
-	void buildTabContainer();
-	
-	virtual bool postBuild();
-	/*virtual*/ void onClose(bool app_quitting);
-	virtual void draw();
-	virtual void setVisible(bool visible);
-	/*virtual*/ bool handleKeyHere(KEY key, MASK mask);
-	/*virtual*/ bool addChild(LLView* view, S32 tab_group = 0);
-
-	virtual void setCanResize(bool can_resize);
-	virtual void growToFit(S32 content_width, S32 content_height);
-	virtual void addFloater(LLFloater* floaterp, bool select_added_floater, LLTabContainer::eInsertionPoint insertion_point = LLTabContainer::END);
-
-	virtual void showFloater(LLFloater* floaterp, LLTabContainer::eInsertionPoint insertion_point = LLTabContainer::END);
-	virtual void removeFloater(LLFloater* floaterp);
-
-	virtual void tabOpen(LLFloater* opened_floater, bool from_click);
-	virtual void tabClose();
-
-	virtual bool selectFloater(LLFloater* floaterp);
-	virtual void selectNextFloater();
-	virtual void selectPrevFloater();
-
-	virtual LLFloater*	getActiveFloater();
-	virtual bool		isFloaterFlashing(LLFloater* floaterp);
-	virtual S32			getFloaterCount();
-
-	virtual void setFloaterFlashing(LLFloater* floaterp, bool flashing);
-	virtual bool closeAllFloaters();	//Returns false if the floater could not be closed due to pending confirmation dialogs
-	// <FS> Update torn off status and add title bar
-	//void setTabContainer(LLTabContainer* tab_container) { if (!mTabContainer) mTabContainer = tab_container; } // LL Code
-	void setTabContainer(LLTabContainer* tab_container);
-	// </FS> Update torn off status and add title bar
-	void onTabSelected();
-
-	virtual void updateResizeLimits();
-	virtual void updateFloaterTitle(LLFloater* floaterp);
-=======
     LLMultiFloater(const LLSD& key, const Params& params = getDefaultParams());
     virtual ~LLMultiFloater() {};
 
@@ -123,31 +81,8 @@
 
     // <FS:Ansariel> CTRL-W doesn't work with multifloaters
     void closeDockedFloater();
->>>>>>> 1a8a5404
-
-	// <FS:Ansariel> CTRL-W doesn't work with multifloaters
-	void closeDockedFloater();
 
 protected:
-<<<<<<< HEAD
-	struct LLFloaterData
-	{
-		S32		    mWidth;
-		S32		    mHeight;
-		bool	    mCanMinimize;
-		bool	    mCanResize;
-		bool        mSaveRect;
-	};
-
-	LLTabContainer*		mTabContainer;
-	
-	typedef std::map<LLHandle<LLFloater>, LLFloaterData> floater_data_map_t;
-	floater_data_map_t	mFloaterDataMap;
-	
-	LLTabContainer::TabPosition mTabPos;
-	bool				mAutoResize;
-	S32					mOrigMinWidth, mOrigMinHeight;  // logically const but initialized late
-=======
     struct LLFloaterData
     {
         S32         mWidth;
@@ -165,7 +100,6 @@
     LLTabContainer::TabPosition mTabPos;
     bool                mAutoResize;
     S32                 mOrigMinWidth, mOrigMinHeight;  // logically const but initialized late
->>>>>>> 1a8a5404
 
 private:
     virtual void computeResizeLimits(S32& new_min_width, S32& new_min_height);
