--- conflicted
+++ resolved
@@ -31,35 +31,6 @@
 class LLEditMenuHandler
 {
 public:
-<<<<<<< HEAD
-	// this is needed even though this is just an interface class.
-	virtual ~LLEditMenuHandler();
-	
-	virtual void	undo() {};
-	virtual bool	canUndo() const { return false; }
-	
-	virtual void	redo() {};
-	virtual bool	canRedo() const { return false; }
-	
-	virtual void	cut() {};
-	virtual bool	canCut() const { return false; }
-	
-	virtual void	copy() {};
-	virtual bool	canCopy() const { return false; }
-	
-	virtual void	paste() {};
-	virtual bool	canPaste() const { return false; }
-	
-	// "delete" is a keyword
-	virtual void	doDelete() {};
-	virtual bool	canDoDelete() const { return false; }
-	
-	virtual void	selectAll() {};
-	virtual bool	canSelectAll() const { return false; }
-	
-	virtual void	deselect() {};
-	virtual bool	canDeselect() const { return false; }
-=======
     // this is needed even though this is just an interface class.
     virtual ~LLEditMenuHandler();
 
@@ -87,7 +58,6 @@
 
     virtual void    deselect() {};
     virtual bool    canDeselect() const { return false; }
->>>>>>> 1a8a5404
 
     // TODO: Instead of being a public data member, it would be better to hide it altogether
     // and have a "set" method and then a bunch of static versions of the cut, copy, paste
