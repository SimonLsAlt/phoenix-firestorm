/** 
 * @file llresmgr.cpp
 * @brief Localized resource manager
 *
 * $LicenseInfo:firstyear=2001&license=viewerlgpl$
 * Second Life Viewer Source Code
 * Copyright (C) 2010, Linden Research, Inc.
 * 
 * This library is free software; you can redistribute it and/or
 * modify it under the terms of the GNU Lesser General Public
 * License as published by the Free Software Foundation;
 * version 2.1 of the License only.
 * 
 * This library is distributed in the hope that it will be useful,
 * but WITHOUT ANY WARRANTY; without even the implied warranty of
 * MERCHANTABILITY or FITNESS FOR A PARTICULAR PURPOSE.  See the GNU
 * Lesser General Public License for more details.
 * 
 * You should have received a copy of the GNU Lesser General Public
 * License along with this library; if not, write to the Free Software
 * Foundation, Inc., 51 Franklin Street, Fifth Floor, Boston, MA  02110-1301  USA
 * 
 * Linden Research, Inc., 945 Battery Street, San Francisco, CA  94111  USA
 * $/LicenseInfo$
 */

// NOTE: this is a MINIMAL implementation.  The interface will remain, but the implementation will
// (when the time is right) become dynamic and probably use external files.

#include "linden_common.h"

#include "llresmgr.h"
#include "llfontgl.h"
#include "llerror.h"
#include "llstring.h"


LLResMgr::LLResMgr()
{
	// Set default
	setLocale( LLLOCALE_USA );
}


void LLResMgr::setLocale( LLLOCALE_ID locale_id )
{
	mLocale = locale_id;

	//RN: for now, use normal 'C' locale for everything but specific UI input/output routines
//	switch( locale_id )
//	{
//	case LLLOCALE_USA: 
//#if LL_WINDOWS
//		// Windows doesn't use ISO country codes.
//		llinfos << "Setting locale to " << setlocale( LC_ALL, "english-usa" ) << llendl;
//#else	
//		// posix version should work everywhere else.
//		llinfos << "Setting locale to " << setlocale( LC_ALL, "en_US" ) << llendl;
//#endif
//		break;
//	case LLLOCALE_UK:
//#if LL_WINDOWS
//		// Windows doesn't use ISO country codes.
//		llinfos << "Setting locale to " << setlocale( LC_ALL, "english-uk" ) << llendl;
//#else
//		// posix version should work everywhere else.
//		llinfos << "Setting locale to " << setlocale( LC_ALL, "en_GB" ) << llendl;
//#endif
//		break;
//	default:
//		llassert(0);
//		setLocale(LLLOCALE_USA);
//		break;
//	}
}

char LLResMgr::getDecimalPoint() const					
{ 
	char decimal = localeconv()->decimal_point[0]; 

#if LL_DARWIN
	// On the Mac, locale support is broken before 10.4, which causes things to go all pear-shaped.
	if(decimal == 0)
	{
		decimal = '.';
	}
#endif

	return decimal;
}

char LLResMgr::getThousandsSeparator() const			
{
	char separator = localeconv()->thousands_sep[0]; 

#if LL_DARWIN
	// On the Mac, locale support is broken before 10.4, which causes things to go all pear-shaped.
	if(separator == 0)
	{
		separator = ',';
	}
#endif

	return separator;
}

char LLResMgr::getMonetaryDecimalPoint() const
{
	char decimal = localeconv()->mon_decimal_point[0]; 

#if LL_DARWIN
	// On the Mac, locale support is broken before 10.4, which causes things to go all pear-shaped.
	if(decimal == 0)
	{
		decimal = '.';
	}
#endif

	return decimal;
}

char LLResMgr::getMonetaryThousandsSeparator() const	
{
	char separator = localeconv()->mon_thousands_sep[0]; 

#if LL_DARWIN
	// On the Mac, locale support is broken before 10.4, which causes things to go all pear-shaped.
	if(separator == 0)
	{
		separator = ',';
	}
#endif

	return separator;
}


// Sets output to a string of integers with monetary separators inserted according to the locale.
std::string LLResMgr::getMonetaryString( S32 input ) const
{
	std::string output;

	LLLocale locale(LLLocale::USER_LOCALE);
	struct lconv *conv = localeconv();
	
#if LL_DARWIN
	// On the Mac, locale support is broken before 10.4, which causes things to go all pear-shaped.
	// Fake up a conv structure with some reasonable values for the fields this function uses.
	struct lconv fakeconv;
	char fake_neg[2] = "-";
	char fake_mon_group[4] = "\x03\x03\x00"; // commas every 3 digits
	if(conv->negative_sign[0] == 0)	// Real locales all seem to have something here...
	{
		fakeconv = *conv;	// start with what's there.
		switch(mLocale)
		{
			default:  			// Unknown -- use the US defaults.
			case LLLOCALE_USA: 
			case LLLOCALE_UK:	// UK ends up being the same as US for the items used here.
				fakeconv.negative_sign = fake_neg;
				fakeconv.mon_grouping = fake_mon_group;
				fakeconv.n_sign_posn = 1; // negative sign before the string
			break;
		}
		conv = &fakeconv;
	}
#endif

	char* negative_sign = conv->negative_sign;
	char separator = getMonetaryThousandsSeparator();
	char* grouping = conv->mon_grouping;
	
	// Note on mon_grouping:
	// Specifies a string that defines the size of each group of digits in formatted monetary quantities.
	// The operand for the mon_grouping keyword consists of a sequence of semicolon-separated integers. 
	// Each integer specifies the number of digits in a group. The initial integer defines the size of
	// the group immediately to the left of the decimal delimiter. The following integers define succeeding
	// groups to the left of the previous group. If the last integer is not -1, the size of the previous
	// group (if any) is repeatedly used for the remainder of the digits. If the last integer is -1, no
	// further grouping is performed. 


	// Note: we assume here that the currency symbol goes on the left. (Hey, it's Lindens! We can just decide.)
	BOOL negative = (input < 0 );
	BOOL negative_before = negative && (conv->n_sign_posn != 2);
	BOOL negative_after = negative && (conv->n_sign_posn == 2);

	std::string digits = llformat("%u", abs(input));
	if( !grouping || !grouping[0] )
	{
		if( negative_before )
		{
			output.append( negative_sign );
		}
		output.append( digits );
		if( negative_after )
		{
			output.append( negative_sign );
		}
		return output;
	}

	S32 groupings[10] = {0, 0, 0, 0, 0, 0, 0, 0, 0, 0};
	S32 cur_group;
	for( cur_group = 0; grouping[ cur_group ]; cur_group++ )
	{
		if( grouping[ cur_group ] != ';' )
		{
			groupings[cur_group] = grouping[ cur_group ];
		}
		cur_group++;

		if( groupings[cur_group] < 0 )
		{
			break;
		}
	}
	S32 group_count = cur_group;

	char reversed_output[20] = "";	/* Flawfinder: ignore */
	char forward_output[20] = "";	/* Flawfinder: ignore */
	S32 output_pos = 0;
	
	cur_group = 0;
	S32 pos = digits.size()-1;
	S32 count_within_group = 0;
	while( (pos >= 0) && (groupings[cur_group] >= 0) )
	{
		count_within_group++;
		if( count_within_group > groupings[cur_group] )
		{
			count_within_group = 1;
			reversed_output[ output_pos++ ] = separator;

			if( (cur_group + 1) >= group_count )
			{
				break;
			}
			else
			if( groupings[cur_group + 1] > 0 )
			{
				cur_group++;
			}
		}
		reversed_output[ output_pos++ ] = digits[pos--];
	}

	while( pos >= 0 )
	{
		reversed_output[ output_pos++ ] = digits[pos--];
	}


	reversed_output[ output_pos ] = '\0';
	forward_output[ output_pos ] = '\0';

	for( S32 i = 0; i < output_pos; i++ )
	{
		forward_output[ output_pos - 1 - i ] = reversed_output[ i ];
	}

	if( negative_before )
	{
		output.append( negative_sign );
	}
	output.append( forward_output );
	if( negative_after )
	{
		output.append( negative_sign );
	}
	return output;
}

void LLResMgr::getIntegerString( std::string& output, S32 input ) const
{
	// handle special case of input value being zero
	if (input == 0)
	{
		output = "0";
		return;
	}
	
	// *NOTE: this method does not handle negative input integers correctly
	S32 fraction = 0;
	std::string fraction_string;
	S32 remaining_count = input;
	while(remaining_count > 0)
	{
		fraction = (remaining_count) % 1000;
		
		if (!output.empty())
		{
			if (fraction == remaining_count)
			{
				fraction_string = llformat_to_utf8("%d%c", fraction, getThousandsSeparator());
			}
			else
			{
				fraction_string = llformat_to_utf8("%3.3d%c", fraction, getThousandsSeparator());
			}
			output = fraction_string + output;
		}
		else
		{
			if (fraction == remaining_count)
			{
				fraction_string = llformat("%d", fraction);
			}
			else
			{
				fraction_string = llformat("%3.3d", fraction);
			}
			output = fraction_string;
		}
		remaining_count /= 1000;
	}
}

#if LL_WINDOWS
const std::string LLLocale::USER_LOCALE("English_United States.1252");// = LLStringUtil::null;
const std::string LLLocale::SYSTEM_LOCALE("English_United States.1252");
#elif LL_DARWIN
const std::string LLLocale::USER_LOCALE("en_US.iso8859-1");// = LLStringUtil::null;
const std::string LLLocale::SYSTEM_LOCALE("en_US.iso8859-1");
#elif LL_SOLARIS
const std::string LLLocale::USER_LOCALE("en_US.ISO8859-1");
const std::string LLLocale::SYSTEM_LOCALE("C");
#else // LL_LINUX likes this
const std::string LLLocale::USER_LOCALE("en_US.utf8");
const std::string LLLocale::SYSTEM_LOCALE("C");
#endif


LLLocale::LLLocale(const std::string& locale_string)
{
	mPrevLocaleString = setlocale( LC_ALL, NULL );
	char* new_locale_string = setlocale( LC_ALL, locale_string.c_str());
	if ( new_locale_string == NULL)
	{
<<<<<<< HEAD
		// .c_str() : Workaround for a segfault in g++ < 4.5.3 -Zi
		llwarns << "Failed to set locale " << locale_string.c_str() << llendl;
=======
		LL_WARNS_ONCE("LLLocale") << "Failed to set locale " << locale_string << LL_ENDL;
>>>>>>> 812ad1b6
		setlocale(LC_ALL, SYSTEM_LOCALE.c_str());
	}
	//else
	//{
	//	llinfos << "Set locale to " << new_locale_string << llendl;
	//}
}

LLLocale::~LLLocale() 
{
	setlocale( LC_ALL, mPrevLocaleString.c_str() );
}<|MERGE_RESOLUTION|>--- conflicted
+++ resolved
@@ -337,12 +337,10 @@
 	char* new_locale_string = setlocale( LC_ALL, locale_string.c_str());
 	if ( new_locale_string == NULL)
 	{
-<<<<<<< HEAD
 		// .c_str() : Workaround for a segfault in g++ < 4.5.3 -Zi
 		llwarns << "Failed to set locale " << locale_string.c_str() << llendl;
-=======
-		LL_WARNS_ONCE("LLLocale") << "Failed to set locale " << locale_string << LL_ENDL;
->>>>>>> 812ad1b6
+		//LL_WARNS_ONCE("LLLocale") << "Failed to set locale " << locale_string << LL_ENDL;
+
 		setlocale(LC_ALL, SYSTEM_LOCALE.c_str());
 	}
 	//else
