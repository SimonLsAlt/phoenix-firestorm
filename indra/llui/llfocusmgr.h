--- conflicted
+++ resolved
@@ -45,32 +45,20 @@
     LLFocusableElement();
     virtual ~LLFocusableElement();
 
-    virtual void    setFocus( BOOL b );
-    virtual BOOL    hasFocus() const;
+    virtual void    setFocus( bool b );
+    virtual bool    hasFocus() const;
 
-<<<<<<< HEAD
-	virtual void	setFocus( bool b );
-	virtual bool	hasFocus() const;
-=======
     typedef boost::signals2::signal<void(LLFocusableElement*)> focus_signal_t;
->>>>>>> c06fb4e0
 
     boost::signals2::connection setFocusLostCallback( const focus_signal_t::slot_type& cb);
     boost::signals2::connection setFocusReceivedCallback(const focus_signal_t::slot_type& cb);
     boost::signals2::connection setFocusChangedCallback(const focus_signal_t::slot_type& cb);
     boost::signals2::connection setTopLostCallback(const focus_signal_t::slot_type& cb);
 
-<<<<<<< HEAD
-	// These were brought up the hierarchy from LLView so that we don't have to use dynamic_cast when dealing with keyboard focus.
-	virtual bool	handleKey(KEY key, MASK mask, bool called_from_parent);
-	virtual bool	handleKeyUp(KEY key, MASK mask, bool called_from_parent);
-	virtual bool	handleUnicodeChar(llwchar uni_char, bool called_from_parent);
-=======
     // These were brought up the hierarchy from LLView so that we don't have to use dynamic_cast when dealing with keyboard focus.
-    virtual BOOL    handleKey(KEY key, MASK mask, BOOL called_from_parent);
-    virtual BOOL    handleKeyUp(KEY key, MASK mask, BOOL called_from_parent);
-    virtual BOOL    handleUnicodeChar(llwchar uni_char, BOOL called_from_parent);
->>>>>>> c06fb4e0
+    virtual bool    handleKey(KEY key, MASK mask, bool called_from_parent);
+    virtual bool    handleKeyUp(KEY key, MASK mask, bool called_from_parent);
+    virtual bool    handleUnicodeChar(llwchar uni_char, bool called_from_parent);
 
     /**
      * If true this LLFocusableElement wants to receive KEYUP and KEYDOWN messages
@@ -94,56 +82,6 @@
 class LLFocusMgr
 {
 public:
-<<<<<<< HEAD
-	LLFocusMgr();
-	~LLFocusMgr();
-
-	// Mouse Captor
-	void			setMouseCapture(LLMouseHandler* new_captor);	// new_captor = NULL to release the mouse.
-	LLMouseHandler* getMouseCapture() const { return mMouseCaptor; } 
-	void			removeMouseCaptureWithoutCallback( const LLMouseHandler* captor );
-	bool			childHasMouseCapture( const LLView* parent ) const;
-
-	// Keyboard Focus
-	void			setKeyboardFocus(LLFocusableElement* new_focus, bool lock = false, bool keystrokes_only = false);		// new_focus = NULL to release the focus.
-	LLFocusableElement*		getKeyboardFocus() const { return mKeyboardFocus; }  
-	LLFocusableElement*		getLastKeyboardFocus() const { return mLastKeyboardFocus; }  
-	bool			childHasKeyboardFocus( const LLView* parent ) const;
-	void			removeKeyboardFocusWithoutCallback( const LLFocusableElement* focus );
-	bool			getKeystrokesOnly() { return mKeystrokesOnly; }
-	void			setKeystrokesOnly(bool keystrokes_only) { mKeystrokesOnly = keystrokes_only; }
-
-	F32				getFocusFlashAmt() const;
-	S32				getFocusFlashWidth() const { return ll_round(lerp(1.f, 3.f, getFocusFlashAmt())); }
-	LLColor4		getFocusColor() const;
-	void			triggerFocusFlash();
-	bool			getAppHasFocus() const { return mAppHasFocus; }
-	void			setAppHasFocus(bool focus);
-	LLView*		getLastFocusForGroup(LLView* subtree_root) const;
-	void			clearLastFocusForGroup(LLView* subtree_root);
-
-	// If setKeyboardFocus(NULL) is called, and there is a non-NULL default
-	// keyboard focus view, focus goes there. JC
-	void			setDefaultKeyboardFocus(LLFocusableElement* default_focus) { mDefaultKeyboardFocus = default_focus; }
-	LLFocusableElement*		getDefaultKeyboardFocus() const { return mDefaultKeyboardFocus; }
-
-	
-	// Top View
-	void			setTopCtrl(LLUICtrl* new_top);
-	LLUICtrl*		getTopCtrl() const					{ return mTopCtrl; }
-	void			removeTopCtrlWithoutCallback( const LLUICtrl* top_view );
-	bool			childIsTopCtrl( const LLView* parent ) const;
-
-	// All Three
-	void			releaseFocusIfNeeded( LLView* top_view );
-	void			lockFocus();
-	void			unlockFocus();
-	bool			focusLocked() const { return mLockedView != NULL; }
-
-	bool			keyboardFocusHasAccelerators() const;
-
-	struct Impl;
-=======
     LLFocusMgr();
     ~LLFocusMgr();
 
@@ -151,23 +89,23 @@
     void            setMouseCapture(LLMouseHandler* new_captor);    // new_captor = NULL to release the mouse.
     LLMouseHandler* getMouseCapture() const { return mMouseCaptor; }
     void            removeMouseCaptureWithoutCallback( const LLMouseHandler* captor );
-    BOOL            childHasMouseCapture( const LLView* parent ) const;
+    bool            childHasMouseCapture( const LLView* parent ) const;
 
     // Keyboard Focus
-    void            setKeyboardFocus(LLFocusableElement* new_focus, BOOL lock = FALSE, BOOL keystrokes_only = FALSE);       // new_focus = NULL to release the focus.
+    void            setKeyboardFocus(LLFocusableElement* new_focus, bool lock = false, bool keystrokes_only = false);       // new_focus = NULL to release the focus.
     LLFocusableElement*     getKeyboardFocus() const { return mKeyboardFocus; }
     LLFocusableElement*     getLastKeyboardFocus() const { return mLastKeyboardFocus; }
-    BOOL            childHasKeyboardFocus( const LLView* parent ) const;
+    bool            childHasKeyboardFocus( const LLView* parent ) const;
     void            removeKeyboardFocusWithoutCallback( const LLFocusableElement* focus );
-    BOOL            getKeystrokesOnly() { return mKeystrokesOnly; }
-    void            setKeystrokesOnly(BOOL keystrokes_only) { mKeystrokesOnly = keystrokes_only; }
+    bool            getKeystrokesOnly() { return mKeystrokesOnly; }
+    void            setKeystrokesOnly(bool keystrokes_only) { mKeystrokesOnly = keystrokes_only; }
 
     F32             getFocusFlashAmt() const;
     S32             getFocusFlashWidth() const { return ll_round(lerp(1.f, 3.f, getFocusFlashAmt())); }
     LLColor4        getFocusColor() const;
     void            triggerFocusFlash();
-    BOOL            getAppHasFocus() const { return mAppHasFocus; }
-    void            setAppHasFocus(BOOL focus);
+    bool            getAppHasFocus() const { return mAppHasFocus; }
+    void            setAppHasFocus(bool focus);
     LLView*     getLastFocusForGroup(LLView* subtree_root) const;
     void            clearLastFocusForGroup(LLView* subtree_root);
 
@@ -181,18 +119,17 @@
     void            setTopCtrl(LLUICtrl* new_top);
     LLUICtrl*       getTopCtrl() const                  { return mTopCtrl; }
     void            removeTopCtrlWithoutCallback( const LLUICtrl* top_view );
-    BOOL            childIsTopCtrl( const LLView* parent ) const;
+    bool            childIsTopCtrl( const LLView* parent ) const;
 
     // All Three
     void            releaseFocusIfNeeded( LLView* top_view );
     void            lockFocus();
     void            unlockFocus();
-    BOOL            focusLocked() const { return mLockedView != NULL; }
+    bool            focusLocked() const { return mLockedView != NULL; }
 
     bool            keyboardFocusHasAccelerators() const;
 
     struct Impl;
->>>>>>> c06fb4e0
 
 private:
     LLUICtrl*           mLockedView;
@@ -204,29 +141,14 @@
     LLFocusableElement* mKeyboardFocus;             // Keyboard events are preemptively routed to this object
     LLFocusableElement* mLastKeyboardFocus;         // who last had focus
     LLFocusableElement* mDefaultKeyboardFocus;
-    BOOL                mKeystrokesOnly;
+    bool                mKeystrokesOnly;
 
-<<<<<<< HEAD
-	// Keyboard Focus
-	LLFocusableElement*	mKeyboardFocus;				// Keyboard events are preemptively routed to this object
-	LLFocusableElement*	mLastKeyboardFocus;			// who last had focus
-	LLFocusableElement*	mDefaultKeyboardFocus;
-	bool				mKeystrokesOnly;
-	
-	// Top View
-	LLUICtrl*			mTopCtrl;
-=======
     // Top View
     LLUICtrl*           mTopCtrl;
->>>>>>> c06fb4e0
 
     LLFrameTimer        mFocusFlashTimer;
 
-<<<<<<< HEAD
-	bool				mAppHasFocus;
-=======
-    BOOL                mAppHasFocus;
->>>>>>> c06fb4e0
+    bool                mAppHasFocus;
 
     Impl * mImpl;
 };
