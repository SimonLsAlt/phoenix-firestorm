
/** 
 * @file llbutton.cpp
 * @brief LLButton base class
 *
 * $LicenseInfo:firstyear=2001&license=viewerlgpl$
 * Second Life Viewer Source Code
 * Copyright (C) 2010, Linden Research, Inc.
 * 
 * This library is free software; you can redistribute it and/or
 * modify it under the terms of the GNU Lesser General Public
 * License as published by the Free Software Foundation;
 * version 2.1 of the License only.
 * 
 * This library is distributed in the hope that it will be useful,
 * but WITHOUT ANY WARRANTY; without even the implied warranty of
 * MERCHANTABILITY or FITNESS FOR A PARTICULAR PURPOSE.  See the GNU
 * Lesser General Public License for more details.
 * 
 * You should have received a copy of the GNU Lesser General Public
 * License along with this library; if not, write to the Free Software
 * Foundation, Inc., 51 Franklin Street, Fifth Floor, Boston, MA  02110-1301  USA
 * 
 * Linden Research, Inc., 945 Battery Street, San Francisco, CA  94111  USA
 * $/LicenseInfo$
 */

#include "linden_common.h"

#define LLBUTTON_CPP
#include "llbutton.h"

// Linden library includes
#include "v4color.h"
#include "llstring.h"

// Project includes
#include "llkeyboard.h"
#include "llui.h"
#include "lluiconstants.h"
#include "llresmgr.h"
#include "llcriticaldamp.h"
#include "llfloater.h"
#include "llfloaterreg.h"
#include "llfocusmgr.h"
#include "llwindow.h"
#include "llnotificationsutil.h"
#include "llrender.h"
#include "lluictrlfactory.h"
#include "llhelp.h"
#include "lldockablefloater.h"

#include "llcheckboxctrl.h"		// <FS:Zi> Add checkbox control toggle

static LLDefaultChildRegistry::Register<LLButton> r("button");

// Compiler optimization, generate extern template
template class LLButton* LLView::getChild<class LLButton>(
	const std::string& name, BOOL recurse) const;

// globals loaded from settings.xml
S32	LLBUTTON_H_PAD	= 0;
S32 BTN_HEIGHT_SMALL= 0;
S32 BTN_HEIGHT		= 0;
// [SL:KB] - Patch: UI-DndButtonCommit | Checked: 2011-06-19 (Catznip-2.6.0c) | Added: Catznip-2.6.0c
F32 DELAY_DRAG_HOVER_COMMIT = 0.5;
// [/SL:KB]

LLButton::Params::Params()
:	label_selected("label_selected"),				// requires is_toggle true
	label_shadow("label_shadow", true),
	auto_resize("auto_resize", false),
	use_ellipses("use_ellipses", false),
	image_unselected("image_unselected"),
	image_selected("image_selected"),
	image_hover_selected("image_hover_selected"),
	image_hover_unselected("image_hover_unselected"),
	image_disabled_selected("image_disabled_selected"),
	image_disabled("image_disabled"),
	image_pressed("image_pressed"),
	image_pressed_selected("image_pressed_selected"),
	image_overlay("image_overlay"),
	image_overlay_alignment("image_overlay_alignment", std::string("center")),
	image_top_pad("image_top_pad"),
	image_bottom_pad("image_bottom_pad"),
	imgoverlay_label_space("imgoverlay_label_space", 1),
	label_color("label_color"),
	label_color_selected("label_color_selected"),	// requires is_toggle true
	label_color_disabled("label_color_disabled"),
	label_color_disabled_selected("label_color_disabled_selected"),
	image_color("image_color"),
	image_color_disabled("image_color_disabled"),
	image_overlay_color("image_overlay_color", LLColor4::white % 0.75f),
	image_overlay_disabled_color("image_overlay_disabled_color", LLColor4::white % 0.3f),
	image_overlay_selected_color("image_overlay_selected_color", LLColor4::white),
	flash_color("flash_color"),
	pad_right("pad_right", LLUI::sSettingGroups["config"]->getS32("ButtonHPad")),
	pad_left("pad_left", LLUI::sSettingGroups["config"]->getS32("ButtonHPad")),
	pad_bottom("pad_bottom"),
	click_callback("click_callback"),
	mouse_down_callback("mouse_down_callback"),
	mouse_up_callback("mouse_up_callback"),
	mouse_held_callback("mouse_held_callback"),
	is_toggle("is_toggle", false),
	scale_image("scale_image", true),
	hover_glow_amount("hover_glow_amount"),
	commit_on_return("commit_on_return", true),
	display_pressed_state("display_pressed_state", true),
	use_draw_context_alpha("use_draw_context_alpha", true),
	badge("badge"),
	handle_right_mouse("handle_right_mouse"),
	held_down_delay("held_down_delay"),
	button_flash_enable("button_flash_enable", false),
	button_flash_count("button_flash_count"),
	// <FS:Zi> Add checkbox control toggle
	// button_flash_rate("button_flash_rate")
	button_flash_rate("button_flash_rate"),
	checkbox_control("checkbox_control")
	// </FS:Zi>
{
	addSynonym(is_toggle, "toggle");
	changeDefault(initial_value, LLSD(false));
}


LLButton::LLButton(const LLButton::Params& p)
:	LLUICtrl(p),
	LLBadgeOwner(getHandle()),
	mMouseDownFrame(0),
	mMouseHeldDownCount(0),
	mBorderEnabled( FALSE ),
	mFlashing( FALSE ),
	mCurGlowStrength(0.f),
	mNeedsHighlight(FALSE),
	mUnselectedLabel(p.label()),
	mSelectedLabel(p.label_selected()),
	mGLFont(p.font),
	mHeldDownDelay(p.held_down_delay.seconds),			// seconds until held-down callback is called
	mHeldDownFrameDelay(p.held_down_delay.frames),
	mImageUnselected(p.image_unselected),
	mImageSelected(p.image_selected),
	mImageDisabled(p.image_disabled),
	mImageDisabledSelected(p.image_disabled_selected),
	mImageFlash(p.image_flash),
	mImagePressed(p.image_pressed),
	mImagePressedSelected(p.image_pressed_selected),
	mImageHoverSelected(p.image_hover_selected),
	mImageHoverUnselected(p.image_hover_unselected),
	mUnselectedLabelColor(p.label_color()),
	mSelectedLabelColor(p.label_color_selected()),
	mDisabledLabelColor(p.label_color_disabled()),
	mDisabledSelectedLabelColor(p.label_color_disabled_selected()),
	mImageColor(p.image_color()),
	mFlashBgColor(p.flash_color()),
	mDisabledImageColor(p.image_color_disabled()),
	mImageOverlay(p.image_overlay()),
	mImageOverlayColor(p.image_overlay_color()),
	mImageOverlayDisabledColor(p.image_overlay_disabled_color()),
	mImageOverlaySelectedColor(p.image_overlay_selected_color()),
	mImageOverlayAlignment(LLFontGL::hAlignFromName(p.image_overlay_alignment)),
	mImageOverlayTopPad(p.image_top_pad),
	mImageOverlayBottomPad(p.image_bottom_pad),
	mImgOverlayLabelSpace(p.imgoverlay_label_space),
	mIsToggle(p.is_toggle),
	mScaleImage(p.scale_image),
	mDropShadowedText(p.label_shadow),
	mAutoResize(p.auto_resize),
	mUseEllipses( p.use_ellipses ),
	mHAlign(p.font_halign),
	mLeftHPad(p.pad_left),
	mRightHPad(p.pad_right),
	mBottomVPad(p.pad_bottom),
	mHoverGlowStrength(p.hover_glow_amount),
	mCommitOnReturn(p.commit_on_return),
	mFadeWhenDisabled(FALSE),
	mForcePressedState(false),
	mDisplayPressedState(p.display_pressed_state),
	mLastDrawCharsCount(0),
	mMouseDownSignal(NULL),
	mMouseUpSignal(NULL),
	mHeldDownSignal(NULL),
	mUseDrawContextAlpha(p.use_draw_context_alpha),
	mHandleRightMouse(p.handle_right_mouse),
<<<<<<< HEAD
	mButtonFlashCount(p.button_flash_count),
	// <FS:Zi> Add checkbox control toggle
	// mButtonFlashRate(p.button_flash_rate)
	mButtonFlashRate(p.button_flash_rate),
	mCheckboxControl(p.checkbox_control),
	mCheckboxControlPanel(NULL)
	// </FS:Zi>
=======
	mFlashingTimer(NULL)
>>>>>>> fe8b4bf1
{
	if (p.button_flash_enable)
	{
		// If optional parameter "p.button_flash_count" is not provided, LLFlashTimer will be
		// used instead it a "default" value from gSavedSettings.getS32("FlashCount")).
		// Likewise, missing "p.button_flash_rate" is replaced by gSavedSettings.getF32("FlashPeriod").
		// Note: flashing should be allowed in settings.xml (boolean key "EnableButtonFlashing").
		S32 flash_count = p.button_flash_count.isProvided()? p.button_flash_count : 0;
		F32 flash_rate = p.button_flash_rate.isProvided()? p.button_flash_rate : 0.0;
		mFlashingTimer = new LLFlashTimer ((LLFlashTimer::callback_t)NULL, flash_count, flash_rate);
	}
	else
	{
		mButtonFlashCount = p.button_flash_count;
		mButtonFlashRate = p.button_flash_rate;
	}

	static LLUICachedControl<S32> llbutton_orig_h_pad ("UIButtonOrigHPad", 0);
	static Params default_params(LLUICtrlFactory::getDefaultParams<LLButton>());

	if (!p.label_selected.isProvided())
	{
		mSelectedLabel = mUnselectedLabel;
	}

	// Hack to make sure there is space for at least one character
	if (getRect().getWidth() - (mRightHPad + mLeftHPad) < mGLFont->getWidth(std::string(" ")))
	{
		// Use old defaults
		mLeftHPad = llbutton_orig_h_pad;
		mRightHPad = llbutton_orig_h_pad;
	}
	
	mMouseDownTimer.stop();

	// if custom unselected button image provided...
	if (p.image_unselected != default_params.image_unselected)
	{
		//...fade it out for disabled image by default...
		if (p.image_disabled() == default_params.image_disabled() )
		{
			mImageDisabled = p.image_unselected;
			mFadeWhenDisabled = TRUE;
		}

		if (p.image_pressed_selected == default_params.image_pressed_selected)
		{
			mImagePressedSelected = mImageUnselected;
		}
	}

	// if custom selected button image provided...
	if (p.image_selected != default_params.image_selected)
	{
		//...fade it out for disabled image by default...
		if (p.image_disabled_selected() == default_params.image_disabled_selected())
		{
			mImageDisabledSelected = p.image_selected;
			mFadeWhenDisabled = TRUE;
		}

		if (p.image_pressed == default_params.image_pressed)
		{
			mImagePressed = mImageSelected;
		}
	}

	if (!p.image_pressed.isProvided())
	{
		mImagePressed = mImageSelected;
	}

	if (!p.image_pressed_selected.isProvided())
	{
		mImagePressedSelected = mImageUnselected;
	}
	
	if (mImageUnselected.isNull())
	{
		llwarns << "Button: " << getName() << " with no image!" << llendl;
	}
	
	if (p.click_callback.isProvided())
	{
		setCommitCallback(initCommitCallback(p.click_callback)); // alias -> commit_callback
	}
	if (p.mouse_down_callback.isProvided())
	{
		setMouseDownCallback(initCommitCallback(p.mouse_down_callback));
	}
	if (p.mouse_up_callback.isProvided())
	{
		setMouseUpCallback(initCommitCallback(p.mouse_up_callback));
	}
	if (p.mouse_held_callback.isProvided())
	{
		setHeldDownCallback(initCommitCallback(p.mouse_held_callback));
	}

	if (p.badge.isProvided())
	{
		LLBadgeOwner::initBadgeParams(p.badge());
	}
}

LLButton::~LLButton()
{
	delete mMouseDownSignal;
	delete mMouseUpSignal;
	delete mHeldDownSignal;

	if (mFlashingTimer)
	{
		mFlashingTimer->unset();
	}
}

// HACK: Committing a button is the same as instantly clicking it.
// virtual
void LLButton::onCommit()
{
	// WARNING: Sometimes clicking a button destroys the floater or
	// panel containing it.  Therefore we need to call 	LLUICtrl::onCommit()
	// LAST, otherwise this becomes deleted memory.

	if (mMouseDownSignal) (*mMouseDownSignal)(this, LLSD());
	
	if (mMouseUpSignal) (*mMouseUpSignal)(this, LLSD());

	if (getSoundFlags() & MOUSE_DOWN)
	{
		make_ui_sound("UISndClick");
	}

	if (getSoundFlags() & MOUSE_UP)
	{
		make_ui_sound("UISndClickRelease");
	}

	if (mIsToggle)
	{
		toggleState();
	}

	// do this last, as it can result in destroying this button
	LLUICtrl::onCommit();
}

boost::signals2::connection LLButton::setClickedCallback(const CommitCallbackParam& cb)
{
	return setClickedCallback(initCommitCallback(cb));
}
boost::signals2::connection LLButton::setMouseDownCallback(const CommitCallbackParam& cb)
{
	return setMouseDownCallback(initCommitCallback(cb));
}
boost::signals2::connection LLButton::setMouseUpCallback(const CommitCallbackParam& cb)
{
	return setMouseUpCallback(initCommitCallback(cb));
}
boost::signals2::connection LLButton::setHeldDownCallback(const CommitCallbackParam& cb)
{
	return setHeldDownCallback(initCommitCallback(cb));
}


boost::signals2::connection LLButton::setClickedCallback( const commit_signal_t::slot_type& cb )
{
	if (!mCommitSignal) mCommitSignal = new commit_signal_t();
	return mCommitSignal->connect(cb);
}
boost::signals2::connection LLButton::setMouseDownCallback( const commit_signal_t::slot_type& cb )
{
	if (!mMouseDownSignal) mMouseDownSignal = new commit_signal_t();
	return mMouseDownSignal->connect(cb);
}
boost::signals2::connection LLButton::setMouseUpCallback( const commit_signal_t::slot_type& cb )
{
	if (!mMouseUpSignal) mMouseUpSignal = new commit_signal_t();
	return mMouseUpSignal->connect(cb);
}
boost::signals2::connection LLButton::setHeldDownCallback( const commit_signal_t::slot_type& cb )
{
	if (!mHeldDownSignal) mHeldDownSignal = new commit_signal_t();
	return mHeldDownSignal->connect(cb);
}


// *TODO: Deprecate (for backwards compatibility only)
boost::signals2::connection LLButton::setClickedCallback( button_callback_t cb, void* data )
{
	return setClickedCallback(boost::bind(cb, data));
}
boost::signals2::connection LLButton::setMouseDownCallback( button_callback_t cb, void* data )
{
	return setMouseDownCallback(boost::bind(cb, data));
}
boost::signals2::connection LLButton::setMouseUpCallback( button_callback_t cb, void* data )
{
	return setMouseUpCallback(boost::bind(cb, data));
}
boost::signals2::connection LLButton::setHeldDownCallback( button_callback_t cb, void* data )
{
	return setHeldDownCallback(boost::bind(cb, data));
}

BOOL LLButton::postBuild()
{
	autoResize();

	// <FS:Zi> Add checkbox control toggle
	if(!mCheckboxControl.empty())
	{
		mCheckboxControlPanel=LLUICtrlFactory::createFromFile<LLPanel>("panel_button_checkbox.xml",this,LLDefaultChildRegistry::instance());
		if(mCheckboxControlPanel)
		{
			mCheckboxControlPanel->reshape(getRect().getWidth(),getRect().getHeight());

			LLCheckBoxCtrl* check=mCheckboxControlPanel->findChild<LLCheckBoxCtrl>("check_control");
			if(check)
			{
				check->setControlName(mCheckboxControl,NULL);
			}
			else
			{
				llwarns << "Could not find checkbox control for button " << getName() << llendl;
			}
		}
		else
		{
			llwarns << "Could not create checkbox panel for button " << getName() << llendl;
		}
	}
	// <FS:Zi>

	addBadgeToParentPanel();

	return LLUICtrl::postBuild();
}

BOOL LLButton::handleUnicodeCharHere(llwchar uni_char)
{
	BOOL handled = FALSE;
	if(' ' == uni_char 
		&& !gKeyboard->getKeyRepeated(' '))
	{
		if (mIsToggle)
		{
			toggleState();
		}

		LLUICtrl::onCommit();
		
		handled = TRUE;		
	}
	return handled;	
}

BOOL LLButton::handleKeyHere(KEY key, MASK mask )
{
	BOOL handled = FALSE;
	if( mCommitOnReturn && KEY_RETURN == key && mask == MASK_NONE && !gKeyboard->getKeyRepeated(key))
	{
		if (mIsToggle)
		{
			toggleState();
		}

		handled = TRUE;

		LLUICtrl::onCommit();
	}
	return handled;
}


BOOL LLButton::handleMouseDown(S32 x, S32 y, MASK mask)
{
	if (!childrenHandleMouseDown(x, y, mask))
	{
		// Route future Mouse messages here preemptively.  (Release on mouse up.)
		gFocusMgr.setMouseCapture( this );

		if (hasTabStop() && !getIsChrome())
		{
			setFocus(TRUE);
		}

		/*
		 * ATTENTION! This call fires another mouse down callback.
		 * If you wish to remove this call emit that signal directly
		 * by calling LLUICtrl::mMouseDownSignal(x, y, mask);
		 */
		LLUICtrl::handleMouseDown(x, y, mask);

		if(mMouseDownSignal) (*mMouseDownSignal)(this, LLSD());

		mMouseDownTimer.start();
		mMouseDownFrame = (S32) LLFrameTimer::getFrameCount();
		mMouseHeldDownCount = 0;

		
		if (getSoundFlags() & MOUSE_DOWN)
		{
			make_ui_sound("UISndClick");
		}
	}
	return TRUE;
}


BOOL LLButton::handleMouseUp(S32 x, S32 y, MASK mask)
{
	// We only handle the click if the click both started and ended within us
	if( hasMouseCapture() )
	{
		// Always release the mouse
		gFocusMgr.setMouseCapture( NULL );

		/*
		 * ATTENTION! This call fires another mouse up callback.
		 * If you wish to remove this call emit that signal directly
		 * by calling LLUICtrl::mMouseUpSignal(x, y, mask);
		 */
		LLUICtrl::handleMouseUp(x, y, mask);

		// Regardless of where mouseup occurs, handle callback
		if(mMouseUpSignal) (*mMouseUpSignal)(this, LLSD());

		resetMouseDownTimer();

		// DO THIS AT THE VERY END to allow the button to be destroyed as a result of being clicked.
		// If mouseup in the widget, it's been clicked
		if (pointInView(x, y))
		{
			if (getSoundFlags() & MOUSE_UP)
			{
				make_ui_sound("UISndClickRelease");
			}

			if (mIsToggle)
			{
				toggleState();
			}

			LLUICtrl::onCommit();
		}
	}
	else
	{
		childrenHandleMouseUp(x, y, mask);
	}

	return TRUE;
}

BOOL	LLButton::handleRightMouseDown(S32 x, S32 y, MASK mask)
{
	if (mHandleRightMouse && !childrenHandleRightMouseDown(x, y, mask))
	{
		// Route future Mouse messages here preemptively.  (Release on mouse up.)
		gFocusMgr.setMouseCapture( this );

		if (hasTabStop() && !getIsChrome())
		{
			setFocus(TRUE);
		}

//		if (pointInView(x, y))
//		{
//		}
		// send the mouse down signal
		LLUICtrl::handleRightMouseDown(x,y,mask);
		// *TODO: Return result of LLUICtrl call above?  Should defer to base class
		// but this might change the mouse handling of existing buttons in a bad way
		// if they are not mouse opaque.
	}

	return TRUE;
}

BOOL	LLButton::handleRightMouseUp(S32 x, S32 y, MASK mask)
{
	if (mHandleRightMouse)
	{
		// We only handle the click if the click both started and ended within us
		if( hasMouseCapture() )
		{
			// Always release the mouse
			gFocusMgr.setMouseCapture( NULL );

	//		if (pointInView(x, y))
	//		{
	//			mRightMouseUpSignal(this, x,y,mask);
	//		}
		}
		else 
		{
			childrenHandleRightMouseUp(x, y, mask);
		}
	
		// send the mouse up signal
		LLUICtrl::handleRightMouseUp(x,y,mask);
		// *TODO: Return result of LLUICtrl call above?  Should defer to base class
		// but this might change the mouse handling of existing buttons in a bad way.
		// if they are not mouse opaque.
	}
	return TRUE;
}

void LLButton::onMouseLeave(S32 x, S32 y, MASK mask)
{
	LLUICtrl::onMouseLeave(x, y, mask);

	mNeedsHighlight = FALSE;
}

void LLButton::setHighlight(bool b)
{
	mNeedsHighlight = b;
}

BOOL LLButton::handleHover(S32 x, S32 y, MASK mask)
{
	if (isInEnabledChain() 
		&& (!gFocusMgr.getMouseCapture() || gFocusMgr.getMouseCapture() == this))
		mNeedsHighlight = TRUE;

	if (!childrenHandleHover(x, y, mask))
	{
		if (mMouseDownTimer.getStarted())
		{
			F32 elapsed = getHeldDownTime();
			if( mHeldDownDelay <= elapsed && mHeldDownFrameDelay <= (S32)LLFrameTimer::getFrameCount() - mMouseDownFrame)
			{
				LLSD param;
				param["count"] = mMouseHeldDownCount++;
				if (mHeldDownSignal) (*mHeldDownSignal)(this, param);
			}
		}

		// We only handle the click if the click both started and ended within us
		getWindow()->setCursor(UI_CURSOR_ARROW);
		lldebugst(LLERR_USER_INPUT) << "hover handled by " << getName() << llendl;
	}
	return TRUE;
}

void LLButton::getOverlayImageSize(S32& overlay_width, S32& overlay_height)
{
	overlay_width = mImageOverlay->getWidth();
	overlay_height = mImageOverlay->getHeight();

	F32 scale_factor = llmin((F32)getRect().getWidth() / (F32)overlay_width, (F32)getRect().getHeight() / (F32)overlay_height, 1.f);
	overlay_width = llround((F32)overlay_width * scale_factor);
	overlay_height = llround((F32)overlay_height * scale_factor);
}


// virtual
void LLButton::draw()
{
	static LLCachedControl<bool> sEnableButtonFlashing(*LLUI::sSettingGroups["config"], "EnableButtonFlashing", true);
	F32 alpha = mUseDrawContextAlpha ? getDrawContext().mAlpha : getCurrentTransparency();
<<<<<<< HEAD
	bool flash = FALSE;

	if( mFlashing)
	{
		if ( sEnableButtonFlashing)
		{
			// <FS:Ansariel> Global flash rate override
			//F32 elapsed = mFlashingTimer.getElapsedTimeF32();
			//S32 flash_count = S32(elapsed * mButtonFlashRate * 2.f);
			//// flash on or off?
			//flash = (flash_count % 2 == 0) || flash_count > S32((F32)mButtonFlashCount * 2.f);

			S32 buttonFlashCount = mButtonFlashCount;
			F32 buttonFlashRate = mButtonFlashRate;
			static LLCachedControl<bool> fsGlobalButtonFlashOverride(*LLUI::sSettingGroups["config"], "FSGlobalButtonFlashOverride", true);
			static LLCachedControl<S32> fsButtonFlashCount(*LLUI::sSettingGroups["config"], "FSButtonFlashCount", true);
			static LLCachedControl<F32> fsButtonFlashRate(*LLUI::sSettingGroups["config"], "FSButtonFlashRate", true);
			if (fsGlobalButtonFlashOverride)
			{
				buttonFlashCount = (S32)fsButtonFlashCount;
				buttonFlashRate = (F32)fsButtonFlashRate;
			}

			F32 elapsed = mFlashingTimer.getElapsedTimeF32();
			S32 flash_count = S32(elapsed * buttonFlashRate * 2.f);
			// flash on or off?
			flash = (flash_count % 2 == 0) || flash_count > S32((F32)buttonFlashCount * 2.f);
			// </FS:Ansariel> Global flash rate override
		}
		else
		{ // otherwise just highlight button in flash color
			flash = true;
		}
	}
=======
>>>>>>> fe8b4bf1

	bool pressed_by_keyboard = FALSE;
	if (hasFocus())
	{
		pressed_by_keyboard = gKeyboard->getKeyDown(' ') || (mCommitOnReturn && gKeyboard->getKeyDown(KEY_RETURN));
	}

	bool mouse_pressed_and_over = false;
	if (hasMouseCapture())
	{
		S32 local_mouse_x ;
		S32 local_mouse_y;
		LLUI::getMousePositionLocal(this, &local_mouse_x, &local_mouse_y);
		mouse_pressed_and_over = pointInView(local_mouse_x, local_mouse_y);
	}

	bool enabled = isInEnabledChain();

	bool pressed = pressed_by_keyboard 
					|| mouse_pressed_and_over
					|| mForcePressedState;
	bool selected = getToggleState();
	
	bool use_glow_effect = FALSE;
	LLColor4 highlighting_color = LLColor4::white;
	LLColor4 glow_color;
	LLRender::eBlendType glow_type = LLRender::BT_ADD_WITH_ALPHA;
	LLUIImage* imagep = NULL;

    //  Cancel sticking of color, if the button is pressed,
	//  or when a flashing of the previously selected button is ended
	if (mFlashingTimer
		&& ((selected && !mFlashingTimer->isFlashingInProgress()) || pressed))
	{
		mFlashing = false;
	}

	bool flash = mFlashing && sEnableButtonFlashing;

	if (pressed && mDisplayPressedState)
	{
		imagep = selected ? mImagePressedSelected : mImagePressed;
	}
	else if ( mNeedsHighlight )
	{
		if (selected)
		{
			if (mImageHoverSelected)
			{
				imagep = mImageHoverSelected;
			}
			else
			{
				imagep = mImageSelected;
				use_glow_effect = TRUE;
			}
		}
		else
		{
			if (mImageHoverUnselected)
			{
				imagep = mImageHoverUnselected;
			}
			else
			{
				imagep = mImageUnselected;
				use_glow_effect = TRUE;
			}
		}
	}
	else 
	{
		imagep = selected ? mImageSelected : mImageUnselected;
	}

	// Override if more data is available
	// HACK: Use gray checked state to mean either:
	//   enabled and tentative
	// or
	//   disabled but checked
	if (!mImageDisabledSelected.isNull() 
		&& 
			( (enabled && getTentative()) 
			|| (!enabled && selected ) ) )
	{
		imagep = mImageDisabledSelected;
	}
	else if (!mImageDisabled.isNull() 
		&& !enabled 
		&& !selected)
	{
		imagep = mImageDisabled;
	}

	if (mFlashing)
	{
		// if button should flash and we have icon for flashing, use it as image for button
		if(flash && mImageFlash)
		{
			// setting flash to false to avoid its further influence on glow
			flash = false;
			imagep = mImageFlash;
		}
		// else use usual flashing via flash_color
		else if (mFlashingTimer)
		{
			LLColor4 flash_color = mFlashBgColor.get();
			use_glow_effect = TRUE;
			glow_type = LLRender::BT_ALPHA; // blend the glow

			if (mFlashingTimer->isCurrentlyHighlighted() || !mFlashingTimer->isFlashingInProgress())
			{
				glow_color = flash_color;
			}
			else if (mNeedsHighlight)
			{
                glow_color = highlighting_color;
			}
		}
	}

	if (mNeedsHighlight && !imagep)
	{
		use_glow_effect = TRUE;
	}

	// Figure out appropriate color for the text
	LLColor4 label_color;

	// label changes when button state changes, not when pressed
	if ( enabled )
	{
		if ( getToggleState() )
		{
			label_color = mSelectedLabelColor.get();
		}
		else
		{
			label_color = mUnselectedLabelColor.get();
		}
	}
	else
	{
		if ( getToggleState() )
		{
			label_color = mDisabledSelectedLabelColor.get();
		}
		else
		{
			label_color = mDisabledLabelColor.get();
		}
	}

	// Unselected label assignments
	LLWString label = getCurrentLabel();

	// overlay with keyboard focus border
	if (hasFocus())
	{
		F32 lerp_amt = gFocusMgr.getFocusFlashAmt();
		drawBorder(imagep, gFocusMgr.getFocusColor() % alpha, llround(lerp(1.f, 3.f, lerp_amt)));
	}
	
	if (use_glow_effect)
	{
		mCurGlowStrength = lerp(mCurGlowStrength,
					mFlashing ? (mFlashingTimer->isCurrentlyHighlighted() || !mFlashingTimer->isFlashingInProgress() || mNeedsHighlight? 1.0 : 0.0) : mHoverGlowStrength,
					LLCriticalDamp::getInterpolant(0.05f));
	}
	else
	{
		mCurGlowStrength = lerp(mCurGlowStrength, 0.f, LLCriticalDamp::getInterpolant(0.05f));
	}

	// Draw button image, if available.
	// Otherwise draw basic rectangular button.
	if (imagep != NULL)
	{
		// apply automatic 50% alpha fade to disabled image
		LLColor4 disabled_color = mFadeWhenDisabled ? mDisabledImageColor.get() % 0.5f : mDisabledImageColor.get();
		if ( mScaleImage)
		{
			imagep->draw(getLocalRect(), (enabled ? mImageColor.get() : disabled_color) % alpha  );
			if (mCurGlowStrength > 0.01f)
			{
				gGL.setSceneBlendType(glow_type);
				imagep->drawSolid(0, 0, getRect().getWidth(), getRect().getHeight(), glow_color % (mCurGlowStrength * alpha));
				gGL.setSceneBlendType(LLRender::BT_ALPHA);
			}
		}
		else
		{
			imagep->draw(0, 0, (enabled ? mImageColor.get() : disabled_color) % alpha );
			if (mCurGlowStrength > 0.01f)
			{
				gGL.setSceneBlendType(glow_type);
				imagep->drawSolid(0, 0, glow_color % (mCurGlowStrength * alpha));
				gGL.setSceneBlendType(LLRender::BT_ALPHA);
			}
		}
	}
	else
	{
		// no image
		lldebugs << "No image for button " << getName() << llendl;
		// draw it in pink so we can find it
		gl_rect_2d(0, getRect().getHeight(), getRect().getWidth(), 0, LLColor4::pink1 % alpha, FALSE);
	}

	// let overlay image and text play well together
	S32 text_left = mLeftHPad;
	S32 text_right = getRect().getWidth() - mRightHPad;
	S32 text_width = getRect().getWidth() - mLeftHPad - mRightHPad;

	// draw overlay image
	if (mImageOverlay.notNull())
	{
		// get max width and height (discard level 0)
		S32 overlay_width;
		S32 overlay_height;

		getOverlayImageSize(overlay_width, overlay_height);

		S32 center_x = getLocalRect().getCenterX();
		S32 center_y = getLocalRect().getCenterY();

		//FUGLY HACK FOR "DEPRESSED" BUTTONS
		if (pressed && mDisplayPressedState)
		{
			center_y--;
			center_x++;
		}

		center_y += (mImageOverlayBottomPad - mImageOverlayTopPad);
		// fade out overlay images on disabled buttons
		LLColor4 overlay_color = mImageOverlayColor.get();
		if (!enabled)
		{
			overlay_color = mImageOverlayDisabledColor.get();
		}
		else if (getToggleState())
		{
			overlay_color = mImageOverlaySelectedColor.get();
		}
		overlay_color.mV[VALPHA] *= alpha;

		switch(mImageOverlayAlignment)
		{
		case LLFontGL::LEFT:
			text_left += overlay_width + mImgOverlayLabelSpace;
			text_width -= overlay_width + mImgOverlayLabelSpace;
			mImageOverlay->draw(
				mLeftHPad,
				center_y - (overlay_height / 2), 
				overlay_width, 
				overlay_height, 
				overlay_color);
			break;
		case LLFontGL::HCENTER:
			mImageOverlay->draw(
				center_x - (overlay_width / 2), 
				center_y - (overlay_height / 2), 
				overlay_width, 
				overlay_height, 
				overlay_color);
			break;
		case LLFontGL::RIGHT:
			text_right -= overlay_width + mImgOverlayLabelSpace;
			text_width -= overlay_width + mImgOverlayLabelSpace;
			mImageOverlay->draw(
				getRect().getWidth() - mRightHPad - overlay_width,
				center_y - (overlay_height / 2), 
				overlay_width, 
				overlay_height, 
				overlay_color);
			break;
		default:
			// draw nothing
			break;
		}
	}

	// Draw label
	if( !label.empty() )
	{
		LLWStringUtil::trim(label);

		S32 x;
		switch( mHAlign )
		{
		case LLFontGL::RIGHT:
			x = text_right;
			break;
		case LLFontGL::HCENTER:
			x = text_left + (text_width / 2);
			break;
		case LLFontGL::LEFT:
		default:
			x = text_left;
			break;
		}

		S32 y_offset = 2 + (getRect().getHeight() - 20)/2;
	
		if (pressed && mDisplayPressedState)
		{
			y_offset--;
			x++;
		}

		// *NOTE: mantipov: before mUseEllipses is implemented in EXT-279 U32_MAX has been passed as
		// max_chars.
		// LLFontGL::render expects S32 max_chars variable but process in a separate way -1 value.
		// Due to U32_MAX is equal to S32 -1 value I have rest this value for non-ellipses mode.
		// Not sure if it is really needed. Probably S32_MAX should be always passed as max_chars.
		mLastDrawCharsCount = mGLFont->render(label, 0,
			(F32)x,
			(F32)(getRect().getHeight() / 2 + mBottomVPad),
			label_color % alpha,
			mHAlign, LLFontGL::VCENTER,
			LLFontGL::NORMAL,
			mDropShadowedText ? LLFontGL::DROP_SHADOW_SOFT : LLFontGL::NO_SHADOW,
			S32_MAX, text_width,
			NULL, mUseEllipses);
	}

	// <FS:Zi> Add checkbox control toggle
	if(mCheckboxControlPanel)
	{
		mCheckboxControlPanel->setOrigin(0,0);
		mCheckboxControlPanel->reshape(getRect().getWidth(),getRect().getHeight());
		mCheckboxControlPanel->draw();
	}
	// <FS:Zi>

	LLUICtrl::draw();
}

void LLButton::drawBorder(LLUIImage* imagep, const LLColor4& color, S32 size)
{
	if (imagep == NULL) return;
	if (mScaleImage)
	{
		imagep->drawBorder(getLocalRect(), color, size);
	}
	else
	{
		imagep->drawBorder(0, 0, color, size);
	}
}

BOOL LLButton::getToggleState() const
{
    return getValue().asBoolean();
}

void LLButton::setToggleState(BOOL b)
{
	if( b != getToggleState() )
	{
		setControlValue(b); // will fire LLControlVariable callbacks (if any)
		setValue(b);        // may or may not be redundant
		setFlashing(false);	// stop flash state whenever the selected/unselected state if reset
		// Unselected label assignments
		autoResize();
	}
}

void LLButton::setFlashing(bool b)	
{ 
	if (mFlashingTimer)
	{
		mFlashing = b; 
		(b ? mFlashingTimer->startFlashing() : mFlashingTimer->stopFlashing());
	}
	else if (b != mFlashing)
	{
		mFlashing = b; 
		mFrameTimer.reset();
	}
}

BOOL LLButton::toggleState()			
{
    bool flipped = ! getToggleState();
	setToggleState(flipped); 

	return flipped; 
}

void LLButton::setLabel( const LLStringExplicit& label )
{
	setLabelUnselected(label);
	setLabelSelected(label);
}

//virtual
BOOL LLButton::setLabelArg( const std::string& key, const LLStringExplicit& text )
{
	mUnselectedLabel.setArg(key, text);
	mSelectedLabel.setArg(key, text);
	return TRUE;
}

void LLButton::setLabelUnselected( const LLStringExplicit& label )
{
	mUnselectedLabel = label;
}

void LLButton::setLabelSelected( const LLStringExplicit& label )
{
	mSelectedLabel = label;
}

bool LLButton::labelIsTruncated() const
{
	return getCurrentLabel().getString().size() > mLastDrawCharsCount;
}

const LLUIString& LLButton::getCurrentLabel() const
{
	if( getToggleState() )
	{
		return mSelectedLabel;
	}
	else
	{
		return mUnselectedLabel;
	}
}

void LLButton::setImageUnselected(LLPointer<LLUIImage> image)
{
	mImageUnselected = image;
	if (mImageUnselected.isNull())
	{
		llwarns << "Setting default button image for: " << getName() << " to NULL" << llendl;
	}
}

void LLButton::autoResize()
{
	resize(getCurrentLabel());
}

void LLButton::resize(LLUIString label)
{
	// get label length 
	S32 label_width = mGLFont->getWidth(label.getString());
	// get current btn length 
	S32 btn_width =getRect().getWidth();
    // check if it need resize 
	if (mAutoResize)
	{ 
		S32 min_width = label_width + mLeftHPad + mRightHPad;
		if (mImageOverlay)
		{
			S32 overlay_width = mImageOverlay->getWidth();
			F32 scale_factor = (getRect().getHeight() - (mImageOverlayBottomPad + mImageOverlayTopPad)) / (F32)mImageOverlay->getHeight();
			overlay_width = llround((F32)overlay_width * scale_factor);

			switch(mImageOverlayAlignment)
			{
			case LLFontGL::LEFT:
			case LLFontGL::RIGHT:
				min_width += overlay_width + mImgOverlayLabelSpace;
				break;
			case LLFontGL::HCENTER:
				min_width = llmax(min_width, overlay_width + mLeftHPad + mRightHPad);
				break;
			default:
				// draw nothing
				break;
			}
		}
		if (btn_width < min_width)
		{
			reshape(min_width, getRect().getHeight());
		}
	} 
}
void LLButton::setImages( const std::string &image_name, const std::string &selected_name )
{
	setImageUnselected(LLUI::getUIImage(image_name));
	setImageSelected(LLUI::getUIImage(selected_name));
}

void LLButton::setImageSelected(LLPointer<LLUIImage> image)
{
	mImageSelected = image;
}

void LLButton::setImageColor(const LLColor4& c)		
{ 
	mImageColor = c; 
}

void LLButton::setColor(const LLColor4& color)
{
	setImageColor(color);
}

void LLButton::setImageDisabled(LLPointer<LLUIImage> image)
{
	mImageDisabled = image;
	mDisabledImageColor = mImageColor;
	mFadeWhenDisabled = TRUE;
}

void LLButton::setImageDisabledSelected(LLPointer<LLUIImage> image)
{
	mImageDisabledSelected = image;
	mDisabledImageColor = mImageColor;
	mFadeWhenDisabled = TRUE;
}

void LLButton::setImagePressed(LLPointer<LLUIImage> image)
{
	mImagePressed = image;
}

void LLButton::setImageHoverSelected(LLPointer<LLUIImage> image)
{
	mImageHoverSelected = image;
}

void LLButton::setImageHoverUnselected(LLPointer<LLUIImage> image)
{
	mImageHoverUnselected = image;
}

void LLButton::setImageFlash(LLPointer<LLUIImage> image)
{
	mImageFlash = image;
}

void LLButton::setImageOverlay(const std::string& image_name, LLFontGL::HAlign alignment, const LLColor4& color)
{
	if (image_name.empty())
	{
		mImageOverlay = NULL;
	}
	else
	{
		mImageOverlay = LLUI::getUIImage(image_name);
		mImageOverlayAlignment = alignment;
		mImageOverlayColor = color;
	}
}

void LLButton::setImageOverlay(const LLUUID& image_id, LLFontGL::HAlign alignment, const LLColor4& color)
{
	if (image_id.isNull())
	{
		mImageOverlay = NULL;
	}
	else
	{
		mImageOverlay = LLUI::getUIImageByID(image_id);
		mImageOverlayAlignment = alignment;
		mImageOverlayColor = color;
	}
}

void LLButton::onMouseCaptureLost()
{
	resetMouseDownTimer();
}

//-------------------------------------------------------------------------
// Utilities
//-------------------------------------------------------------------------
S32 round_up(S32 grid, S32 value)
{
	S32 mod = value % grid;

	if (mod > 0)
	{
		// not even multiple
		return value + (grid - mod);
	}
	else
	{
		return value;
	}
}

void LLButton::addImageAttributeToXML(LLXMLNodePtr node, 
									  const std::string& image_name,
									  const LLUUID&	image_id,
									  const std::string& xml_tag_name) const
{
	if( !image_name.empty() )
	{
		node->createChild(xml_tag_name.c_str(), TRUE)->setStringValue(image_name);
	}
	else if( image_id != LLUUID::null )
	{
		node->createChild((xml_tag_name + "_id").c_str(), TRUE)->setUUIDValue(image_id);
	}
}


// static
void LLButton::toggleFloaterAndSetToggleState(LLUICtrl* ctrl, const LLSD& sdname)
{
	bool floater_vis = LLFloaterReg::toggleInstance(sdname.asString());
	LLButton* button = dynamic_cast<LLButton*>(ctrl);
	if (button)
		button->setToggleState(floater_vis);
}

// static
// Gets called once
void LLButton::setFloaterToggle(LLUICtrl* ctrl, const LLSD& sdname)
{
	LLButton* button = dynamic_cast<LLButton*>(ctrl);
	if (!button)
		return;
	// Get the visibility control name for the floater
	std::string vis_control_name = LLFloaterReg::declareVisibilityControl(sdname.asString());
	// Set the button control value (toggle state) to the floater visibility control (Sets the value as well)
	button->setControlVariable(LLFloater::getControlGroup()->getControl(vis_control_name));
	// Set the clicked callback to toggle the floater
	button->setClickedCallback(boost::bind(&LLFloaterReg::toggleInstance, sdname, LLSD()));
}

// static
void LLButton::setDockableFloaterToggle(LLUICtrl* ctrl, const LLSD& sdname)
{
	LLButton* button = dynamic_cast<LLButton*>(ctrl);
	if (!button)
		return;
	// Get the visibility control name for the floater
	std::string vis_control_name = LLFloaterReg::declareVisibilityControl(sdname.asString());
	// Set the button control value (toggle state) to the floater visibility control (Sets the value as well)
	button->setControlVariable(LLFloater::getControlGroup()->getControl(vis_control_name));
	// Set the clicked callback to toggle the floater
	button->setClickedCallback(boost::bind(&LLDockableFloater::toggleInstance, sdname));
}

// static
void LLButton::showHelp(LLUICtrl* ctrl, const LLSD& sdname)
{
	// search back through the button's parents for a panel
	// with a help_topic string defined
	std::string help_topic;
	if (LLUI::sHelpImpl &&
	    ctrl->findHelpTopic(help_topic))
	{
		LLUI::sHelpImpl->showTopic(help_topic);
		return; // success
	}

	// display an error if we can't find a help_topic string.
	// fix this by adding a help_topic attribute to the xui file
	LLNotificationsUtil::add("UnableToFindHelpTopic");
}

void LLButton::resetMouseDownTimer()
{
	mMouseDownTimer.stop();
	mMouseDownTimer.reset();
}

BOOL LLButton::handleDoubleClick(S32 x, S32 y, MASK mask)
{
	// just treat a double click as a second click
	return handleMouseDown(x, y, mask);
}<|MERGE_RESOLUTION|>--- conflicted
+++ resolved
@@ -50,8 +50,6 @@
 #include "llhelp.h"
 #include "lldockablefloater.h"
 
-#include "llcheckboxctrl.h"		// <FS:Zi> Add checkbox control toggle
-
 static LLDefaultChildRegistry::Register<LLButton> r("button");
 
 // Compiler optimization, generate extern template
@@ -62,9 +60,6 @@
 S32	LLBUTTON_H_PAD	= 0;
 S32 BTN_HEIGHT_SMALL= 0;
 S32 BTN_HEIGHT		= 0;
-// [SL:KB] - Patch: UI-DndButtonCommit | Checked: 2011-06-19 (Catznip-2.6.0c) | Added: Catznip-2.6.0c
-F32 DELAY_DRAG_HOVER_COMMIT = 0.5;
-// [/SL:KB]
 
 LLButton::Params::Params()
 :	label_selected("label_selected"),				// requires is_toggle true
@@ -112,11 +107,7 @@
 	held_down_delay("held_down_delay"),
 	button_flash_enable("button_flash_enable", false),
 	button_flash_count("button_flash_count"),
-	// <FS:Zi> Add checkbox control toggle
-	// button_flash_rate("button_flash_rate")
-	button_flash_rate("button_flash_rate"),
-	checkbox_control("checkbox_control")
-	// </FS:Zi>
+	button_flash_rate("button_flash_rate")
 {
 	addSynonym(is_toggle, "toggle");
 	changeDefault(initial_value, LLSD(false));
@@ -181,17 +172,7 @@
 	mHeldDownSignal(NULL),
 	mUseDrawContextAlpha(p.use_draw_context_alpha),
 	mHandleRightMouse(p.handle_right_mouse),
-<<<<<<< HEAD
-	mButtonFlashCount(p.button_flash_count),
-	// <FS:Zi> Add checkbox control toggle
-	// mButtonFlashRate(p.button_flash_rate)
-	mButtonFlashRate(p.button_flash_rate),
-	mCheckboxControl(p.checkbox_control),
-	mCheckboxControlPanel(NULL)
-	// </FS:Zi>
-=======
 	mFlashingTimer(NULL)
->>>>>>> fe8b4bf1
 {
 	if (p.button_flash_enable)
 	{
@@ -401,31 +382,6 @@
 BOOL LLButton::postBuild()
 {
 	autoResize();
-
-	// <FS:Zi> Add checkbox control toggle
-	if(!mCheckboxControl.empty())
-	{
-		mCheckboxControlPanel=LLUICtrlFactory::createFromFile<LLPanel>("panel_button_checkbox.xml",this,LLDefaultChildRegistry::instance());
-		if(mCheckboxControlPanel)
-		{
-			mCheckboxControlPanel->reshape(getRect().getWidth(),getRect().getHeight());
-
-			LLCheckBoxCtrl* check=mCheckboxControlPanel->findChild<LLCheckBoxCtrl>("check_control");
-			if(check)
-			{
-				check->setControlName(mCheckboxControl,NULL);
-			}
-			else
-			{
-				llwarns << "Could not find checkbox control for button " << getName() << llendl;
-			}
-		}
-		else
-		{
-			llwarns << "Could not create checkbox panel for button " << getName() << llendl;
-		}
-	}
-	// <FS:Zi>
 
 	addBadgeToParentPanel();
 
@@ -656,43 +612,6 @@
 {
 	static LLCachedControl<bool> sEnableButtonFlashing(*LLUI::sSettingGroups["config"], "EnableButtonFlashing", true);
 	F32 alpha = mUseDrawContextAlpha ? getDrawContext().mAlpha : getCurrentTransparency();
-<<<<<<< HEAD
-	bool flash = FALSE;
-
-	if( mFlashing)
-	{
-		if ( sEnableButtonFlashing)
-		{
-			// <FS:Ansariel> Global flash rate override
-			//F32 elapsed = mFlashingTimer.getElapsedTimeF32();
-			//S32 flash_count = S32(elapsed * mButtonFlashRate * 2.f);
-			//// flash on or off?
-			//flash = (flash_count % 2 == 0) || flash_count > S32((F32)mButtonFlashCount * 2.f);
-
-			S32 buttonFlashCount = mButtonFlashCount;
-			F32 buttonFlashRate = mButtonFlashRate;
-			static LLCachedControl<bool> fsGlobalButtonFlashOverride(*LLUI::sSettingGroups["config"], "FSGlobalButtonFlashOverride", true);
-			static LLCachedControl<S32> fsButtonFlashCount(*LLUI::sSettingGroups["config"], "FSButtonFlashCount", true);
-			static LLCachedControl<F32> fsButtonFlashRate(*LLUI::sSettingGroups["config"], "FSButtonFlashRate", true);
-			if (fsGlobalButtonFlashOverride)
-			{
-				buttonFlashCount = (S32)fsButtonFlashCount;
-				buttonFlashRate = (F32)fsButtonFlashRate;
-			}
-
-			F32 elapsed = mFlashingTimer.getElapsedTimeF32();
-			S32 flash_count = S32(elapsed * buttonFlashRate * 2.f);
-			// flash on or off?
-			flash = (flash_count % 2 == 0) || flash_count > S32((F32)buttonFlashCount * 2.f);
-			// </FS:Ansariel> Global flash rate override
-		}
-		else
-		{ // otherwise just highlight button in flash color
-			flash = true;
-		}
-	}
-=======
->>>>>>> fe8b4bf1
 
 	bool pressed_by_keyboard = FALSE;
 	if (hasFocus())
@@ -1019,15 +938,6 @@
 			NULL, mUseEllipses);
 	}
 
-	// <FS:Zi> Add checkbox control toggle
-	if(mCheckboxControlPanel)
-	{
-		mCheckboxControlPanel->setOrigin(0,0);
-		mCheckboxControlPanel->reshape(getRect().getWidth(),getRect().getHeight());
-		mCheckboxControlPanel->draw();
-	}
-	// <FS:Zi>
-
 	LLUICtrl::draw();
 }
 
