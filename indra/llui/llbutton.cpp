
/** 
 * @file llbutton.cpp
 * @brief LLButton base class
 *
 * $LicenseInfo:firstyear=2001&license=viewerlgpl$
 * Second Life Viewer Source Code
 * Copyright (C) 2010, Linden Research, Inc.
 * 
 * This library is free software; you can redistribute it and/or
 * modify it under the terms of the GNU Lesser General Public
 * License as published by the Free Software Foundation;
 * version 2.1 of the License only.
 * 
 * This library is distributed in the hope that it will be useful,
 * but WITHOUT ANY WARRANTY; without even the implied warranty of
 * MERCHANTABILITY or FITNESS FOR A PARTICULAR PURPOSE.  See the GNU
 * Lesser General Public License for more details.
 * 
 * You should have received a copy of the GNU Lesser General Public
 * License along with this library; if not, write to the Free Software
 * Foundation, Inc., 51 Franklin Street, Fifth Floor, Boston, MA  02110-1301  USA
 * 
 * Linden Research, Inc., 945 Battery Street, San Francisco, CA  94111  USA
 * $/LicenseInfo$
 */

#include "linden_common.h"

#define LLBUTTON_CPP
#include "llbutton.h"

// Linden library includes
#include "v4color.h"
#include "llstring.h"

// Project includes
#include "llkeyboard.h"
#include "llui.h"
#include "lluiconstants.h"
#include "llresmgr.h"
#include "llcriticaldamp.h"
#include "llfloater.h"
#include "llfloaterreg.h"
#include "llfocusmgr.h"
#include "llwindow.h"
#include "llnotificationsutil.h"
#include "llrender.h"
#include "lluictrlfactory.h"
#include "llhelp.h"
#include "lldockablefloater.h"
#include "llviewereventrecorder.h"

#include "llcheckboxctrl.h"		// <FS:Zi> Add checkbox control toggle

static LLDefaultChildRegistry::Register<LLButton> r("button");

// Compiler optimization, generate extern template
template class LLButton* LLView::getChild<class LLButton>(
	const std::string& name, BOOL recurse) const;

// globals loaded from settings.xml
S32	LLBUTTON_H_PAD	= 0;
S32 BTN_HEIGHT_SMALL= 0;
S32 BTN_HEIGHT		= 0;

LLButton::Params::Params()
:	label_selected("label_selected"),				// requires is_toggle true
	label_shadow("label_shadow", true),
	auto_resize("auto_resize", false),
	use_ellipses("use_ellipses", false),
	image_unselected("image_unselected"),
	image_selected("image_selected"),
	image_hover_selected("image_hover_selected"),
	image_hover_unselected("image_hover_unselected"),
	image_disabled_selected("image_disabled_selected"),
	image_disabled("image_disabled"),
	image_pressed("image_pressed"),
	image_pressed_selected("image_pressed_selected"),
	image_overlay("image_overlay"),
	image_overlay_alignment("image_overlay_alignment", std::string("center")),
	image_top_pad("image_top_pad"),
	image_bottom_pad("image_bottom_pad"),
	imgoverlay_label_space("imgoverlay_label_space", 1),
	label_color("label_color"),
	label_color_selected("label_color_selected"),	// requires is_toggle true
	label_color_disabled("label_color_disabled"),
	label_color_disabled_selected("label_color_disabled_selected"),
	image_color("image_color"),
	image_color_disabled("image_color_disabled"),
	image_overlay_color("image_overlay_color", LLColor4::white % 0.75f),
	image_overlay_disabled_color("image_overlay_disabled_color", LLColor4::white % 0.3f),
	image_overlay_selected_color("image_overlay_selected_color", LLColor4::white),
	flash_color("flash_color"),
	pad_right("pad_right", LLUI::sSettingGroups["config"]->getS32("ButtonHPad")),
	pad_left("pad_left", LLUI::sSettingGroups["config"]->getS32("ButtonHPad")),
	pad_bottom("pad_bottom"),
	click_callback("click_callback"),
	mouse_down_callback("mouse_down_callback"),
	mouse_up_callback("mouse_up_callback"),
	mouse_held_callback("mouse_held_callback"),
	is_toggle("is_toggle", false),
	scale_image("scale_image", true),
	hover_glow_amount("hover_glow_amount"),
	commit_on_return("commit_on_return", true),
	display_pressed_state("display_pressed_state", true),
	use_draw_context_alpha("use_draw_context_alpha", true),
	badge("badge"),
	handle_right_mouse("handle_right_mouse"),
	held_down_delay("held_down_delay"),
	button_flash_enable("button_flash_enable", false),
	button_flash_count("button_flash_count"),
	// <FS:Zi> Add checkbox control toggle
	//button_flash_rate("button_flash_rate")
	button_flash_rate("button_flash_rate"),
	checkbox_control("checkbox_control")
	// </FS:Zi>
{
	addSynonym(is_toggle, "toggle");
	changeDefault(initial_value, LLSD(false));
}


LLButton::LLButton(const LLButton::Params& p)
:	LLUICtrl(p),
	LLBadgeOwner(getHandle()),
	mMouseDownFrame(0),
	mMouseHeldDownCount(0),
	mBorderEnabled( FALSE ),
	mFlashing( FALSE ),
	mCurGlowStrength(0.f),
	mNeedsHighlight(FALSE),
	mUnselectedLabel(p.label()),
	mSelectedLabel(p.label_selected()),
	mGLFont(p.font),
	mHeldDownDelay(p.held_down_delay.seconds),			// seconds until held-down callback is called
	mHeldDownFrameDelay(p.held_down_delay.frames),
	mImageUnselected(p.image_unselected),
	mImageSelected(p.image_selected),
	mImageDisabled(p.image_disabled),
	mImageDisabledSelected(p.image_disabled_selected),
	mImageFlash(p.image_flash),
	mImagePressed(p.image_pressed),
	mImagePressedSelected(p.image_pressed_selected),
	mImageHoverSelected(p.image_hover_selected),
	mImageHoverUnselected(p.image_hover_unselected),
	mUnselectedLabelColor(p.label_color()),
	mSelectedLabelColor(p.label_color_selected()),
	mDisabledLabelColor(p.label_color_disabled()),
	mDisabledSelectedLabelColor(p.label_color_disabled_selected()),
	mImageColor(p.image_color()),
	mFlashBgColor(p.flash_color()),
	mDisabledImageColor(p.image_color_disabled()),
	mImageOverlay(p.image_overlay()),
	mImageOverlayColor(p.image_overlay_color()),
	mImageOverlayDisabledColor(p.image_overlay_disabled_color()),
	mImageOverlaySelectedColor(p.image_overlay_selected_color()),
	mImageOverlayAlignment(LLFontGL::hAlignFromName(p.image_overlay_alignment)),
	mImageOverlayTopPad(p.image_top_pad),
	mImageOverlayBottomPad(p.image_bottom_pad),
	mImgOverlayLabelSpace(p.imgoverlay_label_space),
	mIsToggle(p.is_toggle),
	mScaleImage(p.scale_image),
	mDropShadowedText(p.label_shadow),
	mAutoResize(p.auto_resize),
	mUseEllipses( p.use_ellipses ),
	mHAlign(p.font_halign),
	mLeftHPad(p.pad_left),
	mRightHPad(p.pad_right),
	mBottomVPad(p.pad_bottom),
	mHoverGlowStrength(p.hover_glow_amount),
	mCommitOnReturn(p.commit_on_return),
	mFadeWhenDisabled(FALSE),
	mForcePressedState(false),
	mDisplayPressedState(p.display_pressed_state),
	mLastDrawCharsCount(0),
	mMouseDownSignal(NULL),
	mMouseUpSignal(NULL),
	mHeldDownSignal(NULL),
	mUseDrawContextAlpha(p.use_draw_context_alpha),
	mHandleRightMouse(p.handle_right_mouse),
	// <FS:Zi> Add checkbox control toggle
	//mFlashingTimer(NULL)
	mFlashingTimer(NULL),
	mCheckboxControl(p.checkbox_control),
	mCheckboxControlPanel(NULL)
	// </FS:Zi>
{
	if (p.button_flash_enable)
	{
		// If optional parameter "p.button_flash_count" is not provided, LLFlashTimer will be
		// used instead it a "default" value from gSavedSettings.getS32("FlashCount")).
		// Likewise, missing "p.button_flash_rate" is replaced by gSavedSettings.getF32("FlashPeriod").
		// Note: flashing should be allowed in settings.xml (boolean key "EnableButtonFlashing").
		S32 flash_count = p.button_flash_count.isProvided()? p.button_flash_count : 0;
		F32 flash_rate = p.button_flash_rate.isProvided()? p.button_flash_rate : 0.0;
		mFlashingTimer = new LLFlashTimer ((LLFlashTimer::callback_t)NULL, flash_count, flash_rate);
	}
	else
	{
		mButtonFlashCount = p.button_flash_count;
		mButtonFlashRate = p.button_flash_rate;
	}

	static LLUICachedControl<S32> llbutton_orig_h_pad ("UIButtonOrigHPad", 0);
	static Params default_params(LLUICtrlFactory::getDefaultParams<LLButton>());

	if (!p.label_selected.isProvided())
	{
		mSelectedLabel = mUnselectedLabel;
	}

	// Hack to make sure there is space for at least one character
	if (getRect().getWidth() - (mRightHPad + mLeftHPad) < mGLFont->getWidth(std::string(" ")))
	{
		// Use old defaults
		mLeftHPad = llbutton_orig_h_pad;
		mRightHPad = llbutton_orig_h_pad;
	}
	
	mMouseDownTimer.stop();

	// if custom unselected button image provided...
	if (p.image_unselected != default_params.image_unselected)
	{
		//...fade it out for disabled image by default...
		if (p.image_disabled() == default_params.image_disabled() )
		{
			mImageDisabled = p.image_unselected;
			mFadeWhenDisabled = TRUE;
		}

		if (p.image_pressed_selected == default_params.image_pressed_selected)
		{
			mImagePressedSelected = mImageUnselected;
		}
	}

	// if custom selected button image provided...
	if (p.image_selected != default_params.image_selected)
	{
		//...fade it out for disabled image by default...
		if (p.image_disabled_selected() == default_params.image_disabled_selected())
		{
			mImageDisabledSelected = p.image_selected;
			mFadeWhenDisabled = TRUE;
		}

		if (p.image_pressed == default_params.image_pressed)
		{
			mImagePressed = mImageSelected;
		}
	}

	if (!p.image_pressed.isProvided())
	{
		mImagePressed = mImageSelected;
	}

	if (!p.image_pressed_selected.isProvided())
	{
		mImagePressedSelected = mImageUnselected;
	}
	
	if (mImageUnselected.isNull())
	{
		LL_WARNS() << "Button: " << getName() << " with no image!" << LL_ENDL;
	}
	
	if (p.click_callback.isProvided())
	{
		setCommitCallback(initCommitCallback(p.click_callback)); // alias -> commit_callback
	}
	if (p.mouse_down_callback.isProvided())
	{
		setMouseDownCallback(initCommitCallback(p.mouse_down_callback));
	}
	if (p.mouse_up_callback.isProvided())
	{
		setMouseUpCallback(initCommitCallback(p.mouse_up_callback));
	}
	if (p.mouse_held_callback.isProvided())
	{
		setHeldDownCallback(initCommitCallback(p.mouse_held_callback));
	}

	if (p.badge.isProvided())
	{
		LLBadgeOwner::initBadgeParams(p.badge());
	}
}

LLButton::~LLButton()
{
	delete mMouseDownSignal;
	delete mMouseUpSignal;
	delete mHeldDownSignal;

	if (mFlashingTimer)
	{
		mFlashingTimer->unset();
	}
}

// HACK: Committing a button is the same as instantly clicking it.
// virtual
void LLButton::onCommit()
{
	// WARNING: Sometimes clicking a button destroys the floater or
	// panel containing it.  Therefore we need to call 	LLUICtrl::onCommit()
	// LAST, otherwise this becomes deleted memory.

	if (mMouseDownSignal) (*mMouseDownSignal)(this, LLSD());
	
	if (mMouseUpSignal) (*mMouseUpSignal)(this, LLSD());

	if (getSoundFlags() & MOUSE_DOWN)
	{
		make_ui_sound("UISndClick");
	}

	if (getSoundFlags() & MOUSE_UP)
	{
		make_ui_sound("UISndClickRelease");
	}

	if (mIsToggle)
	{
		toggleState();
	}

	// do this last, as it can result in destroying this button
	LLUICtrl::onCommit();
}

boost::signals2::connection LLButton::setClickedCallback(const CommitCallbackParam& cb)
{
	return setClickedCallback(initCommitCallback(cb));
}
boost::signals2::connection LLButton::setMouseDownCallback(const CommitCallbackParam& cb)
{
	return setMouseDownCallback(initCommitCallback(cb));
}
boost::signals2::connection LLButton::setMouseUpCallback(const CommitCallbackParam& cb)
{
	return setMouseUpCallback(initCommitCallback(cb));
}
boost::signals2::connection LLButton::setHeldDownCallback(const CommitCallbackParam& cb)
{
	return setHeldDownCallback(initCommitCallback(cb));
}


boost::signals2::connection LLButton::setClickedCallback( const commit_signal_t::slot_type& cb )
{
	if (!mCommitSignal) mCommitSignal = new commit_signal_t();
	return mCommitSignal->connect(cb);
}
boost::signals2::connection LLButton::setMouseDownCallback( const commit_signal_t::slot_type& cb )
{
	if (!mMouseDownSignal) mMouseDownSignal = new commit_signal_t();
	return mMouseDownSignal->connect(cb);
}
boost::signals2::connection LLButton::setMouseUpCallback( const commit_signal_t::slot_type& cb )
{
	if (!mMouseUpSignal) mMouseUpSignal = new commit_signal_t();
	return mMouseUpSignal->connect(cb);
}
boost::signals2::connection LLButton::setHeldDownCallback( const commit_signal_t::slot_type& cb )
{
	if (!mHeldDownSignal) mHeldDownSignal = new commit_signal_t();
	return mHeldDownSignal->connect(cb);
}


// *TODO: Deprecate (for backwards compatibility only)
boost::signals2::connection LLButton::setClickedCallback( button_callback_t cb, void* data )
{
	return setClickedCallback(boost::bind(cb, data));
}
boost::signals2::connection LLButton::setMouseDownCallback( button_callback_t cb, void* data )
{
	return setMouseDownCallback(boost::bind(cb, data));
}
boost::signals2::connection LLButton::setMouseUpCallback( button_callback_t cb, void* data )
{
	return setMouseUpCallback(boost::bind(cb, data));
}
boost::signals2::connection LLButton::setHeldDownCallback( button_callback_t cb, void* data )
{
	return setHeldDownCallback(boost::bind(cb, data));
}

BOOL LLButton::postBuild()
{
	autoResize();

	// <FS:Zi> Add checkbox control toggle
	if(!mCheckboxControl.empty())
	{
		mCheckboxControlPanel=LLUICtrlFactory::createFromFile<LLPanel>("panel_button_checkbox.xml",this,LLDefaultChildRegistry::instance());
		if(mCheckboxControlPanel)
		{
			mCheckboxControlPanel->reshape(getRect().getWidth(),getRect().getHeight());

			LLCheckBoxCtrl* check=mCheckboxControlPanel->findChild<LLCheckBoxCtrl>("check_control");
			if(check)
			{
				check->setControlName(mCheckboxControl,NULL);
			}
			else
			{
				LL_WARNS() << "Could not find checkbox control for button " << getName() << LL_ENDL;
			}
		}
		else
		{
			LL_WARNS() << "Could not create checkbox panel for button " << getName() << LL_ENDL;
		}
	}
	// <FS:Zi>

	addBadgeToParentHolder();

	return LLUICtrl::postBuild();
}

BOOL LLButton::handleUnicodeCharHere(llwchar uni_char)
{
	BOOL handled = FALSE;
	if(' ' == uni_char 
		&& !gKeyboard->getKeyRepeated(' '))
	{
		if (mIsToggle)
		{
			toggleState();
		}

		LLUICtrl::onCommit();
		
		handled = TRUE;		
	}
	return handled;	
}

BOOL LLButton::handleKeyHere(KEY key, MASK mask )
{
	BOOL handled = FALSE;
	if( mCommitOnReturn && KEY_RETURN == key && mask == MASK_NONE && !gKeyboard->getKeyRepeated(key))
	{
		if (mIsToggle)
		{
			toggleState();
		}

		handled = TRUE;

		LLUICtrl::onCommit();
	}
	return handled;
}


BOOL LLButton::handleMouseDown(S32 x, S32 y, MASK mask)
{
	if (!childrenHandleMouseDown(x, y, mask))
	{
		// Route future Mouse messages here preemptively.  (Release on mouse up.)
		gFocusMgr.setMouseCapture( this );

		if (hasTabStop() && !getIsChrome())
		{
			setFocus(TRUE);
		}

		/*
		 * ATTENTION! This call fires another mouse down callback.
		 * If you wish to remove this call emit that signal directly
		 * by calling LLUICtrl::mMouseDownSignal(x, y, mask);
		 */
		LLUICtrl::handleMouseDown(x, y, mask);

		LLViewerEventRecorder::instance().updateMouseEventInfo(x,y,-55,-55,getPathname());

		if(mMouseDownSignal) (*mMouseDownSignal)(this, LLSD());

		mMouseDownTimer.start();
		mMouseDownFrame = (S32) LLFrameTimer::getFrameCount();
		mMouseHeldDownCount = 0;

		
		if (getSoundFlags() & MOUSE_DOWN)
		{
			make_ui_sound("UISndClick");
		}
	}
	return TRUE;
}


BOOL LLButton::handleMouseUp(S32 x, S32 y, MASK mask)
{
	// We only handle the click if the click both started and ended within us
	if( hasMouseCapture() )
	{
		// Always release the mouse
		gFocusMgr.setMouseCapture( NULL );

		/*
		 * ATTENTION! This call fires another mouse up callback.
		 * If you wish to remove this call emit that signal directly
		 * by calling LLUICtrl::mMouseUpSignal(x, y, mask);
		 */
		LLUICtrl::handleMouseUp(x, y, mask);
		LLViewerEventRecorder::instance().updateMouseEventInfo(x,y,-55,-55,getPathname()); 

		// Regardless of where mouseup occurs, handle callback
		if(mMouseUpSignal) (*mMouseUpSignal)(this, LLSD());

		resetMouseDownTimer();

		// DO THIS AT THE VERY END to allow the button to be destroyed as a result of being clicked.
		// If mouseup in the widget, it's been clicked
		if (pointInView(x, y))
		{
			if (getSoundFlags() & MOUSE_UP)
			{
				make_ui_sound("UISndClickRelease");
			}

			if (mIsToggle)
			{
				toggleState();
			}

			LLUICtrl::onCommit();
		}
	}
	else
	{
		childrenHandleMouseUp(x, y, mask);
	}

	return TRUE;
}

BOOL	LLButton::handleRightMouseDown(S32 x, S32 y, MASK mask)
{
	if (mHandleRightMouse && !childrenHandleRightMouseDown(x, y, mask))
	{
		// Route future Mouse messages here preemptively.  (Release on mouse up.)
		gFocusMgr.setMouseCapture( this );

		if (hasTabStop() && !getIsChrome())
		{
			setFocus(TRUE);
		}

//		if (pointInView(x, y))
//		{
//		}
		// send the mouse down signal
		LLUICtrl::handleRightMouseDown(x,y,mask);
		// *TODO: Return result of LLUICtrl call above?  Should defer to base class
		// but this might change the mouse handling of existing buttons in a bad way
		// if they are not mouse opaque.
	}

	return TRUE;
}

BOOL	LLButton::handleRightMouseUp(S32 x, S32 y, MASK mask)
{
	if (mHandleRightMouse)
	{
		// We only handle the click if the click both started and ended within us
		if( hasMouseCapture() )
		{
			// Always release the mouse
			gFocusMgr.setMouseCapture( NULL );

	//		if (pointInView(x, y))
	//		{
	//			mRightMouseUpSignal(this, x,y,mask);
	//		}
		}
		else 
		{
			childrenHandleRightMouseUp(x, y, mask);
		}
	
		// send the mouse up signal
		LLUICtrl::handleRightMouseUp(x,y,mask);
		// *TODO: Return result of LLUICtrl call above?  Should defer to base class
		// but this might change the mouse handling of existing buttons in a bad way.
		// if they are not mouse opaque.
	}
	return TRUE;
}

void LLButton::onMouseLeave(S32 x, S32 y, MASK mask)
{
	LLUICtrl::onMouseLeave(x, y, mask);

	mNeedsHighlight = FALSE;
}

void LLButton::setHighlight(bool b)
{
	mNeedsHighlight = b;
}

BOOL LLButton::handleHover(S32 x, S32 y, MASK mask)
{
	if (isInEnabledChain() 
		&& (!gFocusMgr.getMouseCapture() || gFocusMgr.getMouseCapture() == this))
		mNeedsHighlight = TRUE;

	if (!childrenHandleHover(x, y, mask))
	{
		if (mMouseDownTimer.getStarted())
		{
			F32 elapsed = getHeldDownTime();
			if( mHeldDownDelay <= elapsed && mHeldDownFrameDelay <= (S32)LLFrameTimer::getFrameCount() - mMouseDownFrame)
			{
				LLSD param;
				param["count"] = mMouseHeldDownCount++;
				if (mHeldDownSignal) (*mHeldDownSignal)(this, param);
			}
		}

		// We only handle the click if the click both started and ended within us
		getWindow()->setCursor(UI_CURSOR_ARROW);
		LL_DEBUGS("UserInput") << "hover handled by " << getName() << LL_ENDL;
	}
	return TRUE;
}

void LLButton::getOverlayImageSize(S32& overlay_width, S32& overlay_height)
{
	overlay_width = mImageOverlay->getWidth();
	overlay_height = mImageOverlay->getHeight();

	F32 scale_factor = llmin((F32)getRect().getWidth() / (F32)overlay_width, (F32)getRect().getHeight() / (F32)overlay_height, 1.f);
	overlay_width = ll_round((F32)overlay_width * scale_factor);
	overlay_height = ll_round((F32)overlay_height * scale_factor);
}


// virtual
void LLButton::draw()
{
	static LLCachedControl<bool> sEnableButtonFlashing(*LLUI::sSettingGroups["config"], "EnableButtonFlashing", true);
	F32 alpha = mUseDrawContextAlpha ? getDrawContext().mAlpha : getCurrentTransparency();

	bool pressed_by_keyboard = FALSE;
	if (hasFocus())
	{
		pressed_by_keyboard = gKeyboard->getKeyDown(' ') || (mCommitOnReturn && gKeyboard->getKeyDown(KEY_RETURN));
	}

	bool mouse_pressed_and_over = false;
	if (hasMouseCapture())
	{
		S32 local_mouse_x ;
		S32 local_mouse_y;
		LLUI::getMousePositionLocal(this, &local_mouse_x, &local_mouse_y);
		mouse_pressed_and_over = pointInView(local_mouse_x, local_mouse_y);
	}

	bool enabled = isInEnabledChain();

	bool pressed = pressed_by_keyboard 
					|| mouse_pressed_and_over
					|| mForcePressedState;
	bool selected = getToggleState();
	
	bool use_glow_effect = FALSE;
	LLColor4 highlighting_color = LLColor4::white;
	LLColor4 glow_color = LLColor4::white;
	LLRender::eBlendType glow_type = LLRender::BT_ADD_WITH_ALPHA;
	LLUIImage* imagep = NULL;

    //  Cancel sticking of color, if the button is pressed,
	//  or when a flashing of the previously selected button is ended
	if (mFlashingTimer
		&& ((selected && !mFlashingTimer->isFlashingInProgress() && !mForceFlashing) || pressed))
	{
		mFlashing = false;
	}

	bool flash = mFlashing && sEnableButtonFlashing;

	if (pressed && mDisplayPressedState)
	{
		imagep = selected ? mImagePressedSelected : mImagePressed;
	}
	else if ( mNeedsHighlight )
	{
		if (selected)
		{
			if (mImageHoverSelected)
			{
				imagep = mImageHoverSelected;
			}
			else
			{
				imagep = mImageSelected;
				use_glow_effect = TRUE;
			}
		}
		else
		{
			if (mImageHoverUnselected)
			{
				imagep = mImageHoverUnselected;
			}
			else
			{
				imagep = mImageUnselected;
				use_glow_effect = TRUE;
			}
		}
	}
	else 
	{
		imagep = selected ? mImageSelected : mImageUnselected;
	}

	// Override if more data is available
	// HACK: Use gray checked state to mean either:
	//   enabled and tentative
	// or
	//   disabled but checked
	if (!mImageDisabledSelected.isNull() 
		&& 
			( (enabled && getTentative()) 
			|| (!enabled && selected ) ) )
	{
		imagep = mImageDisabledSelected;
	}
	else if (!mImageDisabled.isNull() 
		&& !enabled 
		&& !selected)
	{
		imagep = mImageDisabled;
	}

	if (mFlashing)
	{
		// if button should flash and we have icon for flashing, use it as image for button
		if(flash && mImageFlash)
		{
			// setting flash to false to avoid its further influence on glow
			flash = false;
			imagep = mImageFlash;
		}
		// else use usual flashing via flash_color
		else if (mFlashingTimer)
		{
			LLColor4 flash_color = mFlashBgColor.get();
			use_glow_effect = TRUE;
			glow_type = LLRender::BT_ALPHA; // blend the glow

			if (mFlashingTimer->isCurrentlyHighlighted() || !mFlashingTimer->isFlashingInProgress())
			{
				glow_color = flash_color;
			}
			else if (mNeedsHighlight)
			{
                glow_color = highlighting_color;
			}
		}
	}

	if (mNeedsHighlight && !imagep)
	{
		use_glow_effect = TRUE;
	}

	// Figure out appropriate color for the text
	LLColor4 label_color;

	// label changes when button state changes, not when pressed
	if ( enabled )
	{
		if ( getToggleState() )
		{
			label_color = mSelectedLabelColor.get();
		}
		else
		{
			label_color = mUnselectedLabelColor.get();
		}
	}
	else
	{
		if ( getToggleState() )
		{
			label_color = mDisabledSelectedLabelColor.get();
		}
		else
		{
			label_color = mDisabledLabelColor.get();
		}
	}

<<<<<<< HEAD
	// <FS::ND> Highlight if needed
	if( nd::ui::SearchableControl::getHighlighted() )
		label_color = nd::ui::SearchableControl::getHighlightColor();
	// </FS:ND>
=======
	// Highlight if needed
	if( ll::ui::SearchableControl::getHighlighted() )
		label_color = ll::ui::SearchableControl::getHighlightColor();
>>>>>>> fdf39d3c

	// Unselected label assignments
	LLWString label = getCurrentLabel();

	// overlay with keyboard focus border
	if (hasFocus())
	{
		F32 lerp_amt = gFocusMgr.getFocusFlashAmt();
		drawBorder(imagep, gFocusMgr.getFocusColor() % alpha, ll_round(lerp(1.f, 3.f, lerp_amt)));
	}
	
	if (use_glow_effect)
	{
		mCurGlowStrength = lerp(mCurGlowStrength,
					// <FS:Ansariel> Crash fix; Calling setFlashing can cause mFlashing being true while is mFlashingTimer is NULL
					//mFlashing ? (mFlashingTimer->isCurrentlyHighlighted() || !mFlashingTimer->isFlashingInProgress() || mNeedsHighlight? 1.0 : 0.0) : mHoverGlowStrength,
					(mFlashing && mFlashingTimer) ? (mFlashingTimer->isCurrentlyHighlighted() || !mFlashingTimer->isFlashingInProgress() || mNeedsHighlight? 1.0 : 0.0) : mHoverGlowStrength,
					LLSmoothInterpolation::getInterpolant(0.05f));
	}
	else
	{
		mCurGlowStrength = lerp(mCurGlowStrength, 0.f, LLSmoothInterpolation::getInterpolant(0.05f));
	}

	// Draw button image, if available.
	// Otherwise draw basic rectangular button.
	if (imagep != NULL)
	{
		// apply automatic 50% alpha fade to disabled image
		LLColor4 disabled_color = mFadeWhenDisabled ? mDisabledImageColor.get() % 0.5f : mDisabledImageColor.get();
		if ( mScaleImage)
		{
			imagep->draw(getLocalRect(), (enabled ? mImageColor.get() : disabled_color) % alpha  );
			if (mCurGlowStrength > 0.01f)
			{
				gGL.setSceneBlendType(glow_type);
				imagep->drawSolid(0, 0, getRect().getWidth(), getRect().getHeight(), glow_color % (mCurGlowStrength * alpha));
				gGL.setSceneBlendType(LLRender::BT_ALPHA);
			}
		}
		else
		{
			S32 y = getLocalRect().getHeight() - imagep->getHeight();
			imagep->draw(0, y, (enabled ? mImageColor.get() : disabled_color) % alpha);
			if (mCurGlowStrength > 0.01f)
			{
				gGL.setSceneBlendType(glow_type);
				imagep->drawSolid(0, y, glow_color % (mCurGlowStrength * alpha));
				gGL.setSceneBlendType(LLRender::BT_ALPHA);
			}
		}
	}
	else
	{
		// no image
		LL_DEBUGS() << "No image for button " << getName() << LL_ENDL;
		// draw it in pink so we can find it
		gl_rect_2d(0, getRect().getHeight(), getRect().getWidth(), 0, LLColor4::pink1 % alpha, FALSE);
	}

	// let overlay image and text play well together
	S32 text_left = mLeftHPad;
	S32 text_right = getRect().getWidth() - mRightHPad;
	S32 text_width = getRect().getWidth() - mLeftHPad - mRightHPad;

	// draw overlay image
	if (mImageOverlay.notNull())
	{
		// get max width and height (discard level 0)
		S32 overlay_width;
		S32 overlay_height;

		getOverlayImageSize(overlay_width, overlay_height);

		S32 center_x = getLocalRect().getCenterX();
		S32 center_y = getLocalRect().getCenterY();

		//FUGLY HACK FOR "DEPRESSED" BUTTONS
		if (pressed && mDisplayPressedState)
		{
			center_y--;
			center_x++;
		}

		center_y += (mImageOverlayBottomPad - mImageOverlayTopPad);
		// fade out overlay images on disabled buttons
		LLColor4 overlay_color = mImageOverlayColor.get();
		if (!enabled)
		{
			overlay_color = mImageOverlayDisabledColor.get();
		}
		else if (getToggleState())
		{
			overlay_color = mImageOverlaySelectedColor.get();
		}
		overlay_color.mV[VALPHA] *= alpha;

		switch(mImageOverlayAlignment)
		{
		case LLFontGL::LEFT:
			text_left += overlay_width + mImgOverlayLabelSpace;
			text_width -= overlay_width + mImgOverlayLabelSpace;
			mImageOverlay->draw(
				mLeftHPad,
				center_y - (overlay_height / 2), 
				overlay_width, 
				overlay_height, 
				overlay_color);
			break;
		case LLFontGL::HCENTER:
			mImageOverlay->draw(
				center_x - (overlay_width / 2), 
				center_y - (overlay_height / 2), 
				overlay_width, 
				overlay_height, 
				overlay_color);
			break;
		case LLFontGL::RIGHT:
			text_right -= overlay_width + mImgOverlayLabelSpace;
			text_width -= overlay_width + mImgOverlayLabelSpace;
			mImageOverlay->draw(
				getRect().getWidth() - mRightHPad - overlay_width,
				center_y - (overlay_height / 2), 
				overlay_width, 
				overlay_height, 
				overlay_color);
			break;
		default:
			// draw nothing
			break;
		}
	}

	// Draw label
	if( !label.empty() )
	{
		LLWStringUtil::trim(label);

		S32 x;
		switch( mHAlign )
		{
		case LLFontGL::RIGHT:
			x = text_right;
			break;
		case LLFontGL::HCENTER:
			x = text_left + (text_width / 2);
			break;
		case LLFontGL::LEFT:
		default:
			x = text_left;
			break;
		}

		S32 y_offset = 2 + (getRect().getHeight() - 20)/2;
	
		if (pressed && mDisplayPressedState)
		{
			y_offset--;
			x++;
		}

		// *NOTE: mantipov: before mUseEllipses is implemented in EXT-279 U32_MAX has been passed as
		// max_chars.
		// LLFontGL::render expects S32 max_chars variable but process in a separate way -1 value.
		// Due to U32_MAX is equal to S32 -1 value I have rest this value for non-ellipses mode.
		// Not sure if it is really needed. Probably S32_MAX should be always passed as max_chars.
		mLastDrawCharsCount = mGLFont->render(label, 0,
			(F32)x,
			(F32)(getRect().getHeight() / 2 + mBottomVPad),
			label_color % alpha,
			mHAlign, LLFontGL::VCENTER,
			LLFontGL::NORMAL,
			mDropShadowedText ? LLFontGL::DROP_SHADOW_SOFT : LLFontGL::NO_SHADOW,
			S32_MAX, text_width,
			NULL, mUseEllipses);
	}

	// <FS:Zi> Add checkbox control toggle
	if(mCheckboxControlPanel)
	{
		mCheckboxControlPanel->setOrigin(0,0);
		mCheckboxControlPanel->reshape(getRect().getWidth(),getRect().getHeight());
		mCheckboxControlPanel->draw();
	}
	// <FS:Zi>

	LLUICtrl::draw();
}

void LLButton::drawBorder(LLUIImage* imagep, const LLColor4& color, S32 size)
{
	if (imagep == NULL) return;
	if (mScaleImage)
	{
		imagep->drawBorder(getLocalRect(), color, size);
	}
	else
	{
		S32 y = getLocalRect().getHeight() - imagep->getHeight();
		imagep->drawBorder(0, y, color, size);
	}
}

BOOL LLButton::getToggleState() const
{
    return getValue().asBoolean();
}

void LLButton::setToggleState(BOOL b)
{
	if( b != getToggleState() )
	{
		setControlValue(b); // will fire LLControlVariable callbacks (if any)
		setValue(b);        // may or may not be redundant
		setFlashing(false);	// stop flash state whenever the selected/unselected state if reset
		// Unselected label assignments
		autoResize();
	}
}

void LLButton::setFlashing(bool b, bool force_flashing/* = false */)
{ 
	mForceFlashing = force_flashing;
	if (mFlashingTimer)
	{
		mFlashing = b; 
		(b ? mFlashingTimer->startFlashing() : mFlashingTimer->stopFlashing());
	}
	else if (b != mFlashing)
	{
		mFlashing = b; 
		mFrameTimer.reset();
	}
}

BOOL LLButton::toggleState()			
{
    bool flipped = ! getToggleState();
	setToggleState(flipped); 

	return flipped; 
}

void LLButton::setLabel( const LLStringExplicit& label )
{
	setLabelUnselected(label);
	setLabelSelected(label);
}

//virtual
BOOL LLButton::setLabelArg( const std::string& key, const LLStringExplicit& text )
{
	mUnselectedLabel.setArg(key, text);
	mSelectedLabel.setArg(key, text);
	return TRUE;
}

void LLButton::setLabelUnselected( const LLStringExplicit& label )
{
	mUnselectedLabel = label;
}

void LLButton::setLabelSelected( const LLStringExplicit& label )
{
	mSelectedLabel = label;
}

bool LLButton::labelIsTruncated() const
{
	return getCurrentLabel().getString().size() > mLastDrawCharsCount;
}

const LLUIString& LLButton::getCurrentLabel() const
{
	if( getToggleState() )
	{
		return mSelectedLabel;
	}
	else
	{
		return mUnselectedLabel;
	}
}

void LLButton::setImageUnselected(LLPointer<LLUIImage> image)
{
	mImageUnselected = image;
	if (mImageUnselected.isNull())
	{
		LL_WARNS() << "Setting default button image for: " << getName() << " to NULL" << LL_ENDL;
	}
}

void LLButton::autoResize()
{
	resize(getCurrentLabel());
}

void LLButton::resize(LLUIString label)
{
	// get label length 
	S32 label_width = mGLFont->getWidth(label.getString());
	// get current btn length 
	S32 btn_width =getRect().getWidth();
    // check if it need resize 
	if (mAutoResize)
	{ 
		S32 min_width = label_width + mLeftHPad + mRightHPad;
		if (mImageOverlay)
		{
			S32 overlay_width = mImageOverlay->getWidth();
			F32 scale_factor = (getRect().getHeight() - (mImageOverlayBottomPad + mImageOverlayTopPad)) / (F32)mImageOverlay->getHeight();
			overlay_width = ll_round((F32)overlay_width * scale_factor);

			switch(mImageOverlayAlignment)
			{
			case LLFontGL::LEFT:
			case LLFontGL::RIGHT:
				min_width += overlay_width + mImgOverlayLabelSpace;
				break;
			case LLFontGL::HCENTER:
				min_width = llmax(min_width, overlay_width + mLeftHPad + mRightHPad);
				break;
			default:
				// draw nothing
				break;
			}
		}
		if (btn_width < min_width)
		{
			reshape(min_width, getRect().getHeight());
		}
	} 
}
void LLButton::setImages( const std::string &image_name, const std::string &selected_name )
{
	setImageUnselected(LLUI::getUIImage(image_name));
	setImageSelected(LLUI::getUIImage(selected_name));
}

void LLButton::setImageSelected(LLPointer<LLUIImage> image)
{
	mImageSelected = image;
}

void LLButton::setImageColor(const LLColor4& c)		
{ 
	mImageColor = c; 
}

void LLButton::setColor(const LLColor4& color)
{
	setImageColor(color);
}

void LLButton::setImageDisabled(LLPointer<LLUIImage> image)
{
	mImageDisabled = image;
	mDisabledImageColor = mImageColor;
	mFadeWhenDisabled = TRUE;
}

void LLButton::setImageDisabledSelected(LLPointer<LLUIImage> image)
{
	mImageDisabledSelected = image;
	mDisabledImageColor = mImageColor;
	mFadeWhenDisabled = TRUE;
}

void LLButton::setImagePressed(LLPointer<LLUIImage> image)
{
	mImagePressed = image;
}

void LLButton::setImageHoverSelected(LLPointer<LLUIImage> image)
{
	mImageHoverSelected = image;
}

void LLButton::setImageHoverUnselected(LLPointer<LLUIImage> image)
{
	mImageHoverUnselected = image;
}

void LLButton::setImageFlash(LLPointer<LLUIImage> image)
{
	mImageFlash = image;
}

void LLButton::setImageOverlay(const std::string& image_name, LLFontGL::HAlign alignment, const LLColor4& color)
{
	if (image_name.empty())
	{
		mImageOverlay = NULL;
	}
	else
	{
		mImageOverlay = LLUI::getUIImage(image_name);
		mImageOverlayAlignment = alignment;
		mImageOverlayColor = color;
	}
}

void LLButton::setImageOverlay(const LLUUID& image_id, LLFontGL::HAlign alignment, const LLColor4& color)
{
	if (image_id.isNull())
	{
		mImageOverlay = NULL;
	}
	else
	{
		mImageOverlay = LLUI::getUIImageByID(image_id);
		mImageOverlayAlignment = alignment;
		mImageOverlayColor = color;
	}
}

void LLButton::onMouseCaptureLost()
{
	resetMouseDownTimer();
}

//-------------------------------------------------------------------------
// Utilities
//-------------------------------------------------------------------------
S32 round_up(S32 grid, S32 value)
{
	S32 mod = value % grid;

	if (mod > 0)
	{
		// not even multiple
		return value + (grid - mod);
	}
	else
	{
		return value;
	}
}

void LLButton::addImageAttributeToXML(LLXMLNodePtr node, 
									  const std::string& image_name,
									  const LLUUID&	image_id,
									  const std::string& xml_tag_name) const
{
	if( !image_name.empty() )
	{
		node->createChild(xml_tag_name.c_str(), TRUE)->setStringValue(image_name);
	}
	else if( image_id != LLUUID::null )
	{
		node->createChild((xml_tag_name + "_id").c_str(), TRUE)->setUUIDValue(image_id);
	}
}


// static
void LLButton::toggleFloaterAndSetToggleState(LLUICtrl* ctrl, const LLSD& sdname)
{
	bool floater_vis = LLFloaterReg::toggleInstance(sdname.asString());
	LLButton* button = dynamic_cast<LLButton*>(ctrl);
	if (button)
		button->setToggleState(floater_vis);
}

// static
// Gets called once
void LLButton::setFloaterToggle(LLUICtrl* ctrl, const LLSD& sdname)
{
	LLButton* button = dynamic_cast<LLButton*>(ctrl);
	if (!button)
		return;
	// Get the visibility control name for the floater
	std::string vis_control_name = LLFloaterReg::declareVisibilityControl(sdname.asString());
	// Set the button control value (toggle state) to the floater visibility control (Sets the value as well)
	button->setControlVariable(LLFloater::getControlGroup()->getControl(vis_control_name));
	// Set the clicked callback to toggle the floater
	button->setClickedCallback(boost::bind(&LLFloaterReg::toggleInstance, sdname, LLSD()));
}

// static
void LLButton::setDockableFloaterToggle(LLUICtrl* ctrl, const LLSD& sdname)
{
	LLButton* button = dynamic_cast<LLButton*>(ctrl);
	if (!button)
		return;
	// Get the visibility control name for the floater
	std::string vis_control_name = LLFloaterReg::declareVisibilityControl(sdname.asString());
	// Set the button control value (toggle state) to the floater visibility control (Sets the value as well)
	button->setControlVariable(LLFloater::getControlGroup()->getControl(vis_control_name));
	// Set the clicked callback to toggle the floater
	button->setClickedCallback(boost::bind(&LLDockableFloater::toggleInstance, sdname));
}

// static
void LLButton::showHelp(LLUICtrl* ctrl, const LLSD& sdname)
{
	// search back through the button's parents for a panel
	// with a help_topic string defined
	std::string help_topic;
	if (LLUI::sHelpImpl &&
	    ctrl->findHelpTopic(help_topic))
	{
		LLUI::sHelpImpl->showTopic(help_topic);
		return; // success
	}

	// display an error if we can't find a help_topic string.
	// fix this by adding a help_topic attribute to the xui file
	LLNotificationsUtil::add("UnableToFindHelpTopic");
}

void LLButton::resetMouseDownTimer()
{
	mMouseDownTimer.stop();
	mMouseDownTimer.reset();
}

BOOL LLButton::handleDoubleClick(S32 x, S32 y, MASK mask)
{
	// just treat a double click as a second click
	return handleMouseDown(x, y, mask);
}<|MERGE_RESOLUTION|>--- conflicted
+++ resolved
@@ -805,16 +805,9 @@
 		}
 	}
 
-<<<<<<< HEAD
-	// <FS::ND> Highlight if needed
-	if( nd::ui::SearchableControl::getHighlighted() )
-		label_color = nd::ui::SearchableControl::getHighlightColor();
-	// </FS:ND>
-=======
 	// Highlight if needed
 	if( ll::ui::SearchableControl::getHighlighted() )
 		label_color = ll::ui::SearchableControl::getHighlightColor();
->>>>>>> fdf39d3c
 
 	// Unselected label assignments
 	LLWString label = getCurrentLabel();
