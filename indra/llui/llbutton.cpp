
/**
 * @file llbutton.cpp
 * @brief LLButton base class
 *
 * $LicenseInfo:firstyear=2001&license=viewerlgpl$
 * Second Life Viewer Source Code
 * Copyright (C) 2010, Linden Research, Inc.
 *
 * This library is free software; you can redistribute it and/or
 * modify it under the terms of the GNU Lesser General Public
 * License as published by the Free Software Foundation;
 * version 2.1 of the License only.
 *
 * This library is distributed in the hope that it will be useful,
 * but WITHOUT ANY WARRANTY; without even the implied warranty of
 * MERCHANTABILITY or FITNESS FOR A PARTICULAR PURPOSE.  See the GNU
 * Lesser General Public License for more details.
 *
 * You should have received a copy of the GNU Lesser General Public
 * License along with this library; if not, write to the Free Software
 * Foundation, Inc., 51 Franklin Street, Fifth Floor, Boston, MA  02110-1301  USA
 *
 * Linden Research, Inc., 945 Battery Street, San Francisco, CA  94111  USA
 * $/LicenseInfo$
 */

#include "linden_common.h"

#define LLBUTTON_CPP
#include "llbutton.h"

// Linden library includes
#include "v4color.h"
#include "llstring.h"

// Project includes
#include "llkeyboard.h"
#include "llui.h"
#include "lluiconstants.h"
#include "llresmgr.h"
#include "llcriticaldamp.h"
#include "llfloater.h"
#include "llfloaterreg.h"
#include "llfocusmgr.h"
#include "llwindow.h"
#include "llnotificationsutil.h"
#include "llrender.h"
#include "lluictrlfactory.h"
#include "lluiusage.h"
#include "llhelp.h"
#include "lldockablefloater.h"
#include "llviewereventrecorder.h"

#include "llcheckboxctrl.h"		// <FS:Zi> Add checkbox control toggle

static LLDefaultChildRegistry::Register<LLButton> r("button");

// Compiler optimization, generate extern template
template class LLButton* LLView::getChild<class LLButton>(
    const std::string& name, BOOL recurse) const;

// globals
S32 LLBUTTON_H_PAD  = 4;
S32 BTN_HEIGHT_SMALL= 23;
S32 BTN_HEIGHT      = 23;
S32 BTN_DROP_SHADOW = 2;

LLButton::Params::Params()
<<<<<<< HEAD
:	label_selected("label_selected"),				// requires is_toggle true
	label_shadow("label_shadow", true),
	auto_resize("auto_resize", false),
	use_ellipses("use_ellipses", false),
	use_font_color("use_font_color", true),
	image_unselected("image_unselected"),
	image_selected("image_selected"),
	image_hover_selected("image_hover_selected"),
	image_hover_unselected("image_hover_unselected"),
	image_disabled_selected("image_disabled_selected"),
	image_disabled("image_disabled"),
	image_pressed("image_pressed"),
	image_pressed_selected("image_pressed_selected"),
	image_overlay("image_overlay"),
	image_overlay_alignment("image_overlay_alignment", std::string("center")),
	image_top_pad("image_top_pad"),
	image_bottom_pad("image_bottom_pad"),
	imgoverlay_label_space("imgoverlay_label_space", 1),
	label_color("label_color"),
	label_color_selected("label_color_selected"),	// requires is_toggle true
	label_color_disabled("label_color_disabled"),
	label_color_disabled_selected("label_color_disabled_selected"),
	image_color("image_color"),
	image_color_disabled("image_color_disabled"),
	image_overlay_color("image_overlay_color", LLColor4::white % 0.75f),
	image_overlay_disabled_color("image_overlay_disabled_color", LLColor4::white % 0.3f),
	image_overlay_selected_color("image_overlay_selected_color", LLColor4::white),
	flash_color("flash_color"),
	pad_right("pad_right", LLBUTTON_H_PAD),
	pad_left("pad_left", LLBUTTON_H_PAD),
	pad_bottom("pad_bottom"),
	click_callback("click_callback"),
	mouse_down_callback("mouse_down_callback"),
	mouse_up_callback("mouse_up_callback"),
	mouse_held_callback("mouse_held_callback"),
	is_toggled_callback("is_toggled_callback"), // <FS:Ansariel> Toggle callback check
	is_toggle("is_toggle", false),
	scale_image("scale_image", true),
	hover_glow_amount("hover_glow_amount"),
	commit_on_return("commit_on_return", true),
    commit_on_capture_lost("commit_on_capture_lost", false),
	display_pressed_state("display_pressed_state", true),
	use_draw_context_alpha("use_draw_context_alpha", true),
	badge("badge"),
	handle_right_mouse("handle_right_mouse"),
	held_down_delay("held_down_delay"),
	button_flash_enable("button_flash_enable", false),
	button_flash_count("button_flash_count"),
	// <FS:Zi> Add checkbox control toggle
	//button_flash_rate("button_flash_rate")
	button_flash_rate("button_flash_rate"),
	checkbox_control("checkbox_control")
	// </FS:Zi>
=======
:   label_selected("label_selected"),               // requires is_toggle true
    label_shadow("label_shadow", true),
    auto_resize("auto_resize", false),
    use_ellipses("use_ellipses", false),
    use_font_color("use_font_color", true),
    image_unselected("image_unselected"),
    image_selected("image_selected"),
    image_hover_selected("image_hover_selected"),
    image_hover_unselected("image_hover_unselected"),
    image_disabled_selected("image_disabled_selected"),
    image_disabled("image_disabled"),
    image_pressed("image_pressed"),
    image_pressed_selected("image_pressed_selected"),
    image_overlay("image_overlay"),
    image_overlay_alignment("image_overlay_alignment", std::string("center")),
    image_top_pad("image_top_pad"),
    image_bottom_pad("image_bottom_pad"),
    imgoverlay_label_space("imgoverlay_label_space", 1),
    label_color("label_color"),
    label_color_selected("label_color_selected"),   // requires is_toggle true
    label_color_disabled("label_color_disabled"),
    label_color_disabled_selected("label_color_disabled_selected"),
    image_color("image_color"),
    image_color_disabled("image_color_disabled"),
    image_overlay_color("image_overlay_color", LLColor4::white % 0.75f),
    image_overlay_disabled_color("image_overlay_disabled_color", LLColor4::white % 0.3f),
    image_overlay_selected_color("image_overlay_selected_color", LLColor4::white),
    flash_color("flash_color"),
    pad_right("pad_right", LLBUTTON_H_PAD),
    pad_left("pad_left", LLBUTTON_H_PAD),
    pad_bottom("pad_bottom"),
    click_callback("click_callback"),
    mouse_down_callback("mouse_down_callback"),
    mouse_up_callback("mouse_up_callback"),
    mouse_held_callback("mouse_held_callback"),
    is_toggle("is_toggle", false),
    scale_image("scale_image", true),
    hover_glow_amount("hover_glow_amount"),
    commit_on_return("commit_on_return", true),
    commit_on_capture_lost("commit_on_capture_lost", false),
    display_pressed_state("display_pressed_state", true),
    use_draw_context_alpha("use_draw_context_alpha", true),
    badge("badge"),
    handle_right_mouse("handle_right_mouse"),
    held_down_delay("held_down_delay"),
    button_flash_enable("button_flash_enable", false),
    button_flash_count("button_flash_count"),
    button_flash_rate("button_flash_rate")
>>>>>>> 38c2a5bd
{
    addSynonym(is_toggle, "toggle");
    changeDefault(initial_value, LLSD(false));
}


LLButton::LLButton(const LLButton::Params& p)
:   LLUICtrl(p),
    LLBadgeOwner(getHandle()),
    mMouseDownFrame(0),
    mMouseHeldDownCount(0),
    mBorderEnabled( FALSE ),
    mFlashing( FALSE ),
    mCurGlowStrength(0.f),
    mNeedsHighlight(FALSE),
    mUnselectedLabel(p.label()),
    mSelectedLabel(p.label_selected()),
    mGLFont(p.font),
    mHeldDownDelay(p.held_down_delay.seconds),          // seconds until held-down callback is called
    mHeldDownFrameDelay(p.held_down_delay.frames),
    mImageUnselected(p.image_unselected),
    mImageSelected(p.image_selected),
    mImageDisabled(p.image_disabled),
    mImageDisabledSelected(p.image_disabled_selected),
    mImageFlash(p.image_flash),
    mImagePressed(p.image_pressed),
    mImagePressedSelected(p.image_pressed_selected),
    mImageHoverSelected(p.image_hover_selected),
    mImageHoverUnselected(p.image_hover_unselected),
    mUnselectedLabelColor(p.label_color()),
    mSelectedLabelColor(p.label_color_selected()),
    mDisabledLabelColor(p.label_color_disabled()),
    mDisabledSelectedLabelColor(p.label_color_disabled_selected()),
    mImageColor(p.image_color()),
    mFlashBgColor(p.flash_color()),
    mDisabledImageColor(p.image_color_disabled()),
    mImageOverlay(p.image_overlay()),
    mImageOverlayColor(p.image_overlay_color()),
    mImageOverlayDisabledColor(p.image_overlay_disabled_color()),
    mImageOverlaySelectedColor(p.image_overlay_selected_color()),
    mImageOverlayAlignment(LLFontGL::hAlignFromName(p.image_overlay_alignment)),
    mImageOverlayTopPad(p.image_top_pad),
    mImageOverlayBottomPad(p.image_bottom_pad),
    mImgOverlayLabelSpace(p.imgoverlay_label_space),
    mIsToggle(p.is_toggle),
    mScaleImage(p.scale_image),
    mDropShadowedText(p.label_shadow),
    mAutoResize(p.auto_resize),
    mUseEllipses( p.use_ellipses ),
    mUseFontColor( p.use_font_color),
    mHAlign(p.font_halign),
    mLeftHPad(p.pad_left),
    mRightHPad(p.pad_right),
    mBottomVPad(p.pad_bottom),
    mHoverGlowStrength(p.hover_glow_amount),
    mCommitOnReturn(p.commit_on_return),
    mCommitOnCaptureLost(p.commit_on_capture_lost),
<<<<<<< HEAD
	mFadeWhenDisabled(FALSE),
	mForcePressedState(false),
	mDisplayPressedState(p.display_pressed_state),
	mLastDrawCharsCount(0),
	mMouseDownSignal(NULL),
	mMouseUpSignal(NULL),
	mHeldDownSignal(NULL),
	mUseDrawContextAlpha(p.use_draw_context_alpha),
	mHandleRightMouse(p.handle_right_mouse),
	// <FS:Zi> Add checkbox control toggle
	//mFlashingTimer(NULL)
	mFlashingTimer(NULL),
	mCheckboxControl(p.checkbox_control),
	mCheckboxControlPanel(NULL),
	// </FS:Zi>
	mIsToggledSignal(NULL) // <FS:Ansariel> Toggle callback check
{
	if (p.button_flash_enable)
	{
		// If optional parameter "p.button_flash_count" is not provided, LLFlashTimer will be
		// used instead it a "default" value from gSavedSettings.getS32("FlashCount")).
		// Likewise, missing "p.button_flash_rate" is replaced by gSavedSettings.getF32("FlashPeriod").
		// Note: flashing should be allowed in settings.xml (boolean key "EnableButtonFlashing").
		S32 flash_count = p.button_flash_count.isProvided()? p.button_flash_count : 0;
		F32 flash_rate = p.button_flash_rate.isProvided()? p.button_flash_rate : 0.0;
		mFlashingTimer = new LLFlashTimer ((LLFlashTimer::callback_t)NULL, flash_count, flash_rate);
	}
	else
	{
		mButtonFlashCount = p.button_flash_count;
		mButtonFlashRate = p.button_flash_rate;
	}

	static LLUICachedControl<S32> llbutton_orig_h_pad ("UIButtonOrigHPad", 0);
	static Params default_params(LLUICtrlFactory::getDefaultParams<LLButton>());

	if (!p.label_selected.isProvided())
	{
		mSelectedLabel = mUnselectedLabel;
	}

	// Hack to make sure there is space for at least one character
	if (getRect().mRight >= 0 && getRect().getWidth() > 0 &&
		getRect().getWidth() - (mRightHPad + mLeftHPad) < mGLFont->getWidth(std::string(" ")))
	{
		// Use old defaults
		mLeftHPad = llbutton_orig_h_pad;
		mRightHPad = llbutton_orig_h_pad;
	}
	
	mMouseDownTimer.stop();

	// if custom unselected button image provided...
	if (p.image_unselected != default_params.image_unselected)
	{
		//...fade it out for disabled image by default...
		if (p.image_disabled() == default_params.image_disabled() )
		{
			mImageDisabled = p.image_unselected;
			mFadeWhenDisabled = TRUE;
		}

		if (p.image_pressed_selected == default_params.image_pressed_selected)
		{
			mImagePressedSelected = mImageUnselected;
		}
	}

	// if custom selected button image provided...
	if (p.image_selected != default_params.image_selected)
	{
		//...fade it out for disabled image by default...
		if (p.image_disabled_selected() == default_params.image_disabled_selected())
		{
			mImageDisabledSelected = p.image_selected;
			mFadeWhenDisabled = TRUE;
		}

		if (p.image_pressed == default_params.image_pressed)
		{
			mImagePressed = mImageSelected;
		}
	}

	if (!p.image_pressed.isProvided())
	{
		mImagePressed = mImageSelected;
	}

	if (!p.image_pressed_selected.isProvided())
	{
		mImagePressedSelected = mImageUnselected;
	}
	
	if (mImageUnselected.isNull())
	{
		LL_WARNS() << "Button: " << getName() << " with no image!" << LL_ENDL;
	}
	
	if (p.click_callback.isProvided())
	{
		setCommitCallback(initCommitCallback(p.click_callback)); // alias -> commit_callback
	}
	if (p.mouse_down_callback.isProvided())
	{
		setMouseDownCallback(initCommitCallback(p.mouse_down_callback));
	}
	if (p.mouse_up_callback.isProvided())
	{
		setMouseUpCallback(initCommitCallback(p.mouse_up_callback));
	}
	if (p.mouse_held_callback.isProvided())
	{
		setHeldDownCallback(initCommitCallback(p.mouse_held_callback));
	}
	// <FS:Ansariel> Toggle callback check
	if (p.is_toggled_callback.isProvided())
	{
		setIsToggledCallback(initEnableCallback(p.is_toggled_callback));
	}
	// <FS:Ansariel>

	if (p.badge.isProvided())
	{
		LLBadgeOwner::initBadgeParams(p.badge());
	}
=======
    mFadeWhenDisabled(FALSE),
    mForcePressedState(false),
    mDisplayPressedState(p.display_pressed_state),
    mLastDrawCharsCount(0),
    mMouseDownSignal(NULL),
    mMouseUpSignal(NULL),
    mHeldDownSignal(NULL),
    mUseDrawContextAlpha(p.use_draw_context_alpha),
    mHandleRightMouse(p.handle_right_mouse),
    mFlashingTimer(NULL)
{
    if (p.button_flash_enable)
    {
        // If optional parameter "p.button_flash_count" is not provided, LLFlashTimer will be
        // used instead it a "default" value from gSavedSettings.getS32("FlashCount")).
        // Likewise, missing "p.button_flash_rate" is replaced by gSavedSettings.getF32("FlashPeriod").
        // Note: flashing should be allowed in settings.xml (boolean key "EnableButtonFlashing").
        S32 flash_count = p.button_flash_count.isProvided()? p.button_flash_count : 0;
        F32 flash_rate = p.button_flash_rate.isProvided()? p.button_flash_rate : 0.0;
        mFlashingTimer = new LLFlashTimer ((LLFlashTimer::callback_t)NULL, flash_count, flash_rate);
    }
    else
    {
        mButtonFlashCount = p.button_flash_count;
        mButtonFlashRate = p.button_flash_rate;
    }

    static LLUICachedControl<S32> llbutton_orig_h_pad ("UIButtonOrigHPad", 0);
    static Params default_params(LLUICtrlFactory::getDefaultParams<LLButton>());

    if (!p.label_selected.isProvided())
    {
        mSelectedLabel = mUnselectedLabel;
    }

    // Hack to make sure there is space for at least one character
    if (getRect().mRight >= 0 && getRect().getWidth() > 0 &&
        getRect().getWidth() - (mRightHPad + mLeftHPad) < mGLFont->getWidth(std::string(" ")))
    {
        // Use old defaults
        mLeftHPad = llbutton_orig_h_pad;
        mRightHPad = llbutton_orig_h_pad;
    }

    mMouseDownTimer.stop();

    // if custom unselected button image provided...
    if (p.image_unselected != default_params.image_unselected)
    {
        //...fade it out for disabled image by default...
        if (p.image_disabled() == default_params.image_disabled() )
        {
            mImageDisabled = p.image_unselected;
            mFadeWhenDisabled = TRUE;
        }

        if (p.image_pressed_selected == default_params.image_pressed_selected)
        {
            mImagePressedSelected = mImageUnselected;
        }
    }

    // if custom selected button image provided...
    if (p.image_selected != default_params.image_selected)
    {
        //...fade it out for disabled image by default...
        if (p.image_disabled_selected() == default_params.image_disabled_selected())
        {
            mImageDisabledSelected = p.image_selected;
            mFadeWhenDisabled = TRUE;
        }

        if (p.image_pressed == default_params.image_pressed)
        {
            mImagePressed = mImageSelected;
        }
    }

    if (!p.image_pressed.isProvided())
    {
        mImagePressed = mImageSelected;
    }

    if (!p.image_pressed_selected.isProvided())
    {
        mImagePressedSelected = mImageUnselected;
    }

    if (mImageUnselected.isNull())
    {
        LL_WARNS() << "Button: " << getName() << " with no image!" << LL_ENDL;
    }

    if (p.click_callback.isProvided())
    {
        setCommitCallback(initCommitCallback(p.click_callback)); // alias -> commit_callback
    }
    if (p.mouse_down_callback.isProvided())
    {
        setMouseDownCallback(initCommitCallback(p.mouse_down_callback));
    }
    if (p.mouse_up_callback.isProvided())
    {
        setMouseUpCallback(initCommitCallback(p.mouse_up_callback));
    }
    if (p.mouse_held_callback.isProvided())
    {
        setHeldDownCallback(initCommitCallback(p.mouse_held_callback));
    }

    if (p.badge.isProvided())
    {
        LLBadgeOwner::initBadgeParams(p.badge());
    }
>>>>>>> 38c2a5bd
}

LLButton::~LLButton()
{
<<<<<<< HEAD
	delete mMouseDownSignal;
	delete mMouseUpSignal;
	delete mHeldDownSignal;
	delete mIsToggledSignal; // <FS:Ansariel> Toggle callback check
=======
    delete mMouseDownSignal;
    delete mMouseUpSignal;
    delete mHeldDownSignal;
>>>>>>> 38c2a5bd

    if (mFlashingTimer)
    {
        mFlashingTimer->unset();
    }
}

// HACK: Committing a button is the same as instantly clicking it.
// virtual
void LLButton::onCommit()
{
    // WARNING: Sometimes clicking a button destroys the floater or
    // panel containing it.  Therefore we need to call  LLUICtrl::onCommit()
    // LAST, otherwise this becomes deleted memory.

    if (mMouseDownSignal) (*mMouseDownSignal)(this, LLSD());

    if (mMouseUpSignal) (*mMouseUpSignal)(this, LLSD());

    if (getSoundFlags() & MOUSE_DOWN)
    {
        make_ui_sound("UISndClick");
    }

    if (getSoundFlags() & MOUSE_UP)
    {
        make_ui_sound("UISndClickRelease");
    }

    if (mIsToggle)
    {
        toggleState();
    }

    // do this last, as it can result in destroying this button
    LLUICtrl::onCommit();
}

boost::signals2::connection LLButton::setClickedCallback(const CommitCallbackParam& cb)
{
    return setClickedCallback(initCommitCallback(cb));
}
boost::signals2::connection LLButton::setMouseDownCallback(const CommitCallbackParam& cb)
{
    return setMouseDownCallback(initCommitCallback(cb));
}
boost::signals2::connection LLButton::setMouseUpCallback(const CommitCallbackParam& cb)
{
    return setMouseUpCallback(initCommitCallback(cb));
}
boost::signals2::connection LLButton::setHeldDownCallback(const CommitCallbackParam& cb)
{
    return setHeldDownCallback(initCommitCallback(cb));
}


boost::signals2::connection LLButton::setClickedCallback( const commit_signal_t::slot_type& cb )
{
    if (!mCommitSignal) mCommitSignal = new commit_signal_t();
    return mCommitSignal->connect(cb);
}
boost::signals2::connection LLButton::setMouseDownCallback( const commit_signal_t::slot_type& cb )
{
    if (!mMouseDownSignal) mMouseDownSignal = new commit_signal_t();
    return mMouseDownSignal->connect(cb);
}
boost::signals2::connection LLButton::setMouseUpCallback( const commit_signal_t::slot_type& cb )
{
    if (!mMouseUpSignal) mMouseUpSignal = new commit_signal_t();
    return mMouseUpSignal->connect(cb);
}
boost::signals2::connection LLButton::setHeldDownCallback( const commit_signal_t::slot_type& cb )
{
    if (!mHeldDownSignal) mHeldDownSignal = new commit_signal_t();
    return mHeldDownSignal->connect(cb);
}

// <FS:Ansariel> Toggle callback check
boost::signals2::connection LLButton::setIsToggledCallback(const EnableCallbackParam& cb)
{
	return setIsToggledCallback(initEnableCallback(cb));
}

boost::signals2::connection LLButton::setIsToggledCallback(const enable_signal_t::slot_type& cb)
{
	if (!mIsToggledSignal) mIsToggledSignal = new enable_signal_t();
	return mIsToggledSignal->connect(cb);
}
// <FS:Ansariel>

// *TODO: Deprecate (for backwards compatibility only)
boost::signals2::connection LLButton::setClickedCallback( button_callback_t cb, void* data )
{
    return setClickedCallback(boost::bind(cb, data));
}
boost::signals2::connection LLButton::setMouseDownCallback( button_callback_t cb, void* data )
{
    return setMouseDownCallback(boost::bind(cb, data));
}
boost::signals2::connection LLButton::setMouseUpCallback( button_callback_t cb, void* data )
{
    return setMouseUpCallback(boost::bind(cb, data));
}
boost::signals2::connection LLButton::setHeldDownCallback( button_callback_t cb, void* data )
{
    return setHeldDownCallback(boost::bind(cb, data));
}

BOOL LLButton::postBuild()
{
    autoResize();

<<<<<<< HEAD
	// <FS:Zi> Add checkbox control toggle
	if(!mCheckboxControl.empty())
	{
		mCheckboxControlPanel=LLUICtrlFactory::createFromFile<LLPanel>("panel_button_checkbox.xml",this,LLDefaultChildRegistry::instance());
		if(mCheckboxControlPanel)
		{
			mCheckboxControlPanel->reshape(getRect().getWidth(),getRect().getHeight());

			LLCheckBoxCtrl* check=mCheckboxControlPanel->findChild<LLCheckBoxCtrl>("check_control");
			if(check)
			{
				check->setControlName(mCheckboxControl,NULL);
			}
			else
			{
				LL_WARNS() << "Could not find checkbox control for button " << getName() << LL_ENDL;
			}
		}
		else
		{
			LL_WARNS() << "Could not create checkbox panel for button " << getName() << LL_ENDL;
		}
	}
	// <FS:Zi>

	addBadgeToParentHolder();
=======
    addBadgeToParentHolder();
>>>>>>> 38c2a5bd

    return LLUICtrl::postBuild();
}

BOOL LLButton::handleUnicodeCharHere(llwchar uni_char)
{
    BOOL handled = FALSE;
    if(' ' == uni_char
        && !gKeyboard->getKeyRepeated(' '))
    {
        if (mIsToggle)
        {
            toggleState();
        }

        LLUICtrl::onCommit();

        handled = TRUE;
    }
    return handled;
}

BOOL LLButton::handleKeyHere(KEY key, MASK mask )
{
    BOOL handled = FALSE;
    if( mCommitOnReturn && KEY_RETURN == key && mask == MASK_NONE && !gKeyboard->getKeyRepeated(key))
    {
        if (mIsToggle)
        {
            toggleState();
        }

        handled = TRUE;

        LLUICtrl::onCommit();
    }
    return handled;
}


BOOL LLButton::handleMouseDown(S32 x, S32 y, MASK mask)
{
    if (!childrenHandleMouseDown(x, y, mask))
    {
        // Route future Mouse messages here preemptively.  (Release on mouse up.)
        gFocusMgr.setMouseCapture( this );

        if (hasTabStop() && !getIsChrome())
        {
            setFocus(TRUE);
        }

        if (!mFunctionName.empty())
        {
            LL_DEBUGS("UIUsage") << "calling mouse down function " << mFunctionName << LL_ENDL;
            LLUIUsage::instance().logCommand(mFunctionName);
            LLUIUsage::instance().logControl(getPathname());
        }

        /*
         * ATTENTION! This call fires another mouse down callback.
         * If you wish to remove this call emit that signal directly
         * by calling LLUICtrl::mMouseDownSignal(x, y, mask);
         */
        LLUICtrl::handleMouseDown(x, y, mask);

        LLViewerEventRecorder::instance().updateMouseEventInfo(x,y,-55,-55,getPathname());

        if(mMouseDownSignal) (*mMouseDownSignal)(this, LLSD());

        mMouseDownTimer.start();
        mMouseDownFrame = (S32) LLFrameTimer::getFrameCount();
        mMouseHeldDownCount = 0;


        if (getSoundFlags() & MOUSE_DOWN)
        {
            make_ui_sound("UISndClick");
        }
    }
    return TRUE;
}


BOOL LLButton::handleMouseUp(S32 x, S32 y, MASK mask)
{
    // We only handle the click if the click both started and ended within us
    if( hasMouseCapture() )
    {
        // reset timers before focus change, to not cause
        // additional commits if mCommitOnCaptureLost.
        resetMouseDownTimer();

        // Always release the mouse
        gFocusMgr.setMouseCapture( NULL );

        /*
         * ATTENTION! This call fires another mouse up callback.
         * If you wish to remove this call emit that signal directly
         * by calling LLUICtrl::mMouseUpSignal(x, y, mask);
         */
        LLUICtrl::handleMouseUp(x, y, mask);
        LLViewerEventRecorder::instance().updateMouseEventInfo(x,y,-55,-55,getPathname());

        // Regardless of where mouseup occurs, handle callback
        if(mMouseUpSignal) (*mMouseUpSignal)(this, LLSD());

        // DO THIS AT THE VERY END to allow the button to be destroyed as a result of being clicked.
        // If mouseup in the widget, it's been clicked
        if (pointInView(x, y))
        {
            if (getSoundFlags() & MOUSE_UP)
            {
                make_ui_sound("UISndClickRelease");
            }

            if (mIsToggle)
            {
                toggleState();
            }

            LLUICtrl::onCommit();
        }
    }
    else
    {
        childrenHandleMouseUp(x, y, mask);
    }

    return TRUE;
}

BOOL    LLButton::handleRightMouseDown(S32 x, S32 y, MASK mask)
{
    if (mHandleRightMouse && !childrenHandleRightMouseDown(x, y, mask))
    {
        // Route future Mouse messages here preemptively.  (Release on mouse up.)
        gFocusMgr.setMouseCapture( this );

        if (hasTabStop() && !getIsChrome())
        {
            setFocus(TRUE);
        }

//      if (pointInView(x, y))
//      {
//      }
        // send the mouse down signal
        LLUICtrl::handleRightMouseDown(x,y,mask);
        // *TODO: Return result of LLUICtrl call above?  Should defer to base class
        // but this might change the mouse handling of existing buttons in a bad way
        // if they are not mouse opaque.
    }

    return TRUE;
}

BOOL    LLButton::handleRightMouseUp(S32 x, S32 y, MASK mask)
{
    if (mHandleRightMouse)
    {
        // We only handle the click if the click both started and ended within us
        if( hasMouseCapture() )
        {
            // Always release the mouse
            gFocusMgr.setMouseCapture( NULL );

    //      if (pointInView(x, y))
    //      {
    //          mRightMouseUpSignal(this, x,y,mask);
    //      }
        }
        else
        {
            childrenHandleRightMouseUp(x, y, mask);
        }

        // send the mouse up signal
        LLUICtrl::handleRightMouseUp(x,y,mask);
        // *TODO: Return result of LLUICtrl call above?  Should defer to base class
        // but this might change the mouse handling of existing buttons in a bad way.
        // if they are not mouse opaque.
    }
    return TRUE;
}

void LLButton::onMouseLeave(S32 x, S32 y, MASK mask)
{
    LLUICtrl::onMouseLeave(x, y, mask);

    mNeedsHighlight = FALSE;
}

void LLButton::setHighlight(bool b)
{
    mNeedsHighlight = b;
}

BOOL LLButton::handleHover(S32 x, S32 y, MASK mask)
{
    if (isInEnabledChain()
        && (!gFocusMgr.getMouseCapture() || gFocusMgr.getMouseCapture() == this))
        mNeedsHighlight = TRUE;

    if (!childrenHandleHover(x, y, mask))
    {
        if (mMouseDownTimer.getStarted())
        {
            F32 elapsed = getHeldDownTime();
            if( mHeldDownDelay <= elapsed && mHeldDownFrameDelay <= (S32)LLFrameTimer::getFrameCount() - mMouseDownFrame)
            {
                LLSD param;
                param["count"] = mMouseHeldDownCount++;
                if (mHeldDownSignal) (*mHeldDownSignal)(this, param);
            }
        }

        // We only handle the click if the click both started and ended within us
        getWindow()->setCursor(UI_CURSOR_ARROW);
        LL_DEBUGS("UserInput") << "hover handled by " << getName() << LL_ENDL;
    }
    return TRUE;
}

void LLButton::getOverlayImageSize(S32& overlay_width, S32& overlay_height)
{
    overlay_width = mImageOverlay->getWidth();
    overlay_height = mImageOverlay->getHeight();

    F32 scale_factor = llmin((F32)getRect().getWidth() / (F32)overlay_width, (F32)getRect().getHeight() / (F32)overlay_height, 1.f);
    overlay_width = ll_round((F32)overlay_width * scale_factor);
    overlay_height = ll_round((F32)overlay_height * scale_factor);
}


// virtual
void LLButton::draw()
{
    static LLCachedControl<bool> sEnableButtonFlashing(*LLUI::getInstance()->mSettingGroups["config"], "EnableButtonFlashing", true);
    F32 alpha = mUseDrawContextAlpha ? getDrawContext().mAlpha : getCurrentTransparency();

    bool pressed_by_keyboard = FALSE;
    if (hasFocus())
    {
        pressed_by_keyboard = gKeyboard->getKeyDown(' ') || (mCommitOnReturn && gKeyboard->getKeyDown(KEY_RETURN));
    }

    bool mouse_pressed_and_over = false;
    if (hasMouseCapture())
    {
        S32 local_mouse_x ;
        S32 local_mouse_y;
        LLUI::getInstance()->getMousePositionLocal(this, &local_mouse_x, &local_mouse_y);
        mouse_pressed_and_over = pointInView(local_mouse_x, local_mouse_y);
    }

    bool enabled = isInEnabledChain();

    bool pressed = pressed_by_keyboard
                    || mouse_pressed_and_over
                    || mForcePressedState;
    bool selected = getToggleState();

    bool use_glow_effect = FALSE;
    LLColor4 highlighting_color = LLColor4::white;
    LLColor4 glow_color = LLColor4::white;
    LLRender::eBlendType glow_type = LLRender::BT_ADD_WITH_ALPHA;
    LLUIImage* imagep = NULL;
    LLUIImage* image_glow = NULL;

    //  Cancel sticking of color, if the button is pressed,
    //  or when a flashing of the previously selected button is ended
    if (mFlashingTimer
        && ((selected && !mFlashingTimer->isFlashingInProgress() && !mForceFlashing) || pressed))
    {
        mFlashing = false;
    }

    bool flash = mFlashing && sEnableButtonFlashing;

    if (pressed && mDisplayPressedState)
    {
        imagep = selected ? mImagePressedSelected : mImagePressed;
    }
    else if ( mNeedsHighlight )
    {
        if (selected)
        {
            if (mImageHoverSelected)
            {
                imagep = mImageHoverSelected;
            }
            else
            {
                imagep = mImageSelected;
                use_glow_effect = TRUE;
            }
        }
        else
        {
            if (mImageHoverUnselected)
            {
                imagep = mImageHoverUnselected;
            }
            else
            {
                imagep = mImageUnselected;
                use_glow_effect = TRUE;
            }
        }
    }
    else
    {
        imagep = selected ? mImageSelected : mImageUnselected;
    }

    // Override if more data is available
    // HACK: Use gray checked state to mean either:
    //   enabled and tentative
    // or
    //   disabled but checked
    if (!mImageDisabledSelected.isNull()
        &&
            ( (enabled && getTentative())
            || (!enabled && selected ) ) )
    {
        imagep = mImageDisabledSelected;
    }
    else if (!mImageDisabled.isNull()
        && !enabled
        && !selected)
    {
        imagep = mImageDisabled;
    }

    image_glow = imagep;

    if (mFlashing)
    {
        if (flash && mImageFlash)
        {
            // if button should flash and we have icon for flashing, use it as image for button
            image_glow = mImageFlash;
        }

        // provide fade-in and fade-out via flash_color
        if (mFlashingTimer)
        {
            LLColor4 flash_color = mFlashBgColor.get();
            use_glow_effect = TRUE;
            glow_type = LLRender::BT_ALPHA; // blend the glow

            if (mFlashingTimer->isCurrentlyHighlighted() || !mFlashingTimer->isFlashingInProgress())
            {
                glow_color = flash_color;
            }
            else if (mNeedsHighlight)
            {
                glow_color = highlighting_color;
            }
            else
            {
                // will fade from highlight color
                glow_color = flash_color;
            }
<<<<<<< HEAD
		}
	}

	if (mNeedsHighlight && !imagep)
	{
		use_glow_effect = TRUE;
	}

	// Figure out appropriate color for the text
	LLColor4 label_color;

	// <FS:Ansariel> Toggle callback check
	if (mIsToggledSignal)
	{
		setToggleState((*mIsToggledSignal)(this, LLSD()));
	}
	// </FS:Ansariel>

	// label changes when button state changes, not when pressed
	if ( enabled )
	{
		if ( getToggleState() )
		{
			label_color = mSelectedLabelColor.get();
		}
		else
		{
			label_color = mUnselectedLabelColor.get();
		}
	}
	else
	{
		if ( getToggleState() )
		{
			label_color = mDisabledSelectedLabelColor.get();
		}
		else
		{
			label_color = mDisabledLabelColor.get();
		}
	}

	// Highlight if needed
	if( ll::ui::SearchableControl::getHighlighted() )
		label_color = ll::ui::SearchableControl::getHighlightColor();

	// Unselected label assignments
	LLWString label = getCurrentLabel();

	// overlay with keyboard focus border
	if (hasFocus())
	{
		F32 lerp_amt = gFocusMgr.getFocusFlashAmt();
		drawBorder(imagep, gFocusMgr.getFocusColor() % alpha, ll_round(lerp(1.f, 3.f, lerp_amt)));
	}
	
	if (use_glow_effect)
	{
		mCurGlowStrength = lerp(mCurGlowStrength,
					// <FS:Ansariel> Crash fix; Calling setFlashing can cause mFlashing being true while is mFlashingTimer is NULL
					//mFlashing ? (mFlashingTimer->isCurrentlyHighlighted() || !mFlashingTimer->isFlashingInProgress() || mNeedsHighlight? 1.0 : 0.0) : mHoverGlowStrength,
					(mFlashing && mFlashingTimer) ? (mFlashingTimer->isCurrentlyHighlighted() || !mFlashingTimer->isFlashingInProgress() || mNeedsHighlight? 1.0 : 0.0) : mHoverGlowStrength,
					LLSmoothInterpolation::getInterpolant(0.05f));
	}
	else
	{
		mCurGlowStrength = lerp(mCurGlowStrength, 0.f, LLSmoothInterpolation::getInterpolant(0.05f));
	}

	// Draw button image, if available.
	// Otherwise draw basic rectangular button.
	if (imagep != NULL)
	{
		// apply automatic 50% alpha fade to disabled image
		LLColor4 disabled_color = mFadeWhenDisabled ? mDisabledImageColor.get() % 0.5f : mDisabledImageColor.get();
		if ( mScaleImage)
		{
			imagep->draw(getLocalRect(), (enabled ? mImageColor.get() : disabled_color) % alpha  );
			if (mCurGlowStrength > 0.01f)
			{
				gGL.setSceneBlendType(glow_type);
				image_glow->drawSolid(0, 0, getRect().getWidth(), getRect().getHeight(), glow_color % (mCurGlowStrength * alpha));
				gGL.setSceneBlendType(LLRender::BT_ALPHA);
			}
		}
		else
		{
			S32 y = getLocalRect().getHeight() - imagep->getHeight();
			imagep->draw(0, y, (enabled ? mImageColor.get() : disabled_color) % alpha);
			if (mCurGlowStrength > 0.01f)
			{
				gGL.setSceneBlendType(glow_type);
				image_glow->drawSolid(0, y, glow_color % (mCurGlowStrength * alpha));
				gGL.setSceneBlendType(LLRender::BT_ALPHA);
			}
		}
	}
	else
	{
		// no image
		LL_DEBUGS() << "No image for button " << getName() << LL_ENDL;
		// draw it in pink so we can find it
		gl_rect_2d(0, getRect().getHeight(), getRect().getWidth(), 0, LLColor4::pink1 % alpha, FALSE);
	}

	// let overlay image and text play well together
	S32 text_left = mLeftHPad;
	S32 text_right = getRect().getWidth() - mRightHPad;
	S32 text_width = getRect().getWidth() - mLeftHPad - mRightHPad;

	// draw overlay image
	if (mImageOverlay.notNull())
	{
		// get max width and height (discard level 0)
		S32 overlay_width;
		S32 overlay_height;

		getOverlayImageSize(overlay_width, overlay_height);

		S32 center_x = getLocalRect().getCenterX();
		S32 center_y = getLocalRect().getCenterY();

		//FUGLY HACK FOR "DEPRESSED" BUTTONS
		if (pressed && mDisplayPressedState)
		{
			center_y--;
			center_x++;
		}

		center_y += (mImageOverlayBottomPad - mImageOverlayTopPad);
		// fade out overlay images on disabled buttons
		LLColor4 overlay_color = mImageOverlayColor.get();
		if (!enabled)
		{
			overlay_color = mImageOverlayDisabledColor.get();
		}
		else if (getToggleState())
		{
			overlay_color = mImageOverlaySelectedColor.get();
		}
		overlay_color.mV[VALPHA] *= alpha;

		switch(mImageOverlayAlignment)
		{
		case LLFontGL::LEFT:
			text_left += overlay_width + mImgOverlayLabelSpace;
			text_width -= overlay_width + mImgOverlayLabelSpace;
			mImageOverlay->draw(
				mLeftHPad,
				center_y - (overlay_height / 2), 
				overlay_width, 
				overlay_height, 
				overlay_color);
			break;
		case LLFontGL::HCENTER:
			mImageOverlay->draw(
				center_x - (overlay_width / 2), 
				center_y - (overlay_height / 2), 
				overlay_width, 
				overlay_height, 
				overlay_color);
			break;
		case LLFontGL::RIGHT:
			text_right -= overlay_width + mImgOverlayLabelSpace;
			text_width -= overlay_width + mImgOverlayLabelSpace;
			mImageOverlay->draw(
				getRect().getWidth() - mRightHPad - overlay_width,
				center_y - (overlay_height / 2), 
				overlay_width, 
				overlay_height, 
				overlay_color);
			break;
		default:
			// draw nothing
			break;
		}
	}

	// Draw label
	if( !label.empty() )
	{
		LLWStringUtil::trim(label);

		S32 x;
		switch( mHAlign )
		{
		case LLFontGL::RIGHT:
			x = text_right;
			break;
		case LLFontGL::HCENTER:
			x = text_left + (text_width / 2);
			break;
		case LLFontGL::LEFT:
		default:
			x = text_left;
			break;
		}

		if (pressed && mDisplayPressedState)
		{
			x++;
		}

		// *NOTE: mantipov: before mUseEllipses is implemented in EXT-279 U32_MAX has been passed as
		// max_chars.
		// LLFontGL::render expects S32 max_chars variable but process in a separate way -1 value.
		// Due to U32_MAX is equal to S32 -1 value I have rest this value for non-ellipses mode.
		// Not sure if it is really needed. Probably S32_MAX should be always passed as max_chars.
		mLastDrawCharsCount = mGLFont->render(label, 0,
			(F32)x,
			(F32)(getRect().getHeight() / 2 + mBottomVPad),
			label_color % alpha,
			mHAlign, LLFontGL::VCENTER,
			LLFontGL::NORMAL,
			mDropShadowedText ? LLFontGL::DROP_SHADOW_SOFT : LLFontGL::NO_SHADOW,
			S32_MAX, text_width,
			NULL, mUseEllipses, mUseFontColor);
	}

	// <FS:Zi> Add checkbox control toggle
	if(mCheckboxControlPanel)
	{
		mCheckboxControlPanel->setOrigin(0,0);
		mCheckboxControlPanel->reshape(getRect().getWidth(),getRect().getHeight());
		mCheckboxControlPanel->draw();
	}
	// <FS:Zi>

	LLUICtrl::draw();
=======
        }
    }

    if (mNeedsHighlight && !imagep)
    {
        use_glow_effect = TRUE;
    }

    // Figure out appropriate color for the text
    LLColor4 label_color;

    // label changes when button state changes, not when pressed
    if ( enabled )
    {
        if ( getToggleState() )
        {
            label_color = mSelectedLabelColor.get();
        }
        else
        {
            label_color = mUnselectedLabelColor.get();
        }
    }
    else
    {
        if ( getToggleState() )
        {
            label_color = mDisabledSelectedLabelColor.get();
        }
        else
        {
            label_color = mDisabledLabelColor.get();
        }
    }

    // Highlight if needed
    if( ll::ui::SearchableControl::getHighlighted() )
        label_color = ll::ui::SearchableControl::getHighlightColor();

    // Unselected label assignments
    LLWString label = getCurrentLabel();

    // overlay with keyboard focus border
    if (hasFocus())
    {
        F32 lerp_amt = gFocusMgr.getFocusFlashAmt();
        drawBorder(imagep, gFocusMgr.getFocusColor() % alpha, ll_round(lerp(1.f, 3.f, lerp_amt)));
    }

    if (use_glow_effect)
    {
        mCurGlowStrength = lerp(mCurGlowStrength,
                    mFlashing ? (mFlashingTimer->isCurrentlyHighlighted() || !mFlashingTimer->isFlashingInProgress() || mNeedsHighlight? 1.f : 0.f) : mHoverGlowStrength,
                    LLSmoothInterpolation::getInterpolant(0.05f));
    }
    else
    {
        mCurGlowStrength = lerp(mCurGlowStrength, 0.f, LLSmoothInterpolation::getInterpolant(0.05f));
    }

    // Draw button image, if available.
    // Otherwise draw basic rectangular button.
    if (imagep != NULL)
    {
        // apply automatic 50% alpha fade to disabled image
        LLColor4 disabled_color = mFadeWhenDisabled ? mDisabledImageColor.get() % 0.5f : mDisabledImageColor.get();
        if ( mScaleImage)
        {
            imagep->draw(getLocalRect(), (enabled ? mImageColor.get() : disabled_color) % alpha  );
            if (mCurGlowStrength > 0.01f)
            {
                gGL.setSceneBlendType(glow_type);
                image_glow->drawSolid(0, 0, getRect().getWidth(), getRect().getHeight(), glow_color % (mCurGlowStrength * alpha));
                gGL.setSceneBlendType(LLRender::BT_ALPHA);
            }
        }
        else
        {
            S32 y = getLocalRect().getHeight() - imagep->getHeight();
            imagep->draw(0, y, (enabled ? mImageColor.get() : disabled_color) % alpha);
            if (mCurGlowStrength > 0.01f)
            {
                gGL.setSceneBlendType(glow_type);
                image_glow->drawSolid(0, y, glow_color % (mCurGlowStrength * alpha));
                gGL.setSceneBlendType(LLRender::BT_ALPHA);
            }
        }
    }
    else
    {
        // no image
        LL_DEBUGS() << "No image for button " << getName() << LL_ENDL;
        // draw it in pink so we can find it
        gl_rect_2d(0, getRect().getHeight(), getRect().getWidth(), 0, LLColor4::pink1 % alpha, FALSE);
    }

    // let overlay image and text play well together
    S32 text_left = mLeftHPad;
    S32 text_right = getRect().getWidth() - mRightHPad;
    S32 text_width = getRect().getWidth() - mLeftHPad - mRightHPad;

    // draw overlay image
    if (mImageOverlay.notNull())
    {
        // get max width and height (discard level 0)
        S32 overlay_width;
        S32 overlay_height;

        getOverlayImageSize(overlay_width, overlay_height);

        S32 center_x = getLocalRect().getCenterX();
        S32 center_y = getLocalRect().getCenterY();

        //FUGLY HACK FOR "DEPRESSED" BUTTONS
        if (pressed && mDisplayPressedState)
        {
            center_y--;
            center_x++;
        }

        center_y += (mImageOverlayBottomPad - mImageOverlayTopPad);
        // fade out overlay images on disabled buttons
        LLColor4 overlay_color = mImageOverlayColor.get();
        if (!enabled)
        {
            overlay_color = mImageOverlayDisabledColor.get();
        }
        else if (getToggleState())
        {
            overlay_color = mImageOverlaySelectedColor.get();
        }
        overlay_color.mV[VALPHA] *= alpha;

        switch(mImageOverlayAlignment)
        {
        case LLFontGL::LEFT:
            text_left += overlay_width + mImgOverlayLabelSpace;
            text_width -= overlay_width + mImgOverlayLabelSpace;
            mImageOverlay->draw(
                mLeftHPad,
                center_y - (overlay_height / 2),
                overlay_width,
                overlay_height,
                overlay_color);
            break;
        case LLFontGL::HCENTER:
            mImageOverlay->draw(
                center_x - (overlay_width / 2),
                center_y - (overlay_height / 2),
                overlay_width,
                overlay_height,
                overlay_color);
            break;
        case LLFontGL::RIGHT:
            text_right -= overlay_width + mImgOverlayLabelSpace;
            text_width -= overlay_width + mImgOverlayLabelSpace;
            mImageOverlay->draw(
                getRect().getWidth() - mRightHPad - overlay_width,
                center_y - (overlay_height / 2),
                overlay_width,
                overlay_height,
                overlay_color);
            break;
        default:
            // draw nothing
            break;
        }
    }

    // Draw label
    if( !label.empty() )
    {
        LLWStringUtil::trim(label);

        S32 x;
        switch( mHAlign )
        {
        case LLFontGL::RIGHT:
            x = text_right;
            break;
        case LLFontGL::HCENTER:
            x = text_left + (text_width / 2);
            break;
        case LLFontGL::LEFT:
        default:
            x = text_left;
            break;
        }

        if (pressed && mDisplayPressedState)
        {
            x++;
        }

        // *NOTE: mantipov: before mUseEllipses is implemented in EXT-279 U32_MAX has been passed as
        // max_chars.
        // LLFontGL::render expects S32 max_chars variable but process in a separate way -1 value.
        // Due to U32_MAX is equal to S32 -1 value I have rest this value for non-ellipses mode.
        // Not sure if it is really needed. Probably S32_MAX should be always passed as max_chars.
        mLastDrawCharsCount = mGLFont->render(label, 0,
            (F32)x,
            (F32)(getRect().getHeight() / 2 + mBottomVPad),
            label_color % alpha,
            mHAlign, LLFontGL::VCENTER,
            LLFontGL::NORMAL,
            mDropShadowedText ? LLFontGL::DROP_SHADOW_SOFT : LLFontGL::NO_SHADOW,
            S32_MAX, text_width,
            NULL, mUseEllipses, mUseFontColor);
    }

    LLUICtrl::draw();
>>>>>>> 38c2a5bd
}

void LLButton::drawBorder(LLUIImage* imagep, const LLColor4& color, S32 size)
{
    if (imagep == NULL) return;
    if (mScaleImage)
    {
        imagep->drawBorder(getLocalRect(), color, size);
    }
    else
    {
        S32 y = getLocalRect().getHeight() - imagep->getHeight();
        imagep->drawBorder(0, y, color, size);
    }
}

BOOL LLButton::getToggleState() const
{
    return getValue().asBoolean();
}

void LLButton::setToggleState(BOOL b)
{
    if( b != getToggleState() )
    {
        setControlValue(b); // will fire LLControlVariable callbacks (if any)
        setValue(b);        // may or may not be redundant
        setFlashing(false); // stop flash state whenever the selected/unselected state if reset
        // Unselected label assignments
        autoResize();
    }
}

void LLButton::setFlashing(bool b, bool force_flashing/* = false */)
{
    mForceFlashing = force_flashing;
    if (mFlashingTimer)
    {
        mFlashing = b;
        (b ? mFlashingTimer->startFlashing() : mFlashingTimer->stopFlashing());
    }
    else if (b != mFlashing)
    {
        mFlashing = b;
        mFrameTimer.reset();
    }
}

BOOL LLButton::toggleState()
{
    bool flipped = ! getToggleState();
    setToggleState(flipped);

    return flipped;
}

void LLButton::setLabel( const std::string& label )
{
    mUnselectedLabel = mSelectedLabel = label;
}

void LLButton::setLabel( const LLUIString& label )
{
    mUnselectedLabel = mSelectedLabel = label;
}

void LLButton::setLabel( const LLStringExplicit& label )
{
    setLabelUnselected(label);
    setLabelSelected(label);
}

//virtual
BOOL LLButton::setLabelArg( const std::string& key, const LLStringExplicit& text )
{
    mUnselectedLabel.setArg(key, text);
    mSelectedLabel.setArg(key, text);
    return TRUE;
}

void LLButton::setLabelUnselected( const LLStringExplicit& label )
{
    mUnselectedLabel = label;
}

void LLButton::setLabelSelected( const LLStringExplicit& label )
{
    mSelectedLabel = label;
}

bool LLButton::labelIsTruncated() const
{
    return getCurrentLabel().getString().size() > mLastDrawCharsCount;
}

const LLUIString& LLButton::getCurrentLabel() const
{
    return getToggleState() ? mSelectedLabel : mUnselectedLabel;
}

void LLButton::setImageUnselected(LLPointer<LLUIImage> image)
{
    mImageUnselected = image;
    if (mImageUnselected.isNull())
    {
        LL_WARNS() << "Setting default button image for: " << getName() << " to NULL" << LL_ENDL;
    }
}

void LLButton::autoResize()
{
    resize(getCurrentLabel());
}

void LLButton::resize(LLUIString label)
{
    // get label length
    S32 label_width = mGLFont->getWidth(label.getString());
    // get current btn length
    S32 btn_width =getRect().getWidth();
    // check if it need resize
    if (mAutoResize)
    {
        S32 min_width = label_width + mLeftHPad + mRightHPad;
        if (mImageOverlay)
        {
            S32 overlay_width = mImageOverlay->getWidth();
            F32 scale_factor = (getRect().getHeight() - (mImageOverlayBottomPad + mImageOverlayTopPad)) / (F32)mImageOverlay->getHeight();
            overlay_width = ll_round((F32)overlay_width * scale_factor);

            switch(mImageOverlayAlignment)
            {
            case LLFontGL::LEFT:
            case LLFontGL::RIGHT:
                min_width += overlay_width + mImgOverlayLabelSpace;
                break;
            case LLFontGL::HCENTER:
                min_width = llmax(min_width, overlay_width + mLeftHPad + mRightHPad);
                break;
            default:
                // draw nothing
                break;
            }
        }
        if (btn_width < min_width)
        {
            reshape(min_width, getRect().getHeight());
        }
    }
}
void LLButton::setImages( const std::string &image_name, const std::string &selected_name )
{
    setImageUnselected(LLUI::getUIImage(image_name));
    setImageSelected(LLUI::getUIImage(selected_name));
}

void LLButton::setImageSelected(LLPointer<LLUIImage> image)
{
    mImageSelected = image;
}

void LLButton::setImageColor(const LLColor4& c)
{
    mImageColor = c;
}

void LLButton::setColor(const LLColor4& color)
{
    setImageColor(color);
}

void LLButton::setImageDisabled(LLPointer<LLUIImage> image)
{
    mImageDisabled = image;
    mDisabledImageColor = mImageColor;
    mFadeWhenDisabled = TRUE;
}

void LLButton::setImageDisabledSelected(LLPointer<LLUIImage> image)
{
    mImageDisabledSelected = image;
    mDisabledImageColor = mImageColor;
    mFadeWhenDisabled = TRUE;
}

void LLButton::setImagePressed(LLPointer<LLUIImage> image)
{
    mImagePressed = image;
}

void LLButton::setImageHoverSelected(LLPointer<LLUIImage> image)
{
    mImageHoverSelected = image;
}

void LLButton::setImageHoverUnselected(LLPointer<LLUIImage> image)
{
    mImageHoverUnselected = image;
}

void LLButton::setImageFlash(LLPointer<LLUIImage> image)
{
    mImageFlash = image;
}

void LLButton::setImageOverlay(const std::string& image_name, LLFontGL::HAlign alignment, const LLColor4& color)
{
    if (image_name.empty())
    {
        mImageOverlay = NULL;
    }
    else
    {
        mImageOverlay = LLUI::getUIImage(image_name);
        mImageOverlayAlignment = alignment;
        mImageOverlayColor = color;
    }
}

void LLButton::setImageOverlay(const LLUUID& image_id, LLFontGL::HAlign alignment, const LLColor4& color)
{
    if (image_id.isNull())
    {
        mImageOverlay = NULL;
    }
    else
    {
        mImageOverlay = LLUI::getUIImageByID(image_id);
        mImageOverlayAlignment = alignment;
        mImageOverlayColor = color;
    }
}

void LLButton::onMouseCaptureLost()
{
    if (mCommitOnCaptureLost
        && mMouseDownTimer.getStarted())
    {
        if (mMouseUpSignal) (*mMouseUpSignal)(this, LLSD());

        if (mIsToggle)
        {
            toggleState();
        }

        LLUICtrl::onCommit();
    }
    resetMouseDownTimer();
}

//-------------------------------------------------------------------------
// Utilities
//-------------------------------------------------------------------------
S32 round_up(S32 grid, S32 value)
{
    S32 mod = value % grid;

    if (mod > 0)
    {
        // not even multiple
        return value + (grid - mod);
    }
    else
    {
        return value;
    }
}

void LLButton::addImageAttributeToXML(LLXMLNodePtr node,
                                      const std::string& image_name,
                                      const LLUUID& image_id,
                                      const std::string& xml_tag_name) const
{
    if( !image_name.empty() )
    {
        node->createChild(xml_tag_name.c_str(), TRUE)->setStringValue(image_name);
    }
    else if( image_id != LLUUID::null )
    {
        node->createChild((xml_tag_name + "_id").c_str(), TRUE)->setUUIDValue(image_id);
    }
}


// static
void LLButton::toggleFloaterAndSetToggleState(LLUICtrl* ctrl, const LLSD& sdname)
{
    bool floater_vis = LLFloaterReg::toggleInstance(sdname.asString());
    LLButton* button = dynamic_cast<LLButton*>(ctrl);
    if (button)
        button->setToggleState(floater_vis);
}

// static
// Gets called once
void LLButton::setFloaterToggle(LLUICtrl* ctrl, const LLSD& sdname)
{
    LLButton* button = dynamic_cast<LLButton*>(ctrl);
    if (!button)
        return;
    // Get the visibility control name for the floater
    std::string vis_control_name = LLFloaterReg::declareVisibilityControl(sdname.asString());
    // Set the button control value (toggle state) to the floater visibility control (Sets the value as well)
    button->setControlVariable(LLFloater::getControlGroup()->getControl(vis_control_name));
    // Set the clicked callback to toggle the floater
    button->setClickedCallback(boost::bind(&LLFloaterReg::toggleInstance, sdname, LLSD()));
}

// static
void LLButton::setDockableFloaterToggle(LLUICtrl* ctrl, const LLSD& sdname)
{
    LLButton* button = dynamic_cast<LLButton*>(ctrl);
    if (!button)
        return;
    // Get the visibility control name for the floater
    std::string vis_control_name = LLFloaterReg::declareVisibilityControl(sdname.asString());
    // Set the button control value (toggle state) to the floater visibility control (Sets the value as well)
    button->setControlVariable(LLFloater::getControlGroup()->getControl(vis_control_name));
    // Set the clicked callback to toggle the floater
    button->setClickedCallback(boost::bind(&LLDockableFloater::toggleInstance, sdname));
}

// static
void LLButton::showHelp(LLUICtrl* ctrl, const LLSD& sdname)
{
    // search back through the button's parents for a panel
    // with a help_topic string defined
    std::string help_topic;
    if (LLUI::getInstance()->mHelpImpl &&
        ctrl->findHelpTopic(help_topic))
    {
        LLUI::getInstance()->mHelpImpl->showTopic(help_topic);
        return; // success
    }

    // display an error if we can't find a help_topic string.
    // fix this by adding a help_topic attribute to the xui file
    LLNotificationsUtil::add("UnableToFindHelpTopic");
}

void LLButton::resetMouseDownTimer()
{
    mMouseDownTimer.stop();
    mMouseDownTimer.reset();
}

BOOL LLButton::handleDoubleClick(S32 x, S32 y, MASK mask)
{
    // just treat a double click as a second click
    return handleMouseDown(x, y, mask);
}<|MERGE_RESOLUTION|>--- conflicted
+++ resolved
@@ -52,7 +52,7 @@
 #include "lldockablefloater.h"
 #include "llviewereventrecorder.h"
 
-#include "llcheckboxctrl.h"		// <FS:Zi> Add checkbox control toggle
+#include "llcheckboxctrl.h"     // <FS:Zi> Add checkbox control toggle
 
 static LLDefaultChildRegistry::Register<LLButton> r("button");
 
@@ -67,61 +67,6 @@
 S32 BTN_DROP_SHADOW = 2;
 
 LLButton::Params::Params()
-<<<<<<< HEAD
-:	label_selected("label_selected"),				// requires is_toggle true
-	label_shadow("label_shadow", true),
-	auto_resize("auto_resize", false),
-	use_ellipses("use_ellipses", false),
-	use_font_color("use_font_color", true),
-	image_unselected("image_unselected"),
-	image_selected("image_selected"),
-	image_hover_selected("image_hover_selected"),
-	image_hover_unselected("image_hover_unselected"),
-	image_disabled_selected("image_disabled_selected"),
-	image_disabled("image_disabled"),
-	image_pressed("image_pressed"),
-	image_pressed_selected("image_pressed_selected"),
-	image_overlay("image_overlay"),
-	image_overlay_alignment("image_overlay_alignment", std::string("center")),
-	image_top_pad("image_top_pad"),
-	image_bottom_pad("image_bottom_pad"),
-	imgoverlay_label_space("imgoverlay_label_space", 1),
-	label_color("label_color"),
-	label_color_selected("label_color_selected"),	// requires is_toggle true
-	label_color_disabled("label_color_disabled"),
-	label_color_disabled_selected("label_color_disabled_selected"),
-	image_color("image_color"),
-	image_color_disabled("image_color_disabled"),
-	image_overlay_color("image_overlay_color", LLColor4::white % 0.75f),
-	image_overlay_disabled_color("image_overlay_disabled_color", LLColor4::white % 0.3f),
-	image_overlay_selected_color("image_overlay_selected_color", LLColor4::white),
-	flash_color("flash_color"),
-	pad_right("pad_right", LLBUTTON_H_PAD),
-	pad_left("pad_left", LLBUTTON_H_PAD),
-	pad_bottom("pad_bottom"),
-	click_callback("click_callback"),
-	mouse_down_callback("mouse_down_callback"),
-	mouse_up_callback("mouse_up_callback"),
-	mouse_held_callback("mouse_held_callback"),
-	is_toggled_callback("is_toggled_callback"), // <FS:Ansariel> Toggle callback check
-	is_toggle("is_toggle", false),
-	scale_image("scale_image", true),
-	hover_glow_amount("hover_glow_amount"),
-	commit_on_return("commit_on_return", true),
-    commit_on_capture_lost("commit_on_capture_lost", false),
-	display_pressed_state("display_pressed_state", true),
-	use_draw_context_alpha("use_draw_context_alpha", true),
-	badge("badge"),
-	handle_right_mouse("handle_right_mouse"),
-	held_down_delay("held_down_delay"),
-	button_flash_enable("button_flash_enable", false),
-	button_flash_count("button_flash_count"),
-	// <FS:Zi> Add checkbox control toggle
-	//button_flash_rate("button_flash_rate")
-	button_flash_rate("button_flash_rate"),
-	checkbox_control("checkbox_control")
-	// </FS:Zi>
-=======
 :   label_selected("label_selected"),               // requires is_toggle true
     label_shadow("label_shadow", true),
     auto_resize("auto_resize", false),
@@ -157,6 +102,7 @@
     mouse_down_callback("mouse_down_callback"),
     mouse_up_callback("mouse_up_callback"),
     mouse_held_callback("mouse_held_callback"),
+    is_toggled_callback("is_toggled_callback"), // <FS:Ansariel> Toggle callback check
     is_toggle("is_toggle", false),
     scale_image("scale_image", true),
     hover_glow_amount("hover_glow_amount"),
@@ -169,8 +115,11 @@
     held_down_delay("held_down_delay"),
     button_flash_enable("button_flash_enable", false),
     button_flash_count("button_flash_count"),
-    button_flash_rate("button_flash_rate")
->>>>>>> 38c2a5bd
+    // <FS:Zi> Add checkbox control toggle
+    //button_flash_rate("button_flash_rate")
+    button_flash_rate("button_flash_rate"),
+    checkbox_control("checkbox_control")
+    // </FS:Zi>
 {
     addSynonym(is_toggle, "toggle");
     changeDefault(initial_value, LLSD(false));
@@ -228,134 +177,6 @@
     mHoverGlowStrength(p.hover_glow_amount),
     mCommitOnReturn(p.commit_on_return),
     mCommitOnCaptureLost(p.commit_on_capture_lost),
-<<<<<<< HEAD
-	mFadeWhenDisabled(FALSE),
-	mForcePressedState(false),
-	mDisplayPressedState(p.display_pressed_state),
-	mLastDrawCharsCount(0),
-	mMouseDownSignal(NULL),
-	mMouseUpSignal(NULL),
-	mHeldDownSignal(NULL),
-	mUseDrawContextAlpha(p.use_draw_context_alpha),
-	mHandleRightMouse(p.handle_right_mouse),
-	// <FS:Zi> Add checkbox control toggle
-	//mFlashingTimer(NULL)
-	mFlashingTimer(NULL),
-	mCheckboxControl(p.checkbox_control),
-	mCheckboxControlPanel(NULL),
-	// </FS:Zi>
-	mIsToggledSignal(NULL) // <FS:Ansariel> Toggle callback check
-{
-	if (p.button_flash_enable)
-	{
-		// If optional parameter "p.button_flash_count" is not provided, LLFlashTimer will be
-		// used instead it a "default" value from gSavedSettings.getS32("FlashCount")).
-		// Likewise, missing "p.button_flash_rate" is replaced by gSavedSettings.getF32("FlashPeriod").
-		// Note: flashing should be allowed in settings.xml (boolean key "EnableButtonFlashing").
-		S32 flash_count = p.button_flash_count.isProvided()? p.button_flash_count : 0;
-		F32 flash_rate = p.button_flash_rate.isProvided()? p.button_flash_rate : 0.0;
-		mFlashingTimer = new LLFlashTimer ((LLFlashTimer::callback_t)NULL, flash_count, flash_rate);
-	}
-	else
-	{
-		mButtonFlashCount = p.button_flash_count;
-		mButtonFlashRate = p.button_flash_rate;
-	}
-
-	static LLUICachedControl<S32> llbutton_orig_h_pad ("UIButtonOrigHPad", 0);
-	static Params default_params(LLUICtrlFactory::getDefaultParams<LLButton>());
-
-	if (!p.label_selected.isProvided())
-	{
-		mSelectedLabel = mUnselectedLabel;
-	}
-
-	// Hack to make sure there is space for at least one character
-	if (getRect().mRight >= 0 && getRect().getWidth() > 0 &&
-		getRect().getWidth() - (mRightHPad + mLeftHPad) < mGLFont->getWidth(std::string(" ")))
-	{
-		// Use old defaults
-		mLeftHPad = llbutton_orig_h_pad;
-		mRightHPad = llbutton_orig_h_pad;
-	}
-	
-	mMouseDownTimer.stop();
-
-	// if custom unselected button image provided...
-	if (p.image_unselected != default_params.image_unselected)
-	{
-		//...fade it out for disabled image by default...
-		if (p.image_disabled() == default_params.image_disabled() )
-		{
-			mImageDisabled = p.image_unselected;
-			mFadeWhenDisabled = TRUE;
-		}
-
-		if (p.image_pressed_selected == default_params.image_pressed_selected)
-		{
-			mImagePressedSelected = mImageUnselected;
-		}
-	}
-
-	// if custom selected button image provided...
-	if (p.image_selected != default_params.image_selected)
-	{
-		//...fade it out for disabled image by default...
-		if (p.image_disabled_selected() == default_params.image_disabled_selected())
-		{
-			mImageDisabledSelected = p.image_selected;
-			mFadeWhenDisabled = TRUE;
-		}
-
-		if (p.image_pressed == default_params.image_pressed)
-		{
-			mImagePressed = mImageSelected;
-		}
-	}
-
-	if (!p.image_pressed.isProvided())
-	{
-		mImagePressed = mImageSelected;
-	}
-
-	if (!p.image_pressed_selected.isProvided())
-	{
-		mImagePressedSelected = mImageUnselected;
-	}
-	
-	if (mImageUnselected.isNull())
-	{
-		LL_WARNS() << "Button: " << getName() << " with no image!" << LL_ENDL;
-	}
-	
-	if (p.click_callback.isProvided())
-	{
-		setCommitCallback(initCommitCallback(p.click_callback)); // alias -> commit_callback
-	}
-	if (p.mouse_down_callback.isProvided())
-	{
-		setMouseDownCallback(initCommitCallback(p.mouse_down_callback));
-	}
-	if (p.mouse_up_callback.isProvided())
-	{
-		setMouseUpCallback(initCommitCallback(p.mouse_up_callback));
-	}
-	if (p.mouse_held_callback.isProvided())
-	{
-		setHeldDownCallback(initCommitCallback(p.mouse_held_callback));
-	}
-	// <FS:Ansariel> Toggle callback check
-	if (p.is_toggled_callback.isProvided())
-	{
-		setIsToggledCallback(initEnableCallback(p.is_toggled_callback));
-	}
-	// <FS:Ansariel>
-
-	if (p.badge.isProvided())
-	{
-		LLBadgeOwner::initBadgeParams(p.badge());
-	}
-=======
     mFadeWhenDisabled(FALSE),
     mForcePressedState(false),
     mDisplayPressedState(p.display_pressed_state),
@@ -365,7 +186,13 @@
     mHeldDownSignal(NULL),
     mUseDrawContextAlpha(p.use_draw_context_alpha),
     mHandleRightMouse(p.handle_right_mouse),
-    mFlashingTimer(NULL)
+    // <FS:Zi> Add checkbox control toggle
+    //mFlashingTimer(NULL)
+    mFlashingTimer(NULL),
+    mCheckboxControl(p.checkbox_control),
+    mCheckboxControlPanel(NULL),
+    // </FS:Zi>
+    mIsToggledSignal(NULL) // <FS:Ansariel> Toggle callback check
 {
     if (p.button_flash_enable)
     {
@@ -465,26 +292,25 @@
     {
         setHeldDownCallback(initCommitCallback(p.mouse_held_callback));
     }
+    // <FS:Ansariel> Toggle callback check
+    if (p.is_toggled_callback.isProvided())
+    {
+        setIsToggledCallback(initEnableCallback(p.is_toggled_callback));
+    }
+    // <FS:Ansariel>
 
     if (p.badge.isProvided())
     {
         LLBadgeOwner::initBadgeParams(p.badge());
     }
->>>>>>> 38c2a5bd
 }
 
 LLButton::~LLButton()
 {
-<<<<<<< HEAD
-	delete mMouseDownSignal;
-	delete mMouseUpSignal;
-	delete mHeldDownSignal;
-	delete mIsToggledSignal; // <FS:Ansariel> Toggle callback check
-=======
     delete mMouseDownSignal;
     delete mMouseUpSignal;
     delete mHeldDownSignal;
->>>>>>> 38c2a5bd
+    delete mIsToggledSignal; // <FS:Ansariel> Toggle callback check
 
     if (mFlashingTimer)
     {
@@ -565,13 +391,13 @@
 // <FS:Ansariel> Toggle callback check
 boost::signals2::connection LLButton::setIsToggledCallback(const EnableCallbackParam& cb)
 {
-	return setIsToggledCallback(initEnableCallback(cb));
+    return setIsToggledCallback(initEnableCallback(cb));
 }
 
 boost::signals2::connection LLButton::setIsToggledCallback(const enable_signal_t::slot_type& cb)
 {
-	if (!mIsToggledSignal) mIsToggledSignal = new enable_signal_t();
-	return mIsToggledSignal->connect(cb);
+    if (!mIsToggledSignal) mIsToggledSignal = new enable_signal_t();
+    return mIsToggledSignal->connect(cb);
 }
 // <FS:Ansariel>
 
@@ -597,36 +423,32 @@
 {
     autoResize();
 
-<<<<<<< HEAD
-	// <FS:Zi> Add checkbox control toggle
-	if(!mCheckboxControl.empty())
-	{
-		mCheckboxControlPanel=LLUICtrlFactory::createFromFile<LLPanel>("panel_button_checkbox.xml",this,LLDefaultChildRegistry::instance());
-		if(mCheckboxControlPanel)
-		{
-			mCheckboxControlPanel->reshape(getRect().getWidth(),getRect().getHeight());
-
-			LLCheckBoxCtrl* check=mCheckboxControlPanel->findChild<LLCheckBoxCtrl>("check_control");
-			if(check)
-			{
-				check->setControlName(mCheckboxControl,NULL);
-			}
-			else
-			{
-				LL_WARNS() << "Could not find checkbox control for button " << getName() << LL_ENDL;
-			}
-		}
-		else
-		{
-			LL_WARNS() << "Could not create checkbox panel for button " << getName() << LL_ENDL;
-		}
-	}
-	// <FS:Zi>
-
-	addBadgeToParentHolder();
-=======
+    // <FS:Zi> Add checkbox control toggle
+    if(!mCheckboxControl.empty())
+    {
+        mCheckboxControlPanel=LLUICtrlFactory::createFromFile<LLPanel>("panel_button_checkbox.xml",this,LLDefaultChildRegistry::instance());
+        if(mCheckboxControlPanel)
+        {
+            mCheckboxControlPanel->reshape(getRect().getWidth(),getRect().getHeight());
+
+            LLCheckBoxCtrl* check=mCheckboxControlPanel->findChild<LLCheckBoxCtrl>("check_control");
+            if(check)
+            {
+                check->setControlName(mCheckboxControl,NULL);
+            }
+            else
+            {
+                LL_WARNS() << "Could not find checkbox control for button " << getName() << LL_ENDL;
+            }
+        }
+        else
+        {
+            LL_WARNS() << "Could not create checkbox panel for button " << getName() << LL_ENDL;
+        }
+    }
+    // <FS:Zi>
+
     addBadgeToParentHolder();
->>>>>>> 38c2a5bd
 
     return LLUICtrl::postBuild();
 }
@@ -992,237 +814,6 @@
                 // will fade from highlight color
                 glow_color = flash_color;
             }
-<<<<<<< HEAD
-		}
-	}
-
-	if (mNeedsHighlight && !imagep)
-	{
-		use_glow_effect = TRUE;
-	}
-
-	// Figure out appropriate color for the text
-	LLColor4 label_color;
-
-	// <FS:Ansariel> Toggle callback check
-	if (mIsToggledSignal)
-	{
-		setToggleState((*mIsToggledSignal)(this, LLSD()));
-	}
-	// </FS:Ansariel>
-
-	// label changes when button state changes, not when pressed
-	if ( enabled )
-	{
-		if ( getToggleState() )
-		{
-			label_color = mSelectedLabelColor.get();
-		}
-		else
-		{
-			label_color = mUnselectedLabelColor.get();
-		}
-	}
-	else
-	{
-		if ( getToggleState() )
-		{
-			label_color = mDisabledSelectedLabelColor.get();
-		}
-		else
-		{
-			label_color = mDisabledLabelColor.get();
-		}
-	}
-
-	// Highlight if needed
-	if( ll::ui::SearchableControl::getHighlighted() )
-		label_color = ll::ui::SearchableControl::getHighlightColor();
-
-	// Unselected label assignments
-	LLWString label = getCurrentLabel();
-
-	// overlay with keyboard focus border
-	if (hasFocus())
-	{
-		F32 lerp_amt = gFocusMgr.getFocusFlashAmt();
-		drawBorder(imagep, gFocusMgr.getFocusColor() % alpha, ll_round(lerp(1.f, 3.f, lerp_amt)));
-	}
-	
-	if (use_glow_effect)
-	{
-		mCurGlowStrength = lerp(mCurGlowStrength,
-					// <FS:Ansariel> Crash fix; Calling setFlashing can cause mFlashing being true while is mFlashingTimer is NULL
-					//mFlashing ? (mFlashingTimer->isCurrentlyHighlighted() || !mFlashingTimer->isFlashingInProgress() || mNeedsHighlight? 1.0 : 0.0) : mHoverGlowStrength,
-					(mFlashing && mFlashingTimer) ? (mFlashingTimer->isCurrentlyHighlighted() || !mFlashingTimer->isFlashingInProgress() || mNeedsHighlight? 1.0 : 0.0) : mHoverGlowStrength,
-					LLSmoothInterpolation::getInterpolant(0.05f));
-	}
-	else
-	{
-		mCurGlowStrength = lerp(mCurGlowStrength, 0.f, LLSmoothInterpolation::getInterpolant(0.05f));
-	}
-
-	// Draw button image, if available.
-	// Otherwise draw basic rectangular button.
-	if (imagep != NULL)
-	{
-		// apply automatic 50% alpha fade to disabled image
-		LLColor4 disabled_color = mFadeWhenDisabled ? mDisabledImageColor.get() % 0.5f : mDisabledImageColor.get();
-		if ( mScaleImage)
-		{
-			imagep->draw(getLocalRect(), (enabled ? mImageColor.get() : disabled_color) % alpha  );
-			if (mCurGlowStrength > 0.01f)
-			{
-				gGL.setSceneBlendType(glow_type);
-				image_glow->drawSolid(0, 0, getRect().getWidth(), getRect().getHeight(), glow_color % (mCurGlowStrength * alpha));
-				gGL.setSceneBlendType(LLRender::BT_ALPHA);
-			}
-		}
-		else
-		{
-			S32 y = getLocalRect().getHeight() - imagep->getHeight();
-			imagep->draw(0, y, (enabled ? mImageColor.get() : disabled_color) % alpha);
-			if (mCurGlowStrength > 0.01f)
-			{
-				gGL.setSceneBlendType(glow_type);
-				image_glow->drawSolid(0, y, glow_color % (mCurGlowStrength * alpha));
-				gGL.setSceneBlendType(LLRender::BT_ALPHA);
-			}
-		}
-	}
-	else
-	{
-		// no image
-		LL_DEBUGS() << "No image for button " << getName() << LL_ENDL;
-		// draw it in pink so we can find it
-		gl_rect_2d(0, getRect().getHeight(), getRect().getWidth(), 0, LLColor4::pink1 % alpha, FALSE);
-	}
-
-	// let overlay image and text play well together
-	S32 text_left = mLeftHPad;
-	S32 text_right = getRect().getWidth() - mRightHPad;
-	S32 text_width = getRect().getWidth() - mLeftHPad - mRightHPad;
-
-	// draw overlay image
-	if (mImageOverlay.notNull())
-	{
-		// get max width and height (discard level 0)
-		S32 overlay_width;
-		S32 overlay_height;
-
-		getOverlayImageSize(overlay_width, overlay_height);
-
-		S32 center_x = getLocalRect().getCenterX();
-		S32 center_y = getLocalRect().getCenterY();
-
-		//FUGLY HACK FOR "DEPRESSED" BUTTONS
-		if (pressed && mDisplayPressedState)
-		{
-			center_y--;
-			center_x++;
-		}
-
-		center_y += (mImageOverlayBottomPad - mImageOverlayTopPad);
-		// fade out overlay images on disabled buttons
-		LLColor4 overlay_color = mImageOverlayColor.get();
-		if (!enabled)
-		{
-			overlay_color = mImageOverlayDisabledColor.get();
-		}
-		else if (getToggleState())
-		{
-			overlay_color = mImageOverlaySelectedColor.get();
-		}
-		overlay_color.mV[VALPHA] *= alpha;
-
-		switch(mImageOverlayAlignment)
-		{
-		case LLFontGL::LEFT:
-			text_left += overlay_width + mImgOverlayLabelSpace;
-			text_width -= overlay_width + mImgOverlayLabelSpace;
-			mImageOverlay->draw(
-				mLeftHPad,
-				center_y - (overlay_height / 2), 
-				overlay_width, 
-				overlay_height, 
-				overlay_color);
-			break;
-		case LLFontGL::HCENTER:
-			mImageOverlay->draw(
-				center_x - (overlay_width / 2), 
-				center_y - (overlay_height / 2), 
-				overlay_width, 
-				overlay_height, 
-				overlay_color);
-			break;
-		case LLFontGL::RIGHT:
-			text_right -= overlay_width + mImgOverlayLabelSpace;
-			text_width -= overlay_width + mImgOverlayLabelSpace;
-			mImageOverlay->draw(
-				getRect().getWidth() - mRightHPad - overlay_width,
-				center_y - (overlay_height / 2), 
-				overlay_width, 
-				overlay_height, 
-				overlay_color);
-			break;
-		default:
-			// draw nothing
-			break;
-		}
-	}
-
-	// Draw label
-	if( !label.empty() )
-	{
-		LLWStringUtil::trim(label);
-
-		S32 x;
-		switch( mHAlign )
-		{
-		case LLFontGL::RIGHT:
-			x = text_right;
-			break;
-		case LLFontGL::HCENTER:
-			x = text_left + (text_width / 2);
-			break;
-		case LLFontGL::LEFT:
-		default:
-			x = text_left;
-			break;
-		}
-
-		if (pressed && mDisplayPressedState)
-		{
-			x++;
-		}
-
-		// *NOTE: mantipov: before mUseEllipses is implemented in EXT-279 U32_MAX has been passed as
-		// max_chars.
-		// LLFontGL::render expects S32 max_chars variable but process in a separate way -1 value.
-		// Due to U32_MAX is equal to S32 -1 value I have rest this value for non-ellipses mode.
-		// Not sure if it is really needed. Probably S32_MAX should be always passed as max_chars.
-		mLastDrawCharsCount = mGLFont->render(label, 0,
-			(F32)x,
-			(F32)(getRect().getHeight() / 2 + mBottomVPad),
-			label_color % alpha,
-			mHAlign, LLFontGL::VCENTER,
-			LLFontGL::NORMAL,
-			mDropShadowedText ? LLFontGL::DROP_SHADOW_SOFT : LLFontGL::NO_SHADOW,
-			S32_MAX, text_width,
-			NULL, mUseEllipses, mUseFontColor);
-	}
-
-	// <FS:Zi> Add checkbox control toggle
-	if(mCheckboxControlPanel)
-	{
-		mCheckboxControlPanel->setOrigin(0,0);
-		mCheckboxControlPanel->reshape(getRect().getWidth(),getRect().getHeight());
-		mCheckboxControlPanel->draw();
-	}
-	// <FS:Zi>
-
-	LLUICtrl::draw();
-=======
         }
     }
 
@@ -1233,6 +824,13 @@
 
     // Figure out appropriate color for the text
     LLColor4 label_color;
+
+    // <FS:Ansariel> Toggle callback check
+    if (mIsToggledSignal)
+    {
+        setToggleState((*mIsToggledSignal)(this, LLSD()));
+    }
+    // </FS:Ansariel>
 
     // label changes when button state changes, not when pressed
     if ( enabled )
@@ -1275,7 +873,9 @@
     if (use_glow_effect)
     {
         mCurGlowStrength = lerp(mCurGlowStrength,
-                    mFlashing ? (mFlashingTimer->isCurrentlyHighlighted() || !mFlashingTimer->isFlashingInProgress() || mNeedsHighlight? 1.f : 0.f) : mHoverGlowStrength,
+                    // <FS:Ansariel> Crash fix; Calling setFlashing can cause mFlashing being true while is mFlashingTimer is NULL
+                    //mFlashing ? (mFlashingTimer->isCurrentlyHighlighted() || !mFlashingTimer->isFlashingInProgress() || mNeedsHighlight? 1.0 : 0.0) : mHoverGlowStrength,
+                    (mFlashing && mFlashingTimer) ? (mFlashingTimer->isCurrentlyHighlighted() || !mFlashingTimer->isFlashingInProgress() || mNeedsHighlight? 1.0 : 0.0) : mHoverGlowStrength,
                     LLSmoothInterpolation::getInterpolant(0.05f));
     }
     else
@@ -1433,8 +1033,16 @@
             NULL, mUseEllipses, mUseFontColor);
     }
 
+    // <FS:Zi> Add checkbox control toggle
+    if(mCheckboxControlPanel)
+    {
+        mCheckboxControlPanel->setOrigin(0,0);
+        mCheckboxControlPanel->reshape(getRect().getWidth(),getRect().getHeight());
+        mCheckboxControlPanel->draw();
+    }
+    // <FS:Zi>
+
     LLUICtrl::draw();
->>>>>>> 38c2a5bd
 }
 
 void LLButton::drawBorder(LLUIImage* imagep, const LLColor4& color, S32 size)
