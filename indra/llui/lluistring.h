/** 
 * @file lluistring.h
 * @author: Steve Bennetts
 * @brief A fancy wrapper for std::string supporting argument substitutions.
 *
 * $LicenseInfo:firstyear=2006&license=viewerlgpl$
 * Second Life Viewer Source Code
 * Copyright (C) 2010, Linden Research, Inc.
 * 
 * This library is free software; you can redistribute it and/or
 * modify it under the terms of the GNU Lesser General Public
 * License as published by the Free Software Foundation;
 * version 2.1 of the License only.
 * 
 * This library is distributed in the hope that it will be useful,
 * but WITHOUT ANY WARRANTY; without even the implied warranty of
 * MERCHANTABILITY or FITNESS FOR A PARTICULAR PURPOSE.  See the GNU
 * Lesser General Public License for more details.
 * 
 * You should have received a copy of the GNU Lesser General Public
 * License along with this library; if not, write to the Free Software
 * Foundation, Inc., 51 Franklin Street, Fifth Floor, Boston, MA  02110-1301  USA
 * 
 * Linden Research, Inc., 945 Battery Street, San Francisco, CA  94111  USA
 * $/LicenseInfo$
 */

#ifndef LL_LLUISTRING_H
#define LL_LLUISTRING_H

#include "llstring.h"
#include <string>

// Use this class to store translated text that may have arguments
// e.g. "Welcome [USERNAME] to [SECONDLIFE]!"

// Adding or changing an argument will update the result string, preserving the origianl
// Thus, subsequent changes to arguments or even the original string will produce
//  the correct result

// Example Usage:
// LLUIString mMessage("Welcome [USERNAME] to [SECONDLIFE]!");
// mMessage.setArg("[USERNAME]", "Steve");
// mMessage.setArg("[SECONDLIFE]", "Second Life");
// llinfos << mMessage.getString() << llendl; // outputs "Welcome Steve to Second Life"
// mMessage.setArg("[USERNAME]", "Joe");
// llinfos << mMessage.getString() << llendl; // outputs "Welcome Joe to Second Life"
// mMessage = "Bienvenido a la [SECONDLIFE] [USERNAME]"
// mMessage.setArg("[SECONDLIFE]", "Segunda Vida");
// llinfos << mMessage.getString() << llendl; // outputs "Bienvenido a la Segunda Vida Joe"

// Implementation Notes:
// Attempting to have operator[](const std::string& s) return mArgs[s] fails because we have
// to call format() after the assignment happens.

class LLUIString
{
public:
	// These methods all perform appropriate argument substitution
	// and modify mOrig where appropriate
        LLUIString() : mArgs(NULL), mNeedsResult(false), mNeedsWResult(false) {}
	LLUIString(const std::string& instring, const LLStringUtil::format_map_t& args);
	LLUIString(const std::string& instring) : mArgs(NULL) { assign(instring); }
<<<<<<< HEAD
=======
	~LLUIString() { delete mArgs; }
>>>>>>> 7b0455ba

	void assign(const std::string& instring);
	LLUIString& operator=(const std::string& s) { assign(s); return *this; }

	void setArgList(const LLStringUtil::format_map_t& args);
	void setArgs(const LLStringUtil::format_map_t& args) { setArgList(args); }
	void setArgs(const class LLSD& sd);
	void setArg(const std::string& key, const std::string& replacement);

	const std::string& getString() const { return getUpdatedResult(); }
	operator std::string() const { return getUpdatedResult(); }

	const LLWString& getWString() const { return getUpdatedWResult(); }
	operator LLWString() const { return getUpdatedWResult(); }

	bool empty() const { return getUpdatedResult().empty(); }
	S32 length() const { return getUpdatedWResult().size(); }

	void clear();
	void clearArgs() { if (mArgs) mArgs->clear(); }
	
	// These utility functions are included for text editing.
	// They do not affect mOrig and do not perform argument substitution
	void truncate(S32 maxchars);
	void erase(S32 charidx, S32 len);
	void insert(S32 charidx, const LLWString& wchars);
	void replace(S32 charidx, llwchar wc);
	
private:
	// something changed, requiring reformatting of strings
	void dirty();

	std::string& getUpdatedResult() const { if (mNeedsResult) { updateResult(); } return mResult; }
	LLWString& getUpdatedWResult() const{ if (mNeedsWResult) { updateWResult(); } return mWResult; }

	// do actual work of updating strings (non-inlined)
	void updateResult() const;
	void updateWResult() const;
	LLStringUtil::format_map_t& getArgs();
	
	std::string mOrig;
	mutable std::string mResult;
	mutable LLWString mWResult; // for displaying
	LLStringUtil::format_map_t* mArgs;

	// controls lazy evaluation
	mutable bool	mNeedsResult;
	mutable bool	mNeedsWResult;
};

#endif // LL_LLUISTRING_H<|MERGE_RESOLUTION|>--- conflicted
+++ resolved
@@ -61,10 +61,7 @@
         LLUIString() : mArgs(NULL), mNeedsResult(false), mNeedsWResult(false) {}
 	LLUIString(const std::string& instring, const LLStringUtil::format_map_t& args);
 	LLUIString(const std::string& instring) : mArgs(NULL) { assign(instring); }
-<<<<<<< HEAD
-=======
 	~LLUIString() { delete mArgs; }
->>>>>>> 7b0455ba
 
 	void assign(const std::string& instring);
 	LLUIString& operator=(const std::string& s) { assign(s); return *this; }
