--- conflicted
+++ resolved
@@ -48,19 +48,11 @@
     LLUndoBuffer( LLUndoAction (*create_func()), S32 initial_count );
     virtual ~LLUndoBuffer();
 
-<<<<<<< HEAD
-	LLUndoAction *getNextAction(bool setClusterBegin = true);
-	bool undoAction();
-	bool redoAction();
-	bool canUndo() { return (mNextAction != mFirstAction); }
-	bool canRedo() { return (mNextAction != mLastAction); }
-=======
-    LLUndoAction *getNextAction(BOOL setClusterBegin = TRUE);
-    BOOL undoAction();
-    BOOL redoAction();
-    BOOL canUndo() { return (mNextAction != mFirstAction); }
-    BOOL canRedo() { return (mNextAction != mLastAction); }
->>>>>>> c06fb4e0
+    LLUndoAction *getNextAction(bool setClusterBegin = true);
+    bool undoAction();
+    bool redoAction();
+    bool canUndo() { return (mNextAction != mFirstAction); }
+    bool canRedo() { return (mNextAction != mLastAction); }
 
     void flushActions();
 
