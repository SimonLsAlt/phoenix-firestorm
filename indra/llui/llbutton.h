--- conflicted
+++ resolved
@@ -107,12 +107,7 @@
 		Optional<CommitCallbackParam>	click_callback, // alias -> commit_callback
 															mouse_down_callback,
 															mouse_up_callback,
-<<<<<<< HEAD
-															mouse_held_callback,
-															mouse_held_once_callback;
-=======
 															mouse_held_callback;
->>>>>>> fcaa1ad4
 		
 		// misc
 		Optional<bool>			is_toggle,
@@ -161,12 +156,9 @@
 	boost::signals2::connection setMouseUpCallback( const commit_signal_t::slot_type& cb ); // mouse up, EVEN IF NOT IN BUTTON
 	// Passes a 'count' parameter in the commit param payload, i.e. param["count"])
 	boost::signals2::connection setHeldDownCallback( const commit_signal_t::slot_type& cb ); // Mouse button held down and in button
-<<<<<<< HEAD
-=======
 	boost::signals2::connection setRightClickedCallback( const commit_signal_t::slot_type& cb ); // right mouse down and up within button
 
 
->>>>>>> fcaa1ad4
 	
 	// *TODO: Deprecate (for backwards compatability only)
 	boost::signals2::connection setClickedCallback( button_callback_t cb, void* data );
