--- conflicted
+++ resolved
@@ -62,11 +62,7 @@
 
 class LLButton
 : public LLUICtrl, public LLBadgeOwner
-<<<<<<< HEAD
-, public nd::ui::SearchableControl
-=======
 , public ll::ui::SearchableControl
->>>>>>> fdf39d3c
 {
 public:
 	struct Params 
@@ -395,24 +391,16 @@
 	bool                        mForceFlashing; // Stick flashing color even if button is pressed
 	bool						mHandleRightMouse;
 
-<<<<<<< HEAD
 	// <FS:Zi> Add checkbox control toggle
 	std::string					mCheckboxControl;
 	LLPanel*					mCheckboxControlPanel;
 	// </FS:Zi>
 
-// <FS:ND> Searchable text for UI filter
-=======
->>>>>>> fdf39d3c
 protected:
 	virtual std::string _getSearchText() const
 	{
 		return getLabelUnselected() + getToolTip();
 	}
-<<<<<<< HEAD
-// </FS:ND>
-=======
->>>>>>> fdf39d3c
 };
 
 // Build time optimization, generate once in .cpp file
