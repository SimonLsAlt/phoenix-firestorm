--- conflicted
+++ resolved
@@ -42,82 +42,6 @@
 
     static void init(LLDockableFloater* thiz);
 public:
-<<<<<<< HEAD
-	LOG_CLASS(LLDockableFloater);
-	LLDockableFloater(LLDockControl* dockControl, const LLSD& key,
-			const Params& params = getDefaultParams());
-
-	/**
-	 * Constructor.
-	 * @param dockControl a pointer to the doc control instance
-	 * @param uniqueDocking - a flag defines is docking should work as tab(at one
-	 * moment only one docked floater can be shown), also this flag defines is dock
-	 * tongue should be used.
-	 * @params key a floater key.
- 	 * @params params a floater parameters
-	 */
-	LLDockableFloater(LLDockControl* dockControl, bool uniqueDocking,
-			const LLSD& key, const Params& params = getDefaultParams());
-
-	/**
-	 * Constructor.
-	 * @param dockControl a pointer to the doc control instance
-	 * @param uniqueDocking - a flag defines is docking should work as tab(at one
-	 * moment only one docked floater can be shown).
-	 * @praram useTongue - a flag defines is dock tongue should be used.
-	 * @params key a floater key.
- 	 * @params params a floater parameters
-	 */
-	LLDockableFloater(LLDockControl* dockControl, bool uniqueDocking,
-			bool useTongue, const LLSD& key,
-			const Params& params = getDefaultParams());
-
-	virtual ~LLDockableFloater();
-
-	static LLHandle<LLFloater> getInstanceHandle() { return sInstanceHandle; }
-
-	static void toggleInstance(const LLSD& sdname);
-
-	/**
-	 *  If descendant class overrides postBuild() in order to perform specific
-	 *  construction then it must still invoke its superclass' implementation.
-	 */
-	/* virtula */BOOL postBuild();
-	/* virtual */void setDocked(bool docked, bool pop_on_undock = true);
-	/* virtual */void draw();
-
-	/**
-	 *  If descendant class overrides setVisible() then it must still invoke its
-	 *  superclass' implementation.
-	 */
-	/*virtual*/ void setVisible(BOOL visible);
-
-	/**
-	 *  If descendant class overrides setMinimized() then it must still invoke its
-	 *  superclass' implementation.
-	 */
-	/*virtual*/ void setMinimized(BOOL minimize);
-
-	LLView * getDockWidget();
-
-	virtual void onDockHidden();
-	virtual void onDockShown();
-
-	LLDockControl* getDockControl();
-
-	/**
-	 * Returns true if screen channel should consider floater's size when drawing toasts.
-	 *
-	 * By default returns false.
-	 */
-	virtual bool overlapsScreenChannel() const { return mOverlapsScreenChannel && getVisible() && isDocked(); }
-	virtual void setOverlapsScreenChannel(bool overlaps) { mOverlapsScreenChannel = overlaps; }
-
-	bool getUniqueDocking() { return mUniqueDocking;	}
-	bool getUseTongue() { return mUseTongue; }
-
-	void setUseTongue(bool use_tongue) { mUseTongue = use_tongue;}
-=======
     LOG_CLASS(LLDockableFloater);
     LLDockableFloater(LLDockControl* dockControl, const LLSD& key,
             const Params& params = getDefaultParams());
@@ -185,14 +109,13 @@
      *
      * By default returns false.
      */
-    virtual bool overlapsScreenChannel() { return mOverlapsScreenChannel && getVisible() && isDocked(); }
+    virtual bool overlapsScreenChannel() const { return mOverlapsScreenChannel && getVisible() && isDocked(); }
     virtual void setOverlapsScreenChannel(bool overlaps) { mOverlapsScreenChannel = overlaps; }
 
     bool getUniqueDocking() { return mUniqueDocking;    }
     bool getUseTongue() { return mUseTongue; }
 
     void setUseTongue(bool use_tongue) { mUseTongue = use_tongue;}
->>>>>>> 38c2a5bd
 private:
     /**
      * Provides unique of dockable floater.
@@ -208,20 +131,9 @@
     // It may be useful e.g. if floater created in mouselook mode (see EXT-5609)
     boost::function<BOOL ()> mIsDockedStateForcedCallback;
 
-<<<<<<< HEAD
 //private: // <FS:Ansariel> Make mDockControl accessible from children because of FIRE-16803
-	std::unique_ptr<LLDockControl> mDockControl;
+    std::unique_ptr<LLDockControl> mDockControl;
 private: // <FS:Ansariel> Make mDockControl accessible from children because of FIRE-16803
-	LLUIImagePtr mDockTongue;
-	static LLHandle<LLFloater> sInstanceHandle;
-	/**
-	 * Provides possibility to define that dockable floaters can be docked
-	 *  non exclusively.
-	 */
-	bool mUniqueDocking;
-=======
-private:
-    std::unique_ptr<LLDockControl> mDockControl;
     LLUIImagePtr mDockTongue;
     static LLHandle<LLFloater> sInstanceHandle;
     /**
@@ -229,7 +141,6 @@
      *  non exclusively.
      */
     bool mUniqueDocking;
->>>>>>> 38c2a5bd
 
     bool mUseTongue;
 
