--- conflicted
+++ resolved
@@ -131,14 +131,9 @@
 	// It may be useful e.g. if floater created in mouselook mode (see EXT-5609)
 	boost::function<BOOL ()> mIsDockedStateForcedCallback;
 
-<<<<<<< HEAD
 //private: // <FS:Ansariel> Make mDockControl accessible from children because of FIRE-16803
 	std::unique_ptr<LLDockControl> mDockControl;
 private: // <FS:Ansariel> Make mDockControl accessible from children because of FIRE-16803
-=======
-private:
-	std::unique_ptr<LLDockControl> mDockControl;
->>>>>>> f08f20db
 	LLUIImagePtr mDockTongue;
 	static LLHandle<LLFloater> sInstanceHandle;
 	/**
