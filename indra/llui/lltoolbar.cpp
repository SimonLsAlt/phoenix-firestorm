--- conflicted
+++ resolved
@@ -775,11 +775,7 @@
     {
         if (mButtons.size())
         {
-<<<<<<< HEAD
-            equalized_width = (full_screen_width - mPadBetween * (mButtons.size() + 1)) / mButtons.size();
-=======
             equalized_width = (full_screen_width - mPadBetween * (static_cast<S32>(mButtons.size()) + 1)) / static_cast<S32>(mButtons.size());
->>>>>>> 050d2fef
         }
     }
     else if (mLayoutStyle == LAYOUT_STYLE_EQUALIZE)
@@ -793,11 +789,7 @@
             }
         }
 
-<<<<<<< HEAD
-        S32 total_button_width = mButtons.size() * equalized_width + (mButtons.size() + 1) * mPadBetween;
-=======
         S32 total_button_width = static_cast<S32>(mButtons.size()) * equalized_width + (static_cast<S32>(mButtons.size()) + 1) * mPadBetween;
->>>>>>> 050d2fef
         if (mMaxRows > 0 && orientation == LLLayoutStack::HORIZONTAL && total_button_width > full_screen_width)
         {
             S32 buttons_per_row = llceil((F32)mButtons.size() / (F32)mMaxRows);
@@ -936,20 +928,6 @@
     // <FS:Zi> Apply alignment settings
     if (mAlignment == ALIGN_CENTER)
     {
-<<<<<<< HEAD
-        mStartCenteringPanel->setVisible(TRUE);
-        mEndCenteringPanel->setVisible(TRUE);
-    }
-    else if (mAlignment == ALIGN_START)
-    {
-        mStartCenteringPanel->setVisible(FALSE);
-        mEndCenteringPanel->setVisible(TRUE);
-    }
-    else if (mAlignment == ALIGN_END)
-    {
-        mStartCenteringPanel->setVisible(TRUE);
-        mEndCenteringPanel->setVisible(FALSE);
-=======
         mStartCenteringPanel->setVisible(true);
         mEndCenteringPanel->setVisible(true);
     }
@@ -962,7 +940,6 @@
     {
         mStartCenteringPanel->setVisible(true);
         mEndCenteringPanel->setVisible(false);
->>>>>>> 050d2fef
     }
     // <FS:Zi>
 
@@ -1141,11 +1118,7 @@
         {
             // set up button's control name and make it a toggle, so it works properly
             button_p.control_name = commandp->controlVariableName();
-<<<<<<< HEAD
-            button_p.is_toggle = TRUE;
-=======
             button_p.is_toggle = true;
->>>>>>> 050d2fef
         }
 
         if (!commandp->checkboxControlVariableName().empty())
@@ -1522,15 +1495,9 @@
 }
 
 // <FS:Zi> Context menu callback function to display checkmarks on alignment options
-<<<<<<< HEAD
-BOOL LLToolBar::isAlignment(const LLSD& userdata)
-{
-    BOOL retval = FALSE;
-=======
 bool LLToolBar::isAlignment(const LLSD& userdata)
 {
     bool retval = false;
->>>>>>> 050d2fef
 
     const std::string alignment = userdata.asString();
 
@@ -1583,15 +1550,9 @@
 }
 
 // <FS:Zi> Context menu callback function to display checkmarks on layout style options
-<<<<<<< HEAD
-BOOL LLToolBar::isLayoutStyle(const LLSD& userdata)
-{
-    BOOL retval = FALSE;
-=======
 bool LLToolBar::isLayoutStyle(const LLSD& userdata)
 {
     bool retval = false;
->>>>>>> 050d2fef
 
     const std::string layout_style = userdata.asString();
 
