/**
* @file lllocalcliprect.h
*
* $LicenseInfo:firstyear=2009&license=viewerlgpl$
* Second Life Viewer Source Code
* Copyright (C) 2010, Linden Research, Inc.
*
* This library is free software; you can redistribute it and/or
* modify it under the terms of the GNU Lesser General Public
* License as published by the Free Software Foundation;
* version 2.1 of the License only.
*
* This library is distributed in the hope that it will be useful,
* but WITHOUT ANY WARRANTY; without even the implied warranty of
* MERCHANTABILITY or FITNESS FOR A PARTICULAR PURPOSE.  See the GNU
* Lesser General Public License for more details.
*
* You should have received a copy of the GNU Lesser General Public
* License along with this library; if not, write to the Free Software
* Foundation, Inc., 51 Franklin Street, Fifth Floor, Boston, MA  02110-1301  USA
*
* Linden Research, Inc., 945 Battery Street, San Francisco, CA  94111  USA
* $/LicenseInfo$
*/
#ifndef LLLOCALCLIPRECT_H
#define LLLOCALCLIPRECT_H

#include "llgl.h"
#include "llrect.h"     // can't forward declare, it's templated
#include <stack>

// Clip rendering to a specific rectangle using GL scissor
// Just create one of these on the stack:
// {
//     LLLocalClipRect(rect);
//     draw();
// }
class LLScreenClipRect
{
public:
<<<<<<< HEAD
	LLScreenClipRect(const LLRect& rect, bool enabled = true);
	virtual ~LLScreenClipRect();
=======
    LLScreenClipRect(const LLRect& rect, BOOL enabled = TRUE);
    virtual ~LLScreenClipRect();
>>>>>>> c06fb4e0

private:
    static void pushClipRect(const LLRect& rect);
    static void popClipRect();
    static void updateScissorRegion();

private:
<<<<<<< HEAD
	LLGLState		mScissorState;
	bool			mEnabled;
=======
    LLGLState       mScissorState;
    BOOL            mEnabled;
>>>>>>> c06fb4e0

    static std::stack<LLRect> sClipRectStack;
};

class LLLocalClipRect : public LLScreenClipRect
{
public:
<<<<<<< HEAD
	LLLocalClipRect(const LLRect& rect, bool enabled = true);
	~LLLocalClipRect();
=======
    LLLocalClipRect(const LLRect& rect, BOOL enabled = TRUE);
    ~LLLocalClipRect();
>>>>>>> c06fb4e0
};

#endif<|MERGE_RESOLUTION|>--- conflicted
+++ resolved
@@ -38,13 +38,8 @@
 class LLScreenClipRect
 {
 public:
-<<<<<<< HEAD
-	LLScreenClipRect(const LLRect& rect, bool enabled = true);
-	virtual ~LLScreenClipRect();
-=======
-    LLScreenClipRect(const LLRect& rect, BOOL enabled = TRUE);
+    LLScreenClipRect(const LLRect& rect, bool enabled = true);
     virtual ~LLScreenClipRect();
->>>>>>> c06fb4e0
 
 private:
     static void pushClipRect(const LLRect& rect);
@@ -52,13 +47,8 @@
     static void updateScissorRegion();
 
 private:
-<<<<<<< HEAD
-	LLGLState		mScissorState;
-	bool			mEnabled;
-=======
     LLGLState       mScissorState;
-    BOOL            mEnabled;
->>>>>>> c06fb4e0
+    bool            mEnabled;
 
     static std::stack<LLRect> sClipRectStack;
 };
@@ -66,13 +56,8 @@
 class LLLocalClipRect : public LLScreenClipRect
 {
 public:
-<<<<<<< HEAD
-	LLLocalClipRect(const LLRect& rect, bool enabled = true);
-	~LLLocalClipRect();
-=======
-    LLLocalClipRect(const LLRect& rect, BOOL enabled = TRUE);
+    LLLocalClipRect(const LLRect& rect, bool enabled = true);
     ~LLLocalClipRect();
->>>>>>> c06fb4e0
 };
 
 #endif