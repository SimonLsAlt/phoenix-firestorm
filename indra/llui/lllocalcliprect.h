--- conflicted
+++ resolved
@@ -1,78 +1,63 @@
-/**
-* @file lllocalcliprect.h
-*
-* $LicenseInfo:firstyear=2009&license=viewerlgpl$
-* Second Life Viewer Source Code
-* Copyright (C) 2010, Linden Research, Inc.
-*
-* This library is free software; you can redistribute it and/or
-* modify it under the terms of the GNU Lesser General Public
-* License as published by the Free Software Foundation;
-* version 2.1 of the License only.
-*
-* This library is distributed in the hope that it will be useful,
-* but WITHOUT ANY WARRANTY; without even the implied warranty of
-* MERCHANTABILITY or FITNESS FOR A PARTICULAR PURPOSE.  See the GNU
-* Lesser General Public License for more details.
-*
-* You should have received a copy of the GNU Lesser General Public
-* License along with this library; if not, write to the Free Software
-* Foundation, Inc., 51 Franklin Street, Fifth Floor, Boston, MA  02110-1301  USA
-*
-* Linden Research, Inc., 945 Battery Street, San Francisco, CA  94111  USA
-* $/LicenseInfo$
-*/
-#ifndef LLLOCALCLIPRECT_H
-#define LLLOCALCLIPRECT_H
-
-#include "llgl.h"
-#include "llrect.h"     // can't forward declare, it's templated
-#include <stack>
-
-// Clip rendering to a specific rectangle using GL scissor
-// Just create one of these on the stack:
-// {
-//     LLLocalClipRect(rect);
-//     draw();
-// }
-class LLScreenClipRect
-{
-public:
-<<<<<<< HEAD
-	LLScreenClipRect(const LLRect& rect, bool enabled = true);
-	virtual ~LLScreenClipRect();
-=======
-    LLScreenClipRect(const LLRect& rect, BOOL enabled = TRUE);
-    virtual ~LLScreenClipRect();
->>>>>>> e1623bb2
-
-private:
-    static void pushClipRect(const LLRect& rect);
-    static void popClipRect();
-    static void updateScissorRegion();
-
-private:
-<<<<<<< HEAD
-	LLGLState		mScissorState;
-	bool			mEnabled;
-=======
-    LLGLState       mScissorState;
-    BOOL            mEnabled;
->>>>>>> e1623bb2
-
-    static std::stack<LLRect> sClipRectStack;
-};
-
-class LLLocalClipRect : public LLScreenClipRect
-{
-public:
-<<<<<<< HEAD
-	LLLocalClipRect(const LLRect& rect, bool enabled = true);
-	~LLLocalClipRect();
-=======
-    LLLocalClipRect(const LLRect& rect, BOOL enabled = TRUE);
-    ~LLLocalClipRect();
->>>>>>> e1623bb2
-};
-
-#endif+/**
+* @file lllocalcliprect.h
+*
+* $LicenseInfo:firstyear=2009&license=viewerlgpl$
+* Second Life Viewer Source Code
+* Copyright (C) 2010, Linden Research, Inc.
+*
+* This library is free software; you can redistribute it and/or
+* modify it under the terms of the GNU Lesser General Public
+* License as published by the Free Software Foundation;
+* version 2.1 of the License only.
+*
+* This library is distributed in the hope that it will be useful,
+* but WITHOUT ANY WARRANTY; without even the implied warranty of
+* MERCHANTABILITY or FITNESS FOR A PARTICULAR PURPOSE.  See the GNU
+* Lesser General Public License for more details.
+*
+* You should have received a copy of the GNU Lesser General Public
+* License along with this library; if not, write to the Free Software
+* Foundation, Inc., 51 Franklin Street, Fifth Floor, Boston, MA  02110-1301  USA
+*
+* Linden Research, Inc., 945 Battery Street, San Francisco, CA  94111  USA
+* $/LicenseInfo$
+*/
+#ifndef LLLOCALCLIPRECT_H
+#define LLLOCALCLIPRECT_H
+
+#include "llgl.h"
+#include "llrect.h"     // can't forward declare, it's templated
+#include <stack>
+
+// Clip rendering to a specific rectangle using GL scissor
+// Just create one of these on the stack:
+// {
+//     LLLocalClipRect(rect);
+//     draw();
+// }
+class LLScreenClipRect
+{
+public:
+    LLScreenClipRect(const LLRect& rect, bool enabled = true);
+    virtual ~LLScreenClipRect();
+
+private:
+    static void pushClipRect(const LLRect& rect);
+    static void popClipRect();
+    static void updateScissorRegion();
+
+private:
+    LLGLState       mScissorState;
+    bool            mEnabled;
+
+    static std::stack<LLRect> sClipRectStack;
+};
+
+class LLLocalClipRect : public LLScreenClipRect
+{
+public:
+    LLLocalClipRect(const LLRect& rect, bool enabled = true);
+    ~LLLocalClipRect();
+};
+
+#endif