/**
 * @file llchatentry.cpp
 * @brief LLChatEntry implementation
 *
 * $LicenseInfo:firstyear=2001&license=viewerlgpl$
 * Second Life Viewer Source Code
 * Copyright (C) 2012, Linden Research, Inc.
 *
 * This library is free software; you can redistribute it and/or
 * modify it under the terms of the GNU Lesser General Public
 * License as published by the Free Software Foundation;
 * version 2.1 of the License only.
 *
 * This library is distributed in the hope that it will be useful,
 * but WITHOUT ANY WARRANTY; without even the implied warranty of
 * MERCHANTABILITY or FITNESS FOR A PARTICULAR PURPOSE.  See the GNU
 * Lesser General Public License for more details.
 *
 * You should have received a copy of the GNU Lesser General Public
 * License along with this library; if not, write to the Free Software
 * Foundation, Inc., 51 Franklin Street, Fifth Floor, Boston, MA  02110-1301  USA
 *
 * Linden Research, Inc., 945 Battery Street, San Francisco, CA  94111  USA
 * $/LicenseInfo$
 */

#include "linden_common.h"
#include "llscrollcontainer.h"

#include "llchatentry.h"

static LLDefaultChildRegistry::Register<LLChatEntry> r("chat_editor");

LLChatEntry::Params::Params()
:   has_history("has_history", true),
    is_expandable("is_expandable", false),
    expand_lines_count("expand_lines_count", 1)
{}

LLChatEntry::LLChatEntry(const Params& p)
:   LLTextEditor(p),
    mTextExpandedSignal(NULL),
    mHasHistory(p.has_history),
    mIsExpandable(p.is_expandable),
    mExpandLinesCount(p.expand_lines_count),
    mPrevLinesCount(0),
    mSingleLineMode(false),
    mPrevExpandedLineCount(S32_MAX)
{
    // Initialize current history line iterator
    mCurrentHistoryLine = mLineHistory.begin();

    mAutoIndent = false;
    keepSelectionOnReturn(true);
}

LLChatEntry::~LLChatEntry()
{
    delete mTextExpandedSignal;
}

void LLChatEntry::draw()
{
    if(mIsExpandable)
    {
        reflow();
        expandText();
    }
    LLTextEditor::draw();
}

void LLChatEntry::onCommit()
{
    updateHistory();
    LLTextEditor::onCommit();
}

boost::signals2::connection LLChatEntry::setTextExpandedCallback(const commit_signal_t::slot_type& cb)
{
    if (!mTextExpandedSignal)
    {
        mTextExpandedSignal = new commit_signal_t();
    }
    return mTextExpandedSignal->connect(cb);
}

void LLChatEntry::expandText()
{
    S32 line_count = mSingleLineMode ? 1 : mExpandLinesCount;

    int visible_lines_count = llabs(getVisibleLines(true).first - getVisibleLines(true).second);
    bool can_changed = getLineCount() <= line_count || line_count < mPrevExpandedLineCount ;
    mPrevExpandedLineCount = line_count;

    // true if pasted text has more lines than expand height limit and expand limit is not reached yet
    bool text_pasted = (getLineCount() > line_count) && (visible_lines_count < line_count);

    if (mIsExpandable && (can_changed || text_pasted || mSingleLineMode) && getLineCount() != mPrevLinesCount)
    {
        int lines_height = 0;
        if (text_pasted)
        {
            // text is pasted and now mLineInfoList.size() > mExpandLineCounts and mLineInfoList is not empty,
            // so lines_height is the sum of the last 'expanded_line_count' lines height
            lines_height = (mLineInfoList.end() - line_count)->mRect.mTop - mLineInfoList.back().mRect.mBottom;
        }
        else
        {
            lines_height = mLineInfoList.begin()->mRect.mTop - mLineInfoList.back().mRect.mBottom;
        }

        int height = mVPad * 2 +  lines_height;

        LLRect doc_rect = getRect();
        doc_rect.setOriginAndSize(doc_rect.mLeft, doc_rect.mBottom, doc_rect.getWidth(), height);
        setShape(doc_rect);

        mPrevLinesCount = getLineCount();

        if (mTextExpandedSignal)
        {
            (*mTextExpandedSignal)(this, LLSD() );
        }

        needsReflow();
    }
}

// line history support
void LLChatEntry::updateHistory()
{
    // On history enabled, remember committed line and
    // reset current history line number.
    // Be sure only to remember lines that are not empty and that are
    // different from the last on the list.
    if (mHasHistory && getLength())
    {
        // Add text to history, ignoring duplicates
        if (mLineHistory.empty() || getText() != mLineHistory.back())
        {
            mLineHistory.push_back(getText());
        }

        mCurrentHistoryLine = mLineHistory.end();
    }
}

void LLChatEntry::beforeValueChange()
{
    if(this->getLength() == 0 && !mLabel.empty())
    {
        this->clearSegments();
    }
}

void LLChatEntry::onValueChange(S32 start, S32 end)
{
    //Internally resetLabel() must meet a condition before it can reset the label
    resetLabel();
}

bool LLChatEntry::useLabel() const
{
    return !getLength() && !mLabel.empty();
}

void LLChatEntry::onFocusReceived()
{
    LLUICtrl::onFocusReceived();
    updateAllowingLanguageInput();
}

void LLChatEntry::onFocusLost()
{
    LLTextEditor::focusLostHelper();
    LLUICtrl::onFocusLost();
}

bool LLChatEntry::handleSpecialKey(const KEY key, const MASK mask)
{
<<<<<<< HEAD
	bool handled = false;

	LLTextEditor::handleSpecialKey(key, mask);

	switch(key)
	{
	case KEY_RETURN:
		if (MASK_NONE == mask)
		{
			needsReflow();
		}
		break;

	case KEY_UP:
		if (mHasHistory && MASK_CONTROL == mask)
		{
			if (!mLineHistory.empty() && mCurrentHistoryLine > mLineHistory.begin())
			{
				setText(*(--mCurrentHistoryLine));
				endOfDoc();
			}
			else
			{
				LLUI::getInstance()->reportBadKeystroke();
			}
			handled = true;
		}
		break;

	case KEY_DOWN:
		if (mHasHistory && MASK_CONTROL == mask)
		{
			if (!mLineHistory.empty() && mCurrentHistoryLine < (mLineHistory.end() - 1) )
			{
				setText(*(++mCurrentHistoryLine));
				endOfDoc();
			}
			else if (!mLineHistory.empty() && mCurrentHistoryLine == (mLineHistory.end() - 1) )
			{
				mCurrentHistoryLine++;
				std::string empty("");
				setText(empty);
				needsReflow();
				endOfDoc();
			}
			else
			{
				LLUI::getInstance()->reportBadKeystroke();
			}
			handled = true;
		}
		break;

	default:
		break;
	}

	return handled;
=======
    BOOL handled = FALSE;

    LLTextEditor::handleSpecialKey(key, mask);

    switch(key)
    {
    case KEY_RETURN:
        if (MASK_NONE == mask)
        {
            needsReflow();
        }
        break;

    case KEY_UP:
        if (mHasHistory && MASK_CONTROL == mask)
        {
            if (!mLineHistory.empty() && mCurrentHistoryLine > mLineHistory.begin())
            {
                setText(*(--mCurrentHistoryLine));
                endOfDoc();
            }
            else
            {
                LLUI::getInstance()->reportBadKeystroke();
            }
            handled = TRUE;
        }
        break;

    case KEY_DOWN:
        if (mHasHistory && MASK_CONTROL == mask)
        {
            if (!mLineHistory.empty() && mCurrentHistoryLine < (mLineHistory.end() - 1) )
            {
                setText(*(++mCurrentHistoryLine));
                endOfDoc();
            }
            else if (!mLineHistory.empty() && mCurrentHistoryLine == (mLineHistory.end() - 1) )
            {
                mCurrentHistoryLine++;
                std::string empty("");
                setText(empty);
                needsReflow();
                endOfDoc();
            }
            else
            {
                LLUI::getInstance()->reportBadKeystroke();
            }
            handled = TRUE;
        }
        break;

    default:
        break;
    }

    return handled;
>>>>>>> e1623bb2
}

void LLChatEntry::enableSingleLineMode(bool single_line_mode)
{
    if (mScroller)
    {
        mScroller->setSize(single_line_mode ? 0 : -1);
    }

    mSingleLineMode = single_line_mode;
    mPrevLinesCount = -1;
    setWordWrap(!single_line_mode);
}<|MERGE_RESOLUTION|>--- conflicted
+++ resolved
@@ -1,312 +1,251 @@
-/**
- * @file llchatentry.cpp
- * @brief LLChatEntry implementation
- *
- * $LicenseInfo:firstyear=2001&license=viewerlgpl$
- * Second Life Viewer Source Code
- * Copyright (C) 2012, Linden Research, Inc.
- *
- * This library is free software; you can redistribute it and/or
- * modify it under the terms of the GNU Lesser General Public
- * License as published by the Free Software Foundation;
- * version 2.1 of the License only.
- *
- * This library is distributed in the hope that it will be useful,
- * but WITHOUT ANY WARRANTY; without even the implied warranty of
- * MERCHANTABILITY or FITNESS FOR A PARTICULAR PURPOSE.  See the GNU
- * Lesser General Public License for more details.
- *
- * You should have received a copy of the GNU Lesser General Public
- * License along with this library; if not, write to the Free Software
- * Foundation, Inc., 51 Franklin Street, Fifth Floor, Boston, MA  02110-1301  USA
- *
- * Linden Research, Inc., 945 Battery Street, San Francisco, CA  94111  USA
- * $/LicenseInfo$
- */
-
-#include "linden_common.h"
-#include "llscrollcontainer.h"
-
-#include "llchatentry.h"
-
-static LLDefaultChildRegistry::Register<LLChatEntry> r("chat_editor");
-
-LLChatEntry::Params::Params()
-:   has_history("has_history", true),
-    is_expandable("is_expandable", false),
-    expand_lines_count("expand_lines_count", 1)
-{}
-
-LLChatEntry::LLChatEntry(const Params& p)
-:   LLTextEditor(p),
-    mTextExpandedSignal(NULL),
-    mHasHistory(p.has_history),
-    mIsExpandable(p.is_expandable),
-    mExpandLinesCount(p.expand_lines_count),
-    mPrevLinesCount(0),
-    mSingleLineMode(false),
-    mPrevExpandedLineCount(S32_MAX)
-{
-    // Initialize current history line iterator
-    mCurrentHistoryLine = mLineHistory.begin();
-
-    mAutoIndent = false;
-    keepSelectionOnReturn(true);
-}
-
-LLChatEntry::~LLChatEntry()
-{
-    delete mTextExpandedSignal;
-}
-
-void LLChatEntry::draw()
-{
-    if(mIsExpandable)
-    {
-        reflow();
-        expandText();
-    }
-    LLTextEditor::draw();
-}
-
-void LLChatEntry::onCommit()
-{
-    updateHistory();
-    LLTextEditor::onCommit();
-}
-
-boost::signals2::connection LLChatEntry::setTextExpandedCallback(const commit_signal_t::slot_type& cb)
-{
-    if (!mTextExpandedSignal)
-    {
-        mTextExpandedSignal = new commit_signal_t();
-    }
-    return mTextExpandedSignal->connect(cb);
-}
-
-void LLChatEntry::expandText()
-{
-    S32 line_count = mSingleLineMode ? 1 : mExpandLinesCount;
-
-    int visible_lines_count = llabs(getVisibleLines(true).first - getVisibleLines(true).second);
-    bool can_changed = getLineCount() <= line_count || line_count < mPrevExpandedLineCount ;
-    mPrevExpandedLineCount = line_count;
-
-    // true if pasted text has more lines than expand height limit and expand limit is not reached yet
-    bool text_pasted = (getLineCount() > line_count) && (visible_lines_count < line_count);
-
-    if (mIsExpandable && (can_changed || text_pasted || mSingleLineMode) && getLineCount() != mPrevLinesCount)
-    {
-        int lines_height = 0;
-        if (text_pasted)
-        {
-            // text is pasted and now mLineInfoList.size() > mExpandLineCounts and mLineInfoList is not empty,
-            // so lines_height is the sum of the last 'expanded_line_count' lines height
-            lines_height = (mLineInfoList.end() - line_count)->mRect.mTop - mLineInfoList.back().mRect.mBottom;
-        }
-        else
-        {
-            lines_height = mLineInfoList.begin()->mRect.mTop - mLineInfoList.back().mRect.mBottom;
-        }
-
-        int height = mVPad * 2 +  lines_height;
-
-        LLRect doc_rect = getRect();
-        doc_rect.setOriginAndSize(doc_rect.mLeft, doc_rect.mBottom, doc_rect.getWidth(), height);
-        setShape(doc_rect);
-
-        mPrevLinesCount = getLineCount();
-
-        if (mTextExpandedSignal)
-        {
-            (*mTextExpandedSignal)(this, LLSD() );
-        }
-
-        needsReflow();
-    }
-}
-
-// line history support
-void LLChatEntry::updateHistory()
-{
-    // On history enabled, remember committed line and
-    // reset current history line number.
-    // Be sure only to remember lines that are not empty and that are
-    // different from the last on the list.
-    if (mHasHistory && getLength())
-    {
-        // Add text to history, ignoring duplicates
-        if (mLineHistory.empty() || getText() != mLineHistory.back())
-        {
-            mLineHistory.push_back(getText());
-        }
-
-        mCurrentHistoryLine = mLineHistory.end();
-    }
-}
-
-void LLChatEntry::beforeValueChange()
-{
-    if(this->getLength() == 0 && !mLabel.empty())
-    {
-        this->clearSegments();
-    }
-}
-
-void LLChatEntry::onValueChange(S32 start, S32 end)
-{
-    //Internally resetLabel() must meet a condition before it can reset the label
-    resetLabel();
-}
-
-bool LLChatEntry::useLabel() const
-{
-    return !getLength() && !mLabel.empty();
-}
-
-void LLChatEntry::onFocusReceived()
-{
-    LLUICtrl::onFocusReceived();
-    updateAllowingLanguageInput();
-}
-
-void LLChatEntry::onFocusLost()
-{
-    LLTextEditor::focusLostHelper();
-    LLUICtrl::onFocusLost();
-}
-
-bool LLChatEntry::handleSpecialKey(const KEY key, const MASK mask)
-{
-<<<<<<< HEAD
-	bool handled = false;
-
-	LLTextEditor::handleSpecialKey(key, mask);
-
-	switch(key)
-	{
-	case KEY_RETURN:
-		if (MASK_NONE == mask)
-		{
-			needsReflow();
-		}
-		break;
-
-	case KEY_UP:
-		if (mHasHistory && MASK_CONTROL == mask)
-		{
-			if (!mLineHistory.empty() && mCurrentHistoryLine > mLineHistory.begin())
-			{
-				setText(*(--mCurrentHistoryLine));
-				endOfDoc();
-			}
-			else
-			{
-				LLUI::getInstance()->reportBadKeystroke();
-			}
-			handled = true;
-		}
-		break;
-
-	case KEY_DOWN:
-		if (mHasHistory && MASK_CONTROL == mask)
-		{
-			if (!mLineHistory.empty() && mCurrentHistoryLine < (mLineHistory.end() - 1) )
-			{
-				setText(*(++mCurrentHistoryLine));
-				endOfDoc();
-			}
-			else if (!mLineHistory.empty() && mCurrentHistoryLine == (mLineHistory.end() - 1) )
-			{
-				mCurrentHistoryLine++;
-				std::string empty("");
-				setText(empty);
-				needsReflow();
-				endOfDoc();
-			}
-			else
-			{
-				LLUI::getInstance()->reportBadKeystroke();
-			}
-			handled = true;
-		}
-		break;
-
-	default:
-		break;
-	}
-
-	return handled;
-=======
-    BOOL handled = FALSE;
-
-    LLTextEditor::handleSpecialKey(key, mask);
-
-    switch(key)
-    {
-    case KEY_RETURN:
-        if (MASK_NONE == mask)
-        {
-            needsReflow();
-        }
-        break;
-
-    case KEY_UP:
-        if (mHasHistory && MASK_CONTROL == mask)
-        {
-            if (!mLineHistory.empty() && mCurrentHistoryLine > mLineHistory.begin())
-            {
-                setText(*(--mCurrentHistoryLine));
-                endOfDoc();
-            }
-            else
-            {
-                LLUI::getInstance()->reportBadKeystroke();
-            }
-            handled = TRUE;
-        }
-        break;
-
-    case KEY_DOWN:
-        if (mHasHistory && MASK_CONTROL == mask)
-        {
-            if (!mLineHistory.empty() && mCurrentHistoryLine < (mLineHistory.end() - 1) )
-            {
-                setText(*(++mCurrentHistoryLine));
-                endOfDoc();
-            }
-            else if (!mLineHistory.empty() && mCurrentHistoryLine == (mLineHistory.end() - 1) )
-            {
-                mCurrentHistoryLine++;
-                std::string empty("");
-                setText(empty);
-                needsReflow();
-                endOfDoc();
-            }
-            else
-            {
-                LLUI::getInstance()->reportBadKeystroke();
-            }
-            handled = TRUE;
-        }
-        break;
-
-    default:
-        break;
-    }
-
-    return handled;
->>>>>>> e1623bb2
-}
-
-void LLChatEntry::enableSingleLineMode(bool single_line_mode)
-{
-    if (mScroller)
-    {
-        mScroller->setSize(single_line_mode ? 0 : -1);
-    }
-
-    mSingleLineMode = single_line_mode;
-    mPrevLinesCount = -1;
-    setWordWrap(!single_line_mode);
-}+/**
+ * @file llchatentry.cpp
+ * @brief LLChatEntry implementation
+ *
+ * $LicenseInfo:firstyear=2001&license=viewerlgpl$
+ * Second Life Viewer Source Code
+ * Copyright (C) 2012, Linden Research, Inc.
+ *
+ * This library is free software; you can redistribute it and/or
+ * modify it under the terms of the GNU Lesser General Public
+ * License as published by the Free Software Foundation;
+ * version 2.1 of the License only.
+ *
+ * This library is distributed in the hope that it will be useful,
+ * but WITHOUT ANY WARRANTY; without even the implied warranty of
+ * MERCHANTABILITY or FITNESS FOR A PARTICULAR PURPOSE.  See the GNU
+ * Lesser General Public License for more details.
+ *
+ * You should have received a copy of the GNU Lesser General Public
+ * License along with this library; if not, write to the Free Software
+ * Foundation, Inc., 51 Franklin Street, Fifth Floor, Boston, MA  02110-1301  USA
+ *
+ * Linden Research, Inc., 945 Battery Street, San Francisco, CA  94111  USA
+ * $/LicenseInfo$
+ */
+
+#include "linden_common.h"
+#include "llscrollcontainer.h"
+
+#include "llchatentry.h"
+
+static LLDefaultChildRegistry::Register<LLChatEntry> r("chat_editor");
+
+LLChatEntry::Params::Params()
+:   has_history("has_history", true),
+    is_expandable("is_expandable", false),
+    expand_lines_count("expand_lines_count", 1)
+{}
+
+LLChatEntry::LLChatEntry(const Params& p)
+:   LLTextEditor(p),
+    mTextExpandedSignal(NULL),
+    mHasHistory(p.has_history),
+    mIsExpandable(p.is_expandable),
+    mExpandLinesCount(p.expand_lines_count),
+    mPrevLinesCount(0),
+    mSingleLineMode(false),
+    mPrevExpandedLineCount(S32_MAX)
+{
+    // Initialize current history line iterator
+    mCurrentHistoryLine = mLineHistory.begin();
+
+    mAutoIndent = false;
+    keepSelectionOnReturn(true);
+}
+
+LLChatEntry::~LLChatEntry()
+{
+    delete mTextExpandedSignal;
+}
+
+void LLChatEntry::draw()
+{
+    if(mIsExpandable)
+    {
+        reflow();
+        expandText();
+    }
+    LLTextEditor::draw();
+}
+
+void LLChatEntry::onCommit()
+{
+    updateHistory();
+    LLTextEditor::onCommit();
+}
+
+boost::signals2::connection LLChatEntry::setTextExpandedCallback(const commit_signal_t::slot_type& cb)
+{
+    if (!mTextExpandedSignal)
+    {
+        mTextExpandedSignal = new commit_signal_t();
+    }
+    return mTextExpandedSignal->connect(cb);
+}
+
+void LLChatEntry::expandText()
+{
+    S32 line_count = mSingleLineMode ? 1 : mExpandLinesCount;
+
+    int visible_lines_count = llabs(getVisibleLines(true).first - getVisibleLines(true).second);
+    bool can_changed = getLineCount() <= line_count || line_count < mPrevExpandedLineCount ;
+    mPrevExpandedLineCount = line_count;
+
+    // true if pasted text has more lines than expand height limit and expand limit is not reached yet
+    bool text_pasted = (getLineCount() > line_count) && (visible_lines_count < line_count);
+
+    if (mIsExpandable && (can_changed || text_pasted || mSingleLineMode) && getLineCount() != mPrevLinesCount)
+    {
+        int lines_height = 0;
+        if (text_pasted)
+        {
+            // text is pasted and now mLineInfoList.size() > mExpandLineCounts and mLineInfoList is not empty,
+            // so lines_height is the sum of the last 'expanded_line_count' lines height
+            lines_height = (mLineInfoList.end() - line_count)->mRect.mTop - mLineInfoList.back().mRect.mBottom;
+        }
+        else
+        {
+            lines_height = mLineInfoList.begin()->mRect.mTop - mLineInfoList.back().mRect.mBottom;
+        }
+
+        int height = mVPad * 2 +  lines_height;
+
+        LLRect doc_rect = getRect();
+        doc_rect.setOriginAndSize(doc_rect.mLeft, doc_rect.mBottom, doc_rect.getWidth(), height);
+        setShape(doc_rect);
+
+        mPrevLinesCount = getLineCount();
+
+        if (mTextExpandedSignal)
+        {
+            (*mTextExpandedSignal)(this, LLSD() );
+        }
+
+        needsReflow();
+    }
+}
+
+// line history support
+void LLChatEntry::updateHistory()
+{
+    // On history enabled, remember committed line and
+    // reset current history line number.
+    // Be sure only to remember lines that are not empty and that are
+    // different from the last on the list.
+    if (mHasHistory && getLength())
+    {
+        // Add text to history, ignoring duplicates
+        if (mLineHistory.empty() || getText() != mLineHistory.back())
+        {
+            mLineHistory.push_back(getText());
+        }
+
+        mCurrentHistoryLine = mLineHistory.end();
+    }
+}
+
+void LLChatEntry::beforeValueChange()
+{
+    if(this->getLength() == 0 && !mLabel.empty())
+    {
+        this->clearSegments();
+    }
+}
+
+void LLChatEntry::onValueChange(S32 start, S32 end)
+{
+    //Internally resetLabel() must meet a condition before it can reset the label
+    resetLabel();
+}
+
+bool LLChatEntry::useLabel() const
+{
+    return !getLength() && !mLabel.empty();
+}
+
+void LLChatEntry::onFocusReceived()
+{
+    LLUICtrl::onFocusReceived();
+    updateAllowingLanguageInput();
+}
+
+void LLChatEntry::onFocusLost()
+{
+    LLTextEditor::focusLostHelper();
+    LLUICtrl::onFocusLost();
+}
+
+bool LLChatEntry::handleSpecialKey(const KEY key, const MASK mask)
+{
+    bool handled = false;
+
+    LLTextEditor::handleSpecialKey(key, mask);
+
+    switch(key)
+    {
+    case KEY_RETURN:
+        if (MASK_NONE == mask)
+        {
+            needsReflow();
+        }
+        break;
+
+    case KEY_UP:
+        if (mHasHistory && MASK_CONTROL == mask)
+        {
+            if (!mLineHistory.empty() && mCurrentHistoryLine > mLineHistory.begin())
+            {
+                setText(*(--mCurrentHistoryLine));
+                endOfDoc();
+            }
+            else
+            {
+                LLUI::getInstance()->reportBadKeystroke();
+            }
+            handled = true;
+        }
+        break;
+
+    case KEY_DOWN:
+        if (mHasHistory && MASK_CONTROL == mask)
+        {
+            if (!mLineHistory.empty() && mCurrentHistoryLine < (mLineHistory.end() - 1) )
+            {
+                setText(*(++mCurrentHistoryLine));
+                endOfDoc();
+            }
+            else if (!mLineHistory.empty() && mCurrentHistoryLine == (mLineHistory.end() - 1) )
+            {
+                mCurrentHistoryLine++;
+                std::string empty("");
+                setText(empty);
+                needsReflow();
+                endOfDoc();
+            }
+            else
+            {
+                LLUI::getInstance()->reportBadKeystroke();
+            }
+            handled = true;
+        }
+        break;
+
+    default:
+        break;
+    }
+
+    return handled;
+}
+
+void LLChatEntry::enableSingleLineMode(bool single_line_mode)
+{
+    if (mScroller)
+    {
+        mScroller->setSize(single_line_mode ? 0 : -1);
+    }
+
+    mSingleLineMode = single_line_mode;
+    mPrevLinesCount = -1;
+    setWordWrap(!single_line_mode);
+}