/**
 * @file llscrolllistitem.cpp
 * @brief Scroll lists are composed of rows (items), each of which
 * contains columns (cells).
 *
 * $LicenseInfo:firstyear=2001&license=viewerlgpl$
 * Second Life Viewer Source Code
 * Copyright (C) 2010, Linden Research, Inc.
 *
 * This library is free software; you can redistribute it and/or
 * modify it under the terms of the GNU Lesser General Public
 * License as published by the Free Software Foundation;
 * version 2.1 of the License only.
 *
 * This library is distributed in the hope that it will be useful,
 * but WITHOUT ANY WARRANTY; without even the implied warranty of
 * MERCHANTABILITY or FITNESS FOR A PARTICULAR PURPOSE.  See the GNU
 * Lesser General Public License for more details.
 *
 * You should have received a copy of the GNU Lesser General Public
 * License along with this library; if not, write to the Free Software
 * Foundation, Inc., 51 Franklin Street, Fifth Floor, Boston, MA  02110-1301  USA
 *
 * Linden Research, Inc., 945 Battery Street, San Francisco, CA  94111  USA
 * $/LicenseInfo$
 */

#include "linden_common.h"

#include "llscrolllistitem.h"

#include "llrect.h"
#include "llui.h"


//---------------------------------------------------------------------------
// LLScrollListItem
//---------------------------------------------------------------------------

LLScrollListItem::LLScrollListItem( const Params& p )
<<<<<<< HEAD
:	mSelected(false),
	mHighlighted(false),
	mHoverIndex(-1),
	mSelectedIndex(-1),
	mEnabled(p.enabled),
	mUserdata(p.userdata),
	mItemValue(p.value),
	mItemAltValue(p.alt_value)
=======
:   mSelected(false),
    mHighlighted(false),
    mHoverIndex(-1),
    mSelectedIndex(-1),
    mEnabled(p.enabled),
    mUserdata(p.userdata),
    mItemValue(p.value),
    mItemAltValue(p.alt_value)
>>>>>>> 1a8a5404
{
}


LLScrollListItem::~LLScrollListItem()
{
    std::for_each(mColumns.begin(), mColumns.end(), DeletePointer());
    mColumns.clear();
}

void LLScrollListItem::setSelected(bool b)
{
    mSelected = b;
    mSelectedIndex = -1;
}

void LLScrollListItem::setHighlighted(bool b)
{
    mHighlighted = b;
    mHoverIndex = -1;
}

void LLScrollListItem::setHoverCell(S32 cell)
{
    mHoverIndex = cell;
}

void LLScrollListItem::setSelectedCell(S32 cell)
{
    mSelectedIndex = cell;
}

void LLScrollListItem::addColumn(const LLScrollListCell::Params& p)
{
    mColumns.push_back(LLScrollListCell::create(p));
}

void LLScrollListItem::setNumColumns(S32 columns)
{
    S32 prev_columns = mColumns.size();
    if (columns < prev_columns)
    {
        std::for_each(mColumns.begin()+columns, mColumns.end(), DeletePointer());
    }

    mColumns.resize(columns);

    for (S32 col = prev_columns; col < columns; ++col)
    {
        mColumns[col] = NULL;
    }
}

void LLScrollListItem::setColumn( S32 column, LLScrollListCell *cell )
{
    if (column < (S32)mColumns.size())
    {
        delete mColumns[column];
        mColumns[column] = cell;
    }
    else
    {
        LL_ERRS() << "LLScrollListItem::setColumn: bad column: " << column << LL_ENDL;
    }
}


S32 LLScrollListItem::getNumColumns() const
{
    return mColumns.size();
}

LLScrollListCell* LLScrollListItem::getColumn(const S32 i) const
{
    if (0 <= i && i < (S32)mColumns.size())
    {
        return mColumns[i];
    }
    return NULL;
}

std::string LLScrollListItem::getContentsCSV() const
{
    std::string ret;

    S32 count = getNumColumns();
    for (S32 i=0; i<count; ++i)
    {
        ret += getColumn(i)->getValue().asString();
        if (i < count-1)
        {
            ret += ", ";
        }
    }

    return ret;
}


void LLScrollListItem::draw(const LLRect& rect, const LLColor4& fg_color, const LLColor4& hover_color, const LLColor4& select_color, const LLColor4& highlight_color, S32 column_padding)
{
    // draw background rect
    gGL.getTexUnit(0)->unbind(LLTexUnit::TT_TEXTURE);
    LLRect bg_rect = rect;
    if (mSelectedIndex < 0 && getSelected())
    {
        // Whole item is highlighted/selected
        gl_rect_2d(bg_rect, select_color);
    }
    else if (mHoverIndex < 0)
    {
        // Whole item is highlighted/selected
        gl_rect_2d(bg_rect, hover_color);
    }

    S32 cur_x = rect.mLeft;
    S32 num_cols = getNumColumns();
    S32 cur_col = 0;

    for (LLScrollListCell* cell = getColumn(0); cur_col < num_cols; cell = getColumn(++cur_col))
    {
        // Two ways a cell could be hidden
        if (cell->getWidth() < 0
            || !cell->getVisible()) continue;

        LLUI::pushMatrix();
        {
            LLUI::translate((F32) cur_x, (F32) rect.mBottom);

            if (mSelectedIndex == cur_col)
            {
                // select specific cell
                LLRect highlight_rect(0,
                    cell->getHeight(),
                    cell->getWidth(),
                    0);
                gl_rect_2d(highlight_rect, select_color);
            }
            else if (mHoverIndex == cur_col)
            {
                // highlight specific cell
                LLRect highlight_rect(0,
                    cell->getHeight(),
                    cell->getWidth() ,
                    0);
                gl_rect_2d(highlight_rect, hover_color);
            }

            cell->draw( fg_color, highlight_color );
        }
        LLUI::popMatrix();

        cur_x += cell->getWidth() + column_padding;
    }
}
<|MERGE_RESOLUTION|>--- conflicted
+++ resolved
@@ -38,16 +38,6 @@
 //---------------------------------------------------------------------------
 
 LLScrollListItem::LLScrollListItem( const Params& p )
-<<<<<<< HEAD
-:	mSelected(false),
-	mHighlighted(false),
-	mHoverIndex(-1),
-	mSelectedIndex(-1),
-	mEnabled(p.enabled),
-	mUserdata(p.userdata),
-	mItemValue(p.value),
-	mItemAltValue(p.alt_value)
-=======
 :   mSelected(false),
     mHighlighted(false),
     mHoverIndex(-1),
@@ -56,7 +46,6 @@
     mUserdata(p.userdata),
     mItemValue(p.value),
     mItemAltValue(p.alt_value)
->>>>>>> 1a8a5404
 {
 }
 
