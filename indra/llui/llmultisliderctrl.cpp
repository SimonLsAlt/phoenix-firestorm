--- conflicted
+++ resolved
@@ -79,124 +79,6 @@
     mTextEnabledColor(p.text_color()),
     mTextDisabledColor(p.text_disabled_color())
 {
-<<<<<<< HEAD
-	static LLUICachedControl<S32> multi_sliderctrl_spacing ("UIMultiSliderctrlSpacing", 0);
-
-	S32 top = getRect().getHeight();
-	S32 bottom = 0;
-	S32 left = 0;
-
-	S32 label_width = p.label_width;
-	S32 text_width = p.text_width;
-
-	// Label
-	if( !p.label().empty() )
-	{
-		if (p.label_width == 0)
-		{
-			label_width = p.font()->getWidth(p.label);
-		}
-		LLRect label_rect( left, top, label_width, bottom );
-		LLTextBox::Params params;
-		params.name("MultiSliderCtrl Label");
-		params.rect(label_rect);
-		params.initial_value(p.label());
-		params.font(p.font);
-		mLabelBox = LLUICtrlFactory::create<LLTextBox> (params);
-		addChild(mLabelBox);
-	}
-
-	S32 slider_right = getRect().getWidth();
-
-	if (p.show_text)
-	{
-		if (!p.text_width.isProvided())
-		{
-			text_width = 0;
-			// calculate the size of the text box (log max_value is number of digits - 1 so plus 1)
-			if ( p.max_value() )
-				text_width = p.font()->getWidth(std::string("0")) * ( static_cast < S32 > ( log10  ( p.max_value ) ) + p.decimal_digits + 1 );
-
-			if ( p.increment < 1.0f )
-				text_width += p.font()->getWidth(std::string("."));	// (mostly) take account of decimal point in value
-
-			if ( p.min_value < 0.0f || p.max_value < 0.0f )
-				text_width += p.font()->getWidth(std::string("-"));	// (mostly) take account of minus sign 
-
-			// padding to make things look nicer
-			text_width += 8;
-		}
-		S32 text_left = getRect().getWidth() - text_width;
-
-		slider_right = text_left - multi_sliderctrl_spacing;
-
-		LLRect text_rect( text_left, top, getRect().getWidth(), bottom );
-		if( p.can_edit_text )
-		{
-			LLLineEditor::Params params;
-			params.name("MultiSliderCtrl Editor");
-			params.rect(text_rect);
-			params.font(p.font);
-			params.max_length.bytes(MAX_STRING_LENGTH);
-			params.commit_callback.function(LLMultiSliderCtrl::onEditorCommit);
-			params.prevalidator(&LLTextValidate::validateFloat);
-			params.follows.flags(FOLLOWS_LEFT | FOLLOWS_BOTTOM);
-			mEditor = LLUICtrlFactory::create<LLLineEditor> (params);
-			mEditor->setFocusReceivedCallback( boost::bind(LLMultiSliderCtrl::onEditorGainFocus, _1, this) );
-			// don't do this, as selecting the entire text is single clicking in some cases
-			// and double clicking in others
-			//mEditor->setSelectAllonFocusReceived(TRUE);
-			addChild(mEditor);
-		}
-		else
-		{
-			LLTextBox::Params params;
-			params.name("MultiSliderCtrl Text");
-			params.rect(text_rect);
-			params.font(p.font);
-			params.follows.flags(FOLLOWS_LEFT | FOLLOWS_BOTTOM);
-			mTextBox = LLUICtrlFactory::create<LLTextBox> (params);
-			addChild(mTextBox);
-		}
-	}
-
-	S32 slider_left = label_width ? label_width + multi_sliderctrl_spacing : 0;
-	LLRect slider_rect( slider_left, top, slider_right, bottom );
-	LLMultiSlider::Params params;
-	params.sliders = p.sliders;
-	params.rect(slider_rect);
-	params.commit_callback.function( LLMultiSliderCtrl::onSliderCommit );
-	params.mouse_down_callback( p.mouse_down_callback );
-	params.mouse_up_callback( p.mouse_up_callback );
-	params.initial_value(p.initial_value());
-	params.min_value(p.min_value);
-	params.max_value(p.max_value);
-	params.increment(p.increment);
-	params.max_sliders(p.max_sliders);
-	params.allow_overlap(p.allow_overlap);
-	params.loop_overlap(p.loop_overlap);
-	if (p.overlap_threshold.isProvided())
-	{
-		params.overlap_threshold = p.overlap_threshold;
-	}
-	params.orientation(p.orientation);
-	params.thumb_image(p.thumb_image);
-	params.thumb_highlight_color(p.thumb_highlight_color);
-	if (p.thumb_width.isProvided())
-	{
-		// otherwise should be provided by template
-		params.thumb_width(p.thumb_width);
-	}
-	params.draw_track(p.draw_track);
-	params.use_triangle(p.use_triangle);
-	params.control_name(p.control_name);
-	mMultiSlider = LLUICtrlFactory::create<LLMultiSlider> (params);
-	addChild( mMultiSlider );
-	mCurValue = mMultiSlider->getCurSliderValue();
-
-
-	updateText();
-=======
     static LLUICachedControl<S32> multi_sliderctrl_spacing ("UIMultiSliderctrlSpacing", 0);
 
     S32 top = getRect().getHeight();
@@ -256,7 +138,7 @@
             params.font(p.font);
             params.max_length.bytes(MAX_STRING_LENGTH);
             params.commit_callback.function(LLMultiSliderCtrl::onEditorCommit);
-            params.prevalidate_callback(&LLTextValidate::validateFloat);
+            params.prevalidator(&LLTextValidate::validateFloat);
             params.follows.flags(FOLLOWS_LEFT | FOLLOWS_BOTTOM);
             mEditor = LLUICtrlFactory::create<LLLineEditor> (params);
             mEditor->setFocusReceivedCallback( boost::bind(LLMultiSliderCtrl::onEditorGainFocus, _1, this) );
@@ -313,7 +195,6 @@
 
 
     updateText();
->>>>>>> e7eced3c
 }
 
 LLMultiSliderCtrl::~LLMultiSliderCtrl()
