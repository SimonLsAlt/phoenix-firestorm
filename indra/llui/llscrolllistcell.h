--- conflicted
+++ resolved
@@ -81,11 +81,7 @@
             alt_value("alt_value", ""),
             label("label"),
             tool_tip("tool_tip", ""),
-<<<<<<< HEAD
-            font("font", LLFontGL::getFontSansSerifSmall()),
-=======
             font("font", LLFontGL::getFontEmojiSmall()),
->>>>>>> 33ad8db7
             font_color("font_color", LLColor4::black),
             color("color", LLColor4::white),
             font_halign("halign", LLFontGL::LEFT)
