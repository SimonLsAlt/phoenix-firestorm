/**
 * @file llurlmatch_test.cpp
 * @author Martin Reddy
 * @brief Unit tests for LLUrlMatch
 *
 * $LicenseInfo:firstyear=2009&license=viewergpl$
 * 
 * Copyright (c) 2009, Linden Research, Inc.
 * 
 * The following source code is PROPRIETARY AND CONFIDENTIAL. Use of
 * this source code is governed by the Linden Lab Source Code Disclosure
 * Agreement ("Agreement") previously entered between you and Linden
 * Lab. By accessing, using, copying, modifying or distributing this
 * software, you acknowledge that you have been informed of your
 * obligations under the Agreement and agree to abide by those obligations.
 * 
 * ALL LINDEN LAB SOURCE CODE IS PROVIDED "AS IS." LINDEN LAB MAKES NO
 * WARRANTIES, EXPRESS, IMPLIED OR OTHERWISE, REGARDING ITS ACCURACY,
 * COMPLETENESS OR PERFORMANCE.
 * $/LicenseInfo$
 */

#include "linden_common.h"

#include "../llurlmatch.h"
#include "../lluiimage.h"
#include "lltut.h"

// link seams

LLUIColor::LLUIColor()
	: mColorPtr(NULL)
{}

LLStyle::Params::Params()
{
}

LLUIImage::LLUIImage(const std::string& name, LLPointer<LLTexture> image)
{
}

LLUIImage::~LLUIImage()
{
}

//virtual
S32 LLUIImage::getWidth() const
{
	return 0;
}

//virtual
S32 LLUIImage::getHeight() const
{
	return 0;
}

namespace LLInitParam
{
	BaseBlock::BaseBlock() {}
	BaseBlock::~BaseBlock() {}

	void BaseBlock::setLastChangedParam(const Param& last_param, bool user_provided) {}

	void BaseBlock::addParam(BlockDescriptor& block_data, const ParamDescriptor& in_param, const char* char_name){}
	param_handle_t BaseBlock::getHandleFromParam(const Param* param) const {return 0;}
	
	void BaseBlock::init(BlockDescriptor& descriptor, BlockDescriptor& base_descriptor, size_t block_size)
	{
		mBlockDescriptor = &descriptor;
		descriptor.mCurrentBlockPtr = this;
	}

	Param::Param(BaseBlock* enclosing_block)
	:	mIsProvided(false)
	{
		const U8* my_addr = reinterpret_cast<const U8*>(this);
		const U8* block_addr = reinterpret_cast<const U8*>(enclosing_block);
		mEnclosingBlockOffset = (U16)(my_addr - block_addr);
	}

	bool BaseBlock::deserializeBlock(Parser& p, Parser::name_stack_range_t name_stack){ return true; }
	bool BaseBlock::serializeBlock(Parser& parser, Parser::name_stack_t name_stack, const LLInitParam::BaseBlock* diff_block) const { return true; }
	bool BaseBlock::inspectBlock(Parser& parser, Parser::name_stack_t name_stack) const { return true; }
	bool BaseBlock::merge(BlockDescriptor& block_data, const BaseBlock& other, bool overwrite) { return true; }
	bool BaseBlock::validateBlock(bool emit_errors) const { return true; }

	TypedParam<LLUIColor >::TypedParam(BlockDescriptor& descriptor, const char* name, const LLUIColor& value, ParamDescriptor::validation_func_t func, S32 min_count, S32 max_count)
	:	super_t(descriptor, name, value, func, min_count, max_count)
	{}

	void TypedParam<LLUIColor>::setValueFromBlock() const
	{}
	
	void TypedParam<LLUIColor>::setBlockFromValue()
	{}

	void TypeValues<LLUIColor>::declareValues()
	{}

	bool ParamCompare<const LLFontGL*, false>::equals(const LLFontGL* a, const LLFontGL* b)
	{
		return false;
	}

	TypedParam<const LLFontGL*>::TypedParam(BlockDescriptor& descriptor, const char* _name, const LLFontGL*const value, ParamDescriptor::validation_func_t func, S32 min_count, S32 max_count)
	:	super_t(descriptor, _name, value, func, min_count, max_count)
	{}

	void TypedParam<const LLFontGL*>::setValueFromBlock() const
	{}
	
	void TypedParam<const LLFontGL*>::setBlockFromValue()
	{}

	void TypeValues<LLFontGL::HAlign>::declareValues()
	{}

	void TypeValues<LLFontGL::VAlign>::declareValues()
	{}

	void TypeValues<LLFontGL::ShadowType>::declareValues()
	{}

	void TypedParam<LLUIImage*>::setValueFromBlock() const
	{}
	
	void TypedParam<LLUIImage*>::setBlockFromValue()
	{}
	
	bool ParamCompare<LLUIImage*, false>::equals(
		LLUIImage* const &a,
		LLUIImage* const &b)
	{
		return false;
	}

	bool ParamCompare<LLUIColor, false>::equals(const LLUIColor &a, const LLUIColor &b)
	{
		return false;
	}

}

//static
LLFontGL* LLFontGL::getFontDefault()
{
	return NULL; 
}


namespace tut
{
	struct LLUrlMatchData
	{
	};

	typedef test_group<LLUrlMatchData> factory;
	typedef factory::object object;
}

namespace
{
	tut::factory tf("LLUrlMatch");
}

namespace tut
{
	template<> template<>
	void object::test<1>()
	{
		//
		// test the empty() method
		//
		LLUrlMatch match;
		ensure("empty()", match.empty());

<<<<<<< HEAD
		match.setValues(0, 1, "http://secondlife.com", "Second Life", "", "", LLUIColor(), "", "", false,LLUUID::null);
=======
		match.setValues(0, 1, "http://secondlife.com", "Second Life", "", "", LLStyle::Params(), "", "");
>>>>>>> 56e0d59e
		ensure("! empty()", ! match.empty());
	}

	template<> template<>
	void object::test<2>()
	{
		//
		// test the getStart() method
		//
		LLUrlMatch match;
		ensure_equals("getStart() == 0", match.getStart(), 0);

<<<<<<< HEAD
		match.setValues(10, 20, "", "", "", "", LLUIColor(), "", "", false,LLUUID::null);
=======
		match.setValues(10, 20, "", "", "", "", LLStyle::Params(), "", "");
>>>>>>> 56e0d59e
		ensure_equals("getStart() == 10", match.getStart(), 10);
	}

	template<> template<>
	void object::test<3>()
	{
		//
		// test the getEnd() method
		//
		LLUrlMatch match;
		ensure_equals("getEnd() == 0", match.getEnd(), 0);

<<<<<<< HEAD
		match.setValues(10, 20, "", "", "", "", LLUIColor(), "", "", false,LLUUID::null);
=======
		match.setValues(10, 20, "", "", "", "", LLStyle::Params(), "", "");
>>>>>>> 56e0d59e
		ensure_equals("getEnd() == 20", match.getEnd(), 20);
	}

	template<> template<>
	void object::test<4>()
	{
		//
		// test the getUrl() method
		//
		LLUrlMatch match;
		ensure_equals("getUrl() == ''", match.getUrl(), "");

<<<<<<< HEAD
		match.setValues(10, 20, "http://slurl.com/", "", "", "", LLUIColor(), "", "", false,LLUUID::null);
		ensure_equals("getUrl() == 'http://slurl.com/'", match.getUrl(), "http://slurl.com/");

		match.setValues(10, 20, "", "", "", "", LLUIColor(), "", "", false,LLUUID::null);
=======
		match.setValues(10, 20, "http://slurl.com/", "", "", "", LLStyle::Params(), "", "");
		ensure_equals("getUrl() == 'http://slurl.com/'", match.getUrl(), "http://slurl.com/");

		match.setValues(10, 20, "", "", "", "", LLStyle::Params(), "", "");
>>>>>>> 56e0d59e
		ensure_equals("getUrl() == '' (2)", match.getUrl(), "");
	}

	template<> template<>
	void object::test<5>()
	{
		//
		// test the getLabel() method
		//
		LLUrlMatch match;
		ensure_equals("getLabel() == ''", match.getLabel(), "");

<<<<<<< HEAD
		match.setValues(10, 20, "", "Label", "", "", LLUIColor(), "", "", false,LLUUID::null);
		ensure_equals("getLabel() == 'Label'", match.getLabel(), "Label");

		match.setValues(10, 20, "", "", "", "", LLUIColor(), "", "", false,LLUUID::null);
=======
		match.setValues(10, 20, "", "Label", "", "", LLStyle::Params(), "", "");
		ensure_equals("getLabel() == 'Label'", match.getLabel(), "Label");

		match.setValues(10, 20, "", "", "", "", LLStyle::Params(), "", "");
>>>>>>> 56e0d59e
		ensure_equals("getLabel() == '' (2)", match.getLabel(), "");
	}

	template<> template<>
	void object::test<6>()
	{
		//
		// test the getTooltip() method
		//
		LLUrlMatch match;
		ensure_equals("getTooltip() == ''", match.getTooltip(), "");

<<<<<<< HEAD
		match.setValues(10, 20, "", "", "Info", "", LLUIColor(), "", "", false,LLUUID::null);
		ensure_equals("getTooltip() == 'Info'", match.getTooltip(), "Info");

		match.setValues(10, 20, "", "", "", "", LLUIColor(), "", "", false,LLUUID::null);
=======
		match.setValues(10, 20, "", "", "Info", "", LLStyle::Params(), "", "");
		ensure_equals("getTooltip() == 'Info'", match.getTooltip(), "Info");

		match.setValues(10, 20, "", "", "", "", LLStyle::Params(), "", "");
>>>>>>> 56e0d59e
		ensure_equals("getTooltip() == '' (2)", match.getTooltip(), "");
	}

	template<> template<>
	void object::test<7>()
	{
		//
		// test the getIcon() method
		//
		LLUrlMatch match;
		ensure_equals("getIcon() == ''", match.getIcon(), "");

<<<<<<< HEAD
		match.setValues(10, 20, "", "", "", "Icon", LLUIColor(), "", "", false,LLUUID::null);
		ensure_equals("getIcon() == 'Icon'", match.getIcon(), "Icon");

		match.setValues(10, 20, "", "", "", "", LLUIColor(), "", "", false,LLUUID::null);
=======
		match.setValues(10, 20, "", "", "", "Icon", LLStyle::Params(), "", "");
		ensure_equals("getIcon() == 'Icon'", match.getIcon(), "Icon");

		match.setValues(10, 20, "", "", "", "", LLStyle::Params(), "", "");
>>>>>>> 56e0d59e
		ensure_equals("getIcon() == '' (2)", match.getIcon(), "");
	}

	template<> template<>
	void object::test<8>()
	{
		//
		// test the getMenuName() method
		//
		LLUrlMatch match;
		ensure("getMenuName() empty", match.getMenuName().empty());

<<<<<<< HEAD
		match.setValues(10, 20, "", "", "", "Icon", LLUIColor(), "xui_file.xml", "", false,LLUUID::null);
		ensure_equals("getMenuName() == \"xui_file.xml\"", match.getMenuName(), "xui_file.xml");

		match.setValues(10, 20, "", "", "", "", LLUIColor(), "", "", false,LLUUID::null);
=======
		match.setValues(10, 20, "", "", "", "Icon", LLStyle::Params(), "xui_file.xml", "");
		ensure_equals("getMenuName() == \"xui_file.xml\"", match.getMenuName(), "xui_file.xml");

		match.setValues(10, 20, "", "", "", "", LLStyle::Params(), "", "");
>>>>>>> 56e0d59e
		ensure("getMenuName() empty (2)", match.getMenuName().empty());
	}

	template<> template<>
	void object::test<9>()
	{
		//
		// test the getLocation() method
		//
		LLUrlMatch match;
		ensure("getLocation() empty", match.getLocation().empty());

<<<<<<< HEAD
		match.setValues(10, 20, "", "", "", "Icon", LLUIColor(), "xui_file.xml", "Paris", false,LLUUID::null);
		ensure_equals("getLocation() == \"Paris\"", match.getLocation(), "Paris");

		match.setValues(10, 20, "", "", "", "", LLUIColor(), "", "", false,LLUUID::null);
=======
		match.setValues(10, 20, "", "", "", "Icon", LLStyle::Params(), "xui_file.xml", "Paris");
		ensure_equals("getLocation() == \"Paris\"", match.getLocation(), "Paris");

		match.setValues(10, 20, "", "", "", "", LLStyle::Params(), "", "");
>>>>>>> 56e0d59e
		ensure("getLocation() empty (2)", match.getLocation().empty());
	}
}<|MERGE_RESOLUTION|>--- conflicted
+++ resolved
@@ -176,11 +176,7 @@
 		LLUrlMatch match;
 		ensure("empty()", match.empty());
 
-<<<<<<< HEAD
-		match.setValues(0, 1, "http://secondlife.com", "Second Life", "", "", LLUIColor(), "", "", false,LLUUID::null);
-=======
-		match.setValues(0, 1, "http://secondlife.com", "Second Life", "", "", LLStyle::Params(), "", "");
->>>>>>> 56e0d59e
+		match.setValues(0, 1, "http://secondlife.com", "Second Life", "", "", LLUIColor(), "", "", LLUUID::null);
 		ensure("! empty()", ! match.empty());
 	}
 
@@ -193,11 +189,7 @@
 		LLUrlMatch match;
 		ensure_equals("getStart() == 0", match.getStart(), 0);
 
-<<<<<<< HEAD
-		match.setValues(10, 20, "", "", "", "", LLUIColor(), "", "", false,LLUUID::null);
-=======
-		match.setValues(10, 20, "", "", "", "", LLStyle::Params(), "", "");
->>>>>>> 56e0d59e
+		match.setValues(10, 20, "", "", "", "", LLUIColor(), "", "", LLUUID::null);
 		ensure_equals("getStart() == 10", match.getStart(), 10);
 	}
 
@@ -210,11 +202,7 @@
 		LLUrlMatch match;
 		ensure_equals("getEnd() == 0", match.getEnd(), 0);
 
-<<<<<<< HEAD
-		match.setValues(10, 20, "", "", "", "", LLUIColor(), "", "", false,LLUUID::null);
-=======
-		match.setValues(10, 20, "", "", "", "", LLStyle::Params(), "", "");
->>>>>>> 56e0d59e
+		match.setValues(10, 20, "", "", "", "", LLUIColor(), "", "", LLUUID::null);
 		ensure_equals("getEnd() == 20", match.getEnd(), 20);
 	}
 
@@ -227,17 +215,10 @@
 		LLUrlMatch match;
 		ensure_equals("getUrl() == ''", match.getUrl(), "");
 
-<<<<<<< HEAD
-		match.setValues(10, 20, "http://slurl.com/", "", "", "", LLUIColor(), "", "", false,LLUUID::null);
+		match.setValues(10, 20, "http://slurl.com/", "", "", "", LLUIColor(), "", "", LLUUID::null);
 		ensure_equals("getUrl() == 'http://slurl.com/'", match.getUrl(), "http://slurl.com/");
 
-		match.setValues(10, 20, "", "", "", "", LLUIColor(), "", "", false,LLUUID::null);
-=======
-		match.setValues(10, 20, "http://slurl.com/", "", "", "", LLStyle::Params(), "", "");
-		ensure_equals("getUrl() == 'http://slurl.com/'", match.getUrl(), "http://slurl.com/");
-
-		match.setValues(10, 20, "", "", "", "", LLStyle::Params(), "", "");
->>>>>>> 56e0d59e
+		match.setValues(10, 20, "", "", "", "", LLUIColor(), "", "", LLUUID::null);
 		ensure_equals("getUrl() == '' (2)", match.getUrl(), "");
 	}
 
@@ -250,17 +231,10 @@
 		LLUrlMatch match;
 		ensure_equals("getLabel() == ''", match.getLabel(), "");
 
-<<<<<<< HEAD
-		match.setValues(10, 20, "", "Label", "", "", LLUIColor(), "", "", false,LLUUID::null);
+		match.setValues(10, 20, "", "Label", "", "", LLUIColor(), "", "", LLUUID::null);
 		ensure_equals("getLabel() == 'Label'", match.getLabel(), "Label");
 
-		match.setValues(10, 20, "", "", "", "", LLUIColor(), "", "", false,LLUUID::null);
-=======
-		match.setValues(10, 20, "", "Label", "", "", LLStyle::Params(), "", "");
-		ensure_equals("getLabel() == 'Label'", match.getLabel(), "Label");
-
-		match.setValues(10, 20, "", "", "", "", LLStyle::Params(), "", "");
->>>>>>> 56e0d59e
+		match.setValues(10, 20, "", "", "", "", LLUIColor(), "", "", LLUUID::null);
 		ensure_equals("getLabel() == '' (2)", match.getLabel(), "");
 	}
 
@@ -273,17 +247,10 @@
 		LLUrlMatch match;
 		ensure_equals("getTooltip() == ''", match.getTooltip(), "");
 
-<<<<<<< HEAD
-		match.setValues(10, 20, "", "", "Info", "", LLUIColor(), "", "", false,LLUUID::null);
+		match.setValues(10, 20, "", "", "Info", "", LLUIColor(), "", "", LLUUID::null);
 		ensure_equals("getTooltip() == 'Info'", match.getTooltip(), "Info");
 
-		match.setValues(10, 20, "", "", "", "", LLUIColor(), "", "", false,LLUUID::null);
-=======
-		match.setValues(10, 20, "", "", "Info", "", LLStyle::Params(), "", "");
-		ensure_equals("getTooltip() == 'Info'", match.getTooltip(), "Info");
-
-		match.setValues(10, 20, "", "", "", "", LLStyle::Params(), "", "");
->>>>>>> 56e0d59e
+		match.setValues(10, 20, "", "", "", "", LLUIColor(), "", "", LLUUID::null);
 		ensure_equals("getTooltip() == '' (2)", match.getTooltip(), "");
 	}
 
@@ -296,17 +263,10 @@
 		LLUrlMatch match;
 		ensure_equals("getIcon() == ''", match.getIcon(), "");
 
-<<<<<<< HEAD
-		match.setValues(10, 20, "", "", "", "Icon", LLUIColor(), "", "", false,LLUUID::null);
+		match.setValues(10, 20, "", "", "", "Icon", LLUIColor(), "", "", LLUUID::null);
 		ensure_equals("getIcon() == 'Icon'", match.getIcon(), "Icon");
 
-		match.setValues(10, 20, "", "", "", "", LLUIColor(), "", "", false,LLUUID::null);
-=======
-		match.setValues(10, 20, "", "", "", "Icon", LLStyle::Params(), "", "");
-		ensure_equals("getIcon() == 'Icon'", match.getIcon(), "Icon");
-
-		match.setValues(10, 20, "", "", "", "", LLStyle::Params(), "", "");
->>>>>>> 56e0d59e
+		match.setValues(10, 20, "", "", "", "", LLUIColor(), "", "", LLUUID::null);
 		ensure_equals("getIcon() == '' (2)", match.getIcon(), "");
 	}
 
@@ -319,17 +279,10 @@
 		LLUrlMatch match;
 		ensure("getMenuName() empty", match.getMenuName().empty());
 
-<<<<<<< HEAD
-		match.setValues(10, 20, "", "", "", "Icon", LLUIColor(), "xui_file.xml", "", false,LLUUID::null);
+		match.setValues(10, 20, "", "", "", "Icon", LLUIColor(), "xui_file.xml", "", LLUUID::null);
 		ensure_equals("getMenuName() == \"xui_file.xml\"", match.getMenuName(), "xui_file.xml");
 
-		match.setValues(10, 20, "", "", "", "", LLUIColor(), "", "", false,LLUUID::null);
-=======
-		match.setValues(10, 20, "", "", "", "Icon", LLStyle::Params(), "xui_file.xml", "");
-		ensure_equals("getMenuName() == \"xui_file.xml\"", match.getMenuName(), "xui_file.xml");
-
-		match.setValues(10, 20, "", "", "", "", LLStyle::Params(), "", "");
->>>>>>> 56e0d59e
+		match.setValues(10, 20, "", "", "", "", LLUIColor(), "", "", LLUUID::null);
 		ensure("getMenuName() empty (2)", match.getMenuName().empty());
 	}
 
@@ -342,17 +295,10 @@
 		LLUrlMatch match;
 		ensure("getLocation() empty", match.getLocation().empty());
 
-<<<<<<< HEAD
-		match.setValues(10, 20, "", "", "", "Icon", LLUIColor(), "xui_file.xml", "Paris", false,LLUUID::null);
+		match.setValues(10, 20, "", "", "", "Icon", LLUIColor(), "xui_file.xml", "Paris", LLUUID::null);
 		ensure_equals("getLocation() == \"Paris\"", match.getLocation(), "Paris");
 
-		match.setValues(10, 20, "", "", "", "", LLUIColor(), "", "", false,LLUUID::null);
-=======
-		match.setValues(10, 20, "", "", "", "Icon", LLStyle::Params(), "xui_file.xml", "Paris");
-		ensure_equals("getLocation() == \"Paris\"", match.getLocation(), "Paris");
-
-		match.setValues(10, 20, "", "", "", "", LLStyle::Params(), "", "");
->>>>>>> 56e0d59e
+		match.setValues(10, 20, "", "", "", "", LLUIColor(), "", "", LLUUID::null);
 		ensure("getLocation() empty (2)", match.getLocation().empty());
 	}
 }