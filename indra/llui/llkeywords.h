--- conflicted
+++ resolved
@@ -51,12 +51,7 @@
 	 * - TWO_SIDED_DELIMITER are for delimiters that end with a different delimiter than they open with.
 	 * - DOUBLE_QUOTATION_MARKS are for delimiting areas using the same delimiter to open and close.
 	 */
-<<<<<<< HEAD
-	// typedef enum TOKEN_TYPE 
-	enum TOKEN_TYPE // <ND/> That typedef makes GCC >= 4.6 really angry, rightfully so.
-=======
 	enum TOKEN_TYPE
->>>>>>> f6b8bfd3
 	{
 		WORD,
 		LINE,
