--- conflicted
+++ resolved
@@ -111,20 +111,6 @@
 class LLKeywords
 {
 public:
-<<<<<<< HEAD
-	LLKeywords();
-	~LLKeywords();
-
-	void		clearLoaded() { mLoaded = false; }
-	LLColor4	getColorGroup(const std::string& key_in);
-	bool		isLoaded() const	{ return mLoaded; }
-	// <FS:Ansariel> Re-add support for Cinder's legacy file format
-	bool		loadFromLegacyFile(const std::string& filename);
-
-	void		findSegments(std::vector<LLTextSegmentPtr> *seg_list,
-							 const LLWString& text,
-							 class LLTextEditor& editor,
-=======
     LLKeywords();
     ~LLKeywords();
 
@@ -137,7 +123,6 @@
     void        findSegments(std::vector<LLTextSegmentPtr> *seg_list,
                              const LLWString& text,
                              class LLTextEditor& editor,
->>>>>>> 1a8a5404
                              LLStyleConstSP style);
     void        initialize(LLSD SyntaxXML);
     void        processTokens();
@@ -222,15 +207,8 @@
 
     std::string getArguments(LLSD& arguments);
 
-<<<<<<< HEAD
-	std::string	getArguments(LLSD& arguments);
-
-	// <FS:Ansariel> Script editor ignoring font selection
-	LLStyleSP getDefaultStyle(const LLTextEditor& editor);
-=======
     // <FS:Ansariel> Script editor ignoring font selection
     LLStyleSP getDefaultStyle(const LLTextEditor& editor);
->>>>>>> 1a8a5404
 };
 
 #endif  // LL_LLKEYWORDS_H