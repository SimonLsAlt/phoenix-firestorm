--- conflicted
+++ resolved
@@ -1,755 +1,609 @@
-/**
- * @file llfloaterreg.cpp
- * @brief LLFloaterReg Floater Registration Class
- *
- * $LicenseInfo:firstyear=2002&license=viewerlgpl$
- * Second Life Viewer Source Code
- * Copyright (C) 2010, Linden Research, Inc.
- *
- * This library is free software; you can redistribute it and/or
- * modify it under the terms of the GNU Lesser General Public
- * License as published by the Free Software Foundation;
- * version 2.1 of the License only.
- *
- * This library is distributed in the hope that it will be useful,
- * but WITHOUT ANY WARRANTY; without even the implied warranty of
- * MERCHANTABILITY or FITNESS FOR A PARTICULAR PURPOSE.  See the GNU
- * Lesser General Public License for more details.
- *
- * You should have received a copy of the GNU Lesser General Public
- * License along with this library; if not, write to the Free Software
- * Foundation, Inc., 51 Franklin Street, Fifth Floor, Boston, MA  02110-1301  USA
- *
- * Linden Research, Inc., 945 Battery Street, San Francisco, CA  94111  USA
- * $/LicenseInfo$
- */
-
-#include "linden_common.h"
-
-#include "llfloaterreg.h"
-
-//#include "llagent.h"
-#include "llfloater.h"
-#include "llmultifloater.h"
-#include "llfloaterreglistener.h"
-#include "lluiusage.h"
-
-//*******************************************************
-
-//static
-LLFloaterReg::instance_list_t LLFloaterReg::sNullInstanceList;
-LLFloaterReg::instance_map_t LLFloaterReg::sInstanceMap;
-LLFloaterReg::build_map_t LLFloaterReg::sBuildMap;
-std::map<std::string,std::string> LLFloaterReg::sGroupMap;
-bool LLFloaterReg::sBlockShowFloaters = false;
-std::set<std::string> LLFloaterReg::sAlwaysShowableList;
-
-static LLFloaterRegListener sFloaterRegListener;
-
-//*******************************************************
-
-//static
-void LLFloaterReg::add(const std::string& name, const std::string& filename, const LLFloaterBuildFunc& func, const std::string& groupname)
-{
-    sBuildMap[name].mFunc = func;
-    sBuildMap[name].mFile = filename;
-    sGroupMap[name] = groupname.empty() ? name : groupname;
-    sGroupMap[groupname] = groupname; // for referencing directly by group name
-}
-
-//static
-bool LLFloaterReg::isRegistered(const std::string& name)
-{
-    return sBuildMap.find(name) != sBuildMap.end();
-}
-
-//static
-LLFloater* LLFloaterReg::getLastFloaterInGroup(const std::string& name)
-{
-    const std::string& groupname = sGroupMap[name];
-    if (!groupname.empty())
-    {
-        instance_list_t& list = sInstanceMap[groupname];
-        if (!list.empty())
-        {
-            for (instance_list_t::reverse_iterator iter = list.rbegin(); iter != list.rend(); ++iter)
-            {
-                LLFloater* inst = *iter;
-
-                if (inst->getVisible() && !inst->isMinimized())
-                {
-                    return inst;
-                }
-            }
-        }
-    }
-    return NULL;
-}
-
-LLFloater* LLFloaterReg::getLastFloaterCascading()
-{
-    LLRect candidate_rect;
-    candidate_rect.mTop = 100000;
-    LLFloater* candidate_floater = NULL;
-
-    std::map<std::string,std::string>::const_iterator it = sGroupMap.begin(), it_end = sGroupMap.end();
-    for( ; it != it_end; ++it)
-    {
-        const std::string& group_name = it->second;
-
-        instance_list_t& instances = sInstanceMap[group_name];
-
-        for (instance_list_t::const_iterator iter = instances.begin(); iter != instances.end(); ++iter)
-        {
-            LLFloater* inst = *iter;
-
-            if (inst->getVisible()
-                && (inst->isPositioning(LLFloaterEnums::POSITIONING_CASCADING)
-                    || inst->isPositioning(LLFloaterEnums::POSITIONING_CASCADE_GROUP)))
-            {
-                if (candidate_rect.mTop > inst->getRect().mTop)
-                {
-                    candidate_floater = inst;
-                    candidate_rect = inst->getRect();
-                }
-            }
-        }
-    }
-
-    return candidate_floater;
-}
-
-//static
-LLFloater* LLFloaterReg::findInstance(const std::string& name, const LLSD& key)
-{
-    LLFloater* res = NULL;
-    const std::string& groupname = sGroupMap[name];
-    if (!groupname.empty())
-    {
-        instance_list_t& list = sInstanceMap[groupname];
-        for (instance_list_t::iterator iter = list.begin(); iter != list.end(); ++iter)
-        {
-            LLFloater* inst = *iter;
-            if (inst->matchesKey(key))
-            {
-                res = inst;
-                break;
-            }
-        }
-    }
-    return res;
-}
-
-//static
-LLFloater* LLFloaterReg::getInstance(const std::string& name, const LLSD& key)
-{
-    LLFloater* res = findInstance(name, key);
-    if (!res)
-    {
-        const LLFloaterBuildFunc& build_func = sBuildMap[name].mFunc;
-        const std::string& xui_file = sBuildMap[name].mFile;
-        if (build_func)
-        {
-            const std::string& groupname = sGroupMap[name];
-            if (!groupname.empty())
-            {
-                instance_list_t& list = sInstanceMap[groupname];
-
-                res = build_func(key);
-                if (!res)
-                {
-                    LL_WARNS() << "Failed to build floater type: '" << name << "'." << LL_ENDL;
-                    return NULL;
-                }
-                bool success = res->buildFromFile(xui_file);
-                if (!success)
-                {
-                    LL_WARNS() << "Failed to build floater type: '" << name << "'." << LL_ENDL;
-                    return NULL;
-                }
-
-                // Note: key should eventually be a non optional LLFloater arg; for now, set mKey to be safe
-                if (res->mKey.isUndefined())
-                {
-                    res->mKey = key;
-                }
-                res->setInstanceName(name);
-
-                LLFloater *last_floater = (list.empty() ? NULL : list.back());
-
-                res->applyControlsAndPosition(last_floater);
-
-                gFloaterView->adjustToFitScreen(res, false);
-
-                list.push_back(res);
-            }
-        }
-        if (!res)
-        {
-            LL_WARNS() << "Floater type: '" << name << "' not registered." << LL_ENDL;
-        }
-    }
-    return res;
-}
-
-//static
-LLFloater* LLFloaterReg::removeInstance(const std::string& name, const LLSD& key)
-{
-    LLFloater* res = NULL;
-    const std::string& groupname = sGroupMap[name];
-    if (!groupname.empty())
-    {
-        instance_list_t& list = sInstanceMap[groupname];
-        for (instance_list_t::iterator iter = list.begin(); iter != list.end(); ++iter)
-        {
-            LLFloater* inst = *iter;
-            if (inst->matchesKey(key))
-            {
-                res = inst;
-                list.erase(iter);
-                break;
-            }
-        }
-    }
-    return res;
-}
-
-//static
-// returns true if the instance existed
-bool LLFloaterReg::destroyInstance(const std::string& name, const LLSD& key)
-{
-    LLFloater* inst = removeInstance(name, key);
-    if (inst)
-    {
-        delete inst;
-        return true;
-    }
-    else
-    {
-        return false;
-    }
-}
-
-// Iterators
-//static
-LLFloaterReg::const_instance_list_t& LLFloaterReg::getFloaterList(const std::string& name)
-{
-    instance_map_t::iterator iter = sInstanceMap.find(name);
-    if (iter != sInstanceMap.end())
-    {
-        return iter->second;
-    }
-    else
-    {
-        return sNullInstanceList;
-    }
-}
-
-// Visibility Management
-
-//static
-<<<<<<< HEAD
-LLFloater* LLFloaterReg::showInstance(const std::string& name, const LLSD& key, bool focus) 
-{
-	if( sBlockShowFloaters
-			// see EXT-7090
-			&& sAlwaysShowableList.find(name) == sAlwaysShowableList.end())
-		return 0;//
-	LLFloater* instance = getInstance(name, key); 
-	if (instance) 
-	{
-		instance->openFloater(key);
-		if (focus)
-			instance->setFocus(true);
-	}
-	return instance;
-=======
-LLFloater* LLFloaterReg::showInstance(const std::string& name, const LLSD& key, BOOL focus)
-{
-    if( sBlockShowFloaters
-            // see EXT-7090
-            && sAlwaysShowableList.find(name) == sAlwaysShowableList.end())
-        return 0;//
-    LLFloater* instance = getInstance(name, key);
-    if (instance)
-    {
-        instance->openFloater(key);
-        if (focus)
-            instance->setFocus(TRUE);
-    }
-    return instance;
->>>>>>> e1623bb2
-}
-
-//static
-// returns true if the instance exists
-bool LLFloaterReg::hideInstance(const std::string& name, const LLSD& key)
-{
-    LLFloater* instance = findInstance(name, key);
-    if (instance)
-    {
-        instance->closeHostedFloater();
-    }
-    return (instance != NULL);
-}
-
-//static
-// returns true if the instance is visible when completed
-bool LLFloaterReg::toggleInstance(const std::string& name, const LLSD& key)
-{
-<<<<<<< HEAD
-	LLFloater* instance = findInstance(name, key); 
-	if (instance && instance->isShown())
-	{
-		instance->closeHostedFloater();
-		return false;
-	}
-
-	instance = showInstance(name, key, true);
-
-	return instance != nullptr;
-=======
-    LLFloater* instance = findInstance(name, key);
-    if (LLFloater::isShown(instance))
-    {
-        instance->closeHostedFloater();
-        return false;
-    }
-    else
-    {
-        return showInstance(name, key, TRUE) ? true : false;
-    }
->>>>>>> e1623bb2
-}
-
-//static
-// returns true if the instance exists and is visible (doesnt matter minimized or not)
-bool LLFloaterReg::instanceVisible(const std::string& name, const LLSD& key)
-{
-    LLFloater* instance = findInstance(name, key);
-    return LLFloater::isVisible(instance);
-}
-
-//static
-void LLFloaterReg::showInitialVisibleInstances()
-{
-<<<<<<< HEAD
-	// Iterate through alll registered instance names and show any with a save visible state
-	for (build_map_t::iterator iter = sBuildMap.begin(); iter != sBuildMap.end(); ++iter)
-	{
-		const std::string& name = iter->first;
-		std::string controlname = getVisibilityControlName(name);
-		if (LLFloater::getControlGroup()->controlExists(controlname))
-		{
-			bool isvis = LLFloater::getControlGroup()->getBOOL(controlname);
-			if (isvis)
-			{
-				showInstance(name, LLSD()); // keyed floaters shouldn't set save_vis to true
-			}
-		}
-	}
-=======
-    // Iterate through alll registered instance names and show any with a save visible state
-    for (build_map_t::iterator iter = sBuildMap.begin(); iter != sBuildMap.end(); ++iter)
-    {
-        const std::string& name = iter->first;
-        std::string controlname = getVisibilityControlName(name);
-        if (LLFloater::getControlGroup()->controlExists(controlname))
-        {
-            BOOL isvis = LLFloater::getControlGroup()->getBOOL(controlname);
-            if (isvis)
-            {
-                showInstance(name, LLSD()); // keyed floaters shouldn't set save_vis to true
-            }
-        }
-    }
->>>>>>> e1623bb2
-}
-
-//static
-void LLFloaterReg::hideVisibleInstances(const std::set<std::string>& exceptions)
-{
-<<<<<<< HEAD
-	// Iterate through alll active instances and hide them
-	for (instance_map_t::iterator iter = sInstanceMap.begin(); iter != sInstanceMap.end(); ++iter)
-	{
-		const std::string& name = iter->first;
-		if (exceptions.find(name) != exceptions.end())
-			continue;
-		instance_list_t& list = iter->second;
-		for (instance_list_t::iterator iter = list.begin(); iter != list.end(); ++iter)
-		{
-			LLFloater* floater = *iter;
-			floater->pushVisible(false);
-		}
-	}
-=======
-    // Iterate through alll active instances and hide them
-    for (instance_map_t::iterator iter = sInstanceMap.begin(); iter != sInstanceMap.end(); ++iter)
-    {
-        const std::string& name = iter->first;
-        if (exceptions.find(name) != exceptions.end())
-            continue;
-        instance_list_t& list = iter->second;
-        for (instance_list_t::iterator iter = list.begin(); iter != list.end(); ++iter)
-        {
-            LLFloater* floater = *iter;
-            floater->pushVisible(FALSE);
-        }
-    }
->>>>>>> e1623bb2
-}
-
-//static
-void LLFloaterReg::restoreVisibleInstances()
-{
-    // Iterate through all active instances and restore visibility
-    for (instance_map_t::iterator iter = sInstanceMap.begin(); iter != sInstanceMap.end(); ++iter)
-    {
-        instance_list_t& list = iter->second;
-        for (instance_list_t::iterator iter = list.begin(); iter != list.end(); ++iter)
-        {
-            LLFloater* floater = *iter;
-            floater->popVisible();
-        }
-    }
-}
-
-//static
-std::string LLFloaterReg::getRectControlName(const std::string& name)
-{
-    return std::string("floater_rect_") + getBaseControlName(name);
-}
-
-//static
-std::string LLFloaterReg::declareRectControl(const std::string& name)
-{
-    std::string controlname = getRectControlName(name);
-    LLFloater::getControlGroup()->declareRect(controlname, LLRect(),
-                                              llformat("Window Size for %s", name.c_str()),
-                                              LLControlVariable::PERSIST_NONDFT);
-    return controlname;
-}
-
-std::string LLFloaterReg::declarePosXControl(const std::string& name)
-{
-    std::string controlname = std::string("floater_pos_") + getBaseControlName(name) + "_x";
-    LLFloater::getControlGroup()->declareF32(controlname,
-                                            10.f,
-                                            llformat("Window X Position for %s", name.c_str()),
-                                            LLControlVariable::PERSIST_NONDFT);
-    return controlname;
-}
-
-std::string LLFloaterReg::declarePosYControl(const std::string& name)
-{
-    std::string controlname = std::string("floater_pos_") + getBaseControlName(name) + "_y";
-    LLFloater::getControlGroup()->declareF32(controlname,
-                                            10.f,
-                                            llformat("Window Y Position for %s", name.c_str()),
-                                            LLControlVariable::PERSIST_NONDFT);
-
-    return controlname;
-}
-
-
-//static
-std::string LLFloaterReg::getVisibilityControlName(const std::string& name)
-{
-    return std::string("floater_vis_") + getBaseControlName(name);
-}
-
-//static
-std::string LLFloaterReg::getBaseControlName(const std::string& name)
-{
-    std::string res(name);
-    LLStringUtil::replaceChar( res, ' ', '_' );
-    return res;
-}
-
-
-//static
-std::string LLFloaterReg::declareVisibilityControl(const std::string& name)
-{
-<<<<<<< HEAD
-	std::string controlname = getVisibilityControlName(name);
-	LLFloater::getControlGroup()->declareBOOL(controlname, false,
-												 llformat("Window Visibility for %s", name.c_str()),
-												 LLControlVariable::PERSIST_NONDFT);
-	return controlname;
-=======
-    std::string controlname = getVisibilityControlName(name);
-    LLFloater::getControlGroup()->declareBOOL(controlname, FALSE,
-                                                 llformat("Window Visibility for %s", name.c_str()),
-                                                 LLControlVariable::PERSIST_NONDFT);
-    return controlname;
->>>>>>> e1623bb2
-}
-
-//static
-std::string LLFloaterReg::declareDockStateControl(const std::string& name)
-{
-<<<<<<< HEAD
-	std::string controlname = getDockStateControlName(name);
-	LLFloater::getControlGroup()->declareBOOL(controlname, true,
-												 llformat("Window Docking state for %s", name.c_str()),
-												 LLControlVariable::PERSIST_NONDFT);
-	return controlname;
-=======
-    std::string controlname = getDockStateControlName(name);
-    LLFloater::getControlGroup()->declareBOOL(controlname, TRUE,
-                                                 llformat("Window Docking state for %s", name.c_str()),
-                                                 LLControlVariable::PERSIST_NONDFT);
-    return controlname;
->>>>>>> e1623bb2
-
-}
-
-//static
-std::string LLFloaterReg::getDockStateControlName(const std::string& name)
-{
-    std::string res = std::string("floater_dock_") + name;
-    LLStringUtil::replaceChar( res, ' ', '_' );
-    return res;
-}
-
-
-//static
-void LLFloaterReg::registerControlVariables()
-{
-    // Iterate through alll registered instance names and register rect and visibility control variables
-    for (build_map_t::iterator iter = sBuildMap.begin(); iter != sBuildMap.end(); ++iter)
-    {
-        const std::string& name = iter->first;
-        if (LLFloater::getControlGroup()->controlExists(getRectControlName(name)))
-        {
-            declareRectControl(name);
-        }
-        if (LLFloater::getControlGroup()->controlExists(getVisibilityControlName(name)))
-        {
-            declareVisibilityControl(name);
-        }
-    }
-
-    const LLSD& exclude_list = LLUI::getInstance()->mSettingGroups["config"]->getLLSD("always_showable_floaters");
-    for (LLSD::array_const_iterator iter = exclude_list.beginArray();
-        iter != exclude_list.endArray();
-        iter++)
-    {
-        sAlwaysShowableList.insert(iter->asString());
-    }
-}
-
-//static
-void LLFloaterReg::toggleInstanceOrBringToFront(const LLSD& sdname, const LLSD& key)
-{
-<<<<<<< HEAD
-	//
-	// Floaters controlled by the toolbar behave a bit differently from others.
-	// Namely they have 3-4 states as defined in the design wiki page here:
-	//   https://wiki.lindenlab.com/wiki/FUI_Button_states
-	//
-	// The basic idea is this:
-	// * If the target floater is minimized, this button press will un-minimize it.
-	// * Else if the target floater is closed open it.
-	// * Else if the target floater does not have focus, give it focus.
-	//       * Also, if it is not on top, bring it forward when focus is given.
-	// * Else the target floater is open, close it.
-	// 
-	std::string name = sdname.asString();
-	LLFloater* instance = getInstance(name, key); 
-	
-	if (!instance)
-	{
-		LL_DEBUGS() << "Unable to get instance of floater '" << name << "'" << LL_ENDL;
-		return;
-	}
-	
-	// If hosted, we need to take that into account
-	LLFloater* host = instance->getHost();
-	
-	if (host)
-	{
-		if (host->isMinimized() || !host->isShown() || !host->isFrontmost())
-		{
-			host->setMinimized(false);
-			instance->openFloater(key);
-			instance->setVisibleAndFrontmost(true, key);
-		}
-		else if (!instance->getVisible())
-		{
-			instance->openFloater(key);
-			instance->setVisibleAndFrontmost(true, key);
-			instance->setFocus(true);
-		}
-		else
-		{
-			instance->closeHostedFloater();
-		}
-	}
-	else
-	{
-		if (instance->isMinimized())
-		{
-			instance->setMinimized(false);
-			instance->setVisibleAndFrontmost(true, key);
-		}
-		else if (!instance->isShown())
-		{
-			instance->openFloater(key);
-			instance->setVisibleAndFrontmost(true, key);
-		}
-		else if (!instance->isFrontmost())
-		{
-			instance->setVisibleAndFrontmost(true, key);
-		}
-		else
-		{
-			instance->closeHostedFloater();
-		}
-	}
-=======
-    //
-    // Floaters controlled by the toolbar behave a bit differently from others.
-    // Namely they have 3-4 states as defined in the design wiki page here:
-    //   https://wiki.lindenlab.com/wiki/FUI_Button_states
-    //
-    // The basic idea is this:
-    // * If the target floater is minimized, this button press will un-minimize it.
-    // * Else if the target floater is closed open it.
-    // * Else if the target floater does not have focus, give it focus.
-    //       * Also, if it is not on top, bring it forward when focus is given.
-    // * Else the target floater is open, close it.
-    //
-    std::string name = sdname.asString();
-    LLFloater* instance = getInstance(name, key);
-
-    if (!instance)
-    {
-        LL_DEBUGS() << "Unable to get instance of floater '" << name << "'" << LL_ENDL;
-        return;
-    }
-
-    // If hosted, we need to take that into account
-    LLFloater* host = instance->getHost();
-
-    if (host)
-    {
-        if (host->isMinimized() || !host->isShown() || !host->isFrontmost())
-        {
-            host->setMinimized(FALSE);
-            instance->openFloater(key);
-            instance->setVisibleAndFrontmost(true, key);
-        }
-        else if (!instance->getVisible())
-        {
-            instance->openFloater(key);
-            instance->setVisibleAndFrontmost(true, key);
-            instance->setFocus(TRUE);
-        }
-        else
-        {
-            instance->closeHostedFloater();
-        }
-    }
-    else
-    {
-        if (instance->isMinimized())
-        {
-            instance->setMinimized(FALSE);
-            instance->setVisibleAndFrontmost(true, key);
-        }
-        else if (!instance->isShown())
-        {
-            instance->openFloater(key);
-            instance->setVisibleAndFrontmost(true, key);
-        }
-        else if (!instance->isFrontmost())
-        {
-            instance->setVisibleAndFrontmost(true, key);
-        }
-        else
-        {
-            instance->closeHostedFloater();
-        }
-    }
->>>>>>> e1623bb2
-}
-
-// static
-// Same as toggleInstanceOrBringToFront but does not close floater.
-// unlike showInstance() does not trigger onOpen() if already open
-void LLFloaterReg::showInstanceOrBringToFront(const LLSD& sdname, const LLSD& key)
-{
-    std::string name = sdname.asString();
-    LLFloater* instance = getInstance(name, key);
-
-
-    if (!instance)
-    {
-        LL_DEBUGS() << "Unable to get instance of floater '" << name << "'" << LL_ENDL;
-        return;
-    }
-
-    // If hosted, we need to take that into account
-    LLFloater* host = instance->getHost();
-
-    if (host)
-    {
-        if (host->isMinimized() || !host->isShown() || !host->isFrontmost())
-        {
-            host->setMinimized(false);
-            instance->openFloater(key);
-            instance->setVisibleAndFrontmost(true, key);
-        }
-        else if (!instance->getVisible())
-        {
-            instance->openFloater(key);
-            instance->setVisibleAndFrontmost(true, key);
-            instance->setFocus(true);
-        }
-    }
-    else
-    {
-        if (instance->isMinimized())
-        {
-            instance->setMinimized(false);
-            instance->setVisibleAndFrontmost(true, key);
-        }
-        else if (!instance->isShown())
-        {
-            instance->openFloater(key);
-            instance->setVisibleAndFrontmost(true, key);
-        }
-        else if (!instance->isFrontmost())
-        {
-            instance->setVisibleAndFrontmost(true, key);
-        }
-    }
-}
-
-// static
-U32 LLFloaterReg::getVisibleFloaterInstanceCount()
-{
-    U32 count = 0;
-
-    std::map<std::string,std::string>::const_iterator it = sGroupMap.begin(), it_end = sGroupMap.end();
-    for( ; it != it_end; ++it)
-    {
-        const std::string& group_name = it->second;
-
-        instance_list_t& instances = sInstanceMap[group_name];
-
-        for (instance_list_t::const_iterator iter = instances.begin(); iter != instances.end(); ++iter)
-        {
-            LLFloater* inst = *iter;
-
-            if (inst->getVisible() && !inst->isMinimized())
-            {
-                count++;
-            }
-        }
-    }
-
-    return count;
-}+/**
+ * @file llfloaterreg.cpp
+ * @brief LLFloaterReg Floater Registration Class
+ *
+ * $LicenseInfo:firstyear=2002&license=viewerlgpl$
+ * Second Life Viewer Source Code
+ * Copyright (C) 2010, Linden Research, Inc.
+ *
+ * This library is free software; you can redistribute it and/or
+ * modify it under the terms of the GNU Lesser General Public
+ * License as published by the Free Software Foundation;
+ * version 2.1 of the License only.
+ *
+ * This library is distributed in the hope that it will be useful,
+ * but WITHOUT ANY WARRANTY; without even the implied warranty of
+ * MERCHANTABILITY or FITNESS FOR A PARTICULAR PURPOSE.  See the GNU
+ * Lesser General Public License for more details.
+ *
+ * You should have received a copy of the GNU Lesser General Public
+ * License along with this library; if not, write to the Free Software
+ * Foundation, Inc., 51 Franklin Street, Fifth Floor, Boston, MA  02110-1301  USA
+ *
+ * Linden Research, Inc., 945 Battery Street, San Francisco, CA  94111  USA
+ * $/LicenseInfo$
+ */
+
+#include "linden_common.h"
+
+#include "llfloaterreg.h"
+
+//#include "llagent.h"
+#include "llfloater.h"
+#include "llmultifloater.h"
+#include "llfloaterreglistener.h"
+#include "lluiusage.h"
+
+//*******************************************************
+
+//static
+LLFloaterReg::instance_list_t LLFloaterReg::sNullInstanceList;
+LLFloaterReg::instance_map_t LLFloaterReg::sInstanceMap;
+LLFloaterReg::build_map_t LLFloaterReg::sBuildMap;
+std::map<std::string,std::string> LLFloaterReg::sGroupMap;
+bool LLFloaterReg::sBlockShowFloaters = false;
+std::set<std::string> LLFloaterReg::sAlwaysShowableList;
+
+static LLFloaterRegListener sFloaterRegListener;
+
+//*******************************************************
+
+//static
+void LLFloaterReg::add(const std::string& name, const std::string& filename, const LLFloaterBuildFunc& func, const std::string& groupname)
+{
+    sBuildMap[name].mFunc = func;
+    sBuildMap[name].mFile = filename;
+    sGroupMap[name] = groupname.empty() ? name : groupname;
+    sGroupMap[groupname] = groupname; // for referencing directly by group name
+}
+
+//static
+bool LLFloaterReg::isRegistered(const std::string& name)
+{
+    return sBuildMap.find(name) != sBuildMap.end();
+}
+
+//static
+LLFloater* LLFloaterReg::getLastFloaterInGroup(const std::string& name)
+{
+    const std::string& groupname = sGroupMap[name];
+    if (!groupname.empty())
+    {
+        instance_list_t& list = sInstanceMap[groupname];
+        if (!list.empty())
+        {
+            for (instance_list_t::reverse_iterator iter = list.rbegin(); iter != list.rend(); ++iter)
+            {
+                LLFloater* inst = *iter;
+
+                if (inst->getVisible() && !inst->isMinimized())
+                {
+                    return inst;
+                }
+            }
+        }
+    }
+    return NULL;
+}
+
+LLFloater* LLFloaterReg::getLastFloaterCascading()
+{
+    LLRect candidate_rect;
+    candidate_rect.mTop = 100000;
+    LLFloater* candidate_floater = NULL;
+
+    std::map<std::string,std::string>::const_iterator it = sGroupMap.begin(), it_end = sGroupMap.end();
+    for( ; it != it_end; ++it)
+    {
+        const std::string& group_name = it->second;
+
+        instance_list_t& instances = sInstanceMap[group_name];
+
+        for (instance_list_t::const_iterator iter = instances.begin(); iter != instances.end(); ++iter)
+        {
+            LLFloater* inst = *iter;
+
+            if (inst->getVisible()
+                && (inst->isPositioning(LLFloaterEnums::POSITIONING_CASCADING)
+                    || inst->isPositioning(LLFloaterEnums::POSITIONING_CASCADE_GROUP)))
+            {
+                if (candidate_rect.mTop > inst->getRect().mTop)
+                {
+                    candidate_floater = inst;
+                    candidate_rect = inst->getRect();
+                }
+            }
+        }
+    }
+
+    return candidate_floater;
+}
+
+//static
+LLFloater* LLFloaterReg::findInstance(const std::string& name, const LLSD& key)
+{
+    LLFloater* res = NULL;
+    const std::string& groupname = sGroupMap[name];
+    if (!groupname.empty())
+    {
+        instance_list_t& list = sInstanceMap[groupname];
+        for (instance_list_t::iterator iter = list.begin(); iter != list.end(); ++iter)
+        {
+            LLFloater* inst = *iter;
+            if (inst->matchesKey(key))
+            {
+                res = inst;
+                break;
+            }
+        }
+    }
+    return res;
+}
+
+//static
+LLFloater* LLFloaterReg::getInstance(const std::string& name, const LLSD& key)
+{
+    LLFloater* res = findInstance(name, key);
+    if (!res)
+    {
+        const LLFloaterBuildFunc& build_func = sBuildMap[name].mFunc;
+        const std::string& xui_file = sBuildMap[name].mFile;
+        if (build_func)
+        {
+            const std::string& groupname = sGroupMap[name];
+            if (!groupname.empty())
+            {
+                instance_list_t& list = sInstanceMap[groupname];
+
+                res = build_func(key);
+                if (!res)
+                {
+                    LL_WARNS() << "Failed to build floater type: '" << name << "'." << LL_ENDL;
+                    return NULL;
+                }
+                bool success = res->buildFromFile(xui_file);
+                if (!success)
+                {
+                    LL_WARNS() << "Failed to build floater type: '" << name << "'." << LL_ENDL;
+                    return NULL;
+                }
+
+                // Note: key should eventually be a non optional LLFloater arg; for now, set mKey to be safe
+                if (res->mKey.isUndefined())
+                {
+                    res->mKey = key;
+                }
+                res->setInstanceName(name);
+
+                LLFloater *last_floater = (list.empty() ? NULL : list.back());
+
+                res->applyControlsAndPosition(last_floater);
+
+                gFloaterView->adjustToFitScreen(res, false);
+
+                list.push_back(res);
+            }
+        }
+        if (!res)
+        {
+            LL_WARNS() << "Floater type: '" << name << "' not registered." << LL_ENDL;
+        }
+    }
+    return res;
+}
+
+//static
+LLFloater* LLFloaterReg::removeInstance(const std::string& name, const LLSD& key)
+{
+    LLFloater* res = NULL;
+    const std::string& groupname = sGroupMap[name];
+    if (!groupname.empty())
+    {
+        instance_list_t& list = sInstanceMap[groupname];
+        for (instance_list_t::iterator iter = list.begin(); iter != list.end(); ++iter)
+        {
+            LLFloater* inst = *iter;
+            if (inst->matchesKey(key))
+            {
+                res = inst;
+                list.erase(iter);
+                break;
+            }
+        }
+    }
+    return res;
+}
+
+//static
+// returns true if the instance existed
+bool LLFloaterReg::destroyInstance(const std::string& name, const LLSD& key)
+{
+    LLFloater* inst = removeInstance(name, key);
+    if (inst)
+    {
+        delete inst;
+        return true;
+    }
+    else
+    {
+        return false;
+    }
+}
+
+// Iterators
+//static
+LLFloaterReg::const_instance_list_t& LLFloaterReg::getFloaterList(const std::string& name)
+{
+    instance_map_t::iterator iter = sInstanceMap.find(name);
+    if (iter != sInstanceMap.end())
+    {
+        return iter->second;
+    }
+    else
+    {
+        return sNullInstanceList;
+    }
+}
+
+// Visibility Management
+
+//static
+LLFloater* LLFloaterReg::showInstance(const std::string& name, const LLSD& key, bool focus)
+{
+    if( sBlockShowFloaters
+            // see EXT-7090
+            && sAlwaysShowableList.find(name) == sAlwaysShowableList.end())
+        return 0;//
+    LLFloater* instance = getInstance(name, key);
+    if (instance)
+    {
+        instance->openFloater(key);
+        if (focus)
+            instance->setFocus(true);
+    }
+    return instance;
+}
+
+//static
+// returns true if the instance exists
+bool LLFloaterReg::hideInstance(const std::string& name, const LLSD& key)
+{
+    LLFloater* instance = findInstance(name, key);
+    if (instance)
+    {
+        instance->closeHostedFloater();
+    }
+    return (instance != NULL);
+}
+
+//static
+// returns true if the instance is visible when completed
+bool LLFloaterReg::toggleInstance(const std::string& name, const LLSD& key)
+{
+    LLFloater* instance = findInstance(name, key);
+    if (instance && instance->isShown())
+    {
+        instance->closeHostedFloater();
+        return false;
+    }
+
+    instance = showInstance(name, key, true);
+
+    return instance != nullptr;
+}
+
+//static
+// returns true if the instance exists and is visible (doesnt matter minimized or not)
+bool LLFloaterReg::instanceVisible(const std::string& name, const LLSD& key)
+{
+    LLFloater* instance = findInstance(name, key);
+    return LLFloater::isVisible(instance);
+}
+
+//static
+void LLFloaterReg::showInitialVisibleInstances()
+{
+    // Iterate through alll registered instance names and show any with a save visible state
+    for (build_map_t::iterator iter = sBuildMap.begin(); iter != sBuildMap.end(); ++iter)
+    {
+        const std::string& name = iter->first;
+        std::string controlname = getVisibilityControlName(name);
+        if (LLFloater::getControlGroup()->controlExists(controlname))
+        {
+            bool isvis = LLFloater::getControlGroup()->getBOOL(controlname);
+            if (isvis)
+            {
+                showInstance(name, LLSD()); // keyed floaters shouldn't set save_vis to true
+            }
+        }
+    }
+}
+
+//static
+void LLFloaterReg::hideVisibleInstances(const std::set<std::string>& exceptions)
+{
+    // Iterate through alll active instances and hide them
+    for (instance_map_t::iterator iter = sInstanceMap.begin(); iter != sInstanceMap.end(); ++iter)
+    {
+        const std::string& name = iter->first;
+        if (exceptions.find(name) != exceptions.end())
+            continue;
+        instance_list_t& list = iter->second;
+        for (instance_list_t::iterator iter = list.begin(); iter != list.end(); ++iter)
+        {
+            LLFloater* floater = *iter;
+            floater->pushVisible(false);
+        }
+    }
+}
+
+//static
+void LLFloaterReg::restoreVisibleInstances()
+{
+    // Iterate through all active instances and restore visibility
+    for (instance_map_t::iterator iter = sInstanceMap.begin(); iter != sInstanceMap.end(); ++iter)
+    {
+        instance_list_t& list = iter->second;
+        for (instance_list_t::iterator iter = list.begin(); iter != list.end(); ++iter)
+        {
+            LLFloater* floater = *iter;
+            floater->popVisible();
+        }
+    }
+}
+
+//static
+std::string LLFloaterReg::getRectControlName(const std::string& name)
+{
+    return std::string("floater_rect_") + getBaseControlName(name);
+}
+
+//static
+std::string LLFloaterReg::declareRectControl(const std::string& name)
+{
+    std::string controlname = getRectControlName(name);
+    LLFloater::getControlGroup()->declareRect(controlname, LLRect(),
+                                              llformat("Window Size for %s", name.c_str()),
+                                              LLControlVariable::PERSIST_NONDFT);
+    return controlname;
+}
+
+std::string LLFloaterReg::declarePosXControl(const std::string& name)
+{
+    std::string controlname = std::string("floater_pos_") + getBaseControlName(name) + "_x";
+    LLFloater::getControlGroup()->declareF32(controlname,
+                                            10.f,
+                                            llformat("Window X Position for %s", name.c_str()),
+                                            LLControlVariable::PERSIST_NONDFT);
+    return controlname;
+}
+
+std::string LLFloaterReg::declarePosYControl(const std::string& name)
+{
+    std::string controlname = std::string("floater_pos_") + getBaseControlName(name) + "_y";
+    LLFloater::getControlGroup()->declareF32(controlname,
+                                            10.f,
+                                            llformat("Window Y Position for %s", name.c_str()),
+                                            LLControlVariable::PERSIST_NONDFT);
+
+    return controlname;
+}
+
+
+//static
+std::string LLFloaterReg::getVisibilityControlName(const std::string& name)
+{
+    return std::string("floater_vis_") + getBaseControlName(name);
+}
+
+//static
+std::string LLFloaterReg::getBaseControlName(const std::string& name)
+{
+    std::string res(name);
+    LLStringUtil::replaceChar( res, ' ', '_' );
+    return res;
+}
+
+
+//static
+std::string LLFloaterReg::declareVisibilityControl(const std::string& name)
+{
+    std::string controlname = getVisibilityControlName(name);
+    LLFloater::getControlGroup()->declareBOOL(controlname, false,
+                                                 llformat("Window Visibility for %s", name.c_str()),
+                                                 LLControlVariable::PERSIST_NONDFT);
+    return controlname;
+}
+
+//static
+std::string LLFloaterReg::declareDockStateControl(const std::string& name)
+{
+    std::string controlname = getDockStateControlName(name);
+    LLFloater::getControlGroup()->declareBOOL(controlname, true,
+                                                 llformat("Window Docking state for %s", name.c_str()),
+                                                 LLControlVariable::PERSIST_NONDFT);
+    return controlname;
+
+}
+
+//static
+std::string LLFloaterReg::getDockStateControlName(const std::string& name)
+{
+    std::string res = std::string("floater_dock_") + name;
+    LLStringUtil::replaceChar( res, ' ', '_' );
+    return res;
+}
+
+
+//static
+void LLFloaterReg::registerControlVariables()
+{
+    // Iterate through alll registered instance names and register rect and visibility control variables
+    for (build_map_t::iterator iter = sBuildMap.begin(); iter != sBuildMap.end(); ++iter)
+    {
+        const std::string& name = iter->first;
+        if (LLFloater::getControlGroup()->controlExists(getRectControlName(name)))
+        {
+            declareRectControl(name);
+        }
+        if (LLFloater::getControlGroup()->controlExists(getVisibilityControlName(name)))
+        {
+            declareVisibilityControl(name);
+        }
+    }
+
+    const LLSD& exclude_list = LLUI::getInstance()->mSettingGroups["config"]->getLLSD("always_showable_floaters");
+    for (LLSD::array_const_iterator iter = exclude_list.beginArray();
+        iter != exclude_list.endArray();
+        iter++)
+    {
+        sAlwaysShowableList.insert(iter->asString());
+    }
+}
+
+//static
+void LLFloaterReg::toggleInstanceOrBringToFront(const LLSD& sdname, const LLSD& key)
+{
+    //
+    // Floaters controlled by the toolbar behave a bit differently from others.
+    // Namely they have 3-4 states as defined in the design wiki page here:
+    //   https://wiki.lindenlab.com/wiki/FUI_Button_states
+    //
+    // The basic idea is this:
+    // * If the target floater is minimized, this button press will un-minimize it.
+    // * Else if the target floater is closed open it.
+    // * Else if the target floater does not have focus, give it focus.
+    //       * Also, if it is not on top, bring it forward when focus is given.
+    // * Else the target floater is open, close it.
+    //
+    std::string name = sdname.asString();
+    LLFloater* instance = getInstance(name, key);
+
+    if (!instance)
+    {
+        LL_DEBUGS() << "Unable to get instance of floater '" << name << "'" << LL_ENDL;
+        return;
+    }
+
+    // If hosted, we need to take that into account
+    LLFloater* host = instance->getHost();
+
+    if (host)
+    {
+        if (host->isMinimized() || !host->isShown() || !host->isFrontmost())
+        {
+            host->setMinimized(false);
+            instance->openFloater(key);
+            instance->setVisibleAndFrontmost(true, key);
+        }
+        else if (!instance->getVisible())
+        {
+            instance->openFloater(key);
+            instance->setVisibleAndFrontmost(true, key);
+            instance->setFocus(true);
+        }
+        else
+        {
+            instance->closeHostedFloater();
+        }
+    }
+    else
+    {
+        if (instance->isMinimized())
+        {
+            instance->setMinimized(false);
+            instance->setVisibleAndFrontmost(true, key);
+        }
+        else if (!instance->isShown())
+        {
+            instance->openFloater(key);
+            instance->setVisibleAndFrontmost(true, key);
+        }
+        else if (!instance->isFrontmost())
+        {
+            instance->setVisibleAndFrontmost(true, key);
+        }
+        else
+        {
+            instance->closeHostedFloater();
+        }
+    }
+}
+
+// static
+// Same as toggleInstanceOrBringToFront but does not close floater.
+// unlike showInstance() does not trigger onOpen() if already open
+void LLFloaterReg::showInstanceOrBringToFront(const LLSD& sdname, const LLSD& key)
+{
+    std::string name = sdname.asString();
+    LLFloater* instance = getInstance(name, key);
+
+
+    if (!instance)
+    {
+        LL_DEBUGS() << "Unable to get instance of floater '" << name << "'" << LL_ENDL;
+        return;
+    }
+
+    // If hosted, we need to take that into account
+    LLFloater* host = instance->getHost();
+
+    if (host)
+    {
+        if (host->isMinimized() || !host->isShown() || !host->isFrontmost())
+        {
+            host->setMinimized(false);
+            instance->openFloater(key);
+            instance->setVisibleAndFrontmost(true, key);
+        }
+        else if (!instance->getVisible())
+        {
+            instance->openFloater(key);
+            instance->setVisibleAndFrontmost(true, key);
+            instance->setFocus(true);
+        }
+    }
+    else
+    {
+        if (instance->isMinimized())
+        {
+            instance->setMinimized(false);
+            instance->setVisibleAndFrontmost(true, key);
+        }
+        else if (!instance->isShown())
+        {
+            instance->openFloater(key);
+            instance->setVisibleAndFrontmost(true, key);
+        }
+        else if (!instance->isFrontmost())
+        {
+            instance->setVisibleAndFrontmost(true, key);
+        }
+    }
+}
+
+// static
+U32 LLFloaterReg::getVisibleFloaterInstanceCount()
+{
+    U32 count = 0;
+
+    std::map<std::string,std::string>::const_iterator it = sGroupMap.begin(), it_end = sGroupMap.end();
+    for( ; it != it_end; ++it)
+    {
+        const std::string& group_name = it->second;
+
+        instance_list_t& instances = sInstanceMap[group_name];
+
+        for (instance_list_t::const_iterator iter = instances.begin(); iter != instances.end(); ++iter)
+        {
+            LLFloater* inst = *iter;
+
+            if (inst->getVisible() && !inst->isMinimized())
+            {
+                count++;
+            }
+        }
+    }
+
+    return count;
+}