--- conflicted
+++ resolved
@@ -57,32 +57,6 @@
             if( nLen == aRHS.nLen )
                 return strcmp( pName, aRHS.pName ) < 0;
 
-<<<<<<< HEAD
-	// consider using sorted vector, can be much faster
-
-	// <FS:ND> Change from std::string to char*, avoind lots of unecessary string constructions
-
-	// typedef std::map<std::string, LLUIColor>  string_color_map_t;
-
-	struct ColorName
-	{
-		char *pName;
-		int nLen;
-
-		bool operator<( ColorName const &aRHS ) const
-		{
-			if( nLen == aRHS.nLen )
-				return strcmp( pName, aRHS.pName ) < 0;
-
-			return nLen < aRHS.nLen;
-		}
-	};
-
-	typedef std::map<ColorName, LLUIColor>  string_color_map_t;
-
-
-	// </FS:ND>
-=======
             return nLen < aRHS.nLen;
         }
     };
@@ -91,7 +65,6 @@
 
 
     // </FS:ND>
->>>>>>> 1a8a5404
 
 public:
     struct ColorParams : LLInitParam::ChoiceBlock<ColorParams>
@@ -127,27 +100,6 @@
 
     LLUIColor getColor(const std::string& name, const LLColor4& default_color = LLColor4::magenta) const;
 
-<<<<<<< HEAD
-	// color lookup
-
-	LLUIColor getColor(const std::string& name, const LLColor4& default_color = LLColor4::magenta) const;
-
-	// <FS:ND> Change from std::string to char*, avoind lots of unecessary string constructions
-	LLUIColor getColor(char const *name, const LLColor4& default_color = LLColor4::magenta) const;
-	// </FS:ND>
-
-	// if the color is in the table, it's value is changed, otherwise it is added
-	void setColor(const std::string& name, const LLColor4& color);
-
-	// returns true if color_name exists in the table
-
-	// <FS:ND> Change from std::string to char*, avoind lots of unecessary string constructions
-
-	// bool colorExists(const std::string& color_name) const;
-	bool colorExists(char const *name) const;
-
-	// </FS:ND>
-=======
     // <FS:ND> Change from std::string to char*, avoind lots of unecessary string constructions
     LLUIColor getColor(char const *name, const LLColor4& default_color = LLColor4::magenta) const;
     // </FS:ND>
@@ -156,15 +108,9 @@
     void setColor(const std::string& name, const LLColor4& color);
 
     // returns true if color_name exists in the table
->>>>>>> 1a8a5404
 
     // <FS:ND> Change from std::string to char*, avoind lots of unecessary string constructions
 
-<<<<<<< HEAD
-	// saves colors specified by the user to the users skin directory
-	void saveUserSettings() const;
-	void saveUserSettingsPaletteOnly() const; // AO, saves the user pallete, excluding skips skin-related files
-=======
     // bool colorExists(const std::string& color_name) const;
     bool colorExists(char const *name) const;
 
@@ -176,7 +122,6 @@
     // saves colors specified by the user to the users skin directory
     void saveUserSettings() const;
     void saveUserSettingsPaletteOnly() const; // AO, saves the user pallete, excluding skips skin-related files
->>>>>>> 1a8a5404
 
 private:
     bool loadFromFilename(const std::string& filename, string_color_map_t& table);
