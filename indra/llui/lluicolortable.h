/**
 * @file lluicolortable.h
 * @brief brief LLUIColorTable class header file
 *
 * $LicenseInfo:firstyear=2009&license=viewerlgpl$
 * Second Life Viewer Source Code
 * Copyright (C) 2010, Linden Research, Inc.
 *
 * This library is free software; you can redistribute it and/or
 * modify it under the terms of the GNU Lesser General Public
 * License as published by the Free Software Foundation;
 * version 2.1 of the License only.
 *
 * This library is distributed in the hope that it will be useful,
 * but WITHOUT ANY WARRANTY; without even the implied warranty of
 * MERCHANTABILITY or FITNESS FOR A PARTICULAR PURPOSE.  See the GNU
 * Lesser General Public License for more details.
 *
 * You should have received a copy of the GNU Lesser General Public
 * License along with this library; if not, write to the Free Software
 * Foundation, Inc., 51 Franklin Street, Fifth Floor, Boston, MA  02110-1301  USA
 *
 * Linden Research, Inc., 945 Battery Street, San Francisco, CA  94111  USA
 * $/LicenseInfo$
 */

#ifndef LL_LLUICOLORTABLE_H_
#define LL_LLUICOLORTABLE_H_

#include <map>

#include "llinitparam.h"
#include "llsingleton.h"

#include "v4color.h"

class LLUIColor;

class LLUIColorTable : public LLSingleton<LLUIColorTable>
{
    LLSINGLETON_EMPTY_CTOR(LLUIColorTable);
    LOG_CLASS(LLUIColorTable);

    // consider using sorted vector, can be much faster

    // <FS:ND> Change from std::string to char*, avoind lots of unecessary string constructions

    // typedef std::map<std::string, LLUIColor>  string_color_map_t;

    struct ColorName
    {
<<<<<<< HEAD
        char *pName;
        int nLen;

        bool operator<( ColorName const &aRHS ) const
        {
            if( nLen == aRHS.nLen )
                return strcmp( pName, aRHS.pName ) < 0;
=======
        char* pName;
        size_t nLen;

        bool operator<(ColorName const &aRHS) const
        {
            if (nLen == aRHS.nLen)
                return strcmp(pName, aRHS.pName) < 0;
>>>>>>> 050d2fef

            return nLen < aRHS.nLen;
        }
    };

    typedef std::map<ColorName, LLUIColor>  string_color_map_t;
<<<<<<< HEAD


=======
>>>>>>> 050d2fef
    // </FS:ND>

public:
    struct ColorParams : LLInitParam::ChoiceBlock<ColorParams>
    {
        Alternative<LLColor4>    value;
        Alternative<std::string> reference;

        ColorParams();
    };

    struct ColorEntryParams : LLInitParam::Block<ColorEntryParams>
    {
        Mandatory<std::string> name;
        Mandatory<ColorParams> color;

        ColorEntryParams();
    };

    struct Params : LLInitParam::Block<Params>
    {
        Multiple<ColorEntryParams> color_entries;

        Params();
    };

    // define colors by passing in a param block that can be generated via XUI file or manually
    void insertFromParams(const Params& p);

    // reset all colors to default magenta color
    void clear();

    // color lookup

    LLUIColor getColor(const std::string& name, const LLColor4& default_color = LLColor4::magenta) const;

    // <FS:ND> Change from std::string to char*, avoind lots of unecessary string constructions
    LLUIColor getColor(char const *name, const LLColor4& default_color = LLColor4::magenta) const;
    // </FS:ND>

    // if the color is in the table, it's value is changed, otherwise it is added
    void setColor(const std::string& name, const LLColor4& color);

    // returns true if color_name exists in the table

    // <FS:ND> Change from std::string to char*, avoind lots of unecessary string constructions

    // bool colorExists(const std::string& color_name) const;
    bool colorExists(char const *name) const;

    // </FS:ND>

    // loads colors from settings files
    bool loadFromSettings();

    // saves colors specified by the user to the users skin directory
    void saveUserSettings() const;
    void saveUserSettingsPaletteOnly() const; // AO, saves the user pallete, excluding skips skin-related files

private:
    bool loadFromFilename(const std::string& filename, string_color_map_t& table);

    void insertFromParams(const Params& p, string_color_map_t& table);

    void clearTable(string_color_map_t& table);
    void setColor(const std::string& name, const LLColor4& color, string_color_map_t& table);

    string_color_map_t mLoadedColors;
    string_color_map_t mUserSetColors;
};

#endif // LL_LLUICOLORTABLE_H<|MERGE_RESOLUTION|>--- conflicted
+++ resolved
@@ -49,15 +49,6 @@
 
     struct ColorName
     {
-<<<<<<< HEAD
-        char *pName;
-        int nLen;
-
-        bool operator<( ColorName const &aRHS ) const
-        {
-            if( nLen == aRHS.nLen )
-                return strcmp( pName, aRHS.pName ) < 0;
-=======
         char* pName;
         size_t nLen;
 
@@ -65,18 +56,12 @@
         {
             if (nLen == aRHS.nLen)
                 return strcmp(pName, aRHS.pName) < 0;
->>>>>>> 050d2fef
 
             return nLen < aRHS.nLen;
         }
     };
 
     typedef std::map<ColorName, LLUIColor>  string_color_map_t;
-<<<<<<< HEAD
-
-
-=======
->>>>>>> 050d2fef
     // </FS:ND>
 
 public:
