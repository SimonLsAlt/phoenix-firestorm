/**
 * @file lllineeditor.cpp
 * @brief LLLineEditor base class
 *
 * $LicenseInfo:firstyear=2001&license=viewerlgpl$
 * Second Life Viewer Source Code
 * Copyright (C) 2010, Linden Research, Inc.
 *
 * This library is free software; you can redistribute it and/or
 * modify it under the terms of the GNU Lesser General Public
 * License as published by the Free Software Foundation;
 * version 2.1 of the License only.
 *
 * This library is distributed in the hope that it will be useful,
 * but WITHOUT ANY WARRANTY; without even the implied warranty of
 * MERCHANTABILITY or FITNESS FOR A PARTICULAR PURPOSE.  See the GNU
 * Lesser General Public License for more details.
 *
 * You should have received a copy of the GNU Lesser General Public
 * License along with this library; if not, write to the Free Software
 * Foundation, Inc., 51 Franklin Street, Fifth Floor, Boston, MA  02110-1301  USA
 *
 * Linden Research, Inc., 945 Battery Street, San Francisco, CA  94111  USA
 * $/LicenseInfo$
 */

// Text editor widget to let users enter a single line.

#include "linden_common.h"

#define LLLINEEDITOR_CPP
#include "lllineeditor.h"

#include "lltexteditor.h"
#include "llmath.h"
#include "llfontgl.h"
#include "llgl.h"
#include "lltimer.h"

#include "llcalc.h"
//#include "llclipboard.h"
#include "llcontrol.h"
#include "llbutton.h"
#include "llfocusmgr.h"
#include "llkeyboard.h"
#include "llrect.h"
#include "llresmgr.h"
#include "llspellcheck.h"
#include "llstring.h"
#include "llwindow.h"
#include "llui.h"
#include "lluictrlfactory.h"
#include "llclipboard.h"
#include "llmenugl.h"

//
// Imported globals
//

//
// Constants
//

const F32   CURSOR_FLASH_DELAY = 1.0f;  // in seconds
const S32   SCROLL_INCREMENT_ADD = 0;   // make space for typing
const S32   SCROLL_INCREMENT_DEL = 4;   // make space for baskspacing
const F32   AUTO_SCROLL_TIME = 0.05f;
const F32   TRIPLE_CLICK_INTERVAL = 0.3f;   // delay between double and triple click. *TODO: make this equal to the double click interval?
const F32   SPELLCHECK_DELAY = 0.5f;    // delay between the last keypress and spell checking the word the cursor is on

const std::string PASSWORD_ASTERISK( "\xE2\x80\xA2" ); // U+2022 BULLET

static LLDefaultChildRegistry::Register<LLLineEditor> r1("line_editor");

// Compiler optimization, generate extern template
template class LLLineEditor* LLView::getChild<class LLLineEditor>(
    const std::string& name, BOOL recurse) const;

//
// Member functions
//

LLLineEditor::Params::Params()
:   max_length(""),
    keystroke_callback("keystroke_callback"),
    prevalidator("prevalidator"),
    input_prevalidator("input_prevalidator"),
    background_image("background_image"),
    background_image_disabled("background_image_disabled"),
    background_image_focused("background_image_focused"),
    bg_image_always_focused("bg_image_always_focused", false),
    show_label_focused("show_label_focused", false),
    select_on_focus("select_on_focus", false),
    revert_on_esc("revert_on_esc", true),
    spellcheck("spellcheck", false),
    commit_on_focus_lost("commit_on_focus_lost", true),
    ignore_tab("ignore_tab", true),
    is_password("is_password", false),
    allow_emoji("allow_emoji", true),
    cursor_color("cursor_color"),
    use_bg_color("use_bg_color", false),
    bg_color("bg_color"),
    text_color("text_color"),
    text_readonly_color("text_readonly_color"),
    text_tentative_color("text_tentative_color"),
    highlight_color("highlight_color"),
    preedit_bg_color("preedit_bg_color"),
    border(""),
    bg_visible("bg_visible"),
    text_pad_left("text_pad_left"),
    text_pad_right("text_pad_right"),
    default_text("default_text")
{
    changeDefault(mouse_opaque, true);
    addSynonym(prevalidator, "prevalidate_callback");
    addSynonym(input_prevalidator, "prevalidate_input_callback");
    addSynonym(select_on_focus, "select_all_on_focus_received");
    addSynonym(border, "border");
    addSynonym(label, "watermark_text");
    addSynonym(max_length.chars, "max_length");
}

LLLineEditor::LLLineEditor(const LLLineEditor::Params& p)
<<<<<<< HEAD
:	LLUICtrl(p),
	mMaxLengthBytes(p.max_length.bytes),
	mMaxLengthChars(p.max_length.chars),
	mCursorPos( 0 ),
	mScrollHPos( 0 ),
	mTextPadLeft(p.text_pad_left),
	mTextPadRight(p.text_pad_right),
	mTextLeftEdge(0),		// computed in updateTextPadding() below
	mTextRightEdge(0),		// computed in updateTextPadding() below
	mCommitOnFocusLost( p.commit_on_focus_lost ),
	mKeystrokeOnEsc(FALSE),
	mRevertOnEsc( p.revert_on_esc ),
	mKeystrokeCallback( p.keystroke_callback() ),
	mIsSelecting( FALSE ),
	mSelectionStart( 0 ),
	mSelectionEnd( 0 ),
	mLastSelectionX(-1),
	mLastSelectionY(-1),
	mLastSelectionStart(-1),
	mLastSelectionEnd(-1),
	mBorderThickness( 0 ),
	mIgnoreArrowKeys( FALSE ),
	mIgnoreTab( p.ignore_tab ),
	mDrawAsterixes( p.is_password ),
	mAllowEmoji( p.allow_emoji ),
	mSpellCheck( p.spellcheck ),
	mSpellCheckStart(-1),
	mSpellCheckEnd(-1),
	mSelectAllonFocusReceived( p.select_on_focus ),
	mSelectAllonCommit( TRUE ),
	mPassDelete(FALSE),
	mReadOnly(FALSE),
	mBgImage( p.background_image ),
	mBgImageDisabled( p.background_image_disabled ),
	mBgImageFocused( p.background_image_focused ),
	mShowImageFocused( p.bg_image_always_focused ),
	mShowLabelFocused( p.show_label_focused ),
	mUseBgColor(p.use_bg_color),
	mHaveHistory(FALSE),
	mReplaceNewlinesWithSpaces( TRUE ),
	mPrevalidator(p.prevalidator()),
	mInputPrevalidator(p.input_prevalidator()),
	mLabel(p.label),
	mCursorColor(p.cursor_color()),
	mBgColor(p.bg_color()),
	mFgColor(p.text_color()),
	mReadOnlyFgColor(p.text_readonly_color()),
	mTentativeFgColor(p.text_tentative_color()),
	mHighlightColor(p.highlight_color()),
	mPreeditBgColor(p.preedit_bg_color()),
	mGLFont(p.font),
	mContextMenuHandle(),
    mShowContextMenu(true),
	mAutoreplaceCallback()
=======
:   LLUICtrl(p),
    mMaxLengthBytes(p.max_length.bytes),
    mMaxLengthChars(p.max_length.chars),
    mCursorPos( 0 ),
    mScrollHPos( 0 ),
    mTextPadLeft(p.text_pad_left),
    mTextPadRight(p.text_pad_right),
    mTextLeftEdge(0),       // computed in updateTextPadding() below
    mTextRightEdge(0),      // computed in updateTextPadding() below
    mCommitOnFocusLost( p.commit_on_focus_lost ),
    mKeystrokeOnEsc(FALSE),
    mRevertOnEsc( p.revert_on_esc ),
    mKeystrokeCallback( p.keystroke_callback() ),
    mIsSelecting( FALSE ),
    mSelectionStart( 0 ),
    mSelectionEnd( 0 ),
    mLastSelectionX(-1),
    mLastSelectionY(-1),
    mLastSelectionStart(-1),
    mLastSelectionEnd(-1),
    mBorderThickness( 0 ),
    mIgnoreArrowKeys( FALSE ),
    mIgnoreTab( p.ignore_tab ),
    mDrawAsterixes( p.is_password ),
    mAllowEmoji( p.allow_emoji ),
    mSpellCheck( p.spellcheck ),
    mSpellCheckStart(-1),
    mSpellCheckEnd(-1),
    mSelectAllonFocusReceived( p.select_on_focus ),
    mSelectAllonCommit( TRUE ),
    mPassDelete(FALSE),
    mReadOnly(FALSE),
    mBgImage( p.background_image ),
    mBgImageDisabled( p.background_image_disabled ),
    mBgImageFocused( p.background_image_focused ),
    mShowImageFocused( p.bg_image_always_focused ),
    mShowLabelFocused( p.show_label_focused ),
    mUseBgColor(p.use_bg_color),
    mHaveHistory(FALSE),
    mReplaceNewlinesWithSpaces( TRUE ),
    mPrevalidator(p.prevalidator()),
    mInputPrevalidator(p.input_prevalidator()),
    mLabel(p.label),
    mCursorColor(p.cursor_color()),
    mBgColor(p.bg_color()),
    mFgColor(p.text_color()),
    mReadOnlyFgColor(p.text_readonly_color()),
    mTentativeFgColor(p.text_tentative_color()),
    mHighlightColor(p.highlight_color()),
    mPreeditBgColor(p.preedit_bg_color()),
    mGLFont(p.font),
    mContextMenuHandle(),
    mShowContextMenu(true)
>>>>>>> 38c2a5bd
{
    llassert( mMaxLengthBytes > 0 );

    LLUICtrl::setEnabled(TRUE);
    setEnabled(p.enabled);

    mScrollTimer.reset();
    mTripleClickTimer.reset();
    setText(p.default_text());

    if (p.initial_value.isProvided()
        && !p.control_name.isProvided())
    {
        // Initial value often is descriptive, like "Type some ID here"
        // and can be longer than size limitation, ignore size
        setText(p.initial_value.getValue().asString(), false);
    }

    // Initialize current history line iterator
    mCurrentHistoryLine = mLineHistory.begin();

    LLRect border_rect(getLocalRect());
    // adjust for gl line drawing glitch
    border_rect.mTop -= 1;
    border_rect.mRight -=1;
    LLViewBorder::Params border_p(p.border);
    border_p.rect = border_rect;
    border_p.follows.flags = FOLLOWS_ALL;
    border_p.bevel_style = LLViewBorder::BEVEL_IN;
    mBorder = LLUICtrlFactory::create<LLViewBorder>(border_p);
    addChild( mBorder );

    // clamp text padding to current editor size
    updateTextPadding();
    setCursor(mText.length());

    if (mSpellCheck)
    {
        LLSpellChecker::setSettingsChangeCallback(boost::bind(&LLLineEditor::onSpellCheckSettingsChange, this));
    }
    mSpellCheckTimer.reset();

    updateAllowingLanguageInput();
}

LLLineEditor::~LLLineEditor()
{
    mCommitOnFocusLost = FALSE;

    // Make sure no context menu linger around once the widget is deleted
    LLContextMenu* menu = static_cast<LLContextMenu*>(mContextMenuHandle.get());
    if (menu)
    {
        menu->hide();
    }
    setContextMenu(NULL);

    // calls onCommit() while LLLineEditor still valid
    gFocusMgr.releaseFocusIfNeeded( this );
}

void LLLineEditor::initFromParams(const LLLineEditor::Params& params)
{
    LLUICtrl::initFromParams(params);
    LLUICtrl::setEnabled(TRUE);
    setEnabled(params.enabled);
}

void LLLineEditor::onFocusReceived()
{
    gEditMenuHandler = this;
    LLUICtrl::onFocusReceived();
    updateAllowingLanguageInput();
}

void LLLineEditor::onFocusLost()
{
    // The call to updateAllowLanguageInput()
    // when loosing the keyboard focus *may*
    // indirectly invoke handleUnicodeCharHere(),
    // so it must be called before onCommit.
    updateAllowingLanguageInput();

    if( mCommitOnFocusLost && mText.getString() != mPrevText)
    {
        onCommit();
    }

    if( gEditMenuHandler == this )
    {
        gEditMenuHandler = NULL;
    }

    getWindow()->showCursorFromMouseMove();

    LLUICtrl::onFocusLost();
}

// virtual
void LLLineEditor::onCommit()
{
    // put current line into the line history
    updateHistory();

    setControlValue(getValue());
    LLUICtrl::onCommit();
    resetDirty();

    // Selection on commit needs to be turned off when evaluating maths
    // expressions, to allow indication of the error position
    if (mSelectAllonCommit) selectAll();
}

// Returns TRUE if user changed value at all
// virtual
BOOL LLLineEditor::isDirty() const
{
    return mText.getString() != mPrevText;
}

// Clear dirty state
// virtual
void LLLineEditor::resetDirty()
{
    mPrevText = mText.getString();
}

// assumes UTF8 text
// virtual
void LLLineEditor::setValue(const LLSD& value )
{
    setText(value.asString());
}

//virtual
LLSD LLLineEditor::getValue() const
{
    return LLSD(getText());
}


// line history support
void LLLineEditor::updateHistory()
{
    // On history enabled line editors, remember committed line and
    // reset current history line number.
    // Be sure only to remember lines that are not empty and that are
    // different from the last on the list.
    if( mHaveHistory && getLength() )
    {
        if( !mLineHistory.empty() )
        {
            // When not empty, last line of history should always be blank.
            if( mLineHistory.back().empty() )
            {
                // discard the empty line
                mLineHistory.pop_back();
            }
            else
            {
                LL_WARNS("") << "Last line of history was not blank." << LL_ENDL;
            }
        }

        // Add text to history, ignoring duplicates
        if( mLineHistory.empty() || getText() != mLineHistory.back() )
        {
            mLineHistory.push_back( getText() );
        }

        // Restore the blank line and set mCurrentHistoryLine to point at it
        mLineHistory.push_back( "" );
        mCurrentHistoryLine = mLineHistory.end() - 1;
    }
}

void LLLineEditor::reshape(S32 width, S32 height, BOOL called_from_parent)
{
    LLUICtrl::reshape(width, height, called_from_parent);
    updateTextPadding(); // For clamping side-effect.
    setCursor(mCursorPos); // For clamping side-effect.
}

void LLLineEditor::setEnabled(BOOL enabled)
{
    mReadOnly = !enabled;
    setTabStop(!mReadOnly);
    updateAllowingLanguageInput();
}


void LLLineEditor::setMaxTextLength(S32 max_text_length)
{
    S32 max_len = llmax(0, max_text_length);
    mMaxLengthBytes = max_len;
}

void LLLineEditor::setMaxTextChars(S32 max_text_chars)
{
    S32 max_chars = llmax(0, max_text_chars);
    mMaxLengthChars = max_chars;
}

void LLLineEditor::getTextPadding(S32 *left, S32 *right)
{
    *left = mTextPadLeft;
    *right = mTextPadRight;
}

void LLLineEditor::setTextPadding(S32 left, S32 right)
{
    mTextPadLeft = left;
    mTextPadRight = right;
    updateTextPadding();
}

void LLLineEditor::updateTextPadding()
{
    mTextLeftEdge = llclamp(mTextPadLeft, 0, getRect().getWidth());
    mTextRightEdge = getRect().getWidth() - llclamp(mTextPadRight, 0, getRect().getWidth());
}


void LLLineEditor::setText(const LLStringExplicit &new_text)
{
    setText(new_text, true);
}

void LLLineEditor::setText(const LLStringExplicit &new_text, bool use_size_limit)
{
    // If new text is identical, don't copy and don't move insertion point
    if (mText.getString() == new_text)
    {
        return;
    }

    // Check to see if entire field is selected.
    S32 len = mText.length();
    BOOL all_selected = (len > 0)
        && (( mSelectionStart == 0 && mSelectionEnd == len )
            || ( mSelectionStart == len && mSelectionEnd == 0 ));

    // Do safe truncation so we don't split multi-byte characters
    // also consider entire string selected when mSelectAllonFocusReceived is set on an empty, focused line editor
    all_selected = all_selected || (len == 0 && hasFocus() && mSelectAllonFocusReceived);

    std::string truncated_utf8 = new_text;
    if (!mAllowEmoji)
    {
        // Cut emoji symbols if exist
        utf8str_remove_emojis(truncated_utf8);
    }
    if (use_size_limit && truncated_utf8.size() > (U32)mMaxLengthBytes)
    {
        truncated_utf8 = utf8str_truncate(new_text, mMaxLengthBytes);
    }
    mText.assign(truncated_utf8);

    if (use_size_limit && mMaxLengthChars)
    {
        mText.assign(utf8str_symbol_truncate(truncated_utf8, mMaxLengthChars));
    }

    if (all_selected)
    {
        // ...keep whole thing selected
        selectAll();
    }
    else
    {
        // try to preserve insertion point, but deselect text
        deselect();
    }
    setCursor(llmin((S32)mText.length(), getCursor()));

    // Set current history line to end of history.
    if (mLineHistory.empty())
    {
        mCurrentHistoryLine = mLineHistory.end();
    }
    else
    {
        mCurrentHistoryLine = mLineHistory.end() - 1;
    }

    mPrevText = mText;
}


// Picks a new cursor position based on the actual screen size of text being drawn.
void LLLineEditor::setCursorAtLocalPos( S32 local_mouse_x )
{
    S32 cursor_pos = calcCursorPos(local_mouse_x);

    S32 left_pos = llmin( mSelectionStart, cursor_pos );
    S32 length = llabs( mSelectionStart - cursor_pos );
    const LLWString& substr = mText.getWString().substr(left_pos, length);

    if (mIsSelecting && !prevalidateInput(substr))
        return;

    setCursor(cursor_pos);
}

void LLLineEditor::setCursor( S32 pos )
{
    S32 old_cursor_pos = getCursor();
    mCursorPos = llclamp( pos, 0, mText.length());

    // position of end of next character after cursor
    S32 pixels_after_scroll = findPixelNearestPos();
    if( pixels_after_scroll > mTextRightEdge )
    {
        S32 width_chars_to_left = mGLFont->getWidth(mText.getWString().c_str(), 0, mScrollHPos);
        S32 last_visible_char = mGLFont->maxDrawableChars(mText.getWString().c_str(), llmax(0.f, (F32)(mTextRightEdge - mTextLeftEdge + width_chars_to_left)));
        // character immediately to left of cursor should be last one visible (SCROLL_INCREMENT_ADD will scroll in more characters)
        // or first character if cursor is at beginning
        S32 new_last_visible_char = llmax(0, getCursor() - 1);
        S32 min_scroll = mGLFont->firstDrawableChar(mText.getWString().c_str(), (F32)(mTextRightEdge - mTextLeftEdge), mText.length(), new_last_visible_char);
        if (old_cursor_pos == last_visible_char)
        {
            mScrollHPos = llmin(mText.length(), llmax(min_scroll, mScrollHPos + SCROLL_INCREMENT_ADD));
        }
        else
        {
            mScrollHPos = min_scroll;
        }
    }
    else if (getCursor() < mScrollHPos)
    {
        if (old_cursor_pos == mScrollHPos)
        {
            mScrollHPos = llmax(0, llmin(getCursor(), mScrollHPos - SCROLL_INCREMENT_DEL));
        }
        else
        {
            mScrollHPos = getCursor();
        }
    }
}


void LLLineEditor::setCursorToEnd()
{
    setCursor(mText.length());
    deselect();
}

void LLLineEditor::resetScrollPosition()
{
    mScrollHPos = 0;
    // make sure cursor says in visible range
    setCursor(getCursor());
}

BOOL LLLineEditor::canDeselect() const
{
    return hasSelection();
}

void LLLineEditor::deselect()
{
    mSelectionStart = 0;
    mSelectionEnd = 0;
    mIsSelecting = FALSE;
}


void LLLineEditor::startSelection()
{
    mIsSelecting = TRUE;
    mSelectionStart = getCursor();
    mSelectionEnd = getCursor();
}

void LLLineEditor::endSelection()
{
    if( mIsSelecting )
    {
        mIsSelecting = FALSE;
        mSelectionEnd = getCursor();
    }
}

BOOL LLLineEditor::canSelectAll() const
{
    return TRUE;
}

void LLLineEditor::selectAll()
{
    if (!prevalidateInput(mText.getWString()))
    {
        return;
    }

<<<<<<< HEAD
	mSelectionStart = mText.length();
	mSelectionEnd = 0;
	setCursor(mSelectionEnd);
	//mScrollHPos = 0;
	mIsSelecting = TRUE;
	// <FS:AW> Linux primary "clipboard" tainted by auto-selection
	//updatePrimary();
=======
    mSelectionStart = mText.length();
    mSelectionEnd = 0;
    setCursor(mSelectionEnd);
    //mScrollHPos = 0;
    mIsSelecting = TRUE;
    updatePrimary();
>>>>>>> 38c2a5bd
}

bool LLLineEditor::getSpellCheck() const
{
    return (LLSpellChecker::getUseSpellCheck()) && (!mReadOnly) && (mSpellCheck);
}

const std::string& LLLineEditor::getSuggestion(U32 index) const
{
    return (index < mSuggestionList.size()) ? mSuggestionList[index] : LLStringUtil::null;
}

U32 LLLineEditor::getSuggestionCount() const
{
    return mSuggestionList.size();
}

void LLLineEditor::replaceWithSuggestion(U32 index)
{
    for (std::list<std::pair<U32, U32> >::const_iterator it = mMisspellRanges.begin(); it != mMisspellRanges.end(); ++it)
    {
        if ( (it->first <= (U32)mCursorPos) && (it->second >= (U32)mCursorPos) )
        {
            LLWString suggestion = utf8str_to_wstring(mSuggestionList[index]);
            if (!mAllowEmoji)
            {
                // Cut emoji symbols if exist
                wstring_remove_emojis(suggestion);
            }
            if (suggestion.empty())
                return;

            deselect();

            // Delete the misspelled word
            mText.erase(it->first, it->second - it->first);

            // Insert the suggestion in its place
            mText.insert(it->first, suggestion);
            setCursor(it->first + (S32)suggestion.length());

            break;
        }
    }
    mSpellCheckStart = mSpellCheckEnd = -1;
}

void LLLineEditor::addToDictionary()
{
    if (canAddToDictionary())
    {
        LLSpellChecker::instance().addToCustomDictionary(getMisspelledWord(mCursorPos));
    }
}

bool LLLineEditor::canAddToDictionary() const
{
    return (getSpellCheck()) && (isMisspelledWord(mCursorPos));
}

void LLLineEditor::addToIgnore()
{
    if (canAddToIgnore())
    {
        LLSpellChecker::instance().addToIgnoreList(getMisspelledWord(mCursorPos));
    }
}

bool LLLineEditor::canAddToIgnore() const
{
    return (getSpellCheck()) && (isMisspelledWord(mCursorPos));
}

std::string LLLineEditor::getMisspelledWord(U32 pos) const
{
    for (std::list<std::pair<U32, U32> >::const_iterator it = mMisspellRanges.begin(); it != mMisspellRanges.end(); ++it)
    {
        if ( (it->first <= pos) && (it->second >= pos) )
        {
            return wstring_to_utf8str(mText.getWString().substr(it->first, it->second - it->first));
        }
    }
    return LLStringUtil::null;
}

bool LLLineEditor::isMisspelledWord(U32 pos) const
{
    for (std::list<std::pair<U32, U32> >::const_iterator it = mMisspellRanges.begin(); it != mMisspellRanges.end(); ++it)
    {
        if ( (it->first <= pos) && (it->second >= pos) )
        {
            return true;
        }
    }
    return false;
}

void LLLineEditor::onSpellCheckSettingsChange()
{
    // Recheck the spelling on every change
    mMisspellRanges.clear();
    mSpellCheckStart = mSpellCheckEnd = -1;
}

BOOL LLLineEditor::handleDoubleClick(S32 x, S32 y, MASK mask)
{
<<<<<<< HEAD
	setFocus( TRUE );
	mTripleClickTimer.setTimerExpirySec(TRIPLE_CLICK_INTERVAL);

	if (mSelectionEnd == 0 && mSelectionStart == mText.length())
	{
		// if everything is selected, handle this as a normal click to change insertion point
		handleMouseDown(x, y, mask);
	}
	else
	{
		const LLWString& wtext = mText.getWString();

		BOOL doSelectAll = TRUE;

		// Select the word we're on
		if( LLWStringUtil::isPartOfWord( wtext[mCursorPos] ) )
		{
			S32 old_selection_start = mLastSelectionStart;
			S32 old_selection_end = mLastSelectionEnd;

			// Select word the cursor is over
			while ((mCursorPos > 0) && LLWStringUtil::isPartOfWord( wtext[mCursorPos-1] ))
			{	// Find the start of the word
				mCursorPos--;
			}
			startSelection();	

			while ((mCursorPos < (S32)wtext.length()) && LLWStringUtil::isPartOfWord( wtext[mCursorPos] ) )
			{	// Find the end of the word
				mCursorPos++;
			}
			mSelectionEnd = mCursorPos;

			// If nothing changed, then the word was already selected.  Select the whole line.
			doSelectAll = (old_selection_start == mSelectionStart) &&  
						  (old_selection_end   == mSelectionEnd);
		}
		
		if ( doSelectAll )
		{	// Select everything
			selectAll();
		}
	}

	// We don't want handleMouseUp() to "finish" the selection (and thereby
	// set mSelectionEnd to where the mouse is), so we finish the selection 
	// here.
	mIsSelecting = FALSE;  

	// delay cursor flashing
	mKeystrokeTimer.reset();

	// take selection to 'primary' clipboard
	// <FS:AW> Linux primary "clipboard" tainted by auto-selection
	//updatePrimary();

	return TRUE;
=======
    setFocus( TRUE );
    mTripleClickTimer.setTimerExpirySec(TRIPLE_CLICK_INTERVAL);

    if (mSelectionEnd == 0 && mSelectionStart == mText.length())
    {
        // if everything is selected, handle this as a normal click to change insertion point
        handleMouseDown(x, y, mask);
    }
    else
    {
        const LLWString& wtext = mText.getWString();

        BOOL doSelectAll = TRUE;

        // Select the word we're on
        if( LLWStringUtil::isPartOfWord( wtext[mCursorPos] ) )
        {
            S32 old_selection_start = mLastSelectionStart;
            S32 old_selection_end = mLastSelectionEnd;

            // Select word the cursor is over
            while ((mCursorPos > 0) && LLWStringUtil::isPartOfWord( wtext[mCursorPos-1] ))
            {   // Find the start of the word
                mCursorPos--;
            }
            startSelection();

            while ((mCursorPos < (S32)wtext.length()) && LLWStringUtil::isPartOfWord( wtext[mCursorPos] ) )
            {   // Find the end of the word
                mCursorPos++;
            }
            mSelectionEnd = mCursorPos;

            // If nothing changed, then the word was already selected.  Select the whole line.
            doSelectAll = (old_selection_start == mSelectionStart) &&
                          (old_selection_end   == mSelectionEnd);
        }

        if ( doSelectAll )
        {   // Select everything
            selectAll();
        }
    }

    // We don't want handleMouseUp() to "finish" the selection (and thereby
    // set mSelectionEnd to where the mouse is), so we finish the selection
    // here.
    mIsSelecting = FALSE;

    // delay cursor flashing
    mKeystrokeTimer.reset();

    // take selection to 'primary' clipboard
    updatePrimary();

    return TRUE;
>>>>>>> 38c2a5bd
}

BOOL LLLineEditor::handleMouseDown(S32 x, S32 y, MASK mask)
{
    // Check first whether the "clear search" button wants to deal with this.
    if(childrenHandleMouseDown(x, y, mask) != NULL)
    {
        return TRUE;
    }

    if (!mSelectAllonFocusReceived
        || gFocusMgr.getKeyboardFocus() == this)
    {
        mLastSelectionStart = -1;
        mLastSelectionStart = -1;

        if (mask & MASK_SHIFT)
        {
            // assume we're starting a drag select
            mIsSelecting = TRUE;

            // Handle selection extension
            S32 old_cursor_pos = getCursor();
            setCursorAtLocalPos(x);

            if (hasSelection())
            {
                /* Mac-like behavior - extend selection towards the cursor
                if (getCursor() < mSelectionStart
                    && getCursor() < mSelectionEnd)
                {
                    // ...left of selection
                    mSelectionStart = llmax(mSelectionStart, mSelectionEnd);
                    mSelectionEnd = getCursor();
                }
                else if (getCursor() > mSelectionStart
                    && getCursor() > mSelectionEnd)
                {
                    // ...right of selection
                    mSelectionStart = llmin(mSelectionStart, mSelectionEnd);
                    mSelectionEnd = getCursor();
                }
                else
                {
                    mSelectionEnd = getCursor();
                }
                */
                // Windows behavior
                mSelectionEnd = getCursor();
            }
            else
            {
                mSelectionStart = old_cursor_pos;
                mSelectionEnd = getCursor();
            }
        }
        else
        {
            if (mTripleClickTimer.hasExpired())
            {
                // Save selection for word/line selecting on double-click
                mLastSelectionStart = mSelectionStart;
                mLastSelectionEnd = mSelectionEnd;

                // Move cursor and deselect for regular click
                setCursorAtLocalPos( x );
                deselect();
                startSelection();
            }
            else // handle triple click
            {
                selectAll();
                // We don't want handleMouseUp() to "finish" the selection (and thereby
                // set mSelectionEnd to where the mouse is), so we finish the selection
                // here.
                mIsSelecting = FALSE;
            }
        }

        gFocusMgr.setMouseCapture( this );
    }

    setFocus(TRUE);

    // delay cursor flashing
    mKeystrokeTimer.reset();

    if (mMouseDownSignal)
        (*mMouseDownSignal)(this,x,y,mask);

    return TRUE;
}

BOOL LLLineEditor::handleMiddleMouseDown(S32 x, S32 y, MASK mask)
{
        // LL_INFOS() << "MiddleMouseDown" << LL_ENDL;
    setFocus( TRUE );
    if( canPastePrimary() )
    {
        setCursorAtLocalPos(x);
        pastePrimary();
    }
    return TRUE;
}

BOOL LLLineEditor::handleRightMouseDown(S32 x, S32 y, MASK mask)
{
    setFocus(TRUE);
    if (!LLUICtrl::handleRightMouseDown(x, y, mask) && getShowContextMenu())
    {
        showContextMenu(x, y);
    }
    return TRUE;
}

BOOL LLLineEditor::handleHover(S32 x, S32 y, MASK mask)
{
    BOOL handled = FALSE;
    // Check first whether the "clear search" button wants to deal with this.
    if(!hasMouseCapture())
    {
        if(childrenHandleHover(x, y, mask) != NULL)
        {
            return TRUE;
        }
    }

    if( (hasMouseCapture()) && mIsSelecting )
    {
        if (x != mLastSelectionX || y != mLastSelectionY)
        {
            mLastSelectionX = x;
            mLastSelectionY = y;
        }
        // Scroll if mouse cursor outside of bounds
        if (mScrollTimer.hasExpired())
        {
            S32 increment = ll_round(mScrollTimer.getElapsedTimeF32() / AUTO_SCROLL_TIME);
            mScrollTimer.reset();
            mScrollTimer.setTimerExpirySec(AUTO_SCROLL_TIME);
            if( (x < mTextLeftEdge) && (mScrollHPos > 0 ) )
            {
                // Scroll to the left
                mScrollHPos = llclamp(mScrollHPos - increment, 0, mText.length());
            }
            else
            if( (x > mTextRightEdge) && (mCursorPos < (S32)mText.length()) )
            {
                // If scrolling one pixel would make a difference...
                S32 pixels_after_scrolling_one_char = findPixelNearestPos(1);
                if( pixels_after_scrolling_one_char >= mTextRightEdge )
                {
                    // ...scroll to the right
                    mScrollHPos = llclamp(mScrollHPos + increment, 0, mText.length());
                }
            }
        }

        setCursorAtLocalPos( x );
        mSelectionEnd = getCursor();

        // delay cursor flashing
        mKeystrokeTimer.reset();

        getWindow()->setCursor(UI_CURSOR_IBEAM);
        LL_DEBUGS("UserInput") << "hover handled by " << getName() << " (active)" << LL_ENDL;
        handled = TRUE;
    }

    if( !handled  )
    {
        getWindow()->setCursor(UI_CURSOR_IBEAM);
        LL_DEBUGS("UserInput") << "hover handled by " << getName() << " (inactive)" << LL_ENDL;
        handled = TRUE;
    }

    return handled;
}


BOOL LLLineEditor::handleMouseUp(S32 x, S32 y, MASK mask)
{
    BOOL    handled = FALSE;

    if( hasMouseCapture() )
    {
        gFocusMgr.setMouseCapture( NULL );
        handled = TRUE;
    }

    // Check first whether the "clear search" button wants to deal with this.
    if(!handled && childrenHandleMouseUp(x, y, mask) != NULL)
    {
        return TRUE;
    }

    if( mIsSelecting )
    {
        setCursorAtLocalPos( x );
        mSelectionEnd = getCursor();

        handled = TRUE;
    }

    if( handled )
    {
        // delay cursor flashing
        mKeystrokeTimer.reset();

        // take selection to 'primary' clipboard
        updatePrimary();
    }

    // We won't call LLUICtrl::handleMouseUp to avoid double calls of  childrenHandleMouseUp().Just invoke the signal manually.
    if (mMouseUpSignal)
        (*mMouseUpSignal)(this,x,y, mask);
    return handled;
}


// Remove a single character from the text
void LLLineEditor::removeChar()
{
    if( getCursor() > 0 )
    {
        if (!prevalidateInput(mText.getWString().substr(getCursor()-1, 1)))
            return;

        mText.erase(getCursor() - 1, 1);

        setCursor(getCursor() - 1);
    }
    else
    {
        LLUI::getInstance()->reportBadKeystroke();
    }
}

// <FS> Ctrl-Backspace remove word
// Remove a word (set of characters up to next space/punctuation) from the text
void LLLineEditor::removeWord(bool prev)
{
	const U32 pos(getCursor());
	if (prev ? pos > 0 : static_cast<S32>(pos) < getLength())
	{
		U32 new_pos(prev ? prevWordPos(pos) : nextWordPos(pos));
		if (new_pos == pos) // Other character we don't jump over
			new_pos = prev ? prevWordPos(new_pos-1) : nextWordPos(new_pos+1);

		const U32 diff(labs(static_cast<S32>(pos) - static_cast<S32>(new_pos)));
		if (prev)
		{
			mText.erase(new_pos, diff);
			setCursor(new_pos);
		}
		else
		{
			mText.erase(pos, diff);
		}
	}
	else
	{
		LLUI::getInstance()->reportBadKeystroke();
	}
}
// </FS>

void LLLineEditor::addChar(const llwchar uni_char)
{
<<<<<<< HEAD
	if (!mAllowEmoji && LLStringOps::isEmoji(uni_char))
		return;

	llwchar new_c = uni_char;
	if (hasSelection())
	{
		deleteSelection();
	}
	else if (LL_KIM_OVERWRITE == gKeyboard->getInsertMode())
	{
		if (!prevalidateInput(mText.getWString().substr(getCursor(), 1)))
			return;

		mText.erase(getCursor(), 1);
	}

	S32 cur_bytes = mText.getString().size();

	S32 new_bytes = wchar_utf8_length(new_c);

	BOOL allow_char = TRUE;

	// Check byte length limit
	if ((new_bytes + cur_bytes) > mMaxLengthBytes)
	{
		allow_char = FALSE;
	}
	else if (mMaxLengthChars)
	{
		S32 wide_chars = mText.getWString().size();
		if ((wide_chars + 1) > mMaxLengthChars)
		{
			allow_char = FALSE;
		}
	}

	if (allow_char)
	{
		// Will we need to scroll?
		LLWString w_buf;
		w_buf.assign(1, new_c);

		mText.insert(getCursor(), w_buf);
		setCursor(getCursor() + 1);
	}
	else
	{
		LLUI::getInstance()->reportBadKeystroke();
	}

	//<FS:TS> FIRE-11373: Autoreplace doesn't work in nearby chat bar
	if (!mReadOnly && mAutoreplaceCallback != NULL)
	{
		// autoreplace the text, if necessary
		S32 replacement_start;
		S32 replacement_length;
		LLWString replacement_string;
		S32 new_cursor_pos = getCursor();
		mAutoreplaceCallback(replacement_start, replacement_length, replacement_string, new_cursor_pos, getWText());

		if (replacement_length > 0 || !replacement_string.empty())
		{
			mText.erase(replacement_start, replacement_length);
			mText.insert(replacement_start, replacement_string);
			setCursor(new_cursor_pos);
		}
	}
	//</FS:TS> FIRE-11373

	getWindow()->hideCursorUntilMouseMove();
=======
    if (!mAllowEmoji && LLStringOps::isEmoji(uni_char))
        return;

    llwchar new_c = uni_char;
    if (hasSelection())
    {
        deleteSelection();
    }
    else if (LL_KIM_OVERWRITE == gKeyboard->getInsertMode())
    {
        if (!prevalidateInput(mText.getWString().substr(getCursor(), 1)))
            return;

        mText.erase(getCursor(), 1);
    }

    S32 cur_bytes = mText.getString().size();

    S32 new_bytes = wchar_utf8_length(new_c);

    BOOL allow_char = TRUE;

    // Check byte length limit
    if ((new_bytes + cur_bytes) > mMaxLengthBytes)
    {
        allow_char = FALSE;
    }
    else if (mMaxLengthChars)
    {
        S32 wide_chars = mText.getWString().size();
        if ((wide_chars + 1) > mMaxLengthChars)
        {
            allow_char = FALSE;
        }
    }

    if (allow_char)
    {
        // Will we need to scroll?
        LLWString w_buf;
        w_buf.assign(1, new_c);

        mText.insert(getCursor(), w_buf);
        setCursor(getCursor() + 1);
    }
    else
    {
        LLUI::getInstance()->reportBadKeystroke();
    }

    getWindow()->hideCursorUntilMouseMove();
>>>>>>> 38c2a5bd
}

// Extends the selection box to the new cursor position
void LLLineEditor::extendSelection( S32 new_cursor_pos )
{
    if( !mIsSelecting )
    {
        startSelection();
    }

    S32 left_pos = llmin( mSelectionStart, new_cursor_pos );
    S32 selection_length = llabs( mSelectionStart - new_cursor_pos );
    const LLWString& selection = mText.getWString().substr(left_pos, selection_length);

    if (!prevalidateInput(selection))
        return;

    setCursor(new_cursor_pos);
    mSelectionEnd = getCursor();
}


void LLLineEditor::setSelection(S32 start, S32 end)
{
    S32 len = mText.length();

    mIsSelecting = TRUE;

    // JC, yes, this seems odd, but I think you have to presume a
    // selection dragged from the end towards the start.
    mSelectionStart = llclamp(end, 0, len);
    mSelectionEnd = llclamp(start, 0, len);
    setCursor(start);
}

void LLLineEditor::setDrawAsterixes(BOOL b)
{
    mDrawAsterixes = b;
    updateAllowingLanguageInput();
}

S32 LLLineEditor::prevWordPos(S32 cursorPos) const
{
    const LLWString& wtext = mText.getWString();
    while( (cursorPos > 0) && (wtext[cursorPos-1] == ' ') )
    {
        cursorPos--;
    }
    while( (cursorPos > 0) && LLWStringUtil::isPartOfWord( wtext[cursorPos-1] ) )
    {
        cursorPos--;
    }
    return cursorPos;
}

S32 LLLineEditor::nextWordPos(S32 cursorPos) const
{
    const LLWString& wtext = mText.getWString();
    while( (cursorPos < getLength()) && LLWStringUtil::isPartOfWord( wtext[cursorPos] ) )
    {
        cursorPos++;
    }
    while( (cursorPos < getLength()) && (wtext[cursorPos] == ' ') )
    {
        cursorPos++;
    }
    return cursorPos;
}


BOOL LLLineEditor::handleSelectionKey(KEY key, MASK mask)
{
<<<<<<< HEAD
	BOOL handled = FALSE;

	if( mask & MASK_SHIFT )
	{
		handled = TRUE;

		switch( key )
		{
		case KEY_LEFT:
			if( 0 < getCursor() )
			{
				S32 cursorPos = getCursor() - 1;
				if( mask & MASK_CONTROL )
				{
					cursorPos = prevWordPos(cursorPos);
				}
				extendSelection( cursorPos );
			}
			else
			{
				LLUI::getInstance()->reportBadKeystroke();
			}
			break;

		case KEY_RIGHT:
			if( getCursor() < mText.length())
			{
				S32 cursorPos = getCursor() + 1;
				if( mask & MASK_CONTROL )
				{
					cursorPos = nextWordPos(cursorPos);
				}
				extendSelection( cursorPos );
			}
			else
			{
				LLUI::getInstance()->reportBadKeystroke();
			}
			break;

		case KEY_PAGE_UP:
		case KEY_HOME:
			extendSelection( 0 );
			break;
		
		case KEY_PAGE_DOWN:
		case KEY_END:
			{
				S32 len = mText.length();
				if( len )
				{
					extendSelection( len );
				}
				break;
			}

		default:
			handled = FALSE;
			break;
		}
	}

	// <FS:AW> Linux primary "clipboard" tainted by auto-selection
	//if(handled)
	//{
	//	// take selection to 'primary' clipboard
	//	updatePrimary();
	//}
	// </FS:AW> Linux primary "clipboard" tainted by auto-selection
 
	return handled;
=======
    BOOL handled = FALSE;

    if( mask & MASK_SHIFT )
    {
        handled = TRUE;

        switch( key )
        {
        case KEY_LEFT:
            if( 0 < getCursor() )
            {
                S32 cursorPos = getCursor() - 1;
                if( mask & MASK_CONTROL )
                {
                    cursorPos = prevWordPos(cursorPos);
                }
                extendSelection( cursorPos );
            }
            else
            {
                LLUI::getInstance()->reportBadKeystroke();
            }
            break;

        case KEY_RIGHT:
            if( getCursor() < mText.length())
            {
                S32 cursorPos = getCursor() + 1;
                if( mask & MASK_CONTROL )
                {
                    cursorPos = nextWordPos(cursorPos);
                }
                extendSelection( cursorPos );
            }
            else
            {
                LLUI::getInstance()->reportBadKeystroke();
            }
            break;

        case KEY_PAGE_UP:
        case KEY_HOME:
            extendSelection( 0 );
            break;

        case KEY_PAGE_DOWN:
        case KEY_END:
            {
                S32 len = mText.length();
                if( len )
                {
                    extendSelection( len );
                }
                break;
            }

        default:
            handled = FALSE;
            break;
        }
    }

    if(handled)
    {
        // take selection to 'primary' clipboard
        updatePrimary();
    }

    return handled;
>>>>>>> 38c2a5bd
}

void LLLineEditor::deleteSelection()
{
    if( !mReadOnly && hasSelection() )
    {
        S32 left_pos, selection_length;
        getSelectionRange(&left_pos, &selection_length);
        const LLWString& selection = mText.getWString().substr(left_pos, selection_length);

        if (!prevalidateInput(selection))
            return;

        mText.erase(left_pos, selection_length);
        deselect();
        setCursor(left_pos);
    }
}

BOOL LLLineEditor::canCut() const
{
    return !mReadOnly && !mDrawAsterixes && hasSelection();
}

// cut selection to clipboard
void LLLineEditor::cut()
{
    if( canCut() )
    {
        S32 left_pos, length;
        getSelectionRange(&left_pos, &length);
        const LLWString& selection = mText.getWString().substr(left_pos, length);

        if (!prevalidateInput(selection))
            return;

        // Prepare for possible rollback
        LLLineEditorRollback rollback( this );

        LLClipboard::instance().copyToClipboard( mText.getWString(), left_pos, length );
        deleteSelection();

        // Validate new string and rollback the if needed.
        BOOL need_to_rollback = mPrevalidator && !mPrevalidator.validate(mText.getWString());
        if (need_to_rollback)
        {
            rollback.doRollback( this );
            LLUI::getInstance()->reportBadKeystroke();
            mPrevalidator.showLastErrorUsingTimeout();
        }
        else
        {
            onKeystroke();
        }
    }
}

BOOL LLLineEditor::canCopy() const
{
    return !mDrawAsterixes && hasSelection();
}


// copy selection to clipboard
void LLLineEditor::copy()
{
    if( canCopy() )
    {
        S32 left_pos = llmin( mSelectionStart, mSelectionEnd );
        S32 length = llabs( mSelectionStart - mSelectionEnd );
        LLClipboard::instance().copyToClipboard( mText.getWString(), left_pos, length );
    }
}

BOOL LLLineEditor::canPaste() const
{
    return !mReadOnly && LLClipboard::instance().isTextAvailable();
}

void LLLineEditor::paste()
{
    bool is_primary = false;
    pasteHelper(is_primary);
}

void LLLineEditor::pastePrimary()
{
    bool is_primary = true;
    pasteHelper(is_primary);
}

// paste from primary (is_primary==true) or clipboard (is_primary==false)
void LLLineEditor::pasteHelper(bool is_primary)
{
    bool can_paste_it;
    if (is_primary)
    {
        can_paste_it = canPastePrimary();
    }
    else
    {
        can_paste_it = canPaste();
    }

    if (can_paste_it)
    {
        LLWString paste;
        LLClipboard::instance().pasteFromClipboard(paste, is_primary);

        if (!paste.empty())
        {
            if (!mAllowEmoji)
            {
                wstring_remove_emojis(paste);
            }

            if (!prevalidateInput(paste))
                return;

            // Prepare for possible rollback
            LLLineEditorRollback rollback(this);

            // Delete any selected characters
            if ((!is_primary) && hasSelection())
            {
                deleteSelection();
            }

            // Clean up string (replace tabs and returns and remove characters that our fonts don't support.)
            LLWString clean_string(paste);
            LLWStringUtil::replaceTabsWithSpaces(clean_string, 1);
            //clean_string = wstring_detabify(paste, 1);
            LLWStringUtil::replaceChar(clean_string, '\n', mReplaceNewlinesWithSpaces ? ' ' : 182); // 182 == paragraph character

            // Insert the string

            // Check to see that the size isn't going to be larger than the max number of bytes
            U32 available_bytes = mMaxLengthBytes - wstring_utf8_length(mText);

            if ( available_bytes < (U32) wstring_utf8_length(clean_string) )
            {   // Doesn't all fit
                llwchar current_symbol = clean_string[0];
                U32 wchars_that_fit = 0;
                U32 total_bytes = wchar_utf8_length(current_symbol);

                //loop over the "wide" characters (symbols)
                //and check to see how large (in bytes) each symbol is.
                while ( total_bytes <= available_bytes )
                {
                    //while we still have available bytes
                    //"accept" the current symbol and check the size
                    //of the next one
                    current_symbol = clean_string[++wchars_that_fit];
                    total_bytes += wchar_utf8_length(current_symbol);
                }
                // Truncate the clean string at the limit of what will fit
                clean_string = clean_string.substr(0, wchars_that_fit);
                LLUI::getInstance()->reportBadKeystroke();
            }

            if (mMaxLengthChars)
            {
                U32 available_chars = mMaxLengthChars - mText.getWString().size();

                if (available_chars < clean_string.size())
                {
                    clean_string = clean_string.substr(0, available_chars);
                }

                LLUI::getInstance()->reportBadKeystroke();
            }

            mText.insert(getCursor(), clean_string);
            setCursor( getCursor() + (S32)clean_string.length() );
            deselect();

            // Validate new string and rollback the if needed.
            BOOL need_to_rollback = mPrevalidator && !mPrevalidator.validate(mText.getWString());
            if (need_to_rollback)
            {
                rollback.doRollback( this );
                LLUI::getInstance()->reportBadKeystroke();
                mPrevalidator.showLastErrorUsingTimeout();
            }
            else
            {
                onKeystroke();
            }
        }
    }
}

// copy selection to primary
void LLLineEditor::copyPrimary()
{
    if( canCopy() )
    {
        S32 left_pos = llmin( mSelectionStart, mSelectionEnd );
        S32 length = llabs( mSelectionStart - mSelectionEnd );
        LLClipboard::instance().copyToClipboard( mText.getWString(), left_pos, length, true);
    }
}

BOOL LLLineEditor::canPastePrimary() const
{
    return !mReadOnly && LLClipboard::instance().isTextAvailable(true);
}

void LLLineEditor::updatePrimary()
{
<<<<<<< HEAD
	if(canCopy() )
	{
		copyPrimary();
	}
}

BOOL LLLineEditor::handleSpecialKey(KEY key, MASK mask)	
{
	BOOL handled = FALSE;

	switch( key )
	{
	case KEY_INSERT:
		if (mask == MASK_NONE)
		{
			gKeyboard->toggleInsertMode();
		}

		handled = TRUE;
		break;

	case KEY_BACKSPACE:
		if (!mReadOnly)
		{
			//LL_INFOS() << "Handling backspace" << LL_ENDL;
			if( hasSelection() )
			{
				deleteSelection();
			}
			else
			if( 0 < getCursor() )
			{
				// <FS> Ctrl-Backspace remove word
				//removeChar();
				if (mask == MASK_CONTROL)
					removeWord(true);
				else
					removeChar();
				// </FS>
			}
			else
			{
				LLUI::getInstance()->reportBadKeystroke();
			}
		}
		handled = TRUE;
		break;

	// <FS> Ctrl-Backspace remove word
	case KEY_DELETE:
		if (!mReadOnly && mask == MASK_CONTROL)
		{
			removeWord(false);
			handled = true;
		}
		break;
	// </FS>

	case KEY_PAGE_UP:
	case KEY_HOME:
		if (!mIgnoreArrowKeys)
		{
			setCursor(0);
			handled = TRUE;
		}
		break;

	case KEY_PAGE_DOWN:
	case KEY_END:
		if (!mIgnoreArrowKeys)
		{
			S32 len = mText.length();
			if( len )
			{
				setCursor(len);
			}
			handled = TRUE;
		}
		break;

	case KEY_LEFT:
		if (mIgnoreArrowKeys && mask == MASK_NONE)
			break;
		if ((mask & MASK_ALT) == 0)
		{
			if( hasSelection() )
			{
				setCursor(llmin( getCursor() - 1, mSelectionStart, mSelectionEnd ));
			}
			else
			if( 0 < getCursor() )
			{
				S32 cursorPos = getCursor() - 1;
				if( mask & MASK_CONTROL )
				{
					cursorPos = prevWordPos(cursorPos);
				}
				setCursor(cursorPos);
			}
			else
			{
				LLUI::getInstance()->reportBadKeystroke();
			}
			handled = TRUE;
		}
		break;

	case KEY_RIGHT:
		if (mIgnoreArrowKeys && mask == MASK_NONE)
			break;
		if ((mask & MASK_ALT) == 0)
		{
			if (hasSelection())
			{
				setCursor(llmax(getCursor() + 1, mSelectionStart, mSelectionEnd));
			}
			else
			if (getCursor() < mText.length())
			{
				S32 cursorPos = getCursor() + 1;
				if( mask & MASK_CONTROL )
				{
					cursorPos = nextWordPos(cursorPos);
				}
				setCursor(cursorPos);
			}
			else
			{
				LLUI::getInstance()->reportBadKeystroke();
			}
			handled = TRUE;
		}
		break;

	// handle ctrl-uparrow if we have a history enabled line editor.
	case KEY_UP:
		if( mHaveHistory && ((mIgnoreArrowKeys == false) || ( MASK_CONTROL == mask )) )
		{
			if( mCurrentHistoryLine > mLineHistory.begin() )
			{
				// <FS> FIRE-324. Nearby and IM chat bars forget what was written after browsing history
				(*mCurrentHistoryLine).assign(getText());
				mText.assign( *(--mCurrentHistoryLine) );
				setCursorToEnd();
			}
			else
			{
				LLUI::getInstance()->reportBadKeystroke();
			}
			handled = TRUE;
		}
		break;

	// handle [ctrl]-downarrow if we have a history enabled line editor
	case KEY_DOWN:
		if( mHaveHistory  && ((mIgnoreArrowKeys == false) || ( MASK_CONTROL == mask )) )
		{
			if( !mLineHistory.empty() && mCurrentHistoryLine < mLineHistory.end() - 1 )
			{
				mText.assign( *(++mCurrentHistoryLine) );
				setCursorToEnd();
			}
			else
			{
				LLUI::getInstance()->reportBadKeystroke();
			}
			handled = TRUE;
		}
		break;

	case KEY_RETURN:
		// store sent line in history
		updateHistory();
		break;

	case KEY_ESCAPE:
	    if (mRevertOnEsc && mText.getString() != mPrevText)
		{
			setText(mPrevText);
			// Note, don't set handled, still want to loose focus (won't commit becase text is now unchanged)
			if (mKeystrokeOnEsc)
			{
				onKeystroke();
			}
		}
		break;
		
	default:
		break;
	}

	return handled;
=======
    if(canCopy() )
    {
        copyPrimary();
    }
}

BOOL LLLineEditor::handleSpecialKey(KEY key, MASK mask)
{
    BOOL handled = FALSE;

    switch( key )
    {
    case KEY_INSERT:
        if (mask == MASK_NONE)
        {
            gKeyboard->toggleInsertMode();
        }

        handled = TRUE;
        break;

    case KEY_BACKSPACE:
        if (!mReadOnly)
        {
            //LL_INFOS() << "Handling backspace" << LL_ENDL;
            if( hasSelection() )
            {
                deleteSelection();
            }
            else
            if( 0 < getCursor() )
            {
                removeChar();
            }
            else
            {
                LLUI::getInstance()->reportBadKeystroke();
            }
        }
        handled = TRUE;
        break;

    case KEY_PAGE_UP:
    case KEY_HOME:
        if (!mIgnoreArrowKeys)
        {
            setCursor(0);
            handled = TRUE;
        }
        break;

    case KEY_PAGE_DOWN:
    case KEY_END:
        if (!mIgnoreArrowKeys)
        {
            S32 len = mText.length();
            if( len )
            {
                setCursor(len);
            }
            handled = TRUE;
        }
        break;

    case KEY_LEFT:
        if (mIgnoreArrowKeys && mask == MASK_NONE)
            break;
        if ((mask & MASK_ALT) == 0)
        {
            if( hasSelection() )
            {
                setCursor(llmin( getCursor() - 1, mSelectionStart, mSelectionEnd ));
            }
            else
            if( 0 < getCursor() )
            {
                S32 cursorPos = getCursor() - 1;
                if( mask & MASK_CONTROL )
                {
                    cursorPos = prevWordPos(cursorPos);
                }
                setCursor(cursorPos);
            }
            else
            {
                LLUI::getInstance()->reportBadKeystroke();
            }
            handled = TRUE;
        }
        break;

    case KEY_RIGHT:
        if (mIgnoreArrowKeys && mask == MASK_NONE)
            break;
        if ((mask & MASK_ALT) == 0)
        {
            if (hasSelection())
            {
                setCursor(llmax(getCursor() + 1, mSelectionStart, mSelectionEnd));
            }
            else
            if (getCursor() < mText.length())
            {
                S32 cursorPos = getCursor() + 1;
                if( mask & MASK_CONTROL )
                {
                    cursorPos = nextWordPos(cursorPos);
                }
                setCursor(cursorPos);
            }
            else
            {
                LLUI::getInstance()->reportBadKeystroke();
            }
            handled = TRUE;
        }
        break;

    // handle ctrl-uparrow if we have a history enabled line editor.
    case KEY_UP:
        if( mHaveHistory && ((mIgnoreArrowKeys == false) || ( MASK_CONTROL == mask )) )
        {
            if( mCurrentHistoryLine > mLineHistory.begin() )
            {
                mText.assign( *(--mCurrentHistoryLine) );
                setCursorToEnd();
            }
            else
            {
                LLUI::getInstance()->reportBadKeystroke();
            }
            handled = TRUE;
        }
        break;

    // handle [ctrl]-downarrow if we have a history enabled line editor
    case KEY_DOWN:
        if( mHaveHistory  && ((mIgnoreArrowKeys == false) || ( MASK_CONTROL == mask )) )
        {
            if( !mLineHistory.empty() && mCurrentHistoryLine < mLineHistory.end() - 1 )
            {
                mText.assign( *(++mCurrentHistoryLine) );
                setCursorToEnd();
            }
            else
            {
                LLUI::getInstance()->reportBadKeystroke();
            }
            handled = TRUE;
        }
        break;

    case KEY_RETURN:
        // store sent line in history
        updateHistory();
        break;

    case KEY_ESCAPE:
        if (mRevertOnEsc && mText.getString() != mPrevText)
        {
            setText(mPrevText);
            // Note, don't set handled, still want to loose focus (won't commit becase text is now unchanged)
            if (mKeystrokeOnEsc)
            {
                onKeystroke();
            }
        }
        break;

    default:
        break;
    }

    return handled;
>>>>>>> 38c2a5bd
}


BOOL LLLineEditor::handleKeyHere(KEY key, MASK mask )
{
<<<<<<< HEAD
	BOOL	handled = FALSE;
	BOOL	selection_modified = FALSE;

	if ( gFocusMgr.getKeyboardFocus() == this )
	{
		LLLineEditorRollback rollback( this );

		// <FS:Ansariel> FIRE-19933: Open context menu on context menu key press
		if (key == KEY_CONTEXT_MENU)
		{
			showContextMenu(getLocalRect().getCenterX(), getLocalRect().getCenterY(), false);
		}
		// </FS:Ansariel>

		if( !handled )
		{
			handled = handleSelectionKey( key, mask );
			selection_modified = handled;
		}
		
		// Handle most keys only if the text editor is writeable.
		if ( !mReadOnly )
		{
			if( !handled )
			{
				handled = handleSpecialKey( key, mask );
			}
		}

		if( handled )
		{
			mKeystrokeTimer.reset();

			// Most keystrokes will make the selection box go away, but not all will.
			if( !selection_modified &&
				KEY_SHIFT != key &&
				KEY_CONTROL != key &&
				KEY_ALT != key &&
				KEY_CAPSLOCK != key)
			{
				deselect();
			}

			bool prevalidator_failed = false;

			// If read-only, don't allow changes
			bool need_to_rollback = mReadOnly && (mText.getString() == rollback.getText());

			// Validate new string and rollback the keystroke if needed.
			if (!need_to_rollback && mPrevalidator)
			{
				prevalidator_failed = !mPrevalidator.validate(mText.getWString());
				need_to_rollback |= prevalidator_failed;
			}

			if (need_to_rollback)
			{
				rollback.doRollback(this);

				LLUI::getInstance()->reportBadKeystroke();
				if (prevalidator_failed)
				{
					mPrevalidator.showLastErrorUsingTimeout();
				}
			}

			// Notify owner if requested
			if (!need_to_rollback && handled)
			{
				onKeystroke();
				if ( (!selection_modified) && (KEY_BACKSPACE == key) )
				{
					mSpellCheckTimer.setTimerExpirySec(SPELLCHECK_DELAY);
				}
			}
		}
	}

	return handled;
=======
    BOOL    handled = FALSE;
    BOOL    selection_modified = FALSE;

    if ( gFocusMgr.getKeyboardFocus() == this )
    {
        LLLineEditorRollback rollback( this );

        if( !handled )
        {
            handled = handleSelectionKey( key, mask );
            selection_modified = handled;
        }

        // Handle most keys only if the text editor is writeable.
        if ( !mReadOnly )
        {
            if( !handled )
            {
                handled = handleSpecialKey( key, mask );
            }
        }

        if( handled )
        {
            mKeystrokeTimer.reset();

            // Most keystrokes will make the selection box go away, but not all will.
            if( !selection_modified &&
                KEY_SHIFT != key &&
                KEY_CONTROL != key &&
                KEY_ALT != key &&
                KEY_CAPSLOCK != key)
            {
                deselect();
            }

            bool prevalidator_failed = false;

            // If read-only, don't allow changes
            bool need_to_rollback = mReadOnly && (mText.getString() == rollback.getText());

            // Validate new string and rollback the keystroke if needed.
            if (!need_to_rollback && mPrevalidator)
            {
                prevalidator_failed = !mPrevalidator.validate(mText.getWString());
                need_to_rollback |= prevalidator_failed;
            }

            if (need_to_rollback)
            {
                rollback.doRollback(this);

                LLUI::getInstance()->reportBadKeystroke();
                if (prevalidator_failed)
                {
                    mPrevalidator.showLastErrorUsingTimeout();
                }
            }

            // Notify owner if requested
            if (!need_to_rollback && handled)
            {
                onKeystroke();
                if ( (!selection_modified) && (KEY_BACKSPACE == key) )
                {
                    mSpellCheckTimer.setTimerExpirySec(SPELLCHECK_DELAY);
                }
            }
        }
    }

    return handled;
>>>>>>> 38c2a5bd
}


BOOL LLLineEditor::handleUnicodeCharHere(llwchar uni_char)
{
    if ((uni_char < 0x20) || (uni_char == 0x7F)) // Control character or DEL
    {
        return FALSE;
    }

    BOOL    handled = FALSE;

    if ( (gFocusMgr.getKeyboardFocus() == this) && getVisible() && !mReadOnly)
    {
        handled = TRUE;

        LLLineEditorRollback rollback( this );

        {
            LLWString u_char;
            u_char.assign(1, uni_char);
            if (!prevalidateInput(u_char))
                return handled;
        }

        addChar(uni_char);

        mKeystrokeTimer.reset();

        deselect();

        // Validate new string and rollback the keystroke if needed.
        bool need_to_rollback = mPrevalidator && !mPrevalidator.validate(mText.getWString());
        if (need_to_rollback)
        {
            rollback.doRollback( this );

            LLUI::getInstance()->reportBadKeystroke();
            mPrevalidator.showLastErrorUsingTimeout();
        }

        // Notify owner if requested
        if (!need_to_rollback && handled)
        {
            // HACK! The only usage of this callback doesn't do anything with the character.
            // We'll have to do something about this if something ever changes! - Doug
            onKeystroke();

            mSpellCheckTimer.setTimerExpirySec(SPELLCHECK_DELAY);
        }
    }
    return handled;
}


BOOL LLLineEditor::canDoDelete() const
{
    return ( !mReadOnly && (!mPassDelete || (hasSelection() || (getCursor() < mText.length()))) );
}

void LLLineEditor::doDelete()
{
    if (canDoDelete() && mText.length() > 0)
    {
        // Prepare for possible rollback
        LLLineEditorRollback rollback( this );

        if (hasSelection())
        {
            deleteSelection();
        }
        else if ( getCursor() < mText.length())
        {
            const LLWString& text_to_delete = mText.getWString().substr(getCursor(), 1);

            if (!prevalidateInput(text_to_delete))
            {
                onKeystroke();
                return;
            }
            setCursor(getCursor() + 1);
            removeChar();
        }

        // Validate new string and rollback the if needed.
        bool need_to_rollback = mPrevalidator && !mPrevalidator.validate(mText.getWString());
        if (need_to_rollback)
        {
            rollback.doRollback(this);
            LLUI::getInstance()->reportBadKeystroke();
            mPrevalidator.showLastErrorUsingTimeout();
        }
        else
        {
            onKeystroke();

            mSpellCheckTimer.setTimerExpirySec(SPELLCHECK_DELAY);
        }
    }
}


void LLLineEditor::drawBackground()
{
    F32 alpha = getCurrentTransparency();
    if (mUseBgColor)
    {
        gl_rect_2d(getLocalRect(), mBgColor % alpha, TRUE);
    }
    else
    {
        bool has_focus = hasFocus();
        LLUIImage* image;
        if (mReadOnly)
        {
            image = mBgImageDisabled;
        }
        else if (has_focus || mShowImageFocused)
        {
            image = mBgImageFocused;
        }
        else
        {
            image = mBgImage;
        }

        if (!image) return;
        // optionally draw programmatic border
        if (has_focus)
        {
            LLColor4 tmp_color = gFocusMgr.getFocusColor();
            tmp_color.setAlpha(alpha);
            image->drawBorder(0, 0, getRect().getWidth(), getRect().getHeight(),
                tmp_color,
                gFocusMgr.getFocusFlashWidth());
        }
        LLColor4 tmp_color = UI_VERTEX_COLOR;
        tmp_color.setAlpha(alpha);
        image->draw(getLocalRect(), tmp_color);
    }
}

//virtual
void LLLineEditor::draw()
{
    F32 alpha = getDrawContext().mAlpha;
    S32 text_len = mText.length();
    static LLUICachedControl<S32> lineeditor_cursor_thickness ("UILineEditorCursorThickness", 0);
    static LLUICachedControl<F32> preedit_marker_brightness ("UIPreeditMarkerBrightness", 0);
    static LLUICachedControl<S32> preedit_marker_gap ("UIPreeditMarkerGap", 0);
    static LLUICachedControl<S32> preedit_marker_position ("UIPreeditMarkerPosition", 0);
    static LLUICachedControl<S32> preedit_marker_thickness ("UIPreeditMarkerThickness", 0);
    static LLUICachedControl<F32> preedit_standout_brightness ("UIPreeditStandoutBrightness", 0);
    static LLUICachedControl<S32> preedit_standout_gap ("UIPreeditStandoutGap", 0);
    static LLUICachedControl<S32> preedit_standout_position ("UIPreeditStandoutPosition", 0);
    static LLUICachedControl<S32> preedit_standout_thickness ("UIPreeditStandoutThickness", 0);

    std::string saved_text;
    if (mDrawAsterixes)
    {
        saved_text = mText.getString();
        std::string text;
        for (S32 i = 0; i < mText.length(); i++)
        {
            text += PASSWORD_ASTERISK;
        }
        mText = text;
    }

    // draw rectangle for the background
    LLRect background( 0, getRect().getHeight(), getRect().getWidth(), 0 );
    background.stretch( -mBorderThickness );

    S32 lineeditor_v_pad = (background.getHeight() - mGLFont->getLineHeight()) / 2;
    if (mSpellCheck)
    {
        lineeditor_v_pad += 1;
    }

    drawBackground();

    // draw text

    // With viewer-2 art files, input region is 2 pixels up
    S32 cursor_bottom = background.mBottom + 2;
    S32 cursor_top = background.mTop - 1;

    LLColor4 text_color;
    if (!mReadOnly)
    {
        if (!getTentative())
        {
            text_color = mFgColor.get();
        }
        else
        {
            text_color = mTentativeFgColor.get();
        }
    }
    else
    {
        text_color = mReadOnlyFgColor.get();
    }
    text_color.setAlpha(alpha);
    LLColor4 label_color = mTentativeFgColor.get();
    label_color.setAlpha(alpha);

    if (hasPreeditString())
    {
        // Draw preedit markers.  This needs to be before drawing letters.
        for (U32 i = 0; i < mPreeditStandouts.size(); i++)
        {
            const S32 preedit_left = mPreeditPositions[i];
            const S32 preedit_right = mPreeditPositions[i + 1];
            if (preedit_right > mScrollHPos)
            {
                S32 preedit_pixels_left = findPixelNearestPos(llmax(preedit_left, mScrollHPos) - getCursor());
                S32 preedit_pixels_right = llmin(findPixelNearestPos(preedit_right - getCursor()), background.mRight);
                if (preedit_pixels_left >= background.mRight)
                {
                    break;
                }
                if (mPreeditStandouts[i])
                {
                    gl_rect_2d(preedit_pixels_left + preedit_standout_gap,
                        background.mBottom + preedit_standout_position,
                        preedit_pixels_right - preedit_standout_gap - 1,
                        background.mBottom + preedit_standout_position - preedit_standout_thickness,
                        (text_color * preedit_standout_brightness
                         + mPreeditBgColor * (1 - preedit_standout_brightness)).setAlpha(alpha/*1.0f*/));
                }
                else
                {
                    gl_rect_2d(preedit_pixels_left + preedit_marker_gap,
                        background.mBottom + preedit_marker_position,
                        preedit_pixels_right - preedit_marker_gap - 1,
                        background.mBottom + preedit_marker_position - preedit_marker_thickness,
                        (text_color * preedit_marker_brightness
                         + mPreeditBgColor * (1 - preedit_marker_brightness)).setAlpha(alpha/*1.0f*/));
                }
            }
        }
    }

    S32 rendered_text = 0;
    F32 rendered_pixels_right = (F32)mTextLeftEdge;
    F32 text_bottom = (F32)background.mBottom + (F32)lineeditor_v_pad;

    if( (gFocusMgr.getKeyboardFocus() == this) && hasSelection() )
    {
        S32 select_left;
        S32 select_right;
        if (mSelectionStart < mSelectionEnd)
        {
            select_left = mSelectionStart;
            select_right = mSelectionEnd;
        }
        else
        {
            select_left = mSelectionEnd;
            select_right = mSelectionStart;
        }

        if( select_left > mScrollHPos )
        {
            // unselected, left side
            rendered_text = mGLFont->render(
                mText, mScrollHPos,
                rendered_pixels_right, text_bottom,
                text_color,
                LLFontGL::LEFT, LLFontGL::BOTTOM,
                0,
                LLFontGL::NO_SHADOW,
                select_left - mScrollHPos,
                mTextRightEdge - ll_round(rendered_pixels_right),
                &rendered_pixels_right);
        }

        if( (rendered_pixels_right < (F32)mTextRightEdge) && (rendered_text < text_len) )
        {
            LLColor4 color = mHighlightColor;
            color.setAlpha(alpha);
            // selected middle
            S32 width = mGLFont->getWidth(mText.getWString().c_str(), mScrollHPos + rendered_text, select_right - mScrollHPos - rendered_text);
            width = llmin(width, mTextRightEdge - ll_round(rendered_pixels_right));
            gl_rect_2d(ll_round(rendered_pixels_right), cursor_top, ll_round(rendered_pixels_right)+width, cursor_bottom, color);

            LLColor4 tmp_color( 1.f - text_color.mV[0], 1.f - text_color.mV[1], 1.f - text_color.mV[2], alpha );
            rendered_text += mGLFont->render(
                mText, mScrollHPos + rendered_text,
                rendered_pixels_right, text_bottom,
                tmp_color,
                LLFontGL::LEFT, LLFontGL::BOTTOM,
                0,
                LLFontGL::NO_SHADOW,
                select_right - mScrollHPos - rendered_text,
                mTextRightEdge - ll_round(rendered_pixels_right),
                &rendered_pixels_right);
        }

        if( (rendered_pixels_right < (F32)mTextRightEdge) && (rendered_text < text_len) )
        {
            // unselected, right side
            rendered_text += mGLFont->render(
                mText, mScrollHPos + rendered_text,
                rendered_pixels_right, text_bottom,
                text_color,
                LLFontGL::LEFT, LLFontGL::BOTTOM,
                0,
                LLFontGL::NO_SHADOW,
                S32_MAX,
                mTextRightEdge - ll_round(rendered_pixels_right),
                &rendered_pixels_right);
        }
    }
    else
    {
        rendered_text = mGLFont->render(
            mText, mScrollHPos,
            rendered_pixels_right, text_bottom,
            text_color,
            LLFontGL::LEFT, LLFontGL::BOTTOM,
            0,
            LLFontGL::NO_SHADOW,
            S32_MAX,
            mTextRightEdge - ll_round(rendered_pixels_right),
            &rendered_pixels_right);
    }
#if 1 // for when we're ready for image art.
    mBorder->setVisible(FALSE); // no more programmatic art.
#endif

<<<<<<< HEAD
	if ( (getSpellCheck()) && (mText.length() > 2) )
	{
		// Calculate start and end indices for the first and last visible word
		U32 start = prevWordPos(mScrollHPos), end = nextWordPos(mScrollHPos + rendered_text);

		if ( (mSpellCheckStart != start) || (mSpellCheckEnd != end) )
		{
			const LLWString& text = mText.getWString().substr(start, end);

			// Find the start of the first word
			U32 word_start = 0, word_end = 0;
			while ( (word_start < text.length()) && (!LLStringOps::isAlpha(text[word_start])) )
			{
				word_start++;
			}

			// Iterate over all words in the text block and check them one by one
			mMisspellRanges.clear();
			while (word_start < text.length())
			{
				// Find the end of the current word (special case handling for "'" when it's used as a contraction)
				word_end = word_start + 1;
				while ( (word_end < text.length()) && 
					    ((LLWStringUtil::isPartOfWord(text[word_end])) ||
						 ((L'\'' == text[word_end]) && (word_end + 1 < text.length()) &&
						  (LLStringOps::isAlnum(text[word_end - 1])) && (LLStringOps::isAlnum(text[word_end + 1])))) )
				{
					word_end++;
				}
				if (word_end > text.length())
				{
					break;
				}

				// Don't process words shorter than 3 characters
				std::string word = wstring_to_utf8str(text.substr(word_start, word_end - word_start));
				if ( (word.length() >= 3) && (!LLSpellChecker::instance().checkSpelling(word)) )
				{
					mMisspellRanges.push_back(std::pair<U32, U32>(start + word_start, start + word_end));
				}

				// Find the start of the next word
				word_start = word_end + 1;
				while ( (word_start < text.length()) && (!LLWStringUtil::isPartOfWord(text[word_start])) )
				{
					word_start++;
				}
			}

			mSpellCheckStart = start;
			mSpellCheckEnd = end;
		}

		// Draw squiggly lines under any (visible) misspelled words
		for (std::list<std::pair<U32, U32> >::const_iterator it = mMisspellRanges.begin(); it != mMisspellRanges.end(); ++it)
		{
			// Skip over words that aren't (partially) visible
			if ( ((it->first < start) && (it->second < start)) || (it->first > end) )
			{
				continue;
			}

			// Skip the current word if the user is still busy editing it
			if ( (!mSpellCheckTimer.hasExpired()) && (it->first <= (U32)mCursorPos) && (it->second >= (U32)mCursorPos) )
			{
 				continue;
			}

			S32 pxWidth = getRect().getWidth();
			S32 pxStart = findPixelNearestPos(it->first - getCursor());
			if (pxStart > pxWidth)
			{
				continue;
			}
			S32 pxEnd = findPixelNearestPos(it->second - getCursor());
			if (pxEnd > pxWidth)
			{
				pxEnd = pxWidth;
			}

			S32 pxBottom = (S32)(text_bottom + mGLFont->getDescenderHeight());

			gGL.color4ub(255, 0, 0, 200);
			while (pxStart + 1 < pxEnd)
			{
				gl_line_2d(pxStart, pxBottom, pxStart + 2, pxBottom - 2);
				if (pxStart + 3 < pxEnd)
				{
					gl_line_2d(pxStart + 2, pxBottom - 3, pxStart + 4, pxBottom - 1);
				}
				pxStart += 4;
			}
		}
	}

	// If we're editing...
	if( hasFocus())
	{
		//mBorder->setVisible(TRUE); // ok, programmer art just this once.
		// (Flash the cursor every half second)
		if (!mReadOnly && gFocusMgr.getAppHasFocus())
		{
			F32 elapsed = mKeystrokeTimer.getElapsedTimeF32();
			if( (elapsed < CURSOR_FLASH_DELAY ) || (S32(elapsed * 2) & 1) )
			{
				S32 cursor_left = findPixelNearestPos();
				cursor_left -= lineeditor_cursor_thickness / 2;
				S32 cursor_right = cursor_left + lineeditor_cursor_thickness;
				if (LL_KIM_OVERWRITE == gKeyboard->getInsertMode() && !hasSelection())
				{
					const LLWString space(utf8str_to_wstring(std::string(" ")));
					S32 wswidth = mGLFont->getWidth(space.c_str());
					S32 width = mGLFont->getWidth(mText.getWString().c_str(), getCursor(), 1) + 1;
					cursor_right = cursor_left + llmax(wswidth, width);
				}
				// Use same color as text for the Cursor
				gl_rect_2d(cursor_left, cursor_top,
					cursor_right, cursor_bottom, text_color);
				if (LL_KIM_OVERWRITE == gKeyboard->getInsertMode() && !hasSelection())
				{
					LLColor4 tmp_color( 1.f - text_color.mV[0], 1.f - text_color.mV[1], 1.f - text_color.mV[2], alpha );
					mGLFont->render(mText, getCursor(), (F32)(cursor_left + lineeditor_cursor_thickness / 2), text_bottom, 
						tmp_color,
						LLFontGL::LEFT, LLFontGL::BOTTOM,
						0,
						LLFontGL::NO_SHADOW,
						1);
				}

				// Make sure the IME is in the right place
				S32 pixels_after_scroll = findPixelNearestPos();	// RCalculcate for IME position
				LLRect screen_pos = calcScreenRect();
				LLCoordGL ime_pos( screen_pos.mLeft + pixels_after_scroll, screen_pos.mTop - lineeditor_v_pad );

				ime_pos.mX = (S32) (ime_pos.mX * LLUI::getScaleFactor().mV[VX]);
				ime_pos.mY = (S32) (ime_pos.mY * LLUI::getScaleFactor().mV[VY]);
				// <FS:Zi> IME - International input compositing, i.e. for Japanese / Chinese text input
#if LL_SDL2
				static LLUICachedControl<S32> sdl2_ime_default_vertical_offset("SDL2IMEDefaultVerticalOffset");
				ime_pos.mY += sdl2_ime_default_vertical_offset;
#endif
				// </FS:Zi>
				getWindow()->setLanguageTextInput( ime_pos );
			}
		}

		//draw label if no text is provided
		//but we should draw it in a different color
		//to give indication that it is not text you typed in
		if (0 == mText.length() && (mReadOnly || mShowLabelFocused))
		{
			mGLFont->render(mLabel.getWString(), 0,
							mTextLeftEdge, (F32)text_bottom,
							label_color,
							LLFontGL::LEFT,
							LLFontGL::BOTTOM,
							0,
							LLFontGL::NO_SHADOW,
							S32_MAX,
							mTextRightEdge - ll_round(rendered_pixels_right),
							&rendered_pixels_right, FALSE);
		}


		// Draw children (border)
		//mBorder->setVisible(TRUE);
		mBorder->setKeyboardFocusHighlight( TRUE );
		LLView::draw();
		mBorder->setKeyboardFocusHighlight( FALSE );
		//mBorder->setVisible(FALSE);
	}
	else // does not have keyboard input
	{
		// draw label if no text provided
		if (0 == mText.length())
		{
			mGLFont->render(mLabel.getWString(), 0,
							mTextLeftEdge, (F32)text_bottom,
							label_color,
							LLFontGL::LEFT,
							LLFontGL::BOTTOM,
							0,
							LLFontGL::NO_SHADOW,
							S32_MAX,
							mTextRightEdge - ll_round(rendered_pixels_right),
							&rendered_pixels_right);
		}
		// Draw children (border)
		LLView::draw();
	}

	if (mDrawAsterixes)
	{
		mText = saved_text;
	}
=======
    if ( (getSpellCheck()) && (mText.length() > 2) )
    {
        // Calculate start and end indices for the first and last visible word
        U32 start = prevWordPos(mScrollHPos), end = nextWordPos(mScrollHPos + rendered_text);

        if ( (mSpellCheckStart != start) || (mSpellCheckEnd != end) )
        {
            const LLWString& text = mText.getWString().substr(start, end);

            // Find the start of the first word
            U32 word_start = 0, word_end = 0;
            while ( (word_start < text.length()) && (!LLStringOps::isAlpha(text[word_start])) )
            {
                word_start++;
            }

            // Iterate over all words in the text block and check them one by one
            mMisspellRanges.clear();
            while (word_start < text.length())
            {
                // Find the end of the current word (special case handling for "'" when it's used as a contraction)
                word_end = word_start + 1;
                while ( (word_end < text.length()) &&
                        ((LLWStringUtil::isPartOfWord(text[word_end])) ||
                         ((L'\'' == text[word_end]) && (word_end + 1 < text.length()) &&
                          (LLStringOps::isAlnum(text[word_end - 1])) && (LLStringOps::isAlnum(text[word_end + 1])))) )
                {
                    word_end++;
                }
                if (word_end > text.length())
                {
                    break;
                }

                // Don't process words shorter than 3 characters
                std::string word = wstring_to_utf8str(text.substr(word_start, word_end - word_start));
                if ( (word.length() >= 3) && (!LLSpellChecker::instance().checkSpelling(word)) )
                {
                    mMisspellRanges.push_back(std::pair<U32, U32>(start + word_start, start + word_end));
                }

                // Find the start of the next word
                word_start = word_end + 1;
                while ( (word_start < text.length()) && (!LLWStringUtil::isPartOfWord(text[word_start])) )
                {
                    word_start++;
                }
            }

            mSpellCheckStart = start;
            mSpellCheckEnd = end;
        }

        // Draw squiggly lines under any (visible) misspelled words
        for (std::list<std::pair<U32, U32> >::const_iterator it = mMisspellRanges.begin(); it != mMisspellRanges.end(); ++it)
        {
            // Skip over words that aren't (partially) visible
            if ( ((it->first < start) && (it->second < start)) || (it->first > end) )
            {
                continue;
            }

            // Skip the current word if the user is still busy editing it
            if ( (!mSpellCheckTimer.hasExpired()) && (it->first <= (U32)mCursorPos) && (it->second >= (U32)mCursorPos) )
            {
                continue;
            }

            S32 pxWidth = getRect().getWidth();
            S32 pxStart = findPixelNearestPos(it->first - getCursor());
            if (pxStart > pxWidth)
            {
                continue;
            }
            S32 pxEnd = findPixelNearestPos(it->second - getCursor());
            if (pxEnd > pxWidth)
            {
                pxEnd = pxWidth;
            }

            S32 pxBottom = (S32)(text_bottom + mGLFont->getDescenderHeight());

            gGL.color4ub(255, 0, 0, 200);
            while (pxStart + 1 < pxEnd)
            {
                gl_line_2d(pxStart, pxBottom, pxStart + 2, pxBottom - 2);
                if (pxStart + 3 < pxEnd)
                {
                    gl_line_2d(pxStart + 2, pxBottom - 3, pxStart + 4, pxBottom - 1);
                }
                pxStart += 4;
            }
        }
    }

    // If we're editing...
    if( hasFocus())
    {
        //mBorder->setVisible(TRUE); // ok, programmer art just this once.
        // (Flash the cursor every half second)
        if (!mReadOnly && gFocusMgr.getAppHasFocus())
        {
            F32 elapsed = mKeystrokeTimer.getElapsedTimeF32();
            if( (elapsed < CURSOR_FLASH_DELAY ) || (S32(elapsed * 2) & 1) )
            {
                S32 cursor_left = findPixelNearestPos();
                cursor_left -= lineeditor_cursor_thickness / 2;
                S32 cursor_right = cursor_left + lineeditor_cursor_thickness;
                if (LL_KIM_OVERWRITE == gKeyboard->getInsertMode() && !hasSelection())
                {
                    const LLWString space(utf8str_to_wstring(std::string(" ")));
                    S32 wswidth = mGLFont->getWidth(space.c_str());
                    S32 width = mGLFont->getWidth(mText.getWString().c_str(), getCursor(), 1) + 1;
                    cursor_right = cursor_left + llmax(wswidth, width);
                }
                // Use same color as text for the Cursor
                gl_rect_2d(cursor_left, cursor_top,
                    cursor_right, cursor_bottom, text_color);
                if (LL_KIM_OVERWRITE == gKeyboard->getInsertMode() && !hasSelection())
                {
                    LLColor4 tmp_color( 1.f - text_color.mV[0], 1.f - text_color.mV[1], 1.f - text_color.mV[2], alpha );
                    mGLFont->render(mText, getCursor(), (F32)(cursor_left + lineeditor_cursor_thickness / 2), text_bottom,
                        tmp_color,
                        LLFontGL::LEFT, LLFontGL::BOTTOM,
                        0,
                        LLFontGL::NO_SHADOW,
                        1);
                }

                // Make sure the IME is in the right place
                S32 pixels_after_scroll = findPixelNearestPos();    // RCalculcate for IME position
                LLRect screen_pos = calcScreenRect();
                LLCoordGL ime_pos( screen_pos.mLeft + pixels_after_scroll, screen_pos.mTop - lineeditor_v_pad );

                ime_pos.mX = (S32) (ime_pos.mX * LLUI::getScaleFactor().mV[VX]);
                ime_pos.mY = (S32) (ime_pos.mY * LLUI::getScaleFactor().mV[VY]);
                getWindow()->setLanguageTextInput( ime_pos );
            }
        }

        //draw label if no text is provided
        //but we should draw it in a different color
        //to give indication that it is not text you typed in
        if (0 == mText.length() && (mReadOnly || mShowLabelFocused))
        {
            mGLFont->render(mLabel.getWString(), 0,
                            mTextLeftEdge, (F32)text_bottom,
                            label_color,
                            LLFontGL::LEFT,
                            LLFontGL::BOTTOM,
                            0,
                            LLFontGL::NO_SHADOW,
                            S32_MAX,
                            mTextRightEdge - ll_round(rendered_pixels_right),
                            &rendered_pixels_right, FALSE);
        }


        // Draw children (border)
        //mBorder->setVisible(TRUE);
        mBorder->setKeyboardFocusHighlight( TRUE );
        LLView::draw();
        mBorder->setKeyboardFocusHighlight( FALSE );
        //mBorder->setVisible(FALSE);
    }
    else // does not have keyboard input
    {
        // draw label if no text provided
        if (0 == mText.length())
        {
            mGLFont->render(mLabel.getWString(), 0,
                            mTextLeftEdge, (F32)text_bottom,
                            label_color,
                            LLFontGL::LEFT,
                            LLFontGL::BOTTOM,
                            0,
                            LLFontGL::NO_SHADOW,
                            S32_MAX,
                            mTextRightEdge - ll_round(rendered_pixels_right),
                            &rendered_pixels_right);
        }
        // Draw children (border)
        LLView::draw();
    }

    if (mDrawAsterixes)
    {
        mText = saved_text;
    }
>>>>>>> 38c2a5bd
}


// Returns the local screen space X coordinate associated with the text cursor position.
S32 LLLineEditor::findPixelNearestPos(const S32 cursor_offset) const
{
    S32 dpos = getCursor() - mScrollHPos + cursor_offset;
    S32 result = mGLFont->getWidth(mText.getWString().c_str(), mScrollHPos, dpos) + mTextLeftEdge;
    return result;
}

S32 LLLineEditor::calcCursorPos(S32 mouse_x)
{
    const llwchar* wtext = mText.getWString().c_str();
    LLWString asterix_text;
    if (mDrawAsterixes)
    {
        for (S32 i = 0; i < mText.length(); i++)
        {
            asterix_text += utf8str_to_wstring(PASSWORD_ASTERISK);
        }
        wtext = asterix_text.c_str();
    }

    S32 cur_pos = mScrollHPos +
            mGLFont->charFromPixelOffset(
                wtext, mScrollHPos,
                (F32)(mouse_x - mTextLeftEdge),
                (F32)(mTextRightEdge - mTextLeftEdge + 1)); // min-max range is inclusive

    return cur_pos;
}
//virtual
void LLLineEditor::clear()
{
    mText.clear();
    setCursor(0);
}

//virtual
void LLLineEditor::onTabInto()
{
    selectAll();
    LLUICtrl::onTabInto();
}

//virtual
BOOL LLLineEditor::acceptsTextInput() const
{
    return TRUE;
}

// Start or stop the editor from accepting text-editing keystrokes
void LLLineEditor::setFocus( BOOL new_state )
{
<<<<<<< HEAD
	BOOL old_state = hasFocus();

	if (!new_state)
	{
		getWindow()->allowLanguageTextInput(this, FALSE);
	}


	// getting focus when we didn't have it before, and we want to select all
	if (!old_state && new_state && mSelectAllonFocusReceived)
	{
		selectAll();
		// We don't want handleMouseUp() to "finish" the selection (and thereby
		// set mSelectionEnd to where the mouse is), so we finish the selection 
		// here.
		mIsSelecting = FALSE;
	}

	if( new_state )
	{
		gEditMenuHandler = this;

		// Don't start the cursor flashing right away
		mKeystrokeTimer.reset();
	}
	else
	{
		// Not really needed, since loss of keyboard focus should take care of this,
		// but limited paranoia is ok.
		if( gEditMenuHandler == this )
		{
			gEditMenuHandler = NULL;
		}

		endSelection();
	}

	LLUICtrl::setFocus( new_state );

	if (new_state)
	{
		// <FS:Zi> IME - International input compositing, i.e. for Japanese / Chinese text input
#if LL_SDL2
		// Linux/SDL2 doesn't currently allow to disable IME, so we remove the restrictions on
		// password entry fields and prevalidated input fields. Otherwise those fields would
		// be completely inaccessible.
		getWindow()->allowLanguageTextInput(this, true);
#else
		// </FS:Zi>
		// Allow Language Text Input only when this LineEditor has
		// no prevalidate function attached.  This criterion works
		// fine on 1.15.0.2, since all prevalidate func reject any
		// non-ASCII characters.  I'm not sure on future versions,
		// however.
		getWindow()->allowLanguageTextInput(this, !mPrevalidator);
#endif // <FS:Zi>
	}
}

//virtual 
=======
    BOOL old_state = hasFocus();

    if (!new_state)
    {
        getWindow()->allowLanguageTextInput(this, FALSE);
    }


    // getting focus when we didn't have it before, and we want to select all
    if (!old_state && new_state && mSelectAllonFocusReceived)
    {
        selectAll();
        // We don't want handleMouseUp() to "finish" the selection (and thereby
        // set mSelectionEnd to where the mouse is), so we finish the selection
        // here.
        mIsSelecting = FALSE;
    }

    if( new_state )
    {
        gEditMenuHandler = this;

        // Don't start the cursor flashing right away
        mKeystrokeTimer.reset();
    }
    else
    {
        // Not really needed, since loss of keyboard focus should take care of this,
        // but limited paranoia is ok.
        if( gEditMenuHandler == this )
        {
            gEditMenuHandler = NULL;
        }

        endSelection();
    }

    LLUICtrl::setFocus( new_state );

    if (new_state)
    {
        // Allow Language Text Input only when this LineEditor has
        // no prevalidate function attached.  This criterion works
        // fine on 1.15.0.2, since all prevalidate func reject any
        // non-ASCII characters.  I'm not sure on future versions,
        // however.
        getWindow()->allowLanguageTextInput(this, !mPrevalidator);
    }
}

//virtual
>>>>>>> 38c2a5bd
void LLLineEditor::setRect(const LLRect& rect)
{
    LLUICtrl::setRect(rect);
    if (mBorder)
    {
        LLRect border_rect = mBorder->getRect();
        // Scalable UI somehow made these rectangles off-by-one.
        // I don't know why. JC
        border_rect.setOriginAndSize(border_rect.mLeft, border_rect.mBottom,
                rect.getWidth()-1, rect.getHeight()-1);
        mBorder->setRect(border_rect);
    }
}

void LLLineEditor::setPrevalidate(LLTextValidate::Validator validator)
{
    mPrevalidator = validator;
    updateAllowingLanguageInput();
}

void LLLineEditor::setPrevalidateInput(LLTextValidate::Validator validator)
{
    mInputPrevalidator = validator;
    updateAllowingLanguageInput();
}

bool LLLineEditor::prevalidateInput(const LLWString& wstr)
{
    return mInputPrevalidator.validate(wstr);
}

// static
BOOL LLLineEditor::postvalidateFloat(const std::string &str)
{
    LLLocale locale(LLLocale::USER_LOCALE);

    BOOL success = TRUE;
    BOOL has_decimal = FALSE;
    BOOL has_digit = FALSE;

    LLWString trimmed = utf8str_to_wstring(str);
    LLWStringUtil::trim(trimmed);
    S32 len = trimmed.length();
    if( 0 < len )
    {
        S32 i = 0;

        // First character can be a negative sign
        if( '-' == trimmed[0] )
        {
            i++;
        }

        // May be a comma or period, depending on the locale
        llwchar decimal_point = (llwchar)LLResMgr::getInstance()->getDecimalPoint();

        for( ; i < len; i++ )
        {
            if( decimal_point == trimmed[i] )
            {
                if( has_decimal )
                {
                    // can't have two
                    success = FALSE;
                    break;
                }
                else
                {
                    has_decimal = TRUE;
                }
            }
            else
            if( LLStringOps::isDigit( trimmed[i] ) )
            {
                has_digit = TRUE;
            }
            else
            {
                success = FALSE;
                break;
            }
        }
    }

    // Gotta have at least one
    success = has_digit;

    return success;
}

BOOL LLLineEditor::evaluateFloat()
{
    bool success;
    F32 result = 0.f;
    std::string expr = getText();
    LLStringUtil::toUpper(expr);

    success = LLCalc::getInstance()->evalString(expr, result);

    if (!success)
    {
        // Move the cursor to near the error on failure
        setCursor(LLCalc::getInstance()->getLastErrorPos());
        // *TODO: Translated error message indicating the type of error? Select error text?
    }
    else
    {
        // Replace the expression with the result
        std::string result_str = llformat("%f",result);
        setText(result_str);
        selectAll();
    }

    return success;
}

void LLLineEditor::onMouseCaptureLost()
{
    endSelection();
}


void LLLineEditor::setSelectAllonFocusReceived(BOOL b)
{
    mSelectAllonFocusReceived = b;
}

void LLLineEditor::onKeystroke()
{
    if (mKeystrokeCallback)
    {
        mKeystrokeCallback(this);
    }

    mSpellCheckStart = mSpellCheckEnd = -1;
}

void LLLineEditor::setKeystrokeCallback(callback_t callback, void* user_data)
{
    mKeystrokeCallback = boost::bind(callback, _1, user_data);
}


BOOL LLLineEditor::setTextArg( const std::string& key, const LLStringExplicit& text )
{
    mText.setArg(key, text);
    return TRUE;
}

BOOL LLLineEditor::setLabelArg( const std::string& key, const LLStringExplicit& text )
{
    mLabel.setArg(key, text);
    return TRUE;
}


void LLLineEditor::updateAllowingLanguageInput()
{
<<<<<<< HEAD
	// Allow Language Text Input only when this LineEditor has
	// no prevalidate function attached (as long as other criteria
	// common to LLTextEditor).  This criterion works
	// fine on 1.15.0.2, since all prevalidate func reject any
	// non-ASCII characters.  I'm not sure on future versions,
	// however...
	LLWindow* window = getWindow();
	if (!window)
	{
		// test app, no window available
		return;	
	}
	// <FS:Zi> IME - International input compositing, i.e. for Japanese / Chinese text input
#if LL_SDL2
	// Linux/SDL2 doesn't currently allow to disable IME, so we remove the restrictions on
	// password entry fields and prevalidated input fields. Otherwise those fields would
	// be completely inaccessible.
	if (hasFocus() && !mReadOnly)
#else
	// </FS:Zi>
	if (hasFocus() && !mReadOnly && !mDrawAsterixes && !mPrevalidator)
#endif // <FS:Zi>
	{
		window->allowLanguageTextInput(this, TRUE);
	}
	else
	{
		window->allowLanguageTextInput(this, FALSE);
	}
=======
    // Allow Language Text Input only when this LineEditor has
    // no prevalidate function attached (as long as other criteria
    // common to LLTextEditor).  This criterion works
    // fine on 1.15.0.2, since all prevalidate func reject any
    // non-ASCII characters.  I'm not sure on future versions,
    // however...
    LLWindow* window = getWindow();
    if (!window)
    {
        // test app, no window available
        return;
    }
    if (hasFocus() && !mReadOnly && !mDrawAsterixes && !mPrevalidator)
    {
        window->allowLanguageTextInput(this, TRUE);
    }
    else
    {
        window->allowLanguageTextInput(this, FALSE);
    }
>>>>>>> 38c2a5bd
}

BOOL LLLineEditor::hasPreeditString() const
{
    return (mPreeditPositions.size() > 1);
}

void LLLineEditor::resetPreedit()
{
    if (hasSelection())
    {
        if (hasPreeditString())
        {
            LL_WARNS() << "Preedit and selection!" << LL_ENDL;
            deselect();
        }
        else
        {
            deleteSelection();
        }
    }
    if (hasPreeditString())
    {
        const S32 preedit_pos = mPreeditPositions.front();
        mText.erase(preedit_pos, mPreeditPositions.back() - preedit_pos);
        mText.insert(preedit_pos, mPreeditOverwrittenWString);
        setCursor(preedit_pos);

        mPreeditWString.clear();
        mPreeditOverwrittenWString.clear();
        mPreeditPositions.clear();

        // Don't reset key stroke timer nor invoke keystroke callback,
        // because a call to updatePreedit should be follow soon in
        // normal course of operation, and timer and callback will be
        // maintained there.  Doing so here made an odd sound.  (VWR-3410)
    }
}

void LLLineEditor::updatePreedit(const LLWString &preedit_string,
        const segment_lengths_t &preedit_segment_lengths, const standouts_t &preedit_standouts, S32 caret_position)
{
    // Just in case.
    if (mReadOnly)
    {
        return;
    }

    // Note that call to updatePreedit is always preceeded by resetPreedit,
    // so we have no existing selection/preedit.

    S32 insert_preedit_at = getCursor();

    mPreeditWString = preedit_string;
    mPreeditPositions.resize(preedit_segment_lengths.size() + 1);
    S32 position = insert_preedit_at;
    for (segment_lengths_t::size_type i = 0; i < preedit_segment_lengths.size(); i++)
    {
        mPreeditPositions[i] = position;
        position += preedit_segment_lengths[i];
    }
    mPreeditPositions.back() = position;
    if (LL_KIM_OVERWRITE == gKeyboard->getInsertMode())
    {
        mPreeditOverwrittenWString.assign( LLWString( mText, insert_preedit_at, mPreeditWString.length() ) );
        mText.erase(insert_preedit_at, mPreeditWString.length());
    }
    else
    {
        mPreeditOverwrittenWString.clear();
    }
    mText.insert(insert_preedit_at, mPreeditWString);

    mPreeditStandouts = preedit_standouts;

    setCursor(position);
    setCursor(mPreeditPositions.front() + caret_position);

    // Update of the preedit should be caused by some key strokes.
    mKeystrokeTimer.reset();
    onKeystroke();

    mSpellCheckTimer.setTimerExpirySec(SPELLCHECK_DELAY);
}

BOOL LLLineEditor::getPreeditLocation(S32 query_offset, LLCoordGL *coord, LLRect *bounds, LLRect *control) const
{
    if (control)
    {
        LLRect control_rect_screen;
        localRectToScreen(getRect(), &control_rect_screen);
        LLUI::getInstance()->screenRectToGL(control_rect_screen, control);
    }

    S32 preedit_left_column, preedit_right_column;
    if (hasPreeditString())
    {
        preedit_left_column = mPreeditPositions.front();
        preedit_right_column = mPreeditPositions.back();
    }
    else
    {
        preedit_left_column = preedit_right_column = getCursor();
    }
    if (preedit_right_column < mScrollHPos)
    {
        // This should not occure...
        return FALSE;
    }

    const S32 query = (query_offset >= 0 ? preedit_left_column + query_offset : getCursor());
    if (query < mScrollHPos || query < preedit_left_column || query > preedit_right_column)
    {
        return FALSE;
    }

    if (coord)
    {
        S32 query_local = findPixelNearestPos(query - getCursor());
        S32 query_screen_x, query_screen_y;
        localPointToScreen(query_local, getRect().getHeight() / 2, &query_screen_x, &query_screen_y);
        LLUI::getInstance()->screenPointToGL(query_screen_x, query_screen_y, &coord->mX, &coord->mY);
    }

    if (bounds)
    {
        S32 preedit_left_local = findPixelNearestPos(llmax(preedit_left_column, mScrollHPos) - getCursor());
        S32 preedit_right_local = llmin(findPixelNearestPos(preedit_right_column - getCursor()), getRect().getWidth() - mBorderThickness);
        if (preedit_left_local > preedit_right_local)
        {
            // Is this condition possible?
            preedit_right_local = preedit_left_local;
        }

        LLRect preedit_rect_local(preedit_left_local, getRect().getHeight(), preedit_right_local, 0);
        LLRect preedit_rect_screen;
        localRectToScreen(preedit_rect_local, &preedit_rect_screen);
        LLUI::getInstance()->screenRectToGL(preedit_rect_screen, bounds);
    }

    return TRUE;
}

void LLLineEditor::getPreeditRange(S32 *position, S32 *length) const
{
    if (hasPreeditString())
    {
        *position = mPreeditPositions.front();
        *length = mPreeditPositions.back() - mPreeditPositions.front();
    }
    else
    {
        *position = mCursorPos;
        *length = 0;
    }
}

void LLLineEditor::getSelectionRange(S32 *position, S32 *length) const
{
    if (hasSelection())
    {
        *position = llmin(mSelectionStart, mSelectionEnd);
        *length = llabs(mSelectionStart - mSelectionEnd);
    }
    else
    {
        *position = mCursorPos;
        *length = 0;
    }
}

void LLLineEditor::markAsPreedit(S32 position, S32 length)
{
    deselect();
    setCursor(position);
    if (hasPreeditString())
    {
        LL_WARNS() << "markAsPreedit invoked when hasPreeditString is true." << LL_ENDL;
    }
    mPreeditWString.assign( LLWString( mText.getWString(), position, length ) );
    if (length > 0)
    {
        mPreeditPositions.resize(2);
        mPreeditPositions[0] = position;
        mPreeditPositions[1] = position + length;
        mPreeditStandouts.resize(1);
        mPreeditStandouts[0] = FALSE;
    }
    else
    {
        mPreeditPositions.clear();
        mPreeditStandouts.clear();
    }
    if (LL_KIM_OVERWRITE == gKeyboard->getInsertMode())
    {
        mPreeditOverwrittenWString = mPreeditWString;
    }
    else
    {
        mPreeditOverwrittenWString.clear();
    }
}

S32 LLLineEditor::getPreeditFontSize() const
{
    return ll_round(mGLFont->getLineHeight() * LLUI::getScaleFactor().mV[VY]);
}

void LLLineEditor::setReplaceNewlinesWithSpaces(BOOL replace)
{
    mReplaceNewlinesWithSpaces = replace;
}

LLWString LLLineEditor::getConvertedText() const
{
    LLWString text = getWText();
    LLWStringUtil::trim(text);
    if (!mReplaceNewlinesWithSpaces)
    {
        LLWStringUtil::replaceChar(text,182,'\n'); // Convert paragraph symbols back into newlines.
    }
    return text;
}

// <FS:Ansariel> FIRE-19933: Open context menu on context menu key press
//void LLLineEditor::showContextMenu(S32 x, S32 y)
void LLLineEditor::showContextMenu(S32 x, S32 y, bool set_cursor_pos)
// </FS:Ansariel>
{
<<<<<<< HEAD
	LLContextMenu* menu = static_cast<LLContextMenu*>(mContextMenuHandle.get());
	if (!menu)
	{
		llassert(LLMenuGL::sMenuContainer != NULL);
		menu = LLUICtrlFactory::createFromFile<LLContextMenu>
			("menu_text_editor.xml",
				LLMenuGL::sMenuContainer,
				LLMenuHolderGL::child_registry_t::instance());
		setContextMenu(menu);
	}

	if (menu)
	{
		gEditMenuHandler = this;

		S32 screen_x, screen_y;
		localPointToScreen(x, y, &screen_x, &screen_y);

		if (set_cursor_pos) // <FS:Ansariel> FIRE-19933: Open context menu on context menu key press
			setCursorAtLocalPos(x);
		if (hasSelection())
		{
			if ( (mCursorPos < llmin(mSelectionStart, mSelectionEnd)) || (mCursorPos > llmax(mSelectionStart, mSelectionEnd)) )
			{
				deselect();
			}
			else
			{
				setCursor(llmax(mSelectionStart, mSelectionEnd));
			}
		}

		bool use_spellcheck = getSpellCheck(), is_misspelled = false;
		if (use_spellcheck)
		{
			mSuggestionList.clear();

			// If the cursor is on a misspelled word, retrieve suggestions for it
			std::string misspelled_word = getMisspelledWord(mCursorPos);
			if ((is_misspelled = !misspelled_word.empty()) == true)
			{
				LLSpellChecker::instance().getSuggestions(misspelled_word, mSuggestionList);
			}
		}

		menu->setItemVisible("Suggestion Separator", (use_spellcheck) && (!mSuggestionList.empty()));
		menu->setItemVisible("Add to Dictionary", (use_spellcheck) && (is_misspelled));
		menu->setItemVisible("Add to Ignore", (use_spellcheck) && (is_misspelled));
		menu->setItemVisible("Spellcheck Separator", (use_spellcheck) && (is_misspelled));
		menu->show(screen_x, screen_y, this);
	}
=======
    LLContextMenu* menu = static_cast<LLContextMenu*>(mContextMenuHandle.get());
    if (!menu)
    {
        llassert(LLMenuGL::sMenuContainer != NULL);
        menu = LLUICtrlFactory::createFromFile<LLContextMenu>
            ("menu_text_editor.xml",
                LLMenuGL::sMenuContainer,
                LLMenuHolderGL::child_registry_t::instance());
        setContextMenu(menu);
    }

    if (menu)
    {
        gEditMenuHandler = this;

        S32 screen_x, screen_y;
        localPointToScreen(x, y, &screen_x, &screen_y);

        setCursorAtLocalPos(x);
        if (hasSelection())
        {
            if ( (mCursorPos < llmin(mSelectionStart, mSelectionEnd)) || (mCursorPos > llmax(mSelectionStart, mSelectionEnd)) )
            {
                deselect();
            }
            else
            {
                setCursor(llmax(mSelectionStart, mSelectionEnd));
            }
        }

        bool use_spellcheck = getSpellCheck(), is_misspelled = false;
        if (use_spellcheck)
        {
            mSuggestionList.clear();

            // If the cursor is on a misspelled word, retrieve suggestions for it
            std::string misspelled_word = getMisspelledWord(mCursorPos);
            if ((is_misspelled = !misspelled_word.empty()) == true)
            {
                LLSpellChecker::instance().getSuggestions(misspelled_word, mSuggestionList);
            }
        }

        menu->setItemVisible("Suggestion Separator", (use_spellcheck) && (!mSuggestionList.empty()));
        menu->setItemVisible("Add to Dictionary", (use_spellcheck) && (is_misspelled));
        menu->setItemVisible("Add to Ignore", (use_spellcheck) && (is_misspelled));
        menu->setItemVisible("Spellcheck Separator", (use_spellcheck) && (is_misspelled));
        menu->show(screen_x, screen_y, this);
    }
>>>>>>> 38c2a5bd
}

void LLLineEditor::setContextMenu(LLContextMenu* new_context_menu)
{
    LLContextMenu* menu = static_cast<LLContextMenu*>(mContextMenuHandle.get());
    if (menu)
    {
        menu->die();
        mContextMenuHandle.markDead();
    }

    if (new_context_menu)
    {
        mContextMenuHandle = new_context_menu->getHandle();
    }
}

void LLLineEditor::setFont(const LLFontGL* font)
{
    mGLFont = font;
}<|MERGE_RESOLUTION|>--- conflicted
+++ resolved
@@ -121,62 +121,6 @@
 }
 
 LLLineEditor::LLLineEditor(const LLLineEditor::Params& p)
-<<<<<<< HEAD
-:	LLUICtrl(p),
-	mMaxLengthBytes(p.max_length.bytes),
-	mMaxLengthChars(p.max_length.chars),
-	mCursorPos( 0 ),
-	mScrollHPos( 0 ),
-	mTextPadLeft(p.text_pad_left),
-	mTextPadRight(p.text_pad_right),
-	mTextLeftEdge(0),		// computed in updateTextPadding() below
-	mTextRightEdge(0),		// computed in updateTextPadding() below
-	mCommitOnFocusLost( p.commit_on_focus_lost ),
-	mKeystrokeOnEsc(FALSE),
-	mRevertOnEsc( p.revert_on_esc ),
-	mKeystrokeCallback( p.keystroke_callback() ),
-	mIsSelecting( FALSE ),
-	mSelectionStart( 0 ),
-	mSelectionEnd( 0 ),
-	mLastSelectionX(-1),
-	mLastSelectionY(-1),
-	mLastSelectionStart(-1),
-	mLastSelectionEnd(-1),
-	mBorderThickness( 0 ),
-	mIgnoreArrowKeys( FALSE ),
-	mIgnoreTab( p.ignore_tab ),
-	mDrawAsterixes( p.is_password ),
-	mAllowEmoji( p.allow_emoji ),
-	mSpellCheck( p.spellcheck ),
-	mSpellCheckStart(-1),
-	mSpellCheckEnd(-1),
-	mSelectAllonFocusReceived( p.select_on_focus ),
-	mSelectAllonCommit( TRUE ),
-	mPassDelete(FALSE),
-	mReadOnly(FALSE),
-	mBgImage( p.background_image ),
-	mBgImageDisabled( p.background_image_disabled ),
-	mBgImageFocused( p.background_image_focused ),
-	mShowImageFocused( p.bg_image_always_focused ),
-	mShowLabelFocused( p.show_label_focused ),
-	mUseBgColor(p.use_bg_color),
-	mHaveHistory(FALSE),
-	mReplaceNewlinesWithSpaces( TRUE ),
-	mPrevalidator(p.prevalidator()),
-	mInputPrevalidator(p.input_prevalidator()),
-	mLabel(p.label),
-	mCursorColor(p.cursor_color()),
-	mBgColor(p.bg_color()),
-	mFgColor(p.text_color()),
-	mReadOnlyFgColor(p.text_readonly_color()),
-	mTentativeFgColor(p.text_tentative_color()),
-	mHighlightColor(p.highlight_color()),
-	mPreeditBgColor(p.preedit_bg_color()),
-	mGLFont(p.font),
-	mContextMenuHandle(),
-    mShowContextMenu(true),
-	mAutoreplaceCallback()
-=======
 :   LLUICtrl(p),
     mMaxLengthBytes(p.max_length.bytes),
     mMaxLengthChars(p.max_length.chars),
@@ -229,8 +173,8 @@
     mPreeditBgColor(p.preedit_bg_color()),
     mGLFont(p.font),
     mContextMenuHandle(),
-    mShowContextMenu(true)
->>>>>>> 38c2a5bd
+    mShowContextMenu(true),
+    mAutoreplaceCallback()
 {
     llassert( mMaxLengthBytes > 0 );
 
@@ -627,22 +571,13 @@
         return;
     }
 
-<<<<<<< HEAD
-	mSelectionStart = mText.length();
-	mSelectionEnd = 0;
-	setCursor(mSelectionEnd);
-	//mScrollHPos = 0;
-	mIsSelecting = TRUE;
-	// <FS:AW> Linux primary "clipboard" tainted by auto-selection
-	//updatePrimary();
-=======
     mSelectionStart = mText.length();
     mSelectionEnd = 0;
     setCursor(mSelectionEnd);
     //mScrollHPos = 0;
     mIsSelecting = TRUE;
-    updatePrimary();
->>>>>>> 38c2a5bd
+    // <FS:AW> Linux primary "clipboard" tainted by auto-selection
+    //updatePrimary();
 }
 
 bool LLLineEditor::getSpellCheck() const
@@ -749,65 +684,6 @@
 
 BOOL LLLineEditor::handleDoubleClick(S32 x, S32 y, MASK mask)
 {
-<<<<<<< HEAD
-	setFocus( TRUE );
-	mTripleClickTimer.setTimerExpirySec(TRIPLE_CLICK_INTERVAL);
-
-	if (mSelectionEnd == 0 && mSelectionStart == mText.length())
-	{
-		// if everything is selected, handle this as a normal click to change insertion point
-		handleMouseDown(x, y, mask);
-	}
-	else
-	{
-		const LLWString& wtext = mText.getWString();
-
-		BOOL doSelectAll = TRUE;
-
-		// Select the word we're on
-		if( LLWStringUtil::isPartOfWord( wtext[mCursorPos] ) )
-		{
-			S32 old_selection_start = mLastSelectionStart;
-			S32 old_selection_end = mLastSelectionEnd;
-
-			// Select word the cursor is over
-			while ((mCursorPos > 0) && LLWStringUtil::isPartOfWord( wtext[mCursorPos-1] ))
-			{	// Find the start of the word
-				mCursorPos--;
-			}
-			startSelection();	
-
-			while ((mCursorPos < (S32)wtext.length()) && LLWStringUtil::isPartOfWord( wtext[mCursorPos] ) )
-			{	// Find the end of the word
-				mCursorPos++;
-			}
-			mSelectionEnd = mCursorPos;
-
-			// If nothing changed, then the word was already selected.  Select the whole line.
-			doSelectAll = (old_selection_start == mSelectionStart) &&  
-						  (old_selection_end   == mSelectionEnd);
-		}
-		
-		if ( doSelectAll )
-		{	// Select everything
-			selectAll();
-		}
-	}
-
-	// We don't want handleMouseUp() to "finish" the selection (and thereby
-	// set mSelectionEnd to where the mouse is), so we finish the selection 
-	// here.
-	mIsSelecting = FALSE;  
-
-	// delay cursor flashing
-	mKeystrokeTimer.reset();
-
-	// take selection to 'primary' clipboard
-	// <FS:AW> Linux primary "clipboard" tainted by auto-selection
-	//updatePrimary();
-
-	return TRUE;
-=======
     setFocus( TRUE );
     mTripleClickTimer.setTimerExpirySec(TRIPLE_CLICK_INTERVAL);
 
@@ -861,10 +737,10 @@
     mKeystrokeTimer.reset();
 
     // take selection to 'primary' clipboard
-    updatePrimary();
+    // <FS:AW> Linux primary "clipboard" tainted by auto-selection
+    //updatePrimary();
 
     return TRUE;
->>>>>>> 38c2a5bd
 }
 
 BOOL LLLineEditor::handleMouseDown(S32 x, S32 y, MASK mask)
@@ -1107,105 +983,33 @@
 // Remove a word (set of characters up to next space/punctuation) from the text
 void LLLineEditor::removeWord(bool prev)
 {
-	const U32 pos(getCursor());
-	if (prev ? pos > 0 : static_cast<S32>(pos) < getLength())
-	{
-		U32 new_pos(prev ? prevWordPos(pos) : nextWordPos(pos));
-		if (new_pos == pos) // Other character we don't jump over
-			new_pos = prev ? prevWordPos(new_pos-1) : nextWordPos(new_pos+1);
-
-		const U32 diff(labs(static_cast<S32>(pos) - static_cast<S32>(new_pos)));
-		if (prev)
-		{
-			mText.erase(new_pos, diff);
-			setCursor(new_pos);
-		}
-		else
-		{
-			mText.erase(pos, diff);
-		}
-	}
-	else
-	{
-		LLUI::getInstance()->reportBadKeystroke();
-	}
+    const U32 pos(getCursor());
+    if (prev ? pos > 0 : static_cast<S32>(pos) < getLength())
+    {
+        U32 new_pos(prev ? prevWordPos(pos) : nextWordPos(pos));
+        if (new_pos == pos) // Other character we don't jump over
+            new_pos = prev ? prevWordPos(new_pos-1) : nextWordPos(new_pos+1);
+
+        const U32 diff(labs(static_cast<S32>(pos) - static_cast<S32>(new_pos)));
+        if (prev)
+        {
+            mText.erase(new_pos, diff);
+            setCursor(new_pos);
+        }
+        else
+        {
+            mText.erase(pos, diff);
+        }
+    }
+    else
+    {
+        LLUI::getInstance()->reportBadKeystroke();
+    }
 }
 // </FS>
 
 void LLLineEditor::addChar(const llwchar uni_char)
 {
-<<<<<<< HEAD
-	if (!mAllowEmoji && LLStringOps::isEmoji(uni_char))
-		return;
-
-	llwchar new_c = uni_char;
-	if (hasSelection())
-	{
-		deleteSelection();
-	}
-	else if (LL_KIM_OVERWRITE == gKeyboard->getInsertMode())
-	{
-		if (!prevalidateInput(mText.getWString().substr(getCursor(), 1)))
-			return;
-
-		mText.erase(getCursor(), 1);
-	}
-
-	S32 cur_bytes = mText.getString().size();
-
-	S32 new_bytes = wchar_utf8_length(new_c);
-
-	BOOL allow_char = TRUE;
-
-	// Check byte length limit
-	if ((new_bytes + cur_bytes) > mMaxLengthBytes)
-	{
-		allow_char = FALSE;
-	}
-	else if (mMaxLengthChars)
-	{
-		S32 wide_chars = mText.getWString().size();
-		if ((wide_chars + 1) > mMaxLengthChars)
-		{
-			allow_char = FALSE;
-		}
-	}
-
-	if (allow_char)
-	{
-		// Will we need to scroll?
-		LLWString w_buf;
-		w_buf.assign(1, new_c);
-
-		mText.insert(getCursor(), w_buf);
-		setCursor(getCursor() + 1);
-	}
-	else
-	{
-		LLUI::getInstance()->reportBadKeystroke();
-	}
-
-	//<FS:TS> FIRE-11373: Autoreplace doesn't work in nearby chat bar
-	if (!mReadOnly && mAutoreplaceCallback != NULL)
-	{
-		// autoreplace the text, if necessary
-		S32 replacement_start;
-		S32 replacement_length;
-		LLWString replacement_string;
-		S32 new_cursor_pos = getCursor();
-		mAutoreplaceCallback(replacement_start, replacement_length, replacement_string, new_cursor_pos, getWText());
-
-		if (replacement_length > 0 || !replacement_string.empty())
-		{
-			mText.erase(replacement_start, replacement_length);
-			mText.insert(replacement_start, replacement_string);
-			setCursor(new_cursor_pos);
-		}
-	}
-	//</FS:TS> FIRE-11373
-
-	getWindow()->hideCursorUntilMouseMove();
-=======
     if (!mAllowEmoji && LLStringOps::isEmoji(uni_char))
         return;
 
@@ -1256,8 +1060,26 @@
         LLUI::getInstance()->reportBadKeystroke();
     }
 
+    //<FS:TS> FIRE-11373: Autoreplace doesn't work in nearby chat bar
+    if (!mReadOnly && mAutoreplaceCallback != NULL)
+    {
+        // autoreplace the text, if necessary
+        S32 replacement_start;
+        S32 replacement_length;
+        LLWString replacement_string;
+        S32 new_cursor_pos = getCursor();
+        mAutoreplaceCallback(replacement_start, replacement_length, replacement_string, new_cursor_pos, getWText());
+
+        if (replacement_length > 0 || !replacement_string.empty())
+        {
+            mText.erase(replacement_start, replacement_length);
+            mText.insert(replacement_start, replacement_string);
+            setCursor(new_cursor_pos);
+        }
+    }
+    //</FS:TS> FIRE-11373
+
     getWindow()->hideCursorUntilMouseMove();
->>>>>>> 38c2a5bd
 }
 
 // Extends the selection box to the new cursor position
@@ -1330,79 +1152,6 @@
 
 BOOL LLLineEditor::handleSelectionKey(KEY key, MASK mask)
 {
-<<<<<<< HEAD
-	BOOL handled = FALSE;
-
-	if( mask & MASK_SHIFT )
-	{
-		handled = TRUE;
-
-		switch( key )
-		{
-		case KEY_LEFT:
-			if( 0 < getCursor() )
-			{
-				S32 cursorPos = getCursor() - 1;
-				if( mask & MASK_CONTROL )
-				{
-					cursorPos = prevWordPos(cursorPos);
-				}
-				extendSelection( cursorPos );
-			}
-			else
-			{
-				LLUI::getInstance()->reportBadKeystroke();
-			}
-			break;
-
-		case KEY_RIGHT:
-			if( getCursor() < mText.length())
-			{
-				S32 cursorPos = getCursor() + 1;
-				if( mask & MASK_CONTROL )
-				{
-					cursorPos = nextWordPos(cursorPos);
-				}
-				extendSelection( cursorPos );
-			}
-			else
-			{
-				LLUI::getInstance()->reportBadKeystroke();
-			}
-			break;
-
-		case KEY_PAGE_UP:
-		case KEY_HOME:
-			extendSelection( 0 );
-			break;
-		
-		case KEY_PAGE_DOWN:
-		case KEY_END:
-			{
-				S32 len = mText.length();
-				if( len )
-				{
-					extendSelection( len );
-				}
-				break;
-			}
-
-		default:
-			handled = FALSE;
-			break;
-		}
-	}
-
-	// <FS:AW> Linux primary "clipboard" tainted by auto-selection
-	//if(handled)
-	//{
-	//	// take selection to 'primary' clipboard
-	//	updatePrimary();
-	//}
-	// </FS:AW> Linux primary "clipboard" tainted by auto-selection
- 
-	return handled;
-=======
     BOOL handled = FALSE;
 
     if( mask & MASK_SHIFT )
@@ -1465,14 +1214,15 @@
         }
     }
 
-    if(handled)
-    {
-        // take selection to 'primary' clipboard
-        updatePrimary();
-    }
+    // <FS:AW> Linux primary "clipboard" tainted by auto-selection
+    //if(handled)
+    //{
+    //  // take selection to 'primary' clipboard
+    //  updatePrimary();
+    //}
+    // </FS:AW> Linux primary "clipboard" tainted by auto-selection
 
     return handled;
->>>>>>> 38c2a5bd
 }
 
 void LLLineEditor::deleteSelection()
@@ -1683,200 +1433,6 @@
 
 void LLLineEditor::updatePrimary()
 {
-<<<<<<< HEAD
-	if(canCopy() )
-	{
-		copyPrimary();
-	}
-}
-
-BOOL LLLineEditor::handleSpecialKey(KEY key, MASK mask)	
-{
-	BOOL handled = FALSE;
-
-	switch( key )
-	{
-	case KEY_INSERT:
-		if (mask == MASK_NONE)
-		{
-			gKeyboard->toggleInsertMode();
-		}
-
-		handled = TRUE;
-		break;
-
-	case KEY_BACKSPACE:
-		if (!mReadOnly)
-		{
-			//LL_INFOS() << "Handling backspace" << LL_ENDL;
-			if( hasSelection() )
-			{
-				deleteSelection();
-			}
-			else
-			if( 0 < getCursor() )
-			{
-				// <FS> Ctrl-Backspace remove word
-				//removeChar();
-				if (mask == MASK_CONTROL)
-					removeWord(true);
-				else
-					removeChar();
-				// </FS>
-			}
-			else
-			{
-				LLUI::getInstance()->reportBadKeystroke();
-			}
-		}
-		handled = TRUE;
-		break;
-
-	// <FS> Ctrl-Backspace remove word
-	case KEY_DELETE:
-		if (!mReadOnly && mask == MASK_CONTROL)
-		{
-			removeWord(false);
-			handled = true;
-		}
-		break;
-	// </FS>
-
-	case KEY_PAGE_UP:
-	case KEY_HOME:
-		if (!mIgnoreArrowKeys)
-		{
-			setCursor(0);
-			handled = TRUE;
-		}
-		break;
-
-	case KEY_PAGE_DOWN:
-	case KEY_END:
-		if (!mIgnoreArrowKeys)
-		{
-			S32 len = mText.length();
-			if( len )
-			{
-				setCursor(len);
-			}
-			handled = TRUE;
-		}
-		break;
-
-	case KEY_LEFT:
-		if (mIgnoreArrowKeys && mask == MASK_NONE)
-			break;
-		if ((mask & MASK_ALT) == 0)
-		{
-			if( hasSelection() )
-			{
-				setCursor(llmin( getCursor() - 1, mSelectionStart, mSelectionEnd ));
-			}
-			else
-			if( 0 < getCursor() )
-			{
-				S32 cursorPos = getCursor() - 1;
-				if( mask & MASK_CONTROL )
-				{
-					cursorPos = prevWordPos(cursorPos);
-				}
-				setCursor(cursorPos);
-			}
-			else
-			{
-				LLUI::getInstance()->reportBadKeystroke();
-			}
-			handled = TRUE;
-		}
-		break;
-
-	case KEY_RIGHT:
-		if (mIgnoreArrowKeys && mask == MASK_NONE)
-			break;
-		if ((mask & MASK_ALT) == 0)
-		{
-			if (hasSelection())
-			{
-				setCursor(llmax(getCursor() + 1, mSelectionStart, mSelectionEnd));
-			}
-			else
-			if (getCursor() < mText.length())
-			{
-				S32 cursorPos = getCursor() + 1;
-				if( mask & MASK_CONTROL )
-				{
-					cursorPos = nextWordPos(cursorPos);
-				}
-				setCursor(cursorPos);
-			}
-			else
-			{
-				LLUI::getInstance()->reportBadKeystroke();
-			}
-			handled = TRUE;
-		}
-		break;
-
-	// handle ctrl-uparrow if we have a history enabled line editor.
-	case KEY_UP:
-		if( mHaveHistory && ((mIgnoreArrowKeys == false) || ( MASK_CONTROL == mask )) )
-		{
-			if( mCurrentHistoryLine > mLineHistory.begin() )
-			{
-				// <FS> FIRE-324. Nearby and IM chat bars forget what was written after browsing history
-				(*mCurrentHistoryLine).assign(getText());
-				mText.assign( *(--mCurrentHistoryLine) );
-				setCursorToEnd();
-			}
-			else
-			{
-				LLUI::getInstance()->reportBadKeystroke();
-			}
-			handled = TRUE;
-		}
-		break;
-
-	// handle [ctrl]-downarrow if we have a history enabled line editor
-	case KEY_DOWN:
-		if( mHaveHistory  && ((mIgnoreArrowKeys == false) || ( MASK_CONTROL == mask )) )
-		{
-			if( !mLineHistory.empty() && mCurrentHistoryLine < mLineHistory.end() - 1 )
-			{
-				mText.assign( *(++mCurrentHistoryLine) );
-				setCursorToEnd();
-			}
-			else
-			{
-				LLUI::getInstance()->reportBadKeystroke();
-			}
-			handled = TRUE;
-		}
-		break;
-
-	case KEY_RETURN:
-		// store sent line in history
-		updateHistory();
-		break;
-
-	case KEY_ESCAPE:
-	    if (mRevertOnEsc && mText.getString() != mPrevText)
-		{
-			setText(mPrevText);
-			// Note, don't set handled, still want to loose focus (won't commit becase text is now unchanged)
-			if (mKeystrokeOnEsc)
-			{
-				onKeystroke();
-			}
-		}
-		break;
-		
-	default:
-		break;
-	}
-
-	return handled;
-=======
     if(canCopy() )
     {
         copyPrimary();
@@ -1909,7 +1465,13 @@
             else
             if( 0 < getCursor() )
             {
-                removeChar();
+                // <FS> Ctrl-Backspace remove word
+                //removeChar();
+                if (mask == MASK_CONTROL)
+                    removeWord(true);
+                else
+                    removeChar();
+                // </FS>
             }
             else
             {
@@ -1918,6 +1480,16 @@
         }
         handled = TRUE;
         break;
+
+    // <FS> Ctrl-Backspace remove word
+    case KEY_DELETE:
+        if (!mReadOnly && mask == MASK_CONTROL)
+        {
+            removeWord(false);
+            handled = true;
+        }
+        break;
+    // </FS>
 
     case KEY_PAGE_UP:
     case KEY_HOME:
@@ -2001,6 +1573,8 @@
         {
             if( mCurrentHistoryLine > mLineHistory.begin() )
             {
+                // <FS> FIRE-324. Nearby and IM chat bars forget what was written after browsing history
+                (*mCurrentHistoryLine).assign(getText());
                 mText.assign( *(--mCurrentHistoryLine) );
                 setCursorToEnd();
             }
@@ -2051,99 +1625,24 @@
     }
 
     return handled;
->>>>>>> 38c2a5bd
 }
 
 
 BOOL LLLineEditor::handleKeyHere(KEY key, MASK mask )
 {
-<<<<<<< HEAD
-	BOOL	handled = FALSE;
-	BOOL	selection_modified = FALSE;
-
-	if ( gFocusMgr.getKeyboardFocus() == this )
-	{
-		LLLineEditorRollback rollback( this );
-
-		// <FS:Ansariel> FIRE-19933: Open context menu on context menu key press
-		if (key == KEY_CONTEXT_MENU)
-		{
-			showContextMenu(getLocalRect().getCenterX(), getLocalRect().getCenterY(), false);
-		}
-		// </FS:Ansariel>
-
-		if( !handled )
-		{
-			handled = handleSelectionKey( key, mask );
-			selection_modified = handled;
-		}
-		
-		// Handle most keys only if the text editor is writeable.
-		if ( !mReadOnly )
-		{
-			if( !handled )
-			{
-				handled = handleSpecialKey( key, mask );
-			}
-		}
-
-		if( handled )
-		{
-			mKeystrokeTimer.reset();
-
-			// Most keystrokes will make the selection box go away, but not all will.
-			if( !selection_modified &&
-				KEY_SHIFT != key &&
-				KEY_CONTROL != key &&
-				KEY_ALT != key &&
-				KEY_CAPSLOCK != key)
-			{
-				deselect();
-			}
-
-			bool prevalidator_failed = false;
-
-			// If read-only, don't allow changes
-			bool need_to_rollback = mReadOnly && (mText.getString() == rollback.getText());
-
-			// Validate new string and rollback the keystroke if needed.
-			if (!need_to_rollback && mPrevalidator)
-			{
-				prevalidator_failed = !mPrevalidator.validate(mText.getWString());
-				need_to_rollback |= prevalidator_failed;
-			}
-
-			if (need_to_rollback)
-			{
-				rollback.doRollback(this);
-
-				LLUI::getInstance()->reportBadKeystroke();
-				if (prevalidator_failed)
-				{
-					mPrevalidator.showLastErrorUsingTimeout();
-				}
-			}
-
-			// Notify owner if requested
-			if (!need_to_rollback && handled)
-			{
-				onKeystroke();
-				if ( (!selection_modified) && (KEY_BACKSPACE == key) )
-				{
-					mSpellCheckTimer.setTimerExpirySec(SPELLCHECK_DELAY);
-				}
-			}
-		}
-	}
-
-	return handled;
-=======
     BOOL    handled = FALSE;
     BOOL    selection_modified = FALSE;
 
     if ( gFocusMgr.getKeyboardFocus() == this )
     {
         LLLineEditorRollback rollback( this );
+
+        // <FS:Ansariel> FIRE-19933: Open context menu on context menu key press
+        if (key == KEY_CONTEXT_MENU)
+        {
+            showContextMenu(getLocalRect().getCenterX(), getLocalRect().getCenterY(), false);
+        }
+        // </FS:Ansariel>
 
         if( !handled )
         {
@@ -2210,7 +1709,6 @@
     }
 
     return handled;
->>>>>>> 38c2a5bd
 }
 
 
@@ -2543,203 +2041,6 @@
     mBorder->setVisible(FALSE); // no more programmatic art.
 #endif
 
-<<<<<<< HEAD
-	if ( (getSpellCheck()) && (mText.length() > 2) )
-	{
-		// Calculate start and end indices for the first and last visible word
-		U32 start = prevWordPos(mScrollHPos), end = nextWordPos(mScrollHPos + rendered_text);
-
-		if ( (mSpellCheckStart != start) || (mSpellCheckEnd != end) )
-		{
-			const LLWString& text = mText.getWString().substr(start, end);
-
-			// Find the start of the first word
-			U32 word_start = 0, word_end = 0;
-			while ( (word_start < text.length()) && (!LLStringOps::isAlpha(text[word_start])) )
-			{
-				word_start++;
-			}
-
-			// Iterate over all words in the text block and check them one by one
-			mMisspellRanges.clear();
-			while (word_start < text.length())
-			{
-				// Find the end of the current word (special case handling for "'" when it's used as a contraction)
-				word_end = word_start + 1;
-				while ( (word_end < text.length()) && 
-					    ((LLWStringUtil::isPartOfWord(text[word_end])) ||
-						 ((L'\'' == text[word_end]) && (word_end + 1 < text.length()) &&
-						  (LLStringOps::isAlnum(text[word_end - 1])) && (LLStringOps::isAlnum(text[word_end + 1])))) )
-				{
-					word_end++;
-				}
-				if (word_end > text.length())
-				{
-					break;
-				}
-
-				// Don't process words shorter than 3 characters
-				std::string word = wstring_to_utf8str(text.substr(word_start, word_end - word_start));
-				if ( (word.length() >= 3) && (!LLSpellChecker::instance().checkSpelling(word)) )
-				{
-					mMisspellRanges.push_back(std::pair<U32, U32>(start + word_start, start + word_end));
-				}
-
-				// Find the start of the next word
-				word_start = word_end + 1;
-				while ( (word_start < text.length()) && (!LLWStringUtil::isPartOfWord(text[word_start])) )
-				{
-					word_start++;
-				}
-			}
-
-			mSpellCheckStart = start;
-			mSpellCheckEnd = end;
-		}
-
-		// Draw squiggly lines under any (visible) misspelled words
-		for (std::list<std::pair<U32, U32> >::const_iterator it = mMisspellRanges.begin(); it != mMisspellRanges.end(); ++it)
-		{
-			// Skip over words that aren't (partially) visible
-			if ( ((it->first < start) && (it->second < start)) || (it->first > end) )
-			{
-				continue;
-			}
-
-			// Skip the current word if the user is still busy editing it
-			if ( (!mSpellCheckTimer.hasExpired()) && (it->first <= (U32)mCursorPos) && (it->second >= (U32)mCursorPos) )
-			{
- 				continue;
-			}
-
-			S32 pxWidth = getRect().getWidth();
-			S32 pxStart = findPixelNearestPos(it->first - getCursor());
-			if (pxStart > pxWidth)
-			{
-				continue;
-			}
-			S32 pxEnd = findPixelNearestPos(it->second - getCursor());
-			if (pxEnd > pxWidth)
-			{
-				pxEnd = pxWidth;
-			}
-
-			S32 pxBottom = (S32)(text_bottom + mGLFont->getDescenderHeight());
-
-			gGL.color4ub(255, 0, 0, 200);
-			while (pxStart + 1 < pxEnd)
-			{
-				gl_line_2d(pxStart, pxBottom, pxStart + 2, pxBottom - 2);
-				if (pxStart + 3 < pxEnd)
-				{
-					gl_line_2d(pxStart + 2, pxBottom - 3, pxStart + 4, pxBottom - 1);
-				}
-				pxStart += 4;
-			}
-		}
-	}
-
-	// If we're editing...
-	if( hasFocus())
-	{
-		//mBorder->setVisible(TRUE); // ok, programmer art just this once.
-		// (Flash the cursor every half second)
-		if (!mReadOnly && gFocusMgr.getAppHasFocus())
-		{
-			F32 elapsed = mKeystrokeTimer.getElapsedTimeF32();
-			if( (elapsed < CURSOR_FLASH_DELAY ) || (S32(elapsed * 2) & 1) )
-			{
-				S32 cursor_left = findPixelNearestPos();
-				cursor_left -= lineeditor_cursor_thickness / 2;
-				S32 cursor_right = cursor_left + lineeditor_cursor_thickness;
-				if (LL_KIM_OVERWRITE == gKeyboard->getInsertMode() && !hasSelection())
-				{
-					const LLWString space(utf8str_to_wstring(std::string(" ")));
-					S32 wswidth = mGLFont->getWidth(space.c_str());
-					S32 width = mGLFont->getWidth(mText.getWString().c_str(), getCursor(), 1) + 1;
-					cursor_right = cursor_left + llmax(wswidth, width);
-				}
-				// Use same color as text for the Cursor
-				gl_rect_2d(cursor_left, cursor_top,
-					cursor_right, cursor_bottom, text_color);
-				if (LL_KIM_OVERWRITE == gKeyboard->getInsertMode() && !hasSelection())
-				{
-					LLColor4 tmp_color( 1.f - text_color.mV[0], 1.f - text_color.mV[1], 1.f - text_color.mV[2], alpha );
-					mGLFont->render(mText, getCursor(), (F32)(cursor_left + lineeditor_cursor_thickness / 2), text_bottom, 
-						tmp_color,
-						LLFontGL::LEFT, LLFontGL::BOTTOM,
-						0,
-						LLFontGL::NO_SHADOW,
-						1);
-				}
-
-				// Make sure the IME is in the right place
-				S32 pixels_after_scroll = findPixelNearestPos();	// RCalculcate for IME position
-				LLRect screen_pos = calcScreenRect();
-				LLCoordGL ime_pos( screen_pos.mLeft + pixels_after_scroll, screen_pos.mTop - lineeditor_v_pad );
-
-				ime_pos.mX = (S32) (ime_pos.mX * LLUI::getScaleFactor().mV[VX]);
-				ime_pos.mY = (S32) (ime_pos.mY * LLUI::getScaleFactor().mV[VY]);
-				// <FS:Zi> IME - International input compositing, i.e. for Japanese / Chinese text input
-#if LL_SDL2
-				static LLUICachedControl<S32> sdl2_ime_default_vertical_offset("SDL2IMEDefaultVerticalOffset");
-				ime_pos.mY += sdl2_ime_default_vertical_offset;
-#endif
-				// </FS:Zi>
-				getWindow()->setLanguageTextInput( ime_pos );
-			}
-		}
-
-		//draw label if no text is provided
-		//but we should draw it in a different color
-		//to give indication that it is not text you typed in
-		if (0 == mText.length() && (mReadOnly || mShowLabelFocused))
-		{
-			mGLFont->render(mLabel.getWString(), 0,
-							mTextLeftEdge, (F32)text_bottom,
-							label_color,
-							LLFontGL::LEFT,
-							LLFontGL::BOTTOM,
-							0,
-							LLFontGL::NO_SHADOW,
-							S32_MAX,
-							mTextRightEdge - ll_round(rendered_pixels_right),
-							&rendered_pixels_right, FALSE);
-		}
-
-
-		// Draw children (border)
-		//mBorder->setVisible(TRUE);
-		mBorder->setKeyboardFocusHighlight( TRUE );
-		LLView::draw();
-		mBorder->setKeyboardFocusHighlight( FALSE );
-		//mBorder->setVisible(FALSE);
-	}
-	else // does not have keyboard input
-	{
-		// draw label if no text provided
-		if (0 == mText.length())
-		{
-			mGLFont->render(mLabel.getWString(), 0,
-							mTextLeftEdge, (F32)text_bottom,
-							label_color,
-							LLFontGL::LEFT,
-							LLFontGL::BOTTOM,
-							0,
-							LLFontGL::NO_SHADOW,
-							S32_MAX,
-							mTextRightEdge - ll_round(rendered_pixels_right),
-							&rendered_pixels_right);
-		}
-		// Draw children (border)
-		LLView::draw();
-	}
-
-	if (mDrawAsterixes)
-	{
-		mText = saved_text;
-	}
-=======
     if ( (getSpellCheck()) && (mText.length() > 2) )
     {
         // Calculate start and end indices for the first and last visible word
@@ -2876,6 +2177,12 @@
 
                 ime_pos.mX = (S32) (ime_pos.mX * LLUI::getScaleFactor().mV[VX]);
                 ime_pos.mY = (S32) (ime_pos.mY * LLUI::getScaleFactor().mV[VY]);
+                // <FS:Zi> IME - International input compositing, i.e. for Japanese / Chinese text input
+#if LL_SDL2
+                static LLUICachedControl<S32> sdl2_ime_default_vertical_offset("SDL2IMEDefaultVerticalOffset");
+                ime_pos.mY += sdl2_ime_default_vertical_offset;
+#endif
+                // </FS:Zi>
                 getWindow()->setLanguageTextInput( ime_pos );
             }
         }
@@ -2929,7 +2236,6 @@
     {
         mText = saved_text;
     }
->>>>>>> 38c2a5bd
 }
 
 
@@ -2985,68 +2291,6 @@
 // Start or stop the editor from accepting text-editing keystrokes
 void LLLineEditor::setFocus( BOOL new_state )
 {
-<<<<<<< HEAD
-	BOOL old_state = hasFocus();
-
-	if (!new_state)
-	{
-		getWindow()->allowLanguageTextInput(this, FALSE);
-	}
-
-
-	// getting focus when we didn't have it before, and we want to select all
-	if (!old_state && new_state && mSelectAllonFocusReceived)
-	{
-		selectAll();
-		// We don't want handleMouseUp() to "finish" the selection (and thereby
-		// set mSelectionEnd to where the mouse is), so we finish the selection 
-		// here.
-		mIsSelecting = FALSE;
-	}
-
-	if( new_state )
-	{
-		gEditMenuHandler = this;
-
-		// Don't start the cursor flashing right away
-		mKeystrokeTimer.reset();
-	}
-	else
-	{
-		// Not really needed, since loss of keyboard focus should take care of this,
-		// but limited paranoia is ok.
-		if( gEditMenuHandler == this )
-		{
-			gEditMenuHandler = NULL;
-		}
-
-		endSelection();
-	}
-
-	LLUICtrl::setFocus( new_state );
-
-	if (new_state)
-	{
-		// <FS:Zi> IME - International input compositing, i.e. for Japanese / Chinese text input
-#if LL_SDL2
-		// Linux/SDL2 doesn't currently allow to disable IME, so we remove the restrictions on
-		// password entry fields and prevalidated input fields. Otherwise those fields would
-		// be completely inaccessible.
-		getWindow()->allowLanguageTextInput(this, true);
-#else
-		// </FS:Zi>
-		// Allow Language Text Input only when this LineEditor has
-		// no prevalidate function attached.  This criterion works
-		// fine on 1.15.0.2, since all prevalidate func reject any
-		// non-ASCII characters.  I'm not sure on future versions,
-		// however.
-		getWindow()->allowLanguageTextInput(this, !mPrevalidator);
-#endif // <FS:Zi>
-	}
-}
-
-//virtual 
-=======
     BOOL old_state = hasFocus();
 
     if (!new_state)
@@ -3088,17 +2332,25 @@
 
     if (new_state)
     {
+        // <FS:Zi> IME - International input compositing, i.e. for Japanese / Chinese text input
+#if LL_SDL2
+        // Linux/SDL2 doesn't currently allow to disable IME, so we remove the restrictions on
+        // password entry fields and prevalidated input fields. Otherwise those fields would
+        // be completely inaccessible.
+        getWindow()->allowLanguageTextInput(this, true);
+#else
+        // </FS:Zi>
         // Allow Language Text Input only when this LineEditor has
         // no prevalidate function attached.  This criterion works
         // fine on 1.15.0.2, since all prevalidate func reject any
         // non-ASCII characters.  I'm not sure on future versions,
         // however.
         getWindow()->allowLanguageTextInput(this, !mPrevalidator);
+#endif // <FS:Zi>
     }
 }
 
 //virtual
->>>>>>> 38c2a5bd
 void LLLineEditor::setRect(const LLRect& rect)
 {
     LLUICtrl::setRect(rect);
@@ -3257,37 +2509,6 @@
 
 void LLLineEditor::updateAllowingLanguageInput()
 {
-<<<<<<< HEAD
-	// Allow Language Text Input only when this LineEditor has
-	// no prevalidate function attached (as long as other criteria
-	// common to LLTextEditor).  This criterion works
-	// fine on 1.15.0.2, since all prevalidate func reject any
-	// non-ASCII characters.  I'm not sure on future versions,
-	// however...
-	LLWindow* window = getWindow();
-	if (!window)
-	{
-		// test app, no window available
-		return;	
-	}
-	// <FS:Zi> IME - International input compositing, i.e. for Japanese / Chinese text input
-#if LL_SDL2
-	// Linux/SDL2 doesn't currently allow to disable IME, so we remove the restrictions on
-	// password entry fields and prevalidated input fields. Otherwise those fields would
-	// be completely inaccessible.
-	if (hasFocus() && !mReadOnly)
-#else
-	// </FS:Zi>
-	if (hasFocus() && !mReadOnly && !mDrawAsterixes && !mPrevalidator)
-#endif // <FS:Zi>
-	{
-		window->allowLanguageTextInput(this, TRUE);
-	}
-	else
-	{
-		window->allowLanguageTextInput(this, FALSE);
-	}
-=======
     // Allow Language Text Input only when this LineEditor has
     // no prevalidate function attached (as long as other criteria
     // common to LLTextEditor).  This criterion works
@@ -3300,7 +2521,16 @@
         // test app, no window available
         return;
     }
+    // <FS:Zi> IME - International input compositing, i.e. for Japanese / Chinese text input
+#if LL_SDL2
+    // Linux/SDL2 doesn't currently allow to disable IME, so we remove the restrictions on
+    // password entry fields and prevalidated input fields. Otherwise those fields would
+    // be completely inaccessible.
+    if (hasFocus() && !mReadOnly)
+#else
+    // </FS:Zi>
     if (hasFocus() && !mReadOnly && !mDrawAsterixes && !mPrevalidator)
+#endif // <FS:Zi>
     {
         window->allowLanguageTextInput(this, TRUE);
     }
@@ -3308,7 +2538,6 @@
     {
         window->allowLanguageTextInput(this, FALSE);
     }
->>>>>>> 38c2a5bd
 }
 
 BOOL LLLineEditor::hasPreeditString() const
@@ -3538,59 +2767,6 @@
 void LLLineEditor::showContextMenu(S32 x, S32 y, bool set_cursor_pos)
 // </FS:Ansariel>
 {
-<<<<<<< HEAD
-	LLContextMenu* menu = static_cast<LLContextMenu*>(mContextMenuHandle.get());
-	if (!menu)
-	{
-		llassert(LLMenuGL::sMenuContainer != NULL);
-		menu = LLUICtrlFactory::createFromFile<LLContextMenu>
-			("menu_text_editor.xml",
-				LLMenuGL::sMenuContainer,
-				LLMenuHolderGL::child_registry_t::instance());
-		setContextMenu(menu);
-	}
-
-	if (menu)
-	{
-		gEditMenuHandler = this;
-
-		S32 screen_x, screen_y;
-		localPointToScreen(x, y, &screen_x, &screen_y);
-
-		if (set_cursor_pos) // <FS:Ansariel> FIRE-19933: Open context menu on context menu key press
-			setCursorAtLocalPos(x);
-		if (hasSelection())
-		{
-			if ( (mCursorPos < llmin(mSelectionStart, mSelectionEnd)) || (mCursorPos > llmax(mSelectionStart, mSelectionEnd)) )
-			{
-				deselect();
-			}
-			else
-			{
-				setCursor(llmax(mSelectionStart, mSelectionEnd));
-			}
-		}
-
-		bool use_spellcheck = getSpellCheck(), is_misspelled = false;
-		if (use_spellcheck)
-		{
-			mSuggestionList.clear();
-
-			// If the cursor is on a misspelled word, retrieve suggestions for it
-			std::string misspelled_word = getMisspelledWord(mCursorPos);
-			if ((is_misspelled = !misspelled_word.empty()) == true)
-			{
-				LLSpellChecker::instance().getSuggestions(misspelled_word, mSuggestionList);
-			}
-		}
-
-		menu->setItemVisible("Suggestion Separator", (use_spellcheck) && (!mSuggestionList.empty()));
-		menu->setItemVisible("Add to Dictionary", (use_spellcheck) && (is_misspelled));
-		menu->setItemVisible("Add to Ignore", (use_spellcheck) && (is_misspelled));
-		menu->setItemVisible("Spellcheck Separator", (use_spellcheck) && (is_misspelled));
-		menu->show(screen_x, screen_y, this);
-	}
-=======
     LLContextMenu* menu = static_cast<LLContextMenu*>(mContextMenuHandle.get());
     if (!menu)
     {
@@ -3609,7 +2785,8 @@
         S32 screen_x, screen_y;
         localPointToScreen(x, y, &screen_x, &screen_y);
 
-        setCursorAtLocalPos(x);
+        if (set_cursor_pos) // <FS:Ansariel> FIRE-19933: Open context menu on context menu key press
+            setCursorAtLocalPos(x);
         if (hasSelection())
         {
             if ( (mCursorPos < llmin(mSelectionStart, mSelectionEnd)) || (mCursorPos > llmax(mSelectionStart, mSelectionEnd)) )
@@ -3641,7 +2818,6 @@
         menu->setItemVisible("Spellcheck Separator", (use_spellcheck) && (is_misspelled));
         menu->show(screen_x, screen_y, this);
     }
->>>>>>> 38c2a5bd
 }
 
 void LLLineEditor::setContextMenu(LLContextMenu* new_context_menu)
