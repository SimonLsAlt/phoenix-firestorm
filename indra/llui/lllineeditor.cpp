/** 
 * @file lllineeditor.cpp
 * @brief LLLineEditor base class
 *
 * $LicenseInfo:firstyear=2001&license=viewerlgpl$
 * Second Life Viewer Source Code
 * Copyright (C) 2010, Linden Research, Inc.
 * 
 * This library is free software; you can redistribute it and/or
 * modify it under the terms of the GNU Lesser General Public
 * License as published by the Free Software Foundation;
 * version 2.1 of the License only.
 * 
 * This library is distributed in the hope that it will be useful,
 * but WITHOUT ANY WARRANTY; without even the implied warranty of
 * MERCHANTABILITY or FITNESS FOR A PARTICULAR PURPOSE.  See the GNU
 * Lesser General Public License for more details.
 * 
 * You should have received a copy of the GNU Lesser General Public
 * License along with this library; if not, write to the Free Software
 * Foundation, Inc., 51 Franklin Street, Fifth Floor, Boston, MA  02110-1301  USA
 * 
 * Linden Research, Inc., 945 Battery Street, San Francisco, CA  94111  USA
 * $/LicenseInfo$
 */

// Text editor widget to let users enter a single line.

#include "linden_common.h"
 
#define LLLINEEDITOR_CPP
#include "lllineeditor.h"

#include "lltexteditor.h"
#include "llmath.h"
#include "llfontgl.h"
#include "llgl.h"
#include "lltimer.h"

#include "llcalc.h"
//#include "llclipboard.h"
#include "llcontrol.h"
#include "llbutton.h"
#include "llfocusmgr.h"
#include "llkeyboard.h"
#include "llrect.h"
#include "llresmgr.h"
#include "llspellcheck.h"
#include "llstring.h"
#include "llwindow.h"
#include "llui.h"
#include "lluictrlfactory.h"
#include "llclipboard.h"
#include "llmenugl.h"

//
// Imported globals
//

//
// Constants
//

const F32	CURSOR_FLASH_DELAY = 1.0f;  // in seconds
const S32	SCROLL_INCREMENT_ADD = 0;	// make space for typing
const S32   SCROLL_INCREMENT_DEL = 4;	// make space for baskspacing
const F32   AUTO_SCROLL_TIME = 0.05f;
const F32	TRIPLE_CLICK_INTERVAL = 0.3f;	// delay between double and triple click. *TODO: make this equal to the double click interval?
const F32	SPELLCHECK_DELAY = 0.5f;	// delay between the last keypress and spell checking the word the cursor is on

const std::string PASSWORD_ASTERISK( "\xE2\x80\xA2" ); // U+2022 BULLET

static LLDefaultChildRegistry::Register<LLLineEditor> r1("line_editor");

// Compiler optimization, generate extern template
template class LLLineEditor* LLView::getChild<class LLLineEditor>(
	const std::string& name, BOOL recurse) const;

//
// Member functions
//

LLLineEditor::Params::Params()
:	max_length(""),
    keystroke_callback("keystroke_callback"),
	prevalidate_callback("prevalidate_callback"),
	prevalidate_input_callback("prevalidate_input_callback"),
	background_image("background_image"),
	background_image_disabled("background_image_disabled"),
	background_image_focused("background_image_focused"),
	bg_image_always_focused("bg_image_always_focused", false),
	select_on_focus("select_on_focus", false),
	revert_on_esc("revert_on_esc", true),
	spellcheck("spellcheck", false),
	commit_on_focus_lost("commit_on_focus_lost", true),
	ignore_tab("ignore_tab", true),
	is_password("is_password", false),
	cursor_color("cursor_color"),
	use_bg_color("use_bg_color", false),
	bg_color("bg_color"),
	text_color("text_color"),
	text_readonly_color("text_readonly_color"),
	text_tentative_color("text_tentative_color"),
	highlight_color("highlight_color"),
	preedit_bg_color("preedit_bg_color"),
	border(""),
	bg_visible("bg_visible"),
	text_pad_left("text_pad_left"),
	text_pad_right("text_pad_right"),
	default_text("default_text")
{
	changeDefault(mouse_opaque, true);
	addSynonym(select_on_focus, "select_all_on_focus_received");
	addSynonym(border, "border");
	addSynonym(label, "watermark_text");
	addSynonym(max_length.chars, "max_length");
}

LLLineEditor::LLLineEditor(const LLLineEditor::Params& p)
:	LLUICtrl(p),
	mMaxLengthBytes(p.max_length.bytes),
	mMaxLengthChars(p.max_length.chars),
	mCursorPos( 0 ),
	mScrollHPos( 0 ),
	mTextPadLeft(p.text_pad_left),
	mTextPadRight(p.text_pad_right),
	mTextLeftEdge(0),		// computed in updateTextPadding() below
	mTextRightEdge(0),		// computed in updateTextPadding() below
	mCommitOnFocusLost( p.commit_on_focus_lost ),
	mKeystrokeOnEsc(FALSE),
	mRevertOnEsc( p.revert_on_esc ),
	mKeystrokeCallback( p.keystroke_callback() ),
	mIsSelecting( FALSE ),
	mSelectionStart( 0 ),
	mSelectionEnd( 0 ),
	mLastSelectionX(-1),
	mLastSelectionY(-1),
	mLastSelectionStart(-1),
	mLastSelectionEnd(-1),
	mBorderThickness( 0 ),
	mIgnoreArrowKeys( FALSE ),
	mIgnoreTab( p.ignore_tab ),
	mDrawAsterixes( p.is_password ),
	mSpellCheck( p.spellcheck ),
	mSpellCheckStart(-1),
	mSpellCheckEnd(-1),
	mSelectAllonFocusReceived( p.select_on_focus ),
	mSelectAllonCommit( TRUE ),
	mPassDelete(FALSE),
	mReadOnly(FALSE),
	mBgImage( p.background_image ),
	mBgImageDisabled( p.background_image_disabled ),
	mBgImageFocused( p.background_image_focused ),
	mShowImageFocused( p.bg_image_always_focused ),
	mUseBgColor(p.use_bg_color),
	mHaveHistory(FALSE),
	mReplaceNewlinesWithSpaces( TRUE ),
	mLabel(p.label),
	mCursorColor(p.cursor_color()),
	mBgColor(p.bg_color()),
	mFgColor(p.text_color()),
	mReadOnlyFgColor(p.text_readonly_color()),
	mTentativeFgColor(p.text_tentative_color()),
	mHighlightColor(p.highlight_color()),
	mPreeditBgColor(p.preedit_bg_color()),
	mGLFont(p.font),
	// <FS:Ansariel> Delay context menu initialization if LLMenuGL::sMenuContainer is still NULL
	mDelayedInit(false),
	mContextMenuHandle(),
	mAutoreplaceCallback()
{
	llassert( mMaxLengthBytes > 0 );

	LLUICtrl::setEnabled(TRUE);
	setEnabled(p.enabled);

	mScrollTimer.reset();
	mTripleClickTimer.reset();
	setText(p.default_text());

    if (p.initial_value.isProvided()
        && !p.control_name.isProvided())
    {
        // Initial value often is descriptive, like "Type some ID here"
        // and can be longer than size limitation, ignore size
        setText(p.initial_value.getValue().asString(), false);
    }

	// Initialize current history line iterator
	mCurrentHistoryLine = mLineHistory.begin();

	LLRect border_rect(getLocalRect());
	// adjust for gl line drawing glitch
	border_rect.mTop -= 1;
	border_rect.mRight -=1;
	LLViewBorder::Params border_p(p.border);
	border_p.rect = border_rect;
	border_p.follows.flags = FOLLOWS_ALL;
	border_p.bevel_style = LLViewBorder::BEVEL_IN;
	mBorder = LLUICtrlFactory::create<LLViewBorder>(border_p);
	addChild( mBorder );

	// clamp text padding to current editor size
	updateTextPadding();
	setCursor(mText.length());

	if (mSpellCheck)
	{
		LLSpellChecker::setSettingsChangeCallback(boost::bind(&LLLineEditor::onSpellCheckSettingsChange, this));
	}
	mSpellCheckTimer.reset();

	setPrevalidateInput(p.prevalidate_input_callback());
	setPrevalidate(p.prevalidate_callback());
<<<<<<< HEAD

	// <FS:Ansariel> Delay context menu initialization if LLMenuGL::sMenuContainer is still NULL
	if (LLMenuGL::sMenuContainer)
	{
	// </FS:Ansariel>
	llassert(LLMenuGL::sMenuContainer != NULL);
	LLContextMenu* menu = LLUICtrlFactory::instance().createFromFile<LLContextMenu>
		("menu_text_editor.xml",
		 LLMenuGL::sMenuContainer,
		 LLMenuHolderGL::child_registry_t::instance());
	setContextMenu(menu);
	// <FS:Ansariel> Delay context menu initialization if LLMenuGL::sMenuContainer is still NULL
	}
	else
	{
		mDelayedInit = true;
	}
	// </FS:Ansariel>
=======
>>>>>>> f0cd5407
}
 
LLLineEditor::~LLLineEditor()
{
	mCommitOnFocusLost = FALSE;
    
    // Make sure no context menu linger around once the widget is deleted
	LLContextMenu* menu = static_cast<LLContextMenu*>(mContextMenuHandle.get());
	if (menu)
	{
        menu->hide();
    }
	setContextMenu(NULL);

	// <FS:Ansariel> Delay context menu initialization if LLMenuGL::sMenuContainer is still NULL
	mDelayedInit = false;

	// calls onCommit() while LLLineEditor still valid
	gFocusMgr.releaseFocusIfNeeded( this );
}

void LLLineEditor::initFromParams(const LLLineEditor::Params& params)
{
	LLUICtrl::initFromParams(params);
	LLUICtrl::setEnabled(TRUE);
	setEnabled(params.enabled);
}

void LLLineEditor::onFocusReceived()
{
	gEditMenuHandler = this;
	LLUICtrl::onFocusReceived();
	updateAllowingLanguageInput();
}

void LLLineEditor::onFocusLost()
{
	// The call to updateAllowLanguageInput()
	// when loosing the keyboard focus *may*
	// indirectly invoke handleUnicodeCharHere(), 
	// so it must be called before onCommit.
	updateAllowingLanguageInput();

	if( mCommitOnFocusLost && mText.getString() != mPrevText) 
	{
		onCommit();
	}

	if( gEditMenuHandler == this )
	{
		gEditMenuHandler = NULL;
	}

	getWindow()->showCursorFromMouseMove();

	LLUICtrl::onFocusLost();
}

// virtual
void LLLineEditor::onCommit()
{
	// put current line into the line history
	updateHistory();

	setControlValue(getValue());
	LLUICtrl::onCommit();
	resetDirty();

	// Selection on commit needs to be turned off when evaluating maths
	// expressions, to allow indication of the error position
	if (mSelectAllonCommit) selectAll();
}

// Returns TRUE if user changed value at all
// virtual
BOOL LLLineEditor::isDirty() const
{
	return mText.getString() != mPrevText;
}

// Clear dirty state
// virtual
void LLLineEditor::resetDirty()
{
	mPrevText = mText.getString();
}		

// assumes UTF8 text
// virtual
void LLLineEditor::setValue(const LLSD& value )
{
	setText(value.asString());
}

//virtual
LLSD LLLineEditor::getValue() const
{
	return LLSD(getText());
}


// line history support
void LLLineEditor::updateHistory()
{
	// On history enabled line editors, remember committed line and
	// reset current history line number.
	// Be sure only to remember lines that are not empty and that are
	// different from the last on the list.
	if( mHaveHistory && getLength() )
	{
		if( !mLineHistory.empty() )
		{
			// When not empty, last line of history should always be blank.
			if( mLineHistory.back().empty() )
			{
				// discard the empty line
				mLineHistory.pop_back();
			}
			else
			{
				LL_WARNS("") << "Last line of history was not blank." << LL_ENDL;
			}
		}

		// Add text to history, ignoring duplicates
		if( mLineHistory.empty() || getText() != mLineHistory.back() )
		{
			mLineHistory.push_back( getText() );
		}

		// Restore the blank line and set mCurrentHistoryLine to point at it
		mLineHistory.push_back( "" );
		mCurrentHistoryLine = mLineHistory.end() - 1;
	}
}

void LLLineEditor::reshape(S32 width, S32 height, BOOL called_from_parent)
{
	LLUICtrl::reshape(width, height, called_from_parent);
	updateTextPadding(); // For clamping side-effect.
	setCursor(mCursorPos); // For clamping side-effect.
}

void LLLineEditor::setEnabled(BOOL enabled)
{
	mReadOnly = !enabled;
	setTabStop(!mReadOnly);
	updateAllowingLanguageInput();
}


void LLLineEditor::setMaxTextLength(S32 max_text_length)
{
	S32 max_len = llmax(0, max_text_length);
	mMaxLengthBytes = max_len;
} 

void LLLineEditor::setMaxTextChars(S32 max_text_chars)
{
	S32 max_chars = llmax(0, max_text_chars);
	mMaxLengthChars = max_chars;
} 

void LLLineEditor::getTextPadding(S32 *left, S32 *right)
{
	*left = mTextPadLeft;
	*right = mTextPadRight;
}

void LLLineEditor::setTextPadding(S32 left, S32 right)
{
	mTextPadLeft = left;
	mTextPadRight = right;
	updateTextPadding();
}

void LLLineEditor::updateTextPadding()
{
	mTextLeftEdge = llclamp(mTextPadLeft, 0, getRect().getWidth());
	mTextRightEdge = getRect().getWidth() - llclamp(mTextPadRight, 0, getRect().getWidth());
}


void LLLineEditor::setText(const LLStringExplicit &new_text)
{
    setText(new_text, true);
}

void LLLineEditor::setText(const LLStringExplicit &new_text, bool use_size_limit)
{
	// If new text is identical, don't copy and don't move insertion point
	if (mText.getString() == new_text)
	{
		return;
	}

	// Check to see if entire field is selected.
	S32 len = mText.length();
	BOOL all_selected = (len > 0)
		&& (( mSelectionStart == 0 && mSelectionEnd == len ) 
			|| ( mSelectionStart == len && mSelectionEnd == 0 ));

	// Do safe truncation so we don't split multi-byte characters
	// also consider entire string selected when mSelectAllonFocusReceived is set on an empty, focused line editor
	all_selected = all_selected || (len == 0 && hasFocus() && mSelectAllonFocusReceived);

	std::string truncated_utf8 = new_text;
	if (use_size_limit && truncated_utf8.size() > (U32)mMaxLengthBytes)
	{	
		truncated_utf8 = utf8str_truncate(new_text, mMaxLengthBytes);
	}
	mText.assign(truncated_utf8);

	if (use_size_limit && mMaxLengthChars)
	{
		mText.assign(utf8str_symbol_truncate(truncated_utf8, mMaxLengthChars));
	}

	if (all_selected)
	{
		// ...keep whole thing selected
		selectAll();
	}
	else
	{
		// try to preserve insertion point, but deselect text
		deselect();
	}
	setCursor(llmin((S32)mText.length(), getCursor()));

	// Set current history line to end of history.
	if (mLineHistory.empty())
	{
		mCurrentHistoryLine = mLineHistory.end();
	}
	else
	{
		mCurrentHistoryLine = mLineHistory.end() - 1;
	}

	mPrevText = mText;
}


// Picks a new cursor position based on the actual screen size of text being drawn.
void LLLineEditor::setCursorAtLocalPos( S32 local_mouse_x )
{
	S32 cursor_pos = calcCursorPos(local_mouse_x);

	S32 left_pos = llmin( mSelectionStart, cursor_pos );
	S32 length = llabs( mSelectionStart - cursor_pos );
	const LLWString& substr = mText.getWString().substr(left_pos, length);

	if (mIsSelecting && !prevalidateInput(substr))
		return;

	setCursor(cursor_pos);
}

void LLLineEditor::setCursor( S32 pos )
{
	S32 old_cursor_pos = getCursor();
	mCursorPos = llclamp( pos, 0, mText.length());

	// position of end of next character after cursor
	S32 pixels_after_scroll = findPixelNearestPos();
	if( pixels_after_scroll > mTextRightEdge )
	{
		S32 width_chars_to_left = mGLFont->getWidth(mText.getWString().c_str(), 0, mScrollHPos);
		S32 last_visible_char = mGLFont->maxDrawableChars(mText.getWString().c_str(), llmax(0.f, (F32)(mTextRightEdge - mTextLeftEdge + width_chars_to_left))); 
		// character immediately to left of cursor should be last one visible (SCROLL_INCREMENT_ADD will scroll in more characters)
		// or first character if cursor is at beginning
		S32 new_last_visible_char = llmax(0, getCursor() - 1);
		S32 min_scroll = mGLFont->firstDrawableChar(mText.getWString().c_str(), (F32)(mTextRightEdge - mTextLeftEdge), mText.length(), new_last_visible_char);
		if (old_cursor_pos == last_visible_char)
		{
			mScrollHPos = llmin(mText.length(), llmax(min_scroll, mScrollHPos + SCROLL_INCREMENT_ADD));
		}
		else
		{
			mScrollHPos = min_scroll;
		}
	}
	else if (getCursor() < mScrollHPos)
	{
		if (old_cursor_pos == mScrollHPos)
		{
			mScrollHPos = llmax(0, llmin(getCursor(), mScrollHPos - SCROLL_INCREMENT_DEL));
		}
		else
		{
			mScrollHPos = getCursor();
		}
	}
}


void LLLineEditor::setCursorToEnd()
{
	setCursor(mText.length());
	deselect();
}

void LLLineEditor::resetScrollPosition()
{
	mScrollHPos = 0;
	// make sure cursor says in visible range
	setCursor(getCursor());
}

BOOL LLLineEditor::canDeselect() const
{
	return hasSelection();
}

void LLLineEditor::deselect()
{
	mSelectionStart = 0;
	mSelectionEnd = 0;
	mIsSelecting = FALSE;
}


void LLLineEditor::startSelection()
{
	mIsSelecting = TRUE;
	mSelectionStart = getCursor();
	mSelectionEnd = getCursor();
}

void LLLineEditor::endSelection()
{
	if( mIsSelecting )
	{
		mIsSelecting = FALSE;
		mSelectionEnd = getCursor();
	}
}

BOOL LLLineEditor::canSelectAll() const
{
	return TRUE;
}

void LLLineEditor::selectAll()
{
	if (!prevalidateInput(mText.getWString()))
	{
		return;
	}

	mSelectionStart = mText.length();
	mSelectionEnd = 0;
	setCursor(mSelectionEnd);
	//mScrollHPos = 0;
	mIsSelecting = TRUE;
	// <FS:AW> Linux primary "clipboard" tainted by auto-selection
	//updatePrimary();
}

bool LLLineEditor::getSpellCheck() const
{
	return (LLSpellChecker::getUseSpellCheck()) && (!mReadOnly) && (mSpellCheck);
}

const std::string& LLLineEditor::getSuggestion(U32 index) const
{
	return (index < mSuggestionList.size()) ? mSuggestionList[index] : LLStringUtil::null;
}

U32 LLLineEditor::getSuggestionCount() const
{
	return mSuggestionList.size();
}

void LLLineEditor::replaceWithSuggestion(U32 index)
{
	for (std::list<std::pair<U32, U32> >::const_iterator it = mMisspellRanges.begin(); it != mMisspellRanges.end(); ++it)
	{
		if ( (it->first <= (U32)mCursorPos) && (it->second >= (U32)mCursorPos) )
		{
			deselect();

			// Delete the misspelled word
			mText.erase(it->first, it->second - it->first);

			// Insert the suggestion in its place
			LLWString suggestion = utf8str_to_wstring(mSuggestionList[index]);
			mText.insert(it->first, suggestion);
			setCursor(it->first + (S32)suggestion.length());

			break;
		}
	}
	mSpellCheckStart = mSpellCheckEnd = -1;
}

void LLLineEditor::addToDictionary()
{
	if (canAddToDictionary())
	{
		LLSpellChecker::instance().addToCustomDictionary(getMisspelledWord(mCursorPos));
	}
}

bool LLLineEditor::canAddToDictionary() const
{
	return (getSpellCheck()) && (isMisspelledWord(mCursorPos));
}

void LLLineEditor::addToIgnore()
{
	if (canAddToIgnore())
	{
		LLSpellChecker::instance().addToIgnoreList(getMisspelledWord(mCursorPos));
	}
}

bool LLLineEditor::canAddToIgnore() const
{
	return (getSpellCheck()) && (isMisspelledWord(mCursorPos));
}

std::string LLLineEditor::getMisspelledWord(U32 pos) const
{
	for (std::list<std::pair<U32, U32> >::const_iterator it = mMisspellRanges.begin(); it != mMisspellRanges.end(); ++it)
	{
		if ( (it->first <= pos) && (it->second >= pos) )
		{
			return wstring_to_utf8str(mText.getWString().substr(it->first, it->second - it->first));
		}
	}
	return LLStringUtil::null;
}

bool LLLineEditor::isMisspelledWord(U32 pos) const
{
	for (std::list<std::pair<U32, U32> >::const_iterator it = mMisspellRanges.begin(); it != mMisspellRanges.end(); ++it)
	{
		if ( (it->first <= pos) && (it->second >= pos) )
		{
			return true;
		}
	}
	return false;
}

void LLLineEditor::onSpellCheckSettingsChange()
{
	// Recheck the spelling on every change
	mMisspellRanges.clear();
	mSpellCheckStart = mSpellCheckEnd = -1;
}

BOOL LLLineEditor::handleDoubleClick(S32 x, S32 y, MASK mask)
{
	setFocus( TRUE );
	mTripleClickTimer.setTimerExpirySec(TRIPLE_CLICK_INTERVAL);

	if (mSelectionEnd == 0 && mSelectionStart == mText.length())
	{
		// if everything is selected, handle this as a normal click to change insertion point
		handleMouseDown(x, y, mask);
	}
	else
	{
		const LLWString& wtext = mText.getWString();

		BOOL doSelectAll = TRUE;

		// Select the word we're on
		if( LLWStringUtil::isPartOfWord( wtext[mCursorPos] ) )
		{
			S32 old_selection_start = mLastSelectionStart;
			S32 old_selection_end = mLastSelectionEnd;

			// Select word the cursor is over
			while ((mCursorPos > 0) && LLWStringUtil::isPartOfWord( wtext[mCursorPos-1] ))
			{	// Find the start of the word
				mCursorPos--;
			}
			startSelection();	

			while ((mCursorPos < (S32)wtext.length()) && LLWStringUtil::isPartOfWord( wtext[mCursorPos] ) )
			{	// Find the end of the word
				mCursorPos++;
			}
			mSelectionEnd = mCursorPos;

			// If nothing changed, then the word was already selected.  Select the whole line.
			doSelectAll = (old_selection_start == mSelectionStart) &&  
						  (old_selection_end   == mSelectionEnd);
		}
		
		if ( doSelectAll )
		{	// Select everything
			selectAll();
		}
	}

	// We don't want handleMouseUp() to "finish" the selection (and thereby
	// set mSelectionEnd to where the mouse is), so we finish the selection 
	// here.
	mIsSelecting = FALSE;  

	// delay cursor flashing
	mKeystrokeTimer.reset();

	// take selection to 'primary' clipboard
	// <FS:AW> Linux primary "clipboard" tainted by auto-selection
	//updatePrimary();

	return TRUE;
}

BOOL LLLineEditor::handleMouseDown(S32 x, S32 y, MASK mask)
{
	// Check first whether the "clear search" button wants to deal with this.
	if(childrenHandleMouseDown(x, y, mask) != NULL) 
	{
		return TRUE;
	}
	
	if (!mSelectAllonFocusReceived
		|| gFocusMgr.getKeyboardFocus() == this)
	{
		mLastSelectionStart = -1;
		mLastSelectionStart = -1;

		if (mask & MASK_SHIFT)
		{
			// assume we're starting a drag select
			mIsSelecting = TRUE;

			// Handle selection extension
			S32 old_cursor_pos = getCursor();
			setCursorAtLocalPos(x);

			if (hasSelection())
			{
				/* Mac-like behavior - extend selection towards the cursor
				if (getCursor() < mSelectionStart
					&& getCursor() < mSelectionEnd)
				{
					// ...left of selection
					mSelectionStart = llmax(mSelectionStart, mSelectionEnd);
					mSelectionEnd = getCursor();
				}
				else if (getCursor() > mSelectionStart
					&& getCursor() > mSelectionEnd)
				{
					// ...right of selection
					mSelectionStart = llmin(mSelectionStart, mSelectionEnd);
					mSelectionEnd = getCursor();
				}
				else
				{
					mSelectionEnd = getCursor();
				}
				*/
				// Windows behavior
				mSelectionEnd = getCursor();
			}
			else
			{
				mSelectionStart = old_cursor_pos;
				mSelectionEnd = getCursor();
			}
		}
		else
		{
			if (mTripleClickTimer.hasExpired())
			{
				// Save selection for word/line selecting on double-click
				mLastSelectionStart = mSelectionStart;
				mLastSelectionEnd = mSelectionEnd;

				// Move cursor and deselect for regular click
				setCursorAtLocalPos( x );
				deselect();
				startSelection();
			}
			else // handle triple click
			{
				selectAll();
				// We don't want handleMouseUp() to "finish" the selection (and thereby
				// set mSelectionEnd to where the mouse is), so we finish the selection 
				// here.
				mIsSelecting = FALSE;
			}
		}

		gFocusMgr.setMouseCapture( this );
	}

	setFocus(TRUE);

	// delay cursor flashing
	mKeystrokeTimer.reset();
	
	if (mMouseDownSignal)
		(*mMouseDownSignal)(this,x,y,mask);

	return TRUE;
}

BOOL LLLineEditor::handleMiddleMouseDown(S32 x, S32 y, MASK mask)
{
        // LL_INFOS() << "MiddleMouseDown" << LL_ENDL;
	setFocus( TRUE );
	if( canPastePrimary() )
	{
		setCursorAtLocalPos(x);
		pastePrimary();
	}
	return TRUE;
}

BOOL LLLineEditor::handleRightMouseDown(S32 x, S32 y, MASK mask)
{
	setFocus(TRUE);
	if (!LLUICtrl::handleRightMouseDown(x, y, mask))
	{
		showContextMenu(x, y);
	}
	return TRUE;
}

BOOL LLLineEditor::handleHover(S32 x, S32 y, MASK mask)
{
	BOOL handled = FALSE;
	// Check first whether the "clear search" button wants to deal with this.
	if(!hasMouseCapture())
	{
		if(childrenHandleHover(x, y, mask) != NULL) 
		{
			return TRUE;
		}
	}

	if( (hasMouseCapture()) && mIsSelecting )
	{
		if (x != mLastSelectionX || y != mLastSelectionY)
		{
			mLastSelectionX = x;
			mLastSelectionY = y;
		}
		// Scroll if mouse cursor outside of bounds
		if (mScrollTimer.hasExpired())
		{
			S32 increment = ll_round(mScrollTimer.getElapsedTimeF32() / AUTO_SCROLL_TIME);
			mScrollTimer.reset();
			mScrollTimer.setTimerExpirySec(AUTO_SCROLL_TIME);
			if( (x < mTextLeftEdge) && (mScrollHPos > 0 ) )
			{
				// Scroll to the left
				mScrollHPos = llclamp(mScrollHPos - increment, 0, mText.length());
			}
			else
			if( (x > mTextRightEdge) && (mCursorPos < (S32)mText.length()) )
			{
				// If scrolling one pixel would make a difference...
				S32 pixels_after_scrolling_one_char = findPixelNearestPos(1);
				if( pixels_after_scrolling_one_char >= mTextRightEdge )
				{
					// ...scroll to the right
					mScrollHPos = llclamp(mScrollHPos + increment, 0, mText.length());
				}
			}
		}

		setCursorAtLocalPos( x );
		mSelectionEnd = getCursor();

		// delay cursor flashing
		mKeystrokeTimer.reset();

		getWindow()->setCursor(UI_CURSOR_IBEAM);
		LL_DEBUGS("UserInput") << "hover handled by " << getName() << " (active)" << LL_ENDL;		
		handled = TRUE;
	}

	if( !handled  )
	{
		getWindow()->setCursor(UI_CURSOR_IBEAM);
		LL_DEBUGS("UserInput") << "hover handled by " << getName() << " (inactive)" << LL_ENDL;		
		handled = TRUE;
	}

	return handled;
}


BOOL LLLineEditor::handleMouseUp(S32 x, S32 y, MASK mask)
{
	BOOL	handled = FALSE;

	if( hasMouseCapture() )
	{
		gFocusMgr.setMouseCapture( NULL );
		handled = TRUE;
	}

	// Check first whether the "clear search" button wants to deal with this.
	if(!handled && childrenHandleMouseUp(x, y, mask) != NULL) 
	{
		return TRUE;
	}

	if( mIsSelecting )
	{
		setCursorAtLocalPos( x );
		mSelectionEnd = getCursor();

		handled = TRUE;
	}

	if( handled )
	{
		// delay cursor flashing
		mKeystrokeTimer.reset();

		// take selection to 'primary' clipboard
		updatePrimary();
	}
	
	// We won't call LLUICtrl::handleMouseUp to avoid double calls of  childrenHandleMouseUp().Just invoke the signal manually.
	if (mMouseUpSignal)
		(*mMouseUpSignal)(this,x,y, mask);
	return handled;
}


// Remove a single character from the text
void LLLineEditor::removeChar()
{
	if( getCursor() > 0 )
	{
		if (!prevalidateInput(mText.getWString().substr(getCursor()-1, 1)))
			return;

		mText.erase(getCursor() - 1, 1);

		setCursor(getCursor() - 1);
	}
	else
	{
		LLUI::getInstance()->reportBadKeystroke();
	}
}

// <FS> Ctrl-Backspace remove word
// Remove a word (set of characters up to next space/punctuation) from the text
void LLLineEditor::removeWord(bool prev)
{
	const U32 pos(getCursor());
	if (prev ? pos > 0 : static_cast<S32>(pos) < getLength())
	{
		U32 new_pos(prev ? prevWordPos(pos) : nextWordPos(pos));
		if (new_pos == pos) // Other character we don't jump over
			new_pos = prev ? prevWordPos(new_pos-1) : nextWordPos(new_pos+1);

		const U32 diff(labs(static_cast<S32>(pos) - static_cast<S32>(new_pos)));
		if (prev)
		{
			mText.erase(new_pos, diff);
			setCursor(new_pos);
		}
		else
		{
			mText.erase(pos, diff);
		}
	}
	else
	{
		LLUI::getInstance()->reportBadKeystroke();
	}
}
// </FS>

void LLLineEditor::addChar(const llwchar uni_char)
{
	llwchar new_c = uni_char;
	if (hasSelection())
	{
		deleteSelection();
	}
	else if (LL_KIM_OVERWRITE == gKeyboard->getInsertMode())
	{
		if (!prevalidateInput(mText.getWString().substr(getCursor(), 1)))
			return;

		mText.erase(getCursor(), 1);
	}

	S32 cur_bytes = mText.getString().size();

	S32 new_bytes = wchar_utf8_length(new_c);

	BOOL allow_char = TRUE;

	// Check byte length limit
	if ((new_bytes + cur_bytes) > mMaxLengthBytes)
	{
		allow_char = FALSE;
	}
	else if (mMaxLengthChars)
	{
		S32 wide_chars = mText.getWString().size();
		if ((wide_chars + 1) > mMaxLengthChars)
		{
			allow_char = FALSE;
		}
	}

	if (allow_char)
	{
		// Will we need to scroll?
		LLWString w_buf;
		w_buf.assign(1, new_c);

		mText.insert(getCursor(), w_buf);
		setCursor(getCursor() + 1);
	}
	else
	{
		LLUI::getInstance()->reportBadKeystroke();
	}

	//<FS:TS> FIRE-11373: Autoreplace doesn't work in nearby chat bar
	if (!mReadOnly && mAutoreplaceCallback != NULL)
	{
		// autoreplace the text, if necessary
		S32 replacement_start;
		S32 replacement_length;
		LLWString replacement_string;
		S32 new_cursor_pos = getCursor();
		mAutoreplaceCallback(replacement_start, replacement_length, replacement_string, new_cursor_pos, getWText());

		if (replacement_length > 0 || !replacement_string.empty())
		{
			mText.erase(replacement_start, replacement_length);
			mText.insert(replacement_start, replacement_string);
			setCursor(new_cursor_pos);
		}
	}
	//</FS:TS> FIRE-11373

	getWindow()->hideCursorUntilMouseMove();
}

// Extends the selection box to the new cursor position
void LLLineEditor::extendSelection( S32 new_cursor_pos )
{
	if( !mIsSelecting )
	{
		startSelection();
	}
	
	S32 left_pos = llmin( mSelectionStart, new_cursor_pos );
	S32 selection_length = llabs( mSelectionStart - new_cursor_pos );
	const LLWString& selection = mText.getWString().substr(left_pos, selection_length);

	if (!prevalidateInput(selection))
		return;

	setCursor(new_cursor_pos);
	mSelectionEnd = getCursor();
}


void LLLineEditor::setSelection(S32 start, S32 end)
{
	S32 len = mText.length();

	mIsSelecting = TRUE;

	// JC, yes, this seems odd, but I think you have to presume a 
	// selection dragged from the end towards the start.
	mSelectionStart = llclamp(end, 0, len);
	mSelectionEnd = llclamp(start, 0, len);
	setCursor(start);
}

void LLLineEditor::setDrawAsterixes(BOOL b)
{
	mDrawAsterixes = b;
	updateAllowingLanguageInput();
}

S32 LLLineEditor::prevWordPos(S32 cursorPos) const
{
	const LLWString& wtext = mText.getWString();
	while( (cursorPos > 0) && (wtext[cursorPos-1] == ' ') )
	{
		cursorPos--;
	}
	while( (cursorPos > 0) && LLWStringUtil::isPartOfWord( wtext[cursorPos-1] ) )
	{
		cursorPos--;
	}
	return cursorPos;
}

S32 LLLineEditor::nextWordPos(S32 cursorPos) const
{
	const LLWString& wtext = mText.getWString();
	while( (cursorPos < getLength()) && LLWStringUtil::isPartOfWord( wtext[cursorPos] ) )
	{
		cursorPos++;
	} 
	while( (cursorPos < getLength()) && (wtext[cursorPos] == ' ') )
	{
		cursorPos++;
	}
	return cursorPos;
}


BOOL LLLineEditor::handleSelectionKey(KEY key, MASK mask)
{
	BOOL handled = FALSE;

	if( mask & MASK_SHIFT )
	{
		handled = TRUE;

		switch( key )
		{
		case KEY_LEFT:
			if( 0 < getCursor() )
			{
				S32 cursorPos = getCursor() - 1;
				if( mask & MASK_CONTROL )
				{
					cursorPos = prevWordPos(cursorPos);
				}
				extendSelection( cursorPos );
			}
			else
			{
				LLUI::getInstance()->reportBadKeystroke();
			}
			break;

		case KEY_RIGHT:
			if( getCursor() < mText.length())
			{
				S32 cursorPos = getCursor() + 1;
				if( mask & MASK_CONTROL )
				{
					cursorPos = nextWordPos(cursorPos);
				}
				extendSelection( cursorPos );
			}
			else
			{
				LLUI::getInstance()->reportBadKeystroke();
			}
			break;

		case KEY_PAGE_UP:
		case KEY_HOME:
			extendSelection( 0 );
			break;
		
		case KEY_PAGE_DOWN:
		case KEY_END:
			{
				S32 len = mText.length();
				if( len )
				{
					extendSelection( len );
				}
				break;
			}

		default:
			handled = FALSE;
			break;
		}
	}

	// <FS:AW> Linux primary "clipboard" tainted by auto-selection
	//if(handled)
	//{
	//	// take selection to 'primary' clipboard
	//	updatePrimary();
	//}
	// </FS:AW> Linux primary "clipboard" tainted by auto-selection
 
	return handled;
}

void LLLineEditor::deleteSelection()
{
	if( !mReadOnly && hasSelection() )
	{
		S32 left_pos, selection_length;
		getSelectionRange(&left_pos, &selection_length);
		const LLWString& selection = mText.getWString().substr(left_pos, selection_length);

		if (!prevalidateInput(selection))
			return;

		mText.erase(left_pos, selection_length);
		deselect();
		setCursor(left_pos);
	}
}

BOOL LLLineEditor::canCut() const
{
	return !mReadOnly && !mDrawAsterixes && hasSelection();
}

// cut selection to clipboard
void LLLineEditor::cut()
{
	if( canCut() )
	{
		S32 left_pos, length;
		getSelectionRange(&left_pos, &length);
		const LLWString& selection = mText.getWString().substr(left_pos, length);

		if (!prevalidateInput(selection))
			return;

		// Prepare for possible rollback
		LLLineEditorRollback rollback( this );

		LLClipboard::instance().copyToClipboard( mText.getWString(), left_pos, length );
		deleteSelection();

		// Validate new string and rollback the if needed.
		BOOL need_to_rollback = ( mPrevalidateFunc && !mPrevalidateFunc( mText.getWString() ) );
		if( need_to_rollback )
		{
			rollback.doRollback( this );
			LLUI::getInstance()->reportBadKeystroke();
		}
		else
		{
			onKeystroke();
		}
	}
}

BOOL LLLineEditor::canCopy() const
{
	return !mDrawAsterixes && hasSelection();
}


// copy selection to clipboard
void LLLineEditor::copy()
{
	if( canCopy() )
	{
		S32 left_pos = llmin( mSelectionStart, mSelectionEnd );
		S32 length = llabs( mSelectionStart - mSelectionEnd );
		LLClipboard::instance().copyToClipboard( mText.getWString(), left_pos, length );
	}
}

BOOL LLLineEditor::canPaste() const
{
	return !mReadOnly && LLClipboard::instance().isTextAvailable(); 
}

void LLLineEditor::paste()
{
	bool is_primary = false;
	pasteHelper(is_primary);
}

void LLLineEditor::pastePrimary()
{
	bool is_primary = true;
	pasteHelper(is_primary);
}

// paste from primary (is_primary==true) or clipboard (is_primary==false)
void LLLineEditor::pasteHelper(bool is_primary)
{
	bool can_paste_it;
	if (is_primary)
	{
		can_paste_it = canPastePrimary();
	}
	else
	{
		can_paste_it = canPaste();
	}

	if (can_paste_it)
	{
		LLWString paste;
		LLClipboard::instance().pasteFromClipboard(paste, is_primary);

		if (!paste.empty())
		{
			if (!prevalidateInput(paste))
				return;

			// Prepare for possible rollback
			LLLineEditorRollback rollback(this);
			
			// Delete any selected characters
			if ((!is_primary) && hasSelection())
			{
				deleteSelection();
			}

			// Clean up string (replace tabs and returns and remove characters that our fonts don't support.)
			LLWString clean_string(paste);
			LLWStringUtil::replaceTabsWithSpaces(clean_string, 1);
			//clean_string = wstring_detabify(paste, 1);
			LLWStringUtil::replaceChar(clean_string, '\n', mReplaceNewlinesWithSpaces ? ' ' : 182); // 182 == paragraph character

			// Insert the string

			// Check to see that the size isn't going to be larger than the max number of bytes
			U32 available_bytes = mMaxLengthBytes - wstring_utf8_length(mText);

			if ( available_bytes < (U32) wstring_utf8_length(clean_string) )
			{	// Doesn't all fit
				llwchar current_symbol = clean_string[0];
				U32 wchars_that_fit = 0;
				U32 total_bytes = wchar_utf8_length(current_symbol);

				//loop over the "wide" characters (symbols)
				//and check to see how large (in bytes) each symbol is.
				while ( total_bytes <= available_bytes )
				{
					//while we still have available bytes
					//"accept" the current symbol and check the size
					//of the next one
					current_symbol = clean_string[++wchars_that_fit];
					total_bytes += wchar_utf8_length(current_symbol);
				}
				// Truncate the clean string at the limit of what will fit
				clean_string = clean_string.substr(0, wchars_that_fit);
				LLUI::getInstance()->reportBadKeystroke();
			}

			if (mMaxLengthChars)
			{
				U32 available_chars = mMaxLengthChars - mText.getWString().size();
		
				if (available_chars < clean_string.size())
				{
					clean_string = clean_string.substr(0, available_chars);
				}

				LLUI::getInstance()->reportBadKeystroke();
			}

			mText.insert(getCursor(), clean_string);
			setCursor( getCursor() + (S32)clean_string.length() );
			deselect();

			// Validate new string and rollback the if needed.
			BOOL need_to_rollback = ( mPrevalidateFunc && !mPrevalidateFunc( mText.getWString() ) );
			if( need_to_rollback )
			{
				rollback.doRollback( this );
				LLUI::getInstance()->reportBadKeystroke();
			}
			else
			{
				onKeystroke();
			}
		}
	}
}

// copy selection to primary
void LLLineEditor::copyPrimary()
{
	if( canCopy() )
	{
		S32 left_pos = llmin( mSelectionStart, mSelectionEnd );
		S32 length = llabs( mSelectionStart - mSelectionEnd );
		LLClipboard::instance().copyToClipboard( mText.getWString(), left_pos, length, true);
	}
}

BOOL LLLineEditor::canPastePrimary() const
{
	return !mReadOnly && LLClipboard::instance().isTextAvailable(true); 
}

void LLLineEditor::updatePrimary()
{
	if(canCopy() )
	{
		copyPrimary();
	}
}

BOOL LLLineEditor::handleSpecialKey(KEY key, MASK mask)	
{
	BOOL handled = FALSE;

	switch( key )
	{
	case KEY_INSERT:
		if (mask == MASK_NONE)
		{
			gKeyboard->toggleInsertMode();
		}

		handled = TRUE;
		break;

	case KEY_BACKSPACE:
		if (!mReadOnly)
		{
			//LL_INFOS() << "Handling backspace" << LL_ENDL;
			if( hasSelection() )
			{
				deleteSelection();
			}
			else
			if( 0 < getCursor() )
			{
				// <FS> Ctrl-Backspace remove word
				//removeChar();
				if (mask == MASK_CONTROL)
					removeWord(true);
				else
					removeChar();
				// </FS>
			}
			else
			{
				LLUI::getInstance()->reportBadKeystroke();
			}
		}
		handled = TRUE;
		break;

	// <FS> Ctrl-Backspace remove word
	case KEY_DELETE:
		if (!mReadOnly && mask == MASK_CONTROL)
		{
			removeWord(false);
			handled = true;
		}
		break;
	// </FS>

	case KEY_PAGE_UP:
	case KEY_HOME:
		if (!mIgnoreArrowKeys)
		{
			setCursor(0);
			handled = TRUE;
		}
		break;

	case KEY_PAGE_DOWN:
	case KEY_END:
		if (!mIgnoreArrowKeys)
		{
			S32 len = mText.length();
			if( len )
			{
				setCursor(len);
			}
			handled = TRUE;
		}
		break;

	case KEY_LEFT:
		if (mIgnoreArrowKeys && mask == MASK_NONE)
			break;
		if ((mask & MASK_ALT) == 0)
		{
			if( hasSelection() )
			{
				setCursor(llmin( getCursor() - 1, mSelectionStart, mSelectionEnd ));
			}
			else
			if( 0 < getCursor() )
			{
				S32 cursorPos = getCursor() - 1;
				if( mask & MASK_CONTROL )
				{
					cursorPos = prevWordPos(cursorPos);
				}
				setCursor(cursorPos);
			}
			else
			{
				LLUI::getInstance()->reportBadKeystroke();
			}
			handled = TRUE;
		}
		break;

	case KEY_RIGHT:
		if (mIgnoreArrowKeys && mask == MASK_NONE)
			break;
		if ((mask & MASK_ALT) == 0)
		{
			if (hasSelection())
			{
				setCursor(llmax(getCursor() + 1, mSelectionStart, mSelectionEnd));
			}
			else
			if (getCursor() < mText.length())
			{
				S32 cursorPos = getCursor() + 1;
				if( mask & MASK_CONTROL )
				{
					cursorPos = nextWordPos(cursorPos);
				}
				setCursor(cursorPos);
			}
			else
			{
				LLUI::getInstance()->reportBadKeystroke();
			}
			handled = TRUE;
		}
		break;

	// handle ctrl-uparrow if we have a history enabled line editor.
	case KEY_UP:
		if( mHaveHistory && ((mIgnoreArrowKeys == false) || ( MASK_CONTROL == mask )) )
		{
			if( mCurrentHistoryLine > mLineHistory.begin() )
			{
				// <FS> FIRE-324. Nearby and IM chat bars forget what was written after browsing history
				(*mCurrentHistoryLine).assign(getText());
				mText.assign( *(--mCurrentHistoryLine) );
				setCursorToEnd();
			}
			else
			{
				LLUI::getInstance()->reportBadKeystroke();
			}
			handled = TRUE;
		}
		break;

	// handle [ctrl]-downarrow if we have a history enabled line editor
	case KEY_DOWN:
		if( mHaveHistory  && ((mIgnoreArrowKeys == false) || ( MASK_CONTROL == mask )) )
		{
			if( !mLineHistory.empty() && mCurrentHistoryLine < mLineHistory.end() - 1 )
			{
				mText.assign( *(++mCurrentHistoryLine) );
				setCursorToEnd();
			}
			else
			{
				LLUI::getInstance()->reportBadKeystroke();
			}
			handled = TRUE;
		}
		break;

	case KEY_RETURN:
		// store sent line in history
		updateHistory();
		break;

	case KEY_ESCAPE:
	    if (mRevertOnEsc && mText.getString() != mPrevText)
		{
			setText(mPrevText);
			// Note, don't set handled, still want to loose focus (won't commit becase text is now unchanged)
			if (mKeystrokeOnEsc)
			{
				onKeystroke();
			}
		}
		break;
		
	default:
		break;
	}

	return handled;
}


BOOL LLLineEditor::handleKeyHere(KEY key, MASK mask )
{
	BOOL	handled = FALSE;
	BOOL	selection_modified = FALSE;

	if ( gFocusMgr.getKeyboardFocus() == this )
	{
		LLLineEditorRollback rollback( this );

		// <FS:Ansariel> FIRE-19933: Open context menu on context menu key press
		if (key == KEY_CONTEXT_MENU)
		{
			showContextMenu(getLocalRect().getCenterX(), getLocalRect().getCenterY(), false);
		}
		// </FS:Ansariel>

		if( !handled )
		{
			handled = handleSelectionKey( key, mask );
			selection_modified = handled;
		}
		
		// Handle most keys only if the text editor is writeable.
		if ( !mReadOnly )
		{
			if( !handled )
			{
				handled = handleSpecialKey( key, mask );
			}
		}

		if( handled )
		{
			mKeystrokeTimer.reset();

			// Most keystrokes will make the selection box go away, but not all will.
			if( !selection_modified &&
				KEY_SHIFT != key &&
				KEY_CONTROL != key &&
				KEY_ALT != key &&
				// <FS> Capslock deselecting text
				//KEY_CAPSLOCK )
				KEY_CAPSLOCK != key)
				// </FS>
			{
				deselect();
			}

			BOOL need_to_rollback = FALSE;

			// If read-only, don't allow changes
			need_to_rollback |= (mReadOnly && (mText.getString() == rollback.getText()));

			// Validate new string and rollback the keystroke if needed.
			need_to_rollback |= (mPrevalidateFunc && !mPrevalidateFunc(mText.getWString()));

			if (need_to_rollback)
			{
				rollback.doRollback(this);

				LLUI::getInstance()->reportBadKeystroke();
			}

			// Notify owner if requested
			if (!need_to_rollback && handled)
			{
				onKeystroke();
				if ( (!selection_modified) && (KEY_BACKSPACE == key) )
				{
					mSpellCheckTimer.setTimerExpirySec(SPELLCHECK_DELAY);
				}
			}
		}
	}

	return handled;
}


BOOL LLLineEditor::handleUnicodeCharHere(llwchar uni_char)
{
	if ((uni_char < 0x20) || (uni_char == 0x7F)) // Control character or DEL
	{
		return FALSE;
	}

	BOOL	handled = FALSE;

	if ( (gFocusMgr.getKeyboardFocus() == this) && getVisible() && !mReadOnly)
	{
		handled = TRUE;

		LLLineEditorRollback rollback( this );

		{
			LLWString u_char;
			u_char.assign(1, uni_char);
			if (!prevalidateInput(u_char))
				return handled;
		}

		addChar(uni_char);

		mKeystrokeTimer.reset();

		deselect();

		BOOL need_to_rollback = FALSE;

		// Validate new string and rollback the keystroke if needed.
		need_to_rollback |= ( mPrevalidateFunc && !mPrevalidateFunc( mText.getWString() ) );

		if( need_to_rollback )
		{
			rollback.doRollback( this );

			LLUI::getInstance()->reportBadKeystroke();
		}

		// Notify owner if requested
		if( !need_to_rollback && handled )
		{
			// HACK! The only usage of this callback doesn't do anything with the character.
			// We'll have to do something about this if something ever changes! - Doug
			onKeystroke();

			mSpellCheckTimer.setTimerExpirySec(SPELLCHECK_DELAY);
		}
	}
	return handled;
}


BOOL LLLineEditor::canDoDelete() const
{
	return ( !mReadOnly && (!mPassDelete || (hasSelection() || (getCursor() < mText.length()))) );
}

void LLLineEditor::doDelete()
{
	if (canDoDelete() && mText.length() > 0)
	{
		// Prepare for possible rollback
		LLLineEditorRollback rollback( this );

		if (hasSelection())
		{
			deleteSelection();
		}
		else if ( getCursor() < mText.length())
		{	
			const LLWString& text_to_delete = mText.getWString().substr(getCursor(), 1);

			if (!prevalidateInput(text_to_delete))
			{
				onKeystroke();
				return;
			}
			setCursor(getCursor() + 1);
			removeChar();
		}

		// Validate new string and rollback the if needed.
		BOOL need_to_rollback = ( mPrevalidateFunc && !mPrevalidateFunc( mText.getWString() ) );
		if( need_to_rollback )
		{
			rollback.doRollback( this );
			LLUI::getInstance()->reportBadKeystroke();
		}
		else
		{
			onKeystroke();

			mSpellCheckTimer.setTimerExpirySec(SPELLCHECK_DELAY);
		}
	}
}


void LLLineEditor::drawBackground()
{
	F32 alpha = getCurrentTransparency();
	if (mUseBgColor)
	{
		gl_rect_2d(getLocalRect(), mBgColor % alpha, TRUE);
	}
	else
	{
		bool has_focus = hasFocus();
		LLUIImage* image;
		if (mReadOnly)
		{
			image = mBgImageDisabled;
		}
		else if (has_focus || mShowImageFocused)
		{
			image = mBgImageFocused;
		}
		else
		{
			image = mBgImage;
		}

		if (!image) return;
		// optionally draw programmatic border
		if (has_focus)
		{
			LLColor4 tmp_color = gFocusMgr.getFocusColor();
			tmp_color.setAlpha(alpha);
			image->drawBorder(0, 0, getRect().getWidth(), getRect().getHeight(),
				tmp_color,
				gFocusMgr.getFocusFlashWidth());
		}
		LLColor4 tmp_color = UI_VERTEX_COLOR;
		tmp_color.setAlpha(alpha);
		image->draw(getLocalRect(), tmp_color);
	}
}

void LLLineEditor::draw()
{
	F32 alpha = getDrawContext().mAlpha;
	S32 text_len = mText.length();
	static LLUICachedControl<S32> lineeditor_cursor_thickness ("UILineEditorCursorThickness", 0);
	static LLUICachedControl<F32> preedit_marker_brightness ("UIPreeditMarkerBrightness", 0);
	static LLUICachedControl<S32> preedit_marker_gap ("UIPreeditMarkerGap", 0);
	static LLUICachedControl<S32> preedit_marker_position ("UIPreeditMarkerPosition", 0);
	static LLUICachedControl<S32> preedit_marker_thickness ("UIPreeditMarkerThickness", 0);
	static LLUICachedControl<F32> preedit_standout_brightness ("UIPreeditStandoutBrightness", 0);
	static LLUICachedControl<S32> preedit_standout_gap ("UIPreeditStandoutGap", 0);
	static LLUICachedControl<S32> preedit_standout_position ("UIPreeditStandoutPosition", 0);
	static LLUICachedControl<S32> preedit_standout_thickness ("UIPreeditStandoutThickness", 0);

	std::string saved_text;
	if (mDrawAsterixes)
	{
		saved_text = mText.getString();
		std::string text;
		for (S32 i = 0; i < mText.length(); i++)
		{
			text += PASSWORD_ASTERISK;
		}
		mText = text;
	}

	// draw rectangle for the background
	LLRect background( 0, getRect().getHeight(), getRect().getWidth(), 0 );
	background.stretch( -mBorderThickness );

	S32 lineeditor_v_pad = (background.getHeight() - mGLFont->getLineHeight()) / 2;
	if (mSpellCheck)
	{
		lineeditor_v_pad += 1;
	}

	drawBackground();
	
	// draw text

	// With viewer-2 art files, input region is 2 pixels up
	S32 cursor_bottom = background.mBottom + 2;
	S32 cursor_top = background.mTop - 1;

	LLColor4 text_color;
	if (!mReadOnly)
	{
		if (!getTentative())
		{
			text_color = mFgColor.get();
		}
		else
		{
			text_color = mTentativeFgColor.get();
		}
	}
	else
	{
		text_color = mReadOnlyFgColor.get();
	}
	text_color.setAlpha(alpha);
	LLColor4 label_color = mTentativeFgColor.get();
	label_color.setAlpha(alpha);
	
	if (hasPreeditString())
	{
		// Draw preedit markers.  This needs to be before drawing letters.
		for (U32 i = 0; i < mPreeditStandouts.size(); i++)
		{
			const S32 preedit_left = mPreeditPositions[i];
			const S32 preedit_right = mPreeditPositions[i + 1];
			if (preedit_right > mScrollHPos)
			{
				S32 preedit_pixels_left = findPixelNearestPos(llmax(preedit_left, mScrollHPos) - getCursor());
				S32 preedit_pixels_right = llmin(findPixelNearestPos(preedit_right - getCursor()), background.mRight);
				if (preedit_pixels_left >= background.mRight)
				{
					break;
				}
				if (mPreeditStandouts[i])
				{
					gl_rect_2d(preedit_pixels_left + preedit_standout_gap,
						background.mBottom + preedit_standout_position,
						preedit_pixels_right - preedit_standout_gap - 1,
						background.mBottom + preedit_standout_position - preedit_standout_thickness,
						(text_color * preedit_standout_brightness 
						 + mPreeditBgColor * (1 - preedit_standout_brightness)).setAlpha(alpha/*1.0f*/));
				}
				else
				{
					gl_rect_2d(preedit_pixels_left + preedit_marker_gap,
						background.mBottom + preedit_marker_position,
						preedit_pixels_right - preedit_marker_gap - 1,
						background.mBottom + preedit_marker_position - preedit_marker_thickness,
						(text_color * preedit_marker_brightness
						 + mPreeditBgColor * (1 - preedit_marker_brightness)).setAlpha(alpha/*1.0f*/));
				}
			}
		}
	}

	S32 rendered_text = 0;
	F32 rendered_pixels_right = (F32)mTextLeftEdge;
	F32 text_bottom = (F32)background.mBottom + (F32)lineeditor_v_pad;

	if( (gFocusMgr.getKeyboardFocus() == this) && hasSelection() )
	{
		S32 select_left;
		S32 select_right;
		if (mSelectionStart < mSelectionEnd)
		{
			select_left = mSelectionStart;
			select_right = mSelectionEnd;
		}
		else
		{
			select_left = mSelectionEnd;
			select_right = mSelectionStart;
		}
		
		if( select_left > mScrollHPos )
		{
			// unselected, left side
			rendered_text = mGLFont->render( 
				mText, mScrollHPos,
				rendered_pixels_right, text_bottom,
				text_color,
				LLFontGL::LEFT, LLFontGL::BOTTOM,
				0,
				LLFontGL::NO_SHADOW,
				select_left - mScrollHPos,
				mTextRightEdge - ll_round(rendered_pixels_right),
				&rendered_pixels_right);
		}
		
		if( (rendered_pixels_right < (F32)mTextRightEdge) && (rendered_text < text_len) )
		{
			LLColor4 color = mHighlightColor;
			color.setAlpha(alpha);
			// selected middle
			S32 width = mGLFont->getWidth(mText.getWString().c_str(), mScrollHPos + rendered_text, select_right - mScrollHPos - rendered_text);
			width = llmin(width, mTextRightEdge - ll_round(rendered_pixels_right));
			gl_rect_2d(ll_round(rendered_pixels_right), cursor_top, ll_round(rendered_pixels_right)+width, cursor_bottom, color);

			LLColor4 tmp_color( 1.f - text_color.mV[0], 1.f - text_color.mV[1], 1.f - text_color.mV[2], alpha );
			rendered_text += mGLFont->render( 
				mText, mScrollHPos + rendered_text,
				rendered_pixels_right, text_bottom,
				tmp_color,
				LLFontGL::LEFT, LLFontGL::BOTTOM,
				0,
				LLFontGL::NO_SHADOW,
				select_right - mScrollHPos - rendered_text,
				mTextRightEdge - ll_round(rendered_pixels_right),
				&rendered_pixels_right);
		}

		if( (rendered_pixels_right < (F32)mTextRightEdge) && (rendered_text < text_len) )
		{
			// unselected, right side
			rendered_text += mGLFont->render( 
				mText, mScrollHPos + rendered_text,
				rendered_pixels_right, text_bottom,
				text_color,
				LLFontGL::LEFT, LLFontGL::BOTTOM,
				0,
				LLFontGL::NO_SHADOW,
				S32_MAX,
				mTextRightEdge - ll_round(rendered_pixels_right),
				&rendered_pixels_right);
		}
	}
	else
	{
		rendered_text = mGLFont->render( 
			mText, mScrollHPos, 
			rendered_pixels_right, text_bottom,
			text_color,
			LLFontGL::LEFT, LLFontGL::BOTTOM,
			0,
			LLFontGL::NO_SHADOW,
			S32_MAX,
			mTextRightEdge - ll_round(rendered_pixels_right),
			&rendered_pixels_right);
	}
#if 1 // for when we're ready for image art.
	mBorder->setVisible(FALSE); // no more programmatic art.
#endif

	if ( (getSpellCheck()) && (mText.length() > 2) )
	{
		// Calculate start and end indices for the first and last visible word
		U32 start = prevWordPos(mScrollHPos), end = nextWordPos(mScrollHPos + rendered_text);

		if ( (mSpellCheckStart != start) || (mSpellCheckEnd != end) )
		{
			const LLWString& text = mText.getWString().substr(start, end);

			// Find the start of the first word
			U32 word_start = 0, word_end = 0;
			while ( (word_start < text.length()) && (!LLStringOps::isAlpha(text[word_start])) )
			{
				word_start++;
			}

			// Iterate over all words in the text block and check them one by one
			mMisspellRanges.clear();
			while (word_start < text.length())
			{
				// Find the end of the current word (special case handling for "'" when it's used as a contraction)
				word_end = word_start + 1;
				while ( (word_end < text.length()) && 
					    ((LLWStringUtil::isPartOfWord(text[word_end])) ||
						 ((L'\'' == text[word_end]) && (word_end + 1 < text.length()) &&
						  (LLStringOps::isAlnum(text[word_end - 1])) && (LLStringOps::isAlnum(text[word_end + 1])))) )
				{
					word_end++;
				}
				if (word_end > text.length())
				{
					break;
				}

				// Don't process words shorter than 3 characters
				std::string word = wstring_to_utf8str(text.substr(word_start, word_end - word_start));
				if ( (word.length() >= 3) && (!LLSpellChecker::instance().checkSpelling(word)) )
				{
					mMisspellRanges.push_back(std::pair<U32, U32>(start + word_start, start + word_end));
				}

				// Find the start of the next word
				word_start = word_end + 1;
				while ( (word_start < text.length()) && (!LLWStringUtil::isPartOfWord(text[word_start])) )
				{
					word_start++;
				}
			}

			mSpellCheckStart = start;
			mSpellCheckEnd = end;
		}

		// Draw squiggly lines under any (visible) misspelled words
		for (std::list<std::pair<U32, U32> >::const_iterator it = mMisspellRanges.begin(); it != mMisspellRanges.end(); ++it)
		{
			// Skip over words that aren't (partially) visible
			if ( ((it->first < start) && (it->second < start)) || (it->first > end) )
			{
				continue;
			}

			// Skip the current word if the user is still busy editing it
			if ( (!mSpellCheckTimer.hasExpired()) && (it->first <= (U32)mCursorPos) && (it->second >= (U32)mCursorPos) )
			{
 				continue;
			}

			S32 pxWidth = getRect().getWidth();
			S32 pxStart = findPixelNearestPos(it->first - getCursor());
			if (pxStart > pxWidth)
			{
				continue;
			}
			S32 pxEnd = findPixelNearestPos(it->second - getCursor());
			if (pxEnd > pxWidth)
			{
				pxEnd = pxWidth;
			}

			S32 pxBottom = (S32)(text_bottom + mGLFont->getDescenderHeight());

			gGL.color4ub(255, 0, 0, 200);
			while (pxStart + 1 < pxEnd)
			{
				gl_line_2d(pxStart, pxBottom, pxStart + 2, pxBottom - 2);
				if (pxStart + 3 < pxEnd)
				{
					gl_line_2d(pxStart + 2, pxBottom - 3, pxStart + 4, pxBottom - 1);
				}
				pxStart += 4;
			}
		}
	}

	// If we're editing...
	if( hasFocus())
	{
		//mBorder->setVisible(TRUE); // ok, programmer art just this once.
		// (Flash the cursor every half second)
		if (!mReadOnly && gFocusMgr.getAppHasFocus())
		{
			F32 elapsed = mKeystrokeTimer.getElapsedTimeF32();
			if( (elapsed < CURSOR_FLASH_DELAY ) || (S32(elapsed * 2) & 1) )
			{
				S32 cursor_left = findPixelNearestPos();
				cursor_left -= lineeditor_cursor_thickness / 2;
				S32 cursor_right = cursor_left + lineeditor_cursor_thickness;
				if (LL_KIM_OVERWRITE == gKeyboard->getInsertMode() && !hasSelection())
				{
					const LLWString space(utf8str_to_wstring(std::string(" ")));
					S32 wswidth = mGLFont->getWidth(space.c_str());
					S32 width = mGLFont->getWidth(mText.getWString().c_str(), getCursor(), 1) + 1;
					cursor_right = cursor_left + llmax(wswidth, width);
				}
				// Use same color as text for the Cursor
				gl_rect_2d(cursor_left, cursor_top,
					cursor_right, cursor_bottom, text_color);
				if (LL_KIM_OVERWRITE == gKeyboard->getInsertMode() && !hasSelection())
				{
					LLColor4 tmp_color( 1.f - text_color.mV[0], 1.f - text_color.mV[1], 1.f - text_color.mV[2], alpha );
					mGLFont->render(mText, getCursor(), (F32)(cursor_left + lineeditor_cursor_thickness / 2), text_bottom, 
						tmp_color,
						LLFontGL::LEFT, LLFontGL::BOTTOM,
						0,
						LLFontGL::NO_SHADOW,
						1);
				}

				// Make sure the IME is in the right place
				S32 pixels_after_scroll = findPixelNearestPos();	// RCalculcate for IME position
				LLRect screen_pos = calcScreenRect();
				LLCoordGL ime_pos( screen_pos.mLeft + pixels_after_scroll, screen_pos.mTop - lineeditor_v_pad );

				ime_pos.mX = (S32) (ime_pos.mX * LLUI::getScaleFactor().mV[VX]);
				ime_pos.mY = (S32) (ime_pos.mY * LLUI::getScaleFactor().mV[VY]);
				// <FS:Zi> IME - International input compositing, i.e. for Japanese / Chinese text input
#if LL_SDL2
				static LLUICachedControl<S32> sdl2_ime_default_vertical_offset("SDL2IMEDefaultVerticalOffset");
				ime_pos.mY += sdl2_ime_default_vertical_offset;
#endif
				// </FS:Zi>
				getWindow()->setLanguageTextInput( ime_pos );
			}
		}

		//draw label if no text is provided
		//but we should draw it in a different color
		//to give indication that it is not text you typed in
		if (0 == mText.length() && mReadOnly)
		{
			mGLFont->render(mLabel.getWString(), 0,
							mTextLeftEdge, (F32)text_bottom,
							label_color,
							LLFontGL::LEFT,
							LLFontGL::BOTTOM,
							0,
							LLFontGL::NO_SHADOW,
							S32_MAX,
							mTextRightEdge - ll_round(rendered_pixels_right),
							&rendered_pixels_right, FALSE);
		}


		// Draw children (border)
		//mBorder->setVisible(TRUE);
		mBorder->setKeyboardFocusHighlight( TRUE );
		LLView::draw();
		mBorder->setKeyboardFocusHighlight( FALSE );
		//mBorder->setVisible(FALSE);
	}
	else // does not have keyboard input
	{
		// draw label if no text provided
		if (0 == mText.length())
		{
			mGLFont->render(mLabel.getWString(), 0,
							mTextLeftEdge, (F32)text_bottom,
							label_color,
							LLFontGL::LEFT,
							LLFontGL::BOTTOM,
							0,
							LLFontGL::NO_SHADOW,
							S32_MAX,
							mTextRightEdge - ll_round(rendered_pixels_right),
							&rendered_pixels_right, FALSE);
		}
		// Draw children (border)
		LLView::draw();
	}

	if (mDrawAsterixes)
	{
		mText = saved_text;
	}
}


// Returns the local screen space X coordinate associated with the text cursor position.
S32 LLLineEditor::findPixelNearestPos(const S32 cursor_offset) const
{
	S32 dpos = getCursor() - mScrollHPos + cursor_offset;
	S32 result = mGLFont->getWidth(mText.getWString().c_str(), mScrollHPos, dpos) + mTextLeftEdge;
	return result;
}

S32 LLLineEditor::calcCursorPos(S32 mouse_x)
{
	const llwchar* wtext = mText.getWString().c_str();
	LLWString asterix_text;
	if (mDrawAsterixes)
	{
		for (S32 i = 0; i < mText.length(); i++)
		{
			asterix_text += utf8str_to_wstring(PASSWORD_ASTERISK);
		}
		wtext = asterix_text.c_str();
	}

	S32 cur_pos = mScrollHPos +
			mGLFont->charFromPixelOffset(
				wtext, mScrollHPos,
				(F32)(mouse_x - mTextLeftEdge),
				(F32)(mTextRightEdge - mTextLeftEdge + 1)); // min-max range is inclusive

	return cur_pos;
}
//virtual
void LLLineEditor::clear()
{
	mText.clear();
	setCursor(0);
}

//virtual
void LLLineEditor::onTabInto()
{
	selectAll();
    LLUICtrl::onTabInto();
}

//virtual
BOOL LLLineEditor::acceptsTextInput() const
{
	return TRUE;
}

// Start or stop the editor from accepting text-editing keystrokes
void LLLineEditor::setFocus( BOOL new_state )
{
	BOOL old_state = hasFocus();

	if (!new_state)
	{
		getWindow()->allowLanguageTextInput(this, FALSE);
	}


	// getting focus when we didn't have it before, and we want to select all
	if (!old_state && new_state && mSelectAllonFocusReceived)
	{
		selectAll();
		// We don't want handleMouseUp() to "finish" the selection (and thereby
		// set mSelectionEnd to where the mouse is), so we finish the selection 
		// here.
		mIsSelecting = FALSE;
	}

	if( new_state )
	{
		gEditMenuHandler = this;

		// Don't start the cursor flashing right away
		mKeystrokeTimer.reset();
	}
	else
	{
		// Not really needed, since loss of keyboard focus should take care of this,
		// but limited paranoia is ok.
		if( gEditMenuHandler == this )
		{
			gEditMenuHandler = NULL;
		}

		endSelection();
	}

	LLUICtrl::setFocus( new_state );

	if (new_state)
	{
		// <FS:Zi> IME - International input compositing, i.e. for Japanese / Chinese text input
#if LL_SDL2
		// Linux/SDL2 doesn't currently allow to disable IME, so we remove the restrictions on
		// password entry fields and prevalidated input fields. Otherwise those fields would
		// be completely inaccessible.
		getWindow()->allowLanguageTextInput(this, true);
#else
		// </FS:Zi>
		// Allow Language Text Input only when this LineEditor has
		// no prevalidate function attached.  This criterion works
		// fine on 1.15.0.2, since all prevalidate func reject any
		// non-ASCII characters.  I'm not sure on future versions,
		// however.
		getWindow()->allowLanguageTextInput(this, mPrevalidateFunc == NULL);
#endif // <FS:Zi>
	}
}

//virtual 
void LLLineEditor::setRect(const LLRect& rect)
{
	LLUICtrl::setRect(rect);
	if (mBorder)
	{
		LLRect border_rect = mBorder->getRect();
		// Scalable UI somehow made these rectangles off-by-one.
		// I don't know why. JC
		border_rect.setOriginAndSize(border_rect.mLeft, border_rect.mBottom, 
				rect.getWidth()-1, rect.getHeight()-1);
		mBorder->setRect(border_rect);
	}
}

void LLLineEditor::setPrevalidate(LLTextValidate::validate_func_t func)
{
	mPrevalidateFunc = func;
	updateAllowingLanguageInput();
}

void LLLineEditor::setPrevalidateInput(LLTextValidate::validate_func_t func)
{
	mPrevalidateInputFunc = func;
	updateAllowingLanguageInput();
}

bool LLLineEditor::prevalidateInput(const LLWString& wstr)
{
	if (mPrevalidateInputFunc && !mPrevalidateInputFunc(wstr))
	{
		return false;
	}

	return true;
}

// static
BOOL LLLineEditor::postvalidateFloat(const std::string &str)
{
	LLLocale locale(LLLocale::USER_LOCALE);

	BOOL success = TRUE;
	BOOL has_decimal = FALSE;
	BOOL has_digit = FALSE;

	LLWString trimmed = utf8str_to_wstring(str);
	LLWStringUtil::trim(trimmed);
	S32 len = trimmed.length();
	if( 0 < len )
	{
		S32 i = 0;

		// First character can be a negative sign
		if( '-' == trimmed[0] )
		{
			i++;
		}

		// May be a comma or period, depending on the locale
		llwchar decimal_point = (llwchar)LLResMgr::getInstance()->getDecimalPoint();

		for( ; i < len; i++ )
		{
			if( decimal_point == trimmed[i] )
			{
				if( has_decimal )
				{
					// can't have two
					success = FALSE;
					break;
				}
				else
				{
					has_decimal = TRUE;
				}
			}
			else
			if( LLStringOps::isDigit( trimmed[i] ) )
			{
				has_digit = TRUE;
			}
			else
			{
				success = FALSE;
				break;
			}
		}
	}		

	// Gotta have at least one
	success = has_digit;

	return success;
}

BOOL LLLineEditor::evaluateFloat()
{
	bool success;
	F32 result = 0.f;
	std::string expr = getText();
	LLStringUtil::toUpper(expr);

	success = LLCalc::getInstance()->evalString(expr, result);

	if (!success)
	{
		// Move the cursor to near the error on failure
		setCursor(LLCalc::getInstance()->getLastErrorPos());
		// *TODO: Translated error message indicating the type of error? Select error text?
	}
	else
	{
		// Replace the expression with the result
		std::string result_str = llformat("%f",result);
		setText(result_str);
		selectAll();
	}

	return success;
}

void LLLineEditor::onMouseCaptureLost()
{
	endSelection();
}


void LLLineEditor::setSelectAllonFocusReceived(BOOL b)
{
	mSelectAllonFocusReceived = b;
}

void LLLineEditor::onKeystroke()
{
	if (mKeystrokeCallback)
	{
		mKeystrokeCallback(this);
	}

	mSpellCheckStart = mSpellCheckEnd = -1;
}

void LLLineEditor::setKeystrokeCallback(callback_t callback, void* user_data)
{
	mKeystrokeCallback = boost::bind(callback, _1, user_data);
}


BOOL LLLineEditor::setTextArg( const std::string& key, const LLStringExplicit& text )
{
	mText.setArg(key, text);
	return TRUE;
}

BOOL LLLineEditor::setLabelArg( const std::string& key, const LLStringExplicit& text )
{
	mLabel.setArg(key, text);
	return TRUE;
}


void LLLineEditor::updateAllowingLanguageInput()
{
	// Allow Language Text Input only when this LineEditor has
	// no prevalidate function attached (as long as other criteria
	// common to LLTextEditor).  This criterion works
	// fine on 1.15.0.2, since all prevalidate func reject any
	// non-ASCII characters.  I'm not sure on future versions,
	// however...
	LLWindow* window = getWindow();
	if (!window)
	{
		// test app, no window available
		return;	
	}
	// <FS:Zi> IME - International input compositing, i.e. for Japanese / Chinese text input
#if LL_SDL2
	// Linux/SDL2 doesn't currently allow to disable IME, so we remove the restrictions on
	// password entry fields and prevalidated input fields. Otherwise those fields would
	// be completely inaccessible.
	if (hasFocus() && !mReadOnly)
#else
	// </FS:Zi>
	if (hasFocus() && !mReadOnly && !mDrawAsterixes && mPrevalidateFunc == NULL)
#endif // <FS:Zi>
	{
		window->allowLanguageTextInput(this, TRUE);
	}
	else
	{
		window->allowLanguageTextInput(this, FALSE);
	}
}

BOOL LLLineEditor::hasPreeditString() const
{
	return (mPreeditPositions.size() > 1);
}

void LLLineEditor::resetPreedit()
{
	if (hasSelection())
	{
		if (hasPreeditString())
		{
			LL_WARNS() << "Preedit and selection!" << LL_ENDL;
			deselect();
		}
		else
		{
			deleteSelection();
		}
	}
	if (hasPreeditString())
	{
		const S32 preedit_pos = mPreeditPositions.front();
		mText.erase(preedit_pos, mPreeditPositions.back() - preedit_pos);
		mText.insert(preedit_pos, mPreeditOverwrittenWString);
		setCursor(preedit_pos);
		
		mPreeditWString.clear();
		mPreeditOverwrittenWString.clear();
		mPreeditPositions.clear();

		// Don't reset key stroke timer nor invoke keystroke callback,
		// because a call to updatePreedit should be follow soon in 
		// normal course of operation, and timer and callback will be 
		// maintained there.  Doing so here made an odd sound.  (VWR-3410) 
	}
}

void LLLineEditor::updatePreedit(const LLWString &preedit_string,
		const segment_lengths_t &preedit_segment_lengths, const standouts_t &preedit_standouts, S32 caret_position)
{
	// Just in case.
	if (mReadOnly)
	{
		return;
	}

	// Note that call to updatePreedit is always preceeded by resetPreedit,
	// so we have no existing selection/preedit.

	S32 insert_preedit_at = getCursor();

	mPreeditWString = preedit_string;
	mPreeditPositions.resize(preedit_segment_lengths.size() + 1);
	S32 position = insert_preedit_at;
	for (segment_lengths_t::size_type i = 0; i < preedit_segment_lengths.size(); i++)
	{
		mPreeditPositions[i] = position;
		position += preedit_segment_lengths[i];
	}
	mPreeditPositions.back() = position;
	if (LL_KIM_OVERWRITE == gKeyboard->getInsertMode())
	{
		mPreeditOverwrittenWString.assign( LLWString( mText, insert_preedit_at, mPreeditWString.length() ) );
		mText.erase(insert_preedit_at, mPreeditWString.length());
	}
	else
	{
		mPreeditOverwrittenWString.clear();
	}
	mText.insert(insert_preedit_at, mPreeditWString);

	mPreeditStandouts = preedit_standouts;

	setCursor(position);
	setCursor(mPreeditPositions.front() + caret_position);

	// Update of the preedit should be caused by some key strokes.
	mKeystrokeTimer.reset();
	onKeystroke();

	mSpellCheckTimer.setTimerExpirySec(SPELLCHECK_DELAY);
}

BOOL LLLineEditor::getPreeditLocation(S32 query_offset, LLCoordGL *coord, LLRect *bounds, LLRect *control) const
{
	if (control)
	{
		LLRect control_rect_screen;
		localRectToScreen(getRect(), &control_rect_screen);
		LLUI::getInstance()->screenRectToGL(control_rect_screen, control);
	}

	S32 preedit_left_column, preedit_right_column;
	if (hasPreeditString())
	{
		preedit_left_column = mPreeditPositions.front();
		preedit_right_column = mPreeditPositions.back();
	}
	else
	{
		preedit_left_column = preedit_right_column = getCursor();
	}
	if (preedit_right_column < mScrollHPos)
	{
		// This should not occure...
		return FALSE;
	}

	const S32 query = (query_offset >= 0 ? preedit_left_column + query_offset : getCursor());
	if (query < mScrollHPos || query < preedit_left_column || query > preedit_right_column)
	{
		return FALSE;
	}

	if (coord)
	{
		S32 query_local = findPixelNearestPos(query - getCursor());
		S32 query_screen_x, query_screen_y;
		localPointToScreen(query_local, getRect().getHeight() / 2, &query_screen_x, &query_screen_y);
		LLUI::getInstance()->screenPointToGL(query_screen_x, query_screen_y, &coord->mX, &coord->mY);
	}

	if (bounds)
	{
		S32 preedit_left_local = findPixelNearestPos(llmax(preedit_left_column, mScrollHPos) - getCursor());
		S32 preedit_right_local = llmin(findPixelNearestPos(preedit_right_column - getCursor()), getRect().getWidth() - mBorderThickness);
		if (preedit_left_local > preedit_right_local)
		{
			// Is this condition possible?
			preedit_right_local = preedit_left_local;
		}

		LLRect preedit_rect_local(preedit_left_local, getRect().getHeight(), preedit_right_local, 0);
		LLRect preedit_rect_screen;
		localRectToScreen(preedit_rect_local, &preedit_rect_screen);
		LLUI::getInstance()->screenRectToGL(preedit_rect_screen, bounds);
	}

	return TRUE;
}

void LLLineEditor::getPreeditRange(S32 *position, S32 *length) const
{
	if (hasPreeditString())
	{
		*position = mPreeditPositions.front();
		*length = mPreeditPositions.back() - mPreeditPositions.front();
	}
	else
	{
		*position = mCursorPos;
		*length = 0;
	}
}

void LLLineEditor::getSelectionRange(S32 *position, S32 *length) const
{
	if (hasSelection())
	{
		*position = llmin(mSelectionStart, mSelectionEnd);
		*length = llabs(mSelectionStart - mSelectionEnd);
	}
	else
	{
		*position = mCursorPos;
		*length = 0;
	}
}

void LLLineEditor::markAsPreedit(S32 position, S32 length)
{
	deselect();
	setCursor(position);
	if (hasPreeditString())
	{
		LL_WARNS() << "markAsPreedit invoked when hasPreeditString is true." << LL_ENDL;
	}
	mPreeditWString.assign( LLWString( mText.getWString(), position, length ) );
	if (length > 0)
	{
		mPreeditPositions.resize(2);
		mPreeditPositions[0] = position;
		mPreeditPositions[1] = position + length;
		mPreeditStandouts.resize(1);
		mPreeditStandouts[0] = FALSE;
	}
	else
	{
		mPreeditPositions.clear();
		mPreeditStandouts.clear();
	}
	if (LL_KIM_OVERWRITE == gKeyboard->getInsertMode())
	{
		mPreeditOverwrittenWString = mPreeditWString;
	}
	else
	{
		mPreeditOverwrittenWString.clear();
	}
}

S32 LLLineEditor::getPreeditFontSize() const
{
	return ll_round(mGLFont->getLineHeight() * LLUI::getScaleFactor().mV[VY]);
}

void LLLineEditor::setReplaceNewlinesWithSpaces(BOOL replace)
{
	mReplaceNewlinesWithSpaces = replace;
}

LLWString LLLineEditor::getConvertedText() const
{
	LLWString text = getWText();
	LLWStringUtil::trim(text);
	if (!mReplaceNewlinesWithSpaces)
	{
		LLWStringUtil::replaceChar(text,182,'\n'); // Convert paragraph symbols back into newlines.
	}
	return text;
}

// <FS:Ansariel> FIRE-19933: Open context menu on context menu key press
//void LLLineEditor::showContextMenu(S32 x, S32 y)
void LLLineEditor::showContextMenu(S32 x, S32 y, bool set_cursor_pos)
// </FS:Ansariel>
{
<<<<<<< HEAD
	//LLContextMenu* menu = static_cast<LLContextMenu*>(mContextMenuHandle.get());
	// <FS:Ansariel> Delay context menu initialization if LLMenuGL::sMenuContainer is still NULL
	LLContextMenu* menu = NULL;
	if (mDelayedInit && !mContextMenuHandle.get())
	{
		llassert(LLMenuGL::sMenuContainer != NULL);
		menu = LLUICtrlFactory::instance().createFromFile<LLContextMenu>
			("menu_text_editor.xml",
			 LLMenuGL::sMenuContainer,
			 LLMenuHolderGL::child_registry_t::instance());
		setContextMenu(menu);
	}
	else
	{
		menu = static_cast<LLContextMenu*>(mContextMenuHandle.get());
	}
	mDelayedInit = false;
	// </FS:Ansariel>
=======
	LLContextMenu* menu = static_cast<LLContextMenu*>(mContextMenuHandle.get());
	if (!menu)
	{
		llassert(LLMenuGL::sMenuContainer != NULL);
		menu = LLUICtrlFactory::createFromFile<LLContextMenu>
			("menu_text_editor.xml",
				LLMenuGL::sMenuContainer,
				LLMenuHolderGL::child_registry_t::instance());
		setContextMenu(menu);
	}
>>>>>>> f0cd5407

	if (menu)
	{
		gEditMenuHandler = this;

		S32 screen_x, screen_y;
		localPointToScreen(x, y, &screen_x, &screen_y);

		if (set_cursor_pos) // <FS:Ansariel> FIRE-19933: Open context menu on context menu key press
			setCursorAtLocalPos(x);
		if (hasSelection())
		{
			if ( (mCursorPos < llmin(mSelectionStart, mSelectionEnd)) || (mCursorPos > llmax(mSelectionStart, mSelectionEnd)) )
			{
				deselect();
			}
			else
			{
				setCursor(llmax(mSelectionStart, mSelectionEnd));
			}
		}

		bool use_spellcheck = getSpellCheck(), is_misspelled = false;
		if (use_spellcheck)
		{
			mSuggestionList.clear();

			// If the cursor is on a misspelled word, retrieve suggestions for it
			std::string misspelled_word = getMisspelledWord(mCursorPos);
			if ((is_misspelled = !misspelled_word.empty()) == true)
			{
				LLSpellChecker::instance().getSuggestions(misspelled_word, mSuggestionList);
			}
		}

		menu->setItemVisible("Suggestion Separator", (use_spellcheck) && (!mSuggestionList.empty()));
		menu->setItemVisible("Add to Dictionary", (use_spellcheck) && (is_misspelled));
		menu->setItemVisible("Add to Ignore", (use_spellcheck) && (is_misspelled));
		menu->setItemVisible("Spellcheck Separator", (use_spellcheck) && (is_misspelled));
		menu->show(screen_x, screen_y, this);
	}
}

void LLLineEditor::setContextMenu(LLContextMenu* new_context_menu)
{
    LLContextMenu* menu = static_cast<LLContextMenu*>(mContextMenuHandle.get());
    if (menu)
    {
        menu->die();
        mContextMenuHandle.markDead();
		// <FS:Ansariel> Delay context menu initialization if LLMenuGL::sMenuContainer is still NULL
		mDelayedInit = false;
    }

    if (new_context_menu)
    {
        mContextMenuHandle = new_context_menu->getHandle();
    }
}

void LLLineEditor::setFont(const LLFontGL* font)
{
	mGLFont = font;
}<|MERGE_RESOLUTION|>--- conflicted
+++ resolved
@@ -164,8 +164,6 @@
 	mHighlightColor(p.highlight_color()),
 	mPreeditBgColor(p.preedit_bg_color()),
 	mGLFont(p.font),
-	// <FS:Ansariel> Delay context menu initialization if LLMenuGL::sMenuContainer is still NULL
-	mDelayedInit(false),
 	mContextMenuHandle(),
 	mAutoreplaceCallback()
 {
@@ -212,27 +210,6 @@
 
 	setPrevalidateInput(p.prevalidate_input_callback());
 	setPrevalidate(p.prevalidate_callback());
-<<<<<<< HEAD
-
-	// <FS:Ansariel> Delay context menu initialization if LLMenuGL::sMenuContainer is still NULL
-	if (LLMenuGL::sMenuContainer)
-	{
-	// </FS:Ansariel>
-	llassert(LLMenuGL::sMenuContainer != NULL);
-	LLContextMenu* menu = LLUICtrlFactory::instance().createFromFile<LLContextMenu>
-		("menu_text_editor.xml",
-		 LLMenuGL::sMenuContainer,
-		 LLMenuHolderGL::child_registry_t::instance());
-	setContextMenu(menu);
-	// <FS:Ansariel> Delay context menu initialization if LLMenuGL::sMenuContainer is still NULL
-	}
-	else
-	{
-		mDelayedInit = true;
-	}
-	// </FS:Ansariel>
-=======
->>>>>>> f0cd5407
 }
  
 LLLineEditor::~LLLineEditor()
@@ -246,9 +223,6 @@
         menu->hide();
     }
 	setContextMenu(NULL);
-
-	// <FS:Ansariel> Delay context menu initialization if LLMenuGL::sMenuContainer is still NULL
-	mDelayedInit = false;
 
 	// calls onCommit() while LLLineEditor still valid
 	gFocusMgr.releaseFocusIfNeeded( this );
@@ -2762,26 +2736,6 @@
 void LLLineEditor::showContextMenu(S32 x, S32 y, bool set_cursor_pos)
 // </FS:Ansariel>
 {
-<<<<<<< HEAD
-	//LLContextMenu* menu = static_cast<LLContextMenu*>(mContextMenuHandle.get());
-	// <FS:Ansariel> Delay context menu initialization if LLMenuGL::sMenuContainer is still NULL
-	LLContextMenu* menu = NULL;
-	if (mDelayedInit && !mContextMenuHandle.get())
-	{
-		llassert(LLMenuGL::sMenuContainer != NULL);
-		menu = LLUICtrlFactory::instance().createFromFile<LLContextMenu>
-			("menu_text_editor.xml",
-			 LLMenuGL::sMenuContainer,
-			 LLMenuHolderGL::child_registry_t::instance());
-		setContextMenu(menu);
-	}
-	else
-	{
-		menu = static_cast<LLContextMenu*>(mContextMenuHandle.get());
-	}
-	mDelayedInit = false;
-	// </FS:Ansariel>
-=======
 	LLContextMenu* menu = static_cast<LLContextMenu*>(mContextMenuHandle.get());
 	if (!menu)
 	{
@@ -2792,7 +2746,6 @@
 				LLMenuHolderGL::child_registry_t::instance());
 		setContextMenu(menu);
 	}
->>>>>>> f0cd5407
 
 	if (menu)
 	{
@@ -2843,8 +2796,6 @@
     {
         menu->die();
         mContextMenuHandle.markDead();
-		// <FS:Ansariel> Delay context menu initialization if LLMenuGL::sMenuContainer is still NULL
-		mDelayedInit = false;
     }
 
     if (new_context_menu)
