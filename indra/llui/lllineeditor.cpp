--- conflicted
+++ resolved
@@ -979,7 +979,6 @@
 	}
 }
 
-<<<<<<< HEAD
 // <FS> Ctrl-Backspace remove word
 // Remove a word (set of characters up to next space/punctuation) from the text
 void LLLineEditor::removeWord(bool prev)
@@ -1009,8 +1008,6 @@
 }
 // </FS>
 
-=======
->>>>>>> 1ae6f5dd
 void LLLineEditor::addChar(const llwchar uni_char)
 {
 	if (!mAllowEmoji && LLStringOps::isEmoji(uni_char))
@@ -2348,12 +2345,8 @@
 		// fine on 1.15.0.2, since all prevalidate func reject any
 		// non-ASCII characters.  I'm not sure on future versions,
 		// however.
-<<<<<<< HEAD
-		getWindow()->allowLanguageTextInput(this, mPrevalidateFunc == NULL);
+		getWindow()->allowLanguageTextInput(this, !mPrevalidator);
 #endif // <FS:Zi>
-=======
-		getWindow()->allowLanguageTextInput(this, !mPrevalidator);
->>>>>>> 1ae6f5dd
 	}
 }
 
@@ -2528,7 +2521,6 @@
 		// test app, no window available
 		return;	
 	}
-<<<<<<< HEAD
 	// <FS:Zi> IME - International input compositing, i.e. for Japanese / Chinese text input
 #if LL_SDL2
 	// Linux/SDL2 doesn't currently allow to disable IME, so we remove the restrictions on
@@ -2537,11 +2529,8 @@
 	if (hasFocus() && !mReadOnly)
 #else
 	// </FS:Zi>
-	if (hasFocus() && !mReadOnly && !mDrawAsterixes && mPrevalidateFunc == NULL)
+	if (hasFocus() && !mReadOnly && !mDrawAsterixes && !mPrevalidator)
 #endif // <FS:Zi>
-=======
-	if (hasFocus() && !mReadOnly && !mDrawAsterixes && !mPrevalidator)
->>>>>>> 1ae6f5dd
 	{
 		window->allowLanguageTextInput(this, TRUE);
 	}
