/** 
 * @file lllineeditor.cpp
 * @brief LLLineEditor base class
 *
 * $LicenseInfo:firstyear=2001&license=viewerlgpl$
 * Second Life Viewer Source Code
 * Copyright (C) 2010, Linden Research, Inc.
 * 
 * This library is free software; you can redistribute it and/or
 * modify it under the terms of the GNU Lesser General Public
 * License as published by the Free Software Foundation;
 * version 2.1 of the License only.
 * 
 * This library is distributed in the hope that it will be useful,
 * but WITHOUT ANY WARRANTY; without even the implied warranty of
 * MERCHANTABILITY or FITNESS FOR A PARTICULAR PURPOSE.  See the GNU
 * Lesser General Public License for more details.
 * 
 * You should have received a copy of the GNU Lesser General Public
 * License along with this library; if not, write to the Free Software
 * Foundation, Inc., 51 Franklin Street, Fifth Floor, Boston, MA  02110-1301  USA
 * 
 * Linden Research, Inc., 945 Battery Street, San Francisco, CA  94111  USA
 * $/LicenseInfo$
 */

// Text editor widget to let users enter a single line.

#include "linden_common.h"
 
#define LLLINEEDITOR_CPP
#include "lllineeditor.h"

#include "lltexteditor.h"
#include "llmath.h"
#include "llfontgl.h"
#include "llgl.h"
#include "lltimer.h"

#include "llcalc.h"
//#include "llclipboard.h"
#include "llcontrol.h"
#include "llbutton.h"
#include "llfocusmgr.h"
#include "llkeyboard.h"
#include "llrect.h"
#include "llresmgr.h"
#include "llspellcheck.h"
#include "llstring.h"
#include "llwindow.h"
#include "llui.h"
#include "lluictrlfactory.h"
#include "llclipboard.h"
#include "llmenugl.h"

//
// Imported globals
//

//
// Constants
//

const F32	CURSOR_FLASH_DELAY = 1.0f;  // in seconds
const S32	SCROLL_INCREMENT_ADD = 0;	// make space for typing
const S32   SCROLL_INCREMENT_DEL = 4;	// make space for baskspacing
const F32   AUTO_SCROLL_TIME = 0.05f;
const F32	TRIPLE_CLICK_INTERVAL = 0.3f;	// delay between double and triple click. *TODO: make this equal to the double click interval?
const F32	SPELLCHECK_DELAY = 0.5f;	// delay between the last keypress and spell checking the word the cursor is on

const std::string PASSWORD_ASTERISK( "\xE2\x80\xA2" ); // U+2022 BULLET

static LLDefaultChildRegistry::Register<LLLineEditor> r1("line_editor");

// Compiler optimization, generate extern template
template class LLLineEditor* LLView::getChild<class LLLineEditor>(
	const std::string& name, BOOL recurse) const;

//
// Member functions
//

LLLineEditor::Params::Params()
:	max_length(""),
    keystroke_callback("keystroke_callback"),
	prevalidate_callback("prevalidate_callback"),
	prevalidate_input_callback("prevalidate_input_callback"),
	background_image("background_image"),
	background_image_disabled("background_image_disabled"),
	background_image_focused("background_image_focused"),
	bg_image_always_focused("bg_image_always_focused", false),
	select_on_focus("select_on_focus", false),
	revert_on_esc("revert_on_esc", true),
	spellcheck("spellcheck", false),
	commit_on_focus_lost("commit_on_focus_lost", true),
	ignore_tab("ignore_tab", true),
	is_password("is_password", false),
	cursor_color("cursor_color"),
	use_bg_color("use_bg_color", false),
	bg_color("bg_color"),
	text_color("text_color"),
	text_readonly_color("text_readonly_color"),
	text_tentative_color("text_tentative_color"),
	highlight_color("highlight_color"),
	preedit_bg_color("preedit_bg_color"),
	border(""),
	bg_visible("bg_visible"),
	text_pad_left("text_pad_left"),
	text_pad_right("text_pad_right"),
	default_text("default_text")
{
	changeDefault(mouse_opaque, true);
	addSynonym(select_on_focus, "select_all_on_focus_received");
	addSynonym(border, "border");
	addSynonym(label, "watermark_text");
	addSynonym(max_length.chars, "max_length");
}

LLLineEditor::LLLineEditor(const LLLineEditor::Params& p)
:	LLUICtrl(p),
	mMaxLengthBytes(p.max_length.bytes),
	mMaxLengthChars(p.max_length.chars),
	mCursorPos( 0 ),
	mScrollHPos( 0 ),
	mTextPadLeft(p.text_pad_left),
	mTextPadRight(p.text_pad_right),
	mTextLeftEdge(0),		// computed in updateTextPadding() below
	mTextRightEdge(0),		// computed in updateTextPadding() below
	mCommitOnFocusLost( p.commit_on_focus_lost ),
	mKeystrokeOnEsc(FALSE),
	mRevertOnEsc( p.revert_on_esc ),
	mKeystrokeCallback( p.keystroke_callback() ),
	mIsSelecting( FALSE ),
	mSelectionStart( 0 ),
	mSelectionEnd( 0 ),
	mLastSelectionX(-1),
	mLastSelectionY(-1),
	mLastSelectionStart(-1),
	mLastSelectionEnd(-1),
	mBorderThickness( 0 ),
	mIgnoreArrowKeys( FALSE ),
	mIgnoreTab( p.ignore_tab ),
	mDrawAsterixes( p.is_password ),
	mSpellCheck( p.spellcheck ),
	mSpellCheckStart(-1),
	mSpellCheckEnd(-1),
	mSelectAllonFocusReceived( p.select_on_focus ),
	mSelectAllonCommit( TRUE ),
	mPassDelete(FALSE),
	mReadOnly(FALSE),
	mBgImage( p.background_image ),
	mBgImageDisabled( p.background_image_disabled ),
	mBgImageFocused( p.background_image_focused ),
	mShowImageFocused( p.bg_image_always_focused ),
	mUseBgColor(p.use_bg_color),
	mHaveHistory(FALSE),
	mReplaceNewlinesWithSpaces( TRUE ),
	mLabel(p.label),
	mCursorColor(p.cursor_color()),
	mBgColor(p.bg_color()),
	mFgColor(p.text_color()),
	mReadOnlyFgColor(p.text_readonly_color()),
	mTentativeFgColor(p.text_tentative_color()),
	mHighlightColor(p.highlight_color()),
	mPreeditBgColor(p.preedit_bg_color()),
	mGLFont(p.font),
	mContextMenuHandle(),
<<<<<<< HEAD
	mAutoreplaceCallback()
=======
    mShowContextMenu(true)
>>>>>>> 4c848c82
{
	llassert( mMaxLengthBytes > 0 );

	LLUICtrl::setEnabled(TRUE);
	setEnabled(p.enabled);

	mScrollTimer.reset();
	mTripleClickTimer.reset();
	setText(p.default_text());

    if (p.initial_value.isProvided()
        && !p.control_name.isProvided())
    {
        // Initial value often is descriptive, like "Type some ID here"
        // and can be longer than size limitation, ignore size
        setText(p.initial_value.getValue().asString(), false);
    }

	// Initialize current history line iterator
	mCurrentHistoryLine = mLineHistory.begin();

	LLRect border_rect(getLocalRect());
	// adjust for gl line drawing glitch
	border_rect.mTop -= 1;
	border_rect.mRight -=1;
	LLViewBorder::Params border_p(p.border);
	border_p.rect = border_rect;
	border_p.follows.flags = FOLLOWS_ALL;
	border_p.bevel_style = LLViewBorder::BEVEL_IN;
	mBorder = LLUICtrlFactory::create<LLViewBorder>(border_p);
	addChild( mBorder );

	// clamp text padding to current editor size
	updateTextPadding();
	setCursor(mText.length());

	if (mSpellCheck)
	{
		LLSpellChecker::setSettingsChangeCallback(boost::bind(&LLLineEditor::onSpellCheckSettingsChange, this));
	}
	mSpellCheckTimer.reset();

	setPrevalidateInput(p.prevalidate_input_callback());
	setPrevalidate(p.prevalidate_callback());
}
 
LLLineEditor::~LLLineEditor()
{
	mCommitOnFocusLost = FALSE;
    
    // Make sure no context menu linger around once the widget is deleted
	LLContextMenu* menu = static_cast<LLContextMenu*>(mContextMenuHandle.get());
	if (menu)
	{
        menu->hide();
    }
	setContextMenu(NULL);

	// calls onCommit() while LLLineEditor still valid
	gFocusMgr.releaseFocusIfNeeded( this );
}

void LLLineEditor::initFromParams(const LLLineEditor::Params& params)
{
	LLUICtrl::initFromParams(params);
	LLUICtrl::setEnabled(TRUE);
	setEnabled(params.enabled);
}

void LLLineEditor::onFocusReceived()
{
	gEditMenuHandler = this;
	LLUICtrl::onFocusReceived();
	updateAllowingLanguageInput();
}

void LLLineEditor::onFocusLost()
{
	// The call to updateAllowLanguageInput()
	// when loosing the keyboard focus *may*
	// indirectly invoke handleUnicodeCharHere(), 
	// so it must be called before onCommit.
	updateAllowingLanguageInput();

	if( mCommitOnFocusLost && mText.getString() != mPrevText) 
	{
		onCommit();
	}

	if( gEditMenuHandler == this )
	{
		gEditMenuHandler = NULL;
	}

	getWindow()->showCursorFromMouseMove();

	LLUICtrl::onFocusLost();
}

// virtual
void LLLineEditor::onCommit()
{
	// put current line into the line history
	updateHistory();

	setControlValue(getValue());
	LLUICtrl::onCommit();
	resetDirty();

	// Selection on commit needs to be turned off when evaluating maths
	// expressions, to allow indication of the error position
	if (mSelectAllonCommit) selectAll();
}

// Returns TRUE if user changed value at all
// virtual
BOOL LLLineEditor::isDirty() const
{
	return mText.getString() != mPrevText;
}

// Clear dirty state
// virtual
void LLLineEditor::resetDirty()
{
	mPrevText = mText.getString();
}		

// assumes UTF8 text
// virtual
void LLLineEditor::setValue(const LLSD& value )
{
	setText(value.asString());
}

//virtual
LLSD LLLineEditor::getValue() const
{
	return LLSD(getText());
}


// line history support
void LLLineEditor::updateHistory()
{
	// On history enabled line editors, remember committed line and
	// reset current history line number.
	// Be sure only to remember lines that are not empty and that are
	// different from the last on the list.
	if( mHaveHistory && getLength() )
	{
		if( !mLineHistory.empty() )
		{
			// When not empty, last line of history should always be blank.
			if( mLineHistory.back().empty() )
			{
				// discard the empty line
				mLineHistory.pop_back();
			}
			else
			{
				LL_WARNS("") << "Last line of history was not blank." << LL_ENDL;
			}
		}

		// Add text to history, ignoring duplicates
		if( mLineHistory.empty() || getText() != mLineHistory.back() )
		{
			mLineHistory.push_back( getText() );
		}

		// Restore the blank line and set mCurrentHistoryLine to point at it
		mLineHistory.push_back( "" );
		mCurrentHistoryLine = mLineHistory.end() - 1;
	}
}

void LLLineEditor::reshape(S32 width, S32 height, BOOL called_from_parent)
{
	LLUICtrl::reshape(width, height, called_from_parent);
	updateTextPadding(); // For clamping side-effect.
	setCursor(mCursorPos); // For clamping side-effect.
}

void LLLineEditor::setEnabled(BOOL enabled)
{
	mReadOnly = !enabled;
	setTabStop(!mReadOnly);
	updateAllowingLanguageInput();
}


void LLLineEditor::setMaxTextLength(S32 max_text_length)
{
	S32 max_len = llmax(0, max_text_length);
	mMaxLengthBytes = max_len;
} 

void LLLineEditor::setMaxTextChars(S32 max_text_chars)
{
	S32 max_chars = llmax(0, max_text_chars);
	mMaxLengthChars = max_chars;
} 

void LLLineEditor::getTextPadding(S32 *left, S32 *right)
{
	*left = mTextPadLeft;
	*right = mTextPadRight;
}

void LLLineEditor::setTextPadding(S32 left, S32 right)
{
	mTextPadLeft = left;
	mTextPadRight = right;
	updateTextPadding();
}

void LLLineEditor::updateTextPadding()
{
	mTextLeftEdge = llclamp(mTextPadLeft, 0, getRect().getWidth());
	mTextRightEdge = getRect().getWidth() - llclamp(mTextPadRight, 0, getRect().getWidth());
}


void LLLineEditor::setText(const LLStringExplicit &new_text)
{
    setText(new_text, true);
}

void LLLineEditor::setText(const LLStringExplicit &new_text, bool use_size_limit)
{
	// If new text is identical, don't copy and don't move insertion point
	if (mText.getString() == new_text)
	{
		return;
	}

	// Check to see if entire field is selected.
	S32 len = mText.length();
	BOOL all_selected = (len > 0)
		&& (( mSelectionStart == 0 && mSelectionEnd == len ) 
			|| ( mSelectionStart == len && mSelectionEnd == 0 ));

	// Do safe truncation so we don't split multi-byte characters
	// also consider entire string selected when mSelectAllonFocusReceived is set on an empty, focused line editor
	all_selected = all_selected || (len == 0 && hasFocus() && mSelectAllonFocusReceived);

	std::string truncated_utf8 = new_text;
	if (use_size_limit && truncated_utf8.size() > (U32)mMaxLengthBytes)
	{	
		truncated_utf8 = utf8str_truncate(new_text, mMaxLengthBytes);
	}
	mText.assign(truncated_utf8);

	if (use_size_limit && mMaxLengthChars)
	{
		mText.assign(utf8str_symbol_truncate(truncated_utf8, mMaxLengthChars));
	}

	if (all_selected)
	{
		// ...keep whole thing selected
		selectAll();
	}
	else
	{
		// try to preserve insertion point, but deselect text
		deselect();
	}
	setCursor(llmin((S32)mText.length(), getCursor()));

	// Set current history line to end of history.
	if (mLineHistory.empty())
	{
		mCurrentHistoryLine = mLineHistory.end();
	}
	else
	{
		mCurrentHistoryLine = mLineHistory.end() - 1;
	}

	mPrevText = mText;
}


// Picks a new cursor position based on the actual screen size of text being drawn.
void LLLineEditor::setCursorAtLocalPos( S32 local_mouse_x )
{
	S32 cursor_pos = calcCursorPos(local_mouse_x);

	S32 left_pos = llmin( mSelectionStart, cursor_pos );
	S32 length = llabs( mSelectionStart - cursor_pos );
	const LLWString& substr = mText.getWString().substr(left_pos, length);

	if (mIsSelecting && !prevalidateInput(substr))
		return;

	setCursor(cursor_pos);
}

void LLLineEditor::setCursor( S32 pos )
{
	S32 old_cursor_pos = getCursor();
	mCursorPos = llclamp( pos, 0, mText.length());

	// position of end of next character after cursor
	S32 pixels_after_scroll = findPixelNearestPos();
	if( pixels_after_scroll > mTextRightEdge )
	{
		S32 width_chars_to_left = mGLFont->getWidth(mText.getWString().c_str(), 0, mScrollHPos);
		S32 last_visible_char = mGLFont->maxDrawableChars(mText.getWString().c_str(), llmax(0.f, (F32)(mTextRightEdge - mTextLeftEdge + width_chars_to_left))); 
		// character immediately to left of cursor should be last one visible (SCROLL_INCREMENT_ADD will scroll in more characters)
		// or first character if cursor is at beginning
		S32 new_last_visible_char = llmax(0, getCursor() - 1);
		S32 min_scroll = mGLFont->firstDrawableChar(mText.getWString().c_str(), (F32)(mTextRightEdge - mTextLeftEdge), mText.length(), new_last_visible_char);
		if (old_cursor_pos == last_visible_char)
		{
			mScrollHPos = llmin(mText.length(), llmax(min_scroll, mScrollHPos + SCROLL_INCREMENT_ADD));
		}
		else
		{
			mScrollHPos = min_scroll;
		}
	}
	else if (getCursor() < mScrollHPos)
	{
		if (old_cursor_pos == mScrollHPos)
		{
			mScrollHPos = llmax(0, llmin(getCursor(), mScrollHPos - SCROLL_INCREMENT_DEL));
		}
		else
		{
			mScrollHPos = getCursor();
		}
	}
}


void LLLineEditor::setCursorToEnd()
{
	setCursor(mText.length());
	deselect();
}

void LLLineEditor::resetScrollPosition()
{
	mScrollHPos = 0;
	// make sure cursor says in visible range
	setCursor(getCursor());
}

BOOL LLLineEditor::canDeselect() const
{
	return hasSelection();
}

void LLLineEditor::deselect()
{
	mSelectionStart = 0;
	mSelectionEnd = 0;
	mIsSelecting = FALSE;
}


void LLLineEditor::startSelection()
{
	mIsSelecting = TRUE;
	mSelectionStart = getCursor();
	mSelectionEnd = getCursor();
}

void LLLineEditor::endSelection()
{
	if( mIsSelecting )
	{
		mIsSelecting = FALSE;
		mSelectionEnd = getCursor();
	}
}

BOOL LLLineEditor::canSelectAll() const
{
	return TRUE;
}

void LLLineEditor::selectAll()
{
	if (!prevalidateInput(mText.getWString()))
	{
		return;
	}

	mSelectionStart = mText.length();
	mSelectionEnd = 0;
	setCursor(mSelectionEnd);
	//mScrollHPos = 0;
	mIsSelecting = TRUE;
	// <FS:AW> Linux primary "clipboard" tainted by auto-selection
	//updatePrimary();
}

bool LLLineEditor::getSpellCheck() const
{
	return (LLSpellChecker::getUseSpellCheck()) && (!mReadOnly) && (mSpellCheck);
}

const std::string& LLLineEditor::getSuggestion(U32 index) const
{
	return (index < mSuggestionList.size()) ? mSuggestionList[index] : LLStringUtil::null;
}

U32 LLLineEditor::getSuggestionCount() const
{
	return mSuggestionList.size();
}

void LLLineEditor::replaceWithSuggestion(U32 index)
{
	for (std::list<std::pair<U32, U32> >::const_iterator it = mMisspellRanges.begin(); it != mMisspellRanges.end(); ++it)
	{
		if ( (it->first <= (U32)mCursorPos) && (it->second >= (U32)mCursorPos) )
		{
			deselect();

			// Delete the misspelled word
			mText.erase(it->first, it->second - it->first);

			// Insert the suggestion in its place
			LLWString suggestion = utf8str_to_wstring(mSuggestionList[index]);
			mText.insert(it->first, suggestion);
			setCursor(it->first + (S32)suggestion.length());

			break;
		}
	}
	mSpellCheckStart = mSpellCheckEnd = -1;
}

void LLLineEditor::addToDictionary()
{
	if (canAddToDictionary())
	{
		LLSpellChecker::instance().addToCustomDictionary(getMisspelledWord(mCursorPos));
	}
}

bool LLLineEditor::canAddToDictionary() const
{
	return (getSpellCheck()) && (isMisspelledWord(mCursorPos));
}

void LLLineEditor::addToIgnore()
{
	if (canAddToIgnore())
	{
		LLSpellChecker::instance().addToIgnoreList(getMisspelledWord(mCursorPos));
	}
}

bool LLLineEditor::canAddToIgnore() const
{
	return (getSpellCheck()) && (isMisspelledWord(mCursorPos));
}

std::string LLLineEditor::getMisspelledWord(U32 pos) const
{
	for (std::list<std::pair<U32, U32> >::const_iterator it = mMisspellRanges.begin(); it != mMisspellRanges.end(); ++it)
	{
		if ( (it->first <= pos) && (it->second >= pos) )
		{
			return wstring_to_utf8str(mText.getWString().substr(it->first, it->second - it->first));
		}
	}
	return LLStringUtil::null;
}

bool LLLineEditor::isMisspelledWord(U32 pos) const
{
	for (std::list<std::pair<U32, U32> >::const_iterator it = mMisspellRanges.begin(); it != mMisspellRanges.end(); ++it)
	{
		if ( (it->first <= pos) && (it->second >= pos) )
		{
			return true;
		}
	}
	return false;
}

void LLLineEditor::onSpellCheckSettingsChange()
{
	// Recheck the spelling on every change
	mMisspellRanges.clear();
	mSpellCheckStart = mSpellCheckEnd = -1;
}

BOOL LLLineEditor::handleDoubleClick(S32 x, S32 y, MASK mask)
{
	setFocus( TRUE );
	mTripleClickTimer.setTimerExpirySec(TRIPLE_CLICK_INTERVAL);

	if (mSelectionEnd == 0 && mSelectionStart == mText.length())
	{
		// if everything is selected, handle this as a normal click to change insertion point
		handleMouseDown(x, y, mask);
	}
	else
	{
		const LLWString& wtext = mText.getWString();

		BOOL doSelectAll = TRUE;

		// Select the word we're on
		if( LLWStringUtil::isPartOfWord( wtext[mCursorPos] ) )
		{
			S32 old_selection_start = mLastSelectionStart;
			S32 old_selection_end = mLastSelectionEnd;

			// Select word the cursor is over
			while ((mCursorPos > 0) && LLWStringUtil::isPartOfWord( wtext[mCursorPos-1] ))
			{	// Find the start of the word
				mCursorPos--;
			}
			startSelection();	

			while ((mCursorPos < (S32)wtext.length()) && LLWStringUtil::isPartOfWord( wtext[mCursorPos] ) )
			{	// Find the end of the word
				mCursorPos++;
			}
			mSelectionEnd = mCursorPos;

			// If nothing changed, then the word was already selected.  Select the whole line.
			doSelectAll = (old_selection_start == mSelectionStart) &&  
						  (old_selection_end   == mSelectionEnd);
		}
		
		if ( doSelectAll )
		{	// Select everything
			selectAll();
		}
	}

	// We don't want handleMouseUp() to "finish" the selection (and thereby
	// set mSelectionEnd to where the mouse is), so we finish the selection 
	// here.
	mIsSelecting = FALSE;  

	// delay cursor flashing
	mKeystrokeTimer.reset();

	// take selection to 'primary' clipboard
	// <FS:AW> Linux primary "clipboard" tainted by auto-selection
	//updatePrimary();

	return TRUE;
}

BOOL LLLineEditor::handleMouseDown(S32 x, S32 y, MASK mask)
{
	// Check first whether the "clear search" button wants to deal with this.
	if(childrenHandleMouseDown(x, y, mask) != NULL) 
	{
		return TRUE;
	}
	
	if (!mSelectAllonFocusReceived
		|| gFocusMgr.getKeyboardFocus() == this)
	{
		mLastSelectionStart = -1;
		mLastSelectionStart = -1;

		if (mask & MASK_SHIFT)
		{
			// assume we're starting a drag select
			mIsSelecting = TRUE;

			// Handle selection extension
			S32 old_cursor_pos = getCursor();
			setCursorAtLocalPos(x);

			if (hasSelection())
			{
				/* Mac-like behavior - extend selection towards the cursor
				if (getCursor() < mSelectionStart
					&& getCursor() < mSelectionEnd)
				{
					// ...left of selection
					mSelectionStart = llmax(mSelectionStart, mSelectionEnd);
					mSelectionEnd = getCursor();
				}
				else if (getCursor() > mSelectionStart
					&& getCursor() > mSelectionEnd)
				{
					// ...right of selection
					mSelectionStart = llmin(mSelectionStart, mSelectionEnd);
					mSelectionEnd = getCursor();
				}
				else
				{
					mSelectionEnd = getCursor();
				}
				*/
				// Windows behavior
				mSelectionEnd = getCursor();
			}
			else
			{
				mSelectionStart = old_cursor_pos;
				mSelectionEnd = getCursor();
			}
		}
		else
		{
			if (mTripleClickTimer.hasExpired())
			{
				// Save selection for word/line selecting on double-click
				mLastSelectionStart = mSelectionStart;
				mLastSelectionEnd = mSelectionEnd;

				// Move cursor and deselect for regular click
				setCursorAtLocalPos( x );
				deselect();
				startSelection();
			}
			else // handle triple click
			{
				selectAll();
				// We don't want handleMouseUp() to "finish" the selection (and thereby
				// set mSelectionEnd to where the mouse is), so we finish the selection 
				// here.
				mIsSelecting = FALSE;
			}
		}

		gFocusMgr.setMouseCapture( this );
	}

	setFocus(TRUE);

	// delay cursor flashing
	mKeystrokeTimer.reset();
	
	if (mMouseDownSignal)
		(*mMouseDownSignal)(this,x,y,mask);

	return TRUE;
}

BOOL LLLineEditor::handleMiddleMouseDown(S32 x, S32 y, MASK mask)
{
        // LL_INFOS() << "MiddleMouseDown" << LL_ENDL;
	setFocus( TRUE );
	if( canPastePrimary() )
	{
		setCursorAtLocalPos(x);
		pastePrimary();
	}
	return TRUE;
}

BOOL LLLineEditor::handleRightMouseDown(S32 x, S32 y, MASK mask)
{
	setFocus(TRUE);
    if (!LLUICtrl::handleRightMouseDown(x, y, mask) && getShowContextMenu())
	{
		showContextMenu(x, y);
	}
	return TRUE;
}

BOOL LLLineEditor::handleHover(S32 x, S32 y, MASK mask)
{
	BOOL handled = FALSE;
	// Check first whether the "clear search" button wants to deal with this.
	if(!hasMouseCapture())
	{
		if(childrenHandleHover(x, y, mask) != NULL) 
		{
			return TRUE;
		}
	}

	if( (hasMouseCapture()) && mIsSelecting )
	{
		if (x != mLastSelectionX || y != mLastSelectionY)
		{
			mLastSelectionX = x;
			mLastSelectionY = y;
		}
		// Scroll if mouse cursor outside of bounds
		if (mScrollTimer.hasExpired())
		{
			S32 increment = ll_round(mScrollTimer.getElapsedTimeF32() / AUTO_SCROLL_TIME);
			mScrollTimer.reset();
			mScrollTimer.setTimerExpirySec(AUTO_SCROLL_TIME);
			if( (x < mTextLeftEdge) && (mScrollHPos > 0 ) )
			{
				// Scroll to the left
				mScrollHPos = llclamp(mScrollHPos - increment, 0, mText.length());
			}
			else
			if( (x > mTextRightEdge) && (mCursorPos < (S32)mText.length()) )
			{
				// If scrolling one pixel would make a difference...
				S32 pixels_after_scrolling_one_char = findPixelNearestPos(1);
				if( pixels_after_scrolling_one_char >= mTextRightEdge )
				{
					// ...scroll to the right
					mScrollHPos = llclamp(mScrollHPos + increment, 0, mText.length());
				}
			}
		}

		setCursorAtLocalPos( x );
		mSelectionEnd = getCursor();

		// delay cursor flashing
		mKeystrokeTimer.reset();

		getWindow()->setCursor(UI_CURSOR_IBEAM);
		LL_DEBUGS("UserInput") << "hover handled by " << getName() << " (active)" << LL_ENDL;		
		handled = TRUE;
	}

	if( !handled  )
	{
		getWindow()->setCursor(UI_CURSOR_IBEAM);
		LL_DEBUGS("UserInput") << "hover handled by " << getName() << " (inactive)" << LL_ENDL;		
		handled = TRUE;
	}

	return handled;
}


BOOL LLLineEditor::handleMouseUp(S32 x, S32 y, MASK mask)
{
	BOOL	handled = FALSE;

	if( hasMouseCapture() )
	{
		gFocusMgr.setMouseCapture( NULL );
		handled = TRUE;
	}

	// Check first whether the "clear search" button wants to deal with this.
	if(!handled && childrenHandleMouseUp(x, y, mask) != NULL) 
	{
		return TRUE;
	}

	if( mIsSelecting )
	{
		setCursorAtLocalPos( x );
		mSelectionEnd = getCursor();

		handled = TRUE;
	}

	if( handled )
	{
		// delay cursor flashing
		mKeystrokeTimer.reset();

		// take selection to 'primary' clipboard
		updatePrimary();
	}
	
	// We won't call LLUICtrl::handleMouseUp to avoid double calls of  childrenHandleMouseUp().Just invoke the signal manually.
	if (mMouseUpSignal)
		(*mMouseUpSignal)(this,x,y, mask);
	return handled;
}


// Remove a single character from the text
void LLLineEditor::removeChar()
{
	if( getCursor() > 0 )
	{
		if (!prevalidateInput(mText.getWString().substr(getCursor()-1, 1)))
			return;

		mText.erase(getCursor() - 1, 1);

		setCursor(getCursor() - 1);
	}
	else
	{
		LLUI::getInstance()->reportBadKeystroke();
	}
}

// <FS> Ctrl-Backspace remove word
// Remove a word (set of characters up to next space/punctuation) from the text
void LLLineEditor::removeWord(bool prev)
{
	const U32 pos(getCursor());
	if (prev ? pos > 0 : static_cast<S32>(pos) < getLength())
	{
		U32 new_pos(prev ? prevWordPos(pos) : nextWordPos(pos));
		if (new_pos == pos) // Other character we don't jump over
			new_pos = prev ? prevWordPos(new_pos-1) : nextWordPos(new_pos+1);

		const U32 diff(labs(static_cast<S32>(pos) - static_cast<S32>(new_pos)));
		if (prev)
		{
			mText.erase(new_pos, diff);
			setCursor(new_pos);
		}
		else
		{
			mText.erase(pos, diff);
		}
	}
	else
	{
		LLUI::getInstance()->reportBadKeystroke();
	}
}
// </FS>

void LLLineEditor::addChar(const llwchar uni_char)
{
	llwchar new_c = uni_char;
	if (hasSelection())
	{
		deleteSelection();
	}
	else if (LL_KIM_OVERWRITE == gKeyboard->getInsertMode())
	{
		if (!prevalidateInput(mText.getWString().substr(getCursor(), 1)))
			return;

		mText.erase(getCursor(), 1);
	}

	S32 cur_bytes = mText.getString().size();

	S32 new_bytes = wchar_utf8_length(new_c);

	BOOL allow_char = TRUE;

	// Check byte length limit
	if ((new_bytes + cur_bytes) > mMaxLengthBytes)
	{
		allow_char = FALSE;
	}
	else if (mMaxLengthChars)
	{
		S32 wide_chars = mText.getWString().size();
		if ((wide_chars + 1) > mMaxLengthChars)
		{
			allow_char = FALSE;
		}
	}

	if (allow_char)
	{
		// Will we need to scroll?
		LLWString w_buf;
		w_buf.assign(1, new_c);

		mText.insert(getCursor(), w_buf);
		setCursor(getCursor() + 1);
	}
	else
	{
		LLUI::getInstance()->reportBadKeystroke();
	}

	//<FS:TS> FIRE-11373: Autoreplace doesn't work in nearby chat bar
	if (!mReadOnly && mAutoreplaceCallback != NULL)
	{
		// autoreplace the text, if necessary
		S32 replacement_start;
		S32 replacement_length;
		LLWString replacement_string;
		S32 new_cursor_pos = getCursor();
		mAutoreplaceCallback(replacement_start, replacement_length, replacement_string, new_cursor_pos, getWText());

		if (replacement_length > 0 || !replacement_string.empty())
		{
			mText.erase(replacement_start, replacement_length);
			mText.insert(replacement_start, replacement_string);
			setCursor(new_cursor_pos);
		}
	}
	//</FS:TS> FIRE-11373

	getWindow()->hideCursorUntilMouseMove();
}

// Extends the selection box to the new cursor position
void LLLineEditor::extendSelection( S32 new_cursor_pos )
{
	if( !mIsSelecting )
	{
		startSelection();
	}
	
	S32 left_pos = llmin( mSelectionStart, new_cursor_pos );
	S32 selection_length = llabs( mSelectionStart - new_cursor_pos );
	const LLWString& selection = mText.getWString().substr(left_pos, selection_length);

	if (!prevalidateInput(selection))
		return;

	setCursor(new_cursor_pos);
	mSelectionEnd = getCursor();
}


void LLLineEditor::setSelection(S32 start, S32 end)
{
	S32 len = mText.length();

	mIsSelecting = TRUE;

	// JC, yes, this seems odd, but I think you have to presume a 
	// selection dragged from the end towards the start.
	mSelectionStart = llclamp(end, 0, len);
	mSelectionEnd = llclamp(start, 0, len);
	setCursor(start);
}

void LLLineEditor::setDrawAsterixes(BOOL b)
{
	mDrawAsterixes = b;
	updateAllowingLanguageInput();
}

S32 LLLineEditor::prevWordPos(S32 cursorPos) const
{
	const LLWString& wtext = mText.getWString();
	while( (cursorPos > 0) && (wtext[cursorPos-1] == ' ') )
	{
		cursorPos--;
	}
	while( (cursorPos > 0) && LLWStringUtil::isPartOfWord( wtext[cursorPos-1] ) )
	{
		cursorPos--;
	}
	return cursorPos;
}

S32 LLLineEditor::nextWordPos(S32 cursorPos) const
{
	const LLWString& wtext = mText.getWString();
	while( (cursorPos < getLength()) && LLWStringUtil::isPartOfWord( wtext[cursorPos] ) )
	{
		cursorPos++;
	} 
	while( (cursorPos < getLength()) && (wtext[cursorPos] == ' ') )
	{
		cursorPos++;
	}
	return cursorPos;
}


BOOL LLLineEditor::handleSelectionKey(KEY key, MASK mask)
{
	BOOL handled = FALSE;

	if( mask & MASK_SHIFT )
	{
		handled = TRUE;

		switch( key )
		{
		case KEY_LEFT:
			if( 0 < getCursor() )
			{
				S32 cursorPos = getCursor() - 1;
				if( mask & MASK_CONTROL )
				{
					cursorPos = prevWordPos(cursorPos);
				}
				extendSelection( cursorPos );
			}
			else
			{
				LLUI::getInstance()->reportBadKeystroke();
			}
			break;

		case KEY_RIGHT:
			if( getCursor() < mText.length())
			{
				S32 cursorPos = getCursor() + 1;
				if( mask & MASK_CONTROL )
				{
					cursorPos = nextWordPos(cursorPos);
				}
				extendSelection( cursorPos );
			}
			else
			{
				LLUI::getInstance()->reportBadKeystroke();
			}
			break;

		case KEY_PAGE_UP:
		case KEY_HOME:
			extendSelection( 0 );
			break;
		
		case KEY_PAGE_DOWN:
		case KEY_END:
			{
				S32 len = mText.length();
				if( len )
				{
					extendSelection( len );
				}
				break;
			}

		default:
			handled = FALSE;
			break;
		}
	}

	// <FS:AW> Linux primary "clipboard" tainted by auto-selection
	//if(handled)
	//{
	//	// take selection to 'primary' clipboard
	//	updatePrimary();
	//}
	// </FS:AW> Linux primary "clipboard" tainted by auto-selection
 
	return handled;
}

void LLLineEditor::deleteSelection()
{
	if( !mReadOnly && hasSelection() )
	{
		S32 left_pos, selection_length;
		getSelectionRange(&left_pos, &selection_length);
		const LLWString& selection = mText.getWString().substr(left_pos, selection_length);

		if (!prevalidateInput(selection))
			return;

		mText.erase(left_pos, selection_length);
		deselect();
		setCursor(left_pos);
	}
}

BOOL LLLineEditor::canCut() const
{
	return !mReadOnly && !mDrawAsterixes && hasSelection();
}

// cut selection to clipboard
void LLLineEditor::cut()
{
	if( canCut() )
	{
		S32 left_pos, length;
		getSelectionRange(&left_pos, &length);
		const LLWString& selection = mText.getWString().substr(left_pos, length);

		if (!prevalidateInput(selection))
			return;

		// Prepare for possible rollback
		LLLineEditorRollback rollback( this );

		LLClipboard::instance().copyToClipboard( mText.getWString(), left_pos, length );
		deleteSelection();

		// Validate new string and rollback the if needed.
		BOOL need_to_rollback = ( mPrevalidateFunc && !mPrevalidateFunc( mText.getWString() ) );
		if( need_to_rollback )
		{
			rollback.doRollback( this );
			LLUI::getInstance()->reportBadKeystroke();
		}
		else
		{
			onKeystroke();
		}
	}
}

BOOL LLLineEditor::canCopy() const
{
	return !mDrawAsterixes && hasSelection();
}


// copy selection to clipboard
void LLLineEditor::copy()
{
	if( canCopy() )
	{
		S32 left_pos = llmin( mSelectionStart, mSelectionEnd );
		S32 length = llabs( mSelectionStart - mSelectionEnd );
		LLClipboard::instance().copyToClipboard( mText.getWString(), left_pos, length );
	}
}

BOOL LLLineEditor::canPaste() const
{
	return !mReadOnly && LLClipboard::instance().isTextAvailable(); 
}

void LLLineEditor::paste()
{
	bool is_primary = false;
	pasteHelper(is_primary);
}

void LLLineEditor::pastePrimary()
{
	bool is_primary = true;
	pasteHelper(is_primary);
}

// paste from primary (is_primary==true) or clipboard (is_primary==false)
void LLLineEditor::pasteHelper(bool is_primary)
{
	bool can_paste_it;
	if (is_primary)
	{
		can_paste_it = canPastePrimary();
	}
	else
	{
		can_paste_it = canPaste();
	}

	if (can_paste_it)
	{
		LLWString paste;
		LLClipboard::instance().pasteFromClipboard(paste, is_primary);

		if (!paste.empty())
		{
			if (!prevalidateInput(paste))
				return;

			// Prepare for possible rollback
			LLLineEditorRollback rollback(this);
			
			// Delete any selected characters
			if ((!is_primary) && hasSelection())
			{
				deleteSelection();
			}

			// Clean up string (replace tabs and returns and remove characters that our fonts don't support.)
			LLWString clean_string(paste);
			LLWStringUtil::replaceTabsWithSpaces(clean_string, 1);
			//clean_string = wstring_detabify(paste, 1);
			LLWStringUtil::replaceChar(clean_string, '\n', mReplaceNewlinesWithSpaces ? ' ' : 182); // 182 == paragraph character

			// Insert the string

			// Check to see that the size isn't going to be larger than the max number of bytes
			U32 available_bytes = mMaxLengthBytes - wstring_utf8_length(mText);

			if ( available_bytes < (U32) wstring_utf8_length(clean_string) )
			{	// Doesn't all fit
				llwchar current_symbol = clean_string[0];
				U32 wchars_that_fit = 0;
				U32 total_bytes = wchar_utf8_length(current_symbol);

				//loop over the "wide" characters (symbols)
				//and check to see how large (in bytes) each symbol is.
				while ( total_bytes <= available_bytes )
				{
					//while we still have available bytes
					//"accept" the current symbol and check the size
					//of the next one
					current_symbol = clean_string[++wchars_that_fit];
					total_bytes += wchar_utf8_length(current_symbol);
				}
				// Truncate the clean string at the limit of what will fit
				clean_string = clean_string.substr(0, wchars_that_fit);
				LLUI::getInstance()->reportBadKeystroke();
			}

			if (mMaxLengthChars)
			{
				U32 available_chars = mMaxLengthChars - mText.getWString().size();
		
				if (available_chars < clean_string.size())
				{
					clean_string = clean_string.substr(0, available_chars);
				}

				LLUI::getInstance()->reportBadKeystroke();
			}

			mText.insert(getCursor(), clean_string);
			setCursor( getCursor() + (S32)clean_string.length() );
			deselect();

			// Validate new string and rollback the if needed.
			BOOL need_to_rollback = ( mPrevalidateFunc && !mPrevalidateFunc( mText.getWString() ) );
			if( need_to_rollback )
			{
				rollback.doRollback( this );
				LLUI::getInstance()->reportBadKeystroke();
			}
			else
			{
				onKeystroke();
			}
		}
	}
}

// copy selection to primary
void LLLineEditor::copyPrimary()
{
	if( canCopy() )
	{
		S32 left_pos = llmin( mSelectionStart, mSelectionEnd );
		S32 length = llabs( mSelectionStart - mSelectionEnd );
		LLClipboard::instance().copyToClipboard( mText.getWString(), left_pos, length, true);
	}
}

BOOL LLLineEditor::canPastePrimary() const
{
	return !mReadOnly && LLClipboard::instance().isTextAvailable(true); 
}

void LLLineEditor::updatePrimary()
{
	if(canCopy() )
	{
		copyPrimary();
	}
}

BOOL LLLineEditor::handleSpecialKey(KEY key, MASK mask)	
{
	BOOL handled = FALSE;

	switch( key )
	{
	case KEY_INSERT:
		if (mask == MASK_NONE)
		{
			gKeyboard->toggleInsertMode();
		}

		handled = TRUE;
		break;

	case KEY_BACKSPACE:
		if (!mReadOnly)
		{
			//LL_INFOS() << "Handling backspace" << LL_ENDL;
			if( hasSelection() )
			{
				deleteSelection();
			}
			else
			if( 0 < getCursor() )
			{
				// <FS> Ctrl-Backspace remove word
				//removeChar();
				if (mask == MASK_CONTROL)
					removeWord(true);
				else
					removeChar();
				// </FS>
			}
			else
			{
				LLUI::getInstance()->reportBadKeystroke();
			}
		}
		handled = TRUE;
		break;

	// <FS> Ctrl-Backspace remove word
	case KEY_DELETE:
		if (!mReadOnly && mask == MASK_CONTROL)
		{
			removeWord(false);
			handled = true;
		}
		break;
	// </FS>

	case KEY_PAGE_UP:
	case KEY_HOME:
		if (!mIgnoreArrowKeys)
		{
			setCursor(0);
			handled = TRUE;
		}
		break;

	case KEY_PAGE_DOWN:
	case KEY_END:
		if (!mIgnoreArrowKeys)
		{
			S32 len = mText.length();
			if( len )
			{
				setCursor(len);
			}
			handled = TRUE;
		}
		break;

	case KEY_LEFT:
		if (mIgnoreArrowKeys && mask == MASK_NONE)
			break;
		if ((mask & MASK_ALT) == 0)
		{
			if( hasSelection() )
			{
				setCursor(llmin( getCursor() - 1, mSelectionStart, mSelectionEnd ));
			}
			else
			if( 0 < getCursor() )
			{
				S32 cursorPos = getCursor() - 1;
				if( mask & MASK_CONTROL )
				{
					cursorPos = prevWordPos(cursorPos);
				}
				setCursor(cursorPos);
			}
			else
			{
				LLUI::getInstance()->reportBadKeystroke();
			}
			handled = TRUE;
		}
		break;

	case KEY_RIGHT:
		if (mIgnoreArrowKeys && mask == MASK_NONE)
			break;
		if ((mask & MASK_ALT) == 0)
		{
			if (hasSelection())
			{
				setCursor(llmax(getCursor() + 1, mSelectionStart, mSelectionEnd));
			}
			else
			if (getCursor() < mText.length())
			{
				S32 cursorPos = getCursor() + 1;
				if( mask & MASK_CONTROL )
				{
					cursorPos = nextWordPos(cursorPos);
				}
				setCursor(cursorPos);
			}
			else
			{
				LLUI::getInstance()->reportBadKeystroke();
			}
			handled = TRUE;
		}
		break;

	// handle ctrl-uparrow if we have a history enabled line editor.
	case KEY_UP:
		if( mHaveHistory && ((mIgnoreArrowKeys == false) || ( MASK_CONTROL == mask )) )
		{
			if( mCurrentHistoryLine > mLineHistory.begin() )
			{
				// <FS> FIRE-324. Nearby and IM chat bars forget what was written after browsing history
				(*mCurrentHistoryLine).assign(getText());
				mText.assign( *(--mCurrentHistoryLine) );
				setCursorToEnd();
			}
			else
			{
				LLUI::getInstance()->reportBadKeystroke();
			}
			handled = TRUE;
		}
		break;

	// handle [ctrl]-downarrow if we have a history enabled line editor
	case KEY_DOWN:
		if( mHaveHistory  && ((mIgnoreArrowKeys == false) || ( MASK_CONTROL == mask )) )
		{
			if( !mLineHistory.empty() && mCurrentHistoryLine < mLineHistory.end() - 1 )
			{
				mText.assign( *(++mCurrentHistoryLine) );
				setCursorToEnd();
			}
			else
			{
				LLUI::getInstance()->reportBadKeystroke();
			}
			handled = TRUE;
		}
		break;

	case KEY_RETURN:
		// store sent line in history
		updateHistory();
		break;

	case KEY_ESCAPE:
	    if (mRevertOnEsc && mText.getString() != mPrevText)
		{
			setText(mPrevText);
			// Note, don't set handled, still want to loose focus (won't commit becase text is now unchanged)
			if (mKeystrokeOnEsc)
			{
				onKeystroke();
			}
		}
		break;
		
	default:
		break;
	}

	return handled;
}


BOOL LLLineEditor::handleKeyHere(KEY key, MASK mask )
{
	BOOL	handled = FALSE;
	BOOL	selection_modified = FALSE;

	if ( gFocusMgr.getKeyboardFocus() == this )
	{
		LLLineEditorRollback rollback( this );

		// <FS:Ansariel> FIRE-19933: Open context menu on context menu key press
		if (key == KEY_CONTEXT_MENU)
		{
			showContextMenu(getLocalRect().getCenterX(), getLocalRect().getCenterY(), false);
		}
		// </FS:Ansariel>

		if( !handled )
		{
			handled = handleSelectionKey( key, mask );
			selection_modified = handled;
		}
		
		// Handle most keys only if the text editor is writeable.
		if ( !mReadOnly )
		{
			if( !handled )
			{
				handled = handleSpecialKey( key, mask );
			}
		}

		if( handled )
		{
			mKeystrokeTimer.reset();

			// Most keystrokes will make the selection box go away, but not all will.
			if( !selection_modified &&
				KEY_SHIFT != key &&
				KEY_CONTROL != key &&
				KEY_ALT != key &&
				KEY_CAPSLOCK != key)
			{
				deselect();
			}

			BOOL need_to_rollback = FALSE;

			// If read-only, don't allow changes
			need_to_rollback |= (mReadOnly && (mText.getString() == rollback.getText()));

			// Validate new string and rollback the keystroke if needed.
			need_to_rollback |= (mPrevalidateFunc && !mPrevalidateFunc(mText.getWString()));

			if (need_to_rollback)
			{
				rollback.doRollback(this);

				LLUI::getInstance()->reportBadKeystroke();
			}

			// Notify owner if requested
			if (!need_to_rollback && handled)
			{
				onKeystroke();
				if ( (!selection_modified) && (KEY_BACKSPACE == key) )
				{
					mSpellCheckTimer.setTimerExpirySec(SPELLCHECK_DELAY);
				}
			}
		}
	}

	return handled;
}


BOOL LLLineEditor::handleUnicodeCharHere(llwchar uni_char)
{
	if ((uni_char < 0x20) || (uni_char == 0x7F)) // Control character or DEL
	{
		return FALSE;
	}

	BOOL	handled = FALSE;

	if ( (gFocusMgr.getKeyboardFocus() == this) && getVisible() && !mReadOnly)
	{
		handled = TRUE;

		LLLineEditorRollback rollback( this );

		{
			LLWString u_char;
			u_char.assign(1, uni_char);
			if (!prevalidateInput(u_char))
				return handled;
		}

		addChar(uni_char);

		mKeystrokeTimer.reset();

		deselect();

		BOOL need_to_rollback = FALSE;

		// Validate new string and rollback the keystroke if needed.
		need_to_rollback |= ( mPrevalidateFunc && !mPrevalidateFunc( mText.getWString() ) );

		if( need_to_rollback )
		{
			rollback.doRollback( this );

			LLUI::getInstance()->reportBadKeystroke();
		}

		// Notify owner if requested
		if( !need_to_rollback && handled )
		{
			// HACK! The only usage of this callback doesn't do anything with the character.
			// We'll have to do something about this if something ever changes! - Doug
			onKeystroke();

			mSpellCheckTimer.setTimerExpirySec(SPELLCHECK_DELAY);
		}
	}
	return handled;
}


BOOL LLLineEditor::canDoDelete() const
{
	return ( !mReadOnly && (!mPassDelete || (hasSelection() || (getCursor() < mText.length()))) );
}

void LLLineEditor::doDelete()
{
	if (canDoDelete() && mText.length() > 0)
	{
		// Prepare for possible rollback
		LLLineEditorRollback rollback( this );

		if (hasSelection())
		{
			deleteSelection();
		}
		else if ( getCursor() < mText.length())
		{	
			const LLWString& text_to_delete = mText.getWString().substr(getCursor(), 1);

			if (!prevalidateInput(text_to_delete))
			{
				onKeystroke();
				return;
			}
			setCursor(getCursor() + 1);
			removeChar();
		}

		// Validate new string and rollback the if needed.
		BOOL need_to_rollback = ( mPrevalidateFunc && !mPrevalidateFunc( mText.getWString() ) );
		if( need_to_rollback )
		{
			rollback.doRollback( this );
			LLUI::getInstance()->reportBadKeystroke();
		}
		else
		{
			onKeystroke();

			mSpellCheckTimer.setTimerExpirySec(SPELLCHECK_DELAY);
		}
	}
}


void LLLineEditor::drawBackground()
{
	F32 alpha = getCurrentTransparency();
	if (mUseBgColor)
	{
		gl_rect_2d(getLocalRect(), mBgColor % alpha, TRUE);
	}
	else
	{
		bool has_focus = hasFocus();
		LLUIImage* image;
		if (mReadOnly)
		{
			image = mBgImageDisabled;
		}
		else if (has_focus || mShowImageFocused)
		{
			image = mBgImageFocused;
		}
		else
		{
			image = mBgImage;
		}

		if (!image) return;
		// optionally draw programmatic border
		if (has_focus)
		{
			LLColor4 tmp_color = gFocusMgr.getFocusColor();
			tmp_color.setAlpha(alpha);
			image->drawBorder(0, 0, getRect().getWidth(), getRect().getHeight(),
				tmp_color,
				gFocusMgr.getFocusFlashWidth());
		}
		LLColor4 tmp_color = UI_VERTEX_COLOR;
		tmp_color.setAlpha(alpha);
		image->draw(getLocalRect(), tmp_color);
	}
}

void LLLineEditor::draw()
{
	F32 alpha = getDrawContext().mAlpha;
	S32 text_len = mText.length();
	static LLUICachedControl<S32> lineeditor_cursor_thickness ("UILineEditorCursorThickness", 0);
	static LLUICachedControl<F32> preedit_marker_brightness ("UIPreeditMarkerBrightness", 0);
	static LLUICachedControl<S32> preedit_marker_gap ("UIPreeditMarkerGap", 0);
	static LLUICachedControl<S32> preedit_marker_position ("UIPreeditMarkerPosition", 0);
	static LLUICachedControl<S32> preedit_marker_thickness ("UIPreeditMarkerThickness", 0);
	static LLUICachedControl<F32> preedit_standout_brightness ("UIPreeditStandoutBrightness", 0);
	static LLUICachedControl<S32> preedit_standout_gap ("UIPreeditStandoutGap", 0);
	static LLUICachedControl<S32> preedit_standout_position ("UIPreeditStandoutPosition", 0);
	static LLUICachedControl<S32> preedit_standout_thickness ("UIPreeditStandoutThickness", 0);

	std::string saved_text;
	if (mDrawAsterixes)
	{
		saved_text = mText.getString();
		std::string text;
		for (S32 i = 0; i < mText.length(); i++)
		{
			text += PASSWORD_ASTERISK;
		}
		mText = text;
	}

	// draw rectangle for the background
	LLRect background( 0, getRect().getHeight(), getRect().getWidth(), 0 );
	background.stretch( -mBorderThickness );

	S32 lineeditor_v_pad = (background.getHeight() - mGLFont->getLineHeight()) / 2;
	if (mSpellCheck)
	{
		lineeditor_v_pad += 1;
	}

	drawBackground();
	
	// draw text

	// With viewer-2 art files, input region is 2 pixels up
	S32 cursor_bottom = background.mBottom + 2;
	S32 cursor_top = background.mTop - 1;

	LLColor4 text_color;
	if (!mReadOnly)
	{
		if (!getTentative())
		{
			text_color = mFgColor.get();
		}
		else
		{
			text_color = mTentativeFgColor.get();
		}
	}
	else
	{
		text_color = mReadOnlyFgColor.get();
	}
	text_color.setAlpha(alpha);
	LLColor4 label_color = mTentativeFgColor.get();
	label_color.setAlpha(alpha);
	
	if (hasPreeditString())
	{
		// Draw preedit markers.  This needs to be before drawing letters.
		for (U32 i = 0; i < mPreeditStandouts.size(); i++)
		{
			const S32 preedit_left = mPreeditPositions[i];
			const S32 preedit_right = mPreeditPositions[i + 1];
			if (preedit_right > mScrollHPos)
			{
				S32 preedit_pixels_left = findPixelNearestPos(llmax(preedit_left, mScrollHPos) - getCursor());
				S32 preedit_pixels_right = llmin(findPixelNearestPos(preedit_right - getCursor()), background.mRight);
				if (preedit_pixels_left >= background.mRight)
				{
					break;
				}
				if (mPreeditStandouts[i])
				{
					gl_rect_2d(preedit_pixels_left + preedit_standout_gap,
						background.mBottom + preedit_standout_position,
						preedit_pixels_right - preedit_standout_gap - 1,
						background.mBottom + preedit_standout_position - preedit_standout_thickness,
						(text_color * preedit_standout_brightness 
						 + mPreeditBgColor * (1 - preedit_standout_brightness)).setAlpha(alpha/*1.0f*/));
				}
				else
				{
					gl_rect_2d(preedit_pixels_left + preedit_marker_gap,
						background.mBottom + preedit_marker_position,
						preedit_pixels_right - preedit_marker_gap - 1,
						background.mBottom + preedit_marker_position - preedit_marker_thickness,
						(text_color * preedit_marker_brightness
						 + mPreeditBgColor * (1 - preedit_marker_brightness)).setAlpha(alpha/*1.0f*/));
				}
			}
		}
	}

	S32 rendered_text = 0;
	F32 rendered_pixels_right = (F32)mTextLeftEdge;
	F32 text_bottom = (F32)background.mBottom + (F32)lineeditor_v_pad;

	if( (gFocusMgr.getKeyboardFocus() == this) && hasSelection() )
	{
		S32 select_left;
		S32 select_right;
		if (mSelectionStart < mSelectionEnd)
		{
			select_left = mSelectionStart;
			select_right = mSelectionEnd;
		}
		else
		{
			select_left = mSelectionEnd;
			select_right = mSelectionStart;
		}
		
		if( select_left > mScrollHPos )
		{
			// unselected, left side
			rendered_text = mGLFont->render( 
				mText, mScrollHPos,
				rendered_pixels_right, text_bottom,
				text_color,
				LLFontGL::LEFT, LLFontGL::BOTTOM,
				0,
				LLFontGL::NO_SHADOW,
				select_left - mScrollHPos,
				mTextRightEdge - ll_round(rendered_pixels_right),
				&rendered_pixels_right);
		}
		
		if( (rendered_pixels_right < (F32)mTextRightEdge) && (rendered_text < text_len) )
		{
			LLColor4 color = mHighlightColor;
			color.setAlpha(alpha);
			// selected middle
			S32 width = mGLFont->getWidth(mText.getWString().c_str(), mScrollHPos + rendered_text, select_right - mScrollHPos - rendered_text);
			width = llmin(width, mTextRightEdge - ll_round(rendered_pixels_right));
			gl_rect_2d(ll_round(rendered_pixels_right), cursor_top, ll_round(rendered_pixels_right)+width, cursor_bottom, color);

			LLColor4 tmp_color( 1.f - text_color.mV[0], 1.f - text_color.mV[1], 1.f - text_color.mV[2], alpha );
			rendered_text += mGLFont->render( 
				mText, mScrollHPos + rendered_text,
				rendered_pixels_right, text_bottom,
				tmp_color,
				LLFontGL::LEFT, LLFontGL::BOTTOM,
				0,
				LLFontGL::NO_SHADOW,
				select_right - mScrollHPos - rendered_text,
				mTextRightEdge - ll_round(rendered_pixels_right),
				&rendered_pixels_right);
		}

		if( (rendered_pixels_right < (F32)mTextRightEdge) && (rendered_text < text_len) )
		{
			// unselected, right side
			rendered_text += mGLFont->render( 
				mText, mScrollHPos + rendered_text,
				rendered_pixels_right, text_bottom,
				text_color,
				LLFontGL::LEFT, LLFontGL::BOTTOM,
				0,
				LLFontGL::NO_SHADOW,
				S32_MAX,
				mTextRightEdge - ll_round(rendered_pixels_right),
				&rendered_pixels_right);
		}
	}
	else
	{
		rendered_text = mGLFont->render( 
			mText, mScrollHPos, 
			rendered_pixels_right, text_bottom,
			text_color,
			LLFontGL::LEFT, LLFontGL::BOTTOM,
			0,
			LLFontGL::NO_SHADOW,
			S32_MAX,
			mTextRightEdge - ll_round(rendered_pixels_right),
			&rendered_pixels_right);
	}
#if 1 // for when we're ready for image art.
	mBorder->setVisible(FALSE); // no more programmatic art.
#endif

	if ( (getSpellCheck()) && (mText.length() > 2) )
	{
		// Calculate start and end indices for the first and last visible word
		U32 start = prevWordPos(mScrollHPos), end = nextWordPos(mScrollHPos + rendered_text);

		if ( (mSpellCheckStart != start) || (mSpellCheckEnd != end) )
		{
			const LLWString& text = mText.getWString().substr(start, end);

			// Find the start of the first word
			U32 word_start = 0, word_end = 0;
			while ( (word_start < text.length()) && (!LLStringOps::isAlpha(text[word_start])) )
			{
				word_start++;
			}

			// Iterate over all words in the text block and check them one by one
			mMisspellRanges.clear();
			while (word_start < text.length())
			{
				// Find the end of the current word (special case handling for "'" when it's used as a contraction)
				word_end = word_start + 1;
				while ( (word_end < text.length()) && 
					    ((LLWStringUtil::isPartOfWord(text[word_end])) ||
						 ((L'\'' == text[word_end]) && (word_end + 1 < text.length()) &&
						  (LLStringOps::isAlnum(text[word_end - 1])) && (LLStringOps::isAlnum(text[word_end + 1])))) )
				{
					word_end++;
				}
				if (word_end > text.length())
				{
					break;
				}

				// Don't process words shorter than 3 characters
				std::string word = wstring_to_utf8str(text.substr(word_start, word_end - word_start));
				if ( (word.length() >= 3) && (!LLSpellChecker::instance().checkSpelling(word)) )
				{
					mMisspellRanges.push_back(std::pair<U32, U32>(start + word_start, start + word_end));
				}

				// Find the start of the next word
				word_start = word_end + 1;
				while ( (word_start < text.length()) && (!LLWStringUtil::isPartOfWord(text[word_start])) )
				{
					word_start++;
				}
			}

			mSpellCheckStart = start;
			mSpellCheckEnd = end;
		}

		// Draw squiggly lines under any (visible) misspelled words
		for (std::list<std::pair<U32, U32> >::const_iterator it = mMisspellRanges.begin(); it != mMisspellRanges.end(); ++it)
		{
			// Skip over words that aren't (partially) visible
			if ( ((it->first < start) && (it->second < start)) || (it->first > end) )
			{
				continue;
			}

			// Skip the current word if the user is still busy editing it
			if ( (!mSpellCheckTimer.hasExpired()) && (it->first <= (U32)mCursorPos) && (it->second >= (U32)mCursorPos) )
			{
 				continue;
			}

			S32 pxWidth = getRect().getWidth();
			S32 pxStart = findPixelNearestPos(it->first - getCursor());
			if (pxStart > pxWidth)
			{
				continue;
			}
			S32 pxEnd = findPixelNearestPos(it->second - getCursor());
			if (pxEnd > pxWidth)
			{
				pxEnd = pxWidth;
			}

			S32 pxBottom = (S32)(text_bottom + mGLFont->getDescenderHeight());

			gGL.color4ub(255, 0, 0, 200);
			while (pxStart + 1 < pxEnd)
			{
				gl_line_2d(pxStart, pxBottom, pxStart + 2, pxBottom - 2);
				if (pxStart + 3 < pxEnd)
				{
					gl_line_2d(pxStart + 2, pxBottom - 3, pxStart + 4, pxBottom - 1);
				}
				pxStart += 4;
			}
		}
	}

	// If we're editing...
	if( hasFocus())
	{
		//mBorder->setVisible(TRUE); // ok, programmer art just this once.
		// (Flash the cursor every half second)
		if (!mReadOnly && gFocusMgr.getAppHasFocus())
		{
			F32 elapsed = mKeystrokeTimer.getElapsedTimeF32();
			if( (elapsed < CURSOR_FLASH_DELAY ) || (S32(elapsed * 2) & 1) )
			{
				S32 cursor_left = findPixelNearestPos();
				cursor_left -= lineeditor_cursor_thickness / 2;
				S32 cursor_right = cursor_left + lineeditor_cursor_thickness;
				if (LL_KIM_OVERWRITE == gKeyboard->getInsertMode() && !hasSelection())
				{
					const LLWString space(utf8str_to_wstring(std::string(" ")));
					S32 wswidth = mGLFont->getWidth(space.c_str());
					S32 width = mGLFont->getWidth(mText.getWString().c_str(), getCursor(), 1) + 1;
					cursor_right = cursor_left + llmax(wswidth, width);
				}
				// Use same color as text for the Cursor
				gl_rect_2d(cursor_left, cursor_top,
					cursor_right, cursor_bottom, text_color);
				if (LL_KIM_OVERWRITE == gKeyboard->getInsertMode() && !hasSelection())
				{
					LLColor4 tmp_color( 1.f - text_color.mV[0], 1.f - text_color.mV[1], 1.f - text_color.mV[2], alpha );
					mGLFont->render(mText, getCursor(), (F32)(cursor_left + lineeditor_cursor_thickness / 2), text_bottom, 
						tmp_color,
						LLFontGL::LEFT, LLFontGL::BOTTOM,
						0,
						LLFontGL::NO_SHADOW,
						1);
				}

				// Make sure the IME is in the right place
				S32 pixels_after_scroll = findPixelNearestPos();	// RCalculcate for IME position
				LLRect screen_pos = calcScreenRect();
				LLCoordGL ime_pos( screen_pos.mLeft + pixels_after_scroll, screen_pos.mTop - lineeditor_v_pad );

				ime_pos.mX = (S32) (ime_pos.mX * LLUI::getScaleFactor().mV[VX]);
				ime_pos.mY = (S32) (ime_pos.mY * LLUI::getScaleFactor().mV[VY]);
				// <FS:Zi> IME - International input compositing, i.e. for Japanese / Chinese text input
#if LL_SDL2
				static LLUICachedControl<S32> sdl2_ime_default_vertical_offset("SDL2IMEDefaultVerticalOffset");
				ime_pos.mY += sdl2_ime_default_vertical_offset;
#endif
				// </FS:Zi>
				getWindow()->setLanguageTextInput( ime_pos );
			}
		}

		//draw label if no text is provided
		//but we should draw it in a different color
		//to give indication that it is not text you typed in
		if (0 == mText.length() && mReadOnly)
		{
			mGLFont->render(mLabel.getWString(), 0,
							mTextLeftEdge, (F32)text_bottom,
							label_color,
							LLFontGL::LEFT,
							LLFontGL::BOTTOM,
							0,
							LLFontGL::NO_SHADOW,
							S32_MAX,
							mTextRightEdge - ll_round(rendered_pixels_right),
							&rendered_pixels_right, FALSE);
		}


		// Draw children (border)
		//mBorder->setVisible(TRUE);
		mBorder->setKeyboardFocusHighlight( TRUE );
		LLView::draw();
		mBorder->setKeyboardFocusHighlight( FALSE );
		//mBorder->setVisible(FALSE);
	}
	else // does not have keyboard input
	{
		// draw label if no text provided
		if (0 == mText.length())
		{
			mGLFont->render(mLabel.getWString(), 0,
							mTextLeftEdge, (F32)text_bottom,
							label_color,
							LLFontGL::LEFT,
							LLFontGL::BOTTOM,
							0,
							LLFontGL::NO_SHADOW,
							S32_MAX,
							mTextRightEdge - ll_round(rendered_pixels_right),
							&rendered_pixels_right, FALSE);
		}
		// Draw children (border)
		LLView::draw();
	}

	if (mDrawAsterixes)
	{
		mText = saved_text;
	}
}


// Returns the local screen space X coordinate associated with the text cursor position.
S32 LLLineEditor::findPixelNearestPos(const S32 cursor_offset) const
{
	S32 dpos = getCursor() - mScrollHPos + cursor_offset;
	S32 result = mGLFont->getWidth(mText.getWString().c_str(), mScrollHPos, dpos) + mTextLeftEdge;
	return result;
}

S32 LLLineEditor::calcCursorPos(S32 mouse_x)
{
	const llwchar* wtext = mText.getWString().c_str();
	LLWString asterix_text;
	if (mDrawAsterixes)
	{
		for (S32 i = 0; i < mText.length(); i++)
		{
			asterix_text += utf8str_to_wstring(PASSWORD_ASTERISK);
		}
		wtext = asterix_text.c_str();
	}

	S32 cur_pos = mScrollHPos +
			mGLFont->charFromPixelOffset(
				wtext, mScrollHPos,
				(F32)(mouse_x - mTextLeftEdge),
				(F32)(mTextRightEdge - mTextLeftEdge + 1)); // min-max range is inclusive

	return cur_pos;
}
//virtual
void LLLineEditor::clear()
{
	mText.clear();
	setCursor(0);
}

//virtual
void LLLineEditor::onTabInto()
{
	selectAll();
    LLUICtrl::onTabInto();
}

//virtual
BOOL LLLineEditor::acceptsTextInput() const
{
	return TRUE;
}

// Start or stop the editor from accepting text-editing keystrokes
void LLLineEditor::setFocus( BOOL new_state )
{
	BOOL old_state = hasFocus();

	if (!new_state)
	{
		getWindow()->allowLanguageTextInput(this, FALSE);
	}


	// getting focus when we didn't have it before, and we want to select all
	if (!old_state && new_state && mSelectAllonFocusReceived)
	{
		selectAll();
		// We don't want handleMouseUp() to "finish" the selection (and thereby
		// set mSelectionEnd to where the mouse is), so we finish the selection 
		// here.
		mIsSelecting = FALSE;
	}

	if( new_state )
	{
		gEditMenuHandler = this;

		// Don't start the cursor flashing right away
		mKeystrokeTimer.reset();
	}
	else
	{
		// Not really needed, since loss of keyboard focus should take care of this,
		// but limited paranoia is ok.
		if( gEditMenuHandler == this )
		{
			gEditMenuHandler = NULL;
		}

		endSelection();
	}

	LLUICtrl::setFocus( new_state );

	if (new_state)
	{
		// <FS:Zi> IME - International input compositing, i.e. for Japanese / Chinese text input
#if LL_SDL2
		// Linux/SDL2 doesn't currently allow to disable IME, so we remove the restrictions on
		// password entry fields and prevalidated input fields. Otherwise those fields would
		// be completely inaccessible.
		getWindow()->allowLanguageTextInput(this, true);
#else
		// </FS:Zi>
		// Allow Language Text Input only when this LineEditor has
		// no prevalidate function attached.  This criterion works
		// fine on 1.15.0.2, since all prevalidate func reject any
		// non-ASCII characters.  I'm not sure on future versions,
		// however.
		getWindow()->allowLanguageTextInput(this, mPrevalidateFunc == NULL);
#endif // <FS:Zi>
	}
}

//virtual 
void LLLineEditor::setRect(const LLRect& rect)
{
	LLUICtrl::setRect(rect);
	if (mBorder)
	{
		LLRect border_rect = mBorder->getRect();
		// Scalable UI somehow made these rectangles off-by-one.
		// I don't know why. JC
		border_rect.setOriginAndSize(border_rect.mLeft, border_rect.mBottom, 
				rect.getWidth()-1, rect.getHeight()-1);
		mBorder->setRect(border_rect);
	}
}

void LLLineEditor::setPrevalidate(LLTextValidate::validate_func_t func)
{
	mPrevalidateFunc = func;
	updateAllowingLanguageInput();
}

void LLLineEditor::setPrevalidateInput(LLTextValidate::validate_func_t func)
{
	mPrevalidateInputFunc = func;
	updateAllowingLanguageInput();
}

bool LLLineEditor::prevalidateInput(const LLWString& wstr)
{
	if (mPrevalidateInputFunc && !mPrevalidateInputFunc(wstr))
	{
		return false;
	}

	return true;
}

// static
BOOL LLLineEditor::postvalidateFloat(const std::string &str)
{
	LLLocale locale(LLLocale::USER_LOCALE);

	BOOL success = TRUE;
	BOOL has_decimal = FALSE;
	BOOL has_digit = FALSE;

	LLWString trimmed = utf8str_to_wstring(str);
	LLWStringUtil::trim(trimmed);
	S32 len = trimmed.length();
	if( 0 < len )
	{
		S32 i = 0;

		// First character can be a negative sign
		if( '-' == trimmed[0] )
		{
			i++;
		}

		// May be a comma or period, depending on the locale
		llwchar decimal_point = (llwchar)LLResMgr::getInstance()->getDecimalPoint();

		for( ; i < len; i++ )
		{
			if( decimal_point == trimmed[i] )
			{
				if( has_decimal )
				{
					// can't have two
					success = FALSE;
					break;
				}
				else
				{
					has_decimal = TRUE;
				}
			}
			else
			if( LLStringOps::isDigit( trimmed[i] ) )
			{
				has_digit = TRUE;
			}
			else
			{
				success = FALSE;
				break;
			}
		}
	}		

	// Gotta have at least one
	success = has_digit;

	return success;
}

BOOL LLLineEditor::evaluateFloat()
{
	bool success;
	F32 result = 0.f;
	std::string expr = getText();
	LLStringUtil::toUpper(expr);

	success = LLCalc::getInstance()->evalString(expr, result);

	if (!success)
	{
		// Move the cursor to near the error on failure
		setCursor(LLCalc::getInstance()->getLastErrorPos());
		// *TODO: Translated error message indicating the type of error? Select error text?
	}
	else
	{
		// Replace the expression with the result
		std::string result_str = llformat("%f",result);
		setText(result_str);
		selectAll();
	}

	return success;
}

void LLLineEditor::onMouseCaptureLost()
{
	endSelection();
}


void LLLineEditor::setSelectAllonFocusReceived(BOOL b)
{
	mSelectAllonFocusReceived = b;
}

void LLLineEditor::onKeystroke()
{
	if (mKeystrokeCallback)
	{
		mKeystrokeCallback(this);
	}

	mSpellCheckStart = mSpellCheckEnd = -1;
}

void LLLineEditor::setKeystrokeCallback(callback_t callback, void* user_data)
{
	mKeystrokeCallback = boost::bind(callback, _1, user_data);
}


BOOL LLLineEditor::setTextArg( const std::string& key, const LLStringExplicit& text )
{
	mText.setArg(key, text);
	return TRUE;
}

BOOL LLLineEditor::setLabelArg( const std::string& key, const LLStringExplicit& text )
{
	mLabel.setArg(key, text);
	return TRUE;
}


void LLLineEditor::updateAllowingLanguageInput()
{
	// Allow Language Text Input only when this LineEditor has
	// no prevalidate function attached (as long as other criteria
	// common to LLTextEditor).  This criterion works
	// fine on 1.15.0.2, since all prevalidate func reject any
	// non-ASCII characters.  I'm not sure on future versions,
	// however...
	LLWindow* window = getWindow();
	if (!window)
	{
		// test app, no window available
		return;	
	}
	// <FS:Zi> IME - International input compositing, i.e. for Japanese / Chinese text input
#if LL_SDL2
	// Linux/SDL2 doesn't currently allow to disable IME, so we remove the restrictions on
	// password entry fields and prevalidated input fields. Otherwise those fields would
	// be completely inaccessible.
	if (hasFocus() && !mReadOnly)
#else
	// </FS:Zi>
	if (hasFocus() && !mReadOnly && !mDrawAsterixes && mPrevalidateFunc == NULL)
#endif // <FS:Zi>
	{
		window->allowLanguageTextInput(this, TRUE);
	}
	else
	{
		window->allowLanguageTextInput(this, FALSE);
	}
}

BOOL LLLineEditor::hasPreeditString() const
{
	return (mPreeditPositions.size() > 1);
}

void LLLineEditor::resetPreedit()
{
	if (hasSelection())
	{
		if (hasPreeditString())
		{
			LL_WARNS() << "Preedit and selection!" << LL_ENDL;
			deselect();
		}
		else
		{
			deleteSelection();
		}
	}
	if (hasPreeditString())
	{
		const S32 preedit_pos = mPreeditPositions.front();
		mText.erase(preedit_pos, mPreeditPositions.back() - preedit_pos);
		mText.insert(preedit_pos, mPreeditOverwrittenWString);
		setCursor(preedit_pos);
		
		mPreeditWString.clear();
		mPreeditOverwrittenWString.clear();
		mPreeditPositions.clear();

		// Don't reset key stroke timer nor invoke keystroke callback,
		// because a call to updatePreedit should be follow soon in 
		// normal course of operation, and timer and callback will be 
		// maintained there.  Doing so here made an odd sound.  (VWR-3410) 
	}
}

void LLLineEditor::updatePreedit(const LLWString &preedit_string,
		const segment_lengths_t &preedit_segment_lengths, const standouts_t &preedit_standouts, S32 caret_position)
{
	// Just in case.
	if (mReadOnly)
	{
		return;
	}

	// Note that call to updatePreedit is always preceeded by resetPreedit,
	// so we have no existing selection/preedit.

	S32 insert_preedit_at = getCursor();

	mPreeditWString = preedit_string;
	mPreeditPositions.resize(preedit_segment_lengths.size() + 1);
	S32 position = insert_preedit_at;
	for (segment_lengths_t::size_type i = 0; i < preedit_segment_lengths.size(); i++)
	{
		mPreeditPositions[i] = position;
		position += preedit_segment_lengths[i];
	}
	mPreeditPositions.back() = position;
	if (LL_KIM_OVERWRITE == gKeyboard->getInsertMode())
	{
		mPreeditOverwrittenWString.assign( LLWString( mText, insert_preedit_at, mPreeditWString.length() ) );
		mText.erase(insert_preedit_at, mPreeditWString.length());
	}
	else
	{
		mPreeditOverwrittenWString.clear();
	}
	mText.insert(insert_preedit_at, mPreeditWString);

	mPreeditStandouts = preedit_standouts;

	setCursor(position);
	setCursor(mPreeditPositions.front() + caret_position);

	// Update of the preedit should be caused by some key strokes.
	mKeystrokeTimer.reset();
	onKeystroke();

	mSpellCheckTimer.setTimerExpirySec(SPELLCHECK_DELAY);
}

BOOL LLLineEditor::getPreeditLocation(S32 query_offset, LLCoordGL *coord, LLRect *bounds, LLRect *control) const
{
	if (control)
	{
		LLRect control_rect_screen;
		localRectToScreen(getRect(), &control_rect_screen);
		LLUI::getInstance()->screenRectToGL(control_rect_screen, control);
	}

	S32 preedit_left_column, preedit_right_column;
	if (hasPreeditString())
	{
		preedit_left_column = mPreeditPositions.front();
		preedit_right_column = mPreeditPositions.back();
	}
	else
	{
		preedit_left_column = preedit_right_column = getCursor();
	}
	if (preedit_right_column < mScrollHPos)
	{
		// This should not occure...
		return FALSE;
	}

	const S32 query = (query_offset >= 0 ? preedit_left_column + query_offset : getCursor());
	if (query < mScrollHPos || query < preedit_left_column || query > preedit_right_column)
	{
		return FALSE;
	}

	if (coord)
	{
		S32 query_local = findPixelNearestPos(query - getCursor());
		S32 query_screen_x, query_screen_y;
		localPointToScreen(query_local, getRect().getHeight() / 2, &query_screen_x, &query_screen_y);
		LLUI::getInstance()->screenPointToGL(query_screen_x, query_screen_y, &coord->mX, &coord->mY);
	}

	if (bounds)
	{
		S32 preedit_left_local = findPixelNearestPos(llmax(preedit_left_column, mScrollHPos) - getCursor());
		S32 preedit_right_local = llmin(findPixelNearestPos(preedit_right_column - getCursor()), getRect().getWidth() - mBorderThickness);
		if (preedit_left_local > preedit_right_local)
		{
			// Is this condition possible?
			preedit_right_local = preedit_left_local;
		}

		LLRect preedit_rect_local(preedit_left_local, getRect().getHeight(), preedit_right_local, 0);
		LLRect preedit_rect_screen;
		localRectToScreen(preedit_rect_local, &preedit_rect_screen);
		LLUI::getInstance()->screenRectToGL(preedit_rect_screen, bounds);
	}

	return TRUE;
}

void LLLineEditor::getPreeditRange(S32 *position, S32 *length) const
{
	if (hasPreeditString())
	{
		*position = mPreeditPositions.front();
		*length = mPreeditPositions.back() - mPreeditPositions.front();
	}
	else
	{
		*position = mCursorPos;
		*length = 0;
	}
}

void LLLineEditor::getSelectionRange(S32 *position, S32 *length) const
{
	if (hasSelection())
	{
		*position = llmin(mSelectionStart, mSelectionEnd);
		*length = llabs(mSelectionStart - mSelectionEnd);
	}
	else
	{
		*position = mCursorPos;
		*length = 0;
	}
}

void LLLineEditor::markAsPreedit(S32 position, S32 length)
{
	deselect();
	setCursor(position);
	if (hasPreeditString())
	{
		LL_WARNS() << "markAsPreedit invoked when hasPreeditString is true." << LL_ENDL;
	}
	mPreeditWString.assign( LLWString( mText.getWString(), position, length ) );
	if (length > 0)
	{
		mPreeditPositions.resize(2);
		mPreeditPositions[0] = position;
		mPreeditPositions[1] = position + length;
		mPreeditStandouts.resize(1);
		mPreeditStandouts[0] = FALSE;
	}
	else
	{
		mPreeditPositions.clear();
		mPreeditStandouts.clear();
	}
	if (LL_KIM_OVERWRITE == gKeyboard->getInsertMode())
	{
		mPreeditOverwrittenWString = mPreeditWString;
	}
	else
	{
		mPreeditOverwrittenWString.clear();
	}
}

S32 LLLineEditor::getPreeditFontSize() const
{
	return ll_round(mGLFont->getLineHeight() * LLUI::getScaleFactor().mV[VY]);
}

void LLLineEditor::setReplaceNewlinesWithSpaces(BOOL replace)
{
	mReplaceNewlinesWithSpaces = replace;
}

LLWString LLLineEditor::getConvertedText() const
{
	LLWString text = getWText();
	LLWStringUtil::trim(text);
	if (!mReplaceNewlinesWithSpaces)
	{
		LLWStringUtil::replaceChar(text,182,'\n'); // Convert paragraph symbols back into newlines.
	}
	return text;
}

// <FS:Ansariel> FIRE-19933: Open context menu on context menu key press
//void LLLineEditor::showContextMenu(S32 x, S32 y)
void LLLineEditor::showContextMenu(S32 x, S32 y, bool set_cursor_pos)
// </FS:Ansariel>
{
	LLContextMenu* menu = static_cast<LLContextMenu*>(mContextMenuHandle.get());
	if (!menu)
	{
		llassert(LLMenuGL::sMenuContainer != NULL);
		menu = LLUICtrlFactory::createFromFile<LLContextMenu>
			("menu_text_editor.xml",
				LLMenuGL::sMenuContainer,
				LLMenuHolderGL::child_registry_t::instance());
		setContextMenu(menu);
	}

	if (menu)
	{
		gEditMenuHandler = this;

		S32 screen_x, screen_y;
		localPointToScreen(x, y, &screen_x, &screen_y);

		if (set_cursor_pos) // <FS:Ansariel> FIRE-19933: Open context menu on context menu key press
			setCursorAtLocalPos(x);
		if (hasSelection())
		{
			if ( (mCursorPos < llmin(mSelectionStart, mSelectionEnd)) || (mCursorPos > llmax(mSelectionStart, mSelectionEnd)) )
			{
				deselect();
			}
			else
			{
				setCursor(llmax(mSelectionStart, mSelectionEnd));
			}
		}

		bool use_spellcheck = getSpellCheck(), is_misspelled = false;
		if (use_spellcheck)
		{
			mSuggestionList.clear();

			// If the cursor is on a misspelled word, retrieve suggestions for it
			std::string misspelled_word = getMisspelledWord(mCursorPos);
			if ((is_misspelled = !misspelled_word.empty()) == true)
			{
				LLSpellChecker::instance().getSuggestions(misspelled_word, mSuggestionList);
			}
		}

		menu->setItemVisible("Suggestion Separator", (use_spellcheck) && (!mSuggestionList.empty()));
		menu->setItemVisible("Add to Dictionary", (use_spellcheck) && (is_misspelled));
		menu->setItemVisible("Add to Ignore", (use_spellcheck) && (is_misspelled));
		menu->setItemVisible("Spellcheck Separator", (use_spellcheck) && (is_misspelled));
		menu->show(screen_x, screen_y, this);
	}
}

void LLLineEditor::setContextMenu(LLContextMenu* new_context_menu)
{
    LLContextMenu* menu = static_cast<LLContextMenu*>(mContextMenuHandle.get());
    if (menu)
    {
        menu->die();
        mContextMenuHandle.markDead();
    }

    if (new_context_menu)
    {
        mContextMenuHandle = new_context_menu->getHandle();
    }
}

void LLLineEditor::setFont(const LLFontGL* font)
{
	mGLFont = font;
}<|MERGE_RESOLUTION|>--- conflicted
+++ resolved
@@ -165,11 +165,8 @@
 	mPreeditBgColor(p.preedit_bg_color()),
 	mGLFont(p.font),
 	mContextMenuHandle(),
-<<<<<<< HEAD
+    mShowContextMenu(true),
 	mAutoreplaceCallback()
-=======
-    mShowContextMenu(true)
->>>>>>> 4c848c82
 {
 	llassert( mMaxLengthBytes > 0 );
 
