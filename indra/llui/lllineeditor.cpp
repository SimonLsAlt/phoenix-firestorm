--- conflicted
+++ resolved
@@ -83,13 +83,8 @@
 LLLineEditor::Params::Params()
 :   max_length(""),
     keystroke_callback("keystroke_callback"),
-<<<<<<< HEAD
-    prevalidate_callback("prevalidate_callback"),
-    prevalidate_input_callback("prevalidate_input_callback"),
-=======
     prevalidator("prevalidator"),
     input_prevalidator("input_prevalidator"),
->>>>>>> bb3c36f5
     background_image("background_image"),
     background_image_disabled("background_image_disabled"),
     background_image_focused("background_image_focused"),
@@ -101,10 +96,7 @@
     commit_on_focus_lost("commit_on_focus_lost", true),
     ignore_tab("ignore_tab", true),
     is_password("is_password", false),
-<<<<<<< HEAD
-=======
     allow_emoji("allow_emoji", true),
->>>>>>> bb3c36f5
     cursor_color("cursor_color"),
     use_bg_color("use_bg_color", false),
     bg_color("bg_color"),
@@ -120,11 +112,8 @@
     default_text("default_text")
 {
     changeDefault(mouse_opaque, true);
-<<<<<<< HEAD
-=======
     addSynonym(prevalidator, "prevalidate_callback");
     addSynonym(input_prevalidator, "prevalidate_input_callback");
->>>>>>> bb3c36f5
     addSynonym(select_on_focus, "select_all_on_focus_received");
     addSynonym(border, "border");
     addSynonym(label, "watermark_text");
@@ -156,10 +145,7 @@
     mIgnoreArrowKeys( FALSE ),
     mIgnoreTab( p.ignore_tab ),
     mDrawAsterixes( p.is_password ),
-<<<<<<< HEAD
-=======
     mAllowEmoji( p.allow_emoji ),
->>>>>>> bb3c36f5
     mSpellCheck( p.spellcheck ),
     mSpellCheckStart(-1),
     mSpellCheckEnd(-1),
@@ -175,11 +161,8 @@
     mUseBgColor(p.use_bg_color),
     mHaveHistory(FALSE),
     mReplaceNewlinesWithSpaces( TRUE ),
-<<<<<<< HEAD
-=======
     mPrevalidator(p.prevalidator()),
     mInputPrevalidator(p.input_prevalidator()),
->>>>>>> bb3c36f5
     mLabel(p.label),
     mCursorColor(p.cursor_color()),
     mBgColor(p.bg_color()),
@@ -233,12 +216,7 @@
     }
     mSpellCheckTimer.reset();
 
-<<<<<<< HEAD
-    setPrevalidateInput(p.prevalidate_input_callback());
-    setPrevalidate(p.prevalidate_callback());
-=======
     updateAllowingLanguageInput();
->>>>>>> bb3c36f5
 }
 
 LLLineEditor::~LLLineEditor()
@@ -443,14 +421,11 @@
     all_selected = all_selected || (len == 0 && hasFocus() && mSelectAllonFocusReceived);
 
     std::string truncated_utf8 = new_text;
-<<<<<<< HEAD
-=======
     if (!mAllowEmoji)
     {
         // Cut emoji symbols if exist
         utf8str_remove_emojis(truncated_utf8);
     }
->>>>>>> bb3c36f5
     if (use_size_limit && truncated_utf8.size() > (U32)mMaxLengthBytes)
     {
         truncated_utf8 = utf8str_truncate(new_text, mMaxLengthBytes);
@@ -624,8 +599,6 @@
     {
         if ( (it->first <= (U32)mCursorPos) && (it->second >= (U32)mCursorPos) )
         {
-<<<<<<< HEAD
-=======
             LLWString suggestion = utf8str_to_wstring(mSuggestionList[index]);
             if (!mAllowEmoji)
             {
@@ -635,17 +608,12 @@
             if (suggestion.empty())
                 return;
 
->>>>>>> bb3c36f5
             deselect();
 
             // Delete the misspelled word
             mText.erase(it->first, it->second - it->first);
 
             // Insert the suggestion in its place
-<<<<<<< HEAD
-            LLWString suggestion = utf8str_to_wstring(mSuggestionList[index]);
-=======
->>>>>>> bb3c36f5
             mText.insert(it->first, suggestion);
             setCursor(it->first + (S32)suggestion.length());
 
@@ -965,7 +933,6 @@
     {
         return TRUE;
     }
-<<<<<<< HEAD
 
     if( mIsSelecting )
     {
@@ -984,26 +951,6 @@
         updatePrimary();
     }
 
-=======
-
-    if( mIsSelecting )
-    {
-        setCursorAtLocalPos( x );
-        mSelectionEnd = getCursor();
-
-        handled = TRUE;
-    }
-
-    if( handled )
-    {
-        // delay cursor flashing
-        mKeystrokeTimer.reset();
-
-        // take selection to 'primary' clipboard
-        updatePrimary();
-    }
-
->>>>>>> bb3c36f5
     // We won't call LLUICtrl::handleMouseUp to avoid double calls of  childrenHandleMouseUp().Just invoke the signal manually.
     if (mMouseUpSignal)
         (*mMouseUpSignal)(this,x,y, mask);
@@ -1031,12 +978,9 @@
 
 void LLLineEditor::addChar(const llwchar uni_char)
 {
-<<<<<<< HEAD
-=======
     if (!mAllowEmoji && LLStringOps::isEmoji(uni_char))
         return;
 
->>>>>>> bb3c36f5
     llwchar new_c = uni_char;
     if (hasSelection())
     {
@@ -1094,7 +1038,6 @@
     {
         startSelection();
     }
-<<<<<<< HEAD
 
     S32 left_pos = llmin( mSelectionStart, new_cursor_pos );
     S32 selection_length = llabs( mSelectionStart - new_cursor_pos );
@@ -1103,16 +1046,6 @@
     if (!prevalidateInput(selection))
         return;
 
-=======
-
-    S32 left_pos = llmin( mSelectionStart, new_cursor_pos );
-    S32 selection_length = llabs( mSelectionStart - new_cursor_pos );
-    const LLWString& selection = mText.getWString().substr(left_pos, selection_length);
-
-    if (!prevalidateInput(selection))
-        return;
-
->>>>>>> bb3c36f5
     setCursor(new_cursor_pos);
     mSelectionEnd = getCursor();
 }
@@ -1280,20 +1213,12 @@
         deleteSelection();
 
         // Validate new string and rollback the if needed.
-<<<<<<< HEAD
-        BOOL need_to_rollback = ( mPrevalidateFunc && !mPrevalidateFunc( mText.getWString() ) );
-        if( need_to_rollback )
-        {
-            rollback.doRollback( this );
-            LLUI::getInstance()->reportBadKeystroke();
-=======
         BOOL need_to_rollback = mPrevalidator && !mPrevalidator.validate(mText.getWString());
         if (need_to_rollback)
         {
             rollback.doRollback( this );
             LLUI::getInstance()->reportBadKeystroke();
             mPrevalidator.showLastErrorUsingTimeout();
->>>>>>> bb3c36f5
         }
         else
         {
@@ -1356,14 +1281,11 @@
 
         if (!paste.empty())
         {
-<<<<<<< HEAD
-=======
             if (!mAllowEmoji)
             {
                 wstring_remove_emojis(paste);
             }
 
->>>>>>> bb3c36f5
             if (!prevalidateInput(paste))
                 return;
 
@@ -1425,20 +1347,12 @@
             deselect();
 
             // Validate new string and rollback the if needed.
-<<<<<<< HEAD
-            BOOL need_to_rollback = ( mPrevalidateFunc && !mPrevalidateFunc( mText.getWString() ) );
-            if( need_to_rollback )
-            {
-                rollback.doRollback( this );
-                LLUI::getInstance()->reportBadKeystroke();
-=======
             BOOL need_to_rollback = mPrevalidator && !mPrevalidator.validate(mText.getWString());
             if (need_to_rollback)
             {
                 rollback.doRollback( this );
                 LLUI::getInstance()->reportBadKeystroke();
                 mPrevalidator.showLastErrorUsingTimeout();
->>>>>>> bb3c36f5
             }
             else
             {
@@ -1681,15 +1595,6 @@
                 deselect();
             }
 
-<<<<<<< HEAD
-            BOOL need_to_rollback = FALSE;
-
-            // If read-only, don't allow changes
-            need_to_rollback |= (mReadOnly && (mText.getString() == rollback.getText()));
-
-            // Validate new string and rollback the keystroke if needed.
-            need_to_rollback |= (mPrevalidateFunc && !mPrevalidateFunc(mText.getWString()));
-=======
             bool prevalidator_failed = false;
 
             // If read-only, don't allow changes
@@ -1701,20 +1606,16 @@
                 prevalidator_failed = !mPrevalidator.validate(mText.getWString());
                 need_to_rollback |= prevalidator_failed;
             }
->>>>>>> bb3c36f5
 
             if (need_to_rollback)
             {
                 rollback.doRollback(this);
 
                 LLUI::getInstance()->reportBadKeystroke();
-<<<<<<< HEAD
-=======
                 if (prevalidator_failed)
                 {
                     mPrevalidator.showLastErrorUsingTimeout();
                 }
->>>>>>> bb3c36f5
             }
 
             // Notify owner if requested
@@ -1739,7 +1640,6 @@
     {
         return FALSE;
     }
-<<<<<<< HEAD
 
     BOOL    handled = FALSE;
 
@@ -1762,55 +1662,18 @@
 
         deselect();
 
-        BOOL need_to_rollback = FALSE;
-
-        // Validate new string and rollback the keystroke if needed.
-        need_to_rollback |= ( mPrevalidateFunc && !mPrevalidateFunc( mText.getWString() ) );
-
-        if( need_to_rollback )
-=======
-
-    BOOL    handled = FALSE;
-
-    if ( (gFocusMgr.getKeyboardFocus() == this) && getVisible() && !mReadOnly)
-    {
-        handled = TRUE;
-
-        LLLineEditorRollback rollback( this );
-
-        {
-            LLWString u_char;
-            u_char.assign(1, uni_char);
-            if (!prevalidateInput(u_char))
-                return handled;
-        }
-
-        addChar(uni_char);
-
-        mKeystrokeTimer.reset();
-
-        deselect();
-
         // Validate new string and rollback the keystroke if needed.
         bool need_to_rollback = mPrevalidator && !mPrevalidator.validate(mText.getWString());
         if (need_to_rollback)
->>>>>>> bb3c36f5
         {
             rollback.doRollback( this );
 
             LLUI::getInstance()->reportBadKeystroke();
-<<<<<<< HEAD
-        }
-
-        // Notify owner if requested
-        if( !need_to_rollback && handled )
-=======
             mPrevalidator.showLastErrorUsingTimeout();
         }
 
         // Notify owner if requested
         if (!need_to_rollback && handled)
->>>>>>> bb3c36f5
         {
             // HACK! The only usage of this callback doesn't do anything with the character.
             // We'll have to do something about this if something ever changes! - Doug
@@ -1853,20 +1716,12 @@
         }
 
         // Validate new string and rollback the if needed.
-<<<<<<< HEAD
-        BOOL need_to_rollback = ( mPrevalidateFunc && !mPrevalidateFunc( mText.getWString() ) );
-        if( need_to_rollback )
-        {
-            rollback.doRollback( this );
-            LLUI::getInstance()->reportBadKeystroke();
-=======
         bool need_to_rollback = mPrevalidator && !mPrevalidator.validate(mText.getWString());
         if (need_to_rollback)
         {
             rollback.doRollback(this);
             LLUI::getInstance()->reportBadKeystroke();
             mPrevalidator.showLastErrorUsingTimeout();
->>>>>>> bb3c36f5
         }
         else
         {
@@ -1919,22 +1774,6 @@
 }
 
 //virtual
-<<<<<<< HEAD
-const std::string LLLineEditor::getToolTip() const
-{
-    if (sDebugUnicode)
-    {
-        std::string text = getText();
-        std::string tooltip = utf8str_showBytesUTF8(text);
-        return tooltip;
-    }
-
-    return LLUICtrl::getToolTip();
-}
-
-//virtual
-=======
->>>>>>> bb3c36f5
 void LLLineEditor::draw()
 {
     F32 alpha = getDrawContext().mAlpha;
@@ -2414,11 +2253,7 @@
         // fine on 1.15.0.2, since all prevalidate func reject any
         // non-ASCII characters.  I'm not sure on future versions,
         // however.
-<<<<<<< HEAD
-        getWindow()->allowLanguageTextInput(this, mPrevalidateFunc == NULL);
-=======
         getWindow()->allowLanguageTextInput(this, !mPrevalidator);
->>>>>>> bb3c36f5
     }
 }
 
@@ -2439,36 +2274,19 @@
 
 void LLLineEditor::setPrevalidate(LLTextValidate::Validator validator)
 {
-<<<<<<< HEAD
-    mPrevalidateFunc = func;
-=======
     mPrevalidator = validator;
->>>>>>> bb3c36f5
     updateAllowingLanguageInput();
 }
 
 void LLLineEditor::setPrevalidateInput(LLTextValidate::Validator validator)
 {
-<<<<<<< HEAD
-    mPrevalidateInputFunc = func;
-=======
     mInputPrevalidator = validator;
->>>>>>> bb3c36f5
     updateAllowingLanguageInput();
 }
 
 bool LLLineEditor::prevalidateInput(const LLWString& wstr)
 {
-<<<<<<< HEAD
-    if (mPrevalidateInputFunc && !mPrevalidateInputFunc(wstr))
-    {
-        return false;
-    }
-
-    return true;
-=======
     return mInputPrevalidator.validate(wstr);
->>>>>>> bb3c36f5
 }
 
 // static
@@ -2610,11 +2428,7 @@
         // test app, no window available
         return;
     }
-<<<<<<< HEAD
-    if (hasFocus() && !mReadOnly && !mDrawAsterixes && mPrevalidateFunc == NULL)
-=======
     if (hasFocus() && !mReadOnly && !mDrawAsterixes && !mPrevalidator)
->>>>>>> bb3c36f5
     {
         window->allowLanguageTextInput(this, TRUE);
     }
