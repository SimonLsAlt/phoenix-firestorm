--- conflicted
+++ resolved
@@ -2739,28 +2739,19 @@
 
 void LLLineEditor::setContextMenu(LLContextMenu* new_context_menu)
 {
-<<<<<<< HEAD
-	if (new_context_menu)
-		mContextMenuHandle = new_context_menu->getHandle();
-	else
-	{
-		mContextMenuHandle.markDead();
-		// <FS:Ansariel> Delay context menu initialization if LLMenuGL::sMenuContainer is still NULL
-		mDelayedInit = false;
-	}
-=======
     LLContextMenu* menu = static_cast<LLContextMenu*>(mContextMenuHandle.get());
     if (menu)
     {
         menu->die();
         mContextMenuHandle.markDead();
+		// <FS:Ansariel> Delay context menu initialization if LLMenuGL::sMenuContainer is still NULL
+		mDelayedInit = false;
     }
 
     if (new_context_menu)
     {
         mContextMenuHandle = new_context_menu->getHandle();
     }
->>>>>>> 3c8cc4d2
 }
 
 void LLLineEditor::setFont(const LLFontGL* font)
