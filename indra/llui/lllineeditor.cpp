/** 
 * @file lllineeditor.cpp
 * @brief LLLineEditor base class
 *
 * $LicenseInfo:firstyear=2001&license=viewerlgpl$
 * Second Life Viewer Source Code
 * Copyright (C) 2010, Linden Research, Inc.
 * 
 * This library is free software; you can redistribute it and/or
 * modify it under the terms of the GNU Lesser General Public
 * License as published by the Free Software Foundation;
 * version 2.1 of the License only.
 * 
 * This library is distributed in the hope that it will be useful,
 * but WITHOUT ANY WARRANTY; without even the implied warranty of
 * MERCHANTABILITY or FITNESS FOR A PARTICULAR PURPOSE.  See the GNU
 * Lesser General Public License for more details.
 * 
 * You should have received a copy of the GNU Lesser General Public
 * License along with this library; if not, write to the Free Software
 * Foundation, Inc., 51 Franklin Street, Fifth Floor, Boston, MA  02110-1301  USA
 * 
 * Linden Research, Inc., 945 Battery Street, San Francisco, CA  94111  USA
 * $/LicenseInfo$
 */

// Text editor widget to let users enter a single line.

#include "linden_common.h"
 
#define LLLINEEDITOR_CPP
#include "lllineeditor.h"

#include "lltexteditor.h"
#include "llmath.h"
#include "llfontgl.h"
#include "llgl.h"
#include "lltimer.h"

#include "llcalc.h"
//#include "llclipboard.h"
#include "llcontrol.h"
#include "llbutton.h"
#include "llfocusmgr.h"
#include "llkeyboard.h"
#include "llrect.h"
#include "llresmgr.h"
#include "llspellcheck.h"
#include "llstring.h"
#include "llwindow.h"
#include "llui.h"
#include "lluictrlfactory.h"
#include "llclipboard.h"
#include "llmenugl.h"

//
// Imported globals
//

//
// Constants
//

const F32	CURSOR_FLASH_DELAY = 1.0f;  // in seconds
const S32	SCROLL_INCREMENT_ADD = 0;	// make space for typing
const S32   SCROLL_INCREMENT_DEL = 4;	// make space for baskspacing
const F32   AUTO_SCROLL_TIME = 0.05f;
const F32	TRIPLE_CLICK_INTERVAL = 0.3f;	// delay between double and triple click. *TODO: make this equal to the double click interval?
const F32	SPELLCHECK_DELAY = 0.5f;	// delay between the last keypress and spell checking the word the cursor is on

const std::string PASSWORD_ASTERISK( "\xE2\x80\xA2" ); // U+2022 BULLET

static LLDefaultChildRegistry::Register<LLLineEditor> r1("line_editor");

// Compiler optimization, generate extern template
template class LLLineEditor* LLView::getChild<class LLLineEditor>(
	const std::string& name, BOOL recurse) const;

//
// Member functions
//

LLLineEditor::Params::Params()
:	max_length(""),
    keystroke_callback("keystroke_callback"),
	prevalidate_callback("prevalidate_callback"),
	prevalidate_input_callback("prevalidate_input_callback"),
	background_image("background_image"),
	background_image_disabled("background_image_disabled"),
	background_image_focused("background_image_focused"),
	bg_image_always_focused("bg_image_always_focused", false),
	select_on_focus("select_on_focus", false),
	revert_on_esc("revert_on_esc", true),
	spellcheck("spellcheck", false),
	commit_on_focus_lost("commit_on_focus_lost", true),
	ignore_tab("ignore_tab", true),
	is_password("is_password", false),
	allow_emoji("allow_emoji"),
	cursor_color("cursor_color"),
	use_bg_color("use_bg_color", false),
	bg_color("bg_color"),
	text_color("text_color"),
	text_readonly_color("text_readonly_color"),
	text_tentative_color("text_tentative_color"),
	highlight_color("highlight_color"),
	preedit_bg_color("preedit_bg_color"),
	border(""),
	bg_visible("bg_visible"),
	text_pad_left("text_pad_left"),
	text_pad_right("text_pad_right"),
	default_text("default_text")
{
	changeDefault(mouse_opaque, true);
	addSynonym(select_on_focus, "select_all_on_focus_received");
	addSynonym(border, "border");
	addSynonym(label, "watermark_text");
	addSynonym(max_length.chars, "max_length");
}

LLLineEditor::LLLineEditor(const LLLineEditor::Params& p)
:	LLUICtrl(p),
	mMaxLengthBytes(p.max_length.bytes),
	mMaxLengthChars(p.max_length.chars),
	mCursorPos( 0 ),
	mScrollHPos( 0 ),
	mTextPadLeft(p.text_pad_left),
	mTextPadRight(p.text_pad_right),
	mTextLeftEdge(0),		// computed in updateTextPadding() below
	mTextRightEdge(0),		// computed in updateTextPadding() below
	mCommitOnFocusLost( p.commit_on_focus_lost ),
	mKeystrokeOnEsc(FALSE),
	mRevertOnEsc( p.revert_on_esc ),
	mKeystrokeCallback( p.keystroke_callback() ),
	mIsSelecting( FALSE ),
	mSelectionStart( 0 ),
	mSelectionEnd( 0 ),
	mLastSelectionX(-1),
	mLastSelectionY(-1),
	mLastSelectionStart(-1),
	mLastSelectionEnd(-1),
	mBorderThickness( 0 ),
	mIgnoreArrowKeys( FALSE ),
	mIgnoreTab( p.ignore_tab ),
	mDrawAsterixes( p.is_password ),
	mAllowEmoji( p.allow_emoji ),
	mSpellCheck( p.spellcheck ),
	mSpellCheckStart(-1),
	mSpellCheckEnd(-1),
	mSelectAllonFocusReceived( p.select_on_focus ),
	mSelectAllonCommit( TRUE ),
	mPassDelete(FALSE),
	mReadOnly(FALSE),
	mBgImage( p.background_image ),
	mBgImageDisabled( p.background_image_disabled ),
	mBgImageFocused( p.background_image_focused ),
	mShowImageFocused( p.bg_image_always_focused ),
	mUseBgColor(p.use_bg_color),
	mHaveHistory(FALSE),
	mReplaceNewlinesWithSpaces( TRUE ),
	mLabel(p.label),
	mCursorColor(p.cursor_color()),
	mBgColor(p.bg_color()),
	mFgColor(p.text_color()),
	mReadOnlyFgColor(p.text_readonly_color()),
	mTentativeFgColor(p.text_tentative_color()),
	mHighlightColor(p.highlight_color()),
	mPreeditBgColor(p.preedit_bg_color()),
	mGLFont(p.font),
	mContextMenuHandle(),
	mAutoreplaceCallback()
{
	llassert( mMaxLengthBytes > 0 );

	LLUICtrl::setEnabled(TRUE);
	setEnabled(p.enabled);

	mScrollTimer.reset();
	mTripleClickTimer.reset();
	setText(p.default_text());

    if (p.initial_value.isProvided()
        && !p.control_name.isProvided())
    {
        // Initial value often is descriptive, like "Type some ID here"
        // and can be longer than size limitation, ignore size
        setText(p.initial_value.getValue().asString(), false);
    }

	// Initialize current history line iterator
	mCurrentHistoryLine = mLineHistory.begin();

	LLRect border_rect(getLocalRect());
	// adjust for gl line drawing glitch
	border_rect.mTop -= 1;
	border_rect.mRight -=1;
	LLViewBorder::Params border_p(p.border);
	border_p.rect = border_rect;
	border_p.follows.flags = FOLLOWS_ALL;
	border_p.bevel_style = LLViewBorder::BEVEL_IN;
	mBorder = LLUICtrlFactory::create<LLViewBorder>(border_p);
	addChild( mBorder );

	// clamp text padding to current editor size
	updateTextPadding();
	setCursor(mText.length());

	if (mSpellCheck)
	{
		LLSpellChecker::setSettingsChangeCallback(boost::bind(&LLLineEditor::onSpellCheckSettingsChange, this));
	}
	mSpellCheckTimer.reset();

	setPrevalidateInput(p.prevalidate_input_callback());
	setPrevalidate(p.prevalidate_callback());
}
 
LLLineEditor::~LLLineEditor()
{
	mCommitOnFocusLost = FALSE;
    
    // Make sure no context menu linger around once the widget is deleted
	LLContextMenu* menu = static_cast<LLContextMenu*>(mContextMenuHandle.get());
	if (menu)
	{
        menu->hide();
    }
	setContextMenu(NULL);

	// calls onCommit() while LLLineEditor still valid
	gFocusMgr.releaseFocusIfNeeded( this );
}

void LLLineEditor::initFromParams(const LLLineEditor::Params& params)
{
	LLUICtrl::initFromParams(params);
	LLUICtrl::setEnabled(TRUE);
	setEnabled(params.enabled);
}

void LLLineEditor::onFocusReceived()
{
	gEditMenuHandler = this;
	LLUICtrl::onFocusReceived();
	updateAllowingLanguageInput();
}

void LLLineEditor::onFocusLost()
{
	// The call to updateAllowLanguageInput()
	// when loosing the keyboard focus *may*
	// indirectly invoke handleUnicodeCharHere(), 
	// so it must be called before onCommit.
	updateAllowingLanguageInput();

	if( mCommitOnFocusLost && mText.getString() != mPrevText) 
	{
		onCommit();
	}

	if( gEditMenuHandler == this )
	{
		gEditMenuHandler = NULL;
	}

	getWindow()->showCursorFromMouseMove();

	LLUICtrl::onFocusLost();
}

// virtual
void LLLineEditor::onCommit()
{
	// put current line into the line history
	updateHistory();

	setControlValue(getValue());
	LLUICtrl::onCommit();
	resetDirty();

	// Selection on commit needs to be turned off when evaluating maths
	// expressions, to allow indication of the error position
	if (mSelectAllonCommit) selectAll();
}

// Returns TRUE if user changed value at all
// virtual
BOOL LLLineEditor::isDirty() const
{
	return mText.getString() != mPrevText;
}

// Clear dirty state
// virtual
void LLLineEditor::resetDirty()
{
	mPrevText = mText.getString();
}		

// assumes UTF8 text
// virtual
void LLLineEditor::setValue(const LLSD& value )
{
	setText(value.asString());
}

//virtual
LLSD LLLineEditor::getValue() const
{
	return LLSD(getText());
}


// line history support
void LLLineEditor::updateHistory()
{
	// On history enabled line editors, remember committed line and
	// reset current history line number.
	// Be sure only to remember lines that are not empty and that are
	// different from the last on the list.
	if( mHaveHistory && getLength() )
	{
		if( !mLineHistory.empty() )
		{
			// When not empty, last line of history should always be blank.
			if( mLineHistory.back().empty() )
			{
				// discard the empty line
				mLineHistory.pop_back();
			}
			else
			{
				LL_WARNS("") << "Last line of history was not blank." << LL_ENDL;
			}
		}

		// Add text to history, ignoring duplicates
		if( mLineHistory.empty() || getText() != mLineHistory.back() )
		{
			mLineHistory.push_back( getText() );
		}

		// Restore the blank line and set mCurrentHistoryLine to point at it
		mLineHistory.push_back( "" );
		mCurrentHistoryLine = mLineHistory.end() - 1;
	}
}

void LLLineEditor::reshape(S32 width, S32 height, BOOL called_from_parent)
{
	LLUICtrl::reshape(width, height, called_from_parent);
	updateTextPadding(); // For clamping side-effect.
	setCursor(mCursorPos); // For clamping side-effect.
}

void LLLineEditor::setEnabled(BOOL enabled)
{
	mReadOnly = !enabled;
	setTabStop(!mReadOnly);
	updateAllowingLanguageInput();
}


void LLLineEditor::setMaxTextLength(S32 max_text_length)
{
	S32 max_len = llmax(0, max_text_length);
	mMaxLengthBytes = max_len;
} 

void LLLineEditor::setMaxTextChars(S32 max_text_chars)
{
	S32 max_chars = llmax(0, max_text_chars);
	mMaxLengthChars = max_chars;
} 

void LLLineEditor::getTextPadding(S32 *left, S32 *right)
{
	*left = mTextPadLeft;
	*right = mTextPadRight;
}

void LLLineEditor::setTextPadding(S32 left, S32 right)
{
	mTextPadLeft = left;
	mTextPadRight = right;
	updateTextPadding();
}

void LLLineEditor::updateTextPadding()
{
	mTextLeftEdge = llclamp(mTextPadLeft, 0, getRect().getWidth());
	mTextRightEdge = getRect().getWidth() - llclamp(mTextPadRight, 0, getRect().getWidth());
}


void LLLineEditor::setText(const LLStringExplicit &new_text)
{
    setText(new_text, true);
}

void LLLineEditor::setText(const LLStringExplicit &new_text, bool use_size_limit)
{
	// If new text is identical, don't copy and don't move insertion point
	if (mText.getString() == new_text)
	{
		return;
	}

	// Check to see if entire field is selected.
	S32 len = mText.length();
	BOOL all_selected = (len > 0)
		&& (( mSelectionStart == 0 && mSelectionEnd == len ) 
			|| ( mSelectionStart == len && mSelectionEnd == 0 ));

	// Do safe truncation so we don't split multi-byte characters
	// also consider entire string selected when mSelectAllonFocusReceived is set on an empty, focused line editor
	all_selected = all_selected || (len == 0 && hasFocus() && mSelectAllonFocusReceived);

	std::string truncated_utf8 = new_text;
	if (!mAllowEmoji)
	{
		// Cut emoji symbols if exist
        utf8str_remove_emojis(truncated_utf8);
	}
	if (use_size_limit && truncated_utf8.size() > (U32)mMaxLengthBytes)
	{
		truncated_utf8 = utf8str_truncate(new_text, mMaxLengthBytes);
	}
	mText.assign(truncated_utf8);

	if (use_size_limit && mMaxLengthChars)
	{
		mText.assign(utf8str_symbol_truncate(truncated_utf8, mMaxLengthChars));
	}

	if (all_selected)
	{
		// ...keep whole thing selected
		selectAll();
	}
	else
	{
		// try to preserve insertion point, but deselect text
		deselect();
	}
	setCursor(llmin((S32)mText.length(), getCursor()));

	// Set current history line to end of history.
	if (mLineHistory.empty())
	{
		mCurrentHistoryLine = mLineHistory.end();
	}
	else
	{
		mCurrentHistoryLine = mLineHistory.end() - 1;
	}

	mPrevText = mText;
}


// Picks a new cursor position based on the actual screen size of text being drawn.
void LLLineEditor::setCursorAtLocalPos( S32 local_mouse_x )
{
	S32 cursor_pos = calcCursorPos(local_mouse_x);

	S32 left_pos = llmin( mSelectionStart, cursor_pos );
	S32 length = llabs( mSelectionStart - cursor_pos );
	const LLWString& substr = mText.getWString().substr(left_pos, length);

	if (mIsSelecting && !prevalidateInput(substr))
		return;

	setCursor(cursor_pos);
}

void LLLineEditor::setCursor( S32 pos )
{
	S32 old_cursor_pos = getCursor();
	mCursorPos = llclamp( pos, 0, mText.length());

	// position of end of next character after cursor
	S32 pixels_after_scroll = findPixelNearestPos();
	if( pixels_after_scroll > mTextRightEdge )
	{
		S32 width_chars_to_left = mGLFont->getWidth(mText.getWString().c_str(), 0, mScrollHPos);
		S32 last_visible_char = mGLFont->maxDrawableChars(mText.getWString().c_str(), llmax(0.f, (F32)(mTextRightEdge - mTextLeftEdge + width_chars_to_left))); 
		// character immediately to left of cursor should be last one visible (SCROLL_INCREMENT_ADD will scroll in more characters)
		// or first character if cursor is at beginning
		S32 new_last_visible_char = llmax(0, getCursor() - 1);
		S32 min_scroll = mGLFont->firstDrawableChar(mText.getWString().c_str(), (F32)(mTextRightEdge - mTextLeftEdge), mText.length(), new_last_visible_char);
		if (old_cursor_pos == last_visible_char)
		{
			mScrollHPos = llmin(mText.length(), llmax(min_scroll, mScrollHPos + SCROLL_INCREMENT_ADD));
		}
		else
		{
			mScrollHPos = min_scroll;
		}
	}
	else if (getCursor() < mScrollHPos)
	{
		if (old_cursor_pos == mScrollHPos)
		{
			mScrollHPos = llmax(0, llmin(getCursor(), mScrollHPos - SCROLL_INCREMENT_DEL));
		}
		else
		{
			mScrollHPos = getCursor();
		}
	}
}


void LLLineEditor::setCursorToEnd()
{
	setCursor(mText.length());
	deselect();
}

void LLLineEditor::resetScrollPosition()
{
	mScrollHPos = 0;
	// make sure cursor says in visible range
	setCursor(getCursor());
}

BOOL LLLineEditor::canDeselect() const
{
	return hasSelection();
}

void LLLineEditor::deselect()
{
	mSelectionStart = 0;
	mSelectionEnd = 0;
	mIsSelecting = FALSE;
}


void LLLineEditor::startSelection()
{
	mIsSelecting = TRUE;
	mSelectionStart = getCursor();
	mSelectionEnd = getCursor();
}

void LLLineEditor::endSelection()
{
	if( mIsSelecting )
	{
		mIsSelecting = FALSE;
		mSelectionEnd = getCursor();
	}
}

BOOL LLLineEditor::canSelectAll() const
{
	return TRUE;
}

void LLLineEditor::selectAll()
{
	if (!prevalidateInput(mText.getWString()))
	{
		return;
	}

	mSelectionStart = mText.length();
	mSelectionEnd = 0;
	setCursor(mSelectionEnd);
	//mScrollHPos = 0;
	mIsSelecting = TRUE;
	// <FS:AW> Linux primary "clipboard" tainted by auto-selection
	//updatePrimary();
}

bool LLLineEditor::getSpellCheck() const
{
	return (LLSpellChecker::getUseSpellCheck()) && (!mReadOnly) && (mSpellCheck);
}

const std::string& LLLineEditor::getSuggestion(U32 index) const
{
	return (index < mSuggestionList.size()) ? mSuggestionList[index] : LLStringUtil::null;
}

U32 LLLineEditor::getSuggestionCount() const
{
	return mSuggestionList.size();
}

void LLLineEditor::replaceWithSuggestion(U32 index)
{
	for (std::list<std::pair<U32, U32> >::const_iterator it = mMisspellRanges.begin(); it != mMisspellRanges.end(); ++it)
	{
		if ( (it->first <= (U32)mCursorPos) && (it->second >= (U32)mCursorPos) )
		{
			LLWString suggestion = utf8str_to_wstring(mSuggestionList[index]);
			if (!mAllowEmoji)
			{
				// Cut emoji symbols if exist
				wstring_remove_emojis(suggestion);
			}
			if (suggestion.empty())
				return;

			deselect();

			// Delete the misspelled word
			mText.erase(it->first, it->second - it->first);

			// Insert the suggestion in its place
			mText.insert(it->first, suggestion);
			setCursor(it->first + (S32)suggestion.length());

			break;
		}
	}
	mSpellCheckStart = mSpellCheckEnd = -1;
}

void LLLineEditor::addToDictionary()
{
	if (canAddToDictionary())
	{
		LLSpellChecker::instance().addToCustomDictionary(getMisspelledWord(mCursorPos));
	}
}

bool LLLineEditor::canAddToDictionary() const
{
	return (getSpellCheck()) && (isMisspelledWord(mCursorPos));
}

void LLLineEditor::addToIgnore()
{
	if (canAddToIgnore())
	{
		LLSpellChecker::instance().addToIgnoreList(getMisspelledWord(mCursorPos));
	}
}

bool LLLineEditor::canAddToIgnore() const
{
	return (getSpellCheck()) && (isMisspelledWord(mCursorPos));
}

std::string LLLineEditor::getMisspelledWord(U32 pos) const
{
	for (std::list<std::pair<U32, U32> >::const_iterator it = mMisspellRanges.begin(); it != mMisspellRanges.end(); ++it)
	{
		if ( (it->first <= pos) && (it->second >= pos) )
		{
			return wstring_to_utf8str(mText.getWString().substr(it->first, it->second - it->first));
		}
	}
	return LLStringUtil::null;
}

bool LLLineEditor::isMisspelledWord(U32 pos) const
{
	for (std::list<std::pair<U32, U32> >::const_iterator it = mMisspellRanges.begin(); it != mMisspellRanges.end(); ++it)
	{
		if ( (it->first <= pos) && (it->second >= pos) )
		{
			return true;
		}
	}
	return false;
}

void LLLineEditor::onSpellCheckSettingsChange()
{
	// Recheck the spelling on every change
	mMisspellRanges.clear();
	mSpellCheckStart = mSpellCheckEnd = -1;
}

BOOL LLLineEditor::handleDoubleClick(S32 x, S32 y, MASK mask)
{
	setFocus( TRUE );
	mTripleClickTimer.setTimerExpirySec(TRIPLE_CLICK_INTERVAL);

	if (mSelectionEnd == 0 && mSelectionStart == mText.length())
	{
		// if everything is selected, handle this as a normal click to change insertion point
		handleMouseDown(x, y, mask);
	}
	else
	{
		const LLWString& wtext = mText.getWString();

		BOOL doSelectAll = TRUE;

		// Select the word we're on
		if( LLWStringUtil::isPartOfWord( wtext[mCursorPos] ) )
		{
			S32 old_selection_start = mLastSelectionStart;
			S32 old_selection_end = mLastSelectionEnd;

			// Select word the cursor is over
			while ((mCursorPos > 0) && LLWStringUtil::isPartOfWord( wtext[mCursorPos-1] ))
			{	// Find the start of the word
				mCursorPos--;
			}
			startSelection();	

			while ((mCursorPos < (S32)wtext.length()) && LLWStringUtil::isPartOfWord( wtext[mCursorPos] ) )
			{	// Find the end of the word
				mCursorPos++;
			}
			mSelectionEnd = mCursorPos;

			// If nothing changed, then the word was already selected.  Select the whole line.
			doSelectAll = (old_selection_start == mSelectionStart) &&  
						  (old_selection_end   == mSelectionEnd);
		}
		
		if ( doSelectAll )
		{	// Select everything
			selectAll();
		}
	}

	// We don't want handleMouseUp() to "finish" the selection (and thereby
	// set mSelectionEnd to where the mouse is), so we finish the selection 
	// here.
	mIsSelecting = FALSE;  

	// delay cursor flashing
	mKeystrokeTimer.reset();

	// take selection to 'primary' clipboard
	// <FS:AW> Linux primary "clipboard" tainted by auto-selection
	//updatePrimary();

	return TRUE;
}

BOOL LLLineEditor::handleMouseDown(S32 x, S32 y, MASK mask)
{
	// Check first whether the "clear search" button wants to deal with this.
	if(childrenHandleMouseDown(x, y, mask) != NULL) 
	{
		return TRUE;
	}
	
	if (!mSelectAllonFocusReceived
		|| gFocusMgr.getKeyboardFocus() == this)
	{
		mLastSelectionStart = -1;
		mLastSelectionStart = -1;

		if (mask & MASK_SHIFT)
		{
			// assume we're starting a drag select
			mIsSelecting = TRUE;

			// Handle selection extension
			S32 old_cursor_pos = getCursor();
			setCursorAtLocalPos(x);

			if (hasSelection())
			{
				/* Mac-like behavior - extend selection towards the cursor
				if (getCursor() < mSelectionStart
					&& getCursor() < mSelectionEnd)
				{
					// ...left of selection
					mSelectionStart = llmax(mSelectionStart, mSelectionEnd);
					mSelectionEnd = getCursor();
				}
				else if (getCursor() > mSelectionStart
					&& getCursor() > mSelectionEnd)
				{
					// ...right of selection
					mSelectionStart = llmin(mSelectionStart, mSelectionEnd);
					mSelectionEnd = getCursor();
				}
				else
				{
					mSelectionEnd = getCursor();
				}
				*/
				// Windows behavior
				mSelectionEnd = getCursor();
			}
			else
			{
				mSelectionStart = old_cursor_pos;
				mSelectionEnd = getCursor();
			}
		}
		else
		{
			if (mTripleClickTimer.hasExpired())
			{
				// Save selection for word/line selecting on double-click
				mLastSelectionStart = mSelectionStart;
				mLastSelectionEnd = mSelectionEnd;

				// Move cursor and deselect for regular click
				setCursorAtLocalPos( x );
				deselect();
				startSelection();
			}
			else // handle triple click
			{
				selectAll();
				// We don't want handleMouseUp() to "finish" the selection (and thereby
				// set mSelectionEnd to where the mouse is), so we finish the selection 
				// here.
				mIsSelecting = FALSE;
			}
		}

		gFocusMgr.setMouseCapture( this );
	}

	setFocus(TRUE);

	// delay cursor flashing
	mKeystrokeTimer.reset();
	
	if (mMouseDownSignal)
		(*mMouseDownSignal)(this,x,y,mask);

	return TRUE;
}

BOOL LLLineEditor::handleMiddleMouseDown(S32 x, S32 y, MASK mask)
{
        // LL_INFOS() << "MiddleMouseDown" << LL_ENDL;
	setFocus( TRUE );
	if( canPastePrimary() )
	{
		setCursorAtLocalPos(x);
		pastePrimary();
	}
	return TRUE;
}

BOOL LLLineEditor::handleRightMouseDown(S32 x, S32 y, MASK mask)
{
	setFocus(TRUE);
	if (!LLUICtrl::handleRightMouseDown(x, y, mask))
	{
		showContextMenu(x, y);
	}
	return TRUE;
}

BOOL LLLineEditor::handleHover(S32 x, S32 y, MASK mask)
{
	BOOL handled = FALSE;
	// Check first whether the "clear search" button wants to deal with this.
	if(!hasMouseCapture())
	{
		if(childrenHandleHover(x, y, mask) != NULL) 
		{
			return TRUE;
		}
	}

	if( (hasMouseCapture()) && mIsSelecting )
	{
		if (x != mLastSelectionX || y != mLastSelectionY)
		{
			mLastSelectionX = x;
			mLastSelectionY = y;
		}
		// Scroll if mouse cursor outside of bounds
		if (mScrollTimer.hasExpired())
		{
			S32 increment = ll_round(mScrollTimer.getElapsedTimeF32() / AUTO_SCROLL_TIME);
			mScrollTimer.reset();
			mScrollTimer.setTimerExpirySec(AUTO_SCROLL_TIME);
			if( (x < mTextLeftEdge) && (mScrollHPos > 0 ) )
			{
				// Scroll to the left
				mScrollHPos = llclamp(mScrollHPos - increment, 0, mText.length());
			}
			else
			if( (x > mTextRightEdge) && (mCursorPos < (S32)mText.length()) )
			{
				// If scrolling one pixel would make a difference...
				S32 pixels_after_scrolling_one_char = findPixelNearestPos(1);
				if( pixels_after_scrolling_one_char >= mTextRightEdge )
				{
					// ...scroll to the right
					mScrollHPos = llclamp(mScrollHPos + increment, 0, mText.length());
				}
			}
		}

		setCursorAtLocalPos( x );
		mSelectionEnd = getCursor();

		// delay cursor flashing
		mKeystrokeTimer.reset();

		getWindow()->setCursor(UI_CURSOR_IBEAM);
		LL_DEBUGS("UserInput") << "hover handled by " << getName() << " (active)" << LL_ENDL;		
		handled = TRUE;
	}

	if( !handled  )
	{
		getWindow()->setCursor(UI_CURSOR_IBEAM);
		LL_DEBUGS("UserInput") << "hover handled by " << getName() << " (inactive)" << LL_ENDL;		
		handled = TRUE;
	}

	return handled;
}


BOOL LLLineEditor::handleMouseUp(S32 x, S32 y, MASK mask)
{
	BOOL	handled = FALSE;

	if( hasMouseCapture() )
	{
		gFocusMgr.setMouseCapture( NULL );
		handled = TRUE;
	}

	// Check first whether the "clear search" button wants to deal with this.
	if(!handled && childrenHandleMouseUp(x, y, mask) != NULL) 
	{
		return TRUE;
	}

	if( mIsSelecting )
	{
		setCursorAtLocalPos( x );
		mSelectionEnd = getCursor();

		handled = TRUE;
	}

	if( handled )
	{
		// delay cursor flashing
		mKeystrokeTimer.reset();

		// take selection to 'primary' clipboard
		updatePrimary();
	}
	
	// We won't call LLUICtrl::handleMouseUp to avoid double calls of  childrenHandleMouseUp().Just invoke the signal manually.
	if (mMouseUpSignal)
		(*mMouseUpSignal)(this,x,y, mask);
	return handled;
}


// Remove a single character from the text
void LLLineEditor::removeChar()
{
	if( getCursor() > 0 )
	{
		if (!prevalidateInput(mText.getWString().substr(getCursor()-1, 1)))
			return;

		mText.erase(getCursor() - 1, 1);

		setCursor(getCursor() - 1);
	}
	else
	{
		LLUI::getInstance()->reportBadKeystroke();
	}
}

<<<<<<< HEAD
// <FS> Ctrl-Backspace remove word
// Remove a word (set of characters up to next space/punctuation) from the text
void LLLineEditor::removeWord(bool prev)
{
	const U32 pos(getCursor());
	if (prev ? pos > 0 : static_cast<S32>(pos) < getLength())
	{
		U32 new_pos(prev ? prevWordPos(pos) : nextWordPos(pos));
		if (new_pos == pos) // Other character we don't jump over
			new_pos = prev ? prevWordPos(new_pos-1) : nextWordPos(new_pos+1);

		const U32 diff(labs(static_cast<S32>(pos) - static_cast<S32>(new_pos)));
		if (prev)
		{
			mText.erase(new_pos, diff);
			setCursor(new_pos);
		}
		else
		{
			mText.erase(pos, diff);
		}
	}
	else
	{
		LLUI::getInstance()->reportBadKeystroke();
	}
}
// </FS>

=======
>>>>>>> 702e4c7d
void LLLineEditor::addChar(const llwchar uni_char)
{
	if (!mAllowEmoji && LLStringOps::isEmoji(uni_char))
		return;

	llwchar new_c = uni_char;
	if (hasSelection())
	{
		deleteSelection();
	}
	else if (LL_KIM_OVERWRITE == gKeyboard->getInsertMode())
	{
		if (!prevalidateInput(mText.getWString().substr(getCursor(), 1)))
			return;

		mText.erase(getCursor(), 1);
	}

	S32 cur_bytes = mText.getString().size();

	S32 new_bytes = wchar_utf8_length(new_c);

	BOOL allow_char = TRUE;

	// Check byte length limit
	if ((new_bytes + cur_bytes) > mMaxLengthBytes)
	{
		allow_char = FALSE;
	}
	else if (mMaxLengthChars)
	{
		S32 wide_chars = mText.getWString().size();
		if ((wide_chars + 1) > mMaxLengthChars)
		{
			allow_char = FALSE;
		}
	}

	if (allow_char)
	{
		// Will we need to scroll?
		LLWString w_buf;
		w_buf.assign(1, new_c);

		mText.insert(getCursor(), w_buf);
		setCursor(getCursor() + 1);
	}
	else
	{
		LLUI::getInstance()->reportBadKeystroke();
	}

	//<FS:TS> FIRE-11373: Autoreplace doesn't work in nearby chat bar
	if (!mReadOnly && mAutoreplaceCallback != NULL)
	{
		// autoreplace the text, if necessary
		S32 replacement_start;
		S32 replacement_length;
		LLWString replacement_string;
		S32 new_cursor_pos = getCursor();
		mAutoreplaceCallback(replacement_start, replacement_length, replacement_string, new_cursor_pos, getWText());

		if (replacement_length > 0 || !replacement_string.empty())
		{
			mText.erase(replacement_start, replacement_length);
			mText.insert(replacement_start, replacement_string);
			setCursor(new_cursor_pos);
		}
	}
	//</FS:TS> FIRE-11373

	getWindow()->hideCursorUntilMouseMove();
}

// Extends the selection box to the new cursor position
void LLLineEditor::extendSelection( S32 new_cursor_pos )
{
	if( !mIsSelecting )
	{
		startSelection();
	}
	
	S32 left_pos = llmin( mSelectionStart, new_cursor_pos );
	S32 selection_length = llabs( mSelectionStart - new_cursor_pos );
	const LLWString& selection = mText.getWString().substr(left_pos, selection_length);

	if (!prevalidateInput(selection))
		return;

	setCursor(new_cursor_pos);
	mSelectionEnd = getCursor();
}


void LLLineEditor::setSelection(S32 start, S32 end)
{
	S32 len = mText.length();

	mIsSelecting = TRUE;

	// JC, yes, this seems odd, but I think you have to presume a 
	// selection dragged from the end towards the start.
	mSelectionStart = llclamp(end, 0, len);
	mSelectionEnd = llclamp(start, 0, len);
	setCursor(start);
}

void LLLineEditor::setDrawAsterixes(BOOL b)
{
	mDrawAsterixes = b;
	updateAllowingLanguageInput();
}

S32 LLLineEditor::prevWordPos(S32 cursorPos) const
{
	const LLWString& wtext = mText.getWString();
	while( (cursorPos > 0) && (wtext[cursorPos-1] == ' ') )
	{
		cursorPos--;
	}
	while( (cursorPos > 0) && LLWStringUtil::isPartOfWord( wtext[cursorPos-1] ) )
	{
		cursorPos--;
	}
	return cursorPos;
}

S32 LLLineEditor::nextWordPos(S32 cursorPos) const
{
	const LLWString& wtext = mText.getWString();
	while( (cursorPos < getLength()) && LLWStringUtil::isPartOfWord( wtext[cursorPos] ) )
	{
		cursorPos++;
	} 
	while( (cursorPos < getLength()) && (wtext[cursorPos] == ' ') )
	{
		cursorPos++;
	}
	return cursorPos;
}


BOOL LLLineEditor::handleSelectionKey(KEY key, MASK mask)
{
	BOOL handled = FALSE;

	if( mask & MASK_SHIFT )
	{
		handled = TRUE;

		switch( key )
		{
		case KEY_LEFT:
			if( 0 < getCursor() )
			{
				S32 cursorPos = getCursor() - 1;
				if( mask & MASK_CONTROL )
				{
					cursorPos = prevWordPos(cursorPos);
				}
				extendSelection( cursorPos );
			}
			else
			{
				LLUI::getInstance()->reportBadKeystroke();
			}
			break;

		case KEY_RIGHT:
			if( getCursor() < mText.length())
			{
				S32 cursorPos = getCursor() + 1;
				if( mask & MASK_CONTROL )
				{
					cursorPos = nextWordPos(cursorPos);
				}
				extendSelection( cursorPos );
			}
			else
			{
				LLUI::getInstance()->reportBadKeystroke();
			}
			break;

		case KEY_PAGE_UP:
		case KEY_HOME:
			extendSelection( 0 );
			break;
		
		case KEY_PAGE_DOWN:
		case KEY_END:
			{
				S32 len = mText.length();
				if( len )
				{
					extendSelection( len );
				}
				break;
			}

		default:
			handled = FALSE;
			break;
		}
	}

	// <FS:AW> Linux primary "clipboard" tainted by auto-selection
	//if(handled)
	//{
	//	// take selection to 'primary' clipboard
	//	updatePrimary();
	//}
	// </FS:AW> Linux primary "clipboard" tainted by auto-selection
 
	return handled;
}

void LLLineEditor::deleteSelection()
{
	if( !mReadOnly && hasSelection() )
	{
		S32 left_pos, selection_length;
		getSelectionRange(&left_pos, &selection_length);
		const LLWString& selection = mText.getWString().substr(left_pos, selection_length);

		if (!prevalidateInput(selection))
			return;

		mText.erase(left_pos, selection_length);
		deselect();
		setCursor(left_pos);
	}
}

BOOL LLLineEditor::canCut() const
{
	return !mReadOnly && !mDrawAsterixes && hasSelection();
}

// cut selection to clipboard
void LLLineEditor::cut()
{
	if( canCut() )
	{
		S32 left_pos, length;
		getSelectionRange(&left_pos, &length);
		const LLWString& selection = mText.getWString().substr(left_pos, length);

		if (!prevalidateInput(selection))
			return;

		// Prepare for possible rollback
		LLLineEditorRollback rollback( this );

		LLClipboard::instance().copyToClipboard( mText.getWString(), left_pos, length );
		deleteSelection();

		// Validate new string and rollback the if needed.
		BOOL need_to_rollback = ( mPrevalidateFunc && !mPrevalidateFunc( mText.getWString() ) );
		if( need_to_rollback )
		{
			rollback.doRollback( this );
			LLUI::getInstance()->reportBadKeystroke();
		}
		else
		{
			onKeystroke();
		}
	}
}

BOOL LLLineEditor::canCopy() const
{
	return !mDrawAsterixes && hasSelection();
}


// copy selection to clipboard
void LLLineEditor::copy()
{
	if( canCopy() )
	{
		S32 left_pos = llmin( mSelectionStart, mSelectionEnd );
		S32 length = llabs( mSelectionStart - mSelectionEnd );
		LLClipboard::instance().copyToClipboard( mText.getWString(), left_pos, length );
	}
}

BOOL LLLineEditor::canPaste() const
{
	return !mReadOnly && LLClipboard::instance().isTextAvailable(); 
}

void LLLineEditor::paste()
{
	bool is_primary = false;
	pasteHelper(is_primary);
}

void LLLineEditor::pastePrimary()
{
	bool is_primary = true;
	pasteHelper(is_primary);
}

// paste from primary (is_primary==true) or clipboard (is_primary==false)
void LLLineEditor::pasteHelper(bool is_primary)
{
	bool can_paste_it;
	if (is_primary)
	{
		can_paste_it = canPastePrimary();
	}
	else
	{
		can_paste_it = canPaste();
	}

	if (can_paste_it)
	{
		LLWString paste;
		LLClipboard::instance().pasteFromClipboard(paste, is_primary);

		if (!paste.empty())
		{
			if (!mAllowEmoji)
			{
				wstring_remove_emojis(paste);
			}

			if (!prevalidateInput(paste))
				return;

			// Prepare for possible rollback
			LLLineEditorRollback rollback(this);
			
			// Delete any selected characters
			if ((!is_primary) && hasSelection())
			{
				deleteSelection();
			}

			// Clean up string (replace tabs and returns and remove characters that our fonts don't support.)
			LLWString clean_string(paste);
			LLWStringUtil::replaceTabsWithSpaces(clean_string, 1);
			//clean_string = wstring_detabify(paste, 1);
			LLWStringUtil::replaceChar(clean_string, '\n', mReplaceNewlinesWithSpaces ? ' ' : 182); // 182 == paragraph character

			// Insert the string

			// Check to see that the size isn't going to be larger than the max number of bytes
			U32 available_bytes = mMaxLengthBytes - wstring_utf8_length(mText);

			if ( available_bytes < (U32) wstring_utf8_length(clean_string) )
			{	// Doesn't all fit
				llwchar current_symbol = clean_string[0];
				U32 wchars_that_fit = 0;
				U32 total_bytes = wchar_utf8_length(current_symbol);

				//loop over the "wide" characters (symbols)
				//and check to see how large (in bytes) each symbol is.
				while ( total_bytes <= available_bytes )
				{
					//while we still have available bytes
					//"accept" the current symbol and check the size
					//of the next one
					current_symbol = clean_string[++wchars_that_fit];
					total_bytes += wchar_utf8_length(current_symbol);
				}
				// Truncate the clean string at the limit of what will fit
				clean_string = clean_string.substr(0, wchars_that_fit);
				LLUI::getInstance()->reportBadKeystroke();
			}

			if (mMaxLengthChars)
			{
				U32 available_chars = mMaxLengthChars - mText.getWString().size();
		
				if (available_chars < clean_string.size())
				{
					clean_string = clean_string.substr(0, available_chars);
				}

				LLUI::getInstance()->reportBadKeystroke();
			}

			mText.insert(getCursor(), clean_string);
			setCursor( getCursor() + (S32)clean_string.length() );
			deselect();

			// Validate new string and rollback the if needed.
			BOOL need_to_rollback = ( mPrevalidateFunc && !mPrevalidateFunc( mText.getWString() ) );
			if( need_to_rollback )
			{
				rollback.doRollback( this );
				LLUI::getInstance()->reportBadKeystroke();
			}
			else
			{
				onKeystroke();
			}
		}
	}
}

// copy selection to primary
void LLLineEditor::copyPrimary()
{
	if( canCopy() )
	{
		S32 left_pos = llmin( mSelectionStart, mSelectionEnd );
		S32 length = llabs( mSelectionStart - mSelectionEnd );
		LLClipboard::instance().copyToClipboard( mText.getWString(), left_pos, length, true);
	}
}

BOOL LLLineEditor::canPastePrimary() const
{
	return !mReadOnly && LLClipboard::instance().isTextAvailable(true); 
}

void LLLineEditor::updatePrimary()
{
	if(canCopy() )
	{
		copyPrimary();
	}
}

BOOL LLLineEditor::handleSpecialKey(KEY key, MASK mask)	
{
	BOOL handled = FALSE;

	switch( key )
	{
	case KEY_INSERT:
		if (mask == MASK_NONE)
		{
			gKeyboard->toggleInsertMode();
		}

		handled = TRUE;
		break;

	case KEY_BACKSPACE:
		if (!mReadOnly)
		{
			//LL_INFOS() << "Handling backspace" << LL_ENDL;
			if( hasSelection() )
			{
				deleteSelection();
			}
			else
			if( 0 < getCursor() )
			{
				// <FS> Ctrl-Backspace remove word
				//removeChar();
				if (mask == MASK_CONTROL)
					removeWord(true);
				else
					removeChar();
				// </FS>
			}
			else
			{
				LLUI::getInstance()->reportBadKeystroke();
			}
		}
		handled = TRUE;
		break;

	// <FS> Ctrl-Backspace remove word
	case KEY_DELETE:
		if (!mReadOnly && mask == MASK_CONTROL)
		{
			removeWord(false);
			handled = true;
		}
		break;
	// </FS>

	case KEY_PAGE_UP:
	case KEY_HOME:
		if (!mIgnoreArrowKeys)
		{
			setCursor(0);
			handled = TRUE;
		}
		break;

	case KEY_PAGE_DOWN:
	case KEY_END:
		if (!mIgnoreArrowKeys)
		{
			S32 len = mText.length();
			if( len )
			{
				setCursor(len);
			}
			handled = TRUE;
		}
		break;

	case KEY_LEFT:
		if (mIgnoreArrowKeys && mask == MASK_NONE)
			break;
		if ((mask & MASK_ALT) == 0)
		{
			if( hasSelection() )
			{
				setCursor(llmin( getCursor() - 1, mSelectionStart, mSelectionEnd ));
			}
			else
			if( 0 < getCursor() )
			{
				S32 cursorPos = getCursor() - 1;
				if( mask & MASK_CONTROL )
				{
					cursorPos = prevWordPos(cursorPos);
				}
				setCursor(cursorPos);
			}
			else
			{
				LLUI::getInstance()->reportBadKeystroke();
			}
			handled = TRUE;
		}
		break;

	case KEY_RIGHT:
		if (mIgnoreArrowKeys && mask == MASK_NONE)
			break;
		if ((mask & MASK_ALT) == 0)
		{
			if (hasSelection())
			{
				setCursor(llmax(getCursor() + 1, mSelectionStart, mSelectionEnd));
			}
			else
			if (getCursor() < mText.length())
			{
				S32 cursorPos = getCursor() + 1;
				if( mask & MASK_CONTROL )
				{
					cursorPos = nextWordPos(cursorPos);
				}
				setCursor(cursorPos);
			}
			else
			{
				LLUI::getInstance()->reportBadKeystroke();
			}
			handled = TRUE;
		}
		break;

	// handle ctrl-uparrow if we have a history enabled line editor.
	case KEY_UP:
		if( mHaveHistory && ((mIgnoreArrowKeys == false) || ( MASK_CONTROL == mask )) )
		{
			if( mCurrentHistoryLine > mLineHistory.begin() )
			{
				// <FS> FIRE-324. Nearby and IM chat bars forget what was written after browsing history
				(*mCurrentHistoryLine).assign(getText());
				mText.assign( *(--mCurrentHistoryLine) );
				setCursorToEnd();
			}
			else
			{
				LLUI::getInstance()->reportBadKeystroke();
			}
			handled = TRUE;
		}
		break;

	// handle [ctrl]-downarrow if we have a history enabled line editor
	case KEY_DOWN:
		if( mHaveHistory  && ((mIgnoreArrowKeys == false) || ( MASK_CONTROL == mask )) )
		{
			if( !mLineHistory.empty() && mCurrentHistoryLine < mLineHistory.end() - 1 )
			{
				mText.assign( *(++mCurrentHistoryLine) );
				setCursorToEnd();
			}
			else
			{
				LLUI::getInstance()->reportBadKeystroke();
			}
			handled = TRUE;
		}
		break;

	case KEY_RETURN:
		// store sent line in history
		updateHistory();
		break;

	case KEY_ESCAPE:
	    if (mRevertOnEsc && mText.getString() != mPrevText)
		{
			setText(mPrevText);
			// Note, don't set handled, still want to loose focus (won't commit becase text is now unchanged)
			if (mKeystrokeOnEsc)
			{
				onKeystroke();
			}
		}
		break;
		
	default:
		break;
	}

	return handled;
}


BOOL LLLineEditor::handleKeyHere(KEY key, MASK mask )
{
	BOOL	handled = FALSE;
	BOOL	selection_modified = FALSE;

	if ( gFocusMgr.getKeyboardFocus() == this )
	{
		LLLineEditorRollback rollback( this );

		// <FS:Ansariel> FIRE-19933: Open context menu on context menu key press
		if (key == KEY_CONTEXT_MENU)
		{
			showContextMenu(getLocalRect().getCenterX(), getLocalRect().getCenterY(), false);
		}
		// </FS:Ansariel>

		if( !handled )
		{
			handled = handleSelectionKey( key, mask );
			selection_modified = handled;
		}
		
		// Handle most keys only if the text editor is writeable.
		if ( !mReadOnly )
		{
			if( !handled )
			{
				handled = handleSpecialKey( key, mask );
			}
		}

		if( handled )
		{
			mKeystrokeTimer.reset();

			// Most keystrokes will make the selection box go away, but not all will.
			if( !selection_modified &&
				KEY_SHIFT != key &&
				KEY_CONTROL != key &&
				KEY_ALT != key &&
				KEY_CAPSLOCK != key)
			{
				deselect();
			}

			BOOL need_to_rollback = FALSE;

			// If read-only, don't allow changes
			need_to_rollback |= (mReadOnly && (mText.getString() == rollback.getText()));

			// Validate new string and rollback the keystroke if needed.
			need_to_rollback |= (mPrevalidateFunc && !mPrevalidateFunc(mText.getWString()));

			if (need_to_rollback)
			{
				rollback.doRollback(this);

				LLUI::getInstance()->reportBadKeystroke();
			}

			// Notify owner if requested
			if (!need_to_rollback && handled)
			{
				onKeystroke();
				if ( (!selection_modified) && (KEY_BACKSPACE == key) )
				{
					mSpellCheckTimer.setTimerExpirySec(SPELLCHECK_DELAY);
				}
			}
		}
	}

	return handled;
}


BOOL LLLineEditor::handleUnicodeCharHere(llwchar uni_char)
{
	if ((uni_char < 0x20) || (uni_char == 0x7F)) // Control character or DEL
	{
		return FALSE;
	}

	BOOL	handled = FALSE;

	if ( (gFocusMgr.getKeyboardFocus() == this) && getVisible() && !mReadOnly)
	{
		handled = TRUE;

		LLLineEditorRollback rollback( this );

		{
			LLWString u_char;
			u_char.assign(1, uni_char);
			if (!prevalidateInput(u_char))
				return handled;
		}

		addChar(uni_char);

		mKeystrokeTimer.reset();

		deselect();

		BOOL need_to_rollback = FALSE;

		// Validate new string and rollback the keystroke if needed.
		need_to_rollback |= ( mPrevalidateFunc && !mPrevalidateFunc( mText.getWString() ) );

		if( need_to_rollback )
		{
			rollback.doRollback( this );

			LLUI::getInstance()->reportBadKeystroke();
		}

		// Notify owner if requested
		if( !need_to_rollback && handled )
		{
			// HACK! The only usage of this callback doesn't do anything with the character.
			// We'll have to do something about this if something ever changes! - Doug
			onKeystroke();

			mSpellCheckTimer.setTimerExpirySec(SPELLCHECK_DELAY);
		}
	}
	return handled;
}


BOOL LLLineEditor::canDoDelete() const
{
	return ( !mReadOnly && (!mPassDelete || (hasSelection() || (getCursor() < mText.length()))) );
}

void LLLineEditor::doDelete()
{
	if (canDoDelete() && mText.length() > 0)
	{
		// Prepare for possible rollback
		LLLineEditorRollback rollback( this );

		if (hasSelection())
		{
			deleteSelection();
		}
		else if ( getCursor() < mText.length())
		{	
			const LLWString& text_to_delete = mText.getWString().substr(getCursor(), 1);

			if (!prevalidateInput(text_to_delete))
			{
				onKeystroke();
				return;
			}
			setCursor(getCursor() + 1);
			removeChar();
		}

		// Validate new string and rollback the if needed.
		BOOL need_to_rollback = ( mPrevalidateFunc && !mPrevalidateFunc( mText.getWString() ) );
		if( need_to_rollback )
		{
			rollback.doRollback( this );
			LLUI::getInstance()->reportBadKeystroke();
		}
		else
		{
			onKeystroke();

			mSpellCheckTimer.setTimerExpirySec(SPELLCHECK_DELAY);
		}
	}
}


void LLLineEditor::drawBackground()
{
	F32 alpha = getCurrentTransparency();
	if (mUseBgColor)
	{
		gl_rect_2d(getLocalRect(), mBgColor % alpha, TRUE);
	}
	else
	{
		bool has_focus = hasFocus();
		LLUIImage* image;
		if (mReadOnly)
		{
			image = mBgImageDisabled;
		}
		else if (has_focus || mShowImageFocused)
		{
			image = mBgImageFocused;
		}
		else
		{
			image = mBgImage;
		}

		if (!image) return;
		// optionally draw programmatic border
		if (has_focus)
		{
			LLColor4 tmp_color = gFocusMgr.getFocusColor();
			tmp_color.setAlpha(alpha);
			image->drawBorder(0, 0, getRect().getWidth(), getRect().getHeight(),
				tmp_color,
				gFocusMgr.getFocusFlashWidth());
		}
		LLColor4 tmp_color = UI_VERTEX_COLOR;
		tmp_color.setAlpha(alpha);
		image->draw(getLocalRect(), tmp_color);
	}
}

void LLLineEditor::draw()
{
	F32 alpha = getDrawContext().mAlpha;
	S32 text_len = mText.length();
	static LLUICachedControl<S32> lineeditor_cursor_thickness ("UILineEditorCursorThickness", 0);
	static LLUICachedControl<F32> preedit_marker_brightness ("UIPreeditMarkerBrightness", 0);
	static LLUICachedControl<S32> preedit_marker_gap ("UIPreeditMarkerGap", 0);
	static LLUICachedControl<S32> preedit_marker_position ("UIPreeditMarkerPosition", 0);
	static LLUICachedControl<S32> preedit_marker_thickness ("UIPreeditMarkerThickness", 0);
	static LLUICachedControl<F32> preedit_standout_brightness ("UIPreeditStandoutBrightness", 0);
	static LLUICachedControl<S32> preedit_standout_gap ("UIPreeditStandoutGap", 0);
	static LLUICachedControl<S32> preedit_standout_position ("UIPreeditStandoutPosition", 0);
	static LLUICachedControl<S32> preedit_standout_thickness ("UIPreeditStandoutThickness", 0);

	std::string saved_text;
	if (mDrawAsterixes)
	{
		saved_text = mText.getString();
		std::string text;
		for (S32 i = 0; i < mText.length(); i++)
		{
			text += PASSWORD_ASTERISK;
		}
		mText = text;
	}

	// draw rectangle for the background
	LLRect background( 0, getRect().getHeight(), getRect().getWidth(), 0 );
	background.stretch( -mBorderThickness );

	S32 lineeditor_v_pad = (background.getHeight() - mGLFont->getLineHeight()) / 2;
	if (mSpellCheck)
	{
		lineeditor_v_pad += 1;
	}

	drawBackground();
	
	// draw text

	// With viewer-2 art files, input region is 2 pixels up
	S32 cursor_bottom = background.mBottom + 2;
	S32 cursor_top = background.mTop - 1;

	LLColor4 text_color;
	if (!mReadOnly)
	{
		if (!getTentative())
		{
			text_color = mFgColor.get();
		}
		else
		{
			text_color = mTentativeFgColor.get();
		}
	}
	else
	{
		text_color = mReadOnlyFgColor.get();
	}
	text_color.setAlpha(alpha);
	LLColor4 label_color = mTentativeFgColor.get();
	label_color.setAlpha(alpha);
	
	if (hasPreeditString())
	{
		// Draw preedit markers.  This needs to be before drawing letters.
		for (U32 i = 0; i < mPreeditStandouts.size(); i++)
		{
			const S32 preedit_left = mPreeditPositions[i];
			const S32 preedit_right = mPreeditPositions[i + 1];
			if (preedit_right > mScrollHPos)
			{
				S32 preedit_pixels_left = findPixelNearestPos(llmax(preedit_left, mScrollHPos) - getCursor());
				S32 preedit_pixels_right = llmin(findPixelNearestPos(preedit_right - getCursor()), background.mRight);
				if (preedit_pixels_left >= background.mRight)
				{
					break;
				}
				if (mPreeditStandouts[i])
				{
					gl_rect_2d(preedit_pixels_left + preedit_standout_gap,
						background.mBottom + preedit_standout_position,
						preedit_pixels_right - preedit_standout_gap - 1,
						background.mBottom + preedit_standout_position - preedit_standout_thickness,
						(text_color * preedit_standout_brightness 
						 + mPreeditBgColor * (1 - preedit_standout_brightness)).setAlpha(alpha/*1.0f*/));
				}
				else
				{
					gl_rect_2d(preedit_pixels_left + preedit_marker_gap,
						background.mBottom + preedit_marker_position,
						preedit_pixels_right - preedit_marker_gap - 1,
						background.mBottom + preedit_marker_position - preedit_marker_thickness,
						(text_color * preedit_marker_brightness
						 + mPreeditBgColor * (1 - preedit_marker_brightness)).setAlpha(alpha/*1.0f*/));
				}
			}
		}
	}

	S32 rendered_text = 0;
	F32 rendered_pixels_right = (F32)mTextLeftEdge;
	F32 text_bottom = (F32)background.mBottom + (F32)lineeditor_v_pad;

	if( (gFocusMgr.getKeyboardFocus() == this) && hasSelection() )
	{
		S32 select_left;
		S32 select_right;
		if (mSelectionStart < mSelectionEnd)
		{
			select_left = mSelectionStart;
			select_right = mSelectionEnd;
		}
		else
		{
			select_left = mSelectionEnd;
			select_right = mSelectionStart;
		}
		
		if( select_left > mScrollHPos )
		{
			// unselected, left side
			rendered_text = mGLFont->render( 
				mText, mScrollHPos,
				rendered_pixels_right, text_bottom,
				text_color,
				LLFontGL::LEFT, LLFontGL::BOTTOM,
				0,
				LLFontGL::NO_SHADOW,
				select_left - mScrollHPos,
				mTextRightEdge - ll_round(rendered_pixels_right),
				&rendered_pixels_right);
		}
		
		if( (rendered_pixels_right < (F32)mTextRightEdge) && (rendered_text < text_len) )
		{
			LLColor4 color = mHighlightColor;
			color.setAlpha(alpha);
			// selected middle
			S32 width = mGLFont->getWidth(mText.getWString().c_str(), mScrollHPos + rendered_text, select_right - mScrollHPos - rendered_text);
			width = llmin(width, mTextRightEdge - ll_round(rendered_pixels_right));
			gl_rect_2d(ll_round(rendered_pixels_right), cursor_top, ll_round(rendered_pixels_right)+width, cursor_bottom, color);

			LLColor4 tmp_color( 1.f - text_color.mV[0], 1.f - text_color.mV[1], 1.f - text_color.mV[2], alpha );
			rendered_text += mGLFont->render( 
				mText, mScrollHPos + rendered_text,
				rendered_pixels_right, text_bottom,
				tmp_color,
				LLFontGL::LEFT, LLFontGL::BOTTOM,
				0,
				LLFontGL::NO_SHADOW,
				select_right - mScrollHPos - rendered_text,
				mTextRightEdge - ll_round(rendered_pixels_right),
				&rendered_pixels_right);
		}

		if( (rendered_pixels_right < (F32)mTextRightEdge) && (rendered_text < text_len) )
		{
			// unselected, right side
			rendered_text += mGLFont->render( 
				mText, mScrollHPos + rendered_text,
				rendered_pixels_right, text_bottom,
				text_color,
				LLFontGL::LEFT, LLFontGL::BOTTOM,
				0,
				LLFontGL::NO_SHADOW,
				S32_MAX,
				mTextRightEdge - ll_round(rendered_pixels_right),
				&rendered_pixels_right);
		}
	}
	else
	{
		rendered_text = mGLFont->render( 
			mText, mScrollHPos, 
			rendered_pixels_right, text_bottom,
			text_color,
			LLFontGL::LEFT, LLFontGL::BOTTOM,
			0,
			LLFontGL::NO_SHADOW,
			S32_MAX,
			mTextRightEdge - ll_round(rendered_pixels_right),
			&rendered_pixels_right);
	}
#if 1 // for when we're ready for image art.
	mBorder->setVisible(FALSE); // no more programmatic art.
#endif

	if ( (getSpellCheck()) && (mText.length() > 2) )
	{
		// Calculate start and end indices for the first and last visible word
		U32 start = prevWordPos(mScrollHPos), end = nextWordPos(mScrollHPos + rendered_text);

		if ( (mSpellCheckStart != start) || (mSpellCheckEnd != end) )
		{
			const LLWString& text = mText.getWString().substr(start, end);

			// Find the start of the first word
			U32 word_start = 0, word_end = 0;
			while ( (word_start < text.length()) && (!LLStringOps::isAlpha(text[word_start])) )
			{
				word_start++;
			}

			// Iterate over all words in the text block and check them one by one
			mMisspellRanges.clear();
			while (word_start < text.length())
			{
				// Find the end of the current word (special case handling for "'" when it's used as a contraction)
				word_end = word_start + 1;
				while ( (word_end < text.length()) && 
					    ((LLWStringUtil::isPartOfWord(text[word_end])) ||
						 ((L'\'' == text[word_end]) && (word_end + 1 < text.length()) &&
						  (LLStringOps::isAlnum(text[word_end - 1])) && (LLStringOps::isAlnum(text[word_end + 1])))) )
				{
					word_end++;
				}
				if (word_end > text.length())
				{
					break;
				}

				// Don't process words shorter than 3 characters
				std::string word = wstring_to_utf8str(text.substr(word_start, word_end - word_start));
				if ( (word.length() >= 3) && (!LLSpellChecker::instance().checkSpelling(word)) )
				{
					mMisspellRanges.push_back(std::pair<U32, U32>(start + word_start, start + word_end));
				}

				// Find the start of the next word
				word_start = word_end + 1;
				while ( (word_start < text.length()) && (!LLWStringUtil::isPartOfWord(text[word_start])) )
				{
					word_start++;
				}
			}

			mSpellCheckStart = start;
			mSpellCheckEnd = end;
		}

		// Draw squiggly lines under any (visible) misspelled words
		for (std::list<std::pair<U32, U32> >::const_iterator it = mMisspellRanges.begin(); it != mMisspellRanges.end(); ++it)
		{
			// Skip over words that aren't (partially) visible
			if ( ((it->first < start) && (it->second < start)) || (it->first > end) )
			{
				continue;
			}

			// Skip the current word if the user is still busy editing it
			if ( (!mSpellCheckTimer.hasExpired()) && (it->first <= (U32)mCursorPos) && (it->second >= (U32)mCursorPos) )
			{
 				continue;
			}

			S32 pxWidth = getRect().getWidth();
			S32 pxStart = findPixelNearestPos(it->first - getCursor());
			if (pxStart > pxWidth)
			{
				continue;
			}
			S32 pxEnd = findPixelNearestPos(it->second - getCursor());
			if (pxEnd > pxWidth)
			{
				pxEnd = pxWidth;
			}

			S32 pxBottom = (S32)(text_bottom + mGLFont->getDescenderHeight());

			gGL.color4ub(255, 0, 0, 200);
			while (pxStart + 1 < pxEnd)
			{
				gl_line_2d(pxStart, pxBottom, pxStart + 2, pxBottom - 2);
				if (pxStart + 3 < pxEnd)
				{
					gl_line_2d(pxStart + 2, pxBottom - 3, pxStart + 4, pxBottom - 1);
				}
				pxStart += 4;
			}
		}
	}

	// If we're editing...
	if( hasFocus())
	{
		//mBorder->setVisible(TRUE); // ok, programmer art just this once.
		// (Flash the cursor every half second)
		if (!mReadOnly && gFocusMgr.getAppHasFocus())
		{
			F32 elapsed = mKeystrokeTimer.getElapsedTimeF32();
			if( (elapsed < CURSOR_FLASH_DELAY ) || (S32(elapsed * 2) & 1) )
			{
				S32 cursor_left = findPixelNearestPos();
				cursor_left -= lineeditor_cursor_thickness / 2;
				S32 cursor_right = cursor_left + lineeditor_cursor_thickness;
				if (LL_KIM_OVERWRITE == gKeyboard->getInsertMode() && !hasSelection())
				{
					const LLWString space(utf8str_to_wstring(std::string(" ")));
					S32 wswidth = mGLFont->getWidth(space.c_str());
					S32 width = mGLFont->getWidth(mText.getWString().c_str(), getCursor(), 1) + 1;
					cursor_right = cursor_left + llmax(wswidth, width);
				}
				// Use same color as text for the Cursor
				gl_rect_2d(cursor_left, cursor_top,
					cursor_right, cursor_bottom, text_color);
				if (LL_KIM_OVERWRITE == gKeyboard->getInsertMode() && !hasSelection())
				{
					LLColor4 tmp_color( 1.f - text_color.mV[0], 1.f - text_color.mV[1], 1.f - text_color.mV[2], alpha );
					mGLFont->render(mText, getCursor(), (F32)(cursor_left + lineeditor_cursor_thickness / 2), text_bottom, 
						tmp_color,
						LLFontGL::LEFT, LLFontGL::BOTTOM,
						0,
						LLFontGL::NO_SHADOW,
						1);
				}

				// Make sure the IME is in the right place
				S32 pixels_after_scroll = findPixelNearestPos();	// RCalculcate for IME position
				LLRect screen_pos = calcScreenRect();
				LLCoordGL ime_pos( screen_pos.mLeft + pixels_after_scroll, screen_pos.mTop - lineeditor_v_pad );

				ime_pos.mX = (S32) (ime_pos.mX * LLUI::getScaleFactor().mV[VX]);
				ime_pos.mY = (S32) (ime_pos.mY * LLUI::getScaleFactor().mV[VY]);
				// <FS:Zi> IME - International input compositing, i.e. for Japanese / Chinese text input
#if LL_SDL2
				static LLUICachedControl<S32> sdl2_ime_default_vertical_offset("SDL2IMEDefaultVerticalOffset");
				ime_pos.mY += sdl2_ime_default_vertical_offset;
#endif
				// </FS:Zi>
				getWindow()->setLanguageTextInput( ime_pos );
			}
		}

		//draw label if no text is provided
		//but we should draw it in a different color
		//to give indication that it is not text you typed in
		if (0 == mText.length() && mReadOnly)
		{
			mGLFont->render(mLabel.getWString(), 0,
							mTextLeftEdge, (F32)text_bottom,
							label_color,
							LLFontGL::LEFT,
							LLFontGL::BOTTOM,
							0,
							LLFontGL::NO_SHADOW,
							S32_MAX,
							mTextRightEdge - ll_round(rendered_pixels_right),
							&rendered_pixels_right, FALSE);
		}


		// Draw children (border)
		//mBorder->setVisible(TRUE);
		mBorder->setKeyboardFocusHighlight( TRUE );
		LLView::draw();
		mBorder->setKeyboardFocusHighlight( FALSE );
		//mBorder->setVisible(FALSE);
	}
	else // does not have keyboard input
	{
		// draw label if no text provided
		if (0 == mText.length())
		{
			mGLFont->render(mLabel.getWString(), 0,
							mTextLeftEdge, (F32)text_bottom,
							label_color,
							LLFontGL::LEFT,
							LLFontGL::BOTTOM,
							0,
							LLFontGL::NO_SHADOW,
							S32_MAX,
							mTextRightEdge - ll_round(rendered_pixels_right),
							&rendered_pixels_right, FALSE);
		}
		// Draw children (border)
		LLView::draw();
	}

	if (mDrawAsterixes)
	{
		mText = saved_text;
	}
}


// Returns the local screen space X coordinate associated with the text cursor position.
S32 LLLineEditor::findPixelNearestPos(const S32 cursor_offset) const
{
	S32 dpos = getCursor() - mScrollHPos + cursor_offset;
	S32 result = mGLFont->getWidth(mText.getWString().c_str(), mScrollHPos, dpos) + mTextLeftEdge;
	return result;
}

S32 LLLineEditor::calcCursorPos(S32 mouse_x)
{
	const llwchar* wtext = mText.getWString().c_str();
	LLWString asterix_text;
	if (mDrawAsterixes)
	{
		for (S32 i = 0; i < mText.length(); i++)
		{
			asterix_text += utf8str_to_wstring(PASSWORD_ASTERISK);
		}
		wtext = asterix_text.c_str();
	}

	S32 cur_pos = mScrollHPos +
			mGLFont->charFromPixelOffset(
				wtext, mScrollHPos,
				(F32)(mouse_x - mTextLeftEdge),
				(F32)(mTextRightEdge - mTextLeftEdge + 1)); // min-max range is inclusive

	return cur_pos;
}
//virtual
void LLLineEditor::clear()
{
	mText.clear();
	setCursor(0);
}

//virtual
void LLLineEditor::onTabInto()
{
	selectAll();
    LLUICtrl::onTabInto();
}

//virtual
BOOL LLLineEditor::acceptsTextInput() const
{
	return TRUE;
}

// Start or stop the editor from accepting text-editing keystrokes
void LLLineEditor::setFocus( BOOL new_state )
{
	BOOL old_state = hasFocus();

	if (!new_state)
	{
		getWindow()->allowLanguageTextInput(this, FALSE);
	}


	// getting focus when we didn't have it before, and we want to select all
	if (!old_state && new_state && mSelectAllonFocusReceived)
	{
		selectAll();
		// We don't want handleMouseUp() to "finish" the selection (and thereby
		// set mSelectionEnd to where the mouse is), so we finish the selection 
		// here.
		mIsSelecting = FALSE;
	}

	if( new_state )
	{
		gEditMenuHandler = this;

		// Don't start the cursor flashing right away
		mKeystrokeTimer.reset();
	}
	else
	{
		// Not really needed, since loss of keyboard focus should take care of this,
		// but limited paranoia is ok.
		if( gEditMenuHandler == this )
		{
			gEditMenuHandler = NULL;
		}

		endSelection();
	}

	LLUICtrl::setFocus( new_state );

	if (new_state)
	{
		// <FS:Zi> IME - International input compositing, i.e. for Japanese / Chinese text input
#if LL_SDL2
		// Linux/SDL2 doesn't currently allow to disable IME, so we remove the restrictions on
		// password entry fields and prevalidated input fields. Otherwise those fields would
		// be completely inaccessible.
		getWindow()->allowLanguageTextInput(this, true);
#else
		// </FS:Zi>
		// Allow Language Text Input only when this LineEditor has
		// no prevalidate function attached.  This criterion works
		// fine on 1.15.0.2, since all prevalidate func reject any
		// non-ASCII characters.  I'm not sure on future versions,
		// however.
		getWindow()->allowLanguageTextInput(this, mPrevalidateFunc == NULL);
#endif // <FS:Zi>
	}
}

//virtual 
void LLLineEditor::setRect(const LLRect& rect)
{
	LLUICtrl::setRect(rect);
	if (mBorder)
	{
		LLRect border_rect = mBorder->getRect();
		// Scalable UI somehow made these rectangles off-by-one.
		// I don't know why. JC
		border_rect.setOriginAndSize(border_rect.mLeft, border_rect.mBottom, 
				rect.getWidth()-1, rect.getHeight()-1);
		mBorder->setRect(border_rect);
	}
}

void LLLineEditor::setPrevalidate(LLTextValidate::validate_func_t func)
{
	mPrevalidateFunc = func;
	updateAllowingLanguageInput();
}

void LLLineEditor::setPrevalidateInput(LLTextValidate::validate_func_t func)
{
	mPrevalidateInputFunc = func;
	updateAllowingLanguageInput();
}

bool LLLineEditor::prevalidateInput(const LLWString& wstr)
{
	if (mPrevalidateInputFunc && !mPrevalidateInputFunc(wstr))
	{
		return false;
	}

	return true;
}

// static
BOOL LLLineEditor::postvalidateFloat(const std::string &str)
{
	LLLocale locale(LLLocale::USER_LOCALE);

	BOOL success = TRUE;
	BOOL has_decimal = FALSE;
	BOOL has_digit = FALSE;

	LLWString trimmed = utf8str_to_wstring(str);
	LLWStringUtil::trim(trimmed);
	S32 len = trimmed.length();
	if( 0 < len )
	{
		S32 i = 0;

		// First character can be a negative sign
		if( '-' == trimmed[0] )
		{
			i++;
		}

		// May be a comma or period, depending on the locale
		llwchar decimal_point = (llwchar)LLResMgr::getInstance()->getDecimalPoint();

		for( ; i < len; i++ )
		{
			if( decimal_point == trimmed[i] )
			{
				if( has_decimal )
				{
					// can't have two
					success = FALSE;
					break;
				}
				else
				{
					has_decimal = TRUE;
				}
			}
			else
			if( LLStringOps::isDigit( trimmed[i] ) )
			{
				has_digit = TRUE;
			}
			else
			{
				success = FALSE;
				break;
			}
		}
	}		

	// Gotta have at least one
	success = has_digit;

	return success;
}

BOOL LLLineEditor::evaluateFloat()
{
	bool success;
	F32 result = 0.f;
	std::string expr = getText();
	LLStringUtil::toUpper(expr);

	success = LLCalc::getInstance()->evalString(expr, result);

	if (!success)
	{
		// Move the cursor to near the error on failure
		setCursor(LLCalc::getInstance()->getLastErrorPos());
		// *TODO: Translated error message indicating the type of error? Select error text?
	}
	else
	{
		// Replace the expression with the result
		std::string result_str = llformat("%f",result);
		setText(result_str);
		selectAll();
	}

	return success;
}

void LLLineEditor::onMouseCaptureLost()
{
	endSelection();
}


void LLLineEditor::setSelectAllonFocusReceived(BOOL b)
{
	mSelectAllonFocusReceived = b;
}

void LLLineEditor::onKeystroke()
{
	if (mKeystrokeCallback)
	{
		mKeystrokeCallback(this);
	}

	mSpellCheckStart = mSpellCheckEnd = -1;
}

void LLLineEditor::setKeystrokeCallback(callback_t callback, void* user_data)
{
	mKeystrokeCallback = boost::bind(callback, _1, user_data);
}


BOOL LLLineEditor::setTextArg( const std::string& key, const LLStringExplicit& text )
{
	mText.setArg(key, text);
	return TRUE;
}

BOOL LLLineEditor::setLabelArg( const std::string& key, const LLStringExplicit& text )
{
	mLabel.setArg(key, text);
	return TRUE;
}


void LLLineEditor::updateAllowingLanguageInput()
{
	// Allow Language Text Input only when this LineEditor has
	// no prevalidate function attached (as long as other criteria
	// common to LLTextEditor).  This criterion works
	// fine on 1.15.0.2, since all prevalidate func reject any
	// non-ASCII characters.  I'm not sure on future versions,
	// however...
	LLWindow* window = getWindow();
	if (!window)
	{
		// test app, no window available
		return;	
	}
	// <FS:Zi> IME - International input compositing, i.e. for Japanese / Chinese text input
#if LL_SDL2
	// Linux/SDL2 doesn't currently allow to disable IME, so we remove the restrictions on
	// password entry fields and prevalidated input fields. Otherwise those fields would
	// be completely inaccessible.
	if (hasFocus() && !mReadOnly)
#else
	// </FS:Zi>
	if (hasFocus() && !mReadOnly && !mDrawAsterixes && mPrevalidateFunc == NULL)
#endif // <FS:Zi>
	{
		window->allowLanguageTextInput(this, TRUE);
	}
	else
	{
		window->allowLanguageTextInput(this, FALSE);
	}
}

BOOL LLLineEditor::hasPreeditString() const
{
	return (mPreeditPositions.size() > 1);
}

void LLLineEditor::resetPreedit()
{
	if (hasSelection())
	{
		if (hasPreeditString())
		{
			LL_WARNS() << "Preedit and selection!" << LL_ENDL;
			deselect();
		}
		else
		{
			deleteSelection();
		}
	}
	if (hasPreeditString())
	{
		const S32 preedit_pos = mPreeditPositions.front();
		mText.erase(preedit_pos, mPreeditPositions.back() - preedit_pos);
		mText.insert(preedit_pos, mPreeditOverwrittenWString);
		setCursor(preedit_pos);
		
		mPreeditWString.clear();
		mPreeditOverwrittenWString.clear();
		mPreeditPositions.clear();

		// Don't reset key stroke timer nor invoke keystroke callback,
		// because a call to updatePreedit should be follow soon in 
		// normal course of operation, and timer and callback will be 
		// maintained there.  Doing so here made an odd sound.  (VWR-3410) 
	}
}

void LLLineEditor::updatePreedit(const LLWString &preedit_string,
		const segment_lengths_t &preedit_segment_lengths, const standouts_t &preedit_standouts, S32 caret_position)
{
	// Just in case.
	if (mReadOnly)
	{
		return;
	}

	// Note that call to updatePreedit is always preceeded by resetPreedit,
	// so we have no existing selection/preedit.

	S32 insert_preedit_at = getCursor();

	mPreeditWString = preedit_string;
	mPreeditPositions.resize(preedit_segment_lengths.size() + 1);
	S32 position = insert_preedit_at;
	for (segment_lengths_t::size_type i = 0; i < preedit_segment_lengths.size(); i++)
	{
		mPreeditPositions[i] = position;
		position += preedit_segment_lengths[i];
	}
	mPreeditPositions.back() = position;
	if (LL_KIM_OVERWRITE == gKeyboard->getInsertMode())
	{
		mPreeditOverwrittenWString.assign( LLWString( mText, insert_preedit_at, mPreeditWString.length() ) );
		mText.erase(insert_preedit_at, mPreeditWString.length());
	}
	else
	{
		mPreeditOverwrittenWString.clear();
	}
	mText.insert(insert_preedit_at, mPreeditWString);

	mPreeditStandouts = preedit_standouts;

	setCursor(position);
	setCursor(mPreeditPositions.front() + caret_position);

	// Update of the preedit should be caused by some key strokes.
	mKeystrokeTimer.reset();
	onKeystroke();

	mSpellCheckTimer.setTimerExpirySec(SPELLCHECK_DELAY);
}

BOOL LLLineEditor::getPreeditLocation(S32 query_offset, LLCoordGL *coord, LLRect *bounds, LLRect *control) const
{
	if (control)
	{
		LLRect control_rect_screen;
		localRectToScreen(getRect(), &control_rect_screen);
		LLUI::getInstance()->screenRectToGL(control_rect_screen, control);
	}

	S32 preedit_left_column, preedit_right_column;
	if (hasPreeditString())
	{
		preedit_left_column = mPreeditPositions.front();
		preedit_right_column = mPreeditPositions.back();
	}
	else
	{
		preedit_left_column = preedit_right_column = getCursor();
	}
	if (preedit_right_column < mScrollHPos)
	{
		// This should not occure...
		return FALSE;
	}

	const S32 query = (query_offset >= 0 ? preedit_left_column + query_offset : getCursor());
	if (query < mScrollHPos || query < preedit_left_column || query > preedit_right_column)
	{
		return FALSE;
	}

	if (coord)
	{
		S32 query_local = findPixelNearestPos(query - getCursor());
		S32 query_screen_x, query_screen_y;
		localPointToScreen(query_local, getRect().getHeight() / 2, &query_screen_x, &query_screen_y);
		LLUI::getInstance()->screenPointToGL(query_screen_x, query_screen_y, &coord->mX, &coord->mY);
	}

	if (bounds)
	{
		S32 preedit_left_local = findPixelNearestPos(llmax(preedit_left_column, mScrollHPos) - getCursor());
		S32 preedit_right_local = llmin(findPixelNearestPos(preedit_right_column - getCursor()), getRect().getWidth() - mBorderThickness);
		if (preedit_left_local > preedit_right_local)
		{
			// Is this condition possible?
			preedit_right_local = preedit_left_local;
		}

		LLRect preedit_rect_local(preedit_left_local, getRect().getHeight(), preedit_right_local, 0);
		LLRect preedit_rect_screen;
		localRectToScreen(preedit_rect_local, &preedit_rect_screen);
		LLUI::getInstance()->screenRectToGL(preedit_rect_screen, bounds);
	}

	return TRUE;
}

void LLLineEditor::getPreeditRange(S32 *position, S32 *length) const
{
	if (hasPreeditString())
	{
		*position = mPreeditPositions.front();
		*length = mPreeditPositions.back() - mPreeditPositions.front();
	}
	else
	{
		*position = mCursorPos;
		*length = 0;
	}
}

void LLLineEditor::getSelectionRange(S32 *position, S32 *length) const
{
	if (hasSelection())
	{
		*position = llmin(mSelectionStart, mSelectionEnd);
		*length = llabs(mSelectionStart - mSelectionEnd);
	}
	else
	{
		*position = mCursorPos;
		*length = 0;
	}
}

void LLLineEditor::markAsPreedit(S32 position, S32 length)
{
	deselect();
	setCursor(position);
	if (hasPreeditString())
	{
		LL_WARNS() << "markAsPreedit invoked when hasPreeditString is true." << LL_ENDL;
	}
	mPreeditWString.assign( LLWString( mText.getWString(), position, length ) );
	if (length > 0)
	{
		mPreeditPositions.resize(2);
		mPreeditPositions[0] = position;
		mPreeditPositions[1] = position + length;
		mPreeditStandouts.resize(1);
		mPreeditStandouts[0] = FALSE;
	}
	else
	{
		mPreeditPositions.clear();
		mPreeditStandouts.clear();
	}
	if (LL_KIM_OVERWRITE == gKeyboard->getInsertMode())
	{
		mPreeditOverwrittenWString = mPreeditWString;
	}
	else
	{
		mPreeditOverwrittenWString.clear();
	}
}

S32 LLLineEditor::getPreeditFontSize() const
{
	return ll_round(mGLFont->getLineHeight() * LLUI::getScaleFactor().mV[VY]);
}

void LLLineEditor::setReplaceNewlinesWithSpaces(BOOL replace)
{
	mReplaceNewlinesWithSpaces = replace;
}

LLWString LLLineEditor::getConvertedText() const
{
	LLWString text = getWText();
	LLWStringUtil::trim(text);
	if (!mReplaceNewlinesWithSpaces)
	{
		LLWStringUtil::replaceChar(text,182,'\n'); // Convert paragraph symbols back into newlines.
	}
	return text;
}

// <FS:Ansariel> FIRE-19933: Open context menu on context menu key press
//void LLLineEditor::showContextMenu(S32 x, S32 y)
void LLLineEditor::showContextMenu(S32 x, S32 y, bool set_cursor_pos)
// </FS:Ansariel>
{
	LLContextMenu* menu = static_cast<LLContextMenu*>(mContextMenuHandle.get());
	if (!menu)
	{
		llassert(LLMenuGL::sMenuContainer != NULL);
		menu = LLUICtrlFactory::createFromFile<LLContextMenu>
			("menu_text_editor.xml",
				LLMenuGL::sMenuContainer,
				LLMenuHolderGL::child_registry_t::instance());
		setContextMenu(menu);
	}

	if (menu)
	{
		gEditMenuHandler = this;

		S32 screen_x, screen_y;
		localPointToScreen(x, y, &screen_x, &screen_y);

		if (set_cursor_pos) // <FS:Ansariel> FIRE-19933: Open context menu on context menu key press
			setCursorAtLocalPos(x);
		if (hasSelection())
		{
			if ( (mCursorPos < llmin(mSelectionStart, mSelectionEnd)) || (mCursorPos > llmax(mSelectionStart, mSelectionEnd)) )
			{
				deselect();
			}
			else
			{
				setCursor(llmax(mSelectionStart, mSelectionEnd));
			}
		}

		bool use_spellcheck = getSpellCheck(), is_misspelled = false;
		if (use_spellcheck)
		{
			mSuggestionList.clear();

			// If the cursor is on a misspelled word, retrieve suggestions for it
			std::string misspelled_word = getMisspelledWord(mCursorPos);
			if ((is_misspelled = !misspelled_word.empty()) == true)
			{
				LLSpellChecker::instance().getSuggestions(misspelled_word, mSuggestionList);
			}
		}

		menu->setItemVisible("Suggestion Separator", (use_spellcheck) && (!mSuggestionList.empty()));
		menu->setItemVisible("Add to Dictionary", (use_spellcheck) && (is_misspelled));
		menu->setItemVisible("Add to Ignore", (use_spellcheck) && (is_misspelled));
		menu->setItemVisible("Spellcheck Separator", (use_spellcheck) && (is_misspelled));
		menu->show(screen_x, screen_y, this);
	}
}

void LLLineEditor::setContextMenu(LLContextMenu* new_context_menu)
{
    LLContextMenu* menu = static_cast<LLContextMenu*>(mContextMenuHandle.get());
    if (menu)
    {
        menu->die();
        mContextMenuHandle.markDead();
    }

    if (new_context_menu)
    {
        mContextMenuHandle = new_context_menu->getHandle();
    }
}

void LLLineEditor::setFont(const LLFontGL* font)
{
	mGLFont = font;
}<|MERGE_RESOLUTION|>--- conflicted
+++ resolved
@@ -973,7 +973,6 @@
 	}
 }
 
-<<<<<<< HEAD
 // <FS> Ctrl-Backspace remove word
 // Remove a word (set of characters up to next space/punctuation) from the text
 void LLLineEditor::removeWord(bool prev)
@@ -1003,8 +1002,6 @@
 }
 // </FS>
 
-=======
->>>>>>> 702e4c7d
 void LLLineEditor::addChar(const llwchar uni_char)
 {
 	if (!mAllowEmoji && LLStringOps::isEmoji(uni_char))
