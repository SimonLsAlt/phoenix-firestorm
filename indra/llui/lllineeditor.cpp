--- conflicted
+++ resolved
@@ -2121,11 +2121,7 @@
 							LLFontGL::NO_SHADOW,
 							S32_MAX,
 							mTextRightEdge - ll_round(rendered_pixels_right),
-<<<<<<< HEAD
-							&rendered_pixels_right, false);
-=======
 							&rendered_pixels_right);
->>>>>>> afc943ac
 		}
 		// Draw children (border)
 		LLView::draw();
