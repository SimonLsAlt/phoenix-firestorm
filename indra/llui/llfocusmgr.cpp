--- conflicted
+++ resolved
@@ -43,31 +43,19 @@
 // virtual
 bool LLFocusableElement::handleKey(KEY key, MASK mask, bool called_from_parent)
 {
-<<<<<<< HEAD
-	return false;
-=======
-    return false;
->>>>>>> 1a8a5404
+    return false;
 }
 
 // virtual
 bool LLFocusableElement::handleKeyUp(KEY key, MASK mask, bool called_from_parent)
 {
-<<<<<<< HEAD
-	return false;
-=======
-    return false;
->>>>>>> 1a8a5404
+    return false;
 }
 
 // virtual
 bool LLFocusableElement::handleUnicodeChar(llwchar uni_char, bool called_from_parent)
 {
-<<<<<<< HEAD
-	return false;
-=======
-    return false;
->>>>>>> 1a8a5404
+    return false;
 }
 
 // virtual
@@ -156,17 +144,6 @@
 LLFocusMgr gFocusMgr;
 
 LLFocusMgr::LLFocusMgr()
-<<<<<<< HEAD
-:	mLockedView( NULL ),
-	mMouseCaptor( NULL ),
-	mKeyboardFocus( NULL ),
-	mLastKeyboardFocus( NULL ),
-	mDefaultKeyboardFocus( NULL ),
-	mKeystrokesOnly(false),
-	mTopCtrl( NULL ),
-	mAppHasFocus(true),   // Macs don't seem to notify us that we've gotten focus, so default to true
-	mImpl(new LLFocusMgr::Impl)
-=======
 :   mLockedView( NULL ),
     mMouseCaptor( NULL ),
     mKeyboardFocus( NULL ),
@@ -176,7 +153,6 @@
     mTopCtrl( NULL ),
     mAppHasFocus(true),   // Macs don't seem to notify us that we've gotten focus, so default to true
     mImpl(new LLFocusMgr::Impl)
->>>>>>> 1a8a5404
 {
 }
 
@@ -278,52 +254,6 @@
             if (new_focus_view)
             {
                 mImpl->mCachedKeyboardFocusList.push_front(new_focus_view->getHandle());
-<<<<<<< HEAD
-				new_focus_view->onFocusReceived();
-			}
-		}
-		
-		// if focus was changed as part of an onFocusLost or onFocusReceived call
-		// stop iterating on current list since it is now invalid
-		if (focus_dirty)
-		{
-			return;
-		}
-
-		// If we've got a default keyboard focus, and the caller is
-		// releasing keyboard focus, move to the default.
-		if (mDefaultKeyboardFocus != NULL && mKeyboardFocus == NULL)
-		{
-			mDefaultKeyboardFocus->setFocus(true);
-		}
-
-		LLView* focus_subtree = dynamic_cast<LLView*>(mKeyboardFocus);
-		LLView* viewp = dynamic_cast<LLView*>(mKeyboardFocus);
-		// find root-most focus root
-		while(viewp)
-		{
-			if (viewp->isFocusRoot())
-			{
-				focus_subtree = viewp;
-			}
-			viewp = viewp->getParent();
-		}
-
-		
-		if (focus_subtree)
-		{
-			LLView* focused_view = dynamic_cast<LLView*>(mKeyboardFocus);
-			mImpl->mFocusHistory[focus_subtree->getHandle()] = focused_view ? focused_view->getHandle() : LLHandle<LLView>(); 
-		}
-	}
-	
-	if (lock)
-	{
-		lockFocus();
-	}
-
-	focus_dirty = true;
-=======
                 new_focus_view->onFocusReceived();
             }
         }
@@ -368,25 +298,12 @@
     }
 
     focus_dirty = true;
->>>>>>> 1a8a5404
 }
 
 
 // Returns true is parent or any descedent of parent has keyboard focus.
 bool LLFocusMgr::childHasKeyboardFocus(const LLView* parent ) const
 {
-<<<<<<< HEAD
-	LLView* focus_view = dynamic_cast<LLView*>(mKeyboardFocus);
-	while( focus_view )
-	{
-		if( focus_view == parent )
-		{
-			return true;
-		}
-		focus_view = focus_view->getParent();
-	}
-	return false;
-=======
     LLView* focus_view = dynamic_cast<LLView*>(mKeyboardFocus);
     while( focus_view )
     {
@@ -397,27 +314,11 @@
         focus_view = focus_view->getParent();
     }
     return false;
->>>>>>> 1a8a5404
 }
 
 // Returns true is parent or any descedent of parent is the mouse captor.
 bool LLFocusMgr::childHasMouseCapture( const LLView* parent ) const
 {
-<<<<<<< HEAD
-	if( mMouseCaptor && dynamic_cast<LLView*>(mMouseCaptor) != NULL )
-	{
-		LLView* captor_view = (LLView*)mMouseCaptor;
-		while( captor_view )
-		{
-			if( captor_view == parent )
-			{
-				return true;
-			}
-			captor_view = captor_view->getParent();
-		}
-	}
-	return false;
-=======
     if( mMouseCaptor && dynamic_cast<LLView*>(mMouseCaptor) != NULL )
     {
         LLView* captor_view = (LLView*)mMouseCaptor;
@@ -431,7 +332,6 @@
         }
     }
     return false;
->>>>>>> 1a8a5404
 }
 
 void LLFocusMgr::removeKeyboardFocusWithoutCallback( const LLFocusableElement* focus )
@@ -502,18 +402,6 @@
 
 bool LLFocusMgr::childIsTopCtrl( const LLView* parent ) const
 {
-<<<<<<< HEAD
-	LLView* top_view = (LLView*)mTopCtrl;
-	while( top_view )
-	{
-		if( top_view == parent )
-		{
-			return true;
-		}
-		top_view = top_view->getParent();
-	}
-	return false;
-=======
     LLView* top_view = (LLView*)mTopCtrl;
     while( top_view )
     {
@@ -524,7 +412,6 @@
         top_view = top_view->getParent();
     }
     return false;
->>>>>>> 1a8a5404
 }
 
 
@@ -584,21 +471,6 @@
     mFocusFlashTimer.reset();
 }
 
-<<<<<<< HEAD
-void LLFocusMgr::setAppHasFocus(bool focus) 
-{ 
-	if (!mAppHasFocus && focus)
-	{
-		triggerFocusFlash();
-	}
-	
-	// release focus from "top ctrl"s, which generally hides them
-	if (!focus)
-	{
-		LLUI::getInstance()->clearPopups();
-	}
-	mAppHasFocus = focus; 
-=======
 void LLFocusMgr::setAppHasFocus(bool focus)
 {
     if (!mAppHasFocus && focus)
@@ -612,7 +484,6 @@
         LLUI::getInstance()->clearPopups();
     }
     mAppHasFocus = focus;
->>>>>>> 1a8a5404
 }
 
 LLView* LLFocusMgr::getLastFocusForGroup(LLView* subtree_root) const
