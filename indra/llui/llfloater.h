/** 
 * @file llfloater.h
 * @brief LLFloater base class
 *
 * $LicenseInfo:firstyear=2002&license=viewerlgpl$
 * Second Life Viewer Source Code
 * Copyright (C) 2010, Linden Research, Inc.
 * 
 * This library is free software; you can redistribute it and/or
 * modify it under the terms of the GNU Lesser General Public
 * License as published by the Free Software Foundation;
 * version 2.1 of the License only.
 * 
 * This library is distributed in the hope that it will be useful,
 * but WITHOUT ANY WARRANTY; without even the implied warranty of
 * MERCHANTABILITY or FITNESS FOR A PARTICULAR PURPOSE.  See the GNU
 * Lesser General Public License for more details.
 * 
 * You should have received a copy of the GNU Lesser General Public
 * License along with this library; if not, write to the Free Software
 * Foundation, Inc., 51 Franklin Street, Fifth Floor, Boston, MA  02110-1301  USA
 * 
 * Linden Research, Inc., 945 Battery Street, San Francisco, CA  94111  USA
 * $/LicenseInfo$
 */

// Floating "windows" within the GL display, like the inventory floater,
// mini-map floater, etc.


#ifndef LL_FLOATER_H
#define LL_FLOATER_H

#include "llpanel.h"
#include "lluuid.h"
//#include "llnotificationsutil.h"
#include <set>
#include <boost/signals2.hpp>

class LLDragHandle;
class LLResizeHandle;
class LLResizeBar;
class LLButton;
class LLMultiFloater;
class LLFloater;


const BOOL RESIZE_YES = TRUE;
const BOOL RESIZE_NO = FALSE;

const BOOL DRAG_ON_TOP = FALSE;
const BOOL DRAG_ON_LEFT = TRUE;

const BOOL MINIMIZE_YES = TRUE;
const BOOL MINIMIZE_NO = FALSE;

const BOOL CLOSE_YES = TRUE;
const BOOL CLOSE_NO = FALSE;

const BOOL ADJUST_VERTICAL_YES = TRUE;
const BOOL ADJUST_VERTICAL_NO = FALSE;

namespace LLFloaterEnums
{
	enum EOpenPositioning
	{
		POSITIONING_RELATIVE,
		POSITIONING_CASCADING,
		POSITIONING_CASCADE_GROUP,
		POSITIONING_CENTERED,
		POSITIONING_SPECIFIED,
		POSITIONING_COUNT
	};
}

namespace LLInitParam
{
	template<>
	struct TypeValues<LLFloaterEnums::EOpenPositioning> : public TypeValuesHelper<LLFloaterEnums::EOpenPositioning>
	{
		static void declareValues();
	};
}

struct LL_COORD_FLOATER
{
	typedef F32 value_t;

	LLCoordCommon convertToCommon() const;
	void convertFromCommon(const LLCoordCommon& from);
protected:
	LLHandle<LLFloater> mFloater;
};

struct LLCoordFloater : LLCoord<LL_COORD_FLOATER>
{
	typedef LLCoord<LL_COORD_FLOATER> coord_t;

	LLCoordFloater() {}
	LLCoordFloater(F32 x, F32 y, LLFloater& floater);
	LLCoordFloater(const LLCoordCommon& other, LLFloater& floater);

	LLCoordFloater& operator=(const LLCoordCommon& other)
	{
		convertFromCommon(other);
		return *this;
	}

	LLCoordFloater& operator=(const LLCoordFloater& other);

	bool operator==(const LLCoordFloater& other) const;
	bool operator!=(const LLCoordFloater& other) const { return !(*this == other); }

	void setFloater(LLFloater& floater);
};

class LLFloater : public LLPanel, public LLInstanceTracker<LLFloater>
{
	friend class LLFloaterView;
	friend class LLFloaterReg;
	friend class LLMultiFloater;

public:
	struct KeyCompare
	{
//		static bool compare(const LLSD& a, const LLSD& b);
		static bool equate(const LLSD& a, const LLSD& b);
/*==========================================================================*|
		bool operator()(const LLSD& a, const LLSD& b) const
		{
			return compare(a, b);
		}
|*==========================================================================*/
	};
	
	enum EFloaterButton
	{
		BUTTON_CLOSE = 0,
		BUTTON_RESTORE,
		BUTTON_MINIMIZE,
		BUTTON_TEAR_OFF,
		BUTTON_DOCK,
		BUTTON_HELP,
		BUTTON_COUNT
	};
	
	struct Params 
	:	public LLInitParam::Block<Params, LLPanel::Params>
	{
		Optional<std::string>	title,
								short_title;
		
		Optional<bool>			single_instance,
								reuse_instance,
								can_resize,
								can_minimize,
								can_close,
								can_drag_on_left,
								can_tear_off,
								drop_shadow,		// ## Zi: Optional Drop Shadows
								save_rect,
								save_visibility,
								save_dock_state,
// [SL:KB] - Patch: UI-FloaterTearOffState | Checked: 2011-09-30 (Catznip-3.2.0a) | Added: Catznip-3.0.0a
								save_tearoff_state,
// [/SL:KB]
								can_dock,
								show_title;
		
		Optional<LLFloaterEnums::EOpenPositioning>	positioning;
		
		Optional<S32>			header_height,
								label_v_padding,	// <FS:Zi> Make vertical label padding a per-skin option
								legacy_header_height; // HACK see initFromXML()

		// Images for top-right controls
		Optional<LLUIImage*>	close_image,
								restore_image,
								minimize_image,
								tear_off_image,
								dock_image,
								help_image;
		Optional<LLUIImage*>	close_pressed_image,
								restore_pressed_image,
								minimize_pressed_image,
								tear_off_pressed_image,
								dock_pressed_image,
								help_pressed_image;
		
		Optional<CommitCallbackParam> open_callback,
									  close_callback;

		Ignored					follows;
		
		Params();
	};
	
	// use this to avoid creating your own default LLFloater::Param instance
	static const Params& getDefaultParams();

	// Load translations for tooltips for standard buttons
	static void initClass();

	LLFloater(const LLSD& key, const Params& params = getDefaultParams());

	virtual ~LLFloater();

	// Don't export top/left for rect, only height/width
	static void setupParamsForExport(Params& p, LLView* parent);
	bool buildFromFile(const std::string &filename, LLXMLNodePtr output_node = NULL);

	boost::signals2::connection setMinimizeCallback( const commit_signal_t::slot_type& cb );
// [SL:KB] - Patch: UI-FloaterTearOffSignal | Checked: 2011-11-12 (Catznip-3.2.0a) | Added: Catznip-3.2.0a
	boost::signals2::connection setTearOffCallback( const commit_signal_t::slot_type& cb );
// [/SL:KB]
	boost::signals2::connection setOpenCallback( const commit_signal_t::slot_type& cb );
	boost::signals2::connection setCloseCallback( const commit_signal_t::slot_type& cb );

	void initFromParams(const LLFloater::Params& p);
	bool initFloaterXML(LLXMLNodePtr node, LLView *parent, const std::string& filename, LLXMLNodePtr output_node = NULL);

	/*virtual*/ void handleReshape(const LLRect& new_rect, bool by_user = false);
	/*virtual*/ BOOL canSnapTo(const LLView* other_view); 
	/*virtual*/ void setSnappedTo(const LLView* snap_view);
	/*virtual*/ void setFocus( BOOL b );
	/*virtual*/ void setIsChrome(BOOL is_chrome);
	/*virtual*/ void setRect(const LLRect &rect);

	void 			initFloater(const Params& p);

	void			openFloater(const LLSD& key = LLSD());

	// If allowed, close the floater cleanly, releasing focus.
	void			closeFloater(bool app_quitting = false);

	/*virtual*/ void reshape(S32 width, S32 height, BOOL called_from_parent = TRUE);
	
	// Release keyboard and mouse focus
	void			releaseFocus();

	// moves to center of gFloaterView
	void			center();

	LLMultiFloater* getHost();
// [SL:KB] - Patch: Chat-NearbyChatBar | Checked: 2011-11-25 (Catznip-3.2.0b) | Added: Catznip-3.2.0b
	LLMultiFloater* getLastHost() const;
// [/SL:KB]

	void			applyTitle();
	std::string		getCurrentTitle() const;
	void			setTitle( const std::string& title);
	std::string		getTitle() const;
	void			setShortTitle( const std::string& short_title );
	std::string		getShortTitle() const;
	virtual void	setMinimized(BOOL b);
	void			moveResizeHandlesToFront();
	void			addDependentFloater(LLFloater* dependent, BOOL reposition = TRUE);
	void			addDependentFloater(LLHandle<LLFloater> dependent_handle, BOOL reposition = TRUE);
	LLFloater*		getDependee() { return (LLFloater*)mDependeeHandle.get(); }
	void		removeDependentFloater(LLFloater* dependent);
	BOOL			isMinimized() const				{ return mMinimized; }
	/// isShown() differs from getVisible() in that isShown() also considers
	/// isMinimized(). isShown() is true only if visible and not minimized.
	bool			isShown() const;
	/// The static isShown() can accept a NULL pointer (which of course
	/// returns false). When non-NULL, it calls the non-static isShown().
	static bool		isShown(const LLFloater* floater);
	static bool     isVisible(const LLFloater* floater);
	static bool     isMinimized(const LLFloater* floater);
	BOOL			isFirstLook() { return mFirstLook; } // EXT-2653: This function is necessary to prevent overlapping for secondary showed toasts
	BOOL			isFrontmost();
	BOOL			isDependent()					{ return !mDependeeHandle.isDead(); }
	void			setCanMinimize(BOOL can_minimize);
	void			setCanClose(BOOL can_close);
	void			setCanTearOff(BOOL can_tear_off);
	virtual void	setCanResize(BOOL can_resize);
	void			setCanDrag(BOOL can_drag);
	bool			getCanDrag();
	void			setHost(LLMultiFloater* host);
	BOOL			isResizable() const				{ return mResizable; }
	void			setResizeLimits( S32 min_width, S32 min_height );
	void			getResizeLimits( S32* min_width, S32* min_height ) { *min_width = mMinWidth; *min_height = mMinHeight; }

	static std::string		getControlName(const std::string& name, const LLSD& key);
	static LLControlGroup*	getControlGroup();

	bool			isMinimizeable() const{ return mCanMinimize; }
	bool			isCloseable() const{ return mCanClose; }
	bool			isDragOnLeft() const{ return mDragOnLeft; }
	S32				getMinWidth() const{ return mMinWidth; }
	S32				getMinHeight() const{ return mMinHeight; }
	S32				getHeaderHeight() const { return mHeaderHeight; }

	virtual BOOL	handleMouseDown(S32 x, S32 y, MASK mask);
	virtual BOOL	handleRightMouseDown(S32 x, S32 y, MASK mask);
	virtual BOOL	handleDoubleClick(S32 x, S32 y, MASK mask);
	virtual BOOL	handleMiddleMouseDown(S32 x, S32 y, MASK mask);
	
	virtual BOOL	handleScrollWheel(S32 x, S32 y, S32 mask);
	
	virtual void	draw();
	virtual void	drawShadow(LLPanel* panel);
	
	virtual void	onOpen(const LLSD& key) {}
	virtual void	onClose(bool app_quitting) {}

	// This cannot be "const" until all derived floater canClose()
	// methods are const as well.  JC
	virtual BOOL	canClose() { return TRUE; }

	/*virtual*/ void setVisible(BOOL visible); // do not override
	/*virtual*/ void handleVisibilityChange ( BOOL new_visibility ); // do not override
	
	void			setFrontmost(BOOL take_focus = TRUE);
	
	// Defaults to false.
	virtual BOOL	canSaveAs() const { return FALSE; }

	virtual void	saveAs() {}

	void			setSnapTarget(LLHandle<LLFloater> handle) { mSnappedTo = handle; }
	void			clearSnapTarget() { mSnappedTo.markDead(); }
	LLHandle<LLFloater>	getSnapTarget() const { return mSnappedTo; }

	LLHandle<LLFloater> getHandle() const { return getDerivedHandle<LLFloater>(); }
	const LLSD& 	getKey() { return mKey; }
	virtual bool	matchesKey(const LLSD& key) { return mSingleInstance || KeyCompare::equate(key, mKey); }
	
	const std::string& getInstanceName() { return mInstanceName; }
	
	bool            isDockable() const { return mCanDock; }
	void            setCanDock(bool b);

	bool            isDocked() const { return mDocked; }
	virtual void    setDocked(bool docked, bool pop_on_undock = true);

// [SL:KB] - Patch: UI-FloaterTearOffState | Checked: 2011-09-30 (Catznip-3.2.0a) | Added: Catznip-3.0.0a
	bool            isTornOff() const { return mTornOff; }
	virtual void    setTornOff(bool torn_off);
// [/SL:KB]

	// Return a closeable floater, if any, given the current focus.
	static LLFloater* getClosableFloaterFromFocus(); 

	// Close the floater returned by getClosableFloaterFromFocus() and 
	// handle refocusing.
	static void		closeFocusedFloater();

//	LLNotification::Params contextualNotification(const std::string& name) 
//	{ 
//	    return LLNotification::Params(name).context(mNotificationContext); 
//	}

	static void		onClickClose(LLFloater* floater);
	static void		onClickMinimize(LLFloater* floater);
	static void		onClickTearOff(LLFloater* floater);
	static void     onClickDock(LLFloater* floater);
	static void		onClickHelp(LLFloater* floater);

	static void		setFloaterHost(LLMultiFloater* hostp) {sHostp = hostp; }
	static LLMultiFloater* getFloaterHost() {return sHostp; }

	void			updateTransparency(ETypeTransparency transparency_type);
		
	void			enableResizeCtrls(bool enable, bool width = true, bool height = true);

	bool			isPositioning(LLFloaterEnums::EOpenPositioning p) const { return (p == mPositioning); }
protected:
	void			applyControlsAndPosition(LLFloater* other);

	void			stackWith(LLFloater& other);

	virtual bool	applyRectControl();
	bool			applyDockState();
<<<<<<< HEAD
	void			applyPositioning(LLFloater* other);
// [SL:KB] - Patch: UI-FloaterTearOffState | Checked: 2011-09-30 (Catznip-3.2.0a) | Added: Catznip-3.0.0a
	void			applyTearOffState();
// [/SL:KB]
=======
	void			applyPositioning(LLFloater* other, bool on_open);
	void			applyRelativePosition();

>>>>>>> a519e34f
	void			storeRectControl();
	void			storeVisibilityControl();
	void			storeDockStateControl();
// [SL:KB] - Patch: UI-FloaterTearOffState | Checked: 2011-09-30 (Catznip-3.2.0a) | Added: Catznip-3.0.0a
	void			storeTearOffStateControl();
// [/SL:KB]

	void		 	setKey(const LLSD& key);
	void		 	setInstanceName(const std::string& name);
	
	virtual void	bringToFront(S32 x, S32 y);
	virtual void	setVisibleAndFrontmost(BOOL take_focus=TRUE);    
	
	void			setExpandedRect(const LLRect& rect) { mExpandedRect = rect; } // size when not minimized
	const LLRect&	getExpandedRect() const { return mExpandedRect; }

	void			setAutoFocus(BOOL focus) { mAutoFocus = focus; } // whether to automatically take focus when opened
	BOOL			getAutoFocus() const { return mAutoFocus; }
	LLDragHandle*	getDragHandle() const { return mDragHandle; }

	void			destroy(); // Don't call this directly.  You probably want to call closeFloater()

	virtual	void	onClickCloseBtn();

	virtual void	updateTitleButtons();

private:
	void			setForeground(BOOL b);	// called only by floaterview
	void			cleanupHandles(); // remove handles to dead floaters
	void			createMinimizeButton();
	void			buildButtons(const Params& p);
	
	// Images and tooltips are named in the XML, but we want to look them
	// up by index.
	static LLUIImage*	getButtonImage(const Params& p, EFloaterButton e);
	static LLUIImage*	getButtonPressedImage(const Params& p, EFloaterButton e);
	
	/**
	 * @params is_chrome - if floater is Chrome it means that floater will never get focus.
	 * Therefore it can't be closed with 'Ctrl+W'. So the tooltip text of close button( X )
	 * should be 'Close' not 'Close(Ctrl+W)' as for usual floaters.
	 */
	static std::string	getButtonTooltip(const Params& p, EFloaterButton e, bool is_chrome);

	BOOL			offerClickToButton(S32 x, S32 y, MASK mask, EFloaterButton index);
	void			addResizeCtrls();
	void			layoutResizeCtrls();
	void 			addDragHandle();
	void			layoutDragHandle();		// repair layout

	static void		updateActiveFloaterTransparency();
	static void		updateInactiveFloaterTransparency();
	void			updateTransparency(LLView* view, ETypeTransparency transparency_type);

public:
	// Called when floater is opened, passes mKey
	// Public so external views or floaters can watch for this floater opening
	commit_signal_t mOpenSignal;

	// Called when floater is closed, passes app_qitting as LLSD()
	// Public so external views or floaters can watch for this floater closing
	commit_signal_t mCloseSignal;		

	commit_signal_t* mMinimizeSignal;
// [SL:KB] - Patch: UI-FloaterTearOffSignal | Checked: 2011-11-12 (Catznip-3.2.0a) | Added: Catznip-3.2.0a
	commit_signal_t* mTearOffSignal;
// [/SL:KB]

protected:
	bool			mSaveRect;
	std::string		mRectControl;
	std::string		mPosXControl;
	std::string		mPosYControl;
	std::string		mVisibilityControl;
	std::string		mDocStateControl;
// [SL:KB] - Patch: UI-FloaterTearOffState | Checked: 2011-09-30 (Catznip-3.2.0a) | Added: Catznip-3.0.0a
	std::string		mTearOffStateControl;
// [/SL:KB]

	LLSD			mKey;				// Key used for retrieving instances; set (for now) by LLFLoaterReg

	LLDragHandle*	mDragHandle;
	LLResizeBar*	mResizeBar[4];
	LLResizeHandle*	mResizeHandle[4];

	LLButton*		mButtons[BUTTON_COUNT];
private:
	LLRect			mExpandedRect;
	
	LLUIString		mTitle;
	LLUIString		mShortTitle;
	
	BOOL			mSingleInstance;	// TRUE if there is only ever one instance of the floater
	bool			mReuseInstance;		// true if we want to hide the floater when we close it instead of destroying it
	std::string		mInstanceName;		// Store the instance name so we can remove ourselves from the list
	
	BOOL			mDropShadow;		// ## Zi: Optional Drop Shadows
	S32				mLabelVPadding;	// <FS:Zi> Make vertical label padding a per-skin option
	BOOL			mCanTearOff;
	BOOL			mCanMinimize;
	BOOL			mCanClose;
	BOOL			mDragOnLeft;
	BOOL			mResizable;

	LLFloaterEnums::EOpenPositioning	mPositioning;
	LLCoordFloater	mPosition;
	
	S32				mMinWidth;
	S32				mMinHeight;
	S32				mHeaderHeight;		// height in pixels of header for title, drag bar
	S32				mLegacyHeaderHeight;// HACK see initFloaterXML()
	
	BOOL			mMinimized;
	BOOL			mForeground;
	LLHandle<LLFloater>	mDependeeHandle;
	

	BOOL			mFirstLook;			// TRUE if the _next_ time this floater is visible will be the first time in the session that it is visible.
	
	typedef std::set<LLHandle<LLFloater> > handle_set_t;
	typedef std::set<LLHandle<LLFloater> >::iterator handle_set_iter_t;
	handle_set_t	mDependents;

	bool			mButtonsEnabled[BUTTON_COUNT];
	F32				mButtonScale;
	BOOL			mAutoFocus;
	LLHandle<LLFloater> mSnappedTo;
	
	LLHandle<LLFloater> mHostHandle;
	LLHandle<LLFloater> mLastHostHandle;

	bool            mCanDock;
	bool            mDocked;
	bool            mTornOff;

	static LLMultiFloater* sHostp;
	static BOOL		sQuitting;
	static std::string	sButtonNames[BUTTON_COUNT];
	static std::string	sButtonToolTips[BUTTON_COUNT];
	static std::string  sButtonToolTipsIndex[BUTTON_COUNT];
	
	typedef void(*click_callback)(LLFloater*);
	static click_callback sButtonCallbacks[BUTTON_COUNT];

	BOOL			mHasBeenDraggedWhileMinimized;
	S32				mPreviousMinimizedBottom;
	S32				mPreviousMinimizedLeft;
};


/////////////////////////////////////////////////////////////
// LLFloaterView
// Parent of all floating panels

class LLFloaterView : public LLUICtrl
{
public:
	struct Params : public LLInitParam::Block<Params, LLUICtrl::Params>{};

protected:
	LLFloaterView (const Params& p);
	friend class LLUICtrlFactory;

public:

	/*virtual*/ void reshape(S32 width, S32 height, BOOL called_from_parent = TRUE);
	/*virtual*/ void draw();
	/*virtual*/ LLRect getSnapRect() const;
	/*virtual*/ void refresh();

	LLRect			findNeighboringPosition( LLFloater* reference_floater, LLFloater* neighbor );

	// Given a child of gFloaterView, make sure this view can fit entirely onscreen.
	void			adjustToFitScreen(LLFloater* floater, BOOL allow_partial_outside);

	void			setMinimizePositionVerticalOffset(S32 offset) { mMinimizePositionVOffset = offset; }
	void			getMinimizePosition( S32 *left, S32 *bottom);
	void			restoreAll();		// un-minimize all floaters
	typedef std::set<LLView*> skip_list_t;
	void pushVisibleAll(BOOL visible, const skip_list_t& skip_list = skip_list_t());
	void popVisibleAll(const skip_list_t& skip_list = skip_list_t());

	void			setCycleMode(BOOL mode) { mFocusCycleMode = mode; }
	BOOL			getCycleMode() const { return mFocusCycleMode; }
	void			bringToFront( LLFloater* child, BOOL give_focus = TRUE );
	void			highlightFocusedFloater();
	void			unhighlightFocusedFloater();
	void			focusFrontFloater();
	void			destroyAllChildren();
	// attempt to close all floaters
	void			closeAllChildren(bool app_quitting);
	BOOL			allChildrenClosed();
	void			shiftFloaters(S32 x_offset, S32 y_offset);

	void			hideAllFloaters();
	void			showHiddenFloaters();


	LLFloater* getFrontmost() const;
	LLFloater* getBackmost() const;
	LLFloater* getParentFloater(LLView* viewp) const;
	LLFloater* getFocusedFloater() const;
	void		syncFloaterTabOrder();

	// Returns z order of child provided. 0 is closest, larger numbers
	// are deeper in the screen. If there is no such child, the return
	// value is not defined.
	S32 getZOrder(LLFloater* child);

	void setFloaterSnapView(LLHandle<LLView> snap_view) {mSnapView = snap_view; }

private:
	void hiddenFloaterClosed(LLFloater* floater);

	LLRect				mLastSnapRect;
	LLHandle<LLView>	mSnapView;
	BOOL			mFocusCycleMode;
	S32				mSnapOffsetBottom;
	S32				mSnapOffsetRight;
	S32				mMinimizePositionVOffset;
	typedef std::vector<std::pair<LLHandle<LLFloater>, boost::signals2::connection> > hidden_floaters_t;
	hidden_floaters_t mHiddenFloaters;
};

//
// Globals
//

extern LLFloaterView* gFloaterView;

#endif  // LL_FLOATER_H


<|MERGE_RESOLUTION|>--- conflicted
+++ resolved
@@ -372,16 +372,12 @@
 
 	virtual bool	applyRectControl();
 	bool			applyDockState();
-<<<<<<< HEAD
-	void			applyPositioning(LLFloater* other);
+	void			applyPositioning(LLFloater* other, bool on_open);
+	void			applyRelativePosition();
+
 // [SL:KB] - Patch: UI-FloaterTearOffState | Checked: 2011-09-30 (Catznip-3.2.0a) | Added: Catznip-3.0.0a
 	void			applyTearOffState();
 // [/SL:KB]
-=======
-	void			applyPositioning(LLFloater* other, bool on_open);
-	void			applyRelativePosition();
-
->>>>>>> a519e34f
 	void			storeRectControl();
 	void			storeVisibilityControl();
 	void			storeDockStateControl();
