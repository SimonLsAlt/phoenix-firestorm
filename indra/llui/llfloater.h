/** 
 * @file llfloater.h
 * @brief LLFloater base class
 *
 * $LicenseInfo:firstyear=2002&license=viewerlgpl$
 * Second Life Viewer Source Code
 * Copyright (C) 2010, Linden Research, Inc.
 * 
 * This library is free software; you can redistribute it and/or
 * modify it under the terms of the GNU Lesser General Public
 * License as published by the Free Software Foundation;
 * version 2.1 of the License only.
 * 
 * This library is distributed in the hope that it will be useful,
 * but WITHOUT ANY WARRANTY; without even the implied warranty of
 * MERCHANTABILITY or FITNESS FOR A PARTICULAR PURPOSE.  See the GNU
 * Lesser General Public License for more details.
 * 
 * You should have received a copy of the GNU Lesser General Public
 * License along with this library; if not, write to the Free Software
 * Foundation, Inc., 51 Franklin Street, Fifth Floor, Boston, MA  02110-1301  USA
 * 
 * Linden Research, Inc., 945 Battery Street, San Francisco, CA  94111  USA
 * $/LicenseInfo$
 */

// Floating "windows" within the GL display, like the inventory floater,
// mini-map floater, etc.


#ifndef LL_FLOATER_H
#define LL_FLOATER_H

#include "llpanel.h"
#include "lltoolbar.h"
#include "lluuid.h"
//#include "llnotificationsutil.h"
#include <set>
#include <boost/signals2.hpp>

class LLDragHandle;
class LLResizeHandle;
class LLResizeBar;
class LLButton;
class LLMultiFloater;
class LLFloater;


const bool RESIZE_YES = true;
const bool RESIZE_NO = false;

const bool DRAG_ON_TOP = false;
const bool DRAG_ON_LEFT = true;

const bool MINIMIZE_YES = true;
const bool MINIMIZE_NO = false;

const bool CLOSE_YES = true;
const bool CLOSE_NO = false;

const bool ADJUST_VERTICAL_YES = true;
const bool ADJUST_VERTICAL_NO = false;

namespace LLFloaterEnums
{
	enum EOpenPositioning
	{
		POSITIONING_RELATIVE,
		POSITIONING_CASCADING,
		POSITIONING_CASCADE_GROUP,
		POSITIONING_CENTERED,
		POSITIONING_SPECIFIED,
		POSITIONING_COUNT
	};
}

namespace LLInitParam
{
	template<>
	struct TypeValues<LLFloaterEnums::EOpenPositioning> : public TypeValuesHelper<LLFloaterEnums::EOpenPositioning>
	{
		static void declareValues();
	};
}

struct LL_COORD_FLOATER
{
	typedef F32 value_t;

	LLCoordCommon convertToCommon() const;
	void convertFromCommon(const LLCoordCommon& from);
protected:
	LLHandle<LLFloater> mFloater;
};

struct LLCoordFloater : LLCoord<LL_COORD_FLOATER>
{
	typedef LLCoord<LL_COORD_FLOATER> coord_t;

	LLCoordFloater() {}
	LLCoordFloater(F32 x, F32 y, LLFloater& floater);
	LLCoordFloater(const LLCoordCommon& other, LLFloater& floater);

	LLCoordFloater& operator=(const LLCoordCommon& other)
	{
		convertFromCommon(other);
		return *this;
	}

	LLCoordFloater& operator=(const LLCoordFloater& other);

	bool operator==(const LLCoordFloater& other) const;
	bool operator!=(const LLCoordFloater& other) const { return !(*this == other); }

	void setFloater(LLFloater& floater);
};

class LLFloater : public LLPanel, public LLInstanceTracker<LLFloater>
{
	friend class LLFloaterView;
	friend class LLFloaterReg;
	friend class LLMultiFloater;

public:

	struct KeyCompare
	{
//		static bool compare(const LLSD& a, const LLSD& b);
		static bool equate(const LLSD& a, const LLSD& b);
/*==========================================================================*|
		bool operator()(const LLSD& a, const LLSD& b) const
		{
			return compare(a, b);
		}
|*==========================================================================*/
	};
	
	enum EFloaterButton
	{
		BUTTON_CLOSE = 0,
		// <FS:Ansariel> FIRE-11724: Snooze group chat
		BUTTON_SNOOZE,
		// </FS:Ansariel>
		BUTTON_RESTORE,
		BUTTON_MINIMIZE,
		BUTTON_TEAR_OFF,
		BUTTON_DOCK,
		BUTTON_HELP,
		BUTTON_COUNT
	};
	
	struct Params 
	:	public LLInitParam::Block<Params, LLPanel::Params>
	{
		Optional<std::string>	title,
								short_title;
		
		Optional<bool>			single_instance,
								reuse_instance,
								can_resize,
								can_minimize,
								can_close,
								can_snooze, 		// <FS:Ansariel> FIRE-11724: Snooze group chat
								can_drag_on_left,
								can_tear_off,
								drop_shadow,		// ## Zi: Optional Drop Shadows
								save_rect,
								save_visibility,
								save_dock_state,
								can_dock,
								show_title,
								auto_close;
		
		Optional<LLFloaterEnums::EOpenPositioning>	positioning;
		
		Optional<S32>			header_height,
								label_v_padding,	// <FS:Zi> Make vertical label padding a per-skin option
								legacy_header_height; // HACK see initFromXML()

		Optional<F32>			rel_x,
								rel_y;

		// Images for top-right controls
		Optional<LLUIImage*>	close_image,
								snooze_image,		// <FS:Ansariel> FIRE-11724: Snooze group chat
								restore_image,
								minimize_image,
								tear_off_image,
								dock_image,
								help_image;
		Optional<LLUIImage*>	close_pressed_image,
								snooze_pressed_image,		// <FS:Ansariel> FIRE-11724: Snooze group chat
								restore_pressed_image,
								minimize_pressed_image,
								tear_off_pressed_image,
								dock_pressed_image,
								help_pressed_image;
		
		Optional<CommitCallbackParam> open_callback,
									  close_callback;

		Ignored					follows;

		Optional<bool>			hosted_floater_show_titlebar; // <FS:Ansariel> MultiFloater without titlebar for hosted floater
		
		Params();
	};
	
	// use this to avoid creating your own default LLFloater::Param instance
	static const Params& getDefaultParams();

	// Load translations for tooltips for standard buttons
	static void initClass();

	LLFloater(const LLSD& key, const Params& params = getDefaultParams());

	virtual ~LLFloater();

	// Don't export top/left for rect, only height/width
	static void setupParamsForExport(Params& p, LLView* parent);
	bool buildFromFile(const std::string &filename, bool cacheable = false);

	boost::signals2::connection setMinimizeCallback( const commit_signal_t::slot_type& cb );
	boost::signals2::connection setOpenCallback( const commit_signal_t::slot_type& cb );
	boost::signals2::connection setCloseCallback( const commit_signal_t::slot_type& cb );

	void initFromParams(const LLFloater::Params& p);
	bool initFloaterXML(LLXMLNodePtr node, LLView *parent, const std::string& filename, LLXMLNodePtr output_node = NULL);

	/*virtual*/ void handleReshape(const LLRect& new_rect, bool by_user = false);
	/*virtual*/ bool canSnapTo(const LLView* other_view); 
	/*virtual*/ void setSnappedTo(const LLView* snap_view);
	/*virtual*/ void setFocus( bool b );
	/*virtual*/ void setIsChrome(bool is_chrome);
	/*virtual*/ void setRect(const LLRect &rect);
                void setIsSingleInstance(bool is_single_instance);
                bool getIsSingleInstance() { return mSingleInstance; }

	void 			initFloater(const Params& p);

	void			openFloater(const LLSD& key = LLSD());

	// If allowed, close the floater cleanly, releasing focus.
	virtual void	closeFloater(bool app_quitting = false);

	// Close the floater or its host. Use when hidding or toggling a floater instance.
	virtual void	closeHostedFloater();

<<<<<<< HEAD
	/*virtual*/ void reshape(S32 width, S32 height, bool called_from_parent = true);
=======
	/*virtual*/ void reshape(S32 width, S32 height, BOOL called_from_parent = TRUE);
	/*virtual*/ void translate(S32 x, S32 y);
>>>>>>> cfdca912
	
	// Release keyboard and mouse focus
	void			releaseFocus();

	// moves to center of gFloaterView
	void			center();

	LLMultiFloater* getHost();
	bool isDetachedAndNotMinimized();

	void			applyTitle();
	std::string		getCurrentTitle() const;
	void			setTitle( const std::string& title);
	std::string		getTitle() const;
	void			setShortTitle( const std::string& short_title );
	std::string		getShortTitle() const;
	virtual void	setMinimized(bool b);
	void			moveResizeHandlesToFront();
<<<<<<< HEAD
	void			addDependentFloater(LLFloater* dependent, bool reposition = true);
	void			addDependentFloater(LLHandle<LLFloater> dependent_handle, bool reposition = true);
	LLFloater*		getDependee() { return (LLFloater*)mDependeeHandle.get(); }
	void		removeDependentFloater(LLFloater* dependent);
	bool			isMinimized() const				{ return mMinimized; }
=======
	void			addDependentFloater(LLFloater* dependent, BOOL reposition = TRUE, BOOL resize = FALSE);
	void			addDependentFloater(LLHandle<LLFloater> dependent_handle, BOOL reposition = TRUE, BOOL resize = FALSE);
	LLFloater*		getDependee() { return (LLFloater*)mDependeeHandle.get(); }
	void			removeDependentFloater(LLFloater* dependent);
	// <FS:Ansariel> Fix floater relocation
	//void			fitWithDependentsOnScreen(const LLRect& left, const LLRect& bottom, const LLRect& right, const LLRect& constraint, S32 min_overlap_pixels);
	void			fitWithDependentsOnScreen(const LLRect& left, const LLRect& bottom, const LLRect& right, const LLRect& chatbar, const LLRect& utilitybar, const LLRect& constraint, S32 min_overlap_pixels);
	// </FS:Ansariel>
	BOOL			isMinimized() const				{ return mMinimized; }
>>>>>>> cfdca912
	/// isShown() differs from getVisible() in that isShown() also considers
	/// isMinimized(). isShown() is true only if visible and not minimized.
	bool			isShown() const;
	/// The static isShown() can accept a NULL pointer (which of course
	/// returns false). When non-NULL, it calls the non-static isShown().
	static bool		isShown(const LLFloater* floater);
	static bool     isVisible(const LLFloater* floater);
	static bool     isMinimized(const LLFloater* floater);
	bool			isFirstLook() { return mFirstLook; } // EXT-2653: This function is necessary to prevent overlapping for secondary showed toasts
	virtual bool	isFrontmost();
	bool			isDependent()					{ return !mDependeeHandle.isDead(); }
	void			setCanMinimize(bool can_minimize);
	void			setCanClose(bool can_close);
	void			setCanTearOff(bool can_tear_off);
	virtual void	setCanResize(bool can_resize);
	void			setCanDrag(bool can_drag);
	bool			getCanDrag();
<<<<<<< HEAD
	void			setCanSnooze(bool can_snooze);		// <FS:Ansariel> FIRE-11724: Snooze group chat
=======
	void			setCanSnooze(BOOL can_snooze);		// <FS:Ansariel> FIRE-11724: Snooze group chat
>>>>>>> cfdca912
	void			setHost(LLMultiFloater* host);
	bool			isResizable() const				{ return mResizable; }
	void			setResizeLimits( S32 min_width, S32 min_height );
	void			getResizeLimits( S32* min_width, S32* min_height ) { *min_width = mMinWidth; *min_height = mMinHeight; }

	static std::string		getControlName(const std::string& name, const LLSD& key);
	static LLControlGroup*	getControlGroup();

	bool			isMinimizeable() const{ return mCanMinimize; }
	bool			isCloseable() const{ return mCanClose; }
	bool			isDragOnLeft() const{ return mDragOnLeft; }
	S32				getMinWidth() const{ return mMinWidth; }
	S32				getMinHeight() const{ return mMinHeight; }
	S32				getHeaderHeight() const { return mHeaderHeight; }

<<<<<<< HEAD
	virtual bool	handleMouseDown(S32 x, S32 y, MASK mask);
	virtual bool	handleMouseUp(S32 x, S32 y, MASK mask);
	virtual bool	handleRightMouseDown(S32 x, S32 y, MASK mask);
	virtual bool	handleDoubleClick(S32 x, S32 y, MASK mask);
	virtual bool	handleMiddleMouseDown(S32 x, S32 y, MASK mask);
	
	virtual bool	handleScrollWheel(S32 x, S32 y, S32 mask);
=======
	virtual BOOL	handleMouseDown(S32 x, S32 y, MASK mask);
	virtual BOOL	handleMouseUp(S32 x, S32 y, MASK mask);
	virtual BOOL	handleRightMouseDown(S32 x, S32 y, MASK mask);
	virtual BOOL	handleDoubleClick(S32 x, S32 y, MASK mask);
	virtual BOOL	handleMiddleMouseDown(S32 x, S32 y, MASK mask);
	
	virtual BOOL	handleScrollWheel(S32 x, S32 y, S32 mask);
>>>>>>> cfdca912

	virtual void	draw();
	virtual void	drawShadow(LLPanel* panel);
	
	virtual void	onOpen(const LLSD& key) {}
	virtual void	onClose(bool app_quitting) {}
	virtual void	onSnooze() {}		// <FS:Ansariel> FIRE-11724: Snooze group chat

	// This cannot be "const" until all derived floater canClose()
	// methods are const as well.  JC
	virtual bool	canClose() { return true; }

	/*virtual*/ void setVisible(bool visible); // do not override
	/*virtual*/ void onVisibilityChange ( bool new_visibility ); // do not override
	
<<<<<<< HEAD
	void			setFrontmost(bool take_focus = true, bool restore = true);
     virtual void	setVisibleAndFrontmost(bool take_focus=true, const LLSD& key = LLSD());
=======
	bool            canFocusStealFrontmost() const { return mFocusStealsFrontmost; }
	void            setFocusStealsFrontmost(bool wants_frontmost) { mFocusStealsFrontmost = wants_frontmost; }

	void			setFrontmost(BOOL take_focus = TRUE, BOOL restore = TRUE);
     virtual void	setVisibleAndFrontmost(BOOL take_focus=TRUE, const LLSD& key = LLSD());
>>>>>>> cfdca912
	
	// Defaults to false.
	virtual bool	canSaveAs() const { return false; }

	virtual void	saveAs() {}

	void			setSnapTarget(LLHandle<LLFloater> handle) { mSnappedTo = handle; }
	void			clearSnapTarget() { mSnappedTo.markDead(); }
	LLHandle<LLFloater>	getSnapTarget() const { return mSnappedTo; }

	LLHandle<LLFloater> getHandle() const { return getDerivedHandle<LLFloater>(); }
	const LLSD& 	getKey() { return mKey; }
	virtual bool	matchesKey(const LLSD& key) { return mSingleInstance || KeyCompare::equate(key, mKey); }
	
	const std::string& getInstanceName() { return mInstanceName; }
	
	bool            isDockable() const { return mCanDock; }
	void            setCanDock(bool b);

	bool            isDocked() const { return mDocked; }
	virtual void    setDocked(bool docked, bool pop_on_undock = true);

	virtual void    setTornOff(bool torn_off) { mTornOff = torn_off; }
	bool isTornOff() {return mTornOff;}
	void setOpenPositioning(LLFloaterEnums::EOpenPositioning pos) {mPositioning = pos;}


	// Close the floater returned by getFrontmostClosableFloater() and 
	// handle refocusing.
	static void		closeFrontmostFloater();

    static bool     isQuitRequested() { return sQuitting; }

//	LLNotification::Params contextualNotification(const std::string& name) 
//	{ 
//	    return LLNotification::Params(name).context(mNotificationContext); 
//	}

	static void		onClickClose(LLFloater* floater);
	static void		onClickMinimize(LLFloater* floater);
	static void		onClickTearOff(LLFloater* floater);
	static void     onClickDock(LLFloater* floater);
	static void		onClickHelp(LLFloater* floater);
	static void		onClickSnooze(LLFloater* floater);		// <FS:Ansariel> FIRE-11724: Snooze group chat

	static void		setFloaterHost(LLMultiFloater* hostp) {sHostp = hostp; }
	static LLMultiFloater* getFloaterHost() {return sHostp; }

	void			updateTransparency(ETypeTransparency transparency_type);
		
	void			enableResizeCtrls(bool enable, bool width = true, bool height = true);

	bool			isPositioning(LLFloaterEnums::EOpenPositioning p) const { return (p == mPositioning); }
	
	// <COLOSI opensim multi-currency support>
	// update currency symbols in titles (if there) and force update of display
	void			updateCurrencySymbols() { mTitle.updateCurrencySymbols(); mShortTitle.updateCurrencySymbols(); applyTitle(); }
	// </COLOSI opensim multi-currency support>
protected:
	void			applyControlsAndPosition(LLFloater* other);

	void			stackWith(LLFloater& other);

	virtual void    initRectControl();
	virtual bool	applyRectControl();
	bool			applyDockState();
	void			applyPositioning(LLFloater* other, bool on_open);
	void			applyRelativePosition();

	void			storeRectControl();
	void			storeVisibilityControl();
	void			storeDockStateControl();

	void		 	setKey(const LLSD& key);
	void		 	setInstanceName(const std::string& name);
	
	virtual void	bringToFront(S32 x, S32 y);
	virtual void	goneFromFront();
	
	void			setExpandedRect(const LLRect& rect) { mExpandedRect = rect; } // size when not minimized
	const LLRect&	getExpandedRect() const { return mExpandedRect; }

	void			setAutoFocus(bool focus) { mAutoFocus = focus; } // whether to automatically take focus when opened
	bool			getAutoFocus() const { return mAutoFocus; }
	LLDragHandle*	getDragHandle() const { return mDragHandle; }

	void			destroy(); // Don't call this directly.  You probably want to call closeFloater()

	virtual	void	onClickCloseBtn(bool app_quitting = false);

	virtual void	updateTitleButtons();

	// Draws a cone from this floater to parent floater or view (owner)
	// Modifies context_cone_opacity (interpolates according to fade time and returns new value)
	void			drawConeToOwner(F32 &context_cone_opacity,
									F32 max_cone_opacity,
									LLView *owner_view,
									F32 context_fade_time = CONTEXT_CONE_FADE_TIME,
									F32 contex_cone_in_alpha = CONTEXT_CONE_IN_ALPHA,
									F32 contex_cone_out_alpha = CONTEXT_CONE_OUT_ALPHA);

private:
	void			setForeground(bool b);	// called only by floaterview
	void			cleanupHandles(); // remove handles to dead floaters
	void			createMinimizeButton();
	void			buildButtons(const Params& p);
	
	// Images and tooltips are named in the XML, but we want to look them
	// up by index.
	static LLUIImage*	getButtonImage(const Params& p, EFloaterButton e);
	static LLUIImage*	getButtonPressedImage(const Params& p, EFloaterButton e);
	
	/**
	 * @params is_chrome - if floater is Chrome it means that floater will never get focus.
	 * Therefore it can't be closed with 'Ctrl+W'. So the tooltip text of close button( X )
	 * should be 'Close' not 'Close(Ctrl+W)' as for usual floaters.
	 */
	static std::string	getButtonTooltip(const Params& p, EFloaterButton e, bool is_chrome);

	bool			offerClickToButton(S32 x, S32 y, MASK mask, EFloaterButton index);
	void			addResizeCtrls();
	void			layoutResizeCtrls();
	void 			addDragHandle();
	void			layoutDragHandle();		// repair layout

	static void		updateActiveFloaterTransparency();
	static void		updateInactiveFloaterTransparency();
	void			updateTransparency(LLView* view, ETypeTransparency transparency_type);

public:
	static const F32 CONTEXT_CONE_IN_ALPHA;
	static const F32 CONTEXT_CONE_OUT_ALPHA;
	static const F32 CONTEXT_CONE_FADE_TIME;

	// Called when floater is opened, passes mKey
	// Public so external views or floaters can watch for this floater opening
	commit_signal_t mOpenSignal;

	// Called when floater is closed, passes app_qitting as LLSD()
	// Public so external views or floaters can watch for this floater closing
	commit_signal_t mCloseSignal;		

	commit_signal_t* mMinimizeSignal;

protected:
	bool			mSaveRect;
	bool			mDefaultRectForGroup;
	std::string		mRectControl;
	std::string		mPosXControl;
	std::string		mPosYControl;
	std::string		mVisibilityControl;
	std::string		mDocStateControl;
	LLSD			mKey;				// Key used for retrieving instances; set (for now) by LLFLoaterReg

	LLDragHandle*	mDragHandle;
	LLResizeBar*	mResizeBar[4];
	LLResizeHandle*	mResizeHandle[4];

	LLButton*		mButtons[BUTTON_COUNT];

	// <FS:Ansariel> Make this accessible from child classes
	std::string		mInstanceName;		  // Store the instance name so we can remove ourselves from the list
private:
	LLRect			mExpandedRect;
	
	LLUIString		mTitle;
	LLUIString		mShortTitle;
	
	bool			mSingleInstance;	  // true if there is only ever one instance of the floater
	bool			mReuseInstance;		  // true if we want to hide the floater when we close it instead of destroying it
    bool            mIsReuseInitialized;  // true if mReuseInstance already set from parameters
	// <FS:Ansariel> Make this accessible from child classes
	//std::string		mInstanceName;		  // Store the instance name so we can remove ourselves from the list
	
<<<<<<< HEAD
	bool			mDropShadow;		// ## Zi: Optional Drop Shadows
	S32				mLabelVPadding;	// <FS:Zi> Make vertical label padding a per-skin option
	bool			mCanTearOff;
	bool			mCanMinimize;
	bool			mCanClose;
	bool			mDragOnLeft;
	bool			mResizable;
	bool			mCanSnooze;		// <FS:Ansariel> FIRE-11724: Snooze group chat
=======
	BOOL			mDropShadow;		// ## Zi: Optional Drop Shadows
	S32				mLabelVPadding;	// <FS:Zi> Make vertical label padding a per-skin option
	BOOL			mCanTearOff;
	BOOL			mCanMinimize;
	BOOL			mCanClose;
    bool            mFocusStealsFrontmost = true;	// FALSE if we don't want the currently focused floater to cover this floater without user interaction
	BOOL			mDragOnLeft;
	BOOL			mResizable;
	BOOL			mAutoClose;
	BOOL			mCanSnooze;		// <FS:Ansariel> FIRE-11724: Snooze group chat
>>>>>>> cfdca912

	LLFloaterEnums::EOpenPositioning	mPositioning;
	LLCoordFloater	mPosition;
	
	S32				mMinWidth;
	S32				mMinHeight;
	S32				mHeaderHeight;		// height in pixels of header for title, drag bar
	S32				mLegacyHeaderHeight;// HACK see initFloaterXML()
	
	bool			mMinimized;
	bool			mForeground;
	LLHandle<LLFloater>	mDependeeHandle;
	

	bool			mFirstLook;			// true if the _next_ time this floater is visible will be the first time in the session that it is visible.
	
	typedef std::set<LLHandle<LLFloater> > handle_set_t;
	typedef std::set<LLHandle<LLFloater> >::iterator handle_set_iter_t;
	handle_set_t	mDependents;
	bool			mTranslateWithDependents { false };

	bool			mButtonsEnabled[BUTTON_COUNT];
	F32				mButtonScale;
	bool			mAutoFocus;
	LLHandle<LLFloater> mSnappedTo;
	
	LLHandle<LLFloater> mHostHandle;
	LLHandle<LLFloater> mLastHostHandle;

	bool            mCanDock;
	bool            mDocked;
	bool            mTornOff;

	static LLMultiFloater* sHostp;
	static bool		sQuitting;
	static std::string	sButtonNames[BUTTON_COUNT];
	static std::string	sButtonToolTips[BUTTON_COUNT];
	static std::string  sButtonToolTipsIndex[BUTTON_COUNT];
	
	typedef void(*click_callback)(LLFloater*);
	static click_callback sButtonCallbacks[BUTTON_COUNT];

	bool			mHasBeenDraggedWhileMinimized;
	S32				mPreviousMinimizedBottom;
	S32				mPreviousMinimizedLeft;

	F32				mDefaultRelativeX;
	F32				mDefaultRelativeY;

	// <FS:Ansariel> MultiFloater without titlebar for hosted floater
	bool			mHostedFloaterShowtitlebar;
};


/////////////////////////////////////////////////////////////
// LLFloaterView
// Parent of all floating panels

const S32 FLOATER_MIN_VISIBLE_PIXELS = 16;

class LLFloaterView : public LLUICtrl
{
public:
	struct Params : public LLInitParam::Block<Params, LLUICtrl::Params>{};

protected:
	LLFloaterView (const Params& p);
	friend class LLUICtrlFactory;

public:

	/*virtual*/ void reshape(S32 width, S32 height, bool called_from_parent = true);
	/*virtual*/ void draw();
	/*virtual*/ LLRect getSnapRect() const;
	/*virtual*/ void refresh();

	LLRect			findNeighboringPosition( LLFloater* reference_floater, LLFloater* neighbor );

	// Given a child of gFloaterView, make sure this view can fit entirely onscreen.
	void			adjustToFitScreen(LLFloater* floater, bool allow_partial_outside, bool snap_in_toolbars = false);

	void			setMinimizePositionVerticalOffset(S32 offset) { mMinimizePositionVOffset = offset; }
	void			getMinimizePosition( S32 *left, S32 *bottom);
	void			restoreAll();		// un-minimize all floaters
	typedef std::set<LLView*> skip_list_t;
	void pushVisibleAll(bool visible, const skip_list_t& skip_list = skip_list_t());
	void popVisibleAll(const skip_list_t& skip_list = skip_list_t());

	void			setCycleMode(bool mode) { mFocusCycleMode = mode; }
	bool			getCycleMode() const { return mFocusCycleMode; }
	void			bringToFront( LLFloater* child, bool give_focus = true, bool restore = true );
	void			highlightFocusedFloater();
	void			unhighlightFocusedFloater();
	void			focusFrontFloater();
	void			destroyAllChildren();
	// attempt to close all floaters
	void			closeAllChildren(bool app_quitting);
	bool			allChildrenClosed();
	void			shiftFloaters(S32 x_offset, S32 y_offset);

	void			hideAllFloaters();
	void			showHiddenFloaters();


	LLFloater* getFrontmost() const;
	LLFloater* getBackmost() const;
	LLFloater* getParentFloater(LLView* viewp) const;
	LLFloater* getFocusedFloater() const;
	void		syncFloaterTabOrder();

	// Returns z order of child provided. 0 is closest, larger numbers
	// are deeper in the screen. If there is no such child, the return
	// value is not defined.
	S32 getZOrder(LLFloater* child);

	void setFloaterSnapView(LLHandle<LLView> snap_view) {mSnapView = snap_view; }
	LLFloater* getFrontmostClosableFloater(); 

	// <FS:KC> Fix for bad edge snapping
	void setSnapOffsetBottom(S32 offset) { mSnapOffsetBottom = offset; }
	void setSnapOffsetChatBar(S32 offset) { mSnapOffsetChatBar = offset; }
	void setSnapOffsetRight(S32 offset) { mSnapOffsetRight = offset; }
	void setSnapOffsetLeft(S32 offset) { mSnapOffsetLeft = offset; }
	// </FS:KC> Fix for bad edge snapping

	void setToolbarRect(LLToolBarEnums::EToolBarLocation tb, const LLRect& toolbar_rect);
	void onDestroyFloater(LLFloater* floater);

	// <FS:Ansariel> Prevent floaters being dragged under main chat bar
	void setMainChatbarRect(LLLayoutPanel* panel, const LLRect& chatbar_rect);
	void setUtilityBarRect(LLLayoutPanel* panel, const LLRect& utility_bar_rect);
	const LLRect& getMainChatbarRect() const { return mMainChatbarRect; }
	const LLRect& getUtilityBarRect() const { return mUtilityBarRect; }
	const LLRect& getToolbarRect(LLToolBarEnums::EToolBarLocation tb) const;

	// <FS:Ansariel> Prevent floaters being dragged under main chat bar
	void setMainChatbarRect(LLLayoutPanel* panel, const LLRect& chatbar_rect);
	void setUtilityBarRect(LLLayoutPanel* panel, const LLRect& utility_bar_rect);
	const LLRect& getMainChatbarRect() const { return mMainChatbarRect; }
	const LLRect& getUtilityBarRect() const { return mUtilityBarRect; }
	const LLRect& getToolbarRect(LLToolBarEnums::EToolBarLocation tb) const;

private:
	void hiddenFloaterClosed(LLFloater* floater);

	LLRect				mLastSnapRect;
	LLRect				mToolbarLeftRect;
	LLRect				mToolbarBottomRect;
	LLRect				mToolbarRightRect;
	LLHandle<LLView>	mSnapView;
	bool			mFocusCycleMode;
	S32				mSnapOffsetBottom;
	S32				mSnapOffsetChatBar; // <FS:KC> Fix for bad edge snapping
	S32				mSnapOffsetLeft; // <FS:KC> Fix for bad edge snapping
	S32				mSnapOffsetRight;
	S32				mMinimizePositionVOffset;
	typedef std::vector<std::pair<LLHandle<LLFloater>, boost::signals2::connection> > hidden_floaters_t;
	hidden_floaters_t mHiddenFloaters;
<<<<<<< HEAD
	LLHandle<LLFloater> mFrontChildHandle;
=======
	LLFloater *		mFrontChild;
>>>>>>> cfdca912

	// <FS:Ansariel> Prevent floaters being dragged under main chat bar
	LLRect			mMainChatbarRect;
	LLRect			mUtilityBarRect;
};

//
// Globals
//

extern LLFloaterView* gFloaterView;

#endif  // LL_FLOATER_H


<|MERGE_RESOLUTION|>--- conflicted
+++ resolved
@@ -246,12 +246,8 @@
 	// Close the floater or its host. Use when hidding or toggling a floater instance.
 	virtual void	closeHostedFloater();
 
-<<<<<<< HEAD
 	/*virtual*/ void reshape(S32 width, S32 height, bool called_from_parent = true);
-=======
-	/*virtual*/ void reshape(S32 width, S32 height, BOOL called_from_parent = TRUE);
 	/*virtual*/ void translate(S32 x, S32 y);
->>>>>>> cfdca912
 	
 	// Release keyboard and mouse focus
 	void			releaseFocus();
@@ -270,23 +266,15 @@
 	std::string		getShortTitle() const;
 	virtual void	setMinimized(bool b);
 	void			moveResizeHandlesToFront();
-<<<<<<< HEAD
-	void			addDependentFloater(LLFloater* dependent, bool reposition = true);
-	void			addDependentFloater(LLHandle<LLFloater> dependent_handle, bool reposition = true);
-	LLFloater*		getDependee() { return (LLFloater*)mDependeeHandle.get(); }
-	void		removeDependentFloater(LLFloater* dependent);
-	bool			isMinimized() const				{ return mMinimized; }
-=======
-	void			addDependentFloater(LLFloater* dependent, BOOL reposition = TRUE, BOOL resize = FALSE);
-	void			addDependentFloater(LLHandle<LLFloater> dependent_handle, BOOL reposition = TRUE, BOOL resize = FALSE);
+	void			addDependentFloater(LLFloater* dependent, bool reposition = true, bool resize = false);
+	void			addDependentFloater(LLHandle<LLFloater> dependent_handle, bool reposition = true, bool resize = false);
 	LLFloater*		getDependee() { return (LLFloater*)mDependeeHandle.get(); }
 	void			removeDependentFloater(LLFloater* dependent);
 	// <FS:Ansariel> Fix floater relocation
 	//void			fitWithDependentsOnScreen(const LLRect& left, const LLRect& bottom, const LLRect& right, const LLRect& constraint, S32 min_overlap_pixels);
 	void			fitWithDependentsOnScreen(const LLRect& left, const LLRect& bottom, const LLRect& right, const LLRect& chatbar, const LLRect& utilitybar, const LLRect& constraint, S32 min_overlap_pixels);
 	// </FS:Ansariel>
-	BOOL			isMinimized() const				{ return mMinimized; }
->>>>>>> cfdca912
+	bool			isMinimized() const				{ return mMinimized; }
 	/// isShown() differs from getVisible() in that isShown() also considers
 	/// isMinimized(). isShown() is true only if visible and not minimized.
 	bool			isShown() const;
@@ -304,11 +292,7 @@
 	virtual void	setCanResize(bool can_resize);
 	void			setCanDrag(bool can_drag);
 	bool			getCanDrag();
-<<<<<<< HEAD
 	void			setCanSnooze(bool can_snooze);		// <FS:Ansariel> FIRE-11724: Snooze group chat
-=======
-	void			setCanSnooze(BOOL can_snooze);		// <FS:Ansariel> FIRE-11724: Snooze group chat
->>>>>>> cfdca912
 	void			setHost(LLMultiFloater* host);
 	bool			isResizable() const				{ return mResizable; }
 	void			setResizeLimits( S32 min_width, S32 min_height );
@@ -324,7 +308,6 @@
 	S32				getMinHeight() const{ return mMinHeight; }
 	S32				getHeaderHeight() const { return mHeaderHeight; }
 
-<<<<<<< HEAD
 	virtual bool	handleMouseDown(S32 x, S32 y, MASK mask);
 	virtual bool	handleMouseUp(S32 x, S32 y, MASK mask);
 	virtual bool	handleRightMouseDown(S32 x, S32 y, MASK mask);
@@ -332,15 +315,6 @@
 	virtual bool	handleMiddleMouseDown(S32 x, S32 y, MASK mask);
 	
 	virtual bool	handleScrollWheel(S32 x, S32 y, S32 mask);
-=======
-	virtual BOOL	handleMouseDown(S32 x, S32 y, MASK mask);
-	virtual BOOL	handleMouseUp(S32 x, S32 y, MASK mask);
-	virtual BOOL	handleRightMouseDown(S32 x, S32 y, MASK mask);
-	virtual BOOL	handleDoubleClick(S32 x, S32 y, MASK mask);
-	virtual BOOL	handleMiddleMouseDown(S32 x, S32 y, MASK mask);
-	
-	virtual BOOL	handleScrollWheel(S32 x, S32 y, S32 mask);
->>>>>>> cfdca912
 
 	virtual void	draw();
 	virtual void	drawShadow(LLPanel* panel);
@@ -356,16 +330,11 @@
 	/*virtual*/ void setVisible(bool visible); // do not override
 	/*virtual*/ void onVisibilityChange ( bool new_visibility ); // do not override
 	
-<<<<<<< HEAD
-	void			setFrontmost(bool take_focus = true, bool restore = true);
-     virtual void	setVisibleAndFrontmost(bool take_focus=true, const LLSD& key = LLSD());
-=======
 	bool            canFocusStealFrontmost() const { return mFocusStealsFrontmost; }
 	void            setFocusStealsFrontmost(bool wants_frontmost) { mFocusStealsFrontmost = wants_frontmost; }
 
-	void			setFrontmost(BOOL take_focus = TRUE, BOOL restore = TRUE);
-     virtual void	setVisibleAndFrontmost(BOOL take_focus=TRUE, const LLSD& key = LLSD());
->>>>>>> cfdca912
+	void			setFrontmost(bool take_focus = true, bool restore = true);
+     virtual void	setVisibleAndFrontmost(bool take_focus = true, const LLSD& key = LLSD());
 	
 	// Defaults to false.
 	virtual bool	canSaveAs() const { return false; }
@@ -540,27 +509,16 @@
 	// <FS:Ansariel> Make this accessible from child classes
 	//std::string		mInstanceName;		  // Store the instance name so we can remove ourselves from the list
 	
-<<<<<<< HEAD
 	bool			mDropShadow;		// ## Zi: Optional Drop Shadows
 	S32				mLabelVPadding;	// <FS:Zi> Make vertical label padding a per-skin option
 	bool			mCanTearOff;
 	bool			mCanMinimize;
 	bool			mCanClose;
+    bool            mFocusStealsFrontmost = true;	// false if we don't want the currently focused floater to cover this floater without user interaction
 	bool			mDragOnLeft;
 	bool			mResizable;
+	bool			mAutoClose;
 	bool			mCanSnooze;		// <FS:Ansariel> FIRE-11724: Snooze group chat
-=======
-	BOOL			mDropShadow;		// ## Zi: Optional Drop Shadows
-	S32				mLabelVPadding;	// <FS:Zi> Make vertical label padding a per-skin option
-	BOOL			mCanTearOff;
-	BOOL			mCanMinimize;
-	BOOL			mCanClose;
-    bool            mFocusStealsFrontmost = true;	// FALSE if we don't want the currently focused floater to cover this floater without user interaction
-	BOOL			mDragOnLeft;
-	BOOL			mResizable;
-	BOOL			mAutoClose;
-	BOOL			mCanSnooze;		// <FS:Ansariel> FIRE-11724: Snooze group chat
->>>>>>> cfdca912
 
 	LLFloaterEnums::EOpenPositioning	mPositioning;
 	LLCoordFloater	mPosition;
@@ -688,13 +646,6 @@
 
 	void setToolbarRect(LLToolBarEnums::EToolBarLocation tb, const LLRect& toolbar_rect);
 	void onDestroyFloater(LLFloater* floater);
-
-	// <FS:Ansariel> Prevent floaters being dragged under main chat bar
-	void setMainChatbarRect(LLLayoutPanel* panel, const LLRect& chatbar_rect);
-	void setUtilityBarRect(LLLayoutPanel* panel, const LLRect& utility_bar_rect);
-	const LLRect& getMainChatbarRect() const { return mMainChatbarRect; }
-	const LLRect& getUtilityBarRect() const { return mUtilityBarRect; }
-	const LLRect& getToolbarRect(LLToolBarEnums::EToolBarLocation tb) const;
 
 	// <FS:Ansariel> Prevent floaters being dragged under main chat bar
 	void setMainChatbarRect(LLLayoutPanel* panel, const LLRect& chatbar_rect);
@@ -719,11 +670,7 @@
 	S32				mMinimizePositionVOffset;
 	typedef std::vector<std::pair<LLHandle<LLFloater>, boost::signals2::connection> > hidden_floaters_t;
 	hidden_floaters_t mHiddenFloaters;
-<<<<<<< HEAD
-	LLHandle<LLFloater> mFrontChildHandle;
-=======
 	LLFloater *		mFrontChild;
->>>>>>> cfdca912
 
 	// <FS:Ansariel> Prevent floaters being dragged under main chat bar
 	LLRect			mMainChatbarRect;
