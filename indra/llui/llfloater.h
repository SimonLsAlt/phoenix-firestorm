--- conflicted
+++ resolved
@@ -517,10 +517,7 @@
     bool            mFocusStealsFrontmost = true;	// FALSE if we don't want the currently focused floater to cover this floater without user interaction
 	BOOL			mDragOnLeft;
 	BOOL			mResizable;
-<<<<<<< HEAD
-=======
 	BOOL			mAutoClose;
->>>>>>> cb43d15c
 	BOOL			mCanSnooze;		// <FS:Ansariel> FIRE-11724: Snooze group chat
 
 	LLFloaterEnums::EOpenPositioning	mPositioning;
@@ -649,13 +646,6 @@
 
 	void setToolbarRect(LLToolBarEnums::EToolBarLocation tb, const LLRect& toolbar_rect);
 	void onDestroyFloater(LLFloater* floater);
-
-	// <FS:Ansariel> Prevent floaters being dragged under main chat bar
-	void setMainChatbarRect(LLLayoutPanel* panel, const LLRect& chatbar_rect);
-	void setUtilityBarRect(LLLayoutPanel* panel, const LLRect& utility_bar_rect);
-	const LLRect& getMainChatbarRect() const { return mMainChatbarRect; }
-	const LLRect& getUtilityBarRect() const { return mUtilityBarRect; }
-	const LLRect& getToolbarRect(LLToolBarEnums::EToolBarLocation tb) const;
 
 	// <FS:Ansariel> Prevent floaters being dragged under main chat bar
 	void setMainChatbarRect(LLLayoutPanel* panel, const LLRect& chatbar_rect);
@@ -680,11 +670,7 @@
 	S32				mMinimizePositionVOffset;
 	typedef std::vector<std::pair<LLHandle<LLFloater>, boost::signals2::connection> > hidden_floaters_t;
 	hidden_floaters_t mHiddenFloaters;
-<<<<<<< HEAD
-	LLHandle<LLFloater> mFrontChildHandle;
-=======
 	LLFloater *		mFrontChild;
->>>>>>> cb43d15c
 
 	// <FS:Ansariel> Prevent floaters being dragged under main chat bar
 	LLRect			mMainChatbarRect;
