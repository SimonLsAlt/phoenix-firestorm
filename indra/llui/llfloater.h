--- conflicted
+++ resolved
@@ -1,1011 +1,641 @@
-/**
- * @file llfloater.h
- * @brief LLFloater base class
- *
- * $LicenseInfo:firstyear=2002&license=viewerlgpl$
- * Second Life Viewer Source Code
- * Copyright (C) 2010, Linden Research, Inc.
- *
- * This library is free software; you can redistribute it and/or
- * modify it under the terms of the GNU Lesser General Public
- * License as published by the Free Software Foundation;
- * version 2.1 of the License only.
- *
- * This library is distributed in the hope that it will be useful,
- * but WITHOUT ANY WARRANTY; without even the implied warranty of
- * MERCHANTABILITY or FITNESS FOR A PARTICULAR PURPOSE.  See the GNU
- * Lesser General Public License for more details.
- *
- * You should have received a copy of the GNU Lesser General Public
- * License along with this library; if not, write to the Free Software
- * Foundation, Inc., 51 Franklin Street, Fifth Floor, Boston, MA  02110-1301  USA
- *
- * Linden Research, Inc., 945 Battery Street, San Francisco, CA  94111  USA
- * $/LicenseInfo$
- */
-
-// Floating "windows" within the GL display, like the inventory floater,
-// mini-map floater, etc.
-
-
-#ifndef LL_FLOATER_H
-#define LL_FLOATER_H
-
-#include "llpanel.h"
-#include "lltoolbar.h"
-#include "lluuid.h"
-//#include "llnotificationsutil.h"
-#include <set>
-#include <boost/signals2.hpp>
-
-class LLDragHandle;
-class LLResizeHandle;
-class LLResizeBar;
-class LLButton;
-class LLMultiFloater;
-class LLFloater;
-
-
-const bool RESIZE_YES = true;
-const bool RESIZE_NO = false;
-
-const bool DRAG_ON_TOP = false;
-const bool DRAG_ON_LEFT = true;
-
-const bool MINIMIZE_YES = true;
-const bool MINIMIZE_NO = false;
-
-const bool CLOSE_YES = true;
-const bool CLOSE_NO = false;
-
-const bool ADJUST_VERTICAL_YES = true;
-const bool ADJUST_VERTICAL_NO = false;
-
-const F32 CONTEXT_CONE_IN_ALPHA = 0.f;
-const F32 CONTEXT_CONE_OUT_ALPHA = 1.f;
-const F32 CONTEXT_CONE_FADE_TIME = .08f;
-
-namespace LLFloaterEnums
-{
-    enum EOpenPositioning
-    {
-        POSITIONING_RELATIVE,
-        POSITIONING_CASCADING,
-        POSITIONING_CASCADE_GROUP,
-        POSITIONING_CENTERED,
-        POSITIONING_SPECIFIED,
-        POSITIONING_COUNT
-    };
-}
-
-namespace LLInitParam
-{
-    template<>
-    struct TypeValues<LLFloaterEnums::EOpenPositioning> : public TypeValuesHelper<LLFloaterEnums::EOpenPositioning>
-    {
-        static void declareValues();
-    };
-}
-
-struct LL_COORD_FLOATER
-{
-    typedef F32 value_t;
-
-    LLCoordCommon convertToCommon() const;
-    void convertFromCommon(const LLCoordCommon& from);
-protected:
-    LLHandle<LLFloater> mFloater;
-};
-
-struct LLCoordFloater : LLCoord<LL_COORD_FLOATER>
-{
-    typedef LLCoord<LL_COORD_FLOATER> coord_t;
-
-    LLCoordFloater() {}
-    LLCoordFloater(F32 x, F32 y, LLFloater& floater);
-    LLCoordFloater(const LLCoordCommon& other, LLFloater& floater);
-
-    LLCoordFloater& operator=(const LLCoordCommon& other)
-    {
-        convertFromCommon(other);
-        return *this;
-    }
-
-    LLCoordFloater& operator=(const LLCoordFloater& other);
-
-    bool operator==(const LLCoordFloater& other) const;
-    bool operator!=(const LLCoordFloater& other) const { return !(*this == other); }
-
-    void setFloater(LLFloater& floater);
-};
-
-class LLFloater : public LLPanel, public LLInstanceTracker<LLFloater>
-{
-    friend class LLFloaterView;
-    friend class LLFloaterReg;
-    friend class LLMultiFloater;
-
-public:
-
-    struct KeyCompare
-    {
-//      static bool compare(const LLSD& a, const LLSD& b);
-        static bool equate(const LLSD& a, const LLSD& b);
-/*==========================================================================*|
-        bool operator()(const LLSD& a, const LLSD& b) const
-        {
-            return compare(a, b);
-        }
-|*==========================================================================*/
-<<<<<<< HEAD
-	};
-	
-	enum EFloaterButton
-	{
-		BUTTON_CLOSE = 0,
-		BUTTON_RESTORE,
-		BUTTON_MINIMIZE,
-		BUTTON_TEAR_OFF,
-		BUTTON_DOCK,
-		BUTTON_HELP,
-		BUTTON_COUNT
-	};
-	
-	struct Params 
-	:	public LLInitParam::Block<Params, LLPanel::Params>
-	{
-		Optional<std::string>	title,
-								short_title;
-		
-		Optional<bool>			single_instance,
-								reuse_instance,
-								can_resize,
-								can_minimize,
-								can_close,
-								can_drag_on_left,
-								can_tear_off,
-								save_rect,
-								save_visibility,
-								save_dock_state,
-								can_dock,
-								show_title,
-								auto_close;
-		
-		Optional<LLFloaterEnums::EOpenPositioning>	positioning;
-		
-		Optional<S32>			header_height,
-								legacy_header_height; // HACK see initFromXML()
-
-		Optional<F32>			rel_x,
-								rel_y;
-
-		// Images for top-right controls
-		Optional<LLUIImage*>	close_image,
-								restore_image,
-								minimize_image,
-								tear_off_image,
-								dock_image,
-								help_image;
-		Optional<LLUIImage*>	close_pressed_image,
-								restore_pressed_image,
-								minimize_pressed_image,
-								tear_off_pressed_image,
-								dock_pressed_image,
-								help_pressed_image;
-		
-		Optional<CommitCallbackParam> open_callback,
-									  close_callback;
-
-		Ignored					follows;
-		
-		Params();
-	};
-	
-	// use this to avoid creating your own default LLFloater::Param instance
-	static const Params& getDefaultParams();
-
-	// Load translations for tooltips for standard buttons
-	static void initClass();
-
-	LLFloater(const LLSD& key, const Params& params = getDefaultParams());
-
-	virtual ~LLFloater();
-
-	// Don't export top/left for rect, only height/width
-	static void setupParamsForExport(Params& p, LLView* parent);
-	bool buildFromFile(const std::string &filename);
-
-	boost::signals2::connection setMinimizeCallback( const commit_signal_t::slot_type& cb );
-	boost::signals2::connection setOpenCallback( const commit_signal_t::slot_type& cb );
-	boost::signals2::connection setCloseCallback( const commit_signal_t::slot_type& cb );
-
-	void initFromParams(const LLFloater::Params& p);
-	bool initFloaterXML(LLXMLNodePtr node, LLView *parent, const std::string& filename, LLXMLNodePtr output_node = NULL);
-
-	/*virtual*/ void handleReshape(const LLRect& new_rect, bool by_user = false);
-	/*virtual*/ bool canSnapTo(const LLView* other_view); 
-	/*virtual*/ void setSnappedTo(const LLView* snap_view);
-	/*virtual*/ void setFocus( bool b );
-	/*virtual*/ void setIsChrome(bool is_chrome);
-	/*virtual*/ void setRect(const LLRect &rect);
-                void setIsSingleInstance(bool is_single_instance);
-                bool getIsSingleInstance() { return mSingleInstance; }
-
-	void 			initFloater(const Params& p);
-
-	void			openFloater(const LLSD& key = LLSD());
-
-	// If allowed, close the floater cleanly, releasing focus.
-	virtual void	closeFloater(bool app_quitting = false);
-
-	// Close the floater or its host. Use when hidding or toggling a floater instance.
-	virtual void	closeHostedFloater();
-
-	/*virtual*/ void reshape(S32 width, S32 height, bool called_from_parent = true);
-	/*virtual*/ void translate(S32 x, S32 y);
-	
-	// Release keyboard and mouse focus
-	void			releaseFocus();
-
-	// moves to center of gFloaterView
-	void			center();
-
-	LLMultiFloater* getHost();
-	bool isDetachedAndNotMinimized();
-
-	void			applyTitle();
-	std::string		getCurrentTitle() const;
-	void			setTitle( const std::string& title);
-	std::string		getTitle() const;
-	void			setShortTitle( const std::string& short_title );
-	std::string		getShortTitle() const;
-	virtual void	setMinimized(bool b);
-	void			moveResizeHandlesToFront();
-	void			addDependentFloater(LLFloater* dependent, bool reposition = true, bool resize = false);
-	void			addDependentFloater(LLHandle<LLFloater> dependent_handle, bool reposition = true, bool resize = false);
-	LLFloater*		getDependee() { return (LLFloater*)mDependeeHandle.get(); }
-	void			removeDependentFloater(LLFloater* dependent);
-	void			fitWithDependentsOnScreen(const LLRect& left, const LLRect& bottom, const LLRect& right, const LLRect& constraint, S32 min_overlap_pixels);
-	bool			isMinimized() const				{ return mMinimized; }
-	/// isShown() differs from getVisible() in that isShown() also considers
-	/// isMinimized(). isShown() is true only if visible and not minimized.
-	bool			isShown() const;
-	/// The static isShown() can accept a NULL pointer (which of course
-	/// returns false). When non-NULL, it calls the non-static isShown().
-	static bool		isShown(const LLFloater* floater);
-	static bool     isVisible(const LLFloater* floater);
-	static bool     isMinimized(const LLFloater* floater);
-	bool			isFirstLook() { return mFirstLook; } // EXT-2653: This function is necessary to prevent overlapping for secondary showed toasts
-	virtual bool	isFrontmost();
-	bool			isDependent()					{ return !mDependeeHandle.isDead(); }
-	void			setCanMinimize(bool can_minimize);
-	void			setCanClose(bool can_close);
-	void			setCanTearOff(bool can_tear_off);
-	virtual void	setCanResize(bool can_resize);
-	void			setCanDrag(bool can_drag);
-	bool			getCanDrag();
-	void			setHost(LLMultiFloater* host);
-	bool			isResizable() const				{ return mResizable; }
-	void			setResizeLimits( S32 min_width, S32 min_height );
-	void			getResizeLimits( S32* min_width, S32* min_height ) { *min_width = mMinWidth; *min_height = mMinHeight; }
-
-	static std::string		getControlName(const std::string& name, const LLSD& key);
-	static LLControlGroup*	getControlGroup();
-
-	bool			isMinimizeable() const{ return mCanMinimize; }
-	bool			isCloseable() const{ return mCanClose; }
-	bool			isDragOnLeft() const{ return mDragOnLeft; }
-	S32				getMinWidth() const{ return mMinWidth; }
-	S32				getMinHeight() const{ return mMinHeight; }
-	S32				getHeaderHeight() const { return mHeaderHeight; }
-
-	virtual bool	handleMouseDown(S32 x, S32 y, MASK mask);
-	virtual bool	handleMouseUp(S32 x, S32 y, MASK mask);
-	virtual bool	handleRightMouseDown(S32 x, S32 y, MASK mask);
-	virtual bool	handleDoubleClick(S32 x, S32 y, MASK mask);
-	virtual bool	handleMiddleMouseDown(S32 x, S32 y, MASK mask);
-	
-	virtual bool	handleScrollWheel(S32 x, S32 y, S32 mask);
-	
-	virtual void	draw();
-	virtual void	drawShadow(LLPanel* panel);
-	
-	virtual void	onOpen(const LLSD& key) {}
-	virtual void	onClose(bool app_quitting) {}
-
-	// This cannot be "const" until all derived floater canClose()
-	// methods are const as well.  JC
-	virtual bool	canClose() { return true; }
-
-	/*virtual*/ void setVisible(bool visible); // do not override
-	/*virtual*/ void onVisibilityChange ( bool new_visibility ); // do not override
-	
-	bool            canFocusStealFrontmost() const { return mFocusStealsFrontmost; }
-	void            setFocusStealsFrontmost(bool wants_frontmost) { mFocusStealsFrontmost = wants_frontmost; }
-
-	void			setFrontmost(bool take_focus = true, bool restore = true);
-     virtual void	setVisibleAndFrontmost(bool take_focus = true, const LLSD& key = LLSD());
-	
-	// Defaults to false.
-	virtual bool	canSaveAs() const { return false; }
-
-	virtual void	saveAs() {}
-
-	void			setSnapTarget(LLHandle<LLFloater> handle) { mSnappedTo = handle; }
-	void			clearSnapTarget() { mSnappedTo.markDead(); }
-	LLHandle<LLFloater>	getSnapTarget() const { return mSnappedTo; }
-
-	LLHandle<LLFloater> getHandle() const { return getDerivedHandle<LLFloater>(); }
-	const LLSD& 	getKey() { return mKey; }
-	virtual bool	matchesKey(const LLSD& key) { return mSingleInstance || KeyCompare::equate(key, mKey); }
-	
-	const std::string& getInstanceName() { return mInstanceName; }
-	
-	bool            isDockable() const { return mCanDock; }
-	void            setCanDock(bool b);
-
-	bool            isDocked() const { return mDocked; }
-	virtual void    setDocked(bool docked, bool pop_on_undock = true);
-
-	virtual void    setTornOff(bool torn_off) { mTornOff = torn_off; }
-	bool isTornOff() {return mTornOff;}
-	void setOpenPositioning(LLFloaterEnums::EOpenPositioning pos) {mPositioning = pos;}
-
-
-	// Close the floater returned by getFrontmostClosableFloater() and 
-	// handle refocusing.
-	static void		closeFrontmostFloater();
-=======
-    };
-
-    enum EFloaterButton
-    {
-        BUTTON_CLOSE = 0,
-        BUTTON_RESTORE,
-        BUTTON_MINIMIZE,
-        BUTTON_TEAR_OFF,
-        BUTTON_DOCK,
-        BUTTON_HELP,
-        BUTTON_COUNT
-    };
-
-    struct Params
-    :   public LLInitParam::Block<Params, LLPanel::Params>
-    {
-        Optional<std::string>   title,
-                                short_title;
-
-        Optional<bool>          single_instance,
-                                reuse_instance,
-                                can_resize,
-                                can_minimize,
-                                can_close,
-                                can_drag_on_left,
-                                can_tear_off,
-                                save_rect,
-                                save_visibility,
-                                save_dock_state,
-                                can_dock,
-                                show_title,
-                                auto_close;
-
-        Optional<LLFloaterEnums::EOpenPositioning>  positioning;
-
-        Optional<S32>           header_height,
-                                legacy_header_height; // HACK see initFromXML()
-
-        Optional<F32>           rel_x,
-                                rel_y;
-
-        // Images for top-right controls
-        Optional<LLUIImage*>    close_image,
-                                restore_image,
-                                minimize_image,
-                                tear_off_image,
-                                dock_image,
-                                help_image;
-        Optional<LLUIImage*>    close_pressed_image,
-                                restore_pressed_image,
-                                minimize_pressed_image,
-                                tear_off_pressed_image,
-                                dock_pressed_image,
-                                help_pressed_image;
-
-        Optional<CommitCallbackParam> open_callback,
-                                      close_callback;
-
-        Ignored                 follows;
-
-        Params();
-    };
-
-    // use this to avoid creating your own default LLFloater::Param instance
-    static const Params& getDefaultParams();
-
-    // Load translations for tooltips for standard buttons
-    static void initClass();
-
-    LLFloater(const LLSD& key, const Params& params = getDefaultParams());
-
-    virtual ~LLFloater();
-
-    // Don't export top/left for rect, only height/width
-    static void setupParamsForExport(Params& p, LLView* parent);
-    bool buildFromFile(const std::string &filename);
-
-    boost::signals2::connection setMinimizeCallback( const commit_signal_t::slot_type& cb );
-    boost::signals2::connection setOpenCallback( const commit_signal_t::slot_type& cb );
-    boost::signals2::connection setCloseCallback( const commit_signal_t::slot_type& cb );
-
-    void initFromParams(const LLFloater::Params& p);
-    bool initFloaterXML(LLXMLNodePtr node, LLView *parent, const std::string& filename, LLXMLNodePtr output_node = NULL);
-
-    /*virtual*/ void handleReshape(const LLRect& new_rect, bool by_user = false);
-    /*virtual*/ BOOL canSnapTo(const LLView* other_view);
-    /*virtual*/ void setSnappedTo(const LLView* snap_view);
-    /*virtual*/ void setFocus( BOOL b );
-    /*virtual*/ void setIsChrome(BOOL is_chrome);
-    /*virtual*/ void setRect(const LLRect &rect);
-                void setIsSingleInstance(BOOL is_single_instance);
-                BOOL getIsSingleInstance() { return mSingleInstance; }
-
-    void            initFloater(const Params& p);
-
-    void            openFloater(const LLSD& key = LLSD());
-
-    // If allowed, close the floater cleanly, releasing focus.
-    virtual void    closeFloater(bool app_quitting = false);
-
-    // Close the floater or its host. Use when hidding or toggling a floater instance.
-    virtual void    closeHostedFloater();
-
-    /*virtual*/ void reshape(S32 width, S32 height, BOOL called_from_parent = TRUE);
-    /*virtual*/ void translate(S32 x, S32 y);
-
-    // Release keyboard and mouse focus
-    void            releaseFocus();
-
-    // moves to center of gFloaterView
-    void            center();
-
-    LLMultiFloater* getHost();
-    bool isDetachedAndNotMinimized();
-
-    void            applyTitle();
-    std::string     getCurrentTitle() const;
-    void            setTitle( const std::string& title);
-    std::string     getTitle() const;
-    void            setShortTitle( const std::string& short_title );
-    std::string     getShortTitle() const;
-    virtual void    setMinimized(BOOL b);
-    void            moveResizeHandlesToFront();
-    void            addDependentFloater(LLFloater* dependent, BOOL reposition = TRUE, BOOL resize = FALSE);
-    void            addDependentFloater(LLHandle<LLFloater> dependent_handle, BOOL reposition = TRUE, BOOL resize = FALSE);
-    LLFloater*      getDependee() { return (LLFloater*)mDependeeHandle.get(); }
-    void            removeDependentFloater(LLFloater* dependent);
-    void            fitWithDependentsOnScreen(const LLRect& left, const LLRect& bottom, const LLRect& right, const LLRect& constraint, S32 min_overlap_pixels);
-    BOOL            isMinimized() const             { return mMinimized; }
-    /// isShown() differs from getVisible() in that isShown() also considers
-    /// isMinimized(). isShown() is true only if visible and not minimized.
-    bool            isShown() const;
-    /// The static isShown() can accept a NULL pointer (which of course
-    /// returns false). When non-NULL, it calls the non-static isShown().
-    static bool     isShown(const LLFloater* floater);
-    static bool     isVisible(const LLFloater* floater);
-    static bool     isMinimized(const LLFloater* floater);
-    BOOL            isFirstLook() { return mFirstLook; } // EXT-2653: This function is necessary to prevent overlapping for secondary showed toasts
-    virtual BOOL    isFrontmost();
-    BOOL            isDependent()                   { return !mDependeeHandle.isDead(); }
-    void            setCanMinimize(BOOL can_minimize);
-    void            setCanClose(BOOL can_close);
-    void            setCanTearOff(BOOL can_tear_off);
-    virtual void    setCanResize(BOOL can_resize);
-    void            setCanDrag(BOOL can_drag);
-    bool            getCanDrag();
-    void            setHost(LLMultiFloater* host);
-    BOOL            isResizable() const             { return mResizable; }
-    void            setResizeLimits( S32 min_width, S32 min_height );
-    void            getResizeLimits( S32* min_width, S32* min_height ) { *min_width = mMinWidth; *min_height = mMinHeight; }
-
-    static std::string      getControlName(const std::string& name, const LLSD& key);
-    static LLControlGroup*  getControlGroup();
-
-    bool            isMinimizeable() const{ return mCanMinimize; }
-    bool            isCloseable() const{ return mCanClose; }
-    bool            isDragOnLeft() const{ return mDragOnLeft; }
-    S32             getMinWidth() const{ return mMinWidth; }
-    S32             getMinHeight() const{ return mMinHeight; }
-    S32             getHeaderHeight() const { return mHeaderHeight; }
-
-    virtual BOOL    handleMouseDown(S32 x, S32 y, MASK mask);
-    virtual BOOL    handleMouseUp(S32 x, S32 y, MASK mask);
-    virtual BOOL    handleRightMouseDown(S32 x, S32 y, MASK mask);
-    virtual BOOL    handleDoubleClick(S32 x, S32 y, MASK mask);
-    virtual BOOL    handleMiddleMouseDown(S32 x, S32 y, MASK mask);
-
-    virtual BOOL    handleScrollWheel(S32 x, S32 y, S32 mask);
-
-    virtual void    draw();
-    virtual void    drawShadow(LLPanel* panel);
-
-    virtual void    onOpen(const LLSD& key) {}
-    virtual void    onClose(bool app_quitting) {}
-
-    // This cannot be "const" until all derived floater canClose()
-    // methods are const as well.  JC
-    virtual BOOL    canClose() { return TRUE; }
-
-    /*virtual*/ void setVisible(BOOL visible); // do not override
-    /*virtual*/ void onVisibilityChange ( BOOL new_visibility ); // do not override
-
-    bool            canFocusStealFrontmost() const { return mFocusStealsFrontmost; }
-    void            setFocusStealsFrontmost(bool wants_frontmost) { mFocusStealsFrontmost = wants_frontmost; }
-
-    void            setFrontmost(BOOL take_focus = TRUE, BOOL restore = TRUE);
-     virtual void   setVisibleAndFrontmost(BOOL take_focus=TRUE, const LLSD& key = LLSD());
-
-    // Defaults to false.
-    virtual BOOL    canSaveAs() const { return FALSE; }
-
-    virtual void    saveAs() {}
-
-    void            setSnapTarget(LLHandle<LLFloater> handle) { mSnappedTo = handle; }
-    void            clearSnapTarget() { mSnappedTo.markDead(); }
-    LLHandle<LLFloater> getSnapTarget() const { return mSnappedTo; }
-
-    LLHandle<LLFloater> getHandle() const { return getDerivedHandle<LLFloater>(); }
-    const LLSD&     getKey() { return mKey; }
-    virtual bool    matchesKey(const LLSD& key) { return mSingleInstance || KeyCompare::equate(key, mKey); }
-
-    const std::string& getInstanceName() { return mInstanceName; }
-
-    bool            isDockable() const { return mCanDock; }
-    void            setCanDock(bool b);
-
-    bool            isDocked() const { return mDocked; }
-    virtual void    setDocked(bool docked, bool pop_on_undock = true);
-
-    virtual void    setTornOff(bool torn_off) { mTornOff = torn_off; }
-    bool isTornOff() {return mTornOff;}
-    void setOpenPositioning(LLFloaterEnums::EOpenPositioning pos) {mPositioning = pos;}
-
-
-    // Close the floater returned by getFrontmostClosableFloater() and
-    // handle refocusing.
-    static void     closeFrontmostFloater();
->>>>>>> e1623bb2
-
-    static bool     isQuitRequested() { return sQuitting; }
-
-//  LLNotification::Params contextualNotification(const std::string& name)
-//  {
-//      return LLNotification::Params(name).context(mNotificationContext);
-//  }
-
-    static void     onClickClose(LLFloater* floater);
-    static void     onClickMinimize(LLFloater* floater);
-    static void     onClickTearOff(LLFloater* floater);
-    static void     onClickDock(LLFloater* floater);
-    static void     onClickHelp(LLFloater* floater);
-
-    static void     setFloaterHost(LLMultiFloater* hostp) {sHostp = hostp; }
-    static LLMultiFloater* getFloaterHost() {return sHostp; }
-
-    void            updateTransparency(ETypeTransparency transparency_type);
-
-    void            enableResizeCtrls(bool enable, bool width = true, bool height = true);
-
-    bool            isPositioning(LLFloaterEnums::EOpenPositioning p) const { return (p == mPositioning); }
-protected:
-    void            applyControlsAndPosition(LLFloater* other);
-
-    void            stackWith(LLFloater& other);
-
-    virtual void    initRectControl();
-    virtual bool    applyRectControl();
-    bool            applyDockState();
-    void            applyPositioning(LLFloater* other, bool on_open);
-    void            applyRelativePosition();
-
-    void            storeRectControl();
-    void            storeVisibilityControl();
-    void            storeDockStateControl();
-
-    void            setKey(const LLSD& key);
-    void            setInstanceName(const std::string& name);
-
-<<<<<<< HEAD
-	void			setAutoFocus(bool focus) { mAutoFocus = focus; } // whether to automatically take focus when opened
-	bool			getAutoFocus() const { return mAutoFocus; }
-	LLDragHandle*	getDragHandle() const { return mDragHandle; }
-=======
-    virtual void    bringToFront(S32 x, S32 y);
-    virtual void    goneFromFront();
->>>>>>> e1623bb2
-
-    void            setExpandedRect(const LLRect& rect) { mExpandedRect = rect; } // size when not minimized
-    const LLRect&   getExpandedRect() const { return mExpandedRect; }
-
-    void            setAutoFocus(BOOL focus) { mAutoFocus = focus; } // whether to automatically take focus when opened
-    BOOL            getAutoFocus() const { return mAutoFocus; }
-    LLDragHandle*   getDragHandle() const { return mDragHandle; }
-
-    void            destroy(); // Don't call this directly.  You probably want to call closeFloater()
-
-    virtual void    onClickCloseBtn(bool app_quitting = false);
-
-    virtual void    updateTitleButtons();
-
-    // Draws a cone from this floater to parent floater or view (owner)
-    // Modifies context_cone_opacity (interpolates according to fade time and returns new value)
-    void            drawConeToOwner(F32 &context_cone_opacity,
-                                    F32 max_cone_opacity,
-                                    LLView *owner_view,
-                                    F32 context_fade_time = CONTEXT_CONE_FADE_TIME,
-                                    F32 contex_cone_in_alpha = CONTEXT_CONE_IN_ALPHA,
-                                    F32 contex_cone_out_alpha = CONTEXT_CONE_OUT_ALPHA);
-
-private:
-<<<<<<< HEAD
-	void			setForeground(bool b);	// called only by floaterview
-	void			cleanupHandles(); // remove handles to dead floaters
-	void			createMinimizeButton();
-	void			buildButtons(const Params& p);
-	
-	// Images and tooltips are named in the XML, but we want to look them
-	// up by index.
-	static LLUIImage*	getButtonImage(const Params& p, EFloaterButton e);
-	static LLUIImage*	getButtonPressedImage(const Params& p, EFloaterButton e);
-	
-	/**
-	 * @params is_chrome - if floater is Chrome it means that floater will never get focus.
-	 * Therefore it can't be closed with 'Ctrl+W'. So the tooltip text of close button( X )
-	 * should be 'Close' not 'Close(Ctrl+W)' as for usual floaters.
-	 */
-	static std::string	getButtonTooltip(const Params& p, EFloaterButton e, bool is_chrome);
-
-	bool			offerClickToButton(S32 x, S32 y, MASK mask, EFloaterButton index);
-	void			addResizeCtrls();
-	void			layoutResizeCtrls();
-	void 			addDragHandle();
-	void			layoutDragHandle();		// repair layout
-
-	static void		updateActiveFloaterTransparency();
-	static void		updateInactiveFloaterTransparency();
-	void			updateTransparency(LLView* view, ETypeTransparency transparency_type);
-=======
-    void            setForeground(BOOL b);  // called only by floaterview
-    void            cleanupHandles(); // remove handles to dead floaters
-    void            createMinimizeButton();
-    void            buildButtons(const Params& p);
-
-    // Images and tooltips are named in the XML, but we want to look them
-    // up by index.
-    static LLUIImage*   getButtonImage(const Params& p, EFloaterButton e);
-    static LLUIImage*   getButtonPressedImage(const Params& p, EFloaterButton e);
-
-    /**
-     * @params is_chrome - if floater is Chrome it means that floater will never get focus.
-     * Therefore it can't be closed with 'Ctrl+W'. So the tooltip text of close button( X )
-     * should be 'Close' not 'Close(Ctrl+W)' as for usual floaters.
-     */
-    static std::string  getButtonTooltip(const Params& p, EFloaterButton e, bool is_chrome);
-
-    BOOL            offerClickToButton(S32 x, S32 y, MASK mask, EFloaterButton index);
-    void            addResizeCtrls();
-    void            layoutResizeCtrls();
-    void            addDragHandle();
-    void            layoutDragHandle();     // repair layout
-
-    static void     updateActiveFloaterTransparency();
-    static void     updateInactiveFloaterTransparency();
-    void            updateTransparency(LLView* view, ETypeTransparency transparency_type);
->>>>>>> e1623bb2
-
-public:
-    static const F32 CONTEXT_CONE_IN_ALPHA;
-    static const F32 CONTEXT_CONE_OUT_ALPHA;
-    static const F32 CONTEXT_CONE_FADE_TIME;
-
-    // Called when floater is opened, passes mKey
-    // Public so external views or floaters can watch for this floater opening
-    commit_signal_t mOpenSignal;
-
-    // Called when floater is closed, passes app_qitting as LLSD()
-    // Public so external views or floaters can watch for this floater closing
-    commit_signal_t mCloseSignal;
-
-    commit_signal_t* mMinimizeSignal;
-
-protected:
-    bool            mSaveRect;
-    bool            mDefaultRectForGroup;
-    std::string     mRectControl;
-    std::string     mPosXControl;
-    std::string     mPosYControl;
-    std::string     mVisibilityControl;
-    std::string     mDocStateControl;
-    LLSD            mKey;               // Key used for retrieving instances; set (for now) by LLFLoaterReg
-
-    LLDragHandle*   mDragHandle;
-    LLResizeBar*    mResizeBar[4];
-    LLResizeHandle* mResizeHandle[4];
-
-    LLButton*       mButtons[BUTTON_COUNT];
-private:
-<<<<<<< HEAD
-	LLRect			mExpandedRect;
-	
-	LLUIString		mTitle;
-	LLUIString		mShortTitle;
-	
-	bool			mSingleInstance;	  // true if there is only ever one instance of the floater
-	bool			mReuseInstance;		  // true if we want to hide the floater when we close it instead of destroying it
-    bool            mIsReuseInitialized;  // true if mReuseInstance already set from parameters
-	std::string		mInstanceName;		  // Store the instance name so we can remove ourselves from the list
-	
-	bool			mCanTearOff;
-	bool			mCanMinimize;
-	bool			mCanClose;
-    bool            mFocusStealsFrontmost = true;	// false if we don't want the currently focused floater to cover this floater without user interaction
-	bool			mDragOnLeft;
-	bool			mResizable;
-	bool			mAutoClose;
-
-	LLFloaterEnums::EOpenPositioning	mPositioning;
-	LLCoordFloater	mPosition;
-	
-	S32				mMinWidth;
-	S32				mMinHeight;
-	S32				mHeaderHeight;		// height in pixels of header for title, drag bar
-	S32				mLegacyHeaderHeight;// HACK see initFloaterXML()
-	
-	bool			mMinimized;
-	bool			mForeground;
-	LLHandle<LLFloater>	mDependeeHandle;
-	
-
-	bool			mFirstLook;			// true if the _next_ time this floater is visible will be the first time in the session that it is visible.
-	
-	typedef std::set<LLHandle<LLFloater> > handle_set_t;
-	typedef std::set<LLHandle<LLFloater> >::iterator handle_set_iter_t;
-	handle_set_t	mDependents;
-	bool			mTranslateWithDependents { false };
-
-	bool			mButtonsEnabled[BUTTON_COUNT];
-	F32				mButtonScale;
-	bool			mAutoFocus;
-	LLHandle<LLFloater> mSnappedTo;
-	
-	LLHandle<LLFloater> mHostHandle;
-	LLHandle<LLFloater> mLastHostHandle;
-
-	bool            mCanDock;
-	bool            mDocked;
-	bool            mTornOff;
-
-	static LLMultiFloater* sHostp;
-	static bool		sQuitting;
-	static std::string	sButtonNames[BUTTON_COUNT];
-	static std::string	sButtonToolTips[BUTTON_COUNT];
-	static std::string  sButtonToolTipsIndex[BUTTON_COUNT];
-	
-	typedef void(*click_callback)(LLFloater*);
-	static click_callback sButtonCallbacks[BUTTON_COUNT];
-
-	bool			mHasBeenDraggedWhileMinimized;
-	S32				mPreviousMinimizedBottom;
-	S32				mPreviousMinimizedLeft;
-
-	F32				mDefaultRelativeX;
-	F32				mDefaultRelativeY;
-=======
-    LLRect          mExpandedRect;
-
-    LLUIString      mTitle;
-    LLUIString      mShortTitle;
-
-    BOOL            mSingleInstance;      // TRUE if there is only ever one instance of the floater
-    bool            mReuseInstance;       // true if we want to hide the floater when we close it instead of destroying it
-    bool            mIsReuseInitialized;  // true if mReuseInstance already set from parameters
-    std::string     mInstanceName;        // Store the instance name so we can remove ourselves from the list
-
-    BOOL            mCanTearOff;
-    BOOL            mCanMinimize;
-    BOOL            mCanClose;
-    bool            mFocusStealsFrontmost = true;   // FALSE if we don't want the currently focused floater to cover this floater without user interaction
-    BOOL            mDragOnLeft;
-    BOOL            mResizable;
-    BOOL            mAutoClose;
-
-    LLFloaterEnums::EOpenPositioning    mPositioning;
-    LLCoordFloater  mPosition;
-
-    S32             mMinWidth;
-    S32             mMinHeight;
-    S32             mHeaderHeight;      // height in pixels of header for title, drag bar
-    S32             mLegacyHeaderHeight;// HACK see initFloaterXML()
-
-    BOOL            mMinimized;
-    BOOL            mForeground;
-    LLHandle<LLFloater> mDependeeHandle;
-
-
-    BOOL            mFirstLook;         // TRUE if the _next_ time this floater is visible will be the first time in the session that it is visible.
-
-    typedef std::set<LLHandle<LLFloater> > handle_set_t;
-    typedef std::set<LLHandle<LLFloater> >::iterator handle_set_iter_t;
-    handle_set_t    mDependents;
-    bool            mTranslateWithDependents { false };
-
-    bool            mButtonsEnabled[BUTTON_COUNT];
-    F32             mButtonScale;
-    BOOL            mAutoFocus;
-    LLHandle<LLFloater> mSnappedTo;
-
-    LLHandle<LLFloater> mHostHandle;
-    LLHandle<LLFloater> mLastHostHandle;
-
-    bool            mCanDock;
-    bool            mDocked;
-    bool            mTornOff;
-
-    static LLMultiFloater* sHostp;
-    static BOOL     sQuitting;
-    static std::string  sButtonNames[BUTTON_COUNT];
-    static std::string  sButtonToolTips[BUTTON_COUNT];
-    static std::string  sButtonToolTipsIndex[BUTTON_COUNT];
-
-    typedef void(*click_callback)(LLFloater*);
-    static click_callback sButtonCallbacks[BUTTON_COUNT];
-
-    BOOL            mHasBeenDraggedWhileMinimized;
-    S32             mPreviousMinimizedBottom;
-    S32             mPreviousMinimizedLeft;
-
-    F32             mDefaultRelativeX;
-    F32             mDefaultRelativeY;
->>>>>>> e1623bb2
-};
-
-
-/////////////////////////////////////////////////////////////
-// LLFloaterView
-// Parent of all floating panels
-
-const S32 FLOATER_MIN_VISIBLE_PIXELS = 16;
-
-class LLFloaterView : public LLUICtrl
-{
-public:
-    struct Params : public LLInitParam::Block<Params, LLUICtrl::Params>{};
-
-protected:
-    LLFloaterView (const Params& p);
-    friend class LLUICtrlFactory;
-
-public:
-
-<<<<<<< HEAD
-	/*virtual*/ void reshape(S32 width, S32 height, bool called_from_parent = true);
-	/*virtual*/ void draw();
-	/*virtual*/ LLRect getSnapRect() const;
-	/*virtual*/ void refresh();
-=======
-    /*virtual*/ void reshape(S32 width, S32 height, BOOL called_from_parent = TRUE);
-    /*virtual*/ void draw();
-    /*virtual*/ LLRect getSnapRect() const;
-    /*virtual*/ void refresh();
->>>>>>> e1623bb2
-
-    LLRect          findNeighboringPosition( LLFloater* reference_floater, LLFloater* neighbor );
-
-<<<<<<< HEAD
-	// Given a child of gFloaterView, make sure this view can fit entirely onscreen.
-	void			adjustToFitScreen(LLFloater* floater, bool allow_partial_outside, bool snap_in_toolbars = false);
-
-	void			setMinimizePositionVerticalOffset(S32 offset) { mMinimizePositionVOffset = offset; }
-	void			getMinimizePosition( S32 *left, S32 *bottom);
-	void			restoreAll();		// un-minimize all floaters
-	typedef std::set<LLView*> skip_list_t;
-	void pushVisibleAll(bool visible, const skip_list_t& skip_list = skip_list_t());
-	void popVisibleAll(const skip_list_t& skip_list = skip_list_t());
-
-	void			setCycleMode(bool mode) { mFocusCycleMode = mode; }
-	bool			getCycleMode() const { return mFocusCycleMode; }
-	void			bringToFront( LLFloater* child, bool give_focus = true, bool restore = true );
-	void			highlightFocusedFloater();
-	void			unhighlightFocusedFloater();
-	void			focusFrontFloater();
-	void			destroyAllChildren();
-	// attempt to close all floaters
-	void			closeAllChildren(bool app_quitting);
-	bool			allChildrenClosed();
-	void			shiftFloaters(S32 x_offset, S32 y_offset);
-=======
-    // Given a child of gFloaterView, make sure this view can fit entirely onscreen.
-    void            adjustToFitScreen(LLFloater* floater, BOOL allow_partial_outside, BOOL snap_in_toolbars = false);
-
-    void            setMinimizePositionVerticalOffset(S32 offset) { mMinimizePositionVOffset = offset; }
-    void            getMinimizePosition( S32 *left, S32 *bottom);
-    void            restoreAll();       // un-minimize all floaters
-    typedef std::set<LLView*> skip_list_t;
-    void pushVisibleAll(BOOL visible, const skip_list_t& skip_list = skip_list_t());
-    void popVisibleAll(const skip_list_t& skip_list = skip_list_t());
-
-    void            setCycleMode(BOOL mode) { mFocusCycleMode = mode; }
-    BOOL            getCycleMode() const { return mFocusCycleMode; }
-    void            bringToFront( LLFloater* child, BOOL give_focus = TRUE, BOOL restore = TRUE );
-    void            highlightFocusedFloater();
-    void            unhighlightFocusedFloater();
-    void            focusFrontFloater();
-    void            destroyAllChildren();
-    // attempt to close all floaters
-    void            closeAllChildren(bool app_quitting);
-    BOOL            allChildrenClosed();
-    void            shiftFloaters(S32 x_offset, S32 y_offset);
->>>>>>> e1623bb2
-
-    void            hideAllFloaters();
-    void            showHiddenFloaters();
-
-
-    LLFloater* getFrontmost() const;
-    LLFloater* getBackmost() const;
-    LLFloater* getParentFloater(LLView* viewp) const;
-    LLFloater* getFocusedFloater() const;
-    void        syncFloaterTabOrder();
-
-    // Returns z order of child provided. 0 is closest, larger numbers
-    // are deeper in the screen. If there is no such child, the return
-    // value is not defined.
-    S32 getZOrder(LLFloater* child);
-
-    void setFloaterSnapView(LLHandle<LLView> snap_view) {mSnapView = snap_view; }
-    LLFloater* getFrontmostClosableFloater();
-
-    void setToolbarRect(LLToolBarEnums::EToolBarLocation tb, const LLRect& toolbar_rect);
-
-private:
-<<<<<<< HEAD
-	void hiddenFloaterClosed(LLFloater* floater);
-
-	LLRect				mLastSnapRect;
-	LLRect				mToolbarLeftRect;
-	LLRect				mToolbarBottomRect;
-	LLRect				mToolbarRightRect;
-	LLHandle<LLView>	mSnapView;
-	bool			mFocusCycleMode;
-	S32				mSnapOffsetBottom;
-	S32				mSnapOffsetRight;
-	S32				mMinimizePositionVOffset;
-	typedef std::vector<std::pair<LLHandle<LLFloater>, boost::signals2::connection> > hidden_floaters_t;
-	hidden_floaters_t mHiddenFloaters;
-    LLHandle<LLFloater>	mFrontChildHandle;
-=======
-    void hiddenFloaterClosed(LLFloater* floater);
-
-    LLRect              mLastSnapRect;
-    LLRect              mToolbarLeftRect;
-    LLRect              mToolbarBottomRect;
-    LLRect              mToolbarRightRect;
-    LLHandle<LLView>    mSnapView;
-    BOOL            mFocusCycleMode;
-    S32             mSnapOffsetBottom;
-    S32             mSnapOffsetRight;
-    S32             mMinimizePositionVOffset;
-    typedef std::vector<std::pair<LLHandle<LLFloater>, boost::signals2::connection> > hidden_floaters_t;
-    hidden_floaters_t mHiddenFloaters;
-    LLHandle<LLFloater> mFrontChildHandle;
->>>>>>> e1623bb2
-};
-
-//
-// Globals
-//
-
-extern LLFloaterView* gFloaterView;
-
-#endif  // LL_FLOATER_H
-
-
+/**
+ * @file llfloater.h
+ * @brief LLFloater base class
+ *
+ * $LicenseInfo:firstyear=2002&license=viewerlgpl$
+ * Second Life Viewer Source Code
+ * Copyright (C) 2010, Linden Research, Inc.
+ *
+ * This library is free software; you can redistribute it and/or
+ * modify it under the terms of the GNU Lesser General Public
+ * License as published by the Free Software Foundation;
+ * version 2.1 of the License only.
+ *
+ * This library is distributed in the hope that it will be useful,
+ * but WITHOUT ANY WARRANTY; without even the implied warranty of
+ * MERCHANTABILITY or FITNESS FOR A PARTICULAR PURPOSE.  See the GNU
+ * Lesser General Public License for more details.
+ *
+ * You should have received a copy of the GNU Lesser General Public
+ * License along with this library; if not, write to the Free Software
+ * Foundation, Inc., 51 Franklin Street, Fifth Floor, Boston, MA  02110-1301  USA
+ *
+ * Linden Research, Inc., 945 Battery Street, San Francisco, CA  94111  USA
+ * $/LicenseInfo$
+ */
+
+// Floating "windows" within the GL display, like the inventory floater,
+// mini-map floater, etc.
+
+
+#ifndef LL_FLOATER_H
+#define LL_FLOATER_H
+
+#include "llpanel.h"
+#include "lltoolbar.h"
+#include "lluuid.h"
+//#include "llnotificationsutil.h"
+#include <set>
+#include <boost/signals2.hpp>
+
+class LLDragHandle;
+class LLResizeHandle;
+class LLResizeBar;
+class LLButton;
+class LLMultiFloater;
+class LLFloater;
+
+
+const bool RESIZE_YES = true;
+const bool RESIZE_NO = false;
+
+const bool DRAG_ON_TOP = false;
+const bool DRAG_ON_LEFT = true;
+
+const bool MINIMIZE_YES = true;
+const bool MINIMIZE_NO = false;
+
+const bool CLOSE_YES = true;
+const bool CLOSE_NO = false;
+
+const bool ADJUST_VERTICAL_YES = true;
+const bool ADJUST_VERTICAL_NO = false;
+
+const F32 CONTEXT_CONE_IN_ALPHA = 0.f;
+const F32 CONTEXT_CONE_OUT_ALPHA = 1.f;
+const F32 CONTEXT_CONE_FADE_TIME = .08f;
+
+namespace LLFloaterEnums
+{
+    enum EOpenPositioning
+    {
+        POSITIONING_RELATIVE,
+        POSITIONING_CASCADING,
+        POSITIONING_CASCADE_GROUP,
+        POSITIONING_CENTERED,
+        POSITIONING_SPECIFIED,
+        POSITIONING_COUNT
+    };
+}
+
+namespace LLInitParam
+{
+    template<>
+    struct TypeValues<LLFloaterEnums::EOpenPositioning> : public TypeValuesHelper<LLFloaterEnums::EOpenPositioning>
+    {
+        static void declareValues();
+    };
+}
+
+struct LL_COORD_FLOATER
+{
+    typedef F32 value_t;
+
+    LLCoordCommon convertToCommon() const;
+    void convertFromCommon(const LLCoordCommon& from);
+protected:
+    LLHandle<LLFloater> mFloater;
+};
+
+struct LLCoordFloater : LLCoord<LL_COORD_FLOATER>
+{
+    typedef LLCoord<LL_COORD_FLOATER> coord_t;
+
+    LLCoordFloater() {}
+    LLCoordFloater(F32 x, F32 y, LLFloater& floater);
+    LLCoordFloater(const LLCoordCommon& other, LLFloater& floater);
+
+    LLCoordFloater& operator=(const LLCoordCommon& other)
+    {
+        convertFromCommon(other);
+        return *this;
+    }
+
+    LLCoordFloater& operator=(const LLCoordFloater& other);
+
+    bool operator==(const LLCoordFloater& other) const;
+    bool operator!=(const LLCoordFloater& other) const { return !(*this == other); }
+
+    void setFloater(LLFloater& floater);
+};
+
+class LLFloater : public LLPanel, public LLInstanceTracker<LLFloater>
+{
+    friend class LLFloaterView;
+    friend class LLFloaterReg;
+    friend class LLMultiFloater;
+
+public:
+
+    struct KeyCompare
+    {
+//      static bool compare(const LLSD& a, const LLSD& b);
+        static bool equate(const LLSD& a, const LLSD& b);
+/*==========================================================================*|
+        bool operator()(const LLSD& a, const LLSD& b) const
+        {
+            return compare(a, b);
+        }
+|*==========================================================================*/
+    };
+
+    enum EFloaterButton
+    {
+        BUTTON_CLOSE = 0,
+        BUTTON_RESTORE,
+        BUTTON_MINIMIZE,
+        BUTTON_TEAR_OFF,
+        BUTTON_DOCK,
+        BUTTON_HELP,
+        BUTTON_COUNT
+    };
+
+    struct Params
+    :   public LLInitParam::Block<Params, LLPanel::Params>
+    {
+        Optional<std::string>   title,
+                                short_title;
+
+        Optional<bool>          single_instance,
+                                reuse_instance,
+                                can_resize,
+                                can_minimize,
+                                can_close,
+                                can_drag_on_left,
+                                can_tear_off,
+                                save_rect,
+                                save_visibility,
+                                save_dock_state,
+                                can_dock,
+                                show_title,
+                                auto_close;
+
+        Optional<LLFloaterEnums::EOpenPositioning>  positioning;
+
+        Optional<S32>           header_height,
+                                legacy_header_height; // HACK see initFromXML()
+
+        Optional<F32>           rel_x,
+                                rel_y;
+
+        // Images for top-right controls
+        Optional<LLUIImage*>    close_image,
+                                restore_image,
+                                minimize_image,
+                                tear_off_image,
+                                dock_image,
+                                help_image;
+        Optional<LLUIImage*>    close_pressed_image,
+                                restore_pressed_image,
+                                minimize_pressed_image,
+                                tear_off_pressed_image,
+                                dock_pressed_image,
+                                help_pressed_image;
+
+        Optional<CommitCallbackParam> open_callback,
+                                      close_callback;
+
+        Ignored                 follows;
+
+        Params();
+    };
+
+    // use this to avoid creating your own default LLFloater::Param instance
+    static const Params& getDefaultParams();
+
+    // Load translations for tooltips for standard buttons
+    static void initClass();
+
+    LLFloater(const LLSD& key, const Params& params = getDefaultParams());
+
+    virtual ~LLFloater();
+
+    // Don't export top/left for rect, only height/width
+    static void setupParamsForExport(Params& p, LLView* parent);
+    bool buildFromFile(const std::string &filename);
+
+    boost::signals2::connection setMinimizeCallback( const commit_signal_t::slot_type& cb );
+    boost::signals2::connection setOpenCallback( const commit_signal_t::slot_type& cb );
+    boost::signals2::connection setCloseCallback( const commit_signal_t::slot_type& cb );
+
+    void initFromParams(const LLFloater::Params& p);
+    bool initFloaterXML(LLXMLNodePtr node, LLView *parent, const std::string& filename, LLXMLNodePtr output_node = NULL);
+
+    /*virtual*/ void handleReshape(const LLRect& new_rect, bool by_user = false);
+    /*virtual*/ bool canSnapTo(const LLView* other_view);
+    /*virtual*/ void setSnappedTo(const LLView* snap_view);
+    /*virtual*/ void setFocus( bool b );
+    /*virtual*/ void setIsChrome(bool is_chrome);
+    /*virtual*/ void setRect(const LLRect &rect);
+                void setIsSingleInstance(bool is_single_instance);
+                bool getIsSingleInstance() { return mSingleInstance; }
+
+    void            initFloater(const Params& p);
+
+    void            openFloater(const LLSD& key = LLSD());
+
+    // If allowed, close the floater cleanly, releasing focus.
+    virtual void    closeFloater(bool app_quitting = false);
+
+    // Close the floater or its host. Use when hidding or toggling a floater instance.
+    virtual void    closeHostedFloater();
+
+    /*virtual*/ void reshape(S32 width, S32 height, bool called_from_parent = true);
+    /*virtual*/ void translate(S32 x, S32 y);
+
+    // Release keyboard and mouse focus
+    void            releaseFocus();
+
+    // moves to center of gFloaterView
+    void            center();
+
+    LLMultiFloater* getHost();
+    bool isDetachedAndNotMinimized();
+
+    void            applyTitle();
+    std::string     getCurrentTitle() const;
+    void            setTitle( const std::string& title);
+    std::string     getTitle() const;
+    void            setShortTitle( const std::string& short_title );
+    std::string     getShortTitle() const;
+    virtual void    setMinimized(bool b);
+    void            moveResizeHandlesToFront();
+    void            addDependentFloater(LLFloater* dependent, bool reposition = true, bool resize = false);
+    void            addDependentFloater(LLHandle<LLFloater> dependent_handle, bool reposition = true, bool resize = false);
+    LLFloater*      getDependee() { return (LLFloater*)mDependeeHandle.get(); }
+    void            removeDependentFloater(LLFloater* dependent);
+    void            fitWithDependentsOnScreen(const LLRect& left, const LLRect& bottom, const LLRect& right, const LLRect& constraint, S32 min_overlap_pixels);
+    bool            isMinimized() const             { return mMinimized; }
+    /// isShown() differs from getVisible() in that isShown() also considers
+    /// isMinimized(). isShown() is true only if visible and not minimized.
+    bool            isShown() const;
+    /// The static isShown() can accept a NULL pointer (which of course
+    /// returns false). When non-NULL, it calls the non-static isShown().
+    static bool     isShown(const LLFloater* floater);
+    static bool     isVisible(const LLFloater* floater);
+    static bool     isMinimized(const LLFloater* floater);
+    bool            isFirstLook() { return mFirstLook; } // EXT-2653: This function is necessary to prevent overlapping for secondary showed toasts
+    virtual bool    isFrontmost();
+    bool            isDependent()                   { return !mDependeeHandle.isDead(); }
+    void            setCanMinimize(bool can_minimize);
+    void            setCanClose(bool can_close);
+    void            setCanTearOff(bool can_tear_off);
+    virtual void    setCanResize(bool can_resize);
+    void            setCanDrag(bool can_drag);
+    bool            getCanDrag();
+    void            setHost(LLMultiFloater* host);
+    bool            isResizable() const             { return mResizable; }
+    void            setResizeLimits( S32 min_width, S32 min_height );
+    void            getResizeLimits( S32* min_width, S32* min_height ) { *min_width = mMinWidth; *min_height = mMinHeight; }
+
+    static std::string      getControlName(const std::string& name, const LLSD& key);
+    static LLControlGroup*  getControlGroup();
+
+    bool            isMinimizeable() const{ return mCanMinimize; }
+    bool            isCloseable() const{ return mCanClose; }
+    bool            isDragOnLeft() const{ return mDragOnLeft; }
+    S32             getMinWidth() const{ return mMinWidth; }
+    S32             getMinHeight() const{ return mMinHeight; }
+    S32             getHeaderHeight() const { return mHeaderHeight; }
+
+    virtual bool    handleMouseDown(S32 x, S32 y, MASK mask);
+    virtual bool    handleMouseUp(S32 x, S32 y, MASK mask);
+    virtual bool    handleRightMouseDown(S32 x, S32 y, MASK mask);
+    virtual bool    handleDoubleClick(S32 x, S32 y, MASK mask);
+    virtual bool    handleMiddleMouseDown(S32 x, S32 y, MASK mask);
+
+    virtual bool    handleScrollWheel(S32 x, S32 y, S32 mask);
+
+    virtual void    draw();
+    virtual void    drawShadow(LLPanel* panel);
+
+    virtual void    onOpen(const LLSD& key) {}
+    virtual void    onClose(bool app_quitting) {}
+
+    // This cannot be "const" until all derived floater canClose()
+    // methods are const as well.  JC
+    virtual bool    canClose() { return true; }
+
+    /*virtual*/ void setVisible(bool visible); // do not override
+    /*virtual*/ void onVisibilityChange ( bool new_visibility ); // do not override
+
+    bool            canFocusStealFrontmost() const { return mFocusStealsFrontmost; }
+    void            setFocusStealsFrontmost(bool wants_frontmost) { mFocusStealsFrontmost = wants_frontmost; }
+
+    void            setFrontmost(bool take_focus = true, bool restore = true);
+     virtual void   setVisibleAndFrontmost(bool take_focus = true, const LLSD& key = LLSD());
+
+    // Defaults to false.
+    virtual bool    canSaveAs() const { return false; }
+
+    virtual void    saveAs() {}
+
+    void            setSnapTarget(LLHandle<LLFloater> handle) { mSnappedTo = handle; }
+    void            clearSnapTarget() { mSnappedTo.markDead(); }
+    LLHandle<LLFloater> getSnapTarget() const { return mSnappedTo; }
+
+    LLHandle<LLFloater> getHandle() const { return getDerivedHandle<LLFloater>(); }
+    const LLSD&     getKey() { return mKey; }
+    virtual bool    matchesKey(const LLSD& key) { return mSingleInstance || KeyCompare::equate(key, mKey); }
+
+    const std::string& getInstanceName() { return mInstanceName; }
+
+    bool            isDockable() const { return mCanDock; }
+    void            setCanDock(bool b);
+
+    bool            isDocked() const { return mDocked; }
+    virtual void    setDocked(bool docked, bool pop_on_undock = true);
+
+    virtual void    setTornOff(bool torn_off) { mTornOff = torn_off; }
+    bool isTornOff() {return mTornOff;}
+    void setOpenPositioning(LLFloaterEnums::EOpenPositioning pos) {mPositioning = pos;}
+
+
+    // Close the floater returned by getFrontmostClosableFloater() and
+    // handle refocusing.
+    static void     closeFrontmostFloater();
+
+    static bool     isQuitRequested() { return sQuitting; }
+
+//  LLNotification::Params contextualNotification(const std::string& name)
+//  {
+//      return LLNotification::Params(name).context(mNotificationContext);
+//  }
+
+    static void     onClickClose(LLFloater* floater);
+    static void     onClickMinimize(LLFloater* floater);
+    static void     onClickTearOff(LLFloater* floater);
+    static void     onClickDock(LLFloater* floater);
+    static void     onClickHelp(LLFloater* floater);
+
+    static void     setFloaterHost(LLMultiFloater* hostp) {sHostp = hostp; }
+    static LLMultiFloater* getFloaterHost() {return sHostp; }
+
+    void            updateTransparency(ETypeTransparency transparency_type);
+
+    void            enableResizeCtrls(bool enable, bool width = true, bool height = true);
+
+    bool            isPositioning(LLFloaterEnums::EOpenPositioning p) const { return (p == mPositioning); }
+protected:
+    void            applyControlsAndPosition(LLFloater* other);
+
+    void            stackWith(LLFloater& other);
+
+    virtual void    initRectControl();
+    virtual bool    applyRectControl();
+    bool            applyDockState();
+    void            applyPositioning(LLFloater* other, bool on_open);
+    void            applyRelativePosition();
+
+    void            storeRectControl();
+    void            storeVisibilityControl();
+    void            storeDockStateControl();
+
+    void            setKey(const LLSD& key);
+    void            setInstanceName(const std::string& name);
+
+    virtual void    bringToFront(S32 x, S32 y);
+    virtual void    goneFromFront();
+
+    void            setExpandedRect(const LLRect& rect) { mExpandedRect = rect; } // size when not minimized
+    const LLRect&   getExpandedRect() const { return mExpandedRect; }
+
+    void            setAutoFocus(bool focus) { mAutoFocus = focus; } // whether to automatically take focus when opened
+    bool            getAutoFocus() const { return mAutoFocus; }
+    LLDragHandle*   getDragHandle() const { return mDragHandle; }
+
+    void            destroy(); // Don't call this directly.  You probably want to call closeFloater()
+
+    virtual void    onClickCloseBtn(bool app_quitting = false);
+
+    virtual void    updateTitleButtons();
+
+    // Draws a cone from this floater to parent floater or view (owner)
+    // Modifies context_cone_opacity (interpolates according to fade time and returns new value)
+    void            drawConeToOwner(F32 &context_cone_opacity,
+                                    F32 max_cone_opacity,
+                                    LLView *owner_view,
+                                    F32 context_fade_time = CONTEXT_CONE_FADE_TIME,
+                                    F32 contex_cone_in_alpha = CONTEXT_CONE_IN_ALPHA,
+                                    F32 contex_cone_out_alpha = CONTEXT_CONE_OUT_ALPHA);
+
+private:
+    void            setForeground(bool b);  // called only by floaterview
+    void            cleanupHandles(); // remove handles to dead floaters
+    void            createMinimizeButton();
+    void            buildButtons(const Params& p);
+
+    // Images and tooltips are named in the XML, but we want to look them
+    // up by index.
+    static LLUIImage*   getButtonImage(const Params& p, EFloaterButton e);
+    static LLUIImage*   getButtonPressedImage(const Params& p, EFloaterButton e);
+
+    /**
+     * @params is_chrome - if floater is Chrome it means that floater will never get focus.
+     * Therefore it can't be closed with 'Ctrl+W'. So the tooltip text of close button( X )
+     * should be 'Close' not 'Close(Ctrl+W)' as for usual floaters.
+     */
+    static std::string  getButtonTooltip(const Params& p, EFloaterButton e, bool is_chrome);
+
+    bool            offerClickToButton(S32 x, S32 y, MASK mask, EFloaterButton index);
+    void            addResizeCtrls();
+    void            layoutResizeCtrls();
+    void            addDragHandle();
+    void            layoutDragHandle();     // repair layout
+
+    static void     updateActiveFloaterTransparency();
+    static void     updateInactiveFloaterTransparency();
+    void            updateTransparency(LLView* view, ETypeTransparency transparency_type);
+
+public:
+    static const F32 CONTEXT_CONE_IN_ALPHA;
+    static const F32 CONTEXT_CONE_OUT_ALPHA;
+    static const F32 CONTEXT_CONE_FADE_TIME;
+
+    // Called when floater is opened, passes mKey
+    // Public so external views or floaters can watch for this floater opening
+    commit_signal_t mOpenSignal;
+
+    // Called when floater is closed, passes app_qitting as LLSD()
+    // Public so external views or floaters can watch for this floater closing
+    commit_signal_t mCloseSignal;
+
+    commit_signal_t* mMinimizeSignal;
+
+protected:
+    bool            mSaveRect;
+    bool            mDefaultRectForGroup;
+    std::string     mRectControl;
+    std::string     mPosXControl;
+    std::string     mPosYControl;
+    std::string     mVisibilityControl;
+    std::string     mDocStateControl;
+    LLSD            mKey;               // Key used for retrieving instances; set (for now) by LLFLoaterReg
+
+    LLDragHandle*   mDragHandle;
+    LLResizeBar*    mResizeBar[4];
+    LLResizeHandle* mResizeHandle[4];
+
+    LLButton*       mButtons[BUTTON_COUNT];
+private:
+    LLRect          mExpandedRect;
+
+    LLUIString      mTitle;
+    LLUIString      mShortTitle;
+
+    bool            mSingleInstance;      // true if there is only ever one instance of the floater
+    bool            mReuseInstance;       // true if we want to hide the floater when we close it instead of destroying it
+    bool            mIsReuseInitialized;  // true if mReuseInstance already set from parameters
+    std::string     mInstanceName;        // Store the instance name so we can remove ourselves from the list
+
+    bool            mCanTearOff;
+    bool            mCanMinimize;
+    bool            mCanClose;
+    bool            mFocusStealsFrontmost = true;   // false if we don't want the currently focused floater to cover this floater without user interaction
+    bool            mDragOnLeft;
+    bool            mResizable;
+    bool            mAutoClose;
+
+    LLFloaterEnums::EOpenPositioning    mPositioning;
+    LLCoordFloater  mPosition;
+
+    S32             mMinWidth;
+    S32             mMinHeight;
+    S32             mHeaderHeight;      // height in pixels of header for title, drag bar
+    S32             mLegacyHeaderHeight;// HACK see initFloaterXML()
+
+    bool            mMinimized;
+    bool            mForeground;
+    LLHandle<LLFloater> mDependeeHandle;
+
+
+    bool            mFirstLook;         // true if the _next_ time this floater is visible will be the first time in the session that it is visible.
+
+    typedef std::set<LLHandle<LLFloater> > handle_set_t;
+    typedef std::set<LLHandle<LLFloater> >::iterator handle_set_iter_t;
+    handle_set_t    mDependents;
+    bool            mTranslateWithDependents { false };
+
+    bool            mButtonsEnabled[BUTTON_COUNT];
+    F32             mButtonScale;
+    bool            mAutoFocus;
+    LLHandle<LLFloater> mSnappedTo;
+
+    LLHandle<LLFloater> mHostHandle;
+    LLHandle<LLFloater> mLastHostHandle;
+
+    bool            mCanDock;
+    bool            mDocked;
+    bool            mTornOff;
+
+    static LLMultiFloater* sHostp;
+    static bool     sQuitting;
+    static std::string  sButtonNames[BUTTON_COUNT];
+    static std::string  sButtonToolTips[BUTTON_COUNT];
+    static std::string  sButtonToolTipsIndex[BUTTON_COUNT];
+
+    typedef void(*click_callback)(LLFloater*);
+    static click_callback sButtonCallbacks[BUTTON_COUNT];
+
+    bool            mHasBeenDraggedWhileMinimized;
+    S32             mPreviousMinimizedBottom;
+    S32             mPreviousMinimizedLeft;
+
+    F32             mDefaultRelativeX;
+    F32             mDefaultRelativeY;
+};
+
+
+/////////////////////////////////////////////////////////////
+// LLFloaterView
+// Parent of all floating panels
+
+const S32 FLOATER_MIN_VISIBLE_PIXELS = 16;
+
+class LLFloaterView : public LLUICtrl
+{
+public:
+    struct Params : public LLInitParam::Block<Params, LLUICtrl::Params>{};
+
+protected:
+    LLFloaterView (const Params& p);
+    friend class LLUICtrlFactory;
+
+public:
+
+    /*virtual*/ void reshape(S32 width, S32 height, bool called_from_parent = true);
+    /*virtual*/ void draw();
+    /*virtual*/ LLRect getSnapRect() const;
+    /*virtual*/ void refresh();
+
+    LLRect          findNeighboringPosition( LLFloater* reference_floater, LLFloater* neighbor );
+
+    // Given a child of gFloaterView, make sure this view can fit entirely onscreen.
+    void            adjustToFitScreen(LLFloater* floater, bool allow_partial_outside, bool snap_in_toolbars = false);
+
+    void            setMinimizePositionVerticalOffset(S32 offset) { mMinimizePositionVOffset = offset; }
+    void            getMinimizePosition( S32 *left, S32 *bottom);
+    void            restoreAll();       // un-minimize all floaters
+    typedef std::set<LLView*> skip_list_t;
+    void pushVisibleAll(bool visible, const skip_list_t& skip_list = skip_list_t());
+    void popVisibleAll(const skip_list_t& skip_list = skip_list_t());
+
+    void            setCycleMode(bool mode) { mFocusCycleMode = mode; }
+    bool            getCycleMode() const { return mFocusCycleMode; }
+    void            bringToFront( LLFloater* child, bool give_focus = true, bool restore = true );
+    void            highlightFocusedFloater();
+    void            unhighlightFocusedFloater();
+    void            focusFrontFloater();
+    void            destroyAllChildren();
+    // attempt to close all floaters
+    void            closeAllChildren(bool app_quitting);
+    bool            allChildrenClosed();
+    void            shiftFloaters(S32 x_offset, S32 y_offset);
+
+    void            hideAllFloaters();
+    void            showHiddenFloaters();
+
+
+    LLFloater* getFrontmost() const;
+    LLFloater* getBackmost() const;
+    LLFloater* getParentFloater(LLView* viewp) const;
+    LLFloater* getFocusedFloater() const;
+    void        syncFloaterTabOrder();
+
+    // Returns z order of child provided. 0 is closest, larger numbers
+    // are deeper in the screen. If there is no such child, the return
+    // value is not defined.
+    S32 getZOrder(LLFloater* child);
+
+    void setFloaterSnapView(LLHandle<LLView> snap_view) {mSnapView = snap_view; }
+    LLFloater* getFrontmostClosableFloater();
+
+    void setToolbarRect(LLToolBarEnums::EToolBarLocation tb, const LLRect& toolbar_rect);
+
+private:
+    void hiddenFloaterClosed(LLFloater* floater);
+
+    LLRect              mLastSnapRect;
+    LLRect              mToolbarLeftRect;
+    LLRect              mToolbarBottomRect;
+    LLRect              mToolbarRightRect;
+    LLHandle<LLView>    mSnapView;
+    bool            mFocusCycleMode;
+    S32             mSnapOffsetBottom;
+    S32             mSnapOffsetRight;
+    S32             mMinimizePositionVOffset;
+    typedef std::vector<std::pair<LLHandle<LLFloater>, boost::signals2::connection> > hidden_floaters_t;
+    hidden_floaters_t mHiddenFloaters;
+    LLHandle<LLFloater> mFrontChildHandle;
+};
+
+//
+// Globals
+//
+
+extern LLFloaterView* gFloaterView;
+
+#endif  // LL_FLOATER_H
+
+
+