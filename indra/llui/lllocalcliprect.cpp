--- conflicted
+++ resolved
@@ -33,13 +33,8 @@
 
 
 LLScreenClipRect::LLScreenClipRect(const LLRect& rect, bool enabled)
-<<<<<<< HEAD
-:	mScissorState(GL_SCISSOR_TEST),
-	mEnabled(enabled)
-=======
 :   mScissorState(GL_SCISSOR_TEST),
     mEnabled(enabled)
->>>>>>> 1a8a5404
 {
     if (mEnabled)
     {
@@ -105,17 +100,10 @@
 // LLLocalClipRect
 //---------------------------------------------------------------------------
 LLLocalClipRect::LLLocalClipRect(const LLRect& rect, bool enabled /* = true */)
-<<<<<<< HEAD
-:	LLScreenClipRect(LLRect(rect.mLeft + LLFontGL::sCurOrigin.mX, 
-					rect.mTop + LLFontGL::sCurOrigin.mY, 
-					rect.mRight + LLFontGL::sCurOrigin.mX, 
-					rect.mBottom + LLFontGL::sCurOrigin.mY), enabled)
-=======
 :   LLScreenClipRect(LLRect(rect.mLeft + LLFontGL::sCurOrigin.mX,
                     rect.mTop + LLFontGL::sCurOrigin.mY,
                     rect.mRight + LLFontGL::sCurOrigin.mX,
                     rect.mBottom + LLFontGL::sCurOrigin.mY), enabled)
->>>>>>> 1a8a5404
 {}
 
 LLLocalClipRect::~LLLocalClipRect()
