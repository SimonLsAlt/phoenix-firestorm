/** 
 * @file llurlregistry.cpp
 * @author Martin Reddy
 * @brief Contains a set of Url types that can be matched in a string
 *
 * $LicenseInfo:firstyear=2009&license=viewerlgpl$
 * Second Life Viewer Source Code
 * Copyright (C) 2010, Linden Research, Inc.
 * 
 * This library is free software; you can redistribute it and/or
 * modify it under the terms of the GNU Lesser General Public
 * License as published by the Free Software Foundation;
 * version 2.1 of the License only.
 * 
 * This library is distributed in the hope that it will be useful,
 * but WITHOUT ANY WARRANTY; without even the implied warranty of
 * MERCHANTABILITY or FITNESS FOR A PARTICULAR PURPOSE.  See the GNU
 * Lesser General Public License for more details.
 * 
 * You should have received a copy of the GNU Lesser General Public
 * License along with this library; if not, write to the Free Software
 * Foundation, Inc., 51 Franklin Street, Fifth Floor, Boston, MA  02110-1301  USA
 * 
 * Linden Research, Inc., 945 Battery Street, San Francisco, CA  94111  USA
 * $/LicenseInfo$
 */

#include "linden_common.h"
#include "llurlregistry.h"
#include "lluriparser.h"

#include <boost/regex.hpp>
#include <boost/algorithm/string/find.hpp> //for boost::ifind_first -KC

// default dummy callback that ignores any label updates from the server
void LLUrlRegistryNullCallback(const std::string &url, const std::string &label, const std::string& icon)
{
}

LLUrlRegistry::LLUrlRegistry()
{
//	mUrlEntry.reserve(20);
// [RLVa:KB] - Checked: 2010-11-01 (RLVa-1.2.2a) | Added: RLVa-1.2.2a
	mUrlEntry.reserve(26);
// [/RLVa:KB]

	// Urls are matched in the order that they were registered
<<<<<<< HEAD
	// <FS:Ansariel> Fix the "nolink>" fail; Fix from Alchemy viewer, courtesy of Drake Arconis
	//registerUrl(new LLUrlEntryNoLink());
	mUrlEntryNoLink = new LLUrlEntryNoLink();
	registerUrl(mUrlEntryNoLink);
	// </FS:Ansariel>
=======
	mUrlEntryNoLink = new LLUrlEntryNoLink();
	registerUrl(mUrlEntryNoLink);
>>>>>>> cf53c157
	mUrlEntryIcon = new LLUrlEntryIcon();
	registerUrl(mUrlEntryIcon);
	mLLUrlEntryInvalidSLURL = new LLUrlEntryInvalidSLURL();
	registerUrl(mLLUrlEntryInvalidSLURL);
	registerUrl(new LLUrlEntrySLURL());

	// decorated links for host names like: secondlife.com and lindenlab.com
	// <FS:Ansariel> Normalize only trusted URL
	//registerUrl(new LLUrlEntrySeconlifeURL());
	mUrlEntryTrustedUrl = new LLUrlEntrySecondlifeURL();
	registerUrl(mUrlEntryTrustedUrl);
	// </FS:Ansariel>
	registerUrl(new LLUrlEntrySimpleSecondlifeURL());

	registerUrl(new LLUrlEntryHTTP());
	mUrlEntryHTTPLabel = new LLUrlEntryHTTPLabel();
	registerUrl(mUrlEntryHTTPLabel);
	registerUrl(new LLUrlEntryAgentCompleteName());
	registerUrl(new LLUrlEntryAgentDisplayName());
	registerUrl(new LLUrlEntryAgentUserName());
// [RLVa:KB] - Checked: 2010-11-01 (RLVa-1.2.2a) | Added: RLVa-1.2.2a
	registerUrl(new LLUrlEntryAgentRLVAnonymizedName());
// [/RLVa:KB]
	// LLUrlEntryAgent*Name must appear before LLUrlEntryAgent since 
	// LLUrlEntryAgent is a less specific (catchall for agent urls)
	registerUrl(new LLUrlEntryAgent());
	registerUrl(new LLUrlEntryGroup());
	registerUrl(new LLUrlEntryParcel());
	registerUrl(new LLUrlEntryTeleport());
	registerUrl(new LLUrlEntryRegion());
	registerUrl(new LLUrlEntryWorldMap());
	registerUrl(new LLUrlEntryObjectIM());
	registerUrl(new LLUrlEntryPlace());
	registerUrl(new LLUrlEntryInventory());
    registerUrl(new LLUrlEntryExperienceProfile());
	//LLUrlEntrySL and LLUrlEntrySLLabel have more common pattern, 
	//so it should be registered in the end of list
	registerUrl(new LLUrlEntrySL());
	mUrlEntrySLLabel = new LLUrlEntrySLLabel();
	registerUrl(mUrlEntrySLLabel);
	// <FS:Ansariel> Allow URLs with no protocol again
	registerUrl(new LLUrlEntryHTTPNoProtocol());
	registerUrl(new LLUrlEntryEmail());
	// parse jira issue names to links -KC
	registerUrl(new LLUrlEntryJira());
}

LLUrlRegistry::~LLUrlRegistry()
{
	// free all of the LLUrlEntryBase objects we are holding
	std::vector<LLUrlEntryBase *>::iterator it;
	for (it = mUrlEntry.begin(); it != mUrlEntry.end(); ++it)
	{
		delete *it;
	}
}

void LLUrlRegistry::registerUrl(LLUrlEntryBase *url, bool force_front)
{
	if (url)
	{
		if (force_front)  // IDEVO
			mUrlEntry.insert(mUrlEntry.begin(), url);
		else
		mUrlEntry.push_back(url);
	}
}

static bool matchRegex(const char *text, boost::regex regex, U32 &start, U32 &end)
{
	boost::cmatch result;
	bool found;

	// regex_search can potentially throw an exception, so check for it
	try
	{
		found = boost::regex_search(text, result, regex);
	}
	catch (std::runtime_error &)
	{
		return false;
	}

	if (! found)
	{
		return false;
	}

	// return the first/last character offset for the matched substring
	start = static_cast<U32>(result[0].first - text);
	end = static_cast<U32>(result[0].second - text) - 1;

	// we allow certain punctuation to terminate a Url but not match it,
	// e.g., "http://foo.com/." should just match "http://foo.com/"
	if (text[end] == '.' || text[end] == ',')
	{
		end--;
	}
	// ignore a terminating ')' when Url contains no matching '('
	// see DEV-19842 for details
	else if (text[end] == ')' && std::string(text+start, end-start).find('(') == std::string::npos)
	{
		end--;
	}

	else if (text[end] == ']' && std::string(text+start, end-start).find('[') == std::string::npos)
	{
			end--;
	}

	return true;
}

static bool stringHasUrl(const std::string &text)
{
	// fast heuristic test for a URL in a string. This is used
	// to avoid lots of costly regex calls, BUT it needs to be
	// kept in sync with the LLUrlEntry regexes we support.
	return (text.find("://") != std::string::npos ||
			// text.find("www.") != std::string::npos ||
			// text.find(".com") != std::string::npos ||
			// allow ALLCAPS urls -KC
			boost::ifind_first(text, "www.") ||
			boost::ifind_first(text, ".com") ||
			boost::ifind_first(text, ".net") ||
			boost::ifind_first(text, ".edu") ||
			boost::ifind_first(text, ".org") ||
			text.find("<nolink>") != std::string::npos ||
			text.find("<icon") != std::string::npos ||
			text.find("@") != std::string::npos);
}

static bool stringHasJira(const std::string &text)
{
	// same as above, but for jiras
	// <FS:CR> Please make sure to sync these with the items in LLUrlEntryJira::LLUrlEntryJira() if you make a change
	return (text.find("ARVD") != std::string::npos ||
			text.find("BUG") != std::string::npos ||
			text.find("CHOP") != std::string::npos ||
			text.find("CHUIBUG") != std::string::npos ||
			text.find("CTS") != std::string::npos ||
			text.find("DOC") != std::string::npos ||
			text.find("DN") != std::string::npos ||
			text.find("ECC") != std::string::npos ||
			text.find("EXP") != std::string::npos ||
			text.find("FIRE") != std::string::npos ||
			text.find("FITMESH") != std::string::npos ||
			text.find("LEAP") != std::string::npos ||
			text.find("LLSD") != std::string::npos ||
			text.find("MATBUG") != std::string::npos ||
			text.find("MISC") != std::string::npos ||
			text.find("OPEN") != std::string::npos ||
			text.find("PATHBUG") != std::string::npos ||
			text.find("PLAT") != std::string::npos ||
			text.find("PYO") != std::string::npos ||
			text.find("SCR") != std::string::npos ||
			text.find("SH") != std::string::npos ||
			text.find("SINV") != std::string::npos ||
			text.find("SLS") != std::string::npos ||
			text.find("SNOW") != std::string::npos ||
			text.find("SOCIAL") != std::string::npos ||
			text.find("STORM") != std::string::npos ||
			text.find("SUN") != std::string::npos ||
			text.find("SUP") != std::string::npos ||
			text.find("SVC") != std::string::npos ||
			text.find("TPV") != std::string::npos ||
			text.find("VWR") != std::string::npos ||
			text.find("WEB") != std::string::npos);
}

bool LLUrlRegistry::findUrl(const std::string &text, LLUrlMatch &match, const LLUrlLabelCallback &cb, bool is_content_trusted)
{
	// avoid costly regexes if there is clearly no URL in the text
	if (! (stringHasUrl(text) || stringHasJira(text)))
	{
		return false;
	}

	// find the first matching regex from all url entries in the registry
	U32 match_start = 0, match_end = 0;
	LLUrlEntryBase *match_entry = NULL;

	std::vector<LLUrlEntryBase *>::iterator it;
	for (it = mUrlEntry.begin(); it != mUrlEntry.end(); ++it)
	{
		//Skip for url entry icon if content is not trusted
		if(!is_content_trusted && (mUrlEntryIcon == *it))
		{
			continue;
		}

		LLUrlEntryBase *url_entry = *it;

		U32 start = 0, end = 0;
		if (matchRegex(text.c_str(), url_entry->getPattern(), start, end))
		{
			// does this match occur in the string before any other match
			if (start < match_start || match_entry == NULL)
			{

				if (mLLUrlEntryInvalidSLURL == *it)
				{
					if(url_entry && url_entry->isSLURLvalid(text.substr(start, end - start + 1)))
					{
						continue;
					}
				}

				if((mUrlEntryHTTPLabel == *it) || (mUrlEntrySLLabel == *it))
				{
					if(url_entry && !url_entry->isWikiLinkCorrect(text.substr(start, end - start + 1)))
					{
						continue;
					}
				}

				match_start = start;
				match_end = end;
				match_entry = url_entry;
			}
		}
	}
	
	// did we find a match? if so, return its details in the match object
	if (match_entry)
	{
		// Skip if link is an email with an empty username (starting with @). See MAINT-5371.
		if (match_start > 0 && text.substr(match_start - 1, 1) == "@")
			return false;

		// fill in the LLUrlMatch object and return it
		std::string url = text.substr(match_start, match_end - match_start + 1);

		LLUrlEntryBase *stripped_entry = NULL;
		if((match_entry != mUrlEntryNoLink) && (match_entry != mUrlEntryHTTPLabel) && (match_entry !=mUrlEntrySLLabel)
		        && LLStringUtil::containsNonprintable(url))
		{
			LLStringUtil::stripNonprintable(url);

			std::vector<LLUrlEntryBase *>::iterator iter;
			for (iter = mUrlEntry.begin(); iter != mUrlEntry.end(); ++iter)
			{
				LLUrlEntryBase *url_entry = *iter;
				U32 start = 0, end = 0;
				if (matchRegex(url.c_str(), url_entry->getPattern(), start, end))
				{
					if (mLLUrlEntryInvalidSLURL == *iter)
					{
						if(url_entry && url_entry->isSLURLvalid(url))
						{
							continue;
						}
					}
					stripped_entry = url_entry;
					break;
				}
			}
		}


		// <FS:Ansariel> Fix the "nolink>" fail; Fix from Alchemy viewer, courtesy of Drake Arconis
		//if (match_entry == mUrlEntryTrusted)
		//{
		//	LLUriParser up(url);
		//	up.normalize();
		//	url = up.normalizedUri();
		//}
		if (match_entry != mUrlEntryNoLink && match_entry == mUrlEntryTrustedUrl)
		{
			LLUriParser up(url);
			if (!up.normalize())
			{
				url = up.normalizedUri();
			}
		}
		// </FS:Ansariel>

		std::string url_label = stripped_entry? stripped_entry->getLabel(url, cb) : match_entry->getLabel(url, cb);
		std::string url_query = stripped_entry? stripped_entry->getQuery(url) : match_entry->getQuery(url);
		match.setValues(match_start, match_end,
						match_entry->getUrl(url),
						url_label,
						url_query,
						match_entry->getTooltip(url),
						match_entry->getIcon(url),
						match_entry->getStyle(),
						match_entry->getMenuName(),
						match_entry->getLocation(url),
						match_entry->getID(url),
						match_entry->underlineOnHoverOnly(url),
						match_entry->isTrusted());
		return true;
	}

	return false;
}

bool LLUrlRegistry::findUrl(const LLWString &text, LLUrlMatch &match, const LLUrlLabelCallback &cb)
{
	// boost::regex_search() only works on char or wchar_t
	// types, but wchar_t is only 2-bytes on Win32 (not 4).
	// So we use UTF-8 to make this work the same everywhere.
	std::string utf8_text = wstring_to_utf8str(text);
	if (findUrl(utf8_text, match, cb))
	{
		// we cannot blindly return the start/end offsets from
		// the UTF-8 string because it is a variable-length
		// character encoding, so we need to update the start
		// and end values to be correct for the wide string.
		LLWString wurl = utf8str_to_wstring(match.getUrl());
		size_t start = text.find(wurl);
		if (start == std::string::npos)
		{
			return false;
		}
		S32 end = start + wurl.size() - 1;

		match.setValues(start, end, match.getUrl(), 
						match.getLabel(),
						match.getQuery(),
						match.getTooltip(),
						match.getIcon(),
						match.getStyle(),
						match.getMenuName(),
						match.getLocation(),
						match.getID(),
						match.underlineOnHoverOnly());
		return true;
	}
	return false;
}

bool LLUrlRegistry::hasUrl(const std::string &text)
{
	LLUrlMatch match;
	return findUrl(text, match);
}

bool LLUrlRegistry::hasUrl(const LLWString &text)
{
	LLUrlMatch match;
	return findUrl(text, match);
}

bool LLUrlRegistry::isUrl(const std::string &text)
{
	LLUrlMatch match;
	if (findUrl(text, match))
	{
		return (match.getStart() == 0 && match.getEnd() >= text.size()-1);
	}
	return false;
}

bool LLUrlRegistry::isUrl(const LLWString &text)
{
	LLUrlMatch match;
	if (findUrl(text, match))
	{
		return (match.getStart() == 0 && match.getEnd() >= text.size()-1);
	}
	return false;
}<|MERGE_RESOLUTION|>--- conflicted
+++ resolved
@@ -45,16 +45,8 @@
 // [/RLVa:KB]
 
 	// Urls are matched in the order that they were registered
-<<<<<<< HEAD
-	// <FS:Ansariel> Fix the "nolink>" fail; Fix from Alchemy viewer, courtesy of Drake Arconis
-	//registerUrl(new LLUrlEntryNoLink());
 	mUrlEntryNoLink = new LLUrlEntryNoLink();
 	registerUrl(mUrlEntryNoLink);
-	// </FS:Ansariel>
-=======
-	mUrlEntryNoLink = new LLUrlEntryNoLink();
-	registerUrl(mUrlEntryNoLink);
->>>>>>> cf53c157
 	mUrlEntryIcon = new LLUrlEntryIcon();
 	registerUrl(mUrlEntryIcon);
 	mLLUrlEntryInvalidSLURL = new LLUrlEntryInvalidSLURL();
