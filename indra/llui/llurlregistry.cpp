/** 
 * @file llurlregistry.cpp
 * @author Martin Reddy
 * @brief Contains a set of Url types that can be matched in a string
 *
 * $LicenseInfo:firstyear=2009&license=viewerlgpl$
 * Second Life Viewer Source Code
 * Copyright (C) 2010, Linden Research, Inc.
 * 
 * This library is free software; you can redistribute it and/or
 * modify it under the terms of the GNU Lesser General Public
 * License as published by the Free Software Foundation;
 * version 2.1 of the License only.
 * 
 * This library is distributed in the hope that it will be useful,
 * but WITHOUT ANY WARRANTY; without even the implied warranty of
 * MERCHANTABILITY or FITNESS FOR A PARTICULAR PURPOSE.  See the GNU
 * Lesser General Public License for more details.
 * 
 * You should have received a copy of the GNU Lesser General Public
 * License along with this library; if not, write to the Free Software
 * Foundation, Inc., 51 Franklin Street, Fifth Floor, Boston, MA  02110-1301  USA
 * 
 * Linden Research, Inc., 945 Battery Street, San Francisco, CA  94111  USA
 * $/LicenseInfo$
 */

#include "linden_common.h"
#include "llurlregistry.h"
#include "lluriparser.h"

#include <boost/regex.hpp>
#include <boost/algorithm/string/find.hpp> //for boost::ifind_first -KC

// default dummy callback that ignores any label updates from the server
void LLUrlRegistryNullCallback(const std::string &url, const std::string &label, const std::string& icon)
{
}

LLUrlRegistry::LLUrlRegistry()
{
//	mUrlEntry.reserve(20);
// [RLVa:KB] - Checked: 2010-11-01 (RLVa-1.2.2a) | Added: RLVa-1.2.2a
	mUrlEntry.reserve(28);
// [/RLVa:KB]

	// Urls are matched in the order that they were registered
	mUrlEntryNoLink = new LLUrlEntryNoLink();
	registerUrl(mUrlEntryNoLink);
	mUrlEntryIcon = new LLUrlEntryIcon();
	registerUrl(mUrlEntryIcon);
	mLLUrlEntryInvalidSLURL = new LLUrlEntryInvalidSLURL();
	registerUrl(mLLUrlEntryInvalidSLURL);
	registerUrl(new LLUrlEntrySLURL());

	// decorated links for host names like: secondlife.com and lindenlab.com
	// <FS:Ansariel> Normalize only trusted URL
	//registerUrl(new LLUrlEntrySeconlifeURL());
	mUrlEntryTrustedUrl = new LLUrlEntrySecondlifeURL();
	registerUrl(mUrlEntryTrustedUrl);
	// </FS:Ansariel>
	registerUrl(new LLUrlEntrySimpleSecondlifeURL());

	registerUrl(new LLUrlEntryHTTP());
	mUrlEntryHTTPLabel = new LLUrlEntryHTTPLabel();
	registerUrl(mUrlEntryHTTPLabel);
	registerUrl(new LLUrlEntryAgentCompleteName());
	registerUrl(new LLUrlEntryAgentLegacyName());
	registerUrl(new LLUrlEntryAgentDisplayName());
	registerUrl(new LLUrlEntryAgentUserName());
// [RLVa:KB] - Checked: 2010-11-01 (RLVa-1.2.2a) | Added: RLVa-1.2.2a
	registerUrl(new LLUrlEntryAgentRLVAnonymizedName());
// [/RLVa:KB]
	// LLUrlEntryAgent*Name must appear before LLUrlEntryAgent since 
	// LLUrlEntryAgent is a less specific (catchall for agent urls)
	registerUrl(new LLUrlEntryAgent());
	registerUrl(new LLUrlEntryGroup());
	registerUrl(new LLUrlEntryParcel());
	registerUrl(new LLUrlEntryTeleport());
	registerUrl(new LLUrlEntryRegion());
	registerUrl(new LLUrlEntryWorldMap());
	registerUrl(new LLUrlEntryObjectIM());
	registerUrl(new LLUrlEntryPlace());
	registerUrl(new LLUrlEntryInventory());
    registerUrl(new LLUrlEntryExperienceProfile());
	registerUrl(new FSHelpDebugUrlEntrySL()); // <FS:Ansariel> FS Help SLUrl
	// <FS:Ansariel> Wear folder SLUrl
	mUrlEntryWear = new FSUrlEntryWear();
	registerUrl(mUrlEntryWear);
	//LLUrlEntrySL and LLUrlEntrySLLabel have more common pattern, 
	//so it should be registered in the end of list
	registerUrl(new LLUrlEntrySL());
	mUrlEntrySLLabel = new LLUrlEntrySLLabel();
	registerUrl(mUrlEntrySLLabel);
	// <FS:Ansariel> Allow URLs with no protocol again
	registerUrl(new LLUrlEntryHTTPNoProtocol());
	registerUrl(new LLUrlEntryEmail());
<<<<<<< HEAD
	// parse jira issue names to links -KC
	registerUrl(new LLUrlEntryJira());
=======
	registerUrl(new LLUrlEntryIPv6());
>>>>>>> 35b65133
}

LLUrlRegistry::~LLUrlRegistry()
{
	// free all of the LLUrlEntryBase objects we are holding
	std::vector<LLUrlEntryBase *>::iterator it;
	for (it = mUrlEntry.begin(); it != mUrlEntry.end(); ++it)
	{
		delete *it;
	}
}

void LLUrlRegistry::registerUrl(LLUrlEntryBase *url, bool force_front)
{
	if (url)
	{
		if (force_front)  // IDEVO
			mUrlEntry.insert(mUrlEntry.begin(), url);
		else
		mUrlEntry.push_back(url);
	}
}

static bool matchRegex(const char *text, boost::regex regex, U32 &start, U32 &end)
{
	boost::cmatch result;
	bool found;

	// regex_search can potentially throw an exception, so check for it
	try
	{
		found = boost::regex_search(text, result, regex);
	}
	catch (std::runtime_error &)
	{
		return false;
	}

	if (! found)
	{
		return false;
	}

	// return the first/last character offset for the matched substring
	start = static_cast<U32>(result[0].first - text);
	end = static_cast<U32>(result[0].second - text) - 1;

	// we allow certain punctuation to terminate a Url but not match it,
	// e.g., "http://foo.com/." should just match "http://foo.com/"
	if (text[end] == '.' || text[end] == ',')
	{
		end--;
	}
	// ignore a terminating ')' when Url contains no matching '('
	// see DEV-19842 for details
	else if (text[end] == ')' && std::string(text+start, end-start).find('(') == std::string::npos)
	{
		end--;
	}

	else if (text[end] == ']' && std::string(text+start, end-start).find('[') == std::string::npos)
	{
			end--;
	}

	return true;
}

static bool stringHasUrl(const std::string &text)
{
	// fast heuristic test for a URL in a string. This is used
	// to avoid lots of costly regex calls, BUT it needs to be
	// kept in sync with the LLUrlEntry regexes we support.
	return (text.find("://") != std::string::npos ||
			// text.find("www.") != std::string::npos ||
			// text.find(".com") != std::string::npos ||
			// allow ALLCAPS urls -KC
			boost::ifind_first(text, "www.") ||
			boost::ifind_first(text, ".com") ||
			boost::ifind_first(text, ".net") ||
			boost::ifind_first(text, ".edu") ||
			boost::ifind_first(text, ".org") ||
			text.find("<nolink>") != std::string::npos ||
			text.find("<icon") != std::string::npos ||
			text.find("@") != std::string::npos);
}

static bool stringHasJira(const std::string &text)
{
	// same as above, but for jiras
	// <FS:CR> Please make sure to sync these with the items in LLUrlEntryJira::LLUrlEntryJira() if you make a change
	return (text.find("ARVD") != std::string::npos ||
			text.find("BUG") != std::string::npos ||
			text.find("CHOP") != std::string::npos ||
			text.find("CHUIBUG") != std::string::npos ||
			text.find("CTS") != std::string::npos ||
			text.find("DOC") != std::string::npos ||
			text.find("DN") != std::string::npos ||
			text.find("ECC") != std::string::npos ||
			text.find("EXP") != std::string::npos ||
			text.find("FIRE") != std::string::npos ||
			text.find("FITMESH") != std::string::npos ||
			text.find("LEAP") != std::string::npos ||
			text.find("LLSD") != std::string::npos ||
			text.find("MATBUG") != std::string::npos ||
			text.find("MISC") != std::string::npos ||
			text.find("OPEN") != std::string::npos ||
			text.find("PATHBUG") != std::string::npos ||
			text.find("PLAT") != std::string::npos ||
			text.find("PYO") != std::string::npos ||
			text.find("SCR") != std::string::npos ||
			text.find("SH") != std::string::npos ||
			text.find("SINV") != std::string::npos ||
			text.find("SLS") != std::string::npos ||
			text.find("SNOW") != std::string::npos ||
			text.find("SOCIAL") != std::string::npos ||
			text.find("STORM") != std::string::npos ||
			text.find("SUN") != std::string::npos ||
			text.find("SUP") != std::string::npos ||
			text.find("SVC") != std::string::npos ||
			text.find("TPV") != std::string::npos ||
			text.find("VWR") != std::string::npos ||
			text.find("WEB") != std::string::npos);
}

bool LLUrlRegistry::findUrl(const std::string &text, LLUrlMatch &match, const LLUrlLabelCallback &cb, bool is_content_trusted)
{
	// avoid costly regexes if there is clearly no URL in the text
	if (! (stringHasUrl(text) || stringHasJira(text)))
	{
		return false;
	}

	// find the first matching regex from all url entries in the registry
	U32 match_start = 0, match_end = 0;
	LLUrlEntryBase *match_entry = NULL;

	std::vector<LLUrlEntryBase *>::iterator it;
	for (it = mUrlEntry.begin(); it != mUrlEntry.end(); ++it)
	{
		//Skip for url entry icon if content is not trusted
		if(!is_content_trusted && (mUrlEntryIcon == *it))
		{
			continue;
		}

		LLUrlEntryBase *url_entry = *it;

		U32 start = 0, end = 0;
		if (matchRegex(text.c_str(), url_entry->getPattern(), start, end))
		{
			// does this match occur in the string before any other match
			if (start < match_start || match_entry == NULL)
			{

				if (mLLUrlEntryInvalidSLURL == *it)
				{
					if(url_entry && url_entry->isSLURLvalid(text.substr(start, end - start + 1)))
					{
						continue;
					}
				}

				if((mUrlEntryHTTPLabel == *it) || (mUrlEntrySLLabel == *it))
				{
					if(url_entry && !url_entry->isWikiLinkCorrect(text.substr(start, end - start + 1)))
					{
						continue;
					}
				}

				match_start = start;
				match_end = end;
				match_entry = url_entry;

				// <FS:Ansariel> Wear folder SLUrl
				if (mUrlEntryWear == *it)
				{
					break;
				}
				// </FS:Ansariel>
			}
		}
	}

	// did we find a match? if so, return its details in the match object
	if (match_entry)
	{
		// Skip if link is an email with an empty username (starting with @). See MAINT-5371.
		if (match_start > 0 && text.substr(match_start - 1, 1) == "@")
			return false;

		// fill in the LLUrlMatch object and return it
		std::string url = text.substr(match_start, match_end - match_start + 1);

		// <FS:Ansariel> Fix the "nolink>" fail; Fix from Alchemy viewer, courtesy of Drake Arconis
		//if (match_entry == mUrlEntryTrusted)
		//{
		//	LLUriParser up(url);
		//	up.normalize();
		//	url = up.normalizedUri();
		//}
		if (match_entry != mUrlEntryNoLink && match_entry == mUrlEntryTrustedUrl)
		{
			LLUriParser up(url);
			if (!up.normalize())
			{
				url = up.normalizedUri();
			}
		}
		// </FS:Ansariel>

		match.setValues(match_start, match_end,
						match_entry->getUrl(url),
						match_entry->getLabel(url, cb),
						match_entry->getQuery(url),
						match_entry->getTooltip(url),
						match_entry->getIcon(url),
						match_entry->getStyle(),
						match_entry->getMenuName(),
						match_entry->getLocation(url),
						// <FS:Ansariel> Store matched text
						text.substr(match_start, match_end - match_start + 1),
						match_entry->getID(url),
						match_entry->underlineOnHoverOnly(url),
						match_entry->isTrusted());
		return true;
	}

	return false;
}

bool LLUrlRegistry::findUrl(const LLWString &text, LLUrlMatch &match, const LLUrlLabelCallback &cb)
{
	// boost::regex_search() only works on char or wchar_t
	// types, but wchar_t is only 2-bytes on Win32 (not 4).
	// So we use UTF-8 to make this work the same everywhere.
	std::string utf8_text = wstring_to_utf8str(text);
	if (findUrl(utf8_text, match, cb))
	{
		// we cannot blindly return the start/end offsets from
		// the UTF-8 string because it is a variable-length
		// character encoding, so we need to update the start
		// and end values to be correct for the wide string.
		// <FS:Ansariel> Fix for LLUrlEntryHTTPLabel and
		// LLUrlEntrySLLabel: Cannot simply replace the URL,
		//need to replace the matched text!
		//LLWString wurl = utf8str_to_wstring(match.getUrl());
		LLWString wurl = utf8str_to_wstring(match.getMatchedText());
		// </FS:Ansariel>
		size_t start = text.find(wurl);
		if (start == std::string::npos)
		{
			return false;
		}
		S32 end = start + wurl.size() - 1;

		match.setValues(start, end, match.getUrl(), 
						match.getLabel(),
						match.getQuery(),
						match.getTooltip(),
						match.getIcon(),
						match.getStyle(),
						match.getMenuName(),
						match.getLocation(),
						// <FS:Ansariel> Store matched text
						match.getMatchedText(),
						match.getID(),
						match.underlineOnHoverOnly());
		return true;
	}
	return false;
}

bool LLUrlRegistry::hasUrl(const std::string &text)
{
	LLUrlMatch match;
	return findUrl(text, match);
}

bool LLUrlRegistry::hasUrl(const LLWString &text)
{
	LLUrlMatch match;
	return findUrl(text, match);
}

bool LLUrlRegistry::isUrl(const std::string &text)
{
	LLUrlMatch match;
	if (findUrl(text, match))
	{
		return (match.getStart() == 0 && match.getEnd() >= text.size()-1);
	}
	return false;
}

bool LLUrlRegistry::isUrl(const LLWString &text)
{
	LLUrlMatch match;
	if (findUrl(text, match))
	{
		return (match.getStart() == 0 && match.getEnd() >= text.size()-1);
	}
	return false;
}<|MERGE_RESOLUTION|>--- conflicted
+++ resolved
@@ -41,7 +41,7 @@
 {
 //	mUrlEntry.reserve(20);
 // [RLVa:KB] - Checked: 2010-11-01 (RLVa-1.2.2a) | Added: RLVa-1.2.2a
-	mUrlEntry.reserve(28);
+	mUrlEntry.reserve(29);
 // [/RLVa:KB]
 
 	// Urls are matched in the order that they were registered
@@ -95,12 +95,9 @@
 	// <FS:Ansariel> Allow URLs with no protocol again
 	registerUrl(new LLUrlEntryHTTPNoProtocol());
 	registerUrl(new LLUrlEntryEmail());
-<<<<<<< HEAD
+	registerUrl(new LLUrlEntryIPv6());
 	// parse jira issue names to links -KC
 	registerUrl(new LLUrlEntryJira());
-=======
-	registerUrl(new LLUrlEntryIPv6());
->>>>>>> 35b65133
 }
 
 LLUrlRegistry::~LLUrlRegistry()
