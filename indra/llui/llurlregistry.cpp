--- conflicted
+++ resolved
@@ -39,45 +39,10 @@
 
 LLUrlRegistry::LLUrlRegistry()
 {
-<<<<<<< HEAD
-//	mUrlEntry.reserve(20);
+//  mUrlEntry.reserve(20);
 // [RLVa:KB] - Checked: 2010-11-01 (RLVa-1.2.2a) | Added: RLVa-1.2.2a
-	mUrlEntry.reserve(30);
+    mUrlEntry.reserve(30);
 // [/RLVa:KB]
-
-	// Urls are matched in the order that they were registered
-	mUrlEntryNoLink = new LLUrlEntryNoLink();
-	registerUrl(mUrlEntryNoLink);
-	mUrlEntryIcon = new LLUrlEntryIcon();
-	registerUrl(mUrlEntryIcon);
-	mLLUrlEntryInvalidSLURL = new LLUrlEntryInvalidSLURL();
-	registerUrl(mLLUrlEntryInvalidSLURL);
-	registerUrl(new LLUrlEntrySLURL());
-
-	// decorated links for host names like: secondlife.com and lindenlab.com
-	// <FS:Ansariel> Normalize only trusted URL
-	//registerUrl(new LLUrlEntrySeconlifeURL());
-	mUrlEntryTrustedUrl = new LLUrlEntrySecondlifeURL();
-	registerUrl(mUrlEntryTrustedUrl);
-	// </FS:Ansariel>
-	registerUrl(new LLUrlEntrySimpleSecondlifeURL());
-
-	registerUrl(new LLUrlEntryHTTP());
-	mUrlEntryHTTPLabel = new LLUrlEntryHTTPLabel();
-	registerUrl(mUrlEntryHTTPLabel);
-	registerUrl(new LLUrlEntryAgentCompleteName());
-	registerUrl(new LLUrlEntryAgentLegacyName());
-	registerUrl(new LLUrlEntryAgentDisplayName());
-	registerUrl(new LLUrlEntryAgentUserName());
-// [RLVa:KB] - Checked: 2010-11-01 (RLVa-1.2.2a) | Added: RLVa-1.2.2a
-	registerUrl(new LLUrlEntryAgentRLVAnonymizedName());
-// [/RLVa:KB]
-	registerUrl(new FSUrlEntryAgentSelf());// <FS:Ansariel> FIRE-30611: "You" in transcript is underlined
-	// LLUrlEntryAgent*Name must appear before LLUrlEntryAgent since 
-	// LLUrlEntryAgent is a less specific (catchall for agent urls)
-	registerUrl(new LLUrlEntryAgent());
-=======
-    mUrlEntry.reserve(20);
 
     // Urls are matched in the order that they were registered
     mUrlEntryNoLink = new LLUrlEntryNoLink();
@@ -89,7 +54,11 @@
     registerUrl(new LLUrlEntrySLURL());
 
     // decorated links for host names like: secondlife.com and lindenlab.com
-    registerUrl(new LLUrlEntrySecondlifeURL());
+    // <FS:Ansariel> Normalize only trusted URL
+    //registerUrl(new LLUrlEntrySeconlifeURL());
+    mUrlEntryTrustedUrl = new LLUrlEntrySecondlifeURL();
+    registerUrl(mUrlEntryTrustedUrl);
+    // </FS:Ansariel>
     registerUrl(new LLUrlEntrySimpleSecondlifeURL());
 
     registerUrl(new LLUrlEntryHTTP());
@@ -99,10 +68,13 @@
     registerUrl(new LLUrlEntryAgentLegacyName());
     registerUrl(new LLUrlEntryAgentDisplayName());
     registerUrl(new LLUrlEntryAgentUserName());
+// [RLVa:KB] - Checked: 2010-11-01 (RLVa-1.2.2a) | Added: RLVa-1.2.2a
+    registerUrl(new LLUrlEntryAgentRLVAnonymizedName());
+// [/RLVa:KB]
+    registerUrl(new FSUrlEntryAgentSelf());// <FS:Ansariel> FIRE-30611: "You" in transcript is underlined
     // LLUrlEntryAgent*Name must appear before LLUrlEntryAgent since
     // LLUrlEntryAgent is a less specific (catchall for agent urls)
     registerUrl(new LLUrlEntryAgent());
->>>>>>> 38c2a5bd
     registerUrl(new LLUrlEntryChat());
     registerUrl(new LLUrlEntryGroup());
     registerUrl(new LLUrlEntryParcel());
@@ -115,31 +87,21 @@
     registerUrl(new LLUrlEntryExperienceProfile());
     mUrlEntryKeybinding = new LLUrlEntryKeybinding();
     registerUrl(mUrlEntryKeybinding);
-<<<<<<< HEAD
-	registerUrl(new FSHelpDebugUrlEntrySL()); // <FS:Ansariel> FS Help SLUrl
-	// <FS:Ansariel> Wear folder SLUrl
-	mUrlEntryWear = new FSUrlEntryWear();
-	registerUrl(mUrlEntryWear);
-	//LLUrlEntrySL and LLUrlEntrySLLabel have more common pattern, 
-	//so it should be registered in the end of list
-	registerUrl(new LLUrlEntrySL());
-	mUrlEntrySLLabel = new LLUrlEntrySLLabel();
-	registerUrl(mUrlEntrySLLabel);
-	// <FS:Ansariel> Allow URLs with no protocol again
-	registerUrl(new LLUrlEntryHTTPNoProtocol());
-	registerUrl(new LLUrlEntryEmail());
-	registerUrl(new LLUrlEntryIPv6());
-	// parse jira issue names to links -KC
-	registerUrl(new LLUrlEntryJira());
-=======
+    registerUrl(new FSHelpDebugUrlEntrySL()); // <FS:Ansariel> FS Help SLUrl
+    // <FS:Ansariel> Wear folder SLUrl
+    mUrlEntryWear = new FSUrlEntryWear();
+    registerUrl(mUrlEntryWear);
     //LLUrlEntrySL and LLUrlEntrySLLabel have more common pattern,
     //so it should be registered in the end of list
     registerUrl(new LLUrlEntrySL());
     mUrlEntrySLLabel = new LLUrlEntrySLLabel();
     registerUrl(mUrlEntrySLLabel);
+    // <FS:Ansariel> Allow URLs with no protocol again
+    registerUrl(new LLUrlEntryHTTPNoProtocol());
     registerUrl(new LLUrlEntryEmail());
     registerUrl(new LLUrlEntryIPv6());
->>>>>>> 38c2a5bd
+    // parse jira issue names to links -KC
+    registerUrl(new LLUrlEntryJira());
 }
 
 LLUrlRegistry::~LLUrlRegistry()
@@ -202,184 +164,65 @@
 
 static bool stringHasUrl(const std::string &text)
 {
-<<<<<<< HEAD
-	// fast heuristic test for a URL in a string. This is used
-	// to avoid lots of costly regex calls, BUT it needs to be
-	// kept in sync with the LLUrlEntry regexes we support.
-	return (text.find("://") != std::string::npos ||
-			// text.find("www.") != std::string::npos ||
-			// text.find(".com") != std::string::npos ||
-			// allow ALLCAPS urls -KC
-			boost::ifind_first(text, "www.") ||
-			boost::ifind_first(text, ".com") ||
-			boost::ifind_first(text, ".net") ||
-			boost::ifind_first(text, ".edu") ||
-			boost::ifind_first(text, ".org") ||
-			text.find("<nolink>") != std::string::npos ||
-			text.find("<icon") != std::string::npos ||
-			text.find("@") != std::string::npos);
-=======
     // fast heuristic test for a URL in a string. This is used
     // to avoid lots of costly regex calls, BUT it needs to be
     // kept in sync with the LLUrlEntry regexes we support.
     return (text.find("://") != std::string::npos ||
-            text.find("www.") != std::string::npos ||
-            text.find(".com") != std::string::npos ||
+            // text.find("www.") != std::string::npos ||
+            // text.find(".com") != std::string::npos ||
+            // allow ALLCAPS urls -KC
+            boost::ifind_first(text, "www.") ||
+            boost::ifind_first(text, ".com") ||
+            boost::ifind_first(text, ".net") ||
+            boost::ifind_first(text, ".edu") ||
+            boost::ifind_first(text, ".org") ||
             text.find("<nolink>") != std::string::npos ||
             text.find("<icon") != std::string::npos ||
             text.find("@") != std::string::npos);
->>>>>>> 38c2a5bd
 }
 
 static bool stringHasJira(const std::string &text)
 {
-	// same as above, but for jiras
-	// <FS:CR> Please make sure to sync these with the items in LLUrlEntryJira::LLUrlEntryJira() if you make a change
-	return (text.find("ARVD") != std::string::npos ||
-			text.find("BUG") != std::string::npos ||
-			text.find("CHOP") != std::string::npos ||
-			text.find("CHUIBUG") != std::string::npos ||
-			text.find("CTS") != std::string::npos ||
-			text.find("DOC") != std::string::npos ||
-			text.find("DN") != std::string::npos ||
-			text.find("ECC") != std::string::npos ||
-			text.find("EXP") != std::string::npos ||
-			text.find("FIRE") != std::string::npos ||
-			text.find("FITMESH") != std::string::npos ||
-			text.find("LEAP") != std::string::npos ||
-			text.find("LLSD") != std::string::npos ||
-			text.find("MATBUG") != std::string::npos ||
-			text.find("MISC") != std::string::npos ||
-			text.find("OPEN") != std::string::npos ||
-			text.find("PATHBUG") != std::string::npos ||
-			text.find("PLAT") != std::string::npos ||
-			text.find("PYO") != std::string::npos ||
-			text.find("SCR") != std::string::npos ||
-			text.find("SH") != std::string::npos ||
-			text.find("SINV") != std::string::npos ||
-			text.find("SLS") != std::string::npos ||
-			text.find("SNOW") != std::string::npos ||
-			text.find("SOCIAL") != std::string::npos ||
-			text.find("STORM") != std::string::npos ||
-			text.find("SUN") != std::string::npos ||
-			text.find("SUP") != std::string::npos ||
-			text.find("SVC") != std::string::npos ||
-			text.find("TPV") != std::string::npos ||
-			text.find("VWR") != std::string::npos ||
-			text.find("WEB") != std::string::npos);
+    // same as above, but for jiras
+    // <FS:CR> Please make sure to sync these with the items in LLUrlEntryJira::LLUrlEntryJira() if you make a change
+    return (text.find("ARVD") != std::string::npos ||
+            text.find("BUG") != std::string::npos ||
+            text.find("CHOP") != std::string::npos ||
+            text.find("CHUIBUG") != std::string::npos ||
+            text.find("CTS") != std::string::npos ||
+            text.find("DOC") != std::string::npos ||
+            text.find("DN") != std::string::npos ||
+            text.find("ECC") != std::string::npos ||
+            text.find("EXP") != std::string::npos ||
+            text.find("FIRE") != std::string::npos ||
+            text.find("FITMESH") != std::string::npos ||
+            text.find("LEAP") != std::string::npos ||
+            text.find("LLSD") != std::string::npos ||
+            text.find("MATBUG") != std::string::npos ||
+            text.find("MISC") != std::string::npos ||
+            text.find("OPEN") != std::string::npos ||
+            text.find("PATHBUG") != std::string::npos ||
+            text.find("PLAT") != std::string::npos ||
+            text.find("PYO") != std::string::npos ||
+            text.find("SCR") != std::string::npos ||
+            text.find("SH") != std::string::npos ||
+            text.find("SINV") != std::string::npos ||
+            text.find("SLS") != std::string::npos ||
+            text.find("SNOW") != std::string::npos ||
+            text.find("SOCIAL") != std::string::npos ||
+            text.find("STORM") != std::string::npos ||
+            text.find("SUN") != std::string::npos ||
+            text.find("SUP") != std::string::npos ||
+            text.find("SVC") != std::string::npos ||
+            text.find("TPV") != std::string::npos ||
+            text.find("VWR") != std::string::npos ||
+            text.find("WEB") != std::string::npos);
 }
 
 bool LLUrlRegistry::findUrl(const std::string &text, LLUrlMatch &match, const LLUrlLabelCallback &cb, bool is_content_trusted)
 {
-<<<<<<< HEAD
-	// avoid costly regexes if there is clearly no URL in the text
-	if (! (stringHasUrl(text) || stringHasJira(text)))
-	{
-		return false;
-	}
-
-	// find the first matching regex from all url entries in the registry
-	U32 match_start = 0, match_end = 0;
-	LLUrlEntryBase *match_entry = NULL;
-
-	std::vector<LLUrlEntryBase *>::iterator it;
-	for (it = mUrlEntry.begin(); it != mUrlEntry.end(); ++it)
-	{
-		//Skip for url entry icon if content is not trusted
-		if((mUrlEntryIcon == *it) && ((text.find("Hand") != std::string::npos) || !is_content_trusted))
-		{
-			continue;
-		}
-
-		LLUrlEntryBase *url_entry = *it;
-
-		U32 start = 0, end = 0;
-		if (matchRegex(text.c_str(), url_entry->getPattern(), start, end))
-		{
-			// does this match occur in the string before any other match
-			if (start < match_start || match_entry == NULL)
-			{
-
-				if (mLLUrlEntryInvalidSLURL == *it)
-				{
-					if(url_entry && url_entry->isSLURLvalid(text.substr(start, end - start + 1)))
-					{
-						continue;
-					}
-				}
-
-				if((mUrlEntryHTTPLabel == *it) || (mUrlEntrySLLabel == *it))
-				{
-					if(url_entry && !url_entry->isWikiLinkCorrect(text.substr(start, end - start + 1)))
-					{
-						continue;
-					}
-				}
-
-				match_start = start;
-				match_end = end;
-				match_entry = url_entry;
-
-				// <FS:Ansariel> Wear folder SLUrl
-				if (mUrlEntryWear == *it)
-				{
-					break;
-				}
-				// </FS:Ansariel>
-			}
-		}
-	}
-
-	// did we find a match? if so, return its details in the match object
-	if (match_entry)
-	{
-		// Skip if link is an email with an empty username (starting with @). See MAINT-5371.
-		if (match_start > 0 && text.substr(match_start - 1, 1) == "@")
-			return false;
-
-		// fill in the LLUrlMatch object and return it
-		std::string url = text.substr(match_start, match_end - match_start + 1);
-
-		// <FS:Ansariel> Fix the "nolink>" fail; Fix from Alchemy viewer, courtesy of Drake Arconis
-		//if (match_entry == mUrlEntryTrusted)
-		//{
-		//	LLUriParser up(url);
-		//	if (up.normalize() == 0)
-        //    {
-        //        url = up.normalizedUri();
-        //    }
-		//}
-		if (match_entry != mUrlEntryNoLink && match_entry == mUrlEntryTrustedUrl)
-		{
-			LLUriParser up(url);
-			if (up.normalize() == 0)
-            {
-                url = up.normalizedUri();
-            }
-		}
-		// </FS:Ansariel>
-
-		match.setValues(match_start, match_end,
-						match_entry->getUrl(url),
-						match_entry->getLabel(url, cb),
-						match_entry->getQuery(url),
-						match_entry->getTooltip(url),
-						match_entry->getIcon(url),
-						match_entry->getStyle(),
-						match_entry->getMenuName(),
-						match_entry->getLocation(url),
-						// <FS:Ansariel> Store matched text
-						text.substr(match_start, match_end - match_start + 1),
-						match_entry->getID(url),
-						match_entry->underlineOnHoverOnly(url),
-						match_entry->isTrusted());
-		return true;
-	}
-
-	return false;
-=======
     // avoid costly regexes if there is clearly no URL in the text
-    if (! stringHasUrl(text))
+    if (! (stringHasUrl(text) || stringHasJira(text)))
     {
         return false;
     }
@@ -425,6 +268,13 @@
                 match_start = start;
                 match_end = end;
                 match_entry = url_entry;
+
+                // <FS:Ansariel> Wear folder SLUrl
+                if (mUrlEntryWear == *it)
+                {
+                    break;
+                }
+                // </FS:Ansariel>
             }
         }
     }
@@ -439,7 +289,16 @@
         // fill in the LLUrlMatch object and return it
         std::string url = text.substr(match_start, match_end - match_start + 1);
 
-        if (match_entry == mUrlEntryTrusted)
+        // <FS:Ansariel> Fix the "nolink>" fail; Fix from Alchemy viewer, courtesy of Drake Arconis
+        //if (match_entry == mUrlEntryTrusted)
+        //{
+        //  LLUriParser up(url);
+        //  if (up.normalize() == 0)
+        //    {
+        //        url = up.normalizedUri();
+        //    }
+        //}
+        if (match_entry != mUrlEntryNoLink && match_entry == mUrlEntryTrustedUrl)
         {
             LLUriParser up(url);
             if (up.normalize() == 0)
@@ -447,6 +306,7 @@
                 url = up.normalizedUri();
             }
         }
+        // </FS:Ansariel>
 
         match.setValues(match_start, match_end,
                         match_entry->getUrl(url),
@@ -457,6 +317,8 @@
                         match_entry->getStyle(),
                         match_entry->getMenuName(),
                         match_entry->getLocation(url),
+                        // <FS:Ansariel> Store matched text
+                        text.substr(match_start, match_end - match_start + 1),
                         match_entry->getID(url),
                         match_entry->underlineOnHoverOnly(url),
                         match_entry->isTrusted());
@@ -464,51 +326,10 @@
     }
 
     return false;
->>>>>>> 38c2a5bd
 }
 
 bool LLUrlRegistry::findUrl(const LLWString &text, LLUrlMatch &match, const LLUrlLabelCallback &cb)
 {
-<<<<<<< HEAD
-	// boost::regex_search() only works on char or wchar_t
-	// types, but wchar_t is only 2-bytes on Win32 (not 4).
-	// So we use UTF-8 to make this work the same everywhere.
-	std::string utf8_text = wstring_to_utf8str(text);
-	if (findUrl(utf8_text, match, cb))
-	{
-		// we cannot blindly return the start/end offsets from
-		// the UTF-8 string because it is a variable-length
-		// character encoding, so we need to update the start
-		// and end values to be correct for the wide string.
-		// <FS:Ansariel> Fix for LLUrlEntryHTTPLabel and
-		// LLUrlEntrySLLabel: Cannot simply replace the URL,
-		//need to replace the matched text!
-		//LLWString wurl = utf8str_to_wstring(match.getUrl());
-		LLWString wurl = utf8str_to_wstring(match.getMatchedText());
-		// </FS:Ansariel>
-		size_t start = text.find(wurl);
-		if (start == std::string::npos)
-		{
-			return false;
-		}
-		S32 end = start + wurl.size() - 1;
-
-		match.setValues(start, end, match.getUrl(), 
-						match.getLabel(),
-						match.getQuery(),
-						match.getTooltip(),
-						match.getIcon(),
-						match.getStyle(),
-						match.getMenuName(),
-						match.getLocation(),
-						// <FS:Ansariel> Store matched text
-						match.getMatchedText(),
-						match.getID(),
-						match.underlineOnHoverOnly());
-		return true;
-	}
-	return false;
-=======
     // boost::regex_search() only works on char or wchar_t
     // types, but wchar_t is only 2-bytes on Win32 (not 4).
     // So we use UTF-8 to make this work the same everywhere.
@@ -519,7 +340,12 @@
         // the UTF-8 string because it is a variable-length
         // character encoding, so we need to update the start
         // and end values to be correct for the wide string.
-        LLWString wurl = utf8str_to_wstring(match.getUrl());
+        // <FS:Ansariel> Fix for LLUrlEntryHTTPLabel and
+        // LLUrlEntrySLLabel: Cannot simply replace the URL,
+        //need to replace the matched text!
+        //LLWString wurl = utf8str_to_wstring(match.getUrl());
+        LLWString wurl = utf8str_to_wstring(match.getMatchedText());
+        // </FS:Ansariel>
         size_t start = text.find(wurl);
         if (start == std::string::npos)
         {
@@ -535,12 +361,13 @@
                         match.getStyle(),
                         match.getMenuName(),
                         match.getLocation(),
+                        // <FS:Ansariel> Store matched text
+                        match.getMatchedText(),
                         match.getID(),
                         match.underlineOnHoverOnly());
         return true;
     }
     return false;
->>>>>>> 38c2a5bd
 }
 
 bool LLUrlRegistry::hasUrl(const std::string &text)
