--- conflicted
+++ resolved
@@ -437,7 +437,6 @@
 
 S32 LLScrollListCtrl::getItemCount() const
 {
-<<<<<<< HEAD
     // <FS:Ansariel> Fix for FS-specific people list (radar)
     if (mIsFiltered)
     {
@@ -458,10 +457,7 @@
     }
     // </FS:Ansariel> Fix for FS-specific people list (radar)
 
-    return mItemList.size();
-=======
     return static_cast<S32>(mItemList.size());
->>>>>>> 22d3ea34
 }
 
 bool LLScrollListCtrl::hasSelectedItem() const
