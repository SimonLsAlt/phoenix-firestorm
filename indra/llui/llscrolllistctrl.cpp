--- conflicted
+++ resolved
@@ -301,7 +301,8 @@
     // show scroll bar when applicable -Sei
     text_p.allow_scroll(true);
     text_p.track_end(true);
-    addChild(LLUICtrlFactory::create<LLTextBox>(text_p));
+    mCommentText = LLUICtrlFactory::create<LLTextBox>(text_p);
+    addChild(mCommentText);
     // </FS:Ansariel>
 
     // <FS:Ansariel> Can only set sort column after we created the actual columns
@@ -321,32 +322,12 @@
         mColumnInitParams.push_back(*row_it);
     }
 
-<<<<<<< HEAD
     // <FS:Ansariel> Can only set sort column after we created the actual columns
     if (p.sort_column >= 0)
     {
         sortByColumnIndex(p.sort_column, p.sort_ascending);
     }
     // </FS:Ansariel>
-=======
-    LLTextBox::Params text_p;
-    text_p.name("comment_text");
-    text_p.border_visible(false);
-    text_p.rect(mItemListRect);
-    text_p.follows.flags(FOLLOWS_ALL);
-    // word wrap was added accroding to the EXT-6841
-    text_p.wrap(true);
-    mCommentText = LLUICtrlFactory::create<LLTextBox>(text_p);
-    addChild(mCommentText);
->>>>>>> 4d7f622a
-
-    for (LLInitParam::ParamIterator<LLScrollListItem::Params>::const_iterator row_it = p.contents.rows.begin();
-        row_it != p.contents.rows.end();
-        ++row_it)
-    {
-        addRow(*row_it);
-    }
-<<<<<<< HEAD
 
     // <FS:Ansariel> Moved up
     //LLTextBox::Params text_p;
@@ -360,8 +341,13 @@
     //text_p.text_color = mFgUnselectedColor;
     //addChild(LLUICtrlFactory::create<LLTextBox>(text_p));
     // </FS:Ansariel>
-=======
->>>>>>> 4d7f622a
+
+    for (LLInitParam::ParamIterator<LLScrollListItem::Params>::const_iterator row_it = p.contents.rows.begin();
+        row_it != p.contents.rows.end();
+        ++row_it)
+    {
+        addRow(*row_it);
+    }
 }
 
 S32 LLScrollListCtrl::getSearchColumn()
@@ -1641,16 +1627,9 @@
     item = getFirstSelected();
     if (item)
     {
-<<<<<<< HEAD
-        auto col = item->getColumn(column);
-        if(col)
-        {
-            return col->getValue().asString();
-=======
         if (LLScrollListCell* cell = item->getColumn(column))
         {
             return cell->getValue().asString();
->>>>>>> 4d7f622a
         }
     }
 
@@ -1939,14 +1918,7 @@
 
     updateColumns();
 
-<<<<<<< HEAD
-    if (mCommentTextView)
-    {
-        mCommentTextView->setVisible(mItemList.empty());
-    }
-=======
     mCommentText->setVisible(mItemList.empty());
->>>>>>> 4d7f622a
 
     drawItems();
 
@@ -1968,9 +1940,9 @@
 bool LLScrollListCtrl::handleScrollWheel(S32 x, S32 y, S32 clicks)
 {
     // <FS> FIRE-10172: Let the LLTextbox handle the mouse scroll if it's visible
-    if (mCommentTextView && mCommentTextView->getVisible())
-    {
-        return mCommentTextView->handleScrollWheel(x, y, clicks);
+    if (mCommentText->getVisible())
+    {
+        return mCommentText->handleScrollWheel(x, y, clicks);
     }
     // </FS>
 
