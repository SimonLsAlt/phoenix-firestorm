 /**
 * @file llscrolllistctrl.cpp
 * @brief Scroll lists are composed of rows (items), each of which
 * contains columns (cells).
 *
 * $LicenseInfo:firstyear=2001&license=viewerlgpl$
 * Second Life Viewer Source Code
 * Copyright (C) 2010, Linden Research, Inc.
 *
 * This library is free software; you can redistribute it and/or
 * modify it under the terms of the GNU Lesser General Public
 * License as published by the Free Software Foundation;
 * version 2.1 of the License only.
 *
 * This library is distributed in the hope that it will be useful,
 * but WITHOUT ANY WARRANTY; without even the implied warranty of
 * MERCHANTABILITY or FITNESS FOR A PARTICULAR PURPOSE.  See the GNU
 * Lesser General Public License for more details.
 *
 * You should have received a copy of the GNU Lesser General Public
 * License along with this library; if not, write to the Free Software
 * Foundation, Inc., 51 Franklin Street, Fifth Floor, Boston, MA  02110-1301  USA
 *
 * Linden Research, Inc., 945 Battery Street, San Francisco, CA  94111  USA
 * $/LicenseInfo$
 */

#include "linden_common.h"

#include "llscrolllistctrl.h"

#include <algorithm>

#include "llstl.h"
#include "llboost.h"
//#include "indra_constants.h"

#include "llavatarnamecache.h"
#include "llcheckboxctrl.h"
#include "llclipboard.h"
#include "llfocusmgr.h"
#include "llgl.h"               // LLGLSUIDefault()
#include "lllocalcliprect.h"
//#include "llrender.h"
#include "llresmgr.h"
#include "llscrollbar.h"
#include "llscrolllistcell.h"
#include "llstring.h"
#include "llui.h"
#include "lluictrlfactory.h"
#include "llwindow.h"
#include "llcontrol.h"
#include "llkeyboard.h"
#include "llviewborder.h"
#include "lltextbox.h"
#include "llsdparam.h"
#include "llcachename.h"
#include "llmenugl.h"
#include "llurlaction.h"
#include "lltooltip.h"

#include <boost/bind.hpp>

#include "fsregistrarutils.h"

static LLDefaultChildRegistry::Register<LLScrollListCtrl> r("scroll_list");

// local structures & classes.
struct SortScrollListItem
{
    SortScrollListItem(const std::vector<std::pair<S32, bool> >& sort_orders,const LLScrollListCtrl::sort_signal_t* sort_signal, bool alternate_sort)
    :   mSortOrders(sort_orders)
    ,   mSortSignal(sort_signal)
    ,   mAltSort(alternate_sort)
    {}

    bool operator()(const LLScrollListItem* i1, const LLScrollListItem* i2)
    {
        // sort over all columns in order specified by mSortOrders
        S32 sort_result = 0;
        for (sort_order_t::const_reverse_iterator it = mSortOrders.rbegin();
             it != mSortOrders.rend(); ++it)
        {
            S32 col_idx = it->first;
            bool sort_ascending = it->second;

            S32 order = sort_ascending ? 1 : -1; // ascending or descending sort for this column?

            const LLScrollListCell *cell1 = i1->getColumn(col_idx);
            const LLScrollListCell *cell2 = i2->getColumn(col_idx);
            if (cell1 && cell2)
            {
                if(mSortSignal)
                {
                    sort_result = order * (*mSortSignal)(col_idx,i1, i2);
                }
                else
                {
                    if (mAltSort && !cell1->getAltValue().asString().empty() && !cell2->getAltValue().asString().empty())
                    {
                        sort_result = order * LLStringUtil::compareDict(cell1->getAltValue().asString(), cell2->getAltValue().asString());
                    }
                    else
                    {
                        sort_result = order * LLStringUtil::compareDict(cell1->getValue().asString(), cell2->getValue().asString());
                    }
                }
                if (sort_result != 0)
                {
                    break; // we have a sort order!
                }
            }
        }

        return sort_result < 0;
    }


    typedef std::vector<std::pair<S32, bool> > sort_order_t;
    const LLScrollListCtrl::sort_signal_t* mSortSignal;
    const sort_order_t& mSortOrders;
    const bool mAltSort;
};

//---------------------------------------------------------------------------
// LLScrollListCtrl
//---------------------------------------------------------------------------

void LLScrollListCtrl::SelectionTypeNames::declareValues()
{
    declare("row", LLScrollListCtrl::ROW);
    declare("cell", LLScrollListCtrl::CELL);
    declare("header", LLScrollListCtrl::HEADER);
}

LLScrollListCtrl::Contents::Contents()
:   columns("column"),
    rows("row")
{
    addSynonym(columns, "columns");
    addSynonym(rows, "rows");
}

LLScrollListCtrl::Params::Params()
:   multi_select("multi_select", false),
    has_border("draw_border"),
    draw_heading("draw_heading"),
    search_column("search_column", 0),
    selection_type("selection_type", ROW),
    sort_column("sort_column", -1),
    sort_ascending("sort_ascending", true),
    sort_lazily("sort_lazily", false),                  // <FS:Beq> FIRE-30732 deferred sort as a UI property
    can_sort("can_sort", true),
    persist_sort_order("persist_sort_order", false),    // <FS:Ansariel> Persists sort order of scroll lists
    primary_sort_only("primary_sort_only", false),      // <FS:Ansariel> Option to only sort by one column
    mouse_wheel_opaque("mouse_wheel_opaque", false),
    commit_on_keyboard_movement("commit_on_keyboard_movement", true),
    commit_on_selection_change("commit_on_selection_change", false),
    heading_height("heading_height"),
    page_lines("page_lines", 0),
    background_visible("background_visible"),
    draw_stripes("draw_stripes"),
    column_padding("column_padding"),
    row_padding("row_padding", 2),
    fg_unselected_color("fg_unselected_color"),
    fg_selected_color("fg_selected_color"),
    bg_selected_color("bg_selected_color"),
    fg_disable_color("fg_disable_color"),
    bg_writeable_color("bg_writeable_color"),
    bg_readonly_color("bg_readonly_color"),
    bg_stripe_color("bg_stripe_color"),
    hovered_color("hovered_color"),
    highlighted_color("highlighted_color"),
    contents(""),
    scroll_bar_bg_visible("scroll_bar_bg_visible"),
    scroll_bar_bg_color("scroll_bar_bg_color"),
    border("border")
{}

LLScrollListCtrl::LLScrollListCtrl(const LLScrollListCtrl::Params& p)
:   LLUICtrl(p),
    mLineHeight(0),
    mScrollLines(0),
    mMouseWheelOpaque(p.mouse_wheel_opaque),
    mPageLines(p.page_lines),
    mMaxSelectable(0),
    mAllowKeyboardMovement(true),
    mCommitOnKeyboardMovement(p.commit_on_keyboard_movement),
    mCommitOnSelectionChange(p.commit_on_selection_change),
    mSelectionChanged(false),
    mSelectionType(p.selection_type),
    mNeedsScroll(false),
    mCanSelect(true),
    mCanSort(p.can_sort),
    mColumnsDirty(false),
    mMaxItemCount(INT_MAX),
    mBorderThickness( 2 ),
    mOnDoubleClickCallback( NULL ),
    mOnMaximumSelectCallback( NULL ),
    mOnSortChangedCallback( NULL ),
    mHighlightedItem(-1),
    mBorder(NULL),
    mSortCallback(NULL),
    mCommentTextView(NULL),
    mNumDynamicWidthColumns(0),
    mTotalStaticColumnWidth(0),
    mTotalColumnPadding(0),
    mSorted(false),
    mSortLazily(p.sort_lazily),     // <FS:Beq> FIRE-30732 deferred sort configurability
    mDirty(false),
    mOriginalSelection(-1),
    mLastSelected(NULL),
    mHeadingHeight(p.heading_height),
    mAllowMultipleSelection(p.multi_select),
    mDisplayColumnHeaders(p.draw_heading),
    mBackgroundVisible(p.background_visible),
    mDrawStripes(p.draw_stripes),
    mBgWriteableColor(p.bg_writeable_color()),
    mBgReadOnlyColor(p.bg_readonly_color()),
    mBgSelectedColor(p.bg_selected_color()),
    mBgStripeColor(p.bg_stripe_color()),
    mFgSelectedColor(p.fg_selected_color()),
    mFgUnselectedColor(p.fg_unselected_color()),
    mFgDisabledColor(p.fg_disable_color()),
    mHighlightedColor(p.highlighted_color()),
    mHoveredColor(p.hovered_color()),
    mSearchColumn(p.search_column),
    mColumnPadding(p.column_padding),
    mRowPadding(p.row_padding),
    mAlternateSort(false),
    mContextMenuType(MENU_NONE),
    mIsFriendSignal(NULL),
    // <FS:Ansariel> Fix for FS-specific people list (radar)
    mFilterColumn(-1),
    mIsFiltered(false),
    mPersistSortOrder(p.persist_sort_order),
    mPersistedSortOrderLoaded(false),
    mPersistedSortOrderControl(""),
    mPrimarySortOnly(p.primary_sort_only)
{
    mItemListRect.setOriginAndSize(
        mBorderThickness,
        mBorderThickness,
        getRect().getWidth() - 2 * mBorderThickness,
        getRect().getHeight() - 2 * mBorderThickness );

    updateLineHeight();

    // Init the scrollbar
    static LLUICachedControl<S32> scrollbar_size ("UIScrollbarSize", 0);

    LLRect scroll_rect;
    scroll_rect.setOriginAndSize(
        getRect().getWidth() - mBorderThickness - scrollbar_size,
        mItemListRect.mBottom,
        scrollbar_size,
        mItemListRect.getHeight());

    LLScrollbar::Params sbparams;
    sbparams.name("Scrollbar");
    sbparams.rect(scroll_rect);
    sbparams.orientation(LLScrollbar::VERTICAL);
    sbparams.doc_size(getItemCount());
    sbparams.doc_pos(mScrollLines);
    sbparams.page_size( getLinesPerPage() );
    sbparams.change_callback(boost::bind(&LLScrollListCtrl::onScrollChange, this, _1, _2));
    sbparams.follows.flags(FOLLOWS_RIGHT | FOLLOWS_TOP | FOLLOWS_BOTTOM);
    sbparams.visible(false);
    sbparams.bg_visible(p.scroll_bar_bg_visible);
    sbparams.bg_color(p.scroll_bar_bg_color);
    mScrollbar = LLUICtrlFactory::create<LLScrollbar> (sbparams);
    addChild(mScrollbar);

    // Border
    if (p.has_border)
    {
        LLRect border_rect = getLocalRect();
        LLViewBorder::Params params = p.border;
        params.rect(border_rect);
        mBorder = LLUICtrlFactory::create<LLViewBorder> (params);
        addChild(mBorder);
    }

    // set border *after* rect is fully initialized
    if (mBorder)
    {
        mBorder->setRect(getLocalRect());
        mBorder->reshape(getRect().getWidth(), getRect().getHeight());
    }

    // <FS:Ansariel> addRow() will call updateLayout() that tries to access the the comment
    //               textbox. So create it first before adding rows!
    LLTextBox::Params text_p;
    text_p.name("comment_text");
    text_p.border_visible(false);
    text_p.rect(mItemListRect);
    text_p.follows.flags(FOLLOWS_ALL);
    // word wrap was added accroding to the EXT-6841
    text_p.wrap(true);
    // set up label text color for empty lists in a way it's always readable -Zi
    text_p.text_color = mFgUnselectedColor;
    // show scroll bar when applicable -Sei
    text_p.allow_scroll(true);
    text_p.track_end(true);
    addChild(LLUICtrlFactory::create<LLTextBox>(text_p));
    // </FS:Ansariel>

    // <FS:Ansariel> Can only set sort column after we created the actual columns
    //if (p.sort_column >= 0)
    //{
    //  sortByColumnIndex(p.sort_column, p.sort_ascending);
    //}
    // </FS:Ansariel>

    for (LLInitParam::ParamIterator<LLScrollListColumn::Params>::const_iterator row_it = p.contents.columns.begin();
        row_it != p.contents.columns.end();
        ++row_it)
    {
        addColumn(*row_it);

        // <FS:Ansariel> Get list of the column init params so we can re-add them
        mColumnInitParams.push_back(*row_it);
    }

    // <FS:Ansariel> Can only set sort column after we created the actual columns
    if (p.sort_column >= 0)
    {
        sortByColumnIndex(p.sort_column, p.sort_ascending);
    }
    // </FS:Ansariel>

    for (LLInitParam::ParamIterator<LLScrollListItem::Params>::const_iterator row_it = p.contents.rows.begin();
        row_it != p.contents.rows.end();
        ++row_it)
    {
        addRow(*row_it);
    }

    // <FS:Ansariel> Moved up
    //LLTextBox::Params text_p;
    //text_p.name("comment_text");
    //text_p.border_visible(false);
    //text_p.rect(mItemListRect);
    //text_p.follows.flags(FOLLOWS_ALL);
    //// word wrap was added accroding to the EXT-6841
    //text_p.wrap(true);
    //// set up label text color for empty lists in a way it's always readable -Zi
    //text_p.text_color = mFgUnselectedColor;
    //addChild(LLUICtrlFactory::create<LLTextBox>(text_p));
    // </FS:Ansariel>
}

S32 LLScrollListCtrl::getSearchColumn()
{
    // search for proper search column
    if (mSearchColumn < 0)
    {
        LLScrollListItem* itemp = getFirstData();
        if (itemp)
        {
            for(S32 column = 0; column < getNumColumns(); column++)
            {
                LLScrollListCell* cell = itemp->getColumn(column);
                if (cell && cell->isText())
                {
                    mSearchColumn = column;
                    break;
                }
            }
        }
    }
    return llclamp(mSearchColumn, 0, getNumColumns());
}
/*virtual*/
bool LLScrollListCtrl::preProcessChildNode(LLXMLNodePtr child)
{
    if (child->hasName("column") || child->hasName("row"))
    {
        return true; // skip
    }
    else
    {
        return false;
    }
}

LLScrollListCtrl::~LLScrollListCtrl()
{
    // <FS:Ansariel> Persists sort order of scroll lists
    if (mPersistSortOrder && !mPersistedSortOrderControl.empty())
    {
        LLSD sort_order;
        for (std::vector<sort_column_t>::iterator it = mSortColumns.begin(); it != mSortColumns.end(); ++it)
        {
            sort_column_t& col = *it;
            S32 sort_val = col.first + 1;
            if (!col.second)
            {
                sort_val *= -1;
            }
            sort_order.append(LLSD(sort_val));
        }
        LLControlVariable* sort_order_setting = LLUI::getInstance()->mSettingGroups["config"]->declareLLSD(mPersistedSortOrderControl, LLSD(), "Column sort order for control " + mPersistedSortOrderControl);
        sort_order_setting->setValue(sort_order);
    }
    // </FS:Ansariel>

    delete mSortCallback;

    std::for_each(mItemList.begin(), mItemList.end(), DeletePointer());
    mItemList.clear();
    clearColumns(); //clears columns and deletes headers
    delete mIsFriendSignal;

    auto menu = mPopupMenuHandle.get();
    if (menu)
    {
        menu->die();
        mPopupMenuHandle.markDead();
    }
}


bool LLScrollListCtrl::setMaxItemCount(S32 max_count)
{
    if (max_count >= getItemCount())
    {
        mMaxItemCount = max_count;
    }
    return (max_count == mMaxItemCount);
}

S32 LLScrollListCtrl::isEmpty() const
{
    return mItemList.empty();
}

S32 LLScrollListCtrl::getItemCount() const
{
    // <FS:Ansariel> Fix for FS-specific people list (radar)
    if (mIsFiltered)
    {
        S32 count(0);
        item_list::const_iterator iter;
        for(iter = mItemList.begin(); iter != mItemList.end(); iter++)
        {
            LLScrollListItem* item  = *iter;
            std::string filterColumnValue = item->getColumn(mFilterColumn)->getValue().asString();
            std::transform(filterColumnValue.begin(), filterColumnValue.end(), filterColumnValue.begin(), ::tolower);
            if (filterColumnValue.find(mFilterString) == std::string::npos)
            {
                continue;
            }
            count++;
        }
        return count;
    }
    // </FS:Ansariel> Fix for FS-specific people list (radar)

    return static_cast<S32>(mItemList.size());
}

bool LLScrollListCtrl::hasSelectedItem() const
{
    item_list::iterator iter;
    for (iter = mItemList.begin(); iter < mItemList.end(); )
    {
        LLScrollListItem* itemp = *iter;
        if (itemp && itemp->getSelected())
        {
            return true;
        }
        iter++;
    }
    return false;
}

// virtual LLScrolListInterface function (was deleteAllItems)
void LLScrollListCtrl::clearRows()
{
    std::for_each(mItemList.begin(), mItemList.end(), DeletePointer());
    mItemList.clear();
    //mItemCount = 0;

    // Scroll the bar back up to the top.
    mScrollbar->setDocParams(0, 0);

    mScrollLines = 0;
    mLastSelected = NULL;
    updateLayout();
    mDirty = false;
}


LLScrollListItem* LLScrollListCtrl::getFirstSelected() const
{
    item_list::const_iterator iter;
    for (iter = mItemList.begin(); iter != mItemList.end(); iter++)
    {
        LLScrollListItem* item  = *iter;
        if (item->getSelected())
        {
            return item;
        }
    }
    return NULL;
}

std::vector<LLScrollListItem*> LLScrollListCtrl::getAllSelected() const
{
    std::vector<LLScrollListItem*> ret;
    item_list::const_iterator iter;
    for(iter = mItemList.begin(); iter != mItemList.end(); iter++)
    {
        LLScrollListItem* item  = *iter;
        if (item->getSelected())
        {
            ret.push_back(item);
        }
    }
    return ret;
}

S32 LLScrollListCtrl::getNumSelected() const
{
    S32 numSelected = 0;

    for(item_list::const_iterator iter = mItemList.begin(); iter != mItemList.end(); ++iter)
    {
        LLScrollListItem* item  = *iter;
        if (item->getSelected())
        {
            ++numSelected;
        }
    }

    return numSelected;
}

S32 LLScrollListCtrl::getFirstSelectedIndex() const
{
    S32 CurSelectedIndex = 0;

    // make sure sort is up to date before returning an index
    updateSort();

    item_list::const_iterator iter;
    for (iter = mItemList.begin(); iter != mItemList.end(); iter++)
    {
        LLScrollListItem* item  = *iter;
        // <FS:Ansariel> Fix for FS-specific people list (radar)
        if (isFiltered(item))
        {
            continue;
        }
        // </FS:Ansariel> Fix for FS-specific people list (radar)
        if (item->getSelected())
        {
            return CurSelectedIndex;
        }
        CurSelectedIndex++;
    }

    return -1;
}

LLScrollListItem* LLScrollListCtrl::getFirstData() const
{
    if (mItemList.size() == 0)
    {
        return NULL;
    }
    return mItemList[0];
}

LLScrollListItem* LLScrollListCtrl::getLastData() const
{
    if (mItemList.size() == 0)
    {
        return NULL;
    }
    return mItemList[mItemList.size() - 1];
}

std::vector<LLScrollListItem*> LLScrollListCtrl::getAllData() const
{
    std::vector<LLScrollListItem*> ret;
    item_list::const_iterator iter;
    for(iter = mItemList.begin(); iter != mItemList.end(); iter++)
    {
        LLScrollListItem* item  = *iter;
        ret.push_back(item);
    }
    return ret;
}

// returns first matching item
LLScrollListItem* LLScrollListCtrl::getItem(const LLSD& sd) const
{
    std::string string_val = sd.asString();

    item_list::const_iterator iter;
    for(iter = mItemList.begin(); iter != mItemList.end(); iter++)
    {
        LLScrollListItem* item  = *iter;
        // assumes string representation is good enough for comparison
        if (item->getValue().asString() == string_val)
        {
            return item;
        }
    }
    return NULL;
}


void LLScrollListCtrl::reshape( S32 width, S32 height, bool called_from_parent )
{
    LLUICtrl::reshape( width, height, called_from_parent );

    updateLayout();
}

void LLScrollListCtrl::updateLayout()
{
    static LLUICachedControl<S32> scrollbar_size ("UIScrollbarSize", 0);
    // reserve room for column headers, if needed
    S32 heading_size = (mDisplayColumnHeaders ? mHeadingHeight : 0);
    mItemListRect.setOriginAndSize(
        mBorderThickness,
        mBorderThickness,
        getRect().getWidth() - 2 * mBorderThickness,
        getRect().getHeight() - (2 * mBorderThickness ) - heading_size );

    if (mCommentTextView == NULL)
    {
        mCommentTextView = getChildView("comment_text");
    }

    mCommentTextView->setShape(mItemListRect);

    // how many lines of content in a single "page"
    S32 page_lines =  getLinesPerPage();

    bool scrollbar_visible = mLineHeight * getItemCount() > mItemListRect.getHeight();
    if (scrollbar_visible)
    {
        // provide space on the right for scrollbar
        mItemListRect.mRight = getRect().getWidth() - mBorderThickness - scrollbar_size;
    }

    mScrollbar->setOrigin(getRect().getWidth() - mBorderThickness - scrollbar_size, mItemListRect.mBottom);
    mScrollbar->reshape(scrollbar_size, mItemListRect.getHeight() + (mDisplayColumnHeaders ? mHeadingHeight : 0));
    mScrollbar->setPageSize(page_lines);
    mScrollbar->setDocSize( getItemCount() );
    mScrollbar->setVisible(scrollbar_visible);

    dirtyColumns();
}

// Attempt to size the control to show all items.
// Do not make larger than width or height.
void LLScrollListCtrl::fitContents(S32 max_width, S32 max_height)
{
    S32 height = llmin( getRequiredRect().getHeight(), max_height );
    if(mPageLines)
        height = llmin( mPageLines * mLineHeight + 2*mBorderThickness + (mDisplayColumnHeaders ? mHeadingHeight : 0), height );

    S32 width = getRect().getWidth();

    reshape( width, height );
}


LLRect LLScrollListCtrl::getRequiredRect()
{
    S32 heading_size = (mDisplayColumnHeaders ? mHeadingHeight : 0);
    S32 height = (mLineHeight * getItemCount())
                + (2 * mBorderThickness )
                + heading_size;
    S32 width = getRect().getWidth();

    return LLRect(0, height, width, 0);
}


bool LLScrollListCtrl::addItem( LLScrollListItem* item, EAddPosition pos, bool requires_column )
{
    bool not_too_big = getItemCount() < mMaxItemCount;
    if (not_too_big)
    {
        switch( pos )
        {
        case ADD_TOP:
            mItemList.push_front(item);
            setNeedsSort();
            break;

        case ADD_DEFAULT:
        case ADD_BOTTOM:
            mItemList.push_back(item);
            setNeedsSort();
            break;

        default:
            llassert(0);
            mItemList.push_back(item);
            setNeedsSort();
            break;
        }

        // create new column on demand
        if (mColumns.empty() && requires_column)
        {
            LLScrollListColumn::Params col_params;
            col_params.name =  "default_column";
            col_params.header.label = "";
            col_params.width.dynamic_width = true;
            addColumn(col_params);
        }

        S32 num_cols = item->getNumColumns();
        S32 i = 0;
        for (LLScrollListCell* cell = item->getColumn(i); i < num_cols; cell = item->getColumn(++i))
        {
            if (i >= (S32)mColumnsIndexed.size()) break;

            cell->setWidth(mColumnsIndexed[i]->getWidth());
        }

        updateLineHeightInsert(item);

        updateLayout();
    }

    return not_too_big;
}

// NOTE: This is *very* expensive for large lists, especially when we are dirtying the list every frame
//  while receiving a long list of names.
// *TODO: Use bookkeeping to make this an incramental cost with item additions
S32 LLScrollListCtrl::calcMaxContentWidth()
{
    const S32 HEADING_TEXT_PADDING = 25;
    const S32 COLUMN_TEXT_PADDING = 10;

    S32 max_item_width = 0;

    ordered_columns_t::iterator column_itor;
    for (column_itor = mColumnsIndexed.begin(); column_itor != mColumnsIndexed.end(); ++column_itor)
    {
        LLScrollListColumn* column = *column_itor;
        if (!column) continue;

        if (mColumnWidthsDirty)
        {
            // update max content width for this column, by looking at all items
            column->mMaxContentWidth = column->mHeader ? LLFontGL::getFontSansSerifSmall()->getWidth(column->mLabel) + mColumnPadding + HEADING_TEXT_PADDING : 0;
            item_list::iterator iter;
            for (iter = mItemList.begin(); iter != mItemList.end(); iter++)
            {
                LLScrollListCell* cellp = (*iter)->getColumn(column->mIndex);
                if (!cellp) continue;

                column->mMaxContentWidth = llmax(LLFontGL::getFontSansSerifSmall()->getWidth(cellp->getValue().asString()) + mColumnPadding + COLUMN_TEXT_PADDING, column->mMaxContentWidth);
            }
        }
        max_item_width += column->mMaxContentWidth;
    }
    mColumnWidthsDirty = false;

    return max_item_width;
}

bool LLScrollListCtrl::updateColumnWidths()
{
    bool width_changed = false;
    ordered_columns_t::iterator column_itor;
    for (column_itor = mColumnsIndexed.begin(); column_itor != mColumnsIndexed.end(); ++column_itor)
    {
        LLScrollListColumn* column = *column_itor;
        if (!column) continue;

        // update column width
        S32 new_width = 0;
        if (column->mRelWidth >= 0)
        {
            new_width = (S32)ll_round(column->mRelWidth*mItemListRect.getWidth());
        }
        else if (column->mDynamicWidth)
        {
            new_width = (mItemListRect.getWidth() - mTotalStaticColumnWidth - mTotalColumnPadding) / mNumDynamicWidthColumns;
        }
        else
        {
            new_width = column->getWidth();
        }

        if (column->getWidth() != new_width)
        {
            column->setWidth(new_width);
            width_changed = true;
        }
    }
    return width_changed;
}

// Line height is the max height of all the cells in all the items.
void LLScrollListCtrl::updateLineHeight()
{
    mLineHeight = 0;
    item_list::iterator iter;
    for (iter = mItemList.begin(); iter != mItemList.end(); iter++)
    {
        LLScrollListItem *itemp = *iter;
        S32 num_cols = itemp->getNumColumns();
        S32 i = 0;
        for (const LLScrollListCell* cell = itemp->getColumn(i); i < num_cols; cell = itemp->getColumn(++i))
        {
            mLineHeight = llmax( mLineHeight, cell->getHeight() + mRowPadding );
        }
    }
}

// when the only change to line height is from an insert, we needn't scan the entire list
void LLScrollListCtrl::updateLineHeightInsert(LLScrollListItem* itemp)
{
    S32 num_cols = itemp->getNumColumns();
    S32 i = 0;
    for (const LLScrollListCell* cell = itemp->getColumn(i); i < num_cols; cell = itemp->getColumn(++i))
    {
        mLineHeight = llmax( mLineHeight, cell->getHeight() + mRowPadding );
    }
}


void LLScrollListCtrl::updateColumns(bool force_update)
{
    if (!mColumnsDirty && !force_update)
        return;

    mColumnsDirty = false;

    bool columns_changed_width = updateColumnWidths();

    // update column headers
    std::vector<LLScrollListColumn*>::iterator column_ordered_it;
    S32 left = mItemListRect.mLeft;
    LLScrollColumnHeader* last_header = NULL;
    for (column_ordered_it = mColumnsIndexed.begin(); column_ordered_it != mColumnsIndexed.end(); ++column_ordered_it)
    {
        LLScrollListColumn* column = *column_ordered_it;
        if (!column || column->getWidth() < 0)
        {
            // skip hidden columns
            continue;
        }

        if (column->mHeader)
        {
            column->mHeader->updateResizeBars();

            last_header = column->mHeader;
            S32 top = mItemListRect.mTop;
            S32 right = left + column->getWidth();

            if (column->mIndex != (S32)mColumnsIndexed.size()-1)
            {
                right += mColumnPadding;
            }
            right = llmax(left, llmin(mItemListRect.getWidth(), right));
            S32 header_width = right - left;

            last_header->reshape(header_width, mHeadingHeight);
            last_header->translate(
                left - last_header->getRect().mLeft,
                top - last_header->getRect().mBottom);
            last_header->setVisible(mDisplayColumnHeaders && header_width > 0);
            left = right;
        }
    }

    bool header_changed_width = false;
    // expand last column header we encountered to full list width
    // <FS:KC> Fixed last column on LLScrollListCtrl expanding on control resize when column width should be fixed or dynamic
    //if (last_header)
    if (last_header && last_header->canResize())
    {
        S32 old_width = last_header->getColumn()->getWidth();
        S32 new_width = llmax(0, mItemListRect.mRight - last_header->getRect().mLeft);
        last_header->reshape(new_width, last_header->getRect().getHeight());
        last_header->setVisible(mDisplayColumnHeaders && new_width > 0);
        if (old_width != new_width)
        {
            last_header->getColumn()->setWidth(new_width);
            header_changed_width = true;
        }
    }

    // propagate column widths to individual cells
    if (columns_changed_width || force_update)
    {
        item_list::iterator iter;
        for (iter = mItemList.begin(); iter != mItemList.end(); iter++)
        {
            LLScrollListItem *itemp = *iter;
            S32 num_cols = itemp->getNumColumns();
            S32 i = 0;
            for (LLScrollListCell* cell = itemp->getColumn(i); i < num_cols; cell = itemp->getColumn(++i))
            {
                if (i >= (S32)mColumnsIndexed.size()) break;

                cell->setWidth(mColumnsIndexed[i]->getWidth());
            }
        }
    }
    else if (header_changed_width)
    {
        item_list::iterator iter;
        S32 index = last_header->getColumn()->mIndex; // Not always identical to last column!
        for (iter = mItemList.begin(); iter != mItemList.end(); iter++)
        {
            LLScrollListItem *itemp = *iter;
            LLScrollListCell* cell = itemp->getColumn(index);
            if (cell)
            {
                cell->setWidth(last_header->getColumn()->getWidth());
            }
        }
    }
}

void LLScrollListCtrl::setHeadingHeight(S32 heading_height)
{
    mHeadingHeight = heading_height;

    updateLayout();

}
void LLScrollListCtrl::setPageLines(S32 new_page_lines)
{
    mPageLines  = new_page_lines;

    updateLayout();
}

bool LLScrollListCtrl::selectFirstItem()
{
    bool success = false;

    // our $%&@#$()^%#$()*^ iterators don't let us check against the first item inside out iteration
    bool first_item = true;

    item_list::iterator iter;
    for (iter = mItemList.begin(); iter != mItemList.end(); iter++)
    {
        LLScrollListItem *itemp = *iter;
        if( first_item && itemp->getEnabled() )
        {
            if (!itemp->getSelected())
            {
                switch (mSelectionType)
                {
                case CELL:
                    selectItem(itemp, 0);
                    break;
                case HEADER:
                case ROW:
                    selectItem(itemp, -1);
                }
            }
            success = true;
            mOriginalSelection = 0;
        }
        else
        {
            deselectItem(itemp);
        }
        first_item = false;
    }
    if (mCommitOnSelectionChange)
    {
        commitIfChanged();
    }
    return success;
}

// Deselects all other items
// virtual
bool LLScrollListCtrl::selectNthItem( S32 target_index )
{
    // <FS:Ansariel> FIRE-30571: Comboboxes select all items then pressing Page-Up
    target_index = llclamp(target_index, 0, (S32)mItemList.size() - 1);
    return selectItemRange(target_index, target_index);
}

// virtual
bool LLScrollListCtrl::selectItemRange( S32 first_index, S32 last_index )
{
    if (mItemList.empty())
    {
        return false;
    }

    // make sure sort is up to date
    updateSort();

    S32 listlen = (S32)mItemList.size();
    first_index = llclamp(first_index, 0, listlen-1);

    if (last_index < 0)
        last_index = listlen-1;
    else
        last_index = llclamp(last_index, first_index, listlen-1);

    bool success = false;
    S32 index = 0;
    for (item_list::iterator iter = mItemList.begin(); iter != mItemList.end(); )
    {
        LLScrollListItem *itemp = *iter;
        if(!itemp)
        {
            iter = mItemList.erase(iter);
            continue ;
        }

        // <FS:Ansariel> Fix for FS-specific people list (radar)
        if (isFiltered(itemp))
        {
            iter++ ;
            continue;
        }
        // </FS:Ansariel> Fix for FS-specific people list (radar)

        if( index >= first_index && index <= last_index )
        {
            if( itemp->getEnabled() )
            {
                // TODO: support range selection for cells
                selectItem(itemp, -1, false);
                success = true;
            }
        }
        else
        {
            deselectItem(itemp);
        }
        index++;
        iter++ ;
    }

    if (mCommitOnSelectionChange)
    {
        commitIfChanged();
    }

    mSearchString.clear();

    return success;
}


void LLScrollListCtrl::swapWithNext(S32 index)
{
    if (index >= ((S32)mItemList.size() - 1))
    {
        // At end of list, doesn't do anything
        return;
    }
    updateSort();
    LLScrollListItem *cur_itemp = mItemList[index];
    mItemList[index] = mItemList[index + 1];
    mItemList[index + 1] = cur_itemp;
}


void LLScrollListCtrl::swapWithPrevious(S32 index)
{
    if (index <= 0)
    {
        // At beginning of list, don't do anything
    }

    updateSort();
    LLScrollListItem *cur_itemp = mItemList[index];
    mItemList[index] = mItemList[index - 1];
    mItemList[index - 1] = cur_itemp;
}


void LLScrollListCtrl::deleteSingleItem(S32 target_index)
{
    if (target_index < 0 || target_index >= (S32)mItemList.size())
    {
        return;
    }

    updateSort();

    LLScrollListItem *itemp;
    itemp = mItemList[target_index];
    if (itemp == mLastSelected)
    {
        mLastSelected = NULL;
    }
    delete itemp;
    mItemList.erase(mItemList.begin() + target_index);
    dirtyColumns();
}

//FIXME: refactor item deletion
void LLScrollListCtrl::deleteItems(const LLSD& sd)
{
    item_list::iterator iter;
    for (iter = mItemList.begin(); iter < mItemList.end(); )
    {
        LLScrollListItem* itemp = *iter;
        if (itemp->getValue().asString() == sd.asString())
        {
            if (itemp == mLastSelected)
            {
                mLastSelected = NULL;
            }
            delete itemp;
            iter = mItemList.erase(iter);
        }
        else
        {
            iter++;
        }
    }

    dirtyColumns();
}

void LLScrollListCtrl::deleteSelectedItems()
{
    item_list::iterator iter;
    for (iter = mItemList.begin(); iter < mItemList.end(); )
    {
        LLScrollListItem* itemp = *iter;
        if (itemp->getSelected())
        {
            delete itemp;
            iter = mItemList.erase(iter);
        }
        else
        {
            iter++;
        }
    }
    mLastSelected = NULL;
    dirtyColumns();
}

void LLScrollListCtrl::clearHighlightedItems()
{
    for (item_list::iterator iter = mItemList.begin(); iter != mItemList.end(); ++iter)
    {
        (*iter)->setHighlighted(false);
    }
}

void LLScrollListCtrl::mouseOverHighlightNthItem(S32 target_index)
{
    if (mHighlightedItem != target_index)
    {
        if (mHighlightedItem >= 0 && mHighlightedItem < mItemList.size())
        {
            mItemList[mHighlightedItem]->setHoverCell(-1);
        }
        mHighlightedItem = target_index;
    }
}

S32 LLScrollListCtrl::selectMultiple( uuid_vec_t ids )
{
    item_list::iterator iter;
    S32 count = 0;
    for (iter = mItemList.begin(); iter != mItemList.end(); iter++)
    {
        LLScrollListItem* item = *iter;
        uuid_vec_t::iterator iditr;
        for(iditr = ids.begin(); iditr != ids.end(); ++iditr)
        {
            if (item->getEnabled() && (item->getUUID() == (*iditr)))
            {
                // TODO: support multiple selection for cells
                selectItem(item, -1, false);
                ++count;
                break;
            }
        }
        if(ids.end() != iditr) ids.erase(iditr);
    }

    if (mCommitOnSelectionChange)
    {
        commitIfChanged();
    }
    return count;
}

S32 LLScrollListCtrl::getItemIndex( LLScrollListItem* target_item ) const
{
    updateSort();

    S32 index = 0;
    item_list::const_iterator iter;
    for (iter = mItemList.begin(); iter != mItemList.end(); iter++)
    {
        LLScrollListItem *itemp = *iter;
        // <FS:Ansariel> Fix for FS-specific people list (radar)
        if (isFiltered(itemp))
        {
            continue;
        }
        // </FS:Ansariel> Fix for FS-specific people list (radar)
        if (target_item == itemp)
        {
            return index;
        }
        index++;
    }
    return -1;
}

S32 LLScrollListCtrl::getItemIndex( const LLUUID& target_id ) const
{
    updateSort();

    S32 index = 0;
    item_list::const_iterator iter;
    for (iter = mItemList.begin(); iter != mItemList.end(); iter++)
    {
        LLScrollListItem *itemp = *iter;
        if (target_id == itemp->getUUID())
        {
            return index;
        }
        index++;
    }
    return -1;
}

void LLScrollListCtrl::selectPrevItem( bool extend_selection)
{
    LLScrollListItem* prev_item = NULL;

    if (!getFirstSelected())
    {
        // select last item
        selectNthItem(getItemCount() - 1);
    }
    else
    {
        updateSort();

        item_list::iterator iter;
        for (iter = mItemList.begin(); iter != mItemList.end(); iter++)
        {
            LLScrollListItem* cur_item = *iter;

            if (cur_item->getSelected())
            {
                if (prev_item)
                {
                    selectItem(prev_item, cur_item->getSelectedCell(), !extend_selection);
                }
                else
                {
                    reportInvalidInput();
                }
                break;
            }

            // don't allow navigation to disabled elements
            prev_item = cur_item->getEnabled() ? cur_item : prev_item;
        }
    }

    if ((mCommitOnSelectionChange || mCommitOnKeyboardMovement))
    {
        commitIfChanged();
    }

    mSearchString.clear();
}


void LLScrollListCtrl::selectNextItem( bool extend_selection)
{
    LLScrollListItem* next_item = NULL;

    if (!getFirstSelected())
    {
        selectFirstItem();
    }
    else
    {
        updateSort();

        item_list::reverse_iterator iter;
        for (iter = mItemList.rbegin(); iter != mItemList.rend(); iter++)
        {
            LLScrollListItem* cur_item = *iter;

            if (cur_item->getSelected())
            {
                if (next_item)
                {
                    selectItem(next_item, cur_item->getSelectedCell(), !extend_selection);
                }
                else
                {
                    reportInvalidInput();
                }
                break;
            }

            // don't allow navigation to disabled items
            next_item = cur_item->getEnabled() ? cur_item : next_item;
        }
    }

    if (mCommitOnKeyboardMovement)
    {
        onCommit();
    }

    mSearchString.clear();
}



void LLScrollListCtrl::deselectAllItems(bool no_commit_on_change)
{
    item_list::iterator iter;
    for (iter = mItemList.begin(); iter != mItemList.end(); iter++)
    {
        LLScrollListItem* item = *iter;
        deselectItem(item);
    }

    if (mCommitOnSelectionChange && !no_commit_on_change)
    {
        commitIfChanged();
    }
}

///////////////////////////////////////////////////////////////////////////////////////////////////
// Use this to add comment text such as "Searching", which ignores column settings of list

void LLScrollListCtrl::setCommentText(const std::string& comment_text)
{
    getChild<LLTextBox>("comment_text")->setValue(comment_text);
}

// <FS:Ansariel> Allow appending of comment text
void LLScrollListCtrl::addCommentText(const std::string& comment_text)
{
    LLTextBox *ctrl = getChild<LLTextBox>("comment_text");
    ctrl->appendText(comment_text, !ctrl->getText().empty()); // don't prepend newline if empty (Sei)
}
// </FS:Ansariel> Allow appending of comment text

LLScrollListItem* LLScrollListCtrl::addSeparator(EAddPosition pos)
{
    LLScrollListItem::Params separator_params;
    separator_params.enabled(false);
    LLScrollListCell::Params column_params;
    column_params.type = "icon";
    column_params.value = "menu_separator";
    column_params.color = LLColor4(0.f, 0.f, 0.f, 0.7f);
    column_params.font_halign = LLFontGL::HCENTER;
    separator_params.columns.add(column_params);
    return addRow( separator_params, pos );
}

// Selects first enabled item of the given name.
// Returns false if item not found.
// Calls getItemByLabel in order to combine functionality
bool LLScrollListCtrl::selectItemByLabel(const std::string& label, bool case_sensitive, S32 column/* = 0*/)
{
    deselectAllItems(true);     // ensure that no stale items are selected, even if we don't find a match
    LLScrollListItem* item = getItemByLabel(label, case_sensitive, column);

    bool found = NULL != item;
    if (found)
    {
        selectItem(item, -1);
    }

    if (mCommitOnSelectionChange)
    {
        commitIfChanged();
    }

    return found;
}

LLScrollListItem* LLScrollListCtrl::getItemByLabel(const std::string& label, bool case_sensitive, S32 column)
{
    if (label.empty())  //RN: assume no empty items
    {
        return NULL;
    }

    std::string target_text = label;
    if (!case_sensitive)
    {
        LLStringUtil::toLower(target_text);
    }

    item_list::iterator iter;
    for (iter = mItemList.begin(); iter != mItemList.end(); iter++)
    {
        LLScrollListItem* item = *iter;
        std::string item_text = item->getColumn(column)->getValue().asString(); // Only select enabled items with matching names
        if (!case_sensitive)
        {
            LLStringUtil::toLower(item_text);
        }
        if(item_text == target_text)
        {
            return item;
        }
    }
    return NULL;
}


bool LLScrollListCtrl::selectItemByPrefix(const std::string& target, bool case_sensitive, S32 column)
{
    return selectItemByPrefix(utf8str_to_wstring(target), case_sensitive, column);
}

// Selects first enabled item that has a name where the name's first part matched the target string.
// Returns false if item not found.
bool LLScrollListCtrl::selectItemByPrefix(const LLWString& target, bool case_sensitive, S32 column)
// <FS:Ansariel> Allow selection by substring match
{
    return selectItemByStringMatch(target, true, case_sensitive);
}

bool LLScrollListCtrl::selectItemByStringMatch(const LLWString& target, bool prefix_match, bool case_sensitive, S32 column)
// </FS:Ansariel>
{
    bool found = false;

    LLWString target_trimmed( target );
    auto target_len = target_trimmed.size();

    if( 0 == target_len )
    {
        // Is "" a valid choice?
        item_list::iterator iter;
        for (iter = mItemList.begin(); iter != mItemList.end(); iter++)
        {
            LLScrollListItem* item = *iter;
            // Only select enabled items with matching names
            LLScrollListCell* cellp = item->getColumn(column == -1 ? getSearchColumn() : column);
            bool select = cellp ? item->getEnabled() && ('\0' == cellp->getValue().asString()[0]) : false;
            if (select)
            {
                selectItem(item, -1);
                found = true;
                break;
            }
        }
    }
    else
    {
        if (!case_sensitive)
        {
            // do comparisons in lower case
            LLWStringUtil::toLower(target_trimmed);
        }

        for (item_list::iterator iter = mItemList.begin(); iter != mItemList.end(); iter++)
        {
            LLScrollListItem* item = *iter;

            // Only select enabled items with matching names
            LLScrollListCell* cellp = item->getColumn(column == -1 ? getSearchColumn() : column);
            if (!cellp)
            {
                continue;
            }
            LLWString item_label = utf8str_to_wstring(cellp->getValue().asString());
            if (!case_sensitive)
            {
                LLWStringUtil::toLower(item_label);
            }
            // remove extraneous whitespace from searchable label
            LLWString trimmed_label = item_label;
            LLWStringUtil::trim(trimmed_label);

            // <FS:Ansariel> Allow selection by substring match
            //bool select = item->getEnabled() && trimmed_label.compare(0, target_trimmed.size(), target_trimmed) == 0;
            bool select;
            if (prefix_match)
            {
                select = item->getEnabled() && trimmed_label.compare(0, target_trimmed.size(), target_trimmed) == 0;
            }
            else
            {
                select = item->getEnabled() && trimmed_label.find(target_trimmed) != std::string::npos;
            }
            // </FS:Ansariel>

            if (select)
            {
                // find offset of matching text (might have leading whitespace)
                auto offset = item_label.find(target_trimmed);
                cellp->highlightText(static_cast<S32>(offset), static_cast<S32>(target_trimmed.size()));
                selectItem(item, -1);
                found = true;
                break;
            }
        }
    }

    if (mCommitOnSelectionChange)
    {
        commitIfChanged();
    }

    return found;
}

U32 LLScrollListCtrl::searchItems(const std::string& substring, bool case_sensitive, bool focus)
{
    return searchItems(utf8str_to_wstring(substring), case_sensitive, focus);
}

U32 LLScrollListCtrl::searchItems(const LLWString& substring, bool case_sensitive, bool focus)
{
    U32 found = 0;

    LLWString substring_trimmed(substring);
    auto len = substring_trimmed.size();

    if (0 == len)
    {
        // at the moment search for empty element is not supported
        return 0;
    }
    else
    {
        deselectAllItems(true);
        if (!case_sensitive)
        {
            // do comparisons in lower case
            LLWStringUtil::toLower(substring_trimmed);
        }

        for (item_list::iterator iter = mItemList.begin(); iter != mItemList.end(); iter++)
        {
            LLScrollListItem* item = *iter;
            // Only select enabled items with matching names
            if (!item->getEnabled())
            {
                continue;
            }
            // <FS:Ansariel> Fix for FS-specific people list (radar)
            if (isFiltered(item))
            {
                continue;
            }
            // </FS:Ansariel> Fix for FS-specific people list (radar)
            LLScrollListCell* cellp = item->getColumn(getSearchColumn());
            if (!cellp)
            {
                continue;
            }
            LLWString item_label = utf8str_to_wstring(cellp->getValue().asString());
            if (!case_sensitive)
            {
                LLWStringUtil::toLower(item_label);
            }
            // remove extraneous whitespace from searchable label
            LLWStringUtil::trim(item_label);

            size_t found_iter = item_label.find(substring_trimmed);

            if (found_iter != std::string::npos)
            {
                // find offset of matching text
<<<<<<< HEAD
                cellp->highlightText(found_iter, substring_trimmed.size());
=======
                cellp->highlightText(static_cast<S32>(found_iter), static_cast<S32>(substring_trimmed.size()));
>>>>>>> d99fbffb
                selectItem(item, -1, false);

                found++;

                if (!mAllowMultipleSelection)
                {
                    break;
                }
            }
        }
    }

    if (focus && found != 0)
    {
        mNeedsScroll = true;
    }

    if (mCommitOnSelectionChange)
    {
        commitIfChanged();
    }

    return found;
}

// <FS:Ansariel> Allow selection by substring match
bool LLScrollListCtrl::selectItemBySubstring(const std::string& target, bool case_sensitive)
{
    return selectItemBySubstring(utf8str_to_wstring(target), case_sensitive);
}

// Returns false if item not found.
bool LLScrollListCtrl::selectItemBySubstring(const LLWString& target, bool case_sensitive)
{
    return selectItemByStringMatch(target, false, case_sensitive);
}
// </FS:Ansariel>

const std::string LLScrollListCtrl::getSelectedItemLabel(S32 column) const
{
    LLScrollListItem* item;

    item = getFirstSelected();
    if (item)
    {
        return item->getColumn(column)->getValue().asString();
    }

    return LLStringUtil::null;
}

///////////////////////////////////////////////////////////////////////////////////////////////////
// "StringUUID" interface: use this when you're creating a list that contains non-unique strings each of which
// has an associated, unique UUID, and only one of which can be selected at a time.

LLScrollListItem* LLScrollListCtrl::addStringUUIDItem(const std::string& item_text, const LLUUID& id, EAddPosition pos, bool enabled)
{
    if (getItemCount() < mMaxItemCount)
    {
        LLScrollListItem::Params item_p;
        item_p.enabled(enabled);
        item_p.value(id);
        item_p.columns.add().value(item_text).type("text");

        return addRow( item_p, pos );
    }
    return NULL;
}

// Select the line or lines that match this UUID
bool LLScrollListCtrl::selectByID( const LLUUID& id )
{
    return selectByValue( LLSD(id) );
}

bool LLScrollListCtrl::setSelectedByValue(const LLSD& value, bool selected)
{
    bool found = false;

    if (selected && !mAllowMultipleSelection) deselectAllItems(true);

    item_list::iterator iter;
    for (iter = mItemList.begin(); iter != mItemList.end(); iter++)
    {
        LLScrollListItem* item = *iter;
        if (item->getEnabled())
        {
            if (value.isBinary())
            {
                if (item->getValue().isBinary())
                {
                    LLSD::Binary data1 = value.asBinary();
                    LLSD::Binary data2 = item->getValue().asBinary();
                    found = std::equal(data1.begin(), data1.end(), data2.begin());
                }
            }
            else
            {
                found = item->getValue().asString() == value.asString();
            }

            if (found)
            {
                if (selected)
                {
                    selectItem(item, -1);
                }
                else
                {
                    deselectItem(item);
                }
                break;
            }
        }
    }

    if (mCommitOnSelectionChange)
    {
        commitIfChanged();
    }

    return found;
}

bool LLScrollListCtrl::isSelected(const LLSD& value) const
{
    item_list::const_iterator iter;
    for (iter = mItemList.begin(); iter != mItemList.end(); iter++)
    {
        LLScrollListItem* item = *iter;
        if (item->getValue().asString() == value.asString())
        {
            return item->getSelected();
        }
    }
    return false;
}

LLUUID LLScrollListCtrl::getStringUUIDSelectedItem() const
{
    LLScrollListItem* item = getFirstSelected();

    if (item)
    {
        return item->getUUID();
    }

    return LLUUID::null;
}

LLSD LLScrollListCtrl::getSelectedValue()
{
    LLScrollListItem* item = getFirstSelected();

    if (item)
    {
        return item->getValue();
    }
    else
    {
        return LLSD();
    }
}

void LLScrollListCtrl::drawItems()
{
    S32 x = mItemListRect.mLeft;
    S32 y = mItemListRect.mTop - mLineHeight;

    // allow for partial line at bottom
    // <FS:KC> Show partial bottom lines on LLScrollListCtrl when list is >1 page long
    //S32 num_page_lines = getLinesPerPage();
    S32 num_page_lines = getLinesPerPage() + 1;

    LLRect item_rect;

    LLGLSUIDefault gls_ui;

    F32 alpha = getCurrentTransparency(); // Don't rely on the current getDrawContext().mAlpha value -Zi

    {
        LLLocalClipRect clip(mItemListRect);

        S32 cur_y = y;

        S32 max_columns = 0;

        LLColor4 highlight_color = LLColor4::white; // ex: text inside cells
        static LLUICachedControl<F32> type_ahead_timeout ("TypeAheadTimeout", 0);
        highlight_color.mV[VALPHA] = clamp_rescale(mSearchTimer.getElapsedTimeF32(), type_ahead_timeout * 0.7f, type_ahead_timeout(), 0.4f, 0.f);

        // <FS:Ansariel> Fix for FS-specific people list (radar)
        //S32 first_line = mScrollLines;
        //S32 last_line = llmin((S32)mItemList.size() - 1, mScrollLines + getLinesPerPage());
        S32 first_line;
        S32 last_line;
        if (mIsFiltered)
        {
            first_line = 0;
            last_line = (S32)mItemList.size() - 1;
        }
        else
        {
            first_line = mScrollLines;
            last_line = llmin((S32)mItemList.size() - 1, mScrollLines + getLinesPerPage());
        }
        S32 line = first_line;
        // </FS:Ansariel> Fix for FS-specific people list (radar)

        if (first_line >= mItemList.size())
        {
            return;
        }
        item_list::iterator iter;
        // <FS:Ansariel> Fix for FS-specific people list (radar)
        //for (S32 line = first_line; line <= last_line; line++)
        //{
        //  LLScrollListItem* item = mItemList[line];
        for (S32 itline = first_line; itline <= last_line; itline++)
        {
            LLScrollListItem* item = mItemList[itline];

            // <FS:Ansariel> Fix for FS-specific people list (radar)
            if (isFiltered(item))
            {
                continue;
            }
        // </FS:Ansariel> Fix for FS-specific people list (radar)

            item_rect.setOriginAndSize(
                x,
                cur_y,
                mItemListRect.getWidth(),
                mLineHeight );
            item->setRect(item_rect);

            max_columns = llmax(max_columns, item->getNumColumns());

            LLColor4 fg_color;
            LLColor4 hover_color(LLColor4::transparent);
            LLColor4 select_color(LLColor4::transparent);

            if( mScrollLines <= line && line < mScrollLines + num_page_lines )
            {
                fg_color = (item->getEnabled() ? mFgUnselectedColor.get() : mFgDisabledColor.get());
                if( item->getSelected() && mCanSelect)
                {
                    if(item->getHighlighted())  // if it's highlighted, average the colors
                    {
                        select_color = lerp(mBgSelectedColor.get(), mHighlightedColor.get(), 0.5f);
                    }
                    else                        // otherwise just select-highlight it
                    {
                        select_color = mBgSelectedColor.get();
                    }

                    fg_color = (item->getEnabled() ? mFgSelectedColor.get() : mFgDisabledColor.get());
                }
                if (mHighlightedItem == line && mCanSelect)
                {
                    if(item->getHighlighted())  // if it's highlighted, average the colors
                    {
                        hover_color = lerp(mHoveredColor.get(), mHighlightedColor.get(), 0.5f);
                    }
                    else                        // otherwise just hover-highlight it
                    {
                        hover_color = mHoveredColor.get();
                    }
                }
                else if (item->getHighlighted())
                {
                    hover_color = mHighlightedColor.get();
                }
                else
                {
                    // Why no stripes in single columns? This should be decided by the skin. -Zi
                    if (mDrawStripes && (line % 2 == 0)) // && (max_columns > 1))
                    {
                        hover_color = mBgStripeColor.get();
                    }
                }

                if (!item->getEnabled())
                {
                    hover_color = mBgReadOnlyColor.get();
                }

                item->draw(item_rect, fg_color % alpha, hover_color% alpha, select_color% alpha, highlight_color % alpha, mColumnPadding);

                cur_y -= mLineHeight;
            }
            // <FS:Ansariel> Fix for FS-specific people list (radar)
            line++;
            // </FS:Ansariel> Fix for FS-specific people list (radar)
        }
    }
}


void LLScrollListCtrl::draw()
{
    LLLocalClipRect clip(getLocalRect());

    // <FS:Ansariel> Persists sort order of scroll lists
    // This is ugly to do it in draw(), but we don't have the parent
    // floater in the ctor or postBuild yet (we need it to have a unique
    // control setting name)
    if (mPersistSortOrder && !mPersistedSortOrderLoaded)
    {
        loadPersistedSortOrder();
        mPersistedSortOrderLoaded = true;
    }
    // </FS:Ansariel>

    // if user specifies sort, make sure it is maintained
    updateSort();

    if (mNeedsScroll)
    {
        scrollToShowSelected();
        mNeedsScroll = false;
    }
    LLRect background(0, getRect().getHeight(), getRect().getWidth(), 0);
    // Draw background
    if (mBackgroundVisible)
    {
        F32 alpha = getCurrentTransparency();
        gGL.getTexUnit(0)->unbind(LLTexUnit::TT_TEXTURE);
        gl_rect_2d(background, getEnabled() ? mBgWriteableColor.get() % alpha : mBgReadOnlyColor.get() % alpha );
    }

    updateColumns();

    if (mCommentTextView)
    {
        mCommentTextView->setVisible(mItemList.empty());
    }

    drawItems();

    if (mBorder)
    {
        mBorder->setKeyboardFocusHighlight(hasFocus());
    }

    LLUICtrl::draw();
}

void LLScrollListCtrl::setEnabled(bool enabled)
{
    mCanSelect = enabled;
    setTabStop(enabled);
    mScrollbar->setTabStop(!enabled && mScrollbar->getPageSize() < mScrollbar->getDocSize());
}

bool LLScrollListCtrl::handleScrollWheel(S32 x, S32 y, S32 clicks)
{
    // <FS> FIRE-10172: Let the LLTextbox handle the mouse scroll if it's visible
    if (mCommentTextView && mCommentTextView->getVisible())
    {
        return mCommentTextView->handleScrollWheel(x, y, clicks);
    }
    // </FS>

    bool handled = false;
    // Pretend the mouse is over the scrollbar
    handled = mScrollbar->handleScrollWheel( 0, 0, clicks );

    if (mMouseWheelOpaque)
    {
        return true;
    }

    return handled;
}

bool LLScrollListCtrl::handleScrollHWheel(S32 x, S32 y, S32 clicks)
{
    bool handled = false;
    // Pretend the mouse is over the scrollbar
    handled = mScrollbar->handleScrollHWheel( 0, 0, clicks );

    if (mMouseWheelOpaque)
    {
        return true;
    }

    return handled;
}

// *NOTE: Requires a valid row_index and column_index
LLRect LLScrollListCtrl::getCellRect(S32 row_index, S32 column_index)
{
    LLRect cell_rect;
    S32 rect_left = getColumnOffsetFromIndex(column_index) + mItemListRect.mLeft;
    S32 rect_bottom = getRowOffsetFromIndex(row_index);
    LLScrollListColumn* columnp = getColumn(column_index);
    cell_rect.setOriginAndSize(rect_left, rect_bottom,
        /*rect_left + */columnp->getWidth(), mLineHeight);
    return cell_rect;
}

bool LLScrollListCtrl::handleToolTip(S32 x, S32 y, MASK mask)
{
    S32 column_index = getColumnIndexFromOffset(x);
    LLScrollListColumn* columnp = getColumn(column_index);

    if (columnp == NULL) return false;

    bool handled = false;
    // show tooltip for full name of hovered item if it has been truncated
    LLScrollListItem* hit_item = hitItem(x, y);
    if (hit_item)
    {
        LLScrollListCell* hit_cell = hit_item->getColumn(column_index);
        if (!hit_cell) return false;
        if (hit_cell
            // <FS:Zi> Why would we restrict tool tips to text fields only?
            //         Having them on non-text fields seems really useful
            // && hit_cell->isText()
            && hit_cell->needsToolTip())
        {
            S32 row_index = getItemIndex(hit_item);
            LLRect cell_rect = getCellRect(row_index, column_index);
            // Convert rect local to screen coordinates
            LLRect sticky_rect;
            localRectToScreen(cell_rect, &sticky_rect);

            // display tooltip exactly over original cell, in same font
            LLToolTipMgr::instance().show(LLToolTip::Params()
                                        .message(hit_cell->getToolTip())
                                        .font(LLFontGL::getFontEmojiSmall())
                                        .pos(LLCoordGL(sticky_rect.mLeft - 5, sticky_rect.mTop + 6))
                                        .delay_time(0.2f)
                                        .sticky_rect(sticky_rect));
        }
        handled = true;
    }

    // otherwise, look for a tooltip associated with this column
    LLScrollColumnHeader* headerp = columnp->mHeader;
    if (headerp && !handled)
    {
        handled = headerp->handleToolTip(x, y, mask);
    }

    return handled;
}

bool LLScrollListCtrl::selectItemAt(S32 x, S32 y, MASK mask)
{
    if (!mCanSelect) return false;

    bool selection_changed = false;

    LLScrollListItem* hit_item = hitItem(x, y);

    if( hit_item )
    {
        if( mAllowMultipleSelection )
        {
            if (mask & MASK_SHIFT)
            {
                if (mLastSelected == NULL)
                {
                    selectItem(hit_item, getColumnIndexFromOffset(x));
                }
                else
                {
                    // Select everthing between mLastSelected and hit_item
                    bool selecting = false;
                    item_list::iterator itor;
                    // If we multiselect backwards, we'll stomp on mLastSelected,
                    // meaning that we never stop selecting until hitting max or
                    // the end of the list.
                    LLScrollListItem* lastSelected = mLastSelected;
                    for (itor = mItemList.begin(); itor != mItemList.end(); ++itor)
                    {
                        if(mMaxSelectable > 0 && getAllSelected().size() >= mMaxSelectable)
                        {
                            if(mOnMaximumSelectCallback)
                            {
                                mOnMaximumSelectCallback();
                            }
                            break;
                        }
                        LLScrollListItem *item = *itor;
                        // <FS:Ansariel> Fix for FS-specific people list (radar)
                        if (isFiltered(item))
                        {
                            continue;
                        }
                        // </FS:Ansariel> Fix for FS-specific people list (radar)
                        if (item == hit_item || item == lastSelected)
                        {
                            selectItem(item, getColumnIndexFromOffset(x), false);
                            selecting = !selecting;
                            if (hit_item == lastSelected)
                            {
                                // stop selecting now, since we just clicked on our last selected item
                                selecting = false;
                            }
                        }
                        if (selecting)
                        {
                            selectItem(item, getColumnIndexFromOffset(x), false);
                        }
                    }
                }
            }
            else if (mask & MASK_CONTROL)
            {
                if (hit_item->getSelected())
                {
                    deselectItem(hit_item);
                }
                else
                {
                    if(!(mMaxSelectable > 0 && getAllSelected().size() >= mMaxSelectable))
                    {
                        selectItem(hit_item, getColumnIndexFromOffset(x), false);
                    }
                    else
                    {
                        if(mOnMaximumSelectCallback)
                        {
                            mOnMaximumSelectCallback();
                        }
                    }
                }
            }
            else
            {
                deselectAllItems(true);
                selectItem(hit_item, getColumnIndexFromOffset(x));
            }
        }
        else
        {
            selectItem(hit_item, getColumnIndexFromOffset(x));
        }

        selection_changed = mSelectionChanged;
        if (mCommitOnSelectionChange)
        {
            commitIfChanged();
        }

        // clear search string on mouse operations
        mSearchString.clear();
    }
    else
    {
        //mLastSelected = NULL;
        //deselectAllItems(true);
    }

    return selection_changed;
}


bool LLScrollListCtrl::handleMouseDown(S32 x, S32 y, MASK mask)
{
    bool handled = childrenHandleMouseDown(x, y, mask) != NULL;

    if( !handled )
    {
        // set keyboard focus first, in case click action wants to move focus elsewhere
        setFocus(true);

        // clear selection changed flag because user is starting a selection operation
        mSelectionChanged = false;

        handleClick(x, y, mask);
    }

    return true;
}

bool LLScrollListCtrl::handleMouseUp(S32 x, S32 y, MASK mask)
{
    if (hasMouseCapture())
    {
        // release mouse capture immediately so
        // scroll to show selected logic will work
        gFocusMgr.setMouseCapture(NULL);
        if(mask == MASK_NONE)
        {
            selectItemAt(x, y, mask);
            mNeedsScroll = true;
        }
    }

    // always commit when mouse operation is completed inside list
    if (mItemListRect.pointInRect(x,y))
    {
        mDirty = mDirty || mSelectionChanged;
        mSelectionChanged = false;
        onCommit();
    }

    return LLUICtrl::handleMouseUp(x, y, mask);
}

// virtual
bool LLScrollListCtrl::handleRightMouseDown(S32 x, S32 y, MASK mask)
{
    LLScrollListItem *item = hitItem(x, y);
    if (item)
    {
        // check to see if we have a UUID for this row
        std::string id = item->getValue().asString();
        LLUUID uuid(id);
        if (! uuid.isNull() && mContextMenuType != MENU_NONE)
        {
            // set up the callbacks for all of the avatar/group menu items
            // (N.B. callbacks don't take const refs as id is local scope)
            bool is_group = (mContextMenuType == MENU_GROUP);
            LLUICtrl::CommitCallbackRegistry::ScopedRegistrar registrar;
            registrar.add("Url.ShowProfile", boost::bind(&LLScrollListCtrl::showProfile, id, is_group));
            registrar.add("Url.SendIM", boost::bind(&LLScrollListCtrl::sendIM, id));
            registrar.add("Url.AddFriend", boost::bind(&LLScrollListCtrl::addFriend, id));
            registrar.add("Url.RemoveFriend", boost::bind(&LLScrollListCtrl::removeFriend, id));
            registrar.add("Url.ReportAbuse", boost::bind(&LLScrollListCtrl::reportAbuse, id, is_group));
            registrar.add("Url.Execute", boost::bind(&LLScrollListCtrl::showNameDetails, id, is_group));
            registrar.add("Url.CopyLabel", boost::bind(&LLScrollListCtrl::copyNameToClipboard, id, is_group));
            registrar.add("Url.CopyUrl", boost::bind(&LLScrollListCtrl::copySLURLToClipboard, id, is_group));

            // <FS:Ansariel> Additional convenience options
            registrar.add("FS.ZoomIn", std::bind(&LLUrlAction::executeSLURL, "secondlife:///app/firestorm/" + id + "/zoom", true));
            registrar.add("FS.TeleportToTarget", std::bind(&LLUrlAction::executeSLURL, "secondlife:///app/firestorm/" + id + "/teleportto", true));
            registrar.add("FS.OfferTeleport", std::bind(&LLUrlAction::executeSLURL, "secondlife:///app/firestorm/" + id + "/offerteleport", true));
            registrar.add("FS.RequestTeleport", std::bind(&LLUrlAction::executeSLURL, "secondlife:///app/firestorm/" + id + "/requestteleport", true));
            registrar.add("FS.TrackAvatar", std::bind(&LLUrlAction::executeSLURL, "secondlife:///app/firestorm/" + id + "/track", true));
            registrar.add("FS.AddToContactSet", std::bind(&LLUrlAction::executeSLURL, "secondlife:///app/firestorm/" + id + "/addtocontactset", true)); // [FS:CR]
            registrar.add("FS.BlockAvatar", std::bind(&LLUrlAction::executeSLURL, "secondlife:///app/firestorm/" + id + "/blockavatar", true));
            registrar.add("FS.ViewLog", std::bind(&LLUrlAction::executeSLURL, "secondlife:///app/firestorm/" + id + "/viewlog", true));
            // </FS:Ansariel> Additional convenience options

            // <FS:Ansariel> Add enable checks for menu items
            LLUICtrl::EnableCallbackRegistry::ScopedRegistrar enable_registrar;
            enable_registrar.add("Url.EnableShowProfile", std::bind(&FSRegistrarUtils::checkIsEnabled, gFSRegistrarUtils, uuid, EFSRegistrarFunctionActionType::FS_RGSTR_ACT_SHOW_PROFILE));
            enable_registrar.add("Url.EnableAddFriend", std::bind(&FSRegistrarUtils::checkIsEnabled, gFSRegistrarUtils, uuid, EFSRegistrarFunctionActionType::FS_RGSTR_ACT_ADD_FRIEND));
            enable_registrar.add("Url.EnableRemoveFriend", std::bind(&FSRegistrarUtils::checkIsEnabled, gFSRegistrarUtils, uuid, EFSRegistrarFunctionActionType::FS_RGSTR_ACT_REMOVE_FRIEND));
            enable_registrar.add("Url.EnableSendIM", std::bind(&FSRegistrarUtils::checkIsEnabled, gFSRegistrarUtils, uuid, EFSRegistrarFunctionActionType::FS_RGSTR_ACT_SEND_IM));
            enable_registrar.add("FS.EnableZoomIn", std::bind(&FSRegistrarUtils::checkIsEnabled, gFSRegistrarUtils, uuid, EFSRegistrarFunctionActionType::FS_RGSTR_ACT_ZOOM_IN));
            enable_registrar.add("FS.EnableOfferTeleport", std::bind(&FSRegistrarUtils::checkIsEnabled, gFSRegistrarUtils, uuid, EFSRegistrarFunctionActionType::FS_RGSTR_ACT_OFFER_TELEPORT));
            enable_registrar.add("FS.EnableTrackAvatar", std::bind(&FSRegistrarUtils::checkIsEnabled, gFSRegistrarUtils, uuid, EFSRegistrarFunctionActionType::FS_RGSTR_ACT_TRACK_AVATAR));
            enable_registrar.add("FS.EnableTeleportToTarget", std::bind(&FSRegistrarUtils::checkIsEnabled, gFSRegistrarUtils, uuid, EFSRegistrarFunctionActionType::FS_RGSTR_ACT_TELEPORT_TO));
            enable_registrar.add("FS.EnableRequestTeleport", std::bind(&FSRegistrarUtils::checkIsEnabled, gFSRegistrarUtils, uuid, EFSRegistrarFunctionActionType::FS_RGSTR_ACT_REQUEST_TELEPORT));
            enable_registrar.add("FS.CheckIsAgentBlocked", std::bind(&FSRegistrarUtils::checkIsEnabled, gFSRegistrarUtils, uuid, EFSRegistrarFunctionActionType::FS_RGSTR_CHK_AVATAR_BLOCKED));
            enable_registrar.add("FS.EnableBlockAvatar", std::bind(&FSRegistrarUtils::checkIsEnabled, gFSRegistrarUtils, uuid, EFSRegistrarFunctionActionType::FS_RGSTR_CHK_IS_NOT_SELF));
            enable_registrar.add("FS.EnableViewLog", std::bind(&FSRegistrarUtils::checkIsEnabled, gFSRegistrarUtils, uuid, EFSRegistrarFunctionActionType::FS_RGSTR_ACT_VIEW_TRANSCRIPT));
            // </FS:Ansariel>

            // <FS:Zi> FIRE-30725 - Add more group functions to group URL context menu
            std::string uuid_str = uuid.asString();

            registrar.add("FS.JoinGroup", std::bind(&LLUrlAction::executeSLURL, "secondlife:///app/firestorm/" + uuid_str + "/groupjoin", true));
            registrar.add("FS.LeaveGroup", std::bind(&LLUrlAction::executeSLURL, "secondlife:///app/firestorm/" + uuid_str + "/groupleave", true));
            registrar.add("FS.ActivateGroup", std::bind(&LLUrlAction::executeSLURL, "secondlife:///app/firestorm/" + uuid_str + "/groupactivate", true));

            enable_registrar.add("FS.WaitingForGroupData", std::bind(&FSRegistrarUtils::checkIsEnabled, gFSRegistrarUtils, uuid, EFSRegistrarFunctionActionType::FS_RGSTR_CHK_WAITING_FOR_GROUP_DATA));
            enable_registrar.add("FS.HaveGroupData", std::bind(&FSRegistrarUtils::checkIsEnabled, gFSRegistrarUtils, uuid, EFSRegistrarFunctionActionType::FS_RGSTR_CHK_HAVE_GROUP_DATA));
            enable_registrar.add("FS.EnableJoinGroup", std::bind(&FSRegistrarUtils::checkIsEnabled, gFSRegistrarUtils, uuid, EFSRegistrarFunctionActionType::FS_RGSTR_CHK_CAN_JOIN_GROUP));
            enable_registrar.add("FS.EnableLeaveGroup", std::bind(&FSRegistrarUtils::checkIsEnabled, gFSRegistrarUtils, uuid, EFSRegistrarFunctionActionType::FS_RGSTR_CHK_CAN_LEAVE_GROUP));
            enable_registrar.add("FS.EnableActivateGroup", std::bind(&FSRegistrarUtils::checkIsEnabled, gFSRegistrarUtils, uuid, EFSRegistrarFunctionActionType::FS_RGSTR_CHK_GROUP_NOT_ACTIVE));
            // </FS:Zi>

            // create the context menu from the XUI file and display it
            std::string menu_name = is_group ? "menu_url_group.xml" : "menu_url_agent.xml";
            auto menu = mPopupMenuHandle.get();
            if (menu)
            {
                menu->die();
                mPopupMenuHandle.markDead();
            }
            llassert(LLMenuGL::sMenuContainer != NULL);
            menu = LLUICtrlFactory::getInstance()->createFromFile<LLContextMenu>(
                menu_name, LLMenuGL::sMenuContainer, LLMenuHolderGL::child_registry_t::instance());
            if (menu)
            {
                mPopupMenuHandle = menu->getHandle();
                if (mIsFriendSignal)
                {
                    bool isFriend = *(*mIsFriendSignal)(uuid);
                    LLView* addFriendButton = menu->getChild<LLView>("add_friend");
                    LLView* removeFriendButton = menu->getChild<LLView>("remove_friend");

                    if (addFriendButton && removeFriendButton)
                    {
                        addFriendButton->setEnabled(!isFriend);
                        removeFriendButton->setEnabled(isFriend);
                    }
                }

                menu->show(x, y);
                LLMenuGL::showPopup(this, menu, x, y);
                return true;
            }
        }
        return LLUICtrl::handleRightMouseDown(x, y, mask);
    }
    return false;
}

void LLScrollListCtrl::showProfile(std::string id, bool is_group)
{
    // show the resident's profile or the group profile
    std::string sltype = is_group ? "group" : "agent";
    std::string slurl = "secondlife:///app/" + sltype + "/" + id + "/about";
    LLUrlAction::showProfile(slurl);
}

void LLScrollListCtrl::sendIM(std::string id)
{
    // send im to the resident
    std::string slurl = "secondlife:///app/agent/" + id + "/about";
    LLUrlAction::sendIM(slurl);
}

void LLScrollListCtrl::addFriend(std::string id)
{
    // add resident to friends list
    std::string slurl = "secondlife:///app/agent/" + id + "/about";
    LLUrlAction::addFriend(slurl);
}

void LLScrollListCtrl::removeFriend(std::string id)
{
    std::string slurl = "secondlife:///app/agent/" + id + "/about";
    LLUrlAction::removeFriend(slurl);
}

void LLScrollListCtrl::reportAbuse(std::string id, bool is_group)
{
    if (!is_group)
    {
        std::string slurl = "secondlife:///app/agent/" + id + "/about";
        LLUrlAction::reportAbuse(slurl);
    }
}

void LLScrollListCtrl::showNameDetails(std::string id, bool is_group)
{
    // open the resident's details or the group details
    std::string sltype = is_group ? "group" : "agent";
    std::string slurl = "secondlife:///app/" + sltype + "/" + id + "/about";
    LLUrlAction::clickAction(slurl, true);
}

void LLScrollListCtrl::copyNameToClipboard(std::string id, bool is_group)
{
    // copy the name of the avatar or group to the clipboard
    std::string name;
    if (is_group)
    {
        gCacheName->getGroupName(LLUUID(id), name);
    }
    else
    {
        LLAvatarName av_name;
        LLAvatarNameCache::get(LLUUID(id), &av_name);
        name = av_name.getAccountName();
    }
    LLUrlAction::copyURLToClipboard(name);
}

void LLScrollListCtrl::copySLURLToClipboard(std::string id, bool is_group)
{
    // copy a SLURL for the avatar or group to the clipboard
    std::string sltype = is_group ? "group" : "agent";
    std::string slurl = "secondlife:///app/" + sltype + "/" + id + "/about";
    LLUrlAction::copyURLToClipboard(slurl);
}

bool LLScrollListCtrl::handleDoubleClick(S32 x, S32 y, MASK mask)
{
    //bool handled = false;
    bool handled = handleClick(x, y, mask);

    if (!handled)
    {
        // Offer the click to the children, even if we aren't enabled
        // so the scroll bars will work.
        if (NULL == LLView::childrenHandleDoubleClick(x, y, mask))
        {
            // Run the callback only if an item is being double-clicked.
            if( mCanSelect && hitItem(x, y) && mOnDoubleClickCallback )
            {
                mOnDoubleClickCallback();
            }
        }
    }

    return true;
}

bool LLScrollListCtrl::handleClick(S32 x, S32 y, MASK mask)
{
    // which row was clicked on?
    LLScrollListItem* hit_item = hitItem(x, y);
    if (!hit_item) return false;

    // get appropriate cell from that row
    S32 column_index = getColumnIndexFromOffset(x);
    LLScrollListCell* hit_cell = hit_item->getColumn(column_index);
    if (!hit_cell) return false;

    // if cell handled click directly (i.e. clicked on an embedded checkbox)
    if (hit_cell->handleClick())
    {
        // if item not currently selected, select it
        if (!hit_item->getSelected())
        {
            selectItemAt(x, y, mask);
            gFocusMgr.setMouseCapture(this);
            mNeedsScroll = true;
        }

        // propagate state of cell to rest of selected column
        {
            // propagate value of this cell to other selected items
            // and commit the respective widgets
            LLSD item_value = hit_cell->getValue();
            for (item_list::iterator iter = mItemList.begin(); iter != mItemList.end(); iter++)
            {
                LLScrollListItem* item = *iter;
                // <FS:ND> Some nullptr handling ...
                //if( item->getSelected() )
                if( item && item->getSelected() && item->getColumn( column_index ) )
                // </FS:ND>
                {
                    LLScrollListCell* cellp = item->getColumn(column_index);
                    cellp->setValue(item_value);
                    cellp->onCommit();
                    if (mLastSelected == NULL)
                    {
                        break;
                    }
                }
            }
            //FIXME: find a better way to signal cell changes
            onCommit();
        }
        // eat click (e.g. do not trigger double click callback)
        return true;
    }
    else
    {
        // treat this as a normal single item selection
        selectItemAt(x, y, mask);
        gFocusMgr.setMouseCapture(this);
        mNeedsScroll = true;
        // do not eat click (allow double click callback)
        return false;
    }
}

LLScrollListItem* LLScrollListCtrl::hitItem( S32 x, S32 y )
{
    // Excludes disabled items.
    LLScrollListItem* hit_item = NULL;

    updateSort();

    LLRect item_rect;
    item_rect.setLeftTopAndSize(
        mItemListRect.mLeft,
        mItemListRect.mTop,
        mItemListRect.getWidth(),
        mLineHeight );

    // allow for partial line at bottom
    // <FS:KC> Show partial bottom lines on LLScrollListCtrl when list is >1 page long
    //S32 num_page_lines = getLinesPerPage();
    S32 num_page_lines = getLinesPerPage() + 1;

    S32 line = 0;
    item_list::iterator iter;
    for(iter = mItemList.begin(); iter != mItemList.end(); iter++)
    {
        LLScrollListItem* item  = *iter;
        // <FS:Ansariel> Fix for FS-specific people list (radar)
        if (isFiltered(item))
        {
            continue;
        }
        // </FS:Ansariel> Fix for FS-specific people list (radar)

        if( mScrollLines <= line && line < mScrollLines + num_page_lines )
        {
            if( item->getEnabled() && item_rect.pointInRect( x, y ) )
            {
                hit_item = item;
                break;
            }

            item_rect.translate(0, -mLineHeight);
        }
        line++;
    }

    return hit_item;
}

S32 LLScrollListCtrl::getColumnIndexFromOffset(S32 x)
{
    // which column did we hit?
    S32 left = 0;
    S32 right = 0;
    S32 width = 0;
    S32 column_index = 0;

    ordered_columns_t::const_iterator iter = mColumnsIndexed.begin();
    ordered_columns_t::const_iterator end = mColumnsIndexed.end();
    for ( ; iter != end; ++iter)
    {
        width = (*iter)->getWidth() + mColumnPadding;
        right += width;
        if (left <= x && x < right )
        {
            break;
        }

        // set left for next column as right of current column
        left = right;
        column_index++;
    }

    return llclamp(column_index, 0, getNumColumns() - 1);
}


S32 LLScrollListCtrl::getColumnOffsetFromIndex(S32 index)
{
    S32 column_offset = 0;
    ordered_columns_t::const_iterator iter = mColumnsIndexed.begin();
    ordered_columns_t::const_iterator end = mColumnsIndexed.end();
    for ( ; iter != end; ++iter)
    {
        if (index-- <= 0)
        {
            return column_offset;
        }
        column_offset += (*iter)->getWidth() + mColumnPadding;
    }

    // when running off the end, return the rightmost pixel
    return mItemListRect.mRight;
}

S32 LLScrollListCtrl::getRowOffsetFromIndex(S32 index)
{
    S32 row_bottom = (mItemListRect.mTop - ((index - mScrollLines + 1) * mLineHeight) );
    return row_bottom;
}


bool LLScrollListCtrl::handleHover(S32 x,S32 y,MASK mask)
{
    bool    handled = false;

    if (hasMouseCapture())
    {
        if(mask == MASK_NONE)
        {
            selectItemAt(x, y, mask);
            mNeedsScroll = true;
        }
    }
    else
    if (mCanSelect)
    {
        LLScrollListItem* item = hitItem(x, y);
        if (item)
        {
            mouseOverHighlightNthItem(getItemIndex(item));
            switch (mSelectionType)
            {
            case CELL:
                item->setHoverCell(getColumnIndexFromOffset(x));
                break;
            case HEADER:
                {
                    S32 cell = getColumnIndexFromOffset(x);
                    if (cell > 0)
                    {
                        item->setHoverCell(cell);
                    }
                    else
                    {
                        item->setHoverCell(-1);
                    }
                    break;
                }
            case ROW:
                break;
            }
        }
        else
        {
            mouseOverHighlightNthItem(-1);
        }
    }

    handled = LLUICtrl::handleHover( x, y, mask );

    return handled;
}

void LLScrollListCtrl::onMouseLeave(S32 x, S32 y, MASK mask)
{
    // clear mouse highlight
    mouseOverHighlightNthItem(-1);
}

bool LLScrollListCtrl::handleKeyHere(KEY key,MASK mask )
{
    bool handled = false;

    // not called from parent means we have keyboard focus or a child does
    if (mCanSelect)
    {
        if (mask == MASK_NONE)
        {
            switch(key)
            {
            case KEY_UP:
                if (mAllowKeyboardMovement || hasFocus())
                {
                    // commit implicit in call
                    selectPrevItem(false);
                    mNeedsScroll = true;
                    handled = true;
                }
                break;
            case KEY_DOWN:
                if (mAllowKeyboardMovement || hasFocus())
                {
                    // commit implicit in call
                    selectNextItem(false);
                    mNeedsScroll = true;
                    handled = true;
                }
                break;
            case KEY_LEFT:
                if (mAllowKeyboardMovement || hasFocus())
                {
                    // TODO: support multi-select
                    LLScrollListItem *item = getFirstSelected();
                    if (item)
                    {
                        S32 cell = item->getSelectedCell();
                        switch (mSelectionType)
                        {
                        case CELL:
                            if (cell < mColumns.size()) cell++;
                            break;
                        case HEADER:
                            if (cell == -1) cell = 1;
                            else if (cell > 1 && cell < mColumns.size()) cell++; // skip header
                            break;
                        case ROW:
                            cell = -1;
                            break;
                        }
                        item->setSelectedCell(cell);
                        handled = true;
                    }
                }
                break;
            case KEY_RIGHT:
                if (mAllowKeyboardMovement || hasFocus())
                {
                    // TODO: support multi-select
                    LLScrollListItem *item = getFirstSelected();
                    if (item)
                    {
                        S32 cell = item->getSelectedCell();
                        switch (mSelectionType)
                        {
                        case CELL:
                            if (cell >= 0) cell--;
                            break;
                        case HEADER:
                            if (cell > 1) cell--;
                            else if (cell == 1) cell = -1; // skip header
                            break;
                        case ROW:
                            cell = -1;
                            break;
                        }
                        item->setSelectedCell(cell);
                        handled = true;
                    }
                }
                break;
            case KEY_PAGE_UP:
                if (mAllowKeyboardMovement || hasFocus())
                {
                    selectNthItem(getFirstSelectedIndex() - (mScrollbar->getPageSize() - 1));
                    mNeedsScroll = true;
                    if (mCommitOnKeyboardMovement
                        && !mCommitOnSelectionChange)
                    {
                        onCommit();
                    }
                    handled = true;
                }
                break;
            case KEY_PAGE_DOWN:
                if (mAllowKeyboardMovement || hasFocus())
                {
                    selectNthItem(getFirstSelectedIndex() + (mScrollbar->getPageSize() - 1));
                    mNeedsScroll = true;
                    if (mCommitOnKeyboardMovement
                        && !mCommitOnSelectionChange)
                    {
                        onCommit();
                    }
                    handled = true;
                }
                break;
            case KEY_HOME:
                if (mAllowKeyboardMovement || hasFocus())
                {
                    selectFirstItem();
                    mNeedsScroll = true;
                    if (mCommitOnKeyboardMovement
                        && !mCommitOnSelectionChange)
                    {
                        onCommit();
                    }
                    handled = true;
                }
                break;
            case KEY_END:
                if (mAllowKeyboardMovement || hasFocus())
                {
                    selectNthItem(getItemCount() - 1);
                    mNeedsScroll = true;
                    if (mCommitOnKeyboardMovement
                        && !mCommitOnSelectionChange)
                    {
                        onCommit();
                    }
                    handled = true;
                }
                break;
            case KEY_RETURN:
                // JC - Special case: Only claim to have handled it
                // if we're the special non-commit-on-move
                // type. AND we are visible
                if (!mCommitOnKeyboardMovement && mask == MASK_NONE)
                {
                    onCommit();
                    mSearchString.clear();
                    handled = true;
                }
                break;
            case KEY_BACKSPACE:
                mSearchTimer.reset();
                if (mSearchString.size())
                {
                    mSearchString.erase(mSearchString.size() - 1, 1);
                }
                if (mSearchString.empty())
                {
                    if (getFirstSelected())
                    {
                        LLScrollListCell* cellp = getFirstSelected()->getColumn(getSearchColumn());
                        if (cellp)
                        {
                            cellp->highlightText(0, 0);
                        }
                    }
                }
                else if (selectItemByPrefix(wstring_to_utf8str(mSearchString), false))
                {
                    mNeedsScroll = true;
                    // update search string only on successful match
                    mSearchTimer.reset();

                    if (mCommitOnKeyboardMovement
                        && !mCommitOnSelectionChange)
                    {
                        onCommit();
                    }
                }
                break;
            // <FS:Ansariel> FIRE-19933: Open context menu on context menu key press
            case KEY_CONTEXT_MENU:
                {
                    LLScrollListItem* selected_item = getFirstSelected();
                    if (selected_item)
                    {
                        handleRightMouseDown(selected_item->getRect().getCenterX(), selected_item->getRect().getCenterY(), MASK_NONE);
                        handled = true;
                    }
                    break;
                }
            // </FS:Ansariel>
            default:
                break;
            }
        }
        // TODO: multiple: shift-up, shift-down, shift-home, shift-end, select all
        // <FS:Ansariel> Let's just do this!
        else if (mask == MASK_CONTROL)
        {
            switch (key)
            {
            case 'A':
                if (canSelectAll())
                {
                    selectAll();
                    handled = true;
                }
                break;
            default:
                break;
            }
        }
        else if (mask == MASK_SHIFT)
        {
            switch (key)
            {
            case KEY_UP:
                if (auto selected_items = getAllSelected(); !selected_items.empty() && (mAllowKeyboardMovement || hasFocus()))
                {
                    if (auto last = selected_items.back(); mLastSelected == last && selected_items.size() > 1)
                    {
                        deselectItem(last);
                        mLastSelected = getAllSelected().back(); // Use updated selection
                    }
                    else
                    {
                        auto items = getAllData();
                        auto first = std::find(items.begin(), items.end(), selected_items.front());
                        if (first != items.end() && first > items.begin())
                        {
                            selectItem(*(--first), false);
                        }
                    }

                    handled = true;
                }

                break;
            case KEY_DOWN:
                if (auto selected_items = getAllSelected(); !selected_items.empty() && (mAllowKeyboardMovement || hasFocus()))
                {
                    if (auto first = selected_items.front(); mLastSelected == first && selected_items.size() > 1)
                    {
                        deselectItem(first);
                        mLastSelected = getAllSelected().front(); // Use updated selection
                    }
                    else
                    {
                        auto items = getAllData();
                        auto last = std::find(items.begin(), items.end(), selected_items.back());
                        if (last != items.end() && last < items.end() - 1)
                        {
                            selectItem(*(++last), false);
                        }
                    }

                    handled = true;
                }
                break;
            case KEY_HOME:
                if (mAllowKeyboardMovement || hasFocus())
                {
                    auto items = getAllData();
                    auto first = std::find(items.begin(), items.end(), getAllSelected().front());
                    for (auto it = items.begin(); it != items.end(); ++it)
                    {
                        if (it <= first)
                        {
                            selectItem(*it, false);
                        }
                        else
                        {
                            deselectItem(*it);
                        }
                    }

                    handled = true;
                }
                break;
            case KEY_END:
                if (mAllowKeyboardMovement || hasFocus())
                {
                    auto items = getAllData();
                    auto last = std::find(items.begin(), items.end(), getAllSelected().back());
                    for (auto it = items.begin(); it != items.end(); ++it)
                    {
                        if (it >= last)
                        {
                            selectItem(*it, false);
                        }
                        else
                        {
                            deselectItem(*it);
                        }
                    }

                    handled = true;
                }
                break;
            default:
                break;
            }
        }
        // </FS:Ansariel>
    }

    return handled;
}

// <FS:Ansariel> Needed for keyboard selection in radar
void LLScrollListCtrl::setLastSelectedItem(const LLUUID& id)
{
    for (auto item : getAllSelected())
    {
        if (item->getUUID() == id)
        {
            mLastSelected = item;
            break;
        }
    }
}
// </FS:Ansariel>

bool LLScrollListCtrl::handleUnicodeCharHere(llwchar uni_char)
{
    if ((uni_char < 0x20) || (uni_char == 0x7F)) // Control character or DEL
    {
        return false;
    }

    // perform incremental search based on keyboard input
    static LLUICachedControl<F32> type_ahead_timeout ("TypeAheadTimeout", 0);
    if (mSearchTimer.getElapsedTimeF32() > type_ahead_timeout)
    {
        mSearchString.clear();
    }

    // type ahead search is case insensitive
    uni_char = LLStringOps::toLower((llwchar)uni_char);

    if (selectItemByPrefix(wstring_to_utf8str(mSearchString + (llwchar)uni_char), false))
    {
        // update search string only on successful match
        mNeedsScroll = true;
        mSearchString += uni_char;
        mSearchTimer.reset();

        if (mCommitOnKeyboardMovement
            && !mCommitOnSelectionChange)
        {
            onCommit();
        }
    }
    // handle iterating over same starting character
    else if (isRepeatedChars(mSearchString + (llwchar)uni_char) && !mItemList.empty())
    {
        // start from last selected item, in case we previously had a successful match against
        // duplicated characters ('AA' matches 'Aaron')
        item_list::iterator start_iter = mItemList.begin();
        S32 first_selected = getFirstSelectedIndex();

        // if we have a selection (> -1) then point iterator at the selected item
        if (first_selected > 0)
        {
            // point iterator to first selected item
            start_iter += first_selected;
        }

        // start search at first item after current selection
        item_list::iterator iter = start_iter;
        ++iter;
        if (iter == mItemList.end())
        {
            iter = mItemList.begin();
        }

        // loop around once, back to previous selection
        while(iter != start_iter)
        {
            LLScrollListItem* item = *iter;

            LLScrollListCell* cellp = item->getColumn(getSearchColumn());
            if (cellp)
            {
                // Only select enabled items with matching first characters
                LLWString item_label = utf8str_to_wstring(cellp->getValue().asString());
                if (item->getEnabled() && LLStringOps::toLower(item_label[0]) == uni_char)
                {
                    selectItem(item, -1);
                    mNeedsScroll = true;
                    cellp->highlightText(0, 1);
                    mSearchTimer.reset();

                    if (mCommitOnKeyboardMovement
                        && !mCommitOnSelectionChange)
                    {
                        onCommit();
                    }

                    break;
                }
            }

            ++iter;
            if (iter == mItemList.end())
            {
                iter = mItemList.begin();
            }
        }
    }

    return true;
}


void LLScrollListCtrl::reportInvalidInput()
{
    make_ui_sound("UISndBadKeystroke");
}

bool LLScrollListCtrl::isRepeatedChars(const LLWString& string) const
{
    if (string.empty())
    {
        return false;
    }

    llwchar first_char = string[0];

    for (U32 i = 0; i < string.size(); i++)
    {
        if (string[i] != first_char)
        {
            return false;
        }
    }

    return true;
}

void LLScrollListCtrl::selectItem(LLScrollListItem* itemp, S32 cell, bool select_single_item)
{
    if (!itemp) return;

    if (!itemp->getSelected())
    {
        if (mLastSelected)
        {
            LLScrollListCell* cellp = mLastSelected->getColumn(getSearchColumn());
            if (cellp)
            {
                cellp->highlightText(0, 0);
            }
        }
        if (select_single_item)
        {
            deselectAllItems(true);
        }
        itemp->setSelected(true);
        switch (mSelectionType)
        {
        case CELL:
            itemp->setSelectedCell(cell);
            break;
        case HEADER:
            itemp->setSelectedCell(cell <= 0 ? -1 : cell);
            break;
        case ROW:
            itemp->setSelectedCell(-1);
            break;
        }
        mLastSelected = itemp;
        mSelectionChanged = true;
    }
}

void LLScrollListCtrl::deselectItem(LLScrollListItem* itemp)
{
    if (!itemp) return;

    if (itemp->getSelected())
    {
        if (mLastSelected == itemp)
        {
            mLastSelected = NULL;
        }

        itemp->setSelected(false);
        LLScrollListCell* cellp = itemp->getColumn(getSearchColumn());
        if (cellp)
        {
            cellp->highlightText(0, 0);
        }
        mSelectionChanged = true;
    }
}

void LLScrollListCtrl::commitIfChanged()
{
    if (mSelectionChanged)
    {
        mDirty = true;
        mSelectionChanged = false;
        onCommit();
    }
}

struct SameSortColumn
{
    SameSortColumn(S32 column) : mColumn(column) {}
    S32 mColumn;

    bool operator()(std::pair<S32, bool> sort_column) { return sort_column.first == mColumn; }
};

bool LLScrollListCtrl::setSort(S32 column_idx, bool ascending)
{
    LLScrollListColumn* sort_column = getColumn(column_idx);
    if (!sort_column) return false;

    sort_column->mSortDirection = ascending ? LLScrollListColumn::ASCENDING : LLScrollListColumn::DESCENDING;

    sort_column_t new_sort_column(column_idx, ascending);

    setNeedsSort();

    // <FS:Ansariel> Option to only sort by one column
    if (mPrimarySortOnly)
    {
        clearSortOrder();
    }
    // </FS:Ansariel>

    if (mSortColumns.empty())
    {
        mSortColumns.push_back(new_sort_column);
        return true;
    }
    else
    {
        // grab current sort column
        sort_column_t cur_sort_column = mSortColumns.back();

        // remove any existing sort criterion referencing this column
        // and add the new one
        mSortColumns.erase(remove_if(mSortColumns.begin(), mSortColumns.end(), SameSortColumn(column_idx)), mSortColumns.end());
        mSortColumns.push_back(new_sort_column);

        // did the sort criteria change?
        return (cur_sort_column != new_sort_column);
    }
}

S32 LLScrollListCtrl::getLinesPerPage()
{
    //if mPageLines is NOT provided display all item
    if (mPageLines)
    {
        return mPageLines;
    }
    else
    {
        return mLineHeight ? mItemListRect.getHeight() / mLineHeight : getItemCount();
    }
}


// Called by scrollbar
void LLScrollListCtrl::onScrollChange( S32 new_pos, LLScrollbar* scrollbar )
{
    mScrollLines = new_pos;
}


void LLScrollListCtrl::sortByColumn(const std::string& name, bool ascending)
{
    column_map_t::iterator itor = mColumns.find(name);
    if (itor != mColumns.end())
    {
        sortByColumnIndex((*itor).second->mIndex, ascending);
    }
}

// First column is column 0
void  LLScrollListCtrl::sortByColumnIndex(U32 column, bool ascending)
{
    setSort(column, ascending);
    updateSort();
}

void LLScrollListCtrl::updateSort() const
{
    // <FS:Beq> FIRE-30667 et al. Group hang issues
    // if (hasSortOrder() && !isSorted())
    // {
    static LLUICachedControl<U32> sortDeferFrameCount("FSSortDeferalFrames");
    if ( hasSortOrder() && !isSorted() &&
        ( !mSortLazily || // if deferred sorting is off OR the deferral period has been exceeded
        ( mLastUpdateFrame > 1 && ( LLFrameTimer::getFrameCount() - mLastUpdateFrame ) >= sortDeferFrameCount ) ) )
    // encoding two (unlikely) special values into mLastUpdateFrame 1 means we've sorted and 0 means we've nothing new to do.
    // 0 is set after sorting, 1 can be set by a parent for any post sorting action.
    {
        mLastUpdateFrame=0;
    // </FS:Beq>
        // do stable sort to preserve any previous sorts
        std::stable_sort(
            mItemList.begin(),
            mItemList.end(),
            SortScrollListItem(mSortColumns,mSortCallback, mAlternateSort));

        mSorted = true;
    }
}

// for one-shot sorts, does not save sort column/order
void LLScrollListCtrl::sortOnce(S32 column, bool ascending)
{
    std::vector<std::pair<S32, bool> > sort_column;
    sort_column.push_back(std::make_pair(column, ascending));

    // do stable sort to preserve any previous sorts
    std::stable_sort(
        mItemList.begin(),
        mItemList.end(),
        SortScrollListItem(sort_column,mSortCallback,mAlternateSort));
}

void LLScrollListCtrl::dirtyColumns()
{
    mColumnsDirty = true;
    mColumnWidthsDirty = true;

    // need to keep mColumnsIndexed up to date
    // just in case someone indexes into it immediately
    mColumnsIndexed.resize(mColumns.size());

    column_map_t::iterator column_itor;
    for (column_itor = mColumns.begin(); column_itor != mColumns.end(); ++column_itor)
    {
        LLScrollListColumn *column = column_itor->second;
        mColumnsIndexed[column_itor->second->mIndex] = column;
    }
}


S32 LLScrollListCtrl::getScrollPos() const
{
    return mScrollbar->getDocPos();
}


void LLScrollListCtrl::setScrollPos( S32 pos )
{
    mScrollbar->setDocPos( pos );

    onScrollChange(mScrollbar->getDocPos(), mScrollbar);
}


void LLScrollListCtrl::scrollToShowSelected()
{
    // don't scroll automatically when capturing mouse input
    // as that will change what is currently under the mouse cursor
    if (hasMouseCapture())
    {
        return;
    }

    updateSort();

    S32 index = getFirstSelectedIndex();
    if (index < 0)
    {
        return;
    }

    LLScrollListItem* item = mItemList[index];
    if (!item)
    {
        // I don't THINK this should ever happen.
        return;
    }

    S32 lowest = mScrollLines;
    S32 page_lines = getLinesPerPage();
    S32 highest = mScrollLines + page_lines;

    if (index < lowest)
    {
        // need to scroll to show item
        setScrollPos(index);
    }
    else if (highest <= index)
    {
        setScrollPos(index - page_lines + 1);
    }
}

void LLScrollListCtrl::updateStaticColumnWidth(LLScrollListColumn* col, S32 new_width)
{
    mTotalStaticColumnWidth += llmax(0, new_width) - llmax(0, col->getWidth());
}

// LLEditMenuHandler functions

// virtual
void    LLScrollListCtrl::copy()
{
    std::string buffer;

    std::vector<LLScrollListItem*> items = getAllSelected();
    std::vector<LLScrollListItem*>::iterator itor;
    for (itor = items.begin(); itor != items.end(); ++itor)
    {
        buffer += (*itor)->getContentsCSV() + "\n";
    }
    LLClipboard::instance().copyToClipboard(utf8str_to_wstring(buffer), 0, static_cast<S32>(buffer.length()));
}

// virtual
bool    LLScrollListCtrl::canCopy() const
{
    return (getFirstSelected() != NULL);
}

// virtual
void    LLScrollListCtrl::cut()
{
    copy();
    doDelete();
}

// virtual
bool    LLScrollListCtrl::canCut() const
{
    return canCopy() && canDoDelete();
}

// virtual
void    LLScrollListCtrl::selectAll()
{
    // Deselects all other items
    item_list::iterator iter;
    for (iter = mItemList.begin(); iter != mItemList.end(); iter++)
    {
        LLScrollListItem *itemp = *iter;
        if( itemp->getEnabled() )
        {
            selectItem(itemp, -1, false);
        }
    }

    if (mCommitOnSelectionChange)
    {
        commitIfChanged();
    }
}

// virtual
bool    LLScrollListCtrl::canSelectAll() const
{
    return getCanSelect() && mAllowMultipleSelection && !(mMaxSelectable > 0 && mItemList.size() > mMaxSelectable);
}

// virtual
void    LLScrollListCtrl::deselect()
{
    deselectAllItems();
}

// virtual
bool    LLScrollListCtrl::canDeselect() const
{
    return getCanSelect();
}

void LLScrollListCtrl::addColumn(const LLSD& column, EAddPosition pos)
{
    LLScrollListColumn::Params p;
    LLParamSDParser parser;
    parser.readSD(column, p);
    addColumn(p, pos);
}

void LLScrollListCtrl::addColumn(const LLScrollListColumn::Params& column_params, EAddPosition pos)
{
    if (!column_params.validateBlock()) return;

    std::string name = column_params.name;
    // if no column name provided, just use ordinal as name
    if (name.empty())
    {
        name = llformat("%d", mColumnsIndexed.size());
    }

    if (mColumns.find(name) == mColumns.end())
    {
        // Add column
        mColumns[name] = new LLScrollListColumn(column_params, this);
        LLScrollListColumn* new_column = mColumns[name];
        new_column->mIndex = static_cast<S32>(mColumns.size()) - 1;

        // Add button
        if (new_column->getWidth() > 0 || new_column->mRelWidth > 0 || new_column->mDynamicWidth)
        {
            if (getNumColumns() > 0)
            {
                mTotalColumnPadding += mColumnPadding;
            }
            if (new_column->mRelWidth >= 0)
            {
                new_column->setWidth((S32)ll_round(new_column->mRelWidth*mItemListRect.getWidth()));
            }
            else if(new_column->mDynamicWidth)
            {
                mNumDynamicWidthColumns++;
                new_column->setWidth((mItemListRect.getWidth() - mTotalStaticColumnWidth - mTotalColumnPadding) / mNumDynamicWidthColumns);
            }
            S32 top = mItemListRect.mTop;

            S32 left = mItemListRect.mLeft;
            for (column_map_t::iterator itor = mColumns.begin();
                itor != mColumns.end();
                ++itor)
            {
                if (itor->second->mIndex < new_column->mIndex &&
                    itor->second->getWidth() > 0)
                {
                    left += itor->second->getWidth() + mColumnPadding;
                }
            }

            S32 right = left+new_column->getWidth();
            if (new_column->mIndex != (S32)mColumns.size()-1)
            {
                right += mColumnPadding;
            }

            LLRect temp_rect = LLRect(left,top+mHeadingHeight,right,top);

            LLScrollColumnHeader::Params params(LLUICtrlFactory::getDefaultParams<LLScrollColumnHeader>());
            params.name = "btn_" + name;
            params.rect = temp_rect;
            params.column = new_column;
            params.tool_tip = column_params.tool_tip;
            params.tab_stop = false;
            params.visible = mDisplayColumnHeaders;

            if(column_params.header.image.isProvided())
            {
                params.image_selected = column_params.header.image;
                params.image_unselected = column_params.header.image;
            }
            else
            {
                params.label = column_params.header.label;
            }

            new_column->mHeader = LLUICtrlFactory::create<LLScrollColumnHeader>(params);
            addChild(new_column->mHeader);

            sendChildToFront(mScrollbar);
        }
    }

    dirtyColumns();
}

// <FS:Techwolf Lupindo> area search
// area search support for deleting a column
LLScrollListColumn::Params LLScrollListCtrl::delColumn(std::string name)
{
    std::vector<LLScrollListColumn::Params> column_params;
    LLScrollListColumn::Params params;

    // save params for each column
    ordered_columns_t::iterator column_itor;
    for (column_itor = mColumnsIndexed.begin(); column_itor != mColumnsIndexed.end(); ++column_itor)
    {
        LLScrollListColumn* column = (*column_itor);
        params.header.label = column->mLabel;
        params.name = column->mName;
        params.width.dynamic_width = column->mDynamicWidth;
        params.width.relative_width = column->mRelWidth;
        params.width.pixel_width = column->getWidth();
        params.halign = column->mFontAlignment;

        LLScrollColumnHeader *header = column->mHeader;
        if (header)
        {
            params.tool_tip = header->getToolTip();
        }

        column_params.push_back(params);
    }

    clearColumns();

    // restore colums except named column.
    for (std::vector<LLScrollListColumn::Params>::iterator iter = column_params.begin(); iter != column_params.end(); ++iter)
    {
        std::string i_name = iter->name;
        if (i_name != name)
        {
            addColumn((*iter));
        }
        else
        {
            params = (*iter);
        }
    }

    return params;
}
// </FS:Techwolf Lupindo> area search

// static
void LLScrollListCtrl::onClickColumn(void *userdata)
{
    LLScrollListColumn *info = (LLScrollListColumn*)userdata;
    if (!info) return;

    LLScrollListCtrl *parent = info->mParentCtrl;
    if (!parent) return;

    if (!parent->mCanSort) return;

    S32 column_index = info->mIndex;

    LLScrollListColumn* column = parent->mColumnsIndexed[info->mIndex];
    bool ascending = column->mSortDirection == LLScrollListColumn::ASCENDING;
    if (column->mSortingColumn != column->mName
        && parent->mColumns.find(column->mSortingColumn) != parent->mColumns.end())
    {
        LLScrollListColumn* info_redir = parent->mColumns[column->mSortingColumn];
        column_index = info_redir->mIndex;
    }

    // if this column is the primary sort key, reverse the direction
    if (!parent->mSortColumns.empty() && parent->mSortColumns.back().first == column_index)
    {
        ascending = !parent->mSortColumns.back().second;
    }

    parent->sortByColumnIndex(column_index, ascending);

    if (parent->mOnSortChangedCallback)
    {
        parent->mOnSortChangedCallback();
    }
}

std::string LLScrollListCtrl::getSortColumnName()
{
    LLScrollListColumn* column = mSortColumns.empty() ? NULL : mColumnsIndexed[mSortColumns.back().first];

    if (column) return column->mName;
    else return "";
}

bool LLScrollListCtrl::hasSortOrder() const
{
    return !mSortColumns.empty();
}

void LLScrollListCtrl::clearSortOrder()
{
    mSortColumns.clear();
}

void LLScrollListCtrl::clearColumns()
{
    column_map_t::iterator itor;
    for (itor = mColumns.begin(); itor != mColumns.end(); ++itor)
    {
        LLScrollColumnHeader *header = itor->second->mHeader;
        if (header)
        {
            removeChild(header);
            delete header;
        }
    }
    std::for_each(mColumns.begin(), mColumns.end(), DeletePairedPointer());
    mColumns.clear();
    mSortColumns.clear();
    mTotalStaticColumnWidth = 0;
    mTotalColumnPadding = 0;

    // <FS:Ansariel> Reset number of dynamic columns, too
    mNumDynamicWidthColumns = 0;

    dirtyColumns(); // Clears mColumnsIndexed
}

void LLScrollListCtrl::setColumnLabel(const std::string& column, const std::string& label)
{
    LLScrollListColumn* columnp = getColumn(column);
    if (columnp)
    {
        columnp->mLabel = label;
        if (columnp->mHeader)
        {
            columnp->mHeader->setLabel(label);
        }
    }
}

LLScrollListColumn* LLScrollListCtrl::getColumn(S32 index)
{
    if (index < 0 || index >= (S32)mColumnsIndexed.size())
    {
        return NULL;
    }
    return mColumnsIndexed[index];
}

LLScrollListColumn* LLScrollListCtrl::getColumn(const std::string& name)
{
    column_map_t::iterator column_itor = mColumns.find(name);
    if (column_itor != mColumns.end())
    {
        return column_itor->second;
    }
    return NULL;
}

LLScrollListItem* LLScrollListCtrl::addElement(const LLSD& element, EAddPosition pos, void* userdata)
{
    LL_PROFILE_ZONE_SCOPED_CATEGORY_UI;
    LLScrollListItem::Params item_params;
    LLParamSDParser parser;
    parser.readSD(element, item_params);
    item_params.userdata = userdata;
    return addRow(item_params, pos);
}

LLScrollListItem* LLScrollListCtrl::addRow(const LLScrollListItem::Params& item_p, EAddPosition pos)
{
    LL_PROFILE_ZONE_SCOPED_CATEGORY_UI;
    LLScrollListItem *new_item = new LLScrollListItem(item_p);
    return addRow(new_item, item_p, pos);
}

LLScrollListItem* LLScrollListCtrl::addRow(LLScrollListItem *new_item, const LLScrollListItem::Params& item_p, EAddPosition pos)
{
    LL_PROFILE_ZONE_SCOPED_CATEGORY_UI;
    if (!item_p.validateBlock() || !new_item) return NULL;
    new_item->setNumColumns(static_cast<S32>(mColumns.size()));

    // Add any columns we don't already have
    S32 col_index = 0;

    for(LLInitParam::ParamIterator<LLScrollListCell::Params>::const_iterator itor = item_p.columns.begin();
        itor != item_p.columns.end();
        ++itor)
    {
        LLScrollListCell::Params cell_p = *itor;
        std::string column = cell_p.column;

        // empty columns strings index by ordinal
        if (column.empty())
        {
            column = llformat("%d", col_index);
        }

        LLScrollListColumn* columnp = getColumn(column);

        // create new column on demand
        if (!columnp)
        {
            LLScrollListColumn::Params new_column;
            new_column.name = column;
            new_column.header.label = column;

            // if width supplied for column, use it, otherwise
            // use adaptive width
            if (cell_p.width.isProvided())
            {
                new_column.width.pixel_width = cell_p.width;
            }
            addColumn(new_column);
            columnp = mColumns[column];
            new_item->setNumColumns(static_cast<S32>(mColumns.size()));
        }

        S32 index = columnp->mIndex;
        if (!cell_p.width.isProvided())
        {
            cell_p.width = columnp->getWidth();
        }

        LLScrollListCell* cell = LLScrollListCell::create(cell_p);

        if (cell)
        {
            new_item->setColumn(index, cell);
            if (columnp->mHeader
                && cell->isText()
                && !cell->getValue().asString().empty())
            {
                columnp->mHeader->setHasResizableElement(true);
            }
        }

        col_index++;
    }

    if (item_p.columns.empty())
    {
        if (mColumns.empty())
        {
            LLScrollListColumn::Params new_column;
            new_column.name = "0";

            addColumn(new_column);
            new_item->setNumColumns(static_cast<S32>(mColumns.size()));
        }

        LLScrollListCell* cell = LLScrollListCell::create(LLScrollListCell::Params().value(item_p.value));
        if (cell)
        {
            LLScrollListColumn* columnp = mColumns.begin()->second;

            new_item->setColumn(0, cell);
            if (columnp->mHeader
                && cell->isText()
                && !cell->getValue().asString().empty())
            {
                columnp->mHeader->setHasResizableElement(true);
            }
        }
    }

    // add dummy cells for missing columns
    for (column_map_t::iterator column_it = mColumns.begin(); column_it != mColumns.end(); ++column_it)
    {
        S32 column_idx = column_it->second->mIndex;
        if (new_item->getColumn(column_idx) == NULL)
        {
            LLScrollListColumn* column_ptr = column_it->second;
            LLScrollListCell::Params cell_p;
            cell_p.width = column_ptr->getWidth();

            new_item->setColumn(column_idx, new LLScrollListSpacer(cell_p));
        }
    }

    addItem(new_item, pos);
    return new_item;
}

LLScrollListItem* LLScrollListCtrl::addSimpleElement(const std::string& value, EAddPosition pos, const LLSD& id)
{
    LLSD entry_id = id;

    if (id.isUndefined())
    {
        entry_id = value;
    }

    LLScrollListItem::Params item_params;
    item_params.value(entry_id);
    item_params.columns.add()
        .value(value)
        .font(LLFontGL::getFontEmojiSmall());

    return addRow(item_params, pos);
}

void LLScrollListCtrl::setValue(const LLSD& value )
{
    LLSD::array_const_iterator itor;
    for (itor = value.beginArray(); itor != value.endArray(); ++itor)
    {
        addElement(*itor);
    }
}

LLSD LLScrollListCtrl::getValue() const
{
    LLScrollListItem *item = getFirstSelected();
    if (!item) return LLSD();
    return item->getValue();
}

bool LLScrollListCtrl::operateOnSelection(EOperation op)
{
    if (op == OP_DELETE)
    {
        deleteSelectedItems();
        return true;
    }
    else if (op == OP_DESELECT)
    {
        deselectAllItems();
    }
    return false;
}

bool LLScrollListCtrl::operateOnAll(EOperation op)
{
    if (op == OP_DELETE)
    {
        clearRows();
        return true;
    }
    else if (op == OP_DESELECT)
    {
        deselectAllItems();
    }
    else if (op == OP_SELECT)
    {
        selectAll();
    }
    return false;
}
//virtual
void LLScrollListCtrl::setFocus(bool b)
{
    // for tabbing into pristine scroll lists (Finder)
    //if (!getFirstSelected())
    if (!getFirstSelected() && !getEnabled()) // <FS:LO> make disabled lists not jump to the top on clicking an element in them.
    {
        selectFirstItem();
        //onCommit(); // SJB: selectFirstItem() will call onCommit() if appropriate
    }
    LLUICtrl::setFocus(b);
}


// virtual
bool    LLScrollListCtrl::isDirty() const
{
    bool grubby = mDirty;
    if ( !mAllowMultipleSelection )
    {
        grubby = (mOriginalSelection != getFirstSelectedIndex());
    }
    return grubby;
}

// Clear dirty state
void LLScrollListCtrl::resetDirty()
{
    mDirty = false;
    mOriginalSelection = getFirstSelectedIndex();
}


//virtual
void LLScrollListCtrl::onFocusReceived()
{
    // forget latent selection changes when getting focus
    mSelectionChanged = false;
    LLUICtrl::onFocusReceived();
}

//virtual
void LLScrollListCtrl::onFocusLost()
{
    if (hasMouseCapture())
    {
        gFocusMgr.setMouseCapture(NULL);
    }

    mSearchString.clear();

    LLUICtrl::onFocusLost();
}

boost::signals2::connection LLScrollListCtrl::setIsFriendCallback(const is_friend_signal_t::slot_type& cb)
{
    if (!mIsFriendSignal)
    {
        mIsFriendSignal = new is_friend_signal_t();
    }
    return mIsFriendSignal->connect(cb);
}

bool LLScrollListCtrl::highlightMatchingItems(const std::string& filter_str)
{
    if (filter_str == "" || filter_str == " ")
    {
        clearHighlightedItems();
        return false;
    }

    bool res = false;

    setHighlightedColor(LLUIColorTable::instance().getColor("SearchableControlHighlightColor", LLColor4::red));

    std::string filter_str_lc(filter_str);
    LLStringUtil::toLower(filter_str_lc);

    std::vector<LLScrollListItem*> data = getAllData();
    std::vector<LLScrollListItem*>::iterator iter = data.begin();
    while (iter != data.end())
    {
        LLScrollListCell* cell = (*iter)->getColumn(0);
        if (cell)
        {
            std::string value = cell->getValue().asString();
            LLStringUtil::toLower(value);
            if (value.find(filter_str_lc) == std::string::npos)
            {
                (*iter)->setHighlighted(false);
            }
            else
            {
                (*iter)->setHighlighted(true);
                res = true;
            }
        }
        iter++;
    }
    return res;
}

// <FS:Ansariel> Fix for FS-specific people list (radar)
void LLScrollListCtrl::setFilterString(const std::string& str)
{
    mFilterString = str;
    std::transform(mFilterString.begin(), mFilterString.end(), mFilterString.begin(), ::tolower);
    mIsFiltered = (mFilterColumn > -1 && !mFilterString.empty());
    updateLayout();

    if (mIsFiltered && getNumSelected() > 0 && isFiltered(getFirstSelected()))
    {
        for (item_list::iterator iter = mItemList.begin(); iter != mItemList.end(); iter++)
        {
            if (!isFiltered(*iter))
            {
                selectItem(*iter, -1);
                break;
            }
        }
    }
}

bool LLScrollListCtrl::isFiltered(const LLScrollListItem* item) const
{
    if (mIsFiltered)
    {
        std::string filterColumnValue = item->getColumn(mFilterColumn)->getValue().asString();
        std::transform(filterColumnValue.begin(), filterColumnValue.end(), filterColumnValue.begin(), ::tolower);
        if (filterColumnValue.find(mFilterString) == std::string::npos)
        {
            return true;
        }
    }
    return false;
}
// </FS:Ansariel> Fix for FS-specific people list (radar)

// <FS:Ansariel> Persists sort order of scroll lists
void LLScrollListCtrl::loadPersistedSortOrder()
{
    LLFloater* root_floater = getParentByType<LLFloater>();
    if (root_floater)
    {
        mPersistedSortOrderControl = root_floater->getName() + "_" + getName() + "_sortorder";
        if (LLUI::getInstance()->mSettingGroups["config"]->controlExists(mPersistedSortOrderControl))
        {
            clearSortOrder();

            LLSD sort_order = LLUI::getInstance()->mSettingGroups["config"]->getLLSD(mPersistedSortOrderControl);
            for (LLSD::array_iterator it = sort_order.beginArray(); it != sort_order.endArray(); ++it)
            {
                S32 sort_val = (*it).asInteger();
                bool ascending = sort_val > 0;
                sort_val = llabs(sort_val) - 1;

                setSort(sort_val, ascending);
            }
        }
    }
}
// </FS:Ansariel><|MERGE_RESOLUTION|>--- conflicted
+++ resolved
@@ -1586,11 +1586,7 @@
             if (found_iter != std::string::npos)
             {
                 // find offset of matching text
-<<<<<<< HEAD
-                cellp->highlightText(found_iter, substring_trimmed.size());
-=======
                 cellp->highlightText(static_cast<S32>(found_iter), static_cast<S32>(substring_trimmed.size()));
->>>>>>> d99fbffb
                 selectItem(item, -1, false);
 
                 found++;
