--- conflicted
+++ resolved
@@ -437,7 +437,6 @@
 
 S32 LLScrollListCtrl::getItemCount() const
 {
-<<<<<<< HEAD
     // <FS:Ansariel> Fix for FS-specific people list (radar)
     if (mIsFiltered)
     {
@@ -458,8 +457,6 @@
     }
     // </FS:Ansariel> Fix for FS-specific people list (radar)
 
-=======
->>>>>>> ac330f63
     return static_cast<S32>(mItemList.size());
 }
 
@@ -1440,7 +1437,6 @@
 // Selects first enabled item that has a name where the name's first part matched the target string.
 // Returns false if item not found.
 bool LLScrollListCtrl::selectItemByPrefix(const LLWString& target, bool case_sensitive, S32 column)
-<<<<<<< HEAD
 // <FS:Ansariel> Allow selection by substring match
 {
     return selectItemByStringMatch(target, true, case_sensitive);
@@ -1449,9 +1445,6 @@
 bool LLScrollListCtrl::selectItemByStringMatch(const LLWString& target, bool prefix_match, bool case_sensitive, S32 column)
 // </FS:Ansariel>
 {
-=======
-{
->>>>>>> ac330f63
     bool found = false;
 
     LLWString target_trimmed( target );
@@ -1502,7 +1495,6 @@
             LLWString trimmed_label = item_label;
             LLWStringUtil::trim(trimmed_label);
 
-<<<<<<< HEAD
             // <FS:Ansariel> Allow selection by substring match
             //bool select = item->getEnabled() && trimmed_label.compare(0, target_trimmed.size(), target_trimmed) == 0;
             bool select;
@@ -1515,9 +1507,6 @@
                 select = item->getEnabled() && trimmed_label.find(target_trimmed) != std::string::npos;
             }
             // </FS:Ansariel>
-=======
-            bool select = item->getEnabled() && trimmed_label.compare(0, target_trimmed.size(), target_trimmed) == 0;
->>>>>>> ac330f63
 
             if (select)
             {
@@ -1959,7 +1948,6 @@
 
 bool LLScrollListCtrl::handleScrollWheel(S32 x, S32 y, S32 clicks)
 {
-<<<<<<< HEAD
     // <FS> FIRE-10172: Let the LLTextbox handle the mouse scroll if it's visible
     if (mCommentTextView && mCommentTextView->getVisible())
     {
@@ -1967,8 +1955,6 @@
     }
     // </FS>
 
-=======
->>>>>>> ac330f63
     bool handled = false;
     // Pretend the mouse is over the scrollbar
     handled = mScrollbar->handleScrollWheel( 0, 0, clicks );
@@ -2926,7 +2912,6 @@
     return handled;
 }
 
-<<<<<<< HEAD
 // <FS:Ansariel> Needed for keyboard selection in radar
 void LLScrollListCtrl::setLastSelectedItem(const LLUUID& id)
 {
@@ -2941,8 +2926,6 @@
 }
 // </FS:Ansariel>
 
-=======
->>>>>>> ac330f63
 bool LLScrollListCtrl::handleUnicodeCharHere(llwchar uni_char)
 {
     if ((uni_char < 0x20) || (uni_char == 0x7F)) // Control character or DEL
