/**
 * @file llspinctrl.h
 * @brief Typical spinner with "up" and "down" arrow buttons.
 *
 * $LicenseInfo:firstyear=2002&license=viewerlgpl$
 * Second Life Viewer Source Code
 * Copyright (C) 2010, Linden Research, Inc.
 *
 * This library is free software; you can redistribute it and/or
 * modify it under the terms of the GNU Lesser General Public
 * License as published by the Free Software Foundation;
 * version 2.1 of the License only.
 *
 * This library is distributed in the hope that it will be useful,
 * but WITHOUT ANY WARRANTY; without even the implied warranty of
 * MERCHANTABILITY or FITNESS FOR A PARTICULAR PURPOSE.  See the GNU
 * Lesser General Public License for more details.
 *
 * You should have received a copy of the GNU Lesser General Public
 * License along with this library; if not, write to the Free Software
 * Foundation, Inc., 51 Franklin Street, Fifth Floor, Boston, MA  02110-1301  USA
 *
 * Linden Research, Inc., 945 Battery Street, San Francisco, CA  94111  USA
 * $/LicenseInfo$
 */

#ifndef LL_LLSPINCTRL_H
#define LL_LLSPINCTRL_H


#include "stdtypes.h"
#include "llbutton.h"
#include "llf32uictrl.h"
#include "v4color.h"
#include "llrect.h"


class LLSpinCtrl
: public LLF32UICtrl
{
public:
<<<<<<< HEAD
	struct Params : public LLInitParam::Block<Params, LLF32UICtrl::Params>
	{
		Optional<S32> label_width;
		Optional<U32> decimal_digits;
		Optional<bool> allow_text_entry;
		Optional<bool> allow_digits_only;
		Optional<bool> label_wrap;

		Optional<LLUIColor> text_enabled_color;
		Optional<LLUIColor> text_disabled_color;

		Optional<LLButton::Params> up_button;
		Optional<LLButton::Params> down_button;

		// <FS:Ansariel> Option to calculate dynamic button height
		Optional<bool> dynamic_button_height;

		Params();
	};
=======
    struct Params : public LLInitParam::Block<Params, LLF32UICtrl::Params>
    {
        Optional<S32> label_width;
        Optional<U32> decimal_digits;
        Optional<bool> allow_text_entry;
        Optional<bool> allow_digits_only;
        Optional<bool> label_wrap;

        Optional<LLUIColor> text_enabled_color;
        Optional<LLUIColor> text_disabled_color;

        Optional<LLButton::Params> up_button;
        Optional<LLButton::Params> down_button;

        Params();
    };
>>>>>>> 38c2a5bd
protected:
    LLSpinCtrl(const Params&);
    friend class LLUICtrlFactory;
public:
    virtual ~LLSpinCtrl() {} // Children all cleaned up by default view destructor.

    virtual void    forceSetValue(const LLSD& value ) ;
    virtual void    setValue(const LLSD& value );
            F32     get() const { return getValueF32(); }
            void    set(F32 value) { setValue(value); mInitialValue = value; }

    BOOL            isMouseHeldDown() const;

    virtual void    setEnabled( BOOL b );
    virtual void    setFocus( BOOL b );
    virtual void    clear();
    virtual BOOL    isDirty() const { return( getValueF32() != mInitialValue ); }
    virtual void    resetDirty() { mInitialValue = getValueF32(); }

    virtual void    setPrecision(S32 precision);

    void            setLabel(const LLStringExplicit& label);
    void            setLabelColor(const LLColor4& c)            { mTextEnabledColor = c; updateLabelColor(); }
    void            setDisabledLabelColor(const LLColor4& c)    { mTextDisabledColor = c; updateLabelColor();}
    void            setAllowEdit(BOOL allow_edit);

<<<<<<< HEAD
	void			setLabel(const LLStringExplicit& label);
	void			setLabelColor(const LLColor4& c)			{ mTextEnabledColor = c; updateLabelColor(); }
	void			setDisabledLabelColor(const LLColor4& c)	{ mTextDisabledColor = c; updateLabelColor();}
	void			setAllowEdit(BOOL allow_edit);
	// <FS:Ansariel> Allow setting an argument on the label
	virtual BOOL	setLabelArg(const std::string& key, const LLStringExplicit& text);
=======
    virtual void    onTabInto();
>>>>>>> 38c2a5bd

    virtual void    setTentative(BOOL b);           // marks value as tentative
    virtual void    onCommit();                     // mark not tentative, then commit

    void            forceEditorCommit();            // for commit on external button

    virtual BOOL    handleScrollWheel(S32 x,S32 y,S32 clicks);
    virtual BOOL    handleKeyHere(KEY key, MASK mask);

    void            onEditorCommit(const LLSD& data);
    static void     onEditorGainFocus(LLFocusableElement* caller, void *userdata);
    static void     onEditorLostFocus(LLFocusableElement* caller, void *userdata);
    static void     onEditorChangeFocus(LLUICtrl* caller, S32 direction, void *userdata);

    void            onUpBtn(const LLSD& data);
    void            onDownBtn(const LLSD& data);

    const LLColor4& getEnabledTextColor() const { return mTextEnabledColor.get(); }
    const LLColor4& getDisabledTextColor() const { return mTextDisabledColor.get(); }

private:
    void            updateLabelColor();
    void            updateEditor();
    void            reportInvalidData();

    S32             mPrecision;
    class LLTextBox*    mLabelBox;

    class LLLineEditor* mEditor;
    LLUIColor   mTextEnabledColor;
    LLUIColor   mTextDisabledColor;

    class LLButton*     mUpBtn;
    class LLButton*     mDownBtn;

    BOOL            mbHasBeenSet;
    BOOL            mAllowEdit;
};

#endif  // LL_LLSPINCTRL_H<|MERGE_RESOLUTION|>--- conflicted
+++ resolved
@@ -39,27 +39,6 @@
 : public LLF32UICtrl
 {
 public:
-<<<<<<< HEAD
-	struct Params : public LLInitParam::Block<Params, LLF32UICtrl::Params>
-	{
-		Optional<S32> label_width;
-		Optional<U32> decimal_digits;
-		Optional<bool> allow_text_entry;
-		Optional<bool> allow_digits_only;
-		Optional<bool> label_wrap;
-
-		Optional<LLUIColor> text_enabled_color;
-		Optional<LLUIColor> text_disabled_color;
-
-		Optional<LLButton::Params> up_button;
-		Optional<LLButton::Params> down_button;
-
-		// <FS:Ansariel> Option to calculate dynamic button height
-		Optional<bool> dynamic_button_height;
-
-		Params();
-	};
-=======
     struct Params : public LLInitParam::Block<Params, LLF32UICtrl::Params>
     {
         Optional<S32> label_width;
@@ -74,9 +53,11 @@
         Optional<LLButton::Params> up_button;
         Optional<LLButton::Params> down_button;
 
+        // <FS:Ansariel> Option to calculate dynamic button height
+        Optional<bool> dynamic_button_height;
+
         Params();
     };
->>>>>>> 38c2a5bd
 protected:
     LLSpinCtrl(const Params&);
     friend class LLUICtrlFactory;
@@ -102,17 +83,10 @@
     void            setLabelColor(const LLColor4& c)            { mTextEnabledColor = c; updateLabelColor(); }
     void            setDisabledLabelColor(const LLColor4& c)    { mTextDisabledColor = c; updateLabelColor();}
     void            setAllowEdit(BOOL allow_edit);
+    // <FS:Ansariel> Allow setting an argument on the label
+    virtual BOOL    setLabelArg(const std::string& key, const LLStringExplicit& text);
 
-<<<<<<< HEAD
-	void			setLabel(const LLStringExplicit& label);
-	void			setLabelColor(const LLColor4& c)			{ mTextEnabledColor = c; updateLabelColor(); }
-	void			setDisabledLabelColor(const LLColor4& c)	{ mTextDisabledColor = c; updateLabelColor();}
-	void			setAllowEdit(BOOL allow_edit);
-	// <FS:Ansariel> Allow setting an argument on the label
-	virtual BOOL	setLabelArg(const std::string& key, const LLStringExplicit& text);
-=======
     virtual void    onTabInto();
->>>>>>> 38c2a5bd
 
     virtual void    setTentative(BOOL b);           // marks value as tentative
     virtual void    onCommit();                     // mark not tentative, then commit
