/**
 * @file llspinctrl.h
 * @brief Typical spinner with "up" and "down" arrow buttons.
 *
 * $LicenseInfo:firstyear=2002&license=viewerlgpl$
 * Second Life Viewer Source Code
 * Copyright (C) 2010, Linden Research, Inc.
 *
 * This library is free software; you can redistribute it and/or
 * modify it under the terms of the GNU Lesser General Public
 * License as published by the Free Software Foundation;
 * version 2.1 of the License only.
 *
 * This library is distributed in the hope that it will be useful,
 * but WITHOUT ANY WARRANTY; without even the implied warranty of
 * MERCHANTABILITY or FITNESS FOR A PARTICULAR PURPOSE.  See the GNU
 * Lesser General Public License for more details.
 *
 * You should have received a copy of the GNU Lesser General Public
 * License along with this library; if not, write to the Free Software
 * Foundation, Inc., 51 Franklin Street, Fifth Floor, Boston, MA  02110-1301  USA
 *
 * Linden Research, Inc., 945 Battery Street, San Francisco, CA  94111  USA
 * $/LicenseInfo$
 */

#ifndef LL_LLSPINCTRL_H
#define LL_LLSPINCTRL_H


#include "stdtypes.h"
#include "llbutton.h"
#include "llf32uictrl.h"
#include "v4color.h"
#include "llrect.h"


class LLSpinCtrl
: public LLF32UICtrl
{
public:
    struct Params : public LLInitParam::Block<Params, LLF32UICtrl::Params>
    {
        Optional<S32> label_width;
        Optional<U32> decimal_digits;
        Optional<bool> allow_text_entry;
        Optional<bool> allow_digits_only;
        Optional<bool> label_wrap;

        Optional<LLUIColor> text_enabled_color;
        Optional<LLUIColor> text_disabled_color;

        Optional<LLButton::Params> up_button;
        Optional<LLButton::Params> down_button;

        // <FS:Ansariel> Option to calculate dynamic button height
        Optional<bool> dynamic_button_height;

        Params();
    };
protected:
    LLSpinCtrl(const Params&);
    friend class LLUICtrlFactory;
public:
    virtual ~LLSpinCtrl() {} // Children all cleaned up by default view destructor.

    virtual void    forceSetValue(const LLSD& value ) ;
    virtual void    setValue(const LLSD& value );
            F32     get() const { return getValueF32(); }
            void    set(F32 value) { setValue(value); mInitialValue = value; }

    BOOL            isMouseHeldDown() const;

<<<<<<< HEAD
	bool			isMouseHeldDown() const;

	virtual void    setEnabled( bool b );
	virtual void	setFocus( bool b );
	virtual void	clear();
	virtual bool	isDirty() const { return( getValueF32() != mInitialValue ); }
	virtual void    resetDirty() { mInitialValue = getValueF32(); }
=======
    virtual void    setEnabled( BOOL b );
    virtual void    setFocus( BOOL b );
    virtual void    clear();
    virtual BOOL    isDirty() const { return( getValueF32() != mInitialValue ); }
    virtual void    resetDirty() { mInitialValue = getValueF32(); }

    virtual void    setPrecision(S32 precision);
>>>>>>> c06fb4e0

    void            setLabel(const LLStringExplicit& label);
    void            setLabelColor(const LLColor4& c)            { mTextEnabledColor = c; updateLabelColor(); }
    void            setDisabledLabelColor(const LLColor4& c)    { mTextDisabledColor = c; updateLabelColor();}
    void            setAllowEdit(BOOL allow_edit);
    // <FS:Ansariel> Allow setting an argument on the label
    virtual BOOL    setLabelArg(const std::string& key, const LLStringExplicit& text);

<<<<<<< HEAD
	void			setLabel(const LLStringExplicit& label);
	void			setLabelColor(const LLColor4& c)			{ mTextEnabledColor = c; updateLabelColor(); }
	void			setDisabledLabelColor(const LLColor4& c)	{ mTextDisabledColor = c; updateLabelColor();}
	void			setAllowEdit(bool allow_edit);
	// <FS:Ansariel> Allow setting an argument on the label
	virtual bool	setLabelArg(const std::string& key, const LLStringExplicit& text);
=======
    virtual void    onTabInto();
>>>>>>> c06fb4e0

    virtual void    setTentative(BOOL b);           // marks value as tentative
    virtual void    onCommit();                     // mark not tentative, then commit

<<<<<<< HEAD
	virtual void	setTentative(bool b);			// marks value as tentative
	virtual void	onCommit();						// mark not tentative, then commit
=======
    void            forceEditorCommit();            // for commit on external button
>>>>>>> c06fb4e0

    virtual BOOL    handleScrollWheel(S32 x,S32 y,S32 clicks);
    virtual BOOL    handleKeyHere(KEY key, MASK mask);

<<<<<<< HEAD
	virtual bool	handleScrollWheel(S32 x,S32 y,S32 clicks);
	virtual bool	handleKeyHere(KEY key, MASK mask);
=======
    void            onEditorCommit(const LLSD& data);
    static void     onEditorGainFocus(LLFocusableElement* caller, void *userdata);
    static void     onEditorLostFocus(LLFocusableElement* caller, void *userdata);
    static void     onEditorChangeFocus(LLUICtrl* caller, S32 direction, void *userdata);
>>>>>>> c06fb4e0

    void            onUpBtn(const LLSD& data);
    void            onDownBtn(const LLSD& data);

    const LLColor4& getEnabledTextColor() const { return mTextEnabledColor.get(); }
    const LLColor4& getDisabledTextColor() const { return mTextDisabledColor.get(); }

private:
    void            updateLabelColor();
    void            updateEditor();
    void            reportInvalidData();

    S32             mPrecision;
    class LLTextBox*    mLabelBox;

    class LLLineEditor* mEditor;
    LLUIColor   mTextEnabledColor;
    LLUIColor   mTextDisabledColor;

    class LLButton*     mUpBtn;
    class LLButton*     mDownBtn;

<<<<<<< HEAD
	bool			mbHasBeenSet;
	bool			mAllowEdit;
=======
    BOOL            mbHasBeenSet;
    BOOL            mAllowEdit;
>>>>>>> c06fb4e0
};

#endif  // LL_LLSPINCTRL_H<|MERGE_RESOLUTION|>--- conflicted
+++ resolved
@@ -69,66 +69,37 @@
             F32     get() const { return getValueF32(); }
             void    set(F32 value) { setValue(value); mInitialValue = value; }
 
-    BOOL            isMouseHeldDown() const;
+    bool            isMouseHeldDown() const;
 
-<<<<<<< HEAD
-	bool			isMouseHeldDown() const;
-
-	virtual void    setEnabled( bool b );
-	virtual void	setFocus( bool b );
-	virtual void	clear();
-	virtual bool	isDirty() const { return( getValueF32() != mInitialValue ); }
-	virtual void    resetDirty() { mInitialValue = getValueF32(); }
-=======
-    virtual void    setEnabled( BOOL b );
-    virtual void    setFocus( BOOL b );
+    virtual void    setEnabled( bool b );
+    virtual void    setFocus( bool b );
     virtual void    clear();
-    virtual BOOL    isDirty() const { return( getValueF32() != mInitialValue ); }
+    virtual bool    isDirty() const { return( getValueF32() != mInitialValue ); }
     virtual void    resetDirty() { mInitialValue = getValueF32(); }
 
     virtual void    setPrecision(S32 precision);
->>>>>>> c06fb4e0
 
     void            setLabel(const LLStringExplicit& label);
     void            setLabelColor(const LLColor4& c)            { mTextEnabledColor = c; updateLabelColor(); }
     void            setDisabledLabelColor(const LLColor4& c)    { mTextDisabledColor = c; updateLabelColor();}
-    void            setAllowEdit(BOOL allow_edit);
+    void            setAllowEdit(bool allow_edit);
     // <FS:Ansariel> Allow setting an argument on the label
-    virtual BOOL    setLabelArg(const std::string& key, const LLStringExplicit& text);
+    virtual bool    setLabelArg(const std::string& key, const LLStringExplicit& text);
 
-<<<<<<< HEAD
-	void			setLabel(const LLStringExplicit& label);
-	void			setLabelColor(const LLColor4& c)			{ mTextEnabledColor = c; updateLabelColor(); }
-	void			setDisabledLabelColor(const LLColor4& c)	{ mTextDisabledColor = c; updateLabelColor();}
-	void			setAllowEdit(bool allow_edit);
-	// <FS:Ansariel> Allow setting an argument on the label
-	virtual bool	setLabelArg(const std::string& key, const LLStringExplicit& text);
-=======
     virtual void    onTabInto();
->>>>>>> c06fb4e0
 
-    virtual void    setTentative(BOOL b);           // marks value as tentative
+    virtual void    setTentative(bool b);           // marks value as tentative
     virtual void    onCommit();                     // mark not tentative, then commit
 
-<<<<<<< HEAD
-	virtual void	setTentative(bool b);			// marks value as tentative
-	virtual void	onCommit();						// mark not tentative, then commit
-=======
     void            forceEditorCommit();            // for commit on external button
->>>>>>> c06fb4e0
 
-    virtual BOOL    handleScrollWheel(S32 x,S32 y,S32 clicks);
-    virtual BOOL    handleKeyHere(KEY key, MASK mask);
+    virtual bool    handleScrollWheel(S32 x,S32 y,S32 clicks);
+    virtual bool    handleKeyHere(KEY key, MASK mask);
 
-<<<<<<< HEAD
-	virtual bool	handleScrollWheel(S32 x,S32 y,S32 clicks);
-	virtual bool	handleKeyHere(KEY key, MASK mask);
-=======
     void            onEditorCommit(const LLSD& data);
     static void     onEditorGainFocus(LLFocusableElement* caller, void *userdata);
     static void     onEditorLostFocus(LLFocusableElement* caller, void *userdata);
     static void     onEditorChangeFocus(LLUICtrl* caller, S32 direction, void *userdata);
->>>>>>> c06fb4e0
 
     void            onUpBtn(const LLSD& data);
     void            onDownBtn(const LLSD& data);
@@ -151,13 +122,8 @@
     class LLButton*     mUpBtn;
     class LLButton*     mDownBtn;
 
-<<<<<<< HEAD
-	bool			mbHasBeenSet;
-	bool			mAllowEdit;
-=======
-    BOOL            mbHasBeenSet;
-    BOOL            mAllowEdit;
->>>>>>> c06fb4e0
+    bool            mbHasBeenSet;
+    bool            mAllowEdit;
 };
 
 #endif  // LL_LLSPINCTRL_H