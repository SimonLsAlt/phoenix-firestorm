--- conflicted
+++ resolved
@@ -1,285 +1,252 @@
-/**
- * @file llscrollingpanellist.cpp
- * @brief
- *
- * $LicenseInfo:firstyear=2006&license=viewerlgpl$
- * Second Life Viewer Source Code
- * Copyright (C) 2010, Linden Research, Inc.
- *
- * This library is free software; you can redistribute it and/or
- * modify it under the terms of the GNU Lesser General Public
- * License as published by the Free Software Foundation;
- * version 2.1 of the License only.
- *
- * This library is distributed in the hope that it will be useful,
- * but WITHOUT ANY WARRANTY; without even the implied warranty of
- * MERCHANTABILITY or FITNESS FOR A PARTICULAR PURPOSE.  See the GNU
- * Lesser General Public License for more details.
- *
- * You should have received a copy of the GNU Lesser General Public
- * License along with this library; if not, write to the Free Software
- * Foundation, Inc., 51 Franklin Street, Fifth Floor, Boston, MA  02110-1301  USA
- *
- * Linden Research, Inc., 945 Battery Street, San Francisco, CA  94111  USA
- * $/LicenseInfo$
- */
-
-#include "linden_common.h"
-#include "llstl.h"
-
-#include "llscrollingpanellist.h"
-
-static LLDefaultChildRegistry::Register<LLScrollingPanelList> r("scrolling_panel_list");
-
-
-/////////////////////////////////////////////////////////////////////
-// LLScrollingPanelList
-
-// This could probably be integrated with LLScrollContainer -SJB
-
-LLScrollingPanelList::Params::Params()
-    : is_horizontal("is_horizontal")
-    , padding("padding")
-    , spacing("spacing")
-{
-}
-
-LLScrollingPanelList::LLScrollingPanelList(const Params& p)
-    : LLUICtrl(p)
-    , mIsHorizontal(p.is_horizontal)
-    , mPadding(p.padding.isProvided() ? p.padding : DEFAULT_PADDING)
-    , mSpacing(p.spacing.isProvided() ? p.spacing : DEFAULT_SPACING)
-{
-}
-
-void LLScrollingPanelList::clearPanels()
-{
-    deleteAllChildren();
-    mPanelList.clear();
-    rearrange();
-}
-
-S32 LLScrollingPanelList::addPanel(LLScrollingPanel* panel, bool back)
-{
-    if (back)
-    {
-        addChild(panel);
-        mPanelList.push_back(panel);
-    }
-    else
-    {
-        addChildInBack(panel);
-        mPanelList.push_front(panel);
-    }
-
-    rearrange();
-
-    return mIsHorizontal ? getRect().getWidth() : getRect().getHeight();
-}
-
-void LLScrollingPanelList::removePanel(LLScrollingPanel* panel)
-{
-    U32 index = 0;
-    LLScrollingPanelList::panel_list_t::const_iterator iter;
-
-    if (!mPanelList.empty())
-    {
-        for (iter = mPanelList.begin(); iter != mPanelList.end(); ++iter, ++index)
-        {
-            if (*iter == panel)
-            {
-                break;
-            }
-        }
-        if (iter != mPanelList.end())
-        {
-            removePanel(index);
-        }
-    }
-}
-
-void LLScrollingPanelList::removePanel( U32 panel_index )
-{
-    if ( mPanelList.empty() || panel_index >= mPanelList.size() )
-    {
-        LL_WARNS() << "Panel index " << panel_index << " is out of range!" << LL_ENDL;
-        return;
-    }
-    else
-    {
-        removeChild( mPanelList.at(panel_index) );
-        mPanelList.erase( mPanelList.begin() + panel_index );
-    }
-
-    rearrange();
-}
-
-void LLScrollingPanelList::updatePanels(bool allow_modify)
-{
-    for (std::deque<LLScrollingPanel*>::iterator iter = mPanelList.begin();
-         iter != mPanelList.end(); ++iter)
-    {
-        LLScrollingPanel *childp = *iter;
-        childp->updatePanel(allow_modify);
-    }
-}
-
-void LLScrollingPanelList::rearrange()
-{
-    // Resize this view
-    S32 new_width, new_height;
-    if (!mPanelList.empty())
-    {
-        new_width = new_height = mPadding * 2;
-        for (std::deque<LLScrollingPanel*>::iterator iter = mPanelList.begin();
-            iter != mPanelList.end(); ++iter)
-        {
-            LLScrollingPanel* childp = *iter;
-            const LLRect& rect = childp->getRect();
-            if (mIsHorizontal)
-            {
-                new_width += rect.getWidth() + mSpacing;
-                new_height = llmax(new_height, rect.getHeight());
-            }
-            else
-            {
-                new_height += rect.getHeight() + mSpacing;
-                new_width = llmax(new_width, rect.getWidth());
-            }
-        }
-
-        if (mIsHorizontal)
-        {
-            new_width -= mSpacing;
-        }
-        else
-        {
-            new_height -= mSpacing;
-        }
-    }
-    else
-    {
-        new_width = new_height = 1;
-    }
-
-    LLRect rc = getRect();
-    if (mIsHorizontal || !followsRight())
-    {
-        rc.mRight = rc.mLeft + new_width;
-    }
-    if (!mIsHorizontal || !followsBottom())
-    {
-        rc.mBottom = rc.mTop - new_height;
-    }
-
-    if (rc.mRight != getRect().mRight || rc.mBottom != getRect().mBottom)
-    {
-        setRect(rc);
-        notifySizeChanged();
-    }
-
-    // Reposition each of the child views
-    S32 pos = mIsHorizontal ? mPadding : rc.getHeight() - mPadding;
-    for (std::deque<LLScrollingPanel*>::iterator iter = mPanelList.begin();
-        iter != mPanelList.end(); ++iter)
-    {
-        LLScrollingPanel* childp = *iter;
-        const LLRect& rect = childp->getRect();
-        if (mIsHorizontal)
-        {
-            childp->translate(pos - rect.mLeft, rc.getHeight() - mPadding - rect.mTop);
-            pos += rect.getWidth() + mSpacing;
-        }
-        else
-        {
-            childp->translate(mPadding - rect.mLeft, pos - rect.mTop);
-            pos -= rect.getHeight() + mSpacing;
-        }
-    }
-}
-
-void LLScrollingPanelList::updatePanelVisiblilty()
-{
-<<<<<<< HEAD
-	// Determine visibility of children.
-
-	LLRect parent_screen_rect;
-	getParent()->localPointToScreen(
-		mPadding, mPadding,
-		&parent_screen_rect.mLeft, &parent_screen_rect.mBottom );
-	getParent()->localPointToScreen(
-		getParent()->getRect().getWidth() - mPadding,
-		getParent()->getRect().getHeight() - mPadding,
-		&parent_screen_rect.mRight, &parent_screen_rect.mTop );
-
-	for (std::deque<LLScrollingPanel*>::iterator iter = mPanelList.begin();
-		 iter != mPanelList.end(); ++iter)
-	{
-		LLScrollingPanel *childp = *iter;
-		const LLRect& local_rect = childp->getRect();
-		LLRect screen_rect;
-		childp->localPointToScreen( 
-			0, 0, 
-			&screen_rect.mLeft, &screen_rect.mBottom );
-		childp->localPointToScreen(
-			local_rect.getWidth(), local_rect.getHeight(),
-			&screen_rect.mRight, &screen_rect.mTop );
-
-		bool intersects = 
-			( (screen_rect.mRight > parent_screen_rect.mLeft) && (screen_rect.mLeft < parent_screen_rect.mRight) ) && 
-			( (screen_rect.mTop > parent_screen_rect.mBottom) && (screen_rect.mBottom < parent_screen_rect.mTop) );
-
-		childp->setVisible( intersects );
-	}
-=======
-    // Determine visibility of children.
-
-    LLRect parent_screen_rect;
-    getParent()->localPointToScreen(
-        mPadding, mPadding,
-        &parent_screen_rect.mLeft, &parent_screen_rect.mBottom );
-    getParent()->localPointToScreen(
-        getParent()->getRect().getWidth() - mPadding,
-        getParent()->getRect().getHeight() - mPadding,
-        &parent_screen_rect.mRight, &parent_screen_rect.mTop );
-
-    for (std::deque<LLScrollingPanel*>::iterator iter = mPanelList.begin();
-         iter != mPanelList.end(); ++iter)
-    {
-        LLScrollingPanel *childp = *iter;
-        const LLRect& local_rect = childp->getRect();
-        LLRect screen_rect;
-        childp->localPointToScreen(
-            0, 0,
-            &screen_rect.mLeft, &screen_rect.mBottom );
-        childp->localPointToScreen(
-            local_rect.getWidth(), local_rect.getHeight(),
-            &screen_rect.mRight, &screen_rect.mTop );
-
-        BOOL intersects =
-            ( (screen_rect.mRight > parent_screen_rect.mLeft) && (screen_rect.mLeft < parent_screen_rect.mRight) ) &&
-            ( (screen_rect.mTop > parent_screen_rect.mBottom) && (screen_rect.mBottom < parent_screen_rect.mTop) );
-
-        childp->setVisible( intersects );
-    }
->>>>>>> e1623bb2
-}
-
-
-void LLScrollingPanelList::draw()
-{
-    updatePanelVisiblilty();
-
-    LLUICtrl::draw();
-}
-
-void LLScrollingPanelList::notifySizeChanged()
-{
-    LLSD info;
-    info["action"] = "size_changes";
-    info["height"] = getRect().getHeight();
-    info["width"] = getRect().getWidth();
-    notifyParent(info);
-}
-
-// EOF+/**
+ * @file llscrollingpanellist.cpp
+ * @brief
+ *
+ * $LicenseInfo:firstyear=2006&license=viewerlgpl$
+ * Second Life Viewer Source Code
+ * Copyright (C) 2010, Linden Research, Inc.
+ *
+ * This library is free software; you can redistribute it and/or
+ * modify it under the terms of the GNU Lesser General Public
+ * License as published by the Free Software Foundation;
+ * version 2.1 of the License only.
+ *
+ * This library is distributed in the hope that it will be useful,
+ * but WITHOUT ANY WARRANTY; without even the implied warranty of
+ * MERCHANTABILITY or FITNESS FOR A PARTICULAR PURPOSE.  See the GNU
+ * Lesser General Public License for more details.
+ *
+ * You should have received a copy of the GNU Lesser General Public
+ * License along with this library; if not, write to the Free Software
+ * Foundation, Inc., 51 Franklin Street, Fifth Floor, Boston, MA  02110-1301  USA
+ *
+ * Linden Research, Inc., 945 Battery Street, San Francisco, CA  94111  USA
+ * $/LicenseInfo$
+ */
+
+#include "linden_common.h"
+#include "llstl.h"
+
+#include "llscrollingpanellist.h"
+
+static LLDefaultChildRegistry::Register<LLScrollingPanelList> r("scrolling_panel_list");
+
+
+/////////////////////////////////////////////////////////////////////
+// LLScrollingPanelList
+
+// This could probably be integrated with LLScrollContainer -SJB
+
+LLScrollingPanelList::Params::Params()
+    : is_horizontal("is_horizontal")
+    , padding("padding")
+    , spacing("spacing")
+{
+}
+
+LLScrollingPanelList::LLScrollingPanelList(const Params& p)
+    : LLUICtrl(p)
+    , mIsHorizontal(p.is_horizontal)
+    , mPadding(p.padding.isProvided() ? p.padding : DEFAULT_PADDING)
+    , mSpacing(p.spacing.isProvided() ? p.spacing : DEFAULT_SPACING)
+{
+}
+
+void LLScrollingPanelList::clearPanels()
+{
+    deleteAllChildren();
+    mPanelList.clear();
+    rearrange();
+}
+
+S32 LLScrollingPanelList::addPanel(LLScrollingPanel* panel, bool back)
+{
+    if (back)
+    {
+        addChild(panel);
+        mPanelList.push_back(panel);
+    }
+    else
+    {
+        addChildInBack(panel);
+        mPanelList.push_front(panel);
+    }
+
+    rearrange();
+
+    return mIsHorizontal ? getRect().getWidth() : getRect().getHeight();
+}
+
+void LLScrollingPanelList::removePanel(LLScrollingPanel* panel)
+{
+    U32 index = 0;
+    LLScrollingPanelList::panel_list_t::const_iterator iter;
+
+    if (!mPanelList.empty())
+    {
+        for (iter = mPanelList.begin(); iter != mPanelList.end(); ++iter, ++index)
+        {
+            if (*iter == panel)
+            {
+                break;
+            }
+        }
+        if (iter != mPanelList.end())
+        {
+            removePanel(index);
+        }
+    }
+}
+
+void LLScrollingPanelList::removePanel( U32 panel_index )
+{
+    if ( mPanelList.empty() || panel_index >= mPanelList.size() )
+    {
+        LL_WARNS() << "Panel index " << panel_index << " is out of range!" << LL_ENDL;
+        return;
+    }
+    else
+    {
+        removeChild( mPanelList.at(panel_index) );
+        mPanelList.erase( mPanelList.begin() + panel_index );
+    }
+
+    rearrange();
+}
+
+void LLScrollingPanelList::updatePanels(bool allow_modify)
+{
+    for (std::deque<LLScrollingPanel*>::iterator iter = mPanelList.begin();
+         iter != mPanelList.end(); ++iter)
+    {
+        LLScrollingPanel *childp = *iter;
+        childp->updatePanel(allow_modify);
+    }
+}
+
+void LLScrollingPanelList::rearrange()
+{
+    // Resize this view
+    S32 new_width, new_height;
+    if (!mPanelList.empty())
+    {
+        new_width = new_height = mPadding * 2;
+        for (std::deque<LLScrollingPanel*>::iterator iter = mPanelList.begin();
+            iter != mPanelList.end(); ++iter)
+        {
+            LLScrollingPanel* childp = *iter;
+            const LLRect& rect = childp->getRect();
+            if (mIsHorizontal)
+            {
+                new_width += rect.getWidth() + mSpacing;
+                new_height = llmax(new_height, rect.getHeight());
+            }
+            else
+            {
+                new_height += rect.getHeight() + mSpacing;
+                new_width = llmax(new_width, rect.getWidth());
+            }
+        }
+
+        if (mIsHorizontal)
+        {
+            new_width -= mSpacing;
+        }
+        else
+        {
+            new_height -= mSpacing;
+        }
+    }
+    else
+    {
+        new_width = new_height = 1;
+    }
+
+    LLRect rc = getRect();
+    if (mIsHorizontal || !followsRight())
+    {
+        rc.mRight = rc.mLeft + new_width;
+    }
+    if (!mIsHorizontal || !followsBottom())
+    {
+        rc.mBottom = rc.mTop - new_height;
+    }
+
+    if (rc.mRight != getRect().mRight || rc.mBottom != getRect().mBottom)
+    {
+        setRect(rc);
+        notifySizeChanged();
+    }
+
+    // Reposition each of the child views
+    S32 pos = mIsHorizontal ? mPadding : rc.getHeight() - mPadding;
+    for (std::deque<LLScrollingPanel*>::iterator iter = mPanelList.begin();
+        iter != mPanelList.end(); ++iter)
+    {
+        LLScrollingPanel* childp = *iter;
+        const LLRect& rect = childp->getRect();
+        if (mIsHorizontal)
+        {
+            childp->translate(pos - rect.mLeft, rc.getHeight() - mPadding - rect.mTop);
+            pos += rect.getWidth() + mSpacing;
+        }
+        else
+        {
+            childp->translate(mPadding - rect.mLeft, pos - rect.mTop);
+            pos -= rect.getHeight() + mSpacing;
+        }
+    }
+}
+
+void LLScrollingPanelList::updatePanelVisiblilty()
+{
+    // Determine visibility of children.
+
+    LLRect parent_screen_rect;
+    getParent()->localPointToScreen(
+        mPadding, mPadding,
+        &parent_screen_rect.mLeft, &parent_screen_rect.mBottom );
+    getParent()->localPointToScreen(
+        getParent()->getRect().getWidth() - mPadding,
+        getParent()->getRect().getHeight() - mPadding,
+        &parent_screen_rect.mRight, &parent_screen_rect.mTop );
+
+    for (std::deque<LLScrollingPanel*>::iterator iter = mPanelList.begin();
+         iter != mPanelList.end(); ++iter)
+    {
+        LLScrollingPanel *childp = *iter;
+        const LLRect& local_rect = childp->getRect();
+        LLRect screen_rect;
+        childp->localPointToScreen(
+            0, 0,
+            &screen_rect.mLeft, &screen_rect.mBottom );
+        childp->localPointToScreen(
+            local_rect.getWidth(), local_rect.getHeight(),
+            &screen_rect.mRight, &screen_rect.mTop );
+
+        bool intersects =
+            ( (screen_rect.mRight > parent_screen_rect.mLeft) && (screen_rect.mLeft < parent_screen_rect.mRight) ) &&
+            ( (screen_rect.mTop > parent_screen_rect.mBottom) && (screen_rect.mBottom < parent_screen_rect.mTop) );
+
+        childp->setVisible( intersects );
+    }
+}
+
+
+void LLScrollingPanelList::draw()
+{
+    updatePanelVisiblilty();
+
+    LLUICtrl::draw();
+}
+
+void LLScrollingPanelList::notifySizeChanged()
+{
+    LLSD info;
+    info["action"] = "size_changes";
+    info["height"] = getRect().getHeight();
+    info["width"] = getRect().getWidth();
+    notifyParent(info);
+}
+
+// EOF