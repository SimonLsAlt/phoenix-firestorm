--- conflicted
+++ resolved
@@ -72,19 +72,12 @@
 
     // llview overrides
     virtual bool handleHover(S32 x, S32 y, MASK mask);
-<<<<<<< HEAD
-
-	// lluictrl overrides
-	void onVisibilityChange(bool new_visibility);
-	virtual void	setValue(const LLSD& value );
-=======
 
     // lluictrl overrides
     void onVisibilityChange(bool new_visibility);
     virtual void    setValue(const LLSD& value );
 
     std::string getImageName() const;
->>>>>>> 1a8a5404
 
     void            setColor(const LLColor4& color) { mColor = color; }
     void            setImage(LLPointer<LLUIImage> image) { mImagep = image; }
