--- conflicted
+++ resolved
@@ -49,17 +49,10 @@
 		Optional<LLUIImage*>	image;
 		Optional<LLUIColor>		color;
 		Optional<bool>			use_draw_context_alpha;
-<<<<<<< HEAD
-		// <FS:KC> Scaled imaged
-		//Ignored					scale_image;
-		Optional<bool>			scale_image;
-		// </FS:KC> Scaled imaged
-=======
 		Optional<S32>			min_width,
 								min_height;
 		Ignored					scale_image;
 
->>>>>>> d0ef02c2
 		Params();
 	};
 protected:
@@ -81,17 +74,6 @@
 	void			setImage(LLPointer<LLUIImage> image) { mImagep = image; }
 	const LLPointer<LLUIImage> getImage() { return mImagep; }
 	
-<<<<<<< HEAD
-	// <FS:KC> Scaled imaged
-	void			setScaleImage(BOOL scale)			{ mScaleImage = scale; }
-	BOOL			getScaleImage() const				{ return mScaleImage; }
-	// </FS:KC> Scaled imaged
-	
-private:
-	void setIconImageDrawSize() ;
-
-=======
->>>>>>> d0ef02c2
 protected:
 	S32 mPriority;
 
@@ -106,9 +88,6 @@
 private:
 	LLUIColor mColor;
 	LLPointer<LLUIImage> mImagep;
-
-	// <FS:KC> Scaled imaged
-	BOOL mScaleImage;
 };
 
 #endif