--- conflicted
+++ resolved
@@ -1067,15 +1067,10 @@
 
 std::string LLUrlEntrySLLabel::getLabel(const std::string &url, const LLUrlLabelCallback &cb)
 {
-<<<<<<< HEAD
-	std::string label = getLabelFromWikiLink(url);
-	return (!LLUrlRegistry::instance().hasUrl(label)) ? label : getUrl(url);
-=======
 	// MAINT-535 reversion test
 	// std::string label = getLabelFromWikiLink(url);
 	// return (!LLUrlRegistry::instance().hasUrl(label)) ? label : getUrl(url);
 	return getLabelFromWikiLink(url);
->>>>>>> 6b4a3572
 }
 
 std::string LLUrlEntrySLLabel::getUrl(const std::string &string) const
