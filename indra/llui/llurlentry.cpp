--- conflicted
+++ resolved
@@ -668,22 +668,7 @@
 void LLUrlEntryAgent::onAvatarNameCache(const LLUUID& id,
                                         const LLAvatarName& av_name)
 {
-<<<<<<< HEAD
-    // <FS:Ansariel> FIRE-11330: Names in chat get stuck as "Loading..."
-    //avatar_name_cache_connection_map_t::iterator it = mAvatarNameCacheConnections.find(id);
-    //if (it != mAvatarNameCacheConnections.end())
-    //{
-    //  if (it->second.connected())
-    //  {
-    //      it->second.disconnect();
-    //  }
-    //  mAvatarNameCacheConnections.erase(it);
-    //}
-    std::pair<avatar_name_cache_connection_map_t::iterator, avatar_name_cache_connection_map_t::iterator> range;
-    range = mAvatarNameCacheConnections.equal_range(id);
-=======
     auto range = mAvatarNameCacheConnections.equal_range(id);
->>>>>>> 74205607
     for (avatar_name_cache_connection_map_t::iterator it = range.first; it != range.second; ++it)
     {
         if (it->second.connected())
@@ -692,10 +677,6 @@
         }
     }
     mAvatarNameCacheConnections.erase(range.first, range.second);
-<<<<<<< HEAD
-    // </FS:Ansariel>
-=======
->>>>>>> 74205607
 
     std::string label = av_name.getCompleteName();
 
@@ -782,25 +763,8 @@
     }
     else
     {
-<<<<<<< HEAD
-        // <FS:Ansariel> FIRE-11330: Names in chat get stuck as "Loading..."
-        //avatar_name_cache_connection_map_t::iterator it = mAvatarNameCacheConnections.find(agent_id);
-        //if (it != mAvatarNameCacheConnections.end())
-        //{
-        //  if (it->second.connected())
-        //  {
-        //      it->second.disconnect();
-        //  }
-        //  mAvatarNameCacheConnections.erase(it);
-        //}
-        //mAvatarNameCacheConnections[agent_id] = LLAvatarNameCache::get(agent_id, boost::bind(&LLUrlEntryAgent::onAvatarNameCache, this, _1, _2));
-        boost::signals2::connection connection = LLAvatarNameCache::get(agent_id, boost::bind(&LLUrlEntryAgent::onAvatarNameCache, this, _1, _2));
-        mAvatarNameCacheConnections.insert(std::make_pair(agent_id, connection));
-        // </FS:Ansariel>
-=======
         mAvatarNameCacheConnections.emplace(agent_id, LLAvatarNameCache::get(agent_id, boost::bind(&LLUrlEntryAgent::onAvatarNameCache, this, _1, _2)));
 
->>>>>>> 74205607
         addObserver(agent_id_string, url, cb);
         return LLTrans::getString("AvatarNameWaiting");
     }
@@ -867,22 +831,7 @@
 void LLUrlEntryAgentName::onAvatarNameCache(const LLUUID& id,
                                             const LLAvatarName& av_name)
 {
-<<<<<<< HEAD
-    // <FS:Ansariel> FIRE-11330: Names in chat get stuck as "Loading..."
-    //avatar_name_cache_connection_map_t::iterator it = mAvatarNameCacheConnections.find(id);
-    //if (it != mAvatarNameCacheConnections.end())
-    //{
-    //  if (it->second.connected())
-    //  {
-    //      it->second.disconnect();
-    //  }
-    //  mAvatarNameCacheConnections.erase(it);
-    //}
-    std::pair<avatar_name_cache_connection_map_t::iterator, avatar_name_cache_connection_map_t::iterator> range;
-    range = mAvatarNameCacheConnections.equal_range(id);
-=======
     auto range = mAvatarNameCacheConnections.equal_range(id);
->>>>>>> 74205607
     for (avatar_name_cache_connection_map_t::iterator it = range.first; it != range.second; ++it)
     {
         if (it->second.connected())
@@ -891,10 +840,6 @@
         }
     }
     mAvatarNameCacheConnections.erase(range.first, range.second);
-<<<<<<< HEAD
-    // </FS:Ansariel>
-=======
->>>>>>> 74205607
 
     std::string label = getName(av_name);
     // received the agent name from the server - tell our observers
@@ -929,25 +874,8 @@
     }
     else
     {
-<<<<<<< HEAD
-        // <FS:Ansariel> FIRE-11330: Names in chat get stuck as "Loading..."
-        //avatar_name_cache_connection_map_t::iterator it = mAvatarNameCacheConnections.find(agent_id);
-        //if (it != mAvatarNameCacheConnections.end())
-        //{
-        //  if (it->second.connected())
-        //  {
-        //      it->second.disconnect();
-        //  }
-        //  mAvatarNameCacheConnections.erase(it);
-        //}
-        //mAvatarNameCacheConnections[agent_id] = LLAvatarNameCache::get(agent_id, boost::bind(&LLUrlEntryAgentName::onAvatarNameCache, this, _1, _2));
-        boost::signals2::connection connection = LLAvatarNameCache::get(agent_id, boost::bind(&LLUrlEntryAgentName::onAvatarNameCache, this, _1, _2));
-        mAvatarNameCacheConnections.insert(std::make_pair(agent_id, connection));
-        // </FS:Ansariel>
-=======
         mAvatarNameCacheConnections.emplace(agent_id, LLAvatarNameCache::get(agent_id, boost::bind(&LLUrlEntryAgentName::onAvatarNameCache, this, _1, _2)));
 
->>>>>>> 74205607
         addObserver(agent_id_string, url, cb);
         return LLTrans::getString("AvatarNameWaiting");
     }
