--- conflicted
+++ resolved
@@ -46,11 +46,7 @@
     LLFlashTimer(callback_t cb = NULL, S32 count = 0, F32 period = 0.0);
     ~LLFlashTimer() {};
 
-<<<<<<< HEAD
-	/*virtual*/ bool tick();
-=======
-    /*virtual*/ BOOL tick();
->>>>>>> c06fb4e0
+    /*virtual*/ bool tick();
 
     void startFlashing();
     void stopFlashing();
