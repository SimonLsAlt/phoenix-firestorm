--- conflicted
+++ resolved
@@ -1,3366 +1,2129 @@
-/**
- * @file llfolderview.cpp
- * @brief Implementation of the folder view collection of classes.
- *
- * $LicenseInfo:firstyear=2001&license=viewerlgpl$
- * Second Life Viewer Source Code
- * Copyright (C) 2010, Linden Research, Inc.
- *
- * This library is free software; you can redistribute it and/or
- * modify it under the terms of the GNU Lesser General Public
- * License as published by the Free Software Foundation;
- * version 2.1 of the License only.
- *
- * This library is distributed in the hope that it will be useful,
- * but WITHOUT ANY WARRANTY; without even the implied warranty of
- * MERCHANTABILITY or FITNESS FOR A PARTICULAR PURPOSE.  See the GNU
- * Lesser General Public License for more details.
- *
- * You should have received a copy of the GNU Lesser General Public
- * License along with this library; if not, write to the Free Software
- * Foundation, Inc., 51 Franklin Street, Fifth Floor, Boston, MA  02110-1301  USA
- *
- * Linden Research, Inc., 945 Battery Street, San Francisco, CA  94111  USA
- * $/LicenseInfo$
- */
-
-#include "linden_common.h"
-
-#include "llfolderview.h"
-#include "llfolderviewmodel.h"
-#include "llclipboard.h" // *TODO: remove this once hack below gone.
-#include "llkeyboard.h"
-#include "lllineeditor.h"
-#include "llmenugl.h"
-#include "llpanel.h"
-#include "llscrollcontainer.h" // hack to allow scrolling
-#include "lltextbox.h"
-#include "lltrans.h"
-#include "llui.h"
-#include "lluictrlfactory.h"
-
-// Linden library includes
-#include "lldbstrings.h"
-#include "llfocusmgr.h"
-#include "llfontgl.h"
-#include "llgl.h"
-#include "llrender.h"
-
-// Third-party library includes
-#include <algorithm>
-
-///----------------------------------------------------------------------------
-/// Local function declarations, constants, enums, and typedefs
-///----------------------------------------------------------------------------
-
-const S32 RENAME_HEIGHT_PAD = 1;
-const S32 AUTO_OPEN_STACK_DEPTH = 16;
-
-const S32 MINIMUM_RENAMER_WIDTH = 80;
-
-// *TODO: move in params in xml if necessary. Requires modification of LLFolderView & LLInventoryPanel Params.
-const S32 STATUS_TEXT_HPAD = 6;
-const S32 STATUS_TEXT_VPAD = 8;
-
-enum {
-    SIGNAL_NO_KEYBOARD_FOCUS = 1,
-    SIGNAL_KEYBOARD_FOCUS = 2
-};
-
-F32 LLFolderView::sAutoOpenTime = 1.f;
-
-//---------------------------------------------------------------------------
-
-// Tells all folders in a folderview to close themselves
-// For efficiency, calls setOpenArrangeRecursively().
-// The calling function must then call:
-//  LLFolderView* root = getRoot();
-//  if( root )
-//  {
-//      root->arrange( NULL, NULL );
-//      root->scrollToShowSelection();
-//  }
-// to patch things up.
-class LLCloseAllFoldersFunctor : public LLFolderViewFunctor
-{
-public:
-<<<<<<< HEAD
-	LLCloseAllFoldersFunctor(bool close) { mOpen = !close; }
-	virtual ~LLCloseAllFoldersFunctor() {}
-	virtual void doFolder(LLFolderViewFolder* folder);
-	virtual void doItem(LLFolderViewItem* item);
-
-	bool mOpen;
-=======
-    LLCloseAllFoldersFunctor(BOOL close) { mOpen = !close; }
-    virtual ~LLCloseAllFoldersFunctor() {}
-    virtual void doFolder(LLFolderViewFolder* folder);
-    virtual void doItem(LLFolderViewItem* item);
-
-    BOOL mOpen;
->>>>>>> e1623bb2
-};
-
-
-void LLCloseAllFoldersFunctor::doFolder(LLFolderViewFolder* folder)
-{
-    folder->setOpenArrangeRecursively(mOpen);
-}
-
-// Do nothing.
-void LLCloseAllFoldersFunctor::doItem(LLFolderViewItem* item)
-{ }
-
-//---------------------------------------------------------------------------
-
-void LLAllDescendentsPassedFilter::doFolder(LLFolderViewFolder* folder)
-{
-    mAllDescendentsPassedFilter &= (folder) && (folder->passedFilter()) && (folder->descendantsPassedFilter());
-}
-
-void LLAllDescendentsPassedFilter::doItem(LLFolderViewItem* item)
-{
-    mAllDescendentsPassedFilter &= (item) && (item->passedFilter());
-}
-
-///----------------------------------------------------------------------------
-/// Class LLFolderViewScrollContainer
-///----------------------------------------------------------------------------
-
-// virtual
-const LLRect LLFolderViewScrollContainer::getScrolledViewRect() const
-{
-    LLRect rect = LLRect::null;
-    if (mScrolledView)
-    {
-        LLFolderView* folder_view = dynamic_cast<LLFolderView*>(mScrolledView);
-        if (folder_view)
-        {
-            S32 height = folder_view->getRect().getHeight();
-
-            rect = mScrolledView->getRect();
-            rect.setLeftTopAndSize(rect.mLeft, rect.mTop, rect.getWidth(), height);
-        }
-    }
-
-    return rect;
-}
-
-LLFolderViewScrollContainer::LLFolderViewScrollContainer(const LLScrollContainer::Params& p)
-:   LLScrollContainer(p)
-{}
-
-///----------------------------------------------------------------------------
-/// Class LLFolderView
-///----------------------------------------------------------------------------
-LLFolderView::Params::Params()
-:   title("title"),
-    use_label_suffix("use_label_suffix"),
-    allow_multiselect("allow_multiselect", true),
-    allow_drag("allow_drag", true),
-    show_empty_message("show_empty_message", true),
-    suppress_folder_menu("suppress_folder_menu", false),
-    use_ellipses("use_ellipses", false),
-    options_menu("options_menu", "")
-{
-    folder_indentation = -4;
-}
-
-
-// Default constructor
-LLFolderView::LLFolderView(const Params& p)
-<<<<<<< HEAD
-:	LLFolderViewFolder(p),
-	mScrollContainer( NULL ),
-	mPopupMenuHandle(),
-	mMenuFileName(p.options_menu),
-	mAllowMultiSelect(p.allow_multiselect),
-	mAllowDrag(p.allow_drag),
-	mShowEmptyMessage(p.show_empty_message),
-	mShowFolderHierarchy(false),
-	mRenameItem( NULL ),
-	mNeedsScroll( false ),
-	mUseLabelSuffix(p.use_label_suffix),
-	mSuppressFolderMenu(p.suppress_folder_menu),
-	mPinningSelectedItem(false),
-	mNeedsAutoSelect( false ),
-	mAutoSelectOverride(false),
-	mNeedsAutoRename(false),
-	mShowSelectionContext(false),
-	mShowSingleSelection(false),
-	mArrangeGeneration(0),
-	mSignalSelectCallback(0),
-	mMinWidth(0),
-	mDragAndDropThisFrame(false),
-	mCallbackRegistrar(NULL),
-	mEnableRegistrar(NULL),
-	mUseEllipses(p.use_ellipses),
-	mDraggingOverItem(NULL),
-	mStatusTextBox(NULL),
-	mShowItemLinkOverlays(p.show_item_link_overlays),
-	mViewModel(p.view_model),
-=======
-:   LLFolderViewFolder(p),
-    mScrollContainer( NULL ),
-    mPopupMenuHandle(),
-    mMenuFileName(p.options_menu),
-    mAllowMultiSelect(p.allow_multiselect),
-    mAllowDrag(p.allow_drag),
-    mShowEmptyMessage(p.show_empty_message),
-    mShowFolderHierarchy(FALSE),
-    mRenameItem( NULL ),
-    mNeedsScroll( FALSE ),
-    mUseLabelSuffix(p.use_label_suffix),
-    mSuppressFolderMenu(p.suppress_folder_menu),
-    mPinningSelectedItem(FALSE),
-    mNeedsAutoSelect( FALSE ),
-    mAutoSelectOverride(FALSE),
-    mNeedsAutoRename(FALSE),
-    mShowSelectionContext(FALSE),
-    mShowSingleSelection(FALSE),
-    mArrangeGeneration(0),
-    mSignalSelectCallback(0),
-    mMinWidth(0),
-    mDragAndDropThisFrame(FALSE),
-    mCallbackRegistrar(NULL),
-    mEnableRegistrar(NULL),
-    mUseEllipses(p.use_ellipses),
-    mDraggingOverItem(NULL),
-    mStatusTextBox(NULL),
-    mShowItemLinkOverlays(p.show_item_link_overlays),
-    mViewModel(p.view_model),
->>>>>>> e1623bb2
-    mGroupedItemModel(p.grouped_item_model),
-    mForceArrange(false),
-    mSingleFolderMode(false)
-{
-    LLPanel* panel = p.parent_panel;
-    mParentPanel = panel->getHandle();
-<<<<<<< HEAD
-	mViewModel->setFolderView(this);
-	mRoot = this;
-
-	LLRect rect = p.rect;
-	LLRect new_rect(rect.mLeft, rect.mBottom + getRect().getHeight(), rect.mLeft + getRect().getWidth(), rect.mBottom);
-	setRect( rect );
-	reshape(rect.getWidth(), rect.getHeight());
-	mAutoOpenItems.setDepth(AUTO_OPEN_STACK_DEPTH);
-	mAutoOpenCandidate = NULL;
-	mAutoOpenTimer.stop();
-	mKeyboardSelection = false;
-	mIndentation = 	getParentFolder() ? getParentFolder()->getIndentation() + mLocalIndentation : 0;  
-
-	//clear label
-	// go ahead and render root folder as usual
-	// just make sure the label ("Inventory Folder") never shows up
-	mLabel = LLStringUtil::null;
-
-	// Escape is handled by reverting the rename, not commiting it (default behavior)
-	LLLineEditor::Params params;
-	params.name("ren");
-	params.rect(rect);
-	params.font(getLabelFontForStyle(LLFontGL::NORMAL));
-	params.max_length.bytes(DB_INV_ITEM_NAME_STR_LEN);
-	params.commit_callback.function(boost::bind(&LLFolderView::commitRename, this, _2));
-	params.prevalidate_callback(&LLTextValidate::validateASCIIPrintableNoPipe);
-	params.commit_on_focus_lost(true);
-	params.visible(false);
-	mRenamer = LLUICtrlFactory::create<LLLineEditor> (params);
-	addChild(mRenamer);
-
-	// Textbox
-	LLTextBox::Params text_p;
-	LLFontGL* font = getLabelFontForStyle(mLabelStyle);
-=======
-    mViewModel->setFolderView(this);
-    mRoot = this;
-
-    LLRect rect = p.rect;
-    LLRect new_rect(rect.mLeft, rect.mBottom + getRect().getHeight(), rect.mLeft + getRect().getWidth(), rect.mBottom);
-    setRect( rect );
-    reshape(rect.getWidth(), rect.getHeight());
-    mAutoOpenItems.setDepth(AUTO_OPEN_STACK_DEPTH);
-    mAutoOpenCandidate = NULL;
-    mAutoOpenTimer.stop();
-    mKeyboardSelection = FALSE;
-    mIndentation =  getParentFolder() ? getParentFolder()->getIndentation() + mLocalIndentation : 0;
-
-    //clear label
-    // go ahead and render root folder as usual
-    // just make sure the label ("Inventory Folder") never shows up
-    mLabel = LLStringUtil::null;
-
-    // Escape is handled by reverting the rename, not commiting it (default behavior)
-    LLLineEditor::Params params;
-    params.name("ren");
-    params.rect(rect);
-    params.font(getLabelFontForStyle(LLFontGL::NORMAL));
-    params.max_length.bytes(DB_INV_ITEM_NAME_STR_LEN);
-    params.commit_callback.function(boost::bind(&LLFolderView::commitRename, this, _2));
-    params.prevalidator(&LLTextValidate::validateASCIIPrintableNoPipe);
-    params.commit_on_focus_lost(true);
-    params.visible(false);
-    mRenamer = LLUICtrlFactory::create<LLLineEditor> (params);
-    addChild(mRenamer);
-
-    // Textbox
-    LLTextBox::Params text_p;
-    LLFontGL* font = getLabelFontForStyle(mLabelStyle);
->>>>>>> e1623bb2
-    //mIconPad, mTextPad are set in folder_view_item.xml
-    LLRect new_r = LLRect(rect.mLeft + mIconPad,
-                  rect.mTop - mTextPad,
-                  rect.mRight,
-                  rect.mTop - mTextPad - font->getLineHeight());
-    text_p.rect(new_r);
-    text_p.name(std::string(p.name));
-    text_p.font(font);
-    text_p.visible(false);
-    text_p.parse_urls(true);
-    text_p.wrap(true); // allow multiline text. See EXT-7564, EXT-7047
-    // set text padding the same as in People panel. EXT-7047, EXT-4837
-    text_p.h_pad(STATUS_TEXT_HPAD);
-    text_p.v_pad(STATUS_TEXT_VPAD);
-    mStatusTextBox = LLUICtrlFactory::create<LLTextBox> (text_p);
-    mStatusTextBox->setFollowsLeft();
-    mStatusTextBox->setFollowsTop();
-    addChild(mStatusTextBox);
-
-    mViewModelItem->openItem();
-
-    mAreChildrenInited = true; // root folder is a special case due to not being loaded normally, assume that it's inited.
-}
-
-// Destroys the object
-LLFolderView::~LLFolderView( void )
-{
-    mRenamerTopLostSignalConnection.disconnect();
-    if (mRenamer)
-    {
-        // instead of using closeRenamer remove it directly,
-        // since it might already be hidden
-        LLUI::getInstance()->removePopup(mRenamer);
-    }
-
-    // The release focus call can potentially call the
-    // scrollcontainer, which can potentially be called with a partly
-    // destroyed scollcontainer. Just null it out here, and no worries
-    // about calling into the invalid scroll container.
-    // Same with the renamer.
-    mScrollContainer = NULL;
-    mRenameItem = NULL;
-    mRenamer = NULL;
-    mStatusTextBox = NULL;
-
-    if (mPopupMenuHandle.get()) mPopupMenuHandle.get()->die();
-    mPopupMenuHandle.markDead();
-
-    mAutoOpenItems.removeAllNodes();
-    clearSelection();
-    mItems.clear();
-    mFolders.clear();
-
-    //mViewModel->setFolderView(NULL);
-    mViewModel = NULL;
-}
-
-bool LLFolderView::canFocusChildren() const
-{
-<<<<<<< HEAD
-	return false;
-=======
-    return FALSE;
->>>>>>> e1623bb2
-}
-
-void LLFolderView::addFolder( LLFolderViewFolder* folder)
-{
-    LLFolderViewFolder::addFolder(folder);
-}
-
-void LLFolderView::closeAllFolders()
-{
-<<<<<<< HEAD
-	// Close all the folders
-	setOpenArrangeRecursively(false, LLFolderViewFolder::RECURSE_DOWN);
-	arrangeAll();
-=======
-    // Close all the folders
-    setOpenArrangeRecursively(FALSE, LLFolderViewFolder::RECURSE_DOWN);
-    arrangeAll();
->>>>>>> e1623bb2
-}
-
-void LLFolderView::openTopLevelFolders()
-{
-<<<<<<< HEAD
-	for (folders_t::iterator iter = mFolders.begin();
-		 iter != mFolders.end();)
-	{
-		folders_t::iterator fit = iter++;
-		(*fit)->setOpen(true);
-	}
-=======
-    for (folders_t::iterator iter = mFolders.begin();
-         iter != mFolders.end();)
-    {
-        folders_t::iterator fit = iter++;
-        (*fit)->setOpen(TRUE);
-    }
->>>>>>> e1623bb2
-}
-
-// This view grows and shrinks to enclose all of its children items and folders.
-// *width should be 0
-// conform show folder state works
-S32 LLFolderView::arrange( S32* unused_width, S32* unused_height )
-    {
-    mMinWidth = 0;
-    S32 target_height;
-
-    LLFolderViewFolder::arrange(&mMinWidth, &target_height);
-
-    LLRect scroll_rect = (mScrollContainer ? mScrollContainer->getContentWindowRect() : LLRect());
-    reshape( llmax(scroll_rect.getWidth(), mMinWidth), ll_round(mCurHeight) );
-
-    LLRect new_scroll_rect = (mScrollContainer ? mScrollContainer->getContentWindowRect() : LLRect());
-    if (new_scroll_rect.getWidth() != scroll_rect.getWidth())
-    {
-        reshape( llmax(scroll_rect.getWidth(), mMinWidth), ll_round(mCurHeight) );
-    }
-
-    // move item renamer text field to item's new position
-    updateRenamerPosition();
-
-    return ll_round(mTargetHeight);
-}
-
-void LLFolderView::filter( LLFolderViewFilter& filter )
-{
-    LL_PROFILE_ZONE_SCOPED_CATEGORY_UI;
-    const S32 TIME_VISIBLE = 10; // in milliseconds
-    const S32 TIME_INVISIBLE = 1;
-    filter.resetTime(llclamp((mParentPanel.get()->getVisible() ? TIME_VISIBLE : TIME_INVISIBLE), 1, 100));
-
-    // Note: we filter the model, not the view
-    getViewModelItem()->filter(filter);
-}
-
-void LLFolderView::reshape(S32 width, S32 height, bool called_from_parent)
-{
-    LLRect scroll_rect;
-    if (mScrollContainer)
-    {
-        LLView::reshape(width, height, called_from_parent);
-        scroll_rect = mScrollContainer->getContentWindowRect();
-    }
-    width  = llmax(mMinWidth, scroll_rect.getWidth());
-    height = llmax(ll_round(mCurHeight), scroll_rect.getHeight());
-
-<<<<<<< HEAD
-	// Restrict width within scroll container's width
-	if (mUseEllipses && mScrollContainer)
-	{
-		width = scroll_rect.getWidth();
-	}
-	LLView::reshape(width, height, called_from_parent);
-	mReshapeSignal(mSelectedItems, false);
-=======
-    // Restrict width within scroll container's width
-    if (mUseEllipses && mScrollContainer)
-    {
-        width = scroll_rect.getWidth();
-    }
-    LLView::reshape(width, height, called_from_parent);
-    mReshapeSignal(mSelectedItems, FALSE);
->>>>>>> e1623bb2
-}
-
-void LLFolderView::addToSelectionList(LLFolderViewItem* item)
-{
-<<<<<<< HEAD
-	if (item->isSelected())
-	{
-		removeFromSelectionList(item);
-	}
-	if (mSelectedItems.size())
-	{
-		mSelectedItems.back()->setIsCurSelection(false);
-	}
-	item->setIsCurSelection(true);
-	mSelectedItems.push_back(item);
-=======
-    if (item->isSelected())
-    {
-        removeFromSelectionList(item);
-    }
-    if (mSelectedItems.size())
-    {
-        mSelectedItems.back()->setIsCurSelection(FALSE);
-    }
-    item->setIsCurSelection(TRUE);
-    mSelectedItems.push_back(item);
->>>>>>> e1623bb2
-}
-
-void LLFolderView::removeFromSelectionList(LLFolderViewItem* item)
-{
-<<<<<<< HEAD
-	if (mSelectedItems.size())
-	{
-		mSelectedItems.back()->setIsCurSelection(false);
-	}
-
-	selected_items_t::iterator item_iter;
-	for (item_iter = mSelectedItems.begin(); item_iter != mSelectedItems.end();)
-	{
-		if (*item_iter == item)
-		{
-			item_iter = mSelectedItems.erase(item_iter);
-		}
-		else
-		{
-			++item_iter;
-		}
-	}
-	if (mSelectedItems.size())
-	{
-		mSelectedItems.back()->setIsCurSelection(true);
-	}
-=======
-    if (mSelectedItems.size())
-    {
-        mSelectedItems.back()->setIsCurSelection(FALSE);
-    }
-
-    selected_items_t::iterator item_iter;
-    for (item_iter = mSelectedItems.begin(); item_iter != mSelectedItems.end();)
-    {
-        if (*item_iter == item)
-        {
-            item_iter = mSelectedItems.erase(item_iter);
-        }
-        else
-        {
-            ++item_iter;
-        }
-    }
-    if (mSelectedItems.size())
-    {
-        mSelectedItems.back()->setIsCurSelection(TRUE);
-    }
->>>>>>> e1623bb2
-}
-
-LLFolderViewItem* LLFolderView::getCurSelectedItem( void )
-{
-    if(mSelectedItems.size())
-    {
-        LLFolderViewItem* itemp = mSelectedItems.back();
-        llassert(itemp->getIsCurSelection());
-        return itemp;
-    }
-    return NULL;
-}
-
-LLFolderView::selected_items_t& LLFolderView::getSelectedItems( void )
-{
-    return mSelectedItems;
-}
-
-// Record the selected item and pass it down the hierachy.
-<<<<<<< HEAD
-bool LLFolderView::setSelection(LLFolderViewItem* selection, bool openitem,
-								bool take_keyboard_focus)
-=======
-BOOL LLFolderView::setSelection(LLFolderViewItem* selection, BOOL openitem,
-                                BOOL take_keyboard_focus)
->>>>>>> e1623bb2
-{
-    mSignalSelectCallback = take_keyboard_focus ? SIGNAL_KEYBOARD_FOCUS : SIGNAL_NO_KEYBOARD_FOCUS;
-
-<<<<<<< HEAD
-	if( selection == this )
-	{
-		return false;
-	}
-
-	if( selection && take_keyboard_focus)
-	{
-		mParentPanel.get()->setFocus(true);
-	}
-=======
-    if( selection == this )
-    {
-        return FALSE;
-    }
-
-    if( selection && take_keyboard_focus)
-    {
-        mParentPanel.get()->setFocus(TRUE);
-    }
->>>>>>> e1623bb2
-
-    // clear selection down here because change of keyboard focus can potentially
-    // affect selection
-    clearSelection();
-
-    if(selection)
-    {
-        addToSelectionList(selection);
-    }
-
-<<<<<<< HEAD
-	bool rv = LLFolderViewFolder::setSelection(selection, openitem, take_keyboard_focus);
-	if(openitem && selection)
-	{
-		selection->getParentFolder()->requestArrange();
-	}
-=======
-    BOOL rv = LLFolderViewFolder::setSelection(selection, openitem, take_keyboard_focus);
-    if(openitem && selection)
-    {
-        selection->getParentFolder()->requestArrange();
-    }
->>>>>>> e1623bb2
-
-    llassert(mSelectedItems.size() <= 1);
-
-    return rv;
-}
-
-bool LLFolderView::changeSelection(LLFolderViewItem* selection, bool selected)
-{
-<<<<<<< HEAD
-	bool rv = false;
-
-	// can't select root folder
-	if(!selection || selection == this)
-	{
-		return false;
-	}
-=======
-    BOOL rv = FALSE;
-
-    // can't select root folder
-    if(!selection || selection == this)
-    {
-        return FALSE;
-    }
->>>>>>> e1623bb2
-
-    if (!mAllowMultiSelect)
-    {
-        clearSelection();
-    }
-
-    selected_items_t::iterator item_iter;
-    for (item_iter = mSelectedItems.begin(); item_iter != mSelectedItems.end(); ++item_iter)
-    {
-        if (*item_iter == selection)
-        {
-            break;
-        }
-    }
-
-<<<<<<< HEAD
-	bool on_list = (item_iter != mSelectedItems.end());
-=======
-    BOOL on_list = (item_iter != mSelectedItems.end());
-
-    if(selected && !on_list)
-    {
-        addToSelectionList(selection);
-    }
-    if(!selected && on_list)
-    {
-        removeFromSelectionList(selection);
-    }
->>>>>>> e1623bb2
-
-    rv = LLFolderViewFolder::changeSelection(selection, selected);
-
-    mSignalSelectCallback = SIGNAL_KEYBOARD_FOCUS;
-
-    return rv;
-}
-
-void LLFolderView::sanitizeSelection()
-{
-    LL_PROFILE_ZONE_SCOPED_CATEGORY_UI;
-<<<<<<< HEAD
-	// store off current item in case it is automatically deselected
-	// and we want to preserve context
-	LLFolderViewItem* original_selected_item = getCurSelectedItem();
-
-	std::vector<LLFolderViewItem*> items_to_remove;
-	selected_items_t::iterator item_iter;
-	for (item_iter = mSelectedItems.begin(); item_iter != mSelectedItems.end(); ++item_iter)
-	{
-		LLFolderViewItem* item = *item_iter;
-
-		// ensure that each ancestor is open and potentially passes filtering
-		bool visible = false;
-		if(item->getViewModelItem() != NULL)
-		{
-			visible = item->getViewModelItem()->potentiallyVisible(); // initialize from filter state for this item
-		}
-		// modify with parent open and filters states
-		LLFolderViewFolder* parent_folder = item->getParentFolder();
-		// Move up through parent folders and see what's visible
-				while(parent_folder)
-				{
-			visible = visible && parent_folder->isOpen() && parent_folder->getViewModelItem()->potentiallyVisible();
-					parent_folder = parent_folder->getParentFolder();
-				}
-
-		//  deselect item if any ancestor is closed or didn't pass filter requirements.
-		if (!visible)
-		{
-			items_to_remove.push_back(item);
-		}
-
-		// disallow nested selections (i.e. folder items plus one or more ancestors)
-		// could check cached mum selections count and only iterate if there are any
-		// but that may be a premature optimization.
-		selected_items_t::iterator other_item_iter;
-		for (other_item_iter = mSelectedItems.begin(); other_item_iter != mSelectedItems.end(); ++other_item_iter)
-		{
-			LLFolderViewItem* other_item = *other_item_iter;
-			for( parent_folder = other_item->getParentFolder(); parent_folder; parent_folder = parent_folder->getParentFolder())
-			{
-				if (parent_folder == item)
-				{
-					// this is a descendent of the current folder, remove from list
-					items_to_remove.push_back(other_item);
-					break;
-				}
-			}
-		}
-
-		// Don't allow invisible items (such as root folders) to be selected.
-		if (item == getRoot())
-		{
-			items_to_remove.push_back(item);
-		}
-	}
-
-	std::vector<LLFolderViewItem*>::iterator item_it;
-	for (item_it = items_to_remove.begin(); item_it != items_to_remove.end(); ++item_it )
-	{
-		changeSelection(*item_it, false); // toggle selection (also removes from list)
-	}
-
-	// if nothing selected after prior constraints...
-	if (mSelectedItems.empty())
-	{
-		// ...select first available parent of original selection
-		LLFolderViewItem* new_selection = NULL;
-		if (original_selected_item)
-		{
-			for(LLFolderViewFolder* parent_folder = original_selected_item->getParentFolder();
-				parent_folder;
-				parent_folder = parent_folder->getParentFolder())
-			{
-				if (parent_folder->getViewModelItem() && parent_folder->getViewModelItem()->potentiallyVisible())
-				{
-					// give initial selection to first ancestor folder that potentially passes the filter
-					if (!new_selection)
-					{
-						new_selection = parent_folder;
-					}
-
-					// if any ancestor folder of original item is closed, move the selection up 
-					// to the highest closed
-					if (!parent_folder->isOpen())
-					{	
-						new_selection = parent_folder;
-					}
-				}
-			}
-		}
-		else
-		{
-			new_selection = NULL;
-		}
-
-		if (new_selection)
-		{
-			setSelection(new_selection, false, false);
-		}
-	}
-=======
-    // store off current item in case it is automatically deselected
-    // and we want to preserve context
-    LLFolderViewItem* original_selected_item = getCurSelectedItem();
-
-    std::vector<LLFolderViewItem*> items_to_remove;
-    selected_items_t::iterator item_iter;
-    for (item_iter = mSelectedItems.begin(); item_iter != mSelectedItems.end(); ++item_iter)
-    {
-        LLFolderViewItem* item = *item_iter;
-
-        // ensure that each ancestor is open and potentially passes filtering
-        BOOL visible = false;
-        if(item->getViewModelItem() != NULL)
-        {
-            visible = item->getViewModelItem()->potentiallyVisible(); // initialize from filter state for this item
-        }
-        // modify with parent open and filters states
-        LLFolderViewFolder* parent_folder = item->getParentFolder();
-        // Move up through parent folders and see what's visible
-                while(parent_folder)
-                {
-            visible = visible && parent_folder->isOpen() && parent_folder->getViewModelItem()->potentiallyVisible();
-                    parent_folder = parent_folder->getParentFolder();
-                }
-
-        //  deselect item if any ancestor is closed or didn't pass filter requirements.
-        if (!visible)
-        {
-            items_to_remove.push_back(item);
-        }
-
-        // disallow nested selections (i.e. folder items plus one or more ancestors)
-        // could check cached mum selections count and only iterate if there are any
-        // but that may be a premature optimization.
-        selected_items_t::iterator other_item_iter;
-        for (other_item_iter = mSelectedItems.begin(); other_item_iter != mSelectedItems.end(); ++other_item_iter)
-        {
-            LLFolderViewItem* other_item = *other_item_iter;
-            for( parent_folder = other_item->getParentFolder(); parent_folder; parent_folder = parent_folder->getParentFolder())
-            {
-                if (parent_folder == item)
-                {
-                    // this is a descendent of the current folder, remove from list
-                    items_to_remove.push_back(other_item);
-                    break;
-                }
-            }
-        }
-
-        // Don't allow invisible items (such as root folders) to be selected.
-        if (item == getRoot())
-        {
-            items_to_remove.push_back(item);
-        }
-    }
-
-    std::vector<LLFolderViewItem*>::iterator item_it;
-    for (item_it = items_to_remove.begin(); item_it != items_to_remove.end(); ++item_it )
-    {
-        changeSelection(*item_it, FALSE); // toggle selection (also removes from list)
-    }
-
-    // if nothing selected after prior constraints...
-    if (mSelectedItems.empty())
-    {
-        // ...select first available parent of original selection
-        LLFolderViewItem* new_selection = NULL;
-        if (original_selected_item)
-        {
-            for(LLFolderViewFolder* parent_folder = original_selected_item->getParentFolder();
-                parent_folder;
-                parent_folder = parent_folder->getParentFolder())
-            {
-                if (parent_folder->getViewModelItem() && parent_folder->getViewModelItem()->potentiallyVisible())
-                {
-                    // give initial selection to first ancestor folder that potentially passes the filter
-                    if (!new_selection)
-                    {
-                        new_selection = parent_folder;
-                    }
-
-                    // if any ancestor folder of original item is closed, move the selection up
-                    // to the highest closed
-                    if (!parent_folder->isOpen())
-                    {
-                        new_selection = parent_folder;
-                    }
-                }
-            }
-        }
-        else
-        {
-            new_selection = NULL;
-        }
-
-        if (new_selection)
-        {
-            setSelection(new_selection, FALSE, FALSE);
-        }
-    }
->>>>>>> e1623bb2
-}
-
-void LLFolderView::clearSelection()
-{
-    for (selected_items_t::const_iterator item_it = mSelectedItems.begin();
-         item_it != mSelectedItems.end();
-         ++item_it)
-    {
-        (*item_it)->setUnselected();
-    }
-
-    mSelectedItems.clear();
-    mNeedsScroll = false;
-}
-
-std::set<LLFolderViewItem*> LLFolderView::getSelectionList() const
-{
-    std::set<LLFolderViewItem*> selection;
-    std::copy(mSelectedItems.begin(), mSelectedItems.end(), std::inserter(selection, selection.begin()));
-    return selection;
-}
-
-bool LLFolderView::startDrag()
-{
-    std::vector<LLFolderViewModelItem*> selected_items;
-    selected_items_t::iterator item_it;
-
-    if (!mSelectedItems.empty())
-    {
-        for (item_it = mSelectedItems.begin(); item_it != mSelectedItems.end(); ++item_it)
-        {
-            selected_items.push_back((*item_it)->getViewModelItem());
-        }
-
-        return getFolderViewModel()->startDrag(selected_items);
-    }
-    return false;
-}
-
-void LLFolderView::commitRename( const LLSD& data )
-{
-    finishRenamingItem();
-    arrange( NULL, NULL );
-
-}
-
-void LLFolderView::draw()
-{
-<<<<<<< HEAD
-	//LLFontGL* font = getLabelFontForStyle(mLabelStyle);
-
-	// if cursor has moved off of me during drag and drop
-	// close all auto opened folders
-	if (!mDragAndDropThisFrame)
-	{
-		closeAutoOpenedFolders();
-	}
-
-	static LLCachedControl<F32> type_ahead_timeout(*LLUI::getInstance()->mSettingGroups["config"], "TypeAheadTimeout", 1.5f);
-	if (mSearchTimer.getElapsedTimeF32() > type_ahead_timeout || !mSearchString.size())
-	{
-		mSearchString.clear();
-	}
-
-	if (hasVisibleChildren())
-	{
-		mStatusTextBox->setVisible( false );
-	}
-	else if (mShowEmptyMessage)
-	{
-		mStatusTextBox->setValue(getFolderViewModel()->getStatusText(mItems.empty() && mFolders.empty()));
-		mStatusTextBox->setVisible( true );
-		
-		// firstly reshape message textbox with current size. This is necessary to
-		// LLTextBox::getTextPixelHeight works properly
-		const LLRect local_rect = getLocalRect();
-		mStatusTextBox->setShape(local_rect);
-
-		// get preferable text height...
-		S32 pixel_height = mStatusTextBox->getTextPixelHeight();
-		bool height_changed = (local_rect.getHeight() < pixel_height);
-		if (height_changed)
-		{
-			// ... if it does not match current height, lets rearrange current view.
-			// This will indirectly call ::arrange and reshape of the status textbox.
-			// We should call this method to also notify parent about required rect.
-			// See EXT-7564, EXT-7047.
-			S32 height = 0;
-			S32 width = 0;
-			S32 total_height = arrange( &width, &height );
-			notifyParent(LLSD().with("action", "size_changes").with("height", total_height));
-
-			LLUI::popMatrix();
-			LLUI::pushMatrix();
-			LLUI::translate((F32)getRect().mLeft, (F32)getRect().mBottom);
-		}
-	}
-=======
-    //LLFontGL* font = getLabelFontForStyle(mLabelStyle);
-
-    // if cursor has moved off of me during drag and drop
-    // close all auto opened folders
-    if (!mDragAndDropThisFrame)
-    {
-        closeAutoOpenedFolders();
-    }
-
-    static LLCachedControl<F32> type_ahead_timeout(*LLUI::getInstance()->mSettingGroups["config"], "TypeAheadTimeout", 1.5f);
-    if (mSearchTimer.getElapsedTimeF32() > type_ahead_timeout || !mSearchString.size())
-    {
-        mSearchString.clear();
-    }
-
-    if (hasVisibleChildren())
-    {
-        mStatusTextBox->setVisible( FALSE );
-    }
-    else if (mShowEmptyMessage)
-    {
-        mStatusTextBox->setValue(getFolderViewModel()->getStatusText(mItems.empty() && mFolders.empty()));
-        mStatusTextBox->setVisible( TRUE );
-
-        // firstly reshape message textbox with current size. This is necessary to
-        // LLTextBox::getTextPixelHeight works properly
-        const LLRect local_rect = getLocalRect();
-        mStatusTextBox->setShape(local_rect);
-
-        // get preferable text height...
-        S32 pixel_height = mStatusTextBox->getTextPixelHeight();
-        bool height_changed = (local_rect.getHeight() < pixel_height);
-        if (height_changed)
-        {
-            // ... if it does not match current height, lets rearrange current view.
-            // This will indirectly call ::arrange and reshape of the status textbox.
-            // We should call this method to also notify parent about required rect.
-            // See EXT-7564, EXT-7047.
-            S32 height = 0;
-            S32 width = 0;
-            S32 total_height = arrange( &width, &height );
-            notifyParent(LLSD().with("action", "size_changes").with("height", total_height));
-
-            LLUI::popMatrix();
-            LLUI::pushMatrix();
-            LLUI::translate((F32)getRect().mLeft, (F32)getRect().mBottom);
-        }
-    }
->>>>>>> e1623bb2
-
-    if (mRenameItem
-        && mRenamer
-        && mRenamer->getVisible()
-        && !getVisibleRect().overlaps(mRenamer->getRect()))
-    {
-        // renamer is not connected to the item we are renaming in any form so manage it manually
-        // TODO: consider stopping on any scroll action instead of when out of visible area
-        LL_DEBUGS("Inventory") << "Renamer out of bounds, hiding" << LL_ENDL;
-        finishRenamingItem();
-    }
-
-    // skip over LLFolderViewFolder::draw since we don't want the folder icon, label,
-    // and arrow for the root folder
-    LLView::draw();
-
-<<<<<<< HEAD
-	mDragAndDropThisFrame = false;
-=======
-    mDragAndDropThisFrame = FALSE;
->>>>>>> e1623bb2
-}
-
-void LLFolderView::finishRenamingItem( void )
-{
-    if(!mRenamer)
-    {
-        return;
-    }
-    if( mRenameItem )
-    {
-        mRenameItem->rename( mRenamer->getText() );
-    }
-
-    closeRenamer();
-
-    // This is moved to an inventory observer in llinventorybridge.cpp, to handle updating after operation completed in AISv3 (SH-4611).
-    // List is re-sorted alphabetically, so scroll to make sure the selected item is visible.
-    //scrollToShowSelection();
-}
-
-void LLFolderView::closeRenamer( void )
-{
-    if (mRenamer && mRenamer->getVisible())
-    {
-        // Triggers onRenamerLost() that actually closes the renamer.
-        LLUI::getInstance()->removePopup(mRenamer);
-    }
-}
-
-void LLFolderView::removeSelectedItems()
-{
-    if(getVisible() && getEnabled())
-    {
-        // just in case we're removing the renaming item.
-        mRenameItem = NULL;
-
-        // create a temporary structure which we will use to remove
-        // items, since the removal will futz with internal data
-        // structures.
-        std::vector<LLFolderViewItem*> items;
-        S32 count = mSelectedItems.size();
-        if(count <= 0) return;
-        LLFolderViewItem* item = NULL;
-        selected_items_t::iterator item_it;
-        for (item_it = mSelectedItems.begin(); item_it != mSelectedItems.end(); ++item_it)
-        {
-            item = *item_it;
-            if (item && item->isRemovable())
-            {
-                items.push_back(item);
-            }
-            else
-            {
-                LL_DEBUGS() << "Cannot delete " << item->getName() << LL_ENDL;
-                return;
-            }
-        }
-
-        // iterate through the new container.
-        count = items.size();
-        LLUUID new_selection_id;
-        LLFolderViewItem* item_to_select = getNextUnselectedItem();
-
-        if(count == 1)
-        {
-            LLFolderViewItem* item_to_delete = items[0];
-            LLFolderViewFolder* parent = item_to_delete->getParentFolder();
-            if(parent)
-            {
-                if (item_to_delete->remove())
-                {
-                    // change selection on successful delete
-                    setSelection(item_to_select, item_to_select ? item_to_select->isOpen() : false, mParentPanel.get()->hasFocus());
-                }
-            }
-            arrangeAll();
-        }
-        else if (count > 1)
-        {
-            std::vector<LLFolderViewModelItem*> listeners;
-            LLFolderViewModelItem* listener;
-
-            setSelection(item_to_select, item_to_select ? item_to_select->isOpen() : false, mParentPanel.get()->hasFocus());
-
-            listeners.reserve(count);
-            for(S32 i = 0; i < count; ++i)
-            {
-                listener = items[i]->getViewModelItem();
-                if(listener && (std::find(listeners.begin(), listeners.end(), listener) == listeners.end()))
-                {
-                    listeners.push_back(listener);
-                }
-            }
-            listener = static_cast<LLFolderViewModelItem*>(listeners.at(0));
-            if(listener)
-            {
-                listener->removeBatch(listeners);
-            }
-        }
-        arrangeAll();
-        scrollToShowSelection();
-    }
-}
-
-void LLFolderView::autoOpenItem( LLFolderViewFolder* item )
-{
-<<<<<<< HEAD
-	if ((mAutoOpenItems.check() == item) || 
-		(mAutoOpenItems.getDepth() >= (U32)AUTO_OPEN_STACK_DEPTH) ||
-		item->isOpen())
-	{
-		return;
-	}
-
-	// close auto-opened folders
-	LLFolderViewFolder* close_item = mAutoOpenItems.check();
-	while (close_item && close_item != item->getParentFolder())
-	{
-		mAutoOpenItems.pop();
-		close_item->setOpenArrangeRecursively(false);
-		close_item = mAutoOpenItems.check();
-	}
-
-	item->requestArrange();
-
-	mAutoOpenItems.push(item);
-	
-	item->setOpen(true);
-=======
-    if ((mAutoOpenItems.check() == item) ||
-        (mAutoOpenItems.getDepth() >= (U32)AUTO_OPEN_STACK_DEPTH) ||
-        item->isOpen())
-    {
-        return;
-    }
-
-    // close auto-opened folders
-    LLFolderViewFolder* close_item = mAutoOpenItems.check();
-    while (close_item && close_item != item->getParentFolder())
-    {
-        mAutoOpenItems.pop();
-        close_item->setOpenArrangeRecursively(FALSE);
-        close_item = mAutoOpenItems.check();
-    }
-
-    item->requestArrange();
-
-    mAutoOpenItems.push(item);
-
-    item->setOpen(TRUE);
->>>>>>> e1623bb2
-    if(!item->isSingleFolderMode())
-    {
-    LLRect content_rect = (mScrollContainer ? mScrollContainer->getContentWindowRect() : LLRect());
-    LLRect constraint_rect(0,content_rect.getHeight(), content_rect.getWidth(), 0);
-    scrollToShowItem(item, constraint_rect);
-    }
-}
-
-void LLFolderView::closeAutoOpenedFolders()
-{
-<<<<<<< HEAD
-	while (mAutoOpenItems.check())
-	{
-		LLFolderViewFolder* close_item = mAutoOpenItems.pop();
-		close_item->setOpen(false);
-	}
-=======
-    while (mAutoOpenItems.check())
-    {
-        LLFolderViewFolder* close_item = mAutoOpenItems.pop();
-        close_item->setOpen(FALSE);
-    }
->>>>>>> e1623bb2
-
-    if (mAutoOpenCandidate)
-    {
-        mAutoOpenCandidate->setAutoOpenCountdown(0.f);
-    }
-    mAutoOpenCandidate = NULL;
-    mAutoOpenTimer.stop();
-}
-
-bool LLFolderView::autoOpenTest(LLFolderViewFolder* folder)
-{
-<<<<<<< HEAD
-	if (folder && mAutoOpenCandidate == folder)
-	{
-		if (mAutoOpenTimer.getStarted())
-		{
-			if (!mAutoOpenCandidate->isOpen())
-			{
-				mAutoOpenCandidate->setAutoOpenCountdown(clamp_rescale(mAutoOpenTimer.getElapsedTimeF32(), 0.f, sAutoOpenTime, 0.f, 1.f));
-			}
-			if (mAutoOpenTimer.getElapsedTimeF32() > sAutoOpenTime)
-			{
-				autoOpenItem(folder);
-				mAutoOpenTimer.stop();
-				return true;
-			}
-		}
-		return false;
-	}
-
-	// otherwise new candidate, restart timer
-	if (mAutoOpenCandidate)
-	{
-		mAutoOpenCandidate->setAutoOpenCountdown(0.f);
-	}
-	mAutoOpenCandidate = folder;
-	mAutoOpenTimer.start();
-	return false;
-=======
-    if (folder && mAutoOpenCandidate == folder)
-    {
-        if (mAutoOpenTimer.getStarted())
-        {
-            if (!mAutoOpenCandidate->isOpen())
-            {
-                mAutoOpenCandidate->setAutoOpenCountdown(clamp_rescale(mAutoOpenTimer.getElapsedTimeF32(), 0.f, sAutoOpenTime, 0.f, 1.f));
-            }
-            if (mAutoOpenTimer.getElapsedTimeF32() > sAutoOpenTime)
-            {
-                autoOpenItem(folder);
-                mAutoOpenTimer.stop();
-                return TRUE;
-            }
-        }
-        return FALSE;
-    }
-
-    // otherwise new candidate, restart timer
-    if (mAutoOpenCandidate)
-    {
-        mAutoOpenCandidate->setAutoOpenCountdown(0.f);
-    }
-    mAutoOpenCandidate = folder;
-    mAutoOpenTimer.start();
-    return FALSE;
->>>>>>> e1623bb2
-}
-
-bool LLFolderView::canCopy() const
-{
-<<<<<<< HEAD
-	if (!(getVisible() && getEnabled() && (mSelectedItems.size() > 0)))
-	{
-		return false;
-	}
-	
-	for (selected_items_t::const_iterator selected_it = mSelectedItems.begin(); selected_it != mSelectedItems.end(); ++selected_it)
-	{
-		const LLFolderViewItem* item = *selected_it;
-		if (!item->getViewModelItem()->isItemCopyable())
-		{
-			return false;
-		}
-	}
-	return true;
-=======
-    if (!(getVisible() && getEnabled() && (mSelectedItems.size() > 0)))
-    {
-        return FALSE;
-    }
-
-    for (selected_items_t::const_iterator selected_it = mSelectedItems.begin(); selected_it != mSelectedItems.end(); ++selected_it)
-    {
-        const LLFolderViewItem* item = *selected_it;
-        if (!item->getViewModelItem()->isItemCopyable())
-        {
-            return FALSE;
-        }
-    }
-    return TRUE;
->>>>>>> e1623bb2
-}
-
-// copy selected item
-void LLFolderView::copy()
-{
-    // *NOTE: total hack to clear the inventory clipboard
-    LLClipboard::instance().reset();
-    S32 count = mSelectedItems.size();
-    if(getVisible() && getEnabled() && (count > 0))
-    {
-        LLFolderViewModelItem* listener = NULL;
-        selected_items_t::iterator item_it;
-        for (item_it = mSelectedItems.begin(); item_it != mSelectedItems.end(); ++item_it)
-        {
-            listener = (*item_it)->getViewModelItem();
-            if(listener)
-            {
-                listener->copyToClipboard();
-            }
-        }
-    }
-    mSearchString.clear();
-}
-
-bool LLFolderView::canCut() const
-{
-<<<<<<< HEAD
-	if (!(getVisible() && getEnabled() && (mSelectedItems.size() > 0)))
-	{
-		return false;
-	}
-	
-	for (selected_items_t::const_iterator selected_it = mSelectedItems.begin(); selected_it != mSelectedItems.end(); ++selected_it)
-	{
-		const LLFolderViewItem* item = *selected_it;
-		const LLFolderViewModelItem* listener = item->getViewModelItem();
-
-		if (!listener || !listener->isItemRemovable())
-		{
-			return false;
-		}
-	}
-	return true;
-=======
-    if (!(getVisible() && getEnabled() && (mSelectedItems.size() > 0)))
-    {
-        return FALSE;
-    }
-
-    for (selected_items_t::const_iterator selected_it = mSelectedItems.begin(); selected_it != mSelectedItems.end(); ++selected_it)
-    {
-        const LLFolderViewItem* item = *selected_it;
-        const LLFolderViewModelItem* listener = item->getViewModelItem();
-
-        if (!listener || !listener->isItemRemovable())
-        {
-            return FALSE;
-        }
-    }
-    return TRUE;
->>>>>>> e1623bb2
-}
-
-void LLFolderView::cut()
-{
-    // clear the inventory clipboard
-    LLClipboard::instance().reset();
-    if(getVisible() && getEnabled() && (mSelectedItems.size() > 0))
-    {
-        // Find out which item will be selected once the selection will be cut
-        LLFolderViewItem* item_to_select = getNextUnselectedItem();
-
-        // Get the selection: removeItem() modified mSelectedItems and makes iterating on it unwise
-        std::set<LLFolderViewItem*> inventory_selected = getSelectionList();
-
-        // Move each item to the clipboard and out of their folder
-        for (std::set<LLFolderViewItem*>::iterator item_it = inventory_selected.begin(); item_it != inventory_selected.end(); ++item_it)
-        {
-            LLFolderViewItem* item_to_cut = *item_it;
-            LLFolderViewModelItem* listener = item_to_cut->getViewModelItem();
-            if (listener)
-            {
-                listener->cutToClipboard();
-            }
-        }
-
-        // Update the selection
-        setSelection(item_to_select, item_to_select ? item_to_select->isOpen() : false, mParentPanel.get()->hasFocus());
-    }
-    mSearchString.clear();
-}
-
-bool LLFolderView::canPaste() const
-{
-<<<<<<< HEAD
-	if (mSelectedItems.empty())
-	{
-		return false;
-	}
-
-	if(getVisible() && getEnabled())
-	{
-		for (selected_items_t::const_iterator item_it = mSelectedItems.begin();
-			 item_it != mSelectedItems.end(); ++item_it)
-		{
-			// *TODO: only check folders and parent folders of items
-			const LLFolderViewItem* item = (*item_it);
-			const LLFolderViewModelItem* listener = item->getViewModelItem();
-			if(!listener || !listener->isClipboardPasteable())
-			{
-				const LLFolderViewFolder* folderp = item->getParentFolder();
-				listener = folderp->getViewModelItem();
-				if (!listener || !listener->isClipboardPasteable())
-				{
-					return false;
-				}
-			}
-		}
-		return true;
-	}
-	return false;
-=======
-    if (mSelectedItems.empty())
-    {
-        return FALSE;
-    }
-
-    if(getVisible() && getEnabled())
-    {
-        for (selected_items_t::const_iterator item_it = mSelectedItems.begin();
-             item_it != mSelectedItems.end(); ++item_it)
-        {
-            // *TODO: only check folders and parent folders of items
-            const LLFolderViewItem* item = (*item_it);
-            const LLFolderViewModelItem* listener = item->getViewModelItem();
-            if(!listener || !listener->isClipboardPasteable())
-            {
-                const LLFolderViewFolder* folderp = item->getParentFolder();
-                listener = folderp->getViewModelItem();
-                if (!listener || !listener->isClipboardPasteable())
-                {
-                    return FALSE;
-                }
-            }
-        }
-        return TRUE;
-    }
-    return FALSE;
->>>>>>> e1623bb2
-}
-
-// paste selected item
-void LLFolderView::paste()
-{
-    if(getVisible() && getEnabled())
-    {
-        // find set of unique folders to paste into
-        std::set<LLFolderViewFolder*> folder_set;
-
-        selected_items_t::iterator selected_it;
-        for (selected_it = mSelectedItems.begin(); selected_it != mSelectedItems.end(); ++selected_it)
-        {
-            LLFolderViewItem* item = *selected_it;
-            LLFolderViewFolder* folder = dynamic_cast<LLFolderViewFolder*>(item);
-            if (folder == NULL)
-            {
-                folder = item->getParentFolder();
-            }
-            folder_set.insert(folder);
-        }
-
-        std::set<LLFolderViewFolder*>::iterator set_iter;
-        for(set_iter = folder_set.begin(); set_iter != folder_set.end(); ++set_iter)
-        {
-            LLFolderViewModelItem* listener = (*set_iter)->getViewModelItem();
-            if(listener && listener->isClipboardPasteable())
-            {
-                listener->pasteFromClipboard();
-            }
-        }
-    }
-    mSearchString.clear();
-}
-
-// public rename functionality - can only start the process
-void LLFolderView::startRenamingSelectedItem( void )
-{
-    LL_DEBUGS("Inventory") << "Starting inventory renamer" << LL_ENDL;
-
-    // make sure selection is visible
-    scrollToShowSelection();
-
-    S32 count = mSelectedItems.size();
-    LLFolderViewItem* item = NULL;
-    if(count > 0)
-    {
-        item = mSelectedItems.front();
-    }
-    if(getVisible() && getEnabled() && (count == 1) && item && item->getViewModelItem() &&
-       item->getViewModelItem()->isItemRenameable())
-    {
-        mRenameItem = item;
-
-        updateRenamerPosition();
-
-
-<<<<<<< HEAD
-		mRenamer->setText(item->getName());
-		mRenamer->selectAll();
-		mRenamer->setVisible( true );
-		// set focus will fail unless item is visible
-		mRenamer->setFocus( true );
-		mRenamer->setTopLostCallback(boost::bind(&LLFolderView::onRenamerLost, this));
-		LLUI::getInstance()->addPopup(mRenamer);
-	}
-=======
-        mRenamer->setText(item->getName());
-        mRenamer->selectAll();
-        mRenamer->setVisible( TRUE );
-        // set focus will fail unless item is visible
-        mRenamer->setFocus( TRUE );
-        if (!mRenamerTopLostSignalConnection.connected())
-        {
-            mRenamerTopLostSignalConnection = mRenamer->setTopLostCallback(boost::bind(&LLFolderView::onRenamerLost, this));
-        }
-        LLUI::getInstance()->addPopup(mRenamer);
-    }
->>>>>>> e1623bb2
-}
-
-bool LLFolderView::handleKeyHere( KEY key, MASK mask )
-{
-<<<<<<< HEAD
-	bool handled = false;
-
-	// SL-51858: Key presses are not being passed to the Popup menu.
-	// A proper fix is non-trivial so instead just close the menu.
-	LLMenuGL* menu = (LLMenuGL*)mPopupMenuHandle.get();
-	if (menu && menu->isOpen())
-	{
-		LLMenuGL::sMenuContainer->hideMenus();
-	}
-
-	switch( key )
-	{
-	case KEY_F2:
-		mSearchString.clear();
-		startRenamingSelectedItem();
-		handled = true;
-		break;
-
-	case KEY_RETURN:
-		if (mask == MASK_NONE)
-		{
-			if( mRenameItem && mRenamer->getVisible() )
-			{
-				finishRenamingItem();
-				mSearchString.clear();
-				handled = true;
-			}
-		}
-		break;
-
-	case KEY_ESCAPE:
-		if( mRenameItem && mRenamer->getVisible() )
-		{
-			closeRenamer();
-			handled = true;
-		}
-		mSearchString.clear();
-		break;
-
-	case KEY_PAGE_UP:
-		mSearchString.clear();
-		if (mScrollContainer)
-		{
-		mScrollContainer->pageUp(30);
-		}
-		handled = true;
-		break;
-
-	case KEY_PAGE_DOWN:
-		mSearchString.clear();
-		if (mScrollContainer)
-		{
-		mScrollContainer->pageDown(30);
-		}
-		handled = true;
-		break;
-
-	case KEY_HOME:
-		mSearchString.clear();
-		if (mScrollContainer)
-		{
-		mScrollContainer->goToTop();
-		}
-		handled = true;
-		break;
-
-	case KEY_END:
-		mSearchString.clear();
-		if (mScrollContainer)
-		{
-		mScrollContainer->goToBottom();
-		}
-		break;
-
-	case KEY_DOWN:
-		if((mSelectedItems.size() > 0) && mScrollContainer)
-		{
-			LLFolderViewItem* last_selected = getCurSelectedItem();
-			bool shift_select = mask & MASK_SHIFT;
-			// don't shift select down to children of folders (they are implicitly selected through parent)
-			LLFolderViewItem* next = last_selected->getNextOpenNode(!shift_select);
-
-			if (!mKeyboardSelection || (!shift_select && (!next || next == last_selected)))
-			{
-				setSelection(last_selected, false, true);
-				mKeyboardSelection = true;
-			}
-
-			if (shift_select)
-			{
-				if (next)
-				{
-					if (next->isSelected())
-					{
-						// shrink selection
-						changeSelection(last_selected, false);
-					}
-					else if (last_selected->getParentFolder() == next->getParentFolder())
-					{
-						// grow selection
-						changeSelection(next, true);
-					}
-				}
-			}
-			else
-			{
-				if( next )
-				{
-					if (next == last_selected)
-					{
-						//special case for LLAccordionCtrl
-						if(notifyParent(LLSD().with("action","select_next")) > 0 )//message was processed
-						{
-							clearSelection();
-							return true;
-						}
-						return false;
-					}
-					setSelection( next, false, true );
-				}
-				else
-				{
-					//special case for LLAccordionCtrl
-					if(notifyParent(LLSD().with("action","select_next")) > 0 )//message was processed
-					{
-						clearSelection();
-						return true;
-					}
-					return false;
-				}
-			}
-			scrollToShowSelection();
-			mSearchString.clear();
-			handled = true;
-		}
-		break;
-
-	case KEY_UP:
-		if((mSelectedItems.size() > 0) && mScrollContainer)
-		{
-			LLFolderViewItem* last_selected = mSelectedItems.back();
-			bool shift_select = mask & MASK_SHIFT;
-			// don't shift select down to children of folders (they are implicitly selected through parent)
-			LLFolderViewItem* prev = last_selected->getPreviousOpenNode(!shift_select);
-
-			if (!mKeyboardSelection || (!shift_select && prev == this))
-			{
-				setSelection(last_selected, false, true);
-				mKeyboardSelection = true;
-			}
-
-			if (shift_select)
-			{
-				if (prev)
-				{
-					if (prev->isSelected())
-					{
-						// shrink selection
-						changeSelection(last_selected, false);
-					}
-					else if (last_selected->getParentFolder() == prev->getParentFolder())
-					{
-						// grow selection
-						changeSelection(prev, true);
-					}
-				}
-			}
-			else
-			{
-				if( prev )
-				{
-					if (prev == this)
-					{
-						// If case we are in accordion tab notify parent to go to the previous accordion
-						if(notifyParent(LLSD().with("action","select_prev")) > 0 )//message was processed
-						{
-							clearSelection();
-							return true;
-						}
-
-						return false;
-					}
-					setSelection( prev, false, true );
-				}
-			}
-			scrollToShowSelection();
-			mSearchString.clear();
-
-			handled = true;
-		}
-		break;
-
-	case KEY_RIGHT:
-		if(mSelectedItems.size())
-		{
-			LLFolderViewItem* last_selected = getCurSelectedItem();
-			last_selected->setOpen( true );
-			mSearchString.clear();
-			handled = true;
-		}
-		break;
-
-	case KEY_LEFT:
-		if(mSelectedItems.size())
-		{
-			LLFolderViewItem* last_selected = getCurSelectedItem();
-=======
-    BOOL handled = FALSE;
-
-    // SL-51858: Key presses are not being passed to the Popup menu.
-    // A proper fix is non-trivial so instead just close the menu.
-    LLMenuGL* menu = (LLMenuGL*)mPopupMenuHandle.get();
-    if (menu && menu->isOpen())
-    {
-        LLMenuGL::sMenuContainer->hideMenus();
-    }
-
-    switch( key )
-    {
-    case KEY_F2:
-        mSearchString.clear();
-        startRenamingSelectedItem();
-        handled = TRUE;
-        break;
-
-    case KEY_RETURN:
-        if (mask == MASK_NONE)
-        {
-            if( mRenameItem && mRenamer->getVisible() )
-            {
-                finishRenamingItem();
-                mSearchString.clear();
-                handled = TRUE;
-            }
-        }
-        break;
-
-    case KEY_ESCAPE:
-        if( mRenameItem && mRenamer->getVisible() )
-        {
-            closeRenamer();
-            handled = TRUE;
-        }
-        mSearchString.clear();
-        break;
-
-    case KEY_PAGE_UP:
-        mSearchString.clear();
-        if (mScrollContainer)
-        {
-        mScrollContainer->pageUp(30);
-        }
-        handled = TRUE;
-        break;
-
-    case KEY_PAGE_DOWN:
-        mSearchString.clear();
-        if (mScrollContainer)
-        {
-        mScrollContainer->pageDown(30);
-        }
-        handled = TRUE;
-        break;
-
-    case KEY_HOME:
-        mSearchString.clear();
-        if (mScrollContainer)
-        {
-        mScrollContainer->goToTop();
-        }
-        handled = TRUE;
-        break;
-
-    case KEY_END:
-        mSearchString.clear();
-        if (mScrollContainer)
-        {
-        mScrollContainer->goToBottom();
-        }
-        break;
-
-    case KEY_DOWN:
-        if((mSelectedItems.size() > 0) && mScrollContainer)
-        {
-            LLFolderViewItem* last_selected = getCurSelectedItem();
-            BOOL shift_select = mask & MASK_SHIFT;
-            // don't shift select down to children of folders (they are implicitly selected through parent)
-            LLFolderViewItem* next = last_selected->getNextOpenNode(!shift_select);
-
-            if (!mKeyboardSelection || (!shift_select && (!next || next == last_selected)))
-            {
-                setSelection(last_selected, FALSE, TRUE);
-                mKeyboardSelection = TRUE;
-            }
-
-            if (shift_select)
-            {
-                if (next)
-                {
-                    if (next->isSelected())
-                    {
-                        // shrink selection
-                        changeSelection(last_selected, FALSE);
-                    }
-                    else if (last_selected->getParentFolder() == next->getParentFolder())
-                    {
-                        // grow selection
-                        changeSelection(next, TRUE);
-                    }
-                }
-            }
-            else
-            {
-                if( next )
-                {
-                    if (next == last_selected)
-                    {
-                        //special case for LLAccordionCtrl
-                        if(notifyParent(LLSD().with("action","select_next")) > 0 )//message was processed
-                        {
-                            clearSelection();
-                            return TRUE;
-                        }
-                        return FALSE;
-                    }
-                    setSelection( next, FALSE, TRUE );
-                }
-                else
-                {
-                    //special case for LLAccordionCtrl
-                    if(notifyParent(LLSD().with("action","select_next")) > 0 )//message was processed
-                    {
-                        clearSelection();
-                        return TRUE;
-                    }
-                    return FALSE;
-                }
-            }
-            scrollToShowSelection();
-            mSearchString.clear();
-            handled = TRUE;
-        }
-        break;
-
-    case KEY_UP:
-        if((mSelectedItems.size() > 0) && mScrollContainer)
-        {
-            LLFolderViewItem* last_selected = mSelectedItems.back();
-            BOOL shift_select = mask & MASK_SHIFT;
-            // don't shift select down to children of folders (they are implicitly selected through parent)
-            LLFolderViewItem* prev = last_selected->getPreviousOpenNode(!shift_select);
-
-            if (!mKeyboardSelection || (!shift_select && prev == this))
-            {
-                setSelection(last_selected, FALSE, TRUE);
-                mKeyboardSelection = TRUE;
-            }
-
-            if (shift_select)
-            {
-                if (prev)
-                {
-                    if (prev->isSelected())
-                    {
-                        // shrink selection
-                        changeSelection(last_selected, FALSE);
-                    }
-                    else if (last_selected->getParentFolder() == prev->getParentFolder())
-                    {
-                        // grow selection
-                        changeSelection(prev, TRUE);
-                    }
-                }
-            }
-            else
-            {
-                if( prev )
-                {
-                    if (prev == this)
-                    {
-                        // If case we are in accordion tab notify parent to go to the previous accordion
-                        if(notifyParent(LLSD().with("action","select_prev")) > 0 )//message was processed
-                        {
-                            clearSelection();
-                            return TRUE;
-                        }
-
-                        return FALSE;
-                    }
-                    setSelection( prev, FALSE, TRUE );
-                }
-            }
-            scrollToShowSelection();
-            mSearchString.clear();
-
-            handled = TRUE;
-        }
-        break;
-
-    case KEY_RIGHT:
-        if(mSelectedItems.size())
-        {
-            LLFolderViewItem* last_selected = getCurSelectedItem();
-            last_selected->setOpen( TRUE );
-            mSearchString.clear();
-            handled = TRUE;
-        }
-        break;
-
-    case KEY_LEFT:
-        if(mSelectedItems.size())
-        {
-            LLFolderViewItem* last_selected = getCurSelectedItem();
->>>>>>> e1623bb2
-            if(last_selected && last_selected->isSingleFolderMode())
-            {
-                handled = false;
-                break;
-            }
-<<<<<<< HEAD
-			LLFolderViewItem* parent_folder = last_selected->getParentFolder();
-			if (!last_selected->isOpen() && parent_folder && parent_folder->getParentFolder())
-			{
-				setSelection(parent_folder, false, true);
-			}
-			else
-			{
-				last_selected->setOpen( false );
-			}
-			mSearchString.clear();
-			scrollToShowSelection();
-			handled = true;
-		}
-		break;
-	}
-
-	return handled;
-=======
-            LLFolderViewItem* parent_folder = last_selected->getParentFolder();
-            if (!last_selected->isOpen() && parent_folder && parent_folder->getParentFolder())
-            {
-                setSelection(parent_folder, FALSE, TRUE);
-            }
-            else
-            {
-                last_selected->setOpen( FALSE );
-            }
-            mSearchString.clear();
-            scrollToShowSelection();
-            handled = TRUE;
-        }
-        break;
-    }
-
-    return handled;
->>>>>>> e1623bb2
-}
-
-
-bool LLFolderView::handleUnicodeCharHere(llwchar uni_char)
-{
-<<<<<<< HEAD
-	if ((uni_char < 0x20) || (uni_char == 0x7F)) // Control character or DEL
-	{
-		return false;
-	}
-
-	if (uni_char > 0x7f)
-	{
-		LL_WARNS() << "LLFolderView::handleUnicodeCharHere - Don't handle non-ascii yet, aborting" << LL_ENDL;
-		return false;
-	}
-
-	bool handled = false;
-	if (mParentPanel.get()->hasFocus())
-	{
-		// SL-51858: Key presses are not being passed to the Popup menu.
-		// A proper fix is non-trivial so instead just close the menu.
-		LLMenuGL* menu = (LLMenuGL*)mPopupMenuHandle.get();
-		if (menu && menu->isOpen())
-		{
-			LLMenuGL::sMenuContainer->hideMenus();
-		}
-
-		//do text search
-		if (mSearchTimer.getElapsedTimeF32() > LLUI::getInstance()->mSettingGroups["config"]->getF32("TypeAheadTimeout"))
-		{
-			mSearchString.clear();
-		}
-		mSearchTimer.reset();
-		if (mSearchString.size() < 128)
-		{
-			mSearchString += uni_char;
-		}
-		search(getCurSelectedItem(), mSearchString, false);
-
-		handled = true;
-	}
-
-	return handled;
-=======
-    if ((uni_char < 0x20) || (uni_char == 0x7F)) // Control character or DEL
-    {
-        return FALSE;
-    }
-
-    if (uni_char > 0x7f)
-    {
-        LL_WARNS() << "LLFolderView::handleUnicodeCharHere - Don't handle non-ascii yet, aborting" << LL_ENDL;
-        return FALSE;
-    }
-
-    BOOL handled = FALSE;
-    if (mParentPanel.get()->hasFocus())
-    {
-        // SL-51858: Key presses are not being passed to the Popup menu.
-        // A proper fix is non-trivial so instead just close the menu.
-        LLMenuGL* menu = (LLMenuGL*)mPopupMenuHandle.get();
-        if (menu && menu->isOpen())
-        {
-            LLMenuGL::sMenuContainer->hideMenus();
-        }
-
-        //do text search
-        if (mSearchTimer.getElapsedTimeF32() > LLUI::getInstance()->mSettingGroups["config"]->getF32("TypeAheadTimeout"))
-        {
-            mSearchString.clear();
-        }
-        mSearchTimer.reset();
-        if (mSearchString.size() < 128)
-        {
-            mSearchString += uni_char;
-        }
-        search(getCurSelectedItem(), mSearchString, FALSE);
-
-        handled = TRUE;
-    }
-
-    return handled;
->>>>>>> e1623bb2
-}
-
-
-bool LLFolderView::handleMouseDown( S32 x, S32 y, MASK mask )
-{
-<<<<<<< HEAD
-	mKeyboardSelection = false;
-	mSearchString.clear();
-
-	mParentPanel.get()->setFocus(true);
-=======
-    mKeyboardSelection = FALSE;
-    mSearchString.clear();
-
-    mParentPanel.get()->setFocus(TRUE);
->>>>>>> e1623bb2
-
-    LLEditMenuHandler::gEditMenuHandler = this;
-
-    return LLView::handleMouseDown( x, y, mask );
-}
-
-bool LLFolderView::search(LLFolderViewItem* first_item, const std::string &search_string, bool backward)
-{
-<<<<<<< HEAD
-	// get first selected item
-	LLFolderViewItem* search_item = first_item;
-
-	// make sure search string is upper case
-	std::string upper_case_string = search_string;
-	LLStringUtil::toUpper(upper_case_string);
-
-	// if nothing selected, select first item in folder
-	if (!search_item)
-	{
-		// start from first item
-		search_item = getNextFromChild(NULL);
-	}
-
-	// search over all open nodes for first substring match (with wrapping)
-	bool found = false;
-	LLFolderViewItem* original_search_item = search_item;
-	do
-	{
-		// wrap at end
-		if (!search_item)
-		{
-			if (backward)
-			{
-				search_item = getPreviousFromChild(NULL);
-			}
-			else
-			{
-				search_item = getNextFromChild(NULL);
-			}
-			if (!search_item || search_item == original_search_item)
-			{
-				break;
-			}
-		}
-
-		std::string current_item_label(search_item->getViewModelItem()->getSearchableName());
-		LLStringUtil::toUpper(current_item_label);
-		S32 search_string_length = llmin(upper_case_string.size(), current_item_label.size());
-		if (!current_item_label.compare(0, search_string_length, upper_case_string))
-		{
-			found = true;
-			break;
-		}
-		if (backward)
-		{
-			search_item = search_item->getPreviousOpenNode();
-		}
-		else
-		{
-			search_item = search_item->getNextOpenNode();
-		}
-
-	} while(search_item != original_search_item);
-	
-
-	if (found)
-	{
-		setSelection(search_item, false, true);
-		scrollToShowSelection();
-	}
-
-	return found;
-=======
-    // get first selected item
-    LLFolderViewItem* search_item = first_item;
-
-    // make sure search string is upper case
-    std::string upper_case_string = search_string;
-    LLStringUtil::toUpper(upper_case_string);
-
-    // if nothing selected, select first item in folder
-    if (!search_item)
-    {
-        // start from first item
-        search_item = getNextFromChild(NULL);
-    }
-
-    // search over all open nodes for first substring match (with wrapping)
-    BOOL found = FALSE;
-    LLFolderViewItem* original_search_item = search_item;
-    do
-    {
-        // wrap at end
-        if (!search_item)
-        {
-            if (backward)
-            {
-                search_item = getPreviousFromChild(NULL);
-            }
-            else
-            {
-                search_item = getNextFromChild(NULL);
-            }
-            if (!search_item || search_item == original_search_item)
-            {
-                break;
-            }
-        }
-
-        std::string current_item_label(search_item->getViewModelItem()->getSearchableName());
-        LLStringUtil::toUpper(current_item_label);
-        S32 search_string_length = llmin(upper_case_string.size(), current_item_label.size());
-        if (!current_item_label.compare(0, search_string_length, upper_case_string))
-        {
-            found = TRUE;
-            break;
-        }
-        if (backward)
-        {
-            search_item = search_item->getPreviousOpenNode();
-        }
-        else
-        {
-            search_item = search_item->getNextOpenNode();
-        }
-
-    } while(search_item != original_search_item);
-
-
-    if (found)
-    {
-        setSelection(search_item, FALSE, TRUE);
-        scrollToShowSelection();
-    }
-
-    return found;
->>>>>>> e1623bb2
-}
-
-bool LLFolderView::handleDoubleClick( S32 x, S32 y, MASK mask )
-{
-    // skip LLFolderViewFolder::handleDoubleClick()
-    return LLView::handleDoubleClick( x, y, mask );
-}
-
-bool LLFolderView::handleRightMouseDown( S32 x, S32 y, MASK mask )
-{
-<<<<<<< HEAD
-	// all user operations move keyboard focus to inventory
-	// this way, we know when to stop auto-updating a search
-	mParentPanel.get()->setFocus(true);
-
-	bool handled = childrenHandleRightMouseDown(x, y, mask) != NULL;
-	S32 count = mSelectedItems.size();
-
-	LLMenuGL* menu = static_cast<LLMenuGL*>(mPopupMenuHandle.get());
-	if (!menu)
-	{
-		if (mCallbackRegistrar)
-		{
-			mCallbackRegistrar->pushScope();
-		}
-		if (mEnableRegistrar)
-		{
-			mEnableRegistrar->pushScope();
-		}
-		llassert(LLMenuGL::sMenuContainer != NULL);
-		menu = LLUICtrlFactory::getInstance()->createFromFile<LLMenuGL>(mMenuFileName, LLMenuGL::sMenuContainer, LLMenuHolderGL::child_registry_t::instance());
-		if (!menu)
-		{
-			menu = LLUICtrlFactory::getDefaultWidget<LLMenuGL>("inventory_menu");
-		}
-		menu->setBackgroundColor(LLUIColorTable::instance().getColor("MenuPopupBgColor"));
-		mPopupMenuHandle = menu->getHandle();
-		if (mEnableRegistrar)
-		{
-			mEnableRegistrar->popScope();
-		}
-		if (mCallbackRegistrar)
-		{
-			mCallbackRegistrar->popScope();
-		}
-	}
-=======
-    // all user operations move keyboard focus to inventory
-    // this way, we know when to stop auto-updating a search
-    mParentPanel.get()->setFocus(TRUE);
-
-    BOOL handled = childrenHandleRightMouseDown(x, y, mask) != NULL;
-    S32 count = mSelectedItems.size();
-
-    LLMenuGL* menu = static_cast<LLMenuGL*>(mPopupMenuHandle.get());
-    if (!menu)
-    {
-        if (mCallbackRegistrar)
-        {
-            mCallbackRegistrar->pushScope();
-        }
-        if (mEnableRegistrar)
-        {
-            mEnableRegistrar->pushScope();
-        }
-        llassert(LLMenuGL::sMenuContainer != NULL);
-        menu = LLUICtrlFactory::getInstance()->createFromFile<LLMenuGL>(mMenuFileName, LLMenuGL::sMenuContainer, LLMenuHolderGL::child_registry_t::instance());
-        if (!menu)
-        {
-            menu = LLUICtrlFactory::getDefaultWidget<LLMenuGL>("inventory_menu");
-        }
-        menu->setBackgroundColor(LLUIColorTable::instance().getColor("MenuPopupBgColor"));
-        mPopupMenuHandle = menu->getHandle();
-        if (mEnableRegistrar)
-        {
-            mEnableRegistrar->popScope();
-        }
-        if (mCallbackRegistrar)
-        {
-            mCallbackRegistrar->popScope();
-        }
-    }
->>>>>>> e1623bb2
-
-	bool item_clicked{ false };
-    for (const auto item : mSelectedItems)
-    {
-        item_clicked |= item->getRect().pointInRect(x, y);
-    }
-    if(!item_clicked && mSingleFolderMode)
-    {
-        clearSelection();
-    }
-<<<<<<< HEAD
-	bool hide_folder_menu = mSuppressFolderMenu && isFolderSelected();
-	if (menu && (mSingleFolderMode || (handled
-		&& ( count > 0 && (hasVisibleChildren()) ))) && // show menu only if selected items are visible
-		!hide_folder_menu)
-	{
-		if (mCallbackRegistrar)
-        {
-			mCallbackRegistrar->pushScope();
-        }
-		if (mEnableRegistrar)
-		{
-			mEnableRegistrar->pushScope();
-		}
-
-		updateMenuOptions(menu);
-	   
-		menu->updateParent(LLMenuGL::sMenuContainer);
-		LLMenuGL::showPopup(this, menu, x, y);
-		if (mEnableRegistrar)
-		{
-			mEnableRegistrar->popScope();
-		}
-		if (mCallbackRegistrar)
-        {
-			mCallbackRegistrar->popScope();
-	    }
-	}
-	else
-	{
-		if (menu && menu->getVisible())
-		{
-			menu->setVisible(false);
-		}
-		setSelection(NULL, false, true);
-	}
-	return handled;
-=======
-    bool hide_folder_menu = mSuppressFolderMenu && isFolderSelected();
-    if (menu && (mSingleFolderMode || (handled
-        && ( count > 0 && (hasVisibleChildren()) ))) && // show menu only if selected items are visible
-        !hide_folder_menu)
-    {
-        if (mCallbackRegistrar)
-        {
-            mCallbackRegistrar->pushScope();
-        }
-        if (mEnableRegistrar)
-        {
-            mEnableRegistrar->pushScope();
-        }
-
-        updateMenuOptions(menu);
-
-        menu->updateParent(LLMenuGL::sMenuContainer);
-        LLMenuGL::showPopup(this, menu, x, y);
-        if (mEnableRegistrar)
-        {
-            mEnableRegistrar->popScope();
-        }
-        if (mCallbackRegistrar)
-        {
-            mCallbackRegistrar->popScope();
-        }
-    }
-    else
-    {
-        if (menu && menu->getVisible())
-        {
-            menu->setVisible(FALSE);
-        }
-        setSelection(NULL, FALSE, TRUE);
-    }
-    return handled;
->>>>>>> e1623bb2
-}
-
-// Add "--no options--" if the menu is completely blank.
-bool LLFolderView::addNoOptions(LLMenuGL* menu) const
-{
-<<<<<<< HEAD
-	const std::string nooptions_str = "--no options--";
-	LLView *nooptions_item = NULL;
-	
-	const LLView::child_list_t *list = menu->getChildList();
-	for (LLView::child_list_t::const_iterator itor = list->begin(); 
-		 itor != list->end(); 
-		 ++itor)
-	{
-		LLView *menu_item = (*itor);
-		if (menu_item->getVisible())
-		{
-			return false;
-		}
-		std::string name = menu_item->getName();
-		if (menu_item->getName() == nooptions_str)
-		{
-			nooptions_item = menu_item;
-		}
-	}
-	if (nooptions_item)
-	{
-		nooptions_item->setVisible(true);
-		nooptions_item->setEnabled(false);
-		return true;
-	}
-	return false;
-=======
-    const std::string nooptions_str = "--no options--";
-    LLView *nooptions_item = NULL;
-
-    const LLView::child_list_t *list = menu->getChildList();
-    for (LLView::child_list_t::const_iterator itor = list->begin();
-         itor != list->end();
-         ++itor)
-    {
-        LLView *menu_item = (*itor);
-        if (menu_item->getVisible())
-        {
-            return FALSE;
-        }
-        std::string name = menu_item->getName();
-        if (menu_item->getName() == nooptions_str)
-        {
-            nooptions_item = menu_item;
-        }
-    }
-    if (nooptions_item)
-    {
-        nooptions_item->setVisible(TRUE);
-        nooptions_item->setEnabled(FALSE);
-        return TRUE;
-    }
-    return FALSE;
->>>>>>> e1623bb2
-}
-
-bool LLFolderView::handleHover( S32 x, S32 y, MASK mask )
-{
-    return LLView::handleHover( x, y, mask );
-}
-
-LLFolderViewItem* LLFolderView::getHoveredItem() const
-{
-    return dynamic_cast<LLFolderViewItem*>(mHoveredItem.get());
-}
-
-void LLFolderView::setHoveredItem(LLFolderViewItem* itemp)
-{
-    if (mHoveredItem.get() != itemp)
-    {
-        if (itemp)
-            mHoveredItem = itemp->getHandle();
-        else
-            mHoveredItem.markDead();
-    }
-}
-
-<<<<<<< HEAD
-bool LLFolderView::handleDragAndDrop(S32 x, S32 y, MASK mask, bool drop,
-									 EDragAndDropType cargo_type,
-									 void* cargo_data, 
-									 EAcceptance* accept,
-									 std::string& tooltip_msg)
-{
-	mDragAndDropThisFrame = true;
-	// have children handle it first
-	bool handled = LLView::handleDragAndDrop(x, y, mask, drop, cargo_type, cargo_data,
-											 accept, tooltip_msg);
-
-	// when drop is not handled by child, it should be handled
-	// by the folder which is the hierarchy root.
-	if (!handled)
-	{
-			handled = LLFolderViewFolder::handleDragAndDrop(x, y, mask, drop, cargo_type, cargo_data, accept, tooltip_msg);
-		}
-=======
-BOOL LLFolderView::handleDragAndDrop(S32 x, S32 y, MASK mask, BOOL drop,
-                                     EDragAndDropType cargo_type,
-                                     void* cargo_data,
-                                     EAcceptance* accept,
-                                     std::string& tooltip_msg)
-{
-    mDragAndDropThisFrame = TRUE;
-    // have children handle it first
-    BOOL handled = LLView::handleDragAndDrop(x, y, mask, drop, cargo_type, cargo_data,
-                                             accept, tooltip_msg);
-
-    // when drop is not handled by child, it should be handled
-    // by the folder which is the hierarchy root.
-    if (!handled)
-    {
-            handled = LLFolderViewFolder::handleDragAndDrop(x, y, mask, drop, cargo_type, cargo_data, accept, tooltip_msg);
-        }
->>>>>>> e1623bb2
-
-    return handled;
-}
-
-void LLFolderView::deleteAllChildren()
-{
-    mRenamerTopLostSignalConnection.disconnect();
-    if (mRenamer)
-    {
-        LLUI::getInstance()->removePopup(mRenamer);
-    }
-    if (mPopupMenuHandle.get()) mPopupMenuHandle.get()->die();
-    mPopupMenuHandle.markDead();
-    mScrollContainer = NULL;
-    mRenameItem = NULL;
-    mRenamer = NULL;
-    mStatusTextBox = NULL;
-
-    clearSelection();
-    LLView::deleteAllChildren();
-}
-
-void LLFolderView::scrollToShowSelection()
-{
-<<<<<<< HEAD
-	if ( mSelectedItems.size() )
-	{
-		mNeedsScroll = true;
-	}
-=======
-    if ( mSelectedItems.size() )
-    {
-        mNeedsScroll = TRUE;
-    }
->>>>>>> e1623bb2
-}
-
-// If the parent is scroll container, scroll it to make the selection
-// is maximally visible.
-void LLFolderView::scrollToShowItem(LLFolderViewItem* item, const LLRect& constraint_rect)
-{
-<<<<<<< HEAD
-	if (!mScrollContainer) return;
-
-	// don't scroll to items when mouse is being used to scroll/drag and drop
-	if (gFocusMgr.childHasMouseCapture(mScrollContainer))
-	{
-		mNeedsScroll = false;
-		return;
-	}
-
-	// if item exists and is in visible portion of parent folder...
-	if(item)
-	{
-		LLRect local_rect = item->getLocalRect();
-		S32 icon_height = mIcon.isNull() ? 0 : mIcon->getHeight(); 
-		S32 label_height = getLabelFontForStyle(mLabelStyle)->getLineHeight(); 
-		// when navigating with keyboard, only move top of opened folder on screen, otherwise show whole folder
-		S32 max_height_to_show = item->isOpen() && mScrollContainer->hasFocus() ? (llmax( icon_height, label_height ) + item->getIconPad()) : local_rect.getHeight();
-		
-		// get portion of item that we want to see...
-		LLRect item_local_rect = LLRect(item->getIndentation(), 
-										local_rect.getHeight(), 
-=======
-    if (!mScrollContainer) return;
-
-    // don't scroll to items when mouse is being used to scroll/drag and drop
-    if (gFocusMgr.childHasMouseCapture(mScrollContainer))
-    {
-        mNeedsScroll = FALSE;
-        return;
-    }
-
-    // if item exists and is in visible portion of parent folder...
-    if(item)
-    {
-        LLRect local_rect = item->getLocalRect();
-        S32 icon_height = mIcon.isNull() ? 0 : mIcon->getHeight();
-        S32 label_height = getLabelFontForStyle(mLabelStyle)->getLineHeight();
-        // when navigating with keyboard, only move top of opened folder on screen, otherwise show whole folder
-        S32 max_height_to_show = item->isOpen() && mScrollContainer->hasFocus() ? (llmax( icon_height, label_height ) + item->getIconPad()) : local_rect.getHeight();
-
-        // get portion of item that we want to see...
-        LLRect item_local_rect = LLRect(item->getIndentation(),
-                                        local_rect.getHeight(),
->>>>>>> e1623bb2
-                                        //+40 is supposed to include few first characters
-                                        llmin(item->getLabelXPos() - item->getIndentation() + 40, local_rect.getWidth()),
-                                        llmax(0, local_rect.getHeight() - max_height_to_show));
-
-        LLRect item_doc_rect;
-
-        item->localRectToOtherView(item_local_rect, &item_doc_rect, this);
-
-        mScrollContainer->scrollToShowRect( item_doc_rect, constraint_rect );
-
-    }
-}
-
-LLRect LLFolderView::getVisibleRect()
-{
-    S32 visible_height = (mScrollContainer ? mScrollContainer->getRect().getHeight() : 0);
-    S32 visible_width  = (mScrollContainer ? mScrollContainer->getRect().getWidth()  : 0);
-    LLRect visible_rect;
-    visible_rect.setLeftTopAndSize(-getRect().mLeft, visible_height - getRect().mBottom, visible_width, visible_height);
-    return visible_rect;
-}
-
-bool LLFolderView::getShowSelectionContext()
-{
-<<<<<<< HEAD
-	if (mShowSelectionContext)
-	{
-		return true;
-	}
-	LLMenuGL* menu = (LLMenuGL*)mPopupMenuHandle.get();
-	if (menu && menu->getVisible())
-	{
-		return true;
-	}
-	return false;
-=======
-    if (mShowSelectionContext)
-    {
-        return TRUE;
-    }
-    LLMenuGL* menu = (LLMenuGL*)mPopupMenuHandle.get();
-    if (menu && menu->getVisible())
-    {
-        return TRUE;
-    }
-    return FALSE;
->>>>>>> e1623bb2
-}
-
-void LLFolderView::setShowSingleSelection(bool show)
-{
-    if (show != mShowSingleSelection)
-    {
-        mMultiSelectionFadeTimer.reset();
-        mShowSingleSelection = show;
-    }
-}
-
-static LLTrace::BlockTimerStatHandle FTM_INVENTORY("Inventory");
-
-// Main idle routine
-void LLFolderView::update()
-{
-    // If this is associated with the user's inventory, don't do anything
-    // until that inventory is loaded up.
-    LL_PROFILE_ZONE_SCOPED_CATEGORY_UI; //LL_RECORD_BLOCK_TIME(FTM_INVENTORY);
-
-    // If there's no model, the view is in suspended state (being deleted) and shouldn't be updated
-    if (getFolderViewModel() == NULL)
-    {
-        return;
-    }
-
-    LLFolderViewFilter& filter_object = getFolderViewModel()->getFilter();
-
-<<<<<<< HEAD
-	if (filter_object.isModified() && filter_object.isNotDefault() && mParentPanel.get()->getVisible())
-	{
-		mNeedsAutoSelect = true;
-	}
-    
-	// Filter to determine visibility before arranging
-	filter(filter_object);
-    
-	// Clear the modified setting on the filter only if the filter finished after running the filter process
-	// Note: if the filter count has timed out, that means the filter halted before completing the entire set of items
-    bool filter_modified = filter_object.isModified();
-    if (filter_modified && (!filter_object.isTimedOut()))
-	{
-		filter_object.clearModified();
-	}
-
-	// automatically show matching items, and select first one if we had a selection
-	if (mNeedsAutoSelect)
-	{
-		// select new item only if a filtered item not currently selected and there was a selection
-		LLFolderViewItem* selected_itemp = mSelectedItems.empty() ? NULL : mSelectedItems.back();
-		if (!mAutoSelectOverride && selected_itemp && !selected_itemp->getViewModelItem()->potentiallyVisible())
-		{
-			// these are named variables to get around gcc not binding non-const references to rvalues
-			// and functor application is inherently non-const to allow for stateful functors
-			LLSelectFirstFilteredItem functor;
-			applyFunctorRecursively(functor);
-		}
-
-		// Open filtered folders for folder views with mAutoSelectOverride=true.
-		// Used by LLPlacesFolderView.
-		if (filter_object.showAllResults())
-		{
-			// these are named variables to get around gcc not binding non-const references to rvalues
-			// and functor application is inherently non-const to allow for stateful functors
-			LLOpenFilteredFolders functor;
-			applyFunctorRecursively(functor);
-		}
-
-		scrollToShowSelection();
-	}
-
-	bool filter_finished = mViewModel->contentsReady()
-							&& (getViewModelItem()->passedFilter()
-								|| ( getViewModelItem()->getLastFilterGeneration() >= filter_object.getFirstSuccessGeneration()
-									&& !filter_modified));
-	if (filter_finished 
-		|| gFocusMgr.childHasKeyboardFocus(mParentPanel.get())
-		|| gFocusMgr.childHasMouseCapture(mParentPanel.get()))
-	{
-		// finishing the filter process, giving focus to the folder view, or dragging the scrollbar all stop the auto select process
-		mNeedsAutoSelect = false;
-	}
-=======
-    if (filter_object.isModified() && filter_object.isNotDefault() && mParentPanel.get()->getVisible())
-    {
-        mNeedsAutoSelect = TRUE;
-    }
-
-    // Filter to determine visibility before arranging
-    filter(filter_object);
-
-    // Clear the modified setting on the filter only if the filter finished after running the filter process
-    // Note: if the filter count has timed out, that means the filter halted before completing the entire set of items
-    bool filter_modified = filter_object.isModified();
-    if (filter_modified && (!filter_object.isTimedOut()))
-    {
-        filter_object.clearModified();
-    }
-
-    // automatically show matching items, and select first one if we had a selection
-    if (mNeedsAutoSelect)
-    {
-        // select new item only if a filtered item not currently selected and there was a selection
-        LLFolderViewItem* selected_itemp = mSelectedItems.empty() ? NULL : mSelectedItems.back();
-        if (!mAutoSelectOverride && selected_itemp && !selected_itemp->getViewModelItem()->potentiallyVisible())
-        {
-            // these are named variables to get around gcc not binding non-const references to rvalues
-            // and functor application is inherently non-const to allow for stateful functors
-            LLSelectFirstFilteredItem functor;
-            applyFunctorRecursively(functor);
-        }
-
-        // Open filtered folders for folder views with mAutoSelectOverride=TRUE.
-        // Used by LLPlacesFolderView.
-        if (filter_object.showAllResults())
-        {
-            // these are named variables to get around gcc not binding non-const references to rvalues
-            // and functor application is inherently non-const to allow for stateful functors
-            LLOpenFilteredFolders functor;
-            applyFunctorRecursively(functor);
-        }
-
-        scrollToShowSelection();
-    }
-
-    BOOL filter_finished = mViewModel->contentsReady()
-                            && (getViewModelItem()->passedFilter()
-                                || ( getViewModelItem()->getLastFilterGeneration() >= filter_object.getFirstSuccessGeneration()
-                                    && !filter_modified));
-    if (filter_finished
-        || gFocusMgr.childHasKeyboardFocus(mParentPanel.get())
-        || gFocusMgr.childHasMouseCapture(mParentPanel.get()))
-    {
-        // finishing the filter process, giving focus to the folder view, or dragging the scrollbar all stop the auto select process
-        mNeedsAutoSelect = FALSE;
-    }
->>>>>>> e1623bb2
-
-  bool is_visible = isInVisibleChain() || mForceArrange;
-
-  //Puts folders/items in proper positions
-  // arrange() takes the model filter flag into account and call sort() if necessary (CHUI-849)
-  // It also handles the open/close folder animation
-  if ( is_visible )
-  {
-    sanitizeSelection();
-    if( needsArrange() )
-    {
-      S32 height = 0;
-      S32 width = 0;
-      S32 total_height = arrange( &width, &height );
-      notifyParent(LLSD().with("action", "size_changes").with("height", total_height));
-    }
-  }
-
-<<<<<<< HEAD
-	// during filtering process, try to pin selected item's location on screen
-	// this will happen when searching your inventory and when new items arrive
-	if (!filter_finished)
-	{
-		// calculate rectangle to pin item to at start of animated rearrange
-		if (!mPinningSelectedItem && !mSelectedItems.empty())
-		{
-			// lets pin it!
-			mPinningSelectedItem = true;
-=======
-    // during filtering process, try to pin selected item's location on screen
-    // this will happen when searching your inventory and when new items arrive
-    if (!filter_finished)
-    {
-        // calculate rectangle to pin item to at start of animated rearrange
-        if (!mPinningSelectedItem && !mSelectedItems.empty())
-        {
-            // lets pin it!
-            mPinningSelectedItem = TRUE;
->>>>>>> e1623bb2
-
-      //Computes visible area
-            const LLRect visible_content_rect = (mScrollContainer ? mScrollContainer->getVisibleContentRect() : LLRect());
-            LLFolderViewItem* selected_item = mSelectedItems.back();
-
-      //Computes location of selected content, content outside visible area will be scrolled to using below code
-            LLRect item_rect;
-            selected_item->localRectToOtherView(selected_item->getLocalRect(), &item_rect, this);
-
-      //Computes intersected region of the selected content and visible area
-      LLRect overlap_rect(item_rect);
-      overlap_rect.intersectWith(visible_content_rect);
-
-      //Don't scroll when the selected content exists within the visible area
-            if (overlap_rect.getHeight() >= selected_item->getItemHeight())
-            {
-                // then attempt to keep it in same place on screen
-                mScrollConstraintRect = item_rect;
-                mScrollConstraintRect.translate(-visible_content_rect.mLeft, -visible_content_rect.mBottom);
-            }
-      //Scroll because the selected content is outside the visible area
-<<<<<<< HEAD
-			else
-			{
-				// otherwise we just want it onscreen somewhere
-				LLRect content_rect = (mScrollContainer ? mScrollContainer->getContentWindowRect() : LLRect());
-				mScrollConstraintRect.setOriginAndSize(0, 0, content_rect.getWidth(), content_rect.getHeight());
-			}
-		}
-	}
-	else
-	{
-		// stop pinning selected item after folders stop rearranging
-		if (!needsArrange())
-		{
-			mPinningSelectedItem = false;
-		}
-	}
-
-	LLRect constraint_rect;
-	if (mPinningSelectedItem)
-	{
-		// use last known constraint rect for pinned item
-		constraint_rect = mScrollConstraintRect;
-	}
-	else
-	{
-		// during normal use (page up/page down, etc), just try to fit item on screen
-		LLRect content_rect = (mScrollContainer ? mScrollContainer->getContentWindowRect() : LLRect());
-		constraint_rect.setOriginAndSize(0, 0, content_rect.getWidth(), content_rect.getHeight());
-	}
-
-	if (mSelectedItems.size() && mNeedsScroll)
-	{
-=======
-            else
-            {
-                // otherwise we just want it onscreen somewhere
-                LLRect content_rect = (mScrollContainer ? mScrollContainer->getContentWindowRect() : LLRect());
-                mScrollConstraintRect.setOriginAndSize(0, 0, content_rect.getWidth(), content_rect.getHeight());
-            }
-        }
-    }
-    else
-    {
-        // stop pinning selected item after folders stop rearranging
-        if (!needsArrange())
-        {
-            mPinningSelectedItem = FALSE;
-        }
-    }
-
-    LLRect constraint_rect;
-    if (mPinningSelectedItem)
-    {
-        // use last known constraint rect for pinned item
-        constraint_rect = mScrollConstraintRect;
-    }
-    else
-    {
-        // during normal use (page up/page down, etc), just try to fit item on screen
-        LLRect content_rect = (mScrollContainer ? mScrollContainer->getContentWindowRect() : LLRect());
-        constraint_rect.setOriginAndSize(0, 0, content_rect.getWidth(), content_rect.getHeight());
-    }
-
-    if (mSelectedItems.size() && mNeedsScroll)
-    {
->>>>>>> e1623bb2
-        LLFolderViewItem* scroll_to_item = mSelectedItems.back();
-        scrollToShowItem(scroll_to_item, constraint_rect);
-        // continue scrolling until animated layout change is done
-        bool selected_filter_finished = getRoot()->getViewModelItem()->getLastFilterGeneration() >= filter_object.getFirstSuccessGeneration();
-        if (selected_filter_finished && scroll_to_item && scroll_to_item->getViewModelItem())
-        {
-            selected_filter_finished = scroll_to_item->getViewModelItem()->getLastFilterGeneration() >= filter_object.getFirstSuccessGeneration();
-        }
-        if (filter_finished && selected_filter_finished)
-        {
-            bool needs_arrange = needsArrange() || getRoot()->needsArrange();
-            if (mParentFolder)
-            {
-                needs_arrange |= (bool)mParentFolder->needsArrange();
-            }
-            if (!needs_arrange || !is_visible)
-            {
-                mNeedsScroll = false;
-            }
-        }
-    }
-
-    if (mSelectedItems.size())
-    {
-        LLFolderViewItem* item = mSelectedItems.back();
-        // If the goal is to show renamer, don't callback untill
-        // item is visible or is no longer being scrolled to.
-        // Otherwise renamer will be instantly closed
-        // Todo: consider moving renamer out of selection callback
-        if (!mNeedsAutoRename || !mNeedsScroll || item->getVisible())
-        {
-            if (mSignalSelectCallback)
-            {
-                //RN: we use keyboard focus as a proxy for user-explicit actions
-                bool take_keyboard_focus = (mSignalSelectCallback == SIGNAL_KEYBOARD_FOCUS);
-                mSelectSignal(mSelectedItems, take_keyboard_focus);
-            }
-            mSignalSelectCallback = false;
-        }
-    }
-    else
-    {
-        mSignalSelectCallback = false;
-    }
-}
-
-void LLFolderView::dumpSelectionInformation()
-{
-    LL_INFOS() << "LLFolderView::dumpSelectionInformation()" << LL_NEWLINE
-                << "****************************************" << LL_ENDL;
-    selected_items_t::iterator item_it;
-    for (item_it = mSelectedItems.begin(); item_it != mSelectedItems.end(); ++item_it)
-    {
-        LL_INFOS() << "  " << (*item_it)->getName() << LL_ENDL;
-    }
-    LL_INFOS() << "****************************************" << LL_ENDL;
-}
-
-void LLFolderView::updateRenamerPosition()
-{
-    if(mRenameItem)
-    {
-        // See also LLFolderViewItem::draw()
-        S32 x = mRenameItem->getLabelXPos();
-        S32 y = mRenameItem->getRect().getHeight() - mRenameItem->getItemHeight() - RENAME_HEIGHT_PAD;
-        mRenameItem->localPointToScreen( x, y, &x, &y );
-        screenPointToLocal( x, y, &x, &y );
-        mRenamer->setOrigin( x, y );
-
-        LLRect scroller_rect(0, 0, (S32)LLUI::getInstance()->getWindowSize().mV[VX], 0);
-        if (mScrollContainer)
-        {
-            scroller_rect = mScrollContainer->getContentWindowRect();
-        }
-
-<<<<<<< HEAD
-		S32 width = llmax(llmin(mRenameItem->getRect().getWidth() - x, scroller_rect.getWidth() - x - getRect().mLeft), MINIMUM_RENAMER_WIDTH);
-		S32 height = mRenameItem->getItemHeight() - RENAME_HEIGHT_PAD;
-		mRenamer->reshape( width, height, true );
-	}
-=======
-        S32 width = llmax(llmin(mRenameItem->getRect().getWidth() - x, scroller_rect.getWidth() - x - getRect().mLeft), MINIMUM_RENAMER_WIDTH);
-        S32 height = mRenameItem->getItemHeight() - RENAME_HEIGHT_PAD;
-        mRenamer->reshape( width, height, TRUE );
-    }
->>>>>>> e1623bb2
-}
-
-// Update visibility and availability (i.e. enabled/disabled) of context menu items.
-void LLFolderView::updateMenuOptions(LLMenuGL* menu)
-{
-<<<<<<< HEAD
-	const LLView::child_list_t *list = menu->getChildList();
-
-	LLView::child_list_t::const_iterator menu_itor;
-	for (menu_itor = list->begin(); menu_itor != list->end(); ++menu_itor)
-	{
-		(*menu_itor)->setVisible(false);
-		(*menu_itor)->pushVisible(true);
-		(*menu_itor)->setEnabled(true);
-	}
-
-	// Successively filter out invalid options
-	U32 multi_select_flag = (mSelectedItems.size() > 1 ? ITEM_IN_MULTI_SELECTION : 0x0);
-	U32 flags = multi_select_flag | FIRST_SELECTED_ITEM;
-	for (selected_items_t::iterator item_itor = mSelectedItems.begin();
-			item_itor != mSelectedItems.end();
-			++item_itor)
-	{
-		LLFolderViewItem* selected_item = (*item_itor);
-		selected_item->buildContextMenu(*menu, flags);
-		flags = multi_select_flag;
-	}
-=======
-    const LLView::child_list_t *list = menu->getChildList();
-
-    LLView::child_list_t::const_iterator menu_itor;
-    for (menu_itor = list->begin(); menu_itor != list->end(); ++menu_itor)
-    {
-        (*menu_itor)->setVisible(FALSE);
-        (*menu_itor)->pushVisible(TRUE);
-        (*menu_itor)->setEnabled(TRUE);
-    }
-
-    // Successively filter out invalid options
-    U32 multi_select_flag = (mSelectedItems.size() > 1 ? ITEM_IN_MULTI_SELECTION : 0x0);
-    U32 flags = multi_select_flag | FIRST_SELECTED_ITEM;
-    for (selected_items_t::iterator item_itor = mSelectedItems.begin();
-            item_itor != mSelectedItems.end();
-            ++item_itor)
-    {
-        LLFolderViewItem* selected_item = (*item_itor);
-        selected_item->buildContextMenu(*menu, flags);
-        flags = multi_select_flag;
-    }
->>>>>>> e1623bb2
-
-    if(mSingleFolderMode && (mSelectedItems.size() == 0))
-    {
-        buildContextMenu(*menu, flags);
-    }
-
-    // This adds a check for restrictions based on the entire
-    // selection set - for example, any one wearable may not push you
-    // over the limit, but all wearables together still might.
-    if (getFolderViewGroupedItemModel())
-    {
-        getFolderViewGroupedItemModel()->groupFilterContextMenu(mSelectedItems,*menu);
-    }
-
-    addNoOptions(menu);
-}
-
-// Refresh the context menu (that is already shown).
-void LLFolderView::updateMenu()
-{
-    LLMenuGL* menu = (LLMenuGL*)mPopupMenuHandle.get();
-    if (menu && menu->getVisible())
-    {
-        updateMenuOptions(menu);
-        menu->needsArrange(); // update menu height if needed
-    }
-}
-
-bool LLFolderView::isFolderSelected()
-{
-    selected_items_t::iterator item_iter;
-    for (item_iter = mSelectedItems.begin(); item_iter != mSelectedItems.end(); ++item_iter)
-    {
-        LLFolderViewFolder* folder = dynamic_cast<LLFolderViewFolder*>(*item_iter);
-        if (folder != NULL)
-        {
-            return true;
-        }
-    }
-    return false;
-}
-
-bool LLFolderView::selectFirstItem()
-{
-<<<<<<< HEAD
-	for (folders_t::iterator iter = mFolders.begin();
-		 iter != mFolders.end();++iter)
-	{
-		LLFolderViewFolder* folder = (*iter );
-		if (folder->getVisible())
-		{
-			LLFolderViewItem* itemp = folder->getNextFromChild(0,true);
-			if(itemp)
-				setSelection(itemp,false,true);
-			return true;	
-		}
-		
-	}
-	for(items_t::iterator iit = mItems.begin();
-		iit != mItems.end(); ++iit)
-	{
-		LLFolderViewItem* itemp = (*iit);
-		if (itemp->getVisible())
-		{
-			setSelection(itemp,false,true);
-			return true;	
-		}
-	}
-	return false;
-}
-bool LLFolderView::selectLastItem()
-{
-	for(items_t::reverse_iterator iit = mItems.rbegin();
-		iit != mItems.rend(); ++iit)
-	{
-		LLFolderViewItem* itemp = (*iit);
-		if (itemp->getVisible())
-		{
-			setSelection(itemp,false,true);
-			return true;	
-		}
-	}
-	for (folders_t::reverse_iterator iter = mFolders.rbegin();
-		 iter != mFolders.rend();++iter)
-	{
-		LLFolderViewFolder* folder = (*iter);
-		if (folder->getVisible())
-		{
-			LLFolderViewItem* itemp = folder->getPreviousFromChild(0,true);
-			if(itemp)
-				setSelection(itemp,false,true);
-			return true;	
-		}
-	}
-	return false;
-}
-
-
-S32	LLFolderView::notify(const LLSD& info) 
-{
-	if(info.has("action"))
-	{
-		std::string str_action = info["action"];
-		if(str_action == "select_first")
-		{
-			setFocus(true);
-			selectFirstItem();
-			scrollToShowSelection();
-			return 1;
-
-		}
-		else if(str_action == "select_last")
-		{
-			setFocus(true);
-			selectLastItem();
-			scrollToShowSelection();
-			return 1;
-		}
-	}
-	return 0;
-=======
-    for (folders_t::iterator iter = mFolders.begin();
-         iter != mFolders.end();++iter)
-    {
-        LLFolderViewFolder* folder = (*iter );
-        if (folder->getVisible())
-        {
-            LLFolderViewItem* itemp = folder->getNextFromChild(0,true);
-            if(itemp)
-                setSelection(itemp,FALSE,TRUE);
-            return true;
-        }
-
-    }
-    for(items_t::iterator iit = mItems.begin();
-        iit != mItems.end(); ++iit)
-    {
-        LLFolderViewItem* itemp = (*iit);
-        if (itemp->getVisible())
-        {
-            setSelection(itemp,FALSE,TRUE);
-            return true;
-        }
-    }
-    return false;
-}
-bool LLFolderView::selectLastItem()
-{
-    for(items_t::reverse_iterator iit = mItems.rbegin();
-        iit != mItems.rend(); ++iit)
-    {
-        LLFolderViewItem* itemp = (*iit);
-        if (itemp->getVisible())
-        {
-            setSelection(itemp,FALSE,TRUE);
-            return true;
-        }
-    }
-    for (folders_t::reverse_iterator iter = mFolders.rbegin();
-         iter != mFolders.rend();++iter)
-    {
-        LLFolderViewFolder* folder = (*iter);
-        if (folder->getVisible())
-        {
-            LLFolderViewItem* itemp = folder->getPreviousFromChild(0,true);
-            if(itemp)
-                setSelection(itemp,FALSE,TRUE);
-            return true;
-        }
-    }
-    return false;
-}
-
-
-S32 LLFolderView::notify(const LLSD& info)
-{
-    if(info.has("action"))
-    {
-        std::string str_action = info["action"];
-        if(str_action == "select_first")
-        {
-            setFocus(true);
-            selectFirstItem();
-            scrollToShowSelection();
-            return 1;
-
-        }
-        else if(str_action == "select_last")
-        {
-            setFocus(true);
-            selectLastItem();
-            scrollToShowSelection();
-            return 1;
-        }
-    }
-    return 0;
->>>>>>> e1623bb2
-}
-
-
-///----------------------------------------------------------------------------
-/// Local function definitions
-///----------------------------------------------------------------------------
-
-void LLFolderView::onRenamerLost()
-{
-<<<<<<< HEAD
-	if (mRenamer && mRenamer->getVisible())
-	{
-		mRenamer->setVisible(false);
-
-		// will commit current name (which could be same as original name)
-		mRenamer->setFocus(false);
-	}
-
-	if( mRenameItem )
-	{
-		setSelection( mRenameItem, true );
-		mRenameItem = NULL;
-	}
-=======
-    if (mRenamer && mRenamer->getVisible())
-    {
-        mRenamer->setVisible(FALSE);
-
-        // will commit current name (which could be same as original name)
-        mRenamer->setFocus(FALSE);
-    }
-
-    if( mRenameItem )
-    {
-        setSelection( mRenameItem, TRUE );
-        mRenameItem = NULL;
-    }
->>>>>>> e1623bb2
-}
-
-LLFolderViewItem* LLFolderView::getNextUnselectedItem()
-{
-<<<<<<< HEAD
-	LLFolderViewItem* last_item = *mSelectedItems.rbegin();
-	LLFolderViewItem* new_selection = last_item->getNextOpenNode(false);
-	while(new_selection && new_selection->isSelected())
-	{
-		new_selection = new_selection->getNextOpenNode(false);
-	}
-	if (!new_selection)
-	{
-		new_selection = last_item->getPreviousOpenNode(false);
-		while (new_selection && (new_selection->isInSelection()))
-		{
-			new_selection = new_selection->getPreviousOpenNode(false);
-		}
-	}
-	return new_selection;
-=======
-    LLFolderViewItem* last_item = *mSelectedItems.rbegin();
-    LLFolderViewItem* new_selection = last_item->getNextOpenNode(FALSE);
-    while(new_selection && new_selection->isSelected())
-    {
-        new_selection = new_selection->getNextOpenNode(FALSE);
-    }
-    if (!new_selection)
-    {
-        new_selection = last_item->getPreviousOpenNode(FALSE);
-        while (new_selection && (new_selection->isInSelection()))
-        {
-            new_selection = new_selection->getPreviousOpenNode(FALSE);
-        }
-    }
-    return new_selection;
->>>>>>> e1623bb2
-}
-
-S32 LLFolderView::getItemHeight() const
-{
-    if(!hasVisibleChildren())
-{
-        //We need to display status textbox, let's reserve some place for it
-        return llmax(0, mStatusTextBox->getTextPixelHeight());
-}
-    return 0;
-}+/**
+ * @file llfolderview.cpp
+ * @brief Implementation of the folder view collection of classes.
+ *
+ * $LicenseInfo:firstyear=2001&license=viewerlgpl$
+ * Second Life Viewer Source Code
+ * Copyright (C) 2010, Linden Research, Inc.
+ *
+ * This library is free software; you can redistribute it and/or
+ * modify it under the terms of the GNU Lesser General Public
+ * License as published by the Free Software Foundation;
+ * version 2.1 of the License only.
+ *
+ * This library is distributed in the hope that it will be useful,
+ * but WITHOUT ANY WARRANTY; without even the implied warranty of
+ * MERCHANTABILITY or FITNESS FOR A PARTICULAR PURPOSE.  See the GNU
+ * Lesser General Public License for more details.
+ *
+ * You should have received a copy of the GNU Lesser General Public
+ * License along with this library; if not, write to the Free Software
+ * Foundation, Inc., 51 Franklin Street, Fifth Floor, Boston, MA  02110-1301  USA
+ *
+ * Linden Research, Inc., 945 Battery Street, San Francisco, CA  94111  USA
+ * $/LicenseInfo$
+ */
+
+#include "linden_common.h"
+
+#include "llfolderview.h"
+#include "llfolderviewmodel.h"
+#include "llclipboard.h" // *TODO: remove this once hack below gone.
+#include "llkeyboard.h"
+#include "lllineeditor.h"
+#include "llmenugl.h"
+#include "llpanel.h"
+#include "llscrollcontainer.h" // hack to allow scrolling
+#include "lltextbox.h"
+#include "lltrans.h"
+#include "llui.h"
+#include "lluictrlfactory.h"
+
+// Linden library includes
+#include "lldbstrings.h"
+#include "llfocusmgr.h"
+#include "llfontgl.h"
+#include "llgl.h"
+#include "llrender.h"
+
+// Third-party library includes
+#include <algorithm>
+
+///----------------------------------------------------------------------------
+/// Local function declarations, constants, enums, and typedefs
+///----------------------------------------------------------------------------
+
+const S32 RENAME_HEIGHT_PAD = 1;
+const S32 AUTO_OPEN_STACK_DEPTH = 16;
+
+const S32 MINIMUM_RENAMER_WIDTH = 80;
+
+// *TODO: move in params in xml if necessary. Requires modification of LLFolderView & LLInventoryPanel Params.
+const S32 STATUS_TEXT_HPAD = 6;
+const S32 STATUS_TEXT_VPAD = 8;
+
+enum {
+    SIGNAL_NO_KEYBOARD_FOCUS = 1,
+    SIGNAL_KEYBOARD_FOCUS = 2
+};
+
+F32 LLFolderView::sAutoOpenTime = 1.f;
+
+//---------------------------------------------------------------------------
+
+// Tells all folders in a folderview to close themselves
+// For efficiency, calls setOpenArrangeRecursively().
+// The calling function must then call:
+//  LLFolderView* root = getRoot();
+//  if( root )
+//  {
+//      root->arrange( NULL, NULL );
+//      root->scrollToShowSelection();
+//  }
+// to patch things up.
+class LLCloseAllFoldersFunctor : public LLFolderViewFunctor
+{
+public:
+    LLCloseAllFoldersFunctor(bool close) { mOpen = !close; }
+    virtual ~LLCloseAllFoldersFunctor() {}
+    virtual void doFolder(LLFolderViewFolder* folder);
+    virtual void doItem(LLFolderViewItem* item);
+
+    bool mOpen;
+};
+
+
+void LLCloseAllFoldersFunctor::doFolder(LLFolderViewFolder* folder)
+{
+    folder->setOpenArrangeRecursively(mOpen);
+}
+
+// Do nothing.
+void LLCloseAllFoldersFunctor::doItem(LLFolderViewItem* item)
+{ }
+
+//---------------------------------------------------------------------------
+
+void LLAllDescendentsPassedFilter::doFolder(LLFolderViewFolder* folder)
+{
+    mAllDescendentsPassedFilter &= (folder) && (folder->passedFilter()) && (folder->descendantsPassedFilter());
+}
+
+void LLAllDescendentsPassedFilter::doItem(LLFolderViewItem* item)
+{
+    mAllDescendentsPassedFilter &= (item) && (item->passedFilter());
+}
+
+///----------------------------------------------------------------------------
+/// Class LLFolderViewScrollContainer
+///----------------------------------------------------------------------------
+
+// virtual
+const LLRect LLFolderViewScrollContainer::getScrolledViewRect() const
+{
+    LLRect rect = LLRect::null;
+    if (mScrolledView)
+    {
+        LLFolderView* folder_view = dynamic_cast<LLFolderView*>(mScrolledView);
+        if (folder_view)
+        {
+            S32 height = folder_view->getRect().getHeight();
+
+            rect = mScrolledView->getRect();
+            rect.setLeftTopAndSize(rect.mLeft, rect.mTop, rect.getWidth(), height);
+        }
+    }
+
+    return rect;
+}
+
+LLFolderViewScrollContainer::LLFolderViewScrollContainer(const LLScrollContainer::Params& p)
+:   LLScrollContainer(p)
+{}
+
+///----------------------------------------------------------------------------
+/// Class LLFolderView
+///----------------------------------------------------------------------------
+LLFolderView::Params::Params()
+:   title("title"),
+    use_label_suffix("use_label_suffix"),
+    allow_multiselect("allow_multiselect", true),
+    allow_drag("allow_drag", true),
+    show_empty_message("show_empty_message", true),
+    suppress_folder_menu("suppress_folder_menu", false),
+    use_ellipses("use_ellipses", false),
+    options_menu("options_menu", "")
+{
+    folder_indentation = -4;
+}
+
+
+// Default constructor
+LLFolderView::LLFolderView(const Params& p)
+:   LLFolderViewFolder(p),
+    mScrollContainer( NULL ),
+    mPopupMenuHandle(),
+    mMenuFileName(p.options_menu),
+    mAllowMultiSelect(p.allow_multiselect),
+    mAllowDrag(p.allow_drag),
+    mShowEmptyMessage(p.show_empty_message),
+    mShowFolderHierarchy(false),
+    mRenameItem( NULL ),
+    mNeedsScroll( false ),
+    mUseLabelSuffix(p.use_label_suffix),
+    mSuppressFolderMenu(p.suppress_folder_menu),
+    mPinningSelectedItem(false),
+    mNeedsAutoSelect( false ),
+    mAutoSelectOverride(false),
+    mNeedsAutoRename(false),
+    mShowSelectionContext(false),
+    mShowSingleSelection(false),
+    mArrangeGeneration(0),
+    mSignalSelectCallback(0),
+    mMinWidth(0),
+    mDragAndDropThisFrame(false),
+    mCallbackRegistrar(NULL),
+    mEnableRegistrar(NULL),
+    mUseEllipses(p.use_ellipses),
+    mDraggingOverItem(NULL),
+    mStatusTextBox(NULL),
+    mShowItemLinkOverlays(p.show_item_link_overlays),
+    mViewModel(p.view_model),
+    mGroupedItemModel(p.grouped_item_model),
+    mForceArrange(false),
+    mSingleFolderMode(false)
+{
+    LLPanel* panel = p.parent_panel;
+    mParentPanel = panel->getHandle();
+    mViewModel->setFolderView(this);
+    mRoot = this;
+
+    LLRect rect = p.rect;
+    LLRect new_rect(rect.mLeft, rect.mBottom + getRect().getHeight(), rect.mLeft + getRect().getWidth(), rect.mBottom);
+    setRect( rect );
+    reshape(rect.getWidth(), rect.getHeight());
+    mAutoOpenItems.setDepth(AUTO_OPEN_STACK_DEPTH);
+    mAutoOpenCandidate = NULL;
+    mAutoOpenTimer.stop();
+    mKeyboardSelection = false;
+    mIndentation =  getParentFolder() ? getParentFolder()->getIndentation() + mLocalIndentation : 0;
+
+    //clear label
+    // go ahead and render root folder as usual
+    // just make sure the label ("Inventory Folder") never shows up
+    mLabel = LLStringUtil::null;
+
+    // Escape is handled by reverting the rename, not commiting it (default behavior)
+    LLLineEditor::Params params;
+    params.name("ren");
+    params.rect(rect);
+    params.font(getLabelFontForStyle(LLFontGL::NORMAL));
+    params.max_length.bytes(DB_INV_ITEM_NAME_STR_LEN);
+    params.commit_callback.function(boost::bind(&LLFolderView::commitRename, this, _2));
+    params.prevalidator(&LLTextValidate::validateASCIIPrintableNoPipe);
+    params.commit_on_focus_lost(true);
+    params.visible(false);
+    mRenamer = LLUICtrlFactory::create<LLLineEditor> (params);
+    addChild(mRenamer);
+
+    // Textbox
+    LLTextBox::Params text_p;
+    LLFontGL* font = getLabelFontForStyle(mLabelStyle);
+    //mIconPad, mTextPad are set in folder_view_item.xml
+    LLRect new_r = LLRect(rect.mLeft + mIconPad,
+                  rect.mTop - mTextPad,
+                  rect.mRight,
+                  rect.mTop - mTextPad - font->getLineHeight());
+    text_p.rect(new_r);
+    text_p.name(std::string(p.name));
+    text_p.font(font);
+    text_p.visible(false);
+    text_p.parse_urls(true);
+    text_p.wrap(true); // allow multiline text. See EXT-7564, EXT-7047
+    // set text padding the same as in People panel. EXT-7047, EXT-4837
+    text_p.h_pad(STATUS_TEXT_HPAD);
+    text_p.v_pad(STATUS_TEXT_VPAD);
+    mStatusTextBox = LLUICtrlFactory::create<LLTextBox> (text_p);
+    mStatusTextBox->setFollowsLeft();
+    mStatusTextBox->setFollowsTop();
+    addChild(mStatusTextBox);
+
+    mViewModelItem->openItem();
+
+    mAreChildrenInited = true; // root folder is a special case due to not being loaded normally, assume that it's inited.
+}
+
+// Destroys the object
+LLFolderView::~LLFolderView( void )
+{
+    mRenamerTopLostSignalConnection.disconnect();
+    if (mRenamer)
+    {
+        // instead of using closeRenamer remove it directly,
+        // since it might already be hidden
+        LLUI::getInstance()->removePopup(mRenamer);
+    }
+
+    // The release focus call can potentially call the
+    // scrollcontainer, which can potentially be called with a partly
+    // destroyed scollcontainer. Just null it out here, and no worries
+    // about calling into the invalid scroll container.
+    // Same with the renamer.
+    mScrollContainer = NULL;
+    mRenameItem = NULL;
+    mRenamer = NULL;
+    mStatusTextBox = NULL;
+
+    if (mPopupMenuHandle.get()) mPopupMenuHandle.get()->die();
+    mPopupMenuHandle.markDead();
+
+    mAutoOpenItems.removeAllNodes();
+    clearSelection();
+    mItems.clear();
+    mFolders.clear();
+
+    //mViewModel->setFolderView(NULL);
+    mViewModel = NULL;
+}
+
+bool LLFolderView::canFocusChildren() const
+{
+    return false;
+}
+
+void LLFolderView::addFolder( LLFolderViewFolder* folder)
+{
+    LLFolderViewFolder::addFolder(folder);
+}
+
+void LLFolderView::closeAllFolders()
+{
+    // Close all the folders
+    setOpenArrangeRecursively(false, LLFolderViewFolder::RECURSE_DOWN);
+    arrangeAll();
+}
+
+void LLFolderView::openTopLevelFolders()
+{
+    for (folders_t::iterator iter = mFolders.begin();
+         iter != mFolders.end();)
+    {
+        folders_t::iterator fit = iter++;
+        (*fit)->setOpen(true);
+    }
+}
+
+// This view grows and shrinks to enclose all of its children items and folders.
+// *width should be 0
+// conform show folder state works
+S32 LLFolderView::arrange( S32* unused_width, S32* unused_height )
+    {
+    mMinWidth = 0;
+    S32 target_height;
+
+    LLFolderViewFolder::arrange(&mMinWidth, &target_height);
+
+    LLRect scroll_rect = (mScrollContainer ? mScrollContainer->getContentWindowRect() : LLRect());
+    reshape( llmax(scroll_rect.getWidth(), mMinWidth), ll_round(mCurHeight) );
+
+    LLRect new_scroll_rect = (mScrollContainer ? mScrollContainer->getContentWindowRect() : LLRect());
+    if (new_scroll_rect.getWidth() != scroll_rect.getWidth())
+    {
+        reshape( llmax(scroll_rect.getWidth(), mMinWidth), ll_round(mCurHeight) );
+    }
+
+    // move item renamer text field to item's new position
+    updateRenamerPosition();
+
+    return ll_round(mTargetHeight);
+}
+
+void LLFolderView::filter( LLFolderViewFilter& filter )
+{
+    LL_PROFILE_ZONE_SCOPED_CATEGORY_UI;
+    const S32 TIME_VISIBLE = 10; // in milliseconds
+    const S32 TIME_INVISIBLE = 1;
+    filter.resetTime(llclamp((mParentPanel.get()->getVisible() ? TIME_VISIBLE : TIME_INVISIBLE), 1, 100));
+
+    // Note: we filter the model, not the view
+    getViewModelItem()->filter(filter);
+}
+
+void LLFolderView::reshape(S32 width, S32 height, bool called_from_parent)
+{
+    LLRect scroll_rect;
+    if (mScrollContainer)
+    {
+        LLView::reshape(width, height, called_from_parent);
+        scroll_rect = mScrollContainer->getContentWindowRect();
+    }
+    width  = llmax(mMinWidth, scroll_rect.getWidth());
+    height = llmax(ll_round(mCurHeight), scroll_rect.getHeight());
+
+    // Restrict width within scroll container's width
+    if (mUseEllipses && mScrollContainer)
+    {
+        width = scroll_rect.getWidth();
+    }
+    LLView::reshape(width, height, called_from_parent);
+    mReshapeSignal(mSelectedItems, false);
+}
+
+void LLFolderView::addToSelectionList(LLFolderViewItem* item)
+{
+    if (item->isSelected())
+    {
+        removeFromSelectionList(item);
+    }
+    if (mSelectedItems.size())
+    {
+        mSelectedItems.back()->setIsCurSelection(false);
+    }
+    item->setIsCurSelection(true);
+    mSelectedItems.push_back(item);
+}
+
+void LLFolderView::removeFromSelectionList(LLFolderViewItem* item)
+{
+    if (mSelectedItems.size())
+    {
+        mSelectedItems.back()->setIsCurSelection(false);
+    }
+
+    selected_items_t::iterator item_iter;
+    for (item_iter = mSelectedItems.begin(); item_iter != mSelectedItems.end();)
+    {
+        if (*item_iter == item)
+        {
+            item_iter = mSelectedItems.erase(item_iter);
+        }
+        else
+        {
+            ++item_iter;
+        }
+    }
+    if (mSelectedItems.size())
+    {
+        mSelectedItems.back()->setIsCurSelection(true);
+    }
+}
+
+LLFolderViewItem* LLFolderView::getCurSelectedItem( void )
+{
+    if(mSelectedItems.size())
+    {
+        LLFolderViewItem* itemp = mSelectedItems.back();
+        llassert(itemp->getIsCurSelection());
+        return itemp;
+    }
+    return NULL;
+}
+
+LLFolderView::selected_items_t& LLFolderView::getSelectedItems( void )
+{
+    return mSelectedItems;
+}
+
+// Record the selected item and pass it down the hierachy.
+bool LLFolderView::setSelection(LLFolderViewItem* selection, bool openitem,
+                                bool take_keyboard_focus)
+{
+    mSignalSelectCallback = take_keyboard_focus ? SIGNAL_KEYBOARD_FOCUS : SIGNAL_NO_KEYBOARD_FOCUS;
+
+    if( selection == this )
+    {
+        return false;
+    }
+
+    if( selection && take_keyboard_focus)
+    {
+        mParentPanel.get()->setFocus(true);
+    }
+
+    // clear selection down here because change of keyboard focus can potentially
+    // affect selection
+    clearSelection();
+
+    if(selection)
+    {
+        addToSelectionList(selection);
+    }
+
+    bool rv = LLFolderViewFolder::setSelection(selection, openitem, take_keyboard_focus);
+    if(openitem && selection)
+    {
+        selection->getParentFolder()->requestArrange();
+    }
+
+    llassert(mSelectedItems.size() <= 1);
+
+    return rv;
+}
+
+bool LLFolderView::changeSelection(LLFolderViewItem* selection, bool selected)
+{
+    bool rv = false;
+
+    // can't select root folder
+    if(!selection || selection == this)
+    {
+        return false;
+    }
+
+    if (!mAllowMultiSelect)
+    {
+        clearSelection();
+    }
+
+    selected_items_t::iterator item_iter;
+    for (item_iter = mSelectedItems.begin(); item_iter != mSelectedItems.end(); ++item_iter)
+    {
+        if (*item_iter == selection)
+        {
+            break;
+        }
+    }
+
+    bool on_list = (item_iter != mSelectedItems.end());
+
+    if(selected && !on_list)
+    {
+        addToSelectionList(selection);
+    }
+    if(!selected && on_list)
+    {
+        removeFromSelectionList(selection);
+    }
+
+    rv = LLFolderViewFolder::changeSelection(selection, selected);
+
+    mSignalSelectCallback = SIGNAL_KEYBOARD_FOCUS;
+
+    return rv;
+}
+
+void LLFolderView::sanitizeSelection()
+{
+    LL_PROFILE_ZONE_SCOPED_CATEGORY_UI;
+    // store off current item in case it is automatically deselected
+    // and we want to preserve context
+    LLFolderViewItem* original_selected_item = getCurSelectedItem();
+
+    std::vector<LLFolderViewItem*> items_to_remove;
+    selected_items_t::iterator item_iter;
+    for (item_iter = mSelectedItems.begin(); item_iter != mSelectedItems.end(); ++item_iter)
+    {
+        LLFolderViewItem* item = *item_iter;
+
+        // ensure that each ancestor is open and potentially passes filtering
+        bool visible = false;
+        if(item->getViewModelItem() != NULL)
+        {
+            visible = item->getViewModelItem()->potentiallyVisible(); // initialize from filter state for this item
+        }
+        // modify with parent open and filters states
+        LLFolderViewFolder* parent_folder = item->getParentFolder();
+        // Move up through parent folders and see what's visible
+                while(parent_folder)
+                {
+            visible = visible && parent_folder->isOpen() && parent_folder->getViewModelItem()->potentiallyVisible();
+                    parent_folder = parent_folder->getParentFolder();
+                }
+
+        //  deselect item if any ancestor is closed or didn't pass filter requirements.
+        if (!visible)
+        {
+            items_to_remove.push_back(item);
+        }
+
+        // disallow nested selections (i.e. folder items plus one or more ancestors)
+        // could check cached mum selections count and only iterate if there are any
+        // but that may be a premature optimization.
+        selected_items_t::iterator other_item_iter;
+        for (other_item_iter = mSelectedItems.begin(); other_item_iter != mSelectedItems.end(); ++other_item_iter)
+        {
+            LLFolderViewItem* other_item = *other_item_iter;
+            for( parent_folder = other_item->getParentFolder(); parent_folder; parent_folder = parent_folder->getParentFolder())
+            {
+                if (parent_folder == item)
+                {
+                    // this is a descendent of the current folder, remove from list
+                    items_to_remove.push_back(other_item);
+                    break;
+                }
+            }
+        }
+
+        // Don't allow invisible items (such as root folders) to be selected.
+        if (item == getRoot())
+        {
+            items_to_remove.push_back(item);
+        }
+    }
+
+    std::vector<LLFolderViewItem*>::iterator item_it;
+    for (item_it = items_to_remove.begin(); item_it != items_to_remove.end(); ++item_it )
+    {
+        changeSelection(*item_it, false); // toggle selection (also removes from list)
+    }
+
+    // if nothing selected after prior constraints...
+    if (mSelectedItems.empty())
+    {
+        // ...select first available parent of original selection
+        LLFolderViewItem* new_selection = NULL;
+        if (original_selected_item)
+        {
+            for(LLFolderViewFolder* parent_folder = original_selected_item->getParentFolder();
+                parent_folder;
+                parent_folder = parent_folder->getParentFolder())
+            {
+                if (parent_folder->getViewModelItem() && parent_folder->getViewModelItem()->potentiallyVisible())
+                {
+                    // give initial selection to first ancestor folder that potentially passes the filter
+                    if (!new_selection)
+                    {
+                        new_selection = parent_folder;
+                    }
+
+                    // if any ancestor folder of original item is closed, move the selection up
+                    // to the highest closed
+                    if (!parent_folder->isOpen())
+                    {
+                        new_selection = parent_folder;
+                    }
+                }
+            }
+        }
+        else
+        {
+            new_selection = NULL;
+        }
+
+        if (new_selection)
+        {
+            setSelection(new_selection, false, false);
+        }
+    }
+}
+
+void LLFolderView::clearSelection()
+{
+    for (selected_items_t::const_iterator item_it = mSelectedItems.begin();
+         item_it != mSelectedItems.end();
+         ++item_it)
+    {
+        (*item_it)->setUnselected();
+    }
+
+    mSelectedItems.clear();
+    mNeedsScroll = false;
+}
+
+std::set<LLFolderViewItem*> LLFolderView::getSelectionList() const
+{
+    std::set<LLFolderViewItem*> selection;
+    std::copy(mSelectedItems.begin(), mSelectedItems.end(), std::inserter(selection, selection.begin()));
+    return selection;
+}
+
+bool LLFolderView::startDrag()
+{
+    std::vector<LLFolderViewModelItem*> selected_items;
+    selected_items_t::iterator item_it;
+
+    if (!mSelectedItems.empty())
+    {
+        for (item_it = mSelectedItems.begin(); item_it != mSelectedItems.end(); ++item_it)
+        {
+            selected_items.push_back((*item_it)->getViewModelItem());
+        }
+
+        return getFolderViewModel()->startDrag(selected_items);
+    }
+    return false;
+}
+
+void LLFolderView::commitRename( const LLSD& data )
+{
+    finishRenamingItem();
+    arrange( NULL, NULL );
+
+}
+
+void LLFolderView::draw()
+{
+    //LLFontGL* font = getLabelFontForStyle(mLabelStyle);
+
+    // if cursor has moved off of me during drag and drop
+    // close all auto opened folders
+    if (!mDragAndDropThisFrame)
+    {
+        closeAutoOpenedFolders();
+    }
+
+    static LLCachedControl<F32> type_ahead_timeout(*LLUI::getInstance()->mSettingGroups["config"], "TypeAheadTimeout", 1.5f);
+    if (mSearchTimer.getElapsedTimeF32() > type_ahead_timeout || !mSearchString.size())
+    {
+        mSearchString.clear();
+    }
+
+    if (hasVisibleChildren())
+    {
+        mStatusTextBox->setVisible( false );
+    }
+    else if (mShowEmptyMessage)
+    {
+        mStatusTextBox->setValue(getFolderViewModel()->getStatusText(mItems.empty() && mFolders.empty()));
+        mStatusTextBox->setVisible( true );
+
+        // firstly reshape message textbox with current size. This is necessary to
+        // LLTextBox::getTextPixelHeight works properly
+        const LLRect local_rect = getLocalRect();
+        mStatusTextBox->setShape(local_rect);
+
+        // get preferable text height...
+        S32 pixel_height = mStatusTextBox->getTextPixelHeight();
+        bool height_changed = (local_rect.getHeight() < pixel_height);
+        if (height_changed)
+        {
+            // ... if it does not match current height, lets rearrange current view.
+            // This will indirectly call ::arrange and reshape of the status textbox.
+            // We should call this method to also notify parent about required rect.
+            // See EXT-7564, EXT-7047.
+            S32 height = 0;
+            S32 width = 0;
+            S32 total_height = arrange( &width, &height );
+            notifyParent(LLSD().with("action", "size_changes").with("height", total_height));
+
+            LLUI::popMatrix();
+            LLUI::pushMatrix();
+            LLUI::translate((F32)getRect().mLeft, (F32)getRect().mBottom);
+        }
+    }
+
+    if (mRenameItem
+        && mRenamer
+        && mRenamer->getVisible()
+        && !getVisibleRect().overlaps(mRenamer->getRect()))
+    {
+        // renamer is not connected to the item we are renaming in any form so manage it manually
+        // TODO: consider stopping on any scroll action instead of when out of visible area
+        LL_DEBUGS("Inventory") << "Renamer out of bounds, hiding" << LL_ENDL;
+        finishRenamingItem();
+    }
+
+    // skip over LLFolderViewFolder::draw since we don't want the folder icon, label,
+    // and arrow for the root folder
+    LLView::draw();
+
+    mDragAndDropThisFrame = false;
+}
+
+void LLFolderView::finishRenamingItem( void )
+{
+    if(!mRenamer)
+    {
+        return;
+    }
+    if( mRenameItem )
+    {
+        mRenameItem->rename( mRenamer->getText() );
+    }
+
+    closeRenamer();
+
+    // This is moved to an inventory observer in llinventorybridge.cpp, to handle updating after operation completed in AISv3 (SH-4611).
+    // List is re-sorted alphabetically, so scroll to make sure the selected item is visible.
+    //scrollToShowSelection();
+}
+
+void LLFolderView::closeRenamer( void )
+{
+    if (mRenamer && mRenamer->getVisible())
+    {
+        // Triggers onRenamerLost() that actually closes the renamer.
+        LLUI::getInstance()->removePopup(mRenamer);
+    }
+}
+
+void LLFolderView::removeSelectedItems()
+{
+    if(getVisible() && getEnabled())
+    {
+        // just in case we're removing the renaming item.
+        mRenameItem = NULL;
+
+        // create a temporary structure which we will use to remove
+        // items, since the removal will futz with internal data
+        // structures.
+        std::vector<LLFolderViewItem*> items;
+        S32 count = mSelectedItems.size();
+        if(count <= 0) return;
+        LLFolderViewItem* item = NULL;
+        selected_items_t::iterator item_it;
+        for (item_it = mSelectedItems.begin(); item_it != mSelectedItems.end(); ++item_it)
+        {
+            item = *item_it;
+            if (item && item->isRemovable())
+            {
+                items.push_back(item);
+            }
+            else
+            {
+                LL_DEBUGS() << "Cannot delete " << item->getName() << LL_ENDL;
+                return;
+            }
+        }
+
+        // iterate through the new container.
+        count = items.size();
+        LLUUID new_selection_id;
+        LLFolderViewItem* item_to_select = getNextUnselectedItem();
+
+        if(count == 1)
+        {
+            LLFolderViewItem* item_to_delete = items[0];
+            LLFolderViewFolder* parent = item_to_delete->getParentFolder();
+            if(parent)
+            {
+                if (item_to_delete->remove())
+                {
+                    // change selection on successful delete
+                    setSelection(item_to_select, item_to_select ? item_to_select->isOpen() : false, mParentPanel.get()->hasFocus());
+                }
+            }
+            arrangeAll();
+        }
+        else if (count > 1)
+        {
+            std::vector<LLFolderViewModelItem*> listeners;
+            LLFolderViewModelItem* listener;
+
+            setSelection(item_to_select, item_to_select ? item_to_select->isOpen() : false, mParentPanel.get()->hasFocus());
+
+            listeners.reserve(count);
+            for(S32 i = 0; i < count; ++i)
+            {
+                listener = items[i]->getViewModelItem();
+                if(listener && (std::find(listeners.begin(), listeners.end(), listener) == listeners.end()))
+                {
+                    listeners.push_back(listener);
+                }
+            }
+            listener = static_cast<LLFolderViewModelItem*>(listeners.at(0));
+            if(listener)
+            {
+                listener->removeBatch(listeners);
+            }
+        }
+        arrangeAll();
+        scrollToShowSelection();
+    }
+}
+
+void LLFolderView::autoOpenItem( LLFolderViewFolder* item )
+{
+    if ((mAutoOpenItems.check() == item) ||
+        (mAutoOpenItems.getDepth() >= (U32)AUTO_OPEN_STACK_DEPTH) ||
+        item->isOpen())
+    {
+        return;
+    }
+
+    // close auto-opened folders
+    LLFolderViewFolder* close_item = mAutoOpenItems.check();
+    while (close_item && close_item != item->getParentFolder())
+    {
+        mAutoOpenItems.pop();
+        close_item->setOpenArrangeRecursively(false);
+        close_item = mAutoOpenItems.check();
+    }
+
+    item->requestArrange();
+
+    mAutoOpenItems.push(item);
+
+    item->setOpen(true);
+    if(!item->isSingleFolderMode())
+    {
+    LLRect content_rect = (mScrollContainer ? mScrollContainer->getContentWindowRect() : LLRect());
+    LLRect constraint_rect(0,content_rect.getHeight(), content_rect.getWidth(), 0);
+    scrollToShowItem(item, constraint_rect);
+    }
+}
+
+void LLFolderView::closeAutoOpenedFolders()
+{
+    while (mAutoOpenItems.check())
+    {
+        LLFolderViewFolder* close_item = mAutoOpenItems.pop();
+        close_item->setOpen(false);
+    }
+
+    if (mAutoOpenCandidate)
+    {
+        mAutoOpenCandidate->setAutoOpenCountdown(0.f);
+    }
+    mAutoOpenCandidate = NULL;
+    mAutoOpenTimer.stop();
+}
+
+bool LLFolderView::autoOpenTest(LLFolderViewFolder* folder)
+{
+    if (folder && mAutoOpenCandidate == folder)
+    {
+        if (mAutoOpenTimer.getStarted())
+        {
+            if (!mAutoOpenCandidate->isOpen())
+            {
+                mAutoOpenCandidate->setAutoOpenCountdown(clamp_rescale(mAutoOpenTimer.getElapsedTimeF32(), 0.f, sAutoOpenTime, 0.f, 1.f));
+            }
+            if (mAutoOpenTimer.getElapsedTimeF32() > sAutoOpenTime)
+            {
+                autoOpenItem(folder);
+                mAutoOpenTimer.stop();
+                return true;
+            }
+        }
+        return false;
+    }
+
+    // otherwise new candidate, restart timer
+    if (mAutoOpenCandidate)
+    {
+        mAutoOpenCandidate->setAutoOpenCountdown(0.f);
+    }
+    mAutoOpenCandidate = folder;
+    mAutoOpenTimer.start();
+    return false;
+}
+
+bool LLFolderView::canCopy() const
+{
+    if (!(getVisible() && getEnabled() && (mSelectedItems.size() > 0)))
+    {
+        return false;
+    }
+
+    for (selected_items_t::const_iterator selected_it = mSelectedItems.begin(); selected_it != mSelectedItems.end(); ++selected_it)
+    {
+        const LLFolderViewItem* item = *selected_it;
+        if (!item->getViewModelItem()->isItemCopyable())
+        {
+            return false;
+        }
+    }
+    return true;
+}
+
+// copy selected item
+void LLFolderView::copy()
+{
+    // *NOTE: total hack to clear the inventory clipboard
+    LLClipboard::instance().reset();
+    S32 count = mSelectedItems.size();
+    if(getVisible() && getEnabled() && (count > 0))
+    {
+        LLFolderViewModelItem* listener = NULL;
+        selected_items_t::iterator item_it;
+        for (item_it = mSelectedItems.begin(); item_it != mSelectedItems.end(); ++item_it)
+        {
+            listener = (*item_it)->getViewModelItem();
+            if(listener)
+            {
+                listener->copyToClipboard();
+            }
+        }
+    }
+    mSearchString.clear();
+}
+
+bool LLFolderView::canCut() const
+{
+    if (!(getVisible() && getEnabled() && (mSelectedItems.size() > 0)))
+    {
+        return false;
+    }
+
+    for (selected_items_t::const_iterator selected_it = mSelectedItems.begin(); selected_it != mSelectedItems.end(); ++selected_it)
+    {
+        const LLFolderViewItem* item = *selected_it;
+        const LLFolderViewModelItem* listener = item->getViewModelItem();
+
+        if (!listener || !listener->isItemRemovable())
+        {
+            return false;
+        }
+    }
+    return true;
+}
+
+void LLFolderView::cut()
+{
+    // clear the inventory clipboard
+    LLClipboard::instance().reset();
+    if(getVisible() && getEnabled() && (mSelectedItems.size() > 0))
+    {
+        // Find out which item will be selected once the selection will be cut
+        LLFolderViewItem* item_to_select = getNextUnselectedItem();
+
+        // Get the selection: removeItem() modified mSelectedItems and makes iterating on it unwise
+        std::set<LLFolderViewItem*> inventory_selected = getSelectionList();
+
+        // Move each item to the clipboard and out of their folder
+        for (std::set<LLFolderViewItem*>::iterator item_it = inventory_selected.begin(); item_it != inventory_selected.end(); ++item_it)
+        {
+            LLFolderViewItem* item_to_cut = *item_it;
+            LLFolderViewModelItem* listener = item_to_cut->getViewModelItem();
+            if (listener)
+            {
+                listener->cutToClipboard();
+            }
+        }
+
+        // Update the selection
+        setSelection(item_to_select, item_to_select ? item_to_select->isOpen() : false, mParentPanel.get()->hasFocus());
+    }
+    mSearchString.clear();
+}
+
+bool LLFolderView::canPaste() const
+{
+    if (mSelectedItems.empty())
+    {
+        return false;
+    }
+
+    if(getVisible() && getEnabled())
+    {
+        for (selected_items_t::const_iterator item_it = mSelectedItems.begin();
+             item_it != mSelectedItems.end(); ++item_it)
+        {
+            // *TODO: only check folders and parent folders of items
+            const LLFolderViewItem* item = (*item_it);
+            const LLFolderViewModelItem* listener = item->getViewModelItem();
+            if(!listener || !listener->isClipboardPasteable())
+            {
+                const LLFolderViewFolder* folderp = item->getParentFolder();
+                listener = folderp->getViewModelItem();
+                if (!listener || !listener->isClipboardPasteable())
+                {
+                    return false;
+                }
+            }
+        }
+        return true;
+    }
+    return false;
+}
+
+// paste selected item
+void LLFolderView::paste()
+{
+    if(getVisible() && getEnabled())
+    {
+        // find set of unique folders to paste into
+        std::set<LLFolderViewFolder*> folder_set;
+
+        selected_items_t::iterator selected_it;
+        for (selected_it = mSelectedItems.begin(); selected_it != mSelectedItems.end(); ++selected_it)
+        {
+            LLFolderViewItem* item = *selected_it;
+            LLFolderViewFolder* folder = dynamic_cast<LLFolderViewFolder*>(item);
+            if (folder == NULL)
+            {
+                folder = item->getParentFolder();
+            }
+            folder_set.insert(folder);
+        }
+
+        std::set<LLFolderViewFolder*>::iterator set_iter;
+        for(set_iter = folder_set.begin(); set_iter != folder_set.end(); ++set_iter)
+        {
+            LLFolderViewModelItem* listener = (*set_iter)->getViewModelItem();
+            if(listener && listener->isClipboardPasteable())
+            {
+                listener->pasteFromClipboard();
+            }
+        }
+    }
+    mSearchString.clear();
+}
+
+// public rename functionality - can only start the process
+void LLFolderView::startRenamingSelectedItem( void )
+{
+    LL_DEBUGS("Inventory") << "Starting inventory renamer" << LL_ENDL;
+
+    // make sure selection is visible
+    scrollToShowSelection();
+
+    S32 count = mSelectedItems.size();
+    LLFolderViewItem* item = NULL;
+    if(count > 0)
+    {
+        item = mSelectedItems.front();
+    }
+    if(getVisible() && getEnabled() && (count == 1) && item && item->getViewModelItem() &&
+       item->getViewModelItem()->isItemRenameable())
+    {
+        mRenameItem = item;
+
+        updateRenamerPosition();
+
+
+        mRenamer->setText(item->getName());
+        mRenamer->selectAll();
+        mRenamer->setVisible( true );
+        // set focus will fail unless item is visible
+        mRenamer->setFocus( true );
+        if (!mRenamerTopLostSignalConnection.connected())
+        {
+            mRenamerTopLostSignalConnection = mRenamer->setTopLostCallback(boost::bind(&LLFolderView::onRenamerLost, this));
+        }
+        LLUI::getInstance()->addPopup(mRenamer);
+    }
+}
+
+bool LLFolderView::handleKeyHere( KEY key, MASK mask )
+{
+    bool handled = false;
+
+    // SL-51858: Key presses are not being passed to the Popup menu.
+    // A proper fix is non-trivial so instead just close the menu.
+    LLMenuGL* menu = (LLMenuGL*)mPopupMenuHandle.get();
+    if (menu && menu->isOpen())
+    {
+        LLMenuGL::sMenuContainer->hideMenus();
+    }
+
+    switch( key )
+    {
+    case KEY_F2:
+        mSearchString.clear();
+        startRenamingSelectedItem();
+        handled = true;
+        break;
+
+    case KEY_RETURN:
+        if (mask == MASK_NONE)
+        {
+            if( mRenameItem && mRenamer->getVisible() )
+            {
+                finishRenamingItem();
+                mSearchString.clear();
+                handled = true;
+            }
+        }
+        break;
+
+    case KEY_ESCAPE:
+        if( mRenameItem && mRenamer->getVisible() )
+        {
+            closeRenamer();
+            handled = true;
+        }
+        mSearchString.clear();
+        break;
+
+    case KEY_PAGE_UP:
+        mSearchString.clear();
+        if (mScrollContainer)
+        {
+        mScrollContainer->pageUp(30);
+        }
+        handled = true;
+        break;
+
+    case KEY_PAGE_DOWN:
+        mSearchString.clear();
+        if (mScrollContainer)
+        {
+        mScrollContainer->pageDown(30);
+        }
+        handled = true;
+        break;
+
+    case KEY_HOME:
+        mSearchString.clear();
+        if (mScrollContainer)
+        {
+        mScrollContainer->goToTop();
+        }
+        handled = true;
+        break;
+
+    case KEY_END:
+        mSearchString.clear();
+        if (mScrollContainer)
+        {
+        mScrollContainer->goToBottom();
+        }
+        break;
+
+    case KEY_DOWN:
+        if((mSelectedItems.size() > 0) && mScrollContainer)
+        {
+            LLFolderViewItem* last_selected = getCurSelectedItem();
+            bool shift_select = mask & MASK_SHIFT;
+            // don't shift select down to children of folders (they are implicitly selected through parent)
+            LLFolderViewItem* next = last_selected->getNextOpenNode(!shift_select);
+
+            if (!mKeyboardSelection || (!shift_select && (!next || next == last_selected)))
+            {
+                setSelection(last_selected, false, true);
+                mKeyboardSelection = true;
+            }
+
+            if (shift_select)
+            {
+                if (next)
+                {
+                    if (next->isSelected())
+                    {
+                        // shrink selection
+                        changeSelection(last_selected, false);
+                    }
+                    else if (last_selected->getParentFolder() == next->getParentFolder())
+                    {
+                        // grow selection
+                        changeSelection(next, true);
+                    }
+                }
+            }
+            else
+            {
+                if( next )
+                {
+                    if (next == last_selected)
+                    {
+                        //special case for LLAccordionCtrl
+                        if(notifyParent(LLSD().with("action","select_next")) > 0 )//message was processed
+                        {
+                            clearSelection();
+                            return true;
+                        }
+                        return false;
+                    }
+                    setSelection( next, false, true );
+                }
+                else
+                {
+                    //special case for LLAccordionCtrl
+                    if(notifyParent(LLSD().with("action","select_next")) > 0 )//message was processed
+                    {
+                        clearSelection();
+                        return true;
+                    }
+                    return false;
+                }
+            }
+            scrollToShowSelection();
+            mSearchString.clear();
+            handled = true;
+        }
+        break;
+
+    case KEY_UP:
+        if((mSelectedItems.size() > 0) && mScrollContainer)
+        {
+            LLFolderViewItem* last_selected = mSelectedItems.back();
+            bool shift_select = mask & MASK_SHIFT;
+            // don't shift select down to children of folders (they are implicitly selected through parent)
+            LLFolderViewItem* prev = last_selected->getPreviousOpenNode(!shift_select);
+
+            if (!mKeyboardSelection || (!shift_select && prev == this))
+            {
+                setSelection(last_selected, false, true);
+                mKeyboardSelection = true;
+            }
+
+            if (shift_select)
+            {
+                if (prev)
+                {
+                    if (prev->isSelected())
+                    {
+                        // shrink selection
+                        changeSelection(last_selected, false);
+                    }
+                    else if (last_selected->getParentFolder() == prev->getParentFolder())
+                    {
+                        // grow selection
+                        changeSelection(prev, true);
+                    }
+                }
+            }
+            else
+            {
+                if( prev )
+                {
+                    if (prev == this)
+                    {
+                        // If case we are in accordion tab notify parent to go to the previous accordion
+                        if(notifyParent(LLSD().with("action","select_prev")) > 0 )//message was processed
+                        {
+                            clearSelection();
+                            return true;
+                        }
+
+                        return false;
+                    }
+                    setSelection( prev, false, true );
+                }
+            }
+            scrollToShowSelection();
+            mSearchString.clear();
+
+            handled = true;
+        }
+        break;
+
+    case KEY_RIGHT:
+        if(mSelectedItems.size())
+        {
+            LLFolderViewItem* last_selected = getCurSelectedItem();
+            last_selected->setOpen( true );
+            mSearchString.clear();
+            handled = true;
+        }
+        break;
+
+    case KEY_LEFT:
+        if(mSelectedItems.size())
+        {
+            LLFolderViewItem* last_selected = getCurSelectedItem();
+            if(last_selected && last_selected->isSingleFolderMode())
+            {
+                handled = false;
+                break;
+            }
+            LLFolderViewItem* parent_folder = last_selected->getParentFolder();
+            if (!last_selected->isOpen() && parent_folder && parent_folder->getParentFolder())
+            {
+                setSelection(parent_folder, false, true);
+            }
+            else
+            {
+                last_selected->setOpen( false );
+            }
+            mSearchString.clear();
+            scrollToShowSelection();
+            handled = true;
+        }
+        break;
+    }
+
+    return handled;
+}
+
+
+bool LLFolderView::handleUnicodeCharHere(llwchar uni_char)
+{
+    if ((uni_char < 0x20) || (uni_char == 0x7F)) // Control character or DEL
+    {
+        return false;
+    }
+
+    if (uni_char > 0x7f)
+    {
+        LL_WARNS() << "LLFolderView::handleUnicodeCharHere - Don't handle non-ascii yet, aborting" << LL_ENDL;
+        return false;
+    }
+
+    bool handled = false;
+    if (mParentPanel.get()->hasFocus())
+    {
+        // SL-51858: Key presses are not being passed to the Popup menu.
+        // A proper fix is non-trivial so instead just close the menu.
+        LLMenuGL* menu = (LLMenuGL*)mPopupMenuHandle.get();
+        if (menu && menu->isOpen())
+        {
+            LLMenuGL::sMenuContainer->hideMenus();
+        }
+
+        //do text search
+        if (mSearchTimer.getElapsedTimeF32() > LLUI::getInstance()->mSettingGroups["config"]->getF32("TypeAheadTimeout"))
+        {
+            mSearchString.clear();
+        }
+        mSearchTimer.reset();
+        if (mSearchString.size() < 128)
+        {
+            mSearchString += uni_char;
+        }
+        search(getCurSelectedItem(), mSearchString, false);
+
+        handled = true;
+    }
+
+    return handled;
+}
+
+
+bool LLFolderView::handleMouseDown( S32 x, S32 y, MASK mask )
+{
+    mKeyboardSelection = false;
+    mSearchString.clear();
+
+    mParentPanel.get()->setFocus(true);
+
+    LLEditMenuHandler::gEditMenuHandler = this;
+
+    return LLView::handleMouseDown( x, y, mask );
+}
+
+bool LLFolderView::search(LLFolderViewItem* first_item, const std::string &search_string, bool backward)
+{
+    // get first selected item
+    LLFolderViewItem* search_item = first_item;
+
+    // make sure search string is upper case
+    std::string upper_case_string = search_string;
+    LLStringUtil::toUpper(upper_case_string);
+
+    // if nothing selected, select first item in folder
+    if (!search_item)
+    {
+        // start from first item
+        search_item = getNextFromChild(NULL);
+    }
+
+    // search over all open nodes for first substring match (with wrapping)
+    bool found = false;
+    LLFolderViewItem* original_search_item = search_item;
+    do
+    {
+        // wrap at end
+        if (!search_item)
+        {
+            if (backward)
+            {
+                search_item = getPreviousFromChild(NULL);
+            }
+            else
+            {
+                search_item = getNextFromChild(NULL);
+            }
+            if (!search_item || search_item == original_search_item)
+            {
+                break;
+            }
+        }
+
+        std::string current_item_label(search_item->getViewModelItem()->getSearchableName());
+        LLStringUtil::toUpper(current_item_label);
+        S32 search_string_length = llmin(upper_case_string.size(), current_item_label.size());
+        if (!current_item_label.compare(0, search_string_length, upper_case_string))
+        {
+            found = true;
+            break;
+        }
+        if (backward)
+        {
+            search_item = search_item->getPreviousOpenNode();
+        }
+        else
+        {
+            search_item = search_item->getNextOpenNode();
+        }
+
+    } while(search_item != original_search_item);
+
+
+    if (found)
+    {
+        setSelection(search_item, false, true);
+        scrollToShowSelection();
+    }
+
+    return found;
+}
+
+bool LLFolderView::handleDoubleClick( S32 x, S32 y, MASK mask )
+{
+    // skip LLFolderViewFolder::handleDoubleClick()
+    return LLView::handleDoubleClick( x, y, mask );
+}
+
+bool LLFolderView::handleRightMouseDown( S32 x, S32 y, MASK mask )
+{
+    // all user operations move keyboard focus to inventory
+    // this way, we know when to stop auto-updating a search
+    mParentPanel.get()->setFocus(true);
+
+    bool handled = childrenHandleRightMouseDown(x, y, mask) != NULL;
+    S32 count = mSelectedItems.size();
+
+    LLMenuGL* menu = static_cast<LLMenuGL*>(mPopupMenuHandle.get());
+    if (!menu)
+    {
+        if (mCallbackRegistrar)
+        {
+            mCallbackRegistrar->pushScope();
+        }
+        if (mEnableRegistrar)
+        {
+            mEnableRegistrar->pushScope();
+        }
+        llassert(LLMenuGL::sMenuContainer != NULL);
+        menu = LLUICtrlFactory::getInstance()->createFromFile<LLMenuGL>(mMenuFileName, LLMenuGL::sMenuContainer, LLMenuHolderGL::child_registry_t::instance());
+        if (!menu)
+        {
+            menu = LLUICtrlFactory::getDefaultWidget<LLMenuGL>("inventory_menu");
+        }
+        menu->setBackgroundColor(LLUIColorTable::instance().getColor("MenuPopupBgColor"));
+        mPopupMenuHandle = menu->getHandle();
+        if (mEnableRegistrar)
+        {
+            mEnableRegistrar->popScope();
+        }
+        if (mCallbackRegistrar)
+        {
+            mCallbackRegistrar->popScope();
+        }
+    }
+
+    bool item_clicked{ false };
+    for (const auto item : mSelectedItems)
+    {
+        item_clicked |= item->getRect().pointInRect(x, y);
+    }
+    if(!item_clicked && mSingleFolderMode)
+    {
+        clearSelection();
+    }
+    bool hide_folder_menu = mSuppressFolderMenu && isFolderSelected();
+    if (menu && (mSingleFolderMode || (handled
+        && ( count > 0 && (hasVisibleChildren()) ))) && // show menu only if selected items are visible
+        !hide_folder_menu)
+    {
+        if (mCallbackRegistrar)
+        {
+            mCallbackRegistrar->pushScope();
+        }
+        if (mEnableRegistrar)
+        {
+            mEnableRegistrar->pushScope();
+        }
+
+        updateMenuOptions(menu);
+
+        menu->updateParent(LLMenuGL::sMenuContainer);
+        LLMenuGL::showPopup(this, menu, x, y);
+        if (mEnableRegistrar)
+        {
+            mEnableRegistrar->popScope();
+        }
+        if (mCallbackRegistrar)
+        {
+            mCallbackRegistrar->popScope();
+        }
+    }
+    else
+    {
+        if (menu && menu->getVisible())
+        {
+            menu->setVisible(false);
+        }
+        setSelection(NULL, false, true);
+    }
+    return handled;
+}
+
+// Add "--no options--" if the menu is completely blank.
+bool LLFolderView::addNoOptions(LLMenuGL* menu) const
+{
+    const std::string nooptions_str = "--no options--";
+    LLView *nooptions_item = NULL;
+
+    const LLView::child_list_t *list = menu->getChildList();
+    for (LLView::child_list_t::const_iterator itor = list->begin();
+         itor != list->end();
+         ++itor)
+    {
+        LLView *menu_item = (*itor);
+        if (menu_item->getVisible())
+        {
+            return false;
+        }
+        std::string name = menu_item->getName();
+        if (menu_item->getName() == nooptions_str)
+        {
+            nooptions_item = menu_item;
+        }
+    }
+    if (nooptions_item)
+    {
+        nooptions_item->setVisible(true);
+        nooptions_item->setEnabled(false);
+        return true;
+    }
+    return false;
+}
+
+bool LLFolderView::handleHover( S32 x, S32 y, MASK mask )
+{
+    return LLView::handleHover( x, y, mask );
+}
+
+LLFolderViewItem* LLFolderView::getHoveredItem() const
+{
+    return dynamic_cast<LLFolderViewItem*>(mHoveredItem.get());
+}
+
+void LLFolderView::setHoveredItem(LLFolderViewItem* itemp)
+{
+    if (mHoveredItem.get() != itemp)
+    {
+        if (itemp)
+            mHoveredItem = itemp->getHandle();
+        else
+            mHoveredItem.markDead();
+    }
+}
+
+bool LLFolderView::handleDragAndDrop(S32 x, S32 y, MASK mask, bool drop,
+                                     EDragAndDropType cargo_type,
+                                     void* cargo_data,
+                                     EAcceptance* accept,
+                                     std::string& tooltip_msg)
+{
+    mDragAndDropThisFrame = true;
+    // have children handle it first
+    bool handled = LLView::handleDragAndDrop(x, y, mask, drop, cargo_type, cargo_data,
+                                             accept, tooltip_msg);
+
+    // when drop is not handled by child, it should be handled
+    // by the folder which is the hierarchy root.
+    if (!handled)
+    {
+            handled = LLFolderViewFolder::handleDragAndDrop(x, y, mask, drop, cargo_type, cargo_data, accept, tooltip_msg);
+        }
+
+    return handled;
+}
+
+void LLFolderView::deleteAllChildren()
+{
+    mRenamerTopLostSignalConnection.disconnect();
+    if (mRenamer)
+    {
+        LLUI::getInstance()->removePopup(mRenamer);
+    }
+    if (mPopupMenuHandle.get()) mPopupMenuHandle.get()->die();
+    mPopupMenuHandle.markDead();
+    mScrollContainer = NULL;
+    mRenameItem = NULL;
+    mRenamer = NULL;
+    mStatusTextBox = NULL;
+
+    clearSelection();
+    LLView::deleteAllChildren();
+}
+
+void LLFolderView::scrollToShowSelection()
+{
+    if ( mSelectedItems.size() )
+    {
+        mNeedsScroll = true;
+    }
+}
+
+// If the parent is scroll container, scroll it to make the selection
+// is maximally visible.
+void LLFolderView::scrollToShowItem(LLFolderViewItem* item, const LLRect& constraint_rect)
+{
+    if (!mScrollContainer) return;
+
+    // don't scroll to items when mouse is being used to scroll/drag and drop
+    if (gFocusMgr.childHasMouseCapture(mScrollContainer))
+    {
+        mNeedsScroll = false;
+        return;
+    }
+
+    // if item exists and is in visible portion of parent folder...
+    if(item)
+    {
+        LLRect local_rect = item->getLocalRect();
+        S32 icon_height = mIcon.isNull() ? 0 : mIcon->getHeight();
+        S32 label_height = getLabelFontForStyle(mLabelStyle)->getLineHeight();
+        // when navigating with keyboard, only move top of opened folder on screen, otherwise show whole folder
+        S32 max_height_to_show = item->isOpen() && mScrollContainer->hasFocus() ? (llmax( icon_height, label_height ) + item->getIconPad()) : local_rect.getHeight();
+
+        // get portion of item that we want to see...
+        LLRect item_local_rect = LLRect(item->getIndentation(),
+                                        local_rect.getHeight(),
+                                        //+40 is supposed to include few first characters
+                                        llmin(item->getLabelXPos() - item->getIndentation() + 40, local_rect.getWidth()),
+                                        llmax(0, local_rect.getHeight() - max_height_to_show));
+
+        LLRect item_doc_rect;
+
+        item->localRectToOtherView(item_local_rect, &item_doc_rect, this);
+
+        mScrollContainer->scrollToShowRect( item_doc_rect, constraint_rect );
+
+    }
+}
+
+LLRect LLFolderView::getVisibleRect()
+{
+    S32 visible_height = (mScrollContainer ? mScrollContainer->getRect().getHeight() : 0);
+    S32 visible_width  = (mScrollContainer ? mScrollContainer->getRect().getWidth()  : 0);
+    LLRect visible_rect;
+    visible_rect.setLeftTopAndSize(-getRect().mLeft, visible_height - getRect().mBottom, visible_width, visible_height);
+    return visible_rect;
+}
+
+bool LLFolderView::getShowSelectionContext()
+{
+    if (mShowSelectionContext)
+    {
+        return true;
+    }
+    LLMenuGL* menu = (LLMenuGL*)mPopupMenuHandle.get();
+    if (menu && menu->getVisible())
+    {
+        return true;
+    }
+    return false;
+}
+
+void LLFolderView::setShowSingleSelection(bool show)
+{
+    if (show != mShowSingleSelection)
+    {
+        mMultiSelectionFadeTimer.reset();
+        mShowSingleSelection = show;
+    }
+}
+
+static LLTrace::BlockTimerStatHandle FTM_INVENTORY("Inventory");
+
+// Main idle routine
+void LLFolderView::update()
+{
+    // If this is associated with the user's inventory, don't do anything
+    // until that inventory is loaded up.
+    LL_PROFILE_ZONE_SCOPED_CATEGORY_UI; //LL_RECORD_BLOCK_TIME(FTM_INVENTORY);
+
+    // If there's no model, the view is in suspended state (being deleted) and shouldn't be updated
+    if (getFolderViewModel() == NULL)
+    {
+        return;
+    }
+
+    LLFolderViewFilter& filter_object = getFolderViewModel()->getFilter();
+
+    if (filter_object.isModified() && filter_object.isNotDefault() && mParentPanel.get()->getVisible())
+    {
+        mNeedsAutoSelect = true;
+    }
+
+    // Filter to determine visibility before arranging
+    filter(filter_object);
+
+    // Clear the modified setting on the filter only if the filter finished after running the filter process
+    // Note: if the filter count has timed out, that means the filter halted before completing the entire set of items
+    bool filter_modified = filter_object.isModified();
+    if (filter_modified && (!filter_object.isTimedOut()))
+    {
+        filter_object.clearModified();
+    }
+
+    // automatically show matching items, and select first one if we had a selection
+    if (mNeedsAutoSelect)
+    {
+        // select new item only if a filtered item not currently selected and there was a selection
+        LLFolderViewItem* selected_itemp = mSelectedItems.empty() ? NULL : mSelectedItems.back();
+        if (!mAutoSelectOverride && selected_itemp && !selected_itemp->getViewModelItem()->potentiallyVisible())
+        {
+            // these are named variables to get around gcc not binding non-const references to rvalues
+            // and functor application is inherently non-const to allow for stateful functors
+            LLSelectFirstFilteredItem functor;
+            applyFunctorRecursively(functor);
+        }
+
+        // Open filtered folders for folder views with mAutoSelectOverride=true.
+        // Used by LLPlacesFolderView.
+        if (filter_object.showAllResults())
+        {
+            // these are named variables to get around gcc not binding non-const references to rvalues
+            // and functor application is inherently non-const to allow for stateful functors
+            LLOpenFilteredFolders functor;
+            applyFunctorRecursively(functor);
+        }
+
+        scrollToShowSelection();
+    }
+
+    bool filter_finished = mViewModel->contentsReady()
+                            && (getViewModelItem()->passedFilter()
+                                || ( getViewModelItem()->getLastFilterGeneration() >= filter_object.getFirstSuccessGeneration()
+                                    && !filter_modified));
+    if (filter_finished
+        || gFocusMgr.childHasKeyboardFocus(mParentPanel.get())
+        || gFocusMgr.childHasMouseCapture(mParentPanel.get()))
+    {
+        // finishing the filter process, giving focus to the folder view, or dragging the scrollbar all stop the auto select process
+        mNeedsAutoSelect = false;
+    }
+
+  bool is_visible = isInVisibleChain() || mForceArrange;
+
+  //Puts folders/items in proper positions
+  // arrange() takes the model filter flag into account and call sort() if necessary (CHUI-849)
+  // It also handles the open/close folder animation
+  if ( is_visible )
+  {
+    sanitizeSelection();
+    if( needsArrange() )
+    {
+      S32 height = 0;
+      S32 width = 0;
+      S32 total_height = arrange( &width, &height );
+      notifyParent(LLSD().with("action", "size_changes").with("height", total_height));
+    }
+  }
+
+    // during filtering process, try to pin selected item's location on screen
+    // this will happen when searching your inventory and when new items arrive
+    if (!filter_finished)
+    {
+        // calculate rectangle to pin item to at start of animated rearrange
+        if (!mPinningSelectedItem && !mSelectedItems.empty())
+        {
+            // lets pin it!
+            mPinningSelectedItem = true;
+
+      //Computes visible area
+            const LLRect visible_content_rect = (mScrollContainer ? mScrollContainer->getVisibleContentRect() : LLRect());
+            LLFolderViewItem* selected_item = mSelectedItems.back();
+
+      //Computes location of selected content, content outside visible area will be scrolled to using below code
+            LLRect item_rect;
+            selected_item->localRectToOtherView(selected_item->getLocalRect(), &item_rect, this);
+
+      //Computes intersected region of the selected content and visible area
+      LLRect overlap_rect(item_rect);
+      overlap_rect.intersectWith(visible_content_rect);
+
+      //Don't scroll when the selected content exists within the visible area
+            if (overlap_rect.getHeight() >= selected_item->getItemHeight())
+            {
+                // then attempt to keep it in same place on screen
+                mScrollConstraintRect = item_rect;
+                mScrollConstraintRect.translate(-visible_content_rect.mLeft, -visible_content_rect.mBottom);
+            }
+      //Scroll because the selected content is outside the visible area
+            else
+            {
+                // otherwise we just want it onscreen somewhere
+                LLRect content_rect = (mScrollContainer ? mScrollContainer->getContentWindowRect() : LLRect());
+                mScrollConstraintRect.setOriginAndSize(0, 0, content_rect.getWidth(), content_rect.getHeight());
+            }
+        }
+    }
+    else
+    {
+        // stop pinning selected item after folders stop rearranging
+        if (!needsArrange())
+        {
+            mPinningSelectedItem = false;
+        }
+    }
+
+    LLRect constraint_rect;
+    if (mPinningSelectedItem)
+    {
+        // use last known constraint rect for pinned item
+        constraint_rect = mScrollConstraintRect;
+    }
+    else
+    {
+        // during normal use (page up/page down, etc), just try to fit item on screen
+        LLRect content_rect = (mScrollContainer ? mScrollContainer->getContentWindowRect() : LLRect());
+        constraint_rect.setOriginAndSize(0, 0, content_rect.getWidth(), content_rect.getHeight());
+    }
+
+    if (mSelectedItems.size() && mNeedsScroll)
+    {
+        LLFolderViewItem* scroll_to_item = mSelectedItems.back();
+        scrollToShowItem(scroll_to_item, constraint_rect);
+        // continue scrolling until animated layout change is done
+        bool selected_filter_finished = getRoot()->getViewModelItem()->getLastFilterGeneration() >= filter_object.getFirstSuccessGeneration();
+        if (selected_filter_finished && scroll_to_item && scroll_to_item->getViewModelItem())
+        {
+            selected_filter_finished = scroll_to_item->getViewModelItem()->getLastFilterGeneration() >= filter_object.getFirstSuccessGeneration();
+        }
+        if (filter_finished && selected_filter_finished)
+        {
+            bool needs_arrange = needsArrange() || getRoot()->needsArrange();
+            if (mParentFolder)
+            {
+                needs_arrange |= (bool)mParentFolder->needsArrange();
+            }
+            if (!needs_arrange || !is_visible)
+            {
+                mNeedsScroll = false;
+            }
+        }
+    }
+
+    if (mSelectedItems.size())
+    {
+        LLFolderViewItem* item = mSelectedItems.back();
+        // If the goal is to show renamer, don't callback untill
+        // item is visible or is no longer being scrolled to.
+        // Otherwise renamer will be instantly closed
+        // Todo: consider moving renamer out of selection callback
+        if (!mNeedsAutoRename || !mNeedsScroll || item->getVisible())
+        {
+            if (mSignalSelectCallback)
+            {
+                //RN: we use keyboard focus as a proxy for user-explicit actions
+                bool take_keyboard_focus = (mSignalSelectCallback == SIGNAL_KEYBOARD_FOCUS);
+                mSelectSignal(mSelectedItems, take_keyboard_focus);
+            }
+            mSignalSelectCallback = false;
+        }
+    }
+    else
+    {
+        mSignalSelectCallback = false;
+    }
+}
+
+void LLFolderView::dumpSelectionInformation()
+{
+    LL_INFOS() << "LLFolderView::dumpSelectionInformation()" << LL_NEWLINE
+                << "****************************************" << LL_ENDL;
+    selected_items_t::iterator item_it;
+    for (item_it = mSelectedItems.begin(); item_it != mSelectedItems.end(); ++item_it)
+    {
+        LL_INFOS() << "  " << (*item_it)->getName() << LL_ENDL;
+    }
+    LL_INFOS() << "****************************************" << LL_ENDL;
+}
+
+void LLFolderView::updateRenamerPosition()
+{
+    if(mRenameItem)
+    {
+        // See also LLFolderViewItem::draw()
+        S32 x = mRenameItem->getLabelXPos();
+        S32 y = mRenameItem->getRect().getHeight() - mRenameItem->getItemHeight() - RENAME_HEIGHT_PAD;
+        mRenameItem->localPointToScreen( x, y, &x, &y );
+        screenPointToLocal( x, y, &x, &y );
+        mRenamer->setOrigin( x, y );
+
+        LLRect scroller_rect(0, 0, (S32)LLUI::getInstance()->getWindowSize().mV[VX], 0);
+        if (mScrollContainer)
+        {
+            scroller_rect = mScrollContainer->getContentWindowRect();
+        }
+
+        S32 width = llmax(llmin(mRenameItem->getRect().getWidth() - x, scroller_rect.getWidth() - x - getRect().mLeft), MINIMUM_RENAMER_WIDTH);
+        S32 height = mRenameItem->getItemHeight() - RENAME_HEIGHT_PAD;
+        mRenamer->reshape( width, height, true );
+    }
+}
+
+// Update visibility and availability (i.e. enabled/disabled) of context menu items.
+void LLFolderView::updateMenuOptions(LLMenuGL* menu)
+{
+    const LLView::child_list_t *list = menu->getChildList();
+
+    LLView::child_list_t::const_iterator menu_itor;
+    for (menu_itor = list->begin(); menu_itor != list->end(); ++menu_itor)
+    {
+        (*menu_itor)->setVisible(false);
+        (*menu_itor)->pushVisible(true);
+        (*menu_itor)->setEnabled(true);
+    }
+
+    // Successively filter out invalid options
+    U32 multi_select_flag = (mSelectedItems.size() > 1 ? ITEM_IN_MULTI_SELECTION : 0x0);
+    U32 flags = multi_select_flag | FIRST_SELECTED_ITEM;
+    for (selected_items_t::iterator item_itor = mSelectedItems.begin();
+            item_itor != mSelectedItems.end();
+            ++item_itor)
+    {
+        LLFolderViewItem* selected_item = (*item_itor);
+        selected_item->buildContextMenu(*menu, flags);
+        flags = multi_select_flag;
+    }
+
+    if(mSingleFolderMode && (mSelectedItems.size() == 0))
+    {
+        buildContextMenu(*menu, flags);
+    }
+
+    // This adds a check for restrictions based on the entire
+    // selection set - for example, any one wearable may not push you
+    // over the limit, but all wearables together still might.
+    if (getFolderViewGroupedItemModel())
+    {
+        getFolderViewGroupedItemModel()->groupFilterContextMenu(mSelectedItems,*menu);
+    }
+
+    addNoOptions(menu);
+}
+
+// Refresh the context menu (that is already shown).
+void LLFolderView::updateMenu()
+{
+    LLMenuGL* menu = (LLMenuGL*)mPopupMenuHandle.get();
+    if (menu && menu->getVisible())
+    {
+        updateMenuOptions(menu);
+        menu->needsArrange(); // update menu height if needed
+    }
+}
+
+bool LLFolderView::isFolderSelected()
+{
+    selected_items_t::iterator item_iter;
+    for (item_iter = mSelectedItems.begin(); item_iter != mSelectedItems.end(); ++item_iter)
+    {
+        LLFolderViewFolder* folder = dynamic_cast<LLFolderViewFolder*>(*item_iter);
+        if (folder != NULL)
+        {
+            return true;
+        }
+    }
+    return false;
+}
+
+bool LLFolderView::selectFirstItem()
+{
+    for (folders_t::iterator iter = mFolders.begin();
+         iter != mFolders.end();++iter)
+    {
+        LLFolderViewFolder* folder = (*iter );
+        if (folder->getVisible())
+        {
+            LLFolderViewItem* itemp = folder->getNextFromChild(0,true);
+            if(itemp)
+                setSelection(itemp,false,true);
+            return true;
+        }
+
+    }
+    for(items_t::iterator iit = mItems.begin();
+        iit != mItems.end(); ++iit)
+    {
+        LLFolderViewItem* itemp = (*iit);
+        if (itemp->getVisible())
+        {
+            setSelection(itemp,false,true);
+            return true;
+        }
+    }
+    return false;
+}
+bool LLFolderView::selectLastItem()
+{
+    for(items_t::reverse_iterator iit = mItems.rbegin();
+        iit != mItems.rend(); ++iit)
+    {
+        LLFolderViewItem* itemp = (*iit);
+        if (itemp->getVisible())
+        {
+            setSelection(itemp,false,true);
+            return true;
+        }
+    }
+    for (folders_t::reverse_iterator iter = mFolders.rbegin();
+         iter != mFolders.rend();++iter)
+    {
+        LLFolderViewFolder* folder = (*iter);
+        if (folder->getVisible())
+        {
+            LLFolderViewItem* itemp = folder->getPreviousFromChild(0,true);
+            if(itemp)
+                setSelection(itemp,false,true);
+            return true;
+        }
+    }
+    return false;
+}
+
+
+S32 LLFolderView::notify(const LLSD& info)
+{
+    if(info.has("action"))
+    {
+        std::string str_action = info["action"];
+        if(str_action == "select_first")
+        {
+            setFocus(true);
+            selectFirstItem();
+            scrollToShowSelection();
+            return 1;
+
+        }
+        else if(str_action == "select_last")
+        {
+            setFocus(true);
+            selectLastItem();
+            scrollToShowSelection();
+            return 1;
+        }
+    }
+    return 0;
+}
+
+
+///----------------------------------------------------------------------------
+/// Local function definitions
+///----------------------------------------------------------------------------
+
+void LLFolderView::onRenamerLost()
+{
+    if (mRenamer && mRenamer->getVisible())
+    {
+        mRenamer->setVisible(false);
+
+        // will commit current name (which could be same as original name)
+        mRenamer->setFocus(false);
+    }
+
+    if( mRenameItem )
+    {
+        setSelection( mRenameItem, true );
+        mRenameItem = NULL;
+    }
+}
+
+LLFolderViewItem* LLFolderView::getNextUnselectedItem()
+{
+    LLFolderViewItem* last_item = *mSelectedItems.rbegin();
+    LLFolderViewItem* new_selection = last_item->getNextOpenNode(false);
+    while(new_selection && new_selection->isSelected())
+    {
+        new_selection = new_selection->getNextOpenNode(false);
+    }
+    if (!new_selection)
+    {
+        new_selection = last_item->getPreviousOpenNode(false);
+        while (new_selection && (new_selection->isInSelection()))
+        {
+            new_selection = new_selection->getPreviousOpenNode(false);
+        }
+    }
+    return new_selection;
+}
+
+S32 LLFolderView::getItemHeight() const
+{
+    if(!hasVisibleChildren())
+{
+        //We need to display status textbox, let's reserve some place for it
+        return llmax(0, mStatusTextBox->getTextPixelHeight());
+}
+    return 0;
+}