/**
 * @file llfolderview.cpp
 * @brief Implementation of the folder view collection of classes.
 *
 * $LicenseInfo:firstyear=2001&license=viewerlgpl$
 * Second Life Viewer Source Code
 * Copyright (C) 2010, Linden Research, Inc.
 *
 * This library is free software; you can redistribute it and/or
 * modify it under the terms of the GNU Lesser General Public
 * License as published by the Free Software Foundation;
 * version 2.1 of the License only.
 *
 * This library is distributed in the hope that it will be useful,
 * but WITHOUT ANY WARRANTY; without even the implied warranty of
 * MERCHANTABILITY or FITNESS FOR A PARTICULAR PURPOSE.  See the GNU
 * Lesser General Public License for more details.
 *
 * You should have received a copy of the GNU Lesser General Public
 * License along with this library; if not, write to the Free Software
 * Foundation, Inc., 51 Franklin Street, Fifth Floor, Boston, MA  02110-1301  USA
 *
 * Linden Research, Inc., 945 Battery Street, San Francisco, CA  94111  USA
 * $/LicenseInfo$
 */

#include "linden_common.h"

#include "llfolderview.h"
#include "llfolderviewmodel.h"
#include "llclipboard.h" // *TODO: remove this once hack below gone.
#include "llkeyboard.h"
#include "lllineeditor.h"
#include "llmenugl.h"
#include "llpanel.h"
#include "llscrollcontainer.h" // hack to allow scrolling
#include "lltextbox.h"
#include "lltrans.h"
#include "llui.h"
#include "lluictrlfactory.h"

// Linden library includes
#include "lldbstrings.h"
#include "llfocusmgr.h"
#include "llfontgl.h"
#include "llgl.h"
#include "llrender.h"

// Third-party library includes
#include <algorithm>

///----------------------------------------------------------------------------
/// Local function declarations, constants, enums, and typedefs
///----------------------------------------------------------------------------

const S32 RENAME_HEIGHT_PAD = 1;
const S32 AUTO_OPEN_STACK_DEPTH = 16;

const S32 MINIMUM_RENAMER_WIDTH = 80;

// *TODO: move in params in xml if necessary. Requires modification of LLFolderView & LLInventoryPanel Params.
const S32 STATUS_TEXT_HPAD = 6;
const S32 STATUS_TEXT_VPAD = 8;

enum {
    SIGNAL_NO_KEYBOARD_FOCUS = 1,
    SIGNAL_KEYBOARD_FOCUS = 2
};

F32 LLFolderView::sAutoOpenTime = 1.f;

//---------------------------------------------------------------------------

// Tells all folders in a folderview to close themselves
// For efficiency, calls setOpenArrangeRecursively().
// The calling function must then call:
//  LLFolderView* root = getRoot();
//  if( root )
//  {
//      root->arrange( NULL, NULL );
//      root->scrollToShowSelection();
//  }
// to patch things up.
class LLCloseAllFoldersFunctor : public LLFolderViewFunctor
{
public:
<<<<<<< HEAD
	LLCloseAllFoldersFunctor(bool close) { mOpen = !close; }
	virtual ~LLCloseAllFoldersFunctor() {}
	virtual void doFolder(LLFolderViewFolder* folder);
	virtual void doItem(LLFolderViewItem* item);

	bool mOpen;
=======
    LLCloseAllFoldersFunctor(bool close) { mOpen = !close; }
    virtual ~LLCloseAllFoldersFunctor() {}
    virtual void doFolder(LLFolderViewFolder* folder);
    virtual void doItem(LLFolderViewItem* item);

    bool mOpen;
>>>>>>> 1a8a5404
};


void LLCloseAllFoldersFunctor::doFolder(LLFolderViewFolder* folder)
{
    folder->setOpenArrangeRecursively(mOpen);
}

// Do nothing.
void LLCloseAllFoldersFunctor::doItem(LLFolderViewItem* item)
{ }

//---------------------------------------------------------------------------

void LLAllDescendentsPassedFilter::doFolder(LLFolderViewFolder* folder)
{
    mAllDescendentsPassedFilter &= (folder) && (folder->passedFilter()) && (folder->descendantsPassedFilter());
}

void LLAllDescendentsPassedFilter::doItem(LLFolderViewItem* item)
{
    mAllDescendentsPassedFilter &= (item) && (item->passedFilter());
}

///----------------------------------------------------------------------------
/// Class LLFolderViewScrollContainer
///----------------------------------------------------------------------------

// virtual
const LLRect LLFolderViewScrollContainer::getScrolledViewRect() const
{
    LLRect rect = LLRect::null;
    if (mScrolledView)
    {
        LLFolderView* folder_view = dynamic_cast<LLFolderView*>(mScrolledView);
        if (folder_view)
        {
            S32 height = folder_view->getRect().getHeight();

            rect = mScrolledView->getRect();
            rect.setLeftTopAndSize(rect.mLeft, rect.mTop, rect.getWidth(), height);
        }
    }

    return rect;
}

LLFolderViewScrollContainer::LLFolderViewScrollContainer(const LLScrollContainer::Params& p)
:   LLScrollContainer(p)
{}

///----------------------------------------------------------------------------
/// Class LLFolderView
///----------------------------------------------------------------------------
LLFolderView::Params::Params()
:   title("title"),
    use_label_suffix("use_label_suffix"),
    allow_multiselect("allow_multiselect", true),
    allow_drag("allow_drag", true),
    show_empty_message("show_empty_message", true),
    suppress_folder_menu("suppress_folder_menu", false),
    use_ellipses("use_ellipses", false),
    options_menu("options_menu", "")
{
    folder_indentation = -4;
}


// Default constructor
LLFolderView::LLFolderView(const Params& p)
<<<<<<< HEAD
:	LLFolderViewFolder(p),
	mScrollContainer( NULL ),
	mPopupMenuHandle(),
	mMenuFileName(p.options_menu),
	mAllowMultiSelect(p.allow_multiselect),
	mAllowDrag(p.allow_drag),
	mShowEmptyMessage(p.show_empty_message),
	mShowFolderHierarchy(false),
	mRenameItem( NULL ),
	mNeedsScroll( false ),
	mUseLabelSuffix(p.use_label_suffix),
	mSuppressFolderMenu(p.suppress_folder_menu),
	mPinningSelectedItem(false),
	mNeedsAutoSelect( false ),
	mAutoSelectOverride(false),
	mNeedsAutoRename(false),
	mShowSelectionContext(false),
	mShowSingleSelection(false),
	mArrangeGeneration(0),
	mSignalSelectCallback(0),
	mMinWidth(0),
	mDragAndDropThisFrame(false),
// [SL:KB] - Patch: Inventory-DragDrop | Checked: 2014-02-04 (Catznip-3.6)
	mDragStartX(0),
	mDragStartY(0),
// [/SL:KB]
	mCallbackRegistrar(NULL),
	mEnableRegistrar(NULL),
	mUseEllipses(p.use_ellipses),
	mDraggingOverItem(NULL),
	mStatusTextBox(NULL),
	mShowItemLinkOverlays(p.show_item_link_overlays),
	mViewModel(p.view_model),
=======
:   LLFolderViewFolder(p),
    mScrollContainer( NULL ),
    mPopupMenuHandle(),
    mMenuFileName(p.options_menu),
    mAllowMultiSelect(p.allow_multiselect),
    mAllowDrag(p.allow_drag),
    mShowEmptyMessage(p.show_empty_message),
    mShowFolderHierarchy(false),
    mRenameItem( NULL ),
    mNeedsScroll( false ),
    mUseLabelSuffix(p.use_label_suffix),
    mSuppressFolderMenu(p.suppress_folder_menu),
    mPinningSelectedItem(false),
    mNeedsAutoSelect( false ),
    mAutoSelectOverride(false),
    mNeedsAutoRename(false),
    mShowSelectionContext(false),
    mShowSingleSelection(false),
    mArrangeGeneration(0),
    mSignalSelectCallback(0),
    mMinWidth(0),
    mDragAndDropThisFrame(false),
// [SL:KB] - Patch: Inventory-DragDrop | Checked: 2014-02-04 (Catznip-3.6)
    mDragStartX(0),
    mDragStartY(0),
// [/SL:KB]
    mCallbackRegistrar(NULL),
    mEnableRegistrar(NULL),
    mUseEllipses(p.use_ellipses),
    mDraggingOverItem(NULL),
    mStatusTextBox(NULL),
    mShowItemLinkOverlays(p.show_item_link_overlays),
    mViewModel(p.view_model),
>>>>>>> 1a8a5404
    mGroupedItemModel(p.grouped_item_model),
    mForceArrange(false),
    mSingleFolderMode(false)
{
    LLPanel* panel = p.parent_panel;
    mParentPanel = panel->getHandle();
<<<<<<< HEAD
	mViewModel->setFolderView(this);
	mRoot = this;

	LLRect rect = p.rect;
	LLRect new_rect(rect.mLeft, rect.mBottom + getRect().getHeight(), rect.mLeft + getRect().getWidth(), rect.mBottom);
	setRect( rect );
	reshape(rect.getWidth(), rect.getHeight());
	mAutoOpenItems.setDepth(AUTO_OPEN_STACK_DEPTH);
	mAutoOpenCandidate = NULL;
	mAutoOpenTimer.stop();
	mKeyboardSelection = false;
	mIndentation = 	getParentFolder() ? getParentFolder()->getIndentation() + mLocalIndentation : 0;  

	//clear label
	// go ahead and render root folder as usual
	// just make sure the label ("Inventory Folder") never shows up
	mLabel = LLStringUtil::null;

	// Escape is handled by reverting the rename, not commiting it (default behavior)
	LLLineEditor::Params params;
	params.name("ren");
	params.rect(rect);
	params.font(getLabelFontForStyle(LLFontGL::NORMAL));
	params.max_length.bytes(DB_INV_ITEM_NAME_STR_LEN);
	params.commit_callback.function(boost::bind(&LLFolderView::commitRename, this, _2));
	params.prevalidate_callback(&LLTextValidate::validateASCIIPrintableNoPipe);
	params.commit_on_focus_lost(true);
	params.visible(false);
	mRenamer = LLUICtrlFactory::create<LLLineEditor> (params);
	addChild(mRenamer);

	// Textbox
	LLTextBox::Params text_p;
	LLFontGL* font = getLabelFontForStyle(mLabelStyle);
=======
    mViewModel->setFolderView(this);
    mRoot = this;

    LLRect rect = p.rect;
    LLRect new_rect(rect.mLeft, rect.mBottom + getRect().getHeight(), rect.mLeft + getRect().getWidth(), rect.mBottom);
    setRect( rect );
    reshape(rect.getWidth(), rect.getHeight());
    mAutoOpenItems.setDepth(AUTO_OPEN_STACK_DEPTH);
    mAutoOpenCandidate = NULL;
    mAutoOpenTimer.stop();
    mKeyboardSelection = false;
    mIndentation =  getParentFolder() ? getParentFolder()->getIndentation() + mLocalIndentation : 0;

    //clear label
    // go ahead and render root folder as usual
    // just make sure the label ("Inventory Folder") never shows up
    mLabel = LLStringUtil::null;

    // Escape is handled by reverting the rename, not commiting it (default behavior)
    LLLineEditor::Params params;
    params.name("ren");
    params.rect(rect);
    params.font(getLabelFontForStyle(LLFontGL::NORMAL));
    params.max_length.bytes(DB_INV_ITEM_NAME_STR_LEN);
    params.commit_callback.function(boost::bind(&LLFolderView::commitRename, this, _2));
    params.prevalidator(&LLTextValidate::validateASCIIPrintableNoPipe);
    params.commit_on_focus_lost(true);
    params.visible(false);
    mRenamer = LLUICtrlFactory::create<LLLineEditor> (params);
    addChild(mRenamer);

    // Textbox
    LLTextBox::Params text_p;
    LLFontGL* font = getLabelFontForStyle(mLabelStyle);
>>>>>>> 1a8a5404
    //mIconPad, mTextPad are set in folder_view_item.xml
    LLRect new_r = LLRect(rect.mLeft + mIconPad,
                  rect.mTop - mTextPad,
                  rect.mRight,
                  rect.mTop - mTextPad - font->getLineHeight());
    text_p.rect(new_r);
    text_p.name(std::string(p.name));
    text_p.font(font);
    text_p.visible(false);
    text_p.parse_urls(true);
    text_p.wrap(true); // allow multiline text. See EXT-7564, EXT-7047
    // set text padding the same as in People panel. EXT-7047, EXT-4837
    text_p.h_pad(STATUS_TEXT_HPAD);
    text_p.v_pad(STATUS_TEXT_VPAD);
    mStatusTextBox = LLUICtrlFactory::create<LLTextBox> (text_p);
    mStatusTextBox->setFollowsLeft();
    mStatusTextBox->setFollowsTop();
    addChild(mStatusTextBox);

    mViewModelItem->openItem();

    mAreChildrenInited = true; // root folder is a special case due to not being loaded normally, assume that it's inited.
}

// Destroys the object
LLFolderView::~LLFolderView( void )
{
    mRenamerTopLostSignalConnection.disconnect();
    if (mRenamer)
    {
        // instead of using closeRenamer remove it directly,
        // since it might already be hidden
        LLUI::getInstance()->removePopup(mRenamer);
    }

    // The release focus call can potentially call the
    // scrollcontainer, which can potentially be called with a partly
    // destroyed scollcontainer. Just null it out here, and no worries
    // about calling into the invalid scroll container.
    // Same with the renamer.
    mScrollContainer = NULL;
    mRenameItem = NULL;
    mRenamer = NULL;
    mStatusTextBox = NULL;

    if (mPopupMenuHandle.get()) mPopupMenuHandle.get()->die();
    mPopupMenuHandle.markDead();

    mAutoOpenItems.removeAllNodes();
    clearSelection();
    mItems.clear();
    mFolders.clear();

    //mViewModel->setFolderView(NULL);
    mViewModel = NULL;
}

bool LLFolderView::canFocusChildren() const
{
<<<<<<< HEAD
	return false;
=======
    return false;
>>>>>>> 1a8a5404
}

void LLFolderView::addFolder( LLFolderViewFolder* folder)
{
    LLFolderViewFolder::addFolder(folder);
}

void LLFolderView::closeAllFolders()
{
<<<<<<< HEAD
	// Close all the folders
	setOpenArrangeRecursively(false, LLFolderViewFolder::RECURSE_DOWN);
	arrangeAll();
=======
    // Close all the folders
    setOpenArrangeRecursively(false, LLFolderViewFolder::RECURSE_DOWN);
    arrangeAll();
>>>>>>> 1a8a5404
}

void LLFolderView::openTopLevelFolders()
{
<<<<<<< HEAD
	for (folders_t::iterator iter = mFolders.begin();
		 iter != mFolders.end();)
	{
		folders_t::iterator fit = iter++;
		(*fit)->setOpen(true);
	}
=======
    for (folders_t::iterator iter = mFolders.begin();
         iter != mFolders.end();)
    {
        folders_t::iterator fit = iter++;
        (*fit)->setOpen(true);
    }
>>>>>>> 1a8a5404
}

// This view grows and shrinks to enclose all of its children items and folders.
// *width should be 0
// conform show folder state works
S32 LLFolderView::arrange( S32* unused_width, S32* unused_height )
    {
    mMinWidth = 0;
    S32 target_height;

    LLFolderViewFolder::arrange(&mMinWidth, &target_height);

    LLRect scroll_rect = (mScrollContainer ? mScrollContainer->getContentWindowRect() : LLRect());
    reshape( llmax(scroll_rect.getWidth(), mMinWidth), ll_round(mCurHeight) );

    LLRect new_scroll_rect = (mScrollContainer ? mScrollContainer->getContentWindowRect() : LLRect());
    if (new_scroll_rect.getWidth() != scroll_rect.getWidth())
    {
        reshape( llmax(scroll_rect.getWidth(), mMinWidth), ll_round(mCurHeight) );
    }

    // move item renamer text field to item's new position
    updateRenamerPosition();

    return ll_round(mTargetHeight);
}

void LLFolderView::filter( LLFolderViewFilter& filter )
{
    LL_PROFILE_ZONE_SCOPED_CATEGORY_UI;
    const S32 TIME_VISIBLE = 10; // in milliseconds
    const S32 TIME_INVISIBLE = 1;
    filter.resetTime(llclamp((mParentPanel.get()->getVisible() ? TIME_VISIBLE : TIME_INVISIBLE), 1, 100));

    // Note: we filter the model, not the view
    getViewModelItem()->filter(filter);
}

void LLFolderView::reshape(S32 width, S32 height, bool called_from_parent)
{
    LLRect scroll_rect;
    if (mScrollContainer)
    {
        LLView::reshape(width, height, called_from_parent);
        scroll_rect = mScrollContainer->getContentWindowRect();
    }
    width  = llmax(mMinWidth, scroll_rect.getWidth());
    height = llmax(ll_round(mCurHeight), scroll_rect.getHeight());

<<<<<<< HEAD
	// Restrict width within scroll container's width
	if (mUseEllipses && mScrollContainer)
	{
		width = scroll_rect.getWidth();
	}
	LLView::reshape(width, height, called_from_parent);
	mReshapeSignal(mSelectedItems, false);
=======
    // Restrict width within scroll container's width
    if (mUseEllipses && mScrollContainer)
    {
        width = scroll_rect.getWidth();
    }
    LLView::reshape(width, height, called_from_parent);
    mReshapeSignal(mSelectedItems, false);
>>>>>>> 1a8a5404
}

void LLFolderView::addToSelectionList(LLFolderViewItem* item)
{
<<<<<<< HEAD
	if (item->isSelected())
	{
		removeFromSelectionList(item);
	}
	if (mSelectedItems.size())
	{
		mSelectedItems.back()->setIsCurSelection(false);
	}
	item->setIsCurSelection(true);
	mSelectedItems.push_back(item);
=======
    if (item->isSelected())
    {
        removeFromSelectionList(item);
    }
    if (mSelectedItems.size())
    {
        mSelectedItems.back()->setIsCurSelection(false);
    }
    item->setIsCurSelection(true);
    mSelectedItems.push_back(item);
>>>>>>> 1a8a5404
}

void LLFolderView::removeFromSelectionList(LLFolderViewItem* item)
{
<<<<<<< HEAD
	if (mSelectedItems.size())
	{
		mSelectedItems.back()->setIsCurSelection(false);
	}

	selected_items_t::iterator item_iter;
	for (item_iter = mSelectedItems.begin(); item_iter != mSelectedItems.end();)
	{
		if (*item_iter == item)
		{
			item_iter = mSelectedItems.erase(item_iter);
		}
		else
		{
			++item_iter;
		}
	}
	if (mSelectedItems.size())
	{
		mSelectedItems.back()->setIsCurSelection(true);
	}
=======
    if (mSelectedItems.size())
    {
        mSelectedItems.back()->setIsCurSelection(false);
    }

    selected_items_t::iterator item_iter;
    for (item_iter = mSelectedItems.begin(); item_iter != mSelectedItems.end();)
    {
        if (*item_iter == item)
        {
            item_iter = mSelectedItems.erase(item_iter);
        }
        else
        {
            ++item_iter;
        }
    }
    if (mSelectedItems.size())
    {
        mSelectedItems.back()->setIsCurSelection(true);
    }
>>>>>>> 1a8a5404
}

LLFolderViewItem* LLFolderView::getCurSelectedItem( void )
{
    if(mSelectedItems.size())
    {
        LLFolderViewItem* itemp = mSelectedItems.back();
        llassert(itemp->getIsCurSelection());
        return itemp;
    }
    return NULL;
}

LLFolderView::selected_items_t& LLFolderView::getSelectedItems( void )
{
    return mSelectedItems;
}

// Record the selected item and pass it down the hierachy.
bool LLFolderView::setSelection(LLFolderViewItem* selection, bool openitem,
<<<<<<< HEAD
								bool take_keyboard_focus)
=======
                                bool take_keyboard_focus)
>>>>>>> 1a8a5404
{
    mSignalSelectCallback = take_keyboard_focus ? SIGNAL_KEYBOARD_FOCUS : SIGNAL_NO_KEYBOARD_FOCUS;

<<<<<<< HEAD
	if( selection == this )
	{
		return false;
	}

	if( selection && take_keyboard_focus)
	{
		mParentPanel.get()->setFocus(true);
	}
=======
    if( selection == this )
    {
        return false;
    }

    if( selection && take_keyboard_focus)
    {
        mParentPanel.get()->setFocus(true);
    }
>>>>>>> 1a8a5404

    // clear selection down here because change of keyboard focus can potentially
    // affect selection
    clearSelection();

    if(selection)
    {
        addToSelectionList(selection);
    }

<<<<<<< HEAD
	bool rv = LLFolderViewFolder::setSelection(selection, openitem, take_keyboard_focus);
	if(openitem && selection)
	{
		selection->getParentFolder()->requestArrange();
	}
=======
    bool rv = LLFolderViewFolder::setSelection(selection, openitem, take_keyboard_focus);
    if(openitem && selection)
    {
        selection->getParentFolder()->requestArrange();
    }
>>>>>>> 1a8a5404

    llassert(mSelectedItems.size() <= 1);

    return rv;
}

bool LLFolderView::changeSelection(LLFolderViewItem* selection, bool selected)
{
<<<<<<< HEAD
	bool rv = false;

	// can't select root folder
	if(!selection || selection == this)
	{
		return false;
	}
=======
    bool rv = false;

    // can't select root folder
    if(!selection || selection == this)
    {
        return false;
    }

    if (!mAllowMultiSelect)
    {
        clearSelection();
    }
>>>>>>> 1a8a5404

    selected_items_t::iterator item_iter;
    for (item_iter = mSelectedItems.begin(); item_iter != mSelectedItems.end(); ++item_iter)
    {
        if (*item_iter == selection)
        {
            break;
        }
    }

    bool on_list = (item_iter != mSelectedItems.end());

<<<<<<< HEAD
	bool on_list = (item_iter != mSelectedItems.end());
=======
    if(selected && !on_list)
    {
        addToSelectionList(selection);
    }
    if(!selected && on_list)
    {
        removeFromSelectionList(selection);
    }
>>>>>>> 1a8a5404

    rv = LLFolderViewFolder::changeSelection(selection, selected);

    mSignalSelectCallback = SIGNAL_KEYBOARD_FOCUS;

    return rv;
}

void LLFolderView::sanitizeSelection()
{
    LL_PROFILE_ZONE_SCOPED_CATEGORY_UI;
<<<<<<< HEAD
	// store off current item in case it is automatically deselected
	// and we want to preserve context
	LLFolderViewItem* original_selected_item = getCurSelectedItem();

	std::vector<LLFolderViewItem*> items_to_remove;
	selected_items_t::iterator item_iter;
	for (item_iter = mSelectedItems.begin(); item_iter != mSelectedItems.end(); ++item_iter)
	{
		LLFolderViewItem* item = *item_iter;

		// ensure that each ancestor is open and potentially passes filtering
		bool visible = false;
		if(item->getViewModelItem() != NULL)
		{
			visible = item->getViewModelItem()->potentiallyVisible(); // initialize from filter state for this item
		}
		// modify with parent open and filters states
		LLFolderViewFolder* parent_folder = item->getParentFolder();
		// Move up through parent folders and see what's visible
				while(parent_folder)
				{
			visible = visible && parent_folder->isOpen() && parent_folder->getViewModelItem()->potentiallyVisible();
					parent_folder = parent_folder->getParentFolder();
				}

		//  deselect item if any ancestor is closed or didn't pass filter requirements.
		if (!visible)
		{
			items_to_remove.push_back(item);
		}

		// disallow nested selections (i.e. folder items plus one or more ancestors)
		// could check cached mum selections count and only iterate if there are any
		// but that may be a premature optimization.
		selected_items_t::iterator other_item_iter;
		for (other_item_iter = mSelectedItems.begin(); other_item_iter != mSelectedItems.end(); ++other_item_iter)
		{
			LLFolderViewItem* other_item = *other_item_iter;
			for( parent_folder = other_item->getParentFolder(); parent_folder; parent_folder = parent_folder->getParentFolder())
			{
				if (parent_folder == item)
				{
					// this is a descendent of the current folder, remove from list
					items_to_remove.push_back(other_item);
					break;
				}
			}
		}

		// Don't allow invisible items (such as root folders) to be selected.
		if (item == getRoot())
		{
			items_to_remove.push_back(item);
		}
	}

	std::vector<LLFolderViewItem*>::iterator item_it;
	for (item_it = items_to_remove.begin(); item_it != items_to_remove.end(); ++item_it )
	{
		changeSelection(*item_it, false); // toggle selection (also removes from list)
	}

	// if nothing selected after prior constraints...
	if (mSelectedItems.empty())
	{
		// ...select first available parent of original selection
		LLFolderViewItem* new_selection = NULL;
		if (original_selected_item)
		{
			for(LLFolderViewFolder* parent_folder = original_selected_item->getParentFolder();
				parent_folder;
				parent_folder = parent_folder->getParentFolder())
			{
				if (parent_folder->getViewModelItem() && parent_folder->getViewModelItem()->potentiallyVisible())
				{
					// give initial selection to first ancestor folder that potentially passes the filter
					if (!new_selection)
					{
						new_selection = parent_folder;
					}

					// if any ancestor folder of original item is closed, move the selection up 
					// to the highest closed
					if (!parent_folder->isOpen())
					{	
						new_selection = parent_folder;
					}
				}
			}
		}
		else
		{
			new_selection = NULL;
		}

		if (new_selection)
		{
			setSelection(new_selection, false, false);
		}
	}
=======
    // store off current item in case it is automatically deselected
    // and we want to preserve context
    LLFolderViewItem* original_selected_item = getCurSelectedItem();

    std::vector<LLFolderViewItem*> items_to_remove;
    selected_items_t::iterator item_iter;
    for (item_iter = mSelectedItems.begin(); item_iter != mSelectedItems.end(); ++item_iter)
    {
        LLFolderViewItem* item = *item_iter;

        // ensure that each ancestor is open and potentially passes filtering
        bool visible = false;
        if(item->getViewModelItem() != NULL)
        {
            visible = item->getViewModelItem()->potentiallyVisible(); // initialize from filter state for this item
        }
        // modify with parent open and filters states
        LLFolderViewFolder* parent_folder = item->getParentFolder();
        // Move up through parent folders and see what's visible
                while(parent_folder)
                {
            visible = visible && parent_folder->isOpen() && parent_folder->getViewModelItem()->potentiallyVisible();
                    parent_folder = parent_folder->getParentFolder();
                }

        //  deselect item if any ancestor is closed or didn't pass filter requirements.
        if (!visible)
        {
            items_to_remove.push_back(item);
        }

        // disallow nested selections (i.e. folder items plus one or more ancestors)
        // could check cached mum selections count and only iterate if there are any
        // but that may be a premature optimization.
        selected_items_t::iterator other_item_iter;
        for (other_item_iter = mSelectedItems.begin(); other_item_iter != mSelectedItems.end(); ++other_item_iter)
        {
            LLFolderViewItem* other_item = *other_item_iter;
            for( parent_folder = other_item->getParentFolder(); parent_folder; parent_folder = parent_folder->getParentFolder())
            {
                if (parent_folder == item)
                {
                    // this is a descendent of the current folder, remove from list
                    items_to_remove.push_back(other_item);
                    break;
                }
            }
        }

        // Don't allow invisible items (such as root folders) to be selected.
        if (item == getRoot())
        {
            items_to_remove.push_back(item);
        }
    }

    std::vector<LLFolderViewItem*>::iterator item_it;
    for (item_it = items_to_remove.begin(); item_it != items_to_remove.end(); ++item_it )
    {
        changeSelection(*item_it, false); // toggle selection (also removes from list)
    }

    // if nothing selected after prior constraints...
    if (mSelectedItems.empty())
    {
        // ...select first available parent of original selection
        LLFolderViewItem* new_selection = NULL;
        if (original_selected_item)
        {
            for(LLFolderViewFolder* parent_folder = original_selected_item->getParentFolder();
                parent_folder;
                parent_folder = parent_folder->getParentFolder())
            {
                if (parent_folder->getViewModelItem() && parent_folder->getViewModelItem()->potentiallyVisible())
                {
                    // give initial selection to first ancestor folder that potentially passes the filter
                    if (!new_selection)
                    {
                        new_selection = parent_folder;
                    }

                    // if any ancestor folder of original item is closed, move the selection up
                    // to the highest closed
                    if (!parent_folder->isOpen())
                    {
                        new_selection = parent_folder;
                    }
                }
            }
        }
        else
        {
            new_selection = NULL;
        }

        if (new_selection)
        {
            setSelection(new_selection, false, false);
        }
    }
>>>>>>> 1a8a5404
}

void LLFolderView::clearSelection()
{
    for (selected_items_t::const_iterator item_it = mSelectedItems.begin();
         item_it != mSelectedItems.end();
         ++item_it)
    {
        (*item_it)->setUnselected();
    }

    mSelectedItems.clear();
    mNeedsScroll = false;
}

std::set<LLFolderViewItem*> LLFolderView::getSelectionList() const
{
    std::set<LLFolderViewItem*> selection;
    std::copy(mSelectedItems.begin(), mSelectedItems.end(), std::inserter(selection, selection.begin()));
    return selection;
}

// [SL:KB] - Patch: Inventory-DragDrop | Checked: 2014-02-04 (Catznip-3.6)
void LLFolderView::setDragStart(S32 screen_x, S32 screen_y)
{
    mDragStartX = screen_x;
    mDragStartY = screen_y;
}

bool LLFolderView::isOverDragThreshold(S32 screen_x, S32 screen_y)
{
    S32 dX = screen_x - mDragStartX;
    S32 dY = screen_y - mDragStartY;

    return (dX * dX) + (dY * dY) > DRAG_N_DROP_DISTANCE_THRESHOLD * DRAG_N_DROP_DISTANCE_THRESHOLD;
}
// [/SL:KB]

// [SL:KB] - Patch: Inventory-DragDrop | Checked: 2014-02-04 (Catznip-3.6)
void LLFolderView::setDragStart(S32 screen_x, S32 screen_y)
{
	mDragStartX = screen_x;
	mDragStartY = screen_y;
}

bool LLFolderView::isOverDragThreshold(S32 screen_x, S32 screen_y)
{
	static LLCachedControl<S32> drag_and_drop_threshold(*LLUI::getInstance()->mSettingGroups["config"], "DragAndDropDistanceThreshold", 3);
	
	S32 dX = screen_x - mDragStartX;
	S32 dY = screen_y - mDragStartY;
	
	return (dX * dX) + (dY * dY) > drag_and_drop_threshold * drag_and_drop_threshold;
}
// [/SL:KB]

bool LLFolderView::startDrag()
{
    std::vector<LLFolderViewModelItem*> selected_items;
    selected_items_t::iterator item_it;

    if (!mSelectedItems.empty())
    {
        for (item_it = mSelectedItems.begin(); item_it != mSelectedItems.end(); ++item_it)
        {
            selected_items.push_back((*item_it)->getViewModelItem());
        }

        return getFolderViewModel()->startDrag(selected_items);
    }
    return false;
}

void LLFolderView::commitRename( const LLSD& data )
{
    finishRenamingItem();
    arrange( NULL, NULL );

}

void LLFolderView::draw()
{
<<<<<<< HEAD
	//LLFontGL* font = getLabelFontForStyle(mLabelStyle);

	// if cursor has moved off of me during drag and drop
	// close all auto opened folders
	if (!mDragAndDropThisFrame)
	{
		closeAutoOpenedFolders();
	}

	static LLCachedControl<F32> type_ahead_timeout(*LLUI::getInstance()->mSettingGroups["config"], "TypeAheadTimeout", 1.5f);
	if (mSearchTimer.getElapsedTimeF32() > type_ahead_timeout || !mSearchString.size())
	{
		mSearchString.clear();
	}

	if (hasVisibleChildren())
	{
		mStatusTextBox->setVisible( false );
	}
	else if (mShowEmptyMessage)
	{
		mStatusTextBox->setValue(getFolderViewModel()->getStatusText(mItems.empty() && mFolders.empty()));
		mStatusTextBox->setVisible( true );
		
		// firstly reshape message textbox with current size. This is necessary to
		// LLTextBox::getTextPixelHeight works properly
		const LLRect local_rect = getLocalRect();
		mStatusTextBox->setShape(local_rect);

		// get preferable text height...
		S32 pixel_height = mStatusTextBox->getTextPixelHeight();
		bool height_changed = (local_rect.getHeight() < pixel_height);
		if (height_changed)
		{
			// ... if it does not match current height, lets rearrange current view.
			// This will indirectly call ::arrange and reshape of the status textbox.
			// We should call this method to also notify parent about required rect.
			// See EXT-7564, EXT-7047.
			S32 height = 0;
			S32 width = 0;
			S32 total_height = arrange( &width, &height );
			notifyParent(LLSD().with("action", "size_changes").with("height", total_height));

			LLUI::popMatrix();
			LLUI::pushMatrix();
			LLUI::translate((F32)getRect().mLeft, (F32)getRect().mBottom);
		}
	}
=======
    //LLFontGL* font = getLabelFontForStyle(mLabelStyle);

    // if cursor has moved off of me during drag and drop
    // close all auto opened folders
    if (!mDragAndDropThisFrame)
    {
        closeAutoOpenedFolders();
    }

    static LLCachedControl<F32> type_ahead_timeout(*LLUI::getInstance()->mSettingGroups["config"], "TypeAheadTimeout", 1.5f);
    if (mSearchTimer.getElapsedTimeF32() > type_ahead_timeout || !mSearchString.size())
    {
        mSearchString.clear();
    }

    if (hasVisibleChildren())
    {
        mStatusTextBox->setVisible( false );
    }
    else if (mShowEmptyMessage)
    {
        mStatusTextBox->setValue(getFolderViewModel()->getStatusText(mItems.empty() && mFolders.empty()));
        mStatusTextBox->setVisible( true );

        // firstly reshape message textbox with current size. This is necessary to
        // LLTextBox::getTextPixelHeight works properly
        const LLRect local_rect = getLocalRect();
        mStatusTextBox->setShape(local_rect);

        // get preferable text height...
        S32 pixel_height = mStatusTextBox->getTextPixelHeight();
        bool height_changed = (local_rect.getHeight() < pixel_height);
        if (height_changed)
        {
            // ... if it does not match current height, lets rearrange current view.
            // This will indirectly call ::arrange and reshape of the status textbox.
            // We should call this method to also notify parent about required rect.
            // See EXT-7564, EXT-7047.
            S32 height = 0;
            S32 width = 0;
            S32 total_height = arrange( &width, &height );
            notifyParent(LLSD().with("action", "size_changes").with("height", total_height));

            LLUI::popMatrix();
            LLUI::pushMatrix();
            LLUI::translate((F32)getRect().mLeft, (F32)getRect().mBottom);
        }
    }
>>>>>>> 1a8a5404

    if (mRenameItem
        && mRenamer
        && mRenamer->getVisible()
        && !getVisibleRect().overlaps(mRenamer->getRect()))
    {
        // renamer is not connected to the item we are renaming in any form so manage it manually
        // TODO: consider stopping on any scroll action instead of when out of visible area
        LL_DEBUGS("Inventory") << "Renamer out of bounds, hiding" << LL_ENDL;
        finishRenamingItem();
    }

    // skip over LLFolderViewFolder::draw since we don't want the folder icon, label,
    // and arrow for the root folder
    LLView::draw();

<<<<<<< HEAD
	mDragAndDropThisFrame = false;
=======
    mDragAndDropThisFrame = false;
>>>>>>> 1a8a5404
}

void LLFolderView::finishRenamingItem( void )
{
    if(!mRenamer)
    {
        return;
    }
    if( mRenameItem )
    {
        mRenameItem->rename( mRenamer->getText() );
    }

    closeRenamer();

    // This is moved to an inventory observer in llinventorybridge.cpp, to handle updating after operation completed in AISv3 (SH-4611).
    // List is re-sorted alphabetically, so scroll to make sure the selected item is visible.
    //scrollToShowSelection();
}

void LLFolderView::closeRenamer( void )
{
    if (mRenamer && mRenamer->getVisible())
    {
        // Triggers onRenamerLost() that actually closes the renamer.
        LLUI::getInstance()->removePopup(mRenamer);
    }
}

void LLFolderView::removeSelectedItems()
{
    if(getVisible() && getEnabled())
    {
        // just in case we're removing the renaming item.
        mRenameItem = NULL;

        // create a temporary structure which we will use to remove
        // items, since the removal will futz with internal data
        // structures.
        std::vector<LLFolderViewItem*> items;
        S32 count = mSelectedItems.size();
        if(count <= 0) return;
        LLFolderViewItem* item = NULL;
        selected_items_t::iterator item_it;
        for (item_it = mSelectedItems.begin(); item_it != mSelectedItems.end(); ++item_it)
        {
            item = *item_it;
            if (item && item->isRemovable())
            {
                items.push_back(item);
            }
            else
            {
                LL_DEBUGS() << "Cannot delete " << item->getName() << LL_ENDL;
                return;
            }
        }

        // iterate through the new container.
        count = items.size();
        LLUUID new_selection_id;
        LLFolderViewItem* item_to_select = getNextUnselectedItem();

        if(count == 1)
        {
            LLFolderViewItem* item_to_delete = items[0];
            LLFolderViewFolder* parent = item_to_delete->getParentFolder();
            if(parent)
            {
                if (item_to_delete->remove())
                {
                    // change selection on successful delete
                    setSelection(item_to_select, item_to_select ? item_to_select->isOpen() : false, mParentPanel.get()->hasFocus());
                }
            }
            arrangeAll();
        }
        else if (count > 1)
        {
            std::vector<LLFolderViewModelItem*> listeners;
            LLFolderViewModelItem* listener;

            setSelection(item_to_select, item_to_select ? item_to_select->isOpen() : false, mParentPanel.get()->hasFocus());

            listeners.reserve(count);
            for(S32 i = 0; i < count; ++i)
            {
                listener = items[i]->getViewModelItem();
                if(listener && (std::find(listeners.begin(), listeners.end(), listener) == listeners.end()))
                {
                    listeners.push_back(listener);
                }
            }
            listener = static_cast<LLFolderViewModelItem*>(listeners.at(0));
            if(listener)
            {
                listener->removeBatch(listeners);
            }
        }
        arrangeAll();
        scrollToShowSelection();
    }
}

void LLFolderView::autoOpenItem( LLFolderViewFolder* item )
{
<<<<<<< HEAD
	if ((mAutoOpenItems.check() == item) || 
		(mAutoOpenItems.getDepth() >= (U32)AUTO_OPEN_STACK_DEPTH) ||
		item->isOpen())
	{
		return;
	}

	// close auto-opened folders
	LLFolderViewFolder* close_item = mAutoOpenItems.check();
	while (close_item && close_item != item->getParentFolder())
	{
		mAutoOpenItems.pop();
		close_item->setOpenArrangeRecursively(false);
		close_item = mAutoOpenItems.check();
	}

	item->requestArrange();

	mAutoOpenItems.push(item);
	
	item->setOpen(true);
    if(!item->isSingleFolderMode())
=======
    if ((mAutoOpenItems.check() == item) ||
        (mAutoOpenItems.getDepth() >= (U32)AUTO_OPEN_STACK_DEPTH) ||
        item->isOpen())
>>>>>>> 1a8a5404
    {
        return;
    }

<<<<<<< HEAD
void LLFolderView::closeAutoOpenedFolders()
{
	while (mAutoOpenItems.check())
	{
		LLFolderViewFolder* close_item = mAutoOpenItems.pop();
		close_item->setOpen(false);
	}

	if (mAutoOpenCandidate)
	{
		mAutoOpenCandidate->setAutoOpenCountdown(0.f);
	}
	mAutoOpenCandidate = NULL;
	mAutoOpenTimer.stop();
}

bool LLFolderView::autoOpenTest(LLFolderViewFolder* folder)
{
	if (folder && mAutoOpenCandidate == folder)
	{
		if (mAutoOpenTimer.getStarted())
		{
			if (!mAutoOpenCandidate->isOpen())
			{
				mAutoOpenCandidate->setAutoOpenCountdown(clamp_rescale(mAutoOpenTimer.getElapsedTimeF32(), 0.f, sAutoOpenTime, 0.f, 1.f));
			}
			if (mAutoOpenTimer.getElapsedTimeF32() > sAutoOpenTime)
			{
				autoOpenItem(folder);
				mAutoOpenTimer.stop();
				return true;
			}
		}
		return false;
	}

	// otherwise new candidate, restart timer
	if (mAutoOpenCandidate)
	{
		mAutoOpenCandidate->setAutoOpenCountdown(0.f);
	}
	mAutoOpenCandidate = folder;
	mAutoOpenTimer.start();
	return false;
}

bool LLFolderView::canCopy() const
{
	if (!(getVisible() && getEnabled() && (mSelectedItems.size() > 0)))
	{
		return false;
	}
	
	for (selected_items_t::const_iterator selected_it = mSelectedItems.begin(); selected_it != mSelectedItems.end(); ++selected_it)
	{
		const LLFolderViewItem* item = *selected_it;
		if (!item->getViewModelItem()->isItemCopyable())
		{
			return false;
		}
	}
	return true;
}

// copy selected item
void LLFolderView::copy()
{
	// *NOTE: total hack to clear the inventory clipboard
	LLClipboard::instance().reset();
	S32 count = mSelectedItems.size();
	if(getVisible() && getEnabled() && (count > 0))
	{
		LLFolderViewModelItem* listener = NULL;
		selected_items_t::iterator item_it;
		for (item_it = mSelectedItems.begin(); item_it != mSelectedItems.end(); ++item_it)
		{
			listener = (*item_it)->getViewModelItem();
			if(listener)
			{
				listener->copyToClipboard();
			}
		}
	}
	mSearchString.clear();
}

bool LLFolderView::canCut() const
{
	if (!(getVisible() && getEnabled() && (mSelectedItems.size() > 0)))
	{
		return false;
	}
	
	for (selected_items_t::const_iterator selected_it = mSelectedItems.begin(); selected_it != mSelectedItems.end(); ++selected_it)
	{
		const LLFolderViewItem* item = *selected_it;
		const LLFolderViewModelItem* listener = item->getViewModelItem();

		if (!listener || !listener->isItemRemovable())
		{
			return false;
		}
	}
	return true;
}

void LLFolderView::cut()
{
	// clear the inventory clipboard
	LLClipboard::instance().reset();
	if(getVisible() && getEnabled() && (mSelectedItems.size() > 0))
	{
		// <FS:Ansariel> Next item gets selected if cutting in inventory
		bool cut_to_clipboard = true;

		// Find out which item will be selected once the selection will be cut
		LLFolderViewItem* item_to_select = getNextUnselectedItem();
		
		// Get the selection: removeItem() modified mSelectedItems and makes iterating on it unwise
		std::set<LLFolderViewItem*> inventory_selected = getSelectionList();

		// Move each item to the clipboard and out of their folder
		for (std::set<LLFolderViewItem*>::iterator item_it = inventory_selected.begin(); item_it != inventory_selected.end(); ++item_it)
		{
			LLFolderViewItem* item_to_cut = *item_it;
			LLFolderViewModelItem* listener = item_to_cut->getViewModelItem();
			if (listener)
			{
				listener->cutToClipboard();
				cut_to_clipboard &= listener->isCutToClipboard(); // <FS:Ansariel> Next item gets selected if cutting in inventory
			}
		}
		
		// Update the selection
		if (!cut_to_clipboard) // <FS:Ansariel> Next item gets selected if cutting in inventory
		setSelection(item_to_select, item_to_select ? item_to_select->isOpen() : false, mParentPanel.get()->hasFocus());
	}
	mSearchString.clear();
}

bool LLFolderView::canPaste() const
{
	if (mSelectedItems.empty())
	{
		return false;
	}

	if(getVisible() && getEnabled())
	{
		std::set< char const * > stListeners;

		for (selected_items_t::const_iterator item_it = mSelectedItems.begin();
			 item_it != mSelectedItems.end(); ++item_it)
		{
			// *TODO: only check folders and parent folders of items
			const LLFolderViewItem* item = (*item_it);
			const LLFolderViewModelItem* listener = item->getViewModelItem();

			// Nicky D.; Only run each isClipboardPasteable once for each type of listeners.
			// isClipboardPasteable is a very expensive operation, and it will always process the whole clipboards contents.
			// Thus running it for n objects means each object gets n times processed.
			if( listener && stListeners.end() != stListeners.find( typeid( *listener ).name() ) )
				continue;
			else if( listener )
				stListeners.insert( typeid( *listener ) .name() );
			//

			if(!listener || !listener->isClipboardPasteable())
			{
				const LLFolderViewFolder* folderp = item->getParentFolder();
				listener = folderp->getViewModelItem();
				if (!listener || !listener->isClipboardPasteable())
				{
					return false;
				}
			}
		}
		return true;
	}
	return false;
=======
    // close auto-opened folders
    LLFolderViewFolder* close_item = mAutoOpenItems.check();
    while (close_item && close_item != item->getParentFolder())
    {
        mAutoOpenItems.pop();
        close_item->setOpenArrangeRecursively(false);
        close_item = mAutoOpenItems.check();
    }

    item->requestArrange();

    mAutoOpenItems.push(item);

    item->setOpen(true);
    if(!item->isSingleFolderMode())
    {
    LLRect content_rect = (mScrollContainer ? mScrollContainer->getContentWindowRect() : LLRect());
    LLRect constraint_rect(0,content_rect.getHeight(), content_rect.getWidth(), 0);
    scrollToShowItem(item, constraint_rect);
    }
>>>>>>> 1a8a5404
}

void LLFolderView::closeAutoOpenedFolders()
{
    while (mAutoOpenItems.check())
    {
        LLFolderViewFolder* close_item = mAutoOpenItems.pop();
        close_item->setOpen(false);
    }

    if (mAutoOpenCandidate)
    {
        mAutoOpenCandidate->setAutoOpenCountdown(0.f);
    }
    mAutoOpenCandidate = NULL;
    mAutoOpenTimer.stop();
}

bool LLFolderView::autoOpenTest(LLFolderViewFolder* folder)
{
<<<<<<< HEAD
    LL_DEBUGS("Inventory") << "Starting inventory renamer" << LL_ENDL;

	// make sure selection is visible
	scrollToShowSelection();

	S32 count = mSelectedItems.size();
	LLFolderViewItem* item = NULL;
	if(count > 0)
	{
		item = mSelectedItems.front();
	}
	if(getVisible() && getEnabled() && (count == 1) && item && item->getViewModelItem() &&
	   item->getViewModelItem()->isItemRenameable())
	{
		mRenameItem = item;

		updateRenamerPosition();


		mRenamer->setText(item->getName());
		mRenamer->selectAll();
		mRenamer->setVisible( true );
		// set focus will fail unless item is visible
		mRenamer->setFocus( true );
		mRenamer->setTopLostCallback(boost::bind(&LLFolderView::onRenamerLost, this));
		LLUI::getInstance()->addPopup(mRenamer);
	}
}

bool LLFolderView::handleKeyHere( KEY key, MASK mask )
{
	bool handled = false;

	// SL-51858: Key presses are not being passed to the Popup menu.
	// A proper fix is non-trivial so instead just close the menu.
	LLMenuGL* menu = (LLMenuGL*)mPopupMenuHandle.get();
	if (menu && menu->isOpen())
	{
		LLMenuGL::sMenuContainer->hideMenus();
	}

	switch( key )
	{
	case KEY_F2:
		mSearchString.clear();
		startRenamingSelectedItem();
		handled = true;
		break;

	case KEY_RETURN:
		if (mask == MASK_NONE)
		{
			if( mRenameItem && mRenamer->getVisible() )
			{
				finishRenamingItem();
				mSearchString.clear();
				handled = true;
			}
		}
		break;

	case KEY_ESCAPE:
		if( mRenameItem && mRenamer->getVisible() )
		{
			closeRenamer();
			handled = true;
		}
		mSearchString.clear();
		break;

	case KEY_PAGE_UP:
		mSearchString.clear();
		if (mScrollContainer)
		{
		mScrollContainer->pageUp(30);
		}
		handled = true;
		break;

	case KEY_PAGE_DOWN:
		mSearchString.clear();
		if (mScrollContainer)
		{
		mScrollContainer->pageDown(30);
		}
		handled = true;
		break;

	case KEY_HOME:
		mSearchString.clear();
		if (mScrollContainer)
		{
		mScrollContainer->goToTop();
		}
		handled = true;
		break;

	case KEY_END:
		mSearchString.clear();
		if (mScrollContainer)
		{
		mScrollContainer->goToBottom();
		}
		break;

	case KEY_DOWN:
		if((mSelectedItems.size() > 0) && mScrollContainer)
		{
			LLFolderViewItem* last_selected = getCurSelectedItem();
			bool shift_select = mask & MASK_SHIFT;
			// don't shift select down to children of folders (they are implicitly selected through parent)
			LLFolderViewItem* next = last_selected->getNextOpenNode(!shift_select);

			if (!mKeyboardSelection || (!shift_select && (!next || next == last_selected)))
			{
				setSelection(last_selected, false, true);
				mKeyboardSelection = true;
			}

			if (shift_select)
			{
				if (next)
				{
					if (next->isSelected())
					{
						// shrink selection
						changeSelection(last_selected, false);
					}
					else if (last_selected->getParentFolder() == next->getParentFolder())
					{
						// grow selection
						changeSelection(next, true);
					}
				}
			}
			else
			{
				if( next )
				{
					if (next == last_selected)
					{
						//special case for LLAccordionCtrl
						if(notifyParent(LLSD().with("action","select_next")) > 0 )//message was processed
						{
							clearSelection();
							return true;
						}
						return false;
					}
					setSelection( next, false, true );
				}
				else
				{
					//special case for LLAccordionCtrl
					if(notifyParent(LLSD().with("action","select_next")) > 0 )//message was processed
					{
						clearSelection();
						return true;
					}
					return false;
				}
			}
			scrollToShowSelection();
			mSearchString.clear();
			handled = true;
		}
		break;

	case KEY_UP:
		if((mSelectedItems.size() > 0) && mScrollContainer)
		{
			LLFolderViewItem* last_selected = mSelectedItems.back();
			bool shift_select = mask & MASK_SHIFT;
			// don't shift select down to children of folders (they are implicitly selected through parent)
			LLFolderViewItem* prev = last_selected->getPreviousOpenNode(!shift_select);

			if (!mKeyboardSelection || (!shift_select && prev == this))
			{
				setSelection(last_selected, false, true);
				mKeyboardSelection = true;
			}

			if (shift_select)
			{
				if (prev)
				{
					if (prev->isSelected())
					{
						// shrink selection
						changeSelection(last_selected, false);
					}
					else if (last_selected->getParentFolder() == prev->getParentFolder())
					{
						// grow selection
						changeSelection(prev, true);
					}
				}
			}
			else
			{
				if( prev )
				{
					if (prev == this)
					{
						// If case we are in accordion tab notify parent to go to the previous accordion
						if(notifyParent(LLSD().with("action","select_prev")) > 0 )//message was processed
						{
							clearSelection();
							return true;
						}

						return false;
					}
					setSelection( prev, false, true );
				}
			}
			scrollToShowSelection();
			mSearchString.clear();

			handled = true;
		}
		break;

	case KEY_RIGHT:
		if(mSelectedItems.size())
		{
			LLFolderViewItem* last_selected = getCurSelectedItem();
			last_selected->setOpen( true );
			mSearchString.clear();
			handled = true;
		}
		break;

	case KEY_LEFT:
		if(mSelectedItems.size())
		{
			LLFolderViewItem* last_selected = getCurSelectedItem();
            if(last_selected && last_selected->isSingleFolderMode())
            {
                handled = false;
                break;
            }
			LLFolderViewItem* parent_folder = last_selected->getParentFolder();
			if (!last_selected->isOpen() && parent_folder && parent_folder->getParentFolder())
			{
				setSelection(parent_folder, false, true);
			}
			else
			{
				last_selected->setOpen( false );
			}
			mSearchString.clear();
			scrollToShowSelection();
			handled = true;
		}
		break;

	// <FS:Ansariel> FIRE-19933: Open context menu on context menu key press
	case KEY_CONTEXT_MENU:
		S32 count = mSelectedItems.size();
		LLMenuGL* menu = (LLMenuGL*)mPopupMenuHandle.get();
		if (( count > 0 && (hasVisibleChildren()) ) // show menu only if selected items are visible
			&& menu )
		{
			if (mCallbackRegistrar)
			{
				mCallbackRegistrar->pushScope();
			}

			updateMenuOptions(menu);
			menu->updateParent(LLMenuGL::sMenuContainer);

			LLView* spawning_view = getParentByType<LLFolderViewScrollContainer>();
			if (!spawning_view)
			{
				spawning_view = this;
			}

			LLMenuGL::showPopup(spawning_view, menu, spawning_view->getRect().getCenterX(), spawning_view->getRect().getCenterY());

			if (mCallbackRegistrar)
			{
				mCallbackRegistrar->popScope();
			}
		}
		else
		{
			if (menu && menu->getVisible())
			{
				menu->setVisible(false);
			}
			setSelection(nullptr, false, true);
		}
		handled = true;
		break;
	}
	// </FS:Ansariel>

	return handled;
}


bool LLFolderView::handleUnicodeCharHere(llwchar uni_char)
{
	if ((uni_char < 0x20) || (uni_char == 0x7F)) // Control character or DEL
	{
		return false;
	}

	if (uni_char > 0x7f)
	{
		LL_WARNS() << "LLFolderView::handleUnicodeCharHere - Don't handle non-ascii yet, aborting" << LL_ENDL;
		return false;
	}

	bool handled = false;
	if (mParentPanel.get()->hasFocus())
	{
		// SL-51858: Key presses are not being passed to the Popup menu.
		// A proper fix is non-trivial so instead just close the menu.
		LLMenuGL* menu = (LLMenuGL*)mPopupMenuHandle.get();
		if (menu && menu->isOpen())
		{
			LLMenuGL::sMenuContainer->hideMenus();
		}

		//do text search
		if (mSearchTimer.getElapsedTimeF32() > LLUI::getInstance()->mSettingGroups["config"]->getF32("TypeAheadTimeout"))
		{
			mSearchString.clear();
		}
		mSearchTimer.reset();
		if (mSearchString.size() < 128)
		{
			mSearchString += uni_char;
		}
		search(getCurSelectedItem(), mSearchString, false);

		handled = true;
	}

	return handled;
}


bool LLFolderView::handleMouseDown( S32 x, S32 y, MASK mask )
{
	mKeyboardSelection = false;
	mSearchString.clear();

	mParentPanel.get()->setFocus(true);

	LLEditMenuHandler::gEditMenuHandler = this;

	return LLView::handleMouseDown( x, y, mask );
}

// <FS:Ansariel> FIRE-14223: Using mouse scroll while renaming an item moves line editor out of inventory floater
bool LLFolderView::handleScrollWheel(S32 x, S32 y, S32 clicks)
{
	if (mRenameItem)
	{
		finishRenamingItem();
	}

	return LLView::handleScrollWheel(x, y, clicks);
}
// </FS:Ansariel>

bool LLFolderView::search(LLFolderViewItem* first_item, const std::string &search_string, bool backward)
{
	// get first selected item
	LLFolderViewItem* search_item = first_item;

	// make sure search string is upper case
	std::string upper_case_string = search_string;
	LLStringUtil::toUpper(upper_case_string);

	// if nothing selected, select first item in folder
	if (!search_item)
	{
		// start from first item
		search_item = getNextFromChild(NULL);
	}

	// search over all open nodes for first substring match (with wrapping)
	bool found = false;
	LLFolderViewItem* original_search_item = search_item;
	do
	{
		// wrap at end
		if (!search_item)
		{
			if (backward)
			{
				search_item = getPreviousFromChild(NULL);
			}
			else
			{
				search_item = getNextFromChild(NULL);
			}
			if (!search_item || search_item == original_search_item)
			{
				break;
			}

			//<FS:TS> FIRE-8253: Hang when typing at inventory window
			// Ensure this loop doesn't execute more than one more time.
			original_search_item = search_item;
			//</FS:TS> FIRE-8253
		}

		std::string current_item_label(search_item->getViewModelItem()->getSearchableName());
		LLStringUtil::toUpper(current_item_label);
		S32 search_string_length = llmin(upper_case_string.size(), current_item_label.size());
		if (!current_item_label.compare(0, search_string_length, upper_case_string))
		{
			found = true;
			break;
		}
		if (backward)
		{
			search_item = search_item->getPreviousOpenNode();
		}
		else
		{
			search_item = search_item->getNextOpenNode();
		}

	} while(search_item != original_search_item);
	

	if (found)
	{
		setSelection(search_item, false, true);
		scrollToShowSelection();
	}

	return found;
}

bool LLFolderView::handleDoubleClick( S32 x, S32 y, MASK mask )
{
	// skip LLFolderViewFolder::handleDoubleClick()
	return LLView::handleDoubleClick( x, y, mask );
}

bool LLFolderView::handleRightMouseDown( S32 x, S32 y, MASK mask )
{
	// all user operations move keyboard focus to inventory
	// this way, we know when to stop auto-updating a search
	mParentPanel.get()->setFocus(true);

	bool handled = childrenHandleRightMouseDown(x, y, mask) != NULL;
	S32 count = mSelectedItems.size();

	LLMenuGL* menu = static_cast<LLMenuGL*>(mPopupMenuHandle.get());
	if (!menu)
	{
		if (mCallbackRegistrar)
		{
			mCallbackRegistrar->pushScope();
		}
		if (mEnableRegistrar)
		{
			mEnableRegistrar->pushScope();
		}
		llassert(LLMenuGL::sMenuContainer != NULL);
		menu = LLUICtrlFactory::getInstance()->createFromFile<LLMenuGL>(mMenuFileName, LLMenuGL::sMenuContainer, LLMenuHolderGL::child_registry_t::instance());
		if (!menu)
		{
			menu = LLUICtrlFactory::getDefaultWidget<LLMenuGL>("inventory_menu");
		}
		menu->setBackgroundColor(LLUIColorTable::instance().getColor("MenuPopupBgColor"));
		mPopupMenuHandle = menu->getHandle();
		if (mEnableRegistrar)
		{
			mEnableRegistrar->popScope();
		}
		if (mCallbackRegistrar)
		{
			mCallbackRegistrar->popScope();
		}
	}

	bool item_clicked{ false };
    for (const auto item : mSelectedItems)
    {
        item_clicked |= item->getRect().pointInRect(x, y);
=======
    if (folder && mAutoOpenCandidate == folder)
    {
        if (mAutoOpenTimer.getStarted())
        {
            if (!mAutoOpenCandidate->isOpen())
            {
                mAutoOpenCandidate->setAutoOpenCountdown(clamp_rescale(mAutoOpenTimer.getElapsedTimeF32(), 0.f, sAutoOpenTime, 0.f, 1.f));
            }
            if (mAutoOpenTimer.getElapsedTimeF32() > sAutoOpenTime)
            {
                autoOpenItem(folder);
                mAutoOpenTimer.stop();
                return true;
            }
        }
        return false;
>>>>>>> 1a8a5404
    }

    // otherwise new candidate, restart timer
    if (mAutoOpenCandidate)
    {
        mAutoOpenCandidate->setAutoOpenCountdown(0.f);
    }
<<<<<<< HEAD
	bool hide_folder_menu = mSuppressFolderMenu && isFolderSelected();
	if (menu && (mSingleFolderMode || (handled
		&& ( count > 0 && (hasVisibleChildren()) ))) && // show menu only if selected items are visible
		!hide_folder_menu)
	{
		if (mCallbackRegistrar)
        {
			mCallbackRegistrar->pushScope();
        }
		if (mEnableRegistrar)
		{
			mEnableRegistrar->pushScope();
		}

		updateMenuOptions(menu);
	   
		menu->updateParent(LLMenuGL::sMenuContainer);
		LLMenuGL::showPopup(this, menu, x, y);
		if (mEnableRegistrar)
		{
			mEnableRegistrar->popScope();
		}
		if (mCallbackRegistrar)
        {
			mCallbackRegistrar->popScope();
	    }
	}
	else
	{
		if (menu && menu->getVisible())
		{
			menu->setVisible(false);
		}
		setSelection(NULL, false, true);
	}
	return handled;
}

// Add "--no options--" if the menu is completely blank.
bool LLFolderView::addNoOptions(LLMenuGL* menu) const
{
	const std::string nooptions_str = "--no options--";
	LLView *nooptions_item = NULL;
	
	const LLView::child_list_t *list = menu->getChildList();
	for (LLView::child_list_t::const_iterator itor = list->begin(); 
		 itor != list->end(); 
		 ++itor)
	{
		LLView *menu_item = (*itor);
		if (menu_item->getVisible())
		{
			return false;
		}
		std::string name = menu_item->getName();
		if (menu_item->getName() == nooptions_str)
		{
			nooptions_item = menu_item;
		}
	}
	if (nooptions_item)
	{
		nooptions_item->setVisible(true);
		nooptions_item->setEnabled(false);
		return true;
	}
	return false;
}

bool LLFolderView::handleHover( S32 x, S32 y, MASK mask )
{
	return LLView::handleHover( x, y, mask );
=======
    mAutoOpenCandidate = folder;
    mAutoOpenTimer.start();
    return false;
>>>>>>> 1a8a5404
}

bool LLFolderView::canCopy() const
{
    if (!(getVisible() && getEnabled() && (mSelectedItems.size() > 0)))
    {
        return false;
    }

    for (selected_items_t::const_iterator selected_it = mSelectedItems.begin(); selected_it != mSelectedItems.end(); ++selected_it)
    {
        const LLFolderViewItem* item = *selected_it;
        if (!item->getViewModelItem()->isItemCopyable())
        {
            return false;
        }
    }
    return true;
}

<<<<<<< HEAD
bool LLFolderView::handleDragAndDrop(S32 x, S32 y, MASK mask, bool drop,
									 EDragAndDropType cargo_type,
									 void* cargo_data, 
									 EAcceptance* accept,
									 std::string& tooltip_msg)
{
	mDragAndDropThisFrame = true;
	// have children handle it first
	bool handled = LLView::handleDragAndDrop(x, y, mask, drop, cargo_type, cargo_data,
											 accept, tooltip_msg);

	// when drop is not handled by child, it should be handled
	// by the folder which is the hierarchy root.
	if (!handled)
	{
			handled = LLFolderViewFolder::handleDragAndDrop(x, y, mask, drop, cargo_type, cargo_data, accept, tooltip_msg);
		}

	return handled;
=======
// copy selected item
void LLFolderView::copy()
{
    // *NOTE: total hack to clear the inventory clipboard
    LLClipboard::instance().reset();
    S32 count = mSelectedItems.size();
    if(getVisible() && getEnabled() && (count > 0))
    {
        LLFolderViewModelItem* listener = NULL;
        selected_items_t::iterator item_it;
        for (item_it = mSelectedItems.begin(); item_it != mSelectedItems.end(); ++item_it)
        {
            listener = (*item_it)->getViewModelItem();
            if(listener)
            {
                listener->copyToClipboard();
            }
        }
    }
    mSearchString.clear();
>>>>>>> 1a8a5404
}

bool LLFolderView::canCut() const
{
    if (!(getVisible() && getEnabled() && (mSelectedItems.size() > 0)))
    {
        return false;
    }

<<<<<<< HEAD
void LLFolderView::scrollToShowSelection()
{
	if ( mSelectedItems.size() )
	{
		mNeedsScroll = true;
	}
=======
    for (selected_items_t::const_iterator selected_it = mSelectedItems.begin(); selected_it != mSelectedItems.end(); ++selected_it)
    {
        const LLFolderViewItem* item = *selected_it;
        const LLFolderViewModelItem* listener = item->getViewModelItem();

        if (!listener || !listener->isItemRemovable())
        {
            return false;
        }
    }
    return true;
>>>>>>> 1a8a5404
}

void LLFolderView::cut()
{
<<<<<<< HEAD
	if (!mScrollContainer) return;

	// don't scroll to items when mouse is being used to scroll/drag and drop
	if (gFocusMgr.childHasMouseCapture(mScrollContainer))
	{
		mNeedsScroll = false;
		return;
	}

	// if item exists and is in visible portion of parent folder...
	if(item)
	{
		LLRect local_rect = item->getLocalRect();
		S32 icon_height = mIcon.isNull() ? 0 : mIcon->getHeight(); 
		S32 label_height = getLabelFontForStyle(mLabelStyle)->getLineHeight(); 
		// when navigating with keyboard, only move top of opened folder on screen, otherwise show whole folder
		S32 max_height_to_show = item->isOpen() && mScrollContainer->hasFocus() ? (llmax( icon_height, label_height ) + item->getIconPad()) : local_rect.getHeight();
		
		// get portion of item that we want to see...
		LLRect item_local_rect = LLRect(item->getIndentation(), 
										local_rect.getHeight(), 
                                        //+40 is supposed to include few first characters
										llmin(item->getLabelXPos() - item->getIndentation() + 40, local_rect.getWidth()), 
										llmax(0, local_rect.getHeight() - max_height_to_show));
=======
    // clear the inventory clipboard
    LLClipboard::instance().reset();
    if(getVisible() && getEnabled() && (mSelectedItems.size() > 0))
    {
        // <FS:Ansariel> Next item gets selected if cutting in inventory
        bool cut_to_clipboard = true;
>>>>>>> 1a8a5404

        // Find out which item will be selected once the selection will be cut
        LLFolderViewItem* item_to_select = getNextUnselectedItem();

        // Get the selection: removeItem() modified mSelectedItems and makes iterating on it unwise
        std::set<LLFolderViewItem*> inventory_selected = getSelectionList();

        // Move each item to the clipboard and out of their folder
        for (std::set<LLFolderViewItem*>::iterator item_it = inventory_selected.begin(); item_it != inventory_selected.end(); ++item_it)
        {
            LLFolderViewItem* item_to_cut = *item_it;
            LLFolderViewModelItem* listener = item_to_cut->getViewModelItem();
            if (listener)
            {
                listener->cutToClipboard();
                cut_to_clipboard &= listener->isCutToClipboard(); // <FS:Ansariel> Next item gets selected if cutting in inventory
            }
        }

        // Update the selection
        if (!cut_to_clipboard) // <FS:Ansariel> Next item gets selected if cutting in inventory
        setSelection(item_to_select, item_to_select ? item_to_select->isOpen() : false, mParentPanel.get()->hasFocus());
    }
    mSearchString.clear();
}

bool LLFolderView::canPaste() const
{
    if (mSelectedItems.empty())
    {
        return false;
    }

<<<<<<< HEAD
bool LLFolderView::getShowSelectionContext()
{
	if (mShowSelectionContext)
	{
		return true;
	}
	LLMenuGL* menu = (LLMenuGL*)mPopupMenuHandle.get();
	if (menu && menu->getVisible())
	{
		return true;
	}
	return false;
}
=======
    if(getVisible() && getEnabled())
    {
        std::set< char const * > stListeners;
>>>>>>> 1a8a5404

        for (selected_items_t::const_iterator item_it = mSelectedItems.begin();
             item_it != mSelectedItems.end(); ++item_it)
        {
            // *TODO: only check folders and parent folders of items
            const LLFolderViewItem* item = (*item_it);
            const LLFolderViewModelItem* listener = item->getViewModelItem();

            // Nicky D.; Only run each isClipboardPasteable once for each type of listeners.
            // isClipboardPasteable is a very expensive operation, and it will always process the whole clipboards contents.
            // Thus running it for n objects means each object gets n times processed.
            if( listener && stListeners.end() != stListeners.find( typeid( *listener ).name() ) )
                continue;
            else if( listener )
                stListeners.insert( typeid( *listener ) .name() );
            //

            if(!listener || !listener->isClipboardPasteable())
            {
                const LLFolderViewFolder* folderp = item->getParentFolder();
                listener = folderp->getViewModelItem();
                if (!listener || !listener->isClipboardPasteable())
                {
                    return false;
                }
            }
        }
        return true;
    }
    return false;
}

// paste selected item
void LLFolderView::paste()
{
    if(getVisible() && getEnabled())
    {
        // find set of unique folders to paste into
        std::set<LLFolderViewFolder*> folder_set;

        selected_items_t::iterator selected_it;
        for (selected_it = mSelectedItems.begin(); selected_it != mSelectedItems.end(); ++selected_it)
        {
            LLFolderViewItem* item = *selected_it;
            LLFolderViewFolder* folder = dynamic_cast<LLFolderViewFolder*>(item);
            if (folder == NULL)
            {
                folder = item->getParentFolder();
            }
            folder_set.insert(folder);
        }

        std::set<LLFolderViewFolder*>::iterator set_iter;
        for(set_iter = folder_set.begin(); set_iter != folder_set.end(); ++set_iter)
        {
            LLFolderViewModelItem* listener = (*set_iter)->getViewModelItem();
            if(listener && listener->isClipboardPasteable())
            {
                listener->pasteFromClipboard();
            }
        }
    }
    mSearchString.clear();
}

// public rename functionality - can only start the process
void LLFolderView::startRenamingSelectedItem( void )
{
    LL_DEBUGS("Inventory") << "Starting inventory renamer" << LL_ENDL;

    // make sure selection is visible
    scrollToShowSelection();

    S32 count = mSelectedItems.size();
    LLFolderViewItem* item = NULL;
    if(count > 0)
    {
        item = mSelectedItems.front();
    }
    if(getVisible() && getEnabled() && (count == 1) && item && item->getViewModelItem() &&
       item->getViewModelItem()->isItemRenameable())
    {
        mRenameItem = item;

        updateRenamerPosition();


        mRenamer->setText(item->getName());
        mRenamer->selectAll();
        mRenamer->setVisible( true );
        // set focus will fail unless item is visible
        mRenamer->setFocus( true );
        if (!mRenamerTopLostSignalConnection.connected())
        {
            mRenamerTopLostSignalConnection = mRenamer->setTopLostCallback(boost::bind(&LLFolderView::onRenamerLost, this));
        }
        LLUI::getInstance()->addPopup(mRenamer);
    }
}

bool LLFolderView::handleKeyHere( KEY key, MASK mask )
{
    bool handled = false;

    // SL-51858: Key presses are not being passed to the Popup menu.
    // A proper fix is non-trivial so instead just close the menu.
    LLMenuGL* menu = (LLMenuGL*)mPopupMenuHandle.get();
    if (menu && menu->isOpen())
    {
        LLMenuGL::sMenuContainer->hideMenus();
    }

    switch( key )
    {
    case KEY_F2:
        mSearchString.clear();
        startRenamingSelectedItem();
        handled = true;
        break;

    case KEY_RETURN:
        if (mask == MASK_NONE)
        {
            if( mRenameItem && mRenamer->getVisible() )
            {
                finishRenamingItem();
                mSearchString.clear();
                handled = true;
            }
        }
        break;

    case KEY_ESCAPE:
        if( mRenameItem && mRenamer->getVisible() )
        {
            closeRenamer();
            handled = true;
        }
        mSearchString.clear();
        break;

    case KEY_PAGE_UP:
        mSearchString.clear();
        if (mScrollContainer)
        {
        mScrollContainer->pageUp(30);
        }
        handled = true;
        break;

    case KEY_PAGE_DOWN:
        mSearchString.clear();
        if (mScrollContainer)
        {
        mScrollContainer->pageDown(30);
        }
        handled = true;
        break;

    case KEY_HOME:
        mSearchString.clear();
        if (mScrollContainer)
        {
        mScrollContainer->goToTop();
        }
        handled = true;
        break;

    case KEY_END:
        mSearchString.clear();
        if (mScrollContainer)
        {
        mScrollContainer->goToBottom();
        }
        break;

    case KEY_DOWN:
        if((mSelectedItems.size() > 0) && mScrollContainer)
        {
            LLFolderViewItem* last_selected = getCurSelectedItem();
            bool shift_select = mask & MASK_SHIFT;
            // don't shift select down to children of folders (they are implicitly selected through parent)
            LLFolderViewItem* next = last_selected->getNextOpenNode(!shift_select);

            if (!mKeyboardSelection || (!shift_select && (!next || next == last_selected)))
            {
                setSelection(last_selected, false, true);
                mKeyboardSelection = true;
            }

            if (shift_select)
            {
                if (next)
                {
                    if (next->isSelected())
                    {
                        // shrink selection
                        changeSelection(last_selected, false);
                    }
                    else if (last_selected->getParentFolder() == next->getParentFolder())
                    {
                        // grow selection
                        changeSelection(next, true);
                    }
                }
            }
            else
            {
                if( next )
                {
                    if (next == last_selected)
                    {
                        //special case for LLAccordionCtrl
                        if(notifyParent(LLSD().with("action","select_next")) > 0 )//message was processed
                        {
                            clearSelection();
                            return true;
                        }
                        return false;
                    }
                    setSelection( next, false, true );
                }
                else
                {
                    //special case for LLAccordionCtrl
                    if(notifyParent(LLSD().with("action","select_next")) > 0 )//message was processed
                    {
                        clearSelection();
                        return true;
                    }
                    return false;
                }
            }
            scrollToShowSelection();
            mSearchString.clear();
            handled = true;
        }
        break;

    case KEY_UP:
        if((mSelectedItems.size() > 0) && mScrollContainer)
        {
            LLFolderViewItem* last_selected = mSelectedItems.back();
            bool shift_select = mask & MASK_SHIFT;
            // don't shift select down to children of folders (they are implicitly selected through parent)
            LLFolderViewItem* prev = last_selected->getPreviousOpenNode(!shift_select);

            if (!mKeyboardSelection || (!shift_select && prev == this))
            {
                setSelection(last_selected, false, true);
                mKeyboardSelection = true;
            }

            if (shift_select)
            {
                if (prev)
                {
                    if (prev->isSelected())
                    {
                        // shrink selection
                        changeSelection(last_selected, false);
                    }
                    else if (last_selected->getParentFolder() == prev->getParentFolder())
                    {
                        // grow selection
                        changeSelection(prev, true);
                    }
                }
            }
            else
            {
                if( prev )
                {
                    if (prev == this)
                    {
                        // If case we are in accordion tab notify parent to go to the previous accordion
                        if(notifyParent(LLSD().with("action","select_prev")) > 0 )//message was processed
                        {
                            clearSelection();
                            return true;
                        }

                        return false;
                    }
                    setSelection( prev, false, true );
                }
            }
            scrollToShowSelection();
            mSearchString.clear();

            handled = true;
        }
        break;

    case KEY_RIGHT:
        if(mSelectedItems.size())
        {
            LLFolderViewItem* last_selected = getCurSelectedItem();
            last_selected->setOpen( true );
            mSearchString.clear();
            handled = true;
        }
        break;

    case KEY_LEFT:
        if(mSelectedItems.size())
        {
            LLFolderViewItem* last_selected = getCurSelectedItem();
            if(last_selected && last_selected->isSingleFolderMode())
            {
                handled = false;
                break;
            }
            LLFolderViewItem* parent_folder = last_selected->getParentFolder();
            if (!last_selected->isOpen() && parent_folder && parent_folder->getParentFolder())
            {
                setSelection(parent_folder, false, true);
            }
            else
            {
                last_selected->setOpen( false );
            }
            mSearchString.clear();
            scrollToShowSelection();
            handled = true;
        }
        break;

    // <FS:Ansariel> FIRE-19933: Open context menu on context menu key press
    case KEY_CONTEXT_MENU:
        S32 count = mSelectedItems.size();
        LLMenuGL* menu = (LLMenuGL*)mPopupMenuHandle.get();
        if (( count > 0 && (hasVisibleChildren()) ) // show menu only if selected items are visible
            && menu )
        {
            if (mCallbackRegistrar)
            {
                mCallbackRegistrar->pushScope();
            }

            updateMenuOptions(menu);
            menu->updateParent(LLMenuGL::sMenuContainer);

            LLView* spawning_view = getParentByType<LLFolderViewScrollContainer>();
            if (!spawning_view)
            {
                spawning_view = this;
            }

            LLMenuGL::showPopup(spawning_view, menu, spawning_view->getRect().getCenterX(), spawning_view->getRect().getCenterY());

            if (mCallbackRegistrar)
            {
                mCallbackRegistrar->popScope();
            }
        }
        else
        {
            if (menu && menu->getVisible())
            {
                menu->setVisible(false);
            }
            setSelection(nullptr, false, true);
        }
        handled = true;
        break;
    }
    // </FS:Ansariel>

    return handled;
}


bool LLFolderView::handleUnicodeCharHere(llwchar uni_char)
{
    if ((uni_char < 0x20) || (uni_char == 0x7F)) // Control character or DEL
    {
        return false;
    }

    if (uni_char > 0x7f)
    {
        LL_WARNS() << "LLFolderView::handleUnicodeCharHere - Don't handle non-ascii yet, aborting" << LL_ENDL;
        return false;
    }

    bool handled = false;
    if (mParentPanel.get()->hasFocus())
    {
        // SL-51858: Key presses are not being passed to the Popup menu.
        // A proper fix is non-trivial so instead just close the menu.
        LLMenuGL* menu = (LLMenuGL*)mPopupMenuHandle.get();
        if (menu && menu->isOpen())
        {
            LLMenuGL::sMenuContainer->hideMenus();
        }

        //do text search
        if (mSearchTimer.getElapsedTimeF32() > LLUI::getInstance()->mSettingGroups["config"]->getF32("TypeAheadTimeout"))
        {
            mSearchString.clear();
        }
        mSearchTimer.reset();
        if (mSearchString.size() < 128)
        {
            mSearchString += uni_char;
        }
        search(getCurSelectedItem(), mSearchString, false);

        handled = true;
    }

    return handled;
}


bool LLFolderView::handleMouseDown( S32 x, S32 y, MASK mask )
{
    mKeyboardSelection = false;
    mSearchString.clear();

    mParentPanel.get()->setFocus(true);

    LLEditMenuHandler::gEditMenuHandler = this;

    return LLView::handleMouseDown( x, y, mask );
}

// <FS:Ansariel> FIRE-14223: Using mouse scroll while renaming an item moves line editor out of inventory floater
bool LLFolderView::handleScrollWheel(S32 x, S32 y, S32 clicks)
{
    if (mRenameItem)
    {
        finishRenamingItem();
    }

    return LLView::handleScrollWheel(x, y, clicks);
}
// </FS:Ansariel>

bool LLFolderView::search(LLFolderViewItem* first_item, const std::string &search_string, bool backward)
{
    // get first selected item
    LLFolderViewItem* search_item = first_item;

    // make sure search string is upper case
    std::string upper_case_string = search_string;
    LLStringUtil::toUpper(upper_case_string);

    // if nothing selected, select first item in folder
    if (!search_item)
    {
        // start from first item
        search_item = getNextFromChild(NULL);
    }

    // search over all open nodes for first substring match (with wrapping)
    bool found = false;
    LLFolderViewItem* original_search_item = search_item;
    do
    {
        // wrap at end
        if (!search_item)
        {
            if (backward)
            {
                search_item = getPreviousFromChild(NULL);
            }
            else
            {
                search_item = getNextFromChild(NULL);
            }
            if (!search_item || search_item == original_search_item)
            {
                break;
            }

            //<FS:TS> FIRE-8253: Hang when typing at inventory window
            // Ensure this loop doesn't execute more than one more time.
            original_search_item = search_item;
            //</FS:TS> FIRE-8253
        }

        std::string current_item_label(search_item->getViewModelItem()->getSearchableName());
        LLStringUtil::toUpper(current_item_label);
        S32 search_string_length = llmin(upper_case_string.size(), current_item_label.size());
        if (!current_item_label.compare(0, search_string_length, upper_case_string))
        {
            found = true;
            break;
        }
        if (backward)
        {
            search_item = search_item->getPreviousOpenNode();
        }
        else
        {
            search_item = search_item->getNextOpenNode();
        }

    } while(search_item != original_search_item);


    if (found)
    {
        setSelection(search_item, false, true);
        scrollToShowSelection();
    }

    return found;
}

bool LLFolderView::handleDoubleClick( S32 x, S32 y, MASK mask )
{
    // skip LLFolderViewFolder::handleDoubleClick()
    return LLView::handleDoubleClick( x, y, mask );
}

bool LLFolderView::handleRightMouseDown( S32 x, S32 y, MASK mask )
{
    // all user operations move keyboard focus to inventory
    // this way, we know when to stop auto-updating a search
    mParentPanel.get()->setFocus(true);

    bool handled = childrenHandleRightMouseDown(x, y, mask) != NULL;
    S32 count = mSelectedItems.size();

    LLMenuGL* menu = static_cast<LLMenuGL*>(mPopupMenuHandle.get());
    if (!menu)
    {
        if (mCallbackRegistrar)
        {
            mCallbackRegistrar->pushScope();
        }
        if (mEnableRegistrar)
        {
            mEnableRegistrar->pushScope();
        }
        llassert(LLMenuGL::sMenuContainer != NULL);
        menu = LLUICtrlFactory::getInstance()->createFromFile<LLMenuGL>(mMenuFileName, LLMenuGL::sMenuContainer, LLMenuHolderGL::child_registry_t::instance());
        if (!menu)
        {
            menu = LLUICtrlFactory::getDefaultWidget<LLMenuGL>("inventory_menu");
        }
        menu->setBackgroundColor(LLUIColorTable::instance().getColor("MenuPopupBgColor"));
        mPopupMenuHandle = menu->getHandle();
        if (mEnableRegistrar)
        {
            mEnableRegistrar->popScope();
        }
        if (mCallbackRegistrar)
        {
            mCallbackRegistrar->popScope();
        }
    }

    bool item_clicked{ false };
    for (const auto item : mSelectedItems)
    {
        item_clicked |= item->getRect().pointInRect(x, y);
    }
    if(!item_clicked && mSingleFolderMode)
    {
        clearSelection();
    }
    bool hide_folder_menu = mSuppressFolderMenu && isFolderSelected();
    if (menu && (mSingleFolderMode || (handled
        && ( count > 0 && (hasVisibleChildren()) ))) && // show menu only if selected items are visible
        !hide_folder_menu)
    {
        if (mCallbackRegistrar)
        {
            mCallbackRegistrar->pushScope();
        }
        if (mEnableRegistrar)
        {
            mEnableRegistrar->pushScope();
        }

        updateMenuOptions(menu);

        menu->updateParent(LLMenuGL::sMenuContainer);
        LLMenuGL::showPopup(this, menu, x, y);
        if (mEnableRegistrar)
        {
            mEnableRegistrar->popScope();
        }
        if (mCallbackRegistrar)
        {
            mCallbackRegistrar->popScope();
        }
    }
    else
    {
        if (menu && menu->getVisible())
        {
            menu->setVisible(false);
        }
        setSelection(NULL, false, true);
    }
    return handled;
}

// Add "--no options--" if the menu is completely blank.
bool LLFolderView::addNoOptions(LLMenuGL* menu) const
{
    const std::string nooptions_str = "--no options--";
    LLView *nooptions_item = NULL;

    const LLView::child_list_t *list = menu->getChildList();
    for (LLView::child_list_t::const_iterator itor = list->begin();
         itor != list->end();
         ++itor)
    {
        LLView *menu_item = (*itor);
        if (menu_item->getVisible())
        {
            return false;
        }
        std::string name = menu_item->getName();
        if (menu_item->getName() == nooptions_str)
        {
            nooptions_item = menu_item;
        }
    }
    if (nooptions_item)
    {
        nooptions_item->setVisible(true);
        nooptions_item->setEnabled(false);
        return true;
    }
    return false;
}

bool LLFolderView::handleHover( S32 x, S32 y, MASK mask )
{
    return LLView::handleHover( x, y, mask );
}

LLFolderViewItem* LLFolderView::getHoveredItem() const
{
    return dynamic_cast<LLFolderViewItem*>(mHoveredItem.get());
}

void LLFolderView::setHoveredItem(LLFolderViewItem* itemp)
{
    if (mHoveredItem.get() != itemp)
    {
        if (itemp)
            mHoveredItem = itemp->getHandle();
        else
            mHoveredItem.markDead();
    }
}

bool LLFolderView::handleDragAndDrop(S32 x, S32 y, MASK mask, bool drop,
                                     EDragAndDropType cargo_type,
                                     void* cargo_data,
                                     EAcceptance* accept,
                                     std::string& tooltip_msg)
{
    mDragAndDropThisFrame = true;
    // have children handle it first
    bool handled = LLView::handleDragAndDrop(x, y, mask, drop, cargo_type, cargo_data,
                                             accept, tooltip_msg);

    // when drop is not handled by child, it should be handled
    // by the folder which is the hierarchy root.
    if (!handled)
    {
            handled = LLFolderViewFolder::handleDragAndDrop(x, y, mask, drop, cargo_type, cargo_data, accept, tooltip_msg);
        }

    return handled;
}

void LLFolderView::deleteAllChildren()
{
    mRenamerTopLostSignalConnection.disconnect();
    if (mRenamer)
    {
        LLUI::getInstance()->removePopup(mRenamer);
    }
    if (mPopupMenuHandle.get()) mPopupMenuHandle.get()->die();
    mPopupMenuHandle.markDead();
    mScrollContainer = NULL;
    mRenameItem = NULL;
    mRenamer = NULL;
    mStatusTextBox = NULL;

<<<<<<< HEAD
	if (filter_object.isModified() && filter_object.isNotDefault() && mParentPanel.get()->getVisible())
	{
		mNeedsAutoSelect = true;
	}
    
	// Filter to determine visibility before arranging
	filter(filter_object);
    
	// Clear the modified setting on the filter only if the filter finished after running the filter process
	// Note: if the filter count has timed out, that means the filter halted before completing the entire set of items
    bool filter_modified = filter_object.isModified();
    if (filter_modified && (!filter_object.isTimedOut()))
	{
		filter_object.clearModified();
	}

	// automatically show matching items, and select first one if we had a selection
	if (mNeedsAutoSelect)
	{
		// select new item only if a filtered item not currently selected and there was a selection
		LLFolderViewItem* selected_itemp = mSelectedItems.empty() ? NULL : mSelectedItems.back();
		if (!mAutoSelectOverride && selected_itemp && !selected_itemp->getViewModelItem()->potentiallyVisible())
		{
			// these are named variables to get around gcc not binding non-const references to rvalues
			// and functor application is inherently non-const to allow for stateful functors
			LLSelectFirstFilteredItem functor;
			applyFunctorRecursively(functor);
		}

		// Open filtered folders for folder views with mAutoSelectOverride=true.
		// Used by LLPlacesFolderView.
		if (filter_object.showAllResults())
		{
			// these are named variables to get around gcc not binding non-const references to rvalues
			// and functor application is inherently non-const to allow for stateful functors
			LLOpenFilteredFolders functor;
			applyFunctorRecursively(functor);
		}

		scrollToShowSelection();
	}

	bool filter_finished = mViewModel->contentsReady()
							&& (getViewModelItem()->passedFilter()
								|| ( getViewModelItem()->getLastFilterGeneration() >= filter_object.getFirstSuccessGeneration()
									&& !filter_modified));
	if (filter_finished 
		|| gFocusMgr.childHasKeyboardFocus(mParentPanel.get())
		|| gFocusMgr.childHasMouseCapture(mParentPanel.get()))
	{
		// finishing the filter process, giving focus to the folder view, or dragging the scrollbar all stop the auto select process
		mNeedsAutoSelect = false;
	}
=======
    clearSelection();
    LLView::deleteAllChildren();
}

void LLFolderView::scrollToShowSelection()
{
    if ( mSelectedItems.size() )
    {
        mNeedsScroll = true;
    }
}

// If the parent is scroll container, scroll it to make the selection
// is maximally visible.
void LLFolderView::scrollToShowItem(LLFolderViewItem* item, const LLRect& constraint_rect)
{
    if (!mScrollContainer) return;

    // don't scroll to items when mouse is being used to scroll/drag and drop
    if (gFocusMgr.childHasMouseCapture(mScrollContainer))
    {
        mNeedsScroll = false;
        return;
    }

    // if item exists and is in visible portion of parent folder...
    if(item)
    {
        LLRect local_rect = item->getLocalRect();
        S32 icon_height = mIcon.isNull() ? 0 : mIcon->getHeight();
        S32 label_height = getLabelFontForStyle(mLabelStyle)->getLineHeight();
        // when navigating with keyboard, only move top of opened folder on screen, otherwise show whole folder
        S32 max_height_to_show = item->isOpen() && mScrollContainer->hasFocus() ? (llmax( icon_height, label_height ) + item->getIconPad()) : local_rect.getHeight();

        // get portion of item that we want to see...
        LLRect item_local_rect = LLRect(item->getIndentation(),
                                        local_rect.getHeight(),
                                        //+40 is supposed to include few first characters
                                        llmin(item->getLabelXPos() - item->getIndentation() + 40, local_rect.getWidth()),
                                        llmax(0, local_rect.getHeight() - max_height_to_show));

        LLRect item_doc_rect;

        item->localRectToOtherView(item_local_rect, &item_doc_rect, this);

        mScrollContainer->scrollToShowRect( item_doc_rect, constraint_rect );

    }
}

LLRect LLFolderView::getVisibleRect()
{
    S32 visible_height = (mScrollContainer ? mScrollContainer->getRect().getHeight() : 0);
    S32 visible_width  = (mScrollContainer ? mScrollContainer->getRect().getWidth()  : 0);
    LLRect visible_rect;
    visible_rect.setLeftTopAndSize(-getRect().mLeft, visible_height - getRect().mBottom, visible_width, visible_height);
    return visible_rect;
}

bool LLFolderView::getShowSelectionContext()
{
    if (mShowSelectionContext)
    {
        return true;
    }
    LLMenuGL* menu = (LLMenuGL*)mPopupMenuHandle.get();
    if (menu && menu->getVisible())
    {
        return true;
    }
    return false;
}

void LLFolderView::setShowSingleSelection(bool show)
{
    if (show != mShowSingleSelection)
    {
        mMultiSelectionFadeTimer.reset();
        mShowSingleSelection = show;
    }
}

static LLTrace::BlockTimerStatHandle FTM_INVENTORY("Inventory");

// Main idle routine
void LLFolderView::update()
{
    // If this is associated with the user's inventory, don't do anything
    // until that inventory is loaded up.
    LL_PROFILE_ZONE_SCOPED_CATEGORY_UI; //LL_RECORD_BLOCK_TIME(FTM_INVENTORY);

    // If there's no model, the view is in suspended state (being deleted) and shouldn't be updated
    if (getFolderViewModel() == NULL)
    {
        return;
    }

    LLFolderViewFilter& filter_object = getFolderViewModel()->getFilter();

    if (filter_object.isModified() && filter_object.isNotDefault() && mParentPanel.get()->getVisible())
    {
        mNeedsAutoSelect = true;
    }

    // Filter to determine visibility before arranging
    filter(filter_object);

    // Clear the modified setting on the filter only if the filter finished after running the filter process
    // Note: if the filter count has timed out, that means the filter halted before completing the entire set of items
    bool filter_modified = filter_object.isModified();
    if (filter_modified && (!filter_object.isTimedOut()))
    {
        filter_object.clearModified();
    }

    // automatically show matching items, and select first one if we had a selection
    if (mNeedsAutoSelect)
    {
        // select new item only if a filtered item not currently selected and there was a selection
        LLFolderViewItem* selected_itemp = mSelectedItems.empty() ? NULL : mSelectedItems.back();
        if (!mAutoSelectOverride && selected_itemp && !selected_itemp->getViewModelItem()->potentiallyVisible())
        {
            // these are named variables to get around gcc not binding non-const references to rvalues
            // and functor application is inherently non-const to allow for stateful functors
            LLSelectFirstFilteredItem functor;
            applyFunctorRecursively(functor);
        }

        // Open filtered folders for folder views with mAutoSelectOverride=true.
        // Used by LLPlacesFolderView.
        if (filter_object.showAllResults())
        {
            // these are named variables to get around gcc not binding non-const references to rvalues
            // and functor application is inherently non-const to allow for stateful functors
            LLOpenFilteredFolders functor;
            applyFunctorRecursively(functor);
        }

        scrollToShowSelection();
    }

    bool filter_finished = mViewModel->contentsReady()
                            && (getViewModelItem()->passedFilter()
                                || ( getViewModelItem()->getLastFilterGeneration() >= filter_object.getFirstSuccessGeneration()
                                    && !filter_modified));
    if (filter_finished
        || gFocusMgr.childHasKeyboardFocus(mParentPanel.get())
        || gFocusMgr.childHasMouseCapture(mParentPanel.get()))
    {
        // finishing the filter process, giving focus to the folder view, or dragging the scrollbar all stop the auto select process
        mNeedsAutoSelect = false;
    }
>>>>>>> 1a8a5404

  bool is_visible = isInVisibleChain() || mForceArrange;

  //Puts folders/items in proper positions
  // arrange() takes the model filter flag into account and call sort() if necessary (CHUI-849)
  // It also handles the open/close folder animation
  if ( is_visible )
  {
    sanitizeSelection();
    if( needsArrange() )
    {
      S32 height = 0;
      S32 width = 0;
      S32 total_height = arrange( &width, &height );
      notifyParent(LLSD().with("action", "size_changes").with("height", total_height));
    }
  }

<<<<<<< HEAD
	// during filtering process, try to pin selected item's location on screen
	// this will happen when searching your inventory and when new items arrive
	if (!filter_finished)
	{
		// calculate rectangle to pin item to at start of animated rearrange
		if (!mPinningSelectedItem && !mSelectedItems.empty())
		{
			// lets pin it!
			mPinningSelectedItem = true;
=======
    // during filtering process, try to pin selected item's location on screen
    // this will happen when searching your inventory and when new items arrive
    if (!filter_finished)
    {
        // calculate rectangle to pin item to at start of animated rearrange
        if (!mPinningSelectedItem && !mSelectedItems.empty())
        {
            // lets pin it!
            mPinningSelectedItem = true;
>>>>>>> 1a8a5404

      //Computes visible area
            const LLRect visible_content_rect = (mScrollContainer ? mScrollContainer->getVisibleContentRect() : LLRect());
            LLFolderViewItem* selected_item = mSelectedItems.back();

      //Computes location of selected content, content outside visible area will be scrolled to using below code
            LLRect item_rect;
            selected_item->localRectToOtherView(selected_item->getLocalRect(), &item_rect, this);

      //Computes intersected region of the selected content and visible area
      LLRect overlap_rect(item_rect);
      overlap_rect.intersectWith(visible_content_rect);

      //Don't scroll when the selected content exists within the visible area
            if (overlap_rect.getHeight() >= selected_item->getItemHeight())
            {
                // then attempt to keep it in same place on screen
                mScrollConstraintRect = item_rect;
                mScrollConstraintRect.translate(-visible_content_rect.mLeft, -visible_content_rect.mBottom);
            }
      //Scroll because the selected content is outside the visible area
<<<<<<< HEAD
			else
			{
				// otherwise we just want it onscreen somewhere
				LLRect content_rect = (mScrollContainer ? mScrollContainer->getContentWindowRect() : LLRect());
				mScrollConstraintRect.setOriginAndSize(0, 0, content_rect.getWidth(), content_rect.getHeight());
			}
		}
	}
	else
	{
		// stop pinning selected item after folders stop rearranging
		if (!needsArrange())
		{
			mPinningSelectedItem = false;
		}
	}

	LLRect constraint_rect;
	if (mPinningSelectedItem)
	{
		// use last known constraint rect for pinned item
		constraint_rect = mScrollConstraintRect;
	}
	else
	{
		// during normal use (page up/page down, etc), just try to fit item on screen
		LLRect content_rect = (mScrollContainer ? mScrollContainer->getContentWindowRect() : LLRect());
		constraint_rect.setOriginAndSize(0, 0, content_rect.getWidth(), content_rect.getHeight());
	}

	if (mSelectedItems.size() && mNeedsScroll)
	{
=======
            else
            {
                // otherwise we just want it onscreen somewhere
                LLRect content_rect = (mScrollContainer ? mScrollContainer->getContentWindowRect() : LLRect());
                mScrollConstraintRect.setOriginAndSize(0, 0, content_rect.getWidth(), content_rect.getHeight());
            }
        }
    }
    else
    {
        // stop pinning selected item after folders stop rearranging
        if (!needsArrange())
        {
            mPinningSelectedItem = false;
        }
    }

    LLRect constraint_rect;
    if (mPinningSelectedItem)
    {
        // use last known constraint rect for pinned item
        constraint_rect = mScrollConstraintRect;
    }
    else
    {
        // during normal use (page up/page down, etc), just try to fit item on screen
        LLRect content_rect = (mScrollContainer ? mScrollContainer->getContentWindowRect() : LLRect());
        constraint_rect.setOriginAndSize(0, 0, content_rect.getWidth(), content_rect.getHeight());
    }

    if (mSelectedItems.size() && mNeedsScroll)
    {
>>>>>>> 1a8a5404
        LLFolderViewItem* scroll_to_item = mSelectedItems.back();
        scrollToShowItem(scroll_to_item, constraint_rect);
        // continue scrolling until animated layout change is done
        bool selected_filter_finished = getRoot()->getViewModelItem()->getLastFilterGeneration() >= filter_object.getFirstSuccessGeneration();
        if (selected_filter_finished && scroll_to_item && scroll_to_item->getViewModelItem())
        {
            selected_filter_finished = scroll_to_item->getViewModelItem()->getLastFilterGeneration() >= filter_object.getFirstSuccessGeneration();
        }
        if (filter_finished && selected_filter_finished)
        {
            bool needs_arrange = needsArrange() || getRoot()->needsArrange();
            if (mParentFolder)
            {
                needs_arrange |= (bool)mParentFolder->needsArrange();
            }
            if (!needs_arrange || !is_visible)
            {
                mNeedsScroll = false;
            }
        }
    }

    if (mSelectedItems.size())
    {
        LLFolderViewItem* item = mSelectedItems.back();
        // If the goal is to show renamer, don't callback untill
        // item is visible or is no longer being scrolled to.
        // Otherwise renamer will be instantly closed
        // Todo: consider moving renamer out of selection callback
        if (!mNeedsAutoRename || !mNeedsScroll || item->getVisible())
        {
            if (mSignalSelectCallback)
            {
                //RN: we use keyboard focus as a proxy for user-explicit actions
                bool take_keyboard_focus = (mSignalSelectCallback == SIGNAL_KEYBOARD_FOCUS);
                mSelectSignal(mSelectedItems, take_keyboard_focus);
            }
            mSignalSelectCallback = false;
        }
    }
    else
    {
        mSignalSelectCallback = false;
    }
}

void LLFolderView::dumpSelectionInformation()
{
    LL_INFOS() << "LLFolderView::dumpSelectionInformation()" << LL_NEWLINE
                << "****************************************" << LL_ENDL;
    selected_items_t::iterator item_it;
    for (item_it = mSelectedItems.begin(); item_it != mSelectedItems.end(); ++item_it)
    {
        LL_INFOS() << "  " << (*item_it)->getName() << LL_ENDL;
    }
    LL_INFOS() << "****************************************" << LL_ENDL;
}

void LLFolderView::updateRenamerPosition()
{
    if(mRenameItem)
    {
        // See also LLFolderViewItem::draw()
        S32 x = mRenameItem->getLabelXPos();
        S32 y = mRenameItem->getRect().getHeight() - mRenameItem->getItemHeight() - RENAME_HEIGHT_PAD;
        mRenameItem->localPointToScreen( x, y, &x, &y );
        screenPointToLocal( x, y, &x, &y );
        mRenamer->setOrigin( x, y );

        LLRect scroller_rect(0, 0, (S32)LLUI::getInstance()->getWindowSize().mV[VX], 0);
        if (mScrollContainer)
        {
            scroller_rect = mScrollContainer->getContentWindowRect();
        }

<<<<<<< HEAD
		S32 width = llmax(llmin(mRenameItem->getRect().getWidth() - x, scroller_rect.getWidth() - x - getRect().mLeft), MINIMUM_RENAMER_WIDTH);
		S32 height = mRenameItem->getItemHeight() - RENAME_HEIGHT_PAD;
		mRenamer->reshape( width, height, true );
	}
=======
        S32 width = llmax(llmin(mRenameItem->getRect().getWidth() - x, scroller_rect.getWidth() - x - getRect().mLeft), MINIMUM_RENAMER_WIDTH);
        S32 height = mRenameItem->getItemHeight() - RENAME_HEIGHT_PAD;
        mRenamer->reshape( width, height, true );
    }
>>>>>>> 1a8a5404
}

// Update visibility and availability (i.e. enabled/disabled) of context menu items.
void LLFolderView::updateMenuOptions(LLMenuGL* menu)
{
<<<<<<< HEAD
	const LLView::child_list_t *list = menu->getChildList();

	LLView::child_list_t::const_iterator menu_itor;
	for (menu_itor = list->begin(); menu_itor != list->end(); ++menu_itor)
	{
		(*menu_itor)->setVisible(false);
		(*menu_itor)->pushVisible(true);
		(*menu_itor)->setEnabled(true);
	}

	// Successively filter out invalid options
	U32 multi_select_flag = (mSelectedItems.size() > 1 ? ITEM_IN_MULTI_SELECTION : 0x0);
	U32 flags = multi_select_flag | FIRST_SELECTED_ITEM;
	for (selected_items_t::iterator item_itor = mSelectedItems.begin();
			item_itor != mSelectedItems.end();
			++item_itor)
	{
		LLFolderViewItem* selected_item = (*item_itor);
		selected_item->buildContextMenu(*menu, flags);
		flags = multi_select_flag;
	}
=======
    const LLView::child_list_t *list = menu->getChildList();

    LLView::child_list_t::const_iterator menu_itor;
    for (menu_itor = list->begin(); menu_itor != list->end(); ++menu_itor)
    {
        (*menu_itor)->setVisible(false);
        (*menu_itor)->pushVisible(true);
        (*menu_itor)->setEnabled(true);
    }

    // Successively filter out invalid options
    U32 multi_select_flag = (mSelectedItems.size() > 1 ? ITEM_IN_MULTI_SELECTION : 0x0);
    U32 flags = multi_select_flag | FIRST_SELECTED_ITEM;
    for (selected_items_t::iterator item_itor = mSelectedItems.begin();
            item_itor != mSelectedItems.end();
            ++item_itor)
    {
        LLFolderViewItem* selected_item = (*item_itor);
        selected_item->buildContextMenu(*menu, flags);
        flags = multi_select_flag;
    }
>>>>>>> 1a8a5404

    if(mSingleFolderMode && (mSelectedItems.size() == 0))
    {
        buildContextMenu(*menu, flags);
    }

    // This adds a check for restrictions based on the entire
    // selection set - for example, any one wearable may not push you
    // over the limit, but all wearables together still might.
    if (getFolderViewGroupedItemModel())
    {
        getFolderViewGroupedItemModel()->groupFilterContextMenu(mSelectedItems,*menu);
    }

    addNoOptions(menu);
}

// Refresh the context menu (that is already shown).
void LLFolderView::updateMenu()
{
    LLMenuGL* menu = (LLMenuGL*)mPopupMenuHandle.get();
    if (menu && menu->getVisible())
    {
        updateMenuOptions(menu);
        menu->needsArrange(); // update menu height if needed
    }
}

bool LLFolderView::isFolderSelected()
{
    selected_items_t::iterator item_iter;
    for (item_iter = mSelectedItems.begin(); item_iter != mSelectedItems.end(); ++item_iter)
    {
        LLFolderViewFolder* folder = dynamic_cast<LLFolderViewFolder*>(*item_iter);
        if (folder != NULL)
        {
            return true;
        }
    }
    return false;
}

bool LLFolderView::selectFirstItem()
{
<<<<<<< HEAD
	for (folders_t::iterator iter = mFolders.begin();
		 iter != mFolders.end();++iter)
	{
		LLFolderViewFolder* folder = (*iter );
		if (folder->getVisible())
		{
			LLFolderViewItem* itemp = folder->getNextFromChild(0,true);
			if(itemp)
				setSelection(itemp,false,true);
			return true;	
		}
		
	}
	for(items_t::iterator iit = mItems.begin();
		iit != mItems.end(); ++iit)
	{
		LLFolderViewItem* itemp = (*iit);
		if (itemp->getVisible())
		{
			setSelection(itemp,false,true);
			return true;	
		}
	}
	return false;
}
bool LLFolderView::selectLastItem()
{
	for(items_t::reverse_iterator iit = mItems.rbegin();
		iit != mItems.rend(); ++iit)
	{
		LLFolderViewItem* itemp = (*iit);
		if (itemp->getVisible())
		{
			setSelection(itemp,false,true);
			return true;	
		}
	}
	for (folders_t::reverse_iterator iter = mFolders.rbegin();
		 iter != mFolders.rend();++iter)
	{
		LLFolderViewFolder* folder = (*iter);
		if (folder->getVisible())
		{
			LLFolderViewItem* itemp = folder->getPreviousFromChild(0,true);
			if(itemp)
				setSelection(itemp,false,true);
			return true;	
		}
	}
	return false;
}


S32	LLFolderView::notify(const LLSD& info) 
{
	if(info.has("action"))
	{
		std::string str_action = info["action"];
		if(str_action == "select_first")
		{
			setFocus(true);
			selectFirstItem();
			scrollToShowSelection();
			return 1;

		}
		else if(str_action == "select_last")
		{
			setFocus(true);
			selectLastItem();
			scrollToShowSelection();
			return 1;
		}
	}
	return 0;
=======
    for (folders_t::iterator iter = mFolders.begin();
         iter != mFolders.end();++iter)
    {
        LLFolderViewFolder* folder = (*iter );
        if (folder->getVisible())
        {
            LLFolderViewItem* itemp = folder->getNextFromChild(0,true);
            if(itemp)
                setSelection(itemp,false,true);
            return true;
        }

    }
    for(items_t::iterator iit = mItems.begin();
        iit != mItems.end(); ++iit)
    {
        LLFolderViewItem* itemp = (*iit);
        if (itemp->getVisible())
        {
            setSelection(itemp,false,true);
            return true;
        }
    }
    return false;
}
bool LLFolderView::selectLastItem()
{
    for(items_t::reverse_iterator iit = mItems.rbegin();
        iit != mItems.rend(); ++iit)
    {
        LLFolderViewItem* itemp = (*iit);
        if (itemp->getVisible())
        {
            setSelection(itemp,false,true);
            return true;
        }
    }
    for (folders_t::reverse_iterator iter = mFolders.rbegin();
         iter != mFolders.rend();++iter)
    {
        LLFolderViewFolder* folder = (*iter);
        if (folder->getVisible())
        {
            LLFolderViewItem* itemp = folder->getPreviousFromChild(0,true);
            if(itemp)
                setSelection(itemp,false,true);
            return true;
        }
    }
    return false;
}


S32 LLFolderView::notify(const LLSD& info)
{
    if(info.has("action"))
    {
        std::string str_action = info["action"];
        if(str_action == "select_first")
        {
            setFocus(true);
            selectFirstItem();
            scrollToShowSelection();
            return 1;

        }
        else if(str_action == "select_last")
        {
            setFocus(true);
            selectLastItem();
            scrollToShowSelection();
            return 1;
        }
    }
    return 0;
>>>>>>> 1a8a5404
}


///----------------------------------------------------------------------------
/// Local function definitions
///----------------------------------------------------------------------------

void LLFolderView::onRenamerLost()
{
<<<<<<< HEAD
	if (mRenamer && mRenamer->getVisible())
	{
		mRenamer->setVisible(false);

		// will commit current name (which could be same as original name)
		mRenamer->setFocus(false);
	}

	if( mRenameItem )
	{
		setSelection( mRenameItem, true );
		mRenameItem = NULL;
	}
=======
    if (mRenamer && mRenamer->getVisible())
    {
        mRenamer->setVisible(false);

        // will commit current name (which could be same as original name)
        mRenamer->setFocus(false);
    }

    if( mRenameItem )
    {
        setSelection( mRenameItem, true );
        mRenameItem = NULL;
    }
>>>>>>> 1a8a5404
}

LLFolderViewItem* LLFolderView::getNextUnselectedItem()
{
<<<<<<< HEAD
	LLFolderViewItem* last_item = *mSelectedItems.rbegin();
	LLFolderViewItem* new_selection = last_item->getNextOpenNode(false);
	while(new_selection && new_selection->isSelected())
	{
		new_selection = new_selection->getNextOpenNode(false);
	}
	if (!new_selection)
	{
		new_selection = last_item->getPreviousOpenNode(false);
		while (new_selection && (new_selection->isInSelection()))
		{
			new_selection = new_selection->getPreviousOpenNode(false);
		}
	}
	return new_selection;
=======
    LLFolderViewItem* last_item = *mSelectedItems.rbegin();
    LLFolderViewItem* new_selection = last_item->getNextOpenNode(false);
    while(new_selection && new_selection->isSelected())
    {
        new_selection = new_selection->getNextOpenNode(false);
    }
    if (!new_selection)
    {
        new_selection = last_item->getPreviousOpenNode(false);
        while (new_selection && (new_selection->isInSelection()))
        {
            new_selection = new_selection->getPreviousOpenNode(false);
        }
    }
    return new_selection;
>>>>>>> 1a8a5404
}

S32 LLFolderView::getItemHeight() const
{
    if(!hasVisibleChildren())
{
        //We need to display status textbox, let's reserve some place for it
        return llmax(0, mStatusTextBox->getTextPixelHeight());
}
    return 0;
}<|MERGE_RESOLUTION|>--- conflicted
+++ resolved
@@ -84,21 +84,12 @@
 class LLCloseAllFoldersFunctor : public LLFolderViewFunctor
 {
 public:
-<<<<<<< HEAD
-	LLCloseAllFoldersFunctor(bool close) { mOpen = !close; }
-	virtual ~LLCloseAllFoldersFunctor() {}
-	virtual void doFolder(LLFolderViewFolder* folder);
-	virtual void doItem(LLFolderViewItem* item);
-
-	bool mOpen;
-=======
     LLCloseAllFoldersFunctor(bool close) { mOpen = !close; }
     virtual ~LLCloseAllFoldersFunctor() {}
     virtual void doFolder(LLFolderViewFolder* folder);
     virtual void doItem(LLFolderViewItem* item);
 
     bool mOpen;
->>>>>>> 1a8a5404
 };
 
 
@@ -169,41 +160,6 @@
 
 // Default constructor
 LLFolderView::LLFolderView(const Params& p)
-<<<<<<< HEAD
-:	LLFolderViewFolder(p),
-	mScrollContainer( NULL ),
-	mPopupMenuHandle(),
-	mMenuFileName(p.options_menu),
-	mAllowMultiSelect(p.allow_multiselect),
-	mAllowDrag(p.allow_drag),
-	mShowEmptyMessage(p.show_empty_message),
-	mShowFolderHierarchy(false),
-	mRenameItem( NULL ),
-	mNeedsScroll( false ),
-	mUseLabelSuffix(p.use_label_suffix),
-	mSuppressFolderMenu(p.suppress_folder_menu),
-	mPinningSelectedItem(false),
-	mNeedsAutoSelect( false ),
-	mAutoSelectOverride(false),
-	mNeedsAutoRename(false),
-	mShowSelectionContext(false),
-	mShowSingleSelection(false),
-	mArrangeGeneration(0),
-	mSignalSelectCallback(0),
-	mMinWidth(0),
-	mDragAndDropThisFrame(false),
-// [SL:KB] - Patch: Inventory-DragDrop | Checked: 2014-02-04 (Catznip-3.6)
-	mDragStartX(0),
-	mDragStartY(0),
-// [/SL:KB]
-	mCallbackRegistrar(NULL),
-	mEnableRegistrar(NULL),
-	mUseEllipses(p.use_ellipses),
-	mDraggingOverItem(NULL),
-	mStatusTextBox(NULL),
-	mShowItemLinkOverlays(p.show_item_link_overlays),
-	mViewModel(p.view_model),
-=======
 :   LLFolderViewFolder(p),
     mScrollContainer( NULL ),
     mPopupMenuHandle(),
@@ -237,49 +193,12 @@
     mStatusTextBox(NULL),
     mShowItemLinkOverlays(p.show_item_link_overlays),
     mViewModel(p.view_model),
->>>>>>> 1a8a5404
     mGroupedItemModel(p.grouped_item_model),
     mForceArrange(false),
     mSingleFolderMode(false)
 {
     LLPanel* panel = p.parent_panel;
     mParentPanel = panel->getHandle();
-<<<<<<< HEAD
-	mViewModel->setFolderView(this);
-	mRoot = this;
-
-	LLRect rect = p.rect;
-	LLRect new_rect(rect.mLeft, rect.mBottom + getRect().getHeight(), rect.mLeft + getRect().getWidth(), rect.mBottom);
-	setRect( rect );
-	reshape(rect.getWidth(), rect.getHeight());
-	mAutoOpenItems.setDepth(AUTO_OPEN_STACK_DEPTH);
-	mAutoOpenCandidate = NULL;
-	mAutoOpenTimer.stop();
-	mKeyboardSelection = false;
-	mIndentation = 	getParentFolder() ? getParentFolder()->getIndentation() + mLocalIndentation : 0;  
-
-	//clear label
-	// go ahead and render root folder as usual
-	// just make sure the label ("Inventory Folder") never shows up
-	mLabel = LLStringUtil::null;
-
-	// Escape is handled by reverting the rename, not commiting it (default behavior)
-	LLLineEditor::Params params;
-	params.name("ren");
-	params.rect(rect);
-	params.font(getLabelFontForStyle(LLFontGL::NORMAL));
-	params.max_length.bytes(DB_INV_ITEM_NAME_STR_LEN);
-	params.commit_callback.function(boost::bind(&LLFolderView::commitRename, this, _2));
-	params.prevalidate_callback(&LLTextValidate::validateASCIIPrintableNoPipe);
-	params.commit_on_focus_lost(true);
-	params.visible(false);
-	mRenamer = LLUICtrlFactory::create<LLLineEditor> (params);
-	addChild(mRenamer);
-
-	// Textbox
-	LLTextBox::Params text_p;
-	LLFontGL* font = getLabelFontForStyle(mLabelStyle);
-=======
     mViewModel->setFolderView(this);
     mRoot = this;
 
@@ -314,7 +233,6 @@
     // Textbox
     LLTextBox::Params text_p;
     LLFontGL* font = getLabelFontForStyle(mLabelStyle);
->>>>>>> 1a8a5404
     //mIconPad, mTextPad are set in folder_view_item.xml
     LLRect new_r = LLRect(rect.mLeft + mIconPad,
                   rect.mTop - mTextPad,
@@ -374,11 +292,7 @@
 
 bool LLFolderView::canFocusChildren() const
 {
-<<<<<<< HEAD
-	return false;
-=======
     return false;
->>>>>>> 1a8a5404
 }
 
 void LLFolderView::addFolder( LLFolderViewFolder* folder)
@@ -388,34 +302,19 @@
 
 void LLFolderView::closeAllFolders()
 {
-<<<<<<< HEAD
-	// Close all the folders
-	setOpenArrangeRecursively(false, LLFolderViewFolder::RECURSE_DOWN);
-	arrangeAll();
-=======
     // Close all the folders
     setOpenArrangeRecursively(false, LLFolderViewFolder::RECURSE_DOWN);
     arrangeAll();
->>>>>>> 1a8a5404
 }
 
 void LLFolderView::openTopLevelFolders()
 {
-<<<<<<< HEAD
-	for (folders_t::iterator iter = mFolders.begin();
-		 iter != mFolders.end();)
-	{
-		folders_t::iterator fit = iter++;
-		(*fit)->setOpen(true);
-	}
-=======
     for (folders_t::iterator iter = mFolders.begin();
          iter != mFolders.end();)
     {
         folders_t::iterator fit = iter++;
         (*fit)->setOpen(true);
     }
->>>>>>> 1a8a5404
 }
 
 // This view grows and shrinks to enclose all of its children items and folders.
@@ -465,15 +364,6 @@
     width  = llmax(mMinWidth, scroll_rect.getWidth());
     height = llmax(ll_round(mCurHeight), scroll_rect.getHeight());
 
-<<<<<<< HEAD
-	// Restrict width within scroll container's width
-	if (mUseEllipses && mScrollContainer)
-	{
-		width = scroll_rect.getWidth();
-	}
-	LLView::reshape(width, height, called_from_parent);
-	mReshapeSignal(mSelectedItems, false);
-=======
     // Restrict width within scroll container's width
     if (mUseEllipses && mScrollContainer)
     {
@@ -481,23 +371,10 @@
     }
     LLView::reshape(width, height, called_from_parent);
     mReshapeSignal(mSelectedItems, false);
->>>>>>> 1a8a5404
 }
 
 void LLFolderView::addToSelectionList(LLFolderViewItem* item)
 {
-<<<<<<< HEAD
-	if (item->isSelected())
-	{
-		removeFromSelectionList(item);
-	}
-	if (mSelectedItems.size())
-	{
-		mSelectedItems.back()->setIsCurSelection(false);
-	}
-	item->setIsCurSelection(true);
-	mSelectedItems.push_back(item);
-=======
     if (item->isSelected())
     {
         removeFromSelectionList(item);
@@ -508,34 +385,10 @@
     }
     item->setIsCurSelection(true);
     mSelectedItems.push_back(item);
->>>>>>> 1a8a5404
 }
 
 void LLFolderView::removeFromSelectionList(LLFolderViewItem* item)
 {
-<<<<<<< HEAD
-	if (mSelectedItems.size())
-	{
-		mSelectedItems.back()->setIsCurSelection(false);
-	}
-
-	selected_items_t::iterator item_iter;
-	for (item_iter = mSelectedItems.begin(); item_iter != mSelectedItems.end();)
-	{
-		if (*item_iter == item)
-		{
-			item_iter = mSelectedItems.erase(item_iter);
-		}
-		else
-		{
-			++item_iter;
-		}
-	}
-	if (mSelectedItems.size())
-	{
-		mSelectedItems.back()->setIsCurSelection(true);
-	}
-=======
     if (mSelectedItems.size())
     {
         mSelectedItems.back()->setIsCurSelection(false);
@@ -557,7 +410,6 @@
     {
         mSelectedItems.back()->setIsCurSelection(true);
     }
->>>>>>> 1a8a5404
 }
 
 LLFolderViewItem* LLFolderView::getCurSelectedItem( void )
@@ -578,25 +430,10 @@
 
 // Record the selected item and pass it down the hierachy.
 bool LLFolderView::setSelection(LLFolderViewItem* selection, bool openitem,
-<<<<<<< HEAD
-								bool take_keyboard_focus)
-=======
                                 bool take_keyboard_focus)
->>>>>>> 1a8a5404
 {
     mSignalSelectCallback = take_keyboard_focus ? SIGNAL_KEYBOARD_FOCUS : SIGNAL_NO_KEYBOARD_FOCUS;
 
-<<<<<<< HEAD
-	if( selection == this )
-	{
-		return false;
-	}
-
-	if( selection && take_keyboard_focus)
-	{
-		mParentPanel.get()->setFocus(true);
-	}
-=======
     if( selection == this )
     {
         return false;
@@ -606,7 +443,6 @@
     {
         mParentPanel.get()->setFocus(true);
     }
->>>>>>> 1a8a5404
 
     // clear selection down here because change of keyboard focus can potentially
     // affect selection
@@ -617,19 +453,11 @@
         addToSelectionList(selection);
     }
 
-<<<<<<< HEAD
-	bool rv = LLFolderViewFolder::setSelection(selection, openitem, take_keyboard_focus);
-	if(openitem && selection)
-	{
-		selection->getParentFolder()->requestArrange();
-	}
-=======
     bool rv = LLFolderViewFolder::setSelection(selection, openitem, take_keyboard_focus);
     if(openitem && selection)
     {
         selection->getParentFolder()->requestArrange();
     }
->>>>>>> 1a8a5404
 
     llassert(mSelectedItems.size() <= 1);
 
@@ -638,15 +466,6 @@
 
 bool LLFolderView::changeSelection(LLFolderViewItem* selection, bool selected)
 {
-<<<<<<< HEAD
-	bool rv = false;
-
-	// can't select root folder
-	if(!selection || selection == this)
-	{
-		return false;
-	}
-=======
     bool rv = false;
 
     // can't select root folder
@@ -659,7 +478,6 @@
     {
         clearSelection();
     }
->>>>>>> 1a8a5404
 
     selected_items_t::iterator item_iter;
     for (item_iter = mSelectedItems.begin(); item_iter != mSelectedItems.end(); ++item_iter)
@@ -672,9 +490,6 @@
 
     bool on_list = (item_iter != mSelectedItems.end());
 
-<<<<<<< HEAD
-	bool on_list = (item_iter != mSelectedItems.end());
-=======
     if(selected && !on_list)
     {
         addToSelectionList(selection);
@@ -683,7 +498,6 @@
     {
         removeFromSelectionList(selection);
     }
->>>>>>> 1a8a5404
 
     rv = LLFolderViewFolder::changeSelection(selection, selected);
 
@@ -695,108 +509,6 @@
 void LLFolderView::sanitizeSelection()
 {
     LL_PROFILE_ZONE_SCOPED_CATEGORY_UI;
-<<<<<<< HEAD
-	// store off current item in case it is automatically deselected
-	// and we want to preserve context
-	LLFolderViewItem* original_selected_item = getCurSelectedItem();
-
-	std::vector<LLFolderViewItem*> items_to_remove;
-	selected_items_t::iterator item_iter;
-	for (item_iter = mSelectedItems.begin(); item_iter != mSelectedItems.end(); ++item_iter)
-	{
-		LLFolderViewItem* item = *item_iter;
-
-		// ensure that each ancestor is open and potentially passes filtering
-		bool visible = false;
-		if(item->getViewModelItem() != NULL)
-		{
-			visible = item->getViewModelItem()->potentiallyVisible(); // initialize from filter state for this item
-		}
-		// modify with parent open and filters states
-		LLFolderViewFolder* parent_folder = item->getParentFolder();
-		// Move up through parent folders and see what's visible
-				while(parent_folder)
-				{
-			visible = visible && parent_folder->isOpen() && parent_folder->getViewModelItem()->potentiallyVisible();
-					parent_folder = parent_folder->getParentFolder();
-				}
-
-		//  deselect item if any ancestor is closed or didn't pass filter requirements.
-		if (!visible)
-		{
-			items_to_remove.push_back(item);
-		}
-
-		// disallow nested selections (i.e. folder items plus one or more ancestors)
-		// could check cached mum selections count and only iterate if there are any
-		// but that may be a premature optimization.
-		selected_items_t::iterator other_item_iter;
-		for (other_item_iter = mSelectedItems.begin(); other_item_iter != mSelectedItems.end(); ++other_item_iter)
-		{
-			LLFolderViewItem* other_item = *other_item_iter;
-			for( parent_folder = other_item->getParentFolder(); parent_folder; parent_folder = parent_folder->getParentFolder())
-			{
-				if (parent_folder == item)
-				{
-					// this is a descendent of the current folder, remove from list
-					items_to_remove.push_back(other_item);
-					break;
-				}
-			}
-		}
-
-		// Don't allow invisible items (such as root folders) to be selected.
-		if (item == getRoot())
-		{
-			items_to_remove.push_back(item);
-		}
-	}
-
-	std::vector<LLFolderViewItem*>::iterator item_it;
-	for (item_it = items_to_remove.begin(); item_it != items_to_remove.end(); ++item_it )
-	{
-		changeSelection(*item_it, false); // toggle selection (also removes from list)
-	}
-
-	// if nothing selected after prior constraints...
-	if (mSelectedItems.empty())
-	{
-		// ...select first available parent of original selection
-		LLFolderViewItem* new_selection = NULL;
-		if (original_selected_item)
-		{
-			for(LLFolderViewFolder* parent_folder = original_selected_item->getParentFolder();
-				parent_folder;
-				parent_folder = parent_folder->getParentFolder())
-			{
-				if (parent_folder->getViewModelItem() && parent_folder->getViewModelItem()->potentiallyVisible())
-				{
-					// give initial selection to first ancestor folder that potentially passes the filter
-					if (!new_selection)
-					{
-						new_selection = parent_folder;
-					}
-
-					// if any ancestor folder of original item is closed, move the selection up 
-					// to the highest closed
-					if (!parent_folder->isOpen())
-					{	
-						new_selection = parent_folder;
-					}
-				}
-			}
-		}
-		else
-		{
-			new_selection = NULL;
-		}
-
-		if (new_selection)
-		{
-			setSelection(new_selection, false, false);
-		}
-	}
-=======
     // store off current item in case it is automatically deselected
     // and we want to preserve context
     LLFolderViewItem* original_selected_item = getCurSelectedItem();
@@ -897,7 +609,6 @@
             setSelection(new_selection, false, false);
         }
     }
->>>>>>> 1a8a5404
 }
 
 void LLFolderView::clearSelection()
@@ -936,24 +647,6 @@
 }
 // [/SL:KB]
 
-// [SL:KB] - Patch: Inventory-DragDrop | Checked: 2014-02-04 (Catznip-3.6)
-void LLFolderView::setDragStart(S32 screen_x, S32 screen_y)
-{
-	mDragStartX = screen_x;
-	mDragStartY = screen_y;
-}
-
-bool LLFolderView::isOverDragThreshold(S32 screen_x, S32 screen_y)
-{
-	static LLCachedControl<S32> drag_and_drop_threshold(*LLUI::getInstance()->mSettingGroups["config"], "DragAndDropDistanceThreshold", 3);
-	
-	S32 dX = screen_x - mDragStartX;
-	S32 dY = screen_y - mDragStartY;
-	
-	return (dX * dX) + (dY * dY) > drag_and_drop_threshold * drag_and_drop_threshold;
-}
-// [/SL:KB]
-
 bool LLFolderView::startDrag()
 {
     std::vector<LLFolderViewModelItem*> selected_items;
@@ -980,56 +673,6 @@
 
 void LLFolderView::draw()
 {
-<<<<<<< HEAD
-	//LLFontGL* font = getLabelFontForStyle(mLabelStyle);
-
-	// if cursor has moved off of me during drag and drop
-	// close all auto opened folders
-	if (!mDragAndDropThisFrame)
-	{
-		closeAutoOpenedFolders();
-	}
-
-	static LLCachedControl<F32> type_ahead_timeout(*LLUI::getInstance()->mSettingGroups["config"], "TypeAheadTimeout", 1.5f);
-	if (mSearchTimer.getElapsedTimeF32() > type_ahead_timeout || !mSearchString.size())
-	{
-		mSearchString.clear();
-	}
-
-	if (hasVisibleChildren())
-	{
-		mStatusTextBox->setVisible( false );
-	}
-	else if (mShowEmptyMessage)
-	{
-		mStatusTextBox->setValue(getFolderViewModel()->getStatusText(mItems.empty() && mFolders.empty()));
-		mStatusTextBox->setVisible( true );
-		
-		// firstly reshape message textbox with current size. This is necessary to
-		// LLTextBox::getTextPixelHeight works properly
-		const LLRect local_rect = getLocalRect();
-		mStatusTextBox->setShape(local_rect);
-
-		// get preferable text height...
-		S32 pixel_height = mStatusTextBox->getTextPixelHeight();
-		bool height_changed = (local_rect.getHeight() < pixel_height);
-		if (height_changed)
-		{
-			// ... if it does not match current height, lets rearrange current view.
-			// This will indirectly call ::arrange and reshape of the status textbox.
-			// We should call this method to also notify parent about required rect.
-			// See EXT-7564, EXT-7047.
-			S32 height = 0;
-			S32 width = 0;
-			S32 total_height = arrange( &width, &height );
-			notifyParent(LLSD().with("action", "size_changes").with("height", total_height));
-
-			LLUI::popMatrix();
-			LLUI::pushMatrix();
-			LLUI::translate((F32)getRect().mLeft, (F32)getRect().mBottom);
-		}
-	}
-=======
     //LLFontGL* font = getLabelFontForStyle(mLabelStyle);
 
     // if cursor has moved off of me during drag and drop
@@ -1078,7 +721,6 @@
             LLUI::translate((F32)getRect().mLeft, (F32)getRect().mBottom);
         }
     }
->>>>>>> 1a8a5404
 
     if (mRenameItem
         && mRenamer
@@ -1095,11 +737,7 @@
     // and arrow for the root folder
     LLView::draw();
 
-<<<<<<< HEAD
-	mDragAndDropThisFrame = false;
-=======
     mDragAndDropThisFrame = false;
->>>>>>> 1a8a5404
 }
 
 void LLFolderView::finishRenamingItem( void )
@@ -1206,220 +844,13 @@
 
 void LLFolderView::autoOpenItem( LLFolderViewFolder* item )
 {
-<<<<<<< HEAD
-	if ((mAutoOpenItems.check() == item) || 
-		(mAutoOpenItems.getDepth() >= (U32)AUTO_OPEN_STACK_DEPTH) ||
-		item->isOpen())
-	{
-		return;
-	}
-
-	// close auto-opened folders
-	LLFolderViewFolder* close_item = mAutoOpenItems.check();
-	while (close_item && close_item != item->getParentFolder())
-	{
-		mAutoOpenItems.pop();
-		close_item->setOpenArrangeRecursively(false);
-		close_item = mAutoOpenItems.check();
-	}
-
-	item->requestArrange();
-
-	mAutoOpenItems.push(item);
-	
-	item->setOpen(true);
-    if(!item->isSingleFolderMode())
-=======
     if ((mAutoOpenItems.check() == item) ||
         (mAutoOpenItems.getDepth() >= (U32)AUTO_OPEN_STACK_DEPTH) ||
         item->isOpen())
->>>>>>> 1a8a5404
     {
         return;
     }
 
-<<<<<<< HEAD
-void LLFolderView::closeAutoOpenedFolders()
-{
-	while (mAutoOpenItems.check())
-	{
-		LLFolderViewFolder* close_item = mAutoOpenItems.pop();
-		close_item->setOpen(false);
-	}
-
-	if (mAutoOpenCandidate)
-	{
-		mAutoOpenCandidate->setAutoOpenCountdown(0.f);
-	}
-	mAutoOpenCandidate = NULL;
-	mAutoOpenTimer.stop();
-}
-
-bool LLFolderView::autoOpenTest(LLFolderViewFolder* folder)
-{
-	if (folder && mAutoOpenCandidate == folder)
-	{
-		if (mAutoOpenTimer.getStarted())
-		{
-			if (!mAutoOpenCandidate->isOpen())
-			{
-				mAutoOpenCandidate->setAutoOpenCountdown(clamp_rescale(mAutoOpenTimer.getElapsedTimeF32(), 0.f, sAutoOpenTime, 0.f, 1.f));
-			}
-			if (mAutoOpenTimer.getElapsedTimeF32() > sAutoOpenTime)
-			{
-				autoOpenItem(folder);
-				mAutoOpenTimer.stop();
-				return true;
-			}
-		}
-		return false;
-	}
-
-	// otherwise new candidate, restart timer
-	if (mAutoOpenCandidate)
-	{
-		mAutoOpenCandidate->setAutoOpenCountdown(0.f);
-	}
-	mAutoOpenCandidate = folder;
-	mAutoOpenTimer.start();
-	return false;
-}
-
-bool LLFolderView::canCopy() const
-{
-	if (!(getVisible() && getEnabled() && (mSelectedItems.size() > 0)))
-	{
-		return false;
-	}
-	
-	for (selected_items_t::const_iterator selected_it = mSelectedItems.begin(); selected_it != mSelectedItems.end(); ++selected_it)
-	{
-		const LLFolderViewItem* item = *selected_it;
-		if (!item->getViewModelItem()->isItemCopyable())
-		{
-			return false;
-		}
-	}
-	return true;
-}
-
-// copy selected item
-void LLFolderView::copy()
-{
-	// *NOTE: total hack to clear the inventory clipboard
-	LLClipboard::instance().reset();
-	S32 count = mSelectedItems.size();
-	if(getVisible() && getEnabled() && (count > 0))
-	{
-		LLFolderViewModelItem* listener = NULL;
-		selected_items_t::iterator item_it;
-		for (item_it = mSelectedItems.begin(); item_it != mSelectedItems.end(); ++item_it)
-		{
-			listener = (*item_it)->getViewModelItem();
-			if(listener)
-			{
-				listener->copyToClipboard();
-			}
-		}
-	}
-	mSearchString.clear();
-}
-
-bool LLFolderView::canCut() const
-{
-	if (!(getVisible() && getEnabled() && (mSelectedItems.size() > 0)))
-	{
-		return false;
-	}
-	
-	for (selected_items_t::const_iterator selected_it = mSelectedItems.begin(); selected_it != mSelectedItems.end(); ++selected_it)
-	{
-		const LLFolderViewItem* item = *selected_it;
-		const LLFolderViewModelItem* listener = item->getViewModelItem();
-
-		if (!listener || !listener->isItemRemovable())
-		{
-			return false;
-		}
-	}
-	return true;
-}
-
-void LLFolderView::cut()
-{
-	// clear the inventory clipboard
-	LLClipboard::instance().reset();
-	if(getVisible() && getEnabled() && (mSelectedItems.size() > 0))
-	{
-		// <FS:Ansariel> Next item gets selected if cutting in inventory
-		bool cut_to_clipboard = true;
-
-		// Find out which item will be selected once the selection will be cut
-		LLFolderViewItem* item_to_select = getNextUnselectedItem();
-		
-		// Get the selection: removeItem() modified mSelectedItems and makes iterating on it unwise
-		std::set<LLFolderViewItem*> inventory_selected = getSelectionList();
-
-		// Move each item to the clipboard and out of their folder
-		for (std::set<LLFolderViewItem*>::iterator item_it = inventory_selected.begin(); item_it != inventory_selected.end(); ++item_it)
-		{
-			LLFolderViewItem* item_to_cut = *item_it;
-			LLFolderViewModelItem* listener = item_to_cut->getViewModelItem();
-			if (listener)
-			{
-				listener->cutToClipboard();
-				cut_to_clipboard &= listener->isCutToClipboard(); // <FS:Ansariel> Next item gets selected if cutting in inventory
-			}
-		}
-		
-		// Update the selection
-		if (!cut_to_clipboard) // <FS:Ansariel> Next item gets selected if cutting in inventory
-		setSelection(item_to_select, item_to_select ? item_to_select->isOpen() : false, mParentPanel.get()->hasFocus());
-	}
-	mSearchString.clear();
-}
-
-bool LLFolderView::canPaste() const
-{
-	if (mSelectedItems.empty())
-	{
-		return false;
-	}
-
-	if(getVisible() && getEnabled())
-	{
-		std::set< char const * > stListeners;
-
-		for (selected_items_t::const_iterator item_it = mSelectedItems.begin();
-			 item_it != mSelectedItems.end(); ++item_it)
-		{
-			// *TODO: only check folders and parent folders of items
-			const LLFolderViewItem* item = (*item_it);
-			const LLFolderViewModelItem* listener = item->getViewModelItem();
-
-			// Nicky D.; Only run each isClipboardPasteable once for each type of listeners.
-			// isClipboardPasteable is a very expensive operation, and it will always process the whole clipboards contents.
-			// Thus running it for n objects means each object gets n times processed.
-			if( listener && stListeners.end() != stListeners.find( typeid( *listener ).name() ) )
-				continue;
-			else if( listener )
-				stListeners.insert( typeid( *listener ) .name() );
-			//
-
-			if(!listener || !listener->isClipboardPasteable())
-			{
-				const LLFolderViewFolder* folderp = item->getParentFolder();
-				listener = folderp->getViewModelItem();
-				if (!listener || !listener->isClipboardPasteable())
-				{
-					return false;
-				}
-			}
-		}
-		return true;
-	}
-	return false;
-=======
     // close auto-opened folders
     LLFolderViewFolder* close_item = mAutoOpenItems.check();
     while (close_item && close_item != item->getParentFolder())
@@ -1440,7 +871,6 @@
     LLRect constraint_rect(0,content_rect.getHeight(), content_rect.getWidth(), 0);
     scrollToShowItem(item, constraint_rect);
     }
->>>>>>> 1a8a5404
 }
 
 void LLFolderView::closeAutoOpenedFolders()
@@ -1461,497 +891,6 @@
 
 bool LLFolderView::autoOpenTest(LLFolderViewFolder* folder)
 {
-<<<<<<< HEAD
-    LL_DEBUGS("Inventory") << "Starting inventory renamer" << LL_ENDL;
-
-	// make sure selection is visible
-	scrollToShowSelection();
-
-	S32 count = mSelectedItems.size();
-	LLFolderViewItem* item = NULL;
-	if(count > 0)
-	{
-		item = mSelectedItems.front();
-	}
-	if(getVisible() && getEnabled() && (count == 1) && item && item->getViewModelItem() &&
-	   item->getViewModelItem()->isItemRenameable())
-	{
-		mRenameItem = item;
-
-		updateRenamerPosition();
-
-
-		mRenamer->setText(item->getName());
-		mRenamer->selectAll();
-		mRenamer->setVisible( true );
-		// set focus will fail unless item is visible
-		mRenamer->setFocus( true );
-		mRenamer->setTopLostCallback(boost::bind(&LLFolderView::onRenamerLost, this));
-		LLUI::getInstance()->addPopup(mRenamer);
-	}
-}
-
-bool LLFolderView::handleKeyHere( KEY key, MASK mask )
-{
-	bool handled = false;
-
-	// SL-51858: Key presses are not being passed to the Popup menu.
-	// A proper fix is non-trivial so instead just close the menu.
-	LLMenuGL* menu = (LLMenuGL*)mPopupMenuHandle.get();
-	if (menu && menu->isOpen())
-	{
-		LLMenuGL::sMenuContainer->hideMenus();
-	}
-
-	switch( key )
-	{
-	case KEY_F2:
-		mSearchString.clear();
-		startRenamingSelectedItem();
-		handled = true;
-		break;
-
-	case KEY_RETURN:
-		if (mask == MASK_NONE)
-		{
-			if( mRenameItem && mRenamer->getVisible() )
-			{
-				finishRenamingItem();
-				mSearchString.clear();
-				handled = true;
-			}
-		}
-		break;
-
-	case KEY_ESCAPE:
-		if( mRenameItem && mRenamer->getVisible() )
-		{
-			closeRenamer();
-			handled = true;
-		}
-		mSearchString.clear();
-		break;
-
-	case KEY_PAGE_UP:
-		mSearchString.clear();
-		if (mScrollContainer)
-		{
-		mScrollContainer->pageUp(30);
-		}
-		handled = true;
-		break;
-
-	case KEY_PAGE_DOWN:
-		mSearchString.clear();
-		if (mScrollContainer)
-		{
-		mScrollContainer->pageDown(30);
-		}
-		handled = true;
-		break;
-
-	case KEY_HOME:
-		mSearchString.clear();
-		if (mScrollContainer)
-		{
-		mScrollContainer->goToTop();
-		}
-		handled = true;
-		break;
-
-	case KEY_END:
-		mSearchString.clear();
-		if (mScrollContainer)
-		{
-		mScrollContainer->goToBottom();
-		}
-		break;
-
-	case KEY_DOWN:
-		if((mSelectedItems.size() > 0) && mScrollContainer)
-		{
-			LLFolderViewItem* last_selected = getCurSelectedItem();
-			bool shift_select = mask & MASK_SHIFT;
-			// don't shift select down to children of folders (they are implicitly selected through parent)
-			LLFolderViewItem* next = last_selected->getNextOpenNode(!shift_select);
-
-			if (!mKeyboardSelection || (!shift_select && (!next || next == last_selected)))
-			{
-				setSelection(last_selected, false, true);
-				mKeyboardSelection = true;
-			}
-
-			if (shift_select)
-			{
-				if (next)
-				{
-					if (next->isSelected())
-					{
-						// shrink selection
-						changeSelection(last_selected, false);
-					}
-					else if (last_selected->getParentFolder() == next->getParentFolder())
-					{
-						// grow selection
-						changeSelection(next, true);
-					}
-				}
-			}
-			else
-			{
-				if( next )
-				{
-					if (next == last_selected)
-					{
-						//special case for LLAccordionCtrl
-						if(notifyParent(LLSD().with("action","select_next")) > 0 )//message was processed
-						{
-							clearSelection();
-							return true;
-						}
-						return false;
-					}
-					setSelection( next, false, true );
-				}
-				else
-				{
-					//special case for LLAccordionCtrl
-					if(notifyParent(LLSD().with("action","select_next")) > 0 )//message was processed
-					{
-						clearSelection();
-						return true;
-					}
-					return false;
-				}
-			}
-			scrollToShowSelection();
-			mSearchString.clear();
-			handled = true;
-		}
-		break;
-
-	case KEY_UP:
-		if((mSelectedItems.size() > 0) && mScrollContainer)
-		{
-			LLFolderViewItem* last_selected = mSelectedItems.back();
-			bool shift_select = mask & MASK_SHIFT;
-			// don't shift select down to children of folders (they are implicitly selected through parent)
-			LLFolderViewItem* prev = last_selected->getPreviousOpenNode(!shift_select);
-
-			if (!mKeyboardSelection || (!shift_select && prev == this))
-			{
-				setSelection(last_selected, false, true);
-				mKeyboardSelection = true;
-			}
-
-			if (shift_select)
-			{
-				if (prev)
-				{
-					if (prev->isSelected())
-					{
-						// shrink selection
-						changeSelection(last_selected, false);
-					}
-					else if (last_selected->getParentFolder() == prev->getParentFolder())
-					{
-						// grow selection
-						changeSelection(prev, true);
-					}
-				}
-			}
-			else
-			{
-				if( prev )
-				{
-					if (prev == this)
-					{
-						// If case we are in accordion tab notify parent to go to the previous accordion
-						if(notifyParent(LLSD().with("action","select_prev")) > 0 )//message was processed
-						{
-							clearSelection();
-							return true;
-						}
-
-						return false;
-					}
-					setSelection( prev, false, true );
-				}
-			}
-			scrollToShowSelection();
-			mSearchString.clear();
-
-			handled = true;
-		}
-		break;
-
-	case KEY_RIGHT:
-		if(mSelectedItems.size())
-		{
-			LLFolderViewItem* last_selected = getCurSelectedItem();
-			last_selected->setOpen( true );
-			mSearchString.clear();
-			handled = true;
-		}
-		break;
-
-	case KEY_LEFT:
-		if(mSelectedItems.size())
-		{
-			LLFolderViewItem* last_selected = getCurSelectedItem();
-            if(last_selected && last_selected->isSingleFolderMode())
-            {
-                handled = false;
-                break;
-            }
-			LLFolderViewItem* parent_folder = last_selected->getParentFolder();
-			if (!last_selected->isOpen() && parent_folder && parent_folder->getParentFolder())
-			{
-				setSelection(parent_folder, false, true);
-			}
-			else
-			{
-				last_selected->setOpen( false );
-			}
-			mSearchString.clear();
-			scrollToShowSelection();
-			handled = true;
-		}
-		break;
-
-	// <FS:Ansariel> FIRE-19933: Open context menu on context menu key press
-	case KEY_CONTEXT_MENU:
-		S32 count = mSelectedItems.size();
-		LLMenuGL* menu = (LLMenuGL*)mPopupMenuHandle.get();
-		if (( count > 0 && (hasVisibleChildren()) ) // show menu only if selected items are visible
-			&& menu )
-		{
-			if (mCallbackRegistrar)
-			{
-				mCallbackRegistrar->pushScope();
-			}
-
-			updateMenuOptions(menu);
-			menu->updateParent(LLMenuGL::sMenuContainer);
-
-			LLView* spawning_view = getParentByType<LLFolderViewScrollContainer>();
-			if (!spawning_view)
-			{
-				spawning_view = this;
-			}
-
-			LLMenuGL::showPopup(spawning_view, menu, spawning_view->getRect().getCenterX(), spawning_view->getRect().getCenterY());
-
-			if (mCallbackRegistrar)
-			{
-				mCallbackRegistrar->popScope();
-			}
-		}
-		else
-		{
-			if (menu && menu->getVisible())
-			{
-				menu->setVisible(false);
-			}
-			setSelection(nullptr, false, true);
-		}
-		handled = true;
-		break;
-	}
-	// </FS:Ansariel>
-
-	return handled;
-}
-
-
-bool LLFolderView::handleUnicodeCharHere(llwchar uni_char)
-{
-	if ((uni_char < 0x20) || (uni_char == 0x7F)) // Control character or DEL
-	{
-		return false;
-	}
-
-	if (uni_char > 0x7f)
-	{
-		LL_WARNS() << "LLFolderView::handleUnicodeCharHere - Don't handle non-ascii yet, aborting" << LL_ENDL;
-		return false;
-	}
-
-	bool handled = false;
-	if (mParentPanel.get()->hasFocus())
-	{
-		// SL-51858: Key presses are not being passed to the Popup menu.
-		// A proper fix is non-trivial so instead just close the menu.
-		LLMenuGL* menu = (LLMenuGL*)mPopupMenuHandle.get();
-		if (menu && menu->isOpen())
-		{
-			LLMenuGL::sMenuContainer->hideMenus();
-		}
-
-		//do text search
-		if (mSearchTimer.getElapsedTimeF32() > LLUI::getInstance()->mSettingGroups["config"]->getF32("TypeAheadTimeout"))
-		{
-			mSearchString.clear();
-		}
-		mSearchTimer.reset();
-		if (mSearchString.size() < 128)
-		{
-			mSearchString += uni_char;
-		}
-		search(getCurSelectedItem(), mSearchString, false);
-
-		handled = true;
-	}
-
-	return handled;
-}
-
-
-bool LLFolderView::handleMouseDown( S32 x, S32 y, MASK mask )
-{
-	mKeyboardSelection = false;
-	mSearchString.clear();
-
-	mParentPanel.get()->setFocus(true);
-
-	LLEditMenuHandler::gEditMenuHandler = this;
-
-	return LLView::handleMouseDown( x, y, mask );
-}
-
-// <FS:Ansariel> FIRE-14223: Using mouse scroll while renaming an item moves line editor out of inventory floater
-bool LLFolderView::handleScrollWheel(S32 x, S32 y, S32 clicks)
-{
-	if (mRenameItem)
-	{
-		finishRenamingItem();
-	}
-
-	return LLView::handleScrollWheel(x, y, clicks);
-}
-// </FS:Ansariel>
-
-bool LLFolderView::search(LLFolderViewItem* first_item, const std::string &search_string, bool backward)
-{
-	// get first selected item
-	LLFolderViewItem* search_item = first_item;
-
-	// make sure search string is upper case
-	std::string upper_case_string = search_string;
-	LLStringUtil::toUpper(upper_case_string);
-
-	// if nothing selected, select first item in folder
-	if (!search_item)
-	{
-		// start from first item
-		search_item = getNextFromChild(NULL);
-	}
-
-	// search over all open nodes for first substring match (with wrapping)
-	bool found = false;
-	LLFolderViewItem* original_search_item = search_item;
-	do
-	{
-		// wrap at end
-		if (!search_item)
-		{
-			if (backward)
-			{
-				search_item = getPreviousFromChild(NULL);
-			}
-			else
-			{
-				search_item = getNextFromChild(NULL);
-			}
-			if (!search_item || search_item == original_search_item)
-			{
-				break;
-			}
-
-			//<FS:TS> FIRE-8253: Hang when typing at inventory window
-			// Ensure this loop doesn't execute more than one more time.
-			original_search_item = search_item;
-			//</FS:TS> FIRE-8253
-		}
-
-		std::string current_item_label(search_item->getViewModelItem()->getSearchableName());
-		LLStringUtil::toUpper(current_item_label);
-		S32 search_string_length = llmin(upper_case_string.size(), current_item_label.size());
-		if (!current_item_label.compare(0, search_string_length, upper_case_string))
-		{
-			found = true;
-			break;
-		}
-		if (backward)
-		{
-			search_item = search_item->getPreviousOpenNode();
-		}
-		else
-		{
-			search_item = search_item->getNextOpenNode();
-		}
-
-	} while(search_item != original_search_item);
-	
-
-	if (found)
-	{
-		setSelection(search_item, false, true);
-		scrollToShowSelection();
-	}
-
-	return found;
-}
-
-bool LLFolderView::handleDoubleClick( S32 x, S32 y, MASK mask )
-{
-	// skip LLFolderViewFolder::handleDoubleClick()
-	return LLView::handleDoubleClick( x, y, mask );
-}
-
-bool LLFolderView::handleRightMouseDown( S32 x, S32 y, MASK mask )
-{
-	// all user operations move keyboard focus to inventory
-	// this way, we know when to stop auto-updating a search
-	mParentPanel.get()->setFocus(true);
-
-	bool handled = childrenHandleRightMouseDown(x, y, mask) != NULL;
-	S32 count = mSelectedItems.size();
-
-	LLMenuGL* menu = static_cast<LLMenuGL*>(mPopupMenuHandle.get());
-	if (!menu)
-	{
-		if (mCallbackRegistrar)
-		{
-			mCallbackRegistrar->pushScope();
-		}
-		if (mEnableRegistrar)
-		{
-			mEnableRegistrar->pushScope();
-		}
-		llassert(LLMenuGL::sMenuContainer != NULL);
-		menu = LLUICtrlFactory::getInstance()->createFromFile<LLMenuGL>(mMenuFileName, LLMenuGL::sMenuContainer, LLMenuHolderGL::child_registry_t::instance());
-		if (!menu)
-		{
-			menu = LLUICtrlFactory::getDefaultWidget<LLMenuGL>("inventory_menu");
-		}
-		menu->setBackgroundColor(LLUIColorTable::instance().getColor("MenuPopupBgColor"));
-		mPopupMenuHandle = menu->getHandle();
-		if (mEnableRegistrar)
-		{
-			mEnableRegistrar->popScope();
-		}
-		if (mCallbackRegistrar)
-		{
-			mCallbackRegistrar->popScope();
-		}
-	}
-
-	bool item_clicked{ false };
-    for (const auto item : mSelectedItems)
-    {
-        item_clicked |= item->getRect().pointInRect(x, y);
-=======
     if (folder && mAutoOpenCandidate == folder)
     {
         if (mAutoOpenTimer.getStarted())
@@ -1968,7 +907,6 @@
             }
         }
         return false;
->>>>>>> 1a8a5404
     }
 
     // otherwise new candidate, restart timer
@@ -1976,84 +914,9 @@
     {
         mAutoOpenCandidate->setAutoOpenCountdown(0.f);
     }
-<<<<<<< HEAD
-	bool hide_folder_menu = mSuppressFolderMenu && isFolderSelected();
-	if (menu && (mSingleFolderMode || (handled
-		&& ( count > 0 && (hasVisibleChildren()) ))) && // show menu only if selected items are visible
-		!hide_folder_menu)
-	{
-		if (mCallbackRegistrar)
-        {
-			mCallbackRegistrar->pushScope();
-        }
-		if (mEnableRegistrar)
-		{
-			mEnableRegistrar->pushScope();
-		}
-
-		updateMenuOptions(menu);
-	   
-		menu->updateParent(LLMenuGL::sMenuContainer);
-		LLMenuGL::showPopup(this, menu, x, y);
-		if (mEnableRegistrar)
-		{
-			mEnableRegistrar->popScope();
-		}
-		if (mCallbackRegistrar)
-        {
-			mCallbackRegistrar->popScope();
-	    }
-	}
-	else
-	{
-		if (menu && menu->getVisible())
-		{
-			menu->setVisible(false);
-		}
-		setSelection(NULL, false, true);
-	}
-	return handled;
-}
-
-// Add "--no options--" if the menu is completely blank.
-bool LLFolderView::addNoOptions(LLMenuGL* menu) const
-{
-	const std::string nooptions_str = "--no options--";
-	LLView *nooptions_item = NULL;
-	
-	const LLView::child_list_t *list = menu->getChildList();
-	for (LLView::child_list_t::const_iterator itor = list->begin(); 
-		 itor != list->end(); 
-		 ++itor)
-	{
-		LLView *menu_item = (*itor);
-		if (menu_item->getVisible())
-		{
-			return false;
-		}
-		std::string name = menu_item->getName();
-		if (menu_item->getName() == nooptions_str)
-		{
-			nooptions_item = menu_item;
-		}
-	}
-	if (nooptions_item)
-	{
-		nooptions_item->setVisible(true);
-		nooptions_item->setEnabled(false);
-		return true;
-	}
-	return false;
-}
-
-bool LLFolderView::handleHover( S32 x, S32 y, MASK mask )
-{
-	return LLView::handleHover( x, y, mask );
-=======
     mAutoOpenCandidate = folder;
     mAutoOpenTimer.start();
     return false;
->>>>>>> 1a8a5404
 }
 
 bool LLFolderView::canCopy() const
@@ -2074,27 +937,6 @@
     return true;
 }
 
-<<<<<<< HEAD
-bool LLFolderView::handleDragAndDrop(S32 x, S32 y, MASK mask, bool drop,
-									 EDragAndDropType cargo_type,
-									 void* cargo_data, 
-									 EAcceptance* accept,
-									 std::string& tooltip_msg)
-{
-	mDragAndDropThisFrame = true;
-	// have children handle it first
-	bool handled = LLView::handleDragAndDrop(x, y, mask, drop, cargo_type, cargo_data,
-											 accept, tooltip_msg);
-
-	// when drop is not handled by child, it should be handled
-	// by the folder which is the hierarchy root.
-	if (!handled)
-	{
-			handled = LLFolderViewFolder::handleDragAndDrop(x, y, mask, drop, cargo_type, cargo_data, accept, tooltip_msg);
-		}
-
-	return handled;
-=======
 // copy selected item
 void LLFolderView::copy()
 {
@@ -2115,7 +957,6 @@
         }
     }
     mSearchString.clear();
->>>>>>> 1a8a5404
 }
 
 bool LLFolderView::canCut() const
@@ -2125,14 +966,6 @@
         return false;
     }
 
-<<<<<<< HEAD
-void LLFolderView::scrollToShowSelection()
-{
-	if ( mSelectedItems.size() )
-	{
-		mNeedsScroll = true;
-	}
-=======
     for (selected_items_t::const_iterator selected_it = mSelectedItems.begin(); selected_it != mSelectedItems.end(); ++selected_it)
     {
         const LLFolderViewItem* item = *selected_it;
@@ -2144,44 +977,16 @@
         }
     }
     return true;
->>>>>>> 1a8a5404
 }
 
 void LLFolderView::cut()
 {
-<<<<<<< HEAD
-	if (!mScrollContainer) return;
-
-	// don't scroll to items when mouse is being used to scroll/drag and drop
-	if (gFocusMgr.childHasMouseCapture(mScrollContainer))
-	{
-		mNeedsScroll = false;
-		return;
-	}
-
-	// if item exists and is in visible portion of parent folder...
-	if(item)
-	{
-		LLRect local_rect = item->getLocalRect();
-		S32 icon_height = mIcon.isNull() ? 0 : mIcon->getHeight(); 
-		S32 label_height = getLabelFontForStyle(mLabelStyle)->getLineHeight(); 
-		// when navigating with keyboard, only move top of opened folder on screen, otherwise show whole folder
-		S32 max_height_to_show = item->isOpen() && mScrollContainer->hasFocus() ? (llmax( icon_height, label_height ) + item->getIconPad()) : local_rect.getHeight();
-		
-		// get portion of item that we want to see...
-		LLRect item_local_rect = LLRect(item->getIndentation(), 
-										local_rect.getHeight(), 
-                                        //+40 is supposed to include few first characters
-										llmin(item->getLabelXPos() - item->getIndentation() + 40, local_rect.getWidth()), 
-										llmax(0, local_rect.getHeight() - max_height_to_show));
-=======
     // clear the inventory clipboard
     LLClipboard::instance().reset();
     if(getVisible() && getEnabled() && (mSelectedItems.size() > 0))
     {
         // <FS:Ansariel> Next item gets selected if cutting in inventory
         bool cut_to_clipboard = true;
->>>>>>> 1a8a5404
 
         // Find out which item will be selected once the selection will be cut
         LLFolderViewItem* item_to_select = getNextUnselectedItem();
@@ -2215,25 +1020,9 @@
         return false;
     }
 
-<<<<<<< HEAD
-bool LLFolderView::getShowSelectionContext()
-{
-	if (mShowSelectionContext)
-	{
-		return true;
-	}
-	LLMenuGL* menu = (LLMenuGL*)mPopupMenuHandle.get();
-	if (menu && menu->getVisible())
-	{
-		return true;
-	}
-	return false;
-}
-=======
     if(getVisible() && getEnabled())
     {
         std::set< char const * > stListeners;
->>>>>>> 1a8a5404
 
         for (selected_items_t::const_iterator item_it = mSelectedItems.begin();
              item_it != mSelectedItems.end(); ++item_it)
@@ -2924,61 +1713,6 @@
     mRenamer = NULL;
     mStatusTextBox = NULL;
 
-<<<<<<< HEAD
-	if (filter_object.isModified() && filter_object.isNotDefault() && mParentPanel.get()->getVisible())
-	{
-		mNeedsAutoSelect = true;
-	}
-    
-	// Filter to determine visibility before arranging
-	filter(filter_object);
-    
-	// Clear the modified setting on the filter only if the filter finished after running the filter process
-	// Note: if the filter count has timed out, that means the filter halted before completing the entire set of items
-    bool filter_modified = filter_object.isModified();
-    if (filter_modified && (!filter_object.isTimedOut()))
-	{
-		filter_object.clearModified();
-	}
-
-	// automatically show matching items, and select first one if we had a selection
-	if (mNeedsAutoSelect)
-	{
-		// select new item only if a filtered item not currently selected and there was a selection
-		LLFolderViewItem* selected_itemp = mSelectedItems.empty() ? NULL : mSelectedItems.back();
-		if (!mAutoSelectOverride && selected_itemp && !selected_itemp->getViewModelItem()->potentiallyVisible())
-		{
-			// these are named variables to get around gcc not binding non-const references to rvalues
-			// and functor application is inherently non-const to allow for stateful functors
-			LLSelectFirstFilteredItem functor;
-			applyFunctorRecursively(functor);
-		}
-
-		// Open filtered folders for folder views with mAutoSelectOverride=true.
-		// Used by LLPlacesFolderView.
-		if (filter_object.showAllResults())
-		{
-			// these are named variables to get around gcc not binding non-const references to rvalues
-			// and functor application is inherently non-const to allow for stateful functors
-			LLOpenFilteredFolders functor;
-			applyFunctorRecursively(functor);
-		}
-
-		scrollToShowSelection();
-	}
-
-	bool filter_finished = mViewModel->contentsReady()
-							&& (getViewModelItem()->passedFilter()
-								|| ( getViewModelItem()->getLastFilterGeneration() >= filter_object.getFirstSuccessGeneration()
-									&& !filter_modified));
-	if (filter_finished 
-		|| gFocusMgr.childHasKeyboardFocus(mParentPanel.get())
-		|| gFocusMgr.childHasMouseCapture(mParentPanel.get()))
-	{
-		// finishing the filter process, giving focus to the folder view, or dragging the scrollbar all stop the auto select process
-		mNeedsAutoSelect = false;
-	}
-=======
     clearSelection();
     LLView::deleteAllChildren();
 }
@@ -3131,7 +1865,6 @@
         // finishing the filter process, giving focus to the folder view, or dragging the scrollbar all stop the auto select process
         mNeedsAutoSelect = false;
     }
->>>>>>> 1a8a5404
 
   bool is_visible = isInVisibleChain() || mForceArrange;
 
@@ -3150,17 +1883,6 @@
     }
   }
 
-<<<<<<< HEAD
-	// during filtering process, try to pin selected item's location on screen
-	// this will happen when searching your inventory and when new items arrive
-	if (!filter_finished)
-	{
-		// calculate rectangle to pin item to at start of animated rearrange
-		if (!mPinningSelectedItem && !mSelectedItems.empty())
-		{
-			// lets pin it!
-			mPinningSelectedItem = true;
-=======
     // during filtering process, try to pin selected item's location on screen
     // this will happen when searching your inventory and when new items arrive
     if (!filter_finished)
@@ -3170,7 +1892,6 @@
         {
             // lets pin it!
             mPinningSelectedItem = true;
->>>>>>> 1a8a5404
 
       //Computes visible area
             const LLRect visible_content_rect = (mScrollContainer ? mScrollContainer->getVisibleContentRect() : LLRect());
@@ -3192,40 +1913,6 @@
                 mScrollConstraintRect.translate(-visible_content_rect.mLeft, -visible_content_rect.mBottom);
             }
       //Scroll because the selected content is outside the visible area
-<<<<<<< HEAD
-			else
-			{
-				// otherwise we just want it onscreen somewhere
-				LLRect content_rect = (mScrollContainer ? mScrollContainer->getContentWindowRect() : LLRect());
-				mScrollConstraintRect.setOriginAndSize(0, 0, content_rect.getWidth(), content_rect.getHeight());
-			}
-		}
-	}
-	else
-	{
-		// stop pinning selected item after folders stop rearranging
-		if (!needsArrange())
-		{
-			mPinningSelectedItem = false;
-		}
-	}
-
-	LLRect constraint_rect;
-	if (mPinningSelectedItem)
-	{
-		// use last known constraint rect for pinned item
-		constraint_rect = mScrollConstraintRect;
-	}
-	else
-	{
-		// during normal use (page up/page down, etc), just try to fit item on screen
-		LLRect content_rect = (mScrollContainer ? mScrollContainer->getContentWindowRect() : LLRect());
-		constraint_rect.setOriginAndSize(0, 0, content_rect.getWidth(), content_rect.getHeight());
-	}
-
-	if (mSelectedItems.size() && mNeedsScroll)
-	{
-=======
             else
             {
                 // otherwise we just want it onscreen somewhere
@@ -3258,7 +1945,6 @@
 
     if (mSelectedItems.size() && mNeedsScroll)
     {
->>>>>>> 1a8a5404
         LLFolderViewItem* scroll_to_item = mSelectedItems.back();
         scrollToShowItem(scroll_to_item, constraint_rect);
         // continue scrolling until animated layout change is done
@@ -3334,45 +2020,15 @@
             scroller_rect = mScrollContainer->getContentWindowRect();
         }
 
-<<<<<<< HEAD
-		S32 width = llmax(llmin(mRenameItem->getRect().getWidth() - x, scroller_rect.getWidth() - x - getRect().mLeft), MINIMUM_RENAMER_WIDTH);
-		S32 height = mRenameItem->getItemHeight() - RENAME_HEIGHT_PAD;
-		mRenamer->reshape( width, height, true );
-	}
-=======
         S32 width = llmax(llmin(mRenameItem->getRect().getWidth() - x, scroller_rect.getWidth() - x - getRect().mLeft), MINIMUM_RENAMER_WIDTH);
         S32 height = mRenameItem->getItemHeight() - RENAME_HEIGHT_PAD;
         mRenamer->reshape( width, height, true );
     }
->>>>>>> 1a8a5404
 }
 
 // Update visibility and availability (i.e. enabled/disabled) of context menu items.
 void LLFolderView::updateMenuOptions(LLMenuGL* menu)
 {
-<<<<<<< HEAD
-	const LLView::child_list_t *list = menu->getChildList();
-
-	LLView::child_list_t::const_iterator menu_itor;
-	for (menu_itor = list->begin(); menu_itor != list->end(); ++menu_itor)
-	{
-		(*menu_itor)->setVisible(false);
-		(*menu_itor)->pushVisible(true);
-		(*menu_itor)->setEnabled(true);
-	}
-
-	// Successively filter out invalid options
-	U32 multi_select_flag = (mSelectedItems.size() > 1 ? ITEM_IN_MULTI_SELECTION : 0x0);
-	U32 flags = multi_select_flag | FIRST_SELECTED_ITEM;
-	for (selected_items_t::iterator item_itor = mSelectedItems.begin();
-			item_itor != mSelectedItems.end();
-			++item_itor)
-	{
-		LLFolderViewItem* selected_item = (*item_itor);
-		selected_item->buildContextMenu(*menu, flags);
-		flags = multi_select_flag;
-	}
-=======
     const LLView::child_list_t *list = menu->getChildList();
 
     LLView::child_list_t::const_iterator menu_itor;
@@ -3394,7 +2050,6 @@
         selected_item->buildContextMenu(*menu, flags);
         flags = multi_select_flag;
     }
->>>>>>> 1a8a5404
 
     if(mSingleFolderMode && (mSelectedItems.size() == 0))
     {
@@ -3439,83 +2094,6 @@
 
 bool LLFolderView::selectFirstItem()
 {
-<<<<<<< HEAD
-	for (folders_t::iterator iter = mFolders.begin();
-		 iter != mFolders.end();++iter)
-	{
-		LLFolderViewFolder* folder = (*iter );
-		if (folder->getVisible())
-		{
-			LLFolderViewItem* itemp = folder->getNextFromChild(0,true);
-			if(itemp)
-				setSelection(itemp,false,true);
-			return true;	
-		}
-		
-	}
-	for(items_t::iterator iit = mItems.begin();
-		iit != mItems.end(); ++iit)
-	{
-		LLFolderViewItem* itemp = (*iit);
-		if (itemp->getVisible())
-		{
-			setSelection(itemp,false,true);
-			return true;	
-		}
-	}
-	return false;
-}
-bool LLFolderView::selectLastItem()
-{
-	for(items_t::reverse_iterator iit = mItems.rbegin();
-		iit != mItems.rend(); ++iit)
-	{
-		LLFolderViewItem* itemp = (*iit);
-		if (itemp->getVisible())
-		{
-			setSelection(itemp,false,true);
-			return true;	
-		}
-	}
-	for (folders_t::reverse_iterator iter = mFolders.rbegin();
-		 iter != mFolders.rend();++iter)
-	{
-		LLFolderViewFolder* folder = (*iter);
-		if (folder->getVisible())
-		{
-			LLFolderViewItem* itemp = folder->getPreviousFromChild(0,true);
-			if(itemp)
-				setSelection(itemp,false,true);
-			return true;	
-		}
-	}
-	return false;
-}
-
-
-S32	LLFolderView::notify(const LLSD& info) 
-{
-	if(info.has("action"))
-	{
-		std::string str_action = info["action"];
-		if(str_action == "select_first")
-		{
-			setFocus(true);
-			selectFirstItem();
-			scrollToShowSelection();
-			return 1;
-
-		}
-		else if(str_action == "select_last")
-		{
-			setFocus(true);
-			selectLastItem();
-			scrollToShowSelection();
-			return 1;
-		}
-	}
-	return 0;
-=======
     for (folders_t::iterator iter = mFolders.begin();
          iter != mFolders.end();++iter)
     {
@@ -3591,7 +2169,6 @@
         }
     }
     return 0;
->>>>>>> 1a8a5404
 }
 
 
@@ -3601,21 +2178,6 @@
 
 void LLFolderView::onRenamerLost()
 {
-<<<<<<< HEAD
-	if (mRenamer && mRenamer->getVisible())
-	{
-		mRenamer->setVisible(false);
-
-		// will commit current name (which could be same as original name)
-		mRenamer->setFocus(false);
-	}
-
-	if( mRenameItem )
-	{
-		setSelection( mRenameItem, true );
-		mRenameItem = NULL;
-	}
-=======
     if (mRenamer && mRenamer->getVisible())
     {
         mRenamer->setVisible(false);
@@ -3629,28 +2191,10 @@
         setSelection( mRenameItem, true );
         mRenameItem = NULL;
     }
->>>>>>> 1a8a5404
 }
 
 LLFolderViewItem* LLFolderView::getNextUnselectedItem()
 {
-<<<<<<< HEAD
-	LLFolderViewItem* last_item = *mSelectedItems.rbegin();
-	LLFolderViewItem* new_selection = last_item->getNextOpenNode(false);
-	while(new_selection && new_selection->isSelected())
-	{
-		new_selection = new_selection->getNextOpenNode(false);
-	}
-	if (!new_selection)
-	{
-		new_selection = last_item->getPreviousOpenNode(false);
-		while (new_selection && (new_selection->isInSelection()))
-		{
-			new_selection = new_selection->getPreviousOpenNode(false);
-		}
-	}
-	return new_selection;
-=======
     LLFolderViewItem* last_item = *mSelectedItems.rbegin();
     LLFolderViewItem* new_selection = last_item->getNextOpenNode(false);
     while(new_selection && new_selection->isSelected())
@@ -3666,7 +2210,6 @@
         }
     }
     return new_selection;
->>>>>>> 1a8a5404
 }
 
 S32 LLFolderView::getItemHeight() const
