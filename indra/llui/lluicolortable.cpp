--- conflicted
+++ resolved
@@ -134,11 +134,7 @@
 
                 // string_color_map_t::iterator color_value = mLoadedColors.find(previous->second);
 
-<<<<<<< HEAD
-                ColorName oName;
-=======
                 ColorName oName{};
->>>>>>> 050d2fef
                 oName.nLen = previous->second.size();
                 oName.pName = const_cast<char*>(previous->second.c_str()); // That's ok, I won't hurt you.
 
@@ -195,23 +191,12 @@
 LLUIColor LLUIColorTable::getColor( char const *name, const LLColor4& default_color) const  // <FS:ND> Change from std::string to char*, avoind lots of unecessary string constructions
 {
     // <FS:ND> Change from std::string to char*, avoind lots of unecessary string constructions
-<<<<<<< HEAD
-
-    // string_color_map_t::const_iterator iter = mUserSetColors.find(name);
-
-    ColorName oName;
-    oName.nLen = strlen( name );
-    oName.pName = const_cast<char*>(name);
-    string_color_map_t::const_iterator iter = mUserSetColors.find(oName);
-
-=======
     // string_color_map_t::const_iterator iter = mUserSetColors.find(name);
 
     ColorName oName{};
     oName.nLen = strlen(name);
     oName.pName = const_cast<char*>(name);
     string_color_map_t::const_iterator iter = mUserSetColors.find(oName);
->>>>>>> 050d2fef
     // </FS:ND>
 
     if(iter != mUserSetColors.end())
@@ -220,15 +205,8 @@
     }
 
     // <FS:ND> Change from std::string to char*, avoind lots of unecessary string constructions
-<<<<<<< HEAD
-
     // iter = mLoadedColors.find(name);
     iter = mLoadedColors.find(oName);
-
-=======
-    // iter = mLoadedColors.find(name);
-    iter = mLoadedColors.find(oName);
->>>>>>> 050d2fef
     // </FS:ND>
 
     if(iter != mLoadedColors.end())
@@ -306,61 +284,6 @@
 }
 
 void LLUIColorTable::saveUserSettingsPaletteOnly() const
-<<<<<<< HEAD
-{
-    Params params;
-
-    for(string_color_map_t::const_iterator it = mUserSetColors.begin();
-        it != mUserSetColors.end();
-        ++it)
-    {
-        ColorEntryParams color_entry;
-
-        // color_entry.name = it->first;
-        color_entry.name = it->first.pName;
-
-        color_entry.color.value = it->second;
-
-
-
-        if (((std::string)color_entry.name).compare(0,17,"ColorPaletteEntry") == 0)
-            params.color_entries.add(color_entry);
-    }
-
-    LLXMLNodePtr output_node = new LLXMLNode("colors", false);
-    LLXUIParser parser;
-    parser.writeXUI(output_node, params);
-
-    if(!output_node->isNull())
-    {
-        const std::string& filename = gDirUtilp->getExpandedFilename(LL_PATH_USER_SETTINGS, "colors.xml");
-        LLFILE *fp = LLFile::fopen(filename, "w");
-
-        if(fp != NULL)
-        {
-            LLXMLNode::writeHeaderToFile(fp);
-            output_node->writeToFile(fp);
-
-            fclose(fp);
-        }
-    }
-}
-
-// bool LLUIColorTable::colorExists(const std::string& color_name) const
-bool LLUIColorTable::colorExists( char const *name ) const
-{
-    // <FS:ND> Change from std::string to char*, avoind lots of unecessary string constructions
-
-    // return ((mLoadedColors.find(color_name) != mLoadedColors.end())
-    //   || (mUserSetColors.find(color_name) != mUserSetColors.end()));
-
-    ColorName oName;
-    oName.nLen = strlen( name );
-    oName.pName = const_cast<char*>(name);
-    return ((mLoadedColors.find(oName) != mLoadedColors.end())
-      || (mUserSetColors.find(oName) != mUserSetColors.end()));
-
-=======
 {
     Params params;
 
@@ -412,7 +335,6 @@
     oName.pName = const_cast<char*>(name);
     return ((mLoadedColors.find(oName) != mLoadedColors.end())
       || (mUserSetColors.find(oName) != mUserSetColors.end()));
->>>>>>> 050d2fef
     // </FS:ND>
 }
 
@@ -432,19 +354,6 @@
 {
 
     // <FS:ND> Change from std::string to char*, avoind lots of unecessary string constructions
-<<<<<<< HEAD
-
-    // string_color_map_t::iterator it = table.lower_bound(name);
-
-    ColorName oName;
-    oName.nLen = name.size();
-    oName.pName = const_cast<char*>( name.c_str() );
-    string_color_map_t::iterator it = table.find(oName);
-
-    // if(it != table.end() && !(table.key_comp()(name, it->first)))
-    if(it != table.end() )
-
-=======
     // string_color_map_t::iterator it = table.lower_bound(name);
 
     ColorName oName{};
@@ -454,18 +363,13 @@
 
     // if(it != table.end() && !(table.key_comp()(name, it->first)))
     if (it != table.end())
->>>>>>> 050d2fef
     // </FS:ND>
     {
         it->second = color;
     }
     else
     {
-<<<<<<< HEAD
-        oName.pName = strdup( oName.pName );
-=======
         oName.pName = strdup(oName.pName);
->>>>>>> 050d2fef
         table.insert(string_color_map_t::value_type(oName, color));
     }
 }
