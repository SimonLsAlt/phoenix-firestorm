/** 
 * @file llcombobox.h
 * @brief LLComboBox base class
 *
 * $LicenseInfo:firstyear=2001&license=viewergpl$
 * 
 * Copyright (c) 2001-2009, Linden Research, Inc.
 * 
 * Second Life Viewer Source Code
 * The source code in this file ("Source Code") is provided by Linden Lab
 * to you under the terms of the GNU General Public License, version 2.0
 * ("GPL"), unless you have obtained a separate licensing agreement
 * ("Other License"), formally executed by you and Linden Lab.  Terms of
 * the GPL can be found in doc/GPL-license.txt in this distribution, or
 * online at http://secondlifegrid.net/programs/open_source/licensing/gplv2
 * 
 * There are special exceptions to the terms and conditions of the GPL as
 * it is applied to this Source Code. View the full text of the exception
 * in the file doc/FLOSS-exception.txt in this software distribution, or
 * online at
 * http://secondlifegrid.net/programs/open_source/licensing/flossexception
 * 
 * By copying, modifying or distributing this software, you acknowledge
 * that you have read and understood your obligations described above,
 * and agree to abide by those obligations.
 * 
 * ALL LINDEN LAB SOURCE CODE IS PROVIDED "AS IS." LINDEN LAB MAKES NO
 * WARRANTIES, EXPRESS, IMPLIED OR OTHERWISE, REGARDING ITS ACCURACY,
 * COMPLETENESS OR PERFORMANCE.
 * $/LicenseInfo$
 */

// A control that displays the name of the chosen item, which when clicked
// shows a scrolling box of choices.

#ifndef LL_LLCOMBOBOX_H
#define LL_LLCOMBOBOX_H

#include "llbutton.h"
#include "lluictrl.h"
#include "llctrlselectioninterface.h"
#include "llimagegl.h"
#include "llrect.h"
#include "llscrolllistctrl.h"
#include "lllineeditor.h"
#include <boost/function.hpp>

// Classes

class LLFontGL;
class LLViewBorder;

extern S32 LLCOMBOBOX_HEIGHT;
extern S32 LLCOMBOBOX_WIDTH;

class LLComboBox
:	public LLUICtrl, public LLCtrlListInterface
{
public:	
	typedef enum e_preferred_position
	{
		ABOVE,
		BELOW
	} EPreferredPosition;

	struct PreferredPositionValues : public LLInitParam::TypeValuesHelper<EPreferredPosition, PreferredPositionValues>
	{
		static void declareValues();
	};


	struct ItemParams : public LLInitParam::Block<ItemParams, LLScrollListItem::Params>
	{
		Optional<std::string>	label;
		ItemParams();
	};

	struct Params 
	:	public LLInitParam::Block<Params, LLUICtrl::Params>
	{
		Optional<bool>						allow_text_entry,
											show_text_as_tentative;
		Optional<S32>						max_chars;
		Optional<commit_callback_t> 		prearrange_callback,
											text_entry_callback,
											selection_callback;
		Optional<LLUIImage*>				arrow_image;

		Optional<EPreferredPosition, PreferredPositionValues>	list_position;
		
		// components
		Optional<LLButton::Params>			combo_button;
		Optional<LLScrollListCtrl::Params>	combo_list;
		Optional<LLLineEditor::Params>		combo_editor;

		Multiple<ItemParams>				items;
		
		Params();
	};
<<<<<<< HEAD


=======


>>>>>>> fcaa1ad4
	virtual ~LLComboBox(); 
	/*virtual*/ BOOL postBuild();
	
protected:
	friend class LLUICtrlFactory;
	LLComboBox(const Params&);
	void	initFromParams(const Params&);
<<<<<<< HEAD
=======
	void	prearrangeList(std::string filter = "");
>>>>>>> fcaa1ad4

public:
	// LLView interface
	virtual void	draw();
	virtual void	onFocusLost();

	virtual void	setEnabled(BOOL enabled);

	virtual BOOL	handleToolTip(S32 x, S32 y, std::string& msg, LLRect* sticky_rect);
	virtual BOOL	handleKeyHere(KEY key, MASK mask);
	virtual BOOL	handleUnicodeCharHere(llwchar uni_char);

	// LLUICtrl interface
	virtual void	clear();					// select nothing
	virtual void	onCommit();
	virtual BOOL	acceptsTextInput() const		{ return mAllowTextEntry; }
	virtual BOOL	isDirty() const;			// Returns TRUE if the user has modified this control.
	virtual void	resetDirty();				// Clear dirty state

	virtual void	setFocus(BOOL b);

	// Selects item by underlying LLSD value, using LLSD::asString() matching.  
	// For simple items, this is just the name of the label.
	virtual void	setValue(const LLSD& value );

	// Gets underlying LLSD value for currently selected items.  For simple
	// items, this is just the label.
	virtual LLSD	getValue() const;

	void			setTextEntry(const LLStringExplicit& text);

	LLScrollListItem*	add(const std::string& name, EAddPosition pos = ADD_BOTTOM, BOOL enabled = TRUE);	// add item "name" to menu
	LLScrollListItem*	add(const std::string& name, const LLUUID& id, EAddPosition pos = ADD_BOTTOM, BOOL enabled = TRUE);
	LLScrollListItem*	add(const std::string& name, void* userdata, EAddPosition pos = ADD_BOTTOM, BOOL enabled = TRUE);
	LLScrollListItem*	add(const std::string& name, LLSD value, EAddPosition pos = ADD_BOTTOM, BOOL enabled = TRUE);
	LLScrollListItem*	addSeparator(EAddPosition pos = ADD_BOTTOM);
	BOOL			remove( S32 index );	// remove item by index, return TRUE if found and removed
	void			removeall() { clearRows(); }

	void			sortByName(BOOL ascending = TRUE); // Sort the entries in the combobox by name

	// Select current item by name using selectItemByLabel.  Returns FALSE if not found.
	BOOL			setSimple(const LLStringExplicit& name);
	// Get name of current item. Returns an empty string if not found.
	const std::string	getSimple() const;
	// Get contents of column x of selected row
	const std::string getSelectedItemLabel(S32 column = 0) const;

	// Sets the label, which doesn't have to exist in the label.
	// This is probably a UI abuse.
	void			setLabel(const LLStringExplicit& name);

	BOOL			remove(const std::string& name);	// remove item "name", return TRUE if found and removed
	
	BOOL			setCurrentByIndex( S32 index );
	S32				getCurrentIndex() const;

	void			createLineEditor(const Params&);

	//========================================================================
	LLCtrlSelectionInterface* getSelectionInterface()	{ return (LLCtrlSelectionInterface*)this; };
	LLCtrlListInterface* getListInterface()				{ return (LLCtrlListInterface*)this; };

	// LLCtrlListInterface functions
	// See llscrolllistctrl.h
	virtual S32		getItemCount() const;
	// Overwrites the default column (See LLScrollListCtrl for format)
	virtual void 	addColumn(const LLSD& column, EAddPosition pos = ADD_BOTTOM);
	virtual void 	clearColumns();
	virtual void	setColumnLabel(const std::string& column, const std::string& label);
	virtual LLScrollListItem* addElement(const LLSD& value, EAddPosition pos = ADD_BOTTOM, void* userdata = NULL);
	virtual LLScrollListItem* addSimpleElement(const std::string& value, EAddPosition pos = ADD_BOTTOM, const LLSD& id = LLSD());
	virtual void 	clearRows();
	virtual void 	sortByColumn(const std::string& name, BOOL ascending);

	// LLCtrlSelectionInterface functions
	virtual BOOL	getCanSelect() const				{ return TRUE; }
	virtual BOOL	selectFirstItem()					{ return setCurrentByIndex(0); }
	virtual BOOL	selectNthItem( S32 index )			{ return setCurrentByIndex(index); }
	virtual BOOL	selectItemRange( S32 first, S32 last );
	virtual S32		getFirstSelectedIndex() const		{ return getCurrentIndex(); }
	virtual BOOL	setCurrentByID( const LLUUID& id );
	virtual LLUUID	getCurrentID() const;				// LLUUID::null if no items in menu
	virtual BOOL	setSelectedByValue(const LLSD& value, BOOL selected);
	virtual LLSD	getSelectedValue();
	virtual BOOL	isSelected(const LLSD& value) const;
	virtual BOOL	operateOnSelection(EOperation op);
	virtual BOOL	operateOnAll(EOperation op);

	//========================================================================
	
	void*			getCurrentUserdata();

	void			setPrearrangeCallback( commit_callback_t cb ) { mPrearrangeCallback = cb; }
	void			setTextEntryCallback( commit_callback_t cb ) { mTextEntryCallback = cb; }
	void			setSelectionCallback( commit_callback_t cb ) { mSelectionCallback = cb; }

	void			setButtonVisible(BOOL visible);

	void			onButtonDown();
	void			onItemSelected(const LLSD& data);
	void			onTextCommit(const LLSD& data);

	void			updateSelection();
	virtual void	showList();
	virtual void	hideList();
	
<<<<<<< HEAD
	void			onTextEntry(LLLineEditor* line_editor);
=======
	virtual void	onTextEntry(LLLineEditor* line_editor);
>>>>>>> fcaa1ad4
	
protected:
	LLButton*			mButton;
	LLLineEditor*		mTextEntry;
	LLScrollListCtrl*	mList;
	EPreferredPosition	mListPosition;
	LLPointer<LLUIImage>	mArrowImage;
	LLUIString			mLabel;
<<<<<<< HEAD
=======
	BOOL				mHasAutocompletedText;
>>>>>>> fcaa1ad4

private:
	BOOL				mAllowTextEntry;
	S32					mMaxChars;
	BOOL				mTextEntryTentative;
	commit_callback_t	mPrearrangeCallback;
	commit_callback_t	mTextEntryCallback;
	commit_callback_t	mSelectionCallback;
};

#ifdef LL_WINDOWS
#ifndef INSTANTIATE_GETCHILD_COMBOBOX
#pragma warning (disable : 4231)
extern template LLComboBox* LLView::getChild<LLComboBox>( const std::string& name, BOOL recurse, BOOL create_if_missing ) const;
#endif
#endif

#endif<|MERGE_RESOLUTION|>--- conflicted
+++ resolved
@@ -97,13 +97,8 @@
 		
 		Params();
 	};
-<<<<<<< HEAD
-
-
-=======
-
-
->>>>>>> fcaa1ad4
+
+
 	virtual ~LLComboBox(); 
 	/*virtual*/ BOOL postBuild();
 	
@@ -111,10 +106,7 @@
 	friend class LLUICtrlFactory;
 	LLComboBox(const Params&);
 	void	initFromParams(const Params&);
-<<<<<<< HEAD
-=======
 	void	prearrangeList(std::string filter = "");
->>>>>>> fcaa1ad4
 
 public:
 	// LLView interface
@@ -222,11 +214,7 @@
 	virtual void	showList();
 	virtual void	hideList();
 	
-<<<<<<< HEAD
-	void			onTextEntry(LLLineEditor* line_editor);
-=======
 	virtual void	onTextEntry(LLLineEditor* line_editor);
->>>>>>> fcaa1ad4
 	
 protected:
 	LLButton*			mButton;
@@ -235,10 +223,7 @@
 	EPreferredPosition	mListPosition;
 	LLPointer<LLUIImage>	mArrowImage;
 	LLUIString			mLabel;
-<<<<<<< HEAD
-=======
 	BOOL				mHasAutocompletedText;
->>>>>>> fcaa1ad4
 
 private:
 	BOOL				mAllowTextEntry;
