--- conflicted
+++ resolved
@@ -1,1030 +1,813 @@
-/**
- * @file llkeywords.cpp
- * @brief Keyword list for LSL
- *
- * $LicenseInfo:firstyear=2000&license=viewerlgpl$
- * Second Life Viewer Source Code
- * Copyright (C) 2010, Linden Research, Inc.
- *
- * This library is free software; you can redistribute it and/or
- * modify it under the terms of the GNU Lesser General Public
- * License as published by the Free Software Foundation;
- * version 2.1 of the License only.
- *
- * This library is distributed in the hope that it will be useful,
- * but WITHOUT ANY WARRANTY; without even the implied warranty of
- * MERCHANTABILITY or FITNESS FOR A PARTICULAR PURPOSE.  See the GNU
- * Lesser General Public License for more details.
- *
- * You should have received a copy of the GNU Lesser General Public
- * License along with this library; if not, write to the Free Software
- * Foundation, Inc., 51 Franklin Street, Fifth Floor, Boston, MA  02110-1301  USA
- *
- * Linden Research, Inc., 945 Battery Street, San Francisco, CA  94111  USA
- * $/LicenseInfo$
- */
-
-#include "linden_common.h"
-
-#include <iostream>
-#include <fstream>
-
-#include "llkeywords.h"
-#include "llsdserialize.h"
-#include "lltexteditor.h"
-#include "llstl.h"
-
-inline bool LLKeywordToken::isHead(const llwchar* s) const
-{
-    // strncmp is much faster than string compare
-    bool res = true;
-    const llwchar* t = mToken.c_str();
-    S32 len = mToken.size();
-    for (S32 i=0; i<len; i++)
-    {
-        if (s[i] != t[i])
-        {
-            res = false;
-            break;
-        }
-    }
-    return res;
-}
-
-inline bool LLKeywordToken::isTail(const llwchar* s) const
-{
-    bool res = true;
-    const llwchar* t = mDelimiter.c_str();
-    S32 len = mDelimiter.size();
-    for (S32 i=0; i<len; i++)
-    {
-        if (s[i] != t[i])
-        {
-            res = false;
-            break;
-        }
-    }
-    return res;
-}
-
-LLKeywords::LLKeywords()
-:   mLoaded(false)
-{
-}
-
-LLKeywords::~LLKeywords()
-{
-    std::for_each(mWordTokenMap.begin(), mWordTokenMap.end(), DeletePairedPointer());
-    mWordTokenMap.clear();
-    std::for_each(mLineTokenList.begin(), mLineTokenList.end(), DeletePointer());
-    mLineTokenList.clear();
-    std::for_each(mDelimiterTokenList.begin(), mDelimiterTokenList.end(), DeletePointer());
-    mDelimiterTokenList.clear();
-}
-
-// Add the token as described
-void LLKeywords::addToken(LLKeywordToken::ETokenType type,
-                          const std::string& key_in,
-                          const LLColor4& color,
-                          const std::string& tool_tip_in,
-                          const std::string& delimiter_in)
-{
-    std::string tip_text = tool_tip_in;
-    LLStringUtil::replaceString(tip_text, "\\n", "\n" );
-    LLStringUtil::replaceString(tip_text, "\t", " " );
-    if (tip_text.empty())
-    {
-        tip_text = "[no info]";
-    }
-    LLWString tool_tip = utf8str_to_wstring(tip_text);
-
-    LLWString key = utf8str_to_wstring(key_in);
-    LLWString delimiter = utf8str_to_wstring(delimiter_in);
-    switch(type)
-    {
-    case LLKeywordToken::TT_CONSTANT:
-    case LLKeywordToken::TT_CONTROL:
-    case LLKeywordToken::TT_EVENT:
-    case LLKeywordToken::TT_FUNCTION:
-    case LLKeywordToken::TT_LABEL:
-    case LLKeywordToken::TT_SECTION:
-    case LLKeywordToken::TT_TYPE:
-    case LLKeywordToken::TT_WORD:
-        mWordTokenMap[key] = new LLKeywordToken(type, color, key, tool_tip, LLWStringUtil::null);
-        break;
-
-    case LLKeywordToken::TT_LINE:
-        mLineTokenList.push_front(new LLKeywordToken(type, color, key, tool_tip, LLWStringUtil::null));
-        break;
-
-    case LLKeywordToken::TT_TWO_SIDED_DELIMITER:
-    case LLKeywordToken::TT_DOUBLE_QUOTATION_MARKS:
-    case LLKeywordToken::TT_ONE_SIDED_DELIMITER:
-        mDelimiterTokenList.push_front(new LLKeywordToken(type, color, key, tool_tip, delimiter));
-        break;
-
-    default:
-        llassert(0);
-    }
-}
-
-std::string LLKeywords::getArguments(LLSD& arguments)
-{
-    std::string argString = "";
-
-    if (arguments.isArray())
-    {
-        U32 argsCount = arguments.size();
-        LLSD::array_iterator arrayIt = arguments.beginArray();
-        for ( ; arrayIt != arguments.endArray(); ++arrayIt)
-        {
-            LLSD& args = (*arrayIt);
-            if (args.isMap())
-            {
-                LLSD::map_iterator argsIt = args.beginMap();
-                for ( ; argsIt != args.endMap(); ++argsIt)
-                {
-                    argString += argsIt->second.get("type").asString() + " " + argsIt->first;
-                    if (argsCount-- > 1)
-                    {
-                        argString += ", ";
-                    }
-                }
-            }
-            else
-            {
-                LL_WARNS("SyntaxLSL") << "Argument array comtains a non-map element!" << LL_ENDL;
-            }
-        }
-    }
-    else if (!arguments.isUndefined())
-    {
-        LL_WARNS("SyntaxLSL") << "Not an array! Invalid arguments LLSD passed to function." << arguments << LL_ENDL;
-    }
-    return argString;
-}
-
-std::string LLKeywords::getAttribute(const std::string& key)
-{
-    attribute_iterator_t it = mAttributes.find(key);
-    return (it != mAttributes.end()) ? it->second : "";
-}
-
-LLColor4 LLKeywords::getColorGroup(const std::string& key_in)
-{
-    std::string color_group = "ScriptText";
-    if (key_in == "functions")
-    {
-        color_group = "SyntaxLslFunction";
-    }
-    else if (key_in == "controls")
-    {
-        color_group = "SyntaxLslControlFlow";
-    }
-    else if (key_in == "events")
-    {
-        color_group = "SyntaxLslEvent";
-    }
-    else if (key_in == "types")
-    {
-        color_group = "SyntaxLslDataType";
-    }
-    else if (key_in == "misc-flow-label")
-    {
-        color_group = "SyntaxLslControlFlow";
-    }
-    else if (key_in =="deprecated")
-    {
-        color_group = "SyntaxLslDeprecated";
-    }
-    else if (key_in =="god-mode")
-    {
-        color_group = "SyntaxLslGodMode";
-    }
-    else if (key_in == "constants"
-             || key_in == "constants-integer"
-             || key_in == "constants-float"
-             || key_in == "constants-string"
-             || key_in == "constants-key"
-             || key_in == "constants-rotation"
-             || key_in == "constants-vector")
-    {
-        color_group = "SyntaxLslConstant";
-    }
-    else
-    {
-        LL_WARNS("SyntaxLSL") << "Color key '" << key_in << "' not recognized." << LL_ENDL;
-    }
-
-    return LLUIColorTable::instance().getColor(color_group);
-}
-
-void LLKeywords::initialize(LLSD SyntaxXML)
-{
-    mSyntax = SyntaxXML;
-    mLoaded = true;
-}
-
-void LLKeywords::processTokens()
-{
-    if (!mLoaded)
-    {
-        return;
-    }
-
-    // Add 'standard' stuff: Quotes, Comments, Strings, Labels, etc. before processing the LLSD
-    std::string delimiter;
-    addToken(LLKeywordToken::TT_LABEL, "@", getColorGroup("misc-flow-label"), "Label\nTarget for jump statement", delimiter );
-    addToken(LLKeywordToken::TT_ONE_SIDED_DELIMITER, "//", LLUIColorTable::instance().getColor("SyntaxLslComment"), "Comment (single-line)\nNon-functional commentary or disabled code", delimiter );
-    addToken(LLKeywordToken::TT_TWO_SIDED_DELIMITER, "/*", LLUIColorTable::instance().getColor("SyntaxLslComment"), "Comment (multi-line)\nNon-functional commentary or disabled code", "*/" );
-    addToken(LLKeywordToken::TT_DOUBLE_QUOTATION_MARKS, "\"", LLUIColorTable::instance().getColor("SyntaxLslStringLiteral"), "String literal", "\"" );
-
-    LLSD::map_iterator itr = mSyntax.beginMap();
-    for ( ; itr != mSyntax.endMap(); ++itr)
-    {
-        if (itr->first == "llsd-lsl-syntax-version")
-        {
-            // Skip over version key.
-        }
-        else
-        {
-            if (itr->second.isMap())
-            {
-                processTokensGroup(itr->second, itr->first);
-            }
-            else
-            {
-                LL_WARNS("LSL-Tokens-Processing") << "Map for " + itr->first + " entries is missing! Ignoring." << LL_ENDL;
-            }
-        }
-    }
-    LL_INFOS("SyntaxLSL") << "Finished processing tokens." << LL_ENDL;
-}
-
-void LLKeywords::processTokensGroup(const LLSD& tokens, const std::string& group)
-{
-    LLColor4 color;
-    LLColor4 color_group;
-    LLColor4 color_deprecated = getColorGroup("deprecated");
-    LLColor4 color_god_mode = getColorGroup("god-mode");
-
-    LLKeywordToken::ETokenType token_type = LLKeywordToken::TT_UNKNOWN;
-    // If a new token type is added here, it must also be added to the 'addToken' method
-    if (group == "constants")
-    {
-        token_type = LLKeywordToken::TT_CONSTANT;
-    }
-    else if (group == "controls")
-    {
-        token_type = LLKeywordToken::TT_CONTROL;
-    }
-    else if (group == "events")
-    {
-        token_type = LLKeywordToken::TT_EVENT;
-    }
-    else if (group == "functions")
-    {
-        token_type = LLKeywordToken::TT_FUNCTION;
-    }
-    else if (group == "label")
-    {
-        token_type = LLKeywordToken::TT_LABEL;
-    }
-    else if (group == "types")
-    {
-        token_type = LLKeywordToken::TT_TYPE;
-    }
-
-    color_group = getColorGroup(group);
-    LL_DEBUGS("SyntaxLSL") << "Group: '" << group << "', using color: '" << color_group << "'" << LL_ENDL;
-
-    if (tokens.isMap())
-    {
-        LLSD::map_const_iterator outer_itr = tokens.beginMap();
-        for ( ; outer_itr != tokens.endMap(); ++outer_itr )
-        {
-            if (outer_itr->second.isMap())
-            {
-                mAttributes.clear();
-                LLSD arguments = LLSD();
-                LLSD::map_const_iterator inner_itr = outer_itr->second.beginMap();
-                for ( ; inner_itr != outer_itr->second.endMap(); ++inner_itr )
-                {
-                    if (inner_itr->first == "arguments")
-                    {
-                        if (inner_itr->second.isArray())
-                        {
-                            arguments = inner_itr->second;
-                        }
-                    }
-                    else if (!inner_itr->second.isMap() && !inner_itr->second.isArray())
-                    {
-                        mAttributes[inner_itr->first] = inner_itr->second.asString();
-                    }
-                    else
-                    {
-                        LL_WARNS("SyntaxLSL") << "Not a valid attribute: " << inner_itr->first << LL_ENDL;
-                    }
-                }
-
-                std::string tooltip = "";
-                switch (token_type)
-                {
-                    case LLKeywordToken::TT_CONSTANT:
-                        if (getAttribute("type").length() > 0)
-                        {
-                            color_group = getColorGroup(group + "-" + getAttribute("type"));
-                        }
-                        else
-                        {
-                            color_group = getColorGroup(group);
-                        }
-                        tooltip = "Type: " + getAttribute("type") + ", Value: " + getAttribute("value");
-                        break;
-                    case LLKeywordToken::TT_EVENT:
-                        tooltip = outer_itr->first + "(" + getArguments(arguments) + ")";
-                        break;
-                    case LLKeywordToken::TT_FUNCTION:
-                        tooltip = getAttribute("return") + " " + outer_itr->first + "(" + getArguments(arguments) + ");";
-                        tooltip.append("\nEnergy: ");
-                        tooltip.append(getAttribute("energy").empty() ? "0.0" : getAttribute("energy"));
-                        if (!getAttribute("sleep").empty())
-                        {
-                            tooltip += ", Sleep: " + getAttribute("sleep");
-                        }
-                    default:
-                        break;
-                }
-
-                if (!getAttribute("tooltip").empty())
-                {
-                    if (!tooltip.empty())
-                    {
-                        tooltip.append("\n");
-                    }
-                    tooltip.append(getAttribute("tooltip"));
-                }
-
-                color = getAttribute("deprecated") == "true" ? color_deprecated : color_group;
-
-                if (getAttribute("god-mode") == "true")
-                {
-                    color = color_god_mode;
-                }
-
-                addToken(token_type, outer_itr->first, color, tooltip);
-            }
-        }
-    }
-    else if (tokens.isArray())  // Currently nothing should need this, but it's here for completeness
-    {
-        LL_INFOS("SyntaxLSL") << "Curious, shouldn't be an array here; adding all using color " << color << LL_ENDL;
-        for (S32 count = 0; count < tokens.size(); ++count)
-        {
-            addToken(token_type, tokens[count], color, "");
-        }
-    }
-    else
-    {
-        LL_WARNS("SyntaxLSL") << "Invalid map/array passed: '" << tokens << "'" << LL_ENDL;
-    }
-}
-
-LLKeywords::WStringMapIndex::WStringMapIndex(const WStringMapIndex& other)
-{
-    if(other.mOwner)
-    {
-        copyData(other.mData, other.mLength);
-    }
-    else
-    {
-        mOwner = false;
-        mLength = other.mLength;
-        mData = other.mData;
-    }
-}
-
-LLKeywords::WStringMapIndex::WStringMapIndex(const LLWString& str)
-{
-    copyData(str.data(), str.size());
-}
-
-LLKeywords::WStringMapIndex::WStringMapIndex(const llwchar *start, size_t length)
-:   mData(start)
-,   mLength(length)
-,   mOwner(false)
-{
-}
-
-LLKeywords::WStringMapIndex::~WStringMapIndex()
-{
-    if (mOwner)
-    {
-        delete[] mData;
-    }
-}
-
-void LLKeywords::WStringMapIndex::copyData(const llwchar *start, size_t length)
-{
-    llwchar *data = new llwchar[length];
-    memcpy((void*)data, (const void*)start, length * sizeof(llwchar));
-
-    mOwner = true;
-    mLength = length;
-    mData = data;
-}
-
-bool LLKeywords::WStringMapIndex::operator<(const LLKeywords::WStringMapIndex &other) const
-{
-    // NOTE: Since this is only used to organize a std::map, it doesn't matter if it uses correct collate order or not.
-    // The comparison only needs to strictly order all possible strings, and be stable.
-
-    bool result = false;
-    const llwchar* self_iter = mData;
-    const llwchar* self_end = mData + mLength;
-    const llwchar* other_iter = other.mData;
-    const llwchar* other_end = other.mData + other.mLength;
-
-    while(true)
-    {
-        if(other_iter >= other_end)
-        {
-            // We've hit the end of other.
-            // This covers two cases: other being shorter than self, or the strings being equal.
-            // In either case, we want to return false.
-            result = false;
-            break;
-        }
-        else if(self_iter >= self_end)
-        {
-            // self is shorter than other.
-            result = true;
-            break;
-        }
-        else if(*self_iter != *other_iter)
-        {
-            // The current character differs.  The strings are not equal.
-            result = *self_iter < *other_iter;
-            break;
-        }
-
-        self_iter++;
-        other_iter++;
-    }
-
-    return result;
-}
-
-LLTrace::BlockTimerStatHandle FTM_SYNTAX_COLORING("Syntax Coloring");
-
-// Walk through a string, applying the rules specified by the keyword token list and
-// create a list of color segments.
-void LLKeywords::findSegments(std::vector<LLTextSegmentPtr>* seg_list, const LLWString& wtext, LLTextEditor& editor, LLStyleConstSP style)
-{
-<<<<<<< HEAD
-	LL_RECORD_BLOCK_TIME(FTM_SYNTAX_COLORING);
-	seg_list->clear();
-
-	if( wtext.empty() )
-	{
-		return;
-	}
-
-	S32 text_len = wtext.size() + 1;
-
-	seg_list->push_back( new LLNormalTextSegment( style, 0, text_len, editor ) );
-
-	const llwchar* base = wtext.c_str();
-	const llwchar* cur = base;
-	while( *cur )
-	{
-		if( *cur == '\n' || cur == base )
-		{
-			if( *cur == '\n' )
-			{
-				LLTextSegmentPtr text_segment = new LLLineBreakTextSegment(style, cur-base);
-				text_segment->setToken( 0 );
-				insertSegment( *seg_list, text_segment, text_len, style, editor);
-				cur++;
-				if( !*cur || *cur == '\n' )
-				{
-					continue;
-				}
-			}
-
-			// Skip white space
-			while( *cur && iswspace(*cur) && (*cur != '\n')  )
-			{
-				cur++;
-			}
-			if( !*cur || *cur == '\n' )
-			{
-				continue;
-			}
-
-			// cur is now at the first non-whitespace character of a new line
-
-			// Line start tokens
-			{
-				bool line_done = false;
-				for (token_list_t::iterator iter = mLineTokenList.begin();
-					 iter != mLineTokenList.end(); ++iter)
-				{
-					LLKeywordToken* cur_token = *iter;
-					if( cur_token->isHead( cur ) )
-					{
-						S32 seg_start = cur - base;
-						while( *cur && *cur != '\n' )
-						{
-							// skip the rest of the line
-							cur++;
-						}
-						S32 seg_end = cur - base;
-
-						//create segments from seg_start to seg_end
-						insertSegments(wtext, *seg_list,cur_token, text_len, seg_start, seg_end, style, editor);
-						line_done = true; // to break out of second loop.
-						break;
-					}
-				}
-
-				if( line_done )
-				{
-					continue;
-				}
-			}
-		}
-
-		// Skip white space
-		while( *cur && iswspace(*cur) && (*cur != '\n')  )
-		{
-			cur++;
-		}
-
-		while( *cur && *cur != '\n' )
-		{
-			// Check against delimiters
-			{
-				S32 seg_start = 0;
-				LLKeywordToken* cur_delimiter = NULL;
-				for (token_list_t::iterator iter = mDelimiterTokenList.begin();
-					 iter != mDelimiterTokenList.end(); ++iter)
-				{
-					LLKeywordToken* delimiter = *iter;
-					if( delimiter->isHead( cur ) )
-					{
-						cur_delimiter = delimiter;
-						break;
-					}
-				}
-
-				if( cur_delimiter )
-				{
-					S32 between_delimiters = 0;
-					S32 seg_end = 0;
-
-					seg_start = cur - base;
-					cur += cur_delimiter->getLengthHead();
-
-					LLKeywordToken::ETokenType type = cur_delimiter->getType();
-					if( type == LLKeywordToken::TT_TWO_SIDED_DELIMITER || type == LLKeywordToken::TT_DOUBLE_QUOTATION_MARKS )
-					{
-						while( *cur && !cur_delimiter->isTail(cur))
-						{
-							// Check for an escape sequence.
-							if (type == LLKeywordToken::TT_DOUBLE_QUOTATION_MARKS && *cur == '\\')
-							{
-								// Count the number of backslashes.
-								S32 num_backslashes = 0;
-								while (*cur == '\\')
-								{
-									num_backslashes++;
-									between_delimiters++;
-									cur++;
-								}
-								// If the next character is the end delimiter?
-								if (cur_delimiter->isTail(cur))
-								{
-									// If there was an odd number of backslashes, then this delimiter
-									// does not end the sequence.
-									if (num_backslashes % 2 == 1)
-									{
-										between_delimiters++;
-										cur++;
-									}
-									else
-									{
-										// This is an end delimiter.
-										break;
-									}
-								}
-							}
-							else
-							{
-								between_delimiters++;
-								cur++;
-							}
-						}
-
-						if( *cur )
-						{
-							cur += cur_delimiter->getLengthHead();
-							seg_end = seg_start + between_delimiters + cur_delimiter->getLengthHead() + cur_delimiter->getLengthTail();
-						}
-						else
-						{
-							// eof
-							seg_end = seg_start + between_delimiters + cur_delimiter->getLengthHead();
-						}
-					}
-					else
-					{
-						llassert( cur_delimiter->getType() == LLKeywordToken::TT_ONE_SIDED_DELIMITER );
-						// Left side is the delimiter.  Right side is eol or eof.
-						while( *cur && ('\n' != *cur) )
-						{
-							between_delimiters++;
-							cur++;
-						}
-						seg_end = seg_start + between_delimiters + cur_delimiter->getLengthHead();
-					}
-
-					insertSegments(wtext, *seg_list,cur_delimiter, text_len, seg_start, seg_end, style, editor);
-					/*
-					LLTextSegmentPtr text_segment = new LLNormalTextSegment( cur_delimiter->getColor(), seg_start, seg_end, editor );
-					text_segment->setToken( cur_delimiter );
-					insertSegment( seg_list, text_segment, text_len, defaultColor, editor);
-					*/
-					// Note: we don't increment cur, since the end of one delimited seg may be immediately
-					// followed by the start of another one.
-					continue;
-				}
-			}
-
-			// check against words
-			llwchar prev = cur > base ? *(cur-1) : 0;
-			if( !iswalnum( prev ) && (prev != '_') )
-			{
-				const llwchar* p = cur;
-				while( iswalnum( *p ) || (*p == '_') )
-				{
-					p++;
-				}
-				S32 seg_len = p - cur;
-				if( seg_len > 0 )
-				{
-					WStringMapIndex word( cur, seg_len );
-					word_token_map_t::iterator map_iter = mWordTokenMap.find(word);
-					if( map_iter != mWordTokenMap.end() )
-					{
-						LLKeywordToken* cur_token = map_iter->second;
-						S32 seg_start = cur - base;
-						S32 seg_end = seg_start + seg_len;
-
-						// LL_INFOS("SyntaxLSL") << "Seg: [" << word.c_str() << "]" << LL_ENDL;
-
-						insertSegments(wtext, *seg_list,cur_token, text_len, seg_start, seg_end, style, editor);
-					}
-					cur += seg_len;
-					continue;
-				}
-			}
-
-			if( *cur && *cur != '\n' )
-			{
-				cur++;
-			}
-		}
-	}
-=======
-    LL_RECORD_BLOCK_TIME(FTM_SYNTAX_COLORING);
-    seg_list->clear();
-
-    if( wtext.empty() )
-    {
-        return;
-    }
-
-    S32 text_len = wtext.size() + 1;
-
-    seg_list->push_back( new LLNormalTextSegment( style, 0, text_len, editor ) );
-
-    const llwchar* base = wtext.c_str();
-    const llwchar* cur = base;
-    while( *cur )
-    {
-        if( *cur == '\n' || cur == base )
-        {
-            if( *cur == '\n' )
-            {
-                LLTextSegmentPtr text_segment = new LLLineBreakTextSegment(style, cur-base);
-                text_segment->setToken( 0 );
-                insertSegment( *seg_list, text_segment, text_len, style, editor);
-                cur++;
-                if( !*cur || *cur == '\n' )
-                {
-                    continue;
-                }
-            }
-
-            // Skip white space
-            while( *cur && iswspace(*cur) && (*cur != '\n')  )
-            {
-                cur++;
-            }
-            if( !*cur || *cur == '\n' )
-            {
-                continue;
-            }
-
-            // cur is now at the first non-whitespace character of a new line
-
-            // Line start tokens
-            {
-                BOOL line_done = FALSE;
-                for (token_list_t::iterator iter = mLineTokenList.begin();
-                     iter != mLineTokenList.end(); ++iter)
-                {
-                    LLKeywordToken* cur_token = *iter;
-                    if( cur_token->isHead( cur ) )
-                    {
-                        S32 seg_start = cur - base;
-                        while( *cur && *cur != '\n' )
-                        {
-                            // skip the rest of the line
-                            cur++;
-                        }
-                        S32 seg_end = cur - base;
-
-                        //create segments from seg_start to seg_end
-                        insertSegments(wtext, *seg_list,cur_token, text_len, seg_start, seg_end, style, editor);
-                        line_done = TRUE; // to break out of second loop.
-                        break;
-                    }
-                }
-
-                if( line_done )
-                {
-                    continue;
-                }
-            }
-        }
-
-        // Skip white space
-        while( *cur && iswspace(*cur) && (*cur != '\n')  )
-        {
-            cur++;
-        }
-
-        while( *cur && *cur != '\n' )
-        {
-            // Check against delimiters
-            {
-                S32 seg_start = 0;
-                LLKeywordToken* cur_delimiter = NULL;
-                for (token_list_t::iterator iter = mDelimiterTokenList.begin();
-                     iter != mDelimiterTokenList.end(); ++iter)
-                {
-                    LLKeywordToken* delimiter = *iter;
-                    if( delimiter->isHead( cur ) )
-                    {
-                        cur_delimiter = delimiter;
-                        break;
-                    }
-                }
-
-                if( cur_delimiter )
-                {
-                    S32 between_delimiters = 0;
-                    S32 seg_end = 0;
-
-                    seg_start = cur - base;
-                    cur += cur_delimiter->getLengthHead();
-
-                    LLKeywordToken::ETokenType type = cur_delimiter->getType();
-                    if( type == LLKeywordToken::TT_TWO_SIDED_DELIMITER || type == LLKeywordToken::TT_DOUBLE_QUOTATION_MARKS )
-                    {
-                        while( *cur && !cur_delimiter->isTail(cur))
-                        {
-                            // Check for an escape sequence.
-                            if (type == LLKeywordToken::TT_DOUBLE_QUOTATION_MARKS && *cur == '\\')
-                            {
-                                // Count the number of backslashes.
-                                S32 num_backslashes = 0;
-                                while (*cur == '\\')
-                                {
-                                    num_backslashes++;
-                                    between_delimiters++;
-                                    cur++;
-                                }
-                                // If the next character is the end delimiter?
-                                if (cur_delimiter->isTail(cur))
-                                {
-                                    // If there was an odd number of backslashes, then this delimiter
-                                    // does not end the sequence.
-                                    if (num_backslashes % 2 == 1)
-                                    {
-                                        between_delimiters++;
-                                        cur++;
-                                    }
-                                    else
-                                    {
-                                        // This is an end delimiter.
-                                        break;
-                                    }
-                                }
-                            }
-                            else
-                            {
-                                between_delimiters++;
-                                cur++;
-                            }
-                        }
-
-                        if( *cur )
-                        {
-                            cur += cur_delimiter->getLengthHead();
-                            seg_end = seg_start + between_delimiters + cur_delimiter->getLengthHead() + cur_delimiter->getLengthTail();
-                        }
-                        else
-                        {
-                            // eof
-                            seg_end = seg_start + between_delimiters + cur_delimiter->getLengthHead();
-                        }
-                    }
-                    else
-                    {
-                        llassert( cur_delimiter->getType() == LLKeywordToken::TT_ONE_SIDED_DELIMITER );
-                        // Left side is the delimiter.  Right side is eol or eof.
-                        while( *cur && ('\n' != *cur) )
-                        {
-                            between_delimiters++;
-                            cur++;
-                        }
-                        seg_end = seg_start + between_delimiters + cur_delimiter->getLengthHead();
-                    }
-
-                    insertSegments(wtext, *seg_list,cur_delimiter, text_len, seg_start, seg_end, style, editor);
-                    /*
-                    LLTextSegmentPtr text_segment = new LLNormalTextSegment( cur_delimiter->getColor(), seg_start, seg_end, editor );
-                    text_segment->setToken( cur_delimiter );
-                    insertSegment( seg_list, text_segment, text_len, defaultColor, editor);
-                    */
-                    // Note: we don't increment cur, since the end of one delimited seg may be immediately
-                    // followed by the start of another one.
-                    continue;
-                }
-            }
-
-            // check against words
-            llwchar prev = cur > base ? *(cur-1) : 0;
-            if( !iswalnum( prev ) && (prev != '_') )
-            {
-                const llwchar* p = cur;
-                while( iswalnum( *p ) || (*p == '_') )
-                {
-                    p++;
-                }
-                S32 seg_len = p - cur;
-                if( seg_len > 0 )
-                {
-                    WStringMapIndex word( cur, seg_len );
-                    word_token_map_t::iterator map_iter = mWordTokenMap.find(word);
-                    if( map_iter != mWordTokenMap.end() )
-                    {
-                        LLKeywordToken* cur_token = map_iter->second;
-                        S32 seg_start = cur - base;
-                        S32 seg_end = seg_start + seg_len;
-
-                        // LL_INFOS("SyntaxLSL") << "Seg: [" << word.c_str() << "]" << LL_ENDL;
-
-                        insertSegments(wtext, *seg_list,cur_token, text_len, seg_start, seg_end, style, editor);
-                    }
-                    cur += seg_len;
-                    continue;
-                }
-            }
-
-            if( *cur && *cur != '\n' )
-            {
-                cur++;
-            }
-        }
-    }
->>>>>>> e1623bb2
-}
-
-void LLKeywords::insertSegments(const LLWString& wtext, std::vector<LLTextSegmentPtr>& seg_list, LLKeywordToken* cur_token, S32 text_len, S32 seg_start, S32 seg_end, LLStyleConstSP style, LLTextEditor& editor )
-{
-    std::string::size_type pos = wtext.find('\n',seg_start);
-
-    LLStyleConstSP cur_token_style = new LLStyle(LLStyle::Params().font(style->getFont()).color(cur_token->getColor()));
-
-    while (pos!=-1 && pos < (std::string::size_type)seg_end)
-    {
-        if (pos!=seg_start)
-        {
-            LLTextSegmentPtr text_segment = new LLNormalTextSegment(cur_token_style, seg_start, pos, editor);
-            text_segment->setToken( cur_token );
-            insertSegment( seg_list, text_segment, text_len, style, editor);
-        }
-
-        LLTextSegmentPtr text_segment = new LLLineBreakTextSegment(style, pos);
-        text_segment->setToken( cur_token );
-        insertSegment( seg_list, text_segment, text_len, style, editor);
-
-        seg_start = pos+1;
-        pos = wtext.find('\n',seg_start);
-    }
-
-    LLTextSegmentPtr text_segment = new LLNormalTextSegment(cur_token_style, seg_start, seg_end, editor);
-    text_segment->setToken( cur_token );
-    insertSegment( seg_list, text_segment, text_len, style, editor);
-}
-
-void LLKeywords::insertSegment(std::vector<LLTextSegmentPtr>& seg_list, LLTextSegmentPtr new_segment, S32 text_len, const LLColor4 &defaultColor, LLTextEditor& editor )
-{
-    LLTextSegmentPtr last = seg_list.back();
-    S32 new_seg_end = new_segment->getEnd();
-
-    if( new_segment->getStart() == last->getStart() )
-    {
-        seg_list.pop_back();
-    }
-    else
-    {
-        last->setEnd( new_segment->getStart() );
-    }
-    seg_list.push_back( new_segment );
-
-    if( new_seg_end < text_len )
-    {
-        seg_list.push_back( new LLNormalTextSegment( defaultColor, new_seg_end, text_len, editor ) );
-    }
-}
-
-void LLKeywords::insertSegment(std::vector<LLTextSegmentPtr>& seg_list, LLTextSegmentPtr new_segment, S32 text_len, LLStyleConstSP style, LLTextEditor& editor )
-{
-    LLTextSegmentPtr last = seg_list.back();
-    S32 new_seg_end = new_segment->getEnd();
-
-    if( new_segment->getStart() == last->getStart() )
-    {
-        seg_list.pop_back();
-    }
-    else
-    {
-        last->setEnd( new_segment->getStart() );
-    }
-    seg_list.push_back( new_segment );
-
-    if( new_seg_end < text_len )
-    {
-        seg_list.push_back( new LLNormalTextSegment( style, new_seg_end, text_len, editor ) );
-    }
-}
-
-#ifdef _DEBUG
-void LLKeywords::dump()
-{
-    LL_INFOS() << "LLKeywords" << LL_ENDL;
-
-
-    LL_INFOS() << "LLKeywords::sWordTokenMap" << LL_ENDL;
-    word_token_map_t::iterator word_token_iter = mWordTokenMap.begin();
-    while( word_token_iter != mWordTokenMap.end() )
-    {
-        LLKeywordToken* word_token = word_token_iter->second;
-        word_token->dump();
-        ++word_token_iter;
-    }
-
-    LL_INFOS() << "LLKeywords::sLineTokenList" << LL_ENDL;
-    for (token_list_t::iterator iter = mLineTokenList.begin();
-         iter != mLineTokenList.end(); ++iter)
-    {
-        LLKeywordToken* line_token = *iter;
-        line_token->dump();
-    }
-
-
-    LL_INFOS() << "LLKeywords::sDelimiterTokenList" << LL_ENDL;
-    for (token_list_t::iterator iter = mDelimiterTokenList.begin();
-         iter != mDelimiterTokenList.end(); ++iter)
-    {
-        LLKeywordToken* delimiter_token = *iter;
-        delimiter_token->dump();
-    }
-}
-
-void LLKeywordToken::dump()
-{
-    LL_INFOS() << "[" <<
-        mColor.mV[VX] << ", " <<
-        mColor.mV[VY] << ", " <<
-        mColor.mV[VZ] << "] [" <<
-        wstring_to_utf8str(mToken) << "]" <<
-        LL_ENDL;
-}
-
-#endif  // DEBUG+/**
+ * @file llkeywords.cpp
+ * @brief Keyword list for LSL
+ *
+ * $LicenseInfo:firstyear=2000&license=viewerlgpl$
+ * Second Life Viewer Source Code
+ * Copyright (C) 2010, Linden Research, Inc.
+ *
+ * This library is free software; you can redistribute it and/or
+ * modify it under the terms of the GNU Lesser General Public
+ * License as published by the Free Software Foundation;
+ * version 2.1 of the License only.
+ *
+ * This library is distributed in the hope that it will be useful,
+ * but WITHOUT ANY WARRANTY; without even the implied warranty of
+ * MERCHANTABILITY or FITNESS FOR A PARTICULAR PURPOSE.  See the GNU
+ * Lesser General Public License for more details.
+ *
+ * You should have received a copy of the GNU Lesser General Public
+ * License along with this library; if not, write to the Free Software
+ * Foundation, Inc., 51 Franklin Street, Fifth Floor, Boston, MA  02110-1301  USA
+ *
+ * Linden Research, Inc., 945 Battery Street, San Francisco, CA  94111  USA
+ * $/LicenseInfo$
+ */
+
+#include "linden_common.h"
+
+#include <iostream>
+#include <fstream>
+
+#include "llkeywords.h"
+#include "llsdserialize.h"
+#include "lltexteditor.h"
+#include "llstl.h"
+
+inline bool LLKeywordToken::isHead(const llwchar* s) const
+{
+    // strncmp is much faster than string compare
+    bool res = true;
+    const llwchar* t = mToken.c_str();
+    S32 len = mToken.size();
+    for (S32 i=0; i<len; i++)
+    {
+        if (s[i] != t[i])
+        {
+            res = false;
+            break;
+        }
+    }
+    return res;
+}
+
+inline bool LLKeywordToken::isTail(const llwchar* s) const
+{
+    bool res = true;
+    const llwchar* t = mDelimiter.c_str();
+    S32 len = mDelimiter.size();
+    for (S32 i=0; i<len; i++)
+    {
+        if (s[i] != t[i])
+        {
+            res = false;
+            break;
+        }
+    }
+    return res;
+}
+
+LLKeywords::LLKeywords()
+:   mLoaded(false)
+{
+}
+
+LLKeywords::~LLKeywords()
+{
+    std::for_each(mWordTokenMap.begin(), mWordTokenMap.end(), DeletePairedPointer());
+    mWordTokenMap.clear();
+    std::for_each(mLineTokenList.begin(), mLineTokenList.end(), DeletePointer());
+    mLineTokenList.clear();
+    std::for_each(mDelimiterTokenList.begin(), mDelimiterTokenList.end(), DeletePointer());
+    mDelimiterTokenList.clear();
+}
+
+// Add the token as described
+void LLKeywords::addToken(LLKeywordToken::ETokenType type,
+                          const std::string& key_in,
+                          const LLColor4& color,
+                          const std::string& tool_tip_in,
+                          const std::string& delimiter_in)
+{
+    std::string tip_text = tool_tip_in;
+    LLStringUtil::replaceString(tip_text, "\\n", "\n" );
+    LLStringUtil::replaceString(tip_text, "\t", " " );
+    if (tip_text.empty())
+    {
+        tip_text = "[no info]";
+    }
+    LLWString tool_tip = utf8str_to_wstring(tip_text);
+
+    LLWString key = utf8str_to_wstring(key_in);
+    LLWString delimiter = utf8str_to_wstring(delimiter_in);
+    switch(type)
+    {
+    case LLKeywordToken::TT_CONSTANT:
+    case LLKeywordToken::TT_CONTROL:
+    case LLKeywordToken::TT_EVENT:
+    case LLKeywordToken::TT_FUNCTION:
+    case LLKeywordToken::TT_LABEL:
+    case LLKeywordToken::TT_SECTION:
+    case LLKeywordToken::TT_TYPE:
+    case LLKeywordToken::TT_WORD:
+        mWordTokenMap[key] = new LLKeywordToken(type, color, key, tool_tip, LLWStringUtil::null);
+        break;
+
+    case LLKeywordToken::TT_LINE:
+        mLineTokenList.push_front(new LLKeywordToken(type, color, key, tool_tip, LLWStringUtil::null));
+        break;
+
+    case LLKeywordToken::TT_TWO_SIDED_DELIMITER:
+    case LLKeywordToken::TT_DOUBLE_QUOTATION_MARKS:
+    case LLKeywordToken::TT_ONE_SIDED_DELIMITER:
+        mDelimiterTokenList.push_front(new LLKeywordToken(type, color, key, tool_tip, delimiter));
+        break;
+
+    default:
+        llassert(0);
+    }
+}
+
+std::string LLKeywords::getArguments(LLSD& arguments)
+{
+    std::string argString = "";
+
+    if (arguments.isArray())
+    {
+        U32 argsCount = arguments.size();
+        LLSD::array_iterator arrayIt = arguments.beginArray();
+        for ( ; arrayIt != arguments.endArray(); ++arrayIt)
+        {
+            LLSD& args = (*arrayIt);
+            if (args.isMap())
+            {
+                LLSD::map_iterator argsIt = args.beginMap();
+                for ( ; argsIt != args.endMap(); ++argsIt)
+                {
+                    argString += argsIt->second.get("type").asString() + " " + argsIt->first;
+                    if (argsCount-- > 1)
+                    {
+                        argString += ", ";
+                    }
+                }
+            }
+            else
+            {
+                LL_WARNS("SyntaxLSL") << "Argument array comtains a non-map element!" << LL_ENDL;
+            }
+        }
+    }
+    else if (!arguments.isUndefined())
+    {
+        LL_WARNS("SyntaxLSL") << "Not an array! Invalid arguments LLSD passed to function." << arguments << LL_ENDL;
+    }
+    return argString;
+}
+
+std::string LLKeywords::getAttribute(const std::string& key)
+{
+    attribute_iterator_t it = mAttributes.find(key);
+    return (it != mAttributes.end()) ? it->second : "";
+}
+
+LLColor4 LLKeywords::getColorGroup(const std::string& key_in)
+{
+    std::string color_group = "ScriptText";
+    if (key_in == "functions")
+    {
+        color_group = "SyntaxLslFunction";
+    }
+    else if (key_in == "controls")
+    {
+        color_group = "SyntaxLslControlFlow";
+    }
+    else if (key_in == "events")
+    {
+        color_group = "SyntaxLslEvent";
+    }
+    else if (key_in == "types")
+    {
+        color_group = "SyntaxLslDataType";
+    }
+    else if (key_in == "misc-flow-label")
+    {
+        color_group = "SyntaxLslControlFlow";
+    }
+    else if (key_in =="deprecated")
+    {
+        color_group = "SyntaxLslDeprecated";
+    }
+    else if (key_in =="god-mode")
+    {
+        color_group = "SyntaxLslGodMode";
+    }
+    else if (key_in == "constants"
+             || key_in == "constants-integer"
+             || key_in == "constants-float"
+             || key_in == "constants-string"
+             || key_in == "constants-key"
+             || key_in == "constants-rotation"
+             || key_in == "constants-vector")
+    {
+        color_group = "SyntaxLslConstant";
+    }
+    else
+    {
+        LL_WARNS("SyntaxLSL") << "Color key '" << key_in << "' not recognized." << LL_ENDL;
+    }
+
+    return LLUIColorTable::instance().getColor(color_group);
+}
+
+void LLKeywords::initialize(LLSD SyntaxXML)
+{
+    mSyntax = SyntaxXML;
+    mLoaded = true;
+}
+
+void LLKeywords::processTokens()
+{
+    if (!mLoaded)
+    {
+        return;
+    }
+
+    // Add 'standard' stuff: Quotes, Comments, Strings, Labels, etc. before processing the LLSD
+    std::string delimiter;
+    addToken(LLKeywordToken::TT_LABEL, "@", getColorGroup("misc-flow-label"), "Label\nTarget for jump statement", delimiter );
+    addToken(LLKeywordToken::TT_ONE_SIDED_DELIMITER, "//", LLUIColorTable::instance().getColor("SyntaxLslComment"), "Comment (single-line)\nNon-functional commentary or disabled code", delimiter );
+    addToken(LLKeywordToken::TT_TWO_SIDED_DELIMITER, "/*", LLUIColorTable::instance().getColor("SyntaxLslComment"), "Comment (multi-line)\nNon-functional commentary or disabled code", "*/" );
+    addToken(LLKeywordToken::TT_DOUBLE_QUOTATION_MARKS, "\"", LLUIColorTable::instance().getColor("SyntaxLslStringLiteral"), "String literal", "\"" );
+
+    LLSD::map_iterator itr = mSyntax.beginMap();
+    for ( ; itr != mSyntax.endMap(); ++itr)
+    {
+        if (itr->first == "llsd-lsl-syntax-version")
+        {
+            // Skip over version key.
+        }
+        else
+        {
+            if (itr->second.isMap())
+            {
+                processTokensGroup(itr->second, itr->first);
+            }
+            else
+            {
+                LL_WARNS("LSL-Tokens-Processing") << "Map for " + itr->first + " entries is missing! Ignoring." << LL_ENDL;
+            }
+        }
+    }
+    LL_INFOS("SyntaxLSL") << "Finished processing tokens." << LL_ENDL;
+}
+
+void LLKeywords::processTokensGroup(const LLSD& tokens, const std::string& group)
+{
+    LLColor4 color;
+    LLColor4 color_group;
+    LLColor4 color_deprecated = getColorGroup("deprecated");
+    LLColor4 color_god_mode = getColorGroup("god-mode");
+
+    LLKeywordToken::ETokenType token_type = LLKeywordToken::TT_UNKNOWN;
+    // If a new token type is added here, it must also be added to the 'addToken' method
+    if (group == "constants")
+    {
+        token_type = LLKeywordToken::TT_CONSTANT;
+    }
+    else if (group == "controls")
+    {
+        token_type = LLKeywordToken::TT_CONTROL;
+    }
+    else if (group == "events")
+    {
+        token_type = LLKeywordToken::TT_EVENT;
+    }
+    else if (group == "functions")
+    {
+        token_type = LLKeywordToken::TT_FUNCTION;
+    }
+    else if (group == "label")
+    {
+        token_type = LLKeywordToken::TT_LABEL;
+    }
+    else if (group == "types")
+    {
+        token_type = LLKeywordToken::TT_TYPE;
+    }
+
+    color_group = getColorGroup(group);
+    LL_DEBUGS("SyntaxLSL") << "Group: '" << group << "', using color: '" << color_group << "'" << LL_ENDL;
+
+    if (tokens.isMap())
+    {
+        LLSD::map_const_iterator outer_itr = tokens.beginMap();
+        for ( ; outer_itr != tokens.endMap(); ++outer_itr )
+        {
+            if (outer_itr->second.isMap())
+            {
+                mAttributes.clear();
+                LLSD arguments = LLSD();
+                LLSD::map_const_iterator inner_itr = outer_itr->second.beginMap();
+                for ( ; inner_itr != outer_itr->second.endMap(); ++inner_itr )
+                {
+                    if (inner_itr->first == "arguments")
+                    {
+                        if (inner_itr->second.isArray())
+                        {
+                            arguments = inner_itr->second;
+                        }
+                    }
+                    else if (!inner_itr->second.isMap() && !inner_itr->second.isArray())
+                    {
+                        mAttributes[inner_itr->first] = inner_itr->second.asString();
+                    }
+                    else
+                    {
+                        LL_WARNS("SyntaxLSL") << "Not a valid attribute: " << inner_itr->first << LL_ENDL;
+                    }
+                }
+
+                std::string tooltip = "";
+                switch (token_type)
+                {
+                    case LLKeywordToken::TT_CONSTANT:
+                        if (getAttribute("type").length() > 0)
+                        {
+                            color_group = getColorGroup(group + "-" + getAttribute("type"));
+                        }
+                        else
+                        {
+                            color_group = getColorGroup(group);
+                        }
+                        tooltip = "Type: " + getAttribute("type") + ", Value: " + getAttribute("value");
+                        break;
+                    case LLKeywordToken::TT_EVENT:
+                        tooltip = outer_itr->first + "(" + getArguments(arguments) + ")";
+                        break;
+                    case LLKeywordToken::TT_FUNCTION:
+                        tooltip = getAttribute("return") + " " + outer_itr->first + "(" + getArguments(arguments) + ");";
+                        tooltip.append("\nEnergy: ");
+                        tooltip.append(getAttribute("energy").empty() ? "0.0" : getAttribute("energy"));
+                        if (!getAttribute("sleep").empty())
+                        {
+                            tooltip += ", Sleep: " + getAttribute("sleep");
+                        }
+                    default:
+                        break;
+                }
+
+                if (!getAttribute("tooltip").empty())
+                {
+                    if (!tooltip.empty())
+                    {
+                        tooltip.append("\n");
+                    }
+                    tooltip.append(getAttribute("tooltip"));
+                }
+
+                color = getAttribute("deprecated") == "true" ? color_deprecated : color_group;
+
+                if (getAttribute("god-mode") == "true")
+                {
+                    color = color_god_mode;
+                }
+
+                addToken(token_type, outer_itr->first, color, tooltip);
+            }
+        }
+    }
+    else if (tokens.isArray())  // Currently nothing should need this, but it's here for completeness
+    {
+        LL_INFOS("SyntaxLSL") << "Curious, shouldn't be an array here; adding all using color " << color << LL_ENDL;
+        for (S32 count = 0; count < tokens.size(); ++count)
+        {
+            addToken(token_type, tokens[count], color, "");
+        }
+    }
+    else
+    {
+        LL_WARNS("SyntaxLSL") << "Invalid map/array passed: '" << tokens << "'" << LL_ENDL;
+    }
+}
+
+LLKeywords::WStringMapIndex::WStringMapIndex(const WStringMapIndex& other)
+{
+    if(other.mOwner)
+    {
+        copyData(other.mData, other.mLength);
+    }
+    else
+    {
+        mOwner = false;
+        mLength = other.mLength;
+        mData = other.mData;
+    }
+}
+
+LLKeywords::WStringMapIndex::WStringMapIndex(const LLWString& str)
+{
+    copyData(str.data(), str.size());
+}
+
+LLKeywords::WStringMapIndex::WStringMapIndex(const llwchar *start, size_t length)
+:   mData(start)
+,   mLength(length)
+,   mOwner(false)
+{
+}
+
+LLKeywords::WStringMapIndex::~WStringMapIndex()
+{
+    if (mOwner)
+    {
+        delete[] mData;
+    }
+}
+
+void LLKeywords::WStringMapIndex::copyData(const llwchar *start, size_t length)
+{
+    llwchar *data = new llwchar[length];
+    memcpy((void*)data, (const void*)start, length * sizeof(llwchar));
+
+    mOwner = true;
+    mLength = length;
+    mData = data;
+}
+
+bool LLKeywords::WStringMapIndex::operator<(const LLKeywords::WStringMapIndex &other) const
+{
+    // NOTE: Since this is only used to organize a std::map, it doesn't matter if it uses correct collate order or not.
+    // The comparison only needs to strictly order all possible strings, and be stable.
+
+    bool result = false;
+    const llwchar* self_iter = mData;
+    const llwchar* self_end = mData + mLength;
+    const llwchar* other_iter = other.mData;
+    const llwchar* other_end = other.mData + other.mLength;
+
+    while(true)
+    {
+        if(other_iter >= other_end)
+        {
+            // We've hit the end of other.
+            // This covers two cases: other being shorter than self, or the strings being equal.
+            // In either case, we want to return false.
+            result = false;
+            break;
+        }
+        else if(self_iter >= self_end)
+        {
+            // self is shorter than other.
+            result = true;
+            break;
+        }
+        else if(*self_iter != *other_iter)
+        {
+            // The current character differs.  The strings are not equal.
+            result = *self_iter < *other_iter;
+            break;
+        }
+
+        self_iter++;
+        other_iter++;
+    }
+
+    return result;
+}
+
+LLTrace::BlockTimerStatHandle FTM_SYNTAX_COLORING("Syntax Coloring");
+
+// Walk through a string, applying the rules specified by the keyword token list and
+// create a list of color segments.
+void LLKeywords::findSegments(std::vector<LLTextSegmentPtr>* seg_list, const LLWString& wtext, LLTextEditor& editor, LLStyleConstSP style)
+{
+    LL_RECORD_BLOCK_TIME(FTM_SYNTAX_COLORING);
+    seg_list->clear();
+
+    if( wtext.empty() )
+    {
+        return;
+    }
+
+    S32 text_len = wtext.size() + 1;
+
+    seg_list->push_back( new LLNormalTextSegment( style, 0, text_len, editor ) );
+
+    const llwchar* base = wtext.c_str();
+    const llwchar* cur = base;
+    while( *cur )
+    {
+        if( *cur == '\n' || cur == base )
+        {
+            if( *cur == '\n' )
+            {
+                LLTextSegmentPtr text_segment = new LLLineBreakTextSegment(style, cur-base);
+                text_segment->setToken( 0 );
+                insertSegment( *seg_list, text_segment, text_len, style, editor);
+                cur++;
+                if( !*cur || *cur == '\n' )
+                {
+                    continue;
+                }
+            }
+
+            // Skip white space
+            while( *cur && iswspace(*cur) && (*cur != '\n')  )
+            {
+                cur++;
+            }
+            if( !*cur || *cur == '\n' )
+            {
+                continue;
+            }
+
+            // cur is now at the first non-whitespace character of a new line
+
+            // Line start tokens
+            {
+                bool line_done = false;
+                for (token_list_t::iterator iter = mLineTokenList.begin();
+                     iter != mLineTokenList.end(); ++iter)
+                {
+                    LLKeywordToken* cur_token = *iter;
+                    if( cur_token->isHead( cur ) )
+                    {
+                        S32 seg_start = cur - base;
+                        while( *cur && *cur != '\n' )
+                        {
+                            // skip the rest of the line
+                            cur++;
+                        }
+                        S32 seg_end = cur - base;
+
+                        //create segments from seg_start to seg_end
+                        insertSegments(wtext, *seg_list,cur_token, text_len, seg_start, seg_end, style, editor);
+                        line_done = true; // to break out of second loop.
+                        break;
+                    }
+                }
+
+                if( line_done )
+                {
+                    continue;
+                }
+            }
+        }
+
+        // Skip white space
+        while( *cur && iswspace(*cur) && (*cur != '\n')  )
+        {
+            cur++;
+        }
+
+        while( *cur && *cur != '\n' )
+        {
+            // Check against delimiters
+            {
+                S32 seg_start = 0;
+                LLKeywordToken* cur_delimiter = NULL;
+                for (token_list_t::iterator iter = mDelimiterTokenList.begin();
+                     iter != mDelimiterTokenList.end(); ++iter)
+                {
+                    LLKeywordToken* delimiter = *iter;
+                    if( delimiter->isHead( cur ) )
+                    {
+                        cur_delimiter = delimiter;
+                        break;
+                    }
+                }
+
+                if( cur_delimiter )
+                {
+                    S32 between_delimiters = 0;
+                    S32 seg_end = 0;
+
+                    seg_start = cur - base;
+                    cur += cur_delimiter->getLengthHead();
+
+                    LLKeywordToken::ETokenType type = cur_delimiter->getType();
+                    if( type == LLKeywordToken::TT_TWO_SIDED_DELIMITER || type == LLKeywordToken::TT_DOUBLE_QUOTATION_MARKS )
+                    {
+                        while( *cur && !cur_delimiter->isTail(cur))
+                        {
+                            // Check for an escape sequence.
+                            if (type == LLKeywordToken::TT_DOUBLE_QUOTATION_MARKS && *cur == '\\')
+                            {
+                                // Count the number of backslashes.
+                                S32 num_backslashes = 0;
+                                while (*cur == '\\')
+                                {
+                                    num_backslashes++;
+                                    between_delimiters++;
+                                    cur++;
+                                }
+                                // If the next character is the end delimiter?
+                                if (cur_delimiter->isTail(cur))
+                                {
+                                    // If there was an odd number of backslashes, then this delimiter
+                                    // does not end the sequence.
+                                    if (num_backslashes % 2 == 1)
+                                    {
+                                        between_delimiters++;
+                                        cur++;
+                                    }
+                                    else
+                                    {
+                                        // This is an end delimiter.
+                                        break;
+                                    }
+                                }
+                            }
+                            else
+                            {
+                                between_delimiters++;
+                                cur++;
+                            }
+                        }
+
+                        if( *cur )
+                        {
+                            cur += cur_delimiter->getLengthHead();
+                            seg_end = seg_start + between_delimiters + cur_delimiter->getLengthHead() + cur_delimiter->getLengthTail();
+                        }
+                        else
+                        {
+                            // eof
+                            seg_end = seg_start + between_delimiters + cur_delimiter->getLengthHead();
+                        }
+                    }
+                    else
+                    {
+                        llassert( cur_delimiter->getType() == LLKeywordToken::TT_ONE_SIDED_DELIMITER );
+                        // Left side is the delimiter.  Right side is eol or eof.
+                        while( *cur && ('\n' != *cur) )
+                        {
+                            between_delimiters++;
+                            cur++;
+                        }
+                        seg_end = seg_start + between_delimiters + cur_delimiter->getLengthHead();
+                    }
+
+                    insertSegments(wtext, *seg_list,cur_delimiter, text_len, seg_start, seg_end, style, editor);
+                    /*
+                    LLTextSegmentPtr text_segment = new LLNormalTextSegment( cur_delimiter->getColor(), seg_start, seg_end, editor );
+                    text_segment->setToken( cur_delimiter );
+                    insertSegment( seg_list, text_segment, text_len, defaultColor, editor);
+                    */
+                    // Note: we don't increment cur, since the end of one delimited seg may be immediately
+                    // followed by the start of another one.
+                    continue;
+                }
+            }
+
+            // check against words
+            llwchar prev = cur > base ? *(cur-1) : 0;
+            if( !iswalnum( prev ) && (prev != '_') )
+            {
+                const llwchar* p = cur;
+                while( iswalnum( *p ) || (*p == '_') )
+                {
+                    p++;
+                }
+                S32 seg_len = p - cur;
+                if( seg_len > 0 )
+                {
+                    WStringMapIndex word( cur, seg_len );
+                    word_token_map_t::iterator map_iter = mWordTokenMap.find(word);
+                    if( map_iter != mWordTokenMap.end() )
+                    {
+                        LLKeywordToken* cur_token = map_iter->second;
+                        S32 seg_start = cur - base;
+                        S32 seg_end = seg_start + seg_len;
+
+                        // LL_INFOS("SyntaxLSL") << "Seg: [" << word.c_str() << "]" << LL_ENDL;
+
+                        insertSegments(wtext, *seg_list,cur_token, text_len, seg_start, seg_end, style, editor);
+                    }
+                    cur += seg_len;
+                    continue;
+                }
+            }
+
+            if( *cur && *cur != '\n' )
+            {
+                cur++;
+            }
+        }
+    }
+}
+
+void LLKeywords::insertSegments(const LLWString& wtext, std::vector<LLTextSegmentPtr>& seg_list, LLKeywordToken* cur_token, S32 text_len, S32 seg_start, S32 seg_end, LLStyleConstSP style, LLTextEditor& editor )
+{
+    std::string::size_type pos = wtext.find('\n',seg_start);
+
+    LLStyleConstSP cur_token_style = new LLStyle(LLStyle::Params().font(style->getFont()).color(cur_token->getColor()));
+
+    while (pos!=-1 && pos < (std::string::size_type)seg_end)
+    {
+        if (pos!=seg_start)
+        {
+            LLTextSegmentPtr text_segment = new LLNormalTextSegment(cur_token_style, seg_start, pos, editor);
+            text_segment->setToken( cur_token );
+            insertSegment( seg_list, text_segment, text_len, style, editor);
+        }
+
+        LLTextSegmentPtr text_segment = new LLLineBreakTextSegment(style, pos);
+        text_segment->setToken( cur_token );
+        insertSegment( seg_list, text_segment, text_len, style, editor);
+
+        seg_start = pos+1;
+        pos = wtext.find('\n',seg_start);
+    }
+
+    LLTextSegmentPtr text_segment = new LLNormalTextSegment(cur_token_style, seg_start, seg_end, editor);
+    text_segment->setToken( cur_token );
+    insertSegment( seg_list, text_segment, text_len, style, editor);
+}
+
+void LLKeywords::insertSegment(std::vector<LLTextSegmentPtr>& seg_list, LLTextSegmentPtr new_segment, S32 text_len, const LLColor4 &defaultColor, LLTextEditor& editor )
+{
+    LLTextSegmentPtr last = seg_list.back();
+    S32 new_seg_end = new_segment->getEnd();
+
+    if( new_segment->getStart() == last->getStart() )
+    {
+        seg_list.pop_back();
+    }
+    else
+    {
+        last->setEnd( new_segment->getStart() );
+    }
+    seg_list.push_back( new_segment );
+
+    if( new_seg_end < text_len )
+    {
+        seg_list.push_back( new LLNormalTextSegment( defaultColor, new_seg_end, text_len, editor ) );
+    }
+}
+
+void LLKeywords::insertSegment(std::vector<LLTextSegmentPtr>& seg_list, LLTextSegmentPtr new_segment, S32 text_len, LLStyleConstSP style, LLTextEditor& editor )
+{
+    LLTextSegmentPtr last = seg_list.back();
+    S32 new_seg_end = new_segment->getEnd();
+
+    if( new_segment->getStart() == last->getStart() )
+    {
+        seg_list.pop_back();
+    }
+    else
+    {
+        last->setEnd( new_segment->getStart() );
+    }
+    seg_list.push_back( new_segment );
+
+    if( new_seg_end < text_len )
+    {
+        seg_list.push_back( new LLNormalTextSegment( style, new_seg_end, text_len, editor ) );
+    }
+}
+
+#ifdef _DEBUG
+void LLKeywords::dump()
+{
+    LL_INFOS() << "LLKeywords" << LL_ENDL;
+
+
+    LL_INFOS() << "LLKeywords::sWordTokenMap" << LL_ENDL;
+    word_token_map_t::iterator word_token_iter = mWordTokenMap.begin();
+    while( word_token_iter != mWordTokenMap.end() )
+    {
+        LLKeywordToken* word_token = word_token_iter->second;
+        word_token->dump();
+        ++word_token_iter;
+    }
+
+    LL_INFOS() << "LLKeywords::sLineTokenList" << LL_ENDL;
+    for (token_list_t::iterator iter = mLineTokenList.begin();
+         iter != mLineTokenList.end(); ++iter)
+    {
+        LLKeywordToken* line_token = *iter;
+        line_token->dump();
+    }
+
+
+    LL_INFOS() << "LLKeywords::sDelimiterTokenList" << LL_ENDL;
+    for (token_list_t::iterator iter = mDelimiterTokenList.begin();
+         iter != mDelimiterTokenList.end(); ++iter)
+    {
+        LLKeywordToken* delimiter_token = *iter;
+        delimiter_token->dump();
+    }
+}
+
+void LLKeywordToken::dump()
+{
+    LL_INFOS() << "[" <<
+        mColor.mV[VX] << ", " <<
+        mColor.mV[VY] << ", " <<
+        mColor.mV[VZ] << "] [" <<
+        wstring_to_utf8str(mToken) << "]" <<
+        LL_ENDL;
+}
+
+#endif  // DEBUG