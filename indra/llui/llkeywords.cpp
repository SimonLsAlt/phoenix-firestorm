--- conflicted
+++ resolved
@@ -750,30 +750,18 @@
         if (pos!=seg_start)
         {
             // <FS:Ansariel> Script editor ignoring font selection
-<<<<<<< HEAD
-            //LLTextSegmentPtr text_segment = new LLNormalTextSegment( cur_token->getColor(), seg_start, pos, editor );
-            LLStyleSP style = getDefaultStyle(editor);
-            style->setColor(cur_token->getColor());
-            LLTextSegmentPtr text_segment = new LLNormalTextSegment( style, seg_start, pos, editor );
-=======
             //LLTextSegmentPtr text_segment = new LLNormalTextSegment( cur_token->getColor(), seg_start, static_cast<S32>(pos), editor );
             LLStyleSP style = getDefaultStyle(editor);
             style->setColor(cur_token->getColor());
             LLTextSegmentPtr text_segment = new LLNormalTextSegment( style, seg_start, static_cast<S32>(pos), editor );
->>>>>>> 050d2fef
             // </FS:Ansariel>
             text_segment->setToken( cur_token );
             insertSegment( seg_list, text_segment, text_len, style, editor);
         }
 
         // <FS:Ansariel> Script editor ignoring font selection
-<<<<<<< HEAD
-        //LLTextSegmentPtr text_segment = new LLLineBreakTextSegment(style, pos);
-        LLTextSegmentPtr text_segment = new LLLineBreakTextSegment(getDefaultStyle(editor), pos);
-=======
         //LLTextSegmentPtr text_segment = new LLLineBreakTextSegment(style, static_cast<S32>(pos));
         LLTextSegmentPtr text_segment = new LLLineBreakTextSegment(getDefaultStyle(editor), static_cast<S32>(pos));
->>>>>>> 050d2fef
         // </FS:Ansariel>
         text_segment->setToken( cur_token );
         insertSegment( seg_list, text_segment, text_len, style, editor);
@@ -856,11 +844,7 @@
     if ( (!LLUICtrlFactory::getLayeredXMLNode(filename, xml_root)) || (xml_root.isNull()) || (!xml_root->hasName("script_library")) )
     {
         LL_WARNS() << "Could not read the script library (" << filename << ")" << LL_ENDL;
-<<<<<<< HEAD
-        return FALSE;
-=======
         return false;
->>>>>>> 050d2fef
     }
     for (LLXMLNode* pNode = xml_root->getFirstChild(); pNode != NULL; pNode = pNode->getNextSibling())
     {
