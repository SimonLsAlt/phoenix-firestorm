/**
 * @file llkeywords.cpp
 * @brief Keyword list for LSL
 *
 * $LicenseInfo:firstyear=2000&license=viewerlgpl$
 * Second Life Viewer Source Code
 * Copyright (C) 2010, Linden Research, Inc.
 *
 * This library is free software; you can redistribute it and/or
 * modify it under the terms of the GNU Lesser General Public
 * License as published by the Free Software Foundation;
 * version 2.1 of the License only.
 *
 * This library is distributed in the hope that it will be useful,
 * but WITHOUT ANY WARRANTY; without even the implied warranty of
 * MERCHANTABILITY or FITNESS FOR A PARTICULAR PURPOSE.  See the GNU
 * Lesser General Public License for more details.
 *
 * You should have received a copy of the GNU Lesser General Public
 * License along with this library; if not, write to the Free Software
 * Foundation, Inc., 51 Franklin Street, Fifth Floor, Boston, MA  02110-1301  USA
 *
 * Linden Research, Inc., 945 Battery Street, San Francisco, CA  94111  USA
 * $/LicenseInfo$
 */

#include "linden_common.h"

#include <iostream>
#include <fstream>

#include "llkeywords.h"
#include "llsdserialize.h"
#include "lltexteditor.h"
#include "llstl.h"

inline bool LLKeywordToken::isHead(const llwchar* s) const
{
    // strncmp is much faster than string compare
    bool res = true;
    const llwchar* t = mToken.c_str();
    S32 len = mToken.size();
    for (S32 i=0; i<len; i++)
    {
        if (s[i] != t[i])
        {
            res = false;
            break;
        }
    }
    return res;
}

inline bool LLKeywordToken::isTail(const llwchar* s) const
{
    bool res = true;
    const llwchar* t = mDelimiter.c_str();
    S32 len = mDelimiter.size();
    for (S32 i=0; i<len; i++)
    {
        if (s[i] != t[i])
        {
            res = false;
            break;
        }
    }
    return res;
}

LLKeywords::LLKeywords()
:   mLoaded(false)
{
}

LLKeywords::~LLKeywords()
{
    std::for_each(mWordTokenMap.begin(), mWordTokenMap.end(), DeletePairedPointer());
    mWordTokenMap.clear();
    std::for_each(mLineTokenList.begin(), mLineTokenList.end(), DeletePointer());
    mLineTokenList.clear();
    std::for_each(mDelimiterTokenList.begin(), mDelimiterTokenList.end(), DeletePointer());
    mDelimiterTokenList.clear();
}

// Add the token as described
void LLKeywords::addToken(LLKeywordToken::ETokenType type,
                          const std::string& key_in,
                          const LLColor4& color,
                          const std::string& tool_tip_in,
                          const std::string& delimiter_in)
{
    std::string tip_text = tool_tip_in;
    LLStringUtil::replaceString(tip_text, "\\n", "\n" );
    LLStringUtil::replaceString(tip_text, "\t", " " );
    if (tip_text.empty())
    {
        tip_text = "[no info]";
    }
    LLWString tool_tip = utf8str_to_wstring(tip_text);

    LLWString key = utf8str_to_wstring(key_in);
    LLWString delimiter = utf8str_to_wstring(delimiter_in);
    switch(type)
    {
    case LLKeywordToken::TT_CONSTANT:
    case LLKeywordToken::TT_CONTROL:
    case LLKeywordToken::TT_EVENT:
    case LLKeywordToken::TT_FUNCTION:
    case LLKeywordToken::TT_LABEL:
    case LLKeywordToken::TT_SECTION:
    case LLKeywordToken::TT_TYPE:
    case LLKeywordToken::TT_WORD:
        mWordTokenMap[key] = new LLKeywordToken(type, color, key, tool_tip, LLWStringUtil::null);
        break;

    case LLKeywordToken::TT_LINE:
        mLineTokenList.push_front(new LLKeywordToken(type, color, key, tool_tip, LLWStringUtil::null));
        break;

    case LLKeywordToken::TT_TWO_SIDED_DELIMITER:
    case LLKeywordToken::TT_DOUBLE_QUOTATION_MARKS:
    case LLKeywordToken::TT_ONE_SIDED_DELIMITER:
        mDelimiterTokenList.push_front(new LLKeywordToken(type, color, key, tool_tip, delimiter));
        break;

    default:
        llassert(0);
    }
}

std::string LLKeywords::getArguments(LLSD& arguments)
{
<<<<<<< HEAD
	std::string argString = "";

	if (arguments.isArray())
	{
		U32 argsCount = arguments.size();
		LLSD::array_iterator arrayIt = arguments.beginArray();
		for ( ; arrayIt != arguments.endArray(); ++arrayIt)
		{
			LLSD& args = (*arrayIt);
			if (args.isMap())
			{
				LLSD::map_iterator argsIt = args.beginMap();
				for ( ; argsIt != args.endMap(); ++argsIt)
				{
					argString += argsIt->second.get("type").asString() + " " + argsIt->first;
					if (argsCount-- > 1)
					{
						argString += ", ";
					}
				}
			}
			else
			{
				LL_WARNS("SyntaxLSL") << "Argument array contains a non-map element!" << LL_ENDL;
			}
		}
	}
	else if (!arguments.isUndefined())
	{
		LL_WARNS("SyntaxLSL") << "Not an array! Invalid arguments LLSD passed to function." << arguments << LL_ENDL;
	}
	return argString;
=======
    std::string argString = "";

    if (arguments.isArray())
    {
        U32 argsCount = arguments.size();
        LLSD::array_iterator arrayIt = arguments.beginArray();
        for ( ; arrayIt != arguments.endArray(); ++arrayIt)
        {
            LLSD& args = (*arrayIt);
            if (args.isMap())
            {
                LLSD::map_iterator argsIt = args.beginMap();
                for ( ; argsIt != args.endMap(); ++argsIt)
                {
                    argString += argsIt->second.get("type").asString() + " " + argsIt->first;
                    if (argsCount-- > 1)
                    {
                        argString += ", ";
                    }
                }
            }
            else
            {
                LL_WARNS("SyntaxLSL") << "Argument array contains a non-map element!" << LL_ENDL;
            }
        }
    }
    else if (!arguments.isUndefined())
    {
        LL_WARNS("SyntaxLSL") << "Not an array! Invalid arguments LLSD passed to function." << arguments << LL_ENDL;
    }
    return argString;
>>>>>>> 1a8a5404
}

std::string LLKeywords::getAttribute(const std::string& key)
{
    attribute_iterator_t it = mAttributes.find(key);
    return (it != mAttributes.end()) ? it->second : "";
}

LLColor4 LLKeywords::getColorGroup(const std::string& key_in)
{
<<<<<<< HEAD
	std::string color_group = "ScriptText";
	if (key_in == "functions")
	{
		color_group = "SyntaxLslFunction";
	}
	else if (key_in == "controls")
	{
		color_group = "SyntaxLslControlFlow";
	}
	else if (key_in == "events")
	{
		color_group = "SyntaxLslEvent";
	}
	else if (key_in == "types")
	{
		color_group = "SyntaxLslDataType";
	}
	else if (key_in == "misc-flow-label")
	{
		color_group = "SyntaxLslControlFlow";
	}
	else if (key_in =="deprecated")
	{
		color_group = "SyntaxLslDeprecated";
	}
	else if (key_in =="god-mode")
	{
		color_group = "SyntaxLslGodMode";
	}
	// <FS:Ansariel> Split constant types up
	//else if (key_in == "constants"
	//		 || key_in == "constants-integer"
	//		 || key_in == "constants-float"
	//		 || key_in == "constants-string"
	//		 || key_in == "constants-key"
	//		 || key_in == "constants-rotation"
	//		 || key_in == "constants-vector")
	else if (key_in == "constants")
	// </FS:Ansariel>
	{
		color_group = "SyntaxLslConstant";
	}
	// <FS:Ansariel> Split constant types up
	else if (key_in == "constants-integer")
	{
		color_group = "SyntaxLslIntegerConstant";
	}
	else if (key_in == "constants-float")
	{
		color_group = "SyntaxLslFloatConstant";
	}
	else if (key_in == "constants-string"
			 || key_in == "constants-key")
	{
		color_group = "SyntaxLslStringConstant";
	}
	else if (key_in == "constants-rotation"
			 || key_in == "constants-vector")
	{
		color_group = "SyntaxLslCompoundConstant";
	}
	// </FS:Ansariel>
	else
	{
		LL_WARNS("SyntaxLSL") << "Color key '" << key_in << "' not recognized." << LL_ENDL;
	}

	return LLUIColorTable::instance().getColor(color_group);
=======
    std::string color_group = "ScriptText";
    if (key_in == "functions")
    {
        color_group = "SyntaxLslFunction";
    }
    else if (key_in == "controls")
    {
        color_group = "SyntaxLslControlFlow";
    }
    else if (key_in == "events")
    {
        color_group = "SyntaxLslEvent";
    }
    else if (key_in == "types")
    {
        color_group = "SyntaxLslDataType";
    }
    else if (key_in == "misc-flow-label")
    {
        color_group = "SyntaxLslControlFlow";
    }
    else if (key_in =="deprecated")
    {
        color_group = "SyntaxLslDeprecated";
    }
    else if (key_in =="god-mode")
    {
        color_group = "SyntaxLslGodMode";
    }
    // <FS:Ansariel> Split constant types up
    //else if (key_in == "constants"
    //       || key_in == "constants-integer"
    //       || key_in == "constants-float"
    //       || key_in == "constants-string"
    //       || key_in == "constants-key"
    //       || key_in == "constants-rotation"
    //       || key_in == "constants-vector")
    else if (key_in == "constants")
    // </FS:Ansariel>
    {
        color_group = "SyntaxLslConstant";
    }
    // <FS:Ansariel> Split constant types up
    else if (key_in == "constants-integer")
    {
        color_group = "SyntaxLslIntegerConstant";
    }
    else if (key_in == "constants-float")
    {
        color_group = "SyntaxLslFloatConstant";
    }
    else if (key_in == "constants-string"
             || key_in == "constants-key")
    {
        color_group = "SyntaxLslStringConstant";
    }
    else if (key_in == "constants-rotation"
             || key_in == "constants-vector")
    {
        color_group = "SyntaxLslCompoundConstant";
    }
    // </FS:Ansariel>
    else
    {
        LL_WARNS("SyntaxLSL") << "Color key '" << key_in << "' not recognized." << LL_ENDL;
    }

    return LLUIColorTable::instance().getColor(color_group);
>>>>>>> 1a8a5404
}

void LLKeywords::initialize(LLSD SyntaxXML)
{
    mSyntax = SyntaxXML;
    mLoaded = true;
}

void LLKeywords::processTokens()
{
    if (!mLoaded)
    {
        return;
    }

    // Add 'standard' stuff: Quotes, Comments, Strings, Labels, etc. before processing the LLSD
    std::string delimiter;
    addToken(LLKeywordToken::TT_LABEL, "@", getColorGroup("misc-flow-label"), "Label\nTarget for jump statement", delimiter );
    addToken(LLKeywordToken::TT_ONE_SIDED_DELIMITER, "//", LLUIColorTable::instance().getColor("SyntaxLslComment"), "Comment (single-line)\nNon-functional commentary or disabled code", delimiter );
    addToken(LLKeywordToken::TT_TWO_SIDED_DELIMITER, "/*", LLUIColorTable::instance().getColor("SyntaxLslComment"), "Comment (multi-line)\nNon-functional commentary or disabled code", "*/" );
    addToken(LLKeywordToken::TT_DOUBLE_QUOTATION_MARKS, "\"", LLUIColorTable::instance().getColor("SyntaxLslStringLiteral"), "String literal", "\"" );

    LLSD::map_iterator itr = mSyntax.beginMap();
    for ( ; itr != mSyntax.endMap(); ++itr)
    {
        if (itr->first == "llsd-lsl-syntax-version")
        {
            // Skip over version key.
        }
        else
        {
            if (itr->second.isMap())
            {
                processTokensGroup(itr->second, itr->first);
            }
            else
            {
                LL_WARNS("LSL-Tokens-Processing") << "Map for " + itr->first + " entries is missing! Ignoring." << LL_ENDL;
            }
        }
    }
    LL_INFOS("SyntaxLSL") << "Finished processing tokens." << LL_ENDL;
}

void LLKeywords::processTokensGroup(const LLSD& tokens, const std::string& group)
{
    LLColor4 color;
    LLColor4 color_group;
    LLColor4 color_deprecated = getColorGroup("deprecated");
    LLColor4 color_god_mode = getColorGroup("god-mode");

    LLKeywordToken::ETokenType token_type = LLKeywordToken::TT_UNKNOWN;
    // If a new token type is added here, it must also be added to the 'addToken' method
    if (group == "constants")
    {
        token_type = LLKeywordToken::TT_CONSTANT;
    }
    else if (group == "controls")
    {
        token_type = LLKeywordToken::TT_CONTROL;
    }
    else if (group == "events")
    {
        token_type = LLKeywordToken::TT_EVENT;
    }
    else if (group == "functions")
    {
        token_type = LLKeywordToken::TT_FUNCTION;
    }
    else if (group == "label")
    {
        token_type = LLKeywordToken::TT_LABEL;
    }
    else if (group == "types")
    {
        token_type = LLKeywordToken::TT_TYPE;
    }

    color_group = getColorGroup(group);
    LL_DEBUGS("SyntaxLSL") << "Group: '" << group << "', using color: '" << color_group << "'" << LL_ENDL;

    if (tokens.isMap())
    {
        LLSD::map_const_iterator outer_itr = tokens.beginMap();
        for ( ; outer_itr != tokens.endMap(); ++outer_itr )
        {
            if (outer_itr->second.isMap())
            {
                mAttributes.clear();
                LLSD arguments = LLSD();
                LLSD::map_const_iterator inner_itr = outer_itr->second.beginMap();
                for ( ; inner_itr != outer_itr->second.endMap(); ++inner_itr )
                {
                    if (inner_itr->first == "arguments")
                    {
                        if (inner_itr->second.isArray())
                        {
                            arguments = inner_itr->second;
                        }
                    }
                    else if (!inner_itr->second.isMap() && !inner_itr->second.isArray())
                    {
                        mAttributes[inner_itr->first] = inner_itr->second.asString();
                    }
                    else
                    {
                        LL_WARNS("SyntaxLSL") << "Not a valid attribute: " << inner_itr->first << LL_ENDL;
                    }
                }

                std::string tooltip = "";
                switch (token_type)
                {
                    case LLKeywordToken::TT_CONSTANT:
                        if (getAttribute("type").length() > 0)
                        {
                            color_group = getColorGroup(group + "-" + getAttribute("type"));
                        }
                        else
                        {
                            color_group = getColorGroup(group);
                        }
                        tooltip = "Type: " + getAttribute("type") + ", Value: " + getAttribute("value");
                        break;
                    case LLKeywordToken::TT_EVENT:
                        tooltip = outer_itr->first + "(" + getArguments(arguments) + ")";
                        break;
                    case LLKeywordToken::TT_FUNCTION:
                        tooltip = getAttribute("return") + " " + outer_itr->first + "(" + getArguments(arguments) + ");";
                        tooltip.append("\nEnergy: ");
                        tooltip.append(getAttribute("energy").empty() ? "0.0" : getAttribute("energy"));
                        if (!getAttribute("sleep").empty())
                        {
                            tooltip += ", Sleep: " + getAttribute("sleep");
                        }
                    default:
                        break;
                }

                if (!getAttribute("tooltip").empty())
                {
                    if (!tooltip.empty())
                    {
                        tooltip.append("\n");
                    }
                    tooltip.append(getAttribute("tooltip"));
                }

                color = getAttribute("deprecated") == "true" ? color_deprecated : color_group;

                if (getAttribute("god-mode") == "true")
                {
                    color = color_god_mode;
                }

                addToken(token_type, outer_itr->first, color, tooltip);
            }
        }
    }
    else if (tokens.isArray())  // Currently nothing should need this, but it's here for completeness
    {
        LL_INFOS("SyntaxLSL") << "Curious, shouldn't be an array here; adding all using color " << color << LL_ENDL;
        for (S32 count = 0; count < tokens.size(); ++count)
        {
            addToken(token_type, tokens[count], color, "");
        }
    }
    else
    {
        LL_WARNS("SyntaxLSL") << "Invalid map/array passed: '" << tokens << "'" << LL_ENDL;
    }
}

LLKeywords::WStringMapIndex::WStringMapIndex(const WStringMapIndex& other)
{
    if(other.mOwner)
    {
        copyData(other.mData, other.mLength);
    }
    else
    {
        mOwner = false;
        mLength = other.mLength;
        mData = other.mData;
    }
}

LLKeywords::WStringMapIndex::WStringMapIndex(const LLWString& str)
{
    copyData(str.data(), str.size());
}

LLKeywords::WStringMapIndex::WStringMapIndex(const llwchar *start, size_t length)
:   mData(start)
,   mLength(length)
,   mOwner(false)
{
}

LLKeywords::WStringMapIndex::~WStringMapIndex()
{
    if (mOwner)
    {
        delete[] mData;
    }
}

void LLKeywords::WStringMapIndex::copyData(const llwchar *start, size_t length)
{
    llwchar *data = new llwchar[length];
    memcpy((void*)data, (const void*)start, length * sizeof(llwchar));

    mOwner = true;
    mLength = length;
    mData = data;
}

bool LLKeywords::WStringMapIndex::operator<(const LLKeywords::WStringMapIndex &other) const
{
    // NOTE: Since this is only used to organize a std::map, it doesn't matter if it uses correct collate order or not.
    // The comparison only needs to strictly order all possible strings, and be stable.

    bool result = false;
    const llwchar* self_iter = mData;
    const llwchar* self_end = mData + mLength;
    const llwchar* other_iter = other.mData;
    const llwchar* other_end = other.mData + other.mLength;

    while(true)
    {
        if(other_iter >= other_end)
        {
            // We've hit the end of other.
            // This covers two cases: other being shorter than self, or the strings being equal.
            // In either case, we want to return false.
            result = false;
            break;
        }
        else if(self_iter >= self_end)
        {
            // self is shorter than other.
            result = true;
            break;
        }
        else if(*self_iter != *other_iter)
        {
            // The current character differs.  The strings are not equal.
            result = *self_iter < *other_iter;
            break;
        }

        self_iter++;
        other_iter++;
    }

    return result;
}

LLTrace::BlockTimerStatHandle FTM_SYNTAX_COLORING("Syntax Coloring");

// Walk through a string, applying the rules specified by the keyword token list and
// create a list of color segments.
void LLKeywords::findSegments(std::vector<LLTextSegmentPtr>* seg_list, const LLWString& wtext, LLTextEditor& editor, LLStyleConstSP style)
{
<<<<<<< HEAD
	LL_RECORD_BLOCK_TIME(FTM_SYNTAX_COLORING);
	seg_list->clear();

	if( wtext.empty() )
	{
		return;
	}

	S32 text_len = wtext.size() + 1;

	// <FS:Ansariel> Script editor ignoring font selection
	//seg_list->push_back( new LLNormalTextSegment( style, 0, text_len, editor ) );
	LLStyleSP actual_style = getDefaultStyle(editor);
	actual_style->setColor(style->getColor());
	seg_list->push_back( new LLNormalTextSegment( actual_style, 0, text_len, editor ) );
	// </FS:Ansariel>

	const llwchar* base = wtext.c_str();
	const llwchar* cur = base;
	while( *cur )
	{
		if( *cur == '\n' || cur == base )
		{
			if( *cur == '\n' )
			{
				// <FS:Ansariel> Script editor ignoring font selection
				//LLTextSegmentPtr text_segment = new LLLineBreakTextSegment(style, cur-base);
				LLTextSegmentPtr text_segment = new LLLineBreakTextSegment(getDefaultStyle(editor), cur-base);
				// </FS:Ansariel>
				text_segment->setToken( 0 );
				insertSegment( *seg_list, text_segment, text_len, style, editor);
				cur++;
				if( !*cur || *cur == '\n' )
				{
					continue;
				}
			}

			// Skip white space
			while( *cur && iswspace(*cur) && (*cur != '\n')  )
			{
				cur++;
			}
			if( !*cur || *cur == '\n' )
			{
				continue;
			}

			// cur is now at the first non-whitespace character of a new line

			// Line start tokens
			{
				bool line_done = false;
				for (token_list_t::iterator iter = mLineTokenList.begin();
					 iter != mLineTokenList.end(); ++iter)
				{
					LLKeywordToken* cur_token = *iter;
					if( cur_token->isHead( cur ) )
					{
						S32 seg_start = cur - base;
						while( *cur && *cur != '\n' )
						{
							// skip the rest of the line
							cur++;
						}
						S32 seg_end = cur - base;

						//create segments from seg_start to seg_end
						insertSegments(wtext, *seg_list,cur_token, text_len, seg_start, seg_end, style, editor);
						line_done = true; // to break out of second loop.
						break;
					}
				}

				if( line_done )
				{
					continue;
				}
			}
		}

		// Skip white space
		while( *cur && iswspace(*cur) && (*cur != '\n')  )
		{
			cur++;
		}

		while( *cur && *cur != '\n' )
		{
			// Check against delimiters
			{
				S32 seg_start = 0;
				LLKeywordToken* cur_delimiter = NULL;
				for (token_list_t::iterator iter = mDelimiterTokenList.begin();
					 iter != mDelimiterTokenList.end(); ++iter)
				{
					LLKeywordToken* delimiter = *iter;
					if( delimiter->isHead( cur ) )
					{
						cur_delimiter = delimiter;
						break;
					}
				}

				if( cur_delimiter )
				{
					S32 between_delimiters = 0;
					S32 seg_end = 0;

					seg_start = cur - base;
					cur += cur_delimiter->getLengthHead();

					LLKeywordToken::ETokenType type = cur_delimiter->getType();
					if( type == LLKeywordToken::TT_TWO_SIDED_DELIMITER || type == LLKeywordToken::TT_DOUBLE_QUOTATION_MARKS )
					{
						while( *cur && !cur_delimiter->isTail(cur))
						{
							// Check for an escape sequence.
							if (type == LLKeywordToken::TT_DOUBLE_QUOTATION_MARKS && *cur == '\\')
							{
								// Count the number of backslashes.
								S32 num_backslashes = 0;
								while (*cur == '\\')
								{
									num_backslashes++;
									between_delimiters++;
									cur++;
								}
								// If the next character is the end delimiter?
								if (cur_delimiter->isTail(cur))
								{
									// If there was an odd number of backslashes, then this delimiter
									// does not end the sequence.
									if (num_backslashes % 2 == 1)
									{
										between_delimiters++;
										cur++;
									}
									else
									{
										// This is an end delimiter.
										break;
									}
								}
							}
							else
							{
								between_delimiters++;
								cur++;
							}
						}

						if( *cur )
						{
							cur += cur_delimiter->getLengthHead();
							seg_end = seg_start + between_delimiters + cur_delimiter->getLengthHead() + cur_delimiter->getLengthTail();
						}
						else
						{
							// eof
							seg_end = seg_start + between_delimiters + cur_delimiter->getLengthHead();
						}
					}
					else
					{
						llassert( cur_delimiter->getType() == LLKeywordToken::TT_ONE_SIDED_DELIMITER );
						// Left side is the delimiter.  Right side is eol or eof.
						while( *cur && ('\n' != *cur) )
						{
							between_delimiters++;
							cur++;
						}
						seg_end = seg_start + between_delimiters + cur_delimiter->getLengthHead();
					}

					insertSegments(wtext, *seg_list,cur_delimiter, text_len, seg_start, seg_end, style, editor);
					/*
					// <FS:Ansariel> Script editor ignoring font selection
					//LLTextSegmentPtr text_segment = new LLNormalTextSegment( cur_delimiter->getColor(), seg_start, seg_end, editor );
					LLStyleSP seg_style = getDefaultStyle(editor);
					seg_style->setColor(defaultColor);
					LLTextSegmentPtr text_segment = new LLNormalTextSegment( seg_style, seg_start, seg_end, editor );
					// </FS:Ansariel>

					text_segment->setToken( cur_delimiter );
					insertSegment( seg_list, text_segment, text_len, defaultColor, editor);
					*/
					// Note: we don't increment cur, since the end of one delimited seg may be immediately
					// followed by the start of another one.
					continue;
				}
			}

			// check against words
			llwchar prev = cur > base ? *(cur-1) : 0;
			// NaCl - LSL Preprocessor
			//if( !iswalnum( prev ) && (prev != '_') )
			if( !iswalnum( prev ) && (prev != '_') && (prev != '#'))
			{
				const llwchar* p = cur;
				//while( iswalnum( *p ) || (*p == '_') )
				while( *p && ( iswalnum( *p ) || (*p == '_') || (*p == '#') ) )
				// NaCl End
				{
					p++;
				}
				S32 seg_len = p - cur;
				if( seg_len > 0 )
				{
					WStringMapIndex word( cur, seg_len );
					word_token_map_t::iterator map_iter = mWordTokenMap.find(word);
					if( map_iter != mWordTokenMap.end() )
					{
						LLKeywordToken* cur_token = map_iter->second;
						S32 seg_start = cur - base;
						S32 seg_end = seg_start + seg_len;

						// LL_INFOS("SyntaxLSL") << "Seg: [" << word.c_str() << "]" << LL_ENDL;

						insertSegments(wtext, *seg_list,cur_token, text_len, seg_start, seg_end, style, editor);
					}
					cur += seg_len;
					continue;
				}
			}

			if( *cur && *cur != '\n' )
			{
				cur++;
			}
		}
	}
=======
    LL_RECORD_BLOCK_TIME(FTM_SYNTAX_COLORING);
    seg_list->clear();

    if( wtext.empty() )
    {
        return;
    }

    S32 text_len = wtext.size() + 1;

    // <FS:Ansariel> Script editor ignoring font selection
    //seg_list->push_back( new LLNormalTextSegment( style, 0, text_len, editor ) );
    LLStyleSP actual_style = getDefaultStyle(editor);
    actual_style->setColor(style->getColor());
    seg_list->push_back( new LLNormalTextSegment( actual_style, 0, text_len, editor ) );
    // </FS:Ansariel>

    const llwchar* base = wtext.c_str();
    const llwchar* cur = base;
    while( *cur )
    {
        if( *cur == '\n' || cur == base )
        {
            if( *cur == '\n' )
            {
                // <FS:Ansariel> Script editor ignoring font selection
                //LLTextSegmentPtr text_segment = new LLLineBreakTextSegment(style, cur-base);
                LLTextSegmentPtr text_segment = new LLLineBreakTextSegment(getDefaultStyle(editor), cur-base);
                // </FS:Ansariel>
                text_segment->setToken( 0 );
                insertSegment( *seg_list, text_segment, text_len, style, editor);
                cur++;
                if( !*cur || *cur == '\n' )
                {
                    continue;
                }
            }

            // Skip white space
            while( *cur && iswspace(*cur) && (*cur != '\n')  )
            {
                cur++;
            }
            if( !*cur || *cur == '\n' )
            {
                continue;
            }

            // cur is now at the first non-whitespace character of a new line

            // Line start tokens
            {
                bool line_done = false;
                for (token_list_t::iterator iter = mLineTokenList.begin();
                     iter != mLineTokenList.end(); ++iter)
                {
                    LLKeywordToken* cur_token = *iter;
                    if( cur_token->isHead( cur ) )
                    {
                        S32 seg_start = cur - base;
                        while( *cur && *cur != '\n' )
                        {
                            // skip the rest of the line
                            cur++;
                        }
                        S32 seg_end = cur - base;

                        //create segments from seg_start to seg_end
                        insertSegments(wtext, *seg_list,cur_token, text_len, seg_start, seg_end, style, editor);
                        line_done = true; // to break out of second loop.
                        break;
                    }
                }

                if( line_done )
                {
                    continue;
                }
            }
        }

        // Skip white space
        while( *cur && iswspace(*cur) && (*cur != '\n')  )
        {
            cur++;
        }

        while( *cur && *cur != '\n' )
        {
            // Check against delimiters
            {
                S32 seg_start = 0;
                LLKeywordToken* cur_delimiter = NULL;
                for (token_list_t::iterator iter = mDelimiterTokenList.begin();
                     iter != mDelimiterTokenList.end(); ++iter)
                {
                    LLKeywordToken* delimiter = *iter;
                    if( delimiter->isHead( cur ) )
                    {
                        cur_delimiter = delimiter;
                        break;
                    }
                }

                if( cur_delimiter )
                {
                    S32 between_delimiters = 0;
                    S32 seg_end = 0;

                    seg_start = cur - base;
                    cur += cur_delimiter->getLengthHead();

                    LLKeywordToken::ETokenType type = cur_delimiter->getType();
                    if( type == LLKeywordToken::TT_TWO_SIDED_DELIMITER || type == LLKeywordToken::TT_DOUBLE_QUOTATION_MARKS )
                    {
                        while( *cur && !cur_delimiter->isTail(cur))
                        {
                            // Check for an escape sequence.
                            if (type == LLKeywordToken::TT_DOUBLE_QUOTATION_MARKS && *cur == '\\')
                            {
                                // Count the number of backslashes.
                                S32 num_backslashes = 0;
                                while (*cur == '\\')
                                {
                                    num_backslashes++;
                                    between_delimiters++;
                                    cur++;
                                }
                                // If the next character is the end delimiter?
                                if (cur_delimiter->isTail(cur))
                                {
                                    // If there was an odd number of backslashes, then this delimiter
                                    // does not end the sequence.
                                    if (num_backslashes % 2 == 1)
                                    {
                                        between_delimiters++;
                                        cur++;
                                    }
                                    else
                                    {
                                        // This is an end delimiter.
                                        break;
                                    }
                                }
                            }
                            else
                            {
                                between_delimiters++;
                                cur++;
                            }
                        }

                        if( *cur )
                        {
                            cur += cur_delimiter->getLengthHead();
                            seg_end = seg_start + between_delimiters + cur_delimiter->getLengthHead() + cur_delimiter->getLengthTail();
                        }
                        else
                        {
                            // eof
                            seg_end = seg_start + between_delimiters + cur_delimiter->getLengthHead();
                        }
                    }
                    else
                    {
                        llassert( cur_delimiter->getType() == LLKeywordToken::TT_ONE_SIDED_DELIMITER );
                        // Left side is the delimiter.  Right side is eol or eof.
                        while( *cur && ('\n' != *cur) )
                        {
                            between_delimiters++;
                            cur++;
                        }
                        seg_end = seg_start + between_delimiters + cur_delimiter->getLengthHead();
                    }

                    insertSegments(wtext, *seg_list,cur_delimiter, text_len, seg_start, seg_end, style, editor);
                    /*
                    // <FS:Ansariel> Script editor ignoring font selection
                    //LLTextSegmentPtr text_segment = new LLNormalTextSegment( cur_delimiter->getColor(), seg_start, seg_end, editor );
                    LLStyleSP seg_style = getDefaultStyle(editor);
                    seg_style->setColor(defaultColor);
                    LLTextSegmentPtr text_segment = new LLNormalTextSegment( seg_style, seg_start, seg_end, editor );
                    // </FS:Ansariel>

                    text_segment->setToken( cur_delimiter );
                    insertSegment( seg_list, text_segment, text_len, defaultColor, editor);
                    */
                    // Note: we don't increment cur, since the end of one delimited seg may be immediately
                    // followed by the start of another one.
                    continue;
                }
            }

            // check against words
            llwchar prev = cur > base ? *(cur-1) : 0;
            // NaCl - LSL Preprocessor
            //if( !iswalnum( prev ) && (prev != '_') )
            if( !iswalnum( prev ) && (prev != '_') && (prev != '#'))
            {
                const llwchar* p = cur;
                //while( iswalnum( *p ) || (*p == '_') )
                while( *p && ( iswalnum( *p ) || (*p == '_') || (*p == '#') ) )
                // NaCl End
                {
                    p++;
                }
                S32 seg_len = p - cur;
                if( seg_len > 0 )
                {
                    WStringMapIndex word( cur, seg_len );
                    word_token_map_t::iterator map_iter = mWordTokenMap.find(word);
                    if( map_iter != mWordTokenMap.end() )
                    {
                        LLKeywordToken* cur_token = map_iter->second;
                        S32 seg_start = cur - base;
                        S32 seg_end = seg_start + seg_len;

                        // LL_INFOS("SyntaxLSL") << "Seg: [" << word.c_str() << "]" << LL_ENDL;

                        insertSegments(wtext, *seg_list,cur_token, text_len, seg_start, seg_end, style, editor);
                    }
                    cur += seg_len;
                    continue;
                }
            }

            if( *cur && *cur != '\n' )
            {
                cur++;
            }
        }
    }
>>>>>>> 1a8a5404
}

void LLKeywords::insertSegments(const LLWString& wtext, std::vector<LLTextSegmentPtr>& seg_list, LLKeywordToken* cur_token, S32 text_len, S32 seg_start, S32 seg_end, LLStyleConstSP style, LLTextEditor& editor )
{
<<<<<<< HEAD
	std::string::size_type pos = wtext.find('\n',seg_start);
    
    // <FS:Ansariel> Script editor ignoring font selection
    //LLStyleConstSP cur_token_style = new LLStyle(LLStyle::Params().font(style->getFont()).color(cur_token->getColor()));

	while (pos!=-1 && pos < (std::string::size_type)seg_end)
	{
		if (pos!=seg_start)
		{
			// <FS:Ansariel> Script editor ignoring font selection
			//LLTextSegmentPtr text_segment = new LLNormalTextSegment( cur_token->getColor(), seg_start, pos, editor );
			LLStyleSP style = getDefaultStyle(editor);
			style->setColor(cur_token->getColor());
			LLTextSegmentPtr text_segment = new LLNormalTextSegment( style, seg_start, pos, editor );
			// </FS:Ansariel>
			text_segment->setToken( cur_token );
			insertSegment( seg_list, text_segment, text_len, style, editor);
		}

		// <FS:Ansariel> Script editor ignoring font selection
		//LLTextSegmentPtr text_segment = new LLLineBreakTextSegment(style, pos);
		LLTextSegmentPtr text_segment = new LLLineBreakTextSegment(getDefaultStyle(editor), pos);
		// </FS:Ansariel>
		text_segment->setToken( cur_token );
		insertSegment( seg_list, text_segment, text_len, style, editor);

		seg_start = pos+1;
		pos = wtext.find('\n',seg_start);
	}

	// <FS:Ansariel> Script editor ignoring font selection
	//LLTextSegmentPtr text_segment = new LLNormalTextSegment(cur_token_style, seg_start, seg_end, editor);
	LLStyleSP actual_style = getDefaultStyle(editor);
	actual_style->setColor(cur_token->getColor());
	LLTextSegmentPtr text_segment = new LLNormalTextSegment(actual_style, seg_start, seg_end, editor);
	// </FS:Ansariel>
	text_segment->setToken( cur_token );
	insertSegment( seg_list, text_segment, text_len, style, editor);
=======
    std::string::size_type pos = wtext.find('\n',seg_start);

    // <FS:Ansariel> Script editor ignoring font selection
    //LLStyleConstSP cur_token_style = new LLStyle(LLStyle::Params().font(style->getFont()).color(cur_token->getColor()));

    while (pos!=-1 && pos < (std::string::size_type)seg_end)
    {
        if (pos!=seg_start)
        {
            // <FS:Ansariel> Script editor ignoring font selection
            //LLTextSegmentPtr text_segment = new LLNormalTextSegment( cur_token->getColor(), seg_start, pos, editor );
            LLStyleSP style = getDefaultStyle(editor);
            style->setColor(cur_token->getColor());
            LLTextSegmentPtr text_segment = new LLNormalTextSegment( style, seg_start, pos, editor );
            // </FS:Ansariel>
            text_segment->setToken( cur_token );
            insertSegment( seg_list, text_segment, text_len, style, editor);
        }

        // <FS:Ansariel> Script editor ignoring font selection
        //LLTextSegmentPtr text_segment = new LLLineBreakTextSegment(style, pos);
        LLTextSegmentPtr text_segment = new LLLineBreakTextSegment(getDefaultStyle(editor), pos);
        // </FS:Ansariel>
        text_segment->setToken( cur_token );
        insertSegment( seg_list, text_segment, text_len, style, editor);

        seg_start = pos+1;
        pos = wtext.find('\n',seg_start);
    }

    // <FS:Ansariel> Script editor ignoring font selection
    //LLTextSegmentPtr text_segment = new LLNormalTextSegment(cur_token_style, seg_start, seg_end, editor);
    LLStyleSP actual_style = getDefaultStyle(editor);
    actual_style->setColor(cur_token->getColor());
    LLTextSegmentPtr text_segment = new LLNormalTextSegment(actual_style, seg_start, seg_end, editor);
    // </FS:Ansariel>
    text_segment->setToken( cur_token );
    insertSegment( seg_list, text_segment, text_len, style, editor);
>>>>>>> 1a8a5404
}

void LLKeywords::insertSegment(std::vector<LLTextSegmentPtr>& seg_list, LLTextSegmentPtr new_segment, S32 text_len, const LLColor4 &defaultColor, LLTextEditor& editor )
{
<<<<<<< HEAD
	LLTextSegmentPtr last = seg_list.back();
	S32 new_seg_end = new_segment->getEnd();

	if( new_segment->getStart() == last->getStart() )
	{
		seg_list.pop_back();
	}
	else
	{
		last->setEnd( new_segment->getStart() );
	}
	seg_list.push_back( new_segment );

	if( new_seg_end < text_len )
	{
		// <FS:Ansariel> Script editor ignoring font selection
		//seg_list.push_back( new LLNormalTextSegment( defaultColor, new_seg_end, text_len, editor ) );
		LLStyleSP style = getDefaultStyle(editor);
		style->setColor(defaultColor);
		seg_list.push_back( new LLNormalTextSegment( style, new_seg_end, text_len, editor ) );
		// </FS:Ansariel>
	}
=======
    LLTextSegmentPtr last = seg_list.back();
    S32 new_seg_end = new_segment->getEnd();

    if( new_segment->getStart() == last->getStart() )
    {
        seg_list.pop_back();
    }
    else
    {
        last->setEnd( new_segment->getStart() );
    }
    seg_list.push_back( new_segment );

    if( new_seg_end < text_len )
    {
        // <FS:Ansariel> Script editor ignoring font selection
        //seg_list.push_back( new LLNormalTextSegment( defaultColor, new_seg_end, text_len, editor ) );
        LLStyleSP style = getDefaultStyle(editor);
        style->setColor(defaultColor);
        seg_list.push_back( new LLNormalTextSegment( style, new_seg_end, text_len, editor ) );
        // </FS:Ansariel>
    }
>>>>>>> 1a8a5404
}

void LLKeywords::insertSegment(std::vector<LLTextSegmentPtr>& seg_list, LLTextSegmentPtr new_segment, S32 text_len, LLStyleConstSP style, LLTextEditor& editor )
{
<<<<<<< HEAD
	LLTextSegmentPtr last = seg_list.back();
	S32 new_seg_end = new_segment->getEnd();

	if( new_segment->getStart() == last->getStart() )
	{
		seg_list.pop_back();
	}
	else
	{
		last->setEnd( new_segment->getStart() );
	}
	seg_list.push_back( new_segment );

	if( new_seg_end < text_len )
	{
		// <FS:Ansariel> Script editor ignoring font selection
		//seg_list.push_back( new LLNormalTextSegment( style, new_seg_end, text_len, editor ) );
		LLStyleSP actual_style = getDefaultStyle(editor);
		actual_style->setColor(style->getColor());
		seg_list.push_back(new LLNormalTextSegment(actual_style, new_seg_end, text_len, editor));
		// </FS:Ansariel>
	}
}

// <FS:Ansariel> Re-add support for Cinder's legacy file format
bool LLKeywords::loadFromLegacyFile(const std::string& filename)
{
	mLoaded = false;

	///////////////////////////////////////////
	// Parse the script library xml
	
	LLXMLNodePtr xml_root;
	if ( (!LLUICtrlFactory::getLayeredXMLNode(filename, xml_root)) || (xml_root.isNull()) || (!xml_root->hasName("script_library")) )
	{
		LL_WARNS() << "Could not read the script library (" << filename << ")" << LL_ENDL;
		return false;
	}
	for (LLXMLNode* pNode = xml_root->getFirstChild(); pNode != NULL; pNode = pNode->getNextSibling())
	{
		if (pNode->hasName("keywords"))
		{
			std::string keyword;
			for (LLXMLNode* pStringNode = pNode->getFirstChild(); pStringNode != NULL; pStringNode = pStringNode->getNextSibling())
			{
				std::string tool_tip;
				LLColor4 cur_color(LLUIColorTable::instance().getColor("ScriptText"));
				LLKeywordToken::ETokenType cur_type = LLKeywordToken::TT_WORD;
				if (!pStringNode->getAttributeString("name", keyword))
					continue;
				if (pStringNode->hasName("integer_constant"))
				{
					cur_type = LLKeywordToken::TT_WORD;
					cur_color = LLUIColorTable::instance().getColor("SyntaxLslIntegerConstant");
				}
				else if (pStringNode->hasName("event"))
				{
					cur_type = LLKeywordToken::TT_WORD;
					cur_color = LLUIColorTable::instance().getColor("SyntaxLslEvent");
					
				}
				else if (pStringNode->hasName("section"))
				{
					cur_type = LLKeywordToken::TT_WORD;
					cur_color = LLUIColorTable::instance().getColor("SyntaxLslSection");
						
				}
				else if (pStringNode->hasName("data_type"))
				{
					cur_type = LLKeywordToken::TT_WORD;
					cur_color = LLUIColorTable::instance().getColor("SyntaxLslDataType");
						
				}
				else if (pStringNode->hasName("string_constant"))
				{
					cur_type = LLKeywordToken::TT_WORD;
					cur_color = LLUIColorTable::instance().getColor("SyntaxLslStringConstant");
				}
				else if (pStringNode->hasName("float_constant"))
				{
					cur_type = LLKeywordToken::TT_WORD;
					cur_color = LLUIColorTable::instance().getColor("SyntaxLslFloatConstant");
				}
				else if (pStringNode->hasName("compound_constant"))
				{
					cur_type = LLKeywordToken::TT_WORD;
					cur_color = LLUIColorTable::instance().getColor("SyntaxLslCompoundConstant");
				}
				else if (pStringNode->hasName("flow_control_keyword"))
				{
					cur_type = LLKeywordToken::TT_WORD;
					cur_color = LLUIColorTable::instance().getColor("SyntaxLslControlFlow");
				}
				else if (pStringNode->hasName("flow_control_label"))
				{
					cur_type = LLKeywordToken::TT_LINE;
					cur_color = LLUIColorTable::instance().getColor("SyntaxLslControlFlow");
				}
				else if (pStringNode->hasName("comment"))
				{
					cur_type = LLKeywordToken::TT_ONE_SIDED_DELIMITER;
					cur_color = LLUIColorTable::instance().getColor("SyntaxLslComment");
				}
				else if (pStringNode->hasName("block_comment"))
				{
					cur_type = LLKeywordToken::TT_TWO_SIDED_DELIMITER;
					cur_color = LLUIColorTable::instance().getColor("SyntaxLslComment");
				}
				else if (pStringNode->hasName("string_literal"))
				{
					cur_type = LLKeywordToken::TT_DOUBLE_QUOTATION_MARKS;
					cur_color = LLUIColorTable::instance().getColor("SyntaxLslStringLiteral");
				}
				else if (pStringNode->hasName("preprocessor"))
				{
					cur_type = LLKeywordToken::TT_ONE_SIDED_DELIMITER;
					cur_color = LLUIColorTable::instance().getColor("SyntaxLslPreprocessor");
				}
				if (!pStringNode->getAttributeString("desc", tool_tip))
				{
					tool_tip = "No Description available";
				}
				
				std::string delimiter;
				if (cur_type == LLKeywordToken::TT_DOUBLE_QUOTATION_MARKS)
				{
					// Closing delimiter is identical to the opening one.
					delimiter = keyword;
				}
				else if (cur_type == LLKeywordToken::TT_TWO_SIDED_DELIMITER)
				{
					std::string token_buffer(keyword);
					LLStringUtil::trim(token_buffer);
					
					typedef boost::tokenizer<boost::char_separator<char> > tokenizer;
					boost::char_separator<char> sep_word(" ");
					tokenizer word_tokens(token_buffer, sep_word);
					tokenizer::iterator token_word_iter = word_tokens.begin();
					
					if( !token_buffer.empty() && token_word_iter != word_tokens.end() )
					{
						// first word is the keyword or a left delimiter
						keyword = (*token_word_iter);
						LLStringUtil::trim(keyword);
						
						// second word may be a right delimiter
						while (delimiter.length() == 0 && ++token_word_iter != word_tokens.end())
						{
							delimiter = *token_word_iter;
							LLStringUtil::trim(delimiter);
						}
					}
				}
				
				if( !tool_tip.empty() )
				{
					// Replace ; with \n for multi-line tool tips.
					LLStringUtil::replaceChar( tool_tip, ';', '\n' );
					addToken(cur_type, keyword, cur_color, tool_tip, delimiter );
				}
				else
				{
					addToken(cur_type, keyword, cur_color, LLStringUtil::null, delimiter );
				}
			}
		}
	}

	mLoaded = true;
	return mLoaded;
}
// </FS:Ansariel>

// <FS:Ansariel> Script editor ignoring font selection
LLStyleSP LLKeywords::getDefaultStyle(const LLTextEditor& editor)
{
	LLStyleSP style(new LLStyle(LLStyle::Params()));
	style->setFont(editor.getFont());
	return style;
=======
    LLTextSegmentPtr last = seg_list.back();
    S32 new_seg_end = new_segment->getEnd();

    if( new_segment->getStart() == last->getStart() )
    {
        seg_list.pop_back();
    }
    else
    {
        last->setEnd( new_segment->getStart() );
    }
    seg_list.push_back( new_segment );

    if( new_seg_end < text_len )
    {
        // <FS:Ansariel> Script editor ignoring font selection
        //seg_list.push_back( new LLNormalTextSegment( style, new_seg_end, text_len, editor ) );
        LLStyleSP actual_style = getDefaultStyle(editor);
        actual_style->setColor(style->getColor());
        seg_list.push_back(new LLNormalTextSegment(actual_style, new_seg_end, text_len, editor));
        // </FS:Ansariel>
    }
>>>>>>> 1a8a5404
}
// </FS:Ansariel>

// <FS:Ansariel> Re-add support for Cinder's legacy file format
bool LLKeywords::loadFromLegacyFile(const std::string& filename)
{
    mLoaded = false;

    ///////////////////////////////////////////
    // Parse the script library xml

    LLXMLNodePtr xml_root;
    if ( (!LLUICtrlFactory::getLayeredXMLNode(filename, xml_root)) || (xml_root.isNull()) || (!xml_root->hasName("script_library")) )
    {
        LL_WARNS() << "Could not read the script library (" << filename << ")" << LL_ENDL;
        return false;
    }
    for (LLXMLNode* pNode = xml_root->getFirstChild(); pNode != NULL; pNode = pNode->getNextSibling())
    {
        if (pNode->hasName("keywords"))
        {
            std::string keyword;
            for (LLXMLNode* pStringNode = pNode->getFirstChild(); pStringNode != NULL; pStringNode = pStringNode->getNextSibling())
            {
                std::string tool_tip;
                LLColor4 cur_color(LLUIColorTable::instance().getColor("ScriptText"));
                LLKeywordToken::ETokenType cur_type = LLKeywordToken::TT_WORD;
                if (!pStringNode->getAttributeString("name", keyword))
                    continue;
                if (pStringNode->hasName("integer_constant"))
                {
                    cur_type = LLKeywordToken::TT_WORD;
                    cur_color = LLUIColorTable::instance().getColor("SyntaxLslIntegerConstant");
                }
                else if (pStringNode->hasName("event"))
                {
                    cur_type = LLKeywordToken::TT_WORD;
                    cur_color = LLUIColorTable::instance().getColor("SyntaxLslEvent");

                }
                else if (pStringNode->hasName("section"))
                {
                    cur_type = LLKeywordToken::TT_WORD;
                    cur_color = LLUIColorTable::instance().getColor("SyntaxLslSection");

                }
                else if (pStringNode->hasName("data_type"))
                {
                    cur_type = LLKeywordToken::TT_WORD;
                    cur_color = LLUIColorTable::instance().getColor("SyntaxLslDataType");

                }
                else if (pStringNode->hasName("string_constant"))
                {
                    cur_type = LLKeywordToken::TT_WORD;
                    cur_color = LLUIColorTable::instance().getColor("SyntaxLslStringConstant");
                }
                else if (pStringNode->hasName("float_constant"))
                {
                    cur_type = LLKeywordToken::TT_WORD;
                    cur_color = LLUIColorTable::instance().getColor("SyntaxLslFloatConstant");
                }
                else if (pStringNode->hasName("compound_constant"))
                {
                    cur_type = LLKeywordToken::TT_WORD;
                    cur_color = LLUIColorTable::instance().getColor("SyntaxLslCompoundConstant");
                }
                else if (pStringNode->hasName("flow_control_keyword"))
                {
                    cur_type = LLKeywordToken::TT_WORD;
                    cur_color = LLUIColorTable::instance().getColor("SyntaxLslControlFlow");
                }
                else if (pStringNode->hasName("flow_control_label"))
                {
                    cur_type = LLKeywordToken::TT_LINE;
                    cur_color = LLUIColorTable::instance().getColor("SyntaxLslControlFlow");
                }
                else if (pStringNode->hasName("comment"))
                {
                    cur_type = LLKeywordToken::TT_ONE_SIDED_DELIMITER;
                    cur_color = LLUIColorTable::instance().getColor("SyntaxLslComment");
                }
                else if (pStringNode->hasName("block_comment"))
                {
                    cur_type = LLKeywordToken::TT_TWO_SIDED_DELIMITER;
                    cur_color = LLUIColorTable::instance().getColor("SyntaxLslComment");
                }
                else if (pStringNode->hasName("string_literal"))
                {
                    cur_type = LLKeywordToken::TT_DOUBLE_QUOTATION_MARKS;
                    cur_color = LLUIColorTable::instance().getColor("SyntaxLslStringLiteral");
                }
                else if (pStringNode->hasName("preprocessor"))
                {
                    cur_type = LLKeywordToken::TT_ONE_SIDED_DELIMITER;
                    cur_color = LLUIColorTable::instance().getColor("SyntaxLslPreprocessor");
                }
                if (!pStringNode->getAttributeString("desc", tool_tip))
                {
                    tool_tip = "No Description available";
                }

                std::string delimiter;
                if (cur_type == LLKeywordToken::TT_DOUBLE_QUOTATION_MARKS)
                {
                    // Closing delimiter is identical to the opening one.
                    delimiter = keyword;
                }
                else if (cur_type == LLKeywordToken::TT_TWO_SIDED_DELIMITER)
                {
                    std::string token_buffer(keyword);
                    LLStringUtil::trim(token_buffer);

                    typedef boost::tokenizer<boost::char_separator<char> > tokenizer;
                    boost::char_separator<char> sep_word(" ");
                    tokenizer word_tokens(token_buffer, sep_word);
                    tokenizer::iterator token_word_iter = word_tokens.begin();

                    if( !token_buffer.empty() && token_word_iter != word_tokens.end() )
                    {
                        // first word is the keyword or a left delimiter
                        keyword = (*token_word_iter);
                        LLStringUtil::trim(keyword);

                        // second word may be a right delimiter
                        while (delimiter.length() == 0 && ++token_word_iter != word_tokens.end())
                        {
                            delimiter = *token_word_iter;
                            LLStringUtil::trim(delimiter);
                        }
                    }
                }

                if( !tool_tip.empty() )
                {
                    // Replace ; with \n for multi-line tool tips.
                    LLStringUtil::replaceChar( tool_tip, ';', '\n' );
                    addToken(cur_type, keyword, cur_color, tool_tip, delimiter );
                }
                else
                {
                    addToken(cur_type, keyword, cur_color, LLStringUtil::null, delimiter );
                }
            }
        }
    }

    mLoaded = true;
    return mLoaded;
}
// </FS:Ansariel>

// <FS:Ansariel> Script editor ignoring font selection
LLStyleSP LLKeywords::getDefaultStyle(const LLTextEditor& editor)
{
    LLStyleSP style(new LLStyle(LLStyle::Params()));
    style->setFont(editor.getFont());
    return style;
}
// </FS:Ansariel>

#ifdef _DEBUG
void LLKeywords::dump()
{
    LL_INFOS() << "LLKeywords" << LL_ENDL;


    LL_INFOS() << "LLKeywords::sWordTokenMap" << LL_ENDL;
    word_token_map_t::iterator word_token_iter = mWordTokenMap.begin();
    while( word_token_iter != mWordTokenMap.end() )
    {
        LLKeywordToken* word_token = word_token_iter->second;
        word_token->dump();
        ++word_token_iter;
    }

    LL_INFOS() << "LLKeywords::sLineTokenList" << LL_ENDL;
    for (token_list_t::iterator iter = mLineTokenList.begin();
         iter != mLineTokenList.end(); ++iter)
    {
        LLKeywordToken* line_token = *iter;
        line_token->dump();
    }


    LL_INFOS() << "LLKeywords::sDelimiterTokenList" << LL_ENDL;
    for (token_list_t::iterator iter = mDelimiterTokenList.begin();
         iter != mDelimiterTokenList.end(); ++iter)
    {
        LLKeywordToken* delimiter_token = *iter;
        delimiter_token->dump();
    }
}

void LLKeywordToken::dump()
{
    LL_INFOS() << "[" <<
        mColor.mV[VX] << ", " <<
        mColor.mV[VY] << ", " <<
        mColor.mV[VZ] << "] [" <<
        wstring_to_utf8str(mToken) << "]" <<
        LL_ENDL;
}

#endif  // DEBUG<|MERGE_RESOLUTION|>--- conflicted
+++ resolved
@@ -130,40 +130,6 @@
 
 std::string LLKeywords::getArguments(LLSD& arguments)
 {
-<<<<<<< HEAD
-	std::string argString = "";
-
-	if (arguments.isArray())
-	{
-		U32 argsCount = arguments.size();
-		LLSD::array_iterator arrayIt = arguments.beginArray();
-		for ( ; arrayIt != arguments.endArray(); ++arrayIt)
-		{
-			LLSD& args = (*arrayIt);
-			if (args.isMap())
-			{
-				LLSD::map_iterator argsIt = args.beginMap();
-				for ( ; argsIt != args.endMap(); ++argsIt)
-				{
-					argString += argsIt->second.get("type").asString() + " " + argsIt->first;
-					if (argsCount-- > 1)
-					{
-						argString += ", ";
-					}
-				}
-			}
-			else
-			{
-				LL_WARNS("SyntaxLSL") << "Argument array contains a non-map element!" << LL_ENDL;
-			}
-		}
-	}
-	else if (!arguments.isUndefined())
-	{
-		LL_WARNS("SyntaxLSL") << "Not an array! Invalid arguments LLSD passed to function." << arguments << LL_ENDL;
-	}
-	return argString;
-=======
     std::string argString = "";
 
     if (arguments.isArray())
@@ -196,7 +162,6 @@
         LL_WARNS("SyntaxLSL") << "Not an array! Invalid arguments LLSD passed to function." << arguments << LL_ENDL;
     }
     return argString;
->>>>>>> 1a8a5404
 }
 
 std::string LLKeywords::getAttribute(const std::string& key)
@@ -207,76 +172,6 @@
 
 LLColor4 LLKeywords::getColorGroup(const std::string& key_in)
 {
-<<<<<<< HEAD
-	std::string color_group = "ScriptText";
-	if (key_in == "functions")
-	{
-		color_group = "SyntaxLslFunction";
-	}
-	else if (key_in == "controls")
-	{
-		color_group = "SyntaxLslControlFlow";
-	}
-	else if (key_in == "events")
-	{
-		color_group = "SyntaxLslEvent";
-	}
-	else if (key_in == "types")
-	{
-		color_group = "SyntaxLslDataType";
-	}
-	else if (key_in == "misc-flow-label")
-	{
-		color_group = "SyntaxLslControlFlow";
-	}
-	else if (key_in =="deprecated")
-	{
-		color_group = "SyntaxLslDeprecated";
-	}
-	else if (key_in =="god-mode")
-	{
-		color_group = "SyntaxLslGodMode";
-	}
-	// <FS:Ansariel> Split constant types up
-	//else if (key_in == "constants"
-	//		 || key_in == "constants-integer"
-	//		 || key_in == "constants-float"
-	//		 || key_in == "constants-string"
-	//		 || key_in == "constants-key"
-	//		 || key_in == "constants-rotation"
-	//		 || key_in == "constants-vector")
-	else if (key_in == "constants")
-	// </FS:Ansariel>
-	{
-		color_group = "SyntaxLslConstant";
-	}
-	// <FS:Ansariel> Split constant types up
-	else if (key_in == "constants-integer")
-	{
-		color_group = "SyntaxLslIntegerConstant";
-	}
-	else if (key_in == "constants-float")
-	{
-		color_group = "SyntaxLslFloatConstant";
-	}
-	else if (key_in == "constants-string"
-			 || key_in == "constants-key")
-	{
-		color_group = "SyntaxLslStringConstant";
-	}
-	else if (key_in == "constants-rotation"
-			 || key_in == "constants-vector")
-	{
-		color_group = "SyntaxLslCompoundConstant";
-	}
-	// </FS:Ansariel>
-	else
-	{
-		LL_WARNS("SyntaxLSL") << "Color key '" << key_in << "' not recognized." << LL_ENDL;
-	}
-
-	return LLUIColorTable::instance().getColor(color_group);
-=======
     std::string color_group = "ScriptText";
     if (key_in == "functions")
     {
@@ -345,7 +240,6 @@
     }
 
     return LLUIColorTable::instance().getColor(color_group);
->>>>>>> 1a8a5404
 }
 
 void LLKeywords::initialize(LLSD SyntaxXML)
@@ -610,240 +504,6 @@
 // create a list of color segments.
 void LLKeywords::findSegments(std::vector<LLTextSegmentPtr>* seg_list, const LLWString& wtext, LLTextEditor& editor, LLStyleConstSP style)
 {
-<<<<<<< HEAD
-	LL_RECORD_BLOCK_TIME(FTM_SYNTAX_COLORING);
-	seg_list->clear();
-
-	if( wtext.empty() )
-	{
-		return;
-	}
-
-	S32 text_len = wtext.size() + 1;
-
-	// <FS:Ansariel> Script editor ignoring font selection
-	//seg_list->push_back( new LLNormalTextSegment( style, 0, text_len, editor ) );
-	LLStyleSP actual_style = getDefaultStyle(editor);
-	actual_style->setColor(style->getColor());
-	seg_list->push_back( new LLNormalTextSegment( actual_style, 0, text_len, editor ) );
-	// </FS:Ansariel>
-
-	const llwchar* base = wtext.c_str();
-	const llwchar* cur = base;
-	while( *cur )
-	{
-		if( *cur == '\n' || cur == base )
-		{
-			if( *cur == '\n' )
-			{
-				// <FS:Ansariel> Script editor ignoring font selection
-				//LLTextSegmentPtr text_segment = new LLLineBreakTextSegment(style, cur-base);
-				LLTextSegmentPtr text_segment = new LLLineBreakTextSegment(getDefaultStyle(editor), cur-base);
-				// </FS:Ansariel>
-				text_segment->setToken( 0 );
-				insertSegment( *seg_list, text_segment, text_len, style, editor);
-				cur++;
-				if( !*cur || *cur == '\n' )
-				{
-					continue;
-				}
-			}
-
-			// Skip white space
-			while( *cur && iswspace(*cur) && (*cur != '\n')  )
-			{
-				cur++;
-			}
-			if( !*cur || *cur == '\n' )
-			{
-				continue;
-			}
-
-			// cur is now at the first non-whitespace character of a new line
-
-			// Line start tokens
-			{
-				bool line_done = false;
-				for (token_list_t::iterator iter = mLineTokenList.begin();
-					 iter != mLineTokenList.end(); ++iter)
-				{
-					LLKeywordToken* cur_token = *iter;
-					if( cur_token->isHead( cur ) )
-					{
-						S32 seg_start = cur - base;
-						while( *cur && *cur != '\n' )
-						{
-							// skip the rest of the line
-							cur++;
-						}
-						S32 seg_end = cur - base;
-
-						//create segments from seg_start to seg_end
-						insertSegments(wtext, *seg_list,cur_token, text_len, seg_start, seg_end, style, editor);
-						line_done = true; // to break out of second loop.
-						break;
-					}
-				}
-
-				if( line_done )
-				{
-					continue;
-				}
-			}
-		}
-
-		// Skip white space
-		while( *cur && iswspace(*cur) && (*cur != '\n')  )
-		{
-			cur++;
-		}
-
-		while( *cur && *cur != '\n' )
-		{
-			// Check against delimiters
-			{
-				S32 seg_start = 0;
-				LLKeywordToken* cur_delimiter = NULL;
-				for (token_list_t::iterator iter = mDelimiterTokenList.begin();
-					 iter != mDelimiterTokenList.end(); ++iter)
-				{
-					LLKeywordToken* delimiter = *iter;
-					if( delimiter->isHead( cur ) )
-					{
-						cur_delimiter = delimiter;
-						break;
-					}
-				}
-
-				if( cur_delimiter )
-				{
-					S32 between_delimiters = 0;
-					S32 seg_end = 0;
-
-					seg_start = cur - base;
-					cur += cur_delimiter->getLengthHead();
-
-					LLKeywordToken::ETokenType type = cur_delimiter->getType();
-					if( type == LLKeywordToken::TT_TWO_SIDED_DELIMITER || type == LLKeywordToken::TT_DOUBLE_QUOTATION_MARKS )
-					{
-						while( *cur && !cur_delimiter->isTail(cur))
-						{
-							// Check for an escape sequence.
-							if (type == LLKeywordToken::TT_DOUBLE_QUOTATION_MARKS && *cur == '\\')
-							{
-								// Count the number of backslashes.
-								S32 num_backslashes = 0;
-								while (*cur == '\\')
-								{
-									num_backslashes++;
-									between_delimiters++;
-									cur++;
-								}
-								// If the next character is the end delimiter?
-								if (cur_delimiter->isTail(cur))
-								{
-									// If there was an odd number of backslashes, then this delimiter
-									// does not end the sequence.
-									if (num_backslashes % 2 == 1)
-									{
-										between_delimiters++;
-										cur++;
-									}
-									else
-									{
-										// This is an end delimiter.
-										break;
-									}
-								}
-							}
-							else
-							{
-								between_delimiters++;
-								cur++;
-							}
-						}
-
-						if( *cur )
-						{
-							cur += cur_delimiter->getLengthHead();
-							seg_end = seg_start + between_delimiters + cur_delimiter->getLengthHead() + cur_delimiter->getLengthTail();
-						}
-						else
-						{
-							// eof
-							seg_end = seg_start + between_delimiters + cur_delimiter->getLengthHead();
-						}
-					}
-					else
-					{
-						llassert( cur_delimiter->getType() == LLKeywordToken::TT_ONE_SIDED_DELIMITER );
-						// Left side is the delimiter.  Right side is eol or eof.
-						while( *cur && ('\n' != *cur) )
-						{
-							between_delimiters++;
-							cur++;
-						}
-						seg_end = seg_start + between_delimiters + cur_delimiter->getLengthHead();
-					}
-
-					insertSegments(wtext, *seg_list,cur_delimiter, text_len, seg_start, seg_end, style, editor);
-					/*
-					// <FS:Ansariel> Script editor ignoring font selection
-					//LLTextSegmentPtr text_segment = new LLNormalTextSegment( cur_delimiter->getColor(), seg_start, seg_end, editor );
-					LLStyleSP seg_style = getDefaultStyle(editor);
-					seg_style->setColor(defaultColor);
-					LLTextSegmentPtr text_segment = new LLNormalTextSegment( seg_style, seg_start, seg_end, editor );
-					// </FS:Ansariel>
-
-					text_segment->setToken( cur_delimiter );
-					insertSegment( seg_list, text_segment, text_len, defaultColor, editor);
-					*/
-					// Note: we don't increment cur, since the end of one delimited seg may be immediately
-					// followed by the start of another one.
-					continue;
-				}
-			}
-
-			// check against words
-			llwchar prev = cur > base ? *(cur-1) : 0;
-			// NaCl - LSL Preprocessor
-			//if( !iswalnum( prev ) && (prev != '_') )
-			if( !iswalnum( prev ) && (prev != '_') && (prev != '#'))
-			{
-				const llwchar* p = cur;
-				//while( iswalnum( *p ) || (*p == '_') )
-				while( *p && ( iswalnum( *p ) || (*p == '_') || (*p == '#') ) )
-				// NaCl End
-				{
-					p++;
-				}
-				S32 seg_len = p - cur;
-				if( seg_len > 0 )
-				{
-					WStringMapIndex word( cur, seg_len );
-					word_token_map_t::iterator map_iter = mWordTokenMap.find(word);
-					if( map_iter != mWordTokenMap.end() )
-					{
-						LLKeywordToken* cur_token = map_iter->second;
-						S32 seg_start = cur - base;
-						S32 seg_end = seg_start + seg_len;
-
-						// LL_INFOS("SyntaxLSL") << "Seg: [" << word.c_str() << "]" << LL_ENDL;
-
-						insertSegments(wtext, *seg_list,cur_token, text_len, seg_start, seg_end, style, editor);
-					}
-					cur += seg_len;
-					continue;
-				}
-			}
-
-			if( *cur && *cur != '\n' )
-			{
-				cur++;
-			}
-		}
-	}
-=======
     LL_RECORD_BLOCK_TIME(FTM_SYNTAX_COLORING);
     seg_list->clear();
 
@@ -1076,51 +736,10 @@
             }
         }
     }
->>>>>>> 1a8a5404
 }
 
 void LLKeywords::insertSegments(const LLWString& wtext, std::vector<LLTextSegmentPtr>& seg_list, LLKeywordToken* cur_token, S32 text_len, S32 seg_start, S32 seg_end, LLStyleConstSP style, LLTextEditor& editor )
 {
-<<<<<<< HEAD
-	std::string::size_type pos = wtext.find('\n',seg_start);
-    
-    // <FS:Ansariel> Script editor ignoring font selection
-    //LLStyleConstSP cur_token_style = new LLStyle(LLStyle::Params().font(style->getFont()).color(cur_token->getColor()));
-
-	while (pos!=-1 && pos < (std::string::size_type)seg_end)
-	{
-		if (pos!=seg_start)
-		{
-			// <FS:Ansariel> Script editor ignoring font selection
-			//LLTextSegmentPtr text_segment = new LLNormalTextSegment( cur_token->getColor(), seg_start, pos, editor );
-			LLStyleSP style = getDefaultStyle(editor);
-			style->setColor(cur_token->getColor());
-			LLTextSegmentPtr text_segment = new LLNormalTextSegment( style, seg_start, pos, editor );
-			// </FS:Ansariel>
-			text_segment->setToken( cur_token );
-			insertSegment( seg_list, text_segment, text_len, style, editor);
-		}
-
-		// <FS:Ansariel> Script editor ignoring font selection
-		//LLTextSegmentPtr text_segment = new LLLineBreakTextSegment(style, pos);
-		LLTextSegmentPtr text_segment = new LLLineBreakTextSegment(getDefaultStyle(editor), pos);
-		// </FS:Ansariel>
-		text_segment->setToken( cur_token );
-		insertSegment( seg_list, text_segment, text_len, style, editor);
-
-		seg_start = pos+1;
-		pos = wtext.find('\n',seg_start);
-	}
-
-	// <FS:Ansariel> Script editor ignoring font selection
-	//LLTextSegmentPtr text_segment = new LLNormalTextSegment(cur_token_style, seg_start, seg_end, editor);
-	LLStyleSP actual_style = getDefaultStyle(editor);
-	actual_style->setColor(cur_token->getColor());
-	LLTextSegmentPtr text_segment = new LLNormalTextSegment(actual_style, seg_start, seg_end, editor);
-	// </FS:Ansariel>
-	text_segment->setToken( cur_token );
-	insertSegment( seg_list, text_segment, text_len, style, editor);
-=======
     std::string::size_type pos = wtext.find('\n',seg_start);
 
     // <FS:Ansariel> Script editor ignoring font selection
@@ -1159,35 +778,10 @@
     // </FS:Ansariel>
     text_segment->setToken( cur_token );
     insertSegment( seg_list, text_segment, text_len, style, editor);
->>>>>>> 1a8a5404
 }
 
 void LLKeywords::insertSegment(std::vector<LLTextSegmentPtr>& seg_list, LLTextSegmentPtr new_segment, S32 text_len, const LLColor4 &defaultColor, LLTextEditor& editor )
 {
-<<<<<<< HEAD
-	LLTextSegmentPtr last = seg_list.back();
-	S32 new_seg_end = new_segment->getEnd();
-
-	if( new_segment->getStart() == last->getStart() )
-	{
-		seg_list.pop_back();
-	}
-	else
-	{
-		last->setEnd( new_segment->getStart() );
-	}
-	seg_list.push_back( new_segment );
-
-	if( new_seg_end < text_len )
-	{
-		// <FS:Ansariel> Script editor ignoring font selection
-		//seg_list.push_back( new LLNormalTextSegment( defaultColor, new_seg_end, text_len, editor ) );
-		LLStyleSP style = getDefaultStyle(editor);
-		style->setColor(defaultColor);
-		seg_list.push_back( new LLNormalTextSegment( style, new_seg_end, text_len, editor ) );
-		// </FS:Ansariel>
-	}
-=======
     LLTextSegmentPtr last = seg_list.back();
     S32 new_seg_end = new_segment->getEnd();
 
@@ -1210,192 +804,10 @@
         seg_list.push_back( new LLNormalTextSegment( style, new_seg_end, text_len, editor ) );
         // </FS:Ansariel>
     }
->>>>>>> 1a8a5404
 }
 
 void LLKeywords::insertSegment(std::vector<LLTextSegmentPtr>& seg_list, LLTextSegmentPtr new_segment, S32 text_len, LLStyleConstSP style, LLTextEditor& editor )
 {
-<<<<<<< HEAD
-	LLTextSegmentPtr last = seg_list.back();
-	S32 new_seg_end = new_segment->getEnd();
-
-	if( new_segment->getStart() == last->getStart() )
-	{
-		seg_list.pop_back();
-	}
-	else
-	{
-		last->setEnd( new_segment->getStart() );
-	}
-	seg_list.push_back( new_segment );
-
-	if( new_seg_end < text_len )
-	{
-		// <FS:Ansariel> Script editor ignoring font selection
-		//seg_list.push_back( new LLNormalTextSegment( style, new_seg_end, text_len, editor ) );
-		LLStyleSP actual_style = getDefaultStyle(editor);
-		actual_style->setColor(style->getColor());
-		seg_list.push_back(new LLNormalTextSegment(actual_style, new_seg_end, text_len, editor));
-		// </FS:Ansariel>
-	}
-}
-
-// <FS:Ansariel> Re-add support for Cinder's legacy file format
-bool LLKeywords::loadFromLegacyFile(const std::string& filename)
-{
-	mLoaded = false;
-
-	///////////////////////////////////////////
-	// Parse the script library xml
-	
-	LLXMLNodePtr xml_root;
-	if ( (!LLUICtrlFactory::getLayeredXMLNode(filename, xml_root)) || (xml_root.isNull()) || (!xml_root->hasName("script_library")) )
-	{
-		LL_WARNS() << "Could not read the script library (" << filename << ")" << LL_ENDL;
-		return false;
-	}
-	for (LLXMLNode* pNode = xml_root->getFirstChild(); pNode != NULL; pNode = pNode->getNextSibling())
-	{
-		if (pNode->hasName("keywords"))
-		{
-			std::string keyword;
-			for (LLXMLNode* pStringNode = pNode->getFirstChild(); pStringNode != NULL; pStringNode = pStringNode->getNextSibling())
-			{
-				std::string tool_tip;
-				LLColor4 cur_color(LLUIColorTable::instance().getColor("ScriptText"));
-				LLKeywordToken::ETokenType cur_type = LLKeywordToken::TT_WORD;
-				if (!pStringNode->getAttributeString("name", keyword))
-					continue;
-				if (pStringNode->hasName("integer_constant"))
-				{
-					cur_type = LLKeywordToken::TT_WORD;
-					cur_color = LLUIColorTable::instance().getColor("SyntaxLslIntegerConstant");
-				}
-				else if (pStringNode->hasName("event"))
-				{
-					cur_type = LLKeywordToken::TT_WORD;
-					cur_color = LLUIColorTable::instance().getColor("SyntaxLslEvent");
-					
-				}
-				else if (pStringNode->hasName("section"))
-				{
-					cur_type = LLKeywordToken::TT_WORD;
-					cur_color = LLUIColorTable::instance().getColor("SyntaxLslSection");
-						
-				}
-				else if (pStringNode->hasName("data_type"))
-				{
-					cur_type = LLKeywordToken::TT_WORD;
-					cur_color = LLUIColorTable::instance().getColor("SyntaxLslDataType");
-						
-				}
-				else if (pStringNode->hasName("string_constant"))
-				{
-					cur_type = LLKeywordToken::TT_WORD;
-					cur_color = LLUIColorTable::instance().getColor("SyntaxLslStringConstant");
-				}
-				else if (pStringNode->hasName("float_constant"))
-				{
-					cur_type = LLKeywordToken::TT_WORD;
-					cur_color = LLUIColorTable::instance().getColor("SyntaxLslFloatConstant");
-				}
-				else if (pStringNode->hasName("compound_constant"))
-				{
-					cur_type = LLKeywordToken::TT_WORD;
-					cur_color = LLUIColorTable::instance().getColor("SyntaxLslCompoundConstant");
-				}
-				else if (pStringNode->hasName("flow_control_keyword"))
-				{
-					cur_type = LLKeywordToken::TT_WORD;
-					cur_color = LLUIColorTable::instance().getColor("SyntaxLslControlFlow");
-				}
-				else if (pStringNode->hasName("flow_control_label"))
-				{
-					cur_type = LLKeywordToken::TT_LINE;
-					cur_color = LLUIColorTable::instance().getColor("SyntaxLslControlFlow");
-				}
-				else if (pStringNode->hasName("comment"))
-				{
-					cur_type = LLKeywordToken::TT_ONE_SIDED_DELIMITER;
-					cur_color = LLUIColorTable::instance().getColor("SyntaxLslComment");
-				}
-				else if (pStringNode->hasName("block_comment"))
-				{
-					cur_type = LLKeywordToken::TT_TWO_SIDED_DELIMITER;
-					cur_color = LLUIColorTable::instance().getColor("SyntaxLslComment");
-				}
-				else if (pStringNode->hasName("string_literal"))
-				{
-					cur_type = LLKeywordToken::TT_DOUBLE_QUOTATION_MARKS;
-					cur_color = LLUIColorTable::instance().getColor("SyntaxLslStringLiteral");
-				}
-				else if (pStringNode->hasName("preprocessor"))
-				{
-					cur_type = LLKeywordToken::TT_ONE_SIDED_DELIMITER;
-					cur_color = LLUIColorTable::instance().getColor("SyntaxLslPreprocessor");
-				}
-				if (!pStringNode->getAttributeString("desc", tool_tip))
-				{
-					tool_tip = "No Description available";
-				}
-				
-				std::string delimiter;
-				if (cur_type == LLKeywordToken::TT_DOUBLE_QUOTATION_MARKS)
-				{
-					// Closing delimiter is identical to the opening one.
-					delimiter = keyword;
-				}
-				else if (cur_type == LLKeywordToken::TT_TWO_SIDED_DELIMITER)
-				{
-					std::string token_buffer(keyword);
-					LLStringUtil::trim(token_buffer);
-					
-					typedef boost::tokenizer<boost::char_separator<char> > tokenizer;
-					boost::char_separator<char> sep_word(" ");
-					tokenizer word_tokens(token_buffer, sep_word);
-					tokenizer::iterator token_word_iter = word_tokens.begin();
-					
-					if( !token_buffer.empty() && token_word_iter != word_tokens.end() )
-					{
-						// first word is the keyword or a left delimiter
-						keyword = (*token_word_iter);
-						LLStringUtil::trim(keyword);
-						
-						// second word may be a right delimiter
-						while (delimiter.length() == 0 && ++token_word_iter != word_tokens.end())
-						{
-							delimiter = *token_word_iter;
-							LLStringUtil::trim(delimiter);
-						}
-					}
-				}
-				
-				if( !tool_tip.empty() )
-				{
-					// Replace ; with \n for multi-line tool tips.
-					LLStringUtil::replaceChar( tool_tip, ';', '\n' );
-					addToken(cur_type, keyword, cur_color, tool_tip, delimiter );
-				}
-				else
-				{
-					addToken(cur_type, keyword, cur_color, LLStringUtil::null, delimiter );
-				}
-			}
-		}
-	}
-
-	mLoaded = true;
-	return mLoaded;
-}
-// </FS:Ansariel>
-
-// <FS:Ansariel> Script editor ignoring font selection
-LLStyleSP LLKeywords::getDefaultStyle(const LLTextEditor& editor)
-{
-	LLStyleSP style(new LLStyle(LLStyle::Params()));
-	style->setFont(editor.getFont());
-	return style;
-=======
     LLTextSegmentPtr last = seg_list.back();
     S32 new_seg_end = new_segment->getEnd();
 
@@ -1418,9 +830,7 @@
         seg_list.push_back(new LLNormalTextSegment(actual_style, new_seg_end, text_len, editor));
         // </FS:Ansariel>
     }
->>>>>>> 1a8a5404
-}
-// </FS:Ansariel>
+}
 
 // <FS:Ansariel> Re-add support for Cinder's legacy file format
 bool LLKeywords::loadFromLegacyFile(const std::string& filename)
