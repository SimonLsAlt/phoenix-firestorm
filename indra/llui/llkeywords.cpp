/**
 * @file llkeywords.cpp
 * @brief Keyword list for LSL
 *
 * $LicenseInfo:firstyear=2000&license=viewerlgpl$
 * Second Life Viewer Source Code
 * Copyright (C) 2010, Linden Research, Inc.
 *
 * This library is free software; you can redistribute it and/or
 * modify it under the terms of the GNU Lesser General Public
 * License as published by the Free Software Foundation;
 * version 2.1 of the License only.
 *
 * This library is distributed in the hope that it will be useful,
 * but WITHOUT ANY WARRANTY; without even the implied warranty of
 * MERCHANTABILITY or FITNESS FOR A PARTICULAR PURPOSE.  See the GNU
 * Lesser General Public License for more details.
 *
 * You should have received a copy of the GNU Lesser General Public
 * License along with this library; if not, write to the Free Software
 * Foundation, Inc., 51 Franklin Street, Fifth Floor, Boston, MA  02110-1301  USA
 *
 * Linden Research, Inc., 945 Battery Street, San Francisco, CA  94111  USA
 * $/LicenseInfo$
 */

#include "linden_common.h"

#include <iostream>
#include <fstream>

#include "llkeywords.h"
#include "llsdserialize.h"
#include "lltexteditor.h"
#include "llstl.h"

inline bool LLKeywordToken::isHead(const llwchar* s) const
{
    // strncmp is much faster than string compare
    bool res = true;
    const llwchar* t = mToken.c_str();
    auto len = mToken.size();
    for (S32 i=0; i<len; i++)
    {
        if (s[i] != t[i])
        {
            res = false;
            break;
        }
    }
    return res;
}

inline bool LLKeywordToken::isTail(const llwchar* s) const
{
    bool res = true;
    const llwchar* t = mDelimiter.c_str();
    auto len = mDelimiter.size();
    for (S32 i=0; i<len; i++)
    {
        if (s[i] != t[i])
        {
            res = false;
            break;
        }
    }
    return res;
}

LLKeywords::LLKeywords()
:   mLoaded(false)
{
}

LLKeywords::~LLKeywords()
{
    std::for_each(mWordTokenMap.begin(), mWordTokenMap.end(), DeletePairedPointer());
    mWordTokenMap.clear();
    std::for_each(mLineTokenList.begin(), mLineTokenList.end(), DeletePointer());
    mLineTokenList.clear();
    std::for_each(mDelimiterTokenList.begin(), mDelimiterTokenList.end(), DeletePointer());
    mDelimiterTokenList.clear();
}

// Add the token as described
void LLKeywords::addToken(LLKeywordToken::ETokenType type,
                          const std::string& key_in,
                          const LLColor4& color,
                          const std::string& tool_tip_in,
                          const std::string& delimiter_in)
{
    std::string tip_text = tool_tip_in;
    LLStringUtil::replaceString(tip_text, "\\n", "\n" );
    LLStringUtil::replaceString(tip_text, "\t", " " );
    if (tip_text.empty())
    {
        tip_text = "[no info]";
    }
    LLWString tool_tip = utf8str_to_wstring(tip_text);

    LLWString key = utf8str_to_wstring(key_in);
    LLWString delimiter = utf8str_to_wstring(delimiter_in);
    switch(type)
    {
    case LLKeywordToken::TT_CONSTANT:
    case LLKeywordToken::TT_CONTROL:
    case LLKeywordToken::TT_EVENT:
    case LLKeywordToken::TT_FUNCTION:
    case LLKeywordToken::TT_LABEL:
    case LLKeywordToken::TT_SECTION:
    case LLKeywordToken::TT_TYPE:
    case LLKeywordToken::TT_WORD:
        mWordTokenMap[key] = new LLKeywordToken(type, color, key, tool_tip, LLWStringUtil::null);
        break;

    case LLKeywordToken::TT_LINE:
        mLineTokenList.push_front(new LLKeywordToken(type, color, key, tool_tip, LLWStringUtil::null));
        break;

    case LLKeywordToken::TT_TWO_SIDED_DELIMITER:
    case LLKeywordToken::TT_DOUBLE_QUOTATION_MARKS:
    case LLKeywordToken::TT_ONE_SIDED_DELIMITER:
        mDelimiterTokenList.push_front(new LLKeywordToken(type, color, key, tool_tip, delimiter));
        break;

    default:
        llassert(0);
    }
}

std::string LLKeywords::getArguments(LLSD& arguments)
{
    std::string argString = "";

    if (arguments.isArray())
    {
        auto argsCount = arguments.size();
        LLSD::array_iterator arrayIt = arguments.beginArray();
        for ( ; arrayIt != arguments.endArray(); ++arrayIt)
        {
            LLSD& args = (*arrayIt);
            if (args.isMap())
            {
                LLSD::map_iterator argsIt = args.beginMap();
                for ( ; argsIt != args.endMap(); ++argsIt)
                {
                    argString += argsIt->second.get("type").asString() + " " + argsIt->first;
                    if (argsCount-- > 1)
                    {
                        argString += ", ";
                    }
                }
            }
            else
            {
                LL_WARNS("SyntaxLSL") << "Argument array contains a non-map element!" << LL_ENDL;
            }
        }
    }
    else if (!arguments.isUndefined())
    {
        LL_WARNS("SyntaxLSL") << "Not an array! Invalid arguments LLSD passed to function." << arguments << LL_ENDL;
    }
    return argString;
}

std::string LLKeywords::getAttribute(const std::string& key)
{
    attribute_iterator_t it = mAttributes.find(key);
    return (it != mAttributes.end()) ? it->second : "";
}

LLColor4 LLKeywords::getColorGroup(const std::string& key_in)
{
    std::string color_group = "ScriptText";
    if (key_in == "functions")
    {
        color_group = "SyntaxLslFunction";
    }
    else if (key_in == "controls")
    {
        color_group = "SyntaxLslControlFlow";
    }
    else if (key_in == "events")
    {
        color_group = "SyntaxLslEvent";
    }
    else if (key_in == "types")
    {
        color_group = "SyntaxLslDataType";
    }
    else if (key_in == "misc-flow-label")
    {
        color_group = "SyntaxLslControlFlow";
    }
    else if (key_in =="deprecated")
    {
        color_group = "SyntaxLslDeprecated";
    }
    else if (key_in =="god-mode")
    {
        color_group = "SyntaxLslGodMode";
    }
    // <FS:Ansariel> Split constant types up
    //else if (key_in == "constants"
    //       || key_in == "constants-integer"
    //       || key_in == "constants-float"
    //       || key_in == "constants-string"
    //       || key_in == "constants-key"
    //       || key_in == "constants-rotation"
    //       || key_in == "constants-vector")
    else if (key_in == "constants")
    // </FS:Ansariel>
    {
        color_group = "SyntaxLslConstant";
    }
    // <FS:Ansariel> Split constant types up
    else if (key_in == "constants-integer")
    {
        color_group = "SyntaxLslIntegerConstant";
    }
    else if (key_in == "constants-float")
    {
        color_group = "SyntaxLslFloatConstant";
    }
    else if (key_in == "constants-string"
             || key_in == "constants-key")
    {
        color_group = "SyntaxLslStringConstant";
    }
    else if (key_in == "constants-rotation"
             || key_in == "constants-vector")
    {
        color_group = "SyntaxLslCompoundConstant";
    }
    // </FS:Ansariel>
    else
    {
        LL_WARNS("SyntaxLSL") << "Color key '" << key_in << "' not recognized." << LL_ENDL;
    }

    return LLUIColorTable::instance().getColor(color_group);
}

void LLKeywords::initialize(LLSD SyntaxXML)
{
    mSyntax = SyntaxXML;
    mLoaded = true;
}

void LLKeywords::processTokens()
{
    if (!mLoaded)
    {
        return;
    }

    // Add 'standard' stuff: Quotes, Comments, Strings, Labels, etc. before processing the LLSD
    std::string delimiter;
    addToken(LLKeywordToken::TT_LABEL, "@", getColorGroup("misc-flow-label"), "Label\nTarget for jump statement", delimiter );
    addToken(LLKeywordToken::TT_ONE_SIDED_DELIMITER, "//", LLUIColorTable::instance().getColor("SyntaxLslComment"), "Comment (single-line)\nNon-functional commentary or disabled code", delimiter );
    addToken(LLKeywordToken::TT_TWO_SIDED_DELIMITER, "/*", LLUIColorTable::instance().getColor("SyntaxLslComment"), "Comment (multi-line)\nNon-functional commentary or disabled code", "*/" );
    addToken(LLKeywordToken::TT_DOUBLE_QUOTATION_MARKS, "\"", LLUIColorTable::instance().getColor("SyntaxLslStringLiteral"), "String literal", "\"" );

    LLSD::map_iterator itr = mSyntax.beginMap();
    for ( ; itr != mSyntax.endMap(); ++itr)
    {
        if (itr->first == "llsd-lsl-syntax-version")
        {
            // Skip over version key.
        }
        else
        {
            if (itr->second.isMap())
            {
                processTokensGroup(itr->second, itr->first);
            }
            else
            {
                LL_WARNS("LSL-Tokens-Processing") << "Map for " + itr->first + " entries is missing! Ignoring." << LL_ENDL;
            }
        }
    }
    LL_INFOS("SyntaxLSL") << "Finished processing tokens." << LL_ENDL;
}

void LLKeywords::processTokensGroup(const LLSD& tokens, const std::string& group)
{
    LLColor4 color;
    LLColor4 color_group;
    LLColor4 color_deprecated = getColorGroup("deprecated");
    LLColor4 color_god_mode = getColorGroup("god-mode");

    LLKeywordToken::ETokenType token_type = LLKeywordToken::TT_UNKNOWN;
    // If a new token type is added here, it must also be added to the 'addToken' method
    if (group == "constants")
    {
        token_type = LLKeywordToken::TT_CONSTANT;
    }
    else if (group == "controls")
    {
        token_type = LLKeywordToken::TT_CONTROL;
    }
    else if (group == "events")
    {
        token_type = LLKeywordToken::TT_EVENT;
    }
    else if (group == "functions")
    {
        token_type = LLKeywordToken::TT_FUNCTION;
    }
    else if (group == "label")
    {
        token_type = LLKeywordToken::TT_LABEL;
    }
    else if (group == "types")
    {
        token_type = LLKeywordToken::TT_TYPE;
    }

    color_group = getColorGroup(group);
    LL_DEBUGS("SyntaxLSL") << "Group: '" << group << "', using color: '" << color_group << "'" << LL_ENDL;

    if (tokens.isMap())
    {
        LLSD::map_const_iterator outer_itr = tokens.beginMap();
        for ( ; outer_itr != tokens.endMap(); ++outer_itr )
        {
            if (outer_itr->second.isMap())
            {
                mAttributes.clear();
                LLSD arguments = LLSD();
                LLSD::map_const_iterator inner_itr = outer_itr->second.beginMap();
                for ( ; inner_itr != outer_itr->second.endMap(); ++inner_itr )
                {
                    if (inner_itr->first == "arguments")
                    {
                        if (inner_itr->second.isArray())
                        {
                            arguments = inner_itr->second;
                        }
                    }
                    else if (!inner_itr->second.isMap() && !inner_itr->second.isArray())
                    {
                        mAttributes[inner_itr->first] = inner_itr->second.asString();
                    }
                    else
                    {
                        LL_WARNS("SyntaxLSL") << "Not a valid attribute: " << inner_itr->first << LL_ENDL;
                    }
                }

                std::string tooltip = "";
                switch (token_type)
                {
                    case LLKeywordToken::TT_CONSTANT:
                        if (getAttribute("type").length() > 0)
                        {
                            color_group = getColorGroup(group + "-" + getAttribute("type"));
                        }
                        else
                        {
                            color_group = getColorGroup(group);
                        }
                        tooltip = "Type: " + getAttribute("type") + ", Value: " + getAttribute("value");
                        break;
                    case LLKeywordToken::TT_EVENT:
                        tooltip = outer_itr->first + "(" + getArguments(arguments) + ")";
                        break;
                    case LLKeywordToken::TT_FUNCTION:
                        tooltip = getAttribute("return") + " " + outer_itr->first + "(" + getArguments(arguments) + ");";
                        tooltip.append("\nEnergy: ");
                        tooltip.append(getAttribute("energy").empty() ? "0.0" : getAttribute("energy"));
                        if (!getAttribute("sleep").empty())
                        {
                            tooltip += ", Sleep: " + getAttribute("sleep");
                        }
                    default:
                        break;
                }

                if (!getAttribute("tooltip").empty())
                {
                    if (!tooltip.empty())
                    {
                        tooltip.append("\n");
                    }
                    tooltip.append(getAttribute("tooltip"));
                }

                color = getAttribute("deprecated") == "true" ? color_deprecated : color_group;

                if (getAttribute("god-mode") == "true")
                {
                    color = color_god_mode;
                }

                addToken(token_type, outer_itr->first, color, tooltip);
            }
        }
    }
    else if (tokens.isArray())  // Currently nothing should need this, but it's here for completeness
    {
        LL_INFOS("SyntaxLSL") << "Curious, shouldn't be an array here; adding all using color " << color << LL_ENDL;
        for (S32 count = 0; count < tokens.size(); ++count)
        {
            addToken(token_type, tokens[count], color, "");
        }
    }
    else
    {
        LL_WARNS("SyntaxLSL") << "Invalid map/array passed: '" << tokens << "'" << LL_ENDL;
    }
}

LLKeywords::WStringMapIndex::WStringMapIndex(const WStringMapIndex& other)
{
    if(other.mOwner)
    {
        copyData(other.mData, other.mLength);
    }
    else
    {
        mOwner = false;
        mLength = other.mLength;
        mData = other.mData;
    }
}

LLKeywords::WStringMapIndex::WStringMapIndex(const LLWString& str)
{
    copyData(str.data(), str.size());
}

LLKeywords::WStringMapIndex::WStringMapIndex(const llwchar *start, size_t length)
:   mData(start)
,   mLength(length)
,   mOwner(false)
{
}

LLKeywords::WStringMapIndex::~WStringMapIndex()
{
    if (mOwner)
    {
        delete[] mData;
    }
}

void LLKeywords::WStringMapIndex::copyData(const llwchar *start, size_t length)
{
    llwchar *data = new llwchar[length];
    memcpy((void*)data, (const void*)start, length * sizeof(llwchar));

    mOwner = true;
    mLength = length;
    mData = data;
}

bool LLKeywords::WStringMapIndex::operator<(const LLKeywords::WStringMapIndex &other) const
{
    // NOTE: Since this is only used to organize a std::map, it doesn't matter if it uses correct collate order or not.
    // The comparison only needs to strictly order all possible strings, and be stable.

    bool result = false;
    const llwchar* self_iter = mData;
    const llwchar* self_end = mData + mLength;
    const llwchar* other_iter = other.mData;
    const llwchar* other_end = other.mData + other.mLength;

    while(true)
    {
        if(other_iter >= other_end)
        {
            // We've hit the end of other.
            // This covers two cases: other being shorter than self, or the strings being equal.
            // In either case, we want to return false.
            result = false;
            break;
        }
        else if(self_iter >= self_end)
        {
            // self is shorter than other.
            result = true;
            break;
        }
        else if(*self_iter != *other_iter)
        {
            // The current character differs.  The strings are not equal.
            result = *self_iter < *other_iter;
            break;
        }

        self_iter++;
        other_iter++;
    }

    return result;
}

LLTrace::BlockTimerStatHandle FTM_SYNTAX_COLORING("Syntax Coloring");

// Walk through a string, applying the rules specified by the keyword token list and
// create a list of color segments.
void LLKeywords::findSegments(std::vector<LLTextSegmentPtr>* seg_list, const LLWString& wtext, LLTextEditor& editor, LLStyleConstSP style)
{
    LL_RECORD_BLOCK_TIME(FTM_SYNTAX_COLORING);
    seg_list->clear();

    if( wtext.empty() )
    {
        return;
    }

    S32 text_len = static_cast<S32>(wtext.size()) + 1;

    // <FS:Ansariel> Script editor ignoring font selection
    //seg_list->push_back( new LLNormalTextSegment( style, 0, text_len, editor ) );
    LLStyleSP actual_style = getDefaultStyle(editor);
    actual_style->setColor(style->getColor());
    seg_list->push_back( new LLNormalTextSegment( actual_style, 0, text_len, editor ) );
    // </FS:Ansariel>

    const llwchar* base = wtext.c_str();
    const llwchar* cur = base;
    while( *cur )
    {
        if( *cur == '\n' || cur == base )
        {
            if( *cur == '\n' )
            {
                // <FS:Ansariel> Script editor ignoring font selection
                //LLTextSegmentPtr text_segment = new LLLineBreakTextSegment(style, cur-base);
                LLTextSegmentPtr text_segment = new LLLineBreakTextSegment(getDefaultStyle(editor), cur-base);
                // </FS:Ansariel>
                text_segment->setToken( 0 );
                insertSegment( *seg_list, text_segment, text_len, style, editor);
                cur++;
                if( !*cur || *cur == '\n' )
                {
                    continue;
                }
            }

            // Skip white space
            while( *cur && iswspace(*cur) && (*cur != '\n')  )
            {
                cur++;
            }
            if( !*cur || *cur == '\n' )
            {
                continue;
            }

            // cur is now at the first non-whitespace character of a new line

            // Line start tokens
            {
                bool line_done = false;
                for (token_list_t::iterator iter = mLineTokenList.begin();
                     iter != mLineTokenList.end(); ++iter)
                {
                    LLKeywordToken* cur_token = *iter;
                    if( cur_token->isHead( cur ) )
                    {
                        S32 seg_start = cur - base;
                        while( *cur && *cur != '\n' )
                        {
                            // skip the rest of the line
                            cur++;
                        }
                        S32 seg_end = cur - base;

                        //create segments from seg_start to seg_end
                        insertSegments(wtext, *seg_list,cur_token, text_len, seg_start, seg_end, style, editor);
                        line_done = true; // to break out of second loop.
                        break;
                    }
                }

                if( line_done )
                {
                    continue;
                }
            }
        }

        // Skip white space
        while( *cur && iswspace(*cur) && (*cur != '\n')  )
        {
            cur++;
        }

        while( *cur && *cur != '\n' )
        {
            // Check against delimiters
            {
                S32 seg_start = 0;
                LLKeywordToken* cur_delimiter = NULL;
                for (token_list_t::iterator iter = mDelimiterTokenList.begin();
                     iter != mDelimiterTokenList.end(); ++iter)
                {
                    LLKeywordToken* delimiter = *iter;
                    if( delimiter->isHead( cur ) )
                    {
                        cur_delimiter = delimiter;
                        break;
                    }
                }

                if( cur_delimiter )
                {
                    S32 between_delimiters = 0;
                    S32 seg_end = 0;

                    seg_start = cur - base;
                    cur += cur_delimiter->getLengthHead();

                    LLKeywordToken::ETokenType type = cur_delimiter->getType();
                    if( type == LLKeywordToken::TT_TWO_SIDED_DELIMITER || type == LLKeywordToken::TT_DOUBLE_QUOTATION_MARKS )
                    {
                        while( *cur && !cur_delimiter->isTail(cur))
                        {
                            // Check for an escape sequence.
                            if (type == LLKeywordToken::TT_DOUBLE_QUOTATION_MARKS && *cur == '\\')
                            {
                                // Count the number of backslashes.
                                S32 num_backslashes = 0;
                                while (*cur == '\\')
                                {
                                    num_backslashes++;
                                    between_delimiters++;
                                    cur++;
                                }
                                // If the next character is the end delimiter?
                                if (cur_delimiter->isTail(cur))
                                {
                                    // If there was an odd number of backslashes, then this delimiter
                                    // does not end the sequence.
                                    if (num_backslashes % 2 == 1)
                                    {
                                        between_delimiters++;
                                        cur++;
                                    }
                                    else
                                    {
                                        // This is an end delimiter.
                                        break;
                                    }
                                }
                            }
                            else
                            {
                                between_delimiters++;
                                cur++;
                            }
                        }

                        if( *cur )
                        {
                            cur += cur_delimiter->getLengthHead();
                            seg_end = seg_start + between_delimiters + cur_delimiter->getLengthHead() + cur_delimiter->getLengthTail();
                        }
                        else
                        {
                            // eof
                            seg_end = seg_start + between_delimiters + cur_delimiter->getLengthHead();
                        }
                    }
                    else
                    {
                        llassert( cur_delimiter->getType() == LLKeywordToken::TT_ONE_SIDED_DELIMITER );
                        // Left side is the delimiter.  Right side is eol or eof.
                        while( *cur && ('\n' != *cur) )
                        {
                            between_delimiters++;
                            cur++;
                        }
                        seg_end = seg_start + between_delimiters + cur_delimiter->getLengthHead();
                    }

                    insertSegments(wtext, *seg_list,cur_delimiter, text_len, seg_start, seg_end, style, editor);
                    /*
                    // <FS:Ansariel> Script editor ignoring font selection
                    //LLTextSegmentPtr text_segment = new LLNormalTextSegment( cur_delimiter->getColor(), seg_start, seg_end, editor );
                    LLStyleSP seg_style = getDefaultStyle(editor);
                    seg_style->setColor(defaultColor);
                    LLTextSegmentPtr text_segment = new LLNormalTextSegment( seg_style, seg_start, seg_end, editor );
                    // </FS:Ansariel>

                    text_segment->setToken( cur_delimiter );
                    insertSegment( seg_list, text_segment, text_len, defaultColor, editor);
                    */
                    // Note: we don't increment cur, since the end of one delimited seg may be immediately
                    // followed by the start of another one.
                    continue;
                }
            }

            // check against words
            llwchar prev = cur > base ? *(cur-1) : 0;
            // NaCl - LSL Preprocessor
            //if( !iswalnum( prev ) && (prev != '_') )
            if( !iswalnum( prev ) && (prev != '_') && (prev != '#'))
            {
                const llwchar* p = cur;
                //while( iswalnum( *p ) || (*p == '_') )
                while( *p && ( iswalnum( *p ) || (*p == '_') || (*p == '#') ) )
                // NaCl End
                {
                    p++;
                }
                S32 seg_len = p - cur;
                if( seg_len > 0 )
                {
                    WStringMapIndex word( cur, seg_len );
                    word_token_map_t::iterator map_iter = mWordTokenMap.find(word);
                    if( map_iter != mWordTokenMap.end() )
                    {
                        LLKeywordToken* cur_token = map_iter->second;
                        S32 seg_start = cur - base;
                        S32 seg_end = seg_start + seg_len;

                        // LL_INFOS("SyntaxLSL") << "Seg: [" << word.c_str() << "]" << LL_ENDL;

                        insertSegments(wtext, *seg_list,cur_token, text_len, seg_start, seg_end, style, editor);
                    }
                    cur += seg_len;
                    continue;
                }
            }

            if( *cur && *cur != '\n' )
            {
                cur++;
            }
        }
    }
}

void LLKeywords::insertSegments(const LLWString& wtext, std::vector<LLTextSegmentPtr>& seg_list, LLKeywordToken* cur_token, S32 text_len, S32 seg_start, S32 seg_end, LLStyleConstSP style, LLTextEditor& editor )
{
    std::string::size_type pos = wtext.find('\n',seg_start);

    // <FS:Ansariel> Script editor ignoring font selection
    //LLStyleConstSP cur_token_style = new LLStyle(LLStyle::Params().font(style->getFont()).color(cur_token->getColor()));

    while (pos!=-1 && pos < (std::string::size_type)seg_end)
    {
        if (pos!=seg_start)
        {
<<<<<<< HEAD
            // <FS:Ansariel> Script editor ignoring font selection
            //LLTextSegmentPtr text_segment = new LLNormalTextSegment( cur_token->getColor(), seg_start, pos, editor );
            LLStyleSP style = getDefaultStyle(editor);
            style->setColor(cur_token->getColor());
            LLTextSegmentPtr text_segment = new LLNormalTextSegment( style, seg_start, pos, editor );
            // </FS:Ansariel>
=======
            LLTextSegmentPtr text_segment = new LLNormalTextSegment(cur_token_style, seg_start, static_cast<S32>(pos), editor);
>>>>>>> 22d3ea34
            text_segment->setToken( cur_token );
            insertSegment( seg_list, text_segment, text_len, style, editor);
        }

<<<<<<< HEAD
        // <FS:Ansariel> Script editor ignoring font selection
        //LLTextSegmentPtr text_segment = new LLLineBreakTextSegment(style, pos);
        LLTextSegmentPtr text_segment = new LLLineBreakTextSegment(getDefaultStyle(editor), pos);
        // </FS:Ansariel>
=======
        LLTextSegmentPtr text_segment = new LLLineBreakTextSegment(style, static_cast<S32>(pos));
>>>>>>> 22d3ea34
        text_segment->setToken( cur_token );
        insertSegment( seg_list, text_segment, text_len, style, editor);

        seg_start = static_cast<S32>(pos) + 1;
        pos = wtext.find('\n',seg_start);
    }

    // <FS:Ansariel> Script editor ignoring font selection
    //LLTextSegmentPtr text_segment = new LLNormalTextSegment(cur_token_style, seg_start, seg_end, editor);
    LLStyleSP actual_style = getDefaultStyle(editor);
    actual_style->setColor(cur_token->getColor());
    LLTextSegmentPtr text_segment = new LLNormalTextSegment(actual_style, seg_start, seg_end, editor);
    // </FS:Ansariel>
    text_segment->setToken( cur_token );
    insertSegment( seg_list, text_segment, text_len, style, editor);
}

void LLKeywords::insertSegment(std::vector<LLTextSegmentPtr>& seg_list, LLTextSegmentPtr new_segment, S32 text_len, const LLColor4 &defaultColor, LLTextEditor& editor )
{
    LLTextSegmentPtr last = seg_list.back();
    S32 new_seg_end = new_segment->getEnd();

    if( new_segment->getStart() == last->getStart() )
    {
        seg_list.pop_back();
    }
    else
    {
        last->setEnd( new_segment->getStart() );
    }
    seg_list.push_back( new_segment );

    if( new_seg_end < text_len )
    {
        // <FS:Ansariel> Script editor ignoring font selection
        //seg_list.push_back( new LLNormalTextSegment( defaultColor, new_seg_end, text_len, editor ) );
        LLStyleSP style = getDefaultStyle(editor);
        style->setColor(defaultColor);
        seg_list.push_back( new LLNormalTextSegment( style, new_seg_end, text_len, editor ) );
        // </FS:Ansariel>
    }
}

void LLKeywords::insertSegment(std::vector<LLTextSegmentPtr>& seg_list, LLTextSegmentPtr new_segment, S32 text_len, LLStyleConstSP style, LLTextEditor& editor )
{
    LLTextSegmentPtr last = seg_list.back();
    S32 new_seg_end = new_segment->getEnd();

    if( new_segment->getStart() == last->getStart() )
    {
        seg_list.pop_back();
    }
    else
    {
        last->setEnd( new_segment->getStart() );
    }
    seg_list.push_back( new_segment );

    if( new_seg_end < text_len )
    {
        // <FS:Ansariel> Script editor ignoring font selection
        //seg_list.push_back( new LLNormalTextSegment( style, new_seg_end, text_len, editor ) );
        LLStyleSP actual_style = getDefaultStyle(editor);
        actual_style->setColor(style->getColor());
        seg_list.push_back(new LLNormalTextSegment(actual_style, new_seg_end, text_len, editor));
        // </FS:Ansariel>
    }
}

// <FS:Ansariel> Re-add support for Cinder's legacy file format
bool LLKeywords::loadFromLegacyFile(const std::string& filename)
{
    mLoaded = false;

    ///////////////////////////////////////////
    // Parse the script library xml

    LLXMLNodePtr xml_root;
    if ( (!LLUICtrlFactory::getLayeredXMLNode(filename, xml_root)) || (xml_root.isNull()) || (!xml_root->hasName("script_library")) )
    {
        LL_WARNS() << "Could not read the script library (" << filename << ")" << LL_ENDL;
        return false;
    }
    for (LLXMLNode* pNode = xml_root->getFirstChild(); pNode != NULL; pNode = pNode->getNextSibling())
    {
        if (pNode->hasName("keywords"))
        {
            std::string keyword;
            for (LLXMLNode* pStringNode = pNode->getFirstChild(); pStringNode != NULL; pStringNode = pStringNode->getNextSibling())
            {
                std::string tool_tip;
                LLColor4 cur_color(LLUIColorTable::instance().getColor("ScriptText"));
                LLKeywordToken::ETokenType cur_type = LLKeywordToken::TT_WORD;
                if (!pStringNode->getAttributeString("name", keyword))
                    continue;
                if (pStringNode->hasName("integer_constant"))
                {
                    cur_type = LLKeywordToken::TT_WORD;
                    cur_color = LLUIColorTable::instance().getColor("SyntaxLslIntegerConstant");
                }
                else if (pStringNode->hasName("event"))
                {
                    cur_type = LLKeywordToken::TT_WORD;
                    cur_color = LLUIColorTable::instance().getColor("SyntaxLslEvent");

                }
                else if (pStringNode->hasName("section"))
                {
                    cur_type = LLKeywordToken::TT_WORD;
                    cur_color = LLUIColorTable::instance().getColor("SyntaxLslSection");

                }
                else if (pStringNode->hasName("data_type"))
                {
                    cur_type = LLKeywordToken::TT_WORD;
                    cur_color = LLUIColorTable::instance().getColor("SyntaxLslDataType");

                }
                else if (pStringNode->hasName("string_constant"))
                {
                    cur_type = LLKeywordToken::TT_WORD;
                    cur_color = LLUIColorTable::instance().getColor("SyntaxLslStringConstant");
                }
                else if (pStringNode->hasName("float_constant"))
                {
                    cur_type = LLKeywordToken::TT_WORD;
                    cur_color = LLUIColorTable::instance().getColor("SyntaxLslFloatConstant");
                }
                else if (pStringNode->hasName("compound_constant"))
                {
                    cur_type = LLKeywordToken::TT_WORD;
                    cur_color = LLUIColorTable::instance().getColor("SyntaxLslCompoundConstant");
                }
                else if (pStringNode->hasName("flow_control_keyword"))
                {
                    cur_type = LLKeywordToken::TT_WORD;
                    cur_color = LLUIColorTable::instance().getColor("SyntaxLslControlFlow");
                }
                else if (pStringNode->hasName("flow_control_label"))
                {
                    cur_type = LLKeywordToken::TT_LINE;
                    cur_color = LLUIColorTable::instance().getColor("SyntaxLslControlFlow");
                }
                else if (pStringNode->hasName("comment"))
                {
                    cur_type = LLKeywordToken::TT_ONE_SIDED_DELIMITER;
                    cur_color = LLUIColorTable::instance().getColor("SyntaxLslComment");
                }
                else if (pStringNode->hasName("block_comment"))
                {
                    cur_type = LLKeywordToken::TT_TWO_SIDED_DELIMITER;
                    cur_color = LLUIColorTable::instance().getColor("SyntaxLslComment");
                }
                else if (pStringNode->hasName("string_literal"))
                {
                    cur_type = LLKeywordToken::TT_DOUBLE_QUOTATION_MARKS;
                    cur_color = LLUIColorTable::instance().getColor("SyntaxLslStringLiteral");
                }
                else if (pStringNode->hasName("preprocessor"))
                {
                    cur_type = LLKeywordToken::TT_ONE_SIDED_DELIMITER;
                    cur_color = LLUIColorTable::instance().getColor("SyntaxLslPreprocessor");
                }
                if (!pStringNode->getAttributeString("desc", tool_tip))
                {
                    tool_tip = "No Description available";
                }

                std::string delimiter;
                if (cur_type == LLKeywordToken::TT_DOUBLE_QUOTATION_MARKS)
                {
                    // Closing delimiter is identical to the opening one.
                    delimiter = keyword;
                }
                else if (cur_type == LLKeywordToken::TT_TWO_SIDED_DELIMITER)
                {
                    std::string token_buffer(keyword);
                    LLStringUtil::trim(token_buffer);

                    typedef boost::tokenizer<boost::char_separator<char> > tokenizer;
                    boost::char_separator<char> sep_word(" ");
                    tokenizer word_tokens(token_buffer, sep_word);
                    tokenizer::iterator token_word_iter = word_tokens.begin();

                    if( !token_buffer.empty() && token_word_iter != word_tokens.end() )
                    {
                        // first word is the keyword or a left delimiter
                        keyword = (*token_word_iter);
                        LLStringUtil::trim(keyword);

                        // second word may be a right delimiter
                        while (delimiter.length() == 0 && ++token_word_iter != word_tokens.end())
                        {
                            delimiter = *token_word_iter;
                            LLStringUtil::trim(delimiter);
                        }
                    }
                }

                if( !tool_tip.empty() )
                {
                    // Replace ; with \n for multi-line tool tips.
                    LLStringUtil::replaceChar( tool_tip, ';', '\n' );
                    addToken(cur_type, keyword, cur_color, tool_tip, delimiter );
                }
                else
                {
                    addToken(cur_type, keyword, cur_color, LLStringUtil::null, delimiter );
                }
            }
        }
    }

    mLoaded = true;
    return mLoaded;
}
// </FS:Ansariel>

// <FS:Ansariel> Script editor ignoring font selection
LLStyleSP LLKeywords::getDefaultStyle(const LLTextEditor& editor)
{
    LLStyleSP style(new LLStyle(LLStyle::Params()));
    style->setFont(editor.getFont());
    return style;
}
// </FS:Ansariel>

#ifdef _DEBUG
void LLKeywords::dump()
{
    LL_INFOS() << "LLKeywords" << LL_ENDL;


    LL_INFOS() << "LLKeywords::sWordTokenMap" << LL_ENDL;
    word_token_map_t::iterator word_token_iter = mWordTokenMap.begin();
    while( word_token_iter != mWordTokenMap.end() )
    {
        LLKeywordToken* word_token = word_token_iter->second;
        word_token->dump();
        ++word_token_iter;
    }

    LL_INFOS() << "LLKeywords::sLineTokenList" << LL_ENDL;
    for (token_list_t::iterator iter = mLineTokenList.begin();
         iter != mLineTokenList.end(); ++iter)
    {
        LLKeywordToken* line_token = *iter;
        line_token->dump();
    }


    LL_INFOS() << "LLKeywords::sDelimiterTokenList" << LL_ENDL;
    for (token_list_t::iterator iter = mDelimiterTokenList.begin();
         iter != mDelimiterTokenList.end(); ++iter)
    {
        LLKeywordToken* delimiter_token = *iter;
        delimiter_token->dump();
    }
}

void LLKeywordToken::dump()
{
    LL_INFOS() << "[" <<
        mColor.mV[VX] << ", " <<
        mColor.mV[VY] << ", " <<
        mColor.mV[VZ] << "] [" <<
        wstring_to_utf8str(mToken) << "]" <<
        LL_ENDL;
}

#endif  // DEBUG<|MERGE_RESOLUTION|>--- conflicted
+++ resolved
@@ -749,28 +749,20 @@
     {
         if (pos!=seg_start)
         {
-<<<<<<< HEAD
             // <FS:Ansariel> Script editor ignoring font selection
-            //LLTextSegmentPtr text_segment = new LLNormalTextSegment( cur_token->getColor(), seg_start, pos, editor );
+            //LLTextSegmentPtr text_segment = new LLNormalTextSegment( cur_token->getColor(), seg_start, static_cast<S32>(pos), editor );
             LLStyleSP style = getDefaultStyle(editor);
             style->setColor(cur_token->getColor());
-            LLTextSegmentPtr text_segment = new LLNormalTextSegment( style, seg_start, pos, editor );
+            LLTextSegmentPtr text_segment = new LLNormalTextSegment( style, seg_start, static_cast<S32>(pos), editor );
             // </FS:Ansariel>
-=======
-            LLTextSegmentPtr text_segment = new LLNormalTextSegment(cur_token_style, seg_start, static_cast<S32>(pos), editor);
->>>>>>> 22d3ea34
             text_segment->setToken( cur_token );
             insertSegment( seg_list, text_segment, text_len, style, editor);
         }
 
-<<<<<<< HEAD
         // <FS:Ansariel> Script editor ignoring font selection
-        //LLTextSegmentPtr text_segment = new LLLineBreakTextSegment(style, pos);
-        LLTextSegmentPtr text_segment = new LLLineBreakTextSegment(getDefaultStyle(editor), pos);
+        //LLTextSegmentPtr text_segment = new LLLineBreakTextSegment(style, static_cast<S32>(pos));
+        LLTextSegmentPtr text_segment = new LLLineBreakTextSegment(getDefaultStyle(editor), static_cast<S32>(pos));
         // </FS:Ansariel>
-=======
-        LLTextSegmentPtr text_segment = new LLLineBreakTextSegment(style, static_cast<S32>(pos));
->>>>>>> 22d3ea34
         text_segment->setToken( cur_token );
         insertSegment( seg_list, text_segment, text_len, style, editor);
 
