--- conflicted
+++ resolved
@@ -529,14 +529,10 @@
 		{
 			if( *cur == '\n' )
 			{
-<<<<<<< HEAD
 				// <FS:Ansariel> Script editor ignoring font selection
-				//LLTextSegmentPtr text_segment = new LLLineBreakTextSegment(cur-base);
+				//LLTextSegmentPtr text_segment = new LLLineBreakTextSegment(style, cur-base);
 				LLTextSegmentPtr text_segment = new LLLineBreakTextSegment(getDefaultStyle(editor), cur-base);
 				// </FS:Ansariel>
-=======
-				LLTextSegmentPtr text_segment = new LLLineBreakTextSegment(style, cur-base);
->>>>>>> ce027493
 				text_segment->setToken( 0 );
 				insertSegment( *seg_list, text_segment, text_len, style, editor);
 				cur++;
@@ -763,14 +759,10 @@
 			insertSegment( seg_list, text_segment, text_len, style, editor);
 		}
 
-<<<<<<< HEAD
 		// <FS:Ansariel> Script editor ignoring font selection
-		//LLTextSegmentPtr text_segment = new LLLineBreakTextSegment(pos);
+		//LLTextSegmentPtr text_segment = new LLLineBreakTextSegment(style, pos);
 		LLTextSegmentPtr text_segment = new LLLineBreakTextSegment(getDefaultStyle(editor), pos);
 		// </FS:Ansariel>
-=======
-		LLTextSegmentPtr text_segment = new LLLineBreakTextSegment(style, pos);
->>>>>>> ce027493
 		text_segment->setToken( cur_token );
 		insertSegment( seg_list, text_segment, text_len, style, editor);
 
