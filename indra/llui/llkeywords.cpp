/**
 * @file llkeywords.cpp
 * @brief Keyword list for LSL
 *
 * $LicenseInfo:firstyear=2000&license=viewerlgpl$
 * Second Life Viewer Source Code
 * Copyright (C) 2010, Linden Research, Inc.
 *
 * This library is free software; you can redistribute it and/or
 * modify it under the terms of the GNU Lesser General Public
 * License as published by the Free Software Foundation;
 * version 2.1 of the License only.
 *
 * This library is distributed in the hope that it will be useful,
 * but WITHOUT ANY WARRANTY; without even the implied warranty of
 * MERCHANTABILITY or FITNESS FOR A PARTICULAR PURPOSE.  See the GNU
 * Lesser General Public License for more details.
 *
 * You should have received a copy of the GNU Lesser General Public
 * License along with this library; if not, write to the Free Software
 * Foundation, Inc., 51 Franklin Street, Fifth Floor, Boston, MA  02110-1301  USA
 *
 * Linden Research, Inc., 945 Battery Street, San Francisco, CA  94111  USA
 * $/LicenseInfo$
 */

#include "linden_common.h"

#include <iostream>
#include <fstream>

#include "llkeywords.h"
#include "llsdserialize.h"
#include "lltexteditor.h"
#include "llstl.h"

inline bool LLKeywordToken::isHead(const llwchar* s) const
{
	// strncmp is much faster than string compare
	bool res = true;
	const llwchar* t = mToken.c_str();
	S32 len = mToken.size();
	for (S32 i=0; i<len; i++)
	{
		if (s[i] != t[i])
		{
			res = false;
			break;
		}
	}
	return res;
}

inline bool LLKeywordToken::isTail(const llwchar* s) const
{
	bool res = true;
	const llwchar* t = mDelimiter.c_str();
	S32 len = mDelimiter.size();
	for (S32 i=0; i<len; i++)
	{
		if (s[i] != t[i])
		{
			res = false;
			break;
		}
	}
	return res;
}

LLKeywords::LLKeywords()
:	mLoaded(false)
{
}

LLKeywords::~LLKeywords()
{
	std::for_each(mWordTokenMap.begin(), mWordTokenMap.end(), DeletePairedPointer());
	mWordTokenMap.clear();
	std::for_each(mLineTokenList.begin(), mLineTokenList.end(), DeletePointer());
	mLineTokenList.clear();
	std::for_each(mDelimiterTokenList.begin(), mDelimiterTokenList.end(), DeletePointer());
	mDelimiterTokenList.clear();
}

// Add the token as described
void LLKeywords::addToken(LLKeywordToken::ETokenType type,
						  const std::string& key_in,
						  const LLColor4& color,
						  const std::string& tool_tip_in,
						  const std::string& delimiter_in)
{
	std::string tip_text = tool_tip_in;
	LLStringUtil::replaceString(tip_text, "\\n", "\n" );
	LLStringUtil::replaceString(tip_text, "\t", " " );
	if (tip_text.empty())
	{
		tip_text = "[no info]";
	}
	LLWString tool_tip = utf8str_to_wstring(tip_text);

	LLWString key = utf8str_to_wstring(key_in);
	LLWString delimiter = utf8str_to_wstring(delimiter_in);
	switch(type)
	{
	case LLKeywordToken::TT_CONSTANT:
	case LLKeywordToken::TT_CONTROL:
	case LLKeywordToken::TT_EVENT:
	case LLKeywordToken::TT_FUNCTION:
	case LLKeywordToken::TT_LABEL:
	case LLKeywordToken::TT_SECTION:
	case LLKeywordToken::TT_TYPE:
	case LLKeywordToken::TT_WORD:
		mWordTokenMap[key] = new LLKeywordToken(type, color, key, tool_tip, LLWStringUtil::null);
		break;

	case LLKeywordToken::TT_LINE:
		mLineTokenList.push_front(new LLKeywordToken(type, color, key, tool_tip, LLWStringUtil::null));
		break;

	case LLKeywordToken::TT_TWO_SIDED_DELIMITER:
	case LLKeywordToken::TT_DOUBLE_QUOTATION_MARKS:
	case LLKeywordToken::TT_ONE_SIDED_DELIMITER:
		mDelimiterTokenList.push_front(new LLKeywordToken(type, color, key, tool_tip, delimiter));
		break;

	default:
		llassert(0);
	}
}

std::string LLKeywords::getArguments(LLSD& arguments)
{
	std::string argString = "";

	if (arguments.isArray())
	{
		U32 argsCount = arguments.size();
		LLSD::array_iterator arrayIt = arguments.beginArray();
		for ( ; arrayIt != arguments.endArray(); ++arrayIt)
		{
			LLSD& args = (*arrayIt);
			if (args.isMap())
			{
				LLSD::map_iterator argsIt = args.beginMap();
				for ( ; argsIt != args.endMap(); ++argsIt)
				{
					argString += argsIt->second.get("type").asString() + " " + argsIt->first;
					if (argsCount-- > 1)
					{
						argString += ", ";
					}
				}
			}
			else
			{
				LL_WARNS("SyntaxLSL") << "Argument array contains a non-map element!" << LL_ENDL;
			}
		}
	}
	else if (!arguments.isUndefined())
	{
		LL_WARNS("SyntaxLSL") << "Not an array! Invalid arguments LLSD passed to function." << arguments << LL_ENDL;
	}
	return argString;
}

std::string LLKeywords::getAttribute(const std::string& key)
{
	attribute_iterator_t it = mAttributes.find(key);
	return (it != mAttributes.end()) ? it->second : "";
}

LLColor4 LLKeywords::getColorGroup(const std::string& key_in)
{
	std::string color_group = "ScriptText";
	if (key_in == "functions")
	{
		color_group = "SyntaxLslFunction";
	}
	else if (key_in == "controls")
	{
		color_group = "SyntaxLslControlFlow";
	}
	else if (key_in == "events")
	{
		color_group = "SyntaxLslEvent";
	}
	else if (key_in == "types")
	{
		color_group = "SyntaxLslDataType";
	}
	else if (key_in == "misc-flow-label")
	{
		color_group = "SyntaxLslControlFlow";
	}
	else if (key_in =="deprecated")
	{
		color_group = "SyntaxLslDeprecated";
	}
	else if (key_in =="god-mode")
	{
		color_group = "SyntaxLslGodMode";
	}
	// <FS:Ansariel> Split constant types up
	//else if (key_in == "constants"
	//		 || key_in == "constants-integer"
	//		 || key_in == "constants-float"
	//		 || key_in == "constants-string"
	//		 || key_in == "constants-key"
	//		 || key_in == "constants-rotation"
	//		 || key_in == "constants-vector")
	else if (key_in == "constants")
	// </FS:Ansariel>
	{
		color_group = "SyntaxLslConstant";
	}
	// <FS:Ansariel> Split constant types up
	else if (key_in == "constants-integer")
	{
		color_group = "SyntaxLslIntegerConstant";
	}
	else if (key_in == "constants-float")
	{
		color_group = "SyntaxLslFloatConstant";
	}
	else if (key_in == "constants-string"
			 || key_in == "constants-key")
	{
		color_group = "SyntaxLslStringConstant";
	}
	else if (key_in == "constants-rotation"
			 || key_in == "constants-vector")
	{
		color_group = "SyntaxLslCompoundConstant";
	}
	// </FS:Ansariel>
	else
	{
		LL_WARNS("SyntaxLSL") << "Color key '" << key_in << "' not recognized." << LL_ENDL;
	}

	return LLUIColorTable::instance().getColor(color_group);
}

void LLKeywords::initialize(LLSD SyntaxXML)
{
	mSyntax = SyntaxXML;
	mLoaded = true;
}

void LLKeywords::processTokens()
{
	if (!mLoaded)
	{
		return;
	}

	// Add 'standard' stuff: Quotes, Comments, Strings, Labels, etc. before processing the LLSD
	std::string delimiter;
	addToken(LLKeywordToken::TT_LABEL, "@", getColorGroup("misc-flow-label"), "Label\nTarget for jump statement", delimiter );
	addToken(LLKeywordToken::TT_ONE_SIDED_DELIMITER, "//", LLUIColorTable::instance().getColor("SyntaxLslComment"), "Comment (single-line)\nNon-functional commentary or disabled code", delimiter );
	addToken(LLKeywordToken::TT_TWO_SIDED_DELIMITER, "/*", LLUIColorTable::instance().getColor("SyntaxLslComment"), "Comment (multi-line)\nNon-functional commentary or disabled code", "*/" );
	addToken(LLKeywordToken::TT_DOUBLE_QUOTATION_MARKS, "\"", LLUIColorTable::instance().getColor("SyntaxLslStringLiteral"), "String literal", "\"" );

	LLSD::map_iterator itr = mSyntax.beginMap();
	for ( ; itr != mSyntax.endMap(); ++itr)
	{
		if (itr->first == "llsd-lsl-syntax-version")
		{
			// Skip over version key.
		}
		else
		{
			if (itr->second.isMap())
			{
				processTokensGroup(itr->second, itr->first);
			}
			else
			{
				LL_WARNS("LSL-Tokens-Processing") << "Map for " + itr->first + " entries is missing! Ignoring." << LL_ENDL;
			}
		}
	}
	LL_INFOS("SyntaxLSL") << "Finished processing tokens." << LL_ENDL;
}

void LLKeywords::processTokensGroup(const LLSD& tokens, const std::string& group)
{
	LLColor4 color;
	LLColor4 color_group;
	LLColor4 color_deprecated = getColorGroup("deprecated");
	LLColor4 color_god_mode = getColorGroup("god-mode");

	LLKeywordToken::ETokenType token_type = LLKeywordToken::TT_UNKNOWN;
	// If a new token type is added here, it must also be added to the 'addToken' method
	if (group == "constants")
	{
		token_type = LLKeywordToken::TT_CONSTANT;
	}
	else if (group == "controls")
	{
		token_type = LLKeywordToken::TT_CONTROL;
	}
	else if (group == "events")
	{
		token_type = LLKeywordToken::TT_EVENT;
	}
	else if (group == "functions")
	{
		token_type = LLKeywordToken::TT_FUNCTION;
	}
	else if (group == "label")
	{
		token_type = LLKeywordToken::TT_LABEL;
	}
	else if (group == "types")
	{
		token_type = LLKeywordToken::TT_TYPE;
	}

	color_group = getColorGroup(group);
	LL_DEBUGS("SyntaxLSL") << "Group: '" << group << "', using color: '" << color_group << "'" << LL_ENDL;

	if (tokens.isMap())
	{
		LLSD::map_const_iterator outer_itr = tokens.beginMap();
		for ( ; outer_itr != tokens.endMap(); ++outer_itr )
		{
			if (outer_itr->second.isMap())
			{
				mAttributes.clear();
				LLSD arguments = LLSD();
				LLSD::map_const_iterator inner_itr = outer_itr->second.beginMap();
				for ( ; inner_itr != outer_itr->second.endMap(); ++inner_itr )
				{
					if (inner_itr->first == "arguments")
					{ 
						if (inner_itr->second.isArray())
						{
							arguments = inner_itr->second;
						}
					}
					else if (!inner_itr->second.isMap() && !inner_itr->second.isArray())
					{
						mAttributes[inner_itr->first] = inner_itr->second.asString();
					}
					else
					{
						LL_WARNS("SyntaxLSL") << "Not a valid attribute: " << inner_itr->first << LL_ENDL;
					}
				}

				std::string tooltip = "";
				switch (token_type)
				{
					case LLKeywordToken::TT_CONSTANT:
						if (getAttribute("type").length() > 0)
						{
							color_group = getColorGroup(group + "-" + getAttribute("type"));
						}
						else
						{
							color_group = getColorGroup(group);
						}
						tooltip = "Type: " + getAttribute("type") + ", Value: " + getAttribute("value");
						break;
					case LLKeywordToken::TT_EVENT:
						tooltip = outer_itr->first + "(" + getArguments(arguments) + ")";
						break;
					case LLKeywordToken::TT_FUNCTION:
						tooltip = getAttribute("return") + " " + outer_itr->first + "(" + getArguments(arguments) + ");";
						tooltip.append("\nEnergy: ");
						tooltip.append(getAttribute("energy").empty() ? "0.0" : getAttribute("energy"));
						if (!getAttribute("sleep").empty())
						{
							tooltip += ", Sleep: " + getAttribute("sleep");
						}
					default:
						break;
				}

				if (!getAttribute("tooltip").empty())
				{
					if (!tooltip.empty())
					{
						tooltip.append("\n");
					}
					tooltip.append(getAttribute("tooltip"));
				}

				color = getAttribute("deprecated") == "true" ? color_deprecated : color_group;

				if (getAttribute("god-mode") == "true")
				{
					color = color_god_mode;
				}

				addToken(token_type, outer_itr->first, color, tooltip);
			}
		}
	}
	else if (tokens.isArray())	// Currently nothing should need this, but it's here for completeness
	{
		LL_INFOS("SyntaxLSL") << "Curious, shouldn't be an array here; adding all using color " << color << LL_ENDL;
		for (S32 count = 0; count < tokens.size(); ++count)
		{
			addToken(token_type, tokens[count], color, "");
		}
	}
	else
	{
		LL_WARNS("SyntaxLSL") << "Invalid map/array passed: '" << tokens << "'" << LL_ENDL;
	}
}

LLKeywords::WStringMapIndex::WStringMapIndex(const WStringMapIndex& other)
{
	if(other.mOwner)
	{
		copyData(other.mData, other.mLength);
	}
	else
	{
		mOwner = false;
		mLength = other.mLength;
		mData = other.mData;
	}
}

LLKeywords::WStringMapIndex::WStringMapIndex(const LLWString& str)
{
	copyData(str.data(), str.size());
}

LLKeywords::WStringMapIndex::WStringMapIndex(const llwchar *start, size_t length)
:	mData(start)
,	mLength(length)
,	mOwner(false)
{
}

LLKeywords::WStringMapIndex::~WStringMapIndex()
{
	if (mOwner)
	{
		delete[] mData;
	}
}

void LLKeywords::WStringMapIndex::copyData(const llwchar *start, size_t length)
{
	llwchar *data = new llwchar[length];
	memcpy((void*)data, (const void*)start, length * sizeof(llwchar));

	mOwner = true;
	mLength = length;
	mData = data;
}

bool LLKeywords::WStringMapIndex::operator<(const LLKeywords::WStringMapIndex &other) const
{
	// NOTE: Since this is only used to organize a std::map, it doesn't matter if it uses correct collate order or not.
	// The comparison only needs to strictly order all possible strings, and be stable.

	bool result = false;
	const llwchar* self_iter = mData;
	const llwchar* self_end = mData + mLength;
	const llwchar* other_iter = other.mData;
	const llwchar* other_end = other.mData + other.mLength;

	while(true)
	{
		if(other_iter >= other_end)
		{
			// We've hit the end of other.
			// This covers two cases: other being shorter than self, or the strings being equal.
			// In either case, we want to return false.
			result = false;
			break;
		}
		else if(self_iter >= self_end)
		{
			// self is shorter than other.
			result = true;
			break;
		}
		else if(*self_iter != *other_iter)
		{
			// The current character differs.  The strings are not equal.
			result = *self_iter < *other_iter;
			break;
		}

		self_iter++;
		other_iter++;
	}

	return result;
}

LLTrace::BlockTimerStatHandle FTM_SYNTAX_COLORING("Syntax Coloring");

// Walk through a string, applying the rules specified by the keyword token list and
// create a list of color segments.
void LLKeywords::findSegments(std::vector<LLTextSegmentPtr>* seg_list, const LLWString& wtext, LLTextEditor& editor, LLStyleConstSP style)
{
	LL_RECORD_BLOCK_TIME(FTM_SYNTAX_COLORING);
	seg_list->clear();

	if( wtext.empty() )
	{
		return;
	}

	S32 text_len = wtext.size() + 1;

<<<<<<< HEAD
	// <FS:Ansariel> Script editor ignoring font selection
	//seg_list->push_back( new LLNormalTextSegment( defaultColor, 0, text_len, editor ) );
	LLStyleSP style = getDefaultStyle(editor);
	style->setColor(defaultColor);
	seg_list->push_back( new LLNormalTextSegment( style, 0, text_len, editor ) );
	// </FS:Ansariel>
=======
	seg_list->push_back( new LLNormalTextSegment( style, 0, text_len, editor ) );
>>>>>>> c71da80d

	const llwchar* base = wtext.c_str();
	const llwchar* cur = base;
	while( *cur )
	{
		if( *cur == '\n' || cur == base )
		{
			if( *cur == '\n' )
			{
				// <FS:Ansariel> Script editor ignoring font selection
				//LLTextSegmentPtr text_segment = new LLLineBreakTextSegment(cur-base);
				LLTextSegmentPtr text_segment = new LLLineBreakTextSegment(getDefaultStyle(editor), cur-base);
				// </FS:Ansariel>
				text_segment->setToken( 0 );
				insertSegment( *seg_list, text_segment, text_len, style, editor);
				cur++;
				if( !*cur || *cur == '\n' )
				{
					continue;
				}
			}

			// Skip white space
			while( *cur && iswspace(*cur) && (*cur != '\n')  )
			{
				cur++;
			}
			if( !*cur || *cur == '\n' )
			{
				continue;
			}

			// cur is now at the first non-whitespace character of a new line

			// Line start tokens
			{
				BOOL line_done = FALSE;
				for (token_list_t::iterator iter = mLineTokenList.begin();
					 iter != mLineTokenList.end(); ++iter)
				{
					LLKeywordToken* cur_token = *iter;
					if( cur_token->isHead( cur ) )
					{
						S32 seg_start = cur - base;
						while( *cur && *cur != '\n' )
						{
							// skip the rest of the line
							cur++;
						}
						S32 seg_end = cur - base;

						//create segments from seg_start to seg_end
						insertSegments(wtext, *seg_list,cur_token, text_len, seg_start, seg_end, style, editor);
						line_done = TRUE; // to break out of second loop.
						break;
					}
				}

				if( line_done )
				{
					continue;
				}
			}
		}

		// Skip white space
		while( *cur && iswspace(*cur) && (*cur != '\n')  )
		{
			cur++;
		}

		while( *cur && *cur != '\n' )
		{
			// Check against delimiters
			{
				S32 seg_start = 0;
				LLKeywordToken* cur_delimiter = NULL;
				for (token_list_t::iterator iter = mDelimiterTokenList.begin();
					 iter != mDelimiterTokenList.end(); ++iter)
				{
					LLKeywordToken* delimiter = *iter;
					if( delimiter->isHead( cur ) )
					{
						cur_delimiter = delimiter;
						break;
					}
				}

				if( cur_delimiter )
				{
					S32 between_delimiters = 0;
					S32 seg_end = 0;

					seg_start = cur - base;
					cur += cur_delimiter->getLengthHead();

					LLKeywordToken::ETokenType type = cur_delimiter->getType();
					if( type == LLKeywordToken::TT_TWO_SIDED_DELIMITER || type == LLKeywordToken::TT_DOUBLE_QUOTATION_MARKS )
					{
						while( *cur && !cur_delimiter->isTail(cur))
						{
							// Check for an escape sequence.
							if (type == LLKeywordToken::TT_DOUBLE_QUOTATION_MARKS && *cur == '\\')
							{
								// Count the number of backslashes.
								S32 num_backslashes = 0;
								while (*cur == '\\')
								{
									num_backslashes++;
									between_delimiters++;
									cur++;
								}
								// If the next character is the end delimiter?
								if (cur_delimiter->isTail(cur))
								{
									// If there was an odd number of backslashes, then this delimiter
									// does not end the sequence.
									if (num_backslashes % 2 == 1)
									{
										between_delimiters++;
										cur++;
									}
									else
									{
										// This is an end delimiter.
										break;
									}
								}
							}
							else
							{
								between_delimiters++;
								cur++;
							}
						}

						if( *cur )
						{
							cur += cur_delimiter->getLengthHead();
							seg_end = seg_start + between_delimiters + cur_delimiter->getLengthHead() + cur_delimiter->getLengthTail();
						}
						else
						{
							// eof
							seg_end = seg_start + between_delimiters + cur_delimiter->getLengthHead();
						}
					}
					else
					{
						llassert( cur_delimiter->getType() == LLKeywordToken::TT_ONE_SIDED_DELIMITER );
						// Left side is the delimiter.  Right side is eol or eof.
						while( *cur && ('\n' != *cur) )
						{
							between_delimiters++;
							cur++;
						}
						seg_end = seg_start + between_delimiters + cur_delimiter->getLengthHead();
					}

					insertSegments(wtext, *seg_list,cur_delimiter, text_len, seg_start, seg_end, style, editor);
					/*
					// <FS:Ansariel> Script editor ignoring font selection
					//LLTextSegmentPtr text_segment = new LLNormalTextSegment( cur_delimiter->getColor(), seg_start, seg_end, editor );
					LLStyleSP seg_style = getDefaultStyle(editor);
					seg_style->setColor(defaultColor);
					LLTextSegmentPtr text_segment = new LLNormalTextSegment( seg_style, seg_start, seg_end, editor );
					// </FS:Ansariel>

					text_segment->setToken( cur_delimiter );
					insertSegment( seg_list, text_segment, text_len, defaultColor, editor);
					*/
					// Note: we don't increment cur, since the end of one delimited seg may be immediately
					// followed by the start of another one.
					continue;
				}
			}

			// check against words
			llwchar prev = cur > base ? *(cur-1) : 0;
			// NaCl - LSL Preprocessor
			//if( !iswalnum( prev ) && (prev != '_') )
			if( !iswalnum( prev ) && (prev != '_') && (prev != '#'))
			{
				const llwchar* p = cur;
				//while( iswalnum( *p ) || (*p == '_') )
				while( *p && ( iswalnum( *p ) || (*p == '_') || (*p == '#') ) )
				// NaCl End
				{
					p++;
				}
				S32 seg_len = p - cur;
				if( seg_len > 0 )
				{
					WStringMapIndex word( cur, seg_len );
					word_token_map_t::iterator map_iter = mWordTokenMap.find(word);
					if( map_iter != mWordTokenMap.end() )
					{
						LLKeywordToken* cur_token = map_iter->second;
						S32 seg_start = cur - base;
						S32 seg_end = seg_start + seg_len;

						// LL_INFOS("SyntaxLSL") << "Seg: [" << word.c_str() << "]" << LL_ENDL;

						insertSegments(wtext, *seg_list,cur_token, text_len, seg_start, seg_end, style, editor);
					}
					cur += seg_len;
					continue;
				}
			}

			if( *cur && *cur != '\n' )
			{
				cur++;
			}
		}
	}
}

void LLKeywords::insertSegments(const LLWString& wtext, std::vector<LLTextSegmentPtr>& seg_list, LLKeywordToken* cur_token, S32 text_len, S32 seg_start, S32 seg_end, LLStyleConstSP style, LLTextEditor& editor )
{
	std::string::size_type pos = wtext.find('\n',seg_start);
    
    LLStyleConstSP cur_token_style = new LLStyle(LLStyle::Params().font(style->getFont()).color(cur_token->getColor()));

	while (pos!=-1 && pos < (std::string::size_type)seg_end)
	{
		if (pos!=seg_start)
		{
<<<<<<< HEAD
			// <FS:Ansariel> Script editor ignoring font selection
			//LLTextSegmentPtr text_segment = new LLNormalTextSegment( cur_token->getColor(), seg_start, pos, editor );
			LLStyleSP style = getDefaultStyle(editor);
			style->setColor(cur_token->getColor());
			LLTextSegmentPtr text_segment = new LLNormalTextSegment( style, seg_start, pos, editor );
			// </FS:Ansariel>
=======
            LLTextSegmentPtr text_segment = new LLNormalTextSegment(cur_token_style, seg_start, pos, editor);
>>>>>>> c71da80d
			text_segment->setToken( cur_token );
			insertSegment( seg_list, text_segment, text_len, style, editor);
		}

		// <FS:Ansariel> Script editor ignoring font selection
		//LLTextSegmentPtr text_segment = new LLLineBreakTextSegment(pos);
		LLTextSegmentPtr text_segment = new LLLineBreakTextSegment(getDefaultStyle(editor), pos);
		// </FS:Ansariel>
		text_segment->setToken( cur_token );
		insertSegment( seg_list, text_segment, text_len, style, editor);

		seg_start = pos+1;
		pos = wtext.find('\n',seg_start);
	}

<<<<<<< HEAD
	// <FS:Ansariel> Script editor ignoring font selection
	//LLTextSegmentPtr text_segment = new LLNormalTextSegment( cur_token->getColor(), seg_start, seg_end, editor );
	LLStyleSP style = getDefaultStyle(editor);
	style->setColor(cur_token->getColor());
	LLTextSegmentPtr text_segment = new LLNormalTextSegment( style, seg_start, seg_end, editor );
	// </FS:Ansariel>
=======
	LLTextSegmentPtr text_segment = new LLNormalTextSegment(cur_token_style, seg_start, seg_end, editor);
>>>>>>> c71da80d
	text_segment->setToken( cur_token );
	insertSegment( seg_list, text_segment, text_len, style, editor);
}

void LLKeywords::insertSegment(std::vector<LLTextSegmentPtr>& seg_list, LLTextSegmentPtr new_segment, S32 text_len, const LLColor4 &defaultColor, LLTextEditor& editor )
{
	LLTextSegmentPtr last = seg_list.back();
	S32 new_seg_end = new_segment->getEnd();

	if( new_segment->getStart() == last->getStart() )
	{
		seg_list.pop_back();
	}
	else
	{
		last->setEnd( new_segment->getStart() );
	}
	seg_list.push_back( new_segment );

	if( new_seg_end < text_len )
	{
		// <FS:Ansariel> Script editor ignoring font selection
		//seg_list.push_back( new LLNormalTextSegment( defaultColor, new_seg_end, text_len, editor ) );
		LLStyleSP style = getDefaultStyle(editor);
		style->setColor(defaultColor);
		seg_list.push_back( new LLNormalTextSegment( style, new_seg_end, text_len, editor ) );
		// </FS:Ansariel>
	}
}

<<<<<<< HEAD
// <FS:Ansariel> Re-add support for Cinder's legacy file format
bool LLKeywords::loadFromLegacyFile(const std::string& filename)
{
	mLoaded = false;

	///////////////////////////////////////////
	// Parse the script library xml
	
	LLXMLNodePtr xml_root;
	if ( (!LLUICtrlFactory::getLayeredXMLNode(filename, xml_root)) || (xml_root.isNull()) || (!xml_root->hasName("script_library")) )
	{
		LL_WARNS() << "Could not read the script library (" << filename << ")" << LL_ENDL;
		return FALSE;
	}
	for (LLXMLNode* pNode = xml_root->getFirstChild(); pNode != NULL; pNode = pNode->getNextSibling())
	{
		if (pNode->hasName("keywords"))
		{
			std::string keyword;
			for (LLXMLNode* pStringNode = pNode->getFirstChild(); pStringNode != NULL; pStringNode = pStringNode->getNextSibling())
			{
				std::string tool_tip;
				LLColor4 cur_color(LLUIColorTable::instance().getColor("ScriptText"));
				LLKeywordToken::ETokenType cur_type = LLKeywordToken::TT_WORD;
				if (!pStringNode->getAttributeString("name", keyword))
					continue;
				if (pStringNode->hasName("integer_constant"))
				{
					cur_type = LLKeywordToken::TT_WORD;
					cur_color = LLUIColorTable::instance().getColor("SyntaxLslIntegerConstant");
				}
				else if (pStringNode->hasName("event"))
				{
					cur_type = LLKeywordToken::TT_WORD;
					cur_color = LLUIColorTable::instance().getColor("SyntaxLslEvent");
					
				}
				else if (pStringNode->hasName("section"))
				{
					cur_type = LLKeywordToken::TT_WORD;
					cur_color = LLUIColorTable::instance().getColor("SyntaxLslSection");
						
				}
				else if (pStringNode->hasName("data_type"))
				{
					cur_type = LLKeywordToken::TT_WORD;
					cur_color = LLUIColorTable::instance().getColor("SyntaxLslDataType");
						
				}
				else if (pStringNode->hasName("string_constant"))
				{
					cur_type = LLKeywordToken::TT_WORD;
					cur_color = LLUIColorTable::instance().getColor("SyntaxLslStringConstant");
				}
				else if (pStringNode->hasName("float_constant"))
				{
					cur_type = LLKeywordToken::TT_WORD;
					cur_color = LLUIColorTable::instance().getColor("SyntaxLslFloatConstant");
				}
				else if (pStringNode->hasName("compound_constant"))
				{
					cur_type = LLKeywordToken::TT_WORD;
					cur_color = LLUIColorTable::instance().getColor("SyntaxLslCompoundConstant");
				}
				else if (pStringNode->hasName("flow_control_keyword"))
				{
					cur_type = LLKeywordToken::TT_WORD;
					cur_color = LLUIColorTable::instance().getColor("SyntaxLslControlFlow");
				}
				else if (pStringNode->hasName("flow_control_label"))
				{
					cur_type = LLKeywordToken::TT_LINE;
					cur_color = LLUIColorTable::instance().getColor("SyntaxLslControlFlow");
				}
				else if (pStringNode->hasName("comment"))
				{
					cur_type = LLKeywordToken::TT_ONE_SIDED_DELIMITER;
					cur_color = LLUIColorTable::instance().getColor("SyntaxLslComment");
				}
				else if (pStringNode->hasName("block_comment"))
				{
					cur_type = LLKeywordToken::TT_TWO_SIDED_DELIMITER;
					cur_color = LLUIColorTable::instance().getColor("SyntaxLslComment");
				}
				else if (pStringNode->hasName("string_literal"))
				{
					cur_type = LLKeywordToken::TT_DOUBLE_QUOTATION_MARKS;
					cur_color = LLUIColorTable::instance().getColor("SyntaxLslStringLiteral");
				}
				else if (pStringNode->hasName("preprocessor"))
				{
					cur_type = LLKeywordToken::TT_ONE_SIDED_DELIMITER;
					cur_color = LLUIColorTable::instance().getColor("SyntaxLslPreprocessor");
				}
				if (!pStringNode->getAttributeString("desc", tool_tip))
				{
					tool_tip = "No Description available";
				}
				
				std::string delimiter;
				if (cur_type == LLKeywordToken::TT_DOUBLE_QUOTATION_MARKS)
				{
					// Closing delimiter is identical to the opening one.
					delimiter = keyword;
				}
				else if (cur_type == LLKeywordToken::TT_TWO_SIDED_DELIMITER)
				{
					std::string token_buffer(keyword);
					LLStringUtil::trim(token_buffer);
					
					typedef boost::tokenizer<boost::char_separator<char> > tokenizer;
					boost::char_separator<char> sep_word(" ");
					tokenizer word_tokens(token_buffer, sep_word);
					tokenizer::iterator token_word_iter = word_tokens.begin();
					
					if( !token_buffer.empty() && token_word_iter != word_tokens.end() )
					{
						// first word is the keyword or a left delimiter
						keyword = (*token_word_iter);
						LLStringUtil::trim(keyword);
						
						// second word may be a right delimiter
						while (delimiter.length() == 0 && ++token_word_iter != word_tokens.end())
						{
							delimiter = *token_word_iter;
							LLStringUtil::trim(delimiter);
						}
					}
				}
				
				if( !tool_tip.empty() )
				{
					// Replace ; with \n for multi-line tool tips.
					LLStringUtil::replaceChar( tool_tip, ';', '\n' );
					addToken(cur_type, keyword, cur_color, tool_tip, delimiter );
				}
				else
				{
					addToken(cur_type, keyword, cur_color, LLStringUtil::null, delimiter );
				}
			}
		}
	}

	mLoaded = true;
	return mLoaded;
}
// </FS:Ansariel>

// <FS:Ansariel> Script editor ignoring font selection
LLStyleSP LLKeywords::getDefaultStyle(const LLTextEditor& editor)
{
	LLStyleSP style(new LLStyle(LLStyle::Params()));
	style->setFont(editor.getFont());
	return style;
}
// </FS:Ansariel>
=======
void LLKeywords::insertSegment(std::vector<LLTextSegmentPtr>& seg_list, LLTextSegmentPtr new_segment, S32 text_len, LLStyleConstSP style, LLTextEditor& editor )
{
	LLTextSegmentPtr last = seg_list.back();
	S32 new_seg_end = new_segment->getEnd();

	if( new_segment->getStart() == last->getStart() )
	{
		seg_list.pop_back();
	}
	else
	{
		last->setEnd( new_segment->getStart() );
	}
	seg_list.push_back( new_segment );

	if( new_seg_end < text_len )
	{
		seg_list.push_back( new LLNormalTextSegment( style, new_seg_end, text_len, editor ) );
	}
}
>>>>>>> c71da80d

#ifdef _DEBUG
void LLKeywords::dump()
{
	LL_INFOS() << "LLKeywords" << LL_ENDL;


	LL_INFOS() << "LLKeywords::sWordTokenMap" << LL_ENDL;
	word_token_map_t::iterator word_token_iter = mWordTokenMap.begin();
	while( word_token_iter != mWordTokenMap.end() )
	{
		LLKeywordToken* word_token = word_token_iter->second;
		word_token->dump();
		++word_token_iter;
	}

	LL_INFOS() << "LLKeywords::sLineTokenList" << LL_ENDL;
	for (token_list_t::iterator iter = mLineTokenList.begin();
		 iter != mLineTokenList.end(); ++iter)
	{
		LLKeywordToken* line_token = *iter;
		line_token->dump();
	}


	LL_INFOS() << "LLKeywords::sDelimiterTokenList" << LL_ENDL;
	for (token_list_t::iterator iter = mDelimiterTokenList.begin();
		 iter != mDelimiterTokenList.end(); ++iter)
	{
		LLKeywordToken* delimiter_token = *iter;
		delimiter_token->dump();
	}
}

void LLKeywordToken::dump()
{
	LL_INFOS() << "[" <<
		mColor.mV[VX] << ", " <<
		mColor.mV[VY] << ", " <<
		mColor.mV[VZ] << "] [" <<
		wstring_to_utf8str(mToken) << "]" <<
		LL_ENDL;
}

#endif  // DEBUG<|MERGE_RESOLUTION|>--- conflicted
+++ resolved
@@ -514,16 +514,12 @@
 
 	S32 text_len = wtext.size() + 1;
 
-<<<<<<< HEAD
 	// <FS:Ansariel> Script editor ignoring font selection
-	//seg_list->push_back( new LLNormalTextSegment( defaultColor, 0, text_len, editor ) );
-	LLStyleSP style = getDefaultStyle(editor);
-	style->setColor(defaultColor);
-	seg_list->push_back( new LLNormalTextSegment( style, 0, text_len, editor ) );
+	//seg_list->push_back( new LLNormalTextSegment( style, 0, text_len, editor ) );
+	LLStyleSP actual_style = getDefaultStyle(editor);
+	actual_style->setColor(style->getColor());
+	seg_list->push_back( new LLNormalTextSegment( actual_style, 0, text_len, editor ) );
 	// </FS:Ansariel>
-=======
-	seg_list->push_back( new LLNormalTextSegment( style, 0, text_len, editor ) );
->>>>>>> c71da80d
 
 	const llwchar* base = wtext.c_str();
 	const llwchar* cur = base;
@@ -746,22 +742,19 @@
 {
 	std::string::size_type pos = wtext.find('\n',seg_start);
     
-    LLStyleConstSP cur_token_style = new LLStyle(LLStyle::Params().font(style->getFont()).color(cur_token->getColor()));
+    // <FS:Ansariel> Script editor ignoring font selection
+    //LLStyleConstSP cur_token_style = new LLStyle(LLStyle::Params().font(style->getFont()).color(cur_token->getColor()));
 
 	while (pos!=-1 && pos < (std::string::size_type)seg_end)
 	{
 		if (pos!=seg_start)
 		{
-<<<<<<< HEAD
 			// <FS:Ansariel> Script editor ignoring font selection
 			//LLTextSegmentPtr text_segment = new LLNormalTextSegment( cur_token->getColor(), seg_start, pos, editor );
 			LLStyleSP style = getDefaultStyle(editor);
 			style->setColor(cur_token->getColor());
 			LLTextSegmentPtr text_segment = new LLNormalTextSegment( style, seg_start, pos, editor );
 			// </FS:Ansariel>
-=======
-            LLTextSegmentPtr text_segment = new LLNormalTextSegment(cur_token_style, seg_start, pos, editor);
->>>>>>> c71da80d
 			text_segment->setToken( cur_token );
 			insertSegment( seg_list, text_segment, text_len, style, editor);
 		}
@@ -777,16 +770,12 @@
 		pos = wtext.find('\n',seg_start);
 	}
 
-<<<<<<< HEAD
 	// <FS:Ansariel> Script editor ignoring font selection
-	//LLTextSegmentPtr text_segment = new LLNormalTextSegment( cur_token->getColor(), seg_start, seg_end, editor );
-	LLStyleSP style = getDefaultStyle(editor);
-	style->setColor(cur_token->getColor());
-	LLTextSegmentPtr text_segment = new LLNormalTextSegment( style, seg_start, seg_end, editor );
+	//LLTextSegmentPtr text_segment = new LLNormalTextSegment(cur_token_style, seg_start, seg_end, editor);
+	LLStyleSP actual_style = getDefaultStyle(editor);
+	actual_style->setColor(cur_token->getColor());
+	LLTextSegmentPtr text_segment = new LLNormalTextSegment(actual_style, seg_start, seg_end, editor);
 	// </FS:Ansariel>
-=======
-	LLTextSegmentPtr text_segment = new LLNormalTextSegment(cur_token_style, seg_start, seg_end, editor);
->>>>>>> c71da80d
 	text_segment->setToken( cur_token );
 	insertSegment( seg_list, text_segment, text_len, style, editor);
 }
@@ -817,7 +806,32 @@
 	}
 }
 
-<<<<<<< HEAD
+void LLKeywords::insertSegment(std::vector<LLTextSegmentPtr>& seg_list, LLTextSegmentPtr new_segment, S32 text_len, LLStyleConstSP style, LLTextEditor& editor )
+{
+	LLTextSegmentPtr last = seg_list.back();
+	S32 new_seg_end = new_segment->getEnd();
+
+	if( new_segment->getStart() == last->getStart() )
+	{
+		seg_list.pop_back();
+	}
+	else
+	{
+		last->setEnd( new_segment->getStart() );
+	}
+	seg_list.push_back( new_segment );
+
+	if( new_seg_end < text_len )
+	{
+		// <FS:Ansariel> Script editor ignoring font selection
+		//seg_list.push_back( new LLNormalTextSegment( style, new_seg_end, text_len, editor ) );
+		LLStyleSP actual_style = getDefaultStyle(editor);
+		actual_style->setColor(style->getColor());
+		seg_list.push_back(new LLNormalTextSegment(actual_style, new_seg_end, text_len, editor));
+		// </FS:Ansariel>
+	}
+}
+
 // <FS:Ansariel> Re-add support for Cinder's legacy file format
 bool LLKeywords::loadFromLegacyFile(const std::string& filename)
 {
@@ -975,28 +989,6 @@
 	return style;
 }
 // </FS:Ansariel>
-=======
-void LLKeywords::insertSegment(std::vector<LLTextSegmentPtr>& seg_list, LLTextSegmentPtr new_segment, S32 text_len, LLStyleConstSP style, LLTextEditor& editor )
-{
-	LLTextSegmentPtr last = seg_list.back();
-	S32 new_seg_end = new_segment->getEnd();
-
-	if( new_segment->getStart() == last->getStart() )
-	{
-		seg_list.pop_back();
-	}
-	else
-	{
-		last->setEnd( new_segment->getStart() );
-	}
-	seg_list.push_back( new_segment );
-
-	if( new_seg_end < text_len )
-	{
-		seg_list.push_back( new LLNormalTextSegment( style, new_seg_end, text_len, editor ) );
-	}
-}
->>>>>>> c71da80d
 
 #ifdef _DEBUG
 void LLKeywords::dump()
