/**
 * @file llcontainerview.h
 * @brief Container for all statistics info.
 *
 * $LicenseInfo:firstyear=2001&license=viewerlgpl$
 * Second Life Viewer Source Code
 * Copyright (C) 2010, Linden Research, Inc.
 *
 * This library is free software; you can redistribute it and/or
 * modify it under the terms of the GNU Lesser General Public
 * License as published by the Free Software Foundation;
 * version 2.1 of the License only.
 *
 * This library is distributed in the hope that it will be useful,
 * but WITHOUT ANY WARRANTY; without even the implied warranty of
 * MERCHANTABILITY or FITNESS FOR A PARTICULAR PURPOSE.  See the GNU
 * Lesser General Public License for more details.
 *
 * You should have received a copy of the GNU Lesser General Public
 * License along with this library; if not, write to the Free Software
 * Foundation, Inc., 51 Franklin Street, Fifth Floor, Boston, MA  02110-1301  USA
 *
 * Linden Research, Inc., 945 Battery Street, San Francisco, CA  94111  USA
 * $/LicenseInfo$
 */

#ifndef LL_LLCONTAINERVIEW_H
#define LL_LLCONTAINERVIEW_H

#include "stdtypes.h"
#include "lltextbox.h"
#include "llstatbar.h"
#include "llview.h"

class LLScrollContainer;

struct ContainerViewRegistry : public LLChildRegistry<ContainerViewRegistry>
{
    LLSINGLETON_EMPTY_CTOR(ContainerViewRegistry);
};

class LLContainerView : public LLView
{
public:
    struct Params : public LLInitParam::Block<Params, LLView::Params>
    {
        Optional<std::string> label;
        Optional<bool> show_label;
        Optional<bool> display_children;
        // <FS:Zi> Add background visible flag and color to container_view so we can have blank scrollview containers
        Optional<bool> background_visible;
        Optional<LLUIColor> bg_color;
        // </FS:Zi>
        Params()
            : label("label"),
<<<<<<< HEAD
              show_label("show_label", FALSE),
=======
              show_label("show_label", false),
>>>>>>> 050d2fef
              // <FS:Zi> Add background visible flag and color to container_view so we can have blank scrollview containers
              background_visible("background_visible", true),
              bg_color("bg_color", LLColor4(0.f, 0.f, 0.f, 0.25f)),
              // </FS:Zi>
<<<<<<< HEAD
              display_children("display_children", TRUE)
=======
              display_children("display_children", true)
>>>>>>> 050d2fef
        {
            changeDefault(mouse_opaque, false);
        }
    };

    // my valid children are stored in this registry
    typedef ContainerViewRegistry child_registry_t;

protected:
    LLContainerView(const Params& p);
    friend class LLUICtrlFactory;
public:
    ~LLContainerView();

    /*virtual*/ bool postBuild();
    /*virtual*/ bool addChild(LLView* view, S32 tab_group = 0);

    /*virtual*/ bool handleDoubleClick(S32 x, S32 y, MASK mask);
    /*virtual*/ bool handleMouseDown(S32 x, S32 y, MASK mask);
    /*virtual*/ bool handleMouseUp(S32 x, S32 y, MASK mask);

    /*virtual*/ void draw();
    /*virtual*/ void reshape(S32 width, S32 height, bool called_from_parent = true);
    /*virtual*/ LLRect getRequiredRect();   // Return the height of this object, given the set options.

    void setLabel(const std::string& label);
    void showLabel(bool show) { mShowLabel = show; }
    void setDisplayChildren(bool displayChildren);
    bool getDisplayChildren() { return mDisplayChildren; }
    void setScrollContainer(LLScrollContainer* scroll) {mScrollContainer = scroll;}

 private:
    LLScrollContainer* mScrollContainer;
    void arrange(S32 width, S32 height, bool called_from_parent = true);
    bool mShowLabel;

protected:
    bool mDisplayChildren;
    std::string mLabel;
    // <FS:Zi> Add background visible flag and color to container_view so we can have blank scrollview containers
    bool mBackgroundVisible;
    LLUIColor mBackgroundColor;
    // </FS:Zi>
};
#endif // LL_CONTAINERVIEW_<|MERGE_RESOLUTION|>--- conflicted
+++ resolved
@@ -53,20 +53,12 @@
         // </FS:Zi>
         Params()
             : label("label"),
-<<<<<<< HEAD
-              show_label("show_label", FALSE),
-=======
               show_label("show_label", false),
->>>>>>> 050d2fef
               // <FS:Zi> Add background visible flag and color to container_view so we can have blank scrollview containers
               background_visible("background_visible", true),
               bg_color("bg_color", LLColor4(0.f, 0.f, 0.f, 0.25f)),
               // </FS:Zi>
-<<<<<<< HEAD
-              display_children("display_children", TRUE)
-=======
               display_children("display_children", true)
->>>>>>> 050d2fef
         {
             changeDefault(mouse_opaque, false);
         }
