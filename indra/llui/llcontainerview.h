/** 
 * @file llcontainerview.h
 * @brief Container for all statistics info.
 *
 * $LicenseInfo:firstyear=2001&license=viewerlgpl$
 * Second Life Viewer Source Code
 * Copyright (C) 2010, Linden Research, Inc.
 * 
 * This library is free software; you can redistribute it and/or
 * modify it under the terms of the GNU Lesser General Public
 * License as published by the Free Software Foundation;
 * version 2.1 of the License only.
 * 
 * This library is distributed in the hope that it will be useful,
 * but WITHOUT ANY WARRANTY; without even the implied warranty of
 * MERCHANTABILITY or FITNESS FOR A PARTICULAR PURPOSE.  See the GNU
 * Lesser General Public License for more details.
 * 
 * You should have received a copy of the GNU Lesser General Public
 * License along with this library; if not, write to the Free Software
 * Foundation, Inc., 51 Franklin Street, Fifth Floor, Boston, MA  02110-1301  USA
 * 
 * Linden Research, Inc., 945 Battery Street, San Francisco, CA  94111  USA
 * $/LicenseInfo$
 */

#ifndef LL_LLCONTAINERVIEW_H
#define LL_LLCONTAINERVIEW_H

#include "stdtypes.h"
#include "lltextbox.h"
#include "llstatbar.h"
#include "llview.h"

class LLScrollContainer;

struct ContainerViewRegistry : public LLChildRegistry<ContainerViewRegistry>
{
	LLSINGLETON_EMPTY_CTOR(ContainerViewRegistry);
};

class LLContainerView : public LLView
{
public:
	struct Params : public LLInitParam::Block<Params, LLView::Params>
	{
		Optional<std::string> label;
		Optional<bool> show_label;
		Optional<bool> display_children;
		Params()
			: label("label"),
			  show_label("show_label", false),
			  display_children("display_children", true)
		{
			changeDefault(mouse_opaque, false);
		}
	};

	// my valid children are stored in this registry
 	typedef ContainerViewRegistry child_registry_t;
	
protected:
	LLContainerView(const Params& p);
	friend class LLUICtrlFactory;
public:
	~LLContainerView();

	/*virtual*/ bool postBuild();
	/*virtual*/ bool addChild(LLView* view, S32 tab_group = 0);
	
	/*virtual*/ bool handleDoubleClick(S32 x, S32 y, MASK mask);
	/*virtual*/ bool handleMouseDown(S32 x, S32 y, MASK mask);
	/*virtual*/ bool handleMouseUp(S32 x, S32 y, MASK mask);

	/*virtual*/ void draw();
	/*virtual*/ void reshape(S32 width, S32 height, bool called_from_parent = true);
	/*virtual*/ LLRect getRequiredRect();	// Return the height of this object, given the set options.

	void setLabel(const std::string& label);
<<<<<<< HEAD
	void showLabel(bool show) { mShowLabel = show; }
	void setDisplayChildren(const bool displayChildren);
	bool getDisplayChildren() { return mDisplayChildren; }
=======
	void showLabel(BOOL show) { mShowLabel = show; }
	void setDisplayChildren(BOOL displayChildren);
	BOOL getDisplayChildren() { return mDisplayChildren; }
>>>>>>> da9a1dcb
	void setScrollContainer(LLScrollContainer* scroll) {mScrollContainer = scroll;}

 private:
	LLScrollContainer* mScrollContainer;
	void arrange(S32 width, S32 height, bool called_from_parent = true);
	bool mShowLabel;

protected:
	bool mDisplayChildren;
	std::string mLabel;
};
#endif // LL_CONTAINERVIEW_<|MERGE_RESOLUTION|>--- conflicted
+++ resolved
@@ -77,15 +77,9 @@
 	/*virtual*/ LLRect getRequiredRect();	// Return the height of this object, given the set options.
 
 	void setLabel(const std::string& label);
-<<<<<<< HEAD
 	void showLabel(bool show) { mShowLabel = show; }
-	void setDisplayChildren(const bool displayChildren);
+	void setDisplayChildren(bool displayChildren);
 	bool getDisplayChildren() { return mDisplayChildren; }
-=======
-	void showLabel(BOOL show) { mShowLabel = show; }
-	void setDisplayChildren(BOOL displayChildren);
-	BOOL getDisplayChildren() { return mDisplayChildren; }
->>>>>>> da9a1dcb
 	void setScrollContainer(LLScrollContainer* scroll) {mScrollContainer = scroll;}
 
  private:
