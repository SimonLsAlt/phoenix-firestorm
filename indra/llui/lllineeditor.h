/** 
 * @file lllineeditor.h
 * @brief Text editor widget to let users enter/edit a single line.
 *
 * Features: 
 *		Text entry of a single line (text, delete, left and right arrow, insert, return).
 *		Callbacks either on every keystroke or just on the return key.
 *		Focus (allow multiple text entry widgets)
 *		Clipboard (cut, copy, and paste)
 *		Horizontal scrolling to allow strings longer than widget size allows 
 *		Pre-validation (limit which keys can be used)
 *		Optional line history so previous entries can be recalled by CTRL UP/DOWN
 *
 * $LicenseInfo:firstyear=2001&license=viewerlgpl$
 * Second Life Viewer Source Code
 * Copyright (C) 2010, Linden Research, Inc.
 * 
 * This library is free software; you can redistribute it and/or
 * modify it under the terms of the GNU Lesser General Public
 * License as published by the Free Software Foundation;
 * version 2.1 of the License only.
 * 
 * This library is distributed in the hope that it will be useful,
 * but WITHOUT ANY WARRANTY; without even the implied warranty of
 * MERCHANTABILITY or FITNESS FOR A PARTICULAR PURPOSE.  See the GNU
 * Lesser General Public License for more details.
 * 
 * You should have received a copy of the GNU Lesser General Public
 * License along with this library; if not, write to the Free Software
 * Foundation, Inc., 51 Franklin Street, Fifth Floor, Boston, MA  02110-1301  USA
 * 
 * Linden Research, Inc., 945 Battery Street, San Francisco, CA  94111  USA
 * $/LicenseInfo$
 */

#ifndef LL_LLLINEEDITOR_H
#define LL_LLLINEEDITOR_H

#include "v4color.h"
#include "llframetimer.h"

#include "lleditmenuhandler.h"
#include "llspellcheckmenuhandler.h"
#include "lluictrl.h"
#include "lluiimage.h"
#include "lluistring.h"
#include "llviewborder.h"

#include "llpreeditor.h"
#include "lltextvalidate.h"

class LLFontGL;
class LLLineEditorRollback;
class LLButton;
class LLContextMenu;

class LLLineEditor
: public LLUICtrl, public LLEditMenuHandler, protected LLPreeditor, public LLSpellCheckMenuHandler
{
public:

	typedef boost::function<void (LLLineEditor* caller)> keystroke_callback_t;
	
	struct MaxLength : public LLInitParam::ChoiceBlock<MaxLength>
	{
		Alternative<S32> bytes, chars;
		
		MaxLength() : bytes("max_length_bytes", 4096), // FS:TM needs to be this big for fields like entering in full path location to files on the local computer
					  chars("max_length_chars", 0) 
		{}
	};

	struct Params : public LLInitParam::Block<Params, LLUICtrl::Params>
	{
		Optional<std::string>			default_text;
		Optional<MaxLength>				max_length;
		Optional<keystroke_callback_t>	keystroke_callback;

		Optional<LLTextValidate::validate_func_t, LLTextValidate::ValidateTextNamedFuncs>	prevalidate_callback;
		Optional<LLTextValidate::validate_func_t, LLTextValidate::ValidateTextNamedFuncs>	prevalidate_input_callback;
		
		Optional<LLViewBorder::Params>	border;

		Optional<LLUIImage*>			background_image,
										background_image_disabled,
										background_image_focused;

		Optional<bool>					select_on_focus,
										revert_on_esc,
										spellcheck,
										commit_on_focus_lost,
										ignore_tab,
										bg_image_always_focused,
										show_label_focused,
										is_password,
										use_bg_color;

		// colors
		Optional<LLUIColor>				cursor_color,
										bg_color,
										text_color,
										text_readonly_color,
										text_tentative_color,
										highlight_color,
										preedit_bg_color;
		
		Optional<S32>					text_pad_left,
										text_pad_right;

		Ignored							bg_visible;
		
		Params();
	};

	void initFromParams(const LLLineEditor::Params& params);

protected:
	LLLineEditor(const Params&);
	friend class LLUICtrlFactory;
	friend class LLFloaterEditUI;
<<<<<<< HEAD
	// <FS:Ansariel> FIRE-19933: Open context menu on context menu key press
	//void showContextMenu(S32 x, S32 y);
	void showContextMenu(S32 x, S32 y, bool set_cursor_pos = true);
	// </FS:Ansariel>
=======
	void showContextMenu(S32 x, S32 y);

>>>>>>> 7075717b
public:
	virtual ~LLLineEditor();

	// mousehandler overrides
	/*virtual*/ BOOL	handleMouseDown(S32 x, S32 y, MASK mask) override;
	/*virtual*/ BOOL	handleMouseUp(S32 x, S32 y, MASK mask) override;
	/*virtual*/ BOOL	handleHover(S32 x, S32 y, MASK mask) override;
	/*virtual*/ BOOL	handleDoubleClick(S32 x,S32 y,MASK mask) override;
	/*virtual*/ BOOL	handleMiddleMouseDown(S32 x,S32 y,MASK mask) override;
	/*virtual*/ BOOL	handleRightMouseDown(S32 x, S32 y, MASK mask) override;
	/*virtual*/ BOOL	handleKeyHere(KEY key, MASK mask) override;
	/*virtual*/ BOOL	handleUnicodeCharHere(llwchar uni_char) override;
	/*virtual*/ void	onMouseCaptureLost() override;

	// LLEditMenuHandler overrides
	/*virtual*/ void	cut() override;
	/*virtual*/ BOOL	canCut() const override;
	/*virtual*/ void	copy() override;
	/*virtual*/ BOOL	canCopy() const override;
	/*virtual*/ void	paste() override;
	/*virtual*/ BOOL	canPaste() const override;

	virtual void	updatePrimary();
	virtual void	copyPrimary();
 	virtual void	pastePrimary();
	virtual BOOL	canPastePrimary() const;

	/*virtual*/ void	doDelete() override;
	/*virtual*/ BOOL	canDoDelete() const override;

	/*virtual*/ void	selectAll() override;
	/*virtual*/ BOOL	canSelectAll() const override;

	/*virtual*/ void	deselect() override;
	/*virtual*/ BOOL	canDeselect() const override;

	// LLSpellCheckMenuHandler overrides
	/*virtual*/ bool	getSpellCheck() const override;

	/*virtual*/ const std::string& getSuggestion(U32 index) const override;
	/*virtual*/ U32		getSuggestionCount() const override;
	/*virtual*/ void	replaceWithSuggestion(U32 index) override;

	/*virtual*/ void	addToDictionary() override;
	/*virtual*/ bool	canAddToDictionary() const override;

	/*virtual*/ void	addToIgnore() override;
	/*virtual*/ bool	canAddToIgnore() const override;

	// Spell checking helper functions
	std::string			getMisspelledWord(U32 pos) const;
	bool				isMisspelledWord(U32 pos) const;
	void				onSpellCheckSettingsChange();

	// view overrides
	/*virtual*/ const std::string getToolTip() const override;
	/*virtual*/ void	draw() override;
	/*virtual*/ void	reshape(S32 width, S32 height, BOOL called_from_parent = TRUE) override;
	/*virtual*/ void	onFocusReceived() override;
	/*virtual*/ void	onFocusLost() override;
	/*virtual*/ void	setEnabled(BOOL enabled) override;

	// UI control overrides
	/*virtual*/ void	clear() override;
	/*virtual*/ void	onTabInto() override;
	/*virtual*/ void	setFocus(BOOL b) override;
	/*virtual*/ void 	setRect(const LLRect& rect) override;
	/*virtual*/ BOOL	acceptsTextInput() const override;
	/*virtual*/ void	onCommit() override;
	/*virtual*/ BOOL	isDirty() const override;	// Returns TRUE if user changed value at all
	/*virtual*/ void	resetDirty() override;		// Clear dirty state

	// assumes UTF8 text
	/*virtual*/ void	setValue(const LLSD& value) override;
	/*virtual*/ LLSD	getValue() const override;
	/*virtual*/ BOOL	setTextArg(const std::string& key, const LLStringExplicit& text) override;
	/*virtual*/ BOOL	setLabelArg(const std::string& key, const LLStringExplicit& text) override;

	//<FS:TS> FIRE-11373: Autoreplace doesn't work in nearby chat bar
	typedef boost::function<void(S32&, S32&, LLWString&, S32&, const LLWString&)> autoreplace_callback_t;
	autoreplace_callback_t mAutoreplaceCallback;
	void			setAutoreplaceCallback (autoreplace_callback_t cb) { mAutoreplaceCallback = cb; }
	//</FS:TS> FIRE-11373

	void			setLabel(const LLStringExplicit &new_label) { mLabel = new_label; }
	const std::string& 	getLabel()	{ return mLabel.getString(); }

	void			setText(const LLStringExplicit &new_text);

	const std::string& getText() const		{ return mText.getString(); }
	LLWString       getWText() const	{ return mText.getWString(); }
	LLWString getConvertedText() const; // trimmed text with paragraphs converted to newlines

	S32				getLength() const	{ return mText.length(); }

	S32				getCursor()	const	{ return mCursorPos; }
	void			setCursor( S32 pos );
	void			setCursorToEnd();

	// set scroll to earliest position it can reasonable set
	void			resetScrollPosition();

	// Selects characters 'start' to 'end'.
	void			setSelection(S32 start, S32 end);
	/*virtual*/ void	getSelectionRange(S32 *position, S32 *length) const override;
	
	void			setCommitOnFocusLost( BOOL b )	{ mCommitOnFocusLost = b; }
	void			setRevertOnEsc( BOOL b )		{ mRevertOnEsc = b; }
	void			setKeystrokeOnEsc(BOOL b)		{ mKeystrokeOnEsc = b; }

	void setCursorColor(const LLColor4& c)			{ mCursorColor = c; }
	const LLColor4& getCursorColor() const			{ return mCursorColor.get(); }

	void setFgColor( const LLColor4& c )			{ mFgColor = c; }
	void setReadOnlyFgColor( const LLColor4& c )	{ mReadOnlyFgColor = c; }
	void setTentativeFgColor(const LLColor4& c)		{ mTentativeFgColor = c; }

	const LLColor4& getFgColor() const			{ return mFgColor.get(); }
	const LLColor4& getReadOnlyFgColor() const	{ return mReadOnlyFgColor.get(); }
	const LLColor4& getTentativeFgColor() const { return mTentativeFgColor.get(); }

	const LLFontGL* getFont() const { return mGLFont; }
	void setFont(const LLFontGL* font);

	void			setIgnoreArrowKeys(BOOL b)		{ mIgnoreArrowKeys = b; }
	void			setIgnoreTab(BOOL b)			{ mIgnoreTab = b; }
	void			setPassDelete(BOOL b)			{ mPassDelete = b; }
	void			setDrawAsterixes(BOOL b);

	// get the cursor position of the beginning/end of the prev/next word in the text
	S32				prevWordPos(S32 cursorPos) const;
	S32				nextWordPos(S32 cursorPos) const;

	BOOL			hasSelection() const { return (mSelectionStart != mSelectionEnd); }
	void			startSelection();
	void			endSelection();
	void			extendSelection(S32 new_cursor_pos);
	void			deleteSelection();

	void			setSelectAllonFocusReceived(BOOL b);
	void			setSelectAllonCommit(BOOL b) { mSelectAllonCommit = b; }
	
	void			onKeystroke();
	typedef boost::function<void (LLLineEditor* caller, void* user_data)> callback_t;
	void			setKeystrokeCallback(callback_t callback, void* user_data);

	void			setMaxTextLength(S32 max_text_length);
	void			setMaxTextChars(S32 max_text_chars);
	// Manipulate left and right padding for text
	void getTextPadding(S32 *left, S32 *right);
	void setTextPadding(S32 left, S32 right);

	// Prevalidation controls which keystrokes can affect the editor
	void			setPrevalidate( LLTextValidate::validate_func_t func );
	// This method sets callback that prevents from:
	// - deleting, selecting, typing, cutting, pasting characters that are not valid.
	// Also callback that this method sets differs from setPrevalidate in a way that it validates just inputed
	// symbols, before existing text is modified, but setPrevalidate validates line after it was modified.
	void			setPrevalidateInput(LLTextValidate::validate_func_t func);
	static BOOL		postvalidateFloat(const std::string &str);

	bool			prevalidateInput(const LLWString& wstr);
	BOOL			evaluateFloat();

	// line history support:
	void			setEnableLineHistory( BOOL enabled ) { mHaveHistory = enabled; } // switches line history on or off 
	void			updateHistory(); // stores current line in history

	void			setReplaceNewlinesWithSpaces(BOOL replace);

	void			resetContextMenu() { setContextMenu(NULL); };

	void			setBgImage(LLPointer<LLUIImage> image) { mBgImage = image; }
	void			setBgImageFocused(LLPointer<LLUIImage> image) { mBgImageFocused = image; }

    void setShowContextMenu(bool show) { mShowContextMenu = show; }
    bool getShowContextMenu() const { return mShowContextMenu; }

	// <FS:Ansariel> Make these protected
	void			removeChar();
	void			removeWord(bool prev);
	void			addChar(const llwchar c);
	// </FS:Ansariel>

  private:
	// private helper methods

	void                    pasteHelper(bool is_primary);

	// <FS:Ansariel> Make these protected
	//void			removeChar();
	//void			addChar(const llwchar c);
	// </FS:Ansariel>
	void			setCursorAtLocalPos(S32 local_mouse_x);
	S32				findPixelNearestPos(S32 cursor_offset = 0) const;
	S32				calcCursorPos(S32 mouse_x);
	BOOL			handleSpecialKey(KEY key, MASK mask);
	BOOL			handleSelectionKey(KEY key, MASK mask);
	BOOL			handleControlKey(KEY key, MASK mask);
	S32				handleCommitKey(KEY key, MASK mask);
	void			updateTextPadding();
	
	// Draw the background image depending on enabled/focused state.
	void			drawBackground();
	
	//
	// private data members
	//
	void			updateAllowingLanguageInput();
	BOOL			hasPreeditString() const;
	// Implementation (overrides) of LLPreeditor
	/*virtual*/ void	resetPreedit() override;
	/*virtual*/ void	updatePreedit(const LLWString &preedit_string,
						const segment_lengths_t &preedit_segment_lengths, const standouts_t &preedit_standouts, S32 caret_position) override;
	/*virtual*/ void	markAsPreedit(S32 position, S32 length) override;
	/*virtual*/ void	getPreeditRange(S32 *position, S32 *length) const override;
	/*virtual*/ BOOL	getPreeditLocation(S32 query_position, LLCoordGL *coord, LLRect *bounds, LLRect *control) const override;
	/*virtual*/ S32		getPreeditFontSize() const override;
	/*virtual*/ LLWString getPreeditString() const override { return getWText(); }

    void			setText(const LLStringExplicit &new_text, bool use_size_limit);

	void			setContextMenu(LLContextMenu* new_context_menu);

protected:
	LLUIString		mText;					// The string being edited.
	std::string		mPrevText;				// Saved string for 'ESC' revert
	LLUIString		mLabel;					// text label that is visible when no user text provided

	// line history support:
	BOOL		mHaveHistory;				// flag for enabled line history
	typedef std::vector<std::string>	line_history_t;
	line_history_t	mLineHistory;			// line history storage
	line_history_t::iterator	mCurrentHistoryLine;	// currently browsed history line

	LLViewBorder* mBorder;
	const LLFontGL*	mGLFont;
	S32			mMaxLengthBytes;			// Max length of the UTF8 string in bytes
	S32			mMaxLengthChars;			// Maximum number of characters in the string
	S32			mCursorPos;					// I-beam is just after the mCursorPos-th character.
	S32			mScrollHPos;				// Horizontal offset from the start of mText.  Used for scrolling.
	LLFrameTimer mScrollTimer;
	S32			mTextPadLeft;				// Used to reserve space before the beginning of the text for children.
	S32			mTextPadRight;				// Used to reserve space after the end of the text for children.
	S32			mTextLeftEdge;				// Pixels, cached left edge of text based on left padding and width
	S32			mTextRightEdge;				// Pixels, cached right edge of text based on right padding and width

	BOOL		mCommitOnFocusLost;
	BOOL		mRevertOnEsc;
	BOOL		mKeystrokeOnEsc;

	keystroke_callback_t mKeystrokeCallback;

	BOOL		mIsSelecting;				// Selection for clipboard operations
	S32			mSelectionStart;
	S32			mSelectionEnd;
	S32			mLastSelectionX;
	S32			mLastSelectionY;
	S32			mLastSelectionStart;
	S32			mLastSelectionEnd;

	bool		mSpellCheck;
	S32			mSpellCheckStart;
	S32			mSpellCheckEnd;
	LLTimer		mSpellCheckTimer;
	std::list<std::pair<U32, U32> > mMisspellRanges;
	std::vector<std::string>		mSuggestionList;

	LLTextValidate::validate_func_t mPrevalidateFunc;
	LLTextValidate::validate_func_t mPrevalidateInputFunc;

	LLFrameTimer mKeystrokeTimer;
	LLTimer		mTripleClickTimer;

	LLUIColor	mCursorColor;
	LLUIColor	mBgColor;
	LLUIColor	mFgColor;
	LLUIColor	mReadOnlyFgColor;
	LLUIColor	mTentativeFgColor;
	LLUIColor	mHighlightColor;		// background for selected text
	LLUIColor	mPreeditBgColor;		// preedit marker background color

	S32			mBorderThickness;

	BOOL		mIgnoreArrowKeys;
	BOOL		mIgnoreTab;
	BOOL		mDrawAsterixes;

	BOOL		mSelectAllonFocusReceived;
	BOOL		mSelectAllonCommit;
	BOOL		mPassDelete;

	BOOL		mReadOnly;

	BOOL 		mShowImageFocused;
	BOOL 		mShowLabelFocused;

	bool		mUseBgColor;

	LLWString	mPreeditWString;
	LLWString	mPreeditOverwrittenWString;
	std::vector<S32> mPreeditPositions;
	LLPreeditor::standouts_t mPreeditStandouts;

	LLHandle<LLContextMenu> mContextMenuHandle;

    bool mShowContextMenu;

private:
	// Instances that by default point to the statics but can be overidden in XML.
	LLPointer<LLUIImage> mBgImage;
	LLPointer<LLUIImage> mBgImageDisabled;
	LLPointer<LLUIImage> mBgImageFocused;

	BOOL        mReplaceNewlinesWithSpaces; // if false, will replace pasted newlines with paragraph symbol.

	// private helper class
	class LLLineEditorRollback
	{
	public:
		LLLineEditorRollback( LLLineEditor* ed )
			:
			mCursorPos( ed->mCursorPos ),
			mScrollHPos( ed->mScrollHPos ),
			mIsSelecting( ed->mIsSelecting ),
			mSelectionStart( ed->mSelectionStart ),
			mSelectionEnd( ed->mSelectionEnd )
		{
			mText = ed->getText();
		}

		void doRollback( LLLineEditor* ed )
		{
			ed->mCursorPos = mCursorPos;
			ed->mScrollHPos = mScrollHPos;
			ed->mIsSelecting = mIsSelecting;
			ed->mSelectionStart = mSelectionStart;
			ed->mSelectionEnd = mSelectionEnd;
			ed->mText = mText;
			ed->mPrevText = mText;
		}

		std::string getText()   { return mText; }

	private:
		std::string mText;
		S32		mCursorPos;
		S32		mScrollHPos;
		BOOL	mIsSelecting;
		S32		mSelectionStart;
		S32		mSelectionEnd;
	}; // end class LLLineEditorRollback

}; // end class LLLineEditor

// Build time optimization, generate once in .cpp file
#ifndef LLLINEEDITOR_CPP
extern template class LLLineEditor* LLView::getChild<class LLLineEditor>(
	const std::string& name, BOOL recurse) const;
#endif

#endif  // LL_LINEEDITOR_<|MERGE_RESOLUTION|>--- conflicted
+++ resolved
@@ -118,15 +118,11 @@
 	LLLineEditor(const Params&);
 	friend class LLUICtrlFactory;
 	friend class LLFloaterEditUI;
-<<<<<<< HEAD
 	// <FS:Ansariel> FIRE-19933: Open context menu on context menu key press
 	//void showContextMenu(S32 x, S32 y);
 	void showContextMenu(S32 x, S32 y, bool set_cursor_pos = true);
 	// </FS:Ansariel>
-=======
-	void showContextMenu(S32 x, S32 y);
-
->>>>>>> 7075717b
+
 public:
 	virtual ~LLLineEditor();
 
