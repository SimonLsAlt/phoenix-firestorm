/** 
 * @file llview.cpp
 * @author James Cook
 * @brief Container for other views, anything that draws.
 *
 * $LicenseInfo:firstyear=2001&license=viewerlgpl$
 * Second Life Viewer Source Code
 * Copyright (C) 2010, Linden Research, Inc.
 * 
 * This library is free software; you can redistribute it and/or
 * modify it under the terms of the GNU Lesser General Public
 * License as published by the Free Software Foundation;
 * version 2.1 of the License only.
 * 
 * This library is distributed in the hope that it will be useful,
 * but WITHOUT ANY WARRANTY; without even the implied warranty of
 * MERCHANTABILITY or FITNESS FOR A PARTICULAR PURPOSE.  See the GNU
 * Lesser General Public License for more details.
 * 
 * You should have received a copy of the GNU Lesser General Public
 * License along with this library; if not, write to the Free Software
 * Foundation, Inc., 51 Franklin Street, Fifth Floor, Boston, MA  02110-1301  USA
 * 
 * Linden Research, Inc., 945 Battery Street, San Francisco, CA  94111  USA
 * $/LicenseInfo$
 */

#include "linden_common.h"

#define LLVIEW_CPP
#include "llview.h"

#include <cassert>
#include <sstream>
#include <boost/tokenizer.hpp>
#include <boost/foreach.hpp>
#include <boost/bind.hpp>

#include "llrender.h"
#include "llevent.h"
#include "llfocusmgr.h"
#include "llrect.h"
#include "llstl.h"
#include "llui.h"
#include "lluictrl.h"
#include "llwindow.h"
#include "v3color.h"
#include "lluictrlfactory.h"
#include "lltooltip.h"
#include "llsdutil.h"
#include "llsdserialize.h"
#include "llviewereventrecorder.h"
#include "llkeyboard.h"
// for ui edit hack
#include "llbutton.h"
#include "lllineeditor.h"
#include "lltexteditor.h"
#include "lltextbox.h"

static const S32 LINE_HEIGHT = 15;

S32		LLView::sDepth = 0;
bool	LLView::sDebugRects = false;
bool	LLView::sDebugRectsShowNames = true;
bool	LLView::sDebugKeys = false;
bool	LLView::sDebugMouseHandling = false;
std::string LLView::sMouseHandlerMessage;
BOOL	LLView::sForceReshape = FALSE;
std::set<LLView*> LLView::sPreviewHighlightedElements;
BOOL LLView::sHighlightingDiffs = FALSE;
LLView* LLView::sPreviewClickedElement = NULL;
BOOL	LLView::sDrawPreviewHighlights = FALSE;
S32		LLView::sLastLeftXML = S32_MIN;
S32		LLView::sLastBottomXML = S32_MIN;
std::vector<LLViewDrawContext*> LLViewDrawContext::sDrawContextStack;

LLView::DrilldownFunc LLView::sDrilldown =
	boost::bind(&LLView::pointInView, _1, _2, _3, HIT_TEST_USE_BOUNDING_RECT);

//#if LL_DEBUG
BOOL LLView::sIsDrawing = FALSE;
//#endif

// Compiler optimization, generate extern template
template class LLView* LLView::getChild<class LLView>(
	const std::string& name, BOOL recurse) const;

static LLDefaultChildRegistry::Register<LLView> r("view");

LLView::Follows::Follows()
:   string(""),
	flags("flags", FOLLOWS_LEFT | FOLLOWS_TOP)
{}

LLView::Params::Params()
:	name("name", std::string("unnamed")),
	enabled("enabled", true),
	visible("visible", true),
	mouse_opaque("mouse_opaque", true),
	follows("follows"),
	hover_cursor("hover_cursor", "UI_CURSOR_ARROW"),
	use_bounding_rect("use_bounding_rect", false),
	tab_group("tab_group", 0),
	default_tab_group("default_tab_group"),
	tool_tip("tool_tip"),
	sound_flags("sound_flags", MOUSE_UP),
	layout("layout"),
	rect("rect"),
	bottom_delta("bottom_delta", S32_MAX),
	top_pad("top_pad"),
	top_delta("top_delta", S32_MAX),
	left_pad("left_pad"),
	left_delta("left_delta", S32_MAX),
	from_xui("from_xui", false),
	focus_root("focus_root", false),
	needs_translate("translate"),
	xmlns("xmlns"),
	xmlns_xsi("xmlns:xsi"),
	xsi_schemaLocation("xsi:schemaLocation"),
	xsi_type("xsi:type")

{
	addSynonym(rect, "");
}

LLView::LLView(const LLView::Params& p)
:	mVisible(p.visible),
	mInDraw(false),
	mName(p.name),
	mParentView(NULL),
	mReshapeFlags(FOLLOWS_NONE),
	mFromXUI(p.from_xui),
	mIsFocusRoot(p.focus_root),
	mLastVisible(FALSE),
	mNextInsertionOrdinal(0),
	mHoverCursor(getCursorFromString(p.hover_cursor)),
	mEnabled(p.enabled),
	mMouseOpaque(p.mouse_opaque),
	mSoundFlags(p.sound_flags),
	mUseBoundingRect(p.use_bounding_rect),
	mDefaultTabGroup(p.default_tab_group),
	mLastTabGroup(0),
//	mToolTipMsg((LLStringExplicit)p.tool_tip()),
	mDefaultWidgets(NULL)
{
	// create rect first, as this will supply initial follows flags
	setShape(p.rect);
	parseFollowsFlags(p);

	// <FS:ND> LLUIString comes with a tax of 92 byte (Numbers apply to Win32).
	// Saving roughly 90% (char* + pointer for args) for each LLView derived object makes this really worthwile. Especially when having a large inventory,
	mToolTipMsg = 0;
	mTooltipArgs = 0;
	setToolTip( static_cast<LLStringExplicit>( p.tool_tip() ) );
	// </FS:ND>
}

LLView::~LLView()
{
	dirtyRect();
	//llinfos << "Deleting view " << mName << ":" << (void*) this << llendl;
	if (LLView::sIsDrawing)
	{
		lldebugs << "Deleting view " << mName << " during UI draw() phase" << llendl;
	}
// 	llassert(LLView::sIsDrawing == FALSE);
	
//	llassert_always(sDepth == 0); // avoid deleting views while drawing! It can subtly break list iterators
	
	if( hasMouseCapture() )
	{
		//llwarns << "View holding mouse capture deleted: " << getName() << ".  Mouse capture removed." << llendl;
		gFocusMgr.removeMouseCaptureWithoutCallback( this );
	}

	deleteAllChildren();

	if (mParentView != NULL)
	{
		mParentView->removeChild(this);
	}

	if (mDefaultWidgets)
	{
		delete mDefaultWidgets;
		mDefaultWidgets = NULL;
	}

	// <FS:ND> LLUIString comes with a tax of 92 byte (Numbers apply to Win32).
	// Saving roughly 90% (char* + pointer for args) for each LLView derived object makes this really worthwile. Especially when having a large inventory,
	delete [] mToolTipMsg;
	delete mTooltipArgs;
	// </FS:ND>
}

// virtual
BOOL LLView::isCtrl() const
{
	return FALSE;
}

// virtual
BOOL LLView::isPanel() const
{
	return FALSE;
}

void LLView::setToolTip(const LLStringExplicit& msg)
{
	// <FS:ND> LLUIString comes with a tax of 92 byte (Numbers apply to Win32).
	// Saving roughly 90% (char* + pointer for args) for each LLView derived object makes this really worthwile. Especially when having a large inventory,

	// mToolTipMsg = msg;

	delete [] mToolTipMsg;
	mToolTipMsg = 0;
	if( msg.size() )
	{
		mToolTipMsg = new char[ msg.size() + 1 ];
		memcpy( mToolTipMsg, msg.c_str(), msg.size()+1 );
	}

	// </FS:ND>
}

BOOL LLView::setToolTipArg(const LLStringExplicit& key, const LLStringExplicit& text)
{
	// <FS:ND> LLUIString comes with a tax of 92 byte (Numbers apply to Win32).
	// Saving roughly 90% (char* + pointer for args) for each LLView derived object makes this really worthwile. Especially when having a large inventory,

	// mToolTipMsg.setArg(key, text);

	if( !mTooltipArgs )
		mTooltipArgs = new LLStringUtil::format_map_t();
	mTooltipArgs->operator[](key) = text;

	// </FS:ND>

	return TRUE;
}

void LLView::setToolTipArgs( const LLStringUtil::format_map_t& args )
{
	// <FS:ND> LLUIString comes with a tax of 92 byte (Numbers apply to Win32).
	// Saving roughly 90% (char* + pointer for args) for each LLView derived object makes this really worthwile. Especially when having a large inventory,

	// mToolTipMsg.setArgList(args);

	if( !mTooltipArgs )
		mTooltipArgs = new LLStringUtil::format_map_t();
	*mTooltipArgs = args;

	// </FS:ND>
}

// virtual
void LLView::setRect(const LLRect& rect)
{
	mRect = rect;
	updateBoundingRect();
}

void LLView::setUseBoundingRect( BOOL use_bounding_rect ) 
{
	if (mUseBoundingRect != use_bounding_rect)
	{
        mUseBoundingRect = use_bounding_rect; 
		updateBoundingRect();
	}
}

BOOL LLView::getUseBoundingRect() const
{
	return mUseBoundingRect;
}

// virtual
const std::string& LLView::getName() const
{
	static std::string no_name("(no name)");

	return mName.empty() ? no_name : mName;
}

void LLView::sendChildToFront(LLView* child)
{
// 	llassert_always(sDepth == 0); // Avoid re-ordering while drawing; it can cause subtle iterator bugs
	if (child && child->getParent() == this) 
	{
		// minor optimization, but more importantly,
		//  won't temporarily create an empty list
		if (child != mChildList.front())
		{
			mChildList.remove( child );
			mChildList.push_front(child);
		}
	}
}

void LLView::sendChildToBack(LLView* child)
{
// 	llassert_always(sDepth == 0); // Avoid re-ordering while drawing; it can cause subtle iterator bugs
	if (child && child->getParent() == this) 
	{
		// minor optimization, but more importantly,
		//  won't temporarily create an empty list
		if (child != mChildList.back())
		{
			mChildList.remove( child );
			mChildList.push_back(child);
		}
	}
}

void LLView::moveChildToFrontOfTabGroup(LLUICtrl* child)
{
	if(mCtrlOrder.find(child) != mCtrlOrder.end())
	{
		mCtrlOrder[child].second = -1 * mNextInsertionOrdinal++;
	}
}

void LLView::moveChildToBackOfTabGroup(LLUICtrl* child)
{
	if(mCtrlOrder.find(child) != mCtrlOrder.end())
	{
		mCtrlOrder[child].second = mNextInsertionOrdinal++;
	}
}

// virtual
bool LLView::addChild(LLView* child, S32 tab_group)
{
	if (!child)
	{
		return false;
	}
	if (mParentView == child) 
	{
		llerrs << "Adding view " << child->getName() << " as child of itself" << llendl;
	}

	// remove from current parent
	if (child->mParentView) 
	{
		child->mParentView->removeChild(child);
	}

	// add to front of child list, as normal
	mChildList.push_front(child);

	// add to ctrl list if is LLUICtrl
	if (child->isCtrl())
	{
		LLUICtrl* ctrl = static_cast<LLUICtrl*>(child);
		mCtrlOrder.insert(tab_order_pair_t(ctrl,
							tab_order_t(tab_group, mNextInsertionOrdinal)));

		mNextInsertionOrdinal++;
	}

	child->mParentView = this;
	updateBoundingRect();
	mLastTabGroup = tab_group;
	return true;
}


bool LLView::addChildInBack(LLView* child, S32 tab_group)
{
	if(addChild(child, tab_group))
	{
		sendChildToBack(child);
		return true;
	}

	return false;
}

// remove the specified child from the view, and set it's parent to NULL.
void LLView::removeChild(LLView* child)
{
	//llassert_always(sDepth == 0); // Avoid re-ordering while drawing; it can cause subtle iterator bugs
	if (child->mParentView == this) 
	{
		// if we are removing an item we are currently iterating over, that would be bad
		llassert(child->mInDraw == false);
		mChildList.remove( child );
		child->mParentView = NULL;
		if (child->isCtrl())
		{
			child_tab_order_t::iterator found = mCtrlOrder.find(static_cast<LLUICtrl*>(child));
			if(found != mCtrlOrder.end())
			{
				mCtrlOrder.erase(found);
			}
		}
	}
	else
	{
		llwarns << "\"" << child->getName() << "\" is not a child of " << getName() << llendl;
	}
	updateBoundingRect();
}

LLView::ctrl_list_t LLView::getCtrlList() const
{
	ctrl_list_t controls;
	BOOST_FOREACH(LLView* viewp, mChildList)
	{
		if(viewp->isCtrl())
		{
			controls.push_back(static_cast<LLUICtrl*>(viewp));
		}
	}
	return controls;
}

LLView::ctrl_list_t LLView::getCtrlListSorted() const
{
	ctrl_list_t controls = getCtrlList();
	std::sort(controls.begin(), controls.end(), LLCompareByTabOrder(mCtrlOrder));
	return controls;
}


// This method compares two LLViews by the tab order specified in the comparator object.  The
// code for this is a little convoluted because each argument can have four states:
// 1) not a control, 2) a control but not in the tab order, 3) a control in the tab order, 4) null
bool LLCompareByTabOrder::operator() (const LLView* const a, const LLView* const b) const
{
	S32 a_score = 0, b_score = 0;
	if(a) a_score--;
	if(b) b_score--;
	if(a && a->isCtrl()) a_score--;
	if(b && b->isCtrl()) b_score--;
	if(a_score == -2 && b_score == -2)
	{
		const LLUICtrl * const a_ctrl = static_cast<const LLUICtrl*>(a);
		const LLUICtrl * const b_ctrl = static_cast<const LLUICtrl*>(b);
		LLView::child_tab_order_const_iter_t a_found = mTabOrder.find(a_ctrl), b_found = mTabOrder.find(b_ctrl);
		if(a_found != mTabOrder.end()) a_score--;
		if(b_found != mTabOrder.end()) b_score--;
		if(a_score == -3 && b_score == -3)
		{
			// whew!  Once we're in here, they're both in the tab order, and we can compare based on that
			return compareTabOrders(a_found->second, b_found->second);
		}
	}
	return (a_score == b_score) ? a < b : a_score < b_score;
}

BOOL LLView::isInVisibleChain() const
{
	BOOL visible = TRUE;

	const LLView* viewp = this;
	while(viewp)
	{
		if (!viewp->getVisible())
		{
			visible = FALSE;
			break;
		}
		viewp = viewp->getParent();
	}
	
	return visible;
}

BOOL LLView::isInEnabledChain() const
{
	BOOL enabled = TRUE;

	const LLView* viewp = this;
	while(viewp)
	{
		if (!viewp->getEnabled())
		{
			enabled = FALSE;
			break;
		}
		viewp = viewp->getParent();
	}
	
	return enabled;
}

static void buildPathname(std::ostream& out, const LLView* view)
{
	if (! (view && view->getParent()))
	{
		return; // Don't include root in the path.
	}

	buildPathname(out, view->getParent());

	// Build pathname into ostream on the way back from recursion.
	out << '/' << view->getName();
}

std::string LLView::getPathname() const
{
	std::ostringstream out;
	buildPathname(out, this);
	return out.str();
}

//static
std::string LLView::getPathname(const LLView* view)
{
    if (! view)
    {
        return "NULL";
    }
    return view->getPathname();
}

// virtual
BOOL LLView::canFocusChildren() const
{
	return TRUE;
}

//virtual
void LLView::setEnabled(BOOL enabled)
{
	mEnabled = enabled;
}

//virtual
bool LLView::isAvailable() const
{
    return isInEnabledChain() && isInVisibleChain();
}

//static
bool LLView::isAvailable(const LLView* view)
{
    return view && view->isAvailable();
}

//virtual
BOOL LLView::setLabelArg( const std::string& key, const LLStringExplicit& text )
{
	return FALSE;
}

//virtual
LLRect LLView::getSnapRect() const
{
	return mRect;
}

//virtual
LLRect LLView::getRequiredRect()
{
	return mRect;
}

BOOL LLView::focusNextRoot()
{
	LLView::child_list_t result = LLView::getFocusRootsQuery().run(this);
	return LLView::focusNext(result);
}

BOOL LLView::focusPrevRoot()
{
	LLView::child_list_t result = LLView::getFocusRootsQuery().run(this);
	return LLView::focusPrev(result);
}

// static
BOOL LLView::focusNext(LLView::child_list_t & result)
{
	LLView::child_list_iter_t focused = result.end();
	for(LLView::child_list_iter_t iter = result.begin();
		iter != result.end();
		++iter)
	{
		if(gFocusMgr.childHasKeyboardFocus(*iter))
		{
			focused = iter;
			break;
		}
	}
	LLView::child_list_iter_t next = focused;
	next = (next == result.end()) ? result.begin() : ++next;
	while(next != focused)
	{
		// wrap around to beginning if necessary
		if(next == result.end())
		{
			next = result.begin();
		}
		if((*next)->isCtrl())
		{
			LLUICtrl * ctrl = static_cast<LLUICtrl*>(*next);
			ctrl->setFocus(TRUE);
			ctrl->onTabInto();  
			gFocusMgr.triggerFocusFlash();
			return TRUE;
		}
		++next;
	}
	return FALSE;
}

// static
BOOL LLView::focusPrev(LLView::child_list_t & result)
{
	LLView::child_list_reverse_iter_t focused = result.rend();
	for(LLView::child_list_reverse_iter_t iter = result.rbegin();
		iter != result.rend();
		++iter)
	{
		if(gFocusMgr.childHasKeyboardFocus(*iter))
		{
			focused = iter;
			break;
		}
	}
	LLView::child_list_reverse_iter_t next = focused;
	next = (next == result.rend()) ? result.rbegin() : ++next;
	while(next != focused)
	{
		// wrap around to beginning if necessary
		if(next == result.rend())
		{
			next = result.rbegin();
		}
		if((*next)->isCtrl())
		{
			LLUICtrl * ctrl = static_cast<LLUICtrl*>(*next);
			if (!ctrl->hasFocus())
			{
				ctrl->setFocus(TRUE);
				ctrl->onTabInto();  
				gFocusMgr.triggerFocusFlash();
			}
			return TRUE;
		}
		++next;
	}
	return FALSE;
}

// delete all children. Override this function if you need to
// perform any extra clean up such as cached pointers to selected
// children, etc.
void LLView::deleteAllChildren()
{
	// clear out the control ordering
	mCtrlOrder.clear();

	while (!mChildList.empty())
	{
		LLView* viewp = mChildList.front();

		// <FS:ND> Only delete children we're allowed to delete

		// delete viewp; // will remove the child from mChildList
	
		if( viewp->deletableByParent() )
			delete viewp;
		else
			mChildList.erase( mChildList.begin() );

		// </FS:ND>
	}
}

void LLView::setAllChildrenEnabled(BOOL b)
{
	BOOST_FOREACH(LLView* viewp, mChildList)
	{
		viewp->setEnabled(b);
	}
}

// virtual
void LLView::setVisible(BOOL visible)
{
	if ( mVisible != visible )
	{
		mVisible = visible;

		// notify children of visibility change if root, or part of visible hierarchy
		if (!getParent() || getParent()->isInVisibleChain())
		{
			// tell all children of this view that the visibility may have changed
			dirtyRect();
			handleVisibilityChange( visible );
		}
		updateBoundingRect();
	}
}

// virtual
void LLView::handleVisibilityChange ( BOOL new_visibility )
{
	BOOL old_visibility;
	BOOL log_visibility_change = LLViewerEventRecorder::instance().getLoggingStatus();
	BOOST_FOREACH(LLView* viewp, mChildList)
	{
		// only views that are themselves visible will have their overall visibility affected by their ancestors
		old_visibility=viewp->getVisible();

<<<<<<< HEAD
		// <FS:ND> Make this less awfull slow, at least when not logging (default).
		// if (old_visibility!=new_visibility)
		if (old_visibility!=new_visibility && LLViewerEventRecorder::instance().getLoggingStatus() )
   		// <FS:ND/>
=======
		if(log_visibility_change)
>>>>>>> cb917083
		{
			if (old_visibility!=new_visibility)
			{
				LLViewerEventRecorder::instance().logVisibilityChange( viewp->getPathname(), viewp->getName(), new_visibility,"widget");
			}
		}

		if (old_visibility)
		{
			viewp->handleVisibilityChange ( new_visibility );
		}

		if(log_visibility_change)
		{
			// Consider changing returns to confirm success and know which widget grabbed it
			// For now assume success and log at highest xui possible
			// NOTE we log actual state - which may differ if it somehow failed to set visibility
			lldebugs << "LLView::handleVisibilityChange	 - now: " << getVisible()  << " xui: " << viewp->getPathname() << " name: " << viewp->getName() << llendl;
		}
	}
}

// virtual
void LLView::translate(S32 x, S32 y)
{
	mRect.translate(x, y);
	updateBoundingRect();
}

// virtual
BOOL LLView::canSnapTo(const LLView* other_view)
{
	return other_view != this && other_view->getVisible();
}

// virtual
void LLView::setSnappedTo(const LLView* snap_view)
{
}

BOOL LLView::handleHover(S32 x, S32 y, MASK mask)
{
	return childrenHandleHover( x, y, mask ) != NULL;
}

void LLView::onMouseEnter(S32 x, S32 y, MASK mask)
{
	//llinfos << "Mouse entered " << getName() << llendl;
}

void LLView::onMouseLeave(S32 x, S32 y, MASK mask)
{
	//llinfos << "Mouse left " << getName() << llendl;
}

bool LLView::visibleAndContains(S32 local_x, S32 local_y)
{
	return sDrilldown(this, local_x, local_y)
		&& getVisible();
}

bool LLView::visibleEnabledAndContains(S32 local_x, S32 local_y)
{
	return visibleAndContains(local_x, local_y)
		&& getEnabled();
}

// This is NOT event recording related
void LLView::logMouseEvent()
{
	if (sDebugMouseHandling)
	{
		sMouseHandlerMessage = std::string("/") + mName + sMouseHandlerMessage;
	}
}

template <typename METHOD, typename CHARTYPE>
LLView* LLView::childrenHandleCharEvent(const std::string& desc, const METHOD& method,
										CHARTYPE c, MASK mask)
{
	if ( getVisible() && getEnabled() )
	{
		BOOST_FOREACH(LLView* viewp, mChildList)
		{
			if ((viewp->*method)(c, mask, TRUE))
			{
				if (LLView::sDebugKeys)
				{
					llinfos << desc << " handled by " << viewp->getName() << llendl;
				}
				return viewp;
			}
		}
	}
    return NULL;
}

// XDATA might be MASK, or S32 clicks
template <typename METHOD, typename XDATA>
LLView* LLView::childrenHandleMouseEvent(const METHOD& method, S32 x, S32 y, XDATA extra, bool allow_mouse_block)
{
	BOOST_FOREACH(LLView* viewp, mChildList)
	{
		S32 local_x = x - viewp->getRect().mLeft;
		S32 local_y = y - viewp->getRect().mBottom;

		if (!viewp->visibleEnabledAndContains(local_x, local_y))
		{
			continue;
		}

		if ((viewp->*method)( local_x, local_y, extra )
			|| (allow_mouse_block && viewp->blockMouseEvent( local_x, local_y )))
		{
			lldebugs << "LLView::childrenHandleMouseEvent calling updatemouseeventinfo - local_x|global x  "<< local_x << " " << x	<< "local/global y " << local_y << " " << y << llendl;
			lldebugs << "LLView::childrenHandleMouseEvent  getPathname for viewp result: " << viewp->getPathname() << "for this view: " << getPathname() << llendl;

			LLViewerEventRecorder::instance().updateMouseEventInfo(x,y,-55,-55,getPathname()); 

			// This is NOT event recording related
			viewp->logMouseEvent();

			return viewp;
		}
	}
	return NULL;
}

LLView* LLView::childrenHandleToolTip(S32 x, S32 y, MASK mask)
{
	BOOST_FOREACH(LLView* viewp, mChildList)
	{
		S32 local_x = x - viewp->getRect().mLeft;
		S32 local_y = y - viewp->getRect().mBottom;
		// Differs from childrenHandleMouseEvent() in that we want to offer
		// tooltips even for disabled widgets.
		if(!viewp->visibleAndContains(local_x, local_y))
		{
			continue;
		}

		if (viewp->handleToolTip(local_x, local_y, mask) 
			|| viewp->blockMouseEvent(local_x, local_y))
		{
			// This is NOT event recording related
			viewp->logMouseEvent();
			return viewp;
		}
	}
	return NULL;
}

LLView* LLView::childrenHandleDragAndDrop(S32 x, S32 y, MASK mask,
									   BOOL drop,
									   EDragAndDropType cargo_type,
									   void* cargo_data,
									   EAcceptance* accept,
									   std::string& tooltip_msg)
{
	// default to not accepting drag and drop, will be overridden by handler
	*accept = ACCEPT_NO;

	BOOST_FOREACH(LLView* viewp, mChildList)
	{
		S32 local_x = x - viewp->getRect().mLeft;
		S32 local_y = y - viewp->getRect().mBottom;
		if( !viewp->visibleEnabledAndContains(local_x, local_y))
		{
			continue;
		}

		// Differs from childrenHandleMouseEvent() simply in that this virtual
		// method call diverges pretty radically from the usual (x, y, int).
		if (viewp->handleDragAndDrop(local_x, local_y, mask, drop,
									 cargo_type,
									 cargo_data,
									 accept,
									 tooltip_msg)
			|| viewp->blockMouseEvent(local_x, local_y))
		{
			return viewp;
		}
	}
	return NULL;
}

LLView* LLView::childrenHandleHover(S32 x, S32 y, MASK mask)
{
	BOOST_FOREACH(LLView* viewp, mChildList)
	{
		S32 local_x = x - viewp->getRect().mLeft;
		S32 local_y = y - viewp->getRect().mBottom;
		if(!viewp->visibleEnabledAndContains(local_x, local_y))
		{
			continue;
		}

		// This call differentiates this method from childrenHandleMouseEvent().
		LLUI::sWindow->setCursor(viewp->getHoverCursor());

		if (viewp->handleHover(local_x, local_y, mask)
			|| viewp->blockMouseEvent(local_x, local_y))
		{
			// This is NOT event recording related
			viewp->logMouseEvent();
			return viewp;
		}
	}
	return NULL;
}

LLView*	LLView::childFromPoint(S32 x, S32 y, bool recur)
{
	if (!getVisible())
		return NULL;

	BOOST_FOREACH(LLView* viewp, mChildList)
	{
		S32 local_x = x - viewp->getRect().mLeft;
		S32 local_y = y - viewp->getRect().mBottom;
		if (!viewp->visibleAndContains(local_x, local_y))
		{
			continue;
		}
		// Here we've found the first (frontmost) visible child at this level
		// containing the specified point. Is the caller asking us to drill
		// down and return the innermost leaf child at this point, or just the
		// top-level child?
		if (recur)
		{
			LLView* leaf(viewp->childFromPoint(local_x, local_y, recur));
			// Maybe viewp is already a leaf LLView, or maybe it has children
			// but this particular (x, y) point falls between them. If the
			// recursive call returns non-NULL, great, use that; else just use
			// viewp.
			return leaf? leaf : viewp;
		}
		return viewp;

	}
	return 0;
}

BOOL LLView::handleToolTip(S32 x, S32 y, MASK mask)
{
	BOOL handled = FALSE;

	// TS: Don't bother with a tooltip unless the app itself has focus.
	if (!gFocusMgr.getAppHasFocus())
	{
		return TRUE;
	}

	// parents provide tooltips first, which are optionally
	// overridden by children, in case child is mouse_opaque
	std::string tooltip = getToolTip();
	if (!tooltip.empty())
	{
		// allow "scrubbing" over ui by showing next tooltip immediately
		// if previous one was still visible
		F32 timeout = LLToolTipMgr::instance().toolTipVisible() 
		              ? LLUI::sSettingGroups["config"]->getF32( "ToolTipFastDelay" )
		              : LLUI::sSettingGroups["config"]->getF32( "ToolTipDelay" );
		LLToolTipMgr::instance().show(LLToolTip::Params()
		                              .message(tooltip)
		                              .sticky_rect(calcScreenRect())
		                              .delay_time(timeout));
		handled = TRUE;
	}

	// child tooltips will override our own
	LLView* child_handler = childrenHandleToolTip(x, y, mask);
	if (child_handler)
	{
		handled = TRUE;
	}

	return handled;
}
BOOL LLView::handleKey(KEY key, MASK mask, BOOL called_from_parent)
{
	BOOL handled = FALSE;

	if (getVisible() && getEnabled())
	{
		if( called_from_parent )
		{
			// Downward traversal
			handled = childrenHandleKey( key, mask ) != NULL;
		}

		if (!handled)
		{
			// For event logging we don't care which widget handles it
			// So we capture the key at the end of this function once we know if it was handled
			handled = handleKeyHere( key, mask );
			if (handled)
			{
				llwarns << "Key handled by " << getName() << llendl;
			}
		}
	}

	if( !handled && !called_from_parent && mParentView)
	{
		// Upward traversal
		handled = mParentView->handleKey( key, mask, FALSE );
	}
	return handled;
}

// Called from handleKey()
// Handles key in this object.  Checking parents and children happens in handleKey()
BOOL LLView::handleKeyHere(KEY key, MASK mask)
{
	return FALSE;
}

BOOL LLView::handleUnicodeChar(llwchar uni_char, BOOL called_from_parent)
{
	BOOL handled = FALSE;

	if (getVisible() && getEnabled())
	{
		if( called_from_parent )
		{
			// Downward traversal
			handled = childrenHandleUnicodeChar( uni_char ) != NULL;
		}

		if (!handled)
		{
			handled = handleUnicodeCharHere(uni_char);
			if (handled && LLView::sDebugKeys)
			{
				llinfos << "Unicode key handled by " << getName() << llendl;
			}
		}
	}

	if (!handled && !called_from_parent && mParentView)
	{
		// Upward traversal
		handled = mParentView->handleUnicodeChar(uni_char, FALSE);
	}

	if (handled)
	{
		LLViewerEventRecorder::instance().logKeyUnicodeEvent(uni_char);
	}
	
	return handled;
}


BOOL LLView::handleUnicodeCharHere(llwchar uni_char )
{
	return FALSE;
}


BOOL LLView::handleDragAndDrop(S32 x, S32 y, MASK mask, BOOL drop,
							   EDragAndDropType cargo_type, void* cargo_data,
							   EAcceptance* accept,
							   std::string& tooltip_msg)
{
	return childrenHandleDragAndDrop( x, y, mask, drop, cargo_type, cargo_data, accept, tooltip_msg) != NULL;
}

void LLView::onMouseCaptureLost()
{
}

BOOL LLView::hasMouseCapture()
{ 
	return gFocusMgr.getMouseCapture() == this; 
}

BOOL LLView::handleMouseUp(S32 x, S32 y, MASK mask)
{
	LLView* r = childrenHandleMouseUp( x, y, mask );

	return (r!=NULL);
}

BOOL LLView::handleMouseDown(S32 x, S32 y, MASK mask)
{
	LLView* r= childrenHandleMouseDown(x, y, mask );

	return (r!=NULL);
}

BOOL LLView::handleDoubleClick(S32 x, S32 y, MASK mask)
{
	return childrenHandleDoubleClick( x, y, mask ) != NULL;
}

BOOL LLView::handleScrollWheel(S32 x, S32 y, S32 clicks)
{
	return childrenHandleScrollWheel( x, y, clicks ) != NULL;
}

BOOL LLView::handleRightMouseDown(S32 x, S32 y, MASK mask)
{
	return childrenHandleRightMouseDown( x, y, mask ) != NULL;
}

BOOL LLView::handleRightMouseUp(S32 x, S32 y, MASK mask)
{
	return childrenHandleRightMouseUp( x, y, mask ) != NULL;
}
 
BOOL LLView::handleMiddleMouseDown(S32 x, S32 y, MASK mask)
{
	return childrenHandleMiddleMouseDown( x, y, mask ) != NULL;
}

BOOL LLView::handleMiddleMouseUp(S32 x, S32 y, MASK mask)
{
	return childrenHandleMiddleMouseUp( x, y, mask ) != NULL;
}

LLView* LLView::childrenHandleScrollWheel(S32 x, S32 y, S32 clicks)
{
	return childrenHandleMouseEvent(&LLView::handleScrollWheel, x, y, clicks, false);
}

// Called during downward traversal
LLView* LLView::childrenHandleKey(KEY key, MASK mask)
{
	return childrenHandleCharEvent("Key", &LLView::handleKey, key, mask);
}

// Called during downward traversal
LLView* LLView::childrenHandleUnicodeChar(llwchar uni_char)
{
	return childrenHandleCharEvent("Unicode character", &LLView::handleUnicodeCharWithDummyMask,
								   uni_char, MASK_NONE);
}

LLView* LLView::childrenHandleMouseDown(S32 x, S32 y, MASK mask)
{
	return childrenHandleMouseEvent(&LLView::handleMouseDown, x, y, mask);
}

LLView* LLView::childrenHandleRightMouseDown(S32 x, S32 y, MASK mask)
{
	return childrenHandleMouseEvent(&LLView::handleRightMouseDown, x, y, mask);
}

LLView* LLView::childrenHandleMiddleMouseDown(S32 x, S32 y, MASK mask)
{
	return childrenHandleMouseEvent(&LLView::handleMiddleMouseDown, x, y, mask);
}

LLView* LLView::childrenHandleDoubleClick(S32 x, S32 y, MASK mask)
{
	return childrenHandleMouseEvent(&LLView::handleDoubleClick, x, y, mask);
}

LLView* LLView::childrenHandleMouseUp(S32 x, S32 y, MASK mask)
{
	return	childrenHandleMouseEvent(&LLView::handleMouseUp, x, y, mask);
}

LLView* LLView::childrenHandleRightMouseUp(S32 x, S32 y, MASK mask)
{
	return childrenHandleMouseEvent(&LLView::handleRightMouseUp, x, y, mask);
}

LLView* LLView::childrenHandleMiddleMouseUp(S32 x, S32 y, MASK mask)
{
	return childrenHandleMouseEvent(&LLView::handleMiddleMouseUp, x, y, mask);
}

void LLView::draw()
{
	drawChildren();
}

void LLView::drawChildren()
{
	if (!mChildList.empty())
	{
		LLView* rootp = LLUI::getRootView();		
		++sDepth;

		for (child_list_reverse_iter_t child_iter = mChildList.rbegin(); child_iter != mChildList.rend();)  // ++child_iter)
		{
			child_list_reverse_iter_t child = child_iter++;
			LLView *viewp = *child;
			
			if (viewp == NULL)
			{
				continue;
			}

			if (viewp->getVisible() && viewp->getRect().isValid())
			{
				LLRect screen_rect = viewp->calcScreenRect();
				if ( rootp->getLocalRect().overlaps(screen_rect)  && LLUI::sDirtyRect.overlaps(screen_rect))
				{
					LLUI::pushMatrix();
					{
						LLUI::translate((F32)viewp->getRect().mLeft, (F32)viewp->getRect().mBottom);
						// flag the fact we are in draw here, in case overridden draw() method attempts to remove this widget
						viewp->mInDraw = true;
						viewp->draw();
						viewp->mInDraw = false;

						if (sDebugRects)
						{
							viewp->drawDebugRect();

							// Check for bogus rectangle
							if (!getRect().isValid())
							{
								llwarns << "Bogus rectangle for " << getName() << " with " << mRect << llendl;
							}
						}
					}
					LLUI::popMatrix();
				}
			}

		}
		--sDepth;
	}
}

void LLView::dirtyRect()
{
	LLView* child = getParent();
	LLView* parent = child ? child->getParent() : NULL;
	LLView* cur = this;
	while (child && parent && parent->getParent())
	{ //find third to top-most view
		cur = child;
		child = parent;
		parent = parent->getParent();
	}

	LLUI::dirtyRect(cur->calcScreenRect());
}

//Draw a box for debugging.
void LLView::drawDebugRect()
{
	std::set<LLView*>::iterator preview_iter = std::find(sPreviewHighlightedElements.begin(), sPreviewHighlightedElements.end(), this);	// figure out if it's a previewed element

	LLUI::pushMatrix();
	{
		// drawing solids requires texturing be disabled
		gGL.getTexUnit(0)->unbind(LLTexUnit::TT_TEXTURE);

		if (getUseBoundingRect())
		{
			LLUI::translate((F32)mBoundingRect.mLeft - (F32)mRect.mLeft, (F32)mBoundingRect.mBottom - (F32)mRect.mBottom);
		}

		LLRect debug_rect = getUseBoundingRect() ? mBoundingRect : mRect;

		// draw red rectangle for the border
		LLColor4 border_color(0.25f, 0.25f, 0.25f, 1.f);
		if(preview_iter != sPreviewHighlightedElements.end())
		{
			if(LLView::sPreviewClickedElement && this == sPreviewClickedElement)
			{
				border_color = LLColor4::red;
			}
			else
			{
				static LLUIColor scroll_highlighted_color = LLUIColorTable::instance().getColor("ScrollHighlightedColor");
				border_color = scroll_highlighted_color;
			}
		}
		else
		{
			border_color.mV[sDepth%3] = 1.f;
		}

		gGL.color4fv( border_color.mV );

		gGL.begin(LLRender::LINES);
			gGL.vertex2i(0, debug_rect.getHeight() - 1);
			gGL.vertex2i(0, 0);

			gGL.vertex2i(0, 0);
			gGL.vertex2i(debug_rect.getWidth() - 1, 0);

			gGL.vertex2i(debug_rect.getWidth() - 1, 0);
			gGL.vertex2i(debug_rect.getWidth() - 1, debug_rect.getHeight() - 1);

			gGL.vertex2i(debug_rect.getWidth() - 1, debug_rect.getHeight() - 1);
			gGL.vertex2i(0, debug_rect.getHeight() - 1);
		gGL.end();

		// Draw the name if it's not a leaf node or not in editing or preview mode
		if (mChildList.size()
			&& preview_iter == sPreviewHighlightedElements.end()
			&& sDebugRectsShowNames)
		{
			S32 x, y;
			gGL.color4fv( border_color.mV );

			x = debug_rect.getWidth() / 2;

			S32 rect_height = debug_rect.getHeight();
			S32 lines = rect_height / LINE_HEIGHT + 1;

			S32 depth = 0;
			LLView * viewp = this;
			while (NULL != viewp)
			{
				viewp = viewp->getParent();
				depth++;
			}

			y = rect_height - LINE_HEIGHT * (depth % lines + 1);

			std::string debug_text = llformat("%s (%d x %d)", getName().c_str(),
										debug_rect.getWidth(), debug_rect.getHeight());
			LLFontGL::getFontSansSerifSmall()->renderUTF8(debug_text, 0, (F32)x, (F32)y, border_color,
												LLFontGL::HCENTER, LLFontGL::BASELINE, LLFontGL::NORMAL, LLFontGL::NO_SHADOW,
												S32_MAX, S32_MAX, NULL, FALSE);
		}
	}
	LLUI::popMatrix();
}

void LLView::drawChild(LLView* childp, S32 x_offset, S32 y_offset, BOOL force_draw)
{
	if (childp && childp->getParent() == this)
	{
		++sDepth;

		if ((childp->getVisible() && childp->getRect().isValid()) 
			|| force_draw)
		{
			gGL.matrixMode(LLRender::MM_MODELVIEW);
			LLUI::pushMatrix();
			{
				LLUI::translate((F32)childp->getRect().mLeft + x_offset, (F32)childp->getRect().mBottom + y_offset);
				childp->draw();
			}
			LLUI::popMatrix();
		}

		--sDepth;
	}
}


void LLView::reshape(S32 width, S32 height, BOOL called_from_parent)
{
	// compute how much things changed and apply reshape logic to children
	S32 delta_width = width - getRect().getWidth();
	S32 delta_height = height - getRect().getHeight();

	if (delta_width || delta_height || sForceReshape)
	{
		// adjust our rectangle
		mRect.mRight = getRect().mLeft + width;
		mRect.mTop = getRect().mBottom + height;

		// move child views according to reshape flags
		BOOST_FOREACH(LLView* viewp, mChildList)
		{
			if (viewp != NULL)
			{
				LLRect child_rect( viewp->mRect );

				if (viewp->followsRight() && viewp->followsLeft())
				{
					child_rect.mRight += delta_width;
				}
				else if (viewp->followsRight())
				{
					child_rect.mLeft += delta_width;
					child_rect.mRight += delta_width;
				}
				else if (viewp->followsLeft())
				{
					// left is 0, don't need to adjust coords
				}
				else
				{
					// BUG what to do when we don't follow anyone?
					// for now, same as followsLeft
				}

				if (viewp->followsTop() && viewp->followsBottom())
				{
					child_rect.mTop += delta_height;
				}
				else if (viewp->followsTop())
				{
					child_rect.mTop += delta_height;
					child_rect.mBottom += delta_height;
				}
				else if (viewp->followsBottom())
				{
					// bottom is 0, so don't need to adjust coords
				}
				else
				{
					// BUG what to do when we don't follow?
					// for now, same as bottom
				}

				S32 delta_x = child_rect.mLeft - viewp->getRect().mLeft;
				S32 delta_y = child_rect.mBottom - viewp->getRect().mBottom;
				viewp->translate( delta_x, delta_y );
				if (child_rect.getWidth() != viewp->getRect().getWidth() || child_rect.getHeight() != viewp->getRect().getHeight())
				{
					viewp->reshape(child_rect.getWidth(), child_rect.getHeight());
				}
			}
		}
	}

	if (!called_from_parent)
	{
		if (mParentView)
		{
			mParentView->reshape(mParentView->getRect().getWidth(), mParentView->getRect().getHeight(), FALSE);
		}
	}

	updateBoundingRect();
}

LLRect LLView::calcBoundingRect()
{
	LLRect local_bounding_rect = LLRect::null;

	BOOST_FOREACH(LLView* childp, mChildList)
	{
		// ignore invisible and "top" children when calculating bounding rect
		// such as combobox popups
		if (!childp->getVisible() || childp == gFocusMgr.getTopCtrl()) 
		{
			continue;
		}

		LLRect child_bounding_rect = childp->getBoundingRect();

		if (local_bounding_rect.isEmpty())
		{
			// start out with bounding rect equal to first visible child's bounding rect
			local_bounding_rect = child_bounding_rect;
		}
		else
		{
			// accumulate non-null children rectangles
			if (!child_bounding_rect.isEmpty())
			{
				local_bounding_rect.unionWith(child_bounding_rect);
			}
		}
	}

	// convert to parent-relative coordinates
	local_bounding_rect.translate(mRect.mLeft, mRect.mBottom);
	return local_bounding_rect;
}


void LLView::updateBoundingRect()
{
	if (isDead()) return;

	LLRect cur_rect = mBoundingRect;

	if (getUseBoundingRect())
	{
		mBoundingRect = calcBoundingRect();
	}
	else
	{
		mBoundingRect = mRect;
	}

	// give parent view a chance to resize, in case we just moved, for example
	if (getParent() && getParent()->getUseBoundingRect())
	{
		getParent()->updateBoundingRect();
	}

	if (mBoundingRect != cur_rect)
	{
		dirtyRect();
	}

}

LLRect LLView::calcScreenRect() const
{
	LLRect screen_rect;
	localPointToScreen(0, 0, &screen_rect.mLeft, &screen_rect.mBottom);
	localPointToScreen(getRect().getWidth(), getRect().getHeight(), &screen_rect.mRight, &screen_rect.mTop);
	return screen_rect;
}

LLRect LLView::calcScreenBoundingRect() const
{
	LLRect screen_rect;
	// get bounding rect, if used
	LLRect bounding_rect = getUseBoundingRect() ? mBoundingRect : mRect;

	// convert to local coordinates, as defined by mRect
	bounding_rect.translate(-mRect.mLeft, -mRect.mBottom);

	localPointToScreen(bounding_rect.mLeft, bounding_rect.mBottom, &screen_rect.mLeft, &screen_rect.mBottom);
	localPointToScreen(bounding_rect.mRight, bounding_rect.mTop, &screen_rect.mRight, &screen_rect.mTop);
	return screen_rect;
}

LLRect LLView::getLocalBoundingRect() const
{
	LLRect local_bounding_rect = getBoundingRect();
	local_bounding_rect.translate(-mRect.mLeft, -mRect.mBottom);

	return local_bounding_rect;
}


LLRect LLView::getLocalRect() const
{
	LLRect local_rect(0, getRect().getHeight(), getRect().getWidth(), 0);
	return local_rect;
}

LLRect LLView::getLocalSnapRect() const
{
	LLRect local_snap_rect = getSnapRect();
	local_snap_rect.translate(-getRect().mLeft, -getRect().mBottom);
	return local_snap_rect;
}

BOOL LLView::hasAncestor(const LLView* parentp) const
{
	if (!parentp)
	{
		return FALSE;
	}

	LLView* viewp = getParent();
	while(viewp)
	{
		if (viewp == parentp)
		{
			return TRUE;
		}
		viewp = viewp->getParent();
	}

	return FALSE;
}

//-----------------------------------------------------------------------------

BOOL LLView::childHasKeyboardFocus( const std::string& childname ) const
{
	LLView *focus = dynamic_cast<LLView *>(gFocusMgr.getKeyboardFocus());
	
	while (focus != NULL)
	{
		if (focus->getName() == childname)
		{
			return TRUE;
		}
		
		focus = focus->getParent();
	}
	
	return FALSE;
}

//-----------------------------------------------------------------------------

BOOL LLView::hasChild(const std::string& childname, BOOL recurse) const
{
	return findChildView(childname, recurse) != NULL;
}

//-----------------------------------------------------------------------------
// getChildView()
//-----------------------------------------------------------------------------
LLView* LLView::getChildView(const std::string& name, BOOL recurse) const
{
	return getChild<LLView>(name, recurse);
}

static LLFastTimer::DeclareTimer FTM_FIND_VIEWS("Find Widgets");

LLView* LLView::findChildView(const std::string& name, BOOL recurse) const
{
	LLFastTimer ft(FTM_FIND_VIEWS);
	//richard: should we allow empty names?
	//if(name.empty())
	//	return NULL;
	// Look for direct children *first*
	BOOST_FOREACH(LLView* childp, mChildList)
	{
		llassert(childp);
		if (childp->getName() == name)
		{
			return childp;
		}
	}
	if (recurse)
	{
		// Look inside each child as well.
		BOOST_FOREACH(LLView* childp, mChildList)
		{
			llassert(childp);
			LLView* viewp = childp->findChildView(name, recurse);
			if ( viewp )
			{
				return viewp;
			}
		}
	}
	return NULL;
}

BOOL LLView::parentPointInView(S32 x, S32 y, EHitTestType type) const 
{ 
	return (getUseBoundingRect() && type == HIT_TEST_USE_BOUNDING_RECT)
		? mBoundingRect.pointInRect( x, y ) 
		: mRect.pointInRect( x, y ); 
}

BOOL LLView::pointInView(S32 x, S32 y, EHitTestType type) const 
{ 
	return (getUseBoundingRect() && type == HIT_TEST_USE_BOUNDING_RECT)
		? mBoundingRect.pointInRect( x + mRect.mLeft, y + mRect.mBottom ) 
		: mRect.localPointInRect( x, y ); 
}

BOOL LLView::blockMouseEvent(S32 x, S32 y) const
{
	return mMouseOpaque && pointInView(x, y, HIT_TEST_IGNORE_BOUNDING_RECT);
}

// virtual
void LLView::screenPointToLocal(S32 screen_x, S32 screen_y, S32* local_x, S32* local_y) const
{
	*local_x = screen_x - getRect().mLeft;
	*local_y = screen_y - getRect().mBottom;

	const LLView* cur = this;
	while( cur->mParentView )
	{
		cur = cur->mParentView;
		*local_x -= cur->getRect().mLeft;
		*local_y -= cur->getRect().mBottom;
	}
}

void LLView::localPointToScreen(S32 local_x, S32 local_y, S32* screen_x, S32* screen_y) const
{
	*screen_x = local_x;
	*screen_y = local_y;

	const LLView* cur = this;
	do
	{
		LLRect cur_rect = cur->getRect();
		*screen_x += cur_rect.mLeft;
		*screen_y += cur_rect.mBottom;
		cur = cur->mParentView;
	}
	while( cur );
}

void LLView::screenRectToLocal(const LLRect& screen, LLRect* local) const
{
	*local = screen;
	local->translate( -getRect().mLeft, -getRect().mBottom );

	const LLView* cur = this;
	while( cur->mParentView )
	{
		cur = cur->mParentView;
		local->translate( -cur->getRect().mLeft, -cur->getRect().mBottom );
	}
}

void LLView::localRectToScreen(const LLRect& local, LLRect* screen) const
{
	*screen = local;
	screen->translate( getRect().mLeft, getRect().mBottom );

	const LLView* cur = this;
	while( cur->mParentView )
	{
		cur = cur->mParentView;
		screen->translate( cur->getRect().mLeft, cur->getRect().mBottom );
	}
}

LLView* LLView::getRootView()
{
	LLView* view = this;
	while( view->mParentView )
	{
		view = view->mParentView;
	}
	return view;
}

LLView* LLView::findPrevSibling(LLView* child)
{
	child_list_t::iterator prev_it = std::find(mChildList.begin(), mChildList.end(), child);
	if (prev_it != mChildList.end() && prev_it != mChildList.begin())
	{
		return *(--prev_it);
	}
	return NULL;
}

LLView* LLView::findNextSibling(LLView* child)
{
	child_list_t::iterator next_it = std::find(mChildList.begin(), mChildList.end(), child);
	if (next_it != mChildList.end())
	{
		next_it++;
	}

	return (next_it != mChildList.end()) ? *next_it : NULL;
}


LLCoordGL getNeededTranslation(const LLRect& input, const LLRect& constraint, S32 min_overlap_pixels)
{
	LLCoordGL delta;

	const S32 KEEP_ONSCREEN_PIXELS_WIDTH = llmin(min_overlap_pixels, input.getWidth());
	const S32 KEEP_ONSCREEN_PIXELS_HEIGHT = llmin(min_overlap_pixels, input.getHeight());

	if( input.mRight - KEEP_ONSCREEN_PIXELS_WIDTH < constraint.mLeft )
	{
		delta.mX = constraint.mLeft - (input.mRight - KEEP_ONSCREEN_PIXELS_WIDTH);
	}
	else if( input.mLeft + KEEP_ONSCREEN_PIXELS_WIDTH > constraint.mRight )
	{
		delta.mX = constraint.mRight - (input.mLeft + KEEP_ONSCREEN_PIXELS_WIDTH);
	}

	if( input.mTop > constraint.mTop )
	{
		delta.mY = constraint.mTop - input.mTop;
	}
	else
	if( input.mTop - KEEP_ONSCREEN_PIXELS_HEIGHT < constraint.mBottom )
	{
		delta.mY = constraint.mBottom - (input.mTop - KEEP_ONSCREEN_PIXELS_HEIGHT);
	}

	return delta;
}

// Moves the view so that it is entirely inside of constraint.
// If the view will not fit because it's too big, aligns with the top and left.
// (Why top and left?  That's where the drag bars are for floaters.)
BOOL LLView::translateIntoRect(const LLRect& constraint, S32 min_overlap_pixels)
{
	LLCoordGL translation = getNeededTranslation(getRect(), constraint, min_overlap_pixels);

	if (translation.mX != 0 || translation.mY != 0)
	{
		translate(translation.mX, translation.mY);
		return TRUE;
	}
	return FALSE;
}

// move this view into "inside" but not onto "exclude"
// NOTE: if this view is already contained in "inside", we ignore the "exclude" rect
BOOL LLView::translateIntoRectWithExclusion( const LLRect& inside, const LLRect& exclude, S32 min_overlap_pixels)
{
	LLCoordGL translation = getNeededTranslation(getRect(), inside, min_overlap_pixels);
	
	if (translation.mX != 0 || translation.mY != 0)
	{
		// translate ourselves into constraint rect
		translate(translation.mX, translation.mY);
	
		// do we overlap with exclusion area?
		// keep moving in the same direction to the other side of the exclusion rect
		if (exclude.overlaps(getRect()))
		{
			// moving right
			if (translation.mX > 0)
			{
				translate(exclude.mRight - getRect().mLeft, 0);
			}
			// moving left
			else if (translation.mX < 0)
			{
				translate(exclude.mLeft - getRect().mRight, 0);
			}

			// moving up
			if (translation.mY > 0)
			{
				translate(0, exclude.mTop - getRect().mBottom);
			}
			// moving down
			else if (translation.mY < 0)
			{
				translate(0, exclude.mBottom - getRect().mTop);
			}
		}

		return TRUE;
	}
	return FALSE;
}


void LLView::centerWithin(const LLRect& bounds)
{
	S32 left   = bounds.mLeft + (bounds.getWidth() - getRect().getWidth()) / 2;
	S32 bottom = bounds.mBottom + (bounds.getHeight() - getRect().getHeight()) / 2;

	translate( left - getRect().mLeft, bottom - getRect().mBottom );
}

BOOL LLView::localPointToOtherView( S32 x, S32 y, S32 *other_x, S32 *other_y, const LLView* other_view) const
{
	const LLView* cur_view = this;
	const LLView* root_view = NULL;

	while (cur_view)
	{
		if (cur_view == other_view)
		{
			*other_x = x;
			*other_y = y;
			return TRUE;
		}

		x += cur_view->getRect().mLeft;
		y += cur_view->getRect().mBottom;

		cur_view = cur_view->getParent();
		root_view = cur_view;
	}

	// assuming common root between two views, chase other_view's parents up to root
	cur_view = other_view;
	while (cur_view)
	{
		x -= cur_view->getRect().mLeft;
		y -= cur_view->getRect().mBottom;

		cur_view = cur_view->getParent();

		if (cur_view == root_view)
		{
			*other_x = x;
			*other_y = y;
			return TRUE;
		}
	}

	*other_x = x;
	*other_y = y;
	return FALSE;
}

BOOL LLView::localRectToOtherView( const LLRect& local, LLRect* other, const LLView* other_view ) const
{
	LLRect cur_rect = local;
	const LLView* cur_view = this;
	const LLView* root_view = NULL;

	while (cur_view)
	{
		if (cur_view == other_view)
		{
			*other = cur_rect;
			return TRUE;
		}

		cur_rect.translate(cur_view->getRect().mLeft, cur_view->getRect().mBottom);

		cur_view = cur_view->getParent();
		root_view = cur_view;
	}

	// assuming common root between two views, chase other_view's parents up to root
	cur_view = other_view;
	while (cur_view)
	{
		cur_rect.translate(-cur_view->getRect().mLeft, -cur_view->getRect().mBottom);

		cur_view = cur_view->getParent();

		if (cur_view == root_view)
		{
			*other = cur_rect;
			return TRUE;
		}
	}

	*other = cur_rect;
	return FALSE;
}

// static
const LLCtrlQuery & LLView::getTabOrderQuery()
{
	static LLCtrlQuery query;
	if(query.getPreFilters().size() == 0) {
		query.addPreFilter(LLVisibleFilter::getInstance());
		query.addPreFilter(LLEnabledFilter::getInstance());
		query.addPreFilter(LLTabStopFilter::getInstance());
		query.addPostFilter(LLLeavesFilter::getInstance());
	}
	return query;
}

// This class is only used internally by getFocusRootsQuery below. 
class LLFocusRootsFilter : public LLQueryFilter, public LLSingleton<LLFocusRootsFilter>
{
	/*virtual*/ filterResult_t operator() (const LLView* const view, const viewList_t & children) const 
	{
		return filterResult_t(view->isCtrl() && view->isFocusRoot(), !view->isFocusRoot());
	}
};

// static
const LLCtrlQuery & LLView::getFocusRootsQuery()
{
	static LLCtrlQuery query;
	if(query.getPreFilters().size() == 0) {
		query.addPreFilter(LLVisibleFilter::getInstance());
		query.addPreFilter(LLEnabledFilter::getInstance());
		query.addPreFilter(LLFocusRootsFilter::getInstance());
		query.addPostFilter(LLRootsFilter::getInstance());
	}
	return query;
}


void	LLView::setShape(const LLRect& new_rect, bool by_user)
{
	if (new_rect != getRect())
	{
		handleReshape(new_rect, by_user);
	}
}

void LLView::handleReshape(const LLRect& new_rect, bool by_user)
{
	reshape(new_rect.getWidth(), new_rect.getHeight());
	translate(new_rect.mLeft - getRect().mLeft, new_rect.mBottom - getRect().mBottom);
}

LLView* LLView::findSnapRect(LLRect& new_rect, const LLCoordGL& mouse_dir,
							 LLView::ESnapType snap_type, S32 threshold, S32 padding)
{
	new_rect = mRect;
	LLView* snap_view = NULL;

	if (!mParentView)
	{
		return NULL;
	}
	
	S32 delta_x = 0;
	S32 delta_y = 0;
	if (mouse_dir.mX >= 0)
	{
		S32 new_right = mRect.mRight;
		LLView* view = findSnapEdge(new_right, mouse_dir, SNAP_RIGHT, snap_type, threshold, padding);
		delta_x = new_right - mRect.mRight;
		snap_view = view ? view : snap_view;
	}

	if (mouse_dir.mX <= 0)
	{
		S32 new_left = mRect.mLeft;
		LLView* view = findSnapEdge(new_left, mouse_dir, SNAP_LEFT, snap_type, threshold, padding);
		delta_x = new_left - mRect.mLeft;
		snap_view = view ? view : snap_view;
	}

	if (mouse_dir.mY >= 0)
	{
		S32 new_top = mRect.mTop;
		LLView* view = findSnapEdge(new_top, mouse_dir, SNAP_TOP, snap_type, threshold, padding);
		delta_y = new_top - mRect.mTop;
		snap_view = view ? view : snap_view;
	}

	if (mouse_dir.mY <= 0)
	{
		S32 new_bottom = mRect.mBottom;
		LLView* view = findSnapEdge(new_bottom, mouse_dir, SNAP_BOTTOM, snap_type, threshold, padding);
		delta_y = new_bottom - mRect.mBottom;
		snap_view = view ? view : snap_view;
	}

	new_rect.translate(delta_x, delta_y);
	return snap_view;
}

LLView*	LLView::findSnapEdge(S32& new_edge_val, const LLCoordGL& mouse_dir, ESnapEdge snap_edge, ESnapType snap_type, S32 threshold, S32 padding)
{
	LLRect snap_rect = getSnapRect();
	S32 snap_pos = 0;
	switch(snap_edge)
	{
	case SNAP_LEFT:
		snap_pos = snap_rect.mLeft;
		break;
	case SNAP_RIGHT:
		snap_pos = snap_rect.mRight;
		break;
	case SNAP_TOP:
		snap_pos = snap_rect.mTop;
		break;
	case SNAP_BOTTOM:
		snap_pos = snap_rect.mBottom;
		break;
	}

	if (!mParentView)
	{
		new_edge_val = snap_pos;
		return NULL;
	}

	LLView* snap_view = NULL;

	// If the view is near the edge of its parent, snap it to
	// the edge.
	LLRect test_rect = snap_rect;
	test_rect.stretch(padding);

	S32 x_threshold = threshold;
	S32 y_threshold = threshold;

	LLRect parent_local_snap_rect = mParentView->getLocalSnapRect();

	if (snap_type == SNAP_PARENT || snap_type == SNAP_PARENT_AND_SIBLINGS)
	{
		switch(snap_edge)
		{
		case SNAP_RIGHT:
			if (llabs(parent_local_snap_rect.mRight - test_rect.mRight) <= x_threshold 
				&& (parent_local_snap_rect.mRight - test_rect.mRight) * mouse_dir.mX >= 0)
			{
				snap_pos = parent_local_snap_rect.mRight - padding;
				snap_view = mParentView;
				x_threshold = llabs(parent_local_snap_rect.mRight - test_rect.mRight);
			}
			break;
		case SNAP_LEFT:
			if (llabs(test_rect.mLeft - parent_local_snap_rect.mLeft) <= x_threshold 
				&& test_rect.mLeft * mouse_dir.mX <= 0)
			{
				snap_pos = parent_local_snap_rect.mLeft + padding;
				snap_view = mParentView;
				x_threshold = llabs(test_rect.mLeft - parent_local_snap_rect.mLeft);
			}
			break;
		case SNAP_BOTTOM:
			if (llabs(test_rect.mBottom - parent_local_snap_rect.mBottom) <= y_threshold 
				&& test_rect.mBottom * mouse_dir.mY <= 0)
			{
				snap_pos = parent_local_snap_rect.mBottom + padding;
				snap_view = mParentView;
				y_threshold = llabs(test_rect.mBottom - parent_local_snap_rect.mBottom);
			}
			break;
		case SNAP_TOP:
			if (llabs(parent_local_snap_rect.mTop - test_rect.mTop) <= y_threshold && (parent_local_snap_rect.mTop - test_rect.mTop) * mouse_dir.mY >= 0)
			{
				snap_pos = parent_local_snap_rect.mTop - padding;
				snap_view = mParentView;
				y_threshold = llabs(parent_local_snap_rect.mTop - test_rect.mTop);
			}
			break;
		default:
			llerrs << "Invalid snap edge" << llendl;
		}
	}

	if (snap_type == SNAP_SIBLINGS || snap_type == SNAP_PARENT_AND_SIBLINGS)
	{
		for ( child_list_const_iter_t child_it = mParentView->getChildList()->begin();
			  child_it != mParentView->getChildList()->end(); ++child_it)
		{
			LLView* siblingp = *child_it;

			if (!canSnapTo(siblingp)) continue;

			LLRect sibling_rect = siblingp->getSnapRect();

			switch(snap_edge)
			{
			case SNAP_RIGHT:
				if (llabs(test_rect.mRight - sibling_rect.mLeft) <= x_threshold 
					&& (test_rect.mRight - sibling_rect.mLeft) * mouse_dir.mX <= 0)
				{
					snap_pos = sibling_rect.mLeft - padding;
					snap_view = siblingp;
					x_threshold = llabs(test_rect.mRight - sibling_rect.mLeft);
				}
				// if snapped with sibling along other axis, check for shared edge
				else if (llabs(sibling_rect.mTop - (test_rect.mBottom - padding)) <= y_threshold 
					|| llabs(sibling_rect.mBottom - (test_rect.mTop + padding)) <= x_threshold)
				{
					if (llabs(test_rect.mRight - sibling_rect.mRight) <= x_threshold 
						&& (test_rect.mRight - sibling_rect.mRight) * mouse_dir.mX <= 0)
					{
						snap_pos = sibling_rect.mRight;
						snap_view = siblingp;
						x_threshold = llabs(test_rect.mRight - sibling_rect.mRight);
					}
				}
				break;
			case SNAP_LEFT:
				if (llabs(test_rect.mLeft - sibling_rect.mRight) <= x_threshold 
					&& (test_rect.mLeft - sibling_rect.mRight) * mouse_dir.mX <= 0)
				{
					snap_pos = sibling_rect.mRight + padding;
					snap_view = siblingp;
					x_threshold = llabs(test_rect.mLeft - sibling_rect.mRight);				
				}
				// if snapped with sibling along other axis, check for shared edge
				else if (llabs(sibling_rect.mTop - (test_rect.mBottom - padding)) <= y_threshold 
					|| llabs(sibling_rect.mBottom - (test_rect.mTop + padding)) <= y_threshold)
				{
					if (llabs(test_rect.mLeft - sibling_rect.mLeft) <= x_threshold 
						&& (test_rect.mLeft - sibling_rect.mLeft) * mouse_dir.mX <= 0)
					{
						snap_pos = sibling_rect.mLeft;
						snap_view = siblingp;
						x_threshold = llabs(test_rect.mLeft - sibling_rect.mLeft);									
					}
				}
				break;
			case SNAP_BOTTOM:
				if (llabs(test_rect.mBottom - sibling_rect.mTop) <= y_threshold 
					&& (test_rect.mBottom - sibling_rect.mTop) * mouse_dir.mY <= 0)
				{
					snap_pos = sibling_rect.mTop + padding;
					snap_view = siblingp;
					y_threshold = llabs(test_rect.mBottom - sibling_rect.mTop);
				}
				// if snapped with sibling along other axis, check for shared edge
				else if (llabs(sibling_rect.mRight - (test_rect.mLeft - padding)) <= x_threshold 
					|| llabs(sibling_rect.mLeft - (test_rect.mRight + padding)) <= x_threshold)
				{
					if (llabs(test_rect.mBottom - sibling_rect.mBottom) <= y_threshold 
						&& (test_rect.mBottom - sibling_rect.mBottom) * mouse_dir.mY <= 0)
					{
						snap_pos = sibling_rect.mBottom;
						snap_view = siblingp;
						y_threshold = llabs(test_rect.mBottom - sibling_rect.mBottom);
					}
				}
				break;
			case SNAP_TOP:
				if (llabs(test_rect.mTop - sibling_rect.mBottom) <= y_threshold 
					&& (test_rect.mTop - sibling_rect.mBottom) * mouse_dir.mY <= 0)
				{
					snap_pos = sibling_rect.mBottom - padding;
					snap_view = siblingp;
					y_threshold = llabs(test_rect.mTop - sibling_rect.mBottom);
				}
				// if snapped with sibling along other axis, check for shared edge
				else if (llabs(sibling_rect.mRight - (test_rect.mLeft - padding)) <= x_threshold 
					|| llabs(sibling_rect.mLeft - (test_rect.mRight + padding)) <= x_threshold)
				{
					if (llabs(test_rect.mTop - sibling_rect.mTop) <= y_threshold 
						&& (test_rect.mTop - sibling_rect.mTop) * mouse_dir.mY <= 0)
					{
						snap_pos = sibling_rect.mTop;
						snap_view = siblingp;
						y_threshold = llabs(test_rect.mTop - sibling_rect.mTop);
					}
				}
				break;
			default:
				llerrs << "Invalid snap edge" << llendl;
			}
		}
	}

	new_edge_val = snap_pos;
	return snap_view;
}

//-----------------------------------------------------------------------------
// Listener dispatch functions
//-----------------------------------------------------------------------------


LLControlVariable *LLView::findControl(const std::string& name)
{
	// parse the name to locate which group it belongs to
	std::size_t key_pos= name.find(".");
	if(key_pos!=  std::string::npos )
	{
		std::string control_group_key = name.substr(0, key_pos);
		LLControlVariable* control;
		// check if it's in the control group that name indicated
		if(LLUI::sSettingGroups[control_group_key])
		{
			control = LLUI::sSettingGroups[control_group_key]->getControl(name);
			if (control)
			{
				return control;
			}
		}
	}
	
	LLControlGroup& control_group = LLUI::getControlControlGroup(name);
	return control_group.getControl(name);	
}

const S32 FLOATER_H_MARGIN = 15;
const S32 MIN_WIDGET_HEIGHT = 10;
const S32 VPAD = 4;

void LLView::initFromParams(const LLView::Params& params)
{
	LLRect required_rect = getRequiredRect();

	S32 width = llmax(getRect().getWidth(), required_rect.getWidth());
	S32 height = llmax(getRect().getHeight(), required_rect.getHeight());

	reshape(width, height);

	// call virtual methods with most recent data
	// use getters because these values might not come through parameter block
	setEnabled(getEnabled());
	setVisible(getVisible());

	if (!params.name().empty())
	{
		setName(params.name());
	}

	mLayout = params.layout();
}

void LLView::parseFollowsFlags(const LLView::Params& params)
{
	// preserve follows flags set by code if user did not override
	if (!params.follows.isProvided()) 
	{
		return;
	}

	// interpret either string or bitfield version of follows
	if (params.follows.string.isChosen())
	{
		setFollows(FOLLOWS_NONE);

		std::string follows = params.follows.string;

		typedef boost::tokenizer<boost::char_separator<char> > tokenizer;
		boost::char_separator<char> sep("|");
		tokenizer tokens(follows, sep);
		tokenizer::iterator token_iter = tokens.begin();

		while(token_iter != tokens.end())
		{
			const std::string& token_str = *token_iter;
			if (token_str == "left")
			{
				setFollowsLeft();
			}
			else if (token_str == "right")
			{
				setFollowsRight();
			}
			else if (token_str == "top")
			{
				setFollowsTop();
			}
			else if (token_str == "bottom")
			{
				setFollowsBottom();
			}
			else if (token_str == "all")
			{
				setFollowsAll();
			}
			++token_iter;
		}
	}
	else if (params.follows.flags.isChosen())
	{
		setFollows(params.follows.flags);
	}
}


// static
//LLFontGL::HAlign LLView::selectFontHAlign(LLXMLNodePtr node)
//{
//	LLFontGL::HAlign gl_hfont_align = LLFontGL::LEFT;
//
//	if (node->hasAttribute("halign"))
//	{
//		std::string horizontal_align_name;
//		node->getAttributeString("halign", horizontal_align_name);
//		gl_hfont_align = LLFontGL::hAlignFromName(horizontal_align_name);
//	}
//	return gl_hfont_align;
//}

// Return the rectangle of the last-constructed child,
// if present and a first-class widget (eg, not a close box or drag handle)
// Returns true if found
static bool get_last_child_rect(LLView* parent, LLRect *rect)
{
	if (!parent) return false;

	LLView::child_list_t::const_iterator itor = 
		parent->getChildList()->begin();
	for (;itor != parent->getChildList()->end(); ++itor)
	{
		LLView *last_view = (*itor);
		if (last_view->getFromXUI())
		{
			*rect = last_view->getRect();
			return true;
		}
	}
	return false;
}

//static
void LLView::applyXUILayout(LLView::Params& p, LLView* parent, LLRect layout_rect)
{
	if (!parent) return;

	const S32 VPAD = 4;
	const S32 MIN_WIDGET_HEIGHT = 10;
	
	// *NOTE:  This will confuse export of floater/panel coordinates unless
	// the default is also "topleft".  JC
	if (p.layout().empty())
	{
		p.layout = parent->getLayout();
	}

	if (layout_rect.isEmpty())
	{
		layout_rect = parent->getLocalRect();
	}

	// overwrite uninitialized rect params, using context
	LLRect default_rect = parent->getLocalRect();

	bool layout_topleft = (p.layout() == "topleft");

	// convert negative or centered coordinates to parent relative values
	// Note: some of this logic matches the logic in TypedParam<LLRect>::setValueFromBlock()
	if (p.rect.left.isProvided()) 
	{
		p.rect.left = p.rect.left + ((p.rect.left >= 0) ? layout_rect.mLeft : layout_rect.mRight);
	}
	if (p.rect.right.isProvided())
	{
		p.rect.right = p.rect.right + ((p.rect.right >= 0) ? layout_rect.mLeft : layout_rect.mRight);
	}
	if (p.rect.bottom.isProvided()) 
	{
		p.rect.bottom = p.rect.bottom + ((p.rect.bottom >= 0) ? layout_rect.mBottom : layout_rect.mTop);
		if (layout_topleft)
		{
			//invert top to bottom
			p.rect.bottom = layout_rect.mBottom + layout_rect.mTop - p.rect.bottom;
		}
	}
	if (p.rect.top.isProvided())
	{
		p.rect.top = p.rect.top + ((p.rect.top >= 0) ? layout_rect.mBottom : layout_rect.mTop);
		if (layout_topleft)
		{
			//invert top to bottom
			p.rect.top = layout_rect.mBottom + layout_rect.mTop - p.rect.top;
		}
	}

	// DEPRECATE: automatically fall back to height of MIN_WIDGET_HEIGHT pixels
	if (!p.rect.height.isProvided() && !p.rect.top.isProvided() && p.rect.height == 0)
	{
		p.rect.height = MIN_WIDGET_HEIGHT;
	}

	default_rect.translate(0, default_rect.getHeight());

	// If there was a recently constructed child, use its rectangle
	get_last_child_rect(parent, &default_rect);

	if (layout_topleft)
	{
		// Invert the sense of bottom_delta for topleft layout
		if (p.bottom_delta.isProvided())
		{
			p.bottom_delta = -p.bottom_delta;
		}
		else if (p.top_pad.isProvided()) 
		{
			p.bottom_delta = -(p.rect.height + p.top_pad);
		}
		else if (p.top_delta.isProvided())
		{
			p.bottom_delta =
				-(p.top_delta + p.rect.height - default_rect.getHeight());
		}
		else if (!p.left_delta.isProvided()
					&& !p.left_pad.isProvided())
		{
			// set default position is just below last rect
			p.bottom_delta.set(-(p.rect.height + VPAD), false);
		}
		else
		{
			p.bottom_delta.set(0, false);
		}
	
		// default to same left edge
		if (!p.left_delta.isProvided())
		{
			p.left_delta.set(0, false);
		}
		if (p.left_pad.isProvided())
		{
			// left_pad is based on prior widget's right edge
			p.left_delta.set(p.left_pad + default_rect.getWidth(), false);
		}
			
		default_rect.translate(p.left_delta, p.bottom_delta);				
	}
	else
	{	
		// set default position is just below last rect
		if (!p.bottom_delta.isProvided())
		{
			p.bottom_delta.set(-(p.rect.height + VPAD), false);
		}
		if (!p.left_delta.isProvided())
		{
			p.left_delta.set(0, false);
		}
		default_rect.translate(p.left_delta, p.bottom_delta);
	}

	// this handles case where *both* x and x_delta are provided
	// ignore x in favor of default x + x_delta
	if (p.bottom_delta.isProvided()) p.rect.bottom.set(0, false);
	if (p.left_delta.isProvided()) p.rect.left.set(0, false);

	// selectively apply rectangle defaults, making sure that
	// params are not flagged as having been "provided"
	// as rect params are overconstrained and rely on provided flags
	if (!p.rect.left.isProvided())
	{
		p.rect.left.set(default_rect.mLeft, false);
		//HACK: get around the fact that setting a rect param component value won't invalidate the existing rect object value
		p.rect.paramChanged(p.rect.left, true);
	}
	if (!p.rect.bottom.isProvided())
	{
		p.rect.bottom.set(default_rect.mBottom, false);
		p.rect.paramChanged(p.rect.bottom, true);
	}
	if (!p.rect.top.isProvided())
	{
		p.rect.top.set(default_rect.mTop, false);
		p.rect.paramChanged(p.rect.top, true);
	}
	if (!p.rect.right.isProvided())
	{
		p.rect.right.set(default_rect.mRight, false);
		p.rect.paramChanged(p.rect.right, true);

	}
	if (!p.rect.width.isProvided())
	{
		p.rect.width.set(default_rect.getWidth(), false);
		p.rect.paramChanged(p.rect.width, true);
	}
	if (!p.rect.height.isProvided())
	{
		p.rect.height.set(default_rect.getHeight(), false);
		p.rect.paramChanged(p.rect.height, true);
	}
}

static S32 invert_vertical(S32 y, LLView* parent)
{
	if (y < 0)
	{
		// already based on top-left, just invert
		return -y;
	}
	else if (parent)
	{
		// use parent to flip coordinate
		S32 parent_height = parent->getRect().getHeight();
		return parent_height - y;
	}
	else
	{
		llwarns << "Attempting to convert layout to top-left with no parent" << llendl;
		return y;
	}
}

// Assumes that input is in bottom-left coordinates, hence must call
// _before_ convert_coords_to_top_left().
static void convert_to_relative_layout(LLView::Params& p, LLView* parent)
{
	// Use setupParams to get the final widget rectangle
	// according to our wacky layout rules.
	LLView::Params final = p;
	LLView::applyXUILayout(final, parent);
	// Must actually extract the rectangle to get consistent
	// right = left+width, top = bottom+height
	LLRect final_rect = final.rect;

	// We prefer to write out top edge instead of bottom, regardless
	// of whether we use relative positioning
	bool converted_top = false;

	// Look for a last rectangle
	LLRect last_rect;
	if (get_last_child_rect(parent, &last_rect))
	{
		// ...we have a previous widget to compare to
		const S32 EDGE_THRESHOLD_PIXELS = 4;
		S32 left_pad = final_rect.mLeft - last_rect.mRight;
		S32 left_delta = final_rect.mLeft - last_rect.mLeft;
		S32 top_pad = final_rect.mTop - last_rect.mBottom;
		S32 top_delta = final_rect.mTop - last_rect.mTop;
		// If my left edge is almost the same, or my top edge is
		// almost the same...
		if (llabs(left_delta) <= EDGE_THRESHOLD_PIXELS
			|| llabs(top_delta) <= EDGE_THRESHOLD_PIXELS)
		{
			// ...use relative positioning
			// prefer top_pad if widgets are stacking vertically
			// (coordinate system is still bottom-left here)
			if (top_pad < 0)
			{
				p.top_pad = top_pad;
				p.top_delta.setProvided(false);
			}
			else
			{
				p.top_pad.setProvided(false);
				p.top_delta = top_delta;
			}
			// null out other vertical specifiers
			p.rect.top.setProvided(false);
			p.rect.bottom.setProvided(false);
			p.bottom_delta.setProvided(false);
			converted_top = true;

			// prefer left_pad if widgets are stacking horizontally
			if (left_pad > 0)
			{
				p.left_pad = left_pad;
				p.left_delta.setProvided(false);
			}
			else
			{
				p.left_pad.setProvided(false);
				p.left_delta = left_delta;
			}
			p.rect.left.setProvided(false);
			p.rect.right.setProvided(false);
		}
	}

	if (!converted_top)
	{
		// ...this is the first widget, or one that wasn't aligned
		// prefer top/left specification
		p.rect.top = final_rect.mTop;
		p.rect.bottom.setProvided(false);
		p.bottom_delta.setProvided(false);
		p.top_pad.setProvided(false);
		p.top_delta.setProvided(false);
	}
}

static void convert_coords_to_top_left(LLView::Params& p, LLView* parent)
{
	// Convert the coordinate system to be top-left based.
	if (p.rect.top.isProvided())
	{
		p.rect.top = invert_vertical(p.rect.top, parent);
	}
	if (p.rect.bottom.isProvided())
	{
		p.rect.bottom = invert_vertical(p.rect.bottom, parent);
	}
	if (p.top_pad.isProvided())
	{
		p.top_pad = -p.top_pad;
	}
	if (p.top_delta.isProvided())
	{
		p.top_delta = -p.top_delta;
	}
	if (p.bottom_delta.isProvided())
	{
		p.bottom_delta = -p.bottom_delta;
	}
	p.layout = "topleft";
}

//static
void LLView::setupParamsForExport(Params& p, LLView* parent)
{
	// Don't convert if already top-left based
	if (p.layout() == "topleft") 
	{
		return;
	}

	// heuristic:  Many of our floaters and panels were bulk-exported.
	// These specify exactly bottom/left and height/width.
	// Others were done by hand using bottom_delta and/or left_delta.
	// Some rely on not specifying left to mean align with left edge.
	// Try to convert both to use relative layout, but using top-left
	// coordinates.
	// Avoid rectangles where top/bottom/left/right was specified.
	if (p.rect.height.isProvided() && p.rect.width.isProvided())
	{
		if (p.rect.bottom.isProvided() && p.rect.left.isProvided())
		{
			// standard bulk export, convert it
			convert_to_relative_layout(p, parent);
		}
		else if (p.rect.bottom.isProvided() && p.left_delta.isProvided())
		{
			// hand layout with left_delta
			convert_to_relative_layout(p, parent);
		}
		else if (p.bottom_delta.isProvided())
		{
			// hand layout with bottom_delta
			// don't check for p.rect.left or p.left_delta because sometimes
			// this layout doesn't set it for widgets that are left-aligned
			convert_to_relative_layout(p, parent);
		}
	}

	convert_coords_to_top_left(p, parent);
}

LLView::tree_iterator_t LLView::beginTreeDFS() 
{ 
	return tree_iterator_t(this, 
							boost::bind(boost::mem_fn(&LLView::beginChild), _1), 
							boost::bind(boost::mem_fn(&LLView::endChild), _1)); 
}

LLView::tree_iterator_t LLView::endTreeDFS() 
{ 
	// an empty iterator is an "end" iterator
	return tree_iterator_t();
}

LLView::tree_post_iterator_t LLView::beginTreeDFSPost() 
{ 
	return tree_post_iterator_t(this, 
							boost::bind(boost::mem_fn(&LLView::beginChild), _1), 
							boost::bind(boost::mem_fn(&LLView::endChild), _1)); 
}

LLView::tree_post_iterator_t LLView::endTreeDFSPost() 
{ 
	// an empty iterator is an "end" iterator
	return tree_post_iterator_t();
}

LLView::bfs_tree_iterator_t LLView::beginTreeBFS() 
{ 
	return bfs_tree_iterator_t(this, 
							boost::bind(boost::mem_fn(&LLView::beginChild), _1), 
							boost::bind(boost::mem_fn(&LLView::endChild), _1)); 
}

LLView::bfs_tree_iterator_t LLView::endTreeBFS() 
{ 
	// an empty iterator is an "end" iterator
	return bfs_tree_iterator_t();
}


LLView::root_to_view_iterator_t LLView::beginRootToView()
{
	return root_to_view_iterator_t(this, boost::bind(&LLView::getParent, _1));
}

LLView::root_to_view_iterator_t LLView::endRootToView()
{
	return root_to_view_iterator_t();
}


// only create maps on demand, as they incur heap allocation/deallocation cost
// when a view is constructed/deconstructed
LLView& LLView::getDefaultWidgetContainer() const
{
	if (!mDefaultWidgets)
	{
		LLView::Params p;
		p.name = "default widget container";
		p.visible = false; // ensures default widgets can't steal focus, etc.
		mDefaultWidgets = new LLView(p);
	}
	return *mDefaultWidgets;
}

S32	LLView::notifyParent(const LLSD& info)
{
	LLView* parent = getParent();
	if(parent)
		return parent->notifyParent(info);
	return 0;
}
bool	LLView::notifyChildren(const LLSD& info)
{
	bool ret = false;
	BOOST_FOREACH(LLView* childp, mChildList)
	{
		ret = ret || childp->notifyChildren(info);
	}
	return ret;
}

// convenient accessor for draw context
const LLViewDrawContext& LLView::getDrawContext()
{
	return LLViewDrawContext::getCurrentContext();
}

const LLViewDrawContext& LLViewDrawContext::getCurrentContext()
{
	static LLViewDrawContext default_context;

	if (sDrawContextStack.empty())
		return default_context;
		
	return *sDrawContextStack.back();
}

LLSD LLView::getInfo(void)
{
	LLSD info;
	addInfo(info);
	return info;
}

void LLView::addInfo(LLSD & info)
{
	info["path"] = getPathname();
	info["class"] = typeid(*this).name();
	info["visible"] = getVisible();
	info["visible_chain"] = isInVisibleChain();
	info["enabled"] = getEnabled();
	info["enabled_chain"] = isInEnabledChain();
	info["available"] = isAvailable();
	LLRect rect(calcScreenRect());
	info["rect"] = LLSDMap("left", rect.mLeft)("top", rect.mTop)
				("right", rect.mRight)("bottom", rect.mBottom);
}

// <FS:ND> LLUIString comes with a tax of 92 byte (Numbers apply to Win32).
// Saving roughly 90% (char* + pointer for args) for each LLView derived object makes this really worthwile. Especially when having a large inventory,

const std::string LLView::getToolTip() const
{
	if( !mToolTipMsg || !*mToolTipMsg )
		return "";

	std::string strRet;
	if( mTooltipArgs )
	{
		LLUIString strUI( mToolTipMsg,*mTooltipArgs );
		return strUI.getString();
	}
	else
	{
		LLUIString strUI( mToolTipMsg );
		return strUI.getString();
	}
}

// </FS:ND><|MERGE_RESOLUTION|>--- conflicted
+++ resolved
@@ -706,14 +706,7 @@
 		// only views that are themselves visible will have their overall visibility affected by their ancestors
 		old_visibility=viewp->getVisible();
 
-<<<<<<< HEAD
-		// <FS:ND> Make this less awfull slow, at least when not logging (default).
-		// if (old_visibility!=new_visibility)
-		if (old_visibility!=new_visibility && LLViewerEventRecorder::instance().getLoggingStatus() )
-   		// <FS:ND/>
-=======
 		if(log_visibility_change)
->>>>>>> cb917083
 		{
 			if (old_visibility!=new_visibility)
 			{
