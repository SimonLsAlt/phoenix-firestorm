/** 
 * @file llview.cpp
 * @author James Cook
 * @brief Container for other views, anything that draws.
 *
 * $LicenseInfo:firstyear=2001&license=viewerlgpl$
 * Second Life Viewer Source Code
 * Copyright (C) 2010, Linden Research, Inc.
 * 
 * This library is free software; you can redistribute it and/or
 * modify it under the terms of the GNU Lesser General Public
 * License as published by the Free Software Foundation;
 * version 2.1 of the License only.
 * 
 * This library is distributed in the hope that it will be useful,
 * but WITHOUT ANY WARRANTY; without even the implied warranty of
 * MERCHANTABILITY or FITNESS FOR A PARTICULAR PURPOSE.  See the GNU
 * Lesser General Public License for more details.
 * 
 * You should have received a copy of the GNU Lesser General Public
 * License along with this library; if not, write to the Free Software
 * Foundation, Inc., 51 Franklin Street, Fifth Floor, Boston, MA  02110-1301  USA
 * 
 * Linden Research, Inc., 945 Battery Street, San Francisco, CA  94111  USA
 * $/LicenseInfo$
 */

#include "linden_common.h"

#define LLVIEW_CPP
#include "llview.h"

#include <sstream>
#include <boost/tokenizer.hpp>
#include <boost/bind.hpp>

#include "llrender.h"
#include "llevent.h"
#include "llfocusmgr.h"
#include "llrect.h"
#include "llstl.h"
#include "llui.h"
#include "lluictrl.h"
#include "llwindow.h"
#include "v3color.h"
#include "lluictrlfactory.h"
#include "lltooltip.h"
#include "llsdutil.h"
#include "llsdserialize.h"
#include "llviewereventrecorder.h"
#include "llkeyboard.h"
// for ui edit hack
#include "llbutton.h"
#include "lllineeditor.h"
#include "lltexteditor.h"
#include "lltextbox.h"

#if defined BOOST_FOREACH
#undef BOOST_FOREACH
#define BOOST_FOREACH(iter, coll) for (iter : coll)
#endif

static const S32 LINE_HEIGHT = 15;

S32		LLView::sDepth = 0;
bool	LLView::sDebugRects = false;
bool	LLView::sDebugUnicode = false;
bool	LLView::sDebugCamera = false;
bool	LLView::sIsRectDirty = false;
LLRect	LLView::sDirtyRect;
bool	LLView::sDebugRectsShowNames = true;
bool	LLView::sDebugKeys = false;
bool	LLView::sDebugMouseHandling = false;
std::string LLView::sMouseHandlerMessage;
bool	LLView::sForceReshape = false;
std::set<LLView*> LLView::sPreviewHighlightedElements;
bool LLView::sHighlightingDiffs = false;
LLView* LLView::sPreviewClickedElement = NULL;
bool	LLView::sDrawPreviewHighlights = false;
S32		LLView::sLastLeftXML = S32_MIN;
S32		LLView::sLastBottomXML = S32_MIN;
std::vector<LLViewDrawContext*> LLViewDrawContext::sDrawContextStack;

LLView::DrilldownFunc LLView::sDrilldown =
	boost::bind(&LLView::pointInView, _1, _2, _3, HIT_TEST_USE_BOUNDING_RECT);

//#if LL_DEBUG
bool LLView::sIsDrawing = false;
//#endif

// Compiler optimization, generate extern template
template class LLView* LLView::getChild<class LLView>(
	const std::string& name, bool recurse) const;

static LLDefaultChildRegistry::Register<LLView> r("view");

void deleteView(LLView *aView)
{
	delete aView;
}

namespace LLInitParam
{
	void TypeValues<LLView::EOrientation>::declareValues()
	{
		declare("horizontal", LLView::HORIZONTAL);
		declare("vertical", LLView::VERTICAL);	
	}
}


LLView::Follows::Follows()
:   string(""),
	flags("flags", FOLLOWS_LEFT | FOLLOWS_TOP)
{}

LLView::Params::Params()
:	name("name", std::string("unnamed")),
	enabled("enabled", true),
	visible("visible", true),
	mouse_opaque("mouse_opaque", true),
	follows("follows"),
	hover_cursor("hover_cursor", "UI_CURSOR_ARROW"),
	use_bounding_rect("use_bounding_rect", false),
	tab_group("tab_group", 0),
	default_tab_group("default_tab_group"),
	tool_tip("tool_tip"),
	sound_flags("sound_flags", MOUSE_UP),
	layout("layout"),
	rect("rect"),
	bottom_delta("bottom_delta", S32_MAX),
	top_pad("top_pad"),
	top_delta("top_delta", S32_MAX),
	left_pad("left_pad"),
	left_delta("left_delta", S32_MAX),
	from_xui("from_xui", false),
	focus_root("focus_root", false),
	needs_translate("translate"),
	xmlns("xmlns"),
	xmlns_xsi("xmlns:xsi"),
	xsi_schemaLocation("xsi:schemaLocation"),
	xsi_type("xsi:type")

{
	addSynonym(rect, "");
}

LLView::LLView(const LLView::Params& p)
:	mVisible(p.visible),
	mInDraw(false),
	mName(p.name),
	mParentView(NULL),
	mReshapeFlags(FOLLOWS_NONE),
	mFromXUI(p.from_xui),
	mIsFocusRoot(p.focus_root),
	mLastVisible(false),
	mHoverCursor(getCursorFromString(p.hover_cursor)),
	mEnabled(p.enabled),
	mMouseOpaque(p.mouse_opaque),
	mSoundFlags(p.sound_flags),
	mUseBoundingRect(p.use_bounding_rect),
	mDefaultTabGroup(p.default_tab_group),
	mLastTabGroup(0),
//	mToolTipMsg((LLStringExplicit)p.tool_tip()),
	mDefaultWidgets(NULL)
{
	// create rect first, as this will supply initial follows flags
	setShape(p.rect);
	parseFollowsFlags(p);

	// <FS:ND> LLUIString comes with a tax of 92 byte (Numbers apply to Win32).
	// Saving roughly 90% (char* + pointer for args) for each LLView derived object makes this really worthwile. Especially when having a large inventory,
	mToolTipMsg = 0;
	mTooltipArgs = 0;
	setToolTip( static_cast<LLStringExplicit>( p.tool_tip() ) );
	// </FS:ND>
}

LLView::~LLView()
{
	dirtyRect();
	//LL_INFOS() << "Deleting view " << mName << ":" << (void*) this << LL_ENDL;
	if (LLView::sIsDrawing)
	{
		LL_DEBUGS() << "Deleting view " << mName << " during UI draw() phase" << LL_ENDL;
	}
// 	llassert(LLView::sIsDrawing == false);
	
//	llassert_always(sDepth == 0); // avoid deleting views while drawing! It can subtly break list iterators
	
	if( hasMouseCapture() )
	{
		//LL_WARNS() << "View holding mouse capture deleted: " << getName() << ".  Mouse capture removed." << LL_ENDL;
		gFocusMgr.removeMouseCaptureWithoutCallback( this );
	}

	deleteAllChildren();

	if (mParentView != NULL)
	{
		mParentView->removeChild(this);
	}

	if (mDefaultWidgets)
	{
		delete mDefaultWidgets;
		mDefaultWidgets = NULL;
	}

	// <FS:ND> LLUIString comes with a tax of 92 byte (Numbers apply to Win32).
	// Saving roughly 90% (char* + pointer for args) for each LLView derived object makes this really worthwile. Especially when having a large inventory,
	delete [] mToolTipMsg;
	delete mTooltipArgs;
	// </FS:ND>
}

// virtual
bool LLView::isCtrl() const
{
	return false;
}

// virtual
bool LLView::isPanel() const
{
	return false;
}

void LLView::setToolTip(const LLStringExplicit& msg)
{
	// <FS:ND> LLUIString comes with a tax of 92 byte (Numbers apply to Win32).
	// Saving roughly 90% (char* + pointer for args) for each LLView derived object makes this really worthwile. Especially when having a large inventory,

	// mToolTipMsg = msg;

	delete [] mToolTipMsg;
	mToolTipMsg = 0;
	if( msg.size() )
	{
		mToolTipMsg = new char[ msg.size() + 1 ];
		memcpy( mToolTipMsg, msg.c_str(), msg.size()+1 );
	}

	// </FS:ND>
}

bool LLView::setToolTipArg(const LLStringExplicit& key, const LLStringExplicit& text)
{
	// <FS:ND> LLUIString comes with a tax of 92 byte (Numbers apply to Win32).
	// Saving roughly 90% (char* + pointer for args) for each LLView derived object makes this really worthwile. Especially when having a large inventory,

	// mToolTipMsg.setArg(key, text);

	if( !mTooltipArgs )
		mTooltipArgs = new LLStringUtil::format_map_t();
	mTooltipArgs->operator[](key) = text;

	// </FS:ND>

	return true;
}

void LLView::setToolTipArgs( const LLStringUtil::format_map_t& args )
{
	// <FS:ND> LLUIString comes with a tax of 92 byte (Numbers apply to Win32).
	// Saving roughly 90% (char* + pointer for args) for each LLView derived object makes this really worthwile. Especially when having a large inventory,

	// mToolTipMsg.setArgList(args);

	if( !mTooltipArgs )
		mTooltipArgs = new LLStringUtil::format_map_t();
	*mTooltipArgs = args;

	// </FS:ND>
}

// virtual
void LLView::setRect(const LLRect& rect)
{
	mRect = rect;
	updateBoundingRect();
}

void LLView::setUseBoundingRect( bool use_bounding_rect ) 
{
	if (mUseBoundingRect != use_bounding_rect)
	{
        mUseBoundingRect = use_bounding_rect; 
		updateBoundingRect();
	}
}

bool LLView::getUseBoundingRect() const
{
	return mUseBoundingRect;
}

// virtual
const std::string& LLView::getName() const
{
	static std::string no_name("(no name)");

	return mName.empty() ? no_name : mName;
}

void LLView::sendChildToFront(LLView* child)
{
// 	llassert_always(sDepth == 0); // Avoid re-ordering while drawing; it can cause subtle iterator bugs
	if (child && child->getParent() == this) 
	{
		// minor optimization, but more importantly,
		//  won't temporarily create an empty list
		if (child != mChildList.front())
		{
			mChildList.remove( child );
			mChildList.push_front(child);
		}
	}
}

void LLView::sendChildToBack(LLView* child)
{
// 	llassert_always(sDepth == 0); // Avoid re-ordering while drawing; it can cause subtle iterator bugs
	if (child && child->getParent() == this) 
	{
		// minor optimization, but more importantly,
		//  won't temporarily create an empty list
		if (child != mChildList.back())
		{
			mChildList.remove( child );
			mChildList.push_back(child);
		}
	}
}

// virtual
bool LLView::addChild(LLView* child, S32 tab_group)
{
	if (!child)
	{
		return false;
	}

	if (this == child) 
	{
		LL_ERRS() << "Adding view " << child->getName() << " as child of itself" << LL_ENDL;
	}

	// remove from current parent
	if (child->mParentView) 
	{
		child->mParentView->removeChild(child);
	}

	// add to front of child list, as normal
	mChildList.push_front(child);

	// add to tab order list
	if (tab_group != 0)
	{
		mTabOrder.insert(tab_order_pair_t(child, tab_group));
	}

	child->mParentView = this;
    if (getVisible() && child->getVisible())
    {
        // if child isn't visible it won't affect bounding rect
        // if current view is not visible it will be recalculated
        // on visibility change
        updateBoundingRect();
    }
	mLastTabGroup = tab_group;
	return true;
}


bool LLView::addChildInBack(LLView* child, S32 tab_group)
{
	if(addChild(child, tab_group))
	{
		sendChildToBack(child);
		return true;
	}

	return false;
}

// remove the specified child from the view, and set it's parent to NULL.
void LLView::removeChild(LLView* child)
{
	//llassert_always(sDepth == 0); // Avoid re-ordering while drawing; it can cause subtle iterator bugs
	if (child->mParentView == this) 
	{
		// if we are removing an item we are currently iterating over, that would be bad
		llassert(child->mInDraw == false);
		mChildList.remove( child );
		child->mParentView = NULL;
		child_tab_order_t::iterator found = mTabOrder.find(child);
		if(found != mTabOrder.end())
		{
			mTabOrder.erase(found);
		}
	}
	else
	{
		LL_WARNS() << "\"" << child->getName() << "\" is not a child of " << getName() << LL_ENDL;
	}
	updateBoundingRect();
}

bool LLView::isInVisibleChain() const
{
	bool visible = true;

	const LLView* viewp = this;
	while(viewp)
	{
		if (!viewp->getVisible())
		{
			visible = false;
			break;
		}
		viewp = viewp->getParent();
	}
	
	return visible;
}

bool LLView::isInEnabledChain() const
{
	bool enabled = true;

	const LLView* viewp = this;
	while(viewp)
	{
		if (!viewp->getEnabled())
		{
			enabled = false;
			break;
		}
		viewp = viewp->getParent();
	}
	
	return enabled;
}

static void buildPathname(std::ostream& out, const LLView* view)
{
	if (! (view && view->getParent()))
	{
		return; // Don't include root in the path.
	}

	buildPathname(out, view->getParent());

	// Build pathname into ostream on the way back from recursion.
	out << '/';

	// substitute all '/' in name with appropriate code
	std::string name = view->getName();
	std::size_t found = name.find('/');
	std::size_t start = 0;
	while (found != std::string::npos)
	{
		std::size_t sub_len = found - start;
		if (sub_len > 0)
		{
			out << name.substr(start, sub_len);
		}
		out << "%2F";
		start = found + 1;
		found = name.find('/', start);
	}
	if (start < name.size())
	{
		out << name.substr(start, name.size() - start);
	}
}

std::string LLView::getPathname() const
{
	std::ostringstream out;
	buildPathname(out, this);
	return out.str();
}

//static
std::string LLView::getPathname(const LLView* view)
{
    if (! view)
    {
        return "NULL";
    }
    return view->getPathname();
}

// virtual
bool LLView::canFocusChildren() const
{
	return true;
}

//virtual
void LLView::setEnabled(bool enabled)
{
	mEnabled = enabled;
}

//virtual
bool LLView::isAvailable() const
{
    return isInEnabledChain() && isInVisibleChain();
}

//static
bool LLView::isAvailable(const LLView* view)
{
    return view && view->isAvailable();
}

//virtual
bool LLView::setLabelArg( const std::string& key, const LLStringExplicit& text )
{
	return false;
}

//virtual
LLRect LLView::getSnapRect() const
{
	return mRect;
}

//virtual
LLRect LLView::getRequiredRect()
{
	return mRect;
}

bool LLView::focusNextRoot()
{
	LLView::child_list_t result = LLView::getFocusRootsQuery().run(this);
	return LLView::focusNext(result);
}

bool LLView::focusPrevRoot()
{
	LLView::child_list_t result = LLView::getFocusRootsQuery().run(this);
	return LLView::focusPrev(result);
}

// static
bool LLView::focusNext(LLView::child_list_t & result)
{
	LLView::child_list_reverse_iter_t focused = result.rend();
	for(LLView::child_list_reverse_iter_t iter = result.rbegin();
		iter != result.rend();
		++iter)
	{
		if(gFocusMgr.childHasKeyboardFocus(*iter))
		{
			focused = iter;
			break;
		}
	}
	LLView::child_list_reverse_iter_t next = focused;
	next = (next == result.rend()) ? result.rbegin() : ++next;
	while(next != focused)
	{
		// wrap around to beginning if necessary
		if(next == result.rend())
		{
			next = result.rbegin();
		}
		if ((*next)->isCtrl() && ((LLUICtrl*)*next)->hasTabStop())
		{
			LLUICtrl * ctrl = static_cast<LLUICtrl*>(*next);
			ctrl->setFocus(true);
			ctrl->onTabInto();  
			gFocusMgr.triggerFocusFlash();
			return true;
		}
		++next;
	}
	return false;
}

// static
bool LLView::focusPrev(LLView::child_list_t & result)
{
	LLView::child_list_iter_t focused = result.end();
	for(LLView::child_list_iter_t iter = result.begin();
		iter != result.end();
		++iter)
	{
		if(gFocusMgr.childHasKeyboardFocus(*iter))
		{
			focused = iter;
			break;
		}
	}
	LLView::child_list_iter_t next = focused;
	next = (next == result.end()) ? result.begin() : ++next;
	while(next != focused)
	{
		// wrap around to beginning if necessary
		if(next == result.end())
		{
			next = result.begin();
		}
		if((*next)->isCtrl())
		{
			LLUICtrl * ctrl = static_cast<LLUICtrl*>(*next);
			if (!ctrl->hasFocus())
			{
				ctrl->setFocus(true);
				ctrl->onTabInto();  
				gFocusMgr.triggerFocusFlash();
			}
			return true;
		}
		++next;
	}
	return false;
}

// delete all children. Override this function if you need to
// perform any extra clean up such as cached pointers to selected
// children, etc.
void LLView::deleteAllChildren()
{
	// clear out the control ordering
	mTabOrder.clear();

	while (!mChildList.empty())
	{
        LLView* viewp = mChildList.front();
        viewp->mParentView = NULL;
        delete viewp;
        mChildList.pop_front();
	}
    updateBoundingRect();
}

void LLView::setAllChildrenEnabled(bool b)
{
	for (LLView* viewp : mChildList)
	{
		viewp->setEnabled(b);
	}
}

// virtual
void LLView::setVisible(bool visible)
{
	if ( mVisible != visible )
	{
		mVisible = visible;

		// notify children of visibility change if root, or part of visible hierarchy
		if (!getParent() || getParent()->isInVisibleChain())
		{
			// tell all children of this view that the visibility may have changed
			dirtyRect();
			onVisibilityChange( visible );
		}
		updateBoundingRect();
	}
}

// virtual
void LLView::onVisibilityChange ( bool new_visibility )
{
<<<<<<< HEAD
	bool old_visibility;
	bool log_visibility_change = LLViewerEventRecorder::instance().getLoggingStatus();
	BOOST_FOREACH(LLView* viewp, mChildList)
=======
	BOOL old_visibility;
	BOOL log_visibility_change = LLViewerEventRecorder::instance().getLoggingStatus();
	for (LLView* viewp : mChildList)
>>>>>>> 4c6d8f4b
	{
		if (!viewp)
		{
			continue;
		}

		// only views that are themselves visible will have their overall visibility affected by their ancestors
		old_visibility=viewp->getVisible();

		if(log_visibility_change)
		{
		if (old_visibility!=new_visibility)
		{
			LLViewerEventRecorder::instance().logVisibilityChange( viewp->getPathname(), viewp->getName(), new_visibility,"widget");
		}
		}

		if (old_visibility)
		{
			viewp->onVisibilityChange ( new_visibility );
		}

		if(log_visibility_change)
		{
			// Consider changing returns to confirm success and know which widget grabbed it
			// For now assume success and log at highest xui possible 
			// NOTE we log actual state - which may differ if it somehow failed to set visibility
			LL_DEBUGS() << "LLView::handleVisibilityChange	 - now: " << getVisible()  << " xui: " << viewp->getPathname() << " name: " << viewp->getName() << LL_ENDL;
		
		}
	}
}

// virtual
void LLView::onUpdateScrollToChild(const LLUICtrl * cntrl)
{
    LLView* parent_view = getParent();
    if (parent_view)
    {
        parent_view->onUpdateScrollToChild(cntrl);
    }
}

// virtual
void LLView::translate(S32 x, S32 y)
{
	mRect.translate(x, y);
	updateBoundingRect();
}

// virtual
bool LLView::canSnapTo(const LLView* other_view)
{
	return other_view != this && other_view->getVisible();
}

// virtual
void LLView::setSnappedTo(const LLView* snap_view)
{
}

bool LLView::handleHover(S32 x, S32 y, MASK mask)
{
	return childrenHandleHover( x, y, mask ) != NULL;
}

void LLView::onMouseEnter(S32 x, S32 y, MASK mask)
{
	//LL_INFOS() << "Mouse entered " << getName() << LL_ENDL;
}

void LLView::onMouseLeave(S32 x, S32 y, MASK mask)
{
	//LL_INFOS() << "Mouse left " << getName() << LL_ENDL;
}

bool LLView::visibleAndContains(S32 local_x, S32 local_y)
{
	return sDrilldown(this, local_x, local_y)
		&& getVisible();
}

bool LLView::visibleEnabledAndContains(S32 local_x, S32 local_y)
{
	return visibleAndContains(local_x, local_y)
		&& getEnabled();
}

// This is NOT event recording related
void LLView::logMouseEvent()
{
	if (sDebugMouseHandling)
	{
		sMouseHandlerMessage = std::string("/") + mName + sMouseHandlerMessage;
	}
}

template <typename METHOD, typename CHARTYPE>
LLView* LLView::childrenHandleCharEvent(const std::string& desc, const METHOD& method,
										CHARTYPE c, MASK mask)
{
	if ( getVisible() && getEnabled() )
	{
		for (LLView* viewp : mChildList)
		{
			if ((viewp->*method)(c, mask, true))
			{
				if (LLView::sDebugKeys)
				{
					LL_INFOS() << desc << " handled by " << viewp->getName() << LL_ENDL;
				}
				return viewp;
			}
		}
	}
    return NULL;
}

// XDATA might be MASK, or S32 clicks
template <typename METHOD, typename XDATA>
LLView* LLView::childrenHandleMouseEvent(const METHOD& method, S32 x, S32 y, XDATA extra, bool allow_mouse_block)
{
	for (LLView* viewp : mChildList)
	{
		S32 local_x = x - viewp->getRect().mLeft;
		S32 local_y = y - viewp->getRect().mBottom;

		if (!viewp->visibleEnabledAndContains(local_x, local_y))
		{
			continue;
		}

		if ((viewp->*method)( local_x, local_y, extra )
			|| (allow_mouse_block && viewp->blockMouseEvent( local_x, local_y )))
		{
			LL_DEBUGS() << "LLView::childrenHandleMouseEvent calling updatemouseeventinfo - local_x|global x  "<< local_x << " " << x	<< "local/global y " << local_y << " " << y << LL_ENDL;
			LL_DEBUGS() << "LLView::childrenHandleMouseEvent  getPathname for viewp result: " << viewp->getPathname() << "for this view: " << getPathname() << LL_ENDL;

			LLViewerEventRecorder::instance().updateMouseEventInfo(x,y,-55,-55,getPathname()); 

			// This is NOT event recording related
			viewp->logMouseEvent();

			return viewp;
		}
	}
	return NULL;
}

LLView* LLView::childrenHandleToolTip(S32 x, S32 y, MASK mask)
{
	for (LLView* viewp : mChildList)
	{
		S32 local_x = x - viewp->getRect().mLeft;
		S32 local_y = y - viewp->getRect().mBottom;
		// Differs from childrenHandleMouseEvent() in that we want to offer
		// tooltips even for disabled widgets.
		if(!viewp->visibleAndContains(local_x, local_y))
		{
			continue;
		}

		if (viewp->handleToolTip(local_x, local_y, mask) 
			|| viewp->blockMouseEvent(local_x, local_y))
		{
			// This is NOT event recording related
			viewp->logMouseEvent();
			return viewp;
		}
	}
	return NULL;
}

LLView* LLView::childrenHandleDragAndDrop(S32 x, S32 y, MASK mask,
									   bool drop,
									   EDragAndDropType cargo_type,
									   void* cargo_data,
									   EAcceptance* accept,
									   std::string& tooltip_msg)
{
	// default to not accepting drag and drop, will be overridden by handler
	*accept = ACCEPT_NO;

	for (LLView* viewp : mChildList)
	{
		S32 local_x = x - viewp->getRect().mLeft;
		S32 local_y = y - viewp->getRect().mBottom;
		if( !viewp->visibleEnabledAndContains(local_x, local_y))
		{
			continue;
		}

		// Differs from childrenHandleMouseEvent() simply in that this virtual
		// method call diverges pretty radically from the usual (x, y, int).
		if (viewp->handleDragAndDrop(local_x, local_y, mask, drop,
									 cargo_type,
									 cargo_data,
									 accept,
									 tooltip_msg)
			|| viewp->blockMouseEvent(local_x, local_y))
		{
			return viewp;
		}
	}
	return NULL;
}

LLView* LLView::childrenHandleHover(S32 x, S32 y, MASK mask)
{
	for (LLView* viewp : mChildList)
	{
		S32 local_x = x - viewp->getRect().mLeft;
		S32 local_y = y - viewp->getRect().mBottom;
		if(!viewp->visibleEnabledAndContains(local_x, local_y))
		{
			continue;
		}

		// This call differentiates this method from childrenHandleMouseEvent().
		LLUI::getInstance()->mWindow->setCursor(viewp->getHoverCursor());

		if (viewp->handleHover(local_x, local_y, mask)
			|| viewp->blockMouseEvent(local_x, local_y))
		{
			// This is NOT event recording related
			viewp->logMouseEvent();
			return viewp;
		}
	}
	return NULL;
}

LLView*	LLView::childFromPoint(S32 x, S32 y, bool recur)
{
	if (!getVisible())
		return NULL;

	for (LLView* viewp : mChildList)
	{
		S32 local_x = x - viewp->getRect().mLeft;
		S32 local_y = y - viewp->getRect().mBottom;
		if (!viewp->visibleAndContains(local_x, local_y))
		{
			continue;
		}
		// Here we've found the first (frontmost) visible child at this level
		// containing the specified point. Is the caller asking us to drill
		// down and return the innermost leaf child at this point, or just the
		// top-level child?
		if (recur)
		{
			LLView* leaf(viewp->childFromPoint(local_x, local_y, recur));
			// Maybe viewp is already a leaf LLView, or maybe it has children
			// but this particular (x, y) point falls between them. If the
			// recursive call returns non-NULL, great, use that; else just use
			// viewp.
			return leaf? leaf : viewp;
		}
		return viewp;

	}
	return 0;
}

F32 LLView::getTooltipTimeout()
{
    static LLCachedControl<F32> tooltip_fast_delay(*LLUI::getInstance()->mSettingGroups["config"], "ToolTipFastDelay", 0.1f);
    static LLCachedControl<F32> tooltip_delay(*LLUI::getInstance()->mSettingGroups["config"], "ToolTipDelay", 0.7f);
    // allow "scrubbing" over ui by showing next tooltip immediately
    // if previous one was still visible
    return (F32)(LLToolTipMgr::instance().toolTipVisible()
    ? tooltip_fast_delay
    : tooltip_delay);
}

bool LLView::handleToolTip(S32 x, S32 y, MASK mask)
{
	bool handled = false;

	// TS: Don't bother with a tooltip unless the app itself has focus.
	if (!gFocusMgr.getAppHasFocus())
	{
		return true;
	}

	// parents provide tooltips first, which are optionally
	// overridden by children, in case child is mouse_opaque
	std::string tooltip = getToolTip();
	if (!tooltip.empty())
	{
        static LLCachedControl<bool> allow_ui_tooltips(*LLUI::getInstance()->mSettingGroups["config"], "BasicUITooltips", true);

		// Even if we don't show tooltips, consume the event, nothing below should show tooltip
		if (allow_ui_tooltips)
		{
			LLToolTipMgr::instance().show(LLToolTip::Params()
			                              .message(tooltip)
			                              .sticky_rect(calcScreenRect())
			                              .delay_time(getTooltipTimeout()));
		}
		handled = true;
	}

	// child tooltips will override our own
	LLView* child_handler = childrenHandleToolTip(x, y, mask);
	if (child_handler)
	{
		handled = true;
	}

	return handled;
}

bool LLView::handleKey(KEY key, MASK mask, bool called_from_parent)
{
	bool handled = false;

	if (getVisible() && getEnabled())
	{
		if( called_from_parent )
		{
			// Downward traversal
			handled = childrenHandleKey( key, mask ) != NULL;
		}

		if (!handled)
		{
			// For event logging we don't care which widget handles it
			// So we capture the key at the end of this function once we know if it was handled
			handled = handleKeyHere( key, mask );
			if (handled)
			{
				LL_DEBUGS() << "Key handled by " << getName() << LL_ENDL;
			}
		}
	}

	if( !handled && !called_from_parent && mParentView)
	{
		// Upward traversal
		handled = mParentView->handleKey( key, mask, false );
	}
	return handled;
}

bool LLView::handleKeyUp(KEY key, MASK mask, bool called_from_parent)
{
	bool handled = false;

	if (getVisible() && getEnabled())
	{
		if (called_from_parent)
		{
			// Downward traversal
			handled = childrenHandleKeyUp(key, mask) != NULL;
		}

		if (!handled)
		{
			// For event logging we don't care which widget handles it
			// So we capture the key at the end of this function once we know if it was handled
			handled = handleKeyUpHere(key, mask);
			if (handled)
			{
				LL_DEBUGS() << "Key handled by " << getName() << LL_ENDL;
			}
		}
	}

	if (!handled && !called_from_parent && mParentView)
	{
		// Upward traversal
		handled = mParentView->handleKeyUp(key, mask, false);
	}
	return handled;
}

// Called from handleKey()
// Handles key in this object.  Checking parents and children happens in handleKey()
bool LLView::handleKeyHere(KEY key, MASK mask)
{
	return false;
}

// Called from handleKey()
// Handles key in this object.  Checking parents and children happens in handleKey()
bool LLView::handleKeyUpHere(KEY key, MASK mask)
{
	return false;
}

bool LLView::handleUnicodeChar(llwchar uni_char, bool called_from_parent)
{
	bool handled = false;

	if (getVisible() && getEnabled())
	{
		if( called_from_parent )
		{
			// Downward traversal
			handled = childrenHandleUnicodeChar( uni_char ) != NULL;
		}

		if (!handled)
		{
			handled = handleUnicodeCharHere(uni_char);
			if (handled && LLView::sDebugKeys)
			{
				LL_INFOS() << "Unicode key " << wchar_utf8_preview(uni_char) << " is handled by " << getName() << LL_ENDL;
			}
		}
	}

	if (!handled && !called_from_parent && mParentView)
	{
		// Upward traversal
		handled = mParentView->handleUnicodeChar(uni_char, false);
	}

	if (handled)
	{
		LLViewerEventRecorder::instance().logKeyUnicodeEvent(uni_char);
	}
	
	return handled;
}


bool LLView::handleUnicodeCharHere(llwchar uni_char )
{
	return false;
}


bool LLView::handleDragAndDrop(S32 x, S32 y, MASK mask, bool drop,
							   EDragAndDropType cargo_type, void* cargo_data,
							   EAcceptance* accept,
							   std::string& tooltip_msg)
{
	return childrenHandleDragAndDrop( x, y, mask, drop, cargo_type, cargo_data, accept, tooltip_msg) != NULL;
}

void LLView::onMouseCaptureLost()
{
}

bool LLView::hasMouseCapture()
{ 
	return gFocusMgr.getMouseCapture() == this; 
}

bool LLView::handleMouseUp(S32 x, S32 y, MASK mask)
{
	LLView* r = childrenHandleMouseUp( x, y, mask );

	return (r!=NULL);
}

bool LLView::handleMouseDown(S32 x, S32 y, MASK mask)
{
	LLView* r= childrenHandleMouseDown(x, y, mask );

	return (r!=NULL);
}

bool LLView::handleDoubleClick(S32 x, S32 y, MASK mask)
{
	return childrenHandleDoubleClick( x, y, mask ) != NULL;
}

bool LLView::handleScrollWheel(S32 x, S32 y, S32 clicks)
{
	return childrenHandleScrollWheel( x, y, clicks ) != NULL;
}

bool LLView::handleScrollHWheel(S32 x, S32 y, S32 clicks)
{
	return childrenHandleScrollHWheel( x, y, clicks ) != NULL;
}

bool LLView::handleRightMouseDown(S32 x, S32 y, MASK mask)
{
	return childrenHandleRightMouseDown( x, y, mask ) != NULL;
}

bool LLView::handleRightMouseUp(S32 x, S32 y, MASK mask)
{
	return childrenHandleRightMouseUp( x, y, mask ) != NULL;
}
 
bool LLView::handleMiddleMouseDown(S32 x, S32 y, MASK mask)
{
	return childrenHandleMiddleMouseDown( x, y, mask ) != NULL;
}

bool LLView::handleMiddleMouseUp(S32 x, S32 y, MASK mask)
{
	return childrenHandleMiddleMouseUp( x, y, mask ) != NULL;
}

LLView* LLView::childrenHandleScrollWheel(S32 x, S32 y, S32 clicks)
{
	return childrenHandleMouseEvent(&LLView::handleScrollWheel, x, y, clicks, false);
}

LLView* LLView::childrenHandleScrollHWheel(S32 x, S32 y, S32 clicks)
{
	return childrenHandleMouseEvent(&LLView::handleScrollHWheel, x, y, clicks, false);
}

// Called during downward traversal
LLView* LLView::childrenHandleKey(KEY key, MASK mask)
{
	return childrenHandleCharEvent("Key", &LLView::handleKey, key, mask);
}

// Called during downward traversal
LLView* LLView::childrenHandleKeyUp(KEY key, MASK mask)
{
	return childrenHandleCharEvent("Key Up", &LLView::handleKeyUp, key, mask);
}

// Called during downward traversal
LLView* LLView::childrenHandleUnicodeChar(llwchar uni_char)
{
	return childrenHandleCharEvent("Unicode character", &LLView::handleUnicodeCharWithDummyMask,
								   uni_char, MASK_NONE);
}

LLView* LLView::childrenHandleMouseDown(S32 x, S32 y, MASK mask)
{
	return childrenHandleMouseEvent(&LLView::handleMouseDown, x, y, mask);
}

LLView* LLView::childrenHandleRightMouseDown(S32 x, S32 y, MASK mask)
{
	return childrenHandleMouseEvent(&LLView::handleRightMouseDown, x, y, mask);
}

LLView* LLView::childrenHandleMiddleMouseDown(S32 x, S32 y, MASK mask)
{
	return childrenHandleMouseEvent(&LLView::handleMiddleMouseDown, x, y, mask);
}

LLView* LLView::childrenHandleDoubleClick(S32 x, S32 y, MASK mask)
{
	return childrenHandleMouseEvent(&LLView::handleDoubleClick, x, y, mask);
}

LLView* LLView::childrenHandleMouseUp(S32 x, S32 y, MASK mask)
{
	return	childrenHandleMouseEvent(&LLView::handleMouseUp, x, y, mask);
}

LLView* LLView::childrenHandleRightMouseUp(S32 x, S32 y, MASK mask)
{
	return childrenHandleMouseEvent(&LLView::handleRightMouseUp, x, y, mask);
}

LLView* LLView::childrenHandleMiddleMouseUp(S32 x, S32 y, MASK mask)
{
	return childrenHandleMouseEvent(&LLView::handleMiddleMouseUp, x, y, mask);
}

void LLView::draw()
{
	drawChildren();
}

void LLView::drawChildren()
{
	if (!mChildList.empty())
	{
		LLView* rootp = LLUI::getInstance()->getRootView();		
		++sDepth;

		for (child_list_reverse_iter_t child_iter = mChildList.rbegin(); child_iter != mChildList.rend();)  // ++child_iter)
		{
			child_list_reverse_iter_t child = child_iter++;
			LLView *viewp = *child;
			
			if (viewp == NULL)
			{
				continue;
			}

			if (viewp->getVisible() && viewp->getRect().isValid())
			{
				LLRect screen_rect = viewp->calcScreenRect();
				if ( rootp->getLocalRect().overlaps(screen_rect)  && sDirtyRect.overlaps(screen_rect))
				{
					LLUI::pushMatrix();
					{
						LLUI::translate((F32)viewp->getRect().mLeft, (F32)viewp->getRect().mBottom);
						// flag the fact we are in draw here, in case overridden draw() method attempts to remove this widget
						viewp->mInDraw = true;
						viewp->draw();
						viewp->mInDraw = false;

						if (sDebugRects)
						{
							viewp->drawDebugRect();

							// Check for bogus rectangle
							if (!getRect().isValid())
							{
								LL_WARNS() << "Bogus rectangle for " << getName() << " with " << mRect << LL_ENDL;
							}
						}
					}
					LLUI::popMatrix();
				}
			}

		}
		--sDepth;
	}
}

void LLView::dirtyRect()
{
	LLView* child = getParent();
	LLView* parent = child ? child->getParent() : NULL;
	LLView* cur = this;
	while (child && parent && parent->getParent())
	{ //find third to top-most view
		cur = child;
		child = parent;
		parent = parent->getParent();
	}

    if (!sIsRectDirty)
    {
        sDirtyRect = cur->calcScreenRect();
        sIsRectDirty = true;
    }
    else
    {
        sDirtyRect.unionWith(cur->calcScreenRect());
    }
}

//Draw a box for debugging.
void LLView::drawDebugRect()
{
	std::set<LLView*>::iterator preview_iter = std::find(sPreviewHighlightedElements.begin(), sPreviewHighlightedElements.end(), this);	// figure out if it's a previewed element

	LLUI::pushMatrix();
	{
		// drawing solids requires texturing be disabled
		gGL.getTexUnit(0)->unbind(LLTexUnit::TT_TEXTURE);

		if (getUseBoundingRect())
		{
			LLUI::translate((F32)mBoundingRect.mLeft - (F32)mRect.mLeft, (F32)mBoundingRect.mBottom - (F32)mRect.mBottom);
		}

		LLRect debug_rect = getUseBoundingRect() ? mBoundingRect : mRect;

		// draw red rectangle for the border
		LLColor4 border_color(0.25f, 0.25f, 0.25f, 1.f);
		if(preview_iter != sPreviewHighlightedElements.end())
		{
			if(LLView::sPreviewClickedElement && this == sPreviewClickedElement)
			{
				border_color = LLColor4::red;
			}
			else
			{
				static LLUIColor scroll_highlighted_color = LLUIColorTable::instance().getColor("ScrollHighlightedColor");
				border_color = scroll_highlighted_color;
			}
		}
		else
		{
			border_color.mV[sDepth%3] = 1.f;
		}

		gGL.color4fv( border_color.mV );

		gGL.begin(LLRender::LINES);
			gGL.vertex2i(0, debug_rect.getHeight() - 1);
			gGL.vertex2i(0, 0);

			gGL.vertex2i(0, 0);
			gGL.vertex2i(debug_rect.getWidth() - 1, 0);

			gGL.vertex2i(debug_rect.getWidth() - 1, 0);
			gGL.vertex2i(debug_rect.getWidth() - 1, debug_rect.getHeight() - 1);

			gGL.vertex2i(debug_rect.getWidth() - 1, debug_rect.getHeight() - 1);
			gGL.vertex2i(0, debug_rect.getHeight() - 1);
		gGL.end();

		// Draw the name if it's not a leaf node or not in editing or preview mode
		if (mChildList.size()
			&& preview_iter == sPreviewHighlightedElements.end()
			&& sDebugRectsShowNames)
		{
			S32 x, y;
			gGL.color4fv( border_color.mV );

			x = debug_rect.getWidth() / 2;

			S32 rect_height = debug_rect.getHeight();
			S32 lines = rect_height / LINE_HEIGHT + 1;

			S32 depth = 0;
			LLView * viewp = this;
			while (NULL != viewp)
			{
				viewp = viewp->getParent();
				depth++;
			}

			y = rect_height - LINE_HEIGHT * (depth % lines + 1);

			std::string debug_text = llformat("%s (%d x %d)", getName().c_str(),
										debug_rect.getWidth(), debug_rect.getHeight());
			LLFontGL::getFontSansSerifSmall()->renderUTF8(debug_text, 0, (F32)x, (F32)y, border_color,
					LLFontGL::HCENTER, LLFontGL::BASELINE, LLFontGL::NORMAL, LLFontGL::NO_SHADOW);
		}
	}
	LLUI::popMatrix();
}

void LLView::drawChild(LLView* childp, S32 x_offset, S32 y_offset, bool force_draw)
{
	if (childp && childp->getParent() == this)
	{
		++sDepth;

		if ((childp->getVisible() && childp->getRect().isValid()) 
			|| force_draw)
		{
			gGL.matrixMode(LLRender::MM_MODELVIEW);
			LLUI::pushMatrix();
			{
				LLUI::translate((F32)childp->getRect().mLeft + x_offset, (F32)childp->getRect().mBottom + y_offset);
				childp->draw();
			}
			LLUI::popMatrix();
		}

		--sDepth;
	}
}


void LLView::reshape(S32 width, S32 height, bool called_from_parent)
{
	// compute how much things changed and apply reshape logic to children
	S32 delta_width = width - getRect().getWidth();
	S32 delta_height = height - getRect().getHeight();

	if (delta_width || delta_height || sForceReshape)
	{
		// adjust our rectangle
		mRect.mRight = getRect().mLeft + width;
		mRect.mTop = getRect().mBottom + height;

		// move child views according to reshape flags
		for (LLView* viewp : mChildList)
		{
			if (viewp != NULL)
			{
			LLRect child_rect( viewp->mRect );

			if (viewp->followsRight() && viewp->followsLeft())
			{
				child_rect.mRight += delta_width;
			}
			else if (viewp->followsRight())
			{
				child_rect.mLeft += delta_width;
				child_rect.mRight += delta_width;
			}
			else if (viewp->followsLeft())
			{
				// left is 0, don't need to adjust coords
			}
			else
			{
				// BUG what to do when we don't follow anyone?
				// for now, same as followsLeft
			}

			if (viewp->followsTop() && viewp->followsBottom())
			{
				child_rect.mTop += delta_height;
			}
			else if (viewp->followsTop())
			{
				child_rect.mTop += delta_height;
				child_rect.mBottom += delta_height;
			}
			else if (viewp->followsBottom())
			{
				// bottom is 0, so don't need to adjust coords
			}
			else
			{
				// BUG what to do when we don't follow?
				// for now, same as bottom
			}

			S32 delta_x = child_rect.mLeft - viewp->getRect().mLeft;
			S32 delta_y = child_rect.mBottom - viewp->getRect().mBottom;
			viewp->translate( delta_x, delta_y );
			if (child_rect.getWidth() != viewp->getRect().getWidth()
                || child_rect.getHeight() != viewp->getRect().getHeight()
                || sForceReshape)
			{
				viewp->reshape(child_rect.getWidth(), child_rect.getHeight());
			}
		}
	}
	}

	if (!called_from_parent)
	{
		if (mParentView)
		{
			mParentView->reshape(mParentView->getRect().getWidth(), mParentView->getRect().getHeight(), false);
		}
	}

	updateBoundingRect();
}

LLRect LLView::calcBoundingRect()
{
	LLRect local_bounding_rect = LLRect::null;

	for (LLView* childp : mChildList)
	{
		// ignore invisible and "top" children when calculating bounding rect
		// such as combobox popups
		if (!childp->getVisible() || childp == gFocusMgr.getTopCtrl()) 
		{
			continue;
		}

		LLRect child_bounding_rect = childp->getBoundingRect();

		if (local_bounding_rect.isEmpty())
		{
			// start out with bounding rect equal to first visible child's bounding rect
			local_bounding_rect = child_bounding_rect;
		}
		else
		{
			// accumulate non-null children rectangles
			if (!child_bounding_rect.isEmpty())
			{
				local_bounding_rect.unionWith(child_bounding_rect);
			}
		}
	}

	// convert to parent-relative coordinates
	local_bounding_rect.translate(mRect.mLeft, mRect.mBottom);
	return local_bounding_rect;
}


void LLView::updateBoundingRect()
{
	if (isDead()) return;

	LLRect cur_rect = mBoundingRect;

	if (getUseBoundingRect())
	{
		mBoundingRect = calcBoundingRect();
	}
	else
	{
		mBoundingRect = mRect;
	}

	// give parent view a chance to resize, in case we just moved, for example
	if (getParent() && getParent()->getUseBoundingRect())
	{
		getParent()->updateBoundingRect();
	}

	if (mBoundingRect != cur_rect)
	{
		dirtyRect();
	}

}

LLRect LLView::calcScreenRect() const
{
	LLRect screen_rect;
	localPointToScreen(0, 0, &screen_rect.mLeft, &screen_rect.mBottom);
	localPointToScreen(getRect().getWidth(), getRect().getHeight(), &screen_rect.mRight, &screen_rect.mTop);
	return screen_rect;
}

LLRect LLView::calcScreenBoundingRect() const
{
	LLRect screen_rect;
	// get bounding rect, if used
	LLRect bounding_rect = getUseBoundingRect() ? mBoundingRect : mRect;

	// convert to local coordinates, as defined by mRect
	bounding_rect.translate(-mRect.mLeft, -mRect.mBottom);

	localPointToScreen(bounding_rect.mLeft, bounding_rect.mBottom, &screen_rect.mLeft, &screen_rect.mBottom);
	localPointToScreen(bounding_rect.mRight, bounding_rect.mTop, &screen_rect.mRight, &screen_rect.mTop);
	return screen_rect;
}

LLRect LLView::getLocalBoundingRect() const
{
	LLRect local_bounding_rect = getBoundingRect();
	local_bounding_rect.translate(-mRect.mLeft, -mRect.mBottom);

	return local_bounding_rect;
}


LLRect LLView::getLocalRect() const
{
	LLRect local_rect(0, getRect().getHeight(), getRect().getWidth(), 0);
	return local_rect;
}

LLRect LLView::getLocalSnapRect() const
{
	LLRect local_snap_rect = getSnapRect();
	local_snap_rect.translate(-getRect().mLeft, -getRect().mBottom);
	return local_snap_rect;
}

bool LLView::hasAncestor(const LLView* parentp) const
{
	if (!parentp)
	{
		return false;
	}

	LLView* viewp = getParent();
	while(viewp)
	{
		if (viewp == parentp)
		{
			return true;
		}
		viewp = viewp->getParent();
	}

	return false;
}

//-----------------------------------------------------------------------------

bool LLView::childHasKeyboardFocus( const std::string& childname ) const
{
	LLView *focus = dynamic_cast<LLView *>(gFocusMgr.getKeyboardFocus());
	
	while (focus != NULL)
	{
		if (focus->getName() == childname)
		{
			return true;
		}
		
		focus = focus->getParent();
	}
	
	return false;
}

//-----------------------------------------------------------------------------

bool LLView::hasChild(const std::string& childname, bool recurse) const
{
	return findChildView(childname, recurse) != NULL;
}

//-----------------------------------------------------------------------------
// getChildView()
//-----------------------------------------------------------------------------
LLView* LLView::getChildView(const std::string& name, bool recurse) const
{
	return getChild<LLView>(name, recurse);
}

LLView* LLView::findChildView(const std::string& name, bool recurse) const
{
    LL_PROFILE_ZONE_SCOPED_CATEGORY_UI;
	
    // Look for direct children *first*
	for (LLView* childp : mChildList)
	{
		llassert(childp);
		if (childp->getName() == name)
		{
			return childp;
		}
	}
	if (recurse)
	{
		// Look inside each child as well.
		for (LLView* childp : mChildList)
		{
			llassert(childp);
			LLView* viewp = childp->findChildView(name, recurse);
			if ( viewp )
			{
				return viewp;
			}
		}
	}
	return NULL;
}

bool LLView::parentPointInView(S32 x, S32 y, EHitTestType type) const 
{ 
	return (getUseBoundingRect() && type == HIT_TEST_USE_BOUNDING_RECT)
		? mBoundingRect.pointInRect( x, y ) 
		: mRect.pointInRect( x, y ); 
}

bool LLView::pointInView(S32 x, S32 y, EHitTestType type) const 
{ 
	return (getUseBoundingRect() && type == HIT_TEST_USE_BOUNDING_RECT)
		? mBoundingRect.pointInRect( x + mRect.mLeft, y + mRect.mBottom ) 
		: mRect.localPointInRect( x, y ); 
}

bool LLView::blockMouseEvent(S32 x, S32 y) const
{
	return mMouseOpaque && pointInView(x, y, HIT_TEST_IGNORE_BOUNDING_RECT);
}

// virtual
void LLView::screenPointToLocal(S32 screen_x, S32 screen_y, S32* local_x, S32* local_y) const
{
	*local_x = screen_x - getRect().mLeft;
	*local_y = screen_y - getRect().mBottom;

	const LLView* cur = this;
	while( cur->mParentView )
	{
		cur = cur->mParentView;
		*local_x -= cur->getRect().mLeft;
		*local_y -= cur->getRect().mBottom;
	}
}

void LLView::localPointToScreen(S32 local_x, S32 local_y, S32* screen_x, S32* screen_y) const
{
	*screen_x = local_x;
	*screen_y = local_y;

	const LLView* cur = this;
	do
	{
		LLRect cur_rect = cur->getRect();
		*screen_x += cur_rect.mLeft;
		*screen_y += cur_rect.mBottom;
		cur = cur->mParentView;
	}
	while( cur );
}

void LLView::screenRectToLocal(const LLRect& screen, LLRect* local) const
{
	*local = screen;
	local->translate( -getRect().mLeft, -getRect().mBottom );

	const LLView* cur = this;
	while( cur->mParentView )
	{
		cur = cur->mParentView;
		local->translate( -cur->getRect().mLeft, -cur->getRect().mBottom );
	}
}

void LLView::localRectToScreen(const LLRect& local, LLRect* screen) const
{
	*screen = local;
	screen->translate( getRect().mLeft, getRect().mBottom );

	const LLView* cur = this;
	while( cur->mParentView )
	{
		cur = cur->mParentView;
		screen->translate( cur->getRect().mLeft, cur->getRect().mBottom );
	}
}

LLView* LLView::getRootView()
{
	LLView* view = this;
	while( view->mParentView )
	{
		view = view->mParentView;
	}
	return view;
}

LLView* LLView::findPrevSibling(LLView* child)
{
	child_list_t::iterator prev_it = std::find(mChildList.begin(), mChildList.end(), child);
	if (prev_it != mChildList.end() && prev_it != mChildList.begin())
	{
		return *(--prev_it);
	}
	return NULL;
}

LLView* LLView::findNextSibling(LLView* child)
{
	child_list_t::iterator next_it = std::find(mChildList.begin(), mChildList.end(), child);
	if (next_it != mChildList.end())
	{
		next_it++;
	}

	return (next_it != mChildList.end()) ? *next_it : NULL;
}


LLCoordGL getNeededTranslation(const LLRect& input, const LLRect& constraint, S32 min_overlap_pixels)
{
	LLCoordGL delta;

	const S32 KEEP_ONSCREEN_PIXELS_WIDTH = llmin(min_overlap_pixels, input.getWidth());
	const S32 KEEP_ONSCREEN_PIXELS_HEIGHT = llmin(min_overlap_pixels, input.getHeight());

	if (KEEP_ONSCREEN_PIXELS_WIDTH <= constraint.getWidth() &&
		KEEP_ONSCREEN_PIXELS_HEIGHT <= constraint.getHeight())
	{
		if (input.mRight - KEEP_ONSCREEN_PIXELS_WIDTH < constraint.mLeft)
		{
			delta.mX = constraint.mLeft - (input.mRight - KEEP_ONSCREEN_PIXELS_WIDTH);
		}
		else if (input.mLeft + KEEP_ONSCREEN_PIXELS_WIDTH > constraint.mRight)
		{
			delta.mX = constraint.mRight - (input.mLeft + KEEP_ONSCREEN_PIXELS_WIDTH);
		}

		if (input.mTop > constraint.mTop)
		{
			delta.mY = constraint.mTop - input.mTop;
		}
		else if (input.mTop - KEEP_ONSCREEN_PIXELS_HEIGHT < constraint.mBottom)
		{
			delta.mY = constraint.mBottom - (input.mTop - KEEP_ONSCREEN_PIXELS_HEIGHT);
		}
	}

	return delta;
}

// Moves the view so that it is entirely inside of constraint.
// If the view will not fit because it's too big, aligns with the top and left.
// (Why top and left?  That's where the drag bars are for floaters.)
bool LLView::translateIntoRect(const LLRect& constraint, S32 min_overlap_pixels)
{
    return translateRectIntoRect(getRect(), constraint, min_overlap_pixels);
}

bool LLView::translateRectIntoRect(const LLRect& rect, const LLRect& constraint, S32 min_overlap_pixels)
{
	LLCoordGL translation = getNeededTranslation(rect, constraint, min_overlap_pixels);

	if (translation.mX != 0 || translation.mY != 0)
	{
		translate(translation.mX, translation.mY);
		return true;
	}

	return false;
}

// move this view into "inside" but not onto "exclude"
// NOTE: if this view is already contained in "inside", we ignore the "exclude" rect
bool LLView::translateIntoRectWithExclusion( const LLRect& inside, const LLRect& exclude, S32 min_overlap_pixels)
{
	LLCoordGL translation = getNeededTranslation(getRect(), inside, min_overlap_pixels);
	
	if (translation.mX != 0 || translation.mY != 0)
	{
		// translate ourselves into constraint rect
		translate(translation.mX, translation.mY);
	
		// do we overlap with exclusion area?
		// keep moving in the same direction to the other side of the exclusion rect
		if (exclude.overlaps(getRect()))
		{
			// moving right
			if (translation.mX > 0)
			{
				translate(exclude.mRight - getRect().mLeft, 0);
			}
			// moving left
			else if (translation.mX < 0)
			{
				translate(exclude.mLeft - getRect().mRight, 0);
			}

			// moving up
			if (translation.mY > 0)
			{
				translate(0, exclude.mTop - getRect().mBottom);
			}
			// moving down
			else if (translation.mY < 0)
			{
				translate(0, exclude.mBottom - getRect().mTop);
			}
		}

		return true;
	}
	return false;
}


void LLView::centerWithin(const LLRect& bounds)
{
	S32 left   = bounds.mLeft + (bounds.getWidth() - getRect().getWidth()) / 2;
	S32 bottom = bounds.mBottom + (bounds.getHeight() - getRect().getHeight()) / 2;

	translate( left - getRect().mLeft, bottom - getRect().mBottom );
}

bool LLView::localPointToOtherView( S32 x, S32 y, S32 *other_x, S32 *other_y, const LLView* other_view) const
{
	const LLView* cur_view = this;
	const LLView* root_view = NULL;

	while (cur_view)
	{
		if (cur_view == other_view)
		{
			*other_x = x;
			*other_y = y;
			return true;
		}

		x += cur_view->getRect().mLeft;
		y += cur_view->getRect().mBottom;

		cur_view = cur_view->getParent();
		root_view = cur_view;
	}

	// assuming common root between two views, chase other_view's parents up to root
	cur_view = other_view;
	while (cur_view)
	{
		x -= cur_view->getRect().mLeft;
		y -= cur_view->getRect().mBottom;

		cur_view = cur_view->getParent();

		if (cur_view == root_view)
		{
			*other_x = x;
			*other_y = y;
			return true;
		}
	}

	*other_x = x;
	*other_y = y;
	return false;
}

bool LLView::localRectToOtherView( const LLRect& local, LLRect* other, const LLView* other_view ) const
{
	LLRect cur_rect = local;
	const LLView* cur_view = this;
	const LLView* root_view = NULL;

	while (cur_view)
	{
		if (cur_view == other_view)
		{
			*other = cur_rect;
			return true;
		}

		cur_rect.translate(cur_view->getRect().mLeft, cur_view->getRect().mBottom);

		cur_view = cur_view->getParent();
		root_view = cur_view;
	}

	// assuming common root between two views, chase other_view's parents up to root
	cur_view = other_view;
	while (cur_view)
	{
		cur_rect.translate(-cur_view->getRect().mLeft, -cur_view->getRect().mBottom);

		cur_view = cur_view->getParent();

		if (cur_view == root_view)
		{
			*other = cur_rect;
			return true;
		}
	}

	*other = cur_rect;
	return false;
}


class CompareByTabOrder
{
public:
	CompareByTabOrder(const LLView::child_tab_order_t& order, S32 default_tab_group = 0) 
		:	mTabOrder(order),
		mDefaultTabGroup(default_tab_group)
	{}
	virtual ~CompareByTabOrder() {}

	// This method compares two LLViews by the tab order specified in the comparator object.  The
	// code for this is a little convoluted because each argument can have four states:
	// 1) not a control, 2) a control but not in the tab order, 3) a control in the tab order, 4) null
	bool operator() (const LLView* const a, const LLView* const b) const
	{
		S32 a_group = 0, b_group = 0;
		if(!a) return false;
		if(!b) return true;

		LLView::child_tab_order_const_iter_t a_found = mTabOrder.find(a), b_found = mTabOrder.find(b);
		if(a_found != mTabOrder.end())
		{
			a_group = a_found->second;
		}
		if(b_found != mTabOrder.end())
		{
			b_group = b_found->second;
		}

		if(a_group < mDefaultTabGroup && b_group >= mDefaultTabGroup) return true;
		if(b_group < mDefaultTabGroup && a_group >= mDefaultTabGroup) return false;
		return a_group > b_group;  // sort correctly if they're both on the same side of the default tab groupreturn a > b; 
	}
private:
	// ok to store a reference, as this should only be allocated on stack during view query operations
	const LLView::child_tab_order_t& mTabOrder;
	const S32 mDefaultTabGroup;
};

class SortByTabOrder : public LLQuerySorter, public LLSingleton<SortByTabOrder>
{
	LLSINGLETON_EMPTY_CTOR(SortByTabOrder);
	/*virtual*/ void sort(LLView * parent, LLView::child_list_t &children) const override
	{
		children.sort(CompareByTabOrder(parent->getTabOrder(), parent->getDefaultTabGroup()));
	}
};

// static
const LLViewQuery & LLView::getTabOrderQuery()
{
	static LLViewQuery query;
	if(query.getPreFilters().size() == 0) {
		query.addPreFilter(LLVisibleFilter::getInstance());
		query.addPreFilter(LLEnabledFilter::getInstance());
		query.addPreFilter(LLTabStopFilter::getInstance());
		query.addPostFilter(LLLeavesFilter::getInstance());
		query.setSorter(SortByTabOrder::getInstance());
	}
	return query;
}

// This class is only used internally by getFocusRootsQuery below. 
class LLFocusRootsFilter : public LLQueryFilter, public LLSingleton<LLFocusRootsFilter>
{
	LLSINGLETON_EMPTY_CTOR(LLFocusRootsFilter);
	/*virtual*/ filterResult_t operator() (const LLView* const view, const viewList_t & children) const override
	{
		return filterResult_t(view->isCtrl() && view->isFocusRoot(), !view->isFocusRoot());
	}
};

// static
const LLViewQuery & LLView::getFocusRootsQuery()
{
	static LLViewQuery query;
	if(query.getPreFilters().size() == 0) {
		query.addPreFilter(LLVisibleFilter::getInstance());
		query.addPreFilter(LLEnabledFilter::getInstance());
		query.addPreFilter(LLFocusRootsFilter::getInstance());
		query.addPostFilter(LLRootsFilter::getInstance());
	}
	return query;
}


void	LLView::setShape(const LLRect& new_rect, bool by_user)
{
	if (new_rect != getRect())
	{
		handleReshape(new_rect, by_user);
	}
}

void LLView::handleReshape(const LLRect& new_rect, bool by_user)
{
	reshape(new_rect.getWidth(), new_rect.getHeight());
	translate(new_rect.mLeft - getRect().mLeft, new_rect.mBottom - getRect().mBottom);
}

LLView* LLView::findSnapRect(LLRect& new_rect, const LLCoordGL& mouse_dir,
							 LLView::ESnapType snap_type, S32 threshold, S32 padding)
{
	new_rect = mRect;
	LLView* snap_view = NULL;

	if (!mParentView)
	{
		return NULL;
	}
	
	S32 delta_x = 0;
	S32 delta_y = 0;
	if (mouse_dir.mX >= 0)
	{
		S32 new_right = mRect.mRight;
		LLView* view = findSnapEdge(new_right, mouse_dir, SNAP_RIGHT, snap_type, threshold, padding);
		delta_x = new_right - mRect.mRight;
		snap_view = view ? view : snap_view;
	}

	if (mouse_dir.mX <= 0)
	{
		S32 new_left = mRect.mLeft;
		LLView* view = findSnapEdge(new_left, mouse_dir, SNAP_LEFT, snap_type, threshold, padding);
		delta_x = new_left - mRect.mLeft;
		snap_view = view ? view : snap_view;
	}

	if (mouse_dir.mY >= 0)
	{
		S32 new_top = mRect.mTop;
		LLView* view = findSnapEdge(new_top, mouse_dir, SNAP_TOP, snap_type, threshold, padding);
		delta_y = new_top - mRect.mTop;
		snap_view = view ? view : snap_view;
	}

	if (mouse_dir.mY <= 0)
	{
		S32 new_bottom = mRect.mBottom;
		LLView* view = findSnapEdge(new_bottom, mouse_dir, SNAP_BOTTOM, snap_type, threshold, padding);
		delta_y = new_bottom - mRect.mBottom;
		snap_view = view ? view : snap_view;
	}

	new_rect.translate(delta_x, delta_y);
	return snap_view;
}

LLView*	LLView::findSnapEdge(S32& new_edge_val, const LLCoordGL& mouse_dir, ESnapEdge snap_edge, ESnapType snap_type, S32 threshold, S32 padding)
{
	LLRect snap_rect = getSnapRect();
	S32 snap_pos = 0;
	switch(snap_edge)
	{
	case SNAP_LEFT:
		snap_pos = snap_rect.mLeft;
		break;
	case SNAP_RIGHT:
		snap_pos = snap_rect.mRight;
		break;
	case SNAP_TOP:
		snap_pos = snap_rect.mTop;
		break;
	case SNAP_BOTTOM:
		snap_pos = snap_rect.mBottom;
		break;
	}

	if (!mParentView)
	{
		new_edge_val = snap_pos;
		return NULL;
	}

	LLView* snap_view = NULL;

	// If the view is near the edge of its parent, snap it to
	// the edge.
	LLRect test_rect = snap_rect;
	test_rect.stretch(padding);

	S32 x_threshold = threshold;
	S32 y_threshold = threshold;

	LLRect parent_local_snap_rect = mParentView->getLocalSnapRect();

	if (snap_type == SNAP_PARENT || snap_type == SNAP_PARENT_AND_SIBLINGS)
	{
		switch(snap_edge)
		{
		case SNAP_RIGHT:
			if (llabs(parent_local_snap_rect.mRight - test_rect.mRight) <= x_threshold 
				&& (parent_local_snap_rect.mRight - test_rect.mRight) * mouse_dir.mX >= 0)
			{
				snap_pos = parent_local_snap_rect.mRight - padding;
				snap_view = mParentView;
				x_threshold = llabs(parent_local_snap_rect.mRight - test_rect.mRight);
			}
			break;
		case SNAP_LEFT:
			if (llabs(test_rect.mLeft - parent_local_snap_rect.mLeft) <= x_threshold 
				&& test_rect.mLeft * mouse_dir.mX <= 0)
			{
				snap_pos = parent_local_snap_rect.mLeft + padding;
				snap_view = mParentView;
				x_threshold = llabs(test_rect.mLeft - parent_local_snap_rect.mLeft);
			}
			break;
		case SNAP_BOTTOM:
			if (llabs(test_rect.mBottom - parent_local_snap_rect.mBottom) <= y_threshold 
				&& test_rect.mBottom * mouse_dir.mY <= 0)
			{
				snap_pos = parent_local_snap_rect.mBottom + padding;
				snap_view = mParentView;
				y_threshold = llabs(test_rect.mBottom - parent_local_snap_rect.mBottom);
			}
			break;
		case SNAP_TOP:
			if (llabs(parent_local_snap_rect.mTop - test_rect.mTop) <= y_threshold && (parent_local_snap_rect.mTop - test_rect.mTop) * mouse_dir.mY >= 0)
			{
				snap_pos = parent_local_snap_rect.mTop - padding;
				snap_view = mParentView;
				y_threshold = llabs(parent_local_snap_rect.mTop - test_rect.mTop);
			}
			break;
		default:
			LL_ERRS() << "Invalid snap edge" << LL_ENDL;
		}
	}

	if (snap_type == SNAP_SIBLINGS || snap_type == SNAP_PARENT_AND_SIBLINGS)
	{
		for ( child_list_const_iter_t child_it = mParentView->getChildList()->begin();
			  child_it != mParentView->getChildList()->end(); ++child_it)
		{
			LLView* siblingp = *child_it;

			if (!canSnapTo(siblingp)) continue;

			LLRect sibling_rect = siblingp->getSnapRect();

			switch(snap_edge)
			{
			case SNAP_RIGHT:
				if (llabs(test_rect.mRight - sibling_rect.mLeft) <= x_threshold 
					&& (test_rect.mRight - sibling_rect.mLeft) * mouse_dir.mX <= 0)
				{
					snap_pos = sibling_rect.mLeft - padding;
					snap_view = siblingp;
					x_threshold = llabs(test_rect.mRight - sibling_rect.mLeft);
				}
				// if snapped with sibling along other axis, check for shared edge
				else if (llabs(sibling_rect.mTop - (test_rect.mBottom - padding)) <= y_threshold 
					|| llabs(sibling_rect.mBottom - (test_rect.mTop + padding)) <= x_threshold)
				{
					if (llabs(test_rect.mRight - sibling_rect.mRight) <= x_threshold 
						&& (test_rect.mRight - sibling_rect.mRight) * mouse_dir.mX <= 0)
					{
						snap_pos = sibling_rect.mRight;
						snap_view = siblingp;
						x_threshold = llabs(test_rect.mRight - sibling_rect.mRight);
					}
				}
				break;
			case SNAP_LEFT:
				if (llabs(test_rect.mLeft - sibling_rect.mRight) <= x_threshold 
					&& (test_rect.mLeft - sibling_rect.mRight) * mouse_dir.mX <= 0)
				{
					snap_pos = sibling_rect.mRight + padding;
					snap_view = siblingp;
					x_threshold = llabs(test_rect.mLeft - sibling_rect.mRight);				
				}
				// if snapped with sibling along other axis, check for shared edge
				else if (llabs(sibling_rect.mTop - (test_rect.mBottom - padding)) <= y_threshold 
					|| llabs(sibling_rect.mBottom - (test_rect.mTop + padding)) <= y_threshold)
				{
					if (llabs(test_rect.mLeft - sibling_rect.mLeft) <= x_threshold 
						&& (test_rect.mLeft - sibling_rect.mLeft) * mouse_dir.mX <= 0)
					{
						snap_pos = sibling_rect.mLeft;
						snap_view = siblingp;
						x_threshold = llabs(test_rect.mLeft - sibling_rect.mLeft);									
					}
				}
				break;
			case SNAP_BOTTOM:
				if (llabs(test_rect.mBottom - sibling_rect.mTop) <= y_threshold 
					&& (test_rect.mBottom - sibling_rect.mTop) * mouse_dir.mY <= 0)
				{
					snap_pos = sibling_rect.mTop + padding;
					snap_view = siblingp;
					y_threshold = llabs(test_rect.mBottom - sibling_rect.mTop);
				}
				// if snapped with sibling along other axis, check for shared edge
				else if (llabs(sibling_rect.mRight - (test_rect.mLeft - padding)) <= x_threshold 
					|| llabs(sibling_rect.mLeft - (test_rect.mRight + padding)) <= x_threshold)
				{
					if (llabs(test_rect.mBottom - sibling_rect.mBottom) <= y_threshold 
						&& (test_rect.mBottom - sibling_rect.mBottom) * mouse_dir.mY <= 0)
					{
						snap_pos = sibling_rect.mBottom;
						snap_view = siblingp;
						y_threshold = llabs(test_rect.mBottom - sibling_rect.mBottom);
					}
				}
				break;
			case SNAP_TOP:
				if (llabs(test_rect.mTop - sibling_rect.mBottom) <= y_threshold 
					&& (test_rect.mTop - sibling_rect.mBottom) * mouse_dir.mY <= 0)
				{
					snap_pos = sibling_rect.mBottom - padding;
					snap_view = siblingp;
					y_threshold = llabs(test_rect.mTop - sibling_rect.mBottom);
				}
				// if snapped with sibling along other axis, check for shared edge
				else if (llabs(sibling_rect.mRight - (test_rect.mLeft - padding)) <= x_threshold 
					|| llabs(sibling_rect.mLeft - (test_rect.mRight + padding)) <= x_threshold)
				{
					if (llabs(test_rect.mTop - sibling_rect.mTop) <= y_threshold 
						&& (test_rect.mTop - sibling_rect.mTop) * mouse_dir.mY <= 0)
					{
						snap_pos = sibling_rect.mTop;
						snap_view = siblingp;
						y_threshold = llabs(test_rect.mTop - sibling_rect.mTop);
					}
				}
				break;
			default:
				LL_ERRS() << "Invalid snap edge" << LL_ENDL;
			}
		}
	}

	new_edge_val = snap_pos;
	return snap_view;
}

//-----------------------------------------------------------------------------
// Listener dispatch functions
//-----------------------------------------------------------------------------


LLControlVariable *LLView::findControl(const std::string& name)
{
	// parse the name to locate which group it belongs to
	std::size_t key_pos= name.find(".");
	if(key_pos!=  std::string::npos )
	{
		std::string control_group_key = name.substr(0, key_pos);
		LLControlVariable* control;
		// check if it's in the control group that name indicated
		if(LLUI::getInstance()->mSettingGroups[control_group_key])
		{
			control = LLUI::getInstance()->mSettingGroups[control_group_key]->getControl(name);
			if (control)
			{
				return control;
			}
		}
	}
	
	LLControlGroup& control_group = LLUI::getInstance()->getControlControlGroup(name);
	return control_group.getControl(name);	
}

void LLView::initFromParams(const LLView::Params& params)
{
	LLRect required_rect = getRequiredRect();

	S32 width = llmax(getRect().getWidth(), required_rect.getWidth());
	S32 height = llmax(getRect().getHeight(), required_rect.getHeight());

	reshape(width, height);

	// call virtual methods with most recent data
	// use getters because these values might not come through parameter block
	setEnabled(getEnabled());
	setVisible(getVisible());

	if (!params.name().empty())
	{
		setName(params.name());
	}

	mLayout = params.layout();
}

void LLView::parseFollowsFlags(const LLView::Params& params)
{
	// preserve follows flags set by code if user did not override
	if (!params.follows.isProvided()) 
	{
		return;
	}

	// interpret either string or bitfield version of follows
	if (params.follows.string.isChosen())
	{
		setFollows(FOLLOWS_NONE);

		std::string follows = params.follows.string;

		typedef boost::tokenizer<boost::char_separator<char> > tokenizer;
		boost::char_separator<char> sep("|");
		tokenizer tokens(follows, sep);
		tokenizer::iterator token_iter = tokens.begin();

		while(token_iter != tokens.end())
		{
			const std::string& token_str = *token_iter;
			if (token_str == "left")
			{
				setFollowsLeft();
			}
			else if (token_str == "right")
			{
				setFollowsRight();
			}
			else if (token_str == "top")
			{
				setFollowsTop();
			}
			else if (token_str == "bottom")
			{
				setFollowsBottom();
			}
			else if (token_str == "all")
			{
				setFollowsAll();
			}
			++token_iter;
		}
	}
	else if (params.follows.flags.isChosen())
	{
		setFollows(params.follows.flags);
	}
}


// static
//LLFontGL::HAlign LLView::selectFontHAlign(LLXMLNodePtr node)
//{
//	LLFontGL::HAlign gl_hfont_align = LLFontGL::LEFT;
//
//	if (node->hasAttribute("halign"))
//	{
//		std::string horizontal_align_name;
//		node->getAttributeString("halign", horizontal_align_name);
//		gl_hfont_align = LLFontGL::hAlignFromName(horizontal_align_name);
//	}
//	return gl_hfont_align;
//}

// Return the rectangle of the last-constructed child,
// if present and a first-class widget (eg, not a close box or drag handle)
// Returns true if found
static bool get_last_child_rect(LLView* parent, LLRect *rect)
{
	if (!parent) return false;

	LLView::child_list_t::const_iterator itor = 
		parent->getChildList()->begin();
	for (;itor != parent->getChildList()->end(); ++itor)
	{
		LLView *last_view = (*itor);
		if (last_view->getFromXUI())
		{
			*rect = last_view->getRect();
			return true;
		}
	}
	return false;
}

//static
void LLView::applyXUILayout(LLView::Params& p, LLView* parent, LLRect layout_rect)
{
	if (!parent) return;

	const S32 VPAD = 4;
	const S32 MIN_WIDGET_HEIGHT = 10;
	
	// *NOTE:  This will confuse export of floater/panel coordinates unless
	// the default is also "topleft".  JC
	if (p.layout().empty())
	{
		p.layout = parent->getLayout();
	}

	if (layout_rect.isEmpty())
	{
		layout_rect = parent->getLocalRect();
	}

	// overwrite uninitialized rect params, using context
	LLRect default_rect = parent->getLocalRect();

	bool layout_topleft = (p.layout() == "topleft");

	// convert negative or centered coordinates to parent relative values
	// Note: some of this logic matches the logic in TypedParam<LLRect>::setValueFromBlock()
	if (p.rect.left.isProvided()) 
	{
		p.rect.left = p.rect.left + ((p.rect.left >= 0) ? layout_rect.mLeft : layout_rect.mRight);
	}
	if (p.rect.right.isProvided())
	{
		p.rect.right = p.rect.right + ((p.rect.right >= 0) ? layout_rect.mLeft : layout_rect.mRight);
	}
	if (p.rect.bottom.isProvided()) 
	{
		p.rect.bottom = p.rect.bottom + ((p.rect.bottom >= 0) ? layout_rect.mBottom : layout_rect.mTop);
		if (layout_topleft)
		{
			//invert top to bottom
			p.rect.bottom = layout_rect.mBottom + layout_rect.mTop - p.rect.bottom;
		}
	}
	if (p.rect.top.isProvided())
	{
		p.rect.top = p.rect.top + ((p.rect.top >= 0) ? layout_rect.mBottom : layout_rect.mTop);
		if (layout_topleft)
		{
			//invert top to bottom
			p.rect.top = layout_rect.mBottom + layout_rect.mTop - p.rect.top;
		}
	}

	// DEPRECATE: automatically fall back to height of MIN_WIDGET_HEIGHT pixels
	if (!p.rect.height.isProvided() && !p.rect.top.isProvided() && p.rect.height == 0)
	{
		p.rect.height = MIN_WIDGET_HEIGHT;
	}

	default_rect.translate(0, default_rect.getHeight());

	// If there was a recently constructed child, use its rectangle
	get_last_child_rect(parent, &default_rect);

	if (layout_topleft)
	{
		// Invert the sense of bottom_delta for topleft layout
		if (p.bottom_delta.isProvided())
		{
			p.bottom_delta = -p.bottom_delta;
		}
		else if (p.top_pad.isProvided()) 
		{
			p.bottom_delta = -(p.rect.height + p.top_pad);
		}
		else if (p.top_delta.isProvided())
		{
			p.bottom_delta =
				-(p.top_delta + p.rect.height - default_rect.getHeight());
		}
		else if (!p.left_delta.isProvided()
					&& !p.left_pad.isProvided())
		{
			// set default position is just below last rect
			p.bottom_delta.set(-(p.rect.height + VPAD), false);
		}
		else
		{
			p.bottom_delta.set(0, false);
		}
	
		// default to same left edge
		if (!p.left_delta.isProvided())
		{
			p.left_delta.set(0, false);
		}
		if (p.left_pad.isProvided())
		{
			// left_pad is based on prior widget's right edge
			p.left_delta.set(p.left_pad + default_rect.getWidth(), false);
		}
			
		default_rect.translate(p.left_delta, p.bottom_delta);				
	}
	else
	{	
		// set default position is just below last rect
		if (!p.bottom_delta.isProvided())
		{
			p.bottom_delta.set(-(p.rect.height + VPAD), false);
		}
		if (!p.left_delta.isProvided())
		{
			p.left_delta.set(0, false);
		}
		default_rect.translate(p.left_delta, p.bottom_delta);
	}

	// this handles case where *both* x and x_delta are provided
	// ignore x in favor of default x + x_delta
	if (p.bottom_delta.isProvided()) p.rect.bottom.set(0, false);
	if (p.left_delta.isProvided()) p.rect.left.set(0, false);

	// selectively apply rectangle defaults, making sure that
	// params are not flagged as having been "provided"
	// as rect params are overconstrained and rely on provided flags
	if (!p.rect.left.isProvided())
	{
		p.rect.left.set(default_rect.mLeft, false);
		//HACK: get around the fact that setting a rect param component value won't invalidate the existing rect object value
		p.rect.paramChanged(p.rect.left, true);
	}
	if (!p.rect.bottom.isProvided())
	{
		p.rect.bottom.set(default_rect.mBottom, false);
		p.rect.paramChanged(p.rect.bottom, true);
	}
	if (!p.rect.top.isProvided())
	{
		p.rect.top.set(default_rect.mTop, false);
		p.rect.paramChanged(p.rect.top, true);
	}
	if (!p.rect.right.isProvided())
	{
		p.rect.right.set(default_rect.mRight, false);
		p.rect.paramChanged(p.rect.right, true);

	}
	if (!p.rect.width.isProvided())
	{
		p.rect.width.set(default_rect.getWidth(), false);
		p.rect.paramChanged(p.rect.width, true);
	}
	if (!p.rect.height.isProvided())
	{
		p.rect.height.set(default_rect.getHeight(), false);
		p.rect.paramChanged(p.rect.height, true);
	}
}

static S32 invert_vertical(S32 y, LLView* parent)
{
	if (y < 0)
	{
		// already based on top-left, just invert
		return -y;
	}
	else if (parent)
	{
		// use parent to flip coordinate
		S32 parent_height = parent->getRect().getHeight();
		return parent_height - y;
	}
	else
	{
		LL_WARNS() << "Attempting to convert layout to top-left with no parent" << LL_ENDL;
		return y;
	}
}

// Assumes that input is in bottom-left coordinates, hence must call
// _before_ convert_coords_to_top_left().
static void convert_to_relative_layout(LLView::Params& p, LLView* parent)
{
	// Use setupParams to get the final widget rectangle
	// according to our wacky layout rules.
	LLView::Params final = p;
	LLView::applyXUILayout(final, parent);
	// Must actually extract the rectangle to get consistent
	// right = left+width, top = bottom+height
	LLRect final_rect = final.rect;

	// We prefer to write out top edge instead of bottom, regardless
	// of whether we use relative positioning
	bool converted_top = false;

	// Look for a last rectangle
	LLRect last_rect;
	if (get_last_child_rect(parent, &last_rect))
	{
		// ...we have a previous widget to compare to
		const S32 EDGE_THRESHOLD_PIXELS = 4;
		S32 left_pad = final_rect.mLeft - last_rect.mRight;
		S32 left_delta = final_rect.mLeft - last_rect.mLeft;
		S32 top_pad = final_rect.mTop - last_rect.mBottom;
		S32 top_delta = final_rect.mTop - last_rect.mTop;
		// If my left edge is almost the same, or my top edge is
		// almost the same...
		if (llabs(left_delta) <= EDGE_THRESHOLD_PIXELS
			|| llabs(top_delta) <= EDGE_THRESHOLD_PIXELS)
		{
			// ...use relative positioning
			// prefer top_pad if widgets are stacking vertically
			// (coordinate system is still bottom-left here)
			if (top_pad < 0)
			{
				p.top_pad = top_pad;
				p.top_delta.setProvided(false);
			}
			else
			{
				p.top_pad.setProvided(false);
				p.top_delta = top_delta;
			}
			// null out other vertical specifiers
			p.rect.top.setProvided(false);
			p.rect.bottom.setProvided(false);
			p.bottom_delta.setProvided(false);
			converted_top = true;

			// prefer left_pad if widgets are stacking horizontally
			if (left_pad > 0)
			{
				p.left_pad = left_pad;
				p.left_delta.setProvided(false);
			}
			else
			{
				p.left_pad.setProvided(false);
				p.left_delta = left_delta;
			}
			p.rect.left.setProvided(false);
			p.rect.right.setProvided(false);
		}
	}

	if (!converted_top)
	{
		// ...this is the first widget, or one that wasn't aligned
		// prefer top/left specification
		p.rect.top = final_rect.mTop;
		p.rect.bottom.setProvided(false);
		p.bottom_delta.setProvided(false);
		p.top_pad.setProvided(false);
		p.top_delta.setProvided(false);
	}
}

static void convert_coords_to_top_left(LLView::Params& p, LLView* parent)
{
	// Convert the coordinate system to be top-left based.
	if (p.rect.top.isProvided())
	{
		p.rect.top = invert_vertical(p.rect.top, parent);
	}
	if (p.rect.bottom.isProvided())
	{
		p.rect.bottom = invert_vertical(p.rect.bottom, parent);
	}
	if (p.top_pad.isProvided())
	{
		p.top_pad = -p.top_pad;
	}
	if (p.top_delta.isProvided())
	{
		p.top_delta = -p.top_delta;
	}
	if (p.bottom_delta.isProvided())
	{
		p.bottom_delta = -p.bottom_delta;
	}
	p.layout = "topleft";
}

//static
void LLView::setupParamsForExport(Params& p, LLView* parent)
{
	// Don't convert if already top-left based
	if (p.layout() == "topleft") 
	{
		return;
	}

	// heuristic:  Many of our floaters and panels were bulk-exported.
	// These specify exactly bottom/left and height/width.
	// Others were done by hand using bottom_delta and/or left_delta.
	// Some rely on not specifying left to mean align with left edge.
	// Try to convert both to use relative layout, but using top-left
	// coordinates.
	// Avoid rectangles where top/bottom/left/right was specified.
	if (p.rect.height.isProvided() && p.rect.width.isProvided())
	{
		if (p.rect.bottom.isProvided() && p.rect.left.isProvided())
		{
			// standard bulk export, convert it
			convert_to_relative_layout(p, parent);
		}
		else if (p.rect.bottom.isProvided() && p.left_delta.isProvided())
		{
			// hand layout with left_delta
			convert_to_relative_layout(p, parent);
		}
		else if (p.bottom_delta.isProvided())
		{
			// hand layout with bottom_delta
			// don't check for p.rect.left or p.left_delta because sometimes
			// this layout doesn't set it for widgets that are left-aligned
			convert_to_relative_layout(p, parent);
		}
	}

	convert_coords_to_top_left(p, parent);
}

LLView::tree_iterator_t LLView::beginTreeDFS() 
{ 
	return tree_iterator_t(this, 
							boost::bind(boost::mem_fn(&LLView::beginChild), _1), 
							boost::bind(boost::mem_fn(&LLView::endChild), _1)); 
}

LLView::tree_iterator_t LLView::endTreeDFS() 
{ 
	// an empty iterator is an "end" iterator
	return tree_iterator_t();
}

LLView::tree_post_iterator_t LLView::beginTreeDFSPost() 
{ 
	return tree_post_iterator_t(this, 
							boost::bind(boost::mem_fn(&LLView::beginChild), _1), 
							boost::bind(boost::mem_fn(&LLView::endChild), _1)); 
}

LLView::tree_post_iterator_t LLView::endTreeDFSPost() 
{ 
	// an empty iterator is an "end" iterator
	return tree_post_iterator_t();
}

LLView::bfs_tree_iterator_t LLView::beginTreeBFS() 
{ 
	return bfs_tree_iterator_t(this, 
							boost::bind(boost::mem_fn(&LLView::beginChild), _1), 
							boost::bind(boost::mem_fn(&LLView::endChild), _1)); 
}

LLView::bfs_tree_iterator_t LLView::endTreeBFS() 
{ 
	// an empty iterator is an "end" iterator
	return bfs_tree_iterator_t();
}


LLView::root_to_view_iterator_t LLView::beginRootToView()
{
	return root_to_view_iterator_t(this, boost::bind(&LLView::getParent, _1));
}

LLView::root_to_view_iterator_t LLView::endRootToView()
{
	return root_to_view_iterator_t();
}


// only create maps on demand, as they incur heap allocation/deallocation cost
// when a view is constructed/deconstructed
LLView& LLView::getDefaultWidgetContainer() const
{
	if (!mDefaultWidgets)
	{
		LLView::Params p;
		p.name = "default widget container";
		p.visible = false; // ensures default widgets can't steal focus, etc.
		mDefaultWidgets = new LLView(p);
	}
	return *mDefaultWidgets;
}

S32	LLView::notifyParent(const LLSD& info)
{
	LLView* parent = getParent();
	if(parent)
		return parent->notifyParent(info);
	return 0;
}
bool	LLView::notifyChildren(const LLSD& info)
{
	bool ret = false;
	for (LLView* childp : mChildList)
	{
		ret = ret || childp->notifyChildren(info);
	}
	return ret;
}

// convenient accessor for draw context
const LLViewDrawContext& LLView::getDrawContext()
{
	return LLViewDrawContext::getCurrentContext();
}

const LLViewDrawContext& LLViewDrawContext::getCurrentContext()
{
	static LLViewDrawContext default_context;

	if (sDrawContextStack.empty())
		return default_context;
		
	return *sDrawContextStack.back();
}

LLSD LLView::getInfo(void)
{
	LLSD info;
	addInfo(info);
	return info;
}

void LLView::addInfo(LLSD & info)
{
	info["path"] = getPathname();
	info["class"] = typeid(*this).name();
	info["visible"] = getVisible();
	info["visible_chain"] = isInVisibleChain();
	info["enabled"] = getEnabled();
	info["enabled_chain"] = isInEnabledChain();
	info["available"] = isAvailable();
	LLRect rect(calcScreenRect());
	info["rect"] = LLSDMap("left", rect.mLeft)("top", rect.mTop)
				("right", rect.mRight)("bottom", rect.mBottom);
}

// <FS:ND> LLUIString comes with a tax of 92 byte (Numbers apply to Win32).
// Saving roughly 90% (char* + pointer for args) for each LLView derived object makes this really worthwile. Especially when having a large inventory,

const std::string LLView::getToolTip() const
{
	if( !mToolTipMsg || !*mToolTipMsg )
		return "";

	std::string strRet;
	if( mTooltipArgs )
	{
		LLUIString strUI( mToolTipMsg,*mTooltipArgs );
		return strUI.getString();
	}
	else
	{
		LLUIString strUI( mToolTipMsg );
		return strUI.getString();
	}
}

// </FS:ND><|MERGE_RESOLUTION|>--- conflicted
+++ resolved
@@ -55,11 +55,6 @@
 #include "lltexteditor.h"
 #include "lltextbox.h"
 
-#if defined BOOST_FOREACH
-#undef BOOST_FOREACH
-#define BOOST_FOREACH(iter, coll) for (iter : coll)
-#endif
-
 static const S32 LINE_HEIGHT = 15;
 
 S32		LLView::sDepth = 0;
@@ -670,15 +665,9 @@
 // virtual
 void LLView::onVisibilityChange ( bool new_visibility )
 {
-<<<<<<< HEAD
 	bool old_visibility;
 	bool log_visibility_change = LLViewerEventRecorder::instance().getLoggingStatus();
-	BOOST_FOREACH(LLView* viewp, mChildList)
-=======
-	BOOL old_visibility;
-	BOOL log_visibility_change = LLViewerEventRecorder::instance().getLoggingStatus();
 	for (LLView* viewp : mChildList)
->>>>>>> 4c6d8f4b
 	{
 		if (!viewp)
 		{
