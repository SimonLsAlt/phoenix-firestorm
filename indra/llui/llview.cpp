--- conflicted
+++ resolved
@@ -593,10 +593,10 @@
 
 		if(log_visibility_change)
 		{
-			if (old_visibility!=new_visibility)
-			{
-				LLViewerEventRecorder::instance().logVisibilityChange( viewp->getPathname(), viewp->getName(), new_visibility,"widget");
-			}
+		if (old_visibility!=new_visibility)
+		{
+			LLViewerEventRecorder::instance().logVisibilityChange( viewp->getPathname(), viewp->getName(), new_visibility,"widget");
+		}
 		}
 
 		if (old_visibility)
@@ -604,21 +604,14 @@
 			viewp->onVisibilityChange ( new_visibility );
 		}
 
-<<<<<<< HEAD
 		if(log_visibility_change)
 		{
 			// Consider changing returns to confirm success and know which widget grabbed it
-			// For now assume success and log at highest xui possible
+			// For now assume success and log at highest xui possible 
 			// NOTE we log actual state - which may differ if it somehow failed to set visibility
-			lldebugs << "LLView::handleVisibilityChange	 - now: " << getVisible()  << " xui: " << viewp->getPathname() << " name: " << viewp->getName() << llendl;
-		}
-=======
-		// Consider changing returns to confirm success and know which widget grabbed it
-		// For now assume success and log at highest xui possible 
-		// NOTE we log actual state - which may differ if it somehow failed to set visibility
-		LL_DEBUGS() << "LLView::handleVisibilityChange	 - now: " << getVisible()  << " xui: " << viewp->getPathname() << " name: " << viewp->getName() << LL_ENDL;
+			LL_DEBUGS() << "LLView::handleVisibilityChange	 - now: " << getVisible()  << " xui: " << viewp->getPathname() << " name: " << viewp->getName() << LL_ENDL;
 		
->>>>>>> 5f513242
+		}
 	}
 }
 
@@ -1264,55 +1257,55 @@
 		{
 			if (viewp != NULL)
 			{
-				LLRect child_rect( viewp->mRect );
-
-				if (viewp->followsRight() && viewp->followsLeft())
-				{
-					child_rect.mRight += delta_width;
-				}
-				else if (viewp->followsRight())
-				{
-					child_rect.mLeft += delta_width;
-					child_rect.mRight += delta_width;
-				}
-				else if (viewp->followsLeft())
-				{
-					// left is 0, don't need to adjust coords
-				}
-				else
-				{
-					// BUG what to do when we don't follow anyone?
-					// for now, same as followsLeft
-				}
-
-				if (viewp->followsTop() && viewp->followsBottom())
-				{
-					child_rect.mTop += delta_height;
-				}
-				else if (viewp->followsTop())
-				{
-					child_rect.mTop += delta_height;
-					child_rect.mBottom += delta_height;
-				}
-				else if (viewp->followsBottom())
-				{
-					// bottom is 0, so don't need to adjust coords
-				}
-				else
-				{
-					// BUG what to do when we don't follow?
-					// for now, same as bottom
-				}
-
-				S32 delta_x = child_rect.mLeft - viewp->getRect().mLeft;
-				S32 delta_y = child_rect.mBottom - viewp->getRect().mBottom;
-				viewp->translate( delta_x, delta_y );
-				if (child_rect.getWidth() != viewp->getRect().getWidth() || child_rect.getHeight() != viewp->getRect().getHeight())
-				{
-					viewp->reshape(child_rect.getWidth(), child_rect.getHeight());
-				}
-			}
-		}
+			LLRect child_rect( viewp->mRect );
+
+			if (viewp->followsRight() && viewp->followsLeft())
+			{
+				child_rect.mRight += delta_width;
+			}
+			else if (viewp->followsRight())
+			{
+				child_rect.mLeft += delta_width;
+				child_rect.mRight += delta_width;
+			}
+			else if (viewp->followsLeft())
+			{
+				// left is 0, don't need to adjust coords
+			}
+			else
+			{
+				// BUG what to do when we don't follow anyone?
+				// for now, same as followsLeft
+			}
+
+			if (viewp->followsTop() && viewp->followsBottom())
+			{
+				child_rect.mTop += delta_height;
+			}
+			else if (viewp->followsTop())
+			{
+				child_rect.mTop += delta_height;
+				child_rect.mBottom += delta_height;
+			}
+			else if (viewp->followsBottom())
+			{
+				// bottom is 0, so don't need to adjust coords
+			}
+			else
+			{
+				// BUG what to do when we don't follow?
+				// for now, same as bottom
+			}
+
+			S32 delta_x = child_rect.mLeft - viewp->getRect().mLeft;
+			S32 delta_y = child_rect.mBottom - viewp->getRect().mBottom;
+			viewp->translate( delta_x, delta_y );
+			if (child_rect.getWidth() != viewp->getRect().getWidth() || child_rect.getHeight() != viewp->getRect().getHeight())
+			{
+				viewp->reshape(child_rect.getWidth(), child_rect.getHeight());
+			}
+		}
+	}
 	}
 
 	if (!called_from_parent)
