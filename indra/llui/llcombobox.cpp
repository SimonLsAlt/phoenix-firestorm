/**
 * @file llcombobox.cpp
 * @brief LLComboBox base class
 *
 * $LicenseInfo:firstyear=2001&license=viewerlgpl$
 * Second Life Viewer Source Code
 * Copyright (C) 2010, Linden Research, Inc.
 *
 * This library is free software; you can redistribute it and/or
 * modify it under the terms of the GNU Lesser General Public
 * License as published by the Free Software Foundation;
 * version 2.1 of the License only.
 *
 * This library is distributed in the hope that it will be useful,
 * but WITHOUT ANY WARRANTY; without even the implied warranty of
 * MERCHANTABILITY or FITNESS FOR A PARTICULAR PURPOSE.  See the GNU
 * Lesser General Public License for more details.
 *
 * You should have received a copy of the GNU Lesser General Public
 * License along with this library; if not, write to the Free Software
 * Foundation, Inc., 51 Franklin Street, Fifth Floor, Boston, MA  02110-1301  USA
 *
 * Linden Research, Inc., 945 Battery Street, San Francisco, CA  94111  USA
 * $/LicenseInfo$
 */

// A control that displays the name of the chosen item, which when
// clicked shows a scrolling box of options.

#include "linden_common.h"

// file includes
#include "llcombobox.h"

// common includes
#include "llstring.h"

// newview includes
#include "llbutton.h"
#include "llkeyboard.h"
#include "llscrolllistctrl.h"
#include "llwindow.h"
#include "llfloater.h"
#include "llscrollbar.h"
#include "llscrolllistcell.h"
#include "llscrolllistitem.h"
#include "llcontrol.h"
#include "llfocusmgr.h"
#include "lllineeditor.h"
#include "v2math.h"
#include "lluictrlfactory.h"
#include "lltooltip.h"

// Globals
S32 MAX_COMBO_WIDTH = 500;

static LLDefaultChildRegistry::Register<LLComboBox> register_combo_box("combo_box");

void LLComboBox::PreferredPositionValues::declareValues()
{
    declare("above", ABOVE);
    declare("below", BELOW);
}

LLComboBox::ItemParams::ItemParams()
:   label("label")
{
}


LLComboBox::Params::Params()
:   allow_text_entry("allow_text_entry", false),
    allow_new_values("allow_new_values", false),
    show_text_as_tentative("show_text_as_tentative", true),
    force_disable_fulltext_search("force_disable_fulltext_search", false), // <FS:Ansariel> Allow fulltext search in comboboxes
    max_chars("max_chars", 20),
    list_position("list_position", BELOW),
    items("item"),
    combo_button("combo_button"),
    combo_list("combo_list"),
    combo_editor("combo_editor"),
    drop_down_button("drop_down_button")
{
    addSynonym(items, "combo_item");
}


LLComboBox::LLComboBox(const LLComboBox::Params& p)
:   LLUICtrl(p),
    mTextEntry(NULL),
    mTextEntryTentative(p.show_text_as_tentative),
    mForceDisableFulltextSearch(p.force_disable_fulltext_search), // <FS:Ansariel> Allow fulltext search in comboboxes
    mHasAutocompletedText(false),
    mAllowTextEntry(p.allow_text_entry),
    mAllowNewValues(p.allow_new_values),
    mMaxChars(p.max_chars),
    mPrearrangeCallback(p.prearrange_callback()),
    mTextEntryCallback(p.text_entry_callback()),
    mTextChangedCallback(p.text_changed_callback()),
    mListPosition(p.list_position),
    mLastSelectedIndex(-1),
    mLabel(p.label)
{
    // Text label button

    LLButton::Params button_params = (mAllowTextEntry ? p.combo_button : p.drop_down_button);
    button_params.mouse_down_callback.function(
        boost::bind(&LLComboBox::onButtonMouseDown, this));
    button_params.follows.flags(FOLLOWS_LEFT|FOLLOWS_BOTTOM|FOLLOWS_RIGHT);
    button_params.rect(p.rect);

    if (mAllowTextEntry)
    {
        button_params.pad_right(2);
    }

    mArrowImage = button_params.image_unselected;
    if (mArrowImage.notNull())
    {
        mImageLoadedConnection = mArrowImage->addLoadedCallback(boost::bind(&LLComboBox::imageLoaded, this));
    }

    mButton = LLUICtrlFactory::create<LLButton>(button_params);


    if (mAllowTextEntry)
    {
        //redo to compensate for button hack that leaves space for a character
        //unless it is a "minimal combobox"(drop down)
        mButton->setRightHPad(2);
    }
    addChild(mButton);

    LLScrollListCtrl::Params params = p.combo_list;
    params.name("ComboBox");
    params.commit_callback.function(boost::bind(&LLComboBox::onItemSelected, this, _2));
    params.visible(false);
    params.commit_on_keyboard_movement(false);
    params.draw_stripes(false);

    mList = LLUICtrlFactory::create<LLScrollListCtrl>(params);
    addChild(mList);

    // Mouse-down on button will transfer mouse focus to the list
    // Grab the mouse-up event and make sure the button state is correct
    mList->setMouseUpCallback(boost::bind(&LLComboBox::onListMouseUp, this));

    for (LLInitParam::ParamIterator<ItemParams>::const_iterator it = p.items.begin();
        it != p.items.end();
        ++it)
    {
        LLScrollListItem::Params item_params = *it;
        if (it->label.isProvided())
        {
            item_params.columns.add().value(it->label());
        }

        mList->addRow(item_params);
    }

    createLineEditor(p);

    mTopLostSignalConnection = setTopLostCallback(boost::bind(&LLComboBox::hideList, this));
}

void LLComboBox::initFromParams(const LLComboBox::Params& p)
{
    LLUICtrl::initFromParams(p);

    if (!acceptsTextInput() && mLabel.empty())
    {
        selectFirstItem();
    }
}

// virtual
bool LLComboBox::postBuild()
{
    if (mControlVariable)
    {
        setValue(mControlVariable->getValue()); // selects the appropriate item
    }
    return true;
}


LLComboBox::~LLComboBox()
{
    // children automatically deleted, including mMenu, mButton

    // explicitly disconect this signal, since base class destructor might fire top lost
    mTopLostSignalConnection.disconnect();
    mImageLoadedConnection.disconnect();

    LLUI::getInstance()->removePopup(this);
}


void LLComboBox::clear()
{
    if (mTextEntry)
    {
        mTextEntry->setText(LLStringUtil::null);
    }
    mButton->setLabelSelected(LLStringUtil::null);
    mButton->setLabelUnselected(LLStringUtil::null);
    mList->deselectAllItems();
    mLastSelectedIndex = -1;
}

void LLComboBox::onCommit()
{
    if (LLScrollListItem* item = mList->getFirstSelected())
    {
        if (mAllowTextEntry && mTextEntry)
        {
            // we have selected an existing item, blitz the manual text entry with
            // the properly capitalized item
            LLSD label = item->getColumn(0)->getValue();
            mTextEntry->setValue(label);
            mTextEntry->setTentative(false);
        }
        setControlValue(item->getValue());
<<<<<<< HEAD
    }
    else if (mAllowTextEntry)
    {
        setControlValue(mTextEntry->getValue());
    }
=======
    }
    else if (mAllowTextEntry)
    {
        setControlValue(mTextEntry->getValue());
    }
>>>>>>> 49abe2c8
    else
    {
        setControlValue(LLSD());
    }

    LLUICtrl::onCommit();
}

// virtual
bool LLComboBox::isDirty() const
{
    bool grubby = false;
    if ( mList )
    {
        grubby = mList->isDirty();
    }
    return grubby;
}

// virtual   Clear dirty state
void    LLComboBox::resetDirty()
{
    if ( mList )
    {
        mList->resetDirty();
    }
}

bool LLComboBox::itemExists(const std::string& name)
{
    return mList->getItemByLabel(name);
}

// add item "name" to menu
LLScrollListItem* LLComboBox::add(const std::string& name, EAddPosition pos, bool enabled)
{
    LLScrollListItem* item = mList->addSimpleElement(name, pos);
    item->setEnabled(enabled);
    if (!mAllowTextEntry && mLabel.empty())
    {
        if (mControlVariable)
        {
            setValue(mControlVariable->getValue()); // selects the appropriate item
        }
        else
        {
            selectFirstItem();
        }
    }
    return item;
}

// add item "name" with a unique id to menu
LLScrollListItem* LLComboBox::add(const std::string& name, const LLUUID& id, EAddPosition pos, bool enabled )
{
    LLScrollListItem* item = mList->addSimpleElement(name, pos, id);
    item->setEnabled(enabled);
    if (!mAllowTextEntry && mLabel.empty())
    {
        if (mControlVariable)
        {
            setValue(mControlVariable->getValue()); // selects the appropriate item
        }
        else
        {
            selectFirstItem();
        }
    }
    return item;
}

// add item "name" with attached userdata
LLScrollListItem* LLComboBox::add(const std::string& name, void* userdata, EAddPosition pos, bool enabled )
{
    LLScrollListItem* item = mList->addSimpleElement(name, pos);
    item->setEnabled(enabled);
    item->setUserdata( userdata );
    if (!mAllowTextEntry && mLabel.empty())
    {
        if (mControlVariable)
        {
            setValue(mControlVariable->getValue()); // selects the appropriate item
        }
        else
        {
            selectFirstItem();
        }
    }
    return item;
}

// add item "name" with attached generic data
LLScrollListItem* LLComboBox::add(const std::string& name, LLSD value, EAddPosition pos, bool enabled )
{
    LLScrollListItem* item = mList->addSimpleElement(name, pos, value);
    item->setEnabled(enabled);
    if (!mAllowTextEntry && mLabel.empty())
    {
        if (mControlVariable)
        {
            setValue(mControlVariable->getValue()); // selects the appropriate item
        }
        else
        {
            selectFirstItem();
        }
    }
    return item;
}

LLScrollListItem* LLComboBox::addSeparator(EAddPosition pos)
{
    return mList->addSeparator(pos);
}

// <FS:Ansariel> Get items by value
LLScrollListItem* LLComboBox::getItemByValue(const LLSD& value)
{
    if (mList)
    {
        return mList->getItem(value);
    }

    return nullptr;
}
// </FS:Ansariel>

void LLComboBox::sortByName(bool ascending)
{
    mList->sortOnce(0, ascending);
}


// Choose an item with a given name in the menu.
// Returns true if the item was found.
bool LLComboBox::setSimple(const LLStringExplicit& name)
{
    bool found = mList->selectItemByLabel(name, false);

    if (found)
    {
        setLabel(name);
        mLastSelectedIndex = mList->getFirstSelectedIndex();
    }

    return found;
}

// virtual
void LLComboBox::setValue(const LLSD& value)
{
    if (LLScrollListItem* item = mList->getFirstSelected())
    {
        LLSD item_value = item->getValue();
        if (item_value.asStringRef() == value.asStringRef())
            return;
    }

    bool found = mList->selectByValue(value);
    if (found)
    {
        LLScrollListItem* item = mList->getFirstSelected();
        if (item)
        {
            updateLabel();
        }
        mLastSelectedIndex = mList->getFirstSelectedIndex();
    }
    else
    {
        mLastSelectedIndex = -1;
    }
}

const std::string LLComboBox::getSimple() const
{
    const std::string res = getSelectedItemLabel();
    if (res.empty() && mAllowTextEntry)
    {
        return mTextEntry->getText();
    }

    return res;
}

const std::string LLComboBox::getSelectedItemLabel(S32 column) const
{
    return mList->getSelectedItemLabel(column);
}

// virtual
LLSD LLComboBox::getValue() const
{
    if (LLScrollListItem* item = mList->getFirstSelected())
    {
        return item->getValue();
    }

    if (mAllowTextEntry)
    {
        return mTextEntry->getValue();
    }

    return LLSD();
}

void LLComboBox::setLabel(const LLStringExplicit& name)
{
    if (mTextEntry)
    {
        mTextEntry->setText(name);
        if (mList->selectItemByLabel(name, false))
        {
            mTextEntry->setTentative(false);
            mLastSelectedIndex = mList->getFirstSelectedIndex();
        }
        else
        {
            mTextEntry->setTentative(mTextEntryTentative);
        }
    }

    if (!mAllowTextEntry)
    {
        mButton->setLabel(name);
    }
}

void LLComboBox::updateLabel()
{
    // Update the combo editor with the selected
    // item label.
    if (mTextEntry)
    {
        mTextEntry->setText(getSelectedItemLabel());
        mTextEntry->setTentative(false);
    }

    // If combo box doesn't allow text entry update
    // the combo button label.
    if (!mAllowTextEntry)
    {
        mButton->setLabel(getSelectedItemLabel());
    }
}

bool LLComboBox::remove(const std::string& name)
{
    bool found = mList->selectItemByLabel(name);

    if (found)
    {
        LLScrollListItem* item = mList->getFirstSelected();
        if (item)
        {
            mList->deleteSingleItem(mList->getItemIndex(item));
        }
        mLastSelectedIndex = mList->getFirstSelectedIndex();
    }

    return found;
}

bool LLComboBox::remove(S32 index)
{
    if (index < mList->getItemCount())
    {
        mList->deleteSingleItem(index);
        setLabel(getSelectedItemLabel());
        return true;
    }
    return false;
}

// Keyboard focus lost.
void LLComboBox::onFocusLost()
{
    hideList();
    // if valid selection
    if (mAllowTextEntry && getCurrentIndex() != -1)
    {
        mTextEntry->selectAll();
    }
    mButton->setForcePressedState(false);
    LLUICtrl::onFocusLost();
}

void LLComboBox::setButtonVisible(bool visible)
{
    mButton->setVisible(visible);
    if (mTextEntry)
    {
        LLRect text_entry_rect(0, getRect().getHeight(), getRect().getWidth(), 0);
        if (visible)
        {
            S32 arrow_width = mArrowImage ? mArrowImage->getWidth() : 0;
            text_entry_rect.mRight -= llmax(8,arrow_width) + 2 * BTN_DROP_SHADOW;
        }
        //mTextEntry->setRect(text_entry_rect);
        mTextEntry->reshape(text_entry_rect.getWidth(), text_entry_rect.getHeight(), true);
    }
}

bool LLComboBox::setCurrentByIndex(S32 index)
{
    if (LLScrollListItem* item = mList->getItemByIndex(index))
    {
        if (item->getEnabled())
        {
            mList->selectItem(item, -1, true);
<<<<<<< HEAD
            if (mTextEntry)
            {
                LLSD::String label = item->getColumn(0)->getValue().asString();
                mTextEntry->setText(label);
                mTextEntry->setTentative(false);
            }
=======
            LLSD::String label = item->getColumn(0)->getValue().asString();
            if (mTextEntry)
            {
                mTextEntry->setText(label);
                mTextEntry->setTentative(false);
            }
            if (!mAllowTextEntry)
            {
                mButton->setLabel(label);
            }
>>>>>>> 49abe2c8
            mLastSelectedIndex = index;
            return true;
        }
    }

    return false;
}

S32 LLComboBox::getCurrentIndex() const
{
    if (LLScrollListItem* item = mList->getFirstSelected())
    {
        return mList->getItemIndex(item);
    }
    return -1;
}

bool LLComboBox::selectNextItem()
{
    S32 last_index = getItemCount() - 1;
    if (last_index < 0)
        return false;

    S32 current_index = getCurrentIndex();
    if (current_index >= last_index)
        return false;

    S32 new_index = llmax(current_index, -1);
    while (++new_index <= last_index)
    {
        if (setCurrentByIndex(new_index))
            return true;
    }

    return false;
}

bool LLComboBox::selectPrevItem()
{
    S32 last_index = getItemCount() - 1;
    if (last_index < 0)
        return false;

    S32 current_index = getCurrentIndex();
    if (!current_index)
        return false;

    S32 new_index = current_index > 0 ? current_index : last_index + 1;
    while (--new_index >= 0)
    {
        if (setCurrentByIndex(new_index))
            return true;
    }

    return false;
}

void LLComboBox::setEnabledByValue(const LLSD& value, bool enabled)
{
    LLScrollListItem *found = mList->getItem(value);
    if (found)
    {
        found->setEnabled(enabled);
    }
}

void LLComboBox::createLineEditor(const LLComboBox::Params& p)
{
    LLRect rect = getLocalRect();
    if (mAllowTextEntry)
    {
        S32 arrow_width = mArrowImage ? mArrowImage->getWidth() : 0;
        S32 shadow_size = BTN_DROP_SHADOW;
        mButton->setRect(LLRect( getRect().getWidth() - llmax(8,arrow_width) - 2 * shadow_size,
                                rect.mTop, rect.mRight, rect.mBottom));
        mButton->setTabStop(false);
        mButton->setHAlign(LLFontGL::HCENTER);

        LLRect text_entry_rect(0, getRect().getHeight(), getRect().getWidth(), 0);
        text_entry_rect.mRight -= llmax(8,arrow_width) + 2 * BTN_DROP_SHADOW;
        // clear label on button
        std::string cur_label = mButton->getLabelSelected();
        LLLineEditor::Params params = p.combo_editor;
        params.rect(text_entry_rect);
        params.default_text(LLStringUtil::null);
        params.max_length.bytes(mMaxChars);
        params.commit_callback.function(boost::bind(&LLComboBox::onTextCommit, this, _2));
        params.keystroke_callback(boost::bind(&LLComboBox::onTextEntry, this, _1));
        params.commit_on_focus_lost(false);
        params.follows.flags(FOLLOWS_ALL);
        params.label(mLabel);
        mTextEntry = LLUICtrlFactory::create<LLLineEditor> (params);
        mTextEntry->setText(cur_label);
        mTextEntry->setIgnoreTab(true);
        addChild(mTextEntry);

        // clear label on button
        setLabel(LLStringUtil::null);

        mButton->setFollows(FOLLOWS_BOTTOM | FOLLOWS_TOP | FOLLOWS_RIGHT);
    }
    else
    {
        mButton->setRect(rect);
        mButton->setLabel(mLabel.getString());

        if (mTextEntry)
        {
            mTextEntry->setVisible(false);
        }
    }
}

// <FS:Ansariel> For setting the focus to the LLLineEditor
void LLComboBox::focusEditor()
{
    if (mTextEntry)
    {
        mTextEntry->setFocus(true);
    }
}
// </FS:Ansariel>

void LLComboBox::setLeftTextPadding(S32 pad)
{
    S32 left_pad, right_pad;
    mTextEntry->getTextPadding(&left_pad, &right_pad);
    mTextEntry->setTextPadding(pad, right_pad);
}

void* LLComboBox::getCurrentUserdata()
{
    LLScrollListItem* item = mList->getFirstSelected();
    if( item )
    {
        return item->getUserdata();
    }
    return NULL;
}


void LLComboBox::showList()
{
    // Make sure we don't go off top of screen.
    LLCoordWindow window_size;
    getWindow()->getSize(&window_size);
    //HACK: shouldn't have to know about scale here
    mList->fitContents( 192, llfloor((F32)window_size.mY / LLUI::getScaleFactor().mV[VY]) - 50 );

    // Make sure that we can see the whole list
    LLRect root_view_local;
    LLView* root_view = getRootView();
    root_view->localRectToOtherView(root_view->getLocalRect(), &root_view_local, this);

    LLRect rect = mList->getRect();

    S32 min_width = getRect().getWidth();
    S32 max_width = llmax(min_width, MAX_COMBO_WIDTH);
    // make sure we have up to date content width metrics
    S32 list_width = llclamp(mList->calcMaxContentWidth(), min_width, max_width);

    if (mListPosition == BELOW)
    {
        if (rect.getHeight() <= -root_view_local.mBottom)
        {
            // Move rect so it hangs off the bottom of this view
            rect.setLeftTopAndSize(0, 0, list_width, rect.getHeight() );
        }
        else
        {
            // stack on top or bottom, depending on which has more room
            if (-root_view_local.mBottom > root_view_local.mTop - getRect().getHeight())
            {
                // Move rect so it hangs off the bottom of this view
                rect.setLeftTopAndSize(0, 0, list_width, llmin(-root_view_local.mBottom, rect.getHeight()));
            }
            else
            {
                // move rect so it stacks on top of this view (clipped to size of screen)
                rect.setOriginAndSize(0, getRect().getHeight(), list_width, llmin(root_view_local.mTop - getRect().getHeight(), rect.getHeight()));
            }
        }
    }
    else // ABOVE
    {
        if (rect.getHeight() <= root_view_local.mTop - getRect().getHeight())
        {
            // move rect so it stacks on top of this view (clipped to size of screen)
            rect.setOriginAndSize(0, getRect().getHeight(), list_width, llmin(root_view_local.mTop - getRect().getHeight(), rect.getHeight()));
        }
        else
        {
            // stack on top or bottom, depending on which has more room
            if (-root_view_local.mBottom > root_view_local.mTop - getRect().getHeight())
            {
                // Move rect so it hangs off the bottom of this view
                rect.setLeftTopAndSize(0, 0, list_width, llmin(-root_view_local.mBottom, rect.getHeight()));
            }
            else
            {
                // move rect so it stacks on top of this view (clipped to size of screen)
                rect.setOriginAndSize(0, getRect().getHeight(), list_width, llmin(root_view_local.mTop - getRect().getHeight(), rect.getHeight()));
            }
        }

    }
    mList->setOrigin(rect.mLeft, rect.mBottom);
    mList->reshape(rect.getWidth(), rect.getHeight());
    mList->translateIntoRect(root_view_local);

    // Make sure we didn't go off bottom of screen
    S32 x, y;
    mList->localPointToScreen(0, 0, &x, &y);

    if (y < 0)
    {
        mList->translate(0, -y);
    }

    // NB: this call will trigger the focuslost callback which will hide the list, so do it first
    // before finally showing the list

    mList->setFocus(true);

    // Show the list and push the button down
    mButton->setToggleState(true);
    mList->setVisible(true);

    LLUI::getInstance()->addPopup(this);

    setUseBoundingRect(true);
//  updateBoundingRect();
}

void LLComboBox::hideList()
{
    if (mList->getVisible())
    {
        // assert selection in list
        if(mAllowNewValues)
        {
            // mLastSelectedIndex = -1 means that we entered a new value, don't select
            // any of existing items in this case.
            if(mLastSelectedIndex >= 0)
                mList->selectNthItem(mLastSelectedIndex);
        }
        else if(mLastSelectedIndex >= 0)
            mList->selectNthItem(mLastSelectedIndex);

        mButton->setToggleState(false);
        mList->setVisible(false);
        mList->mouseOverHighlightNthItem(-1);

        setUseBoundingRect(false);
        LLUI::getInstance()->removePopup(this);
//      updateBoundingRect();
    }
}

void LLComboBox::onButtonMouseDown()
{
    if (!mList->getVisible())
    {
        // this might change selection, so do it first
        prearrangeList();

        // highlight the last selected item from the original selection before potentially selecting a new item
        // as visual cue to original value of combo box
        LLScrollListItem* last_selected_item = mList->getLastSelectedItem();
        if (last_selected_item)
        {
            mList->mouseOverHighlightNthItem(mList->getItemIndex(last_selected_item));
        }

        if (mList->getItemCount() != 0)
        {
            showList();
        }

        setFocus( true );

        // pass mouse capture on to list if button is depressed
        if (mButton->hasMouseCapture())
        {
            gFocusMgr.setMouseCapture(mList);

            // But keep the "pressed" look, which buttons normally lose when they
            // lose focus
            mButton->setForcePressedState(true);
        }
    }
    else
    {
        hideList();
    }

}

void LLComboBox::onListMouseUp()
{
    // In some cases this is the termination of a mouse click that started on
    // the button, so clear its pressed state
    mButton->setForcePressedState(false);
}

//------------------------------------------------------------------
// static functions
//------------------------------------------------------------------

void LLComboBox::onItemSelected(const LLSD& data)
{
    mLastSelectedIndex = getCurrentIndex();
    if (mLastSelectedIndex != -1)
    {
        updateLabel();

        if (mAllowTextEntry)
        {
            gFocusMgr.setKeyboardFocus(mTextEntry);
            mTextEntry->selectAll();
        }
    }
    // hiding the list reasserts the old value stored in the text editor/dropdown button
    hideList();

    // commit does the reverse, asserting the value in the list
    onCommit();
}

bool LLComboBox::handleToolTip(S32 x, S32 y, MASK mask)
{
    std::string tool_tip;

    if(LLUICtrl::handleToolTip(x, y, mask))
    {
        return true;
    }

    tool_tip = getToolTip();
    if (tool_tip.empty())
    {
        tool_tip = getSelectedItemLabel();
    }

    if( !tool_tip.empty() )
    {
        LLToolTipMgr::instance().show(LLToolTip::Params()
            .message(tool_tip)
            .sticky_rect(calcScreenRect()));
    }
    return true;
}

bool LLComboBox::handleKeyHere(KEY key, MASK mask)
{
    bool result = false;
    if (hasFocus())
    {
        if (mList->getVisible()
            && key == KEY_ESCAPE && mask == MASK_NONE)
        {
            hideList();
            return true;
        }
        //give list a chance to pop up and handle key
        LLScrollListItem* last_selected_item = mList->getLastSelectedItem();
        if (last_selected_item)
        {
            // highlight the original selection before potentially selecting a new item
            mList->mouseOverHighlightNthItem(mList->getItemIndex(last_selected_item));
        }
        result = mList->handleKeyHere(key, mask);

        // will only see return key if it is originating from line editor
        // since the dropdown button eats the key
        if (key == KEY_RETURN)
        {
            if (mask == MASK_NONE)
            {
                mOnReturnSignal(this, getValue());
            }

            // don't show list and don't eat key input when committing
            // free-form text entry with RETURN since user already knows
            // what they are trying to select
            return false;
        }
        // if selection has changed, pop open list
        else if (mList->getLastSelectedItem() != last_selected_item
                    || ((key == KEY_DOWN || key == KEY_UP)
                        && mList->getCanSelect()
                        && !mList->isEmpty()))
        {
            showList();
        }
    }
    return result;
}

bool LLComboBox::handleUnicodeCharHere(llwchar uni_char)
{
    bool result = false;
    if (gFocusMgr.childHasKeyboardFocus(this))
    {
        // space bar just shows the list
        if (' ' != uni_char )
        {
            LLScrollListItem* last_selected_item = mList->getLastSelectedItem();
            if (last_selected_item)
            {
                // highlight the original selection before potentially selecting a new item
                mList->mouseOverHighlightNthItem(mList->getItemIndex(last_selected_item));
            }
            result = mList->handleUnicodeCharHere(uni_char);
            if (mList->getLastSelectedItem() != last_selected_item)
            {
                showList();
            }
        }
    }
    return result;
}

// virtual
bool LLComboBox::handleScrollWheel(S32 x, S32 y, S32 clicks)
{
    if (mList->getVisible())
    {
        return mList->handleScrollWheel(x, y, clicks);
    }

    if (mAllowTextEntry) // We might be editable
    {
        if (!mList->getFirstSelected()) // We aren't in the list, don't kill their text
        {
            return false;
        }
    }

    S32 current_index = getCurrentIndex();
    if (clicks > 0)
    {
        for (S32 i = 0; i < clicks; ++i)
        {
            if (!selectNextItem())
                break;
        }
    }
    else
    {
        for (S32 i = 0; i < -clicks; ++i)
        {
            if (!selectPrevItem())
                break;
        }
    }
    S32 new_index = getCurrentIndex();

    if (new_index != current_index)
    {
        prearrangeList();
        onCommit();
        return true;
    }

    return false;
}

void LLComboBox::setTextEntry(const LLStringExplicit& text)
{
    if (mTextEntry)
    {
        mTextEntry->setText(text);
        mHasAutocompletedText = false;
        updateSelection();
    }
}

void LLComboBox::setKeystrokeOnEsc(bool enable)
{
    if (mTextEntry)
    {
        mTextEntry->setKeystrokeOnEsc(enable);
    }
}

void LLComboBox::onTextEntry(LLLineEditor* line_editor)
{
    if (mTextEntryCallback != NULL)
    {
        (mTextEntryCallback)(line_editor, LLSD());
    }

    KEY key = gKeyboard->currentKey();
    if (key == KEY_BACKSPACE ||
        key == KEY_DELETE)
    {
        if (mList->selectItemByLabel(line_editor->getText(), false))
        {
            line_editor->setTentative(false);
            mLastSelectedIndex = mList->getFirstSelectedIndex();
        }
        else
        {
            line_editor->setTentative(mTextEntryTentative);
            mList->deselectAllItems();
            mLastSelectedIndex = -1;
        }
        if (mTextChangedCallback != NULL)
        {
            (mTextChangedCallback)(line_editor, LLSD());
        }
        return;
    }

    if (key == KEY_LEFT ||
        key == KEY_RIGHT)
    {
        return;
    }

    if (key == KEY_DOWN)
    {
        setCurrentByIndex(llmin(getItemCount() - 1, getCurrentIndex() + 1));
        if (!mList->getVisible())
        {
            prearrangeList();

            if (mList->getItemCount() != 0)
            {
                showList();
            }
        }
        line_editor->selectAll();
        line_editor->setTentative(false);
    }
    else if (key == KEY_UP)
    {
        setCurrentByIndex(llmax(0, getCurrentIndex() - 1));
        if (!mList->getVisible())
        {
            prearrangeList();

            if (mList->getItemCount() != 0)
            {
                showList();
            }
        }
        line_editor->selectAll();
        line_editor->setTentative(false);
    }
    else
    {
        // RN: presumably text entry
        updateSelection();
    }
    if (mTextChangedCallback != NULL)
    {
        (mTextChangedCallback)(line_editor, LLSD());
    }
}

void LLComboBox::updateSelection()
{
    LLWString left_wstring = mTextEntry->getWText().substr(0, mTextEntry->getCursor());
    // user-entered portion of string, based on assumption that any selected
    // text was a result of auto-completion
    LLWString user_wstring = mHasAutocompletedText ? left_wstring : mTextEntry->getWText();
    std::string full_string = mTextEntry->getText();

    // go ahead and arrange drop down list on first typed character, even
    // though we aren't showing it... some code relies on prearrange
    // callback to populate content
    if( mTextEntry->getWText().size() == 1 )
    {
        prearrangeList(mTextEntry->getText());
    }

    if (mList->selectItemByLabel(full_string, false))
    {
        mTextEntry->setTentative(false);
        mLastSelectedIndex = mList->getFirstSelectedIndex();
    }
    // <FS:Ansariel> Allow fulltext search in comboboxes
    //else if (mList->selectItemByPrefix(left_wstring, false))
    else if ((!LLUI::getInstance()->mSettingGroups["config"]->getBOOL("FSComboboxSubstringSearch") || mForceDisableFulltextSearch) && mList->selectItemByPrefix(left_wstring, false))
    // </FS:Ansariel>
    {
        LLWString selected_item = utf8str_to_wstring(getSelectedItemLabel());
        LLWString wtext = left_wstring + selected_item.substr(left_wstring.size(), selected_item.size());
        mTextEntry->setText(wstring_to_utf8str(wtext));
        mTextEntry->setSelection(static_cast<S32>(left_wstring.size()), static_cast<S32>(mTextEntry->getWText().size()));
        mTextEntry->endSelection();
        mTextEntry->setTentative(false);
        mHasAutocompletedText = true;
        mLastSelectedIndex = mList->getFirstSelectedIndex();
    }
    // <FS:Ansariel> Allow fulltext search in comboboxes
    else if (LLUI::getInstance()->mSettingGroups["config"]->getBOOL("FSComboboxSubstringSearch") && !mForceDisableFulltextSearch && mList->selectItemBySubstring(left_wstring, false))
    {
        LLWString selected_item = utf8str_to_wstring(getSelectedItemLabel());
        mTextEntry->setText(wstring_to_utf8str(left_wstring) + " (" + getSelectedItemLabel() + ")");
        mTextEntry->setSelection(static_cast<S32>(left_wstring.size()), static_cast<S32>(mTextEntry->getWText().size()));
        mTextEntry->endSelection();
        mTextEntry->setTentative(false);
        mHasAutocompletedText = true;
        mLastSelectedIndex = mList->getFirstSelectedIndex();
    }
    // </FS:Ansariel>
    else // no matching items found
    {
        mList->deselectAllItems();
        mTextEntry->setText(wstring_to_utf8str(user_wstring)); // removes text added by autocompletion
        mTextEntry->setTentative(mTextEntryTentative);
        mHasAutocompletedText = false;
        mLastSelectedIndex = -1;
    }
}

void LLComboBox::onTextCommit(const LLSD& data)
{
    std::string text = mTextEntry->getText();
    setSimple(text);
    onCommit();
    mTextEntry->selectAll();
}

void LLComboBox::setFocus(bool b)
{
    LLUICtrl::setFocus(b);

    if (b)
    {
        mList->clearSearchString();
        if (mList->getVisible())
        {
            mList->setFocus(true);
        }
    }
}

void LLComboBox::prearrangeList(std::string filter)
{
    if (mPrearrangeCallback)
    {
        mPrearrangeCallback(this, LLSD(filter));
    }
}


//============================================================================
// ll::ui::SearchableControl functions

//virtual
std::string LLComboBox::_getSearchText() const
{
    std::string res;
    if (mList)
    {
        // getAllData returns a full copy of content, might be a
        // better option to implement an mList->getSearchText(column)
        std::vector<LLScrollListItem*> data = mList->getAllData();
        std::vector<LLScrollListItem*>::iterator iter = data.begin();
        while (iter != data.end())
        {
            LLScrollListCell* cell = (*iter)->getColumn(0);
            if (cell)
            {
                std::string whitelist_url = cell->getValue().asString();
                res += cell->getValue().asString();
            }
            iter++;
        }
    }
    return res + getToolTip();
}

//virtual
void LLComboBox::onSetHighlight() const
{
    if (mButton)
    {
        mButton->ll::ui::SearchableControl::setHighlighted(ll::ui::SearchableControl::getHighlighted());
    }
}

void LLComboBox::imageLoaded()
{
    if (mAllowTextEntry)
    {
        LLRect rect = getLocalRect();
        S32 arrow_width = mArrowImage ? mArrowImage->getWidth() : 0;
        S32 shadow_size = BTN_DROP_SHADOW;
        mButton->setRect(LLRect(getRect().getWidth() - llmax(8, arrow_width) - 2 * shadow_size,
            rect.mTop, rect.mRight, rect.mBottom));
        if (mButton->getVisible())
        {
            // recalculate field size
            if (mTextEntry)
            {
                LLRect text_entry_rect(0, getRect().getHeight(), getRect().getWidth(), 0);
                text_entry_rect.mRight -= llmax(8, arrow_width) + 2 * BTN_DROP_SHADOW;
                mTextEntry->reshape(text_entry_rect.getWidth(), text_entry_rect.getHeight(), true);
            }
        }
    }
}

//============================================================================
// LLCtrlListInterface functions

S32 LLComboBox::getItemCount() const
{
    return mList->getItemCount();
}

void LLComboBox::addColumn(const LLSD& column, EAddPosition pos)
{
    mList->clearColumns();
    mList->addColumn(column, pos);
}

void LLComboBox::clearColumns()
{
    mList->clearColumns();
}

void LLComboBox::setColumnLabel(const std::string& column, const std::string& label)
{
    mList->setColumnLabel(column, label);
}

LLScrollListItem* LLComboBox::addElement(const LLSD& value, EAddPosition pos, void* userdata)
{
    return mList->addElement(value, pos, userdata);
}

LLScrollListItem* LLComboBox::addSimpleElement(const std::string& value, EAddPosition pos, const LLSD& id)
{
    return mList->addSimpleElement(value, pos, id);
}

void LLComboBox::clearRows()
{
    mList->clearRows();
}

void LLComboBox::sortByColumn(const std::string& name, bool ascending)
{
    mList->sortByColumn(name, ascending);
}

//============================================================================
//LLCtrlSelectionInterface functions

bool LLComboBox::setCurrentByID(const LLUUID& id)
{
    bool found = mList->selectByID( id );

    if (found)
    {
        setLabel(getSelectedItemLabel());
        mLastSelectedIndex = mList->getFirstSelectedIndex();
    }

    return found;
}

LLUUID LLComboBox::getCurrentID() const
{
    return mList->getStringUUIDSelectedItem();
}
bool LLComboBox::setSelectedByValue(const LLSD& value, bool selected)
{
    bool found = mList->setSelectedByValue(value, selected);
    if (found)
    {
        setLabel(getSelectedItemLabel());
    }
    return found;
}

LLSD LLComboBox::getSelectedValue()
{
    return mList->getSelectedValue();
}

bool LLComboBox::isSelected(const LLSD& value) const
{
    return mList->isSelected(value);
}

bool LLComboBox::operateOnSelection(EOperation op)
{
    if (op == OP_DELETE)
    {
        mList->deleteSelectedItems();
        return true;
    }
    return false;
}

bool LLComboBox::operateOnAll(EOperation op)
{
    if (op == OP_DELETE)
    {
        clearRows();
        return true;
    }
    return false;
}

bool LLComboBox::selectItemRange( S32 first, S32 last )
{
    return mList->selectItemRange(first, last);
}


static LLDefaultChildRegistry::Register<LLIconsComboBox> register_icons_combo_box("icons_combo_box");

LLIconsComboBox::Params::Params()
:   icon_column("icon_column", ICON_COLUMN),
    label_column("label_column", LABEL_COLUMN)
{}

LLIconsComboBox::LLIconsComboBox(const LLIconsComboBox::Params& p)
:   LLComboBox(p),
    mIconColumnIndex(p.icon_column),
    mLabelColumnIndex(p.label_column)
{}

const std::string LLIconsComboBox::getSelectedItemLabel(S32 column) const
{
    mButton->setImageOverlay(LLComboBox::getSelectedItemLabel(mIconColumnIndex), mButton->getImageOverlayHAlign());

    return LLComboBox::getSelectedItemLabel(mLabelColumnIndex);
}<|MERGE_RESOLUTION|>--- conflicted
+++ resolved
@@ -221,19 +221,11 @@
             mTextEntry->setTentative(false);
         }
         setControlValue(item->getValue());
-<<<<<<< HEAD
     }
     else if (mAllowTextEntry)
     {
         setControlValue(mTextEntry->getValue());
     }
-=======
-    }
-    else if (mAllowTextEntry)
-    {
-        setControlValue(mTextEntry->getValue());
-    }
->>>>>>> 49abe2c8
     else
     {
         setControlValue(LLSD());
@@ -544,14 +536,6 @@
         if (item->getEnabled())
         {
             mList->selectItem(item, -1, true);
-<<<<<<< HEAD
-            if (mTextEntry)
-            {
-                LLSD::String label = item->getColumn(0)->getValue().asString();
-                mTextEntry->setText(label);
-                mTextEntry->setTentative(false);
-            }
-=======
             LLSD::String label = item->getColumn(0)->getValue().asString();
             if (mTextEntry)
             {
@@ -562,7 +546,6 @@
             {
                 mButton->setLabel(label);
             }
->>>>>>> 49abe2c8
             mLastSelectedIndex = index;
             return true;
         }
