/**
 * @file llcombobox.cpp
 * @brief LLComboBox base class
 *
 * $LicenseInfo:firstyear=2001&license=viewerlgpl$
 * Second Life Viewer Source Code
 * Copyright (C) 2010, Linden Research, Inc.
 *
 * This library is free software; you can redistribute it and/or
 * modify it under the terms of the GNU Lesser General Public
 * License as published by the Free Software Foundation;
 * version 2.1 of the License only.
 *
 * This library is distributed in the hope that it will be useful,
 * but WITHOUT ANY WARRANTY; without even the implied warranty of
 * MERCHANTABILITY or FITNESS FOR A PARTICULAR PURPOSE.  See the GNU
 * Lesser General Public License for more details.
 *
 * You should have received a copy of the GNU Lesser General Public
 * License along with this library; if not, write to the Free Software
 * Foundation, Inc., 51 Franklin Street, Fifth Floor, Boston, MA  02110-1301  USA
 *
 * Linden Research, Inc., 945 Battery Street, San Francisco, CA  94111  USA
 * $/LicenseInfo$
 */

// A control that displays the name of the chosen item, which when
// clicked shows a scrolling box of options.

#include "linden_common.h"

// file includes
#include "llcombobox.h"

// common includes
#include "llstring.h"

// newview includes
#include "llbutton.h"
#include "llkeyboard.h"
#include "llscrolllistctrl.h"
#include "llwindow.h"
#include "llfloater.h"
#include "llscrollbar.h"
#include "llscrolllistcell.h"
#include "llscrolllistitem.h"
#include "llcontrol.h"
#include "llfocusmgr.h"
#include "lllineeditor.h"
#include "v2math.h"
#include "lluictrlfactory.h"
#include "lltooltip.h"

// Globals
S32 MAX_COMBO_WIDTH = 500;

static LLDefaultChildRegistry::Register<LLComboBox> register_combo_box("combo_box");

void LLComboBox::PreferredPositionValues::declareValues()
{
    declare("above", ABOVE);
    declare("below", BELOW);
}

LLComboBox::ItemParams::ItemParams()
:   label("label")
{
}


LLComboBox::Params::Params()
<<<<<<< HEAD
:	allow_text_entry("allow_text_entry", false),
	allow_new_values("allow_new_values", false),
	show_text_as_tentative("show_text_as_tentative", true),
	force_disable_fulltext_search("force_disable_fulltext_search", false), // <FS:Ansariel> Allow fulltext search in comboboxes
	max_chars("max_chars", 20),
	list_position("list_position", BELOW),
	items("item"),
	combo_button("combo_button"),
	combo_list("combo_list"),
	combo_editor("combo_editor"),
	drop_down_button("drop_down_button")
=======
:   allow_text_entry("allow_text_entry", false),
    allow_new_values("allow_new_values", false),
    show_text_as_tentative("show_text_as_tentative", true),
    max_chars("max_chars", 20),
    list_position("list_position", BELOW),
    items("item"),
    combo_button("combo_button"),
    combo_list("combo_list"),
    combo_editor("combo_editor"),
    drop_down_button("drop_down_button")
>>>>>>> 38c2a5bd
{
    addSynonym(items, "combo_item");
}


LLComboBox::LLComboBox(const LLComboBox::Params& p)
<<<<<<< HEAD
:	LLUICtrl(p),
	mTextEntry(NULL),
	mTextEntryTentative(p.show_text_as_tentative),
	mForceDisableFulltextSearch(p.force_disable_fulltext_search), // <FS:Ansariel> Allow fulltext search in comboboxes
	mHasAutocompletedText(false),
	mAllowTextEntry(p.allow_text_entry),
	mAllowNewValues(p.allow_new_values),
	mMaxChars(p.max_chars),
	mPrearrangeCallback(p.prearrange_callback()),
	mTextEntryCallback(p.text_entry_callback()),
	mTextChangedCallback(p.text_changed_callback()),
	mListPosition(p.list_position),
	mLastSelectedIndex(-1),
	mLabel(p.label)
{
	// Text label button

	LLButton::Params button_params = (mAllowTextEntry ? p.combo_button : p.drop_down_button);
	button_params.mouse_down_callback.function(
		boost::bind(&LLComboBox::onButtonMouseDown, this));
	button_params.follows.flags(FOLLOWS_LEFT|FOLLOWS_BOTTOM|FOLLOWS_RIGHT);
	button_params.rect(p.rect);

	if(mAllowTextEntry)
	{
		button_params.pad_right(2);
	}

	mArrowImage = button_params.image_unselected;
=======
:   LLUICtrl(p),
    mTextEntry(NULL),
    mTextEntryTentative(p.show_text_as_tentative),
    mHasAutocompletedText(false),
    mAllowTextEntry(p.allow_text_entry),
    mAllowNewValues(p.allow_new_values),
    mMaxChars(p.max_chars),
    mPrearrangeCallback(p.prearrange_callback()),
    mTextEntryCallback(p.text_entry_callback()),
    mTextChangedCallback(p.text_changed_callback()),
    mListPosition(p.list_position),
    mLastSelectedIndex(-1),
    mLabel(p.label)
{
    // Text label button

    LLButton::Params button_params = (mAllowTextEntry ? p.combo_button : p.drop_down_button);
    button_params.mouse_down_callback.function(
        boost::bind(&LLComboBox::onButtonMouseDown, this));
    button_params.follows.flags(FOLLOWS_LEFT|FOLLOWS_BOTTOM|FOLLOWS_RIGHT);
    button_params.rect(p.rect);

    if(mAllowTextEntry)
    {
        button_params.pad_right(2);
    }

    mArrowImage = button_params.image_unselected;
>>>>>>> 38c2a5bd
    if (mArrowImage.notNull())
    {
        mImageLoadedConnection = mArrowImage->addLoadedCallback(boost::bind(&LLComboBox::imageLoaded, this));
    }

    mButton = LLUICtrlFactory::create<LLButton>(button_params);


<<<<<<< HEAD
	LLScrollListCtrl::Params params = p.combo_list;
	params.name("ComboBox");
	params.commit_callback.function(boost::bind(&LLComboBox::onItemSelected, this, _2));
	params.visible(false);
	params.commit_on_keyboard_movement(false);
	params.draw_stripes(false);
=======
    if(mAllowTextEntry)
    {
        //redo to compensate for button hack that leaves space for a character
        //unless it is a "minimal combobox"(drop down)
        mButton->setRightHPad(2);
    }
    addChild(mButton);
>>>>>>> 38c2a5bd

    LLScrollListCtrl::Params params = p.combo_list;
    params.name("ComboBox");
    params.commit_callback.function(boost::bind(&LLComboBox::onItemSelected, this, _2));
    params.visible(false);
    params.commit_on_keyboard_movement(false);

    mList = LLUICtrlFactory::create<LLScrollListCtrl>(params);
    addChild(mList);

    // Mouse-down on button will transfer mouse focus to the list
    // Grab the mouse-up event and make sure the button state is correct
    mList->setMouseUpCallback(boost::bind(&LLComboBox::onListMouseUp, this));

    for (LLInitParam::ParamIterator<ItemParams>::const_iterator it = p.items.begin();
        it != p.items.end();
        ++it)
    {
        LLScrollListItem::Params item_params = *it;
        if (it->label.isProvided())
        {
            item_params.columns.add().value(it->label());
        }

        mList->addRow(item_params);
    }

    createLineEditor(p);

    mTopLostSignalConnection = setTopLostCallback(boost::bind(&LLComboBox::hideList, this));
}

void LLComboBox::initFromParams(const LLComboBox::Params& p)
{
    LLUICtrl::initFromParams(p);

    if (!acceptsTextInput() && mLabel.empty())
    {
        selectFirstItem();
    }
}

// virtual
BOOL LLComboBox::postBuild()
{
    if (mControlVariable)
    {
        setValue(mControlVariable->getValue()); // selects the appropriate item
    }
    return TRUE;
}


LLComboBox::~LLComboBox()
{
    // children automatically deleted, including mMenu, mButton

    // explicitly disconect this signal, since base class destructor might fire top lost
    mTopLostSignalConnection.disconnect();
    mImageLoadedConnection.disconnect();

    LLUI::getInstance()->removePopup(this);
}


void LLComboBox::clear()
{
    if (mTextEntry)
    {
        mTextEntry->setText(LLStringUtil::null);
    }
    mButton->setLabelSelected(LLStringUtil::null);
    mButton->setLabelUnselected(LLStringUtil::null);
    mList->deselectAllItems();
    mLastSelectedIndex = -1;
}

void LLComboBox::onCommit()
{
    if (mAllowTextEntry && getCurrentIndex() != -1)
    {
        // we have selected an existing item, blitz the manual text entry with
        // the properly capitalized item
        mTextEntry->setValue(getSimple());
        mTextEntry->setTentative(FALSE);
    }
    setControlValue(getValue());
    LLUICtrl::onCommit();
}

// virtual
BOOL LLComboBox::isDirty() const
{
    BOOL grubby = FALSE;
    if ( mList )
    {
        grubby = mList->isDirty();
    }
    return grubby;
}

// virtual   Clear dirty state
void    LLComboBox::resetDirty()
{
    if ( mList )
    {
        mList->resetDirty();
    }
}

bool LLComboBox::itemExists(const std::string& name)
{
    return mList->getItemByLabel(name);
}

// add item "name" to menu
LLScrollListItem* LLComboBox::add(const std::string& name, EAddPosition pos, BOOL enabled)
{
    LLScrollListItem* item = mList->addSimpleElement(name, pos);
    item->setEnabled(enabled);
    if (!mAllowTextEntry && mLabel.empty())
    {
        if (mControlVariable)
        {
            setValue(mControlVariable->getValue()); // selects the appropriate item
        }
        else
        {
            selectFirstItem();
        }
    }
    return item;
}

// add item "name" with a unique id to menu
LLScrollListItem* LLComboBox::add(const std::string& name, const LLUUID& id, EAddPosition pos, BOOL enabled )
{
    LLScrollListItem* item = mList->addSimpleElement(name, pos, id);
    item->setEnabled(enabled);
    if (!mAllowTextEntry && mLabel.empty())
    {
        if (mControlVariable)
        {
            setValue(mControlVariable->getValue()); // selects the appropriate item
        }
        else
        {
            selectFirstItem();
        }
    }
    return item;
}

// add item "name" with attached userdata
LLScrollListItem* LLComboBox::add(const std::string& name, void* userdata, EAddPosition pos, BOOL enabled )
{
    LLScrollListItem* item = mList->addSimpleElement(name, pos);
    item->setEnabled(enabled);
    item->setUserdata( userdata );
    if (!mAllowTextEntry && mLabel.empty())
    {
        if (mControlVariable)
        {
            setValue(mControlVariable->getValue()); // selects the appropriate item
        }
        else
        {
            selectFirstItem();
        }
    }
    return item;
}

// add item "name" with attached generic data
LLScrollListItem* LLComboBox::add(const std::string& name, LLSD value, EAddPosition pos, BOOL enabled )
{
    LLScrollListItem* item = mList->addSimpleElement(name, pos, value);
    item->setEnabled(enabled);
    if (!mAllowTextEntry && mLabel.empty())
    {
        if (mControlVariable)
        {
            setValue(mControlVariable->getValue()); // selects the appropriate item
        }
        else
        {
            selectFirstItem();
        }
    }
    return item;
}

LLScrollListItem* LLComboBox::addSeparator(EAddPosition pos)
{
    return mList->addSeparator(pos);
}

// <FS:Ansariel> Get items by value
LLScrollListItem* LLComboBox::getItemByValue(const LLSD& value)
{
	if (mList)
	{
		return mList->getItem(value);
	}

	return nullptr;
}
// </FS:Ansariel>

void LLComboBox::sortByName(BOOL ascending)
{
    mList->sortOnce(0, ascending);
}


// Choose an item with a given name in the menu.
// Returns TRUE if the item was found.
BOOL LLComboBox::setSimple(const LLStringExplicit& name)
{
    BOOL found = mList->selectItemByLabel(name, FALSE);

    if (found)
    {
        setLabel(name);
        mLastSelectedIndex = mList->getFirstSelectedIndex();
    }

    return found;
}

// virtual
void LLComboBox::setValue(const LLSD& value)
{
    BOOL found = mList->selectByValue(value);
    if (found)
    {
        LLScrollListItem* item = mList->getFirstSelected();
        if (item)
        {
            updateLabel();
        }
        mLastSelectedIndex = mList->getFirstSelectedIndex();
    }
    else
    {
        mLastSelectedIndex = -1;
    }
}

const std::string LLComboBox::getSimple() const
{
    const std::string res = getSelectedItemLabel();
    if (res.empty() && mAllowTextEntry)
    {
        return mTextEntry->getText();
    }
    else
    {
        return res;
    }
}

const std::string LLComboBox::getSelectedItemLabel(S32 column) const
{
    return mList->getSelectedItemLabel(column);
}

// virtual
LLSD LLComboBox::getValue() const
{
    LLScrollListItem* item = mList->getFirstSelected();
    if( item )
    {
        return item->getValue();
    }
    else if (mAllowTextEntry)
    {
        return mTextEntry->getValue();
    }
    else
    {
        return LLSD();
    }
}

void LLComboBox::setLabel(const LLStringExplicit& name)
{
    if ( mTextEntry )
    {
        mTextEntry->setText(name);
        if (mList->selectItemByLabel(name, FALSE))
        {
            mTextEntry->setTentative(FALSE);
            mLastSelectedIndex = mList->getFirstSelectedIndex();
        }
        else
        {
            mTextEntry->setTentative(mTextEntryTentative);
        }
    }

    if (!mAllowTextEntry)
    {
        mButton->setLabel(name);
    }
}

void LLComboBox::updateLabel()
{
    // Update the combo editor with the selected
    // item label.
    if (mTextEntry)
    {
        mTextEntry->setText(getSelectedItemLabel());
        mTextEntry->setTentative(FALSE);
    }

    // If combo box doesn't allow text entry update
    // the combo button label.
    if (!mAllowTextEntry)
    {
        mButton->setLabel(getSelectedItemLabel());
    }
}

BOOL LLComboBox::remove(const std::string& name)
{
    BOOL found = mList->selectItemByLabel(name);

    if (found)
    {
        LLScrollListItem* item = mList->getFirstSelected();
        if (item)
        {
            mList->deleteSingleItem(mList->getItemIndex(item));
        }
        mLastSelectedIndex = mList->getFirstSelectedIndex();
    }

    return found;
}

BOOL LLComboBox::remove(S32 index)
{
    if (index < mList->getItemCount())
    {
        mList->deleteSingleItem(index);
        setLabel(getSelectedItemLabel());
        return TRUE;
    }
    return FALSE;
}

// Keyboard focus lost.
void LLComboBox::onFocusLost()
{
    hideList();
    // if valid selection
    if (mAllowTextEntry && getCurrentIndex() != -1)
    {
        mTextEntry->selectAll();
    }
    mButton->setForcePressedState(false);
    LLUICtrl::onFocusLost();
}

void LLComboBox::setButtonVisible(BOOL visible)
{
    mButton->setVisible(visible);
    if (mTextEntry)
    {
        LLRect text_entry_rect(0, getRect().getHeight(), getRect().getWidth(), 0);
        if (visible)
        {
            S32 arrow_width = mArrowImage ? mArrowImage->getWidth() : 0;
            text_entry_rect.mRight -= llmax(8,arrow_width) + 2 * BTN_DROP_SHADOW;
        }
        //mTextEntry->setRect(text_entry_rect);
        mTextEntry->reshape(text_entry_rect.getWidth(), text_entry_rect.getHeight(), TRUE);
    }
}

BOOL LLComboBox::setCurrentByIndex( S32 index )
{
    BOOL found = mList->selectNthItem( index );
    if (found)
    {
        setLabel(getSelectedItemLabel());
        mLastSelectedIndex = index;
    }
    return found;
}

S32 LLComboBox::getCurrentIndex() const
{
    LLScrollListItem* item = mList->getFirstSelected();
    if( item )
    {
        return mList->getItemIndex( item );
    }
    return -1;
}

void LLComboBox::setEnabledByValue(const LLSD& value, BOOL enabled)
{
    LLScrollListItem *found = mList->getItem(value);
    if (found)
    {
        found->setEnabled(enabled);
    }
}

void LLComboBox::createLineEditor(const LLComboBox::Params& p)
{
    LLRect rect = getLocalRect();
    if (mAllowTextEntry)
    {
        S32 arrow_width = mArrowImage ? mArrowImage->getWidth() : 0;
        S32 shadow_size = BTN_DROP_SHADOW;
        mButton->setRect(LLRect( getRect().getWidth() - llmax(8,arrow_width) - 2 * shadow_size,
                                rect.mTop, rect.mRight, rect.mBottom));
        mButton->setTabStop(FALSE);
        mButton->setHAlign(LLFontGL::HCENTER);

        LLRect text_entry_rect(0, getRect().getHeight(), getRect().getWidth(), 0);
        text_entry_rect.mRight -= llmax(8,arrow_width) + 2 * BTN_DROP_SHADOW;
        // clear label on button
        std::string cur_label = mButton->getLabelSelected();
        LLLineEditor::Params params = p.combo_editor;
        params.rect(text_entry_rect);
        params.default_text(LLStringUtil::null);
        params.max_length.bytes(mMaxChars);
        params.commit_callback.function(boost::bind(&LLComboBox::onTextCommit, this, _2));
        params.keystroke_callback(boost::bind(&LLComboBox::onTextEntry, this, _1));
        params.commit_on_focus_lost(false);
        params.follows.flags(FOLLOWS_ALL);
        params.label(mLabel);
        mTextEntry = LLUICtrlFactory::create<LLLineEditor> (params);
        mTextEntry->setText(cur_label);
        mTextEntry->setIgnoreTab(TRUE);
        addChild(mTextEntry);

        // clear label on button
        setLabel(LLStringUtil::null);

        mButton->setFollows(FOLLOWS_BOTTOM | FOLLOWS_TOP | FOLLOWS_RIGHT);
    }
    else
    {
        mButton->setRect(rect);
        mButton->setLabel(mLabel.getString());

        if (mTextEntry)
        {
            mTextEntry->setVisible(FALSE);
        }
    }
}

// <FS:Ansariel> For setting the focus to the LLLineEditor
void LLComboBox::focusEditor()
{
	if (mTextEntry)
	{
		mTextEntry->setFocus(TRUE);
	}
}
// </FS:Ansariel>

void LLComboBox::setLeftTextPadding(S32 pad)
{
    S32 left_pad, right_pad;
    mTextEntry->getTextPadding(&left_pad, &right_pad);
    mTextEntry->setTextPadding(pad, right_pad);
}

void* LLComboBox::getCurrentUserdata()
{
    LLScrollListItem* item = mList->getFirstSelected();
    if( item )
    {
        return item->getUserdata();
    }
    return NULL;
}


void LLComboBox::showList()
{
    // Make sure we don't go off top of screen.
    LLCoordWindow window_size;
    getWindow()->getSize(&window_size);
    //HACK: shouldn't have to know about scale here
    mList->fitContents( 192, llfloor((F32)window_size.mY / LLUI::getScaleFactor().mV[VY]) - 50 );

    // Make sure that we can see the whole list
    LLRect root_view_local;
    LLView* root_view = getRootView();
    root_view->localRectToOtherView(root_view->getLocalRect(), &root_view_local, this);

    LLRect rect = mList->getRect();

    S32 min_width = getRect().getWidth();
    S32 max_width = llmax(min_width, MAX_COMBO_WIDTH);
    // make sure we have up to date content width metrics
    S32 list_width = llclamp(mList->calcMaxContentWidth(), min_width, max_width);

    if (mListPosition == BELOW)
    {
        if (rect.getHeight() <= -root_view_local.mBottom)
        {
            // Move rect so it hangs off the bottom of this view
            rect.setLeftTopAndSize(0, 0, list_width, rect.getHeight() );
        }
        else
        {
            // stack on top or bottom, depending on which has more room
            if (-root_view_local.mBottom > root_view_local.mTop - getRect().getHeight())
            {
                // Move rect so it hangs off the bottom of this view
                rect.setLeftTopAndSize(0, 0, list_width, llmin(-root_view_local.mBottom, rect.getHeight()));
            }
            else
            {
                // move rect so it stacks on top of this view (clipped to size of screen)
                rect.setOriginAndSize(0, getRect().getHeight(), list_width, llmin(root_view_local.mTop - getRect().getHeight(), rect.getHeight()));
            }
        }
    }
    else // ABOVE
    {
        if (rect.getHeight() <= root_view_local.mTop - getRect().getHeight())
        {
            // move rect so it stacks on top of this view (clipped to size of screen)
            rect.setOriginAndSize(0, getRect().getHeight(), list_width, llmin(root_view_local.mTop - getRect().getHeight(), rect.getHeight()));
        }
        else
        {
            // stack on top or bottom, depending on which has more room
            if (-root_view_local.mBottom > root_view_local.mTop - getRect().getHeight())
            {
                // Move rect so it hangs off the bottom of this view
                rect.setLeftTopAndSize(0, 0, list_width, llmin(-root_view_local.mBottom, rect.getHeight()));
            }
            else
            {
                // move rect so it stacks on top of this view (clipped to size of screen)
                rect.setOriginAndSize(0, getRect().getHeight(), list_width, llmin(root_view_local.mTop - getRect().getHeight(), rect.getHeight()));
            }
        }

    }
    mList->setOrigin(rect.mLeft, rect.mBottom);
    mList->reshape(rect.getWidth(), rect.getHeight());
    mList->translateIntoRect(root_view_local);

    // Make sure we didn't go off bottom of screen
    S32 x, y;
    mList->localPointToScreen(0, 0, &x, &y);

    if (y < 0)
    {
        mList->translate(0, -y);
    }

    // NB: this call will trigger the focuslost callback which will hide the list, so do it first
    // before finally showing the list

    mList->setFocus(TRUE);

    // Show the list and push the button down
    mButton->setToggleState(TRUE);
    mList->setVisible(TRUE);

    LLUI::getInstance()->addPopup(this);

    setUseBoundingRect(TRUE);
//  updateBoundingRect();
}

void LLComboBox::hideList()
{
    if (mList->getVisible())
    {
        // assert selection in list
        if(mAllowNewValues)
        {
            // mLastSelectedIndex = -1 means that we entered a new value, don't select
            // any of existing items in this case.
            if(mLastSelectedIndex >= 0)
                mList->selectNthItem(mLastSelectedIndex);
        }
        else if(mLastSelectedIndex >= 0)
            mList->selectNthItem(mLastSelectedIndex);

        mButton->setToggleState(FALSE);
        mList->setVisible(FALSE);
        mList->mouseOverHighlightNthItem(-1);

        setUseBoundingRect(FALSE);
        LLUI::getInstance()->removePopup(this);
//      updateBoundingRect();
    }
}

void LLComboBox::onButtonMouseDown()
{
    if (!mList->getVisible())
    {
        // this might change selection, so do it first
        prearrangeList();

        // highlight the last selected item from the original selection before potentially selecting a new item
        // as visual cue to original value of combo box
        LLScrollListItem* last_selected_item = mList->getLastSelectedItem();
        if (last_selected_item)
        {
            mList->mouseOverHighlightNthItem(mList->getItemIndex(last_selected_item));
        }

        if (mList->getItemCount() != 0)
        {
            showList();
        }

        setFocus( TRUE );

        // pass mouse capture on to list if button is depressed
        if (mButton->hasMouseCapture())
        {
            gFocusMgr.setMouseCapture(mList);

            // But keep the "pressed" look, which buttons normally lose when they
            // lose focus
            mButton->setForcePressedState(true);
        }
    }
    else
    {
        hideList();
    }

}

void LLComboBox::onListMouseUp()
{
    // In some cases this is the termination of a mouse click that started on
    // the button, so clear its pressed state
    mButton->setForcePressedState(false);
}

//------------------------------------------------------------------
// static functions
//------------------------------------------------------------------

void LLComboBox::onItemSelected(const LLSD& data)
{
    mLastSelectedIndex = getCurrentIndex();
    if (mLastSelectedIndex != -1)
    {
        updateLabel();

        if (mAllowTextEntry)
        {
            gFocusMgr.setKeyboardFocus(mTextEntry);
            mTextEntry->selectAll();
        }
    }
    // hiding the list reasserts the old value stored in the text editor/dropdown button
    hideList();

    // commit does the reverse, asserting the value in the list
    onCommit();
}

BOOL LLComboBox::handleToolTip(S32 x, S32 y, MASK mask)
{
    std::string tool_tip;

    if(LLUICtrl::handleToolTip(x, y, mask))
    {
        return TRUE;
    }

    tool_tip = getToolTip();
    if (tool_tip.empty())
    {
        tool_tip = getSelectedItemLabel();
    }

    if( !tool_tip.empty() )
    {
        LLToolTipMgr::instance().show(LLToolTip::Params()
            .message(tool_tip)
            .sticky_rect(calcScreenRect()));
    }
    return TRUE;
}

BOOL LLComboBox::handleKeyHere(KEY key, MASK mask)
{
    BOOL result = FALSE;
    if (hasFocus())
    {
        if (mList->getVisible()
            && key == KEY_ESCAPE && mask == MASK_NONE)
        {
            hideList();
            return TRUE;
        }
        //give list a chance to pop up and handle key
        LLScrollListItem* last_selected_item = mList->getLastSelectedItem();
        if (last_selected_item)
        {
            // highlight the original selection before potentially selecting a new item
            mList->mouseOverHighlightNthItem(mList->getItemIndex(last_selected_item));
        }
        result = mList->handleKeyHere(key, mask);

        // will only see return key if it is originating from line editor
        // since the dropdown button eats the key
        if (key == KEY_RETURN)
        {
            if (mask == MASK_NONE)
            {
                mOnReturnSignal(this, getValue());
            }

            // don't show list and don't eat key input when committing
            // free-form text entry with RETURN since user already knows
            // what they are trying to select
            return FALSE;
        }
        // if selection has changed, pop open list
        else if (mList->getLastSelectedItem() != last_selected_item
                    || ((key == KEY_DOWN || key == KEY_UP)
                        && mList->getCanSelect()
                        && !mList->isEmpty()))
        {
            showList();
        }
    }
    return result;
}

BOOL LLComboBox::handleUnicodeCharHere(llwchar uni_char)
{
    BOOL result = FALSE;
    if (gFocusMgr.childHasKeyboardFocus(this))
    {
        // space bar just shows the list
        if (' ' != uni_char )
        {
            LLScrollListItem* last_selected_item = mList->getLastSelectedItem();
            if (last_selected_item)
            {
                // highlight the original selection before potentially selecting a new item
                mList->mouseOverHighlightNthItem(mList->getItemIndex(last_selected_item));
            }
            result = mList->handleUnicodeCharHere(uni_char);
            if (mList->getLastSelectedItem() != last_selected_item)
            {
                showList();
            }
        }
    }
    return result;
}

void LLComboBox::setTextEntry(const LLStringExplicit& text)
{
    if (mTextEntry)
    {
        mTextEntry->setText(text);
        mHasAutocompletedText = FALSE;
        updateSelection();
    }
}

void LLComboBox::setKeystrokeOnEsc(BOOL enable)
{
    if (mTextEntry)
    {
        mTextEntry->setKeystrokeOnEsc(enable);
    }
}

void LLComboBox::onTextEntry(LLLineEditor* line_editor)
{
    if (mTextEntryCallback != NULL)
    {
        (mTextEntryCallback)(line_editor, LLSD());
    }

    KEY key = gKeyboard->currentKey();
    if (key == KEY_BACKSPACE ||
        key == KEY_DELETE)
    {
        if (mList->selectItemByLabel(line_editor->getText(), FALSE))
        {
            line_editor->setTentative(FALSE);
            mLastSelectedIndex = mList->getFirstSelectedIndex();
        }
        else
        {
            line_editor->setTentative(mTextEntryTentative);
            mList->deselectAllItems();
            mLastSelectedIndex = -1;
        }
        if (mTextChangedCallback != NULL)
        {
            (mTextChangedCallback)(line_editor, LLSD());
        }
        return;
    }

    if (key == KEY_LEFT ||
        key == KEY_RIGHT)
    {
        return;
    }

    if (key == KEY_DOWN)
    {
        setCurrentByIndex(llmin(getItemCount() - 1, getCurrentIndex() + 1));
        if (!mList->getVisible())
        {
            prearrangeList();

            if (mList->getItemCount() != 0)
            {
                showList();
            }
        }
        line_editor->selectAll();
        line_editor->setTentative(FALSE);
    }
    else if (key == KEY_UP)
    {
        setCurrentByIndex(llmax(0, getCurrentIndex() - 1));
        if (!mList->getVisible())
        {
            prearrangeList();

            if (mList->getItemCount() != 0)
            {
                showList();
            }
        }
        line_editor->selectAll();
        line_editor->setTentative(FALSE);
    }
    else
    {
        // RN: presumably text entry
        updateSelection();
    }
    if (mTextChangedCallback != NULL)
    {
        (mTextChangedCallback)(line_editor, LLSD());
    }
}

void LLComboBox::updateSelection()
{
    LLWString left_wstring = mTextEntry->getWText().substr(0, mTextEntry->getCursor());
    // user-entered portion of string, based on assumption that any selected
    // text was a result of auto-completion
<<<<<<< HEAD
	LLWString user_wstring = mHasAutocompletedText ? left_wstring : mTextEntry->getWText();
	std::string full_string = mTextEntry->getText();

	// go ahead and arrange drop down list on first typed character, even
	// though we aren't showing it... some code relies on prearrange
	// callback to populate content
	if( mTextEntry->getWText().size() == 1 )
	{
		prearrangeList(mTextEntry->getText());
	}

	if (mList->selectItemByLabel(full_string, FALSE))
	{
		mTextEntry->setTentative(FALSE);
		mLastSelectedIndex = mList->getFirstSelectedIndex();
	}
	// <FS:Ansariel> Allow fulltext search in comboboxes
	//else if (mList->selectItemByPrefix(left_wstring, FALSE))
	else if ((!LLUI::getInstance()->mSettingGroups["config"]->getBOOL("FSComboboxSubstringSearch") || mForceDisableFulltextSearch) && mList->selectItemByPrefix(left_wstring, FALSE))
	// </FS:Ansariel>
	{
		LLWString selected_item = utf8str_to_wstring(getSelectedItemLabel());
		LLWString wtext = left_wstring + selected_item.substr(left_wstring.size(), selected_item.size());
		mTextEntry->setText(wstring_to_utf8str(wtext));
		mTextEntry->setSelection(left_wstring.size(), mTextEntry->getWText().size());
		mTextEntry->endSelection();
		mTextEntry->setTentative(FALSE);
		mHasAutocompletedText = TRUE;
		mLastSelectedIndex = mList->getFirstSelectedIndex();
	}
	// <FS:Ansariel> Allow fulltext search in comboboxes
	else if (LLUI::getInstance()->mSettingGroups["config"]->getBOOL("FSComboboxSubstringSearch") && !mForceDisableFulltextSearch && mList->selectItemBySubstring(left_wstring, FALSE))
	{
		LLWString selected_item = utf8str_to_wstring(getSelectedItemLabel());
		mTextEntry->setText(wstring_to_utf8str(left_wstring) + " (" + getSelectedItemLabel() + ")");
		mTextEntry->setSelection(left_wstring.size(), mTextEntry->getWText().size());
		mTextEntry->endSelection();
		mTextEntry->setTentative(FALSE);
		mHasAutocompletedText = TRUE;
		mLastSelectedIndex = mList->getFirstSelectedIndex();
	}
	// </FS:Ansariel>
	else // no matching items found
	{
		mList->deselectAllItems();
		mTextEntry->setText(wstring_to_utf8str(user_wstring)); // removes text added by autocompletion
		mTextEntry->setTentative(mTextEntryTentative);
		mHasAutocompletedText = FALSE;
		mLastSelectedIndex = -1;
	}
=======
    LLWString user_wstring = mHasAutocompletedText ? left_wstring : mTextEntry->getWText();
    std::string full_string = mTextEntry->getText();

    // go ahead and arrange drop down list on first typed character, even
    // though we aren't showing it... some code relies on prearrange
    // callback to populate content
    if( mTextEntry->getWText().size() == 1 )
    {
        prearrangeList(mTextEntry->getText());
    }

    if (mList->selectItemByLabel(full_string, FALSE))
    {
        mTextEntry->setTentative(FALSE);
        mLastSelectedIndex = mList->getFirstSelectedIndex();
    }
    else if (mList->selectItemByPrefix(left_wstring, FALSE))
    {
        LLWString selected_item = utf8str_to_wstring(getSelectedItemLabel());
        LLWString wtext = left_wstring + selected_item.substr(left_wstring.size(), selected_item.size());
        mTextEntry->setText(wstring_to_utf8str(wtext));
        mTextEntry->setSelection(left_wstring.size(), mTextEntry->getWText().size());
        mTextEntry->endSelection();
        mTextEntry->setTentative(FALSE);
        mHasAutocompletedText = TRUE;
        mLastSelectedIndex = mList->getFirstSelectedIndex();
    }
    else // no matching items found
    {
        mList->deselectAllItems();
        mTextEntry->setText(wstring_to_utf8str(user_wstring)); // removes text added by autocompletion
        mTextEntry->setTentative(mTextEntryTentative);
        mHasAutocompletedText = FALSE;
        mLastSelectedIndex = -1;
    }
>>>>>>> 38c2a5bd
}

void LLComboBox::onTextCommit(const LLSD& data)
{
    std::string text = mTextEntry->getText();
    setSimple(text);
    onCommit();
    mTextEntry->selectAll();
}

void LLComboBox::setFocus(BOOL b)
{
    LLUICtrl::setFocus(b);

    if (b)
    {
        mList->clearSearchString();
        if (mList->getVisible())
        {
            mList->setFocus(TRUE);
        }
    }
}

void LLComboBox::prearrangeList(std::string filter)
{
    if (mPrearrangeCallback)
    {
        mPrearrangeCallback(this, LLSD(filter));
    }
}


//============================================================================
// ll::ui::SearchableControl functions

//virtual
std::string LLComboBox::_getSearchText() const
{
    std::string res;
    if (mList)
    {
        // getAllData returns a full copy of content, might be a
        // better option to implement an mList->getSearchText(column)
        std::vector<LLScrollListItem*> data = mList->getAllData();
        std::vector<LLScrollListItem*>::iterator iter = data.begin();
        while (iter != data.end())
        {
            LLScrollListCell* cell = (*iter)->getColumn(0);
            if (cell)
            {
                std::string whitelist_url = cell->getValue().asString();
                res += cell->getValue().asString();
            }
            iter++;
        }
    }
    return res + getToolTip();
}

//virtual
void LLComboBox::onSetHighlight() const
{
    if (mButton)
    {
        mButton->ll::ui::SearchableControl::setHighlighted(ll::ui::SearchableControl::getHighlighted());
    }
}

void LLComboBox::imageLoaded()
{
    if (mAllowTextEntry)
    {
        LLRect rect = getLocalRect();
        S32 arrow_width = mArrowImage ? mArrowImage->getWidth() : 0;
        S32 shadow_size = BTN_DROP_SHADOW;
        mButton->setRect(LLRect(getRect().getWidth() - llmax(8, arrow_width) - 2 * shadow_size,
            rect.mTop, rect.mRight, rect.mBottom));
        if (mButton->getVisible())
        {
            // recalculate field size
            if (mTextEntry)
            {
                LLRect text_entry_rect(0, getRect().getHeight(), getRect().getWidth(), 0);
                text_entry_rect.mRight -= llmax(8, arrow_width) + 2 * BTN_DROP_SHADOW;
                mTextEntry->reshape(text_entry_rect.getWidth(), text_entry_rect.getHeight(), TRUE);
            }
        }
    }
}

//============================================================================
// LLCtrlListInterface functions

S32 LLComboBox::getItemCount() const
{
    return mList->getItemCount();
}

void LLComboBox::addColumn(const LLSD& column, EAddPosition pos)
{
    mList->clearColumns();
    mList->addColumn(column, pos);
}

void LLComboBox::clearColumns()
{
    mList->clearColumns();
}

void LLComboBox::setColumnLabel(const std::string& column, const std::string& label)
{
    mList->setColumnLabel(column, label);
}

LLScrollListItem* LLComboBox::addElement(const LLSD& value, EAddPosition pos, void* userdata)
{
    return mList->addElement(value, pos, userdata);
}

LLScrollListItem* LLComboBox::addSimpleElement(const std::string& value, EAddPosition pos, const LLSD& id)
{
    return mList->addSimpleElement(value, pos, id);
}

void LLComboBox::clearRows()
{
    mList->clearRows();
}

void LLComboBox::sortByColumn(const std::string& name, BOOL ascending)
{
    mList->sortByColumn(name, ascending);
}

//============================================================================
//LLCtrlSelectionInterface functions

BOOL LLComboBox::setCurrentByID(const LLUUID& id)
{
    BOOL found = mList->selectByID( id );

    if (found)
    {
        setLabel(getSelectedItemLabel());
        mLastSelectedIndex = mList->getFirstSelectedIndex();
    }

    return found;
}

LLUUID LLComboBox::getCurrentID() const
{
    return mList->getStringUUIDSelectedItem();
}
BOOL LLComboBox::setSelectedByValue(const LLSD& value, BOOL selected)
{
    BOOL found = mList->setSelectedByValue(value, selected);
    if (found)
    {
        setLabel(getSelectedItemLabel());
    }
    return found;
}

LLSD LLComboBox::getSelectedValue()
{
    return mList->getSelectedValue();
}

BOOL LLComboBox::isSelected(const LLSD& value) const
{
    return mList->isSelected(value);
}

BOOL LLComboBox::operateOnSelection(EOperation op)
{
    if (op == OP_DELETE)
    {
        mList->deleteSelectedItems();
        return TRUE;
    }
    return FALSE;
}

BOOL LLComboBox::operateOnAll(EOperation op)
{
    if (op == OP_DELETE)
    {
        clearRows();
        return TRUE;
    }
    return FALSE;
}

BOOL LLComboBox::selectItemRange( S32 first, S32 last )
{
    return mList->selectItemRange(first, last);
}


static LLDefaultChildRegistry::Register<LLIconsComboBox> register_icons_combo_box("icons_combo_box");

LLIconsComboBox::Params::Params()
:   icon_column("icon_column", ICON_COLUMN),
    label_column("label_column", LABEL_COLUMN)
{}

LLIconsComboBox::LLIconsComboBox(const LLIconsComboBox::Params& p)
:   LLComboBox(p),
    mIconColumnIndex(p.icon_column),
    mLabelColumnIndex(p.label_column)
{}

const std::string LLIconsComboBox::getSelectedItemLabel(S32 column) const
{
    mButton->setImageOverlay(LLComboBox::getSelectedItemLabel(mIconColumnIndex), mButton->getImageOverlayHAlign());

    return LLComboBox::getSelectedItemLabel(mLabelColumnIndex);
}<|MERGE_RESOLUTION|>--- conflicted
+++ resolved
@@ -69,22 +69,10 @@
 
 
 LLComboBox::Params::Params()
-<<<<<<< HEAD
-:	allow_text_entry("allow_text_entry", false),
-	allow_new_values("allow_new_values", false),
-	show_text_as_tentative("show_text_as_tentative", true),
-	force_disable_fulltext_search("force_disable_fulltext_search", false), // <FS:Ansariel> Allow fulltext search in comboboxes
-	max_chars("max_chars", 20),
-	list_position("list_position", BELOW),
-	items("item"),
-	combo_button("combo_button"),
-	combo_list("combo_list"),
-	combo_editor("combo_editor"),
-	drop_down_button("drop_down_button")
-=======
 :   allow_text_entry("allow_text_entry", false),
     allow_new_values("allow_new_values", false),
     show_text_as_tentative("show_text_as_tentative", true),
+    force_disable_fulltext_search("force_disable_fulltext_search", false), // <FS:Ansariel> Allow fulltext search in comboboxes
     max_chars("max_chars", 20),
     list_position("list_position", BELOW),
     items("item"),
@@ -92,47 +80,16 @@
     combo_list("combo_list"),
     combo_editor("combo_editor"),
     drop_down_button("drop_down_button")
->>>>>>> 38c2a5bd
 {
     addSynonym(items, "combo_item");
 }
 
 
 LLComboBox::LLComboBox(const LLComboBox::Params& p)
-<<<<<<< HEAD
-:	LLUICtrl(p),
-	mTextEntry(NULL),
-	mTextEntryTentative(p.show_text_as_tentative),
-	mForceDisableFulltextSearch(p.force_disable_fulltext_search), // <FS:Ansariel> Allow fulltext search in comboboxes
-	mHasAutocompletedText(false),
-	mAllowTextEntry(p.allow_text_entry),
-	mAllowNewValues(p.allow_new_values),
-	mMaxChars(p.max_chars),
-	mPrearrangeCallback(p.prearrange_callback()),
-	mTextEntryCallback(p.text_entry_callback()),
-	mTextChangedCallback(p.text_changed_callback()),
-	mListPosition(p.list_position),
-	mLastSelectedIndex(-1),
-	mLabel(p.label)
-{
-	// Text label button
-
-	LLButton::Params button_params = (mAllowTextEntry ? p.combo_button : p.drop_down_button);
-	button_params.mouse_down_callback.function(
-		boost::bind(&LLComboBox::onButtonMouseDown, this));
-	button_params.follows.flags(FOLLOWS_LEFT|FOLLOWS_BOTTOM|FOLLOWS_RIGHT);
-	button_params.rect(p.rect);
-
-	if(mAllowTextEntry)
-	{
-		button_params.pad_right(2);
-	}
-
-	mArrowImage = button_params.image_unselected;
-=======
 :   LLUICtrl(p),
     mTextEntry(NULL),
     mTextEntryTentative(p.show_text_as_tentative),
+    mForceDisableFulltextSearch(p.force_disable_fulltext_search), // <FS:Ansariel> Allow fulltext search in comboboxes
     mHasAutocompletedText(false),
     mAllowTextEntry(p.allow_text_entry),
     mAllowNewValues(p.allow_new_values),
@@ -158,7 +115,6 @@
     }
 
     mArrowImage = button_params.image_unselected;
->>>>>>> 38c2a5bd
     if (mArrowImage.notNull())
     {
         mImageLoadedConnection = mArrowImage->addLoadedCallback(boost::bind(&LLComboBox::imageLoaded, this));
@@ -167,14 +123,6 @@
     mButton = LLUICtrlFactory::create<LLButton>(button_params);
 
 
-<<<<<<< HEAD
-	LLScrollListCtrl::Params params = p.combo_list;
-	params.name("ComboBox");
-	params.commit_callback.function(boost::bind(&LLComboBox::onItemSelected, this, _2));
-	params.visible(false);
-	params.commit_on_keyboard_movement(false);
-	params.draw_stripes(false);
-=======
     if(mAllowTextEntry)
     {
         //redo to compensate for button hack that leaves space for a character
@@ -182,13 +130,13 @@
         mButton->setRightHPad(2);
     }
     addChild(mButton);
->>>>>>> 38c2a5bd
 
     LLScrollListCtrl::Params params = p.combo_list;
     params.name("ComboBox");
     params.commit_callback.function(boost::bind(&LLComboBox::onItemSelected, this, _2));
     params.visible(false);
     params.commit_on_keyboard_movement(false);
+    params.draw_stripes(false);
 
     mList = LLUICtrlFactory::create<LLScrollListCtrl>(params);
     addChild(mList);
@@ -383,12 +331,12 @@
 // <FS:Ansariel> Get items by value
 LLScrollListItem* LLComboBox::getItemByValue(const LLSD& value)
 {
-	if (mList)
-	{
-		return mList->getItem(value);
-	}
-
-	return nullptr;
+    if (mList)
+    {
+        return mList->getItem(value);
+    }
+
+    return nullptr;
 }
 // </FS:Ansariel>
 
@@ -645,10 +593,10 @@
 // <FS:Ansariel> For setting the focus to the LLLineEditor
 void LLComboBox::focusEditor()
 {
-	if (mTextEntry)
-	{
-		mTextEntry->setFocus(TRUE);
-	}
+    if (mTextEntry)
+    {
+        mTextEntry->setFocus(TRUE);
+    }
 }
 // </FS:Ansariel>
 
@@ -1051,58 +999,6 @@
     LLWString left_wstring = mTextEntry->getWText().substr(0, mTextEntry->getCursor());
     // user-entered portion of string, based on assumption that any selected
     // text was a result of auto-completion
-<<<<<<< HEAD
-	LLWString user_wstring = mHasAutocompletedText ? left_wstring : mTextEntry->getWText();
-	std::string full_string = mTextEntry->getText();
-
-	// go ahead and arrange drop down list on first typed character, even
-	// though we aren't showing it... some code relies on prearrange
-	// callback to populate content
-	if( mTextEntry->getWText().size() == 1 )
-	{
-		prearrangeList(mTextEntry->getText());
-	}
-
-	if (mList->selectItemByLabel(full_string, FALSE))
-	{
-		mTextEntry->setTentative(FALSE);
-		mLastSelectedIndex = mList->getFirstSelectedIndex();
-	}
-	// <FS:Ansariel> Allow fulltext search in comboboxes
-	//else if (mList->selectItemByPrefix(left_wstring, FALSE))
-	else if ((!LLUI::getInstance()->mSettingGroups["config"]->getBOOL("FSComboboxSubstringSearch") || mForceDisableFulltextSearch) && mList->selectItemByPrefix(left_wstring, FALSE))
-	// </FS:Ansariel>
-	{
-		LLWString selected_item = utf8str_to_wstring(getSelectedItemLabel());
-		LLWString wtext = left_wstring + selected_item.substr(left_wstring.size(), selected_item.size());
-		mTextEntry->setText(wstring_to_utf8str(wtext));
-		mTextEntry->setSelection(left_wstring.size(), mTextEntry->getWText().size());
-		mTextEntry->endSelection();
-		mTextEntry->setTentative(FALSE);
-		mHasAutocompletedText = TRUE;
-		mLastSelectedIndex = mList->getFirstSelectedIndex();
-	}
-	// <FS:Ansariel> Allow fulltext search in comboboxes
-	else if (LLUI::getInstance()->mSettingGroups["config"]->getBOOL("FSComboboxSubstringSearch") && !mForceDisableFulltextSearch && mList->selectItemBySubstring(left_wstring, FALSE))
-	{
-		LLWString selected_item = utf8str_to_wstring(getSelectedItemLabel());
-		mTextEntry->setText(wstring_to_utf8str(left_wstring) + " (" + getSelectedItemLabel() + ")");
-		mTextEntry->setSelection(left_wstring.size(), mTextEntry->getWText().size());
-		mTextEntry->endSelection();
-		mTextEntry->setTentative(FALSE);
-		mHasAutocompletedText = TRUE;
-		mLastSelectedIndex = mList->getFirstSelectedIndex();
-	}
-	// </FS:Ansariel>
-	else // no matching items found
-	{
-		mList->deselectAllItems();
-		mTextEntry->setText(wstring_to_utf8str(user_wstring)); // removes text added by autocompletion
-		mTextEntry->setTentative(mTextEntryTentative);
-		mHasAutocompletedText = FALSE;
-		mLastSelectedIndex = -1;
-	}
-=======
     LLWString user_wstring = mHasAutocompletedText ? left_wstring : mTextEntry->getWText();
     std::string full_string = mTextEntry->getText();
 
@@ -1119,7 +1015,10 @@
         mTextEntry->setTentative(FALSE);
         mLastSelectedIndex = mList->getFirstSelectedIndex();
     }
-    else if (mList->selectItemByPrefix(left_wstring, FALSE))
+    // <FS:Ansariel> Allow fulltext search in comboboxes
+    //else if (mList->selectItemByPrefix(left_wstring, FALSE))
+    else if ((!LLUI::getInstance()->mSettingGroups["config"]->getBOOL("FSComboboxSubstringSearch") || mForceDisableFulltextSearch) && mList->selectItemByPrefix(left_wstring, FALSE))
+    // </FS:Ansariel>
     {
         LLWString selected_item = utf8str_to_wstring(getSelectedItemLabel());
         LLWString wtext = left_wstring + selected_item.substr(left_wstring.size(), selected_item.size());
@@ -1130,6 +1029,18 @@
         mHasAutocompletedText = TRUE;
         mLastSelectedIndex = mList->getFirstSelectedIndex();
     }
+    // <FS:Ansariel> Allow fulltext search in comboboxes
+    else if (LLUI::getInstance()->mSettingGroups["config"]->getBOOL("FSComboboxSubstringSearch") && !mForceDisableFulltextSearch && mList->selectItemBySubstring(left_wstring, FALSE))
+    {
+        LLWString selected_item = utf8str_to_wstring(getSelectedItemLabel());
+        mTextEntry->setText(wstring_to_utf8str(left_wstring) + " (" + getSelectedItemLabel() + ")");
+        mTextEntry->setSelection(left_wstring.size(), mTextEntry->getWText().size());
+        mTextEntry->endSelection();
+        mTextEntry->setTentative(FALSE);
+        mHasAutocompletedText = TRUE;
+        mLastSelectedIndex = mList->getFirstSelectedIndex();
+    }
+    // </FS:Ansariel>
     else // no matching items found
     {
         mList->deselectAllItems();
@@ -1138,7 +1049,6 @@
         mHasAutocompletedText = FALSE;
         mLastSelectedIndex = -1;
     }
->>>>>>> 38c2a5bd
 }
 
 void LLComboBox::onTextCommit(const LLSD& data)
