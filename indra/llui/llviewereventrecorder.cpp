/**
 * @file llviewereventrecorder.cpp
 * @brief Viewer event recording and playback support for mouse and keyboard events
 *
 * $LicenseInfo:firstyear=2013&license=viewerlgpl$
 *
 * Copyright (c) 2013, Linden Research, Inc.
 * This library is free software; you can redistribute it and/or
 * modify it under the terms of the GNU Lesser General Public
 * License as published by the Free Software Foundation;
 * version 2.1 of the License only.
 *
 * This library is distributed in the hope that it will be useful,
 * but WITHOUT ANY WARRANTY; without even the implied warranty of
 * MERCHANTABILITY or FITNESS FOR A PARTICULAR PURPOSE.  See the GNU
 * Lesser General Public License for more details.
 *
 * You should have received a copy of the GNU Lesser General Public
 * License along with this library; if not, write to the Free Software
 * Foundation, Inc., 51 Franklin Street, Fifth Floor, Boston, MA  02110-1301  USA
 *
 * Linden Research, Inc., 945 Battery Street, San Francisco, CA  94111  USA
 * $/LicenseInfo$
 */


#include "llviewereventrecorder.h"
#include "llui.h"
#include "llleap.h"

LLViewerEventRecorder::LLViewerEventRecorder() {

  clear(UNDEFINED);
  logEvents = false;
  // Remove any previous event log file
  // <FS:Ansariel> Name this properly and silence the warnings
  //std::string old_log_ui_events_to_llsd_file = gDirUtilp->getExpandedFilename(LL_PATH_LOGS, "SecondLife_Events_log.old");
  //LLFile::remove(old_log_ui_events_to_llsd_file, ENOENT);
  //

  //mLogFilename = gDirUtilp->getExpandedFilename(LL_PATH_LOGS, "SecondLife_Events_log.llsd");
  //LLFile::rename(mLogFilename, old_log_ui_events_to_llsd_file, ENOENT);
  std::string old_log_ui_events_to_llsd_file = gDirUtilp->getExpandedFilename(LL_PATH_LOGS, llformat("%s_Events_log.old", APP_NAME.c_str()));
  if (LLFile::isfile(old_log_ui_events_to_llsd_file))
  {
<<<<<<< HEAD
	  LLFile::remove(old_log_ui_events_to_llsd_file, ENOENT);
=======
      LLFile::remove(old_log_ui_events_to_llsd_file, ENOENT);
>>>>>>> 1a8a5404
  }

  mLogFilename = gDirUtilp->getExpandedFilename(LL_PATH_LOGS, llformat("%s_Events_log.llsd", APP_NAME.c_str()));
  if (LLFile::isfile(mLogFilename))
  {
<<<<<<< HEAD
	  LLFile::rename(mLogFilename, old_log_ui_events_to_llsd_file, ENOENT);
=======
      LLFile::rename(mLogFilename, old_log_ui_events_to_llsd_file, ENOENT);
>>>>>>> 1a8a5404
  }
  // </FS:Ansariel>
}


bool LLViewerEventRecorder::displayViewerEventRecorderMenuItems() {
  return LLUI::getInstance()->mSettingGroups["config"]->getBOOL("ShowEventRecorderMenuItems");
}


void LLViewerEventRecorder::setEventLoggingOn() {
  if (! mLog.is_open()) {
      mLog.open(mLogFilename.c_str(), std::ios_base::out);
  }
  logEvents=true;
  LL_DEBUGS() << "LLViewerEventRecorder::setEventLoggingOn event logging turned on" << LL_ENDL;
}

void LLViewerEventRecorder::setEventLoggingOff() {
  logEvents=false;
  mLog.flush();
  mLog.close();
  LL_DEBUGS() << "LLViewerEventRecorder::setEventLoggingOff event logging turned off" << LL_ENDL;
}


 LLViewerEventRecorder::~LLViewerEventRecorder() {
  if (mLog.is_open()) {
      mLog.close();
    }
}

void LLViewerEventRecorder::clear_xui() {
  xui.clear();
}

void LLViewerEventRecorder::clear(S32 r) {

  xui.clear();

  local_x=r;
  local_y=r;

  global_x=r;
  global_y=r;


}

void LLViewerEventRecorder::setMouseLocalCoords(S32 x, S32 y) {
  local_x=x;
  local_y=y;
}

void LLViewerEventRecorder::setMouseGlobalCoords(S32 x, S32 y) {
  global_x=x;
  global_y=y;
}

void LLViewerEventRecorder::updateMouseEventInfo(S32 local_x, S32 local_y, S32 global_x, S32 global_y, std::string mName) {
<<<<<<< HEAD
  if (! logEvents) return; //<FS:ND/> Do nothing if off 
=======
  if (! logEvents) return; //<FS:ND/> Do nothing if off
>>>>>>> 1a8a5404

  LLView * target_view = LLUI::getInstance()->resolvePath(LLUI::getInstance()->getRootView(), xui);
  if (! target_view) {
    LL_DEBUGS() << "LLViewerEventRecorder::updateMouseEventInfo - xui path on file at moment is NOT valid - so DO NOT record these local coords" << LL_ENDL;
    return;
  }
  LL_DEBUGS() << "LLViewerEventRecorder::updateMouseEventInfo b4 updatemouseeventinfo - local_x|global x   "<< this->local_x << " " << this->global_x  << "local/global y " << this->local_y << " " << this->global_y << " mname: " << mName << " xui: " << xui << LL_ENDL;


  if (this->local_x < 1 && this->local_y<1 && local_x && local_y) {
    this->local_x=local_x;
    this->local_y=local_y;
  }
  this->global_x=global_x;
  this->global_y=global_y;

  // ONLY record deepest xui path for hierarchy searches - or first/only xui for floaters/panels reached via mouse captor - and llmousehandler
  if (mName!="" &&  mName!="/" && xui=="") {
    //  xui=std::string("/")+mName+xui;
    //xui=mName+xui;
    xui = mName; // TODO review confirm we never call with partial path - also cAN REMOVE CHECK FOR "" - ON OTHER HAND IT'S PRETTY HARMLESS
  }

  LL_DEBUGS() << "LLViewerEventRecorder::updateMouseEventInfo after updatemouseeventinfo - local_x|global x   "<< this->local_x << " " << this->global_x  << "local/global y " << this->local_y << " " << this->global_y << " mname: " << mName << " xui: " << xui << LL_ENDL;
}

void LLViewerEventRecorder::logVisibilityChange(std::string xui, std::string name, bool visibility, std::string event_subtype) {
<<<<<<< HEAD
  if (! logEvents) return; //<FS:ND/> Do nothing if off 
=======
  if (! logEvents) return; //<FS:ND/> Do nothing if off
>>>>>>> 1a8a5404

  LLSD  event=LLSD::emptyMap();

  event.insert("event",LLSD(std::string("visibility")));

  if (visibility) {
    event.insert("visibility",LLSD(true));
  } else {
    event.insert("visibility",LLSD(false));
  }

  if (event_subtype!="") {
    event.insert("event_subtype", LLSD(event_subtype));
  }

  if(name!="") {
    event.insert("name",LLSD(name));
  }

  if (xui!="") {
    event.insert("path",LLSD(xui));
  }

  event.insert("timestamp",LLSD(LLDate::now().asString()));
  recordEvent(event);
}


std::string LLViewerEventRecorder::get_xui() {
  return xui;
}
void LLViewerEventRecorder::update_xui(std::string xui) {
  if (xui!="" && this->xui=="" ) {
    LL_DEBUGS() << "LLViewerEventRecorder::update_xui to " << xui << LL_ENDL;
    this->xui=xui;
  } else {
    LL_DEBUGS() << "LLViewerEventRecorder::update_xui called with empty string" << LL_ENDL;
  }
}

void LLViewerEventRecorder::logKeyEvent(KEY key, MASK mask) {

<<<<<<< HEAD
  if (! logEvents) return; //<FS:ND/> Do nothing if off 
=======
  if (! logEvents) return; //<FS:ND/> Do nothing if off
>>>>>>> 1a8a5404
  // NOTE: Event recording only logs keydown events - the viewer itself hides keyup events at a fairly low level in the code and does not appear to care about them anywhere

  LLSD event = LLSD::emptyMap();

  event.insert("event",LLSD("type"));

  // keysym ...or
  // keycode...or
  // char
  event.insert("keysym",LLSD(LLKeyboard::stringFromKey(key)));

  // path (optional) - for now we are not recording path for key events during record - should not be needed for full record and playback of recorded steps
  // as a vita script - it does become useful if you edit the resulting vita script and wish to remove some steps leading to a key event - that sort of edit might
  // break the test script and it would be useful to have more context to make these sorts of edits safer

  // TODO  replace this with a call which extracts to an array of names of masks (just like vita expects during playback)
  // This is looking more and more like an object is a good idea, for this part a handy method call to setMask(mask) would be nice :-)
  // call the func - llkeyboard::llsdStringarrayFromMask

  LLSD key_mask=LLSD::emptyArray();

  if (mask & MASK_CONTROL)     { key_mask.append(LLSD("CTL")); }  // Mac command key - has code of 0x1  in llcommon/indra_contstants
  if (mask & MASK_ALT)         { key_mask.append(LLSD("ALT")); }
  if (mask & MASK_SHIFT)       { key_mask.append(LLSD("SHIFT")); }
  if (mask & MASK_MAC_CONTROL) { key_mask.append(LLSD("MAC_CONTROL")); }

  event.insert("mask",key_mask);
  event.insert("timestamp",LLSD(LLDate::now().asString()));

  // Although vita has keyDown and keyUp requests it does not have type as a high-level concept
  // (maybe it should) - instead it has a convenience method that generates the keydown and keyup events
  // Here  we will use  "type" as  our event type

  LL_DEBUGS() << "LLVIewerEventRecorder::logKeyEvent Serialized LLSD for event " << event.asString() << "\n" << LL_ENDL;


  //LL_DEBUGS()  << "[VITA] key_name: "  << LLKeyboard::stringFromKey(key) << "mask: "<< mask  << "handled by " << getName() << LL_ENDL;
  LL_DEBUGS()  << "LLVIewerEventRecorder::logKeyEvent  key_name: "  << LLKeyboard::stringFromKey(key) << "mask: "<< mask  << LL_ENDL;


  recordEvent(event);

}

void LLViewerEventRecorder::playbackRecording() {

  LLSD LeapCommand;

  // ivita sets this on startup, it also sends commands to the viewer to make start, stop, and playback menu items visible in viewer
  LeapCommand =LLUI::getInstance()->mSettingGroups["config"]->getLLSD("LeapPlaybackEventsCommand");

  LL_DEBUGS() << "[VITA] launching playback - leap command is: " << LLSDXMLStreamer(LeapCommand) << LL_ENDL;
  LLLeap::create("", LeapCommand, false); // exception=false

}


void LLViewerEventRecorder::recordEvent(LLSD event) {
  LL_DEBUGS() << "LLViewerEventRecorder::recordEvent event written to log: " << LLSDXMLStreamer(event) << LL_ENDL;
  mLog << event << std::endl;

}
void LLViewerEventRecorder::logKeyUnicodeEvent(llwchar uni_char) {
  if (! logEvents) return;

  // Note: keyUp is not captured since the viewer seems to not care about keyUp events

  LLSD event=LLSD::emptyMap();

  event.insert("timestamp",LLSD(LLDate::now().asString()));


  // keysym ...or
  // keycode...or
  // char

  LL_DEBUGS() << "Wrapped in conversion to wstring " <<  wstring_to_utf8str(LLWString( 1, uni_char)) << "\n" << LL_ENDL;

  event.insert("char",
           LLSD(  wstring_to_utf8str(LLWString( 1,uni_char))  )
           );

  // path (optional) - for now we are not recording path for key events during record - should not be needed for full record and playback of recorded steps
  // as a vita script - it does become useful if you edit the resulting vita script and wish to remove some steps leading to a key event - that sort of edit might
  // break the test script and it would be useful to have more context to make these sorts of edits safer

  // TODO need to consider mask keys too? Doesn't seem possible - at least not easily at this point

  event.insert("event",LLSD("keyDown"));

  LL_DEBUGS()  << "[VITA] unicode key: " << uni_char   << LL_ENDL;
  LL_DEBUGS()  << "[VITA] dumpxml " << LLSDXMLStreamer(event) << "\n" << LL_ENDL;


  recordEvent(event);

}

void LLViewerEventRecorder::logMouseEvent(std::string button_state,std::string button_name)
{
  if (! logEvents) return;

  LLSD  event=LLSD::emptyMap();

  event.insert("event",LLSD(std::string("mouse"+ button_state)));
  event.insert("button",LLSD(button_name));
  if (xui!="") {
    event.insert("path",LLSD(xui));
  }

  if (local_x>0 && local_y>0) {
    event.insert("local_x",LLSD(local_x));
    event.insert("local_y",LLSD(local_y));
  }

  if (global_x>0 && global_y>0) {
    event.insert("global_x",LLSD(global_x));
    event.insert("global_y",LLSD(global_y));
  }
  event.insert("timestamp",LLSD(LLDate::now().asString()));
  recordEvent(event);


  clear(UNDEFINED);


}<|MERGE_RESOLUTION|>--- conflicted
+++ resolved
@@ -43,21 +43,13 @@
   std::string old_log_ui_events_to_llsd_file = gDirUtilp->getExpandedFilename(LL_PATH_LOGS, llformat("%s_Events_log.old", APP_NAME.c_str()));
   if (LLFile::isfile(old_log_ui_events_to_llsd_file))
   {
-<<<<<<< HEAD
-	  LLFile::remove(old_log_ui_events_to_llsd_file, ENOENT);
-=======
       LLFile::remove(old_log_ui_events_to_llsd_file, ENOENT);
->>>>>>> 1a8a5404
   }
 
   mLogFilename = gDirUtilp->getExpandedFilename(LL_PATH_LOGS, llformat("%s_Events_log.llsd", APP_NAME.c_str()));
   if (LLFile::isfile(mLogFilename))
   {
-<<<<<<< HEAD
-	  LLFile::rename(mLogFilename, old_log_ui_events_to_llsd_file, ENOENT);
-=======
       LLFile::rename(mLogFilename, old_log_ui_events_to_llsd_file, ENOENT);
->>>>>>> 1a8a5404
   }
   // </FS:Ansariel>
 }
@@ -118,11 +110,7 @@
 }
 
 void LLViewerEventRecorder::updateMouseEventInfo(S32 local_x, S32 local_y, S32 global_x, S32 global_y, std::string mName) {
-<<<<<<< HEAD
-  if (! logEvents) return; //<FS:ND/> Do nothing if off 
-=======
   if (! logEvents) return; //<FS:ND/> Do nothing if off
->>>>>>> 1a8a5404
 
   LLView * target_view = LLUI::getInstance()->resolvePath(LLUI::getInstance()->getRootView(), xui);
   if (! target_view) {
@@ -150,11 +138,7 @@
 }
 
 void LLViewerEventRecorder::logVisibilityChange(std::string xui, std::string name, bool visibility, std::string event_subtype) {
-<<<<<<< HEAD
-  if (! logEvents) return; //<FS:ND/> Do nothing if off 
-=======
   if (! logEvents) return; //<FS:ND/> Do nothing if off
->>>>>>> 1a8a5404
 
   LLSD  event=LLSD::emptyMap();
 
@@ -197,11 +181,7 @@
 
 void LLViewerEventRecorder::logKeyEvent(KEY key, MASK mask) {
 
-<<<<<<< HEAD
-  if (! logEvents) return; //<FS:ND/> Do nothing if off 
-=======
   if (! logEvents) return; //<FS:ND/> Do nothing if off
->>>>>>> 1a8a5404
   // NOTE: Event recording only logs keydown events - the viewer itself hides keyup events at a fairly low level in the code and does not appear to care about them anywhere
 
   LLSD event = LLSD::emptyMap();
