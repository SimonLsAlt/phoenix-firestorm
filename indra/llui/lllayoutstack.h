--- conflicted
+++ resolved
@@ -75,17 +75,10 @@
 
     /*virtual*/ void draw();
     /*virtual*/ void deleteAllChildren();
-<<<<<<< HEAD
-	/*virtual*/ void removeChild(LLView*);
-	/*virtual*/ bool postBuild();
-	/*virtual*/ bool addChild(LLView* child, S32 tab_group = 0);
-	/*virtual*/ void reshape(S32 width, S32 height, bool called_from_parent = true);
-=======
     /*virtual*/ void removeChild(LLView*);
-    /*virtual*/ BOOL postBuild();
+    /*virtual*/ bool postBuild();
     /*virtual*/ bool addChild(LLView* child, S32 tab_group = 0);
-    /*virtual*/ void reshape(S32 width, S32 height, BOOL called_from_parent = TRUE);
->>>>>>> c06fb4e0
+    /*virtual*/ void reshape(S32 width, S32 height, bool called_from_parent = true);
 
 
     static LLView* fromXML(LLXMLNodePtr node, LLView *parent, LLXMLNodePtr output_node = NULL);
@@ -96,15 +89,9 @@
         ANIMATE
     } EAnimate;
 
-<<<<<<< HEAD
-	void addPanel(LLLayoutPanel* panel, EAnimate animate = NO_ANIMATE);
-	void collapsePanel(LLPanel* panel, bool collapsed = true);
-	S32 getNumPanels() { return mPanels.size(); }
-=======
     void addPanel(LLLayoutPanel* panel, EAnimate animate = NO_ANIMATE);
-    void collapsePanel(LLPanel* panel, BOOL collapsed = TRUE);
+    void collapsePanel(LLPanel* panel, bool collapsed = true);
     S32 getNumPanels() { return mPanels.size(); }
->>>>>>> c06fb4e0
 
     void updateLayout();
 
@@ -183,10 +170,10 @@
 
     void handleReshape(const LLRect& new_rect, bool by_user);
 
-    void reshape(S32 width, S32 height, BOOL called_from_parent = TRUE);
-
-
-    void setVisible(BOOL visible);
+    void reshape(S32 width, S32 height, bool called_from_parent = true);
+
+
+    void setVisible(bool visible);
 
     S32 getLayoutDim() const;
     S32 getTargetDim() const;
@@ -194,19 +181,12 @@
     S32 getMinDim() const { return llmax(0, mMinDim); }
     void setMinDim(S32 value) { mMinDim = value; }
 
-<<<<<<< HEAD
-	void reshape(S32 width, S32 height, bool called_from_parent = true);
-	
-
-	void setVisible(bool visible);
-=======
     S32 getExpandedMinDim() const { return mExpandedMinDim >= 0 ? mExpandedMinDim : getMinDim(); }
     void setExpandedMinDim(S32 value) { mExpandedMinDim = value; }
 
     S32 getRelevantMinDim() const
     {
         S32 min_dim = mMinDim;
->>>>>>> c06fb4e0
 
         if (!mCollapsed)
         {
