--- conflicted
+++ resolved
@@ -204,17 +204,6 @@
     void startRenamingSelectedItem( void );
 
     // LLView functionality
-<<<<<<< HEAD
-    ///*virtual*/ BOOL handleKey( KEY key, MASK mask, BOOL called_from_parent );
-    /*virtual*/ BOOL handleKeyHere( KEY key, MASK mask );
-    /*virtual*/ BOOL handleUnicodeCharHere(llwchar uni_char);
-    /*virtual*/ BOOL handleMouseDown( S32 x, S32 y, MASK mask );
-    /*virtual*/ BOOL handleDoubleClick( S32 x, S32 y, MASK mask );
-    /*virtual*/ BOOL handleRightMouseDown( S32 x, S32 y, MASK mask );
-    /*virtual*/ BOOL handleScrollWheel(S32 x, S32 y, S32 clicks); // <FS:Ansariel> FIRE-14223: Using mouse scroll while renaming an item moves line editor out of inventory floater
-    /*virtual*/ BOOL handleHover( S32 x, S32 y, MASK mask );
-    /*virtual*/ BOOL handleDragAndDrop(S32 x, S32 y, MASK mask, BOOL drop,
-=======
     ///*virtual*/ bool handleKey( KEY key, MASK mask, bool called_from_parent );
     /*virtual*/ bool handleKeyHere( KEY key, MASK mask );
     /*virtual*/ bool handleUnicodeCharHere(llwchar uni_char);
@@ -224,7 +213,6 @@
     /*virtual*/ bool handleScrollWheel(S32 x, S32 y, S32 clicks); // <FS:Ansariel> FIRE-14223: Using mouse scroll while renaming an item moves line editor out of inventory floater
     /*virtual*/ bool handleHover( S32 x, S32 y, MASK mask );
     /*virtual*/ bool handleDragAndDrop(S32 x, S32 y, MASK mask, bool drop,
->>>>>>> 050d2fef
                                    EDragAndDropType cargo_type,
                                    void* cargo_data,
                                    EAcceptance* accept,
