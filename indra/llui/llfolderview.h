--- conflicted
+++ resolved
@@ -206,20 +206,12 @@
 	// LLView functionality
 	///*virtual*/ BOOL handleKey( KEY key, MASK mask, BOOL called_from_parent );
 	/*virtual*/ BOOL handleKeyHere( KEY key, MASK mask );
-<<<<<<< HEAD
-	/*virtual*/ BOOL handleUnicodeCharHere(llwchar uni_char);
-	/*virtual*/ BOOL handleMouseDown( S32 x, S32 y, MASK mask );
-	/*virtual*/ BOOL handleDoubleClick( S32 x, S32 y, MASK mask );
-	/*virtual*/ BOOL handleRightMouseDown( S32 x, S32 y, MASK mask );
-	/*virtual*/ BOOL handleScrollWheel(S32 x, S32 y, S32 clicks); // <FS:Ansariel> FIRE-14223: Using mouse scroll while renaming an item moves line editor out of inventory floater
-	/*virtual*/ BOOL handleHover( S32 x, S32 y, MASK mask );
-=======
 	/*virtual*/ bool handleUnicodeCharHere(llwchar uni_char);
 	/*virtual*/ bool handleMouseDown( S32 x, S32 y, MASK mask );
 	/*virtual*/ bool handleDoubleClick( S32 x, S32 y, MASK mask );
 	/*virtual*/ bool handleRightMouseDown( S32 x, S32 y, MASK mask );
+	/*virtual*/ bool handleScrollWheel(S32 x, S32 y, S32 clicks); // <FS:Ansariel> FIRE-14223: Using mouse scroll while renaming an item moves line editor out of inventory floater
 	/*virtual*/ bool handleHover( S32 x, S32 y, MASK mask );
->>>>>>> 2817d6c6
 	/*virtual*/ BOOL handleDragAndDrop(S32 x, S32 y, MASK mask, BOOL drop,
 								   EDragAndDropType cargo_type,
 								   void* cargo_data,
