--- conflicted
+++ resolved
@@ -259,11 +259,7 @@
 	S32				getItemIndex( LLScrollListItem* item ) const;
 	S32				getItemIndex( const LLUUID& item_id ) const;
 
-<<<<<<< HEAD
-	void setCommentText( const std::string& comment_text);
-=======
 	void			setCommentText( const std::string& comment_text);
->>>>>>> cb43d15c
 	// <FS:Ansariel> Allow appending of comment text
 	void addCommentText( const std::string& comment_text);
 	// </FS:Ansariel> Allow appending of comment text
@@ -281,11 +277,7 @@
 	BOOL			selectItemBySubstring(const LLWString& target, BOOL case_sensitive = TRUE);
 	BOOL			selectItemByStringMatch(const LLWString& target, bool prefix_match, BOOL case_sensitive = TRUE, S32 column = -1);
 	// </FS:Ansariel>
-<<<<<<< HEAD
-	LLScrollListItem*  getItemByLabel( const std::string& item, BOOL case_sensitive = TRUE, S32 column = 0 );
-=======
 	LLScrollListItem*	getItemByLabel(const std::string& item, BOOL case_sensitive = TRUE, S32 column = 0);
->>>>>>> cb43d15c
 	const std::string	getSelectedItemLabel(S32 column = 0) const;
 	LLSD			getSelectedValue();
 
