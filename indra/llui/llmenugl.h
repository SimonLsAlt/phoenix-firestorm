--- conflicted
+++ resolved
@@ -58,37 +58,10 @@
 class LLMenuItemGL: public LLUICtrl, public ll::ui::SearchableControl
 {
 public:
-<<<<<<< HEAD
-	struct Params : public LLInitParam::Block<Params, LLUICtrl::Params>
-	{
-		Optional<std::string>	shortcut;
-		Optional<std::string>	shortcut_linux; // <FS> Remap shortcuts on Linux
-		Optional<KEY>			jump_key;
-		Optional<bool>			use_mac_ctrl,
-								allow_key_repeat;
-
-		Ignored					rect,
-								left,
-								top,
-								right,
-								bottom,
-								width,
-								height,
-								bottom_delta,
-								left_delta;
-
-		Optional<LLUIColor>		enabled_color,
-								disabled_color,
-								highlight_bg_color,
-								highlight_fg_color;
-
-
-		Params();
-	};
-=======
     struct Params : public LLInitParam::Block<Params, LLUICtrl::Params>
     {
         Optional<std::string>   shortcut;
+        Optional<std::string>   shortcut_linux; // <FS> Remap shortcuts on Linux
         Optional<KEY>           jump_key;
         Optional<bool>          use_mac_ctrl,
                                 allow_key_repeat;
@@ -111,7 +84,6 @@
 
         Params();
     };
->>>>>>> 38c2a5bd
 
 protected:
     LLMenuItemGL(const Params&);
@@ -593,44 +565,11 @@
 
     const LLFontGL *getFont() const { return mFont; }
 
-<<<<<<< HEAD
-	// <FS:Ansariel> Items-accessor
-	typedef std::list< LLMenuItemGL* > item_list_t;
-	item_list_t* getItems() { return &mItems; }
-
-protected:
-	void createSpilloverBranch();
-	void cleanupSpilloverBranch();
-	// Add the menu item to this menu.
-	virtual BOOL append( LLMenuItemGL* item );
-
-	// add a menu - this will create a cascading menu
-	virtual BOOL appendMenu( LLMenuGL* menu );
-
-	// Used in LLContextMenu and in LLTogleableMenu
-	// to add an item of context menu branch
-	bool addContextChild(LLView* view, S32 tab_group);
-
-	// TODO: create accessor methods for these?
-	//typedef std::list< LLMenuItemGL* > item_list_t; // <FS:Ansariel> Items-accessor
-	item_list_t mItems;
-	LLMenuItemGL*mFirstVisibleItem;
-	LLMenuItemGL *mArrowUpItem, *mArrowDownItem;
-
-	typedef std::map<KEY, LLMenuItemGL*> navigation_key_map_t;
-	navigation_key_map_t mJumpKeys;
-	S32				mLastMouseX;
-	S32				mLastMouseY;
-	S32				mMouseVelX;
-	S32				mMouseVelY;
-	U32				mMaxScrollableItems;
-	U32				mPreferredWidth;
-	BOOL			mHorizontalLayout;
-	BOOL			mScrollable;
-	BOOL			mKeepFixedSize;
-	BOOL			mNeedsArrange;
-=======
-  protected:
+    // <FS:Ansariel> Items-accessor
+    typedef std::list< LLMenuItemGL* > item_list_t;
+    item_list_t* getItems() { return &mItems; }
+
+protected:
     void createSpilloverBranch();
     void cleanupSpilloverBranch();
     // Add the menu item to this menu.
@@ -644,7 +583,7 @@
     bool addContextChild(LLView* view, S32 tab_group);
 
     // TODO: create accessor methods for these?
-    typedef std::list< LLMenuItemGL* > item_list_t;
+    //typedef std::list< LLMenuItemGL* > item_list_t; // <FS:Ansariel> Items-accessor
     item_list_t mItems;
     LLMenuItemGL*mFirstVisibleItem;
     LLMenuItemGL *mArrowUpItem, *mArrowDownItem;
@@ -661,7 +600,6 @@
     BOOL            mScrollable;
     BOOL            mKeepFixedSize;
     BOOL            mNeedsArrange;
->>>>>>> 38c2a5bd
 
     // Font for top menu items only
     const LLFontGL* mFont;
@@ -799,22 +737,6 @@
 
     virtual bool    addChild            (LLView* view, S32 tab_group = 0);
 
-<<<<<<< HEAD
-			LLHandle<LLContextMenu> getHandle() { return getDerivedHandle<LLContextMenu>(); }
-			
-			LLView*	getSpawningView() const		{ return mSpawningViewHandle.get(); }
-			void	setSpawningView(LLHandle<LLView> spawning_view) { mSpawningViewHandle = spawning_view; }
-
-protected:
-	BOOL						mHoveredAnyItem;
-	LLMenuItemGL*				mHoverItem;
-	LLRootHandle<LLContextMenu>	mHandle;
-	LLHandle<LLView>			mSpawningViewHandle;
-
-	// <FS:ND>FIRE-9257; Hold a handle for mHoverItem so we can check if the item it already deleted. 
-	LLHandle<LLView>			mHoverItemHandle;
-	// </FS:ND>
-=======
             LLHandle<LLContextMenu> getHandle() { return getDerivedHandle<LLContextMenu>(); }
 
             LLView* getSpawningView() const     { return mSpawningViewHandle.get(); }
@@ -825,7 +747,10 @@
     LLMenuItemGL*               mHoverItem;
     LLRootHandle<LLContextMenu> mHandle;
     LLHandle<LLView>            mSpawningViewHandle;
->>>>>>> 38c2a5bd
+
+    // <FS:ND>FIRE-9257; Hold a handle for mHoverItem so we can check if the item it already deleted.
+    LLHandle<LLView>            mHoverItemHandle;
+    // </FS:ND>
 };
 
 //-----------------------------------------------------------------------------
