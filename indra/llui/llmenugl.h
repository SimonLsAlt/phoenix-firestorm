/** 
 * @file llmenugl.h
 * @brief Declaration of the opengl based menu system.
 *
 * $LicenseInfo:firstyear=2001&license=viewerlgpl$
 * Second Life Viewer Source Code
 * Copyright (C) 2010, Linden Research, Inc.
 * 
 * This library is free software; you can redistribute it and/or
 * modify it under the terms of the GNU Lesser General Public
 * License as published by the Free Software Foundation;
 * version 2.1 of the License only.
 * 
 * This library is distributed in the hope that it will be useful,
 * but WITHOUT ANY WARRANTY; without even the implied warranty of
 * MERCHANTABILITY or FITNESS FOR A PARTICULAR PURPOSE.  See the GNU
 * Lesser General Public License for more details.
 * 
 * You should have received a copy of the GNU Lesser General Public
 * License along with this library; if not, write to the Free Software
 * Foundation, Inc., 51 Franklin Street, Fifth Floor, Boston, MA  02110-1301  USA
 * 
 * Linden Research, Inc., 945 Battery Street, San Francisco, CA  94111  USA
 * $/LicenseInfo$
 */

#ifndef LL_LLMENUGL_H
#define LL_LLMENUGL_H

#include <list>

#include "llstring.h"
#include "v4color.h"
#include "llframetimer.h"

#include "llkeyboard.h"
#include "llfloater.h"
#include "lluistring.h"
#include "llview.h"
#include <boost/function.hpp>

extern S32 MENU_BAR_HEIGHT;
extern S32 MENU_BAR_WIDTH;

//~~~~~~~~~~~~~~~~~~~~~~~~~~~~~~~~~~~~~~~~~~~~~~~~~~~~~~~~~~~~~~~~~~~~~~~~~~~~~
// Class LLMenuItemGL
//
// The LLMenuItemGL represents a single menu item in a menu. 
//~~~~~~~~~~~~~~~~~~~~~~~~~~~~~~~~~~~~~~~~~~~~~~~~~~~~~~~~~~~~~~~~~~~~~~~~~~~~~

<<<<<<< HEAD
class LLMenuItemGL : public LLUICtrl
	, public nd::ui::SearchableControl
=======
class LLMenuItemGL: public LLUICtrl, public ll::ui::SearchableControl
>>>>>>> fdf39d3c
{
public:
	struct Params : public LLInitParam::Block<Params, LLUICtrl::Params>
	{
		Optional<std::string>	shortcut;
		Optional<std::string>	shortcut_linux; // <FS> Remap shortcuts on Linux
		Optional<KEY>			jump_key;
		Optional<bool>			use_mac_ctrl,
								allow_key_repeat;

		Ignored					rect,
								left,
								top,
								right,
								bottom,
								width,
								height,
								bottom_delta,
								left_delta;

		Optional<LLUIColor>		enabled_color,
								disabled_color,
								highlight_bg_color,
								highlight_fg_color;


		Params();
	};

protected:
	LLMenuItemGL(const Params&);
	friend class LLUICtrlFactory;
public:
	// LLView overrides
	/*virtual*/ void onVisibilityChange(BOOL new_visibility);
	/*virtual*/ BOOL handleHover(S32 x, S32 y, MASK mask);
	/*virtual*/ BOOL handleRightMouseDown(S32 x, S32 y, MASK mask);
	/*virtual*/ BOOL handleRightMouseUp(S32 x, S32 y, MASK mask);

	// LLUICtrl overrides
	/*virtual*/ void setValue(const LLSD& value);
	/*virtual*/ LLSD getValue() const;

	virtual BOOL handleAcceleratorKey(KEY key, MASK mask);

	LLColor4 getHighlightBgColor() { return mHighlightBackground.get(); }

	void setJumpKey(KEY key);
	KEY getJumpKey() const { return mJumpKey; }
	
	// set the font used by this item.
	void setFont(const LLFontGL* font) { mFont = font; }
	const LLFontGL* getFont() const { return mFont; }

	// returns the height in pixels for the current font.
	virtual U32 getNominalHeight( void ) const;
	
	// Marks item as not needing space for check marks or accelerator keys
	virtual void setBriefItem(BOOL brief);
	virtual BOOL isBriefItem() const;

	virtual BOOL addToAcceleratorList(std::list<LLKeyBinding*> *listp);
	void setAllowKeyRepeat(BOOL allow) { mAllowKeyRepeat = allow; }
	BOOL getAllowKeyRepeat() const { return mAllowKeyRepeat; }

	// change the label
	void setLabel( const LLStringExplicit& label ) { mLabel = label; }	
	std::string getLabel( void ) const { return mLabel.getString(); }
	virtual BOOL setLabelArg( const std::string& key, const LLStringExplicit& text );

	// Get the parent menu for this item
	virtual class LLMenuGL*	getMenu() const;

	// returns the normal width of this control in pixels - this is
	// used for calculating the widest item, as well as for horizontal
	// arrangement.
	virtual U32 getNominalWidth( void ) const;

	// buildDrawLabel() - constructs the string used during the draw()
	// function. This reduces the overall string manipulation, but can
	// lead to visual errors if the state of the object changes
	// without the knowledge of the menu item. For example, if a
	// boolean being watched is changed outside of the menu item's
	// onCommit() function, the draw buffer will not be updated and will
	// reflect the wrong value. If this ever becomes an issue, there
	// are ways to fix this.
	// Returns the enabled state of the item.
	virtual void buildDrawLabel( void );

	// for branching menu items, bring sub menus up to root level of menu hierarchy
	virtual void updateBranchParent( LLView* parentp ){};
	
	virtual void onCommit( void );

	virtual void setHighlight( BOOL highlight );
	virtual BOOL getHighlight() const { return mHighlight; }

	// determine if this represents an active sub-menu
	virtual BOOL isActive( void ) const { return FALSE; }

	// determine if this represents an open sub-menu
	virtual BOOL isOpen( void ) const { return FALSE; }

	virtual void setEnabledSubMenus(BOOL enable){};

	// LLView Functionality
	virtual BOOL handleKeyHere( KEY key, MASK mask );
	virtual BOOL handleMouseDown( S32 x, S32 y, MASK mask );
	virtual BOOL handleMouseUp( S32 x, S32 y, MASK mask );
	virtual BOOL handleScrollWheel( S32 x, S32 y, S32 clicks );

	virtual void	onMouseEnter(S32 x, S32 y, MASK mask);
	virtual void	onMouseLeave(S32 x, S32 y, MASK mask);

	virtual void draw( void );

	BOOL getHover() const { return mGotHover; }

	void setDrawTextDisabled(BOOL disabled) { mDrawTextDisabled = disabled; }
	BOOL getDrawTextDisabled() const { return mDrawTextDisabled; }

protected:
	void setHover(BOOL hover) { mGotHover = hover; }

	// This function appends the character string representation of
	// the current accelerator key and mask to the provided string.
	void appendAcceleratorString( std::string& st ) const;

	virtual std::string _getSearchText() const
	{
		return mLabel.getString();
	}

protected:
	KEY mAcceleratorKey;
	MASK mAcceleratorMask;
	// mLabel contains the actual label specified by the user.
	LLUIString mLabel;

	// The draw labels contain some of the labels that we draw during
	// the draw() routine. This optimizes away some of the string
	// manipulation.
	LLUIString mDrawBoolLabel;
	LLUIString mDrawAccelLabel;
	LLUIString mDrawBranchLabel;

	LLUIColor mEnabledColor;
	LLUIColor mDisabledColor;
	LLUIColor mHighlightBackground;
	LLUIColor mHighlightForeground;

	BOOL mHighlight;
private:
	// Keyboard and mouse variables
	BOOL mAllowKeyRepeat;
	BOOL mGotHover;

	// If true, suppress normal space for check marks on the left and accelerator
	// keys on the right.
	BOOL mBriefItem;

	// Font for this item
	const LLFontGL* mFont;
	BOOL mDrawTextDisabled;

	KEY mJumpKey;
protected:
	virtual std::string _getSearchText() const
	{ return mLabel.getString(); }
};

//~~~~~~~~~~~~~~~~~~~~~~~~~~~~~~~~~~~~~~~~~~~~~~~~~~~~~~~~~~~~~~~~~~~~~~~~~~~~~
// Class LLMenuItemSeparatorGL
//
// This class represents a separator.
//~~~~~~~~~~~~~~~~~~~~~~~~~~~~~~~~~~~~~~~~~~~~~~~~~~~~~~~~~~~~~~~~~~~~~~~~~~~~~
class LLMenuItemSeparatorGL : public LLMenuItemGL
{
public:
	struct Params : public LLInitParam::Block<Params, LLMenuItemGL::Params>
	{
		Params();
	};
	LLMenuItemSeparatorGL(const LLMenuItemSeparatorGL::Params& p = LLMenuItemSeparatorGL::Params());

	/*virtual*/ void draw( void );
	/*virtual*/ BOOL handleMouseDown(S32 x, S32 y, MASK mask);
	/*virtual*/ BOOL handleMouseUp(S32 x, S32 y, MASK mask);
	/*virtual*/ BOOL handleHover(S32 x, S32 y, MASK mask);

	/*virtual*/ U32 getNominalHeight( void ) const;
};

//~~~~~~~~~~~~~~~~~~~~~~~~~~~~~~~~~~~~~~~~~~~~~~~~~~~~~~~~~~~~~~~~~~~~~~~~~~~~~
// Class LLMenuItemCallGL
//
// The LLMenuItemCallerGL represents a single menu item in a menu that
// calls a user defined callback.
//~~~~~~~~~~~~~~~~~~~~~~~~~~~~~~~~~~~~~~~~~~~~~~~~~~~~~~~~~~~~~~~~~~~~~~~~~~~~~

class LLMenuItemCallGL : public LLMenuItemGL
{
public:
	struct Params : public LLInitParam::Block<Params, LLMenuItemGL::Params>
	{
		Optional<EnableCallbackParam > on_enable;
		Optional<CommitCallbackParam > on_click;
		Optional<EnableCallbackParam > on_visible;
		Params()
			: on_enable("on_enable"),
			  on_click("on_click"),
			  on_visible("on_visible")
		{}
	};
protected:
	LLMenuItemCallGL(const Params&);
	friend class LLUICtrlFactory;
	void updateEnabled( void );
	void updateVisible( void );

public:
	void initFromParams(const Params& p);
	
	// called to rebuild the draw label
	virtual void buildDrawLabel( void );

	virtual void onCommit( void );

	virtual BOOL handleAcceleratorKey(KEY key, MASK mask);
	virtual BOOL handleKeyHere(KEY key, MASK mask);
	
	//virtual void draw();
	
	boost::signals2::connection setClickCallback( const commit_signal_t::slot_type& cb )
	{
		return setCommitCallback(cb);
	}
	
	boost::signals2::connection setEnableCallback( const enable_signal_t::slot_type& cb )
	{
		return mEnableSignal.connect(cb);
	}
		
private:
	enable_signal_t mEnableSignal;
	enable_signal_t mVisibleSignal;
};

//~~~~~~~~~~~~~~~~~~~~~~~~~~~~~~~~~~~~~~~~~~~~~~~~~~~~~~~~~~~~~~~~~~~~~~~~~~~~~
// Class LLMenuItemCheckGL
//
// The LLMenuItemCheckGL is an extension of the LLMenuItemCallGL
// class, by allowing another method to be specified which determines
// if the menu item should consider itself checked as true or not.  Be
// careful that the provided callback is fast - it needs to be VERY
// EFFICIENT because it may need to be checked a lot.
//~~~~~~~~~~~~~~~~~~~~~~~~~~~~~~~~~~~~~~~~~~~~~~~~~~~~~~~~~~~~~~~~~~~~~~~~~~~~~

class LLMenuItemCheckGL 
:	public LLMenuItemCallGL
{
public:
	struct Params : public LLInitParam::Block<Params, LLMenuItemCallGL::Params>
	{
		Optional<EnableCallbackParam > on_check;
		Params()
		:	on_check("on_check")
		{}
	};

protected:
	LLMenuItemCheckGL(const Params&);
	friend class LLUICtrlFactory;
public:
	
	void initFromParams(const Params& p);

	virtual void onCommit( void );
	
	virtual void setValue(const LLSD& value);
	virtual LLSD getValue() const;

	// called to rebuild the draw label
	virtual void buildDrawLabel( void );
	
	boost::signals2::connection setCheckCallback( const enable_signal_t::slot_type& cb )
	{
		return mCheckSignal.connect(cb);
	}
	
private:
	enable_signal_t mCheckSignal;
};

//~~~~~~~~~~~~~~~~~~~~~~~~~~~~~~~~~~~~~~~~~~~~~~~~~~~~~~~~~~~~~~~~~~~~~~~~~~~~~
// Class LLMenuGL
//
// The Menu class represents a normal rectangular menu somewhere on
// screen. A Menu can have menu items (described above) or sub-menus
// attached to it. Sub-menus are implemented via a specialized
// menu-item type known as a branch. Since it's easy to do wrong, I've
// taken the branch functionality out of public view, and encapsulate
// it in the appendMenu() method.
//~~~~~~~~~~~~~~~~~~~~~~~~~~~~~~~~~~~~~~~~~~~~~~~~~~~~~~~~~~~~~~~~~~~~~~~~~~~~~

// child widget registry
struct MenuRegistry : public LLChildRegistry<MenuRegistry>
{
	LLSINGLETON_EMPTY_CTOR(MenuRegistry);
};


class LLMenuGL 
:	public LLUICtrl
{
public:
	struct Params : public LLInitParam::Block<Params, LLUICtrl::Params>
	{
		Optional<KEY>					jump_key;
		Optional<bool>					horizontal_layout,
										can_tear_off,
										drop_shadow,
										bg_visible,
										create_jump_keys,
										keep_fixed_size,
										scrollable;
		Optional<U32>					max_scrollable_items;
		Optional<U32>					preferred_width;
		Optional<LLUIColor>				bg_color;
		Optional<S32>					shortcut_pad;

		Params()
		:	jump_key("jump_key", KEY_NONE),
			horizontal_layout("horizontal_layout"),
			can_tear_off("tear_off", false),
			drop_shadow("drop_shadow", true),
			bg_visible("bg_visible", true),
			create_jump_keys("create_jump_keys", false),
			keep_fixed_size("keep_fixed_size", false),
			bg_color("bg_color",  LLUIColorTable::instance().getColor( "MenuDefaultBgColor" )),
			scrollable("scrollable", false), 
			max_scrollable_items("max_scrollable_items", U32_MAX),
			preferred_width("preferred_width", U32_MAX),
			shortcut_pad("shortcut_pad")
		{
			addSynonym(bg_visible, "opaque");
			addSynonym(bg_color, "color");
			addSynonym(can_tear_off, "can_tear_off");
		}
	};

	// my valid children are contained in MenuRegistry
	typedef MenuRegistry child_registry_t;

	void initFromParams(const Params&);

	// textual artwork which menugl-imitators may want to match
	static const std::string BOOLEAN_TRUE_PREFIX;
	static const std::string BRANCH_SUFFIX;
	static const std::string ARROW_UP;
	static const std::string ARROW_DOWN;

	// for scrollable menus
	typedef enum e_scrolling_direction
	{
		SD_UP = 0,
		SD_DOWN = 1,
		SD_BEGIN = 2,
		SD_END = 3
	} EScrollingDirection;

protected:
	LLMenuGL(const LLMenuGL::Params& p);
	friend class LLUICtrlFactory;
	// let branching menu items use my protected traversal methods
	friend class LLMenuItemBranchGL;
public:
	virtual ~LLMenuGL( void );

	void parseChildXML(LLXMLNodePtr child, LLView* parent);

	// LLView Functionality
	/*virtual*/ BOOL handleUnicodeCharHere( llwchar uni_char );
	/*virtual*/ BOOL handleHover( S32 x, S32 y, MASK mask );
	/*virtual*/ BOOL handleScrollWheel( S32 x, S32 y, S32 clicks );
	/*virtual*/ void draw( void );
	/*virtual*/ void drawBackground(LLMenuItemGL* itemp, F32 alpha);
	/*virtual*/ void setVisible(BOOL visible);
	/*virtual*/ bool addChild(LLView* view, S32 tab_group = 0);
	/*virtual*/ void removeChild( LLView* ctrl);
	/*virtual*/ BOOL postBuild();

	virtual BOOL handleAcceleratorKey(KEY key, MASK mask);

	LLMenuGL* findChildMenuByName(const std::string& name, BOOL recurse) const;
	
	BOOL clearHoverItem();

	// return the name label
	const std::string& getLabel( void ) const { return mLabel.getString(); }
	void setLabel(const LLStringExplicit& label) { mLabel = label; }

	// background colors
	void setBackgroundColor( const LLUIColor& color ) { mBackgroundColor = color; }
	const LLUIColor& getBackgroundColor() const { return mBackgroundColor; }
	void setBackgroundVisible( BOOL b )	{ mBgVisible = b; }
	void setCanTearOff(BOOL tear_off);

	// add a separator to this menu
	virtual BOOL addSeparator();

	// for branching menu items, bring sub menus up to root level of menu hierarchy
	virtual void updateParent( LLView* parentp );

	// setItemEnabled() - pass the name and the enable flag for a
	// menu item. TRUE will make sure it's enabled, FALSE will disable
	// it.
	void setItemEnabled( const std::string& name, BOOL enable ); 
	
	// propagate message to submenus
	void setEnabledSubMenus(BOOL enable);

	void setItemVisible( const std::string& name, BOOL visible);
	
	// sets the left,bottom corner of menu, useful for popups
	void setLeftAndBottom(S32 left, S32 bottom);

	virtual BOOL handleJumpKey(KEY key);

	virtual BOOL jumpKeysActive();

	virtual BOOL isOpen();

	void needsArrange() { mNeedsArrange = TRUE; }
	// Shape this menu to fit the current state of the children, and
	// adjust the child rects to fit. This is called automatically
	// when you add items. *FIX: We may need to deal with visibility
	// arrangement.
	virtual void arrange( void );
	void arrangeAndClear( void );

	// remove all items on the menu
	void empty( void );

	// erase group of items from menu
	void erase( S32 begin, S32 end, bool arrange = true );

	// add new item at position
	void insert( S32 begin, LLView * ctrl, bool arrange = true );

	void			setItemLastSelected(LLMenuItemGL* item);	// must be in menu
	U32				getItemCount();				// number of menu items
	LLMenuItemGL*	getItem(S32 number);		// 0 = first item
	LLMenuItemGL*	getHighlightedItem();				

	LLMenuItemGL*	highlightNextItem(LLMenuItemGL* cur_item, BOOL skip_disabled = TRUE);
	LLMenuItemGL*	highlightPrevItem(LLMenuItemGL* cur_item, BOOL skip_disabled = TRUE);

	void buildDrawLabels();
	void createJumpKeys();

	// Show popup at a specific location, in the spawn_view's coordinate frame
	static void showPopup(LLView* spawning_view, LLMenuGL* menu, S32 x, S32 y);

	// Whether to drop shadow menu bar 
	void setDropShadowed( const BOOL shadowed );

	void setParentMenuItem( LLMenuItemGL* parent_menu_item ) { mParentMenuItem = parent_menu_item->getHandle(); }
	LLMenuItemGL* getParentMenuItem() const { return dynamic_cast<LLMenuItemGL*>(mParentMenuItem.get()); }

	void setTornOff(BOOL torn_off);
	BOOL getTornOff() { return mTornOff; }

	BOOL getCanTearOff() { return mTearOffItem != NULL; }

	KEY getJumpKey() const { return mJumpKey; }
	void setJumpKey(KEY key) { mJumpKey = key; }

	static void setKeyboardMode(BOOL mode) { sKeyboardMode = mode; }
	static BOOL getKeyboardMode() { return sKeyboardMode; }

	S32 getShortcutPad() { return mShortcutPad; }

	bool scrollItems(EScrollingDirection direction);
	BOOL isScrollable() const { return mScrollable; }

	static class LLMenuHolderGL* sMenuContainer;
	
	void resetScrollPositionOnShow(bool reset_scroll_pos) { mResetScrollPositionOnShow = reset_scroll_pos; }
	bool isScrollPositionOnShowReset() { return mResetScrollPositionOnShow; }

	void setAlwaysShowMenu(BOOL show) { mAlwaysShowMenu = show; }
	BOOL getAlwaysShowMenu() { return mAlwaysShowMenu; }

	// add a context menu branch
	BOOL appendContextSubMenu(LLMenuGL *menu);

	// <FS:Ansariel> Items-accessor
	typedef std::list< LLMenuItemGL* > item_list_t;
	item_list_t* getItems() { return &mItems; }

protected:
	void createSpilloverBranch();
	void cleanupSpilloverBranch();
	// Add the menu item to this menu.
	virtual BOOL append( LLMenuItemGL* item );

	// add a menu - this will create a cascading menu
	virtual BOOL appendMenu( LLMenuGL* menu );

	// Used in LLContextMenu and in LLTogleableMenu
	// to add an item of context menu branch
	bool addContextChild(LLView* view, S32 tab_group);

	// TODO: create accessor methods for these?
	//typedef std::list< LLMenuItemGL* > item_list_t; // <FS:Ansariel> Items-accessor
	item_list_t mItems;
	LLMenuItemGL*mFirstVisibleItem;
	LLMenuItemGL *mArrowUpItem, *mArrowDownItem;

	typedef std::map<KEY, LLMenuItemGL*> navigation_key_map_t;
	navigation_key_map_t mJumpKeys;
	S32				mLastMouseX;
	S32				mLastMouseY;
	S32				mMouseVelX;
	S32				mMouseVelY;
	U32				mMaxScrollableItems;
	U32				mPreferredWidth;
	BOOL			mHorizontalLayout;
	BOOL			mScrollable;
	BOOL			mKeepFixedSize;
	BOOL			mNeedsArrange;

private:


	static LLColor4 sDefaultBackgroundColor;
	static BOOL		sKeyboardMode;

	BOOL			mAlwaysShowMenu;

	LLUIColor		mBackgroundColor;
	BOOL			mBgVisible;
	LLHandle<LLView> mParentMenuItem;
	LLUIString		mLabel;
	BOOL mDropShadowed; 	//  Whether to drop shadow 
	bool			mHasSelection;
	LLFrameTimer	mFadeTimer;
	LLTimer			mScrollItemsTimer;
	BOOL			mTornOff;
	class LLMenuItemTearOffGL* mTearOffItem;
	class LLMenuItemBranchGL* mSpilloverBranch;
	LLMenuGL*		mSpilloverMenu;
	KEY				mJumpKey;
	BOOL			mCreateJumpKeys;
	S32				mShortcutPad;
	bool			mResetScrollPositionOnShow;
}; // end class LLMenuGL



//~~~~~~~~~~~~~~~~~~~~~~~~~~~~~~~~~~~~~~~~~~~~~~~~~~~~~~~~~~~~~~~~~~~~~~~~~~~~~
// Class LLMenuItemBranchGL
//
// The LLMenuItemBranchGL represents a menu item that has a
// sub-menu. This is used to make cascading menus.
//~~~~~~~~~~~~~~~~~~~~~~~~~~~~~~~~~~~~~~~~~~~~~~~~~~~~~~~~~~~~~~~~~~~~~~~~~~~~~

class LLMenuItemBranchGL : public LLMenuItemGL
{
public:
	struct Params : public LLInitParam::Block<Params, LLMenuItemGL::Params>
	{
		Optional<LLMenuGL*>	branch;
	};

protected:
	LLMenuItemBranchGL(const Params&);
	friend class LLUICtrlFactory;
public:
	virtual ~LLMenuItemBranchGL();
	
	virtual BOOL handleMouseUp(S32 x, S32 y, MASK mask);

	virtual BOOL handleAcceleratorKey(KEY key, MASK mask);

	// check if we've used these accelerators already
	virtual BOOL addToAcceleratorList(std::list <LLKeyBinding*> *listp);

	// called to rebuild the draw label
	virtual void buildDrawLabel( void );

	virtual void onCommit( void );

	virtual BOOL handleKey(KEY key, MASK mask, BOOL called_from_parent);
	virtual BOOL handleUnicodeChar(llwchar uni_char, BOOL called_from_parent);

	// set the hover status (called by it's menu) and if the object is
	// active. This is used for behavior transfer.
	virtual void setHighlight( BOOL highlight );

	virtual BOOL handleKeyHere(KEY key, MASK mask);

	virtual BOOL isActive() const;

	virtual BOOL isOpen() const;

	LLMenuGL* getBranch() const { return (LLMenuGL*)mBranchHandle.get(); }

	virtual void updateBranchParent( LLView* parentp );

	// LLView Functionality
	virtual void onVisibilityChange( BOOL curVisibilityIn );

	virtual void draw();

	virtual void setEnabledSubMenus(BOOL enabled) { if (getBranch()) getBranch()->setEnabledSubMenus(enabled); }

	virtual void openMenu();

	virtual LLView* getChildView(const std::string& name, BOOL recurse = TRUE) const;
	virtual LLView* findChildView(const std::string& name, BOOL recurse = TRUE) const;

private:
	LLHandle<LLView> mBranchHandle;
}; // end class LLMenuItemBranchGL


//-----------------------------------------------------------------------------
// class LLContextMenu
// A context menu
//-----------------------------------------------------------------------------

class LLContextMenu
: public LLMenuGL
{
public:
	struct Params : public LLInitParam::Block<Params, LLMenuGL::Params>
	{
		Params()
		{
			changeDefault(visible, false);
		}
	};

protected:
	LLContextMenu(const Params& p);
	friend class LLUICtrlFactory;

public:
	virtual ~LLContextMenu() {}

	// LLView Functionality
	// can't set visibility directly, must call show or hide
	virtual void	setVisible			(BOOL visible);
	
	virtual void	show				(S32 x, S32 y, LLView* spawning_view = NULL);
	virtual void	hide				();

	virtual BOOL	handleHover			( S32 x, S32 y, MASK mask );
	virtual BOOL	handleRightMouseDown( S32 x, S32 y, MASK mask );
	virtual BOOL	handleRightMouseUp	( S32 x, S32 y, MASK mask );

	virtual bool	addChild			(LLView* view, S32 tab_group = 0);

			LLHandle<LLContextMenu> getHandle() { return getDerivedHandle<LLContextMenu>(); }
			
			LLView*	getSpawningView() const		{ return mSpawningViewHandle.get(); }
			void	setSpawningView(LLHandle<LLView> spawning_view) { mSpawningViewHandle = spawning_view; }

protected:
	BOOL						mHoveredAnyItem;
	LLMenuItemGL*				mHoverItem;
	LLRootHandle<LLContextMenu>	mHandle;
	LLHandle<LLView>			mSpawningViewHandle;

	// <FS:ND>FIRE-9257; Hold a handle for mHoverItem so we can check if the item it already deleted. 
	LLHandle<LLView>			mHoverItemHandle;
	// </FS:ND>
};

//-----------------------------------------------------------------------------
// class LLContextMenuBranch
// A branch to another context menu
//-----------------------------------------------------------------------------
class LLContextMenuBranch : public LLMenuItemGL
{
public:
	struct Params : public LLInitParam::Block<Params, LLMenuItemGL::Params>
	{
		Mandatory<LLContextMenu*> branch;
	};

	LLContextMenuBranch(const Params&);

	virtual ~LLContextMenuBranch()
	{}

	// called to rebuild the draw label
	virtual void	buildDrawLabel( void );

	// onCommit() - do the primary funcationality of the menu item.
	virtual void	onCommit( void );

	LLContextMenu*	getBranch() { return mBranch.get(); }
	void			setHighlight( BOOL highlight );

protected:
	void	showSubMenu();

	LLHandle<LLContextMenu> mBranch;
};


//~~~~~~~~~~~~~~~~~~~~~~~~~~~~~~~~~~~~~~~~~~~~~~~~~~~~~~~~~~~~~~~~~~~~~~~~~~~~~
// Class LLMenuBarGL
//
// A menu bar displays menus horizontally.
//~~~~~~~~~~~~~~~~~~~~~~~~~~~~~~~~~~~~~~~~~~~~~~~~~~~~~~~~~~~~~~~~~~~~~~~~~~~~~

class LLMenuBarGL : public LLMenuGL
{
public:
	struct Params : public LLInitParam::Block<Params, LLMenuGL::Params>
	{};
	LLMenuBarGL( const Params& p );
	virtual ~LLMenuBarGL();

	/*virtual*/ BOOL handleAcceleratorKey(KEY key, MASK mask);
	/*virtual*/ BOOL handleKeyHere(KEY key, MASK mask);
	/*virtual*/ BOOL handleJumpKey(KEY key);
	/*virtual*/ BOOL handleMouseDown(S32 x, S32 y, MASK mask);
	/*virtual*/ BOOL handleDoubleClick(S32 x, S32 y, MASK mask);

	/*virtual*/ void draw();
	/*virtual*/ BOOL jumpKeysActive();

	// add a vertical separator to this menu
	virtual BOOL addSeparator();

	// LLView Functionality
	virtual BOOL handleHover( S32 x, S32 y, MASK mask );

	// Returns x position of rightmost child, usually Help menu
	S32 getRightmostMenuEdge();

	void resetMenuTrigger() { mAltKeyTrigger = FALSE; }

private:
	// add a menu - this will create a drop down menu.
	virtual BOOL appendMenu( LLMenuGL* menu );
	// rearrange the child rects so they fit the shape of the menu
	// bar.
	virtual void arrange( void );

	void checkMenuTrigger();

	std::list <LLKeyBinding*>	mAccelerators;
	BOOL						mAltKeyTrigger;
};

//~~~~~~~~~~~~~~~~~~~~~~~~~~~~~~~~~~~~~~~~~~~~~~~~~~~~~~~~~~~~~~~~~~~~~~~~~~~~~
// Class LLMenuHolderGL
//
// High level view that serves as parent for all menus
//~~~~~~~~~~~~~~~~~~~~~~~~~~~~~~~~~~~~~~~~~~~~~~~~~~~~~~~~~~~~~~~~~~~~~~~~~~~~~
class LLMenuHolderGL : public LLPanel
{
public:
	struct Params : public LLInitParam::Block<Params, LLPanel::Params>
	{};
	LLMenuHolderGL(const Params& p);
	virtual ~LLMenuHolderGL() {}

	virtual BOOL hideMenus();
	void reshape(S32 width, S32 height, BOOL called_from_parent = TRUE);
	void setCanHide(BOOL can_hide) { mCanHide = can_hide; }

	// LLView functionality
	virtual void draw();
	virtual BOOL handleMouseDown( S32 x, S32 y, MASK mask );
	virtual BOOL handleRightMouseDown( S32 x, S32 y, MASK mask );

	// Close context menus on right mouse up not handled by menus.
	/*virtual*/ BOOL handleRightMouseUp( S32 x, S32 y, MASK mask );

	virtual BOOL handleKey(KEY key, MASK mask, BOOL called_from_parent);
	virtual const LLRect getMenuRect() const { return getLocalRect(); }
	LLView*const getVisibleMenu() const;
	virtual BOOL hasVisibleMenu() const {return getVisibleMenu() != NULL;}

	static void setActivatedItem(LLMenuItemGL* item);

	// Need to detect if mouse-up after context menu spawn has moved.
	// If not, need to keep the menu up.
	static LLCoordGL sContextMenuSpawnPos;

private:
	static LLHandle<LLView> sItemLastSelectedHandle;
	static LLFrameTimer sItemActivationTimer;

	BOOL mCanHide;
};

//~~~~~~~~~~~~~~~~~~~~~~~~~~~~~~~~~~~~~~~~~~~~~~~~~~~~~~~~~~~~~~~~~~~~~~~~~~~~~
// Class LLTearOffMenu
//
// Floater that hosts a menu
// https://wiki.lindenlab.com/mediawiki/index.php?title=LLTearOffMenu&oldid=81344
//~~~~~~~~~~~~~~~~~~~~~~~~~~~~~~~~~~~~~~~~~~~~~~~~~~~~~~~~~~~~~~~~~~~~~~~~~~~~~
class LLTearOffMenu : public LLFloater
{
public:
	static LLTearOffMenu* create(LLMenuGL* menup);
	virtual ~LLTearOffMenu();

	virtual void draw(void);
	virtual void onFocusReceived();
	virtual void onFocusLost();
	virtual BOOL handleUnicodeChar(llwchar uni_char, BOOL called_from_parent);
	virtual BOOL handleKeyHere(KEY key, MASK mask);
	virtual void translate(S32 x, S32 y);

private:
	LLTearOffMenu(LLMenuGL* menup);
	
	void closeTearOff();
	
	LLView*		mOldParent;
	LLMenuGL*	mMenu;
	F32			mTargetHeight;
};

//~~~~~~~~~~~~~~~~~~~~~~~~~~~~~~~~~~~~~~~~~~~~~~~~~~~~~~~~~~~~~~~~~~~~~~~~~~~~~
// Class LLMenuItemTearOffGL
//
// This class represents a separator.
//~~~~~~~~~~~~~~~~~~~~~~~~~~~~~~~~~~~~~~~~~~~~~~~~~~~~~~~~~~~~~~~~~~~~~~~~~~~~~

class LLMenuItemTearOffGL : public LLMenuItemGL
{
public:
	struct Params : public LLInitParam::Block<Params, LLMenuItemGL::Params>
	{};

	LLMenuItemTearOffGL( const Params& );
	
	virtual void onCommit(void);
	virtual void draw(void);
	virtual U32 getNominalHeight() const;

	LLFloater* getParentFloater();
};


// *TODO: this is currently working, so finish implementation
class LLEditMenuHandlerMgr
{
public:
	LLEditMenuHandlerMgr& getInstance() {
		static LLEditMenuHandlerMgr instance;
		return instance;
	}
	virtual ~LLEditMenuHandlerMgr() {}
private:
	LLEditMenuHandlerMgr() {};
};


// *TODO: Eliminate
// For backwards compatability only; generally just use boost::bind
class view_listener_t : public boost::signals2::trackable
{
public:
	virtual bool handleEvent(const LLSD& userdata) = 0;
	view_listener_t() { sListeners.insert(this); }
	virtual ~view_listener_t() { sListeners.erase(this); }
	
	static void addEnable(view_listener_t* listener, const std::string& name)
	{
		LLUICtrl::EnableCallbackRegistry::currentRegistrar().add(name, boost::bind(&view_listener_t::handleEvent, listener, _2));
	}
	
	static void addCommit(view_listener_t* listener, const std::string& name)
	{
		LLUICtrl::CommitCallbackRegistry::currentRegistrar().add(name, boost::bind(&view_listener_t::handleEvent, listener, _2));
	}
	
	static void addMenu(view_listener_t* listener, const std::string& name)
	{
		// For now, add to both click and enable registries
		addEnable(listener, name);
		addCommit(listener, name);
	}

	static void cleanup()
	{
		listener_vector_t listeners(sListeners.begin(), sListeners.end());
		sListeners.clear();

		std::for_each(listeners.begin(), listeners.end(), DeletePointer());
		listeners.clear();
	}

private:
	typedef std::set<view_listener_t*> listener_map_t;
	typedef std::vector<view_listener_t*> listener_vector_t;
	static listener_map_t sListeners;
};

#endif // LL_LLMENUGL_H<|MERGE_RESOLUTION|>--- conflicted
+++ resolved
@@ -48,12 +48,7 @@
 // The LLMenuItemGL represents a single menu item in a menu. 
 //~~~~~~~~~~~~~~~~~~~~~~~~~~~~~~~~~~~~~~~~~~~~~~~~~~~~~~~~~~~~~~~~~~~~~~~~~~~~~
 
-<<<<<<< HEAD
-class LLMenuItemGL : public LLUICtrl
-	, public nd::ui::SearchableControl
-=======
 class LLMenuItemGL: public LLUICtrl, public ll::ui::SearchableControl
->>>>>>> fdf39d3c
 {
 public:
 	struct Params : public LLInitParam::Block<Params, LLUICtrl::Params>
@@ -220,9 +215,6 @@
 	BOOL mDrawTextDisabled;
 
 	KEY mJumpKey;
-protected:
-	virtual std::string _getSearchText() const
-	{ return mLabel.getString(); }
 };
 
 //~~~~~~~~~~~~~~~~~~~~~~~~~~~~~~~~~~~~~~~~~~~~~~~~~~~~~~~~~~~~~~~~~~~~~~~~~~~~~
