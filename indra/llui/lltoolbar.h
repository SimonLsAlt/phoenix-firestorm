--- conflicted
+++ resolved
@@ -393,19 +393,11 @@
 // <FS:Zi> Layout and alignment helper functions and member variables
 
     // context menu callbacks
-<<<<<<< HEAD
-    BOOL                            isAlignment(const LLSD& userdata);
-    void                            onAlignmentChanged(const LLSD& userdata);
-
-    // context menu callbacks
-    BOOL                            isLayoutStyle(const LLSD& userdata);
-=======
     bool                            isAlignment(const LLSD& userdata);
     void                            onAlignmentChanged(const LLSD& userdata);
 
     // context menu callbacks
     bool                            isLayoutStyle(const LLSD& userdata);
->>>>>>> 050d2fef
     void                            onLayoutStyleChanged(const LLSD& userdata);
 
 public:
