/** 
 * @file lltoolbar.h
 * @author Richard Nelson
 * @brief User customizable toolbar class
 *
 * $LicenseInfo:firstyear=2011&license=viewerlgpl$
 * Second Life Viewer Source Code
 * Copyright (C) 2011, Linden Research, Inc.
 * 
 * This library is free software; you can redistribute it and/or
 * modify it under the terms of the GNU Lesser General Public
 * License as published by the Free Software Foundation;
 * version 2.1 of the License only.
 * 
 * This library is distributed in the hope that it will be useful,
 * but WITHOUT ANY WARRANTY; without even the implied warranty of
 * MERCHANTABILITY or FITNESS FOR A PARTICULAR PURPOSE.  See the GNU
 * Lesser General Public License for more details.
 * 
 * You should have received a copy of the GNU Lesser General Public
 * License along with this library; if not, write to the Free Software
 * Foundation, Inc., 51 Franklin Street, Fifth Floor, Boston, MA  02110-1301  USA
 * 
 * Linden Research, Inc., 945 Battery Street, San Francisco, CA  94111  USA
 * $/LicenseInfo$
 */

#ifndef LL_LLTOOLBAR_H
#define LL_LLTOOLBAR_H

#include "llbutton.h"
#include "llcommandmanager.h"
#include "lllayoutstack.h"
#include "lluictrl.h"
#include "llcommandmanager.h"
#include "llassettype.h"

class LLToolBar;
class LLToolBarButton;
class LLIconCtrl;

typedef boost::function<void (S32 x, S32 y, LLToolBarButton* button)> tool_startdrag_callback_t;
typedef boost::function<BOOL (S32 x, S32 y, const LLUUID& uuid, LLAssetType::EType type)> tool_handledrag_callback_t;
typedef boost::function<BOOL (void* data, S32 x, S32 y, LLToolBar* toolbar)> tool_handledrop_callback_t;

class LLToolBarButton : public LLButton
{
	friend class LLToolBar;
public:
	struct Params : public LLInitParam::Block<Params, LLButton::Params>
	{
		Optional<LLUI::RangeS32::Params>	button_width;
		Optional<S32>						desired_height;

		Params()
		:	button_width("button_width"),
			desired_height("desired_height", 20)
		{}

	};

	LLToolBarButton(const Params& p);
	~LLToolBarButton();

	BOOL handleMouseDown(S32 x, S32 y, MASK mask);
	BOOL handleHover(S32 x, S32 y, MASK mask);

	void reshape(S32 width, S32 height, BOOL called_from_parent = true);
	void setEnabled(BOOL enabled);
	void setCommandId(const LLCommandId& id) { mId = id; }
	LLCommandId getCommandId() { return mId; }

	void setStartDragCallback(tool_startdrag_callback_t cb)   { mStartDragItemCallback  = cb; }
	void setHandleDragCallback(tool_handledrag_callback_t cb) { mHandleDragItemCallback = cb; }

	void onMouseEnter(S32 x, S32 y, MASK mask);
	void onMouseLeave(S32 x, S32 y, MASK mask);
	void onMouseCaptureLost();

	void onCommit();

	virtual const std::string getToolTip() const;		

private:
	void callIfEnabled(LLUICtrl::commit_callback_t commit, LLUICtrl* ctrl, const LLSD& param );

	LLCommandId		mId;
	S32				mMouseDownX;
	S32				mMouseDownY;
	LLUI::RangeS32	mWidthRange;
	S32				mDesiredHeight;
	bool							mIsDragged;
	tool_startdrag_callback_t		mStartDragItemCallback;
	tool_handledrag_callback_t		mHandleDragItemCallback;

	enable_signal_t*	mIsEnabledSignal;
	enable_signal_t*	mIsRunningSignal;
	enable_signal_t*	mIsStartingSignal;
	LLPointer<LLUIImage>	mOriginalImageSelected,
							mOriginalImageUnselected,
							mOriginalImagePressed,
							mOriginalImagePressedSelected;
	LLUIColor				mOriginalLabelColor,
							mOriginalLabelColorSelected,
							mOriginalImageOverlayColor,
							mOriginalImageOverlaySelectedColor;

// <FS:Zi> Helper function and member variable to make equalize layout work
public:
	S32 getInitialWidth() const;

private:
	S32				mInitialWidth;
// </FS:Zi>
};


namespace LLToolBarEnums
{
	enum ButtonType
	{
		BTNTYPE_ICONS_WITH_TEXT = 0,
		BTNTYPE_ICONS_ONLY,
		BTNTYPE_TEXT_ONLY,	// <FS:Zi> Add text only button

		BTNTYPE_COUNT
	};

	enum SideType
	{
		SIDE_BOTTOM,
		SIDE_LEFT,
		SIDE_RIGHT,
		SIDE_TOP,
	};

	enum EToolBarLocation
	{
		TOOLBAR_NONE = 0,
		TOOLBAR_LEFT,
		TOOLBAR_RIGHT,
		TOOLBAR_BOTTOM,

		TOOLBAR_COUNT,

		TOOLBAR_FIRST = TOOLBAR_LEFT,
		TOOLBAR_LAST = TOOLBAR_BOTTOM,
	};

<<<<<<< HEAD
	LLLayoutStack::ELayoutOrientation getOrientation(SideType sideType);

	// <FS:Zi> Add alignment settings
	enum Alignment
	{
		ALIGN_START,	// left (horizontal), top (vertical)
		ALIGN_END,		// right (horizontal), bottom (vertical)
		ALIGN_CENTER
	};
	// </FS:Zi>

	// <FS:Zi> Add equalize and fill layout styles
	enum LayoutStyle
	{
		LAYOUT_STYLE_NONE,
		LAYOUT_STYLE_EQUALIZE,
		LAYOUT_STYLE_FILL
	};
	// </FS:Zi>

=======
	LLView::EOrientation getOrientation(SideType sideType);
>>>>>>> d0ef02c2
}

// NOTE: This needs to occur before Param block declaration for proper compilation.
namespace LLInitParam
{
	template<>
	struct TypeValues<LLToolBarEnums::ButtonType> : public TypeValuesHelper<LLToolBarEnums::ButtonType>
	{
		static void declareValues();
	};

	template<>
	struct TypeValues<LLToolBarEnums::SideType> : public TypeValuesHelper<LLToolBarEnums::SideType>
	{
		static void declareValues();
	};

	// <FS:Zi> Template declaration to make mapping from alignment enum to string work for load/save XML settings
	template<>
	struct TypeValues<LLToolBarEnums::Alignment> : public TypeValuesHelper<LLToolBarEnums::Alignment>
	{
		static void declareValues();
	};
	// </FS:Zi>

	// <FS:Zi> Template declaration to make mapping from layout enum to string work for load/save XML settings
	template<>
	struct TypeValues<LLToolBarEnums::LayoutStyle> : public TypeValuesHelper<LLToolBarEnums::LayoutStyle>
	{
		static void declareValues();
	};
	// </FS:Zi>
}


class LLToolBar
:	public LLUICtrl
{
	friend class LLToolBarButton;
public:

	class LLCenterLayoutPanel : public LLLayoutPanel
	{
	public:
		typedef boost::function<void(LLToolBarEnums::EToolBarLocation tb, const LLRect& rect)> reshape_callback_t;

		virtual ~LLCenterLayoutPanel() {}
		/*virtual*/ void handleReshape(const LLRect& rect, bool by_user);

		void setLocationId(LLToolBarEnums::EToolBarLocation id) { mLocationId = id; }
		void setReshapeCallback(reshape_callback_t cb) { mReshapeCallback = cb; }
		void setButtonPanel(LLPanel * panel) { mButtonPanel = panel; }

	protected:
		friend class LLUICtrlFactory;
		LLCenterLayoutPanel(const Params& params) : LLLayoutPanel(params), mButtonPanel(NULL) {}

	private:
		reshape_callback_t					mReshapeCallback;
		LLToolBarEnums::EToolBarLocation	mLocationId;
		LLPanel *							mButtonPanel;
	};

	struct Params : public LLInitParam::Block<Params, LLUICtrl::Params>
	{
		Mandatory<LLToolBarEnums::ButtonType>	button_display_mode;
		Mandatory<LLToolBarEnums::SideType>		side;

		Optional<LLToolBarButton::Params>		button_icon,
												// <FS:Zi> Add text only button
												// button_icon_and_text,
												button_icon_and_text,
												button;
												// </FS:Zi>

		Optional<bool>							read_only,
												wrap;

		Optional<S32>							pad_left,
												pad_top,
												pad_right,
												pad_bottom,
												pad_between,
												min_girth;

		// default command set
		Multiple<LLCommandId::Params>			commands;

		Optional<LLPanel::Params>				button_panel;

		Optional<LLToolBarEnums::LayoutStyle>	layout_style;	// <FS:Zi> Add layout style parameter to XUI
		Optional<LLToolBarEnums::Alignment>		alignment;		// <FS:Zi> Add alignment parameter to XUI

		Params();
	};

	// virtuals
	void draw();
	void reshape(S32 width, S32 height, BOOL called_from_parent = TRUE);
	BOOL handleRightMouseDown(S32 x, S32 y, MASK mask);
	virtual BOOL handleDragAndDrop(S32 x, S32 y, MASK mask, BOOL drop,
								   EDragAndDropType cargo_type,
								   void* cargo_data,
								   EAcceptance* accept,
								   std::string& tooltip_msg);
	
	static const int RANK_NONE = -1;
	bool addCommand(const LLCommandId& commandId, int rank = RANK_NONE);
	int  removeCommand(const LLCommandId& commandId);		// Returns the rank the removed command was at, RANK_NONE if not found
	bool hasCommand(const LLCommandId& commandId) const;	// is this command bound to a button in this toolbar
	bool enableCommand(const LLCommandId& commandId, bool enabled);	// enable/disable button bound to the specified command, if it exists in this toolbar
	bool stopCommandInProgress(const LLCommandId& commandId);	// stop command if it is currently active
	bool flashCommand(const LLCommandId& commandId, bool flash, bool force_flashing = false); // flash button associated with given command, if in this toolbar

	void setStartDragCallback(tool_startdrag_callback_t cb)   { mStartDragItemCallback  = cb; } // connects drag and drop behavior to external logic
	void setHandleDragCallback(tool_handledrag_callback_t cb) { mHandleDragItemCallback = cb; }
	void setHandleDropCallback(tool_handledrop_callback_t cb) { mHandleDropCallback     = cb; }
	bool isReadOnly() const { return mReadOnly; }
	LLCenterLayoutPanel * getCenterLayoutPanel() const { return mCenterPanel; } 

	LLToolBarButton* createButton(const LLCommandId& id);

	typedef boost::signals2::signal<void (LLView* button)> button_signal_t;
	boost::signals2::connection setButtonAddCallback(const button_signal_t::slot_type& cb);
	boost::signals2::connection setButtonEnterCallback(const button_signal_t::slot_type& cb);
	boost::signals2::connection setButtonLeaveCallback(const button_signal_t::slot_type& cb);
	boost::signals2::connection setButtonRemoveCallback(const button_signal_t::slot_type& cb);

	// append the specified string to end of tooltip
	void setTooltipButtonSuffix(const std::string& suffix) { mButtonTooltipSuffix = suffix; } 

	LLToolBarEnums::SideType getSideType() const { return mSideType; }
	bool hasButtons() const { return !mButtons.empty(); }
	bool isModified() const { return mModified; }

	int  getRankFromPosition(S32 x, S32 y);	
	int  getRankFromPosition(const LLCommandId& id);	

	// Methods used in loading and saving toolbar settings
	void setButtonType(LLToolBarEnums::ButtonType button_type);
	LLToolBarEnums::ButtonType getButtonType() { return mButtonType; }
	command_id_list_t& getCommandsList() { return mButtonCommands; }
	void clearCommandsList();

// <FS:Ansariel> Changed for separate vertical toolbar
//private:
//	friend class LLUICtrlFactory;
//	LLToolBar(const Params&);
//	~LLToolBar();

protected:
	friend class LLUICtrlFactory;
	LLToolBar(const Params&);
	virtual ~LLToolBar();

private:
// <FS:Ansariel> Changed for separate vertical toolbar

	void initFromParams(const Params&);
	void createContextMenu();
	void updateLayoutAsNeeded();
	void createButtons();
	void resizeButtonsInRow(std::vector<LLToolBarButton*>& buttons_in_row, S32 max_row_girth);
	BOOL isSettingChecked(const LLSD& userdata);
	void onSettingEnable(const LLSD& userdata);
	void onRemoveSelectedCommand();

private:
	// static layout state
	const bool						mReadOnly;
	const LLToolBarEnums::SideType	mSideType;
	const bool						mWrap;
	const S32						mPadLeft,
									mPadRight,
									mPadTop,
									mPadBottom,
									mPadBetween,
									mMinGirth;

	// drag and drop state
	tool_startdrag_callback_t		mStartDragItemCallback;
	tool_handledrag_callback_t		mHandleDragItemCallback;
	tool_handledrop_callback_t		mHandleDropCallback;
	bool							mDragAndDropTarget;
	int								mDragRank;
	S32								mDragx,
									mDragy,
									mDragGirth;

	typedef std::list<LLToolBarButton*> toolbar_button_list;
	typedef std::map<LLUUID, LLToolBarButton*> command_id_map;
	toolbar_button_list				mButtons;
	command_id_list_t				mButtonCommands;
	command_id_map					mButtonMap;

	LLToolBarEnums::ButtonType		mButtonType;
	LLToolBarButton::Params			mButtonParams[LLToolBarEnums::BTNTYPE_COUNT];

	// related widgets
	LLLayoutStack*					mCenteringStack;
	LLCenterLayoutPanel*			mCenterPanel;
	LLPanel*						mButtonPanel;
	LLHandle<class LLContextMenu>	mPopupMenuHandle;
	LLHandle<class LLView>			mRemoveButtonHandle;

	LLToolBarButton*				mRightMouseTargetButton;

	bool							mNeedsLayout;
	bool							mModified;

	button_signal_t*				mButtonAddSignal;
	button_signal_t*				mButtonEnterSignal;
	button_signal_t*				mButtonLeaveSignal;
	button_signal_t*				mButtonRemoveSignal;

	std::string						mButtonTooltipSuffix;

	LLIconCtrl*						mCaretIcon; 
	
// <FS:Zi> Layout and alignment helper functions and member variables

	// context menu callbacks
	BOOL							isAlignment(const LLSD& userdata);
	void							onAlignmentChanged(const LLSD& userdata);

	// context menu callbacks
	BOOL							isLayoutStyle(const LLSD& userdata);
	void							onLayoutStyleChanged(const LLSD& userdata);

public:
	// accessors
	void							setLayoutStyle(LLToolBarEnums::LayoutStyle layout_style);
	LLToolBarEnums::LayoutStyle		getLayoutStyle() const;

	void							setAlignment(LLToolBarEnums::Alignment alignment);
	LLToolBarEnums::Alignment		getAlignment() const;

	LLToolBarEnums::LayoutStyle		mLayoutStyle;
	LLToolBarEnums::Alignment		mAlignment;

	// layout panel pointers to control alignment
	LLPanel*						mStartCenteringPanel;
	LLPanel*						mEndCenteringPanel;
// </FS:Zi>
};

// <FS:Ansariel> Separate vertical toolbar; By sub-classing LLToolBar,
//               we can add a different widget tag, thus allowing us
//               to have a different widget XML definition with a
//               different layout than LLToolBar.
class LLToolBarVertical : public LLToolBar
{
public:
	struct Params : LLToolBar::Params{};

protected:
	friend class LLUICtrlFactory;
	LLToolBarVertical(const Params& p) : LLToolBar(p)
	{
	}
	virtual ~LLToolBarVertical()
	{
	}
};
// </FS:Ansariel> Separate vertical toolbar

#endif  // LL_LLTOOLBAR_H<|MERGE_RESOLUTION|>--- conflicted
+++ resolved
@@ -147,8 +147,7 @@
 		TOOLBAR_LAST = TOOLBAR_BOTTOM,
 	};
 
-<<<<<<< HEAD
-	LLLayoutStack::ELayoutOrientation getOrientation(SideType sideType);
+	LLView::EOrientation getOrientation(SideType sideType);
 
 	// <FS:Zi> Add alignment settings
 	enum Alignment
@@ -168,9 +167,6 @@
 	};
 	// </FS:Zi>
 
-=======
-	LLView::EOrientation getOrientation(SideType sideType);
->>>>>>> d0ef02c2
 }
 
 // NOTE: This needs to occur before Param block declaration for proper compilation.
