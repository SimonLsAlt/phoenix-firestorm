/**
 * @file lltexteditor.cpp
 *
 * $LicenseInfo:firstyear=2001&license=viewerlgpl$
 * Second Life Viewer Source Code
 * Copyright (C) 2010, Linden Research, Inc.
 *
 * This library is free software; you can redistribute it and/or
 * modify it under the terms of the GNU Lesser General Public
 * License as published by the Free Software Foundation;
 * version 2.1 of the License only.
 *
 * This library is distributed in the hope that it will be useful,
 * but WITHOUT ANY WARRANTY; without even the implied warranty of
 * MERCHANTABILITY or FITNESS FOR A PARTICULAR PURPOSE.  See the GNU
 * Lesser General Public License for more details.
 *
 * You should have received a copy of the GNU Lesser General Public
 * License along with this library; if not, write to the Free Software
 * Foundation, Inc., 51 Franklin Street, Fifth Floor, Boston, MA  02110-1301  USA
 *
 * Linden Research, Inc., 945 Battery Street, San Francisco, CA  94111  USA
 * $/LicenseInfo$
 */

// Text editor widget to let users enter a a multi-line ASCII document.

#include "linden_common.h"

#define LLTEXTEDITOR_CPP
#include "lltexteditor.h"

#include "llfontfreetype.h" // for LLFontFreetype::FIRST_CHAR
#include "llfontgl.h"
#include "llgl.h"           // LLGLSUIDefault()
#include "lllocalcliprect.h"
#include "llrender.h"
#include "llui.h"
#include "lluictrlfactory.h"
#include "llrect.h"
#include "llfocusmgr.h"
#include "lltimer.h"
#include "llmath.h"

#include "llclipboard.h"
#include "llemojihelper.h"
#include "llscrollbar.h"
#include "llstl.h"
#include "llstring.h"
#include "llkeyboard.h"
#include "llkeywords.h"
#include "llundo.h"
#include "llviewborder.h"
#include "llcontrol.h"
#include "llwindow.h"
#include "lltextparser.h"
#include "llscrollcontainer.h"
#include "llspellcheck.h"
#include "llpanel.h"
#include "llurlregistry.h"
#include "lltooltip.h"
#include "llmenugl.h"

#include <queue>
#include "llcombobox.h"

//
// Globals
//
static LLDefaultChildRegistry::Register<LLTextEditor> r("simple_text_editor");

// Compiler optimization, generate extern template
template class LLTextEditor* LLView::getChild<class LLTextEditor>(
<<<<<<< HEAD
	const std::string& name, bool recurse) const;
=======
    const std::string& name, BOOL recurse) const;
>>>>>>> e1623bb2

//
// Constants
//
const S32   SPACES_PER_TAB = 4;
const F32   SPELLCHECK_DELAY = 0.5f;    // delay between the last keypress and spell checking the word the cursor is on

///////////////////////////////////////////////////////////////////

class LLTextEditor::TextCmdInsert : public LLTextBase::TextCmd
{
public:
<<<<<<< HEAD
	TextCmdInsert(S32 pos, bool group_with_next, const LLWString &ws, LLTextSegmentPtr segment)
		: TextCmd(pos, group_with_next, segment), mWString(ws)
	{
	}
	virtual ~TextCmdInsert() {}
	virtual bool execute( LLTextBase* editor, S32* delta )
	{
		*delta = insert(editor, getPosition(), mWString );
		LLWStringUtil::truncate(mWString, *delta);
		//mWString = wstring_truncate(mWString, *delta);
		return (*delta != 0);
	}	
	virtual S32 undo( LLTextBase* editor )
	{
		remove(editor, getPosition(), mWString.length() );
		return getPosition();
	}
	virtual S32 redo( LLTextBase* editor )
	{
		insert(editor, getPosition(), mWString );
		return getPosition() + mWString.length();
	}
=======
    TextCmdInsert(S32 pos, BOOL group_with_next, const LLWString &ws, LLTextSegmentPtr segment)
        : TextCmd(pos, group_with_next, segment), mWString(ws)
    {
    }
    virtual ~TextCmdInsert() {}
    virtual BOOL execute( LLTextBase* editor, S32* delta )
    {
        *delta = insert(editor, getPosition(), mWString );
        LLWStringUtil::truncate(mWString, *delta);
        //mWString = wstring_truncate(mWString, *delta);
        return (*delta != 0);
    }
    virtual S32 undo( LLTextBase* editor )
    {
        remove(editor, getPosition(), mWString.length() );
        return getPosition();
    }
    virtual S32 redo( LLTextBase* editor )
    {
        insert(editor, getPosition(), mWString );
        return getPosition() + mWString.length();
    }
>>>>>>> e1623bb2

private:
    LLWString mWString;
};

///////////////////////////////////////////////////////////////////
class LLTextEditor::TextCmdAddChar : public LLTextBase::TextCmd
{
public:
<<<<<<< HEAD
	TextCmdAddChar( S32 pos, bool group_with_next, llwchar wc, LLTextSegmentPtr segment)
		: TextCmd(pos, group_with_next, segment), mWString(1, wc), mBlockExtensions(false)
	{
	}
	virtual void blockExtensions()
	{
		mBlockExtensions = true;
	}
	virtual bool canExtend(S32 pos) const
	{
		// cannot extend text with custom segments
		if (!mSegments.empty()) return false;

		return !mBlockExtensions && (pos == getPosition() + (S32)mWString.length());
	}
	virtual bool execute( LLTextBase* editor, S32* delta )
	{
		*delta = insert(editor, getPosition(), mWString);
		LLWStringUtil::truncate(mWString, *delta);
		//mWString = wstring_truncate(mWString, *delta);
		return (*delta != 0);
	}
	virtual bool extendAndExecute( LLTextBase* editor, S32 pos, llwchar wc, S32* delta )	
	{ 
		LLWString ws;
		ws += wc;
		
		*delta = insert(editor, pos, ws);
		if( *delta > 0 )
		{
			mWString += wc;
		}
		return (*delta != 0);
	}
	virtual S32 undo( LLTextBase* editor )
	{
		remove(editor, getPosition(), mWString.length() );
		return getPosition();
	}
	virtual S32 redo( LLTextBase* editor )
	{
		insert(editor, getPosition(), mWString );
		return getPosition() + mWString.length();
	}

private:
	LLWString	mWString;
	bool		mBlockExtensions;
=======
    TextCmdAddChar( S32 pos, BOOL group_with_next, llwchar wc, LLTextSegmentPtr segment)
        : TextCmd(pos, group_with_next, segment), mWString(1, wc), mBlockExtensions(FALSE)
    {
    }
    virtual void blockExtensions()
    {
        mBlockExtensions = TRUE;
    }
    virtual BOOL canExtend(S32 pos) const
    {
        // cannot extend text with custom segments
        if (!mSegments.empty()) return FALSE;

        return !mBlockExtensions && (pos == getPosition() + (S32)mWString.length());
    }
    virtual BOOL execute( LLTextBase* editor, S32* delta )
    {
        *delta = insert(editor, getPosition(), mWString);
        LLWStringUtil::truncate(mWString, *delta);
        //mWString = wstring_truncate(mWString, *delta);
        return (*delta != 0);
    }
    virtual BOOL extendAndExecute( LLTextBase* editor, S32 pos, llwchar wc, S32* delta )
    {
        LLWString ws;
        ws += wc;

        *delta = insert(editor, pos, ws);
        if( *delta > 0 )
        {
            mWString += wc;
        }
        return (*delta != 0);
    }
    virtual S32 undo( LLTextBase* editor )
    {
        remove(editor, getPosition(), mWString.length() );
        return getPosition();
    }
    virtual S32 redo( LLTextBase* editor )
    {
        insert(editor, getPosition(), mWString );
        return getPosition() + mWString.length();
    }

private:
    LLWString   mWString;
    BOOL        mBlockExtensions;
>>>>>>> e1623bb2

};

///////////////////////////////////////////////////////////////////

class LLTextEditor::TextCmdOverwriteChar : public LLTextBase::TextCmd
{
public:
<<<<<<< HEAD
	TextCmdOverwriteChar( S32 pos, bool group_with_next, llwchar wc)
		: TextCmd(pos, group_with_next), mChar(wc), mOldChar(0) {}

	virtual bool execute( LLTextBase* editor, S32* delta )
	{ 
		mOldChar = editor->getWText()[getPosition()];
		overwrite(editor, getPosition(), mChar);
		*delta = 0;
		return true;
	}	
	virtual S32 undo( LLTextBase* editor )
	{
		overwrite(editor, getPosition(), mOldChar);
		return getPosition();
	}
	virtual S32 redo( LLTextBase* editor )
	{
		overwrite(editor, getPosition(), mChar);
		return getPosition()+1;
	}
=======
    TextCmdOverwriteChar( S32 pos, BOOL group_with_next, llwchar wc)
        : TextCmd(pos, group_with_next), mChar(wc), mOldChar(0) {}

    virtual BOOL execute( LLTextBase* editor, S32* delta )
    {
        mOldChar = editor->getWText()[getPosition()];
        overwrite(editor, getPosition(), mChar);
        *delta = 0;
        return TRUE;
    }
    virtual S32 undo( LLTextBase* editor )
    {
        overwrite(editor, getPosition(), mOldChar);
        return getPosition();
    }
    virtual S32 redo( LLTextBase* editor )
    {
        overwrite(editor, getPosition(), mChar);
        return getPosition()+1;
    }
>>>>>>> e1623bb2

private:
    llwchar     mChar;
    llwchar     mOldChar;
};

///////////////////////////////////////////////////////////////////

class LLTextEditor::TextCmdRemove : public LLTextBase::TextCmd
{
public:
<<<<<<< HEAD
	TextCmdRemove( S32 pos, bool group_with_next, S32 len, segment_vec_t& segments ) :
		TextCmd(pos, group_with_next), mLen(len)
	{
		std::swap(mSegments, segments);
	}
	virtual bool execute( LLTextBase* editor, S32* delta )
	{ 
		mWString = editor->getWText().substr(getPosition(), mLen);
		*delta = remove(editor, getPosition(), mLen );
		return (*delta != 0);
	}
	virtual S32 undo( LLTextBase* editor )
	{
		insert(editor, getPosition(), mWString);
		return getPosition() + mWString.length();
	}
	virtual S32 redo( LLTextBase* editor )
	{
		remove(editor, getPosition(), mLen );
		return getPosition();
	}
=======
    TextCmdRemove( S32 pos, BOOL group_with_next, S32 len, segment_vec_t& segments ) :
        TextCmd(pos, group_with_next), mLen(len)
    {
        std::swap(mSegments, segments);
    }
    virtual BOOL execute( LLTextBase* editor, S32* delta )
    {
        mWString = editor->getWText().substr(getPosition(), mLen);
        *delta = remove(editor, getPosition(), mLen );
        return (*delta != 0);
    }
    virtual S32 undo( LLTextBase* editor )
    {
        insert(editor, getPosition(), mWString);
        return getPosition() + mWString.length();
    }
    virtual S32 redo( LLTextBase* editor )
    {
        remove(editor, getPosition(), mLen );
        return getPosition();
    }
>>>>>>> e1623bb2
private:
    LLWString   mWString;
    S32             mLen;
};


///////////////////////////////////////////////////////////////////
LLTextEditor::Params::Params()
:   default_text("default_text"),
    prevalidator("prevalidator"),
    embedded_items("embedded_items", false),
    ignore_tab("ignore_tab", true),
    auto_indent("auto_indent", true),
    default_color("default_color"),
    commit_on_focus_lost("commit_on_focus_lost", false),
    show_context_menu("show_context_menu"),
    show_emoji_helper("show_emoji_helper"),
    enable_tooltip_paste("enable_tooltip_paste")
{
    addSynonym(prevalidator, "prevalidate_callback");
    addSynonym(prevalidator, "text_type");
}

LLTextEditor::LLTextEditor(const LLTextEditor::Params& p) :
<<<<<<< HEAD
	LLTextBase(p),
	mAutoreplaceCallback(),
	mBaseDocIsPristine(true),
	mPristineCmd( NULL ),
	mLastCmd( NULL ),
	mDefaultColor( p.default_color() ),
	mAutoIndent(p.auto_indent),
	mCommitOnFocusLost( p.commit_on_focus_lost),
	mAllowEmbeddedItems( p.embedded_items ),
	mMouseDownX(0),
	mMouseDownY(0),
	mTabsToNextField(p.ignore_tab),
	mPrevalidateFunc(p.prevalidate_callback()),
	mShowContextMenu(p.show_context_menu),
	mShowEmojiHelper(p.show_emoji_helper),
	mEnableTooltipPaste(p.enable_tooltip_paste),
	mPassDelete(false),
	mKeepSelectionOnReturn(false)
{
	mSourceID.generate();

	//FIXME: use image?
	LLViewBorder::Params params;
	params.name = "text ed border";
	params.rect = getLocalRect();
	params.bevel_style = LLViewBorder::BEVEL_IN;
	params.border_thickness = 1;
	params.visible = p.border_visible;
	mBorder = LLUICtrlFactory::create<LLViewBorder> (params);
	addChild( mBorder );
	setText(p.default_text());
	
	mParseOnTheFly = true;
=======
    LLTextBase(p),
    mAutoreplaceCallback(),
    mBaseDocIsPristine(TRUE),
    mPristineCmd( NULL ),
    mLastCmd( NULL ),
    mDefaultColor( p.default_color() ),
    mAutoIndent(p.auto_indent),
    mParseOnTheFly(false),
    mCommitOnFocusLost( p.commit_on_focus_lost),
    mAllowEmbeddedItems( p.embedded_items ),
    mMouseDownX(0),
    mMouseDownY(0),
    mTabsToNextField(p.ignore_tab),
    mPrevalidator(p.prevalidator()),
    mShowContextMenu(p.show_context_menu),
    mShowEmojiHelper(p.show_emoji_helper),
    mEnableTooltipPaste(p.enable_tooltip_paste),
    mPassDelete(false),
    mKeepSelectionOnReturn(false)
{
    mSourceID.generate();

    //FIXME: use image?
    LLViewBorder::Params params;
    params.name = "text ed border";
    params.rect = getLocalRect();
    params.bevel_style = LLViewBorder::BEVEL_IN;
    params.border_thickness = 1;
    params.visible = p.border_visible;
    mBorder = LLUICtrlFactory::create<LLViewBorder> (params);
    addChild( mBorder );
    setText(p.default_text());

    mParseOnTheFly = true;
>>>>>>> e1623bb2
}

void LLTextEditor::initFromParams( const LLTextEditor::Params& p)
{
    LLTextBase::initFromParams(p);

    // HACK:  text editors always need to be enabled so that we can scroll
    LLView::setEnabled(true);

    if (p.commit_on_focus_lost.isProvided())
    {
        mCommitOnFocusLost = p.commit_on_focus_lost;
    }

    updateAllowingLanguageInput();
}

LLTextEditor::~LLTextEditor()
{
    gFocusMgr.releaseFocusIfNeeded( this ); // calls onCommit() while LLTextEditor still valid

    // Scrollbar is deleted by LLView
    std::for_each(mUndoStack.begin(), mUndoStack.end(), DeletePointer());
    mUndoStack.clear();
    // Mark the menu as dead or its retained in memory till shutdown.
    LLContextMenu* menu = static_cast<LLContextMenu*>(mContextMenuHandle.get());
    if(menu)
    {
        menu->die();
        mContextMenuHandle.markDead();
    }
}

////////////////////////////////////////////////////////////
// LLTextEditor
// Public methods

void LLTextEditor::setText(const LLStringExplicit &utf8str, const LLStyle::Params& input_params)
{
    // validate incoming text if necessary
    if (mPrevalidator)
    {
        if (!mPrevalidator.validate(utf8str))
        {
            LLUI::getInstance()->reportBadKeystroke();
            mPrevalidator.showLastErrorUsingTimeout();

            // not valid text, nothing to do
            return;
        }
    }

    blockUndo();
    deselect();

<<<<<<< HEAD
	blockUndo();
	deselect();
	
	mParseOnTheFly = false;
	LLTextBase::setText(utf8str, input_params);
	mParseOnTheFly = true;
=======
    mParseOnTheFly = false;
    LLTextBase::setText(utf8str, input_params);
    mParseOnTheFly = true;
>>>>>>> e1623bb2

    resetDirty();
}

void LLTextEditor::selectNext(const std::string& search_text_in, bool case_insensitive, bool wrap)
{
    if (search_text_in.empty())
    {
        return;
    }

    LLWString text = getWText();
    LLWString search_text = utf8str_to_wstring(search_text_in);
    if (case_insensitive)
    {
        LLWStringUtil::toLower(text);
        LLWStringUtil::toLower(search_text);
    }

    if (mIsSelecting)
    {
        LLWString selected_text = text.substr(mSelectionEnd, mSelectionStart - mSelectionEnd);

        if (selected_text == search_text)
        {
            // We already have this word selected, we are searching for the next.
            setCursorPos(mCursorPos + search_text.size());
        }
    }

    S32 loc = text.find(search_text,mCursorPos);

    // If Maybe we wrapped, search again
    if (wrap && (-1 == loc))
    {
        loc = text.find(search_text);
    }

    // If still -1, then search_text just isn't found.
    if (-1 == loc)
<<<<<<< HEAD
	{
		mIsSelecting = false;
		mSelectionEnd = 0;
		mSelectionStart = 0;
		return;
	}

	setCursorPos(loc);
	
	mIsSelecting = true;
	mSelectionEnd = mCursorPos;
	mSelectionStart = llmin((S32)getLength(), (S32)(mCursorPos + search_text.size()));
}

bool LLTextEditor::replaceText(const std::string& search_text_in, const std::string& replace_text,
							   bool case_insensitive, bool wrap)
{
	bool replaced = false;
=======
    {
        mIsSelecting = FALSE;
        mSelectionEnd = 0;
        mSelectionStart = 0;
        return;
    }

    setCursorPos(loc);

    mIsSelecting = TRUE;
    mSelectionEnd = mCursorPos;
    mSelectionStart = llmin((S32)getLength(), (S32)(mCursorPos + search_text.size()));
}

BOOL LLTextEditor::replaceText(const std::string& search_text_in, const std::string& replace_text,
                               BOOL case_insensitive, BOOL wrap)
{
    BOOL replaced = FALSE;
>>>>>>> e1623bb2

    if (search_text_in.empty())
    {
        return replaced;
    }

    LLWString search_text = utf8str_to_wstring(search_text_in);
    if (mIsSelecting)
    {
        LLWString text = getWText();
        LLWString selected_text = text.substr(mSelectionEnd, mSelectionStart - mSelectionEnd);

        if (case_insensitive)
        {
            LLWStringUtil::toLower(selected_text);
            LLWStringUtil::toLower(search_text);
        }

<<<<<<< HEAD
		if (selected_text == search_text)
		{
			insertText(replace_text);
			replaced = true;
		}
	}
=======
        if (selected_text == search_text)
        {
            insertText(replace_text);
            replaced = TRUE;
        }
    }
>>>>>>> e1623bb2

    selectNext(search_text_in, case_insensitive, wrap);
    return replaced;
}

void LLTextEditor::replaceTextAll(const std::string& search_text, const std::string& replace_text, bool case_insensitive)
{
<<<<<<< HEAD
	startOfDoc();
	selectNext(search_text, case_insensitive, false);

	bool replaced = true;
	while ( replaced )
	{
		replaced = replaceText(search_text,replace_text, case_insensitive, false);
	}
=======
    startOfDoc();
    selectNext(search_text, case_insensitive, FALSE);

    BOOL replaced = TRUE;
    while ( replaced )
    {
        replaced = replaceText(search_text,replace_text, case_insensitive, FALSE);
    }
>>>>>>> e1623bb2
}

S32 LLTextEditor::prevWordPos(S32 cursorPos) const
{
    LLWString wtext(getWText());
    while( (cursorPos > 0) && (wtext[cursorPos-1] == ' ') )
    {
        cursorPos--;
    }
    while( (cursorPos > 0) && LLWStringUtil::isPartOfWord( wtext[cursorPos-1] ) )
    {
        cursorPos--;
    }
    return cursorPos;
}

S32 LLTextEditor::nextWordPos(S32 cursorPos) const
{
    LLWString wtext(getWText());
    while( (cursorPos < getLength()) && LLWStringUtil::isPartOfWord( wtext[cursorPos] ) )
    {
        cursorPos++;
    }
    while( (cursorPos < getLength()) && (wtext[cursorPos] == ' ') )
    {
        cursorPos++;
    }
    return cursorPos;
}

const LLTextSegmentPtr  LLTextEditor::getPreviousSegment() const
{
    static LLPointer<LLIndexSegment> index_segment = new LLIndexSegment;

    index_segment->setStart(mCursorPos);
    index_segment->setEnd(mCursorPos);

    // find segment index at character to left of cursor (or rightmost edge of selection)
    segment_set_t::const_iterator it = mSegments.lower_bound(index_segment);

    if (it != mSegments.end())
    {
        return *it;
    }
    else
    {
        return LLTextSegmentPtr();
    }
}

void LLTextEditor::getSelectedSegments(LLTextEditor::segment_vec_t& segments) const
{
    S32 left = hasSelection() ? llmin(mSelectionStart, mSelectionEnd) : mCursorPos;
    S32 right = hasSelection() ? llmax(mSelectionStart, mSelectionEnd) : mCursorPos;

    return getSegmentsInRange(segments, left, right, true);
}

void LLTextEditor::getSegmentsInRange(LLTextEditor::segment_vec_t& segments_out, S32 start, S32 end, bool include_partial) const
{
    segment_set_t::const_iterator first_it = getSegIterContaining(start);
    segment_set_t::const_iterator end_it = getSegIterContaining(end - 1);
    if (end_it != mSegments.end()) ++end_it;

    for (segment_set_t::const_iterator it = first_it; it != end_it; ++it)
    {
        LLTextSegmentPtr segment = *it;
        if (include_partial
            ||  (segment->getStart() >= start
                && segment->getEnd() <= end))
        {
            segments_out.push_back(segment);
        }
    }
}

void LLTextEditor::setShowEmojiHelper(bool show)
{
    if (!mShowEmojiHelper)
    {
        LLEmojiHelper::instance().hideHelper(this);
    }

    mShowEmojiHelper = show;
}

bool LLTextEditor::selectionContainsLineBreaks()
{
    if (hasSelection())
    {
        S32 left = llmin(mSelectionStart, mSelectionEnd);
        S32 right = left + llabs(mSelectionStart - mSelectionEnd);

<<<<<<< HEAD
		LLWString wtext = getWText();
		for( S32 i = left; i < right; i++ )
		{
			if (wtext[i] == '\n')
			{
				return true;
			}
		}
	}
	return false;
=======
        LLWString wtext = getWText();
        for( S32 i = left; i < right; i++ )
        {
            if (wtext[i] == '\n')
            {
                return TRUE;
            }
        }
    }
    return FALSE;
>>>>>>> e1623bb2
}


S32 LLTextEditor::indentLine( S32 pos, S32 spaces )
{
<<<<<<< HEAD
	// Assumes that pos is at the start of the line
	// spaces may be positive (indent) or negative (unindent).
	// Returns the actual number of characters added or removed.

	llassert(pos >= 0);
	llassert(pos <= getLength() );

	S32 delta_spaces = 0;

	if (spaces >= 0)
	{
		// Indent
		for(S32 i=0; i < spaces; i++)
		{
			delta_spaces += addChar(pos, ' ');
		}
	}
	else
	{
		// Unindent
		for(S32 i=0; i < -spaces; i++)
		{
			LLWString wtext = getWText();
			if (wtext[pos] == ' ')
			{
				delta_spaces += remove( pos, 1, false );
			}
 		}
	}

	return delta_spaces;
=======
    // Assumes that pos is at the start of the line
    // spaces may be positive (indent) or negative (unindent).
    // Returns the actual number of characters added or removed.

    llassert(pos >= 0);
    llassert(pos <= getLength() );

    S32 delta_spaces = 0;

    if (spaces >= 0)
    {
        // Indent
        for(S32 i=0; i < spaces; i++)
        {
            delta_spaces += addChar(pos, ' ');
        }
    }
    else
    {
        // Unindent
        for(S32 i=0; i < -spaces; i++)
        {
            LLWString wtext = getWText();
            if (wtext[pos] == ' ')
            {
                delta_spaces += remove( pos, 1, FALSE );
            }
        }
    }

    return delta_spaces;
>>>>>>> e1623bb2
}

void LLTextEditor::indentSelectedLines( S32 spaces )
{
<<<<<<< HEAD
	if( hasSelection() )
	{
		LLWString text = getWText();
		S32 left = llmin( mSelectionStart, mSelectionEnd );
		S32 right = left + llabs( mSelectionStart - mSelectionEnd );
		bool cursor_on_right = (mSelectionEnd > mSelectionStart);
		S32 cur = left;

		// Expand left to start of line
		while( (cur > 0) && (text[cur] != '\n') )
		{
			cur--;
		}
		left = cur;
		if( cur > 0 )
		{
			left++;
		}

		// Expand right to end of line
		if( text[right - 1] == '\n' )
		{
			right--;
		}
		else
		{
			while( (text[right] != '\n') && (right <= getLength() ) )
			{
				right++;
			}
		}

		// Disabling parsing on the fly to avoid updating text segments
		// until all indentation commands are executed.
		mParseOnTheFly = false;

		// Find each start-of-line and indent it
		do
		{
			if( text[cur] == '\n' )
			{
				cur++;
			}

			S32 delta_spaces = indentLine( cur, spaces );
			if( delta_spaces > 0 )
			{
				cur += delta_spaces;
			}
			right += delta_spaces;

			text = getWText();

			// Find the next new line
			while( (cur < right) && (text[cur] != '\n') )
			{
				cur++;
			}
		}
		while( cur < right );

		mParseOnTheFly = true;

		if( (right < getLength()) && (text[right] == '\n') )
		{
			right++;
		}

		// Set the selection and cursor
		if( cursor_on_right )
		{
			mSelectionStart = left;
			mSelectionEnd = right;
		}
		else
		{
			mSelectionStart = right;
			mSelectionEnd = left;
		}
		setCursorPos(mSelectionEnd);
	}
=======
    if( hasSelection() )
    {
        LLWString text = getWText();
        S32 left = llmin( mSelectionStart, mSelectionEnd );
        S32 right = left + llabs( mSelectionStart - mSelectionEnd );
        BOOL cursor_on_right = (mSelectionEnd > mSelectionStart);
        S32 cur = left;

        // Expand left to start of line
        while( (cur > 0) && (text[cur] != '\n') )
        {
            cur--;
        }
        left = cur;
        if( cur > 0 )
        {
            left++;
        }

        // Expand right to end of line
        if( text[right - 1] == '\n' )
        {
            right--;
        }
        else
        {
            while( (text[right] != '\n') && (right <= getLength() ) )
            {
                right++;
            }
        }

        // Disabling parsing on the fly to avoid updating text segments
        // until all indentation commands are executed.
        mParseOnTheFly = false;

        // Find each start-of-line and indent it
        do
        {
            if( text[cur] == '\n' )
            {
                cur++;
            }

            S32 delta_spaces = indentLine( cur, spaces );
            if( delta_spaces > 0 )
            {
                cur += delta_spaces;
            }
            right += delta_spaces;

            text = getWText();

            // Find the next new line
            while( (cur < right) && (text[cur] != '\n') )
            {
                cur++;
            }
        }
        while( cur < right );

        mParseOnTheFly = true;

        if( (right < getLength()) && (text[right] == '\n') )
        {
            right++;
        }

        // Set the selection and cursor
        if( cursor_on_right )
        {
            mSelectionStart = left;
            mSelectionEnd = right;
        }
        else
        {
            mSelectionStart = right;
            mSelectionEnd = left;
        }
        setCursorPos(mSelectionEnd);
    }
>>>>>>> e1623bb2
}

//virtual
bool LLTextEditor::canSelectAll() const
{
<<<<<<< HEAD
	return true;
=======
    return TRUE;
>>>>>>> e1623bb2
}

// virtual
void LLTextEditor::selectAll()
{
    mSelectionStart = getLength();
    mSelectionEnd = 0;
    setCursorPos(mSelectionEnd);
    updatePrimary();
}

void LLTextEditor::selectByCursorPosition(S32 prev_cursor_pos, S32 next_cursor_pos)
{
    setCursorPos(prev_cursor_pos);
    startSelection();
    setCursorPos(next_cursor_pos);
    endSelection();
}

void LLTextEditor::insertEmoji(llwchar emoji)
{
    LL_INFOS() << "LLTextEditor::insertEmoji(" << wchar_utf8_preview(emoji) << ")" << LL_ENDL;
    auto styleParams = LLStyle::Params();
    styleParams.font = LLFontGL::getFontEmojiLarge();
    auto segment = new LLEmojiTextSegment(new LLStyle(styleParams), mCursorPos, mCursorPos + 1, *this);
    insert(mCursorPos, LLWString(1, emoji), false, segment);
    setCursorPos(mCursorPos + 1);
}

void LLTextEditor::handleEmojiCommit(llwchar emoji)
{
    S32 shortCodePos;
    if (LLEmojiHelper::isCursorInEmojiCode(getWText(), mCursorPos, &shortCodePos))
    {
        remove(shortCodePos, mCursorPos - shortCodePos, true);
        setCursorPos(shortCodePos);

        insertEmoji(emoji);
    }
}

bool LLTextEditor::handleMouseDown(S32 x, S32 y, MASK mask)
{
<<<<<<< HEAD
	bool	handled = false;

	// set focus first, in case click callbacks want to change it
	// RN: do we really need to have a tab stop?
	if (hasTabStop())
	{
		setFocus( true );
	}

	// Let scrollbar have first dibs
	handled = LLTextBase::handleMouseDown(x, y, mask);

	if( !handled )
	{
		if (!(mask & MASK_SHIFT))
		{
			deselect();
		}

		bool start_select = true;
		if( start_select )
		{
			// If we're not scrolling (handled by child), then we're selecting
			if (mask & MASK_SHIFT)
			{
				S32 old_cursor_pos = mCursorPos;
				setCursorAtLocalPos( x, y, true );

				if (hasSelection())
				{
					mSelectionEnd = mCursorPos;
				}
				else
				{
					mSelectionStart = old_cursor_pos;
					mSelectionEnd = mCursorPos;
				}
				// assume we're starting a drag select
				mIsSelecting = true;
			}
			else
			{
				setCursorAtLocalPos( x, y, true );
				startSelection();
			}
		}

		handled = true;
	}

	// Delay cursor flashing
	resetCursorBlink();

	if (handled && !gFocusMgr.getMouseCapture())
	{
		gFocusMgr.setMouseCapture( this );
	}
	return handled;
=======
    BOOL    handled = FALSE;

    // set focus first, in case click callbacks want to change it
    // RN: do we really need to have a tab stop?
    if (hasTabStop())
    {
        setFocus( TRUE );
    }

    // Let scrollbar have first dibs
    handled = LLTextBase::handleMouseDown(x, y, mask);

    if( !handled )
    {
        if (!(mask & MASK_SHIFT))
        {
            deselect();
        }

        BOOL start_select = TRUE;
        if( start_select )
        {
            // If we're not scrolling (handled by child), then we're selecting
            if (mask & MASK_SHIFT)
            {
                S32 old_cursor_pos = mCursorPos;
                setCursorAtLocalPos( x, y, true );

                if (hasSelection())
                {
                    mSelectionEnd = mCursorPos;
                }
                else
                {
                    mSelectionStart = old_cursor_pos;
                    mSelectionEnd = mCursorPos;
                }
                // assume we're starting a drag select
                mIsSelecting = TRUE;
            }
            else
            {
                setCursorAtLocalPos( x, y, true );
                startSelection();
            }
        }

        handled = TRUE;
    }

    // Delay cursor flashing
    resetCursorBlink();

    if (handled && !gFocusMgr.getMouseCapture())
    {
        gFocusMgr.setMouseCapture( this );
    }
    return handled;
>>>>>>> e1623bb2
}

bool LLTextEditor::handleRightMouseDown(S32 x, S32 y, MASK mask)
{
<<<<<<< HEAD
	if (hasTabStop())
	{
		setFocus(true);
	}
=======
    if (hasTabStop())
    {
        setFocus(TRUE);
    }
>>>>>>> e1623bb2

    bool show_menu = false;

<<<<<<< HEAD
	// Prefer editor menu if it has selection. See EXT-6806.
	if (hasSelection())
	{
		S32 click_pos = getDocIndexFromLocalCoord(x, y, false);
		if (click_pos > mSelectionStart && click_pos < mSelectionEnd)
		{
			show_menu = true;
		}
	}
=======
    // Prefer editor menu if it has selection. See EXT-6806.
    if (hasSelection())
    {
        S32 click_pos = getDocIndexFromLocalCoord(x, y, FALSE);
        if (click_pos > mSelectionStart && click_pos < mSelectionEnd)
        {
            show_menu = true;
        }
    }
>>>>>>> e1623bb2

    // Let segments handle the click, if nothing does, show editor menu
    if (!show_menu && !LLTextBase::handleRightMouseDown(x, y, mask))
    {
        show_menu = true;
    }

    if (show_menu && getShowContextMenu())
    {
        showContextMenu(x, y);
    }

<<<<<<< HEAD
	return true;
=======
    return TRUE;
>>>>>>> e1623bb2
}



bool LLTextEditor::handleMiddleMouseDown(S32 x, S32 y, MASK mask)
{
<<<<<<< HEAD
	if (hasTabStop())
	{
		setFocus(true);
	}

	if (!LLTextBase::handleMouseDown(x, y, mask))
	{
		if( canPastePrimary() )
		{
			setCursorAtLocalPos( x, y, true );
			// does not rely on focus being set
			pastePrimary();
		}
	}
	return true;
=======
    if (hasTabStop())
    {
        setFocus(TRUE);
    }

    if (!LLTextBase::handleMouseDown(x, y, mask))
    {
        if( canPastePrimary() )
        {
            setCursorAtLocalPos( x, y, true );
            // does not rely on focus being set
            pastePrimary();
        }
    }
    return TRUE;
>>>>>>> e1623bb2
}


bool LLTextEditor::handleHover(S32 x, S32 y, MASK mask)
{
<<<<<<< HEAD
	bool handled = false;

	if(hasMouseCapture() )
	{
		if( mIsSelecting ) 
		{
			if(mScroller)
			{	
				mScroller->autoScroll(x, y);
			}
			S32 clamped_x = llclamp(x, mVisibleTextRect.mLeft, mVisibleTextRect.mRight);
			S32 clamped_y = llclamp(y, mVisibleTextRect.mBottom, mVisibleTextRect.mTop);
			setCursorAtLocalPos( clamped_x, clamped_y, true );
			mSelectionEnd = mCursorPos;
		}
		LL_DEBUGS("UserInput") << "hover handled by " << getName() << " (active)" << LL_ENDL;		
		getWindow()->setCursor(UI_CURSOR_IBEAM);
		handled = true;
	}

	if( !handled )
	{
		// Pass to children
		handled = LLTextBase::handleHover(x, y, mask);
	}

	if( handled )
	{
		// Delay cursor flashing
		resetCursorBlink();
	}

	if( !handled )
	{
		getWindow()->setCursor(UI_CURSOR_IBEAM);
		handled = true;
	}

	return handled;
=======
    BOOL handled = FALSE;

    if(hasMouseCapture() )
    {
        if( mIsSelecting )
        {
            if(mScroller)
            {
                mScroller->autoScroll(x, y);
            }
            S32 clamped_x = llclamp(x, mVisibleTextRect.mLeft, mVisibleTextRect.mRight);
            S32 clamped_y = llclamp(y, mVisibleTextRect.mBottom, mVisibleTextRect.mTop);
            setCursorAtLocalPos( clamped_x, clamped_y, true );
            mSelectionEnd = mCursorPos;
        }
        LL_DEBUGS("UserInput") << "hover handled by " << getName() << " (active)" << LL_ENDL;
        getWindow()->setCursor(UI_CURSOR_IBEAM);
        handled = TRUE;
    }

    if( !handled )
    {
        // Pass to children
        handled = LLTextBase::handleHover(x, y, mask);
    }

    if( handled )
    {
        // Delay cursor flashing
        resetCursorBlink();
    }

    if( !handled )
    {
        getWindow()->setCursor(UI_CURSOR_IBEAM);
        handled = TRUE;
    }

    return handled;
>>>>>>> e1623bb2
}


bool LLTextEditor::handleMouseUp(S32 x, S32 y, MASK mask)
{
<<<<<<< HEAD
	bool	handled = false;

	// if I'm not currently selecting text
	if (!(mIsSelecting && hasMouseCapture()))
	{
		// let text segments handle mouse event
		handled = LLTextBase::handleMouseUp(x, y, mask);
	}

	if( !handled )
	{
		if( mIsSelecting )
		{
			if(mScroller)
			{
				mScroller->autoScroll(x, y);
			}
			S32 clamped_x = llclamp(x, mVisibleTextRect.mLeft, mVisibleTextRect.mRight);
			S32 clamped_y = llclamp(y, mVisibleTextRect.mBottom, mVisibleTextRect.mTop);
			setCursorAtLocalPos( clamped_x, clamped_y, true );
			endSelection();
		}
		
		// take selection to 'primary' clipboard
		updatePrimary();

		handled = true;
	}

	// Delay cursor flashing
	resetCursorBlink();

	if( hasMouseCapture()  )
	{
		gFocusMgr.setMouseCapture( NULL );
		
		handled = true;
	}

	return handled;
=======
    BOOL    handled = FALSE;

    // if I'm not currently selecting text
    if (!(mIsSelecting && hasMouseCapture()))
    {
        // let text segments handle mouse event
        handled = LLTextBase::handleMouseUp(x, y, mask);
    }

    if( !handled )
    {
        if( mIsSelecting )
        {
            if(mScroller)
            {
                mScroller->autoScroll(x, y);
            }
            S32 clamped_x = llclamp(x, mVisibleTextRect.mLeft, mVisibleTextRect.mRight);
            S32 clamped_y = llclamp(y, mVisibleTextRect.mBottom, mVisibleTextRect.mTop);
            setCursorAtLocalPos( clamped_x, clamped_y, true );
            endSelection();
        }

        // take selection to 'primary' clipboard
        updatePrimary();

        handled = TRUE;
    }

    // Delay cursor flashing
    resetCursorBlink();

    if( hasMouseCapture()  )
    {
        gFocusMgr.setMouseCapture( NULL );

        handled = TRUE;
    }

    return handled;
>>>>>>> e1623bb2
}


bool LLTextEditor::handleDoubleClick(S32 x, S32 y, MASK mask)
{
<<<<<<< HEAD
	bool	handled = false;
=======
    BOOL    handled = FALSE;
>>>>>>> e1623bb2

    // let scrollbar and text segments have first dibs
    handled = LLTextBase::handleDoubleClick(x, y, mask);

    if( !handled )
    {
        setCursorAtLocalPos( x, y, false );
        deselect();

        LLWString text = getWText();

        if( LLWStringUtil::isPartOfWord( text[mCursorPos] ) )
        {
            // Select word the cursor is over
            while ((mCursorPos > 0) && LLWStringUtil::isPartOfWord(text[mCursorPos-1]))
            {
                if (!setCursorPos(mCursorPos - 1)) break;
            }
            startSelection();

            while ((mCursorPos < (S32)text.length()) && LLWStringUtil::isPartOfWord( text[mCursorPos] ) )
            {
                if (!setCursorPos(mCursorPos + 1)) break;
            }

            mSelectionEnd = mCursorPos;
        }
        else if ((mCursorPos < (S32)text.length()) && !iswspace( text[mCursorPos]) )
        {
            // Select the character the cursor is over
            startSelection();
            setCursorPos(mCursorPos + 1);
            mSelectionEnd = mCursorPos;
        }

<<<<<<< HEAD
		// We don't want handleMouseUp() to "finish" the selection (and thereby
		// set mSelectionEnd to where the mouse is), so we finish the selection here.
		mIsSelecting = false;  
=======
        // We don't want handleMouseUp() to "finish" the selection (and thereby
        // set mSelectionEnd to where the mouse is), so we finish the selection here.
        mIsSelecting = FALSE;
>>>>>>> e1623bb2

        // delay cursor flashing
        resetCursorBlink();

        // take selection to 'primary' clipboard
        updatePrimary();

<<<<<<< HEAD
		handled = true;
	}
=======
        handled = TRUE;
    }
>>>>>>> e1623bb2

    return handled;
}


//----------------------------------------------------------------------------
// Returns change in number of characters in mText

S32 LLTextEditor::execute( TextCmd* cmd )
{
    if (!mReadOnly && mShowEmojiHelper)
    {
        // Any change to our contents should always hide the helper
        LLEmojiHelper::instance().hideHelper(this);
    }

    S32 delta = 0;
    if( cmd->execute(this, &delta) )
    {
        // Delete top of undo stack
        undo_stack_t::iterator enditer = std::find(mUndoStack.begin(), mUndoStack.end(), mLastCmd);
        std::for_each(mUndoStack.begin(), enditer, DeletePointer());
        mUndoStack.erase(mUndoStack.begin(), enditer);
        // Push the new command is now on the top (front) of the undo stack.
        mUndoStack.push_front(cmd);
        mLastCmd = cmd;

        bool need_to_rollback = mPrevalidator && !mPrevalidator.validate(getViewModel()->getDisplay());
        if (need_to_rollback)
        {
            LLUI::getInstance()->reportBadKeystroke();
            mPrevalidator.showLastErrorUsingTimeout();

            // get rid of this last command and clean up undo stack
            undo();

            // remove any evidence of this command from redo history
            mUndoStack.pop_front();
            delete cmd;

            // failure, nothing changed
            delta = 0;
        }
    }
    else
    {
        // Operation failed, so don't put it on the undo stack.
        delete cmd;
    }

    return delta;
}

S32 LLTextEditor::insert(S32 pos, const LLWString &wstr, bool group_with_next_op, LLTextSegmentPtr segment)
{
    return execute( new TextCmdInsert( pos, group_with_next_op, wstr, segment ) );
}

S32 LLTextEditor::remove(S32 pos, S32 length, bool group_with_next_op)
{
<<<<<<< HEAD
	S32 end_pos = getEditableIndex(pos + length, true);
	bool removedChar = false;
=======
    S32 end_pos = getEditableIndex(pos + length, true);
    BOOL removedChar = FALSE;

    segment_vec_t segments_to_remove;
    // store text segments
    getSegmentsInRange(segments_to_remove, pos, pos + length, false);
>>>>>>> e1623bb2

    if (pos <= end_pos)
    {
        removedChar = execute( new TextCmdRemove( pos, group_with_next_op, end_pos - pos, segments_to_remove ) );
    }

    return removedChar;
}

S32 LLTextEditor::overwriteChar(S32 pos, llwchar wc)
{
<<<<<<< HEAD
	if ((S32)getLength() == pos)
	{
		return addChar(pos, wc);
	}
	else
	{
		return execute(new TextCmdOverwriteChar(pos, false, wc));
	}
=======
    if ((S32)getLength() == pos)
    {
        return addChar(pos, wc);
    }
    else
    {
        return execute(new TextCmdOverwriteChar(pos, FALSE, wc));
    }
>>>>>>> e1623bb2
}

// Remove a single character from the text.  Tries to remove
// a pseudo-tab (up to for spaces in a row)
void LLTextEditor::removeCharOrTab()
{
    if (!getEnabled())
    {
        return;
    }

    if (mCursorPos > 0)
    {
        S32 chars_to_remove = 1;

        LLWString text = getWText();
        if (text[mCursorPos - 1] == ' ')
        {
            // Try to remove a "tab"
            S32 offset = getLineOffsetFromDocIndex(mCursorPos);
            if (offset > 0)
            {
                chars_to_remove = offset % SPACES_PER_TAB;
                if (chars_to_remove == 0)
                {
                    chars_to_remove = SPACES_PER_TAB;
                }

                for (S32 i = 0; i < chars_to_remove; i++)
                {
                    if (text[mCursorPos - i - 1] != ' ')
                    {
                        // Fewer than a full tab's worth of spaces, so
                        // just delete a single character.
                        chars_to_remove = 1;
                        break;
                    }
                }
            }
        }

        for (S32 i = 0; i < chars_to_remove; i++)
        {
            setCursorPos(mCursorPos - 1);
            remove(mCursorPos, 1, false);
        }

        tryToShowEmojiHelper();
    }
    else
    {
        LLUI::getInstance()->reportBadKeystroke();
    }
}

// Remove a single character from the text
S32 LLTextEditor::removeChar(S32 pos)
{
    return remove(pos, 1, false);
}

void LLTextEditor::removeChar()
{
    if (!getEnabled())
    {
        return;
    }

    if (mCursorPos > 0)
    {
        setCursorPos(mCursorPos - 1);
        removeChar(mCursorPos);
        tryToShowEmojiHelper();
    }
    else
    {
        LLUI::getInstance()->reportBadKeystroke();
    }
}

// Add a single character to the text
S32 LLTextEditor::addChar(S32 pos, llwchar wc)
{
<<<<<<< HEAD
	if ( (wstring_utf8_length( getWText() ) + wchar_utf8_length( wc ))  > mMaxTextByteLength)
	{
		make_ui_sound("UISndBadKeystroke");
		return 0;
	}

	if (mLastCmd && mLastCmd->canExtend(pos))
	{
		S32 delta = 0;
		if (mPrevalidateFunc)
		{
			// get a copy of current text contents
			LLWString test_string(getViewModel()->getDisplay());

			// modify text contents as if this addChar succeeded
			llassert(pos <= (S32)test_string.size());
			test_string.insert(pos, 1, wc);
			if (!mPrevalidateFunc( test_string))
			{
				return 0;
			}
		}
		mLastCmd->extendAndExecute(this, pos, wc, &delta);

		return delta;
	}
	else
	{
		return execute(new TextCmdAddChar(pos, false, wc, LLTextSegmentPtr()));
	}
=======
    if ((wstring_utf8_length(getWText()) + wchar_utf8_length(wc)) > mMaxTextByteLength)
    {
        LLUI::getInstance()->reportBadKeystroke();
        return 0;
    }

    if (mLastCmd && mLastCmd->canExtend(pos))
    {
        if (mPrevalidator)
        {
            // get a copy of current text contents
            LLWString test_string(getViewModel()->getDisplay());

            // modify text contents as if this addChar succeeded
            llassert(pos <= (S32)test_string.size());
            test_string.insert(pos, 1, wc);
            if (!mPrevalidator.validate(test_string))
            {
                LLUI::getInstance()->reportBadKeystroke();
                mPrevalidator.showLastErrorUsingTimeout();
                return 0;
            }
        }

        S32 delta = 0;
        mLastCmd->extendAndExecute(this, pos, wc, &delta);

        return delta;
    }

    return execute(new TextCmdAddChar(pos, FALSE, wc, LLTextSegmentPtr()));
>>>>>>> e1623bb2
}

void LLTextEditor::addChar(llwchar wc)
{
<<<<<<< HEAD
	if( !getEnabled() )
	{
		return;
	}
	if( hasSelection() )
	{
		deleteSelection(true);
	}
	else if (LL_KIM_OVERWRITE == gKeyboard->getInsertMode())
	{
		removeChar(mCursorPos);
	}

	setCursorPos(mCursorPos + addChar( mCursorPos, wc ));
	tryToShowEmojiHelper();

	if (!mReadOnly && mAutoreplaceCallback != NULL)
	{
		// autoreplace the text, if necessary
		S32 replacement_start;
		S32 replacement_length;
		LLWString replacement_string;
		S32 new_cursor_pos = mCursorPos;
		mAutoreplaceCallback(replacement_start, replacement_length, replacement_string, new_cursor_pos, getWText());

		if (replacement_length > 0 || !replacement_string.empty())
		{
			remove(replacement_start, replacement_length, true);
			insert(replacement_start, replacement_string, false, LLTextSegmentPtr());
			setCursorPos(new_cursor_pos);
		}
	}
=======
    if (!getEnabled())
    {
        return;
    }

    if (hasSelection())
    {
        deleteSelection(TRUE);
    }
    else if (LL_KIM_OVERWRITE == gKeyboard->getInsertMode())
    {
        removeChar(mCursorPos);
    }

    setCursorPos(mCursorPos + addChar( mCursorPos, wc ));
    tryToShowEmojiHelper();

    if (!mReadOnly && mAutoreplaceCallback != NULL)
    {
        // autoreplace the text, if necessary
        S32 replacement_start;
        S32 replacement_length;
        LLWString replacement_string;
        S32 new_cursor_pos = mCursorPos;
        mAutoreplaceCallback(replacement_start, replacement_length, replacement_string, new_cursor_pos, getWText());

        if (replacement_length > 0 || !replacement_string.empty())
        {
            remove(replacement_start, replacement_length, true);
            insert(replacement_start, replacement_string, false, LLTextSegmentPtr());
            setCursorPos(new_cursor_pos);
        }
    }
>>>>>>> e1623bb2
}

void LLTextEditor::showEmojiHelper()
{
    if (mReadOnly || !mShowEmojiHelper)
        return;

    const LLRect cursorRect(getLocalRectFromDocIndex(mCursorPos));
    auto cb = [this](llwchar emoji) { insertEmoji(emoji); };
    LLEmojiHelper::instance().showHelper(this, cursorRect.mLeft, cursorRect.mTop, LLStringUtil::null, cb);
}

void LLTextEditor::tryToShowEmojiHelper()
{
    if (mReadOnly || !mShowEmojiHelper)
        return;

    S32 shortCodePos;
    LLWString wtext(getWText());
    if (LLEmojiHelper::isCursorInEmojiCode(wtext, mCursorPos, &shortCodePos))
    {
        const LLRect cursorRect(getLocalRectFromDocIndex(shortCodePos));
        const LLWString wpart(wtext.substr(shortCodePos, mCursorPos - shortCodePos));
        const std::string part(wstring_to_utf8str(wpart));
        auto cb = [this](llwchar emoji) { handleEmojiCommit(emoji); };
        LLEmojiHelper::instance().showHelper(this, cursorRect.mLeft, cursorRect.mTop, part, cb);
    }
    else
    {
        LLEmojiHelper::instance().hideHelper();
    }
}

void LLTextEditor::addLineBreakChar(bool group_together)
{
<<<<<<< HEAD
	if( !getEnabled() )
	{
		return;
	}
	if( hasSelection() )
	{
		deleteSelection(true);
	}
	else if (LL_KIM_OVERWRITE == gKeyboard->getInsertMode())
	{
		removeChar(mCursorPos);
	}
=======
    if( !getEnabled() )
    {
        return;
    }
    if( hasSelection() )
    {
        deleteSelection(TRUE);
    }
    else if (LL_KIM_OVERWRITE == gKeyboard->getInsertMode())
    {
        removeChar(mCursorPos);
    }
>>>>>>> e1623bb2

    LLStyleConstSP sp(new LLStyle(LLStyle::Params()));
    LLTextSegmentPtr segment = new LLLineBreakTextSegment(sp, mCursorPos);

    S32 pos = execute(new TextCmdAddChar(mCursorPos, group_together, '\n', segment));

    setCursorPos(mCursorPos + pos);
}


bool LLTextEditor::handleSelectionKey(const KEY key, const MASK mask)
{
<<<<<<< HEAD
	bool handled = false;

	if( mask & MASK_SHIFT )
	{
		handled = true;
		
		switch( key )
		{
		case KEY_LEFT:
			if( 0 < mCursorPos )
			{
				startSelection();
				setCursorPos(mCursorPos - 1);
				if( mask & MASK_CONTROL )
				{
					setCursorPos(prevWordPos(mCursorPos));
				}
				mSelectionEnd = mCursorPos;
			}
			break;

		case KEY_RIGHT:
			if( mCursorPos < getLength() )
			{
				startSelection();
				setCursorPos(mCursorPos + 1);
				if( mask & MASK_CONTROL )
				{
					setCursorPos(nextWordPos(mCursorPos));
				}
				mSelectionEnd = mCursorPos;
			}
			break;

		case KEY_UP:
			startSelection();
			changeLine( -1 );
			mSelectionEnd = mCursorPos;
			break;

		case KEY_PAGE_UP:
			startSelection();
			changePage( -1 );
			mSelectionEnd = mCursorPos;
			break;

		case KEY_HOME:
			startSelection();
			if( mask & MASK_CONTROL )
			{
				setCursorPos(0);
			}
			else
			{
				startOfLine();
			}
			mSelectionEnd = mCursorPos;
			break;

		case KEY_DOWN:
			startSelection();
			changeLine( 1 );
			mSelectionEnd = mCursorPos;
			break;

		case KEY_PAGE_DOWN:
			startSelection();
			changePage( 1 );
			mSelectionEnd = mCursorPos;
			break;

		case KEY_END:
			startSelection();
			if( mask & MASK_CONTROL )
			{
				setCursorPos(getLength());
			}
			else
			{
				endOfLine();
			}
			mSelectionEnd = mCursorPos;
			break;

		default:
			handled = false;
			break;
		}
	}

	if( handled )
	{
		// take selection to 'primary' clipboard
		updatePrimary();
	}
 
	return handled;
=======
    BOOL handled = FALSE;

    if( mask & MASK_SHIFT )
    {
        handled = TRUE;

        switch( key )
        {
        case KEY_LEFT:
            if( 0 < mCursorPos )
            {
                startSelection();
                setCursorPos(mCursorPos - 1);
                if( mask & MASK_CONTROL )
                {
                    setCursorPos(prevWordPos(mCursorPos));
                }
                mSelectionEnd = mCursorPos;
            }
            break;

        case KEY_RIGHT:
            if( mCursorPos < getLength() )
            {
                startSelection();
                setCursorPos(mCursorPos + 1);
                if( mask & MASK_CONTROL )
                {
                    setCursorPos(nextWordPos(mCursorPos));
                }
                mSelectionEnd = mCursorPos;
            }
            break;

        case KEY_UP:
            startSelection();
            changeLine( -1 );
            mSelectionEnd = mCursorPos;
            break;

        case KEY_PAGE_UP:
            startSelection();
            changePage( -1 );
            mSelectionEnd = mCursorPos;
            break;

        case KEY_HOME:
            startSelection();
            if( mask & MASK_CONTROL )
            {
                setCursorPos(0);
            }
            else
            {
                startOfLine();
            }
            mSelectionEnd = mCursorPos;
            break;

        case KEY_DOWN:
            startSelection();
            changeLine( 1 );
            mSelectionEnd = mCursorPos;
            break;

        case KEY_PAGE_DOWN:
            startSelection();
            changePage( 1 );
            mSelectionEnd = mCursorPos;
            break;

        case KEY_END:
            startSelection();
            if( mask & MASK_CONTROL )
            {
                setCursorPos(getLength());
            }
            else
            {
                endOfLine();
            }
            mSelectionEnd = mCursorPos;
            break;

        default:
            handled = FALSE;
            break;
        }
    }

    if( handled )
    {
        // take selection to 'primary' clipboard
        updatePrimary();
    }

    return handled;
>>>>>>> e1623bb2
}

bool LLTextEditor::handleNavigationKey(const KEY key, const MASK mask)
{
<<<<<<< HEAD
	bool handled = false;

	// Ignore capslock key
	if( MASK_NONE == mask )
	{
		handled = true;
		switch( key )
		{
		case KEY_UP:
			changeLine( -1 );
			break;

		case KEY_PAGE_UP:
			changePage( -1 );
			break;

		case KEY_HOME:
			startOfLine();
			break;

		case KEY_DOWN:
			changeLine( 1 );
			deselect();
			break;

		case KEY_PAGE_DOWN:
			changePage( 1 );
			break;
 
		case KEY_END:
			endOfLine();
			break;

		case KEY_LEFT:
			if( hasSelection() )
			{
				setCursorPos(llmin( mSelectionStart, mSelectionEnd ));
			}
			else
			{
				if( 0 < mCursorPos )
				{
					setCursorPos(mCursorPos - 1);
				}
				else
				{
					LLUI::getInstance()->reportBadKeystroke();
				}
			}
			break;

		case KEY_RIGHT:
			if( hasSelection() )
			{
				setCursorPos(llmax( mSelectionStart, mSelectionEnd ));
			}
			else
			{
				if( mCursorPos < getLength() )
				{
					setCursorPos(mCursorPos + 1);
				}
				else
				{
					LLUI::getInstance()->reportBadKeystroke();
				}
			}	
			break;
			
		default:
			handled = false;
			break;
		}
	}
	
	if (handled)
	{
		deselect();
	}
	
	return handled;
=======
    BOOL handled = FALSE;

    // Ignore capslock key
    if( MASK_NONE == mask )
    {
        handled = TRUE;
        switch( key )
        {
        case KEY_UP:
            changeLine( -1 );
            break;

        case KEY_PAGE_UP:
            changePage( -1 );
            break;

        case KEY_HOME:
            startOfLine();
            break;

        case KEY_DOWN:
            changeLine( 1 );
            deselect();
            break;

        case KEY_PAGE_DOWN:
            changePage( 1 );
            break;

        case KEY_END:
            endOfLine();
            break;

        case KEY_LEFT:
            if( hasSelection() )
            {
                setCursorPos(llmin( mSelectionStart, mSelectionEnd ));
            }
            else
            {
                if( 0 < mCursorPos )
                {
                    setCursorPos(mCursorPos - 1);
                }
                else
                {
                    LLUI::getInstance()->reportBadKeystroke();
                }
            }
            break;

        case KEY_RIGHT:
            if( hasSelection() )
            {
                setCursorPos(llmax( mSelectionStart, mSelectionEnd ));
            }
            else
            {
                if( mCursorPos < getLength() )
                {
                    setCursorPos(mCursorPos + 1);
                }
                else
                {
                    LLUI::getInstance()->reportBadKeystroke();
                }
            }
            break;

        default:
            handled = FALSE;
            break;
        }
    }

    if (handled)
    {
        deselect();
    }

    return handled;
>>>>>>> e1623bb2
}

void LLTextEditor::deleteSelection(bool group_with_next_op )
{
    if( getEnabled() && hasSelection() )
    {
        S32 pos = llmin( mSelectionStart, mSelectionEnd );
        S32 length = llabs( mSelectionStart - mSelectionEnd );

        remove( pos, length, group_with_next_op );

        deselect();
        setCursorPos(pos);
    }
}

// virtual
bool LLTextEditor::canCut() const
{
    return !mReadOnly && hasSelection();
}

// cut selection to clipboard
void LLTextEditor::cut()
{
<<<<<<< HEAD
	if( !canCut() )
	{
		return;
	}
	S32 left_pos = llmin( mSelectionStart, mSelectionEnd );
	S32 length = llabs( mSelectionStart - mSelectionEnd );
	LLClipboard::instance().copyToClipboard( getWText(), left_pos, length);
	deleteSelection( false );
=======
    if( !canCut() )
    {
        return;
    }
    S32 left_pos = llmin( mSelectionStart, mSelectionEnd );
    S32 length = llabs( mSelectionStart - mSelectionEnd );
    LLClipboard::instance().copyToClipboard( getWText(), left_pos, length);
    deleteSelection( FALSE );
>>>>>>> e1623bb2

    onKeyStroke();
}

bool LLTextEditor::canCopy() const
{
    return hasSelection();
}

// copy selection to clipboard
void LLTextEditor::copy()
{
    if( !canCopy() )
    {
        return;
    }
    S32 left_pos = llmin( mSelectionStart, mSelectionEnd );
    S32 length = llabs( mSelectionStart - mSelectionEnd );
    LLClipboard::instance().copyToClipboard(getWText(), left_pos, length);
}

bool LLTextEditor::canPaste() const
{
    return !mReadOnly && LLClipboard::instance().isTextAvailable();
}

// paste from clipboard
void LLTextEditor::paste()
{
    bool is_primary = false;
    pasteHelper(is_primary);
}

// paste from primary
void LLTextEditor::pastePrimary()
{
    bool is_primary = true;
    pasteHelper(is_primary);
}

// paste from primary (itsprimary==true) or clipboard (itsprimary==false)
void LLTextEditor::pasteHelper(bool is_primary)
{
<<<<<<< HEAD
	mParseOnTheFly = false;
	bool can_paste_it;
	if (is_primary)
	{
		can_paste_it = canPastePrimary();
	}
	else
	{
		can_paste_it = canPaste();
	}
=======
    struct BoolReset
    {
        BoolReset(bool& value) : mValuePtr(&value) { *mValuePtr = false; }
        ~BoolReset() { *mValuePtr = true; }
        bool* mValuePtr;
    } reset(mParseOnTheFly);

    bool can_paste_it;
    if (is_primary)
    {
        can_paste_it = canPastePrimary();
    }
    else
    {
        can_paste_it = canPaste();
    }
>>>>>>> e1623bb2

    if (!can_paste_it)
    {
        return;
    }

    LLWString paste;
    LLClipboard::instance().pasteFromClipboard(paste, is_primary);

    if (paste.empty())
    {
        return;
    }

<<<<<<< HEAD
	// Delete any selected characters (the paste replaces them)
	if( (!is_primary) && hasSelection() )
	{
		deleteSelection(true);
	}
=======
    // Delete any selected characters (the paste replaces them)
    if( (!is_primary) && hasSelection() )
    {
        deleteSelection(TRUE);
    }
>>>>>>> e1623bb2

    // Clean up string (replace tabs and remove characters that our fonts don't support).
    LLWString clean_string(paste);
    cleanStringForPaste(clean_string);

    // Insert the new text into the existing text.

    //paste text with linebreaks.
    pasteTextWithLinebreaks(clean_string);

    deselect();

<<<<<<< HEAD
	onKeyStroke();
	mParseOnTheFly = true;
=======
    onKeyStroke();
>>>>>>> e1623bb2
}


// Clean up string (replace tabs and remove characters that our fonts don't support).
void LLTextEditor::cleanStringForPaste(LLWString & clean_string)
{
    std::string clean_string_utf = wstring_to_utf8str(clean_string);
    std::replace( clean_string_utf.begin(), clean_string_utf.end(), '\r', '\n');
    clean_string = utf8str_to_wstring(clean_string_utf);

    LLWStringUtil::replaceTabsWithSpaces(clean_string, SPACES_PER_TAB);
    if( mAllowEmbeddedItems )
    {
        const llwchar LF = 10;
        S32 len = clean_string.length();
        for( S32 i = 0; i < len; i++ )
        {
            llwchar wc = clean_string[i];
            if( (wc < LLFontFreetype::FIRST_CHAR) && (wc != LF) )
            {
                clean_string[i] = LL_UNKNOWN_CHAR;
            }
            else if (wc >= FIRST_EMBEDDED_CHAR && wc <= LAST_EMBEDDED_CHAR)
            {
                clean_string[i] = pasteEmbeddedItem(wc);
            }
        }
    }
}


void LLTextEditor::pasteTextWithLinebreaks(LLWString & clean_string)
{
<<<<<<< HEAD
	std::basic_string<llwchar>::size_type start = 0;
	std::basic_string<llwchar>::size_type pos = clean_string.find('\n',start);
	
	while((pos != -1) && (pos != clean_string.length() -1))
	{
		if(pos!=start)
		{
			std::basic_string<llwchar> str = std::basic_string<llwchar>(clean_string,start,pos-start);
			setCursorPos(mCursorPos + insert(mCursorPos, str, true, LLTextSegmentPtr()));
		}
		addLineBreakChar(true);			// Add a line break and group with the next addition.

		start = pos+1;
		pos = clean_string.find('\n',start);
	}

	if (pos != start)
	{
		std::basic_string<llwchar> str = std::basic_string<llwchar>(clean_string,start,clean_string.length()-start);
		setCursorPos(mCursorPos + insert(mCursorPos, str, false, LLTextSegmentPtr()));
	}
	else
	{
		addLineBreakChar(false);		// Add a line break and end the grouping.
	}
=======
    std::basic_string<llwchar>::size_type start = 0;
    std::basic_string<llwchar>::size_type pos = clean_string.find('\n',start);

    while((pos != -1) && (pos != clean_string.length() -1))
    {
        if(pos!=start)
        {
            std::basic_string<llwchar> str = std::basic_string<llwchar>(clean_string,start,pos-start);
            setCursorPos(mCursorPos + insert(mCursorPos, str, TRUE, LLTextSegmentPtr()));
        }
        addLineBreakChar(TRUE);         // Add a line break and group with the next addition.

        start = pos+1;
        pos = clean_string.find('\n',start);
    }

    if (pos != start)
    {
        std::basic_string<llwchar> str = std::basic_string<llwchar>(clean_string,start,clean_string.length()-start);
        setCursorPos(mCursorPos + insert(mCursorPos, str, FALSE, LLTextSegmentPtr()));
    }
    else
    {
        addLineBreakChar(FALSE);        // Add a line break and end the grouping.
    }
>>>>>>> e1623bb2
}

// copy selection to primary
void LLTextEditor::copyPrimary()
{
    if( !canCopy() )
    {
        return;
    }
    S32 left_pos = llmin( mSelectionStart, mSelectionEnd );
    S32 length = llabs( mSelectionStart - mSelectionEnd );
    LLClipboard::instance().copyToClipboard(getWText(), left_pos, length, true);
}

bool LLTextEditor::canPastePrimary() const
{
    return !mReadOnly && LLClipboard::instance().isTextAvailable(true);
}

void LLTextEditor::updatePrimary()
{
<<<<<<< HEAD
	if (canCopy())
	{
		copyPrimary();
	}
}

bool LLTextEditor::handleControlKey(const KEY key, const MASK mask)	
{
	bool handled = false;

	if( mask & MASK_CONTROL )
	{
		handled = true;

		switch( key )
		{
		case KEY_HOME:
			if( mask & MASK_SHIFT )
			{
				startSelection();
				setCursorPos(0);
				mSelectionEnd = mCursorPos;
			}
			else
			{
				// Ctrl-Home, Ctrl-Left, Ctrl-Right, Ctrl-Down
				// all move the cursor as if clicking, so should deselect.
				deselect();
				startOfDoc();
			}
			break;

		case KEY_END:
			{
				if( mask & MASK_SHIFT )
				{
					startSelection();
				}
				else
				{
					// Ctrl-Home, Ctrl-Left, Ctrl-Right, Ctrl-Down
					// all move the cursor as if clicking, so should deselect.
					deselect();
				}
				endOfDoc();
				if( mask & MASK_SHIFT )
				{
					mSelectionEnd = mCursorPos;
				}
				break;
			}

		case KEY_RIGHT:
			if( mCursorPos < getLength() )
			{
				// Ctrl-Home, Ctrl-Left, Ctrl-Right, Ctrl-Down
				// all move the cursor as if clicking, so should deselect.
				deselect();

				setCursorPos(nextWordPos(mCursorPos + 1));
			}
			break;


		case KEY_LEFT:
			if( mCursorPos > 0 )
			{
				// Ctrl-Home, Ctrl-Left, Ctrl-Right, Ctrl-Down
				// all move the cursor as if clicking, so should deselect.
				deselect();

				setCursorPos(prevWordPos(mCursorPos - 1));
			}
			break;

		default:
			handled = false;
			break;
		}
	}

	if (handled && !gFocusMgr.getMouseCapture())
	{
		updatePrimary();
	}

	return handled;
}


bool LLTextEditor::handleSpecialKey(const KEY key, const MASK mask)	
	{
	bool handled = true;

	if (mReadOnly) return false;

	switch( key )
	{
	case KEY_INSERT:
		if (mask == MASK_NONE)
		{
			gKeyboard->toggleInsertMode();
		}
		break;

	case KEY_BACKSPACE:
		if( hasSelection() )
		{
			deleteSelection(false);
		}
		else
		if( 0 < mCursorPos )
		{
			removeCharOrTab();
		}
		else
		{
			LLUI::getInstance()->reportBadKeystroke();
		}
		break;


	case KEY_RETURN:
		if (mask == MASK_NONE)
		{
			if( hasSelection() && !mKeepSelectionOnReturn )
			{
				deleteSelection(false);
			}
			if (mAutoIndent)
			{
				autoIndent();
			}
		}
		else
		{
			handled = false;
			break;
		}
		break;

	case KEY_TAB:
		if (mask & MASK_CONTROL)
		{
			handled = false;
			break;
		}
		if( hasSelection() && selectionContainsLineBreaks() )
		{
			indentSelectedLines( (mask & MASK_SHIFT) ? -SPACES_PER_TAB : SPACES_PER_TAB );
		}
		else
		{
			if( hasSelection() )
			{
				deleteSelection(false);
			}
			
			S32 offset = getLineOffsetFromDocIndex(mCursorPos);

			S32 spaces_needed = SPACES_PER_TAB - (offset % SPACES_PER_TAB);
			for( S32 i=0; i < spaces_needed; i++ )
			{
				addChar( ' ' );
			}
		}
		break;
		
	default:
		handled = false;
		break;
	}

	if (handled)
	{
		onKeyStroke();
	}
	return handled;
=======
    if (canCopy())
    {
        copyPrimary();
    }
>>>>>>> e1623bb2
}

BOOL LLTextEditor::handleControlKey(const KEY key, const MASK mask)
{
    BOOL handled = FALSE;

    if( mask & MASK_CONTROL )
    {
        handled = TRUE;

        switch( key )
        {
        case KEY_HOME:
            if( mask & MASK_SHIFT )
            {
                startSelection();
                setCursorPos(0);
                mSelectionEnd = mCursorPos;
            }
            else
            {
                // Ctrl-Home, Ctrl-Left, Ctrl-Right, Ctrl-Down
                // all move the cursor as if clicking, so should deselect.
                deselect();
                startOfDoc();
            }
            break;

        case KEY_END:
            {
                if( mask & MASK_SHIFT )
                {
                    startSelection();
                }
                else
                {
                    // Ctrl-Home, Ctrl-Left, Ctrl-Right, Ctrl-Down
                    // all move the cursor as if clicking, so should deselect.
                    deselect();
                }
                endOfDoc();
                if( mask & MASK_SHIFT )
                {
                    mSelectionEnd = mCursorPos;
                }
                break;
            }

        case KEY_RIGHT:
            if( mCursorPos < getLength() )
            {
                // Ctrl-Home, Ctrl-Left, Ctrl-Right, Ctrl-Down
                // all move the cursor as if clicking, so should deselect.
                deselect();

                setCursorPos(nextWordPos(mCursorPos + 1));
            }
            break;


        case KEY_LEFT:
            if( mCursorPos > 0 )
            {
                // Ctrl-Home, Ctrl-Left, Ctrl-Right, Ctrl-Down
                // all move the cursor as if clicking, so should deselect.
                deselect();

                setCursorPos(prevWordPos(mCursorPos - 1));
            }
            break;

        default:
            handled = FALSE;
            break;
        }
    }

    if (handled && !gFocusMgr.getMouseCapture())
    {
        updatePrimary();
    }

    return handled;
}


BOOL LLTextEditor::handleSpecialKey(const KEY key, const MASK mask)
    {
    BOOL handled = TRUE;

    if (mReadOnly) return FALSE;

    switch( key )
    {
    case KEY_INSERT:
        if (mask == MASK_NONE)
        {
            gKeyboard->toggleInsertMode();
        }
        break;

    case KEY_BACKSPACE:
        if( hasSelection() )
        {
            deleteSelection(FALSE);
        }
        else
        if( 0 < mCursorPos )
        {
            removeCharOrTab();
        }
        else
        {
            LLUI::getInstance()->reportBadKeystroke();
        }
        break;


    case KEY_RETURN:
        if (mask == MASK_NONE)
        {
            if( hasSelection() && !mKeepSelectionOnReturn )
            {
                deleteSelection(FALSE);
            }
            if (mAutoIndent)
            {
                autoIndent();
            }
        }
        else
        {
            handled = FALSE;
            break;
        }
        break;

    case KEY_TAB:
        if (mask & MASK_CONTROL)
        {
            handled = FALSE;
            break;
        }
        if( hasSelection() && selectionContainsLineBreaks() )
        {
            indentSelectedLines( (mask & MASK_SHIFT) ? -SPACES_PER_TAB : SPACES_PER_TAB );
        }
        else
        {
            if( hasSelection() )
            {
                deleteSelection(FALSE);
            }

            S32 offset = getLineOffsetFromDocIndex(mCursorPos);

            S32 spaces_needed = SPACES_PER_TAB - (offset % SPACES_PER_TAB);
            for( S32 i=0; i < spaces_needed; i++ )
            {
                addChar( ' ' );
            }
        }
        break;

    default:
        handled = FALSE;
        break;
    }

    if (handled)
    {
        onKeyStroke();
    }
    return handled;
}


void LLTextEditor::unindentLineBeforeCloseBrace()
{
    if( mCursorPos >= 1 )
    {
        LLWString text = getWText();
        if( ' ' == text[ mCursorPos - 1 ] )
        {
            S32 line = getLineNumFromDocIndex(mCursorPos, false);
            S32 line_start = getLineStart(line);

            // Jump over spaces in the current line
            while ((' ' == text[line_start]) && (line_start < mCursorPos))
            {
                line_start++;
            }

            // Make sure there is nothing but ' ' before the Brace we are unindenting
            if (line_start == mCursorPos)
            {
                removeCharOrTab();
            }
        }
    }
}


bool LLTextEditor::handleKeyHere(KEY key, MASK mask )
{
<<<<<<< HEAD
	bool	handled = false;

	// Special case for TAB.  If want to move to next field, report
	// not handled and let the parent take care of field movement.
	if (KEY_TAB == key && mTabsToNextField)
	{
		return false;
	}

	if (mReadOnly && mScroller)
	{
		handled = (mScroller && mScroller->handleKeyHere( key, mask ))
				|| handleSelectionKey(key, mask)
				|| handleControlKey(key, mask);
	}
	else 
	{
		if (!mReadOnly && mShowEmojiHelper && LLEmojiHelper::instance().handleKey(this, key, mask))
		{
			return true;
		}

		if (mEnableTooltipPaste &&
			LLToolTipMgr::instance().toolTipVisible() &&
            LLToolTipMgr::instance().isTooltipPastable() &&
			KEY_TAB == key)
		{	// Paste the first line of a tooltip into the editor
			std::string message;
			LLToolTipMgr::instance().getToolTipMessage(message);
			LLWString tool_tip_text(utf8str_to_wstring(message));

			if (tool_tip_text.size() > 0)
			{
				// Delete any selected characters (the tooltip text replaces them)
				if(hasSelection())
				{
					deleteSelection(true);
				}

				std::basic_string<llwchar>::size_type pos = tool_tip_text.find('\n',0);
				if (pos != -1)
				{	// Extract the first line of the tooltip
					tool_tip_text = std::basic_string<llwchar>(tool_tip_text, 0, pos);
				}

				// Add the text
				cleanStringForPaste(tool_tip_text);
				pasteTextWithLinebreaks(tool_tip_text);
				handled = true;
			}
		}
		else
		{	// Normal key handling
			handled = handleNavigationKey( key, mask )
					|| handleSelectionKey(key, mask)
					|| handleControlKey(key, mask)
					|| handleSpecialKey(key, mask);
		}
	}

	if( handled )
	{
		resetCursorBlink();
		needsScroll();

		if (mShowEmojiHelper)
		{
			// Dismiss the helper whenever we handled a key that it didn't
			LLEmojiHelper::instance().hideHelper(this);
		}
	}

	return handled;
=======
    BOOL    handled = FALSE;

    // Special case for TAB.  If want to move to next field, report
    // not handled and let the parent take care of field movement.
    if (KEY_TAB == key && mTabsToNextField)
    {
        return FALSE;
    }

    if (mReadOnly && mScroller)
    {
        handled = (mScroller && mScroller->handleKeyHere( key, mask ))
                || handleSelectionKey(key, mask)
                || handleControlKey(key, mask);
    }
    else
    {
        if (!mReadOnly && mShowEmojiHelper && LLEmojiHelper::instance().handleKey(this, key, mask))
        {
            return TRUE;
        }

        if (mEnableTooltipPaste &&
            LLToolTipMgr::instance().toolTipVisible() &&
            LLToolTipMgr::instance().isTooltipPastable() &&
            KEY_TAB == key)
        {   // Paste the first line of a tooltip into the editor
            std::string message;
            LLToolTipMgr::instance().getToolTipMessage(message);
            LLWString tool_tip_text(utf8str_to_wstring(message));

            if (tool_tip_text.size() > 0)
            {
                // Delete any selected characters (the tooltip text replaces them)
                if(hasSelection())
                {
                    deleteSelection(TRUE);
                }

                std::basic_string<llwchar>::size_type pos = tool_tip_text.find('\n',0);
                if (pos != -1)
                {   // Extract the first line of the tooltip
                    tool_tip_text = std::basic_string<llwchar>(tool_tip_text, 0, pos);
                }

                // Add the text
                cleanStringForPaste(tool_tip_text);
                pasteTextWithLinebreaks(tool_tip_text);
                handled = TRUE;
            }
        }
        else
        {   // Normal key handling
            handled = handleNavigationKey( key, mask )
                    || handleSelectionKey(key, mask)
                    || handleControlKey(key, mask)
                    || handleSpecialKey(key, mask);
        }
    }

    if( handled )
    {
        resetCursorBlink();
        needsScroll();

        if (mShowEmojiHelper)
        {
            // Dismiss the helper whenever we handled a key that it didn't
            LLEmojiHelper::instance().hideHelper(this);
        }
    }

    return handled;
>>>>>>> e1623bb2
}


bool LLTextEditor::handleUnicodeCharHere(llwchar uni_char)
{
<<<<<<< HEAD
	if ((uni_char < 0x20) || (uni_char == 0x7F)) // Control character or DEL
	{
		return false;
	}

	bool	handled = false;
=======
    if ((uni_char < 0x20) || (uni_char == 0x7F)) // Control character or DEL
    {
        return FALSE;
    }

    BOOL    handled = FALSE;
>>>>>>> e1623bb2

    // Handle most keys only if the text editor is writeable.
    if( !mReadOnly )
    {
        if (mShowEmojiHelper && uni_char < 0x80 && LLEmojiHelper::instance().handleKey(this, (KEY)uni_char, MASK_NONE))
        {
            return true;
        }

        if( mAutoIndent && '}' == uni_char )
        {
            unindentLineBeforeCloseBrace();
        }

        // TODO: KLW Add auto show of tool tip on (
        addChar( uni_char );

        // Keys that add characters temporarily hide the cursor
        getWindow()->hideCursorUntilMouseMove();

<<<<<<< HEAD
		handled = true;
	}
=======
        handled = TRUE;
    }
>>>>>>> e1623bb2

    if( handled )
    {
        resetCursorBlink();

        // Most keystrokes will make the selection box go away, but not all will.
        deselect();

        onKeyStroke();
    }

    return handled;
}


// virtual
bool LLTextEditor::canDoDelete() const
{
    return !mReadOnly && ( !mPassDelete || ( hasSelection() || (mCursorPos < getLength())) );
}

void LLTextEditor::doDelete()
{
<<<<<<< HEAD
	if( !canDoDelete() )
	{
		return;
	}
	if( hasSelection() )
	{
		deleteSelection(false);
	}
	else
	if( mCursorPos < getLength() )
	{	
		S32 i;
		S32 chars_to_remove = 1;
		LLWString text = getWText();
		if( (text[ mCursorPos ] == ' ') && (mCursorPos + SPACES_PER_TAB < getLength()) )
		{
			// Try to remove a full tab's worth of spaces
			S32 offset = getLineOffsetFromDocIndex(mCursorPos);
			chars_to_remove = SPACES_PER_TAB - (offset % SPACES_PER_TAB);
			if( chars_to_remove == 0 )
			{
				chars_to_remove = SPACES_PER_TAB;
			}

			for( i = 0; i < chars_to_remove; i++ )
			{
				if( text[mCursorPos + i] != ' ' )
				{
					chars_to_remove = 1;
					break;
				}
			}
		}

		for( i = 0; i < chars_to_remove; i++ )
		{
			setCursorPos(mCursorPos + 1);
			removeChar();
		}

	}

	onKeyStroke();
=======
    if( !canDoDelete() )
    {
        return;
    }
    if( hasSelection() )
    {
        deleteSelection(FALSE);
    }
    else
    if( mCursorPos < getLength() )
    {
        S32 i;
        S32 chars_to_remove = 1;
        LLWString text = getWText();
        if( (text[ mCursorPos ] == ' ') && (mCursorPos + SPACES_PER_TAB < getLength()) )
        {
            // Try to remove a full tab's worth of spaces
            S32 offset = getLineOffsetFromDocIndex(mCursorPos);
            chars_to_remove = SPACES_PER_TAB - (offset % SPACES_PER_TAB);
            if( chars_to_remove == 0 )
            {
                chars_to_remove = SPACES_PER_TAB;
            }

            for( i = 0; i < chars_to_remove; i++ )
            {
                if( text[mCursorPos + i] != ' ' )
                {
                    chars_to_remove = 1;
                    break;
                }
            }
        }

        for( i = 0; i < chars_to_remove; i++ )
        {
            setCursorPos(mCursorPos + 1);
            removeChar();
        }

    }

    onKeyStroke();
>>>>>>> e1623bb2
}

//----------------------------------------------------------------------------


void LLTextEditor::blockUndo()
{
<<<<<<< HEAD
	mBaseDocIsPristine = false;
	mLastCmd = NULL;
	std::for_each(mUndoStack.begin(), mUndoStack.end(), DeletePointer());
	mUndoStack.clear();
=======
    mBaseDocIsPristine = FALSE;
    mLastCmd = NULL;
    std::for_each(mUndoStack.begin(), mUndoStack.end(), DeletePointer());
    mUndoStack.clear();
>>>>>>> e1623bb2
}

// virtual
bool LLTextEditor::canUndo() const
{
    return !mReadOnly && mLastCmd != NULL;
}

void LLTextEditor::undo()
{
    if( !canUndo() )
    {
        return;
    }
    deselect();
    S32 pos = 0;
    do
    {
        pos = mLastCmd->undo(this);
        undo_stack_t::iterator iter = std::find(mUndoStack.begin(), mUndoStack.end(), mLastCmd);
        if (iter != mUndoStack.end())
            ++iter;
        if (iter != mUndoStack.end())
            mLastCmd = *iter;
        else
            mLastCmd = NULL;

        } while( mLastCmd && mLastCmd->groupWithNext() );

        setCursorPos(pos);

    onKeyStroke();
}

bool LLTextEditor::canRedo() const
{
    return !mReadOnly && (mUndoStack.size() > 0) && (mLastCmd != mUndoStack.front());
}

void LLTextEditor::redo()
{
    if( !canRedo() )
    {
        return;
    }
    deselect();
    S32 pos = 0;
    do
    {
        if( !mLastCmd )
        {
            mLastCmd = mUndoStack.back();
        }
        else
        {
            undo_stack_t::iterator iter = std::find(mUndoStack.begin(), mUndoStack.end(), mLastCmd);
            if (iter != mUndoStack.begin())
                mLastCmd = *(--iter);
            else
                mLastCmd = NULL;
        }

            if( mLastCmd )
            {
                pos = mLastCmd->redo(this);
            }
        } while(
            mLastCmd &&
            mLastCmd->groupWithNext() &&
            (mLastCmd != mUndoStack.front()) );

        setCursorPos(pos);

    onKeyStroke();
}

void LLTextEditor::onFocusReceived()
{
    LLTextBase::onFocusReceived();
    updateAllowingLanguageInput();
}

void LLTextEditor::focusLostHelper()
{
    updateAllowingLanguageInput();

    // Route menu back to the default
    if( gEditMenuHandler == this )
    {
        gEditMenuHandler = NULL;
    }

    if (mCommitOnFocusLost)
    {
        onCommit();
    }

    // Make sure cursor is shown again
    getWindow()->showCursorFromMouseMove();
}

void LLTextEditor::onFocusLost()
{
    focusLostHelper();
    LLTextBase::onFocusLost();
}

void LLTextEditor::onCommit()
{
    setControlValue(getValue());
    LLTextBase::onCommit();
}

void LLTextEditor::setEnabled(bool enabled)
{
    // just treat enabled as read-only flag
    bool read_only = !enabled;
    if (read_only != mReadOnly)
    {
        //mReadOnly = read_only;
        LLTextBase::setReadOnly(read_only);
        updateSegments();
        updateAllowingLanguageInput();
    }
}

void LLTextEditor::showContextMenu(S32 x, S32 y)
{
    LLContextMenu* menu = static_cast<LLContextMenu*>(mContextMenuHandle.get());
    if (!menu)
    {
        llassert(LLMenuGL::sMenuContainer != NULL);
        menu = LLUICtrlFactory::createFromFile<LLContextMenu>("menu_text_editor.xml",
                                                                                LLMenuGL::sMenuContainer,
                                                                                LLMenuHolderGL::child_registry_t::instance());
        if(!menu)
        {
            LL_WARNS() << "Failed to create menu for LLTextEditor: " << getName() << LL_ENDL;
            return;
        }
<<<<<<< HEAD
		mContextMenuHandle = menu->getHandle();
	}

	// Route menu to this class
	// previously this was done in ::handleRightMoseDown:
	//if(hasTabStop())
	// setFocus(true)  - why? weird...
	// and then inside setFocus
	// ....
	//    gEditMenuHandler = this;
	// ....
	// but this didn't work in all cases and just weird...
    //why not here? 
	// (all this was done for EXT-4443)

	gEditMenuHandler = this;

	S32 screen_x, screen_y;
	localPointToScreen(x, y, &screen_x, &screen_y);

	setCursorAtLocalPos(x, y, false);
	if (hasSelection())
	{
		if ( (mCursorPos < llmin(mSelectionStart, mSelectionEnd)) || (mCursorPos > llmax(mSelectionStart, mSelectionEnd)) )
		{
			deselect();
		}
		else
		{
			setCursorPos(llmax(mSelectionStart, mSelectionEnd));
		}
	}

	bool use_spellcheck = getSpellCheck(), is_misspelled = false;
	if (use_spellcheck)
	{
		mSuggestionList.clear();

		// If the cursor is on a misspelled word, retrieve suggestions for it
		std::string misspelled_word = getMisspelledWord(mCursorPos);
		if ((is_misspelled = !misspelled_word.empty()))
		{
			LLSpellChecker::instance().getSuggestions(misspelled_word, mSuggestionList);
		}
	}

	menu->setItemVisible("Suggestion Separator", (use_spellcheck) && (!mSuggestionList.empty()));
	menu->setItemVisible("Add to Dictionary", (use_spellcheck) && (is_misspelled));
	menu->setItemVisible("Add to Ignore", (use_spellcheck) && (is_misspelled));
	menu->setItemVisible("Spellcheck Separator", (use_spellcheck) && (is_misspelled));
	menu->show(screen_x, screen_y, this);
=======
        mContextMenuHandle = menu->getHandle();
    }

    // Route menu to this class
    // previously this was done in ::handleRightMoseDown:
    //if(hasTabStop())
    // setFocus(TRUE)  - why? weird...
    // and then inside setFocus
    // ....
    //    gEditMenuHandler = this;
    // ....
    // but this didn't work in all cases and just weird...
    //why not here?
    // (all this was done for EXT-4443)

    gEditMenuHandler = this;

    S32 screen_x, screen_y;
    localPointToScreen(x, y, &screen_x, &screen_y);

    setCursorAtLocalPos(x, y, false);
    if (hasSelection())
    {
        if ( (mCursorPos < llmin(mSelectionStart, mSelectionEnd)) || (mCursorPos > llmax(mSelectionStart, mSelectionEnd)) )
        {
            deselect();
        }
        else
        {
            setCursorPos(llmax(mSelectionStart, mSelectionEnd));
        }
    }

    bool use_spellcheck = getSpellCheck(), is_misspelled = false;
    if (use_spellcheck)
    {
        mSuggestionList.clear();

        // If the cursor is on a misspelled word, retrieve suggestions for it
        std::string misspelled_word = getMisspelledWord(mCursorPos);
        if ((is_misspelled = !misspelled_word.empty()) == true)
        {
            LLSpellChecker::instance().getSuggestions(misspelled_word, mSuggestionList);
        }
    }

    menu->setItemVisible("Suggestion Separator", (use_spellcheck) && (!mSuggestionList.empty()));
    menu->setItemVisible("Add to Dictionary", (use_spellcheck) && (is_misspelled));
    menu->setItemVisible("Add to Ignore", (use_spellcheck) && (is_misspelled));
    menu->setItemVisible("Spellcheck Separator", (use_spellcheck) && (is_misspelled));
    menu->show(screen_x, screen_y, this);
>>>>>>> e1623bb2
}


void LLTextEditor::drawPreeditMarker()
{
    static LLUICachedControl<F32> preedit_marker_brightness ("UIPreeditMarkerBrightness", 0);
    static LLUICachedControl<S32> preedit_marker_gap ("UIPreeditMarkerGap", 0);
    static LLUICachedControl<S32> preedit_marker_position ("UIPreeditMarkerPosition", 0);
    static LLUICachedControl<S32> preedit_marker_thickness ("UIPreeditMarkerThickness", 0);
    static LLUICachedControl<F32> preedit_standout_brightness ("UIPreeditStandoutBrightness", 0);
    static LLUICachedControl<S32> preedit_standout_gap ("UIPreeditStandoutGap", 0);
    static LLUICachedControl<S32> preedit_standout_position ("UIPreeditStandoutPosition", 0);
    static LLUICachedControl<S32> preedit_standout_thickness ("UIPreeditStandoutThickness", 0);

    if (!hasPreeditString())
    {
        return;
    }

    const LLWString textString(getWText());
    const llwchar *text = textString.c_str();
    const S32 text_len = getLength();
    const S32 num_lines = getLineCount();

    S32 cur_line = getFirstVisibleLine();
    if (cur_line >= num_lines)
    {
        return;
    }

    const S32 line_height = mFont->getLineHeight();

    S32 line_start = getLineStart(cur_line);
    S32 line_y = mVisibleTextRect.mTop - line_height;
    while((mVisibleTextRect.mBottom <= line_y) && (num_lines > cur_line))
    {
        S32 next_start = -1;
        S32 line_end = text_len;

        if ((cur_line + 1) < num_lines)
        {
            next_start = getLineStart(cur_line + 1);
            line_end = next_start;
        }
        if ( text[line_end-1] == '\n' )
        {
            --line_end;
        }

        // Does this line contain preedits?
        if (line_start >= mPreeditPositions.back())
        {
            // We have passed the preedits.
            break;
        }
        if (line_end > mPreeditPositions.front())
        {
            for (U32 i = 0; i < mPreeditStandouts.size(); i++)
            {
                S32 left = mPreeditPositions[i];
                S32 right = mPreeditPositions[i + 1];
                if (right <= line_start || left >= line_end)
                {
                    continue;
                }

                line_info& line = mLineInfoList[cur_line];
                LLRect text_rect(line.mRect);
                text_rect.mRight = mDocumentView->getRect().getWidth(); // clamp right edge to document extents
                text_rect.translate(mDocumentView->getRect().mLeft, mDocumentView->getRect().mBottom); // adjust by scroll position

                S32 preedit_left = text_rect.mLeft;
                if (left > line_start)
                {
                    preedit_left += mFont->getWidth(text, line_start, left - line_start);
                }
                S32 preedit_right = text_rect.mLeft;
                if (right < line_end)
                {
                    preedit_right += mFont->getWidth(text, line_start, right - line_start);
                }
                else
                {
                    preedit_right += mFont->getWidth(text, line_start, line_end - line_start);
                }

                if (mPreeditStandouts[i])
                {
                    gl_rect_2d(preedit_left + preedit_standout_gap,
                               text_rect.mBottom + mFont->getDescenderHeight() - 1,
                               preedit_right - preedit_standout_gap - 1,
                               text_rect.mBottom + mFont->getDescenderHeight() - 1 - preedit_standout_thickness,
                               (mCursorColor.get() * preedit_standout_brightness + mWriteableBgColor.get() * (1 - preedit_standout_brightness)).setAlpha(1.0f));
                }
                else
                {
                    gl_rect_2d(preedit_left + preedit_marker_gap,
                               text_rect.mBottom + mFont->getDescenderHeight() - 1,
                               preedit_right - preedit_marker_gap - 1,
                               text_rect.mBottom + mFont->getDescenderHeight() - 1 - preedit_marker_thickness,
                               (mCursorColor.get() * preedit_marker_brightness + mWriteableBgColor.get() * (1 - preedit_marker_brightness)).setAlpha(1.0f));
                }
            }
        }

        // move down one line
        line_y -= line_height;
        line_start = next_start;
        cur_line++;
    }
}

void LLTextEditor::draw()
{
    {
        // pad clipping rectangle so that cursor can draw at full width
        // when at left edge of mVisibleTextRect
        LLRect clip_rect(mVisibleTextRect);
        clip_rect.stretch(1);
        LLLocalClipRect clip(clip_rect);
    }

    LLTextBase::draw();

    drawPreeditMarker();

    //RN: the decision was made to always show the orange border for keyboard focus but do not put an insertion caret
    // when in readonly mode
    mBorder->setKeyboardFocusHighlight( hasFocus() );// && !mReadOnly);
}

// Start or stop the editor from accepting text-editing keystrokes
// see also LLLineEditor
void LLTextEditor::setFocus( bool new_state )
{
<<<<<<< HEAD
	bool old_state = hasFocus();
=======
    BOOL old_state = hasFocus();
>>>>>>> e1623bb2

    // Don't change anything if the focus state didn't change
    if (new_state == old_state) return;

<<<<<<< HEAD
	// Notify early if we are losing focus.
	if (!new_state)
	{
		getWindow()->allowLanguageTextInput(this, false);
	}
=======
    // Notify early if we are losing focus.
    if (!new_state)
    {
        getWindow()->allowLanguageTextInput(this, FALSE);
    }
>>>>>>> e1623bb2

    LLTextBase::setFocus( new_state );

    if( new_state )
    {
        // Route menu to this class
        gEditMenuHandler = this;

        // Don't start the cursor flashing right away
        resetCursorBlink();
    }
    else
    {
        // Route menu back to the default
        if( gEditMenuHandler == this )
        {
            gEditMenuHandler = NULL;
        }

        endSelection();
    }
}

// public
void LLTextEditor::setCursorAndScrollToEnd()
{
    deselect();
    endOfDoc();
}

<<<<<<< HEAD
void LLTextEditor::getCurrentLineAndColumn( S32* line, S32* col, bool include_wordwrap ) 
{ 
	*line = getLineNumFromDocIndex(mCursorPos, include_wordwrap);
	*col = getLineOffsetFromDocIndex(mCursorPos, include_wordwrap);
=======
void LLTextEditor::getCurrentLineAndColumn( S32* line, S32* col, BOOL include_wordwrap )
{
    *line = getLineNumFromDocIndex(mCursorPos, include_wordwrap);
    *col = getLineOffsetFromDocIndex(mCursorPos, include_wordwrap);
>>>>>>> e1623bb2
}

void LLTextEditor::autoIndent()
{
    // Count the number of spaces in the current line
    S32 line = getLineNumFromDocIndex(mCursorPos, false);
    S32 line_start = getLineStart(line);
    S32 space_count = 0;
    S32 i;

    LLWString text = getWText();
    S32 offset = getLineOffsetFromDocIndex(mCursorPos);
    while(( ' ' == text[line_start] ) && (space_count < offset))
    {
        space_count++;
        line_start++;
    }

    // If we're starting a braced section, indent one level.
    if( (mCursorPos > 0) && (text[mCursorPos -1] == '{') )
    {
        space_count += SPACES_PER_TAB;
    }

    // Insert that number of spaces on the new line

    //appendLineBreakSegment(LLStyle::Params());//addChar( '\n' );
    addLineBreakChar();

    for( i = 0; i < space_count; i++ )
    {
        addChar( ' ' );
    }
}

// Inserts new text at the cursor position
void LLTextEditor::insertText(const std::string &new_text)
{
<<<<<<< HEAD
	bool enabled = getEnabled();
	setEnabled( true );

	// Delete any selected characters (the insertion replaces them)
	if( hasSelection() )
	{
		deleteSelection(true);
	}

	setCursorPos(mCursorPos + insert( mCursorPos, utf8str_to_wstring(new_text), false, LLTextSegmentPtr() ));
	
	setEnabled( enabled );
=======
    BOOL enabled = getEnabled();
    setEnabled( TRUE );

    // Delete any selected characters (the insertion replaces them)
    if( hasSelection() )
    {
        deleteSelection(TRUE);
    }

    setCursorPos(mCursorPos + insert( mCursorPos, utf8str_to_wstring(new_text), FALSE, LLTextSegmentPtr() ));

    setEnabled( enabled );
>>>>>>> e1623bb2
}

void LLTextEditor::insertText(LLWString &new_text)
{
<<<<<<< HEAD
	bool enabled = getEnabled();
	setEnabled( true );

	// Delete any selected characters (the insertion replaces them)
	if( hasSelection() )
	{
		deleteSelection(true);
	}

	setCursorPos(mCursorPos + insert( mCursorPos, new_text, false, LLTextSegmentPtr() ));
=======
    BOOL enabled = getEnabled();
    setEnabled( TRUE );

    // Delete any selected characters (the insertion replaces them)
    if( hasSelection() )
    {
        deleteSelection(TRUE);
    }

    setCursorPos(mCursorPos + insert( mCursorPos, new_text, FALSE, LLTextSegmentPtr() ));
>>>>>>> e1623bb2

    setEnabled( enabled );
}

void LLTextEditor::appendWidget(const LLInlineViewSegment::Params& params, const std::string& text, bool allow_undo)
{
<<<<<<< HEAD
	// Save old state
	S32 selection_start = mSelectionStart;
	S32 selection_end = mSelectionEnd;
	bool was_selecting = mIsSelecting;
	S32 cursor_pos = mCursorPos;
	S32 old_length = getLength();
	bool cursor_was_at_end = (mCursorPos == old_length);
=======
    // Save old state
    S32 selection_start = mSelectionStart;
    S32 selection_end = mSelectionEnd;
    BOOL was_selecting = mIsSelecting;
    S32 cursor_pos = mCursorPos;
    S32 old_length = getLength();
    BOOL cursor_was_at_end = (mCursorPos == old_length);
>>>>>>> e1623bb2

    deselect();

    setCursorPos(old_length);

    LLWString widget_wide_text = utf8str_to_wstring(text);

<<<<<<< HEAD
	LLTextSegmentPtr segment = new LLInlineViewSegment(params, old_length, old_length + widget_wide_text.size());
	insert(getLength(), widget_wide_text, false, segment);
=======
    LLTextSegmentPtr segment = new LLInlineViewSegment(params, old_length, old_length + widget_wide_text.size());
    insert(getLength(), widget_wide_text, FALSE, segment);
>>>>>>> e1623bb2

    // Set the cursor and scroll position
    if( selection_start != selection_end )
    {
        mSelectionStart = selection_start;
        mSelectionEnd = selection_end;

        mIsSelecting = was_selecting;
        setCursorPos(cursor_pos);
    }
    else if( cursor_was_at_end )
    {
        setCursorPos(getLength());
    }
    else
    {
        setCursorPos(cursor_pos);
    }

    if (!allow_undo)
    {
        blockUndo();
    }
}

void LLTextEditor::removeTextFromEnd(S32 num_chars)
{
    if (num_chars <= 0) return;

<<<<<<< HEAD
	remove(getLength() - num_chars, num_chars, false);
=======
    remove(getLength() - num_chars, num_chars, FALSE);
>>>>>>> e1623bb2

    S32 len = getLength();
    setCursorPos (llclamp(mCursorPos, 0, len));
    mSelectionStart = llclamp(mSelectionStart, 0, len);
    mSelectionEnd = llclamp(mSelectionEnd, 0, len);

    needsScroll();
}

//----------------------------------------------------------------------------

void LLTextEditor::onSpellCheckPerformed()
{
<<<<<<< HEAD
	if (isPristine())
	{
		mBaseDocIsPristine = false;
	}
=======
    if (isPristine())
    {
        mBaseDocIsPristine = FALSE;
    }
>>>>>>> e1623bb2
}

void LLTextEditor::makePristine()
{
    mPristineCmd = mLastCmd;
    mBaseDocIsPristine = !mLastCmd;

    // Create a clean partition in the undo stack.  We don't want a single command to extend from
    // the "pre-pristine" state to the "post-pristine" state.
    if( mLastCmd )
    {
        mLastCmd->blockExtensions();
    }
}

bool LLTextEditor::isPristine() const
{
    if( mPristineCmd )
    {
        return (mPristineCmd == mLastCmd);
    }
    else
    {
        // No undo stack, so check if the version before and commands were done was the original version
        return !mLastCmd && mBaseDocIsPristine;
    }
}

bool LLTextEditor::tryToRevertToPristineState()
{
<<<<<<< HEAD
	if( !isPristine() )
	{
		deselect();
		S32 i = 0;
		while( !isPristine() && canUndo() )
		{
			undo();
			i--;
		}

		while( !isPristine() && canRedo() )
		{
			redo();
			i++;
		}

		if( !isPristine() )
		{
			// failed, so go back to where we started
			while( i > 0 )
			{
				undo();
				i--;
			}
		}
	}

	return isPristine(); // true => success
=======
    if( !isPristine() )
    {
        deselect();
        S32 i = 0;
        while( !isPristine() && canUndo() )
        {
            undo();
            i--;
        }

        while( !isPristine() && canRedo() )
        {
            redo();
            i++;
        }

        if( !isPristine() )
        {
            // failed, so go back to where we started
            while( i > 0 )
            {
                undo();
                i--;
            }
        }
    }

    return isPristine(); // TRUE => success
>>>>>>> e1623bb2
}

void LLTextEditor::updateLinkSegments()
{
    LLWString wtext = getWText();

    // update any segments that contain a link
    for (segment_set_t::iterator it = mSegments.begin(); it != mSegments.end(); ++it)
    {
        LLTextSegment *segment = *it;
        if (segment && segment->getStyle() && segment->getStyle()->isLink())
        {
            LLStyleConstSP style = segment->getStyle();
            LLStyleSP new_style(new LLStyle(*style));
            LLWString url_label = wtext.substr(segment->getStart(), segment->getEnd()-segment->getStart());

            segment_set_t::const_iterator next_it = mSegments.upper_bound(segment);
            LLTextSegment *next_segment = *next_it;
            if (next_segment)
            {
                LLWString next_url_label = wtext.substr(next_segment->getStart(), next_segment->getEnd()-next_segment->getStart());
                std::string link_check = wstring_to_utf8str(url_label) + wstring_to_utf8str(next_url_label);
                LLUrlMatch match;

                if ( LLUrlRegistry::instance().findUrl(link_check, match))
                {
                    if(match.getQuery() == wstring_to_utf8str(next_url_label))
                    {
                        continue;
                    }
                }
            }

            // if the link's label (what the user can edit) is a valid Url,
            // then update the link's HREF to be the same as the label text.
            // This lets users edit Urls in-place.
            if (acceptsTextInput() && LLUrlRegistry::instance().hasUrl(url_label))
            {
                std::string new_url = wstring_to_utf8str(url_label);
                LLStringUtil::trim(new_url);
                new_style->setLinkHREF(new_url);
                LLStyleConstSP sp(new_style);
                segment->setStyle(sp);
            }
        }
    }
}



void LLTextEditor::onMouseCaptureLost()
{
    endSelection();
}

///////////////////////////////////////////////////////////////////
// Hack for Notecards

bool LLTextEditor::importBuffer(const char* buffer, S32 length )
{
<<<<<<< HEAD
	std::istringstream instream(buffer);
	
	// Version 1 format:
	//		Linden text version 1\n
	//		{\n
	//			<EmbeddedItemList chunk>
	//			Text length <bytes without \0>\n
	//			<text without \0> (text may contain ext_char_values)
	//		}\n

	char tbuf[MAX_STRING];	/* Flawfinder: ignore */
	
	S32 version = 0;
	instream.getline(tbuf, MAX_STRING);
	if( 1 != sscanf(tbuf, "Linden text version %d", &version) )
	{
		LL_WARNS() << "Invalid Linden text file header " << LL_ENDL;
		return false;
	}

	if( 1 != version )
	{
		LL_WARNS() << "Invalid Linden text file version: " << version << LL_ENDL;
		return false;
	}

	instream.getline(tbuf, MAX_STRING);
	if( 0 != sscanf(tbuf, "{") )
	{
		LL_WARNS() << "Invalid Linden text file format" << LL_ENDL;
		return false;
	}

	S32 text_len = 0;
	instream.getline(tbuf, MAX_STRING);
	if( 1 != sscanf(tbuf, "Text length %d", &text_len) )
	{
		LL_WARNS() << "Invalid Linden text length field" << LL_ENDL;
		return false;
	}

	if( text_len > mMaxTextByteLength )
	{
		LL_WARNS() << "Invalid Linden text length: " << text_len << LL_ENDL;
		return false;
	}

	bool success = true;

	char* text = new char[ text_len + 1];
	if (text == NULL)
	{
        LLError::LLUserWarningMsg::showOutOfMemory();
		LL_ERRS() << "Memory allocation failure." << LL_ENDL;			
		return false;
	}
	instream.get(text, text_len + 1, '\0');
	text[text_len] = '\0';
	if( text_len != (S32)strlen(text) )/* Flawfinder: ignore */
	{
		LL_WARNS() << llformat("Invalid text length: %d != %d ",strlen(text),text_len) << LL_ENDL;/* Flawfinder: ignore */
		success = false;
	}

	instream.getline(tbuf, MAX_STRING);
	if( success && (0 != sscanf(tbuf, "}")) )
	{
		LL_WARNS() << "Invalid Linden text file format: missing terminal }" << LL_ENDL;
		success = false;
	}

	if( success )
	{
		// Actually set the text
		setText( LLStringExplicit(text) );
	}

	delete[] text;

	startOfDoc();
	deselect();

	return success;
=======
    std::istringstream instream(buffer);

    // Version 1 format:
    //      Linden text version 1\n
    //      {\n
    //          <EmbeddedItemList chunk>
    //          Text length <bytes without \0>\n
    //          <text without \0> (text may contain ext_char_values)
    //      }\n

    char tbuf[MAX_STRING];  /* Flawfinder: ignore */

    S32 version = 0;
    instream.getline(tbuf, MAX_STRING);
    if( 1 != sscanf(tbuf, "Linden text version %d", &version) )
    {
        LL_WARNS() << "Invalid Linden text file header " << LL_ENDL;
        return FALSE;
    }

    if( 1 != version )
    {
        LL_WARNS() << "Invalid Linden text file version: " << version << LL_ENDL;
        return FALSE;
    }

    instream.getline(tbuf, MAX_STRING);
    if( 0 != sscanf(tbuf, "{") )
    {
        LL_WARNS() << "Invalid Linden text file format" << LL_ENDL;
        return FALSE;
    }

    S32 text_len = 0;
    instream.getline(tbuf, MAX_STRING);
    if( 1 != sscanf(tbuf, "Text length %d", &text_len) )
    {
        LL_WARNS() << "Invalid Linden text length field" << LL_ENDL;
        return FALSE;
    }

    if( text_len > mMaxTextByteLength )
    {
        LL_WARNS() << "Invalid Linden text length: " << text_len << LL_ENDL;
        return FALSE;
    }

    BOOL success = TRUE;

    char* text = new char[ text_len + 1];
    if (text == NULL)
    {
        LLError::LLUserWarningMsg::showOutOfMemory();
        LL_ERRS() << "Memory allocation failure." << LL_ENDL;
        return FALSE;
    }
    instream.get(text, text_len + 1, '\0');
    text[text_len] = '\0';
    if( text_len != (S32)strlen(text) )/* Flawfinder: ignore */
    {
        LL_WARNS() << llformat("Invalid text length: %d != %d ",strlen(text),text_len) << LL_ENDL;/* Flawfinder: ignore */
        success = FALSE;
    }

    instream.getline(tbuf, MAX_STRING);
    if( success && (0 != sscanf(tbuf, "}")) )
    {
        LL_WARNS() << "Invalid Linden text file format: missing terminal }" << LL_ENDL;
        success = FALSE;
    }

    if( success )
    {
        // Actually set the text
        setText( LLStringExplicit(text) );
    }

    delete[] text;

    startOfDoc();
    deselect();

    return success;
>>>>>>> e1623bb2
}

bool LLTextEditor::exportBuffer(std::string &buffer )
{
    std::ostringstream outstream(buffer);

    outstream << "Linden text version 1\n";
    outstream << "{\n";

<<<<<<< HEAD
	return true;
=======
    outstream << llformat("Text length %d\n", getLength() );
    outstream << getText();
    outstream << "}\n";

    return TRUE;
>>>>>>> e1623bb2
}

void LLTextEditor::updateAllowingLanguageInput()
{
<<<<<<< HEAD
	LLWindow* window = getWindow();
	if (!window)
	{
		// test app, no window available
		return;	
	}
	if (hasFocus() && !mReadOnly)
	{
		window->allowLanguageTextInput(this, true);
	}
	else
	{
		window->allowLanguageTextInput(this, false);
	}
=======
    LLWindow* window = getWindow();
    if (!window)
    {
        // test app, no window available
        return;
    }
    if (hasFocus() && !mReadOnly)
    {
        window->allowLanguageTextInput(this, TRUE);
    }
    else
    {
        window->allowLanguageTextInput(this, FALSE);
    }
>>>>>>> e1623bb2
}

// Preedit is managed off the undo/redo command stack.

bool LLTextEditor::hasPreeditString() const
{
    return (mPreeditPositions.size() > 1);
}

void LLTextEditor::resetPreedit()
{
    if (hasSelection())
    {
        if (hasPreeditString())
        {
            LL_WARNS() << "Preedit and selection!" << LL_ENDL;
            deselect();
        }
        else
        {
            deleteSelection(true);
        }
    }
    if (hasPreeditString())
    {
        if (hasSelection())
        {
            LL_WARNS() << "Preedit and selection!" << LL_ENDL;
            deselect();
        }

        setCursorPos(mPreeditPositions.front());
        removeStringNoUndo(mCursorPos, mPreeditPositions.back() - mCursorPos);
        insertStringNoUndo(mCursorPos, mPreeditOverwrittenWString);

        mPreeditWString.clear();
        mPreeditOverwrittenWString.clear();
        mPreeditPositions.clear();

        // A call to updatePreedit should soon follow under a
        // normal course of operation, so we don't need to
        // maintain internal variables such as line start
        // positions now.
    }
}

void LLTextEditor::updatePreedit(const LLWString &preedit_string,
        const segment_lengths_t &preedit_segment_lengths, const standouts_t &preedit_standouts, S32 caret_position)
{
    // Just in case.
    if (mReadOnly)
    {
        return;
    }

    getWindow()->hideCursorUntilMouseMove();

    S32 insert_preedit_at = mCursorPos;

    mPreeditWString = preedit_string;
    mPreeditPositions.resize(preedit_segment_lengths.size() + 1);
    S32 position = insert_preedit_at;
    for (segment_lengths_t::size_type i = 0; i < preedit_segment_lengths.size(); i++)
    {
        mPreeditPositions[i] = position;
        position += preedit_segment_lengths[i];
    }
    mPreeditPositions.back() = position;

    if (LL_KIM_OVERWRITE == gKeyboard->getInsertMode())
    {
        mPreeditOverwrittenWString = getWText().substr(insert_preedit_at, mPreeditWString.length());
        removeStringNoUndo(insert_preedit_at, mPreeditWString.length());
    }
    else
    {
        mPreeditOverwrittenWString.clear();
    }

    segment_vec_t segments;
    //pass empty segments to let "insertStringNoUndo" make new LLNormalTextSegment and insert it, if needed.
    insertStringNoUndo(insert_preedit_at, mPreeditWString, &segments);

    mPreeditStandouts = preedit_standouts;

    setCursorPos(insert_preedit_at + caret_position);

    // Update of the preedit should be caused by some key strokes.
    resetCursorBlink();

    onKeyStroke();
}

bool LLTextEditor::getPreeditLocation(S32 query_offset, LLCoordGL *coord, LLRect *bounds, LLRect *control) const
{
<<<<<<< HEAD
	if (control)
	{
		LLRect control_rect_screen;
		localRectToScreen(mVisibleTextRect, &control_rect_screen);
		LLUI::getInstance()->screenRectToGL(control_rect_screen, control);
	}

	S32 preedit_left_position, preedit_right_position;
	if (hasPreeditString())
	{
		preedit_left_position = mPreeditPositions.front();
		preedit_right_position = mPreeditPositions.back();
	}
	else
	{
		preedit_left_position = preedit_right_position = mCursorPos;
	}

	const S32 query = (query_offset >= 0 ? preedit_left_position + query_offset : mCursorPos);
	if (query < preedit_left_position || query > preedit_right_position)
	{
		return false;
	}

	const S32 first_visible_line = getFirstVisibleLine();
	if (query < getLineStart(first_visible_line))
	{
		return false;
	}

	S32 current_line = first_visible_line;
	S32 current_line_start, current_line_end;
	for (;;)
	{
		current_line_start = getLineStart(current_line);
		current_line_end = getLineStart(current_line + 1);
		if (query >= current_line_start && query < current_line_end)
		{
			break;
		}
		if (current_line_start == current_line_end)
		{
			// We have reached on the last line.  The query position must be here.
			break;
		}
		current_line++;
	}

    const LLWString textString(getWText());
	const llwchar * const text = textString.c_str();
	const S32 line_height = mFont->getLineHeight();

	if (coord)
	{
		const S32 query_x = mVisibleTextRect.mLeft + mFont->getWidth(text, current_line_start, query - current_line_start);
		const S32 query_y = mVisibleTextRect.mTop - (current_line - first_visible_line) * line_height - line_height / 2;
		S32 query_screen_x, query_screen_y;
		localPointToScreen(query_x, query_y, &query_screen_x, &query_screen_y);
		LLUI::getInstance()->screenPointToGL(query_screen_x, query_screen_y, &coord->mX, &coord->mY);
	}

	if (bounds)
	{
		S32 preedit_left = mVisibleTextRect.mLeft;
		if (preedit_left_position > current_line_start)
		{
			preedit_left += mFont->getWidth(text, current_line_start, preedit_left_position - current_line_start);
		}

		S32 preedit_right = mVisibleTextRect.mLeft;
		if (preedit_right_position < current_line_end)
		{
			preedit_right += mFont->getWidth(text, current_line_start, preedit_right_position - current_line_start);
		}
		else
		{
			preedit_right += mFont->getWidth(text, current_line_start, current_line_end - current_line_start);
		}

		const S32 preedit_top = mVisibleTextRect.mTop - (current_line - first_visible_line) * line_height;
		const S32 preedit_bottom = preedit_top - line_height;

		const LLRect preedit_rect_local(preedit_left, preedit_top, preedit_right, preedit_bottom);
		LLRect preedit_rect_screen;
		localRectToScreen(preedit_rect_local, &preedit_rect_screen);
		LLUI::getInstance()->screenRectToGL(preedit_rect_screen, bounds);
	}

	return true;
=======
    if (control)
    {
        LLRect control_rect_screen;
        localRectToScreen(mVisibleTextRect, &control_rect_screen);
        LLUI::getInstance()->screenRectToGL(control_rect_screen, control);
    }

    S32 preedit_left_position, preedit_right_position;
    if (hasPreeditString())
    {
        preedit_left_position = mPreeditPositions.front();
        preedit_right_position = mPreeditPositions.back();
    }
    else
    {
        preedit_left_position = preedit_right_position = mCursorPos;
    }

    const S32 query = (query_offset >= 0 ? preedit_left_position + query_offset : mCursorPos);
    if (query < preedit_left_position || query > preedit_right_position)
    {
        return FALSE;
    }

    const S32 first_visible_line = getFirstVisibleLine();
    if (query < getLineStart(first_visible_line))
    {
        return FALSE;
    }

    S32 current_line = first_visible_line;
    S32 current_line_start, current_line_end;
    for (;;)
    {
        current_line_start = getLineStart(current_line);
        current_line_end = getLineStart(current_line + 1);
        if (query >= current_line_start && query < current_line_end)
        {
            break;
        }
        if (current_line_start == current_line_end)
        {
            // We have reached on the last line.  The query position must be here.
            break;
        }
        current_line++;
    }

    const LLWString textString(getWText());
    const llwchar * const text = textString.c_str();
    const S32 line_height = mFont->getLineHeight();

    if (coord)
    {
        const S32 query_x = mVisibleTextRect.mLeft + mFont->getWidth(text, current_line_start, query - current_line_start);
        const S32 query_y = mVisibleTextRect.mTop - (current_line - first_visible_line) * line_height - line_height / 2;
        S32 query_screen_x, query_screen_y;
        localPointToScreen(query_x, query_y, &query_screen_x, &query_screen_y);
        LLUI::getInstance()->screenPointToGL(query_screen_x, query_screen_y, &coord->mX, &coord->mY);
    }

    if (bounds)
    {
        S32 preedit_left = mVisibleTextRect.mLeft;
        if (preedit_left_position > current_line_start)
        {
            preedit_left += mFont->getWidth(text, current_line_start, preedit_left_position - current_line_start);
        }

        S32 preedit_right = mVisibleTextRect.mLeft;
        if (preedit_right_position < current_line_end)
        {
            preedit_right += mFont->getWidth(text, current_line_start, preedit_right_position - current_line_start);
        }
        else
        {
            preedit_right += mFont->getWidth(text, current_line_start, current_line_end - current_line_start);
        }

        const S32 preedit_top = mVisibleTextRect.mTop - (current_line - first_visible_line) * line_height;
        const S32 preedit_bottom = preedit_top - line_height;

        const LLRect preedit_rect_local(preedit_left, preedit_top, preedit_right, preedit_bottom);
        LLRect preedit_rect_screen;
        localRectToScreen(preedit_rect_local, &preedit_rect_screen);
        LLUI::getInstance()->screenRectToGL(preedit_rect_screen, bounds);
    }

    return TRUE;
>>>>>>> e1623bb2
}

void LLTextEditor::getSelectionRange(S32 *position, S32 *length) const
{
    if (hasSelection())
    {
        *position = llmin(mSelectionStart, mSelectionEnd);
        *length = llabs(mSelectionStart - mSelectionEnd);
    }
    else
    {
        *position = mCursorPos;
        *length = 0;
    }
}

void LLTextEditor::getPreeditRange(S32 *position, S32 *length) const
{
    if (hasPreeditString())
    {
        *position = mPreeditPositions.front();
        *length = mPreeditPositions.back() - mPreeditPositions.front();
    }
    else
    {
        *position = mCursorPos;
        *length = 0;
    }
}

void LLTextEditor::markAsPreedit(S32 position, S32 length)
{
<<<<<<< HEAD
	deselect();
	setCursorPos(position);
	if (hasPreeditString())
	{
		LL_WARNS() << "markAsPreedit invoked when hasPreeditString is true." << LL_ENDL;
	}
	mPreeditWString = LLWString( getWText(), position, length );
	if (length > 0)
	{
		mPreeditPositions.resize(2);
		mPreeditPositions[0] = position;
		mPreeditPositions[1] = position + length;
		mPreeditStandouts.resize(1);
		mPreeditStandouts[0] = false;
	}
	else
	{
		mPreeditPositions.clear();
		mPreeditStandouts.clear();
	}
	if (LL_KIM_OVERWRITE == gKeyboard->getInsertMode())
	{
		mPreeditOverwrittenWString = mPreeditWString;
	}
	else
	{
		mPreeditOverwrittenWString.clear();
	}
=======
    deselect();
    setCursorPos(position);
    if (hasPreeditString())
    {
        LL_WARNS() << "markAsPreedit invoked when hasPreeditString is true." << LL_ENDL;
    }
    mPreeditWString = LLWString( getWText(), position, length );
    if (length > 0)
    {
        mPreeditPositions.resize(2);
        mPreeditPositions[0] = position;
        mPreeditPositions[1] = position + length;
        mPreeditStandouts.resize(1);
        mPreeditStandouts[0] = FALSE;
    }
    else
    {
        mPreeditPositions.clear();
        mPreeditStandouts.clear();
    }
    if (LL_KIM_OVERWRITE == gKeyboard->getInsertMode())
    {
        mPreeditOverwrittenWString = mPreeditWString;
    }
    else
    {
        mPreeditOverwrittenWString.clear();
    }
>>>>>>> e1623bb2
}

S32 LLTextEditor::getPreeditFontSize() const
{
    return ll_round((F32)mFont->getLineHeight() * LLUI::getScaleFactor().mV[VY]);
}

bool LLTextEditor::isDirty() const
{
<<<<<<< HEAD
	if(mReadOnly)
	{
		return false;
	}
=======
    if(mReadOnly)
    {
        return FALSE;
    }
>>>>>>> e1623bb2

    if( mPristineCmd )
    {
        return ( mPristineCmd == mLastCmd );
    }
    else
    {
        return ( NULL != mLastCmd );
    }
}

void LLTextEditor::setKeystrokeCallback(const keystroke_signal_t::slot_type& callback)
{
    mKeystrokeSignal.connect(callback);
}

void LLTextEditor::onKeyStroke()
{
    mKeystrokeSignal(this);

    mSpellCheckStart = mSpellCheckEnd = -1;
    mSpellCheckTimer.setTimerExpirySec(SPELLCHECK_DELAY);
}

//virtual
void LLTextEditor::clear()
{
    getViewModel()->setDisplay(LLWStringUtil::null);
    clearSegments();
}

bool LLTextEditor::canLoadOrSaveToFile()
{
    return !mReadOnly;
}

S32 LLTextEditor::spacesPerTab()
{
    return SPACES_PER_TAB;
}<|MERGE_RESOLUTION|>--- conflicted
+++ resolved
@@ -1,4687 +1,3070 @@
-/**
- * @file lltexteditor.cpp
- *
- * $LicenseInfo:firstyear=2001&license=viewerlgpl$
- * Second Life Viewer Source Code
- * Copyright (C) 2010, Linden Research, Inc.
- *
- * This library is free software; you can redistribute it and/or
- * modify it under the terms of the GNU Lesser General Public
- * License as published by the Free Software Foundation;
- * version 2.1 of the License only.
- *
- * This library is distributed in the hope that it will be useful,
- * but WITHOUT ANY WARRANTY; without even the implied warranty of
- * MERCHANTABILITY or FITNESS FOR A PARTICULAR PURPOSE.  See the GNU
- * Lesser General Public License for more details.
- *
- * You should have received a copy of the GNU Lesser General Public
- * License along with this library; if not, write to the Free Software
- * Foundation, Inc., 51 Franklin Street, Fifth Floor, Boston, MA  02110-1301  USA
- *
- * Linden Research, Inc., 945 Battery Street, San Francisco, CA  94111  USA
- * $/LicenseInfo$
- */
-
-// Text editor widget to let users enter a a multi-line ASCII document.
-
-#include "linden_common.h"
-
-#define LLTEXTEDITOR_CPP
-#include "lltexteditor.h"
-
-#include "llfontfreetype.h" // for LLFontFreetype::FIRST_CHAR
-#include "llfontgl.h"
-#include "llgl.h"           // LLGLSUIDefault()
-#include "lllocalcliprect.h"
-#include "llrender.h"
-#include "llui.h"
-#include "lluictrlfactory.h"
-#include "llrect.h"
-#include "llfocusmgr.h"
-#include "lltimer.h"
-#include "llmath.h"
-
-#include "llclipboard.h"
-#include "llemojihelper.h"
-#include "llscrollbar.h"
-#include "llstl.h"
-#include "llstring.h"
-#include "llkeyboard.h"
-#include "llkeywords.h"
-#include "llundo.h"
-#include "llviewborder.h"
-#include "llcontrol.h"
-#include "llwindow.h"
-#include "lltextparser.h"
-#include "llscrollcontainer.h"
-#include "llspellcheck.h"
-#include "llpanel.h"
-#include "llurlregistry.h"
-#include "lltooltip.h"
-#include "llmenugl.h"
-
-#include <queue>
-#include "llcombobox.h"
-
-//
-// Globals
-//
-static LLDefaultChildRegistry::Register<LLTextEditor> r("simple_text_editor");
-
-// Compiler optimization, generate extern template
-template class LLTextEditor* LLView::getChild<class LLTextEditor>(
-<<<<<<< HEAD
-	const std::string& name, bool recurse) const;
-=======
-    const std::string& name, BOOL recurse) const;
->>>>>>> e1623bb2
-
-//
-// Constants
-//
-const S32   SPACES_PER_TAB = 4;
-const F32   SPELLCHECK_DELAY = 0.5f;    // delay between the last keypress and spell checking the word the cursor is on
-
-///////////////////////////////////////////////////////////////////
-
-class LLTextEditor::TextCmdInsert : public LLTextBase::TextCmd
-{
-public:
-<<<<<<< HEAD
-	TextCmdInsert(S32 pos, bool group_with_next, const LLWString &ws, LLTextSegmentPtr segment)
-		: TextCmd(pos, group_with_next, segment), mWString(ws)
-	{
-	}
-	virtual ~TextCmdInsert() {}
-	virtual bool execute( LLTextBase* editor, S32* delta )
-	{
-		*delta = insert(editor, getPosition(), mWString );
-		LLWStringUtil::truncate(mWString, *delta);
-		//mWString = wstring_truncate(mWString, *delta);
-		return (*delta != 0);
-	}	
-	virtual S32 undo( LLTextBase* editor )
-	{
-		remove(editor, getPosition(), mWString.length() );
-		return getPosition();
-	}
-	virtual S32 redo( LLTextBase* editor )
-	{
-		insert(editor, getPosition(), mWString );
-		return getPosition() + mWString.length();
-	}
-=======
-    TextCmdInsert(S32 pos, BOOL group_with_next, const LLWString &ws, LLTextSegmentPtr segment)
-        : TextCmd(pos, group_with_next, segment), mWString(ws)
-    {
-    }
-    virtual ~TextCmdInsert() {}
-    virtual BOOL execute( LLTextBase* editor, S32* delta )
-    {
-        *delta = insert(editor, getPosition(), mWString );
-        LLWStringUtil::truncate(mWString, *delta);
-        //mWString = wstring_truncate(mWString, *delta);
-        return (*delta != 0);
-    }
-    virtual S32 undo( LLTextBase* editor )
-    {
-        remove(editor, getPosition(), mWString.length() );
-        return getPosition();
-    }
-    virtual S32 redo( LLTextBase* editor )
-    {
-        insert(editor, getPosition(), mWString );
-        return getPosition() + mWString.length();
-    }
->>>>>>> e1623bb2
-
-private:
-    LLWString mWString;
-};
-
-///////////////////////////////////////////////////////////////////
-class LLTextEditor::TextCmdAddChar : public LLTextBase::TextCmd
-{
-public:
-<<<<<<< HEAD
-	TextCmdAddChar( S32 pos, bool group_with_next, llwchar wc, LLTextSegmentPtr segment)
-		: TextCmd(pos, group_with_next, segment), mWString(1, wc), mBlockExtensions(false)
-	{
-	}
-	virtual void blockExtensions()
-	{
-		mBlockExtensions = true;
-	}
-	virtual bool canExtend(S32 pos) const
-	{
-		// cannot extend text with custom segments
-		if (!mSegments.empty()) return false;
-
-		return !mBlockExtensions && (pos == getPosition() + (S32)mWString.length());
-	}
-	virtual bool execute( LLTextBase* editor, S32* delta )
-	{
-		*delta = insert(editor, getPosition(), mWString);
-		LLWStringUtil::truncate(mWString, *delta);
-		//mWString = wstring_truncate(mWString, *delta);
-		return (*delta != 0);
-	}
-	virtual bool extendAndExecute( LLTextBase* editor, S32 pos, llwchar wc, S32* delta )	
-	{ 
-		LLWString ws;
-		ws += wc;
-		
-		*delta = insert(editor, pos, ws);
-		if( *delta > 0 )
-		{
-			mWString += wc;
-		}
-		return (*delta != 0);
-	}
-	virtual S32 undo( LLTextBase* editor )
-	{
-		remove(editor, getPosition(), mWString.length() );
-		return getPosition();
-	}
-	virtual S32 redo( LLTextBase* editor )
-	{
-		insert(editor, getPosition(), mWString );
-		return getPosition() + mWString.length();
-	}
-
-private:
-	LLWString	mWString;
-	bool		mBlockExtensions;
-=======
-    TextCmdAddChar( S32 pos, BOOL group_with_next, llwchar wc, LLTextSegmentPtr segment)
-        : TextCmd(pos, group_with_next, segment), mWString(1, wc), mBlockExtensions(FALSE)
-    {
-    }
-    virtual void blockExtensions()
-    {
-        mBlockExtensions = TRUE;
-    }
-    virtual BOOL canExtend(S32 pos) const
-    {
-        // cannot extend text with custom segments
-        if (!mSegments.empty()) return FALSE;
-
-        return !mBlockExtensions && (pos == getPosition() + (S32)mWString.length());
-    }
-    virtual BOOL execute( LLTextBase* editor, S32* delta )
-    {
-        *delta = insert(editor, getPosition(), mWString);
-        LLWStringUtil::truncate(mWString, *delta);
-        //mWString = wstring_truncate(mWString, *delta);
-        return (*delta != 0);
-    }
-    virtual BOOL extendAndExecute( LLTextBase* editor, S32 pos, llwchar wc, S32* delta )
-    {
-        LLWString ws;
-        ws += wc;
-
-        *delta = insert(editor, pos, ws);
-        if( *delta > 0 )
-        {
-            mWString += wc;
-        }
-        return (*delta != 0);
-    }
-    virtual S32 undo( LLTextBase* editor )
-    {
-        remove(editor, getPosition(), mWString.length() );
-        return getPosition();
-    }
-    virtual S32 redo( LLTextBase* editor )
-    {
-        insert(editor, getPosition(), mWString );
-        return getPosition() + mWString.length();
-    }
-
-private:
-    LLWString   mWString;
-    BOOL        mBlockExtensions;
->>>>>>> e1623bb2
-
-};
-
-///////////////////////////////////////////////////////////////////
-
-class LLTextEditor::TextCmdOverwriteChar : public LLTextBase::TextCmd
-{
-public:
-<<<<<<< HEAD
-	TextCmdOverwriteChar( S32 pos, bool group_with_next, llwchar wc)
-		: TextCmd(pos, group_with_next), mChar(wc), mOldChar(0) {}
-
-	virtual bool execute( LLTextBase* editor, S32* delta )
-	{ 
-		mOldChar = editor->getWText()[getPosition()];
-		overwrite(editor, getPosition(), mChar);
-		*delta = 0;
-		return true;
-	}	
-	virtual S32 undo( LLTextBase* editor )
-	{
-		overwrite(editor, getPosition(), mOldChar);
-		return getPosition();
-	}
-	virtual S32 redo( LLTextBase* editor )
-	{
-		overwrite(editor, getPosition(), mChar);
-		return getPosition()+1;
-	}
-=======
-    TextCmdOverwriteChar( S32 pos, BOOL group_with_next, llwchar wc)
-        : TextCmd(pos, group_with_next), mChar(wc), mOldChar(0) {}
-
-    virtual BOOL execute( LLTextBase* editor, S32* delta )
-    {
-        mOldChar = editor->getWText()[getPosition()];
-        overwrite(editor, getPosition(), mChar);
-        *delta = 0;
-        return TRUE;
-    }
-    virtual S32 undo( LLTextBase* editor )
-    {
-        overwrite(editor, getPosition(), mOldChar);
-        return getPosition();
-    }
-    virtual S32 redo( LLTextBase* editor )
-    {
-        overwrite(editor, getPosition(), mChar);
-        return getPosition()+1;
-    }
->>>>>>> e1623bb2
-
-private:
-    llwchar     mChar;
-    llwchar     mOldChar;
-};
-
-///////////////////////////////////////////////////////////////////
-
-class LLTextEditor::TextCmdRemove : public LLTextBase::TextCmd
-{
-public:
-<<<<<<< HEAD
-	TextCmdRemove( S32 pos, bool group_with_next, S32 len, segment_vec_t& segments ) :
-		TextCmd(pos, group_with_next), mLen(len)
-	{
-		std::swap(mSegments, segments);
-	}
-	virtual bool execute( LLTextBase* editor, S32* delta )
-	{ 
-		mWString = editor->getWText().substr(getPosition(), mLen);
-		*delta = remove(editor, getPosition(), mLen );
-		return (*delta != 0);
-	}
-	virtual S32 undo( LLTextBase* editor )
-	{
-		insert(editor, getPosition(), mWString);
-		return getPosition() + mWString.length();
-	}
-	virtual S32 redo( LLTextBase* editor )
-	{
-		remove(editor, getPosition(), mLen );
-		return getPosition();
-	}
-=======
-    TextCmdRemove( S32 pos, BOOL group_with_next, S32 len, segment_vec_t& segments ) :
-        TextCmd(pos, group_with_next), mLen(len)
-    {
-        std::swap(mSegments, segments);
-    }
-    virtual BOOL execute( LLTextBase* editor, S32* delta )
-    {
-        mWString = editor->getWText().substr(getPosition(), mLen);
-        *delta = remove(editor, getPosition(), mLen );
-        return (*delta != 0);
-    }
-    virtual S32 undo( LLTextBase* editor )
-    {
-        insert(editor, getPosition(), mWString);
-        return getPosition() + mWString.length();
-    }
-    virtual S32 redo( LLTextBase* editor )
-    {
-        remove(editor, getPosition(), mLen );
-        return getPosition();
-    }
->>>>>>> e1623bb2
-private:
-    LLWString   mWString;
-    S32             mLen;
-};
-
-
-///////////////////////////////////////////////////////////////////
-LLTextEditor::Params::Params()
-:   default_text("default_text"),
-    prevalidator("prevalidator"),
-    embedded_items("embedded_items", false),
-    ignore_tab("ignore_tab", true),
-    auto_indent("auto_indent", true),
-    default_color("default_color"),
-    commit_on_focus_lost("commit_on_focus_lost", false),
-    show_context_menu("show_context_menu"),
-    show_emoji_helper("show_emoji_helper"),
-    enable_tooltip_paste("enable_tooltip_paste")
-{
-    addSynonym(prevalidator, "prevalidate_callback");
-    addSynonym(prevalidator, "text_type");
-}
-
-LLTextEditor::LLTextEditor(const LLTextEditor::Params& p) :
-<<<<<<< HEAD
-	LLTextBase(p),
-	mAutoreplaceCallback(),
-	mBaseDocIsPristine(true),
-	mPristineCmd( NULL ),
-	mLastCmd( NULL ),
-	mDefaultColor( p.default_color() ),
-	mAutoIndent(p.auto_indent),
-	mCommitOnFocusLost( p.commit_on_focus_lost),
-	mAllowEmbeddedItems( p.embedded_items ),
-	mMouseDownX(0),
-	mMouseDownY(0),
-	mTabsToNextField(p.ignore_tab),
-	mPrevalidateFunc(p.prevalidate_callback()),
-	mShowContextMenu(p.show_context_menu),
-	mShowEmojiHelper(p.show_emoji_helper),
-	mEnableTooltipPaste(p.enable_tooltip_paste),
-	mPassDelete(false),
-	mKeepSelectionOnReturn(false)
-{
-	mSourceID.generate();
-
-	//FIXME: use image?
-	LLViewBorder::Params params;
-	params.name = "text ed border";
-	params.rect = getLocalRect();
-	params.bevel_style = LLViewBorder::BEVEL_IN;
-	params.border_thickness = 1;
-	params.visible = p.border_visible;
-	mBorder = LLUICtrlFactory::create<LLViewBorder> (params);
-	addChild( mBorder );
-	setText(p.default_text());
-	
-	mParseOnTheFly = true;
-=======
-    LLTextBase(p),
-    mAutoreplaceCallback(),
-    mBaseDocIsPristine(TRUE),
-    mPristineCmd( NULL ),
-    mLastCmd( NULL ),
-    mDefaultColor( p.default_color() ),
-    mAutoIndent(p.auto_indent),
-    mParseOnTheFly(false),
-    mCommitOnFocusLost( p.commit_on_focus_lost),
-    mAllowEmbeddedItems( p.embedded_items ),
-    mMouseDownX(0),
-    mMouseDownY(0),
-    mTabsToNextField(p.ignore_tab),
-    mPrevalidator(p.prevalidator()),
-    mShowContextMenu(p.show_context_menu),
-    mShowEmojiHelper(p.show_emoji_helper),
-    mEnableTooltipPaste(p.enable_tooltip_paste),
-    mPassDelete(false),
-    mKeepSelectionOnReturn(false)
-{
-    mSourceID.generate();
-
-    //FIXME: use image?
-    LLViewBorder::Params params;
-    params.name = "text ed border";
-    params.rect = getLocalRect();
-    params.bevel_style = LLViewBorder::BEVEL_IN;
-    params.border_thickness = 1;
-    params.visible = p.border_visible;
-    mBorder = LLUICtrlFactory::create<LLViewBorder> (params);
-    addChild( mBorder );
-    setText(p.default_text());
-
-    mParseOnTheFly = true;
->>>>>>> e1623bb2
-}
-
-void LLTextEditor::initFromParams( const LLTextEditor::Params& p)
-{
-    LLTextBase::initFromParams(p);
-
-    // HACK:  text editors always need to be enabled so that we can scroll
-    LLView::setEnabled(true);
-
-    if (p.commit_on_focus_lost.isProvided())
-    {
-        mCommitOnFocusLost = p.commit_on_focus_lost;
-    }
-
-    updateAllowingLanguageInput();
-}
-
-LLTextEditor::~LLTextEditor()
-{
-    gFocusMgr.releaseFocusIfNeeded( this ); // calls onCommit() while LLTextEditor still valid
-
-    // Scrollbar is deleted by LLView
-    std::for_each(mUndoStack.begin(), mUndoStack.end(), DeletePointer());
-    mUndoStack.clear();
-    // Mark the menu as dead or its retained in memory till shutdown.
-    LLContextMenu* menu = static_cast<LLContextMenu*>(mContextMenuHandle.get());
-    if(menu)
-    {
-        menu->die();
-        mContextMenuHandle.markDead();
-    }
-}
-
-////////////////////////////////////////////////////////////
-// LLTextEditor
-// Public methods
-
-void LLTextEditor::setText(const LLStringExplicit &utf8str, const LLStyle::Params& input_params)
-{
-    // validate incoming text if necessary
-    if (mPrevalidator)
-    {
-        if (!mPrevalidator.validate(utf8str))
-        {
-            LLUI::getInstance()->reportBadKeystroke();
-            mPrevalidator.showLastErrorUsingTimeout();
-
-            // not valid text, nothing to do
-            return;
-        }
-    }
-
-    blockUndo();
-    deselect();
-
-<<<<<<< HEAD
-	blockUndo();
-	deselect();
-	
-	mParseOnTheFly = false;
-	LLTextBase::setText(utf8str, input_params);
-	mParseOnTheFly = true;
-=======
-    mParseOnTheFly = false;
-    LLTextBase::setText(utf8str, input_params);
-    mParseOnTheFly = true;
->>>>>>> e1623bb2
-
-    resetDirty();
-}
-
-void LLTextEditor::selectNext(const std::string& search_text_in, bool case_insensitive, bool wrap)
-{
-    if (search_text_in.empty())
-    {
-        return;
-    }
-
-    LLWString text = getWText();
-    LLWString search_text = utf8str_to_wstring(search_text_in);
-    if (case_insensitive)
-    {
-        LLWStringUtil::toLower(text);
-        LLWStringUtil::toLower(search_text);
-    }
-
-    if (mIsSelecting)
-    {
-        LLWString selected_text = text.substr(mSelectionEnd, mSelectionStart - mSelectionEnd);
-
-        if (selected_text == search_text)
-        {
-            // We already have this word selected, we are searching for the next.
-            setCursorPos(mCursorPos + search_text.size());
-        }
-    }
-
-    S32 loc = text.find(search_text,mCursorPos);
-
-    // If Maybe we wrapped, search again
-    if (wrap && (-1 == loc))
-    {
-        loc = text.find(search_text);
-    }
-
-    // If still -1, then search_text just isn't found.
-    if (-1 == loc)
-<<<<<<< HEAD
-	{
-		mIsSelecting = false;
-		mSelectionEnd = 0;
-		mSelectionStart = 0;
-		return;
-	}
-
-	setCursorPos(loc);
-	
-	mIsSelecting = true;
-	mSelectionEnd = mCursorPos;
-	mSelectionStart = llmin((S32)getLength(), (S32)(mCursorPos + search_text.size()));
-}
-
-bool LLTextEditor::replaceText(const std::string& search_text_in, const std::string& replace_text,
-							   bool case_insensitive, bool wrap)
-{
-	bool replaced = false;
-=======
-    {
-        mIsSelecting = FALSE;
-        mSelectionEnd = 0;
-        mSelectionStart = 0;
-        return;
-    }
-
-    setCursorPos(loc);
-
-    mIsSelecting = TRUE;
-    mSelectionEnd = mCursorPos;
-    mSelectionStart = llmin((S32)getLength(), (S32)(mCursorPos + search_text.size()));
-}
-
-BOOL LLTextEditor::replaceText(const std::string& search_text_in, const std::string& replace_text,
-                               BOOL case_insensitive, BOOL wrap)
-{
-    BOOL replaced = FALSE;
->>>>>>> e1623bb2
-
-    if (search_text_in.empty())
-    {
-        return replaced;
-    }
-
-    LLWString search_text = utf8str_to_wstring(search_text_in);
-    if (mIsSelecting)
-    {
-        LLWString text = getWText();
-        LLWString selected_text = text.substr(mSelectionEnd, mSelectionStart - mSelectionEnd);
-
-        if (case_insensitive)
-        {
-            LLWStringUtil::toLower(selected_text);
-            LLWStringUtil::toLower(search_text);
-        }
-
-<<<<<<< HEAD
-		if (selected_text == search_text)
-		{
-			insertText(replace_text);
-			replaced = true;
-		}
-	}
-=======
-        if (selected_text == search_text)
-        {
-            insertText(replace_text);
-            replaced = TRUE;
-        }
-    }
->>>>>>> e1623bb2
-
-    selectNext(search_text_in, case_insensitive, wrap);
-    return replaced;
-}
-
-void LLTextEditor::replaceTextAll(const std::string& search_text, const std::string& replace_text, bool case_insensitive)
-{
-<<<<<<< HEAD
-	startOfDoc();
-	selectNext(search_text, case_insensitive, false);
-
-	bool replaced = true;
-	while ( replaced )
-	{
-		replaced = replaceText(search_text,replace_text, case_insensitive, false);
-	}
-=======
-    startOfDoc();
-    selectNext(search_text, case_insensitive, FALSE);
-
-    BOOL replaced = TRUE;
-    while ( replaced )
-    {
-        replaced = replaceText(search_text,replace_text, case_insensitive, FALSE);
-    }
->>>>>>> e1623bb2
-}
-
-S32 LLTextEditor::prevWordPos(S32 cursorPos) const
-{
-    LLWString wtext(getWText());
-    while( (cursorPos > 0) && (wtext[cursorPos-1] == ' ') )
-    {
-        cursorPos--;
-    }
-    while( (cursorPos > 0) && LLWStringUtil::isPartOfWord( wtext[cursorPos-1] ) )
-    {
-        cursorPos--;
-    }
-    return cursorPos;
-}
-
-S32 LLTextEditor::nextWordPos(S32 cursorPos) const
-{
-    LLWString wtext(getWText());
-    while( (cursorPos < getLength()) && LLWStringUtil::isPartOfWord( wtext[cursorPos] ) )
-    {
-        cursorPos++;
-    }
-    while( (cursorPos < getLength()) && (wtext[cursorPos] == ' ') )
-    {
-        cursorPos++;
-    }
-    return cursorPos;
-}
-
-const LLTextSegmentPtr  LLTextEditor::getPreviousSegment() const
-{
-    static LLPointer<LLIndexSegment> index_segment = new LLIndexSegment;
-
-    index_segment->setStart(mCursorPos);
-    index_segment->setEnd(mCursorPos);
-
-    // find segment index at character to left of cursor (or rightmost edge of selection)
-    segment_set_t::const_iterator it = mSegments.lower_bound(index_segment);
-
-    if (it != mSegments.end())
-    {
-        return *it;
-    }
-    else
-    {
-        return LLTextSegmentPtr();
-    }
-}
-
-void LLTextEditor::getSelectedSegments(LLTextEditor::segment_vec_t& segments) const
-{
-    S32 left = hasSelection() ? llmin(mSelectionStart, mSelectionEnd) : mCursorPos;
-    S32 right = hasSelection() ? llmax(mSelectionStart, mSelectionEnd) : mCursorPos;
-
-    return getSegmentsInRange(segments, left, right, true);
-}
-
-void LLTextEditor::getSegmentsInRange(LLTextEditor::segment_vec_t& segments_out, S32 start, S32 end, bool include_partial) const
-{
-    segment_set_t::const_iterator first_it = getSegIterContaining(start);
-    segment_set_t::const_iterator end_it = getSegIterContaining(end - 1);
-    if (end_it != mSegments.end()) ++end_it;
-
-    for (segment_set_t::const_iterator it = first_it; it != end_it; ++it)
-    {
-        LLTextSegmentPtr segment = *it;
-        if (include_partial
-            ||  (segment->getStart() >= start
-                && segment->getEnd() <= end))
-        {
-            segments_out.push_back(segment);
-        }
-    }
-}
-
-void LLTextEditor::setShowEmojiHelper(bool show)
-{
-    if (!mShowEmojiHelper)
-    {
-        LLEmojiHelper::instance().hideHelper(this);
-    }
-
-    mShowEmojiHelper = show;
-}
-
-bool LLTextEditor::selectionContainsLineBreaks()
-{
-    if (hasSelection())
-    {
-        S32 left = llmin(mSelectionStart, mSelectionEnd);
-        S32 right = left + llabs(mSelectionStart - mSelectionEnd);
-
-<<<<<<< HEAD
-		LLWString wtext = getWText();
-		for( S32 i = left; i < right; i++ )
-		{
-			if (wtext[i] == '\n')
-			{
-				return true;
-			}
-		}
-	}
-	return false;
-=======
-        LLWString wtext = getWText();
-        for( S32 i = left; i < right; i++ )
-        {
-            if (wtext[i] == '\n')
-            {
-                return TRUE;
-            }
-        }
-    }
-    return FALSE;
->>>>>>> e1623bb2
-}
-
-
-S32 LLTextEditor::indentLine( S32 pos, S32 spaces )
-{
-<<<<<<< HEAD
-	// Assumes that pos is at the start of the line
-	// spaces may be positive (indent) or negative (unindent).
-	// Returns the actual number of characters added or removed.
-
-	llassert(pos >= 0);
-	llassert(pos <= getLength() );
-
-	S32 delta_spaces = 0;
-
-	if (spaces >= 0)
-	{
-		// Indent
-		for(S32 i=0; i < spaces; i++)
-		{
-			delta_spaces += addChar(pos, ' ');
-		}
-	}
-	else
-	{
-		// Unindent
-		for(S32 i=0; i < -spaces; i++)
-		{
-			LLWString wtext = getWText();
-			if (wtext[pos] == ' ')
-			{
-				delta_spaces += remove( pos, 1, false );
-			}
- 		}
-	}
-
-	return delta_spaces;
-=======
-    // Assumes that pos is at the start of the line
-    // spaces may be positive (indent) or negative (unindent).
-    // Returns the actual number of characters added or removed.
-
-    llassert(pos >= 0);
-    llassert(pos <= getLength() );
-
-    S32 delta_spaces = 0;
-
-    if (spaces >= 0)
-    {
-        // Indent
-        for(S32 i=0; i < spaces; i++)
-        {
-            delta_spaces += addChar(pos, ' ');
-        }
-    }
-    else
-    {
-        // Unindent
-        for(S32 i=0; i < -spaces; i++)
-        {
-            LLWString wtext = getWText();
-            if (wtext[pos] == ' ')
-            {
-                delta_spaces += remove( pos, 1, FALSE );
-            }
-        }
-    }
-
-    return delta_spaces;
->>>>>>> e1623bb2
-}
-
-void LLTextEditor::indentSelectedLines( S32 spaces )
-{
-<<<<<<< HEAD
-	if( hasSelection() )
-	{
-		LLWString text = getWText();
-		S32 left = llmin( mSelectionStart, mSelectionEnd );
-		S32 right = left + llabs( mSelectionStart - mSelectionEnd );
-		bool cursor_on_right = (mSelectionEnd > mSelectionStart);
-		S32 cur = left;
-
-		// Expand left to start of line
-		while( (cur > 0) && (text[cur] != '\n') )
-		{
-			cur--;
-		}
-		left = cur;
-		if( cur > 0 )
-		{
-			left++;
-		}
-
-		// Expand right to end of line
-		if( text[right - 1] == '\n' )
-		{
-			right--;
-		}
-		else
-		{
-			while( (text[right] != '\n') && (right <= getLength() ) )
-			{
-				right++;
-			}
-		}
-
-		// Disabling parsing on the fly to avoid updating text segments
-		// until all indentation commands are executed.
-		mParseOnTheFly = false;
-
-		// Find each start-of-line and indent it
-		do
-		{
-			if( text[cur] == '\n' )
-			{
-				cur++;
-			}
-
-			S32 delta_spaces = indentLine( cur, spaces );
-			if( delta_spaces > 0 )
-			{
-				cur += delta_spaces;
-			}
-			right += delta_spaces;
-
-			text = getWText();
-
-			// Find the next new line
-			while( (cur < right) && (text[cur] != '\n') )
-			{
-				cur++;
-			}
-		}
-		while( cur < right );
-
-		mParseOnTheFly = true;
-
-		if( (right < getLength()) && (text[right] == '\n') )
-		{
-			right++;
-		}
-
-		// Set the selection and cursor
-		if( cursor_on_right )
-		{
-			mSelectionStart = left;
-			mSelectionEnd = right;
-		}
-		else
-		{
-			mSelectionStart = right;
-			mSelectionEnd = left;
-		}
-		setCursorPos(mSelectionEnd);
-	}
-=======
-    if( hasSelection() )
-    {
-        LLWString text = getWText();
-        S32 left = llmin( mSelectionStart, mSelectionEnd );
-        S32 right = left + llabs( mSelectionStart - mSelectionEnd );
-        BOOL cursor_on_right = (mSelectionEnd > mSelectionStart);
-        S32 cur = left;
-
-        // Expand left to start of line
-        while( (cur > 0) && (text[cur] != '\n') )
-        {
-            cur--;
-        }
-        left = cur;
-        if( cur > 0 )
-        {
-            left++;
-        }
-
-        // Expand right to end of line
-        if( text[right - 1] == '\n' )
-        {
-            right--;
-        }
-        else
-        {
-            while( (text[right] != '\n') && (right <= getLength() ) )
-            {
-                right++;
-            }
-        }
-
-        // Disabling parsing on the fly to avoid updating text segments
-        // until all indentation commands are executed.
-        mParseOnTheFly = false;
-
-        // Find each start-of-line and indent it
-        do
-        {
-            if( text[cur] == '\n' )
-            {
-                cur++;
-            }
-
-            S32 delta_spaces = indentLine( cur, spaces );
-            if( delta_spaces > 0 )
-            {
-                cur += delta_spaces;
-            }
-            right += delta_spaces;
-
-            text = getWText();
-
-            // Find the next new line
-            while( (cur < right) && (text[cur] != '\n') )
-            {
-                cur++;
-            }
-        }
-        while( cur < right );
-
-        mParseOnTheFly = true;
-
-        if( (right < getLength()) && (text[right] == '\n') )
-        {
-            right++;
-        }
-
-        // Set the selection and cursor
-        if( cursor_on_right )
-        {
-            mSelectionStart = left;
-            mSelectionEnd = right;
-        }
-        else
-        {
-            mSelectionStart = right;
-            mSelectionEnd = left;
-        }
-        setCursorPos(mSelectionEnd);
-    }
->>>>>>> e1623bb2
-}
-
-//virtual
-bool LLTextEditor::canSelectAll() const
-{
-<<<<<<< HEAD
-	return true;
-=======
-    return TRUE;
->>>>>>> e1623bb2
-}
-
-// virtual
-void LLTextEditor::selectAll()
-{
-    mSelectionStart = getLength();
-    mSelectionEnd = 0;
-    setCursorPos(mSelectionEnd);
-    updatePrimary();
-}
-
-void LLTextEditor::selectByCursorPosition(S32 prev_cursor_pos, S32 next_cursor_pos)
-{
-    setCursorPos(prev_cursor_pos);
-    startSelection();
-    setCursorPos(next_cursor_pos);
-    endSelection();
-}
-
-void LLTextEditor::insertEmoji(llwchar emoji)
-{
-    LL_INFOS() << "LLTextEditor::insertEmoji(" << wchar_utf8_preview(emoji) << ")" << LL_ENDL;
-    auto styleParams = LLStyle::Params();
-    styleParams.font = LLFontGL::getFontEmojiLarge();
-    auto segment = new LLEmojiTextSegment(new LLStyle(styleParams), mCursorPos, mCursorPos + 1, *this);
-    insert(mCursorPos, LLWString(1, emoji), false, segment);
-    setCursorPos(mCursorPos + 1);
-}
-
-void LLTextEditor::handleEmojiCommit(llwchar emoji)
-{
-    S32 shortCodePos;
-    if (LLEmojiHelper::isCursorInEmojiCode(getWText(), mCursorPos, &shortCodePos))
-    {
-        remove(shortCodePos, mCursorPos - shortCodePos, true);
-        setCursorPos(shortCodePos);
-
-        insertEmoji(emoji);
-    }
-}
-
-bool LLTextEditor::handleMouseDown(S32 x, S32 y, MASK mask)
-{
-<<<<<<< HEAD
-	bool	handled = false;
-
-	// set focus first, in case click callbacks want to change it
-	// RN: do we really need to have a tab stop?
-	if (hasTabStop())
-	{
-		setFocus( true );
-	}
-
-	// Let scrollbar have first dibs
-	handled = LLTextBase::handleMouseDown(x, y, mask);
-
-	if( !handled )
-	{
-		if (!(mask & MASK_SHIFT))
-		{
-			deselect();
-		}
-
-		bool start_select = true;
-		if( start_select )
-		{
-			// If we're not scrolling (handled by child), then we're selecting
-			if (mask & MASK_SHIFT)
-			{
-				S32 old_cursor_pos = mCursorPos;
-				setCursorAtLocalPos( x, y, true );
-
-				if (hasSelection())
-				{
-					mSelectionEnd = mCursorPos;
-				}
-				else
-				{
-					mSelectionStart = old_cursor_pos;
-					mSelectionEnd = mCursorPos;
-				}
-				// assume we're starting a drag select
-				mIsSelecting = true;
-			}
-			else
-			{
-				setCursorAtLocalPos( x, y, true );
-				startSelection();
-			}
-		}
-
-		handled = true;
-	}
-
-	// Delay cursor flashing
-	resetCursorBlink();
-
-	if (handled && !gFocusMgr.getMouseCapture())
-	{
-		gFocusMgr.setMouseCapture( this );
-	}
-	return handled;
-=======
-    BOOL    handled = FALSE;
-
-    // set focus first, in case click callbacks want to change it
-    // RN: do we really need to have a tab stop?
-    if (hasTabStop())
-    {
-        setFocus( TRUE );
-    }
-
-    // Let scrollbar have first dibs
-    handled = LLTextBase::handleMouseDown(x, y, mask);
-
-    if( !handled )
-    {
-        if (!(mask & MASK_SHIFT))
-        {
-            deselect();
-        }
-
-        BOOL start_select = TRUE;
-        if( start_select )
-        {
-            // If we're not scrolling (handled by child), then we're selecting
-            if (mask & MASK_SHIFT)
-            {
-                S32 old_cursor_pos = mCursorPos;
-                setCursorAtLocalPos( x, y, true );
-
-                if (hasSelection())
-                {
-                    mSelectionEnd = mCursorPos;
-                }
-                else
-                {
-                    mSelectionStart = old_cursor_pos;
-                    mSelectionEnd = mCursorPos;
-                }
-                // assume we're starting a drag select
-                mIsSelecting = TRUE;
-            }
-            else
-            {
-                setCursorAtLocalPos( x, y, true );
-                startSelection();
-            }
-        }
-
-        handled = TRUE;
-    }
-
-    // Delay cursor flashing
-    resetCursorBlink();
-
-    if (handled && !gFocusMgr.getMouseCapture())
-    {
-        gFocusMgr.setMouseCapture( this );
-    }
-    return handled;
->>>>>>> e1623bb2
-}
-
-bool LLTextEditor::handleRightMouseDown(S32 x, S32 y, MASK mask)
-{
-<<<<<<< HEAD
-	if (hasTabStop())
-	{
-		setFocus(true);
-	}
-=======
-    if (hasTabStop())
-    {
-        setFocus(TRUE);
-    }
->>>>>>> e1623bb2
-
-    bool show_menu = false;
-
-<<<<<<< HEAD
-	// Prefer editor menu if it has selection. See EXT-6806.
-	if (hasSelection())
-	{
-		S32 click_pos = getDocIndexFromLocalCoord(x, y, false);
-		if (click_pos > mSelectionStart && click_pos < mSelectionEnd)
-		{
-			show_menu = true;
-		}
-	}
-=======
-    // Prefer editor menu if it has selection. See EXT-6806.
-    if (hasSelection())
-    {
-        S32 click_pos = getDocIndexFromLocalCoord(x, y, FALSE);
-        if (click_pos > mSelectionStart && click_pos < mSelectionEnd)
-        {
-            show_menu = true;
-        }
-    }
->>>>>>> e1623bb2
-
-    // Let segments handle the click, if nothing does, show editor menu
-    if (!show_menu && !LLTextBase::handleRightMouseDown(x, y, mask))
-    {
-        show_menu = true;
-    }
-
-    if (show_menu && getShowContextMenu())
-    {
-        showContextMenu(x, y);
-    }
-
-<<<<<<< HEAD
-	return true;
-=======
-    return TRUE;
->>>>>>> e1623bb2
-}
-
-
-
-bool LLTextEditor::handleMiddleMouseDown(S32 x, S32 y, MASK mask)
-{
-<<<<<<< HEAD
-	if (hasTabStop())
-	{
-		setFocus(true);
-	}
-
-	if (!LLTextBase::handleMouseDown(x, y, mask))
-	{
-		if( canPastePrimary() )
-		{
-			setCursorAtLocalPos( x, y, true );
-			// does not rely on focus being set
-			pastePrimary();
-		}
-	}
-	return true;
-=======
-    if (hasTabStop())
-    {
-        setFocus(TRUE);
-    }
-
-    if (!LLTextBase::handleMouseDown(x, y, mask))
-    {
-        if( canPastePrimary() )
-        {
-            setCursorAtLocalPos( x, y, true );
-            // does not rely on focus being set
-            pastePrimary();
-        }
-    }
-    return TRUE;
->>>>>>> e1623bb2
-}
-
-
-bool LLTextEditor::handleHover(S32 x, S32 y, MASK mask)
-{
-<<<<<<< HEAD
-	bool handled = false;
-
-	if(hasMouseCapture() )
-	{
-		if( mIsSelecting ) 
-		{
-			if(mScroller)
-			{	
-				mScroller->autoScroll(x, y);
-			}
-			S32 clamped_x = llclamp(x, mVisibleTextRect.mLeft, mVisibleTextRect.mRight);
-			S32 clamped_y = llclamp(y, mVisibleTextRect.mBottom, mVisibleTextRect.mTop);
-			setCursorAtLocalPos( clamped_x, clamped_y, true );
-			mSelectionEnd = mCursorPos;
-		}
-		LL_DEBUGS("UserInput") << "hover handled by " << getName() << " (active)" << LL_ENDL;		
-		getWindow()->setCursor(UI_CURSOR_IBEAM);
-		handled = true;
-	}
-
-	if( !handled )
-	{
-		// Pass to children
-		handled = LLTextBase::handleHover(x, y, mask);
-	}
-
-	if( handled )
-	{
-		// Delay cursor flashing
-		resetCursorBlink();
-	}
-
-	if( !handled )
-	{
-		getWindow()->setCursor(UI_CURSOR_IBEAM);
-		handled = true;
-	}
-
-	return handled;
-=======
-    BOOL handled = FALSE;
-
-    if(hasMouseCapture() )
-    {
-        if( mIsSelecting )
-        {
-            if(mScroller)
-            {
-                mScroller->autoScroll(x, y);
-            }
-            S32 clamped_x = llclamp(x, mVisibleTextRect.mLeft, mVisibleTextRect.mRight);
-            S32 clamped_y = llclamp(y, mVisibleTextRect.mBottom, mVisibleTextRect.mTop);
-            setCursorAtLocalPos( clamped_x, clamped_y, true );
-            mSelectionEnd = mCursorPos;
-        }
-        LL_DEBUGS("UserInput") << "hover handled by " << getName() << " (active)" << LL_ENDL;
-        getWindow()->setCursor(UI_CURSOR_IBEAM);
-        handled = TRUE;
-    }
-
-    if( !handled )
-    {
-        // Pass to children
-        handled = LLTextBase::handleHover(x, y, mask);
-    }
-
-    if( handled )
-    {
-        // Delay cursor flashing
-        resetCursorBlink();
-    }
-
-    if( !handled )
-    {
-        getWindow()->setCursor(UI_CURSOR_IBEAM);
-        handled = TRUE;
-    }
-
-    return handled;
->>>>>>> e1623bb2
-}
-
-
-bool LLTextEditor::handleMouseUp(S32 x, S32 y, MASK mask)
-{
-<<<<<<< HEAD
-	bool	handled = false;
-
-	// if I'm not currently selecting text
-	if (!(mIsSelecting && hasMouseCapture()))
-	{
-		// let text segments handle mouse event
-		handled = LLTextBase::handleMouseUp(x, y, mask);
-	}
-
-	if( !handled )
-	{
-		if( mIsSelecting )
-		{
-			if(mScroller)
-			{
-				mScroller->autoScroll(x, y);
-			}
-			S32 clamped_x = llclamp(x, mVisibleTextRect.mLeft, mVisibleTextRect.mRight);
-			S32 clamped_y = llclamp(y, mVisibleTextRect.mBottom, mVisibleTextRect.mTop);
-			setCursorAtLocalPos( clamped_x, clamped_y, true );
-			endSelection();
-		}
-		
-		// take selection to 'primary' clipboard
-		updatePrimary();
-
-		handled = true;
-	}
-
-	// Delay cursor flashing
-	resetCursorBlink();
-
-	if( hasMouseCapture()  )
-	{
-		gFocusMgr.setMouseCapture( NULL );
-		
-		handled = true;
-	}
-
-	return handled;
-=======
-    BOOL    handled = FALSE;
-
-    // if I'm not currently selecting text
-    if (!(mIsSelecting && hasMouseCapture()))
-    {
-        // let text segments handle mouse event
-        handled = LLTextBase::handleMouseUp(x, y, mask);
-    }
-
-    if( !handled )
-    {
-        if( mIsSelecting )
-        {
-            if(mScroller)
-            {
-                mScroller->autoScroll(x, y);
-            }
-            S32 clamped_x = llclamp(x, mVisibleTextRect.mLeft, mVisibleTextRect.mRight);
-            S32 clamped_y = llclamp(y, mVisibleTextRect.mBottom, mVisibleTextRect.mTop);
-            setCursorAtLocalPos( clamped_x, clamped_y, true );
-            endSelection();
-        }
-
-        // take selection to 'primary' clipboard
-        updatePrimary();
-
-        handled = TRUE;
-    }
-
-    // Delay cursor flashing
-    resetCursorBlink();
-
-    if( hasMouseCapture()  )
-    {
-        gFocusMgr.setMouseCapture( NULL );
-
-        handled = TRUE;
-    }
-
-    return handled;
->>>>>>> e1623bb2
-}
-
-
-bool LLTextEditor::handleDoubleClick(S32 x, S32 y, MASK mask)
-{
-<<<<<<< HEAD
-	bool	handled = false;
-=======
-    BOOL    handled = FALSE;
->>>>>>> e1623bb2
-
-    // let scrollbar and text segments have first dibs
-    handled = LLTextBase::handleDoubleClick(x, y, mask);
-
-    if( !handled )
-    {
-        setCursorAtLocalPos( x, y, false );
-        deselect();
-
-        LLWString text = getWText();
-
-        if( LLWStringUtil::isPartOfWord( text[mCursorPos] ) )
-        {
-            // Select word the cursor is over
-            while ((mCursorPos > 0) && LLWStringUtil::isPartOfWord(text[mCursorPos-1]))
-            {
-                if (!setCursorPos(mCursorPos - 1)) break;
-            }
-            startSelection();
-
-            while ((mCursorPos < (S32)text.length()) && LLWStringUtil::isPartOfWord( text[mCursorPos] ) )
-            {
-                if (!setCursorPos(mCursorPos + 1)) break;
-            }
-
-            mSelectionEnd = mCursorPos;
-        }
-        else if ((mCursorPos < (S32)text.length()) && !iswspace( text[mCursorPos]) )
-        {
-            // Select the character the cursor is over
-            startSelection();
-            setCursorPos(mCursorPos + 1);
-            mSelectionEnd = mCursorPos;
-        }
-
-<<<<<<< HEAD
-		// We don't want handleMouseUp() to "finish" the selection (and thereby
-		// set mSelectionEnd to where the mouse is), so we finish the selection here.
-		mIsSelecting = false;  
-=======
-        // We don't want handleMouseUp() to "finish" the selection (and thereby
-        // set mSelectionEnd to where the mouse is), so we finish the selection here.
-        mIsSelecting = FALSE;
->>>>>>> e1623bb2
-
-        // delay cursor flashing
-        resetCursorBlink();
-
-        // take selection to 'primary' clipboard
-        updatePrimary();
-
-<<<<<<< HEAD
-		handled = true;
-	}
-=======
-        handled = TRUE;
-    }
->>>>>>> e1623bb2
-
-    return handled;
-}
-
-
-//----------------------------------------------------------------------------
-// Returns change in number of characters in mText
-
-S32 LLTextEditor::execute( TextCmd* cmd )
-{
-    if (!mReadOnly && mShowEmojiHelper)
-    {
-        // Any change to our contents should always hide the helper
-        LLEmojiHelper::instance().hideHelper(this);
-    }
-
-    S32 delta = 0;
-    if( cmd->execute(this, &delta) )
-    {
-        // Delete top of undo stack
-        undo_stack_t::iterator enditer = std::find(mUndoStack.begin(), mUndoStack.end(), mLastCmd);
-        std::for_each(mUndoStack.begin(), enditer, DeletePointer());
-        mUndoStack.erase(mUndoStack.begin(), enditer);
-        // Push the new command is now on the top (front) of the undo stack.
-        mUndoStack.push_front(cmd);
-        mLastCmd = cmd;
-
-        bool need_to_rollback = mPrevalidator && !mPrevalidator.validate(getViewModel()->getDisplay());
-        if (need_to_rollback)
-        {
-            LLUI::getInstance()->reportBadKeystroke();
-            mPrevalidator.showLastErrorUsingTimeout();
-
-            // get rid of this last command and clean up undo stack
-            undo();
-
-            // remove any evidence of this command from redo history
-            mUndoStack.pop_front();
-            delete cmd;
-
-            // failure, nothing changed
-            delta = 0;
-        }
-    }
-    else
-    {
-        // Operation failed, so don't put it on the undo stack.
-        delete cmd;
-    }
-
-    return delta;
-}
-
-S32 LLTextEditor::insert(S32 pos, const LLWString &wstr, bool group_with_next_op, LLTextSegmentPtr segment)
-{
-    return execute( new TextCmdInsert( pos, group_with_next_op, wstr, segment ) );
-}
-
-S32 LLTextEditor::remove(S32 pos, S32 length, bool group_with_next_op)
-{
-<<<<<<< HEAD
-	S32 end_pos = getEditableIndex(pos + length, true);
-	bool removedChar = false;
-=======
-    S32 end_pos = getEditableIndex(pos + length, true);
-    BOOL removedChar = FALSE;
-
-    segment_vec_t segments_to_remove;
-    // store text segments
-    getSegmentsInRange(segments_to_remove, pos, pos + length, false);
->>>>>>> e1623bb2
-
-    if (pos <= end_pos)
-    {
-        removedChar = execute( new TextCmdRemove( pos, group_with_next_op, end_pos - pos, segments_to_remove ) );
-    }
-
-    return removedChar;
-}
-
-S32 LLTextEditor::overwriteChar(S32 pos, llwchar wc)
-{
-<<<<<<< HEAD
-	if ((S32)getLength() == pos)
-	{
-		return addChar(pos, wc);
-	}
-	else
-	{
-		return execute(new TextCmdOverwriteChar(pos, false, wc));
-	}
-=======
-    if ((S32)getLength() == pos)
-    {
-        return addChar(pos, wc);
-    }
-    else
-    {
-        return execute(new TextCmdOverwriteChar(pos, FALSE, wc));
-    }
->>>>>>> e1623bb2
-}
-
-// Remove a single character from the text.  Tries to remove
-// a pseudo-tab (up to for spaces in a row)
-void LLTextEditor::removeCharOrTab()
-{
-    if (!getEnabled())
-    {
-        return;
-    }
-
-    if (mCursorPos > 0)
-    {
-        S32 chars_to_remove = 1;
-
-        LLWString text = getWText();
-        if (text[mCursorPos - 1] == ' ')
-        {
-            // Try to remove a "tab"
-            S32 offset = getLineOffsetFromDocIndex(mCursorPos);
-            if (offset > 0)
-            {
-                chars_to_remove = offset % SPACES_PER_TAB;
-                if (chars_to_remove == 0)
-                {
-                    chars_to_remove = SPACES_PER_TAB;
-                }
-
-                for (S32 i = 0; i < chars_to_remove; i++)
-                {
-                    if (text[mCursorPos - i - 1] != ' ')
-                    {
-                        // Fewer than a full tab's worth of spaces, so
-                        // just delete a single character.
-                        chars_to_remove = 1;
-                        break;
-                    }
-                }
-            }
-        }
-
-        for (S32 i = 0; i < chars_to_remove; i++)
-        {
-            setCursorPos(mCursorPos - 1);
-            remove(mCursorPos, 1, false);
-        }
-
-        tryToShowEmojiHelper();
-    }
-    else
-    {
-        LLUI::getInstance()->reportBadKeystroke();
-    }
-}
-
-// Remove a single character from the text
-S32 LLTextEditor::removeChar(S32 pos)
-{
-    return remove(pos, 1, false);
-}
-
-void LLTextEditor::removeChar()
-{
-    if (!getEnabled())
-    {
-        return;
-    }
-
-    if (mCursorPos > 0)
-    {
-        setCursorPos(mCursorPos - 1);
-        removeChar(mCursorPos);
-        tryToShowEmojiHelper();
-    }
-    else
-    {
-        LLUI::getInstance()->reportBadKeystroke();
-    }
-}
-
-// Add a single character to the text
-S32 LLTextEditor::addChar(S32 pos, llwchar wc)
-{
-<<<<<<< HEAD
-	if ( (wstring_utf8_length( getWText() ) + wchar_utf8_length( wc ))  > mMaxTextByteLength)
-	{
-		make_ui_sound("UISndBadKeystroke");
-		return 0;
-	}
-
-	if (mLastCmd && mLastCmd->canExtend(pos))
-	{
-		S32 delta = 0;
-		if (mPrevalidateFunc)
-		{
-			// get a copy of current text contents
-			LLWString test_string(getViewModel()->getDisplay());
-
-			// modify text contents as if this addChar succeeded
-			llassert(pos <= (S32)test_string.size());
-			test_string.insert(pos, 1, wc);
-			if (!mPrevalidateFunc( test_string))
-			{
-				return 0;
-			}
-		}
-		mLastCmd->extendAndExecute(this, pos, wc, &delta);
-
-		return delta;
-	}
-	else
-	{
-		return execute(new TextCmdAddChar(pos, false, wc, LLTextSegmentPtr()));
-	}
-=======
-    if ((wstring_utf8_length(getWText()) + wchar_utf8_length(wc)) > mMaxTextByteLength)
-    {
-        LLUI::getInstance()->reportBadKeystroke();
-        return 0;
-    }
-
-    if (mLastCmd && mLastCmd->canExtend(pos))
-    {
-        if (mPrevalidator)
-        {
-            // get a copy of current text contents
-            LLWString test_string(getViewModel()->getDisplay());
-
-            // modify text contents as if this addChar succeeded
-            llassert(pos <= (S32)test_string.size());
-            test_string.insert(pos, 1, wc);
-            if (!mPrevalidator.validate(test_string))
-            {
-                LLUI::getInstance()->reportBadKeystroke();
-                mPrevalidator.showLastErrorUsingTimeout();
-                return 0;
-            }
-        }
-
-        S32 delta = 0;
-        mLastCmd->extendAndExecute(this, pos, wc, &delta);
-
-        return delta;
-    }
-
-    return execute(new TextCmdAddChar(pos, FALSE, wc, LLTextSegmentPtr()));
->>>>>>> e1623bb2
-}
-
-void LLTextEditor::addChar(llwchar wc)
-{
-<<<<<<< HEAD
-	if( !getEnabled() )
-	{
-		return;
-	}
-	if( hasSelection() )
-	{
-		deleteSelection(true);
-	}
-	else if (LL_KIM_OVERWRITE == gKeyboard->getInsertMode())
-	{
-		removeChar(mCursorPos);
-	}
-
-	setCursorPos(mCursorPos + addChar( mCursorPos, wc ));
-	tryToShowEmojiHelper();
-
-	if (!mReadOnly && mAutoreplaceCallback != NULL)
-	{
-		// autoreplace the text, if necessary
-		S32 replacement_start;
-		S32 replacement_length;
-		LLWString replacement_string;
-		S32 new_cursor_pos = mCursorPos;
-		mAutoreplaceCallback(replacement_start, replacement_length, replacement_string, new_cursor_pos, getWText());
-
-		if (replacement_length > 0 || !replacement_string.empty())
-		{
-			remove(replacement_start, replacement_length, true);
-			insert(replacement_start, replacement_string, false, LLTextSegmentPtr());
-			setCursorPos(new_cursor_pos);
-		}
-	}
-=======
-    if (!getEnabled())
-    {
-        return;
-    }
-
-    if (hasSelection())
-    {
-        deleteSelection(TRUE);
-    }
-    else if (LL_KIM_OVERWRITE == gKeyboard->getInsertMode())
-    {
-        removeChar(mCursorPos);
-    }
-
-    setCursorPos(mCursorPos + addChar( mCursorPos, wc ));
-    tryToShowEmojiHelper();
-
-    if (!mReadOnly && mAutoreplaceCallback != NULL)
-    {
-        // autoreplace the text, if necessary
-        S32 replacement_start;
-        S32 replacement_length;
-        LLWString replacement_string;
-        S32 new_cursor_pos = mCursorPos;
-        mAutoreplaceCallback(replacement_start, replacement_length, replacement_string, new_cursor_pos, getWText());
-
-        if (replacement_length > 0 || !replacement_string.empty())
-        {
-            remove(replacement_start, replacement_length, true);
-            insert(replacement_start, replacement_string, false, LLTextSegmentPtr());
-            setCursorPos(new_cursor_pos);
-        }
-    }
->>>>>>> e1623bb2
-}
-
-void LLTextEditor::showEmojiHelper()
-{
-    if (mReadOnly || !mShowEmojiHelper)
-        return;
-
-    const LLRect cursorRect(getLocalRectFromDocIndex(mCursorPos));
-    auto cb = [this](llwchar emoji) { insertEmoji(emoji); };
-    LLEmojiHelper::instance().showHelper(this, cursorRect.mLeft, cursorRect.mTop, LLStringUtil::null, cb);
-}
-
-void LLTextEditor::tryToShowEmojiHelper()
-{
-    if (mReadOnly || !mShowEmojiHelper)
-        return;
-
-    S32 shortCodePos;
-    LLWString wtext(getWText());
-    if (LLEmojiHelper::isCursorInEmojiCode(wtext, mCursorPos, &shortCodePos))
-    {
-        const LLRect cursorRect(getLocalRectFromDocIndex(shortCodePos));
-        const LLWString wpart(wtext.substr(shortCodePos, mCursorPos - shortCodePos));
-        const std::string part(wstring_to_utf8str(wpart));
-        auto cb = [this](llwchar emoji) { handleEmojiCommit(emoji); };
-        LLEmojiHelper::instance().showHelper(this, cursorRect.mLeft, cursorRect.mTop, part, cb);
-    }
-    else
-    {
-        LLEmojiHelper::instance().hideHelper();
-    }
-}
-
-void LLTextEditor::addLineBreakChar(bool group_together)
-{
-<<<<<<< HEAD
-	if( !getEnabled() )
-	{
-		return;
-	}
-	if( hasSelection() )
-	{
-		deleteSelection(true);
-	}
-	else if (LL_KIM_OVERWRITE == gKeyboard->getInsertMode())
-	{
-		removeChar(mCursorPos);
-	}
-=======
-    if( !getEnabled() )
-    {
-        return;
-    }
-    if( hasSelection() )
-    {
-        deleteSelection(TRUE);
-    }
-    else if (LL_KIM_OVERWRITE == gKeyboard->getInsertMode())
-    {
-        removeChar(mCursorPos);
-    }
->>>>>>> e1623bb2
-
-    LLStyleConstSP sp(new LLStyle(LLStyle::Params()));
-    LLTextSegmentPtr segment = new LLLineBreakTextSegment(sp, mCursorPos);
-
-    S32 pos = execute(new TextCmdAddChar(mCursorPos, group_together, '\n', segment));
-
-    setCursorPos(mCursorPos + pos);
-}
-
-
-bool LLTextEditor::handleSelectionKey(const KEY key, const MASK mask)
-{
-<<<<<<< HEAD
-	bool handled = false;
-
-	if( mask & MASK_SHIFT )
-	{
-		handled = true;
-		
-		switch( key )
-		{
-		case KEY_LEFT:
-			if( 0 < mCursorPos )
-			{
-				startSelection();
-				setCursorPos(mCursorPos - 1);
-				if( mask & MASK_CONTROL )
-				{
-					setCursorPos(prevWordPos(mCursorPos));
-				}
-				mSelectionEnd = mCursorPos;
-			}
-			break;
-
-		case KEY_RIGHT:
-			if( mCursorPos < getLength() )
-			{
-				startSelection();
-				setCursorPos(mCursorPos + 1);
-				if( mask & MASK_CONTROL )
-				{
-					setCursorPos(nextWordPos(mCursorPos));
-				}
-				mSelectionEnd = mCursorPos;
-			}
-			break;
-
-		case KEY_UP:
-			startSelection();
-			changeLine( -1 );
-			mSelectionEnd = mCursorPos;
-			break;
-
-		case KEY_PAGE_UP:
-			startSelection();
-			changePage( -1 );
-			mSelectionEnd = mCursorPos;
-			break;
-
-		case KEY_HOME:
-			startSelection();
-			if( mask & MASK_CONTROL )
-			{
-				setCursorPos(0);
-			}
-			else
-			{
-				startOfLine();
-			}
-			mSelectionEnd = mCursorPos;
-			break;
-
-		case KEY_DOWN:
-			startSelection();
-			changeLine( 1 );
-			mSelectionEnd = mCursorPos;
-			break;
-
-		case KEY_PAGE_DOWN:
-			startSelection();
-			changePage( 1 );
-			mSelectionEnd = mCursorPos;
-			break;
-
-		case KEY_END:
-			startSelection();
-			if( mask & MASK_CONTROL )
-			{
-				setCursorPos(getLength());
-			}
-			else
-			{
-				endOfLine();
-			}
-			mSelectionEnd = mCursorPos;
-			break;
-
-		default:
-			handled = false;
-			break;
-		}
-	}
-
-	if( handled )
-	{
-		// take selection to 'primary' clipboard
-		updatePrimary();
-	}
- 
-	return handled;
-=======
-    BOOL handled = FALSE;
-
-    if( mask & MASK_SHIFT )
-    {
-        handled = TRUE;
-
-        switch( key )
-        {
-        case KEY_LEFT:
-            if( 0 < mCursorPos )
-            {
-                startSelection();
-                setCursorPos(mCursorPos - 1);
-                if( mask & MASK_CONTROL )
-                {
-                    setCursorPos(prevWordPos(mCursorPos));
-                }
-                mSelectionEnd = mCursorPos;
-            }
-            break;
-
-        case KEY_RIGHT:
-            if( mCursorPos < getLength() )
-            {
-                startSelection();
-                setCursorPos(mCursorPos + 1);
-                if( mask & MASK_CONTROL )
-                {
-                    setCursorPos(nextWordPos(mCursorPos));
-                }
-                mSelectionEnd = mCursorPos;
-            }
-            break;
-
-        case KEY_UP:
-            startSelection();
-            changeLine( -1 );
-            mSelectionEnd = mCursorPos;
-            break;
-
-        case KEY_PAGE_UP:
-            startSelection();
-            changePage( -1 );
-            mSelectionEnd = mCursorPos;
-            break;
-
-        case KEY_HOME:
-            startSelection();
-            if( mask & MASK_CONTROL )
-            {
-                setCursorPos(0);
-            }
-            else
-            {
-                startOfLine();
-            }
-            mSelectionEnd = mCursorPos;
-            break;
-
-        case KEY_DOWN:
-            startSelection();
-            changeLine( 1 );
-            mSelectionEnd = mCursorPos;
-            break;
-
-        case KEY_PAGE_DOWN:
-            startSelection();
-            changePage( 1 );
-            mSelectionEnd = mCursorPos;
-            break;
-
-        case KEY_END:
-            startSelection();
-            if( mask & MASK_CONTROL )
-            {
-                setCursorPos(getLength());
-            }
-            else
-            {
-                endOfLine();
-            }
-            mSelectionEnd = mCursorPos;
-            break;
-
-        default:
-            handled = FALSE;
-            break;
-        }
-    }
-
-    if( handled )
-    {
-        // take selection to 'primary' clipboard
-        updatePrimary();
-    }
-
-    return handled;
->>>>>>> e1623bb2
-}
-
-bool LLTextEditor::handleNavigationKey(const KEY key, const MASK mask)
-{
-<<<<<<< HEAD
-	bool handled = false;
-
-	// Ignore capslock key
-	if( MASK_NONE == mask )
-	{
-		handled = true;
-		switch( key )
-		{
-		case KEY_UP:
-			changeLine( -1 );
-			break;
-
-		case KEY_PAGE_UP:
-			changePage( -1 );
-			break;
-
-		case KEY_HOME:
-			startOfLine();
-			break;
-
-		case KEY_DOWN:
-			changeLine( 1 );
-			deselect();
-			break;
-
-		case KEY_PAGE_DOWN:
-			changePage( 1 );
-			break;
- 
-		case KEY_END:
-			endOfLine();
-			break;
-
-		case KEY_LEFT:
-			if( hasSelection() )
-			{
-				setCursorPos(llmin( mSelectionStart, mSelectionEnd ));
-			}
-			else
-			{
-				if( 0 < mCursorPos )
-				{
-					setCursorPos(mCursorPos - 1);
-				}
-				else
-				{
-					LLUI::getInstance()->reportBadKeystroke();
-				}
-			}
-			break;
-
-		case KEY_RIGHT:
-			if( hasSelection() )
-			{
-				setCursorPos(llmax( mSelectionStart, mSelectionEnd ));
-			}
-			else
-			{
-				if( mCursorPos < getLength() )
-				{
-					setCursorPos(mCursorPos + 1);
-				}
-				else
-				{
-					LLUI::getInstance()->reportBadKeystroke();
-				}
-			}	
-			break;
-			
-		default:
-			handled = false;
-			break;
-		}
-	}
-	
-	if (handled)
-	{
-		deselect();
-	}
-	
-	return handled;
-=======
-    BOOL handled = FALSE;
-
-    // Ignore capslock key
-    if( MASK_NONE == mask )
-    {
-        handled = TRUE;
-        switch( key )
-        {
-        case KEY_UP:
-            changeLine( -1 );
-            break;
-
-        case KEY_PAGE_UP:
-            changePage( -1 );
-            break;
-
-        case KEY_HOME:
-            startOfLine();
-            break;
-
-        case KEY_DOWN:
-            changeLine( 1 );
-            deselect();
-            break;
-
-        case KEY_PAGE_DOWN:
-            changePage( 1 );
-            break;
-
-        case KEY_END:
-            endOfLine();
-            break;
-
-        case KEY_LEFT:
-            if( hasSelection() )
-            {
-                setCursorPos(llmin( mSelectionStart, mSelectionEnd ));
-            }
-            else
-            {
-                if( 0 < mCursorPos )
-                {
-                    setCursorPos(mCursorPos - 1);
-                }
-                else
-                {
-                    LLUI::getInstance()->reportBadKeystroke();
-                }
-            }
-            break;
-
-        case KEY_RIGHT:
-            if( hasSelection() )
-            {
-                setCursorPos(llmax( mSelectionStart, mSelectionEnd ));
-            }
-            else
-            {
-                if( mCursorPos < getLength() )
-                {
-                    setCursorPos(mCursorPos + 1);
-                }
-                else
-                {
-                    LLUI::getInstance()->reportBadKeystroke();
-                }
-            }
-            break;
-
-        default:
-            handled = FALSE;
-            break;
-        }
-    }
-
-    if (handled)
-    {
-        deselect();
-    }
-
-    return handled;
->>>>>>> e1623bb2
-}
-
-void LLTextEditor::deleteSelection(bool group_with_next_op )
-{
-    if( getEnabled() && hasSelection() )
-    {
-        S32 pos = llmin( mSelectionStart, mSelectionEnd );
-        S32 length = llabs( mSelectionStart - mSelectionEnd );
-
-        remove( pos, length, group_with_next_op );
-
-        deselect();
-        setCursorPos(pos);
-    }
-}
-
-// virtual
-bool LLTextEditor::canCut() const
-{
-    return !mReadOnly && hasSelection();
-}
-
-// cut selection to clipboard
-void LLTextEditor::cut()
-{
-<<<<<<< HEAD
-	if( !canCut() )
-	{
-		return;
-	}
-	S32 left_pos = llmin( mSelectionStart, mSelectionEnd );
-	S32 length = llabs( mSelectionStart - mSelectionEnd );
-	LLClipboard::instance().copyToClipboard( getWText(), left_pos, length);
-	deleteSelection( false );
-=======
-    if( !canCut() )
-    {
-        return;
-    }
-    S32 left_pos = llmin( mSelectionStart, mSelectionEnd );
-    S32 length = llabs( mSelectionStart - mSelectionEnd );
-    LLClipboard::instance().copyToClipboard( getWText(), left_pos, length);
-    deleteSelection( FALSE );
->>>>>>> e1623bb2
-
-    onKeyStroke();
-}
-
-bool LLTextEditor::canCopy() const
-{
-    return hasSelection();
-}
-
-// copy selection to clipboard
-void LLTextEditor::copy()
-{
-    if( !canCopy() )
-    {
-        return;
-    }
-    S32 left_pos = llmin( mSelectionStart, mSelectionEnd );
-    S32 length = llabs( mSelectionStart - mSelectionEnd );
-    LLClipboard::instance().copyToClipboard(getWText(), left_pos, length);
-}
-
-bool LLTextEditor::canPaste() const
-{
-    return !mReadOnly && LLClipboard::instance().isTextAvailable();
-}
-
-// paste from clipboard
-void LLTextEditor::paste()
-{
-    bool is_primary = false;
-    pasteHelper(is_primary);
-}
-
-// paste from primary
-void LLTextEditor::pastePrimary()
-{
-    bool is_primary = true;
-    pasteHelper(is_primary);
-}
-
-// paste from primary (itsprimary==true) or clipboard (itsprimary==false)
-void LLTextEditor::pasteHelper(bool is_primary)
-{
-<<<<<<< HEAD
-	mParseOnTheFly = false;
-	bool can_paste_it;
-	if (is_primary)
-	{
-		can_paste_it = canPastePrimary();
-	}
-	else
-	{
-		can_paste_it = canPaste();
-	}
-=======
-    struct BoolReset
-    {
-        BoolReset(bool& value) : mValuePtr(&value) { *mValuePtr = false; }
-        ~BoolReset() { *mValuePtr = true; }
-        bool* mValuePtr;
-    } reset(mParseOnTheFly);
-
-    bool can_paste_it;
-    if (is_primary)
-    {
-        can_paste_it = canPastePrimary();
-    }
-    else
-    {
-        can_paste_it = canPaste();
-    }
->>>>>>> e1623bb2
-
-    if (!can_paste_it)
-    {
-        return;
-    }
-
-    LLWString paste;
-    LLClipboard::instance().pasteFromClipboard(paste, is_primary);
-
-    if (paste.empty())
-    {
-        return;
-    }
-
-<<<<<<< HEAD
-	// Delete any selected characters (the paste replaces them)
-	if( (!is_primary) && hasSelection() )
-	{
-		deleteSelection(true);
-	}
-=======
-    // Delete any selected characters (the paste replaces them)
-    if( (!is_primary) && hasSelection() )
-    {
-        deleteSelection(TRUE);
-    }
->>>>>>> e1623bb2
-
-    // Clean up string (replace tabs and remove characters that our fonts don't support).
-    LLWString clean_string(paste);
-    cleanStringForPaste(clean_string);
-
-    // Insert the new text into the existing text.
-
-    //paste text with linebreaks.
-    pasteTextWithLinebreaks(clean_string);
-
-    deselect();
-
-<<<<<<< HEAD
-	onKeyStroke();
-	mParseOnTheFly = true;
-=======
-    onKeyStroke();
->>>>>>> e1623bb2
-}
-
-
-// Clean up string (replace tabs and remove characters that our fonts don't support).
-void LLTextEditor::cleanStringForPaste(LLWString & clean_string)
-{
-    std::string clean_string_utf = wstring_to_utf8str(clean_string);
-    std::replace( clean_string_utf.begin(), clean_string_utf.end(), '\r', '\n');
-    clean_string = utf8str_to_wstring(clean_string_utf);
-
-    LLWStringUtil::replaceTabsWithSpaces(clean_string, SPACES_PER_TAB);
-    if( mAllowEmbeddedItems )
-    {
-        const llwchar LF = 10;
-        S32 len = clean_string.length();
-        for( S32 i = 0; i < len; i++ )
-        {
-            llwchar wc = clean_string[i];
-            if( (wc < LLFontFreetype::FIRST_CHAR) && (wc != LF) )
-            {
-                clean_string[i] = LL_UNKNOWN_CHAR;
-            }
-            else if (wc >= FIRST_EMBEDDED_CHAR && wc <= LAST_EMBEDDED_CHAR)
-            {
-                clean_string[i] = pasteEmbeddedItem(wc);
-            }
-        }
-    }
-}
-
-
-void LLTextEditor::pasteTextWithLinebreaks(LLWString & clean_string)
-{
-<<<<<<< HEAD
-	std::basic_string<llwchar>::size_type start = 0;
-	std::basic_string<llwchar>::size_type pos = clean_string.find('\n',start);
-	
-	while((pos != -1) && (pos != clean_string.length() -1))
-	{
-		if(pos!=start)
-		{
-			std::basic_string<llwchar> str = std::basic_string<llwchar>(clean_string,start,pos-start);
-			setCursorPos(mCursorPos + insert(mCursorPos, str, true, LLTextSegmentPtr()));
-		}
-		addLineBreakChar(true);			// Add a line break and group with the next addition.
-
-		start = pos+1;
-		pos = clean_string.find('\n',start);
-	}
-
-	if (pos != start)
-	{
-		std::basic_string<llwchar> str = std::basic_string<llwchar>(clean_string,start,clean_string.length()-start);
-		setCursorPos(mCursorPos + insert(mCursorPos, str, false, LLTextSegmentPtr()));
-	}
-	else
-	{
-		addLineBreakChar(false);		// Add a line break and end the grouping.
-	}
-=======
-    std::basic_string<llwchar>::size_type start = 0;
-    std::basic_string<llwchar>::size_type pos = clean_string.find('\n',start);
-
-    while((pos != -1) && (pos != clean_string.length() -1))
-    {
-        if(pos!=start)
-        {
-            std::basic_string<llwchar> str = std::basic_string<llwchar>(clean_string,start,pos-start);
-            setCursorPos(mCursorPos + insert(mCursorPos, str, TRUE, LLTextSegmentPtr()));
-        }
-        addLineBreakChar(TRUE);         // Add a line break and group with the next addition.
-
-        start = pos+1;
-        pos = clean_string.find('\n',start);
-    }
-
-    if (pos != start)
-    {
-        std::basic_string<llwchar> str = std::basic_string<llwchar>(clean_string,start,clean_string.length()-start);
-        setCursorPos(mCursorPos + insert(mCursorPos, str, FALSE, LLTextSegmentPtr()));
-    }
-    else
-    {
-        addLineBreakChar(FALSE);        // Add a line break and end the grouping.
-    }
->>>>>>> e1623bb2
-}
-
-// copy selection to primary
-void LLTextEditor::copyPrimary()
-{
-    if( !canCopy() )
-    {
-        return;
-    }
-    S32 left_pos = llmin( mSelectionStart, mSelectionEnd );
-    S32 length = llabs( mSelectionStart - mSelectionEnd );
-    LLClipboard::instance().copyToClipboard(getWText(), left_pos, length, true);
-}
-
-bool LLTextEditor::canPastePrimary() const
-{
-    return !mReadOnly && LLClipboard::instance().isTextAvailable(true);
-}
-
-void LLTextEditor::updatePrimary()
-{
-<<<<<<< HEAD
-	if (canCopy())
-	{
-		copyPrimary();
-	}
-}
-
-bool LLTextEditor::handleControlKey(const KEY key, const MASK mask)	
-{
-	bool handled = false;
-
-	if( mask & MASK_CONTROL )
-	{
-		handled = true;
-
-		switch( key )
-		{
-		case KEY_HOME:
-			if( mask & MASK_SHIFT )
-			{
-				startSelection();
-				setCursorPos(0);
-				mSelectionEnd = mCursorPos;
-			}
-			else
-			{
-				// Ctrl-Home, Ctrl-Left, Ctrl-Right, Ctrl-Down
-				// all move the cursor as if clicking, so should deselect.
-				deselect();
-				startOfDoc();
-			}
-			break;
-
-		case KEY_END:
-			{
-				if( mask & MASK_SHIFT )
-				{
-					startSelection();
-				}
-				else
-				{
-					// Ctrl-Home, Ctrl-Left, Ctrl-Right, Ctrl-Down
-					// all move the cursor as if clicking, so should deselect.
-					deselect();
-				}
-				endOfDoc();
-				if( mask & MASK_SHIFT )
-				{
-					mSelectionEnd = mCursorPos;
-				}
-				break;
-			}
-
-		case KEY_RIGHT:
-			if( mCursorPos < getLength() )
-			{
-				// Ctrl-Home, Ctrl-Left, Ctrl-Right, Ctrl-Down
-				// all move the cursor as if clicking, so should deselect.
-				deselect();
-
-				setCursorPos(nextWordPos(mCursorPos + 1));
-			}
-			break;
-
-
-		case KEY_LEFT:
-			if( mCursorPos > 0 )
-			{
-				// Ctrl-Home, Ctrl-Left, Ctrl-Right, Ctrl-Down
-				// all move the cursor as if clicking, so should deselect.
-				deselect();
-
-				setCursorPos(prevWordPos(mCursorPos - 1));
-			}
-			break;
-
-		default:
-			handled = false;
-			break;
-		}
-	}
-
-	if (handled && !gFocusMgr.getMouseCapture())
-	{
-		updatePrimary();
-	}
-
-	return handled;
-}
-
-
-bool LLTextEditor::handleSpecialKey(const KEY key, const MASK mask)	
-	{
-	bool handled = true;
-
-	if (mReadOnly) return false;
-
-	switch( key )
-	{
-	case KEY_INSERT:
-		if (mask == MASK_NONE)
-		{
-			gKeyboard->toggleInsertMode();
-		}
-		break;
-
-	case KEY_BACKSPACE:
-		if( hasSelection() )
-		{
-			deleteSelection(false);
-		}
-		else
-		if( 0 < mCursorPos )
-		{
-			removeCharOrTab();
-		}
-		else
-		{
-			LLUI::getInstance()->reportBadKeystroke();
-		}
-		break;
-
-
-	case KEY_RETURN:
-		if (mask == MASK_NONE)
-		{
-			if( hasSelection() && !mKeepSelectionOnReturn )
-			{
-				deleteSelection(false);
-			}
-			if (mAutoIndent)
-			{
-				autoIndent();
-			}
-		}
-		else
-		{
-			handled = false;
-			break;
-		}
-		break;
-
-	case KEY_TAB:
-		if (mask & MASK_CONTROL)
-		{
-			handled = false;
-			break;
-		}
-		if( hasSelection() && selectionContainsLineBreaks() )
-		{
-			indentSelectedLines( (mask & MASK_SHIFT) ? -SPACES_PER_TAB : SPACES_PER_TAB );
-		}
-		else
-		{
-			if( hasSelection() )
-			{
-				deleteSelection(false);
-			}
-			
-			S32 offset = getLineOffsetFromDocIndex(mCursorPos);
-
-			S32 spaces_needed = SPACES_PER_TAB - (offset % SPACES_PER_TAB);
-			for( S32 i=0; i < spaces_needed; i++ )
-			{
-				addChar( ' ' );
-			}
-		}
-		break;
-		
-	default:
-		handled = false;
-		break;
-	}
-
-	if (handled)
-	{
-		onKeyStroke();
-	}
-	return handled;
-=======
-    if (canCopy())
-    {
-        copyPrimary();
-    }
->>>>>>> e1623bb2
-}
-
-BOOL LLTextEditor::handleControlKey(const KEY key, const MASK mask)
-{
-    BOOL handled = FALSE;
-
-    if( mask & MASK_CONTROL )
-    {
-        handled = TRUE;
-
-        switch( key )
-        {
-        case KEY_HOME:
-            if( mask & MASK_SHIFT )
-            {
-                startSelection();
-                setCursorPos(0);
-                mSelectionEnd = mCursorPos;
-            }
-            else
-            {
-                // Ctrl-Home, Ctrl-Left, Ctrl-Right, Ctrl-Down
-                // all move the cursor as if clicking, so should deselect.
-                deselect();
-                startOfDoc();
-            }
-            break;
-
-        case KEY_END:
-            {
-                if( mask & MASK_SHIFT )
-                {
-                    startSelection();
-                }
-                else
-                {
-                    // Ctrl-Home, Ctrl-Left, Ctrl-Right, Ctrl-Down
-                    // all move the cursor as if clicking, so should deselect.
-                    deselect();
-                }
-                endOfDoc();
-                if( mask & MASK_SHIFT )
-                {
-                    mSelectionEnd = mCursorPos;
-                }
-                break;
-            }
-
-        case KEY_RIGHT:
-            if( mCursorPos < getLength() )
-            {
-                // Ctrl-Home, Ctrl-Left, Ctrl-Right, Ctrl-Down
-                // all move the cursor as if clicking, so should deselect.
-                deselect();
-
-                setCursorPos(nextWordPos(mCursorPos + 1));
-            }
-            break;
-
-
-        case KEY_LEFT:
-            if( mCursorPos > 0 )
-            {
-                // Ctrl-Home, Ctrl-Left, Ctrl-Right, Ctrl-Down
-                // all move the cursor as if clicking, so should deselect.
-                deselect();
-
-                setCursorPos(prevWordPos(mCursorPos - 1));
-            }
-            break;
-
-        default:
-            handled = FALSE;
-            break;
-        }
-    }
-
-    if (handled && !gFocusMgr.getMouseCapture())
-    {
-        updatePrimary();
-    }
-
-    return handled;
-}
-
-
-BOOL LLTextEditor::handleSpecialKey(const KEY key, const MASK mask)
-    {
-    BOOL handled = TRUE;
-
-    if (mReadOnly) return FALSE;
-
-    switch( key )
-    {
-    case KEY_INSERT:
-        if (mask == MASK_NONE)
-        {
-            gKeyboard->toggleInsertMode();
-        }
-        break;
-
-    case KEY_BACKSPACE:
-        if( hasSelection() )
-        {
-            deleteSelection(FALSE);
-        }
-        else
-        if( 0 < mCursorPos )
-        {
-            removeCharOrTab();
-        }
-        else
-        {
-            LLUI::getInstance()->reportBadKeystroke();
-        }
-        break;
-
-
-    case KEY_RETURN:
-        if (mask == MASK_NONE)
-        {
-            if( hasSelection() && !mKeepSelectionOnReturn )
-            {
-                deleteSelection(FALSE);
-            }
-            if (mAutoIndent)
-            {
-                autoIndent();
-            }
-        }
-        else
-        {
-            handled = FALSE;
-            break;
-        }
-        break;
-
-    case KEY_TAB:
-        if (mask & MASK_CONTROL)
-        {
-            handled = FALSE;
-            break;
-        }
-        if( hasSelection() && selectionContainsLineBreaks() )
-        {
-            indentSelectedLines( (mask & MASK_SHIFT) ? -SPACES_PER_TAB : SPACES_PER_TAB );
-        }
-        else
-        {
-            if( hasSelection() )
-            {
-                deleteSelection(FALSE);
-            }
-
-            S32 offset = getLineOffsetFromDocIndex(mCursorPos);
-
-            S32 spaces_needed = SPACES_PER_TAB - (offset % SPACES_PER_TAB);
-            for( S32 i=0; i < spaces_needed; i++ )
-            {
-                addChar( ' ' );
-            }
-        }
-        break;
-
-    default:
-        handled = FALSE;
-        break;
-    }
-
-    if (handled)
-    {
-        onKeyStroke();
-    }
-    return handled;
-}
-
-
-void LLTextEditor::unindentLineBeforeCloseBrace()
-{
-    if( mCursorPos >= 1 )
-    {
-        LLWString text = getWText();
-        if( ' ' == text[ mCursorPos - 1 ] )
-        {
-            S32 line = getLineNumFromDocIndex(mCursorPos, false);
-            S32 line_start = getLineStart(line);
-
-            // Jump over spaces in the current line
-            while ((' ' == text[line_start]) && (line_start < mCursorPos))
-            {
-                line_start++;
-            }
-
-            // Make sure there is nothing but ' ' before the Brace we are unindenting
-            if (line_start == mCursorPos)
-            {
-                removeCharOrTab();
-            }
-        }
-    }
-}
-
-
-bool LLTextEditor::handleKeyHere(KEY key, MASK mask )
-{
-<<<<<<< HEAD
-	bool	handled = false;
-
-	// Special case for TAB.  If want to move to next field, report
-	// not handled and let the parent take care of field movement.
-	if (KEY_TAB == key && mTabsToNextField)
-	{
-		return false;
-	}
-
-	if (mReadOnly && mScroller)
-	{
-		handled = (mScroller && mScroller->handleKeyHere( key, mask ))
-				|| handleSelectionKey(key, mask)
-				|| handleControlKey(key, mask);
-	}
-	else 
-	{
-		if (!mReadOnly && mShowEmojiHelper && LLEmojiHelper::instance().handleKey(this, key, mask))
-		{
-			return true;
-		}
-
-		if (mEnableTooltipPaste &&
-			LLToolTipMgr::instance().toolTipVisible() &&
-            LLToolTipMgr::instance().isTooltipPastable() &&
-			KEY_TAB == key)
-		{	// Paste the first line of a tooltip into the editor
-			std::string message;
-			LLToolTipMgr::instance().getToolTipMessage(message);
-			LLWString tool_tip_text(utf8str_to_wstring(message));
-
-			if (tool_tip_text.size() > 0)
-			{
-				// Delete any selected characters (the tooltip text replaces them)
-				if(hasSelection())
-				{
-					deleteSelection(true);
-				}
-
-				std::basic_string<llwchar>::size_type pos = tool_tip_text.find('\n',0);
-				if (pos != -1)
-				{	// Extract the first line of the tooltip
-					tool_tip_text = std::basic_string<llwchar>(tool_tip_text, 0, pos);
-				}
-
-				// Add the text
-				cleanStringForPaste(tool_tip_text);
-				pasteTextWithLinebreaks(tool_tip_text);
-				handled = true;
-			}
-		}
-		else
-		{	// Normal key handling
-			handled = handleNavigationKey( key, mask )
-					|| handleSelectionKey(key, mask)
-					|| handleControlKey(key, mask)
-					|| handleSpecialKey(key, mask);
-		}
-	}
-
-	if( handled )
-	{
-		resetCursorBlink();
-		needsScroll();
-
-		if (mShowEmojiHelper)
-		{
-			// Dismiss the helper whenever we handled a key that it didn't
-			LLEmojiHelper::instance().hideHelper(this);
-		}
-	}
-
-	return handled;
-=======
-    BOOL    handled = FALSE;
-
-    // Special case for TAB.  If want to move to next field, report
-    // not handled and let the parent take care of field movement.
-    if (KEY_TAB == key && mTabsToNextField)
-    {
-        return FALSE;
-    }
-
-    if (mReadOnly && mScroller)
-    {
-        handled = (mScroller && mScroller->handleKeyHere( key, mask ))
-                || handleSelectionKey(key, mask)
-                || handleControlKey(key, mask);
-    }
-    else
-    {
-        if (!mReadOnly && mShowEmojiHelper && LLEmojiHelper::instance().handleKey(this, key, mask))
-        {
-            return TRUE;
-        }
-
-        if (mEnableTooltipPaste &&
-            LLToolTipMgr::instance().toolTipVisible() &&
-            LLToolTipMgr::instance().isTooltipPastable() &&
-            KEY_TAB == key)
-        {   // Paste the first line of a tooltip into the editor
-            std::string message;
-            LLToolTipMgr::instance().getToolTipMessage(message);
-            LLWString tool_tip_text(utf8str_to_wstring(message));
-
-            if (tool_tip_text.size() > 0)
-            {
-                // Delete any selected characters (the tooltip text replaces them)
-                if(hasSelection())
-                {
-                    deleteSelection(TRUE);
-                }
-
-                std::basic_string<llwchar>::size_type pos = tool_tip_text.find('\n',0);
-                if (pos != -1)
-                {   // Extract the first line of the tooltip
-                    tool_tip_text = std::basic_string<llwchar>(tool_tip_text, 0, pos);
-                }
-
-                // Add the text
-                cleanStringForPaste(tool_tip_text);
-                pasteTextWithLinebreaks(tool_tip_text);
-                handled = TRUE;
-            }
-        }
-        else
-        {   // Normal key handling
-            handled = handleNavigationKey( key, mask )
-                    || handleSelectionKey(key, mask)
-                    || handleControlKey(key, mask)
-                    || handleSpecialKey(key, mask);
-        }
-    }
-
-    if( handled )
-    {
-        resetCursorBlink();
-        needsScroll();
-
-        if (mShowEmojiHelper)
-        {
-            // Dismiss the helper whenever we handled a key that it didn't
-            LLEmojiHelper::instance().hideHelper(this);
-        }
-    }
-
-    return handled;
->>>>>>> e1623bb2
-}
-
-
-bool LLTextEditor::handleUnicodeCharHere(llwchar uni_char)
-{
-<<<<<<< HEAD
-	if ((uni_char < 0x20) || (uni_char == 0x7F)) // Control character or DEL
-	{
-		return false;
-	}
-
-	bool	handled = false;
-=======
-    if ((uni_char < 0x20) || (uni_char == 0x7F)) // Control character or DEL
-    {
-        return FALSE;
-    }
-
-    BOOL    handled = FALSE;
->>>>>>> e1623bb2
-
-    // Handle most keys only if the text editor is writeable.
-    if( !mReadOnly )
-    {
-        if (mShowEmojiHelper && uni_char < 0x80 && LLEmojiHelper::instance().handleKey(this, (KEY)uni_char, MASK_NONE))
-        {
-            return true;
-        }
-
-        if( mAutoIndent && '}' == uni_char )
-        {
-            unindentLineBeforeCloseBrace();
-        }
-
-        // TODO: KLW Add auto show of tool tip on (
-        addChar( uni_char );
-
-        // Keys that add characters temporarily hide the cursor
-        getWindow()->hideCursorUntilMouseMove();
-
-<<<<<<< HEAD
-		handled = true;
-	}
-=======
-        handled = TRUE;
-    }
->>>>>>> e1623bb2
-
-    if( handled )
-    {
-        resetCursorBlink();
-
-        // Most keystrokes will make the selection box go away, but not all will.
-        deselect();
-
-        onKeyStroke();
-    }
-
-    return handled;
-}
-
-
-// virtual
-bool LLTextEditor::canDoDelete() const
-{
-    return !mReadOnly && ( !mPassDelete || ( hasSelection() || (mCursorPos < getLength())) );
-}
-
-void LLTextEditor::doDelete()
-{
-<<<<<<< HEAD
-	if( !canDoDelete() )
-	{
-		return;
-	}
-	if( hasSelection() )
-	{
-		deleteSelection(false);
-	}
-	else
-	if( mCursorPos < getLength() )
-	{	
-		S32 i;
-		S32 chars_to_remove = 1;
-		LLWString text = getWText();
-		if( (text[ mCursorPos ] == ' ') && (mCursorPos + SPACES_PER_TAB < getLength()) )
-		{
-			// Try to remove a full tab's worth of spaces
-			S32 offset = getLineOffsetFromDocIndex(mCursorPos);
-			chars_to_remove = SPACES_PER_TAB - (offset % SPACES_PER_TAB);
-			if( chars_to_remove == 0 )
-			{
-				chars_to_remove = SPACES_PER_TAB;
-			}
-
-			for( i = 0; i < chars_to_remove; i++ )
-			{
-				if( text[mCursorPos + i] != ' ' )
-				{
-					chars_to_remove = 1;
-					break;
-				}
-			}
-		}
-
-		for( i = 0; i < chars_to_remove; i++ )
-		{
-			setCursorPos(mCursorPos + 1);
-			removeChar();
-		}
-
-	}
-
-	onKeyStroke();
-=======
-    if( !canDoDelete() )
-    {
-        return;
-    }
-    if( hasSelection() )
-    {
-        deleteSelection(FALSE);
-    }
-    else
-    if( mCursorPos < getLength() )
-    {
-        S32 i;
-        S32 chars_to_remove = 1;
-        LLWString text = getWText();
-        if( (text[ mCursorPos ] == ' ') && (mCursorPos + SPACES_PER_TAB < getLength()) )
-        {
-            // Try to remove a full tab's worth of spaces
-            S32 offset = getLineOffsetFromDocIndex(mCursorPos);
-            chars_to_remove = SPACES_PER_TAB - (offset % SPACES_PER_TAB);
-            if( chars_to_remove == 0 )
-            {
-                chars_to_remove = SPACES_PER_TAB;
-            }
-
-            for( i = 0; i < chars_to_remove; i++ )
-            {
-                if( text[mCursorPos + i] != ' ' )
-                {
-                    chars_to_remove = 1;
-                    break;
-                }
-            }
-        }
-
-        for( i = 0; i < chars_to_remove; i++ )
-        {
-            setCursorPos(mCursorPos + 1);
-            removeChar();
-        }
-
-    }
-
-    onKeyStroke();
->>>>>>> e1623bb2
-}
-
-//----------------------------------------------------------------------------
-
-
-void LLTextEditor::blockUndo()
-{
-<<<<<<< HEAD
-	mBaseDocIsPristine = false;
-	mLastCmd = NULL;
-	std::for_each(mUndoStack.begin(), mUndoStack.end(), DeletePointer());
-	mUndoStack.clear();
-=======
-    mBaseDocIsPristine = FALSE;
-    mLastCmd = NULL;
-    std::for_each(mUndoStack.begin(), mUndoStack.end(), DeletePointer());
-    mUndoStack.clear();
->>>>>>> e1623bb2
-}
-
-// virtual
-bool LLTextEditor::canUndo() const
-{
-    return !mReadOnly && mLastCmd != NULL;
-}
-
-void LLTextEditor::undo()
-{
-    if( !canUndo() )
-    {
-        return;
-    }
-    deselect();
-    S32 pos = 0;
-    do
-    {
-        pos = mLastCmd->undo(this);
-        undo_stack_t::iterator iter = std::find(mUndoStack.begin(), mUndoStack.end(), mLastCmd);
-        if (iter != mUndoStack.end())
-            ++iter;
-        if (iter != mUndoStack.end())
-            mLastCmd = *iter;
-        else
-            mLastCmd = NULL;
-
-        } while( mLastCmd && mLastCmd->groupWithNext() );
-
-        setCursorPos(pos);
-
-    onKeyStroke();
-}
-
-bool LLTextEditor::canRedo() const
-{
-    return !mReadOnly && (mUndoStack.size() > 0) && (mLastCmd != mUndoStack.front());
-}
-
-void LLTextEditor::redo()
-{
-    if( !canRedo() )
-    {
-        return;
-    }
-    deselect();
-    S32 pos = 0;
-    do
-    {
-        if( !mLastCmd )
-        {
-            mLastCmd = mUndoStack.back();
-        }
-        else
-        {
-            undo_stack_t::iterator iter = std::find(mUndoStack.begin(), mUndoStack.end(), mLastCmd);
-            if (iter != mUndoStack.begin())
-                mLastCmd = *(--iter);
-            else
-                mLastCmd = NULL;
-        }
-
-            if( mLastCmd )
-            {
-                pos = mLastCmd->redo(this);
-            }
-        } while(
-            mLastCmd &&
-            mLastCmd->groupWithNext() &&
-            (mLastCmd != mUndoStack.front()) );
-
-        setCursorPos(pos);
-
-    onKeyStroke();
-}
-
-void LLTextEditor::onFocusReceived()
-{
-    LLTextBase::onFocusReceived();
-    updateAllowingLanguageInput();
-}
-
-void LLTextEditor::focusLostHelper()
-{
-    updateAllowingLanguageInput();
-
-    // Route menu back to the default
-    if( gEditMenuHandler == this )
-    {
-        gEditMenuHandler = NULL;
-    }
-
-    if (mCommitOnFocusLost)
-    {
-        onCommit();
-    }
-
-    // Make sure cursor is shown again
-    getWindow()->showCursorFromMouseMove();
-}
-
-void LLTextEditor::onFocusLost()
-{
-    focusLostHelper();
-    LLTextBase::onFocusLost();
-}
-
-void LLTextEditor::onCommit()
-{
-    setControlValue(getValue());
-    LLTextBase::onCommit();
-}
-
-void LLTextEditor::setEnabled(bool enabled)
-{
-    // just treat enabled as read-only flag
-    bool read_only = !enabled;
-    if (read_only != mReadOnly)
-    {
-        //mReadOnly = read_only;
-        LLTextBase::setReadOnly(read_only);
-        updateSegments();
-        updateAllowingLanguageInput();
-    }
-}
-
-void LLTextEditor::showContextMenu(S32 x, S32 y)
-{
-    LLContextMenu* menu = static_cast<LLContextMenu*>(mContextMenuHandle.get());
-    if (!menu)
-    {
-        llassert(LLMenuGL::sMenuContainer != NULL);
-        menu = LLUICtrlFactory::createFromFile<LLContextMenu>("menu_text_editor.xml",
-                                                                                LLMenuGL::sMenuContainer,
-                                                                                LLMenuHolderGL::child_registry_t::instance());
-        if(!menu)
-        {
-            LL_WARNS() << "Failed to create menu for LLTextEditor: " << getName() << LL_ENDL;
-            return;
-        }
-<<<<<<< HEAD
-		mContextMenuHandle = menu->getHandle();
-	}
-
-	// Route menu to this class
-	// previously this was done in ::handleRightMoseDown:
-	//if(hasTabStop())
-	// setFocus(true)  - why? weird...
-	// and then inside setFocus
-	// ....
-	//    gEditMenuHandler = this;
-	// ....
-	// but this didn't work in all cases and just weird...
-    //why not here? 
-	// (all this was done for EXT-4443)
-
-	gEditMenuHandler = this;
-
-	S32 screen_x, screen_y;
-	localPointToScreen(x, y, &screen_x, &screen_y);
-
-	setCursorAtLocalPos(x, y, false);
-	if (hasSelection())
-	{
-		if ( (mCursorPos < llmin(mSelectionStart, mSelectionEnd)) || (mCursorPos > llmax(mSelectionStart, mSelectionEnd)) )
-		{
-			deselect();
-		}
-		else
-		{
-			setCursorPos(llmax(mSelectionStart, mSelectionEnd));
-		}
-	}
-
-	bool use_spellcheck = getSpellCheck(), is_misspelled = false;
-	if (use_spellcheck)
-	{
-		mSuggestionList.clear();
-
-		// If the cursor is on a misspelled word, retrieve suggestions for it
-		std::string misspelled_word = getMisspelledWord(mCursorPos);
-		if ((is_misspelled = !misspelled_word.empty()))
-		{
-			LLSpellChecker::instance().getSuggestions(misspelled_word, mSuggestionList);
-		}
-	}
-
-	menu->setItemVisible("Suggestion Separator", (use_spellcheck) && (!mSuggestionList.empty()));
-	menu->setItemVisible("Add to Dictionary", (use_spellcheck) && (is_misspelled));
-	menu->setItemVisible("Add to Ignore", (use_spellcheck) && (is_misspelled));
-	menu->setItemVisible("Spellcheck Separator", (use_spellcheck) && (is_misspelled));
-	menu->show(screen_x, screen_y, this);
-=======
-        mContextMenuHandle = menu->getHandle();
-    }
-
-    // Route menu to this class
-    // previously this was done in ::handleRightMoseDown:
-    //if(hasTabStop())
-    // setFocus(TRUE)  - why? weird...
-    // and then inside setFocus
-    // ....
-    //    gEditMenuHandler = this;
-    // ....
-    // but this didn't work in all cases and just weird...
-    //why not here?
-    // (all this was done for EXT-4443)
-
-    gEditMenuHandler = this;
-
-    S32 screen_x, screen_y;
-    localPointToScreen(x, y, &screen_x, &screen_y);
-
-    setCursorAtLocalPos(x, y, false);
-    if (hasSelection())
-    {
-        if ( (mCursorPos < llmin(mSelectionStart, mSelectionEnd)) || (mCursorPos > llmax(mSelectionStart, mSelectionEnd)) )
-        {
-            deselect();
-        }
-        else
-        {
-            setCursorPos(llmax(mSelectionStart, mSelectionEnd));
-        }
-    }
-
-    bool use_spellcheck = getSpellCheck(), is_misspelled = false;
-    if (use_spellcheck)
-    {
-        mSuggestionList.clear();
-
-        // If the cursor is on a misspelled word, retrieve suggestions for it
-        std::string misspelled_word = getMisspelledWord(mCursorPos);
-        if ((is_misspelled = !misspelled_word.empty()) == true)
-        {
-            LLSpellChecker::instance().getSuggestions(misspelled_word, mSuggestionList);
-        }
-    }
-
-    menu->setItemVisible("Suggestion Separator", (use_spellcheck) && (!mSuggestionList.empty()));
-    menu->setItemVisible("Add to Dictionary", (use_spellcheck) && (is_misspelled));
-    menu->setItemVisible("Add to Ignore", (use_spellcheck) && (is_misspelled));
-    menu->setItemVisible("Spellcheck Separator", (use_spellcheck) && (is_misspelled));
-    menu->show(screen_x, screen_y, this);
->>>>>>> e1623bb2
-}
-
-
-void LLTextEditor::drawPreeditMarker()
-{
-    static LLUICachedControl<F32> preedit_marker_brightness ("UIPreeditMarkerBrightness", 0);
-    static LLUICachedControl<S32> preedit_marker_gap ("UIPreeditMarkerGap", 0);
-    static LLUICachedControl<S32> preedit_marker_position ("UIPreeditMarkerPosition", 0);
-    static LLUICachedControl<S32> preedit_marker_thickness ("UIPreeditMarkerThickness", 0);
-    static LLUICachedControl<F32> preedit_standout_brightness ("UIPreeditStandoutBrightness", 0);
-    static LLUICachedControl<S32> preedit_standout_gap ("UIPreeditStandoutGap", 0);
-    static LLUICachedControl<S32> preedit_standout_position ("UIPreeditStandoutPosition", 0);
-    static LLUICachedControl<S32> preedit_standout_thickness ("UIPreeditStandoutThickness", 0);
-
-    if (!hasPreeditString())
-    {
-        return;
-    }
-
-    const LLWString textString(getWText());
-    const llwchar *text = textString.c_str();
-    const S32 text_len = getLength();
-    const S32 num_lines = getLineCount();
-
-    S32 cur_line = getFirstVisibleLine();
-    if (cur_line >= num_lines)
-    {
-        return;
-    }
-
-    const S32 line_height = mFont->getLineHeight();
-
-    S32 line_start = getLineStart(cur_line);
-    S32 line_y = mVisibleTextRect.mTop - line_height;
-    while((mVisibleTextRect.mBottom <= line_y) && (num_lines > cur_line))
-    {
-        S32 next_start = -1;
-        S32 line_end = text_len;
-
-        if ((cur_line + 1) < num_lines)
-        {
-            next_start = getLineStart(cur_line + 1);
-            line_end = next_start;
-        }
-        if ( text[line_end-1] == '\n' )
-        {
-            --line_end;
-        }
-
-        // Does this line contain preedits?
-        if (line_start >= mPreeditPositions.back())
-        {
-            // We have passed the preedits.
-            break;
-        }
-        if (line_end > mPreeditPositions.front())
-        {
-            for (U32 i = 0; i < mPreeditStandouts.size(); i++)
-            {
-                S32 left = mPreeditPositions[i];
-                S32 right = mPreeditPositions[i + 1];
-                if (right <= line_start || left >= line_end)
-                {
-                    continue;
-                }
-
-                line_info& line = mLineInfoList[cur_line];
-                LLRect text_rect(line.mRect);
-                text_rect.mRight = mDocumentView->getRect().getWidth(); // clamp right edge to document extents
-                text_rect.translate(mDocumentView->getRect().mLeft, mDocumentView->getRect().mBottom); // adjust by scroll position
-
-                S32 preedit_left = text_rect.mLeft;
-                if (left > line_start)
-                {
-                    preedit_left += mFont->getWidth(text, line_start, left - line_start);
-                }
-                S32 preedit_right = text_rect.mLeft;
-                if (right < line_end)
-                {
-                    preedit_right += mFont->getWidth(text, line_start, right - line_start);
-                }
-                else
-                {
-                    preedit_right += mFont->getWidth(text, line_start, line_end - line_start);
-                }
-
-                if (mPreeditStandouts[i])
-                {
-                    gl_rect_2d(preedit_left + preedit_standout_gap,
-                               text_rect.mBottom + mFont->getDescenderHeight() - 1,
-                               preedit_right - preedit_standout_gap - 1,
-                               text_rect.mBottom + mFont->getDescenderHeight() - 1 - preedit_standout_thickness,
-                               (mCursorColor.get() * preedit_standout_brightness + mWriteableBgColor.get() * (1 - preedit_standout_brightness)).setAlpha(1.0f));
-                }
-                else
-                {
-                    gl_rect_2d(preedit_left + preedit_marker_gap,
-                               text_rect.mBottom + mFont->getDescenderHeight() - 1,
-                               preedit_right - preedit_marker_gap - 1,
-                               text_rect.mBottom + mFont->getDescenderHeight() - 1 - preedit_marker_thickness,
-                               (mCursorColor.get() * preedit_marker_brightness + mWriteableBgColor.get() * (1 - preedit_marker_brightness)).setAlpha(1.0f));
-                }
-            }
-        }
-
-        // move down one line
-        line_y -= line_height;
-        line_start = next_start;
-        cur_line++;
-    }
-}
-
-void LLTextEditor::draw()
-{
-    {
-        // pad clipping rectangle so that cursor can draw at full width
-        // when at left edge of mVisibleTextRect
-        LLRect clip_rect(mVisibleTextRect);
-        clip_rect.stretch(1);
-        LLLocalClipRect clip(clip_rect);
-    }
-
-    LLTextBase::draw();
-
-    drawPreeditMarker();
-
-    //RN: the decision was made to always show the orange border for keyboard focus but do not put an insertion caret
-    // when in readonly mode
-    mBorder->setKeyboardFocusHighlight( hasFocus() );// && !mReadOnly);
-}
-
-// Start or stop the editor from accepting text-editing keystrokes
-// see also LLLineEditor
-void LLTextEditor::setFocus( bool new_state )
-{
-<<<<<<< HEAD
-	bool old_state = hasFocus();
-=======
-    BOOL old_state = hasFocus();
->>>>>>> e1623bb2
-
-    // Don't change anything if the focus state didn't change
-    if (new_state == old_state) return;
-
-<<<<<<< HEAD
-	// Notify early if we are losing focus.
-	if (!new_state)
-	{
-		getWindow()->allowLanguageTextInput(this, false);
-	}
-=======
-    // Notify early if we are losing focus.
-    if (!new_state)
-    {
-        getWindow()->allowLanguageTextInput(this, FALSE);
-    }
->>>>>>> e1623bb2
-
-    LLTextBase::setFocus( new_state );
-
-    if( new_state )
-    {
-        // Route menu to this class
-        gEditMenuHandler = this;
-
-        // Don't start the cursor flashing right away
-        resetCursorBlink();
-    }
-    else
-    {
-        // Route menu back to the default
-        if( gEditMenuHandler == this )
-        {
-            gEditMenuHandler = NULL;
-        }
-
-        endSelection();
-    }
-}
-
-// public
-void LLTextEditor::setCursorAndScrollToEnd()
-{
-    deselect();
-    endOfDoc();
-}
-
-<<<<<<< HEAD
-void LLTextEditor::getCurrentLineAndColumn( S32* line, S32* col, bool include_wordwrap ) 
-{ 
-	*line = getLineNumFromDocIndex(mCursorPos, include_wordwrap);
-	*col = getLineOffsetFromDocIndex(mCursorPos, include_wordwrap);
-=======
-void LLTextEditor::getCurrentLineAndColumn( S32* line, S32* col, BOOL include_wordwrap )
-{
-    *line = getLineNumFromDocIndex(mCursorPos, include_wordwrap);
-    *col = getLineOffsetFromDocIndex(mCursorPos, include_wordwrap);
->>>>>>> e1623bb2
-}
-
-void LLTextEditor::autoIndent()
-{
-    // Count the number of spaces in the current line
-    S32 line = getLineNumFromDocIndex(mCursorPos, false);
-    S32 line_start = getLineStart(line);
-    S32 space_count = 0;
-    S32 i;
-
-    LLWString text = getWText();
-    S32 offset = getLineOffsetFromDocIndex(mCursorPos);
-    while(( ' ' == text[line_start] ) && (space_count < offset))
-    {
-        space_count++;
-        line_start++;
-    }
-
-    // If we're starting a braced section, indent one level.
-    if( (mCursorPos > 0) && (text[mCursorPos -1] == '{') )
-    {
-        space_count += SPACES_PER_TAB;
-    }
-
-    // Insert that number of spaces on the new line
-
-    //appendLineBreakSegment(LLStyle::Params());//addChar( '\n' );
-    addLineBreakChar();
-
-    for( i = 0; i < space_count; i++ )
-    {
-        addChar( ' ' );
-    }
-}
-
-// Inserts new text at the cursor position
-void LLTextEditor::insertText(const std::string &new_text)
-{
-<<<<<<< HEAD
-	bool enabled = getEnabled();
-	setEnabled( true );
-
-	// Delete any selected characters (the insertion replaces them)
-	if( hasSelection() )
-	{
-		deleteSelection(true);
-	}
-
-	setCursorPos(mCursorPos + insert( mCursorPos, utf8str_to_wstring(new_text), false, LLTextSegmentPtr() ));
-	
-	setEnabled( enabled );
-=======
-    BOOL enabled = getEnabled();
-    setEnabled( TRUE );
-
-    // Delete any selected characters (the insertion replaces them)
-    if( hasSelection() )
-    {
-        deleteSelection(TRUE);
-    }
-
-    setCursorPos(mCursorPos + insert( mCursorPos, utf8str_to_wstring(new_text), FALSE, LLTextSegmentPtr() ));
-
-    setEnabled( enabled );
->>>>>>> e1623bb2
-}
-
-void LLTextEditor::insertText(LLWString &new_text)
-{
-<<<<<<< HEAD
-	bool enabled = getEnabled();
-	setEnabled( true );
-
-	// Delete any selected characters (the insertion replaces them)
-	if( hasSelection() )
-	{
-		deleteSelection(true);
-	}
-
-	setCursorPos(mCursorPos + insert( mCursorPos, new_text, false, LLTextSegmentPtr() ));
-=======
-    BOOL enabled = getEnabled();
-    setEnabled( TRUE );
-
-    // Delete any selected characters (the insertion replaces them)
-    if( hasSelection() )
-    {
-        deleteSelection(TRUE);
-    }
-
-    setCursorPos(mCursorPos + insert( mCursorPos, new_text, FALSE, LLTextSegmentPtr() ));
->>>>>>> e1623bb2
-
-    setEnabled( enabled );
-}
-
-void LLTextEditor::appendWidget(const LLInlineViewSegment::Params& params, const std::string& text, bool allow_undo)
-{
-<<<<<<< HEAD
-	// Save old state
-	S32 selection_start = mSelectionStart;
-	S32 selection_end = mSelectionEnd;
-	bool was_selecting = mIsSelecting;
-	S32 cursor_pos = mCursorPos;
-	S32 old_length = getLength();
-	bool cursor_was_at_end = (mCursorPos == old_length);
-=======
-    // Save old state
-    S32 selection_start = mSelectionStart;
-    S32 selection_end = mSelectionEnd;
-    BOOL was_selecting = mIsSelecting;
-    S32 cursor_pos = mCursorPos;
-    S32 old_length = getLength();
-    BOOL cursor_was_at_end = (mCursorPos == old_length);
->>>>>>> e1623bb2
-
-    deselect();
-
-    setCursorPos(old_length);
-
-    LLWString widget_wide_text = utf8str_to_wstring(text);
-
-<<<<<<< HEAD
-	LLTextSegmentPtr segment = new LLInlineViewSegment(params, old_length, old_length + widget_wide_text.size());
-	insert(getLength(), widget_wide_text, false, segment);
-=======
-    LLTextSegmentPtr segment = new LLInlineViewSegment(params, old_length, old_length + widget_wide_text.size());
-    insert(getLength(), widget_wide_text, FALSE, segment);
->>>>>>> e1623bb2
-
-    // Set the cursor and scroll position
-    if( selection_start != selection_end )
-    {
-        mSelectionStart = selection_start;
-        mSelectionEnd = selection_end;
-
-        mIsSelecting = was_selecting;
-        setCursorPos(cursor_pos);
-    }
-    else if( cursor_was_at_end )
-    {
-        setCursorPos(getLength());
-    }
-    else
-    {
-        setCursorPos(cursor_pos);
-    }
-
-    if (!allow_undo)
-    {
-        blockUndo();
-    }
-}
-
-void LLTextEditor::removeTextFromEnd(S32 num_chars)
-{
-    if (num_chars <= 0) return;
-
-<<<<<<< HEAD
-	remove(getLength() - num_chars, num_chars, false);
-=======
-    remove(getLength() - num_chars, num_chars, FALSE);
->>>>>>> e1623bb2
-
-    S32 len = getLength();
-    setCursorPos (llclamp(mCursorPos, 0, len));
-    mSelectionStart = llclamp(mSelectionStart, 0, len);
-    mSelectionEnd = llclamp(mSelectionEnd, 0, len);
-
-    needsScroll();
-}
-
-//----------------------------------------------------------------------------
-
-void LLTextEditor::onSpellCheckPerformed()
-{
-<<<<<<< HEAD
-	if (isPristine())
-	{
-		mBaseDocIsPristine = false;
-	}
-=======
-    if (isPristine())
-    {
-        mBaseDocIsPristine = FALSE;
-    }
->>>>>>> e1623bb2
-}
-
-void LLTextEditor::makePristine()
-{
-    mPristineCmd = mLastCmd;
-    mBaseDocIsPristine = !mLastCmd;
-
-    // Create a clean partition in the undo stack.  We don't want a single command to extend from
-    // the "pre-pristine" state to the "post-pristine" state.
-    if( mLastCmd )
-    {
-        mLastCmd->blockExtensions();
-    }
-}
-
-bool LLTextEditor::isPristine() const
-{
-    if( mPristineCmd )
-    {
-        return (mPristineCmd == mLastCmd);
-    }
-    else
-    {
-        // No undo stack, so check if the version before and commands were done was the original version
-        return !mLastCmd && mBaseDocIsPristine;
-    }
-}
-
-bool LLTextEditor::tryToRevertToPristineState()
-{
-<<<<<<< HEAD
-	if( !isPristine() )
-	{
-		deselect();
-		S32 i = 0;
-		while( !isPristine() && canUndo() )
-		{
-			undo();
-			i--;
-		}
-
-		while( !isPristine() && canRedo() )
-		{
-			redo();
-			i++;
-		}
-
-		if( !isPristine() )
-		{
-			// failed, so go back to where we started
-			while( i > 0 )
-			{
-				undo();
-				i--;
-			}
-		}
-	}
-
-	return isPristine(); // true => success
-=======
-    if( !isPristine() )
-    {
-        deselect();
-        S32 i = 0;
-        while( !isPristine() && canUndo() )
-        {
-            undo();
-            i--;
-        }
-
-        while( !isPristine() && canRedo() )
-        {
-            redo();
-            i++;
-        }
-
-        if( !isPristine() )
-        {
-            // failed, so go back to where we started
-            while( i > 0 )
-            {
-                undo();
-                i--;
-            }
-        }
-    }
-
-    return isPristine(); // TRUE => success
->>>>>>> e1623bb2
-}
-
-void LLTextEditor::updateLinkSegments()
-{
-    LLWString wtext = getWText();
-
-    // update any segments that contain a link
-    for (segment_set_t::iterator it = mSegments.begin(); it != mSegments.end(); ++it)
-    {
-        LLTextSegment *segment = *it;
-        if (segment && segment->getStyle() && segment->getStyle()->isLink())
-        {
-            LLStyleConstSP style = segment->getStyle();
-            LLStyleSP new_style(new LLStyle(*style));
-            LLWString url_label = wtext.substr(segment->getStart(), segment->getEnd()-segment->getStart());
-
-            segment_set_t::const_iterator next_it = mSegments.upper_bound(segment);
-            LLTextSegment *next_segment = *next_it;
-            if (next_segment)
-            {
-                LLWString next_url_label = wtext.substr(next_segment->getStart(), next_segment->getEnd()-next_segment->getStart());
-                std::string link_check = wstring_to_utf8str(url_label) + wstring_to_utf8str(next_url_label);
-                LLUrlMatch match;
-
-                if ( LLUrlRegistry::instance().findUrl(link_check, match))
-                {
-                    if(match.getQuery() == wstring_to_utf8str(next_url_label))
-                    {
-                        continue;
-                    }
-                }
-            }
-
-            // if the link's label (what the user can edit) is a valid Url,
-            // then update the link's HREF to be the same as the label text.
-            // This lets users edit Urls in-place.
-            if (acceptsTextInput() && LLUrlRegistry::instance().hasUrl(url_label))
-            {
-                std::string new_url = wstring_to_utf8str(url_label);
-                LLStringUtil::trim(new_url);
-                new_style->setLinkHREF(new_url);
-                LLStyleConstSP sp(new_style);
-                segment->setStyle(sp);
-            }
-        }
-    }
-}
-
-
-
-void LLTextEditor::onMouseCaptureLost()
-{
-    endSelection();
-}
-
-///////////////////////////////////////////////////////////////////
-// Hack for Notecards
-
-bool LLTextEditor::importBuffer(const char* buffer, S32 length )
-{
-<<<<<<< HEAD
-	std::istringstream instream(buffer);
-	
-	// Version 1 format:
-	//		Linden text version 1\n
-	//		{\n
-	//			<EmbeddedItemList chunk>
-	//			Text length <bytes without \0>\n
-	//			<text without \0> (text may contain ext_char_values)
-	//		}\n
-
-	char tbuf[MAX_STRING];	/* Flawfinder: ignore */
-	
-	S32 version = 0;
-	instream.getline(tbuf, MAX_STRING);
-	if( 1 != sscanf(tbuf, "Linden text version %d", &version) )
-	{
-		LL_WARNS() << "Invalid Linden text file header " << LL_ENDL;
-		return false;
-	}
-
-	if( 1 != version )
-	{
-		LL_WARNS() << "Invalid Linden text file version: " << version << LL_ENDL;
-		return false;
-	}
-
-	instream.getline(tbuf, MAX_STRING);
-	if( 0 != sscanf(tbuf, "{") )
-	{
-		LL_WARNS() << "Invalid Linden text file format" << LL_ENDL;
-		return false;
-	}
-
-	S32 text_len = 0;
-	instream.getline(tbuf, MAX_STRING);
-	if( 1 != sscanf(tbuf, "Text length %d", &text_len) )
-	{
-		LL_WARNS() << "Invalid Linden text length field" << LL_ENDL;
-		return false;
-	}
-
-	if( text_len > mMaxTextByteLength )
-	{
-		LL_WARNS() << "Invalid Linden text length: " << text_len << LL_ENDL;
-		return false;
-	}
-
-	bool success = true;
-
-	char* text = new char[ text_len + 1];
-	if (text == NULL)
-	{
-        LLError::LLUserWarningMsg::showOutOfMemory();
-		LL_ERRS() << "Memory allocation failure." << LL_ENDL;			
-		return false;
-	}
-	instream.get(text, text_len + 1, '\0');
-	text[text_len] = '\0';
-	if( text_len != (S32)strlen(text) )/* Flawfinder: ignore */
-	{
-		LL_WARNS() << llformat("Invalid text length: %d != %d ",strlen(text),text_len) << LL_ENDL;/* Flawfinder: ignore */
-		success = false;
-	}
-
-	instream.getline(tbuf, MAX_STRING);
-	if( success && (0 != sscanf(tbuf, "}")) )
-	{
-		LL_WARNS() << "Invalid Linden text file format: missing terminal }" << LL_ENDL;
-		success = false;
-	}
-
-	if( success )
-	{
-		// Actually set the text
-		setText( LLStringExplicit(text) );
-	}
-
-	delete[] text;
-
-	startOfDoc();
-	deselect();
-
-	return success;
-=======
-    std::istringstream instream(buffer);
-
-    // Version 1 format:
-    //      Linden text version 1\n
-    //      {\n
-    //          <EmbeddedItemList chunk>
-    //          Text length <bytes without \0>\n
-    //          <text without \0> (text may contain ext_char_values)
-    //      }\n
-
-    char tbuf[MAX_STRING];  /* Flawfinder: ignore */
-
-    S32 version = 0;
-    instream.getline(tbuf, MAX_STRING);
-    if( 1 != sscanf(tbuf, "Linden text version %d", &version) )
-    {
-        LL_WARNS() << "Invalid Linden text file header " << LL_ENDL;
-        return FALSE;
-    }
-
-    if( 1 != version )
-    {
-        LL_WARNS() << "Invalid Linden text file version: " << version << LL_ENDL;
-        return FALSE;
-    }
-
-    instream.getline(tbuf, MAX_STRING);
-    if( 0 != sscanf(tbuf, "{") )
-    {
-        LL_WARNS() << "Invalid Linden text file format" << LL_ENDL;
-        return FALSE;
-    }
-
-    S32 text_len = 0;
-    instream.getline(tbuf, MAX_STRING);
-    if( 1 != sscanf(tbuf, "Text length %d", &text_len) )
-    {
-        LL_WARNS() << "Invalid Linden text length field" << LL_ENDL;
-        return FALSE;
-    }
-
-    if( text_len > mMaxTextByteLength )
-    {
-        LL_WARNS() << "Invalid Linden text length: " << text_len << LL_ENDL;
-        return FALSE;
-    }
-
-    BOOL success = TRUE;
-
-    char* text = new char[ text_len + 1];
-    if (text == NULL)
-    {
-        LLError::LLUserWarningMsg::showOutOfMemory();
-        LL_ERRS() << "Memory allocation failure." << LL_ENDL;
-        return FALSE;
-    }
-    instream.get(text, text_len + 1, '\0');
-    text[text_len] = '\0';
-    if( text_len != (S32)strlen(text) )/* Flawfinder: ignore */
-    {
-        LL_WARNS() << llformat("Invalid text length: %d != %d ",strlen(text),text_len) << LL_ENDL;/* Flawfinder: ignore */
-        success = FALSE;
-    }
-
-    instream.getline(tbuf, MAX_STRING);
-    if( success && (0 != sscanf(tbuf, "}")) )
-    {
-        LL_WARNS() << "Invalid Linden text file format: missing terminal }" << LL_ENDL;
-        success = FALSE;
-    }
-
-    if( success )
-    {
-        // Actually set the text
-        setText( LLStringExplicit(text) );
-    }
-
-    delete[] text;
-
-    startOfDoc();
-    deselect();
-
-    return success;
->>>>>>> e1623bb2
-}
-
-bool LLTextEditor::exportBuffer(std::string &buffer )
-{
-    std::ostringstream outstream(buffer);
-
-    outstream << "Linden text version 1\n";
-    outstream << "{\n";
-
-<<<<<<< HEAD
-	return true;
-=======
-    outstream << llformat("Text length %d\n", getLength() );
-    outstream << getText();
-    outstream << "}\n";
-
-    return TRUE;
->>>>>>> e1623bb2
-}
-
-void LLTextEditor::updateAllowingLanguageInput()
-{
-<<<<<<< HEAD
-	LLWindow* window = getWindow();
-	if (!window)
-	{
-		// test app, no window available
-		return;	
-	}
-	if (hasFocus() && !mReadOnly)
-	{
-		window->allowLanguageTextInput(this, true);
-	}
-	else
-	{
-		window->allowLanguageTextInput(this, false);
-	}
-=======
-    LLWindow* window = getWindow();
-    if (!window)
-    {
-        // test app, no window available
-        return;
-    }
-    if (hasFocus() && !mReadOnly)
-    {
-        window->allowLanguageTextInput(this, TRUE);
-    }
-    else
-    {
-        window->allowLanguageTextInput(this, FALSE);
-    }
->>>>>>> e1623bb2
-}
-
-// Preedit is managed off the undo/redo command stack.
-
-bool LLTextEditor::hasPreeditString() const
-{
-    return (mPreeditPositions.size() > 1);
-}
-
-void LLTextEditor::resetPreedit()
-{
-    if (hasSelection())
-    {
-        if (hasPreeditString())
-        {
-            LL_WARNS() << "Preedit and selection!" << LL_ENDL;
-            deselect();
-        }
-        else
-        {
-            deleteSelection(true);
-        }
-    }
-    if (hasPreeditString())
-    {
-        if (hasSelection())
-        {
-            LL_WARNS() << "Preedit and selection!" << LL_ENDL;
-            deselect();
-        }
-
-        setCursorPos(mPreeditPositions.front());
-        removeStringNoUndo(mCursorPos, mPreeditPositions.back() - mCursorPos);
-        insertStringNoUndo(mCursorPos, mPreeditOverwrittenWString);
-
-        mPreeditWString.clear();
-        mPreeditOverwrittenWString.clear();
-        mPreeditPositions.clear();
-
-        // A call to updatePreedit should soon follow under a
-        // normal course of operation, so we don't need to
-        // maintain internal variables such as line start
-        // positions now.
-    }
-}
-
-void LLTextEditor::updatePreedit(const LLWString &preedit_string,
-        const segment_lengths_t &preedit_segment_lengths, const standouts_t &preedit_standouts, S32 caret_position)
-{
-    // Just in case.
-    if (mReadOnly)
-    {
-        return;
-    }
-
-    getWindow()->hideCursorUntilMouseMove();
-
-    S32 insert_preedit_at = mCursorPos;
-
-    mPreeditWString = preedit_string;
-    mPreeditPositions.resize(preedit_segment_lengths.size() + 1);
-    S32 position = insert_preedit_at;
-    for (segment_lengths_t::size_type i = 0; i < preedit_segment_lengths.size(); i++)
-    {
-        mPreeditPositions[i] = position;
-        position += preedit_segment_lengths[i];
-    }
-    mPreeditPositions.back() = position;
-
-    if (LL_KIM_OVERWRITE == gKeyboard->getInsertMode())
-    {
-        mPreeditOverwrittenWString = getWText().substr(insert_preedit_at, mPreeditWString.length());
-        removeStringNoUndo(insert_preedit_at, mPreeditWString.length());
-    }
-    else
-    {
-        mPreeditOverwrittenWString.clear();
-    }
-
-    segment_vec_t segments;
-    //pass empty segments to let "insertStringNoUndo" make new LLNormalTextSegment and insert it, if needed.
-    insertStringNoUndo(insert_preedit_at, mPreeditWString, &segments);
-
-    mPreeditStandouts = preedit_standouts;
-
-    setCursorPos(insert_preedit_at + caret_position);
-
-    // Update of the preedit should be caused by some key strokes.
-    resetCursorBlink();
-
-    onKeyStroke();
-}
-
-bool LLTextEditor::getPreeditLocation(S32 query_offset, LLCoordGL *coord, LLRect *bounds, LLRect *control) const
-{
-<<<<<<< HEAD
-	if (control)
-	{
-		LLRect control_rect_screen;
-		localRectToScreen(mVisibleTextRect, &control_rect_screen);
-		LLUI::getInstance()->screenRectToGL(control_rect_screen, control);
-	}
-
-	S32 preedit_left_position, preedit_right_position;
-	if (hasPreeditString())
-	{
-		preedit_left_position = mPreeditPositions.front();
-		preedit_right_position = mPreeditPositions.back();
-	}
-	else
-	{
-		preedit_left_position = preedit_right_position = mCursorPos;
-	}
-
-	const S32 query = (query_offset >= 0 ? preedit_left_position + query_offset : mCursorPos);
-	if (query < preedit_left_position || query > preedit_right_position)
-	{
-		return false;
-	}
-
-	const S32 first_visible_line = getFirstVisibleLine();
-	if (query < getLineStart(first_visible_line))
-	{
-		return false;
-	}
-
-	S32 current_line = first_visible_line;
-	S32 current_line_start, current_line_end;
-	for (;;)
-	{
-		current_line_start = getLineStart(current_line);
-		current_line_end = getLineStart(current_line + 1);
-		if (query >= current_line_start && query < current_line_end)
-		{
-			break;
-		}
-		if (current_line_start == current_line_end)
-		{
-			// We have reached on the last line.  The query position must be here.
-			break;
-		}
-		current_line++;
-	}
-
-    const LLWString textString(getWText());
-	const llwchar * const text = textString.c_str();
-	const S32 line_height = mFont->getLineHeight();
-
-	if (coord)
-	{
-		const S32 query_x = mVisibleTextRect.mLeft + mFont->getWidth(text, current_line_start, query - current_line_start);
-		const S32 query_y = mVisibleTextRect.mTop - (current_line - first_visible_line) * line_height - line_height / 2;
-		S32 query_screen_x, query_screen_y;
-		localPointToScreen(query_x, query_y, &query_screen_x, &query_screen_y);
-		LLUI::getInstance()->screenPointToGL(query_screen_x, query_screen_y, &coord->mX, &coord->mY);
-	}
-
-	if (bounds)
-	{
-		S32 preedit_left = mVisibleTextRect.mLeft;
-		if (preedit_left_position > current_line_start)
-		{
-			preedit_left += mFont->getWidth(text, current_line_start, preedit_left_position - current_line_start);
-		}
-
-		S32 preedit_right = mVisibleTextRect.mLeft;
-		if (preedit_right_position < current_line_end)
-		{
-			preedit_right += mFont->getWidth(text, current_line_start, preedit_right_position - current_line_start);
-		}
-		else
-		{
-			preedit_right += mFont->getWidth(text, current_line_start, current_line_end - current_line_start);
-		}
-
-		const S32 preedit_top = mVisibleTextRect.mTop - (current_line - first_visible_line) * line_height;
-		const S32 preedit_bottom = preedit_top - line_height;
-
-		const LLRect preedit_rect_local(preedit_left, preedit_top, preedit_right, preedit_bottom);
-		LLRect preedit_rect_screen;
-		localRectToScreen(preedit_rect_local, &preedit_rect_screen);
-		LLUI::getInstance()->screenRectToGL(preedit_rect_screen, bounds);
-	}
-
-	return true;
-=======
-    if (control)
-    {
-        LLRect control_rect_screen;
-        localRectToScreen(mVisibleTextRect, &control_rect_screen);
-        LLUI::getInstance()->screenRectToGL(control_rect_screen, control);
-    }
-
-    S32 preedit_left_position, preedit_right_position;
-    if (hasPreeditString())
-    {
-        preedit_left_position = mPreeditPositions.front();
-        preedit_right_position = mPreeditPositions.back();
-    }
-    else
-    {
-        preedit_left_position = preedit_right_position = mCursorPos;
-    }
-
-    const S32 query = (query_offset >= 0 ? preedit_left_position + query_offset : mCursorPos);
-    if (query < preedit_left_position || query > preedit_right_position)
-    {
-        return FALSE;
-    }
-
-    const S32 first_visible_line = getFirstVisibleLine();
-    if (query < getLineStart(first_visible_line))
-    {
-        return FALSE;
-    }
-
-    S32 current_line = first_visible_line;
-    S32 current_line_start, current_line_end;
-    for (;;)
-    {
-        current_line_start = getLineStart(current_line);
-        current_line_end = getLineStart(current_line + 1);
-        if (query >= current_line_start && query < current_line_end)
-        {
-            break;
-        }
-        if (current_line_start == current_line_end)
-        {
-            // We have reached on the last line.  The query position must be here.
-            break;
-        }
-        current_line++;
-    }
-
-    const LLWString textString(getWText());
-    const llwchar * const text = textString.c_str();
-    const S32 line_height = mFont->getLineHeight();
-
-    if (coord)
-    {
-        const S32 query_x = mVisibleTextRect.mLeft + mFont->getWidth(text, current_line_start, query - current_line_start);
-        const S32 query_y = mVisibleTextRect.mTop - (current_line - first_visible_line) * line_height - line_height / 2;
-        S32 query_screen_x, query_screen_y;
-        localPointToScreen(query_x, query_y, &query_screen_x, &query_screen_y);
-        LLUI::getInstance()->screenPointToGL(query_screen_x, query_screen_y, &coord->mX, &coord->mY);
-    }
-
-    if (bounds)
-    {
-        S32 preedit_left = mVisibleTextRect.mLeft;
-        if (preedit_left_position > current_line_start)
-        {
-            preedit_left += mFont->getWidth(text, current_line_start, preedit_left_position - current_line_start);
-        }
-
-        S32 preedit_right = mVisibleTextRect.mLeft;
-        if (preedit_right_position < current_line_end)
-        {
-            preedit_right += mFont->getWidth(text, current_line_start, preedit_right_position - current_line_start);
-        }
-        else
-        {
-            preedit_right += mFont->getWidth(text, current_line_start, current_line_end - current_line_start);
-        }
-
-        const S32 preedit_top = mVisibleTextRect.mTop - (current_line - first_visible_line) * line_height;
-        const S32 preedit_bottom = preedit_top - line_height;
-
-        const LLRect preedit_rect_local(preedit_left, preedit_top, preedit_right, preedit_bottom);
-        LLRect preedit_rect_screen;
-        localRectToScreen(preedit_rect_local, &preedit_rect_screen);
-        LLUI::getInstance()->screenRectToGL(preedit_rect_screen, bounds);
-    }
-
-    return TRUE;
->>>>>>> e1623bb2
-}
-
-void LLTextEditor::getSelectionRange(S32 *position, S32 *length) const
-{
-    if (hasSelection())
-    {
-        *position = llmin(mSelectionStart, mSelectionEnd);
-        *length = llabs(mSelectionStart - mSelectionEnd);
-    }
-    else
-    {
-        *position = mCursorPos;
-        *length = 0;
-    }
-}
-
-void LLTextEditor::getPreeditRange(S32 *position, S32 *length) const
-{
-    if (hasPreeditString())
-    {
-        *position = mPreeditPositions.front();
-        *length = mPreeditPositions.back() - mPreeditPositions.front();
-    }
-    else
-    {
-        *position = mCursorPos;
-        *length = 0;
-    }
-}
-
-void LLTextEditor::markAsPreedit(S32 position, S32 length)
-{
-<<<<<<< HEAD
-	deselect();
-	setCursorPos(position);
-	if (hasPreeditString())
-	{
-		LL_WARNS() << "markAsPreedit invoked when hasPreeditString is true." << LL_ENDL;
-	}
-	mPreeditWString = LLWString( getWText(), position, length );
-	if (length > 0)
-	{
-		mPreeditPositions.resize(2);
-		mPreeditPositions[0] = position;
-		mPreeditPositions[1] = position + length;
-		mPreeditStandouts.resize(1);
-		mPreeditStandouts[0] = false;
-	}
-	else
-	{
-		mPreeditPositions.clear();
-		mPreeditStandouts.clear();
-	}
-	if (LL_KIM_OVERWRITE == gKeyboard->getInsertMode())
-	{
-		mPreeditOverwrittenWString = mPreeditWString;
-	}
-	else
-	{
-		mPreeditOverwrittenWString.clear();
-	}
-=======
-    deselect();
-    setCursorPos(position);
-    if (hasPreeditString())
-    {
-        LL_WARNS() << "markAsPreedit invoked when hasPreeditString is true." << LL_ENDL;
-    }
-    mPreeditWString = LLWString( getWText(), position, length );
-    if (length > 0)
-    {
-        mPreeditPositions.resize(2);
-        mPreeditPositions[0] = position;
-        mPreeditPositions[1] = position + length;
-        mPreeditStandouts.resize(1);
-        mPreeditStandouts[0] = FALSE;
-    }
-    else
-    {
-        mPreeditPositions.clear();
-        mPreeditStandouts.clear();
-    }
-    if (LL_KIM_OVERWRITE == gKeyboard->getInsertMode())
-    {
-        mPreeditOverwrittenWString = mPreeditWString;
-    }
-    else
-    {
-        mPreeditOverwrittenWString.clear();
-    }
->>>>>>> e1623bb2
-}
-
-S32 LLTextEditor::getPreeditFontSize() const
-{
-    return ll_round((F32)mFont->getLineHeight() * LLUI::getScaleFactor().mV[VY]);
-}
-
-bool LLTextEditor::isDirty() const
-{
-<<<<<<< HEAD
-	if(mReadOnly)
-	{
-		return false;
-	}
-=======
-    if(mReadOnly)
-    {
-        return FALSE;
-    }
->>>>>>> e1623bb2
-
-    if( mPristineCmd )
-    {
-        return ( mPristineCmd == mLastCmd );
-    }
-    else
-    {
-        return ( NULL != mLastCmd );
-    }
-}
-
-void LLTextEditor::setKeystrokeCallback(const keystroke_signal_t::slot_type& callback)
-{
-    mKeystrokeSignal.connect(callback);
-}
-
-void LLTextEditor::onKeyStroke()
-{
-    mKeystrokeSignal(this);
-
-    mSpellCheckStart = mSpellCheckEnd = -1;
-    mSpellCheckTimer.setTimerExpirySec(SPELLCHECK_DELAY);
-}
-
-//virtual
-void LLTextEditor::clear()
-{
-    getViewModel()->setDisplay(LLWStringUtil::null);
-    clearSegments();
-}
-
-bool LLTextEditor::canLoadOrSaveToFile()
-{
-    return !mReadOnly;
-}
-
-S32 LLTextEditor::spacesPerTab()
-{
-    return SPACES_PER_TAB;
-}+/**
+ * @file lltexteditor.cpp
+ *
+ * $LicenseInfo:firstyear=2001&license=viewerlgpl$
+ * Second Life Viewer Source Code
+ * Copyright (C) 2010, Linden Research, Inc.
+ *
+ * This library is free software; you can redistribute it and/or
+ * modify it under the terms of the GNU Lesser General Public
+ * License as published by the Free Software Foundation;
+ * version 2.1 of the License only.
+ *
+ * This library is distributed in the hope that it will be useful,
+ * but WITHOUT ANY WARRANTY; without even the implied warranty of
+ * MERCHANTABILITY or FITNESS FOR A PARTICULAR PURPOSE.  See the GNU
+ * Lesser General Public License for more details.
+ *
+ * You should have received a copy of the GNU Lesser General Public
+ * License along with this library; if not, write to the Free Software
+ * Foundation, Inc., 51 Franklin Street, Fifth Floor, Boston, MA  02110-1301  USA
+ *
+ * Linden Research, Inc., 945 Battery Street, San Francisco, CA  94111  USA
+ * $/LicenseInfo$
+ */
+
+// Text editor widget to let users enter a a multi-line ASCII document.
+
+#include "linden_common.h"
+
+#define LLTEXTEDITOR_CPP
+#include "lltexteditor.h"
+
+#include "llfontfreetype.h" // for LLFontFreetype::FIRST_CHAR
+#include "llfontgl.h"
+#include "llgl.h"           // LLGLSUIDefault()
+#include "lllocalcliprect.h"
+#include "llrender.h"
+#include "llui.h"
+#include "lluictrlfactory.h"
+#include "llrect.h"
+#include "llfocusmgr.h"
+#include "lltimer.h"
+#include "llmath.h"
+
+#include "llclipboard.h"
+#include "llemojihelper.h"
+#include "llscrollbar.h"
+#include "llstl.h"
+#include "llstring.h"
+#include "llkeyboard.h"
+#include "llkeywords.h"
+#include "llundo.h"
+#include "llviewborder.h"
+#include "llcontrol.h"
+#include "llwindow.h"
+#include "lltextparser.h"
+#include "llscrollcontainer.h"
+#include "llspellcheck.h"
+#include "llpanel.h"
+#include "llurlregistry.h"
+#include "lltooltip.h"
+#include "llmenugl.h"
+
+#include <queue>
+#include "llcombobox.h"
+
+//
+// Globals
+//
+static LLDefaultChildRegistry::Register<LLTextEditor> r("simple_text_editor");
+
+// Compiler optimization, generate extern template
+template class LLTextEditor* LLView::getChild<class LLTextEditor>(
+    const std::string& name, bool recurse) const;
+
+//
+// Constants
+//
+const S32   SPACES_PER_TAB = 4;
+const F32   SPELLCHECK_DELAY = 0.5f;    // delay between the last keypress and spell checking the word the cursor is on
+
+///////////////////////////////////////////////////////////////////
+
+class LLTextEditor::TextCmdInsert : public LLTextBase::TextCmd
+{
+public:
+    TextCmdInsert(S32 pos, bool group_with_next, const LLWString &ws, LLTextSegmentPtr segment)
+        : TextCmd(pos, group_with_next, segment), mWString(ws)
+    {
+    }
+    virtual ~TextCmdInsert() {}
+    virtual bool execute( LLTextBase* editor, S32* delta )
+    {
+        *delta = insert(editor, getPosition(), mWString );
+        LLWStringUtil::truncate(mWString, *delta);
+        //mWString = wstring_truncate(mWString, *delta);
+        return (*delta != 0);
+    }
+    virtual S32 undo( LLTextBase* editor )
+    {
+        remove(editor, getPosition(), mWString.length() );
+        return getPosition();
+    }
+    virtual S32 redo( LLTextBase* editor )
+    {
+        insert(editor, getPosition(), mWString );
+        return getPosition() + mWString.length();
+    }
+
+private:
+    LLWString mWString;
+};
+
+///////////////////////////////////////////////////////////////////
+class LLTextEditor::TextCmdAddChar : public LLTextBase::TextCmd
+{
+public:
+    TextCmdAddChar( S32 pos, bool group_with_next, llwchar wc, LLTextSegmentPtr segment)
+        : TextCmd(pos, group_with_next, segment), mWString(1, wc), mBlockExtensions(false)
+    {
+    }
+    virtual void blockExtensions()
+    {
+        mBlockExtensions = true;
+    }
+    virtual bool canExtend(S32 pos) const
+    {
+        // cannot extend text with custom segments
+        if (!mSegments.empty()) return false;
+
+        return !mBlockExtensions && (pos == getPosition() + (S32)mWString.length());
+    }
+    virtual bool execute( LLTextBase* editor, S32* delta )
+    {
+        *delta = insert(editor, getPosition(), mWString);
+        LLWStringUtil::truncate(mWString, *delta);
+        //mWString = wstring_truncate(mWString, *delta);
+        return (*delta != 0);
+    }
+    virtual bool extendAndExecute( LLTextBase* editor, S32 pos, llwchar wc, S32* delta )
+    {
+        LLWString ws;
+        ws += wc;
+
+        *delta = insert(editor, pos, ws);
+        if( *delta > 0 )
+        {
+            mWString += wc;
+        }
+        return (*delta != 0);
+    }
+    virtual S32 undo( LLTextBase* editor )
+    {
+        remove(editor, getPosition(), mWString.length() );
+        return getPosition();
+    }
+    virtual S32 redo( LLTextBase* editor )
+    {
+        insert(editor, getPosition(), mWString );
+        return getPosition() + mWString.length();
+    }
+
+private:
+    LLWString   mWString;
+    bool        mBlockExtensions;
+
+};
+
+///////////////////////////////////////////////////////////////////
+
+class LLTextEditor::TextCmdOverwriteChar : public LLTextBase::TextCmd
+{
+public:
+    TextCmdOverwriteChar( S32 pos, bool group_with_next, llwchar wc)
+        : TextCmd(pos, group_with_next), mChar(wc), mOldChar(0) {}
+
+    virtual bool execute( LLTextBase* editor, S32* delta )
+    {
+        mOldChar = editor->getWText()[getPosition()];
+        overwrite(editor, getPosition(), mChar);
+        *delta = 0;
+        return true;
+    }
+    virtual S32 undo( LLTextBase* editor )
+    {
+        overwrite(editor, getPosition(), mOldChar);
+        return getPosition();
+    }
+    virtual S32 redo( LLTextBase* editor )
+    {
+        overwrite(editor, getPosition(), mChar);
+        return getPosition()+1;
+    }
+
+private:
+    llwchar     mChar;
+    llwchar     mOldChar;
+};
+
+///////////////////////////////////////////////////////////////////
+
+class LLTextEditor::TextCmdRemove : public LLTextBase::TextCmd
+{
+public:
+    TextCmdRemove( S32 pos, bool group_with_next, S32 len, segment_vec_t& segments ) :
+        TextCmd(pos, group_with_next), mLen(len)
+    {
+        std::swap(mSegments, segments);
+    }
+    virtual bool execute( LLTextBase* editor, S32* delta )
+    {
+        mWString = editor->getWText().substr(getPosition(), mLen);
+        *delta = remove(editor, getPosition(), mLen );
+        return (*delta != 0);
+    }
+    virtual S32 undo( LLTextBase* editor )
+    {
+        insert(editor, getPosition(), mWString);
+        return getPosition() + mWString.length();
+    }
+    virtual S32 redo( LLTextBase* editor )
+    {
+        remove(editor, getPosition(), mLen );
+        return getPosition();
+    }
+private:
+    LLWString   mWString;
+    S32             mLen;
+};
+
+
+///////////////////////////////////////////////////////////////////
+LLTextEditor::Params::Params()
+:   default_text("default_text"),
+    prevalidator("prevalidator"),
+    embedded_items("embedded_items", false),
+    ignore_tab("ignore_tab", true),
+    auto_indent("auto_indent", true),
+    default_color("default_color"),
+    commit_on_focus_lost("commit_on_focus_lost", false),
+    show_context_menu("show_context_menu"),
+    show_emoji_helper("show_emoji_helper"),
+    enable_tooltip_paste("enable_tooltip_paste")
+{
+    addSynonym(prevalidator, "prevalidate_callback");
+    addSynonym(prevalidator, "text_type");
+}
+
+LLTextEditor::LLTextEditor(const LLTextEditor::Params& p) :
+    LLTextBase(p),
+    mAutoreplaceCallback(),
+    mBaseDocIsPristine(true),
+    mPristineCmd( NULL ),
+    mLastCmd( NULL ),
+    mDefaultColor( p.default_color() ),
+    mAutoIndent(p.auto_indent),
+    mParseOnTheFly(false),
+    mCommitOnFocusLost( p.commit_on_focus_lost),
+    mAllowEmbeddedItems( p.embedded_items ),
+    mMouseDownX(0),
+    mMouseDownY(0),
+    mTabsToNextField(p.ignore_tab),
+    mPrevalidator(p.prevalidator()),
+    mShowContextMenu(p.show_context_menu),
+    mShowEmojiHelper(p.show_emoji_helper),
+    mEnableTooltipPaste(p.enable_tooltip_paste),
+    mPassDelete(false),
+    mKeepSelectionOnReturn(false)
+{
+    mSourceID.generate();
+
+    //FIXME: use image?
+    LLViewBorder::Params params;
+    params.name = "text ed border";
+    params.rect = getLocalRect();
+    params.bevel_style = LLViewBorder::BEVEL_IN;
+    params.border_thickness = 1;
+    params.visible = p.border_visible;
+    mBorder = LLUICtrlFactory::create<LLViewBorder> (params);
+    addChild( mBorder );
+    setText(p.default_text());
+
+    mParseOnTheFly = true;
+}
+
+void LLTextEditor::initFromParams( const LLTextEditor::Params& p)
+{
+    LLTextBase::initFromParams(p);
+
+    // HACK:  text editors always need to be enabled so that we can scroll
+    LLView::setEnabled(true);
+
+    if (p.commit_on_focus_lost.isProvided())
+    {
+        mCommitOnFocusLost = p.commit_on_focus_lost;
+    }
+
+    updateAllowingLanguageInput();
+}
+
+LLTextEditor::~LLTextEditor()
+{
+    gFocusMgr.releaseFocusIfNeeded( this ); // calls onCommit() while LLTextEditor still valid
+
+    // Scrollbar is deleted by LLView
+    std::for_each(mUndoStack.begin(), mUndoStack.end(), DeletePointer());
+    mUndoStack.clear();
+    // Mark the menu as dead or its retained in memory till shutdown.
+    LLContextMenu* menu = static_cast<LLContextMenu*>(mContextMenuHandle.get());
+    if(menu)
+    {
+        menu->die();
+        mContextMenuHandle.markDead();
+    }
+}
+
+////////////////////////////////////////////////////////////
+// LLTextEditor
+// Public methods
+
+void LLTextEditor::setText(const LLStringExplicit &utf8str, const LLStyle::Params& input_params)
+{
+    // validate incoming text if necessary
+    if (mPrevalidator)
+    {
+        if (!mPrevalidator.validate(utf8str))
+        {
+            LLUI::getInstance()->reportBadKeystroke();
+            mPrevalidator.showLastErrorUsingTimeout();
+
+            // not valid text, nothing to do
+            return;
+        }
+    }
+
+    blockUndo();
+    deselect();
+
+    mParseOnTheFly = false;
+    LLTextBase::setText(utf8str, input_params);
+    mParseOnTheFly = true;
+
+    resetDirty();
+}
+
+void LLTextEditor::selectNext(const std::string& search_text_in, bool case_insensitive, bool wrap)
+{
+    if (search_text_in.empty())
+    {
+        return;
+    }
+
+    LLWString text = getWText();
+    LLWString search_text = utf8str_to_wstring(search_text_in);
+    if (case_insensitive)
+    {
+        LLWStringUtil::toLower(text);
+        LLWStringUtil::toLower(search_text);
+    }
+
+    if (mIsSelecting)
+    {
+        LLWString selected_text = text.substr(mSelectionEnd, mSelectionStart - mSelectionEnd);
+
+        if (selected_text == search_text)
+        {
+            // We already have this word selected, we are searching for the next.
+            setCursorPos(mCursorPos + search_text.size());
+        }
+    }
+
+    S32 loc = text.find(search_text,mCursorPos);
+
+    // If Maybe we wrapped, search again
+    if (wrap && (-1 == loc))
+    {
+        loc = text.find(search_text);
+    }
+
+    // If still -1, then search_text just isn't found.
+    if (-1 == loc)
+    {
+        mIsSelecting = false;
+        mSelectionEnd = 0;
+        mSelectionStart = 0;
+        return;
+    }
+
+    setCursorPos(loc);
+
+    mIsSelecting = true;
+    mSelectionEnd = mCursorPos;
+    mSelectionStart = llmin((S32)getLength(), (S32)(mCursorPos + search_text.size()));
+}
+
+bool LLTextEditor::replaceText(const std::string& search_text_in, const std::string& replace_text,
+                               bool case_insensitive, bool wrap)
+{
+    bool replaced = false;
+
+    if (search_text_in.empty())
+    {
+        return replaced;
+    }
+
+    LLWString search_text = utf8str_to_wstring(search_text_in);
+    if (mIsSelecting)
+    {
+        LLWString text = getWText();
+        LLWString selected_text = text.substr(mSelectionEnd, mSelectionStart - mSelectionEnd);
+
+        if (case_insensitive)
+        {
+            LLWStringUtil::toLower(selected_text);
+            LLWStringUtil::toLower(search_text);
+        }
+
+        if (selected_text == search_text)
+        {
+            insertText(replace_text);
+            replaced = true;
+        }
+    }
+
+    selectNext(search_text_in, case_insensitive, wrap);
+    return replaced;
+}
+
+void LLTextEditor::replaceTextAll(const std::string& search_text, const std::string& replace_text, bool case_insensitive)
+{
+    startOfDoc();
+    selectNext(search_text, case_insensitive, false);
+
+    bool replaced = true;
+    while ( replaced )
+    {
+        replaced = replaceText(search_text,replace_text, case_insensitive, false);
+    }
+}
+
+S32 LLTextEditor::prevWordPos(S32 cursorPos) const
+{
+    LLWString wtext(getWText());
+    while( (cursorPos > 0) && (wtext[cursorPos-1] == ' ') )
+    {
+        cursorPos--;
+    }
+    while( (cursorPos > 0) && LLWStringUtil::isPartOfWord( wtext[cursorPos-1] ) )
+    {
+        cursorPos--;
+    }
+    return cursorPos;
+}
+
+S32 LLTextEditor::nextWordPos(S32 cursorPos) const
+{
+    LLWString wtext(getWText());
+    while( (cursorPos < getLength()) && LLWStringUtil::isPartOfWord( wtext[cursorPos] ) )
+    {
+        cursorPos++;
+    }
+    while( (cursorPos < getLength()) && (wtext[cursorPos] == ' ') )
+    {
+        cursorPos++;
+    }
+    return cursorPos;
+}
+
+const LLTextSegmentPtr  LLTextEditor::getPreviousSegment() const
+{
+    static LLPointer<LLIndexSegment> index_segment = new LLIndexSegment;
+
+    index_segment->setStart(mCursorPos);
+    index_segment->setEnd(mCursorPos);
+
+    // find segment index at character to left of cursor (or rightmost edge of selection)
+    segment_set_t::const_iterator it = mSegments.lower_bound(index_segment);
+
+    if (it != mSegments.end())
+    {
+        return *it;
+    }
+    else
+    {
+        return LLTextSegmentPtr();
+    }
+}
+
+void LLTextEditor::getSelectedSegments(LLTextEditor::segment_vec_t& segments) const
+{
+    S32 left = hasSelection() ? llmin(mSelectionStart, mSelectionEnd) : mCursorPos;
+    S32 right = hasSelection() ? llmax(mSelectionStart, mSelectionEnd) : mCursorPos;
+
+    return getSegmentsInRange(segments, left, right, true);
+}
+
+void LLTextEditor::getSegmentsInRange(LLTextEditor::segment_vec_t& segments_out, S32 start, S32 end, bool include_partial) const
+{
+    segment_set_t::const_iterator first_it = getSegIterContaining(start);
+    segment_set_t::const_iterator end_it = getSegIterContaining(end - 1);
+    if (end_it != mSegments.end()) ++end_it;
+
+    for (segment_set_t::const_iterator it = first_it; it != end_it; ++it)
+    {
+        LLTextSegmentPtr segment = *it;
+        if (include_partial
+            ||  (segment->getStart() >= start
+                && segment->getEnd() <= end))
+        {
+            segments_out.push_back(segment);
+        }
+    }
+}
+
+void LLTextEditor::setShowEmojiHelper(bool show)
+{
+    if (!mShowEmojiHelper)
+    {
+        LLEmojiHelper::instance().hideHelper(this);
+    }
+
+    mShowEmojiHelper = show;
+}
+
+bool LLTextEditor::selectionContainsLineBreaks()
+{
+    if (hasSelection())
+    {
+        S32 left = llmin(mSelectionStart, mSelectionEnd);
+        S32 right = left + llabs(mSelectionStart - mSelectionEnd);
+
+        LLWString wtext = getWText();
+        for( S32 i = left; i < right; i++ )
+        {
+            if (wtext[i] == '\n')
+            {
+                return true;
+            }
+        }
+    }
+    return false;
+}
+
+
+S32 LLTextEditor::indentLine( S32 pos, S32 spaces )
+{
+    // Assumes that pos is at the start of the line
+    // spaces may be positive (indent) or negative (unindent).
+    // Returns the actual number of characters added or removed.
+
+    llassert(pos >= 0);
+    llassert(pos <= getLength() );
+
+    S32 delta_spaces = 0;
+
+    if (spaces >= 0)
+    {
+        // Indent
+        for(S32 i=0; i < spaces; i++)
+        {
+            delta_spaces += addChar(pos, ' ');
+        }
+    }
+    else
+    {
+        // Unindent
+        for(S32 i=0; i < -spaces; i++)
+        {
+            LLWString wtext = getWText();
+            if (wtext[pos] == ' ')
+            {
+                delta_spaces += remove( pos, 1, false );
+            }
+        }
+    }
+
+    return delta_spaces;
+}
+
+void LLTextEditor::indentSelectedLines( S32 spaces )
+{
+    if( hasSelection() )
+    {
+        LLWString text = getWText();
+        S32 left = llmin( mSelectionStart, mSelectionEnd );
+        S32 right = left + llabs( mSelectionStart - mSelectionEnd );
+        bool cursor_on_right = (mSelectionEnd > mSelectionStart);
+        S32 cur = left;
+
+        // Expand left to start of line
+        while( (cur > 0) && (text[cur] != '\n') )
+        {
+            cur--;
+        }
+        left = cur;
+        if( cur > 0 )
+        {
+            left++;
+        }
+
+        // Expand right to end of line
+        if( text[right - 1] == '\n' )
+        {
+            right--;
+        }
+        else
+        {
+            while( (text[right] != '\n') && (right <= getLength() ) )
+            {
+                right++;
+            }
+        }
+
+        // Disabling parsing on the fly to avoid updating text segments
+        // until all indentation commands are executed.
+        mParseOnTheFly = false;
+
+        // Find each start-of-line and indent it
+        do
+        {
+            if( text[cur] == '\n' )
+            {
+                cur++;
+            }
+
+            S32 delta_spaces = indentLine( cur, spaces );
+            if( delta_spaces > 0 )
+            {
+                cur += delta_spaces;
+            }
+            right += delta_spaces;
+
+            text = getWText();
+
+            // Find the next new line
+            while( (cur < right) && (text[cur] != '\n') )
+            {
+                cur++;
+            }
+        }
+        while( cur < right );
+
+        mParseOnTheFly = true;
+
+        if( (right < getLength()) && (text[right] == '\n') )
+        {
+            right++;
+        }
+
+        // Set the selection and cursor
+        if( cursor_on_right )
+        {
+            mSelectionStart = left;
+            mSelectionEnd = right;
+        }
+        else
+        {
+            mSelectionStart = right;
+            mSelectionEnd = left;
+        }
+        setCursorPos(mSelectionEnd);
+    }
+}
+
+//virtual
+bool LLTextEditor::canSelectAll() const
+{
+    return true;
+}
+
+// virtual
+void LLTextEditor::selectAll()
+{
+    mSelectionStart = getLength();
+    mSelectionEnd = 0;
+    setCursorPos(mSelectionEnd);
+    updatePrimary();
+}
+
+void LLTextEditor::selectByCursorPosition(S32 prev_cursor_pos, S32 next_cursor_pos)
+{
+    setCursorPos(prev_cursor_pos);
+    startSelection();
+    setCursorPos(next_cursor_pos);
+    endSelection();
+}
+
+void LLTextEditor::insertEmoji(llwchar emoji)
+{
+    LL_INFOS() << "LLTextEditor::insertEmoji(" << wchar_utf8_preview(emoji) << ")" << LL_ENDL;
+    auto styleParams = LLStyle::Params();
+    styleParams.font = LLFontGL::getFontEmojiLarge();
+    auto segment = new LLEmojiTextSegment(new LLStyle(styleParams), mCursorPos, mCursorPos + 1, *this);
+    insert(mCursorPos, LLWString(1, emoji), false, segment);
+    setCursorPos(mCursorPos + 1);
+}
+
+void LLTextEditor::handleEmojiCommit(llwchar emoji)
+{
+    S32 shortCodePos;
+    if (LLEmojiHelper::isCursorInEmojiCode(getWText(), mCursorPos, &shortCodePos))
+    {
+        remove(shortCodePos, mCursorPos - shortCodePos, true);
+        setCursorPos(shortCodePos);
+
+        insertEmoji(emoji);
+    }
+}
+
+bool LLTextEditor::handleMouseDown(S32 x, S32 y, MASK mask)
+{
+    bool    handled = false;
+
+    // set focus first, in case click callbacks want to change it
+    // RN: do we really need to have a tab stop?
+    if (hasTabStop())
+    {
+        setFocus( true );
+    }
+
+    // Let scrollbar have first dibs
+    handled = LLTextBase::handleMouseDown(x, y, mask);
+
+    if( !handled )
+    {
+        if (!(mask & MASK_SHIFT))
+        {
+            deselect();
+        }
+
+        bool start_select = true;
+        if( start_select )
+        {
+            // If we're not scrolling (handled by child), then we're selecting
+            if (mask & MASK_SHIFT)
+            {
+                S32 old_cursor_pos = mCursorPos;
+                setCursorAtLocalPos( x, y, true );
+
+                if (hasSelection())
+                {
+                    mSelectionEnd = mCursorPos;
+                }
+                else
+                {
+                    mSelectionStart = old_cursor_pos;
+                    mSelectionEnd = mCursorPos;
+                }
+                // assume we're starting a drag select
+                mIsSelecting = true;
+            }
+            else
+            {
+                setCursorAtLocalPos( x, y, true );
+                startSelection();
+            }
+        }
+
+        handled = true;
+    }
+
+    // Delay cursor flashing
+    resetCursorBlink();
+
+    if (handled && !gFocusMgr.getMouseCapture())
+    {
+        gFocusMgr.setMouseCapture( this );
+    }
+    return handled;
+}
+
+bool LLTextEditor::handleRightMouseDown(S32 x, S32 y, MASK mask)
+{
+    if (hasTabStop())
+    {
+        setFocus(true);
+    }
+
+    bool show_menu = false;
+
+    // Prefer editor menu if it has selection. See EXT-6806.
+    if (hasSelection())
+    {
+        S32 click_pos = getDocIndexFromLocalCoord(x, y, false);
+        if (click_pos > mSelectionStart && click_pos < mSelectionEnd)
+        {
+            show_menu = true;
+        }
+    }
+
+    // Let segments handle the click, if nothing does, show editor menu
+    if (!show_menu && !LLTextBase::handleRightMouseDown(x, y, mask))
+    {
+        show_menu = true;
+    }
+
+    if (show_menu && getShowContextMenu())
+    {
+        showContextMenu(x, y);
+    }
+
+    return true;
+}
+
+
+
+bool LLTextEditor::handleMiddleMouseDown(S32 x, S32 y, MASK mask)
+{
+    if (hasTabStop())
+    {
+        setFocus(true);
+    }
+
+    if (!LLTextBase::handleMouseDown(x, y, mask))
+    {
+        if( canPastePrimary() )
+        {
+            setCursorAtLocalPos( x, y, true );
+            // does not rely on focus being set
+            pastePrimary();
+        }
+    }
+    return true;
+}
+
+
+bool LLTextEditor::handleHover(S32 x, S32 y, MASK mask)
+{
+    bool handled = false;
+
+    if(hasMouseCapture() )
+    {
+        if( mIsSelecting )
+        {
+            if(mScroller)
+            {
+                mScroller->autoScroll(x, y);
+            }
+            S32 clamped_x = llclamp(x, mVisibleTextRect.mLeft, mVisibleTextRect.mRight);
+            S32 clamped_y = llclamp(y, mVisibleTextRect.mBottom, mVisibleTextRect.mTop);
+            setCursorAtLocalPos( clamped_x, clamped_y, true );
+            mSelectionEnd = mCursorPos;
+        }
+        LL_DEBUGS("UserInput") << "hover handled by " << getName() << " (active)" << LL_ENDL;
+        getWindow()->setCursor(UI_CURSOR_IBEAM);
+        handled = true;
+    }
+
+    if( !handled )
+    {
+        // Pass to children
+        handled = LLTextBase::handleHover(x, y, mask);
+    }
+
+    if( handled )
+    {
+        // Delay cursor flashing
+        resetCursorBlink();
+    }
+
+    if( !handled )
+    {
+        getWindow()->setCursor(UI_CURSOR_IBEAM);
+        handled = true;
+    }
+
+    return handled;
+}
+
+
+bool LLTextEditor::handleMouseUp(S32 x, S32 y, MASK mask)
+{
+    bool    handled = false;
+
+    // if I'm not currently selecting text
+    if (!(mIsSelecting && hasMouseCapture()))
+    {
+        // let text segments handle mouse event
+        handled = LLTextBase::handleMouseUp(x, y, mask);
+    }
+
+    if( !handled )
+    {
+        if( mIsSelecting )
+        {
+            if(mScroller)
+            {
+                mScroller->autoScroll(x, y);
+            }
+            S32 clamped_x = llclamp(x, mVisibleTextRect.mLeft, mVisibleTextRect.mRight);
+            S32 clamped_y = llclamp(y, mVisibleTextRect.mBottom, mVisibleTextRect.mTop);
+            setCursorAtLocalPos( clamped_x, clamped_y, true );
+            endSelection();
+        }
+
+        // take selection to 'primary' clipboard
+        updatePrimary();
+
+        handled = true;
+    }
+
+    // Delay cursor flashing
+    resetCursorBlink();
+
+    if( hasMouseCapture()  )
+    {
+        gFocusMgr.setMouseCapture( NULL );
+
+        handled = true;
+    }
+
+    return handled;
+}
+
+
+bool LLTextEditor::handleDoubleClick(S32 x, S32 y, MASK mask)
+{
+    bool    handled = false;
+
+    // let scrollbar and text segments have first dibs
+    handled = LLTextBase::handleDoubleClick(x, y, mask);
+
+    if( !handled )
+    {
+        setCursorAtLocalPos( x, y, false );
+        deselect();
+
+        LLWString text = getWText();
+
+        if( LLWStringUtil::isPartOfWord( text[mCursorPos] ) )
+        {
+            // Select word the cursor is over
+            while ((mCursorPos > 0) && LLWStringUtil::isPartOfWord(text[mCursorPos-1]))
+            {
+                if (!setCursorPos(mCursorPos - 1)) break;
+            }
+            startSelection();
+
+            while ((mCursorPos < (S32)text.length()) && LLWStringUtil::isPartOfWord( text[mCursorPos] ) )
+            {
+                if (!setCursorPos(mCursorPos + 1)) break;
+            }
+
+            mSelectionEnd = mCursorPos;
+        }
+        else if ((mCursorPos < (S32)text.length()) && !iswspace( text[mCursorPos]) )
+        {
+            // Select the character the cursor is over
+            startSelection();
+            setCursorPos(mCursorPos + 1);
+            mSelectionEnd = mCursorPos;
+        }
+
+        // We don't want handleMouseUp() to "finish" the selection (and thereby
+        // set mSelectionEnd to where the mouse is), so we finish the selection here.
+        mIsSelecting = false;
+
+        // delay cursor flashing
+        resetCursorBlink();
+
+        // take selection to 'primary' clipboard
+        updatePrimary();
+
+        handled = true;
+    }
+
+    return handled;
+}
+
+
+//----------------------------------------------------------------------------
+// Returns change in number of characters in mText
+
+S32 LLTextEditor::execute( TextCmd* cmd )
+{
+    if (!mReadOnly && mShowEmojiHelper)
+    {
+        // Any change to our contents should always hide the helper
+        LLEmojiHelper::instance().hideHelper(this);
+    }
+
+    S32 delta = 0;
+    if( cmd->execute(this, &delta) )
+    {
+        // Delete top of undo stack
+        undo_stack_t::iterator enditer = std::find(mUndoStack.begin(), mUndoStack.end(), mLastCmd);
+        std::for_each(mUndoStack.begin(), enditer, DeletePointer());
+        mUndoStack.erase(mUndoStack.begin(), enditer);
+        // Push the new command is now on the top (front) of the undo stack.
+        mUndoStack.push_front(cmd);
+        mLastCmd = cmd;
+
+        bool need_to_rollback = mPrevalidator && !mPrevalidator.validate(getViewModel()->getDisplay());
+        if (need_to_rollback)
+        {
+            LLUI::getInstance()->reportBadKeystroke();
+            mPrevalidator.showLastErrorUsingTimeout();
+
+            // get rid of this last command and clean up undo stack
+            undo();
+
+            // remove any evidence of this command from redo history
+            mUndoStack.pop_front();
+            delete cmd;
+
+            // failure, nothing changed
+            delta = 0;
+        }
+    }
+    else
+    {
+        // Operation failed, so don't put it on the undo stack.
+        delete cmd;
+    }
+
+    return delta;
+}
+
+S32 LLTextEditor::insert(S32 pos, const LLWString &wstr, bool group_with_next_op, LLTextSegmentPtr segment)
+{
+    return execute( new TextCmdInsert( pos, group_with_next_op, wstr, segment ) );
+}
+
+S32 LLTextEditor::remove(S32 pos, S32 length, bool group_with_next_op)
+{
+    S32 end_pos = getEditableIndex(pos + length, true);
+    bool removedChar = false;
+
+    segment_vec_t segments_to_remove;
+    // store text segments
+    getSegmentsInRange(segments_to_remove, pos, pos + length, false);
+
+    if (pos <= end_pos)
+    {
+        removedChar = execute( new TextCmdRemove( pos, group_with_next_op, end_pos - pos, segments_to_remove ) );
+    }
+
+    return removedChar;
+}
+
+S32 LLTextEditor::overwriteChar(S32 pos, llwchar wc)
+{
+    if ((S32)getLength() == pos)
+    {
+        return addChar(pos, wc);
+    }
+    else
+    {
+        return execute(new TextCmdOverwriteChar(pos, false, wc));
+    }
+}
+
+// Remove a single character from the text.  Tries to remove
+// a pseudo-tab (up to for spaces in a row)
+void LLTextEditor::removeCharOrTab()
+{
+    if (!getEnabled())
+    {
+        return;
+    }
+
+    if (mCursorPos > 0)
+    {
+        S32 chars_to_remove = 1;
+
+        LLWString text = getWText();
+        if (text[mCursorPos - 1] == ' ')
+        {
+            // Try to remove a "tab"
+            S32 offset = getLineOffsetFromDocIndex(mCursorPos);
+            if (offset > 0)
+            {
+                chars_to_remove = offset % SPACES_PER_TAB;
+                if (chars_to_remove == 0)
+                {
+                    chars_to_remove = SPACES_PER_TAB;
+                }
+
+                for (S32 i = 0; i < chars_to_remove; i++)
+                {
+                    if (text[mCursorPos - i - 1] != ' ')
+                    {
+                        // Fewer than a full tab's worth of spaces, so
+                        // just delete a single character.
+                        chars_to_remove = 1;
+                        break;
+                    }
+                }
+            }
+        }
+
+        for (S32 i = 0; i < chars_to_remove; i++)
+        {
+            setCursorPos(mCursorPos - 1);
+            remove(mCursorPos, 1, false);
+        }
+
+        tryToShowEmojiHelper();
+    }
+    else
+    {
+        LLUI::getInstance()->reportBadKeystroke();
+    }
+}
+
+// Remove a single character from the text
+S32 LLTextEditor::removeChar(S32 pos)
+{
+    return remove(pos, 1, false);
+}
+
+void LLTextEditor::removeChar()
+{
+    if (!getEnabled())
+    {
+        return;
+    }
+
+    if (mCursorPos > 0)
+    {
+        setCursorPos(mCursorPos - 1);
+        removeChar(mCursorPos);
+        tryToShowEmojiHelper();
+    }
+    else
+    {
+        LLUI::getInstance()->reportBadKeystroke();
+    }
+}
+
+// Add a single character to the text
+S32 LLTextEditor::addChar(S32 pos, llwchar wc)
+{
+    if ((wstring_utf8_length(getWText()) + wchar_utf8_length(wc)) > mMaxTextByteLength)
+    {
+        LLUI::getInstance()->reportBadKeystroke();
+        return 0;
+    }
+
+    if (mLastCmd && mLastCmd->canExtend(pos))
+    {
+        if (mPrevalidator)
+        {
+            // get a copy of current text contents
+            LLWString test_string(getViewModel()->getDisplay());
+
+            // modify text contents as if this addChar succeeded
+            llassert(pos <= (S32)test_string.size());
+            test_string.insert(pos, 1, wc);
+            if (!mPrevalidator.validate(test_string))
+            {
+                LLUI::getInstance()->reportBadKeystroke();
+                mPrevalidator.showLastErrorUsingTimeout();
+                return 0;
+            }
+        }
+
+        S32 delta = 0;
+        mLastCmd->extendAndExecute(this, pos, wc, &delta);
+
+        return delta;
+    }
+
+    return execute(new TextCmdAddChar(pos, false, wc, LLTextSegmentPtr()));
+}
+
+void LLTextEditor::addChar(llwchar wc)
+{
+    if (!getEnabled())
+    {
+        return;
+    }
+
+    if (hasSelection())
+    {
+        deleteSelection(true);
+    }
+    else if (LL_KIM_OVERWRITE == gKeyboard->getInsertMode())
+    {
+        removeChar(mCursorPos);
+    }
+
+    setCursorPos(mCursorPos + addChar( mCursorPos, wc ));
+    tryToShowEmojiHelper();
+
+    if (!mReadOnly && mAutoreplaceCallback != NULL)
+    {
+        // autoreplace the text, if necessary
+        S32 replacement_start;
+        S32 replacement_length;
+        LLWString replacement_string;
+        S32 new_cursor_pos = mCursorPos;
+        mAutoreplaceCallback(replacement_start, replacement_length, replacement_string, new_cursor_pos, getWText());
+
+        if (replacement_length > 0 || !replacement_string.empty())
+        {
+            remove(replacement_start, replacement_length, true);
+            insert(replacement_start, replacement_string, false, LLTextSegmentPtr());
+            setCursorPos(new_cursor_pos);
+        }
+    }
+}
+
+void LLTextEditor::showEmojiHelper()
+{
+    if (mReadOnly || !mShowEmojiHelper)
+        return;
+
+    const LLRect cursorRect(getLocalRectFromDocIndex(mCursorPos));
+    auto cb = [this](llwchar emoji) { insertEmoji(emoji); };
+    LLEmojiHelper::instance().showHelper(this, cursorRect.mLeft, cursorRect.mTop, LLStringUtil::null, cb);
+}
+
+void LLTextEditor::tryToShowEmojiHelper()
+{
+    if (mReadOnly || !mShowEmojiHelper)
+        return;
+
+    S32 shortCodePos;
+    LLWString wtext(getWText());
+    if (LLEmojiHelper::isCursorInEmojiCode(wtext, mCursorPos, &shortCodePos))
+    {
+        const LLRect cursorRect(getLocalRectFromDocIndex(shortCodePos));
+        const LLWString wpart(wtext.substr(shortCodePos, mCursorPos - shortCodePos));
+        const std::string part(wstring_to_utf8str(wpart));
+        auto cb = [this](llwchar emoji) { handleEmojiCommit(emoji); };
+        LLEmojiHelper::instance().showHelper(this, cursorRect.mLeft, cursorRect.mTop, part, cb);
+    }
+    else
+    {
+        LLEmojiHelper::instance().hideHelper();
+    }
+}
+
+void LLTextEditor::addLineBreakChar(bool group_together)
+{
+    if( !getEnabled() )
+    {
+        return;
+    }
+    if( hasSelection() )
+    {
+        deleteSelection(true);
+    }
+    else if (LL_KIM_OVERWRITE == gKeyboard->getInsertMode())
+    {
+        removeChar(mCursorPos);
+    }
+
+    LLStyleConstSP sp(new LLStyle(LLStyle::Params()));
+    LLTextSegmentPtr segment = new LLLineBreakTextSegment(sp, mCursorPos);
+
+    S32 pos = execute(new TextCmdAddChar(mCursorPos, group_together, '\n', segment));
+
+    setCursorPos(mCursorPos + pos);
+}
+
+
+bool LLTextEditor::handleSelectionKey(const KEY key, const MASK mask)
+{
+    bool handled = false;
+
+    if( mask & MASK_SHIFT )
+    {
+        handled = true;
+
+        switch( key )
+        {
+        case KEY_LEFT:
+            if( 0 < mCursorPos )
+            {
+                startSelection();
+                setCursorPos(mCursorPos - 1);
+                if( mask & MASK_CONTROL )
+                {
+                    setCursorPos(prevWordPos(mCursorPos));
+                }
+                mSelectionEnd = mCursorPos;
+            }
+            break;
+
+        case KEY_RIGHT:
+            if( mCursorPos < getLength() )
+            {
+                startSelection();
+                setCursorPos(mCursorPos + 1);
+                if( mask & MASK_CONTROL )
+                {
+                    setCursorPos(nextWordPos(mCursorPos));
+                }
+                mSelectionEnd = mCursorPos;
+            }
+            break;
+
+        case KEY_UP:
+            startSelection();
+            changeLine( -1 );
+            mSelectionEnd = mCursorPos;
+            break;
+
+        case KEY_PAGE_UP:
+            startSelection();
+            changePage( -1 );
+            mSelectionEnd = mCursorPos;
+            break;
+
+        case KEY_HOME:
+            startSelection();
+            if( mask & MASK_CONTROL )
+            {
+                setCursorPos(0);
+            }
+            else
+            {
+                startOfLine();
+            }
+            mSelectionEnd = mCursorPos;
+            break;
+
+        case KEY_DOWN:
+            startSelection();
+            changeLine( 1 );
+            mSelectionEnd = mCursorPos;
+            break;
+
+        case KEY_PAGE_DOWN:
+            startSelection();
+            changePage( 1 );
+            mSelectionEnd = mCursorPos;
+            break;
+
+        case KEY_END:
+            startSelection();
+            if( mask & MASK_CONTROL )
+            {
+                setCursorPos(getLength());
+            }
+            else
+            {
+                endOfLine();
+            }
+            mSelectionEnd = mCursorPos;
+            break;
+
+        default:
+            handled = false;
+            break;
+        }
+    }
+
+    if( handled )
+    {
+        // take selection to 'primary' clipboard
+        updatePrimary();
+    }
+
+    return handled;
+}
+
+bool LLTextEditor::handleNavigationKey(const KEY key, const MASK mask)
+{
+    bool handled = false;
+
+    // Ignore capslock key
+    if( MASK_NONE == mask )
+    {
+        handled = true;
+        switch( key )
+        {
+        case KEY_UP:
+            changeLine( -1 );
+            break;
+
+        case KEY_PAGE_UP:
+            changePage( -1 );
+            break;
+
+        case KEY_HOME:
+            startOfLine();
+            break;
+
+        case KEY_DOWN:
+            changeLine( 1 );
+            deselect();
+            break;
+
+        case KEY_PAGE_DOWN:
+            changePage( 1 );
+            break;
+
+        case KEY_END:
+            endOfLine();
+            break;
+
+        case KEY_LEFT:
+            if( hasSelection() )
+            {
+                setCursorPos(llmin( mSelectionStart, mSelectionEnd ));
+            }
+            else
+            {
+                if( 0 < mCursorPos )
+                {
+                    setCursorPos(mCursorPos - 1);
+                }
+                else
+                {
+                    LLUI::getInstance()->reportBadKeystroke();
+                }
+            }
+            break;
+
+        case KEY_RIGHT:
+            if( hasSelection() )
+            {
+                setCursorPos(llmax( mSelectionStart, mSelectionEnd ));
+            }
+            else
+            {
+                if( mCursorPos < getLength() )
+                {
+                    setCursorPos(mCursorPos + 1);
+                }
+                else
+                {
+                    LLUI::getInstance()->reportBadKeystroke();
+                }
+            }
+            break;
+
+        default:
+            handled = false;
+            break;
+        }
+    }
+
+    if (handled)
+    {
+        deselect();
+    }
+
+    return handled;
+}
+
+void LLTextEditor::deleteSelection(bool group_with_next_op )
+{
+    if( getEnabled() && hasSelection() )
+    {
+        S32 pos = llmin( mSelectionStart, mSelectionEnd );
+        S32 length = llabs( mSelectionStart - mSelectionEnd );
+
+        remove( pos, length, group_with_next_op );
+
+        deselect();
+        setCursorPos(pos);
+    }
+}
+
+// virtual
+bool LLTextEditor::canCut() const
+{
+    return !mReadOnly && hasSelection();
+}
+
+// cut selection to clipboard
+void LLTextEditor::cut()
+{
+    if( !canCut() )
+    {
+        return;
+    }
+    S32 left_pos = llmin( mSelectionStart, mSelectionEnd );
+    S32 length = llabs( mSelectionStart - mSelectionEnd );
+    LLClipboard::instance().copyToClipboard( getWText(), left_pos, length);
+    deleteSelection( false );
+
+    onKeyStroke();
+}
+
+bool LLTextEditor::canCopy() const
+{
+    return hasSelection();
+}
+
+// copy selection to clipboard
+void LLTextEditor::copy()
+{
+    if( !canCopy() )
+    {
+        return;
+    }
+    S32 left_pos = llmin( mSelectionStart, mSelectionEnd );
+    S32 length = llabs( mSelectionStart - mSelectionEnd );
+    LLClipboard::instance().copyToClipboard(getWText(), left_pos, length);
+}
+
+bool LLTextEditor::canPaste() const
+{
+    return !mReadOnly && LLClipboard::instance().isTextAvailable();
+}
+
+// paste from clipboard
+void LLTextEditor::paste()
+{
+    bool is_primary = false;
+    pasteHelper(is_primary);
+}
+
+// paste from primary
+void LLTextEditor::pastePrimary()
+{
+    bool is_primary = true;
+    pasteHelper(is_primary);
+}
+
+// paste from primary (itsprimary==true) or clipboard (itsprimary==false)
+void LLTextEditor::pasteHelper(bool is_primary)
+{
+    struct BoolReset
+    {
+        BoolReset(bool& value) : mValuePtr(&value) { *mValuePtr = false; }
+        ~BoolReset() { *mValuePtr = true; }
+        bool* mValuePtr;
+    } reset(mParseOnTheFly);
+
+    bool can_paste_it;
+    if (is_primary)
+    {
+        can_paste_it = canPastePrimary();
+    }
+    else
+    {
+        can_paste_it = canPaste();
+    }
+
+    if (!can_paste_it)
+    {
+        return;
+    }
+
+    LLWString paste;
+    LLClipboard::instance().pasteFromClipboard(paste, is_primary);
+
+    if (paste.empty())
+    {
+        return;
+    }
+
+    // Delete any selected characters (the paste replaces them)
+    if( (!is_primary) && hasSelection() )
+    {
+        deleteSelection(true);
+    }
+
+    // Clean up string (replace tabs and remove characters that our fonts don't support).
+    LLWString clean_string(paste);
+    cleanStringForPaste(clean_string);
+
+    // Insert the new text into the existing text.
+
+    //paste text with linebreaks.
+    pasteTextWithLinebreaks(clean_string);
+
+    deselect();
+
+    onKeyStroke();
+}
+
+
+// Clean up string (replace tabs and remove characters that our fonts don't support).
+void LLTextEditor::cleanStringForPaste(LLWString & clean_string)
+{
+    std::string clean_string_utf = wstring_to_utf8str(clean_string);
+    std::replace( clean_string_utf.begin(), clean_string_utf.end(), '\r', '\n');
+    clean_string = utf8str_to_wstring(clean_string_utf);
+
+    LLWStringUtil::replaceTabsWithSpaces(clean_string, SPACES_PER_TAB);
+    if( mAllowEmbeddedItems )
+    {
+        const llwchar LF = 10;
+        S32 len = clean_string.length();
+        for( S32 i = 0; i < len; i++ )
+        {
+            llwchar wc = clean_string[i];
+            if( (wc < LLFontFreetype::FIRST_CHAR) && (wc != LF) )
+            {
+                clean_string[i] = LL_UNKNOWN_CHAR;
+            }
+            else if (wc >= FIRST_EMBEDDED_CHAR && wc <= LAST_EMBEDDED_CHAR)
+            {
+                clean_string[i] = pasteEmbeddedItem(wc);
+            }
+        }
+    }
+}
+
+
+void LLTextEditor::pasteTextWithLinebreaks(LLWString & clean_string)
+{
+    std::basic_string<llwchar>::size_type start = 0;
+    std::basic_string<llwchar>::size_type pos = clean_string.find('\n',start);
+
+    while((pos != -1) && (pos != clean_string.length() -1))
+    {
+        if(pos!=start)
+        {
+            std::basic_string<llwchar> str = std::basic_string<llwchar>(clean_string,start,pos-start);
+            setCursorPos(mCursorPos + insert(mCursorPos, str, true, LLTextSegmentPtr()));
+        }
+        addLineBreakChar(true);         // Add a line break and group with the next addition.
+
+        start = pos+1;
+        pos = clean_string.find('\n',start);
+    }
+
+    if (pos != start)
+    {
+        std::basic_string<llwchar> str = std::basic_string<llwchar>(clean_string,start,clean_string.length()-start);
+        setCursorPos(mCursorPos + insert(mCursorPos, str, false, LLTextSegmentPtr()));
+    }
+    else
+    {
+        addLineBreakChar(false);        // Add a line break and end the grouping.
+    }
+}
+
+// copy selection to primary
+void LLTextEditor::copyPrimary()
+{
+    if( !canCopy() )
+    {
+        return;
+    }
+    S32 left_pos = llmin( mSelectionStart, mSelectionEnd );
+    S32 length = llabs( mSelectionStart - mSelectionEnd );
+    LLClipboard::instance().copyToClipboard(getWText(), left_pos, length, true);
+}
+
+bool LLTextEditor::canPastePrimary() const
+{
+    return !mReadOnly && LLClipboard::instance().isTextAvailable(true);
+}
+
+void LLTextEditor::updatePrimary()
+{
+    if (canCopy())
+    {
+        copyPrimary();
+    }
+}
+
+bool LLTextEditor::handleControlKey(const KEY key, const MASK mask)
+{
+    bool handled = false;
+
+    if( mask & MASK_CONTROL )
+    {
+        handled = true;
+
+        switch( key )
+        {
+        case KEY_HOME:
+            if( mask & MASK_SHIFT )
+            {
+                startSelection();
+                setCursorPos(0);
+                mSelectionEnd = mCursorPos;
+            }
+            else
+            {
+                // Ctrl-Home, Ctrl-Left, Ctrl-Right, Ctrl-Down
+                // all move the cursor as if clicking, so should deselect.
+                deselect();
+                startOfDoc();
+            }
+            break;
+
+        case KEY_END:
+            {
+                if( mask & MASK_SHIFT )
+                {
+                    startSelection();
+                }
+                else
+                {
+                    // Ctrl-Home, Ctrl-Left, Ctrl-Right, Ctrl-Down
+                    // all move the cursor as if clicking, so should deselect.
+                    deselect();
+                }
+                endOfDoc();
+                if( mask & MASK_SHIFT )
+                {
+                    mSelectionEnd = mCursorPos;
+                }
+                break;
+            }
+
+        case KEY_RIGHT:
+            if( mCursorPos < getLength() )
+            {
+                // Ctrl-Home, Ctrl-Left, Ctrl-Right, Ctrl-Down
+                // all move the cursor as if clicking, so should deselect.
+                deselect();
+
+                setCursorPos(nextWordPos(mCursorPos + 1));
+            }
+            break;
+
+
+        case KEY_LEFT:
+            if( mCursorPos > 0 )
+            {
+                // Ctrl-Home, Ctrl-Left, Ctrl-Right, Ctrl-Down
+                // all move the cursor as if clicking, so should deselect.
+                deselect();
+
+                setCursorPos(prevWordPos(mCursorPos - 1));
+            }
+            break;
+
+        default:
+            handled = false;
+            break;
+        }
+    }
+
+    if (handled && !gFocusMgr.getMouseCapture())
+    {
+        updatePrimary();
+    }
+
+    return handled;
+}
+
+
+bool LLTextEditor::handleSpecialKey(const KEY key, const MASK mask)
+    {
+    bool handled = true;
+
+    if (mReadOnly) return false;
+
+    switch( key )
+    {
+    case KEY_INSERT:
+        if (mask == MASK_NONE)
+        {
+            gKeyboard->toggleInsertMode();
+        }
+        break;
+
+    case KEY_BACKSPACE:
+        if( hasSelection() )
+        {
+            deleteSelection(false);
+        }
+        else
+        if( 0 < mCursorPos )
+        {
+            removeCharOrTab();
+        }
+        else
+        {
+            LLUI::getInstance()->reportBadKeystroke();
+        }
+        break;
+
+
+    case KEY_RETURN:
+        if (mask == MASK_NONE)
+        {
+            if( hasSelection() && !mKeepSelectionOnReturn )
+            {
+                deleteSelection(false);
+            }
+            if (mAutoIndent)
+            {
+                autoIndent();
+            }
+        }
+        else
+        {
+            handled = false;
+            break;
+        }
+        break;
+
+    case KEY_TAB:
+        if (mask & MASK_CONTROL)
+        {
+            handled = false;
+            break;
+        }
+        if( hasSelection() && selectionContainsLineBreaks() )
+        {
+            indentSelectedLines( (mask & MASK_SHIFT) ? -SPACES_PER_TAB : SPACES_PER_TAB );
+        }
+        else
+        {
+            if( hasSelection() )
+            {
+                deleteSelection(false);
+            }
+
+            S32 offset = getLineOffsetFromDocIndex(mCursorPos);
+
+            S32 spaces_needed = SPACES_PER_TAB - (offset % SPACES_PER_TAB);
+            for( S32 i=0; i < spaces_needed; i++ )
+            {
+                addChar( ' ' );
+            }
+        }
+        break;
+
+    default:
+        handled = false;
+        break;
+    }
+
+    if (handled)
+    {
+        onKeyStroke();
+    }
+    return handled;
+}
+
+
+void LLTextEditor::unindentLineBeforeCloseBrace()
+{
+    if( mCursorPos >= 1 )
+    {
+        LLWString text = getWText();
+        if( ' ' == text[ mCursorPos - 1 ] )
+        {
+            S32 line = getLineNumFromDocIndex(mCursorPos, false);
+            S32 line_start = getLineStart(line);
+
+            // Jump over spaces in the current line
+            while ((' ' == text[line_start]) && (line_start < mCursorPos))
+            {
+                line_start++;
+            }
+
+            // Make sure there is nothing but ' ' before the Brace we are unindenting
+            if (line_start == mCursorPos)
+            {
+                removeCharOrTab();
+            }
+        }
+    }
+}
+
+
+bool LLTextEditor::handleKeyHere(KEY key, MASK mask )
+{
+    bool    handled = false;
+
+    // Special case for TAB.  If want to move to next field, report
+    // not handled and let the parent take care of field movement.
+    if (KEY_TAB == key && mTabsToNextField)
+    {
+        return false;
+    }
+
+    if (mReadOnly && mScroller)
+    {
+        handled = (mScroller && mScroller->handleKeyHere( key, mask ))
+                || handleSelectionKey(key, mask)
+                || handleControlKey(key, mask);
+    }
+    else
+    {
+        if (!mReadOnly && mShowEmojiHelper && LLEmojiHelper::instance().handleKey(this, key, mask))
+        {
+            return true;
+        }
+
+        if (mEnableTooltipPaste &&
+            LLToolTipMgr::instance().toolTipVisible() &&
+            LLToolTipMgr::instance().isTooltipPastable() &&
+            KEY_TAB == key)
+        {   // Paste the first line of a tooltip into the editor
+            std::string message;
+            LLToolTipMgr::instance().getToolTipMessage(message);
+            LLWString tool_tip_text(utf8str_to_wstring(message));
+
+            if (tool_tip_text.size() > 0)
+            {
+                // Delete any selected characters (the tooltip text replaces them)
+                if(hasSelection())
+                {
+                    deleteSelection(true);
+                }
+
+                std::basic_string<llwchar>::size_type pos = tool_tip_text.find('\n',0);
+                if (pos != -1)
+                {   // Extract the first line of the tooltip
+                    tool_tip_text = std::basic_string<llwchar>(tool_tip_text, 0, pos);
+                }
+
+                // Add the text
+                cleanStringForPaste(tool_tip_text);
+                pasteTextWithLinebreaks(tool_tip_text);
+                handled = true;
+            }
+        }
+        else
+        {   // Normal key handling
+            handled = handleNavigationKey( key, mask )
+                    || handleSelectionKey(key, mask)
+                    || handleControlKey(key, mask)
+                    || handleSpecialKey(key, mask);
+        }
+    }
+
+    if( handled )
+    {
+        resetCursorBlink();
+        needsScroll();
+
+        if (mShowEmojiHelper)
+        {
+            // Dismiss the helper whenever we handled a key that it didn't
+            LLEmojiHelper::instance().hideHelper(this);
+        }
+    }
+
+    return handled;
+}
+
+
+bool LLTextEditor::handleUnicodeCharHere(llwchar uni_char)
+{
+    if ((uni_char < 0x20) || (uni_char == 0x7F)) // Control character or DEL
+    {
+        return false;
+    }
+
+    bool    handled = false;
+
+    // Handle most keys only if the text editor is writeable.
+    if( !mReadOnly )
+    {
+        if (mShowEmojiHelper && uni_char < 0x80 && LLEmojiHelper::instance().handleKey(this, (KEY)uni_char, MASK_NONE))
+        {
+            return true;
+        }
+
+        if( mAutoIndent && '}' == uni_char )
+        {
+            unindentLineBeforeCloseBrace();
+        }
+
+        // TODO: KLW Add auto show of tool tip on (
+        addChar( uni_char );
+
+        // Keys that add characters temporarily hide the cursor
+        getWindow()->hideCursorUntilMouseMove();
+
+        handled = true;
+    }
+
+    if( handled )
+    {
+        resetCursorBlink();
+
+        // Most keystrokes will make the selection box go away, but not all will.
+        deselect();
+
+        onKeyStroke();
+    }
+
+    return handled;
+}
+
+
+// virtual
+bool LLTextEditor::canDoDelete() const
+{
+    return !mReadOnly && ( !mPassDelete || ( hasSelection() || (mCursorPos < getLength())) );
+}
+
+void LLTextEditor::doDelete()
+{
+    if( !canDoDelete() )
+    {
+        return;
+    }
+    if( hasSelection() )
+    {
+        deleteSelection(false);
+    }
+    else
+    if( mCursorPos < getLength() )
+    {
+        S32 i;
+        S32 chars_to_remove = 1;
+        LLWString text = getWText();
+        if( (text[ mCursorPos ] == ' ') && (mCursorPos + SPACES_PER_TAB < getLength()) )
+        {
+            // Try to remove a full tab's worth of spaces
+            S32 offset = getLineOffsetFromDocIndex(mCursorPos);
+            chars_to_remove = SPACES_PER_TAB - (offset % SPACES_PER_TAB);
+            if( chars_to_remove == 0 )
+            {
+                chars_to_remove = SPACES_PER_TAB;
+            }
+
+            for( i = 0; i < chars_to_remove; i++ )
+            {
+                if( text[mCursorPos + i] != ' ' )
+                {
+                    chars_to_remove = 1;
+                    break;
+                }
+            }
+        }
+
+        for( i = 0; i < chars_to_remove; i++ )
+        {
+            setCursorPos(mCursorPos + 1);
+            removeChar();
+        }
+
+    }
+
+    onKeyStroke();
+}
+
+//----------------------------------------------------------------------------
+
+
+void LLTextEditor::blockUndo()
+{
+    mBaseDocIsPristine = false;
+    mLastCmd = NULL;
+    std::for_each(mUndoStack.begin(), mUndoStack.end(), DeletePointer());
+    mUndoStack.clear();
+}
+
+// virtual
+bool LLTextEditor::canUndo() const
+{
+    return !mReadOnly && mLastCmd != NULL;
+}
+
+void LLTextEditor::undo()
+{
+    if( !canUndo() )
+    {
+        return;
+    }
+    deselect();
+    S32 pos = 0;
+    do
+    {
+        pos = mLastCmd->undo(this);
+        undo_stack_t::iterator iter = std::find(mUndoStack.begin(), mUndoStack.end(), mLastCmd);
+        if (iter != mUndoStack.end())
+            ++iter;
+        if (iter != mUndoStack.end())
+            mLastCmd = *iter;
+        else
+            mLastCmd = NULL;
+
+        } while( mLastCmd && mLastCmd->groupWithNext() );
+
+        setCursorPos(pos);
+
+    onKeyStroke();
+}
+
+bool LLTextEditor::canRedo() const
+{
+    return !mReadOnly && (mUndoStack.size() > 0) && (mLastCmd != mUndoStack.front());
+}
+
+void LLTextEditor::redo()
+{
+    if( !canRedo() )
+    {
+        return;
+    }
+    deselect();
+    S32 pos = 0;
+    do
+    {
+        if( !mLastCmd )
+        {
+            mLastCmd = mUndoStack.back();
+        }
+        else
+        {
+            undo_stack_t::iterator iter = std::find(mUndoStack.begin(), mUndoStack.end(), mLastCmd);
+            if (iter != mUndoStack.begin())
+                mLastCmd = *(--iter);
+            else
+                mLastCmd = NULL;
+        }
+
+            if( mLastCmd )
+            {
+                pos = mLastCmd->redo(this);
+            }
+        } while(
+            mLastCmd &&
+            mLastCmd->groupWithNext() &&
+            (mLastCmd != mUndoStack.front()) );
+
+        setCursorPos(pos);
+
+    onKeyStroke();
+}
+
+void LLTextEditor::onFocusReceived()
+{
+    LLTextBase::onFocusReceived();
+    updateAllowingLanguageInput();
+}
+
+void LLTextEditor::focusLostHelper()
+{
+    updateAllowingLanguageInput();
+
+    // Route menu back to the default
+    if( gEditMenuHandler == this )
+    {
+        gEditMenuHandler = NULL;
+    }
+
+    if (mCommitOnFocusLost)
+    {
+        onCommit();
+    }
+
+    // Make sure cursor is shown again
+    getWindow()->showCursorFromMouseMove();
+}
+
+void LLTextEditor::onFocusLost()
+{
+    focusLostHelper();
+    LLTextBase::onFocusLost();
+}
+
+void LLTextEditor::onCommit()
+{
+    setControlValue(getValue());
+    LLTextBase::onCommit();
+}
+
+void LLTextEditor::setEnabled(bool enabled)
+{
+    // just treat enabled as read-only flag
+    bool read_only = !enabled;
+    if (read_only != mReadOnly)
+    {
+        //mReadOnly = read_only;
+        LLTextBase::setReadOnly(read_only);
+        updateSegments();
+        updateAllowingLanguageInput();
+    }
+}
+
+void LLTextEditor::showContextMenu(S32 x, S32 y)
+{
+    LLContextMenu* menu = static_cast<LLContextMenu*>(mContextMenuHandle.get());
+    if (!menu)
+    {
+        llassert(LLMenuGL::sMenuContainer != NULL);
+        menu = LLUICtrlFactory::createFromFile<LLContextMenu>("menu_text_editor.xml",
+                                                                                LLMenuGL::sMenuContainer,
+                                                                                LLMenuHolderGL::child_registry_t::instance());
+        if(!menu)
+        {
+            LL_WARNS() << "Failed to create menu for LLTextEditor: " << getName() << LL_ENDL;
+            return;
+        }
+        mContextMenuHandle = menu->getHandle();
+    }
+
+    // Route menu to this class
+    // previously this was done in ::handleRightMoseDown:
+    //if(hasTabStop())
+    // setFocus(true)  - why? weird...
+    // and then inside setFocus
+    // ....
+    //    gEditMenuHandler = this;
+    // ....
+    // but this didn't work in all cases and just weird...
+    //why not here?
+    // (all this was done for EXT-4443)
+
+    gEditMenuHandler = this;
+
+    S32 screen_x, screen_y;
+    localPointToScreen(x, y, &screen_x, &screen_y);
+
+    setCursorAtLocalPos(x, y, false);
+    if (hasSelection())
+    {
+        if ( (mCursorPos < llmin(mSelectionStart, mSelectionEnd)) || (mCursorPos > llmax(mSelectionStart, mSelectionEnd)) )
+        {
+            deselect();
+        }
+        else
+        {
+            setCursorPos(llmax(mSelectionStart, mSelectionEnd));
+        }
+    }
+
+    bool use_spellcheck = getSpellCheck(), is_misspelled = false;
+    if (use_spellcheck)
+    {
+        mSuggestionList.clear();
+
+        // If the cursor is on a misspelled word, retrieve suggestions for it
+        std::string misspelled_word = getMisspelledWord(mCursorPos);
+        if ((is_misspelled = !misspelled_word.empty()))
+        {
+            LLSpellChecker::instance().getSuggestions(misspelled_word, mSuggestionList);
+        }
+    }
+
+    menu->setItemVisible("Suggestion Separator", (use_spellcheck) && (!mSuggestionList.empty()));
+    menu->setItemVisible("Add to Dictionary", (use_spellcheck) && (is_misspelled));
+    menu->setItemVisible("Add to Ignore", (use_spellcheck) && (is_misspelled));
+    menu->setItemVisible("Spellcheck Separator", (use_spellcheck) && (is_misspelled));
+    menu->show(screen_x, screen_y, this);
+}
+
+
+void LLTextEditor::drawPreeditMarker()
+{
+    static LLUICachedControl<F32> preedit_marker_brightness ("UIPreeditMarkerBrightness", 0);
+    static LLUICachedControl<S32> preedit_marker_gap ("UIPreeditMarkerGap", 0);
+    static LLUICachedControl<S32> preedit_marker_position ("UIPreeditMarkerPosition", 0);
+    static LLUICachedControl<S32> preedit_marker_thickness ("UIPreeditMarkerThickness", 0);
+    static LLUICachedControl<F32> preedit_standout_brightness ("UIPreeditStandoutBrightness", 0);
+    static LLUICachedControl<S32> preedit_standout_gap ("UIPreeditStandoutGap", 0);
+    static LLUICachedControl<S32> preedit_standout_position ("UIPreeditStandoutPosition", 0);
+    static LLUICachedControl<S32> preedit_standout_thickness ("UIPreeditStandoutThickness", 0);
+
+    if (!hasPreeditString())
+    {
+        return;
+    }
+
+    const LLWString textString(getWText());
+    const llwchar *text = textString.c_str();
+    const S32 text_len = getLength();
+    const S32 num_lines = getLineCount();
+
+    S32 cur_line = getFirstVisibleLine();
+    if (cur_line >= num_lines)
+    {
+        return;
+    }
+
+    const S32 line_height = mFont->getLineHeight();
+
+    S32 line_start = getLineStart(cur_line);
+    S32 line_y = mVisibleTextRect.mTop - line_height;
+    while((mVisibleTextRect.mBottom <= line_y) && (num_lines > cur_line))
+    {
+        S32 next_start = -1;
+        S32 line_end = text_len;
+
+        if ((cur_line + 1) < num_lines)
+        {
+            next_start = getLineStart(cur_line + 1);
+            line_end = next_start;
+        }
+        if ( text[line_end-1] == '\n' )
+        {
+            --line_end;
+        }
+
+        // Does this line contain preedits?
+        if (line_start >= mPreeditPositions.back())
+        {
+            // We have passed the preedits.
+            break;
+        }
+        if (line_end > mPreeditPositions.front())
+        {
+            for (U32 i = 0; i < mPreeditStandouts.size(); i++)
+            {
+                S32 left = mPreeditPositions[i];
+                S32 right = mPreeditPositions[i + 1];
+                if (right <= line_start || left >= line_end)
+                {
+                    continue;
+                }
+
+                line_info& line = mLineInfoList[cur_line];
+                LLRect text_rect(line.mRect);
+                text_rect.mRight = mDocumentView->getRect().getWidth(); // clamp right edge to document extents
+                text_rect.translate(mDocumentView->getRect().mLeft, mDocumentView->getRect().mBottom); // adjust by scroll position
+
+                S32 preedit_left = text_rect.mLeft;
+                if (left > line_start)
+                {
+                    preedit_left += mFont->getWidth(text, line_start, left - line_start);
+                }
+                S32 preedit_right = text_rect.mLeft;
+                if (right < line_end)
+                {
+                    preedit_right += mFont->getWidth(text, line_start, right - line_start);
+                }
+                else
+                {
+                    preedit_right += mFont->getWidth(text, line_start, line_end - line_start);
+                }
+
+                if (mPreeditStandouts[i])
+                {
+                    gl_rect_2d(preedit_left + preedit_standout_gap,
+                               text_rect.mBottom + mFont->getDescenderHeight() - 1,
+                               preedit_right - preedit_standout_gap - 1,
+                               text_rect.mBottom + mFont->getDescenderHeight() - 1 - preedit_standout_thickness,
+                               (mCursorColor.get() * preedit_standout_brightness + mWriteableBgColor.get() * (1 - preedit_standout_brightness)).setAlpha(1.0f));
+                }
+                else
+                {
+                    gl_rect_2d(preedit_left + preedit_marker_gap,
+                               text_rect.mBottom + mFont->getDescenderHeight() - 1,
+                               preedit_right - preedit_marker_gap - 1,
+                               text_rect.mBottom + mFont->getDescenderHeight() - 1 - preedit_marker_thickness,
+                               (mCursorColor.get() * preedit_marker_brightness + mWriteableBgColor.get() * (1 - preedit_marker_brightness)).setAlpha(1.0f));
+                }
+            }
+        }
+
+        // move down one line
+        line_y -= line_height;
+        line_start = next_start;
+        cur_line++;
+    }
+}
+
+void LLTextEditor::draw()
+{
+    {
+        // pad clipping rectangle so that cursor can draw at full width
+        // when at left edge of mVisibleTextRect
+        LLRect clip_rect(mVisibleTextRect);
+        clip_rect.stretch(1);
+        LLLocalClipRect clip(clip_rect);
+    }
+
+    LLTextBase::draw();
+
+    drawPreeditMarker();
+
+    //RN: the decision was made to always show the orange border for keyboard focus but do not put an insertion caret
+    // when in readonly mode
+    mBorder->setKeyboardFocusHighlight( hasFocus() );// && !mReadOnly);
+}
+
+// Start or stop the editor from accepting text-editing keystrokes
+// see also LLLineEditor
+void LLTextEditor::setFocus( bool new_state )
+{
+    bool old_state = hasFocus();
+
+    // Don't change anything if the focus state didn't change
+    if (new_state == old_state) return;
+
+    // Notify early if we are losing focus.
+    if (!new_state)
+    {
+        getWindow()->allowLanguageTextInput(this, false);
+    }
+
+    LLTextBase::setFocus( new_state );
+
+    if( new_state )
+    {
+        // Route menu to this class
+        gEditMenuHandler = this;
+
+        // Don't start the cursor flashing right away
+        resetCursorBlink();
+    }
+    else
+    {
+        // Route menu back to the default
+        if( gEditMenuHandler == this )
+        {
+            gEditMenuHandler = NULL;
+        }
+
+        endSelection();
+    }
+}
+
+// public
+void LLTextEditor::setCursorAndScrollToEnd()
+{
+    deselect();
+    endOfDoc();
+}
+
+void LLTextEditor::getCurrentLineAndColumn( S32* line, S32* col, bool include_wordwrap )
+{
+    *line = getLineNumFromDocIndex(mCursorPos, include_wordwrap);
+    *col = getLineOffsetFromDocIndex(mCursorPos, include_wordwrap);
+}
+
+void LLTextEditor::autoIndent()
+{
+    // Count the number of spaces in the current line
+    S32 line = getLineNumFromDocIndex(mCursorPos, false);
+    S32 line_start = getLineStart(line);
+    S32 space_count = 0;
+    S32 i;
+
+    LLWString text = getWText();
+    S32 offset = getLineOffsetFromDocIndex(mCursorPos);
+    while(( ' ' == text[line_start] ) && (space_count < offset))
+    {
+        space_count++;
+        line_start++;
+    }
+
+    // If we're starting a braced section, indent one level.
+    if( (mCursorPos > 0) && (text[mCursorPos -1] == '{') )
+    {
+        space_count += SPACES_PER_TAB;
+    }
+
+    // Insert that number of spaces on the new line
+
+    //appendLineBreakSegment(LLStyle::Params());//addChar( '\n' );
+    addLineBreakChar();
+
+    for( i = 0; i < space_count; i++ )
+    {
+        addChar( ' ' );
+    }
+}
+
+// Inserts new text at the cursor position
+void LLTextEditor::insertText(const std::string &new_text)
+{
+    bool enabled = getEnabled();
+    setEnabled( true );
+
+    // Delete any selected characters (the insertion replaces them)
+    if( hasSelection() )
+    {
+        deleteSelection(true);
+    }
+
+    setCursorPos(mCursorPos + insert( mCursorPos, utf8str_to_wstring(new_text), false, LLTextSegmentPtr() ));
+
+    setEnabled( enabled );
+}
+
+void LLTextEditor::insertText(LLWString &new_text)
+{
+    bool enabled = getEnabled();
+    setEnabled( true );
+
+    // Delete any selected characters (the insertion replaces them)
+    if( hasSelection() )
+    {
+        deleteSelection(true);
+    }
+
+    setCursorPos(mCursorPos + insert( mCursorPos, new_text, false, LLTextSegmentPtr() ));
+
+    setEnabled( enabled );
+}
+
+void LLTextEditor::appendWidget(const LLInlineViewSegment::Params& params, const std::string& text, bool allow_undo)
+{
+    // Save old state
+    S32 selection_start = mSelectionStart;
+    S32 selection_end = mSelectionEnd;
+    bool was_selecting = mIsSelecting;
+    S32 cursor_pos = mCursorPos;
+    S32 old_length = getLength();
+    bool cursor_was_at_end = (mCursorPos == old_length);
+
+    deselect();
+
+    setCursorPos(old_length);
+
+    LLWString widget_wide_text = utf8str_to_wstring(text);
+
+    LLTextSegmentPtr segment = new LLInlineViewSegment(params, old_length, old_length + widget_wide_text.size());
+    insert(getLength(), widget_wide_text, false, segment);
+
+    // Set the cursor and scroll position
+    if( selection_start != selection_end )
+    {
+        mSelectionStart = selection_start;
+        mSelectionEnd = selection_end;
+
+        mIsSelecting = was_selecting;
+        setCursorPos(cursor_pos);
+    }
+    else if( cursor_was_at_end )
+    {
+        setCursorPos(getLength());
+    }
+    else
+    {
+        setCursorPos(cursor_pos);
+    }
+
+    if (!allow_undo)
+    {
+        blockUndo();
+    }
+}
+
+void LLTextEditor::removeTextFromEnd(S32 num_chars)
+{
+    if (num_chars <= 0) return;
+
+    remove(getLength() - num_chars, num_chars, false);
+
+    S32 len = getLength();
+    setCursorPos (llclamp(mCursorPos, 0, len));
+    mSelectionStart = llclamp(mSelectionStart, 0, len);
+    mSelectionEnd = llclamp(mSelectionEnd, 0, len);
+
+    needsScroll();
+}
+
+//----------------------------------------------------------------------------
+
+void LLTextEditor::onSpellCheckPerformed()
+{
+    if (isPristine())
+    {
+        mBaseDocIsPristine = false;
+    }
+}
+
+void LLTextEditor::makePristine()
+{
+    mPristineCmd = mLastCmd;
+    mBaseDocIsPristine = !mLastCmd;
+
+    // Create a clean partition in the undo stack.  We don't want a single command to extend from
+    // the "pre-pristine" state to the "post-pristine" state.
+    if( mLastCmd )
+    {
+        mLastCmd->blockExtensions();
+    }
+}
+
+bool LLTextEditor::isPristine() const
+{
+    if( mPristineCmd )
+    {
+        return (mPristineCmd == mLastCmd);
+    }
+    else
+    {
+        // No undo stack, so check if the version before and commands were done was the original version
+        return !mLastCmd && mBaseDocIsPristine;
+    }
+}
+
+bool LLTextEditor::tryToRevertToPristineState()
+{
+    if( !isPristine() )
+    {
+        deselect();
+        S32 i = 0;
+        while( !isPristine() && canUndo() )
+        {
+            undo();
+            i--;
+        }
+
+        while( !isPristine() && canRedo() )
+        {
+            redo();
+            i++;
+        }
+
+        if( !isPristine() )
+        {
+            // failed, so go back to where we started
+            while( i > 0 )
+            {
+                undo();
+                i--;
+            }
+        }
+    }
+
+    return isPristine(); // true => success
+}
+
+void LLTextEditor::updateLinkSegments()
+{
+    LLWString wtext = getWText();
+
+    // update any segments that contain a link
+    for (segment_set_t::iterator it = mSegments.begin(); it != mSegments.end(); ++it)
+    {
+        LLTextSegment *segment = *it;
+        if (segment && segment->getStyle() && segment->getStyle()->isLink())
+        {
+            LLStyleConstSP style = segment->getStyle();
+            LLStyleSP new_style(new LLStyle(*style));
+            LLWString url_label = wtext.substr(segment->getStart(), segment->getEnd()-segment->getStart());
+
+            segment_set_t::const_iterator next_it = mSegments.upper_bound(segment);
+            LLTextSegment *next_segment = *next_it;
+            if (next_segment)
+            {
+                LLWString next_url_label = wtext.substr(next_segment->getStart(), next_segment->getEnd()-next_segment->getStart());
+                std::string link_check = wstring_to_utf8str(url_label) + wstring_to_utf8str(next_url_label);
+                LLUrlMatch match;
+
+                if ( LLUrlRegistry::instance().findUrl(link_check, match))
+                {
+                    if(match.getQuery() == wstring_to_utf8str(next_url_label))
+                    {
+                        continue;
+                    }
+                }
+            }
+
+            // if the link's label (what the user can edit) is a valid Url,
+            // then update the link's HREF to be the same as the label text.
+            // This lets users edit Urls in-place.
+            if (acceptsTextInput() && LLUrlRegistry::instance().hasUrl(url_label))
+            {
+                std::string new_url = wstring_to_utf8str(url_label);
+                LLStringUtil::trim(new_url);
+                new_style->setLinkHREF(new_url);
+                LLStyleConstSP sp(new_style);
+                segment->setStyle(sp);
+            }
+        }
+    }
+}
+
+
+
+void LLTextEditor::onMouseCaptureLost()
+{
+    endSelection();
+}
+
+///////////////////////////////////////////////////////////////////
+// Hack for Notecards
+
+bool LLTextEditor::importBuffer(const char* buffer, S32 length )
+{
+    std::istringstream instream(buffer);
+
+    // Version 1 format:
+    //      Linden text version 1\n
+    //      {\n
+    //          <EmbeddedItemList chunk>
+    //          Text length <bytes without \0>\n
+    //          <text without \0> (text may contain ext_char_values)
+    //      }\n
+
+    char tbuf[MAX_STRING];  /* Flawfinder: ignore */
+
+    S32 version = 0;
+    instream.getline(tbuf, MAX_STRING);
+    if( 1 != sscanf(tbuf, "Linden text version %d", &version) )
+    {
+        LL_WARNS() << "Invalid Linden text file header " << LL_ENDL;
+        return false;
+    }
+
+    if( 1 != version )
+    {
+        LL_WARNS() << "Invalid Linden text file version: " << version << LL_ENDL;
+        return false;
+    }
+
+    instream.getline(tbuf, MAX_STRING);
+    if( 0 != sscanf(tbuf, "{") )
+    {
+        LL_WARNS() << "Invalid Linden text file format" << LL_ENDL;
+        return false;
+    }
+
+    S32 text_len = 0;
+    instream.getline(tbuf, MAX_STRING);
+    if( 1 != sscanf(tbuf, "Text length %d", &text_len) )
+    {
+        LL_WARNS() << "Invalid Linden text length field" << LL_ENDL;
+        return false;
+    }
+
+    if( text_len > mMaxTextByteLength )
+    {
+        LL_WARNS() << "Invalid Linden text length: " << text_len << LL_ENDL;
+        return false;
+    }
+
+    bool success = true;
+
+    char* text = new char[ text_len + 1];
+    if (text == NULL)
+    {
+        LLError::LLUserWarningMsg::showOutOfMemory();
+        LL_ERRS() << "Memory allocation failure." << LL_ENDL;
+        return false;
+    }
+    instream.get(text, text_len + 1, '\0');
+    text[text_len] = '\0';
+    if( text_len != (S32)strlen(text) )/* Flawfinder: ignore */
+    {
+        LL_WARNS() << llformat("Invalid text length: %d != %d ",strlen(text),text_len) << LL_ENDL;/* Flawfinder: ignore */
+        success = false;
+    }
+
+    instream.getline(tbuf, MAX_STRING);
+    if( success && (0 != sscanf(tbuf, "}")) )
+    {
+        LL_WARNS() << "Invalid Linden text file format: missing terminal }" << LL_ENDL;
+        success = false;
+    }
+
+    if( success )
+    {
+        // Actually set the text
+        setText( LLStringExplicit(text) );
+    }
+
+    delete[] text;
+
+    startOfDoc();
+    deselect();
+
+    return success;
+}
+
+bool LLTextEditor::exportBuffer(std::string &buffer )
+{
+    std::ostringstream outstream(buffer);
+
+    outstream << "Linden text version 1\n";
+    outstream << "{\n";
+
+    outstream << llformat("Text length %d\n", getLength() );
+    outstream << getText();
+    outstream << "}\n";
+
+    return true;
+}
+
+void LLTextEditor::updateAllowingLanguageInput()
+{
+    LLWindow* window = getWindow();
+    if (!window)
+    {
+        // test app, no window available
+        return;
+    }
+    if (hasFocus() && !mReadOnly)
+    {
+        window->allowLanguageTextInput(this, true);
+    }
+    else
+    {
+        window->allowLanguageTextInput(this, false);
+    }
+}
+
+// Preedit is managed off the undo/redo command stack.
+
+bool LLTextEditor::hasPreeditString() const
+{
+    return (mPreeditPositions.size() > 1);
+}
+
+void LLTextEditor::resetPreedit()
+{
+    if (hasSelection())
+    {
+        if (hasPreeditString())
+        {
+            LL_WARNS() << "Preedit and selection!" << LL_ENDL;
+            deselect();
+        }
+        else
+        {
+            deleteSelection(true);
+        }
+    }
+    if (hasPreeditString())
+    {
+        if (hasSelection())
+        {
+            LL_WARNS() << "Preedit and selection!" << LL_ENDL;
+            deselect();
+        }
+
+        setCursorPos(mPreeditPositions.front());
+        removeStringNoUndo(mCursorPos, mPreeditPositions.back() - mCursorPos);
+        insertStringNoUndo(mCursorPos, mPreeditOverwrittenWString);
+
+        mPreeditWString.clear();
+        mPreeditOverwrittenWString.clear();
+        mPreeditPositions.clear();
+
+        // A call to updatePreedit should soon follow under a
+        // normal course of operation, so we don't need to
+        // maintain internal variables such as line start
+        // positions now.
+    }
+}
+
+void LLTextEditor::updatePreedit(const LLWString &preedit_string,
+        const segment_lengths_t &preedit_segment_lengths, const standouts_t &preedit_standouts, S32 caret_position)
+{
+    // Just in case.
+    if (mReadOnly)
+    {
+        return;
+    }
+
+    getWindow()->hideCursorUntilMouseMove();
+
+    S32 insert_preedit_at = mCursorPos;
+
+    mPreeditWString = preedit_string;
+    mPreeditPositions.resize(preedit_segment_lengths.size() + 1);
+    S32 position = insert_preedit_at;
+    for (segment_lengths_t::size_type i = 0; i < preedit_segment_lengths.size(); i++)
+    {
+        mPreeditPositions[i] = position;
+        position += preedit_segment_lengths[i];
+    }
+    mPreeditPositions.back() = position;
+
+    if (LL_KIM_OVERWRITE == gKeyboard->getInsertMode())
+    {
+        mPreeditOverwrittenWString = getWText().substr(insert_preedit_at, mPreeditWString.length());
+        removeStringNoUndo(insert_preedit_at, mPreeditWString.length());
+    }
+    else
+    {
+        mPreeditOverwrittenWString.clear();
+    }
+
+    segment_vec_t segments;
+    //pass empty segments to let "insertStringNoUndo" make new LLNormalTextSegment and insert it, if needed.
+    insertStringNoUndo(insert_preedit_at, mPreeditWString, &segments);
+
+    mPreeditStandouts = preedit_standouts;
+
+    setCursorPos(insert_preedit_at + caret_position);
+
+    // Update of the preedit should be caused by some key strokes.
+    resetCursorBlink();
+
+    onKeyStroke();
+}
+
+bool LLTextEditor::getPreeditLocation(S32 query_offset, LLCoordGL *coord, LLRect *bounds, LLRect *control) const
+{
+    if (control)
+    {
+        LLRect control_rect_screen;
+        localRectToScreen(mVisibleTextRect, &control_rect_screen);
+        LLUI::getInstance()->screenRectToGL(control_rect_screen, control);
+    }
+
+    S32 preedit_left_position, preedit_right_position;
+    if (hasPreeditString())
+    {
+        preedit_left_position = mPreeditPositions.front();
+        preedit_right_position = mPreeditPositions.back();
+    }
+    else
+    {
+        preedit_left_position = preedit_right_position = mCursorPos;
+    }
+
+    const S32 query = (query_offset >= 0 ? preedit_left_position + query_offset : mCursorPos);
+    if (query < preedit_left_position || query > preedit_right_position)
+    {
+        return false;
+    }
+
+    const S32 first_visible_line = getFirstVisibleLine();
+    if (query < getLineStart(first_visible_line))
+    {
+        return false;
+    }
+
+    S32 current_line = first_visible_line;
+    S32 current_line_start, current_line_end;
+    for (;;)
+    {
+        current_line_start = getLineStart(current_line);
+        current_line_end = getLineStart(current_line + 1);
+        if (query >= current_line_start && query < current_line_end)
+        {
+            break;
+        }
+        if (current_line_start == current_line_end)
+        {
+            // We have reached on the last line.  The query position must be here.
+            break;
+        }
+        current_line++;
+    }
+
+    const LLWString textString(getWText());
+    const llwchar * const text = textString.c_str();
+    const S32 line_height = mFont->getLineHeight();
+
+    if (coord)
+    {
+        const S32 query_x = mVisibleTextRect.mLeft + mFont->getWidth(text, current_line_start, query - current_line_start);
+        const S32 query_y = mVisibleTextRect.mTop - (current_line - first_visible_line) * line_height - line_height / 2;
+        S32 query_screen_x, query_screen_y;
+        localPointToScreen(query_x, query_y, &query_screen_x, &query_screen_y);
+        LLUI::getInstance()->screenPointToGL(query_screen_x, query_screen_y, &coord->mX, &coord->mY);
+    }
+
+    if (bounds)
+    {
+        S32 preedit_left = mVisibleTextRect.mLeft;
+        if (preedit_left_position > current_line_start)
+        {
+            preedit_left += mFont->getWidth(text, current_line_start, preedit_left_position - current_line_start);
+        }
+
+        S32 preedit_right = mVisibleTextRect.mLeft;
+        if (preedit_right_position < current_line_end)
+        {
+            preedit_right += mFont->getWidth(text, current_line_start, preedit_right_position - current_line_start);
+        }
+        else
+        {
+            preedit_right += mFont->getWidth(text, current_line_start, current_line_end - current_line_start);
+        }
+
+        const S32 preedit_top = mVisibleTextRect.mTop - (current_line - first_visible_line) * line_height;
+        const S32 preedit_bottom = preedit_top - line_height;
+
+        const LLRect preedit_rect_local(preedit_left, preedit_top, preedit_right, preedit_bottom);
+        LLRect preedit_rect_screen;
+        localRectToScreen(preedit_rect_local, &preedit_rect_screen);
+        LLUI::getInstance()->screenRectToGL(preedit_rect_screen, bounds);
+    }
+
+    return true;
+}
+
+void LLTextEditor::getSelectionRange(S32 *position, S32 *length) const
+{
+    if (hasSelection())
+    {
+        *position = llmin(mSelectionStart, mSelectionEnd);
+        *length = llabs(mSelectionStart - mSelectionEnd);
+    }
+    else
+    {
+        *position = mCursorPos;
+        *length = 0;
+    }
+}
+
+void LLTextEditor::getPreeditRange(S32 *position, S32 *length) const
+{
+    if (hasPreeditString())
+    {
+        *position = mPreeditPositions.front();
+        *length = mPreeditPositions.back() - mPreeditPositions.front();
+    }
+    else
+    {
+        *position = mCursorPos;
+        *length = 0;
+    }
+}
+
+void LLTextEditor::markAsPreedit(S32 position, S32 length)
+{
+    deselect();
+    setCursorPos(position);
+    if (hasPreeditString())
+    {
+        LL_WARNS() << "markAsPreedit invoked when hasPreeditString is true." << LL_ENDL;
+    }
+    mPreeditWString = LLWString( getWText(), position, length );
+    if (length > 0)
+    {
+        mPreeditPositions.resize(2);
+        mPreeditPositions[0] = position;
+        mPreeditPositions[1] = position + length;
+        mPreeditStandouts.resize(1);
+        mPreeditStandouts[0] = false;
+    }
+    else
+    {
+        mPreeditPositions.clear();
+        mPreeditStandouts.clear();
+    }
+    if (LL_KIM_OVERWRITE == gKeyboard->getInsertMode())
+    {
+        mPreeditOverwrittenWString = mPreeditWString;
+    }
+    else
+    {
+        mPreeditOverwrittenWString.clear();
+    }
+}
+
+S32 LLTextEditor::getPreeditFontSize() const
+{
+    return ll_round((F32)mFont->getLineHeight() * LLUI::getScaleFactor().mV[VY]);
+}
+
+bool LLTextEditor::isDirty() const
+{
+    if(mReadOnly)
+    {
+        return false;
+    }
+
+    if( mPristineCmd )
+    {
+        return ( mPristineCmd == mLastCmd );
+    }
+    else
+    {
+        return ( NULL != mLastCmd );
+    }
+}
+
+void LLTextEditor::setKeystrokeCallback(const keystroke_signal_t::slot_type& callback)
+{
+    mKeystrokeSignal.connect(callback);
+}
+
+void LLTextEditor::onKeyStroke()
+{
+    mKeystrokeSignal(this);
+
+    mSpellCheckStart = mSpellCheckEnd = -1;
+    mSpellCheckTimer.setTimerExpirySec(SPELLCHECK_DELAY);
+}
+
+//virtual
+void LLTextEditor::clear()
+{
+    getViewModel()->setDisplay(LLWStringUtil::null);
+    clearSegments();
+}
+
+bool LLTextEditor::canLoadOrSaveToFile()
+{
+    return !mReadOnly;
+}
+
+S32 LLTextEditor::spacesPerTab()
+{
+    return SPACES_PER_TAB;
+}