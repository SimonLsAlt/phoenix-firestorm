/** 
 * @file lltexteditor.cpp
 *
 * $LicenseInfo:firstyear=2001&license=viewerlgpl$
 * Second Life Viewer Source Code
 * Copyright (C) 2010, Linden Research, Inc.
 * 
 * This library is free software; you can redistribute it and/or
 * modify it under the terms of the GNU Lesser General Public
 * License as published by the Free Software Foundation;
 * version 2.1 of the License only.
 * 
 * This library is distributed in the hope that it will be useful,
 * but WITHOUT ANY WARRANTY; without even the implied warranty of
 * MERCHANTABILITY or FITNESS FOR A PARTICULAR PURPOSE.  See the GNU
 * Lesser General Public License for more details.
 * 
 * You should have received a copy of the GNU Lesser General Public
 * License along with this library; if not, write to the Free Software
 * Foundation, Inc., 51 Franklin Street, Fifth Floor, Boston, MA  02110-1301  USA
 * 
 * Linden Research, Inc., 945 Battery Street, San Francisco, CA  94111  USA
 * $/LicenseInfo$
 */

// Text editor widget to let users enter a a multi-line ASCII document.

#include "linden_common.h"

#define LLTEXTEDITOR_CPP
#include "lltexteditor.h"

#include "llfontfreetype.h" // for LLFontFreetype::FIRST_CHAR
#include "llfontgl.h"
#include "llgl.h"			// LLGLSUIDefault()
#include "lllocalcliprect.h"
#include "llrender.h"
#include "llui.h"
#include "lluictrlfactory.h"
#include "llrect.h"
#include "llfocusmgr.h"
#include "lltimer.h"
#include "llmath.h"

#include "llclipboard.h"
#include "llscrollbar.h"
#include "llstl.h"
#include "llstring.h"
#include "llkeyboard.h"
#include "llkeywords.h"
#include "llundo.h"
#include "llviewborder.h"
#include "llcontrol.h"
#include "llwindow.h"
#include "lltextparser.h"
#include "llscrollcontainer.h"
#include "llspellcheck.h"
#include "llpanel.h"
#include "llurlregistry.h"
#include "lltooltip.h"
#include "llmenugl.h"

#include <queue>
#include "llcombobox.h"

// 
// Globals
//
static LLDefaultChildRegistry::Register<LLTextEditor> r("simple_text_editor");

// Compiler optimization, generate extern template
template class LLTextEditor* LLView::getChild<class LLTextEditor>(
	const std::string& name, BOOL recurse) const;

//
// Constants
//
const S32	SPACES_PER_TAB = 4;
const F32	SPELLCHECK_DELAY = 0.5f;	// delay between the last keypress and spell checking the word the cursor is on

///////////////////////////////////////////////////////////////////

class LLTextEditor::TextCmdInsert : public LLTextBase::TextCmd
{
public:
	TextCmdInsert(S32 pos, BOOL group_with_next, const LLWString &ws, LLTextSegmentPtr segment)
		: TextCmd(pos, group_with_next, segment), mWString(ws)
	{
	}
	virtual ~TextCmdInsert() {}
	virtual BOOL execute( LLTextBase* editor, S32* delta )
	{
		*delta = insert(editor, getPosition(), mWString );
		LLWStringUtil::truncate(mWString, *delta);
		//mWString = wstring_truncate(mWString, *delta);
		return (*delta != 0);
	}	
	virtual S32 undo( LLTextBase* editor )
	{
		remove(editor, getPosition(), mWString.length() );
		return getPosition();
	}
	virtual S32 redo( LLTextBase* editor )
	{
		insert(editor, getPosition(), mWString );
		return getPosition() + mWString.length();
	}

private:
	LLWString mWString;
};

///////////////////////////////////////////////////////////////////
class LLTextEditor::TextCmdAddChar : public LLTextBase::TextCmd
{
public:
	TextCmdAddChar( S32 pos, BOOL group_with_next, llwchar wc, LLTextSegmentPtr segment)
		: TextCmd(pos, group_with_next, segment), mWString(1, wc), mBlockExtensions(FALSE)
	{
	}
	virtual void blockExtensions()
	{
		mBlockExtensions = TRUE;
	}
	virtual BOOL canExtend(S32 pos) const
	{
		// cannot extend text with custom segments
		if (!mSegments.empty()) return FALSE;

		return !mBlockExtensions && (pos == getPosition() + (S32)mWString.length());
	}
	virtual BOOL execute( LLTextBase* editor, S32* delta )
	{
		*delta = insert(editor, getPosition(), mWString);
		LLWStringUtil::truncate(mWString, *delta);
		//mWString = wstring_truncate(mWString, *delta);
		return (*delta != 0);
	}
	virtual BOOL extendAndExecute( LLTextBase* editor, S32 pos, llwchar wc, S32* delta )	
	{ 
		LLWString ws;
		ws += wc;
		
		*delta = insert(editor, pos, ws);
		if( *delta > 0 )
		{
			mWString += wc;
		}
		return (*delta != 0);
	}
	virtual S32 undo( LLTextBase* editor )
	{
		remove(editor, getPosition(), mWString.length() );
		return getPosition();
	}
	virtual S32 redo( LLTextBase* editor )
	{
		insert(editor, getPosition(), mWString );
		return getPosition() + mWString.length();
	}

private:
	LLWString	mWString;
	BOOL		mBlockExtensions;

};

///////////////////////////////////////////////////////////////////

class LLTextEditor::TextCmdOverwriteChar : public LLTextBase::TextCmd
{
public:
	TextCmdOverwriteChar( S32 pos, BOOL group_with_next, llwchar wc)
		: TextCmd(pos, group_with_next), mChar(wc), mOldChar(0) {}

	virtual BOOL execute( LLTextBase* editor, S32* delta )
	{ 
		mOldChar = editor->getWText()[getPosition()];
		overwrite(editor, getPosition(), mChar);
		*delta = 0;
		return TRUE;
	}	
	virtual S32 undo( LLTextBase* editor )
	{
		overwrite(editor, getPosition(), mOldChar);
		return getPosition();
	}
	virtual S32 redo( LLTextBase* editor )
	{
		overwrite(editor, getPosition(), mChar);
		return getPosition()+1;
	}

private:
	llwchar		mChar;
	llwchar		mOldChar;
};

///////////////////////////////////////////////////////////////////

class LLTextEditor::TextCmdRemove : public LLTextBase::TextCmd
{
public:
	TextCmdRemove( S32 pos, BOOL group_with_next, S32 len, segment_vec_t& segments ) :
		TextCmd(pos, group_with_next), mLen(len)
	{
		std::swap(mSegments, segments);
	}
	virtual BOOL execute( LLTextBase* editor, S32* delta )
	{ 
		mWString = editor->getWText().substr(getPosition(), mLen);
		*delta = remove(editor, getPosition(), mLen );
		return (*delta != 0);
	}
	virtual S32 undo( LLTextBase* editor )
	{
		insert(editor, getPosition(), mWString);
		return getPosition() + mWString.length();
	}
	virtual S32 redo( LLTextBase* editor )
	{
		remove(editor, getPosition(), mLen );
		return getPosition();
	}
private:
	LLWString	mWString;
	S32				mLen;
};


///////////////////////////////////////////////////////////////////
LLTextEditor::Params::Params()
:	default_text("default_text"),
	prevalidate_callback("prevalidate_callback"),
	embedded_items("embedded_items", false),
	ignore_tab("ignore_tab", true),
	auto_indent("auto_indent", true),
	default_color("default_color"),
    commit_on_focus_lost("commit_on_focus_lost", false),
	show_context_menu("show_context_menu"),
	enable_tooltip_paste("enable_tooltip_paste"),
	enable_tab_remove("enable_tab_remove", true)	// <FS:Ansariel> FIRE-15591: Optional tab remove
{
	addSynonym(prevalidate_callback, "text_type");
}

LLTextEditor::LLTextEditor(const LLTextEditor::Params& p) :
	LLTextBase(p),
	mAutoreplaceCallback(),
	mBaseDocIsPristine(TRUE),
	mPristineCmd( NULL ),
	mLastCmd( NULL ),
	mDefaultColor( p.default_color() ),
	mAutoIndent(p.auto_indent),
	mCommitOnFocusLost( p.commit_on_focus_lost),
	mAllowEmbeddedItems( p.embedded_items ),
	mMouseDownX(0),
	mMouseDownY(0),
	mTabsToNextField(p.ignore_tab),
	mPrevalidateFunc(p.prevalidate_callback()),
	mShowContextMenu(p.show_context_menu),
	mEnableTooltipPaste(p.enable_tooltip_paste),
	mPassDelete(FALSE),
	mKeepSelectionOnReturn(false),
	mEnableTabRemove(p.enable_tab_remove)	// <FS:Ansariel> FIRE-15591: Optional tab remove
{
	mSourceID.generate();

	//FIXME: use image?
	LLViewBorder::Params params;
	params.name = "text ed border";
	params.rect = getLocalRect();
	params.bevel_style = LLViewBorder::BEVEL_IN;
	params.border_thickness = 1;
	params.visible = p.border_visible;
	mBorder = LLUICtrlFactory::create<LLViewBorder> (params);
	addChild( mBorder );
	setText(p.default_text());
	
	mParseOnTheFly = TRUE;
}

void LLTextEditor::initFromParams( const LLTextEditor::Params& p)
{
	LLTextBase::initFromParams(p);

	// HACK:  text editors always need to be enabled so that we can scroll
	LLView::setEnabled(true);

	if (p.commit_on_focus_lost.isProvided())
	{
		mCommitOnFocusLost = p.commit_on_focus_lost;
	}
	
	updateAllowingLanguageInput();
}

LLTextEditor::~LLTextEditor()
{
	gFocusMgr.releaseFocusIfNeeded( this ); // calls onCommit() while LLTextEditor still valid

	// Scrollbar is deleted by LLView
	std::for_each(mUndoStack.begin(), mUndoStack.end(), DeletePointer());
	mUndoStack.clear();
	// Mark the menu as dead or its retained in memory till shutdown.
	LLContextMenu* menu = static_cast<LLContextMenu*>(mContextMenuHandle.get());
	if(menu)
	{
		menu->die();
		mContextMenuHandle.markDead();
	}
}

////////////////////////////////////////////////////////////
// LLTextEditor
// Public methods

void LLTextEditor::setText(const LLStringExplicit &utf8str, const LLStyle::Params& input_params)
{
	// validate incoming text if necessary
	if (mPrevalidateFunc)
	{
		LLWString test_text = utf8str_to_wstring(utf8str);
		if (!mPrevalidateFunc(test_text))
		{
			// not valid text, nothing to do
			return;
		}
	}

	blockUndo();
	deselect();
	
	mParseOnTheFly = FALSE;
	LLTextBase::setText(utf8str, input_params);
	mParseOnTheFly = TRUE;

	resetDirty();
}

// [SL:KB] - Patch: UI-FloaterSearchReplace | Checked: 2013-12-30 (Catznip-3.6)
std::string LLTextEditor::getSelectionString() const
{
	S32 idxSel = 0, lenSel = 0;
	getSelectionRange(&idxSel, &lenSel);
	return (lenSel > 0) ? wstring_to_utf8str(getWText().substr(idxSel, lenSel)) : LLStringUtil::null;
}
// [/SL:KB]

//void LLTextEditor::selectNext(const std::string& search_text_in, BOOL case_insensitive, BOOL wrap)
// [SL:KB] - Patch: UI-FloaterSearchReplace | Checked: 2010-10-29 (Catznip-2.3.0a) | Added: Catznip-2.3.0a
void LLTextEditor::selectNext(const std::string& search_text_in, BOOL case_insensitive, BOOL wrap, BOOL search_up)
// [/SL:KB]
{
	if (search_text_in.empty())
	{
		return;
	}

	LLWString text = getWText();
	LLWString search_text = utf8str_to_wstring(search_text_in);
	if (case_insensitive)
	{
		LLWStringUtil::toLower(text);
		LLWStringUtil::toLower(search_text);
	}
	
	if (mIsSelecting)
	{
		LLWString selected_text = text.substr(mSelectionEnd, mSelectionStart - mSelectionEnd);
		
		if (selected_text == search_text)
		{
//			// We already have this word selected, we are searching for the next.
//			setCursorPos(mCursorPos + search_text.size());
// [SL:KB] - Patch: UI-FloaterSearchReplace | Checked: 2010-10-29 (Catznip-2.3.0a) | Added: Catznip-2.3.0a
			if (search_up)
			{
				// We already have this word selected, we are searching for the previous.
				setCursorPos(llmax(0, mCursorPos - 1));
			}
			else
			{
				// We already have this word selected, we are searching for the next.
				setCursorPos(mCursorPos + search_text.size());
			}
// [/SL:KB]
		}
	}
	
//	S32 loc = text.find(search_text,mCursorPos);
// [SL:KB] - Patch: UI-FloaterSearchReplace | Checked: 2010-10-29 (Catznip-2.3.0a) | Added: Catznip-2.3.0a
	S32 loc = (search_up) ? text.rfind(search_text, llmax(0, mCursorPos - (S32)search_text.size())) : text.find(search_text,mCursorPos);
// [/SL:KB]

	// If Maybe we wrapped, search again
	if (wrap && (-1 == loc))
	{	
//		loc = text.find(search_text);
// [SL:KB] - Patch: UI-FloaterSearchReplace | Checked: 2010-10-29 (Catznip-2.3.0a) | Added: Catznip-2.3.0a
		loc = (search_up) ? text.rfind(search_text) : text.find(search_text);
// [/SL:KB]
	}
	
	// If still -1, then search_text just isn't found.
    if (-1 == loc)
	{
		mIsSelecting = FALSE;
		mSelectionEnd = 0;
		mSelectionStart = 0;
		return;
	}

	setCursorPos(loc);
// [SL:KB] - Patch: UI-FloaterSearchReplace | Checked: 2010-11-05 (Catznip-2.3.0a) | Added: Catznip-2.3.0a
	if (mReadOnly)
	{
		updateScrollFromCursor();
	}
// [/SL:KB]
	
	mIsSelecting = TRUE;
	mSelectionEnd = mCursorPos;
	mSelectionStart = llmin((S32)getLength(), (S32)(mCursorPos + search_text.size()));
}

//BOOL LLTextEditor::replaceText(const std::string& search_text_in, const std::string& replace_text,
//							   BOOL case_insensitive, BOOL wrap)
// [SL:KB] - Patch: UI-FloaterSearchReplace | Checked: 2010-10-29 (Catznip-2.3.0a) | Added: Catznip-2.3.0a
BOOL LLTextEditor::replaceText(const std::string& search_text_in, const std::string& replace_text,
							   BOOL case_insensitive, BOOL wrap, BOOL search_up)
// [/SL:KB]
{
	BOOL replaced = FALSE;

	if (search_text_in.empty())
	{
		return replaced;
	}

	LLWString search_text = utf8str_to_wstring(search_text_in);
	if (mIsSelecting)
	{
		LLWString text = getWText();
		LLWString selected_text = text.substr(mSelectionEnd, mSelectionStart - mSelectionEnd);

		if (case_insensitive)
		{
			LLWStringUtil::toLower(selected_text);
			LLWStringUtil::toLower(search_text);
		}

		if (selected_text == search_text)
		{
			insertText(replace_text);
			replaced = TRUE;
		}
	}

//	selectNext(search_text_in, case_insensitive, wrap);
// [SL:KB] - Patch: UI-FloaterSearchReplace | Checked: 2010-10-29 (Catznip-2.3.0a) | Added: Catznip-2.3.0a
	selectNext(search_text_in, case_insensitive, wrap, search_up);
// [/SL:KB]
	return replaced;
}

void LLTextEditor::replaceTextAll(const std::string& search_text, const std::string& replace_text, BOOL case_insensitive)
{
	startOfDoc();
	selectNext(search_text, case_insensitive, FALSE);

	BOOL replaced = TRUE;
	while ( replaced )
	{
		replaced = replaceText(search_text,replace_text, case_insensitive, FALSE);
	}
}

S32 LLTextEditor::prevWordPos(S32 cursorPos) const
{
	LLWString wtext(getWText());
	while( (cursorPos > 0) && (wtext[cursorPos-1] == ' ') )
	{
		cursorPos--;
	}
	while( (cursorPos > 0) && LLWStringUtil::isPartOfWord( wtext[cursorPos-1] ) )
	{
		cursorPos--;
	}
	return cursorPos;
}

S32 LLTextEditor::nextWordPos(S32 cursorPos) const
{
	LLWString wtext(getWText());
	while( (cursorPos < getLength()) && LLWStringUtil::isPartOfWord( wtext[cursorPos] ) )
	{
		cursorPos++;
	} 
	while( (cursorPos < getLength()) && (wtext[cursorPos] == ' ') )
	{
		cursorPos++;
	}
	return cursorPos;
}

const LLTextSegmentPtr	LLTextEditor::getPreviousSegment() const
{
	static LLPointer<LLIndexSegment> index_segment = new LLIndexSegment;

	index_segment->setStart(mCursorPos);
	index_segment->setEnd(mCursorPos);

	// find segment index at character to left of cursor (or rightmost edge of selection)
	segment_set_t::const_iterator it = mSegments.lower_bound(index_segment);

	if (it != mSegments.end())
	{
		return *it;
	}
	else
	{
		return LLTextSegmentPtr();
	}
}

void LLTextEditor::getSelectedSegments(LLTextEditor::segment_vec_t& segments) const
{
	S32 left = hasSelection() ? llmin(mSelectionStart, mSelectionEnd) : mCursorPos;
	S32 right = hasSelection() ? llmax(mSelectionStart, mSelectionEnd) : mCursorPos;

	return getSegmentsInRange(segments, left, right, true);
}

void LLTextEditor::getSegmentsInRange(LLTextEditor::segment_vec_t& segments_out, S32 start, S32 end, bool include_partial) const
{
	segment_set_t::const_iterator first_it = getSegIterContaining(start);
	segment_set_t::const_iterator end_it = getSegIterContaining(end - 1);
	if (end_it != mSegments.end()) ++end_it;

	// <FS:ND> FIRE-3278; end_it can point before first_it (std::distance( first_it, mSegments.end() ) < std::distance( end_it, mSegments.end() ))
	// In that case the loop below does not correctly terminate. Checking for it != mSegments.end() too, that will avoid that error

	// for (segment_set_t::const_iterator it = first_it; it != end_it; ++it)
	for (segment_set_t::const_iterator it = first_it; it != mSegments.end() && it != end_it; ++it)
	// </FS:ND>
	{
		LLTextSegmentPtr segment = *it;
		if (include_partial
			||	(segment->getStart() >= start
				&& segment->getEnd() <= end))
		{
			segments_out.push_back(segment);
		}
	}
}

BOOL LLTextEditor::selectionContainsLineBreaks()
{
	if (hasSelection())
	{
		S32 left = llmin(mSelectionStart, mSelectionEnd);
		S32 right = left + llabs(mSelectionStart - mSelectionEnd);

		LLWString wtext = getWText();
		for( S32 i = left; i < right; i++ )
		{
			if (wtext[i] == '\n')
			{
				return TRUE;
			}
		}
	}
	return FALSE;
}


S32 LLTextEditor::indentLine( S32 pos, S32 spaces )
{
	// Assumes that pos is at the start of the line
	// spaces may be positive (indent) or negative (unindent).
	// Returns the actual number of characters added or removed.

	llassert(pos >= 0);
	llassert(pos <= getLength() );

	S32 delta_spaces = 0;

	if (spaces >= 0)
	{
		// Indent
		for(S32 i=0; i < spaces; i++)
		{
			delta_spaces += addChar(pos, ' ');
		}
	}
	else
	{
		// Unindent
		for(S32 i=0; i < -spaces; i++)
		{
			LLWString wtext = getWText();
			if (wtext[pos] == ' ')
			{
				delta_spaces += remove( pos, 1, FALSE );
			}
 		}
	}

	return delta_spaces;
}

void LLTextEditor::indentSelectedLines( S32 spaces )
{
	if( hasSelection() )
	{
		LLWString text = getWText();
		S32 left = llmin( mSelectionStart, mSelectionEnd );
		S32 right = left + llabs( mSelectionStart - mSelectionEnd );
		BOOL cursor_on_right = (mSelectionEnd > mSelectionStart);
		S32 cur = left;

		// Expand left to start of line
		while( (cur > 0) && (text[cur] != '\n') )
		{
			cur--;
		}
		left = cur;
		if( cur > 0 )
		{
			left++;
		}

		// Expand right to end of line
		if( text[right - 1] == '\n' )
		{
			right--;
		}
		else
		{
			while( (text[right] != '\n') && (right <= getLength() ) )
			{
				right++;
			}
		}

		// Disabling parsing on the fly to avoid updating text segments
		// until all indentation commands are executed.
		mParseOnTheFly = FALSE;

		// Find each start-of-line and indent it
		do
		{
			if( text[cur] == '\n' )
			{
				cur++;
			}

			S32 delta_spaces = indentLine( cur, spaces );
			if( delta_spaces > 0 )
			{
				cur += delta_spaces;
			}
			right += delta_spaces;

			text = getWText();

			// Find the next new line
			while( (cur < right) && (text[cur] != '\n') )
			{
				cur++;
			}
		}
		while( cur < right );

		mParseOnTheFly = TRUE;

		if( (right < getLength()) && (text[right] == '\n') )
		{
			right++;
		}

		// Set the selection and cursor
		if( cursor_on_right )
		{
			mSelectionStart = left;
			mSelectionEnd = right;
		}
		else
		{
			mSelectionStart = right;
			mSelectionEnd = left;
		}
		setCursorPos(mSelectionEnd);
	}
}

//virtual
BOOL LLTextEditor::canSelectAll() const
{
	return TRUE;
}

// virtual
void LLTextEditor::selectAll()
{
	mSelectionStart = getLength();
	mSelectionEnd = 0;
	setCursorPos(mSelectionEnd);
	// <FS:AW> Linux primary "clipboard" tainted by auto-selection
	//updatePrimary();
}

void LLTextEditor::selectByCursorPosition(S32 prev_cursor_pos, S32 next_cursor_pos)
{
	setCursorPos(prev_cursor_pos);
	startSelection();
	setCursorPos(next_cursor_pos);
	endSelection();
}

BOOL LLTextEditor::handleMouseDown(S32 x, S32 y, MASK mask)
{
	BOOL	handled = FALSE;

	// set focus first, in case click callbacks want to change it
	// RN: do we really need to have a tab stop?
	if (hasTabStop())
	{
		setFocus( TRUE );
	}

	// Let scrollbar have first dibs
	handled = LLTextBase::handleMouseDown(x, y, mask);

	if( !handled )
	{
		if (!(mask & MASK_SHIFT))
		{
			deselect();
		}

		BOOL start_select = TRUE;
		if( start_select )
		{
			// If we're not scrolling (handled by child), then we're selecting
			if (mask & MASK_SHIFT)
			{
				S32 old_cursor_pos = mCursorPos;
				setCursorAtLocalPos( x, y, true );

				if (hasSelection())
				{
					mSelectionEnd = mCursorPos;
				}
				else
				{
					mSelectionStart = old_cursor_pos;
					mSelectionEnd = mCursorPos;
				}
				// assume we're starting a drag select
				mIsSelecting = TRUE;
			}
			else
			{
				setCursorAtLocalPos( x, y, true );
				startSelection();
			}
		}

		handled = TRUE;
	}

	// Delay cursor flashing
	resetCursorBlink();

	if (handled && !gFocusMgr.getMouseCapture())
	{
		gFocusMgr.setMouseCapture( this );
	}
	return handled;
}

BOOL LLTextEditor::handleRightMouseDown(S32 x, S32 y, MASK mask)
{
	if (hasTabStop())
	{
		setFocus(TRUE);
	}
// [SL:KB] - Patch: UI-Notecards | Checked: 2010-09-12 (Catznip-2.1.2d) | Added: Catznip-2.1.2d
	setCursorAtLocalPos(x, y, FALSE);
// [/SL:KB]

	bool show_menu = false;

	// Prefer editor menu if it has selection. See EXT-6806.
	if (hasSelection())
	{
		S32 click_pos = getDocIndexFromLocalCoord(x, y, FALSE);
		if (click_pos > mSelectionStart && click_pos < mSelectionEnd)
		{
			show_menu = true;
		}
	}

	// Let segments handle the click, if nothing does, show editor menu
	if (!show_menu && !LLTextBase::handleRightMouseDown(x, y, mask))
	{
		show_menu = true;
	}

	if (show_menu && getShowContextMenu())
	{
		showContextMenu(x, y);
	}

	return TRUE;
}



BOOL LLTextEditor::handleMiddleMouseDown(S32 x, S32 y, MASK mask)
{
	if (hasTabStop())
	{
		setFocus(TRUE);
	}

	if (!LLTextBase::handleMouseDown(x, y, mask))
	{
		if( canPastePrimary() )
		{
			setCursorAtLocalPos( x, y, true );
			// does not rely on focus being set
			pastePrimary();
		}
	}
	return TRUE;
}


BOOL LLTextEditor::handleHover(S32 x, S32 y, MASK mask)
{
	BOOL handled = FALSE;

	if(hasMouseCapture() )
	{
		if( mIsSelecting ) 
		{
			if(mScroller)
			{	
				mScroller->autoScroll(x, y);
			}
			S32 clamped_x = llclamp(x, mVisibleTextRect.mLeft, mVisibleTextRect.mRight);
			S32 clamped_y = llclamp(y, mVisibleTextRect.mBottom, mVisibleTextRect.mTop);
			setCursorAtLocalPos( clamped_x, clamped_y, true );
			mSelectionEnd = mCursorPos;
		}
		LL_DEBUGS("UserInput") << "hover handled by " << getName() << " (active)" << LL_ENDL;		
		getWindow()->setCursor(UI_CURSOR_IBEAM);
		handled = TRUE;
	}

	if( !handled )
	{
		// Pass to children
		handled = LLTextBase::handleHover(x, y, mask);
	}

	if( handled )
	{
		// Delay cursor flashing
		resetCursorBlink();
	}

	if( !handled )
	{
		getWindow()->setCursor(UI_CURSOR_IBEAM);
		handled = TRUE;
	}

	return handled;
}


BOOL LLTextEditor::handleMouseUp(S32 x, S32 y, MASK mask)
{
	BOOL	handled = FALSE;

	// if I'm not currently selecting text
	//if (!(mIsSelecting && hasMouseCapture()))
// [SL:KB] - Patch: Control-TextEditor | Checked: 2014-02-04 (Catznip)
	if (!(hasSelection() && mIsSelecting && hasMouseCapture()))
// [/SL:KB]
	{
		// let text segments handle mouse event
		handled = LLTextBase::handleMouseUp(x, y, mask);
	}

	if( !handled )
	{
		if( mIsSelecting )
		{
			if(mScroller)
			{
				mScroller->autoScroll(x, y);
			}
			S32 clamped_x = llclamp(x, mVisibleTextRect.mLeft, mVisibleTextRect.mRight);
			S32 clamped_y = llclamp(y, mVisibleTextRect.mBottom, mVisibleTextRect.mTop);
			setCursorAtLocalPos( clamped_x, clamped_y, true );
			endSelection();
		}
		
		// take selection to 'primary' clipboard
		updatePrimary();

		handled = TRUE;
	}

	// Delay cursor flashing
	resetCursorBlink();

	if( hasMouseCapture()  )
	{
		gFocusMgr.setMouseCapture( NULL );
		
		handled = TRUE;
	}

	return handled;
}


BOOL LLTextEditor::handleDoubleClick(S32 x, S32 y, MASK mask)
{
	BOOL	handled = FALSE;

	// let scrollbar and text segments have first dibs
	handled = LLTextBase::handleDoubleClick(x, y, mask);

	if( !handled )
	{
		setCursorAtLocalPos( x, y, false );
		deselect();

		LLWString text = getWText();
		
		if( LLWStringUtil::isPartOfWord( text[mCursorPos] ) )
		{
			// Select word the cursor is over
			while ((mCursorPos > 0) && LLWStringUtil::isPartOfWord(text[mCursorPos-1]))
			{
				if (!setCursorPos(mCursorPos - 1)) break;
			}
			startSelection();

			while ((mCursorPos < (S32)text.length()) && LLWStringUtil::isPartOfWord( text[mCursorPos] ) )
			{
				if (!setCursorPos(mCursorPos + 1)) break;
			}
		
			mSelectionEnd = mCursorPos;
		}
		else if ((mCursorPos < (S32)text.length()) && !iswspace( text[mCursorPos]) )
		{
			// Select the character the cursor is over
			startSelection();
			setCursorPos(mCursorPos + 1);
			mSelectionEnd = mCursorPos;
		}

		// We don't want handleMouseUp() to "finish" the selection (and thereby
		// set mSelectionEnd to where the mouse is), so we finish the selection here.
		mIsSelecting = FALSE;  

		// delay cursor flashing
		resetCursorBlink();

		// take selection to 'primary' clipboard
		// <FS:AW> Linux primary "clipboard" tainted by auto-selection
		//updatePrimary();

		handled = TRUE;
	}

	return handled;
}


//----------------------------------------------------------------------------
// Returns change in number of characters in mText

S32 LLTextEditor::execute( TextCmd* cmd )
{
	S32 delta = 0;
	if( cmd->execute(this, &delta) )
	{
		// Delete top of undo stack
		undo_stack_t::iterator enditer = std::find(mUndoStack.begin(), mUndoStack.end(), mLastCmd);
		std::for_each(mUndoStack.begin(), enditer, DeletePointer());
		mUndoStack.erase(mUndoStack.begin(), enditer);
		// Push the new command is now on the top (front) of the undo stack.
		mUndoStack.push_front(cmd);
		mLastCmd = cmd;

		bool need_to_rollback = mPrevalidateFunc 
								&& !mPrevalidateFunc(getViewModel()->getDisplay());
		if (need_to_rollback)
		{
			// get rid of this last command and clean up undo stack
			undo();

			// remove any evidence of this command from redo history
			mUndoStack.pop_front();
			delete cmd;

			// failure, nothing changed
			delta = 0;
		}
	}
	else
	{
		// Operation failed, so don't put it on the undo stack.
		delete cmd;
	}

	return delta;
}

S32 LLTextEditor::insert(S32 pos, const LLWString &wstr, bool group_with_next_op, LLTextSegmentPtr segment)
{
	return execute( new TextCmdInsert( pos, group_with_next_op, wstr, segment ) );
}

S32 LLTextEditor::remove(S32 pos, S32 length, bool group_with_next_op)
{
	S32 end_pos = getEditableIndex(pos + length, true);
	BOOL removedChar = FALSE;

	segment_vec_t segments_to_remove;
	// store text segments
	getSegmentsInRange(segments_to_remove, pos, pos + length, false);
	
	if(pos <= end_pos)
	{
		removedChar = execute( new TextCmdRemove( pos, group_with_next_op, end_pos - pos, segments_to_remove ) );
	}

	return removedChar;
}

S32 LLTextEditor::overwriteChar(S32 pos, llwchar wc)
{
	if ((S32)getLength() == pos)
	{
		return addChar(pos, wc);
	}
	else
	{
		return execute(new TextCmdOverwriteChar(pos, FALSE, wc));
	}
}

// Remove a single character from the text.  Tries to remove
// a pseudo-tab (up to for spaces in a row)
void LLTextEditor::removeCharOrTab()
{
	if( !getEnabled() )
	{
		return;
	}
	if( mCursorPos > 0 )
	{
		S32 chars_to_remove = 1;

		LLWString text = getWText();
		// <FS:Ansariel> FIRE-15591: Optional tab remove
		//if (text[mCursorPos - 1] == ' ')
		if (mEnableTabRemove && text[mCursorPos - 1] == ' ')
		// </FS:Ansariel>
		{
			// Try to remove a "tab"
			S32 offset = getLineOffsetFromDocIndex(mCursorPos);
			if (offset > 0)
			{
				chars_to_remove = offset % SPACES_PER_TAB;
				if( chars_to_remove == 0 )
				{
					chars_to_remove = SPACES_PER_TAB;
				}

				for( S32 i = 0; i < chars_to_remove; i++ )
				{
					if (text[ mCursorPos - i - 1] != ' ')
					{
						// Fewer than a full tab's worth of spaces, so
						// just delete a single character.
						chars_to_remove = 1;
						break;
					}
				}
			}
		}
	
		for (S32 i = 0; i < chars_to_remove; i++)
		{
			setCursorPos(mCursorPos - 1);
			remove( mCursorPos, 1, FALSE );
		}
	}
	else
	{
		LLUI::getInstance()->reportBadKeystroke();
	}
}

// Remove a single character from the text
S32 LLTextEditor::removeChar(S32 pos)
{
	return remove( pos, 1, FALSE );
}

void LLTextEditor::removeChar()
{
	if (!getEnabled())
	{
		return;
	}
	if (mCursorPos > 0)
	{
		setCursorPos(mCursorPos - 1);
		removeChar(mCursorPos);
	}
	else
	{
		LLUI::getInstance()->reportBadKeystroke();
	}
}

// <FS> Ctrl-Backspace remove word
// Remove a word (set of characters up to next space/punctuation) from the text
void LLTextEditor::removeWord(bool prev)
{
	const U32 pos(mCursorPos);
	if (prev ? pos > 0 : static_cast<S32>(pos) < getLength())
	{
		U32 new_pos(prev ? prevWordPos(pos) : nextWordPos(pos));
		if (new_pos == pos) // Other character we don't jump over
			new_pos = prev ? prevWordPos(new_pos-1) : nextWordPos(new_pos+1);

		const U32 diff(labs(static_cast<S32>(pos) - static_cast<S32>(new_pos)));
		if (prev)
		{
			remove(new_pos, diff, false);
			setCursorPos(new_pos);
		}
		else
		{
			remove(pos, diff, false);
		}
	}
	else
	{
		LLUI::getInstance()->reportBadKeystroke();
	}
}
// </FS>

// Add a single character to the text
S32 LLTextEditor::addChar(S32 pos, llwchar wc)
{
	if ( (wstring_utf8_length( getWText() ) + wchar_utf8_length( wc ))  > mMaxTextByteLength)
	{
		make_ui_sound("UISndBadKeystroke");
		return 0;
	}

	if (mLastCmd && mLastCmd->canExtend(pos))
	{
		S32 delta = 0;
		if (mPrevalidateFunc)
		{
			// get a copy of current text contents
			LLWString test_string(getViewModel()->getDisplay());

			// modify text contents as if this addChar succeeded
			llassert(pos <= (S32)test_string.size());
			test_string.insert(pos, 1, wc);
			if (!mPrevalidateFunc( test_string))
			{
				return 0;
			}
		}
		mLastCmd->extendAndExecute(this, pos, wc, &delta);

		return delta;
	}
	else
	{
		return execute(new TextCmdAddChar(pos, FALSE, wc, LLTextSegmentPtr()));
	}
}

void LLTextEditor::addChar(llwchar wc)
{
	if( !getEnabled() )
	{
		return;
	}
	if( hasSelection() )
	{
		deleteSelection(TRUE);
	}
	else if (LL_KIM_OVERWRITE == gKeyboard->getInsertMode())
	{
		removeChar(mCursorPos);
	}

	setCursorPos(mCursorPos + addChar( mCursorPos, wc ));

	if (!mReadOnly && mAutoreplaceCallback != NULL)
	{
		// autoreplace the text, if necessary
		S32 replacement_start;
		S32 replacement_length;
		LLWString replacement_string;
		S32 new_cursor_pos = mCursorPos;
		mAutoreplaceCallback(replacement_start, replacement_length, replacement_string, new_cursor_pos, getWText());

		if (replacement_length > 0 || !replacement_string.empty())
		{
			remove(replacement_start, replacement_length, true);
			insert(replacement_start, replacement_string, false, LLTextSegmentPtr());
			setCursorPos(new_cursor_pos);
		}
	}
}

void LLTextEditor::addLineBreakChar(BOOL group_together)
{
	if( !getEnabled() )
	{
		return;
	}
	if( hasSelection() )
	{
		deleteSelection(TRUE);
	}
	else if (LL_KIM_OVERWRITE == gKeyboard->getInsertMode())
	{
		removeChar(mCursorPos);
	}

	LLStyleConstSP sp(new LLStyle(LLStyle::Params()));
	LLTextSegmentPtr segment = new LLLineBreakTextSegment(sp, mCursorPos);

	S32 pos = execute(new TextCmdAddChar(mCursorPos, group_together, '\n', segment));
	
	setCursorPos(mCursorPos + pos);
}


BOOL LLTextEditor::handleSelectionKey(const KEY key, const MASK mask)
{
	BOOL handled = FALSE;

	if( mask & MASK_SHIFT )
	{
		handled = TRUE;
		
		switch( key )
		{
		case KEY_LEFT:
			if( 0 < mCursorPos )
			{
				startSelection();
				setCursorPos(mCursorPos - 1);
				if( mask & MASK_CONTROL )
				{
					setCursorPos(prevWordPos(mCursorPos));
				}
				mSelectionEnd = mCursorPos;
			}
			break;

		case KEY_RIGHT:
			if( mCursorPos < getLength() )
			{
				startSelection();
				setCursorPos(mCursorPos + 1);
				if( mask & MASK_CONTROL )
				{
					setCursorPos(nextWordPos(mCursorPos));
				}
				mSelectionEnd = mCursorPos;
			}
			break;

		case KEY_UP:
			startSelection();
			changeLine( -1 );
			mSelectionEnd = mCursorPos;
			break;

		case KEY_PAGE_UP:
			startSelection();
			changePage( -1 );
			mSelectionEnd = mCursorPos;
			break;

		case KEY_HOME:
			startSelection();
			if( mask & MASK_CONTROL )
			{
				setCursorPos(0);
			}
			else
			{
				startOfLine();
			}
			mSelectionEnd = mCursorPos;
			break;

		case KEY_DOWN:
			startSelection();
			changeLine( 1 );
			mSelectionEnd = mCursorPos;
			break;

		case KEY_PAGE_DOWN:
			startSelection();
			changePage( 1 );
			mSelectionEnd = mCursorPos;
			break;

		case KEY_END:
			startSelection();
			if( mask & MASK_CONTROL )
			{
				setCursorPos(getLength());
			}
			else
			{
				endOfLine();
			}
			mSelectionEnd = mCursorPos;
			break;

		default:
			handled = FALSE;
			break;
		}
	}

	// <FS:AW> Linux primary "clipboard" tainted by auto-selection
	//if( handled )
	//{
	//	// take selection to 'primary' clipboard
	//	updatePrimary();
	//}
	// </FS:AW> Linux primary "clipboard" tainted by auto-selection
 
	return handled;
}

BOOL LLTextEditor::handleNavigationKey(const KEY key, const MASK mask)
{
	BOOL handled = FALSE;

	// Ignore capslock key
	if( MASK_NONE == mask )
	{
		handled = TRUE;
		switch( key )
		{
		case KEY_UP:
			changeLine( -1 );
			break;

		case KEY_PAGE_UP:
			changePage( -1 );
			break;

		case KEY_HOME:
			startOfLine();
			break;

		case KEY_DOWN:
			changeLine( 1 );
			deselect();
			break;

		case KEY_PAGE_DOWN:
			changePage( 1 );
			break;
 
		case KEY_END:
			endOfLine();
			break;

		case KEY_LEFT:
			if( hasSelection() )
			{
				setCursorPos(llmin( mSelectionStart, mSelectionEnd ));
			}
			else
			{
				if( 0 < mCursorPos )
				{
					setCursorPos(mCursorPos - 1);
				}
				else
				{
					LLUI::getInstance()->reportBadKeystroke();
				}
			}
			break;

		case KEY_RIGHT:
			if( hasSelection() )
			{
				setCursorPos(llmax( mSelectionStart, mSelectionEnd ));
			}
			else
			{
				if( mCursorPos < getLength() )
				{
					setCursorPos(mCursorPos + 1);
				}
				else
				{
					LLUI::getInstance()->reportBadKeystroke();
				}
			}	
			break;
			
		default:
			handled = FALSE;
			break;
		}
	}
	
	if (handled)
	{
		deselect();
	}
	
	return handled;
}

void LLTextEditor::deleteSelection(BOOL group_with_next_op )
{
	if( getEnabled() && hasSelection() )
	{
		S32 pos = llmin( mSelectionStart, mSelectionEnd );
		S32 length = llabs( mSelectionStart - mSelectionEnd );
	
		remove( pos, length, group_with_next_op );

		deselect();
		setCursorPos(pos);
	}
}

// virtual
BOOL LLTextEditor::canCut() const
{
	return !mReadOnly && hasSelection();
}

// cut selection to clipboard
void LLTextEditor::cut()
{
	if( !canCut() )
	{
		return;
	}
	S32 left_pos = llmin( mSelectionStart, mSelectionEnd );
	S32 length = llabs( mSelectionStart - mSelectionEnd );
	LLClipboard::instance().copyToClipboard( getWText(), left_pos, length);
	deleteSelection( FALSE );

	onKeyStroke();
}

BOOL LLTextEditor::canCopy() const
{
	return hasSelection();
}

// copy selection to clipboard
void LLTextEditor::copy()
{
	if( !canCopy() )
	{
		return;
	}
	S32 left_pos = llmin( mSelectionStart, mSelectionEnd );
	S32 length = llabs( mSelectionStart - mSelectionEnd );
	LLClipboard::instance().copyToClipboard(getWText(), left_pos, length);
}

BOOL LLTextEditor::canPaste() const
{
	return !mReadOnly && LLClipboard::instance().isTextAvailable();
}

// paste from clipboard
void LLTextEditor::paste()
{
	bool is_primary = false;
	pasteHelper(is_primary);
}

// paste from primary
void LLTextEditor::pastePrimary()
{
	bool is_primary = true;
	pasteHelper(is_primary);
}

// paste from primary (itsprimary==true) or clipboard (itsprimary==false)
void LLTextEditor::pasteHelper(bool is_primary)
{
	mParseOnTheFly = FALSE;
	bool can_paste_it;
	if (is_primary)
	{
		can_paste_it = canPastePrimary();
	}
	else
	{
		can_paste_it = canPaste();
	}

	if (!can_paste_it)
	{
		return;
	}

	LLWString paste;
	LLClipboard::instance().pasteFromClipboard(paste, is_primary);

	if (paste.empty())
	{
		return;
	}

	// Delete any selected characters (the paste replaces them)
	if( (!is_primary) && hasSelection() )
	{
		deleteSelection(TRUE);
	}

	// Clean up string (replace tabs and remove characters that our fonts don't support).
	LLWString clean_string(paste);
	cleanStringForPaste(clean_string);

	// <FS:ND> FIRE-4885; Truncate the text to mMaxTextByteLength.
	// Can safely do this here, otherwise it would done in '::insert', which is bad for performance, as ::insert is called once per line.
	// In theory text already in the editor should be taken into account too, but then text that would be overwriten would have to be considered aswell.
	if ( wstring_utf8_length(clean_string) > mMaxTextByteLength )
		clean_string = utf8str_to_wstring( utf8str_truncate( wstring_to_utf8str(clean_string), mMaxTextByteLength ) );
	// </FS:ND>

	// Insert the new text into the existing text.

	//paste text with linebreaks.
	pasteTextWithLinebreaks(clean_string);

	deselect();

	onKeyStroke();
	mParseOnTheFly = TRUE;
}


// Clean up string (replace tabs and remove characters that our fonts don't support).
void LLTextEditor::cleanStringForPaste(LLWString & clean_string)
{
	std::string clean_string_utf = wstring_to_utf8str(clean_string);
	std::replace( clean_string_utf.begin(), clean_string_utf.end(), '\r', '\n');
	clean_string = utf8str_to_wstring(clean_string_utf);

	LLWStringUtil::replaceTabsWithSpaces(clean_string, SPACES_PER_TAB);
	if( mAllowEmbeddedItems )
	{
		const llwchar LF = 10;
		S32 len = clean_string.length();
		for( S32 i = 0; i < len; i++ )
		{
			llwchar wc = clean_string[i];
			if( (wc < LLFontFreetype::FIRST_CHAR) && (wc != LF) )
			{
				clean_string[i] = LL_UNKNOWN_CHAR;
			}
			else if (wc >= FIRST_EMBEDDED_CHAR && wc <= LAST_EMBEDDED_CHAR)
			{
				clean_string[i] = pasteEmbeddedItem(wc);
			}
		}
	}
}


void LLTextEditor::pasteTextWithLinebreaks(LLWString & clean_string)
{
	std::basic_string<llwchar>::size_type start = 0;
	std::basic_string<llwchar>::size_type pos = clean_string.find('\n',start);
	
	while((pos != -1) && (pos != clean_string.length() -1))
	{
		if(pos!=start)
		{
			std::basic_string<llwchar> str = std::basic_string<llwchar>(clean_string,start,pos-start);
			setCursorPos(mCursorPos + insert(mCursorPos, str, TRUE, LLTextSegmentPtr()));
		}
		addLineBreakChar(TRUE);			// Add a line break and group with the next addition.

		start = pos+1;
		pos = clean_string.find('\n',start);
	}

	// <FS:Ansariel> FIRE-4314: Paste from clipboard shows block character if last character is a linefeed
	if (pos != start && pos == clean_string.length() - 1)
	{
		std::basic_string<llwchar> str = std::basic_string<llwchar>(clean_string,start,clean_string.length()-start-1);
		setCursorPos(mCursorPos + insert(mCursorPos, str, TRUE, LLTextSegmentPtr()));
		addLineBreakChar(FALSE);
	}
	else if (pos != start)
	//if (pos != start)
	// </FS:Ansariel>
	{
		std::basic_string<llwchar> str = std::basic_string<llwchar>(clean_string,start,clean_string.length()-start);
		setCursorPos(mCursorPos + insert(mCursorPos, str, FALSE, LLTextSegmentPtr()));
	}
	else
	{
		addLineBreakChar(FALSE);		// Add a line break and end the grouping.
	}
}

// copy selection to primary
void LLTextEditor::copyPrimary()
{
	if( !canCopy() )
	{
		return;
	}
	S32 left_pos = llmin( mSelectionStart, mSelectionEnd );
	S32 length = llabs( mSelectionStart - mSelectionEnd );
	LLClipboard::instance().copyToClipboard(getWText(), left_pos, length, true);
}

BOOL LLTextEditor::canPastePrimary() const
{
	return !mReadOnly && LLClipboard::instance().isTextAvailable(true);
}

void LLTextEditor::updatePrimary()
{
	if (canCopy())
	{
		copyPrimary();
	}
}

BOOL LLTextEditor::handleControlKey(const KEY key, const MASK mask)	
{
	BOOL handled = FALSE;

	if( mask & MASK_CONTROL )
	{
		handled = TRUE;

		switch( key )
		{
		case KEY_HOME:
			if( mask & MASK_SHIFT )
			{
				startSelection();
				setCursorPos(0);
				mSelectionEnd = mCursorPos;
			}
			else
			{
				// Ctrl-Home, Ctrl-Left, Ctrl-Right, Ctrl-Down
				// all move the cursor as if clicking, so should deselect.
				deselect();
				startOfDoc();
			}
			break;

		case KEY_END:
			{
				if( mask & MASK_SHIFT )
				{
					startSelection();
				}
				else
				{
					// Ctrl-Home, Ctrl-Left, Ctrl-Right, Ctrl-Down
					// all move the cursor as if clicking, so should deselect.
					deselect();
				}
				endOfDoc();
				if( mask & MASK_SHIFT )
				{
					mSelectionEnd = mCursorPos;
				}
				break;
			}

		case KEY_RIGHT:
			if( mCursorPos < getLength() )
			{
				// Ctrl-Home, Ctrl-Left, Ctrl-Right, Ctrl-Down
				// all move the cursor as if clicking, so should deselect.
				deselect();

				setCursorPos(nextWordPos(mCursorPos + 1));
			}
			break;


		case KEY_LEFT:
			if( mCursorPos > 0 )
			{
				// Ctrl-Home, Ctrl-Left, Ctrl-Right, Ctrl-Down
				// all move the cursor as if clicking, so should deselect.
				deselect();

				setCursorPos(prevWordPos(mCursorPos - 1));
			}
			break;

		default:
			handled = FALSE;
			break;
		}
	}

	if (handled && !gFocusMgr.getMouseCapture())
	{
		updatePrimary();
	}

	return handled;
}


BOOL LLTextEditor::handleSpecialKey(const KEY key, const MASK mask)	
	{
	BOOL handled = TRUE;

	if (mReadOnly) return FALSE;

	switch( key )
	{
	case KEY_INSERT:
		if (mask == MASK_NONE)
		{
			gKeyboard->toggleInsertMode();
		}
		break;

	case KEY_BACKSPACE:
		if( hasSelection() )
		{
			deleteSelection(FALSE);
		}
		else
		if( 0 < mCursorPos )
		{
			// <FS> Ctrl-Backspace remove word
			//removeCharOrTab();
			if (mask == MASK_CONTROL)
				removeWord(true);
			else
				removeCharOrTab();
			// </FS>
		}
		else
		{
			LLUI::getInstance()->reportBadKeystroke();
		}
		break;

	// <FS> Ctrl-Backspace remove word
	case KEY_DELETE:
		if (getEnabled() && mask == MASK_CONTROL)
		{
			removeWord(false);
		}
		else
		{
			handled = false;
		}
		break;
	// </FS>

	case KEY_RETURN:
		if (mask == MASK_NONE)
		{
			if( hasSelection() && !mKeepSelectionOnReturn )
			{
				deleteSelection(FALSE);
			}
			if (mAutoIndent)
			{
				autoIndent();
			}
		}
		else
		{
			handled = FALSE;
			break;
		}
		break;

	case KEY_TAB:
		if (mask & MASK_CONTROL)
		{
			handled = FALSE;
			break;
		}
		if( hasSelection() && selectionContainsLineBreaks() )
		{
			indentSelectedLines( (mask & MASK_SHIFT) ? -SPACES_PER_TAB : SPACES_PER_TAB );
		}
		else
		{
			if( hasSelection() )
			{
				deleteSelection(FALSE);
			}
			
			S32 offset = getLineOffsetFromDocIndex(mCursorPos);

			// <FS:Ansariel> Allow Shift-Tab to tab-remove in text editors
			// Modified version from removeCharOrTab()
			if (mask & MASK_SHIFT)
			{
				S32 chars_to_remove = 0;

				LLWString text = getWText();
				if (mEnableTabRemove && text[mCursorPos - 1] == ' ')
				{
					// Try to remove a "tab"
					S32 offset = getLineOffsetFromDocIndex(mCursorPos);
					if (offset > 0)
					{
						chars_to_remove = offset % SPACES_PER_TAB;
						if (chars_to_remove == 0)
						{
							chars_to_remove = SPACES_PER_TAB;
						}

						for (S32 i = 0; i < chars_to_remove; i++)
						{
							if (text[mCursorPos - i - 1] != ' ')
							{
								// Fewer than a full tab's worth of spaces, so
								// just delete a single character.
								chars_to_remove = 1;
								break;
							}
						}
					}
				}

				for (S32 i = 0; i < chars_to_remove; i++)
				{
					setCursorPos(mCursorPos - 1);
					remove(mCursorPos, 1, FALSE);
				}
			}
// <FS:Zi> FIRE-32175 - Linux/SDL2: Alt-Tab pushes a tab character into scripts and notecards
#if LL_SDL2
			// catch spurious ALT+Tab
			else if (!mask)
#else
// </FS:Zi>
			else
#endif	// <FS:Zi> FIRE-32175 - Linux/SDL2: Alt-Tab pushes a tab character into scripts and notecards
			{
			// </FS:Ansariel>
				S32 spaces_needed = SPACES_PER_TAB - (offset % SPACES_PER_TAB);
				for (S32 i = 0; i < spaces_needed; i++)
				{
					addChar(' ');
				}
			} // <FS:Ansariel> Allow Shift-Tab to tab-remove in text editors
		}
		break;
		
	default:
		handled = FALSE;
		break;
	}

	if (handled)
	{
		onKeyStroke();
	}
	return handled;
}


void LLTextEditor::unindentLineBeforeCloseBrace()
{
	if( mCursorPos >= 1 )
	{
		LLWString text = getWText();
		if( ' ' == text[ mCursorPos - 1 ] )
		{
			S32 line = getLineNumFromDocIndex(mCursorPos, false);
			S32 line_start = getLineStart(line);

			// Jump over spaces in the current line
			while ((' ' == text[line_start]) && (line_start < mCursorPos))
			{
				line_start++;
			}

			// Make sure there is nothing but ' ' before the Brace we are unindenting
			if (line_start == mCursorPos)
			{
				removeCharOrTab();
			}
		}
	}
}


BOOL LLTextEditor::handleKeyHere(KEY key, MASK mask )
{
	BOOL	handled = FALSE;

	// Special case for TAB.  If want to move to next field, report
	// not handled and let the parent take care of field movement.
	if (KEY_TAB == key && mTabsToNextField)
	{
		return FALSE;
	}

	// <FS:Ansariel> FIRE-19933: Open context menu on context menu key press
	if (key == KEY_CONTEXT_MENU)
	{
		showContextMenu(getLocalRect().getCenterX(), getLocalRect().getCenterY(), false);
	}
	// </FS:Ansariel>

	if (mReadOnly && mScroller)
	{
		handled = (mScroller && mScroller->handleKeyHere( key, mask ))
				|| handleSelectionKey(key, mask)
				|| handleControlKey(key, mask);
	}
	else 
	{
		if (mEnableTooltipPaste &&
			LLToolTipMgr::instance().toolTipVisible() && 
			KEY_TAB == key)
		{	// Paste the first line of a tooltip into the editor
			std::string message;
			LLToolTipMgr::instance().getToolTipMessage(message);
			LLWString tool_tip_text(utf8str_to_wstring(message));

			if (tool_tip_text.size() > 0)
			{
				// Delete any selected characters (the tooltip text replaces them)
				if(hasSelection())
				{
					deleteSelection(TRUE);
				}

				std::basic_string<llwchar>::size_type pos = tool_tip_text.find('\n',0);
				if (pos != -1)
				{	// Extract the first line of the tooltip
					tool_tip_text = std::basic_string<llwchar>(tool_tip_text, 0, pos);
				}

				// Add the text
				cleanStringForPaste(tool_tip_text);
				pasteTextWithLinebreaks(tool_tip_text);
				handled = TRUE;
			}
		}
		else
		{	// Normal key handling
			handled = handleNavigationKey( key, mask )
					|| handleSelectionKey(key, mask)
					|| handleControlKey(key, mask)
					|| handleSpecialKey(key, mask);
		}
	}

	if( handled )
	{
		resetCursorBlink();
		needsScroll();
	}

	return handled;
}


BOOL LLTextEditor::handleUnicodeCharHere(llwchar uni_char)
{
	if ((uni_char < 0x20) || (uni_char == 0x7F)) // Control character or DEL
	{
		return FALSE;
	}

	BOOL	handled = FALSE;

	// Handle most keys only if the text editor is writeable.
	if( !mReadOnly )
	{
		if( mAutoIndent && '}' == uni_char )
		{
			unindentLineBeforeCloseBrace();
		}

		// TODO: KLW Add auto show of tool tip on (
		addChar( uni_char );

		// Keys that add characters temporarily hide the cursor
		getWindow()->hideCursorUntilMouseMove();

		handled = TRUE;
	}

	if( handled )
	{
		resetCursorBlink();

		// Most keystrokes will make the selection box go away, but not all will.
		deselect();

		onKeyStroke();
	}

	return handled;
}


// virtual
BOOL LLTextEditor::canDoDelete() const
{
	return !mReadOnly && ( !mPassDelete || ( hasSelection() || (mCursorPos < getLength())) );
}

void LLTextEditor::doDelete()
{
	if( !canDoDelete() )
	{
		return;
	}
	if( hasSelection() )
	{
		deleteSelection(FALSE);
	}
	else
	if( mCursorPos < getLength() )
	{	
		S32 i;
		S32 chars_to_remove = 1;
		LLWString text = getWText();
		if( (text[ mCursorPos ] == ' ') && (mCursorPos + SPACES_PER_TAB < getLength()) )
		{
			// Try to remove a full tab's worth of spaces
			S32 offset = getLineOffsetFromDocIndex(mCursorPos);
			chars_to_remove = SPACES_PER_TAB - (offset % SPACES_PER_TAB);
			if( chars_to_remove == 0 )
			{
				chars_to_remove = SPACES_PER_TAB;
			}

			for( i = 0; i < chars_to_remove; i++ )
			{
				if( text[mCursorPos + i] != ' ' )
				{
					chars_to_remove = 1;
					break;
				}
			}
		}

		for( i = 0; i < chars_to_remove; i++ )
		{
			setCursorPos(mCursorPos + 1);
			removeChar();
		}

	}

	onKeyStroke();
}

//----------------------------------------------------------------------------


void LLTextEditor::blockUndo()
{
	mBaseDocIsPristine = FALSE;
	mLastCmd = NULL;
	std::for_each(mUndoStack.begin(), mUndoStack.end(), DeletePointer());
	mUndoStack.clear();
}

// virtual
BOOL LLTextEditor::canUndo() const
{
	return !mReadOnly && mLastCmd != NULL;
}

void LLTextEditor::undo()
{
	if( !canUndo() )
	{
		return;
	}
	deselect();
	S32 pos = 0;
	do
	{
		pos = mLastCmd->undo(this);
		undo_stack_t::iterator iter = std::find(mUndoStack.begin(), mUndoStack.end(), mLastCmd);
		if (iter != mUndoStack.end())
			++iter;
		if (iter != mUndoStack.end())
			mLastCmd = *iter;
		else
			mLastCmd = NULL;

		} while( mLastCmd && mLastCmd->groupWithNext() );

		setCursorPos(pos);

	onKeyStroke();
}

BOOL LLTextEditor::canRedo() const
{
	return !mReadOnly && (mUndoStack.size() > 0) && (mLastCmd != mUndoStack.front());
}

void LLTextEditor::redo()
{
	if( !canRedo() )
	{
		return;
	}
	deselect();
	S32 pos = 0;
	do
	{
		if( !mLastCmd )
		{
			mLastCmd = mUndoStack.back();
		}
		else
		{
			undo_stack_t::iterator iter = std::find(mUndoStack.begin(), mUndoStack.end(), mLastCmd);
			if (iter != mUndoStack.begin())
				mLastCmd = *(--iter);
			else
				mLastCmd = NULL;
		}

			if( mLastCmd )
			{
				pos = mLastCmd->redo(this);
			}
		} while( 
			mLastCmd &&
			mLastCmd->groupWithNext() &&
			(mLastCmd != mUndoStack.front()) );
		
		setCursorPos(pos);

	onKeyStroke();
}

void LLTextEditor::onFocusReceived()
{
	LLTextBase::onFocusReceived();
	updateAllowingLanguageInput();
}

void LLTextEditor::focusLostHelper()
{
	updateAllowingLanguageInput();

	// Route menu back to the default
 	if( gEditMenuHandler == this )
	{
		gEditMenuHandler = NULL;
	}

	if (mCommitOnFocusLost)
	{
		onCommit();
	}

	// Make sure cursor is shown again
	getWindow()->showCursorFromMouseMove();
}

void LLTextEditor::onFocusLost()
{
	focusLostHelper();
	LLTextBase::onFocusLost();
}

void LLTextEditor::onCommit()
{
	setControlValue(getValue()); 
	LLTextBase::onCommit(); 
}

void LLTextEditor::setEnabled(BOOL enabled)
{
	// just treat enabled as read-only flag
	bool read_only = !enabled;
	if (read_only != mReadOnly)
	{
		//mReadOnly = read_only;
		LLTextBase::setReadOnly(read_only);
		updateSegments();
		updateAllowingLanguageInput();
	}
}

// <FS:Ansariel> FIRE-19933: Open context menu on context menu key press
//void LLTextEditor::showContextMenu(S32 x, S32 y)
void LLTextEditor::showContextMenu(S32 x, S32 y, bool set_cursor_pos)
// </FS:Ansariel>
{
	LLContextMenu* menu = static_cast<LLContextMenu*>(mContextMenuHandle.get());
	if (!menu)
	{
		llassert(LLMenuGL::sMenuContainer != NULL);
		menu = LLUICtrlFactory::createFromFile<LLContextMenu>("menu_text_editor.xml", 
																				LLMenuGL::sMenuContainer, 
																				LLMenuHolderGL::child_registry_t::instance());
<<<<<<< HEAD
		// <FS:Beq> FIRE-31081 defend against null this prt exception in setItemVisible found in BugSplat
		if(!mContextMenu)
		{
			LL_WARNS() << "Failed to create context menu 'menu_text_editor'" << LL_ENDL;
			return;
		}
		// </FS:Beq>
=======
        if(!menu)
        {
            LL_WARNS() << "Failed to create menu for LLTextEditor: " << getName() << LL_ENDL;
            return;
        }
		mContextMenuHandle = menu->getHandle();
>>>>>>> f0cd5407
	}

	// Route menu to this class
	// previously this was done in ::handleRightMoseDown:
	//if(hasTabStop())
	// setFocus(TRUE)  - why? weird...
	// and then inside setFocus
	// ....
	//    gEditMenuHandler = this;
	// ....
	// but this didn't work in all cases and just weird...
    //why not here? 
	// (all this was done for EXT-4443)

	gEditMenuHandler = this;

	S32 screen_x, screen_y;
	localPointToScreen(x, y, &screen_x, &screen_y);

	if (set_cursor_pos) // <FS:Ansariel> FIRE-19933: Open context menu on context menu key press
		setCursorAtLocalPos(x, y, false);
	if (hasSelection())
	{
		if ( (mCursorPos < llmin(mSelectionStart, mSelectionEnd)) || (mCursorPos > llmax(mSelectionStart, mSelectionEnd)) )
		{
			deselect();
		}
		else
		{
			setCursorPos(llmax(mSelectionStart, mSelectionEnd));
		}
	}

	bool use_spellcheck = getSpellCheck(), is_misspelled = false;
	if (use_spellcheck)
	{
		mSuggestionList.clear();

		// If the cursor is on a misspelled word, retrieve suggestions for it
		std::string misspelled_word = getMisspelledWord(mCursorPos);
		if ((is_misspelled = !misspelled_word.empty()) == true)
		{
			LLSpellChecker::instance().getSuggestions(misspelled_word, mSuggestionList);
		}
	}

	menu->setItemVisible("Suggestion Separator", (use_spellcheck) && (!mSuggestionList.empty()));
	menu->setItemVisible("Add to Dictionary", (use_spellcheck) && (is_misspelled));
	menu->setItemVisible("Add to Ignore", (use_spellcheck) && (is_misspelled));
	menu->setItemVisible("Spellcheck Separator", (use_spellcheck) && (is_misspelled));
	menu->show(screen_x, screen_y, this);
}


void LLTextEditor::drawPreeditMarker()
{
	static LLUICachedControl<F32> preedit_marker_brightness ("UIPreeditMarkerBrightness", 0);
	static LLUICachedControl<S32> preedit_marker_gap ("UIPreeditMarkerGap", 0);
	static LLUICachedControl<S32> preedit_marker_position ("UIPreeditMarkerPosition", 0);
	static LLUICachedControl<S32> preedit_marker_thickness ("UIPreeditMarkerThickness", 0);
	static LLUICachedControl<F32> preedit_standout_brightness ("UIPreeditStandoutBrightness", 0);
	static LLUICachedControl<S32> preedit_standout_gap ("UIPreeditStandoutGap", 0);
	static LLUICachedControl<S32> preedit_standout_position ("UIPreeditStandoutPosition", 0);
	static LLUICachedControl<S32> preedit_standout_thickness ("UIPreeditStandoutThickness", 0);

	if (!hasPreeditString())
	{
		return;
	}

    const LLWString textString(getWText());
	const llwchar *text = textString.c_str();
	const S32 text_len = getLength();
	const S32 num_lines = getLineCount();

	S32 cur_line = getFirstVisibleLine();
	if (cur_line >= num_lines)
	{
		return;
	}
		
	const S32 line_height = mFont->getLineHeight();

	S32 line_start = getLineStart(cur_line);
	S32 line_y = mVisibleTextRect.mTop - line_height;
	while((mVisibleTextRect.mBottom <= line_y) && (num_lines > cur_line))
	{
		S32 next_start = -1;
		S32 line_end = text_len;

		if ((cur_line + 1) < num_lines)
		{
			next_start = getLineStart(cur_line + 1);
			line_end = next_start;
		}
		if ( text[line_end-1] == '\n' )
		{
			--line_end;
		}

		// Does this line contain preedits?
		if (line_start >= mPreeditPositions.back())
		{
			// We have passed the preedits.
			break;
		}
		if (line_end > mPreeditPositions.front())
		{
			for (U32 i = 0; i < mPreeditStandouts.size(); i++)
			{
				S32 left = mPreeditPositions[i];
				S32 right = mPreeditPositions[i + 1];
				if (right <= line_start || left >= line_end)
				{
					continue;
				}

				line_info& line = mLineInfoList[cur_line];
				LLRect text_rect(line.mRect);
				text_rect.mRight = mDocumentView->getRect().getWidth(); // clamp right edge to document extents
				text_rect.translate(mDocumentView->getRect().mLeft, mDocumentView->getRect().mBottom); // adjust by scroll position

				S32 preedit_left = text_rect.mLeft;
				if (left > line_start)
				{
					preedit_left += mFont->getWidth(text, line_start, left - line_start);
				}
				S32 preedit_right = text_rect.mLeft;
				if (right < line_end)
				{
					preedit_right += mFont->getWidth(text, line_start, right - line_start);
				}
				else
				{
					preedit_right += mFont->getWidth(text, line_start, line_end - line_start);
				}

				if (mPreeditStandouts[i])
				{
					gl_rect_2d(preedit_left + preedit_standout_gap,
							   text_rect.mBottom + mFont->getDescenderHeight() - 1,
							   preedit_right - preedit_standout_gap - 1,
							   text_rect.mBottom + mFont->getDescenderHeight() - 1 - preedit_standout_thickness,
							   (mCursorColor.get() * preedit_standout_brightness + mWriteableBgColor.get() * (1 - preedit_standout_brightness)).setAlpha(1.0f));
				}
				else
				{
					gl_rect_2d(preedit_left + preedit_marker_gap,
							   text_rect.mBottom + mFont->getDescenderHeight() - 1,
							   preedit_right - preedit_marker_gap - 1,
							   text_rect.mBottom + mFont->getDescenderHeight() - 1 - preedit_marker_thickness,
							   (mCursorColor.get() * preedit_marker_brightness + mWriteableBgColor.get() * (1 - preedit_marker_brightness)).setAlpha(1.0f));
				}
			}
		}

		// move down one line
		line_y -= line_height;
		line_start = next_start;
		cur_line++;
	}
}

void LLTextEditor::draw()
{
	{
		// pad clipping rectangle so that cursor can draw at full width
		// when at left edge of mVisibleTextRect
		LLRect clip_rect(mVisibleTextRect);
		clip_rect.stretch(1);
		LLLocalClipRect clip(clip_rect);
	}

	LLTextBase::draw();

    drawPreeditMarker();

	//RN: the decision was made to always show the orange border for keyboard focus but do not put an insertion caret
	// when in readonly mode
	mBorder->setKeyboardFocusHighlight( hasFocus() );// && !mReadOnly);
}

// Start or stop the editor from accepting text-editing keystrokes
// see also LLLineEditor
void LLTextEditor::setFocus( BOOL new_state )
{
	BOOL old_state = hasFocus();

	// Don't change anything if the focus state didn't change
	if (new_state == old_state) return;

	// Notify early if we are losing focus.
	if (!new_state)
	{
		getWindow()->allowLanguageTextInput(this, FALSE);
	}

	LLTextBase::setFocus( new_state );

	if( new_state )
	{
		// Route menu to this class
		gEditMenuHandler = this;

		// Don't start the cursor flashing right away
		resetCursorBlink();
	}
	else
	{
		// Route menu back to the default
		if( gEditMenuHandler == this )
		{
			gEditMenuHandler = NULL;
		}

		endSelection();
	}
}

// public
void LLTextEditor::setCursorAndScrollToEnd()
{
	deselect();
	endOfDoc();
}

void LLTextEditor::getCurrentLineAndColumn( S32* line, S32* col, BOOL include_wordwrap ) 
{ 
	*line = getLineNumFromDocIndex(mCursorPos, include_wordwrap);
	*col = getLineOffsetFromDocIndex(mCursorPos, include_wordwrap);
}

void LLTextEditor::autoIndent()
{
	// Count the number of spaces in the current line
	// <FS:Zi> Fix indentation, always assume things can be word wrapped
	// S32 line = getLineNumFromDocIndex(mCursorPos, false);
	S32 line = getLineNumFromDocIndex(mCursorPos, true);
	// </FS:Zi>
	S32 line_start = getLineStart(line);
	S32 space_count = 0;
	S32 i;

	LLWString text = getWText();
	S32 offset = getLineOffsetFromDocIndex(mCursorPos);
	while(( ' ' == text[line_start] ) && (space_count < offset))
	{
		space_count++;
		line_start++;
	}

	// If we're starting a braced section, indent one level.
	if( (mCursorPos > 0) && (text[mCursorPos -1] == '{') )
	{
		space_count += SPACES_PER_TAB;
	}

	// Insert that number of spaces on the new line

	//appendLineBreakSegment(LLStyle::Params());//addChar( '\n' );
	addLineBreakChar();

	for( i = 0; i < space_count; i++ )
	{
		addChar( ' ' );
	}
}

// Inserts new text at the cursor position
void LLTextEditor::insertText(const std::string &new_text)
{
	BOOL enabled = getEnabled();
	setEnabled( TRUE );

	// Delete any selected characters (the insertion replaces them)
	if( hasSelection() )
	{
		deleteSelection(TRUE);
	}

	setCursorPos(mCursorPos + insert( mCursorPos, utf8str_to_wstring(new_text), FALSE, LLTextSegmentPtr() ));
	
	setEnabled( enabled );
}

void LLTextEditor::insertText(LLWString &new_text)
{
	BOOL enabled = getEnabled();
	setEnabled( TRUE );

	// Delete any selected characters (the insertion replaces them)
	if( hasSelection() )
	{
		deleteSelection(TRUE);
	}

	setCursorPos(mCursorPos + insert( mCursorPos, new_text, FALSE, LLTextSegmentPtr() ));

	setEnabled( enabled );
}

// <FS:Ansariel> Allow inserting a linefeed
void LLTextEditor::insertLinefeed()
{
	BOOL enabled = getEnabled();
	setEnabled( TRUE );

	addLineBreakChar(FALSE);

	setEnabled( enabled );
}
// </FS:Ansariel>

void LLTextEditor::appendWidget(const LLInlineViewSegment::Params& params, const std::string& text, bool allow_undo)
{
	// Save old state
	S32 selection_start = mSelectionStart;
	S32 selection_end = mSelectionEnd;
	BOOL was_selecting = mIsSelecting;
	S32 cursor_pos = mCursorPos;
	S32 old_length = getLength();
	BOOL cursor_was_at_end = (mCursorPos == old_length);

	deselect();

	setCursorPos(old_length);

	LLWString widget_wide_text = utf8str_to_wstring(text);

	LLTextSegmentPtr segment = new LLInlineViewSegment(params, old_length, old_length + widget_wide_text.size());
	insert(getLength(), widget_wide_text, FALSE, segment);

	// Set the cursor and scroll position
	if( selection_start != selection_end )
	{
		mSelectionStart = selection_start;
		mSelectionEnd = selection_end;

		mIsSelecting = was_selecting;
		setCursorPos(cursor_pos);
	}
	else if( cursor_was_at_end )
	{
		setCursorPos(getLength());
	}
	else
	{
		setCursorPos(cursor_pos);
	}

	if (!allow_undo)
	{
		blockUndo();
	}
}

void LLTextEditor::removeTextFromEnd(S32 num_chars)
{
	if (num_chars <= 0) return;

	remove(getLength() - num_chars, num_chars, FALSE);

	S32 len = getLength();
	setCursorPos (llclamp(mCursorPos, 0, len));
	mSelectionStart = llclamp(mSelectionStart, 0, len);
	mSelectionEnd = llclamp(mSelectionEnd, 0, len);

	needsScroll();
}

//----------------------------------------------------------------------------
void LLTextEditor::onSpellCheckPerformed()
{
	if (isPristine())
	{
		mBaseDocIsPristine = FALSE;
	}
}

void LLTextEditor::makePristine()
{
	mPristineCmd = mLastCmd;
	mBaseDocIsPristine = !mLastCmd;

	// Create a clean partition in the undo stack.  We don't want a single command to extend from
	// the "pre-pristine" state to the "post-pristine" state.
	if( mLastCmd )
	{
		mLastCmd->blockExtensions();
	}
}

BOOL LLTextEditor::isPristine() const
{
	if( mPristineCmd )
	{
		return (mPristineCmd == mLastCmd);
	}
	else
	{
		// No undo stack, so check if the version before and commands were done was the original version
		return !mLastCmd && mBaseDocIsPristine;
	}
}

BOOL LLTextEditor::tryToRevertToPristineState()
{
	if( !isPristine() )
	{
		deselect();
		S32 i = 0;
		while( !isPristine() && canUndo() )
		{
			undo();
			i--;
		}

		while( !isPristine() && canRedo() )
		{
			redo();
			i++;
		}

		if( !isPristine() )
		{
			// failed, so go back to where we started
			while( i > 0 )
			{
				undo();
				i--;
			}
		}
	}

	return isPristine(); // TRUE => success
}

void LLTextEditor::updateLinkSegments()
{
	LLWString wtext = getWText();

	// update any segments that contain a link
	for (segment_set_t::iterator it = mSegments.begin(); it != mSegments.end(); ++it)
	{
		LLTextSegment *segment = *it;
		if (segment && segment->getStyle() && segment->getStyle()->isLink())
		{
			LLStyleConstSP style = segment->getStyle();
			LLStyleSP new_style(new LLStyle(*style));
			LLWString url_label = wtext.substr(segment->getStart(), segment->getEnd()-segment->getStart());

			segment_set_t::const_iterator next_it = mSegments.upper_bound(segment);
			LLTextSegment *next_segment = *next_it;
			if (next_segment)
			{
				LLWString next_url_label = wtext.substr(next_segment->getStart(), next_segment->getEnd()-next_segment->getStart());
				std::string link_check = wstring_to_utf8str(url_label) + wstring_to_utf8str(next_url_label);
				LLUrlMatch match;

				if ( LLUrlRegistry::instance().findUrl(link_check, match))
				{
					if(match.getQuery() == wstring_to_utf8str(next_url_label))
					{
						continue;
					}
				}
			}
			
			// if the link's label (what the user can edit) is a valid Url,
			// then update the link's HREF to be the same as the label text.
			// This lets users edit Urls in-place.
			// <FS:Ansariel> FIRE-20054: Only update link's HREF to label text if the user can edit the text
			//if (acceptsTextInput() && LLUrlRegistry::instance().hasUrl(url_label))
			if (acceptsTextInput() && LLUrlRegistry::instance().hasUrl(url_label) && !getReadOnly())
			// </FS:Ansariel>
			{
				std::string new_url = wstring_to_utf8str(url_label);
				LLStringUtil::trim(new_url);
				new_style->setLinkHREF(new_url);
				LLStyleConstSP sp(new_style);
				segment->setStyle(sp);
			}
		}
	}
}



void LLTextEditor::onMouseCaptureLost()
{
	endSelection();
}

///////////////////////////////////////////////////////////////////
// Hack for Notecards

BOOL LLTextEditor::importBuffer(const char* buffer, S32 length )
{
	std::istringstream instream(buffer);
	
	// Version 1 format:
	//		Linden text version 1\n
	//		{\n
	//			<EmbeddedItemList chunk>
	//			Text length <bytes without \0>\n
	//			<text without \0> (text may contain ext_char_values)
	//		}\n

	char tbuf[MAX_STRING];	/* Flawfinder: ignore */
	
	S32 version = 0;
	instream.getline(tbuf, MAX_STRING);
	if( 1 != sscanf(tbuf, "Linden text version %d", &version) )
	{
		LL_WARNS() << "Invalid Linden text file header " << LL_ENDL;
		return FALSE;
	}

	if( 1 != version )
	{
		LL_WARNS() << "Invalid Linden text file version: " << version << LL_ENDL;
		return FALSE;
	}

	instream.getline(tbuf, MAX_STRING);
	if( 0 != sscanf(tbuf, "{") )
	{
		LL_WARNS() << "Invalid Linden text file format" << LL_ENDL;
		return FALSE;
	}

	S32 text_len = 0;
	instream.getline(tbuf, MAX_STRING);
	if( 1 != sscanf(tbuf, "Text length %d", &text_len) )
	{
		LL_WARNS() << "Invalid Linden text length field" << LL_ENDL;
		return FALSE;
	}

	if( text_len > mMaxTextByteLength )
	{
		LL_WARNS() << "Invalid Linden text length: " << text_len << LL_ENDL;
		return FALSE;
	}

	BOOL success = TRUE;

	char* text = new char[ text_len + 1];
	if (text == NULL)
	{
		LL_ERRS() << "Memory allocation failure." << LL_ENDL;			
		return FALSE;
	}
	instream.get(text, text_len + 1, '\0');
	text[text_len] = '\0';
	if( text_len != (S32)strlen(text) )/* Flawfinder: ignore */
	{
		LL_WARNS() << llformat("Invalid text length: %d != %d ",strlen(text),text_len) << LL_ENDL;/* Flawfinder: ignore */
		success = FALSE;
	}

	instream.getline(tbuf, MAX_STRING);
	if( success && (0 != sscanf(tbuf, "}")) )
	{
		LL_WARNS() << "Invalid Linden text file format: missing terminal }" << LL_ENDL;
		success = FALSE;
	}

	if( success )
	{
		// Actually set the text
		setText( LLStringExplicit(text) );
	}

	delete[] text;

	startOfDoc();
	deselect();

	return success;
}

BOOL LLTextEditor::exportBuffer(std::string &buffer )
{
	std::ostringstream outstream(buffer);
	
	outstream << "Linden text version 1\n";
	outstream << "{\n";

	outstream << llformat("Text length %d\n", getLength() );
	outstream << getText();
	outstream << "}\n";

	return TRUE;
}

void LLTextEditor::updateAllowingLanguageInput()
{
	LLWindow* window = getWindow();
	if (!window)
	{
		// test app, no window available
		return;	
	}
	if (hasFocus() && !mReadOnly)
	{
		window->allowLanguageTextInput(this, TRUE);
	}
	else
	{
		window->allowLanguageTextInput(this, FALSE);
	}
}

// Preedit is managed off the undo/redo command stack.

BOOL LLTextEditor::hasPreeditString() const
{
	return (mPreeditPositions.size() > 1);
}

void LLTextEditor::resetPreedit()
{
    if (hasSelection())
    {
		if (hasPreeditString())
        {
            LL_WARNS() << "Preedit and selection!" << LL_ENDL;
            deselect();
        }
        else
        {
            deleteSelection(TRUE);
        }
    }
	if (hasPreeditString())
	{
		if (hasSelection())
		{
			LL_WARNS() << "Preedit and selection!" << LL_ENDL;
			deselect();
		}

		setCursorPos(mPreeditPositions.front());
		removeStringNoUndo(mCursorPos, mPreeditPositions.back() - mCursorPos);
		insertStringNoUndo(mCursorPos, mPreeditOverwrittenWString);

		mPreeditWString.clear();
		mPreeditOverwrittenWString.clear();
		mPreeditPositions.clear();

		// A call to updatePreedit should soon follow under a
		// normal course of operation, so we don't need to 
		// maintain internal variables such as line start 
		// positions now.
	}
}

void LLTextEditor::updatePreedit(const LLWString &preedit_string,
		const segment_lengths_t &preedit_segment_lengths, const standouts_t &preedit_standouts, S32 caret_position)
{
	// Just in case.
	if (mReadOnly)
	{
		return;
	}

	getWindow()->hideCursorUntilMouseMove();

	S32 insert_preedit_at = mCursorPos;

	mPreeditWString = preedit_string;
	mPreeditPositions.resize(preedit_segment_lengths.size() + 1);
	S32 position = insert_preedit_at;
	for (segment_lengths_t::size_type i = 0; i < preedit_segment_lengths.size(); i++)
	{
		mPreeditPositions[i] = position;
		position += preedit_segment_lengths[i];
	}
	mPreeditPositions.back() = position;

	if (LL_KIM_OVERWRITE == gKeyboard->getInsertMode())
	{
		mPreeditOverwrittenWString = getWText().substr(insert_preedit_at, mPreeditWString.length());
		removeStringNoUndo(insert_preedit_at, mPreeditWString.length());
	}
	else
	{
		mPreeditOverwrittenWString.clear();
	}
    
	segment_vec_t segments;
	//pass empty segments to let "insertStringNoUndo" make new LLNormalTextSegment and insert it, if needed.
	insertStringNoUndo(insert_preedit_at, mPreeditWString, &segments); 

	mPreeditStandouts = preedit_standouts;

	setCursorPos(insert_preedit_at + caret_position);

	// Update of the preedit should be caused by some key strokes.
	resetCursorBlink();

	onKeyStroke();
}

BOOL LLTextEditor::getPreeditLocation(S32 query_offset, LLCoordGL *coord, LLRect *bounds, LLRect *control) const
{
	if (control)
	{
		LLRect control_rect_screen;
		localRectToScreen(mVisibleTextRect, &control_rect_screen);
		LLUI::getInstance()->screenRectToGL(control_rect_screen, control);
	}

	S32 preedit_left_position, preedit_right_position;
	if (hasPreeditString())
	{
		preedit_left_position = mPreeditPositions.front();
		preedit_right_position = mPreeditPositions.back();
	}
	else
	{
		preedit_left_position = preedit_right_position = mCursorPos;
	}

	const S32 query = (query_offset >= 0 ? preedit_left_position + query_offset : mCursorPos);
	if (query < preedit_left_position || query > preedit_right_position)
	{
		return FALSE;
	}

	const S32 first_visible_line = getFirstVisibleLine();
	if (query < getLineStart(first_visible_line))
	{
		return FALSE;
	}

	S32 current_line = first_visible_line;
	S32 current_line_start, current_line_end;
	for (;;)
	{
		current_line_start = getLineStart(current_line);
		current_line_end = getLineStart(current_line + 1);
		if (query >= current_line_start && query < current_line_end)
		{
			break;
		}
		if (current_line_start == current_line_end)
		{
			// We have reached on the last line.  The query position must be here.
			break;
		}
		current_line++;
	}

    const LLWString textString(getWText());
	const llwchar * const text = textString.c_str();
	const S32 line_height = mFont->getLineHeight();

	if (coord)
	{
		const S32 query_x = mVisibleTextRect.mLeft + mFont->getWidth(text, current_line_start, query - current_line_start);
		const S32 query_y = mVisibleTextRect.mTop - (current_line - first_visible_line) * line_height - line_height / 2;
		S32 query_screen_x, query_screen_y;
		localPointToScreen(query_x, query_y, &query_screen_x, &query_screen_y);
		LLUI::getInstance()->screenPointToGL(query_screen_x, query_screen_y, &coord->mX, &coord->mY);
	}

	if (bounds)
	{
		S32 preedit_left = mVisibleTextRect.mLeft;
		if (preedit_left_position > current_line_start)
		{
			preedit_left += mFont->getWidth(text, current_line_start, preedit_left_position - current_line_start);
		}

		S32 preedit_right = mVisibleTextRect.mLeft;
		if (preedit_right_position < current_line_end)
		{
			preedit_right += mFont->getWidth(text, current_line_start, preedit_right_position - current_line_start);
		}
		else
		{
			preedit_right += mFont->getWidth(text, current_line_start, current_line_end - current_line_start);
		}

		const S32 preedit_top = mVisibleTextRect.mTop - (current_line - first_visible_line) * line_height;
		const S32 preedit_bottom = preedit_top - line_height;

		const LLRect preedit_rect_local(preedit_left, preedit_top, preedit_right, preedit_bottom);
		LLRect preedit_rect_screen;
		localRectToScreen(preedit_rect_local, &preedit_rect_screen);
		LLUI::getInstance()->screenRectToGL(preedit_rect_screen, bounds);
	}

	return TRUE;
}

void LLTextEditor::getSelectionRange(S32 *position, S32 *length) const
{
	if (hasSelection())
	{
		*position = llmin(mSelectionStart, mSelectionEnd);
		*length = llabs(mSelectionStart - mSelectionEnd);
	}
	else
	{
		*position = mCursorPos;
		*length = 0;
	}
}

void LLTextEditor::getPreeditRange(S32 *position, S32 *length) const
{
	if (hasPreeditString())
	{
		*position = mPreeditPositions.front();
		*length = mPreeditPositions.back() - mPreeditPositions.front();
	}
	else
	{
		*position = mCursorPos;
		*length = 0;
	}
}

void LLTextEditor::markAsPreedit(S32 position, S32 length)
{
	deselect();
	setCursorPos(position);
	if (hasPreeditString())
	{
		LL_WARNS() << "markAsPreedit invoked when hasPreeditString is true." << LL_ENDL;
	}
	mPreeditWString = LLWString( getWText(), position, length );
	if (length > 0)
	{
		mPreeditPositions.resize(2);
		mPreeditPositions[0] = position;
		mPreeditPositions[1] = position + length;
		mPreeditStandouts.resize(1);
		mPreeditStandouts[0] = FALSE;
	}
	else
	{
		mPreeditPositions.clear();
		mPreeditStandouts.clear();
	}
	if (LL_KIM_OVERWRITE == gKeyboard->getInsertMode())
	{
		mPreeditOverwrittenWString = mPreeditWString;
	}
	else
	{
		mPreeditOverwrittenWString.clear();
	}
}

S32 LLTextEditor::getPreeditFontSize() const
{
	return ll_round((F32)mFont->getLineHeight() * LLUI::getScaleFactor().mV[VY]);
}

BOOL LLTextEditor::isDirty() const
{
	if(mReadOnly)
	{
		return FALSE;
	}

	if( mPristineCmd )
	{
		return ( mPristineCmd == mLastCmd );
	}
	else
	{
		return ( NULL != mLastCmd );
	}
}

void LLTextEditor::setKeystrokeCallback(const keystroke_signal_t::slot_type& callback)
{
	mKeystrokeSignal.connect(callback);
}

void LLTextEditor::onKeyStroke()
{
	mKeystrokeSignal(this);

	mSpellCheckStart = mSpellCheckEnd = -1;
	mSpellCheckTimer.setTimerExpirySec(SPELLCHECK_DELAY);
}

//virtual
void LLTextEditor::clear()
{
	getViewModel()->setDisplay(LLWStringUtil::null);
	clearSegments();
}

bool LLTextEditor::canLoadOrSaveToFile()
{
	return !mReadOnly;
}

S32 LLTextEditor::spacesPerTab()
{
	return SPACES_PER_TAB;
}<|MERGE_RESOLUTION|>--- conflicted
+++ resolved
@@ -2247,22 +2247,12 @@
 		menu = LLUICtrlFactory::createFromFile<LLContextMenu>("menu_text_editor.xml", 
 																				LLMenuGL::sMenuContainer, 
 																				LLMenuHolderGL::child_registry_t::instance());
-<<<<<<< HEAD
-		// <FS:Beq> FIRE-31081 defend against null this prt exception in setItemVisible found in BugSplat
-		if(!mContextMenu)
-		{
-			LL_WARNS() << "Failed to create context menu 'menu_text_editor'" << LL_ENDL;
-			return;
-		}
-		// </FS:Beq>
-=======
         if(!menu)
         {
             LL_WARNS() << "Failed to create menu for LLTextEditor: " << getName() << LL_ENDL;
             return;
         }
 		mContextMenuHandle = menu->getHandle();
->>>>>>> f0cd5407
 	}
 
 	// Route menu to this class
