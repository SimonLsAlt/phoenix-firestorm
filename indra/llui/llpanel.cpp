--- conflicted
+++ resolved
@@ -608,11 +608,7 @@
         formatted_string.setArgList(args);
         return formatted_string.getString();
     }
-<<<<<<< HEAD
-    std::string err_str("Failed to find string " + name + " in panel " + getName() + " loaded from file " + mXMLFilename); //*TODO: Translate
-=======
-    std::string err_str("Failed to find string " + std::string(name) + " in panel " + getName()); //*TODO: Translate
->>>>>>> b6306548
+    std::string err_str("Failed to find string " + std::string(name) + " in panel " + getName() + " loaded from file " + mXMLFilename); //*TODO: Translate
     if(LLUI::getInstance()->mSettingGroups["config"]->getBOOL("QAMode"))
     {
         LL_ERRS() << err_str << LL_ENDL;
@@ -631,11 +627,7 @@
     {
         return found_it->second;
     }
-<<<<<<< HEAD
-    std::string err_str("Failed to find string " + name + " in panel " + getName() + " loaded from file " + mXMLFilename); //*TODO: Translate
-=======
-    std::string err_str("Failed to find string " + std::string(name) +" in panel " + getName()); //*TODO: Translate
->>>>>>> b6306548
+    std::string err_str("Failed to find string " + std::string(name) + " in panel " + getName() + " loaded from file " + mXMLFilename); //*TODO: Translate
     if(LLUI::getInstance()->mSettingGroups["config"]->getBOOL("QAMode"))
     {
         LL_ERRS() << err_str << LL_ENDL;
