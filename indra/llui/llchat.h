--- conflicted
+++ resolved
@@ -1,148 +1,112 @@
-/**
- * @file llchat.h
- * @author James Cook
- * @brief Chat constants and data structures.
- *
- * $LicenseInfo:firstyear=2006&license=viewerlgpl$
- * Second Life Viewer Source Code
- * Copyright (C) 2010, Linden Research, Inc.
- *
- * This library is free software; you can redistribute it and/or
- * modify it under the terms of the GNU Lesser General Public
- * License as published by the Free Software Foundation;
- * version 2.1 of the License only.
- *
- * This library is distributed in the hope that it will be useful,
- * but WITHOUT ANY WARRANTY; without even the implied warranty of
- * MERCHANTABILITY or FITNESS FOR A PARTICULAR PURPOSE.  See the GNU
- * Lesser General Public License for more details.
- *
- * You should have received a copy of the GNU Lesser General Public
- * License along with this library; if not, write to the Free Software
- * Foundation, Inc., 51 Franklin Street, Fifth Floor, Boston, MA  02110-1301  USA
- *
- * Linden Research, Inc., 945 Battery Street, San Francisco, CA  94111  USA
- * $/LicenseInfo$
- */
-
-#ifndef LL_LLCHAT_H
-#define LL_LLCHAT_H
-
-#include "lluuid.h"
-#include "v3math.h"
-
-// enumerations used by the chat system
-typedef enum e_chat_source_type
-{
-    CHAT_SOURCE_SYSTEM = 0,
-    CHAT_SOURCE_AGENT = 1,
-    CHAT_SOURCE_OBJECT = 2,
-    CHAT_SOURCE_TELEPORT = 3,
-    CHAT_SOURCE_UNKNOWN = 4,
-    CHAT_SOURCE_REGION = 5,
-} EChatSourceType;
-
-typedef enum e_chat_type
-{
-    CHAT_TYPE_WHISPER = 0,
-    CHAT_TYPE_NORMAL = 1,
-    CHAT_TYPE_SHOUT = 2,
-    CHAT_TYPE_START = 4,
-    CHAT_TYPE_STOP = 5,
-    CHAT_TYPE_DEBUG_MSG = 6,
-    CHAT_TYPE_REGION = 7,
-    CHAT_TYPE_OWNER = 8,
-    CHAT_TYPE_DIRECT = 9        // From llRegionSayTo()
-} EChatType;
-
-typedef enum e_chat_audible_level
-{
-    CHAT_AUDIBLE_NOT = -1,
-    CHAT_AUDIBLE_BARELY = 0,
-    CHAT_AUDIBLE_FULLY = 1
-} EChatAudible;
-
-typedef enum e_chat_style
-{
-    CHAT_STYLE_NORMAL,
-    CHAT_STYLE_IRC,
-    CHAT_STYLE_HISTORY,
-    CHAT_STYLE_TELEPORT_SEP
-}EChatStyle;
-
-// A piece of chat
-class LLChat
-{
-public:
-<<<<<<< HEAD
-	LLChat(const std::string& text = std::string())
-	:	mText(text),
-		mFromName(),
-		mFromID(),
-		mNotifId(),
-		mOwnerID(),
-		mSourceType(CHAT_SOURCE_AGENT),
-		mChatType(CHAT_TYPE_NORMAL),
-		mAudible(CHAT_AUDIBLE_FULLY),
-		mMuted(false),
-		mTime(0.0),
-		mTimeStr(),
-		mPosAgent(),
-		mURL(),
-		mChatStyle(CHAT_STYLE_NORMAL),
-		mSessionID()
-	{ }
-	
-	std::string		mText;		// UTF-8 line of text
-	std::string		mFromName;	// agent or object name
-	LLUUID			mFromID;	// agent id or object id
-	LLUUID			mNotifId;
-	LLUUID			mOwnerID;
-	EChatSourceType	mSourceType;
-	EChatType		mChatType;
-	EChatAudible	mAudible;
-	bool			mMuted;		// pass muted chat to maintain list of chatters
-	F64				mTime;		// viewer only, seconds from viewer start
-	std::string		mTimeStr;
-	LLVector3		mPosAgent;
-	std::string		mURL;
-	EChatStyle		mChatStyle;
-	LLUUID			mSessionID;
-=======
-    LLChat(const std::string& text = std::string())
-    :   mText(text),
-        mFromName(),
-        mFromID(),
-        mNotifId(),
-        mOwnerID(),
-        mSourceType(CHAT_SOURCE_AGENT),
-        mChatType(CHAT_TYPE_NORMAL),
-        mAudible(CHAT_AUDIBLE_FULLY),
-        mMuted(FALSE),
-        mTime(0.0),
-        mTimeStr(),
-        mPosAgent(),
-        mURL(),
-        mChatStyle(CHAT_STYLE_NORMAL),
-        mSessionID()
-    { }
-
-    std::string     mText;      // UTF-8 line of text
-    std::string     mFromName;  // agent or object name
-    LLUUID          mFromID;    // agent id or object id
-    LLUUID          mNotifId;
-    LLUUID          mOwnerID;
-    EChatSourceType mSourceType;
-    EChatType       mChatType;
-    EChatAudible    mAudible;
-    BOOL            mMuted;     // pass muted chat to maintain list of chatters
-    F64             mTime;      // viewer only, seconds from viewer start
-    std::string     mTimeStr;
-    LLVector3       mPosAgent;
-    std::string     mURL;
-    EChatStyle      mChatStyle;
-    LLUUID          mSessionID;
->>>>>>> e1623bb2
-};
-
-#endif+/**
+ * @file llchat.h
+ * @author James Cook
+ * @brief Chat constants and data structures.
+ *
+ * $LicenseInfo:firstyear=2006&license=viewerlgpl$
+ * Second Life Viewer Source Code
+ * Copyright (C) 2010, Linden Research, Inc.
+ *
+ * This library is free software; you can redistribute it and/or
+ * modify it under the terms of the GNU Lesser General Public
+ * License as published by the Free Software Foundation;
+ * version 2.1 of the License only.
+ *
+ * This library is distributed in the hope that it will be useful,
+ * but WITHOUT ANY WARRANTY; without even the implied warranty of
+ * MERCHANTABILITY or FITNESS FOR A PARTICULAR PURPOSE.  See the GNU
+ * Lesser General Public License for more details.
+ *
+ * You should have received a copy of the GNU Lesser General Public
+ * License along with this library; if not, write to the Free Software
+ * Foundation, Inc., 51 Franklin Street, Fifth Floor, Boston, MA  02110-1301  USA
+ *
+ * Linden Research, Inc., 945 Battery Street, San Francisco, CA  94111  USA
+ * $/LicenseInfo$
+ */
+
+#ifndef LL_LLCHAT_H
+#define LL_LLCHAT_H
+
+#include "lluuid.h"
+#include "v3math.h"
+
+// enumerations used by the chat system
+typedef enum e_chat_source_type
+{
+    CHAT_SOURCE_SYSTEM = 0,
+    CHAT_SOURCE_AGENT = 1,
+    CHAT_SOURCE_OBJECT = 2,
+    CHAT_SOURCE_TELEPORT = 3,
+    CHAT_SOURCE_UNKNOWN = 4,
+    CHAT_SOURCE_REGION = 5,
+} EChatSourceType;
+
+typedef enum e_chat_type
+{
+    CHAT_TYPE_WHISPER = 0,
+    CHAT_TYPE_NORMAL = 1,
+    CHAT_TYPE_SHOUT = 2,
+    CHAT_TYPE_START = 4,
+    CHAT_TYPE_STOP = 5,
+    CHAT_TYPE_DEBUG_MSG = 6,
+    CHAT_TYPE_REGION = 7,
+    CHAT_TYPE_OWNER = 8,
+    CHAT_TYPE_DIRECT = 9        // From llRegionSayTo()
+} EChatType;
+
+typedef enum e_chat_audible_level
+{
+    CHAT_AUDIBLE_NOT = -1,
+    CHAT_AUDIBLE_BARELY = 0,
+    CHAT_AUDIBLE_FULLY = 1
+} EChatAudible;
+
+typedef enum e_chat_style
+{
+    CHAT_STYLE_NORMAL,
+    CHAT_STYLE_IRC,
+    CHAT_STYLE_HISTORY,
+    CHAT_STYLE_TELEPORT_SEP
+}EChatStyle;
+
+// A piece of chat
+class LLChat
+{
+public:
+    LLChat(const std::string& text = std::string())
+    :   mText(text),
+        mFromName(),
+        mFromID(),
+        mNotifId(),
+        mOwnerID(),
+        mSourceType(CHAT_SOURCE_AGENT),
+        mChatType(CHAT_TYPE_NORMAL),
+        mAudible(CHAT_AUDIBLE_FULLY),
+        mMuted(false),
+        mTime(0.0),
+        mTimeStr(),
+        mPosAgent(),
+        mURL(),
+        mChatStyle(CHAT_STYLE_NORMAL),
+        mSessionID()
+    { }
+
+    std::string     mText;      // UTF-8 line of text
+    std::string     mFromName;  // agent or object name
+    LLUUID          mFromID;    // agent id or object id
+    LLUUID          mNotifId;
+    LLUUID          mOwnerID;
+    EChatSourceType mSourceType;
+    EChatType       mChatType;
+    EChatAudible    mAudible;
+    bool            mMuted;     // pass muted chat to maintain list of chatters
+    F64             mTime;      // viewer only, seconds from viewer start
+    std::string     mTimeStr;
+    LLVector3       mPosAgent;
+    std::string     mURL;
+    EChatStyle      mChatStyle;
+    LLUUID          mSessionID;
+};
+
+#endif