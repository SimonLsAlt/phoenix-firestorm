/**
 * @file lldockcontrol.cpp
 * @brief Creates a panel of a specific kind for a toast
 *
 * $LicenseInfo:firstyear=2000&license=viewerlgpl$
 * Second Life Viewer Source Code
 * Copyright (C) 2010, Linden Research, Inc.
 *
 * This library is free software; you can redistribute it and/or
 * modify it under the terms of the GNU Lesser General Public
 * License as published by the Free Software Foundation;
 * version 2.1 of the License only.
 *
 * This library is distributed in the hope that it will be useful,
 * but WITHOUT ANY WARRANTY; without even the implied warranty of
 * MERCHANTABILITY or FITNESS FOR A PARTICULAR PURPOSE.  See the GNU
 * Lesser General Public License for more details.
 *
 * You should have received a copy of the GNU Lesser General Public
 * License along with this library; if not, write to the Free Software
 * Foundation, Inc., 51 Franklin Street, Fifth Floor, Boston, MA  02110-1301  USA
 *
 * Linden Research, Inc., 945 Battery Street, San Francisco, CA  94111  USA
 * $/LicenseInfo$
 */

#include "linden_common.h"

#include "lldockcontrol.h"
#include "lldockablefloater.h"

LLDockControl::LLDockControl(LLView* dockWidget, LLFloater* dockableFloater,
        const LLUIImagePtr& dockTongue, DocAt dockAt, get_allowed_rect_callback_t get_allowed_rect_callback) :
        mDockableFloater(dockableFloater),
        mDockTongue(dockTongue),
        mDockTongueX(0),
        mDockTongueY(0)
{
    mDockAt = dockAt;

    if (dockWidget != NULL)
    {
        mDockWidgetHandle = dockWidget->getHandle();
    }

    if (dockableFloater->isDocked())
    {
        on();
    }
    else
    {
        off();
    }

    if (!(get_allowed_rect_callback))
    {
        mGetAllowedRectCallback = boost::bind(&LLDockControl::getAllowedRect, this, _1);
    }
    else
    {
        mGetAllowedRectCallback = get_allowed_rect_callback;
    }

    if (dockWidget != NULL)
    {
        repositionDockable();
    }

    if (getDock() != NULL)
    {
        mDockWidgetVisible = isDockVisible();
    }
    else
    {
        mDockWidgetVisible = false;
    }
}

LLDockControl::~LLDockControl()
{
}

void LLDockControl::setDock(LLView* dockWidget)
{
    if (dockWidget != NULL)
    {
        mDockWidgetHandle = dockWidget->getHandle();
        repositionDockable();
        mDockWidgetVisible = isDockVisible();
    }
    else
    {
        mDockWidgetHandle = LLHandle<LLView>();
        mDockWidgetVisible = false;
    }
}

void LLDockControl::getAllowedRect(LLRect& rect)
{
<<<<<<< HEAD
	// <FS:Zi> Cache LLView pointer to non_toolbar_panel to speed up llDialog() instances and other dockable floaters
	//rect = mDockableFloater->getRootView()->getChild<LLView>("non_toolbar_panel")->getRect();
	static LLView* nonToolbarPanel=mDockableFloater->getRootView()->getChild<LLView>("non_toolbar_panel");
	rect = nonToolbarPanel->getRect();
	// </FS:Zi>
=======
    // <FS:Zi> Cache LLView pointer to non_toolbar_panel to speed up llDialog() instances and other dockable floaters
    //rect = mDockableFloater->getRootView()->getChild<LLView>("non_toolbar_panel")->getRect();
    static LLView* nonToolbarPanel=mDockableFloater->getRootView()->getChild<LLView>("non_toolbar_panel");
    rect = nonToolbarPanel->getRect();
    // </FS:Zi>
>>>>>>> 1a8a5404
}

void LLDockControl::repositionDockable()
{
    if (!getDock()) return;
    LLRect dockRect = getDock()->calcScreenRect();
    LLRect rootRect;
    LLRect floater_rect = mDockableFloater->calcScreenRect();
    mGetAllowedRectCallback(rootRect);

    // recalculate dockable position if:
    if (mPrevDockRect != dockRect                   //dock position   changed
        || mDockWidgetVisible != isDockVisible()    //dock visibility changed
        || mRootRect != rootRect                    //root view rect  changed
        || mFloaterRect != floater_rect             //floater rect    changed
        || mRecalculateDockablePosition             //recalculation is forced
    )
    {
        // undock dockable and off() if dock not visible
        if (!isDockVisible())
        {
            mDockableFloater->setDocked(false);
            // force off() since dockable may not have dockControll at this time
            off();
            LLDockableFloater* dockable_floater =
                    dynamic_cast<LLDockableFloater*> (mDockableFloater);
            if(dockable_floater != NULL)
            {
                dockable_floater->onDockHidden();
            }
        }
        else
        {
            if(mEnabled)
            {
                moveDockable();
            }
            LLDockableFloater* dockable_floater =
                    dynamic_cast<LLDockableFloater*> (mDockableFloater);
            if(dockable_floater != NULL)
            {
                dockable_floater->onDockShown();
            }
        }

        mPrevDockRect = dockRect;
        mRootRect = rootRect;
        mFloaterRect = floater_rect;
        mRecalculateDockablePosition = false;
        mDockWidgetVisible = isDockVisible();
    }
}

bool LLDockControl::isDockVisible()
{
    bool res = true;

    if (getDock() != NULL)
    {
        //we should check all hierarchy
        res = getDock()->isInVisibleChain();
        if (res)
        {
            LLRect dockRect = getDock()->calcScreenRect();

            switch (mDockAt)
            {
            case LEFT: // to keep compiler happy
                break;
            case BOTTOM:
            case TOP:
            {
                // check is dock inside parent rect
                // assume that parent for all dockable floaters
                // is the root view
                LLRect dockParentRect =
                        getDock()->getRootView()->calcScreenRect();
                if (dockRect.mRight <= dockParentRect.mLeft
                        || dockRect.mLeft >= dockParentRect.mRight)
                {
                    res = false;
                }
                break;
            }
            default:
                break;
            }
        }
    }

    return res;
}

void LLDockControl::moveDockable()
{
    // calculate new dockable position
    LLRect dockRect = getDock()->calcScreenRect();
    LLRect rootRect;
    mGetAllowedRectCallback(rootRect);

    bool use_tongue = false;
    LLDockableFloater* dockable_floater =
            dynamic_cast<LLDockableFloater*> (mDockableFloater);
    if (dockable_floater != NULL)
    {
        use_tongue = dockable_floater->getUseTongue();
    }

    LLRect dockableRect = mDockableFloater->calcScreenRect();
    S32 x = 0;
    S32 y = 0;
    LLRect dockParentRect;
    switch (mDockAt)
    {
    case LEFT:

        x = dockRect.mLeft - dockableRect.getWidth();
        y = dockRect.getCenterY() + dockableRect.getHeight() / 2;

        if (use_tongue)
        {
            x -= mDockTongue->getWidth();
        }

        mDockTongueX = dockableRect.mRight;
        mDockTongueY = dockableRect.getCenterY() - mDockTongue->getHeight() / 2;

        break;

    case RIGHT:

        x = dockRect.mRight;
        y = dockRect.getCenterY() + dockableRect.getHeight() / 2;

        if (use_tongue)
        {
            x += mDockTongue->getWidth();
        }

        mDockTongueX = dockRect.mRight;
        mDockTongueY = dockableRect.getCenterY() - mDockTongue->getHeight() / 2;

        break;

    case TOP:
        x = dockRect.getCenterX() - dockableRect.getWidth() / 2;
        y = dockRect.mTop + dockableRect.getHeight();
        // unique docking used with dock tongue, so add tongue height to the Y coordinate
        if (use_tongue)
        {
            y += mDockTongue->getHeight();

            if ( y > rootRect.mTop)
            {
                y = rootRect.mTop;
            }
        }

        // check is dockable inside root view rect
        if (x < rootRect.mLeft)
        {
            x = rootRect.mLeft;
        }
        if (x + dockableRect.getWidth() > rootRect.mRight)
        {
            x = rootRect.mRight - dockableRect.getWidth();
        }


        // calculate dock tongue position
        dockParentRect = getDock()->getParent()->calcScreenRect();
        if (dockRect.getCenterX() < dockParentRect.mLeft)
        {
            mDockTongueX = dockParentRect.mLeft - mDockTongue->getWidth() / 2;
        }
        else if (dockRect.getCenterX() > dockParentRect.mRight)
        {
            mDockTongueX = dockParentRect.mRight - mDockTongue->getWidth() / 2;;
        }
        else
        {
            mDockTongueX = dockRect.getCenterX() - mDockTongue->getWidth() / 2;
        }
        mDockTongueY = dockRect.mTop;

        break;
    case BOTTOM:
        x = dockRect.getCenterX() - dockableRect.getWidth() / 2;
        y = dockRect.mBottom;
        // unique docking used with dock tongue, so add tongue height to the Y coordinate
        if (use_tongue)
        {
            y -= mDockTongue->getHeight();
        }

        // check is dockable inside root view rect
        if (x < rootRect.mLeft)
        {
            x = rootRect.mLeft;
        }
        if (x + dockableRect.getWidth() > rootRect.mRight)
        {
            x = rootRect.mRight - dockableRect.getWidth();
        }

        // calculate dock tongue position
        dockParentRect = getDock()->getParent()->calcScreenRect();
        if (dockRect.getCenterX() < dockParentRect.mLeft)
        {
            mDockTongueX = dockParentRect.mLeft - mDockTongue->getWidth() / 2;
        }
        else if (dockRect.getCenterX() > dockParentRect.mRight)
        {
            mDockTongueX = dockParentRect.mRight - mDockTongue->getWidth() / 2;;
        }
        else
        {
            mDockTongueX = dockRect.getCenterX() - mDockTongue->getWidth() / 2;
        }
        mDockTongueY = dockRect.mBottom - mDockTongue->getHeight();

        break;
    }

    S32 max_available_height = rootRect.getHeight() - (rootRect.mBottom -  mDockTongueY) - mDockTongue->getHeight();

    // A floater should be shrunk so it doesn't cover a part of its docking tongue and
    // there is a space between a dockable floater and a control to which it is docked.
    if (use_tongue && dockableRect.getHeight() >= max_available_height)
    {
        dockableRect.setLeftTopAndSize(x, y, dockableRect.getWidth(), max_available_height);
        mDockableFloater->reshape(dockableRect.getWidth(), dockableRect.getHeight());
    }
    else
    {
        // move dockable
        dockableRect.setLeftTopAndSize(x, y, dockableRect.getWidth(),
                dockableRect.getHeight());
    }

    LLRect localDocableParentRect;

    mDockableFloater->getParent()->screenRectToLocal(dockableRect, &localDocableParentRect);
    mDockableFloater->setRect(localDocableParentRect);
    mDockableFloater->screenPointToLocal(mDockTongueX, mDockTongueY, &mDockTongueX, &mDockTongueY);

}

void LLDockControl::on()
{
     if (isDockVisible())
    {
        mEnabled = true;
        mRecalculateDockablePosition = true;
    }
}

void LLDockControl::off()
{
    mEnabled = false;
}

void LLDockControl::forceRecalculatePosition()
{
    mRecalculateDockablePosition = true;
}

void LLDockControl::drawToungue()
{
    bool use_tongue = false;
    LLDockableFloater* dockable_floater =
            dynamic_cast<LLDockableFloater*> (mDockableFloater);
    if (dockable_floater != NULL)
    {
        use_tongue = dockable_floater->getUseTongue();
    }

    if (mEnabled && use_tongue)
    {
        mDockTongue->draw(mDockTongueX, mDockTongueY);
    }
}
<|MERGE_RESOLUTION|>--- conflicted
+++ resolved
@@ -97,19 +97,11 @@
 
 void LLDockControl::getAllowedRect(LLRect& rect)
 {
-<<<<<<< HEAD
-	// <FS:Zi> Cache LLView pointer to non_toolbar_panel to speed up llDialog() instances and other dockable floaters
-	//rect = mDockableFloater->getRootView()->getChild<LLView>("non_toolbar_panel")->getRect();
-	static LLView* nonToolbarPanel=mDockableFloater->getRootView()->getChild<LLView>("non_toolbar_panel");
-	rect = nonToolbarPanel->getRect();
-	// </FS:Zi>
-=======
     // <FS:Zi> Cache LLView pointer to non_toolbar_panel to speed up llDialog() instances and other dockable floaters
     //rect = mDockableFloater->getRootView()->getChild<LLView>("non_toolbar_panel")->getRect();
     static LLView* nonToolbarPanel=mDockableFloater->getRootView()->getChild<LLView>("non_toolbar_panel");
     rect = nonToolbarPanel->getRect();
     // </FS:Zi>
->>>>>>> 1a8a5404
 }
 
 void LLDockControl::repositionDockable()
