/**
 * @file lllayoutstack.cpp
 * @brief LLLayout class - dynamic stacking of UI elements
 *
 * $LicenseInfo:firstyear=2001&license=viewerlgpl$
 * Second Life Viewer Source Code
 * Copyright (C) 2010, Linden Research, Inc.
 *
 * This library is free software; you can redistribute it and/or
 * modify it under the terms of the GNU Lesser General Public
 * License as published by the Free Software Foundation;
 * version 2.1 of the License only.
 *
 * This library is distributed in the hope that it will be useful,
 * but WITHOUT ANY WARRANTY; without even the implied warranty of
 * MERCHANTABILITY or FITNESS FOR A PARTICULAR PURPOSE.  See the GNU
 * Lesser General Public License for more details.
 *
 * You should have received a copy of the GNU Lesser General Public
 * License along with this library; if not, write to the Free Software
 * Foundation, Inc., 51 Franklin Street, Fifth Floor, Boston, MA  02110-1301  USA
 *
 * Linden Research, Inc., 945 Battery Street, San Francisco, CA  94111  USA
 * $/LicenseInfo$
 */

// Opaque view with a background and a border.  Can contain LLUICtrls.

#include "linden_common.h"

#include "lllayoutstack.h"

#include "lllocalcliprect.h"
#include "llpanel.h"
#include "llcriticaldamp.h"
#include "lliconctrl.h"
#include "boost/foreach.hpp"

static const F32 MIN_FRACTIONAL_SIZE = 0.00001f;
static const F32 MAX_FRACTIONAL_SIZE = 1.f;

static LLDefaultChildRegistry::Register<LLLayoutStack> register_layout_stack("layout_stack");
static LLLayoutStack::LayoutStackRegistry::Register<LLLayoutPanel> register_layout_panel("layout_panel");

//
// LLLayoutPanel
//
LLLayoutPanel::Params::Params()
:   expanded_min_dim("expanded_min_dim", 0),
    min_dim("min_dim", -1),
    user_resize("user_resize", false),
    auto_resize("auto_resize", true)
{
    addSynonym(min_dim, "min_width");
    addSynonym(min_dim, "min_height");
}

LLLayoutPanel::LLLayoutPanel(const Params& p)
:   LLPanel(p),
    mExpandedMinDim(p.expanded_min_dim.isProvided() ? p.expanded_min_dim : p.min_dim),
    mMinDim(p.min_dim),
    mAutoResize(p.auto_resize),
    mUserResize(p.user_resize),
    mCollapsed(false),
    mCollapseAmt(0.f),
    mVisibleAmt(1.f), // default to fully visible
    mResizeBar(NULL),
    mFractionalSize(0.f),
    mTargetDim(0),
    mIgnoreReshape(false),
    mOrientation(LLLayoutStack::HORIZONTAL)
{
    // panels initialized as hidden should not start out partially visible
    if (!getVisible())
    {
        mVisibleAmt = 0.f;
    }
}

void LLLayoutPanel::initFromParams(const Params& p)
{
    LLPanel::initFromParams(p);
    setFollowsNone();
}


LLLayoutPanel::~LLLayoutPanel()
{
    gFocusMgr.removeKeyboardFocusWithoutCallback(this);
}

F32 LLLayoutPanel::getAutoResizeFactor() const
{
    return mVisibleAmt * (1.f - mCollapseAmt);
}

F32 LLLayoutPanel::getVisibleAmount() const
{
    return mVisibleAmt;
}

S32 LLLayoutPanel::getLayoutDim() const
{
    return ll_round((F32)((mOrientation == LLLayoutStack::HORIZONTAL)
                    ? getRect().getWidth()
                    : getRect().getHeight()));
}

S32 LLLayoutPanel::getTargetDim() const
{
    return mTargetDim;
}

void LLLayoutPanel::setTargetDim(S32 value)
{
    LLRect new_rect(getRect());
    if (mOrientation == LLLayoutStack::HORIZONTAL)
    {
        new_rect.mRight = new_rect.mLeft + value;
    }
    else
    {
        new_rect.mTop = new_rect.mBottom + value;
    }
    setShape(new_rect, true);
}

S32 LLLayoutPanel::getVisibleDim() const
{
    F32 min_dim = (F32)getRelevantMinDim();
    return ll_round(mVisibleAmt
                    * (min_dim
                        + (((F32)mTargetDim - min_dim) * (1.f - mCollapseAmt))));
}

void LLLayoutPanel::setOrientation( LLView::EOrientation orientation )
{
    mOrientation = orientation;
    S32 layout_dim = ll_round((F32)((mOrientation == LLLayoutStack::HORIZONTAL)
        ? getRect().getWidth()
        : getRect().getHeight()));

    if (!mAutoResize && mUserResize && mMinDim == -1)
    {
        setMinDim(layout_dim);
    }
    mTargetDim = llmax(layout_dim, getMinDim());
}

void LLLayoutPanel::setVisible( bool visible )
{
    if (visible != getVisible())
    {
        LLLayoutStack* stackp = dynamic_cast<LLLayoutStack*>(getParent());
        if (stackp)
        {
            stackp->mNeedsLayout = true;
        }
    }
    LLPanel::setVisible(visible);
}

void LLLayoutPanel::reshape( S32 width, S32 height, bool called_from_parent /*= true*/ )
{
    if (width == getRect().getWidth() && height == getRect().getHeight() && !LLView::sForceReshape) return;

    if (!mIgnoreReshape && !mAutoResize)
    {
        mTargetDim = (mOrientation == LLLayoutStack::HORIZONTAL) ? width : height;
        LLLayoutStack* stackp = dynamic_cast<LLLayoutStack*>(getParent());
        if (stackp)
        {
            stackp->mNeedsLayout = true;
        }
    }
    LLPanel::reshape(width, height, called_from_parent);
}

void LLLayoutPanel::handleReshape(const LLRect& new_rect, bool by_user)
{
    LLLayoutStack* stackp = dynamic_cast<LLLayoutStack*>(getParent());
    if (stackp)
    {
        if (by_user)
        {   // tell layout stack to account for new shape

            // make sure that panels have already been auto resized
            stackp->updateLayout();
            // now apply requested size to panel
            stackp->updatePanelRect(this, new_rect);
        }
        stackp->mNeedsLayout = true;
    }
    LLPanel::handleReshape(new_rect, by_user);

    // <FS:Ansariel> Add callback for reshaping
    if (!mReshapePanelCallback.empty())
    {
        mReshapePanelCallback(this, new_rect);
    }
    // </FS:Ansariel>
}

//
// LLLayoutStack
//

LLLayoutStack::Params::Params()
:   orientation("orientation"),
    animate("animate", true),
    save_sizes("save_sizes", false),        // <FS:Zi> Save sizes to settings
    clip("clip", true),
    open_time_constant("open_time_constant", 0.02f),
    close_time_constant("close_time_constant", 0.03f),
    resize_bar_overlap("resize_bar_overlap", 1),
    border_size("border_size", LLUI::getInstance()->mSettingGroups["config"]->getS32("UIResizeBarHeight")),
    show_drag_handle("show_drag_handle", false),
    drag_handle_first_indent("drag_handle_first_indent", 0),
    drag_handle_second_indent("drag_handle_second_indent", 0),
    drag_handle_thickness("drag_handle_thickness", 5),
    drag_handle_shift("drag_handle_shift", 2),
    drag_handle_color("drag_handle_color", LLUIColorTable::instance().getColor("ResizebarBody"))
{
    addSynonym(border_size, "drag_handle_gap");
}

LLLayoutStack::LLLayoutStack(const LLLayoutStack::Params& p)
:   LLView(p),
    mPanelSpacing(p.border_size),
    mOrientation(p.orientation),
    mAnimate(p.animate),
    mAnimatedThisFrame(false),
    mNeedsLayout(true),
    mSaveSizes(p.save_sizes),       // <FS:Zi> Save sizes to settings
    mClip(p.clip),
    mOpenTimeConstant(p.open_time_constant),
    mCloseTimeConstant(p.close_time_constant),
    mResizeBarOverlap(p.resize_bar_overlap),
    mShowDragHandle(p.show_drag_handle),
    mDragHandleFirstIndent(p.drag_handle_first_indent),
    mDragHandleSecondIndent(p.drag_handle_second_indent),
    mDragHandleThickness(p.drag_handle_thickness),
    mDragHandleShift(p.drag_handle_shift),
    mDragHandleColor(p.drag_handle_color())
{
    // <FS:Zi> Set up settings control to save sizes if not already present
    if (mSaveSizes)
    {
        std::string res = std::string("layout_size_") + getName();
        LLStringUtil::replaceChar(res, ' ', '_');
        mSizeControlName = res;
        LLControlGroup* controlGroup = LLUI::getInstance()->mSettingGroups["account"];
        if (!controlGroup->controlExists(mSizeControlName))
        {
            LL_WARNS() << "declaring control " << mSizeControlName << LL_ENDL;
            controlGroup->declareLLSD(
                mSizeControlName,
                LLSD(),
                llformat("Fractional size for layout panel %s", getName().c_str())
                );
        }
        else
        {
            mSavedSizes = controlGroup->getLLSD(mSizeControlName);
        }
    }
    // </FS:Zi>
}

LLLayoutStack::~LLLayoutStack()
{
<<<<<<< HEAD
    // <FS:Zi> Save new sizes for this layout stack's panels
    if (mSaveSizes)
    {
        LLUI::getInstance()->mSettingGroups["account"]->setLLSD(mSizeControlName, mSavedSizes);
    }
    // </FS:Zi>

    e_panel_list_t panels = mPanels; // copy list of panel pointers
    mPanels.clear(); // clear so that removeChild() calls don't cause trouble
    std::for_each(panels.begin(), panels.end(), DeletePointer());
=======
>>>>>>> f92c2040
}

// virtual
void LLLayoutStack::draw()
{
    updateLayout();

    // always clip to stack itself
    LLLocalClipRect clip(getLocalRect());
    for (LLLayoutPanel* panelp : mPanels)
    {
        if ((!panelp->getVisible() || panelp->mCollapsed)
            && (panelp->mVisibleAmt < 0.001f || !mAnimate))
        {
            // essentially invisible
            continue;
        }
        // clip to layout rectangle, not bounding rectangle
        LLRect clip_rect = panelp->getRect();
        // scale clipping rectangle by visible amount
        if (mOrientation == HORIZONTAL)
        {
            clip_rect.mRight = clip_rect.mLeft + panelp->getVisibleDim();
        }
        else
        {
            clip_rect.mBottom = clip_rect.mTop - panelp->getVisibleDim();
        }

        {LLLocalClipRect clip(clip_rect, mClip);
            // only force drawing invisible children if visible amount is non-zero
            drawChild(panelp, 0, 0, !clip_rect.isEmpty());
        }
        if (panelp->getResizeBar()->getVisible())
        {
            drawChild(panelp->getResizeBar());
        }
    }
}

// virtual
void LLLayoutStack::deleteAllChildren()
{
    for (LLLayoutPanel* p : mPanels)
    {
        p->mResizeBar = nullptr;
    }

    mPanels.clear();
    LLView::deleteAllChildren();

    // Not really needed since nothing is left to
    // display, but for the sake of consistency
    updateFractionalSizes();
    mNeedsLayout = true;
}

// virtual
void LLLayoutStack::removeChild(LLView* view)
{
    if (LLLayoutPanel* embedded_panelp = dynamic_cast<LLLayoutPanel*>(view))
    {
        auto it = std::find(mPanels.begin(), mPanels.end(), embedded_panelp);
        if (it != mPanels.end())
        {
            mPanels.erase(it);
        }
        if (embedded_panelp->mResizeBar)
        {
            LLView::removeChild(embedded_panelp->mResizeBar);
            embedded_panelp->mResizeBar = nullptr;
        }
    }
    else if (LLResizeBar* resize_bar = dynamic_cast<LLResizeBar*>(view))
    {
        for (LLLayoutPanel* p : mPanels)
        {
            if (p->mResizeBar == resize_bar)
            {
                p->mResizeBar = nullptr;
            }
        }
    }

    LLView::removeChild(view);

    updateFractionalSizes();
    mNeedsLayout = true;
}

// virtual
bool LLLayoutStack::postBuild()
{
    updateLayout();
    return true;
}

// virtual
bool LLLayoutStack::addChild(LLView* child, S32 tab_group)
{
    LLLayoutPanel* panelp = dynamic_cast<LLLayoutPanel*>(child);
    if (panelp)
    {
        // <FS:Zi> Restore previously saved sizes
        if (mSaveSizes && mSavedSizes.size() != 0)
        {
            S32 width = panelp->getRect().getWidth();
            S32 height = panelp->getRect().getHeight();

            S32 dim = mSavedSizes[getChildCount()];

            if (mOrientation == LLLayoutStack::HORIZONTAL)
            {
                width = dim;
            }
            else
            {
                height = dim;
            }
            panelp->reshape(width, height, true);
        }
        // </FS:Zi>

        panelp->setOrientation(mOrientation);
        mPanels.push_back(panelp);
        createResizeBar(panelp);
        mNeedsLayout = true;
    }
    bool result = LLView::addChild(child, tab_group);

    updateFractionalSizes();
    return result;
}

void LLLayoutStack::addPanel(LLLayoutPanel* panel, EAnimate animate)
{
    addChild(panel);

    // panel starts off invisible (collapsed)
    if (animate == ANIMATE)
    {
        panel->mVisibleAmt = 0.f;
        panel->setVisible(true);
    }
}

void LLLayoutStack::collapsePanel(LLPanel* panel, bool collapsed)
{
    LLLayoutPanel* panel_container = findEmbeddedPanel(panel);
    if (!panel_container) return;

    panel_container->mCollapsed = collapsed;
    mNeedsLayout = true;
}

class LLImagePanel : public LLPanel
{
public:
    struct Params : public LLInitParam::Block<Params, LLPanel::Params>
    {
        Optional<bool> horizontal;
        Params() : horizontal("horizontal", false) {}
    };
    LLImagePanel(const Params& p) : LLPanel(p), mHorizontal(p.horizontal) {}
    virtual ~LLImagePanel() {}

    void draw()
    {
        const LLRect& parent_rect = getParent()->getRect();
        const LLRect& rect = getRect();
        LLRect clip_rect( -rect.mLeft, parent_rect.getHeight() - rect.mBottom - 2
            , parent_rect.getWidth() - rect.mLeft - (mHorizontal ? 2 : 0), -rect.mBottom);
        LLLocalClipRect clip(clip_rect);
        LLPanel::draw();
    }

private:
    bool mHorizontal;
};

void LLLayoutStack::updateLayout()
{
    LL_PROFILE_ZONE_SCOPED_CATEGORY_UI;

    if (!mNeedsLayout) return;

    bool continue_animating = animatePanels();
    F32 total_visible_fraction = 0.f;
    S32 space_to_distribute = (mOrientation == HORIZONTAL)
                            ? getRect().getWidth()
                            : getRect().getHeight();

    // first, assign minimum dimensions
    for (LLLayoutPanel* panelp : mPanels)
    {
        if (panelp->mAutoResize)
        {
            panelp->mTargetDim = panelp->getRelevantMinDim();
        }
        space_to_distribute -= panelp->getVisibleDim() + ll_round((F32)mPanelSpacing * panelp->getVisibleAmount());
        total_visible_fraction += panelp->mFractionalSize * panelp->getAutoResizeFactor();
    }

    llassert(total_visible_fraction < 1.05f);

    // don't need spacing after last panel
    if (!mPanels.empty())
    {
        space_to_distribute += ll_round(F32(mPanelSpacing) * mPanels.back()->getVisibleAmount());
    }

    S32 remaining_space = space_to_distribute;
    if (space_to_distribute > 0 && total_visible_fraction > 0.f)
    {   // give space proportionally to visible auto resize panels
        for (LLLayoutPanel* panelp : mPanels)
        {
            if (panelp->mAutoResize)
            {
                F32 fraction_to_distribute = (panelp->mFractionalSize * panelp->getAutoResizeFactor()) / (total_visible_fraction);
                S32 delta = ll_round((F32)space_to_distribute * fraction_to_distribute);
                panelp->mTargetDim += delta;
                remaining_space -= delta;
            }
        }
    }

    // distribute any left over pixels to non-collapsed, visible panels
    for (LLLayoutPanel* panelp : mPanels)
    {
        if (remaining_space == 0) break;

        if (panelp->mAutoResize
            && !panelp->mCollapsed
            && panelp->getVisible())
        {
            S32 space_for_panel = remaining_space > 0 ? 1 : -1;
            panelp->mTargetDim += space_for_panel;
            remaining_space -= space_for_panel;
        }
    }

    F32 cur_pos = (mOrientation == HORIZONTAL) ? 0.f : (F32)getRect().getHeight();

    // <FS:Zi> Record new size for this panel
    mSavedSizes = LLSD();
    // </FS:Zi>
    for (LLLayoutPanel* panelp : mPanels)
    {
        F32 panel_dim = (F32)llmax(panelp->getExpandedMinDim(), panelp->mTargetDim);

        LLRect panel_rect;
        if (mOrientation == HORIZONTAL)
        {
            panel_rect.setLeftTopAndSize(ll_round(cur_pos),
                                        getRect().getHeight(),
                                        ll_round(panel_dim),
                                        getRect().getHeight());
        }
        else
        {
            panel_rect.setLeftTopAndSize(0,
                                        ll_round(cur_pos),
                                        getRect().getWidth(),
                                        ll_round(panel_dim));
        }

        LLRect resize_bar_rect(panel_rect);
        F32 panel_spacing = (F32)mPanelSpacing * panelp->getVisibleAmount();
        F32 panel_visible_dim = (F32)panelp->getVisibleDim();
        S32 panel_spacing_round = (S32)(ll_round(panel_spacing));

        if (mOrientation == HORIZONTAL)
        {
            cur_pos += panel_visible_dim + panel_spacing;

            if (mShowDragHandle && panel_spacing_round > mDragHandleThickness)
            {
                resize_bar_rect.mLeft = panel_rect.mRight + mDragHandleShift;
                resize_bar_rect.mRight = resize_bar_rect.mLeft + mDragHandleThickness;
            }
            else
            {
                resize_bar_rect.mLeft = panel_rect.mRight - mResizeBarOverlap;
                resize_bar_rect.mRight = panel_rect.mRight + panel_spacing_round + mResizeBarOverlap;
            }

            if (mShowDragHandle)
            {
                resize_bar_rect.mBottom += mDragHandleSecondIndent;
                resize_bar_rect.mTop -= mDragHandleFirstIndent;
            }

        }
        else //VERTICAL
        {
            cur_pos -= panel_visible_dim + panel_spacing;

            if (mShowDragHandle && panel_spacing_round > mDragHandleThickness)
            {
                resize_bar_rect.mTop = panel_rect.mBottom - mDragHandleShift;
                resize_bar_rect.mBottom = resize_bar_rect.mTop - mDragHandleThickness;
            }
            else
            {
                resize_bar_rect.mTop = panel_rect.mBottom + mResizeBarOverlap;
                resize_bar_rect.mBottom = panel_rect.mBottom - panel_spacing_round - mResizeBarOverlap;
            }

            if (mShowDragHandle)
            {
                resize_bar_rect.mLeft += mDragHandleFirstIndent;
                resize_bar_rect.mRight -= mDragHandleSecondIndent;
            }
        }

        panelp->setIgnoreReshape(true);
        panelp->setShape(panel_rect);
        panelp->setIgnoreReshape(false);
        panelp->mResizeBar->setShape(resize_bar_rect);

        // <FS:Zi> Record new size for this panel
        if (mSaveSizes)
        {
            mSavedSizes.append(panelp->mTargetDim);
        }
        // </FS:Zi>
    }

    updateResizeBarLimits();

    // clear animation flag at end, since panel resizes will set it
    // and leave it set if there is any animation in progress
    mNeedsLayout = continue_animating;
} // end LLLayoutStack::updateLayout

void LLLayoutStack::setPanelSpacing(S32 val)
{
    if (mPanelSpacing != val)
    {
        mPanelSpacing = val;
        mNeedsLayout = true;
    }
}

LLLayoutPanel* LLLayoutStack::findEmbeddedPanel(LLPanel* panelp) const
{
    if (!panelp) return NULL;

    for (LLLayoutPanel* p : mPanels)
    {
        if (p == panelp)
        {
            return p;
        }
    }
    return NULL;
}

LLLayoutPanel* LLLayoutStack::findEmbeddedPanelByName(std::string_view name) const
{
    LLLayoutPanel* result = NULL;

    for (LLLayoutPanel* p : mPanels)
    {
        if (p->getName() == name)
        {
            result = p;
            break;
        }
    }

    return result;
}

void LLLayoutStack::createResizeBar(LLLayoutPanel* panelp)
{
    for (LLLayoutPanel* lp : mPanels)
    {
        if (lp->mResizeBar == NULL)
        {
            LLResizeBar::Params resize_params;
            resize_params.name("resize");
            resize_params.resizing_view(lp);
            resize_params.min_size(lp->getRelevantMinDim());
            resize_params.side((mOrientation == HORIZONTAL) ? LLResizeBar::RIGHT : LLResizeBar::BOTTOM);
            resize_params.snapping_enabled(false);
            LLResizeBar* resize_bar = LLUICtrlFactory::create<LLResizeBar>(resize_params);
            lp->mResizeBar = resize_bar;

            if (mShowDragHandle)
            {
                LLPanel::Params resize_bar_bg_panel_p;
                resize_bar_bg_panel_p.name = "resize_handle_bg_panel";
                resize_bar_bg_panel_p.rect = lp->mResizeBar->getLocalRect();
                resize_bar_bg_panel_p.follows.flags = FOLLOWS_ALL;
                resize_bar_bg_panel_p.tab_stop = false;
                resize_bar_bg_panel_p.background_visible = true;
                resize_bar_bg_panel_p.bg_alpha_color = mDragHandleColor;
                resize_bar_bg_panel_p.has_border = true;
                resize_bar_bg_panel_p.border.border_thickness = 1;
                resize_bar_bg_panel_p.border.highlight_light_color = LLUIColorTable::instance().getColor("ResizebarBorderLight");
                resize_bar_bg_panel_p.border.shadow_dark_color = LLUIColorTable::instance().getColor("ResizebarBorderDark");

                LLPanel* resize_bar_bg_panel = LLUICtrlFactory::create<LLPanel>(resize_bar_bg_panel_p);

                LLIconCtrl::Params icon_p;
                icon_p.name = "resize_handle_image";
                icon_p.rect = lp->mResizeBar->getLocalRect();
                icon_p.follows.flags = FOLLOWS_ALL;
                icon_p.image = LLUI::getUIImage(mOrientation == HORIZONTAL ? "Vertical Drag Handle" : "Horizontal Drag Handle");
                resize_bar_bg_panel->addChild(LLUICtrlFactory::create<LLIconCtrl>(icon_p));

                lp->mResizeBar->addChild(resize_bar_bg_panel);
            }

            /*if (mShowDragHandle)
            {
                LLViewBorder::Params border_params;
                border_params.border_thickness = 1;
                border_params.highlight_light_color = LLUIColorTable::instance().getColor("ResizebarBorderLight");
                border_params.shadow_dark_color = LLUIColorTable::instance().getColor("ResizebarBorderDark");

                addBorder(border_params);
                setBorderVisible(true);

                LLImagePanel::Params image_panel;
                mDragHandleImage = LLUI::getUIImage(LLResizeBar::RIGHT == mSide ? "Vertical Drag Handle" : "Horizontal Drag Handle");
                image_panel.bg_alpha_image = mDragHandleImage;
                image_panel.background_visible = true;
                image_panel.horizontal = (LLResizeBar::BOTTOM == mSide);
                mImagePanel = LLUICtrlFactory::create<LLImagePanel>(image_panel);
                setImagePanel(mImagePanel);
            }*/

            //if (mShowDragHandle)
            //{
            //  setBackgroundVisible(true);
            //  setTransparentColor(LLUIColorTable::instance().getColor("ResizebarBody"));
            //}

            /*if (mShowDragHandle)
            {
            S32 image_width = mDragHandleImage->getTextureWidth();
            S32 image_height = mDragHandleImage->getTextureHeight();
            const LLRect& panel_rect = getRect();
            S32 image_left = (panel_rect.getWidth() - image_width) / 2 - 1;
            S32 image_bottom = (panel_rect.getHeight() - image_height) / 2;
            mImagePanel->setRect(LLRect(image_left, image_bottom + image_height, image_left + image_width, image_bottom));
            }*/
            LLView::addChild(resize_bar, 0);
        }
    }
    // bring all resize bars to the front so that they are clickable even over the panels
    // with a bit of overlap
    for (e_panel_list_t::iterator panel_it = mPanels.begin(); panel_it != mPanels.end(); ++panel_it)
    {
        LLResizeBar* resize_barp = (*panel_it)->mResizeBar;
        sendChildToFront(resize_barp);
    }
}

// update layout stack animations, etc. once per frame
// NOTE: we use this to size world view based on animating UI, *before* we draw the UI
// we might still need to call updateLayout during UI draw phase, in case UI elements
// are resizing themselves dynamically
//static
void LLLayoutStack::updateClass()
{
    for (auto& layout : instance_snapshot())
    {
        layout.updateLayout();
        layout.mAnimatedThisFrame = false;
    }
}

void LLLayoutStack::updateFractionalSizes()
{
    F32 total_resizable_dim = 0.f;

    for (LLLayoutPanel* panelp : mPanels)
    {
        if (panelp->mAutoResize)
        {
            total_resizable_dim += llmax(MIN_FRACTIONAL_SIZE, (F32)(panelp->getLayoutDim() - panelp->getRelevantMinDim()));
        }
    }

    for (LLLayoutPanel* panelp : mPanels)
    {
        if (panelp->mAutoResize)
        {
            F32 panel_resizable_dim = llmax(MIN_FRACTIONAL_SIZE, (F32)(panelp->getLayoutDim() - panelp->getRelevantMinDim()));
            panelp->mFractionalSize = panel_resizable_dim > 0.f
                ? llclamp(panel_resizable_dim / total_resizable_dim, MIN_FRACTIONAL_SIZE, MAX_FRACTIONAL_SIZE)
                : MIN_FRACTIONAL_SIZE;
            llassert(!llisnan(panelp->mFractionalSize));
        }
    }

    normalizeFractionalSizes();
}


void LLLayoutStack::normalizeFractionalSizes()
{
    S32 num_auto_resize_panels = 0;
    F32 total_fractional_size = 0.f;

    for (LLLayoutPanel* panelp : mPanels)
    {
        if (panelp->mAutoResize)
        {
            total_fractional_size += panelp->mFractionalSize;
            num_auto_resize_panels++;
        }
    }

    if (total_fractional_size == 0.f)
    { // equal distribution
        for (LLLayoutPanel* panelp : mPanels)
        {
            if (panelp->mAutoResize)
            {
                panelp->mFractionalSize = MAX_FRACTIONAL_SIZE / (F32)num_auto_resize_panels;
            }
        }
    }
    else
    { // renormalize
        for (LLLayoutPanel* panelp : mPanels)
        {
            if (panelp->mAutoResize)
            {
                panelp->mFractionalSize /= total_fractional_size;
            }
        }
    }
}

bool LLLayoutStack::animatePanels()
{
    bool continue_animating = false;

    //
    // animate visibility
    //
    for (LLLayoutPanel* panelp : mPanels)
    {
        if (panelp->getVisible())
        {
            if (mAnimate && panelp->mVisibleAmt < 1.f)
            {
                if (!mAnimatedThisFrame)
                {
                    panelp->mVisibleAmt = lerp(panelp->mVisibleAmt, 1.f, LLSmoothInterpolation::getInterpolant(mOpenTimeConstant));
                    if (panelp->mVisibleAmt > 0.99f)
                    {
                        panelp->mVisibleAmt = 1.f;
                    }
                }

                mAnimatedThisFrame = true;
                continue_animating = true;
            }
            else
            {
                if (panelp->mVisibleAmt != 1.f)
                {
                    panelp->mVisibleAmt = 1.f;
                    mAnimatedThisFrame = true;
                }
            }
        }
        else // not visible
        {
            if (mAnimate && panelp->mVisibleAmt > 0.f)
            {
                if (!mAnimatedThisFrame)
                {
                    panelp->mVisibleAmt = lerp(panelp->mVisibleAmt, 0.f, LLSmoothInterpolation::getInterpolant(mCloseTimeConstant));
                    if (panelp->mVisibleAmt < 0.001f)
                    {
                        panelp->mVisibleAmt = 0.f;
                    }
                }

                continue_animating = true;
                mAnimatedThisFrame = true;
            }
            else
            {
                if (panelp->mVisibleAmt != 0.f)
                {
                    panelp->mVisibleAmt = 0.f;
                    mAnimatedThisFrame = true;
                }
            }
        }

        F32 collapse_state = panelp->mCollapsed ? 1.f : 0.f;
        if (panelp->mCollapseAmt != collapse_state)
        {
            if (mAnimate)
            {
                if (!mAnimatedThisFrame)
                {
                    panelp->mCollapseAmt = lerp(panelp->mCollapseAmt, collapse_state, LLSmoothInterpolation::getInterpolant(mCloseTimeConstant));
                }

                if (llabs(panelp->mCollapseAmt - collapse_state) < 0.001f)
                {
                    panelp->mCollapseAmt = collapse_state;
                }

                mAnimatedThisFrame = true;
                continue_animating = true;
            }
            else
            {
                panelp->mCollapseAmt = collapse_state;
                mAnimatedThisFrame = true;
            }
        }
    }

    if (mAnimatedThisFrame) mNeedsLayout = true;
    return continue_animating;
}

void LLLayoutStack::updatePanelRect( LLLayoutPanel* resized_panel, const LLRect& new_rect )
{
    S32 new_dim = (mOrientation == HORIZONTAL)
                    ? new_rect.getWidth()
                    : new_rect.getHeight();
    S32 delta_panel_dim = new_dim - resized_panel->getVisibleDim();
    if (delta_panel_dim == 0) return;

    F32 total_visible_fraction = 0.f;
    F32 delta_auto_resize_headroom = 0.f;
    F32 old_auto_resize_headroom = 0.f;

    LLLayoutPanel* other_resize_panel = NULL;
    LLLayoutPanel* following_panel = NULL;

    BOOST_REVERSE_FOREACH(LLLayoutPanel* panelp, mPanels) // Should replace this when C++20 reverse view adaptor becomes available...
    {
        if (panelp->mAutoResize)
        {
            old_auto_resize_headroom += (F32)(panelp->mTargetDim - panelp->getRelevantMinDim());
            if (panelp->getVisible() && !panelp->mCollapsed)
            {
                total_visible_fraction += panelp->mFractionalSize;
            }
        }

        if (panelp == resized_panel)
        {
            other_resize_panel = following_panel;
        }

        if (panelp->getVisible() && !panelp->mCollapsed)
        {
            following_panel = panelp;
        }
    }

    if (resized_panel->mAutoResize)
    {
        if (!other_resize_panel || !other_resize_panel->mAutoResize)
        {
            delta_auto_resize_headroom += delta_panel_dim;
        }
    }
    else
    {
        if (!other_resize_panel || other_resize_panel->mAutoResize)
        {
            delta_auto_resize_headroom -= delta_panel_dim;
        }
    }

    F32 fraction_given_up = 0.f;
    F32 fraction_remaining = 1.f;
    F32 new_auto_resize_headroom = old_auto_resize_headroom + delta_auto_resize_headroom;

    enum
    {
        BEFORE_RESIZED_PANEL,
        RESIZED_PANEL,
        NEXT_PANEL,
        AFTER_RESIZED_PANEL
    } which_panel = BEFORE_RESIZED_PANEL;

    for (LLLayoutPanel* panelp : mPanels)
    {
        if (!panelp->getVisible() || panelp->mCollapsed)
        {
            if (panelp->mAutoResize)
            {
                fraction_remaining -= panelp->mFractionalSize;
            }
            continue;
        }

        if (panelp == resized_panel)
        {
            which_panel = RESIZED_PANEL;
        }

        switch(which_panel)
        {
        case BEFORE_RESIZED_PANEL:
            if (panelp->mAutoResize)
            {   // freeze current size as fraction of overall auto_resize space
                F32 fractional_adjustment_factor = new_auto_resize_headroom == 0.f
                                                    ? 1.f
                                                    : old_auto_resize_headroom / new_auto_resize_headroom;
                F32 new_fractional_size = llclamp(panelp->mFractionalSize * fractional_adjustment_factor,
                                                    MIN_FRACTIONAL_SIZE,
                                                    MAX_FRACTIONAL_SIZE);
                fraction_given_up -= new_fractional_size - panelp->mFractionalSize;
                fraction_remaining -= panelp->mFractionalSize;
                panelp->mFractionalSize = new_fractional_size;
                llassert(!llisnan(panelp->mFractionalSize));
            }
            else
            {
                // leave non auto-resize panels alone
            }
            break;
        case RESIZED_PANEL:
            if (panelp->mAutoResize)
            {   // freeze new size as fraction
                F32 new_fractional_size = (new_auto_resize_headroom == 0.f)
                    ? MAX_FRACTIONAL_SIZE
                    : llclamp(total_visible_fraction * (F32)(new_dim - panelp->getRelevantMinDim()) / new_auto_resize_headroom, MIN_FRACTIONAL_SIZE, MAX_FRACTIONAL_SIZE);
                fraction_given_up -= new_fractional_size - panelp->mFractionalSize;
                fraction_remaining -= panelp->mFractionalSize;
                panelp->mFractionalSize = new_fractional_size;
                llassert(!llisnan(panelp->mFractionalSize));
            }
            else
            {   // freeze new size as original size
                panelp->mTargetDim = new_dim;
            }
            which_panel = NEXT_PANEL;
            break;
        case NEXT_PANEL:
            if (panelp->mAutoResize)
            {
                fraction_remaining -= panelp->mFractionalSize;
                if (resized_panel->mAutoResize)
                {
                    panelp->mFractionalSize = llclamp(panelp->mFractionalSize + fraction_given_up, MIN_FRACTIONAL_SIZE, MAX_FRACTIONAL_SIZE);
                    fraction_given_up = 0.f;
                }
                else
                {
                    if (new_auto_resize_headroom < 1.f)
                    {
                        new_auto_resize_headroom = 1.f;
                    }

                    F32 new_fractional_size = llclamp(total_visible_fraction * (F32)(panelp->mTargetDim - panelp->getRelevantMinDim() + delta_auto_resize_headroom)
                                                        / new_auto_resize_headroom,
                                                    MIN_FRACTIONAL_SIZE,
                                                    MAX_FRACTIONAL_SIZE);
                    fraction_given_up -= new_fractional_size - panelp->mFractionalSize;
                    panelp->mFractionalSize = new_fractional_size;
                }
            }
            else
            {
                panelp->mTargetDim -= delta_panel_dim;
            }
            which_panel = AFTER_RESIZED_PANEL;
            break;
        case AFTER_RESIZED_PANEL:
            if (panelp->mAutoResize && fraction_given_up != 0.f)
            {
                panelp->mFractionalSize = llclamp(panelp->mFractionalSize + (panelp->mFractionalSize / fraction_remaining) * fraction_given_up,
                                                MIN_FRACTIONAL_SIZE,
                                                MAX_FRACTIONAL_SIZE);
            }
            break;
        default:
            break;
        }
    }
    updateLayout();
    //normalizeFractionalSizes();
}

// virtual
void LLLayoutStack::reshape(S32 width, S32 height, bool called_from_parent)
{
    mNeedsLayout = true;
    LLView::reshape(width, height, called_from_parent);
}

void LLLayoutStack::updateResizeBarLimits()
{
    LLLayoutPanel* previous_visible_panelp{ nullptr };
    BOOST_REVERSE_FOREACH(LLLayoutPanel* visible_panelp, mPanels) // Should replace this when C++20 reverse view adaptor becomes available...
    {
        if (!visible_panelp->getVisible() || visible_panelp->mCollapsed)
        {
            visible_panelp->mResizeBar->setVisible(false);
            continue;
        }

        // toggle resize bars based on panel visibility, resizability, etc
        if (previous_visible_panelp
            && (visible_panelp->mUserResize || previous_visible_panelp->mUserResize)                // one of the pair is user resizable
            && (visible_panelp->mAutoResize || visible_panelp->mUserResize)                         // current panel is resizable
            && (previous_visible_panelp->mAutoResize || previous_visible_panelp->mUserResize))      // previous panel is resizable
        {
            visible_panelp->mResizeBar->setVisible(true);
            S32 previous_panel_headroom = previous_visible_panelp->getVisibleDim() - previous_visible_panelp->getRelevantMinDim();
            visible_panelp->mResizeBar->setResizeLimits(visible_panelp->getRelevantMinDim(),
                                                        visible_panelp->getVisibleDim() + previous_panel_headroom);
        }
        else
        {
            visible_panelp->mResizeBar->setVisible(false);
        }

        previous_visible_panelp = visible_panelp;
    }
}

// <FS:Ansariel> Applier for dimensions
void LLLayoutStack::refreshFromSettings()
{
    if (!mSaveSizes)
    {
        return;
    }

    LLSD dimensions = LLUI::getInstance()->mSettingGroups["account"]->getLLSD(mSizeControlName);
    if (dimensions.size() < mPanels.size())
    {
        return;
    }

    for (size_t i = 0; i < mPanels.size(); ++i)
    {
        LLLayoutPanel* panelp = mPanels.at(i);

        S32 width = panelp->getRect().getWidth();
        S32 height = panelp->getRect().getHeight();

        S32 dim = dimensions[i].asInteger();

        if (mOrientation == LLLayoutStack::HORIZONTAL)
        {
            width = dim;
        }
        else
        {
            height = dim;
        }
        panelp->reshape(width, height, true);
    }
    mNeedsLayout = true;
}
// </FS:Ansariel><|MERGE_RESOLUTION|>--- conflicted
+++ resolved
@@ -269,19 +269,12 @@
 
 LLLayoutStack::~LLLayoutStack()
 {
-<<<<<<< HEAD
     // <FS:Zi> Save new sizes for this layout stack's panels
     if (mSaveSizes)
     {
         LLUI::getInstance()->mSettingGroups["account"]->setLLSD(mSizeControlName, mSavedSizes);
     }
     // </FS:Zi>
-
-    e_panel_list_t panels = mPanels; // copy list of panel pointers
-    mPanels.clear(); // clear so that removeChild() calls don't cause trouble
-    std::for_each(panels.begin(), panels.end(), DeletePointer());
-=======
->>>>>>> f92c2040
 }
 
 // virtual
