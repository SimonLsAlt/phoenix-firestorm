/**
 * @file lllayoutstack.cpp
 * @brief LLLayout class - dynamic stacking of UI elements
 *
 * $LicenseInfo:firstyear=2001&license=viewerlgpl$
 * Second Life Viewer Source Code
 * Copyright (C) 2010, Linden Research, Inc.
 *
 * This library is free software; you can redistribute it and/or
 * modify it under the terms of the GNU Lesser General Public
 * License as published by the Free Software Foundation;
 * version 2.1 of the License only.
 *
 * This library is distributed in the hope that it will be useful,
 * but WITHOUT ANY WARRANTY; without even the implied warranty of
 * MERCHANTABILITY or FITNESS FOR A PARTICULAR PURPOSE.  See the GNU
 * Lesser General Public License for more details.
 *
 * You should have received a copy of the GNU Lesser General Public
 * License along with this library; if not, write to the Free Software
 * Foundation, Inc., 51 Franklin Street, Fifth Floor, Boston, MA  02110-1301  USA
 *
 * Linden Research, Inc., 945 Battery Street, San Francisco, CA  94111  USA
 * $/LicenseInfo$
 */

// Opaque view with a background and a border.  Can contain LLUICtrls.

#include "linden_common.h"

#include "lllayoutstack.h"

#include "lllocalcliprect.h"
#include "llpanel.h"
#include "llcriticaldamp.h"
#include "lliconctrl.h"
#include "boost/foreach.hpp"

static const F32 MIN_FRACTIONAL_SIZE = 0.00001f;
static const F32 MAX_FRACTIONAL_SIZE = 1.f;

static LLDefaultChildRegistry::Register<LLLayoutStack> register_layout_stack("layout_stack");
static LLLayoutStack::LayoutStackRegistry::Register<LLLayoutPanel> register_layout_panel("layout_panel");

//
// LLLayoutPanel
//
<<<<<<< HEAD
LLLayoutPanel::Params::Params()	
:	expanded_min_dim("expanded_min_dim", 0),
	min_dim("min_dim", -1),
	user_resize("user_resize", false),
	auto_resize("auto_resize", true)
{
	addSynonym(min_dim, "min_width");
	addSynonym(min_dim, "min_height");
}

LLLayoutPanel::LLLayoutPanel(const Params& p)	
:	LLPanel(p),
	mExpandedMinDim(p.expanded_min_dim.isProvided() ? p.expanded_min_dim : p.min_dim),
 	mMinDim(p.min_dim), 
 	mAutoResize(p.auto_resize),
 	mUserResize(p.user_resize),
	mCollapsed(false),
	mCollapseAmt(0.f),
	mVisibleAmt(1.f), // default to fully visible
	mResizeBar(NULL),
	mFractionalSize(0.f),
	mTargetDim(0),
	mIgnoreReshape(false),
	mOrientation(LLLayoutStack::HORIZONTAL)
{
	// panels initialized as hidden should not start out partially visible
	if (!getVisible())
	{
		mVisibleAmt = 0.f;
	}
=======
LLLayoutPanel::Params::Params()
:   expanded_min_dim("expanded_min_dim", 0),
    min_dim("min_dim", -1),
    user_resize("user_resize", false),
    auto_resize("auto_resize", true)
{
    addSynonym(min_dim, "min_width");
    addSynonym(min_dim, "min_height");
}

LLLayoutPanel::LLLayoutPanel(const Params& p)
:   LLPanel(p),
    mExpandedMinDim(p.expanded_min_dim.isProvided() ? p.expanded_min_dim : p.min_dim),
    mMinDim(p.min_dim),
    mAutoResize(p.auto_resize),
    mUserResize(p.user_resize),
    mCollapsed(false),
    mCollapseAmt(0.f),
    mVisibleAmt(1.f), // default to fully visible
    mResizeBar(NULL),
    mFractionalSize(0.f),
    mTargetDim(0),
    mIgnoreReshape(false),
    mOrientation(LLLayoutStack::HORIZONTAL)
{
    // panels initialized as hidden should not start out partially visible
    if (!getVisible())
    {
        mVisibleAmt = 0.f;
    }
>>>>>>> 1a8a5404
}

void LLLayoutPanel::initFromParams(const Params& p)
{
    LLPanel::initFromParams(p);
    setFollowsNone();
}


LLLayoutPanel::~LLLayoutPanel()
{
    // probably not necessary, but...
    delete mResizeBar;
    mResizeBar = NULL;

    gFocusMgr.removeKeyboardFocusWithoutCallback(this);
}

F32 LLLayoutPanel::getAutoResizeFactor() const
{
    return mVisibleAmt * (1.f - mCollapseAmt);
}

F32 LLLayoutPanel::getVisibleAmount() const
{
    return mVisibleAmt;
}

S32 LLLayoutPanel::getLayoutDim() const
{
    return ll_round((F32)((mOrientation == LLLayoutStack::HORIZONTAL)
                    ? getRect().getWidth()
                    : getRect().getHeight()));
}

S32 LLLayoutPanel::getTargetDim() const
{
    return mTargetDim;
}

void LLLayoutPanel::setTargetDim(S32 value)
{
    LLRect new_rect(getRect());
    if (mOrientation == LLLayoutStack::HORIZONTAL)
    {
        new_rect.mRight = new_rect.mLeft + value;
    }
    else
    {
        new_rect.mTop = new_rect.mBottom + value;
    }
    setShape(new_rect, true);
}

S32 LLLayoutPanel::getVisibleDim() const
{
    F32 min_dim = getRelevantMinDim();
    return ll_round(mVisibleAmt
                    * (min_dim
                        + (((F32)mTargetDim - min_dim) * (1.f - mCollapseAmt))));
}

void LLLayoutPanel::setOrientation( LLView::EOrientation orientation )
{
<<<<<<< HEAD
	mOrientation = orientation;
	S32 layout_dim = ll_round((F32)((mOrientation == LLLayoutStack::HORIZONTAL)
		? getRect().getWidth()
		: getRect().getHeight()));

	if (!mAutoResize && mUserResize && mMinDim == -1)
	{
		setMinDim(layout_dim);
	}
	mTargetDim = llmax(layout_dim, getMinDim());
}
 
void LLLayoutPanel::setVisible( bool visible )
{
	if (visible != getVisible())
	{
		LLLayoutStack* stackp = dynamic_cast<LLLayoutStack*>(getParent());
		if (stackp)
		{
			stackp->mNeedsLayout = true;
		}
	}
	LLPanel::setVisible(visible);
=======
    mOrientation = orientation;
    S32 layout_dim = ll_round((F32)((mOrientation == LLLayoutStack::HORIZONTAL)
        ? getRect().getWidth()
        : getRect().getHeight()));

    if (!mAutoResize && mUserResize && mMinDim == -1)
    {
        setMinDim(layout_dim);
    }
    mTargetDim = llmax(layout_dim, getMinDim());
}

void LLLayoutPanel::setVisible( bool visible )
{
    if (visible != getVisible())
    {
        LLLayoutStack* stackp = dynamic_cast<LLLayoutStack*>(getParent());
        if (stackp)
        {
            stackp->mNeedsLayout = true;
        }
    }
    LLPanel::setVisible(visible);
>>>>>>> 1a8a5404
}

void LLLayoutPanel::reshape( S32 width, S32 height, bool called_from_parent /*= true*/ )
{
<<<<<<< HEAD
	if (width == getRect().getWidth() && height == getRect().getHeight() && !LLView::sForceReshape) return;

	if (!mIgnoreReshape && !mAutoResize)
	{
		mTargetDim = (mOrientation == LLLayoutStack::HORIZONTAL) ? width : height;
		LLLayoutStack* stackp = dynamic_cast<LLLayoutStack*>(getParent());
		if (stackp)
		{
			stackp->mNeedsLayout = true;
		}
	}
	LLPanel::reshape(width, height, called_from_parent);
=======
    if (width == getRect().getWidth() && height == getRect().getHeight() && !LLView::sForceReshape) return;

    if (!mIgnoreReshape && !mAutoResize)
    {
        mTargetDim = (mOrientation == LLLayoutStack::HORIZONTAL) ? width : height;
        LLLayoutStack* stackp = dynamic_cast<LLLayoutStack*>(getParent());
        if (stackp)
        {
            stackp->mNeedsLayout = true;
        }
    }
    LLPanel::reshape(width, height, called_from_parent);
>>>>>>> 1a8a5404
}

void LLLayoutPanel::handleReshape(const LLRect& new_rect, bool by_user)
{
<<<<<<< HEAD
	LLLayoutStack* stackp = dynamic_cast<LLLayoutStack*>(getParent());
	if (stackp)
	{
		if (by_user)
		{	// tell layout stack to account for new shape
			
			// make sure that panels have already been auto resized
			stackp->updateLayout();
			// now apply requested size to panel
			stackp->updatePanelRect(this, new_rect);
		}
		stackp->mNeedsLayout = true;
	}
	LLPanel::handleReshape(new_rect, by_user);

	// <FS:Ansariel> Add callback for reshaping
	if (!mReshapePanelCallback.empty())
	{
		mReshapePanelCallback(this, new_rect);
	}
	// </FS:Ansariel>
=======
    LLLayoutStack* stackp = dynamic_cast<LLLayoutStack*>(getParent());
    if (stackp)
    {
        if (by_user)
        {   // tell layout stack to account for new shape

            // make sure that panels have already been auto resized
            stackp->updateLayout();
            // now apply requested size to panel
            stackp->updatePanelRect(this, new_rect);
        }
        stackp->mNeedsLayout = true;
    }
    LLPanel::handleReshape(new_rect, by_user);

    // <FS:Ansariel> Add callback for reshaping
    if (!mReshapePanelCallback.empty())
    {
        mReshapePanelCallback(this, new_rect);
    }
    // </FS:Ansariel>
>>>>>>> 1a8a5404
}

//
// LLLayoutStack
//

LLLayoutStack::Params::Params()
<<<<<<< HEAD
:	orientation("orientation"),
	animate("animate", true),
	save_sizes("save_sizes", false),		// <FS:Zi> Save sizes to settings
	clip("clip", true),
	open_time_constant("open_time_constant", 0.02f),
	close_time_constant("close_time_constant", 0.03f),
	resize_bar_overlap("resize_bar_overlap", 1),
	border_size("border_size", LLCachedControl<S32>(*LLUI::getInstance()->mSettingGroups["config"], "UIResizeBarHeight", 0)),
	show_drag_handle("show_drag_handle", false),
	drag_handle_first_indent("drag_handle_first_indent", 0),
	drag_handle_second_indent("drag_handle_second_indent", 0),
	drag_handle_thickness("drag_handle_thickness", 5),
	drag_handle_shift("drag_handle_shift", 2),
    drag_handle_color("drag_handle_color", LLUIColorTable::instance().getColor("ResizebarBody"))
{
	addSynonym(border_size, "drag_handle_gap");
}

LLLayoutStack::LLLayoutStack(const LLLayoutStack::Params& p) 
:	LLView(p),
	mPanelSpacing(p.border_size),
	mOrientation(p.orientation),
	mAnimate(p.animate),
	mAnimatedThisFrame(false),
	mNeedsLayout(true),
 	mSaveSizes(p.save_sizes),		// <FS:Zi> Save sizes to settings
	mClip(p.clip),
	mOpenTimeConstant(p.open_time_constant),
	mCloseTimeConstant(p.close_time_constant),
	mResizeBarOverlap(p.resize_bar_overlap),
	mShowDragHandle(p.show_drag_handle),
	mDragHandleFirstIndent(p.drag_handle_first_indent),
	mDragHandleSecondIndent(p.drag_handle_second_indent),
	mDragHandleThickness(p.drag_handle_thickness),
	mDragHandleShift(p.drag_handle_shift),
    mDragHandleColor(p.drag_handle_color())
{
	// <FS:Zi> Set up settings control to save sizes if not already present
	if (mSaveSizes)
	{
		std::string res = std::string("layout_size_") + getName();
		LLStringUtil::replaceChar(res, ' ', '_');
		mSizeControlName = res;
		LLControlGroup* controlGroup = LLUI::getInstance()->mSettingGroups["account"];
		if (!controlGroup->controlExists(mSizeControlName))
		{
			LL_WARNS() << "declaring control " << mSizeControlName << LL_ENDL;
			controlGroup->declareLLSD(
				mSizeControlName,
				LLSD(),
				llformat("Fractional size for layout panel %s", getName().c_str())
				);
		}
		else
		{
			mSavedSizes = controlGroup->getLLSD(mSizeControlName);
		}
	}
	// </FS:Zi>
=======
:   orientation("orientation"),
    animate("animate", true),
    save_sizes("save_sizes", false),        // <FS:Zi> Save sizes to settings
    clip("clip", true),
    open_time_constant("open_time_constant", 0.02f),
    close_time_constant("close_time_constant", 0.03f),
    resize_bar_overlap("resize_bar_overlap", 1),
    border_size("border_size", LLCachedControl<S32>(*LLUI::getInstance()->mSettingGroups["config"], "UIResizeBarHeight", 0)),
    show_drag_handle("show_drag_handle", false),
    drag_handle_first_indent("drag_handle_first_indent", 0),
    drag_handle_second_indent("drag_handle_second_indent", 0),
    drag_handle_thickness("drag_handle_thickness", 5),
    drag_handle_shift("drag_handle_shift", 2),
    drag_handle_color("drag_handle_color", LLUIColorTable::instance().getColor("ResizebarBody"))
{
    addSynonym(border_size, "drag_handle_gap");
}

LLLayoutStack::LLLayoutStack(const LLLayoutStack::Params& p)
:   LLView(p),
    mPanelSpacing(p.border_size),
    mOrientation(p.orientation),
    mAnimate(p.animate),
    mAnimatedThisFrame(false),
    mNeedsLayout(true),
    mSaveSizes(p.save_sizes),       // <FS:Zi> Save sizes to settings
    mClip(p.clip),
    mOpenTimeConstant(p.open_time_constant),
    mCloseTimeConstant(p.close_time_constant),
    mResizeBarOverlap(p.resize_bar_overlap),
    mShowDragHandle(p.show_drag_handle),
    mDragHandleFirstIndent(p.drag_handle_first_indent),
    mDragHandleSecondIndent(p.drag_handle_second_indent),
    mDragHandleThickness(p.drag_handle_thickness),
    mDragHandleShift(p.drag_handle_shift),
    mDragHandleColor(p.drag_handle_color())
{
    // <FS:Zi> Set up settings control to save sizes if not already present
    if (mSaveSizes)
    {
        std::string res = std::string("layout_size_") + getName();
        LLStringUtil::replaceChar(res, ' ', '_');
        mSizeControlName = res;
        LLControlGroup* controlGroup = LLUI::getInstance()->mSettingGroups["account"];
        if (!controlGroup->controlExists(mSizeControlName))
        {
            LL_WARNS() << "declaring control " << mSizeControlName << LL_ENDL;
            controlGroup->declareLLSD(
                mSizeControlName,
                LLSD(),
                llformat("Fractional size for layout panel %s", getName().c_str())
                );
        }
        else
        {
            mSavedSizes = controlGroup->getLLSD(mSizeControlName);
        }
    }
    // </FS:Zi>
>>>>>>> 1a8a5404
}

LLLayoutStack::~LLLayoutStack()
{
<<<<<<< HEAD
	// <FS:Zi> Save new sizes for this layout stack's panels
	if (mSaveSizes)
	{
		LLUI::getInstance()->mSettingGroups["account"]->setLLSD(mSizeControlName, mSavedSizes);
	}
	// </FS:Zi>

	e_panel_list_t panels = mPanels; // copy list of panel pointers
	mPanels.clear(); // clear so that removeChild() calls don't cause trouble
	std::for_each(panels.begin(), panels.end(), DeletePointer());
=======
    // <FS:Zi> Save new sizes for this layout stack's panels
    if (mSaveSizes)
    {
        LLUI::getInstance()->mSettingGroups["account"]->setLLSD(mSizeControlName, mSavedSizes);
    }
    // </FS:Zi>

    e_panel_list_t panels = mPanels; // copy list of panel pointers
    mPanels.clear(); // clear so that removeChild() calls don't cause trouble
    std::for_each(panels.begin(), panels.end(), DeletePointer());
>>>>>>> 1a8a5404
}

void LLLayoutStack::draw()
{
    updateLayout();

    // always clip to stack itself
    LLLocalClipRect clip(getLocalRect());
    for (LLLayoutPanel* panelp : mPanels)
    {
        if ((!panelp->getVisible() || panelp->mCollapsed)
            && (panelp->mVisibleAmt < 0.001f || !mAnimate))
        {
            // essentially invisible
            continue;
        }
        // clip to layout rectangle, not bounding rectangle
        LLRect clip_rect = panelp->getRect();
        // scale clipping rectangle by visible amount
        if (mOrientation == HORIZONTAL)
        {
            clip_rect.mRight = clip_rect.mLeft + panelp->getVisibleDim();
        }
        else
        {
            clip_rect.mBottom = clip_rect.mTop - panelp->getVisibleDim();
        }

        {LLLocalClipRect clip(clip_rect, mClip);
            // only force drawing invisible children if visible amount is non-zero
            drawChild(panelp, 0, 0, !clip_rect.isEmpty());
        }
        if (panelp->getResizeBar()->getVisible())
        {
            drawChild(panelp->getResizeBar());
        }
    }
}

void LLLayoutStack::deleteAllChildren()
{
    mPanels.clear();
    LLView::deleteAllChildren();

    // Not really needed since nothing is left to
    // display, but for the sake of consistency
    updateFractionalSizes();
    mNeedsLayout = true;
}

void LLLayoutStack::removeChild(LLView* view)
{
    LLLayoutPanel* embedded_panelp = findEmbeddedPanel(dynamic_cast<LLPanel*>(view));

    if (embedded_panelp)
    {
        mPanels.erase(std::find(mPanels.begin(), mPanels.end(), embedded_panelp));
        LLView::removeChild(view);
        updateFractionalSizes();
        mNeedsLayout = true;
    }
    else
    {
        LLView::removeChild(view);
    }
}

bool LLLayoutStack::postBuild()
{
<<<<<<< HEAD
	updateLayout();
	return true;
=======
    updateLayout();
    return true;
>>>>>>> 1a8a5404
}

bool LLLayoutStack::addChild(LLView* child, S32 tab_group)
{
<<<<<<< HEAD
	LLLayoutPanel* panelp = dynamic_cast<LLLayoutPanel*>(child);
	if (panelp)
	{
		// <FS:Zi> Restore previously saved sizes
		if (mSaveSizes && mSavedSizes.size() != 0)
		{
			S32 width = panelp->getRect().getWidth();
			S32 height = panelp->getRect().getHeight();

			S32 dim = mSavedSizes[getChildCount()];

			if (mOrientation == LLLayoutStack::HORIZONTAL)
			{
				width = dim;
			}
			else
			{
				height = dim;
			}
			panelp->reshape(width, height, true);
		}
		// </FS:Zi>

		panelp->setOrientation(mOrientation);
		mPanels.push_back(panelp);
		createResizeBar(panelp);
		mNeedsLayout = true;
	}
	bool result = LLView::addChild(child, tab_group);
=======
    LLLayoutPanel* panelp = dynamic_cast<LLLayoutPanel*>(child);
    if (panelp)
    {
        // <FS:Zi> Restore previously saved sizes
        if (mSaveSizes && mSavedSizes.size() != 0)
        {
            S32 width = panelp->getRect().getWidth();
            S32 height = panelp->getRect().getHeight();

            S32 dim = mSavedSizes[getChildCount()];

            if (mOrientation == LLLayoutStack::HORIZONTAL)
            {
                width = dim;
            }
            else
            {
                height = dim;
            }
            panelp->reshape(width, height, true);
        }
        // </FS:Zi>

        panelp->setOrientation(mOrientation);
        mPanels.push_back(panelp);
        createResizeBar(panelp);
        mNeedsLayout = true;
    }
    bool result = LLView::addChild(child, tab_group);
>>>>>>> 1a8a5404

    updateFractionalSizes();
    return result;
}

void LLLayoutStack::addPanel(LLLayoutPanel* panel, EAnimate animate)
{
    addChild(panel);

<<<<<<< HEAD
	// panel starts off invisible (collapsed)
	if (animate == ANIMATE)
	{
		panel->mVisibleAmt = 0.f;
		panel->setVisible(true);
	}
=======
    // panel starts off invisible (collapsed)
    if (animate == ANIMATE)
    {
        panel->mVisibleAmt = 0.f;
        panel->setVisible(true);
    }
>>>>>>> 1a8a5404
}

void LLLayoutStack::collapsePanel(LLPanel* panel, bool collapsed)
{
    LLLayoutPanel* panel_container = findEmbeddedPanel(panel);
    if (!panel_container) return;

    panel_container->mCollapsed = collapsed;
    mNeedsLayout = true;
}

class LLImagePanel : public LLPanel
{
public:
    struct Params : public LLInitParam::Block<Params, LLPanel::Params>
    {
        Optional<bool> horizontal;
        Params() : horizontal("horizontal", false) {}
    };
    LLImagePanel(const Params& p) : LLPanel(p), mHorizontal(p.horizontal) {}
    virtual ~LLImagePanel() {}

    void draw()
    {
        const LLRect& parent_rect = getParent()->getRect();
        const LLRect& rect = getRect();
        LLRect clip_rect( -rect.mLeft, parent_rect.getHeight() - rect.mBottom - 2
            , parent_rect.getWidth() - rect.mLeft - (mHorizontal ? 2 : 0), -rect.mBottom);
        LLLocalClipRect clip(clip_rect);
        LLPanel::draw();
    }

private:
    bool mHorizontal;
};

void LLLayoutStack::updateLayout()
{
    LL_PROFILE_ZONE_SCOPED_CATEGORY_UI;

<<<<<<< HEAD
	if (!mNeedsLayout) return;

	bool continue_animating = animatePanels();
	F32 total_visible_fraction = 0.f;
	S32 space_to_distribute = (mOrientation == HORIZONTAL)
							? getRect().getWidth()
							: getRect().getHeight();

	// first, assign minimum dimensions
	for (LLLayoutPanel* panelp : mPanels)
	{
		if (panelp->mAutoResize)
		{
			panelp->mTargetDim = panelp->getRelevantMinDim();
		}
		space_to_distribute -= panelp->getVisibleDim() + ll_round((F32)mPanelSpacing * panelp->getVisibleAmount());
		total_visible_fraction += panelp->mFractionalSize * panelp->getAutoResizeFactor();
	}

	llassert(total_visible_fraction < 1.05f);

	// don't need spacing after last panel
	if (!mPanels.empty())
	{
		space_to_distribute += ll_round(F32(mPanelSpacing) * mPanels.back()->getVisibleAmount());
	}

	S32 remaining_space = space_to_distribute;
	if (space_to_distribute > 0 && total_visible_fraction > 0.f)
	{	// give space proportionally to visible auto resize panels
		for (LLLayoutPanel* panelp : mPanels)
		{
			if (panelp->mAutoResize)
			{
				F32 fraction_to_distribute = (panelp->mFractionalSize * panelp->getAutoResizeFactor()) / (total_visible_fraction);
				S32 delta = ll_round((F32)space_to_distribute * fraction_to_distribute);
				panelp->mTargetDim += delta;
				remaining_space -= delta;
			}
		}
	}

	// distribute any left over pixels to non-collapsed, visible panels
	for (LLLayoutPanel* panelp : mPanels)
	{
		if (remaining_space == 0) break;

		if (panelp->mAutoResize 
			&& !panelp->mCollapsed 
			&& panelp->getVisible())
		{
			S32 space_for_panel = remaining_space > 0 ? 1 : -1;
			panelp->mTargetDim += space_for_panel;
			remaining_space -= space_for_panel;
		}
	}

	F32 cur_pos = (mOrientation == HORIZONTAL) ? 0.f : (F32)getRect().getHeight();

	// <FS:Zi> Record new size for this panel
	mSavedSizes = LLSD();
	// </FS:Zi>
	for (LLLayoutPanel* panelp : mPanels)
	{
		F32 panel_dim = llmax(panelp->getExpandedMinDim(), panelp->mTargetDim);

		LLRect panel_rect;
		if (mOrientation == HORIZONTAL)
		{
			panel_rect.setLeftTopAndSize(ll_round(cur_pos),
										getRect().getHeight(),
										ll_round(panel_dim),
										getRect().getHeight());
		}
		else
		{
			panel_rect.setLeftTopAndSize(0,
										ll_round(cur_pos),
										getRect().getWidth(),
										ll_round(panel_dim));
		}

		LLRect resize_bar_rect(panel_rect);
		F32 panel_spacing = (F32)mPanelSpacing * panelp->getVisibleAmount();
		F32 panel_visible_dim = panelp->getVisibleDim();
		S32 panel_spacing_round = (S32)(ll_round(panel_spacing));

		if (mOrientation == HORIZONTAL)
		{
			cur_pos += panel_visible_dim + panel_spacing;

			if (mShowDragHandle && panel_spacing_round > mDragHandleThickness)
			{
				resize_bar_rect.mLeft = panel_rect.mRight + mDragHandleShift;
				resize_bar_rect.mRight = resize_bar_rect.mLeft + mDragHandleThickness;
			}
			else
			{
				resize_bar_rect.mLeft = panel_rect.mRight - mResizeBarOverlap;
				resize_bar_rect.mRight = panel_rect.mRight + panel_spacing_round + mResizeBarOverlap;
			}

			if (mShowDragHandle)
			{
				resize_bar_rect.mBottom += mDragHandleSecondIndent;
				resize_bar_rect.mTop -= mDragHandleFirstIndent;
			}

		}
		else //VERTICAL
		{
			cur_pos -= panel_visible_dim + panel_spacing;

			if (mShowDragHandle && panel_spacing_round > mDragHandleThickness)
			{
				resize_bar_rect.mTop = panel_rect.mBottom - mDragHandleShift;
				resize_bar_rect.mBottom = resize_bar_rect.mTop - mDragHandleThickness;
			}
			else
			{
				resize_bar_rect.mTop = panel_rect.mBottom + mResizeBarOverlap;
				resize_bar_rect.mBottom = panel_rect.mBottom - panel_spacing_round - mResizeBarOverlap;
			}

			if (mShowDragHandle)
			{
				resize_bar_rect.mLeft += mDragHandleFirstIndent;
				resize_bar_rect.mRight -= mDragHandleSecondIndent;
			}
		}

		panelp->setIgnoreReshape(true);
		panelp->setShape(panel_rect);
		panelp->setIgnoreReshape(false);
		panelp->mResizeBar->setShape(resize_bar_rect);

		// <FS:Zi> Record new size for this panel
		if (mSaveSizes)
		{
			mSavedSizes.append(panelp->mTargetDim);
		}
		// </FS:Zi>
	}

	updateResizeBarLimits();

	// clear animation flag at end, since panel resizes will set it
	// and leave it set if there is any animation in progress
	mNeedsLayout = continue_animating;
=======
    if (!mNeedsLayout) return;

    bool continue_animating = animatePanels();
    F32 total_visible_fraction = 0.f;
    S32 space_to_distribute = (mOrientation == HORIZONTAL)
                            ? getRect().getWidth()
                            : getRect().getHeight();

    // first, assign minimum dimensions
    for (LLLayoutPanel* panelp : mPanels)
    {
        if (panelp->mAutoResize)
        {
            panelp->mTargetDim = panelp->getRelevantMinDim();
        }
        space_to_distribute -= panelp->getVisibleDim() + ll_round((F32)mPanelSpacing * panelp->getVisibleAmount());
        total_visible_fraction += panelp->mFractionalSize * panelp->getAutoResizeFactor();
    }

    llassert(total_visible_fraction < 1.05f);

    // don't need spacing after last panel
    if (!mPanels.empty())
    {
        space_to_distribute += ll_round(F32(mPanelSpacing) * mPanels.back()->getVisibleAmount());
    }

    S32 remaining_space = space_to_distribute;
    if (space_to_distribute > 0 && total_visible_fraction > 0.f)
    {   // give space proportionally to visible auto resize panels
        for (LLLayoutPanel* panelp : mPanels)
        {
            if (panelp->mAutoResize)
            {
                F32 fraction_to_distribute = (panelp->mFractionalSize * panelp->getAutoResizeFactor()) / (total_visible_fraction);
                S32 delta = ll_round((F32)space_to_distribute * fraction_to_distribute);
                panelp->mTargetDim += delta;
                remaining_space -= delta;
            }
        }
    }

    // distribute any left over pixels to non-collapsed, visible panels
    for (LLLayoutPanel* panelp : mPanels)
    {
        if (remaining_space == 0) break;

        if (panelp->mAutoResize
            && !panelp->mCollapsed
            && panelp->getVisible())
        {
            S32 space_for_panel = remaining_space > 0 ? 1 : -1;
            panelp->mTargetDim += space_for_panel;
            remaining_space -= space_for_panel;
        }
    }

    F32 cur_pos = (mOrientation == HORIZONTAL) ? 0.f : (F32)getRect().getHeight();

    // <FS:Zi> Record new size for this panel
    mSavedSizes = LLSD();
    // </FS:Zi>
    for (LLLayoutPanel* panelp : mPanels)
    {
        F32 panel_dim = llmax(panelp->getExpandedMinDim(), panelp->mTargetDim);

        LLRect panel_rect;
        if (mOrientation == HORIZONTAL)
        {
            panel_rect.setLeftTopAndSize(ll_round(cur_pos),
                                        getRect().getHeight(),
                                        ll_round(panel_dim),
                                        getRect().getHeight());
        }
        else
        {
            panel_rect.setLeftTopAndSize(0,
                                        ll_round(cur_pos),
                                        getRect().getWidth(),
                                        ll_round(panel_dim));
        }

        LLRect resize_bar_rect(panel_rect);
        F32 panel_spacing = (F32)mPanelSpacing * panelp->getVisibleAmount();
        F32 panel_visible_dim = panelp->getVisibleDim();
        S32 panel_spacing_round = (S32)(ll_round(panel_spacing));

        if (mOrientation == HORIZONTAL)
        {
            cur_pos += panel_visible_dim + panel_spacing;

            if (mShowDragHandle && panel_spacing_round > mDragHandleThickness)
            {
                resize_bar_rect.mLeft = panel_rect.mRight + mDragHandleShift;
                resize_bar_rect.mRight = resize_bar_rect.mLeft + mDragHandleThickness;
            }
            else
            {
                resize_bar_rect.mLeft = panel_rect.mRight - mResizeBarOverlap;
                resize_bar_rect.mRight = panel_rect.mRight + panel_spacing_round + mResizeBarOverlap;
            }

            if (mShowDragHandle)
            {
                resize_bar_rect.mBottom += mDragHandleSecondIndent;
                resize_bar_rect.mTop -= mDragHandleFirstIndent;
            }

        }
        else //VERTICAL
        {
            cur_pos -= panel_visible_dim + panel_spacing;

            if (mShowDragHandle && panel_spacing_round > mDragHandleThickness)
            {
                resize_bar_rect.mTop = panel_rect.mBottom - mDragHandleShift;
                resize_bar_rect.mBottom = resize_bar_rect.mTop - mDragHandleThickness;
            }
            else
            {
                resize_bar_rect.mTop = panel_rect.mBottom + mResizeBarOverlap;
                resize_bar_rect.mBottom = panel_rect.mBottom - panel_spacing_round - mResizeBarOverlap;
            }

            if (mShowDragHandle)
            {
                resize_bar_rect.mLeft += mDragHandleFirstIndent;
                resize_bar_rect.mRight -= mDragHandleSecondIndent;
            }
        }

        panelp->setIgnoreReshape(true);
        panelp->setShape(panel_rect);
        panelp->setIgnoreReshape(false);
        panelp->mResizeBar->setShape(resize_bar_rect);

        // <FS:Zi> Record new size for this panel
        if (mSaveSizes)
        {
            mSavedSizes.append(panelp->mTargetDim);
        }
        // </FS:Zi>
    }

    updateResizeBarLimits();

    // clear animation flag at end, since panel resizes will set it
    // and leave it set if there is any animation in progress
    mNeedsLayout = continue_animating;
>>>>>>> 1a8a5404
} // end LLLayoutStack::updateLayout

void LLLayoutStack::setPanelSpacing(S32 val)
{
    if (mPanelSpacing != val)
    {
        mPanelSpacing = val;
        mNeedsLayout = true;
    }
}

LLLayoutPanel* LLLayoutStack::findEmbeddedPanel(LLPanel* panelp) const
{
    if (!panelp) return NULL;

    for (LLLayoutPanel* p : mPanels)
    {
        if (p == panelp)
        {
            return p;
        }
    }
    return NULL;
}

LLLayoutPanel* LLLayoutStack::findEmbeddedPanelByName(const std::string& name) const
{
    LLLayoutPanel* result = NULL;

    for (LLLayoutPanel* p : mPanels)
    {
        if (p->getName() == name)
        {
            result = p;
            break;
        }
    }

    return result;
}

void LLLayoutStack::createResizeBar(LLLayoutPanel* panelp)
{
<<<<<<< HEAD
	for (LLLayoutPanel* lp : mPanels)
	{
		if (lp->mResizeBar == NULL)
		{
			LLResizeBar::Params resize_params;
			resize_params.name("resize");
			resize_params.resizing_view(lp);
			resize_params.min_size(lp->getRelevantMinDim());
			resize_params.side((mOrientation == HORIZONTAL) ? LLResizeBar::RIGHT : LLResizeBar::BOTTOM);
			resize_params.snapping_enabled(false);
			LLResizeBar* resize_bar = LLUICtrlFactory::create<LLResizeBar>(resize_params);
			lp->mResizeBar = resize_bar;

			if (mShowDragHandle)
			{
				LLPanel::Params resize_bar_bg_panel_p;
				resize_bar_bg_panel_p.name = "resize_handle_bg_panel";
				resize_bar_bg_panel_p.rect = lp->mResizeBar->getLocalRect();
				resize_bar_bg_panel_p.follows.flags = FOLLOWS_ALL;
				resize_bar_bg_panel_p.tab_stop = false;
				resize_bar_bg_panel_p.background_visible = true;
				resize_bar_bg_panel_p.bg_alpha_color = mDragHandleColor;
				resize_bar_bg_panel_p.has_border = true;
				resize_bar_bg_panel_p.border.border_thickness = 1;
				resize_bar_bg_panel_p.border.highlight_light_color = LLUIColorTable::instance().getColor("ResizebarBorderLight");
				resize_bar_bg_panel_p.border.shadow_dark_color = LLUIColorTable::instance().getColor("ResizebarBorderDark");

				LLPanel* resize_bar_bg_panel = LLUICtrlFactory::create<LLPanel>(resize_bar_bg_panel_p);

				LLIconCtrl::Params icon_p;
				icon_p.name = "resize_handle_image";
				icon_p.rect = lp->mResizeBar->getLocalRect();
				icon_p.follows.flags = FOLLOWS_ALL;
				icon_p.image = LLUI::getUIImage(mOrientation == HORIZONTAL ? "Vertical Drag Handle" : "Horizontal Drag Handle");
				resize_bar_bg_panel->addChild(LLUICtrlFactory::create<LLIconCtrl>(icon_p));

				lp->mResizeBar->addChild(resize_bar_bg_panel);
			}

			/*if (mShowDragHandle)
			{
				LLViewBorder::Params border_params;
				border_params.border_thickness = 1;
				border_params.highlight_light_color = LLUIColorTable::instance().getColor("ResizebarBorderLight");
				border_params.shadow_dark_color = LLUIColorTable::instance().getColor("ResizebarBorderDark");

				addBorder(border_params);
				setBorderVisible(true);

				LLImagePanel::Params image_panel;
				mDragHandleImage = LLUI::getUIImage(LLResizeBar::RIGHT == mSide ? "Vertical Drag Handle" : "Horizontal Drag Handle");
				image_panel.bg_alpha_image = mDragHandleImage;
				image_panel.background_visible = true;
				image_panel.horizontal = (LLResizeBar::BOTTOM == mSide);
				mImagePanel = LLUICtrlFactory::create<LLImagePanel>(image_panel);
				setImagePanel(mImagePanel);
			}*/

			//if (mShowDragHandle)
			//{
			//	setBackgroundVisible(true);
			//	setTransparentColor(LLUIColorTable::instance().getColor("ResizebarBody"));
			//}

			/*if (mShowDragHandle)
			{
			S32 image_width = mDragHandleImage->getTextureWidth();
			S32 image_height = mDragHandleImage->getTextureHeight();
			const LLRect& panel_rect = getRect();
			S32 image_left = (panel_rect.getWidth() - image_width) / 2 - 1;
			S32 image_bottom = (panel_rect.getHeight() - image_height) / 2;
			mImagePanel->setRect(LLRect(image_left, image_bottom + image_height, image_left + image_width, image_bottom));
			}*/
			LLView::addChild(resize_bar, 0);
		}
	}
	// bring all resize bars to the front so that they are clickable even over the panels
	// with a bit of overlap
	for (e_panel_list_t::iterator panel_it = mPanels.begin(); panel_it != mPanels.end(); ++panel_it)
	{
		LLResizeBar* resize_barp = (*panel_it)->mResizeBar;
		sendChildToFront(resize_barp);
	}
=======
    for (LLLayoutPanel* lp : mPanels)
    {
        if (lp->mResizeBar == NULL)
        {
            LLResizeBar::Params resize_params;
            resize_params.name("resize");
            resize_params.resizing_view(lp);
            resize_params.min_size(lp->getRelevantMinDim());
            resize_params.side((mOrientation == HORIZONTAL) ? LLResizeBar::RIGHT : LLResizeBar::BOTTOM);
            resize_params.snapping_enabled(false);
            LLResizeBar* resize_bar = LLUICtrlFactory::create<LLResizeBar>(resize_params);
            lp->mResizeBar = resize_bar;

            if (mShowDragHandle)
            {
                LLPanel::Params resize_bar_bg_panel_p;
                resize_bar_bg_panel_p.name = "resize_handle_bg_panel";
                resize_bar_bg_panel_p.rect = lp->mResizeBar->getLocalRect();
                resize_bar_bg_panel_p.follows.flags = FOLLOWS_ALL;
                resize_bar_bg_panel_p.tab_stop = false;
                resize_bar_bg_panel_p.background_visible = true;
                resize_bar_bg_panel_p.bg_alpha_color = mDragHandleColor;
                resize_bar_bg_panel_p.has_border = true;
                resize_bar_bg_panel_p.border.border_thickness = 1;
                resize_bar_bg_panel_p.border.highlight_light_color = LLUIColorTable::instance().getColor("ResizebarBorderLight");
                resize_bar_bg_panel_p.border.shadow_dark_color = LLUIColorTable::instance().getColor("ResizebarBorderDark");

                LLPanel* resize_bar_bg_panel = LLUICtrlFactory::create<LLPanel>(resize_bar_bg_panel_p);

                LLIconCtrl::Params icon_p;
                icon_p.name = "resize_handle_image";
                icon_p.rect = lp->mResizeBar->getLocalRect();
                icon_p.follows.flags = FOLLOWS_ALL;
                icon_p.image = LLUI::getUIImage(mOrientation == HORIZONTAL ? "Vertical Drag Handle" : "Horizontal Drag Handle");
                resize_bar_bg_panel->addChild(LLUICtrlFactory::create<LLIconCtrl>(icon_p));

                lp->mResizeBar->addChild(resize_bar_bg_panel);
            }

            /*if (mShowDragHandle)
            {
                LLViewBorder::Params border_params;
                border_params.border_thickness = 1;
                border_params.highlight_light_color = LLUIColorTable::instance().getColor("ResizebarBorderLight");
                border_params.shadow_dark_color = LLUIColorTable::instance().getColor("ResizebarBorderDark");

                addBorder(border_params);
                setBorderVisible(true);

                LLImagePanel::Params image_panel;
                mDragHandleImage = LLUI::getUIImage(LLResizeBar::RIGHT == mSide ? "Vertical Drag Handle" : "Horizontal Drag Handle");
                image_panel.bg_alpha_image = mDragHandleImage;
                image_panel.background_visible = true;
                image_panel.horizontal = (LLResizeBar::BOTTOM == mSide);
                mImagePanel = LLUICtrlFactory::create<LLImagePanel>(image_panel);
                setImagePanel(mImagePanel);
            }*/

            //if (mShowDragHandle)
            //{
            //  setBackgroundVisible(true);
            //  setTransparentColor(LLUIColorTable::instance().getColor("ResizebarBody"));
            //}

            /*if (mShowDragHandle)
            {
            S32 image_width = mDragHandleImage->getTextureWidth();
            S32 image_height = mDragHandleImage->getTextureHeight();
            const LLRect& panel_rect = getRect();
            S32 image_left = (panel_rect.getWidth() - image_width) / 2 - 1;
            S32 image_bottom = (panel_rect.getHeight() - image_height) / 2;
            mImagePanel->setRect(LLRect(image_left, image_bottom + image_height, image_left + image_width, image_bottom));
            }*/
            LLView::addChild(resize_bar, 0);
        }
    }
    // bring all resize bars to the front so that they are clickable even over the panels
    // with a bit of overlap
    for (e_panel_list_t::iterator panel_it = mPanels.begin(); panel_it != mPanels.end(); ++panel_it)
    {
        LLResizeBar* resize_barp = (*panel_it)->mResizeBar;
        sendChildToFront(resize_barp);
    }
>>>>>>> 1a8a5404
}

// update layout stack animations, etc. once per frame
// NOTE: we use this to size world view based on animating UI, *before* we draw the UI
// we might still need to call updateLayout during UI draw phase, in case UI elements
// are resizing themselves dynamically
//static
void LLLayoutStack::updateClass()
{
    for (auto& layout : instance_snapshot())
    {
        layout.updateLayout();
        layout.mAnimatedThisFrame = false;
    }
}

void LLLayoutStack::updateFractionalSizes()
{
    F32 total_resizable_dim = 0.f;

    for (LLLayoutPanel* panelp : mPanels)
    {
        if (panelp->mAutoResize)
        {
            total_resizable_dim += llmax(MIN_FRACTIONAL_SIZE, (F32)(panelp->getLayoutDim() - panelp->getRelevantMinDim()));
        }
    }

    for (LLLayoutPanel* panelp : mPanels)
    {
        if (panelp->mAutoResize)
        {
            F32 panel_resizable_dim = llmax(MIN_FRACTIONAL_SIZE, (F32)(panelp->getLayoutDim() - panelp->getRelevantMinDim()));
            panelp->mFractionalSize = panel_resizable_dim > 0.f
                ? llclamp(panel_resizable_dim / total_resizable_dim, MIN_FRACTIONAL_SIZE, MAX_FRACTIONAL_SIZE)
                : MIN_FRACTIONAL_SIZE;
            llassert(!llisnan(panelp->mFractionalSize));
        }
    }

    normalizeFractionalSizes();
}


void LLLayoutStack::normalizeFractionalSizes()
{
    S32 num_auto_resize_panels = 0;
    F32 total_fractional_size = 0.f;

    for (LLLayoutPanel* panelp : mPanels)
    {
        if (panelp->mAutoResize)
        {
            total_fractional_size += panelp->mFractionalSize;
            num_auto_resize_panels++;
        }
    }

    if (total_fractional_size == 0.f)
    { // equal distribution
        for (LLLayoutPanel* panelp : mPanels)
        {
            if (panelp->mAutoResize)
            {
                panelp->mFractionalSize = MAX_FRACTIONAL_SIZE / (F32)num_auto_resize_panels;
            }
        }
    }
    else
    { // renormalize
        for (LLLayoutPanel* panelp : mPanels)
        {
            if (panelp->mAutoResize)
            {
                panelp->mFractionalSize /= total_fractional_size;
            }
        }
    }
}

bool LLLayoutStack::animatePanels()
{
    bool continue_animating = false;

    //
    // animate visibility
    //
    for (LLLayoutPanel* panelp : mPanels)
    {
        if (panelp->getVisible())
        {
            if (mAnimate && panelp->mVisibleAmt < 1.f)
            {
                if (!mAnimatedThisFrame)
                {
                    panelp->mVisibleAmt = lerp(panelp->mVisibleAmt, 1.f, LLSmoothInterpolation::getInterpolant(mOpenTimeConstant));
                    if (panelp->mVisibleAmt > 0.99f)
                    {
                        panelp->mVisibleAmt = 1.f;
                    }
                }

                mAnimatedThisFrame = true;
                continue_animating = true;
            }
            else
            {
                if (panelp->mVisibleAmt != 1.f)
                {
                    panelp->mVisibleAmt = 1.f;
                    mAnimatedThisFrame = true;
                }
            }
        }
        else // not visible
        {
            if (mAnimate && panelp->mVisibleAmt > 0.f)
            {
                if (!mAnimatedThisFrame)
                {
                    panelp->mVisibleAmt = lerp(panelp->mVisibleAmt, 0.f, LLSmoothInterpolation::getInterpolant(mCloseTimeConstant));
                    if (panelp->mVisibleAmt < 0.001f)
                    {
                        panelp->mVisibleAmt = 0.f;
                    }
                }

                continue_animating = true;
                mAnimatedThisFrame = true;
            }
            else
            {
                if (panelp->mVisibleAmt != 0.f)
                {
                    panelp->mVisibleAmt = 0.f;
                    mAnimatedThisFrame = true;
                }
            }
        }

        F32 collapse_state = panelp->mCollapsed ? 1.f : 0.f;
        if (panelp->mCollapseAmt != collapse_state)
        {
            if (mAnimate)
            {
                if (!mAnimatedThisFrame)
                {
                    panelp->mCollapseAmt = lerp(panelp->mCollapseAmt, collapse_state, LLSmoothInterpolation::getInterpolant(mCloseTimeConstant));
                }

                if (llabs(panelp->mCollapseAmt - collapse_state) < 0.001f)
                {
                    panelp->mCollapseAmt = collapse_state;
                }

                mAnimatedThisFrame = true;
                continue_animating = true;
            }
            else
            {
                panelp->mCollapseAmt = collapse_state;
                mAnimatedThisFrame = true;
            }
        }
    }

    if (mAnimatedThisFrame) mNeedsLayout = true;
    return continue_animating;
}

void LLLayoutStack::updatePanelRect( LLLayoutPanel* resized_panel, const LLRect& new_rect )
{
<<<<<<< HEAD
	S32 new_dim = (mOrientation == HORIZONTAL)
					? new_rect.getWidth()
					: new_rect.getHeight();
	S32 delta_panel_dim = new_dim - resized_panel->getVisibleDim();
	if (delta_panel_dim == 0) return;

	F32 total_visible_fraction = 0.f;
	F32 delta_auto_resize_headroom = 0.f;
	F32 old_auto_resize_headroom = 0.f;

	LLLayoutPanel* other_resize_panel = NULL;
	LLLayoutPanel* following_panel = NULL;

	BOOST_REVERSE_FOREACH(LLLayoutPanel* panelp, mPanels) // Should replace this when C++20 reverse view adaptor becomes available...
	{
		if (panelp->mAutoResize)
		{
			old_auto_resize_headroom += (F32)(panelp->mTargetDim - panelp->getRelevantMinDim());
			if (panelp->getVisible() && !panelp->mCollapsed)
			{
				total_visible_fraction += panelp->mFractionalSize;
			}
		}

		if (panelp == resized_panel)
		{
			other_resize_panel = following_panel;
		}

		if (panelp->getVisible() && !panelp->mCollapsed)
		{
			following_panel = panelp;
		}
	}

	if (resized_panel->mAutoResize)
	{
		if (!other_resize_panel || !other_resize_panel->mAutoResize)
		{
			delta_auto_resize_headroom += delta_panel_dim;	
		}
	}
	else 
	{
		if (!other_resize_panel || other_resize_panel->mAutoResize)
		{
			delta_auto_resize_headroom -= delta_panel_dim;
		}
	}

	F32 fraction_given_up = 0.f;
	F32 fraction_remaining = 1.f;
	F32 new_auto_resize_headroom = old_auto_resize_headroom + delta_auto_resize_headroom;

	enum
	{
		BEFORE_RESIZED_PANEL,
		RESIZED_PANEL,
		NEXT_PANEL,
		AFTER_RESIZED_PANEL
	} which_panel = BEFORE_RESIZED_PANEL;

	for (LLLayoutPanel* panelp : mPanels)
	{
		if (!panelp->getVisible() || panelp->mCollapsed) 
		{
			if (panelp->mAutoResize) 
			{
				fraction_remaining -= panelp->mFractionalSize;
			}
			continue;
		}

		if (panelp == resized_panel)
		{
			which_panel = RESIZED_PANEL;
		}

		switch(which_panel)
		{
		case BEFORE_RESIZED_PANEL:
			if (panelp->mAutoResize)
			{	// freeze current size as fraction of overall auto_resize space
				F32 fractional_adjustment_factor = new_auto_resize_headroom == 0.f
													? 1.f
													: old_auto_resize_headroom / new_auto_resize_headroom;
				F32 new_fractional_size = llclamp(panelp->mFractionalSize * fractional_adjustment_factor,
													MIN_FRACTIONAL_SIZE,
													MAX_FRACTIONAL_SIZE);
				fraction_given_up -= new_fractional_size - panelp->mFractionalSize;
				fraction_remaining -= panelp->mFractionalSize;
				panelp->mFractionalSize = new_fractional_size;
				llassert(!llisnan(panelp->mFractionalSize));
			}
			else
			{
				// leave non auto-resize panels alone
			}
			break;
		case RESIZED_PANEL:
			if (panelp->mAutoResize)
			{	// freeze new size as fraction
				F32 new_fractional_size = (new_auto_resize_headroom == 0.f)
					? MAX_FRACTIONAL_SIZE
					: llclamp(total_visible_fraction * (F32)(new_dim - panelp->getRelevantMinDim()) / new_auto_resize_headroom, MIN_FRACTIONAL_SIZE, MAX_FRACTIONAL_SIZE);
				fraction_given_up -= new_fractional_size - panelp->mFractionalSize;
				fraction_remaining -= panelp->mFractionalSize;
				panelp->mFractionalSize = new_fractional_size;
				llassert(!llisnan(panelp->mFractionalSize));
			}
			else
			{	// freeze new size as original size
				panelp->mTargetDim = new_dim;
			}
			which_panel = NEXT_PANEL;
			break;
		case NEXT_PANEL:
			if (panelp->mAutoResize)
			{
				fraction_remaining -= panelp->mFractionalSize;
				if (resized_panel->mAutoResize)
				{
					panelp->mFractionalSize = llclamp(panelp->mFractionalSize + fraction_given_up, MIN_FRACTIONAL_SIZE, MAX_FRACTIONAL_SIZE);
					fraction_given_up = 0.f;
				}
				else
				{
					if (new_auto_resize_headroom < 1.f)
					{
						new_auto_resize_headroom = 1.f;
					}

					F32 new_fractional_size = llclamp(total_visible_fraction * (F32)(panelp->mTargetDim - panelp->getRelevantMinDim() + delta_auto_resize_headroom) 
														/ new_auto_resize_headroom,
													MIN_FRACTIONAL_SIZE,
													MAX_FRACTIONAL_SIZE);
					fraction_given_up -= new_fractional_size - panelp->mFractionalSize;
					panelp->mFractionalSize = new_fractional_size;
				}
			}
			else
			{
				panelp->mTargetDim -= delta_panel_dim;
			}
			which_panel = AFTER_RESIZED_PANEL;
			break;
		case AFTER_RESIZED_PANEL:
			if (panelp->mAutoResize && fraction_given_up != 0.f)
			{
				panelp->mFractionalSize = llclamp(panelp->mFractionalSize + (panelp->mFractionalSize / fraction_remaining) * fraction_given_up,
												MIN_FRACTIONAL_SIZE,
												MAX_FRACTIONAL_SIZE);
			}
			break;
		default:
			break;
		}
	}
	updateLayout();
	//normalizeFractionalSizes();
=======
    S32 new_dim = (mOrientation == HORIZONTAL)
                    ? new_rect.getWidth()
                    : new_rect.getHeight();
    S32 delta_panel_dim = new_dim - resized_panel->getVisibleDim();
    if (delta_panel_dim == 0) return;

    F32 total_visible_fraction = 0.f;
    F32 delta_auto_resize_headroom = 0.f;
    F32 old_auto_resize_headroom = 0.f;

    LLLayoutPanel* other_resize_panel = NULL;
    LLLayoutPanel* following_panel = NULL;

    BOOST_REVERSE_FOREACH(LLLayoutPanel* panelp, mPanels) // Should replace this when C++20 reverse view adaptor becomes available...
    {
        if (panelp->mAutoResize)
        {
            old_auto_resize_headroom += (F32)(panelp->mTargetDim - panelp->getRelevantMinDim());
            if (panelp->getVisible() && !panelp->mCollapsed)
            {
                total_visible_fraction += panelp->mFractionalSize;
            }
        }

        if (panelp == resized_panel)
        {
            other_resize_panel = following_panel;
        }

        if (panelp->getVisible() && !panelp->mCollapsed)
        {
            following_panel = panelp;
        }
    }

    if (resized_panel->mAutoResize)
    {
        if (!other_resize_panel || !other_resize_panel->mAutoResize)
        {
            delta_auto_resize_headroom += delta_panel_dim;
        }
    }
    else
    {
        if (!other_resize_panel || other_resize_panel->mAutoResize)
        {
            delta_auto_resize_headroom -= delta_panel_dim;
        }
    }

    F32 fraction_given_up = 0.f;
    F32 fraction_remaining = 1.f;
    F32 new_auto_resize_headroom = old_auto_resize_headroom + delta_auto_resize_headroom;

    enum
    {
        BEFORE_RESIZED_PANEL,
        RESIZED_PANEL,
        NEXT_PANEL,
        AFTER_RESIZED_PANEL
    } which_panel = BEFORE_RESIZED_PANEL;

    for (LLLayoutPanel* panelp : mPanels)
    {
        if (!panelp->getVisible() || panelp->mCollapsed)
        {
            if (panelp->mAutoResize)
            {
                fraction_remaining -= panelp->mFractionalSize;
            }
            continue;
        }

        if (panelp == resized_panel)
        {
            which_panel = RESIZED_PANEL;
        }

        switch(which_panel)
        {
        case BEFORE_RESIZED_PANEL:
            if (panelp->mAutoResize)
            {   // freeze current size as fraction of overall auto_resize space
                F32 fractional_adjustment_factor = new_auto_resize_headroom == 0.f
                                                    ? 1.f
                                                    : old_auto_resize_headroom / new_auto_resize_headroom;
                F32 new_fractional_size = llclamp(panelp->mFractionalSize * fractional_adjustment_factor,
                                                    MIN_FRACTIONAL_SIZE,
                                                    MAX_FRACTIONAL_SIZE);
                fraction_given_up -= new_fractional_size - panelp->mFractionalSize;
                fraction_remaining -= panelp->mFractionalSize;
                panelp->mFractionalSize = new_fractional_size;
                llassert(!llisnan(panelp->mFractionalSize));
            }
            else
            {
                // leave non auto-resize panels alone
            }
            break;
        case RESIZED_PANEL:
            if (panelp->mAutoResize)
            {   // freeze new size as fraction
                F32 new_fractional_size = (new_auto_resize_headroom == 0.f)
                    ? MAX_FRACTIONAL_SIZE
                    : llclamp(total_visible_fraction * (F32)(new_dim - panelp->getRelevantMinDim()) / new_auto_resize_headroom, MIN_FRACTIONAL_SIZE, MAX_FRACTIONAL_SIZE);
                fraction_given_up -= new_fractional_size - panelp->mFractionalSize;
                fraction_remaining -= panelp->mFractionalSize;
                panelp->mFractionalSize = new_fractional_size;
                llassert(!llisnan(panelp->mFractionalSize));
            }
            else
            {   // freeze new size as original size
                panelp->mTargetDim = new_dim;
            }
            which_panel = NEXT_PANEL;
            break;
        case NEXT_PANEL:
            if (panelp->mAutoResize)
            {
                fraction_remaining -= panelp->mFractionalSize;
                if (resized_panel->mAutoResize)
                {
                    panelp->mFractionalSize = llclamp(panelp->mFractionalSize + fraction_given_up, MIN_FRACTIONAL_SIZE, MAX_FRACTIONAL_SIZE);
                    fraction_given_up = 0.f;
                }
                else
                {
                    if (new_auto_resize_headroom < 1.f)
                    {
                        new_auto_resize_headroom = 1.f;
                    }

                    F32 new_fractional_size = llclamp(total_visible_fraction * (F32)(panelp->mTargetDim - panelp->getRelevantMinDim() + delta_auto_resize_headroom)
                                                        / new_auto_resize_headroom,
                                                    MIN_FRACTIONAL_SIZE,
                                                    MAX_FRACTIONAL_SIZE);
                    fraction_given_up -= new_fractional_size - panelp->mFractionalSize;
                    panelp->mFractionalSize = new_fractional_size;
                }
            }
            else
            {
                panelp->mTargetDim -= delta_panel_dim;
            }
            which_panel = AFTER_RESIZED_PANEL;
            break;
        case AFTER_RESIZED_PANEL:
            if (panelp->mAutoResize && fraction_given_up != 0.f)
            {
                panelp->mFractionalSize = llclamp(panelp->mFractionalSize + (panelp->mFractionalSize / fraction_remaining) * fraction_given_up,
                                                MIN_FRACTIONAL_SIZE,
                                                MAX_FRACTIONAL_SIZE);
            }
            break;
        default:
            break;
        }
    }
    updateLayout();
    //normalizeFractionalSizes();
>>>>>>> 1a8a5404
}

void LLLayoutStack::reshape(S32 width, S32 height, bool called_from_parent)
{
<<<<<<< HEAD
	mNeedsLayout = true;
	LLView::reshape(width, height, called_from_parent);
=======
    mNeedsLayout = true;
    LLView::reshape(width, height, called_from_parent);
>>>>>>> 1a8a5404
}

void LLLayoutStack::updateResizeBarLimits()
{
<<<<<<< HEAD
	LLLayoutPanel* previous_visible_panelp{ nullptr };
	BOOST_REVERSE_FOREACH(LLLayoutPanel* visible_panelp, mPanels) // Should replace this when C++20 reverse view adaptor becomes available...
	{
		if (!visible_panelp->getVisible() || visible_panelp->mCollapsed)
		{
			visible_panelp->mResizeBar->setVisible(false);
			continue;
		}

		// toggle resize bars based on panel visibility, resizability, etc
		if (previous_visible_panelp
			&& (visible_panelp->mUserResize || previous_visible_panelp->mUserResize)				// one of the pair is user resizable
			&& (visible_panelp->mAutoResize || visible_panelp->mUserResize)							// current panel is resizable
			&& (previous_visible_panelp->mAutoResize || previous_visible_panelp->mUserResize))		// previous panel is resizable
		{
			visible_panelp->mResizeBar->setVisible(true);
			S32 previous_panel_headroom = previous_visible_panelp->getVisibleDim() - previous_visible_panelp->getRelevantMinDim();
			visible_panelp->mResizeBar->setResizeLimits(visible_panelp->getRelevantMinDim(), 
														visible_panelp->getVisibleDim() + previous_panel_headroom);
		}
		else
		{
			visible_panelp->mResizeBar->setVisible(false);
		}

		previous_visible_panelp = visible_panelp;
	}
}

// <FS:Ansariel> Applier for dimensions
void LLLayoutStack::refreshFromSettings()
{
	if (!mSaveSizes)
	{
		return;
	}

	LLSD dimensions = LLUI::getInstance()->mSettingGroups["account"]->getLLSD(mSizeControlName);
	if (dimensions.size() < mPanels.size())
	{
		return;
	}

	for (size_t i = 0; i < mPanels.size(); ++i)
	{
		LLLayoutPanel* panelp = mPanels.at(i);

		S32 width = panelp->getRect().getWidth();
		S32 height = panelp->getRect().getHeight();

		S32 dim = dimensions[i].asInteger();

		if (mOrientation == LLLayoutStack::HORIZONTAL)
		{
			width = dim;
		}
		else
		{
			height = dim;
		}
		panelp->reshape(width, height, true);
	}
	mNeedsLayout = true;
}
=======
    LLLayoutPanel* previous_visible_panelp{ nullptr };
    BOOST_REVERSE_FOREACH(LLLayoutPanel* visible_panelp, mPanels) // Should replace this when C++20 reverse view adaptor becomes available...
    {
        if (!visible_panelp->getVisible() || visible_panelp->mCollapsed)
        {
            visible_panelp->mResizeBar->setVisible(false);
            continue;
        }

        // toggle resize bars based on panel visibility, resizability, etc
        if (previous_visible_panelp
            && (visible_panelp->mUserResize || previous_visible_panelp->mUserResize)                // one of the pair is user resizable
            && (visible_panelp->mAutoResize || visible_panelp->mUserResize)                         // current panel is resizable
            && (previous_visible_panelp->mAutoResize || previous_visible_panelp->mUserResize))      // previous panel is resizable
        {
            visible_panelp->mResizeBar->setVisible(true);
            S32 previous_panel_headroom = previous_visible_panelp->getVisibleDim() - previous_visible_panelp->getRelevantMinDim();
            visible_panelp->mResizeBar->setResizeLimits(visible_panelp->getRelevantMinDim(),
                                                        visible_panelp->getVisibleDim() + previous_panel_headroom);
        }
        else
        {
            visible_panelp->mResizeBar->setVisible(false);
        }

        previous_visible_panelp = visible_panelp;
    }
}

// <FS:Ansariel> Applier for dimensions
void LLLayoutStack::refreshFromSettings()
{
    if (!mSaveSizes)
    {
        return;
    }

    LLSD dimensions = LLUI::getInstance()->mSettingGroups["account"]->getLLSD(mSizeControlName);
    if (dimensions.size() < mPanels.size())
    {
        return;
    }

    for (size_t i = 0; i < mPanels.size(); ++i)
    {
        LLLayoutPanel* panelp = mPanels.at(i);

        S32 width = panelp->getRect().getWidth();
        S32 height = panelp->getRect().getHeight();

        S32 dim = dimensions[i].asInteger();

        if (mOrientation == LLLayoutStack::HORIZONTAL)
        {
            width = dim;
        }
        else
        {
            height = dim;
        }
        panelp->reshape(width, height, true);
    }
    mNeedsLayout = true;
}
>>>>>>> 1a8a5404
// </FS:Ansariel><|MERGE_RESOLUTION|>--- conflicted
+++ resolved
@@ -45,38 +45,6 @@
 //
 // LLLayoutPanel
 //
-<<<<<<< HEAD
-LLLayoutPanel::Params::Params()	
-:	expanded_min_dim("expanded_min_dim", 0),
-	min_dim("min_dim", -1),
-	user_resize("user_resize", false),
-	auto_resize("auto_resize", true)
-{
-	addSynonym(min_dim, "min_width");
-	addSynonym(min_dim, "min_height");
-}
-
-LLLayoutPanel::LLLayoutPanel(const Params& p)	
-:	LLPanel(p),
-	mExpandedMinDim(p.expanded_min_dim.isProvided() ? p.expanded_min_dim : p.min_dim),
- 	mMinDim(p.min_dim), 
- 	mAutoResize(p.auto_resize),
- 	mUserResize(p.user_resize),
-	mCollapsed(false),
-	mCollapseAmt(0.f),
-	mVisibleAmt(1.f), // default to fully visible
-	mResizeBar(NULL),
-	mFractionalSize(0.f),
-	mTargetDim(0),
-	mIgnoreReshape(false),
-	mOrientation(LLLayoutStack::HORIZONTAL)
-{
-	// panels initialized as hidden should not start out partially visible
-	if (!getVisible())
-	{
-		mVisibleAmt = 0.f;
-	}
-=======
 LLLayoutPanel::Params::Params()
 :   expanded_min_dim("expanded_min_dim", 0),
     min_dim("min_dim", -1),
@@ -107,7 +75,6 @@
     {
         mVisibleAmt = 0.f;
     }
->>>>>>> 1a8a5404
 }
 
 void LLLayoutPanel::initFromParams(const Params& p)
@@ -172,31 +139,6 @@
 
 void LLLayoutPanel::setOrientation( LLView::EOrientation orientation )
 {
-<<<<<<< HEAD
-	mOrientation = orientation;
-	S32 layout_dim = ll_round((F32)((mOrientation == LLLayoutStack::HORIZONTAL)
-		? getRect().getWidth()
-		: getRect().getHeight()));
-
-	if (!mAutoResize && mUserResize && mMinDim == -1)
-	{
-		setMinDim(layout_dim);
-	}
-	mTargetDim = llmax(layout_dim, getMinDim());
-}
- 
-void LLLayoutPanel::setVisible( bool visible )
-{
-	if (visible != getVisible())
-	{
-		LLLayoutStack* stackp = dynamic_cast<LLLayoutStack*>(getParent());
-		if (stackp)
-		{
-			stackp->mNeedsLayout = true;
-		}
-	}
-	LLPanel::setVisible(visible);
-=======
     mOrientation = orientation;
     S32 layout_dim = ll_round((F32)((mOrientation == LLLayoutStack::HORIZONTAL)
         ? getRect().getWidth()
@@ -220,25 +162,10 @@
         }
     }
     LLPanel::setVisible(visible);
->>>>>>> 1a8a5404
 }
 
 void LLLayoutPanel::reshape( S32 width, S32 height, bool called_from_parent /*= true*/ )
 {
-<<<<<<< HEAD
-	if (width == getRect().getWidth() && height == getRect().getHeight() && !LLView::sForceReshape) return;
-
-	if (!mIgnoreReshape && !mAutoResize)
-	{
-		mTargetDim = (mOrientation == LLLayoutStack::HORIZONTAL) ? width : height;
-		LLLayoutStack* stackp = dynamic_cast<LLLayoutStack*>(getParent());
-		if (stackp)
-		{
-			stackp->mNeedsLayout = true;
-		}
-	}
-	LLPanel::reshape(width, height, called_from_parent);
-=======
     if (width == getRect().getWidth() && height == getRect().getHeight() && !LLView::sForceReshape) return;
 
     if (!mIgnoreReshape && !mAutoResize)
@@ -251,34 +178,10 @@
         }
     }
     LLPanel::reshape(width, height, called_from_parent);
->>>>>>> 1a8a5404
 }
 
 void LLLayoutPanel::handleReshape(const LLRect& new_rect, bool by_user)
 {
-<<<<<<< HEAD
-	LLLayoutStack* stackp = dynamic_cast<LLLayoutStack*>(getParent());
-	if (stackp)
-	{
-		if (by_user)
-		{	// tell layout stack to account for new shape
-			
-			// make sure that panels have already been auto resized
-			stackp->updateLayout();
-			// now apply requested size to panel
-			stackp->updatePanelRect(this, new_rect);
-		}
-		stackp->mNeedsLayout = true;
-	}
-	LLPanel::handleReshape(new_rect, by_user);
-
-	// <FS:Ansariel> Add callback for reshaping
-	if (!mReshapePanelCallback.empty())
-	{
-		mReshapePanelCallback(this, new_rect);
-	}
-	// </FS:Ansariel>
-=======
     LLLayoutStack* stackp = dynamic_cast<LLLayoutStack*>(getParent());
     if (stackp)
     {
@@ -300,7 +203,6 @@
         mReshapePanelCallback(this, new_rect);
     }
     // </FS:Ansariel>
->>>>>>> 1a8a5404
 }
 
 //
@@ -308,67 +210,6 @@
 //
 
 LLLayoutStack::Params::Params()
-<<<<<<< HEAD
-:	orientation("orientation"),
-	animate("animate", true),
-	save_sizes("save_sizes", false),		// <FS:Zi> Save sizes to settings
-	clip("clip", true),
-	open_time_constant("open_time_constant", 0.02f),
-	close_time_constant("close_time_constant", 0.03f),
-	resize_bar_overlap("resize_bar_overlap", 1),
-	border_size("border_size", LLCachedControl<S32>(*LLUI::getInstance()->mSettingGroups["config"], "UIResizeBarHeight", 0)),
-	show_drag_handle("show_drag_handle", false),
-	drag_handle_first_indent("drag_handle_first_indent", 0),
-	drag_handle_second_indent("drag_handle_second_indent", 0),
-	drag_handle_thickness("drag_handle_thickness", 5),
-	drag_handle_shift("drag_handle_shift", 2),
-    drag_handle_color("drag_handle_color", LLUIColorTable::instance().getColor("ResizebarBody"))
-{
-	addSynonym(border_size, "drag_handle_gap");
-}
-
-LLLayoutStack::LLLayoutStack(const LLLayoutStack::Params& p) 
-:	LLView(p),
-	mPanelSpacing(p.border_size),
-	mOrientation(p.orientation),
-	mAnimate(p.animate),
-	mAnimatedThisFrame(false),
-	mNeedsLayout(true),
- 	mSaveSizes(p.save_sizes),		// <FS:Zi> Save sizes to settings
-	mClip(p.clip),
-	mOpenTimeConstant(p.open_time_constant),
-	mCloseTimeConstant(p.close_time_constant),
-	mResizeBarOverlap(p.resize_bar_overlap),
-	mShowDragHandle(p.show_drag_handle),
-	mDragHandleFirstIndent(p.drag_handle_first_indent),
-	mDragHandleSecondIndent(p.drag_handle_second_indent),
-	mDragHandleThickness(p.drag_handle_thickness),
-	mDragHandleShift(p.drag_handle_shift),
-    mDragHandleColor(p.drag_handle_color())
-{
-	// <FS:Zi> Set up settings control to save sizes if not already present
-	if (mSaveSizes)
-	{
-		std::string res = std::string("layout_size_") + getName();
-		LLStringUtil::replaceChar(res, ' ', '_');
-		mSizeControlName = res;
-		LLControlGroup* controlGroup = LLUI::getInstance()->mSettingGroups["account"];
-		if (!controlGroup->controlExists(mSizeControlName))
-		{
-			LL_WARNS() << "declaring control " << mSizeControlName << LL_ENDL;
-			controlGroup->declareLLSD(
-				mSizeControlName,
-				LLSD(),
-				llformat("Fractional size for layout panel %s", getName().c_str())
-				);
-		}
-		else
-		{
-			mSavedSizes = controlGroup->getLLSD(mSizeControlName);
-		}
-	}
-	// </FS:Zi>
-=======
 :   orientation("orientation"),
     animate("animate", true),
     save_sizes("save_sizes", false),        // <FS:Zi> Save sizes to settings
@@ -428,23 +269,10 @@
         }
     }
     // </FS:Zi>
->>>>>>> 1a8a5404
 }
 
 LLLayoutStack::~LLLayoutStack()
 {
-<<<<<<< HEAD
-	// <FS:Zi> Save new sizes for this layout stack's panels
-	if (mSaveSizes)
-	{
-		LLUI::getInstance()->mSettingGroups["account"]->setLLSD(mSizeControlName, mSavedSizes);
-	}
-	// </FS:Zi>
-
-	e_panel_list_t panels = mPanels; // copy list of panel pointers
-	mPanels.clear(); // clear so that removeChild() calls don't cause trouble
-	std::for_each(panels.begin(), panels.end(), DeletePointer());
-=======
     // <FS:Zi> Save new sizes for this layout stack's panels
     if (mSaveSizes)
     {
@@ -455,7 +283,6 @@
     e_panel_list_t panels = mPanels; // copy list of panel pointers
     mPanels.clear(); // clear so that removeChild() calls don't cause trouble
     std::for_each(panels.begin(), panels.end(), DeletePointer());
->>>>>>> 1a8a5404
 }
 
 void LLLayoutStack::draw()
@@ -525,48 +352,12 @@
 
 bool LLLayoutStack::postBuild()
 {
-<<<<<<< HEAD
-	updateLayout();
-	return true;
-=======
     updateLayout();
     return true;
->>>>>>> 1a8a5404
 }
 
 bool LLLayoutStack::addChild(LLView* child, S32 tab_group)
 {
-<<<<<<< HEAD
-	LLLayoutPanel* panelp = dynamic_cast<LLLayoutPanel*>(child);
-	if (panelp)
-	{
-		// <FS:Zi> Restore previously saved sizes
-		if (mSaveSizes && mSavedSizes.size() != 0)
-		{
-			S32 width = panelp->getRect().getWidth();
-			S32 height = panelp->getRect().getHeight();
-
-			S32 dim = mSavedSizes[getChildCount()];
-
-			if (mOrientation == LLLayoutStack::HORIZONTAL)
-			{
-				width = dim;
-			}
-			else
-			{
-				height = dim;
-			}
-			panelp->reshape(width, height, true);
-		}
-		// </FS:Zi>
-
-		panelp->setOrientation(mOrientation);
-		mPanels.push_back(panelp);
-		createResizeBar(panelp);
-		mNeedsLayout = true;
-	}
-	bool result = LLView::addChild(child, tab_group);
-=======
     LLLayoutPanel* panelp = dynamic_cast<LLLayoutPanel*>(child);
     if (panelp)
     {
@@ -596,7 +387,6 @@
         mNeedsLayout = true;
     }
     bool result = LLView::addChild(child, tab_group);
->>>>>>> 1a8a5404
 
     updateFractionalSizes();
     return result;
@@ -606,21 +396,12 @@
 {
     addChild(panel);
 
-<<<<<<< HEAD
-	// panel starts off invisible (collapsed)
-	if (animate == ANIMATE)
-	{
-		panel->mVisibleAmt = 0.f;
-		panel->setVisible(true);
-	}
-=======
     // panel starts off invisible (collapsed)
     if (animate == ANIMATE)
     {
         panel->mVisibleAmt = 0.f;
         panel->setVisible(true);
     }
->>>>>>> 1a8a5404
 }
 
 void LLLayoutStack::collapsePanel(LLPanel* panel, bool collapsed)
@@ -661,157 +442,6 @@
 {
     LL_PROFILE_ZONE_SCOPED_CATEGORY_UI;
 
-<<<<<<< HEAD
-	if (!mNeedsLayout) return;
-
-	bool continue_animating = animatePanels();
-	F32 total_visible_fraction = 0.f;
-	S32 space_to_distribute = (mOrientation == HORIZONTAL)
-							? getRect().getWidth()
-							: getRect().getHeight();
-
-	// first, assign minimum dimensions
-	for (LLLayoutPanel* panelp : mPanels)
-	{
-		if (panelp->mAutoResize)
-		{
-			panelp->mTargetDim = panelp->getRelevantMinDim();
-		}
-		space_to_distribute -= panelp->getVisibleDim() + ll_round((F32)mPanelSpacing * panelp->getVisibleAmount());
-		total_visible_fraction += panelp->mFractionalSize * panelp->getAutoResizeFactor();
-	}
-
-	llassert(total_visible_fraction < 1.05f);
-
-	// don't need spacing after last panel
-	if (!mPanels.empty())
-	{
-		space_to_distribute += ll_round(F32(mPanelSpacing) * mPanels.back()->getVisibleAmount());
-	}
-
-	S32 remaining_space = space_to_distribute;
-	if (space_to_distribute > 0 && total_visible_fraction > 0.f)
-	{	// give space proportionally to visible auto resize panels
-		for (LLLayoutPanel* panelp : mPanels)
-		{
-			if (panelp->mAutoResize)
-			{
-				F32 fraction_to_distribute = (panelp->mFractionalSize * panelp->getAutoResizeFactor()) / (total_visible_fraction);
-				S32 delta = ll_round((F32)space_to_distribute * fraction_to_distribute);
-				panelp->mTargetDim += delta;
-				remaining_space -= delta;
-			}
-		}
-	}
-
-	// distribute any left over pixels to non-collapsed, visible panels
-	for (LLLayoutPanel* panelp : mPanels)
-	{
-		if (remaining_space == 0) break;
-
-		if (panelp->mAutoResize 
-			&& !panelp->mCollapsed 
-			&& panelp->getVisible())
-		{
-			S32 space_for_panel = remaining_space > 0 ? 1 : -1;
-			panelp->mTargetDim += space_for_panel;
-			remaining_space -= space_for_panel;
-		}
-	}
-
-	F32 cur_pos = (mOrientation == HORIZONTAL) ? 0.f : (F32)getRect().getHeight();
-
-	// <FS:Zi> Record new size for this panel
-	mSavedSizes = LLSD();
-	// </FS:Zi>
-	for (LLLayoutPanel* panelp : mPanels)
-	{
-		F32 panel_dim = llmax(panelp->getExpandedMinDim(), panelp->mTargetDim);
-
-		LLRect panel_rect;
-		if (mOrientation == HORIZONTAL)
-		{
-			panel_rect.setLeftTopAndSize(ll_round(cur_pos),
-										getRect().getHeight(),
-										ll_round(panel_dim),
-										getRect().getHeight());
-		}
-		else
-		{
-			panel_rect.setLeftTopAndSize(0,
-										ll_round(cur_pos),
-										getRect().getWidth(),
-										ll_round(panel_dim));
-		}
-
-		LLRect resize_bar_rect(panel_rect);
-		F32 panel_spacing = (F32)mPanelSpacing * panelp->getVisibleAmount();
-		F32 panel_visible_dim = panelp->getVisibleDim();
-		S32 panel_spacing_round = (S32)(ll_round(panel_spacing));
-
-		if (mOrientation == HORIZONTAL)
-		{
-			cur_pos += panel_visible_dim + panel_spacing;
-
-			if (mShowDragHandle && panel_spacing_round > mDragHandleThickness)
-			{
-				resize_bar_rect.mLeft = panel_rect.mRight + mDragHandleShift;
-				resize_bar_rect.mRight = resize_bar_rect.mLeft + mDragHandleThickness;
-			}
-			else
-			{
-				resize_bar_rect.mLeft = panel_rect.mRight - mResizeBarOverlap;
-				resize_bar_rect.mRight = panel_rect.mRight + panel_spacing_round + mResizeBarOverlap;
-			}
-
-			if (mShowDragHandle)
-			{
-				resize_bar_rect.mBottom += mDragHandleSecondIndent;
-				resize_bar_rect.mTop -= mDragHandleFirstIndent;
-			}
-
-		}
-		else //VERTICAL
-		{
-			cur_pos -= panel_visible_dim + panel_spacing;
-
-			if (mShowDragHandle && panel_spacing_round > mDragHandleThickness)
-			{
-				resize_bar_rect.mTop = panel_rect.mBottom - mDragHandleShift;
-				resize_bar_rect.mBottom = resize_bar_rect.mTop - mDragHandleThickness;
-			}
-			else
-			{
-				resize_bar_rect.mTop = panel_rect.mBottom + mResizeBarOverlap;
-				resize_bar_rect.mBottom = panel_rect.mBottom - panel_spacing_round - mResizeBarOverlap;
-			}
-
-			if (mShowDragHandle)
-			{
-				resize_bar_rect.mLeft += mDragHandleFirstIndent;
-				resize_bar_rect.mRight -= mDragHandleSecondIndent;
-			}
-		}
-
-		panelp->setIgnoreReshape(true);
-		panelp->setShape(panel_rect);
-		panelp->setIgnoreReshape(false);
-		panelp->mResizeBar->setShape(resize_bar_rect);
-
-		// <FS:Zi> Record new size for this panel
-		if (mSaveSizes)
-		{
-			mSavedSizes.append(panelp->mTargetDim);
-		}
-		// </FS:Zi>
-	}
-
-	updateResizeBarLimits();
-
-	// clear animation flag at end, since panel resizes will set it
-	// and leave it set if there is any animation in progress
-	mNeedsLayout = continue_animating;
-=======
     if (!mNeedsLayout) return;
 
     bool continue_animating = animatePanels();
@@ -961,7 +591,6 @@
     // clear animation flag at end, since panel resizes will set it
     // and leave it set if there is any animation in progress
     mNeedsLayout = continue_animating;
->>>>>>> 1a8a5404
 } // end LLLayoutStack::updateLayout
 
 void LLLayoutStack::setPanelSpacing(S32 val)
@@ -1005,91 +634,6 @@
 
 void LLLayoutStack::createResizeBar(LLLayoutPanel* panelp)
 {
-<<<<<<< HEAD
-	for (LLLayoutPanel* lp : mPanels)
-	{
-		if (lp->mResizeBar == NULL)
-		{
-			LLResizeBar::Params resize_params;
-			resize_params.name("resize");
-			resize_params.resizing_view(lp);
-			resize_params.min_size(lp->getRelevantMinDim());
-			resize_params.side((mOrientation == HORIZONTAL) ? LLResizeBar::RIGHT : LLResizeBar::BOTTOM);
-			resize_params.snapping_enabled(false);
-			LLResizeBar* resize_bar = LLUICtrlFactory::create<LLResizeBar>(resize_params);
-			lp->mResizeBar = resize_bar;
-
-			if (mShowDragHandle)
-			{
-				LLPanel::Params resize_bar_bg_panel_p;
-				resize_bar_bg_panel_p.name = "resize_handle_bg_panel";
-				resize_bar_bg_panel_p.rect = lp->mResizeBar->getLocalRect();
-				resize_bar_bg_panel_p.follows.flags = FOLLOWS_ALL;
-				resize_bar_bg_panel_p.tab_stop = false;
-				resize_bar_bg_panel_p.background_visible = true;
-				resize_bar_bg_panel_p.bg_alpha_color = mDragHandleColor;
-				resize_bar_bg_panel_p.has_border = true;
-				resize_bar_bg_panel_p.border.border_thickness = 1;
-				resize_bar_bg_panel_p.border.highlight_light_color = LLUIColorTable::instance().getColor("ResizebarBorderLight");
-				resize_bar_bg_panel_p.border.shadow_dark_color = LLUIColorTable::instance().getColor("ResizebarBorderDark");
-
-				LLPanel* resize_bar_bg_panel = LLUICtrlFactory::create<LLPanel>(resize_bar_bg_panel_p);
-
-				LLIconCtrl::Params icon_p;
-				icon_p.name = "resize_handle_image";
-				icon_p.rect = lp->mResizeBar->getLocalRect();
-				icon_p.follows.flags = FOLLOWS_ALL;
-				icon_p.image = LLUI::getUIImage(mOrientation == HORIZONTAL ? "Vertical Drag Handle" : "Horizontal Drag Handle");
-				resize_bar_bg_panel->addChild(LLUICtrlFactory::create<LLIconCtrl>(icon_p));
-
-				lp->mResizeBar->addChild(resize_bar_bg_panel);
-			}
-
-			/*if (mShowDragHandle)
-			{
-				LLViewBorder::Params border_params;
-				border_params.border_thickness = 1;
-				border_params.highlight_light_color = LLUIColorTable::instance().getColor("ResizebarBorderLight");
-				border_params.shadow_dark_color = LLUIColorTable::instance().getColor("ResizebarBorderDark");
-
-				addBorder(border_params);
-				setBorderVisible(true);
-
-				LLImagePanel::Params image_panel;
-				mDragHandleImage = LLUI::getUIImage(LLResizeBar::RIGHT == mSide ? "Vertical Drag Handle" : "Horizontal Drag Handle");
-				image_panel.bg_alpha_image = mDragHandleImage;
-				image_panel.background_visible = true;
-				image_panel.horizontal = (LLResizeBar::BOTTOM == mSide);
-				mImagePanel = LLUICtrlFactory::create<LLImagePanel>(image_panel);
-				setImagePanel(mImagePanel);
-			}*/
-
-			//if (mShowDragHandle)
-			//{
-			//	setBackgroundVisible(true);
-			//	setTransparentColor(LLUIColorTable::instance().getColor("ResizebarBody"));
-			//}
-
-			/*if (mShowDragHandle)
-			{
-			S32 image_width = mDragHandleImage->getTextureWidth();
-			S32 image_height = mDragHandleImage->getTextureHeight();
-			const LLRect& panel_rect = getRect();
-			S32 image_left = (panel_rect.getWidth() - image_width) / 2 - 1;
-			S32 image_bottom = (panel_rect.getHeight() - image_height) / 2;
-			mImagePanel->setRect(LLRect(image_left, image_bottom + image_height, image_left + image_width, image_bottom));
-			}*/
-			LLView::addChild(resize_bar, 0);
-		}
-	}
-	// bring all resize bars to the front so that they are clickable even over the panels
-	// with a bit of overlap
-	for (e_panel_list_t::iterator panel_it = mPanels.begin(); panel_it != mPanels.end(); ++panel_it)
-	{
-		LLResizeBar* resize_barp = (*panel_it)->mResizeBar;
-		sendChildToFront(resize_barp);
-	}
-=======
     for (LLLayoutPanel* lp : mPanels)
     {
         if (lp->mResizeBar == NULL)
@@ -1173,7 +717,6 @@
         LLResizeBar* resize_barp = (*panel_it)->mResizeBar;
         sendChildToFront(resize_barp);
     }
->>>>>>> 1a8a5404
 }
 
 // update layout stack animations, etc. once per frame
@@ -1346,168 +889,6 @@
 
 void LLLayoutStack::updatePanelRect( LLLayoutPanel* resized_panel, const LLRect& new_rect )
 {
-<<<<<<< HEAD
-	S32 new_dim = (mOrientation == HORIZONTAL)
-					? new_rect.getWidth()
-					: new_rect.getHeight();
-	S32 delta_panel_dim = new_dim - resized_panel->getVisibleDim();
-	if (delta_panel_dim == 0) return;
-
-	F32 total_visible_fraction = 0.f;
-	F32 delta_auto_resize_headroom = 0.f;
-	F32 old_auto_resize_headroom = 0.f;
-
-	LLLayoutPanel* other_resize_panel = NULL;
-	LLLayoutPanel* following_panel = NULL;
-
-	BOOST_REVERSE_FOREACH(LLLayoutPanel* panelp, mPanels) // Should replace this when C++20 reverse view adaptor becomes available...
-	{
-		if (panelp->mAutoResize)
-		{
-			old_auto_resize_headroom += (F32)(panelp->mTargetDim - panelp->getRelevantMinDim());
-			if (panelp->getVisible() && !panelp->mCollapsed)
-			{
-				total_visible_fraction += panelp->mFractionalSize;
-			}
-		}
-
-		if (panelp == resized_panel)
-		{
-			other_resize_panel = following_panel;
-		}
-
-		if (panelp->getVisible() && !panelp->mCollapsed)
-		{
-			following_panel = panelp;
-		}
-	}
-
-	if (resized_panel->mAutoResize)
-	{
-		if (!other_resize_panel || !other_resize_panel->mAutoResize)
-		{
-			delta_auto_resize_headroom += delta_panel_dim;	
-		}
-	}
-	else 
-	{
-		if (!other_resize_panel || other_resize_panel->mAutoResize)
-		{
-			delta_auto_resize_headroom -= delta_panel_dim;
-		}
-	}
-
-	F32 fraction_given_up = 0.f;
-	F32 fraction_remaining = 1.f;
-	F32 new_auto_resize_headroom = old_auto_resize_headroom + delta_auto_resize_headroom;
-
-	enum
-	{
-		BEFORE_RESIZED_PANEL,
-		RESIZED_PANEL,
-		NEXT_PANEL,
-		AFTER_RESIZED_PANEL
-	} which_panel = BEFORE_RESIZED_PANEL;
-
-	for (LLLayoutPanel* panelp : mPanels)
-	{
-		if (!panelp->getVisible() || panelp->mCollapsed) 
-		{
-			if (panelp->mAutoResize) 
-			{
-				fraction_remaining -= panelp->mFractionalSize;
-			}
-			continue;
-		}
-
-		if (panelp == resized_panel)
-		{
-			which_panel = RESIZED_PANEL;
-		}
-
-		switch(which_panel)
-		{
-		case BEFORE_RESIZED_PANEL:
-			if (panelp->mAutoResize)
-			{	// freeze current size as fraction of overall auto_resize space
-				F32 fractional_adjustment_factor = new_auto_resize_headroom == 0.f
-													? 1.f
-													: old_auto_resize_headroom / new_auto_resize_headroom;
-				F32 new_fractional_size = llclamp(panelp->mFractionalSize * fractional_adjustment_factor,
-													MIN_FRACTIONAL_SIZE,
-													MAX_FRACTIONAL_SIZE);
-				fraction_given_up -= new_fractional_size - panelp->mFractionalSize;
-				fraction_remaining -= panelp->mFractionalSize;
-				panelp->mFractionalSize = new_fractional_size;
-				llassert(!llisnan(panelp->mFractionalSize));
-			}
-			else
-			{
-				// leave non auto-resize panels alone
-			}
-			break;
-		case RESIZED_PANEL:
-			if (panelp->mAutoResize)
-			{	// freeze new size as fraction
-				F32 new_fractional_size = (new_auto_resize_headroom == 0.f)
-					? MAX_FRACTIONAL_SIZE
-					: llclamp(total_visible_fraction * (F32)(new_dim - panelp->getRelevantMinDim()) / new_auto_resize_headroom, MIN_FRACTIONAL_SIZE, MAX_FRACTIONAL_SIZE);
-				fraction_given_up -= new_fractional_size - panelp->mFractionalSize;
-				fraction_remaining -= panelp->mFractionalSize;
-				panelp->mFractionalSize = new_fractional_size;
-				llassert(!llisnan(panelp->mFractionalSize));
-			}
-			else
-			{	// freeze new size as original size
-				panelp->mTargetDim = new_dim;
-			}
-			which_panel = NEXT_PANEL;
-			break;
-		case NEXT_PANEL:
-			if (panelp->mAutoResize)
-			{
-				fraction_remaining -= panelp->mFractionalSize;
-				if (resized_panel->mAutoResize)
-				{
-					panelp->mFractionalSize = llclamp(panelp->mFractionalSize + fraction_given_up, MIN_FRACTIONAL_SIZE, MAX_FRACTIONAL_SIZE);
-					fraction_given_up = 0.f;
-				}
-				else
-				{
-					if (new_auto_resize_headroom < 1.f)
-					{
-						new_auto_resize_headroom = 1.f;
-					}
-
-					F32 new_fractional_size = llclamp(total_visible_fraction * (F32)(panelp->mTargetDim - panelp->getRelevantMinDim() + delta_auto_resize_headroom) 
-														/ new_auto_resize_headroom,
-													MIN_FRACTIONAL_SIZE,
-													MAX_FRACTIONAL_SIZE);
-					fraction_given_up -= new_fractional_size - panelp->mFractionalSize;
-					panelp->mFractionalSize = new_fractional_size;
-				}
-			}
-			else
-			{
-				panelp->mTargetDim -= delta_panel_dim;
-			}
-			which_panel = AFTER_RESIZED_PANEL;
-			break;
-		case AFTER_RESIZED_PANEL:
-			if (panelp->mAutoResize && fraction_given_up != 0.f)
-			{
-				panelp->mFractionalSize = llclamp(panelp->mFractionalSize + (panelp->mFractionalSize / fraction_remaining) * fraction_given_up,
-												MIN_FRACTIONAL_SIZE,
-												MAX_FRACTIONAL_SIZE);
-			}
-			break;
-		default:
-			break;
-		}
-	}
-	updateLayout();
-	//normalizeFractionalSizes();
-=======
     S32 new_dim = (mOrientation == HORIZONTAL)
                     ? new_rect.getWidth()
                     : new_rect.getHeight();
@@ -1668,88 +1049,16 @@
     }
     updateLayout();
     //normalizeFractionalSizes();
->>>>>>> 1a8a5404
 }
 
 void LLLayoutStack::reshape(S32 width, S32 height, bool called_from_parent)
 {
-<<<<<<< HEAD
-	mNeedsLayout = true;
-	LLView::reshape(width, height, called_from_parent);
-=======
     mNeedsLayout = true;
     LLView::reshape(width, height, called_from_parent);
->>>>>>> 1a8a5404
 }
 
 void LLLayoutStack::updateResizeBarLimits()
 {
-<<<<<<< HEAD
-	LLLayoutPanel* previous_visible_panelp{ nullptr };
-	BOOST_REVERSE_FOREACH(LLLayoutPanel* visible_panelp, mPanels) // Should replace this when C++20 reverse view adaptor becomes available...
-	{
-		if (!visible_panelp->getVisible() || visible_panelp->mCollapsed)
-		{
-			visible_panelp->mResizeBar->setVisible(false);
-			continue;
-		}
-
-		// toggle resize bars based on panel visibility, resizability, etc
-		if (previous_visible_panelp
-			&& (visible_panelp->mUserResize || previous_visible_panelp->mUserResize)				// one of the pair is user resizable
-			&& (visible_panelp->mAutoResize || visible_panelp->mUserResize)							// current panel is resizable
-			&& (previous_visible_panelp->mAutoResize || previous_visible_panelp->mUserResize))		// previous panel is resizable
-		{
-			visible_panelp->mResizeBar->setVisible(true);
-			S32 previous_panel_headroom = previous_visible_panelp->getVisibleDim() - previous_visible_panelp->getRelevantMinDim();
-			visible_panelp->mResizeBar->setResizeLimits(visible_panelp->getRelevantMinDim(), 
-														visible_panelp->getVisibleDim() + previous_panel_headroom);
-		}
-		else
-		{
-			visible_panelp->mResizeBar->setVisible(false);
-		}
-
-		previous_visible_panelp = visible_panelp;
-	}
-}
-
-// <FS:Ansariel> Applier for dimensions
-void LLLayoutStack::refreshFromSettings()
-{
-	if (!mSaveSizes)
-	{
-		return;
-	}
-
-	LLSD dimensions = LLUI::getInstance()->mSettingGroups["account"]->getLLSD(mSizeControlName);
-	if (dimensions.size() < mPanels.size())
-	{
-		return;
-	}
-
-	for (size_t i = 0; i < mPanels.size(); ++i)
-	{
-		LLLayoutPanel* panelp = mPanels.at(i);
-
-		S32 width = panelp->getRect().getWidth();
-		S32 height = panelp->getRect().getHeight();
-
-		S32 dim = dimensions[i].asInteger();
-
-		if (mOrientation == LLLayoutStack::HORIZONTAL)
-		{
-			width = dim;
-		}
-		else
-		{
-			height = dim;
-		}
-		panelp->reshape(width, height, true);
-	}
-	mNeedsLayout = true;
-}
-=======
     LLLayoutPanel* previous_visible_panelp{ nullptr };
     BOOST_REVERSE_FOREACH(LLLayoutPanel* visible_panelp, mPanels) // Should replace this when C++20 reverse view adaptor becomes available...
     {
@@ -1814,5 +1123,4 @@
     }
     mNeedsLayout = true;
 }
->>>>>>> 1a8a5404
 // </FS:Ansariel>