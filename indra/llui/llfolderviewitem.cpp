/**
* @file llfolderviewitem.cpp
* @brief Items and folders that can appear in a hierarchical folder view
*
* $LicenseInfo:firstyear=2001&license=viewerlgpl$
* Second Life Viewer Source Code
* Copyright (C) 2010, Linden Research, Inc.
*
* This library is free software; you can redistribute it and/or
* modify it under the terms of the GNU Lesser General Public
* License as published by the Free Software Foundation;
* version 2.1 of the License only.
*
* This library is distributed in the hope that it will be useful,
* but WITHOUT ANY WARRANTY; without even the implied warranty of
* MERCHANTABILITY or FITNESS FOR A PARTICULAR PURPOSE.  See the GNU
* Lesser General Public License for more details.
*
* You should have received a copy of the GNU Lesser General Public
* License along with this library; if not, write to the Free Software
* Foundation, Inc., 51 Franklin Street, Fifth Floor, Boston, MA  02110-1301  USA
*
* Linden Research, Inc., 945 Battery Street, San Francisco, CA  94111  USA
* $/LicenseInfo$
*/

// <FS:Ansariel> Remove ugly dependency
//#include "../newview/llviewerprecompiledheaders.h"

#include "llflashtimer.h"

#include "linden_common.h"
#include "llfolderviewitem.h"
#include "llfolderview.h"
#include "llfolderviewmodel.h"
#include "llpanel.h"
#include "llcallbacklist.h"
#include "llcriticaldamp.h"
#include "llclipboard.h"
#include "llfocusmgr.h"     // gFocusMgr
#include "lltrans.h"
#include "llwindow.h"

///----------------------------------------------------------------------------
/// Class LLFolderViewItem
///----------------------------------------------------------------------------

static LLDefaultChildRegistry::Register<LLFolderViewItem> r("folder_view_item");

// statics
std::map<U8, LLFontGL*> LLFolderViewItem::sFonts; // map of styles to fonts

bool LLFolderViewItem::sColorSetInitialized = false;
LLUIColor LLFolderViewItem::sFgColor;
LLUIColor LLFolderViewItem::sHighlightBgColor;
LLUIColor LLFolderViewItem::sFlashBgColor;
LLUIColor LLFolderViewItem::sFocusOutlineColor;
LLUIColor LLFolderViewItem::sMouseOverColor;
LLUIColor LLFolderViewItem::sFilterBGColor;
LLUIColor LLFolderViewItem::sFilterTextColor;
LLUIColor LLFolderViewItem::sSuffixColor;
LLUIColor LLFolderViewItem::sSearchStatusColor;
// <FS:Ansariel> Special for protected items
LLUIColor LLFolderViewItem::sProtectedColor;

// only integers can be initialized in header
const F32 LLFolderViewItem::FOLDER_CLOSE_TIME_CONSTANT = 0.02f;
const F32 LLFolderViewItem::FOLDER_OPEN_TIME_CONSTANT = 0.03f;

const LLColor4U DEFAULT_WHITE(255, 255, 255);


//static
LLFontGL* LLFolderViewItem::getLabelFontForStyle(U8 style)
{
    LLFontGL* rtn = sFonts[style];
    if (!rtn) // grab label font with this style, lazily
    {
        LLFontDescriptor labelfontdesc("SansSerif", "Small", style);
        rtn = LLFontGL::getFont(labelfontdesc);
        if (!rtn)
        {
            rtn = LLFontGL::getFontDefault();
        }
        sFonts[style] = rtn;
    }
    return rtn;
}

//static
void LLFolderViewItem::initClass()
{
}

//static
void LLFolderViewItem::cleanupClass()
{
    sFonts.clear();
}


// NOTE: Optimize this, we call it a *lot* when opening a large inventory
LLFolderViewItem::Params::Params()
:   root(),
    listener(),
    folder_arrow_image("folder_arrow_image"),
    folder_indentation("folder_indentation"),
    selection_image("selection_image"),
    item_height("item_height"),
    item_top_pad("item_top_pad"),
    creation_date(),
    allow_wear("allow_wear", true),
    allow_drop("allow_drop", true),
    font_color("font_color"),
    font_highlight_color("font_highlight_color"),
    left_pad("left_pad", 0),
    icon_pad("icon_pad", 0),
    icon_width("icon_width", 0),
    text_pad("text_pad", 0),
    text_pad_right("text_pad_right", 0),
    single_folder_mode("single_folder_mode", false),
    double_click_override("double_click_override", false),
    arrow_size("arrow_size", 0),
    max_folder_item_overlap("max_folder_item_overlap", 0),
	// <FS:Ansariel> Inventory specials
	for_inventory("for_inventory", false)
{
}

// Default constructor
LLFolderViewItem::LLFolderViewItem(const LLFolderViewItem::Params& p)
:   LLView(p),
    mLabelWidth(0),
    mLabelWidthDirty(false),
    mSuffixNeedsRefresh(false),
    mLabelPaddingRight(DEFAULT_LABEL_PADDING_RIGHT),
    mParentFolder( NULL ),
    mIsSelected( FALSE ),
    mIsCurSelection( FALSE ),
    mSelectPending(FALSE),
    mIsItemCut(false),
    mCutGeneration(0),
    mLabelStyle( LLFontGL::NORMAL ),
    mHasVisibleChildren(FALSE),
    mLocalIndentation(p.folder_indentation),
    mIndentation(0),
    mItemHeight(p.item_height),
    mControlLabelRotation(0.f),
    mDragAndDropTarget(FALSE),
    mLabel(p.name),
    mRoot(p.root),
    mViewModelItem(p.listener),
    mIsMouseOverTitle(false),
    mAllowWear(p.allow_wear),
    mAllowDrop(p.allow_drop),
    mFontColor(p.font_color),
    mFontHighlightColor(p.font_highlight_color),
    mLeftPad(p.left_pad),
    mIconPad(p.icon_pad),
    mIconWidth(p.icon_width),
    mTextPad(p.text_pad),
    mTextPadRight(p.text_pad_right),
    mArrowSize(p.arrow_size),
    mSingleFolderMode(p.single_folder_mode),
    mMaxFolderItemOverlap(p.max_folder_item_overlap),
    mDoubleClickOverride(p.double_click_override),
    // <FS:Ansariel> Inventory specials
    mForInventory(p.for_inventory),
    mItemTopPad(p.item_top_pad)
{
<<<<<<< HEAD
	if (!sColorSetInitialized)
	{
		// <FS:Ansariel> Make inventory selection color independent from menu color
		//sFgColor = LLUIColorTable::instance().getColor("MenuItemEnabledColor", DEFAULT_WHITE);
		//sHighlightBgColor = LLUIColorTable::instance().getColor("MenuItemHighlightBgColor", DEFAULT_WHITE);
		sFgColor = LLUIColorTable::instance().getColor("InventoryItemEnabledColor", DEFAULT_WHITE);
		sHighlightBgColor = LLUIColorTable::instance().getColor("InventoryItemHighlightBgColor", DEFAULT_WHITE);
		// </FS:Ansariel> Make inventory selection color independent from menu color
		sFlashBgColor = LLUIColorTable::instance().getColor("MenuItemFlashBgColor", DEFAULT_WHITE);
		sFocusOutlineColor = LLUIColorTable::instance().getColor("InventoryFocusOutlineColor", DEFAULT_WHITE);
		sMouseOverColor = LLUIColorTable::instance().getColor("InventoryMouseOverColor", DEFAULT_WHITE);
		sFilterBGColor = LLUIColorTable::instance().getColor("FilterBackgroundColor", DEFAULT_WHITE);
		sFilterTextColor = LLUIColorTable::instance().getColor("FilterTextColor", DEFAULT_WHITE);
		// <FS:Ansariel> Fix misleading color name
		//sSuffixColor = LLUIColorTable::instance().getColor("InventoryItemLinkColor", DEFAULT_WHITE);
		sSuffixColor = LLUIColorTable::instance().getColor("InventoryItemSuffixColor", DEFAULT_WHITE);
		// </FS:Ansariel>
		sSearchStatusColor = LLUIColorTable::instance().getColor("InventorySearchStatusColor", DEFAULT_WHITE);
		// <FS:Ansariel> Special for protected items
		sProtectedColor = LLUIColorTable::instance().getColor("InventoryProtectedColor", DEFAULT_WHITE);
		sColorSetInitialized = true;
	}

	if (mViewModelItem)
	{
		mViewModelItem->setFolderViewItem(this);
	}
=======
    if (!sColorSetInitialized)
    {
        sFgColor = LLUIColorTable::instance().getColor("MenuItemEnabledColor", DEFAULT_WHITE);
        sHighlightBgColor = LLUIColorTable::instance().getColor("MenuItemHighlightBgColor", DEFAULT_WHITE);
        sFlashBgColor = LLUIColorTable::instance().getColor("MenuItemFlashBgColor", DEFAULT_WHITE);
        sFocusOutlineColor = LLUIColorTable::instance().getColor("InventoryFocusOutlineColor", DEFAULT_WHITE);
        sMouseOverColor = LLUIColorTable::instance().getColor("InventoryMouseOverColor", DEFAULT_WHITE);
        sFilterBGColor = LLUIColorTable::instance().getColor("FilterBackgroundColor", DEFAULT_WHITE);
        sFilterTextColor = LLUIColorTable::instance().getColor("FilterTextColor", DEFAULT_WHITE);
        sSuffixColor = LLUIColorTable::instance().getColor("InventoryItemLinkColor", DEFAULT_WHITE);
        sSearchStatusColor = LLUIColorTable::instance().getColor("InventorySearchStatusColor", DEFAULT_WHITE);
        sColorSetInitialized = true;
    }

    if (mViewModelItem)
    {
        mViewModelItem->setFolderViewItem(this);
    }
>>>>>>> 38c2a5bd
}

// Destroys the object
LLFolderViewItem::~LLFolderViewItem()
{
    mViewModelItem = NULL;
    gFocusMgr.removeKeyboardFocusWithoutCallback(this);
}

BOOL LLFolderViewItem::postBuild()
{
    LLFolderViewModelItem* vmi = getViewModelItem();
    llassert(vmi); // not supposed to happen, if happens, find out why and fix
    if (vmi)
    {
        // getDisplayName() is expensive (due to internal getLabelSuffix() and name building)
        // it also sets search strings so it requires a filter reset
        mLabel = vmi->getDisplayName();
        setToolTip(vmi->getName());

        // Dirty the filter flag of the model from the view (CHUI-849)
        vmi->dirtyFilter();
    }

    // Don't do full refresh on constructor if it is possible to avoid
    // it significantly slows down bulk view creation.
    // Todo: Ideally we need to move getDisplayName() out of constructor as well.
    // Like: make a logic that will let filter update search string,
    // while LLFolderViewItem::arrange() updates visual part
    mSuffixNeedsRefresh = true;
    mLabelWidthDirty = true;
    return TRUE;
}

LLFolderView* LLFolderViewItem::getRoot()
{
    return mRoot;
}

const LLFolderView* LLFolderViewItem::getRoot() const
{
    return mRoot;
}
// Returns true if this object is a child (or grandchild, etc.) of potential_ancestor.
BOOL LLFolderViewItem::isDescendantOf( const LLFolderViewFolder* potential_ancestor )
{
    LLFolderViewItem* root = this;
    while( root->mParentFolder )
    {
        if( root->mParentFolder == potential_ancestor )
        {
            return TRUE;
        }
        root = root->mParentFolder;
    }
    return FALSE;
}

LLFolderViewItem* LLFolderViewItem::getNextOpenNode(BOOL include_children)
{
    if (!mParentFolder)
    {
        return NULL;
    }

    LLFolderViewItem* itemp = mParentFolder->getNextFromChild( this, include_children );
    while(itemp && !itemp->getVisible())
    {
        LLFolderViewItem* next_itemp = itemp->mParentFolder->getNextFromChild( itemp, include_children );
        if (itemp == next_itemp)
        {
            // hit last item
            return itemp->getVisible() ? itemp : this;
        }
        itemp = next_itemp;
    }

    return itemp;
}

LLFolderViewItem* LLFolderViewItem::getPreviousOpenNode(BOOL include_children)
{
    if (!mParentFolder)
    {
        return NULL;
    }

    LLFolderViewItem* itemp = mParentFolder->getPreviousFromChild( this, include_children );

    // Skip over items that are invisible or are hidden from the UI.
    while(itemp && !itemp->getVisible())
    {
        LLFolderViewItem* next_itemp = itemp->mParentFolder->getPreviousFromChild( itemp, include_children );
        if (itemp == next_itemp)
        {
            // hit first item
            return itemp->getVisible() ? itemp : this;
        }
        itemp = next_itemp;
    }

    return itemp;
}

BOOL LLFolderViewItem::passedFilter(S32 filter_generation)
{
    return getViewModelItem()->passedFilter(filter_generation);
}

BOOL LLFolderViewItem::isPotentiallyVisible(S32 filter_generation)
{
    if (filter_generation < 0)
    {
        filter_generation = getFolderViewModel()->getFilter().getFirstSuccessGeneration();
    }
    LLFolderViewModelItem* model = getViewModelItem();
    BOOL visible = model->passedFilter(filter_generation);
    if (model->getMarkedDirtyGeneration() >= filter_generation)
    {
        // unsure visibility state
        // retaining previous visibility until item is updated or filter generation changes
        visible |= getVisible();
    }
    return visible;
}

void LLFolderViewItem::refresh()
{
    LLFolderViewModelItem& vmi = *getViewModelItem();

    mLabel = vmi.getDisplayName();
    setToolTip(vmi.getName());
    // icons are slightly expensive to get, can be optimized
    // see LLInventoryIcon::getIcon()
    mIcon = vmi.getIcon();
    mIconOpen = vmi.getIconOpen();
    mIconOverlay = vmi.getIconOverlay();

    if (mRoot->useLabelSuffix())
    {
        // Very Expensive!
        // Can do a number of expensive checks, like checking active motions, wearables or friend list
        mLabelStyle = vmi.getLabelStyle();
        mLabelSuffix = vmi.getLabelSuffix();
    }

    // Dirty the filter flag of the model from the view (CHUI-849)
    vmi.dirtyFilter();

    mLabelWidthDirty = true;
    mSuffixNeedsRefresh = false;
}

void LLFolderViewItem::refreshSuffix()
{
    LLFolderViewModelItem const* vmi = getViewModelItem();

    // icons are slightly expensive to get, can be optimized
    // see LLInventoryIcon::getIcon()
    mIcon = vmi->getIcon();
    mIconOpen = vmi->getIconOpen();
    mIconOverlay = vmi->getIconOverlay();

    if (mRoot->useLabelSuffix())
    {
        // Very Expensive!
        // Can do a number of expensive checks, like checking active motions, wearables or friend list
        mLabelStyle = vmi->getLabelStyle();
        mLabelSuffix = vmi->getLabelSuffix();
    }

    mLabelWidthDirty = true;
    mSuffixNeedsRefresh = false;
}

// Utility function for LLFolderView
void LLFolderViewItem::arrangeAndSet(BOOL set_selection,
                                     BOOL take_keyboard_focus)
{
    LLFolderView* root = getRoot();
    if (getParentFolder())
    {
    getParentFolder()->requestArrange();
    }
    if(set_selection)
    {
        getRoot()->setSelection(this, TRUE, take_keyboard_focus);
        if(root)
        {
            root->scrollToShowSelection();
        }
    }
}


std::set<LLFolderViewItem*> LLFolderViewItem::getSelectionList() const
{
    std::set<LLFolderViewItem*> selection;
    return selection;
}

// addToFolder() returns TRUE if it succeeds. FALSE otherwise
void LLFolderViewItem::addToFolder(LLFolderViewFolder* folder)
{
    folder->addItem(this);

    // Compute indentation since parent folder changed
    mIndentation = (getParentFolder())
        ? getParentFolder()->getIndentation() + mLocalIndentation
        : 0;
}


// Finds width and height of this object and its children.  Also
// makes sure that this view and its children are the right size.
S32 LLFolderViewItem::arrange( S32* width, S32* height )
{
<<<<<<< HEAD
	// Only indent deeper items in hierarchy
	
	// <FS:Ansariel> Inventory specials
	//mIndentation = (getParentFolder())
	//	? getParentFolder()->getIndentation() + mLocalIndentation
	//	: 0;

	if (mForInventory)
	{
		mIndentation = (getParentFolder()
						&& getParentFolder()->getParentFolder() )
			? getParentFolder()->getIndentation() + mLocalIndentation
			: 0;
	}
	else
	{
		mIndentation = (getParentFolder())
			? getParentFolder()->getIndentation() + mLocalIndentation
			: 0;
	}
	// </FS:Ansariel>

	if (mLabelWidthDirty)
	{
=======
    // Only indent deeper items in hierarchy
    mIndentation = (getParentFolder())
        ? getParentFolder()->getIndentation() + mLocalIndentation
        : 0;
    if (mLabelWidthDirty)
    {
>>>>>>> 38c2a5bd
        if (mSuffixNeedsRefresh)
        {
            // Expensive. But despite refreshing label,
            // it is purely visual, so it is fine to do at our laisure
            refreshSuffix();
        }
        mLabelWidth = getLabelXPos() + getLabelFontForStyle(mLabelStyle)->getWidth(mLabel) + getLabelFontForStyle(LLFontGL::NORMAL)->getWidth(mLabelSuffix) + mLabelPaddingRight;
        mLabelWidthDirty = false;
    }

    *width = llmax(*width, mLabelWidth);

    // determine if we need to use ellipses to avoid horizontal scroll. EXT-719
    bool use_ellipses = getRoot()->getUseEllipses();
    if (use_ellipses)
    {
        // limit to set rect to avoid horizontal scrollbar
        *width = llmin(*width, getRoot()->getRect().getWidth());
    }
    *height = getItemHeight();
    return *height;
}

S32 LLFolderViewItem::getItemHeight() const
{
    return mItemHeight;
}

S32 LLFolderViewItem::getLabelXPos()
{
    return getIndentation() + mArrowSize + mTextPad + mIconWidth + mIconPad;
}

S32 LLFolderViewItem::getIconPad()
{
    return mIconPad;
}

S32 LLFolderViewItem::getTextPad()
{
    return mTextPad;
}

// *TODO: This can be optimized a lot by simply recording that it is
// selected in the appropriate places, and assuming that set selection
// means 'deselect' for a leaf item. Do this optimization after
// multiple selection is implemented to make sure it all plays nice
// together.
BOOL LLFolderViewItem::setSelection(LLFolderViewItem* selection, BOOL openitem, BOOL take_keyboard_focus)
{
    if (selection == this && !mIsSelected)
    {
        selectItem();
    }
    else if (mIsSelected)   // Deselect everything else.
    {
        deselectItem();
    }
    return mIsSelected;
}

BOOL LLFolderViewItem::changeSelection(LLFolderViewItem* selection, BOOL selected)
{
    if (selection == this)
    {
        if (mIsSelected)
        {
            deselectItem();
        }
        else
        {
            selectItem();
        }
        return TRUE;
    }
    return FALSE;
}

void LLFolderViewItem::deselectItem(void)
{
    mIsSelected = FALSE;
}

void LLFolderViewItem::selectItem(void)
{
    if (mIsSelected == FALSE)
    {
        mIsSelected = TRUE;
        getViewModelItem()->selectItem();
    }
}

BOOL LLFolderViewItem::isMovable()
{
    return getViewModelItem()->isItemMovable();
}

BOOL LLFolderViewItem::isRemovable()
{
    return getViewModelItem()->isItemRemovable();
}

void LLFolderViewItem::destroyView()
{
    getRoot()->removeFromSelectionList(this);

    if (mParentFolder)
    {
        // removeView deletes me
        mParentFolder->extractItem(this);
    }
    delete this;
}

// Call through to the viewed object and return true if it can be
// removed.
//BOOL LLFolderViewItem::removeRecursively(BOOL single_item)
BOOL LLFolderViewItem::remove()
{
    if(!isRemovable())
    {
        return FALSE;
    }
    return getViewModelItem()->removeItem();
}

// Build an appropriate context menu for the item.
void LLFolderViewItem::buildContextMenu(LLMenuGL& menu, U32 flags)
{
    getViewModelItem()->buildContextMenu(menu, flags);
}

void LLFolderViewItem::openItem( void )
{
    if (mAllowWear || !getViewModelItem()->isItemWearable())
    {
        getViewModelItem()->openItem();
    }
}

void LLFolderViewItem::rename(const std::string& new_name)
{
    if( !new_name.empty() )
    {
        getViewModelItem()->renameItem(new_name);
    }
}

const std::string& LLFolderViewItem::getName( void ) const
{
    static const std::string noName("");
    return getViewModelItem() ? getViewModelItem()->getName() : noName;
}

// LLView functionality
BOOL LLFolderViewItem::handleRightMouseDown( S32 x, S32 y, MASK mask )
{
    if(!mIsSelected)
    {
        getRoot()->setSelection(this, FALSE);
    }
    make_ui_sound("UISndClick");
    return TRUE;
}

BOOL LLFolderViewItem::handleMouseDown( S32 x, S32 y, MASK mask )
{
<<<<<<< HEAD
	if (LLView::childrenHandleMouseDown(x, y, mask))
	{
		return TRUE;
	}
	
	// No handler needed for focus lost since this class has no
	// state that depends on it.
	gFocusMgr.setMouseCapture( this );

	if (!mIsSelected)
	{
		if(mask & MASK_CONTROL)
		{
			getRoot()->changeSelection(this, !mIsSelected);
		}
		else if (mask & MASK_SHIFT)
		{
			getParentFolder()->extendSelectionTo(this);
		}
		else
		{
			getRoot()->setSelection(this, FALSE);
		}
		make_ui_sound("UISndClick");
	}
	else
	{
		// If selected, we reserve the decision of deselecting/reselecting to the mouse up moment.
		// This is necessary so we maintain selection consistent when starting a drag.
		mSelectPending = TRUE;
	}

// [SL:KB] - Patch: Inventory-DragDrop | Checked: 2014-02-04 (Catznip-3.6)
	S32 screen_x, screen_y;
	localPointToScreen(x, y, &screen_x, &screen_y);
	getRoot()->setDragStart( screen_x, screen_y );
// [/SL:KB]
//	mDragStartX = x;
//	mDragStartY = y;
	return TRUE;
=======
    if (LLView::childrenHandleMouseDown(x, y, mask))
    {
        return TRUE;
    }

    // No handler needed for focus lost since this class has no
    // state that depends on it.
    gFocusMgr.setMouseCapture( this );

    if (!mIsSelected)
    {
        if(mask & MASK_CONTROL)
        {
            getRoot()->changeSelection(this, !mIsSelected);
        }
        else if (mask & MASK_SHIFT)
        {
            getParentFolder()->extendSelectionTo(this);
        }
        else
        {
            getRoot()->setSelection(this, FALSE);
        }
        make_ui_sound("UISndClick");
    }
    else
    {
        // If selected, we reserve the decision of deselecting/reselecting to the mouse up moment.
        // This is necessary so we maintain selection consistent when starting a drag.
        mSelectPending = TRUE;
    }

    mDragStartX = x;
    mDragStartY = y;
    return TRUE;
>>>>>>> 38c2a5bd
}

BOOL LLFolderViewItem::handleHover( S32 x, S32 y, MASK mask )
{
<<<<<<< HEAD
	mIsMouseOverTitle = (y > (getRect().getHeight() - mItemHeight));

	if( hasMouseCapture() && isMovable() )
	{
			LLFolderView* root = getRoot();

//		if( (x - mDragStartX) * (x - mDragStartX) + (y - mDragStartY) * (y - mDragStartY) > DRAG_N_DROP_DISTANCE_THRESHOLD * DRAG_N_DROP_DISTANCE_THRESHOLD
//			&& root->getAllowDrag()
//			&& root->getCurSelectedItem()
//			&& root->startDrag())
//		{
//					// RN: when starting drag and drop, clear out last auto-open
//					root->autoOpenTest(NULL);
//					root->setShowSelectionContext(TRUE);
//
//					// Release keyboard focus, so that if stuff is dropped into the
//					// world, pressing the delete key won't blow away the inventory
//					// item.
//					gFocusMgr.setKeyboardFocus(NULL);
//
//			getWindow()->setCursor(UI_CURSOR_ARROW);
//		}
//		else if (x != mDragStartX || y != mDragStartY)
//		{
//			getWindow()->setCursor(UI_CURSOR_NOLOCKED);
//		}
// [SL:KB] - Patch: Inventory-DragDrop | Checked: 2014-02-04 (Catznip-3.6)
		S32 screen_x, screen_y;
		localPointToScreen(x, y, &screen_x, &screen_y);

		bool can_drag = true;
		if (root->isOverDragThreshold(screen_x, screen_y) && root->getAllowDrag() && root->getCurSelectedItem())
		{
			if ((can_drag = root->startDrag()))
			{
					// RN: when starting drag and drop, clear out last auto-open
					root->autoOpenTest(NULL);
					root->setShowSelectionContext(TRUE);

					// Release keyboard focus, so that if stuff is dropped into the
					// world, pressing the delete key won't blow away the inventory
					// item.
					gFocusMgr.setKeyboardFocus(NULL);
			}
		}

		if (can_drag)
			getWindow()->setCursor(UI_CURSOR_ARROW);
		else
			getWindow()->setCursor(UI_CURSOR_NOLOCKED);
// [/SL:KB]

		root->clearHoveredItem();
		return TRUE;
	}
	else
	{
		LLFolderView* pRoot = getRoot();
		pRoot->setHoveredItem(this);
		pRoot->setShowSelectionContext(FALSE);
		getWindow()->setCursor(UI_CURSOR_ARROW);
		// let parent handle this then...
		return FALSE;
	}
=======
    mIsMouseOverTitle = (y > (getRect().getHeight() - mItemHeight));

    if( hasMouseCapture() && isMovable() )
    {
            LLFolderView* root = getRoot();

        if( (x - mDragStartX) * (x - mDragStartX) + (y - mDragStartY) * (y - mDragStartY) > DRAG_N_DROP_DISTANCE_THRESHOLD * DRAG_N_DROP_DISTANCE_THRESHOLD
            && root->getAllowDrag()
            && root->getCurSelectedItem()
            && root->startDrag())
        {
                    // RN: when starting drag and drop, clear out last auto-open
                    root->autoOpenTest(NULL);
                    root->setShowSelectionContext(TRUE);

                    // Release keyboard focus, so that if stuff is dropped into the
                    // world, pressing the delete key won't blow away the inventory
                    // item.
                    gFocusMgr.setKeyboardFocus(NULL);

            getWindow()->setCursor(UI_CURSOR_ARROW);
        }
        else if (x != mDragStartX || y != mDragStartY)
        {
            getWindow()->setCursor(UI_CURSOR_NOLOCKED);
        }

        root->clearHoveredItem();
        return TRUE;
    }
    else
    {
        LLFolderView* pRoot = getRoot();
        pRoot->setHoveredItem(this);
        pRoot->setShowSelectionContext(FALSE);
        getWindow()->setCursor(UI_CURSOR_ARROW);
        // let parent handle this then...
        return FALSE;
    }
>>>>>>> 38c2a5bd
}


BOOL LLFolderViewItem::handleDoubleClick( S32 x, S32 y, MASK mask )
{
    openItem();
    return TRUE;
}

BOOL LLFolderViewItem::handleMouseUp( S32 x, S32 y, MASK mask )
{
    if (LLView::childrenHandleMouseUp(x, y, mask))
    {
        return TRUE;
    }

    // if mouse hasn't moved since mouse down...
    if ( pointInView(x, y) && mSelectPending )
    {
        //...then select
        if(mask & MASK_CONTROL)
        {
            getRoot()->changeSelection(this, !mIsSelected);
        }
        else if (mask & MASK_SHIFT)
        {
            getParentFolder()->extendSelectionTo(this);
        }
        else
        {
            getRoot()->setSelection(this, FALSE);
        }
    }

    mSelectPending = FALSE;

    if( hasMouseCapture() )
    {
        if (getRoot())
        {
        getRoot()->setShowSelectionContext(FALSE);
        }
        gFocusMgr.setMouseCapture( NULL );
    }
    return TRUE;
}

void LLFolderViewItem::onMouseLeave(S32 x, S32 y, MASK mask)
{
    mIsMouseOverTitle = false;

    // NOTE: LLViewerWindow::updateUI() calls "enter" before "leave"; if the mouse moved to another item, we can't just outright clear it
    LLFolderView* pRoot = getRoot();
    if (this == pRoot->getHoveredItem())
    {
        pRoot->clearHoveredItem();
    }
}

BOOL LLFolderViewItem::handleDragAndDrop(S32 x, S32 y, MASK mask, BOOL drop,
                                         EDragAndDropType cargo_type,
                                         void* cargo_data,
                                         EAcceptance* accept,
                                         std::string& tooltip_msg)
{
    BOOL handled = FALSE;
    BOOL accepted = getViewModelItem()->dragOrDrop(mask,drop,cargo_type,cargo_data, tooltip_msg);
        handled = accepted;
        if (accepted)
        {
            mDragAndDropTarget = TRUE;
            *accept = ACCEPT_YES_MULTI;
        }
        else
        {
            *accept = ACCEPT_NO;
        }
    if(mParentFolder && !handled)
    {
        // store this item to get it in LLFolderBridge::dragItemIntoFolder on drop event.
        mRoot->setDraggingOverItem(this);
        handled = mParentFolder->handleDragAndDropFromChild(mask,drop,cargo_type,cargo_data,accept,tooltip_msg);
        mRoot->setDraggingOverItem(NULL);
    }
    if (handled)
    {
        LL_DEBUGS("UserInput") << "dragAndDrop handled by LLFolderViewItem" << LL_ENDL;
    }

    return handled;
}

void LLFolderViewItem::drawOpenFolderArrow(const Params& default_params, const LLUIColor& fg_color)
{
<<<<<<< HEAD
	//--------------------------------------------------------------------------------//
	// Draw open folder arrow
	//
	// <FS:Ansariel> Inventory specials
	//const S32 TOP_PAD = default_params.item_top_pad;
	const S32 TOP_PAD = mItemTopPad;
=======
    //--------------------------------------------------------------------------------//
    // Draw open folder arrow
    //
    const S32 TOP_PAD = default_params.item_top_pad;
>>>>>>> 38c2a5bd

    if (hasVisibleChildren() || !isFolderComplete())
    {
        LLUIImage* arrow_image = default_params.folder_arrow_image;
        gl_draw_scaled_rotated_image(
            mIndentation, getRect().getHeight() - mArrowSize - mTextPad - TOP_PAD,
            mArrowSize, mArrowSize, mControlLabelRotation, arrow_image->getImage(), fg_color);
    }
}

/*virtual*/ bool LLFolderViewItem::isHighlightAllowed()
{
    return mIsSelected;
}

/*virtual*/ bool LLFolderViewItem::isHighlightActive()
{
    return mIsCurSelection;
}

/*virtual*/ bool LLFolderViewItem::isFadeItem()
{
    LLClipboard& clipboard = LLClipboard::instance();
    if (mCutGeneration != clipboard.getGeneration())
    {
        mCutGeneration = clipboard.getGeneration();
        mIsItemCut = clipboard.isCutMode()
                     && ((getParentFolder() && getParentFolder()->isFadeItem())
                        || getViewModelItem()->isCutToClipboard());
    }
    return mIsItemCut;
}

void LLFolderViewItem::drawHighlight(const BOOL showContent, const BOOL hasKeyboardFocus, const LLUIColor &selectColor, const LLUIColor &flashColor,
                                                        const LLUIColor &focusOutlineColor, const LLUIColor &mouseOverColor)
{
    const S32 focus_top = getRect().getHeight();
    const S32 focus_bottom = getRect().getHeight() - mItemHeight;
    const bool folder_open = (getRect().getHeight() > mItemHeight + 4);
    const S32 FOCUS_LEFT = 1;

    // Determine which background color to use for highlighting
    LLUIColor bgColor = (isFlashing() ? flashColor : selectColor);

    //--------------------------------------------------------------------------------//
    // Draw highlight for selected items
    // Note: Always render "current" item or flashing item, only render other selected
    // items if mShowSingleSelection is FALSE.
    //
    if (isHighlightAllowed())

    {
        gGL.getTexUnit(0)->unbind(LLTexUnit::TT_TEXTURE);

        // Highlight for selected but not current items
        if (!isHighlightActive() && !isFlashing())
        {
            LLColor4 bg_color = bgColor;
            // do time-based fade of extra objects
            F32 fade_time = (getRoot() ? getRoot()->getSelectionFadeElapsedTime() : 0.0f);
            if (getRoot() && getRoot()->getShowSingleSelection())
            {
                // fading out
                bg_color.mV[VALPHA] = clamp_rescale(fade_time, 0.f, 0.4f, bg_color.mV[VALPHA], 0.f);
            }
            else
            {
                // fading in
                bg_color.mV[VALPHA] = clamp_rescale(fade_time, 0.f, 0.4f, 0.f, bg_color.mV[VALPHA]);
            }
            gl_rect_2d(FOCUS_LEFT,
                       focus_top,
                       getRect().getWidth() - 2,
                       focus_bottom,
                       bg_color, hasKeyboardFocus);
        }

        // Highlight for currently selected or flashing item
        if (isHighlightActive())
        {
            // Background
            gl_rect_2d(FOCUS_LEFT,
                focus_top,
                getRect().getWidth() - 2,
                focus_bottom,
                bgColor, hasKeyboardFocus);
            // Outline
            gl_rect_2d(FOCUS_LEFT,
                focus_top,
                getRect().getWidth() - 2,
                focus_bottom,
                focusOutlineColor, FALSE);
        }

        if (folder_open)
        {
            gl_rect_2d(FOCUS_LEFT,
                focus_bottom + 1, // overlap with bottom edge of above rect
                getRect().getWidth() - 2,
                0,
                focusOutlineColor, FALSE);
            if (showContent && !isFlashing())
            {
                gl_rect_2d(FOCUS_LEFT,
                    focus_bottom + 1,
                    getRect().getWidth() - 2,
                    0,
                    bgColor, TRUE);
            }
        }
    }
    else if (mIsMouseOverTitle)
    {
        gl_rect_2d(FOCUS_LEFT,
            focus_top,
            getRect().getWidth() - 2,
            focus_bottom,
            mouseOverColor, FALSE);
    }

    //--------------------------------------------------------------------------------//
    // Draw DragNDrop highlight
    //
    if (mDragAndDropTarget)
    {
        gGL.getTexUnit(0)->unbind(LLTexUnit::TT_TEXTURE);
        gl_rect_2d(FOCUS_LEFT,
            focus_top,
            getRect().getWidth() - 2,
            focus_bottom,
            bgColor, FALSE);
        if (folder_open)
        {
            gl_rect_2d(FOCUS_LEFT,
                focus_bottom + 1, // overlap with bottom edge of above rect
                getRect().getWidth() - 2,
                0,
                bgColor, FALSE);
        }
        mDragAndDropTarget = FALSE;
    }
}

void LLFolderViewItem::drawLabel(const LLFontGL * font, const F32 x, const F32 y, const LLColor4& color, F32 &right_x)
{
    //--------------------------------------------------------------------------------//
    // Draw the actual label text
    //
    font->renderUTF8(mLabel, 0, x, y, color,
        LLFontGL::LEFT, LLFontGL::BOTTOM, LLFontGL::NORMAL, LLFontGL::NO_SHADOW,
        S32_MAX, getRect().getWidth() - (S32) x - mLabelPaddingRight, &right_x, /*use_ellipses*/TRUE);
}

void LLFolderViewItem::draw()
{
    const BOOL show_context = (getRoot() ? getRoot()->getShowSelectionContext() : FALSE);
    const BOOL filled = show_context || (getRoot() ? getRoot()->getParentPanel()->hasFocus() : FALSE); // If we have keyboard focus, draw selection filled

<<<<<<< HEAD
	const Params& default_params = LLUICtrlFactory::getDefaultParams<LLFolderViewItem>();
	// <FS:Ansariel> Inventory specials
	//const S32 TOP_PAD = default_params.item_top_pad;
	const S32 TOP_PAD = mItemTopPad;
	
	const LLFontGL* font = getLabelFontForStyle(mLabelStyle);
=======
    const Params& default_params = LLUICtrlFactory::getDefaultParams<LLFolderViewItem>();
    const S32 TOP_PAD = default_params.item_top_pad;

    const LLFontGL* font = getLabelFontForStyle(mLabelStyle);
>>>>>>> 38c2a5bd

    getViewModelItem()->update();

    if(!mSingleFolderMode)
    {
        drawOpenFolderArrow(default_params, sFgColor);
    }

    drawHighlight(show_context, filled, sHighlightBgColor, sFlashBgColor, sFocusOutlineColor, sMouseOverColor);

    //--------------------------------------------------------------------------------//
    // Draw open icon
    //
    const S32 icon_x = mIndentation + mArrowSize + mTextPad;
    if (!mIconOpen.isNull() && (llabs(mControlLabelRotation) > 80)) // For open folders
    {
        mIconOpen->draw(icon_x, getRect().getHeight() - mIconOpen->getHeight() - TOP_PAD + 1);
    }
    else if (mIcon)
    {
        mIcon->draw(icon_x, getRect().getHeight() - mIcon->getHeight() - TOP_PAD + 1);
    }

    if (mIconOverlay && getRoot()->showItemLinkOverlays())
    {
        mIconOverlay->draw(icon_x, getRect().getHeight() - mIcon->getHeight() - TOP_PAD + 1);
    }

    //--------------------------------------------------------------------------------//
    // Exit if no label to draw
    //
    if (mLabel.empty())
    {
        return;
    }

    std::string::size_type filter_string_length = mViewModelItem->hasFilterStringMatch() ? mViewModelItem->getFilterStringSize() : 0;
    F32 right_x  = 0;
    F32 y = (F32)getRect().getHeight() - font->getLineHeight() - (F32)mTextPad - (F32)TOP_PAD;
    F32 text_left = (F32)getLabelXPos();
    std::string combined_string = mLabel + mLabelSuffix;

    const LLFontGL* suffix_font = getLabelFontForStyle(LLFontGL::NORMAL);
    S32 filter_offset = mViewModelItem->getFilterStringOffset();
    if (filter_string_length > 0)
    {
        S32 bottom = llfloor(getRect().getHeight() - font->getLineHeight() - 3 - TOP_PAD);
        S32 top = getRect().getHeight() - TOP_PAD;
        if(mLabelSuffix.empty() || (font == suffix_font))
        {
        S32 left = ll_round(text_left) + font->getWidth(combined_string, 0, mViewModelItem->getFilterStringOffset()) - 2;
        S32 right = left + font->getWidth(combined_string, mViewModelItem->getFilterStringOffset(), filter_string_length) + 2;

        LLUIImage* box_image = default_params.selection_image;
        LLRect box_rect(left, top, right, bottom);
        box_image->draw(box_rect, sFilterBGColor);
        }
        else
        {
            S32 label_filter_length = llmin((S32)mLabel.size() - filter_offset, (S32)filter_string_length);
            if(label_filter_length > 0)
            {
                S32 left = ll_round(text_left) + font->getWidthF32(mLabel, 0, llmin(filter_offset, (S32)mLabel.size())) - 2;
                S32 right = left + font->getWidthF32(mLabel, filter_offset, label_filter_length) + 2;
                LLUIImage* box_image = default_params.selection_image;
                LLRect box_rect(left, top, right, bottom);
                box_image->draw(box_rect, sFilterBGColor);
            }
            S32 suffix_filter_length = label_filter_length > 0 ? filter_string_length - label_filter_length : filter_string_length;
            if(suffix_filter_length > 0)
            {
                S32 suffix_offset = llmax(0, filter_offset - (S32)mLabel.size());
                S32 left = ll_round(text_left) + font->getWidthF32(mLabel, 0, mLabel.size()) + suffix_font->getWidthF32(mLabelSuffix, 0, suffix_offset) - 2;
                S32 right = left + suffix_font->getWidthF32(mLabelSuffix, suffix_offset, suffix_filter_length) + 2;
                LLUIImage* box_image = default_params.selection_image;
                LLRect box_rect(left, top, right, bottom);
                box_image->draw(box_rect, sFilterBGColor);
            }
        }
    }

    LLColor4 color = (mIsSelected && filled) ? mFontHighlightColor : mFontColor;

    if (isFadeItem())
    {
         // Fade out item color to indicate it's being cut
         color.mV[VALPHA] *= 0.5f;
    }
    drawLabel(font, text_left, y, color, right_x);

<<<<<<< HEAD
	// <FS:Ansariel> Special for locked items
	if (mViewModelItem->isLocked())
	{
		static const std::string locked_string = " (" + LLTrans::getString("LockedFolder") + ") ";
		font->renderUTF8(locked_string, 0, right_x, y, sProtectedColor,
						 LLFontGL::LEFT, LLFontGL::BOTTOM, LLFontGL::NORMAL, LLFontGL::NO_SHADOW, 
						 S32_MAX, S32_MAX, &right_x, FALSE, FALSE);
	}
	// </FS:Ansariel>

	// <FS:Ansariel> FIRE-29342: Protect folder option
	if (mViewModelItem->isProtected())
	{
		static const std::string protected_string = " (" + LLTrans::getString("ProtectedFolder") + ") ";
		font->renderUTF8(protected_string, 0, right_x, y, sProtectedColor,
						 LLFontGL::LEFT, LLFontGL::BOTTOM, LLFontGL::NORMAL, LLFontGL::NO_SHADOW, 
						 S32_MAX, S32_MAX, &right_x, FALSE, FALSE);
	}
	// </FS:Ansariel>

	//--------------------------------------------------------------------------------//
	// Draw label suffix
	//
	if (!mLabelSuffix.empty())
	{
=======
    //--------------------------------------------------------------------------------//
    // Draw label suffix
    //
    if (!mLabelSuffix.empty())
    {
>>>>>>> 38c2a5bd
        suffix_font->renderUTF8( mLabelSuffix, 0, right_x, y, isFadeItem() ? color : (LLColor4)sSuffixColor,
                          LLFontGL::LEFT, LLFontGL::BOTTOM, LLFontGL::NORMAL, LLFontGL::NO_SHADOW,
                          S32_MAX, S32_MAX, &right_x);
    }

    //--------------------------------------------------------------------------------//
    // Highlight string match
    //
    if (filter_string_length > 0)
    {
        if(mLabelSuffix.empty() || (font == suffix_font))
        {
            F32 match_string_left = text_left + font->getWidthF32(combined_string, 0, filter_offset + filter_string_length) - font->getWidthF32(combined_string, filter_offset, filter_string_length);
            F32 yy = (F32)getRect().getHeight() - font->getLineHeight() - (F32)mTextPad - (F32)TOP_PAD;
            font->renderUTF8(combined_string, filter_offset, match_string_left, yy,
                sFilterTextColor, LLFontGL::LEFT, LLFontGL::BOTTOM, LLFontGL::NORMAL, LLFontGL::NO_SHADOW,
                filter_string_length, S32_MAX, &right_x);
        }
        else
        {
            S32 label_filter_length = llmin((S32)mLabel.size() - filter_offset, (S32)filter_string_length);
            if(label_filter_length > 0)
            {
                F32 match_string_left = text_left + font->getWidthF32(mLabel, 0, filter_offset + label_filter_length) - font->getWidthF32(mLabel, filter_offset, label_filter_length);
                F32 yy = (F32)getRect().getHeight() - font->getLineHeight() - (F32)mTextPad - (F32)TOP_PAD;
                font->renderUTF8(mLabel, filter_offset, match_string_left, yy,
                    sFilterTextColor, LLFontGL::LEFT, LLFontGL::BOTTOM, LLFontGL::NORMAL, LLFontGL::NO_SHADOW,
                    label_filter_length, S32_MAX, &right_x);
            }

            S32 suffix_filter_length = label_filter_length > 0 ? filter_string_length - label_filter_length : filter_string_length;
            if(suffix_filter_length > 0)
            {
                S32 suffix_offset = llmax(0, filter_offset - (S32)mLabel.size());
                F32 match_string_left = text_left + font->getWidthF32(mLabel, 0, mLabel.size()) + suffix_font->getWidthF32(mLabelSuffix, 0, suffix_offset + suffix_filter_length) - suffix_font->getWidthF32(mLabelSuffix, suffix_offset, suffix_filter_length);
                F32 yy = (F32)getRect().getHeight() - suffix_font->getLineHeight() - (F32)mTextPad - (F32)TOP_PAD;
                suffix_font->renderUTF8(mLabelSuffix, suffix_offset, match_string_left, yy, sFilterTextColor,
                    LLFontGL::LEFT, LLFontGL::BOTTOM, LLFontGL::NORMAL, LLFontGL::NO_SHADOW,
                    suffix_filter_length, S32_MAX, &right_x);
            }
        }

    }

    //Gilbert Linden 9-20-2012: Although this should be legal, removing it because it causes the mLabelSuffix rendering to
    //be distorted...oddly. I initially added this in but didn't need it after all. So removing to prevent unnecessary bug.
    //LLView::draw();
}

const LLFolderViewModelInterface* LLFolderViewItem::getFolderViewModel( void ) const
{
    return getRoot()->getFolderViewModel();
}

LLFolderViewModelInterface* LLFolderViewItem::getFolderViewModel( void )
{
    return getRoot()->getFolderViewModel();
}

bool LLFolderViewItem::isInSelection() const
{
    return mIsSelected || (mParentFolder && mParentFolder->isInSelection());
}

// <FS:ND> Don't bother with unneeded tooltips in inventory
BOOL LLFolderViewItem::handleToolTip(S32 x, S32 y, MASK mask)
{
	if( childrenHandleToolTip( x, y, mask ) )
		return TRUE;

	int nStart = mArrowSize + mTextPad + mIconWidth + mIconPad + mIndentation;
	int nWidth = getLabelFontForStyle(mLabelStyle)->getWidth(mLabel) + nStart;

  	if( getRoot()->getParentPanel()->getRect().getWidth() < nWidth ) // Label is truncated, display tooltip
	{
		setToolTip( mLabel );
		return LLView::handleToolTip( x, y, mask );
	}
	else
		setToolTip( LLStringExplicit("") );

	// In case of root we always want to return TRUE, otherwise tooltip handling gets propagated one level up and we end with a tooltip like 'All Items'.
	if( this == getRoot() )
		return TRUE;

	return FALSE;
}
// </FS:ND>


///----------------------------------------------------------------------------
/// Class LLFolderViewFolder
///----------------------------------------------------------------------------

LLFolderViewFolder::LLFolderViewFolder( const LLFolderViewItem::Params& p ):
    LLFolderViewItem( p ),
    mIsOpen(FALSE),
    mExpanderHighlighted(FALSE),
    mCurHeight(0.f),
    mTargetHeight(0.f),
    mAutoOpenCountdown(0.f),
    mIsFolderComplete(false), // folder might have children that are not loaded yet.
    mAreChildrenInited(false), // folder might have children that are not built yet.
    mLastArrangeGeneration( -1 ),
    mLastCalculatedWidth(0)
{
}

void LLFolderViewFolder::updateLabelRotation()
{
    if (mAutoOpenCountdown != 0.f)
    {
        mControlLabelRotation = mAutoOpenCountdown * -90.f;
    }
    else if (isOpen())
    {
        mControlLabelRotation = lerp(mControlLabelRotation, -90.f, LLSmoothInterpolation::getInterpolant(0.04f));
    }
    else
    {
        mControlLabelRotation = lerp(mControlLabelRotation, 0.f, LLSmoothInterpolation::getInterpolant(0.025f));
    }
}

// Destroys the object
LLFolderViewFolder::~LLFolderViewFolder( void )
{
    // The LLView base class takes care of object destruction. make sure that we
    // don't have mouse or keyboard focus
    gFocusMgr.releaseFocusIfNeeded( this ); // calls onCommit()
}

// addToFolder() returns TRUE if it succeeds. FALSE otherwise
void LLFolderViewFolder::addToFolder(LLFolderViewFolder* folder)
{
    folder->addFolder(this);

    // Compute indentation since parent folder changed
    mIndentation = (getParentFolder())
        ? getParentFolder()->getIndentation() + mLocalIndentation
        : 0;

    if(isOpen() && folder->isOpen())
    {
        requestArrange();
    }
}

static LLTrace::BlockTimerStatHandle FTM_ARRANGE("Arrange");

// Make everything right and in the right place ready for drawing (CHUI-849)
// * Sort everything correctly if necessary
// * Turn widgets visible/invisible according to their model filtering state
// * Takes animation state into account for opening/closing of folders (this makes widgets visible/invisible)
// * Reposition visible widgets so that they line up correctly with no gap
// * Compute the width and height of the current folder and its children
// * Makes sure that this view and its children are the right size
S32 LLFolderViewFolder::arrange( S32* width, S32* height )
{
    // Sort before laying out contents
    // Note that we sort from the root (CHUI-849)
    if (mAreChildrenInited)
    {
        getRoot()->getFolderViewModel()->sort(this);
    }

    LL_RECORD_BLOCK_TIME(FTM_ARRANGE);

    // evaluate mHasVisibleChildren
    mHasVisibleChildren = false;
    if (mAreChildrenInited && getViewModelItem()->descendantsPassedFilter())
    {
        // We have to verify that there's at least one child that's not filtered out
        bool found = false;
        // Try the items first
        for (items_t::iterator iit = mItems.begin(); iit != mItems.end(); ++iit)
        {
            LLFolderViewItem* itemp = (*iit);
            found = itemp->isPotentiallyVisible();
            if (found)
                break;
        }
        if (!found)
        {
            // If no item found, try the folders
            for (folders_t::iterator fit = mFolders.begin(); fit != mFolders.end(); ++fit)
            {
                LLFolderViewFolder* folderp = (*fit);
                found = folderp->isPotentiallyVisible();
                if (found)
                    break;
            }
        }

        mHasVisibleChildren = found;
    }
    if (!mIsFolderComplete && mAreChildrenInited)
    {
        mIsFolderComplete = getFolderViewModel()->isFolderComplete(this);
    }



    // calculate height as a single item (without any children), and reshapes rectangle to match
    LLFolderViewItem::arrange( width, height );

    // clamp existing animated height so as to never get smaller than a single item
    mCurHeight = llmax((F32)*height, mCurHeight);

    // initialize running height value as height of single item in case we have no children
    F32 running_height = (F32)*height;
    F32 target_height = (F32)*height;

    // are my children visible?
    if (needsArrange())
    {
        // set last arrange generation first, in case children are animating
        // and need to be arranged again
        mLastArrangeGeneration = getRoot()->getArrangeGeneration();
        if (isOpen())
        {
            // Add sizes of children
            S32 parent_item_height = getRect().getHeight();

            for(folders_t::iterator fit = mFolders.begin(); fit != mFolders.end(); ++fit)
            {
                LLFolderViewFolder* folderp = (*fit);
                folderp->setVisible(folderp->isPotentiallyVisible());

                if (folderp->getVisible())
                {
                    S32 child_width = *width;
                    S32 child_height = 0;
                    S32 child_top = parent_item_height - ll_round(running_height);

                    target_height += folderp->arrange( &child_width, &child_height );

                    running_height += (F32)child_height;
                    *width = llmax(*width, child_width);
                    folderp->setOrigin( 0, child_top - folderp->getRect().getHeight() );
                }
            }
            for(items_t::iterator iit = mItems.begin();
                iit != mItems.end(); ++iit)
            {
                LLFolderViewItem* itemp = (*iit);
                itemp->setVisible(itemp->isPotentiallyVisible());

                if (itemp->getVisible())
                {
                    S32 child_width = *width;
                    S32 child_height = 0;
                    S32 child_top = parent_item_height - ll_round(running_height);

                    target_height += itemp->arrange( &child_width, &child_height );
                    // don't change width, as this item is as wide as its parent folder by construction
                    itemp->reshape( itemp->getRect().getWidth(), child_height);

                    running_height += (F32)child_height;
                    *width = llmax(*width, child_width);
                    itemp->setOrigin( 0, child_top - itemp->getRect().getHeight() );
                }
            }
        }

        mTargetHeight = target_height;
        // cache this width so next time we can just return it
        mLastCalculatedWidth = *width;
    }
    else
    {
        // just use existing width
        *width = mLastCalculatedWidth;
    }

    // animate current height towards target height
    if (llabs(mCurHeight - mTargetHeight) > 1.f)
    {
        mCurHeight = lerp(mCurHeight, mTargetHeight, LLSmoothInterpolation::getInterpolant(isOpen() ? FOLDER_OPEN_TIME_CONSTANT : FOLDER_CLOSE_TIME_CONSTANT));

        requestArrange();

        // hide child elements that fall out of current animated height
        for (folders_t::iterator iter = mFolders.begin();
            iter != mFolders.end();)
        {
            folders_t::iterator fit = iter++;
            // number of pixels that bottom of folder label is from top of parent folder
            if (getRect().getHeight() - (*fit)->getRect().mTop + (*fit)->getItemHeight()
                > ll_round(mCurHeight) + mMaxFolderItemOverlap)
            {
                // hide if beyond current folder height
                (*fit)->setVisible(FALSE);
            }
        }

        for (items_t::iterator iter = mItems.begin();
            iter != mItems.end();)
        {
            items_t::iterator iit = iter++;
            // number of pixels that bottom of item label is from top of parent folder
            if (getRect().getHeight() - (*iit)->getRect().mBottom
                > ll_round(mCurHeight) + mMaxFolderItemOverlap)
            {
                (*iit)->setVisible(FALSE);
            }
        }
    }
    else
    {
        mCurHeight = mTargetHeight;
    }

    // don't change width as this item is already as wide as its parent folder
    reshape(getRect().getWidth(),ll_round(mCurHeight));

    // pass current height value back to parent
    *height = ll_round(mCurHeight);

    return ll_round(mTargetHeight);
}

BOOL LLFolderViewFolder::needsArrange()
{
    return mLastArrangeGeneration < getRoot()->getArrangeGeneration();
}

bool LLFolderViewFolder::descendantsPassedFilter(S32 filter_generation)
{
    return getViewModelItem()->descendantsPassedFilter(filter_generation);
}

// Passes selection information on to children and record selection
// information if necessary.
BOOL LLFolderViewFolder::setSelection(LLFolderViewItem* selection, BOOL openitem,
                                      BOOL take_keyboard_focus)
{
    BOOL rv = FALSE;
    if (selection == this)
    {
        if (!isSelected())
        {
            selectItem();
        }
        rv = TRUE;
    }
    else
    {
        if (isSelected())
        {
            deselectItem();
        }
        rv = FALSE;
    }
    BOOL child_selected = FALSE;

    for (folders_t::iterator iter = mFolders.begin();
        iter != mFolders.end();)
    {
        folders_t::iterator fit = iter++;
        if((*fit)->setSelection(selection, openitem, take_keyboard_focus))
        {
            rv = TRUE;
            child_selected = TRUE;
        }
    }
    for (items_t::iterator iter = mItems.begin();
        iter != mItems.end();)
    {
        items_t::iterator iit = iter++;
        if((*iit)->setSelection(selection, openitem, take_keyboard_focus))
        {
            rv = TRUE;
            child_selected = TRUE;
        }
    }
    if(openitem && child_selected && !mSingleFolderMode)
    {
        setOpenArrangeRecursively(TRUE);
    }
    return rv;
}

// This method is used to change the selection of an item.
// Recursively traverse all children; if 'selection' is 'this' then change
// the select status if necessary.
// Returns TRUE if the selection state of this folder, or of a child, was changed.
BOOL LLFolderViewFolder::changeSelection(LLFolderViewItem* selection, BOOL selected)
{
    BOOL rv = FALSE;
    if(selection == this)
    {
        if (isSelected() != selected)
        {
            rv = TRUE;
            if (selected)
            {
                selectItem();
            }
            else
            {
                deselectItem();
            }
        }
    }

    for (folders_t::iterator iter = mFolders.begin();
        iter != mFolders.end();)
    {
        folders_t::iterator fit = iter++;
        if((*fit)->changeSelection(selection, selected))
        {
            rv = TRUE;
        }
    }
    for (items_t::iterator iter = mItems.begin();
        iter != mItems.end();)
    {
        items_t::iterator iit = iter++;
        if((*iit)->changeSelection(selection, selected))
        {
            rv = TRUE;
        }
    }
    return rv;
}

LLFolderViewFolder* LLFolderViewFolder::getCommonAncestor(LLFolderViewItem* item_a, LLFolderViewItem* item_b, bool& reverse)
{
    if (!item_a->getParentFolder() || !item_b->getParentFolder()) return NULL;

    std::deque<LLFolderViewFolder*> item_a_ancestors;

    LLFolderViewFolder* parent = item_a->getParentFolder();
    while(parent)
    {
        item_a_ancestors.push_back(parent);
        parent = parent->getParentFolder();
    }

    std::deque<LLFolderViewFolder*> item_b_ancestors;

    parent = item_b->getParentFolder();
    while(parent)
    {
        item_b_ancestors.push_back(parent);
        parent = parent->getParentFolder();
    }

    LLFolderViewFolder* common_ancestor = item_a->getRoot();

    while(item_a_ancestors.size() > item_b_ancestors.size())
    {
        item_a = item_a_ancestors.front();
        item_a_ancestors.pop_front();
    }

    while(item_b_ancestors.size() > item_a_ancestors.size())
    {
        item_b = item_b_ancestors.front();
        item_b_ancestors.pop_front();
    }

    while(item_a_ancestors.size())
    {
        common_ancestor = item_a_ancestors.front();

        if (item_a_ancestors.front() == item_b_ancestors.front())
        {
            // which came first, sibling a or sibling b?
            for (folders_t::iterator it = common_ancestor->mFolders.begin(), end_it = common_ancestor->mFolders.end();
                it != end_it;
                ++it)
            {
                LLFolderViewItem* item = *it;

                if (item == item_a)
                {
                    reverse = false;
                    return common_ancestor;
                }
                if (item == item_b)
                {
                    reverse = true;
                    return common_ancestor;
                }
            }

            for (items_t::iterator it = common_ancestor->mItems.begin(), end_it = common_ancestor->mItems.end();
                it != end_it;
                ++it)
            {
                LLFolderViewItem* item = *it;

                if (item == item_a)
                {
                    reverse = false;
                    return common_ancestor;
                }
                if (item == item_b)
                {
                    reverse = true;
                    return common_ancestor;
                }
            }
            break;
        }

        item_a = item_a_ancestors.front();
        item_a_ancestors.pop_front();
        item_b = item_b_ancestors.front();
        item_b_ancestors.pop_front();
    }

    return NULL;
}

void LLFolderViewFolder::gatherChildRangeExclusive(LLFolderViewItem* start, LLFolderViewItem* end, bool reverse, std::vector<LLFolderViewItem*>& items)
{
    bool selecting = start == NULL;
    if (reverse)
    {
        for (items_t::reverse_iterator it = mItems.rbegin(), end_it = mItems.rend();
            it != end_it;
            ++it)
        {
            if (*it == end)
            {
                return;
            }
            if (selecting && (*it)->getVisible())
            {
                items.push_back(*it);
            }

            if (*it == start)
            {
                selecting = true;
            }
        }
        for (folders_t::reverse_iterator it = mFolders.rbegin(), end_it = mFolders.rend();
            it != end_it;
            ++it)
        {
            if (*it == end)
            {
                return;
            }

            if (selecting && (*it)->getVisible())
            {
                items.push_back(*it);
            }

            if (*it == start)
            {
                selecting = true;
            }
        }
    }
    else
    {
        for (folders_t::iterator it = mFolders.begin(), end_it = mFolders.end();
            it != end_it;
            ++it)
        {
            if (*it == end)
            {
                return;
            }

            if (selecting && (*it)->getVisible())
            {
                items.push_back(*it);
            }

            if (*it == start)
            {
                selecting = true;
            }
        }
        for (items_t::iterator it = mItems.begin(), end_it = mItems.end();
            it != end_it;
            ++it)
        {
            if (*it == end)
            {
                return;
            }

            if (selecting && (*it)->getVisible())
            {
                items.push_back(*it);
            }

            if (*it == start)
            {
                selecting = true;
            }
        }
    }
}

void LLFolderViewFolder::extendSelectionTo(LLFolderViewItem* new_selection)
{
    if (getRoot()->getAllowMultiSelect() == FALSE) return;

    LLFolderViewItem* cur_selected_item = getRoot()->getCurSelectedItem();
    if (cur_selected_item == NULL)
    {
        cur_selected_item = new_selection;
    }


    bool reverse = false;
    LLFolderViewFolder* common_ancestor = getCommonAncestor(cur_selected_item, new_selection, reverse);
    if (!common_ancestor) return;

    LLFolderViewItem* last_selected_item_from_cur = cur_selected_item;
    LLFolderViewFolder* cur_folder = cur_selected_item->getParentFolder();

    std::vector<LLFolderViewItem*> items_to_select_forward;

    while(cur_folder != common_ancestor)
    {
        cur_folder->gatherChildRangeExclusive(last_selected_item_from_cur, NULL, reverse, items_to_select_forward);

        last_selected_item_from_cur = cur_folder;
        cur_folder = cur_folder->getParentFolder();
    }

    std::vector<LLFolderViewItem*> items_to_select_reverse;

    LLFolderViewItem* last_selected_item_from_new = new_selection;
    cur_folder = new_selection->getParentFolder();
    while(cur_folder != common_ancestor)
    {
        cur_folder->gatherChildRangeExclusive(last_selected_item_from_new, NULL, !reverse, items_to_select_reverse);

        last_selected_item_from_new = cur_folder;
        cur_folder = cur_folder->getParentFolder();
    }

    common_ancestor->gatherChildRangeExclusive(last_selected_item_from_cur, last_selected_item_from_new, reverse, items_to_select_forward);

    for (std::vector<LLFolderViewItem*>::reverse_iterator it = items_to_select_reverse.rbegin(), end_it = items_to_select_reverse.rend();
        it != end_it;
        ++it)
    {
        items_to_select_forward.push_back(*it);
    }

    LLFolderView* root = getRoot();

    BOOL selection_reverse = new_selection->isSelected(); //indication that some elements are being deselected

    // array always go from 'will be selected' to ' will be unselected', iterate
    // in opposite direction to simplify identification of 'point of origin' in
    // case it is in the list we are working with
    for (std::vector<LLFolderViewItem*>::reverse_iterator it = items_to_select_forward.rbegin(), end_it = items_to_select_forward.rend();
        it != end_it;
        ++it)
    {
        LLFolderViewItem* item = *it;
        BOOL selected = item->isSelected();
        if (!selection_reverse && selected)
        {
            // it is our 'point of origin' where we shift/expand from
            // don't deselect it
            selection_reverse = TRUE;
        }
        else
        {
            root->changeSelection(item, !selected);
        }
    }

    if (selection_reverse)
    {
        // at some point we reversed selection, first element should be deselected
        root->changeSelection(last_selected_item_from_cur, FALSE);
    }

    // element we expand to should always be selected
    root->changeSelection(new_selection, TRUE);
}


void LLFolderViewFolder::destroyView()
{
    while (!mItems.empty())
    {
        LLFolderViewItem *itemp = mItems.back();
        mItems.pop_back();
        itemp->destroyView(); // LLFolderViewItem::destroyView() removes entry from mItems
    }

    while (!mFolders.empty())
    {
        LLFolderViewFolder *folderp = mFolders.back();
        mFolders.pop_back();
        folderp->destroyView(); // LLFolderVievFolder::destroyView() removes entry from mFolders
    }

    LLFolderViewItem::destroyView();
}

// extractItem() removes the specified item from the folder, but
// doesn't delete it.
void LLFolderViewFolder::extractItem( LLFolderViewItem* item, bool deparent_model )
{
    if (item->isSelected())
        getRoot()->clearSelection();
    items_t::iterator it = std::find(mItems.begin(), mItems.end(), item);
    if(it == mItems.end())
    {
        // This is an evil downcast. However, it's only doing
        // pointer comparison to find if (which it should be ) the
        // item is in the container, so it's pretty safe.
        LLFolderViewFolder* f = static_cast<LLFolderViewFolder*>(item);
        folders_t::iterator ft;
        ft = std::find(mFolders.begin(), mFolders.end(), f);
        if (ft != mFolders.end())
        {
            mFolders.erase(ft);
        }
    }
    else
    {
        mItems.erase(it);
    }
    //item has been removed, need to update filter
    if (deparent_model)
    {
        // in some cases model does not belong to parent view, is shared between views
        getViewModelItem()->removeChild(item->getViewModelItem());
    }
    //because an item is going away regardless of filter status, force rearrange
    requestArrange();
    removeChild(item);
}

BOOL LLFolderViewFolder::isMovable()
{
    if( !(getViewModelItem()->isItemMovable()) )
    {
            return FALSE;
        }

        for (items_t::iterator iter = mItems.begin();
            iter != mItems.end();)
        {
            items_t::iterator iit = iter++;
            if(!(*iit)->isMovable())
            {
                return FALSE;
            }
        }

        for (folders_t::iterator iter = mFolders.begin();
            iter != mFolders.end();)
        {
            folders_t::iterator fit = iter++;
            if(!(*fit)->isMovable())
            {
                return FALSE;
            }
        }
    return TRUE;
}


BOOL LLFolderViewFolder::isRemovable()
{
    if( !(getViewModelItem()->isItemRemovable()) )
    {
            return FALSE;
        }

        for (items_t::iterator iter = mItems.begin();
            iter != mItems.end();)
        {
            items_t::iterator iit = iter++;
            if(!(*iit)->isRemovable())
            {
                return FALSE;
            }
        }

        for (folders_t::iterator iter = mFolders.begin();
            iter != mFolders.end();)
        {
            folders_t::iterator fit = iter++;
            if(!(*fit)->isRemovable())
            {
                return FALSE;
            }
        }
    return TRUE;
}

void LLFolderViewFolder::destroyRoot()
{
    delete this;
}

// this is an internal method used for adding items to folders.
void LLFolderViewFolder::addItem(LLFolderViewItem* item)
{
    if (item->getParentFolder())
    {
        item->getParentFolder()->extractItem(item);
    }
    item->setParentFolder(this);

    mItems.push_back(item);

    item->setRect(LLRect(0, 0, getRect().getWidth(), 0));
    item->setVisible(FALSE);

    addChild(item);

    // When the model is already hooked into a hierarchy (i.e. has a parent), do not reparent it
    // Note: this happens when models are created before views or shared between views
    if (!item->getViewModelItem()->hasParent())
    {
        getViewModelItem()->addChild(item->getViewModelItem());
    }
}

// this is an internal method used for adding items to folders.
void LLFolderViewFolder::addFolder(LLFolderViewFolder* folder)
{
    if (folder->mParentFolder)
    {
        folder->mParentFolder->extractItem(folder);
    }
    folder->mParentFolder = this;
    mFolders.push_back(folder);
    folder->setOrigin(0, 0);
    folder->reshape(getRect().getWidth(), 0);
    folder->setVisible(FALSE);
    // rearrange all descendants too, as our indentation level might have changed
    //folder->requestArrange();
    //requestSort();

    addChild(folder);

    // When the model is already hooked into a hierarchy (i.e. has a parent), do not reparent it
    // Note: this happens when models are created before views or shared between views
    if (!folder->getViewModelItem()->hasParent())
    {
        getViewModelItem()->addChild(folder->getViewModelItem());
    }
}

void LLFolderViewFolder::requestArrange()
{
    mLastArrangeGeneration = -1;
    // flag all items up to root
    if (mParentFolder)
    {
        mParentFolder->requestArrange();
    }
}

void LLFolderViewFolder::toggleOpen()
{
    setOpen(!isOpen());
}

// Force a folder open or closed
void LLFolderViewFolder::setOpen(BOOL openitem)
{
    if(mSingleFolderMode)
    {
        // navigateToFolder can destroy this view
        // delay it in case setOpen was called from click or key processing
        doOnIdleOneTime([this]()
                        {
                            getViewModelItem()->navigateToFolder();
                        });
    }
    else
    {
        setOpenArrangeRecursively(openitem);
    }
}

void LLFolderViewFolder::setOpenArrangeRecursively(BOOL openitem, ERecurseType recurse)
{
    BOOL was_open = isOpen();
    mIsOpen = openitem;
        if(!was_open && openitem)
        {
            getViewModelItem()->openItem();
            // openItem() will request content, it won't be incomplete
            mIsFolderComplete = true;
        }
        else if(was_open && !openitem)
        {
        getViewModelItem()->closeItem();
    }

    if (recurse == RECURSE_DOWN || recurse == RECURSE_UP_DOWN)
    {
        for (folders_t::iterator iter = mFolders.begin();
            iter != mFolders.end();)
        {
            folders_t::iterator fit = iter++;
            (*fit)->setOpenArrangeRecursively(openitem, RECURSE_DOWN);      /* Flawfinder: ignore */
        }
    }
    if (mParentFolder
        &&  (recurse == RECURSE_UP
            || recurse == RECURSE_UP_DOWN))
    {
        mParentFolder->setOpenArrangeRecursively(openitem, RECURSE_UP);
    }

    if (was_open != isOpen())
    {
        requestArrange();
    }
}

BOOL LLFolderViewFolder::handleDragAndDropFromChild(MASK mask,
                                                    BOOL drop,
                                                    EDragAndDropType c_type,
                                                    void* cargo_data,
                                                    EAcceptance* accept,
                                                    std::string& tooltip_msg)
{
    BOOL accepted = mViewModelItem->dragOrDrop(mask,drop,c_type,cargo_data, tooltip_msg);
    if (accepted)
    {
        mDragAndDropTarget = TRUE;
        *accept = ACCEPT_YES_MULTI;
    }
    else
    {
        *accept = ACCEPT_NO;
    }

    // drag and drop to child item, so clear pending auto-opens
    getRoot()->autoOpenTest(NULL);

    return TRUE;
}

void LLFolderViewFolder::openItem( void )
{
    toggleOpen();
}

void LLFolderViewFolder::applyFunctorToChildren(LLFolderViewFunctor& functor)
{
    for (folders_t::iterator iter = mFolders.begin();
        iter != mFolders.end();)
    {
        folders_t::iterator fit = iter++;
        functor.doItem((*fit));
    }
    for (items_t::iterator iter = mItems.begin();
        iter != mItems.end();)
    {
        items_t::iterator iit = iter++;
        functor.doItem((*iit));
    }
}

void LLFolderViewFolder::applyFunctorRecursively(LLFolderViewFunctor& functor)
{
    functor.doFolder(this);

    for (folders_t::iterator iter = mFolders.begin();
        iter != mFolders.end();)
    {
        folders_t::iterator fit = iter++;
        (*fit)->applyFunctorRecursively(functor);
    }
    for (items_t::iterator iter = mItems.begin();
        iter != mItems.end();)
    {
        items_t::iterator iit = iter++;
        functor.doItem((*iit));
    }
}

// LLView functionality
BOOL LLFolderViewFolder::handleDragAndDrop(S32 x, S32 y, MASK mask,
                                           BOOL drop,
                                           EDragAndDropType cargo_type,
                                           void* cargo_data,
                                           EAcceptance* accept,
                                           std::string& tooltip_msg)
{
    BOOL handled = FALSE;

    if (isOpen())
    {
        handled = (childrenHandleDragAndDrop(x, y, mask, drop, cargo_type, cargo_data, accept, tooltip_msg) != NULL);
    }

    if (!handled)
    {
        handleDragAndDropToThisFolder(mask, drop, cargo_type, cargo_data, accept, tooltip_msg);

        LL_DEBUGS("UserInput") << "dragAndDrop handled by LLFolderViewFolder" << LL_ENDL;
    }

    return TRUE;
}

BOOL LLFolderViewFolder::handleDragAndDropToThisFolder(MASK mask,
                                                       BOOL drop,
                                                       EDragAndDropType cargo_type,
                                                       void* cargo_data,
                                                       EAcceptance* accept,
                                                       std::string& tooltip_msg)
{
    if (!mAllowDrop)
    {
        *accept = ACCEPT_NO;
        tooltip_msg = LLTrans::getString("TooltipOutboxCannotDropOnRoot");
        return TRUE;
    }

    BOOL accepted = getViewModelItem()->dragOrDrop(mask,drop,cargo_type,cargo_data, tooltip_msg);

    if (accepted)
    {
        mDragAndDropTarget = TRUE;
        *accept = ACCEPT_YES_MULTI;
    }
    else
    {
        *accept = ACCEPT_NO;
    }

    if (!drop && accepted)
    {
        getRoot()->autoOpenTest(this);
    }

    return TRUE;
}


BOOL LLFolderViewFolder::handleRightMouseDown( S32 x, S32 y, MASK mask )
{
    BOOL handled = FALSE;

    if( isOpen() )
    {
        handled = childrenHandleRightMouseDown( x, y, mask ) != NULL;
    }
    if (!handled)
    {
        handled = LLFolderViewItem::handleRightMouseDown( x, y, mask );
    }
    return handled;
}


BOOL LLFolderViewFolder::handleHover(S32 x, S32 y, MASK mask)
{
    mIsMouseOverTitle = (y > (getRect().getHeight() - mItemHeight));

    BOOL handled = LLView::handleHover(x, y, mask);

    if (!handled)
    {
        // this doesn't do child processing
        handled = LLFolderViewItem::handleHover(x, y, mask);
    }

    return handled;
}

BOOL LLFolderViewFolder::handleMouseDown( S32 x, S32 y, MASK mask )
{
    BOOL handled = FALSE;
    if( isOpen() )
    {
        handled = childrenHandleMouseDown(x,y,mask) != NULL;
    }
    if( !handled )
    {
        if((mIndentation < x && x < mIndentation + (isCollapsed() ? 0 : mArrowSize) + mTextPad)
           && !mSingleFolderMode)
        {
            toggleOpen();
            handled = TRUE;
        }
        else
        {
            // do normal selection logic
            handled = LLFolderViewItem::handleMouseDown(x, y, mask);
        }
    }

    return handled;
}

BOOL LLFolderViewFolder::handleDoubleClick( S32 x, S32 y, MASK mask )
{
    BOOL handled = FALSE;
    if(mSingleFolderMode)
    {
        static LLUICachedControl<bool> double_click_new_window("SingleModeDoubleClickOpenWindow", false);
        if (double_click_new_window)
        {
            getViewModelItem()->navigateToFolder(true);
        }
        else
        {
            // navigating is going to destroy views and change children
            // delay it untill handleDoubleClick processing is complete
            doOnIdleOneTime([this]()
                            {
                                getViewModelItem()->navigateToFolder(false);
                            });
        }
        return TRUE;
    }

    if( isOpen() )
    {
        handled = childrenHandleDoubleClick( x, y, mask ) != NULL;
    }
    if( !handled )
    {
        if(mDoubleClickOverride)
        {
            static LLUICachedControl<U32> double_click_action("MultiModeDoubleClickFolder", false);
            if (double_click_action == 1)
            {
                getViewModelItem()->navigateToFolder(true);
                return TRUE;
            }
            if (double_click_action == 2)
            {
                getViewModelItem()->navigateToFolder(false, true);
                return TRUE;
            }
        }
        if(mIndentation < x && x < mIndentation + (isCollapsed() ? 0 : mArrowSize) + mTextPad)
        {
            // don't select when user double-clicks plus sign
            // so as not to contradict single-click behavior
            toggleOpen();
        }
        else
        {
            getRoot()->setSelection(this, FALSE);
            toggleOpen();
        }
        handled = TRUE;
    }
    return handled;
}

void LLFolderViewFolder::draw()
{
    updateLabelRotation();

    LLFolderViewItem::draw();

    // draw children if root folder, or any other folder that is open or animating to closed state
    if( getRoot() == this || (isOpen() || mCurHeight != mTargetHeight ))
    {
        LLView::draw();
    }

    mExpanderHighlighted = FALSE;
}

// this does prefix traversal, as folders are listed above their contents
LLFolderViewItem* LLFolderViewFolder::getNextFromChild( LLFolderViewItem* item, BOOL include_children )
{
    BOOL found_item = FALSE;

    LLFolderViewItem* result = NULL;
    // when not starting from a given item, start at beginning
    if(item == NULL)
    {
        found_item = TRUE;
    }

    // find current item among children
    folders_t::iterator fit = mFolders.begin();
    folders_t::iterator fend = mFolders.end();

    items_t::iterator iit = mItems.begin();
    items_t::iterator iend = mItems.end();

    // if not trivially starting at the beginning, we have to find the current item
    if (!found_item)
    {
        // first, look among folders, since they are always above items
        for(; fit != fend; ++fit)
        {
            if(item == (*fit))
            {
                found_item = TRUE;
                // if we are on downwards traversal
                if (include_children && (*fit)->isOpen())
                {
                    // look for first descendant
                    return (*fit)->getNextFromChild(NULL, TRUE);
                }
                // otherwise advance to next folder
                ++fit;
                include_children = TRUE;
                break;
            }
        }

        // didn't find in folders?  Check items...
        if (!found_item)
        {
            for(; iit != iend; ++iit)
            {
                if(item == (*iit))
                {
                    found_item = TRUE;
                    // point to next item
                    ++iit;
                    break;
                }
            }
        }
    }

    if (!found_item)
    {
        // you should never call this method with an item that isn't a child
        // so we should always find something
        llassert(FALSE);
        return NULL;
    }

    // at this point, either iit or fit point to a candidate "next" item
    // if both are out of range, we need to punt up to our parent

    // now, starting from found folder, continue through folders
    // searching for next visible folder
    while(fit != fend && !(*fit)->getVisible())
    {
        // turn on downwards traversal for next folder
        ++fit;
    }

    if (fit != fend)
    {
        result = (*fit);
    }
    else
    {
        // otherwise, scan for next visible item
        while(iit != iend && !(*iit)->getVisible())
        {
            ++iit;
        }

        // check to see if we have a valid item
        if (iit != iend)
        {
            result = (*iit);
        }
    }

    if( !result && mParentFolder )
    {
        // If there are no siblings or children to go to, recurse up one level in the tree
        // and skip children for this folder, as we've already discounted them
        result = mParentFolder->getNextFromChild(this, FALSE);
    }

    return result;
}

// this does postfix traversal, as folders are listed above their contents
LLFolderViewItem* LLFolderViewFolder::getPreviousFromChild( LLFolderViewItem* item, BOOL include_children )
{
    BOOL found_item = FALSE;

    LLFolderViewItem* result = NULL;
    // when not starting from a given item, start at end
    if(item == NULL)
    {
        found_item = TRUE;
    }

    // find current item among children
    folders_t::reverse_iterator fit = mFolders.rbegin();
    folders_t::reverse_iterator fend = mFolders.rend();

    items_t::reverse_iterator iit = mItems.rbegin();
    items_t::reverse_iterator iend = mItems.rend();

    // if not trivially starting at the end, we have to find the current item
    if (!found_item)
    {
        // first, look among items, since they are always below the folders
        for(; iit != iend; ++iit)
        {
            if(item == (*iit))
            {
                found_item = TRUE;
                // point to next item
                ++iit;
                break;
            }
        }

        // didn't find in items?  Check folders...
        if (!found_item)
        {
            for(; fit != fend; ++fit)
            {
                if(item == (*fit))
                {
                    found_item = TRUE;
                    // point to next folder
                    ++fit;
                    break;
                }
            }
        }
    }

    if (!found_item)
    {
        // you should never call this method with an item that isn't a child
        // so we should always find something
        llassert(FALSE);
        return NULL;
    }

    // at this point, either iit or fit point to a candidate "next" item
    // if both are out of range, we need to punt up to our parent

    // now, starting from found item, continue through items
    // searching for next visible item
    while(iit != iend && !(*iit)->getVisible())
    {
        ++iit;
    }

    if (iit != iend)
    {
        // we found an appropriate item
        result = (*iit);
    }
    else
    {
        // otherwise, scan for next visible folder
        while(fit != fend && !(*fit)->getVisible())
        {
            ++fit;
        }

        // check to see if we have a valid folder
        if (fit != fend)
        {
            // try selecting child element of this folder
            if ((*fit)->isOpen() && include_children)
            {
                result = (*fit)->getPreviousFromChild(NULL);
            }
            else
            {
                result = (*fit);
            }
        }
    }

    if( !result )
    {
        // If there are no siblings or children to go to, recurse up one level in the tree
        // which gets back to this folder, which will only be visited if it is a valid, visible item
        result = this;
    }

    return result;
}
<|MERGE_RESOLUTION|>--- conflicted
+++ resolved
@@ -122,8 +122,8 @@
     double_click_override("double_click_override", false),
     arrow_size("arrow_size", 0),
     max_folder_item_overlap("max_folder_item_overlap", 0),
-	// <FS:Ansariel> Inventory specials
-	for_inventory("for_inventory", false)
+    // <FS:Ansariel> Inventory specials
+    for_inventory("for_inventory", false)
 {
 }
 
@@ -168,46 +168,26 @@
     mForInventory(p.for_inventory),
     mItemTopPad(p.item_top_pad)
 {
-<<<<<<< HEAD
-	if (!sColorSetInitialized)
-	{
-		// <FS:Ansariel> Make inventory selection color independent from menu color
-		//sFgColor = LLUIColorTable::instance().getColor("MenuItemEnabledColor", DEFAULT_WHITE);
-		//sHighlightBgColor = LLUIColorTable::instance().getColor("MenuItemHighlightBgColor", DEFAULT_WHITE);
-		sFgColor = LLUIColorTable::instance().getColor("InventoryItemEnabledColor", DEFAULT_WHITE);
-		sHighlightBgColor = LLUIColorTable::instance().getColor("InventoryItemHighlightBgColor", DEFAULT_WHITE);
-		// </FS:Ansariel> Make inventory selection color independent from menu color
-		sFlashBgColor = LLUIColorTable::instance().getColor("MenuItemFlashBgColor", DEFAULT_WHITE);
-		sFocusOutlineColor = LLUIColorTable::instance().getColor("InventoryFocusOutlineColor", DEFAULT_WHITE);
-		sMouseOverColor = LLUIColorTable::instance().getColor("InventoryMouseOverColor", DEFAULT_WHITE);
-		sFilterBGColor = LLUIColorTable::instance().getColor("FilterBackgroundColor", DEFAULT_WHITE);
-		sFilterTextColor = LLUIColorTable::instance().getColor("FilterTextColor", DEFAULT_WHITE);
-		// <FS:Ansariel> Fix misleading color name
-		//sSuffixColor = LLUIColorTable::instance().getColor("InventoryItemLinkColor", DEFAULT_WHITE);
-		sSuffixColor = LLUIColorTable::instance().getColor("InventoryItemSuffixColor", DEFAULT_WHITE);
-		// </FS:Ansariel>
-		sSearchStatusColor = LLUIColorTable::instance().getColor("InventorySearchStatusColor", DEFAULT_WHITE);
-		// <FS:Ansariel> Special for protected items
-		sProtectedColor = LLUIColorTable::instance().getColor("InventoryProtectedColor", DEFAULT_WHITE);
-		sColorSetInitialized = true;
-	}
-
-	if (mViewModelItem)
-	{
-		mViewModelItem->setFolderViewItem(this);
-	}
-=======
     if (!sColorSetInitialized)
     {
-        sFgColor = LLUIColorTable::instance().getColor("MenuItemEnabledColor", DEFAULT_WHITE);
-        sHighlightBgColor = LLUIColorTable::instance().getColor("MenuItemHighlightBgColor", DEFAULT_WHITE);
+        // <FS:Ansariel> Make inventory selection color independent from menu color
+        //sFgColor = LLUIColorTable::instance().getColor("MenuItemEnabledColor", DEFAULT_WHITE);
+        //sHighlightBgColor = LLUIColorTable::instance().getColor("MenuItemHighlightBgColor", DEFAULT_WHITE);
+        sFgColor = LLUIColorTable::instance().getColor("InventoryItemEnabledColor", DEFAULT_WHITE);
+        sHighlightBgColor = LLUIColorTable::instance().getColor("InventoryItemHighlightBgColor", DEFAULT_WHITE);
+        // </FS:Ansariel> Make inventory selection color independent from menu color
         sFlashBgColor = LLUIColorTable::instance().getColor("MenuItemFlashBgColor", DEFAULT_WHITE);
         sFocusOutlineColor = LLUIColorTable::instance().getColor("InventoryFocusOutlineColor", DEFAULT_WHITE);
         sMouseOverColor = LLUIColorTable::instance().getColor("InventoryMouseOverColor", DEFAULT_WHITE);
         sFilterBGColor = LLUIColorTable::instance().getColor("FilterBackgroundColor", DEFAULT_WHITE);
         sFilterTextColor = LLUIColorTable::instance().getColor("FilterTextColor", DEFAULT_WHITE);
-        sSuffixColor = LLUIColorTable::instance().getColor("InventoryItemLinkColor", DEFAULT_WHITE);
+        // <FS:Ansariel> Fix misleading color name
+        //sSuffixColor = LLUIColorTable::instance().getColor("InventoryItemLinkColor", DEFAULT_WHITE);
+        sSuffixColor = LLUIColorTable::instance().getColor("InventoryItemSuffixColor", DEFAULT_WHITE);
+        // </FS:Ansariel>
         sSearchStatusColor = LLUIColorTable::instance().getColor("InventorySearchStatusColor", DEFAULT_WHITE);
+        // <FS:Ansariel> Special for protected items
+        sProtectedColor = LLUIColorTable::instance().getColor("InventoryProtectedColor", DEFAULT_WHITE);
         sColorSetInitialized = true;
     }
 
@@ -215,7 +195,6 @@
     {
         mViewModelItem->setFolderViewItem(this);
     }
->>>>>>> 38c2a5bd
 }
 
 // Destroys the object
@@ -433,39 +412,30 @@
 // makes sure that this view and its children are the right size.
 S32 LLFolderViewItem::arrange( S32* width, S32* height )
 {
-<<<<<<< HEAD
-	// Only indent deeper items in hierarchy
-	
-	// <FS:Ansariel> Inventory specials
-	//mIndentation = (getParentFolder())
-	//	? getParentFolder()->getIndentation() + mLocalIndentation
-	//	: 0;
-
-	if (mForInventory)
-	{
-		mIndentation = (getParentFolder()
-						&& getParentFolder()->getParentFolder() )
-			? getParentFolder()->getIndentation() + mLocalIndentation
-			: 0;
-	}
-	else
-	{
-		mIndentation = (getParentFolder())
-			? getParentFolder()->getIndentation() + mLocalIndentation
-			: 0;
-	}
-	// </FS:Ansariel>
-
-	if (mLabelWidthDirty)
-	{
-=======
     // Only indent deeper items in hierarchy
-    mIndentation = (getParentFolder())
-        ? getParentFolder()->getIndentation() + mLocalIndentation
-        : 0;
+
+    // <FS:Ansariel> Inventory specials
+    //mIndentation = (getParentFolder())
+    //  ? getParentFolder()->getIndentation() + mLocalIndentation
+    //  : 0;
+
+    if (mForInventory)
+    {
+        mIndentation = (getParentFolder()
+                        && getParentFolder()->getParentFolder() )
+            ? getParentFolder()->getIndentation() + mLocalIndentation
+            : 0;
+    }
+    else
+    {
+        mIndentation = (getParentFolder())
+            ? getParentFolder()->getIndentation() + mLocalIndentation
+            : 0;
+    }
+    // </FS:Ansariel>
+
     if (mLabelWidthDirty)
     {
->>>>>>> 38c2a5bd
         if (mSuffixNeedsRefresh)
         {
             // Expensive. But despite refreshing label,
@@ -633,48 +603,6 @@
 
 BOOL LLFolderViewItem::handleMouseDown( S32 x, S32 y, MASK mask )
 {
-<<<<<<< HEAD
-	if (LLView::childrenHandleMouseDown(x, y, mask))
-	{
-		return TRUE;
-	}
-	
-	// No handler needed for focus lost since this class has no
-	// state that depends on it.
-	gFocusMgr.setMouseCapture( this );
-
-	if (!mIsSelected)
-	{
-		if(mask & MASK_CONTROL)
-		{
-			getRoot()->changeSelection(this, !mIsSelected);
-		}
-		else if (mask & MASK_SHIFT)
-		{
-			getParentFolder()->extendSelectionTo(this);
-		}
-		else
-		{
-			getRoot()->setSelection(this, FALSE);
-		}
-		make_ui_sound("UISndClick");
-	}
-	else
-	{
-		// If selected, we reserve the decision of deselecting/reselecting to the mouse up moment.
-		// This is necessary so we maintain selection consistent when starting a drag.
-		mSelectPending = TRUE;
-	}
-
-// [SL:KB] - Patch: Inventory-DragDrop | Checked: 2014-02-04 (Catznip-3.6)
-	S32 screen_x, screen_y;
-	localPointToScreen(x, y, &screen_x, &screen_y);
-	getRoot()->setDragStart( screen_x, screen_y );
-// [/SL:KB]
-//	mDragStartX = x;
-//	mDragStartY = y;
-	return TRUE;
-=======
     if (LLView::childrenHandleMouseDown(x, y, mask))
     {
         return TRUE;
@@ -707,91 +635,53 @@
         mSelectPending = TRUE;
     }
 
-    mDragStartX = x;
-    mDragStartY = y;
+// [SL:KB] - Patch: Inventory-DragDrop | Checked: 2014-02-04 (Catznip-3.6)
+    S32 screen_x, screen_y;
+    localPointToScreen(x, y, &screen_x, &screen_y);
+    getRoot()->setDragStart( screen_x, screen_y );
+// [/SL:KB]
+//  mDragStartX = x;
+//  mDragStartY = y;
     return TRUE;
->>>>>>> 38c2a5bd
 }
 
 BOOL LLFolderViewItem::handleHover( S32 x, S32 y, MASK mask )
 {
-<<<<<<< HEAD
-	mIsMouseOverTitle = (y > (getRect().getHeight() - mItemHeight));
-
-	if( hasMouseCapture() && isMovable() )
-	{
-			LLFolderView* root = getRoot();
-
-//		if( (x - mDragStartX) * (x - mDragStartX) + (y - mDragStartY) * (y - mDragStartY) > DRAG_N_DROP_DISTANCE_THRESHOLD * DRAG_N_DROP_DISTANCE_THRESHOLD
-//			&& root->getAllowDrag()
-//			&& root->getCurSelectedItem()
-//			&& root->startDrag())
-//		{
-//					// RN: when starting drag and drop, clear out last auto-open
-//					root->autoOpenTest(NULL);
-//					root->setShowSelectionContext(TRUE);
+    mIsMouseOverTitle = (y > (getRect().getHeight() - mItemHeight));
+
+    if( hasMouseCapture() && isMovable() )
+    {
+            LLFolderView* root = getRoot();
+
+//      if( (x - mDragStartX) * (x - mDragStartX) + (y - mDragStartY) * (y - mDragStartY) > DRAG_N_DROP_DISTANCE_THRESHOLD * DRAG_N_DROP_DISTANCE_THRESHOLD
+//          && root->getAllowDrag()
+//          && root->getCurSelectedItem()
+//          && root->startDrag())
+//      {
+//                  // RN: when starting drag and drop, clear out last auto-open
+//                  root->autoOpenTest(NULL);
+//                  root->setShowSelectionContext(TRUE);
 //
-//					// Release keyboard focus, so that if stuff is dropped into the
-//					// world, pressing the delete key won't blow away the inventory
-//					// item.
-//					gFocusMgr.setKeyboardFocus(NULL);
+//                  // Release keyboard focus, so that if stuff is dropped into the
+//                  // world, pressing the delete key won't blow away the inventory
+//                  // item.
+//                  gFocusMgr.setKeyboardFocus(NULL);
 //
-//			getWindow()->setCursor(UI_CURSOR_ARROW);
-//		}
-//		else if (x != mDragStartX || y != mDragStartY)
-//		{
-//			getWindow()->setCursor(UI_CURSOR_NOLOCKED);
-//		}
+//          getWindow()->setCursor(UI_CURSOR_ARROW);
+//      }
+//      else if (x != mDragStartX || y != mDragStartY)
+//      {
+//          getWindow()->setCursor(UI_CURSOR_NOLOCKED);
+//      }
 // [SL:KB] - Patch: Inventory-DragDrop | Checked: 2014-02-04 (Catznip-3.6)
-		S32 screen_x, screen_y;
-		localPointToScreen(x, y, &screen_x, &screen_y);
-
-		bool can_drag = true;
-		if (root->isOverDragThreshold(screen_x, screen_y) && root->getAllowDrag() && root->getCurSelectedItem())
-		{
-			if ((can_drag = root->startDrag()))
-			{
-					// RN: when starting drag and drop, clear out last auto-open
-					root->autoOpenTest(NULL);
-					root->setShowSelectionContext(TRUE);
-
-					// Release keyboard focus, so that if stuff is dropped into the
-					// world, pressing the delete key won't blow away the inventory
-					// item.
-					gFocusMgr.setKeyboardFocus(NULL);
-			}
-		}
-
-		if (can_drag)
-			getWindow()->setCursor(UI_CURSOR_ARROW);
-		else
-			getWindow()->setCursor(UI_CURSOR_NOLOCKED);
-// [/SL:KB]
-
-		root->clearHoveredItem();
-		return TRUE;
-	}
-	else
-	{
-		LLFolderView* pRoot = getRoot();
-		pRoot->setHoveredItem(this);
-		pRoot->setShowSelectionContext(FALSE);
-		getWindow()->setCursor(UI_CURSOR_ARROW);
-		// let parent handle this then...
-		return FALSE;
-	}
-=======
-    mIsMouseOverTitle = (y > (getRect().getHeight() - mItemHeight));
-
-    if( hasMouseCapture() && isMovable() )
-    {
-            LLFolderView* root = getRoot();
-
-        if( (x - mDragStartX) * (x - mDragStartX) + (y - mDragStartY) * (y - mDragStartY) > DRAG_N_DROP_DISTANCE_THRESHOLD * DRAG_N_DROP_DISTANCE_THRESHOLD
-            && root->getAllowDrag()
-            && root->getCurSelectedItem()
-            && root->startDrag())
-        {
+        S32 screen_x, screen_y;
+        localPointToScreen(x, y, &screen_x, &screen_y);
+
+        bool can_drag = true;
+        if (root->isOverDragThreshold(screen_x, screen_y) && root->getAllowDrag() && root->getCurSelectedItem())
+        {
+            if ((can_drag = root->startDrag()))
+            {
                     // RN: when starting drag and drop, clear out last auto-open
                     root->autoOpenTest(NULL);
                     root->setShowSelectionContext(TRUE);
@@ -800,13 +690,14 @@
                     // world, pressing the delete key won't blow away the inventory
                     // item.
                     gFocusMgr.setKeyboardFocus(NULL);
-
+            }
+        }
+
+        if (can_drag)
             getWindow()->setCursor(UI_CURSOR_ARROW);
-        }
-        else if (x != mDragStartX || y != mDragStartY)
-        {
+        else
             getWindow()->setCursor(UI_CURSOR_NOLOCKED);
-        }
+// [/SL:KB]
 
         root->clearHoveredItem();
         return TRUE;
@@ -820,7 +711,6 @@
         // let parent handle this then...
         return FALSE;
     }
->>>>>>> 38c2a5bd
 }
 
 
@@ -915,19 +805,12 @@
 
 void LLFolderViewItem::drawOpenFolderArrow(const Params& default_params, const LLUIColor& fg_color)
 {
-<<<<<<< HEAD
-	//--------------------------------------------------------------------------------//
-	// Draw open folder arrow
-	//
-	// <FS:Ansariel> Inventory specials
-	//const S32 TOP_PAD = default_params.item_top_pad;
-	const S32 TOP_PAD = mItemTopPad;
-=======
     //--------------------------------------------------------------------------------//
     // Draw open folder arrow
     //
-    const S32 TOP_PAD = default_params.item_top_pad;
->>>>>>> 38c2a5bd
+    // <FS:Ansariel> Inventory specials
+    //const S32 TOP_PAD = default_params.item_top_pad;
+    const S32 TOP_PAD = mItemTopPad;
 
     if (hasVisibleChildren() || !isFolderComplete())
     {
@@ -1086,19 +969,12 @@
     const BOOL show_context = (getRoot() ? getRoot()->getShowSelectionContext() : FALSE);
     const BOOL filled = show_context || (getRoot() ? getRoot()->getParentPanel()->hasFocus() : FALSE); // If we have keyboard focus, draw selection filled
 
-<<<<<<< HEAD
-	const Params& default_params = LLUICtrlFactory::getDefaultParams<LLFolderViewItem>();
-	// <FS:Ansariel> Inventory specials
-	//const S32 TOP_PAD = default_params.item_top_pad;
-	const S32 TOP_PAD = mItemTopPad;
-	
-	const LLFontGL* font = getLabelFontForStyle(mLabelStyle);
-=======
     const Params& default_params = LLUICtrlFactory::getDefaultParams<LLFolderViewItem>();
-    const S32 TOP_PAD = default_params.item_top_pad;
+    // <FS:Ansariel> Inventory specials
+    //const S32 TOP_PAD = default_params.item_top_pad;
+    const S32 TOP_PAD = mItemTopPad;
 
     const LLFontGL* font = getLabelFontForStyle(mLabelStyle);
->>>>>>> 38c2a5bd
 
     getViewModelItem()->update();
 
@@ -1189,39 +1065,31 @@
     }
     drawLabel(font, text_left, y, color, right_x);
 
-<<<<<<< HEAD
-	// <FS:Ansariel> Special for locked items
-	if (mViewModelItem->isLocked())
-	{
-		static const std::string locked_string = " (" + LLTrans::getString("LockedFolder") + ") ";
-		font->renderUTF8(locked_string, 0, right_x, y, sProtectedColor,
-						 LLFontGL::LEFT, LLFontGL::BOTTOM, LLFontGL::NORMAL, LLFontGL::NO_SHADOW, 
-						 S32_MAX, S32_MAX, &right_x, FALSE, FALSE);
-	}
-	// </FS:Ansariel>
-
-	// <FS:Ansariel> FIRE-29342: Protect folder option
-	if (mViewModelItem->isProtected())
-	{
-		static const std::string protected_string = " (" + LLTrans::getString("ProtectedFolder") + ") ";
-		font->renderUTF8(protected_string, 0, right_x, y, sProtectedColor,
-						 LLFontGL::LEFT, LLFontGL::BOTTOM, LLFontGL::NORMAL, LLFontGL::NO_SHADOW, 
-						 S32_MAX, S32_MAX, &right_x, FALSE, FALSE);
-	}
-	// </FS:Ansariel>
-
-	//--------------------------------------------------------------------------------//
-	// Draw label suffix
-	//
-	if (!mLabelSuffix.empty())
-	{
-=======
+    // <FS:Ansariel> Special for locked items
+    if (mViewModelItem->isLocked())
+    {
+        static const std::string locked_string = " (" + LLTrans::getString("LockedFolder") + ") ";
+        font->renderUTF8(locked_string, 0, right_x, y, sProtectedColor,
+                         LLFontGL::LEFT, LLFontGL::BOTTOM, LLFontGL::NORMAL, LLFontGL::NO_SHADOW,
+                         S32_MAX, S32_MAX, &right_x, FALSE, FALSE);
+    }
+    // </FS:Ansariel>
+
+    // <FS:Ansariel> FIRE-29342: Protect folder option
+    if (mViewModelItem->isProtected())
+    {
+        static const std::string protected_string = " (" + LLTrans::getString("ProtectedFolder") + ") ";
+        font->renderUTF8(protected_string, 0, right_x, y, sProtectedColor,
+                         LLFontGL::LEFT, LLFontGL::BOTTOM, LLFontGL::NORMAL, LLFontGL::NO_SHADOW,
+                         S32_MAX, S32_MAX, &right_x, FALSE, FALSE);
+    }
+    // </FS:Ansariel>
+
     //--------------------------------------------------------------------------------//
     // Draw label suffix
     //
     if (!mLabelSuffix.empty())
     {
->>>>>>> 38c2a5bd
         suffix_font->renderUTF8( mLabelSuffix, 0, right_x, y, isFadeItem() ? color : (LLColor4)sSuffixColor,
                           LLFontGL::LEFT, LLFontGL::BOTTOM, LLFontGL::NORMAL, LLFontGL::NO_SHADOW,
                           S32_MAX, S32_MAX, &right_x);
@@ -1289,25 +1157,25 @@
 // <FS:ND> Don't bother with unneeded tooltips in inventory
 BOOL LLFolderViewItem::handleToolTip(S32 x, S32 y, MASK mask)
 {
-	if( childrenHandleToolTip( x, y, mask ) )
-		return TRUE;
-
-	int nStart = mArrowSize + mTextPad + mIconWidth + mIconPad + mIndentation;
-	int nWidth = getLabelFontForStyle(mLabelStyle)->getWidth(mLabel) + nStart;
-
-  	if( getRoot()->getParentPanel()->getRect().getWidth() < nWidth ) // Label is truncated, display tooltip
-	{
-		setToolTip( mLabel );
-		return LLView::handleToolTip( x, y, mask );
-	}
-	else
-		setToolTip( LLStringExplicit("") );
-
-	// In case of root we always want to return TRUE, otherwise tooltip handling gets propagated one level up and we end with a tooltip like 'All Items'.
-	if( this == getRoot() )
-		return TRUE;
-
-	return FALSE;
+    if( childrenHandleToolTip( x, y, mask ) )
+        return TRUE;
+
+    int nStart = mArrowSize + mTextPad + mIconWidth + mIconPad + mIndentation;
+    int nWidth = getLabelFontForStyle(mLabelStyle)->getWidth(mLabel) + nStart;
+
+    if( getRoot()->getParentPanel()->getRect().getWidth() < nWidth ) // Label is truncated, display tooltip
+    {
+        setToolTip( mLabel );
+        return LLView::handleToolTip( x, y, mask );
+    }
+    else
+        setToolTip( LLStringExplicit("") );
+
+    // In case of root we always want to return TRUE, otherwise tooltip handling gets propagated one level up and we end with a tooltip like 'All Items'.
+    if( this == getRoot() )
+        return TRUE;
+
+    return FALSE;
 }
 // </FS:ND>
 
