/** 
* @file llfolderviewitem.cpp
* @brief Items and folders that can appear in a hierarchical folder view
*
* $LicenseInfo:firstyear=2001&license=viewerlgpl$
* Second Life Viewer Source Code
* Copyright (C) 2010, Linden Research, Inc.
* 
* This library is free software; you can redistribute it and/or
* modify it under the terms of the GNU Lesser General Public
* License as published by the Free Software Foundation;
* version 2.1 of the License only.
* 
* This library is distributed in the hope that it will be useful,
* but WITHOUT ANY WARRANTY; without even the implied warranty of
* MERCHANTABILITY or FITNESS FOR A PARTICULAR PURPOSE.  See the GNU
* Lesser General Public License for more details.
* 
* You should have received a copy of the GNU Lesser General Public
* License along with this library; if not, write to the Free Software
* Foundation, Inc., 51 Franklin Street, Fifth Floor, Boston, MA  02110-1301  USA
* 
* Linden Research, Inc., 945 Battery Street, San Francisco, CA  94111  USA
* $/LicenseInfo$
*/

// <FS:Ansariel> Remove ugly dependency
//#include "../newview/llviewerprecompiledheaders.h"

#include "llflashtimer.h"

#include "linden_common.h"
#include "llfolderviewitem.h"
#include "llfolderview.h"
#include "llfolderviewmodel.h"
#include "llpanel.h"
#include "llcallbacklist.h"
#include "llcriticaldamp.h"
#include "llclipboard.h"
#include "llfocusmgr.h"		// gFocusMgr
#include "lltrans.h"
#include "llwindow.h"

///----------------------------------------------------------------------------
/// Class LLFolderViewItem
///----------------------------------------------------------------------------

static LLDefaultChildRegistry::Register<LLFolderViewItem> r("folder_view_item");

// statics 
std::map<U8, LLFontGL*> LLFolderViewItem::sFonts; // map of styles to fonts

bool LLFolderViewItem::sColorSetInitialized = false;
LLUIColor LLFolderViewItem::sFgColor;
LLUIColor LLFolderViewItem::sHighlightBgColor;
LLUIColor LLFolderViewItem::sFlashBgColor;
LLUIColor LLFolderViewItem::sFocusOutlineColor;
LLUIColor LLFolderViewItem::sMouseOverColor;
LLUIColor LLFolderViewItem::sFilterBGColor;
LLUIColor LLFolderViewItem::sFilterTextColor;
LLUIColor LLFolderViewItem::sSuffixColor;
LLUIColor LLFolderViewItem::sSearchStatusColor;
// <FS:Ansariel> Special for protected items
LLUIColor LLFolderViewItem::sProtectedColor;

// only integers can be initialized in header
const F32 LLFolderViewItem::FOLDER_CLOSE_TIME_CONSTANT = 0.02f;
const F32 LLFolderViewItem::FOLDER_OPEN_TIME_CONSTANT = 0.03f;

const LLColor4U DEFAULT_WHITE(255, 255, 255);


//static
LLFontGL* LLFolderViewItem::getLabelFontForStyle(U8 style)
{
	LLFontGL* rtn = sFonts[style];
	if (!rtn) // grab label font with this style, lazily
	{
		LLFontDescriptor labelfontdesc("SansSerif", "Small", style);
		rtn = LLFontGL::getFont(labelfontdesc);
		if (!rtn)
		{
			rtn = LLFontGL::getFontDefault();
		}
		sFonts[style] = rtn;
	}
	return rtn;
}

//static
void LLFolderViewItem::initClass()
{
}

//static
void LLFolderViewItem::cleanupClass()
{
	sFonts.clear();
}


// NOTE: Optimize this, we call it a *lot* when opening a large inventory
LLFolderViewItem::Params::Params()
:	root(),
	listener(),
	folder_arrow_image("folder_arrow_image"),
	folder_indentation("folder_indentation"),
	selection_image("selection_image"),
	item_height("item_height"),
	item_top_pad("item_top_pad"),
	creation_date(),
    allow_wear("allow_wear", true),
    allow_drop("allow_drop", true),
	font_color("font_color"),
	font_highlight_color("font_highlight_color"),
    left_pad("left_pad", 0),
    icon_pad("icon_pad", 0),
    icon_width("icon_width", 0),
    text_pad("text_pad", 0),
    text_pad_right("text_pad_right", 0),
    single_folder_mode("single_folder_mode", false),
    double_click_override("double_click_override", false),
    arrow_size("arrow_size", 0),
    max_folder_item_overlap("max_folder_item_overlap", 0),
	// <FS:Ansariel> Inventory specials
	for_inventory("for_inventory", false)
{
}

// Default constructor
LLFolderViewItem::LLFolderViewItem(const LLFolderViewItem::Params& p)
:	LLView(p),
	mLabelWidth(0),
	mLabelWidthDirty(false),
    mSuffixNeedsRefresh(false),
    mLabelPaddingRight(DEFAULT_LABEL_PADDING_RIGHT),
	mParentFolder( NULL ),
	mIsSelected( FALSE ),
	mIsCurSelection( FALSE ),
	mSelectPending(FALSE),
	mIsItemCut(false),
	mCutGeneration(0),
	mLabelStyle( LLFontGL::NORMAL ),
	mHasVisibleChildren(FALSE),
    mLocalIndentation(p.folder_indentation),
	mIndentation(0),
	mItemHeight(p.item_height),
	mControlLabelRotation(0.f),
	mDragAndDropTarget(FALSE),
	mLabel(p.name),
	mRoot(p.root),
	mViewModelItem(p.listener),
	mIsMouseOverTitle(false),
	mAllowWear(p.allow_wear),
    mAllowDrop(p.allow_drop),
	mFontColor(p.font_color),
	mFontHighlightColor(p.font_highlight_color),
    mLeftPad(p.left_pad),
    mIconPad(p.icon_pad),
    mIconWidth(p.icon_width),
    mTextPad(p.text_pad),
    mTextPadRight(p.text_pad_right),
    mArrowSize(p.arrow_size),
    mSingleFolderMode(p.single_folder_mode),
    mMaxFolderItemOverlap(p.max_folder_item_overlap),
    mDoubleClickOverride(p.double_click_override),
    // <FS:Ansariel> Inventory specials
    mForInventory(p.for_inventory),
    mItemTopPad(p.item_top_pad)
{
	if (!sColorSetInitialized)
	{
		// <FS:Ansariel> Make inventory selection color independent from menu color
		//sFgColor = LLUIColorTable::instance().getColor("MenuItemEnabledColor", DEFAULT_WHITE);
		//sHighlightBgColor = LLUIColorTable::instance().getColor("MenuItemHighlightBgColor", DEFAULT_WHITE);
		sFgColor = LLUIColorTable::instance().getColor("InventoryItemEnabledColor", DEFAULT_WHITE);
		sHighlightBgColor = LLUIColorTable::instance().getColor("InventoryItemHighlightBgColor", DEFAULT_WHITE);
		// </FS:Ansariel> Make inventory selection color independent from menu color
		sFlashBgColor = LLUIColorTable::instance().getColor("MenuItemFlashBgColor", DEFAULT_WHITE);
		sFocusOutlineColor = LLUIColorTable::instance().getColor("InventoryFocusOutlineColor", DEFAULT_WHITE);
		sMouseOverColor = LLUIColorTable::instance().getColor("InventoryMouseOverColor", DEFAULT_WHITE);
		sFilterBGColor = LLUIColorTable::instance().getColor("FilterBackgroundColor", DEFAULT_WHITE);
		sFilterTextColor = LLUIColorTable::instance().getColor("FilterTextColor", DEFAULT_WHITE);
		// <FS:Ansariel> Fix misleading color name
		//sSuffixColor = LLUIColorTable::instance().getColor("InventoryItemLinkColor", DEFAULT_WHITE);
		sSuffixColor = LLUIColorTable::instance().getColor("InventoryItemSuffixColor", DEFAULT_WHITE);
		// </FS:Ansariel>
		sSearchStatusColor = LLUIColorTable::instance().getColor("InventorySearchStatusColor", DEFAULT_WHITE);
		// <FS:Ansariel> Special for protected items
		sProtectedColor = LLUIColorTable::instance().getColor("InventoryProtectedColor", DEFAULT_WHITE);
		sColorSetInitialized = true;
	}

	if (mViewModelItem)
	{
		mViewModelItem->setFolderViewItem(this);
	}
}

// Destroys the object
LLFolderViewItem::~LLFolderViewItem()
{
	mViewModelItem = NULL;
    gFocusMgr.removeKeyboardFocusWithoutCallback(this);
}

BOOL LLFolderViewItem::postBuild()
{
    LLFolderViewModelItem& vmi = *getViewModelItem();
    // getDisplayName() is expensive (due to internal getLabelSuffix() and name building)
    // it also sets search strings so it requires a filter reset
    mLabel = vmi.getDisplayName();
    setToolTip(vmi.getName());

    // Dirty the filter flag of the model from the view (CHUI-849)
    vmi.dirtyFilter();

    // Don't do full refresh on constructor if it is possible to avoid
    // it significantly slows down bulk view creation.
    // Todo: Ideally we need to move getDisplayName() out of constructor as well.
    // Like: make a logic that will let filter update search string,
    // while LLFolderViewItem::arrange() updates visual part
    mSuffixNeedsRefresh = true;
    mLabelWidthDirty = true;
	return TRUE;
}

LLFolderView* LLFolderViewItem::getRoot()
{
	return mRoot;
}

const LLFolderView* LLFolderViewItem::getRoot() const
{
	return mRoot;
}
// Returns true if this object is a child (or grandchild, etc.) of potential_ancestor.
BOOL LLFolderViewItem::isDescendantOf( const LLFolderViewFolder* potential_ancestor )
{
	LLFolderViewItem* root = this;
	while( root->mParentFolder )
	{
		if( root->mParentFolder == potential_ancestor )
		{
			return TRUE;
		}
		root = root->mParentFolder;
	}
	return FALSE;
}

LLFolderViewItem* LLFolderViewItem::getNextOpenNode(BOOL include_children)
{
	if (!mParentFolder)
	{
		return NULL;
	}

	LLFolderViewItem* itemp = mParentFolder->getNextFromChild( this, include_children );
	while(itemp && !itemp->getVisible())
	{
		LLFolderViewItem* next_itemp = itemp->mParentFolder->getNextFromChild( itemp, include_children );
		if (itemp == next_itemp) 
		{
			// hit last item
			return itemp->getVisible() ? itemp : this;
		}
		itemp = next_itemp;
	}

	return itemp;
}

LLFolderViewItem* LLFolderViewItem::getPreviousOpenNode(BOOL include_children)
{
	if (!mParentFolder)
	{
		return NULL;
	}

	LLFolderViewItem* itemp = mParentFolder->getPreviousFromChild( this, include_children );

	// Skip over items that are invisible or are hidden from the UI.
	while(itemp && !itemp->getVisible())
	{
		LLFolderViewItem* next_itemp = itemp->mParentFolder->getPreviousFromChild( itemp, include_children );
		if (itemp == next_itemp) 
		{
			// hit first item
			return itemp->getVisible() ? itemp : this;
		}
		itemp = next_itemp;
	}

	return itemp;
}

BOOL LLFolderViewItem::passedFilter(S32 filter_generation) 
{
	return getViewModelItem()->passedFilter(filter_generation);
}

BOOL LLFolderViewItem::isPotentiallyVisible(S32 filter_generation)
{
	if (filter_generation < 0)
	{
		filter_generation = getFolderViewModel()->getFilter().getFirstSuccessGeneration();
	}
	LLFolderViewModelItem* model = getViewModelItem();
	BOOL visible = model->passedFilter(filter_generation);
	if (model->getMarkedDirtyGeneration() >= filter_generation)
	{
		// unsure visibility state
		// retaining previous visibility until item is updated or filter generation changes
		visible |= getVisible();
	}
	return visible;
}

void LLFolderViewItem::refresh()
{
    LLFolderViewModelItem& vmi = *getViewModelItem();

    mLabel = vmi.getDisplayName();
    setToolTip(vmi.getName());
    // icons are slightly expensive to get, can be optimized
    // see LLInventoryIcon::getIcon()
    mIcon = vmi.getIcon();
    mIconOpen = vmi.getIconOpen();
    mIconOverlay = vmi.getIconOverlay();

    if (mRoot->useLabelSuffix())
    {
        // Very Expensive!
        // Can do a number of expensive checks, like checking active motions, wearables or friend list
        mLabelStyle = vmi.getLabelStyle();
        mLabelSuffix = vmi.getLabelSuffix();
    }

    // Dirty the filter flag of the model from the view (CHUI-849)
    vmi.dirtyFilter();

    mLabelWidthDirty = true;
    mSuffixNeedsRefresh = false;
}

void LLFolderViewItem::refreshSuffix()
{
	LLFolderViewModelItem const* vmi = getViewModelItem();

    // icons are slightly expensive to get, can be optimized
    // see LLInventoryIcon::getIcon()
	mIcon = vmi->getIcon();
    mIconOpen = vmi->getIconOpen();
    mIconOverlay = vmi->getIconOverlay();

	if (mRoot->useLabelSuffix())
	{
        // Very Expensive!
        // Can do a number of expensive checks, like checking active motions, wearables or friend list
        mLabelStyle = vmi->getLabelStyle();
        mLabelSuffix = vmi->getLabelSuffix();
	}

    mLabelWidthDirty = true;
    mSuffixNeedsRefresh = false;
}

// Utility function for LLFolderView
void LLFolderViewItem::arrangeAndSet(BOOL set_selection,
									 BOOL take_keyboard_focus)
{
	LLFolderView* root = getRoot();
	if (getParentFolder())
	{
	getParentFolder()->requestArrange();
	}
	if(set_selection)
	{
		getRoot()->setSelection(this, TRUE, take_keyboard_focus);
		if(root)
		{
			root->scrollToShowSelection();
		}
	}		
}


std::set<LLFolderViewItem*> LLFolderViewItem::getSelectionList() const
{
	std::set<LLFolderViewItem*> selection;
	return selection;
}

// addToFolder() returns TRUE if it succeeds. FALSE otherwise
void LLFolderViewItem::addToFolder(LLFolderViewFolder* folder)
{
	folder->addItem(this); 

	// Compute indentation since parent folder changed
	mIndentation = (getParentFolder())
		? getParentFolder()->getIndentation() + mLocalIndentation
		: 0; 
}


// Finds width and height of this object and its children.  Also
// makes sure that this view and its children are the right size.
S32 LLFolderViewItem::arrange( S32* width, S32* height )
{
	// Only indent deeper items in hierarchy
	
	// <FS:Ansariel> Inventory specials
	//mIndentation = (getParentFolder())
	//	? getParentFolder()->getIndentation() + mLocalIndentation
	//	: 0;

	if (mForInventory)
	{
		mIndentation = (getParentFolder()
						&& getParentFolder()->getParentFolder() )
			? getParentFolder()->getIndentation() + mLocalIndentation
			: 0;
	}
	else
	{
		mIndentation = (getParentFolder())
			? getParentFolder()->getIndentation() + mLocalIndentation
			: 0;
	}
	// </FS:Ansariel>

	if (mLabelWidthDirty)
	{
        if (mSuffixNeedsRefresh)
        {
            // Expensive. But despite refreshing label,
            // it is purely visual, so it is fine to do at our laisure
            refreshSuffix();
        }
		mLabelWidth = getLabelXPos() + getLabelFontForStyle(mLabelStyle)->getWidth(mLabel) + getLabelFontForStyle(LLFontGL::NORMAL)->getWidth(mLabelSuffix) + mLabelPaddingRight;
		mLabelWidthDirty = false;
	}

	*width = llmax(*width, mLabelWidth); 

	// determine if we need to use ellipses to avoid horizontal scroll. EXT-719
	bool use_ellipses = getRoot()->getUseEllipses();
	if (use_ellipses)
	{
		// limit to set rect to avoid horizontal scrollbar
		*width = llmin(*width, getRoot()->getRect().getWidth());
	}
	*height = getItemHeight();
	return *height;
}

S32 LLFolderViewItem::getItemHeight() const
{
	return mItemHeight;
}

S32 LLFolderViewItem::getLabelXPos()
{
    return getIndentation() + mArrowSize + mTextPad + mIconWidth + mIconPad;
}

S32 LLFolderViewItem::getIconPad()
{
    return mIconPad;
}

S32 LLFolderViewItem::getTextPad()
{
    return mTextPad;
}

// *TODO: This can be optimized a lot by simply recording that it is
// selected in the appropriate places, and assuming that set selection
// means 'deselect' for a leaf item. Do this optimization after
// multiple selection is implemented to make sure it all plays nice
// together.
BOOL LLFolderViewItem::setSelection(LLFolderViewItem* selection, BOOL openitem, BOOL take_keyboard_focus)
{
	if (selection == this && !mIsSelected)
	{
		selectItem();
	}
	else if (mIsSelected)	// Deselect everything else.
	{
		deselectItem();
	}
	return mIsSelected;
}

BOOL LLFolderViewItem::changeSelection(LLFolderViewItem* selection, BOOL selected)
{
	if (selection == this)
	{
		if (mIsSelected)
		{
			deselectItem();
		}
		else
		{
			selectItem();
		}
		return TRUE;
	}
	return FALSE;
}

void LLFolderViewItem::deselectItem(void)
{
	mIsSelected = FALSE;
}

void LLFolderViewItem::selectItem(void)
{
	if (mIsSelected == FALSE)
	{
		mIsSelected = TRUE;
		getViewModelItem()->selectItem();
	}
}

BOOL LLFolderViewItem::isMovable()
{
	return getViewModelItem()->isItemMovable();
}

BOOL LLFolderViewItem::isRemovable()
{
	return getViewModelItem()->isItemRemovable();
}

void LLFolderViewItem::destroyView()
{
	getRoot()->removeFromSelectionList(this);

	if (mParentFolder)
	{
		// removeView deletes me
		mParentFolder->extractItem(this);
	}
	delete this;
}

// Call through to the viewed object and return true if it can be
// removed.
//BOOL LLFolderViewItem::removeRecursively(BOOL single_item)
BOOL LLFolderViewItem::remove()
{
	if(!isRemovable())
	{
		return FALSE;
	}
	return getViewModelItem()->removeItem();
}

// Build an appropriate context menu for the item.
void LLFolderViewItem::buildContextMenu(LLMenuGL& menu, U32 flags)
{
	getViewModelItem()->buildContextMenu(menu, flags);
}

void LLFolderViewItem::openItem( void )
{
	if (mAllowWear || !getViewModelItem()->isItemWearable())
	{
		getViewModelItem()->openItem();
	}
}

void LLFolderViewItem::rename(const std::string& new_name)
{
	if( !new_name.empty() )
	{
		getViewModelItem()->renameItem(new_name);
	}
}

const std::string& LLFolderViewItem::getName( void ) const
{
	static const std::string noName("");
	return getViewModelItem() ? getViewModelItem()->getName() : noName;
}

// LLView functionality
bool LLFolderViewItem::handleRightMouseDown( S32 x, S32 y, MASK mask )
{
	if(!mIsSelected)
	{
		getRoot()->setSelection(this, false);
	}
	make_ui_sound("UISndClick");
	return true;
}

bool LLFolderViewItem::handleMouseDown( S32 x, S32 y, MASK mask )
{
	if (LLView::childrenHandleMouseDown(x, y, mask))
	{
		return true;
	}
	
	// No handler needed for focus lost since this class has no
	// state that depends on it.
	gFocusMgr.setMouseCapture( this );

	if (!mIsSelected)
	{
		if(mask & MASK_CONTROL)
		{
			getRoot()->changeSelection(this, !mIsSelected);
		}
		else if (mask & MASK_SHIFT)
		{
			getParentFolder()->extendSelectionTo(this);
		}
		else
		{
			getRoot()->setSelection(this, false);
		}
		make_ui_sound("UISndClick");
	}
	else
	{
		// If selected, we reserve the decision of deselecting/reselecting to the mouse up moment.
		// This is necessary so we maintain selection consistent when starting a drag.
		mSelectPending = true;
	}

<<<<<<< HEAD
// [SL:KB] - Patch: Inventory-DragDrop | Checked: 2014-02-04 (Catznip-3.6)
	S32 screen_x, screen_y;
	localPointToScreen(x, y, &screen_x, &screen_y);
	getRoot()->setDragStart( screen_x, screen_y );
// [/SL:KB]
//	mDragStartX = x;
//	mDragStartY = y;
	return TRUE;
=======
	mDragStartX = x;
	mDragStartY = y;
	return true;
>>>>>>> 2817d6c6
}

bool LLFolderViewItem::handleHover( S32 x, S32 y, MASK mask )
{
	static LLCachedControl<S32> drag_and_drop_threshold(*LLUI::getInstance()->mSettingGroups["config"],"DragAndDropDistanceThreshold", 3);

	mIsMouseOverTitle = (y > (getRect().getHeight() - mItemHeight));

	if( hasMouseCapture() && isMovable() )
	{
			LLFolderView* root = getRoot();

//		if( (x - mDragStartX) * (x - mDragStartX) + (y - mDragStartY) * (y - mDragStartY) > drag_and_drop_threshold() * drag_and_drop_threshold() 
//			&& root->getAllowDrag()
//			&& root->getCurSelectedItem()
//			&& root->startDrag())
//		{
//					// RN: when starting drag and drop, clear out last auto-open
//					root->autoOpenTest(NULL);
//					root->setShowSelectionContext(TRUE);
//
//					// Release keyboard focus, so that if stuff is dropped into the
//					// world, pressing the delete key won't blow away the inventory
//					// item.
//					gFocusMgr.setKeyboardFocus(NULL);
//
//			getWindow()->setCursor(UI_CURSOR_ARROW);
//		}
//		else if (x != mDragStartX || y != mDragStartY)
//		{
//			getWindow()->setCursor(UI_CURSOR_NOLOCKED);
//		}
// [SL:KB] - Patch: Inventory-DragDrop | Checked: 2014-02-04 (Catznip-3.6)
		S32 screen_x, screen_y;
		localPointToScreen(x, y, &screen_x, &screen_y);

		bool can_drag = true;
		if (root->isOverDragThreshold(screen_x, screen_y) && root->getAllowDrag() && root->getCurSelectedItem())
		{
			if ((can_drag = root->startDrag()))
			{
					// RN: when starting drag and drop, clear out last auto-open
					root->autoOpenTest(NULL);
					root->setShowSelectionContext(true);

					// Release keyboard focus, so that if stuff is dropped into the
					// world, pressing the delete key won't blow away the inventory
					// item.
					gFocusMgr.setKeyboardFocus(NULL);
			}
		}

		if (can_drag)
			getWindow()->setCursor(UI_CURSOR_ARROW);
		else
			getWindow()->setCursor(UI_CURSOR_NOLOCKED);
// [/SL:KB]

		root->clearHoveredItem();
		return true;
	}
	else
	{
		LLFolderView* pRoot = getRoot();
		pRoot->setHoveredItem(this);
		pRoot->setShowSelectionContext(false);
		getWindow()->setCursor(UI_CURSOR_ARROW);
		// let parent handle this then...
		return false;
	}
}


bool LLFolderViewItem::handleDoubleClick( S32 x, S32 y, MASK mask )
{
	openItem();
	return true;
}

bool LLFolderViewItem::handleMouseUp( S32 x, S32 y, MASK mask )
{
	if (LLView::childrenHandleMouseUp(x, y, mask))
	{
		return true;
	}
	
	// if mouse hasn't moved since mouse down...
	if ( pointInView(x, y) && mSelectPending )
	{
		//...then select
		if(mask & MASK_CONTROL)
		{
			getRoot()->changeSelection(this, !mIsSelected);
		}
		else if (mask & MASK_SHIFT)
		{
			getParentFolder()->extendSelectionTo(this);
		}
		else
		{
			getRoot()->setSelection(this, false);
		}
	}

	mSelectPending = false;

	if( hasMouseCapture() )
	{
		if (getRoot())
		{
		getRoot()->setShowSelectionContext(false);
		}
		gFocusMgr.setMouseCapture( NULL );
	}
	return true;
}

void LLFolderViewItem::onMouseLeave(S32 x, S32 y, MASK mask)
{
	mIsMouseOverTitle = false;

	// NOTE: LLViewerWindow::updateUI() calls "enter" before "leave"; if the mouse moved to another item, we can't just outright clear it
	LLFolderView* pRoot = getRoot();
	if (this == pRoot->getHoveredItem())
	{
		pRoot->clearHoveredItem();
	}
}

BOOL LLFolderViewItem::handleDragAndDrop(S32 x, S32 y, MASK mask, BOOL drop,
										 EDragAndDropType cargo_type,
										 void* cargo_data,
										 EAcceptance* accept,
										 std::string& tooltip_msg)
{
	BOOL handled = FALSE;
	BOOL accepted = getViewModelItem()->dragOrDrop(mask,drop,cargo_type,cargo_data, tooltip_msg);
		handled = accepted;
		if (accepted)
		{
			mDragAndDropTarget = TRUE;
			*accept = ACCEPT_YES_MULTI;
		}
		else
		{
			*accept = ACCEPT_NO;
		}
	if(mParentFolder && !handled)
	{
		// store this item to get it in LLFolderBridge::dragItemIntoFolder on drop event.
		mRoot->setDraggingOverItem(this);
		handled = mParentFolder->handleDragAndDropFromChild(mask,drop,cargo_type,cargo_data,accept,tooltip_msg);
		mRoot->setDraggingOverItem(NULL);
	}
	if (handled)
	{
		LL_DEBUGS("UserInput") << "dragAndDrop handled by LLFolderViewItem" << LL_ENDL;
	}

	return handled;
}

void LLFolderViewItem::drawOpenFolderArrow(const Params& default_params, const LLUIColor& fg_color)
{
	//--------------------------------------------------------------------------------//
	// Draw open folder arrow
	//
	// <FS:Ansariel> Inventory specials
	//const S32 TOP_PAD = default_params.item_top_pad;
	const S32 TOP_PAD = mItemTopPad;

	if (hasVisibleChildren() || !isFolderComplete())
	{
		LLUIImage* arrow_image = default_params.folder_arrow_image;
		gl_draw_scaled_rotated_image(
			mIndentation, getRect().getHeight() - mArrowSize - mTextPad - TOP_PAD,
			mArrowSize, mArrowSize, mControlLabelRotation, arrow_image->getImage(), fg_color);
	}
}

/*virtual*/ bool LLFolderViewItem::isHighlightAllowed()
{
	return mIsSelected;
}

/*virtual*/ bool LLFolderViewItem::isHighlightActive()
{
	return mIsCurSelection;
}

/*virtual*/ bool LLFolderViewItem::isFadeItem()
{
    LLClipboard& clipboard = LLClipboard::instance();
    if (mCutGeneration != clipboard.getGeneration())
    {
        mCutGeneration = clipboard.getGeneration();
        mIsItemCut = clipboard.isCutMode()
                     && ((getParentFolder() && getParentFolder()->isFadeItem())
                        || getViewModelItem()->isCutToClipboard());
    }
    return mIsItemCut;
}

void LLFolderViewItem::drawHighlight(const BOOL showContent, const BOOL hasKeyboardFocus, const LLUIColor &selectColor, const LLUIColor &flashColor,  
                                                        const LLUIColor &focusOutlineColor, const LLUIColor &mouseOverColor)
{
    const S32 focus_top = getRect().getHeight();
    const S32 focus_bottom = getRect().getHeight() - mItemHeight;
    const bool folder_open = (getRect().getHeight() > mItemHeight + 4);
    const S32 FOCUS_LEFT = 1;
	
	// Determine which background color to use for highlighting
	LLUIColor bgColor = (isFlashing() ? flashColor : selectColor);

    //--------------------------------------------------------------------------------//
    // Draw highlight for selected items
	// Note: Always render "current" item or flashing item, only render other selected 
	// items if mShowSingleSelection is FALSE.
    //
    if (isHighlightAllowed())	
    							
    {
        gGL.getTexUnit(0)->unbind(LLTexUnit::TT_TEXTURE);
		
		// Highlight for selected but not current items
        if (!isHighlightActive() && !isFlashing())
        {
			LLColor4 bg_color = bgColor;
            // do time-based fade of extra objects
            F32 fade_time = (getRoot() ? getRoot()->getSelectionFadeElapsedTime() : 0.0f);
            if (getRoot() && getRoot()->getShowSingleSelection())
            {
                // fading out
                bg_color.mV[VALPHA] = clamp_rescale(fade_time, 0.f, 0.4f, bg_color.mV[VALPHA], 0.f);
            }
            else
            {
                // fading in
                bg_color.mV[VALPHA] = clamp_rescale(fade_time, 0.f, 0.4f, 0.f, bg_color.mV[VALPHA]);
            }
        	gl_rect_2d(FOCUS_LEFT,
					   focus_top, 
					   getRect().getWidth() - 2,
					   focus_bottom,
					   bg_color, hasKeyboardFocus);
        }

		// Highlight for currently selected or flashing item
        if (isHighlightActive())
        {
			// Background
        	gl_rect_2d(FOCUS_LEFT,
                focus_top,
                getRect().getWidth() - 2,
                focus_bottom,
                bgColor, hasKeyboardFocus);
			// Outline
            gl_rect_2d(FOCUS_LEFT, 
                focus_top, 
                getRect().getWidth() - 2,
                focus_bottom,
                focusOutlineColor, FALSE);
        }

        if (folder_open)
        {
            gl_rect_2d(FOCUS_LEFT,
                focus_bottom + 1, // overlap with bottom edge of above rect
                getRect().getWidth() - 2,
                0,
                focusOutlineColor, FALSE);
            if (showContent && !isFlashing())
            {
                gl_rect_2d(FOCUS_LEFT,
                    focus_bottom + 1,
                    getRect().getWidth() - 2,
                    0,
                    bgColor, TRUE);
            }
        }
    }
    else if (mIsMouseOverTitle)
    {
        gl_rect_2d(FOCUS_LEFT,
            focus_top, 
            getRect().getWidth() - 2,
            focus_bottom,
            mouseOverColor, FALSE);
    }

    //--------------------------------------------------------------------------------//
    // Draw DragNDrop highlight
    //
    if (mDragAndDropTarget)
    {
        gGL.getTexUnit(0)->unbind(LLTexUnit::TT_TEXTURE);
        gl_rect_2d(FOCUS_LEFT, 
            focus_top, 
            getRect().getWidth() - 2,
            focus_bottom,
            bgColor, FALSE);
        if (folder_open)
        {
            gl_rect_2d(FOCUS_LEFT,
                focus_bottom + 1, // overlap with bottom edge of above rect
                getRect().getWidth() - 2,
                0,
                bgColor, FALSE);
        }
        mDragAndDropTarget = FALSE;
    }
}

void LLFolderViewItem::drawLabel(const LLFontGL * font, const F32 x, const F32 y, const LLColor4& color, F32 &right_x)
{
    //--------------------------------------------------------------------------------//
    // Draw the actual label text
    //
    font->renderUTF8(mLabel, 0, x, y, color,
        LLFontGL::LEFT, LLFontGL::BOTTOM, LLFontGL::NORMAL, LLFontGL::NO_SHADOW,
        S32_MAX, getRect().getWidth() - (S32) x - mLabelPaddingRight, &right_x, TRUE);
}

void LLFolderViewItem::draw()
{
    const BOOL show_context = (getRoot() ? getRoot()->getShowSelectionContext() : FALSE);
    const BOOL filled = show_context || (getRoot() ? getRoot()->getParentPanel()->hasFocus() : FALSE); // If we have keyboard focus, draw selection filled

	const Params& default_params = LLUICtrlFactory::getDefaultParams<LLFolderViewItem>();
	// <FS:Ansariel> Inventory specials
	//const S32 TOP_PAD = default_params.item_top_pad;
	const S32 TOP_PAD = mItemTopPad;
	
	const LLFontGL* font = getLabelFontForStyle(mLabelStyle);

    getViewModelItem()->update();

    if(!mSingleFolderMode)
    {
        drawOpenFolderArrow(default_params, sFgColor);
    }

    drawHighlight(show_context, filled, sHighlightBgColor, sFlashBgColor, sFocusOutlineColor, sMouseOverColor);

	//--------------------------------------------------------------------------------//
	// Draw open icon
	//
	const S32 icon_x = mIndentation + mArrowSize + mTextPad;
	if (!mIconOpen.isNull() && (llabs(mControlLabelRotation) > 80)) // For open folders
 	{
		mIconOpen->draw(icon_x, getRect().getHeight() - mIconOpen->getHeight() - TOP_PAD + 1);
	}
	else if (mIcon)
	{
 		mIcon->draw(icon_x, getRect().getHeight() - mIcon->getHeight() - TOP_PAD + 1);
 	}

	if (mIconOverlay && getRoot()->showItemLinkOverlays())
	{
		mIconOverlay->draw(icon_x, getRect().getHeight() - mIcon->getHeight() - TOP_PAD + 1);
	}

	//--------------------------------------------------------------------------------//
	// Exit if no label to draw
	//
	if (mLabel.empty())
	{
		return;
	}

	std::string::size_type filter_string_length = mViewModelItem->hasFilterStringMatch() ? mViewModelItem->getFilterStringSize() : 0;
	F32 right_x  = 0;
	F32 y = (F32)getRect().getHeight() - font->getLineHeight() - (F32)mTextPad - (F32)TOP_PAD;
	F32 text_left = (F32)getLabelXPos();
	std::string combined_string = mLabel + mLabelSuffix;

    const LLFontGL* suffix_font = getLabelFontForStyle(LLFontGL::NORMAL);
    S32 filter_offset = mViewModelItem->getFilterStringOffset();
	if (filter_string_length > 0)
	{
        S32 bottom = llfloor(getRect().getHeight() - font->getLineHeight() - 3 - TOP_PAD);
        S32 top = getRect().getHeight() - TOP_PAD;
        if(mLabelSuffix.empty() || (font == suffix_font))
        {
        S32 left = ll_round(text_left) + font->getWidth(combined_string, 0, mViewModelItem->getFilterStringOffset()) - 2;
		S32 right = left + font->getWidth(combined_string, mViewModelItem->getFilterStringOffset(), filter_string_length) + 2;

		LLUIImage* box_image = default_params.selection_image;
		LLRect box_rect(left, top, right, bottom);
		box_image->draw(box_rect, sFilterBGColor);
        }
        else
        {
            S32 label_filter_length = llmin((S32)mLabel.size() - filter_offset, (S32)filter_string_length);
            if(label_filter_length > 0)
            {
                S32 left = ll_round(text_left) + font->getWidthF32(mLabel, 0, llmin(filter_offset, (S32)mLabel.size())) - 2;
                S32 right = left + font->getWidthF32(mLabel, filter_offset, label_filter_length) + 2;
                LLUIImage* box_image = default_params.selection_image;
                LLRect box_rect(left, top, right, bottom);
                box_image->draw(box_rect, sFilterBGColor);
            }
            S32 suffix_filter_length = label_filter_length > 0 ? filter_string_length - label_filter_length : filter_string_length;
            if(suffix_filter_length > 0)
            {
                S32 suffix_offset = llmax(0, filter_offset - (S32)mLabel.size());
                S32 left = ll_round(text_left) + font->getWidthF32(mLabel, 0, mLabel.size()) + suffix_font->getWidthF32(mLabelSuffix, 0, suffix_offset) - 2;
                S32 right = left + suffix_font->getWidthF32(mLabelSuffix, suffix_offset, suffix_filter_length) + 2;
                LLUIImage* box_image = default_params.selection_image;
                LLRect box_rect(left, top, right, bottom);
                box_image->draw(box_rect, sFilterBGColor);
            }
        }
    }

    LLColor4 color = (mIsSelected && filled) ? mFontHighlightColor : mFontColor;

    if (isFadeItem())
    {
         // Fade out item color to indicate it's being cut
         color.mV[VALPHA] *= 0.5f;
    }
    drawLabel(font, text_left, y, color, right_x);

	// <FS:Ansariel> Special for locked items
	if (mViewModelItem->isLocked())
	{
		static const std::string locked_string = " (" + LLTrans::getString("LockedFolder") + ") ";
		font->renderUTF8(locked_string, 0, right_x, y, sProtectedColor,
						 LLFontGL::LEFT, LLFontGL::BOTTOM, LLFontGL::NORMAL, LLFontGL::NO_SHADOW, 
						 S32_MAX, S32_MAX, &right_x, FALSE);
	}
	// </FS:Ansariel>

	// <FS:Ansariel> FIRE-29342: Protect folder option
	if (mViewModelItem->isProtected())
	{
		static const std::string protected_string = " (" + LLTrans::getString("ProtectedFolder") + ") ";
		font->renderUTF8(protected_string, 0, right_x, y, sProtectedColor,
						 LLFontGL::LEFT, LLFontGL::BOTTOM, LLFontGL::NORMAL, LLFontGL::NO_SHADOW, 
						 S32_MAX, S32_MAX, &right_x, FALSE);
	}
	// </FS:Ansariel>

	//--------------------------------------------------------------------------------//
	// Draw label suffix
	//
	if (!mLabelSuffix.empty())
	{
        suffix_font->renderUTF8( mLabelSuffix, 0, right_x, y, isFadeItem() ? color : (LLColor4)sSuffixColor,
						  LLFontGL::LEFT, LLFontGL::BOTTOM, LLFontGL::NORMAL, LLFontGL::NO_SHADOW,
						  S32_MAX, S32_MAX, &right_x, FALSE );
	}

	//--------------------------------------------------------------------------------//
	// Highlight string match
	//
    if (filter_string_length > 0)
    {
        if(mLabelSuffix.empty() || (font == suffix_font))
        {
            F32 match_string_left = text_left + font->getWidthF32(combined_string, 0, filter_offset + filter_string_length) - font->getWidthF32(combined_string, filter_offset, filter_string_length);
            F32 yy = (F32)getRect().getHeight() - font->getLineHeight() - (F32)mTextPad - (F32)TOP_PAD;
            font->renderUTF8( combined_string, filter_offset, match_string_left, yy,
            sFilterTextColor, LLFontGL::LEFT, LLFontGL::BOTTOM, LLFontGL::NORMAL, LLFontGL::NO_SHADOW,
            filter_string_length, S32_MAX, &right_x, FALSE );
        }
        else
        {
            S32 label_filter_length = llmin((S32)mLabel.size() - filter_offset, (S32)filter_string_length);
            if(label_filter_length > 0)
            {
                F32 match_string_left = text_left + font->getWidthF32(mLabel, 0, filter_offset + label_filter_length) - font->getWidthF32(mLabel, filter_offset, label_filter_length);
                F32 yy = (F32)getRect().getHeight() - font->getLineHeight() - (F32)mTextPad - (F32)TOP_PAD;
                font->renderUTF8( mLabel, filter_offset, match_string_left, yy,
 sFilterTextColor, LLFontGL::LEFT, LLFontGL::BOTTOM, LLFontGL::NORMAL, LLFontGL::NO_SHADOW, label_filter_length, S32_MAX, &right_x, FALSE );
            }
            
            S32 suffix_filter_length = label_filter_length > 0 ? filter_string_length - label_filter_length : filter_string_length;
            if(suffix_filter_length > 0)
            {
                S32 suffix_offset = llmax(0, filter_offset - (S32)mLabel.size());
                F32 match_string_left = text_left + font->getWidthF32(mLabel, 0, mLabel.size()) + suffix_font->getWidthF32(mLabelSuffix, 0, suffix_offset + suffix_filter_length) - suffix_font->getWidthF32(mLabelSuffix, suffix_offset, suffix_filter_length);
                F32 yy = (F32)getRect().getHeight() - suffix_font->getLineHeight() - (F32)mTextPad - (F32)TOP_PAD;
                suffix_font->renderUTF8( mLabelSuffix, suffix_offset, match_string_left, yy, sFilterTextColor, LLFontGL::LEFT, LLFontGL::BOTTOM, LLFontGL::NORMAL, LLFontGL::NO_SHADOW, suffix_filter_length, S32_MAX, &right_x, FALSE );
            }
        }

    }

    //Gilbert Linden 9-20-2012: Although this should be legal, removing it because it causes the mLabelSuffix rendering to
    //be distorted...oddly. I initially added this in but didn't need it after all. So removing to prevent unnecessary bug.
    //LLView::draw();
}

const LLFolderViewModelInterface* LLFolderViewItem::getFolderViewModel( void ) const
{
	return getRoot()->getFolderViewModel();
}
		
LLFolderViewModelInterface* LLFolderViewItem::getFolderViewModel( void )
{
	return getRoot()->getFolderViewModel();
}

bool LLFolderViewItem::isInSelection() const
{
	return mIsSelected || (mParentFolder && mParentFolder->isInSelection());
}

// <FS:ND> Don't bother with unneeded tooltips in inventory
BOOL LLFolderViewItem::handleToolTip(S32 x, S32 y, MASK mask)
{
	if( childrenHandleToolTip( x, y, mask ) )
		return TRUE;

	int nStart = mArrowSize + mTextPad + mIconWidth + mIconPad + mIndentation;
	int nWidth = getLabelFontForStyle(mLabelStyle)->getWidth(mLabel) + nStart;

  	if( getRoot()->getParentPanel()->getRect().getWidth() < nWidth ) // Label is truncated, display tooltip
	{
		setToolTip( mLabel );
		return LLView::handleToolTip( x, y, mask );
	}
	else
		setToolTip( LLStringExplicit("") );

	// In case of root we always want to return TRUE, otherwise tooltip handling gets propagated one level up and we end with a tooltip like 'All Items'.
	if( this == getRoot() )
		return TRUE;

	return FALSE;
}
// </FS:ND>


///----------------------------------------------------------------------------
/// Class LLFolderViewFolder
///----------------------------------------------------------------------------

LLFolderViewFolder::LLFolderViewFolder( const LLFolderViewItem::Params& p ): 
	LLFolderViewItem( p ),
	mIsOpen(FALSE),
	mExpanderHighlighted(FALSE),
	mCurHeight(0.f),
	mTargetHeight(0.f),
	mAutoOpenCountdown(0.f),
	mIsFolderComplete(false), // folder might have children that are not loaded yet.
	mAreChildrenInited(false), // folder might have children that are not built yet.
	mLastArrangeGeneration( -1 ),
	mLastCalculatedWidth(0)
{
}

void LLFolderViewFolder::updateLabelRotation()
{
	if (mAutoOpenCountdown != 0.f)
	{
		mControlLabelRotation = mAutoOpenCountdown * -90.f;
	}
	else if (isOpen())
	{
		mControlLabelRotation = lerp(mControlLabelRotation, -90.f, LLSmoothInterpolation::getInterpolant(0.04f));
	}
	else
	{
		mControlLabelRotation = lerp(mControlLabelRotation, 0.f, LLSmoothInterpolation::getInterpolant(0.025f));
	}
}

// Destroys the object
LLFolderViewFolder::~LLFolderViewFolder( void )
{
	// The LLView base class takes care of object destruction. make sure that we
	// don't have mouse or keyboard focus
	gFocusMgr.releaseFocusIfNeeded( this ); // calls onCommit()
}

// addToFolder() returns TRUE if it succeeds. FALSE otherwise
void LLFolderViewFolder::addToFolder(LLFolderViewFolder* folder)
{
	folder->addFolder(this);

	// Compute indentation since parent folder changed
	mIndentation = (getParentFolder())
		? getParentFolder()->getIndentation() + mLocalIndentation
		: 0; 

	if(isOpen() && folder->isOpen())
	{
		requestArrange();
	}
}

static LLTrace::BlockTimerStatHandle FTM_ARRANGE("Arrange");

// Make everything right and in the right place ready for drawing (CHUI-849)
// * Sort everything correctly if necessary
// * Turn widgets visible/invisible according to their model filtering state
// * Takes animation state into account for opening/closing of folders (this makes widgets visible/invisible)
// * Reposition visible widgets so that they line up correctly with no gap
// * Compute the width and height of the current folder and its children
// * Makes sure that this view and its children are the right size
S32 LLFolderViewFolder::arrange( S32* width, S32* height )
{
	// Sort before laying out contents
    // Note that we sort from the root (CHUI-849)
    if (mAreChildrenInited)
    {
        getRoot()->getFolderViewModel()->sort(this);
    }

	LL_RECORD_BLOCK_TIME(FTM_ARRANGE);
	
	// evaluate mHasVisibleChildren
	mHasVisibleChildren = false;
	if (mAreChildrenInited && getViewModelItem()->descendantsPassedFilter())
	{
		// We have to verify that there's at least one child that's not filtered out
		bool found = false;
		// Try the items first
		for (items_t::iterator iit = mItems.begin(); iit != mItems.end(); ++iit)
		{
			LLFolderViewItem* itemp = (*iit);
			found = itemp->isPotentiallyVisible();
			if (found)
				break;
		}
		if (!found)
		{
			// If no item found, try the folders
			for (folders_t::iterator fit = mFolders.begin(); fit != mFolders.end(); ++fit)
			{
				LLFolderViewFolder* folderp = (*fit);
				found = folderp->isPotentiallyVisible();
				if (found)
					break;
			}
		}

		mHasVisibleChildren = found;
	}
	if (!mIsFolderComplete && mAreChildrenInited)
	{
		mIsFolderComplete = getFolderViewModel()->isFolderComplete(this);
	}



	// calculate height as a single item (without any children), and reshapes rectangle to match
	LLFolderViewItem::arrange( width, height );

	// clamp existing animated height so as to never get smaller than a single item
	mCurHeight = llmax((F32)*height, mCurHeight);

	// initialize running height value as height of single item in case we have no children
	F32 running_height = (F32)*height;
	F32 target_height = (F32)*height;

	// are my children visible?
	if (needsArrange())
	{
		// set last arrange generation first, in case children are animating
		// and need to be arranged again
		mLastArrangeGeneration = getRoot()->getArrangeGeneration();
		if (isOpen())
		{
			// Add sizes of children
			S32 parent_item_height = getRect().getHeight();

			for(folders_t::iterator fit = mFolders.begin(); fit != mFolders.end(); ++fit)
			{
				LLFolderViewFolder* folderp = (*fit);
				folderp->setVisible(folderp->isPotentiallyVisible());

				if (folderp->getVisible())
				{
					S32 child_width = *width;
					S32 child_height = 0;
					S32 child_top = parent_item_height - ll_round(running_height);

					target_height += folderp->arrange( &child_width, &child_height );

					running_height += (F32)child_height;
					*width = llmax(*width, child_width);
					folderp->setOrigin( 0, child_top - folderp->getRect().getHeight() );
				}
			}
			for(items_t::iterator iit = mItems.begin();
				iit != mItems.end(); ++iit)
			{
				LLFolderViewItem* itemp = (*iit);
				itemp->setVisible(itemp->isPotentiallyVisible());

				if (itemp->getVisible())
				{
					S32 child_width = *width;
					S32 child_height = 0;
					S32 child_top = parent_item_height - ll_round(running_height);

					target_height += itemp->arrange( &child_width, &child_height );
					// don't change width, as this item is as wide as its parent folder by construction
					itemp->reshape( itemp->getRect().getWidth(), child_height);

					running_height += (F32)child_height;
					*width = llmax(*width, child_width);
					itemp->setOrigin( 0, child_top - itemp->getRect().getHeight() );
				}
			}
		}

		mTargetHeight = target_height;
		// cache this width so next time we can just return it
		mLastCalculatedWidth = *width;
	}
	else
	{
		// just use existing width
		*width = mLastCalculatedWidth;
	}

	// animate current height towards target height
	if (llabs(mCurHeight - mTargetHeight) > 1.f)
	{
		mCurHeight = lerp(mCurHeight, mTargetHeight, LLSmoothInterpolation::getInterpolant(isOpen() ? FOLDER_OPEN_TIME_CONSTANT : FOLDER_CLOSE_TIME_CONSTANT));

		requestArrange();

		// hide child elements that fall out of current animated height
		for (folders_t::iterator iter = mFolders.begin();
			iter != mFolders.end();)
		{
			folders_t::iterator fit = iter++;
			// number of pixels that bottom of folder label is from top of parent folder
			if (getRect().getHeight() - (*fit)->getRect().mTop + (*fit)->getItemHeight() 
				> ll_round(mCurHeight) + mMaxFolderItemOverlap)
			{
				// hide if beyond current folder height
				(*fit)->setVisible(FALSE);
			}
		}

		for (items_t::iterator iter = mItems.begin();
			iter != mItems.end();)
		{
			items_t::iterator iit = iter++;
			// number of pixels that bottom of item label is from top of parent folder
			if (getRect().getHeight() - (*iit)->getRect().mBottom
				> ll_round(mCurHeight) + mMaxFolderItemOverlap)
			{
				(*iit)->setVisible(FALSE);
			}
		}
	}
	else
	{
		mCurHeight = mTargetHeight;
	}

	// don't change width as this item is already as wide as its parent folder
	reshape(getRect().getWidth(),ll_round(mCurHeight));

	// pass current height value back to parent
	*height = ll_round(mCurHeight);

	return ll_round(mTargetHeight);
}

BOOL LLFolderViewFolder::needsArrange()
{
	return mLastArrangeGeneration < getRoot()->getArrangeGeneration();
}

bool LLFolderViewFolder::descendantsPassedFilter(S32 filter_generation)
{
	return getViewModelItem()->descendantsPassedFilter(filter_generation);
}

// Passes selection information on to children and record selection
// information if necessary.
BOOL LLFolderViewFolder::setSelection(LLFolderViewItem* selection, BOOL openitem,
                                      BOOL take_keyboard_focus)
{
	BOOL rv = FALSE;
	if (selection == this)
	{
		if (!isSelected())
		{
			selectItem();
		}
		rv = TRUE;
	}
	else
	{
		if (isSelected())
		{
			deselectItem();
		}
		rv = FALSE;
	}
	BOOL child_selected = FALSE;

	for (folders_t::iterator iter = mFolders.begin();
		iter != mFolders.end();)
	{
		folders_t::iterator fit = iter++;
		if((*fit)->setSelection(selection, openitem, take_keyboard_focus))
		{
			rv = TRUE;
			child_selected = TRUE;
		}
	}
	for (items_t::iterator iter = mItems.begin();
		iter != mItems.end();)
	{
		items_t::iterator iit = iter++;
		if((*iit)->setSelection(selection, openitem, take_keyboard_focus))
		{
			rv = TRUE;
			child_selected = TRUE;
		}
	}
	if(openitem && child_selected && !mSingleFolderMode)
	{
		setOpenArrangeRecursively(TRUE);
	}
	return rv;
}

// This method is used to change the selection of an item.
// Recursively traverse all children; if 'selection' is 'this' then change
// the select status if necessary.
// Returns TRUE if the selection state of this folder, or of a child, was changed.
BOOL LLFolderViewFolder::changeSelection(LLFolderViewItem* selection, BOOL selected)
{
	BOOL rv = FALSE;
	if(selection == this)
	{
		if (isSelected() != selected)
		{
			rv = TRUE;
			if (selected)
			{
				selectItem();
			}
			else
			{
				deselectItem();
			}
		}
	}

	for (folders_t::iterator iter = mFolders.begin();
		iter != mFolders.end();)
	{
		folders_t::iterator fit = iter++;
		if((*fit)->changeSelection(selection, selected))
		{
			rv = TRUE;
		}
	}
	for (items_t::iterator iter = mItems.begin();
		iter != mItems.end();)
	{
		items_t::iterator iit = iter++;
		if((*iit)->changeSelection(selection, selected))
		{
			rv = TRUE;
		}
	}
	return rv;
}

LLFolderViewFolder* LLFolderViewFolder::getCommonAncestor(LLFolderViewItem* item_a, LLFolderViewItem* item_b, bool& reverse)
{
	if (!item_a->getParentFolder() || !item_b->getParentFolder()) return NULL;

	std::deque<LLFolderViewFolder*> item_a_ancestors;

	LLFolderViewFolder* parent = item_a->getParentFolder();
	while(parent)
	{
		item_a_ancestors.push_back(parent);
		parent = parent->getParentFolder();
	}

	std::deque<LLFolderViewFolder*> item_b_ancestors;
	
	parent = item_b->getParentFolder();
	while(parent)
	{
		item_b_ancestors.push_back(parent);
		parent = parent->getParentFolder();
	}

	LLFolderViewFolder* common_ancestor = item_a->getRoot();

	while(item_a_ancestors.size() > item_b_ancestors.size())
	{
		item_a = item_a_ancestors.front();
		item_a_ancestors.pop_front();
	}

	while(item_b_ancestors.size() > item_a_ancestors.size())
	{
		item_b = item_b_ancestors.front();
		item_b_ancestors.pop_front();
	}

	while(item_a_ancestors.size())
	{
		common_ancestor = item_a_ancestors.front();

		if (item_a_ancestors.front() == item_b_ancestors.front())
		{
			// which came first, sibling a or sibling b?
			for (folders_t::iterator it = common_ancestor->mFolders.begin(), end_it = common_ancestor->mFolders.end();
				it != end_it;
				++it)
			{
				LLFolderViewItem* item = *it;

				if (item == item_a)
				{
					reverse = false;
					return common_ancestor;
				}
				if (item == item_b)
				{
					reverse = true;
					return common_ancestor;
				}
			}

			for (items_t::iterator it = common_ancestor->mItems.begin(), end_it = common_ancestor->mItems.end();
				it != end_it;
				++it)
			{
				LLFolderViewItem* item = *it;

				if (item == item_a)
				{
					reverse = false;
					return common_ancestor;
				}
				if (item == item_b)
				{
					reverse = true;
					return common_ancestor;
				}
			}
			break;
		}

		item_a = item_a_ancestors.front();
		item_a_ancestors.pop_front();
		item_b = item_b_ancestors.front();
		item_b_ancestors.pop_front();
	}

	return NULL;
}

void LLFolderViewFolder::gatherChildRangeExclusive(LLFolderViewItem* start, LLFolderViewItem* end, bool reverse, std::vector<LLFolderViewItem*>& items)
{
	bool selecting = start == NULL;
	if (reverse)
	{
		for (items_t::reverse_iterator it = mItems.rbegin(), end_it = mItems.rend();
			it != end_it;
			++it)
		{
			if (*it == end)
			{
				return;
			}
			if (selecting && (*it)->getVisible())
			{
				items.push_back(*it);
			}

			if (*it == start)
			{
				selecting = true;
			}
		}
		for (folders_t::reverse_iterator it = mFolders.rbegin(), end_it = mFolders.rend();
			it != end_it;
			++it)
		{
			if (*it == end)
			{
				return;
			}

			if (selecting && (*it)->getVisible())
			{
				items.push_back(*it);
			}

			if (*it == start)
			{
				selecting = true;
			}
		}
	}
	else
	{
		for (folders_t::iterator it = mFolders.begin(), end_it = mFolders.end();
			it != end_it;
			++it)
		{
			if (*it == end)
			{
				return;
			}

			if (selecting && (*it)->getVisible())
			{
				items.push_back(*it);
			}

			if (*it == start)
			{
				selecting = true;
			}
		}
		for (items_t::iterator it = mItems.begin(), end_it = mItems.end();
			it != end_it;
			++it)
		{
			if (*it == end)
			{
				return;
			}

			if (selecting && (*it)->getVisible())
			{
				items.push_back(*it);
			}

			if (*it == start)
			{
				selecting = true;
			}
		}
	}
}

void LLFolderViewFolder::extendSelectionTo(LLFolderViewItem* new_selection)
{
	if (getRoot()->getAllowMultiSelect() == FALSE) return;

	LLFolderViewItem* cur_selected_item = getRoot()->getCurSelectedItem();
	if (cur_selected_item == NULL)
	{
		cur_selected_item = new_selection;
	}


	bool reverse = false;
	LLFolderViewFolder* common_ancestor = getCommonAncestor(cur_selected_item, new_selection, reverse);
	if (!common_ancestor) return;

	LLFolderViewItem* last_selected_item_from_cur = cur_selected_item;
	LLFolderViewFolder* cur_folder = cur_selected_item->getParentFolder();

	std::vector<LLFolderViewItem*> items_to_select_forward;

	while(cur_folder != common_ancestor)
	{
		cur_folder->gatherChildRangeExclusive(last_selected_item_from_cur, NULL, reverse, items_to_select_forward);
			
		last_selected_item_from_cur = cur_folder;
		cur_folder = cur_folder->getParentFolder();
	}

	std::vector<LLFolderViewItem*> items_to_select_reverse;

	LLFolderViewItem* last_selected_item_from_new = new_selection;
	cur_folder = new_selection->getParentFolder();
	while(cur_folder != common_ancestor)
	{
		cur_folder->gatherChildRangeExclusive(last_selected_item_from_new, NULL, !reverse, items_to_select_reverse);

		last_selected_item_from_new = cur_folder;
		cur_folder = cur_folder->getParentFolder();
	}

	common_ancestor->gatherChildRangeExclusive(last_selected_item_from_cur, last_selected_item_from_new, reverse, items_to_select_forward);

	for (std::vector<LLFolderViewItem*>::reverse_iterator it = items_to_select_reverse.rbegin(), end_it = items_to_select_reverse.rend();
		it != end_it;
		++it)
	{
		items_to_select_forward.push_back(*it);
	}

	LLFolderView* root = getRoot();

	BOOL selection_reverse = new_selection->isSelected(); //indication that some elements are being deselected

	// array always go from 'will be selected' to ' will be unselected', iterate
	// in opposite direction to simplify identification of 'point of origin' in
	// case it is in the list we are working with
	for (std::vector<LLFolderViewItem*>::reverse_iterator it = items_to_select_forward.rbegin(), end_it = items_to_select_forward.rend();
		it != end_it;
		++it)
	{
		LLFolderViewItem* item = *it;
		BOOL selected = item->isSelected();
		if (!selection_reverse && selected)
		{
			// it is our 'point of origin' where we shift/expand from
			// don't deselect it
			selection_reverse = TRUE;
		}
		else
		{
			root->changeSelection(item, !selected);
		}
	}

	if (selection_reverse)
	{
		// at some point we reversed selection, first element should be deselected
		root->changeSelection(last_selected_item_from_cur, FALSE);
	}

	// element we expand to should always be selected
	root->changeSelection(new_selection, TRUE);
}


void LLFolderViewFolder::destroyView()
{
    while (!mItems.empty())
    {
    	LLFolderViewItem *itemp = mItems.back();
        mItems.pop_back();
    	itemp->destroyView(); // LLFolderViewItem::destroyView() removes entry from mItems
    }

	while (!mFolders.empty())
	{
		LLFolderViewFolder *folderp = mFolders.back();
        mFolders.pop_back();
		folderp->destroyView(); // LLFolderVievFolder::destroyView() removes entry from mFolders
	}

	LLFolderViewItem::destroyView();
}

// extractItem() removes the specified item from the folder, but
// doesn't delete it.
void LLFolderViewFolder::extractItem( LLFolderViewItem* item, bool deparent_model )
{
	if (item->isSelected())
		getRoot()->clearSelection();
	items_t::iterator it = std::find(mItems.begin(), mItems.end(), item);
	if(it == mItems.end())
	{
		// This is an evil downcast. However, it's only doing
		// pointer comparison to find if (which it should be ) the
		// item is in the container, so it's pretty safe.
		LLFolderViewFolder* f = static_cast<LLFolderViewFolder*>(item);
		folders_t::iterator ft;
		ft = std::find(mFolders.begin(), mFolders.end(), f);
		if (ft != mFolders.end())
		{
			mFolders.erase(ft);
		}
	}
	else
	{
		mItems.erase(it);
	}
	//item has been removed, need to update filter
    if (deparent_model)
    {
        // in some cases model does not belong to parent view, is shared between views
        getViewModelItem()->removeChild(item->getViewModelItem());
    }
	//because an item is going away regardless of filter status, force rearrange
	requestArrange();
	removeChild(item);
}

BOOL LLFolderViewFolder::isMovable()
{
	if( !(getViewModelItem()->isItemMovable()) )
	{
			return FALSE;
		}

		for (items_t::iterator iter = mItems.begin();
			iter != mItems.end();)
		{
			items_t::iterator iit = iter++;
			if(!(*iit)->isMovable())
			{
				return FALSE;
			}
		}

		for (folders_t::iterator iter = mFolders.begin();
			iter != mFolders.end();)
		{
			folders_t::iterator fit = iter++;
			if(!(*fit)->isMovable())
			{
				return FALSE;
			}
		}
	return TRUE;
}


BOOL LLFolderViewFolder::isRemovable()
{
	if( !(getViewModelItem()->isItemRemovable()) )
	{
			return FALSE;
		}

		for (items_t::iterator iter = mItems.begin();
			iter != mItems.end();)
		{
			items_t::iterator iit = iter++;
			if(!(*iit)->isRemovable())
			{
				return FALSE;
			}
		}

		for (folders_t::iterator iter = mFolders.begin();
			iter != mFolders.end();)
		{
			folders_t::iterator fit = iter++;
			if(!(*fit)->isRemovable())
			{
				return FALSE;
			}
		}
	return TRUE;
}

void LLFolderViewFolder::destroyRoot()
{
    delete this;
}

// this is an internal method used for adding items to folders. 
void LLFolderViewFolder::addItem(LLFolderViewItem* item)
{
	if (item->getParentFolder())
	{
		item->getParentFolder()->extractItem(item);
	}
	item->setParentFolder(this);

	mItems.push_back(item);
	
	item->setRect(LLRect(0, 0, getRect().getWidth(), 0));
	item->setVisible(FALSE);
	
	addChild(item);
	
	// When the model is already hooked into a hierarchy (i.e. has a parent), do not reparent it
	// Note: this happens when models are created before views or shared between views
	if (!item->getViewModelItem()->hasParent())
	{
		getViewModelItem()->addChild(item->getViewModelItem());
	}
}

// this is an internal method used for adding items to folders. 
void LLFolderViewFolder::addFolder(LLFolderViewFolder* folder)
{
	if (folder->mParentFolder)
	{
		folder->mParentFolder->extractItem(folder);
	}
	folder->mParentFolder = this;
	mFolders.push_back(folder);
	folder->setOrigin(0, 0);
	folder->reshape(getRect().getWidth(), 0);
	folder->setVisible(FALSE);
	// rearrange all descendants too, as our indentation level might have changed
	//folder->requestArrange();
	//requestSort();

	addChild(folder);

	// When the model is already hooked into a hierarchy (i.e. has a parent), do not reparent it
	// Note: this happens when models are created before views or shared between views
	if (!folder->getViewModelItem()->hasParent())
	{
		getViewModelItem()->addChild(folder->getViewModelItem());
	}
}

void LLFolderViewFolder::requestArrange()
{
    mLastArrangeGeneration = -1;
    // flag all items up to root
    if (mParentFolder)
    {
        mParentFolder->requestArrange();
    }
}

void LLFolderViewFolder::toggleOpen()
{
	setOpen(!isOpen());
}

// Force a folder open or closed
void LLFolderViewFolder::setOpen(BOOL openitem)
{
    if(mSingleFolderMode)
    {
        // navigateToFolder can destroy this view
        // delay it in case setOpen was called from click or key processing
        doOnIdleOneTime([this]()
                        {
                            getViewModelItem()->navigateToFolder();
                        });
    }
    else
    {
        setOpenArrangeRecursively(openitem);
    }
}

void LLFolderViewFolder::setOpenArrangeRecursively(BOOL openitem, ERecurseType recurse)
{
	BOOL was_open = isOpen();
	mIsOpen = openitem;
		if(!was_open && openitem)
		{
			getViewModelItem()->openItem();
			// openItem() will request content, it won't be incomplete
			mIsFolderComplete = true;
		}
		else if(was_open && !openitem)
		{
		getViewModelItem()->closeItem();
	}

	if (recurse == RECURSE_DOWN || recurse == RECURSE_UP_DOWN)
	{
		for (folders_t::iterator iter = mFolders.begin();
			iter != mFolders.end();)
		{
			folders_t::iterator fit = iter++;
			(*fit)->setOpenArrangeRecursively(openitem, RECURSE_DOWN);		/* Flawfinder: ignore */
		}
	}
	if (mParentFolder
		&&	(recurse == RECURSE_UP
			|| recurse == RECURSE_UP_DOWN))
	{
		mParentFolder->setOpenArrangeRecursively(openitem, RECURSE_UP);
	}

	if (was_open != isOpen())
	{
		requestArrange();
	}
}

BOOL LLFolderViewFolder::handleDragAndDropFromChild(MASK mask,
													BOOL drop,
													EDragAndDropType c_type,
													void* cargo_data,
													EAcceptance* accept,
													std::string& tooltip_msg)
{
	BOOL accepted = mViewModelItem->dragOrDrop(mask,drop,c_type,cargo_data, tooltip_msg);
	if (accepted) 
	{
		mDragAndDropTarget = TRUE;
		*accept = ACCEPT_YES_MULTI;
	}
	else 
	{
		*accept = ACCEPT_NO;
	}

	// drag and drop to child item, so clear pending auto-opens
	getRoot()->autoOpenTest(NULL);

	return TRUE;
}

void LLFolderViewFolder::openItem( void )
{
	toggleOpen();
}

void LLFolderViewFolder::applyFunctorToChildren(LLFolderViewFunctor& functor)
{
	for (folders_t::iterator iter = mFolders.begin();
		iter != mFolders.end();)
	{
		folders_t::iterator fit = iter++;
		functor.doItem((*fit));
	}
	for (items_t::iterator iter = mItems.begin();
		iter != mItems.end();)
	{
		items_t::iterator iit = iter++;
		functor.doItem((*iit));
	}
}

void LLFolderViewFolder::applyFunctorRecursively(LLFolderViewFunctor& functor)
{
	functor.doFolder(this);

	for (folders_t::iterator iter = mFolders.begin();
		iter != mFolders.end();)
	{
		folders_t::iterator fit = iter++;
		(*fit)->applyFunctorRecursively(functor);
	}
	for (items_t::iterator iter = mItems.begin();
		iter != mItems.end();)
	{
		items_t::iterator iit = iter++;
		functor.doItem((*iit));
	}
}

// LLView functionality
BOOL LLFolderViewFolder::handleDragAndDrop(S32 x, S32 y, MASK mask,
										   BOOL drop,
										   EDragAndDropType cargo_type,
										   void* cargo_data,
										   EAcceptance* accept,
										   std::string& tooltip_msg)
{
	BOOL handled = FALSE;

	if (isOpen())
	{
		handled = (childrenHandleDragAndDrop(x, y, mask, drop, cargo_type, cargo_data, accept, tooltip_msg) != NULL);
	}

	if (!handled)
	{
		handleDragAndDropToThisFolder(mask, drop, cargo_type, cargo_data, accept, tooltip_msg);

		LL_DEBUGS("UserInput") << "dragAndDrop handled by LLFolderViewFolder" << LL_ENDL;
	}

	return TRUE;
}

BOOL LLFolderViewFolder::handleDragAndDropToThisFolder(MASK mask,
													   BOOL drop,
													   EDragAndDropType cargo_type,
													   void* cargo_data,
													   EAcceptance* accept,
													   std::string& tooltip_msg)
{
    if (!mAllowDrop)
    {
		*accept = ACCEPT_NO;
        tooltip_msg = LLTrans::getString("TooltipOutboxCannotDropOnRoot");
        return TRUE;
    }
    
	BOOL accepted = getViewModelItem()->dragOrDrop(mask,drop,cargo_type,cargo_data, tooltip_msg);

	if (accepted)
	{
		mDragAndDropTarget = TRUE;
		*accept = ACCEPT_YES_MULTI;
	}
	else 
	{
		*accept = ACCEPT_NO;
	}
	
	if (!drop && accepted)
	{
		getRoot()->autoOpenTest(this);
	}
	
	return TRUE;
}


bool LLFolderViewFolder::handleRightMouseDown( S32 x, S32 y, MASK mask )
{
	bool handled = false;

	if( isOpen() )
	{
		handled = childrenHandleRightMouseDown( x, y, mask ) != NULL;
	}
	if (!handled)
	{
		handled = LLFolderViewItem::handleRightMouseDown( x, y, mask );
	}
	return handled;
}


bool LLFolderViewFolder::handleHover(S32 x, S32 y, MASK mask)
{
	mIsMouseOverTitle = (y > (getRect().getHeight() - mItemHeight));

	bool handled = LLView::handleHover(x, y, mask);

	if (!handled)
	{
		// this doesn't do child processing
		handled = LLFolderViewItem::handleHover(x, y, mask);
	}

	return handled;
}

bool LLFolderViewFolder::handleMouseDown( S32 x, S32 y, MASK mask )
{
	bool handled = false;
	if( isOpen() )
	{
		handled = childrenHandleMouseDown(x,y,mask) != NULL;
	}
	if( !handled )
	{
		if((mIndentation < x && x < mIndentation + (isCollapsed() ? 0 : mArrowSize) + mTextPad)
           && !mSingleFolderMode)
		{
			toggleOpen();
			handled = true;
		}
		else
		{
			// do normal selection logic
			handled = LLFolderViewItem::handleMouseDown(x, y, mask);
		}
	}

	return handled;
}

bool LLFolderViewFolder::handleDoubleClick( S32 x, S32 y, MASK mask )
{
	bool handled = false;
    if(mSingleFolderMode)
    {
        static LLUICachedControl<bool> double_click_new_window("SingleModeDoubleClickOpenWindow", false);
        if (double_click_new_window)
        {
            getViewModelItem()->navigateToFolder(true);
        }
        else
        {
            // navigating is going to destroy views and change children
            // delay it untill handleDoubleClick processing is complete
            doOnIdleOneTime([this]()
                            {
                                getViewModelItem()->navigateToFolder(false);
                            });
        }
        return true;
    }

	if( isOpen() )
	{
		handled = childrenHandleDoubleClick( x, y, mask ) != NULL;
	}
	if( !handled )
	{
        if(mDoubleClickOverride)
        {
            static LLUICachedControl<U32> double_click_action("MultiModeDoubleClickFolder", false);
            if (double_click_action == 1)
            {
                getViewModelItem()->navigateToFolder(true);
                return true;
            }
            if (double_click_action == 2)
            {
                getViewModelItem()->navigateToFolder(false, true);
                return true;
            }
        }
		if(mIndentation < x && x < mIndentation + (isCollapsed() ? 0 : mArrowSize) + mTextPad)
		{
			// don't select when user double-clicks plus sign
			// so as not to contradict single-click behavior
			toggleOpen();
		}
		else
		{
			getRoot()->setSelection(this, false);
			toggleOpen();
		}
		handled = true;
	}
	return handled;
}

void LLFolderViewFolder::draw()
{
	updateLabelRotation();

	LLFolderViewItem::draw();

	// draw children if root folder, or any other folder that is open or animating to closed state
	if( getRoot() == this || (isOpen() || mCurHeight != mTargetHeight ))
	{
		LLView::draw();
	}

	mExpanderHighlighted = FALSE;
}

// this does prefix traversal, as folders are listed above their contents
LLFolderViewItem* LLFolderViewFolder::getNextFromChild( LLFolderViewItem* item, BOOL include_children )
{
	BOOL found_item = FALSE;

	LLFolderViewItem* result = NULL;
	// when not starting from a given item, start at beginning
	if(item == NULL)
	{
		found_item = TRUE;
	}

	// find current item among children
	folders_t::iterator fit = mFolders.begin();
	folders_t::iterator fend = mFolders.end();

	items_t::iterator iit = mItems.begin();
	items_t::iterator iend = mItems.end();

	// if not trivially starting at the beginning, we have to find the current item
	if (!found_item)
	{
		// first, look among folders, since they are always above items
		for(; fit != fend; ++fit)
		{
			if(item == (*fit))
			{
				found_item = TRUE;
				// if we are on downwards traversal
				if (include_children && (*fit)->isOpen())
				{
					// look for first descendant
					return (*fit)->getNextFromChild(NULL, TRUE);
				}
				// otherwise advance to next folder
				++fit;
				include_children = TRUE;
				break;
			}
		}

		// didn't find in folders?  Check items...
		if (!found_item)
		{
			for(; iit != iend; ++iit)
			{
				if(item == (*iit))
				{
					found_item = TRUE;
					// point to next item
					++iit;
					break;
				}
			}
		}
	}

	if (!found_item)
	{
		// you should never call this method with an item that isn't a child
		// so we should always find something
		llassert(FALSE);
		return NULL;
	}

	// at this point, either iit or fit point to a candidate "next" item
	// if both are out of range, we need to punt up to our parent

	// now, starting from found folder, continue through folders
	// searching for next visible folder
	while(fit != fend && !(*fit)->getVisible())
	{
		// turn on downwards traversal for next folder
		++fit;
	} 

	if (fit != fend)
	{
		result = (*fit);
	}
	else
	{
		// otherwise, scan for next visible item
		while(iit != iend && !(*iit)->getVisible())
		{
			++iit;
		} 

		// check to see if we have a valid item
		if (iit != iend)
		{
			result = (*iit);
		}
	}

	if( !result && mParentFolder )
	{
		// If there are no siblings or children to go to, recurse up one level in the tree
		// and skip children for this folder, as we've already discounted them
		result = mParentFolder->getNextFromChild(this, FALSE);
	}

	return result;
}

// this does postfix traversal, as folders are listed above their contents
LLFolderViewItem* LLFolderViewFolder::getPreviousFromChild( LLFolderViewItem* item, BOOL include_children )
{
	BOOL found_item = FALSE;

	LLFolderViewItem* result = NULL;
	// when not starting from a given item, start at end
	if(item == NULL)
	{
		found_item = TRUE;
	}

	// find current item among children
	folders_t::reverse_iterator fit = mFolders.rbegin();
	folders_t::reverse_iterator fend = mFolders.rend();

	items_t::reverse_iterator iit = mItems.rbegin();
	items_t::reverse_iterator iend = mItems.rend();

	// if not trivially starting at the end, we have to find the current item
	if (!found_item)
	{
		// first, look among items, since they are always below the folders
		for(; iit != iend; ++iit)
		{
			if(item == (*iit))
			{
				found_item = TRUE;
				// point to next item
				++iit;
				break;
			}
		}

		// didn't find in items?  Check folders...
		if (!found_item)
		{
			for(; fit != fend; ++fit)
			{
				if(item == (*fit))
				{
					found_item = TRUE;
					// point to next folder
					++fit;
					break;
				}
			}
		}
	}

	if (!found_item)
	{
		// you should never call this method with an item that isn't a child
		// so we should always find something
		llassert(FALSE);
		return NULL;
	}

	// at this point, either iit or fit point to a candidate "next" item
	// if both are out of range, we need to punt up to our parent

	// now, starting from found item, continue through items
	// searching for next visible item
	while(iit != iend && !(*iit)->getVisible())
	{
		++iit;
	} 

	if (iit != iend)
	{
		// we found an appropriate item
		result = (*iit);
	}
	else
	{
		// otherwise, scan for next visible folder
		while(fit != fend && !(*fit)->getVisible())
		{
			++fit;
		} 

		// check to see if we have a valid folder
		if (fit != fend)
		{
			// try selecting child element of this folder
			if ((*fit)->isOpen() && include_children)
			{
				result = (*fit)->getPreviousFromChild(NULL);
			}
			else
			{
				result = (*fit);
			}
		}
	}

	if( !result )
	{
		// If there are no siblings or children to go to, recurse up one level in the tree
		// which gets back to this folder, which will only be visited if it is a valid, visible item
		result = this;
	}

	return result;
}
<|MERGE_RESOLUTION|>--- conflicted
+++ resolved
@@ -631,7 +631,6 @@
 		mSelectPending = true;
 	}
 
-<<<<<<< HEAD
 // [SL:KB] - Patch: Inventory-DragDrop | Checked: 2014-02-04 (Catznip-3.6)
 	S32 screen_x, screen_y;
 	localPointToScreen(x, y, &screen_x, &screen_y);
@@ -639,12 +638,7 @@
 // [/SL:KB]
 //	mDragStartX = x;
 //	mDragStartY = y;
-	return TRUE;
-=======
-	mDragStartX = x;
-	mDragStartY = y;
 	return true;
->>>>>>> 2817d6c6
 }
 
 bool LLFolderViewItem::handleHover( S32 x, S32 y, MASK mask )
@@ -1156,27 +1150,27 @@
 }
 
 // <FS:ND> Don't bother with unneeded tooltips in inventory
-BOOL LLFolderViewItem::handleToolTip(S32 x, S32 y, MASK mask)
-{
-	if( childrenHandleToolTip( x, y, mask ) )
-		return TRUE;
-
-	int nStart = mArrowSize + mTextPad + mIconWidth + mIconPad + mIndentation;
-	int nWidth = getLabelFontForStyle(mLabelStyle)->getWidth(mLabel) + nStart;
-
-  	if( getRoot()->getParentPanel()->getRect().getWidth() < nWidth ) // Label is truncated, display tooltip
-	{
-		setToolTip( mLabel );
-		return LLView::handleToolTip( x, y, mask );
+bool LLFolderViewItem::handleToolTip(S32 x, S32 y, MASK mask)
+{
+	if (childrenHandleToolTip(x, y, mask))
+		return false;
+
+	S32 nStart = mArrowSize + mTextPad + mIconWidth + mIconPad + mIndentation;
+	S32 nWidth = getLabelFontForStyle(mLabelStyle)->getWidth(mLabel) + nStart;
+
+  	if (getRoot()->getParentPanel()->getRect().getWidth() < nWidth) // Label is truncated, display tooltip
+	{
+		setToolTip(mLabel);
+		return LLView::handleToolTip(x, y, mask);
 	}
 	else
-		setToolTip( LLStringExplicit("") );
+		setToolTip(LLStringExplicit(""));
 
 	// In case of root we always want to return TRUE, otherwise tooltip handling gets propagated one level up and we end with a tooltip like 'All Items'.
-	if( this == getRoot() )
-		return TRUE;
-
-	return FALSE;
+	if (this == getRoot())
+		return true;
+
+	return false;
 }
 // </FS:ND>
 
