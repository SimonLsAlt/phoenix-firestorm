/** 
* @file llfolderviewitem.cpp
* @brief Items and folders that can appear in a hierarchical folder view
*
* $LicenseInfo:firstyear=2001&license=viewerlgpl$
* Second Life Viewer Source Code
* Copyright (C) 2010, Linden Research, Inc.
* 
* This library is free software; you can redistribute it and/or
* modify it under the terms of the GNU Lesser General Public
* License as published by the Free Software Foundation;
* version 2.1 of the License only.
* 
* This library is distributed in the hope that it will be useful,
* but WITHOUT ANY WARRANTY; without even the implied warranty of
* MERCHANTABILITY or FITNESS FOR A PARTICULAR PURPOSE.  See the GNU
* Lesser General Public License for more details.
* 
* You should have received a copy of the GNU Lesser General Public
* License along with this library; if not, write to the Free Software
* Foundation, Inc., 51 Franklin Street, Fifth Floor, Boston, MA  02110-1301  USA
* 
* Linden Research, Inc., 945 Battery Street, San Francisco, CA  94111  USA
* $/LicenseInfo$
*/

// <FS:Ansariel> Remove ugly dependency
//#include "../newview/llviewerprecompiledheaders.h"

#include "llflashtimer.h"

#include "linden_common.h"
#include "llfolderviewitem.h"
#include "llfolderview.h"
#include "llfolderviewmodel.h"
#include "llpanel.h"
#include "llcriticaldamp.h"
#include "llclipboard.h"
#include "llfocusmgr.h"		// gFocusMgr
#include "lltrans.h"
#include "llwindow.h"

///----------------------------------------------------------------------------
/// Class LLFolderViewItem
///----------------------------------------------------------------------------

static LLDefaultChildRegistry::Register<LLFolderViewItem> r("folder_view_item");

// statics 
std::map<U8, LLFontGL*> LLFolderViewItem::sFonts; // map of styles to fonts

bool LLFolderViewItem::sColorSetInitialized = false;
LLUIColor LLFolderViewItem::sFgColor;
LLUIColor LLFolderViewItem::sHighlightBgColor;
LLUIColor LLFolderViewItem::sFlashBgColor;
LLUIColor LLFolderViewItem::sFocusOutlineColor;
LLUIColor LLFolderViewItem::sMouseOverColor;
LLUIColor LLFolderViewItem::sFilterBGColor;
LLUIColor LLFolderViewItem::sFilterTextColor;
LLUIColor LLFolderViewItem::sSuffixColor;
LLUIColor LLFolderViewItem::sSearchStatusColor;
// <FS:Ansariel> Special for protected items
LLUIColor LLFolderViewItem::sProtectedColor;

// only integers can be initialized in header
const F32 LLFolderViewItem::FOLDER_CLOSE_TIME_CONSTANT = 0.02f;
const F32 LLFolderViewItem::FOLDER_OPEN_TIME_CONSTANT = 0.03f;

const LLColor4U DEFAULT_WHITE(255, 255, 255);


//static
LLFontGL* LLFolderViewItem::getLabelFontForStyle(U8 style)
{
	LLFontGL* rtn = sFonts[style];
	if (!rtn) // grab label font with this style, lazily
	{
		LLFontDescriptor labelfontdesc("SansSerif", "Small", style);
		rtn = LLFontGL::getFont(labelfontdesc);
		if (!rtn)
		{
			rtn = LLFontGL::getFontDefault();
		}
		sFonts[style] = rtn;
	}
	return rtn;
}

//static
void LLFolderViewItem::initClass()
{
}

//static
void LLFolderViewItem::cleanupClass()
{
	sFonts.clear();
}


// NOTE: Optimize this, we call it a *lot* when opening a large inventory
LLFolderViewItem::Params::Params()
:	root(),
	listener(),
	folder_arrow_image("folder_arrow_image"),
	folder_indentation("folder_indentation"),
	selection_image("selection_image"),
	item_height("item_height"),
	item_top_pad("item_top_pad"),
	creation_date(),
    allow_wear("allow_wear", true),
    allow_drop("allow_drop", true),
	font_color("font_color"),
	font_highlight_color("font_highlight_color"),
    left_pad("left_pad", 0),
    icon_pad("icon_pad", 0),
    icon_width("icon_width", 0),
    text_pad("text_pad", 0),
    text_pad_right("text_pad_right", 0),
    single_folder_mode("single_folder_mode", false),
    arrow_size("arrow_size", 0),
    max_folder_item_overlap("max_folder_item_overlap", 0),
	// <FS:Ansariel> Inventory specials
	for_inventory("for_inventory", false)
{
}

// Default constructor
LLFolderViewItem::LLFolderViewItem(const LLFolderViewItem::Params& p)
:	LLView(p),
	mLabelWidth(0),
	mLabelWidthDirty(false),
    mSuffixNeedsRefresh(false),
    mLabelPaddingRight(DEFAULT_LABEL_PADDING_RIGHT),
	mParentFolder( NULL ),
	mIsSelected( FALSE ),
	mIsCurSelection( FALSE ),
	mSelectPending(FALSE),
	mIsItemCut(false),
	mCutGeneration(0),
	mLabelStyle( LLFontGL::NORMAL ),
	mHasVisibleChildren(FALSE),
    mLocalIndentation(p.folder_indentation),
	mIndentation(0),
	mItemHeight(p.item_height),
	mControlLabelRotation(0.f),
	mDragAndDropTarget(FALSE),
	mLabel(p.name),
	mRoot(p.root),
	mViewModelItem(p.listener),
	mIsMouseOverTitle(false),
	mAllowWear(p.allow_wear),
    mAllowDrop(p.allow_drop),
	mFontColor(p.font_color),
	mFontHighlightColor(p.font_highlight_color),
    mLeftPad(p.left_pad),
    mIconPad(p.icon_pad),
    mIconWidth(p.icon_width),
    mTextPad(p.text_pad),
    mTextPadRight(p.text_pad_right),
    mArrowSize(p.arrow_size),
<<<<<<< HEAD
    mMaxFolderItemOverlap(p.max_folder_item_overlap),
	// <FS:Ansariel> Inventory specials
	mForInventory(p.for_inventory),
	mItemTopPad(p.item_top_pad)
=======
    mSingleFolderMode(p.single_folder_mode),
    mMaxFolderItemOverlap(p.max_folder_item_overlap)
>>>>>>> a2c61cfe
{
	if (!sColorSetInitialized)
	{
		// <FS:Ansariel> Make inventory selection color independent from menu color
		//sFgColor = LLUIColorTable::instance().getColor("MenuItemEnabledColor", DEFAULT_WHITE);
		//sHighlightBgColor = LLUIColorTable::instance().getColor("MenuItemHighlightBgColor", DEFAULT_WHITE);
		sFgColor = LLUIColorTable::instance().getColor("InventoryItemEnabledColor", DEFAULT_WHITE);
		sHighlightBgColor = LLUIColorTable::instance().getColor("InventoryItemHighlightBgColor", DEFAULT_WHITE);
		// </FS:Ansariel> Make inventory selection color independent from menu color
		sFlashBgColor = LLUIColorTable::instance().getColor("MenuItemFlashBgColor", DEFAULT_WHITE);
		sFocusOutlineColor = LLUIColorTable::instance().getColor("InventoryFocusOutlineColor", DEFAULT_WHITE);
		sMouseOverColor = LLUIColorTable::instance().getColor("InventoryMouseOverColor", DEFAULT_WHITE);
		sFilterBGColor = LLUIColorTable::instance().getColor("FilterBackgroundColor", DEFAULT_WHITE);
		sFilterTextColor = LLUIColorTable::instance().getColor("FilterTextColor", DEFAULT_WHITE);
		// <FS:Ansariel> Fix misleading color name
		//sSuffixColor = LLUIColorTable::instance().getColor("MenuItemEnabledColor", DEFAULT_WHITE);
		sSuffixColor = LLUIColorTable::instance().getColor("InventoryItemSuffixColor", DEFAULT_WHITE);
		// </FS:Ansariel>
		sSearchStatusColor = LLUIColorTable::instance().getColor("InventorySearchStatusColor", DEFAULT_WHITE);
		// <FS:Ansariel> Special for protected items
		sProtectedColor = LLUIColorTable::instance().getColor("InventoryProtectedColor", DEFAULT_WHITE);
		sColorSetInitialized = true;
	}

	if (mViewModelItem)
	{
		mViewModelItem->setFolderViewItem(this);
	}
}

// Destroys the object
LLFolderViewItem::~LLFolderViewItem()
{
	mViewModelItem = NULL;
}

BOOL LLFolderViewItem::postBuild()
{
    LLFolderViewModelItem& vmi = *getViewModelItem();
    // getDisplayName() is expensive (due to internal getLabelSuffix() and name building)
    // it also sets search strings so it requires a filter reset
    mLabel = vmi.getDisplayName();
    setToolTip(vmi.getName());

    // Dirty the filter flag of the model from the view (CHUI-849)
    vmi.dirtyFilter();

    // Don't do full refresh on constructor if it is possible to avoid
    // it significantly slows down bulk view creation.
    // Todo: Ideally we need to move getDisplayName() out of constructor as well.
    // Like: make a logic that will let filter update search string,
    // while LLFolderViewItem::arrange() updates visual part
    mSuffixNeedsRefresh = true;
    mLabelWidthDirty = true;
	return TRUE;
}

LLFolderView* LLFolderViewItem::getRoot()
{
	return mRoot;
}

const LLFolderView* LLFolderViewItem::getRoot() const
{
	return mRoot;
}
// Returns true if this object is a child (or grandchild, etc.) of potential_ancestor.
BOOL LLFolderViewItem::isDescendantOf( const LLFolderViewFolder* potential_ancestor )
{
	LLFolderViewItem* root = this;
	while( root->mParentFolder )
	{
		if( root->mParentFolder == potential_ancestor )
		{
			return TRUE;
		}
		root = root->mParentFolder;
	}
	return FALSE;
}

LLFolderViewItem* LLFolderViewItem::getNextOpenNode(BOOL include_children)
{
	if (!mParentFolder)
	{
		return NULL;
	}

	LLFolderViewItem* itemp = mParentFolder->getNextFromChild( this, include_children );
	while(itemp && !itemp->getVisible())
	{
		LLFolderViewItem* next_itemp = itemp->mParentFolder->getNextFromChild( itemp, include_children );
		if (itemp == next_itemp) 
		{
			// hit last item
			return itemp->getVisible() ? itemp : this;
		}
		itemp = next_itemp;
	}

	return itemp;
}

LLFolderViewItem* LLFolderViewItem::getPreviousOpenNode(BOOL include_children)
{
	if (!mParentFolder)
	{
		return NULL;
	}

	LLFolderViewItem* itemp = mParentFolder->getPreviousFromChild( this, include_children );

	// Skip over items that are invisible or are hidden from the UI.
	while(itemp && !itemp->getVisible())
	{
		LLFolderViewItem* next_itemp = itemp->mParentFolder->getPreviousFromChild( itemp, include_children );
		if (itemp == next_itemp) 
		{
			// hit first item
			return itemp->getVisible() ? itemp : this;
		}
		itemp = next_itemp;
	}

	return itemp;
}

BOOL LLFolderViewItem::passedFilter(S32 filter_generation) 
{
	return getViewModelItem()->passedFilter(filter_generation);
}

BOOL LLFolderViewItem::isPotentiallyVisible(S32 filter_generation)
{
	if (filter_generation < 0)
	{
		filter_generation = getFolderViewModel()->getFilter().getFirstSuccessGeneration();
	}
	LLFolderViewModelItem* model = getViewModelItem();
	BOOL visible = model->passedFilter(filter_generation);
	if (model->getMarkedDirtyGeneration() >= filter_generation)
	{
		// unsure visibility state
		// retaining previous visibility until item is updated or filter generation changes
		visible |= getVisible();
	}
	return visible;
}

void LLFolderViewItem::refresh()
{
    LLFolderViewModelItem& vmi = *getViewModelItem();

    mLabel = vmi.getDisplayName();
    setToolTip(vmi.getName());
    // icons are slightly expensive to get, can be optimized
    // see LLInventoryIcon::getIcon()
    mIcon = vmi.getIcon();
    mIconOpen = vmi.getIconOpen();
    mIconOverlay = vmi.getIconOverlay();

    if (mRoot->useLabelSuffix())
    {
        // Very Expensive!
        // Can do a number of expensive checks, like checking active motions, wearables or friend list
        mLabelStyle = vmi.getLabelStyle();
        mLabelSuffix = vmi.getLabelSuffix();
    }

    // Dirty the filter flag of the model from the view (CHUI-849)
    vmi.dirtyFilter();

    mLabelWidthDirty = true;
    mSuffixNeedsRefresh = false;
}

void LLFolderViewItem::refreshSuffix()
{
	LLFolderViewModelItem const* vmi = getViewModelItem();

    // icons are slightly expensive to get, can be optimized
    // see LLInventoryIcon::getIcon()
	mIcon = vmi->getIcon();
    mIconOpen = vmi->getIconOpen();
    mIconOverlay = vmi->getIconOverlay();

	if (mRoot->useLabelSuffix())
	{
        // Very Expensive!
        // Can do a number of expensive checks, like checking active motions, wearables or friend list
        mLabelStyle = vmi->getLabelStyle();
        mLabelSuffix = vmi->getLabelSuffix();
	}

    mLabelWidthDirty = true;
    mSuffixNeedsRefresh = false;
}

// Utility function for LLFolderView
void LLFolderViewItem::arrangeAndSet(BOOL set_selection,
									 BOOL take_keyboard_focus)
{
	LLFolderView* root = getRoot();
	if (getParentFolder())
	{
	getParentFolder()->requestArrange();
	}
	if(set_selection)
	{
		getRoot()->setSelection(this, TRUE, take_keyboard_focus);
		if(root)
		{
			root->scrollToShowSelection();
		}
	}		
}


std::set<LLFolderViewItem*> LLFolderViewItem::getSelectionList() const
{
	std::set<LLFolderViewItem*> selection;
	return selection;
}

// addToFolder() returns TRUE if it succeeds. FALSE otherwise
void LLFolderViewItem::addToFolder(LLFolderViewFolder* folder)
{
	folder->addItem(this); 

	// Compute indentation since parent folder changed
	mIndentation = (getParentFolder())
		? getParentFolder()->getIndentation() + mLocalIndentation
		: 0; 
}


// Finds width and height of this object and its children.  Also
// makes sure that this view and its children are the right size.
S32 LLFolderViewItem::arrange( S32* width, S32* height )
{
	// Only indent deeper items in hierarchy
	
	// <FS:Ansariel> Inventory specials
	//mIndentation = (getParentFolder())
	//	? getParentFolder()->getIndentation() + mLocalIndentation
	//	: 0;

	if (mForInventory)
	{
		mIndentation = (getParentFolder()
						&& getParentFolder()->getParentFolder() )
			? getParentFolder()->getIndentation() + mLocalIndentation
			: 0;
	}
	else
	{
		mIndentation = (getParentFolder())
			? getParentFolder()->getIndentation() + mLocalIndentation
			: 0;
	}
	// </FS:Ansariel>

	if (mLabelWidthDirty)
	{
        if (mSuffixNeedsRefresh)
        {
            // Expensive. But despite refreshing label,
            // it is purely visual, so it is fine to do at our laisure
            refreshSuffix();
        }
		mLabelWidth = getLabelXPos() + getLabelFontForStyle(mLabelStyle)->getWidth(mLabel) + getLabelFontForStyle(LLFontGL::NORMAL)->getWidth(mLabelSuffix) + mLabelPaddingRight; 
		mLabelWidthDirty = false;
	}

	*width = llmax(*width, mLabelWidth); 

	// determine if we need to use ellipses to avoid horizontal scroll. EXT-719
	bool use_ellipses = getRoot()->getUseEllipses();
	if (use_ellipses)
	{
		// limit to set rect to avoid horizontal scrollbar
		*width = llmin(*width, getRoot()->getRect().getWidth());
	}
	*height = getItemHeight();
	return *height;
}

S32 LLFolderViewItem::getItemHeight()
{
	return mItemHeight;
}

S32 LLFolderViewItem::getLabelXPos()
{
    return getIndentation() + mArrowSize + mTextPad + mIconWidth + mIconPad;
}

S32 LLFolderViewItem::getIconPad()
{
    return mIconPad;
}

S32 LLFolderViewItem::getTextPad()
{
    return mTextPad;
}

// *TODO: This can be optimized a lot by simply recording that it is
// selected in the appropriate places, and assuming that set selection
// means 'deselect' for a leaf item. Do this optimization after
// multiple selection is implemented to make sure it all plays nice
// together.
BOOL LLFolderViewItem::setSelection(LLFolderViewItem* selection, BOOL openitem, BOOL take_keyboard_focus)
{
	if (selection == this && !mIsSelected)
	{
		selectItem();
	}
	else if (mIsSelected)	// Deselect everything else.
	{
		deselectItem();
	}
	return mIsSelected;
}

BOOL LLFolderViewItem::changeSelection(LLFolderViewItem* selection, BOOL selected)
{
	if (selection == this)
	{
		if (mIsSelected)
		{
			deselectItem();
		}
		else
		{
			selectItem();
		}
		return TRUE;
	}
	return FALSE;
}

void LLFolderViewItem::deselectItem(void)
{
	mIsSelected = FALSE;
}

void LLFolderViewItem::selectItem(void)
{
	if (mIsSelected == FALSE)
	{
		mIsSelected = TRUE;
		getViewModelItem()->selectItem();
	}
}

BOOL LLFolderViewItem::isMovable()
{
	return getViewModelItem()->isItemMovable();
}

BOOL LLFolderViewItem::isRemovable()
{
	return getViewModelItem()->isItemRemovable();
}

void LLFolderViewItem::destroyView()
{
	getRoot()->removeFromSelectionList(this);

	if (mParentFolder)
	{
		// removeView deletes me
		mParentFolder->extractItem(this);
	}
	delete this;
}

// Call through to the viewed object and return true if it can be
// removed.
//BOOL LLFolderViewItem::removeRecursively(BOOL single_item)
BOOL LLFolderViewItem::remove()
{
	if(!isRemovable())
	{
		return FALSE;
	}
	return getViewModelItem()->removeItem();
}

// Build an appropriate context menu for the item.
void LLFolderViewItem::buildContextMenu(LLMenuGL& menu, U32 flags)
{
	getViewModelItem()->buildContextMenu(menu, flags);
}

void LLFolderViewItem::openItem( void )
{
	if (mAllowWear || !getViewModelItem()->isItemWearable())
	{
		getViewModelItem()->openItem();
	}
}

void LLFolderViewItem::rename(const std::string& new_name)
{
	if( !new_name.empty() )
	{
		getViewModelItem()->renameItem(new_name);
	}
}

const std::string& LLFolderViewItem::getName( void ) const
{
	static const std::string noName("");
	return getViewModelItem() ? getViewModelItem()->getName() : noName;
}

// LLView functionality
BOOL LLFolderViewItem::handleRightMouseDown( S32 x, S32 y, MASK mask )
{
	if(!mIsSelected)
	{
		getRoot()->setSelection(this, FALSE);
	}
	make_ui_sound("UISndClick");
	return TRUE;
}

BOOL LLFolderViewItem::handleMouseDown( S32 x, S32 y, MASK mask )
{
	if (LLView::childrenHandleMouseDown(x, y, mask))
	{
		return TRUE;
	}
	
	// No handler needed for focus lost since this class has no
	// state that depends on it.
	gFocusMgr.setMouseCapture( this );

	if (!mIsSelected)
	{
		if(mask & MASK_CONTROL)
		{
			getRoot()->changeSelection(this, !mIsSelected);
		}
		else if (mask & MASK_SHIFT)
		{
			getParentFolder()->extendSelectionTo(this);
		}
		else
		{
			getRoot()->setSelection(this, FALSE);
		}
		make_ui_sound("UISndClick");
	}
	else
	{
		// If selected, we reserve the decision of deselecting/reselecting to the mouse up moment.
		// This is necessary so we maintain selection consistent when starting a drag.
		mSelectPending = TRUE;
	}

// [SL:KB] - Patch: Inventory-DragDrop | Checked: 2014-02-04 (Catznip-3.6)
	S32 screen_x, screen_y;
	localPointToScreen(x, y, &screen_x, &screen_y);
	getRoot()->setDragStart( screen_x, screen_y );
// [/SL:KB]
//	mDragStartX = x;
//	mDragStartY = y;
	return TRUE;
}

BOOL LLFolderViewItem::handleHover( S32 x, S32 y, MASK mask )
{
	static LLCachedControl<S32> drag_and_drop_threshold(*LLUI::getInstance()->mSettingGroups["config"],"DragAndDropDistanceThreshold", 3);

	mIsMouseOverTitle = (y > (getRect().getHeight() - mItemHeight));

	if( hasMouseCapture() && isMovable() )
	{
			LLFolderView* root = getRoot();

//		if( (x - mDragStartX) * (x - mDragStartX) + (y - mDragStartY) * (y - mDragStartY) > drag_and_drop_threshold() * drag_and_drop_threshold() 
//			&& root->getAllowDrag()
//			&& root->getCurSelectedItem()
//			&& root->startDrag())
//		{
//					// RN: when starting drag and drop, clear out last auto-open
//					root->autoOpenTest(NULL);
//					root->setShowSelectionContext(TRUE);
//
//					// Release keyboard focus, so that if stuff is dropped into the
//					// world, pressing the delete key won't blow away the inventory
//					// item.
//					gFocusMgr.setKeyboardFocus(NULL);
//
//			getWindow()->setCursor(UI_CURSOR_ARROW);
//		}
//		else if (x != mDragStartX || y != mDragStartY)
//		{
//			getWindow()->setCursor(UI_CURSOR_NOLOCKED);
//		}
// [SL:KB] - Patch: Inventory-DragDrop | Checked: 2014-02-04 (Catznip-3.6)
		S32 screen_x, screen_y;
		localPointToScreen(x, y, &screen_x, &screen_y);

		bool can_drag = true;
		if (root->isOverDragThreshold(screen_x, screen_y) && root->getAllowDrag() && root->getCurSelectedItem())
		{
			if ((can_drag = root->startDrag()))
			{
					// RN: when starting drag and drop, clear out last auto-open
					root->autoOpenTest(NULL);
					root->setShowSelectionContext(TRUE);

					// Release keyboard focus, so that if stuff is dropped into the
					// world, pressing the delete key won't blow away the inventory
					// item.
					gFocusMgr.setKeyboardFocus(NULL);
			}
		}

		if (can_drag)
			getWindow()->setCursor(UI_CURSOR_ARROW);
		else
			getWindow()->setCursor(UI_CURSOR_NOLOCKED);
// [/SL:KB]

		root->clearHoveredItem();
		return TRUE;
	}
	else
	{
		LLFolderView* pRoot = getRoot();
		pRoot->setHoveredItem(this);
		pRoot->setShowSelectionContext(FALSE);
		getWindow()->setCursor(UI_CURSOR_ARROW);
		// let parent handle this then...
		return FALSE;
	}
}


BOOL LLFolderViewItem::handleDoubleClick( S32 x, S32 y, MASK mask )
{
	openItem();
	return TRUE;
}

BOOL LLFolderViewItem::handleMouseUp( S32 x, S32 y, MASK mask )
{
	if (LLView::childrenHandleMouseUp(x, y, mask))
	{
		return TRUE;
	}
	
	// if mouse hasn't moved since mouse down...
	if ( pointInView(x, y) && mSelectPending )
	{
		//...then select
		if(mask & MASK_CONTROL)
		{
			getRoot()->changeSelection(this, !mIsSelected);
		}
		else if (mask & MASK_SHIFT)
		{
			getParentFolder()->extendSelectionTo(this);
		}
		else
		{
			getRoot()->setSelection(this, FALSE);
		}
	}

	mSelectPending = FALSE;

	if( hasMouseCapture() )
	{
		if (getRoot())
		{
		getRoot()->setShowSelectionContext(FALSE);
		}
		gFocusMgr.setMouseCapture( NULL );
	}
	return TRUE;
}

void LLFolderViewItem::onMouseLeave(S32 x, S32 y, MASK mask)
{
	mIsMouseOverTitle = false;

	// NOTE: LLViewerWindow::updateUI() calls "enter" before "leave"; if the mouse moved to another item, we can't just outright clear it
	LLFolderView* pRoot = getRoot();
	if (this == pRoot->getHoveredItem())
	{
		pRoot->clearHoveredItem();
	}
}

BOOL LLFolderViewItem::handleDragAndDrop(S32 x, S32 y, MASK mask, BOOL drop,
										 EDragAndDropType cargo_type,
										 void* cargo_data,
										 EAcceptance* accept,
										 std::string& tooltip_msg)
{
	BOOL handled = FALSE;
	BOOL accepted = getViewModelItem()->dragOrDrop(mask,drop,cargo_type,cargo_data, tooltip_msg);
		handled = accepted;
		if (accepted)
		{
			mDragAndDropTarget = TRUE;
			*accept = ACCEPT_YES_MULTI;
		}
		else
		{
			*accept = ACCEPT_NO;
		}
	if(mParentFolder && !handled)
	{
		// store this item to get it in LLFolderBridge::dragItemIntoFolder on drop event.
		mRoot->setDraggingOverItem(this);
		handled = mParentFolder->handleDragAndDropFromChild(mask,drop,cargo_type,cargo_data,accept,tooltip_msg);
		mRoot->setDraggingOverItem(NULL);
	}
	if (handled)
	{
		LL_DEBUGS("UserInput") << "dragAndDrop handled by LLFolderViewItem" << LL_ENDL;
	}

	return handled;
}

void LLFolderViewItem::drawOpenFolderArrow(const Params& default_params, const LLUIColor& fg_color)
{
	//--------------------------------------------------------------------------------//
	// Draw open folder arrow
	//
	// <FS:Ansariel> Inventory specials
	//const S32 TOP_PAD = default_params.item_top_pad;
	const S32 TOP_PAD = mItemTopPad;

	if (hasVisibleChildren() || !isFolderComplete())
	{
		LLUIImage* arrow_image = default_params.folder_arrow_image;
		gl_draw_scaled_rotated_image(
			mIndentation, getRect().getHeight() - mArrowSize - mTextPad - TOP_PAD,
			mArrowSize, mArrowSize, mControlLabelRotation, arrow_image->getImage(), fg_color);
	}
}

/*virtual*/ bool LLFolderViewItem::isHighlightAllowed()
{
	return mIsSelected;
}

/*virtual*/ bool LLFolderViewItem::isHighlightActive()
{
	return mIsCurSelection;
}

/*virtual*/ bool LLFolderViewItem::isFadeItem()
{
    LLClipboard& clipboard = LLClipboard::instance();
    if (mCutGeneration != clipboard.getGeneration())
    {
        mCutGeneration = clipboard.getGeneration();
        mIsItemCut = clipboard.isCutMode()
                     && ((getParentFolder() && getParentFolder()->isFadeItem())
                        || getViewModelItem()->isCutToClipboard());
    }
    return mIsItemCut;
}

void LLFolderViewItem::drawHighlight(const BOOL showContent, const BOOL hasKeyboardFocus, const LLUIColor &selectColor, const LLUIColor &flashColor,  
                                                        const LLUIColor &focusOutlineColor, const LLUIColor &mouseOverColor)
{
    const S32 focus_top = getRect().getHeight();
    const S32 focus_bottom = getRect().getHeight() - mItemHeight;
    const bool folder_open = (getRect().getHeight() > mItemHeight + 4);
    const S32 FOCUS_LEFT = 1;
	
	// Determine which background color to use for highlighting
	LLUIColor bgColor = (isFlashing() ? flashColor : selectColor);

    //--------------------------------------------------------------------------------//
    // Draw highlight for selected items
	// Note: Always render "current" item or flashing item, only render other selected 
	// items if mShowSingleSelection is FALSE.
    //
    if (isHighlightAllowed())	
    							
    {
        gGL.getTexUnit(0)->unbind(LLTexUnit::TT_TEXTURE);
		
		// Highlight for selected but not current items
        if (!isHighlightActive() && !isFlashing())
        {
			LLColor4 bg_color = bgColor;
            // do time-based fade of extra objects
            F32 fade_time = (getRoot() ? getRoot()->getSelectionFadeElapsedTime() : 0.0f);
            if (getRoot() && getRoot()->getShowSingleSelection())
            {
                // fading out
                bg_color.mV[VALPHA] = clamp_rescale(fade_time, 0.f, 0.4f, bg_color.mV[VALPHA], 0.f);
            }
            else
            {
                // fading in
                bg_color.mV[VALPHA] = clamp_rescale(fade_time, 0.f, 0.4f, 0.f, bg_color.mV[VALPHA]);
            }
        	gl_rect_2d(FOCUS_LEFT,
					   focus_top, 
					   getRect().getWidth() - 2,
					   focus_bottom,
					   bg_color, hasKeyboardFocus);
        }

		// Highlight for currently selected or flashing item
        if (isHighlightActive())
        {
			// Background
        	gl_rect_2d(FOCUS_LEFT,
                focus_top,
                getRect().getWidth() - 2,
                focus_bottom,
                bgColor, hasKeyboardFocus);
			// Outline
            gl_rect_2d(FOCUS_LEFT, 
                focus_top, 
                getRect().getWidth() - 2,
                focus_bottom,
                focusOutlineColor, FALSE);
        }

        if (folder_open)
        {
            gl_rect_2d(FOCUS_LEFT,
                focus_bottom + 1, // overlap with bottom edge of above rect
                getRect().getWidth() - 2,
                0,
                focusOutlineColor, FALSE);
            if (showContent && !isFlashing())
            {
                gl_rect_2d(FOCUS_LEFT,
                    focus_bottom + 1,
                    getRect().getWidth() - 2,
                    0,
                    bgColor, TRUE);
            }
        }
    }
    else if (mIsMouseOverTitle)
    {
        gl_rect_2d(FOCUS_LEFT,
            focus_top, 
            getRect().getWidth() - 2,
            focus_bottom,
            mouseOverColor, FALSE);
    }

    //--------------------------------------------------------------------------------//
    // Draw DragNDrop highlight
    //
    if (mDragAndDropTarget)
    {
        gGL.getTexUnit(0)->unbind(LLTexUnit::TT_TEXTURE);
        gl_rect_2d(FOCUS_LEFT, 
            focus_top, 
            getRect().getWidth() - 2,
            focus_bottom,
            bgColor, FALSE);
        if (folder_open)
        {
            gl_rect_2d(FOCUS_LEFT,
                focus_bottom + 1, // overlap with bottom edge of above rect
                getRect().getWidth() - 2,
                0,
                bgColor, FALSE);
        }
        mDragAndDropTarget = FALSE;
    }
}

void LLFolderViewItem::drawLabel(const LLFontGL * font, const F32 x, const F32 y, const LLColor4& color, F32 &right_x)
{
    //--------------------------------------------------------------------------------//
    // Draw the actual label text
    //
    font->renderUTF8(mLabel, 0, x, y, color,
        LLFontGL::LEFT, LLFontGL::BOTTOM, LLFontGL::NORMAL, LLFontGL::NO_SHADOW,
        S32_MAX, getRect().getWidth() - (S32) x - mLabelPaddingRight, &right_x, TRUE);
}

void LLFolderViewItem::draw()
{
    const BOOL show_context = (getRoot() ? getRoot()->getShowSelectionContext() : FALSE);
    const BOOL filled = show_context || (getRoot() ? getRoot()->getParentPanel()->hasFocus() : FALSE); // If we have keyboard focus, draw selection filled

	const Params& default_params = LLUICtrlFactory::getDefaultParams<LLFolderViewItem>();
	// <FS:Ansariel> Inventory specials
	//const S32 TOP_PAD = default_params.item_top_pad;
	const S32 TOP_PAD = mItemTopPad;
	
	const LLFontGL* font = getLabelFontForStyle(mLabelStyle);

    getViewModelItem()->update();

    if(!mSingleFolderMode)
    {
        drawOpenFolderArrow(default_params, sFgColor);
    }

    drawHighlight(show_context, filled, sHighlightBgColor, sFlashBgColor, sFocusOutlineColor, sMouseOverColor);

	//--------------------------------------------------------------------------------//
	// Draw open icon
	//
	const S32 icon_x = mIndentation + mArrowSize + mTextPad;
	if (!mIconOpen.isNull() && (llabs(mControlLabelRotation) > 80)) // For open folders
 	{
		mIconOpen->draw(icon_x, getRect().getHeight() - mIconOpen->getHeight() - TOP_PAD + 1);
	}
	else if (mIcon)
	{
 		mIcon->draw(icon_x, getRect().getHeight() - mIcon->getHeight() - TOP_PAD + 1);
 	}

	if (mIconOverlay && getRoot()->showItemLinkOverlays())
	{
		mIconOverlay->draw(icon_x, getRect().getHeight() - mIcon->getHeight() - TOP_PAD + 1);
	}

	//--------------------------------------------------------------------------------//
	// Exit if no label to draw
	//
	if (mLabel.empty())
	{
		return;
	}

	std::string::size_type filter_string_length = mViewModelItem->hasFilterStringMatch() ? mViewModelItem->getFilterStringSize() : 0;
	F32 right_x  = 0;
	F32 y = (F32)getRect().getHeight() - font->getLineHeight() - (F32)mTextPad - (F32)TOP_PAD;
	F32 text_left = (F32)getLabelXPos();
	std::string combined_string = mLabel + mLabelSuffix;

    const LLFontGL* suffix_font = getLabelFontForStyle(LLFontGL::NORMAL);
    S32 filter_offset = mViewModelItem->getFilterStringOffset();
	if (filter_string_length > 0)
	{
        S32 bottom = llfloor(getRect().getHeight() - font->getLineHeight() - 3 - TOP_PAD);
        S32 top = getRect().getHeight() - TOP_PAD;
        if(mLabelSuffix.empty() || (font == suffix_font))
        {
        S32 left = ll_round(text_left) + font->getWidth(combined_string, 0, mViewModelItem->getFilterStringOffset()) - 2;
		S32 right = left + font->getWidth(combined_string, mViewModelItem->getFilterStringOffset(), filter_string_length) + 2;

		LLUIImage* box_image = default_params.selection_image;
		LLRect box_rect(left, top, right, bottom);
		box_image->draw(box_rect, sFilterBGColor);
        }
        else
        {
            S32 label_filter_length = llmin((S32)mLabel.size() - filter_offset, (S32)filter_string_length);
            if(label_filter_length > 0)
            {
                S32 left = ll_round(text_left) + font->getWidthF32(mLabel, 0, llmin(filter_offset, (S32)mLabel.size())) - 2;
                S32 right = left + font->getWidthF32(mLabel, filter_offset, label_filter_length) + 2;
                LLUIImage* box_image = default_params.selection_image;
                LLRect box_rect(left, top, right, bottom);
                box_image->draw(box_rect, sFilterBGColor);
            }
            S32 suffix_filter_length = label_filter_length > 0 ? filter_string_length - label_filter_length : filter_string_length;
            if(suffix_filter_length > 0)
            {
                S32 suffix_offset = llmax(0, filter_offset - (S32)mLabel.size());
                S32 left = ll_round(text_left) + font->getWidthF32(mLabel, 0, mLabel.size()) + suffix_font->getWidthF32(mLabelSuffix, 0, suffix_offset) - 2;
                S32 right = left + suffix_font->getWidthF32(mLabelSuffix, suffix_offset, suffix_filter_length) + 2;
                LLUIImage* box_image = default_params.selection_image;
                LLRect box_rect(left, top, right, bottom);
                box_image->draw(box_rect, sFilterBGColor);
            }
        }
    }

    LLColor4 color = (mIsSelected && filled) ? mFontHighlightColor : mFontColor;

    if (isFadeItem())
    {
         // Fade out item color to indicate it's being cut
         color.mV[VALPHA] *= 0.5f;
    }
    drawLabel(font, text_left, y, color, right_x);

	// <FS:Ansariel> Special for locked items
	if (mViewModelItem->isLocked())
	{
		static const std::string locked_string = " (" + LLTrans::getString("LockedFolder") + ") ";
		font->renderUTF8(locked_string, 0, right_x, y, sProtectedColor,
						 LLFontGL::LEFT, LLFontGL::BOTTOM, LLFontGL::NORMAL, LLFontGL::NO_SHADOW, 
						 S32_MAX, S32_MAX, &right_x, FALSE);
	}
	// </FS:Ansariel>

	// <FS:Ansariel> FIRE-29342: Protect folder option
	if (mViewModelItem->isProtected())
	{
		static const std::string protected_string = " (" + LLTrans::getString("ProtectedFolder") + ") ";
		font->renderUTF8(protected_string, 0, right_x, y, sProtectedColor,
						 LLFontGL::LEFT, LLFontGL::BOTTOM, LLFontGL::NORMAL, LLFontGL::NO_SHADOW, 
						 S32_MAX, S32_MAX, &right_x, FALSE);
	}
	// </FS:Ansariel>

	//--------------------------------------------------------------------------------//
	// Draw label suffix
	//
	if (!mLabelSuffix.empty())
	{
        suffix_font->renderUTF8( mLabelSuffix, 0, right_x, y, isFadeItem() ? color : (LLColor4)sSuffixColor,
						  LLFontGL::LEFT, LLFontGL::BOTTOM, LLFontGL::NORMAL, LLFontGL::NO_SHADOW,
						  S32_MAX, S32_MAX, &right_x, FALSE );
	}

	//--------------------------------------------------------------------------------//
	// Highlight string match
	//
    if (filter_string_length > 0)
    {
        if(mLabelSuffix.empty() || (font == suffix_font))
        {
            F32 match_string_left = text_left + font->getWidthF32(combined_string, 0, filter_offset + filter_string_length) - font->getWidthF32(combined_string, filter_offset, filter_string_length);
            F32 yy = (F32)getRect().getHeight() - font->getLineHeight() - (F32)mTextPad - (F32)TOP_PAD;
            font->renderUTF8( combined_string, filter_offset, match_string_left, yy,
            sFilterTextColor, LLFontGL::LEFT, LLFontGL::BOTTOM, LLFontGL::NORMAL, LLFontGL::NO_SHADOW,
            filter_string_length, S32_MAX, &right_x, FALSE );
        }
        else
        {
            S32 label_filter_length = llmin((S32)mLabel.size() - filter_offset, (S32)filter_string_length);
            if(label_filter_length > 0)
            {
                F32 match_string_left = text_left + font->getWidthF32(mLabel, 0, filter_offset + label_filter_length) - font->getWidthF32(mLabel, filter_offset, label_filter_length);
                F32 yy = (F32)getRect().getHeight() - font->getLineHeight() - (F32)mTextPad - (F32)TOP_PAD;
                font->renderUTF8( mLabel, filter_offset, match_string_left, yy,
 sFilterTextColor, LLFontGL::LEFT, LLFontGL::BOTTOM, LLFontGL::NORMAL, LLFontGL::NO_SHADOW, label_filter_length, S32_MAX, &right_x, FALSE );
            }
            
            S32 suffix_filter_length = label_filter_length > 0 ? filter_string_length - label_filter_length : filter_string_length;
            if(suffix_filter_length > 0)
            {
                S32 suffix_offset = llmax(0, filter_offset - (S32)mLabel.size());
                F32 match_string_left = text_left + font->getWidthF32(mLabel, 0, mLabel.size()) + suffix_font->getWidthF32(mLabelSuffix, 0, suffix_offset + suffix_filter_length) - suffix_font->getWidthF32(mLabelSuffix, suffix_offset, suffix_filter_length);
                F32 yy = (F32)getRect().getHeight() - suffix_font->getLineHeight() - (F32)mTextPad - (F32)TOP_PAD;
                suffix_font->renderUTF8( mLabelSuffix, suffix_offset, match_string_left, yy, sFilterTextColor, LLFontGL::LEFT, LLFontGL::BOTTOM, LLFontGL::NORMAL, LLFontGL::NO_SHADOW, suffix_filter_length, S32_MAX, &right_x, FALSE );
            }
        }

    }

    //Gilbert Linden 9-20-2012: Although this should be legal, removing it because it causes the mLabelSuffix rendering to
    //be distorted...oddly. I initially added this in but didn't need it after all. So removing to prevent unnecessary bug.
    //LLView::draw();
}

const LLFolderViewModelInterface* LLFolderViewItem::getFolderViewModel( void ) const
{
	return getRoot()->getFolderViewModel();
}
		
LLFolderViewModelInterface* LLFolderViewItem::getFolderViewModel( void )
{
	return getRoot()->getFolderViewModel();
}

bool LLFolderViewItem::isInSelection() const
{
	return mIsSelected || (mParentFolder && mParentFolder->isInSelection());
}

// <FS:ND> Don't bother with unneeded tooltips in inventory
BOOL LLFolderViewItem::handleToolTip(S32 x, S32 y, MASK mask)
{
	if( childrenHandleToolTip( x, y, mask ) )
		return TRUE;

	int nStart = mArrowSize + mTextPad + mIconWidth + mIconPad + mIndentation;
	int nWidth = getLabelFontForStyle(mLabelStyle)->getWidth(mLabel) + nStart;

  	if( getRoot()->getParentPanel()->getRect().getWidth() < nWidth ) // Label is truncated, display tooltip
	{
		setToolTip( mLabel );
		return LLView::handleToolTip( x, y, mask );
	}
	else
		setToolTip( LLStringExplicit("") );

	// In case of root we always want to return TRUE, otherwise tooltip handling gets propagated one level up and we end with a tooltip like 'All Items'.
	if( this == getRoot() )
		return TRUE;

	return FALSE;
}
// </FS:ND>


///----------------------------------------------------------------------------
/// Class LLFolderViewFolder
///----------------------------------------------------------------------------

LLFolderViewFolder::LLFolderViewFolder( const LLFolderViewItem::Params& p ): 
	LLFolderViewItem( p ),
	mIsOpen(FALSE),
	mExpanderHighlighted(FALSE),
	mCurHeight(0.f),
	mTargetHeight(0.f),
	mAutoOpenCountdown(0.f),
	mIsFolderComplete(false), // folder might have children that are not loaded yet.
	mAreChildrenInited(false), // folder might have children that are not built yet.
	mLastArrangeGeneration( -1 ),
	mLastCalculatedWidth(0)
{
}

void LLFolderViewFolder::updateLabelRotation()
{
	if (mAutoOpenCountdown != 0.f)
	{
		mControlLabelRotation = mAutoOpenCountdown * -90.f;
	}
	else if (isOpen())
	{
		mControlLabelRotation = lerp(mControlLabelRotation, -90.f, LLSmoothInterpolation::getInterpolant(0.04f));
	}
	else
	{
		mControlLabelRotation = lerp(mControlLabelRotation, 0.f, LLSmoothInterpolation::getInterpolant(0.025f));
	}
}

// Destroys the object
LLFolderViewFolder::~LLFolderViewFolder( void )
{
	// The LLView base class takes care of object destruction. make sure that we
	// don't have mouse or keyboard focus
	gFocusMgr.releaseFocusIfNeeded( this ); // calls onCommit()
}

// addToFolder() returns TRUE if it succeeds. FALSE otherwise
void LLFolderViewFolder::addToFolder(LLFolderViewFolder* folder)
{
	folder->addFolder(this);

	// Compute indentation since parent folder changed
	mIndentation = (getParentFolder())
		? getParentFolder()->getIndentation() + mLocalIndentation
		: 0; 

	if(isOpen() && folder->isOpen())
	{
		requestArrange();
	}
}

static LLTrace::BlockTimerStatHandle FTM_ARRANGE("Arrange");

// Make everything right and in the right place ready for drawing (CHUI-849)
// * Sort everything correctly if necessary
// * Turn widgets visible/invisible according to their model filtering state
// * Takes animation state into account for opening/closing of folders (this makes widgets visible/invisible)
// * Reposition visible widgets so that they line up correctly with no gap
// * Compute the width and height of the current folder and its children
// * Makes sure that this view and its children are the right size
S32 LLFolderViewFolder::arrange( S32* width, S32* height )
{
	// Sort before laying out contents
    // Note that we sort from the root (CHUI-849)
    if (mAreChildrenInited)
    {
        getRoot()->getFolderViewModel()->sort(this);
    }

	LL_RECORD_BLOCK_TIME(FTM_ARRANGE);
	
	// evaluate mHasVisibleChildren
	mHasVisibleChildren = false;
	if (mAreChildrenInited && getViewModelItem()->descendantsPassedFilter())
	{
		// We have to verify that there's at least one child that's not filtered out
		bool found = false;
		// Try the items first
		for (items_t::iterator iit = mItems.begin(); iit != mItems.end(); ++iit)
		{
			LLFolderViewItem* itemp = (*iit);
			found = itemp->isPotentiallyVisible();
			if (found)
				break;
		}
		if (!found)
		{
			// If no item found, try the folders
			for (folders_t::iterator fit = mFolders.begin(); fit != mFolders.end(); ++fit)
			{
				LLFolderViewFolder* folderp = (*fit);
				found = folderp->isPotentiallyVisible();
				if (found)
					break;
			}
		}

		mHasVisibleChildren = found;
	}
	if (!mIsFolderComplete && mAreChildrenInited)
	{
		mIsFolderComplete = getFolderViewModel()->isFolderComplete(this);
	}



	// calculate height as a single item (without any children), and reshapes rectangle to match
	LLFolderViewItem::arrange( width, height );

	// clamp existing animated height so as to never get smaller than a single item
	mCurHeight = llmax((F32)*height, mCurHeight);

	// initialize running height value as height of single item in case we have no children
	F32 running_height = (F32)*height;
	F32 target_height = (F32)*height;

	// are my children visible?
	if (needsArrange())
	{
		// set last arrange generation first, in case children are animating
		// and need to be arranged again
		mLastArrangeGeneration = getRoot()->getArrangeGeneration();
		if (isOpen())
		{
			// Add sizes of children
			S32 parent_item_height = getRect().getHeight();

			for(folders_t::iterator fit = mFolders.begin(); fit != mFolders.end(); ++fit)
			{
				LLFolderViewFolder* folderp = (*fit);
				folderp->setVisible(folderp->isPotentiallyVisible());

				if (folderp->getVisible())
				{
					S32 child_width = *width;
					S32 child_height = 0;
					S32 child_top = parent_item_height - ll_round(running_height);

					target_height += folderp->arrange( &child_width, &child_height );

					running_height += (F32)child_height;
					*width = llmax(*width, child_width);
					folderp->setOrigin( 0, child_top - folderp->getRect().getHeight() );
				}
			}
			for(items_t::iterator iit = mItems.begin();
				iit != mItems.end(); ++iit)
			{
				LLFolderViewItem* itemp = (*iit);
				itemp->setVisible(itemp->isPotentiallyVisible());

				if (itemp->getVisible())
				{
					S32 child_width = *width;
					S32 child_height = 0;
					S32 child_top = parent_item_height - ll_round(running_height);

					target_height += itemp->arrange( &child_width, &child_height );
					// don't change width, as this item is as wide as its parent folder by construction
					itemp->reshape( itemp->getRect().getWidth(), child_height);

					running_height += (F32)child_height;
					*width = llmax(*width, child_width);
					itemp->setOrigin( 0, child_top - itemp->getRect().getHeight() );
				}
			}
		}

		mTargetHeight = target_height;
		// cache this width so next time we can just return it
		mLastCalculatedWidth = *width;
	}
	else
	{
		// just use existing width
		*width = mLastCalculatedWidth;
	}

	// animate current height towards target height
	if (llabs(mCurHeight - mTargetHeight) > 1.f)
	{
		mCurHeight = lerp(mCurHeight, mTargetHeight, LLSmoothInterpolation::getInterpolant(isOpen() ? FOLDER_OPEN_TIME_CONSTANT : FOLDER_CLOSE_TIME_CONSTANT));

		requestArrange();

		// hide child elements that fall out of current animated height
		for (folders_t::iterator iter = mFolders.begin();
			iter != mFolders.end();)
		{
			folders_t::iterator fit = iter++;
			// number of pixels that bottom of folder label is from top of parent folder
			if (getRect().getHeight() - (*fit)->getRect().mTop + (*fit)->getItemHeight() 
				> ll_round(mCurHeight) + mMaxFolderItemOverlap)
			{
				// hide if beyond current folder height
				(*fit)->setVisible(FALSE);
			}
		}

		for (items_t::iterator iter = mItems.begin();
			iter != mItems.end();)
		{
			items_t::iterator iit = iter++;
			// number of pixels that bottom of item label is from top of parent folder
			if (getRect().getHeight() - (*iit)->getRect().mBottom
				> ll_round(mCurHeight) + mMaxFolderItemOverlap)
			{
				(*iit)->setVisible(FALSE);
			}
		}
	}
	else
	{
		mCurHeight = mTargetHeight;
	}

	// don't change width as this item is already as wide as its parent folder
	reshape(getRect().getWidth(),ll_round(mCurHeight));

	// pass current height value back to parent
	*height = ll_round(mCurHeight);

	return ll_round(mTargetHeight);
}

BOOL LLFolderViewFolder::needsArrange()
{
	return mLastArrangeGeneration < getRoot()->getArrangeGeneration();
}

bool LLFolderViewFolder::descendantsPassedFilter(S32 filter_generation)
{
	return getViewModelItem()->descendantsPassedFilter(filter_generation);
}

// Passes selection information on to children and record selection
// information if necessary.
BOOL LLFolderViewFolder::setSelection(LLFolderViewItem* selection, BOOL openitem,
                                      BOOL take_keyboard_focus)
{
	BOOL rv = FALSE;
	if (selection == this)
	{
		if (!isSelected())
		{
			selectItem();
		}
		rv = TRUE;
	}
	else
	{
		if (isSelected())
		{
			deselectItem();
		}
		rv = FALSE;
	}
	BOOL child_selected = FALSE;

	for (folders_t::iterator iter = mFolders.begin();
		iter != mFolders.end();)
	{
		folders_t::iterator fit = iter++;
		if((*fit)->setSelection(selection, openitem, take_keyboard_focus))
		{
			rv = TRUE;
			child_selected = TRUE;
		}
	}
	for (items_t::iterator iter = mItems.begin();
		iter != mItems.end();)
	{
		items_t::iterator iit = iter++;
		if((*iit)->setSelection(selection, openitem, take_keyboard_focus))
		{
			rv = TRUE;
			child_selected = TRUE;
		}
	}
	if(openitem && child_selected)
	{
		setOpenArrangeRecursively(TRUE);
	}
	return rv;
}

// This method is used to change the selection of an item.
// Recursively traverse all children; if 'selection' is 'this' then change
// the select status if necessary.
// Returns TRUE if the selection state of this folder, or of a child, was changed.
BOOL LLFolderViewFolder::changeSelection(LLFolderViewItem* selection, BOOL selected)
{
	BOOL rv = FALSE;
	if(selection == this)
	{
		if (isSelected() != selected)
		{
			rv = TRUE;
			if (selected)
			{
				selectItem();
			}
			else
			{
				deselectItem();
			}
		}
	}

	for (folders_t::iterator iter = mFolders.begin();
		iter != mFolders.end();)
	{
		folders_t::iterator fit = iter++;
		if((*fit)->changeSelection(selection, selected))
		{
			rv = TRUE;
		}
	}
	for (items_t::iterator iter = mItems.begin();
		iter != mItems.end();)
	{
		items_t::iterator iit = iter++;
		if((*iit)->changeSelection(selection, selected))
		{
			rv = TRUE;
		}
	}
	return rv;
}

LLFolderViewFolder* LLFolderViewFolder::getCommonAncestor(LLFolderViewItem* item_a, LLFolderViewItem* item_b, bool& reverse)
{
	if (!item_a->getParentFolder() || !item_b->getParentFolder()) return NULL;

	std::deque<LLFolderViewFolder*> item_a_ancestors;

	LLFolderViewFolder* parent = item_a->getParentFolder();
	while(parent)
	{
		item_a_ancestors.push_back(parent);
		parent = parent->getParentFolder();
	}

	std::deque<LLFolderViewFolder*> item_b_ancestors;
	
	parent = item_b->getParentFolder();
	while(parent)
	{
		item_b_ancestors.push_back(parent);
		parent = parent->getParentFolder();
	}

	LLFolderViewFolder* common_ancestor = item_a->getRoot();

	while(item_a_ancestors.size() > item_b_ancestors.size())
	{
		item_a = item_a_ancestors.front();
		item_a_ancestors.pop_front();
	}

	while(item_b_ancestors.size() > item_a_ancestors.size())
	{
		item_b = item_b_ancestors.front();
		item_b_ancestors.pop_front();
	}

	while(item_a_ancestors.size())
	{
		common_ancestor = item_a_ancestors.front();

		if (item_a_ancestors.front() == item_b_ancestors.front())
		{
			// which came first, sibling a or sibling b?
			for (folders_t::iterator it = common_ancestor->mFolders.begin(), end_it = common_ancestor->mFolders.end();
				it != end_it;
				++it)
			{
				LLFolderViewItem* item = *it;

				if (item == item_a)
				{
					reverse = false;
					return common_ancestor;
				}
				if (item == item_b)
				{
					reverse = true;
					return common_ancestor;
				}
			}

			for (items_t::iterator it = common_ancestor->mItems.begin(), end_it = common_ancestor->mItems.end();
				it != end_it;
				++it)
			{
				LLFolderViewItem* item = *it;

				if (item == item_a)
				{
					reverse = false;
					return common_ancestor;
				}
				if (item == item_b)
				{
					reverse = true;
					return common_ancestor;
				}
			}
			break;
		}

		item_a = item_a_ancestors.front();
		item_a_ancestors.pop_front();
		item_b = item_b_ancestors.front();
		item_b_ancestors.pop_front();
	}

	return NULL;
}

void LLFolderViewFolder::gatherChildRangeExclusive(LLFolderViewItem* start, LLFolderViewItem* end, bool reverse, std::vector<LLFolderViewItem*>& items)
{
	bool selecting = start == NULL;
	if (reverse)
	{
		for (items_t::reverse_iterator it = mItems.rbegin(), end_it = mItems.rend();
			it != end_it;
			++it)
		{
			if (*it == end)
			{
				return;
			}
			if (selecting && (*it)->getVisible())
			{
				items.push_back(*it);
			}

			if (*it == start)
			{
				selecting = true;
			}
		}
		for (folders_t::reverse_iterator it = mFolders.rbegin(), end_it = mFolders.rend();
			it != end_it;
			++it)
		{
			if (*it == end)
			{
				return;
			}

			if (selecting && (*it)->getVisible())
			{
				items.push_back(*it);
			}

			if (*it == start)
			{
				selecting = true;
			}
		}
	}
	else
	{
		for (folders_t::iterator it = mFolders.begin(), end_it = mFolders.end();
			it != end_it;
			++it)
		{
			if (*it == end)
			{
				return;
			}

			if (selecting && (*it)->getVisible())
			{
				items.push_back(*it);
			}

			if (*it == start)
			{
				selecting = true;
			}
		}
		for (items_t::iterator it = mItems.begin(), end_it = mItems.end();
			it != end_it;
			++it)
		{
			if (*it == end)
			{
				return;
			}

			if (selecting && (*it)->getVisible())
			{
				items.push_back(*it);
			}

			if (*it == start)
			{
				selecting = true;
			}
		}
	}
}

void LLFolderViewFolder::extendSelectionTo(LLFolderViewItem* new_selection)
{
	if (getRoot()->getAllowMultiSelect() == FALSE) return;

	LLFolderViewItem* cur_selected_item = getRoot()->getCurSelectedItem();
	if (cur_selected_item == NULL)
	{
		cur_selected_item = new_selection;
	}


	bool reverse = false;
	LLFolderViewFolder* common_ancestor = getCommonAncestor(cur_selected_item, new_selection, reverse);
	if (!common_ancestor) return;

	LLFolderViewItem* last_selected_item_from_cur = cur_selected_item;
	LLFolderViewFolder* cur_folder = cur_selected_item->getParentFolder();

	std::vector<LLFolderViewItem*> items_to_select_forward;

	while(cur_folder != common_ancestor)
	{
		cur_folder->gatherChildRangeExclusive(last_selected_item_from_cur, NULL, reverse, items_to_select_forward);
			
		last_selected_item_from_cur = cur_folder;
		cur_folder = cur_folder->getParentFolder();
	}

	std::vector<LLFolderViewItem*> items_to_select_reverse;

	LLFolderViewItem* last_selected_item_from_new = new_selection;
	cur_folder = new_selection->getParentFolder();
	while(cur_folder != common_ancestor)
	{
		cur_folder->gatherChildRangeExclusive(last_selected_item_from_new, NULL, !reverse, items_to_select_reverse);

		last_selected_item_from_new = cur_folder;
		cur_folder = cur_folder->getParentFolder();
	}

	common_ancestor->gatherChildRangeExclusive(last_selected_item_from_cur, last_selected_item_from_new, reverse, items_to_select_forward);

	for (std::vector<LLFolderViewItem*>::reverse_iterator it = items_to_select_reverse.rbegin(), end_it = items_to_select_reverse.rend();
		it != end_it;
		++it)
	{
		items_to_select_forward.push_back(*it);
	}

	LLFolderView* root = getRoot();

	BOOL selection_reverse = new_selection->isSelected(); //indication that some elements are being deselected

	// array always go from 'will be selected' to ' will be unselected', iterate
	// in opposite direction to simplify identification of 'point of origin' in
	// case it is in the list we are working with
	for (std::vector<LLFolderViewItem*>::reverse_iterator it = items_to_select_forward.rbegin(), end_it = items_to_select_forward.rend();
		it != end_it;
		++it)
	{
		LLFolderViewItem* item = *it;
		BOOL selected = item->isSelected();
		if (!selection_reverse && selected)
		{
			// it is our 'point of origin' where we shift/expand from
			// don't deselect it
			selection_reverse = TRUE;
		}
		else
		{
			root->changeSelection(item, !selected);
		}
	}

	if (selection_reverse)
	{
		// at some point we reversed selection, first element should be deselected
		root->changeSelection(last_selected_item_from_cur, FALSE);
	}

	// element we expand to should always be selected
	root->changeSelection(new_selection, TRUE);
}


void LLFolderViewFolder::destroyView()
{
    while (!mItems.empty())
    {
    	LLFolderViewItem *itemp = mItems.back();
        mItems.pop_back();
    	itemp->destroyView(); // LLFolderViewItem::destroyView() removes entry from mItems
    }

	while (!mFolders.empty())
	{
		LLFolderViewFolder *folderp = mFolders.back();
        mFolders.pop_back();
		folderp->destroyView(); // LLFolderVievFolder::destroyView() removes entry from mFolders
	}

	LLFolderViewItem::destroyView();
}

// extractItem() removes the specified item from the folder, but
// doesn't delete it.
void LLFolderViewFolder::extractItem( LLFolderViewItem* item, bool deparent_model )
{
	if (item->isSelected())
		getRoot()->clearSelection();
	items_t::iterator it = std::find(mItems.begin(), mItems.end(), item);
	if(it == mItems.end())
	{
		// This is an evil downcast. However, it's only doing
		// pointer comparison to find if (which it should be ) the
		// item is in the container, so it's pretty safe.
		LLFolderViewFolder* f = static_cast<LLFolderViewFolder*>(item);
		folders_t::iterator ft;
		ft = std::find(mFolders.begin(), mFolders.end(), f);
		if (ft != mFolders.end())
		{
			mFolders.erase(ft);
		}
	}
	else
	{
		mItems.erase(it);
	}
	//item has been removed, need to update filter
    if (deparent_model)
    {
        // in some cases model does not belong to parent view, is shared between views
        getViewModelItem()->removeChild(item->getViewModelItem());
    }
	//because an item is going away regardless of filter status, force rearrange
	requestArrange();
	removeChild(item);
}

BOOL LLFolderViewFolder::isMovable()
{
	if( !(getViewModelItem()->isItemMovable()) )
	{
			return FALSE;
		}

		for (items_t::iterator iter = mItems.begin();
			iter != mItems.end();)
		{
			items_t::iterator iit = iter++;
			if(!(*iit)->isMovable())
			{
				return FALSE;
			}
		}

		for (folders_t::iterator iter = mFolders.begin();
			iter != mFolders.end();)
		{
			folders_t::iterator fit = iter++;
			if(!(*fit)->isMovable())
			{
				return FALSE;
			}
		}
	return TRUE;
}


BOOL LLFolderViewFolder::isRemovable()
{
	if( !(getViewModelItem()->isItemRemovable()) )
	{
			return FALSE;
		}

		for (items_t::iterator iter = mItems.begin();
			iter != mItems.end();)
		{
			items_t::iterator iit = iter++;
			if(!(*iit)->isRemovable())
			{
				return FALSE;
			}
		}

		for (folders_t::iterator iter = mFolders.begin();
			iter != mFolders.end();)
		{
			folders_t::iterator fit = iter++;
			if(!(*fit)->isRemovable())
			{
				return FALSE;
			}
		}
	return TRUE;
}

// this is an internal method used for adding items to folders. 
void LLFolderViewFolder::addItem(LLFolderViewItem* item)
{
	if (item->getParentFolder())
	{
		item->getParentFolder()->extractItem(item);
	}
	item->setParentFolder(this);

	mItems.push_back(item);
	
	item->setRect(LLRect(0, 0, getRect().getWidth(), 0));
	item->setVisible(FALSE);
	
	addChild(item);
	
	// When the model is already hooked into a hierarchy (i.e. has a parent), do not reparent it
	// Note: this happens when models are created before views or shared between views
	if (!item->getViewModelItem()->hasParent())
	{
		getViewModelItem()->addChild(item->getViewModelItem());
	}
}

// this is an internal method used for adding items to folders. 
void LLFolderViewFolder::addFolder(LLFolderViewFolder* folder)
{
	if (folder->mParentFolder)
	{
		folder->mParentFolder->extractItem(folder);
	}
	folder->mParentFolder = this;
	mFolders.push_back(folder);
	folder->setOrigin(0, 0);
	folder->reshape(getRect().getWidth(), 0);
	folder->setVisible(FALSE);
	// rearrange all descendants too, as our indentation level might have changed
	//folder->requestArrange();
	//requestSort();

	addChild(folder);

	// When the model is already hooked into a hierarchy (i.e. has a parent), do not reparent it
	// Note: this happens when models are created before views or shared between views
	if (!folder->getViewModelItem()->hasParent())
	{
		getViewModelItem()->addChild(folder->getViewModelItem());
	}
}

void LLFolderViewFolder::requestArrange()
{
    mLastArrangeGeneration = -1;
    // flag all items up to root
    if (mParentFolder)
    {
        mParentFolder->requestArrange();
    }
}

void LLFolderViewFolder::toggleOpen()
{
	setOpen(!isOpen());
}

// Force a folder open or closed
void LLFolderViewFolder::setOpen(BOOL openitem)
{
    if(mSingleFolderMode)
    {
        getViewModelItem()->navigateToFolder();
    }
    else
    {
        setOpenArrangeRecursively(openitem);
    }
}

void LLFolderViewFolder::setOpenArrangeRecursively(BOOL openitem, ERecurseType recurse)
{
	BOOL was_open = isOpen();
	mIsOpen = openitem;
		if(!was_open && openitem)
		{
			getViewModelItem()->openItem();
			// openItem() will request content, it won't be incomplete
			mIsFolderComplete = true;
		}
		else if(was_open && !openitem)
		{
		getViewModelItem()->closeItem();
	}

	if (recurse == RECURSE_DOWN || recurse == RECURSE_UP_DOWN)
	{
		for (folders_t::iterator iter = mFolders.begin();
			iter != mFolders.end();)
		{
			folders_t::iterator fit = iter++;
			(*fit)->setOpenArrangeRecursively(openitem, RECURSE_DOWN);		/* Flawfinder: ignore */
		}
	}
	if (mParentFolder
		&&	(recurse == RECURSE_UP
			|| recurse == RECURSE_UP_DOWN))
	{
		mParentFolder->setOpenArrangeRecursively(openitem, RECURSE_UP);
	}

	if (was_open != isOpen())
	{
		requestArrange();
	}
}

BOOL LLFolderViewFolder::handleDragAndDropFromChild(MASK mask,
													BOOL drop,
													EDragAndDropType c_type,
													void* cargo_data,
													EAcceptance* accept,
													std::string& tooltip_msg)
{
	BOOL accepted = mViewModelItem->dragOrDrop(mask,drop,c_type,cargo_data, tooltip_msg);
	if (accepted) 
	{
		mDragAndDropTarget = TRUE;
		*accept = ACCEPT_YES_MULTI;
	}
	else 
	{
		*accept = ACCEPT_NO;
	}

	// drag and drop to child item, so clear pending auto-opens
	getRoot()->autoOpenTest(NULL);

	return TRUE;
}

void LLFolderViewFolder::openItem( void )
{
	toggleOpen();
}

void LLFolderViewFolder::applyFunctorToChildren(LLFolderViewFunctor& functor)
{
	for (folders_t::iterator iter = mFolders.begin();
		iter != mFolders.end();)
	{
		folders_t::iterator fit = iter++;
		functor.doItem((*fit));
	}
	for (items_t::iterator iter = mItems.begin();
		iter != mItems.end();)
	{
		items_t::iterator iit = iter++;
		functor.doItem((*iit));
	}
}

void LLFolderViewFolder::applyFunctorRecursively(LLFolderViewFunctor& functor)
{
	functor.doFolder(this);

	for (folders_t::iterator iter = mFolders.begin();
		iter != mFolders.end();)
	{
		folders_t::iterator fit = iter++;
		(*fit)->applyFunctorRecursively(functor);
	}
	for (items_t::iterator iter = mItems.begin();
		iter != mItems.end();)
	{
		items_t::iterator iit = iter++;
		functor.doItem((*iit));
	}
}

// LLView functionality
BOOL LLFolderViewFolder::handleDragAndDrop(S32 x, S32 y, MASK mask,
										   BOOL drop,
										   EDragAndDropType cargo_type,
										   void* cargo_data,
										   EAcceptance* accept,
										   std::string& tooltip_msg)
{
	BOOL handled = FALSE;

	if (isOpen())
	{
		handled = (childrenHandleDragAndDrop(x, y, mask, drop, cargo_type, cargo_data, accept, tooltip_msg) != NULL);
	}

	if (!handled)
	{
		handleDragAndDropToThisFolder(mask, drop, cargo_type, cargo_data, accept, tooltip_msg);

		LL_DEBUGS("UserInput") << "dragAndDrop handled by LLFolderViewFolder" << LL_ENDL;
	}

	return TRUE;
}

BOOL LLFolderViewFolder::handleDragAndDropToThisFolder(MASK mask,
													   BOOL drop,
													   EDragAndDropType cargo_type,
													   void* cargo_data,
													   EAcceptance* accept,
													   std::string& tooltip_msg)
{
    if (!mAllowDrop)
    {
		*accept = ACCEPT_NO;
        tooltip_msg = LLTrans::getString("TooltipOutboxCannotDropOnRoot");
        return TRUE;
    }
    
	BOOL accepted = getViewModelItem()->dragOrDrop(mask,drop,cargo_type,cargo_data, tooltip_msg);

	if (accepted)
	{
		mDragAndDropTarget = TRUE;
		*accept = ACCEPT_YES_MULTI;
	}
	else 
	{
		*accept = ACCEPT_NO;
	}
	
	if (!drop && accepted)
	{
		getRoot()->autoOpenTest(this);
	}
	
	return TRUE;
}


BOOL LLFolderViewFolder::handleRightMouseDown( S32 x, S32 y, MASK mask )
{
	BOOL handled = FALSE;

	if( isOpen() )
	{
		handled = childrenHandleRightMouseDown( x, y, mask ) != NULL;
	}
	if (!handled)
	{
		handled = LLFolderViewItem::handleRightMouseDown( x, y, mask );
	}
	return handled;
}


BOOL LLFolderViewFolder::handleHover(S32 x, S32 y, MASK mask)
{
	mIsMouseOverTitle = (y > (getRect().getHeight() - mItemHeight));

	BOOL handled = LLView::handleHover(x, y, mask);

	if (!handled)
	{
		// this doesn't do child processing
		handled = LLFolderViewItem::handleHover(x, y, mask);
	}

	return handled;
}

BOOL LLFolderViewFolder::handleMouseDown( S32 x, S32 y, MASK mask )
{
	BOOL handled = FALSE;
	if( isOpen() )
	{
		handled = childrenHandleMouseDown(x,y,mask) != NULL;
	}
	if( !handled )
	{
		if((mIndentation < x && x < mIndentation + (isCollapsed() ? 0 : mArrowSize) + mTextPad)
           && !mSingleFolderMode)
		{
			toggleOpen();
			handled = TRUE;
		}
		else
		{
			// do normal selection logic
			handled = LLFolderViewItem::handleMouseDown(x, y, mask);
		}
	}

	return handled;
}

BOOL LLFolderViewFolder::handleDoubleClick( S32 x, S32 y, MASK mask )
{
	BOOL handled = FALSE;
    if(mSingleFolderMode)
    {
        getViewModelItem()->navigateToFolder();
        return TRUE;
    }
	if( isOpen() )
	{
		handled = childrenHandleDoubleClick( x, y, mask ) != NULL;
	}
	if( !handled )
	{
		if(mIndentation < x && x < mIndentation + (isCollapsed() ? 0 : mArrowSize) + mTextPad)
		{
			// don't select when user double-clicks plus sign
			// so as not to contradict single-click behavior
			toggleOpen();
		}
		else
		{
			getRoot()->setSelection(this, FALSE);
			toggleOpen();
		}
		handled = TRUE;
	}
	return handled;
}

void LLFolderViewFolder::draw()
{
	updateLabelRotation();

	LLFolderViewItem::draw();

	// draw children if root folder, or any other folder that is open or animating to closed state
	if( getRoot() == this || (isOpen() || mCurHeight != mTargetHeight ))
	{
		LLView::draw();
	}

	mExpanderHighlighted = FALSE;
}

// this does prefix traversal, as folders are listed above their contents
LLFolderViewItem* LLFolderViewFolder::getNextFromChild( LLFolderViewItem* item, BOOL include_children )
{
	BOOL found_item = FALSE;

	LLFolderViewItem* result = NULL;
	// when not starting from a given item, start at beginning
	if(item == NULL)
	{
		found_item = TRUE;
	}

	// find current item among children
	folders_t::iterator fit = mFolders.begin();
	folders_t::iterator fend = mFolders.end();

	items_t::iterator iit = mItems.begin();
	items_t::iterator iend = mItems.end();

	// if not trivially starting at the beginning, we have to find the current item
	if (!found_item)
	{
		// first, look among folders, since they are always above items
		for(; fit != fend; ++fit)
		{
			if(item == (*fit))
			{
				found_item = TRUE;
				// if we are on downwards traversal
				if (include_children && (*fit)->isOpen())
				{
					// look for first descendant
					return (*fit)->getNextFromChild(NULL, TRUE);
				}
				// otherwise advance to next folder
				++fit;
				include_children = TRUE;
				break;
			}
		}

		// didn't find in folders?  Check items...
		if (!found_item)
		{
			for(; iit != iend; ++iit)
			{
				if(item == (*iit))
				{
					found_item = TRUE;
					// point to next item
					++iit;
					break;
				}
			}
		}
	}

	if (!found_item)
	{
		// you should never call this method with an item that isn't a child
		// so we should always find something
		llassert(FALSE);
		return NULL;
	}

	// at this point, either iit or fit point to a candidate "next" item
	// if both are out of range, we need to punt up to our parent

	// now, starting from found folder, continue through folders
	// searching for next visible folder
	while(fit != fend && !(*fit)->getVisible())
	{
		// turn on downwards traversal for next folder
		++fit;
	} 

	if (fit != fend)
	{
		result = (*fit);
	}
	else
	{
		// otherwise, scan for next visible item
		while(iit != iend && !(*iit)->getVisible())
		{
			++iit;
		} 

		// check to see if we have a valid item
		if (iit != iend)
		{
			result = (*iit);
		}
	}

	if( !result && mParentFolder )
	{
		// If there are no siblings or children to go to, recurse up one level in the tree
		// and skip children for this folder, as we've already discounted them
		result = mParentFolder->getNextFromChild(this, FALSE);
	}

	return result;
}

// this does postfix traversal, as folders are listed above their contents
LLFolderViewItem* LLFolderViewFolder::getPreviousFromChild( LLFolderViewItem* item, BOOL include_children )
{
	BOOL found_item = FALSE;

	LLFolderViewItem* result = NULL;
	// when not starting from a given item, start at end
	if(item == NULL)
	{
		found_item = TRUE;
	}

	// find current item among children
	folders_t::reverse_iterator fit = mFolders.rbegin();
	folders_t::reverse_iterator fend = mFolders.rend();

	items_t::reverse_iterator iit = mItems.rbegin();
	items_t::reverse_iterator iend = mItems.rend();

	// if not trivially starting at the end, we have to find the current item
	if (!found_item)
	{
		// first, look among items, since they are always below the folders
		for(; iit != iend; ++iit)
		{
			if(item == (*iit))
			{
				found_item = TRUE;
				// point to next item
				++iit;
				break;
			}
		}

		// didn't find in items?  Check folders...
		if (!found_item)
		{
			for(; fit != fend; ++fit)
			{
				if(item == (*fit))
				{
					found_item = TRUE;
					// point to next folder
					++fit;
					break;
				}
			}
		}
	}

	if (!found_item)
	{
		// you should never call this method with an item that isn't a child
		// so we should always find something
		llassert(FALSE);
		return NULL;
	}

	// at this point, either iit or fit point to a candidate "next" item
	// if both are out of range, we need to punt up to our parent

	// now, starting from found item, continue through items
	// searching for next visible item
	while(iit != iend && !(*iit)->getVisible())
	{
		++iit;
	} 

	if (iit != iend)
	{
		// we found an appropriate item
		result = (*iit);
	}
	else
	{
		// otherwise, scan for next visible folder
		while(fit != fend && !(*fit)->getVisible())
		{
			++fit;
		} 

		// check to see if we have a valid folder
		if (fit != fend)
		{
			// try selecting child element of this folder
			if ((*fit)->isOpen() && include_children)
			{
				result = (*fit)->getPreviousFromChild(NULL);
			}
			else
			{
				result = (*fit);
			}
		}
	}

	if( !result )
	{
		// If there are no siblings or children to go to, recurse up one level in the tree
		// which gets back to this folder, which will only be visited if it is a valid, visible item
		result = this;
	}

	return result;
}
<|MERGE_RESOLUTION|>--- conflicted
+++ resolved
@@ -159,15 +159,11 @@
     mTextPad(p.text_pad),
     mTextPadRight(p.text_pad_right),
     mArrowSize(p.arrow_size),
-<<<<<<< HEAD
+    mSingleFolderMode(p.single_folder_mode),
     mMaxFolderItemOverlap(p.max_folder_item_overlap),
 	// <FS:Ansariel> Inventory specials
 	mForInventory(p.for_inventory),
 	mItemTopPad(p.item_top_pad)
-=======
-    mSingleFolderMode(p.single_folder_mode),
-    mMaxFolderItemOverlap(p.max_folder_item_overlap)
->>>>>>> a2c61cfe
 {
 	if (!sColorSetInitialized)
 	{
