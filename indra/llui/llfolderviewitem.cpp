/** 
* @file llfolderviewitem.cpp
* @brief Items and folders that can appear in a hierarchical folder view
*
* $LicenseInfo:firstyear=2001&license=viewerlgpl$
* Second Life Viewer Source Code
* Copyright (C) 2010, Linden Research, Inc.
* 
* This library is free software; you can redistribute it and/or
* modify it under the terms of the GNU Lesser General Public
* License as published by the Free Software Foundation;
* version 2.1 of the License only.
* 
* This library is distributed in the hope that it will be useful,
* but WITHOUT ANY WARRANTY; without even the implied warranty of
* MERCHANTABILITY or FITNESS FOR A PARTICULAR PURPOSE.  See the GNU
* Lesser General Public License for more details.
* 
* You should have received a copy of the GNU Lesser General Public
* License along with this library; if not, write to the Free Software
* Foundation, Inc., 51 Franklin Street, Fifth Floor, Boston, MA  02110-1301  USA
* 
* Linden Research, Inc., 945 Battery Street, San Francisco, CA  94111  USA
* $/LicenseInfo$
*/

// <FS:Ansariel> Remove ugly dependency
//#include "../newview/llviewerprecompiledheaders.h"

#include "llflashtimer.h"

#include "linden_common.h"
#include "llfolderviewitem.h"
#include "llfolderview.h"
#include "llfolderviewmodel.h"
#include "llpanel.h"
#include "llcriticaldamp.h"
#include "llclipboard.h"
#include "llfocusmgr.h"		// gFocusMgr
#include "lltrans.h"
#include "llwindow.h"

///----------------------------------------------------------------------------
/// Class LLFolderViewItem
///----------------------------------------------------------------------------

static LLDefaultChildRegistry::Register<LLFolderViewItem> r("folder_view_item");

// statics 
std::map<U8, LLFontGL*> LLFolderViewItem::sFonts; // map of styles to fonts

bool LLFolderViewItem::sColorSetInitialized = false;
LLUIColor LLFolderViewItem::sFgColor;
LLUIColor LLFolderViewItem::sHighlightBgColor;
LLUIColor LLFolderViewItem::sFlashBgColor;
LLUIColor LLFolderViewItem::sFocusOutlineColor;
LLUIColor LLFolderViewItem::sMouseOverColor;
LLUIColor LLFolderViewItem::sFilterBGColor;
LLUIColor LLFolderViewItem::sFilterTextColor;
LLUIColor LLFolderViewItem::sSuffixColor;
LLUIColor LLFolderViewItem::sSearchStatusColor;
// <FS:Ansariel> Special for protected items
LLUIColor LLFolderViewItem::sProtectedColor;

// only integers can be initialized in header
const F32 LLFolderViewItem::FOLDER_CLOSE_TIME_CONSTANT = 0.02f;
const F32 LLFolderViewItem::FOLDER_OPEN_TIME_CONSTANT = 0.03f;

const LLColor4U DEFAULT_WHITE(255, 255, 255);


//static
LLFontGL* LLFolderViewItem::getLabelFontForStyle(U8 style)
{
	LLFontGL* rtn = sFonts[style];
	if (!rtn) // grab label font with this style, lazily
	{
		LLFontDescriptor labelfontdesc("SansSerif", "Small", style);
		rtn = LLFontGL::getFont(labelfontdesc);
		if (!rtn)
		{
			rtn = LLFontGL::getFontDefault();
		}
		sFonts[style] = rtn;
	}
	return rtn;
}

//static
void LLFolderViewItem::initClass()
{
}

//static
void LLFolderViewItem::cleanupClass()
{
	sFonts.clear();
}


// NOTE: Optimize this, we call it a *lot* when opening a large inventory
LLFolderViewItem::Params::Params()
:	root(),
	listener(),
	folder_arrow_image("folder_arrow_image"),
	folder_indentation("folder_indentation"),
	selection_image("selection_image"),
	item_height("item_height"),
	item_top_pad("item_top_pad"),
	creation_date(),
    allow_wear("allow_wear", true),
    allow_drop("allow_drop", true),
	font_color("font_color"),
	font_highlight_color("font_highlight_color"),
    left_pad("left_pad", 0),
    icon_pad("icon_pad", 0),
    icon_width("icon_width", 0),
    text_pad("text_pad", 0),
    text_pad_right("text_pad_right", 0),
    arrow_size("arrow_size", 0),
    max_folder_item_overlap("max_folder_item_overlap", 0),
	// <FS:Ansariel> Inventory specials
	for_inventory("for_inventory", false)
{
}

// Default constructor
LLFolderViewItem::LLFolderViewItem(const LLFolderViewItem::Params& p)
:	LLView(p),
	mLabelWidth(0),
	mLabelWidthDirty(false),
    mLabelPaddingRight(DEFAULT_LABEL_PADDING_RIGHT),
	mParentFolder( NULL ),
	mIsSelected( FALSE ),
	mIsCurSelection( FALSE ),
	mSelectPending(FALSE),
	mIsItemCut(false),
	mCutGeneration(0),
	mLabelStyle( LLFontGL::NORMAL ),
	mHasVisibleChildren(FALSE),
	mIsFolderComplete(true),
    mLocalIndentation(p.folder_indentation),
	mIndentation(0),
	mItemHeight(p.item_height),
	mControlLabelRotation(0.f),
	mDragAndDropTarget(FALSE),
	mLabel(p.name),
	mRoot(p.root),
	mViewModelItem(p.listener),
	mIsMouseOverTitle(false),
	mAllowWear(p.allow_wear),
    mAllowDrop(p.allow_drop),
	mFontColor(p.font_color),
	mFontHighlightColor(p.font_highlight_color),
    mLeftPad(p.left_pad),
    mIconPad(p.icon_pad),
    mIconWidth(p.icon_width),
    mTextPad(p.text_pad),
    mTextPadRight(p.text_pad_right),
    mArrowSize(p.arrow_size),
    mMaxFolderItemOverlap(p.max_folder_item_overlap),
	// <FS:Ansariel> Inventory specials
	mForInventory(p.for_inventory),
	mItemTopPad(p.item_top_pad)
{
	if (!sColorSetInitialized)
	{
		// <FS:Ansariel> Make inventory selection color independent from menu color
		//sFgColor = LLUIColorTable::instance().getColor("MenuItemEnabledColor", DEFAULT_WHITE);
		//sHighlightBgColor = LLUIColorTable::instance().getColor("MenuItemHighlightBgColor", DEFAULT_WHITE);
		sFgColor = LLUIColorTable::instance().getColor("InventoryItemEnabledColor", DEFAULT_WHITE);
		sHighlightBgColor = LLUIColorTable::instance().getColor("InventoryItemHighlightBgColor", DEFAULT_WHITE);
		// </FS:Ansariel> Make inventory selection color independent from menu color
		sFlashBgColor = LLUIColorTable::instance().getColor("MenuItemFlashBgColor", DEFAULT_WHITE);
		sFocusOutlineColor = LLUIColorTable::instance().getColor("InventoryFocusOutlineColor", DEFAULT_WHITE);
		sMouseOverColor = LLUIColorTable::instance().getColor("InventoryMouseOverColor", DEFAULT_WHITE);
		sFilterBGColor = LLUIColorTable::instance().getColor("FilterBackgroundColor", DEFAULT_WHITE);
		sFilterTextColor = LLUIColorTable::instance().getColor("FilterTextColor", DEFAULT_WHITE);
		// <FS:Ansariel> Fix misleading color name
		//sSuffixColor = LLUIColorTable::instance().getColor("InventoryItemColor", DEFAULT_WHITE);
		sSuffixColor = LLUIColorTable::instance().getColor("InventoryItemSuffixColor", DEFAULT_WHITE);
		// </FS:Ansariel>
		sSearchStatusColor = LLUIColorTable::instance().getColor("InventorySearchStatusColor", DEFAULT_WHITE);
		// <FS:Ansariel> Special for protected items
		sProtectedColor = LLUIColorTable::instance().getColor("InventoryProtectedColor", DEFAULT_WHITE);
		sColorSetInitialized = true;
	}

	if (mViewModelItem)
	{
		mViewModelItem->setFolderViewItem(this);
	}
}

// Destroys the object
LLFolderViewItem::~LLFolderViewItem()
{
	mViewModelItem = NULL;
}

BOOL LLFolderViewItem::postBuild()
{
	refresh();
	return TRUE;
}


LLFolderView* LLFolderViewItem::getRoot()
{
	return mRoot;
}

const LLFolderView* LLFolderViewItem::getRoot() const
{
	return mRoot;
}
// Returns true if this object is a child (or grandchild, etc.) of potential_ancestor.
BOOL LLFolderViewItem::isDescendantOf( const LLFolderViewFolder* potential_ancestor )
{
	LLFolderViewItem* root = this;
	while( root->mParentFolder )
	{
		if( root->mParentFolder == potential_ancestor )
		{
			return TRUE;
		}
		root = root->mParentFolder;
	}
	return FALSE;
}

LLFolderViewItem* LLFolderViewItem::getNextOpenNode(BOOL include_children)
{
	if (!mParentFolder)
	{
		return NULL;
	}

	LLFolderViewItem* itemp = mParentFolder->getNextFromChild( this, include_children );
	while(itemp && !itemp->getVisible())
	{
		LLFolderViewItem* next_itemp = itemp->mParentFolder->getNextFromChild( itemp, include_children );
		if (itemp == next_itemp) 
		{
			// hit last item
			return itemp->getVisible() ? itemp : this;
		}
		itemp = next_itemp;
	}

	return itemp;
}

LLFolderViewItem* LLFolderViewItem::getPreviousOpenNode(BOOL include_children)
{
	if (!mParentFolder)
	{
		return NULL;
	}

	LLFolderViewItem* itemp = mParentFolder->getPreviousFromChild( this, include_children );

	// Skip over items that are invisible or are hidden from the UI.
	while(itemp && !itemp->getVisible())
	{
		LLFolderViewItem* next_itemp = itemp->mParentFolder->getPreviousFromChild( itemp, include_children );
		if (itemp == next_itemp) 
		{
			// hit first item
			return itemp->getVisible() ? itemp : this;
		}
		itemp = next_itemp;
	}

	return itemp;
}

BOOL LLFolderViewItem::passedFilter(S32 filter_generation) 
{
	return getViewModelItem()->passedFilter(filter_generation);
}

BOOL LLFolderViewItem::isPotentiallyVisible(S32 filter_generation)
{
	if (filter_generation < 0)
	{
		filter_generation = getFolderViewModel()->getFilter().getFirstSuccessGeneration();
	}
	LLFolderViewModelItem* model = getViewModelItem();
	BOOL visible = model->passedFilter(filter_generation);
	if (model->getMarkedDirtyGeneration() >= filter_generation)
	{
		// unsure visibility state
		// retaining previous visibility until item is updated or filter generation changes
		visible |= getVisible();
	}
	return visible;
}

void LLFolderViewItem::refresh()
{
	LLFolderViewModelItem& vmi = *getViewModelItem();

	mLabel = vmi.getDisplayName();

	setToolTip(vmi.getName());
	mIcon = vmi.getIcon();
	mIconOpen = vmi.getIconOpen();
	mIconOverlay = vmi.getIconOverlay();

	if (mRoot->useLabelSuffix())
	{
		mLabelStyle = vmi.getLabelStyle();
		mLabelSuffix = vmi.getLabelSuffix();
	}

	mLabelWidthDirty = true;
    // Dirty the filter flag of the model from the view (CHUI-849)
	vmi.dirtyFilter();
}

// Utility function for LLFolderView
void LLFolderViewItem::arrangeAndSet(BOOL set_selection,
									 BOOL take_keyboard_focus)
{
	LLFolderView* root = getRoot();
	if (getParentFolder())
	{
	getParentFolder()->requestArrange();
	}
	if(set_selection)
	{
		getRoot()->setSelection(this, TRUE, take_keyboard_focus);
		if(root)
		{
			root->scrollToShowSelection();
		}
	}		
}


std::set<LLFolderViewItem*> LLFolderViewItem::getSelectionList() const
{
	std::set<LLFolderViewItem*> selection;
	return selection;
}

// addToFolder() returns TRUE if it succeeds. FALSE otherwise
void LLFolderViewItem::addToFolder(LLFolderViewFolder* folder)
{
	folder->addItem(this); 

	// Compute indentation since parent folder changed
	mIndentation = (getParentFolder())
		? getParentFolder()->getIndentation() + mLocalIndentation
		: 0; 
}


// Finds width and height of this object and its children.  Also
// makes sure that this view and its children are the right size.
S32 LLFolderViewItem::arrange( S32* width, S32* height )
{
	// Only indent deeper items in hierarchy
	
	// <FS:Ansariel> Inventory specials
	//mIndentation = (getParentFolder())
	//	? getParentFolder()->getIndentation() + mLocalIndentation
	//	: 0;

	if (mForInventory)
	{
		mIndentation = (getParentFolder()
						&& getParentFolder()->getParentFolder() )
			? getParentFolder()->getIndentation() + mLocalIndentation
			: 0;
	}
	else
	{
		mIndentation = (getParentFolder())
			? getParentFolder()->getIndentation() + mLocalIndentation
			: 0;
	}
	// </FS:Ansariel>

	if (mLabelWidthDirty)
	{
		mLabelWidth = getLabelXPos() + getLabelFontForStyle(mLabelStyle)->getWidth(mLabel) + getLabelFontForStyle(mLabelStyle)->getWidth(mLabelSuffix) + mLabelPaddingRight; 
		mLabelWidthDirty = false;
	}

	*width = llmax(*width, mLabelWidth); 

	// determine if we need to use ellipses to avoid horizontal scroll. EXT-719
	bool use_ellipses = getRoot()->getUseEllipses();
	if (use_ellipses)
	{
		// limit to set rect to avoid horizontal scrollbar
		*width = llmin(*width, getRoot()->getRect().getWidth());
	}
	*height = getItemHeight();
	return *height;
}

S32 LLFolderViewItem::getItemHeight()
{
	return mItemHeight;
}

S32 LLFolderViewItem::getLabelXPos()
{
    return getIndentation() + mArrowSize + mTextPad + mIconWidth + mIconPad;
}

S32 LLFolderViewItem::getIconPad()
{
    return mIconPad;
}

S32 LLFolderViewItem::getTextPad()
{
    return mTextPad;
}

// *TODO: This can be optimized a lot by simply recording that it is
// selected in the appropriate places, and assuming that set selection
// means 'deselect' for a leaf item. Do this optimization after
// multiple selection is implemented to make sure it all plays nice
// together.
BOOL LLFolderViewItem::setSelection(LLFolderViewItem* selection, BOOL openitem, BOOL take_keyboard_focus)
{
	if (selection == this && !mIsSelected)
	{
		selectItem();
	}
	else if (mIsSelected)	// Deselect everything else.
	{
		deselectItem();
	}
	return mIsSelected;
}

BOOL LLFolderViewItem::changeSelection(LLFolderViewItem* selection, BOOL selected)
{
	if (selection == this)
	{
		if (mIsSelected)
		{
			deselectItem();
		}
		else
		{
			selectItem();
		}
		return TRUE;
	}
	return FALSE;
}

void LLFolderViewItem::deselectItem(void)
{
	mIsSelected = FALSE;
}

void LLFolderViewItem::selectItem(void)
{
	if (mIsSelected == FALSE)
	{
		mIsSelected = TRUE;
		getViewModelItem()->selectItem();
	}
}

BOOL LLFolderViewItem::isMovable()
{
	return getViewModelItem()->isItemMovable();
}

BOOL LLFolderViewItem::isRemovable()
{
	return getViewModelItem()->isItemRemovable();
}

void LLFolderViewItem::destroyView()
{
	getRoot()->removeFromSelectionList(this);

	if (mParentFolder)
	{
		// removeView deletes me
		mParentFolder->extractItem(this);
	}
	delete this;
}

// Call through to the viewed object and return true if it can be
// removed.
//BOOL LLFolderViewItem::removeRecursively(BOOL single_item)
BOOL LLFolderViewItem::remove()
{
	if(!isRemovable())
	{
		return FALSE;
	}
	return getViewModelItem()->removeItem();
}

// Build an appropriate context menu for the item.
void LLFolderViewItem::buildContextMenu(LLMenuGL& menu, U32 flags)
{
	getViewModelItem()->buildContextMenu(menu, flags);
}

void LLFolderViewItem::openItem( void )
{
	if (mAllowWear || !getViewModelItem()->isItemWearable())
	{
		getViewModelItem()->openItem();
	}
}

void LLFolderViewItem::rename(const std::string& new_name)
{
	if( !new_name.empty() )
	{
		getViewModelItem()->renameItem(new_name);
	}
}

const std::string& LLFolderViewItem::getName( void ) const
{
	static const std::string noName("");
	return getViewModelItem() ? getViewModelItem()->getName() : noName;
}

// LLView functionality
BOOL LLFolderViewItem::handleRightMouseDown( S32 x, S32 y, MASK mask )
{
	if(!mIsSelected)
	{
		getRoot()->setSelection(this, FALSE);
	}
	make_ui_sound("UISndClick");
	return TRUE;
}

BOOL LLFolderViewItem::handleMouseDown( S32 x, S32 y, MASK mask )
{
	if (LLView::childrenHandleMouseDown(x, y, mask))
	{
		return TRUE;
	}
	
	// No handler needed for focus lost since this class has no
	// state that depends on it.
	gFocusMgr.setMouseCapture( this );

	if (!mIsSelected)
	{
		if(mask & MASK_CONTROL)
		{
			getRoot()->changeSelection(this, !mIsSelected);
		}
		else if (mask & MASK_SHIFT)
		{
			getParentFolder()->extendSelectionTo(this);
		}
		else
		{
			getRoot()->setSelection(this, FALSE);
		}
		make_ui_sound("UISndClick");
	}
	else
	{
		// If selected, we reserve the decision of deselecting/reselecting to the mouse up moment.
		// This is necessary so we maintain selection consistent when starting a drag.
		mSelectPending = TRUE;
	}

// [SL:KB] - Patch: Inventory-DragDrop | Checked: 2014-02-04 (Catznip-3.6)
	S32 screen_x, screen_y;
	localPointToScreen(x, y, &screen_x, &screen_y);
	getRoot()->setDragStart( screen_x, screen_y );
// [/SL:KB]
//	mDragStartX = x;
//	mDragStartY = y;
	return TRUE;
}

BOOL LLFolderViewItem::handleHover( S32 x, S32 y, MASK mask )
{
	static LLCachedControl<S32> drag_and_drop_threshold(*LLUI::sSettingGroups["config"],"DragAndDropDistanceThreshold", 3);

	mIsMouseOverTitle = (y > (getRect().getHeight() - mItemHeight));

	if( hasMouseCapture() && isMovable() )
	{
			LLFolderView* root = getRoot();

<<<<<<< HEAD
//		if( (x - mDragStartX) * (x - mDragStartX) + (y - mDragStartY) * (y - mDragStartY) > drag_and_drop_threshold() * drag_and_drop_threshold() 
//			&& root->getCurSelectedItem()
//			&& root->startDrag())
//		{
//					// RN: when starting drag and drop, clear out last auto-open
//					root->autoOpenTest(NULL);
//					root->setShowSelectionContext(TRUE);
//
//					// Release keyboard focus, so that if stuff is dropped into the
//					// world, pressing the delete key won't blow away the inventory
//					// item.
//					gFocusMgr.setKeyboardFocus(NULL);
//
//			getWindow()->setCursor(UI_CURSOR_ARROW);
//		}
//		else if (x != mDragStartX || y != mDragStartY)
//		{
//			getWindow()->setCursor(UI_CURSOR_NOLOCKED);
//		}
// [SL:KB] - Patch: Inventory-DragDrop | Checked: 2014-02-04 (Catznip-3.6)
		S32 screen_x, screen_y;
		localPointToScreen(x, y, &screen_x, &screen_y);

		bool can_drag = true;
		if ( (root->isOverDragThreshold(screen_x, screen_y)) && (root->getCurSelectedItem()) )
=======
		if( (x - mDragStartX) * (x - mDragStartX) + (y - mDragStartY) * (y - mDragStartY) > drag_and_drop_threshold() * drag_and_drop_threshold() 
			&& root->getAllowDrag()
			&& root->getCurSelectedItem()
			&& root->startDrag())
>>>>>>> a1c2d021
		{
			//<FS:TS> Silence compiler warning
			//if (can_drag = root->startDrag())
			if ((can_drag = root->startDrag()))
			{
					// RN: when starting drag and drop, clear out last auto-open
					root->autoOpenTest(NULL);
					root->setShowSelectionContext(TRUE);

					// Release keyboard focus, so that if stuff is dropped into the
					// world, pressing the delete key won't blow away the inventory
					// item.
					gFocusMgr.setKeyboardFocus(NULL);
			}
		}

		if (can_drag)
			getWindow()->setCursor(UI_CURSOR_ARROW);
		else
			getWindow()->setCursor(UI_CURSOR_NOLOCKED);
// [/SL:KB]

		return TRUE;
	}
	else
	{
		getRoot()->setShowSelectionContext(FALSE);
		getWindow()->setCursor(UI_CURSOR_ARROW);
		// let parent handle this then...
		return FALSE;
	}
}


BOOL LLFolderViewItem::handleDoubleClick( S32 x, S32 y, MASK mask )
{
	openItem();
	return TRUE;
}

BOOL LLFolderViewItem::handleMouseUp( S32 x, S32 y, MASK mask )
{
	if (LLView::childrenHandleMouseUp(x, y, mask))
	{
		return TRUE;
	}
	
	// if mouse hasn't moved since mouse down...
	if ( pointInView(x, y) && mSelectPending )
	{
		//...then select
		if(mask & MASK_CONTROL)
		{
			getRoot()->changeSelection(this, !mIsSelected);
		}
		else if (mask & MASK_SHIFT)
		{
			getParentFolder()->extendSelectionTo(this);
		}
		else
		{
			getRoot()->setSelection(this, FALSE);
		}
	}

	mSelectPending = FALSE;

	if( hasMouseCapture() )
	{
		if (getRoot())
		{
		getRoot()->setShowSelectionContext(FALSE);
		}
		gFocusMgr.setMouseCapture( NULL );
	}
	return TRUE;
}

void LLFolderViewItem::onMouseLeave(S32 x, S32 y, MASK mask)
{
	mIsMouseOverTitle = false;
}

BOOL LLFolderViewItem::handleDragAndDrop(S32 x, S32 y, MASK mask, BOOL drop,
										 EDragAndDropType cargo_type,
										 void* cargo_data,
										 EAcceptance* accept,
										 std::string& tooltip_msg)
{
	BOOL handled = FALSE;
	BOOL accepted = getViewModelItem()->dragOrDrop(mask,drop,cargo_type,cargo_data, tooltip_msg);
		handled = accepted;
		if (accepted)
		{
			mDragAndDropTarget = TRUE;
			*accept = ACCEPT_YES_MULTI;
		}
		else
		{
			*accept = ACCEPT_NO;
		}
	if(mParentFolder && !handled)
	{
		// store this item to get it in LLFolderBridge::dragItemIntoFolder on drop event.
		mRoot->setDraggingOverItem(this);
		handled = mParentFolder->handleDragAndDropFromChild(mask,drop,cargo_type,cargo_data,accept,tooltip_msg);
		mRoot->setDraggingOverItem(NULL);
	}
	if (handled)
	{
		LL_DEBUGS("UserInput") << "dragAndDrop handled by LLFolderViewItem" << LL_ENDL;
	}

	return handled;
}

void LLFolderViewItem::drawOpenFolderArrow(const Params& default_params, const LLUIColor& fg_color)
{
	//--------------------------------------------------------------------------------//
	// Draw open folder arrow
	//
	// <FS:Ansariel> Inventory specials
	//const S32 TOP_PAD = default_params.item_top_pad;
	const S32 TOP_PAD = mItemTopPad;

	if (hasVisibleChildren() || !isFolderComplete())
	{
		LLUIImage* arrow_image = default_params.folder_arrow_image;
		gl_draw_scaled_rotated_image(
			mIndentation, getRect().getHeight() - mArrowSize - mTextPad - TOP_PAD,
			mArrowSize, mArrowSize, mControlLabelRotation, arrow_image->getImage(), fg_color);
	}
}

/*virtual*/ bool LLFolderViewItem::isHighlightAllowed()
{
	return mIsSelected;
}

/*virtual*/ bool LLFolderViewItem::isHighlightActive()
{
	return mIsCurSelection;
}

/*virtual*/ bool LLFolderViewItem::isFadeItem()
{
    LLClipboard& clipboard = LLClipboard::instance();
    if (mCutGeneration != clipboard.getGeneration())
    {
        mCutGeneration = clipboard.getGeneration();
        mIsItemCut = clipboard.isCutMode()
                     && ((getParentFolder() && getParentFolder()->isFadeItem())
                        || getViewModelItem()->isCutToClipboard());
    }
    return mIsItemCut;
}

void LLFolderViewItem::drawHighlight(const BOOL showContent, const BOOL hasKeyboardFocus, const LLUIColor &selectColor, const LLUIColor &flashColor,  
                                                        const LLUIColor &focusOutlineColor, const LLUIColor &mouseOverColor)
{
    const S32 focus_top = getRect().getHeight();
    const S32 focus_bottom = getRect().getHeight() - mItemHeight;
    const bool folder_open = (getRect().getHeight() > mItemHeight + 4);
    const S32 FOCUS_LEFT = 1;
	
	// Determine which background color to use for highlighting
	LLUIColor bgColor = (isFlashing() ? flashColor : selectColor);

    //--------------------------------------------------------------------------------//
    // Draw highlight for selected items
	// Note: Always render "current" item or flashing item, only render other selected 
	// items if mShowSingleSelection is FALSE.
    //
    if (isHighlightAllowed())	
    							
    {
        gGL.getTexUnit(0)->unbind(LLTexUnit::TT_TEXTURE);
		
		// Highlight for selected but not current items
        if (!isHighlightActive() && !isFlashing())
        {
			LLColor4 bg_color = bgColor;
            // do time-based fade of extra objects
            F32 fade_time = (getRoot() ? getRoot()->getSelectionFadeElapsedTime() : 0.0f);
            if (getRoot() && getRoot()->getShowSingleSelection())
            {
                // fading out
                bg_color.mV[VALPHA] = clamp_rescale(fade_time, 0.f, 0.4f, bg_color.mV[VALPHA], 0.f);
            }
            else
            {
                // fading in
                bg_color.mV[VALPHA] = clamp_rescale(fade_time, 0.f, 0.4f, 0.f, bg_color.mV[VALPHA]);
            }
        	gl_rect_2d(FOCUS_LEFT,
					   focus_top, 
					   getRect().getWidth() - 2,
					   focus_bottom,
					   bg_color, hasKeyboardFocus);
        }

		// Highlight for currently selected or flashing item
        if (isHighlightActive())
        {
			// Background
        	gl_rect_2d(FOCUS_LEFT,
                focus_top,
                getRect().getWidth() - 2,
                focus_bottom,
                bgColor, hasKeyboardFocus);
			// Outline
            gl_rect_2d(FOCUS_LEFT, 
                focus_top, 
                getRect().getWidth() - 2,
                focus_bottom,
                focusOutlineColor, FALSE);
        }

        if (folder_open)
        {
            gl_rect_2d(FOCUS_LEFT,
                focus_bottom + 1, // overlap with bottom edge of above rect
                getRect().getWidth() - 2,
                0,
                focusOutlineColor, FALSE);
            if (showContent && !isFlashing())
            {
                gl_rect_2d(FOCUS_LEFT,
                    focus_bottom + 1,
                    getRect().getWidth() - 2,
                    0,
                    bgColor, TRUE);
            }
        }
    }
    else if (mIsMouseOverTitle)
    {
        gl_rect_2d(FOCUS_LEFT,
            focus_top, 
            getRect().getWidth() - 2,
            focus_bottom,
            mouseOverColor, FALSE);
    }

    //--------------------------------------------------------------------------------//
    // Draw DragNDrop highlight
    //
    if (mDragAndDropTarget)
    {
        gGL.getTexUnit(0)->unbind(LLTexUnit::TT_TEXTURE);
        gl_rect_2d(FOCUS_LEFT, 
            focus_top, 
            getRect().getWidth() - 2,
            focus_bottom,
            bgColor, FALSE);
        if (folder_open)
        {
            gl_rect_2d(FOCUS_LEFT,
                focus_bottom + 1, // overlap with bottom edge of above rect
                getRect().getWidth() - 2,
                0,
                bgColor, FALSE);
        }
        mDragAndDropTarget = FALSE;
    }
}

void LLFolderViewItem::drawLabel(const LLFontGL * font, const F32 x, const F32 y, const LLColor4& color, F32 &right_x)
{
    //--------------------------------------------------------------------------------//
    // Draw the actual label text
    //
    font->renderUTF8(mLabel, 0, x, y, color,
        LLFontGL::LEFT, LLFontGL::BOTTOM, LLFontGL::NORMAL, LLFontGL::NO_SHADOW,
        S32_MAX, getRect().getWidth() - (S32) x - mLabelPaddingRight, &right_x, TRUE);
}

void LLFolderViewItem::draw()
{
    const BOOL show_context = (getRoot() ? getRoot()->getShowSelectionContext() : FALSE);
    const BOOL filled = show_context || (getRoot() ? getRoot()->getParentPanel()->hasFocus() : FALSE); // If we have keyboard focus, draw selection filled

	const Params& default_params = LLUICtrlFactory::getDefaultParams<LLFolderViewItem>();
	// <FS:Ansariel> Inventory specials
	//const S32 TOP_PAD = default_params.item_top_pad;
	const S32 TOP_PAD = mItemTopPad;
	
	const LLFontGL* font = getLabelFontForStyle(mLabelStyle);

    getViewModelItem()->update();

    drawOpenFolderArrow(default_params, sFgColor);

    drawHighlight(show_context, filled, sHighlightBgColor, sFlashBgColor, sFocusOutlineColor, sMouseOverColor);

	//--------------------------------------------------------------------------------//
	// Draw open icon
	//
	const S32 icon_x = mIndentation + mArrowSize + mTextPad;
	if (!mIconOpen.isNull() && (llabs(mControlLabelRotation) > 80)) // For open folders
 	{
		mIconOpen->draw(icon_x, getRect().getHeight() - mIconOpen->getHeight() - TOP_PAD + 1);
	}
	else if (mIcon)
	{
 		mIcon->draw(icon_x, getRect().getHeight() - mIcon->getHeight() - TOP_PAD + 1);
 	}

	if (mIconOverlay && getRoot()->showItemLinkOverlays())
	{
		mIconOverlay->draw(icon_x, getRect().getHeight() - mIcon->getHeight() - TOP_PAD + 1);
	}

	//--------------------------------------------------------------------------------//
	// Exit if no label to draw
	//
	if (mLabel.empty())
	{
		return;
	}

	std::string::size_type filter_string_length = mViewModelItem->hasFilterStringMatch() ? mViewModelItem->getFilterStringSize() : 0;
	F32 right_x  = 0;
	F32 y = (F32)getRect().getHeight() - font->getLineHeight() - (F32)mTextPad - (F32)TOP_PAD;
	F32 text_left = (F32)getLabelXPos();
	std::string combined_string = mLabel + mLabelSuffix;

	if (filter_string_length > 0)
	{
		S32 left = ll_round(text_left) + font->getWidth(combined_string, 0, mViewModelItem->getFilterStringOffset()) - 2;
		S32 right = left + font->getWidth(combined_string, mViewModelItem->getFilterStringOffset(), filter_string_length) + 2;
		S32 bottom = llfloor(getRect().getHeight() - font->getLineHeight() - 3 - TOP_PAD);
		S32 top = getRect().getHeight() - TOP_PAD;

		LLUIImage* box_image = default_params.selection_image;
		LLRect box_rect(left, top, right, bottom);
		box_image->draw(box_rect, sFilterBGColor);
    }

    LLColor4 color = (mIsSelected && filled) ? mFontHighlightColor : mFontColor;

    if (isFadeItem())
    {
         // Fade out item color to indicate it's being cut
         color.mV[VALPHA] *= 0.5f;
    }
    drawLabel(font, text_left, y, color, right_x);

	// <FS:Ansariel> Special for protected items
	if (mViewModelItem->isProtected())
	{
		static const std::string protected_string = " (" + LLTrans::getString("ProtectedFolder") + ") ";
		font->renderUTF8(protected_string, 0, right_x, y, sProtectedColor,
						 LLFontGL::LEFT, LLFontGL::BOTTOM, LLFontGL::NORMAL, LLFontGL::NO_SHADOW, 
						 S32_MAX, S32_MAX, &right_x, FALSE);
	}
	// </FS:Ansariel>

	//--------------------------------------------------------------------------------//
	// Draw label suffix
	//
	if (!mLabelSuffix.empty())
	{
		font->renderUTF8( mLabelSuffix, 0, right_x, y, isFadeItem() ? color : (LLColor4)sSuffixColor,
						  LLFontGL::LEFT, LLFontGL::BOTTOM, LLFontGL::NORMAL, LLFontGL::NO_SHADOW,
						  S32_MAX, S32_MAX, &right_x, FALSE );
	}

	//--------------------------------------------------------------------------------//
	// Highlight string match
	//
    if (filter_string_length > 0)
    {
        F32 match_string_left = text_left + font->getWidthF32(combined_string, 0, mViewModelItem->getFilterStringOffset());
        F32 yy = (F32)getRect().getHeight() - font->getLineHeight() - (F32)mTextPad - (F32)TOP_PAD;
        font->renderUTF8( combined_string, mViewModelItem->getFilterStringOffset(), match_string_left, yy,
            sFilterTextColor, LLFontGL::LEFT, LLFontGL::BOTTOM, LLFontGL::NORMAL, LLFontGL::NO_SHADOW,
            filter_string_length, S32_MAX, &right_x, FALSE );
    }

    //Gilbert Linden 9-20-2012: Although this should be legal, removing it because it causes the mLabelSuffix rendering to
    //be distorted...oddly. I initially added this in but didn't need it after all. So removing to prevent unnecessary bug.
    //LLView::draw();
}

const LLFolderViewModelInterface* LLFolderViewItem::getFolderViewModel( void ) const
{
	return getRoot()->getFolderViewModel();
}
		
LLFolderViewModelInterface* LLFolderViewItem::getFolderViewModel( void )
{
	return getRoot()->getFolderViewModel();
}

bool LLFolderViewItem::isInSelection() const
{
	return mIsSelected || (mParentFolder && mParentFolder->isInSelection());
}

// <FS:ND> Don't bother with unneeded tooltips in inventory
BOOL LLFolderViewItem::handleToolTip(S32 x, S32 y, MASK mask)
{
	if( childrenHandleToolTip( x, y, mask ) )
		return TRUE;

	int nStart = mArrowSize + mTextPad + mIconWidth + mIconPad + mIndentation;
	int nWidth = getLabelFontForStyle(mLabelStyle)->getWidth(mLabel) + nStart;

  	if( getRoot()->getParentPanel()->getRect().getWidth() < nWidth ) // Label is truncated, display tooltip
	{
		setToolTip( mLabel );
		return LLView::handleToolTip( x, y, mask );
	}
	else
		setToolTip( LLStringExplicit("") );

	// In case of root we always want to return TRUE, otherwise tooltip handling gets propagated one level up and we end with a tooltip like 'All Items'.
	if( this == getRoot() )
		return TRUE;

	return FALSE;
}
// </FS:ND>


///----------------------------------------------------------------------------
/// Class LLFolderViewFolder
///----------------------------------------------------------------------------

LLFolderViewFolder::LLFolderViewFolder( const LLFolderViewItem::Params& p ): 
	LLFolderViewItem( p ),
	mIsOpen(FALSE),
	mExpanderHighlighted(FALSE),
	mCurHeight(0.f),
	mTargetHeight(0.f),
	mAutoOpenCountdown(0.f),
	mLastArrangeGeneration( -1 ),
	mLastCalculatedWidth(0)
{
	// folder might have children that are not loaded yet. Mark it as incomplete until chance to check it.
	mIsFolderComplete = false;
}

void LLFolderViewFolder::updateLabelRotation()
{
	if (mAutoOpenCountdown != 0.f)
	{
		mControlLabelRotation = mAutoOpenCountdown * -90.f;
	}
	else if (isOpen())
	{
		mControlLabelRotation = lerp(mControlLabelRotation, -90.f, LLSmoothInterpolation::getInterpolant(0.04f));
	}
	else
	{
		mControlLabelRotation = lerp(mControlLabelRotation, 0.f, LLSmoothInterpolation::getInterpolant(0.025f));
	}
}

// Destroys the object
LLFolderViewFolder::~LLFolderViewFolder( void )
{
	// The LLView base class takes care of object destruction. make sure that we
	// don't have mouse or keyboard focus
	gFocusMgr.releaseFocusIfNeeded( this ); // calls onCommit()
}

// addToFolder() returns TRUE if it succeeds. FALSE otherwise
void LLFolderViewFolder::addToFolder(LLFolderViewFolder* folder)
{
	folder->addFolder(this);

	// Compute indentation since parent folder changed
	mIndentation = (getParentFolder())
		? getParentFolder()->getIndentation() + mLocalIndentation
		: 0; 

	if(isOpen() && folder->isOpen())
	{
		requestArrange();
	}
}

static LLTrace::BlockTimerStatHandle FTM_ARRANGE("Arrange");

// Make everything right and in the right place ready for drawing (CHUI-849)
// * Sort everything correctly if necessary
// * Turn widgets visible/invisible according to their model filtering state
// * Takes animation state into account for opening/closing of folders (this makes widgets visible/invisible)
// * Reposition visible widgets so that they line up correctly with no gap
// * Compute the width and height of the current folder and its children
// * Makes sure that this view and its children are the right size
S32 LLFolderViewFolder::arrange( S32* width, S32* height )
{
	// Sort before laying out contents
    // Note that we sort from the root (CHUI-849)
	getRoot()->getFolderViewModel()->sort(this);

	LL_RECORD_BLOCK_TIME(FTM_ARRANGE);
	
	// evaluate mHasVisibleChildren
	mHasVisibleChildren = false;
	if (getViewModelItem()->descendantsPassedFilter())
	{
		// We have to verify that there's at least one child that's not filtered out
		bool found = false;
		// Try the items first
		for (items_t::iterator iit = mItems.begin(); iit != mItems.end(); ++iit)
		{
			LLFolderViewItem* itemp = (*iit);
			found = itemp->isPotentiallyVisible();
			if (found)
				break;
		}
		if (!found)
		{
			// If no item found, try the folders
			for (folders_t::iterator fit = mFolders.begin(); fit != mFolders.end(); ++fit)
			{
				LLFolderViewFolder* folderp = (*fit);
				found = folderp->isPotentiallyVisible();
				if (found)
					break;
			}
		}

		mHasVisibleChildren = found;
	}
	if (!mIsFolderComplete)
	{
		mIsFolderComplete = getFolderViewModel()->isFolderComplete(this);
	}



	// calculate height as a single item (without any children), and reshapes rectangle to match
	LLFolderViewItem::arrange( width, height );

	// clamp existing animated height so as to never get smaller than a single item
	mCurHeight = llmax((F32)*height, mCurHeight);

	// initialize running height value as height of single item in case we have no children
	F32 running_height = (F32)*height;
	F32 target_height = (F32)*height;

	// are my children visible?
	if (needsArrange())
	{
		// set last arrange generation first, in case children are animating
		// and need to be arranged again
		mLastArrangeGeneration = getRoot()->getArrangeGeneration();
		if (isOpen())
		{
			// Add sizes of children
			S32 parent_item_height = getRect().getHeight();

			for(folders_t::iterator fit = mFolders.begin(); fit != mFolders.end(); ++fit)
			{
				LLFolderViewFolder* folderp = (*fit);
				folderp->setVisible(folderp->isPotentiallyVisible());

				if (folderp->getVisible())
				{
					S32 child_width = *width;
					S32 child_height = 0;
					S32 child_top = parent_item_height - ll_round(running_height);

					target_height += folderp->arrange( &child_width, &child_height );

					running_height += (F32)child_height;
					*width = llmax(*width, child_width);
					folderp->setOrigin( 0, child_top - folderp->getRect().getHeight() );
				}
			}
			for(items_t::iterator iit = mItems.begin();
				iit != mItems.end(); ++iit)
			{
				LLFolderViewItem* itemp = (*iit);
				itemp->setVisible(itemp->isPotentiallyVisible());

				if (itemp->getVisible())
				{
					S32 child_width = *width;
					S32 child_height = 0;
					S32 child_top = parent_item_height - ll_round(running_height);

					target_height += itemp->arrange( &child_width, &child_height );
					// don't change width, as this item is as wide as its parent folder by construction
					itemp->reshape( itemp->getRect().getWidth(), child_height);

					running_height += (F32)child_height;
					*width = llmax(*width, child_width);
					itemp->setOrigin( 0, child_top - itemp->getRect().getHeight() );
				}
			}
		}

		mTargetHeight = target_height;
		// cache this width so next time we can just return it
		mLastCalculatedWidth = *width;
	}
	else
	{
		// just use existing width
		*width = mLastCalculatedWidth;
	}

	// animate current height towards target height
	if (llabs(mCurHeight - mTargetHeight) > 1.f)
	{
		mCurHeight = lerp(mCurHeight, mTargetHeight, LLSmoothInterpolation::getInterpolant(isOpen() ? FOLDER_OPEN_TIME_CONSTANT : FOLDER_CLOSE_TIME_CONSTANT));

		requestArrange();

		// hide child elements that fall out of current animated height
		for (folders_t::iterator iter = mFolders.begin();
			iter != mFolders.end();)
		{
			folders_t::iterator fit = iter++;
			// number of pixels that bottom of folder label is from top of parent folder
			if (getRect().getHeight() - (*fit)->getRect().mTop + (*fit)->getItemHeight() 
				> ll_round(mCurHeight) + mMaxFolderItemOverlap)
			{
				// hide if beyond current folder height
				(*fit)->setVisible(FALSE);
			}
		}

		for (items_t::iterator iter = mItems.begin();
			iter != mItems.end();)
		{
			items_t::iterator iit = iter++;
			// number of pixels that bottom of item label is from top of parent folder
			if (getRect().getHeight() - (*iit)->getRect().mBottom
				> ll_round(mCurHeight) + mMaxFolderItemOverlap)
			{
				(*iit)->setVisible(FALSE);
			}
		}
	}
	else
	{
		mCurHeight = mTargetHeight;
	}

	// don't change width as this item is already as wide as its parent folder
	reshape(getRect().getWidth(),ll_round(mCurHeight));

	// pass current height value back to parent
	*height = ll_round(mCurHeight);

	return ll_round(mTargetHeight);
}

BOOL LLFolderViewFolder::needsArrange()
{
	return mLastArrangeGeneration < getRoot()->getArrangeGeneration();
}

bool LLFolderViewFolder::descendantsPassedFilter(S32 filter_generation)
{
	return getViewModelItem()->descendantsPassedFilter(filter_generation);
}

// Passes selection information on to children and record selection
// information if necessary.
BOOL LLFolderViewFolder::setSelection(LLFolderViewItem* selection, BOOL openitem,
                                      BOOL take_keyboard_focus)
{
	BOOL rv = FALSE;
	if (selection == this)
	{
		if (!isSelected())
		{
			selectItem();
		}
		rv = TRUE;
	}
	else
	{
		if (isSelected())
		{
			deselectItem();
		}
		rv = FALSE;
	}
	BOOL child_selected = FALSE;

	for (folders_t::iterator iter = mFolders.begin();
		iter != mFolders.end();)
	{
		folders_t::iterator fit = iter++;
		if((*fit)->setSelection(selection, openitem, take_keyboard_focus))
		{
			rv = TRUE;
			child_selected = TRUE;
		}
	}
	for (items_t::iterator iter = mItems.begin();
		iter != mItems.end();)
	{
		items_t::iterator iit = iter++;
		if((*iit)->setSelection(selection, openitem, take_keyboard_focus))
		{
			rv = TRUE;
			child_selected = TRUE;
		}
	}
	if(openitem && child_selected)
	{
		setOpenArrangeRecursively(TRUE);
	}
	return rv;
}

// This method is used to change the selection of an item.
// Recursively traverse all children; if 'selection' is 'this' then change
// the select status if necessary.
// Returns TRUE if the selection state of this folder, or of a child, was changed.
BOOL LLFolderViewFolder::changeSelection(LLFolderViewItem* selection, BOOL selected)
{
	BOOL rv = FALSE;
	if(selection == this)
	{
		if (isSelected() != selected)
		{
			rv = TRUE;
			if (selected)
			{
				selectItem();
			}
			else
			{
				deselectItem();
			}
		}
	}

	for (folders_t::iterator iter = mFolders.begin();
		iter != mFolders.end();)
	{
		folders_t::iterator fit = iter++;
		if((*fit)->changeSelection(selection, selected))
		{
			rv = TRUE;
		}
	}
	for (items_t::iterator iter = mItems.begin();
		iter != mItems.end();)
	{
		items_t::iterator iit = iter++;
		if((*iit)->changeSelection(selection, selected))
		{
			rv = TRUE;
		}
	}
	return rv;
}

LLFolderViewFolder* LLFolderViewFolder::getCommonAncestor(LLFolderViewItem* item_a, LLFolderViewItem* item_b, bool& reverse)
{
	if (!item_a->getParentFolder() || !item_b->getParentFolder()) return NULL;

	std::deque<LLFolderViewFolder*> item_a_ancestors;

	LLFolderViewFolder* parent = item_a->getParentFolder();
	while(parent)
	{
		item_a_ancestors.push_back(parent);
		parent = parent->getParentFolder();
	}

	std::deque<LLFolderViewFolder*> item_b_ancestors;
	
	parent = item_b->getParentFolder();
	while(parent)
	{
		item_b_ancestors.push_back(parent);
		parent = parent->getParentFolder();
	}

	LLFolderViewFolder* common_ancestor = item_a->getRoot();

	while(item_a_ancestors.size() > item_b_ancestors.size())
	{
		item_a = item_a_ancestors.front();
		item_a_ancestors.pop_front();
	}

	while(item_b_ancestors.size() > item_a_ancestors.size())
	{
		item_b = item_b_ancestors.front();
		item_b_ancestors.pop_front();
	}

	while(item_a_ancestors.size())
	{
		common_ancestor = item_a_ancestors.front();

		if (item_a_ancestors.front() == item_b_ancestors.front())
		{
			// which came first, sibling a or sibling b?
			for (folders_t::iterator it = common_ancestor->mFolders.begin(), end_it = common_ancestor->mFolders.end();
				it != end_it;
				++it)
			{
				LLFolderViewItem* item = *it;

				if (item == item_a)
				{
					reverse = false;
					return common_ancestor;
				}
				if (item == item_b)
				{
					reverse = true;
					return common_ancestor;
				}
			}

			for (items_t::iterator it = common_ancestor->mItems.begin(), end_it = common_ancestor->mItems.end();
				it != end_it;
				++it)
			{
				LLFolderViewItem* item = *it;

				if (item == item_a)
				{
					reverse = false;
					return common_ancestor;
				}
				if (item == item_b)
				{
					reverse = true;
					return common_ancestor;
				}
			}
			break;
		}

		item_a = item_a_ancestors.front();
		item_a_ancestors.pop_front();
		item_b = item_b_ancestors.front();
		item_b_ancestors.pop_front();
	}

	return NULL;
}

void LLFolderViewFolder::gatherChildRangeExclusive(LLFolderViewItem* start, LLFolderViewItem* end, bool reverse, std::vector<LLFolderViewItem*>& items)
{
	bool selecting = start == NULL;
	if (reverse)
	{
		for (items_t::reverse_iterator it = mItems.rbegin(), end_it = mItems.rend();
			it != end_it;
			++it)
		{
			if (*it == end)
			{
				return;
			}
			if (selecting && (*it)->getVisible())
			{
				items.push_back(*it);
			}

			if (*it == start)
			{
				selecting = true;
			}
		}
		for (folders_t::reverse_iterator it = mFolders.rbegin(), end_it = mFolders.rend();
			it != end_it;
			++it)
		{
			if (*it == end)
			{
				return;
			}

			if (selecting && (*it)->getVisible())
			{
				items.push_back(*it);
			}

			if (*it == start)
			{
				selecting = true;
			}
		}
	}
	else
	{
		for (folders_t::iterator it = mFolders.begin(), end_it = mFolders.end();
			it != end_it;
			++it)
		{
			if (*it == end)
			{
				return;
			}

			if (selecting && (*it)->getVisible())
			{
				items.push_back(*it);
			}

			if (*it == start)
			{
				selecting = true;
			}
		}
		for (items_t::iterator it = mItems.begin(), end_it = mItems.end();
			it != end_it;
			++it)
		{
			if (*it == end)
			{
				return;
			}

			if (selecting && (*it)->getVisible())
			{
				items.push_back(*it);
			}

			if (*it == start)
			{
				selecting = true;
			}
		}
	}
}

void LLFolderViewFolder::extendSelectionTo(LLFolderViewItem* new_selection)
{
	if (getRoot()->getAllowMultiSelect() == FALSE) return;

	LLFolderViewItem* cur_selected_item = getRoot()->getCurSelectedItem();
	if (cur_selected_item == NULL)
	{
		cur_selected_item = new_selection;
	}


	bool reverse = false;
	LLFolderViewFolder* common_ancestor = getCommonAncestor(cur_selected_item, new_selection, reverse);
	if (!common_ancestor) return;

	LLFolderViewItem* last_selected_item_from_cur = cur_selected_item;
	LLFolderViewFolder* cur_folder = cur_selected_item->getParentFolder();

	std::vector<LLFolderViewItem*> items_to_select_forward;

	while(cur_folder != common_ancestor)
	{
		cur_folder->gatherChildRangeExclusive(last_selected_item_from_cur, NULL, reverse, items_to_select_forward);
			
		last_selected_item_from_cur = cur_folder;
		cur_folder = cur_folder->getParentFolder();
	}

	std::vector<LLFolderViewItem*> items_to_select_reverse;

	LLFolderViewItem* last_selected_item_from_new = new_selection;
	cur_folder = new_selection->getParentFolder();
	while(cur_folder != common_ancestor)
	{
		cur_folder->gatherChildRangeExclusive(last_selected_item_from_new, NULL, !reverse, items_to_select_reverse);

		last_selected_item_from_new = cur_folder;
		cur_folder = cur_folder->getParentFolder();
	}

	common_ancestor->gatherChildRangeExclusive(last_selected_item_from_cur, last_selected_item_from_new, reverse, items_to_select_forward);

	for (std::vector<LLFolderViewItem*>::reverse_iterator it = items_to_select_reverse.rbegin(), end_it = items_to_select_reverse.rend();
		it != end_it;
		++it)
	{
		items_to_select_forward.push_back(*it);
	}

	LLFolderView* root = getRoot();

	BOOL selection_reverse = new_selection->isSelected(); //indication that some elements are being deselected

	// array always go from 'will be selected' to ' will be unselected', iterate
	// in opposite direction to simplify identification of 'point of origin' in
	// case it is in the list we are working with
	for (std::vector<LLFolderViewItem*>::reverse_iterator it = items_to_select_forward.rbegin(), end_it = items_to_select_forward.rend();
		it != end_it;
		++it)
	{
		LLFolderViewItem* item = *it;
		BOOL selected = item->isSelected();
		if (!selection_reverse && selected)
		{
			// it is our 'point of origin' where we shift/expand from
			// don't deselect it
			selection_reverse = TRUE;
		}
		else
		{
			root->changeSelection(item, !selected);
		}
	}

	if (selection_reverse)
	{
		// at some point we reversed selection, first element should be deselected
		root->changeSelection(last_selected_item_from_cur, FALSE);
	}

	// element we expand to should always be selected
	root->changeSelection(new_selection, TRUE);
}


void LLFolderViewFolder::destroyView()
{
    while (!mItems.empty())
    {
    	LLFolderViewItem *itemp = mItems.back();
        mItems.pop_back();
    	itemp->destroyView(); // LLFolderViewItem::destroyView() removes entry from mItems
    }

	while (!mFolders.empty())
	{
		LLFolderViewFolder *folderp = mFolders.back();
        mFolders.pop_back();
		folderp->destroyView(); // LLFolderVievFolder::destroyView() removes entry from mFolders
	}

	LLFolderViewItem::destroyView();
}

// extractItem() removes the specified item from the folder, but
// doesn't delete it.
void LLFolderViewFolder::extractItem( LLFolderViewItem* item )
{
	if (item->isSelected())
		getRoot()->clearSelection();
	items_t::iterator it = std::find(mItems.begin(), mItems.end(), item);
	if(it == mItems.end())
	{
		// This is an evil downcast. However, it's only doing
		// pointer comparison to find if (which it should be ) the
		// item is in the container, so it's pretty safe.
		LLFolderViewFolder* f = static_cast<LLFolderViewFolder*>(item);
		folders_t::iterator ft;
		ft = std::find(mFolders.begin(), mFolders.end(), f);
		if (ft != mFolders.end())
		{
			mFolders.erase(ft);
		}
	}
	else
	{
		mItems.erase(it);
	}
	//item has been removed, need to update filter
	getViewModelItem()->removeChild(item->getViewModelItem());
	//because an item is going away regardless of filter status, force rearrange
	requestArrange();
	removeChild(item);
}

BOOL LLFolderViewFolder::isMovable()
{
	if( !(getViewModelItem()->isItemMovable()) )
	{
			return FALSE;
		}

		for (items_t::iterator iter = mItems.begin();
			iter != mItems.end();)
		{
			items_t::iterator iit = iter++;
			if(!(*iit)->isMovable())
			{
				return FALSE;
			}
		}

		for (folders_t::iterator iter = mFolders.begin();
			iter != mFolders.end();)
		{
			folders_t::iterator fit = iter++;
			if(!(*fit)->isMovable())
			{
				return FALSE;
			}
		}
	return TRUE;
}


BOOL LLFolderViewFolder::isRemovable()
{
	if( !(getViewModelItem()->isItemRemovable()) )
	{
			return FALSE;
		}

		for (items_t::iterator iter = mItems.begin();
			iter != mItems.end();)
		{
			items_t::iterator iit = iter++;
			if(!(*iit)->isRemovable())
			{
				return FALSE;
			}
		}

		for (folders_t::iterator iter = mFolders.begin();
			iter != mFolders.end();)
		{
			folders_t::iterator fit = iter++;
			if(!(*fit)->isRemovable())
			{
				return FALSE;
			}
		}
	return TRUE;
}

// this is an internal method used for adding items to folders. 
void LLFolderViewFolder::addItem(LLFolderViewItem* item)
{
	if (item->getParentFolder())
	{
		item->getParentFolder()->extractItem(item);
	}
	item->setParentFolder(this);

	mItems.push_back(item);
	
	item->setRect(LLRect(0, 0, getRect().getWidth(), 0));
	item->setVisible(FALSE);
	
	addChild(item);
	
	// When the model is already hooked into a hierarchy (i.e. has a parent), do not reparent it
	// Note: this happens when models are created before views or shared between views
	if (!item->getViewModelItem()->hasParent())
	{
		getViewModelItem()->addChild(item->getViewModelItem());
	}
}

// this is an internal method used for adding items to folders. 
void LLFolderViewFolder::addFolder(LLFolderViewFolder* folder)
{
	if (folder->mParentFolder)
	{
		folder->mParentFolder->extractItem(folder);
	}
	folder->mParentFolder = this;
	mFolders.push_back(folder);
	folder->setOrigin(0, 0);
	folder->reshape(getRect().getWidth(), 0);
	folder->setVisible(FALSE);
	// rearrange all descendants too, as our indentation level might have changed
	//folder->requestArrange();
	//requestSort();

	addChild(folder);

	// When the model is already hooked into a hierarchy (i.e. has a parent), do not reparent it
	// Note: this happens when models are created before views or shared between views
	if (!folder->getViewModelItem()->hasParent())
	{
		getViewModelItem()->addChild(folder->getViewModelItem());
	}
}

void LLFolderViewFolder::requestArrange()
{
    mLastArrangeGeneration = -1;
    // flag all items up to root
    if (mParentFolder)
    {
        mParentFolder->requestArrange();
    }
}

void LLFolderViewFolder::toggleOpen()
{
	setOpen(!isOpen());
}

// Force a folder open or closed
void LLFolderViewFolder::setOpen(BOOL openitem)
{
	setOpenArrangeRecursively(openitem);
}

void LLFolderViewFolder::setOpenArrangeRecursively(BOOL openitem, ERecurseType recurse)
{
	BOOL was_open = isOpen();
	mIsOpen = openitem;
		if(!was_open && openitem)
		{
			getViewModelItem()->openItem();
			// openItem() will request content, it won't be incomplete
			mIsFolderComplete = true;
		}
		else if(was_open && !openitem)
		{
		getViewModelItem()->closeItem();
	}

	if (recurse == RECURSE_DOWN || recurse == RECURSE_UP_DOWN)
	{
		for (folders_t::iterator iter = mFolders.begin();
			iter != mFolders.end();)
		{
			folders_t::iterator fit = iter++;
			(*fit)->setOpenArrangeRecursively(openitem, RECURSE_DOWN);		/* Flawfinder: ignore */
		}
	}
	if (mParentFolder
		&&	(recurse == RECURSE_UP
			|| recurse == RECURSE_UP_DOWN))
	{
		mParentFolder->setOpenArrangeRecursively(openitem, RECURSE_UP);
	}

	if (was_open != isOpen())
	{
		requestArrange();
	}
}

BOOL LLFolderViewFolder::handleDragAndDropFromChild(MASK mask,
													BOOL drop,
													EDragAndDropType c_type,
													void* cargo_data,
													EAcceptance* accept,
													std::string& tooltip_msg)
{
	BOOL accepted = mViewModelItem->dragOrDrop(mask,drop,c_type,cargo_data, tooltip_msg);
	if (accepted) 
	{
		mDragAndDropTarget = TRUE;
		*accept = ACCEPT_YES_MULTI;
	}
	else 
	{
		*accept = ACCEPT_NO;
	}

	// drag and drop to child item, so clear pending auto-opens
	getRoot()->autoOpenTest(NULL);

	return TRUE;
}

void LLFolderViewFolder::openItem( void )
{
	toggleOpen();
}

void LLFolderViewFolder::applyFunctorToChildren(LLFolderViewFunctor& functor)
{
	for (folders_t::iterator iter = mFolders.begin();
		iter != mFolders.end();)
	{
		folders_t::iterator fit = iter++;
		functor.doItem((*fit));
	}
	for (items_t::iterator iter = mItems.begin();
		iter != mItems.end();)
	{
		items_t::iterator iit = iter++;
		functor.doItem((*iit));
	}
}

void LLFolderViewFolder::applyFunctorRecursively(LLFolderViewFunctor& functor)
{
	functor.doFolder(this);

	for (folders_t::iterator iter = mFolders.begin();
		iter != mFolders.end();)
	{
		folders_t::iterator fit = iter++;
		(*fit)->applyFunctorRecursively(functor);
	}
	for (items_t::iterator iter = mItems.begin();
		iter != mItems.end();)
	{
		items_t::iterator iit = iter++;
		functor.doItem((*iit));
	}
}

// LLView functionality
BOOL LLFolderViewFolder::handleDragAndDrop(S32 x, S32 y, MASK mask,
										   BOOL drop,
										   EDragAndDropType cargo_type,
										   void* cargo_data,
										   EAcceptance* accept,
										   std::string& tooltip_msg)
{
	BOOL handled = FALSE;

	if (isOpen())
	{
		handled = (childrenHandleDragAndDrop(x, y, mask, drop, cargo_type, cargo_data, accept, tooltip_msg) != NULL);
	}

	if (!handled)
	{
		handleDragAndDropToThisFolder(mask, drop, cargo_type, cargo_data, accept, tooltip_msg);

		LL_DEBUGS("UserInput") << "dragAndDrop handled by LLFolderViewFolder" << LL_ENDL;
	}

	return TRUE;
}

BOOL LLFolderViewFolder::handleDragAndDropToThisFolder(MASK mask,
													   BOOL drop,
													   EDragAndDropType cargo_type,
													   void* cargo_data,
													   EAcceptance* accept,
													   std::string& tooltip_msg)
{
    if (!mAllowDrop)
    {
		*accept = ACCEPT_NO;
        tooltip_msg = LLTrans::getString("TooltipOutboxCannotDropOnRoot");
        return TRUE;
    }
    
	BOOL accepted = getViewModelItem()->dragOrDrop(mask,drop,cargo_type,cargo_data, tooltip_msg);

	if (accepted)
	{
		mDragAndDropTarget = TRUE;
		*accept = ACCEPT_YES_MULTI;
	}
	else 
	{
		*accept = ACCEPT_NO;
	}
	
	if (!drop && accepted)
	{
		getRoot()->autoOpenTest(this);
	}
	
	return TRUE;
}


BOOL LLFolderViewFolder::handleRightMouseDown( S32 x, S32 y, MASK mask )
{
	BOOL handled = FALSE;

	if( isOpen() )
	{
		handled = childrenHandleRightMouseDown( x, y, mask ) != NULL;
	}
	if (!handled)
	{
		handled = LLFolderViewItem::handleRightMouseDown( x, y, mask );
	}
	return handled;
}


BOOL LLFolderViewFolder::handleHover(S32 x, S32 y, MASK mask)
{
	mIsMouseOverTitle = (y > (getRect().getHeight() - mItemHeight));

	BOOL handled = LLView::handleHover(x, y, mask);

	if (!handled)
	{
		// this doesn't do child processing
		handled = LLFolderViewItem::handleHover(x, y, mask);
	}

	return handled;
}

BOOL LLFolderViewFolder::handleMouseDown( S32 x, S32 y, MASK mask )
{
	BOOL handled = FALSE;
	if( isOpen() )
	{
		handled = childrenHandleMouseDown(x,y,mask) != NULL;
	}
	if( !handled )
	{
		if(mIndentation < x && x < mIndentation + (isCollapsed() ? 0 : mArrowSize) + mTextPad)
		{
			toggleOpen();
			handled = TRUE;
		}
		else
		{
			// do normal selection logic
			handled = LLFolderViewItem::handleMouseDown(x, y, mask);
		}
	}

	return handled;
}

BOOL LLFolderViewFolder::handleDoubleClick( S32 x, S32 y, MASK mask )
{
	BOOL handled = FALSE;
	if( isOpen() )
	{
		handled = childrenHandleDoubleClick( x, y, mask ) != NULL;
	}
	if( !handled )
	{
		if(mIndentation < x && x < mIndentation + (isCollapsed() ? 0 : mArrowSize) + mTextPad)
		{
			// don't select when user double-clicks plus sign
			// so as not to contradict single-click behavior
			toggleOpen();
		}
		else
		{
			getRoot()->setSelection(this, FALSE);
			toggleOpen();
		}
		handled = TRUE;
	}
	return handled;
}

void LLFolderViewFolder::draw()
{
	updateLabelRotation();

	LLFolderViewItem::draw();

	// draw children if root folder, or any other folder that is open or animating to closed state
	if( getRoot() == this || (isOpen() || mCurHeight != mTargetHeight ))
	{
		LLView::draw();
	}

	mExpanderHighlighted = FALSE;
}

// this does prefix traversal, as folders are listed above their contents
LLFolderViewItem* LLFolderViewFolder::getNextFromChild( LLFolderViewItem* item, BOOL include_children )
{
	BOOL found_item = FALSE;

	LLFolderViewItem* result = NULL;
	// when not starting from a given item, start at beginning
	if(item == NULL)
	{
		found_item = TRUE;
	}

	// find current item among children
	folders_t::iterator fit = mFolders.begin();
	folders_t::iterator fend = mFolders.end();

	items_t::iterator iit = mItems.begin();
	items_t::iterator iend = mItems.end();

	// if not trivially starting at the beginning, we have to find the current item
	if (!found_item)
	{
		// first, look among folders, since they are always above items
		for(; fit != fend; ++fit)
		{
			if(item == (*fit))
			{
				found_item = TRUE;
				// if we are on downwards traversal
				if (include_children && (*fit)->isOpen())
				{
					// look for first descendant
					return (*fit)->getNextFromChild(NULL, TRUE);
				}
				// otherwise advance to next folder
				++fit;
				include_children = TRUE;
				break;
			}
		}

		// didn't find in folders?  Check items...
		if (!found_item)
		{
			for(; iit != iend; ++iit)
			{
				if(item == (*iit))
				{
					found_item = TRUE;
					// point to next item
					++iit;
					break;
				}
			}
		}
	}

	if (!found_item)
	{
		// you should never call this method with an item that isn't a child
		// so we should always find something
		llassert(FALSE);
		return NULL;
	}

	// at this point, either iit or fit point to a candidate "next" item
	// if both are out of range, we need to punt up to our parent

	// now, starting from found folder, continue through folders
	// searching for next visible folder
	while(fit != fend && !(*fit)->getVisible())
	{
		// turn on downwards traversal for next folder
		++fit;
	} 

	if (fit != fend)
	{
		result = (*fit);
	}
	else
	{
		// otherwise, scan for next visible item
		while(iit != iend && !(*iit)->getVisible())
		{
			++iit;
		} 

		// check to see if we have a valid item
		if (iit != iend)
		{
			result = (*iit);
		}
	}

	if( !result && mParentFolder )
	{
		// If there are no siblings or children to go to, recurse up one level in the tree
		// and skip children for this folder, as we've already discounted them
		result = mParentFolder->getNextFromChild(this, FALSE);
	}

	return result;
}

// this does postfix traversal, as folders are listed above their contents
LLFolderViewItem* LLFolderViewFolder::getPreviousFromChild( LLFolderViewItem* item, BOOL include_children )
{
	BOOL found_item = FALSE;

	LLFolderViewItem* result = NULL;
	// when not starting from a given item, start at end
	if(item == NULL)
	{
		found_item = TRUE;
	}

	// find current item among children
	folders_t::reverse_iterator fit = mFolders.rbegin();
	folders_t::reverse_iterator fend = mFolders.rend();

	items_t::reverse_iterator iit = mItems.rbegin();
	items_t::reverse_iterator iend = mItems.rend();

	// if not trivially starting at the end, we have to find the current item
	if (!found_item)
	{
		// first, look among items, since they are always below the folders
		for(; iit != iend; ++iit)
		{
			if(item == (*iit))
			{
				found_item = TRUE;
				// point to next item
				++iit;
				break;
			}
		}

		// didn't find in items?  Check folders...
		if (!found_item)
		{
			for(; fit != fend; ++fit)
			{
				if(item == (*fit))
				{
					found_item = TRUE;
					// point to next folder
					++fit;
					break;
				}
			}
		}
	}

	if (!found_item)
	{
		// you should never call this method with an item that isn't a child
		// so we should always find something
		llassert(FALSE);
		return NULL;
	}

	// at this point, either iit or fit point to a candidate "next" item
	// if both are out of range, we need to punt up to our parent

	// now, starting from found item, continue through items
	// searching for next visible item
	while(iit != iend && !(*iit)->getVisible())
	{
		++iit;
	} 

	if (iit != iend)
	{
		// we found an appropriate item
		result = (*iit);
	}
	else
	{
		// otherwise, scan for next visible folder
		while(fit != fend && !(*fit)->getVisible())
		{
			++fit;
		} 

		// check to see if we have a valid folder
		if (fit != fend)
		{
			// try selecting child element of this folder
			if ((*fit)->isOpen() && include_children)
			{
				result = (*fit)->getPreviousFromChild(NULL);
			}
			else
			{
				result = (*fit);
			}
		}
	}

	if( !result )
	{
		// If there are no siblings or children to go to, recurse up one level in the tree
		// which gets back to this folder, which will only be visited if it is a valid, visible item
		result = this;
	}

	return result;
}
<|MERGE_RESOLUTION|>--- conflicted
+++ resolved
@@ -598,8 +598,8 @@
 	{
 			LLFolderView* root = getRoot();
 
-<<<<<<< HEAD
 //		if( (x - mDragStartX) * (x - mDragStartX) + (y - mDragStartY) * (y - mDragStartY) > drag_and_drop_threshold() * drag_and_drop_threshold() 
+//			&& root->getAllowDrag()
 //			&& root->getCurSelectedItem()
 //			&& root->startDrag())
 //		{
@@ -623,16 +623,8 @@
 		localPointToScreen(x, y, &screen_x, &screen_y);
 
 		bool can_drag = true;
-		if ( (root->isOverDragThreshold(screen_x, screen_y)) && (root->getCurSelectedItem()) )
-=======
-		if( (x - mDragStartX) * (x - mDragStartX) + (y - mDragStartY) * (y - mDragStartY) > drag_and_drop_threshold() * drag_and_drop_threshold() 
-			&& root->getAllowDrag()
-			&& root->getCurSelectedItem()
-			&& root->startDrag())
->>>>>>> a1c2d021
-		{
-			//<FS:TS> Silence compiler warning
-			//if (can_drag = root->startDrag())
+		if (root->isOverDragThreshold(screen_x, screen_y) && root->getAllowDrag() && root->getCurSelectedItem())
+		{
 			if ((can_drag = root->startDrag()))
 			{
 					// RN: when starting drag and drop, clear out last auto-open
