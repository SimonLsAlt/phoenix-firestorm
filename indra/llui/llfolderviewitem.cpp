--- conflicted
+++ resolved
@@ -162,13 +162,10 @@
     mArrowSize(p.arrow_size),
     mSingleFolderMode(p.single_folder_mode),
     mMaxFolderItemOverlap(p.max_folder_item_overlap),
-<<<<<<< HEAD
-	// <FS:Ansariel> Inventory specials
-	mForInventory(p.for_inventory),
-	mItemTopPad(p.item_top_pad)
-=======
-    mDoubleClickOverride(p.double_click_override)
->>>>>>> 72131418
+    mDoubleClickOverride(p.double_click_override),
+    // <FS:Ansariel> Inventory specials
+    mForInventory(p.for_inventory),
+    mItemTopPad(p.item_top_pad)
 {
 	if (!sColorSetInitialized)
 	{
