/** 
 * @file llstatgraph.cpp
 * @brief Simpler compact stat graph with tooltip
 *
 * $LicenseInfo:firstyear=2002&license=viewerlgpl$
 * Second Life Viewer Source Code
 * Copyright (C) 2010, Linden Research, Inc.
 * 
 * This library is free software; you can redistribute it and/or
 * modify it under the terms of the GNU Lesser General Public
 * License as published by the Free Software Foundation;
 * version 2.1 of the License only.
 * 
 * This library is distributed in the hope that it will be useful,
 * but WITHOUT ANY WARRANTY; without even the implied warranty of
 * MERCHANTABILITY or FITNESS FOR A PARTICULAR PURPOSE.  See the GNU
 * Lesser General Public License for more details.
 * 
 * You should have received a copy of the GNU Lesser General Public
 * License along with this library; if not, write to the Free Software
 * Foundation, Inc., 51 Franklin Street, Fifth Floor, Boston, MA  02110-1301  USA
 * 
 * Linden Research, Inc., 945 Battery Street, San Francisco, CA  94111  USA
 * $/LicenseInfo$
 */

//#include "llviewerprecompiledheaders.h"
#include "linden_common.h"

#include "llstatgraph.h"
#include "llrender.h"

#include "llmath.h"
#include "llui.h"
#include "llgl.h"
#include "llglheaders.h"
#include "lltracerecording.h"
#include "lltracethreadrecorder.h"
//#include "llviewercontrol.h"

///////////////////////////////////////////////////////////////////////////////////

LLStatGraph::LLStatGraph(const Params& p)
:	LLView(p),
	mMin(p.min),
	mMax(p.max),
<<<<<<< HEAD
	// <FS:Ansariel> Proper variable initialization
	//mPerSec(true),
	mPerSec(p.per_sec),
	// </FS:Ansariel>
	mPrecision(p.precision),
	mValue(p.value),
	mNewStatFloatp(p.stat.count_stat_float),
	// <FS:Ansariel> Proper variable initialization
	mLabel(p.label),
	mUnits(p.units)
	// </FS:Ansariel>
=======
	mPerSec(p.per_sec),
	mPrecision(p.precision),
	mValue(p.value),
	mUnits(p.units),
	mNewStatFloatp(p.stat.count_stat_float)
>>>>>>> c97d191a
{
	setToolTip(p.name());

	for(LLInitParam::ParamIterator<ThresholdParams>::const_iterator it = p.thresholds.threshold.begin(), end_it = p.thresholds.threshold.end();
		it != end_it;
		++it)
	{
		mThresholds.push_back(Threshold(it->value(), it->color));
	}
}

void LLStatGraph::draw()
{
	F32 range, frac;
	range = mMax - mMin;
	if (mNewStatFloatp)
	{
		LLTrace::Recording& recording = LLTrace::get_frame_recording().getLastRecording();

		if (mPerSec)
		{
			// <FS:Ansariel> Legacy periodic mean per second instead of per second
			//mValue = recording.getPerSec(*mNewStatFloatp);
			static LLCachedControl<bool> fsStatbarLegacyMeanPerSec(*LLUI::sSettingGroups["config"], "FSStatbarLegacyMeanPerSec");
			if (fsStatbarLegacyMeanPerSec)
			{
				mValue = LLTrace::get_frame_recording().getPeriodMeanPerSec(*mNewStatFloatp);
			}
			else
			{
				mValue = recording.getPerSec(*mNewStatFloatp);
			}
			// </FS:Ansariel>
		}
		else
		{
			mValue = recording.getSum(*mNewStatFloatp);
		}
	}

	frac = (mValue - mMin) / range;
	frac = llmax(0.f, frac);
	frac = llmin(1.f, frac);

	if (mUpdateTimer.getElapsedTimeF32() > 0.5f)
	{
		std::string format_str;
		std::string tmp_str;
		format_str = llformat("%%s%%.%df%%s", mPrecision);
		tmp_str = llformat(format_str.c_str(), mLabel.c_str(), mValue, mUnits.c_str());
		setToolTip(tmp_str);

		mUpdateTimer.reset();
	}

	LLColor4 color;

	threshold_vec_t::iterator it = std::lower_bound(mThresholds.begin(), mThresholds.end(), Threshold(mValue / mMax, LLUIColor()));

	if (it != mThresholds.begin())
	{
		it--;
	}

	color = LLUIColorTable::instance().getColor( "MenuDefaultBgColor" );
	gGL.color4fv(color.mV);
	gl_rect_2d(0, getRect().getHeight(), getRect().getWidth(), 0, TRUE);

	gGL.color4fv(LLColor4::black.mV);
	gl_rect_2d(0, getRect().getHeight(), getRect().getWidth(), 0, FALSE);
	
	color = it->mColor;
	gGL.color4fv(color.mV);
	gl_rect_2d(1, llround(frac*getRect().getHeight()), getRect().getWidth() - 1, 0, TRUE);
}

void LLStatGraph::setMin(const F32 min)
{
	mMin = min;
}

void LLStatGraph::setMax(const F32 max)
{
	mMax = max;
}
<|MERGE_RESOLUTION|>--- conflicted
+++ resolved
@@ -44,25 +44,14 @@
 :	LLView(p),
 	mMin(p.min),
 	mMax(p.max),
-<<<<<<< HEAD
-	// <FS:Ansariel> Proper variable initialization
-	//mPerSec(true),
-	mPerSec(p.per_sec),
-	// </FS:Ansariel>
-	mPrecision(p.precision),
-	mValue(p.value),
-	mNewStatFloatp(p.stat.count_stat_float),
-	// <FS:Ansariel> Proper variable initialization
-	mLabel(p.label),
-	mUnits(p.units)
-	// </FS:Ansariel>
-=======
 	mPerSec(p.per_sec),
 	mPrecision(p.precision),
 	mValue(p.value),
 	mUnits(p.units),
-	mNewStatFloatp(p.stat.count_stat_float)
->>>>>>> c97d191a
+	mNewStatFloatp(p.stat.count_stat_float),
+	// <FS:Ansariel> Proper variable initialization
+	mLabel(p.label)
+	// </FS:Ansariel>
 {
 	setToolTip(p.name());
 
