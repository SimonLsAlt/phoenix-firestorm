/**
 * @file llstatgraph.cpp
 * @brief Simpler compact stat graph with tooltip
 *
 * $LicenseInfo:firstyear=2002&license=viewerlgpl$
 * Second Life Viewer Source Code
 * Copyright (C) 2010, Linden Research, Inc.
 *
 * This library is free software; you can redistribute it and/or
 * modify it under the terms of the GNU Lesser General Public
 * License as published by the Free Software Foundation;
 * version 2.1 of the License only.
 *
 * This library is distributed in the hope that it will be useful,
 * but WITHOUT ANY WARRANTY; without even the implied warranty of
 * MERCHANTABILITY or FITNESS FOR A PARTICULAR PURPOSE.  See the GNU
 * Lesser General Public License for more details.
 *
 * You should have received a copy of the GNU Lesser General Public
 * License along with this library; if not, write to the Free Software
 * Foundation, Inc., 51 Franklin Street, Fifth Floor, Boston, MA  02110-1301  USA
 *
 * Linden Research, Inc., 945 Battery Street, San Francisco, CA  94111  USA
 * $/LicenseInfo$
 */

//#include "llviewerprecompiledheaders.h"
#include "linden_common.h"

#include "llstatgraph.h"
#include "llrender.h"

#include "llmath.h"
#include "llui.h"
#include "llgl.h"
#include "llglheaders.h"
#include "lltracerecording.h"
#include "lltracethreadrecorder.h"
//#include "llviewercontrol.h"

///////////////////////////////////////////////////////////////////////////////////

LLStatGraph::LLStatGraph(const Params& p)
:   LLView(p),
    mMin(p.min),
    mMax(p.max),
    mPerSec(p.per_sec),
    mPrecision(p.precision),
    mValue(p.value),
    mUnits(p.units),
    mNewStatFloatp(p.stat.count_stat_float),
    // <FS:Ansariel> Proper variable initialization
    mLabel(p.label)
    // </FS:Ansariel>
{
    setToolTip(p.name());

    for(LLInitParam::ParamIterator<ThresholdParams>::const_iterator it = p.thresholds.threshold.begin(), end_it = p.thresholds.threshold.end();
        it != end_it;
        ++it)
    {
        mThresholds.push_back(Threshold(it->value(), it->color));
    }
}

void LLStatGraph::draw()
{
    F32 range, frac;
    range = mMax - mMin;
    if (mNewStatFloatp)
    {
        LLTrace::Recording& recording = LLTrace::get_frame_recording().getLastRecording();

        if (mPerSec)
        {
<<<<<<< HEAD
            // <FS:Ansariel> Legacy periodic mean per second instead of per second
            //mValue = recording.getPerSec(*mNewStatFloatp);
            static LLCachedControl<bool> fsStatbarLegacyMeanPerSec(*LLUI::getInstance()->mSettingGroups["config"], "FSStatbarLegacyMeanPerSec");
            if (fsStatbarLegacyMeanPerSec)
            {
                mValue = LLTrace::get_frame_recording().getPeriodMeanPerSec(*mNewStatFloatp);
            }
            else
            {
                mValue = recording.getPerSec(*mNewStatFloatp);
            }
            // </FS:Ansariel>
=======
            mValue = (F32)recording.getPerSec(*mNewStatFloatp);
>>>>>>> cd5d35dd
        }
        else
        {
            mValue = (F32)recording.getSum(*mNewStatFloatp);
        }
    }

    frac = (mValue - mMin) / range;
    frac = llmax(0.f, frac);
    frac = llmin(1.f, frac);

    if (mUpdateTimer.getElapsedTimeF32() > 0.5f)
    {
        std::string format_str;
        std::string tmp_str;
        format_str = llformat("%%s%%.%df%%s", mPrecision);
        tmp_str = llformat(format_str.c_str(), mLabel.c_str(), mValue, mUnits.c_str());
        setToolTip(tmp_str);

        mUpdateTimer.reset();
    }

    LLColor4 color;

    threshold_vec_t::iterator it = std::lower_bound(mThresholds.begin(), mThresholds.end(), Threshold(mValue / mMax, LLUIColor()));

    if (it != mThresholds.begin())
    {
        it--;
    }

    color = LLUIColorTable::instance().getColor( "MenuDefaultBgColor" );
    gGL.color4fv(color.mV);
    gl_rect_2d(0, getRect().getHeight(), getRect().getWidth(), 0, true);

    gGL.color4fv(LLColor4::black.mV);
    gl_rect_2d(0, getRect().getHeight(), getRect().getWidth(), 0, false);

    color = it->mColor;
    gGL.color4fv(color.mV);
    gl_rect_2d(1, ll_round(frac*getRect().getHeight()), getRect().getWidth() - 1, 0, true);
}

void LLStatGraph::setMin(const F32 min)
{
    mMin = min;
}

void LLStatGraph::setMax(const F32 max)
{
    mMax = max;
}
<|MERGE_RESOLUTION|>--- conflicted
+++ resolved
@@ -73,22 +73,18 @@
 
         if (mPerSec)
         {
-<<<<<<< HEAD
             // <FS:Ansariel> Legacy periodic mean per second instead of per second
-            //mValue = recording.getPerSec(*mNewStatFloatp);
+            //mValue = (F32)recording.getPerSec(*mNewStatFloatp);
             static LLCachedControl<bool> fsStatbarLegacyMeanPerSec(*LLUI::getInstance()->mSettingGroups["config"], "FSStatbarLegacyMeanPerSec");
             if (fsStatbarLegacyMeanPerSec)
             {
-                mValue = LLTrace::get_frame_recording().getPeriodMeanPerSec(*mNewStatFloatp);
+                mValue = (F32)LLTrace::get_frame_recording().getPeriodMeanPerSec(*mNewStatFloatp);
             }
             else
             {
-                mValue = recording.getPerSec(*mNewStatFloatp);
+                mValue = (F32)recording.getPerSec(*mNewStatFloatp);
             }
             // </FS:Ansariel>
-=======
-            mValue = (F32)recording.getPerSec(*mNewStatFloatp);
->>>>>>> cd5d35dd
         }
         else
         {
