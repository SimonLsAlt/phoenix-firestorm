--- conflicted
+++ resolved
@@ -41,19 +41,6 @@
 ///////////////////////////////////////////////////////////////////////////////////
 
 LLStatGraph::LLStatGraph(const Params& p)
-<<<<<<< HEAD
-:	LLView(p),
-	mMin(p.min),
-	mMax(p.max),
-	mPerSec(p.per_sec),
-	mPrecision(p.precision),
-	mValue(p.value),
-	mUnits(p.units),
-	mNewStatFloatp(p.stat.count_stat_float),
-	// <FS:Ansariel> Proper variable initialization
-	mLabel(p.label)
-	// </FS:Ansariel>
-=======
 :   LLView(p),
     mMin(p.min),
     mMax(p.max),
@@ -61,8 +48,10 @@
     mPrecision(p.precision),
     mValue(p.value),
     mUnits(p.units),
-    mNewStatFloatp(p.stat.count_stat_float)
->>>>>>> 38c2a5bd
+    mNewStatFloatp(p.stat.count_stat_float),
+    // <FS:Ansariel> Proper variable initialization
+    mLabel(p.label)
+    // </FS:Ansariel>
 {
     setToolTip(p.name());
 
@@ -76,69 +65,6 @@
 
 void LLStatGraph::draw()
 {
-<<<<<<< HEAD
-	F32 range, frac;
-	range = mMax - mMin;
-	if (mNewStatFloatp)
-	{
-		LLTrace::Recording& recording = LLTrace::get_frame_recording().getLastRecording();
-
-		if (mPerSec)
-		{
-			// <FS:Ansariel> Legacy periodic mean per second instead of per second
-			//mValue = recording.getPerSec(*mNewStatFloatp);
-			static LLCachedControl<bool> fsStatbarLegacyMeanPerSec(*LLUI::getInstance()->mSettingGroups["config"], "FSStatbarLegacyMeanPerSec");
-			if (fsStatbarLegacyMeanPerSec)
-			{
-				mValue = LLTrace::get_frame_recording().getPeriodMeanPerSec(*mNewStatFloatp);
-			}
-			else
-			{
-				mValue = recording.getPerSec(*mNewStatFloatp);
-			}
-			// </FS:Ansariel>
-		}
-		else
-		{
-			mValue = recording.getSum(*mNewStatFloatp);
-		}
-	}
-
-	frac = (mValue - mMin) / range;
-	frac = llmax(0.f, frac);
-	frac = llmin(1.f, frac);
-
-	if (mUpdateTimer.getElapsedTimeF32() > 0.5f)
-	{
-		std::string format_str;
-		std::string tmp_str;
-		format_str = llformat("%%s%%.%df%%s", mPrecision);
-		tmp_str = llformat(format_str.c_str(), mLabel.c_str(), mValue, mUnits.c_str());
-		setToolTip(tmp_str);
-
-		mUpdateTimer.reset();
-	}
-
-	LLColor4 color;
-
-	threshold_vec_t::iterator it = std::lower_bound(mThresholds.begin(), mThresholds.end(), Threshold(mValue / mMax, LLUIColor()));
-
-	if (it != mThresholds.begin())
-	{
-		it--;
-	}
-
-	color = LLUIColorTable::instance().getColor( "MenuDefaultBgColor" );
-	gGL.color4fv(color.mV);
-	gl_rect_2d(0, getRect().getHeight(), getRect().getWidth(), 0, TRUE);
-
-	gGL.color4fv(LLColor4::black.mV);
-	gl_rect_2d(0, getRect().getHeight(), getRect().getWidth(), 0, FALSE);
-	
-	color = it->mColor;
-	gGL.color4fv(color.mV);
-	gl_rect_2d(1, ll_round(frac*getRect().getHeight()), getRect().getWidth() - 1, 0, TRUE);
-=======
     F32 range, frac;
     range = mMax - mMin;
     if (mNewStatFloatp)
@@ -147,7 +73,18 @@
 
         if (mPerSec)
         {
-            mValue = recording.getPerSec(*mNewStatFloatp);
+            // <FS:Ansariel> Legacy periodic mean per second instead of per second
+            //mValue = recording.getPerSec(*mNewStatFloatp);
+            static LLCachedControl<bool> fsStatbarLegacyMeanPerSec(*LLUI::getInstance()->mSettingGroups["config"], "FSStatbarLegacyMeanPerSec");
+            if (fsStatbarLegacyMeanPerSec)
+            {
+                mValue = LLTrace::get_frame_recording().getPeriodMeanPerSec(*mNewStatFloatp);
+            }
+            else
+            {
+                mValue = recording.getPerSec(*mNewStatFloatp);
+            }
+            // </FS:Ansariel>
         }
         else
         {
@@ -189,7 +126,6 @@
     color = it->mColor;
     gGL.color4fv(color.mV);
     gl_rect_2d(1, ll_round(frac*getRect().getHeight()), getRect().getWidth() - 1, 0, TRUE);
->>>>>>> 38c2a5bd
 }
 
 void LLStatGraph::setMin(const F32 min)
