/**
 * @file llcontainerview.cpp
 * @brief Container for all statistics info
 *
 * $LicenseInfo:firstyear=2001&license=viewerlgpl$
 * Second Life Viewer Source Code
 * Copyright (C) 2010, Linden Research, Inc.
 *
 * This library is free software; you can redistribute it and/or
 * modify it under the terms of the GNU Lesser General Public
 * License as published by the Free Software Foundation;
 * version 2.1 of the License only.
 *
 * This library is distributed in the hope that it will be useful,
 * but WITHOUT ANY WARRANTY; without even the implied warranty of
 * MERCHANTABILITY or FITNESS FOR A PARTICULAR PURPOSE.  See the GNU
 * Lesser General Public License for more details.
 *
 * You should have received a copy of the GNU Lesser General Public
 * License along with this library; if not, write to the Free Software
 * Foundation, Inc., 51 Franklin Street, Fifth Floor, Boston, MA  02110-1301  USA
 *
 * Linden Research, Inc., 945 Battery Street, San Francisco, CA  94111  USA
 * $/LicenseInfo$
 */

#include "linden_common.h"

#include "llcontainerview.h"

#include "llerror.h"
#include "llfontgl.h"
#include "llgl.h"
#include "llui.h"
#include "llstring.h"
#include "llscrollcontainer.h"
#include "lluictrlfactory.h"

static LLDefaultChildRegistry::Register<LLContainerView> r1("container_view");

#include "llpanel.h"
#include "llstatview.h"
static ContainerViewRegistry::Register<LLStatView> r2("stat_view");
static ContainerViewRegistry::Register<LLPanel> r3("panel", &LLPanel::fromXML);

LLContainerView::LLContainerView(const LLContainerView::Params& p)
:   LLView(p),
    mShowLabel(p.show_label),
    mLabel(p.label),
    mDisplayChildren(p.display_children)
{
    mScrollContainer = NULL;
}

LLContainerView::~LLContainerView()
{
    // Children all cleaned up by default view destructor.
}

bool LLContainerView::postBuild()
{
<<<<<<< HEAD
	setDisplayChildren(mDisplayChildren);
	reshape(getRect().getWidth(), getRect().getHeight(), false);
	return true;
=======
    setDisplayChildren(mDisplayChildren);
    reshape(getRect().getWidth(), getRect().getHeight(), FALSE);
    return TRUE;
>>>>>>> e1623bb2
}

bool LLContainerView::addChild(LLView* child, S32 tab_group)
{
    bool res = LLView::addChild(child, tab_group);
    if (res)
    {
        sendChildToBack(child);
    }
    return res;
}

bool LLContainerView::handleDoubleClick(S32 x, S32 y, MASK mask)
{
    return handleMouseDown(x, y, mask);
}

bool LLContainerView::handleMouseDown(S32 x, S32 y, MASK mask)
{
<<<<<<< HEAD
	bool handled = false;
	if (mDisplayChildren)
	{
		handled = (LLView::childrenHandleMouseDown(x, y, mask) != NULL);
	}
	if (!handled)
	{
		if( mShowLabel && (y >= getRect().getHeight() - 10) )
		{
			setDisplayChildren(!mDisplayChildren);
			reshape(getRect().getWidth(), getRect().getHeight(), false);
			handled = true;
		}
	}
	return handled;
=======
    BOOL handled = FALSE;
    if (mDisplayChildren)
    {
        handled = (LLView::childrenHandleMouseDown(x, y, mask) != NULL);
    }
    if (!handled)
    {
        if( mShowLabel && (y >= getRect().getHeight() - 10) )
        {
            setDisplayChildren(!mDisplayChildren);
            reshape(getRect().getWidth(), getRect().getHeight(), FALSE);
            handled = TRUE;
        }
    }
    return handled;
>>>>>>> e1623bb2
}

bool LLContainerView::handleMouseUp(S32 x, S32 y, MASK mask)
{
<<<<<<< HEAD
	bool handled = false;
	if (mDisplayChildren)
	{
		handled = (LLView::childrenHandleMouseUp(x, y, mask) != NULL);
	}
	return handled;
=======
    BOOL handled = FALSE;
    if (mDisplayChildren)
    {
        handled = (LLView::childrenHandleMouseUp(x, y, mask) != NULL);
    }
    return handled;
>>>>>>> e1623bb2
}


void LLContainerView::draw()
{
    {
        gGL.getTexUnit(0)->unbind(LLTexUnit::TT_TEXTURE);

        gl_rect_2d(0, getRect().getHeight(), getRect().getWidth(), 0, LLColor4(0.f, 0.f, 0.f, 0.25f));
    }

    // Draw the label
    if (mShowLabel)
    {
        LLFontGL::getFontMonospace()->renderUTF8(
            mLabel, 0, 2, getRect().getHeight() - 2, LLColor4(1,1,1,1), LLFontGL::LEFT, LLFontGL::TOP);
    }

    LLView::draw();
}


void LLContainerView::reshape(S32 width, S32 height, bool called_from_parent)
{
    LLRect scroller_rect;
    scroller_rect.setOriginAndSize(0, 0, width, height);

    if (mScrollContainer)
    {
        scroller_rect = mScrollContainer->getContentWindowRect();
    }
    else
    {
        // if we're uncontained - make height as small as possible
        scroller_rect.mTop = 0;
    }

    arrange(scroller_rect.getWidth(), scroller_rect.getHeight(), called_from_parent);

    // sometimes, after layout, our container will change size (scrollbars popping in and out)
    // if so, attempt another layout
    if (mScrollContainer)
    {
        LLRect new_container_rect = mScrollContainer->getContentWindowRect();

        if ((new_container_rect.getWidth() != scroller_rect.getWidth()) ||
            (new_container_rect.getHeight() != scroller_rect.getHeight()))  // the container size has changed, attempt to arrange again
        {
            arrange(new_container_rect.getWidth(), new_container_rect.getHeight(), called_from_parent);
        }
    }
}

void LLContainerView::arrange(S32 width, S32 height, bool called_from_parent)
{
<<<<<<< HEAD
	// Determine the sizes and locations of all contained views
	S32 total_height = 0;
	S32 top, left, right, bottom;
	//LLView *childp;

	// These will be used for the children
	left = 10;
	top = getRect().getHeight() - 4;
	right = width - 2;
	bottom = top;
	
	// Leave some space for the top label/grab handle
	if (mShowLabel)
	{
		total_height += 20;
	}

	if (mDisplayChildren)
	{
		// Determine total height
		U32 child_height = 0;
		for (child_list_const_iter_t child_iter = getChildList()->begin();
			 child_iter != getChildList()->end(); ++child_iter)
		{
			LLView *childp = *child_iter;
			if (!childp->getVisible())
			{
				LL_WARNS() << "Incorrect visibility!" << LL_ENDL;
			}
			LLRect child_rect = childp->getRequiredRect();
			child_height += child_rect.getHeight();
			child_height += 2;
		}
		total_height += child_height;
	}

	if (total_height < height)
		total_height = height;
	
	LLRect my_rect = getRect();
	if (followsTop())
	{
		my_rect.mBottom = my_rect.mTop - total_height;
	}
	else
	{
		my_rect.mTop = my_rect.mBottom + total_height;
	}

	my_rect.mRight = my_rect.mLeft + width;
	setRect(my_rect);

	top = total_height;
	if (mShowLabel)
	{
		top -= 20;
	}
	
	bottom = top;

	if (mDisplayChildren)
	{
		// Iterate through all children, and put in container from top down.
		for (child_list_const_iter_t child_iter = getChildList()->begin();
			 child_iter != getChildList()->end(); ++child_iter)
		{
			LLView *childp = *child_iter;
			LLRect child_rect = childp->getRequiredRect();
			bottom -= child_rect.getHeight();
			LLRect r(left, bottom + child_rect.getHeight(), right, bottom);
			childp->setRect(r);
			childp->reshape(right - left, top - bottom);
			top = bottom - 2;
			bottom = top;
		}
	}
	
	if (!called_from_parent)
	{
		if (getParent())
		{
			getParent()->reshape(getParent()->getRect().getWidth(), getParent()->getRect().getHeight(), false);
		}
	}
=======
    // Determine the sizes and locations of all contained views
    S32 total_height = 0;
    S32 top, left, right, bottom;
    //LLView *childp;

    // These will be used for the children
    left = 10;
    top = getRect().getHeight() - 4;
    right = width - 2;
    bottom = top;

    // Leave some space for the top label/grab handle
    if (mShowLabel)
    {
        total_height += 20;
    }

    if (mDisplayChildren)
    {
        // Determine total height
        U32 child_height = 0;
        for (child_list_const_iter_t child_iter = getChildList()->begin();
             child_iter != getChildList()->end(); ++child_iter)
        {
            LLView *childp = *child_iter;
            if (!childp->getVisible())
            {
                LL_WARNS() << "Incorrect visibility!" << LL_ENDL;
            }
            LLRect child_rect = childp->getRequiredRect();
            child_height += child_rect.getHeight();
            child_height += 2;
        }
        total_height += child_height;
    }

    if (total_height < height)
        total_height = height;

    LLRect my_rect = getRect();
    if (followsTop())
    {
        my_rect.mBottom = my_rect.mTop - total_height;
    }
    else
    {
        my_rect.mTop = my_rect.mBottom + total_height;
    }

    my_rect.mRight = my_rect.mLeft + width;
    setRect(my_rect);

    top = total_height;
    if (mShowLabel)
    {
        top -= 20;
    }

    bottom = top;

    if (mDisplayChildren)
    {
        // Iterate through all children, and put in container from top down.
        for (child_list_const_iter_t child_iter = getChildList()->begin();
             child_iter != getChildList()->end(); ++child_iter)
        {
            LLView *childp = *child_iter;
            LLRect child_rect = childp->getRequiredRect();
            bottom -= child_rect.getHeight();
            LLRect r(left, bottom + child_rect.getHeight(), right, bottom);
            childp->setRect(r);
            childp->reshape(right - left, top - bottom);
            top = bottom - 2;
            bottom = top;
        }
    }

    if (!called_from_parent)
    {
        if (getParent())
        {
            getParent()->reshape(getParent()->getRect().getWidth(), getParent()->getRect().getHeight(), FALSE);
        }
    }
>>>>>>> e1623bb2

}

LLRect LLContainerView::getRequiredRect()
{
    LLRect req_rect;
    //LLView *childp;
    U32 total_height = 0;

    // Determine the sizes and locations of all contained views

    // Leave some space for the top label/grab handle

    if (mShowLabel)
    {
        total_height = 20;
    }


    if (mDisplayChildren)
    {
        // Determine total height
        U32 child_height = 0;
        for (child_list_const_iter_t child_iter = getChildList()->begin();
             child_iter != getChildList()->end(); ++child_iter)
        {
            LLView *childp = *child_iter;
            LLRect child_rect = childp->getRequiredRect();
            child_height += child_rect.getHeight();
            child_height += 2;
        }

        total_height += child_height;
    }
    req_rect.mTop = total_height;
    return req_rect;
}

void LLContainerView::setLabel(const std::string& label)
{
    mLabel = label;
}

void LLContainerView::setDisplayChildren(bool displayChildren)
{
    mDisplayChildren = displayChildren;
    for (child_list_const_iter_t child_iter = getChildList()->begin();
         child_iter != getChildList()->end(); ++child_iter)
    {
        LLView *childp = *child_iter;
        childp->setVisible(mDisplayChildren);
    }
}<|MERGE_RESOLUTION|>--- conflicted
+++ resolved
@@ -1,420 +1,300 @@
-/**
- * @file llcontainerview.cpp
- * @brief Container for all statistics info
- *
- * $LicenseInfo:firstyear=2001&license=viewerlgpl$
- * Second Life Viewer Source Code
- * Copyright (C) 2010, Linden Research, Inc.
- *
- * This library is free software; you can redistribute it and/or
- * modify it under the terms of the GNU Lesser General Public
- * License as published by the Free Software Foundation;
- * version 2.1 of the License only.
- *
- * This library is distributed in the hope that it will be useful,
- * but WITHOUT ANY WARRANTY; without even the implied warranty of
- * MERCHANTABILITY or FITNESS FOR A PARTICULAR PURPOSE.  See the GNU
- * Lesser General Public License for more details.
- *
- * You should have received a copy of the GNU Lesser General Public
- * License along with this library; if not, write to the Free Software
- * Foundation, Inc., 51 Franklin Street, Fifth Floor, Boston, MA  02110-1301  USA
- *
- * Linden Research, Inc., 945 Battery Street, San Francisco, CA  94111  USA
- * $/LicenseInfo$
- */
-
-#include "linden_common.h"
-
-#include "llcontainerview.h"
-
-#include "llerror.h"
-#include "llfontgl.h"
-#include "llgl.h"
-#include "llui.h"
-#include "llstring.h"
-#include "llscrollcontainer.h"
-#include "lluictrlfactory.h"
-
-static LLDefaultChildRegistry::Register<LLContainerView> r1("container_view");
-
-#include "llpanel.h"
-#include "llstatview.h"
-static ContainerViewRegistry::Register<LLStatView> r2("stat_view");
-static ContainerViewRegistry::Register<LLPanel> r3("panel", &LLPanel::fromXML);
-
-LLContainerView::LLContainerView(const LLContainerView::Params& p)
-:   LLView(p),
-    mShowLabel(p.show_label),
-    mLabel(p.label),
-    mDisplayChildren(p.display_children)
-{
-    mScrollContainer = NULL;
-}
-
-LLContainerView::~LLContainerView()
-{
-    // Children all cleaned up by default view destructor.
-}
-
-bool LLContainerView::postBuild()
-{
-<<<<<<< HEAD
-	setDisplayChildren(mDisplayChildren);
-	reshape(getRect().getWidth(), getRect().getHeight(), false);
-	return true;
-=======
-    setDisplayChildren(mDisplayChildren);
-    reshape(getRect().getWidth(), getRect().getHeight(), FALSE);
-    return TRUE;
->>>>>>> e1623bb2
-}
-
-bool LLContainerView::addChild(LLView* child, S32 tab_group)
-{
-    bool res = LLView::addChild(child, tab_group);
-    if (res)
-    {
-        sendChildToBack(child);
-    }
-    return res;
-}
-
-bool LLContainerView::handleDoubleClick(S32 x, S32 y, MASK mask)
-{
-    return handleMouseDown(x, y, mask);
-}
-
-bool LLContainerView::handleMouseDown(S32 x, S32 y, MASK mask)
-{
-<<<<<<< HEAD
-	bool handled = false;
-	if (mDisplayChildren)
-	{
-		handled = (LLView::childrenHandleMouseDown(x, y, mask) != NULL);
-	}
-	if (!handled)
-	{
-		if( mShowLabel && (y >= getRect().getHeight() - 10) )
-		{
-			setDisplayChildren(!mDisplayChildren);
-			reshape(getRect().getWidth(), getRect().getHeight(), false);
-			handled = true;
-		}
-	}
-	return handled;
-=======
-    BOOL handled = FALSE;
-    if (mDisplayChildren)
-    {
-        handled = (LLView::childrenHandleMouseDown(x, y, mask) != NULL);
-    }
-    if (!handled)
-    {
-        if( mShowLabel && (y >= getRect().getHeight() - 10) )
-        {
-            setDisplayChildren(!mDisplayChildren);
-            reshape(getRect().getWidth(), getRect().getHeight(), FALSE);
-            handled = TRUE;
-        }
-    }
-    return handled;
->>>>>>> e1623bb2
-}
-
-bool LLContainerView::handleMouseUp(S32 x, S32 y, MASK mask)
-{
-<<<<<<< HEAD
-	bool handled = false;
-	if (mDisplayChildren)
-	{
-		handled = (LLView::childrenHandleMouseUp(x, y, mask) != NULL);
-	}
-	return handled;
-=======
-    BOOL handled = FALSE;
-    if (mDisplayChildren)
-    {
-        handled = (LLView::childrenHandleMouseUp(x, y, mask) != NULL);
-    }
-    return handled;
->>>>>>> e1623bb2
-}
-
-
-void LLContainerView::draw()
-{
-    {
-        gGL.getTexUnit(0)->unbind(LLTexUnit::TT_TEXTURE);
-
-        gl_rect_2d(0, getRect().getHeight(), getRect().getWidth(), 0, LLColor4(0.f, 0.f, 0.f, 0.25f));
-    }
-
-    // Draw the label
-    if (mShowLabel)
-    {
-        LLFontGL::getFontMonospace()->renderUTF8(
-            mLabel, 0, 2, getRect().getHeight() - 2, LLColor4(1,1,1,1), LLFontGL::LEFT, LLFontGL::TOP);
-    }
-
-    LLView::draw();
-}
-
-
-void LLContainerView::reshape(S32 width, S32 height, bool called_from_parent)
-{
-    LLRect scroller_rect;
-    scroller_rect.setOriginAndSize(0, 0, width, height);
-
-    if (mScrollContainer)
-    {
-        scroller_rect = mScrollContainer->getContentWindowRect();
-    }
-    else
-    {
-        // if we're uncontained - make height as small as possible
-        scroller_rect.mTop = 0;
-    }
-
-    arrange(scroller_rect.getWidth(), scroller_rect.getHeight(), called_from_parent);
-
-    // sometimes, after layout, our container will change size (scrollbars popping in and out)
-    // if so, attempt another layout
-    if (mScrollContainer)
-    {
-        LLRect new_container_rect = mScrollContainer->getContentWindowRect();
-
-        if ((new_container_rect.getWidth() != scroller_rect.getWidth()) ||
-            (new_container_rect.getHeight() != scroller_rect.getHeight()))  // the container size has changed, attempt to arrange again
-        {
-            arrange(new_container_rect.getWidth(), new_container_rect.getHeight(), called_from_parent);
-        }
-    }
-}
-
-void LLContainerView::arrange(S32 width, S32 height, bool called_from_parent)
-{
-<<<<<<< HEAD
-	// Determine the sizes and locations of all contained views
-	S32 total_height = 0;
-	S32 top, left, right, bottom;
-	//LLView *childp;
-
-	// These will be used for the children
-	left = 10;
-	top = getRect().getHeight() - 4;
-	right = width - 2;
-	bottom = top;
-	
-	// Leave some space for the top label/grab handle
-	if (mShowLabel)
-	{
-		total_height += 20;
-	}
-
-	if (mDisplayChildren)
-	{
-		// Determine total height
-		U32 child_height = 0;
-		for (child_list_const_iter_t child_iter = getChildList()->begin();
-			 child_iter != getChildList()->end(); ++child_iter)
-		{
-			LLView *childp = *child_iter;
-			if (!childp->getVisible())
-			{
-				LL_WARNS() << "Incorrect visibility!" << LL_ENDL;
-			}
-			LLRect child_rect = childp->getRequiredRect();
-			child_height += child_rect.getHeight();
-			child_height += 2;
-		}
-		total_height += child_height;
-	}
-
-	if (total_height < height)
-		total_height = height;
-	
-	LLRect my_rect = getRect();
-	if (followsTop())
-	{
-		my_rect.mBottom = my_rect.mTop - total_height;
-	}
-	else
-	{
-		my_rect.mTop = my_rect.mBottom + total_height;
-	}
-
-	my_rect.mRight = my_rect.mLeft + width;
-	setRect(my_rect);
-
-	top = total_height;
-	if (mShowLabel)
-	{
-		top -= 20;
-	}
-	
-	bottom = top;
-
-	if (mDisplayChildren)
-	{
-		// Iterate through all children, and put in container from top down.
-		for (child_list_const_iter_t child_iter = getChildList()->begin();
-			 child_iter != getChildList()->end(); ++child_iter)
-		{
-			LLView *childp = *child_iter;
-			LLRect child_rect = childp->getRequiredRect();
-			bottom -= child_rect.getHeight();
-			LLRect r(left, bottom + child_rect.getHeight(), right, bottom);
-			childp->setRect(r);
-			childp->reshape(right - left, top - bottom);
-			top = bottom - 2;
-			bottom = top;
-		}
-	}
-	
-	if (!called_from_parent)
-	{
-		if (getParent())
-		{
-			getParent()->reshape(getParent()->getRect().getWidth(), getParent()->getRect().getHeight(), false);
-		}
-	}
-=======
-    // Determine the sizes and locations of all contained views
-    S32 total_height = 0;
-    S32 top, left, right, bottom;
-    //LLView *childp;
-
-    // These will be used for the children
-    left = 10;
-    top = getRect().getHeight() - 4;
-    right = width - 2;
-    bottom = top;
-
-    // Leave some space for the top label/grab handle
-    if (mShowLabel)
-    {
-        total_height += 20;
-    }
-
-    if (mDisplayChildren)
-    {
-        // Determine total height
-        U32 child_height = 0;
-        for (child_list_const_iter_t child_iter = getChildList()->begin();
-             child_iter != getChildList()->end(); ++child_iter)
-        {
-            LLView *childp = *child_iter;
-            if (!childp->getVisible())
-            {
-                LL_WARNS() << "Incorrect visibility!" << LL_ENDL;
-            }
-            LLRect child_rect = childp->getRequiredRect();
-            child_height += child_rect.getHeight();
-            child_height += 2;
-        }
-        total_height += child_height;
-    }
-
-    if (total_height < height)
-        total_height = height;
-
-    LLRect my_rect = getRect();
-    if (followsTop())
-    {
-        my_rect.mBottom = my_rect.mTop - total_height;
-    }
-    else
-    {
-        my_rect.mTop = my_rect.mBottom + total_height;
-    }
-
-    my_rect.mRight = my_rect.mLeft + width;
-    setRect(my_rect);
-
-    top = total_height;
-    if (mShowLabel)
-    {
-        top -= 20;
-    }
-
-    bottom = top;
-
-    if (mDisplayChildren)
-    {
-        // Iterate through all children, and put in container from top down.
-        for (child_list_const_iter_t child_iter = getChildList()->begin();
-             child_iter != getChildList()->end(); ++child_iter)
-        {
-            LLView *childp = *child_iter;
-            LLRect child_rect = childp->getRequiredRect();
-            bottom -= child_rect.getHeight();
-            LLRect r(left, bottom + child_rect.getHeight(), right, bottom);
-            childp->setRect(r);
-            childp->reshape(right - left, top - bottom);
-            top = bottom - 2;
-            bottom = top;
-        }
-    }
-
-    if (!called_from_parent)
-    {
-        if (getParent())
-        {
-            getParent()->reshape(getParent()->getRect().getWidth(), getParent()->getRect().getHeight(), FALSE);
-        }
-    }
->>>>>>> e1623bb2
-
-}
-
-LLRect LLContainerView::getRequiredRect()
-{
-    LLRect req_rect;
-    //LLView *childp;
-    U32 total_height = 0;
-
-    // Determine the sizes and locations of all contained views
-
-    // Leave some space for the top label/grab handle
-
-    if (mShowLabel)
-    {
-        total_height = 20;
-    }
-
-
-    if (mDisplayChildren)
-    {
-        // Determine total height
-        U32 child_height = 0;
-        for (child_list_const_iter_t child_iter = getChildList()->begin();
-             child_iter != getChildList()->end(); ++child_iter)
-        {
-            LLView *childp = *child_iter;
-            LLRect child_rect = childp->getRequiredRect();
-            child_height += child_rect.getHeight();
-            child_height += 2;
-        }
-
-        total_height += child_height;
-    }
-    req_rect.mTop = total_height;
-    return req_rect;
-}
-
-void LLContainerView::setLabel(const std::string& label)
-{
-    mLabel = label;
-}
-
-void LLContainerView::setDisplayChildren(bool displayChildren)
-{
-    mDisplayChildren = displayChildren;
-    for (child_list_const_iter_t child_iter = getChildList()->begin();
-         child_iter != getChildList()->end(); ++child_iter)
-    {
-        LLView *childp = *child_iter;
-        childp->setVisible(mDisplayChildren);
-    }
-}+/**
+ * @file llcontainerview.cpp
+ * @brief Container for all statistics info
+ *
+ * $LicenseInfo:firstyear=2001&license=viewerlgpl$
+ * Second Life Viewer Source Code
+ * Copyright (C) 2010, Linden Research, Inc.
+ *
+ * This library is free software; you can redistribute it and/or
+ * modify it under the terms of the GNU Lesser General Public
+ * License as published by the Free Software Foundation;
+ * version 2.1 of the License only.
+ *
+ * This library is distributed in the hope that it will be useful,
+ * but WITHOUT ANY WARRANTY; without even the implied warranty of
+ * MERCHANTABILITY or FITNESS FOR A PARTICULAR PURPOSE.  See the GNU
+ * Lesser General Public License for more details.
+ *
+ * You should have received a copy of the GNU Lesser General Public
+ * License along with this library; if not, write to the Free Software
+ * Foundation, Inc., 51 Franklin Street, Fifth Floor, Boston, MA  02110-1301  USA
+ *
+ * Linden Research, Inc., 945 Battery Street, San Francisco, CA  94111  USA
+ * $/LicenseInfo$
+ */
+
+#include "linden_common.h"
+
+#include "llcontainerview.h"
+
+#include "llerror.h"
+#include "llfontgl.h"
+#include "llgl.h"
+#include "llui.h"
+#include "llstring.h"
+#include "llscrollcontainer.h"
+#include "lluictrlfactory.h"
+
+static LLDefaultChildRegistry::Register<LLContainerView> r1("container_view");
+
+#include "llpanel.h"
+#include "llstatview.h"
+static ContainerViewRegistry::Register<LLStatView> r2("stat_view");
+static ContainerViewRegistry::Register<LLPanel> r3("panel", &LLPanel::fromXML);
+
+LLContainerView::LLContainerView(const LLContainerView::Params& p)
+:   LLView(p),
+    mShowLabel(p.show_label),
+    mLabel(p.label),
+    mDisplayChildren(p.display_children)
+{
+    mScrollContainer = NULL;
+}
+
+LLContainerView::~LLContainerView()
+{
+    // Children all cleaned up by default view destructor.
+}
+
+bool LLContainerView::postBuild()
+{
+    setDisplayChildren(mDisplayChildren);
+    reshape(getRect().getWidth(), getRect().getHeight(), false);
+    return true;
+}
+
+bool LLContainerView::addChild(LLView* child, S32 tab_group)
+{
+    bool res = LLView::addChild(child, tab_group);
+    if (res)
+    {
+        sendChildToBack(child);
+    }
+    return res;
+}
+
+bool LLContainerView::handleDoubleClick(S32 x, S32 y, MASK mask)
+{
+    return handleMouseDown(x, y, mask);
+}
+
+bool LLContainerView::handleMouseDown(S32 x, S32 y, MASK mask)
+{
+    bool handled = false;
+    if (mDisplayChildren)
+    {
+        handled = (LLView::childrenHandleMouseDown(x, y, mask) != NULL);
+    }
+    if (!handled)
+    {
+        if( mShowLabel && (y >= getRect().getHeight() - 10) )
+        {
+            setDisplayChildren(!mDisplayChildren);
+            reshape(getRect().getWidth(), getRect().getHeight(), false);
+            handled = true;
+        }
+    }
+    return handled;
+}
+
+bool LLContainerView::handleMouseUp(S32 x, S32 y, MASK mask)
+{
+    bool handled = false;
+    if (mDisplayChildren)
+    {
+        handled = (LLView::childrenHandleMouseUp(x, y, mask) != NULL);
+    }
+    return handled;
+}
+
+
+void LLContainerView::draw()
+{
+    {
+        gGL.getTexUnit(0)->unbind(LLTexUnit::TT_TEXTURE);
+
+        gl_rect_2d(0, getRect().getHeight(), getRect().getWidth(), 0, LLColor4(0.f, 0.f, 0.f, 0.25f));
+    }
+
+    // Draw the label
+    if (mShowLabel)
+    {
+        LLFontGL::getFontMonospace()->renderUTF8(
+            mLabel, 0, 2, getRect().getHeight() - 2, LLColor4(1,1,1,1), LLFontGL::LEFT, LLFontGL::TOP);
+    }
+
+    LLView::draw();
+}
+
+
+void LLContainerView::reshape(S32 width, S32 height, bool called_from_parent)
+{
+    LLRect scroller_rect;
+    scroller_rect.setOriginAndSize(0, 0, width, height);
+
+    if (mScrollContainer)
+    {
+        scroller_rect = mScrollContainer->getContentWindowRect();
+    }
+    else
+    {
+        // if we're uncontained - make height as small as possible
+        scroller_rect.mTop = 0;
+    }
+
+    arrange(scroller_rect.getWidth(), scroller_rect.getHeight(), called_from_parent);
+
+    // sometimes, after layout, our container will change size (scrollbars popping in and out)
+    // if so, attempt another layout
+    if (mScrollContainer)
+    {
+        LLRect new_container_rect = mScrollContainer->getContentWindowRect();
+
+        if ((new_container_rect.getWidth() != scroller_rect.getWidth()) ||
+            (new_container_rect.getHeight() != scroller_rect.getHeight()))  // the container size has changed, attempt to arrange again
+        {
+            arrange(new_container_rect.getWidth(), new_container_rect.getHeight(), called_from_parent);
+        }
+    }
+}
+
+void LLContainerView::arrange(S32 width, S32 height, bool called_from_parent)
+{
+    // Determine the sizes and locations of all contained views
+    S32 total_height = 0;
+    S32 top, left, right, bottom;
+    //LLView *childp;
+
+    // These will be used for the children
+    left = 10;
+    top = getRect().getHeight() - 4;
+    right = width - 2;
+    bottom = top;
+
+    // Leave some space for the top label/grab handle
+    if (mShowLabel)
+    {
+        total_height += 20;
+    }
+
+    if (mDisplayChildren)
+    {
+        // Determine total height
+        U32 child_height = 0;
+        for (child_list_const_iter_t child_iter = getChildList()->begin();
+             child_iter != getChildList()->end(); ++child_iter)
+        {
+            LLView *childp = *child_iter;
+            if (!childp->getVisible())
+            {
+                LL_WARNS() << "Incorrect visibility!" << LL_ENDL;
+            }
+            LLRect child_rect = childp->getRequiredRect();
+            child_height += child_rect.getHeight();
+            child_height += 2;
+        }
+        total_height += child_height;
+    }
+
+    if (total_height < height)
+        total_height = height;
+
+    LLRect my_rect = getRect();
+    if (followsTop())
+    {
+        my_rect.mBottom = my_rect.mTop - total_height;
+    }
+    else
+    {
+        my_rect.mTop = my_rect.mBottom + total_height;
+    }
+
+    my_rect.mRight = my_rect.mLeft + width;
+    setRect(my_rect);
+
+    top = total_height;
+    if (mShowLabel)
+    {
+        top -= 20;
+    }
+
+    bottom = top;
+
+    if (mDisplayChildren)
+    {
+        // Iterate through all children, and put in container from top down.
+        for (child_list_const_iter_t child_iter = getChildList()->begin();
+             child_iter != getChildList()->end(); ++child_iter)
+        {
+            LLView *childp = *child_iter;
+            LLRect child_rect = childp->getRequiredRect();
+            bottom -= child_rect.getHeight();
+            LLRect r(left, bottom + child_rect.getHeight(), right, bottom);
+            childp->setRect(r);
+            childp->reshape(right - left, top - bottom);
+            top = bottom - 2;
+            bottom = top;
+        }
+    }
+
+    if (!called_from_parent)
+    {
+        if (getParent())
+        {
+            getParent()->reshape(getParent()->getRect().getWidth(), getParent()->getRect().getHeight(), false);
+        }
+    }
+
+}
+
+LLRect LLContainerView::getRequiredRect()
+{
+    LLRect req_rect;
+    //LLView *childp;
+    U32 total_height = 0;
+
+    // Determine the sizes and locations of all contained views
+
+    // Leave some space for the top label/grab handle
+
+    if (mShowLabel)
+    {
+        total_height = 20;
+    }
+
+
+    if (mDisplayChildren)
+    {
+        // Determine total height
+        U32 child_height = 0;
+        for (child_list_const_iter_t child_iter = getChildList()->begin();
+             child_iter != getChildList()->end(); ++child_iter)
+        {
+            LLView *childp = *child_iter;
+            LLRect child_rect = childp->getRequiredRect();
+            child_height += child_rect.getHeight();
+            child_height += 2;
+        }
+
+        total_height += child_height;
+    }
+    req_rect.mTop = total_height;
+    return req_rect;
+}
+
+void LLContainerView::setLabel(const std::string& label)
+{
+    mLabel = label;
+}
+
+void LLContainerView::setDisplayChildren(bool displayChildren)
+{
+    mDisplayChildren = displayChildren;
+    for (child_list_const_iter_t child_iter = getChildList()->begin();
+         child_iter != getChildList()->end(); ++child_iter)
+    {
+        LLView *childp = *child_iter;
+        childp->setVisible(mDisplayChildren);
+    }
+}