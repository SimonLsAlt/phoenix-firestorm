/**
* @file llnotifications.cpp
* @brief Non-UI queue manager for keeping a prioritized list of notifications
*
* $LicenseInfo:firstyear=2008&license=viewerlgpl$
* Second Life Viewer Source Code
* Copyright (C) 2010, Linden Research, Inc.
*
* This library is free software; you can redistribute it and/or
* modify it under the terms of the GNU Lesser General Public
* License as published by the Free Software Foundation;
* version 2.1 of the License only.
*
* This library is distributed in the hope that it will be useful,
* but WITHOUT ANY WARRANTY; without even the implied warranty of
* MERCHANTABILITY or FITNESS FOR A PARTICULAR PURPOSE.  See the GNU
* Lesser General Public License for more details.
*
* You should have received a copy of the GNU Lesser General Public
* License along with this library; if not, write to the Free Software
* Foundation, Inc., 51 Franklin Street, Fifth Floor, Boston, MA  02110-1301  USA
*
* Linden Research, Inc., 945 Battery Street, San Francisco, CA  94111  USA
* $/LicenseInfo$
*/

#include "linden_common.h"

#include "llnotifications.h"
#include "llnotificationtemplate.h"
#include "llnotificationvisibilityrule.h"

#include "llavatarnamecache.h"
#include "llinstantmessage.h"
#include "llcachename.h"
#include "llxmlnode.h"
#include "lluictrl.h"
#include "lluictrlfactory.h"
#include "lldir.h"
#include "llsdserialize.h"
#include "lltrans.h"
#include "llstring.h"
#include "llsdparam.h"
#include "llsdutil.h"

#include <algorithm>
#include <boost/regex.hpp>


const std::string NOTIFICATION_PERSIST_VERSION = "0.93";

void NotificationPriorityValues::declareValues()
{
    declare("low", NOTIFICATION_PRIORITY_LOW);
    declare("normal", NOTIFICATION_PRIORITY_NORMAL);
    declare("high", NOTIFICATION_PRIORITY_HIGH);
    declare("critical", NOTIFICATION_PRIORITY_CRITICAL);
}

LLNotificationForm::FormElementBase::FormElementBase()
:   name("name"),
    enabled("enabled", true)
{}

LLNotificationForm::FormIgnore::FormIgnore()
:   text("text"),
    control("control"),
    invert_control("invert_control", false),
    save_option("save_option", false),
    session_only("session_only", false),
    checkbox_only("checkbox_only", false)
{}

LLNotificationForm::FormButton::FormButton()
:   index("index"),
    text("text"),
    ignore("ignore"),
    is_default("default"),
    width("width", 0),
    type("type")
{
    // set type here so it gets serialized
    type = "button";
}

LLNotificationForm::FormInput::FormInput()
<<<<<<< HEAD
:	type("type"),
	text("text"),
	is_default("default"),
	max_length_chars("max_length_chars"),
	allow_emoji("allow_emoji"),
	width("width", 0),
	value("value")
=======
:   type("type"),
    text("text"),
    max_length_chars("max_length_chars"),
    allow_emoji("allow_emoji"),
    width("width", 0),
    value("value")
>>>>>>> 38c2a5bd
{}

LLNotificationForm::FormElement::FormElement()
:   button("button"),
    input("input")
{}

LLNotificationForm::FormElements::FormElements()
:   elements("")
{}

LLNotificationForm::Params::Params()
:   name("name"),
    ignore("ignore"),
    form_elements("")
{}



bool filterIgnoredNotifications(LLNotificationPtr notification)
{
    LLNotificationFormPtr form = notification->getForm();
    // Check to see if the user wants to ignore this alert
    return !notification->getForm()->getIgnored();
}

bool handleIgnoredNotification(const LLSD& payload)
{
    if (payload["sigtype"].asString() == "add")
    {
        LLNotificationPtr pNotif = LLNotifications::instance().find(payload["id"].asUUID());
        if (!pNotif) return false;

        LLNotificationFormPtr form = pNotif->getForm();
        LLSD response;
        switch(form->getIgnoreType())
        {
        case LLNotificationForm::IGNORE_WITH_DEFAULT_RESPONSE:
        case LLNotificationForm::IGNORE_WITH_DEFAULT_RESPONSE_SESSION_ONLY:
            response = pNotif->getResponseTemplate(LLNotification::WITH_DEFAULT_BUTTON);
            break;
        case LLNotificationForm::IGNORE_WITH_LAST_RESPONSE:
            response = LLUI::getInstance()->mSettingGroups["ignores"]->getLLSD("Default" + pNotif->getName());
            break;
        case LLNotificationForm::IGNORE_SHOW_AGAIN:
            break;
        default:
            return false;
        }
        pNotif->setIgnored(true);
        pNotif->respond(response);
        return true;    // don't process this item any further
    }
    return false;
}

bool defaultResponse(const LLSD& payload)
{
    if (payload["sigtype"].asString() == "add")
    {
        LLNotificationPtr pNotif = LLNotifications::instance().find(payload["id"].asUUID());
        if (pNotif)
        {
            // supply default response
            pNotif->respond(pNotif->getResponseTemplate(LLNotification::WITH_DEFAULT_BUTTON));
        }
    }
    return false;
}

bool visibilityRuleMached(const LLSD& payload)
{
    // This is needed because LLNotifications::isVisibleByRules may have cancelled the notification.
    // Returning true here makes LLNotificationChannelBase::updateItem do an early out, which prevents things from happening in the wrong order.
    return true;
}


namespace LLNotificationFilters
{
    // a sample filter
    bool includeEverything(LLNotificationPtr p)
    {
        return true;
    }
};

LLNotificationForm::LLNotificationForm()
:   mIgnore(IGNORE_NO)
{
}

LLNotificationForm::LLNotificationForm( const LLNotificationForm& other )
{
<<<<<<< HEAD
	mFormData 	   = other.mFormData;
	mIgnore 	   = other.mIgnore;
	mIgnoreMsg 	   = other.mIgnoreMsg;
	mIgnoreSetting = other.mIgnoreSetting;
	mInvertSetting = other.mInvertSetting;
}

LLNotificationForm::LLNotificationForm(const std::string& name, const LLNotificationForm::Params& p) 
:	mIgnore(IGNORE_NO),
	mInvertSetting(false) // ignore settings by default mean true=show, false=ignore
{
	LLUI *ui_inst = LLUI::getInstance();
	if (p.ignore.isProvided() && ui_inst->mSettingGroups["ignores"] && ui_inst->mSettingGroups["config"])
	{
		// For all cases but IGNORE_CHECKBOX_ONLY this is name for use in preferences
		mIgnoreMsg = p.ignore.text;

		if (p.ignore.checkbox_only)
		{
			mIgnore = IGNORE_CHECKBOX_ONLY;
		}
		else if (!p.ignore.save_option)
		{
			mIgnore = p.ignore.session_only ? IGNORE_WITH_DEFAULT_RESPONSE_SESSION_ONLY : IGNORE_WITH_DEFAULT_RESPONSE;
		}
		else
		{
			// remember last option chosen by user and automatically respond with that in the future
			mIgnore = IGNORE_WITH_LAST_RESPONSE;
			ui_inst->mSettingGroups["ignores"]->declareLLSD(std::string("Default") + name, "", std::string("Default response for notification " + name));
		}

		BOOL show_notification = TRUE;
		if (p.ignore.control.isProvided())
		{
			mIgnoreSetting = ui_inst->mSettingGroups["config"]->getControl(p.ignore.control);
			mInvertSetting = p.ignore.invert_control;
		}
		else if (mIgnore > IGNORE_NO)
		{
			ui_inst->mSettingGroups["ignores"]->declareBOOL(name, show_notification, "Show notification with this name", LLControlVariable::PERSIST_NONDFT);
			mIgnoreSetting = ui_inst->mSettingGroups["ignores"]->getControl(name);
		}
	}

	LLParamSDParser parser;
	parser.writeSD(mFormData, p.form_elements);

	for (LLSD::array_iterator it = mFormData.beginArray(), end_it = mFormData.endArray();
		it != end_it;
		++it)
	{
		// lift contents of form element up a level, since element type is already encoded in "type" param
		if (it->isMap() && it->beginMap() != it->endMap())
		{
			*it = it->beginMap()->second;
		}
	}

	LL_DEBUGS("Notifications") << name << LL_ENDL;
	LL_DEBUGS("Notifications") << ll_pretty_print_sd(mFormData) << LL_ENDL;
=======
    mFormData      = other.mFormData;
    mIgnore        = other.mIgnore;
    mIgnoreMsg     = other.mIgnoreMsg;
    mIgnoreSetting = other.mIgnoreSetting;
    mInvertSetting = other.mInvertSetting;
}

LLNotificationForm::LLNotificationForm(const std::string& name, const LLNotificationForm::Params& p)
:   mIgnore(IGNORE_NO),
    mInvertSetting(false) // ignore settings by default mean true=show, false=ignore
{
    if (p.ignore.isProvided())
    {
        // For all cases but IGNORE_CHECKBOX_ONLY this is name for use in preferences
        mIgnoreMsg = p.ignore.text;

        LLUI *ui_inst = LLUI::getInstance();
        if (p.ignore.checkbox_only)
        {
            mIgnore = IGNORE_CHECKBOX_ONLY;
        }
        else if (!p.ignore.save_option)
        {
            mIgnore = p.ignore.session_only ? IGNORE_WITH_DEFAULT_RESPONSE_SESSION_ONLY : IGNORE_WITH_DEFAULT_RESPONSE;
        }
        else
        {
            // remember last option chosen by user and automatically respond with that in the future
            mIgnore = IGNORE_WITH_LAST_RESPONSE;
            ui_inst->mSettingGroups["ignores"]->declareLLSD(std::string("Default") + name, "", std::string("Default response for notification " + name));
        }

        BOOL show_notification = TRUE;
        if (p.ignore.control.isProvided())
        {
            mIgnoreSetting = ui_inst->mSettingGroups["config"]->getControl(p.ignore.control);
            mInvertSetting = p.ignore.invert_control;
        }
        else if (mIgnore > IGNORE_NO)
        {
            ui_inst->mSettingGroups["ignores"]->declareBOOL(name, show_notification, "Show notification with this name", LLControlVariable::PERSIST_NONDFT);
            mIgnoreSetting = ui_inst->mSettingGroups["ignores"]->getControl(name);
        }
    }

    LLParamSDParser parser;
    parser.writeSD(mFormData, p.form_elements);

    for (LLSD::array_iterator it = mFormData.beginArray(), end_it = mFormData.endArray();
        it != end_it;
        ++it)
    {
        // lift contents of form element up a level, since element type is already encoded in "type" param
        if (it->isMap() && it->beginMap() != it->endMap())
        {
            *it = it->beginMap()->second;
        }
    }

    LL_DEBUGS("Notifications") << name << LL_ENDL;
    LL_DEBUGS("Notifications") << ll_pretty_print_sd(mFormData) << LL_ENDL;
>>>>>>> 38c2a5bd
}

LLNotificationForm::LLNotificationForm(const LLSD& sd)
    : mIgnore(IGNORE_NO)
{
    if (sd.isArray())
    {
        mFormData = sd;
    }
    else
    {
        LL_WARNS("Notifications") << "Invalid form data " << sd << LL_ENDL;
        mFormData = LLSD::emptyArray();
    }
}

LLSD LLNotificationForm::asLLSD() const
{
    return mFormData;
}

LLSD LLNotificationForm::getElement(const std::string& element_name)
{
    for (LLSD::array_const_iterator it = mFormData.beginArray();
        it != mFormData.endArray();
        ++it)
    {
        if ((*it)["name"].asString() == element_name) return (*it);
    }
    return LLSD();
}


bool LLNotificationForm::hasElement(const std::string& element_name) const
{
    for (LLSD::array_const_iterator it = mFormData.beginArray();
        it != mFormData.endArray();
        ++it)
    {
        if ((*it)["name"].asString() == element_name) return true;
    }
    return false;
}

void LLNotificationForm::getElements(LLSD& elements, S32 offset)
{
    //Finds elements that the template did not add
    LLSD::array_const_iterator it = mFormData.beginArray() + offset;

    //Keeps track of only the dynamic elements
    for(; it != mFormData.endArray(); ++it)
    {
        elements.append(*it);
    }
}

bool LLNotificationForm::getElementEnabled(const std::string& element_name) const
{
    for (LLSD::array_const_iterator it = mFormData.beginArray();
        it != mFormData.endArray();
        ++it)
    {
        if ((*it)["name"].asString() == element_name)
        {
            return (*it)["enabled"].asBoolean();
        }
    }

    return false;
}

void LLNotificationForm::setElementEnabled(const std::string& element_name, bool enabled)
{
    for (LLSD::array_iterator it = mFormData.beginArray();
        it != mFormData.endArray();
        ++it)
    {
        if ((*it)["name"].asString() == element_name)
        {
            (*it)["enabled"] = enabled;
        }
    }
}


void LLNotificationForm::addElement(const std::string& type, const std::string& name, const LLSD& value, bool enabled)
{
    LLSD element;
    element["type"] = type;
    element["name"] = name;
    element["text"] = name;
    element["value"] = value;
    element["index"] = LLSD::Integer(mFormData.size());
    element["enabled"] = enabled;
    mFormData.append(element);
}

void LLNotificationForm::append(const LLSD& sub_form)
{
    if (sub_form.isArray())
    {
        for (LLSD::array_const_iterator it = sub_form.beginArray();
            it != sub_form.endArray();
            ++it)
        {
            mFormData.append(*it);
        }
    }
}

void LLNotificationForm::formatElements(const LLSD& substitutions)
{
    for (LLSD::array_iterator it = mFormData.beginArray();
        it != mFormData.endArray();
        ++it)
    {
        // format "text" component of each form element
        if ((*it).has("text"))
        {
            std::string text = (*it)["text"].asString();
            LLStringUtil::format(text, substitutions);
            (*it)["text"] = text;
        }
        if ((*it)["type"].asString() == "text" && (*it).has("value"))
        {
            std::string value = (*it)["value"].asString();
            LLStringUtil::format(value, substitutions);
            (*it)["value"] = value;
        }
    }
}

std::string LLNotificationForm::getDefaultOption()
{
    for (LLSD::array_const_iterator it = mFormData.beginArray();
        it != mFormData.endArray();
        ++it)
    {
        if ((*it)["default"]) return (*it)["name"].asString();
    }
    return "";
}

LLControlVariablePtr LLNotificationForm::getIgnoreSetting()
{
    return mIgnoreSetting;
}

bool LLNotificationForm::getIgnored()
{
    bool show = true;
    if (mIgnore > LLNotificationForm::IGNORE_NO
        && mIgnoreSetting)
    {
        show = mIgnoreSetting->getValue().asBoolean();
        if (mInvertSetting) show = !show;
    }
    return !show;
}

void LLNotificationForm::setIgnored(bool ignored)
{
    if (mIgnoreSetting)
    {
        if (mInvertSetting) ignored = !ignored;
        mIgnoreSetting->setValue(!ignored);
    }
}

LLNotificationTemplate::LLNotificationTemplate(const LLNotificationTemplate::Params& p)
:   mName(p.name),
    mType(p.type),
    mMessage(p.value),
    mFooter(p.footer.value),
    mLabel(p.label),
    mIcon(p.icon),
    mURL(p.url.value),
    mExpireSeconds(p.duration),
    mExpireOption(p.expire_option),
    mURLOption(p.url.option),
    mURLTarget(p.url.target),
    mForceUrlsExternal(p.force_urls_external),
    mUnique(p.unique.isProvided()),
    mCombineBehavior(p.unique.combine),
    mPriority(p.priority),
    mPersist(p.persist),
    mDefaultFunctor(p.functor.isProvided() ? p.functor() : p.name()),
    mLogToChat(p.log_to_chat),
    mLogToIM(p.log_to_im),
    mShowToast(p.show_toast),
    mFadeToast(p.fade_toast),
    mSoundName("")
{
<<<<<<< HEAD
	if (p.sound.isProvided() && LLUI::getInstance()->mSettingGroups["config"]
		&& LLUI::getInstance()->mSettingGroups["config"]->controlExists(p.sound))
	{
		mSoundName = p.sound;
	}
=======
    if (p.sound.isProvided()
        && LLUI::getInstance()->mSettingGroups["config"]->controlExists(p.sound))
    {
        mSoundName = p.sound;
    }

    for (const LLNotificationTemplate::UniquenessContext& context : p.unique.contexts)
    {
        mUniqueContext.push_back(context.value);
    }

    LL_DEBUGS("Notifications") << "notification \"" << mName << "\": tag count is " << p.tags.size() << LL_ENDL;
>>>>>>> 38c2a5bd

    for (const LLNotificationTemplate::Tag& tag : p.tags)
    {
        LL_DEBUGS("Notifications") << "    tag \"" << std::string(tag.value) << "\"" << LL_ENDL;
        mTags.push_back(tag.value);
    }

    mForm = LLNotificationFormPtr(new LLNotificationForm(p.name, p.form_ref.form));
}

LLNotificationVisibilityRule::LLNotificationVisibilityRule(const LLNotificationVisibilityRule::Rule &p)
{
    if (p.show.isChosen())
    {
        mType = p.show.type;
        mTag = p.show.tag;
        mName = p.show.name;
        mVisible = true;
    }
    else if (p.hide.isChosen())
    {
        mType = p.hide.type;
        mTag = p.hide.tag;
        mName = p.hide.name;
        mVisible = false;
    }
    else if (p.respond.isChosen())
    {
        mType = p.respond.type;
        mTag = p.respond.tag;
        mName = p.respond.name;
        mVisible = false;
        mResponse = p.respond.response;
    }
}

LLNotification::LLNotification(const LLSDParamAdapter<Params>& p) :
    mTimestamp(p.time_stamp),
    mSubstitutions(p.substitutions),
    mPayload(p.payload),
    mExpiresAt(p.expiry),
    mTemporaryResponder(false),
    mRespondedTo(false),
    mPriority(p.priority),
    mCancelled(false),
    mIgnored(false),
    mResponderObj(NULL),
    mId(p.id.isProvided() ? p.id : LLUUID::generateNewID()),
    mOfferFromAgent(p.offer_from_agent),
    mIsDND(p.is_dnd)
{
    if (p.functor.name.isChosen())
    {
        mResponseFunctorName = p.functor.name;
    }
    else if (p.functor.function.isChosen())
    {
        mResponseFunctorName = LLUUID::generateNewID().asString();
        LLNotificationFunctorRegistry::instance().registerFunctor(mResponseFunctorName, p.functor.function());

        mTemporaryResponder = true;
    }
    else if(p.functor.responder.isChosen())
    {
        mResponder = p.functor.responder;
    }

    if(p.responder.isProvided())
    {
        mResponderObj = p.responder;
    }

    init(p.name, p.form_elements);
}


LLSD LLNotification::asLLSD(bool excludeTemplateElements)
{
    LLParamSDParser parser;

    Params p;
    p.id = mId;
    p.name = mTemplatep->mName;
    p.substitutions = mSubstitutions;
    p.payload = mPayload;
    p.time_stamp = mTimestamp;
    p.expiry = mExpiresAt;
    p.priority = mPriority;

    LLNotificationFormPtr templateForm = mTemplatep->mForm;
    LLSD formElements = mForm->asLLSD();

    //All form elements (dynamic or not)
    if(!excludeTemplateElements)
    {
        p.form_elements = formElements;
    }
    //Only dynamic form elements (exclude template elements)
    else if(templateForm->getNumElements() < formElements.size())
    {
        LLSD dynamicElements;
        //Offset to dynamic elements and store them
        mForm->getElements(dynamicElements, templateForm->getNumElements());
        p.form_elements = dynamicElements;
    }

    if(mResponder)
    {
        p.functor.responder_sd = mResponder->asLLSD();
    }

    if(!mResponseFunctorName.empty())
    {
        p.functor.name = mResponseFunctorName;
    }

    LLSD output;
    parser.writeSD(output, p);
    return output;
}

void LLNotification::update()
{
    LLNotifications::instance().update(shared_from_this());
}

void LLNotification::updateFrom(LLNotificationPtr other)
{
    // can only update from the same notification type
    if (mTemplatep != other->mTemplatep) return;

    // NOTE: do NOT change the ID, since it is the key to
    // this given instance, just update all the metadata
    //mId = other->mId;

    mPayload = other->mPayload;
    mSubstitutions = other->mSubstitutions;
    mTimestamp = other->mTimestamp;
    mExpiresAt = other->mExpiresAt;
    mCancelled = other->mCancelled;
    mIgnored = other->mIgnored;
    mPriority = other->mPriority;
    mForm = other->mForm;
    mResponseFunctorName = other->mResponseFunctorName;
    mRespondedTo = other->mRespondedTo;
    mResponse = other->mResponse;
    mTemporaryResponder = other->mTemporaryResponder;

    update();
}

const LLNotificationFormPtr LLNotification::getForm()
{
    return mForm;
}

void LLNotification::cancel()
{
    mCancelled = true;
}

LLSD LLNotification::getResponseTemplate(EResponseTemplateType type)
{
    LLSD response = LLSD::emptyMap();
    for (S32 element_idx = 0;
        element_idx < mForm->getNumElements();
        ++element_idx)
    {
        LLSD element = mForm->getElement(element_idx);
        if (element.has("name"))
        {
            response[element["name"].asString()] = element["value"];
        }

        if ((type == WITH_DEFAULT_BUTTON)
            && element["default"].asBoolean())
        {
            response[element["name"].asString()] = true;
        }
    }
    return response;
}

//static
S32 LLNotification::getSelectedOption(const LLSD& notification, const LLSD& response)
{
    LLNotificationForm form(notification["form"]);

    for (S32 element_idx = 0;
        element_idx < form.getNumElements();
        ++element_idx)
    {
        LLSD element = form.getElement(element_idx);

        // only look at buttons
        if (element["type"].asString() == "button"
            && response[element["name"].asString()].asBoolean())
        {
            return element["index"].asInteger();
        }
    }

    return -1;
}

//static
std::string LLNotification::getSelectedOptionName(const LLSD& response)
{
    for (LLSD::map_const_iterator response_it = response.beginMap();
        response_it != response.endMap();
        ++response_it)
    {
        if (response_it->second.isBoolean() && response_it->second.asBoolean())
        {
            return response_it->first;
        }
    }
    return "";
}


void LLNotification::respond(const LLSD& response)
{
    // *TODO may remove mRespondedTo and use mResponce.isDefined() in isRespondedTo()
    mRespondedTo = true;
    mResponse = response;

    if(mResponder)
    {
        mResponder->handleRespond(asLLSD(), response);
    }
    else if (!mResponseFunctorName.empty())
    {
        // look up the functor
        LLNotificationFunctorRegistry::ResponseFunctor functor =
            LLNotificationFunctorRegistry::instance().getFunctor(mResponseFunctorName);
        // and then call it
        functor(asLLSD(), response);
    }
    else if (mCombinedNotifications.empty())
    {
        // no registered responder
        return;
    }

    if (mTemporaryResponder)
    {
        LLNotificationFunctorRegistry::instance().unregisterFunctor(mResponseFunctorName);
        mResponseFunctorName = "";
        mTemporaryResponder = false;
    }

    if (mForm->getIgnoreType() > LLNotificationForm::IGNORE_NO)
    {
        mForm->setIgnored(mIgnored);
        if (mIgnored && mForm->getIgnoreType() == LLNotificationForm::IGNORE_WITH_LAST_RESPONSE)
        {
            LLUI::getInstance()->mSettingGroups["ignores"]->setLLSD("Default" + getName(), response);
        }
    }

    for (std::vector<LLNotificationPtr>::const_iterator it = mCombinedNotifications.begin(); it != mCombinedNotifications.end(); ++it)
    {
        if ((*it))
        {
            (*it)->respond(response);
        }
    }

    update();
}

void LLNotification::respondWithDefault()
{
    respond(getResponseTemplate(WITH_DEFAULT_BUTTON));
}


const std::string& LLNotification::getName() const
{
    return mTemplatep->mName;
}

const std::string& LLNotification::getIcon() const
{
    return mTemplatep->mIcon;
}


bool LLNotification::isPersistent() const
{
    return mTemplatep->mPersist;
}

std::string LLNotification::getType() const
{
    return (mTemplatep ? mTemplatep->mType : "");
}

S32 LLNotification::getURLOption() const
{
    return (mTemplatep ? mTemplatep->mURLOption : -1);
}

S32 LLNotification::getURLOpenExternally() const
{
    return(mTemplatep? mTemplatep->mURLTarget == "_external": -1);
}

bool LLNotification::getForceUrlsExternal() const
{
    return (mTemplatep ? mTemplatep->mForceUrlsExternal : false);
}

bool LLNotification::hasUniquenessConstraints() const
{
    return (mTemplatep ? mTemplatep->mUnique : false);
}

bool LLNotification::matchesTag(const std::string& tag)
{
    bool result = false;

    if(mTemplatep)
    {
        std::list<std::string>::iterator it;
        for(it = mTemplatep->mTags.begin(); it != mTemplatep->mTags.end(); it++)
        {
            if((*it) == tag)
            {
                result = true;
                break;
            }
        }
    }

    return result;
}

void LLNotification::setIgnored(bool ignore)
{
    mIgnored = ignore;
}

void LLNotification::setResponseFunctor(std::string const &responseFunctorName)
{
    if (mTemporaryResponder)
        // get rid of the old one
        LLNotificationFunctorRegistry::instance().unregisterFunctor(mResponseFunctorName);
    mResponseFunctorName = responseFunctorName;
    mTemporaryResponder = false;
}

void LLNotification::setResponseFunctor(const LLNotificationFunctorRegistry::ResponseFunctor& cb)
{
    if(mTemporaryResponder)
    {
        LLNotificationFunctorRegistry::instance().unregisterFunctor(mResponseFunctorName);
    }

    LLNotificationFunctorRegistry::instance().registerFunctor(mResponseFunctorName, cb);
}

void LLNotification::setResponseFunctor(const LLNotificationResponderPtr& responder)
{
    mResponder = responder;
}

bool LLNotification::isEquivalentTo(LLNotificationPtr that) const
{
    if (this->mTemplatep->mName != that->mTemplatep->mName)
    {
        return false; // must have the same template name or forget it
    }
    if (this->mTemplatep->mUnique)
    {
        const LLSD& these_substitutions = this->getSubstitutions();
        const LLSD& those_substitutions = that->getSubstitutions();
        const LLSD& this_payload = this->getPayload();
        const LLSD& that_payload = that->getPayload();

        // highlander bit sez there can only be one of these
        for (std::vector<std::string>::const_iterator it = mTemplatep->mUniqueContext.begin(), end_it = mTemplatep->mUniqueContext.end();
            it != end_it;
            ++it)
        {
            // if templates differ in either substitution strings or payload with the given field name
            // then they are considered inequivalent
            // use of get() avoids converting the LLSD value to a map as the [] operator would
            if (these_substitutions.get(*it).asString() != those_substitutions.get(*it).asString()
                || this_payload.get(*it).asString() != that_payload.get(*it).asString())
            {
                return false;
            }
        }
        return true;
    }

    return false;
}

void LLNotification::init(const std::string& template_name, const LLSD& form_elements)
{
    mTemplatep = LLNotifications::instance().getTemplate(template_name);
    if (!mTemplatep) return;

    // add default substitutions
    const LLStringUtil::format_map_t& default_args = LLTrans::getDefaultArgs();
    for (LLStringUtil::format_map_t::const_iterator iter = default_args.begin();
         iter != default_args.end(); ++iter)
    {
        mSubstitutions[iter->first] = iter->second;
    }
    mSubstitutions["_URL"] = getURL();
    mSubstitutions["_NAME"] = template_name;
    // TODO: something like this so that a missing alert is sensible:
    //mSubstitutions["_ARGS"] = get_all_arguments_as_text(mSubstitutions);

    mForm = LLNotificationFormPtr(new LLNotificationForm(*mTemplatep->mForm));
    mForm->append(form_elements);

    // apply substitution to form labels
    mForm->formatElements(mSubstitutions);

    mIgnored = mForm->getIgnored();

    LLDate rightnow = LLDate::now();
    if (mTemplatep->mExpireSeconds)
    {
        mExpiresAt = LLDate(rightnow.secondsSinceEpoch() + mTemplatep->mExpireSeconds);
    }

    if (mPriority == NOTIFICATION_PRIORITY_UNSPECIFIED)
    {
        mPriority = mTemplatep->mPriority;
    }
}

std::string LLNotification::summarize() const
{
    std::string s = "Notification(";
    s += getName();
    s += ") : ";
    s += mTemplatep ? mTemplatep->mMessage : "";
    // should also include timestamp and expiration time (but probably not payload)
    return s;
}

std::string LLNotification::getMessage() const
{
    // all our callers cache this result, so it gives us more flexibility
    // to do the substitution at call time rather than attempting to
    // cache it in the notification
    if (!mTemplatep)
        return std::string();

    std::string message = mTemplatep->mMessage;
    LLStringUtil::format(message, mSubstitutions);
    return message;
}

std::string LLNotification::getFooter() const
{
    if (!mTemplatep)
        return std::string();

    std::string footer = mTemplatep->mFooter;
    LLStringUtil::format(footer, mSubstitutions);
    return footer;
}

std::string LLNotification::getLabel() const
{
    std::string label = mTemplatep->mLabel;
    LLStringUtil::format(label, mSubstitutions);
    return (mTemplatep ? label : "");
}

// [SL:KB] - Patch: UI-Notifications | Checked: 2011-04-11 (Catznip-2.5.0a) | Added: Catznip-2.5.0a
bool LLNotification::hasLabel() const
{
	return !mTemplatep->mLabel.empty();
}
// [/SL:KB]

std::string LLNotification::getURL() const
{
    if (!mTemplatep)
        return std::string();
    std::string url = mTemplatep->mURL;
    LLStringUtil::format(url, mSubstitutions);
    return (mTemplatep ? url : "");
}

bool LLNotification::canLogToChat() const
{
    return mTemplatep->mLogToChat;
}

bool LLNotification::canLogToIM() const
{
    return mTemplatep->mLogToIM;
}

bool LLNotification::canShowToast() const
{
    return mTemplatep->mShowToast;
}

bool LLNotification::canFadeToast() const
{
    return mTemplatep->mFadeToast;
}

bool LLNotification::hasFormElements() const
{
    return mTemplatep->mForm->getNumElements() != 0;
}

void LLNotification::playSound()
{
    make_ui_sound(mTemplatep->mSoundName.c_str());
}

LLNotification::ECombineBehavior LLNotification::getCombineBehavior() const
{
    return mTemplatep->mCombineBehavior;
}

void LLNotification::updateForm( const LLNotificationFormPtr& form )
{
    mForm = form;
}

void LLNotification::repost()
{
    mRespondedTo = false;
    LLNotifications::instance().update(shared_from_this());
}



// =========================================================
// LLNotificationChannel implementation
// ---
LLBoundListener LLNotificationChannelBase::connectChangedImpl(const LLEventListener& slot)
{
    // when someone wants to connect to a channel, we first throw them
    // all of the notifications that are already in the channel
    // we use a special signal called "load" in case the channel wants to care
    // only about new notifications
    LLMutexLock lock(&mItemsMutex);
    for (LLNotificationSet::iterator it = mItems.begin(); it != mItems.end(); ++it)
    {
        slot(LLSD().with("sigtype", "load").with("id", (*it)->id()));
    }
    // and then connect the signal so that all future notifications will also be
    // forwarded.
    return mChanged.connect(slot);
}

LLBoundListener LLNotificationChannelBase::connectAtFrontChangedImpl(const LLEventListener& slot)
{
    for (LLNotificationSet::iterator it = mItems.begin(); it != mItems.end(); ++it)
    {
        slot(LLSD().with("sigtype", "load").with("id", (*it)->id()));
    }
    return mChanged.connect(slot, boost::signals2::at_front);
}

LLBoundListener LLNotificationChannelBase::connectPassedFilterImpl(const LLEventListener& slot)
{
    // these two filters only fire for notifications added after the current one, because
    // they don't participate in the hierarchy.
    return mPassedFilter.connect(slot);
}

LLBoundListener LLNotificationChannelBase::connectFailedFilterImpl(const LLEventListener& slot)
{
    return mFailedFilter.connect(slot);
}

// external call, conforms to our standard signature
bool LLNotificationChannelBase::updateItem(const LLSD& payload)
{
    // first check to see if it's in the master list
    LLNotificationPtr pNotification  = LLNotifications::instance().find(payload["id"]);
    if (!pNotification)
        return false;   // not found

    return updateItem(payload, pNotification);
}


//FIX QUIT NOT WORKING


// internal call, for use in avoiding lookup
bool LLNotificationChannelBase::updateItem(const LLSD& payload, LLNotificationPtr pNotification)
{
    std::string cmd = payload["sigtype"];
    LLNotificationSet::iterator foundItem = mItems.find(pNotification);
    bool wasFound = (foundItem != mItems.end());
    bool passesFilter = mFilter ? mFilter(pNotification) : true;

    // first, we offer the result of the filter test to the simple
    // signals for pass/fail. One of these is guaranteed to be called.
    // If either signal returns true, the change processing is NOT performed
    // (so don't return true unless you know what you're doing!)
    bool abortProcessing = false;
    if (passesFilter)
    {
        onFilterPass(pNotification);
        abortProcessing = mPassedFilter(payload);
    }
    else
    {
        onFilterFail(pNotification);
        abortProcessing = mFailedFilter(payload);
    }

    if (abortProcessing)
    {
        return true;
    }

    if (cmd == "load")
    {
        // should be no reason we'd ever get a load if we already have it
        // if passes filter send a load message, else do nothing
        assert(!wasFound);
        if (passesFilter)
        {
            // not in our list, add it and say so
            mItems.insert(pNotification);
            onLoad(pNotification);
            abortProcessing = mChanged(payload);
        }
    }
    else if (cmd == "change")
    {
        // if it passes filter now and was found, we just send a change message
        // if it passes filter now and wasn't found, we have to add it
        // if it doesn't pass filter and wasn't found, we do nothing
        // if it doesn't pass filter and was found, we need to delete it
        if (passesFilter)
        {
            if (wasFound)
            {
                // it already existed, so this is a change
                // since it changed in place, all we have to do is resend the signal
                onChange(pNotification);
                abortProcessing = mChanged(payload);
            }
            else
            {
                // not in our list, add it and say so
                mItems.insert(pNotification);
                onChange(pNotification);
                // our payload is const, so make a copy before changing it
                LLSD newpayload = payload;
                newpayload["sigtype"] = "add";
                abortProcessing = mChanged(newpayload);
            }
        }
        else
        {
            if (wasFound)
            {
                // it already existed, so this is a delete
                mItems.erase(pNotification);
                onChange(pNotification);
                // our payload is const, so make a copy before changing it
                LLSD newpayload = payload;
                newpayload["sigtype"] = "delete";
                abortProcessing = mChanged(newpayload);
            }
            // didn't pass, not on our list, do nothing
        }
    }
    else if (cmd == "add")
    {
        // should be no reason we'd ever get an add if we already have it
        // if passes filter send an add message, else do nothing
        assert(!wasFound);
        if (passesFilter)
        {
            // not in our list, add it and say so
            mItems.insert(pNotification);
            onAdd(pNotification);
            abortProcessing = mChanged(payload);
        }
    }
    else if (cmd == "delete")
    {
        // if we have it in our list, pass on the delete, then delete it, else do nothing
        if (wasFound)
        {
            onDelete(pNotification);
            abortProcessing = mChanged(payload);
            mItems.erase(pNotification);
        }
    }
    return abortProcessing;
}

LLNotificationChannel::LLNotificationChannel(const Params& p)
:   LLNotificationChannelBase(p.filter()),
    LLInstanceTracker<LLNotificationChannel, std::string>(p.name.isProvided() ? p.name : LLUUID::generateNewID().asString()),
    mName(p.name.isProvided() ? p.name : LLUUID::generateNewID().asString())
{
    for (const std::string& source : p.sources)
    {
        connectToChannel(source);
    }
}


LLNotificationChannel::LLNotificationChannel(const std::string& name,
                                             const std::string& parent,
                                             LLNotificationFilter filter)
:   LLNotificationChannelBase(filter),
    LLInstanceTracker<LLNotificationChannel, std::string>(name),
    mName(name)
{
    // bind to notification broadcast
    connectToChannel(parent);
}

LLNotificationChannel::~LLNotificationChannel()
{
    for (LLBoundListener &listener : mListeners)
    {
        listener.disconnect();
    }
}

bool LLNotificationChannel::isEmpty() const
{
    return mItems.empty();
}

S32 LLNotificationChannel::size() const
{
    return mItems.size();
}

size_t LLNotificationChannel::size()
{
    return mItems.size();
}

void LLNotificationChannel::forEachNotification(NotificationProcess process)
{
    LLMutexLock lock(&mItemsMutex);
    std::for_each(mItems.begin(), mItems.end(), process);
}

std::string LLNotificationChannel::summarize()
{
    std::string s("Channel '");
    s += mName;
    s += "'\n  ";
    LLMutexLock lock(&mItemsMutex);
    for (LLNotificationChannel::Iterator it = mItems.begin(); it != mItems.end(); ++it)
    {
        s += (*it)->summarize();
        s += "\n  ";
    }
    return s;
}

void LLNotificationChannel::connectToChannel( const std::string& channel_name )
{
    if (channel_name.empty())
    {
        mListeners.push_back(LLNotifications::instance().connectChanged(
            boost::bind(&LLNotificationChannelBase::updateItem, this, _1)));
    }
    else
    {
        mParents.push_back(channel_name);
        LLNotificationChannelPtr p = LLNotifications::instance().getChannel(channel_name);
        mListeners.push_back(p->connectChanged(boost::bind(&LLNotificationChannelBase::updateItem, this, _1)));
    }
}

// ---
// END OF LLNotificationChannel implementation
// =========================================================


// ==============================================   ===========
// LLNotifications implementation
// ---
LLNotifications::LLNotifications()
:   LLNotificationChannelBase(LLNotificationFilters::includeEverything),
    mIgnoreAllNotifications(false)
{
<<<<<<< HEAD
	// <FS:Ansariel> Disable test API
        //mListener.reset(new LLNotificationsListener(*this));
	LLUICtrl::CommitCallbackRegistry::currentRegistrar().add("Notification.Show", boost::bind(&LLNotifications::addFromCallback, this, _2));
=======
        mListener.reset(new LLNotificationsListener(*this));
    LLUICtrl::CommitCallbackRegistry::currentRegistrar().add("Notification.Show", boost::bind(&LLNotifications::addFromCallback, this, _2));
>>>>>>> 38c2a5bd

    // touch the instance tracker for notification channels, so that it will still be around in our destructor
    LLInstanceTracker<LLNotificationChannel, std::string>::instanceCount();
}

void LLNotifications::clear()
{
   mDefaultChannels.clear();
}

// The expiration channel gets all notifications that are cancelled
bool LLNotifications::expirationFilter(LLNotificationPtr pNotification)
{
    return pNotification->isCancelled() || pNotification->isRespondedTo();
}

bool LLNotifications::expirationHandler(const LLSD& payload)
{
    if (payload["sigtype"].asString() != "delete")
    {
        // anything added to this channel actually should be deleted from the master
        cancel(find(payload["id"]));
        return true;    // don't process this item any further
    }
    return false;
}

bool LLNotifications::uniqueFilter(LLNotificationPtr pNotif)
{
    if (!pNotif->hasUniquenessConstraints())
    {
        return true;
    }

    // checks against existing unique notifications
    for (LLNotificationMap::iterator existing_it = mUniqueNotifications.find(pNotif->getName());
        existing_it != mUniqueNotifications.end();
        ++existing_it)
    {
        LLNotificationPtr existing_notification = existing_it->second;
        if (pNotif != existing_notification
            && pNotif->isEquivalentTo(existing_notification))
        {
            if (pNotif->getCombineBehavior() == LLNotification::CANCEL_OLD)
            {
                cancel(existing_notification);
                return true;
            }
            else
            {
                return false;
            }
        }
    }

    return true;
}

bool LLNotifications::uniqueHandler(const LLSD& payload)
{
    std::string cmd = payload["sigtype"];

    LLNotificationPtr pNotif = LLNotifications::instance().find(payload["id"].asUUID());
    if (pNotif && pNotif->hasUniquenessConstraints())
    {
        if (cmd == "add")
        {
            // not a duplicate according to uniqueness criteria, so we keep it
            // and store it for future uniqueness checks
            mUniqueNotifications.insert(std::make_pair(pNotif->getName(), pNotif));
        }
        else if (cmd == "delete")
        {
            mUniqueNotifications.erase(pNotif->getName());
        }
    }

    return false;
}

bool LLNotifications::failedUniquenessTest(const LLSD& payload)
{
    LLNotificationPtr pNotif = LLNotifications::instance().find(payload["id"].asUUID());

    std::string cmd = payload["sigtype"];

    if (!pNotif || cmd != "add")
    {
        return false;
    }

    switch(pNotif->getCombineBehavior())
    {
    case  LLNotification::REPLACE_WITH_NEW:
        // Update the existing unique notification with the data from this particular instance...
        // This guarantees that duplicate notifications will be collapsed to the one
        // most recently triggered
        for (LLNotificationMap::iterator existing_it = mUniqueNotifications.find(pNotif->getName());
            existing_it != mUniqueNotifications.end();
            ++existing_it)
        {
            LLNotificationPtr existing_notification = existing_it->second;
            if (pNotif != existing_notification
                && pNotif->isEquivalentTo(existing_notification))
            {
                // copy notification instance data over to oldest instance
                // of this unique notification and update it
                existing_notification->updateFrom(pNotif);
                // then delete the new one
                cancel(pNotif);
            }
        }
        break;
    case  LLNotification::COMBINE_WITH_NEW:
        // Add to the existing unique notification with the data from this particular instance...
        // This guarantees that duplicate notifications will be collapsed to the one
        // most recently triggered
        for (LLNotificationMap::iterator existing_it = mUniqueNotifications.find(pNotif->getName());
            existing_it != mUniqueNotifications.end();
            ++existing_it)
        {
            LLNotificationPtr existing_notification = existing_it->second;
            if (pNotif != existing_notification
                && pNotif->isEquivalentTo(existing_notification))
            {
                // copy the notifications from the newest instance into the oldest
                existing_notification->mCombinedNotifications.push_back(pNotif);
                existing_notification->mCombinedNotifications.insert(existing_notification->mCombinedNotifications.end(),
                    pNotif->mCombinedNotifications.begin(), pNotif->mCombinedNotifications.end());

                // pop up again
                existing_notification->update();
            }
        }
        break;
    case LLNotification::KEEP_OLD:
        break;
    case LLNotification::CANCEL_OLD:
        // already handled by filter logic
        break;
    default:
        break;
    }

    return false;
}

LLNotificationChannelPtr LLNotifications::getChannel(const std::string& channelName)
{
    return LLNotificationChannelPtr(LLNotificationChannel::getInstance(channelName).get());
}


// this function is called once at construction time, after the object is constructed.
void LLNotifications::initSingleton()
{
    loadTemplates();
    loadVisibilityRules();
    createDefaultChannels();
}

void LLNotifications::cleanupSingleton()
{
    clear();
}

void LLNotifications::createDefaultChannels()
{
    LL_INFOS("Notifications") << "Generating default notification channels" << LL_ENDL;
    // now construct the various channels AFTER loading the notifications,
    // because the history channel is going to rewrite the stored notifications file
    mDefaultChannels.push_back(new LLNotificationChannel("Enabled", "",
        !boost::bind(&LLNotifications::getIgnoreAllNotifications, this)));
    mDefaultChannels.push_back(new LLNotificationChannel("Expiration", "Enabled",
        boost::bind(&LLNotifications::expirationFilter, this, _1)));
    mDefaultChannels.push_back(new LLNotificationChannel("Unexpired", "Enabled",
        !boost::bind(&LLNotifications::expirationFilter, this, _1))); // use negated bind
    mDefaultChannels.push_back(new LLNotificationChannel("Unique", "Unexpired",
        boost::bind(&LLNotifications::uniqueFilter, this, _1)));
    mDefaultChannels.push_back(new LLNotificationChannel("Ignore", "Unique",
        filterIgnoredNotifications));
    mDefaultChannels.push_back(new LLNotificationChannel("VisibilityRules", "Ignore",
        boost::bind(&LLNotifications::isVisibleByRules, this, _1)));
    mDefaultChannels.push_back(new LLNotificationChannel("Visible", "VisibilityRules",
        &LLNotificationFilters::includeEverything));
    mDefaultChannels.push_back(new LLPersistentNotificationChannel());

    // connect action methods to these channels
    getChannel("Enabled")->connectFailedFilter(&defaultResponse);
    getChannel("Expiration")->connectChanged(boost::bind(&LLNotifications::expirationHandler, this, _1));
    // uniqueHandler slot should be added as first slot of the signal due to
    // usage LLStopWhenHandled combiner in LLStandardSignal
    getChannel("Unique")->connectAtFrontChanged(boost::bind(&LLNotifications::uniqueHandler, this, _1));
    getChannel("Unique")->connectFailedFilter(boost::bind(&LLNotifications::failedUniquenessTest, this, _1));
    getChannel("Ignore")->connectFailedFilter(&handleIgnoredNotification);
    getChannel("VisibilityRules")->connectFailedFilter(&visibilityRuleMached);
}


LLNotificationTemplatePtr LLNotifications::getTemplate(const std::string& name)
{
    if (mTemplates.count(name))
    {
        return mTemplates[name];
    }
    else
    {
        return mTemplates["MissingAlert"];
    }
}

bool LLNotifications::templateExists(const std::string& name)
{
    return (mTemplates.count(name) != 0);
}

void LLNotifications::forceResponse(const LLNotification::Params& params, S32 option)
{
    LLNotificationPtr temp_notify(new LLNotification(params));
    LLSD response = temp_notify->getResponseTemplate();
    LLSD selected_item = temp_notify->getForm()->getElement(option);

    if (selected_item.isUndefined())
    {
        LL_WARNS("Notifications") << "Invalid option" << option << " for notification " << (std::string)params.name << LL_ENDL;
        return;
    }
    response[selected_item["name"].asString()] = true;

    temp_notify->respond(response);
}

LLNotifications::TemplateNames LLNotifications::getTemplateNames() const
{
    TemplateNames names;
    for (TemplateMap::const_iterator it = mTemplates.begin(); it != mTemplates.end(); ++it)
    {
        names.push_back(it->first);
    }
    return names;
}

typedef std::map<std::string, std::string> StringMap;
void replaceSubstitutionStrings(LLXMLNodePtr node, StringMap& replacements)
{
    // walk the list of attributes looking for replacements
    for (LLXMLAttribList::iterator it=node->mAttributes.begin();
         it != node->mAttributes.end(); ++it)
    {
        std::string value = it->second->getValue();
        if (value[0] == '$')
        {
            value.erase(0, 1);  // trim off the $
            std::string replacement;
            StringMap::const_iterator found = replacements.find(value);
            if (found != replacements.end())
            {
                replacement = found->second;
                LL_DEBUGS("Notifications") << "replaceSubstitutionStrings: value: \"" << value << "\" repl: \"" << replacement << "\"." << LL_ENDL;
                it->second->setValue(replacement);
            }
            else
            {
                LL_WARNS("Notifications") << "replaceSubstitutionStrings FAILURE: could not find replacement \"" << value << "\"." << LL_ENDL;
            }
        }
    }

    // now walk the list of children and call this recursively.
    for (LLXMLNodePtr child = node->getFirstChild();
         child.notNull(); child = child->getNextSibling())
    {
        replaceSubstitutionStrings(child, replacements);
    }
}

void replaceFormText(LLNotificationForm::Params& form, const std::string& pattern, const std::string& replace)
{
    if (form.ignore.isProvided() && form.ignore.text() == pattern)
    {
        form.ignore.text = replace;
    }

    for (LLNotificationForm::FormElement& element : form.form_elements.elements)
    {
        if (element.button.isChosen() && element.button.text() == pattern)
        {
            element.button.text = replace;
        }
    }
}

void addPathIfExists(const std::string& new_path, std::vector<std::string>& paths)
{
    if (gDirUtilp->fileExists(new_path))
    {
        paths.push_back(new_path);
    }
}

bool LLNotifications::loadTemplates()
{
    LL_INFOS("Notifications") << "Reading notifications template" << LL_ENDL;
    // Passing findSkinnedFilenames(constraint=LLDir::ALL_SKINS) makes it
    // output all relevant pathnames instead of just the ones from the most
    // specific skin.
    std::vector<std::string> search_paths =
        gDirUtilp->findSkinnedFilenames(LLDir::XUI, "notifications.xml", LLDir::ALL_SKINS);
    if (search_paths.empty())
    {
        LLError::LLUserWarningMsg::show(LLTrans::getString("MBMissingFile"));
        LL_ERRS() << "Problem finding notifications.xml" << LL_ENDL;
    }

    std::string base_filename = search_paths.front();
    LLXMLNodePtr root;
    BOOL success  = LLXMLNode::getLayeredXMLNode(root, search_paths);

    if (!success || root.isNull() || !root->hasName( "notifications" ))
    {
        LLError::LLUserWarningMsg::show(LLTrans::getString("MBMissingFile"));
        LL_ERRS() << "Problem reading XML from UI Notifications file: " << base_filename << LL_ENDL;
        return false;
    }

    LLNotificationTemplate::Notifications params;
    LLXUIParser parser;
    parser.readXUI(root, params, base_filename);

    if(!params.validateBlock())
    {
        LLError::LLUserWarningMsg::show(LLTrans::getString("MBMissingFile"));
        LL_ERRS() << "Problem reading XUI from UI Notifications file: " << base_filename << LL_ENDL;
        return false;
    }

    mTemplates.clear();

    for (const LLNotificationTemplate::GlobalString& string : params.strings)
    {
        mGlobalStrings[string.name] = string.value;
    }

    std::map<std::string, LLNotificationForm::Params> form_templates;

    for (const LLNotificationTemplate::Template& notification_template : params.templates)
    {
        form_templates[notification_template.name] = notification_template.form;
    }

    for (LLNotificationTemplate::Params& notification : params.notifications)
    {
        if (notification.form_ref.form_template.isChosen())
        {
            // replace form contents from template
            notification.form_ref.form = form_templates[notification.form_ref.form_template.name];
            if(notification.form_ref.form_template.yes_text.isProvided())
            {
                replaceFormText(notification.form_ref.form, "$yestext", notification.form_ref.form_template.yes_text);
            }
            if(notification.form_ref.form_template.no_text.isProvided())
            {
                replaceFormText(notification.form_ref.form, "$notext", notification.form_ref.form_template.no_text);
            }
            if(notification.form_ref.form_template.cancel_text.isProvided())
            {
                replaceFormText(notification.form_ref.form, "$canceltext", notification.form_ref.form_template.cancel_text);
            }
            if(notification.form_ref.form_template.help_text.isProvided())
            {
                replaceFormText(notification.form_ref.form, "$helptext", notification.form_ref.form_template.help_text);
            }
            if(notification.form_ref.form_template.ignore_text.isProvided())
            {
                replaceFormText(notification.form_ref.form, "$ignoretext", notification.form_ref.form_template.ignore_text);
            }
        }
        mTemplates[notification.name] = LLNotificationTemplatePtr(new LLNotificationTemplate(notification));
    }

    LL_INFOS("Notifications") << "...done" << LL_ENDL;

    return true;
}

bool LLNotifications::loadVisibilityRules()
{
    const std::string xml_filename = "notification_visibility.xml";
    // Note that here we're looking for the "en" version, the default
    // language, rather than the most localized version of this file.
    std::string full_filename = gDirUtilp->findSkinnedFilenameBaseLang(LLDir::XUI, xml_filename);

    LLNotificationVisibilityRule::Rules params;
    LLSimpleXUIParser parser;
    parser.readXUI(full_filename, params);

    if(!params.validateBlock())
    {
        LLError::LLUserWarningMsg::show(LLTrans::getString("MBMissingFile"));
        LL_ERRS() << "Problem reading UI Notification Visibility Rules file: " << full_filename << LL_ENDL;
        return false;
    }

    mVisibilityRules.clear();

    for (const LLNotificationVisibilityRule::Rule& rule : params.rules)
    {
        mVisibilityRules.push_back(LLNotificationVisibilityRulePtr(new LLNotificationVisibilityRule(rule)));
    }

    return true;
}

// Add a simple notification (from XUI)
void LLNotifications::addFromCallback(const LLSD& name)
{
    add(name.asString(), LLSD(), LLSD());
}

LLNotificationPtr LLNotifications::add(const std::string& name, const LLSD& substitutions, const LLSD& payload)
{
    LLNotification::Params::Functor functor_p;
    functor_p.name = name;
    return add(LLNotification::Params().name(name).substitutions(substitutions).payload(payload).functor(functor_p));
}

LLNotificationPtr LLNotifications::add(const std::string& name, const LLSD& substitutions, const LLSD& payload, const std::string& functor_name)
{
    LLNotification::Params::Functor functor_p;
    functor_p.name = functor_name;
    return add(LLNotification::Params().name(name)
                                        .substitutions(substitutions)
                                        .payload(payload)
                                        .functor(functor_p));
}

//virtual
LLNotificationPtr LLNotifications::add(const std::string& name, const LLSD& substitutions, const LLSD& payload, LLNotificationFunctorRegistry::ResponseFunctor functor)
{
    LLNotification::Params::Functor functor_p;
    functor_p.function = functor;
    return add(LLNotification::Params().name(name)
                                        .substitutions(substitutions)
                                        .payload(payload)
                                        .functor(functor_p));
}

// generalized add function that takes a parameter block object for more complex instantiations
LLNotificationPtr LLNotifications::add(const LLNotification::Params& p)
{
    LLNotificationPtr pNotif(new LLNotification(p));
    add(pNotif);
    return pNotif;
}


void LLNotifications::add(const LLNotificationPtr pNotif)
{
    if (pNotif == NULL) return;

    // first see if we already have it -- if so, that's a problem
    LLNotificationSet::iterator it=mItems.find(pNotif);
    if (it != mItems.end())
    {
        LL_ERRS() << "Notification added a second time to the master notification channel." << LL_ENDL;
    }

    updateItem(LLSD().with("sigtype", "add").with("id", pNotif->id()), pNotif);
}

void LLNotifications::load(const LLNotificationPtr pNotif)
{
    if (pNotif == NULL) return;

    // first see if we already have it -- if so, that's a problem
    LLNotificationSet::iterator it=mItems.find(pNotif);
    if (it != mItems.end())
    {
        LL_ERRS() << "Notification loaded a second time to the master notification channel." << LL_ENDL;
    }

    updateItem(LLSD().with("sigtype", "load").with("id", pNotif->id()), pNotif);
}

void LLNotifications::cancel(LLNotificationPtr pNotif)
{
    if (pNotif == NULL || pNotif->isCancelled()) return;

    LLNotificationSet::iterator it=mItems.find(pNotif);
    if (it != mItems.end())
    {
        pNotif->cancel();
        updateItem(LLSD().with("sigtype", "delete").with("id", pNotif->id()), pNotif);
    }
}

void LLNotifications::cancelByName(const std::string& name)
{
    LLMutexLock lock(&mItemsMutex);
    std::vector<LLNotificationPtr> notifs_to_cancel;
    for (LLNotificationSet::iterator it=mItems.begin(), end_it = mItems.end();
        it != end_it;
        ++it)
    {
        LLNotificationPtr pNotif = *it;
        if (pNotif->getName() == name)
        {
            notifs_to_cancel.push_back(pNotif);
        }
    }

    for (std::vector<LLNotificationPtr>::iterator it = notifs_to_cancel.begin(), end_it = notifs_to_cancel.end();
        it != end_it;
        ++it)
    {
        LLNotificationPtr pNotif = *it;
        pNotif->cancel();
        updateItem(LLSD().with("sigtype", "delete").with("id", pNotif->id()), pNotif);
    }
}

void LLNotifications::cancelByOwner(const LLUUID ownerId)
{
    LLMutexLock lock(&mItemsMutex);
    std::vector<LLNotificationPtr> notifs_to_cancel;
    for (LLNotificationSet::iterator it = mItems.begin(), end_it = mItems.end();
         it != end_it;
         ++it)
    {
        LLNotificationPtr pNotif = *it;
        if (pNotif && pNotif->getPayload().get("owner_id").asUUID() == ownerId)
        {
            notifs_to_cancel.push_back(pNotif);
        }
    }

    for (std::vector<LLNotificationPtr>::iterator it = notifs_to_cancel.begin(), end_it = notifs_to_cancel.end();
         it != end_it;
         ++it)
    {
        LLNotificationPtr pNotif = *it;
        pNotif->cancel();
        updateItem(LLSD().with("sigtype", "delete").with("id", pNotif->id()), pNotif);
    }
}

void LLNotifications::update(const LLNotificationPtr pNotif)
{
    LLNotificationSet::iterator it=mItems.find(pNotif);
    if (it != mItems.end())
    {
        updateItem(LLSD().with("sigtype", "change").with("id", pNotif->id()), pNotif);
    }
}


LLNotificationPtr LLNotifications::find(LLUUID uuid)
{
    LLNotificationPtr target = LLNotificationPtr(new LLNotification(LLNotification::Params().id(uuid)));
    LLNotificationSet::iterator it=mItems.find(target);
    if (it == mItems.end())
    {
        LL_DEBUGS("Notifications") << "Tried to dereference uuid '" << uuid << "' as a notification key but didn't find it." << LL_ENDL;
        return LLNotificationPtr((LLNotification*)NULL);
    }
    else
    {
        return *it;
    }
}

std::string LLNotifications::getGlobalString(const std::string& key) const
{
    GlobalStringMap::const_iterator it = mGlobalStrings.find(key);
    if (it != mGlobalStrings.end())
    {
        return it->second;
    }
    else
    {
        // if we don't have the key as a global, return the key itself so that the error
        // is self-diagnosing.
        return key;
    }
}

void LLNotifications::setIgnoreAllNotifications(bool setting)
{
    mIgnoreAllNotifications = setting;
}
bool LLNotifications::getIgnoreAllNotifications()
{
    return mIgnoreAllNotifications;
}

void LLNotifications::setIgnored(const std::string& name, bool ignored)
{
    LLNotificationTemplatePtr templatep = getTemplate(name);
    templatep->mForm->setIgnored(ignored);
}

bool LLNotifications::getIgnored(const std::string& name)
{
    LLNotificationTemplatePtr templatep = getTemplate(name);
    return (mIgnoreAllNotifications) || ( (templatep->mForm->getIgnoreType() != LLNotificationForm::IGNORE_NO) && (templatep->mForm->getIgnored()) );
}

bool LLNotifications::isVisibleByRules(LLNotificationPtr n)
{
    if(n->isRespondedTo())
    {
        // This avoids infinite recursion in the case where the filter calls respond()
        return true;
    }

    VisibilityRuleList::iterator it;

    for(it = mVisibilityRules.begin(); it != mVisibilityRules.end(); it++)
    {
        // An empty type/tag/name string will match any notification, so only do the comparison when the string is non-empty in the rule.
        LL_DEBUGS("Notifications")
            << "notification \"" << n->getName() << "\" "
            << "testing against " << ((*it)->mVisible?"show":"hide") << " rule, "
            << "name = \"" << (*it)->mName << "\" "
            << "tag = \"" << (*it)->mTag << "\" "
            << "type = \"" << (*it)->mType << "\" "
            << LL_ENDL;

        if(!(*it)->mType.empty())
        {
            if((*it)->mType != n->getType())
            {
                // Type doesn't match, so skip this rule.
                continue;
            }
        }

        if(!(*it)->mTag.empty())
        {
            // check this notification's tag(s) against it->mTag and continue if no match is found.
            if(!n->matchesTag((*it)->mTag))
            {
                // This rule's non-empty tag didn't match one of the notification's tags.  Skip this rule.
                continue;
            }
        }

        if(!(*it)->mName.empty())
        {
            // check this notification's name against the notification's name and continue if no match is found.
            if((*it)->mName != n->getName())
            {
                // This rule's non-empty name didn't match the notification.  Skip this rule.
                continue;
            }
        }

        // If we got here, the rule matches.  Don't evaluate subsequent rules.
        if(!(*it)->mVisible)
        {
            // This notification is being hidden.

            if((*it)->mResponse.empty())
            {
                // Response property is empty.  Cancel this notification.
                LL_DEBUGS("Notifications") << "cancelling notification " << n->getName() << LL_ENDL;

                cancel(n);
            }
            else
            {
                // Response property is not empty.  Return the specified response.
                LLSD response = n->getResponseTemplate(LLNotification::WITHOUT_DEFAULT_BUTTON);
                // TODO: verify that the response template has an item with the correct name
                response[(*it)->mResponse] = true;

                LL_DEBUGS("Notifications") << "responding to notification " << n->getName() << " with response = " << response << LL_ENDL;

                n->respond(response);
            }

            return false;
        }

        // If we got here, exit the loop and return true.
        break;
    }

    LL_DEBUGS("Notifications") << "allowing notification " << n->getName() << LL_ENDL;

    return true;
}


// ---
// END OF LLNotifications implementation
// =========================================================

std::ostream& operator<<(std::ostream& s, const LLNotification& notification)
{
    s << notification.summarize();
    return s;
}

void LLPostponedNotification::lookupName(const LLUUID& id,
                                         bool is_group)
{
<<<<<<< HEAD
	if (is_group)
	{
		gCacheName->getGroup(id,
			boost::bind(&LLPostponedNotification::onGroupNameCache,
				this, _1, _2, _3));
	}
	else
	{
		mFromId = id; // <FS:Ansariel> FIRE-29943: Item shared messaged logging to wrong IM logfile if user is offline
		fetchAvatarName(id);
	}
=======
    if (is_group)
    {
        gCacheName->getGroup(id,
            boost::bind(&LLPostponedNotification::onGroupNameCache,
                this, _1, _2, _3));
    }
    else
    {
        fetchAvatarName(id);
    }
>>>>>>> 38c2a5bd
}

void LLPostponedNotification::onGroupNameCache(const LLUUID& id,
                                               const std::string& full_name,
                                               bool is_group)
{
    finalizeName(full_name);
}

void LLPostponedNotification::fetchAvatarName(const LLUUID& id)
{
    if (id.notNull())
    {
        if (mAvatarNameCacheConnection.connected())
        {
            mAvatarNameCacheConnection.disconnect();
        }

        mAvatarNameCacheConnection = LLAvatarNameCache::get(id, boost::bind(&LLPostponedNotification::onAvatarNameCache, this, _1, _2));
    }
}

void LLPostponedNotification::onAvatarNameCache(const LLUUID& agent_id,
                                                const LLAvatarName& av_name)
{
    mAvatarNameCacheConnection.disconnect();

    std::string name = av_name.getCompleteName();

    // from PE merge - we should figure out if this is the right thing to do
    if (name.empty())
    {
        LL_WARNS("Notifications") << "Empty name received for Id: " << agent_id << LL_ENDL;
        name = SYSTEM_FROM;
    }

    finalizeName(name);
}

void LLPostponedNotification::finalizeName(const std::string& name)
{
    mName = name;
    modifyNotificationParams();
    LLNotifications::instance().add(mParams);
    cleanup();
}<|MERGE_RESOLUTION|>--- conflicted
+++ resolved
@@ -84,22 +84,13 @@
 }
 
 LLNotificationForm::FormInput::FormInput()
-<<<<<<< HEAD
-:	type("type"),
-	text("text"),
-	is_default("default"),
-	max_length_chars("max_length_chars"),
-	allow_emoji("allow_emoji"),
-	width("width", 0),
-	value("value")
-=======
 :   type("type"),
     text("text"),
+    is_default("default"),
     max_length_chars("max_length_chars"),
     allow_emoji("allow_emoji"),
     width("width", 0),
     value("value")
->>>>>>> 38c2a5bd
 {}
 
 LLNotificationForm::FormElement::FormElement()
@@ -194,69 +185,6 @@
 
 LLNotificationForm::LLNotificationForm( const LLNotificationForm& other )
 {
-<<<<<<< HEAD
-	mFormData 	   = other.mFormData;
-	mIgnore 	   = other.mIgnore;
-	mIgnoreMsg 	   = other.mIgnoreMsg;
-	mIgnoreSetting = other.mIgnoreSetting;
-	mInvertSetting = other.mInvertSetting;
-}
-
-LLNotificationForm::LLNotificationForm(const std::string& name, const LLNotificationForm::Params& p) 
-:	mIgnore(IGNORE_NO),
-	mInvertSetting(false) // ignore settings by default mean true=show, false=ignore
-{
-	LLUI *ui_inst = LLUI::getInstance();
-	if (p.ignore.isProvided() && ui_inst->mSettingGroups["ignores"] && ui_inst->mSettingGroups["config"])
-	{
-		// For all cases but IGNORE_CHECKBOX_ONLY this is name for use in preferences
-		mIgnoreMsg = p.ignore.text;
-
-		if (p.ignore.checkbox_only)
-		{
-			mIgnore = IGNORE_CHECKBOX_ONLY;
-		}
-		else if (!p.ignore.save_option)
-		{
-			mIgnore = p.ignore.session_only ? IGNORE_WITH_DEFAULT_RESPONSE_SESSION_ONLY : IGNORE_WITH_DEFAULT_RESPONSE;
-		}
-		else
-		{
-			// remember last option chosen by user and automatically respond with that in the future
-			mIgnore = IGNORE_WITH_LAST_RESPONSE;
-			ui_inst->mSettingGroups["ignores"]->declareLLSD(std::string("Default") + name, "", std::string("Default response for notification " + name));
-		}
-
-		BOOL show_notification = TRUE;
-		if (p.ignore.control.isProvided())
-		{
-			mIgnoreSetting = ui_inst->mSettingGroups["config"]->getControl(p.ignore.control);
-			mInvertSetting = p.ignore.invert_control;
-		}
-		else if (mIgnore > IGNORE_NO)
-		{
-			ui_inst->mSettingGroups["ignores"]->declareBOOL(name, show_notification, "Show notification with this name", LLControlVariable::PERSIST_NONDFT);
-			mIgnoreSetting = ui_inst->mSettingGroups["ignores"]->getControl(name);
-		}
-	}
-
-	LLParamSDParser parser;
-	parser.writeSD(mFormData, p.form_elements);
-
-	for (LLSD::array_iterator it = mFormData.beginArray(), end_it = mFormData.endArray();
-		it != end_it;
-		++it)
-	{
-		// lift contents of form element up a level, since element type is already encoded in "type" param
-		if (it->isMap() && it->beginMap() != it->endMap())
-		{
-			*it = it->beginMap()->second;
-		}
-	}
-
-	LL_DEBUGS("Notifications") << name << LL_ENDL;
-	LL_DEBUGS("Notifications") << ll_pretty_print_sd(mFormData) << LL_ENDL;
-=======
     mFormData      = other.mFormData;
     mIgnore        = other.mIgnore;
     mIgnoreMsg     = other.mIgnoreMsg;
@@ -268,12 +196,12 @@
 :   mIgnore(IGNORE_NO),
     mInvertSetting(false) // ignore settings by default mean true=show, false=ignore
 {
-    if (p.ignore.isProvided())
+    LLUI *ui_inst = LLUI::getInstance();
+    if (p.ignore.isProvided() && ui_inst->mSettingGroups["ignores"] && ui_inst->mSettingGroups["config"])
     {
         // For all cases but IGNORE_CHECKBOX_ONLY this is name for use in preferences
         mIgnoreMsg = p.ignore.text;
 
-        LLUI *ui_inst = LLUI::getInstance();
         if (p.ignore.checkbox_only)
         {
             mIgnore = IGNORE_CHECKBOX_ONLY;
@@ -318,7 +246,6 @@
 
     LL_DEBUGS("Notifications") << name << LL_ENDL;
     LL_DEBUGS("Notifications") << ll_pretty_print_sd(mFormData) << LL_ENDL;
->>>>>>> 38c2a5bd
 }
 
 LLNotificationForm::LLNotificationForm(const LLSD& sd)
@@ -512,14 +439,7 @@
     mFadeToast(p.fade_toast),
     mSoundName("")
 {
-<<<<<<< HEAD
-	if (p.sound.isProvided() && LLUI::getInstance()->mSettingGroups["config"]
-		&& LLUI::getInstance()->mSettingGroups["config"]->controlExists(p.sound))
-	{
-		mSoundName = p.sound;
-	}
-=======
-    if (p.sound.isProvided()
+    if (p.sound.isProvided() && LLUI::getInstance()->mSettingGroups["config"]
         && LLUI::getInstance()->mSettingGroups["config"]->controlExists(p.sound))
     {
         mSoundName = p.sound;
@@ -531,7 +451,6 @@
     }
 
     LL_DEBUGS("Notifications") << "notification \"" << mName << "\": tag count is " << p.tags.size() << LL_ENDL;
->>>>>>> 38c2a5bd
 
     for (const LLNotificationTemplate::Tag& tag : p.tags)
     {
@@ -1013,7 +932,7 @@
 // [SL:KB] - Patch: UI-Notifications | Checked: 2011-04-11 (Catznip-2.5.0a) | Added: Catznip-2.5.0a
 bool LLNotification::hasLabel() const
 {
-	return !mTemplatep->mLabel.empty();
+    return !mTemplatep->mLabel.empty();
 }
 // [/SL:KB]
 
@@ -1331,14 +1250,9 @@
 :   LLNotificationChannelBase(LLNotificationFilters::includeEverything),
     mIgnoreAllNotifications(false)
 {
-<<<<<<< HEAD
-	// <FS:Ansariel> Disable test API
+    // <FS:Ansariel> Disable test API
         //mListener.reset(new LLNotificationsListener(*this));
-	LLUICtrl::CommitCallbackRegistry::currentRegistrar().add("Notification.Show", boost::bind(&LLNotifications::addFromCallback, this, _2));
-=======
-        mListener.reset(new LLNotificationsListener(*this));
     LLUICtrl::CommitCallbackRegistry::currentRegistrar().add("Notification.Show", boost::bind(&LLNotifications::addFromCallback, this, _2));
->>>>>>> 38c2a5bd
 
     // touch the instance tracker for notification channels, so that it will still be around in our destructor
     LLInstanceTracker<LLNotificationChannel, std::string>::instanceCount();
@@ -2046,19 +1960,6 @@
 void LLPostponedNotification::lookupName(const LLUUID& id,
                                          bool is_group)
 {
-<<<<<<< HEAD
-	if (is_group)
-	{
-		gCacheName->getGroup(id,
-			boost::bind(&LLPostponedNotification::onGroupNameCache,
-				this, _1, _2, _3));
-	}
-	else
-	{
-		mFromId = id; // <FS:Ansariel> FIRE-29943: Item shared messaged logging to wrong IM logfile if user is offline
-		fetchAvatarName(id);
-	}
-=======
     if (is_group)
     {
         gCacheName->getGroup(id,
@@ -2067,9 +1968,9 @@
     }
     else
     {
+        mFromId = id; // <FS:Ansariel> FIRE-29943: Item shared messaged logging to wrong IM logfile if user is offline
         fetchAvatarName(id);
     }
->>>>>>> 38c2a5bd
 }
 
 void LLPostponedNotification::onGroupNameCache(const LLUUID& id,
