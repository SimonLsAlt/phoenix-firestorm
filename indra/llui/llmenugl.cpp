/**
 * @file llmenugl.cpp
 * @brief LLMenuItemGL base class
 *
 * $LicenseInfo:firstyear=2001&license=viewerlgpl$
 * Second Life Viewer Source Code
 * Copyright (C) 2010, Linden Research, Inc.
 *
 * This library is free software; you can redistribute it and/or
 * modify it under the terms of the GNU Lesser General Public
 * License as published by the Free Software Foundation;
 * version 2.1 of the License only.
 *
 * This library is distributed in the hope that it will be useful,
 * but WITHOUT ANY WARRANTY; without even the implied warranty of
 * MERCHANTABILITY or FITNESS FOR A PARTICULAR PURPOSE.  See the GNU
 * Lesser General Public License for more details.
 *
 * You should have received a copy of the GNU Lesser General Public
 * License along with this library; if not, write to the Free Software
 * Foundation, Inc., 51 Franklin Street, Fifth Floor, Boston, MA  02110-1301  USA
 *
 * Linden Research, Inc., 945 Battery Street, San Francisco, CA  94111  USA
 * $/LicenseInfo$
 */

//*****************************************************************************
//
// This file contains the opengl based menu implementation.
//
// NOTES: A menu label is split into 4 columns. The left column, the
// label colum, the accelerator column, and the right column. The left
// column is used for displaying boolean values for toggle and check
// controls. The right column is used for submenus.
//
//*****************************************************************************

//#include "llviewerprecompiledheaders.h"
#include "linden_common.h"

#include "llmenugl.h"

#include "llgl.h"
#include "llmath.h"
#include "llrender.h"
#include "llfocusmgr.h"
#include "llcoord.h"
#include "llwindow.h"
#include "llcriticaldamp.h"
#include "lluictrlfactory.h"

#include "llbutton.h"
#include "llfontgl.h"
#include "llresmgr.h"
#include "lltrans.h"
#include "llui.h"

#include "llstl.h"

#include "v2math.h"
#include <set>
#include <boost/tokenizer.hpp>

// static
LLMenuHolderGL *LLMenuGL::sMenuContainer = NULL;
view_listener_t::listener_map_t view_listener_t::sListeners;

S32 MENU_BAR_HEIGHT = 18;
S32 MENU_BAR_WIDTH = 410;

///============================================================================
/// Local function declarations, constants, enums, and typedefs
///============================================================================

const S32 LABEL_BOTTOM_PAD_PIXELS = 2;

const U32 LEFT_PAD_PIXELS = 3;
const U32 LEFT_WIDTH_PIXELS = 15;
const U32 LEFT_PLAIN_PIXELS = LEFT_PAD_PIXELS + LEFT_WIDTH_PIXELS;

const U32 RIGHT_PAD_PIXELS = 7;
const U32 RIGHT_WIDTH_PIXELS = 15;
const U32 RIGHT_PLAIN_PIXELS = RIGHT_PAD_PIXELS + RIGHT_WIDTH_PIXELS;

const U32 PLAIN_PAD_PIXELS = LEFT_PAD_PIXELS + LEFT_WIDTH_PIXELS + RIGHT_PAD_PIXELS + RIGHT_WIDTH_PIXELS;

const U32 BRIEF_PAD_PIXELS = 2;

const U32 SEPARATOR_HEIGHT_PIXELS = 8;
const S32 TEAROFF_SEPARATOR_HEIGHT_PIXELS = 10;
const S32 MENU_ITEM_PADDING = 4;

const std::string SEPARATOR_NAME("separator");
const std::string VERTICAL_SEPARATOR_LABEL( "|" );

const std::string LLMenuGL::BOOLEAN_TRUE_PREFIX( "\xE2\x9C\x94" ); // U+2714 HEAVY CHECK MARK
const std::string LLMenuGL::BRANCH_SUFFIX( "\xe2\x96\xb8" ); // U+25B6 BLACK RIGHT-POINTING TRIANGLE
const std::string LLMenuGL::ARROW_UP  ("^^^^^^^");
const std::string LLMenuGL::ARROW_DOWN("vvvvvvv");

const F32 MAX_MOUSE_SLOPE_SUB_MENU = 0.9f;

BOOL LLMenuGL::sKeyboardMode = FALSE;

LLHandle<LLView> LLMenuHolderGL::sItemLastSelectedHandle;
LLFrameTimer LLMenuHolderGL::sItemActivationTimer;

const F32 ACTIVATE_HIGHLIGHT_TIME = 0.3f;

static MenuRegistry::Register<LLMenuItemGL> register_menu_item("menu_item");
static MenuRegistry::Register<LLMenuItemSeparatorGL> register_separator("menu_item_separator");
static MenuRegistry::Register<LLMenuItemCallGL> register_menu_item_call("menu_item_call");
static MenuRegistry::Register<LLMenuItemCheckGL> register_menu_item_check("menu_item_check");
// Created programmatically but we need to specify custom colors in xml
static MenuRegistry::Register<LLMenuItemTearOffGL> register_menu_item_tear_off("menu_item_tear_off");
static MenuRegistry::Register<LLMenuGL> register_menu("menu");

static LLDefaultChildRegistry::Register<LLMenuGL> register_menu_default("menu");



///============================================================================
/// Class LLMenuItemGL
///============================================================================

LLMenuItemGL::Params::Params()
:   shortcut("shortcut"),
    jump_key("jump_key", KEY_NONE),
    use_mac_ctrl("use_mac_ctrl", false),
    allow_key_repeat("allow_key_repeat", false),
    rect("rect"),
    left("left"),
    top("top"),
    right("right"),
    bottom("bottom"),
    width("width"),
    height("height"),
    bottom_delta("bottom_delta"),
    left_delta("left_delta"),
    enabled_color("enabled_color"),
    disabled_color("disabled_color"),
    highlight_bg_color("highlight_bg_color"),
    highlight_fg_color("highlight_fg_color")
{
    changeDefault(mouse_opaque, true);
}

// Default constructor
LLMenuItemGL::LLMenuItemGL(const LLMenuItemGL::Params& p)
:   LLUICtrl(p),
    mJumpKey(p.jump_key),
    mAllowKeyRepeat(p.allow_key_repeat),
    mHighlight( FALSE ),
    mGotHover( FALSE ),
    mBriefItem( FALSE ),
    mDrawTextDisabled( FALSE ),
    mFont(p.font),
    mAcceleratorKey(KEY_NONE),
    mAcceleratorMask(MASK_NONE),
    mLabel(p.label.isProvided() ? p.label() : p.name()),
    mEnabledColor(p.enabled_color()),
    mDisabledColor(p.disabled_color()),
    mHighlightBackground(p.highlight_bg_color()),
    mHighlightForeground(p.highlight_fg_color())
{
#ifdef LL_DARWIN
    // See if this Mac accelerator should really use the ctrl key and not get mapped to cmd
    BOOL useMacCtrl = p.use_mac_ctrl;
#endif // LL_DARWIN

    std::string shortcut = p.shortcut;
    if (shortcut.find("control") != shortcut.npos)
    {
#ifdef LL_DARWIN
        if ( useMacCtrl )
        {
            mAcceleratorMask |= MASK_MAC_CONTROL;
        }
#endif // LL_DARWIN
        mAcceleratorMask |= MASK_CONTROL;
    }
    if (shortcut.find("alt") != shortcut.npos)
    {
        mAcceleratorMask |= MASK_ALT;
    }
    if (shortcut.find("shift") != shortcut.npos)
    {
        mAcceleratorMask |= MASK_SHIFT;
    }
    S32 pipe_pos = shortcut.rfind("|");
    std::string key_str = shortcut.substr(pipe_pos+1);

    LLKeyboard::keyFromString(key_str, &mAcceleratorKey);

    LL_DEBUGS("HotKeys") << "Process short cut key: shortcut: " << shortcut
        << ", key str: " << key_str
        << ", accelerator mask: " << mAcceleratorMask
        << ", accelerator key: " << mAcceleratorKey
        << LL_ENDL;
}

//virtual
void LLMenuItemGL::setValue(const LLSD& value)
{
    setLabel(value.asString());
}

//virtual
LLSD LLMenuItemGL::getValue() const
{
    return getLabel();
}

//virtual
bool LLMenuItemGL::hasAccelerator(const KEY &key, const MASK &mask) const
{
    return (mAcceleratorKey == key) && (mAcceleratorMask == mask);
}

//virtual
BOOL LLMenuItemGL::handleAcceleratorKey(KEY key, MASK mask)
{
    if( getEnabled() && (!gKeyboard->getKeyRepeated(key) || mAllowKeyRepeat) && (key == mAcceleratorKey) && (mask == (mAcceleratorMask & MASK_NORMALKEYS)) )
    {
        onCommit();
        return TRUE;
    }
    return FALSE;
}

BOOL LLMenuItemGL::handleHover(S32 x, S32 y, MASK mask)
{
    getWindow()->setCursor(UI_CURSOR_ARROW);
    return TRUE;
}

//virtual
BOOL LLMenuItemGL::handleRightMouseDown(S32 x, S32 y, MASK mask)
{
    return LLUICtrl::handleRightMouseDown(x,y,mask);
}

void LLMenuItemGL::onMouseEnter(S32 x, S32 y, MASK mask)
{
    setHover(TRUE);
    LLUICtrl::onMouseEnter(x,y,mask);
}

void LLMenuItemGL::onMouseLeave(S32 x, S32 y, MASK mask)
{
    setHover(FALSE);
    LLUICtrl::onMouseLeave(x,y,mask);
}

//virtual
BOOL LLMenuItemGL::handleRightMouseUp(S32 x, S32 y, MASK mask)
{
    // If this event came from a right-click context menu spawn,
    // process as a left-click to allow menu items to be hit
    if (LLMenuHolderGL::sContextMenuSpawnPos.mX != S32_MAX
        || LLMenuHolderGL::sContextMenuSpawnPos.mY != S32_MAX)
    {
        BOOL handled = handleMouseUp(x, y, mask);
        return handled;
    }
    return LLUICtrl::handleRightMouseUp(x,y,mask);
}

// This function checks to see if the accelerator key is already in use;
// if not, it will be added to the list
BOOL LLMenuItemGL::addToAcceleratorList(std::list <LLMenuKeyboardBinding*> *listp)
{
    LLMenuKeyboardBinding *accelerator = NULL;

    if (mAcceleratorKey != KEY_NONE)
    {
        std::list<LLMenuKeyboardBinding*>::iterator list_it;
        for (list_it = listp->begin(); list_it != listp->end(); ++list_it)
        {
            accelerator = *list_it;
            if ((accelerator->mKey == mAcceleratorKey) && (accelerator->mMask == (mAcceleratorMask & MASK_NORMALKEYS)))
            {

            // *NOTE: get calling code to throw up warning or route
            // warning messages back to app-provided output
            //  std::string warning;
            //  warning.append("Duplicate key binding <");
            //  appendAcceleratorString( warning );
            //  warning.append("> for menu items:\n    ");
            //  warning.append(accelerator->mName);
            //  warning.append("\n    ");
            //  warning.append(mLabel);

            //  LL_WARNS() << warning << LL_ENDL;
            //  LLAlertDialog::modalAlert(warning);
                return FALSE;
            }
        }
        if (!accelerator)
        {
            accelerator = new LLMenuKeyboardBinding;
            if (accelerator)
            {
                accelerator->mKey = mAcceleratorKey;
                accelerator->mMask = (mAcceleratorMask & MASK_NORMALKEYS);
//              accelerator->mName = mLabel;
            }
            listp->push_back(accelerator);//addData(accelerator);
        }
    }
    return TRUE;
}

// This function appends the character string representation of
// the current accelerator key and mask to the provided string.
void LLMenuItemGL::appendAcceleratorString( std::string& st ) const
{
    st = LLKeyboard::stringFromAccelerator( mAcceleratorMask, mAcceleratorKey );
    LL_DEBUGS("HotKeys") << "appendAcceleratorString: " << st << LL_ENDL;
}

void LLMenuItemGL::setJumpKey(KEY key)
{
    mJumpKey = LLStringOps::toUpper((char)key);
}


// virtual
U32 LLMenuItemGL::getNominalHeight( void ) const
{
    return mFont->getLineHeight() + MENU_ITEM_PADDING;
}

//virtual
void LLMenuItemGL::setBriefItem(BOOL brief)
{
    mBriefItem = brief;
}

//virtual
BOOL LLMenuItemGL::isBriefItem() const
{
    return mBriefItem;
}

// Get the parent menu for this item
LLMenuGL* LLMenuItemGL::getMenu() const
{
    return (LLMenuGL*) getParent();
}


// getNominalWidth() - returns the normal width of this control in
// pixels - this is used for calculating the widest item, as well as
// for horizontal arrangement.
U32 LLMenuItemGL::getNominalWidth( void ) const
{
    U32 width;

    if (mBriefItem)
    {
        width = BRIEF_PAD_PIXELS;
    }
    else
    {
        width = PLAIN_PAD_PIXELS;
    }

    if( KEY_NONE != mAcceleratorKey )
    {
        width += getMenu()->getShortcutPad();
        std::string temp;
        appendAcceleratorString( temp );
        width += mFont->getWidth( temp );
    }
    width += mFont->getWidth( mLabel.getWString().c_str() );
    return width;
}

// called to rebuild the draw label
void LLMenuItemGL::buildDrawLabel( void )
{
    mDrawAccelLabel.clear();
    std::string st = mDrawAccelLabel.getString();
    appendAcceleratorString( st );
    mDrawAccelLabel = st;
}

void LLMenuItemGL::onCommit( void )
{
    // Check torn-off status to allow left-arrow keyboard navigation back
    // to parent menu.
    // Also, don't hide if item triggered by keyboard shortcut (and hence
    // parent not visible).
    if (!getMenu()->getTornOff()
        && getMenu()->getVisible())
    {
        LLMenuGL::sMenuContainer->hideMenus();
    }

    LLUICtrl::onCommit();
}

// set the hover status (called by it's menu)
 void LLMenuItemGL::setHighlight( BOOL highlight )
{
    if (highlight)
    {
        getMenu()->clearHoverItem();
    }

    if (mHighlight != highlight)
    {
        dirtyRect();
    }

    mHighlight = highlight;
}


BOOL LLMenuItemGL::handleKeyHere( KEY key, MASK mask )
{
    if (getHighlight() &&
        getMenu()->isOpen())
    {
        if (key == KEY_UP)
        {
            // switch to keyboard navigation mode
            LLMenuGL::setKeyboardMode(TRUE);

            getMenu()->highlightPrevItem(this);
            return TRUE;
        }
        else if (key == KEY_DOWN)
        {
            // switch to keyboard navigation mode
            LLMenuGL::setKeyboardMode(TRUE);

            getMenu()->highlightNextItem(this);
            return TRUE;
        }
        else if (key == KEY_RETURN && mask == MASK_NONE)
        {
            // switch to keyboard navigation mode
            LLMenuGL::setKeyboardMode(TRUE);

            onCommit();
            return TRUE;
        }
    }

    return FALSE;
}

BOOL LLMenuItemGL::handleMouseUp( S32 x, S32 y, MASK mask)
{
    // switch to mouse navigation mode
    LLMenuGL::setKeyboardMode(FALSE);

    onCommit();
    make_ui_sound("UISndClickRelease");
    return LLView::handleMouseUp(x, y, mask);
}

BOOL LLMenuItemGL::handleMouseDown( S32 x, S32 y, MASK mask)
{
    // switch to mouse navigation mode
    LLMenuGL::setKeyboardMode(FALSE);

    setHighlight(TRUE);
    return LLView::handleMouseDown(x, y, mask);
}

BOOL LLMenuItemGL::handleScrollWheel( S32 x, S32 y, S32 clicks )
{
    // If the menu is scrollable let it handle the wheel event.
    return !getMenu()->isScrollable();
}

void LLMenuItemGL::draw( void )
{
    // *FIX: This can be optimized by using switches. Want to avoid
    // that until the functionality is finalized.

    // HACK: Brief items don't highlight.  Pie menu takes care of it.  JC
    // let disabled items be highlighted, just don't draw them as such
    if( getEnabled() && getHighlight() && !mBriefItem)
    {
        gGL.color4fv( mHighlightBackground.get().mV );

        gl_rect_2d( 0, getRect().getHeight(), getRect().getWidth(), 0 );
    }

    LLColor4 color;

    if ( getEnabled() && getHighlight() )
    {
        color = mHighlightForeground.get();
    }
    else if( getEnabled() && !mDrawTextDisabled )
    {
        color = mEnabledColor.get();
    }
    else
    {
        color = mDisabledColor.get();
    }

    // Highlight if needed
    if( ll::ui::SearchableControl::getHighlighted() )
        color = ll::ui::SearchableControl::getHighlightColor();

    // Draw the text on top.
    if (mBriefItem)
    {
        mFont->render( mLabel, 0, BRIEF_PAD_PIXELS / 2, 0, color,
                       LLFontGL::LEFT, LLFontGL::BOTTOM, LLFontGL::NORMAL);
    }
    else
    {
        if( !mDrawBoolLabel.empty() )
        {
            mFont->render( mDrawBoolLabel.getWString(), 0, (F32)LEFT_PAD_PIXELS, ((F32)MENU_ITEM_PADDING / 2.f), color,
                           LLFontGL::LEFT, LLFontGL::BOTTOM, LLFontGL::NORMAL, LLFontGL::NO_SHADOW, S32_MAX, S32_MAX, NULL, FALSE );
        }
        mFont->render( mLabel.getWString(), 0, (F32)LEFT_PLAIN_PIXELS, ((F32)MENU_ITEM_PADDING / 2.f), color,
                       LLFontGL::LEFT, LLFontGL::BOTTOM, LLFontGL::NORMAL, LLFontGL::NO_SHADOW, S32_MAX, S32_MAX, NULL, FALSE );
        if( !mDrawAccelLabel.empty() )
        {
            mFont->render( mDrawAccelLabel.getWString(), 0, (F32)getRect().mRight - (F32)RIGHT_PLAIN_PIXELS, ((F32)MENU_ITEM_PADDING / 2.f), color,
                           LLFontGL::RIGHT, LLFontGL::BOTTOM, LLFontGL::NORMAL, LLFontGL::NO_SHADOW, S32_MAX, S32_MAX, NULL, FALSE );
        }
        if( !mDrawBranchLabel.empty() )
        {
            mFont->render( mDrawBranchLabel.getWString(), 0, (F32)getRect().mRight - (F32)RIGHT_PAD_PIXELS, ((F32)MENU_ITEM_PADDING / 2.f), color,
                           LLFontGL::RIGHT, LLFontGL::BOTTOM, LLFontGL::NORMAL, LLFontGL::NO_SHADOW, S32_MAX, S32_MAX, NULL, FALSE );
        }
    }

    // underline "jump" key only when keyboard navigation has been initiated
    if (getMenu()->jumpKeysActive() && LLMenuGL::getKeyboardMode())
    {
        std::string upper_case_label = mLabel.getString();
        LLStringUtil::toUpper(upper_case_label);
        std::string::size_type offset = upper_case_label.find(mJumpKey);
        if (offset != std::string::npos)
        {
            S32 x_begin = LEFT_PLAIN_PIXELS + mFont->getWidth(mLabel, 0, offset);
            S32 x_end = LEFT_PLAIN_PIXELS + mFont->getWidth(mLabel, 0, offset + 1);
            gl_line_2d(x_begin, (MENU_ITEM_PADDING / 2) + 1, x_end, (MENU_ITEM_PADDING / 2) + 1);
        }
    }
}

BOOL LLMenuItemGL::setLabelArg( const std::string& key, const LLStringExplicit& text )
{
    mLabel.setArg(key, text);
    return TRUE;
}

void LLMenuItemGL::onVisibilityChange(BOOL new_visibility)
{
    if (getMenu())
    {
        getMenu()->needsArrange();
    }
    LLView::onVisibilityChange(new_visibility);
}

//~~~~~~~~~~~~~~~~~~~~~~~~~~~~~~~~~~~~~~~~~~~~~~~~~~~~~~~~~~~~~~~~~~~~~~~~~~~~~
// Class LLMenuItemSeparatorGL
//
// This class represents a separator.
//~~~~~~~~~~~~~~~~~~~~~~~~~~~~~~~~~~~~~~~~~~~~~~~~~~~~~~~~~~~~~~~~~~~~~~~~~~~~~
LLMenuItemSeparatorGL::Params::Params()
    : on_visible("on_visible")
{
}

LLMenuItemSeparatorGL::LLMenuItemSeparatorGL(const LLMenuItemSeparatorGL::Params& p) :
    LLMenuItemGL( p )
{
    if (p.on_visible.isProvided())
    {
        mVisibleSignal.connect(initEnableCallback(p.on_visible));
    }
}

//virtual
U32 LLMenuItemSeparatorGL::getNominalHeight( void ) const
{
    return SEPARATOR_HEIGHT_PIXELS;
}

void LLMenuItemSeparatorGL::draw( void )
{
    gGL.color4fv( mDisabledColor.get().mV );
    const S32 y = getRect().getHeight() / 2;
    const S32 PAD = 6;
    gl_line_2d( PAD, y, getRect().getWidth() - PAD, y );
}

void LLMenuItemSeparatorGL::buildDrawLabel( void )
{
    if (mVisibleSignal.num_slots() > 0)
    {
        bool visible = mVisibleSignal(this, LLSD());
        setVisible(visible);
    }
}

BOOL LLMenuItemSeparatorGL::handleMouseDown(S32 x, S32 y, MASK mask)
{
    LLMenuGL* parent_menu = getMenu();
    if (y > getRect().getHeight() / 2)
    {
        // the menu items are in the child list in bottom up order
        LLView* prev_menu_item = parent_menu->findNextSibling(this);
        return (prev_menu_item && prev_menu_item->getVisible() && prev_menu_item->getEnabled()) ? prev_menu_item->handleMouseDown(x, prev_menu_item->getRect().getHeight(), mask) : FALSE;
    }
    else
    {
        LLView* next_menu_item = parent_menu->findPrevSibling(this);
        return (next_menu_item && next_menu_item->getVisible() && next_menu_item->getEnabled()) ? next_menu_item->handleMouseDown(x, 0, mask) : FALSE;
    }
}

BOOL LLMenuItemSeparatorGL::handleMouseUp(S32 x, S32 y, MASK mask)
{
    LLMenuGL* parent_menu = getMenu();
    if (y > getRect().getHeight() / 2)
    {
        LLView* prev_menu_item = parent_menu->findNextSibling(this);
        return (prev_menu_item && prev_menu_item->getVisible() && prev_menu_item->getEnabled()) ? prev_menu_item->handleMouseUp(x, prev_menu_item->getRect().getHeight(), mask) : FALSE;
    }
    else
    {
        LLView* next_menu_item = parent_menu->findPrevSibling(this);
        return (next_menu_item && next_menu_item->getVisible() && next_menu_item->getEnabled()) ? next_menu_item->handleMouseUp(x, 0, mask) : FALSE;
    }
}

BOOL LLMenuItemSeparatorGL::handleHover(S32 x, S32 y, MASK mask)
{
    LLMenuGL* parent_menu = getMenu();
    if (y > getRect().getHeight() / 2)
    {
        parent_menu->highlightPrevItem(this, FALSE);
        return FALSE;
    }
    else
    {
        parent_menu->highlightNextItem(this, FALSE);
        return FALSE;
    }
}

//~~~~~~~~~~~~~~~~~~~~~~~~~~~~~~~~~~~~~~~~~~~~~~~~~~~~~~~~~~~~~~~~~~~~~~~~~~~~~
// Class LLMenuItemVerticalSeparatorGL
//
// This class represents a vertical separator.
//~~~~~~~~~~~~~~~~~~~~~~~~~~~~~~~~~~~~~~~~~~~~~~~~~~~~~~~~~~~~~~~~~~~~~~~~~~~~~

class LLMenuItemVerticalSeparatorGL
:   public LLMenuItemSeparatorGL
{
public:
    LLMenuItemVerticalSeparatorGL( void );

    virtual BOOL handleMouseDown(S32 x, S32 y, MASK mask) { return FALSE; }
};

LLMenuItemVerticalSeparatorGL::LLMenuItemVerticalSeparatorGL( void )
{
    setLabel( VERTICAL_SEPARATOR_LABEL );
}

//~~~~~~~~~~~~~~~~~~~~~~~~~~~~~~~~~~~~~~~~~~~~~~~~~~~~~~~~~~~~~~~~~~~~~~~~~~~~~
// Class LLMenuItemTearOffGL
//~~~~~~~~~~~~~~~~~~~~~~~~~~~~~~~~~~~~~~~~~~~~~~~~~~~~~~~~~~~~~~~~~~~~~~~~~~~~~
LLMenuItemTearOffGL::LLMenuItemTearOffGL(const LLMenuItemTearOffGL::Params& p)
:   LLMenuItemGL(p)
{
}

// Returns the first floater ancestor if there is one
LLFloater* LLMenuItemTearOffGL::getParentFloater()
{
    LLView* parent_view = getMenu();

    while (parent_view)
    {
        if (dynamic_cast<LLFloater*>(parent_view))
        {
            return dynamic_cast<LLFloater*>(parent_view);
        }

        bool parent_is_menu = dynamic_cast<LLMenuGL*>(parent_view) && !dynamic_cast<LLMenuBarGL*>(parent_view);

        if (parent_is_menu)
        {
            // use menu parent
            parent_view =  dynamic_cast<LLMenuGL*>(parent_view)->getParentMenuItem();
        }
        else
        {
            // just use regular view parent
            parent_view = parent_view->getParent();
        }
    }

    return NULL;
}

void LLMenuItemTearOffGL::onCommit()
{
    if (getMenu()->getTornOff())
    {
        LLTearOffMenu * torn_off_menu = dynamic_cast<LLTearOffMenu*>(getMenu()->getParent());
        if (torn_off_menu)
        {
            torn_off_menu->closeFloater();
        }
    }
    else
    {
        // transfer keyboard focus and highlight to first real item in list
        if (getHighlight())
        {
            getMenu()->highlightNextItem(this);
        }

        getMenu()->needsArrange();

        LLFloater* parent_floater = getParentFloater();
        LLFloater* tear_off_menu = LLTearOffMenu::create(getMenu());

        if (tear_off_menu)
        {
            if (parent_floater)
            {
                parent_floater->addDependentFloater(tear_off_menu, FALSE);
            }

            // give focus to torn off menu because it will have
            // been taken away when parent menu closes
            tear_off_menu->setFocus(TRUE);
        }
    }
    LLMenuItemGL::onCommit();
}

void LLMenuItemTearOffGL::draw()
{
    // disabled items can be highlighted, but shouldn't render as such
    if( getEnabled() && getHighlight() && !isBriefItem())
    {
        gGL.color4fv( mHighlightBackground.get().mV );
        gl_rect_2d( 0, getRect().getHeight(), getRect().getWidth(), 0 );
    }

    if (getEnabled())
    {
        gGL.color4fv( mEnabledColor.get().mV );
    }
    else
    {
        gGL.color4fv( mDisabledColor.get().mV );
    }
    const S32 y = getRect().getHeight() / 3;
    const S32 PAD = 6;
    gl_line_2d( PAD, y, getRect().getWidth() - PAD, y );
    gl_line_2d( PAD, y * 2, getRect().getWidth() - PAD, y * 2 );
}

U32 LLMenuItemTearOffGL::getNominalHeight( void ) const
{
    return TEAROFF_SEPARATOR_HEIGHT_PIXELS;
}

///============================================================================
/// Class LLMenuItemCallGL
///============================================================================

LLMenuItemCallGL::LLMenuItemCallGL(const LLMenuItemCallGL::Params& p)
:   LLMenuItemGL(p)
{
}

void LLMenuItemCallGL::initFromParams(const Params& p)
{
    if (p.on_visible.isProvided())
    {
        mVisibleSignal.connect(initEnableCallback(p.on_visible));
    }
    if (p.on_enable.isProvided())
    {
        setEnableCallback(initEnableCallback(p.on_enable));
        // Set the enabled control variable (for backwards compatability)
        if (p.on_enable.control_name.isProvided() && !p.on_enable.control_name().empty())
        {
            LLControlVariable* control = findControl(p.on_enable.control_name());
            if (control)
            {
                setEnabledControlVariable(control);
            }
            else
            {
                LL_WARNS() << "Failed to assign 'enabled' control variable to menu " << getName()
                            << ": control " << p.on_enable.control_name()
                            << " does not exist." << LL_ENDL;
            }
        }
    }
    if (p.on_click.isProvided())
    {
        setCommitCallback(initCommitCallback(p.on_click));
    }

    LLUICtrl::initFromParams(p);
}

void LLMenuItemCallGL::onCommit( void )
{
    // RN: menu item can be deleted in callback, so beware
    getMenu()->setItemLastSelected( this );

    LLMenuItemGL::onCommit();
}

void LLMenuItemCallGL::updateEnabled( void )
{
    if (mEnableSignal.num_slots() > 0)
    {
        bool enabled = mEnableSignal(this, LLSD());
        if (mEnabledControlVariable)
        {
            if (!enabled)
            {
                // callback overrides control variable; this will call setEnabled()
                mEnabledControlVariable->set(false);
            }
        }
        else
        {
            setEnabled(enabled);
        }
    }
}

void LLMenuItemCallGL::updateVisible( void )
{
    if (mVisibleSignal.num_slots() > 0)
    {
        bool visible = mVisibleSignal(this, LLSD());
        setVisible(visible);
    }
}

void LLMenuItemCallGL::buildDrawLabel( void )
{
    updateEnabled();
    updateVisible();
    LLMenuItemGL::buildDrawLabel();
}

BOOL LLMenuItemCallGL::handleKeyHere( KEY key, MASK mask )
{
    return LLMenuItemGL::handleKeyHere(key, mask);
}

BOOL LLMenuItemCallGL::handleAcceleratorKey( KEY key, MASK mask )
{
    if( (!gKeyboard->getKeyRepeated(key) || getAllowKeyRepeat()) && (key == mAcceleratorKey) && (mask == (mAcceleratorMask & MASK_NORMALKEYS)) )
    {
        updateEnabled();
        if (getEnabled())
        {
            onCommit();
            return TRUE;
        }
    }
    return FALSE;
}

// handleRightMouseUp moved into base class LLMenuItemGL so clicks are
// handled for all menu item types

///============================================================================
/// Class LLMenuItemCheckGL
///============================================================================
LLMenuItemCheckGL::LLMenuItemCheckGL (const LLMenuItemCheckGL::Params& p)
:   LLMenuItemCallGL(p)
{
}

void LLMenuItemCheckGL::initFromParams(const Params& p)
{
    if (p.on_check.isProvided())
    {
        setCheckCallback(initEnableCallback(p.on_check));
        // Set the control name (for backwards compatability)
        if (p.on_check.control_name.isProvided() && !p.on_check.control_name().empty())
        {
            setControlName(p.on_check.control_name());
        }
    }

    LLMenuItemCallGL::initFromParams(p);
}

void LLMenuItemCheckGL::onCommit( void )
{
    LLMenuItemCallGL::onCommit();
}

//virtual
void LLMenuItemCheckGL::setValue(const LLSD& value)
{
    LLUICtrl::setValue(value);
    if(value.asBoolean())
    {
        mDrawBoolLabel = LLMenuGL::BOOLEAN_TRUE_PREFIX;
    }
    else
    {
        mDrawBoolLabel.clear();
    }
}

//virtual
LLSD LLMenuItemCheckGL::getValue() const
{
    // Get our boolean value from the view model.
    // If we don't override this method then the implementation from
    // LLMenuItemGL will return a string. (EXT-8501)
    return LLUICtrl::getValue();
}

// called to rebuild the draw label
void LLMenuItemCheckGL::buildDrawLabel( void )
{
    // Note: mCheckSignal() returns true if no callbacks are set
    bool checked = mCheckSignal(this, LLSD());
    if (mControlVariable)
    {
        if (!checked)
            setControlValue(false); // callback overrides control variable; this will call setValue()
    }
    else
    {
        setValue(checked);
    }
    if(getValue().asBoolean())
    {
        mDrawBoolLabel = LLMenuGL::BOOLEAN_TRUE_PREFIX;
    }
    else
    {
        mDrawBoolLabel.clear();
    }
    LLMenuItemCallGL::buildDrawLabel();
}

///============================================================================
/// Class LLMenuItemBranchGL
///============================================================================
LLMenuItemBranchGL::LLMenuItemBranchGL(const LLMenuItemBranchGL::Params& p)
  : LLMenuItemGL(p)
{
    LLMenuGL* branch = p.branch;
    if (branch)
    {
        mBranchHandle = branch->getHandle();
        branch->setVisible(FALSE);
        branch->setParentMenuItem(this);
    }
}

LLMenuItemBranchGL::~LLMenuItemBranchGL()
{
    if (mBranchHandle.get())
    {
        mBranchHandle.get()->die();
    }
}



// virtual
LLView* LLMenuItemBranchGL::getChildView(const std::string& name, BOOL recurse) const
{
    LLMenuGL* branch = getBranch();
    if (branch)
    {
        if (branch->getName() == name)
        {
            return branch;
        }

        // Always recurse on branches
        return branch->getChildView(name, recurse);
    }

    return LLView::getChildView(name, recurse);
}

LLView* LLMenuItemBranchGL::findChildView(const std::string& name, BOOL recurse) const
{
    LLMenuGL* branch = getBranch();
    if (branch)
    {
        if (branch->getName() == name)
        {
            return branch;
        }

        // Always recurse on branches
        return branch->findChildView(name, recurse);
    }

    return LLView::findChildView(name, recurse);
}

// virtual
BOOL LLMenuItemBranchGL::handleMouseUp(S32 x, S32 y, MASK mask)
{
    // switch to mouse navigation mode
    LLMenuGL::setKeyboardMode(FALSE);

    onCommit();
    make_ui_sound("UISndClickRelease");
    return TRUE;
}

bool LLMenuItemBranchGL::hasAccelerator(const KEY &key, const MASK &mask) const
{
    return getBranch() && getBranch()->hasAccelerator(key, mask);
}

BOOL LLMenuItemBranchGL::handleAcceleratorKey(KEY key, MASK mask)
{
    return getBranch() && getBranch()->handleAcceleratorKey(key, mask);
}

// This function checks to see if the accelerator key is already in use;
// if not, it will be added to the list
BOOL LLMenuItemBranchGL::addToAcceleratorList(std::list<LLMenuKeyboardBinding*> *listp)
{
    LLMenuGL* branch = getBranch();
    if (!branch)
        return FALSE;

    U32 item_count = branch->getItemCount();
    LLMenuItemGL *item;

    while (item_count--)
    {
        if ((item = branch->getItem(item_count)))
        {
            return item->addToAcceleratorList(listp);
        }
    }

    return FALSE;
}


// called to rebuild the draw label
void LLMenuItemBranchGL::buildDrawLabel( void )
{
    mDrawAccelLabel.clear();
    std::string st = mDrawAccelLabel;
    appendAcceleratorString( st );
    mDrawAccelLabel = st;
    mDrawBranchLabel = LLMenuGL::BRANCH_SUFFIX;
}

void LLMenuItemBranchGL::onCommit( void )
{
    openMenu();

    // keyboard navigation automatically propagates highlight to sub-menu
    // to facilitate fast menu control via jump keys
    if (LLMenuGL::getKeyboardMode() && getBranch() && !getBranch()->getHighlightedItem())
    {
        getBranch()->highlightNextItem(NULL);
    }

    LLUICtrl::onCommit();
}

BOOL LLMenuItemBranchGL::handleKey(KEY key, MASK mask, BOOL called_from_parent)
{
    BOOL handled = FALSE;
    if (getBranch() && called_from_parent)
    {
        handled = getBranch()->handleKey(key, mask, called_from_parent);
    }

    if (!handled)
    {
        handled = LLMenuItemGL::handleKey(key, mask, called_from_parent);
    }

    return handled;
}

BOOL LLMenuItemBranchGL::handleUnicodeChar(llwchar uni_char, BOOL called_from_parent)
{
    BOOL handled = FALSE;
    if (getBranch() && called_from_parent)
    {
        handled = getBranch()->handleUnicodeChar(uni_char, TRUE);
    }

    if (!handled)
    {
        handled = LLMenuItemGL::handleUnicodeChar(uni_char, called_from_parent);
    }

    return handled;
}


void LLMenuItemBranchGL::setHighlight( BOOL highlight )
{
    if (highlight == getHighlight())
        return;

    LLMenuGL* branch = getBranch();
    if (!branch)
        return;

    BOOL auto_open = getEnabled() && (!branch->getVisible() || branch->getTornOff());
    // torn off menus don't open sub menus on hover unless they have focus
    LLFloater * menu_parent = dynamic_cast<LLFloater *>(getMenu()->getParent());
    if (getMenu()->getTornOff() && menu_parent && !menu_parent->hasFocus())
    {
        auto_open = FALSE;
    }
    // don't auto open torn off sub-menus (need to explicitly active menu item to give them focus)
    if (branch->getTornOff())
    {
        auto_open = FALSE;
    }
    LLMenuItemGL::setHighlight(highlight);
    if( highlight )
    {
        if(auto_open)
        {
            openMenu();
        }
    }
    else
    {
        if (branch->getTornOff())
        {
            LLFloater * branch_parent = dynamic_cast<LLFloater *>(branch->getParent());
            if (branch_parent)
            {
                branch_parent->setFocus(FALSE);
            }
            branch->clearHoverItem();
        }
        else
        {
            branch->setVisible( FALSE );
        }
    }
}

void LLMenuItemBranchGL::draw()
{
    LLMenuItemGL::draw();
    if (getBranch() && getBranch()->getVisible() && !getBranch()->getTornOff())
    {
        setHighlight(TRUE);
    }
}

void LLMenuItemBranchGL::updateBranchParent(LLView* parentp)
{
    if (getBranch() && getBranch()->getParent() == NULL)
    {
        // make the branch menu a sibling of my parent menu
        getBranch()->updateParent(parentp);
    }
}

void LLMenuItemBranchGL::onVisibilityChange( BOOL new_visibility )
{
    if (new_visibility == FALSE && getBranch() && !getBranch()->getTornOff())
    {
        getBranch()->setVisible(FALSE);
    }
    LLMenuItemGL::onVisibilityChange(new_visibility);
}

BOOL LLMenuItemBranchGL::handleKeyHere( KEY key, MASK mask )
{
    LLMenuGL* branch = getBranch();
    if (!branch)
        return LLMenuItemGL::handleKeyHere(key, mask);

    // an item is highlighted, my menu is open, and I have an active sub menu or we are in
    // keyboard navigation mode
    if (getHighlight()
        && getMenu()->isOpen()
        && (isActive() || LLMenuGL::getKeyboardMode()))
    {
        if (branch->getVisible() && key == KEY_LEFT)
        {
            // switch to keyboard navigation mode
            LLMenuGL::setKeyboardMode(TRUE);

            BOOL handled = branch->clearHoverItem();
            if (branch->getTornOff())
            {
                LLFloater * branch_parent = dynamic_cast<LLFloater *>(branch->getParent());
                if (branch_parent)
                {
                    branch_parent->setFocus(FALSE);
                }
            }
            if (handled && getMenu()->getTornOff())
            {
                LLFloater * menu_parent = dynamic_cast<LLFloater *>(getMenu()->getParent());
                if (menu_parent)
                {
                    menu_parent->setFocus(TRUE);
                }
            }
            return handled;
        }

        if (key == KEY_RIGHT && !branch->getHighlightedItem())
        {
            // switch to keyboard navigation mode
            LLMenuGL::setKeyboardMode(TRUE);

            LLMenuItemGL* itemp = branch->highlightNextItem(NULL);
            if (itemp)
            {
                return TRUE;
            }
        }
    }
    return LLMenuItemGL::handleKeyHere(key, mask);
}

//virtual
BOOL LLMenuItemBranchGL::isActive() const
{
    return isOpen() && getBranch() && getBranch()->getHighlightedItem();
}

//virtual
BOOL LLMenuItemBranchGL::isOpen() const
{
    return getBranch() && getBranch()->isOpen();
}

void LLMenuItemBranchGL::openMenu()
{
    LLMenuGL* branch = getBranch();
    if (!branch)
        return;

    if (branch->getTornOff())
    {
        LLFloater * branch_parent = dynamic_cast<LLFloater *>(branch->getParent());
        if (branch_parent)
        {
            gFloaterView->bringToFront(branch_parent);
            // this might not be necessary, as torn off branches don't get focus and hence no highligth
            branch->highlightNextItem(NULL);
        }
    }
    else if( !branch->getVisible() )
    {
        // get valid rectangle for menus
        const LLRect menu_region_rect = LLMenuGL::sMenuContainer->getMenuRect();

        branch->arrange();

        LLRect branch_rect = branch->getRect();
        // calculate root-view relative position for branch menu
        S32 left = getRect().mRight;
        S32 top = getRect().mTop - getRect().mBottom;

        localPointToOtherView(left, top, &left, &top, branch->getParent());

        branch_rect.setLeftTopAndSize( left, top,
                                branch_rect.getWidth(), branch_rect.getHeight() );

        if (branch->getCanTearOff())
        {
            branch_rect.translate(0, TEAROFF_SEPARATOR_HEIGHT_PIXELS);
        }
        branch->setRect( branch_rect );

        // if branch extends outside of menu region change the direction it opens in
        S32 x, y;
        S32 delta_x = 0;
        S32 delta_y = 0;
        branch->localPointToOtherView( 0, 0, &x, &y, branch->getParent() );
        if( y < menu_region_rect.mBottom )
        {
            // open upwards if menu extends past bottom
            // adjust by the height of the menu item branch since it is a submenu
            if (y + 2 * branch_rect.getHeight() - getRect().getHeight() > menu_region_rect.mTop)
            {
                // overlaps with top border, align with top
                delta_y = menu_region_rect.mTop - y - branch_rect.getHeight();
            }
            else
            {
                delta_y = branch_rect.getHeight() - getRect().getHeight();
            }
        }

        if( x + branch_rect.getWidth() > menu_region_rect.mRight )
        {
            // move sub-menu over to left side
            delta_x = llmax(-x, ( -(branch_rect.getWidth() + getRect().getWidth())));
        }
        branch->translate( delta_x, delta_y );

        branch->setVisible( TRUE );
        branch->getParent()->sendChildToFront(branch);

        dirtyRect();
    }
}


//~~~~~~~~~~~~~~~~~~~~~~~~~~~~~~~~~~~~~~~~~~~~~~~~~~~~~~~~~~~~~~~~~~~~~~~~~~~~~
// Class LLMenuItemBranchDownGL
//
// The LLMenuItemBranchDownGL represents a menu item that has a
// sub-menu. This is used to make menu bar menus.
//~~~~~~~~~~~~~~~~~~~~~~~~~~~~~~~~~~~~~~~~~~~~~~~~~~~~~~~~~~~~~~~~~~~~~~~~~~~~~

class LLMenuItemBranchDownGL : public LLMenuItemBranchGL
{
protected:

public:
    LLMenuItemBranchDownGL( const Params& );

    // returns the normal width of this control in pixels - this is
    // used for calculating the widest item, as well as for horizontal
    // arrangement.
    virtual U32 getNominalWidth( void ) const;

    // called to rebuild the draw label
    virtual void buildDrawLabel( void );

    // handles opening, positioning, and arranging the menu branch associated with this item
    virtual void openMenu( void );

    // set the hover status (called by it's menu) and if the object is
    // active. This is used for behavior transfer.
    virtual void setHighlight( BOOL highlight );

    virtual BOOL isActive( void ) const;

    // LLView functionality
    virtual BOOL handleMouseDown( S32 x, S32 y, MASK mask );
    virtual BOOL handleMouseUp( S32 x, S32 y, MASK mask );
    virtual void draw( void );
    virtual BOOL handleKeyHere(KEY key, MASK mask);

    virtual BOOL handleAcceleratorKey(KEY key, MASK mask);

    virtual void onFocusLost();
    virtual void setFocus(BOOL b);
};

LLMenuItemBranchDownGL::LLMenuItemBranchDownGL( const Params& p) :
    LLMenuItemBranchGL(p)
{
}

// returns the normal width of this control in pixels - this is used
// for calculating the widest item, as well as for horizontal
// arrangement.
U32 LLMenuItemBranchDownGL::getNominalWidth( void ) const
{
    U32 width = LEFT_PAD_PIXELS + LEFT_WIDTH_PIXELS + RIGHT_PAD_PIXELS;
    width += getFont()->getWidth( mLabel.getWString().c_str() );
    return width;
}

// called to rebuild the draw label
void LLMenuItemBranchDownGL::buildDrawLabel( void )
{
    mDrawAccelLabel.clear();
    std::string st = mDrawAccelLabel;
    appendAcceleratorString( st );
    mDrawAccelLabel = st;
}

void LLMenuItemBranchDownGL::openMenu( void )
{
    LLMenuGL* branch = getBranch();
    if( branch->getVisible() && !branch->getTornOff() )
    {
        branch->setVisible( FALSE );
    }
    else
    {
        if (branch->getTornOff())
        {
            LLFloater * branch_parent = dynamic_cast<LLFloater *>(branch->getParent());
            if (branch_parent)
            {
                gFloaterView->bringToFront(branch_parent);
            }
        }
        else
        {
            // We're showing the drop-down menu, so patch up its labels/rects
            branch->arrange();

            LLRect rect = branch->getRect();
            S32 left = 0;
            S32 top = getRect().mBottom;
            localPointToOtherView(left, top, &left, &top, branch->getParent());

            rect.setLeftTopAndSize( left, top,
                                    rect.getWidth(), rect.getHeight() );
            branch->setRect( rect );
            S32 x = 0;
            S32 y = 0;
            branch->localPointToScreen( 0, 0, &x, &y );
            S32 delta_x = 0;

            LLCoordScreen window_size;
            LLWindow* windowp = getWindow();
            windowp->getSize(&window_size);

            S32 window_width = window_size.mX;
            if( x > window_width - rect.getWidth() )
            {
                delta_x = (window_width - rect.getWidth()) - x;
            }
            branch->translate( delta_x, 0 );

            setHighlight(TRUE);
            branch->setVisible( TRUE );
            branch->getParent()->sendChildToFront(branch);
        }
    }
}

// set the hover status (called by it's menu)
void LLMenuItemBranchDownGL::setHighlight( BOOL highlight )
{
    if (highlight == getHighlight())
        return;

    //NOTE: Purposely calling all the way to the base to bypass auto-open.
    LLMenuItemGL::setHighlight(highlight);

    LLMenuGL* branch = getBranch();
    if (!branch)
        return;

    if( !highlight)
    {
        if (branch->getTornOff())
        {
            LLFloater * branch_parent = dynamic_cast<LLFloater *>(branch->getParent());
            if (branch_parent)
            {
                branch_parent->setFocus(FALSE);
            }
            branch->clearHoverItem();
        }
        else
        {
            branch->setVisible( FALSE );
        }
    }
}

BOOL LLMenuItemBranchDownGL::isActive() const
{
    // for top level menus, being open is sufficient to be considered
    // active, because clicking on them with the mouse will open
    // them, without moving keyboard focus to them
    return isOpen();
}

BOOL LLMenuItemBranchDownGL::handleMouseDown( S32 x, S32 y, MASK mask )
{
    // switch to mouse control mode
    LLMenuGL::setKeyboardMode(FALSE);

    if (getVisible() && isOpen())
    {
        LLMenuGL::sMenuContainer->hideMenus();
    }
    else
    {
        onCommit();
    }

    make_ui_sound("UISndClick");
    return TRUE;
}

BOOL LLMenuItemBranchDownGL::handleMouseUp( S32 x, S32 y, MASK mask )
{
    return TRUE;
}


BOOL LLMenuItemBranchDownGL::handleAcceleratorKey(KEY key, MASK mask)
{
    BOOL branch_visible = getBranch()->getVisible();
    BOOL handled = getBranch()->handleAcceleratorKey(key, mask);
    if (handled && !branch_visible && isInVisibleChain())
    {
        // flash this menu entry because we triggered an invisible menu item
        LLMenuHolderGL::setActivatedItem(this);
    }

    return handled;
}
void LLMenuItemBranchDownGL::onFocusLost()
{
    // needed for tab-based selection
    LLMenuItemBranchGL::onFocusLost();
    LLMenuGL::setKeyboardMode(FALSE);
    setHighlight(FALSE);
}

void LLMenuItemBranchDownGL::setFocus(BOOL b)
{
    // needed for tab-based selection
    LLMenuItemBranchGL::setFocus(b);
    LLMenuGL::setKeyboardMode(b);
    setHighlight(b);
}

BOOL LLMenuItemBranchDownGL::handleKeyHere(KEY key, MASK mask)
{
    BOOL menu_open = getBranch()->getVisible();
    // don't do keyboard navigation of top-level menus unless in keyboard mode, or menu expanded
    if (getHighlight() && getMenu()->isOpen() && (isActive() || LLMenuGL::getKeyboardMode()))
    {
        if (key == KEY_LEFT)
        {
            // switch to keyboard navigation mode
            LLMenuGL::setKeyboardMode(TRUE);

            LLMenuItemGL* itemp = getMenu()->highlightPrevItem(this);
            // open new menu only if previous menu was open
            if (itemp && itemp->getEnabled() && menu_open)
            {
                itemp->onCommit();
            }

            return TRUE;
        }
        else if (key == KEY_RIGHT)
        {
            // switch to keyboard navigation mode
            LLMenuGL::setKeyboardMode(TRUE);

            LLMenuItemGL* itemp = getMenu()->highlightNextItem(this);
            // open new menu only if previous menu was open
            if (itemp && itemp->getEnabled() && menu_open)
            {
                itemp->onCommit();
            }

            return TRUE;
        }
        else if (key == KEY_DOWN)
        {
            // switch to keyboard navigation mode
            LLMenuGL::setKeyboardMode(TRUE);

            if (!isActive())
            {
                onCommit();
            }
            getBranch()->highlightNextItem(NULL);
            return TRUE;
        }
        else if (key == KEY_UP)
        {
            // switch to keyboard navigation mode
            LLMenuGL::setKeyboardMode(TRUE);

            if (!isActive())
            {
                onCommit();
            }
            getBranch()->highlightPrevItem(NULL);
            return TRUE;
        }
    }

    return FALSE;
}

void LLMenuItemBranchDownGL::draw( void )
{
    //FIXME: try removing this
    if (getBranch()->getVisible() && !getBranch()->getTornOff())
    {
        setHighlight(TRUE);
    }

    if( getHighlight() )
    {
        gGL.color4fv( mHighlightBackground.get().mV );
        gl_rect_2d( 0, getRect().getHeight(), getRect().getWidth(), 0 );
    }

    LLColor4 color;
    if (getHighlight())
    {
        color = mHighlightForeground.get();
    }
    else if( getEnabled() )
    {
        color = mEnabledColor.get();
    }
    else
    {
        color = mDisabledColor.get();
    }
    getFont()->render( mLabel.getWString(), 0, (F32)getRect().getWidth() / 2.f, (F32)LABEL_BOTTOM_PAD_PIXELS, color,
                   LLFontGL::HCENTER, LLFontGL::BOTTOM, LLFontGL::NORMAL);


    // underline navigation key only when keyboard navigation has been initiated
    if (getMenu()->jumpKeysActive() && LLMenuGL::getKeyboardMode())
    {
        std::string upper_case_label = mLabel.getString();
        LLStringUtil::toUpper(upper_case_label);
        std::string::size_type offset = upper_case_label.find(getJumpKey());
        if (offset != std::string::npos)
        {
            S32 x_offset = ll_round((F32)getRect().getWidth() / 2.f - getFont()->getWidthF32(mLabel.getString(), 0, S32_MAX) / 2.f);
            S32 x_begin = x_offset + getFont()->getWidth(mLabel, 0, offset);
            S32 x_end = x_offset + getFont()->getWidth(mLabel, 0, offset + 1);
            gl_line_2d(x_begin, LABEL_BOTTOM_PAD_PIXELS, x_end, LABEL_BOTTOM_PAD_PIXELS);
        }
    }
}


class LLMenuScrollItem : public LLMenuItemCallGL
{
public:
    enum EArrowType
    {
        ARROW_DOWN,
        ARROW_UP
    };
    struct ArrowTypes : public LLInitParam::TypeValuesHelper<EArrowType, ArrowTypes>
    {
        static void declareValues()
        {
            declare("up", ARROW_UP);
            declare("down", ARROW_DOWN);
        }
    };

    struct Params : public LLInitParam::Block<Params, LLMenuItemCallGL::Params>
    {
        Optional<EArrowType, ArrowTypes> arrow_type;
        Optional<CommitCallbackParam> scroll_callback;
    };

protected:
    LLMenuScrollItem(const Params&);
    friend class LLUICtrlFactory;

public:
    /*virtual*/ void draw();
    /*virtual*/ void reshape(S32 width, S32 height, BOOL called_from_parent);
    /*virtual*/ void setEnabled(BOOL enabled);
    virtual void onCommit( void );

private:
    LLButton*               mArrowBtn;
};

LLMenuScrollItem::LLMenuScrollItem(const Params& p)
:   LLMenuItemCallGL(p)
{
    std::string icon;
    if (p.arrow_type.isProvided() && p.arrow_type == ARROW_UP)
    {
        icon = "arrow_up.tga";
    }
    else
    {
        icon = "arrow_down.tga";
    }

    LLButton::Params bparams;

    // Disabled the Return key handling by LLMenuScrollItem instead of
    // passing the key press to the currently selected menu item. See STORM-385.
    bparams.commit_on_return(false);
    bparams.mouse_opaque(true);
    bparams.scale_image(false);
    bparams.click_callback(p.scroll_callback);
    bparams.mouse_held_callback(p.scroll_callback);
    bparams.follows.flags(FOLLOWS_ALL);
    std::string background = "transparent.j2c";
    bparams.image_unselected.name(background);
    bparams.image_disabled.name(background);
    bparams.image_selected.name(background);
    bparams.image_hover_selected.name(background);
    bparams.image_disabled_selected.name(background);
    bparams.image_hover_unselected.name(background);
    bparams.image_overlay.name(icon);

    mArrowBtn = LLUICtrlFactory::create<LLButton>(bparams);
    addChild(mArrowBtn);
}

/*virtual*/
void LLMenuScrollItem::draw()
{
    LLUICtrl::draw();
}

/*virtual*/
void LLMenuScrollItem::reshape(S32 width, S32 height, BOOL called_from_parent)
{
    mArrowBtn->reshape(width, height, called_from_parent);
    LLView::reshape(width, height, called_from_parent);
}

/*virtual*/
void LLMenuScrollItem::setEnabled(BOOL enabled)
{
    mArrowBtn->setEnabled(enabled);
    LLView::setEnabled(enabled);
}

void LLMenuScrollItem::onCommit( void )
{
    LLUICtrl::onCommit();
}

///============================================================================
/// Class LLMenuGL
///============================================================================

LLMenuGL::LLMenuGL(const LLMenuGL::Params& p)
:   LLUICtrl(p),
    mBackgroundColor( p.bg_color() ),
    mBgVisible( p.bg_visible ),
    mDropShadowed( p.drop_shadow ),
    mHasSelection(false),
    mHorizontalLayout( p.horizontal_layout ),
    mScrollable(mHorizontalLayout ? FALSE : p.scrollable), // Scrolling is supported only for vertical layout
    mMaxScrollableItems(p.max_scrollable_items),
    mPreferredWidth(p.preferred_width),
    mKeepFixedSize( p.keep_fixed_size ),
    mLabel (p.label),
    mLastMouseX(0),
    mLastMouseY(0),
    mMouseVelX(0),
    mMouseVelY(0),
    mTornOff(FALSE),
    mTearOffItem(NULL),
    mSpilloverBranch(NULL),
    mFirstVisibleItem(NULL),
    mArrowUpItem(NULL),
    mArrowDownItem(NULL),
    mSpilloverMenu(NULL),
    mJumpKey(p.jump_key),
    mCreateJumpKeys(p.create_jump_keys),
    mNeedsArrange(FALSE),
    mAlwaysShowMenu(FALSE),
    mResetScrollPositionOnShow(true),
    mShortcutPad(p.shortcut_pad),
    mFont(p.font)
{
    typedef boost::tokenizer<boost::char_separator<char> > tokenizer;
    boost::char_separator<char> sep("_");
    tokenizer tokens(p.label(), sep);
    tokenizer::iterator token_iter;

    S32 token_count = 0;
    std::string new_menu_label;
    for( token_iter = tokens.begin(); token_iter != tokens.end(); ++token_iter)
    {
        new_menu_label += (*token_iter);
        if (token_count > 0)
        {
            setJumpKey((*token_iter).c_str()[0]);
        }
        ++token_count;
    }
    setLabel(new_menu_label);

    mFadeTimer.stop();
}

void LLMenuGL::initFromParams(const LLMenuGL::Params& p)
{
    LLUICtrl::initFromParams(p);
    setCanTearOff(p.can_tear_off);
}

// Destroys the object
LLMenuGL::~LLMenuGL( void )
{
    // delete the branch, as it might not be in view hierarchy
    // leave the menu, because it is always in view hierarchy
    delete mSpilloverBranch;
    mJumpKeys.clear();
}

void LLMenuGL::setCanTearOff(BOOL tear_off)
{
    if (tear_off && mTearOffItem == NULL)
    {
        LLMenuItemTearOffGL::Params p;
        mTearOffItem = LLUICtrlFactory::create<LLMenuItemTearOffGL>(p);
        addChild(mTearOffItem);
    }
    else if (!tear_off && mTearOffItem != NULL)
    {
        mItems.remove(mTearOffItem);
        removeChild(mTearOffItem);
        delete mTearOffItem;
        mTearOffItem = NULL;
        needsArrange();
    }
}

bool LLMenuGL::addChild(LLView* view, S32 tab_group)
{
    LLMenuGL* menup = dynamic_cast<LLMenuGL*>(view);
    if (menup)
    {
        return appendMenu(menup);
    }

    LLMenuItemGL* itemp = dynamic_cast<LLMenuItemGL*>(view);
    if (itemp)
    {
        return append(itemp);
    }

    return false;
}

// Used in LLContextMenu and in LLTogleableMenu

// Add an item to the context menu branch
bool LLMenuGL::addContextChild(LLView* view, S32 tab_group)
{
    LLContextMenu* context = dynamic_cast<LLContextMenu*>(view);
    if (context)
    {
        return appendContextSubMenu(context);
    }

    LLMenuItemSeparatorGL* separator = dynamic_cast<LLMenuItemSeparatorGL*>(view);
    if (separator)
    {
        return append(separator);
    }

    LLMenuItemGL* item = dynamic_cast<LLMenuItemGL*>(view);
    if (item)
    {
        return append(item);
    }

    LLMenuGL* menup = dynamic_cast<LLMenuGL*>(view);
    if (menup)
    {
        return appendMenu(menup);
    }

    return false;
}


void LLMenuGL::deleteAllChildren()
{
    mItems.clear();
    LLUICtrl::deleteAllChildren();
}

void LLMenuGL::removeChild( LLView* ctrl)
{
    // previously a dynamic_cast with if statement to check validity
    // unfortunately removeChild is called by ~LLView, and at that point the
    // object being deleted is no longer a LLMenuItemGL so a dynamic_cast will fail
    LLMenuItemGL* itemp = static_cast<LLMenuItemGL*>(ctrl);

    item_list_t::iterator found_it = std::find(mItems.begin(), mItems.end(), (itemp));
    if (found_it != mItems.end())
    {
        mItems.erase(found_it);
    }

    return LLUICtrl::removeChild(ctrl);
}

BOOL LLMenuGL::postBuild()
{
    createJumpKeys();
    return LLUICtrl::postBuild();
}

// are we the childmost active menu and hence our jump keys should be enabled?
// or are we a free-standing torn-off menu (which uses jump keys too)
BOOL LLMenuGL::jumpKeysActive()
{
    LLMenuItemGL* highlighted_item = getHighlightedItem();
    BOOL active = getVisible() && getEnabled();

    if (active)
    {
        if (getTornOff())
        {
            // activation of jump keys on torn off menus controlled by keyboard focus
            LLFloater * parent = dynamic_cast<LLFloater *>(getParent());
            if (parent)
            {
                active = parent->hasFocus();
            }
        }
        else
        {
            // Are we the terminal active menu?
            // Yes, if parent menu item deems us to be active (just being visible is sufficient for top-level menus)
            // and we don't have a highlighted menu item pointing to an active sub-menu
            active = (!getParentMenuItem() || getParentMenuItem()->isActive()) // I have a parent that is active...
                    && (!highlighted_item || !highlighted_item->isActive()); //... but no child that is active
        }
    }

    return active;
}

BOOL LLMenuGL::isOpen()
{
    if (getTornOff())
    {
        LLMenuItemGL* itemp = getHighlightedItem();
        // if we have an open sub-menu, then we are considered part of
        // the open menu chain even if we don't have focus
        if (itemp && itemp->isOpen())
        {
            return TRUE;
        }
        // otherwise we are only active if we have keyboard focus
        LLFloater * parent = dynamic_cast<LLFloater *>(getParent());
        if (parent)
        {
            return parent->hasFocus();
        }
        return FALSE;
    }
    else
    {
        // normally, menus are hidden as soon as the user focuses
        // on another menu, so just use the visibility criterion
        return getVisible();
    }
}



bool LLMenuGL::scrollItems(EScrollingDirection direction)
{
    // Slowing down items scrolling when arrow button is held
    if (mScrollItemsTimer.hasExpired() && NULL != mFirstVisibleItem)
    {
        mScrollItemsTimer.setTimerExpirySec(.033f);
    }
    else
    {
        return false;
    }

    switch (direction)
    {
    case SD_UP:
    {
        item_list_t::iterator cur_item_iter;
        item_list_t::iterator prev_item_iter;
        for (cur_item_iter = mItems.begin(), prev_item_iter = mItems.begin(); cur_item_iter != mItems.end(); cur_item_iter++)
        {
            if( (*cur_item_iter) == mFirstVisibleItem)
            {
                break;
            }
            if ((*cur_item_iter)->getVisible())
            {
                prev_item_iter = cur_item_iter;
            }
        }

        if ((*prev_item_iter)->getVisible())
        {
            mFirstVisibleItem = *prev_item_iter;
        }
        break;
    }
    case SD_DOWN:
    {
        if (NULL == mFirstVisibleItem)
        {
            mFirstVisibleItem = *mItems.begin();
        }

        item_list_t::iterator cur_item_iter;

        for (cur_item_iter = mItems.begin(); cur_item_iter != mItems.end(); cur_item_iter++)
        {
            if( (*cur_item_iter) == mFirstVisibleItem)
            {
                break;
            }
        }

        item_list_t::iterator next_item_iter;

        if (cur_item_iter != mItems.end())
        {
            for (next_item_iter = ++cur_item_iter; next_item_iter != mItems.end(); next_item_iter++)
            {
                if( (*next_item_iter)->getVisible())
                {
                    break;
                }
            }

            if (next_item_iter != mItems.end() &&
                (*next_item_iter)->getVisible())
            {
                mFirstVisibleItem = *next_item_iter;
            }
        }
        break;
    }
    case SD_BEGIN:
    {
        mFirstVisibleItem = *mItems.begin();
        break;
    }
    case SD_END:
    {
        item_list_t::reverse_iterator first_visible_item_iter = mItems.rend();

        // Need to scroll through number of actual existing items in menu.
        // Otherwise viewer will hang for a time needed to scroll U32_MAX
        // times in std::advance(). STORM-659.
        size_t nitems = mItems.size();
        U32 scrollable_items = nitems < mMaxScrollableItems ? nitems : mMaxScrollableItems;

        // Advance by mMaxScrollableItems back from the end of the list
        // to make the last item visible.
        std::advance(first_visible_item_iter, scrollable_items);
        mFirstVisibleItem = *first_visible_item_iter;
        break;
    }
    default:
        LL_WARNS() << "Unknown scrolling direction: " << direction << LL_ENDL;
    }

    mNeedsArrange = TRUE;
    arrangeAndClear();

    return true;
}

// rearrange the child rects so they fit the shape of the menu.
void LLMenuGL::arrange( void )
{
    // calculate the height & width, and set our rect based on that
    // information.
    const LLRect& initial_rect = getRect();

    U32 width = 0, height = MENU_ITEM_PADDING;

    cleanupSpilloverBranch();

    if( mItems.size() )
    {
        const LLRect menu_region_rect = LLMenuGL::sMenuContainer ? LLMenuGL::sMenuContainer->getMenuRect() : LLRect(0, S32_MAX, S32_MAX, 0);

        // torn off menus are not constrained to the size of the screen
        U32 max_width = getTornOff() ? U32_MAX : menu_region_rect.getWidth();
        U32 max_height = getTornOff() ? U32_MAX: menu_region_rect.getHeight();

        // *FIX: create the item first and then ask for its dimensions?
        S32 spillover_item_width = PLAIN_PAD_PIXELS + LLFontGL::getFontSansSerif()->getWidth( std::string("More") ); // *TODO: Translate
        S32 spillover_item_height = LLFontGL::getFontSansSerif()->getLineHeight() + MENU_ITEM_PADDING;

        // Scrolling support
        item_list_t::iterator first_visible_item_iter;
        item_list_t::iterator first_hidden_item_iter = mItems.end();
        S32 height_before_first_visible_item = -1;
        S32 visible_items_height = 0;
        U32 scrollable_items_cnt = 0;

        if (mHorizontalLayout)
        {
            item_list_t::iterator item_iter;
            for (item_iter = mItems.begin(); item_iter != mItems.end(); ++item_iter)
            {
                // do first so LLMenuGLItemCall can call on_visible to determine if visible
                (*item_iter)->buildDrawLabel();

                if ((*item_iter)->getVisible())
                {
                    if (!getTornOff()
                        && *item_iter != mSpilloverBranch
                        && width + (*item_iter)->getNominalWidth() > max_width - spillover_item_width)
                    {
                        // no room for any more items
                        createSpilloverBranch();

                        std::vector<LLMenuItemGL*> items_to_remove;
                        std::copy(item_iter, mItems.end(), std::back_inserter(items_to_remove));
                        std::vector<LLMenuItemGL*>::iterator spillover_iter;
                        for (spillover_iter= items_to_remove.begin(); spillover_iter != items_to_remove.end(); ++spillover_iter)
                        {
                            LLMenuItemGL* itemp = (*spillover_iter);
                            removeChild(itemp);
                            mSpilloverMenu->addChild(itemp);
                        }

                        addChild(mSpilloverBranch);

                        height = llmax(height, mSpilloverBranch->getNominalHeight());
                        width += mSpilloverBranch->getNominalWidth();

                        break;
                    }
                    else
                    {
                        // track our rect
                        height = llmax(height, (*item_iter)->getNominalHeight());
                        width += (*item_iter)->getNominalWidth();
                    }
                }
            }
        }
        else
        {
            for (LLMenuItemGL* itemp : mItems)
            {
                // do first so LLMenuGLItemCall can call on_visible to determine if visible
                itemp->buildDrawLabel();
            }
            item_list_t::iterator item_iter;

            for (item_iter = mItems.begin(); item_iter != mItems.end(); ++item_iter)
            {
                if ((*item_iter)->getVisible())
                {
                    if (!getTornOff()
                        && !mScrollable
                        && *item_iter != mSpilloverBranch
                        && height + (*item_iter)->getNominalHeight() > max_height - spillover_item_height)
                    {
                        // don't show only one item
                        int visible_items = 0;
                        item_list_t::iterator count_iter;
                        for (count_iter = item_iter; count_iter != mItems.end(); ++count_iter)
                        {
                            if((*count_iter)->getVisible())
                                visible_items++;
                        }
                        if (visible_items>1)
                        {
                            // no room for any more items
                            createSpilloverBranch();

                            std::vector<LLMenuItemGL*> items_to_remove;
                            std::copy(item_iter, mItems.end(), std::back_inserter(items_to_remove));
                            std::vector<LLMenuItemGL*>::iterator spillover_iter;
                            for (spillover_iter= items_to_remove.begin(); spillover_iter != items_to_remove.end(); ++spillover_iter)
                            {
                                LLMenuItemGL* itemp = (*spillover_iter);
                                removeChild(itemp);
                                mSpilloverMenu->addChild(itemp);
                            }


                            addChild(mSpilloverBranch);

                            height += mSpilloverBranch->getNominalHeight();
                            width = llmax( width, mSpilloverBranch->getNominalWidth() );

                            break;
                        }
                    }

                    // track our rect
                    height += (*item_iter)->getNominalHeight();
                    width = llmax( width, (*item_iter)->getNominalWidth() );

                    if (mScrollable)
                    {
                        // Determining visible items boundaries
                        if (NULL == mFirstVisibleItem)
                        {
                            mFirstVisibleItem = *item_iter;
                        }

                        if (*item_iter == mFirstVisibleItem)
                        {
                            height_before_first_visible_item = height - (*item_iter)->getNominalHeight();
                            first_visible_item_iter = item_iter;
                            scrollable_items_cnt = 0;
                        }

                        if (-1 != height_before_first_visible_item && 0 == visible_items_height &&
                            (++scrollable_items_cnt > mMaxScrollableItems ||
                             height - height_before_first_visible_item > max_height - spillover_item_height * 2 ))
                        {
                            first_hidden_item_iter = item_iter;
                            visible_items_height = height - height_before_first_visible_item - (*item_iter)->getNominalHeight();
                            scrollable_items_cnt--;
                        }
                    }
                }
            }

            if (mPreferredWidth < U32_MAX)
                width = llmin(mPreferredWidth, max_width);

            if (mScrollable)
            {
                S32 max_items_height = max_height - spillover_item_height * 2;

                if (visible_items_height == 0)
                    visible_items_height = height - height_before_first_visible_item;

                // Fix mFirstVisibleItem value, if it doesn't allow to display all items, that can fit
                if (visible_items_height < max_items_height && scrollable_items_cnt < mMaxScrollableItems)
                {
                    item_list_t::iterator tmp_iter(first_visible_item_iter);
                    while (visible_items_height < max_items_height &&
                           scrollable_items_cnt < mMaxScrollableItems &&
                           first_visible_item_iter != mItems.begin())
                    {
                        if ((*first_visible_item_iter)->getVisible())
                        {
                            // It keeps visible item, after first_visible_item_iter
                            tmp_iter = first_visible_item_iter;
                        }

                        first_visible_item_iter--;

                        if ((*first_visible_item_iter)->getVisible())
                        {
                            visible_items_height += (*first_visible_item_iter)->getNominalHeight();
                            height_before_first_visible_item -= (*first_visible_item_iter)->getNominalHeight();
                            scrollable_items_cnt++;
                        }
                    }

                    // Roll back one item, that doesn't fit
                    if (visible_items_height > max_items_height)
                    {
                        visible_items_height -= (*first_visible_item_iter)->getNominalHeight();
                        height_before_first_visible_item += (*first_visible_item_iter)->getNominalHeight();
                        scrollable_items_cnt--;
                        first_visible_item_iter = tmp_iter;
                    }
                    if (!(*first_visible_item_iter)->getVisible())
                    {
                        first_visible_item_iter = tmp_iter;
                    }

                    mFirstVisibleItem = *first_visible_item_iter;
                }
            }
        }

        S32 cur_height = (S32)llmin(max_height, height);

        if (mScrollable &&
            (height_before_first_visible_item > MENU_ITEM_PADDING ||
                height_before_first_visible_item + visible_items_height < (S32)height))
        {
            // Reserving 2 extra slots for arrow items
            cur_height = visible_items_height + spillover_item_height * 2;
        }

        setRect(LLRect(getRect().mLeft, getRect().mTop, getRect().mLeft + width, getRect().mTop - cur_height));

        S32 cur_width = 0;
        S32 offset = 0;
        if (mScrollable)
        {
            // No space for all items, creating arrow items
            if (height_before_first_visible_item > MENU_ITEM_PADDING ||
                height_before_first_visible_item + visible_items_height < (S32)height)
            {
                if (NULL == mArrowUpItem)
                {
                    LLMenuScrollItem::Params item_params;
                    item_params.name(ARROW_UP);
                    item_params.arrow_type(LLMenuScrollItem::ARROW_UP);
                    item_params.scroll_callback.function(boost::bind(&LLMenuGL::scrollItems, this, SD_UP));

                    mArrowUpItem = LLUICtrlFactory::create<LLMenuScrollItem>(item_params);
                    LLUICtrl::addChild(mArrowUpItem);

                }
                if (NULL == mArrowDownItem)
                {
                    LLMenuScrollItem::Params item_params;
                    item_params.name(ARROW_DOWN);
                    item_params.arrow_type(LLMenuScrollItem::ARROW_DOWN);
                    item_params.scroll_callback.function(boost::bind(&LLMenuGL::scrollItems, this, SD_DOWN));

                    mArrowDownItem = LLUICtrlFactory::create<LLMenuScrollItem>(item_params);
                    LLUICtrl::addChild(mArrowDownItem);
                }

                LLRect rect;
                mArrowUpItem->setRect(rect.setLeftTopAndSize( 0, cur_height, width, mArrowUpItem->getNominalHeight()));
                mArrowUpItem->setVisible(TRUE);
                mArrowUpItem->setEnabled(height_before_first_visible_item > MENU_ITEM_PADDING);
                mArrowUpItem->reshape(width, mArrowUpItem->getNominalHeight());
                mArrowDownItem->setRect(rect.setLeftTopAndSize( 0, mArrowDownItem->getNominalHeight(), width, mArrowDownItem->getNominalHeight()));
                mArrowDownItem->setVisible(TRUE);
                mArrowDownItem->setEnabled(height_before_first_visible_item + visible_items_height < (S32)height);
                mArrowDownItem->reshape(width, mArrowDownItem->getNominalHeight());

                cur_height -= mArrowUpItem->getNominalHeight();

                offset = menu_region_rect.mRight; // This moves items behind visible area
            }
            else
            {
                if (NULL != mArrowUpItem)
                {
                    mArrowUpItem->setVisible(FALSE);
                }
                if (NULL != mArrowDownItem)
                {
                    mArrowDownItem->setVisible(FALSE);
                }
            }

        }

        item_list_t::iterator item_iter;
        for (item_iter = mItems.begin(); item_iter != mItems.end(); ++item_iter)
        {
            if ((*item_iter)->getVisible())
            {
                if (mScrollable)
                {
                    if (item_iter == first_visible_item_iter)
                    {
                        offset = 0;
                    }
                    else if (item_iter == first_hidden_item_iter)
                    {
                        offset = menu_region_rect.mRight;  // This moves items behind visible area
                    }
                }

                // setup item rect to hold label
                LLRect rect;
                if (mHorizontalLayout)
                {
                    rect.setLeftTopAndSize( cur_width, height, (*item_iter)->getNominalWidth(), height);
                    cur_width += (*item_iter)->getNominalWidth();
                }
                else
                {
                    rect.setLeftTopAndSize( 0 + offset, cur_height, width, (*item_iter)->getNominalHeight());
                    if (offset == 0)
                    {
                        cur_height -= (*item_iter)->getNominalHeight();
                    }
                }
                (*item_iter)->setRect( rect );
            }
        }


        if (getTornOff())
        {
            LLTearOffMenu * torn_off_menu = dynamic_cast<LLTearOffMenu*>(getParent());
            if (torn_off_menu)
            {
                torn_off_menu->updateSize();
            }
        }
    }
    if (mKeepFixedSize)
    {
        reshape(initial_rect.getWidth(), initial_rect.getHeight());
    }
}

void LLMenuGL::arrangeAndClear( void )
{
    if (mNeedsArrange)
    {
        arrange();
        mNeedsArrange = FALSE;
    }
}

void LLMenuGL::createSpilloverBranch()
{
    if (!mSpilloverBranch)
    {
        // should be NULL but delete anyway
        delete mSpilloverMenu;
        // technically, you can't tear off spillover menus, but we're passing the handle
        // along just to be safe
        LLMenuGL::Params p;
        std::string label = LLTrans::getString("More");
        p.name("More");
        p.label(label);
        p.bg_color(mBackgroundColor);
        p.bg_visible(true);
        p.can_tear_off(false);
        mSpilloverMenu = new LLMenuGL(p);
        mSpilloverMenu->updateParent(LLMenuGL::sMenuContainer);

        LLMenuItemBranchGL::Params branch_params;
        branch_params.name = "More";
        branch_params.label = label;
        branch_params.branch = mSpilloverMenu;
        branch_params.font.style = "italic";
        branch_params.highlight_bg_color=LLUIColorTable::instance().getColor("MenuItemHighlightBgColor");
        branch_params.highlight_fg_color=LLUIColorTable::instance().getColor("MenuItemHighlightFgColor");
        branch_params.enabled_color=LLUIColorTable::instance().getColor("MenuItemEnabledColor");

        mSpilloverBranch = LLUICtrlFactory::create<LLMenuItemBranchGL>(branch_params);
    }
}

void LLMenuGL::cleanupSpilloverBranch()
{
    if (mSpilloverBranch && mSpilloverBranch->getParent() == this)
    {
        // head-recursion to propagate items back up to root menu
        mSpilloverMenu->cleanupSpilloverBranch();

        // pop off spillover items
        while (mSpilloverMenu->getItemCount())
        {
            LLMenuItemGL* itemp = mSpilloverMenu->getItem(0);
            mSpilloverMenu->removeChild(itemp);
            // put them at the end of our own list
            addChild(itemp);
        }

        // Delete the branch, and since the branch will delete the menu,
        // set the menu* to null.
        delete mSpilloverBranch;
        mSpilloverBranch = NULL;
        mSpilloverMenu = NULL;
    }
}

void LLMenuGL::createJumpKeys()
{
    if (!mCreateJumpKeys) return;
    mCreateJumpKeys = FALSE;

    mJumpKeys.clear();

    std::set<std::string> unique_words;
    std::set<std::string> shared_words;

    item_list_t::iterator item_it;
    typedef boost::tokenizer<boost::char_separator<char> > tokenizer;
    boost::char_separator<char> sep(" ");

    for(item_it = mItems.begin(); item_it != mItems.end(); ++item_it)
    {
        std::string uppercase_label = (*item_it)->getLabel();
        LLStringUtil::toUpper(uppercase_label);

        tokenizer tokens(uppercase_label, sep);
        tokenizer::iterator token_iter;
        for( token_iter = tokens.begin(); token_iter != tokens.end(); ++token_iter)
        {
            if (unique_words.find(*token_iter) != unique_words.end())
            {
                // this word exists in more than one menu instance
                shared_words.insert(*token_iter);
            }
            else
            {
                // we have a new word, keep track of it
                unique_words.insert(*token_iter);
            }
        }
    }

    // pre-assign specified jump keys
    for(item_it = mItems.begin(); item_it != mItems.end(); ++item_it)
    {
        KEY jump_key = (*item_it)->getJumpKey();
        if(jump_key != KEY_NONE)
        {
            if (mJumpKeys.find(jump_key) == mJumpKeys.end())
            {
                mJumpKeys.insert(std::pair<KEY, LLMenuItemGL*>(jump_key, (*item_it)));
            }
            else
            {
                // this key is already spoken for,
                // so we need to reassign it below
                (*item_it)->setJumpKey(KEY_NONE);
            }
        }
    }

    for(item_it = mItems.begin(); item_it != mItems.end(); ++item_it)
    {
        // skip over items that already have assigned jump keys
        if ((*item_it)->getJumpKey() != KEY_NONE)
        {
            continue;
        }
        std::string uppercase_label = (*item_it)->getLabel();
        LLStringUtil::toUpper(uppercase_label);

        tokenizer tokens(uppercase_label, sep);
        tokenizer::iterator token_iter;

        BOOL found_key = FALSE;
        for( token_iter = tokens.begin(); token_iter != tokens.end(); ++token_iter)
        {
            std::string uppercase_word = *token_iter;

            // this word is not shared with other menu entries...
            if (shared_words.find(*token_iter) == shared_words.end())
            {
                S32 i;
                for(i = 0; i < (S32)uppercase_word.size(); i++)
                {
                    char jump_key = uppercase_word[i];

                    if (LLStringOps::isDigit(jump_key) || (LLStringOps::isUpper(jump_key) &&
                        mJumpKeys.find(jump_key) == mJumpKeys.end()))
                    {
                        mJumpKeys.insert(std::pair<KEY, LLMenuItemGL*>(jump_key, (*item_it)));
                        (*item_it)->setJumpKey(jump_key);
                        found_key = TRUE;
                        break;
                    }
                }
            }
            if (found_key)
            {
                break;
            }
        }
    }
}

// remove all items on the menu
void LLMenuGL::empty( void )
{
    cleanupSpilloverBranch();

    mItems.clear();
    mFirstVisibleItem = NULL;
    mArrowUpItem = NULL;
    mArrowDownItem = NULL;

    deleteAllChildren();
}

// erase group of items from menu
void LLMenuGL::erase( S32 begin, S32 end, bool arrange/* = true*/)
{
    S32 items = mItems.size();

    if ( items == 0 || begin >= end || begin < 0 || end > items )
    {
        return;
    }

    item_list_t::iterator start_position = mItems.begin();
    std::advance(start_position, begin);

    item_list_t::iterator end_position = mItems.begin();
    std::advance(end_position, end);

    for (item_list_t::iterator position_iter = start_position; position_iter != end_position; position_iter++)
    {
        LLUICtrl::removeChild(*position_iter);
    }

    mItems.erase(start_position, end_position);

    if (arrange)
    {
        needsArrange();
    }
}

// add new item at position
void LLMenuGL::insert( S32 position, LLView * ctrl, bool arrange /*= true*/ )
{
    LLMenuItemGL * item = dynamic_cast<LLMenuItemGL *>(ctrl);

    if (NULL == item || position < 0 || position >= mItems.size())
    {
        return;
    }

    item_list_t::iterator position_iter = mItems.begin();
    std::advance(position_iter, position);
    mItems.insert(position_iter, item);
    LLUICtrl::addChild(item);

    if (arrange)
    {
        needsArrange();
    }
}

// Adjust rectangle of the menu
void LLMenuGL::setLeftAndBottom(S32 left, S32 bottom)
{
    setRect(LLRect(left, getRect().mTop, getRect().mRight, bottom));
    needsArrange();
}

BOOL LLMenuGL::handleJumpKey(KEY key)
{
    // must perform case-insensitive comparison, so just switch to uppercase input key
    key = toupper(key);
    navigation_key_map_t::iterator found_it = mJumpKeys.find(key);
    if(found_it != mJumpKeys.end() && found_it->second->getEnabled())
    {
        // switch to keyboard navigation mode
        LLMenuGL::setKeyboardMode(TRUE);

        // force highlight to close old menus and open and sub-menus
        found_it->second->setHighlight(TRUE);
        found_it->second->onCommit();

    }
    // if we are navigating the menus, we need to eat the keystroke
    // so rest of UI doesn't handle it
    return TRUE;
}


// Add the menu item to this menu.
BOOL LLMenuGL::append( LLMenuItemGL* item )
{
    if (!item) return FALSE;
    mItems.push_back( item );
    LLUICtrl::addChild(item);
    needsArrange();
    return TRUE;
}

// add a separator to this menu
BOOL LLMenuGL::addSeparator()
{
    LLMenuItemSeparatorGL::Params p;
    LLMenuItemGL* separator = LLUICtrlFactory::create<LLMenuItemSeparatorGL>(p);
    return addChild(separator);
}

// add a menu - this will create a cascading menu
BOOL LLMenuGL::appendMenu( LLMenuGL* menu )
{
    if( menu == this )
    {
        LL_ERRS() << "** Attempt to attach menu to itself. This is certainly "
               << "a logic error." << LL_ENDL;
    }
    BOOL success = TRUE;

    LLMenuItemBranchGL::Params p;
    p.name = menu->getName();
    p.label = menu->getLabel();
    p.branch = menu;
    p.jump_key = menu->getJumpKey();
    p.enabled_color=LLUIColorTable::instance().getColor("MenuItemEnabledColor");
    p.disabled_color=LLUIColorTable::instance().getColor("MenuItemDisabledColor");
    p.highlight_bg_color=LLUIColorTable::instance().getColor("MenuItemHighlightBgColor");
    p.highlight_fg_color=LLUIColorTable::instance().getColor("MenuItemHighlightFgColor");

    LLMenuItemBranchGL* branch = LLUICtrlFactory::create<LLMenuItemBranchGL>(p);
    success &= append( branch );

    // Inherit colors
    menu->setBackgroundColor( mBackgroundColor );
    menu->updateParent(LLMenuGL::sMenuContainer);
    return success;
}

// add a context menu branch
BOOL LLMenuGL::appendContextSubMenu(LLMenuGL *menu)
{
    if (menu == this)
    {
        LL_ERRS() << "Can't attach a context menu to itself" << LL_ENDL;
    }

    LLContextMenuBranch *item;
    LLContextMenuBranch::Params p;
    p.name = menu->getName();
    p.label = menu->getLabel();
    p.branch = (LLContextMenu *)menu;
    p.enabled_color=LLUIColorTable::instance().getColor("MenuItemEnabledColor");
    p.disabled_color=LLUIColorTable::instance().getColor("MenuItemDisabledColor");
    p.highlight_bg_color=LLUIColorTable::instance().getColor("MenuItemHighlightBgColor");
    p.highlight_fg_color=LLUIColorTable::instance().getColor("MenuItemHighlightFgColor");

    item = LLUICtrlFactory::create<LLContextMenuBranch>(p);
    LLMenuGL::sMenuContainer->addChild(item->getBranch());

    return append( item );
}

void LLMenuGL::setEnabledSubMenus(BOOL enable)
{
    setEnabled(enable);
    item_list_t::iterator item_iter;
    for (item_iter = mItems.begin(); item_iter != mItems.end(); ++item_iter)
    {
        (*item_iter)->setEnabledSubMenus( enable );
    }
}

// setItemEnabled() - pass the label and the enable flag for a menu
// item. TRUE will make sure it's enabled, FALSE will disable it.
void LLMenuGL::setItemEnabled( const std::string& name, BOOL enable )
{
    item_list_t::iterator item_iter;
    for (item_iter = mItems.begin(); item_iter != mItems.end(); ++item_iter)
    {
        if( (*item_iter)->getName() == name )
        {
            (*item_iter)->setEnabled( enable );
            (*item_iter)->setEnabledSubMenus( enable );
            break;
        }
    }
}

void LLMenuGL::setItemVisible( const std::string& name, BOOL visible )
{
    item_list_t::iterator item_iter;
    for (item_iter = mItems.begin(); item_iter != mItems.end(); ++item_iter)
    {
        if( (*item_iter)->getName() == name )
        {
            (*item_iter)->setVisible( visible );
            needsArrange();
            break;
        }
    }
}


void LLMenuGL::setItemLabel(const std::string &name, const std::string &label)
{
    LLMenuItemGL *item = getItem(name);

    if (item)
        item->setLabel(label);
}

void LLMenuGL::setItemLastSelected(LLMenuItemGL* item)
{
    if (getVisible())
    {
        LLMenuHolderGL::setActivatedItem(item);
    }

    // update enabled and checkmark status
    item->buildDrawLabel();
}

//  Set whether drop shadowed
void LLMenuGL::setDropShadowed( const BOOL shadowed )
{
    mDropShadowed = shadowed;
}

void LLMenuGL::setTornOff(BOOL torn_off)
{
    mTornOff = torn_off;
}

U32 LLMenuGL::getItemCount()
{
    return mItems.size();
}

LLMenuItemGL* LLMenuGL::getItem(S32 number)
{
    if (number >= 0 && number < (S32)mItems.size())
    {
        item_list_t::iterator item_iter;
        for (item_iter = mItems.begin(); item_iter != mItems.end(); ++item_iter)
        {
            if (number == 0)
            {
                return (*item_iter);
            }
            number--;
        }
    }
    return NULL;
}

LLMenuItemGL* LLMenuGL::getItem(std::string name)
{
    item_list_t::iterator item_iter;
    for (item_iter = mItems.begin(); item_iter != mItems.end(); ++item_iter)
    {
        if ((*item_iter)->getName() == name)
        {
            return (*item_iter);
        }
    }
    return NULL;
}

LLMenuItemGL* LLMenuGL::getHighlightedItem()
{
    item_list_t::iterator item_iter;
    for (item_iter = mItems.begin(); item_iter != mItems.end(); ++item_iter)
    {
        if ((*item_iter)->getHighlight())
        {
            return (*item_iter);
        }
    }
    return NULL;
}

LLMenuItemGL* LLMenuGL::highlightNextItem(LLMenuItemGL* cur_item, BOOL skip_disabled)
{
    if (mItems.empty()) return NULL;
    // highlighting first item on a torn off menu is the
    // same as giving focus to it
    if (!cur_item && getTornOff())
    {
        LLFloater * parent = dynamic_cast<LLFloater *>(getParent());
        if (parent)
        {
            parent->setFocus(TRUE);
        }
    }

    // Current item position in the items list
    item_list_t::iterator cur_item_iter = std::find(mItems.begin(), mItems.end(), cur_item);

    item_list_t::iterator next_item_iter;
    if (cur_item_iter == mItems.end())
    {
        next_item_iter = mItems.begin();
    }
    else
    {
        next_item_iter = cur_item_iter;
        next_item_iter++;

        // First visible item position in the items list
        item_list_t::iterator first_visible_item_iter = std::find(mItems.begin(), mItems.end(), mFirstVisibleItem);

        if (next_item_iter == mItems.end())
        {
            next_item_iter = mItems.begin();

            // If current item is the last in the list, the menu is scrolled to the beginning
            // and the first item is highlighted.
            if (mScrollable && !scrollItems(SD_BEGIN))
            {
                return NULL;
            }
        }
        // If current item is the last visible, the menu is scrolled one item down
        // and the next item is highlighted.
        else if (mScrollable &&
                 (U32)std::abs(std::distance(first_visible_item_iter, next_item_iter)) >= mMaxScrollableItems)
        {
            // Call highlightNextItem() recursively only if the menu was successfully scrolled down.
            // If scroll timer hasn't expired yet the menu won't be scrolled and calling
            // highlightNextItem() will result in an endless recursion.
            if (scrollItems(SD_DOWN))
            {
                return highlightNextItem(cur_item, skip_disabled);
            }
            else
            {
                return NULL;
            }
        }
    }

    // when first highlighting a menu, skip over tear off menu item
    if (mTearOffItem && !cur_item)
    {
        // we know the first item is the tear off menu item
        cur_item_iter = mItems.begin();
        next_item_iter++;
        if (next_item_iter == mItems.end())
        {
            next_item_iter = mItems.begin();
        }
    }

    while(1)
    {
        // skip separators and disabled/invisible items
        if ((*next_item_iter)->getEnabled() && (*next_item_iter)->getVisible() && !dynamic_cast<LLMenuItemSeparatorGL*>(*next_item_iter))
        {
            if (cur_item)
            {
                cur_item->setHighlight(FALSE);
            }
            (*next_item_iter)->setHighlight(TRUE);
            return (*next_item_iter);
        }


        if (!skip_disabled || next_item_iter == cur_item_iter)
        {
            break;
        }

        next_item_iter++;
        if (next_item_iter == mItems.end())
        {
            if (cur_item_iter == mItems.end())
            {
                break;
            }
            next_item_iter = mItems.begin();
        }
    }

    return NULL;
}

LLMenuItemGL* LLMenuGL::highlightPrevItem(LLMenuItemGL* cur_item, BOOL skip_disabled)
{
    if (mItems.empty()) return NULL;

    // highlighting first item on a torn off menu is the
    // same as giving focus to it
    if (!cur_item && getTornOff())
    {
        LLFloater * parent = dynamic_cast<LLFloater *>(getParent());
        if (parent)
        {
            parent->setFocus(TRUE);
        }
    }

    // Current item reverse position from the end of the list
    item_list_t::reverse_iterator cur_item_iter = std::find(mItems.rbegin(), mItems.rend(), cur_item);

    item_list_t::reverse_iterator prev_item_iter;
    if (cur_item_iter == mItems.rend())
    {
        prev_item_iter = mItems.rbegin();
    }
    else
    {
        prev_item_iter = cur_item_iter;
        prev_item_iter++;

        // First visible item reverse position in the items list
        item_list_t::reverse_iterator first_visible_item_iter = std::find(mItems.rbegin(), mItems.rend(), mFirstVisibleItem);

        if (prev_item_iter == mItems.rend())
        {
            prev_item_iter = mItems.rbegin();

            // If current item is the first in the list, the menu is scrolled to the end
            // and the last item is highlighted.
            if (mScrollable && !scrollItems(SD_END))
            {
                return NULL;
            }
        }
        // If current item is the first visible, the menu is scrolled one item up
        // and the previous item is highlighted.
        else if (mScrollable &&
                 std::distance(first_visible_item_iter, cur_item_iter) <= 0)
        {
            // Call highlightNextItem() only if the menu was successfully scrolled up.
            // If scroll timer hasn't expired yet the menu won't be scrolled and calling
            // highlightNextItem() will result in an endless recursion.
            if (scrollItems(SD_UP))
            {
                return highlightPrevItem(cur_item, skip_disabled);
            }
            else
            {
                return NULL;
            }
        }
    }

    while(1)
    {
        // skip separators and disabled/invisible items
        if ((*prev_item_iter)->getEnabled() && (*prev_item_iter)->getVisible() && (*prev_item_iter)->getName() != SEPARATOR_NAME)
        {
            (*prev_item_iter)->setHighlight(TRUE);
            return (*prev_item_iter);
        }

        if (!skip_disabled || prev_item_iter == cur_item_iter)
        {
            break;
        }

        prev_item_iter++;
        if (prev_item_iter == mItems.rend())
        {
            if (cur_item_iter == mItems.rend())
            {
                break;
            }

            prev_item_iter = mItems.rbegin();
        }
    }

    return NULL;
}

void LLMenuGL::buildDrawLabels()
{
    item_list_t::iterator item_iter;
    for (item_iter = mItems.begin(); item_iter != mItems.end(); ++item_iter)
    {
        (*item_iter)->buildDrawLabel();
    }
}

void LLMenuGL::updateParent(LLView* parentp)
{
    if (getParent())
    {
        getParent()->removeChild(this);
    }
    if (parentp)
    {
        parentp->addChild(this);
    }
    item_list_t::iterator item_iter;
    for (item_iter = mItems.begin(); item_iter != mItems.end(); ++item_iter)
    {
        (*item_iter)->updateBranchParent(parentp);
    }
}

bool LLMenuGL::hasAccelerator(const KEY &key, const MASK &mask) const
{
    if (key == KEY_NONE)
    {
        return false;
    }
    // Note: checking this way because mAccelerators seems to be broken
    // mAccelerators probably needs to be cleaned up or fixed
    // It was used for dupplicate accelerator avoidance.
    item_list_t::const_iterator item_iter;
    for (item_iter = mItems.begin(); item_iter != mItems.end(); ++item_iter)
    {
        LLMenuItemGL* itemp = *item_iter;
        if (itemp->hasAccelerator(key, mask))
        {
            return true;
        }
    }
    return false;
}

BOOL LLMenuGL::handleAcceleratorKey(KEY key, MASK mask)
{
    // don't handle if not enabled
    if(!getEnabled())
    {
        return FALSE;
    }

    // Pass down even if not visible
    item_list_t::iterator item_iter;
    for (item_iter = mItems.begin(); item_iter != mItems.end(); ++item_iter)
    {
        LLMenuItemGL* itemp = *item_iter;
        if (itemp->handleAcceleratorKey(key, mask))
        {
            return TRUE;
        }
    }

    return FALSE;
}

BOOL LLMenuGL::handleUnicodeCharHere( llwchar uni_char )
{
    if (jumpKeysActive())
    {
        return handleJumpKey((KEY)uni_char);
    }
    return FALSE;
}

BOOL LLMenuGL::handleHover( S32 x, S32 y, MASK mask )
{
    // leave submenu in place if slope of mouse < MAX_MOUSE_SLOPE_SUB_MENU
    BOOL no_mouse_data = mLastMouseX == 0 && mLastMouseY == 0;
    S32 mouse_delta_x = no_mouse_data ? 0 : x - mLastMouseX;
    S32 mouse_delta_y = no_mouse_data ? 0 : y - mLastMouseY;
    LLVector2 mouse_dir((F32)mouse_delta_x, (F32)mouse_delta_y);
    mouse_dir.normVec();
    LLVector2 mouse_avg_dir((F32)mMouseVelX, (F32)mMouseVelY);
    mouse_avg_dir.normVec();
    F32 interp = 0.5f * (llclamp(mouse_dir * mouse_avg_dir, 0.f, 1.f));
    mMouseVelX = ll_round(lerp((F32)mouse_delta_x, (F32)mMouseVelX, interp));
    mMouseVelY = ll_round(lerp((F32)mouse_delta_y, (F32)mMouseVelY, interp));
    mLastMouseX = x;
    mLastMouseY = y;

    // don't change menu focus unless mouse is moving or alt key is not held down
    if ((llabs(mMouseVelX) > 0 ||
            llabs(mMouseVelY) > 0) &&
        (!mHasSelection ||
        //(mouse_delta_x == 0 && mouse_delta_y == 0) ||
        (mMouseVelX < 0) ||
        llabs((F32)mMouseVelY) / llabs((F32)mMouseVelX) > MAX_MOUSE_SLOPE_SUB_MENU))
    {
        for ( child_list_const_iter_t child_it = getChildList()->begin(); child_it != getChildList()->end(); ++child_it)
        {
            LLView* viewp = *child_it;
            S32 local_x = x - viewp->getRect().mLeft;
            S32 local_y = y - viewp->getRect().mBottom;
            if (!viewp->pointInView(local_x, local_y) && ((LLMenuItemGL*)viewp)->getHighlight())
            {
                // moving mouse always highlights new item
                if (mouse_delta_x != 0 || mouse_delta_y != 0)
                {
                    ((LLMenuItemGL*)viewp)->setHighlight(FALSE);
                }
            }
        }

        for ( child_list_const_iter_t child_it = getChildList()->begin(); child_it != getChildList()->end(); ++child_it)
        {
            LLView* viewp = *child_it;
            S32 local_x = x - viewp->getRect().mLeft;
            S32 local_y = y - viewp->getRect().mBottom;
            //RN: always call handleHover to track mGotHover status
            // but only set highlight when mouse is moving
            if( viewp->getVisible() &&
                //RN: allow disabled items to be highlighted to preserve "active" menus when
                // moving mouse through them
                //viewp->getEnabled() &&
                viewp->pointInView(local_x, local_y) &&
                viewp->handleHover(local_x, local_y, mask))
            {
                // moving mouse always highlights new item
                if (mouse_delta_x != 0 || mouse_delta_y != 0)
                {
                    ((LLMenuItemGL*)viewp)->setHighlight(TRUE);
                    LLMenuGL::setKeyboardMode(FALSE);
                }
                mHasSelection = true;
            }
        }
    }
    getWindow()->setCursor(UI_CURSOR_ARROW);

    // *HACK Release the mouse capture
    // This is done to release the mouse after the Navigation Bar "Back" or "Forward" button
    // drop-down menu is shown. Otherwise any other view won't be able to handle mouse events
    // until the user chooses one of the drop-down menu items.

    return TRUE;
}

BOOL LLMenuGL::handleScrollWheel( S32 x, S32 y, S32 clicks )
{
    if (!mScrollable)
        return blockMouseEvent(x, y);

    if( clicks > 0 )
    {
        while( clicks-- )
            scrollItems(SD_DOWN);
    }
    else
    {
        while( clicks++ )
            scrollItems(SD_UP);
    }

    return TRUE;
}


void LLMenuGL::draw( void )
{
    if (mNeedsArrange)
    {
        arrange();
        mNeedsArrange = FALSE;
    }
    if (mDropShadowed && !mTornOff)
    {
<<<<<<< HEAD
        static LLUICachedControl<S32> drop_shadow_floater ("DropShadowFloater", 0);
        static LLUIColor color_drop_shadow = LLUIColorTable::instance().getColor("ColorDropShadow");
        gl_drop_shadow(0, getRect().getHeight(), getRect().getWidth(), 0,
            color_drop_shadow, drop_shadow_floater );
=======
        static LLUIColor color_drop_shadow = LLUIColorTable::instance().getColor("ColorDropShadow");
        gl_drop_shadow(0, getRect().getHeight(), getRect().getWidth(), 0,
            color_drop_shadow, DROP_SHADOW_FLOATER);
>>>>>>> bb3c36f5
    }

    if( mBgVisible )
    {
        gl_rect_2d( 0, getRect().getHeight(), getRect().getWidth(), 0, mBackgroundColor.get() );
    }
    LLView::draw();
}

void LLMenuGL::drawBackground(LLMenuItemGL* itemp, F32 alpha)
{
    LLColor4 color = itemp->getHighlightBgColor() % alpha;
    gGL.color4fv( color.mV );
    LLRect item_rect = itemp->getRect();
    gl_rect_2d( 0, item_rect.getHeight(), item_rect.getWidth(), 0);
}

void LLMenuGL::setVisible(BOOL visible)
{
    if (visible != getVisible())
    {
        if (!visible)
        {
            mFadeTimer.start();
            clearHoverItem();
            // reset last known mouse coordinates so
            // we don't spoof a mouse move next time we're opened
            mLastMouseX = 0;
            mLastMouseY = 0;
        }
        else
        {
            mHasSelection = true;
            mFadeTimer.stop();
        }

        LLView::setVisible(visible);
    }
}

LLMenuGL* LLMenuGL::findChildMenuByName(const std::string& name, BOOL recurse) const
{
    LLView* view = findChildView(name, recurse);
    if (view)
    {
        LLMenuItemBranchGL* branch = dynamic_cast<LLMenuItemBranchGL*>(view);
        if (branch)
        {
            return branch->getBranch();
        }

        LLMenuGL* menup = dynamic_cast<LLMenuGL*>(view);
        if (menup)
        {
            return menup;
        }
    }
    LL_WARNS() << "Child Menu " << name << " not found in menu " << getName() << LL_ENDL;
    return NULL;
}

BOOL LLMenuGL::clearHoverItem()
{
    for ( child_list_const_iter_t child_it = getChildList()->begin(); child_it != getChildList()->end(); ++child_it)
    {
        LLMenuItemGL* itemp = (LLMenuItemGL*)*child_it;
        if (itemp->getHighlight())
        {
            itemp->setHighlight(FALSE);
            return TRUE;
        }
    }
    return FALSE;
}

void hide_top_view( LLView* view )
{
    if( view ) view->setVisible( FALSE );
}


// x and y are the desired location for the popup, in the spawning_view's
// coordinate frame, NOT necessarily the mouse location
// static
void LLMenuGL::showPopup(LLView* spawning_view, LLMenuGL* menu, S32 x, S32 y, S32 mouse_x, S32 mouse_y)
{
    const S32 CURSOR_HEIGHT = 22;       // Approximate "normal" cursor size
    const S32 CURSOR_WIDTH = 12;

    if (menu->getChildList()->empty())
    {
        return;
    }

    menu->setVisible( TRUE );

    if(!menu->getAlwaysShowMenu())
    {
        //Do not show menu if all menu items are disabled
        BOOL item_enabled = false;
        for (LLView::child_list_t::const_iterator itor = menu->getChildList()->begin();
                itor != menu->getChildList()->end();
                ++itor)
        {
            LLView *menu_item = (*itor);
            item_enabled = item_enabled || menu_item->getEnabled();
        }

        if(!item_enabled)
        {
            menu->setVisible( FALSE );
            return;
        }
    }

    // Resetting scrolling position
    if (menu->isScrollable() && menu->isScrollPositionOnShowReset())
    {
        menu->mFirstVisibleItem = NULL;
    }

    // Fix menu rect if needed.
    menu->needsArrange();
    menu->arrangeAndClear();

    if ((mouse_x == 0) || (mouse_y == 0))

    {
        // Save click point for detecting cursor moves before mouse-up.
        // Must be in local coords to compare with mouseUp events.
        // If the mouse doesn't move, the menu will stay open ala the Mac.
        // See also LLContextMenu::show()

        LLUI::getInstance()->getMousePositionLocal(menu->getParent(), &mouse_x, &mouse_y);
    }


    LLMenuHolderGL::sContextMenuSpawnPos.set(mouse_x,mouse_y);

    const LLRect menu_region_rect = LLMenuGL::sMenuContainer->getRect();

    const S32 HPAD = 2;
    LLRect rect = menu->getRect();
    S32 left = x + HPAD;
    S32 top = y;
    spawning_view->localPointToOtherView(left, top, &left, &top, menu->getParent());
    rect.setLeftTopAndSize( left, top,
                            rect.getWidth(), rect.getHeight() );
    menu->setRect( rect );


    // Adjust context menu to fit onscreen
    LLRect mouse_rect;
    const S32 MOUSE_CURSOR_PADDING = 5;
    mouse_rect.setLeftTopAndSize(mouse_x - MOUSE_CURSOR_PADDING,
        mouse_y + MOUSE_CURSOR_PADDING,
        CURSOR_WIDTH + MOUSE_CURSOR_PADDING * 2,
        CURSOR_HEIGHT + MOUSE_CURSOR_PADDING * 2);
    menu->translateIntoRectWithExclusion( menu_region_rect, mouse_rect );
    if (menu->getRect().mTop > menu_region_rect.mTop)
    {
        // not enough space: align with top, ignore exclusion
        menu->translateIntoRect( menu_region_rect );
    }
    menu->getParent()->sendChildToFront(menu);
}

///============================================================================
/// Class LLMenuBarGL
///============================================================================

static LLDefaultChildRegistry::Register<LLMenuBarGL> r2("menu_bar");

LLMenuBarGL::LLMenuBarGL( const Params& p )
:   LLMenuGL(p),
    mAltKeyTrigger(FALSE)
{}

// Default destructor
LLMenuBarGL::~LLMenuBarGL()
{
    std::for_each(mAccelerators.begin(), mAccelerators.end(), DeletePointer());
    mAccelerators.clear();
}

BOOL LLMenuBarGL::handleAcceleratorKey(KEY key, MASK mask)
{
    if (getHighlightedItem() && mask == MASK_NONE)
    {
        // unmodified key accelerators are ignored when navigating menu
        // (but are used as jump keys so will still work when appropriate menu is up)
        return FALSE;
    }
    BOOL result = LLMenuGL::handleAcceleratorKey(key, mask);
    if (result && mask & MASK_ALT)
    {
        // ALT key used to trigger hotkey, don't use as shortcut to open menu
        mAltKeyTrigger = FALSE;
    }

    if(!result
        && (key == KEY_F10 && mask == MASK_CONTROL)
        && !gKeyboard->getKeyRepeated(key)
        && isInVisibleChain())
    {
        if (getHighlightedItem())
        {
            clearHoverItem();
            LLMenuGL::setKeyboardMode(FALSE);
        }
        else
        {
            // close menus originating from other menu bars when first opening menu via keyboard
            LLMenuGL::sMenuContainer->hideMenus();
            highlightNextItem(NULL);
            LLMenuGL::setKeyboardMode(TRUE);
        }
        return TRUE;
    }

    if (result && !getHighlightedItem() && LLMenuGL::sMenuContainer->hasVisibleMenu())
    {
        // close menus originating from other menu bars
        LLMenuGL::sMenuContainer->hideMenus();
    }

    return result;
}

BOOL LLMenuBarGL::handleKeyHere(KEY key, MASK mask)
{
    static LLUICachedControl<bool> use_altkey_for_menus ("UseAltKeyForMenus", 0);
    if(key == KEY_ALT && !gKeyboard->getKeyRepeated(key) && use_altkey_for_menus)
    {
        mAltKeyTrigger = TRUE;
    }
    else // if any key other than ALT hit, clear out waiting for Alt key mode
    {
        mAltKeyTrigger = FALSE;
    }

    if (key == KEY_ESCAPE && mask == MASK_NONE)
    {
        LLMenuGL::setKeyboardMode(FALSE);
        // if any menus are visible, this will return TRUE, stopping further processing of ESCAPE key
        return LLMenuGL::sMenuContainer->hideMenus();
    }

    // before processing any other key, check to see if ALT key has triggered menu access
    checkMenuTrigger();

    return LLMenuGL::handleKeyHere(key, mask);
}

BOOL LLMenuBarGL::handleJumpKey(KEY key)
{
    // perform case-insensitive comparison
    key = toupper(key);
    navigation_key_map_t::iterator found_it = mJumpKeys.find(key);
    if(found_it != mJumpKeys.end() && found_it->second->getEnabled())
    {
        // switch to keyboard navigation mode
        LLMenuGL::setKeyboardMode(TRUE);

        found_it->second->setHighlight(TRUE);
        found_it->second->onCommit();
    }
    return TRUE;
}

BOOL LLMenuBarGL::handleMouseDown(S32 x, S32 y, MASK mask)
{
    // clicks on menu bar closes existing menus from other contexts but leave
    // own menu open so that we get toggle behavior
    if (!getHighlightedItem() || !getHighlightedItem()->isActive())
    {
        LLMenuGL::sMenuContainer->hideMenus();
    }

    return LLMenuGL::handleMouseDown(x, y, mask);
}

BOOL LLMenuBarGL::handleDoubleClick(S32 x, S32 y, MASK mask)
{
    return LLMenuGL::handleMouseDown(x, y, mask);
}

void LLMenuBarGL::draw()
{
    LLMenuItemGL* itemp = getHighlightedItem();
    // If we are in mouse-control mode and the mouse cursor is not hovering over
    // the current highlighted menu item and it isn't open, then remove the
    // highlight. This is done via a polling mechanism here, as we don't receive
    // notifications when the mouse cursor moves off of us
    if (itemp && !itemp->isOpen() && !itemp->getHover() && !LLMenuGL::getKeyboardMode())
    {
        clearHoverItem();
    }

    checkMenuTrigger();

    LLMenuGL::draw();
}


void LLMenuBarGL::checkMenuTrigger()
{
    // has the ALT key been pressed and subsequently released?
    if (mAltKeyTrigger && !gKeyboard->getKeyDown(KEY_ALT))
    {
        // if alt key was released quickly, treat it as a menu access key
        // otherwise it was probably an Alt-zoom or similar action
        static LLUICachedControl<F32> menu_access_key_time ("MenuAccessKeyTime", 0);
        if (gKeyboard->getKeyElapsedTime(KEY_ALT) <= menu_access_key_time ||
            gKeyboard->getKeyElapsedFrameCount(KEY_ALT) < 2)
        {
            if (getHighlightedItem())
            {
                clearHoverItem();
            }
            else
            {
                // close menus originating from other menu bars
                LLMenuGL::sMenuContainer->hideMenus();

                highlightNextItem(NULL);
                LLMenuGL::setKeyboardMode(TRUE);
            }
        }
        mAltKeyTrigger = FALSE;
    }
}

BOOL LLMenuBarGL::jumpKeysActive()
{
    // require user to be in keyboard navigation mode to activate key triggers
    // as menu bars are always visible and it is easy to leave the mouse cursor over them
    return LLMenuGL::getKeyboardMode() && getHighlightedItem() && LLMenuGL::jumpKeysActive();
}

// rearrange the child rects so they fit the shape of the menu bar.
void LLMenuBarGL::arrange( void )
{
    U32 pos = 0;
    LLRect rect( 0, getRect().getHeight(), 0, 0 );
    item_list_t::const_iterator item_iter;
    for (item_iter = mItems.begin(); item_iter != mItems.end(); ++item_iter)
    {
        LLMenuItemGL* item = *item_iter;
        if (item->getVisible())
        {
            rect.mLeft = pos;
            pos += item->getNominalWidth();
            rect.mRight = pos;
            item->setRect( rect );
            item->buildDrawLabel();
        }
    }
    reshape(rect.mRight, rect.getHeight());
}


S32 LLMenuBarGL::getRightmostMenuEdge()
{
    // Find the last visible menu
    item_list_t::reverse_iterator item_iter;
    for (item_iter = mItems.rbegin(); item_iter != mItems.rend(); ++item_iter)
    {
        if ((*item_iter)->getVisible())
        {
            break;
        }
    }

    if (item_iter == mItems.rend())
    {
        return 0;
    }
    return (*item_iter)->getRect().mRight;
}

// add a vertical separator to this menu
BOOL LLMenuBarGL::addSeparator()
{
    LLMenuItemGL* separator = new LLMenuItemVerticalSeparatorGL();
    return append( separator );
}

// add a menu - this will create a drop down menu.
BOOL LLMenuBarGL::appendMenu( LLMenuGL* menu )
{
    if( menu == this )
    {
        LL_ERRS() << "** Attempt to attach menu to itself. This is certainly "
               << "a logic error." << LL_ENDL;
    }

    BOOL success = TRUE;

    // *TODO: Hack! Fix this
    LLMenuItemBranchDownGL::Params p;
    p.name = menu->getName();
    p.label = menu->getLabel();
    p.visible = menu->getVisible();
    p.branch = menu;
    p.enabled_color=LLUIColorTable::instance().getColor("MenuItemEnabledColor");
    p.disabled_color=LLUIColorTable::instance().getColor("MenuItemDisabledColor");
    p.highlight_bg_color=LLUIColorTable::instance().getColor("MenuItemHighlightBgColor");
    p.highlight_fg_color=LLUIColorTable::instance().getColor("MenuItemHighlightFgColor");
    p.font = menu->getFont();

    LLMenuItemBranchDownGL* branch = LLUICtrlFactory::create<LLMenuItemBranchDownGL>(p);
    success &= branch->addToAcceleratorList(&mAccelerators);
    success &= append( branch );
    branch->setJumpKey(branch->getJumpKey());
    menu->updateParent(LLMenuGL::sMenuContainer);

    return success;
}

BOOL LLMenuBarGL::handleHover( S32 x, S32 y, MASK mask )
{
    BOOL handled = FALSE;
    LLView* active_menu = NULL;

    BOOL no_mouse_data = mLastMouseX == 0 && mLastMouseY == 0;
    S32 mouse_delta_x = no_mouse_data ? 0 : x - mLastMouseX;
    S32 mouse_delta_y = no_mouse_data ? 0 : y - mLastMouseY;
    mMouseVelX = (mMouseVelX / 2) + (mouse_delta_x / 2);
    mMouseVelY = (mMouseVelY / 2) + (mouse_delta_y / 2);
    mLastMouseX = x;
    mLastMouseY = y;

    // if nothing currently selected or mouse has moved since last call, pick menu item via mouse
    // otherwise let keyboard control it
    if (!getHighlightedItem() || !LLMenuGL::getKeyboardMode() || llabs(mMouseVelX) > 0 || llabs(mMouseVelY) > 0)
    {
        // find current active menu
        for ( child_list_const_iter_t child_it = getChildList()->begin(); child_it != getChildList()->end(); ++child_it)
        {
            LLView* viewp = *child_it;
            if (((LLMenuItemGL*)viewp)->isOpen())
            {
                active_menu = viewp;
            }
        }

        // check for new active menu
        for ( child_list_const_iter_t child_it = getChildList()->begin(); child_it != getChildList()->end(); ++child_it)
        {
            LLView* viewp = *child_it;
            S32 local_x = x - viewp->getRect().mLeft;
            S32 local_y = y - viewp->getRect().mBottom;
            if( viewp->getVisible() &&
                viewp->getEnabled() &&
                viewp->pointInView(local_x, local_y) &&
                viewp->handleHover(local_x, local_y, mask))
            {
                ((LLMenuItemGL*)viewp)->setHighlight(TRUE);
                handled = TRUE;
                if (active_menu && active_menu != viewp)
                {
                    ((LLMenuItemGL*)viewp)->onCommit();
                    LLMenuGL::setKeyboardMode(FALSE);
                }
                LLMenuGL::setKeyboardMode(FALSE);
            }
        }

        if (handled)
        {
            // set hover false on inactive menus
            for ( child_list_const_iter_t child_it = getChildList()->begin(); child_it != getChildList()->end(); ++child_it)
            {
                LLView* viewp = *child_it;
                S32 local_x = x - viewp->getRect().mLeft;
                S32 local_y = y - viewp->getRect().mBottom;
                if (!viewp->pointInView(local_x, local_y) && ((LLMenuItemGL*)viewp)->getHighlight())
                {
                    ((LLMenuItemGL*)viewp)->setHighlight(FALSE);
                }
            }
        }
    }

    getWindow()->setCursor(UI_CURSOR_ARROW);

    return TRUE;
}

///============================================================================
/// Class LLMenuHolderGL
///============================================================================
LLCoordGL LLMenuHolderGL::sContextMenuSpawnPos(S32_MAX, S32_MAX);

LLMenuHolderGL::LLMenuHolderGL(const LLMenuHolderGL::Params& p)
    : LLPanel(p)
{
    sItemActivationTimer.stop();
    mCanHide = TRUE;
}

void LLMenuHolderGL::draw()
{
    LLView::draw();
    // now draw last selected item as overlay
    LLMenuItemGL* selecteditem = (LLMenuItemGL*)sItemLastSelectedHandle.get();
    if (selecteditem && selecteditem->getVisible() && sItemActivationTimer.getStarted() && sItemActivationTimer.getElapsedTimeF32() < ACTIVATE_HIGHLIGHT_TIME)
    {
        // make sure toggle items, for example, show the proper state when fading out
        selecteditem->buildDrawLabel();

        LLRect item_rect;
        selecteditem->localRectToOtherView(selecteditem->getLocalRect(), &item_rect, this);

        F32 interpolant = sItemActivationTimer.getElapsedTimeF32() / ACTIVATE_HIGHLIGHT_TIME;

        LLUI::pushMatrix();
        {
            LLUI::translate((F32)item_rect.mLeft, (F32)item_rect.mBottom);
            selecteditem->getMenu()->drawBackground(selecteditem, interpolant);
            selecteditem->draw();
        }
        LLUI::popMatrix();
    }
}

BOOL LLMenuHolderGL::handleMouseDown( S32 x, S32 y, MASK mask )
{
    BOOL handled = LLView::childrenHandleMouseDown(x, y, mask) != NULL;
    if (!handled)
    {
        LLMenuGL* visible_menu = (LLMenuGL*)getVisibleMenu();
        LLMenuItemGL* parent_menu = visible_menu ? visible_menu->getParentMenuItem() : NULL;
        if (parent_menu && parent_menu->getVisible())
        {
            // don't hide menu if parent was hit
            LLRect parent_rect;
            parent_menu->localRectToOtherView(parent_menu->getLocalRect(), &parent_rect, this);
            if (!parent_rect.pointInRect(x, y))
            {
                // clicked off of menu and parent, hide them all
                hideMenus();
            }
        }
        else
        {
            // no visible parent, clicked off of menu, hide them all
            hideMenus();
        }
    }
    return handled;
}

BOOL LLMenuHolderGL::handleRightMouseDown( S32 x, S32 y, MASK mask )
{
    BOOL handled = LLView::childrenHandleRightMouseDown(x, y, mask) != NULL;
    if (!handled)
    {
        // clicked off of menu, hide them all
        hideMenus();
    }
    return handled;
}

// This occurs when you mouse-down to spawn a context menu, hold the button
// down, move off the menu, then mouse-up.  We want this to close the menu.
BOOL LLMenuHolderGL::handleRightMouseUp( S32 x, S32 y, MASK mask )
{
    const S32 SLOP = 2;
    S32 spawn_dx = (x - sContextMenuSpawnPos.mX);
    S32 spawn_dy = (y - sContextMenuSpawnPos.mY);
    if (-SLOP <= spawn_dx && spawn_dx <= SLOP
        && -SLOP <= spawn_dy && spawn_dy <= SLOP)
    {
        // we're still inside the slop region from spawning this menu
        // so interpret the mouse-up as a single-click to show and leave on
        // screen
        sContextMenuSpawnPos.set(S32_MAX, S32_MAX);
        return TRUE;
    }

    BOOL handled = LLView::childrenHandleRightMouseUp(x, y, mask) != NULL;
    if (!handled)
    {
        // clicked off of menu, hide them all
        hideMenus();
    }
    return handled;
}

BOOL LLMenuHolderGL::handleKey(KEY key, MASK mask, BOOL called_from_parent)
{
    BOOL handled =  false;
    LLMenuGL* const  pMenu  = dynamic_cast<LLMenuGL*>(getVisibleMenu());

    if (pMenu)
    {
        //eat TAB key - EXT-7000
        if (key == KEY_TAB && mask == MASK_NONE)
        {
            return TRUE;
        }

        //handle ESCAPE and RETURN key
        handled = LLPanel::handleKey(key, mask, called_from_parent);
        if (!handled)
        {
            if (pMenu->getHighlightedItem())
            {
                handled = pMenu->handleKey(key, mask, TRUE);
            }
            else if (mask == MASK_NONE || (key >= KEY_LEFT && key <= KEY_DOWN))
            {
                //highlight first enabled one
                if(pMenu->highlightNextItem(NULL))
                {
                    handled = true;
                }
            }
        }
    }

    return handled;

}

void LLMenuHolderGL::reshape(S32 width, S32 height, BOOL called_from_parent)
{
    if (width != getRect().getWidth() || height != getRect().getHeight())
    {
        hideMenus();
    }
    LLView::reshape(width, height, called_from_parent);
}

LLView* const LLMenuHolderGL::getVisibleMenu() const
{
    for ( child_list_const_iter_t child_it = getChildList()->begin(); child_it != getChildList()->end(); ++child_it)
    {
        LLView* viewp = *child_it;
        if (viewp->getVisible() && dynamic_cast<LLMenuGL*>(viewp) != NULL)
        {
            return viewp;
        }
    }
    return NULL;
}


BOOL LLMenuHolderGL::hideMenus()
{
    if (!mCanHide)
    {
        return FALSE;
    }
    LLMenuGL::setKeyboardMode(FALSE);
    BOOL menu_visible = hasVisibleMenu();
    if (menu_visible)
    {
        // clicked off of menu, hide them all
        for ( child_list_const_iter_t child_it = getChildList()->begin(); child_it != getChildList()->end(); ++child_it)
        {
            LLView* viewp = *child_it;
            if (dynamic_cast<LLMenuGL*>(viewp) != NULL && viewp->getVisible())
            {
                viewp->setVisible(FALSE);
            }
        }
    }
    //if (gFocusMgr.childHasKeyboardFocus(this))
    //{
    //  gFocusMgr.setKeyboardFocus(NULL);
    //}

    return menu_visible;
}

void LLMenuHolderGL::setActivatedItem(LLMenuItemGL* item)
{
    sItemLastSelectedHandle = item->getHandle();
    sItemActivationTimer.start();
}

///============================================================================
/// Class LLTearOffMenu
///============================================================================
LLTearOffMenu::LLTearOffMenu(LLMenuGL* menup) :
    LLFloater(LLSD()),
    mQuitRequested(false)
{
    S32 floater_header_size = getHeaderHeight();

    setName(menup->getName());
    setTitle(menup->getLabel());
    setCanMinimize(FALSE);
    // flag menu as being torn off
    menup->setTornOff(TRUE);
    // update menu layout as torn off menu (no spillover menus)
    menup->needsArrange();

    LLRect rect;
    menup->localRectToOtherView(LLRect(-1, menup->getRect().getHeight(), menup->getRect().getWidth() + 3, 0), &rect, gFloaterView);
    // make sure this floater is big enough for menu
    mTargetHeight = rect.getHeight() + floater_header_size;
    reshape(rect.getWidth(), rect.getHeight());
    setRect(rect);

    // attach menu to floater
    menup->setFollows( FOLLOWS_LEFT | FOLLOWS_BOTTOM );
    mOldParent = menup->getParent();
    addChild(menup);
    menup->setVisible(TRUE);
    LLRect menu_rect = menup->getRect();
    menu_rect.setOriginAndSize( 1, 1,
        menu_rect.getWidth(), menu_rect.getHeight());
    menup->setRect(menu_rect);
    menup->setDropShadowed(FALSE);

    mMenu = menup;

    // highlight first item (tear off item will be disabled)
    mMenu->highlightNextItem(NULL);

    // Can't do this in postBuild() because that is only called for floaters
    // constructed from XML.
    mCloseSignal.connect(boost::bind(&LLTearOffMenu::closeTearOff, this));
}

LLTearOffMenu::~LLTearOffMenu()
{
}

void LLTearOffMenu::draw()
{
    mMenu->setBackgroundVisible(isBackgroundOpaque());

    if (getRect().getHeight() != mTargetHeight)
    {
        // animate towards target height
        reshape(getRect().getWidth(), llceil(lerp((F32)getRect().getHeight(), (F32)mTargetHeight, LLSmoothInterpolation::getInterpolant(0.05f))));
    }
    mMenu->needsArrange();
    LLFloater::draw();
}

void LLTearOffMenu::onFocusReceived()
{
    if (mQuitRequested)
    {
        return;
    }

    // if nothing is highlighted, just highlight first item
    if (!mMenu->getHighlightedItem())
    {
        mMenu->highlightNextItem(NULL);
    }

    // parent menu items get highlights so navigation logic keeps working
    LLMenuItemGL* parent_menu_item = mMenu->getParentMenuItem();
    while(parent_menu_item)
    {
        if (parent_menu_item->getMenu()->getVisible())
        {
            parent_menu_item->setHighlight(TRUE);
            parent_menu_item = parent_menu_item->getMenu()->getParentMenuItem();
        }
        else
        {
            break;
        }
    }
    LLFloater::onFocusReceived();
}

void LLTearOffMenu::onFocusLost()
{
    // remove highlight from parent item and our own menu
    mMenu->clearHoverItem();
    LLFloater::onFocusLost();
}

BOOL LLTearOffMenu::handleUnicodeChar(llwchar uni_char, BOOL called_from_parent)
{
    // pass keystrokes down to menu
    return mMenu->handleUnicodeChar(uni_char, TRUE);
}

BOOL LLTearOffMenu::handleKeyHere(KEY key, MASK mask)
{
    if (!mMenu->getHighlightedItem())
    {
        if (key == KEY_UP)
        {
            mMenu->highlightPrevItem(NULL);
            return TRUE;
        }
        else if (key == KEY_DOWN)
        {
            mMenu->highlightNextItem(NULL);
            return TRUE;
        }
    }
    // pass keystrokes down to menu
    return mMenu->handleKey(key, mask, TRUE);
}

void LLTearOffMenu::translate(S32 x, S32 y)
{
    if (x != 0 && y != 0)
    {
        // hide open sub-menus by clearing current hover item
        mMenu->clearHoverItem();
    }
    LLFloater::translate(x, y);
}

//static
LLTearOffMenu* LLTearOffMenu::create(LLMenuGL* menup)
{
    LLTearOffMenu* tearoffp = new LLTearOffMenu(menup);
    // keep onscreen
    gFloaterView->adjustToFitScreen(tearoffp, FALSE);
    tearoffp->openFloater(LLSD());

    return tearoffp;
}

void LLTearOffMenu::updateSize()
{
    if (mMenu)
    {
        S32 floater_header_size = getHeaderHeight();
        const LLRect &floater_rect = getRect();
        LLRect new_rect;
        mMenu->localRectToOtherView(LLRect(-1, mMenu->getRect().getHeight() + floater_header_size, mMenu->getRect().getWidth() + 3, 0), &new_rect, gFloaterView);

        if (floater_rect.getWidth() != new_rect.getWidth()
            || mTargetHeight != new_rect.getHeight())
        {
            // make sure this floater is big enough for menu
            mTargetHeight = new_rect.getHeight();
            reshape(new_rect.getWidth(), mTargetHeight);

            // Restore menu position
            LLRect menu_rect = mMenu->getRect();
            menu_rect.setOriginAndSize(1, 1,
                menu_rect.getWidth(), menu_rect.getHeight());
            mMenu->setRect(menu_rect);
        }
    }
}

void LLTearOffMenu::closeTearOff()
{
    removeChild(mMenu);
    mOldParent->addChild(mMenu);
    mMenu->clearHoverItem();
    mMenu->setFollowsNone();
    mMenu->setBackgroundVisible(TRUE);
    mMenu->setVisible(FALSE);
    mMenu->setTornOff(FALSE);
    mMenu->setDropShadowed(TRUE);
    mQuitRequested = true;
}

LLContextMenuBranch::LLContextMenuBranch(const LLContextMenuBranch::Params& p)
:   LLMenuItemGL(p)
{
    LLContextMenu* branch = static_cast<LLContextMenu*>(p.branch);
    if (branch)
    {
        mBranch = branch->getHandle();
        branch->hide();
        branch->setParentMenuItem(this);
    }
}

LLContextMenuBranch::~LLContextMenuBranch()
{
    if (mBranch.get())
    {
        mBranch.get()->die();
    }
}

// called to rebuild the draw label
void LLContextMenuBranch::buildDrawLabel( void )
{
    auto menu = getBranch();
    if (menu)
    {
        // default enablement is this -- if any of the subitems are
        // enabled, this item is enabled. JC
        U32 sub_count = menu->getItemCount();
        U32 i;
        BOOL any_enabled = FALSE;
        for (i = 0; i < sub_count; i++)
        {
            LLMenuItemGL* item = menu->getItem(i);
            item->buildDrawLabel();
            if (item->getEnabled() && !item->getDrawTextDisabled() )
            {
                any_enabled = TRUE;
                break;
            }
        }
        setDrawTextDisabled(!any_enabled);
        setEnabled(TRUE);
    }

    mDrawAccelLabel.clear();
    std::string st = mDrawAccelLabel;
    appendAcceleratorString( st );
    mDrawAccelLabel = st;

    mDrawBranchLabel = LLMenuGL::BRANCH_SUFFIX;
}

void    LLContextMenuBranch::showSubMenu()
{
    auto menu = getBranch();
    if(menu)
    {
        LLMenuItemGL* menu_item = menu->getParentMenuItem();
        if (menu_item != NULL && menu_item->getVisible())
        {
            S32 center_x;
            S32 center_y;
            localPointToScreen(getRect().getWidth(), getRect().getHeight(), &center_x, &center_y);
            menu->show(center_x, center_y);
        }
    }
}

// onCommit() - do the primary funcationality of the menu item.
void LLContextMenuBranch::onCommit( void )
{
    showSubMenu();

}
void LLContextMenuBranch::setHighlight( BOOL highlight )
{
    if (highlight == getHighlight()) return;
    LLMenuItemGL::setHighlight(highlight);
    auto menu = getBranch();
    if (menu)
    {
        if (highlight)
        {
            showSubMenu();
        }
        else
        {
            menu->hide();
        }
    }
}


///////////////////////////////////////////////////////////////////////////////////////////////////////////
//-----------------------------------------------------------------------------
// class LLContextMenu
// A context menu
//-----------------------------------------------------------------------------
static LLDefaultChildRegistry::Register<LLContextMenu> context_menu_register("context_menu");
static MenuRegistry::Register<LLContextMenu> context_menu_register2("context_menu");


LLContextMenu::LLContextMenu(const Params& p)
:   LLMenuGL(p),
    mHoveredAnyItem(FALSE),
    mHoverItem(NULL)
{
    //setBackgroundVisible(TRUE);
}

void LLContextMenu::setVisible(BOOL visible)
{
    if (!visible)
        hide();
}

// Takes cursor position in screen space?
void LLContextMenu::show(S32 x, S32 y, LLView* spawning_view)
{
    if (getChildList()->empty())
    {
        // nothing to show, so abort
        return;
    }
    // Save click point for detecting cursor moves before mouse-up.
    // Must be in local coords to compare with mouseUp events.
    // If the mouse doesn't move, the menu will stay open ala the Mac.
    // See also LLMenuGL::showPopup()
    LLMenuHolderGL::sContextMenuSpawnPos.set(x,y);

    arrangeAndClear();

    S32 width = getRect().getWidth();
    S32 height = getRect().getHeight();
    const LLRect menu_region_rect = LLMenuGL::sMenuContainer->getMenuRect();
    LLView* parent_view = getParent();

    // Open upwards if menu extends past bottom
    if (y - height < menu_region_rect.mBottom)
    {
        if (getParentMenuItem()) // Adjust if this is a submenu
        {
            y += height - getParentMenuItem()->getNominalHeight();
        }
        else
        {
            y += height;
        }
    }

    // Open out to the left if menu extends past right edge
    if (x + width > menu_region_rect.mRight)
    {
        if (getParentMenuItem())
        {
            x -= getParentMenuItem()->getRect().getWidth() + width;
        }
        else
        {
            x -= width;
        }
    }

    S32 local_x, local_y;
    parent_view->screenPointToLocal(x, y, &local_x, &local_y);

    LLRect rect;
    rect.setLeftTopAndSize(local_x, local_y, width, height);
    setRect(rect);
    arrange();

    if (spawning_view)
    {
        mSpawningViewHandle = spawning_view->getHandle();
    }
    else
    {
        mSpawningViewHandle.markDead();
    }
    LLView::setVisible(TRUE);
}

void LLContextMenu::hide()
{
    if (!getVisible()) return;

    LLView::setVisible(FALSE);

    if (mHoverItem)
    {
        mHoverItem->setHighlight( FALSE );
    }
    mHoverItem = NULL;
}


BOOL LLContextMenu::handleHover( S32 x, S32 y, MASK mask )
{
    LLMenuGL::handleHover(x,y,mask);

    BOOL handled = FALSE;

    LLMenuItemGL *item = getHighlightedItem();

    if (item && item->getEnabled())
    {
        getWindow()->setCursor(UI_CURSOR_ARROW);
        handled = TRUE;

        if (item != mHoverItem)
        {
            if (mHoverItem)
            {
                mHoverItem->setHighlight( FALSE );
            }
            mHoverItem = item;
            mHoverItem->setHighlight( TRUE );
        }
        mHoveredAnyItem = TRUE;
    }
    else
    {
        // clear out our selection
        if (mHoverItem)
        {
            mHoverItem->setHighlight(FALSE);
            mHoverItem = NULL;
        }
    }

    if( !handled && pointInView( x, y ) )
    {
        getWindow()->setCursor(UI_CURSOR_ARROW);
        handled = TRUE;
    }

    return handled;
}

// handleMouseDown and handleMouseUp are handled by LLMenuGL


BOOL LLContextMenu::handleRightMouseDown(S32 x, S32 y, MASK mask)
{
    BOOL handled = FALSE;

    // The click was somewhere within our rectangle
    LLMenuItemGL *item = getHighlightedItem();

    S32 local_x = x - getRect().mLeft;
    S32 local_y = y - getRect().mBottom;

    BOOL clicked_in_menu = pointInView(local_x, local_y) ;

    // grab mouse if right clicking anywhere within pie (even deadzone in middle), to detect drag outside of pie
    if (clicked_in_menu)
    {
        // capture mouse cursor as if on initial menu show
        handled = TRUE;
    }

    if (item)
    {
        // lie to the item about where the click happened
        // to make sure it's within the item's rectangle
        if (item->handleMouseDown( 0, 0, mask ))
        {
            handled = TRUE;
        }
    }

    return handled;
}

BOOL LLContextMenu::handleRightMouseUp( S32 x, S32 y, MASK mask )
{
    S32 local_x = x - getRect().mLeft;
    S32 local_y = y - getRect().mBottom;

    if (!mHoveredAnyItem && !pointInView(local_x, local_y))
    {
        sMenuContainer->hideMenus();
        return TRUE;
    }


    BOOL result = handleMouseUp( x, y, mask );
    mHoveredAnyItem = FALSE;

    return result;
}

bool LLContextMenu::addChild(LLView* view, S32 tab_group)
{
    return addContextChild(view, tab_group);
}
<|MERGE_RESOLUTION|>--- conflicted
+++ resolved
@@ -3234,16 +3234,9 @@
     }
     if (mDropShadowed && !mTornOff)
     {
-<<<<<<< HEAD
-        static LLUICachedControl<S32> drop_shadow_floater ("DropShadowFloater", 0);
-        static LLUIColor color_drop_shadow = LLUIColorTable::instance().getColor("ColorDropShadow");
-        gl_drop_shadow(0, getRect().getHeight(), getRect().getWidth(), 0,
-            color_drop_shadow, drop_shadow_floater );
-=======
         static LLUIColor color_drop_shadow = LLUIColorTable::instance().getColor("ColorDropShadow");
         gl_drop_shadow(0, getRect().getHeight(), getRect().getWidth(), 0,
             color_drop_shadow, DROP_SHADOW_FLOATER);
->>>>>>> bb3c36f5
     }
 
     if( mBgVisible )
