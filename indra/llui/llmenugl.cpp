/**
 * @file llmenugl.cpp
 * @brief LLMenuItemGL base class
 *
 * $LicenseInfo:firstyear=2001&license=viewerlgpl$
 * Second Life Viewer Source Code
 * Copyright (C) 2010, Linden Research, Inc.
 *
 * This library is free software; you can redistribute it and/or
 * modify it under the terms of the GNU Lesser General Public
 * License as published by the Free Software Foundation;
 * version 2.1 of the License only.
 *
 * This library is distributed in the hope that it will be useful,
 * but WITHOUT ANY WARRANTY; without even the implied warranty of
 * MERCHANTABILITY or FITNESS FOR A PARTICULAR PURPOSE.  See the GNU
 * Lesser General Public License for more details.
 *
 * You should have received a copy of the GNU Lesser General Public
 * License along with this library; if not, write to the Free Software
 * Foundation, Inc., 51 Franklin Street, Fifth Floor, Boston, MA  02110-1301  USA
 *
 * Linden Research, Inc., 945 Battery Street, San Francisco, CA  94111  USA
 * $/LicenseInfo$
 */

//*****************************************************************************
//
// This file contains the opengl based menu implementation.
//
// NOTES: A menu label is split into 4 columns. The left column, the
// label colum, the accelerator column, and the right column. The left
// column is used for displaying boolean values for toggle and check
// controls. The right column is used for submenus.
//
//*****************************************************************************

//#include "llviewerprecompiledheaders.h"
#include "linden_common.h"

#include "llmenugl.h"

#include "llgl.h"
#include "llmath.h"
#include "llrender.h"
#include "llfocusmgr.h"
#include "llcoord.h"
#include "llwindow.h"
#include "llcriticaldamp.h"
#include "lluictrlfactory.h"

#include "llbutton.h"
#include "llfontgl.h"
#include "llresmgr.h"
#include "lltrans.h"
#include "llui.h"

#include "llstl.h"

#include "v2math.h"
#include <set>
#include <boost/tokenizer.hpp>

#include "llclipboard.h" // <FS:ND/ To let someone copy a menus text + accelerator to clipboard
// static
LLMenuHolderGL *LLMenuGL::sMenuContainer = NULL;
view_listener_t::listener_map_t view_listener_t::sListeners;

S32 MENU_BAR_HEIGHT = 18;
S32 MENU_BAR_WIDTH = 410;

///============================================================================
/// Local function declarations, constants, enums, and typedefs
///============================================================================

const S32 LABEL_BOTTOM_PAD_PIXELS = 2;

const U32 LEFT_PAD_PIXELS = 3;
const U32 LEFT_WIDTH_PIXELS = 15;
const U32 LEFT_PLAIN_PIXELS = LEFT_PAD_PIXELS + LEFT_WIDTH_PIXELS;

const U32 RIGHT_PAD_PIXELS = 7;
const U32 RIGHT_WIDTH_PIXELS = 15;
const U32 RIGHT_PLAIN_PIXELS = RIGHT_PAD_PIXELS + RIGHT_WIDTH_PIXELS;

const U32 PLAIN_PAD_PIXELS = LEFT_PAD_PIXELS + LEFT_WIDTH_PIXELS + RIGHT_PAD_PIXELS + RIGHT_WIDTH_PIXELS;

const U32 BRIEF_PAD_PIXELS = 2;

const U32 SEPARATOR_HEIGHT_PIXELS = 8;
const S32 TEAROFF_SEPARATOR_HEIGHT_PIXELS = 10;
const S32 MENU_ITEM_PADDING = 4;

const std::string SEPARATOR_NAME("separator");
const std::string VERTICAL_SEPARATOR_LABEL( "|" );

const std::string LLMenuGL::BOOLEAN_TRUE_PREFIX( "\xE2\x9C\x94" ); // U+2714 HEAVY CHECK MARK
const std::string LLMenuGL::BRANCH_SUFFIX( "\xe2\x96\xb8" ); // U+25B6 BLACK RIGHT-POINTING TRIANGLE
const std::string LLMenuGL::ARROW_UP  ("^^^^^^^");
const std::string LLMenuGL::ARROW_DOWN("vvvvvvv");

const F32 MAX_MOUSE_SLOPE_SUB_MENU = 0.9f;

bool LLMenuGL::sKeyboardMode = false;

LLHandle<LLView> LLMenuHolderGL::sItemLastSelectedHandle;
LLFrameTimer LLMenuHolderGL::sItemActivationTimer;

const F32 ACTIVATE_HIGHLIGHT_TIME = 0.3f;

static MenuRegistry::Register<LLMenuItemGL> register_menu_item("menu_item");
static MenuRegistry::Register<LLMenuItemSeparatorGL> register_separator("menu_item_separator");
static MenuRegistry::Register<LLMenuItemCallGL> register_menu_item_call("menu_item_call");
static MenuRegistry::Register<LLMenuItemCheckGL> register_menu_item_check("menu_item_check");
// Created programmatically but we need to specify custom colors in xml
static MenuRegistry::Register<LLMenuItemTearOffGL> register_menu_item_tear_off("menu_item_tear_off");
static MenuRegistry::Register<LLMenuGL> register_menu("menu");

static LLDefaultChildRegistry::Register<LLMenuGL> register_menu_default("menu");



///============================================================================
/// Class LLMenuItemGL
///============================================================================

LLMenuItemGL::Params::Params()
:   shortcut("shortcut"),
    shortcut_linux("shortcut_linux"), // <FS> Remap shortcuts on Linux
    jump_key("jump_key", KEY_NONE),
    use_mac_ctrl("use_mac_ctrl", false),
    allow_key_repeat("allow_key_repeat", false),
    rect("rect"),
    left("left"),
    top("top"),
    right("right"),
    bottom("bottom"),
    width("width"),
    height("height"),
    bottom_delta("bottom_delta"),
    left_delta("left_delta"),
    enabled_color("enabled_color"),
    disabled_color("disabled_color"),
    highlight_bg_color("highlight_bg_color"),
    highlight_fg_color("highlight_fg_color")
{
    changeDefault(mouse_opaque, true);
}

// Default constructor
LLMenuItemGL::LLMenuItemGL(const LLMenuItemGL::Params& p)
:   LLUICtrl(p),
    mJumpKey(p.jump_key),
    mAllowKeyRepeat(p.allow_key_repeat),
    mHighlight( false ),
    mGotHover( false ),
    mBriefItem( false ),
    mDrawTextDisabled( false ),
    mFont(p.font),
    mAcceleratorKey(KEY_NONE),
    mAcceleratorMask(MASK_NONE),
    mLabel(p.label.isProvided() ? p.label() : p.name()),
    mEnabledColor(p.enabled_color()),
    mDisabledColor(p.disabled_color()),
    mHighlightBackground(p.highlight_bg_color()),
    mHighlightForeground(p.highlight_fg_color())
{
#ifdef LL_DARWIN
    // See if this Mac accelerator should really use the ctrl key and not get mapped to cmd
    bool useMacCtrl = p.use_mac_ctrl;
#endif // LL_DARWIN

    std::string shortcut = p.shortcut;
// <FS> Remap shortcuts on Linux
#ifdef LL_LINUX
    static LLUICachedControl<bool> fsRemapLinuxShortcuts("FSRemapLinuxShortcuts", false);
    if (fsRemapLinuxShortcuts && p.shortcut_linux.isProvided())
    {
        shortcut = p.shortcut_linux;
    }
#endif // LL_LINUX
// </FS>
    if (shortcut.find("control") != shortcut.npos)
    {
#ifdef LL_DARWIN
        if ( useMacCtrl )
        {
            mAcceleratorMask |= MASK_MAC_CONTROL;
        }
#endif // LL_DARWIN
        mAcceleratorMask |= MASK_CONTROL;
    }
    if (shortcut.find("alt") != shortcut.npos)
    {
        mAcceleratorMask |= MASK_ALT;
    }
    if (shortcut.find("shift") != shortcut.npos)
    {
        mAcceleratorMask |= MASK_SHIFT;
    }
    auto pipe_pos = shortcut.rfind("|");
    std::string key_str = shortcut.substr(pipe_pos+1);

    LLKeyboard::keyFromString(key_str, &mAcceleratorKey);

    LL_DEBUGS("HotKeys") << "Process short cut key: shortcut: " << shortcut
        << ", key str: " << key_str
        << ", accelerator mask: " << mAcceleratorMask
        << ", accelerator key: " << mAcceleratorKey
        << LL_ENDL;
}

//virtual
void LLMenuItemGL::setValue(const LLSD& value)
{
    setLabel(value.asString());
}

//virtual
LLSD LLMenuItemGL::getValue() const
{
    return getLabel();
}

//virtual
bool LLMenuItemGL::hasAccelerator(const KEY &key, const MASK &mask) const
{
    return (mAcceleratorKey == key) && (mAcceleratorMask == mask);
}

//virtual
bool LLMenuItemGL::handleAcceleratorKey(KEY key, MASK mask)
{
    if( getEnabled() && (!gKeyboard->getKeyRepeated(key) || mAllowKeyRepeat) && (key == mAcceleratorKey) && (mask == (mAcceleratorMask & MASK_NORMALKEYS)) )
    {
        onCommit();
        return true;
    }
    return false;
}

bool LLMenuItemGL::handleHover(S32 x, S32 y, MASK mask)
{
    getWindow()->setCursor(UI_CURSOR_ARROW);
    return true;
}

//virtual
bool LLMenuItemGL::handleRightMouseDown(S32 x, S32 y, MASK mask)
{
    // <FS:ND> Holding CTRL & ALT while right clicking a menu entry will copy the menu
    // text and shortcut (accelerator) to the clipboard. The menu items action will not be called.
    if ((MASK_CONTROL|MASK_ALT) == ((MASK_CONTROL|MASK_ALT) & mask))
    {
<<<<<<< HEAD
        LLWString label = utf8string_to_wstring( getLabel() + ": " + mDrawAccelLabel.getString() );
        LLClipboard::instance().copyToClipboard( label, 0, label.size() );
=======
        LLWString label = utf8string_to_wstring(getLabel() + ": " + mDrawAccelLabel.getString());
        LLClipboard::instance().copyToClipboard(label, 0, static_cast<S32>(label.size()));
>>>>>>> d99fbffb
        return false;
    }
    // </FS:ND>

    return LLUICtrl::handleRightMouseDown(x,y,mask);
}

void LLMenuItemGL::onMouseEnter(S32 x, S32 y, MASK mask)
{
    setHover(true);
    LLUICtrl::onMouseEnter(x,y,mask);
}

void LLMenuItemGL::onMouseLeave(S32 x, S32 y, MASK mask)
{
    setHover(false);
    LLUICtrl::onMouseLeave(x,y,mask);
}

//virtual
bool LLMenuItemGL::handleRightMouseUp(S32 x, S32 y, MASK mask)
{
    // If this event came from a right-click context menu spawn,
    // process as a left-click to allow menu items to be hit
    if (LLMenuHolderGL::sContextMenuSpawnPos.mX != S32_MAX
        || LLMenuHolderGL::sContextMenuSpawnPos.mY != S32_MAX)
    {
        bool handled = handleMouseUp(x, y, mask);
        return handled;
    }
    return LLUICtrl::handleRightMouseUp(x,y,mask);
}

// This function checks to see if the accelerator key is already in use;
// if not, it will be added to the list
bool LLMenuItemGL::addToAcceleratorList(std::list <LLMenuKeyboardBinding*> *listp)
{
    LLMenuKeyboardBinding *accelerator = NULL;

    if (mAcceleratorKey != KEY_NONE)
    {
        std::list<LLMenuKeyboardBinding*>::iterator list_it;
        for (list_it = listp->begin(); list_it != listp->end(); ++list_it)
        {
            accelerator = *list_it;
            if ((accelerator->mKey == mAcceleratorKey) && (accelerator->mMask == (mAcceleratorMask & MASK_NORMALKEYS)))
            {

            // *NOTE: get calling code to throw up warning or route
            // warning messages back to app-provided output
            //  std::string warning;
            //  warning.append("Duplicate key binding <");
            //  appendAcceleratorString( warning );
            //  warning.append("> for menu items:\n    ");
            //  warning.append(accelerator->mName);
            //  warning.append("\n    ");
            //  warning.append(mLabel);

            //  LL_WARNS() << warning << LL_ENDL;
            //  LLAlertDialog::modalAlert(warning);
                return false;
            }
        }
        if (!accelerator)
        {
            accelerator = new LLMenuKeyboardBinding;
            if (accelerator)
            {
                accelerator->mKey = mAcceleratorKey;
                accelerator->mMask = (mAcceleratorMask & MASK_NORMALKEYS);
//              accelerator->mName = mLabel;
            }
            listp->push_back(accelerator);//addData(accelerator);
        }
    }
    return true;
}

// This function appends the character string representation of
// the current accelerator key and mask to the provided string.
void LLMenuItemGL::appendAcceleratorString( std::string& st ) const
{
    st = LLKeyboard::stringFromAccelerator( mAcceleratorMask, mAcceleratorKey );
    LL_DEBUGS("HotKeys") << "appendAcceleratorString: " << st << LL_ENDL;
}

void LLMenuItemGL::setJumpKey(KEY key)
{
    mJumpKey = LLStringOps::toUpper((char)key);
}


// virtual
U32 LLMenuItemGL::getNominalHeight( void ) const
{
    return mFont->getLineHeight() + MENU_ITEM_PADDING;
}

//virtual
void LLMenuItemGL::setBriefItem(bool brief)
{
    mBriefItem = brief;
}

//virtual
bool LLMenuItemGL::isBriefItem() const
{
    return mBriefItem;
}

// Get the parent menu for this item
LLMenuGL* LLMenuItemGL::getMenu() const
{
    return (LLMenuGL*) getParent();
}


// getNominalWidth() - returns the normal width of this control in
// pixels - this is used for calculating the widest item, as well as
// for horizontal arrangement.
U32 LLMenuItemGL::getNominalWidth( void ) const
{
    U32 width;

    if (mBriefItem)
    {
        width = BRIEF_PAD_PIXELS;
    }
    else
    {
        width = PLAIN_PAD_PIXELS;
    }

    if( KEY_NONE != mAcceleratorKey )
    {
        width += getMenu()->getShortcutPad();
        std::string temp;
        appendAcceleratorString( temp );
        width += mFont->getWidth( temp );
    }
    width += mFont->getWidth( mLabel.getWString().c_str() );
    return width;
}

// called to rebuild the draw label
void LLMenuItemGL::buildDrawLabel( void )
{
    mDrawAccelLabel.clear();
    std::string st = mDrawAccelLabel.getString();
    appendAcceleratorString( st );
    mDrawAccelLabel = st;
}

void LLMenuItemGL::onCommit( void )
{
    // Check torn-off status to allow left-arrow keyboard navigation back
    // to parent menu.
    // Also, don't hide if item triggered by keyboard shortcut (and hence
    // parent not visible).
    if (!getMenu()->getTornOff()
        && getMenu()->getVisible())
    {
        LLMenuGL::sMenuContainer->hideMenus();
    }

    LLUICtrl::onCommit();
}

// set the hover status (called by it's menu)
 void LLMenuItemGL::setHighlight( bool highlight )
{
    if (highlight)
    {
        getMenu()->clearHoverItem();
    }

    if (mHighlight != highlight)
    {
        dirtyRect();
    }

    mHighlight = highlight;
}


bool LLMenuItemGL::handleKeyHere( KEY key, MASK mask )
{
    if (getHighlight() &&
        getMenu()->isOpen())
    {
        if (key == KEY_UP)
        {
            // switch to keyboard navigation mode
            LLMenuGL::setKeyboardMode(true);

            getMenu()->highlightPrevItem(this);
            return true;
        }
        else if (key == KEY_DOWN)
        {
            // switch to keyboard navigation mode
            LLMenuGL::setKeyboardMode(true);

            getMenu()->highlightNextItem(this);
            return true;
        }
        else if (key == KEY_RETURN && mask == MASK_NONE)
        {
            // switch to keyboard navigation mode
            LLMenuGL::setKeyboardMode(true);

            onCommit();
            return true;
        }
    }

    return false;
}

bool LLMenuItemGL::handleMouseUp( S32 x, S32 y, MASK mask)
{
    // switch to mouse navigation mode
    LLMenuGL::setKeyboardMode(false);

    onCommit();
    make_ui_sound("UISndClickRelease");
    return LLView::handleMouseUp(x, y, mask);
}

bool LLMenuItemGL::handleMouseDown( S32 x, S32 y, MASK mask)
{
    // switch to mouse navigation mode
    LLMenuGL::setKeyboardMode(false);

    setHighlight(true);
    return LLView::handleMouseDown(x, y, mask);
}

bool LLMenuItemGL::handleScrollWheel( S32 x, S32 y, S32 clicks )
{
    // If the menu is scrollable let it handle the wheel event.
    return !getMenu()->isScrollable();
}

void LLMenuItemGL::draw( void )
{
    // *FIX: This can be optimized by using switches. Want to avoid
    // that until the functionality is finalized.

    // HACK: Brief items don't highlight.  Pie menu takes care of it.  JC
    // let disabled items be highlighted, just don't draw them as such
    if( getEnabled() && getHighlight() && !mBriefItem)
    {
        gGL.color4fv( mHighlightBackground.get().mV );

        gl_rect_2d( 0, getRect().getHeight(), getRect().getWidth(), 0 );
    }

    LLColor4 color;

    if ( getEnabled() && getHighlight() )
    {
        color = mHighlightForeground.get();
    }
    else if( getEnabled() && !mDrawTextDisabled )
    {
        color = mEnabledColor.get();
    }
    else
    {
        color = mDisabledColor.get();
    }

    // Highlight if needed
    if( ll::ui::SearchableControl::getHighlighted() )
        color = ll::ui::SearchableControl::getHighlightColor();

    // Draw the text on top.
    if (mBriefItem)
    {
        mFont->render( mLabel, 0, BRIEF_PAD_PIXELS / 2, 0, color,
                       LLFontGL::LEFT, LLFontGL::BOTTOM, LLFontGL::NORMAL);
    }
    else
    {
        if( !mDrawBoolLabel.empty() )
        {
            mFont->render( mDrawBoolLabel.getWString(), 0, (F32)LEFT_PAD_PIXELS, ((F32)MENU_ITEM_PADDING / 2.f), color,
                           LLFontGL::LEFT, LLFontGL::BOTTOM, LLFontGL::NORMAL, LLFontGL::NO_SHADOW, S32_MAX, S32_MAX, NULL, false );
        }
        mFont->render( mLabel.getWString(), 0, (F32)LEFT_PLAIN_PIXELS, ((F32)MENU_ITEM_PADDING / 2.f), color,
                       LLFontGL::LEFT, LLFontGL::BOTTOM, LLFontGL::NORMAL, LLFontGL::NO_SHADOW, S32_MAX, S32_MAX, NULL, false );
        if( !mDrawAccelLabel.empty() )
        {
            mFont->render( mDrawAccelLabel.getWString(), 0, (F32)getRect().mRight - (F32)RIGHT_PLAIN_PIXELS, ((F32)MENU_ITEM_PADDING / 2.f), color,
                           LLFontGL::RIGHT, LLFontGL::BOTTOM, LLFontGL::NORMAL, LLFontGL::NO_SHADOW, S32_MAX, S32_MAX, NULL, false );
        }
        if( !mDrawBranchLabel.empty() )
        {
            mFont->render( mDrawBranchLabel.getWString(), 0, (F32)getRect().mRight - (F32)RIGHT_PAD_PIXELS, ((F32)MENU_ITEM_PADDING / 2.f), color,
                           LLFontGL::RIGHT, LLFontGL::BOTTOM, LLFontGL::NORMAL, LLFontGL::NO_SHADOW, S32_MAX, S32_MAX, NULL, false );
        }
    }

    // underline "jump" key only when keyboard navigation has been initiated
    if (getMenu()->jumpKeysActive() && LLMenuGL::getKeyboardMode())
    {
        std::string upper_case_label = mLabel.getString();
        LLStringUtil::toUpper(upper_case_label);
        std::string::size_type offset = upper_case_label.find(mJumpKey);
        if (offset != std::string::npos)
        {
            S32 x_begin = LEFT_PLAIN_PIXELS + mFont->getWidth(mLabel, 0, static_cast<S32>(offset));
            S32 x_end = LEFT_PLAIN_PIXELS + mFont->getWidth(mLabel, 0, static_cast<S32>(offset) + 1);
            gl_line_2d(x_begin, (MENU_ITEM_PADDING / 2) + 1, x_end, (MENU_ITEM_PADDING / 2) + 1);
        }
    }
}

bool LLMenuItemGL::setLabelArg( const std::string& key, const LLStringExplicit& text )
{
    mLabel.setArg(key, text);
    return true;
}

void LLMenuItemGL::onVisibilityChange(bool new_visibility)
{
    if (getMenu())
    {
        getMenu()->needsArrange();
    }
    LLView::onVisibilityChange(new_visibility);
}

//~~~~~~~~~~~~~~~~~~~~~~~~~~~~~~~~~~~~~~~~~~~~~~~~~~~~~~~~~~~~~~~~~~~~~~~~~~~~~
// Class LLMenuItemSeparatorGL
//
// This class represents a separator.
//~~~~~~~~~~~~~~~~~~~~~~~~~~~~~~~~~~~~~~~~~~~~~~~~~~~~~~~~~~~~~~~~~~~~~~~~~~~~~
LLMenuItemSeparatorGL::Params::Params()
    : on_visible("on_visible")
{
}

LLMenuItemSeparatorGL::LLMenuItemSeparatorGL(const LLMenuItemSeparatorGL::Params& p) :
    LLMenuItemGL( p )
{
    if (p.on_visible.isProvided())
    {
        mVisibleSignal.connect(initEnableCallback(p.on_visible));
    }
}

//virtual
U32 LLMenuItemSeparatorGL::getNominalHeight( void ) const
{
    return SEPARATOR_HEIGHT_PIXELS;
}

void LLMenuItemSeparatorGL::draw( void )
{
    gGL.color4fv( mDisabledColor.get().mV );
    const S32 y = getRect().getHeight() / 2;
    const S32 PAD = 6;
    gl_line_2d( PAD, y, getRect().getWidth() - PAD, y );
}

void LLMenuItemSeparatorGL::buildDrawLabel( void )
{
    if (mVisibleSignal.num_slots() > 0)
    {
        bool visible = mVisibleSignal(this, LLSD());
        setVisible(visible);
    }
}

bool LLMenuItemSeparatorGL::handleMouseDown(S32 x, S32 y, MASK mask)
{
    LLMenuGL* parent_menu = getMenu();
    if (y > getRect().getHeight() / 2)
    {
        // the menu items are in the child list in bottom up order
        LLView* prev_menu_item = parent_menu->findNextSibling(this);
        return (prev_menu_item && prev_menu_item->getVisible() && prev_menu_item->getEnabled()) ? prev_menu_item->handleMouseDown(x, prev_menu_item->getRect().getHeight(), mask) : false;
    }
    else
    {
        LLView* next_menu_item = parent_menu->findPrevSibling(this);
        return (next_menu_item && next_menu_item->getVisible() && next_menu_item->getEnabled()) ? next_menu_item->handleMouseDown(x, 0, mask) : false;
    }
}

bool LLMenuItemSeparatorGL::handleMouseUp(S32 x, S32 y, MASK mask)
{
    LLMenuGL* parent_menu = getMenu();
    if (y > getRect().getHeight() / 2)
    {
        LLView* prev_menu_item = parent_menu->findNextSibling(this);
        return (prev_menu_item && prev_menu_item->getVisible() && prev_menu_item->getEnabled()) ? prev_menu_item->handleMouseUp(x, prev_menu_item->getRect().getHeight(), mask) : false;
    }
    else
    {
        LLView* next_menu_item = parent_menu->findPrevSibling(this);
        return (next_menu_item && next_menu_item->getVisible() && next_menu_item->getEnabled()) ? next_menu_item->handleMouseUp(x, 0, mask) : false;
    }
}

bool LLMenuItemSeparatorGL::handleHover(S32 x, S32 y, MASK mask)
{
    LLMenuGL* parent_menu = getMenu();
    if (y > getRect().getHeight() / 2)
    {
        parent_menu->highlightPrevItem(this, false);
        return false;
    }
    else
    {
        parent_menu->highlightNextItem(this, false);
        return false;
    }
}

//~~~~~~~~~~~~~~~~~~~~~~~~~~~~~~~~~~~~~~~~~~~~~~~~~~~~~~~~~~~~~~~~~~~~~~~~~~~~~
// Class LLMenuItemVerticalSeparatorGL
//
// This class represents a vertical separator.
//~~~~~~~~~~~~~~~~~~~~~~~~~~~~~~~~~~~~~~~~~~~~~~~~~~~~~~~~~~~~~~~~~~~~~~~~~~~~~

class LLMenuItemVerticalSeparatorGL
:   public LLMenuItemSeparatorGL
{
public:
    LLMenuItemVerticalSeparatorGL( void );

    virtual bool handleMouseDown(S32 x, S32 y, MASK mask) { return false; }
};

LLMenuItemVerticalSeparatorGL::LLMenuItemVerticalSeparatorGL( void )
{
    setLabel( VERTICAL_SEPARATOR_LABEL );
}

//~~~~~~~~~~~~~~~~~~~~~~~~~~~~~~~~~~~~~~~~~~~~~~~~~~~~~~~~~~~~~~~~~~~~~~~~~~~~~
// Class LLMenuItemTearOffGL
//~~~~~~~~~~~~~~~~~~~~~~~~~~~~~~~~~~~~~~~~~~~~~~~~~~~~~~~~~~~~~~~~~~~~~~~~~~~~~
LLMenuItemTearOffGL::LLMenuItemTearOffGL(const LLMenuItemTearOffGL::Params& p)
:   LLMenuItemGL(p)
{
}

// Returns the first floater ancestor if there is one
LLFloater* LLMenuItemTearOffGL::getParentFloater()
{
    LLView* parent_view = getMenu();

    while (parent_view)
    {
        if (dynamic_cast<LLFloater*>(parent_view))
        {
            return dynamic_cast<LLFloater*>(parent_view);
        }

        bool parent_is_menu = dynamic_cast<LLMenuGL*>(parent_view) && !dynamic_cast<LLMenuBarGL*>(parent_view);

        if (parent_is_menu)
        {
            // use menu parent
            parent_view =  dynamic_cast<LLMenuGL*>(parent_view)->getParentMenuItem();
        }
        else
        {
            // just use regular view parent
            parent_view = parent_view->getParent();
        }
    }

    return NULL;
}

void LLMenuItemTearOffGL::onCommit()
{
    if (getMenu()->getTornOff())
    {
        LLTearOffMenu * torn_off_menu = dynamic_cast<LLTearOffMenu*>(getMenu()->getParent());
        if (torn_off_menu)
        {
            torn_off_menu->closeFloater();
        }
    }
    else
    {
        // transfer keyboard focus and highlight to first real item in list
        if (getHighlight())
        {
            getMenu()->highlightNextItem(this);
        }

        getMenu()->needsArrange();

        LLFloater* parent_floater = getParentFloater();
        LLFloater* tear_off_menu = LLTearOffMenu::create(getMenu());

        if (tear_off_menu)
        {
            if (parent_floater)
            {
                parent_floater->addDependentFloater(tear_off_menu, false);
            }

            // give focus to torn off menu because it will have
            // been taken away when parent menu closes
            tear_off_menu->setFocus(true);
        }
    }
    LLMenuItemGL::onCommit();
}

void LLMenuItemTearOffGL::draw()
{
    // disabled items can be highlighted, but shouldn't render as such
    if( getEnabled() && getHighlight() && !isBriefItem())
    {
        gGL.color4fv( mHighlightBackground.get().mV );
        gl_rect_2d( 0, getRect().getHeight(), getRect().getWidth(), 0 );
    }

    if (getEnabled())
    {
        gGL.color4fv( mEnabledColor.get().mV );
    }
    else
    {
        gGL.color4fv( mDisabledColor.get().mV );
    }
    const S32 y = getRect().getHeight() / 3;
    const S32 PAD = 6;
    gl_line_2d( PAD, y, getRect().getWidth() - PAD, y );
    gl_line_2d( PAD, y * 2, getRect().getWidth() - PAD, y * 2 );
}

U32 LLMenuItemTearOffGL::getNominalHeight( void ) const
{
    return TEAROFF_SEPARATOR_HEIGHT_PIXELS;
}

///============================================================================
/// Class LLMenuItemCallGL
///============================================================================

LLMenuItemCallGL::LLMenuItemCallGL(const LLMenuItemCallGL::Params& p)
:   LLMenuItemGL(p)
{
}

void LLMenuItemCallGL::initFromParams(const Params& p)
{
    if (p.on_visible.isProvided())
    {
        mVisibleSignal.connect(initEnableCallback(p.on_visible));
    }
    if (p.on_enable.isProvided())
    {
        setEnableCallback(initEnableCallback(p.on_enable));
        // Set the enabled control variable (for backwards compatability)
        if (p.on_enable.control_name.isProvided() && !p.on_enable.control_name().empty())
        {
            LLControlVariable* control = findControl(p.on_enable.control_name());
            if (control)
            {
                setEnabledControlVariable(control);
            }
            else
            {
                LL_WARNS() << "Failed to assign 'enabled' control variable to menu " << getName()
                            << ": control " << p.on_enable.control_name()
                            << " does not exist." << LL_ENDL;
            }
        }
    }
    if (p.on_click.isProvided())
    {
        setCommitCallback(initCommitCallback(p.on_click));
    }

    LLUICtrl::initFromParams(p);
}

void LLMenuItemCallGL::onCommit( void )
{
    // RN: menu item can be deleted in callback, so beware
    getMenu()->setItemLastSelected( this );

    LLMenuItemGL::onCommit();
}

void LLMenuItemCallGL::updateEnabled( void )
{
    if (mEnableSignal.num_slots() > 0)
    {
        bool enabled = mEnableSignal(this, LLSD());
        if (mEnabledControlVariable)
        {
            if (!enabled)
            {
                // callback overrides control variable; this will call setEnabled()
                mEnabledControlVariable->set(false);
            }
        }
        else
        {
            setEnabled(enabled);
        }
    }
}

void LLMenuItemCallGL::updateVisible( void )
{
    if (mVisibleSignal.num_slots() > 0)
    {
        bool visible = mVisibleSignal(this, LLSD());
        setVisible(visible);
    }
}

void LLMenuItemCallGL::buildDrawLabel( void )
{
    updateEnabled();
    updateVisible();
    LLMenuItemGL::buildDrawLabel();
}

bool LLMenuItemCallGL::handleKeyHere( KEY key, MASK mask )
{
    return LLMenuItemGL::handleKeyHere(key, mask);
}

bool LLMenuItemCallGL::handleAcceleratorKey( KEY key, MASK mask )
{
    if( (!gKeyboard->getKeyRepeated(key) || getAllowKeyRepeat()) && (key == mAcceleratorKey) && (mask == (mAcceleratorMask & MASK_NORMALKEYS)) )
    {
        updateEnabled();
        if (getEnabled())
        {
            onCommit();
            return true;
        }
    }
    return false;
}

// handleRightMouseUp moved into base class LLMenuItemGL so clicks are
// handled for all menu item types

///============================================================================
/// Class LLMenuItemCheckGL
///============================================================================
LLMenuItemCheckGL::LLMenuItemCheckGL (const LLMenuItemCheckGL::Params& p)
:   LLMenuItemCallGL(p)
{
}

void LLMenuItemCheckGL::initFromParams(const Params& p)
{
    if (p.on_check.isProvided())
    {
        setCheckCallback(initEnableCallback(p.on_check));
        // Set the control name (for backwards compatability)
        if (p.on_check.control_name.isProvided() && !p.on_check.control_name().empty())
        {
            setControlName(p.on_check.control_name());
        }
    }

    LLMenuItemCallGL::initFromParams(p);
}

void LLMenuItemCheckGL::onCommit( void )
{
    LLMenuItemCallGL::onCommit();
}

//virtual
void LLMenuItemCheckGL::setValue(const LLSD& value)
{
    LLUICtrl::setValue(value);
    if(value.asBoolean())
    {
        mDrawBoolLabel = LLMenuGL::BOOLEAN_TRUE_PREFIX;
    }
    else
    {
        mDrawBoolLabel.clear();
    }
}

//virtual
LLSD LLMenuItemCheckGL::getValue() const
{
    // Get our boolean value from the view model.
    // If we don't override this method then the implementation from
    // LLMenuItemGL will return a string. (EXT-8501)
    return LLUICtrl::getValue();
}

// called to rebuild the draw label
void LLMenuItemCheckGL::buildDrawLabel( void )
{
    // Note: mCheckSignal() returns true if no callbacks are set
    bool checked = mCheckSignal(this, LLSD());
    if (mControlVariable)
    {
        if (!checked)
            setControlValue(false); // callback overrides control variable; this will call setValue()
    }
    else
    {
        setValue(checked);
    }
    if(getValue().asBoolean())
    {
        mDrawBoolLabel = LLMenuGL::BOOLEAN_TRUE_PREFIX;
    }
    else
    {
        mDrawBoolLabel.clear();
    }
    LLMenuItemCallGL::buildDrawLabel();
}

///============================================================================
/// Class LLMenuItemBranchGL
///============================================================================
LLMenuItemBranchGL::LLMenuItemBranchGL(const LLMenuItemBranchGL::Params& p)
  : LLMenuItemGL(p)
{
    LLMenuGL* branch = p.branch;
    if (branch)
    {
        mBranchHandle = branch->getHandle();
        branch->setVisible(false);
        branch->setParentMenuItem(this);
    }
}

LLMenuItemBranchGL::~LLMenuItemBranchGL()
{
    if (mBranchHandle.get())
    {
        mBranchHandle.get()->die();
    }
}



// virtual
LLView* LLMenuItemBranchGL::getChildView(const std::string& name, bool recurse) const
{
    LLMenuGL* branch = getBranch();
    if (branch)
    {
        if (branch->getName() == name)
        {
            return branch;
        }

        // Always recurse on branches
        return branch->getChildView(name, recurse);
    }

    return LLView::getChildView(name, recurse);
}

LLView* LLMenuItemBranchGL::findChildView(const std::string& name, bool recurse) const
{
    LLMenuGL* branch = getBranch();
    if (branch)
    {
        if (branch->getName() == name)
        {
            return branch;
        }

        // Always recurse on branches
        return branch->findChildView(name, recurse);
    }

    return LLView::findChildView(name, recurse);
}

// virtual
bool LLMenuItemBranchGL::handleMouseUp(S32 x, S32 y, MASK mask)
{
    // switch to mouse navigation mode
    LLMenuGL::setKeyboardMode(false);

    onCommit();
    make_ui_sound("UISndClickRelease");
    return true;
}

bool LLMenuItemBranchGL::hasAccelerator(const KEY &key, const MASK &mask) const
{
    return getBranch() && getBranch()->hasAccelerator(key, mask);
}

bool LLMenuItemBranchGL::handleAcceleratorKey(KEY key, MASK mask)
{
    return getBranch() && getBranch()->handleAcceleratorKey(key, mask);
}

// This function checks to see if the accelerator key is already in use;
// if not, it will be added to the list
bool LLMenuItemBranchGL::addToAcceleratorList(std::list<LLMenuKeyboardBinding*> *listp)
{
    LLMenuGL* branch = getBranch();
    if (!branch)
        return false;

    U32 item_count = branch->getItemCount();
    LLMenuItemGL *item;

    while (item_count--)
    {
        if ((item = branch->getItem(item_count)))
        {
            return item->addToAcceleratorList(listp);
        }
    }

    return false;
}


// called to rebuild the draw label
void LLMenuItemBranchGL::buildDrawLabel( void )
{
    mDrawAccelLabel.clear();
    std::string st = mDrawAccelLabel;
    appendAcceleratorString( st );
    mDrawAccelLabel = st;
    mDrawBranchLabel = LLMenuGL::BRANCH_SUFFIX;
}

void LLMenuItemBranchGL::onCommit( void )
{
    openMenu();

    // keyboard navigation automatically propagates highlight to sub-menu
    // to facilitate fast menu control via jump keys
    if (LLMenuGL::getKeyboardMode() && getBranch() && !getBranch()->getHighlightedItem())
    {
        getBranch()->highlightNextItem(NULL);
    }

    LLUICtrl::onCommit();
}

bool LLMenuItemBranchGL::handleKey(KEY key, MASK mask, bool called_from_parent)
{
    bool handled = false;
    if (getBranch() && called_from_parent)
    {
        handled = getBranch()->handleKey(key, mask, called_from_parent);
    }

    if (!handled)
    {
        handled = LLMenuItemGL::handleKey(key, mask, called_from_parent);
    }

    return handled;
}

bool LLMenuItemBranchGL::handleUnicodeChar(llwchar uni_char, bool called_from_parent)
{
    bool handled = false;
    if (getBranch() && called_from_parent)
    {
        handled = getBranch()->handleUnicodeChar(uni_char, true);
    }

    if (!handled)
    {
        handled = LLMenuItemGL::handleUnicodeChar(uni_char, called_from_parent);
    }

    return handled;
}


void LLMenuItemBranchGL::setHighlight( bool highlight )
{
    if (highlight == getHighlight())
        return;

    LLMenuGL* branch = getBranch();
    if (!branch)
        return;

    bool auto_open = getEnabled() && (!branch->getVisible() || branch->getTornOff());
    // torn off menus don't open sub menus on hover unless they have focus
    LLFloater * menu_parent = dynamic_cast<LLFloater *>(getMenu()->getParent());
    if (getMenu()->getTornOff() && menu_parent && !menu_parent->hasFocus())
    {
        auto_open = false;
    }
    // don't auto open torn off sub-menus (need to explicitly active menu item to give them focus)
    if (branch->getTornOff())
    {
        auto_open = false;
    }
    LLMenuItemGL::setHighlight(highlight);
    if( highlight )
    {
        if(auto_open)
        {
            openMenu();
        }
    }
    else
    {
        if (branch->getTornOff())
        {
            LLFloater * branch_parent = dynamic_cast<LLFloater *>(branch->getParent());
            if (branch_parent)
            {
                branch_parent->setFocus(false);
            }
            branch->clearHoverItem();
        }
        else
        {
            branch->setVisible( false );
        }
    }
}

void LLMenuItemBranchGL::draw()
{
    LLMenuItemGL::draw();
    if (getBranch() && getBranch()->getVisible() && !getBranch()->getTornOff())
    {
        setHighlight(true);
    }
}

void LLMenuItemBranchGL::updateBranchParent(LLView* parentp)
{
    if (getBranch() && getBranch()->getParent() == NULL)
    {
        // make the branch menu a sibling of my parent menu
        getBranch()->updateParent(parentp);
    }
}

void LLMenuItemBranchGL::onVisibilityChange(bool new_visibility)
{
    if (!new_visibility && getBranch() && !getBranch()->getTornOff())
    {
        getBranch()->setVisible(false);
    }
    LLMenuItemGL::onVisibilityChange(new_visibility);
}

bool LLMenuItemBranchGL::handleKeyHere(KEY key, MASK mask)
{
    LLMenuGL* branch = getBranch();
    if (!branch)
        return LLMenuItemGL::handleKeyHere(key, mask);

    // an item is highlighted, my menu is open, and I have an active sub menu or we are in
    // keyboard navigation mode
    if (getHighlight()
        && getMenu()->isOpen()
        && (isActive() || LLMenuGL::getKeyboardMode()))
    {
        if (branch->getVisible() && key == KEY_LEFT)
        {
            // switch to keyboard navigation mode
            LLMenuGL::setKeyboardMode(true);

            bool handled = branch->clearHoverItem();
            if (branch->getTornOff())
            {
                LLFloater * branch_parent = dynamic_cast<LLFloater *>(branch->getParent());
                if (branch_parent)
                {
                    branch_parent->setFocus(false);
                }
            }
            if (handled && getMenu()->getTornOff())
            {
                LLFloater * menu_parent = dynamic_cast<LLFloater *>(getMenu()->getParent());
                if (menu_parent)
                {
                    menu_parent->setFocus(true);
                }
            }
            return handled;
        }

        if (key == KEY_RIGHT && !branch->getHighlightedItem())
        {
            // switch to keyboard navigation mode
            LLMenuGL::setKeyboardMode(true);

            LLMenuItemGL* itemp = branch->highlightNextItem(NULL);
            if (itemp)
            {
                return true;
            }
        }
    }
    return LLMenuItemGL::handleKeyHere(key, mask);
}

//virtual
bool LLMenuItemBranchGL::isActive() const
{
    return isOpen() && getBranch() && getBranch()->getHighlightedItem();
}

//virtual
bool LLMenuItemBranchGL::isOpen() const
{
    return getBranch() && getBranch()->isOpen();
}

void LLMenuItemBranchGL::openMenu()
{
    LLMenuGL* branch = getBranch();
    if (!branch)
        return;

    if (branch->getTornOff())
    {
        LLFloater * branch_parent = dynamic_cast<LLFloater *>(branch->getParent());
        if (branch_parent)
        {
            gFloaterView->bringToFront(branch_parent);
            // this might not be necessary, as torn off branches don't get focus and hence no highligth
            branch->highlightNextItem(NULL);
        }
    }
    else if( !branch->getVisible() )
    {
        // get valid rectangle for menus
        const LLRect menu_region_rect = LLMenuGL::sMenuContainer->getMenuRect();

        branch->arrange();

        LLRect branch_rect = branch->getRect();
        // calculate root-view relative position for branch menu
        S32 left = getRect().mRight;
        S32 top = getRect().mTop - getRect().mBottom;

        localPointToOtherView(left, top, &left, &top, branch->getParent());

        branch_rect.setLeftTopAndSize( left, top,
                                branch_rect.getWidth(), branch_rect.getHeight() );

        if (branch->getCanTearOff())
        {
            branch_rect.translate(0, TEAROFF_SEPARATOR_HEIGHT_PIXELS);
        }
        branch->setRect( branch_rect );

        // if branch extends outside of menu region change the direction it opens in
        S32 x, y;
        S32 delta_x = 0;
        S32 delta_y = 0;
        branch->localPointToOtherView( 0, 0, &x, &y, branch->getParent() );
        if( y < menu_region_rect.mBottom )
        {
            // open upwards if menu extends past bottom
            // adjust by the height of the menu item branch since it is a submenu
            if (y + 2 * branch_rect.getHeight() - getRect().getHeight() > menu_region_rect.mTop)
            {
                // overlaps with top border, align with top
                delta_y = menu_region_rect.mTop - y - branch_rect.getHeight();
            }
            else
            {
                delta_y = branch_rect.getHeight() - getRect().getHeight();
            }
        }

        if( x + branch_rect.getWidth() > menu_region_rect.mRight )
        {
            // move sub-menu over to left side
            delta_x = llmax(-x, ( -(branch_rect.getWidth() + getRect().getWidth())));
        }
        branch->translate( delta_x, delta_y );

        branch->setVisible( true );
        branch->getParent()->sendChildToFront(branch);

        dirtyRect();
    }
}


//~~~~~~~~~~~~~~~~~~~~~~~~~~~~~~~~~~~~~~~~~~~~~~~~~~~~~~~~~~~~~~~~~~~~~~~~~~~~~
// Class LLMenuItemBranchDownGL
//
// The LLMenuItemBranchDownGL represents a menu item that has a
// sub-menu. This is used to make menu bar menus.
//~~~~~~~~~~~~~~~~~~~~~~~~~~~~~~~~~~~~~~~~~~~~~~~~~~~~~~~~~~~~~~~~~~~~~~~~~~~~~

class LLMenuItemBranchDownGL : public LLMenuItemBranchGL
{
protected:

public:
    LLMenuItemBranchDownGL( const Params& );

    // returns the normal width of this control in pixels - this is
    // used for calculating the widest item, as well as for horizontal
    // arrangement.
    virtual U32 getNominalWidth( void ) const;

    // called to rebuild the draw label
    virtual void buildDrawLabel( void );

    // handles opening, positioning, and arranging the menu branch associated with this item
    virtual void openMenu( void );

    // set the hover status (called by it's menu) and if the object is
    // active. This is used for behavior transfer.
    virtual void setHighlight( bool highlight );

    virtual bool isActive( void ) const;

    // LLView functionality
    virtual bool handleMouseDown( S32 x, S32 y, MASK mask );
    virtual bool handleMouseUp( S32 x, S32 y, MASK mask );
    virtual void draw( void );
    virtual bool handleKeyHere(KEY key, MASK mask);

    virtual bool handleAcceleratorKey(KEY key, MASK mask);

    virtual void onFocusLost();
    virtual void setFocus(bool b);
};

LLMenuItemBranchDownGL::LLMenuItemBranchDownGL( const Params& p) :
    LLMenuItemBranchGL(p)
{
}

// returns the normal width of this control in pixels - this is used
// for calculating the widest item, as well as for horizontal
// arrangement.
U32 LLMenuItemBranchDownGL::getNominalWidth( void ) const
{
    U32 width = LEFT_PAD_PIXELS + LEFT_WIDTH_PIXELS + RIGHT_PAD_PIXELS;
    width += getFont()->getWidth( mLabel.getWString().c_str() );
    return width;
}

// called to rebuild the draw label
void LLMenuItemBranchDownGL::buildDrawLabel( void )
{
    mDrawAccelLabel.clear();
    std::string st = mDrawAccelLabel;
    appendAcceleratorString( st );
    mDrawAccelLabel = st;
}

void LLMenuItemBranchDownGL::openMenu( void )
{
    LLMenuGL* branch = getBranch();
    if( branch->getVisible() && !branch->getTornOff() )
    {
        branch->setVisible( false );
    }
    else
    {
        if (branch->getTornOff())
        {
            LLFloater * branch_parent = dynamic_cast<LLFloater *>(branch->getParent());
            if (branch_parent)
            {
                gFloaterView->bringToFront(branch_parent);
            }
        }
        else
        {
            // We're showing the drop-down menu, so patch up its labels/rects
            branch->arrange();

            LLRect rect = branch->getRect();
            S32 left = 0;
            S32 top = getRect().mBottom;
            localPointToOtherView(left, top, &left, &top, branch->getParent());

            rect.setLeftTopAndSize( left, top,
                                    rect.getWidth(), rect.getHeight() );
            branch->setRect( rect );
            S32 x = 0;
            S32 y = 0;
            branch->localPointToScreen( 0, 0, &x, &y );
            S32 delta_x = 0;

            LLCoordScreen window_size;
            LLWindow* windowp = getWindow();
            windowp->getSize(&window_size);

            S32 window_width = window_size.mX;
            if( x > window_width - rect.getWidth() )
            {
                delta_x = (window_width - rect.getWidth()) - x;
            }
            branch->translate( delta_x, 0 );

            setHighlight(true);
            branch->setVisible( true );
            branch->getParent()->sendChildToFront(branch);
        }
    }
}

// set the hover status (called by it's menu)
void LLMenuItemBranchDownGL::setHighlight( bool highlight )
{
    if (highlight == getHighlight())
        return;

    //NOTE: Purposely calling all the way to the base to bypass auto-open.
    LLMenuItemGL::setHighlight(highlight);

    LLMenuGL* branch = getBranch();
    if (!branch)
        return;

    if( !highlight)
    {
        if (branch->getTornOff())
        {
            LLFloater * branch_parent = dynamic_cast<LLFloater *>(branch->getParent());
            if (branch_parent)
            {
                branch_parent->setFocus(false);
            }
            branch->clearHoverItem();
        }
        else
        {
            branch->setVisible( false );
        }
    }
}

bool LLMenuItemBranchDownGL::isActive() const
{
    // for top level menus, being open is sufficient to be considered
    // active, because clicking on them with the mouse will open
    // them, without moving keyboard focus to them
    return isOpen();
}

bool LLMenuItemBranchDownGL::handleMouseDown( S32 x, S32 y, MASK mask )
{
    // switch to mouse control mode
    LLMenuGL::setKeyboardMode(false);

    if (getVisible() && isOpen())
    {
        LLMenuGL::sMenuContainer->hideMenus();
    }
    else
    {
        onCommit();
    }

    make_ui_sound("UISndClick");
    return true;
}

bool LLMenuItemBranchDownGL::handleMouseUp( S32 x, S32 y, MASK mask )
{
    return true;
}


bool LLMenuItemBranchDownGL::handleAcceleratorKey(KEY key, MASK mask)
{
    bool branch_visible = getBranch()->getVisible();
    bool handled = getBranch()->handleAcceleratorKey(key, mask);
    if (handled && !branch_visible && isInVisibleChain())
    {
        // flash this menu entry because we triggered an invisible menu item
        LLMenuHolderGL::setActivatedItem(this);
    }

    return handled;
}
void LLMenuItemBranchDownGL::onFocusLost()
{
    // needed for tab-based selection
    LLMenuItemBranchGL::onFocusLost();
    // <FS:Ansariel> FIRE-31882 / FIRE-31896 / FIRE-31913 / FIRE-31920: Fix all kind of weird menu focus issues
    //LLMenuGL::setKeyboardMode(false);
    //setHighlight(false);
}

void LLMenuItemBranchDownGL::setFocus(bool b)
{
    // needed for tab-based selection
    LLMenuItemBranchGL::setFocus(b);
    // <FS:Ansariel> FIRE-31882 / FIRE-31896 / FIRE-31913 / FIRE-31920: Fix all kind of weird menu focus issues
    //LLMenuGL::setKeyboardMode(b);
    //setHighlight(b);
}

bool LLMenuItemBranchDownGL::handleKeyHere(KEY key, MASK mask)
{
    bool menu_open = getBranch()->getVisible();
    // don't do keyboard navigation of top-level menus unless in keyboard mode, or menu expanded
    if (getHighlight() && getMenu()->isOpen() && (isActive() || LLMenuGL::getKeyboardMode()))
    {
        if (key == KEY_LEFT)
        {
            // switch to keyboard navigation mode
            LLMenuGL::setKeyboardMode(true);

            LLMenuItemGL* itemp = getMenu()->highlightPrevItem(this);
            // open new menu only if previous menu was open
            if (itemp && itemp->getEnabled() && menu_open)
            {
                itemp->onCommit();
            }

            return true;
        }
        else if (key == KEY_RIGHT)
        {
            // switch to keyboard navigation mode
            LLMenuGL::setKeyboardMode(true);

            LLMenuItemGL* itemp = getMenu()->highlightNextItem(this);
            // open new menu only if previous menu was open
            if (itemp && itemp->getEnabled() && menu_open)
            {
                itemp->onCommit();
            }

            return true;
        }
        else if (key == KEY_DOWN)
        {
            // switch to keyboard navigation mode
            LLMenuGL::setKeyboardMode(true);

            if (!isActive())
            {
                onCommit();
            }
            getBranch()->highlightNextItem(NULL);
            return true;
        }
        else if (key == KEY_UP)
        {
            // switch to keyboard navigation mode
            LLMenuGL::setKeyboardMode(true);

            if (!isActive())
            {
                onCommit();
            }
            getBranch()->highlightPrevItem(NULL);
            return true;
        }
    }

    return false;
}

void LLMenuItemBranchDownGL::draw( void )
{
    //FIXME: try removing this
    if (getBranch()->getVisible() && !getBranch()->getTornOff())
    {
        setHighlight(true);
    }

    if( getHighlight() )
    {
        gGL.color4fv( mHighlightBackground.get().mV );
        gl_rect_2d( 0, getRect().getHeight(), getRect().getWidth(), 0 );
    }

    LLColor4 color;
    if (getHighlight())
    {
        color = mHighlightForeground.get();
    }
    else if( getEnabled() )
    {
        color = mEnabledColor.get();
    }
    else
    {
        color = mDisabledColor.get();
    }
    getFont()->render( mLabel.getWString(), 0, (F32)getRect().getWidth() / 2.f, (F32)LABEL_BOTTOM_PAD_PIXELS, color,
                   LLFontGL::HCENTER, LLFontGL::BOTTOM, LLFontGL::NORMAL);


    // underline navigation key only when keyboard navigation has been initiated
    if (getMenu()->jumpKeysActive() && LLMenuGL::getKeyboardMode())
    {
        std::string upper_case_label = mLabel.getString();
        LLStringUtil::toUpper(upper_case_label);
        std::string::size_type offset = upper_case_label.find(getJumpKey());
        if (offset != std::string::npos)
        {
            S32 x_offset = ll_round((F32)getRect().getWidth() / 2.f - getFont()->getWidthF32(mLabel.getString(), 0, S32_MAX) / 2.f);
            S32 x_begin = x_offset + getFont()->getWidth(mLabel, 0, static_cast<S32>(offset));
            S32 x_end = x_offset + getFont()->getWidth(mLabel, 0, static_cast<S32>(offset) + 1);
            gl_line_2d(x_begin, LABEL_BOTTOM_PAD_PIXELS, x_end, LABEL_BOTTOM_PAD_PIXELS);
        }
    }
}


class LLMenuScrollItem : public LLMenuItemCallGL
{
public:
    enum EArrowType
    {
        ARROW_DOWN,
        ARROW_UP
    };
    struct ArrowTypes : public LLInitParam::TypeValuesHelper<EArrowType, ArrowTypes>
    {
        static void declareValues()
        {
            declare("up", ARROW_UP);
            declare("down", ARROW_DOWN);
        }
    };

    struct Params : public LLInitParam::Block<Params, LLMenuItemCallGL::Params>
    {
        Optional<EArrowType, ArrowTypes> arrow_type;
        Optional<CommitCallbackParam> scroll_callback;
    };

protected:
    LLMenuScrollItem(const Params&);
    friend class LLUICtrlFactory;

public:
    /*virtual*/ void draw();
    /*virtual*/ void reshape(S32 width, S32 height, bool called_from_parent);
    /*virtual*/ void setEnabled(bool enabled);
    virtual void onCommit( void );

private:
    LLButton*               mArrowBtn;
};

LLMenuScrollItem::LLMenuScrollItem(const Params& p)
:   LLMenuItemCallGL(p)
{
    std::string icon;
    if (p.arrow_type.isProvided() && p.arrow_type == ARROW_UP)
    {
        icon = "arrow_up.tga";
    }
    else
    {
        icon = "arrow_down.tga";
    }

    LLButton::Params bparams;

    // Disabled the Return key handling by LLMenuScrollItem instead of
    // passing the key press to the currently selected menu item. See STORM-385.
    bparams.commit_on_return(false);
    bparams.mouse_opaque(true);
    bparams.scale_image(false);
    bparams.click_callback(p.scroll_callback);
    bparams.mouse_held_callback(p.scroll_callback);
    bparams.follows.flags(FOLLOWS_ALL);
    std::string background = "transparent.j2c";
    bparams.image_unselected.name(background);
    bparams.image_disabled.name(background);
    bparams.image_selected.name(background);
    bparams.image_hover_selected.name(background);
    bparams.image_disabled_selected.name(background);
    bparams.image_hover_unselected.name(background);
    bparams.image_overlay.name(icon);

    mArrowBtn = LLUICtrlFactory::create<LLButton>(bparams);
    addChild(mArrowBtn);
}

/*virtual*/
void LLMenuScrollItem::draw()
{
    LLUICtrl::draw();
}

/*virtual*/
void LLMenuScrollItem::reshape(S32 width, S32 height, bool called_from_parent)
{
    mArrowBtn->reshape(width, height, called_from_parent);
    LLView::reshape(width, height, called_from_parent);
}

/*virtual*/
void LLMenuScrollItem::setEnabled(bool enabled)
{
    mArrowBtn->setEnabled(enabled);
    LLView::setEnabled(enabled);
}

void LLMenuScrollItem::onCommit( void )
{
    LLUICtrl::onCommit();
}

///============================================================================
/// Class LLMenuGL
///============================================================================

LLMenuGL::LLMenuGL(const LLMenuGL::Params& p)
:   LLUICtrl(p),
    mBackgroundColor( p.bg_color() ),
    mBgVisible( p.bg_visible ),
    mDropShadowed( p.drop_shadow ),
    mHasSelection(false),
    mHorizontalLayout( p.horizontal_layout ),
    mScrollable(mHorizontalLayout ? false : p.scrollable), // Scrolling is supported only for vertical layout
    mMaxScrollableItems(p.max_scrollable_items),
    mPreferredWidth(p.preferred_width),
    mKeepFixedSize( p.keep_fixed_size ),
    mLabel (p.label),
    mLastMouseX(0),
    mLastMouseY(0),
    mMouseVelX(0),
    mMouseVelY(0),
    mTornOff(false),
    mTearOffItem(NULL),
    mSpilloverBranch(NULL),
    mFirstVisibleItem(NULL),
    mArrowUpItem(NULL),
    mArrowDownItem(NULL),
    mSpilloverMenu(NULL),
    mJumpKey(p.jump_key),
    mCreateJumpKeys(p.create_jump_keys),
    mNeedsArrange(false),
    mAlwaysShowMenu(false),
    mResetScrollPositionOnShow(true),
    mShortcutPad(p.shortcut_pad),
    mFont(p.font)
{
    typedef boost::tokenizer<boost::char_separator<char> > tokenizer;
    boost::char_separator<char> sep("_");
    tokenizer tokens(p.label(), sep);
    tokenizer::iterator token_iter;

    S32 token_count = 0;
    std::string new_menu_label;
    for( token_iter = tokens.begin(); token_iter != tokens.end(); ++token_iter)
    {
        new_menu_label += (*token_iter);
        if (token_count > 0)
        {
            setJumpKey((*token_iter).c_str()[0]);
        }
        ++token_count;
    }
    setLabel(new_menu_label);

    mFadeTimer.stop();
}

void LLMenuGL::initFromParams(const LLMenuGL::Params& p)
{
    LLUICtrl::initFromParams(p);
    setCanTearOff(p.can_tear_off);
}

// Destroys the object
LLMenuGL::~LLMenuGL( void )
{
    // delete the branch, as it might not be in view hierarchy
    // leave the menu, because it is always in view hierarchy
    delete mSpilloverBranch;
    mJumpKeys.clear();
}

void LLMenuGL::setCanTearOff(bool tear_off)
{
    if (tear_off && mTearOffItem == NULL)
    {
        LLMenuItemTearOffGL::Params p;
        mTearOffItem = LLUICtrlFactory::create<LLMenuItemTearOffGL>(p);
        addChild(mTearOffItem);
    }
    else if (!tear_off && mTearOffItem != NULL)
    {
        mItems.remove(mTearOffItem);
        removeChild(mTearOffItem);
        delete mTearOffItem;
        mTearOffItem = NULL;
        needsArrange();
    }
}

bool LLMenuGL::addChild(LLView* view, S32 tab_group)
{
    LLMenuGL* menup = dynamic_cast<LLMenuGL*>(view);
    if (menup)
    {
        return appendMenu(menup);
    }

    LLMenuItemGL* itemp = dynamic_cast<LLMenuItemGL*>(view);
    if (itemp)
    {
        return append(itemp);
    }

    return false;
}

// Used in LLContextMenu and in LLTogleableMenu

// Add an item to the context menu branch
bool LLMenuGL::addContextChild(LLView* view, S32 tab_group)
{
    LLContextMenu* context = dynamic_cast<LLContextMenu*>(view);
    if (context)
    {
        return appendContextSubMenu(context);
    }

    LLMenuItemSeparatorGL* separator = dynamic_cast<LLMenuItemSeparatorGL*>(view);
    if (separator)
    {
        return append(separator);
    }

    LLMenuItemGL* item = dynamic_cast<LLMenuItemGL*>(view);
    if (item)
    {
        return append(item);
    }

    LLMenuGL* menup = dynamic_cast<LLMenuGL*>(view);
    if (menup)
    {
        return appendMenu(menup);
    }

    return false;
}


void LLMenuGL::deleteAllChildren()
{
    mItems.clear();
    LLUICtrl::deleteAllChildren();
}

void LLMenuGL::removeChild( LLView* ctrl)
{
    // previously a dynamic_cast with if statement to check validity
    // unfortunately removeChild is called by ~LLView, and at that point the
    // object being deleted is no longer a LLMenuItemGL so a dynamic_cast will fail
    LLMenuItemGL* itemp = static_cast<LLMenuItemGL*>(ctrl);

    item_list_t::iterator found_it = std::find(mItems.begin(), mItems.end(), (itemp));
    if (found_it != mItems.end())
    {
        mItems.erase(found_it);
    }

    return LLUICtrl::removeChild(ctrl);
}

bool LLMenuGL::postBuild()
{
    createJumpKeys();
    return LLUICtrl::postBuild();
}

// are we the childmost active menu and hence our jump keys should be enabled?
// or are we a free-standing torn-off menu (which uses jump keys too)
bool LLMenuGL::jumpKeysActive()
{
    LLMenuItemGL* highlighted_item = getHighlightedItem();
    bool active = getVisible() && getEnabled();

    if (active)
    {
        if (getTornOff())
        {
            // activation of jump keys on torn off menus controlled by keyboard focus
            LLFloater * parent = dynamic_cast<LLFloater *>(getParent());
            if (parent)
            {
                active = parent->hasFocus();
            }
        }
        else
        {
            // Are we the terminal active menu?
            // Yes, if parent menu item deems us to be active (just being visible is sufficient for top-level menus)
            // and we don't have a highlighted menu item pointing to an active sub-menu
            active = (!getParentMenuItem() || getParentMenuItem()->isActive()) // I have a parent that is active...
                    && (!highlighted_item || !highlighted_item->isActive()); //... but no child that is active
        }
    }

    return active;
}

bool LLMenuGL::isOpen()
{
    if (getTornOff())
    {
        LLMenuItemGL* itemp = getHighlightedItem();
        // if we have an open sub-menu, then we are considered part of
        // the open menu chain even if we don't have focus
        if (itemp && itemp->isOpen())
        {
            return true;
        }
        // otherwise we are only active if we have keyboard focus
        LLFloater * parent = dynamic_cast<LLFloater *>(getParent());
        if (parent)
        {
            return parent->hasFocus();
        }
        return false;
    }
    else
    {
        // normally, menus are hidden as soon as the user focuses
        // on another menu, so just use the visibility criterion
        return getVisible();
    }
}



bool LLMenuGL::scrollItems(EScrollingDirection direction)
{
    // Slowing down items scrolling when arrow button is held
    if (mScrollItemsTimer.hasExpired() && NULL != mFirstVisibleItem)
    {
        mScrollItemsTimer.setTimerExpirySec(.033f);
    }
    else
    {
        return false;
    }

    switch (direction)
    {
    case SD_UP:
    {
        item_list_t::iterator cur_item_iter;
        item_list_t::iterator prev_item_iter;
        for (cur_item_iter = mItems.begin(), prev_item_iter = mItems.begin(); cur_item_iter != mItems.end(); cur_item_iter++)
        {
            if( (*cur_item_iter) == mFirstVisibleItem)
            {
                break;
            }
            if ((*cur_item_iter)->getVisible())
            {
                prev_item_iter = cur_item_iter;
            }
        }

        if ((*prev_item_iter)->getVisible())
        {
            mFirstVisibleItem = *prev_item_iter;
        }
        break;
    }
    case SD_DOWN:
    {
        if (NULL == mFirstVisibleItem)
        {
            mFirstVisibleItem = *mItems.begin();
        }

        item_list_t::iterator cur_item_iter;

        for (cur_item_iter = mItems.begin(); cur_item_iter != mItems.end(); cur_item_iter++)
        {
            if( (*cur_item_iter) == mFirstVisibleItem)
            {
                break;
            }
        }

        item_list_t::iterator next_item_iter;

        if (cur_item_iter != mItems.end())
        {
            for (next_item_iter = ++cur_item_iter; next_item_iter != mItems.end(); next_item_iter++)
            {
                if( (*next_item_iter)->getVisible())
                {
                    break;
                }
            }

            if (next_item_iter != mItems.end() &&
                (*next_item_iter)->getVisible())
            {
                mFirstVisibleItem = *next_item_iter;
            }
        }
        break;
    }
    case SD_BEGIN:
    {
        mFirstVisibleItem = *mItems.begin();
        break;
    }
    case SD_END:
    {
        item_list_t::reverse_iterator first_visible_item_iter = mItems.rend();

        // Need to scroll through number of actual existing items in menu.
        // Otherwise viewer will hang for a time needed to scroll U32_MAX
        // times in std::advance(). STORM-659.
        size_t nitems = mItems.size();
        U32 scrollable_items = nitems < mMaxScrollableItems ? static_cast<U32>(nitems) : mMaxScrollableItems;

        // Advance by mMaxScrollableItems back from the end of the list
        // to make the last item visible.
        std::advance(first_visible_item_iter, scrollable_items);
        mFirstVisibleItem = *first_visible_item_iter;
        break;
    }
    default:
        LL_WARNS() << "Unknown scrolling direction: " << direction << LL_ENDL;
    }

    mNeedsArrange = true;
    arrangeAndClear();

    return true;
}

// rearrange the child rects so they fit the shape of the menu.
void LLMenuGL::arrange( void )
{
    // calculate the height & width, and set our rect based on that
    // information.
    const LLRect& initial_rect = getRect();

    U32 width = 0, height = MENU_ITEM_PADDING;

    cleanupSpilloverBranch();

    if( mItems.size() )
    {
        const LLRect menu_region_rect = LLMenuGL::sMenuContainer ? LLMenuGL::sMenuContainer->getMenuRect() : LLRect(0, S32_MAX, S32_MAX, 0);

        // torn off menus are not constrained to the size of the screen
        U32 max_width = getTornOff() ? U32_MAX : menu_region_rect.getWidth();
        U32 max_height = getTornOff() ? U32_MAX: menu_region_rect.getHeight();

        // *FIX: create the item first and then ask for its dimensions?
        // <FS:Ansariel> Calculate proper width for localized string
        //S32 spillover_item_width = PLAIN_PAD_PIXELS + LLFontGL::getFontSansSerif()->getWidth( std::string("More") ); // *TODO: Translate
        S32 spillover_item_width = PLAIN_PAD_PIXELS + LLFontGL::getFontSansSerif()->getWidth( LLTrans::getString("More") );
        // </FS:Ansariel>
        S32 spillover_item_height = LLFontGL::getFontSansSerif()->getLineHeight() + MENU_ITEM_PADDING;

        // Scrolling support
        item_list_t::iterator first_visible_item_iter;
        item_list_t::iterator first_hidden_item_iter = mItems.end();
        S32 height_before_first_visible_item = -1;
        S32 visible_items_height = 0;
        U32 scrollable_items_cnt = 0;

        if (mHorizontalLayout)
        {
            item_list_t::iterator item_iter;
            for (item_iter = mItems.begin(); item_iter != mItems.end(); ++item_iter)
            {
                // do first so LLMenuGLItemCall can call on_visible to determine if visible
                (*item_iter)->buildDrawLabel();

                if ((*item_iter)->getVisible())
                {
                    if (!getTornOff()
                        && *item_iter != mSpilloverBranch
                        && width + (*item_iter)->getNominalWidth() > max_width - spillover_item_width)
                    {
                        // no room for any more items
                        createSpilloverBranch();

                        std::vector<LLMenuItemGL*> items_to_remove;
                        std::copy(item_iter, mItems.end(), std::back_inserter(items_to_remove));
                        std::vector<LLMenuItemGL*>::iterator spillover_iter;
                        for (spillover_iter= items_to_remove.begin(); spillover_iter != items_to_remove.end(); ++spillover_iter)
                        {
                            LLMenuItemGL* itemp = (*spillover_iter);
                            removeChild(itemp);
                            mSpilloverMenu->addChild(itemp);
                        }

                        addChild(mSpilloverBranch);

                        height = llmax(height, mSpilloverBranch->getNominalHeight());
                        width += mSpilloverBranch->getNominalWidth();

                        break;
                    }
                    else
                    {
                        // track our rect
                        height = llmax(height, (*item_iter)->getNominalHeight());
                        width += (*item_iter)->getNominalWidth();
                    }
                }
            }
        }
        else
        {
            for (LLMenuItemGL* itemp : mItems)
            {
                // do first so LLMenuGLItemCall can call on_visible to determine if visible
                itemp->buildDrawLabel();
            }
            item_list_t::iterator item_iter;

            for (item_iter = mItems.begin(); item_iter != mItems.end(); ++item_iter)
            {
                if ((*item_iter)->getVisible())
                {
                    if (!getTornOff()
                        && !mScrollable
                        && *item_iter != mSpilloverBranch
                        && height + (*item_iter)->getNominalHeight() > max_height - spillover_item_height)
                    {
                        // don't show only one item
                        int visible_items = 0;
                        item_list_t::iterator count_iter;
                        for (count_iter = item_iter; count_iter != mItems.end(); ++count_iter)
                        {
                            if((*count_iter)->getVisible())
                                visible_items++;
                        }
                        if (visible_items>1)
                        {
                            // no room for any more items
                            createSpilloverBranch();

                            std::vector<LLMenuItemGL*> items_to_remove;
                            std::copy(item_iter, mItems.end(), std::back_inserter(items_to_remove));
                            std::vector<LLMenuItemGL*>::iterator spillover_iter;
                            for (spillover_iter= items_to_remove.begin(); spillover_iter != items_to_remove.end(); ++spillover_iter)
                            {
                                LLMenuItemGL* itemp = (*spillover_iter);
                                removeChild(itemp);
                                mSpilloverMenu->addChild(itemp);
                            }


                            addChild(mSpilloverBranch);

                            height += mSpilloverBranch->getNominalHeight();
                            width = llmax( width, mSpilloverBranch->getNominalWidth() );

                            break;
                        }
                    }

                    // track our rect
                    height += (*item_iter)->getNominalHeight();
                    width = llmax( width, (*item_iter)->getNominalWidth() );

                    if (mScrollable)
                    {
                        // Determining visible items boundaries
                        if (NULL == mFirstVisibleItem)
                        {
                            mFirstVisibleItem = *item_iter;
                        }

                        if (*item_iter == mFirstVisibleItem)
                        {
                            height_before_first_visible_item = height - (*item_iter)->getNominalHeight();
                            first_visible_item_iter = item_iter;
                            scrollable_items_cnt = 0;
                        }

                        if (-1 != height_before_first_visible_item && 0 == visible_items_height &&
                            (++scrollable_items_cnt > mMaxScrollableItems ||
                             height - height_before_first_visible_item > max_height - spillover_item_height * 2 ))
                        {
                            first_hidden_item_iter = item_iter;
                            visible_items_height = height - height_before_first_visible_item - (*item_iter)->getNominalHeight();
                            scrollable_items_cnt--;
                        }
                    }
                }
            }

            if (mPreferredWidth < U32_MAX)
                width = llmin(mPreferredWidth, max_width);

            if (mScrollable)
            {
                S32 max_items_height = max_height - spillover_item_height * 2;

                if (visible_items_height == 0)
                    visible_items_height = height - height_before_first_visible_item;

                // Fix mFirstVisibleItem value, if it doesn't allow to display all items, that can fit
                if (visible_items_height < max_items_height && scrollable_items_cnt < mMaxScrollableItems)
                {
                    item_list_t::iterator tmp_iter(first_visible_item_iter);
                    while (visible_items_height < max_items_height &&
                           scrollable_items_cnt < mMaxScrollableItems &&
                           first_visible_item_iter != mItems.begin())
                    {
                        if ((*first_visible_item_iter)->getVisible())
                        {
                            // It keeps visible item, after first_visible_item_iter
                            tmp_iter = first_visible_item_iter;
                        }

                        first_visible_item_iter--;

                        if ((*first_visible_item_iter)->getVisible())
                        {
                            visible_items_height += (*first_visible_item_iter)->getNominalHeight();
                            height_before_first_visible_item -= (*first_visible_item_iter)->getNominalHeight();
                            scrollable_items_cnt++;
                        }
                    }

                    // Roll back one item, that doesn't fit
                    if (visible_items_height > max_items_height)
                    {
                        visible_items_height -= (*first_visible_item_iter)->getNominalHeight();
                        height_before_first_visible_item += (*first_visible_item_iter)->getNominalHeight();
                        scrollable_items_cnt--;
                        first_visible_item_iter = tmp_iter;
                    }
                    if (!(*first_visible_item_iter)->getVisible())
                    {
                        first_visible_item_iter = tmp_iter;
                    }

                    mFirstVisibleItem = *first_visible_item_iter;
                }
            }
        }

        S32 cur_height = (S32)llmin(max_height, height);

        if (mScrollable &&
            (height_before_first_visible_item > MENU_ITEM_PADDING ||
                height_before_first_visible_item + visible_items_height < (S32)height))
        {
            // Reserving 2 extra slots for arrow items
            cur_height = visible_items_height + spillover_item_height * 2;
        }

        setRect(LLRect(getRect().mLeft, getRect().mTop, getRect().mLeft + width, getRect().mTop - cur_height));

        S32 cur_width = 0;
        S32 offset = 0;
        if (mScrollable)
        {
            // No space for all items, creating arrow items
            if (height_before_first_visible_item > MENU_ITEM_PADDING ||
                height_before_first_visible_item + visible_items_height < (S32)height)
            {
                if (NULL == mArrowUpItem)
                {
                    LLMenuScrollItem::Params item_params;
                    item_params.name(ARROW_UP);
                    item_params.arrow_type(LLMenuScrollItem::ARROW_UP);
                    item_params.scroll_callback.function(boost::bind(&LLMenuGL::scrollItems, this, SD_UP));

                    mArrowUpItem = LLUICtrlFactory::create<LLMenuScrollItem>(item_params);
                    LLUICtrl::addChild(mArrowUpItem);

                }
                if (NULL == mArrowDownItem)
                {
                    LLMenuScrollItem::Params item_params;
                    item_params.name(ARROW_DOWN);
                    item_params.arrow_type(LLMenuScrollItem::ARROW_DOWN);
                    item_params.scroll_callback.function(boost::bind(&LLMenuGL::scrollItems, this, SD_DOWN));

                    mArrowDownItem = LLUICtrlFactory::create<LLMenuScrollItem>(item_params);
                    LLUICtrl::addChild(mArrowDownItem);
                }

                LLRect rect;
                mArrowUpItem->setRect(rect.setLeftTopAndSize( 0, cur_height, width, mArrowUpItem->getNominalHeight()));
                mArrowUpItem->setVisible(true);
                mArrowUpItem->setEnabled(height_before_first_visible_item > MENU_ITEM_PADDING);
                mArrowUpItem->reshape(width, mArrowUpItem->getNominalHeight());
                mArrowDownItem->setRect(rect.setLeftTopAndSize( 0, mArrowDownItem->getNominalHeight(), width, mArrowDownItem->getNominalHeight()));
                mArrowDownItem->setVisible(true);
                mArrowDownItem->setEnabled(height_before_first_visible_item + visible_items_height < (S32)height);
                mArrowDownItem->reshape(width, mArrowDownItem->getNominalHeight());

                cur_height -= mArrowUpItem->getNominalHeight();

                offset = menu_region_rect.mRight; // This moves items behind visible area
            }
            else
            {
                if (NULL != mArrowUpItem)
                {
                    mArrowUpItem->setVisible(false);
                }
                if (NULL != mArrowDownItem)
                {
                    mArrowDownItem->setVisible(false);
                }
            }

        }

        item_list_t::iterator item_iter;
        for (item_iter = mItems.begin(); item_iter != mItems.end(); ++item_iter)
        {
            if ((*item_iter)->getVisible())
            {
                if (mScrollable)
                {
                    if (item_iter == first_visible_item_iter)
                    {
                        offset = 0;
                    }
                    else if (item_iter == first_hidden_item_iter)
                    {
                        offset = menu_region_rect.mRight;  // This moves items behind visible area
                    }
                }

                // setup item rect to hold label
                LLRect rect;
                if (mHorizontalLayout)
                {
                    rect.setLeftTopAndSize( cur_width, height, (*item_iter)->getNominalWidth(), height);
                    cur_width += (*item_iter)->getNominalWidth();
                }
                else
                {
                    rect.setLeftTopAndSize( 0 + offset, cur_height, width, (*item_iter)->getNominalHeight());
                    if (offset == 0)
                    {
                        cur_height -= (*item_iter)->getNominalHeight();
                    }
                }
                (*item_iter)->setRect( rect );
            }
        }


        if (getTornOff())
        {
            LLTearOffMenu * torn_off_menu = dynamic_cast<LLTearOffMenu*>(getParent());
            if (torn_off_menu)
            {
                torn_off_menu->updateSize();
            }
        }
    }
    if (mKeepFixedSize)
    {
        reshape(initial_rect.getWidth(), initial_rect.getHeight());
    }
}

void LLMenuGL::arrangeAndClear( void )
{
    if (mNeedsArrange)
    {
        arrange();
        mNeedsArrange = false;
    }
}

void LLMenuGL::createSpilloverBranch()
{
    if (!mSpilloverBranch)
    {
        // should be NULL but delete anyway
        delete mSpilloverMenu;
        // technically, you can't tear off spillover menus, but we're passing the handle
        // along just to be safe
        LLMenuGL::Params p;
        std::string label = LLTrans::getString("More");
        p.name("More");
        p.label(label);
        p.bg_color(mBackgroundColor);
        p.bg_visible(true);
        p.can_tear_off(false);
        mSpilloverMenu = new LLMenuGL(p);
        mSpilloverMenu->updateParent(LLMenuGL::sMenuContainer);

        LLMenuItemBranchGL::Params branch_params;
        branch_params.name = "More";
        branch_params.label = label;
        branch_params.branch = mSpilloverMenu;
        branch_params.font.style = "italic";
        branch_params.highlight_bg_color=LLUIColorTable::instance().getColor("MenuItemHighlightBgColor");
        branch_params.highlight_fg_color=LLUIColorTable::instance().getColor("MenuItemHighlightFgColor");
        branch_params.enabled_color=LLUIColorTable::instance().getColor("MenuItemEnabledColor");
        // <FS:Ansariel> FIRE-13101: Spillover menu label and highlight using wrong colors
        branch_params.disabled_color=LLUIColorTable::instance().getColor("MenuItemDisabledColor");
        // </FS:Ansariel>

        mSpilloverBranch = LLUICtrlFactory::create<LLMenuItemBranchGL>(branch_params);
    }
}

void LLMenuGL::cleanupSpilloverBranch()
{
    if (mSpilloverBranch && mSpilloverBranch->getParent() == this)
    {
        // head-recursion to propagate items back up to root menu
        mSpilloverMenu->cleanupSpilloverBranch();

        // pop off spillover items
        while (mSpilloverMenu->getItemCount())
        {
            LLMenuItemGL* itemp = mSpilloverMenu->getItem(0);
            mSpilloverMenu->removeChild(itemp);
            // put them at the end of our own list
            addChild(itemp);
        }

        // Delete the branch, and since the branch will delete the menu,
        // set the menu* to null.
        delete mSpilloverBranch;
        mSpilloverBranch = NULL;
        mSpilloverMenu = NULL;
    }
}

void LLMenuGL::createJumpKeys()
{
    if (!mCreateJumpKeys) return;
    mCreateJumpKeys = false;

    mJumpKeys.clear();

    std::set<std::string> unique_words;
    std::set<std::string> shared_words;

    item_list_t::iterator item_it;
    typedef boost::tokenizer<boost::char_separator<char> > tokenizer;
    boost::char_separator<char> sep(" ");

    for(item_it = mItems.begin(); item_it != mItems.end(); ++item_it)
    {
        std::string uppercase_label = (*item_it)->getLabel();
        LLStringUtil::toUpper(uppercase_label);

        tokenizer tokens(uppercase_label, sep);
        tokenizer::iterator token_iter;
        for( token_iter = tokens.begin(); token_iter != tokens.end(); ++token_iter)
        {
            if (unique_words.find(*token_iter) != unique_words.end())
            {
                // this word exists in more than one menu instance
                shared_words.insert(*token_iter);
            }
            else
            {
                // we have a new word, keep track of it
                unique_words.insert(*token_iter);
            }
        }
    }

    // pre-assign specified jump keys
    for(item_it = mItems.begin(); item_it != mItems.end(); ++item_it)
    {
        KEY jump_key = (*item_it)->getJumpKey();
        if(jump_key != KEY_NONE)
        {
            if (mJumpKeys.find(jump_key) == mJumpKeys.end())
            {
                mJumpKeys.insert(std::pair<KEY, LLMenuItemGL*>(jump_key, (*item_it)));
            }
            else
            {
                // this key is already spoken for,
                // so we need to reassign it below
                (*item_it)->setJumpKey(KEY_NONE);
            }
        }
    }

    for(item_it = mItems.begin(); item_it != mItems.end(); ++item_it)
    {
        // skip over items that already have assigned jump keys
        if ((*item_it)->getJumpKey() != KEY_NONE)
        {
            continue;
        }
        std::string uppercase_label = (*item_it)->getLabel();
        LLStringUtil::toUpper(uppercase_label);

        tokenizer tokens(uppercase_label, sep);
        tokenizer::iterator token_iter;

        bool found_key = false;
        for( token_iter = tokens.begin(); token_iter != tokens.end(); ++token_iter)
        {
            std::string uppercase_word = *token_iter;

            // this word is not shared with other menu entries...
            if (shared_words.find(*token_iter) == shared_words.end())
            {
                S32 i;
                for(i = 0; i < (S32)uppercase_word.size(); i++)
                {
                    char jump_key = uppercase_word[i];

                    if (LLStringOps::isDigit(jump_key) || (LLStringOps::isUpper(jump_key) &&
                        mJumpKeys.find(jump_key) == mJumpKeys.end()))
                    {
                        mJumpKeys.insert(std::pair<KEY, LLMenuItemGL*>(jump_key, (*item_it)));
                        (*item_it)->setJumpKey(jump_key);
                        found_key = true;
                        break;
                    }
                }
            }
            if (found_key)
            {
                break;
            }
        }
    }
}

// remove all items on the menu
void LLMenuGL::empty( void )
{
    cleanupSpilloverBranch();

    mItems.clear();
    mFirstVisibleItem = NULL;
    mArrowUpItem = NULL;
    mArrowDownItem = NULL;

    deleteAllChildren();
}

// erase group of items from menu
void LLMenuGL::erase( S32 begin, S32 end, bool arrange/* = true*/)
{
    auto items = mItems.size();

    if ( items == 0 || begin >= end || begin < 0 || end > items )
    {
        return;
    }

    item_list_t::iterator start_position = mItems.begin();
    std::advance(start_position, begin);

    item_list_t::iterator end_position = mItems.begin();
    std::advance(end_position, end);

    for (item_list_t::iterator position_iter = start_position; position_iter != end_position; position_iter++)
    {
        LLUICtrl::removeChild(*position_iter);
    }

    mItems.erase(start_position, end_position);

    if (arrange)
    {
        needsArrange();
    }
}

// add new item at position
void LLMenuGL::insert( S32 position, LLView * ctrl, bool arrange /*= true*/ )
{
    LLMenuItemGL * item = dynamic_cast<LLMenuItemGL *>(ctrl);

    if (NULL == item || position < 0 || position >= mItems.size())
    {
        return;
    }

    item_list_t::iterator position_iter = mItems.begin();
    std::advance(position_iter, position);
    mItems.insert(position_iter, item);
    LLUICtrl::addChild(item);

    if (arrange)
    {
        needsArrange();
    }
}

// Adjust rectangle of the menu
void LLMenuGL::setLeftAndBottom(S32 left, S32 bottom)
{
    setRect(LLRect(left, getRect().mTop, getRect().mRight, bottom));
    needsArrange();
}

bool LLMenuGL::handleJumpKey(KEY key)
{
    // must perform case-insensitive comparison, so just switch to uppercase input key
    key = toupper(key);
    navigation_key_map_t::iterator found_it = mJumpKeys.find(key);
    if(found_it != mJumpKeys.end() && found_it->second->getEnabled())
    {
        // switch to keyboard navigation mode
        LLMenuGL::setKeyboardMode(true);

        // force highlight to close old menus and open and sub-menus
        found_it->second->setHighlight(true);
        found_it->second->onCommit();

    }
    // if we are navigating the menus, we need to eat the keystroke
    // so rest of UI doesn't handle it
    return true;
}


// Add the menu item to this menu.
bool LLMenuGL::append( LLMenuItemGL* item )
{
    if (!item) return false;
    mItems.push_back( item );
    LLUICtrl::addChild(item);
    needsArrange();
    return true;
}

// add a separator to this menu
bool LLMenuGL::addSeparator()
{
    LLMenuItemSeparatorGL::Params p;
    LLMenuItemGL* separator = LLUICtrlFactory::create<LLMenuItemSeparatorGL>(p);
    return addChild(separator);
}

// add a menu - this will create a cascading menu
bool LLMenuGL::appendMenu( LLMenuGL* menu )
{
    if( menu == this )
    {
        LL_ERRS() << "** Attempt to attach menu to itself. This is certainly "
               << "a logic error." << LL_ENDL;
    }
    bool success = true;

    LLMenuItemBranchGL::Params p;
    p.name = menu->getName();
    p.label = menu->getLabel();
    p.branch = menu;
    p.jump_key = menu->getJumpKey();
    p.enabled_color=LLUIColorTable::instance().getColor("MenuItemEnabledColor");
    p.disabled_color=LLUIColorTable::instance().getColor("MenuItemDisabledColor");
    p.highlight_bg_color=LLUIColorTable::instance().getColor("MenuItemHighlightBgColor");
    p.highlight_fg_color=LLUIColorTable::instance().getColor("MenuItemHighlightFgColor");

    LLMenuItemBranchGL* branch = LLUICtrlFactory::create<LLMenuItemBranchGL>(p);
    success &= append( branch );

    // Inherit colors
    menu->setBackgroundColor( mBackgroundColor );
    menu->updateParent(LLMenuGL::sMenuContainer);
    return success;
}

// add a context menu branch
bool LLMenuGL::appendContextSubMenu(LLMenuGL *menu)
{
    if (menu == this)
    {
        LL_ERRS() << "Can't attach a context menu to itself" << LL_ENDL;
    }

    LLContextMenuBranch *item;
    LLContextMenuBranch::Params p;
    p.name = menu->getName();
    p.label = menu->getLabel();
    p.branch = (LLContextMenu *)menu;
    p.enabled_color=LLUIColorTable::instance().getColor("MenuItemEnabledColor");
    p.disabled_color=LLUIColorTable::instance().getColor("MenuItemDisabledColor");
    p.highlight_bg_color=LLUIColorTable::instance().getColor("MenuItemHighlightBgColor");
    p.highlight_fg_color=LLUIColorTable::instance().getColor("MenuItemHighlightFgColor");

    item = LLUICtrlFactory::create<LLContextMenuBranch>(p);
    LLMenuGL::sMenuContainer->addChild(item->getBranch());

    return append( item );
}

void LLMenuGL::setEnabledSubMenus(bool enable)
{
    setEnabled(enable);
    item_list_t::iterator item_iter;
    for (item_iter = mItems.begin(); item_iter != mItems.end(); ++item_iter)
    {
        (*item_iter)->setEnabledSubMenus( enable );
    }
}

// setItemEnabled() - pass the label and the enable flag for a menu
// item. true will make sure it's enabled, false will disable it.
void LLMenuGL::setItemEnabled( const std::string& name, bool enable )
{
    item_list_t::iterator item_iter;
    for (item_iter = mItems.begin(); item_iter != mItems.end(); ++item_iter)
    {
        if( (*item_iter)->getName() == name )
        {
            (*item_iter)->setEnabled( enable );
            (*item_iter)->setEnabledSubMenus( enable );
            break;
        }
    }
}

void LLMenuGL::setItemVisible( const std::string& name, bool visible )
{
    item_list_t::iterator item_iter;
    for (item_iter = mItems.begin(); item_iter != mItems.end(); ++item_iter)
    {
        if( (*item_iter)->getName() == name )
        {
            (*item_iter)->setVisible( visible );
            needsArrange();
            break;
        }
    }
}


void LLMenuGL::setItemLabel(const std::string &name, const std::string &label)
{
    LLMenuItemGL *item = getItem(name);

    if (item)
        item->setLabel(label);
}

void LLMenuGL::setItemLastSelected(LLMenuItemGL* item)
{
    if (getVisible())
    {
        LLMenuHolderGL::setActivatedItem(item);
    }

    // update enabled and checkmark status
    item->buildDrawLabel();
}

//  Set whether drop shadowed
void LLMenuGL::setDropShadowed( const bool shadowed )
{
    mDropShadowed = shadowed;
}

void LLMenuGL::setTornOff(bool torn_off)
{
    mTornOff = torn_off;
}

U32 LLMenuGL::getItemCount()
{
    return static_cast<U32>(mItems.size());
}

LLMenuItemGL* LLMenuGL::getItem(S32 number)
{
    if (number >= 0 && number < (S32)mItems.size())
    {
        item_list_t::iterator item_iter;
        for (item_iter = mItems.begin(); item_iter != mItems.end(); ++item_iter)
        {
            if (number == 0)
            {
                return (*item_iter);
            }
            number--;
        }
    }
    return NULL;
}

LLMenuItemGL* LLMenuGL::getItem(std::string name)
{
    item_list_t::iterator item_iter;
    for (item_iter = mItems.begin(); item_iter != mItems.end(); ++item_iter)
    {
        if ((*item_iter)->getName() == name)
        {
            return (*item_iter);
        }
    }
    return NULL;
}

LLMenuItemGL* LLMenuGL::getHighlightedItem()
{
    item_list_t::iterator item_iter;
    for (item_iter = mItems.begin(); item_iter != mItems.end(); ++item_iter)
    {
        if ((*item_iter)->getHighlight())
        {
            return (*item_iter);
        }
    }
    return NULL;
}

LLMenuItemGL* LLMenuGL::highlightNextItem(LLMenuItemGL* cur_item, bool skip_disabled)
{
    if (mItems.empty()) return NULL;
    // highlighting first item on a torn off menu is the
    // same as giving focus to it
    if (!cur_item && getTornOff())
    {
        LLFloater * parent = dynamic_cast<LLFloater *>(getParent());
        if (parent)
        {
            parent->setFocus(true);
        }
    }

    // Current item position in the items list
    item_list_t::iterator cur_item_iter = std::find(mItems.begin(), mItems.end(), cur_item);

    item_list_t::iterator next_item_iter;
    if (cur_item_iter == mItems.end())
    {
        next_item_iter = mItems.begin();
    }
    else
    {
        next_item_iter = cur_item_iter;
        next_item_iter++;

        // First visible item position in the items list
        item_list_t::iterator first_visible_item_iter = std::find(mItems.begin(), mItems.end(), mFirstVisibleItem);

        if (next_item_iter == mItems.end())
        {
            next_item_iter = mItems.begin();

            // If current item is the last in the list, the menu is scrolled to the beginning
            // and the first item is highlighted.
            if (mScrollable && !scrollItems(SD_BEGIN))
            {
                return NULL;
            }
        }
        // If current item is the last visible, the menu is scrolled one item down
        // and the next item is highlighted.
        else if (mScrollable &&
                 (U32)std::abs(std::distance(first_visible_item_iter, next_item_iter)) >= mMaxScrollableItems)
        {
            // Call highlightNextItem() recursively only if the menu was successfully scrolled down.
            // If scroll timer hasn't expired yet the menu won't be scrolled and calling
            // highlightNextItem() will result in an endless recursion.
            if (scrollItems(SD_DOWN))
            {
                return highlightNextItem(cur_item, skip_disabled);
            }
            else
            {
                return NULL;
            }
        }
    }

    // when first highlighting a menu, skip over tear off menu item
    if (mTearOffItem && !cur_item)
    {
        // we know the first item is the tear off menu item
        cur_item_iter = mItems.begin();
        next_item_iter++;
        if (next_item_iter == mItems.end())
        {
            next_item_iter = mItems.begin();
        }
    }

    while(1)
    {
        // skip separators and disabled/invisible items
        if ((*next_item_iter)->getEnabled() && (*next_item_iter)->getVisible() && !dynamic_cast<LLMenuItemSeparatorGL*>(*next_item_iter))
        {
            if (cur_item)
            {
                cur_item->setHighlight(false);
            }
            (*next_item_iter)->setHighlight(true);
            return (*next_item_iter);
        }


        if (!skip_disabled || next_item_iter == cur_item_iter)
        {
            break;
        }

        next_item_iter++;
        if (next_item_iter == mItems.end())
        {
            if (cur_item_iter == mItems.end())
            {
                break;
            }
            next_item_iter = mItems.begin();
        }
    }

    return NULL;
}

LLMenuItemGL* LLMenuGL::highlightPrevItem(LLMenuItemGL* cur_item, bool skip_disabled)
{
    if (mItems.empty()) return NULL;

    // highlighting first item on a torn off menu is the
    // same as giving focus to it
    if (!cur_item && getTornOff())
    {
        LLFloater * parent = dynamic_cast<LLFloater *>(getParent());
        if (parent)
        {
            parent->setFocus(true);
        }
    }

    // Current item reverse position from the end of the list
    item_list_t::reverse_iterator cur_item_iter = std::find(mItems.rbegin(), mItems.rend(), cur_item);

    item_list_t::reverse_iterator prev_item_iter;
    if (cur_item_iter == mItems.rend())
    {
        prev_item_iter = mItems.rbegin();
    }
    else
    {
        prev_item_iter = cur_item_iter;
        prev_item_iter++;

        // First visible item reverse position in the items list
        item_list_t::reverse_iterator first_visible_item_iter = std::find(mItems.rbegin(), mItems.rend(), mFirstVisibleItem);

        if (prev_item_iter == mItems.rend())
        {
            prev_item_iter = mItems.rbegin();

            // If current item is the first in the list, the menu is scrolled to the end
            // and the last item is highlighted.
            if (mScrollable && !scrollItems(SD_END))
            {
                return NULL;
            }
        }
        // If current item is the first visible, the menu is scrolled one item up
        // and the previous item is highlighted.
        else if (mScrollable &&
                 std::distance(first_visible_item_iter, cur_item_iter) <= 0)
        {
            // Call highlightNextItem() only if the menu was successfully scrolled up.
            // If scroll timer hasn't expired yet the menu won't be scrolled and calling
            // highlightNextItem() will result in an endless recursion.
            if (scrollItems(SD_UP))
            {
                return highlightPrevItem(cur_item, skip_disabled);
            }
            else
            {
                return NULL;
            }
        }
    }

    while(1)
    {
        // skip separators and disabled/invisible items
        if ((*prev_item_iter)->getEnabled() && (*prev_item_iter)->getVisible() && (*prev_item_iter)->getName() != SEPARATOR_NAME)
        {
            (*prev_item_iter)->setHighlight(true);
            return (*prev_item_iter);
        }

        if (!skip_disabled || prev_item_iter == cur_item_iter)
        {
            break;
        }

        prev_item_iter++;
        if (prev_item_iter == mItems.rend())
        {
            if (cur_item_iter == mItems.rend())
            {
                break;
            }

            prev_item_iter = mItems.rbegin();
        }
    }

    return NULL;
}

void LLMenuGL::buildDrawLabels()
{
    item_list_t::iterator item_iter;
    for (item_iter = mItems.begin(); item_iter != mItems.end(); ++item_iter)
    {
        (*item_iter)->buildDrawLabel();
    }
}

void LLMenuGL::updateParent(LLView* parentp)
{
    if (getParent())
    {
        getParent()->removeChild(this);
    }
    if (parentp)
    {
        parentp->addChild(this);
    }
    item_list_t::iterator item_iter;
    for (item_iter = mItems.begin(); item_iter != mItems.end(); ++item_iter)
    {
        (*item_iter)->updateBranchParent(parentp);
    }
}

bool LLMenuGL::hasAccelerator(const KEY &key, const MASK &mask) const
{
    if (key == KEY_NONE)
    {
        return false;
    }
    // Note: checking this way because mAccelerators seems to be broken
    // mAccelerators probably needs to be cleaned up or fixed
    // It was used for dupplicate accelerator avoidance.
    item_list_t::const_iterator item_iter;
    for (item_iter = mItems.begin(); item_iter != mItems.end(); ++item_iter)
    {
        LLMenuItemGL* itemp = *item_iter;
        if (itemp->hasAccelerator(key, mask))
        {
            return true;
        }
    }
    return false;
}

bool LLMenuGL::handleAcceleratorKey(KEY key, MASK mask)
{
    // don't handle if not enabled
    if(!getEnabled())
    {
        return false;
    }

    // Pass down even if not visible
    item_list_t::iterator item_iter;
    for (item_iter = mItems.begin(); item_iter != mItems.end(); ++item_iter)
    {
        LLMenuItemGL* itemp = *item_iter;
        if (itemp->handleAcceleratorKey(key, mask))
        {
            return true;
        }
    }

    return false;
}

bool LLMenuGL::handleUnicodeCharHere( llwchar uni_char )
{
    if (jumpKeysActive())
    {
        return handleJumpKey((KEY)uni_char);
    }
    return false;
}

bool LLMenuGL::handleHover( S32 x, S32 y, MASK mask )
{
    // leave submenu in place if slope of mouse < MAX_MOUSE_SLOPE_SUB_MENU
    bool no_mouse_data = mLastMouseX == 0 && mLastMouseY == 0;
    S32 mouse_delta_x = no_mouse_data ? 0 : x - mLastMouseX;
    S32 mouse_delta_y = no_mouse_data ? 0 : y - mLastMouseY;
    LLVector2 mouse_dir((F32)mouse_delta_x, (F32)mouse_delta_y);
    mouse_dir.normVec();
    LLVector2 mouse_avg_dir((F32)mMouseVelX, (F32)mMouseVelY);
    mouse_avg_dir.normVec();
    F32 interp = 0.5f * (llclamp(mouse_dir * mouse_avg_dir, 0.f, 1.f));
    mMouseVelX = ll_round(lerp((F32)mouse_delta_x, (F32)mMouseVelX, interp));
    mMouseVelY = ll_round(lerp((F32)mouse_delta_y, (F32)mMouseVelY, interp));
    mLastMouseX = x;
    mLastMouseY = y;

    // don't change menu focus unless mouse is moving or alt key is not held down
    if ((llabs(mMouseVelX) > 0 ||
            llabs(mMouseVelY) > 0) &&
        (!mHasSelection ||
        //(mouse_delta_x == 0 && mouse_delta_y == 0) ||
        (mMouseVelX < 0) ||
        llabs((F32)mMouseVelY) / llabs((F32)mMouseVelX) > MAX_MOUSE_SLOPE_SUB_MENU))
    {
        for ( child_list_const_iter_t child_it = getChildList()->begin(); child_it != getChildList()->end(); ++child_it)
        {
            LLView* viewp = *child_it;
            S32 local_x = x - viewp->getRect().mLeft;
            S32 local_y = y - viewp->getRect().mBottom;
            if (!viewp->pointInView(local_x, local_y) && ((LLMenuItemGL*)viewp)->getHighlight())
            {
                // moving mouse always highlights new item
                if (mouse_delta_x != 0 || mouse_delta_y != 0)
                {
                    ((LLMenuItemGL*)viewp)->setHighlight(false);
                }
            }
        }

        for ( child_list_const_iter_t child_it = getChildList()->begin(); child_it != getChildList()->end(); ++child_it)
        {
            LLView* viewp = *child_it;
            S32 local_x = x - viewp->getRect().mLeft;
            S32 local_y = y - viewp->getRect().mBottom;
            //RN: always call handleHover to track mGotHover status
            // but only set highlight when mouse is moving
            if( viewp->getVisible() &&
                //RN: allow disabled items to be highlighted to preserve "active" menus when
                // moving mouse through them
                //viewp->getEnabled() &&
                viewp->pointInView(local_x, local_y) &&
                viewp->handleHover(local_x, local_y, mask))
            {
                // moving mouse always highlights new item
                if (mouse_delta_x != 0 || mouse_delta_y != 0)
                {
                    ((LLMenuItemGL*)viewp)->setHighlight(true);
                    LLMenuGL::setKeyboardMode(false);
                }
                mHasSelection = true;
            }
        }
    }
    getWindow()->setCursor(UI_CURSOR_ARROW);

    // *HACK Release the mouse capture
    // This is done to release the mouse after the Navigation Bar "Back" or "Forward" button
    // drop-down menu is shown. Otherwise any other view won't be able to handle mouse events
    // until the user chooses one of the drop-down menu items.

    return true;
}

bool LLMenuGL::handleScrollWheel( S32 x, S32 y, S32 clicks )
{
    if (!mScrollable)
        return blockMouseEvent(x, y);

    if( clicks > 0 )
    {
        while( clicks-- )
            scrollItems(SD_DOWN);
    }
    else
    {
        while( clicks++ )
            scrollItems(SD_UP);
    }

    return true;
}


void LLMenuGL::draw( void )
{
    if (mNeedsArrange)
    {
        arrange();
        mNeedsArrange = false;
    }
    if (mDropShadowed && !mTornOff)
    {
        static LLUIColor color_drop_shadow = LLUIColorTable::instance().getColor("ColorDropShadow");
        gl_drop_shadow(0, getRect().getHeight(), getRect().getWidth(), 0,
            color_drop_shadow, DROP_SHADOW_FLOATER);
    }

    if( mBgVisible )
    {
        gl_rect_2d( 0, getRect().getHeight(), getRect().getWidth(), 0, mBackgroundColor.get() );
    }
    LLView::draw();
}

void LLMenuGL::drawBackground(LLMenuItemGL* itemp, F32 alpha)
{
    LLColor4 color = itemp->getHighlightBgColor() % alpha;
    gGL.color4fv( color.mV );
    LLRect item_rect = itemp->getRect();
    gl_rect_2d( 0, item_rect.getHeight(), item_rect.getWidth(), 0);
}

void LLMenuGL::setVisible(bool visible)
{
    if (visible != getVisible())
    {
        if (!visible)
        {
            mFadeTimer.start();
            clearHoverItem();
            // reset last known mouse coordinates so
            // we don't spoof a mouse move next time we're opened
            mLastMouseX = 0;
            mLastMouseY = 0;
        }
        else
        {
            mHasSelection = true;
            mFadeTimer.stop();
        }

        LLView::setVisible(visible);
    }
}

LLMenuGL* LLMenuGL::findChildMenuByName(const std::string& name, bool recurse) const
{
    LLView* view = findChildView(name, recurse);
    if (view)
    {
        LLMenuItemBranchGL* branch = dynamic_cast<LLMenuItemBranchGL*>(view);
        if (branch)
        {
            return branch->getBranch();
        }

        LLMenuGL* menup = dynamic_cast<LLMenuGL*>(view);
        if (menup)
        {
            return menup;
        }
    }
    LL_WARNS() << "Child Menu " << name << " not found in menu " << getName() << LL_ENDL;
    return NULL;
}

bool LLMenuGL::clearHoverItem()
{
    for ( child_list_const_iter_t child_it = getChildList()->begin(); child_it != getChildList()->end(); ++child_it)
    {
        LLMenuItemGL* itemp = (LLMenuItemGL*)*child_it;
        if (itemp->getHighlight())
        {
            itemp->setHighlight(false);
            return true;
        }
    }
    return false;
}

void hide_top_view( LLView* view )
{
    if( view ) view->setVisible( false );
}


// x and y are the desired location for the popup, in the spawning_view's
// coordinate frame, NOT necessarily the mouse location
// static
void LLMenuGL::showPopup(LLView* spawning_view, LLMenuGL* menu, S32 x, S32 y, S32 mouse_x, S32 mouse_y)
{
    const S32 CURSOR_HEIGHT = 22;       // Approximate "normal" cursor size
    const S32 CURSOR_WIDTH = 12;

    if (menu->getChildList()->empty())
    {
        return;
    }

    menu->setVisible( true );

    if(!menu->getAlwaysShowMenu())
    {
        //Do not show menu if all menu items are disabled
        bool item_enabled = false;
        for (LLView::child_list_t::const_iterator itor = menu->getChildList()->begin();
                itor != menu->getChildList()->end();
                ++itor)
        {
            LLView *menu_item = (*itor);
            item_enabled = item_enabled || menu_item->getEnabled();
        }

        if(!item_enabled)
        {
            menu->setVisible( false );
            return;
        }
    }

    // Resetting scrolling position
    if (menu->isScrollable() && menu->isScrollPositionOnShowReset())
    {
        menu->mFirstVisibleItem = NULL;
    }

    // Fix menu rect if needed.
    menu->needsArrange();
    menu->arrangeAndClear();

    if ((mouse_x == 0) || (mouse_y == 0))

    {
        // Save click point for detecting cursor moves before mouse-up.
        // Must be in local coords to compare with mouseUp events.
        // If the mouse doesn't move, the menu will stay open ala the Mac.
        // See also LLContextMenu::show()

        LLUI::getInstance()->getMousePositionLocal(menu->getParent(), &mouse_x, &mouse_y);
    }


    LLMenuHolderGL::sContextMenuSpawnPos.set(mouse_x,mouse_y);

    const LLRect menu_region_rect = LLMenuGL::sMenuContainer->getRect();

    const S32 HPAD = 2;
    LLRect rect = menu->getRect();
    S32 left = x + HPAD;
    S32 top = y;
    spawning_view->localPointToOtherView(left, top, &left, &top, menu->getParent());
    rect.setLeftTopAndSize( left, top,
                            rect.getWidth(), rect.getHeight() );
    menu->setRect( rect );


    // Adjust context menu to fit onscreen
    LLRect mouse_rect;
    const S32 MOUSE_CURSOR_PADDING = 5;
    mouse_rect.setLeftTopAndSize(mouse_x - MOUSE_CURSOR_PADDING,
        mouse_y + MOUSE_CURSOR_PADDING,
        CURSOR_WIDTH + MOUSE_CURSOR_PADDING * 2,
        CURSOR_HEIGHT + MOUSE_CURSOR_PADDING * 2);
    menu->translateIntoRectWithExclusion( menu_region_rect, mouse_rect );
    // <FS:Ansariel> FIRE-31065: Make sure menu is shown on the screen properly
    //if (menu->getRect().mTop > menu_region_rect.mTop)
    if (menu->getRect().mTop > menu_region_rect.mTop ||
        menu->getRect().mBottom < menu_region_rect.mBottom)
    // </FS:Ansariel>
    {
        // not enough space: align with top, ignore exclusion
        menu->translateIntoRect( menu_region_rect );
    }
    menu->getParent()->sendChildToFront(menu);
}

///============================================================================
/// Class LLMenuBarGL
///============================================================================

static LLDefaultChildRegistry::Register<LLMenuBarGL> r2("menu_bar");

LLMenuBarGL::LLMenuBarGL( const Params& p )
:   LLMenuGL(p),
    mAltKeyTrigger(false)
{}

// Default destructor
LLMenuBarGL::~LLMenuBarGL()
{
    std::for_each(mAccelerators.begin(), mAccelerators.end(), DeletePointer());
    mAccelerators.clear();
}

bool LLMenuBarGL::handleAcceleratorKey(KEY key, MASK mask)
{
    if (getHighlightedItem() && mask == MASK_NONE)
    {
        // unmodified key accelerators are ignored when navigating menu
        // (but are used as jump keys so will still work when appropriate menu is up)
        return false;
    }
    bool result = LLMenuGL::handleAcceleratorKey(key, mask);
    if (result && mask & MASK_ALT)
    {
        // ALT key used to trigger hotkey, don't use as shortcut to open menu
        mAltKeyTrigger = false;
    }

    // <FS:Ansariel> FIRE-30003: (CTRL-)F10 can't be used as gesture trigger
    //if(!result
    //  && (key == KEY_F10 && mask == MASK_CONTROL)
    //  && !gKeyboard->getKeyRepeated(key)
    //  && isInVisibleChain())
    //{
    //  if (getHighlightedItem())
    //  {
    //      clearHoverItem();
    //      LLMenuGL::setKeyboardMode(false);
    //  }
    //  else
    //  {
    //      // close menus originating from other menu bars when first opening menu via keyboard
    //      LLMenuGL::sMenuContainer->hideMenus();
    //      highlightNextItem(NULL);
    //      LLMenuGL::setKeyboardMode(true);
    //  }
    //  return true;
    //}
    // </FS:Ansariel>

    if (result && !getHighlightedItem() && LLMenuGL::sMenuContainer->hasVisibleMenu())
    {
        // close menus originating from other menu bars
        LLMenuGL::sMenuContainer->hideMenus();
    }

    return result;
}

bool LLMenuBarGL::handleKeyHere(KEY key, MASK mask)
{
    static LLUICachedControl<bool> use_altkey_for_menus ("UseAltKeyForMenus", 0);
    if(key == KEY_ALT && !gKeyboard->getKeyRepeated(key) && use_altkey_for_menus)
    {
        mAltKeyTrigger = true;
    }
    else // if any key other than ALT hit, clear out waiting for Alt key mode
    {
        mAltKeyTrigger = false;
    }

    if (key == KEY_ESCAPE && mask == MASK_NONE)
    {
        LLMenuGL::setKeyboardMode(false);
        // if any menus are visible, this will return true, stopping further processing of ESCAPE key
        return LLMenuGL::sMenuContainer->hideMenus();
    }

    // before processing any other key, check to see if ALT key has triggered menu access
    checkMenuTrigger();

    return LLMenuGL::handleKeyHere(key, mask);
}

bool LLMenuBarGL::handleJumpKey(KEY key)
{
    // perform case-insensitive comparison
    key = toupper(key);
    navigation_key_map_t::iterator found_it = mJumpKeys.find(key);
    if(found_it != mJumpKeys.end() && found_it->second->getEnabled())
    {
        // switch to keyboard navigation mode
        LLMenuGL::setKeyboardMode(true);

        found_it->second->setHighlight(true);
        found_it->second->onCommit();
    }
    return true;
}

bool LLMenuBarGL::handleMouseDown(S32 x, S32 y, MASK mask)
{
    // clicks on menu bar closes existing menus from other contexts but leave
    // own menu open so that we get toggle behavior
    if (!getHighlightedItem() || !getHighlightedItem()->isActive())
    {
        LLMenuGL::sMenuContainer->hideMenus();
    }

    return LLMenuGL::handleMouseDown(x, y, mask);
}

bool LLMenuBarGL::handleDoubleClick(S32 x, S32 y, MASK mask)
{
    return LLMenuGL::handleMouseDown(x, y, mask);
}

void LLMenuBarGL::draw()
{
    LLMenuItemGL* itemp = getHighlightedItem();
    // If we are in mouse-control mode and the mouse cursor is not hovering over
    // the current highlighted menu item and it isn't open, then remove the
    // highlight. This is done via a polling mechanism here, as we don't receive
    // notifications when the mouse cursor moves off of us
    if (itemp && !itemp->isOpen() && !itemp->getHover() && !LLMenuGL::getKeyboardMode())
    {
        clearHoverItem();
    }

    checkMenuTrigger();

    LLMenuGL::draw();
}


void LLMenuBarGL::checkMenuTrigger()
{
    // has the ALT key been pressed and subsequently released?
    if (mAltKeyTrigger && !gKeyboard->getKeyDown(KEY_ALT))
    {
        // if alt key was released quickly, treat it as a menu access key
        // otherwise it was probably an Alt-zoom or similar action
        static LLUICachedControl<F32> menu_access_key_time ("MenuAccessKeyTime", 0);
        if (gKeyboard->getKeyElapsedTime(KEY_ALT) <= menu_access_key_time ||
            gKeyboard->getKeyElapsedFrameCount(KEY_ALT) < 2)
        {
            if (getHighlightedItem())
            {
                clearHoverItem();
            }
            else
            {
                // close menus originating from other menu bars
                LLMenuGL::sMenuContainer->hideMenus();

                highlightNextItem(NULL);
                LLMenuGL::setKeyboardMode(true);
            }
        }
        mAltKeyTrigger = false;
    }
}

bool LLMenuBarGL::jumpKeysActive()
{
    // require user to be in keyboard navigation mode to activate key triggers
    // as menu bars are always visible and it is easy to leave the mouse cursor over them
    return LLMenuGL::getKeyboardMode() && getHighlightedItem() && LLMenuGL::jumpKeysActive();
}

// rearrange the child rects so they fit the shape of the menu bar.
void LLMenuBarGL::arrange( void )
{
    U32 pos = 0;
    LLRect rect( 0, getRect().getHeight(), 0, 0 );
    item_list_t::const_iterator item_iter;
    for (item_iter = mItems.begin(); item_iter != mItems.end(); ++item_iter)
    {
        LLMenuItemGL* item = *item_iter;
        if (item->getVisible())
        {
            rect.mLeft = pos;
            pos += item->getNominalWidth();
            rect.mRight = pos;
            item->setRect( rect );
            item->buildDrawLabel();
        }
    }
    reshape(rect.mRight, rect.getHeight());
}


S32 LLMenuBarGL::getRightmostMenuEdge()
{
    // Find the last visible menu
    item_list_t::reverse_iterator item_iter;
    for (item_iter = mItems.rbegin(); item_iter != mItems.rend(); ++item_iter)
    {
        if ((*item_iter)->getVisible())
        {
            break;
        }
    }

    if (item_iter == mItems.rend())
    {
        return 0;
    }
    return (*item_iter)->getRect().mRight;
}

// add a vertical separator to this menu
bool LLMenuBarGL::addSeparator()
{
    LLMenuItemGL* separator = new LLMenuItemVerticalSeparatorGL();
    return append( separator );
}

// add a menu - this will create a drop down menu.
bool LLMenuBarGL::appendMenu( LLMenuGL* menu )
{
    if( menu == this )
    {
        LL_ERRS() << "** Attempt to attach menu to itself. This is certainly "
               << "a logic error." << LL_ENDL;
    }

    bool success = true;

    // *TODO: Hack! Fix this
    LLMenuItemBranchDownGL::Params p;
    p.name = menu->getName();
    p.label = menu->getLabel();
    p.visible = menu->getVisible();
    p.branch = menu;
    p.enabled_color=LLUIColorTable::instance().getColor("MenuItemEnabledColor");
    p.disabled_color=LLUIColorTable::instance().getColor("MenuItemDisabledColor");
    p.highlight_bg_color=LLUIColorTable::instance().getColor("MenuItemHighlightBgColor");
    p.highlight_fg_color=LLUIColorTable::instance().getColor("MenuItemHighlightFgColor");
    p.font = menu->getFont();

    LLMenuItemBranchDownGL* branch = LLUICtrlFactory::create<LLMenuItemBranchDownGL>(p);
    success &= branch->addToAcceleratorList(&mAccelerators);
    success &= append( branch );
    branch->setJumpKey(branch->getJumpKey());
    menu->updateParent(LLMenuGL::sMenuContainer);

    return success;
}

bool LLMenuBarGL::handleHover( S32 x, S32 y, MASK mask )
{
    bool handled = false;
    LLView* active_menu = NULL;

    bool no_mouse_data = mLastMouseX == 0 && mLastMouseY == 0;
    S32 mouse_delta_x = no_mouse_data ? 0 : x - mLastMouseX;
    S32 mouse_delta_y = no_mouse_data ? 0 : y - mLastMouseY;
    mMouseVelX = (mMouseVelX / 2) + (mouse_delta_x / 2);
    mMouseVelY = (mMouseVelY / 2) + (mouse_delta_y / 2);
    mLastMouseX = x;
    mLastMouseY = y;

    // if nothing currently selected or mouse has moved since last call, pick menu item via mouse
    // otherwise let keyboard control it
    if (!getHighlightedItem() || !LLMenuGL::getKeyboardMode() || llabs(mMouseVelX) > 0 || llabs(mMouseVelY) > 0)
    {
        // find current active menu
        for ( child_list_const_iter_t child_it = getChildList()->begin(); child_it != getChildList()->end(); ++child_it)
        {
            LLView* viewp = *child_it;
            if (((LLMenuItemGL*)viewp)->isOpen())
            {
                active_menu = viewp;
            }
        }

        // check for new active menu
        for ( child_list_const_iter_t child_it = getChildList()->begin(); child_it != getChildList()->end(); ++child_it)
        {
            LLView* viewp = *child_it;
            S32 local_x = x - viewp->getRect().mLeft;
            S32 local_y = y - viewp->getRect().mBottom;
            if( viewp->getVisible() &&
                viewp->getEnabled() &&
                viewp->pointInView(local_x, local_y) &&
                viewp->handleHover(local_x, local_y, mask))
            {
                ((LLMenuItemGL*)viewp)->setHighlight(true);
                handled = true;
                if (active_menu && active_menu != viewp)
                {
                    ((LLMenuItemGL*)viewp)->onCommit();
                    LLMenuGL::setKeyboardMode(false);
                }
                LLMenuGL::setKeyboardMode(false);
            }
        }

        if (handled)
        {
            // set hover false on inactive menus
            for ( child_list_const_iter_t child_it = getChildList()->begin(); child_it != getChildList()->end(); ++child_it)
            {
                LLView* viewp = *child_it;
                S32 local_x = x - viewp->getRect().mLeft;
                S32 local_y = y - viewp->getRect().mBottom;
                if (!viewp->pointInView(local_x, local_y) && ((LLMenuItemGL*)viewp)->getHighlight())
                {
                    ((LLMenuItemGL*)viewp)->setHighlight(false);
                }
            }
        }
    }

    getWindow()->setCursor(UI_CURSOR_ARROW);

    return true;
}

///============================================================================
/// Class LLMenuHolderGL
///============================================================================
LLCoordGL LLMenuHolderGL::sContextMenuSpawnPos(S32_MAX, S32_MAX);

LLMenuHolderGL::LLMenuHolderGL(const LLMenuHolderGL::Params& p)
    : LLPanel(p)
{
    sItemActivationTimer.stop();
    mCanHide = true;
}

void LLMenuHolderGL::draw()
{
    LLView::draw();
    // now draw last selected item as overlay
    LLMenuItemGL* selecteditem = (LLMenuItemGL*)sItemLastSelectedHandle.get();
    if (selecteditem && selecteditem->getVisible() && sItemActivationTimer.getStarted() && sItemActivationTimer.getElapsedTimeF32() < ACTIVATE_HIGHLIGHT_TIME)
    {
        // make sure toggle items, for example, show the proper state when fading out
        selecteditem->buildDrawLabel();

        LLRect item_rect;
        selecteditem->localRectToOtherView(selecteditem->getLocalRect(), &item_rect, this);

        F32 interpolant = sItemActivationTimer.getElapsedTimeF32() / ACTIVATE_HIGHLIGHT_TIME;

        LLUI::pushMatrix();
        {
            LLUI::translate((F32)item_rect.mLeft, (F32)item_rect.mBottom);
            selecteditem->getMenu()->drawBackground(selecteditem, interpolant);
            selecteditem->draw();
        }
        LLUI::popMatrix();
    }
}

bool LLMenuHolderGL::handleMouseDown( S32 x, S32 y, MASK mask )
{
    bool handled = LLView::childrenHandleMouseDown(x, y, mask) != NULL;
    if (!handled)
    {
        LLMenuGL* visible_menu = (LLMenuGL*)getVisibleMenu();
        LLMenuItemGL* parent_menu = visible_menu ? visible_menu->getParentMenuItem() : NULL;
        if (parent_menu && parent_menu->getVisible())
        {
            // don't hide menu if parent was hit
            LLRect parent_rect;
            parent_menu->localRectToOtherView(parent_menu->getLocalRect(), &parent_rect, this);
            if (!parent_rect.pointInRect(x, y))
            {
                // clicked off of menu and parent, hide them all
                hideMenus();
            }
        }
        else
        {
            // no visible parent, clicked off of menu, hide them all
            hideMenus();
        }
    }
    return handled;
}

bool LLMenuHolderGL::handleRightMouseDown( S32 x, S32 y, MASK mask )
{
    bool handled = LLView::childrenHandleRightMouseDown(x, y, mask) != NULL;
    if (!handled)
    {
        // clicked off of menu, hide them all
        hideMenus();
    }
    return handled;
}

// This occurs when you mouse-down to spawn a context menu, hold the button
// down, move off the menu, then mouse-up.  We want this to close the menu.
bool LLMenuHolderGL::handleRightMouseUp( S32 x, S32 y, MASK mask )
{
    const S32 SLOP = 2;
    S32 spawn_dx = (x - sContextMenuSpawnPos.mX);
    S32 spawn_dy = (y - sContextMenuSpawnPos.mY);
    if (-SLOP <= spawn_dx && spawn_dx <= SLOP
        && -SLOP <= spawn_dy && spawn_dy <= SLOP)
    {
        // we're still inside the slop region from spawning this menu
        // so interpret the mouse-up as a single-click to show and leave on
        // screen
        sContextMenuSpawnPos.set(S32_MAX, S32_MAX);
        return true;
    }

    bool handled = LLView::childrenHandleRightMouseUp(x, y, mask) != NULL;
    if (!handled)
    {
        // clicked off of menu, hide them all
        hideMenus();
    }
    return handled;
}

bool LLMenuHolderGL::handleKey(KEY key, MASK mask, bool called_from_parent)
{
    bool handled =  false;
    LLMenuGL* const  pMenu  = dynamic_cast<LLMenuGL*>(getVisibleMenu());

    if (pMenu)
    {
        //eat TAB key - EXT-7000
        if (key == KEY_TAB && mask == MASK_NONE)
        {
            return true;
        }

        //handle ESCAPE and RETURN key
        handled = LLPanel::handleKey(key, mask, called_from_parent);
        if (!handled)
        {
            if (pMenu->getHighlightedItem())
            {
                handled = pMenu->handleKey(key, mask, true);
            }
            else if (mask == MASK_NONE || (key >= KEY_LEFT && key <= KEY_DOWN))
            {
                //highlight first enabled one
                if(pMenu->highlightNextItem(NULL))
                {
                    handled = true;
                }
            }
        }
    }

    return handled;

}

void LLMenuHolderGL::reshape(S32 width, S32 height, bool called_from_parent)
{
    if (width != getRect().getWidth() || height != getRect().getHeight())
    {
        hideMenus();
    }
    LLView::reshape(width, height, called_from_parent);
}

LLView* const LLMenuHolderGL::getVisibleMenu() const
{
    for ( child_list_const_iter_t child_it = getChildList()->begin(); child_it != getChildList()->end(); ++child_it)
    {
        LLView* viewp = *child_it;
        if (viewp->getVisible() && dynamic_cast<LLMenuGL*>(viewp) != NULL)
        {
            return viewp;
        }
    }
    return NULL;
}


bool LLMenuHolderGL::hideMenus()
{
    if (!mCanHide)
    {
        return false;
    }
    LLMenuGL::setKeyboardMode(false);
    bool menu_visible = hasVisibleMenu();
    if (menu_visible)
    {
        // clicked off of menu, hide them all
        for ( child_list_const_iter_t child_it = getChildList()->begin(); child_it != getChildList()->end(); ++child_it)
        {
            LLView* viewp = *child_it;
            if (dynamic_cast<LLMenuGL*>(viewp) != NULL && viewp->getVisible())
            {
                viewp->setVisible(false);
            }
        }
    }
    //if (gFocusMgr.childHasKeyboardFocus(this))
    //{
    //  gFocusMgr.setKeyboardFocus(NULL);
    //}

    return menu_visible;
}

void LLMenuHolderGL::setActivatedItem(LLMenuItemGL* item)
{
    sItemLastSelectedHandle = item->getHandle();
    sItemActivationTimer.start();
}

///============================================================================
/// Class LLTearOffMenu
///============================================================================
LLTearOffMenu::LLTearOffMenu(LLMenuGL* menup) :
    LLFloater(LLSD()),
    mQuitRequested(false)
{
    S32 floater_header_size = getHeaderHeight();

    setName(menup->getName());
    setTitle(menup->getLabel());
    setCanMinimize(false);
    // flag menu as being torn off
    menup->setTornOff(true);
    // update menu layout as torn off menu (no spillover menus)
    menup->needsArrange();

    LLRect rect;
    menup->localRectToOtherView(LLRect(-1, menup->getRect().getHeight(), menup->getRect().getWidth() + 3, 0), &rect, gFloaterView);
    // make sure this floater is big enough for menu
    mTargetHeight = rect.getHeight() + floater_header_size;
    reshape(rect.getWidth(), rect.getHeight());
    setRect(rect);

    // attach menu to floater
    menup->setFollows( FOLLOWS_LEFT | FOLLOWS_BOTTOM );
    mOldParent = menup->getParent();
    addChild(menup);
    menup->setVisible(true);
    LLRect menu_rect = menup->getRect();
    menu_rect.setOriginAndSize( 1, 1,
        menu_rect.getWidth(), menu_rect.getHeight());
    menup->setRect(menu_rect);
    menup->setDropShadowed(false);

    mMenu = menup;

    // highlight first item (tear off item will be disabled)
    mMenu->highlightNextItem(NULL);

    // Can't do this in postBuild() because that is only called for floaters
    // constructed from XML.
    mCloseSignal.connect(boost::bind(&LLTearOffMenu::closeTearOff, this));
}

LLTearOffMenu::~LLTearOffMenu()
{
}

void LLTearOffMenu::draw()
{
    mMenu->setBackgroundVisible(isBackgroundOpaque());
    // <FS:Ansariel> FIRE-31823: Do it before reshaping - needsArrange can change visbility status of items!
    mMenu->needsArrange();

    if (getRect().getHeight() != mTargetHeight)
    {
        // animate towards target height
        reshape(getRect().getWidth(), llceil(lerp((F32)getRect().getHeight(), (F32)mTargetHeight, LLSmoothInterpolation::getInterpolant(0.05f))));
    }
    //mMenu->needsArrange(); // <FS:Ansariel> FIRE-31823: Do it before reshaping - needsArrange can change visbility status of items!
    LLFloater::draw();
}

void LLTearOffMenu::onFocusReceived()
{
    if (mQuitRequested)
    {
        return;
    }

    // if nothing is highlighted, just highlight first item
    if (!mMenu->getHighlightedItem())
    {
        mMenu->highlightNextItem(NULL);
    }

    // parent menu items get highlights so navigation logic keeps working
    LLMenuItemGL* parent_menu_item = mMenu->getParentMenuItem();
    while(parent_menu_item)
    {
        if (parent_menu_item->getMenu()->getVisible())
        {
            parent_menu_item->setHighlight(true);
            parent_menu_item = parent_menu_item->getMenu()->getParentMenuItem();
        }
        else
        {
            break;
        }
    }
    LLFloater::onFocusReceived();
}

void LLTearOffMenu::onFocusLost()
{
    // remove highlight from parent item and our own menu
    mMenu->clearHoverItem();
    LLFloater::onFocusLost();
}

bool LLTearOffMenu::handleUnicodeChar(llwchar uni_char, bool called_from_parent)
{
    // pass keystrokes down to menu
    return mMenu->handleUnicodeChar(uni_char, true);
}

bool LLTearOffMenu::handleKeyHere(KEY key, MASK mask)
{
    if (!mMenu->getHighlightedItem())
    {
        if (key == KEY_UP)
        {
            mMenu->highlightPrevItem(NULL);
            return true;
        }
        else if (key == KEY_DOWN)
        {
            mMenu->highlightNextItem(NULL);
            return true;
        }
    }
    // pass keystrokes down to menu
    return mMenu->handleKey(key, mask, true);
}

void LLTearOffMenu::translate(S32 x, S32 y)
{
    if (x != 0 && y != 0)
    {
        // hide open sub-menus by clearing current hover item
        mMenu->clearHoverItem();
    }
    LLFloater::translate(x, y);
}

//static
LLTearOffMenu* LLTearOffMenu::create(LLMenuGL* menup)
{
    LLTearOffMenu* tearoffp = new LLTearOffMenu(menup);
    // keep onscreen
    gFloaterView->adjustToFitScreen(tearoffp, false);
    tearoffp->openFloater(LLSD());

    return tearoffp;
}

void LLTearOffMenu::updateSize()
{
    if (mMenu)
    {
        S32 floater_header_size = getHeaderHeight();
        const LLRect &floater_rect = getRect();
        LLRect new_rect;
        mMenu->localRectToOtherView(LLRect(-1, mMenu->getRect().getHeight() + floater_header_size, mMenu->getRect().getWidth() + 3, 0), &new_rect, gFloaterView);

        if (floater_rect.getWidth() != new_rect.getWidth()
            || mTargetHeight != new_rect.getHeight())
        {
            // make sure this floater is big enough for menu
            mTargetHeight = new_rect.getHeight();
            reshape(new_rect.getWidth(), mTargetHeight);

            // Restore menu position
            LLRect menu_rect = mMenu->getRect();
            menu_rect.setOriginAndSize(1, 1,
                menu_rect.getWidth(), menu_rect.getHeight());
            mMenu->setRect(menu_rect);
        }
    }
}

void LLTearOffMenu::closeTearOff()
{
    removeChild(mMenu);
    mOldParent->addChild(mMenu);
    mMenu->clearHoverItem();
    mMenu->setFollowsNone();
    mMenu->setBackgroundVisible(true);
    mMenu->setVisible(false);
    mMenu->setTornOff(false);
    mMenu->setDropShadowed(true);
    mQuitRequested = true;
}

LLContextMenuBranch::LLContextMenuBranch(const LLContextMenuBranch::Params& p)
:   LLMenuItemGL(p)
{
    LLContextMenu* branch = static_cast<LLContextMenu*>(p.branch);
    if (branch)
    {
        mBranch = branch->getHandle();
        branch->hide();
        branch->setParentMenuItem(this);
    }
}

LLContextMenuBranch::~LLContextMenuBranch()
{
    if (mBranch.get())
    {
        mBranch.get()->die();
    }
}

// called to rebuild the draw label
void LLContextMenuBranch::buildDrawLabel( void )
{
    auto menu = getBranch();
    if (menu)
    {
        // default enablement is this -- if any of the subitems are
        // enabled, this item is enabled. JC
        U32 sub_count = menu->getItemCount();
        U32 i;
        bool any_enabled = false;
        for (i = 0; i < sub_count; i++)
        {
            LLMenuItemGL* item = menu->getItem(i);
            item->buildDrawLabel();
            if (item->getEnabled() && !item->getDrawTextDisabled() )
            {
                any_enabled = true;
                break;
            }
        }
        setDrawTextDisabled(!any_enabled);
        setEnabled(true);
    }

    mDrawAccelLabel.clear();
    std::string st = mDrawAccelLabel;
    appendAcceleratorString( st );
    mDrawAccelLabel = st;

    mDrawBranchLabel = LLMenuGL::BRANCH_SUFFIX;
}

void    LLContextMenuBranch::showSubMenu()
{
    auto menu = getBranch();
    if(menu)
    {
        LLMenuItemGL* menu_item = menu->getParentMenuItem();
        if (menu_item != NULL && menu_item->getVisible())
        {
            S32 center_x;
            S32 center_y;
            localPointToScreen(getRect().getWidth(), getRect().getHeight(), &center_x, &center_y);
            menu->show(center_x, center_y);
        }
    }
}

// onCommit() - do the primary funcationality of the menu item.
void LLContextMenuBranch::onCommit( void )
{
    showSubMenu();

}
void LLContextMenuBranch::setHighlight( bool highlight )
{
    if (highlight == getHighlight()) return;
    LLMenuItemGL::setHighlight(highlight);
    auto menu = getBranch();
    if (menu)
    {
        if (highlight)
        {
            showSubMenu();
        }
        else
        {
            menu->hide();
        }
    }
}


///////////////////////////////////////////////////////////////////////////////////////////////////////////
//-----------------------------------------------------------------------------
// class LLContextMenu
// A context menu
//-----------------------------------------------------------------------------
static LLDefaultChildRegistry::Register<LLContextMenu> context_menu_register("context_menu");
static MenuRegistry::Register<LLContextMenu> context_menu_register2("context_menu");


LLContextMenu::LLContextMenu(const Params& p)
:   LLMenuGL(p),
    mHoveredAnyItem(false),
    mHoverItem(NULL)
{
    //setBackgroundVisible(true);
}

void LLContextMenu::setVisible(bool visible)
{
    if (!visible)
        hide();
}

// Takes cursor position in screen space?
void LLContextMenu::show(S32 x, S32 y, LLView* spawning_view)
{
    if (getChildList()->empty())
    {
        // nothing to show, so abort
        return;
    }
    // Save click point for detecting cursor moves before mouse-up.
    // Must be in local coords to compare with mouseUp events.
    // If the mouse doesn't move, the menu will stay open ala the Mac.
    // See also LLMenuGL::showPopup()
    LLMenuHolderGL::sContextMenuSpawnPos.set(x,y);

    arrangeAndClear();

    S32 width = getRect().getWidth();
    S32 height = getRect().getHeight();
    const LLRect menu_region_rect = LLMenuGL::sMenuContainer->getMenuRect();
    LLView* parent_view = getParent();

    // Open upwards if menu extends past bottom
    if (y - height < menu_region_rect.mBottom)
    {
        if (getParentMenuItem()) // Adjust if this is a submenu
        {
            y += height - getParentMenuItem()->getNominalHeight();
        }
        else
        {
            y += height;
        }

        // <FS:Ansariel> FIRE-10883: Prevent context menu from going off screen
        y = llmin(y, menu_region_rect.mTop);
    }

    // Open out to the left if menu extends past right edge
    if (x + width > menu_region_rect.mRight)
    {
        if (getParentMenuItem())
        {
            x -= getParentMenuItem()->getRect().getWidth() + width;
        }
        else
        {
            x -= width;
        }

        // <FS:Ansariel> FIRE-10883: Prevent context menu from going off screen
        x = llmax(x, menu_region_rect.mLeft);
    }

    S32 local_x, local_y;
    parent_view->screenPointToLocal(x, y, &local_x, &local_y);

    LLRect rect;
    rect.setLeftTopAndSize(local_x, local_y, width, height);
    setRect(rect);
    arrange();

    if (spawning_view)
    {
        mSpawningViewHandle = spawning_view->getHandle();
    }
    else
    {
        mSpawningViewHandle.markDead();
    }
    LLView::setVisible(true);
}

void LLContextMenu::hide()
{
    if (!getVisible()) return;

    LLView::setVisible(false);

    if (mHoverItem)
    {
        // <FS:ND>FIRE-9257; Check if mHoverItem really is still valid before touching it

        // mHoverItem->setHighlight( false );

        if( !mHoverItemHandle.isDead() )
            mHoverItem->setHighlight( false );
        else
            LL_WARNS() << "Hoveritem is already dead" << LL_ENDL;
        // </FS:ND>

    }
    mHoverItem = NULL;

    // <FS:ND>FIRE-9257; Item is invalid, reset handle too
    mHoverItemHandle = LLHandle< LLView >();
    // </FS:ND>
}


bool LLContextMenu::handleHover( S32 x, S32 y, MASK mask )
{
    LLMenuGL::handleHover(x,y,mask);

    bool handled = false;

    LLMenuItemGL *item = getHighlightedItem();

    if (item && item->getEnabled())
    {
        getWindow()->setCursor(UI_CURSOR_ARROW);
        handled = true;

        if (item != mHoverItem)
        {
            if (mHoverItem)
            {
                // <FS:ND>FIRE-9257; Check if mHoverItem really is still valid before touching it

                // mHoverItem->setHighlight( false );

                if( !mHoverItemHandle.isDead() )
                    mHoverItem->setHighlight( false );
                else
                    LL_WARNS() << "Hoveritem is already dead" << LL_ENDL;

                // </FS:ND>
            }

            mHoverItem = item;

            // <FS:ND> FIRE-9257; get the handle to our new item
            mHoverItemHandle = item->getHandle();
            // </FS:ND>

            mHoverItem->setHighlight( true );
        }
        mHoveredAnyItem = true;
    }
    else
    {
        // clear out our selection
        if (mHoverItem)
        {
            // <FS:ND>FIRE-9257; Check if mHoverItem really is still valid before touching it

            // mHoverItem->setHighlight(false);

            if( !mHoverItemHandle.isDead() )
                mHoverItem->setHighlight(false);
            else
                LL_WARNS() << "Hoveritem is already dead" << LL_ENDL;

            mHoverItemHandle = LLHandle< LLView >();

            // </FS:ND>

            mHoverItem = NULL;
        }
    }

    if( !handled && pointInView( x, y ) )
    {
        getWindow()->setCursor(UI_CURSOR_ARROW);
        handled = true;
    }

    return handled;
}

// handleMouseDown and handleMouseUp are handled by LLMenuGL


bool LLContextMenu::handleRightMouseDown(S32 x, S32 y, MASK mask)
{
    bool handled = false;

    // The click was somewhere within our rectangle
    LLMenuItemGL *item = getHighlightedItem();

    S32 local_x = x - getRect().mLeft;
    S32 local_y = y - getRect().mBottom;

    bool clicked_in_menu = pointInView(local_x, local_y) ;

    // grab mouse if right clicking anywhere within pie (even deadzone in middle), to detect drag outside of pie
    if (clicked_in_menu)
    {
        // capture mouse cursor as if on initial menu show
        handled = true;
    }

    if (item)
    {
        // lie to the item about where the click happened
        // to make sure it's within the item's rectangle
        if (item->handleMouseDown( 0, 0, mask ))
        {
            handled = true;
        }
    }

    return handled;
}

bool LLContextMenu::handleRightMouseUp( S32 x, S32 y, MASK mask )
{
    S32 local_x = x - getRect().mLeft;
    S32 local_y = y - getRect().mBottom;

    if (!mHoveredAnyItem && !pointInView(local_x, local_y))
    {
        sMenuContainer->hideMenus();
        return true;
    }


    bool result = handleMouseUp( x, y, mask );
    mHoveredAnyItem = false;

    return result;
}

bool LLContextMenu::addChild(LLView* view, S32 tab_group)
{
    return addContextChild(view, tab_group);
}
<|MERGE_RESOLUTION|>--- conflicted
+++ resolved
@@ -252,13 +252,8 @@
     // text and shortcut (accelerator) to the clipboard. The menu items action will not be called.
     if ((MASK_CONTROL|MASK_ALT) == ((MASK_CONTROL|MASK_ALT) & mask))
     {
-<<<<<<< HEAD
-        LLWString label = utf8string_to_wstring( getLabel() + ": " + mDrawAccelLabel.getString() );
-        LLClipboard::instance().copyToClipboard( label, 0, label.size() );
-=======
         LLWString label = utf8string_to_wstring(getLabel() + ": " + mDrawAccelLabel.getString());
         LLClipboard::instance().copyToClipboard(label, 0, static_cast<S32>(label.size()));
->>>>>>> d99fbffb
         return false;
     }
     // </FS:ND>
