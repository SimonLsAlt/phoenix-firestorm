--- conflicted
+++ resolved
@@ -250,19 +250,11 @@
 {
     // <FS:ND> Holding CTRL & ALT while right clicking a menu entry will copy the menu
     // text and shortcut (accelerator) to the clipboard. The menu items action will not be called.
-<<<<<<< HEAD
-    if( (MASK_CONTROL|MASK_ALT) == ((MASK_CONTROL|MASK_ALT) & mask) )
-    {
-        LLWString label = utf8string_to_wstring( getLabel() + ": " + mDrawAccelLabel.getString() );
-        LLClipboard::instance().copyToClipboard( label, 0, label.size() );
-        return FALSE;
-=======
     if ((MASK_CONTROL|MASK_ALT) == ((MASK_CONTROL|MASK_ALT) & mask))
     {
         LLWString label = utf8string_to_wstring(getLabel() + ": " + mDrawAccelLabel.getString());
         LLClipboard::instance().copyToClipboard(label, 0, static_cast<S32>(label.size()));
         return false;
->>>>>>> 050d2fef
     }
     // </FS:ND>
 
@@ -1564,13 +1556,8 @@
     // needed for tab-based selection
     LLMenuItemBranchGL::onFocusLost();
     // <FS:Ansariel> FIRE-31882 / FIRE-31896 / FIRE-31913 / FIRE-31920: Fix all kind of weird menu focus issues
-<<<<<<< HEAD
-    //LLMenuGL::setKeyboardMode(FALSE);
-    //setHighlight(FALSE);
-=======
     //LLMenuGL::setKeyboardMode(false);
     //setHighlight(false);
->>>>>>> 050d2fef
 }
 
 void LLMenuItemBranchDownGL::setFocus(bool b)
@@ -3492,26 +3479,16 @@
     //  if (getHighlightedItem())
     //  {
     //      clearHoverItem();
-<<<<<<< HEAD
-    //      LLMenuGL::setKeyboardMode(FALSE);
-=======
     //      LLMenuGL::setKeyboardMode(false);
->>>>>>> 050d2fef
     //  }
     //  else
     //  {
     //      // close menus originating from other menu bars when first opening menu via keyboard
     //      LLMenuGL::sMenuContainer->hideMenus();
     //      highlightNextItem(NULL);
-<<<<<<< HEAD
-    //      LLMenuGL::setKeyboardMode(TRUE);
-    //  }
-    //  return TRUE;
-=======
     //      LLMenuGL::setKeyboardMode(true);
     //  }
     //  return true;
->>>>>>> 050d2fef
     //}
     // </FS:Ansariel>
 
@@ -4363,17 +4340,10 @@
     {
         // <FS:ND>FIRE-9257; Check if mHoverItem really is still valid before touching it
 
-<<<<<<< HEAD
-        // mHoverItem->setHighlight( FALSE );
-
-        if( !mHoverItemHandle.isDead() )
-            mHoverItem->setHighlight( FALSE );
-=======
         // mHoverItem->setHighlight( false );
 
         if( !mHoverItemHandle.isDead() )
             mHoverItem->setHighlight( false );
->>>>>>> 050d2fef
         else
             LL_WARNS() << "Hoveritem is already dead" << LL_ENDL;
         // </FS:ND>
@@ -4406,17 +4376,10 @@
             {
                 // <FS:ND>FIRE-9257; Check if mHoverItem really is still valid before touching it
 
-<<<<<<< HEAD
-                // mHoverItem->setHighlight( FALSE );
-
-                if( !mHoverItemHandle.isDead() )
-                    mHoverItem->setHighlight( FALSE );
-=======
                 // mHoverItem->setHighlight( false );
 
                 if( !mHoverItemHandle.isDead() )
                     mHoverItem->setHighlight( false );
->>>>>>> 050d2fef
                 else
                     LL_WARNS() << "Hoveritem is already dead" << LL_ENDL;
 
@@ -4429,11 +4392,7 @@
             mHoverItemHandle = item->getHandle();
             // </FS:ND>
 
-<<<<<<< HEAD
-            mHoverItem->setHighlight( TRUE );
-=======
             mHoverItem->setHighlight( true );
->>>>>>> 050d2fef
         }
         mHoveredAnyItem = true;
     }
@@ -4444,17 +4403,10 @@
         {
             // <FS:ND>FIRE-9257; Check if mHoverItem really is still valid before touching it
 
-<<<<<<< HEAD
-            // mHoverItem->setHighlight(FALSE);
-
-            if( !mHoverItemHandle.isDead() )
-                mHoverItem->setHighlight(FALSE);
-=======
             // mHoverItem->setHighlight(false);
 
             if( !mHoverItemHandle.isDead() )
                 mHoverItem->setHighlight(false);
->>>>>>> 050d2fef
             else
                 LL_WARNS() << "Hoveritem is already dead" << LL_ENDL;
 
