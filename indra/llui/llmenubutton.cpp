/**
 * @file llbutton.cpp
 * @brief LLButton base class
 *
 * $LicenseInfo:firstyear=2001&license=viewerlgpl$
 * Second Life Viewer Source Code
 * Copyright (C) 2010, Linden Research, Inc.
 *
 * This library is free software; you can redistribute it and/or
 * modify it under the terms of the GNU Lesser General Public
 * License as published by the Free Software Foundation;
 * version 2.1 of the License only.
 *
 * This library is distributed in the hope that it will be useful,
 * but WITHOUT ANY WARRANTY; without even the implied warranty of
 * MERCHANTABILITY or FITNESS FOR A PARTICULAR PURPOSE.  See the GNU
 * Lesser General Public License for more details.
 *
 * You should have received a copy of the GNU Lesser General Public
 * License along with this library; if not, write to the Free Software
 * Foundation, Inc., 51 Franklin Street, Fifth Floor, Boston, MA  02110-1301  USA
 *
 * Linden Research, Inc., 945 Battery Street, San Francisco, CA  94111  USA
 * $/LicenseInfo$
 */

#include "linden_common.h"

#include "llmenubutton.h"

// Linden library includes
#include "lltoggleablemenu.h"
#include "llstring.h"
#include "v4color.h"

static LLDefaultChildRegistry::Register<LLMenuButton> r("menu_button");

void LLMenuButton::MenuPositions::declareValues()
{
    declare("topleft", MP_TOP_LEFT);
    declare("topright", MP_TOP_RIGHT);
    declare("bottomleft", MP_BOTTOM_LEFT);
    declare("bottomright", MP_BOTTOM_RIGHT);
}

LLMenuButton::Params::Params()
:   menu_filename("menu_filename"),
    position("menu_position", MP_BOTTOM_LEFT)
{
    addSynonym(position, "position");
}


LLMenuButton::LLMenuButton(const LLMenuButton::Params& p)
:   LLButton(p),
    mIsMenuShown(false),
    mMenuPosition(p.position),
    mOwnMenu(false)
{
    std::string menu_filename = p.menu_filename;

    setMenu(menu_filename, mMenuPosition);
    updateMenuOrigin();
}

LLMenuButton::~LLMenuButton()
{
    cleanup();
}

boost::signals2::connection LLMenuButton::setMouseDownCallback( const mouse_signal_t::slot_type& cb )
{
    return LLUICtrl::setMouseDownCallback(cb);
}

void LLMenuButton::hideMenu()
{
<<<<<<< HEAD
	LLToggleableMenu* menu = getMenu();
	if (menu)
	{
		menu->setVisible(false);
	}
=======
    LLToggleableMenu* menu = getMenu();
    if (menu)
    {
        menu->setVisible(false);
    }
>>>>>>> 1a8a5404
}

LLToggleableMenu* LLMenuButton::getMenu()
{
    return dynamic_cast<LLToggleableMenu*>(mMenuHandle.get());
}

void LLMenuButton::setMenu(const std::string& menu_filename, EMenuPosition position /*MP_TOP_LEFT*/)
{
<<<<<<< HEAD
	if (menu_filename.empty())
	{
		return;
	}

	llassert(LLMenuGL::sMenuContainer != NULL);
	LLToggleableMenu* menu = LLUICtrlFactory::getInstance()->createFromFile<LLToggleableMenu>(menu_filename, LLMenuGL::sMenuContainer, LLMenuHolderGL::child_registry_t::instance(), true);
	if (!menu)
	{
		LL_WARNS() << "Error loading menu_button menu" << LL_ENDL;
		return;
	}

	setMenu(menu, position, true);
=======
    if (menu_filename.empty())
    {
        return;
    }

    llassert(LLMenuGL::sMenuContainer != NULL);
    LLToggleableMenu* menu = LLUICtrlFactory::getInstance()->createFromFile<LLToggleableMenu>(menu_filename, LLMenuGL::sMenuContainer, LLMenuHolderGL::child_registry_t::instance());
    if (!menu)
    {
        LL_WARNS() << "Error loading menu_button menu" << LL_ENDL;
        return;
    }

    setMenu(menu, position, true);
>>>>>>> 1a8a5404
}

void LLMenuButton::setMenu(LLToggleableMenu* menu, EMenuPosition position /*MP_TOP_LEFT*/, bool take_ownership /*false*/)
{
    if (!menu) return;

    cleanup(); // destroy the previous memnu if we own it

    mMenuHandle = menu->getHandle();
    mMenuPosition = position;
    mOwnMenu = take_ownership;

    menu->setVisibilityChangeCallback(boost::bind(&LLMenuButton::onMenuVisibilityChange, this, _2));
}

bool LLMenuButton::handleKeyHere(KEY key, MASK mask )
{
<<<<<<< HEAD
	if (!getMenu()) return false;

	if( KEY_RETURN == key && mask == MASK_NONE && !gKeyboard->getKeyRepeated(key))
	{
		// *HACK: We emit the mouse down signal to fire the callback bound to the
		// menu emerging event before actually displaying the menu. See STORM-263.
		LLUICtrl::handleMouseDown(-1, -1, MASK_NONE);

		toggleMenu();
		return true;
	}

	LLToggleableMenu* menu = getMenu();
	if (menu && menu->getVisible() && key == KEY_ESCAPE && mask == MASK_NONE)
	{
		menu->setVisible(false);
		return true;
	}
	
	return false;
=======
    if (!getMenu()) return false;

    if( KEY_RETURN == key && mask == MASK_NONE && !gKeyboard->getKeyRepeated(key))
    {
        // *HACK: We emit the mouse down signal to fire the callback bound to the
        // menu emerging event before actually displaying the menu. See STORM-263.
        LLUICtrl::handleMouseDown(-1, -1, MASK_NONE);

        toggleMenu();
        return true;
    }

    LLToggleableMenu* menu = getMenu();
    if (menu && menu->getVisible() && key == KEY_ESCAPE && mask == MASK_NONE)
    {
        menu->setVisible(false);
        return true;
    }

    return false;
>>>>>>> 1a8a5404
}

bool LLMenuButton::handleMouseDown(S32 x, S32 y, MASK mask)
{
    LLButton::handleMouseDown(x, y, mask);

    toggleMenu();

<<<<<<< HEAD
	toggleMenu();
	
	return true;
=======
    return true;
>>>>>>> 1a8a5404
}

void LLMenuButton::toggleMenu()
{
    if (mValidateSignal && !(*mValidateSignal)(this, LLSD()))
    {
        return;
    }

    LLToggleableMenu* menu = getMenu();
    if (!menu) return;

    // Store the button rectangle to toggle menu visibility if a mouse event
    // occurred inside or outside the button rect.
    menu->setButtonRect(this);

    if (!menu->toggleVisibility() && mIsMenuShown)
    {
        setForcePressedState(false);
        mIsMenuShown = false;
    }
    else
    {
        menu->buildDrawLabels();
        menu->arrangeAndClear();
        menu->updateParent(LLMenuGL::sMenuContainer);

        updateMenuOrigin();

        LLMenuGL::showPopup(getParent(), menu, mX, mY);

        setForcePressedState(true);
        mIsMenuShown = true;
    }
}

void LLMenuButton::updateMenuOrigin()
{
    LLToggleableMenu* menu = getMenu();
    if (!menu) return;

    LLRect rect = getRect();

    switch (mMenuPosition)
    {
        case MP_TOP_LEFT:
        {
            mX = rect.mLeft;
            mY = rect.mTop + menu->getRect().getHeight();
            break;
        }
        case MP_TOP_RIGHT:
        {
            const LLRect& menu_rect = menu->getRect();
            mX = rect.mRight - menu_rect.getWidth();
            mY = rect.mTop + menu_rect.getHeight();
            break;
        }
        case MP_BOTTOM_LEFT:
        {
            mX = rect.mLeft;
            mY = rect.mBottom;
            break;
        }
        case MP_BOTTOM_RIGHT:
        {
            const LLRect& menu_rect = menu->getRect();
            mX = rect.mRight - menu_rect.getWidth();
            mY = rect.mBottom;
            break;
        }
    }
}

void LLMenuButton::onMenuVisibilityChange(const LLSD& param)
{
    bool new_visibility = param["visibility"].asBoolean();
    bool is_closed_by_button_click = param["closed_by_button_click"].asBoolean();

    // Reset the button "pressed" state only if the menu is shown by this particular
    // menu button (not any other control) and is not being closed by a click on the button.
    if (!new_visibility && !is_closed_by_button_click && mIsMenuShown)
    {
        setForcePressedState(false);
        mIsMenuShown = false;
    }
}

void LLMenuButton::cleanup()
{
    if (mMenuHandle.get() && mOwnMenu)
    {
        mMenuHandle.get()->die();
    }
}<|MERGE_RESOLUTION|>--- conflicted
+++ resolved
@@ -75,19 +75,11 @@
 
 void LLMenuButton::hideMenu()
 {
-<<<<<<< HEAD
-	LLToggleableMenu* menu = getMenu();
-	if (menu)
-	{
-		menu->setVisible(false);
-	}
-=======
     LLToggleableMenu* menu = getMenu();
     if (menu)
     {
         menu->setVisible(false);
     }
->>>>>>> 1a8a5404
 }
 
 LLToggleableMenu* LLMenuButton::getMenu()
@@ -97,22 +89,6 @@
 
 void LLMenuButton::setMenu(const std::string& menu_filename, EMenuPosition position /*MP_TOP_LEFT*/)
 {
-<<<<<<< HEAD
-	if (menu_filename.empty())
-	{
-		return;
-	}
-
-	llassert(LLMenuGL::sMenuContainer != NULL);
-	LLToggleableMenu* menu = LLUICtrlFactory::getInstance()->createFromFile<LLToggleableMenu>(menu_filename, LLMenuGL::sMenuContainer, LLMenuHolderGL::child_registry_t::instance(), true);
-	if (!menu)
-	{
-		LL_WARNS() << "Error loading menu_button menu" << LL_ENDL;
-		return;
-	}
-
-	setMenu(menu, position, true);
-=======
     if (menu_filename.empty())
     {
         return;
@@ -127,7 +103,6 @@
     }
 
     setMenu(menu, position, true);
->>>>>>> 1a8a5404
 }
 
 void LLMenuButton::setMenu(LLToggleableMenu* menu, EMenuPosition position /*MP_TOP_LEFT*/, bool take_ownership /*false*/)
@@ -145,28 +120,6 @@
 
 bool LLMenuButton::handleKeyHere(KEY key, MASK mask )
 {
-<<<<<<< HEAD
-	if (!getMenu()) return false;
-
-	if( KEY_RETURN == key && mask == MASK_NONE && !gKeyboard->getKeyRepeated(key))
-	{
-		// *HACK: We emit the mouse down signal to fire the callback bound to the
-		// menu emerging event before actually displaying the menu. See STORM-263.
-		LLUICtrl::handleMouseDown(-1, -1, MASK_NONE);
-
-		toggleMenu();
-		return true;
-	}
-
-	LLToggleableMenu* menu = getMenu();
-	if (menu && menu->getVisible() && key == KEY_ESCAPE && mask == MASK_NONE)
-	{
-		menu->setVisible(false);
-		return true;
-	}
-	
-	return false;
-=======
     if (!getMenu()) return false;
 
     if( KEY_RETURN == key && mask == MASK_NONE && !gKeyboard->getKeyRepeated(key))
@@ -187,7 +140,6 @@
     }
 
     return false;
->>>>>>> 1a8a5404
 }
 
 bool LLMenuButton::handleMouseDown(S32 x, S32 y, MASK mask)
@@ -196,13 +148,7 @@
 
     toggleMenu();
 
-<<<<<<< HEAD
-	toggleMenu();
-	
-	return true;
-=======
     return true;
->>>>>>> 1a8a5404
 }
 
 void LLMenuButton::toggleMenu()
