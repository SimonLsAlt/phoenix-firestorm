/**
 * @file llbutton.cpp
 * @brief LLButton base class
 *
 * $LicenseInfo:firstyear=2001&license=viewerlgpl$
 * Second Life Viewer Source Code
 * Copyright (C) 2010, Linden Research, Inc.
 *
 * This library is free software; you can redistribute it and/or
 * modify it under the terms of the GNU Lesser General Public
 * License as published by the Free Software Foundation;
 * version 2.1 of the License only.
 *
 * This library is distributed in the hope that it will be useful,
 * but WITHOUT ANY WARRANTY; without even the implied warranty of
 * MERCHANTABILITY or FITNESS FOR A PARTICULAR PURPOSE.  See the GNU
 * Lesser General Public License for more details.
 *
 * You should have received a copy of the GNU Lesser General Public
 * License along with this library; if not, write to the Free Software
 * Foundation, Inc., 51 Franklin Street, Fifth Floor, Boston, MA  02110-1301  USA
 *
 * Linden Research, Inc., 945 Battery Street, San Francisco, CA  94111  USA
 * $/LicenseInfo$
 */

#include "linden_common.h"

#include "llmenubutton.h"

// Linden library includes
#include "lltoggleablemenu.h"
#include "llstring.h"
#include "v4color.h"

static LLDefaultChildRegistry::Register<LLMenuButton> r("menu_button");

void LLMenuButton::MenuPositions::declareValues()
{
    declare("topleft", MP_TOP_LEFT);
    declare("topright", MP_TOP_RIGHT);
    declare("bottomleft", MP_BOTTOM_LEFT);
    declare("bottomright", MP_BOTTOM_RIGHT);
}

LLMenuButton::Params::Params()
:   menu_filename("menu_filename"),
    position("menu_position", MP_BOTTOM_LEFT)
{
    addSynonym(position, "position");
}


LLMenuButton::LLMenuButton(const LLMenuButton::Params& p)
:   LLButton(p),
    mIsMenuShown(false),
    mMenuPosition(p.position),
    mOwnMenu(false)
{
    std::string menu_filename = p.menu_filename;

    setMenu(menu_filename, mMenuPosition);
    updateMenuOrigin();
}

LLMenuButton::~LLMenuButton()
{
    cleanup();
}

boost::signals2::connection LLMenuButton::setMouseDownCallback( const mouse_signal_t::slot_type& cb )
{
    return LLUICtrl::setMouseDownCallback(cb);
}

void LLMenuButton::hideMenu()
{
<<<<<<< HEAD
	LLToggleableMenu* menu = getMenu();
	if (menu)
	{
		menu->setVisible(false);
	}
=======
    LLToggleableMenu* menu = getMenu();
    if (menu)
    {
        menu->setVisible(FALSE);
    }
>>>>>>> e1623bb2
}

LLToggleableMenu* LLMenuButton::getMenu()
{
    return dynamic_cast<LLToggleableMenu*>(mMenuHandle.get());
}

void LLMenuButton::setMenu(const std::string& menu_filename, EMenuPosition position /*MP_TOP_LEFT*/)
{
    if (menu_filename.empty())
    {
        return;
    }

    llassert(LLMenuGL::sMenuContainer != NULL);
    LLToggleableMenu* menu = LLUICtrlFactory::getInstance()->createFromFile<LLToggleableMenu>(menu_filename, LLMenuGL::sMenuContainer, LLMenuHolderGL::child_registry_t::instance());
    if (!menu)
    {
        LL_WARNS() << "Error loading menu_button menu" << LL_ENDL;
        return;
    }

    setMenu(menu, position, true);
}

void LLMenuButton::setMenu(LLToggleableMenu* menu, EMenuPosition position /*MP_TOP_LEFT*/, bool take_ownership /*false*/)
{
    if (!menu) return;

    cleanup(); // destroy the previous memnu if we own it

    mMenuHandle = menu->getHandle();
    mMenuPosition = position;
    mOwnMenu = take_ownership;

    menu->setVisibilityChangeCallback(boost::bind(&LLMenuButton::onMenuVisibilityChange, this, _2));
}

bool LLMenuButton::handleKeyHere(KEY key, MASK mask )
{
<<<<<<< HEAD
	if (!getMenu()) return false;

	if( KEY_RETURN == key && mask == MASK_NONE && !gKeyboard->getKeyRepeated(key))
	{
		// *HACK: We emit the mouse down signal to fire the callback bound to the
		// menu emerging event before actually displaying the menu. See STORM-263.
		LLUICtrl::handleMouseDown(-1, -1, MASK_NONE);

		toggleMenu();
		return true;
	}

	LLToggleableMenu* menu = getMenu();
	if (menu && menu->getVisible() && key == KEY_ESCAPE && mask == MASK_NONE)
	{
		menu->setVisible(false);
		return true;
	}
	
	return false;
=======
    if (!getMenu()) return FALSE;

    if( KEY_RETURN == key && mask == MASK_NONE && !gKeyboard->getKeyRepeated(key))
    {
        // *HACK: We emit the mouse down signal to fire the callback bound to the
        // menu emerging event before actually displaying the menu. See STORM-263.
        LLUICtrl::handleMouseDown(-1, -1, MASK_NONE);

        toggleMenu();
        return TRUE;
    }

    LLToggleableMenu* menu = getMenu();
    if (menu && menu->getVisible() && key == KEY_ESCAPE && mask == MASK_NONE)
    {
        menu->setVisible(FALSE);
        return TRUE;
    }

    return FALSE;
>>>>>>> e1623bb2
}

bool LLMenuButton::handleMouseDown(S32 x, S32 y, MASK mask)
{
    LLButton::handleMouseDown(x, y, mask);

    toggleMenu();

<<<<<<< HEAD
	toggleMenu();
	
	return true;
=======
    return TRUE;
>>>>>>> e1623bb2
}

void LLMenuButton::toggleMenu()
{
    if (mValidateSignal && !(*mValidateSignal)(this, LLSD()))
    {
        return;
    }

    LLToggleableMenu* menu = getMenu();
    if (!menu) return;

    // Store the button rectangle to toggle menu visibility if a mouse event
    // occurred inside or outside the button rect.
    menu->setButtonRect(this);

    if (!menu->toggleVisibility() && mIsMenuShown)
    {
        setForcePressedState(false);
        mIsMenuShown = false;
    }
    else
    {
        menu->buildDrawLabels();
        menu->arrangeAndClear();
        menu->updateParent(LLMenuGL::sMenuContainer);

        updateMenuOrigin();

        LLMenuGL::showPopup(getParent(), menu, mX, mY);

        setForcePressedState(true);
        mIsMenuShown = true;
    }
}

void LLMenuButton::updateMenuOrigin()
{
    LLToggleableMenu* menu = getMenu();
    if (!menu) return;

    LLRect rect = getRect();

    switch (mMenuPosition)
    {
        case MP_TOP_LEFT:
        {
            mX = rect.mLeft;
            mY = rect.mTop + menu->getRect().getHeight();
            break;
        }
        case MP_TOP_RIGHT:
        {
            const LLRect& menu_rect = menu->getRect();
            mX = rect.mRight - menu_rect.getWidth();
            mY = rect.mTop + menu_rect.getHeight();
            break;
        }
        case MP_BOTTOM_LEFT:
        {
            mX = rect.mLeft;
            mY = rect.mBottom;
            break;
        }
        case MP_BOTTOM_RIGHT:
        {
            const LLRect& menu_rect = menu->getRect();
            mX = rect.mRight - menu_rect.getWidth();
            mY = rect.mBottom;
            break;
        }
    }
}

void LLMenuButton::onMenuVisibilityChange(const LLSD& param)
{
    bool new_visibility = param["visibility"].asBoolean();
    bool is_closed_by_button_click = param["closed_by_button_click"].asBoolean();

    // Reset the button "pressed" state only if the menu is shown by this particular
    // menu button (not any other control) and is not being closed by a click on the button.
    if (!new_visibility && !is_closed_by_button_click && mIsMenuShown)
    {
        setForcePressedState(false);
        mIsMenuShown = false;
    }
}

void LLMenuButton::cleanup()
{
    if (mMenuHandle.get() && mOwnMenu)
    {
        mMenuHandle.get()->die();
    }
}<|MERGE_RESOLUTION|>--- conflicted
+++ resolved
@@ -1,283 +1,246 @@
-/**
- * @file llbutton.cpp
- * @brief LLButton base class
- *
- * $LicenseInfo:firstyear=2001&license=viewerlgpl$
- * Second Life Viewer Source Code
- * Copyright (C) 2010, Linden Research, Inc.
- *
- * This library is free software; you can redistribute it and/or
- * modify it under the terms of the GNU Lesser General Public
- * License as published by the Free Software Foundation;
- * version 2.1 of the License only.
- *
- * This library is distributed in the hope that it will be useful,
- * but WITHOUT ANY WARRANTY; without even the implied warranty of
- * MERCHANTABILITY or FITNESS FOR A PARTICULAR PURPOSE.  See the GNU
- * Lesser General Public License for more details.
- *
- * You should have received a copy of the GNU Lesser General Public
- * License along with this library; if not, write to the Free Software
- * Foundation, Inc., 51 Franklin Street, Fifth Floor, Boston, MA  02110-1301  USA
- *
- * Linden Research, Inc., 945 Battery Street, San Francisco, CA  94111  USA
- * $/LicenseInfo$
- */
-
-#include "linden_common.h"
-
-#include "llmenubutton.h"
-
-// Linden library includes
-#include "lltoggleablemenu.h"
-#include "llstring.h"
-#include "v4color.h"
-
-static LLDefaultChildRegistry::Register<LLMenuButton> r("menu_button");
-
-void LLMenuButton::MenuPositions::declareValues()
-{
-    declare("topleft", MP_TOP_LEFT);
-    declare("topright", MP_TOP_RIGHT);
-    declare("bottomleft", MP_BOTTOM_LEFT);
-    declare("bottomright", MP_BOTTOM_RIGHT);
-}
-
-LLMenuButton::Params::Params()
-:   menu_filename("menu_filename"),
-    position("menu_position", MP_BOTTOM_LEFT)
-{
-    addSynonym(position, "position");
-}
-
-
-LLMenuButton::LLMenuButton(const LLMenuButton::Params& p)
-:   LLButton(p),
-    mIsMenuShown(false),
-    mMenuPosition(p.position),
-    mOwnMenu(false)
-{
-    std::string menu_filename = p.menu_filename;
-
-    setMenu(menu_filename, mMenuPosition);
-    updateMenuOrigin();
-}
-
-LLMenuButton::~LLMenuButton()
-{
-    cleanup();
-}
-
-boost::signals2::connection LLMenuButton::setMouseDownCallback( const mouse_signal_t::slot_type& cb )
-{
-    return LLUICtrl::setMouseDownCallback(cb);
-}
-
-void LLMenuButton::hideMenu()
-{
-<<<<<<< HEAD
-	LLToggleableMenu* menu = getMenu();
-	if (menu)
-	{
-		menu->setVisible(false);
-	}
-=======
-    LLToggleableMenu* menu = getMenu();
-    if (menu)
-    {
-        menu->setVisible(FALSE);
-    }
->>>>>>> e1623bb2
-}
-
-LLToggleableMenu* LLMenuButton::getMenu()
-{
-    return dynamic_cast<LLToggleableMenu*>(mMenuHandle.get());
-}
-
-void LLMenuButton::setMenu(const std::string& menu_filename, EMenuPosition position /*MP_TOP_LEFT*/)
-{
-    if (menu_filename.empty())
-    {
-        return;
-    }
-
-    llassert(LLMenuGL::sMenuContainer != NULL);
-    LLToggleableMenu* menu = LLUICtrlFactory::getInstance()->createFromFile<LLToggleableMenu>(menu_filename, LLMenuGL::sMenuContainer, LLMenuHolderGL::child_registry_t::instance());
-    if (!menu)
-    {
-        LL_WARNS() << "Error loading menu_button menu" << LL_ENDL;
-        return;
-    }
-
-    setMenu(menu, position, true);
-}
-
-void LLMenuButton::setMenu(LLToggleableMenu* menu, EMenuPosition position /*MP_TOP_LEFT*/, bool take_ownership /*false*/)
-{
-    if (!menu) return;
-
-    cleanup(); // destroy the previous memnu if we own it
-
-    mMenuHandle = menu->getHandle();
-    mMenuPosition = position;
-    mOwnMenu = take_ownership;
-
-    menu->setVisibilityChangeCallback(boost::bind(&LLMenuButton::onMenuVisibilityChange, this, _2));
-}
-
-bool LLMenuButton::handleKeyHere(KEY key, MASK mask )
-{
-<<<<<<< HEAD
-	if (!getMenu()) return false;
-
-	if( KEY_RETURN == key && mask == MASK_NONE && !gKeyboard->getKeyRepeated(key))
-	{
-		// *HACK: We emit the mouse down signal to fire the callback bound to the
-		// menu emerging event before actually displaying the menu. See STORM-263.
-		LLUICtrl::handleMouseDown(-1, -1, MASK_NONE);
-
-		toggleMenu();
-		return true;
-	}
-
-	LLToggleableMenu* menu = getMenu();
-	if (menu && menu->getVisible() && key == KEY_ESCAPE && mask == MASK_NONE)
-	{
-		menu->setVisible(false);
-		return true;
-	}
-	
-	return false;
-=======
-    if (!getMenu()) return FALSE;
-
-    if( KEY_RETURN == key && mask == MASK_NONE && !gKeyboard->getKeyRepeated(key))
-    {
-        // *HACK: We emit the mouse down signal to fire the callback bound to the
-        // menu emerging event before actually displaying the menu. See STORM-263.
-        LLUICtrl::handleMouseDown(-1, -1, MASK_NONE);
-
-        toggleMenu();
-        return TRUE;
-    }
-
-    LLToggleableMenu* menu = getMenu();
-    if (menu && menu->getVisible() && key == KEY_ESCAPE && mask == MASK_NONE)
-    {
-        menu->setVisible(FALSE);
-        return TRUE;
-    }
-
-    return FALSE;
->>>>>>> e1623bb2
-}
-
-bool LLMenuButton::handleMouseDown(S32 x, S32 y, MASK mask)
-{
-    LLButton::handleMouseDown(x, y, mask);
-
-    toggleMenu();
-
-<<<<<<< HEAD
-	toggleMenu();
-	
-	return true;
-=======
-    return TRUE;
->>>>>>> e1623bb2
-}
-
-void LLMenuButton::toggleMenu()
-{
-    if (mValidateSignal && !(*mValidateSignal)(this, LLSD()))
-    {
-        return;
-    }
-
-    LLToggleableMenu* menu = getMenu();
-    if (!menu) return;
-
-    // Store the button rectangle to toggle menu visibility if a mouse event
-    // occurred inside or outside the button rect.
-    menu->setButtonRect(this);
-
-    if (!menu->toggleVisibility() && mIsMenuShown)
-    {
-        setForcePressedState(false);
-        mIsMenuShown = false;
-    }
-    else
-    {
-        menu->buildDrawLabels();
-        menu->arrangeAndClear();
-        menu->updateParent(LLMenuGL::sMenuContainer);
-
-        updateMenuOrigin();
-
-        LLMenuGL::showPopup(getParent(), menu, mX, mY);
-
-        setForcePressedState(true);
-        mIsMenuShown = true;
-    }
-}
-
-void LLMenuButton::updateMenuOrigin()
-{
-    LLToggleableMenu* menu = getMenu();
-    if (!menu) return;
-
-    LLRect rect = getRect();
-
-    switch (mMenuPosition)
-    {
-        case MP_TOP_LEFT:
-        {
-            mX = rect.mLeft;
-            mY = rect.mTop + menu->getRect().getHeight();
-            break;
-        }
-        case MP_TOP_RIGHT:
-        {
-            const LLRect& menu_rect = menu->getRect();
-            mX = rect.mRight - menu_rect.getWidth();
-            mY = rect.mTop + menu_rect.getHeight();
-            break;
-        }
-        case MP_BOTTOM_LEFT:
-        {
-            mX = rect.mLeft;
-            mY = rect.mBottom;
-            break;
-        }
-        case MP_BOTTOM_RIGHT:
-        {
-            const LLRect& menu_rect = menu->getRect();
-            mX = rect.mRight - menu_rect.getWidth();
-            mY = rect.mBottom;
-            break;
-        }
-    }
-}
-
-void LLMenuButton::onMenuVisibilityChange(const LLSD& param)
-{
-    bool new_visibility = param["visibility"].asBoolean();
-    bool is_closed_by_button_click = param["closed_by_button_click"].asBoolean();
-
-    // Reset the button "pressed" state only if the menu is shown by this particular
-    // menu button (not any other control) and is not being closed by a click on the button.
-    if (!new_visibility && !is_closed_by_button_click && mIsMenuShown)
-    {
-        setForcePressedState(false);
-        mIsMenuShown = false;
-    }
-}
-
-void LLMenuButton::cleanup()
-{
-    if (mMenuHandle.get() && mOwnMenu)
-    {
-        mMenuHandle.get()->die();
-    }
-}+/**
+ * @file llbutton.cpp
+ * @brief LLButton base class
+ *
+ * $LicenseInfo:firstyear=2001&license=viewerlgpl$
+ * Second Life Viewer Source Code
+ * Copyright (C) 2010, Linden Research, Inc.
+ *
+ * This library is free software; you can redistribute it and/or
+ * modify it under the terms of the GNU Lesser General Public
+ * License as published by the Free Software Foundation;
+ * version 2.1 of the License only.
+ *
+ * This library is distributed in the hope that it will be useful,
+ * but WITHOUT ANY WARRANTY; without even the implied warranty of
+ * MERCHANTABILITY or FITNESS FOR A PARTICULAR PURPOSE.  See the GNU
+ * Lesser General Public License for more details.
+ *
+ * You should have received a copy of the GNU Lesser General Public
+ * License along with this library; if not, write to the Free Software
+ * Foundation, Inc., 51 Franklin Street, Fifth Floor, Boston, MA  02110-1301  USA
+ *
+ * Linden Research, Inc., 945 Battery Street, San Francisco, CA  94111  USA
+ * $/LicenseInfo$
+ */
+
+#include "linden_common.h"
+
+#include "llmenubutton.h"
+
+// Linden library includes
+#include "lltoggleablemenu.h"
+#include "llstring.h"
+#include "v4color.h"
+
+static LLDefaultChildRegistry::Register<LLMenuButton> r("menu_button");
+
+void LLMenuButton::MenuPositions::declareValues()
+{
+    declare("topleft", MP_TOP_LEFT);
+    declare("topright", MP_TOP_RIGHT);
+    declare("bottomleft", MP_BOTTOM_LEFT);
+    declare("bottomright", MP_BOTTOM_RIGHT);
+}
+
+LLMenuButton::Params::Params()
+:   menu_filename("menu_filename"),
+    position("menu_position", MP_BOTTOM_LEFT)
+{
+    addSynonym(position, "position");
+}
+
+
+LLMenuButton::LLMenuButton(const LLMenuButton::Params& p)
+:   LLButton(p),
+    mIsMenuShown(false),
+    mMenuPosition(p.position),
+    mOwnMenu(false)
+{
+    std::string menu_filename = p.menu_filename;
+
+    setMenu(menu_filename, mMenuPosition);
+    updateMenuOrigin();
+}
+
+LLMenuButton::~LLMenuButton()
+{
+    cleanup();
+}
+
+boost::signals2::connection LLMenuButton::setMouseDownCallback( const mouse_signal_t::slot_type& cb )
+{
+    return LLUICtrl::setMouseDownCallback(cb);
+}
+
+void LLMenuButton::hideMenu()
+{
+    LLToggleableMenu* menu = getMenu();
+    if (menu)
+    {
+        menu->setVisible(false);
+    }
+}
+
+LLToggleableMenu* LLMenuButton::getMenu()
+{
+    return dynamic_cast<LLToggleableMenu*>(mMenuHandle.get());
+}
+
+void LLMenuButton::setMenu(const std::string& menu_filename, EMenuPosition position /*MP_TOP_LEFT*/)
+{
+    if (menu_filename.empty())
+    {
+        return;
+    }
+
+    llassert(LLMenuGL::sMenuContainer != NULL);
+    LLToggleableMenu* menu = LLUICtrlFactory::getInstance()->createFromFile<LLToggleableMenu>(menu_filename, LLMenuGL::sMenuContainer, LLMenuHolderGL::child_registry_t::instance());
+    if (!menu)
+    {
+        LL_WARNS() << "Error loading menu_button menu" << LL_ENDL;
+        return;
+    }
+
+    setMenu(menu, position, true);
+}
+
+void LLMenuButton::setMenu(LLToggleableMenu* menu, EMenuPosition position /*MP_TOP_LEFT*/, bool take_ownership /*false*/)
+{
+    if (!menu) return;
+
+    cleanup(); // destroy the previous memnu if we own it
+
+    mMenuHandle = menu->getHandle();
+    mMenuPosition = position;
+    mOwnMenu = take_ownership;
+
+    menu->setVisibilityChangeCallback(boost::bind(&LLMenuButton::onMenuVisibilityChange, this, _2));
+}
+
+bool LLMenuButton::handleKeyHere(KEY key, MASK mask )
+{
+    if (!getMenu()) return false;
+
+    if( KEY_RETURN == key && mask == MASK_NONE && !gKeyboard->getKeyRepeated(key))
+    {
+        // *HACK: We emit the mouse down signal to fire the callback bound to the
+        // menu emerging event before actually displaying the menu. See STORM-263.
+        LLUICtrl::handleMouseDown(-1, -1, MASK_NONE);
+
+        toggleMenu();
+        return true;
+    }
+
+    LLToggleableMenu* menu = getMenu();
+    if (menu && menu->getVisible() && key == KEY_ESCAPE && mask == MASK_NONE)
+    {
+        menu->setVisible(false);
+        return true;
+    }
+
+    return false;
+}
+
+bool LLMenuButton::handleMouseDown(S32 x, S32 y, MASK mask)
+{
+    LLButton::handleMouseDown(x, y, mask);
+
+    toggleMenu();
+
+    return true;
+}
+
+void LLMenuButton::toggleMenu()
+{
+    if (mValidateSignal && !(*mValidateSignal)(this, LLSD()))
+    {
+        return;
+    }
+
+    LLToggleableMenu* menu = getMenu();
+    if (!menu) return;
+
+    // Store the button rectangle to toggle menu visibility if a mouse event
+    // occurred inside or outside the button rect.
+    menu->setButtonRect(this);
+
+    if (!menu->toggleVisibility() && mIsMenuShown)
+    {
+        setForcePressedState(false);
+        mIsMenuShown = false;
+    }
+    else
+    {
+        menu->buildDrawLabels();
+        menu->arrangeAndClear();
+        menu->updateParent(LLMenuGL::sMenuContainer);
+
+        updateMenuOrigin();
+
+        LLMenuGL::showPopup(getParent(), menu, mX, mY);
+
+        setForcePressedState(true);
+        mIsMenuShown = true;
+    }
+}
+
+void LLMenuButton::updateMenuOrigin()
+{
+    LLToggleableMenu* menu = getMenu();
+    if (!menu) return;
+
+    LLRect rect = getRect();
+
+    switch (mMenuPosition)
+    {
+        case MP_TOP_LEFT:
+        {
+            mX = rect.mLeft;
+            mY = rect.mTop + menu->getRect().getHeight();
+            break;
+        }
+        case MP_TOP_RIGHT:
+        {
+            const LLRect& menu_rect = menu->getRect();
+            mX = rect.mRight - menu_rect.getWidth();
+            mY = rect.mTop + menu_rect.getHeight();
+            break;
+        }
+        case MP_BOTTOM_LEFT:
+        {
+            mX = rect.mLeft;
+            mY = rect.mBottom;
+            break;
+        }
+        case MP_BOTTOM_RIGHT:
+        {
+            const LLRect& menu_rect = menu->getRect();
+            mX = rect.mRight - menu_rect.getWidth();
+            mY = rect.mBottom;
+            break;
+        }
+    }
+}
+
+void LLMenuButton::onMenuVisibilityChange(const LLSD& param)
+{
+    bool new_visibility = param["visibility"].asBoolean();
+    bool is_closed_by_button_click = param["closed_by_button_click"].asBoolean();
+
+    // Reset the button "pressed" state only if the menu is shown by this particular
+    // menu button (not any other control) and is not being closed by a click on the button.
+    if (!new_visibility && !is_closed_by_button_click && mIsMenuShown)
+    {
+        setForcePressedState(false);
+        mIsMenuShown = false;
+    }
+}
+
+void LLMenuButton::cleanup()
+{
+    if (mMenuHandle.get() && mOwnMenu)
+    {
+        mMenuHandle.get()->die();
+    }
+}