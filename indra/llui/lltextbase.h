/** 
 * @file lltextbase.h
 * @author Martin Reddy
 * @brief The base class of text box/editor, providing Url handling support
 *
 * $LicenseInfo:firstyear=2009&license=viewerlgpl$
 * Second Life Viewer Source Code
 * Copyright (C) 2010, Linden Research, Inc.
 * 
 * This library is free software; you can redistribute it and/or
 * modify it under the terms of the GNU Lesser General Public
 * License as published by the Free Software Foundation;
 * version 2.1 of the License only.
 * 
 * This library is distributed in the hope that it will be useful,
 * but WITHOUT ANY WARRANTY; without even the implied warranty of
 * MERCHANTABILITY or FITNESS FOR A PARTICULAR PURPOSE.  See the GNU
 * Lesser General Public License for more details.
 * 
 * You should have received a copy of the GNU Lesser General Public
 * License along with this library; if not, write to the Free Software
 * Foundation, Inc., 51 Franklin Street, Fifth Floor, Boston, MA  02110-1301  USA
 * 
 * Linden Research, Inc., 945 Battery Street, San Francisco, CA  94111  USA
 * $/LicenseInfo$
 */

#ifndef LL_LLTEXTBASE_H
#define LL_LLTEXTBASE_H

#include "v4color.h"
#include "lleditmenuhandler.h"
#include "llspellcheckmenuhandler.h"
#include "llstyle.h"
#include "llkeywords.h"
#include "llpanel.h"

#include <string>
#include <vector>
#include <set>

#include <boost/signals2.hpp>

class LLContextMenu;
class LLUrlMatch;

///
/// A text segment is used to specify a subsection of a text string
/// that should be formatted differently, such as a hyperlink. It
/// includes a start/end offset from the start of the string, a
/// style to render with, an optional tooltip, etc.
///
class LLTextSegment : public LLRefCount, public LLMouseHandler
{
public:
	LLTextSegment(S32 start, S32 end) : mStart(start), mEnd(end){};
	virtual ~LLTextSegment();

	virtual bool				getDimensions(S32 first_char, S32 num_chars, S32& width, S32& height) const;
	virtual S32					getOffset(S32 segment_local_x_coord, S32 start_offset, S32 num_chars, bool round) const;
	virtual S32					getNumChars(S32 num_pixels, S32 segment_offset, S32 line_offset, S32 max_chars) const;
	virtual void				updateLayout(const class LLTextBase& editor);
	virtual F32					draw(S32 start, S32 end, S32 selection_start, S32 selection_end, const LLRect& draw_rect);
	virtual bool				canEdit() const;
	virtual void				unlinkFromDocument(class LLTextBase* editor);
	virtual void				linkToDocument(class LLTextBase* editor);

	virtual const LLColor4&		getColor() const;
	//virtual void 				setColor(const LLColor4 &color);
	virtual LLStyleConstSP		getStyle() const;
	virtual void 				setStyle(LLStyleConstSP style);
	virtual void				setToken( LLKeywordToken* token );
	virtual LLKeywordToken*		getToken() const;
	virtual void				setToolTip(const std::string& tooltip);
	virtual void				dump() const;

	// LLMouseHandler interface
	/*virtual*/ BOOL			handleMouseDown(S32 x, S32 y, MASK mask);
	/*virtual*/ BOOL			handleMouseUp(S32 x, S32 y, MASK mask);
	/*virtual*/ BOOL			handleMiddleMouseDown(S32 x, S32 y, MASK mask);
	/*virtual*/ BOOL			handleMiddleMouseUp(S32 x, S32 y, MASK mask);
	/*virtual*/ BOOL			handleRightMouseDown(S32 x, S32 y, MASK mask);
	/*virtual*/ BOOL			handleRightMouseUp(S32 x, S32 y, MASK mask);
	/*virtual*/ BOOL			handleDoubleClick(S32 x, S32 y, MASK mask);
	/*virtual*/ BOOL			handleHover(S32 x, S32 y, MASK mask);
	/*virtual*/ BOOL			handleScrollWheel(S32 x, S32 y, S32 clicks);
	/*virtual*/ BOOL			handleToolTip(S32 x, S32 y, MASK mask);
	/*virtual*/ const std::string&	getName() const;
	/*virtual*/ void			onMouseCaptureLost();
	/*virtual*/ void			screenPointToLocal(S32 screen_x, S32 screen_y, S32* local_x, S32* local_y) const;
	/*virtual*/ void			localPointToScreen(S32 local_x, S32 local_y, S32* screen_x, S32* screen_y) const;
	/*virtual*/ BOOL			hasMouseCapture();

	S32							getStart() const 					{ return mStart; }
	void						setStart(S32 start)					{ mStart = start; }
	S32							getEnd() const						{ return mEnd; }
	void						setEnd( S32 end )					{ mEnd = end; }

protected:
	S32				mStart;
	S32				mEnd;
};

class LLNormalTextSegment : public LLTextSegment
{
public:
	LLNormalTextSegment( LLStyleConstSP style, S32 start, S32 end, LLTextBase& editor );
	LLNormalTextSegment( const LLColor4& color, S32 start, S32 end, LLTextBase& editor, BOOL is_visible = TRUE);
	virtual ~LLNormalTextSegment();

	/*virtual*/ bool				getDimensions(S32 first_char, S32 num_chars, S32& width, S32& height) const;
	/*virtual*/ S32					getOffset(S32 segment_local_x_coord, S32 start_offset, S32 num_chars, bool round) const;
	/*virtual*/ S32					getNumChars(S32 num_pixels, S32 segment_offset, S32 line_offset, S32 max_chars) const;
	/*virtual*/ F32					draw(S32 start, S32 end, S32 selection_start, S32 selection_end, const LLRect& draw_rect);
	/*virtual*/ bool				canEdit() const { return true; }
	/*virtual*/ const LLColor4&		getColor() const					{ return mStyle->getColor(); }
	/*virtual*/ LLStyleConstSP		getStyle() const					{ return mStyle; }
	/*virtual*/ void 				setStyle(LLStyleConstSP style)	{ mStyle = style; }
	/*virtual*/ void				setToken( LLKeywordToken* token )	{ mToken = token; }
	/*virtual*/ LLKeywordToken*		getToken() const					{ return mToken; }
	/*virtual*/ BOOL				getToolTip( std::string& msg ) const;
	/*virtual*/ void				setToolTip(const std::string& tooltip);
	/*virtual*/ void				dump() const;

	/*virtual*/ BOOL				handleHover(S32 x, S32 y, MASK mask);
	/*virtual*/ BOOL				handleRightMouseDown(S32 x, S32 y, MASK mask);
	/*virtual*/ BOOL				handleMouseDown(S32 x, S32 y, MASK mask);
	/*virtual*/ BOOL				handleMouseUp(S32 x, S32 y, MASK mask);
	/*virtual*/ BOOL				handleToolTip(S32 x, S32 y, MASK mask);

protected:
	F32					drawClippedSegment(S32 seg_start, S32 seg_end, S32 selection_start, S32 selection_end, LLRect rect);

	virtual		const LLWString&	getWText()	const;
	virtual		const S32			getLength()	const;

protected:
	class LLTextBase&	mEditor;
	LLStyleConstSP		mStyle;
	S32					mFontHeight;
	LLKeywordToken* 	mToken;
	std::string     	mTooltip;
	boost::signals2::connection mImageLoadedConnection;
};

// This text segment is the same as LLNormalTextSegment, the only difference
// is that LLNormalTextSegment draws value of LLTextBase (LLTextBase::getWText()),
// but LLLabelTextSegment draws label of the LLTextBase (LLTextBase::mLabel)
class LLLabelTextSegment : public LLNormalTextSegment
{
public:
	LLLabelTextSegment( LLStyleConstSP style, S32 start, S32 end, LLTextBase& editor );
	LLLabelTextSegment( const LLColor4& color, S32 start, S32 end, LLTextBase& editor, BOOL is_visible = TRUE);

protected:

	/*virtual*/	const LLWString&	getWText()	const;
	/*virtual*/	const S32			getLength()	const;
};

// Text segment that changes it's style depending of mouse pointer position ( is it inside or outside segment)
class LLOnHoverChangeableTextSegment : public LLNormalTextSegment
{
public:
	LLOnHoverChangeableTextSegment( LLStyleConstSP style, LLStyleConstSP normal_style, S32 start, S32 end, LLTextBase& editor );
	/*virtual*/ F32 draw(S32 start, S32 end, S32 selection_start, S32 selection_end, const LLRect& draw_rect);
	/*virtual*/ BOOL handleHover(S32 x, S32 y, MASK mask);
protected:
	// Style used for text when mouse pointer is over segment
	LLStyleConstSP		mHoveredStyle;
	// Style used for text when mouse pointer is outside segment
	LLStyleConstSP		mNormalStyle;

};

class LLIndexSegment : public LLTextSegment
{
public:
	LLIndexSegment() : LLTextSegment(0, 0) {}
};

class LLInlineViewSegment : public LLTextSegment
{
public:
	struct Params : public LLInitParam::Block<Params>
	{
		Mandatory<LLView*>		view;
		Optional<bool>			force_newline;
		Optional<S32>			left_pad,
								right_pad,
								bottom_pad,
								top_pad;
	};

	LLInlineViewSegment(const Params& p, S32 start, S32 end);
	~LLInlineViewSegment();
	/*virtual*/ bool		getDimensions(S32 first_char, S32 num_chars, S32& width, S32& height) const;
	/*virtual*/ S32			getNumChars(S32 num_pixels, S32 segment_offset, S32 line_offset, S32 max_chars) const;
	/*virtual*/ void		updateLayout(const class LLTextBase& editor);
	/*virtual*/ F32			draw(S32 start, S32 end, S32 selection_start, S32 selection_end, const LLRect& draw_rect);
	/*virtual*/ bool		canEdit() const { return false; }
	/*virtual*/ void		unlinkFromDocument(class LLTextBase* editor);
	/*virtual*/ void		linkToDocument(class LLTextBase* editor);

private:
	S32 mLeftPad;
	S32 mRightPad;
	S32 mTopPad;
	S32 mBottomPad;
	LLView* mView;
	bool	mForceNewLine;
};

class LLLineBreakTextSegment : public LLTextSegment
{
public:

	LLLineBreakTextSegment(LLStyleConstSP style,S32 pos);
	LLLineBreakTextSegment(S32 pos);
	~LLLineBreakTextSegment();
	bool		getDimensions(S32 first_char, S32 num_chars, S32& width, S32& height) const;
	S32			getNumChars(S32 num_pixels, S32 segment_offset, S32 line_offset, S32 max_chars) const;
	F32			draw(S32 start, S32 end, S32 selection_start, S32 selection_end, const LLRect& draw_rect);

private:
	S32			mFontHeight;
};

class LLImageTextSegment : public LLTextSegment
{
public:
	LLImageTextSegment(LLStyleConstSP style,S32 pos,class LLTextBase& editor);
	~LLImageTextSegment();
	bool		getDimensions(S32 first_char, S32 num_chars, S32& width, S32& height) const;
	S32			getNumChars(S32 num_pixels, S32 segment_offset, S32 line_offset, S32 max_chars) const;
	F32			draw(S32 start, S32 end, S32 selection_start, S32 selection_end, const LLRect& draw_rect);

private:
	class LLTextBase&	mEditor;
	LLStyleConstSP	mStyle;
};

typedef LLPointer<LLTextSegment> LLTextSegmentPtr;

///
/// The LLTextBase class provides a base class for all text fields, such
/// as LLTextEditor and LLTextBox. It implements shared functionality
/// such as Url highlighting and opening.
///
class LLTextBase 
:	public LLUICtrl,
	protected LLEditMenuHandler,
	public LLSpellCheckMenuHandler
{
public:
	friend class LLTextSegment;
	friend class LLNormalTextSegment;
	friend class LLUICtrlFactory;

	struct LineSpacingParams : public LLInitParam::ChoiceBlock<LineSpacingParams>
	{
		Alternative<F32>	multiple;
		Alternative<S32>	pixels;
		LineSpacingParams();
	};

	struct Params : public LLInitParam::Block<Params, LLUICtrl::Params>
	{
		Optional<LLUIColor>		cursor_color,
								text_color,
								text_readonly_color,
								text_tentative_color,
								bg_readonly_color,
								bg_writeable_color,
								bg_focus_color,
								text_selected_color,
								bg_selected_color;

		Optional<bool>			bg_visible,
								border_visible,
								track_end,
								read_only,
								spellcheck,
								allow_scroll,
								plain_text,
								wrap,
								use_ellipses,
								parse_urls,
								parse_highlights,
								clip,
								clip_partial;
								
		Optional<S32>			v_pad,
								h_pad;


		Optional<LineSpacingParams>
								line_spacing;

		Optional<S32>			max_text_length;

		Optional<LLFontGL::ShadowType>	font_shadow;

		Params();
	};

	// LLMouseHandler interface
	/*virtual*/ BOOL		handleMouseDown(S32 x, S32 y, MASK mask);
	/*virtual*/ BOOL		handleMouseUp(S32 x, S32 y, MASK mask);
	/*virtual*/ BOOL		handleMiddleMouseDown(S32 x, S32 y, MASK mask);
	/*virtual*/ BOOL		handleMiddleMouseUp(S32 x, S32 y, MASK mask);
	/*virtual*/ BOOL		handleRightMouseDown(S32 x, S32 y, MASK mask);
	/*virtual*/ BOOL		handleRightMouseUp(S32 x, S32 y, MASK mask);
	/*virtual*/ BOOL		handleDoubleClick(S32 x, S32 y, MASK mask);
	/*virtual*/ BOOL		handleHover(S32 x, S32 y, MASK mask);
	/*virtual*/ BOOL		handleScrollWheel(S32 x, S32 y, S32 clicks);
	/*virtual*/ BOOL		handleToolTip(S32 x, S32 y, MASK mask);

	// LLView interface
	/*virtual*/ void		reshape(S32 width, S32 height, BOOL called_from_parent = TRUE);
	/*virtual*/ void		draw();

	// LLUICtrl interface
	/*virtual*/ BOOL		acceptsTextInput() const { return !mReadOnly; }
	/*virtual*/ void		setColor( const LLColor4& c );
	virtual     void 		setReadOnlyColor(const LLColor4 &c);
	virtual	    void		handleVisibilityChange( BOOL new_visibility );

	/*virtual*/ void		setValue(const LLSD& value );
	/*virtual*/ LLTextViewModel* getViewModel() const;

	// LLEditMenuHandler interface
	/*virtual*/ BOOL		canDeselect() const;
	/*virtual*/ void		deselect();

<<<<<<< HEAD
	virtual void	onFocusReceived();
	virtual void	onFocusLost();
=======
	// LLSpellCheckMenuHandler overrides
	/*virtual*/ bool		getSpellCheck() const;

	/*virtual*/ const std::string& getSuggestion(U32 index) const;
	/*virtual*/ U32			getSuggestionCount() const;
	/*virtual*/ void		replaceWithSuggestion(U32 index);

	/*virtual*/ void		addToDictionary();
	/*virtual*/ bool		canAddToDictionary() const;

	/*virtual*/ void		addToIgnore();
	/*virtual*/ bool		canAddToIgnore() const;

	// Spell checking helper functions
	std::string				getMisspelledWord(U32 pos) const;
	bool					isMisspelledWord(U32 pos) const;
	void					onSpellCheckSettingsChange();
>>>>>>> 36456692

	// used by LLTextSegment layout code
	bool					getWordWrap() { return mWordWrap; }
	bool					getUseEllipses() { return mUseEllipses; }
	bool					truncate(); // returns true of truncation occurred

	// TODO: move into LLTextSegment?
	void					createUrlContextMenu(S32 x, S32 y, const std::string &url); // create a popup context menu for the given Url

	// Text accessors
	// TODO: add optional style parameter
	virtual void			setText(const LLStringExplicit &utf8str , const LLStyle::Params& input_params = LLStyle::Params()); // uses default style
	virtual std::string		getText() const;
	void					setMaxTextLength(S32 length) { mMaxTextByteLength = length; }

	// wide-char versions
	void					setWText(const LLWString& text);
	const LLWString&       	getWText() const;

	void					appendText(const std::string &new_text, bool prepend_newline, const LLStyle::Params& input_params = LLStyle::Params());

	void					setLabel(const LLStringExplicit& label);
	virtual BOOL			setLabelArg(const std::string& key, const LLStringExplicit& text );

	const	std::string& 	getLabel()	{ return mLabel.getString(); }
	const	LLWString&		getWlabel() { return mLabel.getWString();}

	/**
	 * If label is set, draws text label (which is LLLabelTextSegment)
	 * that is visible when no user text provided and has no focus
	 */
	void					resetLabel();

	void					setFont(const LLFontGL* font);

	// force reflow of text
	void					needsReflow(S32 index = 0);

	S32						getLength() const { return getWText().length(); }
	S32						getLineCount() const { return mLineInfoList.size(); }

	void					addDocumentChild(LLView* view);
	void					removeDocumentChild(LLView* view);
	const LLView*			getDocumentView() const { return mDocumentView; }
	LLRect					getVisibleTextRect() const { return mVisibleTextRect; }
	LLRect					getTextBoundingRect();
	LLRect					getVisibleDocumentRect() const;

	S32						getVPad() { return mVPad; }
	S32						getHPad() { return mHPad; }

	S32						getDocIndexFromLocalCoord( S32 local_x, S32 local_y, BOOL round, bool hit_past_end_of_line = true) const;
	LLRect					getLocalRectFromDocIndex(S32 pos) const;
	LLRect					getDocRectFromDocIndex(S32 pos) const;

	void					setReadOnly(bool read_only) { mReadOnly = read_only; }
	bool					getReadOnly() { return mReadOnly; }

	void					setPlainText(bool value) { mPlainText = value;}
	bool					getPlainText() const { return mPlainText; }

	// cursor manipulation
	bool					setCursor(S32 row, S32 column);
	bool					setCursorPos(S32 cursor_pos, bool keep_cursor_offset = false);
	void					startOfLine();
	void					endOfLine();
	void					startOfDoc();
	void					endOfDoc();
	void					changePage( S32 delta );
	void					changeLine( S32 delta );

	bool					scrolledToStart();
	bool					scrolledToEnd();

	const LLFontGL*			getFont() const					{ return mFont; }

	virtual void			appendLineBreakSegment(const LLStyle::Params& style_params);
	virtual void			appendImageSegment(const LLStyle::Params& style_params);
	virtual void			appendWidget(const LLInlineViewSegment::Params& params, const std::string& text, bool allow_undo);
	boost::signals2::connection setURLClickedCallback(const commit_signal_t::slot_type& cb);

protected:
	// helper structs
	struct compare_bottom;
	struct compare_top;
	struct line_end_compare;
	typedef std::vector<LLTextSegmentPtr> segment_vec_t;

	// Abstract inner base class representing an undoable editor command.
	// Concrete sub-classes can be defined for operations such as insert, remove, etc.
	// Used as arguments to the execute() method below.
	class TextCmd
	{
	public:
		TextCmd( S32 pos, BOOL group_with_next, LLTextSegmentPtr segment = LLTextSegmentPtr() ) 
		:	mPos(pos), 
			mGroupWithNext(group_with_next)
		{
			if (segment.notNull())
			{
				mSegments.push_back(segment);
			}
		}
		virtual			~TextCmd() {}
		virtual BOOL	execute(LLTextBase* editor, S32* delta) = 0;
		virtual S32		undo(LLTextBase* editor) = 0;
		virtual S32		redo(LLTextBase* editor) = 0;
		virtual BOOL	canExtend(S32 pos) const { return FALSE; }
		virtual void	blockExtensions() {}
		virtual BOOL	extendAndExecute( LLTextBase* editor, S32 pos, llwchar c, S32* delta ) { llassert(0); return 0; }
		virtual BOOL	hasExtCharValue( llwchar value ) const { return FALSE; }

		// Defined here so they can access protected LLTextEditor editing methods
		S32				insert(LLTextBase* editor, S32 pos, const LLWString &wstr) { return editor->insertStringNoUndo( pos, wstr, &mSegments ); }
		S32 			remove(LLTextBase* editor, S32 pos, S32 length) { return editor->removeStringNoUndo( pos, length ); }
		S32				overwrite(LLTextBase* editor, S32 pos, llwchar wc) { return editor->overwriteCharNoUndo(pos, wc); }
		
		S32				getPosition() const { return mPos; }
		BOOL			groupWithNext() const { return mGroupWithNext; }
		
	protected:
		const S32			mPos;
		BOOL				mGroupWithNext;
		segment_vec_t		mSegments;
	};

	struct compare_segment_end
	{
		bool operator()(const LLTextSegmentPtr& a, const LLTextSegmentPtr& b) const;
	};
	typedef std::multiset<LLTextSegmentPtr, compare_segment_end> segment_set_t;

	// protected member variables
	// List of offsets and segment index of the start of each line.  Always has at least one node (0).
	struct line_info
	{
		line_info(S32 index_start, S32 index_end, LLRect rect, S32 line_num);
		S32 mDocIndexStart;
		S32 mDocIndexEnd;
		LLRect mRect;
		S32 mLineNum; // actual line count (ignoring soft newlines due to word wrap)
	};
	typedef std::vector<line_info> line_list_t;

	// member functions
	LLTextBase(const Params &p);
	virtual ~LLTextBase();
	void							initFromParams(const Params& p);
	virtual void					onValueChange(S32 start, S32 end);

	// draw methods
	void							drawSelectionBackground(); // draws the black box behind the selected text
	void							drawCursor();
	void							drawText();

	// modify contents
	S32								insertStringNoUndo(S32 pos, const LLWString &wstr, segment_vec_t* segments = NULL); // returns num of chars actually inserted
	S32 							removeStringNoUndo(S32 pos, S32 length);
	S32								overwriteCharNoUndo(S32 pos, llwchar wc);
	void							appendAndHighlightText(const std::string &new_text, S32 highlight_part, const LLStyle::Params& stylep, bool underline_on_hover_only = false);


	// manage segments 
	void                			getSegmentAndOffset( S32 startpos, segment_set_t::const_iterator* seg_iter, S32* offsetp ) const;
	void                			getSegmentAndOffset( S32 startpos, segment_set_t::iterator* seg_iter, S32* offsetp );
	LLTextSegmentPtr    			getSegmentAtLocalPos( S32 x, S32 y, bool hit_past_end_of_line = true);
	segment_set_t::iterator			getEditableSegIterContaining(S32 index);
	segment_set_t::const_iterator	getEditableSegIterContaining(S32 index) const;
	segment_set_t::iterator			getSegIterContaining(S32 index);
	segment_set_t::const_iterator	getSegIterContaining(S32 index) const;
	void                			clearSegments();
	void							createDefaultSegment();
	virtual void					updateSegments();
	void							insertSegment(LLTextSegmentPtr segment_to_insert);
	const LLStyle::Params&			getStyleParams();

	//  manage lines
	S32								getLineStart( S32 line ) const;
	S32								getLineEnd( S32 line ) const;
	S32								getLineNumFromDocIndex( S32 doc_index, bool include_wordwrap = true) const;
	S32								getLineOffsetFromDocIndex( S32 doc_index, bool include_wordwrap = true) const;
	S32								getFirstVisibleLine() const;
	std::pair<S32, S32>				getVisibleLines(bool fully_visible = false);
	S32								getLeftOffset(S32 width);
	void							reflow();

	// cursor
	void							updateCursorXPos();
	void							setCursorAtLocalPos( S32 local_x, S32 local_y, bool round, bool keep_cursor_offset=false );
	S32								getEditableIndex(S32 index, bool increasing_direction); // constraint cursor to editable segments of document
	void							resetCursorBlink() { mCursorBlinkTimer.reset(); }
	void							updateScrollFromCursor();

	// text selection
	bool							hasSelection() const { return (mSelectionStart !=mSelectionEnd); }
	void 							startSelection();
	void 							endSelection();

	// misc
	void							updateRects();
	void							needsScroll() { mScrollNeeded = TRUE; }

	struct URLLabelCallback;
	// Replace a URL with a new icon and label, for example, when
	// avatar names are looked up.
	void replaceUrl(const std::string &url, const std::string &label, const std::string& icon);
	
	void							appendTextImpl(const std::string &new_text, const LLStyle::Params& input_params = LLStyle::Params());
	void							appendAndHighlightTextImpl(const std::string &new_text, S32 highlight_part, const LLStyle::Params& style_params, bool underline_on_hover_only = false);
	

protected:
	// text segmentation and flow
	segment_set_t       		mSegments;
	line_list_t					mLineInfoList;
	LLRect						mVisibleTextRect;			// The rect in which text is drawn.  Excludes borders.
	LLRect						mTextBoundingRect;

	// default text style
	LLStyle::Params				mStyle;
	bool						mStyleDirty;
	const LLFontGL*				mFont;
	const LLFontGL::ShadowType	mFontShadow;

	// colors
	LLUIColor					mCursorColor;
	LLUIColor					mFgColor;
	LLUIColor					mReadOnlyFgColor;
	LLUIColor					mTentativeFgColor;
	LLUIColor					mWriteableBgColor;
	LLUIColor					mReadOnlyBgColor;
	LLUIColor					mFocusBgColor;
	LLUIColor					mTextSelectedColor;
	LLUIColor					mSelectedBGColor;

	// cursor
	S32							mCursorPos;			// I-beam is just after the mCursorPos-th character.
	S32							mDesiredXPixel;		// X pixel position where the user wants the cursor to be
	LLFrameTimer				mCursorBlinkTimer;  // timer that controls cursor blinking

	// selection
	S32							mSelectionStart;
	S32							mSelectionEnd;
	
	BOOL						mIsSelecting;		// Are we in the middle of a drag-select? 

	// spell checking
	bool						mSpellCheck;
	S32							mSpellCheckStart;
	S32							mSpellCheckEnd;
	LLTimer						mSpellCheckTimer;
	std::list<std::pair<U32, U32> > mMisspellRanges;
	std::vector<std::string>		mSuggestionList;

	// configuration
	S32							mHPad;				// padding on left of text
	S32							mVPad;				// padding above text
	LLFontGL::HAlign			mHAlign;
	LLFontGL::VAlign			mVAlign;
	F32							mLineSpacingMult;	// multiple of line height used as space for a single line of text (e.g. 1.5 to get 50% padding)
	S32							mLineSpacingPixels;	// padding between lines
	bool						mBorderVisible;
	bool                		mParseHTML;			// make URLs interactive
	bool						mParseHighlights;	// highlight user-defined keywords
	bool                		mWordWrap;
	bool						mUseEllipses;
	bool						mTrackEnd;			// if true, keeps scroll position at end of document during resize
	bool						mReadOnly;
	bool						mBGVisible;			// render background?
	bool						mClip;				// clip text to widget rect
	bool						mClipPartial;		// false if we show lines that are partially inside bounding rect
	bool						mPlainText;			// didn't use Image or Icon segments
	bool						mAutoIndent;
	S32							mMaxTextByteLength;	// Maximum length mText is allowed to be in bytes

	// support widgets
	LLContextMenu*				mPopupMenu;
	LLView*						mDocumentView;
	class LLScrollContainer*	mScroller;

	// transient state
	S32							mReflowIndex;		// index at which to start reflow.  S32_MAX indicates no reflow needed.
	bool						mScrollNeeded;		// need to change scroll region because of change to cursor position
	S32							mScrollIndex;		// index of first character to keep visible in scroll region

	// Fired when a URL link is clicked
	commit_signal_t*			mURLClickSignal;

	LLUIString					mLabel;	// text label that is visible when no user text provided
};

#endif<|MERGE_RESOLUTION|>--- conflicted
+++ resolved
@@ -333,10 +333,9 @@
 	/*virtual*/ BOOL		canDeselect() const;
 	/*virtual*/ void		deselect();
 
-<<<<<<< HEAD
 	virtual void	onFocusReceived();
 	virtual void	onFocusLost();
-=======
+
 	// LLSpellCheckMenuHandler overrides
 	/*virtual*/ bool		getSpellCheck() const;
 
@@ -354,7 +353,6 @@
 	std::string				getMisspelledWord(U32 pos) const;
 	bool					isMisspelledWord(U32 pos) const;
 	void					onSpellCheckSettingsChange();
->>>>>>> 36456692
 
 	// used by LLTextSegment layout code
 	bool					getWordWrap() { return mWordWrap; }
