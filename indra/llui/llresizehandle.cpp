--- conflicted
+++ resolved
@@ -78,26 +78,10 @@
 
 bool LLResizeHandle::handleMouseDown(S32 x, S32 y, MASK mask)
 {
-<<<<<<< HEAD
-	bool handled = false;
-	if( pointInHandle(x, y) )
-	{
-		handled = true;
-		// Route future Mouse messages here preemptively.  (Release on mouse up.)
-		// No handler needed for focus lost since this clas has no state that depends on it.
-		gFocusMgr.setMouseCapture( this );
-
-		localPointToScreen(x, y, &mDragLastScreenX, &mDragLastScreenY);
-		mLastMouseScreenX = mDragLastScreenX;
-		mLastMouseScreenY = mDragLastScreenY;
-	}
-
-	return handled;
-=======
-    BOOL handled = FALSE;
+    bool handled = false;
     if( pointInHandle(x, y) )
     {
-        handled = TRUE;
+        handled = true;
         // Route future Mouse messages here preemptively.  (Release on mouse up.)
         // No handler needed for focus lost since this clas has no state that depends on it.
         gFocusMgr.setMouseCapture( this );
@@ -108,288 +92,31 @@
     }
 
     return handled;
->>>>>>> c06fb4e0
 }
 
 
 bool LLResizeHandle::handleMouseUp(S32 x, S32 y, MASK mask)
 {
-<<<<<<< HEAD
-	bool	handled = false;
-
-	if( hasMouseCapture() )
-	{
-		// Release the mouse
-		gFocusMgr.setMouseCapture( NULL );
-		handled = true;
-	}
-	else if( pointInHandle(x, y) )
-	{
-		handled = true;
-	}
-
-	return handled;
-=======
-    BOOL    handled = FALSE;
+    bool    handled = false;
 
     if( hasMouseCapture() )
     {
         // Release the mouse
         gFocusMgr.setMouseCapture( NULL );
-        handled = TRUE;
+        handled = true;
     }
     else if( pointInHandle(x, y) )
     {
-        handled = TRUE;
+        handled = true;
     }
 
     return handled;
->>>>>>> c06fb4e0
 }
 
 
 bool LLResizeHandle::handleHover(S32 x, S32 y, MASK mask)
 {
-<<<<<<< HEAD
-	bool	handled = false;
-
-	// We only handle the click if the click both started and ended within us
-	if( hasMouseCapture() )
-	{
-		// Make sure the mouse in still over the application.  We don't want to make the parent
-		// so big that we can't see the resize handle any more.
-	
-		S32 screen_x;
-		S32 screen_y;
-		localPointToScreen(x, y, &screen_x, &screen_y);
-		const LLRect valid_rect = getRootView()->getRect();
-		screen_x = llclamp( screen_x, valid_rect.mLeft, valid_rect.mRight );
-		screen_y = llclamp( screen_y, valid_rect.mBottom, valid_rect.mTop );
-
-		LLView* resizing_view = getParent();
-		if( resizing_view )
-		{
-			// undock floater when user resize it
-			LLFloater* floater_parent = dynamic_cast<LLFloater*>(getParent());
-			if (floater_parent && floater_parent->isDocked()) 
-			{
-				floater_parent->setDocked(false, false);
-			}
-
-			// Resize the parent
-			LLRect orig_rect = resizing_view->getRect();
-			LLRect scaled_rect = orig_rect;
-			S32 delta_x = screen_x - mDragLastScreenX;
-			S32 delta_y = screen_y - mDragLastScreenY;
-			LLCoordGL mouse_dir;
-			// use hysteresis on mouse motion to preserve user intent when mouse stops moving
-			mouse_dir.mX = (screen_x == mLastMouseScreenX) ? mLastMouseDir.mX : screen_x - mLastMouseScreenX;
-			mouse_dir.mY = (screen_y == mLastMouseScreenY) ? mLastMouseDir.mY : screen_y - mLastMouseScreenY;
-			mLastMouseScreenX = screen_x;
-			mLastMouseScreenY = screen_y;
-			mLastMouseDir = mouse_dir;
-
-			S32 x_multiple = 1;
-			S32 y_multiple = 1;
-			switch( mCorner )
-			{
-			case LEFT_TOP:
-				x_multiple = -1; 
-				y_multiple =  1;	
-				break;
-			case LEFT_BOTTOM:	
-				x_multiple = -1; 
-				y_multiple = -1;	
-				break;
-			case RIGHT_TOP:		
-				x_multiple =  1; 
-				y_multiple =  1;	
-				break;
-			case RIGHT_BOTTOM:	
-				x_multiple =  1; 
-				y_multiple = -1;	
-				break;
-			}
-
-			S32 new_width = orig_rect.getWidth() + x_multiple * delta_x;
-			if( new_width < mMinWidth )
-			{
-				new_width = mMinWidth;
-				delta_x = x_multiple * (mMinWidth - orig_rect.getWidth());
-			}
-
-			S32 new_height = orig_rect.getHeight() + y_multiple * delta_y;
-			if( new_height < mMinHeight )
-			{
-				new_height = mMinHeight;
-				delta_y = y_multiple * (mMinHeight - orig_rect.getHeight());
-			}
-
-			switch( mCorner )
-			{
-			case LEFT_TOP:		
-				scaled_rect.translate(delta_x, 0);			
-				break;
-			case LEFT_BOTTOM:	
-				scaled_rect.translate(delta_x, delta_y);	
-				break;
-			case RIGHT_TOP:		
-				break;
-			case RIGHT_BOTTOM:	
-				scaled_rect.translate(0, delta_y);			
-				break;
-			}
-
-			// temporarily set new parent rect
-			scaled_rect.mRight = scaled_rect.mLeft + new_width;
-			scaled_rect.mTop = scaled_rect.mBottom + new_height;
-			resizing_view->setRect(scaled_rect);
-
-			LLView* snap_view = NULL;
-			LLView* test_view = NULL;
-
-			static LLUICachedControl<S32> snap_margin ("SnapMargin", 0);
-			// now do snapping
-			switch(mCorner)
-			{
-			case LEFT_TOP:		
-				snap_view = resizing_view->findSnapEdge(scaled_rect.mLeft, mouse_dir, SNAP_LEFT, SNAP_PARENT_AND_SIBLINGS, snap_margin);
-				test_view = resizing_view->findSnapEdge(scaled_rect.mTop, mouse_dir, SNAP_TOP, SNAP_PARENT_AND_SIBLINGS, snap_margin);
-				if (!snap_view)
-				{
-					snap_view = test_view;
-				}
-				break;
-			case LEFT_BOTTOM:	
-				snap_view = resizing_view->findSnapEdge(scaled_rect.mLeft, mouse_dir, SNAP_LEFT, SNAP_PARENT_AND_SIBLINGS, snap_margin);
-				test_view = resizing_view->findSnapEdge(scaled_rect.mBottom, mouse_dir, SNAP_BOTTOM, SNAP_PARENT_AND_SIBLINGS, snap_margin);
-				if (!snap_view)
-				{
-					snap_view = test_view;
-				}
-				break;
-			case RIGHT_TOP:		
-				snap_view = resizing_view->findSnapEdge(scaled_rect.mRight, mouse_dir, SNAP_RIGHT, SNAP_PARENT_AND_SIBLINGS, snap_margin);
-				test_view = resizing_view->findSnapEdge(scaled_rect.mTop, mouse_dir, SNAP_TOP, SNAP_PARENT_AND_SIBLINGS, snap_margin);
-				if (!snap_view)
-				{
-					snap_view = test_view;
-				}
-				break;
-			case RIGHT_BOTTOM:	
-				snap_view = resizing_view->findSnapEdge(scaled_rect.mRight, mouse_dir, SNAP_RIGHT, SNAP_PARENT_AND_SIBLINGS, snap_margin);
-				test_view = resizing_view->findSnapEdge(scaled_rect.mBottom, mouse_dir, SNAP_BOTTOM, SNAP_PARENT_AND_SIBLINGS, snap_margin);
-				if (!snap_view)
-				{
-					snap_view = test_view;
-				}
-				break;
-			}
-
-			// register "snap" behavior with snapped view
-			resizing_view->setSnappedTo(snap_view);
-
-			// reset parent rect
-			resizing_view->setRect(orig_rect);
-
-			// translate and scale to new shape
-			resizing_view->setShape(scaled_rect, true);
-			
-			// update last valid mouse cursor position based on resized view's actual size
-			LLRect new_rect = resizing_view->getRect();
-			S32 actual_delta_x = 0;
-			S32 actual_delta_y = 0;
-			switch(mCorner)
-			{
-			case LEFT_TOP:
-				actual_delta_x = new_rect.mLeft - orig_rect.mLeft;
-				actual_delta_y = new_rect.mTop - orig_rect.mTop;
-				if (actual_delta_x != delta_x
-					|| actual_delta_y != delta_y)
-				{
-					new_rect.mRight = orig_rect.mRight;
-					new_rect.mBottom = orig_rect.mBottom;
-					resizing_view->setShape(new_rect, true);
-				}
-
-				mDragLastScreenX += actual_delta_x;
-				mDragLastScreenY += actual_delta_y;
-				break;
-			case LEFT_BOTTOM:
-				actual_delta_x = new_rect.mLeft - orig_rect.mLeft;
-				actual_delta_y = new_rect.mBottom - orig_rect.mBottom;
-				if (actual_delta_x != delta_x
-					|| actual_delta_y != delta_y)
-				{
-					new_rect.mRight = orig_rect.mRight;
-					new_rect.mTop = orig_rect.mTop;
-					resizing_view->setShape(new_rect, true);
-				}
-
-				mDragLastScreenX += actual_delta_x;
-				mDragLastScreenY += actual_delta_y;
-				break;
-			case RIGHT_TOP:
-				actual_delta_x = new_rect.mRight - orig_rect.mRight;
-				actual_delta_y = new_rect.mTop - orig_rect.mTop;
-				if (actual_delta_x != delta_x
-					|| actual_delta_y != delta_y)
-				{
-					new_rect.mLeft = orig_rect.mLeft;
-					new_rect.mBottom = orig_rect.mBottom;
-					resizing_view->setShape(new_rect, true);
-				}
-
-				mDragLastScreenX += actual_delta_x;
-				mDragLastScreenY += actual_delta_y;
-				break;
-			case RIGHT_BOTTOM:
-				actual_delta_x = new_rect.mRight - orig_rect.mRight;
-				actual_delta_y = new_rect.mBottom - orig_rect.mBottom;
-				if (actual_delta_x != delta_x
-					|| actual_delta_y != delta_y)
-				{
-					new_rect.mLeft = orig_rect.mLeft;
-					new_rect.mTop = orig_rect.mTop;
-					resizing_view->setShape(new_rect, true);
-				}
-
-				mDragLastScreenX += actual_delta_x;
-				mDragLastScreenY += actual_delta_y;
-				break;
-			default:
-				break;
-			}
-		}
-
-		handled = true;
-	}
-	else // don't have mouse capture
-	{
-		if( pointInHandle( x, y ) )
-		{
-			handled = true;
-		}
-	}
-
-	if( handled )
-	{
-		switch( mCorner )
-		{
-		case RIGHT_BOTTOM:
-		case LEFT_TOP:	
-			getWindow()->setCursor(UI_CURSOR_SIZENWSE); 
-			break;
-		case LEFT_BOTTOM:
-		case RIGHT_TOP:	
-			getWindow()->setCursor(UI_CURSOR_SIZENESW); 
-			break;
-		}
-	}
-
-	return handled;
-=======
-    BOOL    handled = FALSE;
+    bool    handled = false;
 
     // We only handle the click if the click both started and ended within us
     if( hasMouseCapture() )
@@ -600,13 +327,13 @@
             }
         }
 
-        handled = TRUE;
+        handled = true;
     }
     else // don't have mouse capture
     {
         if( pointInHandle( x, y ) )
         {
-            handled = TRUE;
+            handled = true;
         }
     }
 
@@ -626,7 +353,6 @@
     }
 
     return handled;
->>>>>>> c06fb4e0
 } // end handleHover
 
 
@@ -642,22 +368,6 @@
 
 bool LLResizeHandle::pointInHandle( S32 x, S32 y )
 {
-<<<<<<< HEAD
-	if( pointInView(x, y) )
-	{
-		const S32 TOP_BORDER = (getRect().getHeight() - RESIZE_BORDER_WIDTH);
-		const S32 RIGHT_BORDER = (getRect().getWidth() - RESIZE_BORDER_WIDTH);
-
-		switch( mCorner )
-		{
-		case LEFT_TOP:		return (x <= RESIZE_BORDER_WIDTH) || (y >= TOP_BORDER);
-		case LEFT_BOTTOM:	return (x <= RESIZE_BORDER_WIDTH) || (y <= RESIZE_BORDER_WIDTH);
-		case RIGHT_TOP:		return (x >= RIGHT_BORDER) || (y >= TOP_BORDER);
-		case RIGHT_BOTTOM:	return true;
-		}
-	}
-	return false;
-=======
     if( pointInView(x, y) )
     {
         const S32 TOP_BORDER = (getRect().getHeight() - RESIZE_BORDER_WIDTH);
@@ -668,9 +378,8 @@
         case LEFT_TOP:      return (x <= RESIZE_BORDER_WIDTH) || (y >= TOP_BORDER);
         case LEFT_BOTTOM:   return (x <= RESIZE_BORDER_WIDTH) || (y <= RESIZE_BORDER_WIDTH);
         case RIGHT_TOP:     return (x >= RIGHT_BORDER) || (y >= TOP_BORDER);
-        case RIGHT_BOTTOM:  return TRUE;
+        case RIGHT_BOTTOM:  return true;
         }
     }
-    return FALSE;
->>>>>>> c06fb4e0
+    return false;
 }