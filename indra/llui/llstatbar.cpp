/**
 * @file llstatbar.cpp
 * @brief A little map of the world with network information
 *
 * $LicenseInfo:firstyear=2001&license=viewerlgpl$
 * Second Life Viewer Source Code
 * Copyright (C) 2010, Linden Research, Inc.
 *
 * This library is free software; you can redistribute it and/or
 * modify it under the terms of the GNU Lesser General Public
 * License as published by the Free Software Foundation;
 * version 2.1 of the License only.
 *
 * This library is distributed in the hope that it will be useful,
 * but WITHOUT ANY WARRANTY; without even the implied warranty of
 * MERCHANTABILITY or FITNESS FOR A PARTICULAR PURPOSE.  See the GNU
 * Lesser General Public License for more details.
 *
 * You should have received a copy of the GNU Lesser General Public
 * License along with this library; if not, write to the Free Software
 * Foundation, Inc., 51 Franklin Street, Fifth Floor, Boston, MA  02110-1301  USA
 *
 * Linden Research, Inc., 945 Battery Street, San Francisco, CA  94111  USA
 * $/LicenseInfo$
 */

//#include "llviewerprecompiledheaders.h"
#include "linden_common.h"

#include "llstatbar.h"

#include "llmath.h"
#include "llui.h"
#include "llgl.h"
#include "llfontgl.h"

#include "lluictrlfactory.h"
#include "lltracerecording.h"
#include "llcriticaldamp.h"
#include "lltooltip.h"
#include "lllocalcliprect.h"
#include <iostream>
#include "lltrans.h"

// rate at which to update display of value that is rapidly changing
const F32 MEAN_VALUE_UPDATE_TIME = 1.f / 4.f;
// time between value changes that qualifies as a "rapid change"
const F32Seconds    RAPID_CHANGE_THRESHOLD(0.2f);
// maximum number of rapid changes in RAPID_CHANGE_WINDOW before switching over to displaying the mean
// instead of latest value
const S32 MAX_RAPID_CHANGES_PER_SEC = 10;
// period of time over which to measure rapid changes
const F32Seconds RAPID_CHANGE_WINDOW(1.f);

F32 calc_tick_value(F32 min, F32 max)
{
    F32 range = max - min;
    const S32 DIVISORS[] = {6, 8, 10, 4, 5};
    // try storing
    S32 best_decimal_digit_count = S32_MAX;
    S32 best_divisor = 10;
    for (U32 divisor_idx = 0; divisor_idx < LL_ARRAY_SIZE(DIVISORS); divisor_idx++)
    {
        S32 divisor = DIVISORS[divisor_idx];
        F32 possible_tick_value = range / divisor;
        S32 num_whole_digits = llceil(logf(llabs(min + possible_tick_value)) * OO_LN10);
        for (S32 digit_count = -(num_whole_digits - 1); digit_count < 6; digit_count++)
        {
            F32 test_tick_value = min + (possible_tick_value * (F32)pow(10.0, digit_count));

            if (is_approx_equal((F32)(S32)test_tick_value, test_tick_value))
            {
                if (digit_count < best_decimal_digit_count)
                {
                    best_decimal_digit_count = digit_count;
                    best_divisor = divisor;
                }
                break;
            }
        }
    }

    return is_approx_equal(range, 0.f) ? 0.f : range / best_divisor;
}

void calc_auto_scale_range(F32& min, F32& max, F32& tick)
{
    min = llmin(0.f, min, max);
    max = llmax(0.f, min, max);

    const F32 RANGES[] = {0.f, 1.f,   1.5f, 2.f, 3.f, 5.f, 10.f};
    const F32 TICKS[]  = {0.f, 0.25f, 0.5f, 1.f, 1.f, 1.f, 2.f };

    const S32 num_digits_max = is_approx_equal(llabs(max), 0.f)
                            ? S32_MIN + 1
                            : llceil(logf(llabs(max)) * OO_LN10);
    const S32 num_digits_min = is_approx_equal(llabs(min), 0.f)
                            ? S32_MIN + 1
                            : llceil(logf(llabs(min)) * OO_LN10);

    const S32 num_digits = llmax(num_digits_max, num_digits_min);
    const F32 power_of_10 = (F32)pow(10.0, num_digits - 1);
    const F32 starting_max = power_of_10 * ((max < 0.f) ? -1 : 1);
    const F32 starting_min = power_of_10 * ((min < 0.f) ? -1 : 1);

    F32 cur_max = starting_max;
    F32 cur_min = starting_min;
    F32 out_max = max;
    F32 out_min = min;

    F32 cur_tick_min = 0.f;
    F32 cur_tick_max = 0.f;

    for (S32 range_idx = 0; range_idx < LL_ARRAY_SIZE(RANGES); range_idx++)
    {
        cur_max = starting_max * RANGES[range_idx];
        cur_min = starting_min * RANGES[range_idx];

        if (min > 0.f && cur_min <= min)
        {
            out_min = cur_min;
            cur_tick_min = TICKS[range_idx];
        }
        if (max < 0.f && cur_max >= max)
        {
            out_max = cur_max;
            cur_tick_max = TICKS[range_idx];
        }
    }

    cur_max = starting_max;
    cur_min = starting_min;
    for (S32 range_idx = LL_ARRAY_SIZE(RANGES) - 1; range_idx >= 0; range_idx--)
    {
        cur_max = starting_max * RANGES[range_idx];
        cur_min = starting_min * RANGES[range_idx];

        if (min < 0.f && cur_min <= min)
        {
            out_min = cur_min;
            cur_tick_min = TICKS[range_idx];
        }
        if (max > 0.f && cur_max >= max)
        {
            out_max = cur_max;
            cur_tick_max = TICKS[range_idx];
        }
    }

    tick = power_of_10 * llmax(cur_tick_min, cur_tick_max);
    min = out_min;
    max = out_max;
}

LLStatBar::Params::Params()
:   label("label"),
    unit_label("unit_label"),
    bar_min("bar_min", 0.f),
    bar_max("bar_max", 0.f),
    tick_spacing("tick_spacing", 0.f),
    decimal_digits("decimal_digits", 3),
    show_bar("show_bar", false),
    show_median("show_median", false),
    show_history("show_history", false),
    scale_range("scale_range", true),
    num_frames("num_frames", 200),
    num_frames_short("num_frames_short", 20),
    max_height("max_height", 67),
    stat("stat"),
    // <FS:Ansariel> Save display state
    setting("setting"),
    // </FS:Ansariel> Save display state
    orientation("orientation", VERTICAL)
{
    changeDefault(follows.flags, FOLLOWS_TOP | FOLLOWS_LEFT);
}

///////////////////////////////////////////////////////////////////////////////////

LLStatBar::LLStatBar(const Params& p)
:   LLView(p),
    mLabel(p.label),
    mUnitLabel(p.unit_label),
    mTargetMinBar(llmin(p.bar_min, p.bar_max)),
    mTargetMaxBar(llmax(p.bar_max, p.bar_min)),
    mCurMaxBar(p.bar_max),
    mCurMinBar(0),
    mDecimalDigits(p.decimal_digits),
    mNumHistoryFrames(p.num_frames),
    mNumShortHistoryFrames(p.num_frames_short),
    mMaxHeight(p.max_height),
    mDisplayBar(p.show_bar),
    mShowMedian(p.show_median),
    mDisplayHistory(p.show_history),
    mOrientation(p.orientation),
    mAutoScaleMax(!p.bar_max.isProvided()),
    mAutoScaleMin(!p.bar_min.isProvided()),
    mTickSpacing(p.tick_spacing),
    mLastDisplayValue(0.f),
    // <FS:Ansariel> Save display state
    mSetting(p.setting),
    // </FS:Ansariel> Save display state
    mStatType(STAT_NONE)
{
    mFloatingTargetMinBar = mTargetMinBar;
    mFloatingTargetMaxBar = mTargetMaxBar;

    mStat.valid = NULL;
    // tick value will be automatically calculated later
    if (!p.tick_spacing.isProvided() && p.bar_min.isProvided() && p.bar_max.isProvided())
    {
        mTickSpacing = calc_tick_value(mTargetMinBar, mTargetMaxBar);
    }

    // <FS:Ansariel> Save display state
    if (!mSetting.empty())
    {
        S32 setting = LLUI::getInstance()->mSettingGroups["config"]->getS32(mSetting);
        switch (setting)
        {
            default:
            case -1:
                mDisplayBar = p.show_bar;
                mDisplayHistory = p.show_history;
                break;
            case 0:
                mDisplayBar = false;
                mDisplayHistory = false;
                break;
            case 1:
                mDisplayBar = true;
                mDisplayHistory = true;
                break;
            case 2:
                mDisplayBar = true;
                mDisplayHistory = false;
                break;
        }
    }
    // </FS:Ansariel> Save display state

    setStat(p.stat);
}

// <FS:Ansariel> Save display state
LLStatBar::~LLStatBar()
{
    if (!mSetting.empty())
    {
        if (mDisplayHistory)
        {
            LLUI::getInstance()->mSettingGroups["config"]->setS32(mSetting, 1);
        }
        else
        {
            if (mDisplayBar)
            {
                LLUI::getInstance()->mSettingGroups["config"]->setS32(mSetting, 2);
            }
            else
            {
                LLUI::getInstance()->mSettingGroups["config"]->setS32(mSetting, 0);
            }
        }
    }
}
// </FS:Ansariel> Save display state

bool LLStatBar::handleHover(S32 x, S32 y, MASK mask)
{
    switch(mStatType)
    {
    case STAT_COUNT:
        LLToolTipMgr::instance().show(LLToolTip::Params().message(mStat.countStatp->getDescription()).sticky_rect(calcScreenRect()));
        break;
    case STAT_EVENT:
        LLToolTipMgr::instance().show(LLToolTip::Params().message(mStat.eventStatp->getDescription()).sticky_rect(calcScreenRect()));
        break;
    case STAT_SAMPLE:
        LLToolTipMgr::instance().show(LLToolTip::Params().message(mStat.sampleStatp->getDescription()).sticky_rect(calcScreenRect()));
        break;
    default:
        break;
    }
    return true;
}

bool LLStatBar::handleMouseDown(S32 x, S32 y, MASK mask)
{
    bool handled = LLView::handleMouseDown(x, y, mask);
    if (!handled)
    {
        if (mDisplayBar)
        {
            if (mDisplayHistory || mOrientation == HORIZONTAL)
            {
                mDisplayBar = false;
                mDisplayHistory = false;
            }
            else
            {
                mDisplayHistory = true;
            }
        }
        else
        {
            mDisplayBar = true;
            if (mOrientation == HORIZONTAL)
            {
                mDisplayHistory = true;
            }
        }
        LLView* parent = getParent();
        parent->reshape(parent->getRect().getWidth(), parent->getRect().getHeight(), false);
    }
    return true;
}

template<typename T>
S32 calc_num_rapid_changes(LLTrace::PeriodicRecording& periodic_recording, const T& stat, const F32Seconds time_period)
{
    F32Seconds          elapsed_time,
                        time_since_value_changed;
    S32                 num_rapid_changes           = 0;
    const F32Seconds    RAPID_CHANGE_THRESHOLD      = F32Seconds(0.3f);
    F64                 last_value                  = periodic_recording.getPrevRecording(1).getLastValue(stat);

    for (S32 i = 2; i < periodic_recording.getNumRecordedPeriods(); i++)
    {
        LLTrace::Recording& recording = periodic_recording.getPrevRecording(i);
        F64 cur_value = recording.getLastValue(stat);

        if (last_value != cur_value)
        {
            if (time_since_value_changed < RAPID_CHANGE_THRESHOLD) num_rapid_changes++;
            time_since_value_changed = (F32Seconds)0;
        }
        last_value = cur_value;

        elapsed_time += recording.getDuration();
        if (elapsed_time > time_period) break;
    }

    return num_rapid_changes;
}

void LLStatBar::draw()
{
    LLLocalClipRect _(getLocalRect());

    LLTrace::PeriodicRecording& frame_recording = LLTrace::get_frame_recording();
    LLTrace::Recording& last_frame_recording = frame_recording.getLastRecording();

    std::string unit_label;
    F32         current         = 0,
                min             = 0,
                max             = 0,
                mean            = 0,
                display_value   = 0;
    S32         num_frames      = mDisplayHistory
                                ? mNumHistoryFrames
                                : mNumShortHistoryFrames;
    S32         num_rapid_changes = 0;
    S32         decimal_digits = mDecimalDigits;

    switch(mStatType)
    {
    case STAT_COUNT:
        {
            const LLTrace::StatType<LLTrace::CountAccumulator>& count_stat = *mStat.countStatp;

            unit_label    = std::string(count_stat.getUnitLabel()) + "/s";
            current       = (F32)last_frame_recording.getPerSec(count_stat);
            min           = (F32)frame_recording.getPeriodMinPerSec(count_stat, num_frames);
            max           = (F32)frame_recording.getPeriodMaxPerSec(count_stat, num_frames);
            mean          = (F32)frame_recording.getPeriodMeanPerSec(count_stat, num_frames);
            if (mShowMedian)
            {
                display_value = (F32)frame_recording.getPeriodMedianPerSec(count_stat, num_frames);
            }
            else
            {
                display_value = mean;
            }
        }
        break;
    case STAT_EVENT:
        {
            const LLTrace::StatType<LLTrace::EventAccumulator>& event_stat = *mStat.eventStatp;

            unit_label        = mUnitLabel.empty() ? event_stat.getUnitLabel() : mUnitLabel;
            current           = (F32)last_frame_recording.getLastValue(event_stat);
            min               = (F32)frame_recording.getPeriodMin(event_stat, num_frames);
            max               = (F32)frame_recording.getPeriodMax(event_stat, num_frames);
            mean              = (F32)frame_recording.getPeriodMean(event_stat, num_frames);
            display_value     = mean;
        }
        break;
    case STAT_SAMPLE:
        {
            const LLTrace::StatType<LLTrace::SampleAccumulator>& sample_stat = *mStat.sampleStatp;

            unit_label        = mUnitLabel.empty() ? sample_stat.getUnitLabel() : mUnitLabel;
            current           = (F32)last_frame_recording.getLastValue(sample_stat);
            min               = (F32)frame_recording.getPeriodMin(sample_stat, num_frames);
            max               = (F32)frame_recording.getPeriodMax(sample_stat, num_frames);
            mean              = (F32)frame_recording.getPeriodMean(sample_stat, num_frames);
            num_rapid_changes = calc_num_rapid_changes(frame_recording, sample_stat, RAPID_CHANGE_WINDOW);

            if (mShowMedian)
            {
                display_value = (F32)frame_recording.getPeriodMedian(sample_stat, num_frames);
            }
            else if (num_rapid_changes / RAPID_CHANGE_WINDOW.value() > MAX_RAPID_CHANGES_PER_SEC)
            {
                display_value = mean;
            }
            else
            {
                display_value = current;
                // always display current value, don't rate limit
                mLastDisplayValue = current;
                if (is_approx_equal((F32)(S32)display_value, display_value))
                {
                    decimal_digits = 0;
                }
            }
        }
        break;
    default:
        break;
    }

    LLRect bar_rect;
    if (mOrientation == HORIZONTAL)
    {
        bar_rect.mTop    = llmax(5, getRect().getHeight() - 15);
        bar_rect.mLeft   = 0;
        bar_rect.mRight  = getRect().getWidth() - 40;
        bar_rect.mBottom = llmin(bar_rect.mTop - 5, 0);
    }
    else // VERTICAL
    {
        bar_rect.mTop    = llmax(5, getRect().getHeight() - 15);
        bar_rect.mLeft   = 0;
        bar_rect.mRight  = getRect().getWidth();
        bar_rect.mBottom = llmin(bar_rect.mTop - 5, 20);
    }

    mCurMaxBar = LLSmoothInterpolation::lerp(mCurMaxBar, mTargetMaxBar, 0.05f);
    mCurMinBar = LLSmoothInterpolation::lerp(mCurMinBar, mTargetMinBar, 0.05f);

    // rate limited updates
    if (mLastDisplayValueTimer.getElapsedTimeF32() < MEAN_VALUE_UPDATE_TIME)
    {
        display_value = mLastDisplayValue;
    }
    else
    {
        mLastDisplayValueTimer.reset();
    }
    drawLabelAndValue(display_value, unit_label, bar_rect, decimal_digits);
    mLastDisplayValue = display_value;

    if (mDisplayBar && mStat.valid)
    {
        // Draw the tick marks.
        LLGLSUIDefault gls_ui;
        gGL.getTexUnit(0)->unbind(LLTexUnit::TT_TEXTURE);

        F32 value_scale;
        if (mCurMaxBar == mCurMinBar)
        {
            value_scale = 0.f;
        }
        else
        {
            value_scale = (mOrientation == HORIZONTAL)
                ? (bar_rect.getHeight())/(mCurMaxBar - mCurMinBar)
                : (bar_rect.getWidth())/(mCurMaxBar - mCurMinBar);
        }

        drawTicks(min, max, value_scale, bar_rect);

        // draw background bar.
        gl_rect_2d(bar_rect.mLeft, bar_rect.mTop, bar_rect.mRight, bar_rect.mBottom, LLColor4(0.f, 0.f, 0.f, 0.25f));

        // draw values
        if (!llisnan(display_value) && frame_recording.getNumRecordedPeriods() != 0)
        {
            // draw min and max
            S32 begin = (S32) ((min - mCurMinBar) * value_scale);

            if (begin < 0)
            {
                begin = 0;
            }

            S32 end = (S32) ((max - mCurMinBar) * value_scale);
            if (mOrientation == HORIZONTAL)
            {
                gl_rect_2d(bar_rect.mLeft, end, bar_rect.mRight, begin, LLColor4(1.f, 0.f, 0.f, 0.25f));
            }
            else // VERTICAL
            {
                gl_rect_2d(begin, bar_rect.mTop, end, bar_rect.mBottom, LLColor4(1.f, 0.f, 0.f, 0.25f));
            }

            F32 span = (mOrientation == HORIZONTAL)
                    ? (F32)(bar_rect.getWidth())
                    : (F32)(bar_rect.getHeight());

            if (mDisplayHistory && mStat.valid)
            {
                const S32 num_values = static_cast<S32>(frame_recording.getNumRecordedPeriods()) - 1;
                F32 min_value = 0.f,
                    max_value = 0.f;

                gGL.color4f(1.f, 0.f, 0.f, 1.f);
<<<<<<< HEAD
                // <FS:Ansariel> Remove QUADS rendering mode
                //gGL.begin( LLRender::QUADS );
                gGL.begin( LLRender::TRIANGLES );
                // </FS:Ansariel>
=======
                gGL.begin(LLRender::TRIANGLES);
>>>>>>> d9da5bbb
                const S32 max_frame = llmin(num_frames, num_values);
                U32 num_samples = 0;
                for (S32 i = 1; i <= max_frame; i++)
                {
                    F32 offset = ((F32)i / (F32)num_frames) * span;
                    LLTrace::Recording& recording = frame_recording.getPrevRecording(i);

                    switch(mStatType)
                    {
                        case STAT_COUNT:
                            min_value       = (F32)recording.getPerSec(*mStat.countStatp);
                            max_value       = min_value;
                            num_samples     = recording.getSampleCount(*mStat.countStatp);
                            break;
                        case STAT_EVENT:
                            min_value       = (F32)recording.getMin(*mStat.eventStatp);
                            max_value       = (F32)recording.getMax(*mStat.eventStatp);
                            num_samples     = recording.getSampleCount(*mStat.eventStatp);
                            break;
                        case STAT_SAMPLE:
                            min_value       = (F32)recording.getMin(*mStat.sampleStatp);
                            max_value       = (F32)recording.getMax(*mStat.sampleStatp);
                            num_samples     = recording.getSampleCount(*mStat.sampleStatp);
                            break;
                        default:
                            break;
                    }

                    if (!num_samples) continue;

                    F32 min = (min_value  - mCurMinBar) * value_scale;
                    F32 max = llmax(min + 1, (max_value - mCurMinBar) * value_scale);
                    if (mOrientation == HORIZONTAL)
                    {
                        // <FS:Ansariel> Remove QUADS rendering mode
                        //gGL.vertex2f((F32)bar_rect.mRight - offset, max);
                        //gGL.vertex2f((F32)bar_rect.mRight - offset, min);
                        //gGL.vertex2f((F32)bar_rect.mRight - offset - 1, min);
                        //gGL.vertex2f((F32)bar_rect.mRight - offset - 1, max);
                        gGL.vertex2f((F32)bar_rect.mRight - offset, max);
                        gGL.vertex2f((F32)bar_rect.mRight - offset, min);
                        gGL.vertex2f((F32)bar_rect.mRight - offset - 1, min);

                        gGL.vertex2f((F32)bar_rect.mRight - offset, max);
                        gGL.vertex2f((F32)bar_rect.mRight - offset - 1, min);
                        gGL.vertex2f((F32)bar_rect.mRight - offset - 1, max);
                        // </FS:Ansariel>
                    }
                    else
                    {
                        // <FS:Ansariel> Remove QUADS rendering mode
                        //gGL.vertex2f(min, (F32)bar_rect.mBottom + offset + 1);
                        //gGL.vertex2f(min, (F32)bar_rect.mBottom + offset);
                        //gGL.vertex2f(max, (F32)bar_rect.mBottom + offset);
                        //gGL.vertex2f(max, (F32)bar_rect.mBottom + offset + 1 );
                        gGL.vertex2f(min, (F32)bar_rect.mBottom + offset + 1);
                        gGL.vertex2f(min, (F32)bar_rect.mBottom + offset);
                        gGL.vertex2f(max, (F32)bar_rect.mBottom + offset);

                        gGL.vertex2f(min, (F32)bar_rect.mBottom + offset + 1);
                        gGL.vertex2f(max, (F32)bar_rect.mBottom + offset);
<<<<<<< HEAD
                        gGL.vertex2f(max, (F32)bar_rect.mBottom + offset + 1 );
                        // </FS:Ansariel>
=======
                        gGL.vertex2f(max, (F32)bar_rect.mBottom + offset + 1);
>>>>>>> d9da5bbb
                    }
                }
                gGL.end();
            }
            else
            {
                S32 begin = (S32) ((current - mCurMinBar) * value_scale) - 1;
                S32 end = (S32) ((current - mCurMinBar) * value_scale) + 1;
                // draw current
                if (mOrientation == HORIZONTAL)
                {
                    gl_rect_2d(bar_rect.mLeft, end, bar_rect.mRight, begin, LLColor4(1.f, 0.f, 0.f, 1.f));
                }
                else
                {
                    gl_rect_2d(begin, bar_rect.mTop, end, bar_rect.mBottom, LLColor4(1.f, 0.f, 0.f, 1.f));
                }
            }

            // draw mean bar
            {
                const S32 begin = (S32) ((mean - mCurMinBar) * value_scale) - 1;
                const S32 end = (S32) ((mean - mCurMinBar) * value_scale) + 1;
                if (mOrientation == HORIZONTAL)
                {
                    gl_rect_2d(bar_rect.mLeft - 2, begin, bar_rect.mRight + 2, end, LLColor4(0.f, 1.f, 0.f, 1.f));
                }
                else
                {
                    gl_rect_2d(begin, bar_rect.mTop + 2, end, bar_rect.mBottom - 2, LLColor4(0.f, 1.f, 0.f, 1.f));
                }
            }
        }
    }

    LLView::draw();
}

void LLStatBar::setStat(const std::string& stat_name)
{
    using namespace LLTrace;

    if (auto count_stat = StatType<CountAccumulator>::getInstance(stat_name))
    {
        mStat.countStatp = count_stat.get();
        mStatType = STAT_COUNT;
    }
    else if (auto event_stat = StatType<EventAccumulator>::getInstance(stat_name))
    {
        mStat.eventStatp = event_stat.get();
        mStatType = STAT_EVENT;
    }
    else if (auto sample_stat = StatType<SampleAccumulator>::getInstance(stat_name))
    {
        mStat.sampleStatp = sample_stat.get();
        mStatType = STAT_SAMPLE;
    }
}

void LLStatBar::setRange(F32 bar_min, F32 bar_max)
{
    mTargetMinBar       = llmin(bar_min, bar_max);
    mTargetMaxBar       = llmax(bar_min, bar_max);
    mFloatingTargetMinBar = mTargetMinBar;
    mFloatingTargetMaxBar = mTargetMaxBar;
    mTickSpacing    = calc_tick_value(mTargetMinBar, mTargetMaxBar);
}

LLRect LLStatBar::getRequiredRect()
{
    LLRect rect;

    if (mDisplayBar)
    {
        if (mDisplayHistory)
        {
            rect.mTop = mMaxHeight;
        }
        else
        {
            rect.mTop = 40;
        }
    }
    else
    {
        rect.mTop = 14;
    }
    return rect;
}

void LLStatBar::drawLabelAndValue( F32 value, std::string &label, LLRect &bar_rect, S32 decimal_digits )
{
    LLFontGL::getFontMonospace()->render(mLabel.getWString(), 0, 0.F, (F32)getRect().getHeight(), LLColor4(1.f, 1.f, 1.f, 1.f),
        LLFontGL::LEFT, LLFontGL::TOP);

    std::string value_str   = !llisnan(value)
                            ? llformat("%10.*f %s", decimal_digits, value, label.c_str())
                            : LLTrans::getString("na");

    // Draw the current value.
    if (mOrientation == HORIZONTAL)
    {
        LLFontGL::getFontMonospace()->renderUTF8(value_str, 0, bar_rect.mRight, getRect().getHeight(),
            LLColor4(1.f, 1.f, 1.f, 1.f),
            LLFontGL::RIGHT, LLFontGL::TOP);
    }
    else
    {
        LLFontGL::getFontMonospace()->renderUTF8(value_str, 0, bar_rect.mRight, getRect().getHeight(),
            LLColor4(1.f, 1.f, 1.f, 1.f),
            LLFontGL::RIGHT, LLFontGL::TOP);
    }
}

void LLStatBar::drawTicks( F32 min, F32 max, F32 value_scale, LLRect &bar_rect )
{
    // <FS:Beq> FIRE-33481 - FS hangs on login, progress bar full
    LL_DEBUGS("STATBAR") << "name: " << this->getName() << "min: " << min << ", max: " << max << ", value_scale: " << value_scale << LL_ENDL;
    if ( value_scale == INFINITY )
    {
        return;
    }
    // </FS:Beq>
    if (!llisnan(min) && (mAutoScaleMax || mAutoScaleMin))
    {
        F32 u = LLSmoothInterpolation::getInterpolant(10.f);
        mFloatingTargetMinBar = llmin(min, lerp(mFloatingTargetMinBar, min, u));
        mFloatingTargetMaxBar = llmax(max, lerp(mFloatingTargetMaxBar, max, u));
        F32 range_min = mAutoScaleMin ? mFloatingTargetMinBar : mTargetMinBar;
        F32 range_max = mAutoScaleMax ? mFloatingTargetMaxBar : mTargetMaxBar;
        F32 tick_value = 0.f;
        calc_auto_scale_range(range_min, range_max, tick_value);
        if (mAutoScaleMin) { mTargetMinBar = range_min; }
        if (mAutoScaleMax) { mTargetMaxBar = range_max; }
        if (mAutoScaleMin && mAutoScaleMax)
        {
            mTickSpacing = tick_value;
        }
        else
        {
            mTickSpacing = calc_tick_value(mTargetMinBar, mTargetMaxBar);
        }
    }

    // start counting from actual min, not current, animating min, so that ticks don't float between numbers
    // ensure ticks always hit 0
    S32 last_tick = S32_MIN;
    S32 last_label = S32_MIN;
    if (mTickSpacing > 0.f && value_scale > 0.f)
    {
        const S32 MIN_TICK_SPACING  = mOrientation == HORIZONTAL ? 20 : 30;
        const S32 MIN_LABEL_SPACING = mOrientation == HORIZONTAL ? 30 : 60;
        const S32 TICK_LENGTH = 4;
        const S32 TICK_WIDTH = 1;

        F32 start = mCurMinBar < 0.f
            ? llceil(-mCurMinBar / mTickSpacing) * -mTickSpacing
            : 0.f;
        for (F32 tick_value = start; ;tick_value += mTickSpacing)
        {
            // clamp to S32_MAX / 2 to avoid floating point to integer overflow resulting in S32_MIN
            const S32 tick_begin = llfloor(llmin((F32)(S32_MAX / 2), (tick_value - mCurMinBar)*value_scale));
            const S32 tick_end = tick_begin + TICK_WIDTH;
            if (tick_begin < last_tick + MIN_TICK_SPACING)
            {
                continue;
            }
            last_tick = tick_begin;

            S32 decimal_digits = mDecimalDigits;
            if (is_approx_equal((F32)(S32)tick_value, tick_value))
            {
                decimal_digits = 0;
            }
            LLWString tick_label = utf8str_to_wstring(llformat("%.*f", decimal_digits, tick_value));
            S32 tick_label_width = LLFontGL::getFontMonospace()->getWidth(tick_label.c_str());
            if (mOrientation == HORIZONTAL)
            {
                if (tick_begin > last_label + MIN_LABEL_SPACING)
                {
                    gl_rect_2d(bar_rect.mLeft, tick_end, bar_rect.mRight - TICK_LENGTH, tick_begin, LLColor4(1.f, 1.f, 1.f, 0.25f));
                    LLFontGL::getFontMonospace()->render(tick_label, 0, (F32)bar_rect.mRight, (F32)tick_begin,
                        LLColor4(1.f, 1.f, 1.f, 0.5f),
                        LLFontGL::LEFT, LLFontGL::VCENTER);
                    last_label = tick_begin;
                }
                else
                {
                    gl_rect_2d(bar_rect.mLeft, tick_end, bar_rect.mRight - TICK_LENGTH/2, tick_begin, LLColor4(1.f, 1.f, 1.f, 0.1f));
                }
            }
            else
            {
                if (tick_begin > last_label + MIN_LABEL_SPACING)
                {
                    gl_rect_2d(tick_begin, bar_rect.mTop, tick_end, bar_rect.mBottom - TICK_LENGTH, LLColor4(1.f, 1.f, 1.f, 0.25f));
                    S32 label_pos = tick_begin - ll_round((F32)tick_label_width * ((F32)tick_begin / (F32)bar_rect.getWidth()));
                    LLFontGL::getFontMonospace()->render(tick_label, 0, (F32)label_pos, (F32)(bar_rect.mBottom - TICK_LENGTH),
                        LLColor4(1.f, 1.f, 1.f, 0.5f),
                        LLFontGL::LEFT, LLFontGL::TOP);
                    last_label = label_pos;
                }
                else
                {
                    gl_rect_2d(tick_begin, bar_rect.mTop, tick_end, bar_rect.mBottom - TICK_LENGTH/2, LLColor4(1.f, 1.f, 1.f, 0.1f));
                }
            }
            // always draw one tick value past tick_end, so we can see part of the text, if possible
            if (tick_value > mCurMaxBar)
            {
                break;
            }
        }
    }
}<|MERGE_RESOLUTION|>--- conflicted
+++ resolved
@@ -517,14 +517,7 @@
                     max_value = 0.f;
 
                 gGL.color4f(1.f, 0.f, 0.f, 1.f);
-<<<<<<< HEAD
-                // <FS:Ansariel> Remove QUADS rendering mode
-                //gGL.begin( LLRender::QUADS );
-                gGL.begin( LLRender::TRIANGLES );
-                // </FS:Ansariel>
-=======
                 gGL.begin(LLRender::TRIANGLES);
->>>>>>> d9da5bbb
                 const S32 max_frame = llmin(num_frames, num_values);
                 U32 num_samples = 0;
                 for (S32 i = 1; i <= max_frame; i++)
@@ -559,11 +552,6 @@
                     F32 max = llmax(min + 1, (max_value - mCurMinBar) * value_scale);
                     if (mOrientation == HORIZONTAL)
                     {
-                        // <FS:Ansariel> Remove QUADS rendering mode
-                        //gGL.vertex2f((F32)bar_rect.mRight - offset, max);
-                        //gGL.vertex2f((F32)bar_rect.mRight - offset, min);
-                        //gGL.vertex2f((F32)bar_rect.mRight - offset - 1, min);
-                        //gGL.vertex2f((F32)bar_rect.mRight - offset - 1, max);
                         gGL.vertex2f((F32)bar_rect.mRight - offset, max);
                         gGL.vertex2f((F32)bar_rect.mRight - offset, min);
                         gGL.vertex2f((F32)bar_rect.mRight - offset - 1, min);
@@ -571,27 +559,16 @@
                         gGL.vertex2f((F32)bar_rect.mRight - offset, max);
                         gGL.vertex2f((F32)bar_rect.mRight - offset - 1, min);
                         gGL.vertex2f((F32)bar_rect.mRight - offset - 1, max);
-                        // </FS:Ansariel>
                     }
                     else
                     {
-                        // <FS:Ansariel> Remove QUADS rendering mode
-                        //gGL.vertex2f(min, (F32)bar_rect.mBottom + offset + 1);
-                        //gGL.vertex2f(min, (F32)bar_rect.mBottom + offset);
-                        //gGL.vertex2f(max, (F32)bar_rect.mBottom + offset);
-                        //gGL.vertex2f(max, (F32)bar_rect.mBottom + offset + 1 );
                         gGL.vertex2f(min, (F32)bar_rect.mBottom + offset + 1);
                         gGL.vertex2f(min, (F32)bar_rect.mBottom + offset);
                         gGL.vertex2f(max, (F32)bar_rect.mBottom + offset);
 
                         gGL.vertex2f(min, (F32)bar_rect.mBottom + offset + 1);
                         gGL.vertex2f(max, (F32)bar_rect.mBottom + offset);
-<<<<<<< HEAD
-                        gGL.vertex2f(max, (F32)bar_rect.mBottom + offset + 1 );
-                        // </FS:Ansariel>
-=======
                         gGL.vertex2f(max, (F32)bar_rect.mBottom + offset + 1);
->>>>>>> d9da5bbb
                     }
                 }
                 gGL.end();
