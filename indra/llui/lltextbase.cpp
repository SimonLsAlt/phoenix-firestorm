/** 
 * @file lltextbase.cpp
 * @author Martin Reddy
 * @brief The base class of text box/editor, providing Url handling support
 *
 * $LicenseInfo:firstyear=2009&license=viewerlgpl$
 * Second Life Viewer Source Code
 * Copyright (C) 2009-2010, Linden Research, Inc.
 * 
 * This library is free software; you can redistribute it and/or
 * modify it under the terms of the GNU Lesser General Public
 * License as published by the Free Software Foundation;
 * version 2.1 of the License only.
 * 
 * This library is distributed in the hope that it will be useful,
 * but WITHOUT ANY WARRANTY; without even the implied warranty of
 * MERCHANTABILITY or FITNESS FOR A PARTICULAR PURPOSE.  See the GNU
 * Lesser General Public License for more details.
 * 
 * You should have received a copy of the GNU Lesser General Public
 * License along with this library; if not, write to the Free Software
 * Foundation, Inc., 51 Franklin Street, Fifth Floor, Boston, MA  02110-1301  USA
 * 
 * Linden Research, Inc., 945 Battery Street, San Francisco, CA  94111  USA
 * $/LicenseInfo$
 */

#include "linden_common.h"

#include "lltextbase.h"

#include "llemojidictionary.h"
#include "llemojihelper.h"
#include "lllocalcliprect.h"
#include "llmenugl.h"
#include "llscrollcontainer.h"
#include "llspellcheck.h"
#include "llstl.h"
#include "lltextparser.h"
#include "lltextutil.h"
#include "lltooltip.h"
#include "lltrans.h"
#include "lluictrl.h"
#include "llurlaction.h"
#include "llurlregistry.h"
#include "llview.h"
#include "llwindow.h"
#include <boost/bind.hpp>
// [SL:KB] - Patch: Control-TextHighlight | Checked: 2013-12-30 (Catznip-3.6)
#include <boost/algorithm/string.hpp>
// [/SL:KB]

#include "fsregistrarutils.h"

const F32	CURSOR_FLASH_DELAY = 1.0f;  // in seconds
const S32	CURSOR_THICKNESS = 2;
const F32	TRIPLE_CLICK_INTERVAL = 0.3f;	// delay between double and triple click.

LLTextBase::line_info::line_info(S32 index_start, S32 index_end, LLRect rect, S32 line_num) 
:	mDocIndexStart(index_start), 
	mDocIndexEnd(index_end),
	mRect(rect),
	mLineNum(line_num)
{}

bool LLTextBase::compare_segment_end::operator()(const LLTextSegmentPtr& a, const LLTextSegmentPtr& b) const
{
	// sort empty spans (e.g. 11-11) after previous non-empty spans (e.g. 5-11)
	if (a->getEnd() == b->getEnd())
	{
		return a->getStart() < b->getStart();
	}
	else
	{
		return a->getEnd() < b->getEnd();
	}
}


// helper functors
bool LLTextBase::compare_bottom::operator()(const S32& a, const LLTextBase::line_info& b) const
{
	return a > b.mRect.mBottom; // bottom of a is higher than bottom of b
}

bool LLTextBase::compare_bottom::operator()(const LLTextBase::line_info& a, const S32& b) const
{
	return a.mRect.mBottom > b; // bottom of a is higher than bottom of b
}

bool LLTextBase::compare_bottom::operator()(const LLTextBase::line_info& a, const LLTextBase::line_info& b) const
{
	return a.mRect.mBottom > b.mRect.mBottom; // bottom of a is higher than bottom of b
}

// helper functors
bool LLTextBase::compare_top::operator()(const S32& a, const LLTextBase::line_info& b) const
{
	return a > b.mRect.mTop; // top of a is higher than top of b
}

bool LLTextBase::compare_top::operator()(const LLTextBase::line_info& a, const S32& b) const
{
	return a.mRect.mTop > b; // top of a is higher than top of b
}

bool LLTextBase::compare_top::operator()(const LLTextBase::line_info& a, const LLTextBase::line_info& b) const
{
	return a.mRect.mTop > b.mRect.mTop; // top of a is higher than top of b
}

struct LLTextBase::line_end_compare
{
	bool operator()(const S32& pos, const LLTextBase::line_info& info) const
	{
		return (pos < info.mDocIndexEnd);
	}

	bool operator()(const LLTextBase::line_info& info, const S32& pos) const
	{
		return (info.mDocIndexEnd < pos);
	}

	bool operator()(const LLTextBase::line_info& a, const LLTextBase::line_info& b) const
	{
		return (a.mDocIndexEnd < b.mDocIndexEnd);
	}

};

//////////////////////////////////////////////////////////////////////////
//
// LLTextBase
//

// register LLTextBase::Params under name "textbase"
static LLWidgetNameRegistry::StaticRegistrar sRegisterTextBaseParams(&typeid(LLTextBase::Params), "textbase");

LLTextBase::LineSpacingParams::LineSpacingParams()
:	multiple("multiple", 1.f),
	pixels("pixels", 0)
{
}

// <FS:Ansariel> Optional icon position
namespace LLInitParam
{
	void TypeValues<LLTextBaseEnums::EIconPositioning>::declareValues()
	{
		declare("left",   LLTextBaseEnums::LEFT);
		declare("right",  LLTextBaseEnums::RIGHT);
		declare("none",   LLTextBaseEnums::NONE);
	}
}
// </FS:Ansariel> Optional icon position

LLTextBase::Params::Params()
:	cursor_color("cursor_color"),
	text_color("text_color"),
	text_readonly_color("text_readonly_color"),
	text_tentative_color("text_tentative_color"),
	bg_visible("bg_visible", false),
	border_visible("border_visible", false),
	bg_readonly_color("bg_readonly_color"),
	bg_writeable_color("bg_writeable_color"),
	bg_focus_color("bg_focus_color"),
// [SL:KB] - Patch: Control-TextHighlight | Checked: 2013-12-30 (Catznip-3.6)
	bg_highlighted_color("bg_highlighted_color"),
// [/SL:KB]
	text_selected_color("text_selected_color"),
	bg_selected_color("bg_selected_color"),
	allow_scroll("allow_scroll", true),
	plain_text("plain_text",false),
	track_end("track_end", false),
	read_only("read_only", false),
	skip_link_underline("skip_link_underline", false),
	spellcheck("spellcheck", false),
	v_pad("v_pad", 0),
	h_pad("h_pad", 0),
	clip("clip", true),
	clip_partial("clip_partial", true),
	line_spacing("line_spacing"),
	max_text_length("max_length", 255),
	font_shadow("font_shadow"),
	text_valign("text_valign"),
	wrap("wrap"),
	trusted_content("trusted_content", true),
	always_show_icons("always_show_icons", false),
	use_ellipses("use_ellipses", false),
	use_color("use_color", true),
	// <FS:Ansariel> Optional icon position
	icon_positioning("icon_positioning", LLTextBaseEnums::RIGHT),
	// </FS:Ansariel> Optional icon position
	parse_urls("parse_urls", false),
	force_urls_external("force_urls_external", false),
	parse_highlights("parse_highlights", false)
{
	addSynonym(track_end, "track_bottom");
	addSynonym(wrap, "word_wrap");
	addSynonym(parse_urls, "allow_html");
}


LLTextBase::LLTextBase(const LLTextBase::Params &p) 
:	LLUICtrl(p, LLTextViewModelPtr(new LLTextViewModel)),
	mURLClickSignal(NULL),
	mIsFriendSignal(NULL),
	mIsObjectBlockedSignal(NULL),
	mMaxTextByteLength( p.max_text_length ),
	mFont(p.font),
	mFontShadow(p.font_shadow),
	mPopupMenuHandle(),
	mReadOnly(p.read_only),
	mSkipTripleClick(false),
	mSkipLinkUnderline(p.skip_link_underline),
	mSpellCheck(p.spellcheck),
	mSpellCheckStart(-1),
	mSpellCheckEnd(-1),
	mCursorColor(p.cursor_color),
	mFgColor(p.text_color),
	mBorderVisible( p.border_visible ),
	mReadOnlyFgColor(p.text_readonly_color),
	mTentativeFgColor(p.text_tentative_color()),
	mWriteableBgColor(p.bg_writeable_color),
	mReadOnlyBgColor(p.bg_readonly_color),
	mFocusBgColor(p.bg_focus_color),
// [SL:KB] - Patch: Control-TextHighlight | Checked: 2013-12-30 (Catznip-3.6)
	mHighlightedBGColor(p.bg_highlighted_color),
// [/SL:KB]
	mTextSelectedColor(p.text_selected_color),
	mSelectedBGColor(p.bg_selected_color),
	mReflowIndex(S32_MAX),
	mCursorPos( 0 ),
	mScrollNeeded(false),
	mDesiredXPixel(-1),
	mHPad(p.h_pad),
	mVPad(p.v_pad),
	mHAlign(p.font_halign),
	mVAlign(p.font_valign),
	mTextVAlign(p.text_valign.isProvided() ? p.text_valign.getValue() : p.font_valign.getValue()),
	mLineSpacingMult(p.line_spacing.multiple),
	mLineSpacingPixels(p.line_spacing.pixels),
	mClip(p.clip),
	mClipPartial(p.clip_partial && !p.allow_scroll),
	mTrustedContent(p.trusted_content),
	mAlwaysShowIcons(p.always_show_icons),
	mTrackEnd( p.track_end ),
	mScrollIndex(-1),
	mSelectionStart( 0 ),
	mSelectionEnd( 0 ),
	mIsSelecting( false ),
	mPlainText ( p.plain_text ),
	mWordWrap(p.wrap),
	mUseEllipses( p.use_ellipses ),
	mUseColor(p.use_color),
	mParseHTML(p.parse_urls),
	mForceUrlsExternal(p.force_urls_external),
	mParseHighlights(p.parse_highlights),
	mBGVisible(p.bg_visible),
	mScroller(NULL),
	// <FS:Ansariel> Optional icon position
	mIconPositioning(p.icon_positioning),
	// </FS:Ansariel> Optional icon position
	mStyleDirty(true)
{
	if(p.allow_scroll)
	{
		LLScrollContainer::Params scroll_params;
		scroll_params.name = "text scroller";
		scroll_params.rect = getLocalRect();
		scroll_params.follows.flags = FOLLOWS_ALL;
		scroll_params.is_opaque = false;
		scroll_params.mouse_opaque = false;
		scroll_params.min_auto_scroll_rate = 200;
		scroll_params.max_auto_scroll_rate = 800;
		// <FS:Zi> Commented out to prevent contents from scrolling away while typing
		// scroll_params.border_visible = p.border_visible;
		// </FS:Zi>
		mScroller = LLUICtrlFactory::create<LLScrollContainer>(scroll_params);
		addChild(mScroller);
	}

	LLView::Params view_params;
	view_params.name = "text_contents";
	view_params.rect =  LLRect(0, 500, 500, 0);
	view_params.mouse_opaque = false;

	mDocumentView = LLUICtrlFactory::create<LLView>(view_params);
	if (mScroller)
	{
		mScroller->addChild(mDocumentView);
	}
	else
	{
		addChild(mDocumentView);
	}

	if (mSpellCheck)
	{
		LLSpellChecker::setSettingsChangeCallback(boost::bind(&LLTextBase::onSpellCheckSettingsChange, this));
	}
	mSpellCheckTimer.reset();

	createDefaultSegment();

	updateRects();
}

LLTextBase::~LLTextBase()
{
	mSegments.clear();
	LLContextMenu* menu = static_cast<LLContextMenu*>(mPopupMenuHandle.get());
	if (menu)
	{
		menu->die();
		mPopupMenuHandle.markDead();
	}
	delete mURLClickSignal;
	delete mIsFriendSignal;
	delete mIsObjectBlockedSignal;
}

void LLTextBase::initFromParams(const LLTextBase::Params& p)
{
	LLUICtrl::initFromParams(p);
	resetDirty();		// Update saved text state
	updateSegments();

	// HACK: work around enabled == readonly design bug -- RN
	// setEnabled will modify our read only status, so do this after
	// LLTextBase::initFromParams
	if (p.read_only.isProvided())
	{
		mReadOnly = p.read_only;
	}
}

bool LLTextBase::truncate()
{
	bool did_truncate = false;

	// First rough check - if we're less than 1/4th the size, we're OK
	if (getLength() >= S32(mMaxTextByteLength / 4))
	{	
		// Have to check actual byte size
		S32 utf8_byte_size = 0;
		LLSD value = getViewModel()->getValue();
		if (value.type() == LLSD::TypeString)
		{
			// save a copy for strings.
			utf8_byte_size = value.size();
		}
		else
		{
			// non string LLSDs need explicit conversion to string
			utf8_byte_size = value.asString().size();
		}

		if ( utf8_byte_size > mMaxTextByteLength )
		{
			// Truncate safely in UTF-8
			std::string temp_utf8_text = value.asString();
			temp_utf8_text = utf8str_truncate( temp_utf8_text, mMaxTextByteLength );
			LLWString text = utf8str_to_wstring( temp_utf8_text );
			// remove extra bit of current string, to preserve formatting, etc.
			removeStringNoUndo(text.size(), getWText().size() - text.size());
			did_truncate = true;
		}
	}

	return did_truncate;
}

const LLStyle::Params& LLTextBase::getStyleParams()
{
	//FIXME: convert mDefaultStyle to a flyweight http://www.boost.org/doc/libs/1_40_0/libs/flyweight/doc/index.html
	//and eliminate color member values
	if (mStyleDirty)
	{
		  mStyle
				  .color(LLUIColor(&mFgColor))						// pass linked color instead of copy of mFGColor
				  .readonly_color(LLUIColor(&mReadOnlyFgColor))
				  .selected_color(LLUIColor(&mTextSelectedColor))
				  .font(mFont)
				  .drop_shadow(mFontShadow);
		  mStyleDirty = false;
	}
	return mStyle;
}

void LLTextBase::beforeValueChange()
{

}

void LLTextBase::onValueChange(S32 start, S32 end)
{
}

// [SL:KB] - Patch: Control-TextHighlight | Checked: 2013-12-30 (Catznip-3.6)
void LLTextBase::drawHighlightsBackground(const highlight_list_t& highlights, const LLColor4& color)
{
	if (!mLineInfoList.empty())
	{
		std::vector<LLRect> selection_rects;

		// Skip through the lines we aren't drawing.
		LLRect content_display_rect = getVisibleDocumentRect();

		// binary search for line that starts before top of visible buffer
		line_list_t::const_iterator line_iter = std::lower_bound(mLineInfoList.begin(), mLineInfoList.end(), content_display_rect.mTop, compare_bottom());
		line_list_t::const_iterator end_iter = std::upper_bound(mLineInfoList.begin(), mLineInfoList.end(), content_display_rect.mBottom, compare_top());
		highlight_list_t::const_iterator itHighlight = highlights.begin();

		// Find the coordinates of the selected area
		for (; (line_iter != end_iter) && (itHighlight != highlights.end()); ++line_iter)
		{
			// Find a highlight range with an end index larger than the start of this line
			while ((itHighlight != highlights.end()) && (line_iter->mDocIndexStart > itHighlight->second))
				++itHighlight;

			// Draw all highlights on the current line
			while ((itHighlight != highlights.end()) && (itHighlight->first < line_iter->mDocIndexEnd))
			{
				// Keep the names of these to change fewer lines of LL code
				S32 selection_left = llmin(itHighlight->first, itHighlight->second);
				S32 selection_right = llmax(itHighlight->first, itHighlight->second);

				// is selection visible on this line?
				if (line_iter->mDocIndexEnd > selection_left && line_iter->mDocIndexStart < selection_right)
				{
					segment_set_t::iterator segment_iter;
					S32 segment_offset;
					getSegmentAndOffset(line_iter->mDocIndexStart, &segment_iter, &segment_offset);

					LLRect selection_rect;
					selection_rect.mLeft = line_iter->mRect.mLeft;
					selection_rect.mRight = line_iter->mRect.mLeft;
					selection_rect.mBottom = line_iter->mRect.mBottom;
					selection_rect.mTop = line_iter->mRect.mTop;

					for (; segment_iter != mSegments.end(); ++segment_iter, segment_offset = 0)
					{
						LLTextSegmentPtr segmentp = *segment_iter;

						S32 segment_line_start = segmentp->getStart() + segment_offset;
						S32 segment_line_end = llmin(segmentp->getEnd(), line_iter->mDocIndexEnd);

						if (segment_line_start > segment_line_end) break;

						S32 segment_width = 0;
						S32 segment_height = 0;

						// if selection after beginning of segment
						if (selection_left >= segment_line_start)
						{
							S32 num_chars = llmin(selection_left, segment_line_end) - segment_line_start;
							segmentp->getDimensions(segment_offset, num_chars, segment_width, segment_height);
							selection_rect.mLeft += segment_width;
						}

						// if selection_right == segment_line_end then that means we are the first character of the next segment
						// or first character of the next line, in either case we want to add the length of the current segment
						// to the selection rectangle and continue.
						// if selection right > segment_line_end then selection spans end of current segment...
						if (selection_right >= segment_line_end)
						{
							// extend selection slightly beyond end of line
							// to indicate selection of newline character (use "n" character to determine width)
							S32 num_chars = segment_line_end - segment_line_start;
							segmentp->getDimensions(segment_offset, num_chars, segment_width, segment_height);
							selection_rect.mRight += segment_width;
						}
						// else if selection ends on current segment...
						else
						{
							S32 num_chars = selection_right - segment_line_start;
							segmentp->getDimensions(segment_offset, num_chars, segment_width, segment_height);
							selection_rect.mRight += segment_width;

							continue;
						}
					}
					selection_rects.push_back(selection_rect);
				}

				// Only advance if the highlight ends on the current line
				if (itHighlight->second > line_iter->mDocIndexEnd)
					break;
				++itHighlight;
			}
		}

		// Draw the selection box (we're using a box instead of reversing the colors on the selected text).
		gGL.getTexUnit(0)->unbind(LLTexUnit::TT_TEXTURE);
		F32 alpha = hasFocus() ? 0.7f : 0.3f;
		alpha *= getDrawContext().mAlpha;
		LLColor4 selection_color(color.mV[VRED], color.mV[VGREEN], color.mV[VBLUE], alpha);

		for (std::vector<LLRect>::iterator rect_it = selection_rects.begin();
			rect_it != selection_rects.end();
			++rect_it)
		{
			LLRect selection_rect = *rect_it;
			selection_rect = *rect_it;
			selection_rect.translate(mVisibleTextRect.mLeft - content_display_rect.mLeft, mVisibleTextRect.mBottom - content_display_rect.mBottom);
			gl_rect_2d(selection_rect, selection_color);
		}
	}
}
// [/SL:KB]

std::vector<LLRect> LLTextBase::getSelectionRects()
{
    // Nor supposed to be called without selection
    llassert(hasSelection());
    llassert(!mLineInfoList.empty());

    std::vector<LLRect> selection_rects;

    S32 selection_left = llmin(mSelectionStart, mSelectionEnd);
    S32 selection_right = llmax(mSelectionStart, mSelectionEnd);

    // Skip through the lines we aren't drawing.
    LLRect content_display_rect = getVisibleDocumentRect();

    // binary search for line that starts before top of visible buffer
    line_list_t::const_iterator line_iter = std::lower_bound(mLineInfoList.begin(), mLineInfoList.end(), content_display_rect.mTop, compare_bottom());
    line_list_t::const_iterator end_iter = std::upper_bound(mLineInfoList.begin(), mLineInfoList.end(), content_display_rect.mBottom, compare_top());

    bool done = false;

    // Find the coordinates of the selected area
    for (; line_iter != end_iter && !done; ++line_iter)
    {
        // is selection visible on this line?
        if (line_iter->mDocIndexEnd > selection_left && line_iter->mDocIndexStart < selection_right)
        {
            segment_set_t::iterator segment_iter;
            S32 segment_offset;
            getSegmentAndOffset(line_iter->mDocIndexStart, &segment_iter, &segment_offset);

            // Use F32 otherwise a string of multiple segments
            // will accumulate a large error
            F32 left_precise = line_iter->mRect.mLeft;
            F32 right_precise = line_iter->mRect.mLeft;

            for (; segment_iter != mSegments.end(); ++segment_iter, segment_offset = 0)
            {
                LLTextSegmentPtr segmentp = *segment_iter;

                S32 segment_line_start = segmentp->getStart() + segment_offset;
                S32 segment_line_end = llmin(segmentp->getEnd(), line_iter->mDocIndexEnd);

                if (segment_line_start > segment_line_end) break;

                F32 segment_width = 0;
                S32 segment_height = 0;

                // if selection after beginning of segment
                if (selection_left >= segment_line_start)
                {
                    S32 num_chars = llmin(selection_left, segment_line_end) - segment_line_start;
                    segmentp->getDimensionsF32(segment_offset, num_chars, segment_width, segment_height);
                    left_precise += segment_width;
                }

                // if selection_right == segment_line_end then that means we are the first character of the next segment
                // or first character of the next line, in either case we want to add the length of the current segment
                // to the selection rectangle and continue.
                // if selection right > segment_line_end then selection spans end of current segment...
                if (selection_right >= segment_line_end)
                {
                    // extend selection slightly beyond end of line
                    // to indicate selection of newline character (use "n" character to determine width)
                    S32 num_chars = segment_line_end - segment_line_start;
                    segmentp->getDimensionsF32(segment_offset, num_chars, segment_width, segment_height);
                    right_precise += segment_width;
                }
                // else if selection ends on current segment...
                else
                {
                    S32 num_chars = selection_right - segment_line_start;
                    segmentp->getDimensionsF32(segment_offset, num_chars, segment_width, segment_height);
                    right_precise += segment_width;

                    break;
                }
            }

            LLRect selection_rect;
            selection_rect.mLeft = left_precise;
            selection_rect.mRight = right_precise;
            selection_rect.mBottom = line_iter->mRect.mBottom;
            selection_rect.mTop = line_iter->mRect.mTop;

            selection_rects.push_back(selection_rect);
        }
    }

    return selection_rects;
}

// Draws the black box behind the selected text
void LLTextBase::drawSelectionBackground()
{
    // Draw selection even if we don't have keyboard focus for search/replace
    if (hasSelection() && !mLineInfoList.empty())
    {
        std::vector<LLRect> selection_rects = getSelectionRects();
		
		// Draw the selection box (we're using a box instead of reversing the colors on the selected text).
		gGL.getTexUnit(0)->unbind(LLTexUnit::TT_TEXTURE);
		const LLColor4& color = mSelectedBGColor;
		F32 alpha = hasFocus() ? 0.7f : 0.3f;
		alpha *= getDrawContext().mAlpha;

		LLColor4 selection_color(color.mV[VRED], color.mV[VGREEN], color.mV[VBLUE], alpha);
        LLRect content_display_rect = getVisibleDocumentRect();

		for (std::vector<LLRect>::iterator rect_it = selection_rects.begin();
			rect_it != selection_rects.end();
			++rect_it)
		{
			LLRect selection_rect = *rect_it;
            if (mScroller)
            {
                // If scroller is On content_display_rect has correct rect and safe to use as is
                // Note: we might need to account for border
                selection_rect.translate(mVisibleTextRect.mLeft - content_display_rect.mLeft, mVisibleTextRect.mBottom - content_display_rect.mBottom);
            }
            else
            {
                // If scroller is Off content_display_rect will have rect from document, adjusted to text width, heigh and position
                // and we have to acount for offset depending on position
                S32 v_delta = 0;
                S32 h_delta = 0;
                switch (mVAlign)
                {
                case LLFontGL::TOP:
                    v_delta = mVisibleTextRect.mTop - content_display_rect.mTop - mVPad;
                    break;
                case LLFontGL::VCENTER:
                    v_delta = (llmax(mVisibleTextRect.getHeight() - content_display_rect.mTop, -content_display_rect.mBottom) + (mVisibleTextRect.mBottom - content_display_rect.mBottom)) / 2;
                    break;
                case LLFontGL::BOTTOM:
                    v_delta = mVisibleTextRect.mBottom - content_display_rect.mBottom;
                    break;
                default:
                    break;
                }
                switch (mHAlign)
                {
                case LLFontGL::LEFT:
                    h_delta = mVisibleTextRect.mLeft - content_display_rect.mLeft + mHPad;
                    break;
                case LLFontGL::HCENTER:
                    h_delta = (llmax(mVisibleTextRect.getWidth() - content_display_rect.mLeft, -content_display_rect.mRight) + (mVisibleTextRect.mRight - content_display_rect.mRight)) / 2;
                    break;
                case LLFontGL::RIGHT:
                    h_delta = mVisibleTextRect.mRight - content_display_rect.mRight;
                    break;
                default:
                    break;
                }
                selection_rect.translate(h_delta, v_delta);
            }
			gl_rect_2d(selection_rect, selection_color);
		}
	}
}

void LLTextBase::drawCursor()
{
	F32 alpha = getDrawContext().mAlpha;

	if( hasFocus()
		&& gFocusMgr.getAppHasFocus()
		&& !mReadOnly)
	{
		const LLWString &wtext = getWText();
		const llwchar* text = wtext.c_str();

		LLRect cursor_rect = getLocalRectFromDocIndex(mCursorPos);
		cursor_rect.translate(-1, 0);
		segment_set_t::iterator seg_it = getSegIterContaining(mCursorPos);

		// take style from last segment
		LLTextSegmentPtr segmentp;

		if (seg_it != mSegments.end())
		{
			segmentp = *seg_it;
		}
		else
		{
			return;
		}

		// Draw the cursor
		// (Flash the cursor every half second starting a fixed time after the last keystroke)
		F32 elapsed = mCursorBlinkTimer.getElapsedTimeF32();
		if( (elapsed < CURSOR_FLASH_DELAY ) || (S32(elapsed * 2) & 1) )
		{

			if (LL_KIM_OVERWRITE == gKeyboard->getInsertMode() && !hasSelection())
			{
				S32 segment_width = 0;
				S32 segment_height = 0;
				segmentp->getDimensions(mCursorPos - segmentp->getStart(), 1, segment_width, segment_height);
				S32 width = llmax(CURSOR_THICKNESS, segment_width);
				cursor_rect.mRight = cursor_rect.mLeft + width;
			}
			else
			{
				cursor_rect.mRight = cursor_rect.mLeft + CURSOR_THICKNESS;
			}
			
			gGL.getTexUnit(0)->unbind(LLTexUnit::TT_TEXTURE);

			LLColor4 cursor_color = mCursorColor.get() % alpha;
			gGL.color4fv( cursor_color.mV );
			
			gl_rect_2d(cursor_rect);

			if (LL_KIM_OVERWRITE == gKeyboard->getInsertMode() && !hasSelection() && text[mCursorPos] != '\n')
			{
				LLColor4 text_color;
				const LLFontGL* fontp;
				text_color = segmentp->getColor();
				fontp = segmentp->getStyle()->getFont();
				fontp->render(text, mCursorPos, cursor_rect, 
					LLColor4(1.f - text_color.mV[VRED], 1.f - text_color.mV[VGREEN], 1.f - text_color.mV[VBLUE], alpha),
					LLFontGL::LEFT, mTextVAlign,
					LLFontGL::NORMAL,
					LLFontGL::NO_SHADOW,
					1);
			}

			// Make sure the IME is in the right place
			LLRect screen_pos = calcScreenRect();
			LLCoordGL ime_pos( screen_pos.mLeft + llfloor(cursor_rect.mLeft), screen_pos.mBottom + llfloor(cursor_rect.mTop) );

			ime_pos.mX = (S32) (ime_pos.mX * LLUI::getScaleFactor().mV[VX]);
			ime_pos.mY = (S32) (ime_pos.mY * LLUI::getScaleFactor().mV[VY]);
			// <FS:Zi> IME - International input compositing, i.e. for Japanese / Chinese text input
#if LL_SDL2
			static LLUICachedControl<S32> sdl2_ime_default_vertical_offset("SDL2IMEDefaultVerticalOffset");
			ime_pos.mY += sdl2_ime_default_vertical_offset;
#endif
			// </FS:Zi>
			getWindow()->setLanguageTextInput( ime_pos );
		}
	}
}

void LLTextBase::drawText()
{
	S32 text_len = getLength();

	if (text_len <= 0 && mLabel.empty())
	{
		return;
	}
	else if (useLabel())
	{
		text_len = mLabel.getWString().length();
	}

	S32 selection_left = -1;
	S32 selection_right = -1;
	// Draw selection even if we don't have keyboard focus for search/replace
	if( hasSelection())
	{
		selection_left = llmin( mSelectionStart, mSelectionEnd );
		selection_right = llmax( mSelectionStart, mSelectionEnd );
	}

	std::pair<S32, S32> line_range = getVisibleLines(mClipPartial);
	S32 first_line = line_range.first;
	S32 last_line = line_range.second;
	if (first_line >= last_line)
	{
		return;
	}
	
	S32 line_start = getLineStart(first_line);
	// find first text segment that spans top of visible portion of text buffer
	segment_set_t::iterator seg_iter = getSegIterContaining(line_start);
	if (seg_iter == mSegments.end()) 
	{
		return;
	}

	// Perform spell check if needed
	if ( (getSpellCheck()) && (getWText().length() > 2) )
	{
		// Calculate start and end indices for the spell checking range
		S32 start = line_start;
		S32 end   = getLineEnd(last_line);

		if ( (mSpellCheckStart != start) || (mSpellCheckEnd != end) )
		{
			const LLWString& wstrText = getWText(); 
			mMisspellRanges.clear();

			segment_set_t::const_iterator seg_it = getSegIterContaining(start);
			while (mSegments.end() != seg_it)
			{
				LLTextSegmentPtr text_segment = *seg_it;
				if ( (text_segment.isNull()) || (text_segment->getStart() >= end) )
				{
					break;
				}

				if (!text_segment->canEdit())
				{
					++seg_it;
					continue;
				}

				// Combine adjoining text segments into one
				U32 seg_start = text_segment->getStart(), seg_end = llmin(text_segment->getEnd(), end);
				while (mSegments.end() != ++seg_it)
				{
					text_segment = *seg_it;
					if ( (text_segment.isNull()) || (!text_segment->canEdit()) || (text_segment->getStart() >= end) )
					{
						break;
					}
					seg_end = llmin(text_segment->getEnd(), end);
				}

				// Find the start of the first word
				U32 word_start = seg_start, word_end = -1;
				U32 text_length = wstrText.length();
				while ( (word_start < text_length) && (!LLStringOps::isAlpha(wstrText[word_start])) )
				{
					word_start++;
				}

				// Iterate over all words in the text block and check them one by one
				while (word_start < seg_end)
				{
					// Find the end of the current word (special case handling for "'" when it's used as a contraction)
					word_end = word_start + 1;
					while ( (word_end < seg_end) && 
							((LLWStringUtil::isPartOfWord(wstrText[word_end])) ||
								((L'\'' == wstrText[word_end]) && 
								(LLStringOps::isAlnum(wstrText[word_end - 1])) && (LLStringOps::isAlnum(wstrText[word_end + 1])))) )
					{
						word_end++;
					}
					if (word_end > seg_end)
					{
						break;
					}

					if (word_start < text_length && word_end <= text_length && word_end > word_start)
					{
						std::string word = wstring_to_utf8str(wstrText.substr(word_start, word_end - word_start));

						// Don't process words shorter than 3 characters
						if ( (word.length() >= 3) && (!LLSpellChecker::instance().checkSpelling(word)) )
						{
							mMisspellRanges.push_back(std::pair<U32, U32>(word_start, word_end));
						}
					}

					// Find the start of the next word
					word_start = word_end + 1;
					while ( (word_start < seg_end) && (!LLWStringUtil::isPartOfWord(wstrText[word_start])) )
					{
						word_start++;
					}
				}
			}

			mSpellCheckStart = start;
			mSpellCheckEnd = end;
		}
	}
	else
	{
		mMisspellRanges.clear();
	}

	LLTextSegmentPtr cur_segment = *seg_iter;

	std::list<std::pair<U32, U32> >::const_iterator misspell_it = std::lower_bound(mMisspellRanges.begin(), mMisspellRanges.end(), std::pair<U32, U32>(line_start, 0));
	for (S32 cur_line = first_line; cur_line < last_line; cur_line++)
	{
		S32 next_line = cur_line + 1;
		line_info& line = mLineInfoList[cur_line];

		S32 next_start = -1;
		S32 line_end = text_len;

		if (next_line < getLineCount())
		{
			next_start = getLineStart(next_line);
			line_end = next_start;
		}

        LLRectf text_rect(line.mRect.mLeft, line.mRect.mTop, line.mRect.mRight, line.mRect.mBottom);
		text_rect.mRight = mDocumentView->getRect().getWidth(); // clamp right edge to document extents
		text_rect.translate(mDocumentView->getRect().mLeft, mDocumentView->getRect().mBottom); // adjust by scroll position

		// draw a single line of text
		S32 seg_start = line_start;
		while( seg_start < line_end )
		{
			while( cur_segment->getEnd() <= seg_start )
			{
				seg_iter++;
				if (seg_iter == mSegments.end())
				{
					LL_WARNS() << "Ran off the segmentation end!" << LL_ENDL;

					return;
				}
				cur_segment = *seg_iter;
			}
			
			S32 seg_end = llmin(line_end, cur_segment->getEnd());
			S32 clipped_end	= seg_end - cur_segment->getStart();

			if (mUseEllipses								// using ellipses
				&& clipped_end == line_end					// last segment on line
				&& next_line == last_line					// this is the last visible line
				&& last_line < (S32)mLineInfoList.size())	// and there is more text to display
			{
				// more lines of text to go, but we can't fit them
				// so shrink text rect to force ellipses
				text_rect.mRight -= 2;
			}

			// Draw squiggly lines under any visible misspelled words
			while ( (mMisspellRanges.end() != misspell_it) && (misspell_it->first < seg_end) && (misspell_it->second > seg_start) )
			{
				// Skip the current word if the user is still busy editing it
				if ( (!mSpellCheckTimer.hasExpired()) && (misspell_it->first <= (U32)mCursorPos) && (misspell_it->second >= (U32)mCursorPos) )
				{
					++misspell_it;
 					continue;
				}

				U32 misspell_start = llmax<U32>(misspell_it->first, seg_start), misspell_end = llmin<U32>(misspell_it->second, seg_end);
				S32 squiggle_start = 0, squiggle_end = 0, pony = 0;
				cur_segment->getDimensions(seg_start - cur_segment->getStart(), misspell_start - seg_start, squiggle_start, pony);
				cur_segment->getDimensions(misspell_start - cur_segment->getStart(), misspell_end - misspell_start, squiggle_end, pony);
				squiggle_start += text_rect.mLeft;

				pony = (squiggle_end + 3) / 6;
				squiggle_start += squiggle_end / 2 - pony * 3;
				squiggle_end = squiggle_start + pony * 6;

				S32 squiggle_bottom = text_rect.mBottom + (S32)cur_segment->getStyle()->getFont()->getDescenderHeight();

				gGL.color4ub(255, 0, 0, 200);
				while (squiggle_start + 1 < squiggle_end)
				{
					gl_line_2d(squiggle_start, squiggle_bottom, squiggle_start + 2, squiggle_bottom - 2);
					if (squiggle_start + 3 < squiggle_end)
					{
						gl_line_2d(squiggle_start + 2, squiggle_bottom - 3, squiggle_start + 4, squiggle_bottom - 1);
					}
					squiggle_start += 4;
				}

				if (misspell_it->second > seg_end)
				{
					break;
				}
				++misspell_it;
			}

			text_rect.mLeft = cur_segment->draw(seg_start - cur_segment->getStart(), clipped_end, selection_left, selection_right, text_rect);

			seg_start = clipped_end + cur_segment->getStart();
		}

		line_start = next_start;
	}
}

///////////////////////////////////////////////////////////////////
// Returns change in number of characters in mWText

S32 LLTextBase::insertStringNoUndo(S32 pos, const LLWString &wstr, LLTextBase::segment_vec_t* segments )
{
    beforeValueChange();

	S32 old_len = getLength();		// length() returns character length
	S32 insert_len = wstr.length();

    pos = getEditableIndex(pos, true);
    if (pos > old_len)
    {
        pos = old_len;
        // Should not happen,
        // if you encounter this, check where wrong position comes from
        llassert(false);
    }

	segment_set_t::iterator seg_iter = getEditableSegIterContaining(pos);

	LLTextSegmentPtr default_segment;

	LLTextSegmentPtr segmentp;
	if (seg_iter != mSegments.end())
	{
		segmentp = *seg_iter;
	}
	else
	{
		//segmentp = mSegments.back();
		return pos;
	}

	if (segmentp->canEdit())
	{
		segmentp->setEnd(segmentp->getEnd() + insert_len);
		if (seg_iter != mSegments.end())
		{
			++seg_iter;
		}
	}
	else
	{
		// create default editable segment to hold new text
		LLStyleConstSP sp(new LLStyle(getStyleParams()));
		default_segment = new LLNormalTextSegment( sp, pos, pos + insert_len, *this);
	}

	// shift remaining segments to right
	for(;seg_iter != mSegments.end(); ++seg_iter)
	{
		LLTextSegmentPtr segmentp = *seg_iter;
		segmentp->setStart(segmentp->getStart() + insert_len);
		segmentp->setEnd(segmentp->getEnd() + insert_len);
	}

	// insert new segments
	if (segments)
	{
		if (default_segment.notNull())
		{
			// potentially overwritten by segments passed in
			insertSegment(default_segment);
		}
		for (segment_vec_t::iterator seg_iter = segments->begin();
			seg_iter != segments->end();
			++seg_iter)
		{
			LLTextSegment* segmentp = *seg_iter;
			insertSegment(segmentp);
		}
	}

	// Insert special segments where necessary (insertSegment takes care of splitting normal text segments around them for us)
	{
		static LLUICachedControl<bool> useBWEmojis("FSUseBWEmojis", false); // <FS:Beq/> Add B&W emoji font support
		LLStyleSP emoji_style;
		LLEmojiDictionary* ed = LLEmojiDictionary::instanceExists() ? LLEmojiDictionary::getInstance() : NULL;
		for (S32 text_kitty = 0, text_len = wstr.size(); text_kitty < text_len; text_kitty++)
		{
			llwchar code = wstr[text_kitty];
			bool isEmoji = ed ? ed->isEmoji(code) : LLStringOps::isEmoji(code);
			if (isEmoji)
			{
				if (!emoji_style)
				{
					emoji_style = new LLStyle(getStyleParams());
					emoji_style->setFont(LLFontGL::getFontEmoji( useBWEmojis )); // <FS:Beq/> Add B&W emoji font support
				}

				S32 new_seg_start = pos + text_kitty;
				insertSegment(new LLEmojiTextSegment(emoji_style, new_seg_start, new_seg_start + 1, *this));
			}
		}
	}

	getViewModel()->getEditableDisplay().insert(pos, wstr);

	if ( truncate() )
	{
		insert_len = getLength() - old_len;
	}

	onValueChange(pos, pos + insert_len);
	needsReflow(pos);

	return insert_len;
}

S32 LLTextBase::removeStringNoUndo(S32 pos, S32 length)
{

    beforeValueChange();
	segment_set_t::iterator seg_iter = getSegIterContaining(pos);
	while(seg_iter != mSegments.end())
	{
		LLTextSegmentPtr segmentp = *seg_iter;
		S32 end = pos + length;
		if (segmentp->getStart() < pos)
		{
			// deleting from middle of segment
			if (segmentp->getEnd() > end)
			{
				segmentp->setEnd(segmentp->getEnd() - length);
			}
			// truncating segment
			else
			{
				segmentp->setEnd(pos);
			}
		}
		else if (segmentp->getStart() < end)
		{
			// deleting entire segment
			if (segmentp->getEnd() <= end)
			{
				// remove segment
				segmentp->unlinkFromDocument(this);
				segment_set_t::iterator seg_to_erase(seg_iter++);
				mSegments.erase(seg_to_erase);
				continue;
			}
			// deleting head of segment
			else
			{
				segmentp->setStart(pos);
				segmentp->setEnd(segmentp->getEnd() - length);
			}
		}
		else
		{
			// shifting segments backward to fill deleted portion
			segmentp->setStart(segmentp->getStart() - length);
			segmentp->setEnd(segmentp->getEnd() - length);
		}
		++seg_iter;
	}

	getViewModel()->getEditableDisplay().erase(pos, length);

	// recreate default segment in case we erased everything
	createDefaultSegment();

	onValueChange(pos, pos);
	needsReflow(pos);

	return -length;	// This will be wrong if someone calls removeStringNoUndo with an excessive length
}

S32 LLTextBase::overwriteCharNoUndo(S32 pos, llwchar wc)
{
    beforeValueChange();

	if (pos > (S32)getLength())
	{
		return 0;
	}
	getViewModel()->getEditableDisplay()[pos] = wc;

	onValueChange(pos, pos + 1);
	needsReflow(pos);

	return 1;
}


void LLTextBase::createDefaultSegment()
{
	// ensures that there is always at least one segment
	if (mSegments.empty())
	{
		LLStyleConstSP sp(new LLStyle(getStyleParams()));
		LLTextSegmentPtr default_segment = new LLNormalTextSegment( sp, 0, getLength() + 1, *this);
		mSegments.insert(default_segment);
		default_segment->linkToDocument(this);
	}
}

void LLTextBase::insertSegment(LLTextSegmentPtr segment_to_insert)
{
	if (segment_to_insert.isNull()) 
	{
		return;
	}

	segment_set_t::iterator cur_seg_iter = getSegIterContaining(segment_to_insert->getStart());
	S32 reflow_start_index = 0;

	if (cur_seg_iter == mSegments.end())
	{
		mSegments.insert(segment_to_insert);
		segment_to_insert->linkToDocument(this);
		reflow_start_index = segment_to_insert->getStart();
	}
	else
	{
		LLTextSegmentPtr cur_segmentp = *cur_seg_iter;
		reflow_start_index = cur_segmentp->getStart();
		if (cur_segmentp->getStart() < segment_to_insert->getStart())
		{
			S32 old_segment_end = cur_segmentp->getEnd();
			// split old at start point for new segment
			cur_segmentp->setEnd(segment_to_insert->getStart());
			// advance to next segment
			// insert remainder of old segment
			LLStyleConstSP sp = cur_segmentp->getStyle();
			LLTextSegmentPtr remainder_segment = new LLNormalTextSegment( sp, segment_to_insert->getStart(), old_segment_end, *this);
			mSegments.insert(cur_seg_iter, remainder_segment);
			remainder_segment->linkToDocument(this);
			// insert new segment before remainder of old segment
			mSegments.insert(cur_seg_iter, segment_to_insert);

			segment_to_insert->linkToDocument(this);
			// at this point, there will be two overlapping segments owning the text
			// associated with the incoming segment
		}
		else
		{
			mSegments.insert(cur_seg_iter, segment_to_insert);
			segment_to_insert->linkToDocument(this);
		}

		// now delete/truncate remaining segments as necessary
		// cur_seg_iter points to segment before incoming segment
		while(cur_seg_iter != mSegments.end())
		{
			cur_segmentp = *cur_seg_iter;
			if (cur_segmentp == segment_to_insert) 
			{
				++cur_seg_iter;
				continue;
			}

			if (cur_segmentp->getStart() >= segment_to_insert->getStart())
			{
				if(cur_segmentp->getEnd() <= segment_to_insert->getEnd())
				{
					cur_segmentp->unlinkFromDocument(this);
					// grab copy of iterator to erase, and bump it
					segment_set_t::iterator seg_to_erase(cur_seg_iter++);
					mSegments.erase(seg_to_erase);
					continue;
				}
				else
				{
					// last overlapping segment, clip to end of incoming segment
					// and stop traversal
					cur_segmentp->setStart(segment_to_insert->getEnd());
					break;
				}
			}
			++cur_seg_iter;
		}
	}

	// layout potentially changed
	needsReflow(reflow_start_index);
}

//virtual 
bool LLTextBase::handleMouseDown(S32 x, S32 y, MASK mask)
{
	// handle triple click
	if (!mTripleClickTimer.hasExpired())
	{
		if (mSkipTripleClick)
		{
			return true;
		}
		
		S32 real_line = getLineNumFromDocIndex(mCursorPos, false);
		S32 line_start = -1;
		S32 line_end = -1;
		for (line_list_t::const_iterator it = mLineInfoList.begin(), end_it = mLineInfoList.end();
				it != end_it;
				++it)
		{
			if (it->mLineNum < real_line)
			{
				continue;
			}
			if (it->mLineNum > real_line)
			{
				break;
			}
			if (line_start == -1)
			{
				line_start = it->mDocIndexStart;
			}
			line_end = it->mDocIndexEnd;
			line_end = llclamp(line_end, 0, getLength());
		}

		if (line_start == -1)
		{
			return true;
		}

		mSelectionEnd = line_start;
		mSelectionStart = line_end;
		setCursorPos(line_start);

		return true;
	}

	LLTextSegmentPtr cur_segment = getSegmentAtLocalPos(x, y);
	if (cur_segment && cur_segment->handleMouseDown(x, y, mask))
	{
		return true;
	}

	return LLUICtrl::handleMouseDown(x, y, mask);
}

//virtual 
bool LLTextBase::handleMouseUp(S32 x, S32 y, MASK mask)
{
	LLTextSegmentPtr cur_segment = getSegmentAtLocalPos(x, y);
	if (hasMouseCapture() && cur_segment && cur_segment->handleMouseUp(x, y, mask))
	{
		// Did we just click on a link?
		if (mURLClickSignal
			&& cur_segment->getStyle()
			&& cur_segment->getStyle()->isLink())
		{
			// *TODO: send URL here?
			(*mURLClickSignal)(this, LLSD() );
		}
		return true;
	}

	return LLUICtrl::handleMouseUp(x, y, mask);
}

//virtual 
bool LLTextBase::handleMiddleMouseDown(S32 x, S32 y, MASK mask)
{
	LLTextSegmentPtr cur_segment = getSegmentAtLocalPos(x, y);
	if (cur_segment && cur_segment->handleMiddleMouseDown(x, y, mask))
	{
		return true;
	}

	return LLUICtrl::handleMiddleMouseDown(x, y, mask);
}

//virtual 
bool LLTextBase::handleMiddleMouseUp(S32 x, S32 y, MASK mask)
{
	LLTextSegmentPtr cur_segment = getSegmentAtLocalPos(x, y);
	if (cur_segment && cur_segment->handleMiddleMouseUp(x, y, mask))
	{
		return true;
	}

	return LLUICtrl::handleMiddleMouseUp(x, y, mask);
}

//virtual 
bool LLTextBase::handleRightMouseDown(S32 x, S32 y, MASK mask)
{
	LLTextSegmentPtr cur_segment = getSegmentAtLocalPos(x, y);
	if (cur_segment && cur_segment->handleRightMouseDown(x, y, mask))
	{
		return true;
	}

	return LLUICtrl::handleRightMouseDown(x, y, mask);
}

//virtual 
bool LLTextBase::handleRightMouseUp(S32 x, S32 y, MASK mask)
{
	LLTextSegmentPtr cur_segment = getSegmentAtLocalPos(x, y);
	if (cur_segment && cur_segment->handleRightMouseUp(x, y, mask))
	{
		return true;
	}

	return LLUICtrl::handleRightMouseUp(x, y, mask);
}

//virtual 
bool LLTextBase::handleDoubleClick(S32 x, S32 y, MASK mask)
{
	//Don't start triple click timer if user have clicked on scrollbar
	mVisibleTextRect = mScroller ? mScroller->getContentWindowRect() : getLocalRect();
	if (x >= mVisibleTextRect.mLeft && x <= mVisibleTextRect.mRight
	    && y >= mVisibleTextRect.mBottom && y <= mVisibleTextRect.mTop)
	{
		mTripleClickTimer.setTimerExpirySec(TRIPLE_CLICK_INTERVAL);
	}

	LLTextSegmentPtr cur_segment = getSegmentAtLocalPos(x, y);
	if (cur_segment && cur_segment->handleDoubleClick(x, y, mask))
	{
		return true;
	}

	return LLUICtrl::handleDoubleClick(x, y, mask);
}

//virtual 
bool LLTextBase::handleHover(S32 x, S32 y, MASK mask)
{
	LLTextSegmentPtr cur_segment = getSegmentAtLocalPos(x, y);
	if (cur_segment && cur_segment->handleHover(x, y, mask))
	{
		return true;
	}

	return LLUICtrl::handleHover(x, y, mask);
}

//virtual 
bool LLTextBase::handleScrollWheel(S32 x, S32 y, S32 clicks)
{
	LLTextSegmentPtr cur_segment = getSegmentAtLocalPos(x, y);
	if (cur_segment && cur_segment->handleScrollWheel(x, y, clicks))
	{
		return true;
	}

	return LLUICtrl::handleScrollWheel(x, y, clicks);
}

//virtual 
bool LLTextBase::handleToolTip(S32 x, S32 y, MASK mask)
{
	LLTextSegmentPtr cur_segment = getSegmentAtLocalPos(x, y);
	if (cur_segment && cur_segment->handleToolTip(x, y, mask))
	{
		return true;
	}

	return LLUICtrl::handleToolTip(x, y, mask);
}

//virtual 
const std::string LLTextBase::getToolTip() const
{
    if (sDebugUnicode)
    {
        std::string text = getText();
        std::string tooltip = utf8str_showBytesUTF8(text);
        return tooltip;
    }

    return LLUICtrl::getToolTip();
}

//virtual 
void LLTextBase::reshape(S32 width, S32 height, bool called_from_parent)
{
	if (width != getRect().getWidth() || height != getRect().getHeight() || LLView::sForceReshape)
	{
		bool scrolled_to_bottom = mScroller ? mScroller->isAtBottom() : false;

		LLUICtrl::reshape( width, height, called_from_parent );

		if (mScroller && scrolled_to_bottom && mTrackEnd)
		{
			// keep bottom of text buffer visible
			// do this here as well as in reflow to handle case
			// where shrinking from top, which causes buffer to temporarily 
			// not be scrolled to the bottom, since the scroll index
			// specified the _top_ of the visible document region
			mScroller->goToBottom();
		}

		// do this first after reshape, because other things depend on
		// up-to-date mVisibleTextRect
		updateRects();
		
		needsReflow();
	}
}

//virtual 
void LLTextBase::draw()
{
	// reflow if needed, on demand
	reflow();

	// then update scroll position, as cursor may have moved
	if (!mReadOnly)
	{
		updateScrollFromCursor();
	}

	LLRect text_rect;
	if (mScroller)
	{
		mScroller->localRectToOtherView(mScroller->getContentWindowRect(), &text_rect, this);
	}
	else
	{
		LLRect visible_lines_rect;
		std::pair<S32, S32> line_range = getVisibleLines(mClipPartial);
		for (S32 i = line_range.first; i < line_range.second; i++)
		{
			if (visible_lines_rect.isEmpty())
			{
				visible_lines_rect = mLineInfoList[i].mRect;
			}
			else
			{
				visible_lines_rect.unionWith(mLineInfoList[i].mRect);
			}
		}
		text_rect = visible_lines_rect;
		text_rect.translate(mDocumentView->getRect().mLeft, mDocumentView->getRect().mBottom);
	}

	if (mBGVisible)
	{
		F32 alpha = getCurrentTransparency();
		// clip background rect against extents, if we support scrolling
		LLRect bg_rect = mVisibleTextRect;
		if (mScroller)
		{
			bg_rect.intersectWith(text_rect);
		}
		LLColor4 bg_color = mReadOnly 
							? mReadOnlyBgColor.get()
							: hasFocus() 
								? mFocusBgColor.get() 
								: mWriteableBgColor.get();
		gl_rect_2d(text_rect, bg_color % alpha, true);
	}

	// Draw highlighted if needed
	if( ll::ui::SearchableControl::getHighlighted() )
	{
		LLColor4 bg_color = ll::ui::SearchableControl::getHighlightColor();
		LLRect bg_rect = mVisibleTextRect;
		if( mScroller )
			bg_rect.intersectWith( text_rect );

		gl_rect_2d( text_rect, bg_color, true );
	}

	bool should_clip = mClip || mScroller != NULL;
	// <FS:Zi> Fix text bleeding at top edge of scrolling text editors
	// { LLLocalClipRect clip(text_rect, should_clip);
	{
		// unsure why the rectangle is not properly calculated, but this fixes it.
		// probably needs investigating the accuracy of:
		// - LLScrollContainer::getContentWindowRect()
		// - LLScrollContainer::localRectToOtherView()
		// - LLRect::intersectWith()
		if(text_rect.mTop>2)
		{
			text_rect.mTop-=2;
		}
		// push the modified text_rect as a GL clipping scissor on the stack
		LLLocalClipRect clip(text_rect, should_clip);
	// </FS:Zi>

		// draw document view
		if (mScroller)
		{
			drawChild(mScroller);
		}
		else
		{
			drawChild(mDocumentView);
		}
 
// [SL:KB] - Patch: Control-TextHighlight | Checked: 2013-12-30 (Catznip-3.6)
		if (mHighlightsDirty)
			refreshHighlights();
		if (!mHighlights.empty())
			drawHighlightsBackground(mHighlights, mHighlightedBGColor);
// [/SL:KB]
		drawSelectionBackground();
		drawText();
		drawCursor();
	}
 
	mDocumentView->setVisibleDirect(false);
	LLUICtrl::draw();
	mDocumentView->setVisibleDirect(true);
}


//virtual
void LLTextBase::setColor( const LLColor4& c )
{
	mFgColor = c;
	mStyleDirty = true;
}

//virtual 
void LLTextBase::setReadOnlyColor(const LLColor4 &c)
{
	mReadOnlyFgColor = c;
	mStyleDirty = true;
}

//virtual
void LLTextBase::onVisibilityChange( bool new_visibility )
{
	LLContextMenu* menu = static_cast<LLContextMenu*>(mPopupMenuHandle.get());
	if(!new_visibility && menu)
	{
		menu->hide();
	}
	LLUICtrl::onVisibilityChange(new_visibility);
}

//virtual
void LLTextBase::setValue(const LLSD& value )
{
	setText(value.asString());
}

//virtual
bool LLTextBase::canDeselect() const 
{ 
	return hasSelection(); 
}


//virtual
void LLTextBase::deselect()
{
	mSelectionStart = 0;
	mSelectionEnd = 0;
	mIsSelecting = false;
}

bool LLTextBase::getSpellCheck() const
{
	return (LLSpellChecker::getUseSpellCheck()) && (!mReadOnly) && (mSpellCheck);
}

const std::string& LLTextBase::getSuggestion(U32 index) const
{
	return (index < mSuggestionList.size()) ? mSuggestionList[index] : LLStringUtil::null;
}

U32 LLTextBase::getSuggestionCount() const
{
	return mSuggestionList.size();
}

void LLTextBase::replaceWithSuggestion(U32 index)
{
	for (std::list<std::pair<U32, U32> >::const_iterator it = mMisspellRanges.begin(); it != mMisspellRanges.end(); ++it)
	{
		if ( (it->first <= (U32)mCursorPos) && (it->second >= (U32)mCursorPos) )
		{
			deselect();
			// Insert the suggestion in its place
			LLWString suggestion = utf8str_to_wstring(mSuggestionList[index]);
			LLStyleConstSP sp(new LLStyle(getStyleParams()));
			LLTextSegmentPtr segmentp = new LLNormalTextSegment(sp, it->first, it->first + suggestion.size(), *this);
			segment_vec_t segments(1, segmentp);
			insertStringNoUndo(it->first, suggestion, &segments);

			// Delete the misspelled word
			removeStringNoUndo(it->first + (S32)suggestion.length(), it->second - it->first);


			setCursorPos(it->first + (S32)suggestion.length());
			onSpellCheckPerformed();

			break;
		}
	}
	mSpellCheckStart = mSpellCheckEnd = -1;
}

void LLTextBase::addToDictionary()
{
	if (canAddToDictionary())
	{
		LLSpellChecker::instance().addToCustomDictionary(getMisspelledWord(mCursorPos));
	}
}

bool LLTextBase::canAddToDictionary() const
{
	return (getSpellCheck()) && (isMisspelledWord(mCursorPos));
}

void LLTextBase::addToIgnore()
{
	if (canAddToIgnore())
	{
		LLSpellChecker::instance().addToIgnoreList(getMisspelledWord(mCursorPos));
	}
}

bool LLTextBase::canAddToIgnore() const
{
	return (getSpellCheck()) && (isMisspelledWord(mCursorPos));
}

std::string LLTextBase::getMisspelledWord(U32 pos) const
{
	for (std::list<std::pair<U32, U32> >::const_iterator it = mMisspellRanges.begin(); it != mMisspellRanges.end(); ++it)
	{
		if ( (it->first <= pos) && (it->second >= pos) )
		{
			return wstring_to_utf8str(getWText().substr(it->first, it->second - it->first));
		}
	}
	return LLStringUtil::null;
}

bool LLTextBase::isMisspelledWord(U32 pos) const
{
	for (std::list<std::pair<U32, U32> >::const_iterator it = mMisspellRanges.begin(); it != mMisspellRanges.end(); ++it)
	{
		if ( (it->first <= pos) && (it->second >= pos) )
		{
			return true;
		}
	}
	return false;
}

void LLTextBase::onSpellCheckSettingsChange()
{
	// Recheck the spelling on every change
	mMisspellRanges.clear();
	mSpellCheckStart = mSpellCheckEnd = -1;
}

void LLTextBase::onFocusReceived()
{
	LLUICtrl::onFocusReceived();
	if (!getLength() && !mLabel.empty())
	{
		// delete label which is LLLabelTextSegment
		clearSegments();
	}
}

void LLTextBase::onFocusLost()
{
	LLUICtrl::onFocusLost();
	if (!getLength() && !mLabel.empty())
	{
		resetLabel();
	}
}

// Sets the scrollbar from the cursor position
void LLTextBase::updateScrollFromCursor()
{
	// Update scroll position even in read-only mode (when there's no cursor displayed)
	// because startOfDoc()/endOfDoc() modify cursor position. See EXT-736.

	if (!mScrollNeeded || !mScroller)
	{
		return;
	}
	mScrollNeeded = false; 

	// scroll so that the cursor is at the top of the page
	LLRect scroller_doc_window = getVisibleDocumentRect();
	LLRect cursor_rect_doc = getDocRectFromDocIndex(mCursorPos);
	mScroller->scrollToShowRect(cursor_rect_doc, LLRect(0, scroller_doc_window.getHeight() - 5, scroller_doc_window.getWidth(), 5));
}

S32 LLTextBase::getLeftOffset(S32 width)
{
	switch (mHAlign)
	{
	case LLFontGL::LEFT:
		return mHPad;
	case LLFontGL::HCENTER:
		return mHPad + llmax(0, (mVisibleTextRect.getWidth() - width - mHPad) / 2);
	case LLFontGL::RIGHT:
        {
            // Font's rendering rounds string size, if value gets rounded
            // down last symbol might not have enough space to render,
            // compensate by adding an extra pixel as padding
            const S32 right_padding = 1;
            return llmax(mHPad, mVisibleTextRect.getWidth() - width - right_padding);
        }
	default:
		return mHPad;
	}
}

void LLTextBase::reflow()
{
    LL_PROFILE_ZONE_SCOPED_CATEGORY_UI;

	updateSegments();

	if (mReflowIndex == S32_MAX)
	{
		return;
	}

	bool scrolled_to_bottom = mScroller ? mScroller->isAtBottom() : false;

	LLRect cursor_rect = getLocalRectFromDocIndex(mCursorPos);
	bool follow_selection = getLocalRect().overlaps(cursor_rect); // cursor is (potentially) visible

	// store in top-left relative coordinates to avoid issues with horizontal scrollbar appearing and disappearing
	cursor_rect.mTop = mVisibleTextRect.mTop - cursor_rect.mTop;
	cursor_rect.mBottom = mVisibleTextRect.mTop - cursor_rect.mBottom;

	S32 first_line = getFirstVisibleLine();

	// if scroll anchor not on first line, update it to first character of first line
	if ((first_line < mLineInfoList.size())
		&&	(mScrollIndex <  mLineInfoList[first_line].mDocIndexStart
			||	mScrollIndex >= mLineInfoList[first_line].mDocIndexEnd))
	{
		mScrollIndex = mLineInfoList[first_line].mDocIndexStart;
	}
	LLRect first_char_rect = getLocalRectFromDocIndex(mScrollIndex);
	// store in top-left relative coordinates to avoid issues with horizontal scrollbar appearing and disappearing
	first_char_rect.mTop = mVisibleTextRect.mTop - first_char_rect.mTop;
	first_char_rect.mBottom = mVisibleTextRect.mTop - first_char_rect.mBottom;

	S32 reflow_count = 0;
	while(mReflowIndex < S32_MAX)
	{
		// we can get into an infinite loop if the document height does not monotonically increase
		// with decreasing width (embedded ui elements with alternate layouts).  In that case, 
		// we want to stop reflowing after 2 iterations.  We use 2, since we need to handle the case
		// of introducing a vertical scrollbar causing a reflow with less width.  We should also always
		// use an even number of iterations to avoid user visible oscillation of the layout
		if(++reflow_count > 2)
		{
			LL_DEBUGS() << "Breaking out of reflow due to possible infinite loop in " << getName() << LL_ENDL;
			break;
		}
	
		S32 start_index = mReflowIndex;
		mReflowIndex = S32_MAX;

		// shrink document to minimum size (visible portion of text widget)
		// to force inlined widgets with follows set to shrink
		if (mWordWrap)
		{
			mDocumentView->reshape(mVisibleTextRect.getWidth(), mDocumentView->getRect().getHeight());
		}

		S32 cur_top = 0;

		segment_set_t::iterator seg_iter = mSegments.begin();
		S32 seg_offset = 0;
		S32 line_start_index = 0;
		const F32 text_available_width = mVisibleTextRect.getWidth() - mHPad;  // reserve room for margin
		F32 remaining_pixels = text_available_width;
		S32 line_count = 0;

		// find and erase line info structs starting at start_index and going to end of document
		if (!mLineInfoList.empty())
		{
			// find first element whose end comes after start_index
			line_list_t::iterator iter = std::upper_bound(mLineInfoList.begin(), mLineInfoList.end(), start_index, line_end_compare());
            if (iter != mLineInfoList.end())
            {
                line_start_index = iter->mDocIndexStart;
                line_count = iter->mLineNum;
                cur_top = iter->mRect.mTop;
                getSegmentAndOffset(iter->mDocIndexStart, &seg_iter, &seg_offset);
                mLineInfoList.erase(iter, mLineInfoList.end());
            }
		}

		S32 line_height = 0;
		S32 seg_line_offset = line_count + 1;

		while(seg_iter != mSegments.end())
		{
			LLTextSegmentPtr segment = *seg_iter;

			// track maximum height of any segment on this line
			S32 cur_index = segment->getStart() + seg_offset;

			// ask segment how many character fit in remaining space
			S32 character_count = segment->getNumChars(getWordWrap() ? llmax(0, ll_round(remaining_pixels)) : S32_MAX,
														seg_offset, 
														cur_index - line_start_index, 
														S32_MAX,
														line_count - seg_line_offset);

			F32 segment_width;
			S32 segment_height;
			bool force_newline = segment->getDimensionsF32(seg_offset, character_count, segment_width, segment_height);
			// grow line height as necessary based on reported height of this segment
			line_height = llmax(line_height, segment_height);
			remaining_pixels -= segment_width;

			seg_offset += character_count;

			S32 last_segment_char_on_line = segment->getStart() + seg_offset;

			// Note: make sure text will fit in width - use ceil, but also make sure
			// ceil is used only once per line
			S32 text_actual_width = llceil(text_available_width - remaining_pixels);
			S32 text_left = getLeftOffset(text_actual_width);
			LLRect line_rect(text_left, 
							cur_top, 
							text_left + text_actual_width,
							cur_top - line_height);

			// if we didn't finish the current segment...
			if (last_segment_char_on_line < segment->getEnd())
			{
				// add line info and keep going
				mLineInfoList.push_back(line_info(
											line_start_index, 
											last_segment_char_on_line, 
											line_rect, 
											line_count));

				line_start_index = segment->getStart() + seg_offset;
				cur_top -= ll_round((F32)line_height * mLineSpacingMult) + mLineSpacingPixels;
				remaining_pixels = text_available_width;
				line_height = 0;
			}
			// ...just consumed last segment..
			else if (++segment_set_t::iterator(seg_iter) == mSegments.end())
			{
				mLineInfoList.push_back(line_info(
											line_start_index, 
											last_segment_char_on_line, 
											line_rect, 
											line_count));
				cur_top -= ll_round((F32)line_height * mLineSpacingMult) + mLineSpacingPixels;
				break;
			}
			// ...or finished a segment and there are segments remaining on this line
			else
			{
				// subtract pixels used and increment segment
				if (force_newline)
				{
					mLineInfoList.push_back(line_info(
												line_start_index, 
												last_segment_char_on_line, 
												line_rect, 
												line_count));
					line_start_index = segment->getStart() + seg_offset;
					cur_top -= ll_round((F32)line_height * mLineSpacingMult) + mLineSpacingPixels;
					line_height = 0;
					remaining_pixels = text_available_width;
				}
				++seg_iter;
				seg_offset = 0;
				seg_line_offset = force_newline ? line_count + 1 : line_count;
			}
			if (force_newline) 
			{
				line_count++;
			}
		}

		// calculate visible region for diplaying text
		updateRects();

		for (segment_set_t::iterator segment_it = mSegments.begin();
			segment_it != mSegments.end();
			++segment_it)
		{
			LLTextSegmentPtr segmentp = *segment_it;
			segmentp->updateLayout(*this);

		}
	}

	// apply scroll constraints after reflowing text
	if (!hasMouseCapture() && mScroller)
	{
		if (scrolled_to_bottom && mTrackEnd)
		{
			// keep bottom of text buffer visible
			endOfDoc();
		}
		else if (hasSelection() && follow_selection)
		{
			// keep cursor in same vertical position on screen when selecting text
			LLRect new_cursor_rect_doc = getDocRectFromDocIndex(mCursorPos);
			LLRect old_cursor_rect = cursor_rect;
			old_cursor_rect.mTop = mVisibleTextRect.mTop - cursor_rect.mTop;
			old_cursor_rect.mBottom = mVisibleTextRect.mTop - cursor_rect.mBottom;

			mScroller->scrollToShowRect(new_cursor_rect_doc, old_cursor_rect);
		}
		else
		{
			// keep first line of text visible
			LLRect new_first_char_rect = getDocRectFromDocIndex(mScrollIndex);

			// pass in desired rect in the coordinate frame of the document viewport
			LLRect old_first_char_rect = first_char_rect;
			old_first_char_rect.mTop = mVisibleTextRect.mTop - first_char_rect.mTop;
			old_first_char_rect.mBottom = mVisibleTextRect.mTop - first_char_rect.mBottom;

			mScroller->scrollToShowRect(new_first_char_rect, old_first_char_rect);
		}
	}

	// reset desired x cursor position
	updateCursorXPos();
}

LLRect LLTextBase::getTextBoundingRect()
{
	reflow();
	return mTextBoundingRect;
}


void LLTextBase::clearSegments()
{
	mSegments.clear();
	createDefaultSegment();
}

S32 LLTextBase::getLineStart( S32 line ) const
{
	S32 num_lines = getLineCount();
	if (num_lines == 0)
	{
		return 0;
	}

	line = llclamp(line, 0, num_lines-1);
	return mLineInfoList[line].mDocIndexStart;
}

S32 LLTextBase::getLineEnd( S32 line ) const
{
	S32 num_lines = getLineCount();
	if (num_lines == 0)
	{
		return 0;
	}

	line = llclamp(line, 0, num_lines-1);
	return mLineInfoList[line].mDocIndexEnd;
}



S32 LLTextBase::getLineNumFromDocIndex( S32 doc_index, bool include_wordwrap) const
{
	if (mLineInfoList.empty())
	{
		return 0;
	}
	else
	{
		line_list_t::const_iterator iter = std::upper_bound(mLineInfoList.begin(), mLineInfoList.end(), doc_index, line_end_compare());
		if (include_wordwrap)
		{
			return iter - mLineInfoList.begin();
		}
		else
		{
			if (iter == mLineInfoList.end())
			{
				return mLineInfoList.back().mLineNum;
			}
			else
			{
				return iter->mLineNum;
			}
		}
	}
}

// Given an offset into text (pos), find the corresponding line (from the start of the doc) and an offset into the line.
S32 LLTextBase::getLineOffsetFromDocIndex( S32 startpos, bool include_wordwrap) const
{
	if (mLineInfoList.empty())
	{
		return startpos;
	}
	else
	{
		line_list_t::const_iterator iter = std::upper_bound(mLineInfoList.begin(), mLineInfoList.end(), startpos, line_end_compare());
		return startpos - iter->mDocIndexStart;
	}
}

S32	LLTextBase::getFirstVisibleLine() const
{
	LLRect visible_region = getVisibleDocumentRect();

	// binary search for line that starts before top of visible buffer
	line_list_t::const_iterator iter = std::lower_bound(mLineInfoList.begin(), mLineInfoList.end(), visible_region.mTop, compare_bottom());

	return iter - mLineInfoList.begin();
}

std::pair<S32, S32>	LLTextBase::getVisibleLines(bool require_fully_visible) 
{
	LLRect visible_region = getVisibleDocumentRect();
	line_list_t::const_iterator first_iter;
	line_list_t::const_iterator last_iter;

	// make sure we have an up-to-date mLineInfoList
	reflow();

	if (require_fully_visible)
	{
		first_iter = std::lower_bound(mLineInfoList.begin(), mLineInfoList.end(), visible_region.mTop, compare_top());
		last_iter = std::upper_bound(mLineInfoList.begin(), mLineInfoList.end(), visible_region.mBottom, compare_bottom());
	}
	else
	{
		first_iter = std::upper_bound(mLineInfoList.begin(), mLineInfoList.end(), visible_region.mTop, compare_bottom());
		last_iter = std::lower_bound(mLineInfoList.begin(), mLineInfoList.end(), visible_region.mBottom, compare_top());
	}
	return std::pair<S32, S32>(first_iter - mLineInfoList.begin(), last_iter - mLineInfoList.begin());
}



LLTextViewModel* LLTextBase::getViewModel() const
{
	return (LLTextViewModel*)mViewModel.get();
}

void LLTextBase::addDocumentChild(LLView* view) 
{ 
	mDocumentView->addChild(view); 
}

void LLTextBase::removeDocumentChild(LLView* view) 
{ 
	mDocumentView->removeChild(view); 
}


void LLTextBase::updateSegments()
{
    LL_PROFILE_ZONE_SCOPED_CATEGORY_UI;
	createDefaultSegment();
}

void LLTextBase::getSegmentAndOffset( S32 startpos, segment_set_t::const_iterator* seg_iter, S32* offsetp ) const
{
	*seg_iter = getSegIterContaining(startpos);
	if (*seg_iter == mSegments.end())
	{
		*offsetp = 0;
	}
	else
	{
		*offsetp = startpos - (**seg_iter)->getStart();
	}
}

void LLTextBase::getSegmentAndOffset( S32 startpos, segment_set_t::iterator* seg_iter, S32* offsetp )
{
	*seg_iter = getSegIterContaining(startpos);
	if (*seg_iter == mSegments.end())
	{
		*offsetp = 0;
	}
	else
	{
		*offsetp = startpos - (**seg_iter)->getStart();
	}
}

LLTextBase::segment_set_t::iterator LLTextBase::getEditableSegIterContaining(S32 index)
{
	segment_set_t::iterator it = getSegIterContaining(index);
	segment_set_t::iterator orig_it = it;

	if (it == mSegments.end()) return it;

	if (!(*it)->canEdit() 
		&& index == (*it)->getStart() 
		&& it != mSegments.begin())
	{
		it--;
		if ((*it)->canEdit())
		{
			return it;
		}
	}
	return orig_it;
}

LLTextBase::segment_set_t::const_iterator LLTextBase::getEditableSegIterContaining(S32 index) const
{
	segment_set_t::const_iterator it = getSegIterContaining(index);
	segment_set_t::const_iterator orig_it = it;
	if (it == mSegments.end()) return it;

	if (!(*it)->canEdit() 
		&& index == (*it)->getStart() 
		&& it != mSegments.begin())
	{
		it--;
		if ((*it)->canEdit())
		{
			return it;
		}
	}
	return orig_it;
}

LLTextBase::segment_set_t::iterator LLTextBase::getSegIterContaining(S32 index)
{
	static LLPointer<LLIndexSegment> index_segment = new LLIndexSegment();

	// when there are no segments, we return the end iterator, which must be checked by caller
	if (mSegments.size() <= 1) { return mSegments.begin(); }

	index_segment->setStart(index);
	index_segment->setEnd(index);
	segment_set_t::iterator it = mSegments.upper_bound(index_segment);

	return it;
}

LLTextBase::segment_set_t::const_iterator LLTextBase::getSegIterContaining(S32 index) const
{
	static LLPointer<LLIndexSegment> index_segment = new LLIndexSegment();

	// when there are no segments, we return the end iterator, which must be checked by caller
	if (mSegments.size() <= 1) { return mSegments.begin(); }

	index_segment->setStart(index);
	index_segment->setEnd(index);
	LLTextBase::segment_set_t::const_iterator it =  mSegments.upper_bound(index_segment);

	return it;
}

// Finds the text segment (if any) at the give local screen position
LLTextSegmentPtr LLTextBase::getSegmentAtLocalPos( S32 x, S32 y, bool hit_past_end_of_line)
{
	if (!hasMouseCapture() && !mVisibleTextRect.pointInRect(x, y))
	{
		return LLTextSegmentPtr();
	}
	
	// Find the cursor position at the requested local screen position
	S32 offset = getDocIndexFromLocalCoord( x, y, false, hit_past_end_of_line);
	segment_set_t::iterator seg_iter = getSegIterContaining(offset);
	if (seg_iter != mSegments.end())
	{
		return *seg_iter;
	}
	else
	{
		return LLTextSegmentPtr();
	}
}

void LLTextBase::createUrlContextMenu(S32 x, S32 y, const std::string &in_url)
{
	// work out the XUI menu file to use for this url
	LLUrlMatch match;
	std::string url = in_url;

	// <FS:Ansariel> FIRE-30805: Replace "agentself" with "agent" when copying SLUrls
	LLStringUtil::replaceString(url, "/agentself/", "/agent/");

	if (! LLUrlRegistry::instance().findUrl(url, match))
	{
		return;
	}
	
	std::string xui_file = match.getMenuName();
	if (xui_file.empty())
	{
		return;
	}

	// set up the callbacks for all of the potential menu items, N.B. we
	// don't use const ref strings in callbacks in case url goes out of scope
	LLUICtrl::CommitCallbackRegistry::ScopedRegistrar registrar;
	registrar.add("Url.Open", boost::bind(&LLUrlAction::openURL, url));
	registrar.add("Url.OpenInternal", boost::bind(&LLUrlAction::openURLInternal, url));
	registrar.add("Url.OpenExternal", boost::bind(&LLUrlAction::openURLExternal, url));
	registrar.add("Url.Execute", boost::bind(&LLUrlAction::executeSLURL, url, true));
	registrar.add("Url.Block", boost::bind(&LLUrlAction::blockObject, url));
	registrar.add("Url.Unblock", boost::bind(&LLUrlAction::unblockObject, url));
	registrar.add("Url.Teleport", boost::bind(&LLUrlAction::teleportToLocation, url));
	registrar.add("Url.ShowProfile", boost::bind(&LLUrlAction::showProfile, url));
	registrar.add("Url.AddFriend", boost::bind(&LLUrlAction::addFriend, url));
	registrar.add("Url.RemoveFriend", boost::bind(&LLUrlAction::removeFriend, url));
    registrar.add("Url.ReportAbuse", boost::bind(&LLUrlAction::reportAbuse, url));
	registrar.add("Url.SendIM", boost::bind(&LLUrlAction::sendIM, url));
	registrar.add("Url.ShowOnMap", boost::bind(&LLUrlAction::showLocationOnMap, url));
	registrar.add("Url.CopyLabel", boost::bind(&LLUrlAction::copyLabelToClipboard, url));
	registrar.add("Url.CopyUrl", boost::bind(&LLUrlAction::copyURLToClipboard, url));

	// <FS:Ansariel> Additional convenience options
	std::string target_id_str = LLUrlAction::extractUuidFromSlurl(url).asString();
	registrar.add("FS.ZoomIn", std::bind(&LLUrlAction::executeSLURL, "secondlife:///app/firestorm/" + target_id_str + "/zoom", true));
	registrar.add("FS.TeleportToTarget", std::bind(&LLUrlAction::executeSLURL, "secondlife:///app/firestorm/" + target_id_str + "/teleportto", true));
	registrar.add("FS.OfferTeleport", std::bind(&LLUrlAction::executeSLURL, "secondlife:///app/firestorm/" + target_id_str + "/offerteleport", true));
	registrar.add("FS.RequestTeleport", std::bind(&LLUrlAction::executeSLURL, "secondlife:///app/firestorm/" + target_id_str + "/requestteleport", true));
	registrar.add("FS.TrackAvatar", std::bind(&LLUrlAction::executeSLURL, "secondlife:///app/firestorm/" + target_id_str + "/track", true));
	registrar.add("FS.AddToContactSet", std::bind(&LLUrlAction::executeSLURL, "secondlife:///app/firestorm/" + target_id_str + "/addtocontactset", true));	// [FS:CR]
	registrar.add("FS.BlockAvatar", std::bind(&LLUrlAction::executeSLURL, "secondlife:///app/firestorm/" + target_id_str + "/blockavatar", true));
	registrar.add("FS.ViewLog", std::bind(&LLUrlAction::executeSLURL, "secondlife:///app/firestorm/" + target_id_str + "/viewlog", true));
	// </FS:Ansariel>

	// <FS:Ansariel> Add enable checks for menu items
	LLUICtrl::EnableCallbackRegistry::ScopedRegistrar enable_registrar;
	LLUUID target_id(target_id_str);
	enable_registrar.add("Url.EnableShowProfile", std::bind(&FSRegistrarUtils::checkIsEnabled, gFSRegistrarUtils, target_id, EFSRegistrarFunctionActionType::FS_RGSTR_ACT_SHOW_PROFILE));
	enable_registrar.add("Url.EnableAddFriend", std::bind(&FSRegistrarUtils::checkIsEnabled, gFSRegistrarUtils, target_id, EFSRegistrarFunctionActionType::FS_RGSTR_ACT_ADD_FRIEND));
	enable_registrar.add("Url.EnableRemoveFriend", std::bind(&FSRegistrarUtils::checkIsEnabled, gFSRegistrarUtils, target_id, EFSRegistrarFunctionActionType::FS_RGSTR_ACT_REMOVE_FRIEND));
	enable_registrar.add("Url.EnableSendIM", std::bind(&FSRegistrarUtils::checkIsEnabled, gFSRegistrarUtils, target_id, EFSRegistrarFunctionActionType::FS_RGSTR_ACT_SEND_IM));
	enable_registrar.add("FS.EnableZoomIn", std::bind(&FSRegistrarUtils::checkIsEnabled, gFSRegistrarUtils, target_id, EFSRegistrarFunctionActionType::FS_RGSTR_ACT_ZOOM_IN));
	enable_registrar.add("FS.EnableOfferTeleport", std::bind(&FSRegistrarUtils::checkIsEnabled, gFSRegistrarUtils, target_id, EFSRegistrarFunctionActionType::FS_RGSTR_ACT_OFFER_TELEPORT));
	enable_registrar.add("FS.EnableTrackAvatar", std::bind(&FSRegistrarUtils::checkIsEnabled, gFSRegistrarUtils, target_id, EFSRegistrarFunctionActionType::FS_RGSTR_ACT_TRACK_AVATAR));
	enable_registrar.add("FS.EnableTeleportToTarget", std::bind(&FSRegistrarUtils::checkIsEnabled, gFSRegistrarUtils, target_id, EFSRegistrarFunctionActionType::FS_RGSTR_ACT_TELEPORT_TO));
	enable_registrar.add("FS.EnableRequestTeleport", std::bind(&FSRegistrarUtils::checkIsEnabled, gFSRegistrarUtils, target_id, EFSRegistrarFunctionActionType::FS_RGSTR_ACT_REQUEST_TELEPORT));
	enable_registrar.add("FS.CheckIsAgentBlocked", std::bind(&FSRegistrarUtils::checkIsEnabled, gFSRegistrarUtils, target_id, EFSRegistrarFunctionActionType::FS_RGSTR_CHK_AVATAR_BLOCKED));
	enable_registrar.add("FS.EnableBlockAvatar", std::bind(&FSRegistrarUtils::checkIsEnabled, gFSRegistrarUtils, target_id, EFSRegistrarFunctionActionType::FS_RGSTR_CHK_IS_NOT_SELF));
	enable_registrar.add("FS.EnableViewLog", std::bind(&FSRegistrarUtils::checkIsEnabled, gFSRegistrarUtils, target_id, EFSRegistrarFunctionActionType::FS_RGSTR_ACT_VIEW_TRANSCRIPT));
	// </FS:Ansariel>

	// <FS:Zi> FIRE-30725 - Add more group functions to group URL context menu
	registrar.add("FS.JoinGroup", std::bind(&LLUrlAction::executeSLURL, "secondlife:///app/firestorm/" + target_id_str + "/groupjoin", true));
	registrar.add("FS.LeaveGroup", std::bind(&LLUrlAction::executeSLURL, "secondlife:///app/firestorm/" + target_id_str + "/groupleave", true));
	registrar.add("FS.ActivateGroup", std::bind(&LLUrlAction::executeSLURL, "secondlife:///app/firestorm/" + target_id_str + "/groupactivate", true));

	// hook up moderation tools
	// if someone knows how to pass a parameter to these, let me know! - Zi
	// also, I wish I could pass the group session id through these calls, but LLTextBase does not know it - Zi
	registrar.add("FS.AllowGroupChat", std::bind(&LLUrlAction::executeSLURL, "secondlife:///app/firestorm/" + target_id_str + "/groupchatallow", true));
	registrar.add("FS.ForbidGroupChat", std::bind(&LLUrlAction::executeSLURL, "secondlife:///app/firestorm/" + target_id_str + "/groupchatforbid", true));
	registrar.add("FS.EjectGroupMember", std::bind(&LLUrlAction::executeSLURL, "secondlife:///app/firestorm/" + target_id_str + "/groupeject", true));
	registrar.add("FS.BanGroupMember", std::bind(&LLUrlAction::executeSLURL, "secondlife:///app/firestorm/" + target_id_str + "/groupban", true));

	enable_registrar.add("FS.WaitingForGroupData", std::bind(&FSRegistrarUtils::checkIsEnabled, gFSRegistrarUtils, target_id, EFSRegistrarFunctionActionType::FS_RGSTR_CHK_WAITING_FOR_GROUP_DATA));
	enable_registrar.add("FS.HaveGroupData", std::bind(&FSRegistrarUtils::checkIsEnabled, gFSRegistrarUtils, target_id, EFSRegistrarFunctionActionType::FS_RGSTR_CHK_HAVE_GROUP_DATA));
	enable_registrar.add("FS.EnableJoinGroup", std::bind(&FSRegistrarUtils::checkIsEnabled, gFSRegistrarUtils, target_id, EFSRegistrarFunctionActionType::FS_RGSTR_CHK_CAN_JOIN_GROUP));
	enable_registrar.add("FS.EnableLeaveGroup", std::bind(&FSRegistrarUtils::checkIsEnabled, gFSRegistrarUtils, target_id, EFSRegistrarFunctionActionType::FS_RGSTR_CHK_CAN_LEAVE_GROUP));
	enable_registrar.add("FS.EnableActivateGroup", std::bind(&FSRegistrarUtils::checkIsEnabled, gFSRegistrarUtils, target_id, EFSRegistrarFunctionActionType::FS_RGSTR_CHK_GROUP_NOT_ACTIVE));
	// </FS:Zi>

	// create and return the context menu from the XUI file

    LLContextMenu* menu = static_cast<LLContextMenu*>(mPopupMenuHandle.get());
    if (menu)
    {
        menu->die();
        mPopupMenuHandle.markDead();
    }
	llassert(LLMenuGL::sMenuContainer != NULL);
    menu = LLUICtrlFactory::getInstance()->createFromFile<LLContextMenu>(xui_file, LLMenuGL::sMenuContainer,
																		 LLMenuHolderGL::child_registry_t::instance());
    if (menu)
    {
        mPopupMenuHandle = menu->getHandle();

        if (mIsFriendSignal)
        {
            bool isFriend = *(*mIsFriendSignal)(LLUUID(LLUrlAction::getUserID(url)));
            LLView* addFriendButton = menu->findChild<LLView>("add_friend");
            LLView* removeFriendButton = menu->findChild<LLView>("remove_friend");

            if (addFriendButton && removeFriendButton)
            {
                addFriendButton->setEnabled(!isFriend);
                removeFriendButton->setEnabled(isFriend);
            }
        }

        if (mIsObjectBlockedSignal)
        {
            bool is_blocked = *(*mIsObjectBlockedSignal)(LLUUID(LLUrlAction::getObjectId(url)), LLUrlAction::getObjectName(url));
            LLView* blockButton = menu->findChild<LLView>("block_object");
            LLView* unblockButton = menu->findChild<LLView>("unblock_object");

            if (blockButton && unblockButton)
            {
                blockButton->setVisible(!is_blocked);
                unblockButton->setVisible(is_blocked);
            }
        }

		// <FS:Zi> hide the moderation tools in the context menu unless we are in a group IM floater
		LLFloater* parent_floater = getParentByType<LLFloater>();
		if (!parent_floater || parent_floater->getName() != "panel_im")
		{
			menu->getChild<LLView>("GroupModerationSubmenu")->setVisible(false);
			menu->getChild<LLView>("GroupModerationSeparator")->setVisible(false);
		}
		// </FS:Zi>

        menu->show(x, y);
        LLMenuGL::showPopup(this, menu, x, y);
    }
}

void LLTextBase::setText(const LLStringExplicit &utf8str, const LLStyle::Params& input_params)
{
	// clear out the existing text and segments
	getViewModel()->setDisplay(LLWStringUtil::null);

	clearSegments();
//	createDefaultSegment();

	deselect();

	// append the new text (supports Url linking)
	std::string text(utf8str);
	LLStringUtil::removeCRLF(text);

	// appendText modifies mCursorPos...
	appendText(text, false, input_params);
	// ...so move cursor to top after appending text
	if (!mTrackEnd)
	{
		startOfDoc();
	}

	onValueChange(0, getLength());
}

//virtual
std::string LLTextBase::getText() const
{
	return getViewModel()->getValue().asString();
}

// IDEVO - icons can be UI image names or UUID sent from
// server with avatar display name
static LLUIImagePtr image_from_icon_name(const std::string& icon_name)
{
	if (LLUUID::validate(icon_name))
	{
		return LLUI::getUIImageByID( LLUUID(icon_name) );
	}
	else
	{
		return LLUI::getUIImage(icon_name);
	}
}


void LLTextBase::appendTextImpl(const std::string &new_text, const LLStyle::Params& input_params)
{
    LL_PROFILE_ZONE_SCOPED_CATEGORY_UI;
	LLStyle::Params style_params(input_params);
	style_params.fillFrom(getStyleParams());

	S32 part = (S32)LLTextParser::WHOLE;
	if (mParseHTML && !style_params.is_link) // Don't search for URLs inside a link segment (STORM-358).
	{
		S32 start=0,end=0;
		LLUrlMatch match;
		std::string text = new_text;
		while (LLUrlRegistry::instance().findUrl(text, match,
				boost::bind(&LLTextBase::replaceUrl, this, _1, _2, _3), isContentTrusted() || mAlwaysShowIcons))
		{
			start = match.getStart();
			end = match.getEnd()+1;

			LLStyle::Params link_params(style_params);
			// <FS:Ansariel> Overwrite only if we explicitly allow it
			//link_params.overwriteFrom(match.getStyle());
			if (input_params.use_default_link_style)
			{
				link_params.overwriteFrom(match.getStyle());
			}
			// </FS:Ansariel>

			// output the text before the Url
			if (start > 0)
			{
				if (part == (S32)LLTextParser::WHOLE ||
					part == (S32)LLTextParser::START)
				{
					part = (S32)LLTextParser::START;
				}
				else
				{
					part = (S32)LLTextParser::MIDDLE;
				}
				std::string subtext=text.substr(0,start);
				appendAndHighlightText(subtext, part, style_params); 
			}

			// add icon before url if need
			// <FS:Ansariel> Optional icon position
			//LLTextUtil::processUrlMatch(&match, this, isContentTrusted() || match.isTrusted() || mAlwaysShowIcons);
			//if ((isContentTrusted() || match.isTrusted()) && !match.getIcon().empty() )
			//{
			//	setLastSegmentToolTip(LLTrans::getString("TooltipSLIcon"));
			//}
			if (mIconPositioning == LLTextBaseEnums::LEFT || match.isTrusted() || mAlwaysShowIcons)
			{
				LLTextUtil::processUrlMatch(&match, this, isContentTrusted() || match.isTrusted() || mAlwaysShowIcons);
				if ((isContentTrusted() || match.isTrusted()) && !match.getIcon().empty() )
				{
					setLastSegmentToolTip(LLTrans::getString("TooltipSLIcon"));
				}
			}
			// </FS:Ansariel> Optional icon position

			// output the styled Url
			// <FS:CR> FIRE-11437 - Don't supress font style for chat history name links
			//appendAndHighlightTextImpl(match.getLabel(), part, link_params, match.underlineOnHoverOnly());
			appendAndHighlightTextImpl(match.getLabel(), part, link_params,
									   input_params.can_underline_on_hover ? match.underlineOnHoverOnly() : false);
			// </FS:CR>
			bool tooltip_required =  !match.getTooltip().empty();

			// set the tooltip for the Url label
			if (tooltip_required)
			{
				setLastSegmentToolTip(match.getTooltip());
			}

			// show query part of url with gray color only for LLUrlEntryHTTP url entries
			std::string label = match.getQuery();
			if (label.size())
			{
				// <FS:Ansariel> Custom URI query part color
				//link_params.color = LLColor4::grey;
				//link_params.readonly_color = LLColor4::grey;
				//appendAndHighlightTextImpl(label, part, link_params, match.underlineOnHoverOnly());
				static LLUIColor query_part_color = LLUIColorTable::getInstance()->getColor("UriQueryPartColor", LLColor4::grey);
				link_params.color = query_part_color;
				link_params.readonly_color = query_part_color;
				appendAndHighlightTextImpl(label, part, link_params, input_params.can_underline_on_hover ? match.underlineOnHoverOnly() : false);
				// </FS:Ansariel>

				// set the tooltip for the query part of url
				if (tooltip_required)
				{
					setLastSegmentToolTip(match.getTooltip());
				}
			}

			// <FS:Ansariel> Optional icon position
			if (mIconPositioning == LLTextBaseEnums::RIGHT && !match.isTrusted() && !mAlwaysShowIcons)
			{
				LLTextUtil::processUrlMatch(&match,this,isContentTrusted());
			}
			// </FS:Ansariel> Optional icon position

			// move on to the rest of the text after the Url
			if (end < (S32)text.length()) 
			{
				text = text.substr(end,text.length() - end);
				end=0;
				part=(S32)LLTextParser::END;
			}
			else
			{
				break;
			}
		}
		if (part != (S32)LLTextParser::WHOLE) 
			part=(S32)LLTextParser::END;
		if (end < (S32)text.length()) 
			appendAndHighlightText(text, part, style_params);		
	}
	else
	{
		appendAndHighlightText(new_text, part, style_params);
	}
}

void LLTextBase::setLastSegmentToolTip(const std::string &tooltip)
{
	segment_set_t::iterator it = getSegIterContaining(getLength()-1);
	if (it != mSegments.end())
	{
		LLTextSegmentPtr segment = *it;
		segment->setToolTip(tooltip);
	}
}

void LLTextBase::appendText(const std::string &new_text, bool prepend_newline, const LLStyle::Params& input_params)
{
    LL_PROFILE_ZONE_SCOPED_CATEGORY_UI;
	if (new_text.empty()) 
		return;

	if(prepend_newline)
		appendLineBreakSegment(input_params);
	appendTextImpl(new_text,input_params);
}

void LLTextBase::setLabel(const LLStringExplicit& label)
{
	mLabel = label;
	resetLabel();
}

bool LLTextBase::setLabelArg(const std::string& key, const LLStringExplicit& text )
{
	mLabel.setArg(key, text);
	return true;
}

void LLTextBase::resetLabel()
{
	if (useLabel())
	{
		clearSegments();

		LLStyle* style = new LLStyle(getStyleParams());
		style->setColor(mTentativeFgColor);
		LLStyleConstSP sp(style);

		LLTextSegmentPtr label = new LLLabelTextSegment(sp, 0, mLabel.getWString().length() + 1, *this);
		insertSegment(label);
	}
}

bool LLTextBase::useLabel() const
{
    return !getLength() && !mLabel.empty() && !hasFocus();
}

void LLTextBase::setFont(const LLFontGL* font)
{
	mFont = font;
	mStyleDirty = true;

	// <FS:Ansariel> FIRE-29425: User-selectable font and size for notecards
	for (auto segment : mSegments)
	{
		LLStyleConstSP style = segment->getStyle();
		LLStyleSP new_style(new LLStyle(*style));
		new_style->setFont(mFont);
		LLStyleConstSP sp(new_style);
		segment->setStyle(sp);
	}
	needsReflow();
	// </FS:Ansariel>
}

void LLTextBase::needsReflow(S32 index)
{
	LL_DEBUGS() << "reflow on object " << (void*)this << " index = " << mReflowIndex << ", new index = " << index << LL_ENDL;
	mReflowIndex = llmin(mReflowIndex, index);

// [SL:KB] - Patch: Control-TextHighlight | Checked: 2013-12-30 (Catznip-3.6)
	mHighlightsDirty = true;
// [/SL:KB]
}

S32	LLTextBase::removeFirstLine()
{
    if (!mLineInfoList.empty())
    {
        S32 length = getLineEnd(0);
        deselect();
        removeStringNoUndo(0, length);
        return length;
    }
    return 0;
}

void LLTextBase::appendLineBreakSegment(const LLStyle::Params& style_params)
{
	segment_vec_t segments;
	LLStyleConstSP sp(new LLStyle(style_params));
	segments.push_back(new LLLineBreakTextSegment(sp, getLength()));

	insertStringNoUndo(getLength(), utf8str_to_wstring("\n"), &segments);
}

void LLTextBase::appendImageSegment(const LLStyle::Params& style_params)
{
	if(getPlainText())
	{
		return;
	}
	segment_vec_t segments;
	LLStyleConstSP sp(new LLStyle(style_params));
	segments.push_back(new LLImageTextSegment(sp, getLength(),*this));

	insertStringNoUndo(getLength(), utf8str_to_wstring(" "), &segments);
}

void LLTextBase::appendWidget(const LLInlineViewSegment::Params& params, const std::string& text, bool allow_undo)
{
	segment_vec_t segments;
	LLWString widget_wide_text = utf8str_to_wstring(text);
	segments.push_back(new LLInlineViewSegment(params, getLength(), getLength() + widget_wide_text.size()));

	insertStringNoUndo(getLength(), widget_wide_text, &segments);
}

void LLTextBase::appendAndHighlightTextImpl(const std::string &new_text, S32 highlight_part, const LLStyle::Params& style_params, bool underline_on_hover_only)
{
	// Save old state
	S32 selection_start = mSelectionStart;
	S32 selection_end = mSelectionEnd;
	bool was_selecting = mIsSelecting;
	S32 cursor_pos = mCursorPos;
	S32 old_length = getLength();
	bool cursor_was_at_end = (mCursorPos == old_length);

	deselect();

	setCursorPos(old_length);

	if (mParseHighlights)
	{
		LLStyle::Params highlight_params(style_params);

		LLSD pieces = LLTextParser::instance().parsePartialLineHighlights(new_text, highlight_params.color(), (LLTextParser::EHighlightPosition)highlight_part);
		for (S32 i = 0; i < pieces.size(); i++)
		{
			LLSD color_llsd = pieces[i]["color"];
			LLColor4 lcolor;
			lcolor.setValue(color_llsd);
			highlight_params.color = lcolor;

			LLWString wide_text;
			wide_text = utf8str_to_wstring(pieces[i]["text"].asString());

			S32 cur_length = getLength();
			LLStyleConstSP sp(new LLStyle(highlight_params));
			LLTextSegmentPtr segmentp;
			if (underline_on_hover_only || mSkipLinkUnderline)
			{
				// <FS:Ansariel> Only reset underline font style
				//highlight_params.font.style("NORMAL");
				std::string normal_font_style(highlight_params.font.style());
				LLStringUtil::replaceString(normal_font_style, "UNDERLINE", "");
				if (normal_font_style.empty())
				{
					normal_font_style = "NORMAL";
				}
				highlight_params.font.style(normal_font_style);
				// </FS:Ansariel>
				LLStyleConstSP normal_sp(new LLStyle(highlight_params));
				segmentp = new LLOnHoverChangeableTextSegment(sp, normal_sp, cur_length, cur_length + wide_text.size(), *this);
			}
			else
			{
				segmentp = new LLNormalTextSegment(sp, cur_length, cur_length + wide_text.size(), *this);
			}
			segment_vec_t segments;
			segments.push_back(segmentp);
			insertStringNoUndo(cur_length, wide_text, &segments);
		}
	}
	else
	{
		LLWString wide_text;
		wide_text = utf8str_to_wstring(new_text);

		segment_vec_t segments;
		S32 segment_start = old_length;
		S32 segment_end = old_length + wide_text.size();
		LLStyleConstSP sp(new LLStyle(style_params));
		if (underline_on_hover_only || mSkipLinkUnderline)
		{
			LLStyle::Params normal_style_params(style_params);
			normal_style_params.font.style("NORMAL");
			LLStyleConstSP normal_sp(new LLStyle(normal_style_params));
			segments.push_back(new LLOnHoverChangeableTextSegment(sp, normal_sp, segment_start, segment_end, *this));
		}
		else
		{
			segments.push_back(new LLNormalTextSegment(sp, segment_start, segment_end, *this));
		}

		insertStringNoUndo(getLength(), wide_text, &segments);
	}

	// Set the cursor and scroll position
	if (selection_start != selection_end)
	{
		mSelectionStart = selection_start;
		mSelectionEnd = selection_end;

		mIsSelecting = was_selecting;
		setCursorPos(cursor_pos);
	}
	else if (cursor_was_at_end)
	{
		setCursorPos(getLength());
	}
	else
	{
		setCursorPos(cursor_pos);
	}
}

void LLTextBase::appendAndHighlightText(const std::string &new_text, S32 highlight_part, const LLStyle::Params& style_params, bool underline_on_hover_only)
{
	if (new_text.empty())
	{
		return; 
	}

	std::string::size_type start = 0;
	std::string::size_type pos = new_text.find("\n", start);
	
	while (pos != std::string::npos)
	{
		if (pos != start)
		{
			std::string str = std::string(new_text,start,pos-start);
			appendAndHighlightTextImpl(str, highlight_part, style_params, underline_on_hover_only);
		}
		appendLineBreakSegment(style_params);
		start = pos+1;
		pos = new_text.find("\n", start);
	}

	std::string str = std::string(new_text, start, new_text.length() - start);
	appendAndHighlightTextImpl(str, highlight_part, style_params, underline_on_hover_only);
}


void LLTextBase::replaceUrl(const std::string &url,
							const std::string &label,
							const std::string &icon)
{
	// get the full (wide) text for the editor so we can change it
	LLWString text = getWText();
	LLWString wlabel = utf8str_to_wstring(label);
	bool modified = false;
	S32 seg_start = 0;

	// iterate through each segment looking for ones styled as links
	segment_set_t::iterator it;
	for (it = mSegments.begin(); it != mSegments.end(); ++it)
	{
		LLTextSegment *seg = *it;
		LLStyleConstSP style = seg->getStyle();

		// update segment start/end length in case we replaced text earlier
		S32 seg_length = seg->getEnd() - seg->getStart();
		seg->setStart(seg_start);
		seg->setEnd(seg_start + seg_length);

		// if we find a link with our Url, then replace the label
		if (style->getLinkHREF() == url)
		{
			S32 start = seg->getStart();
			S32 end = seg->getEnd();
			text = text.substr(0, start) + wlabel + text.substr(end, text.size() - end + 1);
			seg->setEnd(start + wlabel.size());
			modified = true;
		}

		// Icon might be updated when more avatar or group info
		// becomes available
		if (style->isImage() && style->getLinkHREF() == url)
		{
			LLUIImagePtr image = image_from_icon_name( icon );
			if (image)
			{
				LLStyle::Params icon_params;
				icon_params.image = image;
				LLStyleConstSP new_style(new LLStyle(icon_params));
				seg->setStyle(new_style);
				modified = true;
			}
		}

		// work out the character offset for the next segment
		seg_start = seg->getEnd();
	}

	// update the editor with the new (wide) text string
	if (modified)
	{
		getViewModel()->setDisplay(text);
		// <FS:Ansariel> FIRE-20214: Text gets deselected upon avatar/group name received callback
		//deselect();
		// Make sure we're still within limits
		S32 text_length = getLength();
		mSelectionStart = llmin(mSelectionStart, text_length);
		mSelectionEnd = llmin(mSelectionEnd, text_length);
		// </FS:Ansariel>
		setCursorPos(mCursorPos);
		needsReflow();
	}
}


void LLTextBase::setWText(const LLWString& text)
{
	setText(wstring_to_utf8str(text));
}

const LLWString& LLTextBase::getWText() const
{
	return getViewModel()->getDisplay();
}

// If round is true, if the position is on the right half of a character, the cursor
// will be put to its right.  If round is false, the cursor will always be put to the
// character's left.

S32 LLTextBase::getDocIndexFromLocalCoord( S32 local_x, S32 local_y, bool round, bool hit_past_end_of_line) const
{
	// Figure out which line we're nearest to.
	LLRect doc_rect = mDocumentView->getRect();
	S32 doc_y = local_y - doc_rect.mBottom;
	
	// binary search for line that starts before local_y
	line_list_t::const_iterator line_iter = std::lower_bound(mLineInfoList.begin(), mLineInfoList.end(), doc_y, compare_bottom());

	if (!mLineInfoList.size() || line_iter == mLineInfoList.end())
	{
		return getLength(); // past the end
	}
	
	S32 pos = getLength();
	F32 start_x = line_iter->mRect.mLeft + doc_rect.mLeft;

	segment_set_t::iterator line_seg_iter;
	S32 line_seg_offset;
	for(getSegmentAndOffset(line_iter->mDocIndexStart, &line_seg_iter, &line_seg_offset);
		line_seg_iter != mSegments.end(); 
		++line_seg_iter, line_seg_offset = 0)
	{
		const LLTextSegmentPtr segmentp = *line_seg_iter;

		S32 segment_line_start = segmentp->getStart() + line_seg_offset;
		S32 segment_line_length = llmin(segmentp->getEnd(), line_iter->mDocIndexEnd) - segment_line_start;
        F32 text_width;
        S32 text_height;
		bool newline = segmentp->getDimensionsF32(line_seg_offset, segment_line_length, text_width, text_height);

		if(newline)
		{
			pos = segment_line_start + segmentp->getOffset(local_x - start_x, line_seg_offset, segment_line_length, round);
			break;
		}

		// if we've reached a line of text *below* the mouse cursor, doc index is first character on that line
		if (hit_past_end_of_line && doc_y > line_iter->mRect.mTop)
		{
			pos = segment_line_start;
			break;
		}
		if (local_x < start_x + text_width)			// cursor to left of right edge of text
		{
			// Figure out which character we're nearest to.
			S32 offset;
			if (!segmentp->canEdit())
			{
                F32 segment_width;
                S32 segment_height;
				segmentp->getDimensionsF32(0, segmentp->getEnd() - segmentp->getStart(), segment_width, segment_height);
				if (round && local_x - start_x > segment_width / 2)
				{
					offset = segment_line_length;
				}
				else
				{
					offset = 0;
				}
			}
			else
			{
				offset = segmentp->getOffset(local_x - start_x, line_seg_offset, segment_line_length, round);
			}
			pos = segment_line_start + offset;
			break;
		}
		else if (hit_past_end_of_line && segmentp->getEnd() >= line_iter->mDocIndexEnd)
		{
			if (getLineNumFromDocIndex(line_iter->mDocIndexEnd - 1) == line_iter->mLineNum)
			{
				// if segment wraps to the next line we should step one char back
				// to compensate for the space char between words
				// which is removed due to wrapping
				pos = llclamp(line_iter->mDocIndexEnd - 1, 0, getLength());
			}
			else
			{
				pos = llclamp(line_iter->mDocIndexEnd, 0, getLength());
			}
			break;
		}
		start_x += text_width;
	}

	return pos;
}

// returns rectangle of insertion caret 
// in document coordinate frame from given index into text
LLRect LLTextBase::getDocRectFromDocIndex(S32 pos) const
{
	if (mLineInfoList.empty()) 
	{ 
		return LLRect();
	}

	// clamp pos to valid values
	pos = llclamp(pos, 0, mLineInfoList.back().mDocIndexEnd - 1);

	line_list_t::const_iterator line_iter = std::upper_bound(mLineInfoList.begin(), mLineInfoList.end(), pos, line_end_compare());

	segment_set_t::iterator line_seg_iter;
	S32 line_seg_offset;
	segment_set_t::iterator cursor_seg_iter;
	S32 cursor_seg_offset;
	getSegmentAndOffset(line_iter->mDocIndexStart, &line_seg_iter, &line_seg_offset);
	getSegmentAndOffset(pos, &cursor_seg_iter, &cursor_seg_offset);

    F32 doc_left_precise = line_iter->mRect.mLeft;

	while(line_seg_iter != mSegments.end())
	{
		const LLTextSegmentPtr segmentp = *line_seg_iter;

		if (line_seg_iter == cursor_seg_iter)
		{
			// cursor advanced to right based on difference in offset of cursor to start of line
            F32 segment_width;
            S32 segment_height;
			segmentp->getDimensionsF32(line_seg_offset, cursor_seg_offset - line_seg_offset, segment_width, segment_height);
            doc_left_precise += segment_width;

			break;
		}
		else
		{
			// add remainder of current text segment to cursor position
            F32 segment_width;
            S32 segment_height;
			segmentp->getDimensionsF32(line_seg_offset, (segmentp->getEnd() - segmentp->getStart()) - line_seg_offset, segment_width, segment_height);
            doc_left_precise += segment_width;
			// offset will be 0 for all segments after the first
			line_seg_offset = 0;
			// go to next text segment on this line
			++line_seg_iter;
		}
	}

    LLRect doc_rect;
    doc_rect.mLeft = doc_left_precise;
    doc_rect.mBottom = line_iter->mRect.mBottom;
    doc_rect.mTop = line_iter->mRect.mTop;

	// set rect to 0 width
	doc_rect.mRight = doc_rect.mLeft; 

	return doc_rect;
}

LLRect LLTextBase::getLocalRectFromDocIndex(S32 pos) const
{
	LLRect content_window_rect = mScroller ? mScroller->getContentWindowRect() : getLocalRect();
	if (mBorderVisible)
	{
		// <FS:Zi> Commented out to prevent contents from scrolling away while typing
		// content_window_rect.stretch(-1);
		// </FS:Zi>
	}

	LLRect local_rect;

	if (mLineInfoList.empty()) 
	{ 
		// return default height rect in upper left
		local_rect = content_window_rect;
		local_rect.mBottom = local_rect.mTop - mFont->getLineHeight();
		return local_rect;
	}

	// get the rect in document coordinates
	LLRect doc_rect = getDocRectFromDocIndex(pos);

	// compensate for scrolled, inset view of doc
	LLRect scrolled_view_rect = getVisibleDocumentRect();
	local_rect = doc_rect;
	local_rect.translate(content_window_rect.mLeft - scrolled_view_rect.mLeft, 
						content_window_rect.mBottom - scrolled_view_rect.mBottom);

	return local_rect;
}

void LLTextBase::updateCursorXPos()
{
	// reset desired x cursor position
	mDesiredXPixel = getLocalRectFromDocIndex(mCursorPos).mLeft;
}

//virtual
void LLTextBase::startOfLine()
{
	S32 offset = getLineOffsetFromDocIndex(mCursorPos);
	setCursorPos(mCursorPos - offset);
}

void LLTextBase::endOfLine()
{
	S32 line = getLineNumFromDocIndex(mCursorPos);
	S32 num_lines = getLineCount();
	if (line + 1 >= num_lines)
	{
		setCursorPos(getLength());
	}
	else
	{
		setCursorPos( getLineStart(line + 1) - 1 );
	}
}

void LLTextBase::startOfDoc()
{
	setCursorPos(0);
	if (mScroller)
	{
		mScroller->goToTop();
	}
}

void LLTextBase::endOfDoc()
{
	setCursorPos(getLength());
	if (mScroller)
	{
		mScroller->goToBottom();
	}
}

void LLTextBase::changePage( S32 delta )
{
	const S32 PIXEL_OVERLAP_ON_PAGE_CHANGE = 10;
	if (delta == 0 || !mScroller) return;

	LLRect cursor_rect = getLocalRectFromDocIndex(mCursorPos);

	if( delta == -1 )
	{
		mScroller->pageUp(PIXEL_OVERLAP_ON_PAGE_CHANGE);
	}
	else
	if( delta == 1 )
	{
		mScroller->pageDown(PIXEL_OVERLAP_ON_PAGE_CHANGE);
	}

	if (getLocalRectFromDocIndex(mCursorPos) == cursor_rect)
	{
		// cursor didn't change apparent position, so move to top or bottom of document, respectively
		if (delta < 0)
		{
			startOfDoc();
		}
		else
		{
			endOfDoc();
		}
	}
	else
	{
		setCursorAtLocalPos(cursor_rect.getCenterX(), cursor_rect.getCenterY(), true, false);
	}
}

// Picks a new cursor position based on the screen size of text being drawn.
void LLTextBase::setCursorAtLocalPos( S32 local_x, S32 local_y, bool round, bool keep_cursor_offset )
{
	setCursorPos(getDocIndexFromLocalCoord(local_x, local_y, round), keep_cursor_offset);
}


void LLTextBase::changeLine( S32 delta )
{
	S32 line = getLineNumFromDocIndex(mCursorPos);
	S32 max_line_nb = getLineCount() - 1;
	max_line_nb = (max_line_nb < 0 ? 0 : max_line_nb);
    
	S32 new_line = llclamp(line + delta, 0, max_line_nb);

    if (new_line != line)
    {
        LLRect visible_region = getVisibleDocumentRect();
        S32 new_cursor_pos = getDocIndexFromLocalCoord(mDesiredXPixel,
                                                       mLineInfoList[new_line].mRect.mBottom + mVisibleTextRect.mBottom - visible_region.mBottom, true);
		S32 actual_line = getLineNumFromDocIndex(new_cursor_pos);
		if (actual_line != new_line)
		{
			// line edge, correcting position by 1 to move onto proper line
			new_cursor_pos += new_line - actual_line;
		}
        setCursorPos(new_cursor_pos, true);
    }
}

bool LLTextBase::scrolledToStart()
{
	return mScroller->isAtTop();
}

bool LLTextBase::scrolledToEnd()
{
	return mScroller->isAtBottom();
}

// [SL:KB] - Patch: Control-TextHighlight | Checked: 2013-12-30 (Catznip-3.6)
void LLTextBase::clearHighlights()
{
	mHighlightWord.clear();
	mHighlights.clear();
	mHighlightsDirty = false;
}

void LLTextBase::refreshHighlights()
{
	if (mHighlightsDirty)
	{
		mHighlights.clear();
		if (!mHighlightWord.empty())
		{
			const LLWString& wstrText = getWText();

			std::list<boost::iterator_range<LLWString::const_iterator> > highlightRanges;
			if (mHighlightCaseInsensitive)
				boost::ifind_all(highlightRanges, wstrText, mHighlightWord);
			else
				boost::find_all(highlightRanges, wstrText, mHighlightWord);

			for (std::list<boost::iterator_range<LLWString::const_iterator> >::const_iterator itRange = highlightRanges.begin(); itRange != highlightRanges.end(); ++itRange)
			{
				S32 idxStart = itRange->begin() - wstrText.begin();
				mHighlights.push_back(range_pair_t(idxStart, idxStart + itRange->size()));
			}
		}
		mHighlightsDirty = false;
	}
}

void LLTextBase::setHighlightWord(const std::string& strHighlight, bool fCaseInsensitive)
{
	if (strHighlight.empty())
	{
		clearHighlights();
		return;
	}

	mHighlightWord = utf8str_to_wstring(strHighlight);
	mHighlightCaseInsensitive = fCaseInsensitive;
	mHighlightsDirty = true;
}
// [/SL:KB]

bool LLTextBase::setCursor(S32 row, S32 column)
{
	if (row < 0 || column < 0) return false;

	S32 n_lines = mLineInfoList.size();
	for (S32 line = row; line < n_lines; ++line)
	{
		const line_info& li = mLineInfoList[line];

		if (li.mLineNum < row)
		{
			continue;
		}
		else if (li.mLineNum > row)
		{
			break; // invalid column specified
		}

		// Found the given row.
		S32 line_length = li.mDocIndexEnd - li.mDocIndexStart;;
		if (column >= line_length)
		{
			column -= line_length;
			continue;
		}

		// Found the given column.
		updateCursorXPos();
		S32 doc_pos = li.mDocIndexStart + column;
		return setCursorPos(doc_pos);
	}

	return false; // invalid row or column specified
}


bool LLTextBase::setCursorPos(S32 cursor_pos, bool keep_cursor_offset)
{
	S32 new_cursor_pos = cursor_pos;
	if (new_cursor_pos != mCursorPos)
	{
		new_cursor_pos = getEditableIndex(new_cursor_pos, new_cursor_pos >= mCursorPos);
	}

	mCursorPos = llclamp(new_cursor_pos, 0, (S32)getLength());
	needsScroll();
	if (!keep_cursor_offset)
		updateCursorXPos();
	// did we get requested position?
	return new_cursor_pos == cursor_pos;
}

// constraint cursor to editable segments of document
S32 LLTextBase::getEditableIndex(S32 index, bool increasing_direction)
{
	segment_set_t::iterator segment_iter;
	S32 offset;
	getSegmentAndOffset(index, &segment_iter, &offset);
	if (segment_iter == mSegments.end())
	{
		return 0;
	}

	LLTextSegmentPtr segmentp = *segment_iter;

	if (segmentp->canEdit()) 
	{
		return segmentp->getStart() + offset;			
	}
	else if (segmentp->getStart() < index && index < segmentp->getEnd())
	{
		// bias towards document end
		if (increasing_direction)
		{
			return segmentp->getEnd();
		}
		// bias towards document start
		else
		{
			return segmentp->getStart();
		}
	}
	else
	{
		return index;
	}
}

void LLTextBase::updateRects()
{
	LLRect old_text_rect = mVisibleTextRect;
	mVisibleTextRect = mScroller ? mScroller->getContentWindowRect() : getLocalRect();

	if (mLineInfoList.empty()) 
	{
		mTextBoundingRect = LLRect(0, mVPad, mHPad, 0);
	}
	else
	{
		mTextBoundingRect = mLineInfoList.begin()->mRect;
		for (line_list_t::const_iterator line_iter = ++mLineInfoList.begin();
			line_iter != mLineInfoList.end();
			++line_iter)
		{
			mTextBoundingRect.unionWith(line_iter->mRect);
		}

		mTextBoundingRect.mTop += mVPad;

		S32 delta_pos = 0;
		
		switch(mVAlign)
		{
		case LLFontGL::TOP:
			delta_pos = llmax(mVisibleTextRect.getHeight() - mTextBoundingRect.mTop, -mTextBoundingRect.mBottom);
			break;
		case LLFontGL::VCENTER:
			delta_pos = (llmax(mVisibleTextRect.getHeight() - mTextBoundingRect.mTop, -mTextBoundingRect.mBottom) + (mVisibleTextRect.mBottom - mTextBoundingRect.mBottom)) / 2;
			break;
		case LLFontGL::BOTTOM:
			delta_pos = mVisibleTextRect.mBottom - mTextBoundingRect.mBottom;
			break;
		case LLFontGL::BASELINE:
			// do nothing
			break;
		}
		// move line segments to fit new document rect
		for (line_list_t::iterator it = mLineInfoList.begin(); it != mLineInfoList.end(); ++it)
		{
			it->mRect.translate(0, delta_pos);
		}
		mTextBoundingRect.translate(0, delta_pos);
	}

	// update document container dimensions according to text contents
	LLRect doc_rect;
	// use old mVisibleTextRect constraint document to width of viewable region
	doc_rect.mBottom = llmin(mVisibleTextRect.mBottom,  mTextBoundingRect.mBottom);
	doc_rect.mLeft = 0;

	// allow horizontal scrolling?
	// if so, use entire width of text contents
	// otherwise, stop at width of mVisibleTextRect
	//FIXME: consider use of getWordWrap() instead
	doc_rect.mRight = mScroller 
		? llmax(mVisibleTextRect.getWidth(), mTextBoundingRect.mRight)
		: mVisibleTextRect.getWidth();
	doc_rect.mTop = llmax(mVisibleTextRect.mTop, mTextBoundingRect.mTop);

	if (!mScroller)
	{
		// push doc rect to top of text widget
		switch(mVAlign)
		{
		case LLFontGL::TOP:
			doc_rect.translate(0, mVisibleTextRect.getHeight() - doc_rect.mTop);
			break;
		case LLFontGL::VCENTER:
			doc_rect.translate(0, (mVisibleTextRect.getHeight() - doc_rect.mTop) / 2);
		case LLFontGL::BOTTOM:
		default:
			break;
		}
	}

	mDocumentView->setShape(doc_rect);

	//update mVisibleTextRect *after* mDocumentView has been resized
	// so that scrollbars are added if document needs to scroll
	// since mVisibleTextRect does not include scrollbars
	mVisibleTextRect = mScroller ? mScroller->getContentWindowRect() : getLocalRect();
	//FIXME: replace border with image?
	if (mBorderVisible)
	{
		// <FS:Zi> Commented out to prevent contents from scrolling away while typing
		// mVisibleTextRect.stretch(-1);
		// </FS:Zi>
	}
	if (mVisibleTextRect != old_text_rect)
	{
		needsReflow();
	}

	// update mTextBoundingRect after mVisibleTextRect took scrolls into account
	if (!mLineInfoList.empty() && mScroller)
	{
		S32 delta_pos = 0;

		switch(mVAlign)
		{
		case LLFontGL::TOP:
			delta_pos = llmax(mVisibleTextRect.getHeight() - mTextBoundingRect.mTop, -mTextBoundingRect.mBottom);
			break;
		case LLFontGL::VCENTER:
			delta_pos = (llmax(mVisibleTextRect.getHeight() - mTextBoundingRect.mTop, -mTextBoundingRect.mBottom) + (mVisibleTextRect.mBottom - mTextBoundingRect.mBottom)) / 2;
			break;
		case LLFontGL::BOTTOM:
			delta_pos = mVisibleTextRect.mBottom - mTextBoundingRect.mBottom;
			break;
		case LLFontGL::BASELINE:
			// do nothing
			break;
		}
		// move line segments to fit new visible rect
		if (delta_pos != 0)
		{
			for (line_list_t::iterator it = mLineInfoList.begin(); it != mLineInfoList.end(); ++it)
			{
				it->mRect.translate(0, delta_pos);
			}
			mTextBoundingRect.translate(0, delta_pos);
		}
	}

	// update document container again, using new mVisibleTextRect (that has scrollbars enabled as needed)
	doc_rect.mBottom = llmin(mVisibleTextRect.mBottom,  mTextBoundingRect.mBottom);
	doc_rect.mLeft = 0;
	doc_rect.mRight = mScroller 
		? llmax(mVisibleTextRect.getWidth(), mTextBoundingRect.mRight)
		: mVisibleTextRect.getWidth();
	doc_rect.mTop = llmax(mVisibleTextRect.getHeight(), mTextBoundingRect.getHeight()) + doc_rect.mBottom;
	if (!mScroller)
	{
		// push doc rect to top of text widget
		switch(mVAlign)
		{
		case LLFontGL::TOP:
			doc_rect.translate(0, mVisibleTextRect.getHeight() - doc_rect.mTop);
			break;
		case LLFontGL::VCENTER:
			doc_rect.translate(0, (mVisibleTextRect.getHeight() - doc_rect.mTop) / 2);
		case LLFontGL::BOTTOM:
		default:
			break;
		}
	}
	mDocumentView->setShape(doc_rect);
}


void LLTextBase::startSelection()
{
	if( !mIsSelecting )
	{
		mIsSelecting = true;
		mSelectionStart = mCursorPos;
		mSelectionEnd = mCursorPos;
	}
}

void LLTextBase::endSelection()
{
	if( mIsSelecting )
	{
		mIsSelecting = false;
		mSelectionEnd = mCursorPos;
	}
}

// get portion of document that is visible in text editor
LLRect LLTextBase::getVisibleDocumentRect() const
{
	if (mScroller)
	{
		return mScroller->getVisibleContentRect();
	}
	else if (mClip)
	{
		LLRect visible_text_rect = getVisibleTextRect();
		LLRect doc_rect = mDocumentView->getRect();
		visible_text_rect.translate(-doc_rect.mLeft, -doc_rect.mBottom);

		// reject partially visible lines
		LLRect visible_lines_rect;
		for (line_list_t::const_iterator it = mLineInfoList.begin(), end_it = mLineInfoList.end();
			it != end_it;
			++it)
		{
			bool line_visible = mClipPartial ? visible_text_rect.contains(it->mRect) : visible_text_rect.overlaps(it->mRect);
			if (line_visible)
			{
				if (visible_lines_rect.isEmpty())
				{
					visible_lines_rect = it->mRect;
				}
				else
				{
					visible_lines_rect.unionWith(it->mRect);
				}
			}
		}
		return visible_lines_rect;
	}
	else
	{	// entire document rect is visible
		// but offset according to height of widget
	
		LLRect doc_rect = mDocumentView->getLocalRect();
		doc_rect.mLeft -= mDocumentView->getRect().mLeft;
		// adjust for height of text above widget baseline
		doc_rect.mBottom = doc_rect.getHeight() - mVisibleTextRect.getHeight();
		return doc_rect;
	}
}

boost::signals2::connection LLTextBase::setURLClickedCallback(const commit_signal_t::slot_type& cb)
{
	if (!mURLClickSignal)
	{
		mURLClickSignal = new commit_signal_t();
	}
	return mURLClickSignal->connect(cb);
}

boost::signals2::connection LLTextBase::setIsFriendCallback(const is_friend_signal_t::slot_type& cb)
{
	if (!mIsFriendSignal)
	{
		mIsFriendSignal = new is_friend_signal_t();
	}
	return mIsFriendSignal->connect(cb);
}

boost::signals2::connection LLTextBase::setIsObjectBlockedCallback(const is_blocked_signal_t::slot_type& cb)
{
    if (!mIsObjectBlockedSignal)
    {
        mIsObjectBlockedSignal = new is_blocked_signal_t();
    }
    return mIsObjectBlockedSignal->connect(cb);
}

//
// LLTextSegment
//

LLTextSegment::~LLTextSegment()
{}

bool LLTextSegment::getDimensionsF32(S32 first_char, S32 num_chars, F32& width, S32& height) const { width = 0; height = 0; return false; }
bool LLTextSegment::getDimensions(S32 first_char, S32 num_chars, S32& width, S32& height) const
{
	F32 fwidth = 0;
	bool result = getDimensionsF32(first_char, num_chars, fwidth, height);
	width = ll_round(fwidth);
	return result;
}

S32	LLTextSegment::getOffset(S32 segment_local_x_coord, S32 start_offset, S32 num_chars, bool round) const { return 0; }
S32	LLTextSegment::getNumChars(S32 num_pixels, S32 segment_offset, S32 line_offset, S32 max_chars, S32 line_ind) const { return 0; }
void LLTextSegment::updateLayout(const LLTextBase& editor) {}
F32	LLTextSegment::draw(S32 start, S32 end, S32 selection_start, S32 selection_end, const LLRectf& draw_rect) { return draw_rect.mLeft; }
bool LLTextSegment::canEdit() const { return false; }
void LLTextSegment::unlinkFromDocument(LLTextBase*) {}
void LLTextSegment::linkToDocument(LLTextBase*) {}
const LLColor4& LLTextSegment::getColor() const { return LLColor4::white; }
//void LLTextSegment::setColor(const LLColor4 &color) {}
LLStyleConstSP LLTextSegment::getStyle() const {static LLStyleConstSP sp(new LLStyle()); return sp; }
void LLTextSegment::setStyle(LLStyleConstSP style) {}
void LLTextSegment::setToken( LLKeywordToken* token ) {}
LLKeywordToken*	LLTextSegment::getToken() const { return NULL; }
void LLTextSegment::setToolTip( const std::string &msg ) {}
void LLTextSegment::dump() const {}
bool LLTextSegment::handleMouseDown(S32 x, S32 y, MASK mask) { return false; }
bool LLTextSegment::handleMouseUp(S32 x, S32 y, MASK mask) { return false; }
bool LLTextSegment::handleMiddleMouseDown(S32 x, S32 y, MASK mask) { return false; }
bool LLTextSegment::handleMiddleMouseUp(S32 x, S32 y, MASK mask) { return false; }
bool LLTextSegment::handleRightMouseDown(S32 x, S32 y, MASK mask) { return false; }
bool LLTextSegment::handleRightMouseUp(S32 x, S32 y, MASK mask) { return false; }
bool LLTextSegment::handleDoubleClick(S32 x, S32 y, MASK mask) { return false; }
bool LLTextSegment::handleHover(S32 x, S32 y, MASK mask) { return false; }
bool LLTextSegment::handleScrollWheel(S32 x, S32 y, S32 clicks) { return false; }
bool LLTextSegment::handleScrollHWheel(S32 x, S32 y, S32 clicks) { return false; }
bool LLTextSegment::handleToolTip(S32 x, S32 y, MASK mask) { return false; }
const std::string&	LLTextSegment::getName() const 
{
	return LLStringUtil::null;
}
void LLTextSegment::onMouseCaptureLost() {}
void LLTextSegment::screenPointToLocal(S32 screen_x, S32 screen_y, S32* local_x, S32* local_y) const {}
void LLTextSegment::localPointToScreen(S32 local_x, S32 local_y, S32* screen_x, S32* screen_y) const {}
bool LLTextSegment::hasMouseCapture() { return false; }

//
// LLNormalTextSegment
//

LLNormalTextSegment::LLNormalTextSegment( LLStyleConstSP style, S32 start, S32 end, LLTextBase& editor ) 
:	LLTextSegment(start, end),
	mStyle( style ),
	mToken(NULL),
	mEditor(editor)
{
	mFontHeight = mStyle->getFont()->getLineHeight();

	LLUIImagePtr image = mStyle->getImage();
	if (image.notNull())
	{
		mImageLoadedConnection = image->addLoadedCallback(boost::bind(&LLTextBase::needsReflow, &mEditor, start));
	}
}

LLNormalTextSegment::LLNormalTextSegment( const LLColor4& color, S32 start, S32 end, LLTextBase& editor, bool is_visible) 
:	LLTextSegment(start, end),
	mToken(NULL),
	mEditor(editor)
{
	mStyle = new LLStyle(LLStyle::Params().visible(is_visible).color(color));

	mFontHeight = mStyle->getFont()->getLineHeight();
}

LLNormalTextSegment::~LLNormalTextSegment()
{
	mImageLoadedConnection.disconnect();
}


F32 LLNormalTextSegment::draw(S32 start, S32 end, S32 selection_start, S32 selection_end, const LLRectf& draw_rect)
{
	if( end - start > 0 )
	{
		return drawClippedSegment( getStart() + start, getStart() + end, selection_start, selection_end, draw_rect);
	}
	return draw_rect.mLeft;
}

// Draws a single text segment, reversing the color for selection if needed.
F32 LLNormalTextSegment::drawClippedSegment(S32 seg_start, S32 seg_end, S32 selection_start, S32 selection_end, LLRectf rect)
{
	F32 alpha = LLViewDrawContext::getCurrentContext().mAlpha;

	const LLWString &text = getWText();

	F32 right_x = rect.mLeft;
	if (!mStyle->isVisible())
	{
		return right_x;
	}

	const LLFontGL* font = mStyle->getFont();

	LLColor4 color = (mEditor.getReadOnly() ? mStyle->getReadOnlyColor() : mStyle->getColor())  % alpha;

	if( selection_start > seg_start )
	{
		// Draw normally
		S32 start = seg_start;
		S32 end = llmin( selection_start, seg_end );
		S32 length =  end - start;
		font->render(text, start, 
				 rect, 
				 color, 
				 LLFontGL::LEFT, mEditor.mTextVAlign,
				 LLFontGL::NORMAL, 
				 mStyle->getShadowType(), 
				 length,
				 &right_x, 
				 mEditor.getUseEllipses(),
				 mEditor.getUseColor());
	}
	rect.mLeft = right_x;
	
	if( (selection_start < seg_end) && (selection_end > seg_start) )
	{
		// Draw reversed
		S32 start = llmax( selection_start, seg_start );
		S32 end = llmin( selection_end, seg_end );
		S32 length = end - start;

		font->render(text, start, 
				 rect,
				 mStyle->getSelectedColor().get(),
				 LLFontGL::LEFT, mEditor.mTextVAlign,
				 LLFontGL::NORMAL, 
				 LLFontGL::NO_SHADOW, 
				 length,
				 &right_x, 
				 mEditor.getUseEllipses(),
				 mEditor.getUseColor());
	}
	rect.mLeft = right_x;
	if( selection_end < seg_end )
	{
		// Draw normally
		S32 start = llmax( selection_end, seg_start );
		S32 end = seg_end;
		S32 length = end - start;
		font->render(text, start, 
				 rect, 
				 color, 
				 LLFontGL::LEFT, mEditor.mTextVAlign,
				 LLFontGL::NORMAL, 
				 mStyle->getShadowType(), 
				 length,
				 &right_x, 
				 mEditor.getUseEllipses(),
				 mEditor.getUseColor());
	}
    return right_x;
}

bool LLNormalTextSegment::handleHover(S32 x, S32 y, MASK mask)
{
	if (getStyle() && getStyle()->isLink())
	{
		// Only process the click if it's actually in this segment, not to the right of the end-of-line.
		if(mEditor.getSegmentAtLocalPos(x, y, false) == this)
		{
			LLUI::getInstance()->getWindow()->setCursor(UI_CURSOR_HAND);
			return true;
		}
	}
	return false;
}

bool LLNormalTextSegment::handleRightMouseDown(S32 x, S32 y, MASK mask)
{
	if (getStyle() && getStyle()->isLink())
	{
		// Only process the click if it's actually in this segment, not to the right of the end-of-line.
		if(mEditor.getSegmentAtLocalPos(x, y, false) == this)
		{
			mEditor.createUrlContextMenu(x, y, getStyle()->getLinkHREF());
			return true;
		}
	}
	return false;
}

bool LLNormalTextSegment::handleMouseDown(S32 x, S32 y, MASK mask)
{
	if (getStyle() && getStyle()->isLink())
	{
		// Only process the click if it's actually in this segment, not to the right of the end-of-line.
		if(mEditor.getSegmentAtLocalPos(x, y, false) == this)
		{
			// eat mouse down event on hyperlinks, so we get the mouse up
			return true;
		}
	}

	return false;
}

bool LLNormalTextSegment::handleMouseUp(S32 x, S32 y, MASK mask)
{
	if (getStyle() && getStyle()->isLink())
	{
		// Only process the click if it's actually in this segment, not to the right of the end-of-line.
		if(mEditor.getSegmentAtLocalPos(x, y, false) == this)
		{
            std::string url = getStyle()->getLinkHREF();
            if (!mEditor.mForceUrlsExternal)
            {
                LLUrlAction::clickAction(url, mEditor.isContentTrusted());
            }
            else if (!LLUrlAction::executeSLURL(url, mEditor.isContentTrusted()))
            {
                LLUrlAction::openURLExternal(url);
            }
			return true;
		}
	}

	return false;
}

bool LLNormalTextSegment::handleToolTip(S32 x, S32 y, MASK mask)
{
	std::string msg;
	// do we have a tooltip for a loaded keyword (for script editor)?
	if (mToken && !mToken->getToolTip().empty())
	{
		const LLWString& wmsg = mToken->getToolTip();
<<<<<<< HEAD
		LLToolTipMgr::instance().show(wstring_to_utf8str(wmsg));
		return true;
=======
        LLToolTipMgr::instance().show(wstring_to_utf8str(wmsg), (mToken->getType() == LLKeywordToken::TT_FUNCTION));
		return TRUE;
>>>>>>> f871c770
	}
	// or do we have an explicitly set tooltip (e.g., for Urls)
	if (!mTooltip.empty())
	{
		LLToolTipMgr::instance().show(mTooltip);
		return true;
	}

	return false;
}

void LLNormalTextSegment::setToolTip(const std::string& tooltip)
{
	// we cannot replace a keyword tooltip that's loaded from a file
	if (mToken)
	{
		LL_WARNS() << "LLTextSegment::setToolTip: cannot replace keyword tooltip." << LL_ENDL;
		return;
	}
	mTooltip = tooltip;
}

bool LLNormalTextSegment::getDimensionsF32(S32 first_char, S32 num_chars, F32& width, S32& height) const
{
	height = 0;
	width = 0;
	if (num_chars > 0)
	{
		height = mFontHeight;
		const LLWString &text = getWText();
		// if last character is a newline, then return true, forcing line break
		width = mStyle->getFont()->getWidthF32(text.c_str(), mStart + first_char, num_chars, true);
	}
	return false;
}

S32	LLNormalTextSegment::getOffset(S32 segment_local_x_coord, S32 start_offset, S32 num_chars, bool round) const
{
	const LLWString &text = getWText();
	return mStyle->getFont()->charFromPixelOffset(text.c_str(), mStart + start_offset,
											   (F32)segment_local_x_coord,
											   F32_MAX,
											   num_chars,
											   round);
}

S32	LLNormalTextSegment::getNumChars(S32 num_pixels, S32 segment_offset, S32 line_offset, S32 max_chars, S32 line_ind) const
{
	const LLWString &text = getWText();

	LLUIImagePtr image = mStyle->getImage();
	if( image.notNull())
	{
		num_pixels = llmax(0, num_pixels - image->getWidth());
	}

	S32 last_char = mEnd;

	// <FS:Ansariel> Prevent unnecessary calculations
	S32 start_offset = mStart + segment_offset;

	// set max characters to length of segment, or to first newline
	// <FS:Ansariel> Prevent unnecessary calculations
	//max_chars = llmin(max_chars, last_char - (mStart + segment_offset));
	max_chars = llmin(max_chars, last_char - start_offset);

	// if no character yet displayed on this line, don't require word wrapping since
	// we can just move to the next line, otherwise insist on it so we make forward progress
	LLFontGL::EWordWrapStyle word_wrap_style = (line_offset == 0)
		? LLFontGL::WORD_BOUNDARY_IF_POSSIBLE 
		: LLFontGL::ONLY_WORD_BOUNDARIES;
	
	
	// <FS:Ansariel> Prevent unnecessary calculations

	//S32 offsetLength = text.length() - (segment_offset + mStart);
	S32 offsetLength = text.length() - start_offset;
	
	//if(getLength() < segment_offset + mStart)
	if(getLength() < start_offset)
	{ 
		LL_INFOS() << "getLength() < segment_offset + mStart\t getLength()\t" << getLength() << "\tsegment_offset:\t" 
						<< segment_offset << "\tmStart:\t" << mStart << "\tsegments\t" << mEditor.mSegments.size() << "\tmax_chars\t" << max_chars << LL_ENDL;
	}

	if( (offsetLength + 1) < max_chars)
	{
		LL_INFOS() << "offsetString.length() + 1 < max_chars\t max_chars:\t" << max_chars << "\toffsetString.length():\t" << offsetLength << " getLength() : "
			<< getLength() << "\tsegment_offset:\t" << segment_offset << "\tmStart:\t" << mStart << "\tsegments\t" << mEditor.mSegments.size() << LL_ENDL;
	}
	
	// <FS:Ansariel> Prevent unnecessary calculations
	//S32 num_chars = mStyle->getFont()->maxDrawableChars( text.c_str() + (segment_offset + mStart),
	S32 num_chars = mStyle->getFont()->maxDrawableChars(text.c_str() + start_offset, 
												(F32)num_pixels,
												max_chars, 
												word_wrap_style);

	if (num_chars == 0 
		&& line_offset == 0 
		&& max_chars > 0)
	{
		// If at the beginning of a line, and a single character won't fit, draw it anyway
		num_chars = 1;
	}

	// include *either* the EOF or newline character in this run of text
	// but not both
	// <FS:Ansariel> Prevent unnecessary calculations
	//S32 last_char_in_run = mStart + segment_offset + num_chars;
	S32 last_char_in_run = start_offset + num_chars;
	// check length first to avoid indexing off end of string
	if (last_char_in_run < mEnd 
		&& (last_char_in_run >= getLength()))
	{
		num_chars++;
	}
	return num_chars;
}

void LLNormalTextSegment::dump() const
{
	LL_INFOS() << "Segment [" << 
//			mColor.mV[VX] << ", " <<
//			mColor.mV[VY] << ", " <<
//			mColor.mV[VZ] << "]\t[" <<
		mStart << ", " <<
		getEnd() << "]" <<
		LL_ENDL;
}

/*virtual*/
const LLWString& LLNormalTextSegment::getWText()	const
{
	return mEditor.getWText();
}

/*virtual*/
const S32 LLNormalTextSegment::getLength() const
{
	return mEditor.getLength();
}

LLLabelTextSegment::LLLabelTextSegment( LLStyleConstSP style, S32 start, S32 end, LLTextBase& editor )
:	LLNormalTextSegment(style, start, end, editor)
{
}

LLLabelTextSegment::LLLabelTextSegment( const LLColor4& color, S32 start, S32 end, LLTextBase& editor, bool is_visible)
:	LLNormalTextSegment(color, start, end, editor, is_visible)
{
}

/*virtual*/
const LLWString& LLLabelTextSegment::getWText()	const
{
	return mEditor.getWlabel();
}
/*virtual*/
const S32 LLLabelTextSegment::getLength() const
{
	return mEditor.getWlabel().length();
}

//
// LLEmojiTextSegment
//
LLEmojiTextSegment::LLEmojiTextSegment(LLStyleConstSP style, S32 start, S32 end, LLTextBase& editor)
	: LLNormalTextSegment(style, start, end, editor)
{
}

LLEmojiTextSegment::LLEmojiTextSegment(const LLColor4& color, S32 start, S32 end, LLTextBase& editor, bool is_visible)
	: LLNormalTextSegment(color, start, end, editor, is_visible)
{
}

bool LLEmojiTextSegment::handleToolTip(S32 x, S32 y, MASK mask)
{
	if (mTooltip.empty())
	{
		LLWString emoji = getWText().substr(getStart(), getEnd() - getStart());
		if (!emoji.empty())
		{
			mTooltip = LLEmojiHelper::instance().getToolTip(emoji[0]);
		}
	}

	return LLNormalTextSegment::handleToolTip(x, y, mask);
}

//
// LLOnHoverChangeableTextSegment
//

LLOnHoverChangeableTextSegment::LLOnHoverChangeableTextSegment( LLStyleConstSP style, LLStyleConstSP normal_style, S32 start, S32 end, LLTextBase& editor ):
	  LLNormalTextSegment(normal_style, start, end, editor),
	  mHoveredStyle(style),
	  mNormalStyle(normal_style){}

/*virtual*/ 
F32 LLOnHoverChangeableTextSegment::draw(S32 start, S32 end, S32 selection_start, S32 selection_end, const LLRectf& draw_rect)
{
	F32 result = LLNormalTextSegment::draw(start, end, selection_start, selection_end, draw_rect);
	if (end == mEnd - mStart)
	{
		mStyle = mNormalStyle;
	}
	return result;
}

/*virtual*/
bool LLOnHoverChangeableTextSegment::handleHover(S32 x, S32 y, MASK mask)
{
	mStyle = mEditor.getSkipLinkUnderline() ? mNormalStyle : mHoveredStyle;
	return LLNormalTextSegment::handleHover(x, y, mask);
}


//
// LLInlineViewSegment
//

LLInlineViewSegment::LLInlineViewSegment(const Params& p, S32 start, S32 end)
:	LLTextSegment(start, end),
	mView(p.view),
	mForceNewLine(p.force_newline),
	mLeftPad(p.left_pad),
	mRightPad(p.right_pad),
	mTopPad(p.top_pad),
	mBottomPad(p.bottom_pad)
{
} 

LLInlineViewSegment::~LLInlineViewSegment()
{
	mView->die();
}

bool LLInlineViewSegment::getDimensionsF32(S32 first_char, S32 num_chars, F32& width, S32& height) const
{
	if (first_char == 0 && num_chars == 0)
	{
		// We didn't fit on a line or were forced to new string
		// the widget will fall on the next line, so width here is 0
		width = 0;

		if (mForceNewLine)
		{
			// Chat, string can't be smaller then font height even if it is empty
			LLStyleSP s(new LLStyle(LLStyle::Params().visible(true)));
			height = s->getFont()->getLineHeight();

			return true; // new line
		}
		else
		{
			// height from previous segment in same string will be used, word-wrap
			height = 0;
		}

	}
	else
	{
		width = mLeftPad + mRightPad + mView->getRect().getWidth();
		height = mBottomPad + mTopPad + mView->getRect().getHeight();
	}

	return false;
}

S32	LLInlineViewSegment::getNumChars(S32 num_pixels, S32 segment_offset, S32 line_offset, S32 max_chars, S32 line_ind) const
{
	// if putting a widget anywhere but at the beginning of a line
	// and the widget doesn't fit or mForceNewLine is true
	// then return 0 chars for that line, and all characters for the next
	if (mForceNewLine && line_ind == 0)
	{
		return 0;
	}
	else if (line_offset != 0 && num_pixels < mView->getRect().getWidth())
	{
		return 0;
	}
	else
	{
		return mEnd - mStart;
	}
}

void LLInlineViewSegment::updateLayout(const LLTextBase& editor)
{
	LLRect start_rect = editor.getDocRectFromDocIndex(mStart);
	mView->setOrigin(start_rect.mLeft + mLeftPad, start_rect.mBottom + mBottomPad);
}

F32	LLInlineViewSegment::draw(S32 start, S32 end, S32 selection_start, S32 selection_end, const LLRectf& draw_rect)
{
	// return padded width of widget
	// widget is actually drawn during mDocumentView's draw()
	return (F32)(draw_rect.mLeft + mView->getRect().getWidth() + mLeftPad + mRightPad);
}

void LLInlineViewSegment::unlinkFromDocument(LLTextBase* editor)
{
	editor->removeDocumentChild(mView);
}

void LLInlineViewSegment::linkToDocument(LLTextBase* editor)
{
	editor->addDocumentChild(mView);
}

LLLineBreakTextSegment::LLLineBreakTextSegment(S32 pos):LLTextSegment(pos,pos+1)
{
	LLStyleSP s( new LLStyle(LLStyle::Params().visible(true)));

	mFontHeight = s->getFont()->getLineHeight();
}
LLLineBreakTextSegment::LLLineBreakTextSegment(LLStyleConstSP style,S32 pos):LLTextSegment(pos,pos+1)
{
	mFontHeight = style->getFont()->getLineHeight();
}
LLLineBreakTextSegment::~LLLineBreakTextSegment()
{
}
bool LLLineBreakTextSegment::getDimensionsF32(S32 first_char, S32 num_chars, F32& width, S32& height) const
{
	width = 0;
	height = mFontHeight;

	return true;
}
S32	LLLineBreakTextSegment::getNumChars(S32 num_pixels, S32 segment_offset, S32 line_offset, S32 max_chars, S32 line_ind) const
{
	return 1;
}
F32	LLLineBreakTextSegment::draw(S32 start, S32 end, S32 selection_start, S32 selection_end, const LLRectf& draw_rect)
{
	return  draw_rect.mLeft;
}

LLImageTextSegment::LLImageTextSegment(LLStyleConstSP style,S32 pos,class LLTextBase& editor)
:	LLTextSegment(pos,pos+1),
	mStyle( style ),
	mEditor(editor)
{
}

LLImageTextSegment::~LLImageTextSegment()
{
}

static const S32 IMAGE_HPAD = 3;

bool LLImageTextSegment::getDimensionsF32(S32 first_char, S32 num_chars, F32& width, S32& height) const
{
	width = 0;
	height = mStyle->getFont()->getLineHeight();

	LLUIImagePtr image = mStyle->getImage();
	if( num_chars>0 && image.notNull())
	{
		width += image->getWidth() + IMAGE_HPAD;
		height = llmax(height, image->getHeight() + IMAGE_HPAD );
	}
	return false;
}

S32	 LLImageTextSegment::getNumChars(S32 num_pixels, S32 segment_offset, S32 line_offset, S32 max_chars, S32 line_ind) const
{
	LLUIImagePtr image = mStyle->getImage();
	
	if (image.isNull())
	{
		return 1;
	}

	S32 image_width = image->getWidth();
	if(line_offset == 0 || num_pixels>image_width + IMAGE_HPAD)
	{
		return 1;
	}

	return 0;
}

bool LLImageTextSegment::handleToolTip(S32 x, S32 y, MASK mask)
{
	if (!mTooltip.empty())
	{
		LLToolTipMgr::instance().show(mTooltip);
		return true;
	}

	return false;
}

void LLImageTextSegment::setToolTip(const std::string& tooltip)
{
	mTooltip = tooltip;
}

F32	LLImageTextSegment::draw(S32 start, S32 end, S32 selection_start, S32 selection_end, const LLRectf& draw_rect)
{
	if ( (start >= 0) && (end <= mEnd - mStart))
	{
		LLColor4 color = LLColor4::white % mEditor.getDrawContext().mAlpha;
		LLUIImagePtr image = mStyle->getImage();
		if (image.notNull())
		{
			S32 style_image_height = image->getHeight();
			S32 style_image_width = image->getWidth();
			// Text is drawn from the top of the draw_rect downward
			
			S32 text_center = draw_rect.mTop - (draw_rect.getHeight() / 2);
			// Align image to center of draw rect
			S32 image_bottom = text_center - (style_image_height / 2);
			image->draw(draw_rect.mLeft, image_bottom, 
				style_image_width, style_image_height, color);
			
			const S32 IMAGE_HPAD = 3;
			return draw_rect.mLeft + style_image_width + IMAGE_HPAD;
		}
	}
	return 0.0;
}

void LLTextBase::setWordWrap(bool wrap)
{
	mWordWrap = wrap;
}<|MERGE_RESOLUTION|>--- conflicted
+++ resolved
@@ -3835,13 +3835,8 @@
 	if (mToken && !mToken->getToolTip().empty())
 	{
 		const LLWString& wmsg = mToken->getToolTip();
-<<<<<<< HEAD
-		LLToolTipMgr::instance().show(wstring_to_utf8str(wmsg));
+        LLToolTipMgr::instance().show(wstring_to_utf8str(wmsg), (mToken->getType() == LLKeywordToken::TT_FUNCTION));
 		return true;
-=======
-        LLToolTipMgr::instance().show(wstring_to_utf8str(wmsg), (mToken->getType() == LLKeywordToken::TT_FUNCTION));
-		return TRUE;
->>>>>>> f871c770
 	}
 	// or do we have an explicitly set tooltip (e.g., for Urls)
 	if (!mTooltip.empty())
