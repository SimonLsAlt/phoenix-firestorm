/** 
 * @file lltextbase.cpp
 * @author Martin Reddy
 * @brief The base class of text box/editor, providing Url handling support
 *
 * $LicenseInfo:firstyear=2009&license=viewerlgpl$
 * Second Life Viewer Source Code
 * Copyright (C) 2009-2010, Linden Research, Inc.
 * 
 * This library is free software; you can redistribute it and/or
 * modify it under the terms of the GNU Lesser General Public
 * License as published by the Free Software Foundation;
 * version 2.1 of the License only.
 * 
 * This library is distributed in the hope that it will be useful,
 * but WITHOUT ANY WARRANTY; without even the implied warranty of
 * MERCHANTABILITY or FITNESS FOR A PARTICULAR PURPOSE.  See the GNU
 * Lesser General Public License for more details.
 * 
 * You should have received a copy of the GNU Lesser General Public
 * License along with this library; if not, write to the Free Software
 * Foundation, Inc., 51 Franklin Street, Fifth Floor, Boston, MA  02110-1301  USA
 * 
 * Linden Research, Inc., 945 Battery Street, San Francisco, CA  94111  USA
 * $/LicenseInfo$
 */

#include "linden_common.h"

#include "lltextbase.h"

#include "lllocalcliprect.h"
#include "llmenugl.h"
#include "llscrollcontainer.h"
#include "llspellcheck.h"
#include "llstl.h"
#include "lltextparser.h"
#include "lltextutil.h"
#include "lltooltip.h"
#include "lltrans.h"
#include "lluictrl.h"
#include "llurlaction.h"
#include "llurlregistry.h"
#include "llview.h"
#include "llwindow.h"
#include <boost/bind.hpp>
// [SL:KB] - Patch: Control-TextHighlight | Checked: 2013-12-30 (Catznip-3.6)
#include <boost/algorithm/string.hpp>
// [/SL:KB]

#include "fsregistrarutils.h"

const F32	CURSOR_FLASH_DELAY = 1.0f;  // in seconds
const S32	CURSOR_THICKNESS = 2;
const F32	TRIPLE_CLICK_INTERVAL = 0.3f;	// delay between double and triple click.

LLTextBase::line_info::line_info(S32 index_start, S32 index_end, LLRect rect, S32 line_num) 
:	mDocIndexStart(index_start), 
	mDocIndexEnd(index_end),
	mRect(rect),
	mLineNum(line_num)
{}

bool LLTextBase::compare_segment_end::operator()(const LLTextSegmentPtr& a, const LLTextSegmentPtr& b) const
{
	// sort empty spans (e.g. 11-11) after previous non-empty spans (e.g. 5-11)
	if (a->getEnd() == b->getEnd())
	{
		return a->getStart() < b->getStart();
	}
	else
	{
		return a->getEnd() < b->getEnd();
	}
}


// helper functors
bool LLTextBase::compare_bottom::operator()(const S32& a, const LLTextBase::line_info& b) const
{
	return a > b.mRect.mBottom; // bottom of a is higher than bottom of b
}

bool LLTextBase::compare_bottom::operator()(const LLTextBase::line_info& a, const S32& b) const
{
	return a.mRect.mBottom > b; // bottom of a is higher than bottom of b
}

bool LLTextBase::compare_bottom::operator()(const LLTextBase::line_info& a, const LLTextBase::line_info& b) const
{
	return a.mRect.mBottom > b.mRect.mBottom; // bottom of a is higher than bottom of b
}

// helper functors
bool LLTextBase::compare_top::operator()(const S32& a, const LLTextBase::line_info& b) const
{
	return a > b.mRect.mTop; // top of a is higher than top of b
}

bool LLTextBase::compare_top::operator()(const LLTextBase::line_info& a, const S32& b) const
{
	return a.mRect.mTop > b; // top of a is higher than top of b
}

bool LLTextBase::compare_top::operator()(const LLTextBase::line_info& a, const LLTextBase::line_info& b) const
{
	return a.mRect.mTop > b.mRect.mTop; // top of a is higher than top of b
}

struct LLTextBase::line_end_compare
{
	bool operator()(const S32& pos, const LLTextBase::line_info& info) const
	{
		return (pos < info.mDocIndexEnd);
	}

	bool operator()(const LLTextBase::line_info& info, const S32& pos) const
	{
		return (info.mDocIndexEnd < pos);
	}

	bool operator()(const LLTextBase::line_info& a, const LLTextBase::line_info& b) const
	{
		return (a.mDocIndexEnd < b.mDocIndexEnd);
	}

};

//////////////////////////////////////////////////////////////////////////
//
// LLTextBase
//

// register LLTextBase::Params under name "textbase"
static LLWidgetNameRegistry::StaticRegistrar sRegisterTextBaseParams(&typeid(LLTextBase::Params), "textbase");

LLTextBase::LineSpacingParams::LineSpacingParams()
:	multiple("multiple", 1.f),
	pixels("pixels", 0)
{
}

// <FS:Ansariel> Optional icon position
namespace LLInitParam
{
	void TypeValues<LLTextBaseEnums::EIconPositioning>::declareValues()
	{
		declare("left",   LLTextBaseEnums::LEFT);
		declare("right",  LLTextBaseEnums::RIGHT);
		declare("none",   LLTextBaseEnums::NONE);
	}
}
// </FS:Ansariel> Optional icon position

LLTextBase::Params::Params()
:	cursor_color("cursor_color"),
	text_color("text_color"),
	text_readonly_color("text_readonly_color"),
	text_tentative_color("text_tentative_color"),
	bg_visible("bg_visible", false),
	border_visible("border_visible", false),
	bg_readonly_color("bg_readonly_color"),
	bg_writeable_color("bg_writeable_color"),
	bg_focus_color("bg_focus_color"),
// [SL:KB] - Patch: Control-TextHighlight | Checked: 2013-12-30 (Catznip-3.6)
	bg_highlighted_color("bg_highlighted_color"),
// [/SL:KB]
	text_selected_color("text_selected_color"),
	bg_selected_color("bg_selected_color"),
	allow_scroll("allow_scroll", true),
	plain_text("plain_text",false),
	track_end("track_end", false),
	read_only("read_only", false),
	spellcheck("spellcheck", false),
	v_pad("v_pad", 0),
	h_pad("h_pad", 0),
	clip("clip", true),
	clip_partial("clip_partial", true),
	line_spacing("line_spacing"),
	max_text_length("max_length", 255),
	font_shadow("font_shadow"),
	wrap("wrap"),
	trusted_content("trusted_content", true),
	use_ellipses("use_ellipses", false),
	// <FS:Ansariel> Optional icon position
	icon_positioning("icon_positioning", LLTextBaseEnums::RIGHT),
	// </FS:Ansariel> Optional icon position
	parse_urls("parse_urls", false),
	force_urls_external("force_urls_external", false),
	parse_highlights("parse_highlights", false)
{
	addSynonym(track_end, "track_bottom");
	addSynonym(wrap, "word_wrap");
	addSynonym(parse_urls, "allow_html");
}


LLTextBase::LLTextBase(const LLTextBase::Params &p) 
:	LLUICtrl(p, LLTextViewModelPtr(new LLTextViewModel)),
	mURLClickSignal(NULL),
	mIsFriendSignal(NULL),
	mIsObjectBlockedSignal(NULL),
	mMaxTextByteLength( p.max_text_length ),
	mFont(p.font),
	mFontShadow(p.font_shadow),
	mPopupMenu(NULL),
	mReadOnly(p.read_only),
	mSpellCheck(p.spellcheck),
	mSpellCheckStart(-1),
	mSpellCheckEnd(-1),
	mCursorColor(p.cursor_color),
	mFgColor(p.text_color),
	mBorderVisible( p.border_visible ),
	mReadOnlyFgColor(p.text_readonly_color),
	mTentativeFgColor(p.text_tentative_color()),
	mWriteableBgColor(p.bg_writeable_color),
	mReadOnlyBgColor(p.bg_readonly_color),
	mFocusBgColor(p.bg_focus_color),
// [SL:KB] - Patch: Control-TextHighlight | Checked: 2013-12-30 (Catznip-3.6)
	mHighlightedBGColor(p.bg_highlighted_color),
// [/SL:KB]
	mTextSelectedColor(p.text_selected_color),
	mSelectedBGColor(p.bg_selected_color),
	mReflowIndex(S32_MAX),
	mCursorPos( 0 ),
	mScrollNeeded(FALSE),
	mDesiredXPixel(-1),
	mHPad(p.h_pad),
	mVPad(p.v_pad),
	mHAlign(p.font_halign),
	mVAlign(p.font_valign),
	mLineSpacingMult(p.line_spacing.multiple),
	mLineSpacingPixels(p.line_spacing.pixels),
	mClip(p.clip),
	mClipPartial(p.clip_partial && !p.allow_scroll),
	mTrustedContent(p.trusted_content),
	mTrackEnd( p.track_end ),
	mScrollIndex(-1),
	mSelectionStart( 0 ),
	mSelectionEnd( 0 ),
	mIsSelecting( FALSE ),
	mPlainText ( p.plain_text ),
	mWordWrap(p.wrap),
	mUseEllipses( p.use_ellipses ),
	mParseHTML(p.parse_urls),
	mForceUrlsExternal(p.force_urls_external),
	mParseHighlights(p.parse_highlights),
	mBGVisible(p.bg_visible),
	mScroller(NULL),
	// <FS:Ansariel> Optional icon position
	mIconPositioning(p.icon_positioning),
	// </FS:Ansariel> Optional icon position
	mStyleDirty(true)
{
	if(p.allow_scroll)
	{
		LLScrollContainer::Params scroll_params;
		scroll_params.name = "text scroller";
		scroll_params.rect = getLocalRect();
		scroll_params.follows.flags = FOLLOWS_ALL;
		scroll_params.is_opaque = false;
		scroll_params.mouse_opaque = false;
		scroll_params.min_auto_scroll_rate = 200;
		scroll_params.max_auto_scroll_rate = 800;
		// <FS:Zi> Commented out to prevent contents from scrolling away while typing
		// scroll_params.border_visible = p.border_visible;
		// </FS:Zi>
		mScroller = LLUICtrlFactory::create<LLScrollContainer>(scroll_params);
		addChild(mScroller);
	}

	LLView::Params view_params;
	view_params.name = "text_contents";
	view_params.rect =  LLRect(0, 500, 500, 0);
	view_params.mouse_opaque = false;

	mDocumentView = LLUICtrlFactory::create<LLView>(view_params);
	if (mScroller)
	{
		mScroller->addChild(mDocumentView);
	}
	else
	{
		addChild(mDocumentView);
	}

	if (mSpellCheck)
	{
		LLSpellChecker::setSettingsChangeCallback(boost::bind(&LLTextBase::onSpellCheckSettingsChange, this));
	}
	mSpellCheckTimer.reset();

	createDefaultSegment();

	updateRects();
}

LLTextBase::~LLTextBase()
{
	mSegments.clear();
	delete mURLClickSignal;
<<<<<<< HEAD
	// <FS:Ansariel> Properly free the signals
	delete mIsFriendSignal;
	// </FS:Ansariel>
=======
	delete mIsFriendSignal;
	delete mIsObjectBlockedSignal;
>>>>>>> 380bbc01
}

void LLTextBase::initFromParams(const LLTextBase::Params& p)
{
	LLUICtrl::initFromParams(p);
	resetDirty();		// Update saved text state
	updateSegments();

	// HACK: work around enabled == readonly design bug -- RN
	// setEnabled will modify our read only status, so do this after
	// LLTextBase::initFromParams
	if (p.read_only.isProvided())
	{
		mReadOnly = p.read_only;
	}
}

bool LLTextBase::truncate()
{
	BOOL did_truncate = FALSE;

	// First rough check - if we're less than 1/4th the size, we're OK
	if (getLength() >= S32(mMaxTextByteLength / 4))
	{	
		// Have to check actual byte size
		S32 utf8_byte_size = 0;
		LLSD value = getViewModel()->getValue();
		if (value.type() == LLSD::TypeString)
		{
			// save a copy for strings.
			utf8_byte_size = value.size();
		}
		else
		{
			// non string LLSDs need explicit conversion to string
			utf8_byte_size = value.asString().size();
		}

		if ( utf8_byte_size > mMaxTextByteLength )
		{
			// Truncate safely in UTF-8
			std::string temp_utf8_text = value.asString();
			temp_utf8_text = utf8str_truncate( temp_utf8_text, mMaxTextByteLength );
			LLWString text = utf8str_to_wstring( temp_utf8_text );
			// remove extra bit of current string, to preserve formatting, etc.
			removeStringNoUndo(text.size(), getWText().size() - text.size());
			did_truncate = TRUE;
		}
	}

	return did_truncate;
}

const LLStyle::Params& LLTextBase::getStyleParams()
{
	//FIXME: convert mDefaultStyle to a flyweight http://www.boost.org/doc/libs/1_40_0/libs/flyweight/doc/index.html
	//and eliminate color member values
	if (mStyleDirty)
	{
		  mStyle
				  .color(LLUIColor(&mFgColor))						// pass linked color instead of copy of mFGColor
				  .readonly_color(LLUIColor(&mReadOnlyFgColor))
				  .selected_color(LLUIColor(&mTextSelectedColor))
				  .font(mFont)
				  .drop_shadow(mFontShadow);
		  mStyleDirty = false;
	}
	return mStyle;
}

void LLTextBase::beforeValueChange()
{

}

void LLTextBase::onValueChange(S32 start, S32 end)
{
}

// Draws the black box behind the selected text
//void LLTextBase::drawSelectionBackground()
// [SL:KB] - Patch: Control-TextHighlight | Checked: 2013-12-30 (Catznip-3.6)
void LLTextBase::drawSelectionBackground()
{
	if( hasSelection() && !mLineInfoList.empty())
	{
		highlight_list_t highlights;
		highlights.push_back(range_pair_t(llmin(mSelectionStart, mSelectionEnd), llmax(mSelectionStart, mSelectionEnd)));
		drawHighlightsBackground(highlights, mSelectedBGColor);
	}
}

void LLTextBase::drawHighlightsBackground(const highlight_list_t& highlights, const LLColor4& color)
// [SL:KB] - Patch: Control-TextHighlight | Checked: 2013-12-30 (Catznip-3.6)
{
//	// Draw selection even if we don't have keyboard focus for search/replace
//	if( hasSelection() && !mLineInfoList.empty())
// [SL:KB] - Patch: Control-TextHighlight | Checked: 2013-12-30 (Catznip-3.6)
	if (!mLineInfoList.empty())
// [/SL:KB]
	{
		std::vector<LLRect> selection_rects;

//		S32 selection_left		= llmin( mSelectionStart, mSelectionEnd );
//		S32 selection_right		= llmax( mSelectionStart, mSelectionEnd );

		// Skip through the lines we aren't drawing.
		LLRect content_display_rect = getVisibleDocumentRect();

		// binary search for line that starts before top of visible buffer
		line_list_t::const_iterator line_iter = std::lower_bound(mLineInfoList.begin(), mLineInfoList.end(), content_display_rect.mTop, compare_bottom());
		line_list_t::const_iterator end_iter = std::upper_bound(mLineInfoList.begin(), mLineInfoList.end(), content_display_rect.mBottom, compare_top());

//		bool done = false;
// [SL:KB] - Patch: Control-TextHighlight | Checked: 2013-12-30 (Catznip-3.6)
		highlight_list_t::const_iterator itHighlight = highlights.begin();
// [/SL:KB]

		// Find the coordinates of the selected area
//		for (;line_iter != end_iter && !done; ++line_iter)
// [SL:KB] - Patch: Control-TextHighlight | Checked: 2013-12-30 (Catznip-3.6)
		for (; (line_iter != end_iter) && (itHighlight != highlights.end()); ++line_iter)
// [/SL:KB]
		{
// [SL:KB] - Patch: Control-TextHighlight | Checked: 2013-12-30 (Catznip-3.6)
			// Find a highlight range with an end index larger than the start of this line
			while ( (itHighlight != highlights.end()) && (line_iter->mDocIndexStart > itHighlight->second) )
				++itHighlight;

			// Draw all highlights on the current line
			while ( (itHighlight != highlights.end()) && (itHighlight->first < line_iter->mDocIndexEnd) )
			{
				// Keep the names of these to change fewer lines of LL code
				S32 selection_left  = llmin(itHighlight->first, itHighlight->second);
				S32 selection_right = llmax(itHighlight->first, itHighlight->second) ;
// [/SL:KB]

				// is selection visible on this line?
				if (line_iter->mDocIndexEnd > selection_left && line_iter->mDocIndexStart < selection_right)
				{
					segment_set_t::iterator segment_iter;
					S32 segment_offset;
					getSegmentAndOffset(line_iter->mDocIndexStart, &segment_iter, &segment_offset);
				
					LLRect selection_rect;
					selection_rect.mLeft = line_iter->mRect.mLeft;
					selection_rect.mRight = line_iter->mRect.mLeft;
					selection_rect.mBottom = line_iter->mRect.mBottom;
					selection_rect.mTop = line_iter->mRect.mTop;
					
					for(;segment_iter != mSegments.end(); ++segment_iter, segment_offset = 0)
					{
						LLTextSegmentPtr segmentp = *segment_iter;

						S32 segment_line_start = segmentp->getStart() + segment_offset;
						S32 segment_line_end = llmin(segmentp->getEnd(), line_iter->mDocIndexEnd);

						if (segment_line_start > segment_line_end) break;

						S32 segment_width = 0;
						S32 segment_height = 0;

						// if selection after beginning of segment
						if(selection_left >= segment_line_start)
						{
							S32 num_chars = llmin(selection_left, segment_line_end) - segment_line_start;
							segmentp->getDimensions(segment_offset, num_chars, segment_width, segment_height);
							selection_rect.mLeft += segment_width;
						}

						// if selection_right == segment_line_end then that means we are the first character of the next segment
						// or first character of the next line, in either case we want to add the length of the current segment
						// to the selection rectangle and continue.
						// if selection right > segment_line_end then selection spans end of current segment...
						if (selection_right >= segment_line_end)
						{
							// extend selection slightly beyond end of line
							// to indicate selection of newline character (use "n" character to determine width)
							S32 num_chars = segment_line_end - segment_line_start;
							segmentp->getDimensions(segment_offset, num_chars, segment_width, segment_height);
							selection_rect.mRight += segment_width;
						}
						// else if selection ends on current segment...
						else
						{
							S32 num_chars = selection_right - segment_line_start;
							segmentp->getDimensions(segment_offset, num_chars, segment_width, segment_height);
							selection_rect.mRight += segment_width;

// [SL:KB] - Patch: Control-TextHighlight | Checked: 2013-12-30 (Catznip-3.6)
							continue;
// [/SL:KB]
//							break;
						}
					}
					selection_rects.push_back(selection_rect);
				}

// [SL:KB] - Patch: Control-TextHighlight | Checked: 2013-12-30 (Catznip-3.6)
				// Only advance if the highlight ends on the current line
				if (itHighlight->second > line_iter->mDocIndexEnd)
					break;
				++itHighlight;
			}
// [/SL:KB]
		}
		
		// Draw the selection box (we're using a box instead of reversing the colors on the selected text).
		gGL.getTexUnit(0)->unbind(LLTexUnit::TT_TEXTURE);
//		const LLColor4& color = mSelectedBGColor;
		F32 alpha = hasFocus() ? 0.7f : 0.3f;
		alpha *= getDrawContext().mAlpha;
		LLColor4 selection_color(color.mV[VRED], color.mV[VGREEN], color.mV[VBLUE], alpha);

		for (std::vector<LLRect>::iterator rect_it = selection_rects.begin();
			rect_it != selection_rects.end();
			++rect_it)
		{
			LLRect selection_rect = *rect_it;
			selection_rect = *rect_it;
			selection_rect.translate(mVisibleTextRect.mLeft - content_display_rect.mLeft, mVisibleTextRect.mBottom - content_display_rect.mBottom);
			gl_rect_2d(selection_rect, selection_color);
		}
	}
}

void LLTextBase::drawCursor()
{
	F32 alpha = getDrawContext().mAlpha;

	if( hasFocus()
		&& gFocusMgr.getAppHasFocus()
		&& !mReadOnly)
	{
		const LLWString &wtext = getWText();
		const llwchar* text = wtext.c_str();

		LLRect cursor_rect = getLocalRectFromDocIndex(mCursorPos);
		cursor_rect.translate(-1, 0);
		segment_set_t::iterator seg_it = getSegIterContaining(mCursorPos);

		// take style from last segment
		LLTextSegmentPtr segmentp;

		if (seg_it != mSegments.end())
		{
			segmentp = *seg_it;
		}
		else
		{
			return;
		}

		// Draw the cursor
		// (Flash the cursor every half second starting a fixed time after the last keystroke)
		F32 elapsed = mCursorBlinkTimer.getElapsedTimeF32();
		if( (elapsed < CURSOR_FLASH_DELAY ) || (S32(elapsed * 2) & 1) )
		{

			if (LL_KIM_OVERWRITE == gKeyboard->getInsertMode() && !hasSelection())
			{
				S32 segment_width = 0;
				S32 segment_height = 0;
				segmentp->getDimensions(mCursorPos - segmentp->getStart(), 1, segment_width, segment_height);
				S32 width = llmax(CURSOR_THICKNESS, segment_width);
				cursor_rect.mRight = cursor_rect.mLeft + width;
			}
			else
			{
				cursor_rect.mRight = cursor_rect.mLeft + CURSOR_THICKNESS;
			}
			
			gGL.getTexUnit(0)->unbind(LLTexUnit::TT_TEXTURE);

			LLColor4 cursor_color = mCursorColor.get() % alpha;
			gGL.color4fv( cursor_color.mV );
			
			gl_rect_2d(cursor_rect);

			if (LL_KIM_OVERWRITE == gKeyboard->getInsertMode() && !hasSelection() && text[mCursorPos] != '\n')
			{
				LLColor4 text_color;
				const LLFontGL* fontp;
				text_color = segmentp->getColor();
				fontp = segmentp->getStyle()->getFont();
				fontp->render(text, mCursorPos, cursor_rect, 
					LLColor4(1.f - text_color.mV[VRED], 1.f - text_color.mV[VGREEN], 1.f - text_color.mV[VBLUE], alpha),
					LLFontGL::LEFT, mVAlign,
					LLFontGL::NORMAL,
					LLFontGL::NO_SHADOW,
					1);
			}

			// Make sure the IME is in the right place
			LLRect screen_pos = calcScreenRect();
			LLCoordGL ime_pos( screen_pos.mLeft + llfloor(cursor_rect.mLeft), screen_pos.mBottom + llfloor(cursor_rect.mTop) );

			ime_pos.mX = (S32) (ime_pos.mX * LLUI::getScaleFactor().mV[VX]);
			ime_pos.mY = (S32) (ime_pos.mY * LLUI::getScaleFactor().mV[VY]);
			getWindow()->setLanguageTextInput( ime_pos );
		}
	}
}

void LLTextBase::drawText()
{
	S32 text_len = getLength();

	if (text_len <= 0 && mLabel.empty())
	{
		return;
	}
	else if (useLabel())
	{
		text_len = mLabel.getWString().length();
	}

	S32 selection_left = -1;
	S32 selection_right = -1;
	// Draw selection even if we don't have keyboard focus for search/replace
	if( hasSelection())
	{
		selection_left = llmin( mSelectionStart, mSelectionEnd );
		selection_right = llmax( mSelectionStart, mSelectionEnd );
	}

	std::pair<S32, S32> line_range = getVisibleLines(mClipPartial);
	S32 first_line = line_range.first;
	S32 last_line = line_range.second;
	if (first_line >= last_line)
	{
		return;
	}
	
	S32 line_start = getLineStart(first_line);
	// find first text segment that spans top of visible portion of text buffer
	segment_set_t::iterator seg_iter = getSegIterContaining(line_start);
	if (seg_iter == mSegments.end()) 
	{
		return;
	}

	// Perform spell check if needed
	if ( (getSpellCheck()) && (getWText().length() > 2) )
	{
		// Calculate start and end indices for the spell checking range
		S32 start = line_start;
		S32 end   = getLineEnd(last_line);

		if ( (mSpellCheckStart != start) || (mSpellCheckEnd != end) )
		{
			const LLWString& wstrText = getWText(); 
			mMisspellRanges.clear();

			segment_set_t::const_iterator seg_it = getSegIterContaining(start);
			while (mSegments.end() != seg_it)
			{
				LLTextSegmentPtr text_segment = *seg_it;
				if ( (text_segment.isNull()) || (text_segment->getStart() >= end) )
				{
					break;
				}

				if (!text_segment->canEdit())
				{
					++seg_it;
					continue;
				}

				// Combine adjoining text segments into one
				U32 seg_start = text_segment->getStart(), seg_end = llmin(text_segment->getEnd(), end);
				while (mSegments.end() != ++seg_it)
				{
					text_segment = *seg_it;
					if ( (text_segment.isNull()) || (!text_segment->canEdit()) || (text_segment->getStart() >= end) )
					{
						break;
					}
					seg_end = llmin(text_segment->getEnd(), end);
				}

				// Find the start of the first word
				U32 word_start = seg_start, word_end = -1;
				U32 text_length = wstrText.length();
				while ( (word_start < text_length) && (!LLStringOps::isAlpha(wstrText[word_start])) )
				{
					word_start++;
				}

				// Iterate over all words in the text block and check them one by one
				while (word_start < seg_end)
				{
					// Find the end of the current word (special case handling for "'" when it's used as a contraction)
					word_end = word_start + 1;
					while ( (word_end < seg_end) && 
							((LLWStringUtil::isPartOfWord(wstrText[word_end])) ||
								((L'\'' == wstrText[word_end]) && 
								(LLStringOps::isAlnum(wstrText[word_end - 1])) && (LLStringOps::isAlnum(wstrText[word_end + 1])))) )
					{
						word_end++;
					}
					if (word_end > seg_end)
					{
						break;
					}

					if (word_start < text_length && word_end <= text_length && word_end > word_start)
					{
						std::string word = wstring_to_utf8str(wstrText.substr(word_start, word_end - word_start));

						// Don't process words shorter than 3 characters
						if ( (word.length() >= 3) && (!LLSpellChecker::instance().checkSpelling(word)) )
						{
							mMisspellRanges.push_back(std::pair<U32, U32>(word_start, word_end));
						}
					}

					// Find the start of the next word
					word_start = word_end + 1;
					while ( (word_start < seg_end) && (!LLWStringUtil::isPartOfWord(wstrText[word_start])) )
					{
						word_start++;
					}
				}
			}

			mSpellCheckStart = start;
			mSpellCheckEnd = end;
		}
	}
	else
	{
		mMisspellRanges.clear();
	}

	LLTextSegmentPtr cur_segment = *seg_iter;

	std::list<std::pair<U32, U32> >::const_iterator misspell_it = std::lower_bound(mMisspellRanges.begin(), mMisspellRanges.end(), std::pair<U32, U32>(line_start, 0));
	for (S32 cur_line = first_line; cur_line < last_line; cur_line++)
	{
		S32 next_line = cur_line + 1;
		line_info& line = mLineInfoList[cur_line];

		S32 next_start = -1;
		S32 line_end = text_len;

		if (next_line < getLineCount())
		{
			next_start = getLineStart(next_line);
			line_end = next_start;
		}

        LLRectf text_rect(line.mRect.mLeft, line.mRect.mTop, line.mRect.mRight, line.mRect.mBottom);
		text_rect.mRight = mDocumentView->getRect().getWidth(); // clamp right edge to document extents
		text_rect.translate(mDocumentView->getRect().mLeft, mDocumentView->getRect().mBottom); // adjust by scroll position

		// draw a single line of text
		S32 seg_start = line_start;
		while( seg_start < line_end )
		{
			while( cur_segment->getEnd() <= seg_start )
			{
				seg_iter++;
				if (seg_iter == mSegments.end())
				{
					LL_WARNS() << "Ran off the segmentation end!" << LL_ENDL;

					return;
				}
				cur_segment = *seg_iter;
			}
			
			S32 seg_end = llmin(line_end, cur_segment->getEnd());
			S32 clipped_end	= seg_end - cur_segment->getStart();

			if (mUseEllipses								// using ellipses
				&& clipped_end == line_end					// last segment on line
				&& next_line == last_line					// this is the last visible line
				&& last_line < (S32)mLineInfoList.size())	// and there is more text to display
			{
				// more lines of text to go, but we can't fit them
				// so shrink text rect to force ellipses
				text_rect.mRight -= 2;
			}

			// Draw squiggly lines under any visible misspelled words
			while ( (mMisspellRanges.end() != misspell_it) && (misspell_it->first < seg_end) && (misspell_it->second > seg_start) )
			{
				// Skip the current word if the user is still busy editing it
				if ( (!mSpellCheckTimer.hasExpired()) && (misspell_it->first <= (U32)mCursorPos) && (misspell_it->second >= (U32)mCursorPos) )
				{
					++misspell_it;
 					continue;
				}

				U32 misspell_start = llmax<U32>(misspell_it->first, seg_start), misspell_end = llmin<U32>(misspell_it->second, seg_end);
				S32 squiggle_start = 0, squiggle_end = 0, pony = 0;
				cur_segment->getDimensions(seg_start - cur_segment->getStart(), misspell_start - seg_start, squiggle_start, pony);
				cur_segment->getDimensions(misspell_start - cur_segment->getStart(), misspell_end - misspell_start, squiggle_end, pony);
				squiggle_start += text_rect.mLeft;

				pony = (squiggle_end + 3) / 6;
				squiggle_start += squiggle_end / 2 - pony * 3;
				squiggle_end = squiggle_start + pony * 6;

				S32 squiggle_bottom = text_rect.mBottom + (S32)cur_segment->getStyle()->getFont()->getDescenderHeight();

				gGL.color4ub(255, 0, 0, 200);
				while (squiggle_start + 1 < squiggle_end)
				{
					gl_line_2d(squiggle_start, squiggle_bottom, squiggle_start + 2, squiggle_bottom - 2);
					if (squiggle_start + 3 < squiggle_end)
					{
						gl_line_2d(squiggle_start + 2, squiggle_bottom - 3, squiggle_start + 4, squiggle_bottom - 1);
					}
					squiggle_start += 4;
				}

				if (misspell_it->second > seg_end)
				{
					break;
				}
				++misspell_it;
			}

			text_rect.mLeft = cur_segment->draw(seg_start - cur_segment->getStart(), clipped_end, selection_left, selection_right, text_rect);

			seg_start = clipped_end + cur_segment->getStart();
		}

		line_start = next_start;
	}
}

///////////////////////////////////////////////////////////////////
// Returns change in number of characters in mWText

S32 LLTextBase::insertStringNoUndo(S32 pos, const LLWString &wstr, LLTextBase::segment_vec_t* segments )
{
    beforeValueChange();

	S32 old_len = getLength();		// length() returns character length
	S32 insert_len = wstr.length();

	pos = getEditableIndex(pos, true);

	segment_set_t::iterator seg_iter = getEditableSegIterContaining(pos);

	LLTextSegmentPtr default_segment;

	LLTextSegmentPtr segmentp;
	if (seg_iter != mSegments.end())
	{
		segmentp = *seg_iter;
	}
	else
	{
		//segmentp = mSegments.back();
		return pos;
	}

	if (segmentp->canEdit())
	{
		segmentp->setEnd(segmentp->getEnd() + insert_len);
		if (seg_iter != mSegments.end())
		{
			++seg_iter;
		}
	}
	else
	{
		// create default editable segment to hold new text
		LLStyleConstSP sp(new LLStyle(getStyleParams()));
		default_segment = new LLNormalTextSegment( sp, pos, pos + insert_len, *this);
	}

	// shift remaining segments to right
	for(;seg_iter != mSegments.end(); ++seg_iter)
	{
		LLTextSegmentPtr segmentp = *seg_iter;
		segmentp->setStart(segmentp->getStart() + insert_len);
		segmentp->setEnd(segmentp->getEnd() + insert_len);
	}

	// insert new segments
	if (segments)
	{
		if (default_segment.notNull())
		{
			// potentially overwritten by segments passed in
			insertSegment(default_segment);
		}
		for (segment_vec_t::iterator seg_iter = segments->begin();
			seg_iter != segments->end();
			++seg_iter)
		{
			LLTextSegment* segmentp = *seg_iter;
			insertSegment(segmentp);
		}
	}

	getViewModel()->getEditableDisplay().insert(pos, wstr);

	if ( truncate() )
	{
		insert_len = getLength() - old_len;
	}

	onValueChange(pos, pos + insert_len);
	needsReflow(pos);

	return insert_len;
}

S32 LLTextBase::removeStringNoUndo(S32 pos, S32 length)
{

    beforeValueChange();
	segment_set_t::iterator seg_iter = getSegIterContaining(pos);
	while(seg_iter != mSegments.end())
	{
		LLTextSegmentPtr segmentp = *seg_iter;
		S32 end = pos + length;
		if (segmentp->getStart() < pos)
		{
			// deleting from middle of segment
			if (segmentp->getEnd() > end)
			{
				segmentp->setEnd(segmentp->getEnd() - length);
			}
			// truncating segment
			else
			{
				segmentp->setEnd(pos);
			}
		}
		else if (segmentp->getStart() < end)
		{
			// deleting entire segment
			if (segmentp->getEnd() <= end)
			{
				// remove segment
				segmentp->unlinkFromDocument(this);
				segment_set_t::iterator seg_to_erase(seg_iter++);
				mSegments.erase(seg_to_erase);
				continue;
			}
			// deleting head of segment
			else
			{
				segmentp->setStart(pos);
				segmentp->setEnd(segmentp->getEnd() - length);
			}
		}
		else
		{
			// shifting segments backward to fill deleted portion
			segmentp->setStart(segmentp->getStart() - length);
			segmentp->setEnd(segmentp->getEnd() - length);
		}
		++seg_iter;
	}

	getViewModel()->getEditableDisplay().erase(pos, length);

	// recreate default segment in case we erased everything
	createDefaultSegment();

	onValueChange(pos, pos);
	needsReflow(pos);

	return -length;	// This will be wrong if someone calls removeStringNoUndo with an excessive length
}

S32 LLTextBase::overwriteCharNoUndo(S32 pos, llwchar wc)
{
    beforeValueChange();

	if (pos > (S32)getLength())
	{
		return 0;
	}
	getViewModel()->getEditableDisplay()[pos] = wc;

	onValueChange(pos, pos + 1);
	needsReflow(pos);

	return 1;
}


void LLTextBase::createDefaultSegment()
{
	// ensures that there is always at least one segment
	if (mSegments.empty())
	{
		LLStyleConstSP sp(new LLStyle(getStyleParams()));
		LLTextSegmentPtr default_segment = new LLNormalTextSegment( sp, 0, getLength() + 1, *this);
		mSegments.insert(default_segment);
		default_segment->linkToDocument(this);
	}
}

void LLTextBase::insertSegment(LLTextSegmentPtr segment_to_insert)
{
	if (segment_to_insert.isNull()) 
	{
		return;
	}

	segment_set_t::iterator cur_seg_iter = getSegIterContaining(segment_to_insert->getStart());
	S32 reflow_start_index = 0;

	if (cur_seg_iter == mSegments.end())
	{
		mSegments.insert(segment_to_insert);
		segment_to_insert->linkToDocument(this);
		reflow_start_index = segment_to_insert->getStart();
	}
	else
	{
		LLTextSegmentPtr cur_segmentp = *cur_seg_iter;
		reflow_start_index = cur_segmentp->getStart();
		if (cur_segmentp->getStart() < segment_to_insert->getStart())
		{
			S32 old_segment_end = cur_segmentp->getEnd();
			// split old at start point for new segment
			cur_segmentp->setEnd(segment_to_insert->getStart());
			// advance to next segment
			// insert remainder of old segment
			LLStyleConstSP sp = cur_segmentp->getStyle();
			LLTextSegmentPtr remainder_segment = new LLNormalTextSegment( sp, segment_to_insert->getStart(), old_segment_end, *this);
			mSegments.insert(cur_seg_iter, remainder_segment);
			remainder_segment->linkToDocument(this);
			// insert new segment before remainder of old segment
			mSegments.insert(cur_seg_iter, segment_to_insert);

			segment_to_insert->linkToDocument(this);
			// at this point, there will be two overlapping segments owning the text
			// associated with the incoming segment
		}
		else
		{
			mSegments.insert(cur_seg_iter, segment_to_insert);
			segment_to_insert->linkToDocument(this);
		}

		// now delete/truncate remaining segments as necessary
		// cur_seg_iter points to segment before incoming segment
		while(cur_seg_iter != mSegments.end())
		{
			cur_segmentp = *cur_seg_iter;
			if (cur_segmentp == segment_to_insert) 
			{
				++cur_seg_iter;
				continue;
			}

			if (cur_segmentp->getStart() >= segment_to_insert->getStart())
			{
				if(cur_segmentp->getEnd() <= segment_to_insert->getEnd())
				{
					cur_segmentp->unlinkFromDocument(this);
					// grab copy of iterator to erase, and bump it
					segment_set_t::iterator seg_to_erase(cur_seg_iter++);
					mSegments.erase(seg_to_erase);
					continue;
				}
				else
				{
					// last overlapping segment, clip to end of incoming segment
					// and stop traversal
					cur_segmentp->setStart(segment_to_insert->getEnd());
					break;
				}
			}
			++cur_seg_iter;
		}
	}

	// layout potentially changed
	needsReflow(reflow_start_index);
}

BOOL LLTextBase::handleMouseDown(S32 x, S32 y, MASK mask)
{
	// handle triple click
	if (!mTripleClickTimer.hasExpired())
	{
		selectAll();
		return TRUE;
	}

	LLTextSegmentPtr cur_segment = getSegmentAtLocalPos(x, y);
	if (cur_segment && cur_segment->handleMouseDown(x, y, mask))
	{
		return TRUE;
	}

	return LLUICtrl::handleMouseDown(x, y, mask);
}

BOOL LLTextBase::handleMouseUp(S32 x, S32 y, MASK mask)
{
	LLTextSegmentPtr cur_segment = getSegmentAtLocalPos(x, y);
	if (hasMouseCapture() && cur_segment && cur_segment->handleMouseUp(x, y, mask))
	{
		// Did we just click on a link?
		if (mURLClickSignal
			&& cur_segment->getStyle()
			&& cur_segment->getStyle()->isLink())
		{
			// *TODO: send URL here?
			(*mURLClickSignal)(this, LLSD() );
		}
		return TRUE;
	}

	return LLUICtrl::handleMouseUp(x, y, mask);
}

BOOL LLTextBase::handleMiddleMouseDown(S32 x, S32 y, MASK mask)
{
	LLTextSegmentPtr cur_segment = getSegmentAtLocalPos(x, y);
	if (cur_segment && cur_segment->handleMiddleMouseDown(x, y, mask))
	{
		return TRUE;
	}

	return LLUICtrl::handleMiddleMouseDown(x, y, mask);
}

BOOL LLTextBase::handleMiddleMouseUp(S32 x, S32 y, MASK mask)
{
	LLTextSegmentPtr cur_segment = getSegmentAtLocalPos(x, y);
	if (cur_segment && cur_segment->handleMiddleMouseUp(x, y, mask))
	{
		return TRUE;
	}

	return LLUICtrl::handleMiddleMouseUp(x, y, mask);
}

BOOL LLTextBase::handleRightMouseDown(S32 x, S32 y, MASK mask)
{
	LLTextSegmentPtr cur_segment = getSegmentAtLocalPos(x, y);
	if (cur_segment && cur_segment->handleRightMouseDown(x, y, mask))
	{
		return TRUE;
	}

	return LLUICtrl::handleRightMouseDown(x, y, mask);
}

BOOL LLTextBase::handleRightMouseUp(S32 x, S32 y, MASK mask)
{
	LLTextSegmentPtr cur_segment = getSegmentAtLocalPos(x, y);
	if (cur_segment && cur_segment->handleRightMouseUp(x, y, mask))
	{
		return TRUE;
	}

	return LLUICtrl::handleRightMouseUp(x, y, mask);
}

BOOL LLTextBase::handleDoubleClick(S32 x, S32 y, MASK mask)
{
	//Don't start triple click timer if user have clicked on scrollbar
	mVisibleTextRect = mScroller ? mScroller->getContentWindowRect() : getLocalRect();
	if (x >= mVisibleTextRect.mLeft && x <= mVisibleTextRect.mRight
	    && y >= mVisibleTextRect.mBottom && y <= mVisibleTextRect.mTop)
	{
		mTripleClickTimer.setTimerExpirySec(TRIPLE_CLICK_INTERVAL);
	}

	LLTextSegmentPtr cur_segment = getSegmentAtLocalPos(x, y);
	if (cur_segment && cur_segment->handleDoubleClick(x, y, mask))
	{
		return TRUE;
	}

	return LLUICtrl::handleDoubleClick(x, y, mask);
}

BOOL LLTextBase::handleHover(S32 x, S32 y, MASK mask)
{
	LLTextSegmentPtr cur_segment = getSegmentAtLocalPos(x, y);
	if (cur_segment && cur_segment->handleHover(x, y, mask))
	{
		return TRUE;
	}

	return LLUICtrl::handleHover(x, y, mask);
}

BOOL LLTextBase::handleScrollWheel(S32 x, S32 y, S32 clicks)
{
	LLTextSegmentPtr cur_segment = getSegmentAtLocalPos(x, y);
	if (cur_segment && cur_segment->handleScrollWheel(x, y, clicks))
	{
		return TRUE;
	}

	return LLUICtrl::handleScrollWheel(x, y, clicks);
}

BOOL LLTextBase::handleToolTip(S32 x, S32 y, MASK mask)
{
	LLTextSegmentPtr cur_segment = getSegmentAtLocalPos(x, y);
	if (cur_segment && cur_segment->handleToolTip(x, y, mask))
	{
		return TRUE;
	}

	return LLUICtrl::handleToolTip(x, y, mask);
}


void LLTextBase::reshape(S32 width, S32 height, BOOL called_from_parent)
{
	if (width != getRect().getWidth() || height != getRect().getHeight())
	{
		bool scrolled_to_bottom = mScroller ? mScroller->isAtBottom() : false;

		LLUICtrl::reshape( width, height, called_from_parent );

		if (mScroller && scrolled_to_bottom && mTrackEnd)
		{
			// keep bottom of text buffer visible
			// do this here as well as in reflow to handle case
			// where shrinking from top, which causes buffer to temporarily 
			// not be scrolled to the bottom, since the scroll index
			// specified the _top_ of the visible document region
			mScroller->goToBottom();
		}

		// do this first after reshape, because other things depend on
		// up-to-date mVisibleTextRect
		updateRects();
		
		needsReflow();
	}
}

void LLTextBase::draw()
{
	// reflow if needed, on demand
	reflow();

	// then update scroll position, as cursor may have moved
	if (!mReadOnly)
	{
		updateScrollFromCursor();
	}

	LLRect text_rect;
	if (mScroller)
	{
		mScroller->localRectToOtherView(mScroller->getContentWindowRect(), &text_rect, this);
	}
	else
	{
		LLRect visible_lines_rect;
		std::pair<S32, S32> line_range = getVisibleLines(mClipPartial);
		for (S32 i = line_range.first; i < line_range.second; i++)
		{
			if (visible_lines_rect.isEmpty())
			{
				visible_lines_rect = mLineInfoList[i].mRect;
			}
			else
			{
				visible_lines_rect.unionWith(mLineInfoList[i].mRect);
			}
		}
		text_rect = visible_lines_rect;
		text_rect.translate(mDocumentView->getRect().mLeft, mDocumentView->getRect().mBottom);
	}

	if (mBGVisible)
	{
		F32 alpha = getCurrentTransparency();
		// clip background rect against extents, if we support scrolling
		LLRect bg_rect = mVisibleTextRect;
		if (mScroller)
		{
			bg_rect.intersectWith(text_rect);
		}
		LLColor4 bg_color = mReadOnly 
							? mReadOnlyBgColor.get()
							: hasFocus() 
								? mFocusBgColor.get() 
								: mWriteableBgColor.get();

		gl_rect_2d(text_rect, bg_color % alpha, TRUE);
	}

	// <FS:ND> Draw highlighted if needed
	if( nd::ui::SearchableControl::getHighlighted() )
	{
		LLColor4 bg_color = nd::ui::SearchableControl::getHighlightColor();
		LLRect bg_rect = mVisibleTextRect;
		if (mScroller)
			bg_rect.intersectWith(text_rect);

		gl_rect_2d(text_rect, bg_color, TRUE);
	}
	// <FS:ND>


	bool should_clip = mClip || mScroller != NULL;
	// <FS:Zi> Fix text bleeding at top edge of scrolling text editors
	// { LLLocalClipRect clip(text_rect, should_clip);
	{
		// unsure why the rectangle is not properly calculated, but this fixes it.
		// probably needs investigating the accuracy of:
		// - LLScrollContainer::getContentWindowRect()
		// - LLScrollContainer::localRectToOtherView()
		// - LLRect::intersectWith()
		if(text_rect.mTop>2)
		{
			text_rect.mTop-=2;
		}
		// push the modified text_rect as a GL clipping scissor on the stack
		LLLocalClipRect clip(text_rect, should_clip);
	// </FS:Zi>

		// draw document view
		if (mScroller)
		{
			drawChild(mScroller);
		}
		else
		{
			drawChild(mDocumentView);
		}
 
// [SL:KB] - Patch: Control-TextHighlight | Checked: 2013-12-30 (Catznip-3.6)
		if (mHighlightsDirty)
			refreshHighlights();
		if (!mHighlights.empty())
			drawHighlightsBackground(mHighlights, mHighlightedBGColor);
// [/SL:KB]
		drawSelectionBackground();
		drawText();
		drawCursor();
	}
 
	mDocumentView->setVisible(FALSE);
	LLUICtrl::draw();
	mDocumentView->setVisible(TRUE);
}


//virtual
void LLTextBase::setColor( const LLColor4& c )
{
	mFgColor = c;
	mStyleDirty = true;
}

//virtual 
void LLTextBase::setReadOnlyColor(const LLColor4 &c)
{
	mReadOnlyFgColor = c;
	mStyleDirty = true;
}

//virtual
void LLTextBase::onVisibilityChange( BOOL new_visibility )
{
	if(!new_visibility && mPopupMenu)
	{
		mPopupMenu->hide();
	}
	LLUICtrl::onVisibilityChange(new_visibility);
}

//virtual
void LLTextBase::setValue(const LLSD& value )
{
	setText(value.asString());
}

//virtual
BOOL LLTextBase::canDeselect() const 
{ 
	return hasSelection(); 
}


//virtual
void LLTextBase::deselect()
{
	mSelectionStart = 0;
	mSelectionEnd = 0;
	mIsSelecting = FALSE;
}

bool LLTextBase::getSpellCheck() const
{
	return (LLSpellChecker::getUseSpellCheck()) && (!mReadOnly) && (mSpellCheck);
}

const std::string& LLTextBase::getSuggestion(U32 index) const
{
	return (index < mSuggestionList.size()) ? mSuggestionList[index] : LLStringUtil::null;
}

U32 LLTextBase::getSuggestionCount() const
{
	return mSuggestionList.size();
}

void LLTextBase::replaceWithSuggestion(U32 index)
{
	for (std::list<std::pair<U32, U32> >::const_iterator it = mMisspellRanges.begin(); it != mMisspellRanges.end(); ++it)
	{
		if ( (it->first <= (U32)mCursorPos) && (it->second >= (U32)mCursorPos) )
		{
			deselect();
			// Insert the suggestion in its place
			LLWString suggestion = utf8str_to_wstring(mSuggestionList[index]);
			LLStyleConstSP sp(new LLStyle(getStyleParams()));
			LLTextSegmentPtr segmentp = new LLNormalTextSegment(sp, it->first, it->first + suggestion.size(), *this);
			segment_vec_t segments(1, segmentp);
			insertStringNoUndo(it->first, suggestion, &segments);

			// Delete the misspelled word
			removeStringNoUndo(it->first + (S32)suggestion.length(), it->second - it->first);


			setCursorPos(it->first + (S32)suggestion.length());
			onSpellCheckPerformed();

			break;
		}
	}
	mSpellCheckStart = mSpellCheckEnd = -1;
}

void LLTextBase::addToDictionary()
{
	if (canAddToDictionary())
	{
		LLSpellChecker::instance().addToCustomDictionary(getMisspelledWord(mCursorPos));
	}
}

bool LLTextBase::canAddToDictionary() const
{
	return (getSpellCheck()) && (isMisspelledWord(mCursorPos));
}

void LLTextBase::addToIgnore()
{
	if (canAddToIgnore())
	{
		LLSpellChecker::instance().addToIgnoreList(getMisspelledWord(mCursorPos));
	}
}

bool LLTextBase::canAddToIgnore() const
{
	return (getSpellCheck()) && (isMisspelledWord(mCursorPos));
}

std::string LLTextBase::getMisspelledWord(U32 pos) const
{
	for (std::list<std::pair<U32, U32> >::const_iterator it = mMisspellRanges.begin(); it != mMisspellRanges.end(); ++it)
	{
		if ( (it->first <= pos) && (it->second >= pos) )
		{
			return wstring_to_utf8str(getWText().substr(it->first, it->second - it->first));
		}
	}
	return LLStringUtil::null;
}

bool LLTextBase::isMisspelledWord(U32 pos) const
{
	for (std::list<std::pair<U32, U32> >::const_iterator it = mMisspellRanges.begin(); it != mMisspellRanges.end(); ++it)
	{
		if ( (it->first <= pos) && (it->second >= pos) )
		{
			return true;
		}
	}
	return false;
}

void LLTextBase::onSpellCheckSettingsChange()
{
	// Recheck the spelling on every change
	mMisspellRanges.clear();
	mSpellCheckStart = mSpellCheckEnd = -1;
}

void LLTextBase::onFocusReceived()
{
	LLUICtrl::onFocusReceived();
	if (!getLength() && !mLabel.empty())
	{
		// delete label which is LLLabelTextSegment
		clearSegments();
	}
}

void LLTextBase::onFocusLost()
{
	LLUICtrl::onFocusLost();
	if (!getLength() && !mLabel.empty())
	{
		resetLabel();
	}
}

// Sets the scrollbar from the cursor position
void LLTextBase::updateScrollFromCursor()
{
	// Update scroll position even in read-only mode (when there's no cursor displayed)
	// because startOfDoc()/endOfDoc() modify cursor position. See EXT-736.

	if (!mScrollNeeded || !mScroller)
	{
		return;
	}
	mScrollNeeded = FALSE; 

	// scroll so that the cursor is at the top of the page
	LLRect scroller_doc_window = getVisibleDocumentRect();
	LLRect cursor_rect_doc = getDocRectFromDocIndex(mCursorPos);
	mScroller->scrollToShowRect(cursor_rect_doc, LLRect(0, scroller_doc_window.getHeight() - 5, scroller_doc_window.getWidth(), 5));
}

S32 LLTextBase::getLeftOffset(S32 width)
{
	switch (mHAlign)
	{
	case LLFontGL::LEFT:
		return mHPad;
	case LLFontGL::HCENTER:
		return mHPad + llmax(0, (mVisibleTextRect.getWidth() - width - mHPad) / 2);
	case LLFontGL::RIGHT:
		return mVisibleTextRect.getWidth() - width;
	default:
		return mHPad;
	}
}


static LLTrace::BlockTimerStatHandle FTM_TEXT_REFLOW ("Text Reflow");
void LLTextBase::reflow()
{
	LL_RECORD_BLOCK_TIME(FTM_TEXT_REFLOW);

	updateSegments();

	if (mReflowIndex == S32_MAX)
	{
		return;
	}

	bool scrolled_to_bottom = mScroller ? mScroller->isAtBottom() : false;

	LLRect cursor_rect = getLocalRectFromDocIndex(mCursorPos);
	bool follow_selection = getLocalRect().overlaps(cursor_rect); // cursor is (potentially) visible

	// store in top-left relative coordinates to avoid issues with horizontal scrollbar appearing and disappearing
	cursor_rect.mTop = mVisibleTextRect.mTop - cursor_rect.mTop;
	cursor_rect.mBottom = mVisibleTextRect.mTop - cursor_rect.mBottom;

	S32 first_line = getFirstVisibleLine();

	// if scroll anchor not on first line, update it to first character of first line
	if ((first_line < mLineInfoList.size())
		&&	(mScrollIndex <  mLineInfoList[first_line].mDocIndexStart
			||	mScrollIndex >= mLineInfoList[first_line].mDocIndexEnd))
	{
		mScrollIndex = mLineInfoList[first_line].mDocIndexStart;
	}
	LLRect first_char_rect = getLocalRectFromDocIndex(mScrollIndex);
	// store in top-left relative coordinates to avoid issues with horizontal scrollbar appearing and disappearing
	first_char_rect.mTop = mVisibleTextRect.mTop - first_char_rect.mTop;
	first_char_rect.mBottom = mVisibleTextRect.mTop - first_char_rect.mBottom;

	S32 reflow_count = 0;
	while(mReflowIndex < S32_MAX)
	{
		// we can get into an infinite loop if the document height does not monotonically increase
		// with decreasing width (embedded ui elements with alternate layouts).  In that case, 
		// we want to stop reflowing after 2 iterations.  We use 2, since we need to handle the case
		// of introducing a vertical scrollbar causing a reflow with less width.  We should also always
		// use an even number of iterations to avoid user visible oscillation of the layout
		if(++reflow_count > 2)
		{
			LL_DEBUGS() << "Breaking out of reflow due to possible infinite loop in " << getName() << LL_ENDL;
			break;
		}
	
		S32 start_index = mReflowIndex;
		mReflowIndex = S32_MAX;

		// shrink document to minimum size (visible portion of text widget)
		// to force inlined widgets with follows set to shrink
		if (mWordWrap)
		{
			mDocumentView->reshape(mVisibleTextRect.getWidth(), mDocumentView->getRect().getHeight());
		}

		S32 cur_top = 0;

		segment_set_t::iterator seg_iter = mSegments.begin();
		S32 seg_offset = 0;
		S32 line_start_index = 0;
		const S32 text_available_width = mVisibleTextRect.getWidth() - mHPad;  // reserve room for margin
		S32 remaining_pixels = text_available_width;
		S32 line_count = 0;

		// find and erase line info structs starting at start_index and going to end of document
		if (!mLineInfoList.empty())
		{
			// find first element whose end comes after start_index
			line_list_t::iterator iter = std::upper_bound(mLineInfoList.begin(), mLineInfoList.end(), start_index, line_end_compare());
			line_start_index = iter->mDocIndexStart;
			line_count = iter->mLineNum;
			cur_top = iter->mRect.mTop;
			getSegmentAndOffset(iter->mDocIndexStart, &seg_iter, &seg_offset);
			mLineInfoList.erase(iter, mLineInfoList.end());
		}

		S32 line_height = 0;

		while(seg_iter != mSegments.end())
		{
			LLTextSegmentPtr segment = *seg_iter;

			// track maximum height of any segment on this line
			S32 cur_index = segment->getStart() + seg_offset;

			// ask segment how many character fit in remaining space
			S32 character_count = segment->getNumChars(getWordWrap() ? llmax(0, remaining_pixels) : S32_MAX,
														seg_offset, 
														cur_index - line_start_index, 
														S32_MAX);

			S32 segment_width, segment_height;
			bool force_newline = segment->getDimensions(seg_offset, character_count, segment_width, segment_height);
			// grow line height as necessary based on reported height of this segment
			line_height = llmax(line_height, segment_height);
			remaining_pixels -= segment_width;

			seg_offset += character_count;

			S32 last_segment_char_on_line = segment->getStart() + seg_offset;

			S32 text_actual_width = text_available_width - remaining_pixels;
			S32 text_left = getLeftOffset(text_actual_width);
			LLRect line_rect(text_left, 
							cur_top, 
							text_left + text_actual_width, 
							cur_top - line_height);

			// if we didn't finish the current segment...
			if (last_segment_char_on_line < segment->getEnd())
			{
				// add line info and keep going
				mLineInfoList.push_back(line_info(
											line_start_index, 
											last_segment_char_on_line, 
											line_rect, 
											line_count));

				line_start_index = segment->getStart() + seg_offset;
				cur_top -= ll_round((F32)line_height * mLineSpacingMult) + mLineSpacingPixels;
				remaining_pixels = text_available_width;
				line_height = 0;
			}
			// ...just consumed last segment..
			else if (++segment_set_t::iterator(seg_iter) == mSegments.end())
			{
				mLineInfoList.push_back(line_info(
											line_start_index, 
											last_segment_char_on_line, 
											line_rect, 
											line_count));
				cur_top -= ll_round((F32)line_height * mLineSpacingMult) + mLineSpacingPixels;
				break;
			}
			// ...or finished a segment and there are segments remaining on this line
			else
			{
				// subtract pixels used and increment segment
				if (force_newline)
				{
					mLineInfoList.push_back(line_info(
												line_start_index, 
												last_segment_char_on_line, 
												line_rect, 
												line_count));
					line_start_index = segment->getStart() + seg_offset;
					cur_top -= ll_round((F32)line_height * mLineSpacingMult) + mLineSpacingPixels;
					line_height = 0;
					remaining_pixels = text_available_width;
				}
				++seg_iter;
				seg_offset = 0;
			}
			if (force_newline) 
			{
				line_count++;
			}
		}

		// calculate visible region for diplaying text
		updateRects();

		for (segment_set_t::iterator segment_it = mSegments.begin();
			segment_it != mSegments.end();
			++segment_it)
		{
			LLTextSegmentPtr segmentp = *segment_it;
			segmentp->updateLayout(*this);

		}
	}

	// apply scroll constraints after reflowing text
	if (!hasMouseCapture() && mScroller)
	{
		if (scrolled_to_bottom && mTrackEnd)
		{
			// keep bottom of text buffer visible
			endOfDoc();
		}
		else if (hasSelection() && follow_selection)
		{
			// keep cursor in same vertical position on screen when selecting text
			LLRect new_cursor_rect_doc = getDocRectFromDocIndex(mCursorPos);
			LLRect old_cursor_rect = cursor_rect;
			old_cursor_rect.mTop = mVisibleTextRect.mTop - cursor_rect.mTop;
			old_cursor_rect.mBottom = mVisibleTextRect.mTop - cursor_rect.mBottom;

			mScroller->scrollToShowRect(new_cursor_rect_doc, old_cursor_rect);
		}
		else
		{
			// keep first line of text visible
			LLRect new_first_char_rect = getDocRectFromDocIndex(mScrollIndex);

			// pass in desired rect in the coordinate frame of the document viewport
			LLRect old_first_char_rect = first_char_rect;
			old_first_char_rect.mTop = mVisibleTextRect.mTop - first_char_rect.mTop;
			old_first_char_rect.mBottom = mVisibleTextRect.mTop - first_char_rect.mBottom;

			mScroller->scrollToShowRect(new_first_char_rect, old_first_char_rect);
		}
	}

	// reset desired x cursor position
	updateCursorXPos();
}

LLRect LLTextBase::getTextBoundingRect()
{
	reflow();
	return mTextBoundingRect;
}


void LLTextBase::clearSegments()
{
	mSegments.clear();
	createDefaultSegment();
}

S32 LLTextBase::getLineStart( S32 line ) const
{
	S32 num_lines = getLineCount();
	if (num_lines == 0)
	{
		return 0;
	}

	line = llclamp(line, 0, num_lines-1);
	return mLineInfoList[line].mDocIndexStart;
}

S32 LLTextBase::getLineEnd( S32 line ) const
{
	S32 num_lines = getLineCount();
	if (num_lines == 0)
	{
		return 0;
	}

	line = llclamp(line, 0, num_lines-1);
	return mLineInfoList[line].mDocIndexEnd;
}



S32 LLTextBase::getLineNumFromDocIndex( S32 doc_index, bool include_wordwrap) const
{
	if (mLineInfoList.empty())
	{
		return 0;
	}
	else
	{
		line_list_t::const_iterator iter = std::upper_bound(mLineInfoList.begin(), mLineInfoList.end(), doc_index, line_end_compare());
		if (include_wordwrap)
		{
			return iter - mLineInfoList.begin();
		}
		else
		{
			if (iter == mLineInfoList.end())
			{
				return mLineInfoList.back().mLineNum;
			}
			else
			{
				return iter->mLineNum;
			}
		}
	}
}

// Given an offset into text (pos), find the corresponding line (from the start of the doc) and an offset into the line.
S32 LLTextBase::getLineOffsetFromDocIndex( S32 startpos, bool include_wordwrap) const
{
	if (mLineInfoList.empty())
	{
		return startpos;
	}
	else
	{
		line_list_t::const_iterator iter = std::upper_bound(mLineInfoList.begin(), mLineInfoList.end(), startpos, line_end_compare());
		return startpos - iter->mDocIndexStart;
	}
}

S32	LLTextBase::getFirstVisibleLine() const
{
	LLRect visible_region = getVisibleDocumentRect();

	// binary search for line that starts before top of visible buffer
	line_list_t::const_iterator iter = std::lower_bound(mLineInfoList.begin(), mLineInfoList.end(), visible_region.mTop, compare_bottom());

	return iter - mLineInfoList.begin();
}

std::pair<S32, S32>	LLTextBase::getVisibleLines(bool require_fully_visible) 
{
	LLRect visible_region = getVisibleDocumentRect();
	line_list_t::const_iterator first_iter;
	line_list_t::const_iterator last_iter;

	// make sure we have an up-to-date mLineInfoList
	reflow();

	if (require_fully_visible)
	{
		first_iter = std::lower_bound(mLineInfoList.begin(), mLineInfoList.end(), visible_region.mTop, compare_top());
		last_iter = std::upper_bound(mLineInfoList.begin(), mLineInfoList.end(), visible_region.mBottom, compare_bottom());
	}
	else
	{
		first_iter = std::upper_bound(mLineInfoList.begin(), mLineInfoList.end(), visible_region.mTop, compare_bottom());
		last_iter = std::lower_bound(mLineInfoList.begin(), mLineInfoList.end(), visible_region.mBottom, compare_top());
	}
	return std::pair<S32, S32>(first_iter - mLineInfoList.begin(), last_iter - mLineInfoList.begin());
}



LLTextViewModel* LLTextBase::getViewModel() const
{
	return (LLTextViewModel*)mViewModel.get();
}

void LLTextBase::addDocumentChild(LLView* view) 
{ 
	mDocumentView->addChild(view); 
}

void LLTextBase::removeDocumentChild(LLView* view) 
{ 
	mDocumentView->removeChild(view); 
}


static LLTrace::BlockTimerStatHandle FTM_UPDATE_TEXT_SEGMENTS("Update Text Segments");
void LLTextBase::updateSegments()
{
	LL_RECORD_BLOCK_TIME(FTM_UPDATE_TEXT_SEGMENTS);
	createDefaultSegment();
}

void LLTextBase::getSegmentAndOffset( S32 startpos, segment_set_t::const_iterator* seg_iter, S32* offsetp ) const
{
	*seg_iter = getSegIterContaining(startpos);
	if (*seg_iter == mSegments.end())
	{
		*offsetp = 0;
	}
	else
	{
		*offsetp = startpos - (**seg_iter)->getStart();
	}
}

void LLTextBase::getSegmentAndOffset( S32 startpos, segment_set_t::iterator* seg_iter, S32* offsetp )
{
	*seg_iter = getSegIterContaining(startpos);
	if (*seg_iter == mSegments.end())
	{
		*offsetp = 0;
	}
	else
	{
		*offsetp = startpos - (**seg_iter)->getStart();
	}
}

LLTextBase::segment_set_t::iterator LLTextBase::getEditableSegIterContaining(S32 index)
{
	segment_set_t::iterator it = getSegIterContaining(index);
	segment_set_t::iterator orig_it = it;

	if (it == mSegments.end()) return it;

	if (!(*it)->canEdit() 
		&& index == (*it)->getStart() 
		&& it != mSegments.begin())
	{
		it--;
		if ((*it)->canEdit())
		{
			return it;
		}
	}
	return orig_it;
}

LLTextBase::segment_set_t::const_iterator LLTextBase::getEditableSegIterContaining(S32 index) const
{
	segment_set_t::const_iterator it = getSegIterContaining(index);
	segment_set_t::const_iterator orig_it = it;
	if (it == mSegments.end()) return it;

	if (!(*it)->canEdit() 
		&& index == (*it)->getStart() 
		&& it != mSegments.begin())
	{
		it--;
		if ((*it)->canEdit())
		{
			return it;
		}
	}
	return orig_it;
}

LLTextBase::segment_set_t::iterator LLTextBase::getSegIterContaining(S32 index)
{

	static LLPointer<LLIndexSegment> index_segment = new LLIndexSegment();

	S32 text_len = 0;
	if (!useLabel())
	{
		text_len = getLength();
	}
	else
	{
		text_len = mLabel.getWString().length();
	}

	if (index > text_len) { return mSegments.end(); }

	// when there are no segments, we return the end iterator, which must be checked by caller
	if (mSegments.size() <= 1) { return mSegments.begin(); }

	index_segment->setStart(index);
	index_segment->setEnd(index);
	segment_set_t::iterator it = mSegments.upper_bound(index_segment);

	return it;
}

LLTextBase::segment_set_t::const_iterator LLTextBase::getSegIterContaining(S32 index) const
{
	static LLPointer<LLIndexSegment> index_segment = new LLIndexSegment();

	S32 text_len = 0;
	if (!useLabel())
	{
		text_len = getLength();
	}
	else
	{
		text_len = mLabel.getWString().length();
	}

	if (index > text_len) { return mSegments.end(); }

	// when there are no segments, we return the end iterator, which must be checked by caller
	if (mSegments.size() <= 1) { return mSegments.begin(); }

	index_segment->setStart(index);
	index_segment->setEnd(index);
	LLTextBase::segment_set_t::const_iterator it =  mSegments.upper_bound(index_segment);

	return it;
}

// Finds the text segment (if any) at the give local screen position
LLTextSegmentPtr LLTextBase::getSegmentAtLocalPos( S32 x, S32 y, bool hit_past_end_of_line)
{
	if (!hasMouseCapture() && !mVisibleTextRect.pointInRect(x, y))
	{
		return LLTextSegmentPtr();
	}
	
	// Find the cursor position at the requested local screen position
	S32 offset = getDocIndexFromLocalCoord( x, y, FALSE, hit_past_end_of_line);
	segment_set_t::iterator seg_iter = getSegIterContaining(offset);
	if (seg_iter != mSegments.end())
	{
		return *seg_iter;
	}
	else
	{
		return LLTextSegmentPtr();
	}
}

void LLTextBase::createUrlContextMenu(S32 x, S32 y, const std::string &in_url)
{
	// work out the XUI menu file to use for this url
	LLUrlMatch match;
	std::string url = in_url;
	if (! LLUrlRegistry::instance().findUrl(url, match))
	{
		return;
	}
	
	std::string xui_file = match.getMenuName();
	if (xui_file.empty())
	{
		return;
	}

	// set up the callbacks for all of the potential menu items, N.B. we
	// don't use const ref strings in callbacks in case url goes out of scope
	LLUICtrl::CommitCallbackRegistry::ScopedRegistrar registrar;
	registrar.add("Url.Open", boost::bind(&LLUrlAction::openURL, url));
	registrar.add("Url.OpenInternal", boost::bind(&LLUrlAction::openURLInternal, url));
	registrar.add("Url.OpenExternal", boost::bind(&LLUrlAction::openURLExternal, url));
	registrar.add("Url.Execute", boost::bind(&LLUrlAction::executeSLURL, url, true));
	registrar.add("Url.Block", boost::bind(&LLUrlAction::blockObject, url));
	registrar.add("Url.Unblock", boost::bind(&LLUrlAction::unblockObject, url));
	registrar.add("Url.Teleport", boost::bind(&LLUrlAction::teleportToLocation, url));
	registrar.add("Url.ShowProfile", boost::bind(&LLUrlAction::showProfile, url));
	registrar.add("Url.AddFriend", boost::bind(&LLUrlAction::addFriend, url));
	registrar.add("Url.RemoveFriend", boost::bind(&LLUrlAction::removeFriend, url));
	registrar.add("Url.SendIM", boost::bind(&LLUrlAction::sendIM, url));
	registrar.add("Url.ShowOnMap", boost::bind(&LLUrlAction::showLocationOnMap, url));
	registrar.add("Url.CopyLabel", boost::bind(&LLUrlAction::copyLabelToClipboard, url));
	registrar.add("Url.CopyUrl", boost::bind(&LLUrlAction::copyURLToClipboard, url));

	// <FS:Ansariel> Additional convenience options
	std::string target_id_str = LLUrlAction::extractUuidFromSlurl(url).asString();
	registrar.add("FS.ZoomIn", boost::bind(&LLUrlAction::executeSLURL, "secondlife:///app/firestorm/" + target_id_str + "/zoom", true));
	registrar.add("FS.TeleportToTarget", boost::bind(&LLUrlAction::executeSLURL, "secondlife:///app/firestorm/" + target_id_str + "/teleportto", true));
	registrar.add("FS.OfferTeleport", boost::bind(&LLUrlAction::executeSLURL, "secondlife:///app/firestorm/" + target_id_str + "/offerteleport", true));
	registrar.add("FS.RequestTeleport", boost::bind(&LLUrlAction::executeSLURL, "secondlife:///app/firestorm/" + target_id_str + "/requestteleport", true));
	registrar.add("FS.TrackAvatar", boost::bind(&LLUrlAction::executeSLURL, "secondlife:///app/firestorm/" + target_id_str + "/track", true));
	registrar.add("FS.AddToContactSet", boost::bind(&LLUrlAction::executeSLURL, "secondlife:///app/firestorm/" + target_id_str + "/addtocontactset", true));	// [FS:CR]
	registrar.add("FS.BlockAvatar", boost::bind(&LLUrlAction::executeSLURL, "secondlife:///app/firestorm/" + target_id_str + "/blockavatar", true));
	registrar.add("FS.ViewLog", boost::bind(&LLUrlAction::executeSLURL, "secondlife:///app/firestorm/" + target_id_str + "/viewlog", true));
	// </FS:Ansariel>

	// <FS:Ansariel> Add enable checks for menu items
	LLUICtrl::EnableCallbackRegistry::ScopedRegistrar enable_registrar;
	LLUUID target_id(target_id_str);
	enable_registrar.add("Url.EnableShowProfile", boost::bind(&FSRegistrarUtils::checkIsEnabled, gFSRegistrarUtils, target_id, FS_RGSTR_ACT_SHOW_PROFILE));
	enable_registrar.add("Url.EnableAddFriend", boost::bind(&FSRegistrarUtils::checkIsEnabled, gFSRegistrarUtils, target_id, FS_RGSTR_ACT_ADD_FRIEND));
	enable_registrar.add("Url.EnableRemoveFriend", boost::bind(&FSRegistrarUtils::checkIsEnabled, gFSRegistrarUtils, target_id, FS_RGSTR_ACT_REMOVE_FRIEND));
	enable_registrar.add("Url.EnableSendIM", boost::bind(&FSRegistrarUtils::checkIsEnabled, gFSRegistrarUtils, target_id, FS_RGSTR_ACT_SEND_IM));
	enable_registrar.add("FS.EnableZoomIn", boost::bind(&FSRegistrarUtils::checkIsEnabled, gFSRegistrarUtils, target_id, FS_RGSTR_ACT_ZOOM_IN));
	enable_registrar.add("FS.EnableOfferTeleport", boost::bind(&FSRegistrarUtils::checkIsEnabled, gFSRegistrarUtils, target_id, FS_RGSTR_ACT_OFFER_TELEPORT));
	enable_registrar.add("FS.EnableTrackAvatar", boost::bind(&FSRegistrarUtils::checkIsEnabled, gFSRegistrarUtils, target_id, FS_RGSTR_ACT_TRACK_AVATAR));
	enable_registrar.add("FS.EnableTeleportToTarget", boost::bind(&FSRegistrarUtils::checkIsEnabled, gFSRegistrarUtils, target_id, FS_RGSTR_ACT_TELEPORT_TO));
	enable_registrar.add("FS.EnableRequestTeleport", boost::bind(&FSRegistrarUtils::checkIsEnabled, gFSRegistrarUtils, target_id, FS_RGSTR_ACT_REQUEST_TELEPORT));
	enable_registrar.add("FS.CheckIsAgentBlocked", boost::bind(&FSRegistrarUtils::checkIsEnabled, gFSRegistrarUtils, target_id, FS_RGSTR_CHK_AVATAR_BLOCKED));
	enable_registrar.add("FS.EnableBlockAvatar", boost::bind(&FSRegistrarUtils::checkIsEnabled, gFSRegistrarUtils, target_id, FS_RGSTR_CHK_IS_NOT_SELF));
	enable_registrar.add("FS.EnableViewLog", boost::bind(&FSRegistrarUtils::checkIsEnabled, gFSRegistrarUtils, target_id, FS_RGSTR_ACT_VIEW_TRANSCRIPT));
	// </FS:Ansariel>

	// create and return the context menu from the XUI file
	delete mPopupMenu;
	llassert(LLMenuGL::sMenuContainer != NULL);
	mPopupMenu = LLUICtrlFactory::getInstance()->createFromFile<LLContextMenu>(xui_file, LLMenuGL::sMenuContainer,
																		 LLMenuHolderGL::child_registry_t::instance());	
	if (mIsFriendSignal)
	{
		bool isFriend = *(*mIsFriendSignal)(LLUUID(LLUrlAction::getUserID(url)));
		LLView* addFriendButton = mPopupMenu->getChild<LLView>("add_friend");
		LLView* removeFriendButton = mPopupMenu->getChild<LLView>("remove_friend");

		if (addFriendButton && removeFriendButton)
		{
			addFriendButton->setEnabled(!isFriend);
			removeFriendButton->setEnabled(isFriend);
		}
	}

	if (mIsObjectBlockedSignal)
	{
		bool is_blocked = *(*mIsObjectBlockedSignal)(LLUUID(LLUrlAction::getObjectId(url)), LLUrlAction::getObjectName(url));
		LLView* blockButton = mPopupMenu->getChild<LLView>("block_object");
		LLView* unblockButton = mPopupMenu->getChild<LLView>("unblock_object");

		if (blockButton && unblockButton)
		{
			blockButton->setVisible(!is_blocked);
			unblockButton->setVisible(is_blocked);
		}
	}
	
	if (mPopupMenu)
	{
		mPopupMenu->show(x, y);
		LLMenuGL::showPopup(this, mPopupMenu, x, y);
	}
}

void LLTextBase::setText(const LLStringExplicit &utf8str, const LLStyle::Params& input_params)
{
	// clear out the existing text and segments
	getViewModel()->setDisplay(LLWStringUtil::null);

	clearSegments();
//	createDefaultSegment();

	deselect();

	// append the new text (supports Url linking)
	std::string text(utf8str);
	LLStringUtil::removeCRLF(text);

	// appendText modifies mCursorPos...
	appendText(text, false, input_params);
	// ...so move cursor to top after appending text
	if (!mTrackEnd)
	{
		startOfDoc();
	}

	onValueChange(0, getLength());
}

//virtual
std::string LLTextBase::getText() const
{
	return getViewModel()->getValue().asString();
}

// IDEVO - icons can be UI image names or UUID sent from
// server with avatar display name
static LLUIImagePtr image_from_icon_name(const std::string& icon_name)
{
	if (LLUUID::validate(icon_name))
	{
		return LLUI::getUIImageByID( LLUUID(icon_name) );
	}
	else
	{
		return LLUI::getUIImage(icon_name);
	}
}

static LLTrace::BlockTimerStatHandle FTM_PARSE_HTML("Parse HTML");



void LLTextBase::appendTextImpl(const std::string &new_text, const LLStyle::Params& input_params)
{
	LLStyle::Params style_params(input_params);
	style_params.fillFrom(getStyleParams());

	S32 part = (S32)LLTextParser::WHOLE;
	if (mParseHTML && !style_params.is_link) // Don't search for URLs inside a link segment (STORM-358).
	{
		LL_RECORD_BLOCK_TIME(FTM_PARSE_HTML);
		S32 start=0,end=0;
		LLUrlMatch match;
		std::string text = new_text;
		while ( LLUrlRegistry::instance().findUrl(text, match,
				boost::bind(&LLTextBase::replaceUrl, this, _1, _2, _3),isContentTrusted()))
		{
			start = match.getStart();
			end = match.getEnd()+1;

			LLStyle::Params link_params(style_params);
			// <FS:CR> FIRE-11330 - if it's a name, don't stylize it like a url
			if (!input_params.is_name_slurl)
				link_params.overwriteFrom(match.getStyle());

			// output the text before the Url
			if (start > 0)
			{
				if (part == (S32)LLTextParser::WHOLE ||
					part == (S32)LLTextParser::START)
				{
					part = (S32)LLTextParser::START;
				}
				else
				{
					part = (S32)LLTextParser::MIDDLE;
				}
				std::string subtext=text.substr(0,start);
				appendAndHighlightText(subtext, part, style_params); 
			}

			// add icon before url if need
			// <FS:Ansariel> Optional icon position
			//LLTextUtil::processUrlMatch(&match, this, isContentTrusted() || match.isTrusted());
			//if ((isContentTrusted() || match.isTrusted()) && !match.getIcon().empty() )
			//{
			//	setLastSegmentToolTip(LLTrans::getString("TooltipSLIcon"));
			//}
			if (mIconPositioning == LLTextBaseEnums::LEFT || match.isTrusted())
			{
				LLTextUtil::processUrlMatch(&match, this, isContentTrusted() || match.isTrusted());
				if ((isContentTrusted() || match.isTrusted()) && !match.getIcon().empty() )
				{
					setLastSegmentToolTip(LLTrans::getString("TooltipSLIcon"));
				}
			}
			// </FS:Ansariel> Optional icon position

			// output the styled Url
			// <FS:CR> FIRE-11437 - Don't supress font style for chat history name links
			//appendAndHighlightTextImpl(match.getLabel(), part, link_params, match.underlineOnHoverOnly());
			appendAndHighlightTextImpl(match.getLabel(), part, link_params,
									   input_params.is_name_slurl ? false : match.underlineOnHoverOnly());
			// </FS:CR>
			bool tooltip_required =  !match.getTooltip().empty();

			// set the tooltip for the Url label
			if (tooltip_required)
			{
				setLastSegmentToolTip(match.getTooltip());
			}

			// show query part of url with gray color only for LLUrlEntryHTTP url entries
			std::string label = match.getQuery();
			if (label.size())
			{
				// <FS:Ansariel> Custom URI query part color
				//link_params.color = LLColor4::grey;
				//link_params.readonly_color = LLColor4::grey;
				//appendAndHighlightTextImpl(label, part, link_params, match.underlineOnHoverOnly());
				static LLUIColor query_part_color = LLUIColorTable::getInstance()->getColor("UriQueryPartColor", LLColor4::grey);
				link_params.color = query_part_color;
				link_params.readonly_color = query_part_color;
				appendAndHighlightTextImpl(label, part, link_params, input_params.is_name_slurl ? false : match.underlineOnHoverOnly());
				// </FS:Ansariel>

				// set the tooltip for the query part of url
				if (tooltip_required)
				{
					setLastSegmentToolTip(match.getTooltip());
				}
			}

			// <FS:Ansariel> Optional icon position
			if (mIconPositioning == LLTextBaseEnums::RIGHT && !match.isTrusted())
			{
				LLTextUtil::processUrlMatch(&match,this,isContentTrusted());
			}
			// </FS:Ansariel> Optional icon position

			// move on to the rest of the text after the Url
			if (end < (S32)text.length()) 
			{
				text = text.substr(end,text.length() - end);
				end=0;
				part=(S32)LLTextParser::END;
			}
			else
			{
				break;
			}
		}
		if (part != (S32)LLTextParser::WHOLE) 
			part=(S32)LLTextParser::END;
		if (end < (S32)text.length()) 
			appendAndHighlightText(text, part, style_params);		
	}
	else
	{
		appendAndHighlightText(new_text, part, style_params);
	}
}

void LLTextBase::setLastSegmentToolTip(const std::string &tooltip)
{
	segment_set_t::iterator it = getSegIterContaining(getLength()-1);
	if (it != mSegments.end())
	{
		LLTextSegmentPtr segment = *it;
		segment->setToolTip(tooltip);
	}
}

static LLTrace::BlockTimerStatHandle FTM_APPEND_TEXT("Append Text");

void LLTextBase::appendText(const std::string &new_text, bool prepend_newline, const LLStyle::Params& input_params)
{
	LL_RECORD_BLOCK_TIME(FTM_APPEND_TEXT);
	if (new_text.empty()) 
		return;

	if(prepend_newline)
		appendLineBreakSegment(input_params);
	appendTextImpl(new_text,input_params);
}

void LLTextBase::setLabel(const LLStringExplicit& label)
{
	mLabel = label;
	resetLabel();
}

BOOL LLTextBase::setLabelArg(const std::string& key, const LLStringExplicit& text )
{
	mLabel.setArg(key, text);
	return TRUE;
}

void LLTextBase::resetLabel()
{
	if (useLabel())
	{
		clearSegments();

		LLStyle* style = new LLStyle(getStyleParams());
		style->setColor(mTentativeFgColor);
		LLStyleConstSP sp(style);

		LLTextSegmentPtr label = new LLLabelTextSegment(sp, 0, mLabel.getWString().length() + 1, *this);
		insertSegment(label);
	}
}

bool LLTextBase::useLabel() const
{
    return !getLength() && !mLabel.empty() && !hasFocus();
}

void LLTextBase::setFont(const LLFontGL* font)
{
	mFont = font;
	mStyleDirty = true;
}

void LLTextBase::needsReflow(S32 index)
{
	LL_DEBUGS() << "reflow on object " << (void*)this << " index = " << mReflowIndex << ", new index = " << index << LL_ENDL;
	mReflowIndex = llmin(mReflowIndex, index);

// [SL:KB] - Patch: Control-TextHighlight | Checked: 2013-12-30 (Catznip-3.6)
	mHighlightsDirty = true;
// [/SL:KB]
}

void LLTextBase::appendLineBreakSegment(const LLStyle::Params& style_params)
{
	segment_vec_t segments;
	LLStyleConstSP sp(new LLStyle(style_params));
	segments.push_back(new LLLineBreakTextSegment(sp, getLength()));

	insertStringNoUndo(getLength(), utf8str_to_wstring("\n"), &segments);
}

void LLTextBase::appendImageSegment(const LLStyle::Params& style_params)
{
	if(getPlainText())
	{
		return;
	}
	segment_vec_t segments;
	LLStyleConstSP sp(new LLStyle(style_params));
	segments.push_back(new LLImageTextSegment(sp, getLength(),*this));

	insertStringNoUndo(getLength(), utf8str_to_wstring(" "), &segments);
}

void LLTextBase::appendWidget(const LLInlineViewSegment::Params& params, const std::string& text, bool allow_undo)
{
	segment_vec_t segments;
	LLWString widget_wide_text = utf8str_to_wstring(text);
	segments.push_back(new LLInlineViewSegment(params, getLength(), getLength() + widget_wide_text.size()));

	insertStringNoUndo(getLength(), widget_wide_text, &segments);
}

void LLTextBase::appendAndHighlightTextImpl(const std::string &new_text, S32 highlight_part, const LLStyle::Params& style_params, bool underline_on_hover_only)
{
	// Save old state
	S32 selection_start = mSelectionStart;
	S32 selection_end = mSelectionEnd;
	BOOL was_selecting = mIsSelecting;
	S32 cursor_pos = mCursorPos;
	S32 old_length = getLength();
	BOOL cursor_was_at_end = (mCursorPos == old_length);

	deselect();

	setCursorPos(old_length);

	if (mParseHighlights)
	{
		LLStyle::Params highlight_params(style_params);

		LLSD pieces = LLTextParser::instance().parsePartialLineHighlights(new_text, highlight_params.color(), (LLTextParser::EHighlightPosition)highlight_part);
		for (S32 i = 0; i < pieces.size(); i++)
		{
			LLSD color_llsd = pieces[i]["color"];
			LLColor4 lcolor;
			lcolor.setValue(color_llsd);
			highlight_params.color = lcolor;

			LLWString wide_text;
			wide_text = utf8str_to_wstring(pieces[i]["text"].asString());

			S32 cur_length = getLength();
			LLStyleConstSP sp(new LLStyle(highlight_params));
			LLTextSegmentPtr segmentp;
			if(underline_on_hover_only)
			{
				highlight_params.font.style("NORMAL");
				LLStyleConstSP normal_sp(new LLStyle(highlight_params));
				segmentp = new LLOnHoverChangeableTextSegment(sp, normal_sp, cur_length, cur_length + wide_text.size(), *this);
			}
			else
			{
				segmentp = new LLNormalTextSegment(sp, cur_length, cur_length + wide_text.size(), *this);
			}
			segment_vec_t segments;
			segments.push_back(segmentp);
			insertStringNoUndo(cur_length, wide_text, &segments);
		}
	}
	else
	{
		LLWString wide_text;
		wide_text = utf8str_to_wstring(new_text);

		segment_vec_t segments;
		S32 segment_start = old_length;
		S32 segment_end = old_length + wide_text.size();
		LLStyleConstSP sp(new LLStyle(style_params));
		if (underline_on_hover_only)
		{
			LLStyle::Params normal_style_params(style_params);
			normal_style_params.font.style("NORMAL");
			LLStyleConstSP normal_sp(new LLStyle(normal_style_params));
			segments.push_back(new LLOnHoverChangeableTextSegment(sp, normal_sp, segment_start, segment_end, *this ));
		}
		else
		{
		segments.push_back(new LLNormalTextSegment(sp, segment_start, segment_end, *this ));
		}

		insertStringNoUndo(getLength(), wide_text, &segments);
	}

	// Set the cursor and scroll position
	if( selection_start != selection_end )
	{
		mSelectionStart = selection_start;
		mSelectionEnd = selection_end;

		mIsSelecting = was_selecting;
		setCursorPos(cursor_pos);
	}
	else if( cursor_was_at_end )
	{
		setCursorPos(getLength());
	}
	else
	{
		setCursorPos(cursor_pos);
	}
}

void LLTextBase::appendAndHighlightText(const std::string &new_text, S32 highlight_part, const LLStyle::Params& style_params, bool underline_on_hover_only)
{
	if (new_text.empty()) return; 

	std::string::size_type start = 0;
	std::string::size_type pos = new_text.find("\n",start);
	
	while(pos!=-1)
	{
		if(pos!=start)
		{
			std::string str = std::string(new_text,start,pos-start);
			appendAndHighlightTextImpl(str,highlight_part, style_params, underline_on_hover_only);
		}
		appendLineBreakSegment(style_params);
		start = pos+1;
		pos = new_text.find("\n",start);
	}

	std::string str = std::string(new_text,start,new_text.length()-start);
	appendAndHighlightTextImpl(str,highlight_part, style_params, underline_on_hover_only);
}


void LLTextBase::replaceUrl(const std::string &url,
							const std::string &label,
							const std::string &icon)
{
	// get the full (wide) text for the editor so we can change it
	LLWString text = getWText();
	LLWString wlabel = utf8str_to_wstring(label);
	bool modified = false;
	S32 seg_start = 0;

	// iterate through each segment looking for ones styled as links
	segment_set_t::iterator it;
	for (it = mSegments.begin(); it != mSegments.end(); ++it)
	{
		LLTextSegment *seg = *it;
		LLStyleConstSP style = seg->getStyle();

		// update segment start/end length in case we replaced text earlier
		S32 seg_length = seg->getEnd() - seg->getStart();
		seg->setStart(seg_start);
		seg->setEnd(seg_start + seg_length);

		// if we find a link with our Url, then replace the label
		if (style->getLinkHREF() == url)
		{
			S32 start = seg->getStart();
			S32 end = seg->getEnd();
			text = text.substr(0, start) + wlabel + text.substr(end, text.size() - end + 1);
			seg->setEnd(start + wlabel.size());
			modified = true;
		}

		// Icon might be updated when more avatar or group info
		// becomes available
		if (style->isImage() && style->getLinkHREF() == url)
		{
			LLUIImagePtr image = image_from_icon_name( icon );
			if (image)
			{
				LLStyle::Params icon_params;
				icon_params.image = image;
				LLStyleConstSP new_style(new LLStyle(icon_params));
				seg->setStyle(new_style);
				modified = true;
			}
		}

		// work out the character offset for the next segment
		seg_start = seg->getEnd();
	}

	// update the editor with the new (wide) text string
	if (modified)
	{
		getViewModel()->setDisplay(text);
		deselect();
		setCursorPos(mCursorPos);
		needsReflow();
	}
}


void LLTextBase::setWText(const LLWString& text)
{
	setText(wstring_to_utf8str(text));
}

const LLWString& LLTextBase::getWText() const
{
	return getViewModel()->getDisplay();
}

// If round is true, if the position is on the right half of a character, the cursor
// will be put to its right.  If round is false, the cursor will always be put to the
// character's left.

S32 LLTextBase::getDocIndexFromLocalCoord( S32 local_x, S32 local_y, BOOL round, bool hit_past_end_of_line) const
{
	// Figure out which line we're nearest to.
	LLRect doc_rect = mDocumentView->getRect();
	S32 doc_y = local_y - doc_rect.mBottom;
	
	// binary search for line that starts before local_y
	line_list_t::const_iterator line_iter = std::lower_bound(mLineInfoList.begin(), mLineInfoList.end(), doc_y, compare_bottom());

	if (!mLineInfoList.size() || line_iter == mLineInfoList.end())
	{
		return getLength(); // past the end
	}
	
	S32 pos = getLength();
	S32 start_x = line_iter->mRect.mLeft + doc_rect.mLeft;

	segment_set_t::iterator line_seg_iter;
	S32 line_seg_offset;
	for(getSegmentAndOffset(line_iter->mDocIndexStart, &line_seg_iter, &line_seg_offset);
		line_seg_iter != mSegments.end(); 
		++line_seg_iter, line_seg_offset = 0)
	{
		const LLTextSegmentPtr segmentp = *line_seg_iter;

		S32 segment_line_start = segmentp->getStart() + line_seg_offset;
		S32 segment_line_length = llmin(segmentp->getEnd(), line_iter->mDocIndexEnd) - segment_line_start;
		S32 text_width, text_height;
		bool newline = segmentp->getDimensions(line_seg_offset, segment_line_length, text_width, text_height);

		if(newline)
		{
			pos = segment_line_start + segmentp->getOffset(local_x - start_x, line_seg_offset, segment_line_length, round);
			break;
		}

		// if we've reached a line of text *below* the mouse cursor, doc index is first character on that line
		if (hit_past_end_of_line && doc_y > line_iter->mRect.mTop)
		{
			pos = segment_line_start;
			break;
		}
		if (local_x < start_x + text_width)			// cursor to left of right edge of text
		{
			// Figure out which character we're nearest to.
			S32 offset;
			if (!segmentp->canEdit())
			{
				S32 segment_width, segment_height;
				segmentp->getDimensions(0, segmentp->getEnd() - segmentp->getStart(), segment_width, segment_height);
				if (round && local_x - start_x > segment_width / 2)
				{
					offset = segment_line_length;
				}
				else
				{
					offset = 0;
				}
			}
			else
			{
				offset = segmentp->getOffset(local_x - start_x, line_seg_offset, segment_line_length, round);
			}
			pos = segment_line_start + offset;
			break;
		}
		else if (hit_past_end_of_line && segmentp->getEnd() >= line_iter->mDocIndexEnd)
		{
			if (getLineNumFromDocIndex(line_iter->mDocIndexEnd - 1) == line_iter->mLineNum)
			{
				// if segment wraps to the next line we should step one char back
				// to compensate for the space char between words
				// which is removed due to wrapping
				pos = llclamp(line_iter->mDocIndexEnd - 1, 0, getLength());
			}
			else
			{
				pos = llclamp(line_iter->mDocIndexEnd, 0, getLength());
			}
			break;
		}
		start_x += text_width;
	}

	return pos;
}

// returns rectangle of insertion caret 
// in document coordinate frame from given index into text
LLRect LLTextBase::getDocRectFromDocIndex(S32 pos) const
{
	if (mLineInfoList.empty()) 
	{ 
		return LLRect();
	}

	LLRect doc_rect;

	// clamp pos to valid values
	pos = llclamp(pos, 0, mLineInfoList.back().mDocIndexEnd - 1);

	line_list_t::const_iterator line_iter = std::upper_bound(mLineInfoList.begin(), mLineInfoList.end(), pos, line_end_compare());

	doc_rect.mLeft = line_iter->mRect.mLeft; 
	doc_rect.mBottom = line_iter->mRect.mBottom;
	doc_rect.mTop = line_iter->mRect.mTop;

	segment_set_t::iterator line_seg_iter;
	S32 line_seg_offset;
	segment_set_t::iterator cursor_seg_iter;
	S32 cursor_seg_offset;
	getSegmentAndOffset(line_iter->mDocIndexStart, &line_seg_iter, &line_seg_offset);
	getSegmentAndOffset(pos, &cursor_seg_iter, &cursor_seg_offset);

	while(line_seg_iter != mSegments.end())
	{
		const LLTextSegmentPtr segmentp = *line_seg_iter;

		if (line_seg_iter == cursor_seg_iter)
		{
			// cursor advanced to right based on difference in offset of cursor to start of line
			S32 segment_width, segment_height;
			segmentp->getDimensions(line_seg_offset, cursor_seg_offset - line_seg_offset, segment_width, segment_height);
			doc_rect.mLeft += segment_width;

			break;
		}
		else
		{
			// add remainder of current text segment to cursor position
			S32 segment_width, segment_height;
			segmentp->getDimensions(line_seg_offset, (segmentp->getEnd() - segmentp->getStart()) - line_seg_offset, segment_width, segment_height);
			doc_rect.mLeft += segment_width;
			// offset will be 0 for all segments after the first
			line_seg_offset = 0;
			// go to next text segment on this line
			++line_seg_iter;
		}
	}

	// set rect to 0 width
	doc_rect.mRight = doc_rect.mLeft; 

	return doc_rect;
}

LLRect LLTextBase::getLocalRectFromDocIndex(S32 pos) const
{
	LLRect content_window_rect = mScroller ? mScroller->getContentWindowRect() : getLocalRect();
	if (mBorderVisible)
	{
		// <FS:Zi> Commented out to prevent contents from scrolling away while typing
		// content_window_rect.stretch(-1);
		// </FS:Zi>
	}

	LLRect local_rect;

	if (mLineInfoList.empty()) 
	{ 
		// return default height rect in upper left
		local_rect = content_window_rect;
		local_rect.mBottom = local_rect.mTop - mFont->getLineHeight();
		return local_rect;
	}

	// get the rect in document coordinates
	LLRect doc_rect = getDocRectFromDocIndex(pos);

	// compensate for scrolled, inset view of doc
	LLRect scrolled_view_rect = getVisibleDocumentRect();
	local_rect = doc_rect;
	local_rect.translate(content_window_rect.mLeft - scrolled_view_rect.mLeft, 
						content_window_rect.mBottom - scrolled_view_rect.mBottom);

	return local_rect;
}

void LLTextBase::updateCursorXPos()
{
	// reset desired x cursor position
	mDesiredXPixel = getLocalRectFromDocIndex(mCursorPos).mLeft;
}


void LLTextBase::startOfLine()
{
	S32 offset = getLineOffsetFromDocIndex(mCursorPos);
	setCursorPos(mCursorPos - offset);
}

void LLTextBase::endOfLine()
{
	S32 line = getLineNumFromDocIndex(mCursorPos);
	S32 num_lines = getLineCount();
	if (line + 1 >= num_lines)
	{
		setCursorPos(getLength());
	}
	else
	{
		setCursorPos( getLineStart(line + 1) - 1 );
	}
}

void LLTextBase::startOfDoc()
{
	setCursorPos(0);
	if (mScroller)
	{
		mScroller->goToTop();
	}
}

void LLTextBase::endOfDoc()
{
	setCursorPos(getLength());
	if (mScroller)
	{
		mScroller->goToBottom();
	}
}

void LLTextBase::changePage( S32 delta )
{
	const S32 PIXEL_OVERLAP_ON_PAGE_CHANGE = 10;
	if (delta == 0 || !mScroller) return;

	LLRect cursor_rect = getLocalRectFromDocIndex(mCursorPos);

	if( delta == -1 )
	{
		mScroller->pageUp(PIXEL_OVERLAP_ON_PAGE_CHANGE);
	}
	else
	if( delta == 1 )
	{
		mScroller->pageDown(PIXEL_OVERLAP_ON_PAGE_CHANGE);
	}

	if (getLocalRectFromDocIndex(mCursorPos) == cursor_rect)
	{
		// cursor didn't change apparent position, so move to top or bottom of document, respectively
		if (delta < 0)
		{
			startOfDoc();
		}
		else
		{
			endOfDoc();
		}
	}
	else
	{
		setCursorAtLocalPos(cursor_rect.getCenterX(), cursor_rect.getCenterY(), true, false);
	}
}

// Picks a new cursor position based on the screen size of text being drawn.
void LLTextBase::setCursorAtLocalPos( S32 local_x, S32 local_y, bool round, bool keep_cursor_offset )
{
	setCursorPos(getDocIndexFromLocalCoord(local_x, local_y, round), keep_cursor_offset);
}


void LLTextBase::changeLine( S32 delta )
{
	S32 line = getLineNumFromDocIndex(mCursorPos);
	S32 max_line_nb = getLineCount() - 1;
	max_line_nb = (max_line_nb < 0 ? 0 : max_line_nb);
    
	S32 new_line = llclamp(line + delta, 0, max_line_nb);

    if (new_line != line)
    {
        LLRect visible_region = getVisibleDocumentRect();
        S32 new_cursor_pos = getDocIndexFromLocalCoord(mDesiredXPixel,
                                                       mLineInfoList[new_line].mRect.mBottom + mVisibleTextRect.mBottom - visible_region.mBottom, TRUE);
		S32 actual_line = getLineNumFromDocIndex(new_cursor_pos);
		if (actual_line != new_line)
		{
			// line edge, correcting position by 1 to move onto proper line
			new_cursor_pos += new_line - actual_line;
		}
        setCursorPos(new_cursor_pos, true);
    }
}

bool LLTextBase::scrolledToStart()
{
	return mScroller->isAtTop();
}

bool LLTextBase::scrolledToEnd()
{
	return mScroller->isAtBottom();
}

// [SL:KB] - Patch: Control-TextHighlight | Checked: 2013-12-30 (Catznip-3.6)
void LLTextBase::clearHighlights()
{
	mHighlightWord.clear();
	mHighlights.clear();
	mHighlightsDirty = false;
}

void LLTextBase::refreshHighlights()
{
	if (mHighlightsDirty)
	{
		mHighlights.clear();
		if (!mHighlightWord.empty())
		{
			const LLWString& wstrText = getWText();

			std::list<boost::iterator_range<LLWString::const_iterator> > highlightRanges;
			if (mHighlightCaseInsensitive)
				boost::ifind_all(highlightRanges, wstrText, mHighlightWord);
			else
				boost::find_all(highlightRanges, wstrText, mHighlightWord);

			for (std::list<boost::iterator_range<LLWString::const_iterator> >::const_iterator itRange = highlightRanges.begin(); itRange != highlightRanges.end(); ++itRange)
			{
				S32 idxStart = itRange->begin() - wstrText.begin();
				mHighlights.push_back(range_pair_t(idxStart, idxStart + itRange->size()));
			}
		}
		mHighlightsDirty = false;
	}
}

void LLTextBase::setHighlightWord(const std::string& strHighlight, bool fCaseInsensitive)
{
	if (strHighlight.empty())
	{
		clearHighlights();
		return;
	}

	mHighlightWord = utf8str_to_wstring(strHighlight);
	mHighlightCaseInsensitive = fCaseInsensitive;
	mHighlightsDirty = true;
}
// [/SL:KB]

bool LLTextBase::setCursor(S32 row, S32 column)
{
	if (row < 0 || column < 0) return false;

	S32 n_lines = mLineInfoList.size();
	for (S32 line = row; line < n_lines; ++line)
	{
		const line_info& li = mLineInfoList[line];

		if (li.mLineNum < row)
		{
			continue;
		}
		else if (li.mLineNum > row)
		{
			break; // invalid column specified
		}

		// Found the given row.
		S32 line_length = li.mDocIndexEnd - li.mDocIndexStart;;
		if (column >= line_length)
		{
			column -= line_length;
			continue;
		}

		// Found the given column.
		updateCursorXPos();
		S32 doc_pos = li.mDocIndexStart + column;
		return setCursorPos(doc_pos);
	}

	return false; // invalid row or column specified
}


bool LLTextBase::setCursorPos(S32 cursor_pos, bool keep_cursor_offset)
{
	S32 new_cursor_pos = cursor_pos;
	if (new_cursor_pos != mCursorPos)
	{
		new_cursor_pos = getEditableIndex(new_cursor_pos, new_cursor_pos >= mCursorPos);
	}

	mCursorPos = llclamp(new_cursor_pos, 0, (S32)getLength());
	needsScroll();
	if (!keep_cursor_offset)
		updateCursorXPos();
	// did we get requested position?
	return new_cursor_pos == cursor_pos;
}

// constraint cursor to editable segments of document
S32 LLTextBase::getEditableIndex(S32 index, bool increasing_direction)
{
	segment_set_t::iterator segment_iter;
	S32 offset;
	getSegmentAndOffset(index, &segment_iter, &offset);
	if (segment_iter == mSegments.end())
	{
		return 0;
	}

	LLTextSegmentPtr segmentp = *segment_iter;

	if (segmentp->canEdit()) 
	{
		return segmentp->getStart() + offset;			
	}
	else if (segmentp->getStart() < index && index < segmentp->getEnd())
	{
		// bias towards document end
		if (increasing_direction)
		{
			return segmentp->getEnd();
		}
		// bias towards document start
		else
		{
			return segmentp->getStart();
		}
	}
	else
	{
		return index;
	}
}

void LLTextBase::updateRects()
{
	LLRect old_text_rect = mVisibleTextRect;
	mVisibleTextRect = mScroller ? mScroller->getContentWindowRect() : getLocalRect();

	if (mLineInfoList.empty()) 
	{
		mTextBoundingRect = LLRect(0, mVPad, mHPad, 0);
	}
	else
	{
		mTextBoundingRect = mLineInfoList.begin()->mRect;
		for (line_list_t::const_iterator line_iter = ++mLineInfoList.begin();
			line_iter != mLineInfoList.end();
			++line_iter)
		{
			mTextBoundingRect.unionWith(line_iter->mRect);
		}

		mTextBoundingRect.mTop += mVPad;

		S32 delta_pos = 0;
		
		switch(mVAlign)
		{
		case LLFontGL::TOP:
			delta_pos = llmax(mVisibleTextRect.getHeight() - mTextBoundingRect.mTop, -mTextBoundingRect.mBottom);
			break;
		case LLFontGL::VCENTER:
			delta_pos = (llmax(mVisibleTextRect.getHeight() - mTextBoundingRect.mTop, -mTextBoundingRect.mBottom) + (mVisibleTextRect.mBottom - mTextBoundingRect.mBottom)) / 2;
			break;
		case LLFontGL::BOTTOM:
			delta_pos = mVisibleTextRect.mBottom - mTextBoundingRect.mBottom;
			break;
		case LLFontGL::BASELINE:
			// do nothing
			break;
		}
		// move line segments to fit new document rect
		for (line_list_t::iterator it = mLineInfoList.begin(); it != mLineInfoList.end(); ++it)
		{
			it->mRect.translate(0, delta_pos);
		}
		mTextBoundingRect.translate(0, delta_pos);
	}

	// update document container dimensions according to text contents
	LLRect doc_rect;
	// use old mVisibleTextRect constraint document to width of viewable region
	doc_rect.mBottom = llmin(mVisibleTextRect.mBottom,  mTextBoundingRect.mBottom);
	doc_rect.mLeft = 0;

	// allow horizontal scrolling?
	// if so, use entire width of text contents
	// otherwise, stop at width of mVisibleTextRect
	//FIXME: consider use of getWordWrap() instead
	doc_rect.mRight = mScroller 
		? llmax(mVisibleTextRect.getWidth(), mTextBoundingRect.mRight)
		: mVisibleTextRect.getWidth();
	doc_rect.mTop = llmax(mVisibleTextRect.mTop, mTextBoundingRect.mTop);

	if (!mScroller)
	{
		// push doc rect to top of text widget
		switch(mVAlign)
		{
		case LLFontGL::TOP:
			doc_rect.translate(0, mVisibleTextRect.getHeight() - doc_rect.mTop);
			break;
		case LLFontGL::VCENTER:
			doc_rect.translate(0, (mVisibleTextRect.getHeight() - doc_rect.mTop) / 2);
		case LLFontGL::BOTTOM:
		default:
			break;
		}
	}

	mDocumentView->setShape(doc_rect);

	//update mVisibleTextRect *after* mDocumentView has been resized
	// so that scrollbars are added if document needs to scroll
	// since mVisibleTextRect does not include scrollbars
	mVisibleTextRect = mScroller ? mScroller->getContentWindowRect() : getLocalRect();
	//FIXME: replace border with image?
	if (mBorderVisible)
	{
		// <FS:Zi> Commented out to prevent contents from scrolling away while typing
		// mVisibleTextRect.stretch(-1);
		// </FS:Zi>
	}
	if (mVisibleTextRect != old_text_rect)
	{
		needsReflow();
	}

	// update mTextBoundingRect after mVisibleTextRect took scrolls into account
	if (!mLineInfoList.empty() && mScroller)
	{
		S32 delta_pos = 0;

		switch(mVAlign)
		{
		case LLFontGL::TOP:
			delta_pos = llmax(mVisibleTextRect.getHeight() - mTextBoundingRect.mTop, -mTextBoundingRect.mBottom);
			break;
		case LLFontGL::VCENTER:
			delta_pos = (llmax(mVisibleTextRect.getHeight() - mTextBoundingRect.mTop, -mTextBoundingRect.mBottom) + (mVisibleTextRect.mBottom - mTextBoundingRect.mBottom)) / 2;
			break;
		case LLFontGL::BOTTOM:
			delta_pos = mVisibleTextRect.mBottom - mTextBoundingRect.mBottom;
			break;
		case LLFontGL::BASELINE:
			// do nothing
			break;
		}
		// move line segments to fit new visible rect
		if (delta_pos != 0)
		{
			for (line_list_t::iterator it = mLineInfoList.begin(); it != mLineInfoList.end(); ++it)
			{
				it->mRect.translate(0, delta_pos);
			}
			mTextBoundingRect.translate(0, delta_pos);
		}
	}

	// update document container again, using new mVisibleTextRect (that has scrollbars enabled as needed)
	doc_rect.mBottom = llmin(mVisibleTextRect.mBottom,  mTextBoundingRect.mBottom);
	doc_rect.mLeft = 0;
	doc_rect.mRight = mScroller 
		? llmax(mVisibleTextRect.getWidth(), mTextBoundingRect.mRight)
		: mVisibleTextRect.getWidth();
	doc_rect.mTop = llmax(mVisibleTextRect.getHeight(), mTextBoundingRect.getHeight()) + doc_rect.mBottom;
	if (!mScroller)
	{
		// push doc rect to top of text widget
		switch(mVAlign)
		{
		case LLFontGL::TOP:
			doc_rect.translate(0, mVisibleTextRect.getHeight() - doc_rect.mTop);
			break;
		case LLFontGL::VCENTER:
			doc_rect.translate(0, (mVisibleTextRect.getHeight() - doc_rect.mTop) / 2);
		case LLFontGL::BOTTOM:
		default:
			break;
		}
	}
	mDocumentView->setShape(doc_rect);
}


void LLTextBase::startSelection()
{
	if( !mIsSelecting )
	{
		mIsSelecting = TRUE;
		mSelectionStart = mCursorPos;
		mSelectionEnd = mCursorPos;
	}
}

void LLTextBase::endSelection()
{
	if( mIsSelecting )
	{
		mIsSelecting = FALSE;
		mSelectionEnd = mCursorPos;
	}
}

// get portion of document that is visible in text editor
LLRect LLTextBase::getVisibleDocumentRect() const
{
	if (mScroller)
	{
		return mScroller->getVisibleContentRect();
	}
	else if (mClip)
	{
		LLRect visible_text_rect = getVisibleTextRect();
		LLRect doc_rect = mDocumentView->getRect();
		visible_text_rect.translate(-doc_rect.mLeft, -doc_rect.mBottom);

		// reject partially visible lines
		LLRect visible_lines_rect;
		for (line_list_t::const_iterator it = mLineInfoList.begin(), end_it = mLineInfoList.end();
			it != end_it;
			++it)
		{
			bool line_visible = mClipPartial ? visible_text_rect.contains(it->mRect) : visible_text_rect.overlaps(it->mRect);
			if (line_visible)
			{
				if (visible_lines_rect.isEmpty())
				{
					visible_lines_rect = it->mRect;
				}
				else
				{
					visible_lines_rect.unionWith(it->mRect);
				}
			}
		}
		return visible_lines_rect;
	}
	else
	{	// entire document rect is visible
		// but offset according to height of widget
	
		LLRect doc_rect = mDocumentView->getLocalRect();
		doc_rect.mLeft -= mDocumentView->getRect().mLeft;
		// adjust for height of text above widget baseline
		doc_rect.mBottom = doc_rect.getHeight() - mVisibleTextRect.getHeight();
		return doc_rect;
	}
}

boost::signals2::connection LLTextBase::setURLClickedCallback(const commit_signal_t::slot_type& cb)
{
	if (!mURLClickSignal)
	{
		mURLClickSignal = new commit_signal_t();
	}
	return mURLClickSignal->connect(cb);
}

boost::signals2::connection LLTextBase::setIsFriendCallback(const is_friend_signal_t::slot_type& cb)
{
	if (!mIsFriendSignal)
	{
		mIsFriendSignal = new is_friend_signal_t();
	}
	return mIsFriendSignal->connect(cb);
}

boost::signals2::connection LLTextBase::setIsObjectBlockedCallback(const is_blocked_signal_t::slot_type& cb)
{
    if (!mIsObjectBlockedSignal)
    {
        mIsObjectBlockedSignal = new is_blocked_signal_t();
    }
    return mIsObjectBlockedSignal->connect(cb);
}

//
// LLTextSegment
//

LLTextSegment::~LLTextSegment()
{}

bool LLTextSegment::getDimensions(S32 first_char, S32 num_chars, S32& width, S32& height) const { width = 0; height = 0; return false;}
S32	LLTextSegment::getOffset(S32 segment_local_x_coord, S32 start_offset, S32 num_chars, bool round) const { return 0; }
S32	LLTextSegment::getNumChars(S32 num_pixels, S32 segment_offset, S32 line_offset, S32 max_chars) const { return 0; }
void LLTextSegment::updateLayout(const LLTextBase& editor) {}
F32	LLTextSegment::draw(S32 start, S32 end, S32 selection_start, S32 selection_end, const LLRectf& draw_rect) { return draw_rect.mLeft; }
bool LLTextSegment::canEdit() const { return false; }
void LLTextSegment::unlinkFromDocument(LLTextBase*) {}
void LLTextSegment::linkToDocument(LLTextBase*) {}
const LLColor4& LLTextSegment::getColor() const { return LLColor4::white; }
//void LLTextSegment::setColor(const LLColor4 &color) {}
LLStyleConstSP LLTextSegment::getStyle() const {static LLStyleConstSP sp(new LLStyle()); return sp; }
void LLTextSegment::setStyle(LLStyleConstSP style) {}
void LLTextSegment::setToken( LLKeywordToken* token ) {}
LLKeywordToken*	LLTextSegment::getToken() const { return NULL; }
void LLTextSegment::setToolTip( const std::string &msg ) {}
void LLTextSegment::dump() const {}
BOOL LLTextSegment::handleMouseDown(S32 x, S32 y, MASK mask) { return FALSE; }
BOOL LLTextSegment::handleMouseUp(S32 x, S32 y, MASK mask) { return FALSE; }
BOOL LLTextSegment::handleMiddleMouseDown(S32 x, S32 y, MASK mask) { return FALSE; }
BOOL LLTextSegment::handleMiddleMouseUp(S32 x, S32 y, MASK mask) { return FALSE; }
BOOL LLTextSegment::handleRightMouseDown(S32 x, S32 y, MASK mask) { return FALSE; }
BOOL LLTextSegment::handleRightMouseUp(S32 x, S32 y, MASK mask) { return FALSE; }
BOOL LLTextSegment::handleDoubleClick(S32 x, S32 y, MASK mask) { return FALSE; }
BOOL LLTextSegment::handleHover(S32 x, S32 y, MASK mask) { return FALSE; }
BOOL LLTextSegment::handleScrollWheel(S32 x, S32 y, S32 clicks) { return FALSE; }
BOOL LLTextSegment::handleToolTip(S32 x, S32 y, MASK mask) { return FALSE; }
const std::string&	LLTextSegment::getName() const 
{
	return LLStringUtil::null;
}
void LLTextSegment::onMouseCaptureLost() {}
void LLTextSegment::screenPointToLocal(S32 screen_x, S32 screen_y, S32* local_x, S32* local_y) const {}
void LLTextSegment::localPointToScreen(S32 local_x, S32 local_y, S32* screen_x, S32* screen_y) const {}
BOOL LLTextSegment::hasMouseCapture() { return FALSE; }

//
// LLNormalTextSegment
//

LLNormalTextSegment::LLNormalTextSegment( LLStyleConstSP style, S32 start, S32 end, LLTextBase& editor ) 
:	LLTextSegment(start, end),
	mStyle( style ),
	mToken(NULL),
	mEditor(editor)
{
	mFontHeight = mStyle->getFont()->getLineHeight();

	LLUIImagePtr image = mStyle->getImage();
	if (image.notNull())
	{
		mImageLoadedConnection = image->addLoadedCallback(boost::bind(&LLTextBase::needsReflow, &mEditor, start));
	}
}

LLNormalTextSegment::LLNormalTextSegment( const LLColor4& color, S32 start, S32 end, LLTextBase& editor, BOOL is_visible) 
:	LLTextSegment(start, end),
	mToken(NULL),
	mEditor(editor)
{
	mStyle = new LLStyle(LLStyle::Params().visible(is_visible).color(color));

	mFontHeight = mStyle->getFont()->getLineHeight();
}

LLNormalTextSegment::~LLNormalTextSegment()
{
	mImageLoadedConnection.disconnect();
}


F32 LLNormalTextSegment::draw(S32 start, S32 end, S32 selection_start, S32 selection_end, const LLRectf& draw_rect)
{
	if( end - start > 0 )
	{
		return drawClippedSegment( getStart() + start, getStart() + end, selection_start, selection_end, draw_rect);
	}
	return draw_rect.mLeft;
}

// Draws a single text segment, reversing the color for selection if needed.
F32 LLNormalTextSegment::drawClippedSegment(S32 seg_start, S32 seg_end, S32 selection_start, S32 selection_end, LLRectf rect)
{
	F32 alpha = LLViewDrawContext::getCurrentContext().mAlpha;

	const LLWString &text = getWText();

	F32 right_x = rect.mLeft;
	if (!mStyle->isVisible())
	{
		return right_x;
	}

	const LLFontGL* font = mStyle->getFont();

	LLColor4 color = (mEditor.getReadOnly() ? mStyle->getReadOnlyColor() : mStyle->getColor())  % alpha;

	if( selection_start > seg_start )
	{
		// Draw normally
		S32 start = seg_start;
		S32 end = llmin( selection_start, seg_end );
		S32 length =  end - start;
		font->render(text, start, 
				 rect, 
				 color, 
				 LLFontGL::LEFT, mEditor.mVAlign, 
				 LLFontGL::NORMAL, 
				 mStyle->getShadowType(), 
				 length,
				 &right_x, 
				 mEditor.getUseEllipses());
	}
	rect.mLeft = right_x;
	
	if( (selection_start < seg_end) && (selection_end > seg_start) )
	{
		// Draw reversed
		S32 start = llmax( selection_start, seg_start );
		S32 end = llmin( selection_end, seg_end );
		S32 length = end - start;

		font->render(text, start, 
				 rect,
				 mStyle->getSelectedColor().get(),
				 LLFontGL::LEFT, mEditor.mVAlign, 
				 LLFontGL::NORMAL, 
				 LLFontGL::NO_SHADOW, 
				 length,
				 &right_x, 
				 mEditor.getUseEllipses());
	}
	rect.mLeft = right_x;
	if( selection_end < seg_end )
	{
		// Draw normally
		S32 start = llmax( selection_end, seg_start );
		S32 end = seg_end;
		S32 length = end - start;
		font->render(text, start, 
				 rect, 
				 color, 
				 LLFontGL::LEFT, mEditor.mVAlign, 
				 LLFontGL::NORMAL, 
				 mStyle->getShadowType(), 
				 length,
				 &right_x, 
				 mEditor.getUseEllipses());
	}
    return right_x;
}

BOOL LLNormalTextSegment::handleHover(S32 x, S32 y, MASK mask)
{
	if (getStyle() && getStyle()->isLink())
	{
		// Only process the click if it's actually in this segment, not to the right of the end-of-line.
		if(mEditor.getSegmentAtLocalPos(x, y, false) == this)
		{
			LLUI::getWindow()->setCursor(UI_CURSOR_HAND);
			return TRUE;
		}
	}
	return FALSE;
}

BOOL LLNormalTextSegment::handleRightMouseDown(S32 x, S32 y, MASK mask)
{
	if (getStyle() && getStyle()->isLink())
	{
		// Only process the click if it's actually in this segment, not to the right of the end-of-line.
		if(mEditor.getSegmentAtLocalPos(x, y, false) == this)
		{
			mEditor.createUrlContextMenu(x, y, getStyle()->getLinkHREF());
			return TRUE;
		}
	}
	return FALSE;
}

BOOL LLNormalTextSegment::handleMouseDown(S32 x, S32 y, MASK mask)
{
	if (getStyle() && getStyle()->isLink())
	{
		// Only process the click if it's actually in this segment, not to the right of the end-of-line.
		if(mEditor.getSegmentAtLocalPos(x, y, false) == this)
		{
			// eat mouse down event on hyperlinks, so we get the mouse up
			return TRUE;
		}
	}

	return FALSE;
}

BOOL LLNormalTextSegment::handleMouseUp(S32 x, S32 y, MASK mask)
{
	if (getStyle() && getStyle()->isLink())
	{
		// Only process the click if it's actually in this segment, not to the right of the end-of-line.
		if(mEditor.getSegmentAtLocalPos(x, y, false) == this)
		{
            std::string url = getStyle()->getLinkHREF();
            if (!mEditor.mForceUrlsExternal)
            {
                LLUrlAction::clickAction(url, mEditor.isContentTrusted());
            }
            else if (!LLUrlAction::executeSLURL(url, mEditor.isContentTrusted()))
            {
                LLUrlAction::openURLExternal(url);
            }
			return TRUE;
		}
	}

	return FALSE;
}

BOOL LLNormalTextSegment::handleToolTip(S32 x, S32 y, MASK mask)
{
	std::string msg;
	// do we have a tooltip for a loaded keyword (for script editor)?
	if (mToken && !mToken->getToolTip().empty())
	{
		const LLWString& wmsg = mToken->getToolTip();
		LLToolTipMgr::instance().show(wstring_to_utf8str(wmsg));
		return TRUE;
	}
	// or do we have an explicitly set tooltip (e.g., for Urls)
	if (!mTooltip.empty())
	{
		LLToolTipMgr::instance().show(mTooltip);
		return TRUE;
	}

	return FALSE;
}

void LLNormalTextSegment::setToolTip(const std::string& tooltip)
{
	// we cannot replace a keyword tooltip that's loaded from a file
	if (mToken)
	{
		LL_WARNS() << "LLTextSegment::setToolTip: cannot replace keyword tooltip." << LL_ENDL;
		return;
	}
	mTooltip = tooltip;
}

bool LLNormalTextSegment::getDimensions(S32 first_char, S32 num_chars, S32& width, S32& height) const
{
	height = 0;
	width = 0;
	if (num_chars > 0)
	{
		height = mFontHeight;
		const LLWString &text = getWText();
		// if last character is a newline, then return true, forcing line break
		width = mStyle->getFont()->getWidth(text.c_str(), mStart + first_char, num_chars);
	}
	return false;
}

S32	LLNormalTextSegment::getOffset(S32 segment_local_x_coord, S32 start_offset, S32 num_chars, bool round) const
{
	const LLWString &text = getWText();
	return mStyle->getFont()->charFromPixelOffset(text.c_str(), mStart + start_offset,
											   (F32)segment_local_x_coord,
											   F32_MAX,
											   num_chars,
											   round);
}

S32	LLNormalTextSegment::getNumChars(S32 num_pixels, S32 segment_offset, S32 line_offset, S32 max_chars) const
{
	const LLWString &text = getWText();

	LLUIImagePtr image = mStyle->getImage();
	if( image.notNull())
	{
		num_pixels = llmax(0, num_pixels - image->getWidth());
	}

	S32 last_char = mEnd;

	// <FS:Ansariel> Prevent unnecessary calculations
	S32 start_offset = mStart + segment_offset;

	// set max characters to length of segment, or to first newline
	// <FS:Ansariel> Prevent unnecessary calculations
	//max_chars = llmin(max_chars, last_char - (mStart + segment_offset));
	max_chars = llmin(max_chars, last_char - start_offset);

	// if no character yet displayed on this line, don't require word wrapping since
	// we can just move to the next line, otherwise insist on it so we make forward progress
	LLFontGL::EWordWrapStyle word_wrap_style = (line_offset == 0) 
		? LLFontGL::WORD_BOUNDARY_IF_POSSIBLE 
		: LLFontGL::ONLY_WORD_BOUNDARIES;
	
	
	// <FS:Ansariel> Prevent unnecessary calculations

	//S32 offsetLength = text.length() - (segment_offset + mStart);
	S32 offsetLength = text.length() - start_offset;
	
	//if(getLength() < segment_offset + mStart)
	if(getLength() < start_offset)
	{ 
		LL_INFOS() << "getLength() < segment_offset + mStart\t getLength()\t" << getLength() << "\tsegment_offset:\t" 
						<< segment_offset << "\tmStart:\t" << mStart << "\tsegments\t" << mEditor.mSegments.size() << "\tmax_chars\t" << max_chars << LL_ENDL;
	}

	if( (offsetLength + 1) < max_chars)
	{
		LL_INFOS() << "offsetString.length() + 1 < max_chars\t max_chars:\t" << max_chars << "\toffsetString.length():\t" << offsetLength << " getLength() : "
			<< getLength() << "\tsegment_offset:\t" << segment_offset << "\tmStart:\t" << mStart << "\tsegments\t" << mEditor.mSegments.size() << LL_ENDL;
	}
	
	// <FS:Ansariel> Prevent unnecessary calculations
	//S32 num_chars = mStyle->getFont()->maxDrawableChars( text.c_str() + (segment_offset + mStart),
	S32 num_chars = mStyle->getFont()->maxDrawableChars(text.c_str() + start_offset, 
												(F32)num_pixels,
												max_chars, 
												word_wrap_style);

	if (num_chars == 0 
		&& line_offset == 0 
		&& max_chars > 0)
	{
		// If at the beginning of a line, and a single character won't fit, draw it anyway
		num_chars = 1;
	}

	// include *either* the EOF or newline character in this run of text
	// but not both
	// <FS:Ansariel> Prevent unnecessary calculations
	//S32 last_char_in_run = mStart + segment_offset + num_chars;
	S32 last_char_in_run = start_offset + num_chars;
	// check length first to avoid indexing off end of string
	if (last_char_in_run < mEnd 
		&& (last_char_in_run >= getLength()))
	{
		num_chars++;
	}
	return num_chars;
}

void LLNormalTextSegment::dump() const
{
	LL_INFOS() << "Segment [" << 
//			mColor.mV[VX] << ", " <<
//			mColor.mV[VY] << ", " <<
//			mColor.mV[VZ] << "]\t[" <<
		mStart << ", " <<
		getEnd() << "]" <<
		LL_ENDL;
}

/*virtual*/
const LLWString& LLNormalTextSegment::getWText()	const
{
	return mEditor.getWText();
}

/*virtual*/
const S32 LLNormalTextSegment::getLength() const
{
	return mEditor.getLength();
}

LLLabelTextSegment::LLLabelTextSegment( LLStyleConstSP style, S32 start, S32 end, LLTextBase& editor )
:	LLNormalTextSegment(style, start, end, editor)
{
}

LLLabelTextSegment::LLLabelTextSegment( const LLColor4& color, S32 start, S32 end, LLTextBase& editor, BOOL is_visible)
:	LLNormalTextSegment(color, start, end, editor, is_visible)
{
}

/*virtual*/
const LLWString& LLLabelTextSegment::getWText()	const
{
	return mEditor.getWlabel();
}
/*virtual*/
const S32 LLLabelTextSegment::getLength() const
{
	return mEditor.getWlabel().length();
}

//
// LLOnHoverChangeableTextSegment
//

LLOnHoverChangeableTextSegment::LLOnHoverChangeableTextSegment( LLStyleConstSP style, LLStyleConstSP normal_style, S32 start, S32 end, LLTextBase& editor ):
	  LLNormalTextSegment(normal_style, start, end, editor),
	  mHoveredStyle(style),
	  mNormalStyle(normal_style){}

/*virtual*/ 
F32 LLOnHoverChangeableTextSegment::draw(S32 start, S32 end, S32 selection_start, S32 selection_end, const LLRectf& draw_rect)
{
	F32 result = LLNormalTextSegment::draw(start, end, selection_start, selection_end, draw_rect);
	if (end == mEnd - mStart)
	{
		mStyle = mNormalStyle;
	}
	return result;
}

/*virtual*/
BOOL LLOnHoverChangeableTextSegment::handleHover(S32 x, S32 y, MASK mask)
{
	mStyle = mHoveredStyle;
	return LLNormalTextSegment::handleHover(x, y, mask);
}


//
// LLInlineViewSegment
//

LLInlineViewSegment::LLInlineViewSegment(const Params& p, S32 start, S32 end)
:	LLTextSegment(start, end),
	mView(p.view),
	mForceNewLine(p.force_newline),
	mLeftPad(p.left_pad),
	mRightPad(p.right_pad),
	mTopPad(p.top_pad),
	mBottomPad(p.bottom_pad)
{
} 

LLInlineViewSegment::~LLInlineViewSegment()
{
	mView->die();
}

bool LLInlineViewSegment::getDimensions(S32 first_char, S32 num_chars, S32& width, S32& height) const
{
	if (first_char == 0 && num_chars == 0) 
	{
		// we didn't fit on a line, the widget will fall on the next line
		// so dimensions here are 0
		width = 0;
		height = 0;
	}
	else
	{
		width = mLeftPad + mRightPad + mView->getRect().getWidth();
		height = mBottomPad + mTopPad + mView->getRect().getHeight();
	}

	return false;
}

S32	LLInlineViewSegment::getNumChars(S32 num_pixels, S32 segment_offset, S32 line_offset, S32 max_chars) const
{
	// if putting a widget anywhere but at the beginning of a line
	// and the widget doesn't fit or mForceNewLine is true
	// then return 0 chars for that line, and all characters for the next
	if (line_offset != 0 
		&& (mForceNewLine || num_pixels < mView->getRect().getWidth())) 
	{
		return 0;
	}
	else
	{
		return mEnd - mStart;
	}
}

void LLInlineViewSegment::updateLayout(const LLTextBase& editor)
{
	LLRect start_rect = editor.getDocRectFromDocIndex(mStart);
	mView->setOrigin(start_rect.mLeft + mLeftPad, start_rect.mBottom + mBottomPad);
}

F32	LLInlineViewSegment::draw(S32 start, S32 end, S32 selection_start, S32 selection_end, const LLRectf& draw_rect)
{
	// return padded width of widget
	// widget is actually drawn during mDocumentView's draw()
	return (F32)(draw_rect.mLeft + mView->getRect().getWidth() + mLeftPad + mRightPad);
}

void LLInlineViewSegment::unlinkFromDocument(LLTextBase* editor)
{
	editor->removeDocumentChild(mView);
}

void LLInlineViewSegment::linkToDocument(LLTextBase* editor)
{
	editor->addDocumentChild(mView);
}

LLLineBreakTextSegment::LLLineBreakTextSegment(S32 pos):LLTextSegment(pos,pos+1)
{
	LLStyleSP s( new LLStyle(LLStyle::Params().visible(true)));

	mFontHeight = s->getFont()->getLineHeight();
}
LLLineBreakTextSegment::LLLineBreakTextSegment(LLStyleConstSP style,S32 pos):LLTextSegment(pos,pos+1)
{
	mFontHeight = style->getFont()->getLineHeight();
}
LLLineBreakTextSegment::~LLLineBreakTextSegment()
{
}
bool LLLineBreakTextSegment::getDimensions(S32 first_char, S32 num_chars, S32& width, S32& height) const
{
	width = 0;
	height = mFontHeight;

	return true;
}
S32	LLLineBreakTextSegment::getNumChars(S32 num_pixels, S32 segment_offset, S32 line_offset, S32 max_chars) const
{
	return 1;
}
F32	LLLineBreakTextSegment::draw(S32 start, S32 end, S32 selection_start, S32 selection_end, const LLRectf& draw_rect)
{
	return  draw_rect.mLeft;
}

LLImageTextSegment::LLImageTextSegment(LLStyleConstSP style,S32 pos,class LLTextBase& editor)
:	LLTextSegment(pos,pos+1),
	mStyle( style ),
	mEditor(editor)
{
}

LLImageTextSegment::~LLImageTextSegment()
{
}

static const S32 IMAGE_HPAD = 3;

bool LLImageTextSegment::getDimensions(S32 first_char, S32 num_chars, S32& width, S32& height) const
{
	width = 0;
	height = mStyle->getFont()->getLineHeight();

	LLUIImagePtr image = mStyle->getImage();
	if( num_chars>0 && image.notNull())
	{
		width += image->getWidth() + IMAGE_HPAD;
		height = llmax(height, image->getHeight() + IMAGE_HPAD );
	}
	return false;
}

S32	 LLImageTextSegment::getNumChars(S32 num_pixels, S32 segment_offset, S32 line_offset, S32 max_chars) const
{
	LLUIImagePtr image = mStyle->getImage();
	
	if (image.isNull())
	{
		return 1;
	}

	S32 image_width = image->getWidth();
	if(line_offset == 0 || num_pixels>image_width + IMAGE_HPAD)
	{
		return 1;
	}

	return 0;
}

BOOL LLImageTextSegment::handleToolTip(S32 x, S32 y, MASK mask)
{
	if (!mTooltip.empty())
	{
		LLToolTipMgr::instance().show(mTooltip);
		return TRUE;
	}

	return FALSE;
}

void LLImageTextSegment::setToolTip(const std::string& tooltip)
{
	mTooltip = tooltip;
}

F32	LLImageTextSegment::draw(S32 start, S32 end, S32 selection_start, S32 selection_end, const LLRectf& draw_rect)
{
	if ( (start >= 0) && (end <= mEnd - mStart))
	{
		LLColor4 color = LLColor4::white % mEditor.getDrawContext().mAlpha;
		LLUIImagePtr image = mStyle->getImage();
		if (image.notNull())
		{
			S32 style_image_height = image->getHeight();
			S32 style_image_width = image->getWidth();
			// Text is drawn from the top of the draw_rect downward
			
			S32 text_center = draw_rect.mTop - (draw_rect.getHeight() / 2);
			// Align image to center of draw rect
			S32 image_bottom = text_center - (style_image_height / 2);
			image->draw(draw_rect.mLeft, image_bottom, 
				style_image_width, style_image_height, color);
			
			const S32 IMAGE_HPAD = 3;
			return draw_rect.mLeft + style_image_width + IMAGE_HPAD;
		}
	}
	return 0.0;
}

void LLTextBase::setWordWrap(bool wrap)
{
	mWordWrap = wrap;
}<|MERGE_RESOLUTION|>--- conflicted
+++ resolved
@@ -299,14 +299,8 @@
 {
 	mSegments.clear();
 	delete mURLClickSignal;
-<<<<<<< HEAD
-	// <FS:Ansariel> Properly free the signals
-	delete mIsFriendSignal;
-	// </FS:Ansariel>
-=======
 	delete mIsFriendSignal;
 	delete mIsObjectBlockedSignal;
->>>>>>> 380bbc01
 }
 
 void LLTextBase::initFromParams(const LLTextBase::Params& p)
