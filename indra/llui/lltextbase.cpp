/** 
 * @file lltextbase.cpp
 * @author Martin Reddy
 * @brief The base class of text box/editor, providing Url handling support
 *
 * $LicenseInfo:firstyear=2009&license=viewerlgpl$
 * Second Life Viewer Source Code
 * Copyright (C) 2009-2010, Linden Research, Inc.
 * 
 * This library is free software; you can redistribute it and/or
 * modify it under the terms of the GNU Lesser General Public
 * License as published by the Free Software Foundation;
 * version 2.1 of the License only.
 * 
 * This library is distributed in the hope that it will be useful,
 * but WITHOUT ANY WARRANTY; without even the implied warranty of
 * MERCHANTABILITY or FITNESS FOR A PARTICULAR PURPOSE.  See the GNU
 * Lesser General Public License for more details.
 * 
 * You should have received a copy of the GNU Lesser General Public
 * License along with this library; if not, write to the Free Software
 * Foundation, Inc., 51 Franklin Street, Fifth Floor, Boston, MA  02110-1301  USA
 * 
 * Linden Research, Inc., 945 Battery Street, San Francisco, CA  94111  USA
 * $/LicenseInfo$
 */

#include "linden_common.h"

#include "lltextbase.h"

#include "lllocalcliprect.h"
#include "llmenugl.h"
#include "llscrollcontainer.h"
#include "llspellcheck.h"
#include "llstl.h"
#include "lltextparser.h"
#include "lltextutil.h"
#include "lltooltip.h"
#include "lltrans.h"
#include "lluictrl.h"
#include "llurlaction.h"
#include "llurlregistry.h"
#include "llview.h"
#include "llwindow.h"
#include <boost/bind.hpp>
// [SL:KB] - Patch: Control-TextHighlight | Checked: 2013-12-30 (Catznip-3.6)
#include <boost/algorithm/string.hpp>
// [/SL:KB]

#include "fsregistrarutils.h"

const F32	CURSOR_FLASH_DELAY = 1.0f;  // in seconds
const S32	CURSOR_THICKNESS = 2;
const F32	TRIPLE_CLICK_INTERVAL = 0.3f;	// delay between double and triple click.

LLTextBase::line_info::line_info(S32 index_start, S32 index_end, LLRect rect, S32 line_num) 
:	mDocIndexStart(index_start), 
	mDocIndexEnd(index_end),
	mRect(rect),
	mLineNum(line_num)
{}

bool LLTextBase::compare_segment_end::operator()(const LLTextSegmentPtr& a, const LLTextSegmentPtr& b) const
{
	// sort empty spans (e.g. 11-11) after previous non-empty spans (e.g. 5-11)
	if (a->getEnd() == b->getEnd())
	{
		return a->getStart() < b->getStart();
	}
	else
	{
		return a->getEnd() < b->getEnd();
	}
}


// helper functors
bool LLTextBase::compare_bottom::operator()(const S32& a, const LLTextBase::line_info& b) const
{
	return a > b.mRect.mBottom; // bottom of a is higher than bottom of b
}

bool LLTextBase::compare_bottom::operator()(const LLTextBase::line_info& a, const S32& b) const
{
	return a.mRect.mBottom > b; // bottom of a is higher than bottom of b
}

bool LLTextBase::compare_bottom::operator()(const LLTextBase::line_info& a, const LLTextBase::line_info& b) const
{
	return a.mRect.mBottom > b.mRect.mBottom; // bottom of a is higher than bottom of b
}

// helper functors
bool LLTextBase::compare_top::operator()(const S32& a, const LLTextBase::line_info& b) const
{
	return a > b.mRect.mTop; // top of a is higher than top of b
}

bool LLTextBase::compare_top::operator()(const LLTextBase::line_info& a, const S32& b) const
{
	return a.mRect.mTop > b; // top of a is higher than top of b
}

bool LLTextBase::compare_top::operator()(const LLTextBase::line_info& a, const LLTextBase::line_info& b) const
{
	return a.mRect.mTop > b.mRect.mTop; // top of a is higher than top of b
}

struct LLTextBase::line_end_compare
{
	bool operator()(const S32& pos, const LLTextBase::line_info& info) const
	{
		return (pos < info.mDocIndexEnd);
	}

	bool operator()(const LLTextBase::line_info& info, const S32& pos) const
	{
		return (info.mDocIndexEnd < pos);
	}

	bool operator()(const LLTextBase::line_info& a, const LLTextBase::line_info& b) const
	{
		return (a.mDocIndexEnd < b.mDocIndexEnd);
	}

};

//////////////////////////////////////////////////////////////////////////
//
// LLTextBase
//

// register LLTextBase::Params under name "textbase"
static LLWidgetNameRegistry::StaticRegistrar sRegisterTextBaseParams(&typeid(LLTextBase::Params), "textbase");

LLTextBase::LineSpacingParams::LineSpacingParams()
:	multiple("multiple", 1.f),
	pixels("pixels", 0)
{
}

// <FS:Ansariel> Optional icon position
namespace LLInitParam
{
	void TypeValues<LLTextBaseEnums::EIconPositioning>::declareValues()
	{
		declare("left",   LLTextBaseEnums::LEFT);
		declare("right",  LLTextBaseEnums::RIGHT);
		declare("none",   LLTextBaseEnums::NONE);
	}
}
// </FS:Ansariel> Optional icon position

LLTextBase::Params::Params()
:	cursor_color("cursor_color"),
	text_color("text_color"),
	text_readonly_color("text_readonly_color"),
	text_tentative_color("text_tentative_color"),
	bg_visible("bg_visible", false),
	border_visible("border_visible", false),
	bg_readonly_color("bg_readonly_color"),
	bg_writeable_color("bg_writeable_color"),
	bg_focus_color("bg_focus_color"),
// [SL:KB] - Patch: Control-TextHighlight | Checked: 2013-12-30 (Catznip-3.6)
	bg_highlighted_color("bg_highlighted_color"),
// [/SL:KB]
	text_selected_color("text_selected_color"),
	bg_selected_color("bg_selected_color"),
	allow_scroll("allow_scroll", true),
	plain_text("plain_text",false),
	track_end("track_end", false),
	read_only("read_only", false),
	spellcheck("spellcheck", false),
	v_pad("v_pad", 0),
	h_pad("h_pad", 0),
	clip("clip", true),
	clip_partial("clip_partial", true),
	line_spacing("line_spacing"),
	max_text_length("max_length", 255),
	font_shadow("font_shadow"),
	wrap("wrap"),
	trusted_content("trusted_content", true),
	use_ellipses("use_ellipses", false),
	// <FS:Ansariel> Optional icon position
	icon_positioning("icon_positioning", LLTextBaseEnums::RIGHT),
	// </FS:Ansariel> Optional icon position
	parse_urls("parse_urls", false),
	force_urls_external("force_urls_external", false),
	parse_highlights("parse_highlights", false)
{
	addSynonym(track_end, "track_bottom");
	addSynonym(wrap, "word_wrap");
	addSynonym(parse_urls, "allow_html");
}


LLTextBase::LLTextBase(const LLTextBase::Params &p) 
:	LLUICtrl(p, LLTextViewModelPtr(new LLTextViewModel)),
	mURLClickSignal(NULL),
	mIsFriendSignal(NULL),
	mIsObjectBlockedSignal(NULL),
	mMaxTextByteLength( p.max_text_length ),
	mFont(p.font),
	mFontShadow(p.font_shadow),
	mPopupMenuHandle(),
	mReadOnly(p.read_only),
	mSpellCheck(p.spellcheck),
	mSpellCheckStart(-1),
	mSpellCheckEnd(-1),
	mCursorColor(p.cursor_color),
	mFgColor(p.text_color),
	mBorderVisible( p.border_visible ),
	mReadOnlyFgColor(p.text_readonly_color),
	mTentativeFgColor(p.text_tentative_color()),
	mWriteableBgColor(p.bg_writeable_color),
	mReadOnlyBgColor(p.bg_readonly_color),
	mFocusBgColor(p.bg_focus_color),
// [SL:KB] - Patch: Control-TextHighlight | Checked: 2013-12-30 (Catznip-3.6)
	mHighlightedBGColor(p.bg_highlighted_color),
// [/SL:KB]
	mTextSelectedColor(p.text_selected_color),
	mSelectedBGColor(p.bg_selected_color),
	mReflowIndex(S32_MAX),
	mCursorPos( 0 ),
	mScrollNeeded(FALSE),
	mDesiredXPixel(-1),
	mHPad(p.h_pad),
	mVPad(p.v_pad),
	mHAlign(p.font_halign),
	mVAlign(p.font_valign),
	mLineSpacingMult(p.line_spacing.multiple),
	mLineSpacingPixels(p.line_spacing.pixels),
	mClip(p.clip),
	mClipPartial(p.clip_partial && !p.allow_scroll),
	mTrustedContent(p.trusted_content),
	mTrackEnd( p.track_end ),
	mScrollIndex(-1),
	mSelectionStart( 0 ),
	mSelectionEnd( 0 ),
	mIsSelecting( FALSE ),
	mPlainText ( p.plain_text ),
	mWordWrap(p.wrap),
	mUseEllipses( p.use_ellipses ),
	mParseHTML(p.parse_urls),
	mForceUrlsExternal(p.force_urls_external),
	mParseHighlights(p.parse_highlights),
	mBGVisible(p.bg_visible),
	mScroller(NULL),
	// <FS:Ansariel> Optional icon position
	mIconPositioning(p.icon_positioning),
	// </FS:Ansariel> Optional icon position
	mStyleDirty(true)
{
	if(p.allow_scroll)
	{
		LLScrollContainer::Params scroll_params;
		scroll_params.name = "text scroller";
		scroll_params.rect = getLocalRect();
		scroll_params.follows.flags = FOLLOWS_ALL;
		scroll_params.is_opaque = false;
		scroll_params.mouse_opaque = false;
		scroll_params.min_auto_scroll_rate = 200;
		scroll_params.max_auto_scroll_rate = 800;
		// <FS:Zi> Commented out to prevent contents from scrolling away while typing
		// scroll_params.border_visible = p.border_visible;
		// </FS:Zi>
		mScroller = LLUICtrlFactory::create<LLScrollContainer>(scroll_params);
		addChild(mScroller);
	}

	LLView::Params view_params;
	view_params.name = "text_contents";
	view_params.rect =  LLRect(0, 500, 500, 0);
	view_params.mouse_opaque = false;

	mDocumentView = LLUICtrlFactory::create<LLView>(view_params);
	if (mScroller)
	{
		mScroller->addChild(mDocumentView);
	}
	else
	{
		addChild(mDocumentView);
	}

	if (mSpellCheck)
	{
		LLSpellChecker::setSettingsChangeCallback(boost::bind(&LLTextBase::onSpellCheckSettingsChange, this));
	}
	mSpellCheckTimer.reset();

	createDefaultSegment();

	updateRects();
}

LLTextBase::~LLTextBase()
{
	mSegments.clear();
	delete mURLClickSignal;
	delete mIsFriendSignal;
	delete mIsObjectBlockedSignal;
}

void LLTextBase::initFromParams(const LLTextBase::Params& p)
{
	LLUICtrl::initFromParams(p);
	resetDirty();		// Update saved text state
	updateSegments();

	// HACK: work around enabled == readonly design bug -- RN
	// setEnabled will modify our read only status, so do this after
	// LLTextBase::initFromParams
	if (p.read_only.isProvided())
	{
		mReadOnly = p.read_only;
	}
}

bool LLTextBase::truncate()
{
	BOOL did_truncate = FALSE;

	// First rough check - if we're less than 1/4th the size, we're OK
	if (getLength() >= S32(mMaxTextByteLength / 4))
	{	
		// Have to check actual byte size
		S32 utf8_byte_size = 0;
		LLSD value = getViewModel()->getValue();
		if (value.type() == LLSD::TypeString)
		{
			// save a copy for strings.
			utf8_byte_size = value.size();
		}
		else
		{
			// non string LLSDs need explicit conversion to string
			utf8_byte_size = value.asString().size();
		}

		if ( utf8_byte_size > mMaxTextByteLength )
		{
			// Truncate safely in UTF-8
			std::string temp_utf8_text = value.asString();
			temp_utf8_text = utf8str_truncate( temp_utf8_text, mMaxTextByteLength );
			LLWString text = utf8str_to_wstring( temp_utf8_text );
			// remove extra bit of current string, to preserve formatting, etc.
			removeStringNoUndo(text.size(), getWText().size() - text.size());
			did_truncate = TRUE;
		}
	}

	return did_truncate;
}

const LLStyle::Params& LLTextBase::getStyleParams()
{
	//FIXME: convert mDefaultStyle to a flyweight http://www.boost.org/doc/libs/1_40_0/libs/flyweight/doc/index.html
	//and eliminate color member values
	if (mStyleDirty)
	{
		  mStyle
				  .color(LLUIColor(&mFgColor))						// pass linked color instead of copy of mFGColor
				  .readonly_color(LLUIColor(&mReadOnlyFgColor))
				  .selected_color(LLUIColor(&mTextSelectedColor))
				  .font(mFont)
				  .drop_shadow(mFontShadow);
		  mStyleDirty = false;
	}
	return mStyle;
}

void LLTextBase::beforeValueChange()
{

}

void LLTextBase::onValueChange(S32 start, S32 end)
{
}

// Draws the black box behind the selected text
//void LLTextBase::drawSelectionBackground()
// [SL:KB] - Patch: Control-TextHighlight | Checked: 2013-12-30 (Catznip-3.6)
void LLTextBase::drawSelectionBackground()
{
	if( hasSelection() && !mLineInfoList.empty())
	{
		highlight_list_t highlights;
		highlights.push_back(range_pair_t(llmin(mSelectionStart, mSelectionEnd), llmax(mSelectionStart, mSelectionEnd)));
		drawHighlightsBackground(highlights, mSelectedBGColor);
	}
}

void LLTextBase::drawHighlightsBackground(const highlight_list_t& highlights, const LLColor4& color)
// [SL:KB] - Patch: Control-TextHighlight | Checked: 2013-12-30 (Catznip-3.6)
{
//	// Draw selection even if we don't have keyboard focus for search/replace
//	if( hasSelection() && !mLineInfoList.empty())
// [SL:KB] - Patch: Control-TextHighlight | Checked: 2013-12-30 (Catznip-3.6)
	if (!mLineInfoList.empty())
// [/SL:KB]
	{
		std::vector<LLRect> selection_rects;

//		S32 selection_left		= llmin( mSelectionStart, mSelectionEnd );
//		S32 selection_right		= llmax( mSelectionStart, mSelectionEnd );

		// Skip through the lines we aren't drawing.
		LLRect content_display_rect = getVisibleDocumentRect();

		// binary search for line that starts before top of visible buffer
		line_list_t::const_iterator line_iter = std::lower_bound(mLineInfoList.begin(), mLineInfoList.end(), content_display_rect.mTop, compare_bottom());
		line_list_t::const_iterator end_iter = std::upper_bound(mLineInfoList.begin(), mLineInfoList.end(), content_display_rect.mBottom, compare_top());

//		bool done = false;
// [SL:KB] - Patch: Control-TextHighlight | Checked: 2013-12-30 (Catznip-3.6)
		highlight_list_t::const_iterator itHighlight = highlights.begin();
// [/SL:KB]

		// Find the coordinates of the selected area
//		for (;line_iter != end_iter && !done; ++line_iter)
// [SL:KB] - Patch: Control-TextHighlight | Checked: 2013-12-30 (Catznip-3.6)
		for (; (line_iter != end_iter) && (itHighlight != highlights.end()); ++line_iter)
// [/SL:KB]
		{
// [SL:KB] - Patch: Control-TextHighlight | Checked: 2013-12-30 (Catznip-3.6)
			// Find a highlight range with an end index larger than the start of this line
			while ( (itHighlight != highlights.end()) && (line_iter->mDocIndexStart > itHighlight->second) )
				++itHighlight;

			// Draw all highlights on the current line
			while ( (itHighlight != highlights.end()) && (itHighlight->first < line_iter->mDocIndexEnd) )
			{
				// Keep the names of these to change fewer lines of LL code
				S32 selection_left  = llmin(itHighlight->first, itHighlight->second);
				S32 selection_right = llmax(itHighlight->first, itHighlight->second) ;
// [/SL:KB]

				// is selection visible on this line?
				if (line_iter->mDocIndexEnd > selection_left && line_iter->mDocIndexStart < selection_right)
				{
					segment_set_t::iterator segment_iter;
					S32 segment_offset;
					getSegmentAndOffset(line_iter->mDocIndexStart, &segment_iter, &segment_offset);
				
					LLRect selection_rect;
					selection_rect.mLeft = line_iter->mRect.mLeft;
					selection_rect.mRight = line_iter->mRect.mLeft;
					selection_rect.mBottom = line_iter->mRect.mBottom;
					selection_rect.mTop = line_iter->mRect.mTop;
					
					for(;segment_iter != mSegments.end(); ++segment_iter, segment_offset = 0)
					{
						LLTextSegmentPtr segmentp = *segment_iter;

						S32 segment_line_start = segmentp->getStart() + segment_offset;
						S32 segment_line_end = llmin(segmentp->getEnd(), line_iter->mDocIndexEnd);

						if (segment_line_start > segment_line_end) break;

						S32 segment_width = 0;
						S32 segment_height = 0;

						// if selection after beginning of segment
						if(selection_left >= segment_line_start)
						{
							S32 num_chars = llmin(selection_left, segment_line_end) - segment_line_start;
							segmentp->getDimensions(segment_offset, num_chars, segment_width, segment_height);
							selection_rect.mLeft += segment_width;
						}

						// if selection_right == segment_line_end then that means we are the first character of the next segment
						// or first character of the next line, in either case we want to add the length of the current segment
						// to the selection rectangle and continue.
						// if selection right > segment_line_end then selection spans end of current segment...
						if (selection_right >= segment_line_end)
						{
							// extend selection slightly beyond end of line
							// to indicate selection of newline character (use "n" character to determine width)
							S32 num_chars = segment_line_end - segment_line_start;
							segmentp->getDimensions(segment_offset, num_chars, segment_width, segment_height);
							selection_rect.mRight += segment_width;
						}
						// else if selection ends on current segment...
						else
						{
							S32 num_chars = selection_right - segment_line_start;
							segmentp->getDimensions(segment_offset, num_chars, segment_width, segment_height);
							selection_rect.mRight += segment_width;

// [SL:KB] - Patch: Control-TextHighlight | Checked: 2013-12-30 (Catznip-3.6)
							continue;
// [/SL:KB]
//							break;
						}
					}
					selection_rects.push_back(selection_rect);
				}

// [SL:KB] - Patch: Control-TextHighlight | Checked: 2013-12-30 (Catznip-3.6)
				// Only advance if the highlight ends on the current line
				if (itHighlight->second > line_iter->mDocIndexEnd)
					break;
				++itHighlight;
			}
// [/SL:KB]
		}
		
		// Draw the selection box (we're using a box instead of reversing the colors on the selected text).
		gGL.getTexUnit(0)->unbind(LLTexUnit::TT_TEXTURE);
//		const LLColor4& color = mSelectedBGColor;
		F32 alpha = hasFocus() ? 0.7f : 0.3f;
		alpha *= getDrawContext().mAlpha;
		LLColor4 selection_color(color.mV[VRED], color.mV[VGREEN], color.mV[VBLUE], alpha);

		for (std::vector<LLRect>::iterator rect_it = selection_rects.begin();
			rect_it != selection_rects.end();
			++rect_it)
		{
			LLRect selection_rect = *rect_it;
			selection_rect = *rect_it;
			selection_rect.translate(mVisibleTextRect.mLeft - content_display_rect.mLeft, mVisibleTextRect.mBottom - content_display_rect.mBottom);
			gl_rect_2d(selection_rect, selection_color);
		}
	}
}

void LLTextBase::drawCursor()
{
	F32 alpha = getDrawContext().mAlpha;

	if( hasFocus()
		&& gFocusMgr.getAppHasFocus()
		&& !mReadOnly)
	{
		const LLWString &wtext = getWText();
		const llwchar* text = wtext.c_str();

		LLRect cursor_rect = getLocalRectFromDocIndex(mCursorPos);
		cursor_rect.translate(-1, 0);
		segment_set_t::iterator seg_it = getSegIterContaining(mCursorPos);

		// take style from last segment
		LLTextSegmentPtr segmentp;

		if (seg_it != mSegments.end())
		{
			segmentp = *seg_it;
		}
		else
		{
			return;
		}

		// Draw the cursor
		// (Flash the cursor every half second starting a fixed time after the last keystroke)
		F32 elapsed = mCursorBlinkTimer.getElapsedTimeF32();
		if( (elapsed < CURSOR_FLASH_DELAY ) || (S32(elapsed * 2) & 1) )
		{

			if (LL_KIM_OVERWRITE == gKeyboard->getInsertMode() && !hasSelection())
			{
				S32 segment_width = 0;
				S32 segment_height = 0;
				segmentp->getDimensions(mCursorPos - segmentp->getStart(), 1, segment_width, segment_height);
				S32 width = llmax(CURSOR_THICKNESS, segment_width);
				cursor_rect.mRight = cursor_rect.mLeft + width;
			}
			else
			{
				cursor_rect.mRight = cursor_rect.mLeft + CURSOR_THICKNESS;
			}
			
			gGL.getTexUnit(0)->unbind(LLTexUnit::TT_TEXTURE);

			LLColor4 cursor_color = mCursorColor.get() % alpha;
			gGL.color4fv( cursor_color.mV );
			
			gl_rect_2d(cursor_rect);

			if (LL_KIM_OVERWRITE == gKeyboard->getInsertMode() && !hasSelection() && text[mCursorPos] != '\n')
			{
				LLColor4 text_color;
				const LLFontGL* fontp;
				text_color = segmentp->getColor();
				fontp = segmentp->getStyle()->getFont();
				fontp->render(text, mCursorPos, cursor_rect, 
					LLColor4(1.f - text_color.mV[VRED], 1.f - text_color.mV[VGREEN], 1.f - text_color.mV[VBLUE], alpha),
					LLFontGL::LEFT, mVAlign,
					LLFontGL::NORMAL,
					LLFontGL::NO_SHADOW,
					1);
			}

			// Make sure the IME is in the right place
			LLRect screen_pos = calcScreenRect();
			LLCoordGL ime_pos( screen_pos.mLeft + llfloor(cursor_rect.mLeft), screen_pos.mBottom + llfloor(cursor_rect.mTop) );

			ime_pos.mX = (S32) (ime_pos.mX * LLUI::getScaleFactor().mV[VX]);
			ime_pos.mY = (S32) (ime_pos.mY * LLUI::getScaleFactor().mV[VY]);
			getWindow()->setLanguageTextInput( ime_pos );
		}
	}
}

void LLTextBase::drawText()
{
	S32 text_len = getLength();

	if (text_len <= 0 && mLabel.empty())
	{
		return;
	}
	else if (useLabel())
	{
		text_len = mLabel.getWString().length();
	}

	S32 selection_left = -1;
	S32 selection_right = -1;
	// Draw selection even if we don't have keyboard focus for search/replace
	if( hasSelection())
	{
		selection_left = llmin( mSelectionStart, mSelectionEnd );
		selection_right = llmax( mSelectionStart, mSelectionEnd );
	}

	std::pair<S32, S32> line_range = getVisibleLines(mClipPartial);
	S32 first_line = line_range.first;
	S32 last_line = line_range.second;
	if (first_line >= last_line)
	{
		return;
	}
	
	S32 line_start = getLineStart(first_line);
	// find first text segment that spans top of visible portion of text buffer
	segment_set_t::iterator seg_iter = getSegIterContaining(line_start);
	if (seg_iter == mSegments.end()) 
	{
		return;
	}

	// Perform spell check if needed
	if ( (getSpellCheck()) && (getWText().length() > 2) )
	{
		// Calculate start and end indices for the spell checking range
		S32 start = line_start;
		S32 end   = getLineEnd(last_line);

		if ( (mSpellCheckStart != start) || (mSpellCheckEnd != end) )
		{
			const LLWString& wstrText = getWText(); 
			mMisspellRanges.clear();

			segment_set_t::const_iterator seg_it = getSegIterContaining(start);
			while (mSegments.end() != seg_it)
			{
				LLTextSegmentPtr text_segment = *seg_it;
				if ( (text_segment.isNull()) || (text_segment->getStart() >= end) )
				{
					break;
				}

				if (!text_segment->canEdit())
				{
					++seg_it;
					continue;
				}

				// Combine adjoining text segments into one
				U32 seg_start = text_segment->getStart(), seg_end = llmin(text_segment->getEnd(), end);
				while (mSegments.end() != ++seg_it)
				{
					text_segment = *seg_it;
					if ( (text_segment.isNull()) || (!text_segment->canEdit()) || (text_segment->getStart() >= end) )
					{
						break;
					}
					seg_end = llmin(text_segment->getEnd(), end);
				}

				// Find the start of the first word
				U32 word_start = seg_start, word_end = -1;
				U32 text_length = wstrText.length();
				while ( (word_start < text_length) && (!LLStringOps::isAlpha(wstrText[word_start])) )
				{
					word_start++;
				}

				// Iterate over all words in the text block and check them one by one
				while (word_start < seg_end)
				{
					// Find the end of the current word (special case handling for "'" when it's used as a contraction)
					word_end = word_start + 1;
					while ( (word_end < seg_end) && 
							((LLWStringUtil::isPartOfWord(wstrText[word_end])) ||
								((L'\'' == wstrText[word_end]) && 
								(LLStringOps::isAlnum(wstrText[word_end - 1])) && (LLStringOps::isAlnum(wstrText[word_end + 1])))) )
					{
						word_end++;
					}
					if (word_end > seg_end)
					{
						break;
					}

					if (word_start < text_length && word_end <= text_length && word_end > word_start)
					{
						std::string word = wstring_to_utf8str(wstrText.substr(word_start, word_end - word_start));

						// Don't process words shorter than 3 characters
						if ( (word.length() >= 3) && (!LLSpellChecker::instance().checkSpelling(word)) )
						{
							mMisspellRanges.push_back(std::pair<U32, U32>(word_start, word_end));
						}
					}

					// Find the start of the next word
					word_start = word_end + 1;
					while ( (word_start < seg_end) && (!LLWStringUtil::isPartOfWord(wstrText[word_start])) )
					{
						word_start++;
					}
				}
			}

			mSpellCheckStart = start;
			mSpellCheckEnd = end;
		}
	}
	else
	{
		mMisspellRanges.clear();
	}

	LLTextSegmentPtr cur_segment = *seg_iter;

	std::list<std::pair<U32, U32> >::const_iterator misspell_it = std::lower_bound(mMisspellRanges.begin(), mMisspellRanges.end(), std::pair<U32, U32>(line_start, 0));
	for (S32 cur_line = first_line; cur_line < last_line; cur_line++)
	{
		S32 next_line = cur_line + 1;
		line_info& line = mLineInfoList[cur_line];

		S32 next_start = -1;
		S32 line_end = text_len;

		if (next_line < getLineCount())
		{
			next_start = getLineStart(next_line);
			line_end = next_start;
		}

        LLRectf text_rect(line.mRect.mLeft, line.mRect.mTop, line.mRect.mRight, line.mRect.mBottom);
		text_rect.mRight = mDocumentView->getRect().getWidth(); // clamp right edge to document extents
		text_rect.translate(mDocumentView->getRect().mLeft, mDocumentView->getRect().mBottom); // adjust by scroll position

		// draw a single line of text
		S32 seg_start = line_start;
		while( seg_start < line_end )
		{
			while( cur_segment->getEnd() <= seg_start )
			{
				seg_iter++;
				if (seg_iter == mSegments.end())
				{
					LL_WARNS() << "Ran off the segmentation end!" << LL_ENDL;

					return;
				}
				cur_segment = *seg_iter;
			}
			
			S32 seg_end = llmin(line_end, cur_segment->getEnd());
			S32 clipped_end	= seg_end - cur_segment->getStart();

			if (mUseEllipses								// using ellipses
				&& clipped_end == line_end					// last segment on line
				&& next_line == last_line					// this is the last visible line
				&& last_line < (S32)mLineInfoList.size())	// and there is more text to display
			{
				// more lines of text to go, but we can't fit them
				// so shrink text rect to force ellipses
				text_rect.mRight -= 2;
			}

			// Draw squiggly lines under any visible misspelled words
			while ( (mMisspellRanges.end() != misspell_it) && (misspell_it->first < seg_end) && (misspell_it->second > seg_start) )
			{
				// Skip the current word if the user is still busy editing it
				if ( (!mSpellCheckTimer.hasExpired()) && (misspell_it->first <= (U32)mCursorPos) && (misspell_it->second >= (U32)mCursorPos) )
				{
					++misspell_it;
 					continue;
				}

				U32 misspell_start = llmax<U32>(misspell_it->first, seg_start), misspell_end = llmin<U32>(misspell_it->second, seg_end);
				S32 squiggle_start = 0, squiggle_end = 0, pony = 0;
				cur_segment->getDimensions(seg_start - cur_segment->getStart(), misspell_start - seg_start, squiggle_start, pony);
				cur_segment->getDimensions(misspell_start - cur_segment->getStart(), misspell_end - misspell_start, squiggle_end, pony);
				squiggle_start += text_rect.mLeft;

				pony = (squiggle_end + 3) / 6;
				squiggle_start += squiggle_end / 2 - pony * 3;
				squiggle_end = squiggle_start + pony * 6;

				S32 squiggle_bottom = text_rect.mBottom + (S32)cur_segment->getStyle()->getFont()->getDescenderHeight();

				gGL.color4ub(255, 0, 0, 200);
				while (squiggle_start + 1 < squiggle_end)
				{
					gl_line_2d(squiggle_start, squiggle_bottom, squiggle_start + 2, squiggle_bottom - 2);
					if (squiggle_start + 3 < squiggle_end)
					{
						gl_line_2d(squiggle_start + 2, squiggle_bottom - 3, squiggle_start + 4, squiggle_bottom - 1);
					}
					squiggle_start += 4;
				}

				if (misspell_it->second > seg_end)
				{
					break;
				}
				++misspell_it;
			}

			text_rect.mLeft = cur_segment->draw(seg_start - cur_segment->getStart(), clipped_end, selection_left, selection_right, text_rect);

			seg_start = clipped_end + cur_segment->getStart();
		}

		line_start = next_start;
	}
}

///////////////////////////////////////////////////////////////////
// Returns change in number of characters in mWText

S32 LLTextBase::insertStringNoUndo(S32 pos, const LLWString &wstr, LLTextBase::segment_vec_t* segments )
{
    beforeValueChange();

	S32 old_len = getLength();		// length() returns character length
	S32 insert_len = wstr.length();

	pos = getEditableIndex(pos, true);

	segment_set_t::iterator seg_iter = getEditableSegIterContaining(pos);

	LLTextSegmentPtr default_segment;

	LLTextSegmentPtr segmentp;
	if (seg_iter != mSegments.end())
	{
		segmentp = *seg_iter;
	}
	else
	{
		//segmentp = mSegments.back();
		return pos;
	}

	if (segmentp->canEdit())
	{
		segmentp->setEnd(segmentp->getEnd() + insert_len);
		if (seg_iter != mSegments.end())
		{
			++seg_iter;
		}
	}
	else
	{
		// create default editable segment to hold new text
		LLStyleConstSP sp(new LLStyle(getStyleParams()));
		default_segment = new LLNormalTextSegment( sp, pos, pos + insert_len, *this);
	}

	// shift remaining segments to right
	for(;seg_iter != mSegments.end(); ++seg_iter)
	{
		LLTextSegmentPtr segmentp = *seg_iter;
		segmentp->setStart(segmentp->getStart() + insert_len);
		segmentp->setEnd(segmentp->getEnd() + insert_len);
	}

	// insert new segments
	if (segments)
	{
		if (default_segment.notNull())
		{
			// potentially overwritten by segments passed in
			insertSegment(default_segment);
		}
		for (segment_vec_t::iterator seg_iter = segments->begin();
			seg_iter != segments->end();
			++seg_iter)
		{
			LLTextSegment* segmentp = *seg_iter;
			insertSegment(segmentp);
		}
	}

	getViewModel()->getEditableDisplay().insert(pos, wstr);

	if ( truncate() )
	{
		insert_len = getLength() - old_len;
	}

	onValueChange(pos, pos + insert_len);
	needsReflow(pos);

	return insert_len;
}

S32 LLTextBase::removeStringNoUndo(S32 pos, S32 length)
{

    beforeValueChange();
	segment_set_t::iterator seg_iter = getSegIterContaining(pos);
	while(seg_iter != mSegments.end())
	{
		LLTextSegmentPtr segmentp = *seg_iter;
		S32 end = pos + length;
		if (segmentp->getStart() < pos)
		{
			// deleting from middle of segment
			if (segmentp->getEnd() > end)
			{
				segmentp->setEnd(segmentp->getEnd() - length);
			}
			// truncating segment
			else
			{
				segmentp->setEnd(pos);
			}
		}
		else if (segmentp->getStart() < end)
		{
			// deleting entire segment
			if (segmentp->getEnd() <= end)
			{
				// remove segment
				segmentp->unlinkFromDocument(this);
				segment_set_t::iterator seg_to_erase(seg_iter++);
				mSegments.erase(seg_to_erase);
				continue;
			}
			// deleting head of segment
			else
			{
				segmentp->setStart(pos);
				segmentp->setEnd(segmentp->getEnd() - length);
			}
		}
		else
		{
			// shifting segments backward to fill deleted portion
			segmentp->setStart(segmentp->getStart() - length);
			segmentp->setEnd(segmentp->getEnd() - length);
		}
		++seg_iter;
	}

	getViewModel()->getEditableDisplay().erase(pos, length);

	// recreate default segment in case we erased everything
	createDefaultSegment();

	onValueChange(pos, pos);
	needsReflow(pos);

	return -length;	// This will be wrong if someone calls removeStringNoUndo with an excessive length
}

S32 LLTextBase::overwriteCharNoUndo(S32 pos, llwchar wc)
{
    beforeValueChange();

	if (pos > (S32)getLength())
	{
		return 0;
	}
	getViewModel()->getEditableDisplay()[pos] = wc;

	onValueChange(pos, pos + 1);
	needsReflow(pos);

	return 1;
}


void LLTextBase::createDefaultSegment()
{
	// ensures that there is always at least one segment
	if (mSegments.empty())
	{
		LLStyleConstSP sp(new LLStyle(getStyleParams()));
		LLTextSegmentPtr default_segment = new LLNormalTextSegment( sp, 0, getLength() + 1, *this);
		mSegments.insert(default_segment);
		default_segment->linkToDocument(this);
	}
}

void LLTextBase::insertSegment(LLTextSegmentPtr segment_to_insert)
{
	if (segment_to_insert.isNull()) 
	{
		return;
	}

	segment_set_t::iterator cur_seg_iter = getSegIterContaining(segment_to_insert->getStart());
	S32 reflow_start_index = 0;

	if (cur_seg_iter == mSegments.end())
	{
		mSegments.insert(segment_to_insert);
		segment_to_insert->linkToDocument(this);
		reflow_start_index = segment_to_insert->getStart();
	}
	else
	{
		LLTextSegmentPtr cur_segmentp = *cur_seg_iter;
		reflow_start_index = cur_segmentp->getStart();
		if (cur_segmentp->getStart() < segment_to_insert->getStart())
		{
			S32 old_segment_end = cur_segmentp->getEnd();
			// split old at start point for new segment
			cur_segmentp->setEnd(segment_to_insert->getStart());
			// advance to next segment
			// insert remainder of old segment
			LLStyleConstSP sp = cur_segmentp->getStyle();
			LLTextSegmentPtr remainder_segment = new LLNormalTextSegment( sp, segment_to_insert->getStart(), old_segment_end, *this);
			mSegments.insert(cur_seg_iter, remainder_segment);
			remainder_segment->linkToDocument(this);
			// insert new segment before remainder of old segment
			mSegments.insert(cur_seg_iter, segment_to_insert);

			segment_to_insert->linkToDocument(this);
			// at this point, there will be two overlapping segments owning the text
			// associated with the incoming segment
		}
		else
		{
			mSegments.insert(cur_seg_iter, segment_to_insert);
			segment_to_insert->linkToDocument(this);
		}

		// now delete/truncate remaining segments as necessary
		// cur_seg_iter points to segment before incoming segment
		while(cur_seg_iter != mSegments.end())
		{
			cur_segmentp = *cur_seg_iter;
			if (cur_segmentp == segment_to_insert) 
			{
				++cur_seg_iter;
				continue;
			}

			if (cur_segmentp->getStart() >= segment_to_insert->getStart())
			{
				if(cur_segmentp->getEnd() <= segment_to_insert->getEnd())
				{
					cur_segmentp->unlinkFromDocument(this);
					// grab copy of iterator to erase, and bump it
					segment_set_t::iterator seg_to_erase(cur_seg_iter++);
					mSegments.erase(seg_to_erase);
					continue;
				}
				else
				{
					// last overlapping segment, clip to end of incoming segment
					// and stop traversal
					cur_segmentp->setStart(segment_to_insert->getEnd());
					break;
				}
			}
			++cur_seg_iter;
		}
	}

	// layout potentially changed
	needsReflow(reflow_start_index);
}

BOOL LLTextBase::handleMouseDown(S32 x, S32 y, MASK mask)
{
	// handle triple click
	if (!mTripleClickTimer.hasExpired())
	{
		selectAll();
		return TRUE;
	}

	LLTextSegmentPtr cur_segment = getSegmentAtLocalPos(x, y);
	if (cur_segment && cur_segment->handleMouseDown(x, y, mask))
	{
		return TRUE;
	}

	return LLUICtrl::handleMouseDown(x, y, mask);
}

BOOL LLTextBase::handleMouseUp(S32 x, S32 y, MASK mask)
{
	LLTextSegmentPtr cur_segment = getSegmentAtLocalPos(x, y);
	if (hasMouseCapture() && cur_segment && cur_segment->handleMouseUp(x, y, mask))
	{
		// Did we just click on a link?
		if (mURLClickSignal
			&& cur_segment->getStyle()
			&& cur_segment->getStyle()->isLink())
		{
			// *TODO: send URL here?
			(*mURLClickSignal)(this, LLSD() );
		}
		return TRUE;
	}

	return LLUICtrl::handleMouseUp(x, y, mask);
}

BOOL LLTextBase::handleMiddleMouseDown(S32 x, S32 y, MASK mask)
{
	LLTextSegmentPtr cur_segment = getSegmentAtLocalPos(x, y);
	if (cur_segment && cur_segment->handleMiddleMouseDown(x, y, mask))
	{
		return TRUE;
	}

	return LLUICtrl::handleMiddleMouseDown(x, y, mask);
}

BOOL LLTextBase::handleMiddleMouseUp(S32 x, S32 y, MASK mask)
{
	LLTextSegmentPtr cur_segment = getSegmentAtLocalPos(x, y);
	if (cur_segment && cur_segment->handleMiddleMouseUp(x, y, mask))
	{
		return TRUE;
	}

	return LLUICtrl::handleMiddleMouseUp(x, y, mask);
}

BOOL LLTextBase::handleRightMouseDown(S32 x, S32 y, MASK mask)
{
	LLTextSegmentPtr cur_segment = getSegmentAtLocalPos(x, y);
	if (cur_segment && cur_segment->handleRightMouseDown(x, y, mask))
	{
		return TRUE;
	}

	return LLUICtrl::handleRightMouseDown(x, y, mask);
}

BOOL LLTextBase::handleRightMouseUp(S32 x, S32 y, MASK mask)
{
	LLTextSegmentPtr cur_segment = getSegmentAtLocalPos(x, y);
	if (cur_segment && cur_segment->handleRightMouseUp(x, y, mask))
	{
		return TRUE;
	}

	return LLUICtrl::handleRightMouseUp(x, y, mask);
}

BOOL LLTextBase::handleDoubleClick(S32 x, S32 y, MASK mask)
{
	//Don't start triple click timer if user have clicked on scrollbar
	mVisibleTextRect = mScroller ? mScroller->getContentWindowRect() : getLocalRect();
	if (x >= mVisibleTextRect.mLeft && x <= mVisibleTextRect.mRight
	    && y >= mVisibleTextRect.mBottom && y <= mVisibleTextRect.mTop)
	{
		mTripleClickTimer.setTimerExpirySec(TRIPLE_CLICK_INTERVAL);
	}

	LLTextSegmentPtr cur_segment = getSegmentAtLocalPos(x, y);
	if (cur_segment && cur_segment->handleDoubleClick(x, y, mask))
	{
		return TRUE;
	}

	return LLUICtrl::handleDoubleClick(x, y, mask);
}

BOOL LLTextBase::handleHover(S32 x, S32 y, MASK mask)
{
	LLTextSegmentPtr cur_segment = getSegmentAtLocalPos(x, y);
	if (cur_segment && cur_segment->handleHover(x, y, mask))
	{
		return TRUE;
	}

	return LLUICtrl::handleHover(x, y, mask);
}

BOOL LLTextBase::handleScrollWheel(S32 x, S32 y, S32 clicks)
{
	LLTextSegmentPtr cur_segment = getSegmentAtLocalPos(x, y);
	if (cur_segment && cur_segment->handleScrollWheel(x, y, clicks))
	{
		return TRUE;
	}

	return LLUICtrl::handleScrollWheel(x, y, clicks);
}

BOOL LLTextBase::handleToolTip(S32 x, S32 y, MASK mask)
{
	LLTextSegmentPtr cur_segment = getSegmentAtLocalPos(x, y);
	if (cur_segment && cur_segment->handleToolTip(x, y, mask))
	{
		return TRUE;
	}

	return LLUICtrl::handleToolTip(x, y, mask);
}


void LLTextBase::reshape(S32 width, S32 height, BOOL called_from_parent)
{
	if (width != getRect().getWidth() || height != getRect().getHeight())
	{
		bool scrolled_to_bottom = mScroller ? mScroller->isAtBottom() : false;

		LLUICtrl::reshape( width, height, called_from_parent );

		if (mScroller && scrolled_to_bottom && mTrackEnd)
		{
			// keep bottom of text buffer visible
			// do this here as well as in reflow to handle case
			// where shrinking from top, which causes buffer to temporarily 
			// not be scrolled to the bottom, since the scroll index
			// specified the _top_ of the visible document region
			mScroller->goToBottom();
		}

		// do this first after reshape, because other things depend on
		// up-to-date mVisibleTextRect
		updateRects();
		
		needsReflow();
	}
}

void LLTextBase::draw()
{
	// reflow if needed, on demand
	reflow();

	// then update scroll position, as cursor may have moved
	if (!mReadOnly)
	{
		updateScrollFromCursor();
	}

	LLRect text_rect;
	if (mScroller)
	{
		mScroller->localRectToOtherView(mScroller->getContentWindowRect(), &text_rect, this);
	}
	else
	{
		LLRect visible_lines_rect;
		std::pair<S32, S32> line_range = getVisibleLines(mClipPartial);
		for (S32 i = line_range.first; i < line_range.second; i++)
		{
			if (visible_lines_rect.isEmpty())
			{
				visible_lines_rect = mLineInfoList[i].mRect;
			}
			else
			{
				visible_lines_rect.unionWith(mLineInfoList[i].mRect);
			}
		}
		text_rect = visible_lines_rect;
		text_rect.translate(mDocumentView->getRect().mLeft, mDocumentView->getRect().mBottom);
	}

	if (mBGVisible)
	{
		F32 alpha = getCurrentTransparency();
		// clip background rect against extents, if we support scrolling
		LLRect bg_rect = mVisibleTextRect;
		if (mScroller)
		{
			bg_rect.intersectWith(text_rect);
		}
		LLColor4 bg_color = mReadOnly 
							? mReadOnlyBgColor.get()
							: hasFocus() 
								? mFocusBgColor.get() 
								: mWriteableBgColor.get();

		gl_rect_2d(text_rect, bg_color % alpha, TRUE);
	}

<<<<<<< HEAD
	// <FS:ND> Draw highlighted if needed
	if( nd::ui::SearchableControl::getHighlighted() )
	{
		LLColor4 bg_color = nd::ui::SearchableControl::getHighlightColor();
		LLRect bg_rect = mVisibleTextRect;
		if (mScroller)
			bg_rect.intersectWith(text_rect);

		gl_rect_2d(text_rect, bg_color, TRUE);
	}
	// <FS:ND>


=======
	// Draw highlighted if needed
	if( ll::ui::SearchableControl::getHighlighted() )
	{
		LLColor4 bg_color = ll::ui::SearchableControl::getHighlightColor();
		LLRect bg_rect = mVisibleTextRect;
		if( mScroller )
			bg_rect.intersectWith( text_rect );

		gl_rect_2d( text_rect, bg_color, TRUE );
	}
	
>>>>>>> fdf39d3c
	bool should_clip = mClip || mScroller != NULL;
	// <FS:Zi> Fix text bleeding at top edge of scrolling text editors
	// { LLLocalClipRect clip(text_rect, should_clip);
	{
		// unsure why the rectangle is not properly calculated, but this fixes it.
		// probably needs investigating the accuracy of:
		// - LLScrollContainer::getContentWindowRect()
		// - LLScrollContainer::localRectToOtherView()
		// - LLRect::intersectWith()
		if(text_rect.mTop>2)
		{
			text_rect.mTop-=2;
		}
		// push the modified text_rect as a GL clipping scissor on the stack
		LLLocalClipRect clip(text_rect, should_clip);
	// </FS:Zi>

		// draw document view
		if (mScroller)
		{
			drawChild(mScroller);
		}
		else
		{
			drawChild(mDocumentView);
		}
 
// [SL:KB] - Patch: Control-TextHighlight | Checked: 2013-12-30 (Catznip-3.6)
		if (mHighlightsDirty)
			refreshHighlights();
		if (!mHighlights.empty())
			drawHighlightsBackground(mHighlights, mHighlightedBGColor);
// [/SL:KB]
		drawSelectionBackground();
		drawText();
		drawCursor();
	}
 
	mDocumentView->setVisible(FALSE);
	LLUICtrl::draw();
	mDocumentView->setVisible(TRUE);
}


//virtual
void LLTextBase::setColor( const LLColor4& c )
{
	mFgColor = c;
	mStyleDirty = true;
}

//virtual 
void LLTextBase::setReadOnlyColor(const LLColor4 &c)
{
	mReadOnlyFgColor = c;
	mStyleDirty = true;
}

//virtual
void LLTextBase::onVisibilityChange( BOOL new_visibility )
{
	LLContextMenu* menu = static_cast<LLContextMenu*>(mPopupMenuHandle.get());
	if(!new_visibility && menu)
	{
		menu->hide();
	}
	LLUICtrl::onVisibilityChange(new_visibility);
}

//virtual
void LLTextBase::setValue(const LLSD& value )
{
	setText(value.asString());
}

//virtual
BOOL LLTextBase::canDeselect() const 
{ 
	return hasSelection(); 
}


//virtual
void LLTextBase::deselect()
{
	mSelectionStart = 0;
	mSelectionEnd = 0;
	mIsSelecting = FALSE;
}

bool LLTextBase::getSpellCheck() const
{
	return (LLSpellChecker::getUseSpellCheck()) && (!mReadOnly) && (mSpellCheck);
}

const std::string& LLTextBase::getSuggestion(U32 index) const
{
	return (index < mSuggestionList.size()) ? mSuggestionList[index] : LLStringUtil::null;
}

U32 LLTextBase::getSuggestionCount() const
{
	return mSuggestionList.size();
}

void LLTextBase::replaceWithSuggestion(U32 index)
{
	for (std::list<std::pair<U32, U32> >::const_iterator it = mMisspellRanges.begin(); it != mMisspellRanges.end(); ++it)
	{
		if ( (it->first <= (U32)mCursorPos) && (it->second >= (U32)mCursorPos) )
		{
			deselect();
			// Insert the suggestion in its place
			LLWString suggestion = utf8str_to_wstring(mSuggestionList[index]);
			LLStyleConstSP sp(new LLStyle(getStyleParams()));
			LLTextSegmentPtr segmentp = new LLNormalTextSegment(sp, it->first, it->first + suggestion.size(), *this);
			segment_vec_t segments(1, segmentp);
			insertStringNoUndo(it->first, suggestion, &segments);

			// Delete the misspelled word
			removeStringNoUndo(it->first + (S32)suggestion.length(), it->second - it->first);


			setCursorPos(it->first + (S32)suggestion.length());
			onSpellCheckPerformed();

			break;
		}
	}
	mSpellCheckStart = mSpellCheckEnd = -1;
}

void LLTextBase::addToDictionary()
{
	if (canAddToDictionary())
	{
		LLSpellChecker::instance().addToCustomDictionary(getMisspelledWord(mCursorPos));
	}
}

bool LLTextBase::canAddToDictionary() const
{
	return (getSpellCheck()) && (isMisspelledWord(mCursorPos));
}

void LLTextBase::addToIgnore()
{
	if (canAddToIgnore())
	{
		LLSpellChecker::instance().addToIgnoreList(getMisspelledWord(mCursorPos));
	}
}

bool LLTextBase::canAddToIgnore() const
{
	return (getSpellCheck()) && (isMisspelledWord(mCursorPos));
}

std::string LLTextBase::getMisspelledWord(U32 pos) const
{
	for (std::list<std::pair<U32, U32> >::const_iterator it = mMisspellRanges.begin(); it != mMisspellRanges.end(); ++it)
	{
		if ( (it->first <= pos) && (it->second >= pos) )
		{
			return wstring_to_utf8str(getWText().substr(it->first, it->second - it->first));
		}
	}
	return LLStringUtil::null;
}

bool LLTextBase::isMisspelledWord(U32 pos) const
{
	for (std::list<std::pair<U32, U32> >::const_iterator it = mMisspellRanges.begin(); it != mMisspellRanges.end(); ++it)
	{
		if ( (it->first <= pos) && (it->second >= pos) )
		{
			return true;
		}
	}
	return false;
}

void LLTextBase::onSpellCheckSettingsChange()
{
	// Recheck the spelling on every change
	mMisspellRanges.clear();
	mSpellCheckStart = mSpellCheckEnd = -1;
}

void LLTextBase::onFocusReceived()
{
	LLUICtrl::onFocusReceived();
	if (!getLength() && !mLabel.empty())
	{
		// delete label which is LLLabelTextSegment
		clearSegments();
	}
}

void LLTextBase::onFocusLost()
{
	LLUICtrl::onFocusLost();
	if (!getLength() && !mLabel.empty())
	{
		resetLabel();
	}
}

// Sets the scrollbar from the cursor position
void LLTextBase::updateScrollFromCursor()
{
	// Update scroll position even in read-only mode (when there's no cursor displayed)
	// because startOfDoc()/endOfDoc() modify cursor position. See EXT-736.

	if (!mScrollNeeded || !mScroller)
	{
		return;
	}
	mScrollNeeded = FALSE; 

	// scroll so that the cursor is at the top of the page
	LLRect scroller_doc_window = getVisibleDocumentRect();
	LLRect cursor_rect_doc = getDocRectFromDocIndex(mCursorPos);
	mScroller->scrollToShowRect(cursor_rect_doc, LLRect(0, scroller_doc_window.getHeight() - 5, scroller_doc_window.getWidth(), 5));
}

S32 LLTextBase::getLeftOffset(S32 width)
{
	switch (mHAlign)
	{
	case LLFontGL::LEFT:
		return mHPad;
	case LLFontGL::HCENTER:
		return mHPad + llmax(0, (mVisibleTextRect.getWidth() - width - mHPad) / 2);
	case LLFontGL::RIGHT:
		return mVisibleTextRect.getWidth() - width;
	default:
		return mHPad;
	}
}


static LLTrace::BlockTimerStatHandle FTM_TEXT_REFLOW ("Text Reflow");
void LLTextBase::reflow()
{
	LL_RECORD_BLOCK_TIME(FTM_TEXT_REFLOW);

	updateSegments();

	if (mReflowIndex == S32_MAX)
	{
		return;
	}

	bool scrolled_to_bottom = mScroller ? mScroller->isAtBottom() : false;

	LLRect cursor_rect = getLocalRectFromDocIndex(mCursorPos);
	bool follow_selection = getLocalRect().overlaps(cursor_rect); // cursor is (potentially) visible

	// store in top-left relative coordinates to avoid issues with horizontal scrollbar appearing and disappearing
	cursor_rect.mTop = mVisibleTextRect.mTop - cursor_rect.mTop;
	cursor_rect.mBottom = mVisibleTextRect.mTop - cursor_rect.mBottom;

	S32 first_line = getFirstVisibleLine();

	// if scroll anchor not on first line, update it to first character of first line
	if ((first_line < mLineInfoList.size())
		&&	(mScrollIndex <  mLineInfoList[first_line].mDocIndexStart
			||	mScrollIndex >= mLineInfoList[first_line].mDocIndexEnd))
	{
		mScrollIndex = mLineInfoList[first_line].mDocIndexStart;
	}
	LLRect first_char_rect = getLocalRectFromDocIndex(mScrollIndex);
	// store in top-left relative coordinates to avoid issues with horizontal scrollbar appearing and disappearing
	first_char_rect.mTop = mVisibleTextRect.mTop - first_char_rect.mTop;
	first_char_rect.mBottom = mVisibleTextRect.mTop - first_char_rect.mBottom;

	S32 reflow_count = 0;
	while(mReflowIndex < S32_MAX)
	{
		// we can get into an infinite loop if the document height does not monotonically increase
		// with decreasing width (embedded ui elements with alternate layouts).  In that case, 
		// we want to stop reflowing after 2 iterations.  We use 2, since we need to handle the case
		// of introducing a vertical scrollbar causing a reflow with less width.  We should also always
		// use an even number of iterations to avoid user visible oscillation of the layout
		if(++reflow_count > 2)
		{
			LL_DEBUGS() << "Breaking out of reflow due to possible infinite loop in " << getName() << LL_ENDL;
			break;
		}
	
		S32 start_index = mReflowIndex;
		mReflowIndex = S32_MAX;

		// shrink document to minimum size (visible portion of text widget)
		// to force inlined widgets with follows set to shrink
		if (mWordWrap)
		{
			mDocumentView->reshape(mVisibleTextRect.getWidth(), mDocumentView->getRect().getHeight());
		}

		S32 cur_top = 0;

		segment_set_t::iterator seg_iter = mSegments.begin();
		S32 seg_offset = 0;
		S32 line_start_index = 0;
		const F32 text_available_width = mVisibleTextRect.getWidth() - mHPad;  // reserve room for margin
		F32 remaining_pixels = text_available_width;
		S32 line_count = 0;

		// find and erase line info structs starting at start_index and going to end of document
		if (!mLineInfoList.empty())
		{
			// find first element whose end comes after start_index
			line_list_t::iterator iter = std::upper_bound(mLineInfoList.begin(), mLineInfoList.end(), start_index, line_end_compare());
			line_start_index = iter->mDocIndexStart;
			line_count = iter->mLineNum;
			cur_top = iter->mRect.mTop;
			getSegmentAndOffset(iter->mDocIndexStart, &seg_iter, &seg_offset);
			mLineInfoList.erase(iter, mLineInfoList.end());
		}

		S32 line_height = 0;
		S32 seg_line_offset = line_count + 1;

		while(seg_iter != mSegments.end())
		{
			LLTextSegmentPtr segment = *seg_iter;

			// track maximum height of any segment on this line
			S32 cur_index = segment->getStart() + seg_offset;

			// ask segment how many character fit in remaining space
			S32 character_count = segment->getNumChars(getWordWrap() ? llmax(0, ll_round(remaining_pixels)) : S32_MAX,
														seg_offset, 
														cur_index - line_start_index, 
														S32_MAX,
														line_count - seg_line_offset);

			F32 segment_width;
			S32 segment_height;
			bool force_newline = segment->getDimensionsF32(seg_offset, character_count, segment_width, segment_height);
			// grow line height as necessary based on reported height of this segment
			line_height = llmax(line_height, segment_height);
			remaining_pixels -= segment_width;

			seg_offset += character_count;

			S32 last_segment_char_on_line = segment->getStart() + seg_offset;

			// Note: make sure text will fit in width - use ceil, but also make sure
			// ceil is used only once per line
			S32 text_actual_width = llceil(text_available_width - remaining_pixels);
			S32 text_left = getLeftOffset(text_actual_width);
			LLRect line_rect(text_left, 
							cur_top, 
							text_left + text_actual_width,
							cur_top - line_height);

			// if we didn't finish the current segment...
			if (last_segment_char_on_line < segment->getEnd())
			{
				// add line info and keep going
				mLineInfoList.push_back(line_info(
											line_start_index, 
											last_segment_char_on_line, 
											line_rect, 
											line_count));

				line_start_index = segment->getStart() + seg_offset;
				cur_top -= ll_round((F32)line_height * mLineSpacingMult) + mLineSpacingPixels;
				remaining_pixels = text_available_width;
				line_height = 0;
			}
			// ...just consumed last segment..
			else if (++segment_set_t::iterator(seg_iter) == mSegments.end())
			{
				mLineInfoList.push_back(line_info(
											line_start_index, 
											last_segment_char_on_line, 
											line_rect, 
											line_count));
				cur_top -= ll_round((F32)line_height * mLineSpacingMult) + mLineSpacingPixels;
				break;
			}
			// ...or finished a segment and there are segments remaining on this line
			else
			{
				// subtract pixels used and increment segment
				if (force_newline)
				{
					mLineInfoList.push_back(line_info(
												line_start_index, 
												last_segment_char_on_line, 
												line_rect, 
												line_count));
					line_start_index = segment->getStart() + seg_offset;
					cur_top -= ll_round((F32)line_height * mLineSpacingMult) + mLineSpacingPixels;
					line_height = 0;
					remaining_pixels = text_available_width;
				}
				++seg_iter;
				seg_offset = 0;
				seg_line_offset = force_newline ? line_count + 1 : line_count;
			}
			if (force_newline) 
			{
				line_count++;
			}
		}

		// calculate visible region for diplaying text
		updateRects();

		for (segment_set_t::iterator segment_it = mSegments.begin();
			segment_it != mSegments.end();
			++segment_it)
		{
			LLTextSegmentPtr segmentp = *segment_it;
			segmentp->updateLayout(*this);

		}
	}

	// apply scroll constraints after reflowing text
	if (!hasMouseCapture() && mScroller)
	{
		if (scrolled_to_bottom && mTrackEnd)
		{
			// keep bottom of text buffer visible
			endOfDoc();
		}
		else if (hasSelection() && follow_selection)
		{
			// keep cursor in same vertical position on screen when selecting text
			LLRect new_cursor_rect_doc = getDocRectFromDocIndex(mCursorPos);
			LLRect old_cursor_rect = cursor_rect;
			old_cursor_rect.mTop = mVisibleTextRect.mTop - cursor_rect.mTop;
			old_cursor_rect.mBottom = mVisibleTextRect.mTop - cursor_rect.mBottom;

			mScroller->scrollToShowRect(new_cursor_rect_doc, old_cursor_rect);
		}
		else
		{
			// keep first line of text visible
			LLRect new_first_char_rect = getDocRectFromDocIndex(mScrollIndex);

			// pass in desired rect in the coordinate frame of the document viewport
			LLRect old_first_char_rect = first_char_rect;
			old_first_char_rect.mTop = mVisibleTextRect.mTop - first_char_rect.mTop;
			old_first_char_rect.mBottom = mVisibleTextRect.mTop - first_char_rect.mBottom;

			mScroller->scrollToShowRect(new_first_char_rect, old_first_char_rect);
		}
	}

	// reset desired x cursor position
	updateCursorXPos();
}

LLRect LLTextBase::getTextBoundingRect()
{
	reflow();
	return mTextBoundingRect;
}


void LLTextBase::clearSegments()
{
	mSegments.clear();
	createDefaultSegment();
}

S32 LLTextBase::getLineStart( S32 line ) const
{
	S32 num_lines = getLineCount();
	if (num_lines == 0)
	{
		return 0;
	}

	line = llclamp(line, 0, num_lines-1);
	return mLineInfoList[line].mDocIndexStart;
}

S32 LLTextBase::getLineEnd( S32 line ) const
{
	S32 num_lines = getLineCount();
	if (num_lines == 0)
	{
		return 0;
	}

	line = llclamp(line, 0, num_lines-1);
	return mLineInfoList[line].mDocIndexEnd;
}



S32 LLTextBase::getLineNumFromDocIndex( S32 doc_index, bool include_wordwrap) const
{
	if (mLineInfoList.empty())
	{
		return 0;
	}
	else
	{
		line_list_t::const_iterator iter = std::upper_bound(mLineInfoList.begin(), mLineInfoList.end(), doc_index, line_end_compare());
		if (include_wordwrap)
		{
			return iter - mLineInfoList.begin();
		}
		else
		{
			if (iter == mLineInfoList.end())
			{
				return mLineInfoList.back().mLineNum;
			}
			else
			{
				return iter->mLineNum;
			}
		}
	}
}

// Given an offset into text (pos), find the corresponding line (from the start of the doc) and an offset into the line.
S32 LLTextBase::getLineOffsetFromDocIndex( S32 startpos, bool include_wordwrap) const
{
	if (mLineInfoList.empty())
	{
		return startpos;
	}
	else
	{
		line_list_t::const_iterator iter = std::upper_bound(mLineInfoList.begin(), mLineInfoList.end(), startpos, line_end_compare());
		return startpos - iter->mDocIndexStart;
	}
}

S32	LLTextBase::getFirstVisibleLine() const
{
	LLRect visible_region = getVisibleDocumentRect();

	// binary search for line that starts before top of visible buffer
	line_list_t::const_iterator iter = std::lower_bound(mLineInfoList.begin(), mLineInfoList.end(), visible_region.mTop, compare_bottom());

	return iter - mLineInfoList.begin();
}

std::pair<S32, S32>	LLTextBase::getVisibleLines(bool require_fully_visible) 
{
	LLRect visible_region = getVisibleDocumentRect();
	line_list_t::const_iterator first_iter;
	line_list_t::const_iterator last_iter;

	// make sure we have an up-to-date mLineInfoList
	reflow();

	if (require_fully_visible)
	{
		first_iter = std::lower_bound(mLineInfoList.begin(), mLineInfoList.end(), visible_region.mTop, compare_top());
		last_iter = std::upper_bound(mLineInfoList.begin(), mLineInfoList.end(), visible_region.mBottom, compare_bottom());
	}
	else
	{
		first_iter = std::upper_bound(mLineInfoList.begin(), mLineInfoList.end(), visible_region.mTop, compare_bottom());
		last_iter = std::lower_bound(mLineInfoList.begin(), mLineInfoList.end(), visible_region.mBottom, compare_top());
	}
	return std::pair<S32, S32>(first_iter - mLineInfoList.begin(), last_iter - mLineInfoList.begin());
}



LLTextViewModel* LLTextBase::getViewModel() const
{
	return (LLTextViewModel*)mViewModel.get();
}

void LLTextBase::addDocumentChild(LLView* view) 
{ 
	mDocumentView->addChild(view); 
}

void LLTextBase::removeDocumentChild(LLView* view) 
{ 
	mDocumentView->removeChild(view); 
}


static LLTrace::BlockTimerStatHandle FTM_UPDATE_TEXT_SEGMENTS("Update Text Segments");
void LLTextBase::updateSegments()
{
	LL_RECORD_BLOCK_TIME(FTM_UPDATE_TEXT_SEGMENTS);
	createDefaultSegment();
}

void LLTextBase::getSegmentAndOffset( S32 startpos, segment_set_t::const_iterator* seg_iter, S32* offsetp ) const
{
	*seg_iter = getSegIterContaining(startpos);
	if (*seg_iter == mSegments.end())
	{
		*offsetp = 0;
	}
	else
	{
		*offsetp = startpos - (**seg_iter)->getStart();
	}
}

void LLTextBase::getSegmentAndOffset( S32 startpos, segment_set_t::iterator* seg_iter, S32* offsetp )
{
	*seg_iter = getSegIterContaining(startpos);
	if (*seg_iter == mSegments.end())
	{
		*offsetp = 0;
	}
	else
	{
		*offsetp = startpos - (**seg_iter)->getStart();
	}
}

LLTextBase::segment_set_t::iterator LLTextBase::getEditableSegIterContaining(S32 index)
{
	segment_set_t::iterator it = getSegIterContaining(index);
	segment_set_t::iterator orig_it = it;

	if (it == mSegments.end()) return it;

	if (!(*it)->canEdit() 
		&& index == (*it)->getStart() 
		&& it != mSegments.begin())
	{
		it--;
		if ((*it)->canEdit())
		{
			return it;
		}
	}
	return orig_it;
}

LLTextBase::segment_set_t::const_iterator LLTextBase::getEditableSegIterContaining(S32 index) const
{
	segment_set_t::const_iterator it = getSegIterContaining(index);
	segment_set_t::const_iterator orig_it = it;
	if (it == mSegments.end()) return it;

	if (!(*it)->canEdit() 
		&& index == (*it)->getStart() 
		&& it != mSegments.begin())
	{
		it--;
		if ((*it)->canEdit())
		{
			return it;
		}
	}
	return orig_it;
}

LLTextBase::segment_set_t::iterator LLTextBase::getSegIterContaining(S32 index)
{

	static LLPointer<LLIndexSegment> index_segment = new LLIndexSegment();

	S32 text_len = 0;
	if (!useLabel())
	{
		text_len = getLength();
	}
	else
	{
		text_len = mLabel.getWString().length();
	}

	if (index > text_len) { return mSegments.end(); }

	// when there are no segments, we return the end iterator, which must be checked by caller
	if (mSegments.size() <= 1) { return mSegments.begin(); }

	index_segment->setStart(index);
	index_segment->setEnd(index);
	segment_set_t::iterator it = mSegments.upper_bound(index_segment);

	return it;
}

LLTextBase::segment_set_t::const_iterator LLTextBase::getSegIterContaining(S32 index) const
{
	static LLPointer<LLIndexSegment> index_segment = new LLIndexSegment();

	S32 text_len = 0;
	if (!useLabel())
	{
		text_len = getLength();
	}
	else
	{
		text_len = mLabel.getWString().length();
	}

	if (index > text_len) { return mSegments.end(); }

	// when there are no segments, we return the end iterator, which must be checked by caller
	if (mSegments.size() <= 1) { return mSegments.begin(); }

	index_segment->setStart(index);
	index_segment->setEnd(index);
	LLTextBase::segment_set_t::const_iterator it =  mSegments.upper_bound(index_segment);

	return it;
}

// Finds the text segment (if any) at the give local screen position
LLTextSegmentPtr LLTextBase::getSegmentAtLocalPos( S32 x, S32 y, bool hit_past_end_of_line)
{
	if (!hasMouseCapture() && !mVisibleTextRect.pointInRect(x, y))
	{
		return LLTextSegmentPtr();
	}
	
	// Find the cursor position at the requested local screen position
	S32 offset = getDocIndexFromLocalCoord( x, y, FALSE, hit_past_end_of_line);
	segment_set_t::iterator seg_iter = getSegIterContaining(offset);
	if (seg_iter != mSegments.end())
	{
		return *seg_iter;
	}
	else
	{
		return LLTextSegmentPtr();
	}
}

void LLTextBase::createUrlContextMenu(S32 x, S32 y, const std::string &in_url)
{
	// work out the XUI menu file to use for this url
	LLUrlMatch match;
	std::string url = in_url;
	if (! LLUrlRegistry::instance().findUrl(url, match))
	{
		return;
	}
	
	std::string xui_file = match.getMenuName();
	if (xui_file.empty())
	{
		return;
	}

	// set up the callbacks for all of the potential menu items, N.B. we
	// don't use const ref strings in callbacks in case url goes out of scope
	LLUICtrl::CommitCallbackRegistry::ScopedRegistrar registrar;
	registrar.add("Url.Open", boost::bind(&LLUrlAction::openURL, url));
	registrar.add("Url.OpenInternal", boost::bind(&LLUrlAction::openURLInternal, url));
	registrar.add("Url.OpenExternal", boost::bind(&LLUrlAction::openURLExternal, url));
	registrar.add("Url.Execute", boost::bind(&LLUrlAction::executeSLURL, url, true));
	registrar.add("Url.Block", boost::bind(&LLUrlAction::blockObject, url));
	registrar.add("Url.Unblock", boost::bind(&LLUrlAction::unblockObject, url));
	registrar.add("Url.Teleport", boost::bind(&LLUrlAction::teleportToLocation, url));
	registrar.add("Url.ShowProfile", boost::bind(&LLUrlAction::showProfile, url));
	registrar.add("Url.AddFriend", boost::bind(&LLUrlAction::addFriend, url));
	registrar.add("Url.RemoveFriend", boost::bind(&LLUrlAction::removeFriend, url));
	registrar.add("Url.SendIM", boost::bind(&LLUrlAction::sendIM, url));
	registrar.add("Url.ShowOnMap", boost::bind(&LLUrlAction::showLocationOnMap, url));
	registrar.add("Url.CopyLabel", boost::bind(&LLUrlAction::copyLabelToClipboard, url));
	registrar.add("Url.CopyUrl", boost::bind(&LLUrlAction::copyURLToClipboard, url));

	// <FS:Ansariel> Additional convenience options
	std::string target_id_str = LLUrlAction::extractUuidFromSlurl(url).asString();
	registrar.add("FS.ZoomIn", boost::bind(&LLUrlAction::executeSLURL, "secondlife:///app/firestorm/" + target_id_str + "/zoom", true));
	registrar.add("FS.TeleportToTarget", boost::bind(&LLUrlAction::executeSLURL, "secondlife:///app/firestorm/" + target_id_str + "/teleportto", true));
	registrar.add("FS.OfferTeleport", boost::bind(&LLUrlAction::executeSLURL, "secondlife:///app/firestorm/" + target_id_str + "/offerteleport", true));
	registrar.add("FS.RequestTeleport", boost::bind(&LLUrlAction::executeSLURL, "secondlife:///app/firestorm/" + target_id_str + "/requestteleport", true));
	registrar.add("FS.TrackAvatar", boost::bind(&LLUrlAction::executeSLURL, "secondlife:///app/firestorm/" + target_id_str + "/track", true));
	registrar.add("FS.AddToContactSet", boost::bind(&LLUrlAction::executeSLURL, "secondlife:///app/firestorm/" + target_id_str + "/addtocontactset", true));	// [FS:CR]
	registrar.add("FS.BlockAvatar", boost::bind(&LLUrlAction::executeSLURL, "secondlife:///app/firestorm/" + target_id_str + "/blockavatar", true));
	registrar.add("FS.ViewLog", boost::bind(&LLUrlAction::executeSLURL, "secondlife:///app/firestorm/" + target_id_str + "/viewlog", true));
	// </FS:Ansariel>

	// <FS:Ansariel> Add enable checks for menu items
	LLUICtrl::EnableCallbackRegistry::ScopedRegistrar enable_registrar;
	LLUUID target_id(target_id_str);
	enable_registrar.add("Url.EnableShowProfile", boost::bind(&FSRegistrarUtils::checkIsEnabled, gFSRegistrarUtils, target_id, FS_RGSTR_ACT_SHOW_PROFILE));
	enable_registrar.add("Url.EnableAddFriend", boost::bind(&FSRegistrarUtils::checkIsEnabled, gFSRegistrarUtils, target_id, FS_RGSTR_ACT_ADD_FRIEND));
	enable_registrar.add("Url.EnableRemoveFriend", boost::bind(&FSRegistrarUtils::checkIsEnabled, gFSRegistrarUtils, target_id, FS_RGSTR_ACT_REMOVE_FRIEND));
	enable_registrar.add("Url.EnableSendIM", boost::bind(&FSRegistrarUtils::checkIsEnabled, gFSRegistrarUtils, target_id, FS_RGSTR_ACT_SEND_IM));
	enable_registrar.add("FS.EnableZoomIn", boost::bind(&FSRegistrarUtils::checkIsEnabled, gFSRegistrarUtils, target_id, FS_RGSTR_ACT_ZOOM_IN));
	enable_registrar.add("FS.EnableOfferTeleport", boost::bind(&FSRegistrarUtils::checkIsEnabled, gFSRegistrarUtils, target_id, FS_RGSTR_ACT_OFFER_TELEPORT));
	enable_registrar.add("FS.EnableTrackAvatar", boost::bind(&FSRegistrarUtils::checkIsEnabled, gFSRegistrarUtils, target_id, FS_RGSTR_ACT_TRACK_AVATAR));
	enable_registrar.add("FS.EnableTeleportToTarget", boost::bind(&FSRegistrarUtils::checkIsEnabled, gFSRegistrarUtils, target_id, FS_RGSTR_ACT_TELEPORT_TO));
	enable_registrar.add("FS.EnableRequestTeleport", boost::bind(&FSRegistrarUtils::checkIsEnabled, gFSRegistrarUtils, target_id, FS_RGSTR_ACT_REQUEST_TELEPORT));
	enable_registrar.add("FS.CheckIsAgentBlocked", boost::bind(&FSRegistrarUtils::checkIsEnabled, gFSRegistrarUtils, target_id, FS_RGSTR_CHK_AVATAR_BLOCKED));
	enable_registrar.add("FS.EnableBlockAvatar", boost::bind(&FSRegistrarUtils::checkIsEnabled, gFSRegistrarUtils, target_id, FS_RGSTR_CHK_IS_NOT_SELF));
	enable_registrar.add("FS.EnableViewLog", boost::bind(&FSRegistrarUtils::checkIsEnabled, gFSRegistrarUtils, target_id, FS_RGSTR_ACT_VIEW_TRANSCRIPT));
	// </FS:Ansariel>

	// create and return the context menu from the XUI file

    LLContextMenu* menu = static_cast<LLContextMenu*>(mPopupMenuHandle.get());
    if (menu)
    {
        menu->die();
        mPopupMenuHandle.markDead();
    }
	llassert(LLMenuGL::sMenuContainer != NULL);
    menu = LLUICtrlFactory::getInstance()->createFromFile<LLContextMenu>(xui_file, LLMenuGL::sMenuContainer,
																		 LLMenuHolderGL::child_registry_t::instance());
    if (menu)
    {
        mPopupMenuHandle = menu->getHandle();

        if (mIsFriendSignal)
        {
            bool isFriend = *(*mIsFriendSignal)(LLUUID(LLUrlAction::getUserID(url)));
            LLView* addFriendButton = menu->getChild<LLView>("add_friend");
            LLView* removeFriendButton = menu->getChild<LLView>("remove_friend");

            if (addFriendButton && removeFriendButton)
            {
                addFriendButton->setEnabled(!isFriend);
                removeFriendButton->setEnabled(isFriend);
            }
        }

        if (mIsObjectBlockedSignal)
        {
            bool is_blocked = *(*mIsObjectBlockedSignal)(LLUUID(LLUrlAction::getObjectId(url)), LLUrlAction::getObjectName(url));
            LLView* blockButton = menu->getChild<LLView>("block_object");
            LLView* unblockButton = menu->getChild<LLView>("unblock_object");

            if (blockButton && unblockButton)
            {
                blockButton->setVisible(!is_blocked);
                unblockButton->setVisible(is_blocked);
            }
        }
        menu->show(x, y);
        LLMenuGL::showPopup(this, menu, x, y);
    }
}

void LLTextBase::setText(const LLStringExplicit &utf8str, const LLStyle::Params& input_params)
{
	// clear out the existing text and segments
	getViewModel()->setDisplay(LLWStringUtil::null);

	clearSegments();
//	createDefaultSegment();

	deselect();

	// append the new text (supports Url linking)
	std::string text(utf8str);
	LLStringUtil::removeCRLF(text);

	// appendText modifies mCursorPos...
	appendText(text, false, input_params);
	// ...so move cursor to top after appending text
	if (!mTrackEnd)
	{
		startOfDoc();
	}

	onValueChange(0, getLength());
}

//virtual
std::string LLTextBase::getText() const
{
	return getViewModel()->getValue().asString();
}

// IDEVO - icons can be UI image names or UUID sent from
// server with avatar display name
static LLUIImagePtr image_from_icon_name(const std::string& icon_name)
{
	if (LLUUID::validate(icon_name))
	{
		return LLUI::getUIImageByID( LLUUID(icon_name) );
	}
	else
	{
		return LLUI::getUIImage(icon_name);
	}
}

static LLTrace::BlockTimerStatHandle FTM_PARSE_HTML("Parse HTML");



void LLTextBase::appendTextImpl(const std::string &new_text, const LLStyle::Params& input_params)
{
	LLStyle::Params style_params(input_params);
	style_params.fillFrom(getStyleParams());

	S32 part = (S32)LLTextParser::WHOLE;
	if (mParseHTML && !style_params.is_link) // Don't search for URLs inside a link segment (STORM-358).
	{
		LL_RECORD_BLOCK_TIME(FTM_PARSE_HTML);
		S32 start=0,end=0;
		LLUrlMatch match;
		std::string text = new_text;
		while ( LLUrlRegistry::instance().findUrl(text, match,
				boost::bind(&LLTextBase::replaceUrl, this, _1, _2, _3),isContentTrusted()))
		{
			start = match.getStart();
			end = match.getEnd()+1;

			LLStyle::Params link_params(style_params);
			// <FS:CR> FIRE-11330 - if it's a name, don't stylize it like a url
			if (!input_params.is_name_slurl)
				link_params.overwriteFrom(match.getStyle());

			// output the text before the Url
			if (start > 0)
			{
				if (part == (S32)LLTextParser::WHOLE ||
					part == (S32)LLTextParser::START)
				{
					part = (S32)LLTextParser::START;
				}
				else
				{
					part = (S32)LLTextParser::MIDDLE;
				}
				std::string subtext=text.substr(0,start);
				appendAndHighlightText(subtext, part, style_params); 
			}

			// add icon before url if need
			// <FS:Ansariel> Optional icon position
			//LLTextUtil::processUrlMatch(&match, this, isContentTrusted() || match.isTrusted());
			//if ((isContentTrusted() || match.isTrusted()) && !match.getIcon().empty() )
			//{
			//	setLastSegmentToolTip(LLTrans::getString("TooltipSLIcon"));
			//}
			if (mIconPositioning == LLTextBaseEnums::LEFT || match.isTrusted())
			{
				LLTextUtil::processUrlMatch(&match, this, isContentTrusted() || match.isTrusted());
				if ((isContentTrusted() || match.isTrusted()) && !match.getIcon().empty() )
				{
					setLastSegmentToolTip(LLTrans::getString("TooltipSLIcon"));
				}
			}
			// </FS:Ansariel> Optional icon position

			// output the styled Url
			// <FS:CR> FIRE-11437 - Don't supress font style for chat history name links
			//appendAndHighlightTextImpl(match.getLabel(), part, link_params, match.underlineOnHoverOnly());
			appendAndHighlightTextImpl(match.getLabel(), part, link_params,
									   input_params.is_name_slurl ? false : match.underlineOnHoverOnly());
			// </FS:CR>
			bool tooltip_required =  !match.getTooltip().empty();

			// set the tooltip for the Url label
			if (tooltip_required)
			{
				setLastSegmentToolTip(match.getTooltip());
			}

			// show query part of url with gray color only for LLUrlEntryHTTP url entries
			std::string label = match.getQuery();
			if (label.size())
			{
				// <FS:Ansariel> Custom URI query part color
				//link_params.color = LLColor4::grey;
				//link_params.readonly_color = LLColor4::grey;
				//appendAndHighlightTextImpl(label, part, link_params, match.underlineOnHoverOnly());
				static LLUIColor query_part_color = LLUIColorTable::getInstance()->getColor("UriQueryPartColor", LLColor4::grey);
				link_params.color = query_part_color;
				link_params.readonly_color = query_part_color;
				appendAndHighlightTextImpl(label, part, link_params, input_params.is_name_slurl ? false : match.underlineOnHoverOnly());
				// </FS:Ansariel>

				// set the tooltip for the query part of url
				if (tooltip_required)
				{
					setLastSegmentToolTip(match.getTooltip());
				}
			}

			// <FS:Ansariel> Optional icon position
			if (mIconPositioning == LLTextBaseEnums::RIGHT && !match.isTrusted())
			{
				LLTextUtil::processUrlMatch(&match,this,isContentTrusted());
			}
			// </FS:Ansariel> Optional icon position

			// move on to the rest of the text after the Url
			if (end < (S32)text.length()) 
			{
				text = text.substr(end,text.length() - end);
				end=0;
				part=(S32)LLTextParser::END;
			}
			else
			{
				break;
			}
		}
		if (part != (S32)LLTextParser::WHOLE) 
			part=(S32)LLTextParser::END;
		if (end < (S32)text.length()) 
			appendAndHighlightText(text, part, style_params);		
	}
	else
	{
		appendAndHighlightText(new_text, part, style_params);
	}
}

void LLTextBase::setLastSegmentToolTip(const std::string &tooltip)
{
	segment_set_t::iterator it = getSegIterContaining(getLength()-1);
	if (it != mSegments.end())
	{
		LLTextSegmentPtr segment = *it;
		segment->setToolTip(tooltip);
	}
}

static LLTrace::BlockTimerStatHandle FTM_APPEND_TEXT("Append Text");

void LLTextBase::appendText(const std::string &new_text, bool prepend_newline, const LLStyle::Params& input_params)
{
	LL_RECORD_BLOCK_TIME(FTM_APPEND_TEXT);
	if (new_text.empty()) 
		return;

	if(prepend_newline)
		appendLineBreakSegment(input_params);
	appendTextImpl(new_text,input_params);
}

void LLTextBase::setLabel(const LLStringExplicit& label)
{
	mLabel = label;
	resetLabel();
}

BOOL LLTextBase::setLabelArg(const std::string& key, const LLStringExplicit& text )
{
	mLabel.setArg(key, text);
	return TRUE;
}

void LLTextBase::resetLabel()
{
	if (useLabel())
	{
		clearSegments();

		LLStyle* style = new LLStyle(getStyleParams());
		style->setColor(mTentativeFgColor);
		LLStyleConstSP sp(style);

		LLTextSegmentPtr label = new LLLabelTextSegment(sp, 0, mLabel.getWString().length() + 1, *this);
		insertSegment(label);
	}
}

bool LLTextBase::useLabel() const
{
    return !getLength() && !mLabel.empty() && !hasFocus();
}

void LLTextBase::setFont(const LLFontGL* font)
{
	mFont = font;
	mStyleDirty = true;
}

void LLTextBase::needsReflow(S32 index)
{
	LL_DEBUGS() << "reflow on object " << (void*)this << " index = " << mReflowIndex << ", new index = " << index << LL_ENDL;
	mReflowIndex = llmin(mReflowIndex, index);

// [SL:KB] - Patch: Control-TextHighlight | Checked: 2013-12-30 (Catznip-3.6)
	mHighlightsDirty = true;
// [/SL:KB]
}

void LLTextBase::appendLineBreakSegment(const LLStyle::Params& style_params)
{
	segment_vec_t segments;
	LLStyleConstSP sp(new LLStyle(style_params));
	segments.push_back(new LLLineBreakTextSegment(sp, getLength()));

	insertStringNoUndo(getLength(), utf8str_to_wstring("\n"), &segments);
}

void LLTextBase::appendImageSegment(const LLStyle::Params& style_params)
{
	if(getPlainText())
	{
		return;
	}
	segment_vec_t segments;
	LLStyleConstSP sp(new LLStyle(style_params));
	segments.push_back(new LLImageTextSegment(sp, getLength(),*this));

	insertStringNoUndo(getLength(), utf8str_to_wstring(" "), &segments);
}

void LLTextBase::appendWidget(const LLInlineViewSegment::Params& params, const std::string& text, bool allow_undo)
{
	segment_vec_t segments;
	LLWString widget_wide_text = utf8str_to_wstring(text);
	segments.push_back(new LLInlineViewSegment(params, getLength(), getLength() + widget_wide_text.size()));

	insertStringNoUndo(getLength(), widget_wide_text, &segments);
}

void LLTextBase::appendAndHighlightTextImpl(const std::string &new_text, S32 highlight_part, const LLStyle::Params& style_params, bool underline_on_hover_only)
{
	// Save old state
	S32 selection_start = mSelectionStart;
	S32 selection_end = mSelectionEnd;
	BOOL was_selecting = mIsSelecting;
	S32 cursor_pos = mCursorPos;
	S32 old_length = getLength();
	BOOL cursor_was_at_end = (mCursorPos == old_length);

	deselect();

	setCursorPos(old_length);

	if (mParseHighlights)
	{
		LLStyle::Params highlight_params(style_params);

		LLSD pieces = LLTextParser::instance().parsePartialLineHighlights(new_text, highlight_params.color(), (LLTextParser::EHighlightPosition)highlight_part);
		for (S32 i = 0; i < pieces.size(); i++)
		{
			LLSD color_llsd = pieces[i]["color"];
			LLColor4 lcolor;
			lcolor.setValue(color_llsd);
			highlight_params.color = lcolor;

			LLWString wide_text;
			wide_text = utf8str_to_wstring(pieces[i]["text"].asString());

			S32 cur_length = getLength();
			LLStyleConstSP sp(new LLStyle(highlight_params));
			LLTextSegmentPtr segmentp;
			if(underline_on_hover_only)
			{
				highlight_params.font.style("NORMAL");
				LLStyleConstSP normal_sp(new LLStyle(highlight_params));
				segmentp = new LLOnHoverChangeableTextSegment(sp, normal_sp, cur_length, cur_length + wide_text.size(), *this);
			}
			else
			{
				segmentp = new LLNormalTextSegment(sp, cur_length, cur_length + wide_text.size(), *this);
			}
			segment_vec_t segments;
			segments.push_back(segmentp);
			insertStringNoUndo(cur_length, wide_text, &segments);
		}
	}
	else
	{
		LLWString wide_text;
		wide_text = utf8str_to_wstring(new_text);

		segment_vec_t segments;
		S32 segment_start = old_length;
		S32 segment_end = old_length + wide_text.size();
		LLStyleConstSP sp(new LLStyle(style_params));
		if (underline_on_hover_only)
		{
			LLStyle::Params normal_style_params(style_params);
			normal_style_params.font.style("NORMAL");
			LLStyleConstSP normal_sp(new LLStyle(normal_style_params));
			segments.push_back(new LLOnHoverChangeableTextSegment(sp, normal_sp, segment_start, segment_end, *this ));
		}
		else
		{
		segments.push_back(new LLNormalTextSegment(sp, segment_start, segment_end, *this ));
		}

		insertStringNoUndo(getLength(), wide_text, &segments);
	}

	// Set the cursor and scroll position
	if( selection_start != selection_end )
	{
		mSelectionStart = selection_start;
		mSelectionEnd = selection_end;

		mIsSelecting = was_selecting;
		setCursorPos(cursor_pos);
	}
	else if( cursor_was_at_end )
	{
		setCursorPos(getLength());
	}
	else
	{
		setCursorPos(cursor_pos);
	}
}

void LLTextBase::appendAndHighlightText(const std::string &new_text, S32 highlight_part, const LLStyle::Params& style_params, bool underline_on_hover_only)
{
	if (new_text.empty()) return; 

	std::string::size_type start = 0;
	std::string::size_type pos = new_text.find("\n",start);
	
	while(pos!=-1)
	{
		if(pos!=start)
		{
			std::string str = std::string(new_text,start,pos-start);
			appendAndHighlightTextImpl(str,highlight_part, style_params, underline_on_hover_only);
		}
		appendLineBreakSegment(style_params);
		start = pos+1;
		pos = new_text.find("\n",start);
	}

	std::string str = std::string(new_text,start,new_text.length()-start);
	appendAndHighlightTextImpl(str,highlight_part, style_params, underline_on_hover_only);
}


void LLTextBase::replaceUrl(const std::string &url,
							const std::string &label,
							const std::string &icon)
{
	// get the full (wide) text for the editor so we can change it
	LLWString text = getWText();
	LLWString wlabel = utf8str_to_wstring(label);
	bool modified = false;
	S32 seg_start = 0;

	// iterate through each segment looking for ones styled as links
	segment_set_t::iterator it;
	for (it = mSegments.begin(); it != mSegments.end(); ++it)
	{
		LLTextSegment *seg = *it;
		LLStyleConstSP style = seg->getStyle();

		// update segment start/end length in case we replaced text earlier
		S32 seg_length = seg->getEnd() - seg->getStart();
		seg->setStart(seg_start);
		seg->setEnd(seg_start + seg_length);

		// if we find a link with our Url, then replace the label
		if (style->getLinkHREF() == url)
		{
			S32 start = seg->getStart();
			S32 end = seg->getEnd();
			text = text.substr(0, start) + wlabel + text.substr(end, text.size() - end + 1);
			seg->setEnd(start + wlabel.size());
			modified = true;
		}

		// Icon might be updated when more avatar or group info
		// becomes available
		if (style->isImage() && style->getLinkHREF() == url)
		{
			LLUIImagePtr image = image_from_icon_name( icon );
			if (image)
			{
				LLStyle::Params icon_params;
				icon_params.image = image;
				LLStyleConstSP new_style(new LLStyle(icon_params));
				seg->setStyle(new_style);
				modified = true;
			}
		}

		// work out the character offset for the next segment
		seg_start = seg->getEnd();
	}

	// update the editor with the new (wide) text string
	if (modified)
	{
		getViewModel()->setDisplay(text);
		// <FS:Ansariel> FIRE-20214: Text gets deselected upon avatar/group name received callback
		//deselect();
		// Make sure we're still within limits
		S32 text_length = getLength();
		mSelectionStart = llmin(mSelectionStart, text_length);
		mSelectionEnd = llmin(mSelectionEnd, text_length);
		// </FS:Ansariel>
		setCursorPos(mCursorPos);
		needsReflow();
	}
}


void LLTextBase::setWText(const LLWString& text)
{
	setText(wstring_to_utf8str(text));
}

const LLWString& LLTextBase::getWText() const
{
	return getViewModel()->getDisplay();
}

// If round is true, if the position is on the right half of a character, the cursor
// will be put to its right.  If round is false, the cursor will always be put to the
// character's left.

S32 LLTextBase::getDocIndexFromLocalCoord( S32 local_x, S32 local_y, BOOL round, bool hit_past_end_of_line) const
{
	// Figure out which line we're nearest to.
	LLRect doc_rect = mDocumentView->getRect();
	S32 doc_y = local_y - doc_rect.mBottom;
	
	// binary search for line that starts before local_y
	line_list_t::const_iterator line_iter = std::lower_bound(mLineInfoList.begin(), mLineInfoList.end(), doc_y, compare_bottom());

	if (!mLineInfoList.size() || line_iter == mLineInfoList.end())
	{
		return getLength(); // past the end
	}
	
	S32 pos = getLength();
	S32 start_x = line_iter->mRect.mLeft + doc_rect.mLeft;

	segment_set_t::iterator line_seg_iter;
	S32 line_seg_offset;
	for(getSegmentAndOffset(line_iter->mDocIndexStart, &line_seg_iter, &line_seg_offset);
		line_seg_iter != mSegments.end(); 
		++line_seg_iter, line_seg_offset = 0)
	{
		const LLTextSegmentPtr segmentp = *line_seg_iter;

		S32 segment_line_start = segmentp->getStart() + line_seg_offset;
		S32 segment_line_length = llmin(segmentp->getEnd(), line_iter->mDocIndexEnd) - segment_line_start;
		S32 text_width, text_height;
		bool newline = segmentp->getDimensions(line_seg_offset, segment_line_length, text_width, text_height);

		if(newline)
		{
			pos = segment_line_start + segmentp->getOffset(local_x - start_x, line_seg_offset, segment_line_length, round);
			break;
		}

		// if we've reached a line of text *below* the mouse cursor, doc index is first character on that line
		if (hit_past_end_of_line && doc_y > line_iter->mRect.mTop)
		{
			pos = segment_line_start;
			break;
		}
		if (local_x < start_x + text_width)			// cursor to left of right edge of text
		{
			// Figure out which character we're nearest to.
			S32 offset;
			if (!segmentp->canEdit())
			{
				S32 segment_width, segment_height;
				segmentp->getDimensions(0, segmentp->getEnd() - segmentp->getStart(), segment_width, segment_height);
				if (round && local_x - start_x > segment_width / 2)
				{
					offset = segment_line_length;
				}
				else
				{
					offset = 0;
				}
			}
			else
			{
				offset = segmentp->getOffset(local_x - start_x, line_seg_offset, segment_line_length, round);
			}
			pos = segment_line_start + offset;
			break;
		}
		else if (hit_past_end_of_line && segmentp->getEnd() >= line_iter->mDocIndexEnd)
		{
			if (getLineNumFromDocIndex(line_iter->mDocIndexEnd - 1) == line_iter->mLineNum)
			{
				// if segment wraps to the next line we should step one char back
				// to compensate for the space char between words
				// which is removed due to wrapping
				pos = llclamp(line_iter->mDocIndexEnd - 1, 0, getLength());
			}
			else
			{
				pos = llclamp(line_iter->mDocIndexEnd, 0, getLength());
			}
			break;
		}
		start_x += text_width;
	}

	return pos;
}

// returns rectangle of insertion caret 
// in document coordinate frame from given index into text
LLRect LLTextBase::getDocRectFromDocIndex(S32 pos) const
{
	if (mLineInfoList.empty()) 
	{ 
		return LLRect();
	}

	LLRect doc_rect;

	// clamp pos to valid values
	pos = llclamp(pos, 0, mLineInfoList.back().mDocIndexEnd - 1);

	line_list_t::const_iterator line_iter = std::upper_bound(mLineInfoList.begin(), mLineInfoList.end(), pos, line_end_compare());

	doc_rect.mLeft = line_iter->mRect.mLeft; 
	doc_rect.mBottom = line_iter->mRect.mBottom;
	doc_rect.mTop = line_iter->mRect.mTop;

	segment_set_t::iterator line_seg_iter;
	S32 line_seg_offset;
	segment_set_t::iterator cursor_seg_iter;
	S32 cursor_seg_offset;
	getSegmentAndOffset(line_iter->mDocIndexStart, &line_seg_iter, &line_seg_offset);
	getSegmentAndOffset(pos, &cursor_seg_iter, &cursor_seg_offset);

	while(line_seg_iter != mSegments.end())
	{
		const LLTextSegmentPtr segmentp = *line_seg_iter;

		if (line_seg_iter == cursor_seg_iter)
		{
			// cursor advanced to right based on difference in offset of cursor to start of line
			S32 segment_width, segment_height;
			segmentp->getDimensions(line_seg_offset, cursor_seg_offset - line_seg_offset, segment_width, segment_height);
			doc_rect.mLeft += segment_width;

			break;
		}
		else
		{
			// add remainder of current text segment to cursor position
			S32 segment_width, segment_height;
			segmentp->getDimensions(line_seg_offset, (segmentp->getEnd() - segmentp->getStart()) - line_seg_offset, segment_width, segment_height);
			doc_rect.mLeft += segment_width;
			// offset will be 0 for all segments after the first
			line_seg_offset = 0;
			// go to next text segment on this line
			++line_seg_iter;
		}
	}

	// set rect to 0 width
	doc_rect.mRight = doc_rect.mLeft; 

	return doc_rect;
}

LLRect LLTextBase::getLocalRectFromDocIndex(S32 pos) const
{
	LLRect content_window_rect = mScroller ? mScroller->getContentWindowRect() : getLocalRect();
	if (mBorderVisible)
	{
		// <FS:Zi> Commented out to prevent contents from scrolling away while typing
		// content_window_rect.stretch(-1);
		// </FS:Zi>
	}

	LLRect local_rect;

	if (mLineInfoList.empty()) 
	{ 
		// return default height rect in upper left
		local_rect = content_window_rect;
		local_rect.mBottom = local_rect.mTop - mFont->getLineHeight();
		return local_rect;
	}

	// get the rect in document coordinates
	LLRect doc_rect = getDocRectFromDocIndex(pos);

	// compensate for scrolled, inset view of doc
	LLRect scrolled_view_rect = getVisibleDocumentRect();
	local_rect = doc_rect;
	local_rect.translate(content_window_rect.mLeft - scrolled_view_rect.mLeft, 
						content_window_rect.mBottom - scrolled_view_rect.mBottom);

	return local_rect;
}

void LLTextBase::updateCursorXPos()
{
	// reset desired x cursor position
	mDesiredXPixel = getLocalRectFromDocIndex(mCursorPos).mLeft;
}


void LLTextBase::startOfLine()
{
	S32 offset = getLineOffsetFromDocIndex(mCursorPos);
	setCursorPos(mCursorPos - offset);
}

void LLTextBase::endOfLine()
{
	S32 line = getLineNumFromDocIndex(mCursorPos);
	S32 num_lines = getLineCount();
	if (line + 1 >= num_lines)
	{
		setCursorPos(getLength());
	}
	else
	{
		setCursorPos( getLineStart(line + 1) - 1 );
	}
}

void LLTextBase::startOfDoc()
{
	setCursorPos(0);
	if (mScroller)
	{
		mScroller->goToTop();
	}
}

void LLTextBase::endOfDoc()
{
	setCursorPos(getLength());
	if (mScroller)
	{
		mScroller->goToBottom();
	}
}

void LLTextBase::changePage( S32 delta )
{
	const S32 PIXEL_OVERLAP_ON_PAGE_CHANGE = 10;
	if (delta == 0 || !mScroller) return;

	LLRect cursor_rect = getLocalRectFromDocIndex(mCursorPos);

	if( delta == -1 )
	{
		mScroller->pageUp(PIXEL_OVERLAP_ON_PAGE_CHANGE);
	}
	else
	if( delta == 1 )
	{
		mScroller->pageDown(PIXEL_OVERLAP_ON_PAGE_CHANGE);
	}

	if (getLocalRectFromDocIndex(mCursorPos) == cursor_rect)
	{
		// cursor didn't change apparent position, so move to top or bottom of document, respectively
		if (delta < 0)
		{
			startOfDoc();
		}
		else
		{
			endOfDoc();
		}
	}
	else
	{
		setCursorAtLocalPos(cursor_rect.getCenterX(), cursor_rect.getCenterY(), true, false);
	}
}

// Picks a new cursor position based on the screen size of text being drawn.
void LLTextBase::setCursorAtLocalPos( S32 local_x, S32 local_y, bool round, bool keep_cursor_offset )
{
	setCursorPos(getDocIndexFromLocalCoord(local_x, local_y, round), keep_cursor_offset);
}


void LLTextBase::changeLine( S32 delta )
{
	S32 line = getLineNumFromDocIndex(mCursorPos);
	S32 max_line_nb = getLineCount() - 1;
	max_line_nb = (max_line_nb < 0 ? 0 : max_line_nb);
    
	S32 new_line = llclamp(line + delta, 0, max_line_nb);

    if (new_line != line)
    {
        LLRect visible_region = getVisibleDocumentRect();
        S32 new_cursor_pos = getDocIndexFromLocalCoord(mDesiredXPixel,
                                                       mLineInfoList[new_line].mRect.mBottom + mVisibleTextRect.mBottom - visible_region.mBottom, TRUE);
		S32 actual_line = getLineNumFromDocIndex(new_cursor_pos);
		if (actual_line != new_line)
		{
			// line edge, correcting position by 1 to move onto proper line
			new_cursor_pos += new_line - actual_line;
		}
        setCursorPos(new_cursor_pos, true);
    }
}

bool LLTextBase::scrolledToStart()
{
	return mScroller->isAtTop();
}

bool LLTextBase::scrolledToEnd()
{
	return mScroller->isAtBottom();
}

// [SL:KB] - Patch: Control-TextHighlight | Checked: 2013-12-30 (Catznip-3.6)
void LLTextBase::clearHighlights()
{
	mHighlightWord.clear();
	mHighlights.clear();
	mHighlightsDirty = false;
}

void LLTextBase::refreshHighlights()
{
	if (mHighlightsDirty)
	{
		mHighlights.clear();
		if (!mHighlightWord.empty())
		{
			const LLWString& wstrText = getWText();

			std::list<boost::iterator_range<LLWString::const_iterator> > highlightRanges;
			if (mHighlightCaseInsensitive)
				boost::ifind_all(highlightRanges, wstrText, mHighlightWord);
			else
				boost::find_all(highlightRanges, wstrText, mHighlightWord);

			for (std::list<boost::iterator_range<LLWString::const_iterator> >::const_iterator itRange = highlightRanges.begin(); itRange != highlightRanges.end(); ++itRange)
			{
				S32 idxStart = itRange->begin() - wstrText.begin();
				mHighlights.push_back(range_pair_t(idxStart, idxStart + itRange->size()));
			}
		}
		mHighlightsDirty = false;
	}
}

void LLTextBase::setHighlightWord(const std::string& strHighlight, bool fCaseInsensitive)
{
	if (strHighlight.empty())
	{
		clearHighlights();
		return;
	}

	mHighlightWord = utf8str_to_wstring(strHighlight);
	mHighlightCaseInsensitive = fCaseInsensitive;
	mHighlightsDirty = true;
}
// [/SL:KB]

bool LLTextBase::setCursor(S32 row, S32 column)
{
	if (row < 0 || column < 0) return false;

	S32 n_lines = mLineInfoList.size();
	for (S32 line = row; line < n_lines; ++line)
	{
		const line_info& li = mLineInfoList[line];

		if (li.mLineNum < row)
		{
			continue;
		}
		else if (li.mLineNum > row)
		{
			break; // invalid column specified
		}

		// Found the given row.
		S32 line_length = li.mDocIndexEnd - li.mDocIndexStart;;
		if (column >= line_length)
		{
			column -= line_length;
			continue;
		}

		// Found the given column.
		updateCursorXPos();
		S32 doc_pos = li.mDocIndexStart + column;
		return setCursorPos(doc_pos);
	}

	return false; // invalid row or column specified
}


bool LLTextBase::setCursorPos(S32 cursor_pos, bool keep_cursor_offset)
{
	S32 new_cursor_pos = cursor_pos;
	if (new_cursor_pos != mCursorPos)
	{
		new_cursor_pos = getEditableIndex(new_cursor_pos, new_cursor_pos >= mCursorPos);
	}

	mCursorPos = llclamp(new_cursor_pos, 0, (S32)getLength());
	needsScroll();
	if (!keep_cursor_offset)
		updateCursorXPos();
	// did we get requested position?
	return new_cursor_pos == cursor_pos;
}

// constraint cursor to editable segments of document
S32 LLTextBase::getEditableIndex(S32 index, bool increasing_direction)
{
	segment_set_t::iterator segment_iter;
	S32 offset;
	getSegmentAndOffset(index, &segment_iter, &offset);
	if (segment_iter == mSegments.end())
	{
		return 0;
	}

	LLTextSegmentPtr segmentp = *segment_iter;

	if (segmentp->canEdit()) 
	{
		return segmentp->getStart() + offset;			
	}
	else if (segmentp->getStart() < index && index < segmentp->getEnd())
	{
		// bias towards document end
		if (increasing_direction)
		{
			return segmentp->getEnd();
		}
		// bias towards document start
		else
		{
			return segmentp->getStart();
		}
	}
	else
	{
		return index;
	}
}

void LLTextBase::updateRects()
{
	LLRect old_text_rect = mVisibleTextRect;
	mVisibleTextRect = mScroller ? mScroller->getContentWindowRect() : getLocalRect();

	if (mLineInfoList.empty()) 
	{
		mTextBoundingRect = LLRect(0, mVPad, mHPad, 0);
	}
	else
	{
		mTextBoundingRect = mLineInfoList.begin()->mRect;
		for (line_list_t::const_iterator line_iter = ++mLineInfoList.begin();
			line_iter != mLineInfoList.end();
			++line_iter)
		{
			mTextBoundingRect.unionWith(line_iter->mRect);
		}

		mTextBoundingRect.mTop += mVPad;

		S32 delta_pos = 0;
		
		switch(mVAlign)
		{
		case LLFontGL::TOP:
			delta_pos = llmax(mVisibleTextRect.getHeight() - mTextBoundingRect.mTop, -mTextBoundingRect.mBottom);
			break;
		case LLFontGL::VCENTER:
			delta_pos = (llmax(mVisibleTextRect.getHeight() - mTextBoundingRect.mTop, -mTextBoundingRect.mBottom) + (mVisibleTextRect.mBottom - mTextBoundingRect.mBottom)) / 2;
			break;
		case LLFontGL::BOTTOM:
			delta_pos = mVisibleTextRect.mBottom - mTextBoundingRect.mBottom;
			break;
		case LLFontGL::BASELINE:
			// do nothing
			break;
		}
		// move line segments to fit new document rect
		for (line_list_t::iterator it = mLineInfoList.begin(); it != mLineInfoList.end(); ++it)
		{
			it->mRect.translate(0, delta_pos);
		}
		mTextBoundingRect.translate(0, delta_pos);
	}

	// update document container dimensions according to text contents
	LLRect doc_rect;
	// use old mVisibleTextRect constraint document to width of viewable region
	doc_rect.mBottom = llmin(mVisibleTextRect.mBottom,  mTextBoundingRect.mBottom);
	doc_rect.mLeft = 0;

	// allow horizontal scrolling?
	// if so, use entire width of text contents
	// otherwise, stop at width of mVisibleTextRect
	//FIXME: consider use of getWordWrap() instead
	doc_rect.mRight = mScroller 
		? llmax(mVisibleTextRect.getWidth(), mTextBoundingRect.mRight)
		: mVisibleTextRect.getWidth();
	doc_rect.mTop = llmax(mVisibleTextRect.mTop, mTextBoundingRect.mTop);

	if (!mScroller)
	{
		// push doc rect to top of text widget
		switch(mVAlign)
		{
		case LLFontGL::TOP:
			doc_rect.translate(0, mVisibleTextRect.getHeight() - doc_rect.mTop);
			break;
		case LLFontGL::VCENTER:
			doc_rect.translate(0, (mVisibleTextRect.getHeight() - doc_rect.mTop) / 2);
		case LLFontGL::BOTTOM:
		default:
			break;
		}
	}

	mDocumentView->setShape(doc_rect);

	//update mVisibleTextRect *after* mDocumentView has been resized
	// so that scrollbars are added if document needs to scroll
	// since mVisibleTextRect does not include scrollbars
	mVisibleTextRect = mScroller ? mScroller->getContentWindowRect() : getLocalRect();
	//FIXME: replace border with image?
	if (mBorderVisible)
	{
		// <FS:Zi> Commented out to prevent contents from scrolling away while typing
		// mVisibleTextRect.stretch(-1);
		// </FS:Zi>
	}
	if (mVisibleTextRect != old_text_rect)
	{
		needsReflow();
	}

	// update mTextBoundingRect after mVisibleTextRect took scrolls into account
	if (!mLineInfoList.empty() && mScroller)
	{
		S32 delta_pos = 0;

		switch(mVAlign)
		{
		case LLFontGL::TOP:
			delta_pos = llmax(mVisibleTextRect.getHeight() - mTextBoundingRect.mTop, -mTextBoundingRect.mBottom);
			break;
		case LLFontGL::VCENTER:
			delta_pos = (llmax(mVisibleTextRect.getHeight() - mTextBoundingRect.mTop, -mTextBoundingRect.mBottom) + (mVisibleTextRect.mBottom - mTextBoundingRect.mBottom)) / 2;
			break;
		case LLFontGL::BOTTOM:
			delta_pos = mVisibleTextRect.mBottom - mTextBoundingRect.mBottom;
			break;
		case LLFontGL::BASELINE:
			// do nothing
			break;
		}
		// move line segments to fit new visible rect
		if (delta_pos != 0)
		{
			for (line_list_t::iterator it = mLineInfoList.begin(); it != mLineInfoList.end(); ++it)
			{
				it->mRect.translate(0, delta_pos);
			}
			mTextBoundingRect.translate(0, delta_pos);
		}
	}

	// update document container again, using new mVisibleTextRect (that has scrollbars enabled as needed)
	doc_rect.mBottom = llmin(mVisibleTextRect.mBottom,  mTextBoundingRect.mBottom);
	doc_rect.mLeft = 0;
	doc_rect.mRight = mScroller 
		? llmax(mVisibleTextRect.getWidth(), mTextBoundingRect.mRight)
		: mVisibleTextRect.getWidth();
	doc_rect.mTop = llmax(mVisibleTextRect.getHeight(), mTextBoundingRect.getHeight()) + doc_rect.mBottom;
	if (!mScroller)
	{
		// push doc rect to top of text widget
		switch(mVAlign)
		{
		case LLFontGL::TOP:
			doc_rect.translate(0, mVisibleTextRect.getHeight() - doc_rect.mTop);
			break;
		case LLFontGL::VCENTER:
			doc_rect.translate(0, (mVisibleTextRect.getHeight() - doc_rect.mTop) / 2);
		case LLFontGL::BOTTOM:
		default:
			break;
		}
	}
	mDocumentView->setShape(doc_rect);
}


void LLTextBase::startSelection()
{
	if( !mIsSelecting )
	{
		mIsSelecting = TRUE;
		mSelectionStart = mCursorPos;
		mSelectionEnd = mCursorPos;
	}
}

void LLTextBase::endSelection()
{
	if( mIsSelecting )
	{
		mIsSelecting = FALSE;
		mSelectionEnd = mCursorPos;
	}
}

// get portion of document that is visible in text editor
LLRect LLTextBase::getVisibleDocumentRect() const
{
	if (mScroller)
	{
		return mScroller->getVisibleContentRect();
	}
	else if (mClip)
	{
		LLRect visible_text_rect = getVisibleTextRect();
		LLRect doc_rect = mDocumentView->getRect();
		visible_text_rect.translate(-doc_rect.mLeft, -doc_rect.mBottom);

		// reject partially visible lines
		LLRect visible_lines_rect;
		for (line_list_t::const_iterator it = mLineInfoList.begin(), end_it = mLineInfoList.end();
			it != end_it;
			++it)
		{
			bool line_visible = mClipPartial ? visible_text_rect.contains(it->mRect) : visible_text_rect.overlaps(it->mRect);
			if (line_visible)
			{
				if (visible_lines_rect.isEmpty())
				{
					visible_lines_rect = it->mRect;
				}
				else
				{
					visible_lines_rect.unionWith(it->mRect);
				}
			}
		}
		return visible_lines_rect;
	}
	else
	{	// entire document rect is visible
		// but offset according to height of widget
	
		LLRect doc_rect = mDocumentView->getLocalRect();
		doc_rect.mLeft -= mDocumentView->getRect().mLeft;
		// adjust for height of text above widget baseline
		doc_rect.mBottom = doc_rect.getHeight() - mVisibleTextRect.getHeight();
		return doc_rect;
	}
}

boost::signals2::connection LLTextBase::setURLClickedCallback(const commit_signal_t::slot_type& cb)
{
	if (!mURLClickSignal)
	{
		mURLClickSignal = new commit_signal_t();
	}
	return mURLClickSignal->connect(cb);
}

boost::signals2::connection LLTextBase::setIsFriendCallback(const is_friend_signal_t::slot_type& cb)
{
	if (!mIsFriendSignal)
	{
		mIsFriendSignal = new is_friend_signal_t();
	}
	return mIsFriendSignal->connect(cb);
}

boost::signals2::connection LLTextBase::setIsObjectBlockedCallback(const is_blocked_signal_t::slot_type& cb)
{
    if (!mIsObjectBlockedSignal)
    {
        mIsObjectBlockedSignal = new is_blocked_signal_t();
    }
    return mIsObjectBlockedSignal->connect(cb);
}

//
// LLTextSegment
//

LLTextSegment::~LLTextSegment()
{}

bool LLTextSegment::getDimensionsF32(S32 first_char, S32 num_chars, F32& width, S32& height) const { width = 0; height = 0; return false; }
bool LLTextSegment::getDimensions(S32 first_char, S32 num_chars, S32& width, S32& height) const
{
	F32 fwidth = 0;
	bool result = getDimensionsF32(first_char, num_chars, fwidth, height);
	width = ll_round(fwidth);
	return result;
}

S32	LLTextSegment::getOffset(S32 segment_local_x_coord, S32 start_offset, S32 num_chars, bool round) const { return 0; }
S32	LLTextSegment::getNumChars(S32 num_pixels, S32 segment_offset, S32 line_offset, S32 max_chars, S32 line_ind) const { return 0; }
void LLTextSegment::updateLayout(const LLTextBase& editor) {}
F32	LLTextSegment::draw(S32 start, S32 end, S32 selection_start, S32 selection_end, const LLRectf& draw_rect) { return draw_rect.mLeft; }
bool LLTextSegment::canEdit() const { return false; }
void LLTextSegment::unlinkFromDocument(LLTextBase*) {}
void LLTextSegment::linkToDocument(LLTextBase*) {}
const LLColor4& LLTextSegment::getColor() const { return LLColor4::white; }
//void LLTextSegment::setColor(const LLColor4 &color) {}
LLStyleConstSP LLTextSegment::getStyle() const {static LLStyleConstSP sp(new LLStyle()); return sp; }
void LLTextSegment::setStyle(LLStyleConstSP style) {}
void LLTextSegment::setToken( LLKeywordToken* token ) {}
LLKeywordToken*	LLTextSegment::getToken() const { return NULL; }
void LLTextSegment::setToolTip( const std::string &msg ) {}
void LLTextSegment::dump() const {}
BOOL LLTextSegment::handleMouseDown(S32 x, S32 y, MASK mask) { return FALSE; }
BOOL LLTextSegment::handleMouseUp(S32 x, S32 y, MASK mask) { return FALSE; }
BOOL LLTextSegment::handleMiddleMouseDown(S32 x, S32 y, MASK mask) { return FALSE; }
BOOL LLTextSegment::handleMiddleMouseUp(S32 x, S32 y, MASK mask) { return FALSE; }
BOOL LLTextSegment::handleRightMouseDown(S32 x, S32 y, MASK mask) { return FALSE; }
BOOL LLTextSegment::handleRightMouseUp(S32 x, S32 y, MASK mask) { return FALSE; }
BOOL LLTextSegment::handleDoubleClick(S32 x, S32 y, MASK mask) { return FALSE; }
BOOL LLTextSegment::handleHover(S32 x, S32 y, MASK mask) { return FALSE; }
BOOL LLTextSegment::handleScrollWheel(S32 x, S32 y, S32 clicks) { return FALSE; }
BOOL LLTextSegment::handleToolTip(S32 x, S32 y, MASK mask) { return FALSE; }
const std::string&	LLTextSegment::getName() const 
{
	return LLStringUtil::null;
}
void LLTextSegment::onMouseCaptureLost() {}
void LLTextSegment::screenPointToLocal(S32 screen_x, S32 screen_y, S32* local_x, S32* local_y) const {}
void LLTextSegment::localPointToScreen(S32 local_x, S32 local_y, S32* screen_x, S32* screen_y) const {}
BOOL LLTextSegment::hasMouseCapture() { return FALSE; }

//
// LLNormalTextSegment
//

LLNormalTextSegment::LLNormalTextSegment( LLStyleConstSP style, S32 start, S32 end, LLTextBase& editor ) 
:	LLTextSegment(start, end),
	mStyle( style ),
	mToken(NULL),
	mEditor(editor)
{
	mFontHeight = mStyle->getFont()->getLineHeight();

	LLUIImagePtr image = mStyle->getImage();
	if (image.notNull())
	{
		mImageLoadedConnection = image->addLoadedCallback(boost::bind(&LLTextBase::needsReflow, &mEditor, start));
	}
}

LLNormalTextSegment::LLNormalTextSegment( const LLColor4& color, S32 start, S32 end, LLTextBase& editor, BOOL is_visible) 
:	LLTextSegment(start, end),
	mToken(NULL),
	mEditor(editor)
{
	mStyle = new LLStyle(LLStyle::Params().visible(is_visible).color(color));

	mFontHeight = mStyle->getFont()->getLineHeight();
}

LLNormalTextSegment::~LLNormalTextSegment()
{
	mImageLoadedConnection.disconnect();
}


F32 LLNormalTextSegment::draw(S32 start, S32 end, S32 selection_start, S32 selection_end, const LLRectf& draw_rect)
{
	if( end - start > 0 )
	{
		return drawClippedSegment( getStart() + start, getStart() + end, selection_start, selection_end, draw_rect);
	}
	return draw_rect.mLeft;
}

// Draws a single text segment, reversing the color for selection if needed.
F32 LLNormalTextSegment::drawClippedSegment(S32 seg_start, S32 seg_end, S32 selection_start, S32 selection_end, LLRectf rect)
{
	F32 alpha = LLViewDrawContext::getCurrentContext().mAlpha;

	const LLWString &text = getWText();

	F32 right_x = rect.mLeft;
	if (!mStyle->isVisible())
	{
		return right_x;
	}

	const LLFontGL* font = mStyle->getFont();

	LLColor4 color = (mEditor.getReadOnly() ? mStyle->getReadOnlyColor() : mStyle->getColor())  % alpha;

	if( selection_start > seg_start )
	{
		// Draw normally
		S32 start = seg_start;
		S32 end = llmin( selection_start, seg_end );
		S32 length =  end - start;
		font->render(text, start, 
				 rect, 
				 color, 
				 LLFontGL::LEFT, mEditor.mVAlign, 
				 LLFontGL::NORMAL, 
				 mStyle->getShadowType(), 
				 length,
				 &right_x, 
				 mEditor.getUseEllipses());
	}
	rect.mLeft = right_x;
	
	if( (selection_start < seg_end) && (selection_end > seg_start) )
	{
		// Draw reversed
		S32 start = llmax( selection_start, seg_start );
		S32 end = llmin( selection_end, seg_end );
		S32 length = end - start;

		font->render(text, start, 
				 rect,
				 mStyle->getSelectedColor().get(),
				 LLFontGL::LEFT, mEditor.mVAlign, 
				 LLFontGL::NORMAL, 
				 LLFontGL::NO_SHADOW, 
				 length,
				 &right_x, 
				 mEditor.getUseEllipses());
	}
	rect.mLeft = right_x;
	if( selection_end < seg_end )
	{
		// Draw normally
		S32 start = llmax( selection_end, seg_start );
		S32 end = seg_end;
		S32 length = end - start;
		font->render(text, start, 
				 rect, 
				 color, 
				 LLFontGL::LEFT, mEditor.mVAlign, 
				 LLFontGL::NORMAL, 
				 mStyle->getShadowType(), 
				 length,
				 &right_x, 
				 mEditor.getUseEllipses());
	}
    return right_x;
}

BOOL LLNormalTextSegment::handleHover(S32 x, S32 y, MASK mask)
{
	if (getStyle() && getStyle()->isLink())
	{
		// Only process the click if it's actually in this segment, not to the right of the end-of-line.
		if(mEditor.getSegmentAtLocalPos(x, y, false) == this)
		{
			LLUI::getWindow()->setCursor(UI_CURSOR_HAND);
			return TRUE;
		}
	}
	return FALSE;
}

BOOL LLNormalTextSegment::handleRightMouseDown(S32 x, S32 y, MASK mask)
{
	if (getStyle() && getStyle()->isLink())
	{
		// Only process the click if it's actually in this segment, not to the right of the end-of-line.
		if(mEditor.getSegmentAtLocalPos(x, y, false) == this)
		{
			mEditor.createUrlContextMenu(x, y, getStyle()->getLinkHREF());
			return TRUE;
		}
	}
	return FALSE;
}

BOOL LLNormalTextSegment::handleMouseDown(S32 x, S32 y, MASK mask)
{
	if (getStyle() && getStyle()->isLink())
	{
		// Only process the click if it's actually in this segment, not to the right of the end-of-line.
		if(mEditor.getSegmentAtLocalPos(x, y, false) == this)
		{
			// eat mouse down event on hyperlinks, so we get the mouse up
			return TRUE;
		}
	}

	return FALSE;
}

BOOL LLNormalTextSegment::handleMouseUp(S32 x, S32 y, MASK mask)
{
	if (getStyle() && getStyle()->isLink())
	{
		// Only process the click if it's actually in this segment, not to the right of the end-of-line.
		if(mEditor.getSegmentAtLocalPos(x, y, false) == this)
		{
            std::string url = getStyle()->getLinkHREF();
            if (!mEditor.mForceUrlsExternal)
            {
                LLUrlAction::clickAction(url, mEditor.isContentTrusted());
            }
            else if (!LLUrlAction::executeSLURL(url, mEditor.isContentTrusted()))
            {
                LLUrlAction::openURLExternal(url);
            }
			return TRUE;
		}
	}

	return FALSE;
}

BOOL LLNormalTextSegment::handleToolTip(S32 x, S32 y, MASK mask)
{
	std::string msg;
	// do we have a tooltip for a loaded keyword (for script editor)?
	if (mToken && !mToken->getToolTip().empty())
	{
		const LLWString& wmsg = mToken->getToolTip();
		LLToolTipMgr::instance().show(wstring_to_utf8str(wmsg));
		return TRUE;
	}
	// or do we have an explicitly set tooltip (e.g., for Urls)
	if (!mTooltip.empty())
	{
		LLToolTipMgr::instance().show(mTooltip);
		return TRUE;
	}

	return FALSE;
}

void LLNormalTextSegment::setToolTip(const std::string& tooltip)
{
	// we cannot replace a keyword tooltip that's loaded from a file
	if (mToken)
	{
		LL_WARNS() << "LLTextSegment::setToolTip: cannot replace keyword tooltip." << LL_ENDL;
		return;
	}
	mTooltip = tooltip;
}

bool LLNormalTextSegment::getDimensionsF32(S32 first_char, S32 num_chars, F32& width, S32& height) const
{
	height = 0;
	width = 0;
	if (num_chars > 0)
	{
		height = mFontHeight;
		const LLWString &text = getWText();
		// if last character is a newline, then return true, forcing line break
		width = mStyle->getFont()->getWidthF32(text.c_str(), mStart + first_char, num_chars);
	}
	return false;
}

S32	LLNormalTextSegment::getOffset(S32 segment_local_x_coord, S32 start_offset, S32 num_chars, bool round) const
{
	const LLWString &text = getWText();
	return mStyle->getFont()->charFromPixelOffset(text.c_str(), mStart + start_offset,
											   (F32)segment_local_x_coord,
											   F32_MAX,
											   num_chars,
											   round);
}

S32	LLNormalTextSegment::getNumChars(S32 num_pixels, S32 segment_offset, S32 line_offset, S32 max_chars, S32 line_ind) const
{
	const LLWString &text = getWText();

	LLUIImagePtr image = mStyle->getImage();
	if( image.notNull())
	{
		num_pixels = llmax(0, num_pixels - image->getWidth());
	}

	S32 last_char = mEnd;

	// <FS:Ansariel> Prevent unnecessary calculations
	S32 start_offset = mStart + segment_offset;

	// set max characters to length of segment, or to first newline
	// <FS:Ansariel> Prevent unnecessary calculations
	//max_chars = llmin(max_chars, last_char - (mStart + segment_offset));
	max_chars = llmin(max_chars, last_char - start_offset);

	// if no character yet displayed on this line, don't require word wrapping since
	// we can just move to the next line, otherwise insist on it so we make forward progress
	LLFontGL::EWordWrapStyle word_wrap_style = (line_offset == 0)
		? LLFontGL::WORD_BOUNDARY_IF_POSSIBLE 
		: LLFontGL::ONLY_WORD_BOUNDARIES;
	
	
	// <FS:Ansariel> Prevent unnecessary calculations

	//S32 offsetLength = text.length() - (segment_offset + mStart);
	S32 offsetLength = text.length() - start_offset;
	
	//if(getLength() < segment_offset + mStart)
	if(getLength() < start_offset)
	{ 
		LL_INFOS() << "getLength() < segment_offset + mStart\t getLength()\t" << getLength() << "\tsegment_offset:\t" 
						<< segment_offset << "\tmStart:\t" << mStart << "\tsegments\t" << mEditor.mSegments.size() << "\tmax_chars\t" << max_chars << LL_ENDL;
	}

	if( (offsetLength + 1) < max_chars)
	{
		LL_INFOS() << "offsetString.length() + 1 < max_chars\t max_chars:\t" << max_chars << "\toffsetString.length():\t" << offsetLength << " getLength() : "
			<< getLength() << "\tsegment_offset:\t" << segment_offset << "\tmStart:\t" << mStart << "\tsegments\t" << mEditor.mSegments.size() << LL_ENDL;
	}
	
	// <FS:Ansariel> Prevent unnecessary calculations
	//S32 num_chars = mStyle->getFont()->maxDrawableChars( text.c_str() + (segment_offset + mStart),
	S32 num_chars = mStyle->getFont()->maxDrawableChars(text.c_str() + start_offset, 
												(F32)num_pixels,
												max_chars, 
												word_wrap_style);

	if (num_chars == 0 
		&& line_offset == 0 
		&& max_chars > 0)
	{
		// If at the beginning of a line, and a single character won't fit, draw it anyway
		num_chars = 1;
	}

	// include *either* the EOF or newline character in this run of text
	// but not both
	// <FS:Ansariel> Prevent unnecessary calculations
	//S32 last_char_in_run = mStart + segment_offset + num_chars;
	S32 last_char_in_run = start_offset + num_chars;
	// check length first to avoid indexing off end of string
	if (last_char_in_run < mEnd 
		&& (last_char_in_run >= getLength()))
	{
		num_chars++;
	}
	return num_chars;
}

void LLNormalTextSegment::dump() const
{
	LL_INFOS() << "Segment [" << 
//			mColor.mV[VX] << ", " <<
//			mColor.mV[VY] << ", " <<
//			mColor.mV[VZ] << "]\t[" <<
		mStart << ", " <<
		getEnd() << "]" <<
		LL_ENDL;
}

/*virtual*/
const LLWString& LLNormalTextSegment::getWText()	const
{
	return mEditor.getWText();
}

/*virtual*/
const S32 LLNormalTextSegment::getLength() const
{
	return mEditor.getLength();
}

LLLabelTextSegment::LLLabelTextSegment( LLStyleConstSP style, S32 start, S32 end, LLTextBase& editor )
:	LLNormalTextSegment(style, start, end, editor)
{
}

LLLabelTextSegment::LLLabelTextSegment( const LLColor4& color, S32 start, S32 end, LLTextBase& editor, BOOL is_visible)
:	LLNormalTextSegment(color, start, end, editor, is_visible)
{
}

/*virtual*/
const LLWString& LLLabelTextSegment::getWText()	const
{
	return mEditor.getWlabel();
}
/*virtual*/
const S32 LLLabelTextSegment::getLength() const
{
	return mEditor.getWlabel().length();
}

//
// LLOnHoverChangeableTextSegment
//

LLOnHoverChangeableTextSegment::LLOnHoverChangeableTextSegment( LLStyleConstSP style, LLStyleConstSP normal_style, S32 start, S32 end, LLTextBase& editor ):
	  LLNormalTextSegment(normal_style, start, end, editor),
	  mHoveredStyle(style),
	  mNormalStyle(normal_style){}

/*virtual*/ 
F32 LLOnHoverChangeableTextSegment::draw(S32 start, S32 end, S32 selection_start, S32 selection_end, const LLRectf& draw_rect)
{
	F32 result = LLNormalTextSegment::draw(start, end, selection_start, selection_end, draw_rect);
	if (end == mEnd - mStart)
	{
		mStyle = mNormalStyle;
	}
	return result;
}

/*virtual*/
BOOL LLOnHoverChangeableTextSegment::handleHover(S32 x, S32 y, MASK mask)
{
	mStyle = mHoveredStyle;
	return LLNormalTextSegment::handleHover(x, y, mask);
}


//
// LLInlineViewSegment
//

LLInlineViewSegment::LLInlineViewSegment(const Params& p, S32 start, S32 end)
:	LLTextSegment(start, end),
	mView(p.view),
	mForceNewLine(p.force_newline),
	mLeftPad(p.left_pad),
	mRightPad(p.right_pad),
	mTopPad(p.top_pad),
	mBottomPad(p.bottom_pad)
{
} 

LLInlineViewSegment::~LLInlineViewSegment()
{
	mView->die();
}

bool LLInlineViewSegment::getDimensionsF32(S32 first_char, S32 num_chars, F32& width, S32& height) const
{
	if (first_char == 0 && num_chars == 0)
	{
		// We didn't fit on a line or were forced to new string
		// the widget will fall on the next line, so width here is 0
		width = 0;

		if (mForceNewLine)
		{
			// Chat, string can't be smaller then font height even if it is empty
			LLStyleSP s(new LLStyle(LLStyle::Params().visible(true)));
			height = s->getFont()->getLineHeight();

			return true; // new line
		}
		else
		{
			// height from previous segment in same string will be used, word-wrap
			height = 0;
		}

	}
	else
	{
		width = mLeftPad + mRightPad + mView->getRect().getWidth();
		height = mBottomPad + mTopPad + mView->getRect().getHeight();
	}

	return false;
}

S32	LLInlineViewSegment::getNumChars(S32 num_pixels, S32 segment_offset, S32 line_offset, S32 max_chars, S32 line_ind) const
{
	// if putting a widget anywhere but at the beginning of a line
	// and the widget doesn't fit or mForceNewLine is true
	// then return 0 chars for that line, and all characters for the next
	if (mForceNewLine && line_ind == 0)
	{
		return 0;
	}
	else if (line_offset != 0 && num_pixels < mView->getRect().getWidth())
	{
		return 0;
	}
	else
	{
		return mEnd - mStart;
	}
}

void LLInlineViewSegment::updateLayout(const LLTextBase& editor)
{
	LLRect start_rect = editor.getDocRectFromDocIndex(mStart);
	mView->setOrigin(start_rect.mLeft + mLeftPad, start_rect.mBottom + mBottomPad);
}

F32	LLInlineViewSegment::draw(S32 start, S32 end, S32 selection_start, S32 selection_end, const LLRectf& draw_rect)
{
	// return padded width of widget
	// widget is actually drawn during mDocumentView's draw()
	return (F32)(draw_rect.mLeft + mView->getRect().getWidth() + mLeftPad + mRightPad);
}

void LLInlineViewSegment::unlinkFromDocument(LLTextBase* editor)
{
	editor->removeDocumentChild(mView);
}

void LLInlineViewSegment::linkToDocument(LLTextBase* editor)
{
	editor->addDocumentChild(mView);
}

LLLineBreakTextSegment::LLLineBreakTextSegment(S32 pos):LLTextSegment(pos,pos+1)
{
	LLStyleSP s( new LLStyle(LLStyle::Params().visible(true)));

	mFontHeight = s->getFont()->getLineHeight();
}
LLLineBreakTextSegment::LLLineBreakTextSegment(LLStyleConstSP style,S32 pos):LLTextSegment(pos,pos+1)
{
	mFontHeight = style->getFont()->getLineHeight();
}
LLLineBreakTextSegment::~LLLineBreakTextSegment()
{
}
bool LLLineBreakTextSegment::getDimensionsF32(S32 first_char, S32 num_chars, F32& width, S32& height) const
{
	width = 0;
	height = mFontHeight;

	return true;
}
S32	LLLineBreakTextSegment::getNumChars(S32 num_pixels, S32 segment_offset, S32 line_offset, S32 max_chars, S32 line_ind) const
{
	return 1;
}
F32	LLLineBreakTextSegment::draw(S32 start, S32 end, S32 selection_start, S32 selection_end, const LLRectf& draw_rect)
{
	return  draw_rect.mLeft;
}

LLImageTextSegment::LLImageTextSegment(LLStyleConstSP style,S32 pos,class LLTextBase& editor)
:	LLTextSegment(pos,pos+1),
	mStyle( style ),
	mEditor(editor)
{
}

LLImageTextSegment::~LLImageTextSegment()
{
}

static const S32 IMAGE_HPAD = 3;

bool LLImageTextSegment::getDimensionsF32(S32 first_char, S32 num_chars, F32& width, S32& height) const
{
	width = 0;
	height = mStyle->getFont()->getLineHeight();

	LLUIImagePtr image = mStyle->getImage();
	if( num_chars>0 && image.notNull())
	{
		width += image->getWidth() + IMAGE_HPAD;
		height = llmax(height, image->getHeight() + IMAGE_HPAD );
	}
	return false;
}

S32	 LLImageTextSegment::getNumChars(S32 num_pixels, S32 segment_offset, S32 line_offset, S32 max_chars, S32 line_ind) const
{
	LLUIImagePtr image = mStyle->getImage();
	
	if (image.isNull())
	{
		return 1;
	}

	S32 image_width = image->getWidth();
	if(line_offset == 0 || num_pixels>image_width + IMAGE_HPAD)
	{
		return 1;
	}

	return 0;
}

BOOL LLImageTextSegment::handleToolTip(S32 x, S32 y, MASK mask)
{
	if (!mTooltip.empty())
	{
		LLToolTipMgr::instance().show(mTooltip);
		return TRUE;
	}

	return FALSE;
}

void LLImageTextSegment::setToolTip(const std::string& tooltip)
{
	mTooltip = tooltip;
}

F32	LLImageTextSegment::draw(S32 start, S32 end, S32 selection_start, S32 selection_end, const LLRectf& draw_rect)
{
	if ( (start >= 0) && (end <= mEnd - mStart))
	{
		LLColor4 color = LLColor4::white % mEditor.getDrawContext().mAlpha;
		LLUIImagePtr image = mStyle->getImage();
		if (image.notNull())
		{
			S32 style_image_height = image->getHeight();
			S32 style_image_width = image->getWidth();
			// Text is drawn from the top of the draw_rect downward
			
			S32 text_center = draw_rect.mTop - (draw_rect.getHeight() / 2);
			// Align image to center of draw rect
			S32 image_bottom = text_center - (style_image_height / 2);
			image->draw(draw_rect.mLeft, image_bottom, 
				style_image_width, style_image_height, color);
			
			const S32 IMAGE_HPAD = 3;
			return draw_rect.mLeft + style_image_width + IMAGE_HPAD;
		}
	}
	return 0.0;
}

void LLTextBase::setWordWrap(bool wrap)
{
	mWordWrap = wrap;
}<|MERGE_RESOLUTION|>--- conflicted
+++ resolved
@@ -1298,21 +1298,6 @@
 		gl_rect_2d(text_rect, bg_color % alpha, TRUE);
 	}
 
-<<<<<<< HEAD
-	// <FS:ND> Draw highlighted if needed
-	if( nd::ui::SearchableControl::getHighlighted() )
-	{
-		LLColor4 bg_color = nd::ui::SearchableControl::getHighlightColor();
-		LLRect bg_rect = mVisibleTextRect;
-		if (mScroller)
-			bg_rect.intersectWith(text_rect);
-
-		gl_rect_2d(text_rect, bg_color, TRUE);
-	}
-	// <FS:ND>
-
-
-=======
 	// Draw highlighted if needed
 	if( ll::ui::SearchableControl::getHighlighted() )
 	{
@@ -1323,8 +1308,7 @@
 
 		gl_rect_2d( text_rect, bg_color, TRUE );
 	}
-	
->>>>>>> fdf39d3c
+
 	bool should_clip = mClip || mScroller != NULL;
 	// <FS:Zi> Fix text bleeding at top edge of scrolling text editors
 	// { LLLocalClipRect clip(text_rect, should_clip);
