--- conflicted
+++ resolved
@@ -1107,12 +1107,8 @@
 	needsReflow(reflow_start_index);
 }
 
-<<<<<<< HEAD
+//virtual 
 bool LLTextBase::handleMouseDown(S32 x, S32 y, MASK mask)
-=======
-//virtual 
-BOOL LLTextBase::handleMouseDown(S32 x, S32 y, MASK mask)
->>>>>>> afc943ac
 {
 	// handle triple click
 	if (!mTripleClickTimer.hasExpired())
@@ -1166,12 +1162,8 @@
 	return LLUICtrl::handleMouseDown(x, y, mask);
 }
 
-<<<<<<< HEAD
+//virtual 
 bool LLTextBase::handleMouseUp(S32 x, S32 y, MASK mask)
-=======
-//virtual 
-BOOL LLTextBase::handleMouseUp(S32 x, S32 y, MASK mask)
->>>>>>> afc943ac
 {
 	LLTextSegmentPtr cur_segment = getSegmentAtLocalPos(x, y);
 	if (hasMouseCapture() && cur_segment && cur_segment->handleMouseUp(x, y, mask))
@@ -1190,12 +1182,8 @@
 	return LLUICtrl::handleMouseUp(x, y, mask);
 }
 
-<<<<<<< HEAD
+//virtual 
 bool LLTextBase::handleMiddleMouseDown(S32 x, S32 y, MASK mask)
-=======
-//virtual 
-BOOL LLTextBase::handleMiddleMouseDown(S32 x, S32 y, MASK mask)
->>>>>>> afc943ac
 {
 	LLTextSegmentPtr cur_segment = getSegmentAtLocalPos(x, y);
 	if (cur_segment && cur_segment->handleMiddleMouseDown(x, y, mask))
@@ -1206,12 +1194,8 @@
 	return LLUICtrl::handleMiddleMouseDown(x, y, mask);
 }
 
-<<<<<<< HEAD
+//virtual 
 bool LLTextBase::handleMiddleMouseUp(S32 x, S32 y, MASK mask)
-=======
-//virtual 
-BOOL LLTextBase::handleMiddleMouseUp(S32 x, S32 y, MASK mask)
->>>>>>> afc943ac
 {
 	LLTextSegmentPtr cur_segment = getSegmentAtLocalPos(x, y);
 	if (cur_segment && cur_segment->handleMiddleMouseUp(x, y, mask))
@@ -1222,12 +1206,8 @@
 	return LLUICtrl::handleMiddleMouseUp(x, y, mask);
 }
 
-<<<<<<< HEAD
+//virtual 
 bool LLTextBase::handleRightMouseDown(S32 x, S32 y, MASK mask)
-=======
-//virtual 
-BOOL LLTextBase::handleRightMouseDown(S32 x, S32 y, MASK mask)
->>>>>>> afc943ac
 {
 	LLTextSegmentPtr cur_segment = getSegmentAtLocalPos(x, y);
 	if (cur_segment && cur_segment->handleRightMouseDown(x, y, mask))
@@ -1238,12 +1218,8 @@
 	return LLUICtrl::handleRightMouseDown(x, y, mask);
 }
 
-<<<<<<< HEAD
+//virtual 
 bool LLTextBase::handleRightMouseUp(S32 x, S32 y, MASK mask)
-=======
-//virtual 
-BOOL LLTextBase::handleRightMouseUp(S32 x, S32 y, MASK mask)
->>>>>>> afc943ac
 {
 	LLTextSegmentPtr cur_segment = getSegmentAtLocalPos(x, y);
 	if (cur_segment && cur_segment->handleRightMouseUp(x, y, mask))
@@ -1254,12 +1230,8 @@
 	return LLUICtrl::handleRightMouseUp(x, y, mask);
 }
 
-<<<<<<< HEAD
+//virtual 
 bool LLTextBase::handleDoubleClick(S32 x, S32 y, MASK mask)
-=======
-//virtual 
-BOOL LLTextBase::handleDoubleClick(S32 x, S32 y, MASK mask)
->>>>>>> afc943ac
 {
 	//Don't start triple click timer if user have clicked on scrollbar
 	mVisibleTextRect = mScroller ? mScroller->getContentWindowRect() : getLocalRect();
@@ -1278,12 +1250,8 @@
 	return LLUICtrl::handleDoubleClick(x, y, mask);
 }
 
-<<<<<<< HEAD
+//virtual 
 bool LLTextBase::handleHover(S32 x, S32 y, MASK mask)
-=======
-//virtual 
-BOOL LLTextBase::handleHover(S32 x, S32 y, MASK mask)
->>>>>>> afc943ac
 {
 	LLTextSegmentPtr cur_segment = getSegmentAtLocalPos(x, y);
 	if (cur_segment && cur_segment->handleHover(x, y, mask))
@@ -1294,12 +1262,8 @@
 	return LLUICtrl::handleHover(x, y, mask);
 }
 
-<<<<<<< HEAD
+//virtual 
 bool LLTextBase::handleScrollWheel(S32 x, S32 y, S32 clicks)
-=======
-//virtual 
-BOOL LLTextBase::handleScrollWheel(S32 x, S32 y, S32 clicks)
->>>>>>> afc943ac
 {
 	LLTextSegmentPtr cur_segment = getSegmentAtLocalPos(x, y);
 	if (cur_segment && cur_segment->handleScrollWheel(x, y, clicks))
@@ -1310,12 +1274,8 @@
 	return LLUICtrl::handleScrollWheel(x, y, clicks);
 }
 
-<<<<<<< HEAD
+//virtual 
 bool LLTextBase::handleToolTip(S32 x, S32 y, MASK mask)
-=======
-//virtual 
-BOOL LLTextBase::handleToolTip(S32 x, S32 y, MASK mask)
->>>>>>> afc943ac
 {
 	LLTextSegmentPtr cur_segment = getSegmentAtLocalPos(x, y);
 	if (cur_segment && cur_segment->handleToolTip(x, y, mask))
@@ -1339,12 +1299,8 @@
     return LLUICtrl::getToolTip();
 }
 
-<<<<<<< HEAD
+//virtual 
 void LLTextBase::reshape(S32 width, S32 height, bool called_from_parent)
-=======
-//virtual 
-void LLTextBase::reshape(S32 width, S32 height, BOOL called_from_parent)
->>>>>>> afc943ac
 {
 	if (width != getRect().getWidth() || height != getRect().getHeight() || LLView::sForceReshape)
 	{
@@ -3675,12 +3631,12 @@
 {
 }
 
-LLEmojiTextSegment::LLEmojiTextSegment(const LLColor4& color, S32 start, S32 end, LLTextBase& editor, BOOL is_visible)
+LLEmojiTextSegment::LLEmojiTextSegment(const LLColor4& color, S32 start, S32 end, LLTextBase& editor, bool is_visible)
 	: LLNormalTextSegment(color, start, end, editor, is_visible)
 {
 }
 
-BOOL LLEmojiTextSegment::handleToolTip(S32 x, S32 y, MASK mask)
+bool LLEmojiTextSegment::handleToolTip(S32 x, S32 y, MASK mask)
 {
 	if (mTooltip.empty())
 	{
