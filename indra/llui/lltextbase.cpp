--- conflicted
+++ resolved
@@ -2263,11 +2263,10 @@
 				appendAndHighlightText(subtext, part, style_params); 
 			}
 
-<<<<<<< HEAD
 			// <FS:Ansariel> Optional icon position
 			if (mIconPositioning == LLTextBaseEnums::LEFT)
 			{
-				LLTextUtil::processUrlMatch(&match,this,isContentTrusted());
+				LLTextUtil::processUrlMatch(&match,this,isContentTrusted() || match.isTrusted());
 			}
 			// </FS:Ansariel> Optional icon position
 
@@ -2277,14 +2276,6 @@
 			appendAndHighlightTextImpl(match.getLabel(), part, link_params,
 									   input_params.is_name_slurl ? false : match.underlineOnHoverOnly());
 			// </FS:CR>
-=======
-			// add icon before url if need
-			LLTextUtil::processUrlMatch(&match, this, isContentTrusted() || match.isTrusted());
-
-			// output the styled Url
-			//appendAndHighlightTextImpl(label, part, link_params, match.underlineOnHoverOnly());
-			appendAndHighlightTextImpl(match.getLabel(), part, link_params, match.underlineOnHoverOnly());
->>>>>>> 9b45bc99
 			
 			// set the tooltip for the Url label
 			if (! match.getTooltip().empty())
@@ -2297,7 +2288,6 @@
 				}
 			}
 
-<<<<<<< HEAD
 			// <FS:Ansariel> Optional icon position
 			//LLTextUtil::processUrlMatch(&match,this,isContentTrusted());
 			if (mIconPositioning == LLTextBaseEnums::RIGHT)
@@ -2306,8 +2296,6 @@
 			}
 			// </FS:Ansariel> Optional icon position
 
-=======
->>>>>>> 9b45bc99
 			// move on to the rest of the text after the Url
 			if (end < (S32)text.length()) 
 			{
