--- conflicted
+++ resolved
@@ -1068,11 +1068,7 @@
 				if (!emoji_style)
 				{
 					emoji_style = new LLStyle(getStyleParams());
-<<<<<<< HEAD
 					emoji_style->setFont(LLFontGL::getFontEmojiLarge(useBWEmojis)); // <FS:Beq/> Add B&W emoji font support
-=======
-					emoji_style->setFont(LLFontGL::getFontEmojiLarge());
->>>>>>> 9bc190c8
 				}
 
 				S32 new_seg_start = pos + text_kitty;
