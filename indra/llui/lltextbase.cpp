--- conflicted
+++ resolved
@@ -483,7 +483,7 @@
                             continue;
                         }
                     }
-                    selection_rects.push_back(selection_rect);
+                    selection_rects.emplace_back(selection_rect);
                 }
 
                 // Only advance if the highlight ends on the current line
@@ -499,12 +499,8 @@
         alpha *= getDrawContext().mAlpha;
         LLColor4 selection_color(color.mV[VRED], color.mV[VGREEN], color.mV[VBLUE], alpha);
 
-        for (std::vector<LLRect>::iterator rect_it = selection_rects.begin();
-            rect_it != selection_rects.end();
-            ++rect_it)
-        {
-            LLRect selection_rect = *rect_it;
-            selection_rect = *rect_it;
+        for (auto& selection_rect : selection_rects)
+        {
             selection_rect.translate(mVisibleTextRect.mLeft - content_display_rect.mLeft, mVisibleTextRect.mBottom - content_display_rect.mBottom);
             gl_rect_2d(selection_rect, selection_color);
         }
@@ -1523,7 +1519,6 @@
                             : hasFocus()
                                 ? mFocusBgColor.get()
                                 : mWriteableBgColor.get();
-
         gl_rect_2d(text_rect, bg_color % alpha, true);
     }
 
@@ -1653,7 +1648,7 @@
             // Insert the suggestion in its place
             LLWString suggestion = utf8str_to_wstring(mSuggestionList[index]);
             LLStyleConstSP sp(new LLStyle(getStyleParams()));
-            LLTextSegmentPtr segmentp = new LLNormalTextSegment(sp, it->first, it->first + suggestion.size(), *this);
+            LLTextSegmentPtr segmentp = new LLNormalTextSegment(sp, it->first, it->first + static_cast<S32>(suggestion.size()), *this);
             segment_vec_t segments(1, segmentp);
             insertStringNoUndo(it->first, suggestion, &segments);
 
@@ -2216,7 +2211,6 @@
     index_segment->setStart(index);
     index_segment->setEnd(index);
     segment_set_t::iterator it = mSegments.upper_bound(index_segment);
-
     return it;
 }
 
@@ -2878,8 +2872,8 @@
         //deselect();
         // Make sure we're still within limits
         S32 text_length = getLength();
-        mSelectionStart = llmin(mSelectionStart, text_length);
-        mSelectionEnd = llmin(mSelectionEnd, text_length);
+        mSelectionStart = llmin(mSelectionStart, static_cast<S32>(text_length));
+        mSelectionEnd = llmin(mSelectionEnd, static_cast<S32>(text_length));
         // </FS:Ansariel>
         setCursorPos(mCursorPos);
         needsReflow();
@@ -3230,7 +3224,7 @@
             for (std::list<boost::iterator_range<LLWString::const_iterator> >::const_iterator itRange = highlightRanges.begin(); itRange != highlightRanges.end(); ++itRange)
             {
                 S32 idxStart = itRange->begin() - wstrText.begin();
-                mHighlights.push_back(range_pair_t(idxStart, idxStart + itRange->size()));
+                mHighlights.emplace_back(range_pair_t(idxStart, idxStart + static_cast<S32>(itRange->size())));
             }
         }
         mHighlightsDirty = false;
@@ -3901,14 +3895,10 @@
         : LLFontGL::ONLY_WORD_BOUNDARIES;
 
 
-<<<<<<< HEAD
     // <FS:Ansariel> Prevent unnecessary calculations
 
-    //S32 offsetLength = text.length() - (segment_offset + mStart);
-    S32 offsetLength = text.length() - start_offset;
-=======
-    S32 offsetLength = static_cast<S32>(text.length()) - (segment_offset + mStart);
->>>>>>> 22d3ea34
+    //S32 offsetLength = static_cast<S32>(text.length()) - (segment_offset + mStart);
+    S32 offsetLength = static_cast<S32>(text.length()) - start_offset;
 
     //if(getLength() < segment_offset + mStart)
     if(getLength() < start_offset)
