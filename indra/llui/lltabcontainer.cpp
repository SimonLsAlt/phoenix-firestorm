/** 
 * @file lltabcontainer.cpp
 * @brief LLTabContainer class
 *
 * $LicenseInfo:firstyear=2001&license=viewerlgpl$
 * Second Life Viewer Source Code
 * Copyright (C) 2010, Linden Research, Inc.
 * 
 * This library is free software; you can redistribute it and/or
 * modify it under the terms of the GNU Lesser General Public
 * License as published by the Free Software Foundation;
 * version 2.1 of the License only.
 * 
 * This library is distributed in the hope that it will be useful,
 * but WITHOUT ANY WARRANTY; without even the implied warranty of
 * MERCHANTABILITY or FITNESS FOR A PARTICULAR PURPOSE.  See the GNU
 * Lesser General Public License for more details.
 * 
 * You should have received a copy of the GNU Lesser General Public
 * License along with this library; if not, write to the Free Software
 * Foundation, Inc., 51 Franklin Street, Fifth Floor, Boston, MA  02110-1301  USA
 * 
 * Linden Research, Inc., 945 Battery Street, San Francisco, CA  94111  USA
 * $/LicenseInfo$
 */

#include "linden_common.h"

#include "lltabcontainer.h"
#include "llviewereventrecorder.h"
#include "llfocusmgr.h"
#include "lllocalcliprect.h"
#include "llrect.h"
#include "llresizehandle.h"
#include "lltextbox.h"
#include "llcriticaldamp.h"
#include "lluictrlfactory.h"
#include "llrender.h"
#include "llfloater.h"
#include "lltrans.h"
#include "lluiusage.h"

//----------------------------------------------------------------------------

// Implementation Notes:
//  - Each tab points to a LLPanel (see LLTabTuple below)
//  - When a tab is selected, the validation callback
//    (LLUICtrl::mValidateSignal) is called
//  -  If the validation callback returns true (or none is provided),
//     the tab is changed and the commit callback
//     (LLUICtrl::mCommitSignal) is called
//  - Callbacks pass the LLTabContainer as the control,
//    and the NAME of the selected PANEL as the LLSD data

//----------------------------------------------------------------------------

const F32 SCROLL_STEP_TIME = 0.4f;
const F32 SCROLL_DELAY_TIME = 0.5f;

void LLTabContainer::TabPositions::declareValues()
{
	declare("top", LLTabContainer::TOP);
	declare("bottom", LLTabContainer::BOTTOM);
	declare("left", LLTabContainer::LEFT);
}

//----------------------------------------------------------------------------

// Structure used to map tab buttons to and from tab panels
class LLTabTuple
{
public:
	LLTabTuple( LLTabContainer* c, LLPanel* p, LLButton* b, LLTextBox* placeholder = NULL)
		:
		mTabContainer(c),
		mTabPanel(p),
		mButton(b),
		mOldState(FALSE),
		mPlaceholderText(placeholder),
		mPadding(0),
		mVisible(true)
	{}

	LLTabContainer*  mTabContainer;
	LLPanel*		 mTabPanel;
	LLButton*		 mButton;
	BOOL			 mOldState;
	LLTextBox*		 mPlaceholderText;
	S32				 mPadding;

	mutable bool mVisible;
};

//----------------------------------------------------------------------------

//============================================================================
/*
 * @file lltabcontainer.cpp
 * @brief class implements LLButton with LLIconCtrl on it
 */
class LLCustomButtonIconCtrl : public LLButton
{
public:
	struct Params
	:	public LLInitParam::Block<Params, LLButton::Params>
	{
		// LEFT, RIGHT, TOP, BOTTOM paddings of LLIconCtrl in this class has same value
		Optional<S32>					icon_ctrl_pad;

		Params()
		:	icon_ctrl_pad("icon_ctrl_pad", 1)
		{}
	};

protected:
	friend class LLUICtrlFactory;

	LLCustomButtonIconCtrl(const Params& p)
	:	LLButton(p),
		mIcon(NULL),
		mIconAlignment(LLFontGL::HCENTER),
		mIconCtrlPad(p.icon_ctrl_pad)
	{}

public:

	void updateLayout()
	{
		LLRect button_rect = getRect();
		LLRect icon_rect = mIcon->getRect();

		S32 icon_size = button_rect.getHeight() - 2*mIconCtrlPad;

		switch(mIconAlignment)
		{
		case LLFontGL::LEFT:
			icon_rect.setLeftTopAndSize(button_rect.mLeft + mIconCtrlPad, button_rect.mTop - mIconCtrlPad, 
				icon_size, icon_size);
			setLeftHPad(icon_size + mIconCtrlPad * 2);
			break;
		case LLFontGL::HCENTER:
			icon_rect.setLeftTopAndSize(button_rect.mRight - (button_rect.getWidth() + mIconCtrlPad - icon_size)/2, button_rect.mTop - mIconCtrlPad, 
				icon_size, icon_size);
			setRightHPad(icon_size + mIconCtrlPad * 2);
			break;
		case LLFontGL::RIGHT:
			icon_rect.setLeftTopAndSize(button_rect.mRight - mIconCtrlPad - icon_size, button_rect.mTop - mIconCtrlPad, 
				icon_size, icon_size);
			setRightHPad(icon_size + mIconCtrlPad * 2);
			break;
		default:
			break;
		}
		mIcon->setRect(icon_rect);
	}

	void setIcon(LLIconCtrl* icon, LLFontGL::HAlign alignment = LLFontGL::LEFT)
	{
		if(icon)
		{
			if(mIcon)
			{
				removeChild(mIcon);
				mIcon->die();
			}
			mIcon = icon;
			mIconAlignment = alignment;

			addChild(mIcon);
			updateLayout();
		}
	}

	LLIconCtrl* getIconCtrl() const
	{
		return mIcon;
	}

private:
	LLIconCtrl* mIcon;
	LLFontGL::HAlign mIconAlignment;
	S32 mIconCtrlPad;
};
//============================================================================

struct LLPlaceHolderPanel : public LLPanel
{
	// create dummy param block to register with "placeholder" nane
	struct Params : public LLPanel::Params{};
	LLPlaceHolderPanel(const Params& p) : LLPanel(p)
	{}
};
static LLDefaultChildRegistry::Register<LLPlaceHolderPanel> r1("placeholder");
static LLDefaultChildRegistry::Register<LLTabContainer> r2("tab_container");

LLTabContainer::TabParams::TabParams()
:	tab_top_image_unselected("tab_top_image_unselected"),
	tab_top_image_selected("tab_top_image_selected"),
	tab_top_image_flash("tab_top_image_flash"),
	tab_bottom_image_unselected("tab_bottom_image_unselected"),
	tab_bottom_image_selected("tab_bottom_image_selected"),
	tab_bottom_image_flash("tab_bottom_image_flash"),
	tab_left_image_unselected("tab_left_image_unselected"),
	tab_left_image_selected("tab_left_image_selected"),
	tab_left_image_flash("tab_left_image_flash")
{}

LLTabContainer::Params::Params()
:	tab_width("tab_width"),
	tab_min_width("tab_min_width"),
	tab_max_width("tab_max_width"),
	tab_height("tab_height"),
	label_pad_bottom("label_pad_bottom"),
	label_pad_left("label_pad_left"),
	tab_position("tab_position"),
	hide_tabs("hide_tabs", false),
	hide_scroll_arrows("hide_scroll_arrows", false),
// [SL:KB] - Patch: UI-TabRearrange | Checked: 2010-06-05 (Catznip-3.3)
	tab_allow_rearrange("tab_allow_rearrange", false),
// [/SL:KB]
	tab_padding_right("tab_padding_right"),
	first_tab("first_tab"),
	middle_tab("middle_tab"),
	last_tab("last_tab"),
	use_custom_icon_ctrl("use_custom_icon_ctrl", false),
	open_tabs_on_drag_and_drop("open_tabs_on_drag_and_drop", false),
	enable_tabs_flashing("enable_tabs_flashing", false),
	tabs_flashing_color("tabs_flashing_color"),
	tab_icon_ctrl_pad("tab_icon_ctrl_pad", 0),
	use_ellipses("use_ellipses"),
<<<<<<< HEAD
	label_shadow("label_shadow",false),		// no drop shadowed labels by default -Zi
	font_halign("halign")
=======
	font_halign("halign"),
    use_tab_offset("use_tab_offset", false)
>>>>>>> 84606426
{}

LLTabContainer::LLTabContainer(const LLTabContainer::Params& p)
:	LLPanel(p),
	mCurrentTabIdx(-1),
	mTabsHidden(p.hide_tabs),
// [SL:KB] - Patch: UI-TabRearrange | Checked: 2012-05-05 (Catznip-3.3)
	mAllowRearrange(p.tab_allow_rearrange),
	mRearrangeSignal(NULL),
// [/SL:KB]
	mScrolled(FALSE),
	mScrollPos(0),
	mScrollPosPixels(0),
	mMaxScrollPos(0),
	mTitleBox(NULL),
	mTopBorderHeight(LLPANEL_BORDER_WIDTH),
	mLockedTabCount(0),
	mMinTabWidth(0),
	mMaxTabWidth(p.tab_max_width),
	mTabHeight(p.tab_height),
	mLabelPadBottom(p.label_pad_bottom),
	mLabelPadLeft(p.label_pad_left),
	mPrevArrowBtn(NULL),
	mNextArrowBtn(NULL),
	mIsVertical( p.tab_position == LEFT ),
	mHideScrollArrows(p.hide_scroll_arrows),
	// Horizontal Specific
	mJumpPrevArrowBtn(NULL),
	mJumpNextArrowBtn(NULL),
	mRightTabBtnOffset(p.tab_padding_right),
	mTotalTabWidth(0),
	mTabPosition(p.tab_position),
	mFontHalign(p.font_halign),
	mFont(p.font),
	mFirstTabParams(p.first_tab),
	mMiddleTabParams(p.middle_tab),
	mLastTabParams(p.last_tab),
	mCustomIconCtrlUsed(p.use_custom_icon_ctrl),
	mOpenTabsOnDragAndDrop(p.open_tabs_on_drag_and_drop),
	mTabIconCtrlPad(p.tab_icon_ctrl_pad),
	mEnableTabsFlashing(p.enable_tabs_flashing),
	mTabsFlashingColor(p.tabs_flashing_color),
	mUseTabEllipses(p.use_ellipses),
<<<<<<< HEAD
	mDropShadowedText(p.label_shadow)			// <FS:Zi> support for drop shadowed tab labels
=======
    mUseTabOffset(p.use_tab_offset)
>>>>>>> 84606426
{
	// AO: Treat the IM tab container specially 
	if (getName() == "im_box_tab_container")
	{
		if (LLControlGroup::getInstance("Global")->getS32("ChatTabDirection") == 1)
		{
			mIsVertical = TRUE;
			mTabPosition = LLTabContainer::LEFT;
			
		}
		else
		{
			mIsVertical = FALSE;
			mTabPosition = LLTabContainer::BOTTOM;
		}
	}
	
	static LLUICachedControl<S32> tabcntr_vert_tab_min_width ("UITabCntrVertTabMinWidth", 0);

	mDragAndDropDelayTimer.stop();

	if (p.tab_width.isProvided())
	{
		mMinTabWidth = p.tab_width;
	}
	else if (!mIsVertical)
	{
		mMinTabWidth = p.tab_min_width;
	}
	else
	{
		// *HACK: support default min width for legacy vertical
		// tab containers
		mMinTabWidth = tabcntr_vert_tab_min_width;
	}

    if (p.tabs_flashing_color.isProvided())
    {
        mEnableTabsFlashing = true;
    }

	initButtons( );
}

LLTabContainer::~LLTabContainer()
{
	std::for_each(mTabList.begin(), mTabList.end(), DeletePointer());
	mTabList.clear();

// [SL:KB] - Patch: UI-TabRearrange | Checked: 2012-05-05 (Catznip-3.3)
	delete mRearrangeSignal;
// [/SL:KB]
}

//virtual
void LLTabContainer::setValue(const LLSD& value)
{
	selectTab((S32) value.asInteger());
}

//virtual
void LLTabContainer::reshape(S32 width, S32 height, BOOL called_from_parent)
{
	LLPanel::reshape( width, height, called_from_parent );
	updateMaxScrollPos();
}

//virtual
LLView* LLTabContainer::getChildView(const std::string& name, BOOL recurse) const
{
	tuple_list_t::const_iterator itor;
	for (itor = mTabList.begin(); itor != mTabList.end(); ++itor)
	{
		LLPanel *panel = (*itor)->mTabPanel;
		if (panel->getName() == name)
		{
			return panel;
		}
	}

	if (recurse)
	{
		for (itor = mTabList.begin(); itor != mTabList.end(); ++itor)
		{
			LLPanel *panel = (*itor)->mTabPanel;
			LLView *child = panel->getChildView(name, recurse);
			if (child)
			{
				return child;
			}
		}
	}
	return LLView::getChildView(name, recurse);
}

//virtual
LLView* LLTabContainer::findChildView(const std::string& name, BOOL recurse) const
{
	tuple_list_t::const_iterator itor;
	for (itor = mTabList.begin(); itor != mTabList.end(); ++itor)
	{
		LLPanel *panel = (*itor)->mTabPanel;
		if (panel->getName() == name)
		{
			return panel;
		}
	}

	if (recurse)
	{
		for (itor = mTabList.begin(); itor != mTabList.end(); ++itor)
		{
			LLPanel *panel = (*itor)->mTabPanel;
			LLView *child = panel->findChildView(name, recurse);
			if (child)
			{
				return child;
			}
		}
	}
	return LLView::findChildView(name, recurse);
}

bool LLTabContainer::addChild(LLView* view, S32 tab_group)
{
	LLPanel* panelp = dynamic_cast<LLPanel*>(view);

	if (panelp)
	{
		addTabPanel(TabPanelParams().panel(panelp).label(panelp->getLabel()).is_placeholder(dynamic_cast<LLPlaceHolderPanel*>(view) != NULL));
		return true;
	}
	else
	{
		return LLUICtrl::addChild(view, tab_group);
	}
}

BOOL LLTabContainer::postBuild()
{
	selectFirstTab();

	return TRUE;
}

// virtual
void LLTabContainer::draw()
{
	static LLUICachedControl<S32> tabcntrv_pad ("UITabCntrvPad", 0);
	static LLUICachedControl<S32> tabcntrv_arrow_btn_size ("UITabCntrvArrowBtnSize", 0);
	static LLUICachedControl<S32> tabcntr_tab_h_pad ("UITabCntrTabHPad", 0);
	static LLUICachedControl<S32> tabcntr_arrow_btn_size ("UITabCntrArrowBtnSize", 0);
	static LLUICachedControl<S32> tabcntr_tab_partial_width ("UITabCntrTabPartialWidth", 0);
	S32 target_pixel_scroll = 0;
	S32 cur_scroll_pos = getScrollPos();
	if (cur_scroll_pos > 0)
	{
		if (mIsVertical)
		{
			target_pixel_scroll = cur_scroll_pos * (BTN_HEIGHT + tabcntrv_pad);
		}
		else
		{
			S32 available_width_with_arrows = getRect().getWidth() - mRightTabBtnOffset - 2 * (LLPANEL_BORDER_WIDTH + tabcntr_arrow_btn_size  + tabcntr_arrow_btn_size + 1);
			for(tuple_list_t::iterator iter = mTabList.begin(); iter != mTabList.end(); ++iter)
			{
				if (cur_scroll_pos == 0)
				{
					break;
				}

				if( (*iter)->mVisible )
					target_pixel_scroll += (*iter)->mButton->getRect().getWidth();

				cur_scroll_pos--;
			}

			// Show part of the tab to the left of what is fully visible
			target_pixel_scroll -= tabcntr_tab_partial_width;
			// clamp so that rightmost tab never leaves right side of screen
			target_pixel_scroll = llmin(mTotalTabWidth - available_width_with_arrows, target_pixel_scroll);
		}
	}

// [SL:KB] - Patch: Control-TabContainer | Checked: 2014-03-17 (Catznip-3.6)
	setScrollPosPixels( (!mIsVertical) ? (S32)lerp((F32)getScrollPosPixels(), (F32)target_pixel_scroll, LLSmoothInterpolation::getInterpolant(0.08f)) : target_pixel_scroll);
// [/SL:KB]
//	setScrollPosPixels((S32)lerp((F32)getScrollPosPixels(), (F32)target_pixel_scroll, LLSmoothInterpolation::getInterpolant(0.08f)));

	BOOL has_scroll_arrows = !mHideScrollArrows && !getTabsHidden() && ((mMaxScrollPos > 0) || (mScrollPosPixels > 0));
	if (!mIsVertical)
	{
		mJumpPrevArrowBtn->setVisible( has_scroll_arrows );
		mJumpNextArrowBtn->setVisible( has_scroll_arrows );
	}
	mPrevArrowBtn->setVisible( has_scroll_arrows );
	mNextArrowBtn->setVisible( has_scroll_arrows );

	S32 left = 0, top = 0;
	if (mIsVertical)
	{
		top = getRect().getHeight() - getTopBorderHeight() - LLPANEL_BORDER_WIDTH - 1 - (has_scroll_arrows ? tabcntrv_arrow_btn_size : 0);
		top += getScrollPosPixels();
	}
	else
	{
		// Set the leftmost position of the tab buttons.
		left = LLPANEL_BORDER_WIDTH + (has_scroll_arrows ? (tabcntr_arrow_btn_size * 2) : tabcntr_tab_h_pad);
		left -= getScrollPosPixels();
	}
	
	// Hide all the buttons
	if (getTabsHidden())
	{
		for(tuple_list_t::iterator iter = mTabList.begin(); iter != mTabList.end(); ++iter)
		{
			LLTabTuple* tuple = *iter;
			tuple->mButton->setVisible( FALSE );
		}
	}

	{
		LLRect clip_rect = getLocalRect();
		clip_rect.mLeft+=(LLPANEL_BORDER_WIDTH + 2);
		clip_rect.mRight-=(LLPANEL_BORDER_WIDTH + 2);
		LLLocalClipRect clip(clip_rect);
		LLPanel::draw();
	}

	// if tabs are hidden, don't draw them and leave them in the invisible state
	if (!getTabsHidden())
	{
		// Show all the buttons
		for(tuple_list_t::iterator iter = mTabList.begin(); iter != mTabList.end(); ++iter)
		{
			LLTabTuple* tuple = *iter;
			tuple->mButton->setVisible( TRUE );
		}

		S32 max_scroll_visible = getTabCount() - getMaxScrollPos() + getScrollPos();
		S32 idx = 0;
		for(tuple_list_t::iterator iter = mTabList.begin(); iter != mTabList.end(); ++iter)
		{
			LLTabTuple* tuple = *iter;

			if( !tuple->mVisible )
			{
				tuple->mButton->setVisible( false );
				continue;
			}

			tuple->mButton->translate( left ? left - tuple->mButton->getRect().mLeft : 0,
									   top ? top - tuple->mButton->getRect().mTop : 0 );
			if (top) top -= BTN_HEIGHT + tabcntrv_pad;
			if (left) left += tuple->mButton->getRect().getWidth();

			if (!mIsVertical)
			{
				if( idx < getScrollPos() )
				{
					if( tuple->mButton->getFlashing() )
					{
						mPrevArrowBtn->setFlashing( TRUE );
					}
				}
				else if( max_scroll_visible < idx )
				{
					if( tuple->mButton->getFlashing() )
					{
						mNextArrowBtn->setFlashing( TRUE );
					}
				}
			}
// [SL:KB] - Patch: Control-TabContainer | Checked: 2014-03-17 (Catznip-3.6)
			else
			{
				//  Hide buttons that aren't (fully) visible
				if ( (idx < getScrollPos()) || (max_scroll_visible <= idx) )
					tuple->mButton->setVisible(false);
			}
// [/SL:KB]

			idx++;
		}

		// <FS:Zi> Fix vertical tab scrolling
		// if( mIsVertical && has_scroll_arrows )
		// {
		// 	// Redraw the arrows so that they appears on top.
		// 	gGL.pushUIMatrix();
		// 	gGL.translateUI((F32)mPrevArrowBtn->getRect().mLeft, (F32)mPrevArrowBtn->getRect().mBottom, 0.f);
		// 	mPrevArrowBtn->draw();
		// 	gGL.popUIMatrix();
		//
		// 	gGL.pushUIMatrix();
		// 	gGL.translateUI((F32)mNextArrowBtn->getRect().mLeft, (F32)mNextArrowBtn->getRect().mBottom, 0.f);
		// 	mNextArrowBtn->draw();
		// 	gGL.popUIMatrix();
		// }
		// </FS:Zi>
	}

	mPrevArrowBtn->setFlashing(false);
	mNextArrowBtn->setFlashing(false);
}


// virtual
BOOL LLTabContainer::handleMouseDown( S32 x, S32 y, MASK mask )
{
	static LLUICachedControl<S32> tabcntrv_pad ("UITabCntrvPad", 0);
	BOOL handled = FALSE;
	BOOL has_scroll_arrows = !mHideScrollArrows && (getMaxScrollPos() > 0) && !getTabsHidden();

	if (has_scroll_arrows)
	{
		if (mJumpPrevArrowBtn&& mJumpPrevArrowBtn->getRect().pointInRect(x, y))
		{
			S32 local_x = x - mJumpPrevArrowBtn->getRect().mLeft;
			S32 local_y = y - mJumpPrevArrowBtn->getRect().mBottom;
			handled = mJumpPrevArrowBtn->handleMouseDown(local_x, local_y, mask);
		}
		else if (mJumpNextArrowBtn && mJumpNextArrowBtn->getRect().pointInRect(x, y))
		{
			S32 local_x = x - mJumpNextArrowBtn->getRect().mLeft;
			S32 local_y = y - mJumpNextArrowBtn->getRect().mBottom;
			handled = mJumpNextArrowBtn->handleMouseDown(local_x, local_y, mask);
		}
		else if (mPrevArrowBtn && mPrevArrowBtn->getRect().pointInRect(x, y))
		{
			S32 local_x = x - mPrevArrowBtn->getRect().mLeft;
			S32 local_y = y - mPrevArrowBtn->getRect().mBottom;
			handled = mPrevArrowBtn->handleMouseDown(local_x, local_y, mask);
		}
		else if (mNextArrowBtn && mNextArrowBtn->getRect().pointInRect(x, y))
		{
			S32 local_x = x - mNextArrowBtn->getRect().mLeft;
			S32 local_y = y - mNextArrowBtn->getRect().mBottom;
			handled = mNextArrowBtn->handleMouseDown(local_x, local_y, mask);
		}
	}
	if (!handled)
	{
		handled = LLPanel::handleMouseDown( x, y, mask );
	}

	S32 tab_count = getTabCount();
	if (tab_count > 0 && !getTabsHidden())
	{
		LLTabTuple* firsttuple = getTab(0);
		LLRect tab_rect;
		if (mIsVertical)
		{
			tab_rect = LLRect(firsttuple->mButton->getRect().mLeft,
								has_scroll_arrows ? mPrevArrowBtn->getRect().mBottom - tabcntrv_pad : mPrevArrowBtn->getRect().mTop,
								firsttuple->mButton->getRect().mRight,
								has_scroll_arrows ? mNextArrowBtn->getRect().mTop + tabcntrv_pad : mNextArrowBtn->getRect().mBottom );
		}
		else
		{
			tab_rect = LLRect(has_scroll_arrows ? mPrevArrowBtn->getRect().mRight : mJumpPrevArrowBtn->getRect().mLeft,
								firsttuple->mButton->getRect().mTop,
								has_scroll_arrows ? mNextArrowBtn->getRect().mLeft : mJumpNextArrowBtn->getRect().mRight,
								firsttuple->mButton->getRect().mBottom );
		}
		if( tab_rect.pointInRect( x, y ) )
		{
//			S32 index = getCurrentPanelIndex();
//			index = llclamp(index, 0, tab_count-1);
//			LLButton* tab_button = getTab(index)->mButton;
			gFocusMgr.setMouseCapture(this);
//			tab_button->setFocus(TRUE);
// [SL:KB] - Patch: UI-TabRearrange | Checked: 2010-06-05 (Catznip-2.0)
			// Only set keyboard focus to the tab button of the active panel (if we have one) if the user actually clicked on it
			if (mCurrentTabIdx >= 0)
			{
				LLButton* pActiveTabBtn = mTabList[mCurrentTabIdx]->mButton;
				if (pActiveTabBtn->pointInView(x - pActiveTabBtn->getRect().mLeft, y - pActiveTabBtn->getRect().mBottom))
					pActiveTabBtn->setFocus(TRUE);
			}
// [/SL:KB]
            mMouseDownTimer.start();
		}
	}
	if (handled) {
		// Note: May need to also capture local coords right here ?
		LLViewerEventRecorder::instance().update_xui(getPathname( ));
	}

	return handled;
}

// virtual
BOOL LLTabContainer::handleHover( S32 x, S32 y, MASK mask )
{
	BOOL handled = FALSE;
	BOOL has_scroll_arrows = !mHideScrollArrows && (getMaxScrollPos() > 0) && !getTabsHidden();

	if (has_scroll_arrows)
	{
		if (mJumpPrevArrowBtn && mJumpPrevArrowBtn->getRect().pointInRect(x, y))
		{
			S32 local_x = x - mJumpPrevArrowBtn->getRect().mLeft;
			S32 local_y = y - mJumpPrevArrowBtn->getRect().mBottom;
			handled = mJumpPrevArrowBtn->handleHover(local_x, local_y, mask);
		}
		else if (mJumpNextArrowBtn && mJumpNextArrowBtn->getRect().pointInRect(x, y))
		{
			S32 local_x = x - mJumpNextArrowBtn->getRect().mLeft;
			S32 local_y = y - mJumpNextArrowBtn->getRect().mBottom;
			handled = mJumpNextArrowBtn->handleHover(local_x, local_y, mask);
		}
		else if (mPrevArrowBtn && mPrevArrowBtn->getRect().pointInRect(x, y))
		{
			S32 local_x = x - mPrevArrowBtn->getRect().mLeft;
			S32 local_y = y - mPrevArrowBtn->getRect().mBottom;
			handled = mPrevArrowBtn->handleHover(local_x, local_y, mask);
		}
		else if (mNextArrowBtn && mNextArrowBtn->getRect().pointInRect(x, y))
		{
			S32 local_x = x - mNextArrowBtn->getRect().mLeft;
			S32 local_y = y - mNextArrowBtn->getRect().mBottom;
			handled = mNextArrowBtn->handleHover(local_x, local_y, mask);
		}
	}
	if (!handled)
	{
		handled = LLPanel::handleHover(x, y, mask);
	}

    F32 drag_delay = 0.25f; // filter out clicks from dragging
    if (mMouseDownTimer.getElapsedTimeF32() > drag_delay)
    {
        commitHoveredButton(x, y);
    }
	return handled;
}

// virtual
BOOL LLTabContainer::handleMouseUp( S32 x, S32 y, MASK mask )
{
	BOOL handled = FALSE;
	BOOL has_scroll_arrows = !mHideScrollArrows && (getMaxScrollPos() > 0)  && !getTabsHidden();

	S32 local_x = x - getRect().mLeft;
	S32 local_y = y - getRect().mBottom;

	if (has_scroll_arrows)
	{
		if (mJumpPrevArrowBtn && mJumpPrevArrowBtn->getRect().pointInRect(x, y))
		{
			local_x = x - mJumpPrevArrowBtn->getRect().mLeft;
			local_y = y - mJumpPrevArrowBtn->getRect().mBottom;
			handled = mJumpPrevArrowBtn->handleMouseUp(local_x, local_y, mask);
		}
		else if (mJumpNextArrowBtn && mJumpNextArrowBtn->getRect().pointInRect(x,	y))
		{
			local_x	= x	- mJumpNextArrowBtn->getRect().mLeft;
			local_y	= y	- mJumpNextArrowBtn->getRect().mBottom;
			handled = mJumpNextArrowBtn->handleMouseUp(local_x,	local_y, mask);
		}
		else if (mPrevArrowBtn && mPrevArrowBtn->getRect().pointInRect(x, y))
		{
			local_x = x - mPrevArrowBtn->getRect().mLeft;
			local_y = y - mPrevArrowBtn->getRect().mBottom;
			handled = mPrevArrowBtn->handleMouseUp(local_x, local_y, mask);
		}
		else if (mNextArrowBtn && mNextArrowBtn->getRect().pointInRect(x, y))
		{
			local_x = x - mNextArrowBtn->getRect().mLeft;
			local_y = y - mNextArrowBtn->getRect().mBottom;
			handled = mNextArrowBtn->handleMouseUp(local_x, local_y, mask);
		}
	}
	if (!handled)
	{
		handled = LLPanel::handleMouseUp( x, y, mask );
	}

	commitHoveredButton(x, y);
    mMouseDownTimer.stop();
	LLPanel* cur_panel = getCurrentPanel();
	if (hasMouseCapture())
	{
		if (cur_panel)
		{
			if (!cur_panel->focusFirstItem(FALSE))
			{
				// if nothing in the panel gets focus, make sure the new tab does
				// otherwise the last tab might keep focus
				getTab(getCurrentPanelIndex())->mButton->setFocus(TRUE);
			}
		}
		gFocusMgr.setMouseCapture(NULL);
	}
	if (handled) {
		// Note: may need to capture local coords here
		LLViewerEventRecorder::instance().update_xui(getPathname( ));
	}
	return handled;
}

// [SL:KB] - Patch: Control-TabContainer | Checked: 2014-04-06 (Catznip-3.6)
BOOL LLTabContainer::handleScrollWheel(S32 x, S32 y, S32 clicks)
{
	// NOTE-Catznip: should match the code in LLTabContainer::handleMouseDown()
	static LLUICachedControl<S32> tabcntrv_pad ("UITabCntrvPad", 0);
	BOOL handled = FALSE;

	S32 tab_count = getTabCount();
	if ( (tab_count > 0) && (!getTabsHidden()) )
	{
		LLTabTuple* firsttuple = getTab(0);
		LLRect tab_rect;
		if (mIsVertical)
			tab_rect = LLRect(firsttuple->mButton->getRect().mLeft, mPrevArrowBtn->getRect().mTop, firsttuple->mButton->getRect().mRight, mNextArrowBtn->getRect().mBottom );
		else
			tab_rect = LLRect(mJumpPrevArrowBtn->getRect().mLeft, firsttuple->mButton->getRect().mTop, mJumpNextArrowBtn->getRect().mRight, firsttuple->mButton->getRect().mBottom);

		if (tab_rect.pointInRect(x, y))
		{
			mScrollPos = llclamp(mScrollPos + clicks, 0, mMaxScrollPos);
			handled = TRUE;
		}
	}

	if (!handled)
		handled = LLUICtrl::handleScrollWheel(x, y, clicks);
	return handled;
}
// [/SL:KB]

// virtual
BOOL LLTabContainer::handleToolTip( S32 x, S32 y, MASK mask)
{
	static LLUICachedControl<S32> tabcntrv_pad ("UITabCntrvPad", 0);
	BOOL handled = LLPanel::handleToolTip( x, y, mask);
	if (!handled && getTabCount() > 0 && !getTabsHidden()) 
	{
		LLTabTuple* firsttuple = getTab(0);

		BOOL has_scroll_arrows = !mHideScrollArrows && (getMaxScrollPos() > 0);
		LLRect clip;
		if (mIsVertical)
		{
			clip = LLRect(firsttuple->mButton->getRect().mLeft,
						  has_scroll_arrows ? mPrevArrowBtn->getRect().mBottom - tabcntrv_pad : mPrevArrowBtn->getRect().mTop,
						  firsttuple->mButton->getRect().mRight,
						  has_scroll_arrows ? mNextArrowBtn->getRect().mTop + tabcntrv_pad : mNextArrowBtn->getRect().mBottom );
		}
		else
		{
			clip = LLRect(has_scroll_arrows ? mPrevArrowBtn->getRect().mRight : mJumpPrevArrowBtn->getRect().mLeft,
						  firsttuple->mButton->getRect().mTop,
						  has_scroll_arrows ? mNextArrowBtn->getRect().mLeft : mJumpNextArrowBtn->getRect().mRight,
						  firsttuple->mButton->getRect().mBottom );
		}

		if( clip.pointInRect( x, y ) )
		{
			for(tuple_list_t::iterator iter = mTabList.begin(); iter != mTabList.end(); ++iter)
			{
				LLButton* tab_button = (*iter)->mButton;
				if (!tab_button->getVisible()) continue;
				S32 local_x = x - tab_button->getRect().mLeft;
				S32 local_y = y - tab_button->getRect().mBottom;
				handled = tab_button->handleToolTip(local_x, local_y, mask);
				if( handled )
				{
					break;
				}
			}
		}
	}
	return handled;
}

// virtual
BOOL LLTabContainer::handleKeyHere(KEY key, MASK mask)
{
// [SL:KB] - Patch: UI-TabRearrange | Checked: 2010-06-05 (Catznip-2.0)
	if ( (mAllowRearrange) && (hasMouseCapture()) )
	{
		return FALSE;	// Don't process movement keys while the user might be rearranging tabs
	}
// [/SL:KB]
	BOOL handled = FALSE;
	// <FS:Ansariel> Use SHIFT-ALT mask to control parent container
	if ((mask == (MASK_ALT | MASK_SHIFT)) && (key == KEY_LEFT || key == KEY_RIGHT))
	{
		LLTabContainer* parent_tab_container = getParentByType<LLTabContainer>();
		if (parent_tab_container)
		{
			if (key == KEY_LEFT)
			{
				parent_tab_container->selectPrevTab();
			}
			else
			{
				parent_tab_container->selectNextTab();
			}

			if (parent_tab_container->getCurrentPanel())
			{
				parent_tab_container->getCurrentPanel()->setFocus(TRUE);
			}

			return TRUE;
		}
	}
	if (key == KEY_LEFT && (mask == MASK_ALT || mask == (MASK_ALT | MASK_SHIFT)))
	//if (key == KEY_LEFT && mask == MASK_ALT)
	// </FS:Ansariel>
	{
		selectPrevTab();
		handled = TRUE;
	}
	// <FS:Ansariel> Use SHIFT-ALT mask to control parent container
	//else if (key == KEY_RIGHT && mask == MASK_ALT)
	else if (key == KEY_RIGHT && (mask == MASK_ALT || mask == (MASK_ALT | MASK_SHIFT)))
	// </FS:Ansariel>
	{
		selectNextTab();
		handled = TRUE;
	}

	if (handled)
	{
		if (getCurrentPanel())
		{
			getCurrentPanel()->setFocus(TRUE);
		}
	}

	if (!gFocusMgr.childHasKeyboardFocus(getCurrentPanel()))
	{
		// if child has focus, but not the current panel, focus is on a button
		if (mIsVertical)
		{
			switch(key)
			{
			  case KEY_UP:
				selectPrevTab();
				handled = TRUE;
				break;
			  case KEY_DOWN:
				selectNextTab();
				handled = TRUE;
				break;
			  case KEY_LEFT:
				handled = TRUE;
				break;
			  case KEY_RIGHT:
				if (getTabPosition() == LEFT && getCurrentPanel())
				{
					getCurrentPanel()->setFocus(TRUE);
				}
				handled = TRUE;
				break;
			  default:
				break;
			}
		}
		else
		{
			switch(key)
			{
			  case KEY_UP:
				if (getTabPosition() == BOTTOM && getCurrentPanel())
				{
					getCurrentPanel()->setFocus(TRUE);
				}
				handled = TRUE;
				break;
			  case KEY_DOWN:
				if (getTabPosition() == TOP && getCurrentPanel())
				{
					getCurrentPanel()->setFocus(TRUE);
				}
				handled = TRUE;
				break;
			  case KEY_LEFT:
				selectPrevTab();
				handled = TRUE;
				break;
			  case KEY_RIGHT:
				selectNextTab();
				handled = TRUE;
				break;
			  default:
				break;
			}
		}
	}
	return handled;
}

// virtual
BOOL LLTabContainer::handleDragAndDrop(S32 x, S32 y, MASK mask,	BOOL drop,	EDragAndDropType type, void* cargo_data, EAcceptance *accept, std::string	&tooltip)
{
	BOOL has_scroll_arrows = !mHideScrollArrows && (getMaxScrollPos() > 0);

	if(mOpenTabsOnDragAndDrop && !getTabsHidden())
	{
		// In that case, we'll open the hovered tab while dragging and dropping items.
		// This allows for drilling through tabs.
		if (mDragAndDropDelayTimer.getStarted())
		{
			if (mDragAndDropDelayTimer.getElapsedTimeF32() > SCROLL_DELAY_TIME)
			{
				if (has_scroll_arrows)
				{
					if (mJumpPrevArrowBtn && mJumpPrevArrowBtn->getRect().pointInRect(x, y))
					{
// [SL:KB] - Patch: Control-TabContainer | Checked: 2014-03-17 (Catznip-3.6)
						mJumpPrevArrowBtn->onCommit();
						mDragAndDropDelayTimer.reset();
// [/SL:KB]
//						S32	local_x	= x	- mJumpPrevArrowBtn->getRect().mLeft;
//						S32	local_y	= y	- mJumpPrevArrowBtn->getRect().mBottom;
//						mJumpPrevArrowBtn->handleHover(local_x,	local_y, mask);
					}
					if (mJumpNextArrowBtn && mJumpNextArrowBtn->getRect().pointInRect(x, y))
					{
// [SL:KB] - Patch: Control-TabContainer | Checked: 2014-03-17 (Catznip-3.6)
						mJumpNextArrowBtn->onCommit();
						mDragAndDropDelayTimer.reset();
// [/SL:KB]
//						S32	local_x	= x	- mJumpNextArrowBtn->getRect().mLeft;
//						S32	local_y	= y	- mJumpNextArrowBtn->getRect().mBottom;
//						mJumpNextArrowBtn->handleHover(local_x,	local_y, mask);
					}
					if (mPrevArrowBtn->getRect().pointInRect(x,	y))
					{
// [SL:KB] - Patch: Control-TabContainer | Checked: 2014-03-17 (Catznip-3.6)
						mPrevArrowBtn->onCommit();
						mDragAndDropDelayTimer.reset();
// [/SL:KB]
//						S32	local_x	= x	- mPrevArrowBtn->getRect().mLeft;
//						S32	local_y	= y	- mPrevArrowBtn->getRect().mBottom;
//						mPrevArrowBtn->handleHover(local_x,	local_y, mask);
					}
					else if	(mNextArrowBtn->getRect().pointInRect(x, y))
					{
// [SL:KB] - Patch: Control-TabContainer | Checked: 2014-03-17 (Catznip-3.6)
						mNextArrowBtn->onCommit();
						mDragAndDropDelayTimer.reset();
// [/SL:KB]
//						S32	local_x	= x	- mNextArrowBtn->getRect().mLeft;
//						S32	local_y	= y	- mNextArrowBtn->getRect().mBottom;
//						mNextArrowBtn->handleHover(local_x, local_y, mask);
					}
				}

				for(tuple_list_t::iterator iter	= mTabList.begin();	iter !=	 mTabList.end(); ++iter)
				{
					LLTabTuple*	tuple =	*iter;
					tuple->mButton->setVisible(	TRUE );
					S32	local_x	= x	- tuple->mButton->getRect().mLeft;
					S32	local_y	= y	- tuple->mButton->getRect().mBottom;
					if (tuple->mButton->pointInView(local_x, local_y) &&  tuple->mButton->getEnabled() && !tuple->mTabPanel->getVisible())
					{
						tuple->mButton->onCommit();
					}
				}
				// Stop the timer whether successful or not. Don't let it run forever.
				mDragAndDropDelayTimer.stop();
			}
		}
		else 
		{
			// Start a timer so we don't open tabs as soon as we hover on them
			mDragAndDropDelayTimer.start();
		}
	}

	return LLView::handleDragAndDrop(x,	y, mask, drop, type, cargo_data,  accept, tooltip);
}

void LLTabContainer::addTabPanel(LLPanel* panelp)
{
	addTabPanel(TabPanelParams().panel(panelp));
}

// function to update images
void LLTabContainer::update_images(LLTabTuple* tuple, TabParams params, LLTabContainer::TabPosition pos)
{
	if (tuple && tuple->mButton)
	{
		if (pos == LLTabContainer::TOP)
		{
			tuple->mButton->setImageUnselected(static_cast<LLUIImage*>(params.tab_top_image_unselected));
			tuple->mButton->setImageSelected(static_cast<LLUIImage*>(params.tab_top_image_selected));
			tuple->mButton->setImageFlash(static_cast<LLUIImage*>(params.tab_top_image_flash));
		}
		else if (pos == LLTabContainer::BOTTOM)
		{
			tuple->mButton->setImageUnselected(static_cast<LLUIImage*>(params.tab_bottom_image_unselected));
			tuple->mButton->setImageSelected(static_cast<LLUIImage*>(params.tab_bottom_image_selected));
			tuple->mButton->setImageFlash(static_cast<LLUIImage*>(params.tab_bottom_image_flash));
		}
		else if (pos == LLTabContainer::LEFT)
		{
			tuple->mButton->setImageUnselected(static_cast<LLUIImage*>(params.tab_left_image_unselected));
			tuple->mButton->setImageSelected(static_cast<LLUIImage*>(params.tab_left_image_selected));
			tuple->mButton->setImageFlash(static_cast<LLUIImage*>(params.tab_left_image_flash));
		}
	}
}

void LLTabContainer::addTabPanel(const TabPanelParams& panel)
{
	LLPanel* child = panel.panel();

	llassert(child);
	if (!child) return;

	const std::string& label = panel.label.isProvided() 
			? panel.label() 
			: panel.panel()->getLabel();
	BOOL select = panel.select_tab(); 
	S32 indent = panel.indent();
	BOOL placeholder = panel.is_placeholder;
	eInsertionPoint insertion_point = panel.insert_at();

	static LLUICachedControl<S32> tabcntrv_pad ("UITabCntrvPad", 0);
	static LLUICachedControl<S32> tabcntr_button_panel_overlap ("UITabCntrButtonPanelOverlap", 0);
	static LLUICachedControl<S32> tab_padding ("UITabPadding", 0);
	if (child->getParent() == this)
	{
		// already a child of mine
		return;
	}

	// Store the original label for possible xml export.
	child->setLabel(label);
	std::string trimmed_label = label;
	LLStringUtil::trim(trimmed_label);

	S32 button_width = mMinTabWidth;
	if (!mIsVertical)
	{
		button_width = llclamp(mFont->getWidth(trimmed_label) + tab_padding, mMinTabWidth, mMaxTabWidth);
	}
	
	// Tab panel
	S32 tab_panel_top;
	S32 tab_panel_bottom;
	if (!getTabsHidden()) 
	{
		if( getTabPosition() == LLTabContainer::TOP )
		{
			S32 tab_height = mIsVertical ? BTN_HEIGHT : mTabHeight;
			tab_panel_top = getRect().getHeight() - getTopBorderHeight() - (tab_height - tabcntr_button_panel_overlap);	
			tab_panel_bottom = LLPANEL_BORDER_WIDTH;
		}
		else
		{
			tab_panel_top = getRect().getHeight() - getTopBorderHeight();
			tab_panel_bottom = (mTabHeight - tabcntr_button_panel_overlap);  // Run to the edge, covering up the border
		}
	}
	else
	{
		// Skip tab button space if tabs are invisible (EXT-576)
		tab_panel_top = getRect().getHeight();
		tab_panel_bottom = LLPANEL_BORDER_WIDTH;
	}

	LLRect tab_panel_rect;
	if (!getTabsHidden() && mIsVertical)
	{
		tab_panel_rect = LLRect(mMinTabWidth + mRightTabBtnOffset + (LLPANEL_BORDER_WIDTH * 2) + tabcntrv_pad,
								getRect().getHeight() - LLPANEL_BORDER_WIDTH,
								getRect().getWidth() - LLPANEL_BORDER_WIDTH,
								LLPANEL_BORDER_WIDTH);
	}
	else
	{
        S32 left_offset = mUseTabOffset ? LLPANEL_BORDER_WIDTH * 3 : LLPANEL_BORDER_WIDTH;
        S32 right_offset = mUseTabOffset ? LLPANEL_BORDER_WIDTH * 2 : LLPANEL_BORDER_WIDTH;
        tab_panel_rect = LLRect(left_offset, tab_panel_top, getRect().getWidth() - right_offset, tab_panel_bottom);
    }
	child->setFollowsAll();
	child->translate( tab_panel_rect.mLeft - child->getRect().mLeft, tab_panel_rect.mBottom - child->getRect().mBottom);
	child->reshape( tab_panel_rect.getWidth(), tab_panel_rect.getHeight(), TRUE );
	// add this child later

	child->setVisible( FALSE );  // Will be made visible when selected

	mTotalTabWidth += button_width;

	// Tab button
	LLRect btn_rect;  // Note: btn_rect.mLeft is just a dummy.  Will be updated in draw().
	LLUIImage* tab_img = NULL;
	LLUIImage* tab_selected_img = NULL;
	S32 tab_fudge = 1;		//  To make new tab art look better, nudge buttons up 1 pel

	if (mIsVertical)
	{
		btn_rect.setLeftTopAndSize(tabcntrv_pad + LLPANEL_BORDER_WIDTH + 2,	// JC - Fudge factor
								   (getRect().getHeight() - getTopBorderHeight() - LLPANEL_BORDER_WIDTH - 1) - ((BTN_HEIGHT + tabcntrv_pad) * getTabCount()),
								   mMinTabWidth,
								   BTN_HEIGHT);
	}
	else if( getTabPosition() == LLTabContainer::TOP )
	{
		btn_rect.setLeftTopAndSize( 0, getRect().getHeight() - getTopBorderHeight() + tab_fudge, button_width, mTabHeight);
		tab_img = mMiddleTabParams.tab_top_image_unselected;
		tab_selected_img = mMiddleTabParams.tab_top_image_selected; 
	}
	else
	{
		btn_rect.setOriginAndSize( 0, 0 + tab_fudge, button_width, mTabHeight);
		tab_img = mMiddleTabParams.tab_bottom_image_unselected;
		tab_selected_img = mMiddleTabParams.tab_bottom_image_selected;
	}

	LLTextBox* textbox = NULL;
	LLButton* btn = NULL;
	LLCustomButtonIconCtrl::Params custom_btn_params;
	{
		custom_btn_params.icon_ctrl_pad(mTabIconCtrlPad);
	}
	LLButton::Params normal_btn_params;
	
	if (placeholder)
	{
		btn_rect.translate(0, -6); // *TODO: make configurable
		LLTextBox::Params params;
		params.name(trimmed_label);
		params.rect(btn_rect);
		params.initial_value(trimmed_label);
		params.font(mFont);
		textbox = LLUICtrlFactory::create<LLTextBox> (params);
		
		LLButton::Params p;
		p.name("placeholder");
		btn = LLUICtrlFactory::create<LLButton>(p);
	}
	else
	{
		LLButton::Params& p = (mCustomIconCtrlUsed ? custom_btn_params : normal_btn_params);
		
		p.rect(btn_rect);
		p.font(mFont);
		p.font_halign = mFontHalign;
		p.label_shadow(mDropShadowedText);
		p.label(trimmed_label);
		p.click_callback.function(boost::bind(&LLTabContainer::onTabBtn, this, _2, child));
		if (indent)
		{
			p.pad_left(indent);
		}
		else
		{
			p.pad_left(mLabelPadLeft);
		}

		p.pad_bottom( mLabelPadBottom );
		p.scale_image(true);
		p.tab_stop(false);
		p.follows.flags = FOLLOWS_LEFT;
		
		if (mIsVertical)
		{
		  p.name("vtab_"+std::string(child->getName()));
		  p.image_unselected(mMiddleTabParams.tab_left_image_unselected);
		  p.image_selected(mMiddleTabParams.tab_left_image_selected);
		  p.follows.flags = p.follows.flags() | FOLLOWS_TOP;
		}
		else
		{ 
		    p.name("htab_"+std::string(child->getName()));
		    p.visible(false);
		    p.image_unselected(tab_img);
		    p.image_selected(tab_selected_img);
		    p.follows.flags = p.follows.flags() | (getTabPosition() == TOP ? FOLLOWS_TOP : FOLLOWS_BOTTOM);
		    // Try to squeeze in a bit more text
		    p.pad_left( mLabelPadLeft );
		    p.pad_right(2);
		}

		// inits flash timer
		p.button_flash_enable = mEnableTabsFlashing;
		p.flash_color = mTabsFlashingColor;

		// <FS:Ansariel> Enable tab flashing
		p.button_flash_enable(LLUI::getInstance()->mSettingGroups["config"]->getBOOL("EnableButtonFlashing"));
		p.button_flash_count(LLUI::getInstance()->mSettingGroups["config"]->getS32("FlashCount"));
		p.button_flash_rate(LLUI::getInstance()->mSettingGroups["config"]->getF32("FlashPeriod"));
		// </FS:Ansariel>
		
		// *TODO : It seems wrong not to use p in both cases considering the way p is initialized
		if (mCustomIconCtrlUsed)
		{
			btn = LLUICtrlFactory::create<LLCustomButtonIconCtrl>(custom_btn_params);
		}
		else
		{
			btn = LLUICtrlFactory::create<LLButton>(p);
		}
	}
	
	LLTabTuple* tuple = new LLTabTuple( this, child, btn, textbox );
	insertTuple( tuple, insertion_point );

	// if new tab was added as a first or last tab, update button image 
	// and update button image of any tab it may have affected
	if (tuple == mTabList.front())
	{  
		update_images(tuple, mFirstTabParams, getTabPosition());

		if (mTabList.size() == 2) 
		{		
			update_images(mTabList[1], mLastTabParams, getTabPosition());
		}
		else if (mTabList.size() > 2) 
		{
			update_images(mTabList[1], mMiddleTabParams, getTabPosition());
		}
	}
	else if (tuple == mTabList.back())
	{
		update_images(tuple, mLastTabParams, getTabPosition());

		if (mTabList.size() > 2)
		{
			update_images(mTabList[mTabList.size()-2], mMiddleTabParams, getTabPosition());
		}
	}

	//Don't add button and textbox if tab buttons are invisible(EXT - 576)
	if (!getTabsHidden())
	{
		if (textbox)
		{
			addChild( textbox, 0 );
		}
		if (btn)
		{
			addChild( btn, 0 );
		}
	}
	else
	{
		if (textbox)
		{
			LLUICtrl::addChild(textbox, 0);
		}
		if (btn)
		{
			LLUICtrl::addChild(btn, 0);
		}
	}

	if (child)
	{
		LLUICtrl::addChild(child, 1);
	}

	sendChildToFront(mPrevArrowBtn);
	sendChildToFront(mNextArrowBtn);
	sendChildToFront(mJumpPrevArrowBtn);
	sendChildToFront(mJumpNextArrowBtn);

	updateMaxScrollPos();

	if( select )
	{
		selectLastTab();
		mScrollPos = mMaxScrollPos;
	}

}

void LLTabContainer::addPlaceholder(LLPanel* child, const std::string& label)
{
	addTabPanel(TabPanelParams().panel(child).label(label).is_placeholder(true));
}

void LLTabContainer::removeTabPanel(LLPanel* child)
{
	static LLUICachedControl<S32> tabcntrv_pad ("UITabCntrvPad", 0);
	if (mIsVertical)
	{
		// Fix-up button sizes
		S32 tab_count = 0;
		for(tuple_list_t::iterator iter = mTabList.begin(); iter != mTabList.end(); ++iter)
		{
			LLTabTuple* tuple = *iter;
			LLRect rect;
			rect.setLeftTopAndSize(tabcntrv_pad + LLPANEL_BORDER_WIDTH + 2,	// JC - Fudge factor
								   (getRect().getHeight() - LLPANEL_BORDER_WIDTH - 1) - ((BTN_HEIGHT + tabcntrv_pad) * (tab_count)),
								   mMinTabWidth,
								   BTN_HEIGHT);
			if (tuple->mPlaceholderText)
			{
				tuple->mPlaceholderText->setRect(rect);
			}
			else
			{
				tuple->mButton->setRect(rect);
			}
			tab_count++;
		}
	}
	else
	{
		// Adjust the total tab width.
		for(tuple_list_t::iterator iter = mTabList.begin(); iter != mTabList.end(); ++iter)
		{
			LLTabTuple* tuple = *iter;
			if( tuple->mTabPanel == child )
			{
				mTotalTabWidth -= tuple->mButton->getRect().getWidth();
				break;
			}
		}
	}
	
	BOOL has_focus = gFocusMgr.childHasKeyboardFocus(this);

	// If the tab being deleted is the selected one, select a different tab.
	for(std::vector<LLTabTuple*>::iterator iter = mTabList.begin(); iter != mTabList.end(); ++iter)
	{
		LLTabTuple* tuple = *iter;
		if( tuple->mTabPanel == child )
		{
			// update tab button images if removing the first or last tab
			if ((tuple == mTabList.front()) && (mTabList.size() > 1))
			{
				update_images(mTabList[1], mFirstTabParams, getTabPosition());
			}
			else if ((tuple == mTabList.back()) && (mTabList.size() > 2))
			{
				update_images(mTabList[mTabList.size()-2], mLastTabParams, getTabPosition());
			}

			if (!getTabsHidden())
			{
				// We need to remove tab buttons only if the tabs are not hidden.
				removeChild( tuple->mButton );
			}
 			delete tuple->mButton;
            tuple->mButton = NULL;

 			removeChild( tuple->mTabPanel );
// 			delete tuple->mTabPanel;
            tuple->mTabPanel = NULL;
			
			mTabList.erase( iter );
			delete tuple;

			break;
		}
	}

	// make sure we don't have more locked tabs than we have tabs
	mLockedTabCount = llmin(getTabCount(), mLockedTabCount);

	if (mCurrentTabIdx >= (S32)mTabList.size())
	{
		mCurrentTabIdx = mTabList.size()-1;
	}
	selectTab(mCurrentTabIdx);
	if (has_focus)
	{
		LLPanel* panelp = getPanelByIndex(mCurrentTabIdx);
		if (panelp)
		{
			panelp->setFocus(TRUE);
		}
	}

	updateMaxScrollPos();
}

void LLTabContainer::lockTabs(S32 num_tabs)
{
	// count current tabs or use supplied value and ensure no new tabs get
	// inserted between them
	mLockedTabCount = num_tabs > 0 ? llmin(getTabCount(), num_tabs) : getTabCount();
}

void LLTabContainer::unlockTabs()
{
	mLockedTabCount = 0;
}

void LLTabContainer::enableTabButton(S32 which, BOOL enable)
{
	if (which >= 0 && which < (S32)mTabList.size())
	{
		mTabList[which]->mButton->setEnabled(enable);
	}
	// Stop the DaD timer as it might run forever
	// enableTabButton() is typically called on refresh and draw when anything changed
	// in the tab container so it's a good time to reset that.
	mDragAndDropDelayTimer.stop();
}

void LLTabContainer::deleteAllTabs()
{
	// Remove all the tab buttons and delete them.  Also, unlink all the child panels.
	for(std::vector<LLTabTuple*>::iterator iter = mTabList.begin(); iter != mTabList.end(); ++iter)
	{
		LLTabTuple* tuple = *iter;

		removeChild( tuple->mButton );
		delete tuple->mButton;
        tuple->mButton = NULL;

 		removeChild( tuple->mTabPanel );
// 		delete tuple->mTabPanel;
        tuple->mTabPanel = NULL;
	}

	// Actually delete the tuples themselves
	std::for_each(mTabList.begin(), mTabList.end(), DeletePointer());
	mTabList.clear();
	
	// And there isn't a current tab any more
	mCurrentTabIdx = -1;
}

LLPanel* LLTabContainer::getCurrentPanel()
{
	if (mCurrentTabIdx >= 0 && mCurrentTabIdx < (S32) mTabList.size())
	{
		return mTabList[mCurrentTabIdx]->mTabPanel;
	}
	return NULL;
}

S32 LLTabContainer::getCurrentPanelIndex()
{
	return mCurrentTabIdx;
}

S32 LLTabContainer::getTabCount()
{
	return mTabList.size();
}

LLPanel* LLTabContainer::getPanelByIndex(S32 index)
{
	if (index >= 0 && index < (S32)mTabList.size())
	{
		return mTabList[index]->mTabPanel;
	}
	return NULL;
}

S32 LLTabContainer::getIndexForPanel(LLPanel* panel)
{
	for (S32 index = 0; index < (S32)mTabList.size(); index++)
	{
		if (mTabList[index]->mTabPanel == panel)
		{
			return index;
		}
	}
	return -1;
}

S32 LLTabContainer::getPanelIndexByTitle(const std::string& title)
{
	for (S32 index = 0 ; index < (S32)mTabList.size(); index++)
	{
		if (title == mTabList[index]->mButton->getLabelSelected())
		{
			return index;
		}
	}
	return -1;
}

LLPanel* LLTabContainer::getPanelByName(const std::string& name)
{
	for (S32 index = 0 ; index < (S32)mTabList.size(); index++)
	{
		LLPanel *panel = mTabList[index]->mTabPanel;
		if (name == panel->getName())
		{
			return panel;
		}
	}
	return NULL;
}

// Change the name of the button for the current tab.
void LLTabContainer::setCurrentTabName(const std::string& name)
{
	// Might not have a tab selected
	if (mCurrentTabIdx < 0) return;

	mTabList[mCurrentTabIdx]->mButton->setLabelSelected(name);
	mTabList[mCurrentTabIdx]->mButton->setLabelUnselected(name);
}

void LLTabContainer::selectFirstTab()
{
	selectTab( 0 );
}


void LLTabContainer::selectLastTab()
{
	selectTab( mTabList.size()-1 );
}

void LLTabContainer::selectNextTab()
{
    if (mTabList.size() == 0)
    {
        return;
    }

	BOOL tab_has_focus = FALSE;
	if (mCurrentTabIdx >= 0 && mTabList[mCurrentTabIdx]->mButton->hasFocus())
	{
		tab_has_focus = TRUE;
	}
	S32 idx = mCurrentTabIdx+1;
	if (idx >= (S32)mTabList.size())
		idx = 0;
	while (!selectTab(idx) && idx != mCurrentTabIdx)
	{
		idx = (idx + 1 ) % (S32)mTabList.size();
	}

	if (tab_has_focus)
	{
		mTabList[idx]->mButton->setFocus(TRUE);
	}
}

void LLTabContainer::selectPrevTab()
{
	BOOL tab_has_focus = FALSE;
	if (mCurrentTabIdx >= 0 && mTabList[mCurrentTabIdx]->mButton->hasFocus())
	{
		tab_has_focus = TRUE;
	}
	S32 idx = mCurrentTabIdx-1;
	if (idx < 0)
		idx = mTabList.size()-1;
	while (!selectTab(idx) && idx != mCurrentTabIdx)
	{
		idx = idx - 1;
		if (idx < 0)
			idx = mTabList.size()-1;
	}
	if (tab_has_focus)
	{
		mTabList[idx]->mButton->setFocus(TRUE);
	}
}	

BOOL LLTabContainer::selectTabPanel(LLPanel* child)
{
	S32 idx = 0;
	for(tuple_list_t::iterator iter = mTabList.begin(); iter != mTabList.end(); ++iter)
	{
		LLTabTuple* tuple = *iter;
		if( tuple->mTabPanel == child )
		{
			return selectTab( idx );
		}
		idx++;
	}
	return FALSE;
}

BOOL LLTabContainer::selectTab(S32 which)
{
	if (which >= getTabCount() || which < 0)
		return FALSE;

	LLTabTuple* selected_tuple = getTab(which);
	if (!selected_tuple)
		return FALSE;

	LLSD cbdata;
	if (selected_tuple->mTabPanel)
		cbdata = selected_tuple->mTabPanel->getName();

	BOOL result = FALSE;
	if (!mValidateSignal || (*mValidateSignal)(this, cbdata))
	{
		result = setTab(which);
		if (result && mCommitSignal)
		{
			(*mCommitSignal)(this, cbdata);
		}
	}

	return result;
}

// private
BOOL LLTabContainer::setTab(S32 which)
{
	static LLUICachedControl<S32> tabcntr_arrow_btn_size ("UITabCntrArrowBtnSize", 0);
	LLTabTuple* selected_tuple = getTab(which);
	if (!selected_tuple)
	{
		return FALSE;
	}

	BOOL is_visible = FALSE;
	if( selected_tuple->mButton->getEnabled() && selected_tuple->mVisible )
	{
		setCurrentPanelIndex(which);

		S32 i = 0;
		for(tuple_list_t::iterator iter = mTabList.begin(); iter != mTabList.end(); ++iter)
		{
			LLTabTuple* tuple = *iter;
			BOOL is_selected = ( tuple == selected_tuple );
            // Although the selected tab must be complete, we may have hollow LLTabTuple tucked in the list
            if (tuple && tuple->mButton)
            {
                tuple->mButton->setUseEllipses(mUseTabEllipses);
                tuple->mButton->setHAlign(mFontHalign);
                tuple->mButton->setToggleState( is_selected );
                // RN: this limits tab-stops to active button only, which would require arrow keys to switch tabs
                tuple->mButton->setTabStop( is_selected );
            }
            if (tuple && tuple->mTabPanel)
            {
                tuple->mTabPanel->setVisible( is_selected );
                //tuple->mTabPanel->setFocus(is_selected); // not clear that we want to do this here.
            }
			
			if (is_selected)
			{
				LLUIUsage::instance().logPanel(tuple->mTabPanel->getName());

				// Make sure selected tab is within scroll region
				if (mIsVertical)
				{
					S32 num_visible = getTabCount() - getMaxScrollPos();
// [SL:KB] - Patch: Control-TabContainer | Checked: 2014-03-17 (Catznip-3.6)
					if ( (i < getScrollPos()) || (i >= getScrollPos() + num_visible) )
						setScrollPos(llmin(i, getMaxScrollPos()));
					is_visible = TRUE;
// [/SL:KB]
//					if( i >= getScrollPos() && i <= getScrollPos() + num_visible)
//					{
//						setCurrentPanelIndex(which);
//						is_visible = TRUE;
//					}
//					else
//					{
//						is_visible = FALSE;
//					}
				}
				else if (!mHideScrollArrows && getMaxScrollPos() > 0)
				{
					if( i < getScrollPos() )
					{
						setScrollPos(i);
					}
					else
					{
						S32 available_width_with_arrows = getRect().getWidth() - mRightTabBtnOffset - 2 * (LLPANEL_BORDER_WIDTH + tabcntr_arrow_btn_size  + tabcntr_arrow_btn_size + 1);
						S32 running_tab_width = (tuple && tuple->mButton ? tuple->mButton->getRect().getWidth() : 0);
						S32 j = i - 1;
						S32 min_scroll_pos = i;
						if (running_tab_width < available_width_with_arrows)
						{
							while (j >= 0)
							{
								LLTabTuple* other_tuple = getTab(j);
								running_tab_width += (other_tuple && other_tuple->mButton ? other_tuple->mButton->getRect().getWidth() : 0);
								if (running_tab_width > available_width_with_arrows)
								{
									break;
								}
								j--;
							}
							min_scroll_pos = j + 1;
						}
						setScrollPos(llclamp(getScrollPos(), min_scroll_pos, i));
						setScrollPos(llmin(getScrollPos(), getMaxScrollPos()));
					}
					is_visible = TRUE;
				}
				else
				{
					is_visible = TRUE;
				}
			}
			i++;
		}
	}
	if (mIsVertical && getCurrentPanelIndex() >= 0)
	{
		LLTabTuple* tuple = getTab(getCurrentPanelIndex());
		tuple->mTabPanel->setVisible( TRUE );
		tuple->mButton->setToggleState( TRUE );
	}
	return is_visible;
}

BOOL LLTabContainer::selectTabByName(const std::string& name)
{
	LLPanel* panel = getPanelByName(name);
	if (!panel)
	{
		LL_WARNS() << "LLTabContainer::selectTabByName(" << name << ") failed" << LL_ENDL;
		return FALSE;
	}

	BOOL result = selectTabPanel(panel);
	return result;
}

BOOL LLTabContainer::getTabPanelFlashing(LLPanel *child)
{
	LLTabTuple* tuple = getTabByPanel(child);
	if( tuple )
	{
		return tuple->mButton->getFlashing();
	}
	return FALSE;
}

void LLTabContainer::setTabPanelFlashing(LLPanel* child, BOOL state )
{
	LLTabTuple* tuple = getTabByPanel(child);
	if( tuple )
	{
		tuple->mButton->setFlashing( state );
	}
}

void LLTabContainer::setTabImage(LLPanel* child, std::string image_name, const LLColor4& color)
{
	LLTabTuple* tuple = getTabByPanel(child);
	if( tuple )
	{
		tuple->mButton->setImageOverlay(image_name, LLFontGL::LEFT, color);
		reshapeTuple(tuple);
	}
}

// <FS:Ansariel> Custom tab image overlay button alignment
void LLTabContainer::setTabImage(LLPanel* child, std::string img_name, LLFontGL::HAlign alignment, const LLColor4& color, const LLColor4& selected_color)
{
	LLTabTuple* tuple = getTabByPanel(child);
	if( tuple )
	{
		tuple->mButton->setImageOverlay(img_name, alignment, color);
		tuple->mButton->setImageOverlaySelectedColor(selected_color);
		reshapeTuple(tuple);
	}
}
// </FS:Ansariel>

void LLTabContainer::setTabImage(LLPanel* child, const LLUUID& image_id, const LLColor4& color)
{
	LLTabTuple* tuple = getTabByPanel(child);
	if( tuple )
	{
		tuple->mButton->setImageOverlay(image_id, LLFontGL::LEFT, color);
		reshapeTuple(tuple);
	}
}

void LLTabContainer::setTabImage(LLPanel* child, LLIconCtrl* icon)
{
	LLTabTuple* tuple = getTabByPanel(child);
	LLCustomButtonIconCtrl* button;
	bool hasButton = false;

	if(tuple)
	{
		button = dynamic_cast<LLCustomButtonIconCtrl*>(tuple->mButton);
		if(button)
		{
			hasButton = true;
			button->setIcon(icon);
			reshapeTuple(tuple);
		}
	}

	if (!hasButton && (icon != NULL))
	{
		// It was assumed that the tab's button would take ownership of the icon pointer.
		// But since the tab did not have a button, kill the icon to prevent the memory
		// leak.
		icon->die();
	}
}

void LLTabContainer::reshapeTuple(LLTabTuple* tuple)
{
	static LLUICachedControl<S32> tab_padding ("UITabPadding", 0);

	if (!mIsVertical)
	{
		S32 image_overlay_width = 0;

		if(mCustomIconCtrlUsed)
		{
			LLCustomButtonIconCtrl* button = dynamic_cast<LLCustomButtonIconCtrl*>(tuple->mButton);
			LLIconCtrl* icon_ctrl = button ? button->getIconCtrl() : NULL;
			image_overlay_width = icon_ctrl ? icon_ctrl->getRect().getWidth() : 0;
		}
		else
		{
			image_overlay_width = tuple->mButton->getImageOverlay().notNull() ?
					tuple->mButton->getImageOverlay()->getImage()->getWidth(0) : 0;
		}
		// remove current width from total tab strip width
		mTotalTabWidth -= tuple->mButton->getRect().getWidth();

		tuple->mPadding = image_overlay_width;

		tuple->mButton->reshape(llclamp(mFont->getWidth(tuple->mButton->getLabelSelected()) + tab_padding + tuple->mPadding, mMinTabWidth, mMaxTabWidth),
								tuple->mButton->getRect().getHeight());
		// add back in button width to total tab strip width
		mTotalTabWidth += tuple->mButton->getRect().getWidth();

		// tabs have changed size, might need to scroll to see current tab
		updateMaxScrollPos();
	}
}

void LLTabContainer::setTitle(const std::string& title)
{	
	if (mTitleBox)
	{
		mTitleBox->setText( title );
	}
}

const std::string LLTabContainer::getPanelTitle(S32 index)
{
	if (index >= 0 && index < (S32)mTabList.size())
	{
		LLButton* tab_button = mTabList[index]->mButton;
		return tab_button->getLabelSelected();
	}
	return LLStringUtil::null;
}

void LLTabContainer::setTopBorderHeight(S32 height)
{
	mTopBorderHeight = height;
}

S32 LLTabContainer::getTopBorderHeight() const
{
	return mTopBorderHeight;
}

void LLTabContainer::setRightTabBtnOffset(S32 offset)
{
	mNextArrowBtn->translate( -offset - mRightTabBtnOffset, 0 );
	mRightTabBtnOffset = offset;
	updateMaxScrollPos();
}

void LLTabContainer::setPanelTitle(S32 index, const std::string& title)
{
	static LLUICachedControl<S32> tab_padding ("UITabPadding", 0);

	if (index >= 0 && index < getTabCount())
	{
		LLTabTuple* tuple = getTab(index);
		LLButton* tab_button = tuple->mButton;
		const LLFontGL* fontp = LLFontGL::getFontSansSerifSmall();
		mTotalTabWidth -= tab_button->getRect().getWidth();
		tab_button->reshape(llclamp(fontp->getWidth(title) + tab_padding + tuple->mPadding, mMinTabWidth, mMaxTabWidth), tab_button->getRect().getHeight());
		mTotalTabWidth += tab_button->getRect().getWidth();
		tab_button->setLabelSelected(title);
		tab_button->setLabelUnselected(title);
	}
	updateMaxScrollPos();
}


void LLTabContainer::onTabBtn( const LLSD& data, LLPanel* panel )
{
	LLTabTuple* tuple = getTabByPanel(panel);
	selectTabPanel( panel );

	if (tuple)
	{
		tuple->mTabPanel->setFocus(TRUE);
	}
}

void LLTabContainer::onNextBtn( const LLSD& data )
{
	if (!mScrolled)
	{
		scrollNext();
	}
	mScrolled = FALSE;

	if(mCurrentTabIdx < mTabList.size()-1)
	{
		selectNextTab();
	}
}

void LLTabContainer::onNextBtnHeld( const LLSD& data )
{
	if (mScrollTimer.getElapsedTimeF32() > SCROLL_STEP_TIME)
	{
		mScrollTimer.reset();
		scrollNext();

		if(mCurrentTabIdx < mTabList.size()-1)
		{
			selectNextTab();
		}
		mScrolled = TRUE;
	}
}

void LLTabContainer::onPrevBtn( const LLSD& data )
{
	if (!mScrolled)
	{
		scrollPrev();
	}
	mScrolled = FALSE;

	if(mCurrentTabIdx > 0)
	{
		selectPrevTab();
	}
}

void LLTabContainer::onJumpFirstBtn( const LLSD& data )
{
	mScrollPos = 0;
}

void LLTabContainer::onJumpLastBtn( const LLSD& data )
{
	mScrollPos = mMaxScrollPos;
}

void LLTabContainer::onPrevBtnHeld( const LLSD& data )
{
	if (mScrollTimer.getElapsedTimeF32() > SCROLL_STEP_TIME)
	{
		mScrollTimer.reset();
		scrollPrev();

		if(mCurrentTabIdx > 0)
		{
			selectPrevTab();
		}
		mScrolled = TRUE;
	}
}

// private

void LLTabContainer::initButtons()
{
	// Hack:
	if (getRect().getHeight() == 0 || mPrevArrowBtn)
	{
		return; // Don't have a rect yet or already got called
	}
	
	if (mIsVertical)
	{
		// <FS:Ansariel> Nicer scrollbuttons
		static LLUICachedControl<S32> tabcntrv_pad ("UITabCntrvPad", 0);
		static LLUICachedControl<S32> tabcntrv_arrow_btn_size ("UITabCntrvArrowBtnSize", 0);
		// Left and right scroll arrows (for when there are too many tabs to show all at once).
		S32 btn_top = getRect().getHeight();
		// <FS:Zi> Fix vertical tab scrolling
		// S32 btn_top_lower = getRect().mBottom+tabcntrv_arrow_btn_size;
		S32 btn_top_lower=tabcntrv_arrow_btn_size;
		// </FS:Zi>

		LLRect up_arrow_btn_rect;
		// <FS:Ansariel> Nicer scrollbuttons
		//up_arrow_btn_rect.setLeftTopAndSize( mMinTabWidth/2 , btn_top, tabcntrv_arrow_btn_size, tabcntrv_arrow_btn_size );
		up_arrow_btn_rect.setLeftTopAndSize( tabcntrv_pad + LLPANEL_BORDER_WIDTH + 2 , btn_top, mMinTabWidth, tabcntrv_arrow_btn_size );
		// </FS:Ansariel>

		LLRect down_arrow_btn_rect;
		// <FS:Ansariel> Nicer scrollbuttons
		//down_arrow_btn_rect.setLeftTopAndSize( mMinTabWidth/2 , btn_top_lower, tabcntrv_arrow_btn_size, tabcntrv_arrow_btn_size );
		down_arrow_btn_rect.setLeftTopAndSize( tabcntrv_pad + LLPANEL_BORDER_WIDTH + 2 , btn_top_lower, mMinTabWidth, tabcntrv_arrow_btn_size );
		// </FS:Ansariel>

		LLButton::Params prev_btn_params;
		prev_btn_params.name(std::string("Up Arrow"));
		prev_btn_params.rect(up_arrow_btn_rect);
		prev_btn_params.follows.flags(FOLLOWS_TOP | FOLLOWS_LEFT);
		// <FS:Ansariel> Nicer scrollbuttons
		//prev_btn_params.image_unselected.name("scrollbutton_up_out_blue.tga");
		//prev_btn_params.image_selected.name("scrollbutton_up_in_blue.tga");
		prev_btn_params.image_overlay(LLUI::getUIImage("up_arrow.tga"));
		// </FS:Ansariel>
		prev_btn_params.click_callback.function(boost::bind(&LLTabContainer::onPrevBtn, this, _2));
		// <FS:Zi> Fix vertical tab scrolling
		prev_btn_params.mouse_held_callback.function(boost::bind(&LLTabContainer::onPrevBtnHeld, this, _2));
		// </FS:Zi>


		// <FS:Ansariel> Enable tab flashing
		prev_btn_params.button_flash_enable(LLUI::getInstance()->mSettingGroups["config"]->getBOOL("EnableButtonFlashing"));
		prev_btn_params.button_flash_count(LLUI::getInstance()->mSettingGroups["config"]->getS32("FlashCount"));
		prev_btn_params.button_flash_rate(LLUI::getInstance()->mSettingGroups["config"]->getF32("FlashPeriod"));
		// </FS:Ansariel>

		mPrevArrowBtn = LLUICtrlFactory::create<LLButton>(prev_btn_params);

		LLButton::Params next_btn_params;
		next_btn_params.name(std::string("Down Arrow"));
		next_btn_params.rect(down_arrow_btn_rect);
		next_btn_params.follows.flags(FOLLOWS_BOTTOM | FOLLOWS_LEFT);
		// <FS:Ansariel> Nicer scrollbuttons
		//next_btn_params.image_unselected.name("scrollbutton_down_out_blue.tga");
		//next_btn_params.image_selected.name("scrollbutton_down_in_blue.tga");
		next_btn_params.image_overlay(LLUI::getUIImage("down_arrow.tga"));
		// </FS:Ansariel>
		next_btn_params.click_callback.function(boost::bind(&LLTabContainer::onNextBtn, this, _2));
		// <FS:Zi> Fix vertical tab scrolling
		next_btn_params.mouse_held_callback.function(boost::bind(&LLTabContainer::onNextBtnHeld, this, _2));
		// </FS:Zi>

		// <FS:Ansariel> Enable tab flashing
		next_btn_params.button_flash_enable(LLUI::getInstance()->mSettingGroups["config"]->getBOOL("EnableButtonFlashing"));
		next_btn_params.button_flash_count(LLUI::getInstance()->mSettingGroups["config"]->getS32("FlashCount"));
		next_btn_params.button_flash_rate(LLUI::getInstance()->mSettingGroups["config"]->getF32("FlashPeriod"));
		// </FS:Ansariel>

		mNextArrowBtn = LLUICtrlFactory::create<LLButton>(next_btn_params);
	}
	else // Horizontal
	{
		static LLUICachedControl<S32> tabcntr_arrow_btn_size ("UITabCntrArrowBtnSize", 0);
		S32 arrow_fudge = 1;		//  match new art better 

		// Left and right scroll arrows (for when there are too many tabs to show all at once).
		S32 btn_top = (getTabPosition() == TOP ) ? getRect().getHeight() - getTopBorderHeight() : tabcntr_arrow_btn_size + 1;

		LLRect left_arrow_btn_rect;
		left_arrow_btn_rect.setLeftTopAndSize( LLPANEL_BORDER_WIDTH+1+tabcntr_arrow_btn_size, btn_top + arrow_fudge, tabcntr_arrow_btn_size, mTabHeight );

		LLRect jump_left_arrow_btn_rect;
		jump_left_arrow_btn_rect.setLeftTopAndSize( LLPANEL_BORDER_WIDTH+1, btn_top + arrow_fudge, tabcntr_arrow_btn_size, mTabHeight );

		S32 right_pad = tabcntr_arrow_btn_size + LLPANEL_BORDER_WIDTH + 1;

		LLRect right_arrow_btn_rect;
		right_arrow_btn_rect.setLeftTopAndSize( getRect().getWidth() - mRightTabBtnOffset - right_pad - tabcntr_arrow_btn_size,
												btn_top + arrow_fudge,
												tabcntr_arrow_btn_size, mTabHeight );


		LLRect jump_right_arrow_btn_rect;
		jump_right_arrow_btn_rect.setLeftTopAndSize( getRect().getWidth() - mRightTabBtnOffset - right_pad,
													 btn_top + arrow_fudge,
													 tabcntr_arrow_btn_size, mTabHeight );

		LLButton::Params p;
		p.name(std::string("Jump Left Arrow"));
		p.image_unselected.name("jump_left_out.tga");
		p.image_selected.name("jump_left_in.tga");
		p.click_callback.function(boost::bind(&LLTabContainer::onJumpFirstBtn, this, _2));
		p.rect(jump_left_arrow_btn_rect);
		p.follows.flags(FOLLOWS_LEFT);

		// <FS:Ansariel> Enable tab flashing
		p.button_flash_enable(LLUI::getInstance()->mSettingGroups["config"]->getBOOL("EnableButtonFlashing"));
		p.button_flash_count(LLUI::getInstance()->mSettingGroups["config"]->getS32("FlashCount"));
		p.button_flash_rate(LLUI::getInstance()->mSettingGroups["config"]->getF32("FlashPeriod"));
		// </FS:Ansariel>

		mJumpPrevArrowBtn = LLUICtrlFactory::create<LLButton>(p);

		p = LLButton::Params();
		p.name(std::string("Left Arrow"));
		p.rect(left_arrow_btn_rect);
		p.follows.flags(FOLLOWS_LEFT);
		p.image_unselected.name("scrollbutton_left_out_blue.tga");
		p.image_selected.name("scrollbutton_left_in_blue.tga");
		p.click_callback.function(boost::bind(&LLTabContainer::onPrevBtn, this, _2));
		p.mouse_held_callback.function(boost::bind(&LLTabContainer::onPrevBtnHeld, this, _2));

		// <FS:Ansariel> Enable tab flashing
		p.button_flash_enable(LLUI::getInstance()->mSettingGroups["config"]->getBOOL("EnableButtonFlashing"));
		p.button_flash_count(LLUI::getInstance()->mSettingGroups["config"]->getS32("FlashCount"));
		p.button_flash_rate(LLUI::getInstance()->mSettingGroups["config"]->getF32("FlashPeriod"));
		// </FS:Ansariel>
		
		mPrevArrowBtn = LLUICtrlFactory::create<LLButton>(p);

		p = LLButton::Params();
		p.name(std::string("Jump Right Arrow"));
		p.rect(jump_right_arrow_btn_rect);
		p.follows.flags(FOLLOWS_RIGHT);
		p.image_unselected.name("jump_right_out.tga");
		p.image_selected.name("jump_right_in.tga");
		p.click_callback.function(boost::bind(&LLTabContainer::onJumpLastBtn, this, _2));

		// <FS:Ansariel> Enable tab flashing
		p.button_flash_enable(LLUI::getInstance()->mSettingGroups["config"]->getBOOL("EnableButtonFlashing"));
		p.button_flash_count(LLUI::getInstance()->mSettingGroups["config"]->getS32("FlashCount"));
		p.button_flash_rate(LLUI::getInstance()->mSettingGroups["config"]->getF32("FlashPeriod"));
		// </FS:Ansariel>

		mJumpNextArrowBtn = LLUICtrlFactory::create<LLButton>(p);

		p = LLButton::Params();
		p.name(std::string("Right Arrow"));
		p.rect(right_arrow_btn_rect);
		p.follows.flags(FOLLOWS_RIGHT);
		p.image_unselected.name("scrollbutton_right_out_blue.tga");
		p.image_selected.name("scrollbutton_right_in_blue.tga");
		p.click_callback.function(boost::bind(&LLTabContainer::onNextBtn, this, _2));
		p.mouse_held_callback.function(boost::bind(&LLTabContainer::onNextBtnHeld, this, _2));

		// <FS:Ansariel> Enable tab flashing
		p.button_flash_enable(LLUI::getInstance()->mSettingGroups["config"]->getBOOL("EnableButtonFlashing"));
		p.button_flash_count(LLUI::getInstance()->mSettingGroups["config"]->getS32("FlashCount"));
		p.button_flash_rate(LLUI::getInstance()->mSettingGroups["config"]->getF32("FlashPeriod"));
		// </FS:Ansariel>

		mNextArrowBtn = LLUICtrlFactory::create<LLButton>(p);

		if( getTabPosition() == TOP )
		{
			mNextArrowBtn->setFollowsTop();
			mPrevArrowBtn->setFollowsTop();
			mJumpPrevArrowBtn->setFollowsTop();
			mJumpNextArrowBtn->setFollowsTop();
		}
		else
		{
			mNextArrowBtn->setFollowsBottom();
			mPrevArrowBtn->setFollowsBottom();
			mJumpPrevArrowBtn->setFollowsBottom();
			mJumpNextArrowBtn->setFollowsBottom();
		}
	}

	mPrevArrowBtn->setTabStop(FALSE);
	addChild(mPrevArrowBtn);

	mNextArrowBtn->setTabStop(FALSE);
	addChild(mNextArrowBtn);

	if (mJumpPrevArrowBtn)
	{
		mJumpPrevArrowBtn->setTabStop(FALSE);
		addChild(mJumpPrevArrowBtn);
	}

	if (mJumpNextArrowBtn)
	{
		mJumpNextArrowBtn->setTabStop(FALSE);
		addChild(mJumpNextArrowBtn);
	}
	
	// set default tab group to be panel contents
	setDefaultTabGroup(1);
}

//this is a work around for the current LLPanel::initFromParams hack
//so that it doesn't overwrite the default tab group.
//will be removed when LLPanel is fixed soon.
void LLTabContainer::initFromParams(const LLPanel::Params& p)
{
	LLPanel::initFromParams(p);

	setDefaultTabGroup(1);
}

LLTabTuple* LLTabContainer::getTabByPanel(LLPanel* child)
{
	for(tuple_list_t::iterator iter = mTabList.begin(); iter != mTabList.end(); ++iter)
	{
		LLTabTuple* tuple = *iter;
		if( tuple->mTabPanel == child )
		{
			return tuple;
		}
	}
	return NULL;
}

void LLTabContainer::insertTuple(LLTabTuple * tuple, eInsertionPoint insertion_point)
{
	switch(insertion_point)
	{
	case START:
		// insert the new tab in the front of the list
		mTabList.insert(mTabList.begin() + mLockedTabCount, tuple);
		break;
	case LEFT_OF_CURRENT:
		// insert the new tab before the current tab (but not before mLockedTabCount)
		{
		tuple_list_t::iterator current_iter = mTabList.begin() + llmax(mLockedTabCount, mCurrentTabIdx);
		mTabList.insert(current_iter, tuple);
		}
		break;

	case RIGHT_OF_CURRENT:
		// insert the new tab after the current tab (but not before mLockedTabCount)
		{
		tuple_list_t::iterator current_iter = mTabList.begin() + llmax(mLockedTabCount, mCurrentTabIdx + 1);
		mTabList.insert(current_iter, tuple);
		}
		break;
// [SL:KB] - Patch: UI-TabRearrange | Checked: 2012-06-22 (Catznip-3.3)
	case END:
		mTabList.push_back( tuple );
		break;
	// All of the pre-defined insertion points are negative so if we encounter a positive number, assume it's an index
	default:
		S32 idxInsertion = (S32)insertion_point;
		if ( (idxInsertion >= 0) && (idxInsertion < mTabList.size()) )
			mTabList.insert(mTabList.begin() + llmax(mLockedTabCount, idxInsertion), tuple);
		else
			mTabList.push_back(tuple);
// [/SL:KB]
//	case END:
//	default:
//		mTabList.push_back( tuple );
	}
}



void LLTabContainer::updateMaxScrollPos()
{
	static LLUICachedControl<S32> tabcntrv_pad ("UITabCntrvPad", 0);
	BOOL no_scroll = TRUE;
	if (mIsVertical)
	{
		S32 tab_total_height = (BTN_HEIGHT + tabcntrv_pad) * getTabCount();
		S32 available_height = getRect().getHeight() - getTopBorderHeight();
		if( tab_total_height > available_height )
		{
			static LLUICachedControl<S32> tabcntrv_arrow_btn_size ("UITabCntrvArrowBtnSize", 0);
			S32 available_height_with_arrows = getRect().getHeight() - 2*(tabcntrv_arrow_btn_size + 3*tabcntrv_pad) - mNextArrowBtn->getRect().mBottom;
			S32 additional_needed = tab_total_height - available_height_with_arrows;
			setMaxScrollPos((S32) ceil(additional_needed / float(BTN_HEIGHT + tabcntrv_pad) ) );
			no_scroll = FALSE;
		}
	}
	else
	{
		static LLUICachedControl<S32> tabcntr_tab_h_pad ("UITabCntrTabHPad", 0);
		static LLUICachedControl<S32> tabcntr_arrow_btn_size ("UITabCntrArrowBtnSize", 0);
		static LLUICachedControl<S32> tabcntr_tab_partial_width ("UITabCntrTabPartialWidth", 0);
		S32 tab_space = 0;
		S32 available_space = 0;
		tab_space = mTotalTabWidth;
		available_space = getRect().getWidth() - mRightTabBtnOffset - 2 * (LLPANEL_BORDER_WIDTH + tabcntr_tab_h_pad);

		if( tab_space > available_space )
		{
			S32 available_width_with_arrows = getRect().getWidth() - mRightTabBtnOffset - 2 * (LLPANEL_BORDER_WIDTH + tabcntr_arrow_btn_size  + tabcntr_arrow_btn_size + 1);
			// subtract off reserved portion on left
			available_width_with_arrows -= tabcntr_tab_partial_width;

			S32 running_tab_width = 0;
			setMaxScrollPos(getTabCount());
			for(tuple_list_t::reverse_iterator tab_it = mTabList.rbegin(); tab_it != mTabList.rend(); ++tab_it)
			{
				// <FS:Ansariel> Only show button if tab is visible
				//running_tab_width += (*tab_it)->mButton->getRect().getWidth();
				running_tab_width += (*tab_it)->mVisible ? (*tab_it)->mButton->getRect().getWidth() : 0;
				// </FS:Ansariel>
				if (running_tab_width > available_width_with_arrows)
				{
					break;
				}
				setMaxScrollPos(getMaxScrollPos()-1);
			}
			// in case last tab doesn't actually fit on screen, make it the last scrolling position
			setMaxScrollPos(llmin(getMaxScrollPos(), getTabCount() - 1));
			// <FS:Ansariel> Only show button if tab is visible
			//no_scroll = FALSE;
			no_scroll = (running_tab_width <= available_width_with_arrows);
		}
	}
	if (no_scroll)
	{
		setMaxScrollPos(0);
		setScrollPos(0);
	}
	if (getScrollPos() > getMaxScrollPos())
	{
		setScrollPos(getMaxScrollPos()); // maybe just enforce this via limits in setScrollPos instead?
	}
}

void LLTabContainer::commitHoveredButton(S32 x, S32 y)
{
	if (!getTabsHidden() && hasMouseCapture())
	{
		for(tuple_list_t::iterator iter = mTabList.begin(); iter != mTabList.end(); ++iter)
		{
			LLTabTuple* tuple = *iter;
			S32 local_x = x - tuple->mButton->getRect().mLeft;
			S32 local_y = y - tuple->mButton->getRect().mBottom;
			// <FS:Ansariel> FIRE-16498: Only commit visible button
			//if (tuple->mButton->pointInView(local_x, local_y) && tuple->mButton->getEnabled() && !tuple->mTabPanel->getVisible())
			if (tuple->mButton->pointInView(local_x, local_y) && tuple->mButton->getEnabled() && tuple->mButton->getVisible() && !tuple->mTabPanel->getVisible())
			// </FS:Ansariel>
			{
//				tuple->mButton->onCommit();
// [SL:KB] - Patch: UI-TabRearrange | Checked: 2010-06-05 (Catznip-2.5)
				if ( (mAllowRearrange) && (mCurrentTabIdx >= 0) && (mTabList[mCurrentTabIdx]->mButton->hasFocus()) )
				{
					S32 idxHover = iter - mTabList.begin();
					if ( (mCurrentTabIdx >= mLockedTabCount) && (idxHover >= mLockedTabCount) && (mCurrentTabIdx != idxHover) )
					{
						LLRect rctCurTab = mTabList[mCurrentTabIdx]->mButton->getRect();
						LLRect rctHoverTab = mTabList[idxHover]->mButton->getRect();

						// Only rearrange the tabs if the mouse pointer has cleared the overlap area
						bool fClearedOverlap = 
						  (mIsVertical) 
							? ( (idxHover < mCurrentTabIdx) && (y > rctHoverTab.mTop - rctCurTab.getHeight()) ) ||
							  ( (idxHover > mCurrentTabIdx) && (y < rctCurTab.mTop - rctHoverTab.getHeight()) )
							: ( (idxHover < mCurrentTabIdx) && (x < rctHoverTab.mLeft + rctCurTab.getWidth()) ) ||
							  ( (idxHover > mCurrentTabIdx) && (x > rctCurTab.mLeft + rctHoverTab.getWidth()) );
						if (fClearedOverlap)
						{
							tuple = mTabList[mCurrentTabIdx];

							mTabList.erase(mTabList.begin() + mCurrentTabIdx);
							mTabList.insert(mTabList.begin() + idxHover, tuple);

							if (mRearrangeSignal)
								(*mRearrangeSignal)(idxHover, tuple->mTabPanel);

							tuple->mButton->onCommit();
							tuple->mButton->setFocus(TRUE);
						}
					}
				}
				else
				{
					tuple->mButton->onCommit();
					tuple->mButton->setFocus(TRUE);
// [SL:KB] - Patch: Control-TabContainer | Checked: 2012-08-10 (Catznip-3.3)
					return;
// [/SL:KB]
				}
				break;
// [/SL:KB]
			}
		}
	}
}

S32 LLTabContainer::getTotalTabWidth() const
{
    return mTotalTabWidth;
}

void LLTabContainer::setTabVisibility( LLPanel const *aPanel, bool aVisible )
{
	for( tuple_list_t::const_iterator itr = mTabList.begin(); itr != mTabList.end(); ++itr )
	{
		LLTabTuple const *pTT = *itr;
		if( pTT->mTabPanel == aPanel )
		{
			pTT->mVisible = aVisible;
			break;
		}
	}

	bool foundTab( false );
	for( tuple_list_t::const_iterator itr = mTabList.begin(); itr != mTabList.end(); ++itr )
	{
		LLTabTuple const *pTT = *itr;
		if( pTT->mVisible )
		{
			this->selectTab( itr - mTabList.begin() );
			foundTab = true;
			break;
		}
	}

	if( foundTab )
		this->setVisible( TRUE );
	else
		this->setVisible( FALSE );

	updateMaxScrollPos();
}

// [SL:KB] - Patch: UI-TabRearrange | Checked: 2012-05-05 (Catznip-3.3)
boost::signals2::connection LLTabContainer::setRearrangeCallback(const tab_rearrange_signal_t::slot_type& cb)
{
	if (!mRearrangeSignal)
		mRearrangeSignal = new tab_rearrange_signal_t();
	return mRearrangeSignal->connect(cb);
}
// [/SL:KB]<|MERGE_RESOLUTION|>--- conflicted
+++ resolved
@@ -228,13 +228,9 @@
 	tabs_flashing_color("tabs_flashing_color"),
 	tab_icon_ctrl_pad("tab_icon_ctrl_pad", 0),
 	use_ellipses("use_ellipses"),
-<<<<<<< HEAD
 	label_shadow("label_shadow",false),		// no drop shadowed labels by default -Zi
-	font_halign("halign")
-=======
 	font_halign("halign"),
     use_tab_offset("use_tab_offset", false)
->>>>>>> 84606426
 {}
 
 LLTabContainer::LLTabContainer(const LLTabContainer::Params& p)
@@ -278,11 +274,8 @@
 	mEnableTabsFlashing(p.enable_tabs_flashing),
 	mTabsFlashingColor(p.tabs_flashing_color),
 	mUseTabEllipses(p.use_ellipses),
-<<<<<<< HEAD
+	mUseTabOffset(p.use_tab_offset),
 	mDropShadowedText(p.label_shadow)			// <FS:Zi> support for drop shadowed tab labels
-=======
-    mUseTabOffset(p.use_tab_offset)
->>>>>>> 84606426
 {
 	// AO: Treat the IM tab container specially 
 	if (getName() == "im_box_tab_container")
