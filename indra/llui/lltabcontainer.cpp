--- conflicted
+++ resolved
@@ -241,11 +241,7 @@
     mAllowRearrange(p.tab_allow_rearrange),
     mRearrangeSignal(NULL),
 // [/SL:KB]
-<<<<<<< HEAD
-    mScrolled(FALSE),
-=======
     mScrolled(false),
->>>>>>> 050d2fef
     mScrollPos(0),
     mScrollPosPixels(0),
     mMaxScrollPos(0),
@@ -286,21 +282,13 @@
     {
         if (LLControlGroup::getInstance("Global")->getS32("ChatTabDirection") == 1)
         {
-<<<<<<< HEAD
-            mIsVertical = TRUE;
-=======
             mIsVertical = true;
->>>>>>> 050d2fef
             mTabPosition = LLTabContainer::LEFT;
 
         }
         else
         {
-<<<<<<< HEAD
-            mIsVertical = FALSE;
-=======
             mIsVertical = false;
->>>>>>> 050d2fef
             mTabPosition = LLTabContainer::BOTTOM;
         }
     }
@@ -659,22 +647,14 @@
 //          index = llclamp(index, 0, tab_count-1);
 //          LLButton* tab_button = getTab(index)->mButton;
             gFocusMgr.setMouseCapture(this);
-<<<<<<< HEAD
-//          tab_button->setFocus(TRUE);
-=======
 //          tab_button->setFocus(true);
->>>>>>> 050d2fef
 // [SL:KB] - Patch: UI-TabRearrange | Checked: 2010-06-05 (Catznip-2.0)
             // Only set keyboard focus to the tab button of the active panel (if we have one) if the user actually clicked on it
             if (mCurrentTabIdx >= 0)
             {
                 LLButton* pActiveTabBtn = mTabList[mCurrentTabIdx]->mButton;
                 if (pActiveTabBtn->pointInView(x - pActiveTabBtn->getRect().mLeft, y - pActiveTabBtn->getRect().mBottom))
-<<<<<<< HEAD
-                    pActiveTabBtn->setFocus(TRUE);
-=======
                     pActiveTabBtn->setFocus(true);
->>>>>>> 050d2fef
             }
 // [/SL:KB]
             mMouseDownTimer.start();
@@ -799,19 +779,11 @@
 }
 
 // [SL:KB] - Patch: Control-TabContainer | Checked: 2014-04-06 (Catznip-3.6)
-<<<<<<< HEAD
-BOOL LLTabContainer::handleScrollWheel(S32 x, S32 y, S32 clicks)
-{
-    // NOTE-Catznip: should match the code in LLTabContainer::handleMouseDown()
-    static LLUICachedControl<S32> tabcntrv_pad ("UITabCntrvPad", 0);
-    BOOL handled = FALSE;
-=======
 bool LLTabContainer::handleScrollWheel(S32 x, S32 y, S32 clicks)
 {
     // NOTE-Catznip: should match the code in LLTabContainer::handleMouseDown()
     static LLUICachedControl<S32> tabcntrv_pad ("UITabCntrvPad", 0);
     bool handled = false;
->>>>>>> 050d2fef
 
     S32 tab_count = getTabCount();
     if ( (tab_count > 0) && (!getTabsHidden()) )
@@ -826,11 +798,7 @@
         if (tab_rect.pointInRect(x, y))
         {
             mScrollPos = llclamp(mScrollPos + clicks, 0, mMaxScrollPos);
-<<<<<<< HEAD
-            handled = TRUE;
-=======
             handled = true;
->>>>>>> 050d2fef
         }
     }
 
@@ -891,17 +859,10 @@
 // [SL:KB] - Patch: UI-TabRearrange | Checked: 2010-06-05 (Catznip-2.0)
     if ( (mAllowRearrange) && (hasMouseCapture()) )
     {
-<<<<<<< HEAD
-        return FALSE;   // Don't process movement keys while the user might be rearranging tabs
-    }
-// [/SL:KB]
-    BOOL handled = FALSE;
-=======
         return false;   // Don't process movement keys while the user might be rearranging tabs
     }
 // [/SL:KB]
     bool handled = false;
->>>>>>> 050d2fef
     // <FS:Ansariel> Use SHIFT-ALT mask to control parent container
     if ((mask == (MASK_ALT | MASK_SHIFT)) && (key == KEY_LEFT || key == KEY_RIGHT))
     {
@@ -919,17 +880,10 @@
 
             if (parent_tab_container->getCurrentPanel())
             {
-<<<<<<< HEAD
-                parent_tab_container->getCurrentPanel()->setFocus(TRUE);
-            }
-
-            return TRUE;
-=======
                 parent_tab_container->getCurrentPanel()->setFocus(true);
             }
 
             return true;
->>>>>>> 050d2fef
         }
     }
     if (key == KEY_LEFT && (mask == MASK_ALT || mask == (MASK_ALT | MASK_SHIFT)))
@@ -1769,28 +1723,16 @@
 // [SL:KB] - Patch: Control-TabContainer | Checked: 2014-03-17 (Catznip-3.6)
                     if ( (i < getScrollPos()) || (i >= getScrollPos() + num_visible) )
                         setScrollPos(llmin(i, getMaxScrollPos()));
-<<<<<<< HEAD
-                    is_visible = TRUE;
-=======
                     is_visible = true;
->>>>>>> 050d2fef
 // [/SL:KB]
 //                  if( i >= getScrollPos() && i <= getScrollPos() + num_visible)
 //                  {
 //                      setCurrentPanelIndex(which);
-<<<<<<< HEAD
-//                      is_visible = TRUE;
-//                  }
-//                  else
-//                  {
-//                      is_visible = FALSE;
-=======
 //                      is_visible = true;
 //                  }
 //                  else
 //                  {
 //                      is_visible = false;
->>>>>>> 050d2fef
 //                  }
                 }
                 else if (!mHideScrollArrows && getMaxScrollPos() > 0)
@@ -2425,11 +2367,7 @@
             // in case last tab doesn't actually fit on screen, make it the last scrolling position
             setMaxScrollPos(llmin(getMaxScrollPos(), getTabCount() - 1));
             // <FS:Ansariel> Only show button if tab is visible
-<<<<<<< HEAD
-            //no_scroll = FALSE;
-=======
             //no_scroll = false;
->>>>>>> 050d2fef
             no_scroll = (running_tab_width <= available_width_with_arrows);
         }
     }
@@ -2486,22 +2424,14 @@
                                     (*mRearrangeSignal)(idxHover, tuple->mTabPanel);
 
                                 tuple->mButton->onCommit();
-<<<<<<< HEAD
-                                tuple->mButton->setFocus(TRUE);
-=======
                                 tuple->mButton->setFocus(true);
->>>>>>> 050d2fef
                             }
                         }
                     }
                     else
                     {
                         button->onCommit();
-<<<<<<< HEAD
-                        button->setFocus(TRUE);
-=======
                         button->setFocus(true);
->>>>>>> 050d2fef
 // [SL:KB] - Patch: Control-TabContainer | Checked: 2012-08-10 (Catznip-3.3)
                         return;
 // [/SL:KB]
