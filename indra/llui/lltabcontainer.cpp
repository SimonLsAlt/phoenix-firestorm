--- conflicted
+++ resolved
@@ -2276,7 +2276,11 @@
 	}
 }
 
-<<<<<<< HEAD
+S32 LLTabContainer::getTotalTabWidth() const
+{
+    return mTotalTabWidth;
+}
+
 // <FS:ND> Hide one tab. Will switch to the first visible tab if one exists. Otherwise the Tabcontainer is hidden
 void LLTabContainer::setTabVisibility( LLPanel const *aPanel, bool aVisible )
 {
@@ -2307,10 +2311,4 @@
 	else
 		this->setVisible( FALSE );
 }
-// </FS:ND>
-=======
-S32 LLTabContainer::getTotalTabWidth() const
-{
-    return mTotalTabWidth;
-}
->>>>>>> 3aeb346b
+// </FS:ND>