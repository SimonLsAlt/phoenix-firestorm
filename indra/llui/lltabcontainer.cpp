/** 
 * @file lltabcontainer.cpp
 * @brief LLTabContainer class
 *
 * $LicenseInfo:firstyear=2001&license=viewerlgpl$
 * Second Life Viewer Source Code
 * Copyright (C) 2010, Linden Research, Inc.
 * 
 * This library is free software; you can redistribute it and/or
 * modify it under the terms of the GNU Lesser General Public
 * License as published by the Free Software Foundation;
 * version 2.1 of the License only.
 * 
 * This library is distributed in the hope that it will be useful,
 * but WITHOUT ANY WARRANTY; without even the implied warranty of
 * MERCHANTABILITY or FITNESS FOR A PARTICULAR PURPOSE.  See the GNU
 * Lesser General Public License for more details.
 * 
 * You should have received a copy of the GNU Lesser General Public
 * License along with this library; if not, write to the Free Software
 * Foundation, Inc., 51 Franklin Street, Fifth Floor, Boston, MA  02110-1301  USA
 * 
 * Linden Research, Inc., 945 Battery Street, San Francisco, CA  94111  USA
 * $/LicenseInfo$
 */

#include "linden_common.h"

#include "lltabcontainer.h"
#include "llviewereventrecorder.h"
#include "llfocusmgr.h"
#include "lllocalcliprect.h"
#include "llrect.h"
#include "llresizehandle.h"
#include "lltextbox.h"
#include "llcriticaldamp.h"
#include "lluictrlfactory.h"
#include "llrender.h"
#include "llfloater.h"
#include "lltrans.h"
#include "lluiusage.h"

//----------------------------------------------------------------------------

// Implementation Notes:
//  - Each tab points to a LLPanel (see LLTabTuple below)
//  - When a tab is selected, the validation callback
//    (LLUICtrl::mValidateSignal) is called
//  -  If the validation callback returns true (or none is provided),
//     the tab is changed and the commit callback
//     (LLUICtrl::mCommitSignal) is called
//  - Callbacks pass the LLTabContainer as the control,
//    and the NAME of the selected PANEL as the LLSD data

//----------------------------------------------------------------------------

const F32 SCROLL_STEP_TIME = 0.4f;
const F32 SCROLL_DELAY_TIME = 0.5f;

void LLTabContainer::TabPositions::declareValues()
{
	declare("top", LLTabContainer::TOP);
	declare("bottom", LLTabContainer::BOTTOM);
	declare("left", LLTabContainer::LEFT);
}

//----------------------------------------------------------------------------

// Structure used to map tab buttons to and from tab panels
class LLTabTuple
{
public:
	LLTabTuple( LLTabContainer* c, LLPanel* p, LLButton* b, LLTextBox* placeholder = NULL)
		:
		mTabContainer(c),
		mTabPanel(p),
		mButton(b),
		mOldState(false),
		mPlaceholderText(placeholder),
		mPadding(0),
		mVisible(true)
	{}

	LLTabContainer*  mTabContainer;
	LLPanel*		 mTabPanel;
	LLButton*		 mButton;
	bool			 mOldState;
	LLTextBox*		 mPlaceholderText;
	S32				 mPadding;

	mutable bool mVisible;
};

//----------------------------------------------------------------------------

//============================================================================
/*
 * @file lltabcontainer.cpp
 * @brief class implements LLButton with LLIconCtrl on it
 */
class LLCustomButtonIconCtrl : public LLButton
{
public:
	struct Params
	:	public LLInitParam::Block<Params, LLButton::Params>
	{
		// LEFT, RIGHT, TOP, BOTTOM paddings of LLIconCtrl in this class has same value
		Optional<S32>					icon_ctrl_pad;

		Params()
		:	icon_ctrl_pad("icon_ctrl_pad", 1)
		{}
	};

protected:
	friend class LLUICtrlFactory;

	LLCustomButtonIconCtrl(const Params& p)
	:	LLButton(p),
		mIcon(NULL),
		mIconAlignment(LLFontGL::HCENTER),
		mIconCtrlPad(p.icon_ctrl_pad)
	{}

public:

	void updateLayout()
	{
		LLRect button_rect = getRect();
		LLRect icon_rect = mIcon->getRect();

		S32 icon_size = button_rect.getHeight() - 2*mIconCtrlPad;

		switch(mIconAlignment)
		{
		case LLFontGL::LEFT:
			icon_rect.setLeftTopAndSize(button_rect.mLeft + mIconCtrlPad, button_rect.mTop - mIconCtrlPad, 
				icon_size, icon_size);
			setLeftHPad(icon_size + mIconCtrlPad * 2);
			break;
		case LLFontGL::HCENTER:
			icon_rect.setLeftTopAndSize(button_rect.mRight - (button_rect.getWidth() + mIconCtrlPad - icon_size)/2, button_rect.mTop - mIconCtrlPad, 
				icon_size, icon_size);
			setRightHPad(icon_size + mIconCtrlPad * 2);
			break;
		case LLFontGL::RIGHT:
			icon_rect.setLeftTopAndSize(button_rect.mRight - mIconCtrlPad - icon_size, button_rect.mTop - mIconCtrlPad, 
				icon_size, icon_size);
			setRightHPad(icon_size + mIconCtrlPad * 2);
			break;
		default:
			break;
		}
		mIcon->setRect(icon_rect);
	}

	void setIcon(LLIconCtrl* icon, LLFontGL::HAlign alignment = LLFontGL::LEFT)
	{
		if(icon)
		{
			if(mIcon)
			{
				removeChild(mIcon);
				mIcon->die();
			}
			mIcon = icon;
			mIconAlignment = alignment;

			addChild(mIcon);
			updateLayout();
		}
	}

	LLIconCtrl* getIconCtrl() const
	{
		return mIcon;
	}

private:
	LLIconCtrl* mIcon;
	LLFontGL::HAlign mIconAlignment;
	S32 mIconCtrlPad;
};
//============================================================================

struct LLPlaceHolderPanel : public LLPanel
{
	// create dummy param block to register with "placeholder" nane
	struct Params : public LLPanel::Params{};
	LLPlaceHolderPanel(const Params& p) : LLPanel(p)
	{}
};
static LLDefaultChildRegistry::Register<LLPlaceHolderPanel> r1("placeholder");
static LLDefaultChildRegistry::Register<LLTabContainer> r2("tab_container");

LLTabContainer::TabParams::TabParams()
:	tab_top_image_unselected("tab_top_image_unselected"),
	tab_top_image_selected("tab_top_image_selected"),
	tab_top_image_flash("tab_top_image_flash"),
	tab_bottom_image_unselected("tab_bottom_image_unselected"),
	tab_bottom_image_selected("tab_bottom_image_selected"),
	tab_bottom_image_flash("tab_bottom_image_flash"),
	tab_left_image_unselected("tab_left_image_unselected"),
	tab_left_image_selected("tab_left_image_selected"),
	tab_left_image_flash("tab_left_image_flash")
{}

LLTabContainer::Params::Params()
:	tab_width("tab_width"),
	tab_min_width("tab_min_width"),
	tab_max_width("tab_max_width"),
	tab_height("tab_height"),
	label_pad_bottom("label_pad_bottom"),
	label_pad_left("label_pad_left"),
	tab_position("tab_position"),
	hide_tabs("hide_tabs", false),
	hide_scroll_arrows("hide_scroll_arrows", false),
// [SL:KB] - Patch: UI-TabRearrange | Checked: 2010-06-05 (Catznip-3.3)
	tab_allow_rearrange("tab_allow_rearrange", false),
// [/SL:KB]
	tab_padding_right("tab_padding_right"),
	first_tab("first_tab"),
	middle_tab("middle_tab"),
	last_tab("last_tab"),
	use_custom_icon_ctrl("use_custom_icon_ctrl", false),
	open_tabs_on_drag_and_drop("open_tabs_on_drag_and_drop", false),
	enable_tabs_flashing("enable_tabs_flashing", false),
	tabs_flashing_color("tabs_flashing_color"),
	tab_icon_ctrl_pad("tab_icon_ctrl_pad", 0),
	use_ellipses("use_ellipses"),
	label_shadow("label_shadow",false),		// no drop shadowed labels by default -Zi
	font_halign("halign")
{}

LLTabContainer::LLTabContainer(const LLTabContainer::Params& p)
:	LLPanel(p),
	mCurrentTabIdx(-1),
	mTabsHidden(p.hide_tabs),
<<<<<<< HEAD
// [SL:KB] - Patch: UI-TabRearrange | Checked: 2012-05-05 (Catznip-3.3)
	mAllowRearrange(p.tab_allow_rearrange),
	mRearrangeSignal(NULL),
// [/SL:KB]
	mScrolled(FALSE),
=======
	mScrolled(false),
>>>>>>> 0fb52bd3
	mScrollPos(0),
	mScrollPosPixels(0),
	mMaxScrollPos(0),
	mTitleBox(NULL),
	mTopBorderHeight(LLPANEL_BORDER_WIDTH),
	mLockedTabCount(0),
	mMinTabWidth(0),
	mMaxTabWidth(p.tab_max_width),
	mTabHeight(p.tab_height),
	mLabelPadBottom(p.label_pad_bottom),
	mLabelPadLeft(p.label_pad_left),
	mPrevArrowBtn(NULL),
	mNextArrowBtn(NULL),
	mIsVertical( p.tab_position == LEFT ),
	mHideScrollArrows(p.hide_scroll_arrows),
	// Horizontal Specific
	mJumpPrevArrowBtn(NULL),
	mJumpNextArrowBtn(NULL),
	mRightTabBtnOffset(p.tab_padding_right),
	mTotalTabWidth(0),
	mTabPosition(p.tab_position),
	mFontHalign(p.font_halign),
	mFont(p.font),
	mFirstTabParams(p.first_tab),
	mMiddleTabParams(p.middle_tab),
	mLastTabParams(p.last_tab),
	mCustomIconCtrlUsed(p.use_custom_icon_ctrl),
	mOpenTabsOnDragAndDrop(p.open_tabs_on_drag_and_drop),
	mTabIconCtrlPad(p.tab_icon_ctrl_pad),
	mEnableTabsFlashing(p.enable_tabs_flashing),
	mTabsFlashingColor(p.tabs_flashing_color),
	mUseTabEllipses(p.use_ellipses),
	mDropShadowedText(p.label_shadow)			// <FS:Zi> support for drop shadowed tab labels
{
	// AO: Treat the IM tab container specially 
	if (getName() == "im_box_tab_container")
	{
		if (LLControlGroup::getInstance("Global")->getS32("ChatTabDirection") == 1)
		{
			mIsVertical = TRUE;
			mTabPosition = LLTabContainer::LEFT;
			
		}
		else
		{
			mIsVertical = FALSE;
			mTabPosition = LLTabContainer::BOTTOM;
		}
	}
	
	static LLUICachedControl<S32> tabcntr_vert_tab_min_width ("UITabCntrVertTabMinWidth", 0);

	mDragAndDropDelayTimer.stop();

	if (p.tab_width.isProvided())
	{
		mMinTabWidth = p.tab_width;
	}
	else if (!mIsVertical)
	{
		mMinTabWidth = p.tab_min_width;
	}
	else
	{
		// *HACK: support default min width for legacy vertical
		// tab containers
		mMinTabWidth = tabcntr_vert_tab_min_width;
	}

    if (p.tabs_flashing_color.isProvided())
    {
        mEnableTabsFlashing = true;
    }

	initButtons( );
}

LLTabContainer::~LLTabContainer()
{
	std::for_each(mTabList.begin(), mTabList.end(), DeletePointer());
	mTabList.clear();

// [SL:KB] - Patch: UI-TabRearrange | Checked: 2012-05-05 (Catznip-3.3)
	delete mRearrangeSignal;
// [/SL:KB]
}

//virtual
void LLTabContainer::setValue(const LLSD& value)
{
	selectTab((S32) value.asInteger());
}

//virtual
void LLTabContainer::reshape(S32 width, S32 height, bool called_from_parent)
{
	LLPanel::reshape( width, height, called_from_parent );
	updateMaxScrollPos();
}

//virtual
LLView* LLTabContainer::getChildView(const std::string& name, bool recurse) const
{
	tuple_list_t::const_iterator itor;
	for (itor = mTabList.begin(); itor != mTabList.end(); ++itor)
	{
		LLPanel *panel = (*itor)->mTabPanel;
		if (panel->getName() == name)
		{
			return panel;
		}
	}

	if (recurse)
	{
		for (itor = mTabList.begin(); itor != mTabList.end(); ++itor)
		{
			LLPanel *panel = (*itor)->mTabPanel;
			LLView *child = panel->getChildView(name, recurse);
			if (child)
			{
				return child;
			}
		}
	}
	return LLView::getChildView(name, recurse);
}

//virtual
LLView* LLTabContainer::findChildView(const std::string& name, bool recurse) const
{
	tuple_list_t::const_iterator itor;
	for (itor = mTabList.begin(); itor != mTabList.end(); ++itor)
	{
		LLPanel *panel = (*itor)->mTabPanel;
		if (panel->getName() == name)
		{
			return panel;
		}
	}

	if (recurse)
	{
		for (itor = mTabList.begin(); itor != mTabList.end(); ++itor)
		{
			LLPanel *panel = (*itor)->mTabPanel;
			LLView *child = panel->findChildView(name, recurse);
			if (child)
			{
				return child;
			}
		}
	}
	return LLView::findChildView(name, recurse);
}

bool LLTabContainer::addChild(LLView* view, S32 tab_group)
{
	LLPanel* panelp = dynamic_cast<LLPanel*>(view);

	if (panelp)
	{
		addTabPanel(TabPanelParams().panel(panelp).label(panelp->getLabel()).is_placeholder(dynamic_cast<LLPlaceHolderPanel*>(view) != NULL));
		return true;
	}
	else
	{
		return LLUICtrl::addChild(view, tab_group);
	}
}

bool LLTabContainer::postBuild()
{
	selectFirstTab();

	return true;
}

// virtual
void LLTabContainer::draw()
{
	static LLUICachedControl<S32> tabcntrv_pad ("UITabCntrvPad", 0);
	static LLUICachedControl<S32> tabcntrv_arrow_btn_size ("UITabCntrvArrowBtnSize", 0);
	static LLUICachedControl<S32> tabcntr_tab_h_pad ("UITabCntrTabHPad", 0);
	static LLUICachedControl<S32> tabcntr_arrow_btn_size ("UITabCntrArrowBtnSize", 0);
	static LLUICachedControl<S32> tabcntr_tab_partial_width ("UITabCntrTabPartialWidth", 0);
	S32 target_pixel_scroll = 0;
	S32 cur_scroll_pos = getScrollPos();
	if (cur_scroll_pos > 0)
	{
		if (mIsVertical)
		{
			target_pixel_scroll = cur_scroll_pos * (BTN_HEIGHT + tabcntrv_pad);
		}
		else
		{
			S32 available_width_with_arrows = getRect().getWidth() - mRightTabBtnOffset - 2 * (LLPANEL_BORDER_WIDTH + tabcntr_arrow_btn_size  + tabcntr_arrow_btn_size + 1);
			for(tuple_list_t::iterator iter = mTabList.begin(); iter != mTabList.end(); ++iter)
			{
				if (cur_scroll_pos == 0)
				{
					break;
				}

				if( (*iter)->mVisible )
					target_pixel_scroll += (*iter)->mButton->getRect().getWidth();

				cur_scroll_pos--;
			}

			// Show part of the tab to the left of what is fully visible
			target_pixel_scroll -= tabcntr_tab_partial_width;
			// clamp so that rightmost tab never leaves right side of screen
			target_pixel_scroll = llmin(mTotalTabWidth - available_width_with_arrows, target_pixel_scroll);
		}
	}

// [SL:KB] - Patch: Control-TabContainer | Checked: 2014-03-17 (Catznip-3.6)
	setScrollPosPixels( (!mIsVertical) ? (S32)lerp((F32)getScrollPosPixels(), (F32)target_pixel_scroll, LLSmoothInterpolation::getInterpolant(0.08f)) : target_pixel_scroll);
// [/SL:KB]
//	setScrollPosPixels((S32)lerp((F32)getScrollPosPixels(), (F32)target_pixel_scroll, LLSmoothInterpolation::getInterpolant(0.08f)));

	bool has_scroll_arrows = !mHideScrollArrows && !getTabsHidden() && ((mMaxScrollPos > 0) || (mScrollPosPixels > 0));
	if (!mIsVertical)
	{
		mJumpPrevArrowBtn->setVisible( has_scroll_arrows );
		mJumpNextArrowBtn->setVisible( has_scroll_arrows );
	}
	mPrevArrowBtn->setVisible( has_scroll_arrows );
	mNextArrowBtn->setVisible( has_scroll_arrows );

	S32 left = 0, top = 0;
	if (mIsVertical)
	{
		top = getRect().getHeight() - getTopBorderHeight() - LLPANEL_BORDER_WIDTH - 1 - (has_scroll_arrows ? tabcntrv_arrow_btn_size : 0);
		top += getScrollPosPixels();
	}
	else
	{
		// Set the leftmost position of the tab buttons.
		left = LLPANEL_BORDER_WIDTH + (has_scroll_arrows ? (tabcntr_arrow_btn_size * 2) : tabcntr_tab_h_pad);
		left -= getScrollPosPixels();
	}
	
	// Hide all the buttons
	if (getTabsHidden())
	{
		for(tuple_list_t::iterator iter = mTabList.begin(); iter != mTabList.end(); ++iter)
		{
			LLTabTuple* tuple = *iter;
			tuple->mButton->setVisible( false );
		}
	}

	{
		LLRect clip_rect = getLocalRect();
		clip_rect.mLeft+=(LLPANEL_BORDER_WIDTH + 2);
		clip_rect.mRight-=(LLPANEL_BORDER_WIDTH + 2);
		LLLocalClipRect clip(clip_rect);
		LLPanel::draw();
	}

	// if tabs are hidden, don't draw them and leave them in the invisible state
	if (!getTabsHidden())
	{
		// Show all the buttons
		for(tuple_list_t::iterator iter = mTabList.begin(); iter != mTabList.end(); ++iter)
		{
			LLTabTuple* tuple = *iter;
			tuple->mButton->setVisible( true );
		}

		S32 max_scroll_visible = getTabCount() - getMaxScrollPos() + getScrollPos();
		S32 idx = 0;
		for(tuple_list_t::iterator iter = mTabList.begin(); iter != mTabList.end(); ++iter)
		{
			LLTabTuple* tuple = *iter;

			if( !tuple->mVisible )
			{
				tuple->mButton->setVisible( false );
				continue;
			}

			tuple->mButton->translate( left ? left - tuple->mButton->getRect().mLeft : 0,
									   top ? top - tuple->mButton->getRect().mTop : 0 );
			if (top) top -= BTN_HEIGHT + tabcntrv_pad;
			if (left) left += tuple->mButton->getRect().getWidth();

			if (!mIsVertical)
			{
				if( idx < getScrollPos() )
				{
					if( tuple->mButton->getFlashing() )
					{
						mPrevArrowBtn->setFlashing( true );
					}
				}
				else if( max_scroll_visible < idx )
				{
					if( tuple->mButton->getFlashing() )
					{
						mNextArrowBtn->setFlashing( true );
					}
				}
			}
// [SL:KB] - Patch: Control-TabContainer | Checked: 2014-03-17 (Catznip-3.6)
			else
			{
				//  Hide buttons that aren't (fully) visible
				if ( (idx < getScrollPos()) || (max_scroll_visible <= idx) )
					tuple->mButton->setVisible(false);
			}
// [/SL:KB]

			idx++;
		}

		// <FS:Zi> Fix vertical tab scrolling
		// if( mIsVertical && has_scroll_arrows )
		// {
		// 	// Redraw the arrows so that they appears on top.
		// 	gGL.pushUIMatrix();
		// 	gGL.translateUI((F32)mPrevArrowBtn->getRect().mLeft, (F32)mPrevArrowBtn->getRect().mBottom, 0.f);
		// 	mPrevArrowBtn->draw();
		// 	gGL.popUIMatrix();
		//
		// 	gGL.pushUIMatrix();
		// 	gGL.translateUI((F32)mNextArrowBtn->getRect().mLeft, (F32)mNextArrowBtn->getRect().mBottom, 0.f);
		// 	mNextArrowBtn->draw();
		// 	gGL.popUIMatrix();
		// }
		// </FS:Zi>
	}

	mPrevArrowBtn->setFlashing(false);
	mNextArrowBtn->setFlashing(false);
}


// virtual
bool LLTabContainer::handleMouseDown( S32 x, S32 y, MASK mask )
{
	static LLUICachedControl<S32> tabcntrv_pad ("UITabCntrvPad", 0);
	bool handled = false;
	bool has_scroll_arrows = !mHideScrollArrows && (getMaxScrollPos() > 0) && !getTabsHidden();

	if (has_scroll_arrows)
	{
		if (mJumpPrevArrowBtn&& mJumpPrevArrowBtn->getRect().pointInRect(x, y))
		{
			S32 local_x = x - mJumpPrevArrowBtn->getRect().mLeft;
			S32 local_y = y - mJumpPrevArrowBtn->getRect().mBottom;
			handled = mJumpPrevArrowBtn->handleMouseDown(local_x, local_y, mask);
		}
		else if (mJumpNextArrowBtn && mJumpNextArrowBtn->getRect().pointInRect(x, y))
		{
			S32 local_x = x - mJumpNextArrowBtn->getRect().mLeft;
			S32 local_y = y - mJumpNextArrowBtn->getRect().mBottom;
			handled = mJumpNextArrowBtn->handleMouseDown(local_x, local_y, mask);
		}
		else if (mPrevArrowBtn && mPrevArrowBtn->getRect().pointInRect(x, y))
		{
			S32 local_x = x - mPrevArrowBtn->getRect().mLeft;
			S32 local_y = y - mPrevArrowBtn->getRect().mBottom;
			handled = mPrevArrowBtn->handleMouseDown(local_x, local_y, mask);
		}
		else if (mNextArrowBtn && mNextArrowBtn->getRect().pointInRect(x, y))
		{
			S32 local_x = x - mNextArrowBtn->getRect().mLeft;
			S32 local_y = y - mNextArrowBtn->getRect().mBottom;
			handled = mNextArrowBtn->handleMouseDown(local_x, local_y, mask);
		}
	}
	if (!handled)
	{
		handled = LLPanel::handleMouseDown( x, y, mask );
	}

	S32 tab_count = getTabCount();
	if (tab_count > 0 && !getTabsHidden())
	{
		LLTabTuple* firsttuple = getTab(0);
		LLRect tab_rect;
		if (mIsVertical)
		{
			tab_rect = LLRect(firsttuple->mButton->getRect().mLeft,
								has_scroll_arrows ? mPrevArrowBtn->getRect().mBottom - tabcntrv_pad : mPrevArrowBtn->getRect().mTop,
								firsttuple->mButton->getRect().mRight,
								has_scroll_arrows ? mNextArrowBtn->getRect().mTop + tabcntrv_pad : mNextArrowBtn->getRect().mBottom );
		}
		else
		{
			tab_rect = LLRect(has_scroll_arrows ? mPrevArrowBtn->getRect().mRight : mJumpPrevArrowBtn->getRect().mLeft,
								firsttuple->mButton->getRect().mTop,
								has_scroll_arrows ? mNextArrowBtn->getRect().mLeft : mJumpNextArrowBtn->getRect().mRight,
								firsttuple->mButton->getRect().mBottom );
		}
		if( tab_rect.pointInRect( x, y ) )
		{
//			S32 index = getCurrentPanelIndex();
//			index = llclamp(index, 0, tab_count-1);
//			LLButton* tab_button = getTab(index)->mButton;
			gFocusMgr.setMouseCapture(this);
<<<<<<< HEAD
//			tab_button->setFocus(TRUE);
// [SL:KB] - Patch: UI-TabRearrange | Checked: 2010-06-05 (Catznip-2.0)
			// Only set keyboard focus to the tab button of the active panel (if we have one) if the user actually clicked on it
			if (mCurrentTabIdx >= 0)
			{
				LLButton* pActiveTabBtn = mTabList[mCurrentTabIdx]->mButton;
				if (pActiveTabBtn->pointInView(x - pActiveTabBtn->getRect().mLeft, y - pActiveTabBtn->getRect().mBottom))
					pActiveTabBtn->setFocus(TRUE);
			}
// [/SL:KB]
=======
			tab_button->setFocus(true);
>>>>>>> 0fb52bd3
            mMouseDownTimer.start();
		}
	}
	if (handled) {
		// Note: May need to also capture local coords right here ?
		LLViewerEventRecorder::instance().update_xui(getPathname( ));
	}

	return handled;
}

// virtual
bool LLTabContainer::handleHover( S32 x, S32 y, MASK mask )
{
	bool handled = false;
	bool has_scroll_arrows = !mHideScrollArrows && (getMaxScrollPos() > 0) && !getTabsHidden();

	if (has_scroll_arrows)
	{
		if (mJumpPrevArrowBtn && mJumpPrevArrowBtn->getRect().pointInRect(x, y))
		{
			S32 local_x = x - mJumpPrevArrowBtn->getRect().mLeft;
			S32 local_y = y - mJumpPrevArrowBtn->getRect().mBottom;
			handled = mJumpPrevArrowBtn->handleHover(local_x, local_y, mask);
		}
		else if (mJumpNextArrowBtn && mJumpNextArrowBtn->getRect().pointInRect(x, y))
		{
			S32 local_x = x - mJumpNextArrowBtn->getRect().mLeft;
			S32 local_y = y - mJumpNextArrowBtn->getRect().mBottom;
			handled = mJumpNextArrowBtn->handleHover(local_x, local_y, mask);
		}
		else if (mPrevArrowBtn && mPrevArrowBtn->getRect().pointInRect(x, y))
		{
			S32 local_x = x - mPrevArrowBtn->getRect().mLeft;
			S32 local_y = y - mPrevArrowBtn->getRect().mBottom;
			handled = mPrevArrowBtn->handleHover(local_x, local_y, mask);
		}
		else if (mNextArrowBtn && mNextArrowBtn->getRect().pointInRect(x, y))
		{
			S32 local_x = x - mNextArrowBtn->getRect().mLeft;
			S32 local_y = y - mNextArrowBtn->getRect().mBottom;
			handled = mNextArrowBtn->handleHover(local_x, local_y, mask);
		}
	}
	if (!handled)
	{
		handled = LLPanel::handleHover(x, y, mask);
	}

    F32 drag_delay = 0.25f; // filter out clicks from dragging
    if (mMouseDownTimer.getElapsedTimeF32() > drag_delay)
    {
        commitHoveredButton(x, y);
    }
	return handled;
}

// virtual
bool LLTabContainer::handleMouseUp( S32 x, S32 y, MASK mask )
{
	bool handled = false;
	bool has_scroll_arrows = !mHideScrollArrows && (getMaxScrollPos() > 0)  && !getTabsHidden();

	S32 local_x = x - getRect().mLeft;
	S32 local_y = y - getRect().mBottom;

	if (has_scroll_arrows)
	{
		if (mJumpPrevArrowBtn && mJumpPrevArrowBtn->getRect().pointInRect(x, y))
		{
			local_x = x - mJumpPrevArrowBtn->getRect().mLeft;
			local_y = y - mJumpPrevArrowBtn->getRect().mBottom;
			handled = mJumpPrevArrowBtn->handleMouseUp(local_x, local_y, mask);
		}
		else if (mJumpNextArrowBtn && mJumpNextArrowBtn->getRect().pointInRect(x,	y))
		{
			local_x	= x	- mJumpNextArrowBtn->getRect().mLeft;
			local_y	= y	- mJumpNextArrowBtn->getRect().mBottom;
			handled = mJumpNextArrowBtn->handleMouseUp(local_x,	local_y, mask);
		}
		else if (mPrevArrowBtn && mPrevArrowBtn->getRect().pointInRect(x, y))
		{
			local_x = x - mPrevArrowBtn->getRect().mLeft;
			local_y = y - mPrevArrowBtn->getRect().mBottom;
			handled = mPrevArrowBtn->handleMouseUp(local_x, local_y, mask);
		}
		else if (mNextArrowBtn && mNextArrowBtn->getRect().pointInRect(x, y))
		{
			local_x = x - mNextArrowBtn->getRect().mLeft;
			local_y = y - mNextArrowBtn->getRect().mBottom;
			handled = mNextArrowBtn->handleMouseUp(local_x, local_y, mask);
		}
	}
	if (!handled)
	{
		handled = LLPanel::handleMouseUp( x, y, mask );
	}

	commitHoveredButton(x, y);
    mMouseDownTimer.stop();
	LLPanel* cur_panel = getCurrentPanel();
	if (hasMouseCapture())
	{
		if (cur_panel)
		{
			if (!cur_panel->focusFirstItem(false))
			{
				// if nothing in the panel gets focus, make sure the new tab does
				// otherwise the last tab might keep focus
				getTab(getCurrentPanelIndex())->mButton->setFocus(true);
			}
		}
		gFocusMgr.setMouseCapture(NULL);
	}
	if (handled) {
		// Note: may need to capture local coords here
		LLViewerEventRecorder::instance().update_xui(getPathname( ));
	}
	return handled;
}

// [SL:KB] - Patch: Control-TabContainer | Checked: 2014-04-06 (Catznip-3.6)
bool LLTabContainer::handleScrollWheel(S32 x, S32 y, S32 clicks)
{
	// NOTE-Catznip: should match the code in LLTabContainer::handleMouseDown()
	static LLUICachedControl<S32> tabcntrv_pad ("UITabCntrvPad", 0);
	bool handled = false;

	S32 tab_count = getTabCount();
	if ( (tab_count > 0) && (!getTabsHidden()) )
	{
		LLTabTuple* firsttuple = getTab(0);
		LLRect tab_rect;
		if (mIsVertical)
			tab_rect = LLRect(firsttuple->mButton->getRect().mLeft, mPrevArrowBtn->getRect().mTop, firsttuple->mButton->getRect().mRight, mNextArrowBtn->getRect().mBottom );
		else
			tab_rect = LLRect(mJumpPrevArrowBtn->getRect().mLeft, firsttuple->mButton->getRect().mTop, mJumpNextArrowBtn->getRect().mRight, firsttuple->mButton->getRect().mBottom);

		if (tab_rect.pointInRect(x, y))
		{
			mScrollPos = llclamp(mScrollPos + clicks, 0, mMaxScrollPos);
			handled = true;
		}
	}

	if (!handled)
		handled = LLUICtrl::handleScrollWheel(x, y, clicks);
	return handled;
}
// [/SL:KB]

// virtual
bool LLTabContainer::handleToolTip( S32 x, S32 y, MASK mask)
{
	static LLUICachedControl<S32> tabcntrv_pad ("UITabCntrvPad", 0);
	bool handled = LLPanel::handleToolTip( x, y, mask);
	if (!handled && getTabCount() > 0 && !getTabsHidden()) 
	{
		LLTabTuple* firsttuple = getTab(0);

		bool has_scroll_arrows = !mHideScrollArrows && (getMaxScrollPos() > 0);
		LLRect clip;
		if (mIsVertical)
		{
			clip = LLRect(firsttuple->mButton->getRect().mLeft,
						  has_scroll_arrows ? mPrevArrowBtn->getRect().mBottom - tabcntrv_pad : mPrevArrowBtn->getRect().mTop,
						  firsttuple->mButton->getRect().mRight,
						  has_scroll_arrows ? mNextArrowBtn->getRect().mTop + tabcntrv_pad : mNextArrowBtn->getRect().mBottom );
		}
		else
		{
			clip = LLRect(has_scroll_arrows ? mPrevArrowBtn->getRect().mRight : mJumpPrevArrowBtn->getRect().mLeft,
						  firsttuple->mButton->getRect().mTop,
						  has_scroll_arrows ? mNextArrowBtn->getRect().mLeft : mJumpNextArrowBtn->getRect().mRight,
						  firsttuple->mButton->getRect().mBottom );
		}

		if( clip.pointInRect( x, y ) )
		{
			for(tuple_list_t::iterator iter = mTabList.begin(); iter != mTabList.end(); ++iter)
			{
				LLButton* tab_button = (*iter)->mButton;
				if (!tab_button->getVisible()) continue;
				S32 local_x = x - tab_button->getRect().mLeft;
				S32 local_y = y - tab_button->getRect().mBottom;
				handled = tab_button->handleToolTip(local_x, local_y, mask);
				if( handled )
				{
					break;
				}
			}
		}
	}
	return handled;
}

// virtual
bool LLTabContainer::handleKeyHere(KEY key, MASK mask)
{
<<<<<<< HEAD
// [SL:KB] - Patch: UI-TabRearrange | Checked: 2010-06-05 (Catznip-2.0)
	if ( (mAllowRearrange) && (hasMouseCapture()) )
	{
		return FALSE;	// Don't process movement keys while the user might be rearranging tabs
	}
// [/SL:KB]
	BOOL handled = FALSE;
	// <FS:Ansariel> Use SHIFT-ALT mask to control parent container
	if ((mask == (MASK_ALT | MASK_SHIFT)) && (key == KEY_LEFT || key == KEY_RIGHT))
	{
		LLTabContainer* parent_tab_container = getParentByType<LLTabContainer>();
		if (parent_tab_container)
		{
			if (key == KEY_LEFT)
			{
				parent_tab_container->selectPrevTab();
			}
			else
			{
				parent_tab_container->selectNextTab();
			}

			if (parent_tab_container->getCurrentPanel())
			{
				parent_tab_container->getCurrentPanel()->setFocus(TRUE);
			}

			return TRUE;
		}
	}
	if (key == KEY_LEFT && (mask == MASK_ALT || mask == (MASK_ALT | MASK_SHIFT)))
	//if (key == KEY_LEFT && mask == MASK_ALT)
	// </FS:Ansariel>
=======
	bool handled = false;
	if (key == KEY_LEFT && mask == MASK_ALT)
>>>>>>> 0fb52bd3
	{
		selectPrevTab();
		handled = true;
	}
	// <FS:Ansariel> Use SHIFT-ALT mask to control parent container
	//else if (key == KEY_RIGHT && mask == MASK_ALT)
	else if (key == KEY_RIGHT && (mask == MASK_ALT || mask == (MASK_ALT | MASK_SHIFT)))
	// </FS:Ansariel>
	{
		selectNextTab();
		handled = true;
	}

	if (handled)
	{
		if (getCurrentPanel())
		{
			getCurrentPanel()->setFocus(true);
		}
	}

	if (!gFocusMgr.childHasKeyboardFocus(getCurrentPanel()))
	{
		// if child has focus, but not the current panel, focus is on a button
		if (mIsVertical)
		{
			switch(key)
			{
			  case KEY_UP:
				selectPrevTab();
				handled = true;
				break;
			  case KEY_DOWN:
				selectNextTab();
				handled = true;
				break;
			  case KEY_LEFT:
				handled = true;
				break;
			  case KEY_RIGHT:
				if (getTabPosition() == LEFT && getCurrentPanel())
				{
					getCurrentPanel()->setFocus(true);
				}
				handled = true;
				break;
			  default:
				break;
			}
		}
		else
		{
			switch(key)
			{
			  case KEY_UP:
				if (getTabPosition() == BOTTOM && getCurrentPanel())
				{
					getCurrentPanel()->setFocus(true);
				}
				handled = true;
				break;
			  case KEY_DOWN:
				if (getTabPosition() == TOP && getCurrentPanel())
				{
					getCurrentPanel()->setFocus(true);
				}
				handled = true;
				break;
			  case KEY_LEFT:
				selectPrevTab();
				handled = true;
				break;
			  case KEY_RIGHT:
				selectNextTab();
				handled = true;
				break;
			  default:
				break;
			}
		}
	}
	return handled;
}

// virtual
bool LLTabContainer::handleDragAndDrop(S32 x, S32 y, MASK mask,	bool drop,	EDragAndDropType type, void* cargo_data, EAcceptance *accept, std::string	&tooltip)
{
	bool has_scroll_arrows = !mHideScrollArrows && (getMaxScrollPos() > 0);

	if(mOpenTabsOnDragAndDrop && !getTabsHidden())
	{
		// In that case, we'll open the hovered tab while dragging and dropping items.
		// This allows for drilling through tabs.
		if (mDragAndDropDelayTimer.getStarted())
		{
			if (mDragAndDropDelayTimer.getElapsedTimeF32() > SCROLL_DELAY_TIME)
			{
				if (has_scroll_arrows)
				{
					if (mJumpPrevArrowBtn && mJumpPrevArrowBtn->getRect().pointInRect(x, y))
					{
// [SL:KB] - Patch: Control-TabContainer | Checked: 2014-03-17 (Catznip-3.6)
						mJumpPrevArrowBtn->onCommit();
						mDragAndDropDelayTimer.reset();
// [/SL:KB]
//						S32	local_x	= x	- mJumpPrevArrowBtn->getRect().mLeft;
//						S32	local_y	= y	- mJumpPrevArrowBtn->getRect().mBottom;
//						mJumpPrevArrowBtn->handleHover(local_x,	local_y, mask);
					}
					if (mJumpNextArrowBtn && mJumpNextArrowBtn->getRect().pointInRect(x, y))
					{
// [SL:KB] - Patch: Control-TabContainer | Checked: 2014-03-17 (Catznip-3.6)
						mJumpNextArrowBtn->onCommit();
						mDragAndDropDelayTimer.reset();
// [/SL:KB]
//						S32	local_x	= x	- mJumpNextArrowBtn->getRect().mLeft;
//						S32	local_y	= y	- mJumpNextArrowBtn->getRect().mBottom;
//						mJumpNextArrowBtn->handleHover(local_x,	local_y, mask);
					}
					if (mPrevArrowBtn->getRect().pointInRect(x,	y))
					{
// [SL:KB] - Patch: Control-TabContainer | Checked: 2014-03-17 (Catznip-3.6)
						mPrevArrowBtn->onCommit();
						mDragAndDropDelayTimer.reset();
// [/SL:KB]
//						S32	local_x	= x	- mPrevArrowBtn->getRect().mLeft;
//						S32	local_y	= y	- mPrevArrowBtn->getRect().mBottom;
//						mPrevArrowBtn->handleHover(local_x,	local_y, mask);
					}
					else if	(mNextArrowBtn->getRect().pointInRect(x, y))
					{
// [SL:KB] - Patch: Control-TabContainer | Checked: 2014-03-17 (Catznip-3.6)
						mNextArrowBtn->onCommit();
						mDragAndDropDelayTimer.reset();
// [/SL:KB]
//						S32	local_x	= x	- mNextArrowBtn->getRect().mLeft;
//						S32	local_y	= y	- mNextArrowBtn->getRect().mBottom;
//						mNextArrowBtn->handleHover(local_x, local_y, mask);
					}
				}

				for(tuple_list_t::iterator iter	= mTabList.begin();	iter !=	 mTabList.end(); ++iter)
				{
					LLTabTuple*	tuple =	*iter;
					tuple->mButton->setVisible(	true );
					S32	local_x	= x	- tuple->mButton->getRect().mLeft;
					S32	local_y	= y	- tuple->mButton->getRect().mBottom;
					if (tuple->mButton->pointInView(local_x, local_y) &&  tuple->mButton->getEnabled() && !tuple->mTabPanel->getVisible())
					{
						tuple->mButton->onCommit();
					}
				}
				// Stop the timer whether successful or not. Don't let it run forever.
				mDragAndDropDelayTimer.stop();
			}
		}
		else 
		{
			// Start a timer so we don't open tabs as soon as we hover on them
			mDragAndDropDelayTimer.start();
		}
	}

	return LLView::handleDragAndDrop(x,	y, mask, drop, type, cargo_data,  accept, tooltip);
}

void LLTabContainer::addTabPanel(LLPanel* panelp)
{
	addTabPanel(TabPanelParams().panel(panelp));
}

// function to update images
void LLTabContainer::update_images(LLTabTuple* tuple, TabParams params, LLTabContainer::TabPosition pos)
{
	if (tuple && tuple->mButton)
	{
		if (pos == LLTabContainer::TOP)
		{
			tuple->mButton->setImageUnselected(static_cast<LLUIImage*>(params.tab_top_image_unselected));
			tuple->mButton->setImageSelected(static_cast<LLUIImage*>(params.tab_top_image_selected));
			tuple->mButton->setImageFlash(static_cast<LLUIImage*>(params.tab_top_image_flash));
		}
		else if (pos == LLTabContainer::BOTTOM)
		{
			tuple->mButton->setImageUnselected(static_cast<LLUIImage*>(params.tab_bottom_image_unselected));
			tuple->mButton->setImageSelected(static_cast<LLUIImage*>(params.tab_bottom_image_selected));
			tuple->mButton->setImageFlash(static_cast<LLUIImage*>(params.tab_bottom_image_flash));
		}
		else if (pos == LLTabContainer::LEFT)
		{
			tuple->mButton->setImageUnselected(static_cast<LLUIImage*>(params.tab_left_image_unselected));
			tuple->mButton->setImageSelected(static_cast<LLUIImage*>(params.tab_left_image_selected));
			tuple->mButton->setImageFlash(static_cast<LLUIImage*>(params.tab_left_image_flash));
		}
	}
}

void LLTabContainer::addTabPanel(const TabPanelParams& panel)
{
	LLPanel* child = panel.panel();

	llassert(child);
	if (!child) return;

	const std::string& label = panel.label.isProvided() 
			? panel.label() 
			: panel.panel()->getLabel();
	bool select = panel.select_tab(); 
	S32 indent = panel.indent();
	bool placeholder = panel.is_placeholder;
	eInsertionPoint insertion_point = panel.insert_at();

	static LLUICachedControl<S32> tabcntrv_pad ("UITabCntrvPad", 0);
	static LLUICachedControl<S32> tabcntr_button_panel_overlap ("UITabCntrButtonPanelOverlap", 0);
	static LLUICachedControl<S32> tab_padding ("UITabPadding", 0);
	if (child->getParent() == this)
	{
		// already a child of mine
		return;
	}

	// Store the original label for possible xml export.
	child->setLabel(label);
	std::string trimmed_label = label;
	LLStringUtil::trim(trimmed_label);

	S32 button_width = mMinTabWidth;
	if (!mIsVertical)
	{
		button_width = llclamp(mFont->getWidth(trimmed_label) + tab_padding, mMinTabWidth, mMaxTabWidth);
	}
	
	// Tab panel
	S32 tab_panel_top;
	S32 tab_panel_bottom;
	if (!getTabsHidden()) 
	{
		if( getTabPosition() == LLTabContainer::TOP )
		{
			S32 tab_height = mIsVertical ? BTN_HEIGHT : mTabHeight;
			tab_panel_top = getRect().getHeight() - getTopBorderHeight() - (tab_height - tabcntr_button_panel_overlap);	
			tab_panel_bottom = LLPANEL_BORDER_WIDTH;
		}
		else
		{
			tab_panel_top = getRect().getHeight() - getTopBorderHeight();
			tab_panel_bottom = (mTabHeight - tabcntr_button_panel_overlap);  // Run to the edge, covering up the border
		}
	}
	else
	{
		// Skip tab button space if tabs are invisible (EXT-576)
		tab_panel_top = getRect().getHeight();
		tab_panel_bottom = LLPANEL_BORDER_WIDTH;
	}

	LLRect tab_panel_rect;
	if (!getTabsHidden() && mIsVertical)
	{
		tab_panel_rect = LLRect(mMinTabWidth + mRightTabBtnOffset + (LLPANEL_BORDER_WIDTH * 2) + tabcntrv_pad,
								getRect().getHeight() - LLPANEL_BORDER_WIDTH,
								getRect().getWidth() - LLPANEL_BORDER_WIDTH,
								LLPANEL_BORDER_WIDTH);
	}
	else
	{
		tab_panel_rect = LLRect(LLPANEL_BORDER_WIDTH * 3,
								tab_panel_top,
								getRect().getWidth() - LLPANEL_BORDER_WIDTH * 2,
								tab_panel_bottom );
	}
	child->setFollowsAll();
	child->translate( tab_panel_rect.mLeft - child->getRect().mLeft, tab_panel_rect.mBottom - child->getRect().mBottom);
	child->reshape( tab_panel_rect.getWidth(), tab_panel_rect.getHeight(), true );
	// add this child later

	child->setVisible( false );  // Will be made visible when selected

	mTotalTabWidth += button_width;

	// Tab button
	LLRect btn_rect;  // Note: btn_rect.mLeft is just a dummy.  Will be updated in draw().
	LLUIImage* tab_img = NULL;
	LLUIImage* tab_selected_img = NULL;
	S32 tab_fudge = 1;		//  To make new tab art look better, nudge buttons up 1 pel

	if (mIsVertical)
	{
		btn_rect.setLeftTopAndSize(tabcntrv_pad + LLPANEL_BORDER_WIDTH + 2,	// JC - Fudge factor
								   (getRect().getHeight() - getTopBorderHeight() - LLPANEL_BORDER_WIDTH - 1) - ((BTN_HEIGHT + tabcntrv_pad) * getTabCount()),
								   mMinTabWidth,
								   BTN_HEIGHT);
	}
	else if( getTabPosition() == LLTabContainer::TOP )
	{
		btn_rect.setLeftTopAndSize( 0, getRect().getHeight() - getTopBorderHeight() + tab_fudge, button_width, mTabHeight);
		tab_img = mMiddleTabParams.tab_top_image_unselected;
		tab_selected_img = mMiddleTabParams.tab_top_image_selected; 
	}
	else
	{
		btn_rect.setOriginAndSize( 0, 0 + tab_fudge, button_width, mTabHeight);
		tab_img = mMiddleTabParams.tab_bottom_image_unselected;
		tab_selected_img = mMiddleTabParams.tab_bottom_image_selected;
	}

	LLTextBox* textbox = NULL;
	LLButton* btn = NULL;
	LLCustomButtonIconCtrl::Params custom_btn_params;
	{
		custom_btn_params.icon_ctrl_pad(mTabIconCtrlPad);
	}
	LLButton::Params normal_btn_params;
	
	if (placeholder)
	{
		btn_rect.translate(0, -6); // *TODO: make configurable
		LLTextBox::Params params;
		params.name(trimmed_label);
		params.rect(btn_rect);
		params.initial_value(trimmed_label);
		params.font(mFont);
		textbox = LLUICtrlFactory::create<LLTextBox> (params);
		
		LLButton::Params p;
		p.name("placeholder");
		btn = LLUICtrlFactory::create<LLButton>(p);
	}
	else
	{
		LLButton::Params& p = (mCustomIconCtrlUsed ? custom_btn_params : normal_btn_params);
		
		p.rect(btn_rect);
		p.font(mFont);
		p.font_halign = mFontHalign;
		p.label_shadow(mDropShadowedText);
		p.label(trimmed_label);
		p.click_callback.function(boost::bind(&LLTabContainer::onTabBtn, this, _2, child));
		if (indent)
		{
			p.pad_left(indent);
		}
		else
		{
			p.pad_left(mLabelPadLeft);
		}

		p.pad_bottom( mLabelPadBottom );
		p.scale_image(true);
		p.tab_stop(false);
		p.follows.flags = FOLLOWS_LEFT;
		
		if (mIsVertical)
		{
		  p.name("vtab_"+std::string(child->getName()));
		  p.image_unselected(mMiddleTabParams.tab_left_image_unselected);
		  p.image_selected(mMiddleTabParams.tab_left_image_selected);
		  p.follows.flags = p.follows.flags() | FOLLOWS_TOP;
		}
		else
		{ 
		    p.name("htab_"+std::string(child->getName()));
		    p.visible(false);
		    p.image_unselected(tab_img);
		    p.image_selected(tab_selected_img);
		    p.follows.flags = p.follows.flags() | (getTabPosition() == TOP ? FOLLOWS_TOP : FOLLOWS_BOTTOM);
		    // Try to squeeze in a bit more text
		    p.pad_left( mLabelPadLeft );
		    p.pad_right(2);
		}

		// inits flash timer
		p.button_flash_enable = mEnableTabsFlashing;
		p.flash_color = mTabsFlashingColor;

		// <FS:Ansariel> Enable tab flashing
		p.button_flash_enable(LLUI::getInstance()->mSettingGroups["config"]->getBOOL("EnableButtonFlashing"));
		p.button_flash_count(LLUI::getInstance()->mSettingGroups["config"]->getS32("FlashCount"));
		p.button_flash_rate(LLUI::getInstance()->mSettingGroups["config"]->getF32("FlashPeriod"));
		// </FS:Ansariel>
		
		// *TODO : It seems wrong not to use p in both cases considering the way p is initialized
		if (mCustomIconCtrlUsed)
		{
			btn = LLUICtrlFactory::create<LLCustomButtonIconCtrl>(custom_btn_params);
		}
		else
		{
			btn = LLUICtrlFactory::create<LLButton>(p);
		}
	}
	
	LLTabTuple* tuple = new LLTabTuple( this, child, btn, textbox );
	insertTuple( tuple, insertion_point );

	// if new tab was added as a first or last tab, update button image 
	// and update button image of any tab it may have affected
	if (tuple == mTabList.front())
	{  
		update_images(tuple, mFirstTabParams, getTabPosition());

		if (mTabList.size() == 2) 
		{		
			update_images(mTabList[1], mLastTabParams, getTabPosition());
		}
		else if (mTabList.size() > 2) 
		{
			update_images(mTabList[1], mMiddleTabParams, getTabPosition());
		}
	}
	else if (tuple == mTabList.back())
	{
		update_images(tuple, mLastTabParams, getTabPosition());

		if (mTabList.size() > 2)
		{
			update_images(mTabList[mTabList.size()-2], mMiddleTabParams, getTabPosition());
		}
	}

	//Don't add button and textbox if tab buttons are invisible(EXT - 576)
	if (!getTabsHidden())
	{
		if (textbox)
		{
			addChild( textbox, 0 );
		}
		if (btn)
		{
			addChild( btn, 0 );
		}
	}
	else
	{
		if (textbox)
		{
			LLUICtrl::addChild(textbox, 0);
		}
		if (btn)
		{
			LLUICtrl::addChild(btn, 0);
		}
	}

	if (child)
	{
		LLUICtrl::addChild(child, 1);
	}

	sendChildToFront(mPrevArrowBtn);
	sendChildToFront(mNextArrowBtn);
	sendChildToFront(mJumpPrevArrowBtn);
	sendChildToFront(mJumpNextArrowBtn);

	updateMaxScrollPos();

	if( select )
	{
		selectLastTab();
		mScrollPos = mMaxScrollPos;
	}

}

void LLTabContainer::addPlaceholder(LLPanel* child, const std::string& label)
{
	addTabPanel(TabPanelParams().panel(child).label(label).is_placeholder(true));
}

void LLTabContainer::removeTabPanel(LLPanel* child)
{
	static LLUICachedControl<S32> tabcntrv_pad ("UITabCntrvPad", 0);
	if (mIsVertical)
	{
		// Fix-up button sizes
		S32 tab_count = 0;
		for(tuple_list_t::iterator iter = mTabList.begin(); iter != mTabList.end(); ++iter)
		{
			LLTabTuple* tuple = *iter;
			LLRect rect;
			rect.setLeftTopAndSize(tabcntrv_pad + LLPANEL_BORDER_WIDTH + 2,	// JC - Fudge factor
								   (getRect().getHeight() - LLPANEL_BORDER_WIDTH - 1) - ((BTN_HEIGHT + tabcntrv_pad) * (tab_count)),
								   mMinTabWidth,
								   BTN_HEIGHT);
			if (tuple->mPlaceholderText)
			{
				tuple->mPlaceholderText->setRect(rect);
			}
			else
			{
				tuple->mButton->setRect(rect);
			}
			tab_count++;
		}
	}
	else
	{
		// Adjust the total tab width.
		for(tuple_list_t::iterator iter = mTabList.begin(); iter != mTabList.end(); ++iter)
		{
			LLTabTuple* tuple = *iter;
			if( tuple->mTabPanel == child )
			{
				mTotalTabWidth -= tuple->mButton->getRect().getWidth();
				break;
			}
		}
	}
	
	bool has_focus = gFocusMgr.childHasKeyboardFocus(this);

	// If the tab being deleted is the selected one, select a different tab.
	for(std::vector<LLTabTuple*>::iterator iter = mTabList.begin(); iter != mTabList.end(); ++iter)
	{
		LLTabTuple* tuple = *iter;
		if( tuple->mTabPanel == child )
		{
			// update tab button images if removing the first or last tab
			if ((tuple == mTabList.front()) && (mTabList.size() > 1))
			{
				update_images(mTabList[1], mFirstTabParams, getTabPosition());
			}
			else if ((tuple == mTabList.back()) && (mTabList.size() > 2))
			{
				update_images(mTabList[mTabList.size()-2], mLastTabParams, getTabPosition());
			}

			if (!getTabsHidden())
			{
				// We need to remove tab buttons only if the tabs are not hidden.
				removeChild( tuple->mButton );
			}
 			delete tuple->mButton;
            tuple->mButton = NULL;

 			removeChild( tuple->mTabPanel );
// 			delete tuple->mTabPanel;
            tuple->mTabPanel = NULL;
			
			mTabList.erase( iter );
			delete tuple;

			break;
		}
	}

	// make sure we don't have more locked tabs than we have tabs
	mLockedTabCount = llmin(getTabCount(), mLockedTabCount);

	if (mCurrentTabIdx >= (S32)mTabList.size())
	{
		mCurrentTabIdx = mTabList.size()-1;
	}
	selectTab(mCurrentTabIdx);
	if (has_focus)
	{
		LLPanel* panelp = getPanelByIndex(mCurrentTabIdx);
		if (panelp)
		{
			panelp->setFocus(true);
		}
	}

	updateMaxScrollPos();
}

void LLTabContainer::lockTabs(S32 num_tabs)
{
	// count current tabs or use supplied value and ensure no new tabs get
	// inserted between them
	mLockedTabCount = num_tabs > 0 ? llmin(getTabCount(), num_tabs) : getTabCount();
}

void LLTabContainer::unlockTabs()
{
	mLockedTabCount = 0;
}

void LLTabContainer::enableTabButton(S32 which, bool enable)
{
	if (which >= 0 && which < (S32)mTabList.size())
	{
		mTabList[which]->mButton->setEnabled(enable);
	}
	// Stop the DaD timer as it might run forever
	// enableTabButton() is typically called on refresh and draw when anything changed
	// in the tab container so it's a good time to reset that.
	mDragAndDropDelayTimer.stop();
}

void LLTabContainer::deleteAllTabs()
{
	// Remove all the tab buttons and delete them.  Also, unlink all the child panels.
	for(std::vector<LLTabTuple*>::iterator iter = mTabList.begin(); iter != mTabList.end(); ++iter)
	{
		LLTabTuple* tuple = *iter;

		removeChild( tuple->mButton );
		delete tuple->mButton;
        tuple->mButton = NULL;

 		removeChild( tuple->mTabPanel );
// 		delete tuple->mTabPanel;
        tuple->mTabPanel = NULL;
	}

	// Actually delete the tuples themselves
	std::for_each(mTabList.begin(), mTabList.end(), DeletePointer());
	mTabList.clear();
	
	// And there isn't a current tab any more
	mCurrentTabIdx = -1;
}

LLPanel* LLTabContainer::getCurrentPanel()
{
	if (mCurrentTabIdx >= 0 && mCurrentTabIdx < (S32) mTabList.size())
	{
		return mTabList[mCurrentTabIdx]->mTabPanel;
	}
	return NULL;
}

S32 LLTabContainer::getCurrentPanelIndex()
{
	return mCurrentTabIdx;
}

S32 LLTabContainer::getTabCount()
{
	return mTabList.size();
}

LLPanel* LLTabContainer::getPanelByIndex(S32 index)
{
	if (index >= 0 && index < (S32)mTabList.size())
	{
		return mTabList[index]->mTabPanel;
	}
	return NULL;
}

S32 LLTabContainer::getIndexForPanel(LLPanel* panel)
{
	for (S32 index = 0; index < (S32)mTabList.size(); index++)
	{
		if (mTabList[index]->mTabPanel == panel)
		{
			return index;
		}
	}
	return -1;
}

S32 LLTabContainer::getPanelIndexByTitle(const std::string& title)
{
	for (S32 index = 0 ; index < (S32)mTabList.size(); index++)
	{
		if (title == mTabList[index]->mButton->getLabelSelected())
		{
			return index;
		}
	}
	return -1;
}

LLPanel* LLTabContainer::getPanelByName(const std::string& name)
{
	for (S32 index = 0 ; index < (S32)mTabList.size(); index++)
	{
		LLPanel *panel = mTabList[index]->mTabPanel;
		if (name == panel->getName())
		{
			return panel;
		}
	}
	return NULL;
}

// Change the name of the button for the current tab.
void LLTabContainer::setCurrentTabName(const std::string& name)
{
	// Might not have a tab selected
	if (mCurrentTabIdx < 0) return;

	mTabList[mCurrentTabIdx]->mButton->setLabelSelected(name);
	mTabList[mCurrentTabIdx]->mButton->setLabelUnselected(name);
}

void LLTabContainer::selectFirstTab()
{
	selectTab( 0 );
}


void LLTabContainer::selectLastTab()
{
	selectTab( mTabList.size()-1 );
}

void LLTabContainer::selectNextTab()
{
    if (mTabList.size() == 0)
    {
        return;
    }

	bool tab_has_focus = false;
	if (mCurrentTabIdx >= 0 && mTabList[mCurrentTabIdx]->mButton->hasFocus())
	{
		tab_has_focus = true;
	}
	S32 idx = mCurrentTabIdx+1;
	if (idx >= (S32)mTabList.size())
		idx = 0;
	while (!selectTab(idx) && idx != mCurrentTabIdx)
	{
		idx = (idx + 1 ) % (S32)mTabList.size();
	}

	if (tab_has_focus)
	{
		mTabList[idx]->mButton->setFocus(true);
	}
}

void LLTabContainer::selectPrevTab()
{
	bool tab_has_focus = false;
	if (mCurrentTabIdx >= 0 && mTabList[mCurrentTabIdx]->mButton->hasFocus())
	{
		tab_has_focus = true;
	}
	S32 idx = mCurrentTabIdx-1;
	if (idx < 0)
		idx = mTabList.size()-1;
	while (!selectTab(idx) && idx != mCurrentTabIdx)
	{
		idx = idx - 1;
		if (idx < 0)
			idx = mTabList.size()-1;
	}
	if (tab_has_focus)
	{
		mTabList[idx]->mButton->setFocus(true);
	}
}	

bool LLTabContainer::selectTabPanel(LLPanel* child)
{
	S32 idx = 0;
	for(tuple_list_t::iterator iter = mTabList.begin(); iter != mTabList.end(); ++iter)
	{
		LLTabTuple* tuple = *iter;
		if( tuple->mTabPanel == child )
		{
			return selectTab( idx );
		}
		idx++;
	}
	return false;
}

bool LLTabContainer::selectTab(S32 which)
{
	if (which >= getTabCount() || which < 0)
		return false;

	LLTabTuple* selected_tuple = getTab(which);
	if (!selected_tuple)
	{
		return false;
	}
	
	LLSD cbdata;
	if (selected_tuple->mTabPanel)
		cbdata = selected_tuple->mTabPanel->getName();

	bool res = false;
	if( !mValidateSignal || (*mValidateSignal)( this, cbdata ) )
	{
		res = setTab(which);
		if (res && mCommitSignal)
		{
			(*mCommitSignal)(this, cbdata);
		}
	}
	
	return res;
}

// private
bool LLTabContainer::setTab(S32 which)
{
	static LLUICachedControl<S32> tabcntr_arrow_btn_size ("UITabCntrArrowBtnSize", 0);
	LLTabTuple* selected_tuple = getTab(which);
	if (!selected_tuple)
	{
		return false;
	}

	bool is_visible = false;
	if( selected_tuple->mButton->getEnabled() && selected_tuple->mVisible )
	{
		setCurrentPanelIndex(which);

		S32 i = 0;
		for(tuple_list_t::iterator iter = mTabList.begin(); iter != mTabList.end(); ++iter)
		{
			LLTabTuple* tuple = *iter;
			bool is_selected = ( tuple == selected_tuple );
            // Although the selected tab must be complete, we may have hollow LLTabTuple tucked in the list
            if (tuple && tuple->mButton)
            {
                tuple->mButton->setUseEllipses(mUseTabEllipses);
                tuple->mButton->setHAlign(mFontHalign);
                tuple->mButton->setToggleState( is_selected );
                // RN: this limits tab-stops to active button only, which would require arrow keys to switch tabs
                tuple->mButton->setTabStop( is_selected );
            }
            if (tuple && tuple->mTabPanel)
            {
                tuple->mTabPanel->setVisible( is_selected );
                //tuple->mTabPanel->setFocus(is_selected); // not clear that we want to do this here.
            }
			
			if (is_selected)
			{
				LLUIUsage::instance().logPanel(tuple->mTabPanel->getName());

				// Make sure selected tab is within scroll region
				if (mIsVertical)
				{
					S32 num_visible = getTabCount() - getMaxScrollPos();
<<<<<<< HEAD
// [SL:KB] - Patch: Control-TabContainer | Checked: 2014-03-17 (Catznip-3.6)
					if ( (i < getScrollPos()) || (i >= getScrollPos() + num_visible) )
						setScrollPos(llmin(i, getMaxScrollPos()));
					is_visible = TRUE;
// [/SL:KB]
//					if( i >= getScrollPos() && i <= getScrollPos() + num_visible)
//					{
//						setCurrentPanelIndex(which);
//						is_visible = TRUE;
//					}
//					else
//					{
//						is_visible = FALSE;
//					}
=======
					if( i >= getScrollPos() && i <= getScrollPos() + num_visible)
					{
						setCurrentPanelIndex(which);
						is_visible = true;
					}
					else
					{
						is_visible = false;
					}
>>>>>>> 0fb52bd3
				}
				else if (!mHideScrollArrows && getMaxScrollPos() > 0)
				{
					if( i < getScrollPos() )
					{
						setScrollPos(i);
					}
					else
					{
						S32 available_width_with_arrows = getRect().getWidth() - mRightTabBtnOffset - 2 * (LLPANEL_BORDER_WIDTH + tabcntr_arrow_btn_size  + tabcntr_arrow_btn_size + 1);
						S32 running_tab_width = (tuple && tuple->mButton ? tuple->mButton->getRect().getWidth() : 0);
						S32 j = i - 1;
						S32 min_scroll_pos = i;
						if (running_tab_width < available_width_with_arrows)
						{
							while (j >= 0)
							{
								LLTabTuple* other_tuple = getTab(j);
								running_tab_width += (other_tuple && other_tuple->mButton ? other_tuple->mButton->getRect().getWidth() : 0);
								if (running_tab_width > available_width_with_arrows)
								{
									break;
								}
								j--;
							}
							min_scroll_pos = j + 1;
						}
						setScrollPos(llclamp(getScrollPos(), min_scroll_pos, i));
						setScrollPos(llmin(getScrollPos(), getMaxScrollPos()));
					}
					is_visible = true;
				}
				else
				{
					is_visible = true;
				}
			}
			i++;
		}
	}
	if (mIsVertical && getCurrentPanelIndex() >= 0)
	{
		LLTabTuple* tuple = getTab(getCurrentPanelIndex());
		tuple->mTabPanel->setVisible( true );
		tuple->mButton->setToggleState( true );
	}
	return is_visible;
}

bool LLTabContainer::selectTabByName(const std::string& name)
{
	LLPanel* panel = getPanelByName(name);
	if (!panel)
	{
		LL_WARNS() << "LLTabContainer::selectTabByName(" << name << ") failed" << LL_ENDL;
		return false;
	}

	bool result = selectTabPanel(panel);
	return result;
}

bool LLTabContainer::getTabPanelFlashing(LLPanel *child)
{
	LLTabTuple* tuple = getTabByPanel(child);
	if( tuple )
	{
		return tuple->mButton->getFlashing();
	}
	return false;
}

void LLTabContainer::setTabPanelFlashing(LLPanel* child, bool state )
{
	LLTabTuple* tuple = getTabByPanel(child);
	if( tuple )
	{
		tuple->mButton->setFlashing( state );
	}
}

void LLTabContainer::setTabImage(LLPanel* child, std::string image_name, const LLColor4& color)
{
	LLTabTuple* tuple = getTabByPanel(child);
	if( tuple )
	{
		tuple->mButton->setImageOverlay(image_name, LLFontGL::LEFT, color);
		reshapeTuple(tuple);
	}
}

// <FS:Ansariel> Custom tab image overlay button alignment
void LLTabContainer::setTabImage(LLPanel* child, std::string img_name, LLFontGL::HAlign alignment, const LLColor4& color, const LLColor4& selected_color)
{
	LLTabTuple* tuple = getTabByPanel(child);
	if( tuple )
	{
		tuple->mButton->setImageOverlay(img_name, alignment, color);
		tuple->mButton->setImageOverlaySelectedColor(selected_color);
		reshapeTuple(tuple);
	}
}
// </FS:Ansariel>

void LLTabContainer::setTabImage(LLPanel* child, const LLUUID& image_id, const LLColor4& color)
{
	LLTabTuple* tuple = getTabByPanel(child);
	if( tuple )
	{
		tuple->mButton->setImageOverlay(image_id, LLFontGL::LEFT, color);
		reshapeTuple(tuple);
	}
}

void LLTabContainer::setTabImage(LLPanel* child, LLIconCtrl* icon)
{
	LLTabTuple* tuple = getTabByPanel(child);
	LLCustomButtonIconCtrl* button;
	bool hasButton = false;

	if(tuple)
	{
		button = dynamic_cast<LLCustomButtonIconCtrl*>(tuple->mButton);
		if(button)
		{
			hasButton = true;
			button->setIcon(icon);
			reshapeTuple(tuple);
		}
	}

	if (!hasButton && (icon != NULL))
	{
		// It was assumed that the tab's button would take ownership of the icon pointer.
		// But since the tab did not have a button, kill the icon to prevent the memory
		// leak.
		icon->die();
	}
}

void LLTabContainer::reshapeTuple(LLTabTuple* tuple)
{
	static LLUICachedControl<S32> tab_padding ("UITabPadding", 0);

	if (!mIsVertical)
	{
		S32 image_overlay_width = 0;

		if(mCustomIconCtrlUsed)
		{
			LLCustomButtonIconCtrl* button = dynamic_cast<LLCustomButtonIconCtrl*>(tuple->mButton);
			LLIconCtrl* icon_ctrl = button ? button->getIconCtrl() : NULL;
			image_overlay_width = icon_ctrl ? icon_ctrl->getRect().getWidth() : 0;
		}
		else
		{
			image_overlay_width = tuple->mButton->getImageOverlay().notNull() ?
					tuple->mButton->getImageOverlay()->getImage()->getWidth(0) : 0;
		}
		// remove current width from total tab strip width
		mTotalTabWidth -= tuple->mButton->getRect().getWidth();

		tuple->mPadding = image_overlay_width;

		tuple->mButton->reshape(llclamp(mFont->getWidth(tuple->mButton->getLabelSelected()) + tab_padding + tuple->mPadding, mMinTabWidth, mMaxTabWidth),
								tuple->mButton->getRect().getHeight());
		// add back in button width to total tab strip width
		mTotalTabWidth += tuple->mButton->getRect().getWidth();

		// tabs have changed size, might need to scroll to see current tab
		updateMaxScrollPos();
	}
}

void LLTabContainer::setTitle(const std::string& title)
{	
	if (mTitleBox)
	{
		mTitleBox->setText( title );
	}
}

const std::string LLTabContainer::getPanelTitle(S32 index)
{
	if (index >= 0 && index < (S32)mTabList.size())
	{
		LLButton* tab_button = mTabList[index]->mButton;
		return tab_button->getLabelSelected();
	}
	return LLStringUtil::null;
}

void LLTabContainer::setTopBorderHeight(S32 height)
{
	mTopBorderHeight = height;
}

S32 LLTabContainer::getTopBorderHeight() const
{
	return mTopBorderHeight;
}

void LLTabContainer::setRightTabBtnOffset(S32 offset)
{
	mNextArrowBtn->translate( -offset - mRightTabBtnOffset, 0 );
	mRightTabBtnOffset = offset;
	updateMaxScrollPos();
}

void LLTabContainer::setPanelTitle(S32 index, const std::string& title)
{
	static LLUICachedControl<S32> tab_padding ("UITabPadding", 0);

	if (index >= 0 && index < getTabCount())
	{
		LLTabTuple* tuple = getTab(index);
		LLButton* tab_button = tuple->mButton;
		const LLFontGL* fontp = LLFontGL::getFontSansSerifSmall();
		mTotalTabWidth -= tab_button->getRect().getWidth();
		tab_button->reshape(llclamp(fontp->getWidth(title) + tab_padding + tuple->mPadding, mMinTabWidth, mMaxTabWidth), tab_button->getRect().getHeight());
		mTotalTabWidth += tab_button->getRect().getWidth();
		tab_button->setLabelSelected(title);
		tab_button->setLabelUnselected(title);
	}
	updateMaxScrollPos();
}


void LLTabContainer::onTabBtn( const LLSD& data, LLPanel* panel )
{
	LLTabTuple* tuple = getTabByPanel(panel);
	selectTabPanel( panel );

	if (tuple)
	{
		tuple->mTabPanel->setFocus(true);
	}
}

void LLTabContainer::onNextBtn( const LLSD& data )
{
	if (!mScrolled)
	{
		scrollNext();
	}
	mScrolled = false;

	if(mCurrentTabIdx < mTabList.size()-1)
	{
		selectNextTab();
	}
}

void LLTabContainer::onNextBtnHeld( const LLSD& data )
{
	if (mScrollTimer.getElapsedTimeF32() > SCROLL_STEP_TIME)
	{
		mScrollTimer.reset();
		scrollNext();

		if(mCurrentTabIdx < mTabList.size()-1)
		{
			selectNextTab();
		}
		mScrolled = true;
	}
}

void LLTabContainer::onPrevBtn( const LLSD& data )
{
	if (!mScrolled)
	{
		scrollPrev();
	}
	mScrolled = false;

	if(mCurrentTabIdx > 0)
	{
		selectPrevTab();
	}
}

void LLTabContainer::onJumpFirstBtn( const LLSD& data )
{
	mScrollPos = 0;
}

void LLTabContainer::onJumpLastBtn( const LLSD& data )
{
	mScrollPos = mMaxScrollPos;
}

void LLTabContainer::onPrevBtnHeld( const LLSD& data )
{
	if (mScrollTimer.getElapsedTimeF32() > SCROLL_STEP_TIME)
	{
		mScrollTimer.reset();
		scrollPrev();

		if(mCurrentTabIdx > 0)
		{
			selectPrevTab();
		}
		mScrolled = true;
	}
}

// private

void LLTabContainer::initButtons()
{
	// Hack:
	if (getRect().getHeight() == 0 || mPrevArrowBtn)
	{
		return; // Don't have a rect yet or already got called
	}
	
	if (mIsVertical)
	{
		// <FS:Ansariel> Nicer scrollbuttons
		static LLUICachedControl<S32> tabcntrv_pad ("UITabCntrvPad", 0);
		static LLUICachedControl<S32> tabcntrv_arrow_btn_size ("UITabCntrvArrowBtnSize", 0);
		// Left and right scroll arrows (for when there are too many tabs to show all at once).
		S32 btn_top = getRect().getHeight();
		// <FS:Zi> Fix vertical tab scrolling
		// S32 btn_top_lower = getRect().mBottom+tabcntrv_arrow_btn_size;
		S32 btn_top_lower=tabcntrv_arrow_btn_size;
		// </FS:Zi>

		LLRect up_arrow_btn_rect;
		// <FS:Ansariel> Nicer scrollbuttons
		//up_arrow_btn_rect.setLeftTopAndSize( mMinTabWidth/2 , btn_top, tabcntrv_arrow_btn_size, tabcntrv_arrow_btn_size );
		up_arrow_btn_rect.setLeftTopAndSize( tabcntrv_pad + LLPANEL_BORDER_WIDTH + 2 , btn_top, mMinTabWidth, tabcntrv_arrow_btn_size );
		// </FS:Ansariel>

		LLRect down_arrow_btn_rect;
		// <FS:Ansariel> Nicer scrollbuttons
		//down_arrow_btn_rect.setLeftTopAndSize( mMinTabWidth/2 , btn_top_lower, tabcntrv_arrow_btn_size, tabcntrv_arrow_btn_size );
		down_arrow_btn_rect.setLeftTopAndSize( tabcntrv_pad + LLPANEL_BORDER_WIDTH + 2 , btn_top_lower, mMinTabWidth, tabcntrv_arrow_btn_size );
		// </FS:Ansariel>

		LLButton::Params prev_btn_params;
		prev_btn_params.name(std::string("Up Arrow"));
		prev_btn_params.rect(up_arrow_btn_rect);
		prev_btn_params.follows.flags(FOLLOWS_TOP | FOLLOWS_LEFT);
		// <FS:Ansariel> Nicer scrollbuttons
		//prev_btn_params.image_unselected.name("scrollbutton_up_out_blue.tga");
		//prev_btn_params.image_selected.name("scrollbutton_up_in_blue.tga");
		prev_btn_params.image_overlay(LLUI::getUIImage("up_arrow.tga"));
		// </FS:Ansariel>
		prev_btn_params.click_callback.function(boost::bind(&LLTabContainer::onPrevBtn, this, _2));
		// <FS:Zi> Fix vertical tab scrolling
		prev_btn_params.mouse_held_callback.function(boost::bind(&LLTabContainer::onPrevBtnHeld, this, _2));
		// </FS:Zi>


		// <FS:Ansariel> Enable tab flashing
		prev_btn_params.button_flash_enable(LLUI::getInstance()->mSettingGroups["config"]->getBOOL("EnableButtonFlashing"));
		prev_btn_params.button_flash_count(LLUI::getInstance()->mSettingGroups["config"]->getS32("FlashCount"));
		prev_btn_params.button_flash_rate(LLUI::getInstance()->mSettingGroups["config"]->getF32("FlashPeriod"));
		// </FS:Ansariel>

		mPrevArrowBtn = LLUICtrlFactory::create<LLButton>(prev_btn_params);

		LLButton::Params next_btn_params;
		next_btn_params.name(std::string("Down Arrow"));
		next_btn_params.rect(down_arrow_btn_rect);
		next_btn_params.follows.flags(FOLLOWS_BOTTOM | FOLLOWS_LEFT);
		// <FS:Ansariel> Nicer scrollbuttons
		//next_btn_params.image_unselected.name("scrollbutton_down_out_blue.tga");
		//next_btn_params.image_selected.name("scrollbutton_down_in_blue.tga");
		next_btn_params.image_overlay(LLUI::getUIImage("down_arrow.tga"));
		// </FS:Ansariel>
		next_btn_params.click_callback.function(boost::bind(&LLTabContainer::onNextBtn, this, _2));
		// <FS:Zi> Fix vertical tab scrolling
		next_btn_params.mouse_held_callback.function(boost::bind(&LLTabContainer::onNextBtnHeld, this, _2));
		// </FS:Zi>

		// <FS:Ansariel> Enable tab flashing
		next_btn_params.button_flash_enable(LLUI::getInstance()->mSettingGroups["config"]->getBOOL("EnableButtonFlashing"));
		next_btn_params.button_flash_count(LLUI::getInstance()->mSettingGroups["config"]->getS32("FlashCount"));
		next_btn_params.button_flash_rate(LLUI::getInstance()->mSettingGroups["config"]->getF32("FlashPeriod"));
		// </FS:Ansariel>

		mNextArrowBtn = LLUICtrlFactory::create<LLButton>(next_btn_params);
	}
	else // Horizontal
	{
		static LLUICachedControl<S32> tabcntr_arrow_btn_size ("UITabCntrArrowBtnSize", 0);
		S32 arrow_fudge = 1;		//  match new art better 

		// Left and right scroll arrows (for when there are too many tabs to show all at once).
		S32 btn_top = (getTabPosition() == TOP ) ? getRect().getHeight() - getTopBorderHeight() : tabcntr_arrow_btn_size + 1;

		LLRect left_arrow_btn_rect;
		left_arrow_btn_rect.setLeftTopAndSize( LLPANEL_BORDER_WIDTH+1+tabcntr_arrow_btn_size, btn_top + arrow_fudge, tabcntr_arrow_btn_size, mTabHeight );

		LLRect jump_left_arrow_btn_rect;
		jump_left_arrow_btn_rect.setLeftTopAndSize( LLPANEL_BORDER_WIDTH+1, btn_top + arrow_fudge, tabcntr_arrow_btn_size, mTabHeight );

		S32 right_pad = tabcntr_arrow_btn_size + LLPANEL_BORDER_WIDTH + 1;

		LLRect right_arrow_btn_rect;
		right_arrow_btn_rect.setLeftTopAndSize( getRect().getWidth() - mRightTabBtnOffset - right_pad - tabcntr_arrow_btn_size,
												btn_top + arrow_fudge,
												tabcntr_arrow_btn_size, mTabHeight );


		LLRect jump_right_arrow_btn_rect;
		jump_right_arrow_btn_rect.setLeftTopAndSize( getRect().getWidth() - mRightTabBtnOffset - right_pad,
													 btn_top + arrow_fudge,
													 tabcntr_arrow_btn_size, mTabHeight );

		LLButton::Params p;
		p.name(std::string("Jump Left Arrow"));
		p.image_unselected.name("jump_left_out.tga");
		p.image_selected.name("jump_left_in.tga");
		p.click_callback.function(boost::bind(&LLTabContainer::onJumpFirstBtn, this, _2));
		p.rect(jump_left_arrow_btn_rect);
		p.follows.flags(FOLLOWS_LEFT);

		// <FS:Ansariel> Enable tab flashing
		p.button_flash_enable(LLUI::getInstance()->mSettingGroups["config"]->getBOOL("EnableButtonFlashing"));
		p.button_flash_count(LLUI::getInstance()->mSettingGroups["config"]->getS32("FlashCount"));
		p.button_flash_rate(LLUI::getInstance()->mSettingGroups["config"]->getF32("FlashPeriod"));
		// </FS:Ansariel>

		mJumpPrevArrowBtn = LLUICtrlFactory::create<LLButton>(p);

		p = LLButton::Params();
		p.name(std::string("Left Arrow"));
		p.rect(left_arrow_btn_rect);
		p.follows.flags(FOLLOWS_LEFT);
		p.image_unselected.name("scrollbutton_left_out_blue.tga");
		p.image_selected.name("scrollbutton_left_in_blue.tga");
		p.click_callback.function(boost::bind(&LLTabContainer::onPrevBtn, this, _2));
		p.mouse_held_callback.function(boost::bind(&LLTabContainer::onPrevBtnHeld, this, _2));

		// <FS:Ansariel> Enable tab flashing
		p.button_flash_enable(LLUI::getInstance()->mSettingGroups["config"]->getBOOL("EnableButtonFlashing"));
		p.button_flash_count(LLUI::getInstance()->mSettingGroups["config"]->getS32("FlashCount"));
		p.button_flash_rate(LLUI::getInstance()->mSettingGroups["config"]->getF32("FlashPeriod"));
		// </FS:Ansariel>
		
		mPrevArrowBtn = LLUICtrlFactory::create<LLButton>(p);

		p = LLButton::Params();
		p.name(std::string("Jump Right Arrow"));
		p.rect(jump_right_arrow_btn_rect);
		p.follows.flags(FOLLOWS_RIGHT);
		p.image_unselected.name("jump_right_out.tga");
		p.image_selected.name("jump_right_in.tga");
		p.click_callback.function(boost::bind(&LLTabContainer::onJumpLastBtn, this, _2));

		// <FS:Ansariel> Enable tab flashing
		p.button_flash_enable(LLUI::getInstance()->mSettingGroups["config"]->getBOOL("EnableButtonFlashing"));
		p.button_flash_count(LLUI::getInstance()->mSettingGroups["config"]->getS32("FlashCount"));
		p.button_flash_rate(LLUI::getInstance()->mSettingGroups["config"]->getF32("FlashPeriod"));
		// </FS:Ansariel>

		mJumpNextArrowBtn = LLUICtrlFactory::create<LLButton>(p);

		p = LLButton::Params();
		p.name(std::string("Right Arrow"));
		p.rect(right_arrow_btn_rect);
		p.follows.flags(FOLLOWS_RIGHT);
		p.image_unselected.name("scrollbutton_right_out_blue.tga");
		p.image_selected.name("scrollbutton_right_in_blue.tga");
		p.click_callback.function(boost::bind(&LLTabContainer::onNextBtn, this, _2));
		p.mouse_held_callback.function(boost::bind(&LLTabContainer::onNextBtnHeld, this, _2));

		// <FS:Ansariel> Enable tab flashing
		p.button_flash_enable(LLUI::getInstance()->mSettingGroups["config"]->getBOOL("EnableButtonFlashing"));
		p.button_flash_count(LLUI::getInstance()->mSettingGroups["config"]->getS32("FlashCount"));
		p.button_flash_rate(LLUI::getInstance()->mSettingGroups["config"]->getF32("FlashPeriod"));
		// </FS:Ansariel>

		mNextArrowBtn = LLUICtrlFactory::create<LLButton>(p);

		if( getTabPosition() == TOP )
		{
			mNextArrowBtn->setFollowsTop();
			mPrevArrowBtn->setFollowsTop();
			mJumpPrevArrowBtn->setFollowsTop();
			mJumpNextArrowBtn->setFollowsTop();
		}
		else
		{
			mNextArrowBtn->setFollowsBottom();
			mPrevArrowBtn->setFollowsBottom();
			mJumpPrevArrowBtn->setFollowsBottom();
			mJumpNextArrowBtn->setFollowsBottom();
		}
	}

	mPrevArrowBtn->setTabStop(false);
	addChild(mPrevArrowBtn);

	mNextArrowBtn->setTabStop(false);
	addChild(mNextArrowBtn);

	if (mJumpPrevArrowBtn)
	{
		mJumpPrevArrowBtn->setTabStop(false);
		addChild(mJumpPrevArrowBtn);
	}

	if (mJumpNextArrowBtn)
	{
		mJumpNextArrowBtn->setTabStop(false);
		addChild(mJumpNextArrowBtn);
	}
	
	// set default tab group to be panel contents
	setDefaultTabGroup(1);
}

//this is a work around for the current LLPanel::initFromParams hack
//so that it doesn't overwrite the default tab group.
//will be removed when LLPanel is fixed soon.
void LLTabContainer::initFromParams(const LLPanel::Params& p)
{
	LLPanel::initFromParams(p);

	setDefaultTabGroup(1);
}

LLTabTuple* LLTabContainer::getTabByPanel(LLPanel* child)
{
	for(tuple_list_t::iterator iter = mTabList.begin(); iter != mTabList.end(); ++iter)
	{
		LLTabTuple* tuple = *iter;
		if( tuple->mTabPanel == child )
		{
			return tuple;
		}
	}
	return NULL;
}

void LLTabContainer::insertTuple(LLTabTuple * tuple, eInsertionPoint insertion_point)
{
	switch(insertion_point)
	{
	case START:
		// insert the new tab in the front of the list
		mTabList.insert(mTabList.begin() + mLockedTabCount, tuple);
		break;
	case LEFT_OF_CURRENT:
		// insert the new tab before the current tab (but not before mLockedTabCount)
		{
		tuple_list_t::iterator current_iter = mTabList.begin() + llmax(mLockedTabCount, mCurrentTabIdx);
		mTabList.insert(current_iter, tuple);
		}
		break;

	case RIGHT_OF_CURRENT:
		// insert the new tab after the current tab (but not before mLockedTabCount)
		{
		tuple_list_t::iterator current_iter = mTabList.begin() + llmax(mLockedTabCount, mCurrentTabIdx + 1);
		mTabList.insert(current_iter, tuple);
		}
		break;
// [SL:KB] - Patch: UI-TabRearrange | Checked: 2012-06-22 (Catznip-3.3)
	case END:
		mTabList.push_back( tuple );
		break;
	// All of the pre-defined insertion points are negative so if we encounter a positive number, assume it's an index
	default:
		S32 idxInsertion = (S32)insertion_point;
		if ( (idxInsertion >= 0) && (idxInsertion < mTabList.size()) )
			mTabList.insert(mTabList.begin() + llmax(mLockedTabCount, idxInsertion), tuple);
		else
			mTabList.push_back(tuple);
// [/SL:KB]
//	case END:
//	default:
//		mTabList.push_back( tuple );
	}
}



void LLTabContainer::updateMaxScrollPos()
{
	static LLUICachedControl<S32> tabcntrv_pad ("UITabCntrvPad", 0);
	bool no_scroll = true;
	if (mIsVertical)
	{
		S32 tab_total_height = (BTN_HEIGHT + tabcntrv_pad) * getTabCount();
		S32 available_height = getRect().getHeight() - getTopBorderHeight();
		if( tab_total_height > available_height )
		{
			static LLUICachedControl<S32> tabcntrv_arrow_btn_size ("UITabCntrvArrowBtnSize", 0);
			S32 available_height_with_arrows = getRect().getHeight() - 2*(tabcntrv_arrow_btn_size + 3*tabcntrv_pad) - mNextArrowBtn->getRect().mBottom;
			S32 additional_needed = tab_total_height - available_height_with_arrows;
			setMaxScrollPos((S32) ceil(additional_needed / float(BTN_HEIGHT + tabcntrv_pad) ) );
			no_scroll = false;
		}
	}
	else
	{
		static LLUICachedControl<S32> tabcntr_tab_h_pad ("UITabCntrTabHPad", 0);
		static LLUICachedControl<S32> tabcntr_arrow_btn_size ("UITabCntrArrowBtnSize", 0);
		static LLUICachedControl<S32> tabcntr_tab_partial_width ("UITabCntrTabPartialWidth", 0);
		S32 tab_space = 0;
		S32 available_space = 0;
		tab_space = mTotalTabWidth;
		available_space = getRect().getWidth() - mRightTabBtnOffset - 2 * (LLPANEL_BORDER_WIDTH + tabcntr_tab_h_pad);

		if( tab_space > available_space )
		{
			S32 available_width_with_arrows = getRect().getWidth() - mRightTabBtnOffset - 2 * (LLPANEL_BORDER_WIDTH + tabcntr_arrow_btn_size  + tabcntr_arrow_btn_size + 1);
			// subtract off reserved portion on left
			available_width_with_arrows -= tabcntr_tab_partial_width;

			S32 running_tab_width = 0;
			setMaxScrollPos(getTabCount());
			for(tuple_list_t::reverse_iterator tab_it = mTabList.rbegin(); tab_it != mTabList.rend(); ++tab_it)
			{
				// <FS:Ansariel> Only show button if tab is visible
				//running_tab_width += (*tab_it)->mButton->getRect().getWidth();
				running_tab_width += (*tab_it)->mVisible ? (*tab_it)->mButton->getRect().getWidth() : 0;
				// </FS:Ansariel>
				if (running_tab_width > available_width_with_arrows)
				{
					break;
				}
				setMaxScrollPos(getMaxScrollPos()-1);
			}
			// in case last tab doesn't actually fit on screen, make it the last scrolling position
			setMaxScrollPos(llmin(getMaxScrollPos(), getTabCount() - 1));
<<<<<<< HEAD
			// <FS:Ansariel> Only show button if tab is visible
			//no_scroll = FALSE;
			no_scroll = (running_tab_width <= available_width_with_arrows);
=======
			no_scroll = false;
>>>>>>> 0fb52bd3
		}
	}
	if (no_scroll)
	{
		setMaxScrollPos(0);
		setScrollPos(0);
	}
	if (getScrollPos() > getMaxScrollPos())
	{
		setScrollPos(getMaxScrollPos()); // maybe just enforce this via limits in setScrollPos instead?
	}
}

void LLTabContainer::commitHoveredButton(S32 x, S32 y)
{
	if (!getTabsHidden() && hasMouseCapture())
	{
		for (tuple_list_t::iterator iter = mTabList.begin(); iter != mTabList.end(); ++iter)
		{
			LLButton* button = (*iter)->mButton;
			LLPanel* panel = (*iter)->mTabPanel;
			if (button->getEnabled() && button->getVisible() && !panel->getVisible())
			{
				S32 local_x = x - button->getRect().mLeft;
				S32 local_y = y - button->getRect().mBottom;
				if (button->pointInView(local_x, local_y))
				{
//					button->onCommit();
// [SL:KB] - Patch: UI-TabRearrange | Checked: 2010-06-05 (Catznip-2.5)
					if ((mAllowRearrange) && (mCurrentTabIdx >= 0) && (mTabList[mCurrentTabIdx]->mButton->hasFocus()))
					{
						S32 idxHover = iter - mTabList.begin();
						if ((mCurrentTabIdx >= mLockedTabCount) && (idxHover >= mLockedTabCount) && (mCurrentTabIdx != idxHover))
						{
							LLRect rctCurTab = mTabList[mCurrentTabIdx]->mButton->getRect();
							LLRect rctHoverTab = mTabList[idxHover]->mButton->getRect();

							// Only rearrange the tabs if the mouse pointer has cleared the overlap area
							bool fClearedOverlap =
								(mIsVertical)
								? ((idxHover < mCurrentTabIdx) && (y > rctHoverTab.mTop - rctCurTab.getHeight())) ||
								((idxHover > mCurrentTabIdx) && (y < rctCurTab.mTop - rctHoverTab.getHeight()))
								: ((idxHover < mCurrentTabIdx) && (x < rctHoverTab.mLeft + rctCurTab.getWidth())) ||
								((idxHover > mCurrentTabIdx) && (x > rctCurTab.mLeft + rctHoverTab.getWidth()));
							if (fClearedOverlap)
							{
								auto tuple = mTabList[mCurrentTabIdx];

								mTabList.erase(mTabList.begin() + mCurrentTabIdx);
								mTabList.insert(mTabList.begin() + idxHover, tuple);

								if (mRearrangeSignal)
									(*mRearrangeSignal)(idxHover, tuple->mTabPanel);

								tuple->mButton->onCommit();
								tuple->mButton->setFocus(TRUE);
							}
						}
					}
					else
					{
						button->onCommit();
						button->setFocus(TRUE);
// [SL:KB] - Patch: Control-TabContainer | Checked: 2012-08-10 (Catznip-3.3)
						return;
// [/SL:KB]
					}
					break;
// [/SL:KB]
				}
			}
		}
	}
}

S32 LLTabContainer::getTotalTabWidth() const
{
    return mTotalTabWidth;
}

void LLTabContainer::setTabVisibility( LLPanel const *aPanel, bool aVisible )
{
	for( tuple_list_t::const_iterator itr = mTabList.begin(); itr != mTabList.end(); ++itr )
	{
		LLTabTuple const *pTT = *itr;
		if( pTT->mTabPanel == aPanel )
		{
			pTT->mVisible = aVisible;
			break;
		}
	}

	bool foundTab( false );
	for( tuple_list_t::const_iterator itr = mTabList.begin(); itr != mTabList.end(); ++itr )
	{
		LLTabTuple const *pTT = *itr;
		if( pTT->mVisible )
		{
			this->selectTab( itr - mTabList.begin() );
			foundTab = true;
			break;
		}
	}

	if( foundTab )
		this->setVisible( true );
	else
		this->setVisible( false );

	updateMaxScrollPos();
}

// [SL:KB] - Patch: UI-TabRearrange | Checked: 2012-05-05 (Catznip-3.3)
boost::signals2::connection LLTabContainer::setRearrangeCallback(const tab_rearrange_signal_t::slot_type& cb)
{
	if (!mRearrangeSignal)
		mRearrangeSignal = new tab_rearrange_signal_t();
	return mRearrangeSignal->connect(cb);
}
// [/SL:KB]<|MERGE_RESOLUTION|>--- conflicted
+++ resolved
@@ -236,15 +236,11 @@
 :	LLPanel(p),
 	mCurrentTabIdx(-1),
 	mTabsHidden(p.hide_tabs),
-<<<<<<< HEAD
 // [SL:KB] - Patch: UI-TabRearrange | Checked: 2012-05-05 (Catznip-3.3)
 	mAllowRearrange(p.tab_allow_rearrange),
 	mRearrangeSignal(NULL),
 // [/SL:KB]
-	mScrolled(FALSE),
-=======
 	mScrolled(false),
->>>>>>> 0fb52bd3
 	mScrollPos(0),
 	mScrollPosPixels(0),
 	mMaxScrollPos(0),
@@ -284,13 +280,13 @@
 	{
 		if (LLControlGroup::getInstance("Global")->getS32("ChatTabDirection") == 1)
 		{
-			mIsVertical = TRUE;
+			mIsVertical = true;
 			mTabPosition = LLTabContainer::LEFT;
 			
 		}
 		else
 		{
-			mIsVertical = FALSE;
+			mIsVertical = false;
 			mTabPosition = LLTabContainer::BOTTOM;
 		}
 	}
@@ -649,20 +645,16 @@
 //			index = llclamp(index, 0, tab_count-1);
 //			LLButton* tab_button = getTab(index)->mButton;
 			gFocusMgr.setMouseCapture(this);
-<<<<<<< HEAD
-//			tab_button->setFocus(TRUE);
+//			tab_button->setFocus(true);
 // [SL:KB] - Patch: UI-TabRearrange | Checked: 2010-06-05 (Catznip-2.0)
 			// Only set keyboard focus to the tab button of the active panel (if we have one) if the user actually clicked on it
 			if (mCurrentTabIdx >= 0)
 			{
 				LLButton* pActiveTabBtn = mTabList[mCurrentTabIdx]->mButton;
 				if (pActiveTabBtn->pointInView(x - pActiveTabBtn->getRect().mLeft, y - pActiveTabBtn->getRect().mBottom))
-					pActiveTabBtn->setFocus(TRUE);
+					pActiveTabBtn->setFocus(true);
 			}
 // [/SL:KB]
-=======
-			tab_button->setFocus(true);
->>>>>>> 0fb52bd3
             mMouseDownTimer.start();
 		}
 	}
@@ -862,14 +854,13 @@
 // virtual
 bool LLTabContainer::handleKeyHere(KEY key, MASK mask)
 {
-<<<<<<< HEAD
 // [SL:KB] - Patch: UI-TabRearrange | Checked: 2010-06-05 (Catznip-2.0)
 	if ( (mAllowRearrange) && (hasMouseCapture()) )
 	{
-		return FALSE;	// Don't process movement keys while the user might be rearranging tabs
+		return false;	// Don't process movement keys while the user might be rearranging tabs
 	}
 // [/SL:KB]
-	BOOL handled = FALSE;
+	bool handled = false;
 	// <FS:Ansariel> Use SHIFT-ALT mask to control parent container
 	if ((mask == (MASK_ALT | MASK_SHIFT)) && (key == KEY_LEFT || key == KEY_RIGHT))
 	{
@@ -887,19 +878,15 @@
 
 			if (parent_tab_container->getCurrentPanel())
 			{
-				parent_tab_container->getCurrentPanel()->setFocus(TRUE);
+				parent_tab_container->getCurrentPanel()->setFocus(true);
 			}
 
-			return TRUE;
+			return true;
 		}
 	}
 	if (key == KEY_LEFT && (mask == MASK_ALT || mask == (MASK_ALT | MASK_SHIFT)))
 	//if (key == KEY_LEFT && mask == MASK_ALT)
 	// </FS:Ansariel>
-=======
-	bool handled = false;
-	if (key == KEY_LEFT && mask == MASK_ALT)
->>>>>>> 0fb52bd3
 	{
 		selectPrevTab();
 		handled = true;
@@ -1734,32 +1721,20 @@
 				if (mIsVertical)
 				{
 					S32 num_visible = getTabCount() - getMaxScrollPos();
-<<<<<<< HEAD
 // [SL:KB] - Patch: Control-TabContainer | Checked: 2014-03-17 (Catznip-3.6)
 					if ( (i < getScrollPos()) || (i >= getScrollPos() + num_visible) )
 						setScrollPos(llmin(i, getMaxScrollPos()));
-					is_visible = TRUE;
+					is_visible = true;
 // [/SL:KB]
 //					if( i >= getScrollPos() && i <= getScrollPos() + num_visible)
 //					{
 //						setCurrentPanelIndex(which);
-//						is_visible = TRUE;
+//						is_visible = true;
 //					}
 //					else
 //					{
-//						is_visible = FALSE;
+//						is_visible = false;
 //					}
-=======
-					if( i >= getScrollPos() && i <= getScrollPos() + num_visible)
-					{
-						setCurrentPanelIndex(which);
-						is_visible = true;
-					}
-					else
-					{
-						is_visible = false;
-					}
->>>>>>> 0fb52bd3
 				}
 				else if (!mHideScrollArrows && getMaxScrollPos() > 0)
 				{
@@ -2392,13 +2367,9 @@
 			}
 			// in case last tab doesn't actually fit on screen, make it the last scrolling position
 			setMaxScrollPos(llmin(getMaxScrollPos(), getTabCount() - 1));
-<<<<<<< HEAD
 			// <FS:Ansariel> Only show button if tab is visible
-			//no_scroll = FALSE;
+			//no_scroll = false;
 			no_scroll = (running_tab_width <= available_width_with_arrows);
-=======
-			no_scroll = false;
->>>>>>> 0fb52bd3
 		}
 	}
 	if (no_scroll)
@@ -2454,14 +2425,14 @@
 									(*mRearrangeSignal)(idxHover, tuple->mTabPanel);
 
 								tuple->mButton->onCommit();
-								tuple->mButton->setFocus(TRUE);
+								tuple->mButton->setFocus(true);
 							}
 						}
 					}
 					else
 					{
 						button->onCommit();
-						button->setFocus(TRUE);
+						button->setFocus(true);
 // [SL:KB] - Patch: Control-TabContainer | Checked: 2012-08-10 (Catznip-3.3)
 						return;
 // [/SL:KB]
