--- conflicted
+++ resolved
@@ -87,54 +87,12 @@
 
     virtual void    setValue(const LLSD& value) { mInnerRect.setValue(value); }
 
-<<<<<<< HEAD
-	void			setBorderVisible( bool b );
-=======
-    void            setBorderVisible( BOOL b );
->>>>>>> c06fb4e0
+    void            setBorderVisible( bool b );
 
     void            scrollToShowRect( const LLRect& rect, const LLRect& constraint);
     void            scrollToShowRect( const LLRect& rect) { scrollToShowRect(rect, LLRect(0, mInnerRect.getHeight(), mInnerRect.getWidth(), 0)); }
 
-<<<<<<< HEAD
-	void			setReserveScrollCorner( bool b ) { mReserveScrollCorner = b; }
-	LLRect			getVisibleContentRect();
-	LLRect			getContentWindowRect();
-	virtual const LLRect	getScrolledViewRect() const { return mScrolledView ? mScrolledView->getRect() : LLRect::null; }
-	void			pageUp(S32 overlap = 0);
-	void			pageDown(S32 overlap = 0);
-	void			goToTop();
-	void			goToBottom();
-	bool			isAtTop() const { return mScrollbar[VERTICAL]->isAtBeginning(); }
-	bool			isAtBottom() const { return mScrollbar[VERTICAL]->isAtEnd(); }
-    S32             getDocPosVertical() const { return mScrollbar[VERTICAL]->getDocPos(); }
-    S32             getDocPosHorizontal() const { return mScrollbar[HORIZONTAL]->getDocPos(); }
-	S32				getBorderWidth() const;
-	// <FS:Ansariel> Scrollbar accessor
-	LLScrollbar*	getScrollbar(SCROLL_ORIENTATION orientation) { return mScrollbar[orientation]; }
-
-	// LLView functionality
-	virtual void	reshape(S32 width, S32 height, bool called_from_parent = true);
-	virtual bool	handleKeyHere(KEY key, MASK mask);
-	virtual bool	handleUnicodeCharHere(llwchar uni_char);
-	virtual bool	handleScrollWheel( S32 x, S32 y, S32 clicks );
-	virtual bool	handleScrollHWheel( S32 x, S32 y, S32 clicks );
-	virtual bool	handleDragAndDrop(S32 x, S32 y, MASK mask, bool drop,
-								   EDragAndDropType cargo_type,
-								   void* cargo_data,
-								   EAcceptance* accept,
-								   std::string& tooltip_msg);
-
-	virtual void	draw();
-	virtual bool	addChild(LLView* view, S32 tab_group = 0);
-
-	bool canAutoScroll(S32 x, S32 y);
-	bool autoScroll(S32 x, S32 y);
-
-	S32 getSize() const { return mSize; }
-	void setSize(S32 thickness);
-=======
-    void            setReserveScrollCorner( BOOL b ) { mReserveScrollCorner = b; }
+    void            setReserveScrollCorner( bool b ) { mReserveScrollCorner = b; }
     LLRect          getVisibleContentRect();
     LLRect          getContentWindowRect();
     virtual const LLRect    getScrolledViewRect() const { return mScrolledView ? mScrolledView->getRect() : LLRect::null; }
@@ -151,12 +109,12 @@
     LLScrollbar*    getScrollbar(SCROLL_ORIENTATION orientation) { return mScrollbar[orientation]; }
 
     // LLView functionality
-    virtual void    reshape(S32 width, S32 height, BOOL called_from_parent = TRUE);
-    virtual BOOL    handleKeyHere(KEY key, MASK mask);
-    virtual BOOL    handleUnicodeCharHere(llwchar uni_char);
-    virtual BOOL    handleScrollWheel( S32 x, S32 y, S32 clicks );
-    virtual BOOL    handleScrollHWheel( S32 x, S32 y, S32 clicks );
-    virtual BOOL    handleDragAndDrop(S32 x, S32 y, MASK mask, BOOL drop,
+    virtual void    reshape(S32 width, S32 height, bool called_from_parent = true);
+    virtual bool    handleKeyHere(KEY key, MASK mask);
+    virtual bool    handleUnicodeCharHere(llwchar uni_char);
+    virtual bool    handleScrollWheel( S32 x, S32 y, S32 clicks );
+    virtual bool    handleScrollHWheel( S32 x, S32 y, S32 clicks );
+    virtual bool    handleDragAndDrop(S32 x, S32 y, MASK mask, bool drop,
                                    EDragAndDropType cargo_type,
                                    void* cargo_data,
                                    EAcceptance* accept,
@@ -170,57 +128,32 @@
 
     S32 getSize() const { return mSize; }
     void setSize(S32 thickness);
->>>>>>> c06fb4e0
 
 protected:
     LLView*     mScrolledView;
 
 private:
-<<<<<<< HEAD
-	// internal scrollbar handlers
-	virtual void scrollHorizontal( S32 new_pos );
-	virtual void scrollVertical( S32 new_pos );
-	void updateScroll();
-	bool autoScroll(S32 x, S32 y, bool do_scroll);
-	void calcVisibleSize( S32 *visible_width, S32 *visible_height, bool* show_h_scrollbar, bool* show_v_scrollbar ) const;
-
-	LLScrollbar* mScrollbar[ORIENTATION_COUNT];
-	S32			mSize;
-	bool		mIsOpaque;
-	LLUIColor	mBackgroundColor;
-	LLRect		mInnerRect;
-	LLViewBorder* mBorder;
-	bool		mReserveScrollCorner;
-	bool		mAutoScrolling;
-	F32			mAutoScrollRate;
-	F32			mMinAutoScrollRate;
-	F32			mMaxAutoScrollRate;
-	U32			mMaxAutoScrollZone;
-	bool		mHideScrollbar;
-	bool		mIgnoreArrowKeys;
-=======
     // internal scrollbar handlers
     virtual void scrollHorizontal( S32 new_pos );
     virtual void scrollVertical( S32 new_pos );
     void updateScroll();
     bool autoScroll(S32 x, S32 y, bool do_scroll);
-    void calcVisibleSize( S32 *visible_width, S32 *visible_height, BOOL* show_h_scrollbar, BOOL* show_v_scrollbar ) const;
+    void calcVisibleSize( S32 *visible_width, S32 *visible_height, bool* show_h_scrollbar, bool* show_v_scrollbar ) const;
 
     LLScrollbar* mScrollbar[ORIENTATION_COUNT];
     S32         mSize;
-    BOOL        mIsOpaque;
+    bool        mIsOpaque;
     LLUIColor   mBackgroundColor;
     LLRect      mInnerRect;
     LLViewBorder* mBorder;
-    BOOL        mReserveScrollCorner;
-    BOOL        mAutoScrolling;
+    bool        mReserveScrollCorner;
+    bool        mAutoScrolling;
     F32         mAutoScrollRate;
     F32         mMinAutoScrollRate;
     F32         mMaxAutoScrollRate;
     U32         mMaxAutoScrollZone;
     bool        mHideScrollbar;
     bool        mIgnoreArrowKeys;
->>>>>>> c06fb4e0
 };
 
 
