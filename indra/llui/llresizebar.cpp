--- conflicted
+++ resolved
@@ -91,11 +91,7 @@
 
 bool LLResizeBar::handleMouseDown(S32 x, S32 y, MASK mask)
 {
-<<<<<<< HEAD
-	if (!canResize()) return false;
-=======
     if (!canResize()) return false;
->>>>>>> 1a8a5404
 
     // Route future Mouse messages here preemptively.  (Release on mouse up.)
     // No handler needed for focus lost since this clas has no state that depends on it.
@@ -105,31 +101,12 @@
     mLastMouseScreenX = mDragLastScreenX;
     mLastMouseScreenY = mDragLastScreenY;
 
-<<<<<<< HEAD
-	return true;
-=======
     return true;
->>>>>>> 1a8a5404
 }
 
 
 bool LLResizeBar::handleMouseUp(S32 x, S32 y, MASK mask)
 {
-<<<<<<< HEAD
-	bool	handled = false;
-
-	if( hasMouseCapture() )
-	{
-		// Release the mouse
-		gFocusMgr.setMouseCapture( NULL );
-		handled = true;
-	}
-	else
-	{
-		handled = true;
-	}
-	return handled;
-=======
     bool    handled = false;
 
     if( hasMouseCapture() )
@@ -143,207 +120,11 @@
         handled = true;
     }
     return handled;
->>>>>>> 1a8a5404
 }
 
 
 bool LLResizeBar::handleHover(S32 x, S32 y, MASK mask)
 {
-<<<<<<< HEAD
-	bool	handled = false;
-
-	// We only handle the click if the click both started and ended within us
-	if( hasMouseCapture() )
-	{
-		S32 screen_x;
-		S32 screen_y;
-		localPointToScreen(x, y, &screen_x, &screen_y);
-		
-		S32 delta_x = screen_x - mDragLastScreenX;
-		S32 delta_y = screen_y - mDragLastScreenY;
-				
-		LLCoordGL mouse_dir;
-		// use hysteresis on mouse motion to preserve user intent when mouse stops moving
-		mouse_dir.mX = (screen_x == mLastMouseScreenX) ? mLastMouseDir.mX : screen_x - mLastMouseScreenX;
-		mouse_dir.mY = (screen_y == mLastMouseScreenY) ? mLastMouseDir.mY : screen_y - mLastMouseScreenY;
-		mLastMouseDir = mouse_dir;
-		mLastMouseScreenX = screen_x;
-		mLastMouseScreenY = screen_y;
-
-		// Make sure the mouse in still over the application.  We don't want to make the parent
-		// so big that we can't see the resize handle any more.
-		LLRect valid_rect = getRootView()->getRect();
-		
-		if( valid_rect.localPointInRect( screen_x, screen_y ) && mResizingView )
-		{
-			// Resize the parent
-			LLRect orig_rect = mResizingView->getRect();
-			LLRect scaled_rect = orig_rect;
-				
-			S32 new_width = orig_rect.getWidth();
-			S32 new_height = orig_rect.getHeight();
-
-			switch( mSide )
-			{
-			case LEFT:
-				new_width = llclamp(orig_rect.getWidth() - delta_x, mMinSize, mMaxSize);
-				delta_x = orig_rect.getWidth() - new_width;
-				scaled_rect.translate(delta_x, 0);
-				break;
-
-			case TOP:
-				new_height = llclamp(orig_rect.getHeight() + delta_y, mMinSize, mMaxSize);
-				delta_y = new_height - orig_rect.getHeight();
-				break;
-			
-			case RIGHT:
-				new_width = llclamp(orig_rect.getWidth() + delta_x, mMinSize, mMaxSize);
-				delta_x = new_width - orig_rect.getWidth();
-				break;
-		
-			case BOTTOM:
-				new_height = llclamp(orig_rect.getHeight() - delta_y, mMinSize, mMaxSize);
-				delta_y = orig_rect.getHeight() - new_height;
-				scaled_rect.translate(0, delta_y);
-				break;
-			}
-
-			notifyParent(LLSD().with("action", "resize")
-				.with("view_name", mResizingView->getName())
-				.with("new_height", new_height)
-				.with("new_width", new_width));
-
-			scaled_rect.mTop = scaled_rect.mBottom + new_height;
-			scaled_rect.mRight = scaled_rect.mLeft + new_width;
-			mResizingView->setRect(scaled_rect);
-
-			LLView* snap_view = NULL;
-
-			if (mSnappingEnabled)
-			{
-				static LLUICachedControl<S32> snap_margin ("SnapMargin", 0);
-				switch( mSide )
-				{
-				case LEFT:
-					snap_view = mResizingView->findSnapEdge(scaled_rect.mLeft, mouse_dir, SNAP_LEFT, SNAP_PARENT_AND_SIBLINGS, snap_margin);
-					break;
-				case TOP:
-					snap_view = mResizingView->findSnapEdge(scaled_rect.mTop, mouse_dir, SNAP_TOP, SNAP_PARENT_AND_SIBLINGS, snap_margin);
-					break;
-				case RIGHT:
-					snap_view = mResizingView->findSnapEdge(scaled_rect.mRight, mouse_dir, SNAP_RIGHT, SNAP_PARENT_AND_SIBLINGS, snap_margin);
-					break;
-				case BOTTOM:
-					snap_view = mResizingView->findSnapEdge(scaled_rect.mBottom, mouse_dir, SNAP_BOTTOM, SNAP_PARENT_AND_SIBLINGS, snap_margin);
-					break;
-				}
-			}
-
-			// register "snap" behavior with snapped view
-			mResizingView->setSnappedTo(snap_view);
-
-			// restore original rectangle so the appropriate changes are detected
-			mResizingView->setRect(orig_rect);
-			// change view shape as user operation
-			mResizingView->setShape(scaled_rect, true);
-
-			// update last valid mouse cursor position based on resized view's actual size
-			LLRect new_rect = mResizingView->getRect();
-
-			switch(mSide)
-			{
-			case LEFT:
-			{
-				S32 actual_delta_x = new_rect.mLeft - orig_rect.mLeft;
-				if (actual_delta_x != delta_x)
-				{
-					// restore everything by left
-					new_rect.mBottom = orig_rect.mBottom;
-					new_rect.mTop = orig_rect.mTop;
-					new_rect.mRight = orig_rect.mRight;
-					mResizingView->setShape(new_rect, true);
-				}
-				mDragLastScreenX += actual_delta_x;
-
-				break;
-			}
-			case RIGHT:
-			{
-				S32 actual_delta_x = new_rect.mRight - orig_rect.mRight;
-				if (actual_delta_x != delta_x)
-				{
-					// restore everything by left
-					new_rect.mBottom = orig_rect.mBottom;
-					new_rect.mTop = orig_rect.mTop;
-					new_rect.mLeft = orig_rect.mLeft;
-					mResizingView->setShape(new_rect, true);
-				}
-				mDragLastScreenX += new_rect.mRight - orig_rect.mRight;
-				break;
-			}
-			case TOP:
-			{
-				S32 actual_delta_y = new_rect.mTop - orig_rect.mTop;
-				if (actual_delta_y != delta_y)
-				{
-					// restore everything by left
-					new_rect.mBottom = orig_rect.mBottom;
-					new_rect.mLeft = orig_rect.mLeft;
-					new_rect.mRight = orig_rect.mRight;
-					mResizingView->setShape(new_rect, true);
-				}
-				mDragLastScreenY += new_rect.mTop - orig_rect.mTop;
-				break;
-			}
-			case BOTTOM:
-			{
-				S32 actual_delta_y = new_rect.mBottom - orig_rect.mBottom;
-				if (actual_delta_y != delta_y)
-				{
-					// restore everything by left
-					new_rect.mTop = orig_rect.mTop;
-					new_rect.mLeft = orig_rect.mLeft;
-					new_rect.mRight = orig_rect.mRight;
-					mResizingView->setShape(new_rect, true);
-				}
-				mDragLastScreenY += new_rect.mBottom- orig_rect.mBottom;
-				break;
-			}
-			default:
-				break;
-			}
-		}
-
-		handled = true;
-	}
-	else
-	{
-		handled = true;
-	}
-
-	if( handled && canResize() )
-	{
-		switch( mSide )
-		{
-		case LEFT:
-		case RIGHT:
-			getWindow()->setCursor(UI_CURSOR_SIZEWE);
-			break;
-
-		case TOP:
-		case BOTTOM:
-			getWindow()->setCursor(UI_CURSOR_SIZENS);
-			break;
-		}
-	}
-
-	if (mResizeListener)
-	{
-		mResizeListener(NULL);
-	}
-
-	return handled;
-=======
     bool    handled = false;
 
     // We only handle the click if the click both started and ended within us
@@ -537,42 +318,10 @@
     }
 
     return handled;
->>>>>>> 1a8a5404
 } // end LLResizeBar::handleHover
 
 bool LLResizeBar::handleDoubleClick(S32 x, S32 y, MASK mask)
 {
-<<<<<<< HEAD
-	LLRect orig_rect = mResizingView->getRect();
-	LLRect scaled_rect = orig_rect;
-
-	if (mSnappingEnabled && mAllowDoubleClickSnapping)
-	{
-		switch( mSide )
-		{
-		case LEFT:
-			mResizingView->findSnapEdge(scaled_rect.mLeft, LLCoordGL(0, 0), SNAP_LEFT, SNAP_PARENT_AND_SIBLINGS, S32_MAX);
-			scaled_rect.mLeft = scaled_rect.mRight - llclamp(scaled_rect.getWidth(), mMinSize, mMaxSize);
-			break;
-		case TOP:
-			mResizingView->findSnapEdge(scaled_rect.mTop, LLCoordGL(0, 0), SNAP_TOP, SNAP_PARENT_AND_SIBLINGS, S32_MAX);
-			scaled_rect.mTop = scaled_rect.mBottom + llclamp(scaled_rect.getHeight(), mMinSize, mMaxSize);
-			break;
-		case RIGHT:
-			mResizingView->findSnapEdge(scaled_rect.mRight, LLCoordGL(0, 0), SNAP_RIGHT, SNAP_PARENT_AND_SIBLINGS, S32_MAX);
-			scaled_rect.mRight = scaled_rect.mLeft + llclamp(scaled_rect.getWidth(), mMinSize, mMaxSize);
-			break;
-		case BOTTOM:
-			mResizingView->findSnapEdge(scaled_rect.mBottom, LLCoordGL(0, 0), SNAP_BOTTOM, SNAP_PARENT_AND_SIBLINGS, S32_MAX);
-			scaled_rect.mBottom = scaled_rect.mTop - llclamp(scaled_rect.getHeight(), mMinSize, mMaxSize);
-			break;
-		}
-
-		mResizingView->setShape(scaled_rect, true);
-	}
-
-	return true;
-=======
     LLRect orig_rect = mResizingView->getRect();
     LLRect scaled_rect = orig_rect;
 
@@ -602,7 +351,6 @@
     }
 
     return true;
->>>>>>> 1a8a5404
 }
 
 void LLResizeBar::setImagePanel(LLPanel * panelp)
