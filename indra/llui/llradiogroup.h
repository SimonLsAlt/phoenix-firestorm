--- conflicted
+++ resolved
@@ -60,61 +60,19 @@
 
 public:
 
-<<<<<<< HEAD
-	/*virtual*/ void initFromParams(const Params&);
-
-	virtual ~LLRadioGroup();
-	
-	virtual bool postBuild();
-	
-	virtual bool handleKeyHere(KEY key, MASK mask);
-
-	void setIndexEnabled(S32 index, bool enabled);
-	// return the index value of the selected item
-	S32 getSelectedIndex() const { return mSelectedIndex; }
-	// set the index value programatically
-	bool setSelectedIndex(S32 index, bool from_event = false);
-	// foxus child by index if it can get focus
-	void focusSelectedRadioBtn();
-
-	// Accept and retrieve strings of the radio group control names
-	virtual void	setValue(const LLSD& value );
-	virtual LLSD	getValue() const;
-
-	// Update the control as needed.  Userdata must be a pointer to the button.
-	void onClickButton(LLUICtrl* clicked_radio);
-	
-	//========================================================================
-	LLCtrlSelectionInterface* getSelectionInterface()	{ return (LLCtrlSelectionInterface*)this; };
-
-	// LLCtrlSelectionInterface functions
-	/*virtual*/ S32		getItemCount() const  				{ return mRadioButtons.size(); }
-	/*virtual*/ bool	getCanSelect() const				{ return true; }
-	/*virtual*/ bool	selectFirstItem()					{ return setSelectedIndex(0); }
-	/*virtual*/ bool	selectNthItem( S32 index )			{ return setSelectedIndex(index); }
-	/*virtual*/ bool	selectItemRange( S32 first, S32 last ) { return setSelectedIndex(first); }
-	/*virtual*/ S32		getFirstSelectedIndex() const		{ return getSelectedIndex(); }
-	/*virtual*/ bool	setCurrentByID( const LLUUID& id );
-	/*virtual*/ LLUUID	getCurrentID() const;				// LLUUID::null if no items in menu
-	/*virtual*/ bool	setSelectedByValue(const LLSD& value, bool selected);
-	/*virtual*/ LLSD	getSelectedValue();
-	/*virtual*/ bool	isSelected(const LLSD& value) const;
-	/*virtual*/ bool	operateOnSelection(EOperation op);
-	/*virtual*/ bool	operateOnAll(EOperation op);
-=======
     /*virtual*/ void initFromParams(const Params&);
 
     virtual ~LLRadioGroup();
 
-    virtual BOOL postBuild();
+    virtual bool postBuild();
 
-    virtual BOOL handleKeyHere(KEY key, MASK mask);
+    virtual bool handleKeyHere(KEY key, MASK mask);
 
-    void setIndexEnabled(S32 index, BOOL enabled);
+    void setIndexEnabled(S32 index, bool enabled);
     // return the index value of the selected item
     S32 getSelectedIndex() const { return mSelectedIndex; }
     // set the index value programatically
-    BOOL setSelectedIndex(S32 index, BOOL from_event = FALSE);
+    bool setSelectedIndex(S32 index, bool from_event = false);
     // foxus child by index if it can get focus
     void focusSelectedRadioBtn();
 
@@ -130,19 +88,18 @@
 
     // LLCtrlSelectionInterface functions
     /*virtual*/ S32     getItemCount() const                { return mRadioButtons.size(); }
-    /*virtual*/ BOOL    getCanSelect() const                { return TRUE; }
-    /*virtual*/ BOOL    selectFirstItem()                   { return setSelectedIndex(0); }
-    /*virtual*/ BOOL    selectNthItem( S32 index )          { return setSelectedIndex(index); }
-    /*virtual*/ BOOL    selectItemRange( S32 first, S32 last ) { return setSelectedIndex(first); }
+    /*virtual*/ bool    getCanSelect() const                { return true; }
+    /*virtual*/ bool    selectFirstItem()                   { return setSelectedIndex(0); }
+    /*virtual*/ bool    selectNthItem( S32 index )          { return setSelectedIndex(index); }
+    /*virtual*/ bool    selectItemRange( S32 first, S32 last ) { return setSelectedIndex(first); }
     /*virtual*/ S32     getFirstSelectedIndex() const       { return getSelectedIndex(); }
-    /*virtual*/ BOOL    setCurrentByID( const LLUUID& id );
+    /*virtual*/ bool    setCurrentByID( const LLUUID& id );
     /*virtual*/ LLUUID  getCurrentID() const;               // LLUUID::null if no items in menu
-    /*virtual*/ BOOL    setSelectedByValue(const LLSD& value, BOOL selected);
+    /*virtual*/ bool    setSelectedByValue(const LLSD& value, bool selected);
     /*virtual*/ LLSD    getSelectedValue();
-    /*virtual*/ BOOL    isSelected(const LLSD& value) const;
-    /*virtual*/ BOOL    operateOnSelection(EOperation op);
-    /*virtual*/ BOOL    operateOnAll(EOperation op);
->>>>>>> c06fb4e0
+    /*virtual*/ bool    isSelected(const LLSD& value) const;
+    /*virtual*/ bool    operateOnSelection(EOperation op);
+    /*virtual*/ bool    operateOnAll(EOperation op);
 
 private:
     const LLFontGL*     mFont;
