--- conflicted
+++ resolved
@@ -60,48 +60,6 @@
 
 public:
 
-<<<<<<< HEAD
-	/*virtual*/ void initFromParams(const Params&);
-
-	virtual ~LLRadioGroup();
-	
-	virtual bool postBuild();
-	
-	virtual bool handleKeyHere(KEY key, MASK mask);
-
-	void setIndexEnabled(S32 index, bool enabled);
-	// return the index value of the selected item
-	S32 getSelectedIndex() const { return mSelectedIndex; }
-	// set the index value programatically
-	bool setSelectedIndex(S32 index, bool from_event = false);
-	// foxus child by index if it can get focus
-	void focusSelectedRadioBtn();
-
-	// Accept and retrieve strings of the radio group control names
-	virtual void	setValue(const LLSD& value );
-	virtual LLSD	getValue() const;
-
-	// Update the control as needed.  Userdata must be a pointer to the button.
-	void onClickButton(LLUICtrl* clicked_radio);
-	
-	//========================================================================
-	LLCtrlSelectionInterface* getSelectionInterface()	{ return (LLCtrlSelectionInterface*)this; };
-
-	// LLCtrlSelectionInterface functions
-	/*virtual*/ S32		getItemCount() const  				{ return mRadioButtons.size(); }
-	/*virtual*/ bool	getCanSelect() const				{ return true; }
-	/*virtual*/ bool	selectFirstItem()					{ return setSelectedIndex(0); }
-	/*virtual*/ bool	selectNthItem( S32 index )			{ return setSelectedIndex(index); }
-	/*virtual*/ bool	selectItemRange( S32 first, S32 last ) { return setSelectedIndex(first); }
-	/*virtual*/ S32		getFirstSelectedIndex() const		{ return getSelectedIndex(); }
-	/*virtual*/ bool	setCurrentByID( const LLUUID& id );
-	/*virtual*/ LLUUID	getCurrentID() const;				// LLUUID::null if no items in menu
-	/*virtual*/ bool	setSelectedByValue(const LLSD& value, bool selected);
-	/*virtual*/ LLSD	getSelectedValue();
-	/*virtual*/ bool	isSelected(const LLSD& value) const;
-	/*virtual*/ bool	operateOnSelection(EOperation op);
-	/*virtual*/ bool	operateOnAll(EOperation op);
-=======
     /*virtual*/ void initFromParams(const Params&);
 
     virtual ~LLRadioGroup();
@@ -142,7 +100,6 @@
     /*virtual*/ bool    isSelected(const LLSD& value) const;
     /*virtual*/ bool    operateOnSelection(EOperation op);
     /*virtual*/ bool    operateOnAll(EOperation op);
->>>>>>> 1a8a5404
 
 private:
     const LLFontGL*     mFont;
