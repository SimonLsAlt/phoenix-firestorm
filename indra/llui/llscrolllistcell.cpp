/**
 * @file llscrolllistcell.cpp
 * @brief Scroll lists are composed of rows (items), each of which
 * contains columns (cells).
 *
 * $LicenseInfo:firstyear=2007&license=viewerlgpl$
 * Second Life Viewer Source Code
 * Copyright (C) 2010, Linden Research, Inc.
 *
 * This library is free software; you can redistribute it and/or
 * modify it under the terms of the GNU Lesser General Public
 * License as published by the Free Software Foundation;
 * version 2.1 of the License only.
 *
 * This library is distributed in the hope that it will be useful,
 * but WITHOUT ANY WARRANTY; without even the implied warranty of
 * MERCHANTABILITY or FITNESS FOR A PARTICULAR PURPOSE.  See the GNU
 * Lesser General Public License for more details.
 *
 * You should have received a copy of the GNU Lesser General Public
 * License along with this library; if not, write to the Free Software
 * Foundation, Inc., 51 Franklin Street, Fifth Floor, Boston, MA  02110-1301  USA
 *
 * Linden Research, Inc., 945 Battery Street, San Francisco, CA  94111  USA
 * $/LicenseInfo$
 */

#include "linden_common.h"

#include "llscrolllistcell.h"

#include "llcheckboxctrl.h"
#include "llui.h"   // LLUIImage
#include "lluictrlfactory.h"

//static
LLScrollListCell* LLScrollListCell::create(const LLScrollListCell::Params& cell_p)
{
    LLScrollListCell* cell = NULL;

    if (cell_p.type() == "icon")
    {
        cell = new LLScrollListIcon(cell_p);
    }
    else if (cell_p.type() == "checkbox")
    {
        cell = new LLScrollListCheck(cell_p);
    }
    else if (cell_p.type() == "date")
    {
        cell = new LLScrollListDate(cell_p);
    }
    else if (cell_p.type() == "icontext")
    {
        cell = new LLScrollListIconText(cell_p);
    }
    else if (cell_p.type() == "bar")
    {
        cell = new LLScrollListBar(cell_p);
    }
    else    // default is "text"
    {
        cell = new LLScrollListText(cell_p);
    }

    if (cell_p.value.isProvided())
    {
        cell->setValue(cell_p.value);
    }

    return cell;
}


LLScrollListCell::LLScrollListCell(const LLScrollListCell::Params& p)
:   mWidth(p.width),
    mToolTip(p.tool_tip)
{}

// virtual
const LLSD LLScrollListCell::getValue() const
{
    return LLStringUtil::null;
}


// virtual
const LLSD LLScrollListCell::getAltValue() const
{
    return LLStringUtil::null;
}


//
// LLScrollListIcon
//
LLScrollListIcon::LLScrollListIcon(const LLScrollListCell::Params& p)
:   LLScrollListCell(p),
    mIcon(LLUI::getUIImage(p.value().asString())),
    mColor(p.color),
    mAlignment(p.font_halign)
{}

LLScrollListIcon::~LLScrollListIcon()
{
}

/*virtual*/
S32     LLScrollListIcon::getHeight() const
{ return mIcon ? mIcon->getHeight() : 0; }

/*virtual*/
const LLSD      LLScrollListIcon::getValue() const
{ return mIcon.isNull() ? LLStringUtil::null : mIcon->getName(); }

void LLScrollListIcon::setValue(const LLSD& value)
{
    if (value.isUUID())
    {
        // don't use default image specified by LLUUID::null, use no image in that case
        LLUUID image_id = value.asUUID();
        mIcon = image_id.notNull() ? LLUI::getUIImageByID(image_id) : LLUIImagePtr(NULL);
    }
    else
    {
        std::string value_string = value.asString();
        if (LLUUID::validate(value_string))
        {
            setValue(LLUUID(value_string));
        }
        else if (!value_string.empty())
        {
            mIcon = LLUI::getUIImage(value.asString());
        }
        else
        {
            mIcon = NULL;
        }
    }
}


void LLScrollListIcon::setColor(const LLColor4& color)
{
    mColor = color;
}

S32 LLScrollListIcon::getWidth() const
{
    // if no specified fix width, use width of icon
    if (LLScrollListCell::getWidth() == 0 && mIcon.notNull())
    {
        return mIcon->getWidth();
    }
    return LLScrollListCell::getWidth();
}


void LLScrollListIcon::draw(const LLColor4& color, const LLColor4& highlight_color)  const
{
    if (mIcon)
    {
        switch(mAlignment)
        {
        case LLFontGL::LEFT:
            mIcon->draw(0, 0, mColor);
            break;
        case LLFontGL::RIGHT:
            mIcon->draw(getWidth() - mIcon->getWidth(), 0, mColor);
            break;
        case LLFontGL::HCENTER:
            mIcon->draw((getWidth() - mIcon->getWidth()) / 2, 0, mColor);
            break;
        default:
            break;
        }
    }
}

//
// LLScrollListBar
//
LLScrollListBar::LLScrollListBar(const LLScrollListCell::Params& p)
    :   LLScrollListCell(p),
    mRatio(0),
    mColor(p.color),
    mBottom(1),
    mLeftPad(1),
    mRightPad(1)
{}

LLScrollListBar::~LLScrollListBar()
{
}

/*virtual*/
S32 LLScrollListBar::getHeight() const
{
    return LLScrollListCell::getHeight();
}

/*virtual*/
const LLSD LLScrollListBar::getValue() const
{
    return LLStringUtil::null;
}

void LLScrollListBar::setValue(const LLSD& value)
{
    if (value.has("ratio"))
    {
        mRatio = value["ratio"].asReal();
    }
    if (value.has("bottom"))
    {
        mBottom = value["bottom"].asInteger();
    }
    if (value.has("left_pad"))
    {
        mLeftPad = value["left_pad"].asInteger();
    }
    if (value.has("right_pad"))
    {
        mRightPad = value["right_pad"].asInteger();
    }
}

void LLScrollListBar::setColor(const LLColor4& color)
{
    mColor = color;
}

S32 LLScrollListBar::getWidth() const
{
    return LLScrollListCell::getWidth();
}


void LLScrollListBar::draw(const LLColor4& color, const LLColor4& highlight_color)   const
{
    S32 bar_width = getWidth() - mLeftPad - mRightPad;
    S32 left = bar_width - bar_width * mRatio;
    left = llclamp(left, mLeftPad, getWidth() - mRightPad - 1);

    gl_rect_2d(left, mBottom, getWidth() - mRightPad, mBottom - 1, mColor);
}

//
// LLScrollListText
//
U32 LLScrollListText::sCount = 0;

LLScrollListText::LLScrollListText(const LLScrollListCell::Params& p)
:   LLScrollListCell(p),
    mText(p.label.isProvided() ? p.label() : p.value().asString()),
    mAltText(p.alt_value().asString()),
    mFont(p.font),
    mColor(p.color),
    mUseColor(p.color.isProvided()),
    mFontAlignment(p.font_halign),
    mVisible(p.visible),
    mHighlightCount( 0 ),
    mHighlightOffset( 0 )
{
    sCount++;

    mTextWidth = getWidth();

    // initialize rounded rect image
    if (!mRoundedRectImage)
    {
        mRoundedRectImage = LLUI::getUIImage("Rounded_Square");
    }
}

//virtual
void LLScrollListText::highlightText(S32 offset, S32 num_chars)
{
    mHighlightOffset = offset;
    mHighlightCount = llmax(0, num_chars);
}

<<<<<<< HEAD
//virtual 
bool LLScrollListText::isText() const
{
	return true;
=======
//virtual
BOOL LLScrollListText::isText() const
{
    return TRUE;
>>>>>>> e1623bb2
}

// virtual
const std::string &LLScrollListText::getToolTip() const
{
    // If base class has a tooltip, return that
    if (! LLScrollListCell::getToolTip().empty())
        return LLScrollListCell::getToolTip();

    // ...otherwise, return the value itself as the tooltip
    return mText.getString();
}

// virtual
bool LLScrollListText::needsToolTip() const
{
    // If base class has a tooltip, return that
    if (LLScrollListCell::needsToolTip())
        return LLScrollListCell::needsToolTip();

    // ...otherwise, show tooltips for truncated text
    return mFont->getWidth(mText.getString()) > getWidth();
}

<<<<<<< HEAD
//virtual 
bool LLScrollListText::getVisible() const
=======
//virtual
BOOL LLScrollListText::getVisible() const
>>>>>>> e1623bb2
{
    return mVisible;
}

//virtual
S32 LLScrollListText::getHeight() const
{
    return mFont->getLineHeight();
}


LLScrollListText::~LLScrollListText()
{
    sCount--;
}

S32 LLScrollListText::getContentWidth() const
{
    return mFont->getWidth(mText.getString());
}


void LLScrollListText::setColor(const LLColor4& color)
{
<<<<<<< HEAD
	mColor = color;
	mUseColor = true;
=======
    mColor = color;
    mUseColor = TRUE;
>>>>>>> e1623bb2
}

void LLScrollListText::setText(const LLStringExplicit& text)
{
    mText = text;
}

void LLScrollListText::setFontStyle(const U8 font_style)
{
    LLFontDescriptor new_desc(mFont->getFontDesc());
    new_desc.setStyle(font_style);
    mFont = LLFontGL::getFont(new_desc);
}

//virtual
void LLScrollListText::setValue(const LLSD& text)
{
    setText(text.asString());
}

//virtual
void LLScrollListText::setAltValue(const LLSD& text)
{
    mAltText = text.asString();
}

//virtual
const LLSD LLScrollListText::getValue() const
{
    return LLSD(mText.getString());
}

//virtual
const LLSD LLScrollListText::getAltValue() const
{
    return LLSD(mAltText.getString());
}


void LLScrollListText::draw(const LLColor4& color, const LLColor4& highlight_color) const
{
<<<<<<< HEAD
	LLColor4 display_color;
	if (mUseColor)
	{
		display_color = mColor;
	}
	else
	{
		display_color = color;
	}

	if (mHighlightCount > 0)
	{
		// Highlight text
		S32 left = 0;
		switch(mFontAlignment)
		{
		case LLFontGL::LEFT:
			left = mFont->getWidth(mText.getString(), 1, mHighlightOffset);
			break;
		case LLFontGL::RIGHT:
			left = getWidth() - mFont->getWidth(mText.getString(), mHighlightOffset, S32_MAX);
			break;
		case LLFontGL::HCENTER:
			left = (getWidth() - mFont->getWidth(mText.getString())) / 2;
			break;
		}
		LLRect highlight_rect(left - 2, 
				mFont->getLineHeight() + 1, 
				left + mFont->getWidth(mText.getString(), mHighlightOffset, mHighlightCount) + 1, 
				1);
		mRoundedRectImage->draw(highlight_rect, highlight_color);
	}

	// Try to draw the entire string
	F32 right_x;
	U32 string_chars = mText.length();
	F32 start_x = 0.f;
	switch(mFontAlignment)
	{
	case LLFontGL::LEFT:
		start_x = 1.f;
		break;
	case LLFontGL::RIGHT:
		start_x = (F32)getWidth();
		break;
	case LLFontGL::HCENTER:
		start_x = (F32)getWidth() * 0.5f;
		break;
	}
	mFont->render(mText.getWString(), 0, 
					start_x, 0.f,
					display_color,
					mFontAlignment,
					LLFontGL::BOTTOM, 
					0,
					LLFontGL::NO_SHADOW,
					string_chars, 
					getTextWidth(),
					&right_x, 
					true);
=======
    LLColor4 display_color;
    if (mUseColor)
    {
        display_color = mColor;
    }
    else
    {
        display_color = color;
    }

    if (mHighlightCount > 0)
    {
        // Highlight text
        S32 left = 0;
        switch(mFontAlignment)
        {
        case LLFontGL::LEFT:
            left = mFont->getWidth(mText.getString(), 1, mHighlightOffset);
            break;
        case LLFontGL::RIGHT:
            left = getWidth() - mFont->getWidth(mText.getString(), mHighlightOffset, S32_MAX);
            break;
        case LLFontGL::HCENTER:
            left = (getWidth() - mFont->getWidth(mText.getString())) / 2;
            break;
        }
        LLRect highlight_rect(left - 2,
                mFont->getLineHeight() + 1,
                left + mFont->getWidth(mText.getString(), mHighlightOffset, mHighlightCount) + 1,
                1);
        mRoundedRectImage->draw(highlight_rect, highlight_color);
    }

    // Try to draw the entire string
    F32 right_x;
    U32 string_chars = mText.length();
    F32 start_x = 0.f;
    switch(mFontAlignment)
    {
    case LLFontGL::LEFT:
        start_x = 1.f;
        break;
    case LLFontGL::RIGHT:
        start_x = (F32)getWidth();
        break;
    case LLFontGL::HCENTER:
        start_x = (F32)getWidth() * 0.5f;
        break;
    }
    mFont->render(mText.getWString(), 0,
                    start_x, 0.f,
                    display_color,
                    mFontAlignment,
                    LLFontGL::BOTTOM,
                    0,
                    LLFontGL::NO_SHADOW,
                    string_chars,
                    getTextWidth(),
                    &right_x,
                    TRUE);
>>>>>>> e1623bb2
}

//
// LLScrollListCheck
//
LLScrollListCheck::LLScrollListCheck(const LLScrollListCell::Params& p)
:   LLScrollListCell(p)
{
    LLCheckBoxCtrl::Params checkbox_p;
    checkbox_p.name("checkbox");
    checkbox_p.rect = LLRect(0, p.width, p.width, 0);
    checkbox_p.enabled(p.enabled);
    checkbox_p.initial_value(p.value());

    mCheckBox = LLUICtrlFactory::create<LLCheckBoxCtrl>(checkbox_p);

    LLRect rect(mCheckBox->getRect());
    if (p.width)
    {
        rect.mRight = rect.mLeft + p.width;
        mCheckBox->setRect(rect);
        setWidth(p.width);
    }
    else
    {
        setWidth(rect.getWidth()); //check_box->getWidth();
    }

    mCheckBox->setColor(p.color);
}


LLScrollListCheck::~LLScrollListCheck()
{
    delete mCheckBox;
    mCheckBox = NULL;
}

void LLScrollListCheck::draw(const LLColor4& color, const LLColor4& highlight_color) const
{
    mCheckBox->draw();
}

<<<<<<< HEAD
bool LLScrollListCheck::handleClick()
{ 
	if (mCheckBox->getEnabled())
	{
		mCheckBox->toggle();
	}
	// don't change selection when clicking on embedded checkbox
	return true; 
=======
BOOL LLScrollListCheck::handleClick()
{
    if (mCheckBox->getEnabled())
    {
        mCheckBox->toggle();
    }
    // don't change selection when clicking on embedded checkbox
    return TRUE;
>>>>>>> e1623bb2
}

/*virtual*/
const LLSD LLScrollListCheck::getValue() const
{
    return mCheckBox->getValue();
}

/*virtual*/
void LLScrollListCheck::setValue(const LLSD& value)
{
    mCheckBox->setValue(value);
}

/*virtual*/
void LLScrollListCheck::onCommit()
{
    mCheckBox->onCommit();
}

/*virtual*/
void LLScrollListCheck::setEnabled(bool enable)
{
    mCheckBox->setEnabled(enable);
}

//
// LLScrollListDate
//

LLScrollListDate::LLScrollListDate( const LLScrollListCell::Params& p)
:   LLScrollListText(p),
    mDate(p.value().asDate())
{}

void LLScrollListDate::setValue(const LLSD& value)
{
    mDate = value.asDate();
    LLScrollListText::setValue(mDate.asRFC1123());
}

const LLSD LLScrollListDate::getValue() const
{
    return mDate;
}

//
// LLScrollListIconText
//
LLScrollListIconText::LLScrollListIconText(const LLScrollListCell::Params& p)
    : LLScrollListText(p),
    mIcon(p.value().isUUID() ? LLUI::getUIImageByID(p.value().asUUID()) : LLUI::getUIImage(p.value().asString())),
    mPad(4)
{
    mTextWidth = getWidth() - mPad /*padding*/ - mFont->getLineHeight();
}

LLScrollListIconText::~LLScrollListIconText()
{
}

const LLSD LLScrollListIconText::getValue() const
{
    if (mIcon.isNull())
    {
        return LLStringUtil::null;
    }
    return mIcon->getName();
}

void LLScrollListIconText::setValue(const LLSD& value)
{
    if (value.isUUID())
    {
        // don't use default image specified by LLUUID::null, use no image in that case
        LLUUID image_id = value.asUUID();
        mIcon = image_id.notNull() ? LLUI::getUIImageByID(image_id) : LLUIImagePtr(NULL);
    }
    else
    {
        std::string value_string = value.asString();
        if (LLUUID::validate(value_string))
        {
            setValue(LLUUID(value_string));
        }
        else if (!value_string.empty())
        {
            mIcon = LLUI::getUIImage(value.asString());
        }
        else
        {
            mIcon = NULL;
        }
    }
}

void LLScrollListIconText::setWidth(S32 width)
{
    LLScrollListCell::setWidth(width);
    // Assume that iamge height and width is identical to font height and width
    mTextWidth = width - mPad /*padding*/ - mFont->getLineHeight();
}


void LLScrollListIconText::draw(const LLColor4& color, const LLColor4& highlight_color)  const
{
    LLColor4 display_color;
    if (mUseColor)
    {
        display_color = mColor;
    }
    else
    {
        display_color = color;
    }

    S32 icon_height = mFont->getLineHeight();
    S32 icon_space = mIcon ? (icon_height + mPad) : 0;

    if (mHighlightCount > 0)
    {
        S32 left = 0;
        switch (mFontAlignment)
        {
        case LLFontGL::LEFT:
            left = mFont->getWidth(mText.getString(), icon_space + 1, mHighlightOffset);
            break;
        case LLFontGL::RIGHT:
            left = getWidth() - mFont->getWidth(mText.getString(), mHighlightOffset, S32_MAX) - icon_space;
            break;
        case LLFontGL::HCENTER:
            left = (getWidth() - mFont->getWidth(mText.getString()) - icon_space) / 2;
            break;
        }
        LLRect highlight_rect(left - 2,
            mFont->getLineHeight() + 1,
            left + mFont->getWidth(mText.getString(), mHighlightOffset, mHighlightCount) + 1,
            1);
        mRoundedRectImage->draw(highlight_rect, highlight_color);
    }

    // Try to draw the entire string
    F32 right_x;
    U32 string_chars = mText.length();
    F32 start_text_x = 0.f;
    S32 start_icon_x = 0;
    switch (mFontAlignment)
    {
    case LLFontGL::LEFT:
        start_text_x = icon_space + 1;
        start_icon_x = 1;
        break;
    case LLFontGL::RIGHT:
        start_text_x = (F32)getWidth();
        start_icon_x = getWidth() - mFont->getWidth(mText.getString()) - icon_space;
        break;
    case LLFontGL::HCENTER:
        F32 center = (F32)getWidth()* 0.5f;
        start_text_x = center + ((F32)icon_space * 0.5f);
        start_icon_x = center - (((F32)icon_space + mFont->getWidth(mText.getString())) * 0.5f);
        break;
    }
    mFont->render(mText.getWString(), 0,
        start_text_x, 0.f,
        display_color,
        mFontAlignment,
        LLFontGL::BOTTOM,
        0,
        LLFontGL::NO_SHADOW,
        string_chars,
        getTextWidth(),
        &right_x,
        true);

    if (mIcon)
    {
        mIcon->draw(start_icon_x, 0, icon_height, icon_height, mColor);
    }
}

<|MERGE_RESOLUTION|>--- conflicted
+++ resolved
@@ -1,761 +1,671 @@
-/**
- * @file llscrolllistcell.cpp
- * @brief Scroll lists are composed of rows (items), each of which
- * contains columns (cells).
- *
- * $LicenseInfo:firstyear=2007&license=viewerlgpl$
- * Second Life Viewer Source Code
- * Copyright (C) 2010, Linden Research, Inc.
- *
- * This library is free software; you can redistribute it and/or
- * modify it under the terms of the GNU Lesser General Public
- * License as published by the Free Software Foundation;
- * version 2.1 of the License only.
- *
- * This library is distributed in the hope that it will be useful,
- * but WITHOUT ANY WARRANTY; without even the implied warranty of
- * MERCHANTABILITY or FITNESS FOR A PARTICULAR PURPOSE.  See the GNU
- * Lesser General Public License for more details.
- *
- * You should have received a copy of the GNU Lesser General Public
- * License along with this library; if not, write to the Free Software
- * Foundation, Inc., 51 Franklin Street, Fifth Floor, Boston, MA  02110-1301  USA
- *
- * Linden Research, Inc., 945 Battery Street, San Francisco, CA  94111  USA
- * $/LicenseInfo$
- */
-
-#include "linden_common.h"
-
-#include "llscrolllistcell.h"
-
-#include "llcheckboxctrl.h"
-#include "llui.h"   // LLUIImage
-#include "lluictrlfactory.h"
-
-//static
-LLScrollListCell* LLScrollListCell::create(const LLScrollListCell::Params& cell_p)
-{
-    LLScrollListCell* cell = NULL;
-
-    if (cell_p.type() == "icon")
-    {
-        cell = new LLScrollListIcon(cell_p);
-    }
-    else if (cell_p.type() == "checkbox")
-    {
-        cell = new LLScrollListCheck(cell_p);
-    }
-    else if (cell_p.type() == "date")
-    {
-        cell = new LLScrollListDate(cell_p);
-    }
-    else if (cell_p.type() == "icontext")
-    {
-        cell = new LLScrollListIconText(cell_p);
-    }
-    else if (cell_p.type() == "bar")
-    {
-        cell = new LLScrollListBar(cell_p);
-    }
-    else    // default is "text"
-    {
-        cell = new LLScrollListText(cell_p);
-    }
-
-    if (cell_p.value.isProvided())
-    {
-        cell->setValue(cell_p.value);
-    }
-
-    return cell;
-}
-
-
-LLScrollListCell::LLScrollListCell(const LLScrollListCell::Params& p)
-:   mWidth(p.width),
-    mToolTip(p.tool_tip)
-{}
-
-// virtual
-const LLSD LLScrollListCell::getValue() const
-{
-    return LLStringUtil::null;
-}
-
-
-// virtual
-const LLSD LLScrollListCell::getAltValue() const
-{
-    return LLStringUtil::null;
-}
-
-
-//
-// LLScrollListIcon
-//
-LLScrollListIcon::LLScrollListIcon(const LLScrollListCell::Params& p)
-:   LLScrollListCell(p),
-    mIcon(LLUI::getUIImage(p.value().asString())),
-    mColor(p.color),
-    mAlignment(p.font_halign)
-{}
-
-LLScrollListIcon::~LLScrollListIcon()
-{
-}
-
-/*virtual*/
-S32     LLScrollListIcon::getHeight() const
-{ return mIcon ? mIcon->getHeight() : 0; }
-
-/*virtual*/
-const LLSD      LLScrollListIcon::getValue() const
-{ return mIcon.isNull() ? LLStringUtil::null : mIcon->getName(); }
-
-void LLScrollListIcon::setValue(const LLSD& value)
-{
-    if (value.isUUID())
-    {
-        // don't use default image specified by LLUUID::null, use no image in that case
-        LLUUID image_id = value.asUUID();
-        mIcon = image_id.notNull() ? LLUI::getUIImageByID(image_id) : LLUIImagePtr(NULL);
-    }
-    else
-    {
-        std::string value_string = value.asString();
-        if (LLUUID::validate(value_string))
-        {
-            setValue(LLUUID(value_string));
-        }
-        else if (!value_string.empty())
-        {
-            mIcon = LLUI::getUIImage(value.asString());
-        }
-        else
-        {
-            mIcon = NULL;
-        }
-    }
-}
-
-
-void LLScrollListIcon::setColor(const LLColor4& color)
-{
-    mColor = color;
-}
-
-S32 LLScrollListIcon::getWidth() const
-{
-    // if no specified fix width, use width of icon
-    if (LLScrollListCell::getWidth() == 0 && mIcon.notNull())
-    {
-        return mIcon->getWidth();
-    }
-    return LLScrollListCell::getWidth();
-}
-
-
-void LLScrollListIcon::draw(const LLColor4& color, const LLColor4& highlight_color)  const
-{
-    if (mIcon)
-    {
-        switch(mAlignment)
-        {
-        case LLFontGL::LEFT:
-            mIcon->draw(0, 0, mColor);
-            break;
-        case LLFontGL::RIGHT:
-            mIcon->draw(getWidth() - mIcon->getWidth(), 0, mColor);
-            break;
-        case LLFontGL::HCENTER:
-            mIcon->draw((getWidth() - mIcon->getWidth()) / 2, 0, mColor);
-            break;
-        default:
-            break;
-        }
-    }
-}
-
-//
-// LLScrollListBar
-//
-LLScrollListBar::LLScrollListBar(const LLScrollListCell::Params& p)
-    :   LLScrollListCell(p),
-    mRatio(0),
-    mColor(p.color),
-    mBottom(1),
-    mLeftPad(1),
-    mRightPad(1)
-{}
-
-LLScrollListBar::~LLScrollListBar()
-{
-}
-
-/*virtual*/
-S32 LLScrollListBar::getHeight() const
-{
-    return LLScrollListCell::getHeight();
-}
-
-/*virtual*/
-const LLSD LLScrollListBar::getValue() const
-{
-    return LLStringUtil::null;
-}
-
-void LLScrollListBar::setValue(const LLSD& value)
-{
-    if (value.has("ratio"))
-    {
-        mRatio = value["ratio"].asReal();
-    }
-    if (value.has("bottom"))
-    {
-        mBottom = value["bottom"].asInteger();
-    }
-    if (value.has("left_pad"))
-    {
-        mLeftPad = value["left_pad"].asInteger();
-    }
-    if (value.has("right_pad"))
-    {
-        mRightPad = value["right_pad"].asInteger();
-    }
-}
-
-void LLScrollListBar::setColor(const LLColor4& color)
-{
-    mColor = color;
-}
-
-S32 LLScrollListBar::getWidth() const
-{
-    return LLScrollListCell::getWidth();
-}
-
-
-void LLScrollListBar::draw(const LLColor4& color, const LLColor4& highlight_color)   const
-{
-    S32 bar_width = getWidth() - mLeftPad - mRightPad;
-    S32 left = bar_width - bar_width * mRatio;
-    left = llclamp(left, mLeftPad, getWidth() - mRightPad - 1);
-
-    gl_rect_2d(left, mBottom, getWidth() - mRightPad, mBottom - 1, mColor);
-}
-
-//
-// LLScrollListText
-//
-U32 LLScrollListText::sCount = 0;
-
-LLScrollListText::LLScrollListText(const LLScrollListCell::Params& p)
-:   LLScrollListCell(p),
-    mText(p.label.isProvided() ? p.label() : p.value().asString()),
-    mAltText(p.alt_value().asString()),
-    mFont(p.font),
-    mColor(p.color),
-    mUseColor(p.color.isProvided()),
-    mFontAlignment(p.font_halign),
-    mVisible(p.visible),
-    mHighlightCount( 0 ),
-    mHighlightOffset( 0 )
-{
-    sCount++;
-
-    mTextWidth = getWidth();
-
-    // initialize rounded rect image
-    if (!mRoundedRectImage)
-    {
-        mRoundedRectImage = LLUI::getUIImage("Rounded_Square");
-    }
-}
-
-//virtual
-void LLScrollListText::highlightText(S32 offset, S32 num_chars)
-{
-    mHighlightOffset = offset;
-    mHighlightCount = llmax(0, num_chars);
-}
-
-<<<<<<< HEAD
-//virtual 
-bool LLScrollListText::isText() const
-{
-	return true;
-=======
-//virtual
-BOOL LLScrollListText::isText() const
-{
-    return TRUE;
->>>>>>> e1623bb2
-}
-
-// virtual
-const std::string &LLScrollListText::getToolTip() const
-{
-    // If base class has a tooltip, return that
-    if (! LLScrollListCell::getToolTip().empty())
-        return LLScrollListCell::getToolTip();
-
-    // ...otherwise, return the value itself as the tooltip
-    return mText.getString();
-}
-
-// virtual
-bool LLScrollListText::needsToolTip() const
-{
-    // If base class has a tooltip, return that
-    if (LLScrollListCell::needsToolTip())
-        return LLScrollListCell::needsToolTip();
-
-    // ...otherwise, show tooltips for truncated text
-    return mFont->getWidth(mText.getString()) > getWidth();
-}
-
-<<<<<<< HEAD
-//virtual 
-bool LLScrollListText::getVisible() const
-=======
-//virtual
-BOOL LLScrollListText::getVisible() const
->>>>>>> e1623bb2
-{
-    return mVisible;
-}
-
-//virtual
-S32 LLScrollListText::getHeight() const
-{
-    return mFont->getLineHeight();
-}
-
-
-LLScrollListText::~LLScrollListText()
-{
-    sCount--;
-}
-
-S32 LLScrollListText::getContentWidth() const
-{
-    return mFont->getWidth(mText.getString());
-}
-
-
-void LLScrollListText::setColor(const LLColor4& color)
-{
-<<<<<<< HEAD
-	mColor = color;
-	mUseColor = true;
-=======
-    mColor = color;
-    mUseColor = TRUE;
->>>>>>> e1623bb2
-}
-
-void LLScrollListText::setText(const LLStringExplicit& text)
-{
-    mText = text;
-}
-
-void LLScrollListText::setFontStyle(const U8 font_style)
-{
-    LLFontDescriptor new_desc(mFont->getFontDesc());
-    new_desc.setStyle(font_style);
-    mFont = LLFontGL::getFont(new_desc);
-}
-
-//virtual
-void LLScrollListText::setValue(const LLSD& text)
-{
-    setText(text.asString());
-}
-
-//virtual
-void LLScrollListText::setAltValue(const LLSD& text)
-{
-    mAltText = text.asString();
-}
-
-//virtual
-const LLSD LLScrollListText::getValue() const
-{
-    return LLSD(mText.getString());
-}
-
-//virtual
-const LLSD LLScrollListText::getAltValue() const
-{
-    return LLSD(mAltText.getString());
-}
-
-
-void LLScrollListText::draw(const LLColor4& color, const LLColor4& highlight_color) const
-{
-<<<<<<< HEAD
-	LLColor4 display_color;
-	if (mUseColor)
-	{
-		display_color = mColor;
-	}
-	else
-	{
-		display_color = color;
-	}
-
-	if (mHighlightCount > 0)
-	{
-		// Highlight text
-		S32 left = 0;
-		switch(mFontAlignment)
-		{
-		case LLFontGL::LEFT:
-			left = mFont->getWidth(mText.getString(), 1, mHighlightOffset);
-			break;
-		case LLFontGL::RIGHT:
-			left = getWidth() - mFont->getWidth(mText.getString(), mHighlightOffset, S32_MAX);
-			break;
-		case LLFontGL::HCENTER:
-			left = (getWidth() - mFont->getWidth(mText.getString())) / 2;
-			break;
-		}
-		LLRect highlight_rect(left - 2, 
-				mFont->getLineHeight() + 1, 
-				left + mFont->getWidth(mText.getString(), mHighlightOffset, mHighlightCount) + 1, 
-				1);
-		mRoundedRectImage->draw(highlight_rect, highlight_color);
-	}
-
-	// Try to draw the entire string
-	F32 right_x;
-	U32 string_chars = mText.length();
-	F32 start_x = 0.f;
-	switch(mFontAlignment)
-	{
-	case LLFontGL::LEFT:
-		start_x = 1.f;
-		break;
-	case LLFontGL::RIGHT:
-		start_x = (F32)getWidth();
-		break;
-	case LLFontGL::HCENTER:
-		start_x = (F32)getWidth() * 0.5f;
-		break;
-	}
-	mFont->render(mText.getWString(), 0, 
-					start_x, 0.f,
-					display_color,
-					mFontAlignment,
-					LLFontGL::BOTTOM, 
-					0,
-					LLFontGL::NO_SHADOW,
-					string_chars, 
-					getTextWidth(),
-					&right_x, 
-					true);
-=======
-    LLColor4 display_color;
-    if (mUseColor)
-    {
-        display_color = mColor;
-    }
-    else
-    {
-        display_color = color;
-    }
-
-    if (mHighlightCount > 0)
-    {
-        // Highlight text
-        S32 left = 0;
-        switch(mFontAlignment)
-        {
-        case LLFontGL::LEFT:
-            left = mFont->getWidth(mText.getString(), 1, mHighlightOffset);
-            break;
-        case LLFontGL::RIGHT:
-            left = getWidth() - mFont->getWidth(mText.getString(), mHighlightOffset, S32_MAX);
-            break;
-        case LLFontGL::HCENTER:
-            left = (getWidth() - mFont->getWidth(mText.getString())) / 2;
-            break;
-        }
-        LLRect highlight_rect(left - 2,
-                mFont->getLineHeight() + 1,
-                left + mFont->getWidth(mText.getString(), mHighlightOffset, mHighlightCount) + 1,
-                1);
-        mRoundedRectImage->draw(highlight_rect, highlight_color);
-    }
-
-    // Try to draw the entire string
-    F32 right_x;
-    U32 string_chars = mText.length();
-    F32 start_x = 0.f;
-    switch(mFontAlignment)
-    {
-    case LLFontGL::LEFT:
-        start_x = 1.f;
-        break;
-    case LLFontGL::RIGHT:
-        start_x = (F32)getWidth();
-        break;
-    case LLFontGL::HCENTER:
-        start_x = (F32)getWidth() * 0.5f;
-        break;
-    }
-    mFont->render(mText.getWString(), 0,
-                    start_x, 0.f,
-                    display_color,
-                    mFontAlignment,
-                    LLFontGL::BOTTOM,
-                    0,
-                    LLFontGL::NO_SHADOW,
-                    string_chars,
-                    getTextWidth(),
-                    &right_x,
-                    TRUE);
->>>>>>> e1623bb2
-}
-
-//
-// LLScrollListCheck
-//
-LLScrollListCheck::LLScrollListCheck(const LLScrollListCell::Params& p)
-:   LLScrollListCell(p)
-{
-    LLCheckBoxCtrl::Params checkbox_p;
-    checkbox_p.name("checkbox");
-    checkbox_p.rect = LLRect(0, p.width, p.width, 0);
-    checkbox_p.enabled(p.enabled);
-    checkbox_p.initial_value(p.value());
-
-    mCheckBox = LLUICtrlFactory::create<LLCheckBoxCtrl>(checkbox_p);
-
-    LLRect rect(mCheckBox->getRect());
-    if (p.width)
-    {
-        rect.mRight = rect.mLeft + p.width;
-        mCheckBox->setRect(rect);
-        setWidth(p.width);
-    }
-    else
-    {
-        setWidth(rect.getWidth()); //check_box->getWidth();
-    }
-
-    mCheckBox->setColor(p.color);
-}
-
-
-LLScrollListCheck::~LLScrollListCheck()
-{
-    delete mCheckBox;
-    mCheckBox = NULL;
-}
-
-void LLScrollListCheck::draw(const LLColor4& color, const LLColor4& highlight_color) const
-{
-    mCheckBox->draw();
-}
-
-<<<<<<< HEAD
-bool LLScrollListCheck::handleClick()
-{ 
-	if (mCheckBox->getEnabled())
-	{
-		mCheckBox->toggle();
-	}
-	// don't change selection when clicking on embedded checkbox
-	return true; 
-=======
-BOOL LLScrollListCheck::handleClick()
-{
-    if (mCheckBox->getEnabled())
-    {
-        mCheckBox->toggle();
-    }
-    // don't change selection when clicking on embedded checkbox
-    return TRUE;
->>>>>>> e1623bb2
-}
-
-/*virtual*/
-const LLSD LLScrollListCheck::getValue() const
-{
-    return mCheckBox->getValue();
-}
-
-/*virtual*/
-void LLScrollListCheck::setValue(const LLSD& value)
-{
-    mCheckBox->setValue(value);
-}
-
-/*virtual*/
-void LLScrollListCheck::onCommit()
-{
-    mCheckBox->onCommit();
-}
-
-/*virtual*/
-void LLScrollListCheck::setEnabled(bool enable)
-{
-    mCheckBox->setEnabled(enable);
-}
-
-//
-// LLScrollListDate
-//
-
-LLScrollListDate::LLScrollListDate( const LLScrollListCell::Params& p)
-:   LLScrollListText(p),
-    mDate(p.value().asDate())
-{}
-
-void LLScrollListDate::setValue(const LLSD& value)
-{
-    mDate = value.asDate();
-    LLScrollListText::setValue(mDate.asRFC1123());
-}
-
-const LLSD LLScrollListDate::getValue() const
-{
-    return mDate;
-}
-
-//
-// LLScrollListIconText
-//
-LLScrollListIconText::LLScrollListIconText(const LLScrollListCell::Params& p)
-    : LLScrollListText(p),
-    mIcon(p.value().isUUID() ? LLUI::getUIImageByID(p.value().asUUID()) : LLUI::getUIImage(p.value().asString())),
-    mPad(4)
-{
-    mTextWidth = getWidth() - mPad /*padding*/ - mFont->getLineHeight();
-}
-
-LLScrollListIconText::~LLScrollListIconText()
-{
-}
-
-const LLSD LLScrollListIconText::getValue() const
-{
-    if (mIcon.isNull())
-    {
-        return LLStringUtil::null;
-    }
-    return mIcon->getName();
-}
-
-void LLScrollListIconText::setValue(const LLSD& value)
-{
-    if (value.isUUID())
-    {
-        // don't use default image specified by LLUUID::null, use no image in that case
-        LLUUID image_id = value.asUUID();
-        mIcon = image_id.notNull() ? LLUI::getUIImageByID(image_id) : LLUIImagePtr(NULL);
-    }
-    else
-    {
-        std::string value_string = value.asString();
-        if (LLUUID::validate(value_string))
-        {
-            setValue(LLUUID(value_string));
-        }
-        else if (!value_string.empty())
-        {
-            mIcon = LLUI::getUIImage(value.asString());
-        }
-        else
-        {
-            mIcon = NULL;
-        }
-    }
-}
-
-void LLScrollListIconText::setWidth(S32 width)
-{
-    LLScrollListCell::setWidth(width);
-    // Assume that iamge height and width is identical to font height and width
-    mTextWidth = width - mPad /*padding*/ - mFont->getLineHeight();
-}
-
-
-void LLScrollListIconText::draw(const LLColor4& color, const LLColor4& highlight_color)  const
-{
-    LLColor4 display_color;
-    if (mUseColor)
-    {
-        display_color = mColor;
-    }
-    else
-    {
-        display_color = color;
-    }
-
-    S32 icon_height = mFont->getLineHeight();
-    S32 icon_space = mIcon ? (icon_height + mPad) : 0;
-
-    if (mHighlightCount > 0)
-    {
-        S32 left = 0;
-        switch (mFontAlignment)
-        {
-        case LLFontGL::LEFT:
-            left = mFont->getWidth(mText.getString(), icon_space + 1, mHighlightOffset);
-            break;
-        case LLFontGL::RIGHT:
-            left = getWidth() - mFont->getWidth(mText.getString(), mHighlightOffset, S32_MAX) - icon_space;
-            break;
-        case LLFontGL::HCENTER:
-            left = (getWidth() - mFont->getWidth(mText.getString()) - icon_space) / 2;
-            break;
-        }
-        LLRect highlight_rect(left - 2,
-            mFont->getLineHeight() + 1,
-            left + mFont->getWidth(mText.getString(), mHighlightOffset, mHighlightCount) + 1,
-            1);
-        mRoundedRectImage->draw(highlight_rect, highlight_color);
-    }
-
-    // Try to draw the entire string
-    F32 right_x;
-    U32 string_chars = mText.length();
-    F32 start_text_x = 0.f;
-    S32 start_icon_x = 0;
-    switch (mFontAlignment)
-    {
-    case LLFontGL::LEFT:
-        start_text_x = icon_space + 1;
-        start_icon_x = 1;
-        break;
-    case LLFontGL::RIGHT:
-        start_text_x = (F32)getWidth();
-        start_icon_x = getWidth() - mFont->getWidth(mText.getString()) - icon_space;
-        break;
-    case LLFontGL::HCENTER:
-        F32 center = (F32)getWidth()* 0.5f;
-        start_text_x = center + ((F32)icon_space * 0.5f);
-        start_icon_x = center - (((F32)icon_space + mFont->getWidth(mText.getString())) * 0.5f);
-        break;
-    }
-    mFont->render(mText.getWString(), 0,
-        start_text_x, 0.f,
-        display_color,
-        mFontAlignment,
-        LLFontGL::BOTTOM,
-        0,
-        LLFontGL::NO_SHADOW,
-        string_chars,
-        getTextWidth(),
-        &right_x,
-        true);
-
-    if (mIcon)
-    {
-        mIcon->draw(start_icon_x, 0, icon_height, icon_height, mColor);
-    }
-}
-
+/**
+ * @file llscrolllistcell.cpp
+ * @brief Scroll lists are composed of rows (items), each of which
+ * contains columns (cells).
+ *
+ * $LicenseInfo:firstyear=2007&license=viewerlgpl$
+ * Second Life Viewer Source Code
+ * Copyright (C) 2010, Linden Research, Inc.
+ *
+ * This library is free software; you can redistribute it and/or
+ * modify it under the terms of the GNU Lesser General Public
+ * License as published by the Free Software Foundation;
+ * version 2.1 of the License only.
+ *
+ * This library is distributed in the hope that it will be useful,
+ * but WITHOUT ANY WARRANTY; without even the implied warranty of
+ * MERCHANTABILITY or FITNESS FOR A PARTICULAR PURPOSE.  See the GNU
+ * Lesser General Public License for more details.
+ *
+ * You should have received a copy of the GNU Lesser General Public
+ * License along with this library; if not, write to the Free Software
+ * Foundation, Inc., 51 Franklin Street, Fifth Floor, Boston, MA  02110-1301  USA
+ *
+ * Linden Research, Inc., 945 Battery Street, San Francisco, CA  94111  USA
+ * $/LicenseInfo$
+ */
+
+#include "linden_common.h"
+
+#include "llscrolllistcell.h"
+
+#include "llcheckboxctrl.h"
+#include "llui.h"   // LLUIImage
+#include "lluictrlfactory.h"
+
+//static
+LLScrollListCell* LLScrollListCell::create(const LLScrollListCell::Params& cell_p)
+{
+    LLScrollListCell* cell = NULL;
+
+    if (cell_p.type() == "icon")
+    {
+        cell = new LLScrollListIcon(cell_p);
+    }
+    else if (cell_p.type() == "checkbox")
+    {
+        cell = new LLScrollListCheck(cell_p);
+    }
+    else if (cell_p.type() == "date")
+    {
+        cell = new LLScrollListDate(cell_p);
+    }
+    else if (cell_p.type() == "icontext")
+    {
+        cell = new LLScrollListIconText(cell_p);
+    }
+    else if (cell_p.type() == "bar")
+    {
+        cell = new LLScrollListBar(cell_p);
+    }
+    else    // default is "text"
+    {
+        cell = new LLScrollListText(cell_p);
+    }
+
+    if (cell_p.value.isProvided())
+    {
+        cell->setValue(cell_p.value);
+    }
+
+    return cell;
+}
+
+
+LLScrollListCell::LLScrollListCell(const LLScrollListCell::Params& p)
+:   mWidth(p.width),
+    mToolTip(p.tool_tip)
+{}
+
+// virtual
+const LLSD LLScrollListCell::getValue() const
+{
+    return LLStringUtil::null;
+}
+
+
+// virtual
+const LLSD LLScrollListCell::getAltValue() const
+{
+    return LLStringUtil::null;
+}
+
+
+//
+// LLScrollListIcon
+//
+LLScrollListIcon::LLScrollListIcon(const LLScrollListCell::Params& p)
+:   LLScrollListCell(p),
+    mIcon(LLUI::getUIImage(p.value().asString())),
+    mColor(p.color),
+    mAlignment(p.font_halign)
+{}
+
+LLScrollListIcon::~LLScrollListIcon()
+{
+}
+
+/*virtual*/
+S32     LLScrollListIcon::getHeight() const
+{ return mIcon ? mIcon->getHeight() : 0; }
+
+/*virtual*/
+const LLSD      LLScrollListIcon::getValue() const
+{ return mIcon.isNull() ? LLStringUtil::null : mIcon->getName(); }
+
+void LLScrollListIcon::setValue(const LLSD& value)
+{
+    if (value.isUUID())
+    {
+        // don't use default image specified by LLUUID::null, use no image in that case
+        LLUUID image_id = value.asUUID();
+        mIcon = image_id.notNull() ? LLUI::getUIImageByID(image_id) : LLUIImagePtr(NULL);
+    }
+    else
+    {
+        std::string value_string = value.asString();
+        if (LLUUID::validate(value_string))
+        {
+            setValue(LLUUID(value_string));
+        }
+        else if (!value_string.empty())
+        {
+            mIcon = LLUI::getUIImage(value.asString());
+        }
+        else
+        {
+            mIcon = NULL;
+        }
+    }
+}
+
+
+void LLScrollListIcon::setColor(const LLColor4& color)
+{
+    mColor = color;
+}
+
+S32 LLScrollListIcon::getWidth() const
+{
+    // if no specified fix width, use width of icon
+    if (LLScrollListCell::getWidth() == 0 && mIcon.notNull())
+    {
+        return mIcon->getWidth();
+    }
+    return LLScrollListCell::getWidth();
+}
+
+
+void LLScrollListIcon::draw(const LLColor4& color, const LLColor4& highlight_color)  const
+{
+    if (mIcon)
+    {
+        switch(mAlignment)
+        {
+        case LLFontGL::LEFT:
+            mIcon->draw(0, 0, mColor);
+            break;
+        case LLFontGL::RIGHT:
+            mIcon->draw(getWidth() - mIcon->getWidth(), 0, mColor);
+            break;
+        case LLFontGL::HCENTER:
+            mIcon->draw((getWidth() - mIcon->getWidth()) / 2, 0, mColor);
+            break;
+        default:
+            break;
+        }
+    }
+}
+
+//
+// LLScrollListBar
+//
+LLScrollListBar::LLScrollListBar(const LLScrollListCell::Params& p)
+    :   LLScrollListCell(p),
+    mRatio(0),
+    mColor(p.color),
+    mBottom(1),
+    mLeftPad(1),
+    mRightPad(1)
+{}
+
+LLScrollListBar::~LLScrollListBar()
+{
+}
+
+/*virtual*/
+S32 LLScrollListBar::getHeight() const
+{
+    return LLScrollListCell::getHeight();
+}
+
+/*virtual*/
+const LLSD LLScrollListBar::getValue() const
+{
+    return LLStringUtil::null;
+}
+
+void LLScrollListBar::setValue(const LLSD& value)
+{
+    if (value.has("ratio"))
+    {
+        mRatio = value["ratio"].asReal();
+    }
+    if (value.has("bottom"))
+    {
+        mBottom = value["bottom"].asInteger();
+    }
+    if (value.has("left_pad"))
+    {
+        mLeftPad = value["left_pad"].asInteger();
+    }
+    if (value.has("right_pad"))
+    {
+        mRightPad = value["right_pad"].asInteger();
+    }
+}
+
+void LLScrollListBar::setColor(const LLColor4& color)
+{
+    mColor = color;
+}
+
+S32 LLScrollListBar::getWidth() const
+{
+    return LLScrollListCell::getWidth();
+}
+
+
+void LLScrollListBar::draw(const LLColor4& color, const LLColor4& highlight_color)   const
+{
+    S32 bar_width = getWidth() - mLeftPad - mRightPad;
+    S32 left = bar_width - bar_width * mRatio;
+    left = llclamp(left, mLeftPad, getWidth() - mRightPad - 1);
+
+    gl_rect_2d(left, mBottom, getWidth() - mRightPad, mBottom - 1, mColor);
+}
+
+//
+// LLScrollListText
+//
+U32 LLScrollListText::sCount = 0;
+
+LLScrollListText::LLScrollListText(const LLScrollListCell::Params& p)
+:   LLScrollListCell(p),
+    mText(p.label.isProvided() ? p.label() : p.value().asString()),
+    mAltText(p.alt_value().asString()),
+    mFont(p.font),
+    mColor(p.color),
+    mUseColor(p.color.isProvided()),
+    mFontAlignment(p.font_halign),
+    mVisible(p.visible),
+    mHighlightCount( 0 ),
+    mHighlightOffset( 0 )
+{
+    sCount++;
+
+    mTextWidth = getWidth();
+
+    // initialize rounded rect image
+    if (!mRoundedRectImage)
+    {
+        mRoundedRectImage = LLUI::getUIImage("Rounded_Square");
+    }
+}
+
+//virtual
+void LLScrollListText::highlightText(S32 offset, S32 num_chars)
+{
+    mHighlightOffset = offset;
+    mHighlightCount = llmax(0, num_chars);
+}
+
+//virtual
+bool LLScrollListText::isText() const
+{
+    return true;
+}
+
+// virtual
+const std::string &LLScrollListText::getToolTip() const
+{
+    // If base class has a tooltip, return that
+    if (! LLScrollListCell::getToolTip().empty())
+        return LLScrollListCell::getToolTip();
+
+    // ...otherwise, return the value itself as the tooltip
+    return mText.getString();
+}
+
+// virtual
+bool LLScrollListText::needsToolTip() const
+{
+    // If base class has a tooltip, return that
+    if (LLScrollListCell::needsToolTip())
+        return LLScrollListCell::needsToolTip();
+
+    // ...otherwise, show tooltips for truncated text
+    return mFont->getWidth(mText.getString()) > getWidth();
+}
+
+//virtual
+bool LLScrollListText::getVisible() const
+{
+    return mVisible;
+}
+
+//virtual
+S32 LLScrollListText::getHeight() const
+{
+    return mFont->getLineHeight();
+}
+
+
+LLScrollListText::~LLScrollListText()
+{
+    sCount--;
+}
+
+S32 LLScrollListText::getContentWidth() const
+{
+    return mFont->getWidth(mText.getString());
+}
+
+
+void LLScrollListText::setColor(const LLColor4& color)
+{
+    mColor = color;
+    mUseColor = true;
+}
+
+void LLScrollListText::setText(const LLStringExplicit& text)
+{
+    mText = text;
+}
+
+void LLScrollListText::setFontStyle(const U8 font_style)
+{
+    LLFontDescriptor new_desc(mFont->getFontDesc());
+    new_desc.setStyle(font_style);
+    mFont = LLFontGL::getFont(new_desc);
+}
+
+//virtual
+void LLScrollListText::setValue(const LLSD& text)
+{
+    setText(text.asString());
+}
+
+//virtual
+void LLScrollListText::setAltValue(const LLSD& text)
+{
+    mAltText = text.asString();
+}
+
+//virtual
+const LLSD LLScrollListText::getValue() const
+{
+    return LLSD(mText.getString());
+}
+
+//virtual
+const LLSD LLScrollListText::getAltValue() const
+{
+    return LLSD(mAltText.getString());
+}
+
+
+void LLScrollListText::draw(const LLColor4& color, const LLColor4& highlight_color) const
+{
+    LLColor4 display_color;
+    if (mUseColor)
+    {
+        display_color = mColor;
+    }
+    else
+    {
+        display_color = color;
+    }
+
+    if (mHighlightCount > 0)
+    {
+        // Highlight text
+        S32 left = 0;
+        switch(mFontAlignment)
+        {
+        case LLFontGL::LEFT:
+            left = mFont->getWidth(mText.getString(), 1, mHighlightOffset);
+            break;
+        case LLFontGL::RIGHT:
+            left = getWidth() - mFont->getWidth(mText.getString(), mHighlightOffset, S32_MAX);
+            break;
+        case LLFontGL::HCENTER:
+            left = (getWidth() - mFont->getWidth(mText.getString())) / 2;
+            break;
+        }
+        LLRect highlight_rect(left - 2,
+                mFont->getLineHeight() + 1,
+                left + mFont->getWidth(mText.getString(), mHighlightOffset, mHighlightCount) + 1,
+                1);
+        mRoundedRectImage->draw(highlight_rect, highlight_color);
+    }
+
+    // Try to draw the entire string
+    F32 right_x;
+    U32 string_chars = mText.length();
+    F32 start_x = 0.f;
+    switch(mFontAlignment)
+    {
+    case LLFontGL::LEFT:
+        start_x = 1.f;
+        break;
+    case LLFontGL::RIGHT:
+        start_x = (F32)getWidth();
+        break;
+    case LLFontGL::HCENTER:
+        start_x = (F32)getWidth() * 0.5f;
+        break;
+    }
+    mFont->render(mText.getWString(), 0,
+                    start_x, 0.f,
+                    display_color,
+                    mFontAlignment,
+                    LLFontGL::BOTTOM,
+                    0,
+                    LLFontGL::NO_SHADOW,
+                    string_chars,
+                    getTextWidth(),
+                    &right_x,
+                    true);
+}
+
+//
+// LLScrollListCheck
+//
+LLScrollListCheck::LLScrollListCheck(const LLScrollListCell::Params& p)
+:   LLScrollListCell(p)
+{
+    LLCheckBoxCtrl::Params checkbox_p;
+    checkbox_p.name("checkbox");
+    checkbox_p.rect = LLRect(0, p.width, p.width, 0);
+    checkbox_p.enabled(p.enabled);
+    checkbox_p.initial_value(p.value());
+
+    mCheckBox = LLUICtrlFactory::create<LLCheckBoxCtrl>(checkbox_p);
+
+    LLRect rect(mCheckBox->getRect());
+    if (p.width)
+    {
+        rect.mRight = rect.mLeft + p.width;
+        mCheckBox->setRect(rect);
+        setWidth(p.width);
+    }
+    else
+    {
+        setWidth(rect.getWidth()); //check_box->getWidth();
+    }
+
+    mCheckBox->setColor(p.color);
+}
+
+
+LLScrollListCheck::~LLScrollListCheck()
+{
+    delete mCheckBox;
+    mCheckBox = NULL;
+}
+
+void LLScrollListCheck::draw(const LLColor4& color, const LLColor4& highlight_color) const
+{
+    mCheckBox->draw();
+}
+
+bool LLScrollListCheck::handleClick()
+{
+    if (mCheckBox->getEnabled())
+    {
+        mCheckBox->toggle();
+    }
+    // don't change selection when clicking on embedded checkbox
+    return true;
+}
+
+/*virtual*/
+const LLSD LLScrollListCheck::getValue() const
+{
+    return mCheckBox->getValue();
+}
+
+/*virtual*/
+void LLScrollListCheck::setValue(const LLSD& value)
+{
+    mCheckBox->setValue(value);
+}
+
+/*virtual*/
+void LLScrollListCheck::onCommit()
+{
+    mCheckBox->onCommit();
+}
+
+/*virtual*/
+void LLScrollListCheck::setEnabled(bool enable)
+{
+    mCheckBox->setEnabled(enable);
+}
+
+//
+// LLScrollListDate
+//
+
+LLScrollListDate::LLScrollListDate( const LLScrollListCell::Params& p)
+:   LLScrollListText(p),
+    mDate(p.value().asDate())
+{}
+
+void LLScrollListDate::setValue(const LLSD& value)
+{
+    mDate = value.asDate();
+    LLScrollListText::setValue(mDate.asRFC1123());
+}
+
+const LLSD LLScrollListDate::getValue() const
+{
+    return mDate;
+}
+
+//
+// LLScrollListIconText
+//
+LLScrollListIconText::LLScrollListIconText(const LLScrollListCell::Params& p)
+    : LLScrollListText(p),
+    mIcon(p.value().isUUID() ? LLUI::getUIImageByID(p.value().asUUID()) : LLUI::getUIImage(p.value().asString())),
+    mPad(4)
+{
+    mTextWidth = getWidth() - mPad /*padding*/ - mFont->getLineHeight();
+}
+
+LLScrollListIconText::~LLScrollListIconText()
+{
+}
+
+const LLSD LLScrollListIconText::getValue() const
+{
+    if (mIcon.isNull())
+    {
+        return LLStringUtil::null;
+    }
+    return mIcon->getName();
+}
+
+void LLScrollListIconText::setValue(const LLSD& value)
+{
+    if (value.isUUID())
+    {
+        // don't use default image specified by LLUUID::null, use no image in that case
+        LLUUID image_id = value.asUUID();
+        mIcon = image_id.notNull() ? LLUI::getUIImageByID(image_id) : LLUIImagePtr(NULL);
+    }
+    else
+    {
+        std::string value_string = value.asString();
+        if (LLUUID::validate(value_string))
+        {
+            setValue(LLUUID(value_string));
+        }
+        else if (!value_string.empty())
+        {
+            mIcon = LLUI::getUIImage(value.asString());
+        }
+        else
+        {
+            mIcon = NULL;
+        }
+    }
+}
+
+void LLScrollListIconText::setWidth(S32 width)
+{
+    LLScrollListCell::setWidth(width);
+    // Assume that iamge height and width is identical to font height and width
+    mTextWidth = width - mPad /*padding*/ - mFont->getLineHeight();
+}
+
+
+void LLScrollListIconText::draw(const LLColor4& color, const LLColor4& highlight_color)  const
+{
+    LLColor4 display_color;
+    if (mUseColor)
+    {
+        display_color = mColor;
+    }
+    else
+    {
+        display_color = color;
+    }
+
+    S32 icon_height = mFont->getLineHeight();
+    S32 icon_space = mIcon ? (icon_height + mPad) : 0;
+
+    if (mHighlightCount > 0)
+    {
+        S32 left = 0;
+        switch (mFontAlignment)
+        {
+        case LLFontGL::LEFT:
+            left = mFont->getWidth(mText.getString(), icon_space + 1, mHighlightOffset);
+            break;
+        case LLFontGL::RIGHT:
+            left = getWidth() - mFont->getWidth(mText.getString(), mHighlightOffset, S32_MAX) - icon_space;
+            break;
+        case LLFontGL::HCENTER:
+            left = (getWidth() - mFont->getWidth(mText.getString()) - icon_space) / 2;
+            break;
+        }
+        LLRect highlight_rect(left - 2,
+            mFont->getLineHeight() + 1,
+            left + mFont->getWidth(mText.getString(), mHighlightOffset, mHighlightCount) + 1,
+            1);
+        mRoundedRectImage->draw(highlight_rect, highlight_color);
+    }
+
+    // Try to draw the entire string
+    F32 right_x;
+    U32 string_chars = mText.length();
+    F32 start_text_x = 0.f;
+    S32 start_icon_x = 0;
+    switch (mFontAlignment)
+    {
+    case LLFontGL::LEFT:
+        start_text_x = icon_space + 1;
+        start_icon_x = 1;
+        break;
+    case LLFontGL::RIGHT:
+        start_text_x = (F32)getWidth();
+        start_icon_x = getWidth() - mFont->getWidth(mText.getString()) - icon_space;
+        break;
+    case LLFontGL::HCENTER:
+        F32 center = (F32)getWidth()* 0.5f;
+        start_text_x = center + ((F32)icon_space * 0.5f);
+        start_icon_x = center - (((F32)icon_space + mFont->getWidth(mText.getString())) * 0.5f);
+        break;
+    }
+    mFont->render(mText.getWString(), 0,
+        start_text_x, 0.f,
+        display_color,
+        mFontAlignment,
+        LLFontGL::BOTTOM,
+        0,
+        LLFontGL::NO_SHADOW,
+        string_chars,
+        getTextWidth(),
+        &right_x,
+        true);
+
+    if (mIcon)
+    {
+        mIcon->draw(start_icon_x, 0, icon_height, icon_height, mColor);
+    }
+}
+
+