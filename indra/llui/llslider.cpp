/**
 * @file llslider.cpp
 * @brief LLSlider base class
 *
 * $LicenseInfo:firstyear=2002&license=viewerlgpl$
 * Second Life Viewer Source Code
 * Copyright (C) 2010, Linden Research, Inc.
 *
 * This library is free software; you can redistribute it and/or
 * modify it under the terms of the GNU Lesser General Public
 * License as published by the Free Software Foundation;
 * version 2.1 of the License only.
 *
 * This library is distributed in the hope that it will be useful,
 * but WITHOUT ANY WARRANTY; without even the implied warranty of
 * MERCHANTABILITY or FITNESS FOR A PARTICULAR PURPOSE.  See the GNU
 * Lesser General Public License for more details.
 *
 * You should have received a copy of the GNU Lesser General Public
 * License along with this library; if not, write to the Free Software
 * Foundation, Inc., 51 Franklin Street, Fifth Floor, Boston, MA  02110-1301  USA
 *
 * Linden Research, Inc., 945 Battery Street, San Francisco, CA  94111  USA
 * $/LicenseInfo$
 */

#include "linden_common.h"

#include "llslider.h"
#include "llui.h"

#include "llgl.h"
#include "llwindow.h"
#include "llfocusmgr.h"
#include "llkeyboard.h"         // for the MASK constants
#include "llcontrol.h"
#include "lluictrlfactory.h"

static LLDefaultChildRegistry::Register<LLSlider> r1("slider_bar");
//FIXME: make this into an unregistered template so that code constructed sliders don't
// have ambigious template lookup problem

LLSlider::Params::Params()
:   orientation ("orientation", std::string ("horizontal")),
    thumb_outline_color("thumb_outline_color"),
    thumb_center_color("thumb_center_color"),
    thumb_image("thumb_image"),
    thumb_image_pressed("thumb_image_pressed"),
    thumb_image_disabled("thumb_image_disabled"),
    track_image_horizontal("track_image_horizontal"),
    track_image_vertical("track_image_vertical"),
    track_highlight_horizontal_image("track_highlight_horizontal_image"),
    track_highlight_vertical_image("track_highlight_vertical_image"),
    mouse_down_callback("mouse_down_callback"),
    mouse_up_callback("mouse_up_callback")
{}

LLSlider::LLSlider(const LLSlider::Params& p)
:   LLF32UICtrl(p),
    mMouseOffset( 0 ),
    mOrientation ((p.orientation() == "horizontal") ? HORIZONTAL : VERTICAL),
    mThumbOutlineColor(p.thumb_outline_color()),
    mThumbCenterColor(p.thumb_center_color()),
    mThumbImage(p.thumb_image),
    mThumbImagePressed(p.thumb_image_pressed),
    mThumbImageDisabled(p.thumb_image_disabled),
    mTrackImageHorizontal(p.track_image_horizontal),
    mTrackImageVertical(p.track_image_vertical),
    mTrackHighlightHorizontalImage(p.track_highlight_horizontal_image),
    mTrackHighlightVerticalImage(p.track_highlight_vertical_image),
    mMouseDownSignal(NULL),
    mMouseUpSignal(NULL)
{
    mViewModel->setValue(p.initial_value);
    updateThumbRect();
    mDragStartThumbRect = mThumbRect;
    setControlName(p.control_name, NULL);
    setValue(getValueF32());

    if (p.mouse_down_callback.isProvided())
    {
        setMouseDownCallback(initCommitCallback(p.mouse_down_callback));
    }
    if (p.mouse_up_callback.isProvided())
    {
        setMouseUpCallback(initCommitCallback(p.mouse_up_callback));
    }
}

LLSlider::~LLSlider()
{
    delete mMouseDownSignal;
    delete mMouseUpSignal;
}

void LLSlider::setValue(F32 value, bool from_event)
{
    value = llclamp( value, mMinValue, mMaxValue );

    // Round to nearest increment (bias towards rounding down)
    value -= mMinValue;
    value += mIncrement/2.0001f;
    value -= fmod(value, mIncrement);
    value += mMinValue;

    if (!from_event && getValueF32() != value)
    {
        setControlValue(value);
    }

    LLF32UICtrl::setValue(value);
    updateThumbRect();
}

void LLSlider::updateThumbRect()
{
    const S32 DEFAULT_THUMB_SIZE = 16;
    F32 t = (getValueF32() - mMinValue) / (mMaxValue - mMinValue);

    S32 thumb_width = mThumbImage ? mThumbImage->getWidth() : DEFAULT_THUMB_SIZE;
    S32 thumb_height = mThumbImage ? mThumbImage->getHeight() : DEFAULT_THUMB_SIZE;

    if ( mOrientation == HORIZONTAL )
    {
        S32 left_edge = (thumb_width / 2);
        S32 right_edge = getRect().getWidth() - (thumb_width / 2);

        S32 x = left_edge + S32( t * (right_edge - left_edge) );
        mThumbRect.mLeft = x - (thumb_width / 2);
        mThumbRect.mRight = mThumbRect.mLeft + thumb_width;
        mThumbRect.mBottom = getLocalRect().getCenterY() - (thumb_height / 2);
        mThumbRect.mTop = mThumbRect.mBottom + thumb_height;
    }
    else
    {
        S32 top_edge = (thumb_height / 2);
        S32 bottom_edge = getRect().getHeight() - (thumb_height / 2);

        S32 y = top_edge + S32( t * (bottom_edge - top_edge) );
        mThumbRect.mLeft = getLocalRect().getCenterX() - (thumb_width / 2);
        mThumbRect.mRight = mThumbRect.mLeft + thumb_width;
        mThumbRect.mBottom = y  - (thumb_height / 2);
        mThumbRect.mTop = mThumbRect.mBottom + thumb_height;
    }
}


void LLSlider::setValueAndCommit(F32 value)
{
    F32 old_value = getValueF32();
    setValue(value);

    if (getValueF32() != old_value)
    {
        onCommit();
    }
}


bool LLSlider::handleHover(S32 x, S32 y, MASK mask)
{
<<<<<<< HEAD
	if( hasMouseCapture() )
	{
		if ( mOrientation == HORIZONTAL )
		{
			S32 thumb_half_width = mThumbImage->getWidth()/2;
			S32 left_edge = thumb_half_width;
			S32 right_edge = getRect().getWidth() - (thumb_half_width);

			x += mMouseOffset;
			x = llclamp( x, left_edge, right_edge );

			F32 t = F32(x - left_edge) / (right_edge - left_edge);
			setValueAndCommit(t * (mMaxValue - mMinValue) + mMinValue );
		}
		else // mOrientation == VERTICAL
		{
			S32 thumb_half_height = mThumbImage->getHeight()/2;
			S32 top_edge = thumb_half_height;
			S32 bottom_edge = getRect().getHeight() - (thumb_half_height);

			y += mMouseOffset;
			y = llclamp(y, top_edge, bottom_edge);

			F32 t = F32(y - top_edge) / (bottom_edge - top_edge);
			setValueAndCommit(t * (mMaxValue - mMinValue) + mMinValue );
		}
		getWindow()->setCursor(UI_CURSOR_ARROW);
		LL_DEBUGS("UserInput") << "hover handled by " << getName() << " (active)" << LL_ENDL;
	}
	else
	{
		getWindow()->setCursor(UI_CURSOR_ARROW);
		LL_DEBUGS("UserInput") << "hover handled by " << getName() << " (inactive)" << LL_ENDL;		
	}
	return true;
=======
    if( hasMouseCapture() )
    {
        if ( mOrientation == HORIZONTAL )
        {
            S32 thumb_half_width = mThumbImage->getWidth()/2;
            S32 left_edge = thumb_half_width;
            S32 right_edge = getRect().getWidth() - (thumb_half_width);

            x += mMouseOffset;
            x = llclamp( x, left_edge, right_edge );

            F32 t = F32(x - left_edge) / (right_edge - left_edge);
            setValueAndCommit(t * (mMaxValue - mMinValue) + mMinValue );
        }
        else // mOrientation == VERTICAL
        {
            S32 thumb_half_height = mThumbImage->getHeight()/2;
            S32 top_edge = thumb_half_height;
            S32 bottom_edge = getRect().getHeight() - (thumb_half_height);

            y += mMouseOffset;
            y = llclamp(y, top_edge, bottom_edge);

            F32 t = F32(y - top_edge) / (bottom_edge - top_edge);
            setValueAndCommit(t * (mMaxValue - mMinValue) + mMinValue );
        }
        getWindow()->setCursor(UI_CURSOR_ARROW);
        LL_DEBUGS("UserInput") << "hover handled by " << getName() << " (active)" << LL_ENDL;
    }
    else
    {
        getWindow()->setCursor(UI_CURSOR_ARROW);
        LL_DEBUGS("UserInput") << "hover handled by " << getName() << " (inactive)" << LL_ENDL;
    }
    return true;
>>>>>>> 1a8a5404
}

bool LLSlider::handleMouseUp(S32 x, S32 y, MASK mask)
{
<<<<<<< HEAD
	bool handled = false;
=======
    bool handled = false;
>>>>>>> 1a8a5404

    if( hasMouseCapture() )
    {
        gFocusMgr.setMouseCapture( NULL );

        if (mMouseUpSignal)
            (*mMouseUpSignal)( this, getValueF32() );

<<<<<<< HEAD
		handled = true;
		make_ui_sound("UISndClickRelease");
	}
	else
	{
		handled = true;
	}
=======
        handled = true;
        make_ui_sound("UISndClickRelease");
    }
    else
    {
        handled = true;
    }
>>>>>>> 1a8a5404

    return handled;
}

bool LLSlider::handleMouseDown(S32 x, S32 y, MASK mask)
{
<<<<<<< HEAD
	// only do sticky-focus on non-chrome widgets
	if (!getIsChrome())
	{
		setFocus(true);
	}
	if (mMouseDownSignal)
		(*mMouseDownSignal)( this, getValueF32() );

	if (MASK_CONTROL & mask) // if CTRL is modifying
	{
		setValueAndCommit(mInitialValue);
	}
	else
	{
		// Find the offset of the actual mouse location from the center of the thumb.
		if (mThumbRect.pointInRect(x,y))
		{
			mMouseOffset = (mOrientation == HORIZONTAL)
				? (mThumbRect.mLeft + mThumbImage->getWidth()/2) - x
				: (mThumbRect.mBottom + mThumbImage->getHeight()/2) - y;
		}
		else
		{
			mMouseOffset = 0;
		}

		// Start dragging the thumb
		// No handler needed for focus lost since this class has no state that depends on it.
		gFocusMgr.setMouseCapture( this );  
		mDragStartThumbRect = mThumbRect;				
	}
	make_ui_sound("UISndClick");

	return true;
=======
    // only do sticky-focus on non-chrome widgets
    if (!getIsChrome())
    {
        setFocus(true);
    }
    if (mMouseDownSignal)
        (*mMouseDownSignal)( this, getValueF32() );

    if (MASK_CONTROL & mask) // if CTRL is modifying
    {
        setValueAndCommit(mInitialValue);
    }
    else
    {
        // Find the offset of the actual mouse location from the center of the thumb.
        if (mThumbRect.pointInRect(x,y))
        {
            mMouseOffset = (mOrientation == HORIZONTAL)
                ? (mThumbRect.mLeft + mThumbImage->getWidth()/2) - x
                : (mThumbRect.mBottom + mThumbImage->getHeight()/2) - y;
        }
        else
        {
            mMouseOffset = 0;
        }

        // Start dragging the thumb
        // No handler needed for focus lost since this class has no state that depends on it.
        gFocusMgr.setMouseCapture( this );
        mDragStartThumbRect = mThumbRect;
    }
    make_ui_sound("UISndClick");

    return true;
>>>>>>> 1a8a5404
}

bool LLSlider::handleKeyHere(KEY key, MASK mask)
{
<<<<<<< HEAD
	bool handled = false;
	switch(key)
	{
	case KEY_DOWN:
	case KEY_LEFT:
		setValueAndCommit(getValueF32() - getIncrement());
		handled = true;
		break;
	case KEY_UP:
	case KEY_RIGHT:
		setValueAndCommit(getValueF32() + getIncrement());
		handled = true;
		break;
	default:
		break;
	}
	return handled;
=======
    bool handled = false;
    switch(key)
    {
    case KEY_DOWN:
    case KEY_LEFT:
        setValueAndCommit(getValueF32() - getIncrement());
        handled = true;
        break;
    case KEY_UP:
    case KEY_RIGHT:
        setValueAndCommit(getValueF32() + getIncrement());
        handled = true;
        break;
    default:
        break;
    }
    return handled;
>>>>>>> 1a8a5404
}

bool LLSlider::handleScrollWheel(S32 x, S32 y, S32 clicks)
{
<<<<<<< HEAD
	if ( mOrientation == VERTICAL )
	{
		F32 new_val = getValueF32() - clicks * getIncrement();
		setValueAndCommit(new_val);
		return true;
	}
	return LLF32UICtrl::handleScrollWheel(x,y,clicks);
=======
    if ( mOrientation == VERTICAL )
    {
        F32 new_val = getValueF32() - clicks * getIncrement();
        setValueAndCommit(new_val);
        return true;
    }
    return LLF32UICtrl::handleScrollWheel(x,y,clicks);
>>>>>>> 1a8a5404
}

void LLSlider::draw()
{
    F32 alpha = getDrawContext().mAlpha;

    // since thumb image might still be decoding, need thumb to accomodate image size
    updateThumbRect();

    // Draw background and thumb.

    // drawing solids requires texturing be disabled
    gGL.getTexUnit(0)->unbind(LLTexUnit::TT_TEXTURE);

    // Track
    LLPointer<LLUIImage>& trackImage = ( mOrientation == HORIZONTAL )
        ? mTrackImageHorizontal
        : mTrackImageVertical;

    LLPointer<LLUIImage>& trackHighlightImage = ( mOrientation == HORIZONTAL )
        ? mTrackHighlightHorizontalImage
        : mTrackHighlightVerticalImage;

    LLRect track_rect;
    LLRect highlight_rect;

    if ( mOrientation == HORIZONTAL )
    {
        track_rect.set(mThumbImage->getWidth() / 2,
                       getLocalRect().getCenterY() + (trackImage->getHeight() / 2),
                       getRect().getWidth() - mThumbImage->getWidth() / 2,
                       getLocalRect().getCenterY() - (trackImage->getHeight() / 2) );
        highlight_rect.set(track_rect.mLeft, track_rect.mTop, mThumbRect.getCenterX(), track_rect.mBottom);
    }
    else
    {
        track_rect.set(getLocalRect().getCenterX() - (trackImage->getWidth() / 2),
                       getRect().getHeight(),
                       getLocalRect().getCenterX() + (trackImage->getWidth() / 2),
                       0);
        highlight_rect.set(track_rect.mLeft, track_rect.mTop, track_rect.mRight, track_rect.mBottom);
    }

    LLColor4 color = isInEnabledChain() ? LLColor4::white % alpha : LLColor4::white % (0.6f * alpha);
    trackImage->draw(track_rect, color);
    trackHighlightImage->draw(highlight_rect, color);

    // Thumb
    if (hasFocus())
    {
        // Draw focus highlighting.
        mThumbImage->drawBorder(mThumbRect, gFocusMgr.getFocusColor() % alpha, gFocusMgr.getFocusFlashWidth());
    }

    if( hasMouseCapture() ) // currently clicking on slider
    {
        // Show ghost where thumb was before dragging began.
        if (mThumbImage.notNull())
        {
            mThumbImage->draw(mDragStartThumbRect, mThumbCenterColor.get() % (0.3f * alpha));
        }
        if (mThumbImagePressed.notNull())
        {
            mThumbImagePressed->draw(mThumbRect, mThumbOutlineColor % alpha);
        }
    }
    else if (!isInEnabledChain())
    {
        if (mThumbImageDisabled.notNull())
        {
            mThumbImageDisabled->draw(mThumbRect, mThumbCenterColor % alpha);
        }
    }
    else
    {
        if (mThumbImage.notNull())
        {
            mThumbImage->draw(mThumbRect, mThumbCenterColor % alpha);
        }
    }

    LLUICtrl::draw();
}

boost::signals2::connection LLSlider::setMouseDownCallback( const commit_signal_t::slot_type& cb )
{
    if (!mMouseDownSignal) mMouseDownSignal = new commit_signal_t();
    return mMouseDownSignal->connect(cb);
}

boost::signals2::connection LLSlider::setMouseUpCallback(   const commit_signal_t::slot_type& cb )
{
    if (!mMouseUpSignal) mMouseUpSignal = new commit_signal_t();
    return mMouseUpSignal->connect(cb);
}<|MERGE_RESOLUTION|>--- conflicted
+++ resolved
@@ -159,43 +159,6 @@
 
 bool LLSlider::handleHover(S32 x, S32 y, MASK mask)
 {
-<<<<<<< HEAD
-	if( hasMouseCapture() )
-	{
-		if ( mOrientation == HORIZONTAL )
-		{
-			S32 thumb_half_width = mThumbImage->getWidth()/2;
-			S32 left_edge = thumb_half_width;
-			S32 right_edge = getRect().getWidth() - (thumb_half_width);
-
-			x += mMouseOffset;
-			x = llclamp( x, left_edge, right_edge );
-
-			F32 t = F32(x - left_edge) / (right_edge - left_edge);
-			setValueAndCommit(t * (mMaxValue - mMinValue) + mMinValue );
-		}
-		else // mOrientation == VERTICAL
-		{
-			S32 thumb_half_height = mThumbImage->getHeight()/2;
-			S32 top_edge = thumb_half_height;
-			S32 bottom_edge = getRect().getHeight() - (thumb_half_height);
-
-			y += mMouseOffset;
-			y = llclamp(y, top_edge, bottom_edge);
-
-			F32 t = F32(y - top_edge) / (bottom_edge - top_edge);
-			setValueAndCommit(t * (mMaxValue - mMinValue) + mMinValue );
-		}
-		getWindow()->setCursor(UI_CURSOR_ARROW);
-		LL_DEBUGS("UserInput") << "hover handled by " << getName() << " (active)" << LL_ENDL;
-	}
-	else
-	{
-		getWindow()->setCursor(UI_CURSOR_ARROW);
-		LL_DEBUGS("UserInput") << "hover handled by " << getName() << " (inactive)" << LL_ENDL;		
-	}
-	return true;
-=======
     if( hasMouseCapture() )
     {
         if ( mOrientation == HORIZONTAL )
@@ -231,16 +194,11 @@
         LL_DEBUGS("UserInput") << "hover handled by " << getName() << " (inactive)" << LL_ENDL;
     }
     return true;
->>>>>>> 1a8a5404
 }
 
 bool LLSlider::handleMouseUp(S32 x, S32 y, MASK mask)
 {
-<<<<<<< HEAD
-	bool handled = false;
-=======
     bool handled = false;
->>>>>>> 1a8a5404
 
     if( hasMouseCapture() )
     {
@@ -249,15 +207,6 @@
         if (mMouseUpSignal)
             (*mMouseUpSignal)( this, getValueF32() );
 
-<<<<<<< HEAD
-		handled = true;
-		make_ui_sound("UISndClickRelease");
-	}
-	else
-	{
-		handled = true;
-	}
-=======
         handled = true;
         make_ui_sound("UISndClickRelease");
     }
@@ -265,49 +214,12 @@
     {
         handled = true;
     }
->>>>>>> 1a8a5404
 
     return handled;
 }
 
 bool LLSlider::handleMouseDown(S32 x, S32 y, MASK mask)
 {
-<<<<<<< HEAD
-	// only do sticky-focus on non-chrome widgets
-	if (!getIsChrome())
-	{
-		setFocus(true);
-	}
-	if (mMouseDownSignal)
-		(*mMouseDownSignal)( this, getValueF32() );
-
-	if (MASK_CONTROL & mask) // if CTRL is modifying
-	{
-		setValueAndCommit(mInitialValue);
-	}
-	else
-	{
-		// Find the offset of the actual mouse location from the center of the thumb.
-		if (mThumbRect.pointInRect(x,y))
-		{
-			mMouseOffset = (mOrientation == HORIZONTAL)
-				? (mThumbRect.mLeft + mThumbImage->getWidth()/2) - x
-				: (mThumbRect.mBottom + mThumbImage->getHeight()/2) - y;
-		}
-		else
-		{
-			mMouseOffset = 0;
-		}
-
-		// Start dragging the thumb
-		// No handler needed for focus lost since this class has no state that depends on it.
-		gFocusMgr.setMouseCapture( this );  
-		mDragStartThumbRect = mThumbRect;				
-	}
-	make_ui_sound("UISndClick");
-
-	return true;
-=======
     // only do sticky-focus on non-chrome widgets
     if (!getIsChrome())
     {
@@ -342,30 +254,10 @@
     make_ui_sound("UISndClick");
 
     return true;
->>>>>>> 1a8a5404
 }
 
 bool LLSlider::handleKeyHere(KEY key, MASK mask)
 {
-<<<<<<< HEAD
-	bool handled = false;
-	switch(key)
-	{
-	case KEY_DOWN:
-	case KEY_LEFT:
-		setValueAndCommit(getValueF32() - getIncrement());
-		handled = true;
-		break;
-	case KEY_UP:
-	case KEY_RIGHT:
-		setValueAndCommit(getValueF32() + getIncrement());
-		handled = true;
-		break;
-	default:
-		break;
-	}
-	return handled;
-=======
     bool handled = false;
     switch(key)
     {
@@ -383,20 +275,10 @@
         break;
     }
     return handled;
->>>>>>> 1a8a5404
 }
 
 bool LLSlider::handleScrollWheel(S32 x, S32 y, S32 clicks)
 {
-<<<<<<< HEAD
-	if ( mOrientation == VERTICAL )
-	{
-		F32 new_val = getValueF32() - clicks * getIncrement();
-		setValueAndCommit(new_val);
-		return true;
-	}
-	return LLF32UICtrl::handleScrollWheel(x,y,clicks);
-=======
     if ( mOrientation == VERTICAL )
     {
         F32 new_val = getValueF32() - clicks * getIncrement();
@@ -404,7 +286,6 @@
         return true;
     }
     return LLF32UICtrl::handleScrollWheel(x,y,clicks);
->>>>>>> 1a8a5404
 }
 
 void LLSlider::draw()
