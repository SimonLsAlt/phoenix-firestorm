--- conflicted
+++ resolved
@@ -33,30 +33,19 @@
 #include "lltimer.h"
 //#include "llmemory.h"
 
-<<<<<<< HEAD
 // Factory function: see declaration in llimagej2c.cpp
-=======
-const char* fallbackEngineInfoLLImageJ2CImpl()
-{
-//	static std::string version_string =
-//		std::string("OpenJPEG: " OPENJPEG_VERSION ", Runtime: ")
+LLImageJ2CImpl* fallbackCreateLLImageJ2CImpl()
+{
+	return new LLImageJ2COJ();
+}
+
+std::string LLImageJ2COJ::getEngineInfo() const
+{
+// [SL:KB] - Patch: Viewer-Build | Checked: 2016-02-07 (Catznip-4.0)
+	return std::string("OpenJPEG: ") + opj_version();
+// [/SL:KB]
+//	return std::string("OpenJPEG: " OPENJPEG_VERSION ", Runtime: ")
 //		+ opj_version();
-// [SL:KB] - Patch: Viewer-Build | Checked: 2016-02-07 (Catznip-4.0)
-	static std::string version_string = llformat("OpenJPEG: %s", opj_version());
-// [/SL:KB]
-	return version_string.c_str();
-}
-
->>>>>>> c05f2680
-LLImageJ2CImpl* fallbackCreateLLImageJ2CImpl()
-{
-	return new LLImageJ2COJ();
-}
-
-std::string LLImageJ2COJ::getEngineInfo() const
-{
-	return std::string("OpenJPEG: " OPENJPEG_VERSION ", Runtime: ")
-		+ opj_version();
 }
 
 // Return string from message, eliminating final \n if present
