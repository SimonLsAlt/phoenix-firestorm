/**
 * @file _thread.h
 * @brief thread type abstraction
 *
 * $LicenseInfo:firstyear=2012&license=viewerlgpl$
 * Second Life Viewer Source Code
 * Copyright (C) 2012, Linden Research, Inc.
 *
 * This library is free software; you can redistribute it and/or
 * modify it under the terms of the GNU Lesser General Public
 * License as published by the Free Software Foundation;
 * version 2.1 of the License only.
 *
 * This library is distributed in the hope that it will be useful,
 * but WITHOUT ANY WARRANTY; without even the implied warranty of
 * MERCHANTABILITY or FITNESS FOR A PARTICULAR PURPOSE.  See the GNU
 * Lesser General Public License for more details.
 *
 * You should have received a copy of the GNU Lesser General Public
 * License along with this library; if not, write to the Free Software
 * Foundation, Inc., 51 Franklin Street, Fifth Floor, Boston, MA  02110-1301  USA
 *
 * Linden Research, Inc., 945 Battery Street, San Francisco, CA  94111  USA
 * $/LicenseInfo$
 */

#ifndef LLCOREINT_THREAD_H_
#define LLCOREINT_THREAD_H_

#include "linden_common.h"

#include <boost/thread.hpp>
#include <boost/function.hpp>
#include <boost/date_time/posix_time/posix_time_types.hpp>

#include "apr.h" // thread-related functions
#include "_refcounted.h"
#include "llprofiler.h"

namespace LLCoreInt
{

class HttpThread : public RefCounted
{
private:
    HttpThread();                           // Not defined
    void operator=(const HttpThread &);     // Not defined

    void at_exit()
        {
            // the thread function has exited so we need to release our reference
            // to ourself so that we will be automagically cleaned up.
            release();
        }

<<<<<<< HEAD
	void run()
		{ // THREAD CONTEXT
			// <FS:Beq> - Add threadnames 
			LL_INFOS("THREAD") << "Started unnamed HTTP thread " << LL_ENDL;
			LL_PROFILER_THREAD_BEGIN("HTTP");
			// </FS:Beq>
=======
    void run()
        { // THREAD CONTEXT
>>>>>>> 38c2a5bd

            // Take out additional reference for the at_exit handler
            addRef();
            boost::this_thread::at_thread_exit(boost::bind(&HttpThread::at_exit, this));

            // run the thread function
            mThreadFunc(this);

<<<<<<< HEAD
			// <FS:Beq> - Add threadnames 
			LL_PROFILER_THREAD_END("HTTP");
			// </FS:Beq>
	} // THREAD CONTEXT
=======
        } // THREAD CONTEXT
>>>>>>> 38c2a5bd

protected:
    virtual ~HttpThread()
        {
            delete mThread;
        }

public:
    /// Constructs a thread object for concurrent execution but does
    /// not start running.  Caller receives on refcount on the thread
    /// instance.  If the thread is started, another will be taken
    /// out for the exit handler.
    explicit HttpThread(boost::function<void (HttpThread *)> threadFunc)
        : RefCounted(true), // implicit reference
          mThreadFunc(threadFunc)
        {
            // this creates a boost thread that will call HttpThread::run on this instance
            // and pass it the threadfunc callable...
            boost::function<void()> f = boost::bind(&HttpThread::run, this);

            mThread = new boost::thread(f);
        }

    inline void join()
        {
            mThread->join();
        }

    inline bool timedJoin(S32 millis)
        {
            return mThread->timed_join(boost::posix_time::milliseconds(millis));
        }

    inline bool joinable() const
        {
            return mThread->joinable();
        }

    // A very hostile method to force a thread to quit
    inline void cancel()
        {
            boost::thread::native_handle_type thread(mThread->native_handle());
#if     LL_WINDOWS
            TerminateThread(thread, 0);
#else
            pthread_cancel(thread);
#endif
        }

private:
    boost::function<void(HttpThread *)> mThreadFunc;
    boost::thread * mThread;
}; // end class HttpThread

} // end namespace LLCoreInt

#endif // LLCOREINT_THREAD_H_

<|MERGE_RESOLUTION|>--- conflicted
+++ resolved
@@ -53,17 +53,12 @@
             release();
         }
 
-<<<<<<< HEAD
-	void run()
-		{ // THREAD CONTEXT
-			// <FS:Beq> - Add threadnames 
-			LL_INFOS("THREAD") << "Started unnamed HTTP thread " << LL_ENDL;
-			LL_PROFILER_THREAD_BEGIN("HTTP");
-			// </FS:Beq>
-=======
     void run()
         { // THREAD CONTEXT
->>>>>>> 38c2a5bd
+            // <FS:Beq> - Add threadnames
+            LL_INFOS("THREAD") << "Started unnamed HTTP thread " << LL_ENDL;
+            LL_PROFILER_THREAD_BEGIN("HTTP");
+            // </FS:Beq>
 
             // Take out additional reference for the at_exit handler
             addRef();
@@ -72,14 +67,10 @@
             // run the thread function
             mThreadFunc(this);
 
-<<<<<<< HEAD
-			// <FS:Beq> - Add threadnames 
-			LL_PROFILER_THREAD_END("HTTP");
-			// </FS:Beq>
-	} // THREAD CONTEXT
-=======
-        } // THREAD CONTEXT
->>>>>>> 38c2a5bd
+            // <FS:Beq> - Add threadnames
+            LL_PROFILER_THREAD_END("HTTP");
+            // </FS:Beq>
+    } // THREAD CONTEXT
 
 protected:
     virtual ~HttpThread()
