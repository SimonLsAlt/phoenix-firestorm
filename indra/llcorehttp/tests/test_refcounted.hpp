/** 
 * @file test_refcounted.hpp
 * @brief unit tests for the LLCoreInt::RefCounted class
 *
 * $LicenseInfo:firstyear=2012&license=viewerlgpl$
 * Second Life Viewer Source Code
 * Copyright (C) 2012, Linden Research, Inc.
 *
 * This library is free software; you can redistribute it and/or
 * modify it under the terms of the GNU Lesser General Public
 * License as published by the Free Software Foundation;
 * version 2.1 of the License only.
 *
 * This library is distributed in the hope that it will be useful,
 * but WITHOUT ANY WARRANTY; without even the implied warranty of
 * MERCHANTABILITY or FITNESS FOR A PARTICULAR PURPOSE.  See the GNU
 * Lesser General Public License for more details.
 *
 * You should have received a copy of the GNU Lesser General Public
 * License along with this library; if not, write to the Free Software
 * Foundation, Inc., 51 Franklin Street, Fifth Floor, Boston, MA  02110-1301  USA
 *
 * Linden Research, Inc., 945 Battery Street, San Francisco, CA  94111  USA
 * $/LicenseInfo$
 */
#ifndef TEST_LLCOREINT_REF_COUNTED_H_
#define TEST_LLCOREINT_REF_COUNTED_H_

#include "_refcounted.h"

#include "test_allocator.h"

<<<<<<< HEAD
#if WANT_TESTS_WITH_RACES_THAT_HANG
=======
#if 0 // disable all of this because it's hanging win64 builds?
>>>>>>> 2dfb4ec1
using namespace LLCoreInt;

namespace tut
{
	struct RefCountedTestData
	{
		// the test objects inherit from this so the member functions and variables
		// can be referenced directly inside of the test functions.
		size_t mMemTotal;
	};

	typedef test_group<RefCountedTestData> RefCountedTestGroupType;
	typedef RefCountedTestGroupType::object RefCountedTestObjectType;
	RefCountedTestGroupType RefCountedTestGroup("RefCounted Tests");

	template <> template <>
	void RefCountedTestObjectType::test<1>()
	{
		set_test_name("RefCounted construction with implicit count");

		// record the total amount of dynamically allocated memory
		mMemTotal = GetMemTotal();

		// create a new ref counted object with an implicit reference
		RefCounted * rc = new RefCounted(true);
		ensure(rc->getRefCount() == 1);

		// release the implicit reference, causing the object to be released
		rc->release();

		// make sure we didn't leak any memory
		ensure(mMemTotal == GetMemTotal());
	}

	template <> template <>
	void RefCountedTestObjectType::test<2>()
	{
		set_test_name("RefCounted construction without implicit count");

		// record the total amount of dynamically allocated memory
		mMemTotal = GetMemTotal();

		// create a new ref counted object with an implicit reference
		RefCounted * rc = new RefCounted(false);
		ensure(rc->getRefCount() == 0);

		// add a reference
		rc->addRef();
		ensure(rc->getRefCount() == 1);

		// release the implicit reference, causing the object to be released
		rc->release();

		ensure(mMemTotal == GetMemTotal());
	}

	template <> template <>
	void RefCountedTestObjectType::test<3>()
	{
		set_test_name("RefCounted addRef and release");

		// record the total amount of dynamically allocated memory
		mMemTotal = GetMemTotal();

		RefCounted * rc = new RefCounted(false);

		for (int i = 0; i < 1024; ++i)
		{
			rc->addRef();
		}

		ensure(rc->getRefCount() == 1024);

		for (int i = 0; i < 1024; ++i)
		{
			rc->release();
		}

		// make sure we didn't leak any memory
		ensure(mMemTotal == GetMemTotal());
	}

	template <> template <>
	void RefCountedTestObjectType::test<4>()
	{
		set_test_name("RefCounted isLastRef check");

		// record the total amount of dynamically allocated memory
		mMemTotal = GetMemTotal();

		RefCounted * rc = new RefCounted(true);

		// with only one reference, isLastRef should be true
		ensure(rc->isLastRef());

		// release it to clean up memory
		rc->release();

		// make sure we didn't leak any memory
		ensure(mMemTotal == GetMemTotal());
	}

	template <> template <>
	void RefCountedTestObjectType::test<5>()
	{
		set_test_name("RefCounted noRef check");

		// record the total amount of dynamically allocated memory
		mMemTotal = GetMemTotal();

		RefCounted * rc = new RefCounted(false);

		// set the noRef
		rc->noRef();

		// with only one reference, isLastRef should be true
		ensure(rc->getRefCount() == RefCounted::NOT_REF_COUNTED);

		// allow this memory leak, but check that we're leaking a known amount
		ensure(mMemTotal == (GetMemTotal() - sizeof(RefCounted)));
	}
}
<<<<<<< HEAD
#endif

=======
#endif  // if 0
>>>>>>> 2dfb4ec1
#endif	// TEST_LLCOREINT_REF_COUNTED_H_<|MERGE_RESOLUTION|>--- conflicted
+++ resolved
@@ -30,11 +30,7 @@
 
 #include "test_allocator.h"
 
-<<<<<<< HEAD
 #if WANT_TESTS_WITH_RACES_THAT_HANG
-=======
-#if 0 // disable all of this because it's hanging win64 builds?
->>>>>>> 2dfb4ec1
 using namespace LLCoreInt;
 
 namespace tut
@@ -157,10 +153,5 @@
 		ensure(mMemTotal == (GetMemTotal() - sizeof(RefCounted)));
 	}
 }
-<<<<<<< HEAD
 #endif
-
-=======
-#endif  // if 0
->>>>>>> 2dfb4ec1
 #endif	// TEST_LLCOREINT_REF_COUNTED_H_