/**
 * @file _httpoprequest.cpp
 * @brief Definitions for internal class HttpOpRequest
 *
 * $LicenseInfo:firstyear=2012&license=viewerlgpl$
 * Second Life Viewer Source Code
 * Copyright (C) 2012-2014, Linden Research, Inc.
 *
 * This library is free software; you can redistribute it and/or
 * modify it under the terms of the GNU Lesser General Public
 * License as published by the Free Software Foundation;
 * version 2.1 of the License only.
 *
 * This library is distributed in the hope that it will be useful,
 * but WITHOUT ANY WARRANTY; without even the implied warranty of
 * MERCHANTABILITY or FITNESS FOR A PARTICULAR PURPOSE.  See the GNU
 * Lesser General Public License for more details.
 *
 * You should have received a copy of the GNU Lesser General Public
 * License along with this library; if not, write to the Free Software
 * Foundation, Inc., 51 Franklin Street, Fifth Floor, Boston, MA  02110-1301  USA
 *
 * Linden Research, Inc., 945 Battery Street, San Francisco, CA  94111  USA
 * $/LicenseInfo$
 */

#include "_httpoprequest.h"

#include <cstdio>
#include <algorithm>

#include "httpcommon.h"
#include "httphandler.h"
#include "httpresponse.h"
#include "bufferarray.h"
#include "httpheaders.h"
#include "httpoptions.h"

#include "_httprequestqueue.h"
#include "_httpreplyqueue.h"
#include "_httpservice.h"
#include "_httppolicy.h"
#include "_httppolicyglobal.h"
#include "_httplibcurl.h"
#include "_httpinternal.h"

#include "llhttpconstants.h"
#include "llproxy.h"

// *DEBUG:  "[curl:bugs] #1420" problem and testing.
//
// A pipelining problem, https://sourceforge.net/p/curl/bugs/1420/,
// was a source of Core_9 failures.  Code related to this can be
// identified and tested by:
// * Looking for '[curl:bugs]' strings in source and following
//   instructions there.
// * Set 'QAModeHttpTrace' to 2 or 3 in settings.xml and look for
//   'timed out' events in the log.
// * Enable the HttpRangeRequestsDisable debug setting which causes
//   full asset fetches.  These slow the pipelines down a bit.
//

namespace
{

// Attempts to parse a 'Content-Range:' header.  Caller must already
// have verified that the header tag is present.  The 'buffer' argument
// will be processed by strtok_r calls which will modify the buffer.
//
// @return		-1 if invalid and response should be dropped, 0 if valid an
//				correct, 1 if couldn't be parsed.  If 0, the first, last,
//				and length arguments are also written.  'length' may be
//				0 if the length wasn't available to the server.
//
int parse_content_range_header(char * buffer,
							   unsigned int * first,
							   unsigned int * last,
							   unsigned int * length);

// Similar for Retry-After headers.  Only parses the delta form
// of the header, HTTP time formats aren't interesting for client
// purposes.
//
// @return		0 if successfully parsed and seconds time delta
//				returned in time argument.
//
int parse_retry_after_header(char * buffer, int * time);


// Take data from libcurl's CURLOPT_DEBUGFUNCTION callback and
// escape and format it for a tracing line in logging.  Absolutely
// anything including NULs can be in the data.  If @scrub is true,
// non-printing or non-ascii characters are replaced with spaces
// otherwise a %XX form of escaping is used.
void escape_libcurl_debug_data(char * buffer, size_t len, bool scrub,
							   std::string & safe_line);


// OS-neutral string comparisons of various types.
int os_strcasecmp(const char * s1, const char * s2);
char * os_strtok_r(char * str, const char * delim, char ** saveptr);
char * os_strtrim(char * str);
char * os_strltrim(char * str);
void os_strlower(char * str);

// Error testing and reporting for libcurl status codes
<<<<<<< HEAD
//void check_curl_easy_code(CURLcode code); // <FS:ND> Function is never used.
=======
>>>>>>> fde08682
void check_curl_easy_code(CURLcode code, int curl_setopt_option);

static const char * const LOG_CORE("CoreHttp");

} // end anonymous namespace


namespace LLCore
{


HttpOpRequest::HttpOpRequest()
	: HttpOperation(),
	  mProcFlags(0U),
	  mReqMethod(HOR_GET),
	  mReqBody(NULL),
	  mReqOffset(0),
	  mReqLength(0),
	  mReqHeaders(NULL),
	  mReqOptions(NULL),
	  mCurlActive(false),
	  mCurlHandle(NULL),
	  mCurlService(NULL),
	  mCurlHeaders(NULL),
	  mCurlBodyPos(0),
	  mCurlTemp(NULL),
	  mCurlTempLen(0),
	  mReplyBody(NULL),
	  mReplyOffset(0),
	  mReplyLength(0),
	  mReplyFullLength(0),
	  mReplyHeaders(NULL),
	  mPolicyRetries(0),
	  mPolicy503Retries(0),
	  mPolicyRetryAt(HttpTime(0)),
	  mPolicyRetryLimit(HTTP_RETRY_COUNT_DEFAULT)
{
	// *NOTE:  As members are added, retry initialization/cleanup
	// may need to be extended in @see prepareRequest().
}



HttpOpRequest::~HttpOpRequest()
{
	if (mReqBody)
	{
		mReqBody->release();
		mReqBody = NULL;
	}
	
	if (mReqOptions)
	{
		mReqOptions->release();
		mReqOptions = NULL;
	}

	if (mReqHeaders)
	{
		mReqHeaders->release();
		mReqHeaders = NULL;
	}

	if (mCurlHandle)
	{
		// Uncertain of thread context so free using
		// safest method.
		curl_easy_cleanup(mCurlHandle);
		mCurlHandle = NULL;
	}

	mCurlService = NULL;

	if (mCurlHeaders)
	{
		curl_slist_free_all(mCurlHeaders);
		mCurlHeaders = NULL;
	}

	delete [] mCurlTemp;
	mCurlTemp = NULL;
	mCurlTempLen = 0;
	
	if (mReplyBody)
	{
		mReplyBody->release();
		mReplyBody = NULL;
	}

	if (mReplyHeaders)
	{
		mReplyHeaders->release();
		mReplyHeaders = NULL;
	}
}


void HttpOpRequest::stageFromRequest(HttpService * service)
{
	addRef();
	service->getPolicy().addOp(this);			// transfers refcount
}


void HttpOpRequest::stageFromReady(HttpService * service)
{
	addRef();
	service->getTransport().addOp(this);		// transfers refcount
}


void HttpOpRequest::stageFromActive(HttpService * service)
{
	if (mReplyLength)
	{
		// If non-zero, we received and processed a Content-Range
		// header with the response.  If there is received data
		// (and there may not be due to protocol violations,
		// HEAD requests, etc., see BUG-2295) Verify that what it
		// says is consistent with the received data.
		if (mReplyBody && mReplyBody->size() && mReplyLength != mReplyBody->size())
		{
			// Not as expected, fail the request
			mStatus = HttpStatus(HttpStatus::LLCORE, HE_INV_CONTENT_RANGE_HDR);
		}
	}
	
	if (mCurlHeaders)
	{
		// We take these headers out of the request now as they were
		// allocated originally in this thread and the notifier doesn't
		// need them.  This eliminates one source of heap moving across
		// threads.

		curl_slist_free_all(mCurlHeaders);
		mCurlHeaders = NULL;
	}

	// Also not needed on the other side
	delete [] mCurlTemp;
	mCurlTemp = NULL;
	mCurlTempLen = 0;
	
	addAsReply();
}


void HttpOpRequest::visitNotifier(HttpRequest * request)
{
	if (mUserHandler)
	{
		HttpResponse * response = new HttpResponse();
		response->setStatus(mStatus);
		response->setBody(mReplyBody);
		response->setHeaders(mReplyHeaders);
		if (mReplyOffset || mReplyLength)
		{
			// Got an explicit offset/length in response
			response->setRange(mReplyOffset, mReplyLength, mReplyFullLength);
		}
		response->setContentType(mReplyConType);
		response->setRetries(mPolicyRetries, mPolicy503Retries);
		
		mUserHandler->onCompleted(static_cast<HttpHandle>(this), response);

		response->release();
	}
}


HttpStatus HttpOpRequest::cancel()
{
	mStatus = HttpStatus(HttpStatus::LLCORE, HE_OP_CANCELED);

	addAsReply();

	return HttpStatus();
}


HttpStatus HttpOpRequest::setupGet(HttpRequest::policy_t policy_id,
								   HttpRequest::priority_t priority,
								   const std::string & url,
								   HttpOptions * options,
								   HttpHeaders * headers)
{
	setupCommon(policy_id, priority, url, NULL, options, headers);
	mReqMethod = HOR_GET;
	
	return HttpStatus();
}


HttpStatus HttpOpRequest::setupGetByteRange(HttpRequest::policy_t policy_id,
											HttpRequest::priority_t priority,
											const std::string & url,
											size_t offset,
											size_t len,
											HttpOptions * options,
											HttpHeaders * headers)
{
	setupCommon(policy_id, priority, url, NULL, options, headers);
	mReqMethod = HOR_GET;
	mReqOffset = offset;
	mReqLength = len;
	if (offset || len)
	{
		mProcFlags |= PF_SCAN_RANGE_HEADER;
	}
	
	return HttpStatus();
}


HttpStatus HttpOpRequest::setupPost(HttpRequest::policy_t policy_id,
									HttpRequest::priority_t priority,
									const std::string & url,
									BufferArray * body,
									HttpOptions * options,
									HttpHeaders * headers)
{
	setupCommon(policy_id, priority, url, body, options, headers);
	mReqMethod = HOR_POST;
	
	return HttpStatus();
}


HttpStatus HttpOpRequest::setupPut(HttpRequest::policy_t policy_id,
								   HttpRequest::priority_t priority,
								   const std::string & url,
								   BufferArray * body,
								   HttpOptions * options,
								   HttpHeaders * headers)
{
	setupCommon(policy_id, priority, url, body, options, headers);
	mReqMethod = HOR_PUT;
	
	return HttpStatus();
}


void HttpOpRequest::setupCommon(HttpRequest::policy_t policy_id,
								HttpRequest::priority_t priority,
								const std::string & url,
								BufferArray * body,
								HttpOptions * options,
								HttpHeaders * headers)
{
	mProcFlags = 0U;
	mReqPolicy = policy_id;
	mReqPriority = priority;
	mReqURL = url;
	if (body)
	{
		body->addRef();
		mReqBody = body;
	}
	if (headers && ! mReqHeaders)
	{
		headers->addRef();
		mReqHeaders = headers;
	}
	if (options && ! mReqOptions)
	{
		options->addRef();
		mReqOptions = options;
		if (options->getWantHeaders())
		{
			mProcFlags |= PF_SAVE_HEADERS;
		}
		if (options->getUseRetryAfter())
		{
			mProcFlags |= PF_USE_RETRY_AFTER;
		}
		mPolicyRetryLimit = options->getRetries();
		mPolicyRetryLimit = llclamp(mPolicyRetryLimit, HTTP_RETRY_COUNT_MIN, HTTP_RETRY_COUNT_MAX);
		mTracing = (std::max)(mTracing, llclamp(options->getTrace(), HTTP_TRACE_MIN, HTTP_TRACE_MAX));
	}
}

// Sets all libcurl options and data for a request.
//
// Used both for initial requests and to 'reload' for
// a retry, generally with a different CURL handle.
// Junk may be left around from a failed request and that
// needs to be cleaned out.
//
// *TODO:  Move this to _httplibcurl where it belongs.
HttpStatus HttpOpRequest::prepareRequest(HttpService * service)
{
	CURLcode code;
	
	// Scrub transport and result data for retried op case
	mCurlActive = false;
	mCurlHandle = NULL;
	mCurlService = NULL;
	if (mCurlHeaders)
	{
		curl_slist_free_all(mCurlHeaders);
		mCurlHeaders = NULL;
	}
	mCurlBodyPos = 0;

	if (mReplyBody)
	{
		mReplyBody->release();
		mReplyBody = NULL;
	}
	mReplyOffset = 0;
	mReplyLength = 0;
	mReplyFullLength = 0;
	if (mReplyHeaders)
	{
		mReplyHeaders->release();
		mReplyHeaders = NULL;
	}
	mReplyConType.clear();
	
	// *FIXME:  better error handling later
	HttpStatus status;

	// Get global and class policy options
	HttpPolicyGlobal & gpolicy(service->getPolicy().getGlobalOptions());
	HttpPolicyClass & cpolicy(service->getPolicy().getClassOptions(mReqPolicy));
	
	mCurlHandle = service->getTransport().getHandle();
	if (! mCurlHandle)
	{
		// We're in trouble.  We'll continue but it won't go well.
		LL_WARNS(LOG_CORE) << "Failed to allocate libcurl easy handle.  Continuing."
						   << LL_ENDL;
		return HttpStatus(HttpStatus::LLCORE, HE_BAD_ALLOC);
	}

	code = curl_easy_setopt(mCurlHandle, CURLOPT_IPRESOLVE, CURL_IPRESOLVE_V4);
	check_curl_easy_code(code, CURLOPT_IPRESOLVE);
	code = curl_easy_setopt(mCurlHandle, CURLOPT_NOSIGNAL, 1);
	check_curl_easy_code(code, CURLOPT_NOSIGNAL);
	code = curl_easy_setopt(mCurlHandle, CURLOPT_NOPROGRESS, 1);
	check_curl_easy_code(code, CURLOPT_NOPROGRESS);
	code = curl_easy_setopt(mCurlHandle, CURLOPT_URL, mReqURL.c_str());
	check_curl_easy_code(code, CURLOPT_URL);
	code = curl_easy_setopt(mCurlHandle, CURLOPT_PRIVATE, this);
	check_curl_easy_code(code, CURLOPT_PRIVATE);
	code = curl_easy_setopt(mCurlHandle, CURLOPT_ENCODING, "");
	check_curl_easy_code(code, CURLOPT_ENCODING);

	// The Linksys WRT54G V5 router has an issue with frequent
	// DNS lookups from LAN machines.  If they happen too often,
	// like for every HTTP request, the router gets annoyed after
	// about 700 or so requests and starts issuing TCP RSTs to
	// new connections.  Reuse the DNS lookups for even a few
	// seconds and no RSTs.
	code = curl_easy_setopt(mCurlHandle, CURLOPT_DNS_CACHE_TIMEOUT, 15);
	check_curl_easy_code(code, CURLOPT_DNS_CACHE_TIMEOUT);
	code = curl_easy_setopt(mCurlHandle, CURLOPT_AUTOREFERER, 1);
	check_curl_easy_code(code, CURLOPT_AUTOREFERER);
	code = curl_easy_setopt(mCurlHandle, CURLOPT_FOLLOWLOCATION, 1);
	check_curl_easy_code(code, CURLOPT_FOLLOWLOCATION);
	code = curl_easy_setopt(mCurlHandle, CURLOPT_MAXREDIRS, HTTP_REDIRECTS_DEFAULT);
	check_curl_easy_code(code, CURLOPT_MAXREDIRS);
	code = curl_easy_setopt(mCurlHandle, CURLOPT_WRITEFUNCTION, writeCallback);
	check_curl_easy_code(code, CURLOPT_WRITEFUNCTION);
	code = curl_easy_setopt(mCurlHandle, CURLOPT_WRITEDATA, this);
	check_curl_easy_code(code, CURLOPT_WRITEDATA);
	code = curl_easy_setopt(mCurlHandle, CURLOPT_READFUNCTION, readCallback);
	check_curl_easy_code(code, CURLOPT_READFUNCTION);
	code = curl_easy_setopt(mCurlHandle, CURLOPT_READDATA, this);
	check_curl_easy_code(code, CURLOPT_READDATA);
	code = curl_easy_setopt(mCurlHandle, CURLOPT_SSL_VERIFYPEER, 1);
	check_curl_easy_code(code, CURLOPT_SSL_VERIFYPEER);
	code = curl_easy_setopt(mCurlHandle, CURLOPT_SSL_VERIFYHOST, 0);
	check_curl_easy_code(code, CURLOPT_SSL_VERIFYHOST);

	if (gpolicy.mUseLLProxy)
	{
		// Use the viewer-based thread-safe API which has a
		// fast/safe check for proxy enable.  Would like to
		// encapsulate this someway...
		LLProxy::getInstance()->applyProxySettings(mCurlHandle);
	}
	else if (gpolicy.mHttpProxy.size())
	{
		// *TODO:  This is fine for now but get fuller socks5/
		// authentication thing going later....
		code = curl_easy_setopt(mCurlHandle, CURLOPT_PROXY, gpolicy.mHttpProxy.c_str());
		check_curl_easy_code(code, CURLOPT_PROXY);
		code = curl_easy_setopt(mCurlHandle, CURLOPT_PROXYTYPE, CURLPROXY_HTTP);
		check_curl_easy_code(code, CURLOPT_PROXYTYPE);
	}
	if (gpolicy.mCAPath.size())
	{
		code = curl_easy_setopt(mCurlHandle, CURLOPT_CAPATH, gpolicy.mCAPath.c_str());
		check_curl_easy_code(code, CURLOPT_CAPATH);
	}
	if (gpolicy.mCAFile.size())
	{
		code = curl_easy_setopt(mCurlHandle, CURLOPT_CAINFO, gpolicy.mCAFile.c_str());
		check_curl_easy_code(code, CURLOPT_CAINFO);
	}
	
	switch (mReqMethod)
	{
	case HOR_GET:
		code = curl_easy_setopt(mCurlHandle, CURLOPT_HTTPGET, 1);
		check_curl_easy_code(code, CURLOPT_HTTPGET);
		mCurlHeaders = curl_slist_append(mCurlHeaders, "Connection: keep-alive");
		mCurlHeaders = curl_slist_append(mCurlHeaders, "Keep-alive: 300");
		break;
		
	case HOR_POST:
		{
			code = curl_easy_setopt(mCurlHandle, CURLOPT_POST, 1);
			check_curl_easy_code(code, CURLOPT_POST);
			code = curl_easy_setopt(mCurlHandle, CURLOPT_ENCODING, "");
			check_curl_easy_code(code, CURLOPT_ENCODING);
			long data_size(0);
			if (mReqBody)
			{
				data_size = mReqBody->size();
			}
			code = curl_easy_setopt(mCurlHandle, CURLOPT_POSTFIELDS, static_cast<void *>(NULL));
			check_curl_easy_code(code, CURLOPT_POSTFIELDS);
			code = curl_easy_setopt(mCurlHandle, CURLOPT_POSTFIELDSIZE, data_size);
			check_curl_easy_code(code, CURLOPT_POSTFIELDSIZE);
			mCurlHeaders = curl_slist_append(mCurlHeaders, "Expect:");
			mCurlHeaders = curl_slist_append(mCurlHeaders, "Connection: keep-alive");
			mCurlHeaders = curl_slist_append(mCurlHeaders, "Keep-alive: 300");
		}
		break;
		
	case HOR_PUT:
		{
			code = curl_easy_setopt(mCurlHandle, CURLOPT_UPLOAD, 1);
			check_curl_easy_code(code, CURLOPT_UPLOAD);
			long data_size(0);
			if (mReqBody)
			{
				data_size = mReqBody->size();
			}
			code = curl_easy_setopt(mCurlHandle, CURLOPT_INFILESIZE, data_size);
			check_curl_easy_code(code, CURLOPT_INFILESIZE);
			code = curl_easy_setopt(mCurlHandle, CURLOPT_POSTFIELDS, (void *) NULL);
			check_curl_easy_code(code, CURLOPT_POSTFIELDS);
			mCurlHeaders = curl_slist_append(mCurlHeaders, "Expect:");
			// *TODO: Should this be 'Keep-Alive' ?
			mCurlHeaders = curl_slist_append(mCurlHeaders, "Connection: keep-alive");
			mCurlHeaders = curl_slist_append(mCurlHeaders, "Keep-alive: 300");
		}
		break;
		
	default:
		LL_ERRS(LOG_CORE) << "Invalid HTTP method in request:  "
						  << int(mReqMethod)  << ".  Can't recover."
						  << LL_ENDL;
		break;
	}

	// Tracing
	if (mTracing >= HTTP_TRACE_CURL_HEADERS)
	{
		code = curl_easy_setopt(mCurlHandle, CURLOPT_VERBOSE, 1);
		check_curl_easy_code(code, CURLOPT_VERBOSE);
		code = curl_easy_setopt(mCurlHandle, CURLOPT_DEBUGDATA, this);
		check_curl_easy_code(code, CURLOPT_DEBUGDATA);
		code = curl_easy_setopt(mCurlHandle, CURLOPT_DEBUGFUNCTION, debugCallback);
		check_curl_easy_code(code, CURLOPT_DEBUGFUNCTION);
	}
	
	// There's a CURLOPT for this now...
	if ((mReqOffset || mReqLength) && HOR_GET == mReqMethod)
	{
		static const char * const fmt1("Range: bytes=%lu-%lu");
		static const char * const fmt2("Range: bytes=%lu-");

		char range_line[64];

#if LL_WINDOWS
		_snprintf_s(range_line, sizeof(range_line), sizeof(range_line) - 1,
					(mReqLength ? fmt1 : fmt2),
					(unsigned long) mReqOffset, (unsigned long) (mReqOffset + mReqLength - 1));
#else
		if ( mReqLength )
		{
			snprintf(range_line, sizeof(range_line),
					 fmt1,
					 (unsigned long) mReqOffset, (unsigned long) (mReqOffset + mReqLength - 1));
		}
		else
		{
			snprintf(range_line, sizeof(range_line),
					 fmt2,
					 (unsigned long) mReqOffset);
		}
#endif // LL_WINDOWS
		range_line[sizeof(range_line) - 1] = '\0';
		mCurlHeaders = curl_slist_append(mCurlHeaders, range_line);
	}

	mCurlHeaders = curl_slist_append(mCurlHeaders, "Pragma:");

	// Request options
	long timeout(HTTP_REQUEST_TIMEOUT_DEFAULT);
	long xfer_timeout(HTTP_REQUEST_XFER_TIMEOUT_DEFAULT);
	if (mReqOptions)
 	{
		timeout = mReqOptions->getTimeout();
		timeout = llclamp(timeout, HTTP_REQUEST_TIMEOUT_MIN, HTTP_REQUEST_TIMEOUT_MAX);
		xfer_timeout = mReqOptions->getTransferTimeout();
		xfer_timeout = llclamp(xfer_timeout, HTTP_REQUEST_TIMEOUT_MIN, HTTP_REQUEST_TIMEOUT_MAX);
	}
	if (xfer_timeout == 0L)
	{
		xfer_timeout = timeout;
	}
	if (cpolicy.mPipelining > 1L)
	{
		// Pipelining affects both connection and transfer timeout values.
		// Requests that are added to a pipeling immediately have completed
		// their connection so the connection delay tends to be less than
		// the non-pipelined value.  Transfers are the opposite.  Transfer
		// timeout starts once the connection is established and completion
		// can be delayed due to the pipelined requests ahead.  So, it's
		// a handwave but bump the transfer timeout up by the pipelining
		// depth to give some room.
		//
		// BUG-7698, BUG-7688, BUG-7694 (others).  Scylla and Charybdis
		// situation.  Operating against a CDN having service issues may
		// lead to requests stalling for an arbitrarily long time with only
		// the CURLOPT_TIMEOUT value leading to a closed connection.  Sadly
		// for pipelining, libcurl (7.39.0 and earlier, at minimum) starts
		// the clock on this value as soon as a request is started down
		// the wire.  We want a short value to recover and retry from the
		// CDN.  We need a long value to safely deal with a succession of
		// piled-up pipelined requests.
		//
		// *TODO:  Find a better scheme than timeouts to guarantee liveness.
		// Progress on the connection is what we really want, not timeouts.
		// But we don't have access to that and the request progress indicators
		// (various libcurl callbacks) have the same problem TIMEOUT does.
		//
		// xfer_timeout *= cpolicy.mPipelining;
		xfer_timeout *= 2L;
	}
	// *DEBUG:  Enable following override for timeout handling and "[curl:bugs] #1420" tests
	// xfer_timeout = 1L;
	code = curl_easy_setopt(mCurlHandle, CURLOPT_TIMEOUT, xfer_timeout);
	check_curl_easy_code(code, CURLOPT_TIMEOUT);
	code = curl_easy_setopt(mCurlHandle, CURLOPT_CONNECTTIMEOUT, timeout);
	check_curl_easy_code(code, CURLOPT_CONNECTTIMEOUT);

	// Request headers
	if (mReqHeaders)
	{
		// Caller's headers last to override
		mCurlHeaders = append_headers_to_slist(mReqHeaders, mCurlHeaders);
	}
	code = curl_easy_setopt(mCurlHandle, CURLOPT_HTTPHEADER, mCurlHeaders);
	check_curl_easy_code(code, CURLOPT_HTTPHEADER);

	if (mProcFlags & (PF_SCAN_RANGE_HEADER | PF_SAVE_HEADERS | PF_USE_RETRY_AFTER))
	{
		code = curl_easy_setopt(mCurlHandle, CURLOPT_HEADERFUNCTION, headerCallback);
		check_curl_easy_code(code, CURLOPT_HEADERFUNCTION);
		code = curl_easy_setopt(mCurlHandle, CURLOPT_HEADERDATA, this);
		check_curl_easy_code(code, CURLOPT_HEADERDATA);
	}
	
	if (status)
	{
		mCurlService = service;
	}
	return status;
}


size_t HttpOpRequest::writeCallback(void * data, size_t size, size_t nmemb, void * userdata)
{
	HttpOpRequest * op(static_cast<HttpOpRequest *>(userdata));

	if (! op->mReplyBody)
	{
		op->mReplyBody = new BufferArray();
	}
	const size_t req_size(size * nmemb);
	const size_t write_size(op->mReplyBody->append(static_cast<char *>(data), req_size));
	return write_size;
}

		
size_t HttpOpRequest::readCallback(void * data, size_t size, size_t nmemb, void * userdata)
{
	HttpOpRequest * op(static_cast<HttpOpRequest *>(userdata));

	if (! op->mReqBody)
	{
		return 0;
	}
	const size_t req_size(size * nmemb);
	const size_t body_size(op->mReqBody->size());
	if (body_size <= op->mCurlBodyPos)
	{
		if (body_size < op->mCurlBodyPos)
		{
			// Warn but continue if the read position moves beyond end-of-body
			// for some reason.
			LL_WARNS(LOG_CORE) << "Request body position beyond body size.  Truncating request body."
							   << LL_ENDL;
		}
		return 0;
	}

	const size_t do_size((std::min)(req_size, body_size - op->mCurlBodyPos));
	const size_t read_size(op->mReqBody->read(op->mCurlBodyPos, static_cast<char *>(data), do_size));
	op->mCurlBodyPos += read_size;
	return read_size;
}

		
size_t HttpOpRequest::headerCallback(void * data, size_t size, size_t nmemb, void * userdata)
{
	static const char status_line[] = "HTTP/";
	static const size_t status_line_len = sizeof(status_line) - 1;
	static const char con_ran_line[] = "content-range";
	static const char con_retry_line[] = "retry-after";
	
	HttpOpRequest * op(static_cast<HttpOpRequest *>(userdata));

	const size_t hdr_size(size * nmemb);
	const char * hdr_data(static_cast<const char *>(data));		// Not null terminated
	bool is_header(true);
	
	if (hdr_size >= status_line_len && ! strncmp(status_line, hdr_data, status_line_len))
	{
		// One of possibly several status lines.  Reset what we know and start over
		// taking results from the last header stanza we receive.
		op->mReplyOffset = 0;
		op->mReplyLength = 0;
		op->mReplyFullLength = 0;
		op->mReplyRetryAfter = 0;
		op->mStatus = HttpStatus();
		if (op->mReplyHeaders)
		{
			op->mReplyHeaders->clear();
		}
		is_header = false;
	}

	// Nothing in here wants a final CR/LF combination.  Remove
	// it as much as possible.
	size_t wanted_hdr_size(hdr_size);
	if (wanted_hdr_size && '\n' == hdr_data[wanted_hdr_size - 1])
	{
		if (--wanted_hdr_size && '\r' == hdr_data[wanted_hdr_size - 1])
		{
			--wanted_hdr_size;
		}
	}

	// Copy and normalize header fragments for the following
	// stages.  Would like to modify the data in-place but that
	// may not be allowed and we need one byte extra for NUL.
	// At the end of this we will have:
	//
	// If ':' present in header:
	//   1.  name points to text to left of colon which
	//       will be ascii lower-cased and left and right
	//       trimmed of whitespace.
	//   2.  value points to text to right of colon which
	//       will be left trimmed of whitespace.
	// Otherwise:
	//   1.  name points to header which will be left
	//       trimmed of whitespace.
	//   2.  value is NULL
	// Any non-NULL pointer may point to a zero-length string.
	//
	if (wanted_hdr_size >= op->mCurlTempLen)
	{
		delete [] op->mCurlTemp;
		op->mCurlTempLen = 2 * wanted_hdr_size + 1;
		op->mCurlTemp = new char [op->mCurlTempLen];
	}
	memcpy(op->mCurlTemp, hdr_data, wanted_hdr_size);
	op->mCurlTemp[wanted_hdr_size] = '\0';
	char * name(op->mCurlTemp);
	char * value(strchr(name, ':'));
	if (value)
	{
		*value++ = '\0';
		os_strlower(name);
		name = os_strtrim(name);
		value = os_strltrim(value);
	}
	else
	{
		// Doesn't look well-formed, do minimal normalization on it
		name = os_strltrim(name);
	}

	// Normalized, now reject headers with empty names.
	if (! *name)
	{
		// No use continuing
		return hdr_size;
	}
	
	// Save header if caller wants them in the response
	if (is_header && op->mProcFlags & PF_SAVE_HEADERS)
	{
		// Save headers in response
		if (! op->mReplyHeaders)
		{
			op->mReplyHeaders = new HttpHeaders;
		}
		op->mReplyHeaders->append(name, value ? value : "");
	}

	// From this point, header-specific processors are free to
	// modify the header value.
	
	// Detect and parse 'Content-Range' headers
	if (is_header
		&& op->mProcFlags & PF_SCAN_RANGE_HEADER
		&& value && *value
		&& ! strcmp(name, con_ran_line))
	{
		unsigned int first(0), last(0), length(0);
		int status;

		if (! (status = parse_content_range_header(value, &first, &last, &length)))
		{
			// Success, record the fragment position
			op->mReplyOffset = first;
			op->mReplyLength = last - first + 1;
			op->mReplyFullLength = length;
		}
		else if (-1 == status)
		{
			// Response is badly formed and shouldn't be accepted
			op->mStatus = HttpStatus(HttpStatus::LLCORE, HE_INV_CONTENT_RANGE_HDR);
		}
		else
		{
			// Ignore the unparsable.
			LL_INFOS_ONCE(LOG_CORE) << "Problem parsing odd Content-Range header:  '"
									<< std::string(hdr_data, wanted_hdr_size)
									<< "'.  Ignoring."
									<< LL_ENDL;
		}
	}

	// Detect and parse 'Retry-After' headers
	if (is_header
		&& op->mProcFlags & PF_USE_RETRY_AFTER
		&& value && *value
		&& ! strcmp(name, con_retry_line))
	{
		int time(0);
		if (! parse_retry_after_header(value, &time))
		{
			op->mReplyRetryAfter = time;
		}
	}

	return hdr_size;
}


int HttpOpRequest::debugCallback(CURL * handle, curl_infotype info, char * buffer, size_t len, void * userdata)
{
	HttpOpRequest * op(static_cast<HttpOpRequest *>(userdata));

	std::string safe_line;
	std::string tag;
	bool logit(false);
	const size_t log_len((std::min)(len, size_t(256)));		// Keep things reasonable in all cases
	
	switch (info)
	{
	case CURLINFO_TEXT:
		if (op->mTracing >= HTTP_TRACE_CURL_HEADERS)
		{
			tag = "TEXT";
			escape_libcurl_debug_data(buffer, log_len, true, safe_line);
			logit = true;
		}
		break;
			
	case CURLINFO_HEADER_IN:
		if (op->mTracing >= HTTP_TRACE_CURL_HEADERS)
		{
			tag = "HEADERIN";
			escape_libcurl_debug_data(buffer, log_len, true, safe_line);
			logit = true;
		}
		break;
			
	case CURLINFO_HEADER_OUT:
		if (op->mTracing >= HTTP_TRACE_CURL_HEADERS)
		{
			tag = "HEADEROUT";
			escape_libcurl_debug_data(buffer, log_len, true, safe_line);	// Goes out as one line unlike header_in
			logit = true;
		}
		break;
			
	case CURLINFO_DATA_IN:
		if (op->mTracing >= HTTP_TRACE_CURL_HEADERS)
		{
			tag = "DATAIN";
			logit = true;
			if (op->mTracing >= HTTP_TRACE_CURL_BODIES)
			{
				escape_libcurl_debug_data(buffer, log_len, false, safe_line);
			}
			else
			{
				std::ostringstream out;
				out << len << " Bytes";
				safe_line = out.str();
			}
		}
		break;
			
	case CURLINFO_DATA_OUT:
		if (op->mTracing >= HTTP_TRACE_CURL_HEADERS)
		{
			tag = "DATAOUT";
			logit = true;
			if (op->mTracing >= HTTP_TRACE_CURL_BODIES)
			{
				escape_libcurl_debug_data(buffer, log_len, false, safe_line);
			}
			else
			{
				std::ostringstream out;
				out << len << " Bytes";
				safe_line = out.str();
			}
		}
		break;
			
	default:
		logit = false;
		break;
	}

	if (logit)
	{
		LL_INFOS(LOG_CORE) << "TRACE, LibcurlDebug, Handle:  "
						   << static_cast<HttpHandle>(op)
						   << ", Type:  " << tag
						   << ", Data:  " << safe_line
						   << LL_ENDL;
	}
		
	return 0;
}


}   // end namespace LLCore


// =======================================
// Anonymous Namespace
// =======================================

namespace
{

int parse_content_range_header(char * buffer,
							   unsigned int * first,
							   unsigned int * last,
							   unsigned int * length)
{
	static const char * const hdr_whitespace(" \t");

	char * tok_state(NULL), * tok(NULL);
	bool match(true);
			
	if (! (tok = os_strtok_r(buffer, hdr_whitespace, &tok_state)))
		match = false;
	else
		match = (0 == os_strcasecmp("bytes", tok));
	if (match && ! (tok = os_strtok_r(NULL, hdr_whitespace, &tok_state)))
		match = false;
	if (match)
	{
		unsigned int lcl_first(0), lcl_last(0), lcl_len(0);

#if LL_WINDOWS
		if (3 == sscanf_s(tok, "%u-%u/%u", &lcl_first, &lcl_last, &lcl_len))
#else
		if (3 == sscanf(tok, "%u-%u/%u", &lcl_first, &lcl_last, &lcl_len))
#endif // LL_WINDOWS
		{
			if (lcl_first > lcl_last || lcl_last >= lcl_len)
				return -1;
			*first = lcl_first;
			*last = lcl_last;
			*length = lcl_len;
			return 0;
		}
#if LL_WINDOWS
		if (2 == sscanf_s(tok, "%u-%u/*", &lcl_first, &lcl_last))
#else
		if (2 == sscanf(tok, "%u-%u/*", &lcl_first, &lcl_last))
#endif	// LL_WINDOWS
		{
			if (lcl_first > lcl_last)
				return -1;
			*first = lcl_first;
			*last = lcl_last;
			*length = 0;
			return 0;
		}
	}

	// Header is there but badly/unexpectedly formed, try to ignore it.
	return 1;
}


int parse_retry_after_header(char * buffer, int * time)
{
	char * endptr(buffer);
	long lcl_time(strtol(buffer, &endptr, 10));
	if (*endptr == '\0' && endptr != buffer && lcl_time > 0)
	{
		*time = lcl_time;
		return 0;
	}

	// Could attempt to parse HTTP time here but we're not really
	// interested in it.  Scheduling based on wallclock time on
	// user hardware will lead to tears.
	
	// Header is there but badly/unexpectedly formed, try to ignore it.
	return 1;
}


void escape_libcurl_debug_data(char * buffer, size_t len, bool scrub, std::string & safe_line)
{
	std::string out;
	len = (std::min)(len, size_t(200));
	out.reserve(3 * len);
	for (int i(0); i < len; ++i)
	{
		unsigned char uc(static_cast<unsigned char>(buffer[i]));

		if (uc < 32 || uc > 126)
		{
			if (scrub)
			{
				out.append(1, ' ');
			}
			else
			{
				static const char hex[] = "0123456789ABCDEF";
				char convert[4];

				convert[0] = '%';
				convert[1] = hex[(uc >> 4) % 16];
				convert[2] = hex[uc % 16];
				convert[3] = '\0';
				out.append(convert);
			}
		}
		else
		{
			out.append(1, buffer[i]);
		}
	}
	safe_line.swap(out);
}



int os_strcasecmp(const char *s1, const char *s2)
{
#if LL_WINDOWS
	return _stricmp(s1, s2);
#else
	return strcasecmp(s1, s2);
#endif // LL_WINDOWS
}


char * os_strtok_r(char *str, const char *delim, char ** savestate)
{
#if LL_WINDOWS
	return strtok_s(str, delim, savestate);
#else
	return strtok_r(str, delim, savestate);
#endif
}


void os_strlower(char * str)
{
	for (char c(0); (c = *str); ++str)
	{
		*str = tolower(c);
	}
}


char * os_strtrim(char * lstr)
{
	while (' ' == *lstr || '\t' == *lstr)
	{
		++lstr;
	}
	if (*lstr)
	{
		char * rstr(lstr + strlen(lstr));
		while (lstr < rstr && *--rstr)
		{
			if (' ' == *rstr || '\t' == *rstr)
			{
				*rstr = '\0';
			}
		}
		llassert(lstr <= rstr);
	}
	return lstr;
}


char * os_strltrim(char * lstr)
{
	while (' ' == *lstr || '\t' == *lstr)
	{
		++lstr;
	}
	return lstr;
}


void check_curl_easy_code(CURLcode code, int curl_setopt_option)
{
	if (CURLE_OK != code)
	{
		// Comment from old llcurl code which may no longer apply:
		//
		// linux appears to throw a curl error once per session for a bad initialization
		// at a pretty random time (when enabling cookies).
		LL_WARNS(LOG_CORE) << "libcurl error detected:  " << curl_easy_strerror(code)
						   << ", curl_easy_setopt option:  " << curl_setopt_option
						   << LL_ENDL;
	}
}

<<<<<<< HEAD
#if 0 // <FS:ND> Function is not used
void check_curl_easy_code(CURLcode code)
{
	if (CURLE_OK != code)
	{
		// Comment from old llcurl code which may no longer apply:
		//
		// linux appears to throw a curl error once per session for a bad initialization
		// at a pretty random time (when enabling cookies).
		LL_WARNS(LOG_CORE) << "libcurl error detected:  " << curl_easy_strerror(code)
						   << LL_ENDL;
	}
}
#endif // </FS:ND> 
=======
>>>>>>> fde08682
}  // end anonymous namespace<|MERGE_RESOLUTION|>--- conflicted
+++ resolved
@@ -104,10 +104,6 @@
 void os_strlower(char * str);
 
 // Error testing and reporting for libcurl status codes
-<<<<<<< HEAD
-//void check_curl_easy_code(CURLcode code); // <FS:ND> Function is never used.
-=======
->>>>>>> fde08682
 void check_curl_easy_code(CURLcode code, int curl_setopt_option);
 
 static const char * const LOG_CORE("CoreHttp");
@@ -1163,21 +1159,4 @@
 	}
 }
 
-<<<<<<< HEAD
-#if 0 // <FS:ND> Function is not used
-void check_curl_easy_code(CURLcode code)
-{
-	if (CURLE_OK != code)
-	{
-		// Comment from old llcurl code which may no longer apply:
-		//
-		// linux appears to throw a curl error once per session for a bad initialization
-		// at a pretty random time (when enabling cookies).
-		LL_WARNS(LOG_CORE) << "libcurl error detected:  " << curl_easy_strerror(code)
-						   << LL_ENDL;
-	}
-}
-#endif // </FS:ND> 
-=======
->>>>>>> fde08682
 }  // end anonymous namespace