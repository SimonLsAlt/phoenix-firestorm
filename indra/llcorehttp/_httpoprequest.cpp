--- conflicted
+++ resolved
@@ -492,41 +492,6 @@
     mReplyLength = 0;
     mReplyFullLength = 0;
     mReplyHeaders.reset();
-<<<<<<< HEAD
-	mReplyConType.clear();
-	
-	// *FIXME:  better error handling later
-	HttpStatus status;
-
-	// Get global and class policy options
-	HttpPolicyGlobal & gpolicy(service->getPolicy().getGlobalOptions());
-	HttpPolicyClass & cpolicy(service->getPolicy().getClassOptions(mReqPolicy));
-	
-	mCurlHandle = service->getTransport().getHandle();
-	if (! mCurlHandle)
-	{
-		// We're in trouble.  We'll continue but it won't go well.
-		LL_WARNS(LOG_CORE) << "Failed to allocate libcurl easy handle.  Continuing."
-						   << LL_ENDL;
-		return HttpStatus(HttpStatus::LLCORE, HE_BAD_ALLOC);
-	}
-
-	check_curl_easy_setopt(mCurlHandle, CURLOPT_IPRESOLVE, CURL_IPRESOLVE_V4);
-	check_curl_easy_setopt(mCurlHandle, CURLOPT_NOSIGNAL, 1);
-	check_curl_easy_setopt(mCurlHandle, CURLOPT_NOPROGRESS, 1);
-	check_curl_easy_setopt(mCurlHandle, CURLOPT_URL, mReqURL.c_str());
-	check_curl_easy_setopt(mCurlHandle, CURLOPT_PRIVATE, getHandle());
-
-// <FS:ND/> Newer versions of curl are stricter with checkinng Cotent-Encoding: header
-// Aws returns Content-Encoding: binary/octet-stream which is no valid scheme defined by HTTP/1.1 (compress,deflate, gzip)
-#if LIBCURL_VERSION_NUM < 0x075100
-	check_curl_easy_setopt(mCurlHandle, CURLOPT_ENCODING, "");
-#endif
-
-	check_curl_easy_setopt(mCurlHandle, CURLOPT_AUTOREFERER, 1);
-	check_curl_easy_setopt(mCurlHandle, CURLOPT_MAXREDIRS, HTTP_REDIRECTS_DEFAULT);
-	check_curl_easy_setopt(mCurlHandle, CURLOPT_WRITEFUNCTION, writeCallback);
-=======
     mReplyConType.clear();
 
     // *FIXME:  better error handling later
@@ -550,24 +515,24 @@
     check_curl_easy_setopt(mCurlHandle, CURLOPT_NOPROGRESS, 1);
     check_curl_easy_setopt(mCurlHandle, CURLOPT_URL, mReqURL.c_str());
     check_curl_easy_setopt(mCurlHandle, CURLOPT_PRIVATE, getHandle());
+
+// <FS:ND/> Newer versions of curl are stricter with checkinng Cotent-Encoding: header
+// Aws returns Content-Encoding: binary/octet-stream which is no valid scheme defined by HTTP/1.1 (compress,deflate, gzip)
+#if LIBCURL_VERSION_NUM < 0x075100
     check_curl_easy_setopt(mCurlHandle, CURLOPT_ENCODING, "");
+#endif
 
     check_curl_easy_setopt(mCurlHandle, CURLOPT_AUTOREFERER, 1);
     check_curl_easy_setopt(mCurlHandle, CURLOPT_MAXREDIRS, HTTP_REDIRECTS_DEFAULT);
     check_curl_easy_setopt(mCurlHandle, CURLOPT_WRITEFUNCTION, writeCallback);
->>>>>>> 38c2a5bd
     check_curl_easy_setopt(mCurlHandle, CURLOPT_WRITEDATA, getHandle());
     check_curl_easy_setopt(mCurlHandle, CURLOPT_READFUNCTION, readCallback);
     check_curl_easy_setopt(mCurlHandle, CURLOPT_READDATA, getHandle());
     check_curl_easy_setopt(mCurlHandle, CURLOPT_SEEKFUNCTION, seekCallback);
     check_curl_easy_setopt(mCurlHandle, CURLOPT_SEEKDATA, getHandle());
 
-<<<<<<< HEAD
-	check_curl_easy_setopt(mCurlHandle, CURLOPT_COOKIEFILE, "");
-	check_curl_easy_setopt(mCurlHandle, CURLOPT_USERAGENT, APP_NAME.c_str()); // <FS> Clownflare changes
-=======
     check_curl_easy_setopt(mCurlHandle, CURLOPT_COOKIEFILE, "");
->>>>>>> 38c2a5bd
+    check_curl_easy_setopt(mCurlHandle, CURLOPT_USERAGENT, APP_NAME.c_str()); // <FS> Clownflare changes
 
     if (gpolicy.mSslCtxCallback)
     {
@@ -581,7 +546,7 @@
     long sslHostV(0L);
     long dnsCacheTimeout(-1L);
     long nobody(0L);
-	long last_modified(0L); // <FS:Ansariel> GetIfModified request
+    long last_modified(0L); // <FS:Ansariel> GetIfModified request
 
     if (mReqOptions)
     {
@@ -590,72 +555,23 @@
         sslHostV = mReqOptions->getSSLVerifyHost() ? 2L : 0L;
         dnsCacheTimeout = mReqOptions->getDNSCacheTimeout();
         nobody = mReqOptions->getHeadersOnly() ? 1L : 0L;
-<<<<<<< HEAD
-		last_modified = mReqOptions->getLastModified(); // <FS:Ansariel> GetIfModified request
-	}
-	check_curl_easy_setopt(mCurlHandle, CURLOPT_FOLLOWLOCATION, follow_redirect);
-=======
+        last_modified = mReqOptions->getLastModified(); // <FS:Ansariel> GetIfModified request
     }
     check_curl_easy_setopt(mCurlHandle, CURLOPT_FOLLOWLOCATION, follow_redirect);
->>>>>>> 38c2a5bd
 
     check_curl_easy_setopt(mCurlHandle, CURLOPT_SSL_VERIFYPEER, sslPeerV);
     check_curl_easy_setopt(mCurlHandle, CURLOPT_SSL_VERIFYHOST, sslHostV);
 
     check_curl_easy_setopt(mCurlHandle, CURLOPT_NOBODY, nobody);
 
-<<<<<<< HEAD
-	// <FS:Ansariel> GetIfModified request
-	if (last_modified > 0)
-	{
-		check_curl_easy_setopt(mCurlHandle, CURLOPT_TIMECONDITION, CURL_TIMECOND_IFMODSINCE);
-		check_curl_easy_setopt(mCurlHandle, CURLOPT_TIMEVALUE, last_modified);
-	}
-	// </FS:Ansariel>
-
-	// The Linksys WRT54G V5 router has an issue with frequent
-	// DNS lookups from LAN machines.  If they happen too often,
-	// like for every HTTP request, the router gets annoyed after
-	// about 700 or so requests and starts issuing TCP RSTs to
-	// new connections.  Reuse the DNS lookups for even a few
-	// seconds and no RSTs.
-	//
-	// -1 stores forever
-	// 0  never stores
-	// any other positive number specifies seconds
-	// supposedly curl 7.62.0 can use TTL by default, otherwise default is 60 seconds
-	check_curl_easy_setopt(mCurlHandle, CURLOPT_DNS_CACHE_TIMEOUT, dnsCacheTimeout);
-
-	if (gpolicy.mUseLLProxy)
-	{
-		// Use the viewer-based thread-safe API which has a
-		// fast/safe check for proxy enable.  Would like to
-		// encapsulate this someway...
-		// Make sure proxy won't be getInstance() from here,
-		// it is not thread safe
-		LLProxy::applyProxySettings(mCurlHandle);
-
-	}
-	else if (gpolicy.mHttpProxy.size())
-	{
-		// *TODO:  This is fine for now but get fuller socks5/
-		// authentication thing going later....
-		check_curl_easy_setopt(mCurlHandle, CURLOPT_PROXY, gpolicy.mHttpProxy.c_str());
-		check_curl_easy_setopt(mCurlHandle, CURLOPT_PROXYTYPE, CURLPROXY_HTTP);
-	}
-	if (gpolicy.mCAPath.size())
-	{
-		check_curl_easy_setopt(mCurlHandle, CURLOPT_CAPATH, gpolicy.mCAPath.c_str());
-	}
-	if (gpolicy.mCAFile.size())
-	{
-		check_curl_easy_setopt(mCurlHandle, CURLOPT_CAINFO, gpolicy.mCAFile.c_str());
-	}
-	
-	switch (mReqMethod)
-	{
-	case HOR_GET:
-=======
+    // <FS:Ansariel> GetIfModified request
+    if (last_modified > 0)
+    {
+        check_curl_easy_setopt(mCurlHandle, CURLOPT_TIMECONDITION, CURL_TIMECOND_IFMODSINCE);
+        check_curl_easy_setopt(mCurlHandle, CURLOPT_TIMEVALUE, last_modified);
+    }
+    // </FS:Ansariel>
+
     // The Linksys WRT54G V5 router has an issue with frequent
     // DNS lookups from LAN machines.  If they happen too often,
     // like for every HTTP request, the router gets annoyed after
@@ -698,7 +614,6 @@
     switch (mReqMethod)
     {
     case HOR_GET:
->>>>>>> 38c2a5bd
         if (nobody == 0)
             check_curl_easy_setopt(mCurlHandle, CURLOPT_HTTPGET, 1);
         break;
@@ -969,152 +884,6 @@
 
     HttpOpRequest::ptr_t op(HttpOpRequest::fromHandle<HttpOpRequest>(userdata));
 
-<<<<<<< HEAD
-	const size_t hdr_size(size * nmemb);
-	const char * hdr_data(static_cast<const char *>(data));		// Not null terminated
-	bool is_header(true);
-	
-	if (hdr_size >= status_line_len && ! strncmp(status_line, hdr_data, status_line_len))
-	{
-		// One of possibly several status lines.  Reset what we know and start over
-		// taking results from the last header stanza we receive.
-		op->mReplyOffset = 0;
-		op->mReplyLength = 0;
-		op->mReplyFullLength = 0;
-		op->mReplyRetryAfter = 0;
-		op->mStatus = HttpStatus();
-		if (op->mReplyHeaders)
-		{
-			op->mReplyHeaders->clear();
-		}
-		is_header = false;
-	}
-
-	// Nothing in here wants a final CR/LF combination.  Remove
-	// it as much as possible.
-	size_t wanted_hdr_size(hdr_size);
-	if (wanted_hdr_size && '\n' == hdr_data[wanted_hdr_size - 1])
-	{
-		if (--wanted_hdr_size && '\r' == hdr_data[wanted_hdr_size - 1])
-		{
-			--wanted_hdr_size;
-		}
-	}
-
-	// Copy and normalize header fragments for the following
-	// stages.  Would like to modify the data in-place but that
-	// may not be allowed and we need one byte extra for NUL.
-	// At the end of this we will have:
-	//
-	// If ':' present in header:
-	//   1.  name points to text to left of colon which
-	//       will be ascii lower-cased and left and right
-	//       trimmed of whitespace.
-	//   2.  value points to text to right of colon which
-	//       will be left trimmed of whitespace.
-	// Otherwise:
-	//   1.  name points to header which will be left
-	//       trimmed of whitespace.
-	//   2.  value is NULL
-	// Any non-NULL pointer may point to a zero-length string.
-	//
-	if (wanted_hdr_size >= op->mCurlTempLen)
-	{
-		delete [] op->mCurlTemp;
-		op->mCurlTempLen = 2 * wanted_hdr_size + 1;
-		op->mCurlTemp = new char [op->mCurlTempLen];
-	}
-	memcpy(op->mCurlTemp, hdr_data, wanted_hdr_size);
-	op->mCurlTemp[wanted_hdr_size] = '\0';
-	char * name(op->mCurlTemp);
-	char * value(strchr(name, ':'));
-	if (value)
-	{
-		*value++ = '\0';
-		os_strlower(name);
-		name = os_strtrim(name);
-		value = os_strltrim(value);
-	}
-	else
-	{
-		// Doesn't look well-formed, do minimal normalization on it
-		name = os_strltrim(name);
-	}
-
-	// Normalized, now reject headers with empty names.
-	if (! *name)
-	{
-		// No use continuing
-		return hdr_size;
-	}
-
-	// <FS:ND> To detect pipelining going out of sync, save a x-ll-url header and later compare it with the requested URL.
-	// We do not bail here already, but rather postpone it until the request is finised, then yield a 503 status
-	// (request will be retried) and turn pipelining off.
-	if( value && std::string( "x-ll-url" ) == name )
-		op->mXLLURL = value;
-	// </FS:ND>
-
-	// Save header if caller wants them in the response
-	if (is_header && op->mProcFlags & PF_SAVE_HEADERS)
-	{
-		// Save headers in response
-		if (! op->mReplyHeaders)
-		{
-			op->mReplyHeaders = HttpHeaders::ptr_t(new HttpHeaders);
-		}
-		op->mReplyHeaders->append(name, value ? value : "");
-	}
-
-	// From this point, header-specific processors are free to
-	// modify the header value.
-	
-	// Detect and parse 'Content-Range' headers
-	if (is_header
-		&& op->mProcFlags & PF_SCAN_RANGE_HEADER
-		&& value && *value
-		&& ! strcmp(name, con_ran_line))
-	{
-		unsigned int first(0), last(0), length(0);
-		int status;
-
-		if (! (status = parse_content_range_header(value, &first, &last, &length)))
-		{
-			// Success, record the fragment position
-			op->mReplyOffset = first;
-			op->mReplyLength = last - first + 1;
-			op->mReplyFullLength = length;
-		}
-		else if (-1 == status)
-		{
-			// Response is badly formed and shouldn't be accepted
-			op->mStatus = HttpStatus(HttpStatus::LLCORE, HE_INV_CONTENT_RANGE_HDR);
-		}
-		else
-		{
-			// Ignore the unparsable.
-			LL_INFOS_ONCE(LOG_CORE) << "Problem parsing odd Content-Range header:  '"
-									<< std::string(hdr_data, wanted_hdr_size)
-									<< "'.  Ignoring."
-									<< LL_ENDL;
-		}
-	}
-
-	// Detect and parse 'Retry-After' headers
-	if (is_header
-		&& op->mProcFlags & PF_USE_RETRY_AFTER
-		&& value && *value
-		&& ! strcmp(name, con_retry_line))
-	{
-		int time(0);
-		if (! parse_retry_after_header(value, &time))
-		{
-			op->mReplyRetryAfter = time;
-		}
-	}
-
-	return hdr_size;
-=======
     const size_t hdr_size(size * nmemb);
     const char * hdr_data(static_cast<const char *>(data));     // Not null terminated
     bool is_header(true);
@@ -1193,6 +962,13 @@
         return hdr_size;
     }
 
+    // <FS:ND> To detect pipelining going out of sync, save a x-ll-url header and later compare it with the requested URL.
+    // We do not bail here already, but rather postpone it until the request is finised, then yield a 503 status
+    // (request will be retried) and turn pipelining off.
+    if( value && std::string( "x-ll-url" ) == name )
+        op->mXLLURL = value;
+    // </FS:ND>
+
     // Save header if caller wants them in the response
     if (is_header && op->mProcFlags & PF_SAVE_HEADERS)
     {
@@ -1252,7 +1028,6 @@
     }
 
     return hdr_size;
->>>>>>> 38c2a5bd
 }
 
 
