--- conflicted
+++ resolved
@@ -155,12 +155,7 @@
 int main(int argc, char **argv)
 #endif
 {
-<<<<<<< HEAD
-	ll_init_apr();
-=======
-
     ll_init_apr();
->>>>>>> 38c2a5bd
 
     // Set up llerror logging
     {
