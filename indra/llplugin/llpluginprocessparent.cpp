/**
 * @file llpluginprocessparent.cpp
 * @brief LLPluginProcessParent handles the parent side of the external-process plugin API.
 *
 * @cond
 * $LicenseInfo:firstyear=2008&license=viewerlgpl$
 * Second Life Viewer Source Code
 * Copyright (C) 2010, Linden Research, Inc.
 *
 * This library is free software; you can redistribute it and/or
 * modify it under the terms of the GNU Lesser General Public
 * License as published by the Free Software Foundation;
 * version 2.1 of the License only.
 *
 * This library is distributed in the hope that it will be useful,
 * but WITHOUT ANY WARRANTY; without even the implied warranty of
 * MERCHANTABILITY or FITNESS FOR A PARTICULAR PURPOSE.  See the GNU
 * Lesser General Public License for more details.
 *
 * You should have received a copy of the GNU Lesser General Public
 * License along with this library; if not, write to the Free Software
 * Foundation, Inc., 51 Franklin Street, Fifth Floor, Boston, MA  02110-1301  USA
 *
 * Linden Research, Inc., 945 Battery Street, San Francisco, CA  94111  USA
 * $/LicenseInfo$
 * @endcond
 */

#include "linden_common.h"

#include "llapp.h"
#include "llpluginprocessparent.h"
#include "llpluginmessagepipe.h"
#include "llpluginmessageclasses.h"
#include "llsdserialize.h"
#include "stringize.h"

#include "llapr.h"

<<<<<<< HEAD
#include "llrand.h" // <ND/> FIRE-3877; So we can choose a random port number

//virtual 
=======
//virtual
>>>>>>> 38c2a5bd
LLPluginProcessParentOwner::~LLPluginProcessParentOwner()
{

}

bool LLPluginProcessParent::sUseReadThread = false;
apr_pollset_t *LLPluginProcessParent::sPollSet = NULL;
bool LLPluginProcessParent::sPollsetNeedsRebuild = false;
LLMutex *LLPluginProcessParent::sInstancesMutex;
LLPluginProcessParent::mapInstances_t LLPluginProcessParent::sInstances;
LLThread *LLPluginProcessParent::sReadThread = NULL;


class LLPluginProcessParentPollThread: public LLThread
{
public:
    LLPluginProcessParentPollThread() :
        LLThread("LLPluginProcessParentPollThread", gAPRPoolp)
    {
    }
protected:
    // Inherited from LLThread
    /*virtual*/ void run(void)
    {
        while(!isQuitting() && LLPluginProcessParent::getUseReadThread())
        {
            LLPluginProcessParent::poll(0.1f);
            checkPause();
        }

        // Final poll to clean up the pollset, etc.
        LLPluginProcessParent::poll(0.0f);
    }

    // Inherited from LLThread
    /*virtual*/ bool runCondition(void)
    {
        return(LLPluginProcessParent::canPollThreadRun());
    }

};


class LLPluginProcessCreationThread : public LLThread
{
public:
    LLPluginProcessCreationThread(LLPluginProcessParent *parent) :
        LLThread("LLPluginProcessCreationThread", gAPRPoolp),
        pParent(parent)
    {
    }
protected:
    // Inherited from LLThread, should run once
    /*virtual*/ void run(void)
    {
        pParent->createPluginProcess();
    }
private:
    LLPluginProcessParent *pParent;

};

LLPluginProcessParent::LLPluginProcessParent(LLPluginProcessParentOwner *owner):
    mIncomingQueueMutex(),
    pProcessCreationThread(NULL)
{
    if(!sInstancesMutex)
    {
        sInstancesMutex = new LLMutex();
    }

    mOwner = owner;
    mBoundPort = 0;
    mState = STATE_UNINITIALIZED;
    mSleepTime = 0.0;
    mCPUUsage = 0.0;
    mDisableTimeout = false;
    mDebug = false;
    mBlocked = false;
    mPolledInput = false;
    mPollFD.client_data = NULL;

    mPluginLaunchTimeout = 60.0f;
    mPluginLockupTimeout = 15.0f;

    // Don't start the timer here -- start it when we actually launch the plugin process.
    mHeartbeat.stop();

}

LLPluginProcessParent::~LLPluginProcessParent()
{
    LL_DEBUGS("Plugin") << "destructor" << LL_ENDL;
    if (pProcessCreationThread)
    {
        if (!pProcessCreationThread->isStopped())
        {
            // Shouldn't happen at this stage
            LL_WARNS("Plugin") << "Shutting down active pProcessCreationThread" << LL_ENDL;
            pProcessCreationThread->shutdown();
            ms_sleep(20);
        }
        delete pProcessCreationThread;
        pProcessCreationThread = NULL;
    }

    // Destroy any remaining shared memory regions
    sharedMemoryRegionsType::iterator iter;
    while((iter = mSharedMemoryRegions.begin()) != mSharedMemoryRegions.end())
    {
        // destroy the shared memory region
        iter->second->destroy();
        delete iter->second;
        iter->second = NULL;

        // and remove it from our map
        mSharedMemoryRegions.erase(iter);
    }

    LLProcess::kill(mProcess);
    if (!LLApp::isQuitting())
    {   // If we are quitting, the network sockets will already have been destroyed.
        killSockets();
    }

    if (mPolling.connected())
    {
        mPolling.disconnect();
    }
}

/*static*/
LLPluginProcessParent::ptr_t LLPluginProcessParent::create(LLPluginProcessParentOwner *owner)
{
    ptr_t that(new LLPluginProcessParent(owner));

    // Don't add to the global list until fully constructed.
    {
        LLMutexLock lock(sInstancesMutex);
        sInstances.insert(mapInstances_t::value_type(that.get(), that));
    }

    return that;
}

/*static*/
void LLPluginProcessParent::shutdown()
{
    LLMutexLock lock(sInstancesMutex);

    mapInstances_t::iterator it;
    for (it = sInstances.begin(); it != sInstances.end(); ++it)
    {
        EState state = (*it).second->mState;
        if (state != STATE_CLEANUP
            && state != STATE_EXITING
            && state != STATE_DONE
            && state != STATE_ERROR)
        {
            (*it).second->setState(STATE_GOODBYE);
            (*it).second->mOwner = NULL;
        }
        if (state != STATE_DONE)
        {
            (*it).second->idle();
        }
    }
    sInstances.clear();
}


void LLPluginProcessParent::requestShutdown()
{
    setState(STATE_GOODBYE);
    mOwner = NULL;

    if (LLApp::isQuitting())
    {   // if we're quitting, run the idle once more
        idle();
        removeFromProcessing();
        return;
    }

    static uint32_t count = 0;
    std::stringstream namestream;

    namestream << "LLPluginProcessParentListener" << ++count;

    //*HACK!*//
    // After requestShutdown has been called our previous owner will no longer call
    // our idle() method.  Tie into the event loop here to do that until we are good
    // and finished.
    LL_DEBUGS("LLPluginProcessParent") << "listening on \"mainloop\"" << LL_ENDL;
    mPolling = LLEventPumps::instance().obtain("mainloop")
        .listen(namestream.str(), boost::bind(&LLPluginProcessParent::pollTick, this));

}

bool LLPluginProcessParent::pollTick()
{
    if (isDone())
    {
        ptr_t that;
        {
            // this grabs a copy of the smart pointer to ourselves to ensure that we do not
            // get destroyed until after this method returns.
            LLMutexLock lock(sInstancesMutex);
            mapInstances_t::iterator it = sInstances.find(this);
            if (it != sInstances.end())
                that = (*it).second;
        }

        removeFromProcessing();
        return true;
    }

    idle();
    return false;
}

void LLPluginProcessParent::removeFromProcessing()
{
    // Remove from the global list before beginning destruction.
    {
        // Make sure to get the global mutex _first_ here, to avoid a possible deadlock against LLPluginProcessParent::poll()
        LLMutexLock lock(sInstancesMutex);
        {
            LLMutexLock lock2(&mIncomingQueueMutex);
            sInstances.erase(this);
        }
    }
}

bool LLPluginProcessParent::wantsPolling() const
{
    return (mPollFD.client_data && (mState != STATE_DONE));
}


void LLPluginProcessParent::killSockets(void)
{
    {
        LLMutexLock lock(&mIncomingQueueMutex);
        killMessagePipe();
    }

    mListenSocket.reset();
    mSocket.reset();
}

void LLPluginProcessParent::errorState(void)
{
    if(mState < STATE_RUNNING)
        setState(STATE_LAUNCH_FAILURE);
    else
        setState(STATE_ERROR);
}

void LLPluginProcessParent::init(const std::string &launcher_filename, const std::string &plugin_dir, const std::string &plugin_filename, bool debug)
<<<<<<< HEAD
{	
	mProcessParams.executable = launcher_filename;
	mProcessParams.cwd = plugin_dir;
	mPluginFile = plugin_filename;
	mPluginDir = plugin_dir;
	mCPUUsage = 0.0f;
	mDebug = debug;
	setState(STATE_INITIALIZED);

	// <FS:ND> FIRE-3877; Port 0 = choose one for use as default. This was the standard behaviour of LLPluginProcessParent and the reasonable thing to do.
	mPortToBind = 0;
	mBindRetries = 0;
	// </FS:ND>
=======
{
    mProcessParams.executable = launcher_filename;
    mProcessParams.cwd = plugin_dir;
    mPluginFile = plugin_filename;
    mPluginDir = plugin_dir;
    mCPUUsage = 0.0f;
    mDebug = debug;
    setState(STATE_INITIALIZED);
>>>>>>> 38c2a5bd
}

bool LLPluginProcessParent::accept()
{
    bool result = false;

    apr_status_t status = APR_EGENERAL;
    apr_socket_t *new_socket = NULL;

    status = apr_socket_accept(
        &new_socket,
        mListenSocket->getSocket(),
        gAPRPoolp);


    if(status == APR_SUCCESS)
    {
//      LL_INFOS() << "SUCCESS" << LL_ENDL;
        // Success.  Create a message pipe on the new socket

        // we MUST create a new pool for the LLSocket, since it will take ownership of it and delete it in its destructor!
        apr_pool_t* new_pool = NULL;
        status = apr_pool_create(&new_pool, gAPRPoolp);

        mSocket = LLSocket::create(new_socket, new_pool);
        new LLPluginMessagePipe(this, mSocket);

        result = true;
    }
    else if(APR_STATUS_IS_EAGAIN(status))
    {
//      LL_INFOS() << "EAGAIN" << LL_ENDL;

        // No incoming connections.  This is not an error.
        status = APR_SUCCESS;
    }
    else
    {
//      LL_INFOS() << "Error:" << LL_ENDL;
        ll_apr_warn_status(status);

        // Some other error.
        errorState();
    }

    return result;
}

bool LLPluginProcessParent::createPluginProcess()
{
    if (!mProcess)
    {
        // Only argument to the launcher is the port number we're listening on
        mProcessParams.args.add(stringize(mBoundPort));
        mProcess = LLProcess::create(mProcessParams);
        return mProcess != NULL;
    }

    return false;
}

void LLPluginProcessParent::clearProcessCreationThread()
{
    if (pProcessCreationThread)
    {
        if (!pProcessCreationThread->isStopped())
        {
            pProcessCreationThread->shutdown();
        }
        else
        {
            delete pProcessCreationThread;
            pProcessCreationThread = NULL;
        }
    }
}

void LLPluginProcessParent::idle(void)
{
    bool idle_again;

    do
    {
        // process queued messages
        // Inside main thread, it is preferable not to block it on mutex.
        bool locked = mIncomingQueueMutex.trylock();
        while(locked && !mIncomingQueue.empty())
        {
            LLPluginMessage message = mIncomingQueue.front();
            mIncomingQueue.pop();
            mIncomingQueueMutex.unlock();

            receiveMessage(message);

            locked = mIncomingQueueMutex.trylock();
        }

        if (locked)
        {
            mIncomingQueueMutex.unlock();
        }
<<<<<<< HEAD
		
		// Give time to network processing
		if(mMessagePipe)
		{
			// Drain any queued outgoing messages
			mMessagePipe->pumpOutput();
			
			// Only do input processing here if this instance isn't in a pollset.
			// If viewer and plugin are both shutting down, don't process further
			// input, viewer won't be able to handle it.
			if(!mPolledInput
			   && !(mState >= STATE_GOODBYE && LLApp::isExiting()))
			{
				mMessagePipe->pumpInput();
			}
		}
		
		if(mState <= STATE_RUNNING)
		{
			if(APR_STATUS_IS_EOF(mSocketError))
			{
				// Plugin socket was closed.  This covers both normal plugin termination and plugin crashes.
				errorState();
			}
			else if(mSocketError != APR_SUCCESS)
			{
				// The socket is in an error state -- the plugin is gone.
				LL_WARNS("Plugin") << "Socket hit an error state (" << mSocketError << ")" << LL_ENDL;
				errorState();
			}
		}	
		
		// If a state needs to go directly to another state (as a performance enhancement), it can set idle_again to true after calling setState().
		// USE THIS CAREFULLY, since it can starve other code.  Specifically make sure there's no way to get into a closed cycle and never return.
		// When in doubt, don't do it.
		idle_again = false;
		switch(mState)
		{
			case STATE_UNINITIALIZED:
			break;

			case STATE_INITIALIZED:
			{
				apr_status_t status = APR_SUCCESS;
				apr_sockaddr_t* addr = NULL;
				mListenSocket = LLSocket::create(gAPRPoolp, LLSocket::STREAM_TCP);
				mBoundPort = 0;
				
				// This code is based on parts of LLSocket::create() in lliosocket.cpp.
				
				status = apr_sockaddr_info_get(
					&addr,
					"127.0.0.1",
					APR_INET,
					mPortToBind,	// port 0 = ephemeral ("find me a port")
					0,
					gAPRPoolp);
					
				if(ll_apr_warn_status(status))
				{
					killSockets();
					errorState();
					break;
				}

				// This allows us to reuse the address on quick down/up. This is unlikely to create problems.
				ll_apr_warn_status(apr_socket_opt_set(mListenSocket->getSocket(), APR_SO_REUSEADDR, 1));
				
				status = apr_socket_bind(mListenSocket->getSocket(), addr);
				if(ll_apr_warn_status(status))
				{
					killSockets();
					errorState();
					break;
				}

				// Get the actual port the socket was bound to
				{
					apr_sockaddr_t* bound_addr = NULL;
					if(ll_apr_warn_status(apr_socket_addr_get(&bound_addr, APR_LOCAL, mListenSocket->getSocket())))
					{
						killSockets();
						errorState();
						break;
					}
					mBoundPort = bound_addr->port;	

					if(mBoundPort == 0)
					{
						LL_WARNS("Plugin") << "Bound port number unknown, bailing out." << LL_ENDL;
						
						killSockets();

						// <FS:ND> FIRE-3877;  Some drivers, eg bigfoot. Refuse to tell us which port is used when the socket is bound on port 0 (= choose a free port).
						// If not out of retry attempts, choose a random port between 5500 - 60000 and try again.
						if( mBindRetries > 10 ) //In theory we could have bad luck and randomly draft already used ports each try. In practice we already deal with a buggy driver anyway. So just fail instead hogging resources in a loop.
							errorState();
						else
						{
							++mBindRetries;
							mPortToBind = ll_rand(55000)+5000; // Ports < 4096 are reserved for root (at least on BSD like systems), do never touch them.
							setState( STATE_INITIALIZED );
							idle_again = true; // Just try a new loop to bind the socket
						}
						// </FS:ND>

						break;
					}
				}
				
				LL_DEBUGS("Plugin") << "Bound tcp socket to port: " << addr->port << LL_ENDL;

				// Make the listen socket non-blocking
				status = apr_socket_opt_set(mListenSocket->getSocket(), APR_SO_NONBLOCK, 1);
				if(ll_apr_warn_status(status))
				{
					killSockets();
					errorState();
					break;
				}

				apr_socket_timeout_set(mListenSocket->getSocket(), 0);
				if(ll_apr_warn_status(status))
				{
					killSockets();
					errorState();
					break;
				}
				
				// If it's a stream based socket, we need to tell the OS
				// to keep a queue of incoming connections for ACCEPT.
				status = apr_socket_listen(
					mListenSocket->getSocket(),
					10); // FIXME: Magic number for queue size
					
				if(ll_apr_warn_status(status))
				{
					killSockets();
					errorState();
					break;
				}
				
				// If we got here, we're listening.
				setState(STATE_LISTENING);
			}
			break;
			
			case STATE_LISTENING:
			    {
				    // Launch the plugin process.
=======

        // Give time to network processing
        if(mMessagePipe)
        {
            // Drain any queued outgoing messages
            mMessagePipe->pumpOutput();

            // Only do input processing here if this instance isn't in a pollset.
            // If viewer and plugin are both shutting down, don't process further
            // input, viewer won't be able to handle it.
            if(!mPolledInput
               && !(mState >= STATE_GOODBYE && LLApp::isExiting()))
            {
                mMessagePipe->pumpInput();
            }
        }

        if(mState <= STATE_RUNNING)
        {
            if(APR_STATUS_IS_EOF(mSocketError))
            {
                // Plugin socket was closed.  This covers both normal plugin termination and plugin crashes.
                errorState();
            }
            else if(mSocketError != APR_SUCCESS)
            {
                // The socket is in an error state -- the plugin is gone.
                LL_WARNS("Plugin") << "Socket hit an error state (" << mSocketError << ")" << LL_ENDL;
                errorState();
            }
        }

        // If a state needs to go directly to another state (as a performance enhancement), it can set idle_again to true after calling setState().
        // USE THIS CAREFULLY, since it can starve other code.  Specifically make sure there's no way to get into a closed cycle and never return.
        // When in doubt, don't do it.
        idle_again = false;
        switch(mState)
        {
            case STATE_UNINITIALIZED:
            break;

            case STATE_INITIALIZED:
            {

                apr_status_t status = APR_SUCCESS;
                apr_sockaddr_t* addr = NULL;
                mListenSocket = LLSocket::create(gAPRPoolp, LLSocket::STREAM_TCP);
                mBoundPort = 0;

                // This code is based on parts of LLSocket::create() in lliosocket.cpp.

                status = apr_sockaddr_info_get(
                    &addr,
                    "127.0.0.1",
                    APR_INET,
                    0,  // port 0 = ephemeral ("find me a port")
                    0,
                    gAPRPoolp);

                if(ll_apr_warn_status(status))
                {
                    killSockets();
                    errorState();
                    break;
                }

                // This allows us to reuse the address on quick down/up. This is unlikely to create problems.
                ll_apr_warn_status(apr_socket_opt_set(mListenSocket->getSocket(), APR_SO_REUSEADDR, 1));

                status = apr_socket_bind(mListenSocket->getSocket(), addr);
                if(ll_apr_warn_status(status))
                {
                    killSockets();
                    errorState();
                    break;
                }

                // Get the actual port the socket was bound to
                {
                    apr_sockaddr_t* bound_addr = NULL;
                    if(ll_apr_warn_status(apr_socket_addr_get(&bound_addr, APR_LOCAL, mListenSocket->getSocket())))
                    {
                        killSockets();
                        errorState();
                        break;
                    }
                    mBoundPort = bound_addr->port;

                    if(mBoundPort == 0)
                    {
                        LL_WARNS("Plugin") << "Bound port number unknown, bailing out." << LL_ENDL;

                        killSockets();
                        errorState();
                        break;
                    }
                }

                LL_DEBUGS("Plugin") << "Bound tcp socket to port: " << addr->port << LL_ENDL;

                // Make the listen socket non-blocking
                status = apr_socket_opt_set(mListenSocket->getSocket(), APR_SO_NONBLOCK, 1);
                if(ll_apr_warn_status(status))
                {
                    killSockets();
                    errorState();
                    break;
                }

                apr_socket_timeout_set(mListenSocket->getSocket(), 0);
                if(ll_apr_warn_status(status))
                {
                    killSockets();
                    errorState();
                    break;
                }

                // If it's a stream based socket, we need to tell the OS
                // to keep a queue of incoming connections for ACCEPT.
                status = apr_socket_listen(
                    mListenSocket->getSocket(),
                    10); // FIXME: Magic number for queue size

                if(ll_apr_warn_status(status))
                {
                    killSockets();
                    errorState();
                    break;
                }

                // If we got here, we're listening.
                setState(STATE_LISTENING);
            }
            break;

            case STATE_LISTENING:
                {
                    // Launch the plugin process.
>>>>>>> 38c2a5bd
                    if (mDebug && !pProcessCreationThread)
                    {
                        createPluginProcess();
                        if (!mProcess)
                        {
                            errorState();
                        }
                    }
                    else if (pProcessCreationThread == NULL)
                    {
                        // exe plugin process allocation can be hindered by a number
                        // of factors, don't hold whole viewer because of it, use thread
                        pProcessCreationThread = new LLPluginProcessCreationThread(this);
                        pProcessCreationThread->start();
                    }
                    else if (!mProcess && pProcessCreationThread->isStopped())
                    {
                        delete pProcessCreationThread;
                        pProcessCreationThread = NULL;
                        errorState();
                    }


                    if (mProcess)
                    {
                        if(mDebug)
                        {
#if LL_DARWIN
                            // If we're set to debug, start up a gdb instance in a new terminal window and have it attach to the plugin process and continue.

                            // The command we're constructing would look like this on the command line:
                            // osascript -e 'tell application "Terminal"' -e 'set win to do script "gdb -pid 12345"' -e 'do script "continue" in win' -e 'end tell'

                            LLProcess::Params params;
                            params.executable = "/usr/bin/osascript";
                            params.args.add("-e");
                            params.args.add("tell application \"Terminal\"");
                            params.args.add("-e");
                            params.args.add(STRINGIZE("set win to do script \"gdb -pid "
                                                      << mProcess->getProcessID() << "\""));
                            params.args.add("-e");
                            params.args.add("do script \"continue\" in win");
                            params.args.add("-e");
                            params.args.add("end tell");
                            mDebugger = LLProcess::create(params);

#endif
                        }

                        // This will allow us to time out if the process never starts.
                        mHeartbeat.start();
                        mHeartbeat.setTimerExpirySec(mPluginLaunchTimeout);

                        // pProcessCreationThread should have stopped by this point,
                        // but check just in case it paused on statistics sync
                        if (pProcessCreationThread && pProcessCreationThread->isStopped())
                        {
                            delete pProcessCreationThread;
                            pProcessCreationThread = NULL;
                        }

                        setState(STATE_LAUNCHED);
                    }
                }
                break;

            case STATE_LAUNCHED:
                // waiting for the plugin to connect
                if(pluginLockedUpOrQuit())
                {
                    errorState();
                }
                else
                {
                    // Check for the incoming connection.
                    if(accept())
                    {
                        // Stop listening on the server port
                        mListenSocket.reset();
                        setState(STATE_CONNECTED);
                    }
                }
                break;

            case STATE_CONNECTED:
                // waiting for hello message from the plugin

                if(pluginLockedUpOrQuit())
                {
                    errorState();
                }
                break;

            case STATE_HELLO:
                LL_DEBUGS("Plugin") << "received hello message" << LL_ENDL;

                // Send the message to load the plugin
                {
                    LLPluginMessage message(LLPLUGIN_MESSAGE_CLASS_INTERNAL, "load_plugin");
                    message.setValue("file", mPluginFile);
                    message.setValue("dir", mPluginDir);
                    sendMessage(message);
                }

                setState(STATE_LOADING);
                break;

            case STATE_LOADING:
                // The load_plugin_response message will kick us from here into STATE_RUNNING
                if(pluginLockedUpOrQuit())
                {
                    errorState();
                }
                break;

            case STATE_RUNNING:
                if(pluginLockedUpOrQuit())
                {
                    errorState();
                }
                break;

            case STATE_GOODBYE:
                {
                    LLPluginMessage message(LLPLUGIN_MESSAGE_CLASS_INTERNAL, "shutdown_plugin");
                    sendMessage(message);
                }
                setState(STATE_EXITING);
                break;

            case STATE_EXITING:
                if (! LLProcess::isRunning(mProcess))
                {
                    setState(STATE_CLEANUP);
                }
                else if(pluginLockedUp())
                {
                    LL_WARNS("Plugin") << "timeout in exiting state, bailing out" << LL_ENDL;
                    errorState();
                }
                break;

            case STATE_LAUNCH_FAILURE:
                if(mOwner != NULL)
                {
                    mOwner->pluginLaunchFailed();
                }
                setState(STATE_CLEANUP);
                break;

            case STATE_ERROR:
                if(mOwner != NULL)
                {
                    mOwner->pluginDied();
                }
                setState(STATE_CLEANUP);
                break;

            case STATE_CLEANUP:
                LLProcess::kill(mProcess);
                killSockets();
                setState(STATE_DONE);
                dirtyPollSet();
                clearProcessCreationThread();
                break;

            case STATE_DONE:
                // just sit here.
                break;
        }

    } while (idle_again);
}

bool LLPluginProcessParent::isLoading(void)
{
    bool result = false;

    if(mState <= STATE_LOADING)
        result = true;

    return result;
}

bool LLPluginProcessParent::isRunning(void)
{
    bool result = false;

    if(mState == STATE_RUNNING)
        result = true;

    return result;
}

bool LLPluginProcessParent::isDone(void)
{
    bool result = false;

    if(mState == STATE_DONE)
        result = true;

    return result;
}

void LLPluginProcessParent::setSleepTime(F64 sleep_time, bool force_send)
{
    if(force_send || (sleep_time != mSleepTime))
    {
        // Cache the time locally
        mSleepTime = sleep_time;

        if(canSendMessage())
        {
            // and send to the plugin.
            LLPluginMessage message(LLPLUGIN_MESSAGE_CLASS_INTERNAL, "sleep_time");
            message.setValueReal("time", mSleepTime);
            sendMessage(message);
        }
        else
        {
            // Too early to send -- the load_plugin_response message will trigger us to send mSleepTime later.
        }
    }
}

void LLPluginProcessParent::sendMessage(const LLPluginMessage &message)
{
    if(message.hasValue("blocking_response"))
    {
        mBlocked = false;

        // reset the heartbeat timer, since there will have been no heartbeats while the plugin was blocked.
        mHeartbeat.setTimerExpirySec(mPluginLockupTimeout);
    }

    std::string buffer = message.generate();
    LL_DEBUGS("Plugin") << "Sending: " << buffer << LL_ENDL;
    writeMessageRaw(buffer);

    // Try to send message immediately.
    if(mMessagePipe)
    {
        mMessagePipe->pumpOutput();
    }
}

//virtual
void LLPluginProcessParent::setMessagePipe(LLPluginMessagePipe *message_pipe)
{
    bool update_pollset = false;

    if(mMessagePipe)
    {
        // Unsetting an existing message pipe -- remove from the pollset
        mPollFD.client_data = NULL;

        // pollset needs an update
        update_pollset = true;
    }
    if(message_pipe != NULL)
    {
        // Set up the apr_pollfd_t
        mPollFD.p = gAPRPoolp;
        mPollFD.desc_type = APR_POLL_SOCKET;
        mPollFD.reqevents = APR_POLLIN|APR_POLLERR|APR_POLLHUP;
        mPollFD.rtnevents = 0;
        mPollFD.desc.s = mSocket->getSocket();
        mPollFD.client_data = (void*)this;

        // pollset needs an update
        update_pollset = true;
    }

    mMessagePipe = message_pipe;

    if(update_pollset)
    {
        dirtyPollSet();
    }
}

//static
void LLPluginProcessParent::dirtyPollSet()
{
    sPollsetNeedsRebuild = true;

    if(sReadThread)
    {
        LL_DEBUGS("PluginPoll") << "unpausing read thread " << LL_ENDL;
        sReadThread->unpause();
    }
}

void LLPluginProcessParent::updatePollset()
{
    if(!sInstancesMutex)
    {
        // No instances have been created yet.  There's no work to do.
        return;
    }

    LLMutexLock lock(sInstancesMutex);

    if(sPollSet)
    {
        LL_DEBUGS("PluginPoll") << "destroying pollset " << sPollSet << LL_ENDL;
        // delete the existing pollset.
        apr_pollset_destroy(sPollSet);
        sPollSet = NULL;
    }

    mapInstances_t::iterator iter;
    int count = 0;

    // Count the number of instances that want to be in the pollset
    for(iter = sInstances.begin(); iter != sInstances.end(); iter++)
    {
        (*iter).second->mPolledInput = false;
        if ((*iter).second->wantsPolling())
        {
            // This instance has a socket that needs to be polled.
            ++count;
        }
    }

    if(sUseReadThread && sReadThread && !sReadThread->isQuitting())
    {
        if(!sPollSet && (count > 0))
        {
#ifdef APR_POLLSET_NOCOPY
            // The pollset doesn't exist yet.  Create it now.
            apr_status_t status = apr_pollset_create(&sPollSet, count, gAPRPoolp, APR_POLLSET_NOCOPY);
            if(status != APR_SUCCESS)
            {
#endif // APR_POLLSET_NOCOPY
                LL_WARNS("PluginPoll") << "Couldn't create pollset.  Falling back to non-pollset mode." << LL_ENDL;
                sPollSet = NULL;
#ifdef APR_POLLSET_NOCOPY
            }
            else
            {
                LL_DEBUGS("PluginPoll") << "created pollset " << sPollSet << LL_ENDL;

                // Pollset was created, add all instances to it.
                for(iter = sInstances.begin(); iter != sInstances.end(); iter++)
                {
                    if ((*iter).second->wantsPolling())
                    {
                        status = apr_pollset_add(sPollSet, &((*iter).second->mPollFD));
                        if(status == APR_SUCCESS)
                        {
                            (*iter).second->mPolledInput = true;
                        }
                        else
                        {
                            LL_WARNS("PluginPoll") << "apr_pollset_add failed with status " << status << LL_ENDL;
                        }
                    }
                }
            }
#endif // APR_POLLSET_NOCOPY
        }
    }
}

void LLPluginProcessParent::setUseReadThread(bool use_read_thread)
{
    if(sUseReadThread != use_read_thread)
    {
        sUseReadThread = use_read_thread;

        if(sUseReadThread)
        {
            if(!sReadThread)
            {
                // start up the read thread
                LL_INFOS("PluginPoll") << "creating read thread " << LL_ENDL;

                // make sure the pollset gets rebuilt.
                sPollsetNeedsRebuild = true;

                sReadThread = new LLPluginProcessParentPollThread;
                sReadThread->start();
            }
        }
        else
        {
            if(sReadThread)
            {
                // shut down the read thread
                LL_INFOS("PluginPoll") << "destroying read thread " << LL_ENDL;
                delete sReadThread;
                sReadThread = NULL;
            }
        }

    }
}

void LLPluginProcessParent::poll(F64 timeout)
{
    if(sPollsetNeedsRebuild || !sUseReadThread)
    {
        sPollsetNeedsRebuild = false;
        updatePollset();
    }

    if(sPollSet)
    {
        apr_status_t status;
        apr_int32_t count;
        const apr_pollfd_t *descriptors;
        status = apr_pollset_poll(sPollSet, (apr_interval_time_t)(timeout * 1000000), &count, &descriptors);
        if(status == APR_SUCCESS)
        {
            // One or more of the descriptors signalled.  Call them.
            for (int i = 0; i < count; i++)
            {
                void *thatId = descriptors[i].client_data;

                ptr_t that;
                mapInstances_t::iterator it;

                {
                    LLMutexLock lock(sInstancesMutex);
                    it = sInstances.find(thatId);
                    if (it != sInstances.end())
                        that = (*it).second;
                }

                if (that)
                {
                    that->mIncomingQueueMutex.lock();
                    that->servicePoll();
                    that->mIncomingQueueMutex.unlock();
                }

<<<<<<< HEAD
			}
		}
		else if(APR_STATUS_IS_TIMEUP(status))
		{
			// timed out with no incoming data.  Just return.
		}
		// <FS:Beq> better logging of poll issues
		// else if(status == EBADF)		
		else if(APR_STATUS_IS_EBADF(status))
		{
			// This happens when one of the file descriptors in the pollset is destroyed, which happens whenever a plugin's socket is closed.
			// The pollset has been or will be recreated, so just return.
			LL_DEBUGS("PluginPoll") << "apr_pollset_poll returned EBADF" << LL_ENDL;
		}
		// <FS:Beq> better logging of poll issues
		// else if(status != APR_SUCCESS)
		// {
		// 	LL_WARNS("PluginPoll") << "apr_pollset_poll failed with status " << status << LL_ENDL;
		// }
		else
		{
			LL_WARNS("PluginPoll") << "apr_pollset_poll failed with status " << status << " (" << APR_TO_OS_ERROR(status) << ") Rebuild PollSet" << LL_ENDL;
			sPollsetNeedsRebuild = true;
		}
		// </FS:Beq>
	}
=======
            }
        }
        else if(APR_STATUS_IS_TIMEUP(status))
        {
            // timed out with no incoming data.  Just return.
        }
        else if(status == EBADF)
        {
            // This happens when one of the file descriptors in the pollset is destroyed, which happens whenever a plugin's socket is closed.
            // The pollset has been or will be recreated, so just return.
            LL_DEBUGS("PluginPoll") << "apr_pollset_poll returned EBADF" << LL_ENDL;
        }
        else if(status != APR_SUCCESS)
        {
            LL_WARNS("PluginPoll") << "apr_pollset_poll failed with status " << status << LL_ENDL;
        }
    }
>>>>>>> 38c2a5bd

    // Remove instances in the done state from the sInstances map.
    mapInstances_t::iterator itClean = sInstances.begin();
    while (itClean != sInstances.end())
    {
        if ((*itClean).second->isDone())
            itClean = sInstances.erase(itClean);
        else
            ++itClean;
    }
}

void LLPluginProcessParent::servicePoll()
{
    bool result = true;

    // poll signalled on this object's socket.  Try to process incoming messages.
    if(mMessagePipe)
    {
        result = mMessagePipe->pumpInput(0.0f);
    }

    if(!result)
    {
        // If we got a read error on input, remove this pipe from the pollset
        apr_pollset_remove(sPollSet, &mPollFD);

        // and tell the code not to re-add it
        mPollFD.client_data = NULL;
    }
}

void LLPluginProcessParent::receiveMessageRaw(const std::string &message)
{
    LL_DEBUGS("Plugin") << "Received: " << message << LL_ENDL;

    LLPluginMessage parsed;
    if(LLSDParser::PARSE_FAILURE != parsed.parse(message))
    {
        if(parsed.hasValue("blocking_request"))
        {
            mBlocked = true;
        }

        if(mPolledInput)
        {
            // This is being called on the polling thread -- only do minimal processing/queueing.
            receiveMessageEarly(parsed);
        }
        else
        {
            // This is not being called on the polling thread -- do full message processing at this time.
            receiveMessage(parsed);
        }
    }
}

void LLPluginProcessParent::receiveMessageEarly(const LLPluginMessage &message)
{
    // NOTE: this function will be called from the polling thread.  It will be called with mIncomingQueueMutex _already locked_.

    bool handled = false;

    std::string message_class = message.getClass();
    if(message_class == LLPLUGIN_MESSAGE_CLASS_INTERNAL)
    {
        // no internal messages need to be handled early.
    }
    else
    {
        // Call out to the owner and see if they to reply
        // TODO: Should this only happen when blocked?
        if(mOwner != NULL)
        {
            handled = mOwner->receivePluginMessageEarly(message);
        }
    }

    if(!handled)
    {
        // any message that wasn't handled early needs to be queued.
        mIncomingQueue.push(message);
    }
}

void LLPluginProcessParent::receiveMessage(const LLPluginMessage &message)
{
    std::string message_class = message.getClass();
    if(message_class == LLPLUGIN_MESSAGE_CLASS_INTERNAL)
    {
        // internal messages should be handled here
        std::string message_name = message.getName();
        if(message_name == "hello")
        {
            if(mState == STATE_CONNECTED)
            {
                // Plugin host has launched.  Tell it which plugin to load.
                setState(STATE_HELLO);
            }
            else
            {
                LL_WARNS("Plugin") << "received hello message in wrong state -- bailing out" << LL_ENDL;
                errorState();
            }

        }
        else if(message_name == "load_plugin_response")
        {
            if(mState == STATE_LOADING)
            {
                // Plugin has been loaded.

                mPluginVersionString = message.getValue("plugin_version");
                LL_INFOS("Plugin") << "plugin version string: " << mPluginVersionString << LL_ENDL;

                // Check which message classes/versions the plugin supports.
                // TODO: check against current versions
                // TODO: kill plugin on major mismatches?
                mMessageClassVersions = message.getValueLLSD("versions");
                LLSD::map_iterator iter;
                for(iter = mMessageClassVersions.beginMap(); iter != mMessageClassVersions.endMap(); iter++)
                {
                    LL_INFOS("Plugin") << "message class: " << iter->first << " -> version: " << iter->second.asString() << LL_ENDL;
                }

                // Send initial sleep time
                llassert_always(mSleepTime != 0.f);
                setSleepTime(mSleepTime, true);

                setState(STATE_RUNNING);
            }
            else
            {
                LL_WARNS("Plugin") << "received load_plugin_response message in wrong state -- bailing out" << LL_ENDL;
                errorState();
            }
        }
        else if(message_name == "heartbeat")
        {
            // this resets our timer.
            mHeartbeat.setTimerExpirySec(mPluginLockupTimeout);

            mCPUUsage = message.getValueReal("cpu_usage");

            LL_DEBUGS("Plugin") << "cpu usage reported as " << mCPUUsage << LL_ENDL;

        }
        else if(message_name == "shm_add_response")
        {
            // Nothing to do here.
        }
        else if(message_name == "shm_remove_response")
        {
            std::string name = message.getValue("name");
            sharedMemoryRegionsType::iterator iter = mSharedMemoryRegions.find(name);

            if(iter != mSharedMemoryRegions.end())
            {
                // destroy the shared memory region
                iter->second->destroy();
                delete iter->second;
                iter->second = NULL;

                // and remove it from our map
                mSharedMemoryRegions.erase(iter);
            }
        }
        else
        {
            LL_WARNS("Plugin") << "Unknown internal message from child: " << message_name << LL_ENDL;
        }
    }
    else
    {
        if(mOwner != NULL)
        {
            mOwner->receivePluginMessage(message);
        }
    }
}

std::string LLPluginProcessParent::addSharedMemory(size_t size)
{
    std::string name;

    LLPluginSharedMemory *region = new LLPluginSharedMemory;

    // This is a new region
    if(region->create(size))
    {
        name = region->getName();

        mSharedMemoryRegions.insert(sharedMemoryRegionsType::value_type(name, region));

        LLPluginMessage message(LLPLUGIN_MESSAGE_CLASS_INTERNAL, "shm_add");
        message.setValue("name", name);
        message.setValueS32("size", (S32)size);
        sendMessage(message);
    }
    else
    {
        LL_WARNS("Plugin") << "Couldn't create a shared memory segment!" << LL_ENDL;

        // Don't leak
        delete region;
    }

    return name;
}

void LLPluginProcessParent::removeSharedMemory(const std::string &name)
{
    sharedMemoryRegionsType::iterator iter = mSharedMemoryRegions.find(name);

    if(iter != mSharedMemoryRegions.end())
    {
        // This segment exists.  Send the message to the child to unmap it.  The response will cause the parent to unmap our end.
        LLPluginMessage message(LLPLUGIN_MESSAGE_CLASS_INTERNAL, "shm_remove");
        message.setValue("name", name);
        sendMessage(message);
    }
    else
    {
        LL_WARNS("Plugin") << "Request to remove an unknown shared memory segment." << LL_ENDL;
    }
}
size_t LLPluginProcessParent::getSharedMemorySize(const std::string &name)
{
    size_t result = 0;

    sharedMemoryRegionsType::iterator iter = mSharedMemoryRegions.find(name);
    if(iter != mSharedMemoryRegions.end())
    {
        result = iter->second->getSize();
    }

    return result;
}
void *LLPluginProcessParent::getSharedMemoryAddress(const std::string &name)
{
    void *result = NULL;

    sharedMemoryRegionsType::iterator iter = mSharedMemoryRegions.find(name);
    if(iter != mSharedMemoryRegions.end())
    {
        result = iter->second->getMappedAddress();
    }

    return result;
}

std::string LLPluginProcessParent::getMessageClassVersion(const std::string &message_class)
{
    std::string result;

    if(mMessageClassVersions.has(message_class))
    {
        result = mMessageClassVersions[message_class].asString();
    }

    return result;
}

std::string LLPluginProcessParent::getPluginVersion(void)
{
    return mPluginVersionString;
}

void LLPluginProcessParent::setState(EState state)
{
    LL_DEBUGS("Plugin") << "setting state to " << state << LL_ENDL;
    mState = state;
};

bool LLPluginProcessParent::pluginLockedUpOrQuit()
{
    bool result = false;

    if (! LLProcess::isRunning(mProcess))
    {
        LL_WARNS("Plugin") << "child exited" << LL_ENDL;
        result = true;
    }
    else if(pluginLockedUp())
    {
        LL_WARNS("Plugin") << "timeout" << LL_ENDL;
        result = true;
    }

    return result;
}

bool LLPluginProcessParent::pluginLockedUp()
{
    if(mDisableTimeout || mDebug || mBlocked)
    {
        // Never time out a plugin process in these cases.
        return false;
    }

    // If the timer is running and has expired, the plugin has locked up.
    return (mHeartbeat.getStarted() && mHeartbeat.hasExpired());
}
<|MERGE_RESOLUTION|>--- conflicted
+++ resolved
@@ -37,13 +37,9 @@
 
 #include "llapr.h"
 
-<<<<<<< HEAD
 #include "llrand.h" // <ND/> FIRE-3877; So we can choose a random port number
 
-//virtual 
-=======
 //virtual
->>>>>>> 38c2a5bd
 LLPluginProcessParentOwner::~LLPluginProcessParentOwner()
 {
 
@@ -303,21 +299,6 @@
 }
 
 void LLPluginProcessParent::init(const std::string &launcher_filename, const std::string &plugin_dir, const std::string &plugin_filename, bool debug)
-<<<<<<< HEAD
-{	
-	mProcessParams.executable = launcher_filename;
-	mProcessParams.cwd = plugin_dir;
-	mPluginFile = plugin_filename;
-	mPluginDir = plugin_dir;
-	mCPUUsage = 0.0f;
-	mDebug = debug;
-	setState(STATE_INITIALIZED);
-
-	// <FS:ND> FIRE-3877; Port 0 = choose one for use as default. This was the standard behaviour of LLPluginProcessParent and the reasonable thing to do.
-	mPortToBind = 0;
-	mBindRetries = 0;
-	// </FS:ND>
-=======
 {
     mProcessParams.executable = launcher_filename;
     mProcessParams.cwd = plugin_dir;
@@ -326,7 +307,11 @@
     mCPUUsage = 0.0f;
     mDebug = debug;
     setState(STATE_INITIALIZED);
->>>>>>> 38c2a5bd
+
+    // <FS:ND> FIRE-3877; Port 0 = choose one for use as default. This was the standard behaviour of LLPluginProcessParent and the reasonable thing to do.
+    mPortToBind = 0;
+    mBindRetries = 0;
+    // </FS:ND>
 }
 
 bool LLPluginProcessParent::accept()
@@ -428,158 +413,6 @@
         {
             mIncomingQueueMutex.unlock();
         }
-<<<<<<< HEAD
-		
-		// Give time to network processing
-		if(mMessagePipe)
-		{
-			// Drain any queued outgoing messages
-			mMessagePipe->pumpOutput();
-			
-			// Only do input processing here if this instance isn't in a pollset.
-			// If viewer and plugin are both shutting down, don't process further
-			// input, viewer won't be able to handle it.
-			if(!mPolledInput
-			   && !(mState >= STATE_GOODBYE && LLApp::isExiting()))
-			{
-				mMessagePipe->pumpInput();
-			}
-		}
-		
-		if(mState <= STATE_RUNNING)
-		{
-			if(APR_STATUS_IS_EOF(mSocketError))
-			{
-				// Plugin socket was closed.  This covers both normal plugin termination and plugin crashes.
-				errorState();
-			}
-			else if(mSocketError != APR_SUCCESS)
-			{
-				// The socket is in an error state -- the plugin is gone.
-				LL_WARNS("Plugin") << "Socket hit an error state (" << mSocketError << ")" << LL_ENDL;
-				errorState();
-			}
-		}	
-		
-		// If a state needs to go directly to another state (as a performance enhancement), it can set idle_again to true after calling setState().
-		// USE THIS CAREFULLY, since it can starve other code.  Specifically make sure there's no way to get into a closed cycle and never return.
-		// When in doubt, don't do it.
-		idle_again = false;
-		switch(mState)
-		{
-			case STATE_UNINITIALIZED:
-			break;
-
-			case STATE_INITIALIZED:
-			{
-				apr_status_t status = APR_SUCCESS;
-				apr_sockaddr_t* addr = NULL;
-				mListenSocket = LLSocket::create(gAPRPoolp, LLSocket::STREAM_TCP);
-				mBoundPort = 0;
-				
-				// This code is based on parts of LLSocket::create() in lliosocket.cpp.
-				
-				status = apr_sockaddr_info_get(
-					&addr,
-					"127.0.0.1",
-					APR_INET,
-					mPortToBind,	// port 0 = ephemeral ("find me a port")
-					0,
-					gAPRPoolp);
-					
-				if(ll_apr_warn_status(status))
-				{
-					killSockets();
-					errorState();
-					break;
-				}
-
-				// This allows us to reuse the address on quick down/up. This is unlikely to create problems.
-				ll_apr_warn_status(apr_socket_opt_set(mListenSocket->getSocket(), APR_SO_REUSEADDR, 1));
-				
-				status = apr_socket_bind(mListenSocket->getSocket(), addr);
-				if(ll_apr_warn_status(status))
-				{
-					killSockets();
-					errorState();
-					break;
-				}
-
-				// Get the actual port the socket was bound to
-				{
-					apr_sockaddr_t* bound_addr = NULL;
-					if(ll_apr_warn_status(apr_socket_addr_get(&bound_addr, APR_LOCAL, mListenSocket->getSocket())))
-					{
-						killSockets();
-						errorState();
-						break;
-					}
-					mBoundPort = bound_addr->port;	
-
-					if(mBoundPort == 0)
-					{
-						LL_WARNS("Plugin") << "Bound port number unknown, bailing out." << LL_ENDL;
-						
-						killSockets();
-
-						// <FS:ND> FIRE-3877;  Some drivers, eg bigfoot. Refuse to tell us which port is used when the socket is bound on port 0 (= choose a free port).
-						// If not out of retry attempts, choose a random port between 5500 - 60000 and try again.
-						if( mBindRetries > 10 ) //In theory we could have bad luck and randomly draft already used ports each try. In practice we already deal with a buggy driver anyway. So just fail instead hogging resources in a loop.
-							errorState();
-						else
-						{
-							++mBindRetries;
-							mPortToBind = ll_rand(55000)+5000; // Ports < 4096 are reserved for root (at least on BSD like systems), do never touch them.
-							setState( STATE_INITIALIZED );
-							idle_again = true; // Just try a new loop to bind the socket
-						}
-						// </FS:ND>
-
-						break;
-					}
-				}
-				
-				LL_DEBUGS("Plugin") << "Bound tcp socket to port: " << addr->port << LL_ENDL;
-
-				// Make the listen socket non-blocking
-				status = apr_socket_opt_set(mListenSocket->getSocket(), APR_SO_NONBLOCK, 1);
-				if(ll_apr_warn_status(status))
-				{
-					killSockets();
-					errorState();
-					break;
-				}
-
-				apr_socket_timeout_set(mListenSocket->getSocket(), 0);
-				if(ll_apr_warn_status(status))
-				{
-					killSockets();
-					errorState();
-					break;
-				}
-				
-				// If it's a stream based socket, we need to tell the OS
-				// to keep a queue of incoming connections for ACCEPT.
-				status = apr_socket_listen(
-					mListenSocket->getSocket(),
-					10); // FIXME: Magic number for queue size
-					
-				if(ll_apr_warn_status(status))
-				{
-					killSockets();
-					errorState();
-					break;
-				}
-				
-				// If we got here, we're listening.
-				setState(STATE_LISTENING);
-			}
-			break;
-			
-			case STATE_LISTENING:
-			    {
-				    // Launch the plugin process.
-=======
 
         // Give time to network processing
         if(mMessagePipe)
@@ -623,7 +456,6 @@
 
             case STATE_INITIALIZED:
             {
-
                 apr_status_t status = APR_SUCCESS;
                 apr_sockaddr_t* addr = NULL;
                 mListenSocket = LLSocket::create(gAPRPoolp, LLSocket::STREAM_TCP);
@@ -635,7 +467,7 @@
                     &addr,
                     "127.0.0.1",
                     APR_INET,
-                    0,  // port 0 = ephemeral ("find me a port")
+                    mPortToBind,    // port 0 = ephemeral ("find me a port")
                     0,
                     gAPRPoolp);
 
@@ -673,7 +505,20 @@
                         LL_WARNS("Plugin") << "Bound port number unknown, bailing out." << LL_ENDL;
 
                         killSockets();
-                        errorState();
+
+                        // <FS:ND> FIRE-3877;  Some drivers, eg bigfoot. Refuse to tell us which port is used when the socket is bound on port 0 (= choose a free port).
+                        // If not out of retry attempts, choose a random port between 5500 - 60000 and try again.
+                        if( mBindRetries > 10 ) //In theory we could have bad luck and randomly draft already used ports each try. In practice we already deal with a buggy driver anyway. So just fail instead hogging resources in a loop.
+                            errorState();
+                        else
+                        {
+                            ++mBindRetries;
+                            mPortToBind = ll_rand(55000)+5000; // Ports < 4096 are reserved for root (at least on BSD like systems), do never touch them.
+                            setState( STATE_INITIALIZED );
+                            idle_again = true; // Just try a new loop to bind the socket
+                        }
+                        // </FS:ND>
+
                         break;
                     }
                 }
@@ -718,7 +563,6 @@
             case STATE_LISTENING:
                 {
                     // Launch the plugin process.
->>>>>>> 38c2a5bd
                     if (mDebug && !pProcessCreationThread)
                     {
                         createPluginProcess();
@@ -1156,52 +1000,32 @@
                     that->mIncomingQueueMutex.unlock();
                 }
 
-<<<<<<< HEAD
-			}
-		}
-		else if(APR_STATUS_IS_TIMEUP(status))
-		{
-			// timed out with no incoming data.  Just return.
-		}
-		// <FS:Beq> better logging of poll issues
-		// else if(status == EBADF)		
-		else if(APR_STATUS_IS_EBADF(status))
-		{
-			// This happens when one of the file descriptors in the pollset is destroyed, which happens whenever a plugin's socket is closed.
-			// The pollset has been or will be recreated, so just return.
-			LL_DEBUGS("PluginPoll") << "apr_pollset_poll returned EBADF" << LL_ENDL;
-		}
-		// <FS:Beq> better logging of poll issues
-		// else if(status != APR_SUCCESS)
-		// {
-		// 	LL_WARNS("PluginPoll") << "apr_pollset_poll failed with status " << status << LL_ENDL;
-		// }
-		else
-		{
-			LL_WARNS("PluginPoll") << "apr_pollset_poll failed with status " << status << " (" << APR_TO_OS_ERROR(status) << ") Rebuild PollSet" << LL_ENDL;
-			sPollsetNeedsRebuild = true;
-		}
-		// </FS:Beq>
-	}
-=======
             }
         }
         else if(APR_STATUS_IS_TIMEUP(status))
         {
             // timed out with no incoming data.  Just return.
         }
-        else if(status == EBADF)
+        // <FS:Beq> better logging of poll issues
+        // else if(status == EBADF)
+        else if(APR_STATUS_IS_EBADF(status))
         {
             // This happens when one of the file descriptors in the pollset is destroyed, which happens whenever a plugin's socket is closed.
             // The pollset has been or will be recreated, so just return.
             LL_DEBUGS("PluginPoll") << "apr_pollset_poll returned EBADF" << LL_ENDL;
         }
-        else if(status != APR_SUCCESS)
-        {
-            LL_WARNS("PluginPoll") << "apr_pollset_poll failed with status " << status << LL_ENDL;
-        }
-    }
->>>>>>> 38c2a5bd
+        // <FS:Beq> better logging of poll issues
+        // else if(status != APR_SUCCESS)
+        // {
+        //  LL_WARNS("PluginPoll") << "apr_pollset_poll failed with status " << status << LL_ENDL;
+        // }
+        else
+        {
+            LL_WARNS("PluginPoll") << "apr_pollset_poll failed with status " << status << " (" << APR_TO_OS_ERROR(status) << ") Rebuild PollSet" << LL_ENDL;
+            sPollsetNeedsRebuild = true;
+        }
+        // </FS:Beq>
+    }
 
     // Remove instances in the done state from the sInstances map.
     mapInstances_t::iterator itClean = sInstances.begin();
