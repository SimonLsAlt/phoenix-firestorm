--- conflicted
+++ resolved
@@ -38,11 +38,7 @@
 
 #include "llrand.h" // <ND/> FIRE-3877; So we can choose a random port number
 
-<<<<<<< HEAD
-//virtual 
-=======
 //virtual
->>>>>>> 1a8a5404
 LLPluginProcessParentOwner::~LLPluginProcessParentOwner()
 {
 
@@ -109,33 +105,9 @@
     mIncomingQueueMutex(),
     pProcessCreationThread(NULL)
 {
-<<<<<<< HEAD
-	if(!sInstancesMutex)
-	{
-		sInstancesMutex = new LLCoros::Mutex();
-	}
-	
-	mOwner = owner;
-	mBoundPort = 0;
-	mState = STATE_UNINITIALIZED;
-	mSleepTime = 0.0;
-	mCPUUsage = 0.0;
-	mDisableTimeout = false;
-	mDebug = false;
-	mBlocked = false;
-	mPolledInput = false;
-	mPollFD.client_data = NULL;
-
-	mPluginLaunchTimeout = 60.0f;
-	mPluginLockupTimeout = 15.0f;
-	
-	// Don't start the timer here -- start it when we actually launch the plugin process.
-	mHeartbeat.stop();
-	
-=======
     if(!sInstancesMutex)
     {
-        sInstancesMutex = new LLMutex();
+        sInstancesMutex = new LLCoros::Mutex();
     }
 
     mOwner = owner;
@@ -155,7 +127,6 @@
     // Don't start the timer here -- start it when we actually launch the plugin process.
     mHeartbeat.stop();
 
->>>>>>> 1a8a5404
 }
 
 LLPluginProcessParent::~LLPluginProcessParent()
@@ -327,21 +298,6 @@
 }
 
 void LLPluginProcessParent::init(const std::string &launcher_filename, const std::string &plugin_dir, const std::string &plugin_filename, bool debug)
-<<<<<<< HEAD
-{	
-	mProcessParams.executable = launcher_filename;
-	mProcessParams.cwd = plugin_dir;
-	mPluginFile = plugin_filename;
-	mPluginDir = plugin_dir;
-	mCPUUsage = 0.0f;
-	mDebug = debug;
-	setState(STATE_INITIALIZED);
-
-	// <FS:ND> FIRE-3877; Port 0 = choose one for use as default. This was the standard behaviour of LLPluginProcessParent and the reasonable thing to do.
-	mPortToBind = 0;
-	mBindRetries = 0;
-	// </FS:ND>
-=======
 {
     mProcessParams.executable = launcher_filename;
     mProcessParams.cwd = plugin_dir;
@@ -355,7 +311,6 @@
     mPortToBind = 0;
     mBindRetries = 0;
     // </FS:ND>
->>>>>>> 1a8a5404
 }
 
 bool LLPluginProcessParent::accept()
@@ -457,158 +412,6 @@
         {
             mIncomingQueueMutex.unlock();
         }
-<<<<<<< HEAD
-		
-		// Give time to network processing
-		if(mMessagePipe)
-		{
-			// Drain any queued outgoing messages
-			mMessagePipe->pumpOutput();
-			
-			// Only do input processing here if this instance isn't in a pollset.
-			// If viewer and plugin are both shutting down, don't process further
-			// input, viewer won't be able to handle it.
-			if(!mPolledInput
-			   && !(mState >= STATE_GOODBYE && LLApp::isExiting()))
-			{
-				mMessagePipe->pumpInput();
-			}
-		}
-		
-		if(mState <= STATE_RUNNING)
-		{
-			if(APR_STATUS_IS_EOF(mSocketError))
-			{
-				// Plugin socket was closed.  This covers both normal plugin termination and plugin crashes.
-				errorState();
-			}
-			else if(mSocketError != APR_SUCCESS)
-			{
-				// The socket is in an error state -- the plugin is gone.
-				LL_WARNS("Plugin") << "Socket hit an error state (" << mSocketError << ")" << LL_ENDL;
-				errorState();
-			}
-		}	
-		
-		// If a state needs to go directly to another state (as a performance enhancement), it can set idle_again to true after calling setState().
-		// USE THIS CAREFULLY, since it can starve other code.  Specifically make sure there's no way to get into a closed cycle and never return.
-		// When in doubt, don't do it.
-		idle_again = false;
-		switch(mState)
-		{
-			case STATE_UNINITIALIZED:
-			break;
-
-			case STATE_INITIALIZED:
-			{
-				apr_status_t status = APR_SUCCESS;
-				apr_sockaddr_t* addr = NULL;
-				mListenSocket = LLSocket::create(gAPRPoolp, LLSocket::STREAM_TCP);
-				mBoundPort = 0;
-				
-				// This code is based on parts of LLSocket::create() in lliosocket.cpp.
-				
-				status = apr_sockaddr_info_get(
-					&addr,
-					"127.0.0.1",
-					APR_INET,
-					mPortToBind,	// port 0 = ephemeral ("find me a port")
-					0,
-					gAPRPoolp);
-					
-				if(ll_apr_warn_status(status))
-				{
-					killSockets();
-					errorState();
-					break;
-				}
-
-				// This allows us to reuse the address on quick down/up. This is unlikely to create problems.
-				ll_apr_warn_status(apr_socket_opt_set(mListenSocket->getSocket(), APR_SO_REUSEADDR, 1));
-				
-				status = apr_socket_bind(mListenSocket->getSocket(), addr);
-				if(ll_apr_warn_status(status))
-				{
-					killSockets();
-					errorState();
-					break;
-				}
-
-				// Get the actual port the socket was bound to
-				{
-					apr_sockaddr_t* bound_addr = NULL;
-					if(ll_apr_warn_status(apr_socket_addr_get(&bound_addr, APR_LOCAL, mListenSocket->getSocket())))
-					{
-						killSockets();
-						errorState();
-						break;
-					}
-					mBoundPort = bound_addr->port;	
-
-					if(mBoundPort == 0)
-					{
-						LL_WARNS("Plugin") << "Bound port number unknown, bailing out." << LL_ENDL;
-						
-						killSockets();
-
-						// <FS:ND> FIRE-3877;  Some drivers, eg bigfoot. Refuse to tell us which port is used when the socket is bound on port 0 (= choose a free port).
-						// If not out of retry attempts, choose a random port between 5500 - 60000 and try again.
-						if( mBindRetries > 10 ) //In theory we could have bad luck and randomly draft already used ports each try. In practice we already deal with a buggy driver anyway. So just fail instead hogging resources in a loop.
-							errorState();
-						else
-						{
-							++mBindRetries;
-							mPortToBind = ll_rand(55000)+5000; // Ports < 4096 are reserved for root (at least on BSD like systems), do never touch them.
-							setState( STATE_INITIALIZED );
-							idle_again = true; // Just try a new loop to bind the socket
-						}
-						// </FS:ND>
-
-						break;
-					}
-				}
-				
-				LL_DEBUGS("Plugin") << "Bound tcp socket to port: " << addr->port << LL_ENDL;
-
-				// Make the listen socket non-blocking
-				status = apr_socket_opt_set(mListenSocket->getSocket(), APR_SO_NONBLOCK, 1);
-				if(ll_apr_warn_status(status))
-				{
-					killSockets();
-					errorState();
-					break;
-				}
-
-				apr_socket_timeout_set(mListenSocket->getSocket(), 0);
-				if(ll_apr_warn_status(status))
-				{
-					killSockets();
-					errorState();
-					break;
-				}
-				
-				// If it's a stream based socket, we need to tell the OS
-				// to keep a queue of incoming connections for ACCEPT.
-				status = apr_socket_listen(
-					mListenSocket->getSocket(),
-					10); // FIXME: Magic number for queue size
-					
-				if(ll_apr_warn_status(status))
-				{
-					killSockets();
-					errorState();
-					break;
-				}
-				
-				// If we got here, we're listening.
-				setState(STATE_LISTENING);
-			}
-			break;
-			
-			case STATE_LISTENING:
-			    {
-				    // Launch the plugin process.
-=======
 
         // Give time to network processing
         if(mMessagePipe)
@@ -759,7 +562,6 @@
             case STATE_LISTENING:
                 {
                     // Launch the plugin process.
->>>>>>> 1a8a5404
                     if (mDebug && !pProcessCreationThread)
                     {
                         createPluginProcess();
@@ -788,25 +590,6 @@
                         if(mDebug)
                         {
 #if LL_DARWIN
-<<<<<<< HEAD
-						    // If we're set to debug, start up a gdb instance in a new terminal window and have it attach to the plugin process and continue.
-						
-						    // The command we're constructing would look like this on the command line:
-						    // osascript -e 'tell application "Terminal"' -e 'set win to do script "gdb -pid 12345"' -e 'do script "continue" in win' -e 'end tell'
-
-						    LLProcess::Params params;
-						    params.executable = "/usr/bin/osascript";
-						    params.args.add("-e");
-						    params.args.add("tell application \"Terminal\"");
-						    params.args.add("-e");
-						    params.args.add(STRINGIZE("set win to do script \"lldb -pid "
-												      << mProcess->getProcessID() << "\""));
-						    params.args.add("-e");
-						    params.args.add("do script \"continue\" in win");
-						    params.args.add("-e");
-						    params.args.add("end tell");
-						    mDebugger = LLProcess::create(params);
-=======
                             // If we're set to debug, start up a gdb instance in a new terminal window and have it attach to the plugin process and continue.
 
                             // The command we're constructing would look like this on the command line:
@@ -817,14 +600,13 @@
                             params.args.add("-e");
                             params.args.add("tell application \"Terminal\"");
                             params.args.add("-e");
-                            params.args.add(STRINGIZE("set win to do script \"gdb -pid "
+                            params.args.add(STRINGIZE("set win to do script \"lldb -pid "
                                                       << mProcess->getProcessID() << "\""));
                             params.args.add("-e");
                             params.args.add("do script \"continue\" in win");
                             params.args.add("-e");
                             params.args.add("end tell");
                             mDebugger = LLProcess::create(params);
->>>>>>> 1a8a5404
 
 #endif
                         }
@@ -1075,31 +857,13 @@
 
 void LLPluginProcessParent::updatePollset()
 {
-<<<<<<< HEAD
-	if(!sInstancesMutex)
-	{
-		// No instances have been created yet.  There's no work to do.
-		return;
-	}
-		
-    LLCoros::LockType lock(*sInstancesMutex);
-
-	if(sPollSet)
-	{
-		LL_DEBUGS("PluginPoll") << "destroying pollset " << sPollSet << LL_ENDL;
-		// delete the existing pollset.
-		apr_pollset_destroy(sPollSet);
-		sPollSet = NULL;
-	}
-	
-=======
     if(!sInstancesMutex)
     {
         // No instances have been created yet.  There's no work to do.
         return;
     }
 
-    LLMutexLock lock(sInstancesMutex);
+    LLCoros::LockType lock(*sInstancesMutex);
 
     if(sPollSet)
     {
@@ -1109,7 +873,6 @@
         sPollSet = NULL;
     }
 
->>>>>>> 1a8a5404
     mapInstances_t::iterator iter;
     int count = 0;
 
@@ -1236,34 +999,6 @@
                     that->mIncomingQueueMutex.unlock();
                 }
 
-<<<<<<< HEAD
-			}
-		}
-		else if(APR_STATUS_IS_TIMEUP(status))
-		{
-			// timed out with no incoming data.  Just return.
-		}
-		// <FS:Beq> better logging of poll issues
-		// else if(status == EBADF)		
-		else if(APR_STATUS_IS_EBADF(status))
-		{
-			// This happens when one of the file descriptors in the pollset is destroyed, which happens whenever a plugin's socket is closed.
-			// The pollset has been or will be recreated, so just return.
-			LL_DEBUGS("PluginPoll") << "apr_pollset_poll returned EBADF" << LL_ENDL;
-		}
-		// <FS:Beq> better logging of poll issues
-		// else if(status != APR_SUCCESS)
-		// {
-		// 	LL_WARNS("PluginPoll") << "apr_pollset_poll failed with status " << status << LL_ENDL;
-		// }
-		else
-		{
-			LL_WARNS("PluginPoll") << "apr_pollset_poll failed with status " << status << " (" << APR_TO_OS_ERROR(status) << ") Rebuild PollSet" << LL_ENDL;
-			sPollsetNeedsRebuild = true;
-		}
-		// </FS:Beq>
-	}
-=======
             }
         }
         else if(APR_STATUS_IS_TIMEUP(status))
@@ -1290,7 +1025,6 @@
         }
         // </FS:Beq>
     }
->>>>>>> 1a8a5404
 
     // Remove instances in the done state from the sInstances map.
     mapInstances_t::iterator itClean = sInstances.begin();
