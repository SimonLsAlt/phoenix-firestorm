# -*- cmake -*-
include(Linking)
include(Prebuilt)

if (USESYSTEMLIBS)
    set(CEFPLUGIN ON CACHE BOOL
        "CEFPLUGIN support for the llplugin/llmedia test apps.")
else (USESYSTEMLIBS)
  if (LINUX AND ( CMAKE_CXX_COMPILER_VERSION VERSION_GREATER 4.9.4 ) )
      message( "Using dullahan for GCC >= 5 " )
      use_prebuilt_binary(dullahan-gcc5)
  else()
    use_prebuilt_binary(dullahan)
  endif()
    set(CEFPLUGIN ON CACHE BOOL
        "CEFPLUGIN support for the llplugin/llmedia test apps.")
        set(CEF_INCLUDE_DIR ${LIBS_PREBUILT_DIR}/include/cef)
endif (USESYSTEMLIBS)

if (WINDOWS)
    set(CEF_PLUGIN_LIBRARIES
        libcef.lib
        libcef_dll_wrapper.lib
        dullahan.lib
    )
elseif (DARWIN)
    FIND_LIBRARY(APPKIT_LIBRARY AppKit)
    if (NOT APPKIT_LIBRARY)
        message(FATAL_ERROR "AppKit not found")
    endif()

    FIND_LIBRARY(CEF_LIBRARY "Chromium Embedded Framework" ${ARCH_PREBUILT_DIRS_RELEASE})
    if (NOT CEF_LIBRARY)
        message(FATAL_ERROR "CEF not found")
    endif()

    set(CEF_PLUGIN_LIBRARIES
        ${ARCH_PREBUILT_DIRS_RELEASE}/libcef_dll_wrapper.a
        ${ARCH_PREBUILT_DIRS_RELEASE}/libdullahan.a
        ${APPKIT_LIBRARY}
        ${CEF_LIBRARY}
       )

elseif (LINUX)
<<<<<<< HEAD
    set(CEF_PLUGIN_LIBRARIES
        dullahan
        cef
        cef_dll_wrapper.a
    )
=======

  if (USESYSTEMLIBS)
    find_library( LIB_DULLAHAN "dullahan" )
    find_library( LIB_CEF "cef" )
    find_library( LIB_CEF_WRAPPER "cef_dll_wrapper" )
    set(CEF_PLUGIN_LIBRARIES ${LIB_DULLAHAN}  ${LIB_CEF}  ${LIB_CEF_WRAPPER} )
  else()
    set(CEF_PLUGIN_LIBRARIES
      dullahan
      cef
      cef_dll_wrapper.a
      )
endif()

>>>>>>> ec56ad95
endif (WINDOWS)<|MERGE_RESOLUTION|>--- conflicted
+++ resolved
@@ -42,13 +42,6 @@
        )
 
 elseif (LINUX)
-<<<<<<< HEAD
-    set(CEF_PLUGIN_LIBRARIES
-        dullahan
-        cef
-        cef_dll_wrapper.a
-    )
-=======
 
   if (USESYSTEMLIBS)
     find_library( LIB_DULLAHAN "dullahan" )
@@ -63,5 +56,4 @@
       )
 endif()
 
->>>>>>> ec56ad95
 endif (WINDOWS)