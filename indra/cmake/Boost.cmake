--- conflicted
+++ resolved
@@ -16,11 +16,7 @@
 
   if (WINDOWS)
     set(BOOST_VERSION 1_39)
-<<<<<<< HEAD
-     
-=======
    
->>>>>>> 7b0455ba
 	# SNOW-788
 	# 00-Common.cmake alreay sets MSVC_SUFFIX to be correct for the VS we are using eg VC71, VC80, VC90 etc
 	# The precompiled boost libs for VC71 use a different suffix to VS80 and VS90
@@ -44,32 +40,6 @@
     set(BOOST_SIGNALS_LIBRARY 
           optimized libboost_signals-vc${MSVC_SUFFIX}-${BOOST_OPTIM_SUFFIX}-${BOOST_VERSION}
           debug libboost_signals-vc${MSVC_SUFFIX}-${BOOST_DEBUG_SUFFIX}-${BOOST_VERSION})
-<<<<<<< HEAD
-    
-    
-#    if (MSVC71)
-#      set(BOOST_PROGRAM_OPTIONS_LIBRARY 
-#          optimized libboost_program_options-vc71-mt-s-${BOOST_VERSION}
-#          debug libboost_program_options-vc71-mt-sgd-${BOOST_VERSION})
-#      set(BOOST_REGEX_LIBRARY
-#          optimized libboost_regex-vc71-mt-s-${BOOST_VERSION}
-#          debug libboost_regex-vc71-mt-sgd-${BOOST_VERSION})
-#      set(BOOST_SIGNALS_LIBRARY 
-#          optimized libboost_signals-vc71-mt-s-${BOOST_VERSION}
-#          debug libboost_signals-vc71-mt-sgd-${BOOST_VERSION})
-#    else (MSVC71)
-#      set(BOOST_PROGRAM_OPTIONS_LIBRARY 
-#          optimized libboost_program_options-vc80-mt-${BOOST_VERSION}
-#          debug libboost_program_options-vc80-mt-gd-${BOOST_VERSION})
-#      set(BOOST_REGEX_LIBRARY
-#          optimized libboost_regex-vc80-mt-${BOOST_VERSION}
-#          debug libboost_regex-vc80-mt-gd-${BOOST_VERSION})
-#      set(BOOST_SIGNALS_LIBRARY 
-#          optimized libboost_signals-vc80-mt-${BOOST_VERSION}
-#          debug libboost_signals-vc80-mt-gd-${BOOST_VERSION})
-#    endif (MSVC71)
-=======
->>>>>>> 7b0455ba
   elseif (DARWIN)
     set(BOOST_PROGRAM_OPTIONS_LIBRARY boost_program_options-xgcc40-mt)
     set(BOOST_REGEX_LIBRARY boost_regex-xgcc40-mt)
