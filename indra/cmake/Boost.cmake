# -*- cmake -*-
include(Prebuilt)

include_guard()

add_library( ll::boost INTERFACE IMPORTED )
if( USE_CONAN )
  target_link_libraries( ll::boost INTERFACE CONAN_PKG::boost )
  target_compile_definitions( ll::boost INTERFACE BOOST_ALLOW_DEPRECATED_HEADERS BOOST_BIND_GLOBAL_PLACEHOLDERS )
  return()
endif()

use_prebuilt_binary(boost)

# As of sometime between Boost 1.67 and 1.72, Boost libraries are suffixed
# with the address size.
set(addrsfx "-x${ADDRESS_SIZE}")

if (WINDOWS)
  target_link_libraries( ll::boost INTERFACE
          libboost_context-mt${addrsfx}
          libboost_fiber-mt${addrsfx}
          libboost_filesystem-mt${addrsfx}
          libboost_program_options-mt${addrsfx}
          libboost_regex-mt${addrsfx}
          libboost_system-mt${addrsfx}
          libboost_thread-mt${addrsfx}
<<<<<<< HEAD
          libboost_wave-mt${addrsfx})
=======
          libboost_url-mt${addrsfx})
>>>>>>> 34cc2de0
elseif (LINUX)
  target_link_libraries( ll::boost INTERFACE
          # <FS:Zi> do not change the order: fiber first, context next, or SLPlugin will not build
          boost_fiber-mt${addrsfx}
          boost_context-mt${addrsfx}
          boost_filesystem-mt${addrsfx}
          boost_program_options-mt${addrsfx}
          boost_regex-mt${addrsfx}
          boost_system-mt${addrsfx}
          boost_thread-mt${addrsfx}
<<<<<<< HEAD
          boost_wave-mt${addrsfx})
=======
          boost_url-mt${addrsfx})
>>>>>>> 34cc2de0
elseif (DARWIN)
  target_link_libraries( ll::boost INTERFACE
          boost_context-mt${addrsfx}
          boost_fiber-mt${addrsfx}
          boost_filesystem-mt${addrsfx}
          boost_program_options-mt${addrsfx}
          boost_regex-mt${addrsfx}
          boost_system-mt${addrsfx}
          boost_thread-mt${addrsfx}
<<<<<<< HEAD
          boost_wave-mt${addrsfx})
=======
          boost_url-mt${addrsfx})
>>>>>>> 34cc2de0
endif (WINDOWS)

if (LINUX)
    set(BOOST_SYSTEM_LIBRARY ${BOOST_SYSTEM_LIBRARY} rt)
    set(BOOST_THREAD_LIBRARY ${BOOST_THREAD_LIBRARY} rt)
endif (LINUX)
<|MERGE_RESOLUTION|>--- conflicted
+++ resolved
@@ -25,11 +25,8 @@
           libboost_regex-mt${addrsfx}
           libboost_system-mt${addrsfx}
           libboost_thread-mt${addrsfx}
-<<<<<<< HEAD
+          libboost_url-mt${addrsfx}
           libboost_wave-mt${addrsfx})
-=======
-          libboost_url-mt${addrsfx})
->>>>>>> 34cc2de0
 elseif (LINUX)
   target_link_libraries( ll::boost INTERFACE
           # <FS:Zi> do not change the order: fiber first, context next, or SLPlugin will not build
@@ -40,11 +37,8 @@
           boost_regex-mt${addrsfx}
           boost_system-mt${addrsfx}
           boost_thread-mt${addrsfx}
-<<<<<<< HEAD
+          boost_url-mt${addrsfx}
           boost_wave-mt${addrsfx})
-=======
-          boost_url-mt${addrsfx})
->>>>>>> 34cc2de0
 elseif (DARWIN)
   target_link_libraries( ll::boost INTERFACE
           boost_context-mt${addrsfx}
@@ -54,11 +48,8 @@
           boost_regex-mt${addrsfx}
           boost_system-mt${addrsfx}
           boost_thread-mt${addrsfx}
-<<<<<<< HEAD
+          boost_url-mt${addrsfx}
           boost_wave-mt${addrsfx})
-=======
-          boost_url-mt${addrsfx})
->>>>>>> 34cc2de0
 endif (WINDOWS)
 
 if (LINUX)
