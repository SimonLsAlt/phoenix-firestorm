# -*- cmake -*-
include(Prebuilt)

include_guard()

add_library( ll::boost INTERFACE IMPORTED )
if( USE_CONAN )
  target_link_libraries( ll::boost INTERFACE CONAN_PKG::boost )
  target_compile_definitions( ll::boost INTERFACE BOOST_ALLOW_DEPRECATED_HEADERS BOOST_BIND_GLOBAL_PLACEHOLDERS )
  return()
endif()

<<<<<<< HEAD
  set(BOOST_CONTEXT_LIBRARY boost_context-mt)
  set(BOOST_FIBER_LIBRARY boost_fiber-mt)
  set(BOOST_FILESYSTEM_LIBRARY boost_filesystem-mt)
  set(BOOST_PROGRAM_OPTIONS_LIBRARY boost_program_options-mt)
  set(BOOST_REGEX_LIBRARY boost_regex-mt)
  set(BOOST_SIGNALS_LIBRARY boost_signals-mt)
  set(BOOST_SYSTEM_LIBRARY boost_system-mt)
  set(BOOST_THREAD_LIBRARY boost_thread-mt)
  set(BOOST_WAVE_LIBRARY boost_wave-mt)
else (USESYSTEMLIBS)
  use_prebuilt_binary(boost)
  set(Boost_INCLUDE_DIRS ${LIBS_PREBUILT_DIR}/include)

  # with the address size.
  set(addrsfx "-x${ADDRESS_SIZE}")

  if (WINDOWS)
    set(BOOST_CONTEXT_LIBRARY 
        optimized libboost_context-mt${addrsfx}
        debug libboost_context-mt${addrsfx}-gd)
    set(BOOST_FIBER_LIBRARY 
        optimized libboost_fiber-mt${addrsfx}
        debug libboost_fiber-mt${addrsfx}-gd)
    set(BOOST_FILESYSTEM_LIBRARY 
        optimized libboost_filesystem-mt${addrsfx}
        debug libboost_filesystem-mt${addrsfx}-gd)
    set(BOOST_PROGRAM_OPTIONS_LIBRARY 
        optimized libboost_program_options-mt${addrsfx}
        debug libboost_program_options-mt${addrsfx}-gd)
    set(BOOST_REGEX_LIBRARY
        optimized libboost_regex-mt${addrsfx}
        debug libboost_regex-mt${addrsfx}-gd)
    set(BOOST_SIGNALS_LIBRARY 
        optimized libboost_signals-mt${addrsfx}
        debug libboost_signals-mt${addrsfx}-gd)
    set(BOOST_SYSTEM_LIBRARY 
        optimized libboost_system-mt${addrsfx}
        debug libboost_system-mt${addrsfx}-gd)
    set(BOOST_THREAD_LIBRARY 
        optimized libboost_thread-mt${addrsfx}
        debug libboost_thread-mt${addrsfx}-gd)
    set(BOOST_WAVE_LIBRARY 
        optimized libboost_wave-mt${addrsfx}
        debug libboost_wave-mt${addrsfx}-gd)
  elseif (LINUX)
    set(BOOST_CONTEXT_LIBRARY
        optimized boost_context-mt${addrsfx}
        debug boost_context-mt${addrsfx}-d)
    set(BOOST_FIBER_LIBRARY
        optimized boost_fiber-mt${addrsfx}
        debug boost_fiber-mt${addrsfx}-d)
    set(BOOST_FILESYSTEM_LIBRARY
        optimized boost_filesystem-mt${addrsfx}
        debug boost_filesystem-mt${addrsfx}-d)
    set(BOOST_PROGRAM_OPTIONS_LIBRARY
        optimized boost_program_options-mt${addrsfx}
        debug boost_program_options-mt${addrsfx}-d)
    set(BOOST_REGEX_LIBRARY
        optimized boost_regex-mt${addrsfx}
        debug boost_regex-mt${addrsfx}-d)
    set(BOOST_SIGNALS_LIBRARY
        optimized boost_signals-mt${addrsfx}
        debug boost_signals-mt${addrsfx}-d)
    set(BOOST_SYSTEM_LIBRARY
        optimized boost_system-mt${addrsfx}
        debug boost_system-mt${addrsfx}-d)
    set(BOOST_THREAD_LIBRARY
        optimized boost_thread-mt${addrsfx}
        debug boost_thread-mt${addrsfx}-d)
      set(BOOST_WAVE_LIBRARY 
          optimized boost_wave-mt${addrsfx}
          debug boost_wave-mt${addrsfx}-gd)
  elseif (DARWIN)
    set(BOOST_CONTEXT_LIBRARY
        optimized boost_context-mt${addrsfx}
        debug boost_context-mt${addrsfx})
    set(BOOST_FIBER_LIBRARY
        optimized boost_fiber-mt${addrsfx}
        debug boost_fiber-mt${addrsfx})
    set(BOOST_FILESYSTEM_LIBRARY
        optimized boost_filesystem-mt${addrsfx}
        debug boost_filesystem-mt${addrsfx})
    set(BOOST_PROGRAM_OPTIONS_LIBRARY
        optimized boost_program_options-mt${addrsfx}
        debug boost_program_options-mt${addrsfx})
    set(BOOST_REGEX_LIBRARY
        optimized boost_regex-mt${addrsfx}
        debug boost_regex-mt${addrsfx})
    set(BOOST_SIGNALS_LIBRARY
        optimized boost_signals-mt${addrsfx}
        debug boost_signals-mt${addrsfx})
    set(BOOST_SYSTEM_LIBRARY
        optimized boost_system-mt${addrsfx}
        debug boost_system-mt${addrsfx})
    set(BOOST_THREAD_LIBRARY
        optimized boost_thread-mt${addrsfx}
        debug boost_thread-mt${addrsfx})
      set(BOOST_WAVE_LIBRARY 
          optimized boost_wave-mt${addrsfx}
          debug boost_wave-mt${addrsfx}-gd)
  endif (WINDOWS)
endif (USESYSTEMLIBS)
=======
use_prebuilt_binary(boost)

# As of sometime between Boost 1.67 and 1.72, Boost libraries are suffixed
# with the address size.
set(addrsfx "-x${ADDRESS_SIZE}")

if (WINDOWS)
  target_link_libraries( ll::boost INTERFACE
          libboost_context-mt${addrsfx}
          libboost_fiber-mt${addrsfx}
          libboost_filesystem-mt${addrsfx}
          libboost_program_options-mt${addrsfx}
          libboost_regex-mt${addrsfx}
          libboost_system-mt${addrsfx}
          libboost_thread-mt${addrsfx})
elseif (LINUX)
  target_link_libraries( ll::boost INTERFACE
          boost_context-mt${addrsfx}
          boost_fiber-mt${addrsfx}
          boost_filesystem-mt${addrsfx}
          boost_program_options-mt${addrsfx}
          boost_regex-mt${addrsfx}
          boost_signals-mt${addrsfx}
          boost_system-mt${addrsfx}
          boost_thread-mt${addrsfx})
elseif (DARWIN)
  target_link_libraries( ll::boost INTERFACE
          boost_context-mt${addrsfx}
          boost_fiber-mt${addrsfx}
          boost_filesystem-mt${addrsfx}
          boost_program_options-mt${addrsfx}
          boost_regex-mt${addrsfx}
          boost_system-mt${addrsfx}
          boost_thread-mt${addrsfx})
endif (WINDOWS)
>>>>>>> a35e58b7

if (LINUX)
    set(BOOST_SYSTEM_LIBRARY ${BOOST_SYSTEM_LIBRARY} rt)
    set(BOOST_THREAD_LIBRARY ${BOOST_THREAD_LIBRARY} rt)
endif (LINUX)
<|MERGE_RESOLUTION|>--- conflicted
+++ resolved
@@ -10,110 +10,6 @@
   return()
 endif()
 
-<<<<<<< HEAD
-  set(BOOST_CONTEXT_LIBRARY boost_context-mt)
-  set(BOOST_FIBER_LIBRARY boost_fiber-mt)
-  set(BOOST_FILESYSTEM_LIBRARY boost_filesystem-mt)
-  set(BOOST_PROGRAM_OPTIONS_LIBRARY boost_program_options-mt)
-  set(BOOST_REGEX_LIBRARY boost_regex-mt)
-  set(BOOST_SIGNALS_LIBRARY boost_signals-mt)
-  set(BOOST_SYSTEM_LIBRARY boost_system-mt)
-  set(BOOST_THREAD_LIBRARY boost_thread-mt)
-  set(BOOST_WAVE_LIBRARY boost_wave-mt)
-else (USESYSTEMLIBS)
-  use_prebuilt_binary(boost)
-  set(Boost_INCLUDE_DIRS ${LIBS_PREBUILT_DIR}/include)
-
-  # with the address size.
-  set(addrsfx "-x${ADDRESS_SIZE}")
-
-  if (WINDOWS)
-    set(BOOST_CONTEXT_LIBRARY 
-        optimized libboost_context-mt${addrsfx}
-        debug libboost_context-mt${addrsfx}-gd)
-    set(BOOST_FIBER_LIBRARY 
-        optimized libboost_fiber-mt${addrsfx}
-        debug libboost_fiber-mt${addrsfx}-gd)
-    set(BOOST_FILESYSTEM_LIBRARY 
-        optimized libboost_filesystem-mt${addrsfx}
-        debug libboost_filesystem-mt${addrsfx}-gd)
-    set(BOOST_PROGRAM_OPTIONS_LIBRARY 
-        optimized libboost_program_options-mt${addrsfx}
-        debug libboost_program_options-mt${addrsfx}-gd)
-    set(BOOST_REGEX_LIBRARY
-        optimized libboost_regex-mt${addrsfx}
-        debug libboost_regex-mt${addrsfx}-gd)
-    set(BOOST_SIGNALS_LIBRARY 
-        optimized libboost_signals-mt${addrsfx}
-        debug libboost_signals-mt${addrsfx}-gd)
-    set(BOOST_SYSTEM_LIBRARY 
-        optimized libboost_system-mt${addrsfx}
-        debug libboost_system-mt${addrsfx}-gd)
-    set(BOOST_THREAD_LIBRARY 
-        optimized libboost_thread-mt${addrsfx}
-        debug libboost_thread-mt${addrsfx}-gd)
-    set(BOOST_WAVE_LIBRARY 
-        optimized libboost_wave-mt${addrsfx}
-        debug libboost_wave-mt${addrsfx}-gd)
-  elseif (LINUX)
-    set(BOOST_CONTEXT_LIBRARY
-        optimized boost_context-mt${addrsfx}
-        debug boost_context-mt${addrsfx}-d)
-    set(BOOST_FIBER_LIBRARY
-        optimized boost_fiber-mt${addrsfx}
-        debug boost_fiber-mt${addrsfx}-d)
-    set(BOOST_FILESYSTEM_LIBRARY
-        optimized boost_filesystem-mt${addrsfx}
-        debug boost_filesystem-mt${addrsfx}-d)
-    set(BOOST_PROGRAM_OPTIONS_LIBRARY
-        optimized boost_program_options-mt${addrsfx}
-        debug boost_program_options-mt${addrsfx}-d)
-    set(BOOST_REGEX_LIBRARY
-        optimized boost_regex-mt${addrsfx}
-        debug boost_regex-mt${addrsfx}-d)
-    set(BOOST_SIGNALS_LIBRARY
-        optimized boost_signals-mt${addrsfx}
-        debug boost_signals-mt${addrsfx}-d)
-    set(BOOST_SYSTEM_LIBRARY
-        optimized boost_system-mt${addrsfx}
-        debug boost_system-mt${addrsfx}-d)
-    set(BOOST_THREAD_LIBRARY
-        optimized boost_thread-mt${addrsfx}
-        debug boost_thread-mt${addrsfx}-d)
-      set(BOOST_WAVE_LIBRARY 
-          optimized boost_wave-mt${addrsfx}
-          debug boost_wave-mt${addrsfx}-gd)
-  elseif (DARWIN)
-    set(BOOST_CONTEXT_LIBRARY
-        optimized boost_context-mt${addrsfx}
-        debug boost_context-mt${addrsfx})
-    set(BOOST_FIBER_LIBRARY
-        optimized boost_fiber-mt${addrsfx}
-        debug boost_fiber-mt${addrsfx})
-    set(BOOST_FILESYSTEM_LIBRARY
-        optimized boost_filesystem-mt${addrsfx}
-        debug boost_filesystem-mt${addrsfx})
-    set(BOOST_PROGRAM_OPTIONS_LIBRARY
-        optimized boost_program_options-mt${addrsfx}
-        debug boost_program_options-mt${addrsfx})
-    set(BOOST_REGEX_LIBRARY
-        optimized boost_regex-mt${addrsfx}
-        debug boost_regex-mt${addrsfx})
-    set(BOOST_SIGNALS_LIBRARY
-        optimized boost_signals-mt${addrsfx}
-        debug boost_signals-mt${addrsfx})
-    set(BOOST_SYSTEM_LIBRARY
-        optimized boost_system-mt${addrsfx}
-        debug boost_system-mt${addrsfx})
-    set(BOOST_THREAD_LIBRARY
-        optimized boost_thread-mt${addrsfx}
-        debug boost_thread-mt${addrsfx})
-      set(BOOST_WAVE_LIBRARY 
-          optimized boost_wave-mt${addrsfx}
-          debug boost_wave-mt${addrsfx}-gd)
-  endif (WINDOWS)
-endif (USESYSTEMLIBS)
-=======
 use_prebuilt_binary(boost)
 
 # As of sometime between Boost 1.67 and 1.72, Boost libraries are suffixed
@@ -128,7 +24,8 @@
           libboost_program_options-mt${addrsfx}
           libboost_regex-mt${addrsfx}
           libboost_system-mt${addrsfx}
-          libboost_thread-mt${addrsfx})
+          libboost_thread-mt${addrsfx}
+          libboost_wave-mt${addrsfx})
 elseif (LINUX)
   target_link_libraries( ll::boost INTERFACE
           boost_context-mt${addrsfx}
@@ -138,7 +35,8 @@
           boost_regex-mt${addrsfx}
           boost_signals-mt${addrsfx}
           boost_system-mt${addrsfx}
-          boost_thread-mt${addrsfx})
+          boost_thread-mt${addrsfx}
+          boost_wave-mt${addrsfx})
 elseif (DARWIN)
   target_link_libraries( ll::boost INTERFACE
           boost_context-mt${addrsfx}
@@ -147,9 +45,9 @@
           boost_program_options-mt${addrsfx}
           boost_regex-mt${addrsfx}
           boost_system-mt${addrsfx}
-          boost_thread-mt${addrsfx})
+          boost_thread-mt${addrsfx}
+          boost_wave-mt${addrsfx})
 endif (WINDOWS)
->>>>>>> a35e58b7
 
 if (LINUX)
     set(BOOST_SYSTEM_LIBRARY ${BOOST_SYSTEM_LIBRARY} rt)
