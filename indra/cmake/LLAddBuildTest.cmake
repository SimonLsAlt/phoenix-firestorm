--- conflicted
+++ resolved
@@ -1,16 +1,12 @@
 # -*- cmake -*-
 include(00-Common)
 include(LLTestCommand)
-<<<<<<< HEAD
 
 # <FS:ND> Google Mock/Test is not used
 #include(GoogleMock)
 # </FS:ND>
 
-=======
-include(GoogleMock)
 include(bugsplat)
->>>>>>> 2922c593
 include(Tut)
 
 #*****************************************************************************
@@ -29,13 +25,9 @@
   #
   # WARNING: do NOT modify this code without working with poppy -
   # there is another branch that will conflict heavily with any changes here.
-<<<<<<< HEAD
 # <FS:ND> Google Mock/Test is not used
 #INCLUDE(GoogleMock)
 # </FS:ND>
-=======
-INCLUDE(GoogleMock)
->>>>>>> 2922c593
 
   IF(LL_TEST_VERBOSE)
     MESSAGE("LL_ADD_PROJECT_UNIT_TESTS UNITTEST_PROJECT_${project} sources: ${sources}")
