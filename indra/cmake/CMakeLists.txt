# -*- cmake -*-

include(00-Common)

project(cmake)

set(cmake_SOURCE_FILES
    CMakeLists.txt

    00-Common.cmake
    APR.cmake
    Audio.cmake
    BerkeleyDB.cmake
    Boost.cmake
    BuildVersion.cmake
    CARes.cmake
    CMakeCopyIfDifferent.cmake
    ConfigurePkgConfig.cmake
    CURL.cmake
    Copy3rdPartyLibs.cmake
    DBusGlib.cmake
    DeploySharedLibs.cmake
    DirectX.cmake
    DragDrop.cmake
    EXPAT.cmake
    ExamplePlugin.cmake
    FMOD.cmake
    FindAPR.cmake
    FindAutobuild.cmake
    FindBerkeleyDB.cmake
    FindCARes.cmake
    FindFMOD.cmake
    FindGLH.cmake
    FindGoogleBreakpad.cmake
    FindGooglePerfTools.cmake
    FindHUNSPELL.cmake
    FindJsonCpp.cmake
    FindNDOF.cmake
    FindOpenJPEG.cmake
    FindSCP.cmake
    FindXmlRpcEpi.cmake
    FindZLIB.cmake
    FreeType.cmake
    GLEXT.cmake
    GLH.cmake
    GLOD.cmake
    GStreamer010Plugin.cmake
    GetPrerequisites_2_8.cmake
    Glui.cmake
    Glut.cmake
    GoogleBreakpad.cmake
    GoogleMock.cmake
    GooglePerfTools.cmake
<<<<<<< HEAD
    Growl.cmake
=======
    Havok.cmake
>>>>>>> 8eef31e4
    Hunspell.cmake
    JPEG.cmake
    JsonCpp.cmake
    LLAddBuildTest.cmake
    LLAppearance.cmake
    LLAppearanceUtility.cmake
    LLAudio.cmake
    LLCharacter.cmake
    LLCommon.cmake
    LLCrashLogger.cmake
    LLImage.cmake
    LLImageJ2COJ.cmake
    LLInventory.cmake
    LLKDU.cmake
    LLLogin.cmake
    LLMath.cmake
    LLMessage.cmake
    LLPhysicsExtensions.cmake
    LLPlugin.cmake
    LLPrimitive.cmake
    LLRender.cmake
    LLSharedLibs.cmake
    LLTestCommand.cmake
    LLUI.cmake
    LLVFS.cmake
    LLWindow.cmake
    LLXML.cmake
    LScript.cmake
    Linking.cmake
    MediaPluginBase.cmake
    NDOF.cmake
    OPENAL.cmake
    OpenGL.cmake
    OpenJPEG.cmake
    OpenSSL.cmake
    PNG.cmake
    PluginAPI.cmake
    Prebuilt.cmake
<<<<<<< HEAD
    Teapot.cmake # <FS:AW opensim currency support>
=======
    PulseAudio.cmake
    Python.cmake
    QuickTimePlugin.cmake
>>>>>>> 8eef31e4
    TemplateCheck.cmake
    Tut.cmake
    UI.cmake
    UnixInstall.cmake
    Variables.cmake
    ViewerMiscLibs.cmake
    VisualLeakDetector.cmake
    WebKitLibPlugin.cmake
    XmlRpcEpi.cmake
    ZLIB.cmake
    )

source_group("Shared Rules" FILES ${cmake_SOURCE_FILES})

set(master_SOURCE_FILES
    ../CMakeLists.txt
    )

source_group("Master Rules" FILES ${master_SOURCE_FILES})

set_source_files_properties(${cmake_SOURCE_FILES} ${master_SOURCE_FILES}
                            PROPERTIES HEADER_FILE_ONLY TRUE)

add_library(cmake
            cmake_dummy.cpp
            ${cmake_SOURCE_FILES}
            ${master_SOURCE_FILES}
            )<|MERGE_RESOLUTION|>--- conflicted
+++ resolved
@@ -51,11 +51,8 @@
     GoogleBreakpad.cmake
     GoogleMock.cmake
     GooglePerfTools.cmake
-<<<<<<< HEAD
     Growl.cmake
-=======
     Havok.cmake
->>>>>>> 8eef31e4
     Hunspell.cmake
     JPEG.cmake
     JsonCpp.cmake
@@ -94,13 +91,10 @@
     PNG.cmake
     PluginAPI.cmake
     Prebuilt.cmake
-<<<<<<< HEAD
-    Teapot.cmake # <FS:AW opensim currency support>
-=======
     PulseAudio.cmake
     Python.cmake
     QuickTimePlugin.cmake
->>>>>>> 8eef31e4
+    Teapot.cmake # <FS:AW opensim currency support>
     TemplateCheck.cmake
     Tut.cmake
     UI.cmake
