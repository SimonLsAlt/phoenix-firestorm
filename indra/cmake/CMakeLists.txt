# -*- cmake -*-

include(00-Common)

project(cmake)

set(cmake_SOURCE_FILES
    CMakeLists.txt

    00-Common.cmake
    APR.cmake
    Audio.cmake
    BerkeleyDB.cmake
    Boost.cmake
    BuildVersion.cmake
    CARes.cmake
    CEFPlugin.cmake
    CMakeCopyIfDifferent.cmake
    ConfigurePkgConfig.cmake
    CURL.cmake
    Copy3rdPartyLibs.cmake
    DBusGlib.cmake
    DeploySharedLibs.cmake
    DirectX.cmake
    DragDrop.cmake
    EXPAT.cmake
##  ExamplePlugin.cmake
    FindAPR.cmake
    FindAutobuild.cmake
    FindBerkeleyDB.cmake
    FindCARes.cmake
    FindFMODEX.cmake
    FindGLH.cmake
    FindGoogleBreakpad.cmake
    FindGooglePerfTools.cmake
    FindHUNSPELL.cmake
    FindJsonCpp.cmake
    FindNDOF.cmake
    FindOpenJPEG.cmake
    FindSCP.cmake
    FindURIPARSER.cmake
    FindXmlRpcEpi.cmake
    FindZLIB.cmake
    FMODEX.cmake
    FreeType.cmake
    GLEXT.cmake
    GLH.cmake
    GLOD.cmake
##  GStreamer010Plugin.cmake
    GetPrerequisites_2_8.cmake
##  Glui.cmake
    Glut.cmake
    GoogleBreakpad.cmake
    GoogleMock.cmake
    GooglePerfTools.cmake
    Growl.cmake
    Havok.cmake
    Hunspell.cmake
    JPEG.cmake
    JsonCpp.cmake
    LLAddBuildTest.cmake
    LLAppearance.cmake
    LLAppearanceUtility.cmake
    LLAudio.cmake
    LLCharacter.cmake
    LLCommon.cmake
    LLCrashLogger.cmake
    LLImage.cmake
    LLImageJ2COJ.cmake
    LLInventory.cmake
    LLKDU.cmake
    LLLogin.cmake
    LLMath.cmake
    LLMessage.cmake
    LLPhysicsExtensions.cmake
    LLPlugin.cmake
    LLPrimitive.cmake
    LLRender.cmake
    LLSharedLibs.cmake
    LLTestCommand.cmake
    LLUI.cmake
    LLVFS.cmake
    LLWindow.cmake
    LLXML.cmake
    LeapMotion.cmake
    # <FS:CR> We'll be fine without you -> LScript.cmake
    Linking.cmake
    MediaPluginBase.cmake
    NDOF.cmake
    OPENAL.cmake
    OpenGL.cmake
    OpenJPEG.cmake
    OpenSSL.cmake
    PNG.cmake
    PluginAPI.cmake
    Prebuilt.cmake
    PulseAudio.cmake
    Python.cmake
<<<<<<< HEAD
##  QuickTimePlugin.cmake
    Teapot.cmake # <FS:AW opensim currency support>
=======
    QuickTimePlugin.cmake
>>>>>>> 33da4d9d
    TemplateCheck.cmake
    Tut.cmake
    UI.cmake
    UnixInstall.cmake
    URIPARSER.cmake
    Variables.cmake
    ViewerMiscLibs.cmake
    VisualLeakDetector.cmake
##  WebKitLibPlugin.cmake
    WinManifest.cmake
    XmlRpcEpi.cmake
    ZLIB.cmake
    )

source_group("Shared Rules" FILES ${cmake_SOURCE_FILES})

set(master_SOURCE_FILES
    ../CMakeLists.txt
    )

source_group("Master Rules" FILES ${master_SOURCE_FILES})

set_source_files_properties(${cmake_SOURCE_FILES} ${master_SOURCE_FILES}
                            PROPERTIES HEADER_FILE_ONLY TRUE)

add_library(cmake
            cmake_dummy.cpp
            ${cmake_SOURCE_FILES}
            ${master_SOURCE_FILES}
            )<|MERGE_RESOLUTION|>--- conflicted
+++ resolved
@@ -96,12 +96,8 @@
     Prebuilt.cmake
     PulseAudio.cmake
     Python.cmake
-<<<<<<< HEAD
-##  QuickTimePlugin.cmake
+    QuickTimePlugin.cmake
     Teapot.cmake # <FS:AW opensim currency support>
-=======
-    QuickTimePlugin.cmake
->>>>>>> 33da4d9d
     TemplateCheck.cmake
     Tut.cmake
     UI.cmake
