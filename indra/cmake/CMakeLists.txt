# -*- cmake -*-

include(00-Common)

project(cmake)

set(cmake_SOURCE_FILES
        CMakeLists.txt
        00-Common.cmake
        APR.cmake
        Audio.cmake
        Boost.cmake
        bugsplat.cmake
        BuildVersion.cmake
        CEFPlugin.cmake
        CEFPlugin.cmake
        CMakeCopyIfDifferent.cmake
        ConfigurePkgConfig.cmake
        CURL.cmake
        Copy3rdPartyLibs.cmake
        DBusGlib.cmake
        DeploySharedLibs.cmake
        DragDrop.cmake
        EXPAT.cmake
        FindAutobuild.cmake
        FreeType.cmake
        GLEXT.cmake
        GLH.cmake
        Havok.cmake
        Hunspell.cmake
<<<<<<< HEAD
        ICU4C.cmake
=======
        JsonCpp.cmake
>>>>>>> e1623bb2
        LLAddBuildTest.cmake
        LLAppearance.cmake
        LLAudio.cmake
        LLCommon.cmake
        LLImage.cmake
        LLKDU.cmake
        LLPhysicsExtensions.cmake
        LLPrimitive.cmake
        LLSharedLibs.cmake
        LLTestCommand.cmake
        LLWindow.cmake
        Linking.cmake
        Meshoptimizer.cmake
        NDOF.cmake
        OPENAL.cmake
        OpenGL.cmake
        OpenJPEG.cmake
        OpenSSL.cmake
        PNG.cmake
        PluginAPI.cmake
        Prebuilt.cmake
        PulseAudio.cmake
        Python.cmake
        TemplateCheck.cmake
        Tut.cmake
        UI.cmake
        UnixInstall.cmake
        URIPARSER.cmake
        Variables.cmake
        ViewerMiscLibs.cmake
        VisualLeakDetector.cmake
        LibVLCPlugin.cmake
        XmlRpcEpi.cmake
        xxHash.cmake
        ZLIBNG.cmake
        )

source_group("Shared Rules" FILES ${cmake_SOURCE_FILES})

set(master_SOURCE_FILES
        ../CMakeLists.txt
        )

source_group("Master Rules" FILES ${master_SOURCE_FILES})

add_library(cmake
        cmake_dummy.cpp
        ${cmake_SOURCE_FILES}
        ${master_SOURCE_FILES}
        )<|MERGE_RESOLUTION|>--- conflicted
+++ resolved
@@ -28,11 +28,6 @@
         GLH.cmake
         Havok.cmake
         Hunspell.cmake
-<<<<<<< HEAD
-        ICU4C.cmake
-=======
-        JsonCpp.cmake
->>>>>>> e1623bb2
         LLAddBuildTest.cmake
         LLAppearance.cmake
         LLAudio.cmake
