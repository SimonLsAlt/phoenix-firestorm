# -*- cmake -*-

include(00-Common)

project(cmake)

set(cmake_SOURCE_FILES
    CMakeLists.txt

    00-Common.cmake
    APR.cmake
    Audio.cmake
    BerkeleyDB.cmake
    Boost.cmake
    BuildVersion.cmake
    CARes.cmake
    CMakeCopyIfDifferent.cmake
    ConfigurePkgConfig.cmake
    CURL.cmake
    Copy3rdPartyLibs.cmake
    DBusGlib.cmake
    DeploySharedLibs.cmake
    DirectX.cmake
    DragDrop.cmake
    EXPAT.cmake
##  ExamplePlugin.cmake
    FindAPR.cmake
    FindAutobuild.cmake
    FindBerkeleyDB.cmake
    FindCARes.cmake
    FindFMODEX.cmake
    FindGLH.cmake
    FindGoogleBreakpad.cmake
    FindGooglePerfTools.cmake
    FindHUNSPELL.cmake
    FindJsonCpp.cmake
    FindNDOF.cmake
    FindOpenJPEG.cmake
    FindSCP.cmake
    FindURIPARSER.cmake
    FindXmlRpcEpi.cmake
    FindZLIB.cmake
    FMODEX.cmake
    FreeType.cmake
    GLEXT.cmake
    GLH.cmake
    GLOD.cmake
##  GStreamer010Plugin.cmake
    GetPrerequisites_2_8.cmake
##  Glui.cmake
    Glut.cmake
    GoogleBreakpad.cmake
    GoogleMock.cmake
    GooglePerfTools.cmake
    Growl.cmake
    Havok.cmake
    Hunspell.cmake
    JPEG.cmake
    JsonCpp.cmake
    LLAddBuildTest.cmake
    LLAppearance.cmake
    LLAppearanceUtility.cmake
    LLAudio.cmake
    LLCharacter.cmake
    LLCommon.cmake
    LLCrashLogger.cmake
    LLImage.cmake
    LLImageJ2COJ.cmake
    LLInventory.cmake
    LLKDU.cmake
    LLLogin.cmake
    LLMath.cmake
    LLMessage.cmake
    LLPhysicsExtensions.cmake
    LLPlugin.cmake
    LLPrimitive.cmake
    LLRender.cmake
    LLSharedLibs.cmake
    LLTestCommand.cmake
    LLUI.cmake
    LLVFS.cmake
    LLWindow.cmake
    LLXML.cmake
    LeapMotion.cmake
    # <FS:CR> We'll be fine without you -> LScript.cmake
    Linking.cmake
##  MediaPluginBase.cmake
    NDOF.cmake
    OPENAL.cmake
    OpenGL.cmake
    OpenJPEG.cmake
    OpenSSL.cmake
    PNG.cmake
##  PluginAPI.cmake
    Prebuilt.cmake
    PulseAudio.cmake
    Python.cmake
<<<<<<< HEAD
    QuickTimePlugin.cmake
    Teapot.cmake # <FS:AW opensim currency support>
=======
##  QuickTimePlugin.cmake
>>>>>>> fde08682
    TemplateCheck.cmake
    Tut.cmake
    UI.cmake
    UnixInstall.cmake
    URIPARSER.cmake
    Variables.cmake
    ViewerMiscLibs.cmake
    VisualLeakDetector.cmake
##  WebKitLibPlugin.cmake
    XmlRpcEpi.cmake
    ZLIB.cmake
    )

source_group("Shared Rules" FILES ${cmake_SOURCE_FILES})

set(master_SOURCE_FILES
    ../CMakeLists.txt
    )

source_group("Master Rules" FILES ${master_SOURCE_FILES})

set_source_files_properties(${cmake_SOURCE_FILES} ${master_SOURCE_FILES}
                            PROPERTIES HEADER_FILE_ONLY TRUE)

add_library(cmake
            cmake_dummy.cpp
            ${cmake_SOURCE_FILES}
            ${master_SOURCE_FILES}
            )<|MERGE_RESOLUTION|>--- conflicted
+++ resolved
@@ -95,12 +95,8 @@
     Prebuilt.cmake
     PulseAudio.cmake
     Python.cmake
-<<<<<<< HEAD
-    QuickTimePlugin.cmake
+##  QuickTimePlugin.cmake
     Teapot.cmake # <FS:AW opensim currency support>
-=======
-##  QuickTimePlugin.cmake
->>>>>>> fde08682
     TemplateCheck.cmake
     Tut.cmake
     UI.cmake
