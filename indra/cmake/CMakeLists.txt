--- conflicted
+++ resolved
@@ -23,14 +23,11 @@
         DragDrop.cmake
         EXPAT.cmake
         FindAutobuild.cmake
+        FMODSTUDIO.cmake
         FreeType.cmake
         GLEXT.cmake
         GLH.cmake
-<<<<<<< HEAD
         GLOD.cmake # <FS:Ansariel> Bring back GLOD
-        GoogleMock.cmake
-=======
->>>>>>> dfbbad81
         Havok.cmake
         Hunspell.cmake
         ICU4C.cmake
