--- conflicted
+++ resolved
@@ -6,13 +6,8 @@
   add_library( ll::fontconfig INTERFACE IMPORTED )
 
   if( NOT USE_CONAN )
-<<<<<<< HEAD
-    find_package(Fontconfig REQUIRED) # <FS:PC> fontconfig and freetype should be taken from the
-    # use_prebuilt_binary(fontconfig) #         user's system, and not be packaged with the viewer
-=======
     find_package(Fontconfig REQUIRED) # <FS:PC> Use system wide Fontconfig
     target_link_libraries( ll::fontconfig INTERFACE Fontconfig::Fontconfig )
->>>>>>> 7625a540
   else()
     target_link_libraries( ll::fontconfig INTERFACE CONAN_PKG::fontconfig )
   endif()
@@ -22,8 +17,4 @@
   use_prebuilt_binary(libhunspell)
 endif()
 
-<<<<<<< HEAD
-use_prebuilt_binary(slvoice)
-=======
-use_prebuilt_binary(slvoice)
->>>>>>> 7625a540
+use_prebuilt_binary(slvoice)