--- conflicted
+++ resolved
@@ -12,26 +12,11 @@
 
 if(LINUX)
   if( NOT OPENGL_FOUND )
-<<<<<<< HEAD
-	message( FATAL_ERROR "OpenGL not found, install mesa-common-dev libgl1-mesa-dev" )
-=======
     message( FATAL_ERROR "OpenGL not found, install mesa-common-dev libgl1-mesa-dev" )
->>>>>>> 1a8a5404
   endif()
 
   find_file( GLUH "GL/glu.h" )
   if( NOT GLUH )
-<<<<<<< HEAD
-	message( FATAL_ERROR "GL/glu.h not found, install libglu1-mesa-dev" )
-  endif()
-  find_library( XINERAMA Xinerama )
-  if( NOT XINERAMA )
-	message( FATAL_ERROR "Cannot link with -lXinerame, install libxinerama-dev" )
-  endif()
-  find_library( XRANDR Xrandr)
-  if( NOT XRANDR )
-	message( FATAL_ERROR "Cannot link with -lXrandr, install libxrandr-dev" )
-=======
     message( FATAL_ERROR "GL/glu.h not found, install libglu1-mesa-dev" )
   endif()
   find_library( XINERAMA Xinerama )
@@ -41,6 +26,5 @@
   find_library( XRANDR Xrandr)
   if( NOT XRANDR )
     message( FATAL_ERROR "Cannot link with -lXrandr, install libxrandr-dev" )
->>>>>>> 1a8a5404
   endif()
 endif()