# -*- cmake -*-
include(Linking)
include(Prebuilt)
include(OpenSSL)

if (USESYSTEMLIBS)
  # The minimal version, 4.4.3, is rather arbitrary: it's the version in Debian/Lenny.
  find_package(Qt4 4.4.3 COMPONENTS QtCore QtGui QtNetwork QtOpenGL QtWebKit REQUIRED)
  include(${QT_USE_FILE})
  set(QTDIR $ENV{QTDIR})
  if (QTDIR AND NOT "${QT_BINARY_DIR}" STREQUAL "${QTDIR}/bin")
    message(FATAL_ERROR "\"${QT_BINARY_DIR}\" is unequal \"${QTDIR}/bin\"; "
      "Qt is found by looking for qmake in your PATH. "
      "Please set your PATH such that 'qmake' is found in \$QTDIR/bin, "
      "or unset QTDIR if the found Qt is correct.")
    endif (QTDIR AND NOT "${QT_BINARY_DIR}" STREQUAL "${QTDIR}/bin")
  find_package(LLQtWebkit REQUIRED QUIET)
  # Add the plugins.
  set(QT_PLUGIN_LIBRARIES)
  foreach(qlibname qgif qjpeg)
    find_library(QT_PLUGIN_${qlibname} ${qlibname} PATHS ${QT_PLUGINS_DIR}/imageformats NO_DEFAULT_PATH)
    if (QT_PLUGIN_${qlibname})
      list(APPEND QT_PLUGIN_LIBRARIES ${QT_PLUGIN_${qlibname}})
    else (QT_PLUGIN_${qtlibname})
      message(FATAL_ERROR "Could not find the Qt plugin ${qlibname} in \"${QT_PLUGINS_DIR}/imageformats\"!")
    endif (QT_PLUGIN_${qlibname})
  endforeach(qlibname)
  # qjpeg depends on libjpeg
  list(APPEND QT_PLUGIN_LIBRARIES jpeg)
    set(WEBKITLIBPLUGIN OFF CACHE BOOL
        "WEBKITLIBPLUGIN support for the llplugin/llmedia test apps.")
else (USESYSTEMLIBS)
    use_prebuilt_binary(llqtwebkit)
    set(WEBKITLIBPLUGIN ON CACHE BOOL
        "WEBKITLIBPLUGIN support for the llplugin/llmedia test apps.")
endif (USESYSTEMLIBS)

if (WINDOWS)
    set(WEBKIT_PLUGIN_LIBRARIES 
        debug llqtwebkitd
        debug QtWebKitd4
        debug QtOpenGLd4
        debug QtNetworkd4
        debug QtGuid4
        debug QtCored4
        debug qtmaind
        optimized llqtwebkit
        optimized QtWebKit4
        optimized QtOpenGL4
        optimized QtNetwork4
        optimized QtGui4
        optimized QtCore4
        optimized qtmain
    )
elseif (DARWIN)
    set(WEBKIT_PLUGIN_LIBRARIES
        ${ARCH_PREBUILT_DIRS_RELEASE}/libllqtwebkit.a
        ${ARCH_PREBUILT_DIRS_RELEASE}/libQtWebKit.4.dylib
        ${ARCH_PREBUILT_DIRS_RELEASE}/libQtOpenGL.4.dylib
        ${ARCH_PREBUILT_DIRS_RELEASE}/libQtNetwork.4.dylib
        ${ARCH_PREBUILT_DIRS_RELEASE}/libQtGui.4.dylib
        ${ARCH_PREBUILT_DIRS_RELEASE}/libQtCore.4.dylib
<<<<<<< HEAD
        )
elseif (LINUX)
    # FIRE-6108, add missing if clause for standalone builds - TL
    if (USESYSTEMLIBS)
      set(WEBKIT_PLUGIN_LIBRARIES ${LLQTWEBKIT_LIBRARY} ${QT_LIBRARIES} ${QT_PLUGIN_LIBRARIES})
    else (USESYSTEMLIBS)
      set(WEBKIT_PLUGIN_LIBRARIES
          llqtwebkit
#          qico
#          qpng
#          qtiff
#          qsvg
#          QtSvg
          QtWebKit
          QtOpenGL
          QtNetwork
          QtGui
          QtCore
          jpeg
#          jscore
          fontconfig
          X11
          Xrender
          GL
=======
       )
elseif (LINUX)
    # *HUH:  What does this do?
    set(WEBKIT_PLUGIN_LIBRARIES ${LLQTWEBKIT_LIBRARY} ${QT_LIBRARIES} ${QT_PLUGIN_LIBRARIES})
    set(WEBKIT_PLUGIN_LIBRARIES
        llqtwebkit
#        qico
#        qpng
#        qtiff
#        qsvg
#        QtSvg
        QtWebKit
        QtOpenGL
        QtNetwork
        ${OPENSSL_LIBRARIES}
        QtGui
        QtCore
#        jscore
#        qgif
#        qjpeg
#        jpeg
        fontconfig
        X11
        Xrender
        GL
>>>>>>> 76863e12

#          sqlite3
#          Xi
#          SM
          )
    endif (USESYSTEMLIBS)
endif (WINDOWS)<|MERGE_RESOLUTION|>--- conflicted
+++ resolved
@@ -60,9 +60,9 @@
         ${ARCH_PREBUILT_DIRS_RELEASE}/libQtNetwork.4.dylib
         ${ARCH_PREBUILT_DIRS_RELEASE}/libQtGui.4.dylib
         ${ARCH_PREBUILT_DIRS_RELEASE}/libQtCore.4.dylib
-<<<<<<< HEAD
-        )
+       )
 elseif (LINUX)
+    # *HUH:  What does this do?
     # FIRE-6108, add missing if clause for standalone builds - TL
     if (USESYSTEMLIBS)
       set(WEBKIT_PLUGIN_LIBRARIES ${LLQTWEBKIT_LIBRARY} ${QT_LIBRARIES} ${QT_PLUGIN_LIBRARIES})
@@ -77,41 +77,17 @@
           QtWebKit
           QtOpenGL
           QtNetwork
+        ${OPENSSL_LIBRARIES}
           QtGui
           QtCore
-          jpeg
-#          jscore
+#        jscore
+#        qgif
+#        qjpeg
+        jpeg
           fontconfig
           X11
           Xrender
           GL
-=======
-       )
-elseif (LINUX)
-    # *HUH:  What does this do?
-    set(WEBKIT_PLUGIN_LIBRARIES ${LLQTWEBKIT_LIBRARY} ${QT_LIBRARIES} ${QT_PLUGIN_LIBRARIES})
-    set(WEBKIT_PLUGIN_LIBRARIES
-        llqtwebkit
-#        qico
-#        qpng
-#        qtiff
-#        qsvg
-#        QtSvg
-        QtWebKit
-        QtOpenGL
-        QtNetwork
-        ${OPENSSL_LIBRARIES}
-        QtGui
-        QtCore
-#        jscore
-#        qgif
-#        qjpeg
-#        jpeg
-        fontconfig
-        X11
-        Xrender
-        GL
->>>>>>> 76863e12
 
 #          sqlite3
 #          Xi
