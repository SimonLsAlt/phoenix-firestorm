# -*- cmake -*-
include(Prebuilt)

include_guard()
add_library( ll::freetype INTERFACE IMPORTED )

if (LINUX)
  find_package(Freetype REQUIRED) # <FS:PC> linux fontconfig and freetype should come from the user's system Linux links this via llwindow/CMakeLists
<<<<<<< HEAD
endif (LINUX)

=======
  target_link_libraries( ll::freetype INTERFACE Freetype::Freetype )
else ()
>>>>>>> 7625a540
use_system_binary(freetype)
use_prebuilt_binary(freetype)
target_include_directories( ll::freetype SYSTEM INTERFACE  ${LIBS_PREBUILT_DIR}/include/freetype2/)
target_link_libraries( ll::freetype INTERFACE freetype )
<<<<<<< HEAD
=======
endif()
>>>>>>> 7625a540
<|MERGE_RESOLUTION|>--- conflicted
+++ resolved
@@ -6,18 +6,10 @@
 
 if (LINUX)
   find_package(Freetype REQUIRED) # <FS:PC> linux fontconfig and freetype should come from the user's system Linux links this via llwindow/CMakeLists
-<<<<<<< HEAD
-endif (LINUX)
-
-=======
   target_link_libraries( ll::freetype INTERFACE Freetype::Freetype )
 else ()
->>>>>>> 7625a540
 use_system_binary(freetype)
 use_prebuilt_binary(freetype)
 target_include_directories( ll::freetype SYSTEM INTERFACE  ${LIBS_PREBUILT_DIR}/include/freetype2/)
 target_link_libraries( ll::freetype INTERFACE freetype )
-<<<<<<< HEAD
-=======
-endif()
->>>>>>> 7625a540
+endif()