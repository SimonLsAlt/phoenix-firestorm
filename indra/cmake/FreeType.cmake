--- conflicted
+++ resolved
@@ -4,23 +4,7 @@
 include_guard()
 add_library( ll::freetype INTERFACE IMPORTED )
 
-<<<<<<< HEAD
-  pkg_check_modules(FREETYPE REQUIRED freetype2)
-else (USESYSTEMLIBS)
-  use_prebuilt_binary(freetype)
-  set(FREETYPE_INCLUDE_DIRS ${LIBS_PREBUILT_DIR}/include)
-  set(FREETYPE_INCLUDE_DIRS ${LIBS_PREBUILT_DIR}/include/freetype2) #<FS:ND/> Also add freetype2 to search dir, or some includes will fail.
-  # <FS:ND> Linux links this via UI.cmake
-  if( NOT LINUX )
-    set(FREETYPE_LIBRARIES freetype)
-  endif()
-  # </FS:ND>
-endif (USESYSTEMLIBS)
-
-link_directories(${FREETYPE_LIBRARY_DIRS})
-=======
 use_system_binary(freetype)
 use_prebuilt_binary(freetype)
 target_include_directories( ll::freetype SYSTEM INTERFACE  ${LIBS_PREBUILT_DIR}/include/freetype2/)
 target_link_libraries( ll::freetype INTERFACE freetype )
->>>>>>> a35e58b7
