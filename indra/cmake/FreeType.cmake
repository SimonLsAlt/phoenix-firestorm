# -*- cmake -*-
include(Prebuilt)

include_guard()
add_library( ll::freetype INTERFACE IMPORTED )

<<<<<<< HEAD
  pkg_check_modules(FREETYPE REQUIRED freetype2)
else (USESYSTEMLIBS)
  if (LINUX)                          # <FS:PC> linux fontconfig and freetype should come
    find_package(Freetype REQUIRED)   #         from the user's system
  else (LINUX)                        #         Linux links this via llwindow/CMakeLists
    use_prebuilt_binary(freetype)
    set(FREETYPE_INCLUDE_DIRS ${LIBS_PREBUILT_DIR}/include)
    set(FREETYPE_INCLUDE_DIRS ${LIBS_PREBUILT_DIR}/include/freetype2) #<FS:ND/> Also add freetype2 to search dir, or some includes will fail.
    set(FREETYPE_LIBRARIES freetype)
  endif()
endif (USESYSTEMLIBS)

link_directories(${FREETYPE_LIBRARY_DIRS})
=======
use_system_binary(freetype)
use_prebuilt_binary(freetype)
target_include_directories( ll::freetype SYSTEM INTERFACE  ${LIBS_PREBUILT_DIR}/include/freetype2/)
target_link_libraries( ll::freetype INTERFACE freetype )
>>>>>>> 3ec348dc
<|MERGE_RESOLUTION|>--- conflicted
+++ resolved
@@ -4,23 +4,11 @@
 include_guard()
 add_library( ll::freetype INTERFACE IMPORTED )
 
-<<<<<<< HEAD
-  pkg_check_modules(FREETYPE REQUIRED freetype2)
-else (USESYSTEMLIBS)
-  if (LINUX)                          # <FS:PC> linux fontconfig and freetype should come
-    find_package(Freetype REQUIRED)   #         from the user's system
-  else (LINUX)                        #         Linux links this via llwindow/CMakeLists
-    use_prebuilt_binary(freetype)
-    set(FREETYPE_INCLUDE_DIRS ${LIBS_PREBUILT_DIR}/include)
-    set(FREETYPE_INCLUDE_DIRS ${LIBS_PREBUILT_DIR}/include/freetype2) #<FS:ND/> Also add freetype2 to search dir, or some includes will fail.
-    set(FREETYPE_LIBRARIES freetype)
-  endif()
-endif (USESYSTEMLIBS)
+if (LINUX)
+  find_package(Freetype REQUIRED) # <FS:PC> linux fontconfig and freetype should come from the user's system Linux links this via llwindow/CMakeLists
+endif (LINUX)
 
-link_directories(${FREETYPE_LIBRARY_DIRS})
-=======
 use_system_binary(freetype)
 use_prebuilt_binary(freetype)
 target_include_directories( ll::freetype SYSTEM INTERFACE  ${LIBS_PREBUILT_DIR}/include/freetype2/)
 target_link_libraries( ll::freetype INTERFACE freetype )
->>>>>>> 3ec348dc
