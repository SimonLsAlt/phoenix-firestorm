# -*- cmake -*-
# Construct the viewer version number based on the indra/VIEWER_VERSION file

if (NOT DEFINED VIEWER_SHORT_VERSION) # will be true in indra/, false in indra/newview/
    set(VIEWER_VERSION_BASE_FILE "${CMAKE_CURRENT_SOURCE_DIR}/newview/VIEWER_VERSION.txt")

    if ( EXISTS ${VIEWER_VERSION_BASE_FILE} )
        file(STRINGS ${VIEWER_VERSION_BASE_FILE} VIEWER_SHORT_VERSION REGEX "^[0-9]+\\.[0-9]+\\.[0-9]+")
        string(REGEX REPLACE "^([0-9]+)\\.[0-9]+\\.[0-9]+" "\\1" VIEWER_VERSION_MAJOR ${VIEWER_SHORT_VERSION})
        string(REGEX REPLACE "^[0-9]+\\.([0-9]+)\\.[0-9]+" "\\1" VIEWER_VERSION_MINOR ${VIEWER_SHORT_VERSION})
        string(REGEX REPLACE "^[0-9]+\\.[0-9]+\\.([0-9]+)" "\\1" VIEWER_VERSION_PATCH ${VIEWER_SHORT_VERSION})

        if (DEFINED ENV{revision})
           set(VIEWER_VERSION_REVISION $ENV{revision})
           message("Revision (from environment): ${VIEWER_VERSION_REVISION}")

        else (DEFINED ENV{revision})
<<<<<<< HEAD
           find_program(MERCURIAL hg)
           find_program(SED sed)
           if (DEFINED MERCURIAL AND DEFINED SED)
              execute_process(
                 # <FS:TS> FIRE-11737: Reverting to old revisions shows tip in build string
                 #         This command gets the revision number of the current
                 #         repository tip. This leads to confusion when
                 #         building an earlier revision. Instead, we use
                 #         "hg identify -n" to get the local revision number
                 #         of the actual state of the repository.
                 #COMMAND ${MERCURIAL} log -r tip:0 --template '\\n'
                 #COMMAND ${WORDCOUNT} -l
                 #COMMAND ${SED} "s/ //g"
                 COMMAND ${MERCURIAL} identify -n
                 COMMAND ${SED} "s/+//"	# [CR] Strip off any + from the revision number
                 OUTPUT_VARIABLE VIEWER_VERSION_REVISION
                 OUTPUT_STRIP_TRAILING_WHITESPACE
                 )
              if ("${VIEWER_VERSION_REVISION}" MATCHES "^[0-9]+$")
                 message("Revision (from hg) ${VIEWER_VERSION_REVISION}")
              else ("${VIEWER_VERSION_REVISION}" MATCHES "^[0-9]+$")
                 message("Revision not set (repository not found?); using 0")
                 set(VIEWER_VERSION_REVISION 0 )
              endif ("${VIEWER_VERSION_REVISION}" MATCHES "^[0-9]+$")
           else (DEFINED MERCURIAL AND DEFINED SED)
              message("Revision not set: 'hg' or 'sed' not found; using 0")
              set(VIEWER_VERSION_REVISION 0)
           endif (DEFINED MERCURIAL AND DEFINED SED)
=======
          find_program(MERCURIAL
                       NAMES hg
                       PATHS [HKEY_LOCAL_MACHINE\\Software\\TortoiseHG]
                       PATH_SUFFIXES Mercurial)
          mark_as_advanced(MERCURIAL)
          if (MERCURIAL)
            execute_process(COMMAND ${MERCURIAL} identify --num --rev tip
                            WORKING_DIRECTORY ${CMAKE_SOURCE_DIR}
                            RESULT_VARIABLE hg_id_result
                            ERROR_VARIABLE hg_id_error
                            OUTPUT_VARIABLE VIEWER_VERSION_REVISION
                            OUTPUT_STRIP_TRAILING_WHITESPACE)
            if (NOT ${hg_id_result} EQUAL 0)
              message(SEND_ERROR "Revision number generation failed with output:\n${hg_id_error}")
            else (NOT ${hg_id_result} EQUAL 0)
              string(REGEX REPLACE "[^0-9a-f]" "" VIEWER_VERSION_REVISION ${VIEWER_VERSION_REVISION})
            endif (NOT ${hg_id_result} EQUAL 0)
            if ("${VIEWER_VERSION_REVISION}" MATCHES "^[0-9]+$")
              message("Revision (from hg) ${VIEWER_VERSION_REVISION}")
            else ("${VIEWER_VERSION_REVISION}" MATCHES "^[0-9]+$")
              message("Revision not set (repository not found?); using 0")
              set(VIEWER_VERSION_REVISION 0 )
            endif ("${VIEWER_VERSION_REVISION}" MATCHES "^[0-9]+$")
           else (MERCURIAL)
              message("Revision not set: mercurial not found; using 0")
              set(VIEWER_VERSION_REVISION 0)
           endif (MERCURIAL)
>>>>>>> 5822fb00
        endif (DEFINED ENV{revision})
        message("Building '${VIEWER_CHANNEL}' Version ${VIEWER_SHORT_VERSION}.${VIEWER_VERSION_REVISION}")
    else ( EXISTS ${VIEWER_VERSION_BASE_FILE} )
        message(SEND_ERROR "Cannot get viewer version from '${VIEWER_VERSION_BASE_FILE}'") 
    endif ( EXISTS ${VIEWER_VERSION_BASE_FILE} )

    if ("${VIEWER_VERSION_REVISION}" STREQUAL "")
      message("Ultimate fallback, revision was blank or not set: will use 0")
      set(VIEWER_VERSION_REVISION 0)
    endif ("${VIEWER_VERSION_REVISION}" STREQUAL "")

    set(VIEWER_CHANNEL_VERSION_DEFINES
        "LL_VIEWER_CHANNEL=\"${VIEWER_CHANNEL}\""
        "LL_VIEWER_VERSION_MAJOR=${VIEWER_VERSION_MAJOR}"
        "LL_VIEWER_VERSION_MINOR=${VIEWER_VERSION_MINOR}"
        "LL_VIEWER_VERSION_PATCH=${VIEWER_VERSION_PATCH}"
        "LL_VIEWER_VERSION_BUILD=${VIEWER_VERSION_REVISION}"
        "LLBUILD_CONFIG=\"${CMAKE_BUILD_TYPE}\""
        )
endif (NOT DEFINED VIEWER_SHORT_VERSION)<|MERGE_RESOLUTION|>--- conflicted
+++ resolved
@@ -15,7 +15,6 @@
            message("Revision (from environment): ${VIEWER_VERSION_REVISION}")
 
         else (DEFINED ENV{revision})
-<<<<<<< HEAD
            find_program(MERCURIAL hg)
            find_program(SED sed)
            if (DEFINED MERCURIAL AND DEFINED SED)
@@ -44,35 +43,6 @@
               message("Revision not set: 'hg' or 'sed' not found; using 0")
               set(VIEWER_VERSION_REVISION 0)
            endif (DEFINED MERCURIAL AND DEFINED SED)
-=======
-          find_program(MERCURIAL
-                       NAMES hg
-                       PATHS [HKEY_LOCAL_MACHINE\\Software\\TortoiseHG]
-                       PATH_SUFFIXES Mercurial)
-          mark_as_advanced(MERCURIAL)
-          if (MERCURIAL)
-            execute_process(COMMAND ${MERCURIAL} identify --num --rev tip
-                            WORKING_DIRECTORY ${CMAKE_SOURCE_DIR}
-                            RESULT_VARIABLE hg_id_result
-                            ERROR_VARIABLE hg_id_error
-                            OUTPUT_VARIABLE VIEWER_VERSION_REVISION
-                            OUTPUT_STRIP_TRAILING_WHITESPACE)
-            if (NOT ${hg_id_result} EQUAL 0)
-              message(SEND_ERROR "Revision number generation failed with output:\n${hg_id_error}")
-            else (NOT ${hg_id_result} EQUAL 0)
-              string(REGEX REPLACE "[^0-9a-f]" "" VIEWER_VERSION_REVISION ${VIEWER_VERSION_REVISION})
-            endif (NOT ${hg_id_result} EQUAL 0)
-            if ("${VIEWER_VERSION_REVISION}" MATCHES "^[0-9]+$")
-              message("Revision (from hg) ${VIEWER_VERSION_REVISION}")
-            else ("${VIEWER_VERSION_REVISION}" MATCHES "^[0-9]+$")
-              message("Revision not set (repository not found?); using 0")
-              set(VIEWER_VERSION_REVISION 0 )
-            endif ("${VIEWER_VERSION_REVISION}" MATCHES "^[0-9]+$")
-           else (MERCURIAL)
-              message("Revision not set: mercurial not found; using 0")
-              set(VIEWER_VERSION_REVISION 0)
-           endif (MERCURIAL)
->>>>>>> 5822fb00
         endif (DEFINED ENV{revision})
         message("Building '${VIEWER_CHANNEL}' Version ${VIEWER_SHORT_VERSION}.${VIEWER_VERSION_REVISION}")
     else ( EXISTS ${VIEWER_VERSION_BASE_FILE} )
