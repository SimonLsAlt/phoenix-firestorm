# -*- cmake -*-
# Construct the viewer version number based on the indra/VIEWER_VERSION file

if (NOT DEFINED VIEWER_SHORT_VERSION) # will be true in indra/, false in indra/newview/
    set(VIEWER_VERSION_BASE_FILE "${CMAKE_CURRENT_SOURCE_DIR}/newview/VIEWER_VERSION.txt")

    if ( EXISTS ${VIEWER_VERSION_BASE_FILE} )
        file(STRINGS ${VIEWER_VERSION_BASE_FILE} VIEWER_SHORT_VERSION REGEX "^[0-9]+\\.[0-9]+\\.[0-9]+")
        string(REGEX REPLACE "^([0-9]+)\\.[0-9]+\\.[0-9]+" "\\1" VIEWER_VERSION_MAJOR ${VIEWER_SHORT_VERSION})
        string(REGEX REPLACE "^[0-9]+\\.([0-9]+)\\.[0-9]+" "\\1" VIEWER_VERSION_MINOR ${VIEWER_SHORT_VERSION})
        string(REGEX REPLACE "^[0-9]+\\.[0-9]+\\.([0-9]+)" "\\1" VIEWER_VERSION_PATCH ${VIEWER_SHORT_VERSION})

        if (DEFINED ENV{revision})
           set(VIEWER_VERSION_REVISION $ENV{revision})
           message("Revision (from environment): ${VIEWER_VERSION_REVISION}")

        else (DEFINED ENV{revision})
           find_program(MERCURIAL hg)
           find_program(WORDCOUNT wc)
           find_program(SED sed)
           if (DEFINED MERCURIAL AND DEFINED WORDCOUNT AND DEFINED SED)
              execute_process(
<<<<<<< HEAD
                 # <FS:TS> FIRE-11737: Reverting to old revisions shows tip in build string
                 #         This command gets the revision number of the current
                 #         repository tip. This leads to confusion when
                 #         building an earlier revision. Instead, we use
                 #         "hg identify -n" to get the local revision number
                 #         of the actual state of the repository.
                 #COMMAND ${MERCURIAL} log -r tip --template "{rev}"
                 COMMAND ${MERCURIAL} identify -n
=======
                 COMMAND ${MERCURIAL} log -r tip:0 --template '\\n'
                 COMMAND ${WORDCOUNT} -l
                 COMMAND ${SED} "s/ //g"
>>>>>>> ba7a5647
                 OUTPUT_VARIABLE VIEWER_VERSION_REVISION
                 OUTPUT_STRIP_TRAILING_WHITESPACE
                 )
              # <FS:TS> Now strip off a trailing + if it's there, showing that
              #         there are uncommitted changes.
              string (REGEX REPLACE "\\+$" "" VIEWER_VERSION_REVISION ${VIEWER_VERSION_REVISION})
              # </FS:TS> FIRE-11737
              if ("${VIEWER_VERSION_REVISION}" MATCHES "^[0-9]+$")
                 message("Revision (from hg) ${VIEWER_VERSION_REVISION}")
              else ("${VIEWER_VERSION_REVISION}" MATCHES "^[0-9]+$")
                 message("Revision not set (repository not found?); using 0")
                 set(VIEWER_VERSION_REVISION 0 )
              endif ("${VIEWER_VERSION_REVISION}" MATCHES "^[0-9]+$")
           else (DEFINED MERCURIAL AND DEFINED WORDCOUNT AND DEFINED SED)
              message("Revision not set: 'hg', 'wc' or 'sed' not found; using 0")
              set(VIEWER_VERSION_REVISION 0)
           endif (DEFINED MERCURIAL AND DEFINED WORDCOUNT AND DEFINED SED)
        endif (DEFINED ENV{revision})
        message("Building '${VIEWER_CHANNEL}' Version ${VIEWER_SHORT_VERSION}.${VIEWER_VERSION_REVISION}")
    else ( EXISTS ${VIEWER_VERSION_BASE_FILE} )
        message(SEND_ERROR "Cannot get viewer version from '${VIEWER_VERSION_BASE_FILE}'") 
    endif ( EXISTS ${VIEWER_VERSION_BASE_FILE} )

    set(VIEWER_CHANNEL_VERSION_DEFINES
        "LL_VIEWER_CHANNEL=\"${VIEWER_CHANNEL}\""
        "LL_VIEWER_VERSION_MAJOR=${VIEWER_VERSION_MAJOR}"
        "LL_VIEWER_VERSION_MINOR=${VIEWER_VERSION_MINOR}"
        "LL_VIEWER_VERSION_PATCH=${VIEWER_VERSION_PATCH}"
        "LL_VIEWER_VERSION_BUILD=${VIEWER_VERSION_REVISION}"
        )
endif (NOT DEFINED VIEWER_SHORT_VERSION)<|MERGE_RESOLUTION|>--- conflicted
+++ resolved
@@ -20,20 +20,16 @@
            find_program(SED sed)
            if (DEFINED MERCURIAL AND DEFINED WORDCOUNT AND DEFINED SED)
               execute_process(
-<<<<<<< HEAD
                  # <FS:TS> FIRE-11737: Reverting to old revisions shows tip in build string
                  #         This command gets the revision number of the current
                  #         repository tip. This leads to confusion when
                  #         building an earlier revision. Instead, we use
                  #         "hg identify -n" to get the local revision number
                  #         of the actual state of the repository.
-                 #COMMAND ${MERCURIAL} log -r tip --template "{rev}"
+                 #COMMAND ${MERCURIAL} log -r tip:0 --template '\\n'
+                 #COMMAND ${WORDCOUNT} -l
+                 #COMMAND ${SED} "s/ //g"
                  COMMAND ${MERCURIAL} identify -n
-=======
-                 COMMAND ${MERCURIAL} log -r tip:0 --template '\\n'
-                 COMMAND ${WORDCOUNT} -l
-                 COMMAND ${SED} "s/ //g"
->>>>>>> ba7a5647
                  OUTPUT_VARIABLE VIEWER_VERSION_REVISION
                  OUTPUT_STRIP_TRAILING_WHITESPACE
                  )
