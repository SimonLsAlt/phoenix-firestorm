--- conflicted
+++ resolved
@@ -1,6 +1,5 @@
 # -*- cmake -*-
-<<<<<<< HEAD
-
+# include(Prebuilt)
 # set(DB_FIND_QUIETLY ON)
 # set(DB_FIND_REQUIRED ON)
 # 
@@ -15,22 +14,4 @@
 #     set(DB_LIBRARIES db-4.2)
 #   endif (LINUX)
 #   set(DB_INCLUDE_DIRS ${LIBS_PREBUILT_DIR}/include)
-# endif (USESYSTEMLIBS)
-=======
-include(Prebuilt)
-set(DB_FIND_QUIETLY ON)
-set(DB_FIND_REQUIRED ON)
-
-if (USESYSTEMLIBS)
-  include(FindBerkeleyDB)
-else (USESYSTEMLIBS)
-  if (LINUX)
-    # Need to add dependency pthread explicitely to support ld.gold.
-    use_prebuilt_binary(db)
-    set(DB_LIBRARIES db-5.1 pthread)
-  else (LINUX)
-    set(DB_LIBRARIES db-4.2)
-  endif (LINUX)
-  set(DB_INCLUDE_DIRS ${LIBS_PREBUILT_DIR}/include)
-endif (USESYSTEMLIBS)
->>>>>>> fde08682
+# endif (USESYSTEMLIBS)