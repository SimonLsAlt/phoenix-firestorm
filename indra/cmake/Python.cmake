--- conflicted
+++ resolved
@@ -13,12 +13,11 @@
       NO_DEFAULT_PATH
       )
   else()
-<<<<<<< HEAD
     # if the user has their own version of Python installed, prefer that
     foreach(hive HKEY_CURRENT_USER HKEY_LOCAL_MACHINE)
       # prefer more recent Python versions to older ones, if multiple versions
       # are installed
-      foreach(pyver 3.11 3.10 3.9 3.8 3.7)
+      foreach(pyver 3.11 3.10 3.9)
         list(APPEND regpaths "[${hive}\\SOFTWARE\\Python\\PythonCore\\${pyver}\\InstallPath]")
       endforeach()
     endforeach()
@@ -38,25 +37,13 @@
       "$ENV{PROGRAMFILES} (x86)/Python*"
       "c:/Python*")
 
+    set(Python3_FIND_REGISTRY "LAST")
     find_program(python
       NAMES python3.exe python.exe
       NO_DEFAULT_PATH # added so that cmake does not find cygwin python
       PATHS
       ${regpaths}
       ${pymaybe}
-=======
-    set(Python3_FIND_REGISTRY "LAST")
-    find_program(PYTHON_EXECUTABLE
-      NAMES python.exe
-      NO_DEFAULT_PATH # added so that cmake does not find cygwin python
-      PATHS
-      [HKEY_LOCAL_MACHINE\\SOFTWARE\\Python\\PythonCore\\3.9\\InstallPath]
-      [HKEY_LOCAL_MACHINE\\SOFTWARE\\Python\\PythonCore\\3.10\\InstallPath]
-      [HKEY_LOCAL_MACHINE\\SOFTWARE\\Python\\PythonCore\\3.11\\InstallPath]
-      [HKEY_CURRENT_USER\\SOFTWARE\\Python\\PythonCore\\3.9\\InstallPath]
-      [HKEY_CURRENT_USER\\SOFTWARE\\Python\\PythonCore\\3.10\\InstallPath]
-      [HKEY_LOCAL_MACHINE\\SOFTWARE\\Python\\PythonCore\\3.11\\InstallPath]
->>>>>>> 6924ce21
       )
   endif()
     include(FindPythonInterp)
