--- conflicted
+++ resolved
@@ -36,20 +36,10 @@
 endif()
 
 if(NON_RELEASE_CRASH_REPORTING)
-<<<<<<< HEAD
   add_compile_definitions( LL_SEND_CRASH_REPORTS=1)
 endif()
-=======
-  set(CMAKE_CXX_FLAGS_RELWITHDEBINFO "${CMAKE_CXX_FLAGS_RELWITHDEBINFO} -DLL_SEND_CRASH_REPORTS=1")
-  set(CMAKE_CXX_FLAGS_DEBUG "${CMAKE_CXX_FLAGS_DEBUG} -DLL_SEND_CRASH_REPORTS=1")
-endif()  
 
-# Don't bother with MinSizeRel or Debug builds.
-set(CMAKE_CONFIGURATION_TYPES "RelWithDebInfo;Release" CACHE STRING
-    "Supported build types." FORCE)
->>>>>>> 027dbc2c
-
-# Don't bother with a MinSizeRel or Debug build.
+# Don't bother with a MinSizeRel or Debug builds.
 set(CMAKE_CONFIGURATION_TYPES "RelWithDebInfo;Release" CACHE STRING "Supported build types." FORCE)
 
 # Platform-specific compilation flags.
@@ -71,27 +61,9 @@
   # CP changed to only append the flag for 32bit builds - on 64bit builds,
   # locally at least, the build output is spammed with 1000s of 'D9002'
   # warnings about this switch being ignored.
-<<<<<<< HEAD
   if( ADDRESS_SIZE EQUAL 32 )
     set(CMAKE_CXX_FLAGS "${CMAKE_CXX_FLAGS} /p:PreferredToolArchitecture=x64")  
   endif()
-=======
-  set(CMAKE_CXX_FLAGS "${CMAKE_CXX_FLAGS} /MP")  
-  if( ADDRESS_SIZE EQUAL 32 )
-    set(CMAKE_CXX_FLAGS "${CMAKE_CXX_FLAGS} /p:PreferredToolArchitecture=x64")  
-  endif()
-  # Preserve first-pass-through versions (ie no FORCE overwrite). Prevents recursive addition of /Zo (04/2021)
-  set(OG_CMAKE_CXX_FLAGS_RELEASE ${CMAKE_CXX_FLAGS_RELEASE} CACHE STRING "OG_CXX_FLAGS_RELEASE")
-  set(OG_CMAKE_CXX_FLAGS_RELWITHDEBINFO ${CMAKE_CXX_FLAGS_RELWITHDEBINFO} CACHE STRING "OG_CXX_FLAGS_RELWITHDEBINFO")
-
-  set(CMAKE_CXX_FLAGS_RELWITHDEBINFO 
-      "${OG_CMAKE_CXX_FLAGS_RELWITHDEBINFO} /Zo"
-      CACHE STRING "C++ compiler release-with-debug options" FORCE)
-  set(CMAKE_CXX_FLAGS_RELEASE
-      "${OG_CMAKE_CXX_FLAGS_RELEASE} ${LL_CXX_FLAGS} /Zo"
-      CACHE STRING "C++ compiler release options" FORCE)
-  
->>>>>>> 027dbc2c
   # zlib has assembly-language object files incompatible with SAFESEH
   add_link_options(/LARGEADDRESSAWARE
           /SAFESEH:NO
