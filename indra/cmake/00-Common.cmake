# -*- cmake -*-
#
# Compilation options shared by all Second Life components.

if(NOT DEFINED ${CMAKE_CURRENT_LIST_FILE}_INCLUDED)
set(${CMAKE_CURRENT_LIST_FILE}_INCLUDED "YES")

include(Variables)

# Portable compilation flags.
set(CMAKE_CXX_FLAGS_DEBUG "-D_DEBUG -DLL_DEBUG=1")
set(CMAKE_CXX_FLAGS_RELEASE
    "-DLL_RELEASE=1 -DLL_RELEASE_FOR_DOWNLOAD=1 -DNDEBUG") 

set(CMAKE_CXX_FLAGS_RELWITHDEBINFO 
    "-DLL_RELEASE=1 -DNDEBUG -DLL_RELEASE_WITH_DEBUG_INFO=1")

# Configure crash reporting
set(RELEASE_CRASH_REPORTING OFF CACHE BOOL "Enable use of crash reporting in release builds")
set(NON_RELEASE_CRASH_REPORTING OFF CACHE BOOL "Enable use of crash reporting in developer builds")

if(RELEASE_CRASH_REPORTING)
  set(CMAKE_CXX_FLAGS_RELEASE "${CMAKE_CXX_FLAGS_RELEASE} -DLL_SEND_CRASH_REPORTS=1")
endif()

if(NON_RELEASE_CRASH_REPORTING)
  set(CMAKE_CXX_FLAGS_RELWITHDEBINFO "${CMAKE_CXX_FLAGS_RELWITHDEBINFO} -DLL_SEND_CRASH_REPORTS=1")
  set(CMAKE_CXX_FLAGS_DEBUG "${CMAKE_CXX_FLAGS_DEBUG} -DLL_SEND_CRASH_REPORTS=1")
endif()  

# Don't bother with a MinSizeRel build.
set(CMAKE_CONFIGURATION_TYPES "RelWithDebInfo;Release;Debug" CACHE STRING
    "Supported build types." FORCE)


# Platform-specific compilation flags.

if (WINDOWS)
  # Don't build DLLs.
  set(BUILD_SHARED_LIBS OFF)

  # for "backwards compatibility", cmake sneaks in the Zm1000 option which royally
  # screws incredibuild. this hack disables it.
  # for details see: http://connect.microsoft.com/VisualStudio/feedback/details/368107/clxx-fatal-error-c1027-inconsistent-values-for-ym-between-creation-and-use-of-precompiled-headers
  # http://www.ogre3d.org/forums/viewtopic.php?f=2&t=60015
  # http://www.cmake.org/pipermail/cmake/2009-September/032143.html
  string(REPLACE "/Zm1000" " " CMAKE_CXX_FLAGS ${CMAKE_CXX_FLAGS})

  set(CMAKE_CXX_FLAGS_DEBUG "${CMAKE_CXX_FLAGS_DEBUG} /Od /Zi /MDd /MP -D_SCL_SECURE_NO_WARNINGS=1"
      CACHE STRING "C++ compiler debug options" FORCE)
  set(CMAKE_CXX_FLAGS_RELWITHDEBINFO 
<<<<<<< HEAD
      "${CMAKE_CXX_FLAGS_RELWITHDEBINFO} /Od /Zi /MD /Ob0 /MP -D_SECURE_STL=0"
      CACHE STRING "C++ compiler release-with-debug options" FORCE)
  set(CMAKE_CXX_FLAGS_RELEASE
      "${CMAKE_CXX_FLAGS_RELEASE} ${LL_CXX_FLAGS} /O2 /Zi /MD /MP /Ob2 /Oi /Ot /GF /Gy -D_SECURE_STL=0 -D_HAS_ITERATOR_DEBUGGING=0"
=======
      "${CMAKE_CXX_FLAGS_RELWITHDEBINFO} /Od /Zi /Zo /MD /MP /Ob0 -D_SECURE_STL=0"
      CACHE STRING "C++ compiler release-with-debug options" FORCE)
  set(CMAKE_CXX_FLAGS_RELEASE
      "${CMAKE_CXX_FLAGS_RELEASE} ${LL_CXX_FLAGS} /O2 /Zi /Zo /MD /MP /Ob2 -D_SECURE_STL=0 -D_HAS_ITERATOR_DEBUGGING=0"
>>>>>>> fde08682
      CACHE STRING "C++ compiler release options" FORCE)
  # zlib has assembly-language object files incompatible with SAFESEH
  set(CMAKE_EXE_LINKER_FLAGS "${CMAKE_EXE_LINKER_FLAGS} /LARGEADDRESSAWARE /SAFESEH:NO /NODEFAULTLIB:LIBCMT")


  set(CMAKE_CXX_STANDARD_LIBRARIES "")
  set(CMAKE_C_STANDARD_LIBRARIES "")

# <FS:Ansariel> [AVX Optimization]
#  add_definitions(
#      /DLL_WINDOWS=1
#      /DDOM_DYNAMIC
#      /DUNICODE
#      /D_UNICODE 
#      /GS
#      /TP
#      /W3
#      /c
#      /Zc:forScope
#      /nologo
#      /Oy-
#      /Zc:wchar_t-
#      /arch:SSE2
#      /fp:fast
#      )
  if (USE_AVX_OPTIMIZATION)
    add_definitions(
        /DLL_WINDOWS=1
        /DDOM_DYNAMIC
        /DUNICODE
        /D_UNICODE 
        /GS
        /TP
        /W3
        /c
        /Zc:forScope
        /nologo
        /Oy-
        /Zc:wchar_t-
        /arch:AVX
#        /fp:fast
        )
  else (USE_AVX_OPTIMIZATION)
    add_definitions(
        /DLL_WINDOWS=1
      /DNOMINMAX
        /DDOM_DYNAMIC
        /DUNICODE
        /D_UNICODE 
        /GS
        /TP
        /W3
        /c
        /Zc:forScope
        /nologo
        /Oy-
        /Zc:wchar_t-
        /arch:SSE2
#        /fp:fast
        )
  endif (USE_AVX_OPTIMIZATION)
# </FS:Ansariel> [AVX Optimization]	
     
  # Are we using the crummy Visual Studio KDU build workaround?
  if (NOT VS_DISABLE_FATAL_WARNINGS)
    add_definitions(/WX)
  endif (NOT VS_DISABLE_FATAL_WARNINGS)

  # configure win32 API for windows XP+ compatibility
  set(WINVER "0x0501" CACHE STRING "Win32 API Target version (see http://msdn.microsoft.com/en-us/library/aa383745%28v=VS.85%29.aspx)")
  add_definitions("/DWINVER=${WINVER}" "/D_WIN32_WINNT=${WINVER}")

  if( ND_BUILD64BIT_ARCH )
   add_definitions("/wd4267 /DND_BUILD64BIT_ARCH" )
  else( ND_BUILD64BIT_ARCH )
   add_definitions("/fp:fast" )
  endif( ND_BUILD64BIT_ARCH )
 
endif (WINDOWS)


if (LINUX)
  set(CMAKE_SKIP_RPATH TRUE)

  # Here's a giant hack for Fedora 8, where we can't use
  # _FORTIFY_SOURCE if we're using a compiler older than gcc 4.1.

  find_program(GXX g++)
  mark_as_advanced(GXX)

  if (GXX)
    execute_process(
        COMMAND ${GXX} --version
        COMMAND sed "s/^[gc+ ]*//"
        COMMAND head -1
        OUTPUT_VARIABLE GXX_VERSION
        OUTPUT_STRIP_TRAILING_WHITESPACE
        )
  else (GXX)
    set(GXX_VERSION x)
  endif (GXX)

  # The quoting hack here is necessary in case we're using distcc or
  # ccache as our compiler.  CMake doesn't pass the command line
  # through the shell by default, so we end up trying to run "distcc"
  # " g++" - notice the leading space.  Ugh.

  execute_process(
      COMMAND sh -c "${CMAKE_CXX_COMPILER} ${CMAKE_CXX_COMPILER_ARG1} --version"
      COMMAND sed "s/^[gc+ ]*//"
      COMMAND head -1
      OUTPUT_VARIABLE CXX_VERSION
      OUTPUT_STRIP_TRAILING_WHITESPACE)

  #<FS:ND> Gentoo defines _FORTIFY_SOURCE by default
  if (NOT ${GXX_VERSION} MATCHES "Gentoo 4.[789].*")
  #</FS:ND>

  if (${GXX_VERSION} STREQUAL ${CXX_VERSION})
    add_definitions(-D_FORTIFY_SOURCE=2)
  else (${GXX_VERSION} STREQUAL ${CXX_VERSION})
    if (NOT ${GXX_VERSION} MATCHES " 4.1.*Red Hat")
      add_definitions(-D_FORTIFY_SOURCE=2)
    endif (NOT ${GXX_VERSION} MATCHES " 4.1.*Red Hat")
  endif (${GXX_VERSION} STREQUAL ${CXX_VERSION})

  #<FS:ND> Gentoo defines _FORTIFY_SOURCE by default
  endif (NOT ${GXX_VERSION} MATCHES "Gentoo 4.[789].*")
  #</FS:ND>

  # Let's actually get a numerical version of gxx's version
  STRING(REGEX REPLACE ".* ([0-9])\\.([0-9])\\.([0-9]).*" "\\1\\2\\3" CXX_VERSION_NUMBER ${CXX_VERSION})

  # Hacks to work around gcc 4.1 TC build pool machines which can't process pragma warning disables
  # This is pure rubbish; I wish there was another way.
  #
  if(${CXX_VERSION_NUMBER} LESS 420)
    set(CMAKE_CXX_FLAGS "-Wno-deprecated -Wno-uninitialized -Wno-unused-variable -Wno-unused-function ${CMAKE_CXX_FLAGS}")
  endif (${CXX_VERSION_NUMBER} LESS 420)

  if(${CXX_VERSION_NUMBER} GREATER 459)
    set(CMAKE_CXX_FLAGS "-Wno-deprecated -Wno-unused-but-set-variable -Wno-unused-variable ${CMAKE_CXX_FLAGS}")
  endif (${CXX_VERSION_NUMBER} GREATER 459)

  # gcc 4.3 and above don't like the LL boost and also
  # cause warnings due to our use of deprecated headers
  if(${CXX_VERSION_NUMBER} GREATER 429)
    add_definitions(-Wno-parentheses)
    set(CMAKE_CXX_FLAGS "-Wno-deprecated ${CMAKE_CXX_FLAGS}")
  endif (${CXX_VERSION_NUMBER} GREATER 429)

  #<FS:ND> Disable unused-but-set-variable for GCC >= 4.6. It causes a lot of warning/errors all over the source. Fixing that would result in changing a good amount of files.
  if(${CXX_VERSION_NUMBER} GREATER 460)
    set(CMAKE_CXX_FLAGS "-Wno-unused-but-set-variable ${CMAKE_CXX_FLAGS}")
  endif (${CXX_VERSION_NUMBER} GREATER 460)
  #</FS:ND>
  #<FS:ND> Disable attribute warnings for GCC >= 4.7. It causes a lot of warning/errors in boost.
  if(${CXX_VERSION_NUMBER} GREATER 470)
    set(CMAKE_CXX_FLAGS "-Wno-attributes ${CMAKE_CXX_FLAGS}")
  endif (${CXX_VERSION_NUMBER} GREATER 470)
  #</FS:ND>
  #<FS:ND> Disable unsed local typedef warnings for GCC >= 4.8. It causes a lot of warning/errors in boost.
  if(${CXX_VERSION_NUMBER} GREATER 480)
    set(CMAKE_CXX_FLAGS "-Wno-unused-local-typedefs ${CMAKE_CXX_FLAGS}")
  endif (${CXX_VERSION_NUMBER} GREATER 480)
  #</FS:ND>



  # End of hacks.

  add_definitions(
      -DLL_LINUX=1
      -D_REENTRANT
      -fexceptions
      -fno-math-errno
      -fno-strict-aliasing
      -fsigned-char
      -g
      -msse2
      -mfpmath=sse
      -pthread
#      -std=gnu++0x
      )

  add_definitions(-DAPPID=secondlife)
  add_definitions(-fvisibility=hidden)
  # don't catch SIGCHLD in our base application class for the viewer - some of our 3rd party libs may need their *own* SIGCHLD handler to work.  Sigh!  The viewer doesn't need to catch SIGCHLD anyway.
  add_definitions(-DLL_IGNORE_SIGCHLD)
  if (WORD_SIZE EQUAL 32)
    add_definitions(-march=pentium4)
  endif (WORD_SIZE EQUAL 32)
  add_definitions(-mfpmath=sse)
  #add_definitions(-ftree-vectorize) # THIS CRASHES GCC 3.1-3.2
  if (NOT USESYSTEMLIBS)
    # this stops us requiring a really recent glibc at runtime
    add_definitions(-fno-stack-protector)
    # linking can be very memory-hungry, especially the final viewer link
    set(CMAKE_CXX_LINK_FLAGS "-Wl,--no-keep-memory -Wl,--build-id -Wl,-rpath,'$ORIGIN:$ORIGIN/../lib'")
  endif (NOT USESYSTEMLIBS)

  # <FS:TS> Enable AVX optimizations if requested and at least GCC 4.6.
  if (USE_AVX_OPTIMIZATION)
    if (NOT (${CXX_VERSION_NUMBER} LESS 460))
      add_definitions(-mavx)
    else (NOT (${CXX_VERSION_NUMBER} LESS 460))
      error ("AVX optimizations require at least version 4.6.0 of GCC.")
    endif (NOT (${CXX_VERSION_NUMBER} LESS 460))
  endif (USE_AVX_OPTIMIZATION)

  set(CMAKE_CXX_FLAGS_DEBUG "-fno-inline ${CMAKE_CXX_FLAGS_DEBUG}")
  set(CMAKE_CXX_FLAGS_RELEASE "-O2 ${CMAKE_CXX_FLAGS_RELEASE}")

  # <FS:ND> Build without frame pointer if requested. Otherwise profiling might not work reliable. N.B. Win32 uses FP based calling by default.
  if( NO_OMIT_FRAMEPOINTER )
    set(CMAKE_CXX_FLAGS_RELEASE "-fno-omit-frame-pointer ${CMAKE_CXX_FLAGS_RELEASE}")
  endif( NO_OMIT_FRAMEPOINTER )
  # </FS:ND>

endif (LINUX)


if (DARWIN)
  add_definitions(-DLL_DARWIN=1)
  set(CMAKE_CXX_LINK_FLAGS "-Wl,-no_compact_unwind -Wl,-headerpad_max_install_names,-search_paths_first")
  set(CMAKE_SHARED_LINKER_FLAGS "${CMAKE_CXX_LINK_FLAGS}")
  set(DARWIN_extra_cstar_flags "-g")
  set(CMAKE_CXX_FLAGS "${CMAKE_CXX_FLAGS} ${DARWIN_extra_cstar_flags}")
  set(CMAKE_C_FLAGS "${CMAKE_C_FLAGS}  ${DARWIN_extra_cstar_flags}")
  # NOTE: it's critical that the optimization flag is put in front.
  # NOTE: it's critical to have both CXX_FLAGS and C_FLAGS covered.
  set(CMAKE_CXX_FLAGS_RELWITHDEBINFO "-O0 ${CMAKE_CXX_FLAGS_RELWITHDEBINFO}")
  set(CMAKE_C_FLAGS_RELWITHDEBINFO "-O0 ${CMAKE_C_FLAGS_RELWITHDEBINFO}")
<<<<<<< HEAD
  if (USE_AVX_OPTIMIZATION)
    if (XCODE_VERSION GREATER 4.9)
      set(CMAKE_XCODE_ATTRIBUTE_CLANG_X86_VECTOR_INSTRUCTIONS AVX)
      set(CMAKE_XCODE_ATTRIBUTE_GCC_OPTIMIZATION_LEVEL -Ofast)
      set(CMAKE_CXX_FLAGS_RELEASE "-Ofast -mavx ${CMAKE_CXX_FLAGS_RELEASE}")
      set(CMAKE_C_FLAGS_RELEASE "-Ofast -mavx ${CMAKE_C_FLAGS_RELEASE}")
	else (XCODE_VERSION GREATER 4.9)
	  error("Darwin AVX Optimizations only available on Xcode5 with Clang, silly person!")
	endif (XCODE_VERSION GREATER 4.9)
  else (USE_AVX_OPTIMIZATION)
    set(CMAKE_XCODE_ATTRIBUTE_CLANG_X86_VECTOR_INSTRUCTIONS SSE3)
	set(CMAKE_XCODE_ATTRIBUTE_GCC_OPTIMIZATION_LEVEL -O3)
    set(CMAKE_CXX_FLAGS_RELEASE "-O3 -msse3 ${CMAKE_CXX_FLAGS_RELEASE}")
	set(CMAKE_C_FLAGS_RELEASE "-O3 -msse3 ${CMAKE_C_FLAGS_RELEASE}")
  endif (USE_AVX_OPTIMIZATION)
  if (XCODE_VERSION GREATER 4.2)
    set(ENABLE_SIGNING TRUE)
    set(SIGNING_IDENTITY "Developer ID Application: Linden Research, Inc.")
  endif (XCODE_VERSION GREATER 4.2)
  # <FS:ND> Build without frame pointer if requested. Otherwise profiling might not work reliable. N.B. Win32 uses FP based calling by default.
  if( NO_OMIT_FRAMEPOINTER )
    set(CMAKE_CXX_FLAGS_RELEASE "-fno-omit-frame-pointer ${CMAKE_CXX_FLAGS_RELEASE}")
  endif( NO_OMIT_FRAMEPOINTER )
  # </FS:ND>

=======
  set(ENABLE_SIGNING TRUE)
  set(SIGNING_IDENTITY "Developer ID Application: Linden Research, Inc.")
>>>>>>> fde08682
endif (DARWIN)


if (LINUX OR DARWIN)
  if (CMAKE_CXX_COMPILER MATCHES ".*clang")
    set(CMAKE_COMPILER_IS_CLANGXX 1)
  endif (CMAKE_CXX_COMPILER MATCHES ".*clang")

  if (CMAKE_COMPILER_IS_GNUCXX)
    set(GCC_WARNINGS "-Wall -Wno-sign-compare -Wno-trigraphs")
  elseif (CMAKE_COMPILER_IS_CLANGXX)
    set(GCC_WARNINGS "-Wall -Wno-sign-compare -Wno-trigraphs")
  endif()

  if (NOT GCC_DISABLE_FATAL_WARNINGS)
    set(GCC_WARNINGS "${GCC_WARNINGS} -Werror")
  endif (NOT GCC_DISABLE_FATAL_WARNINGS)

  if (${CMAKE_CXX_COMPILER_ID} STREQUAL "Clang" AND DARWIN AND XCODE_VERSION GREATER 4.9)
    set(GCC_CXX_WARNINGS "$[GCC_WARNINGS] -Wno-reorder -Wno-unused-const-variable -Wno-format-extra-args -Wno-unused-private-field -Wno-unused-function -Wno-tautological-compare -Wno-empty-body -Wno-unused-variable -Wno-unused-value")
  else (${CMAKE_CXX_COMPILER_ID} STREQUAL "Clang" AND DARWIN AND XCODE_VERSION GREATER 4.9)
  #elseif (${CMAKE_CXX_COMPILER_ID} STREQUAL "GNU")
    set(GCC_CXX_WARNINGS "${GCC_WARNINGS} -Wno-reorder -Wno-non-virtual-dtor")
  endif ()

  set(CMAKE_C_FLAGS "${GCC_WARNINGS} ${CMAKE_C_FLAGS}")
  set(CMAKE_CXX_FLAGS "${GCC_CXX_WARNINGS} ${CMAKE_CXX_FLAGS}")

  if (WORD_SIZE EQUAL 32)
    set(CMAKE_C_FLAGS "${CMAKE_C_FLAGS} -m32")
    set(CMAKE_CXX_FLAGS "${CMAKE_CXX_FLAGS} -m32")
  elseif (WORD_SIZE EQUAL 64)
    set(CMAKE_C_FLAGS "${CMAKE_C_FLAGS} -m64")
    set(CMAKE_CXX_FLAGS "${CMAKE_CXX_FLAGS} -m64")
  endif (WORD_SIZE EQUAL 32)

  if (ND_BUILD64BIT_ARCH)
   add_definitions(-DND_BUILD64BIT_ARCH)
  endif (ND_BUILD64BIT_ARCH)
endif (LINUX OR DARWIN)


if (USESYSTEMLIBS)
  add_definitions(-DLL_USESYSTEMLIBS=1)

  if (LINUX AND ${ARCH} STREQUAL "i686")
    add_definitions(-march=pentiumpro)
  endif (LINUX AND ${ARCH} STREQUAL "i686")

else (USESYSTEMLIBS)
  set(${ARCH}_linux_INCLUDES
      atk-1.0
      cairo
      freetype
      glib-2.0
      gstreamer-0.10
      gtk-2.0
      pango-1.0
      )
endif (USESYSTEMLIBS)

endif(NOT DEFINED ${CMAKE_CURRENT_LIST_FILE}_INCLUDED)<|MERGE_RESOLUTION|>--- conflicted
+++ resolved
@@ -49,21 +49,13 @@
   set(CMAKE_CXX_FLAGS_DEBUG "${CMAKE_CXX_FLAGS_DEBUG} /Od /Zi /MDd /MP -D_SCL_SECURE_NO_WARNINGS=1"
       CACHE STRING "C++ compiler debug options" FORCE)
   set(CMAKE_CXX_FLAGS_RELWITHDEBINFO 
-<<<<<<< HEAD
-      "${CMAKE_CXX_FLAGS_RELWITHDEBINFO} /Od /Zi /MD /Ob0 /MP -D_SECURE_STL=0"
-      CACHE STRING "C++ compiler release-with-debug options" FORCE)
-  set(CMAKE_CXX_FLAGS_RELEASE
-      "${CMAKE_CXX_FLAGS_RELEASE} ${LL_CXX_FLAGS} /O2 /Zi /MD /MP /Ob2 /Oi /Ot /GF /Gy -D_SECURE_STL=0 -D_HAS_ITERATOR_DEBUGGING=0"
-=======
       "${CMAKE_CXX_FLAGS_RELWITHDEBINFO} /Od /Zi /Zo /MD /MP /Ob0 -D_SECURE_STL=0"
       CACHE STRING "C++ compiler release-with-debug options" FORCE)
   set(CMAKE_CXX_FLAGS_RELEASE
       "${CMAKE_CXX_FLAGS_RELEASE} ${LL_CXX_FLAGS} /O2 /Zi /Zo /MD /MP /Ob2 -D_SECURE_STL=0 -D_HAS_ITERATOR_DEBUGGING=0"
->>>>>>> fde08682
       CACHE STRING "C++ compiler release options" FORCE)
   # zlib has assembly-language object files incompatible with SAFESEH
   set(CMAKE_EXE_LINKER_FLAGS "${CMAKE_EXE_LINKER_FLAGS} /LARGEADDRESSAWARE /SAFESEH:NO /NODEFAULTLIB:LIBCMT")
-
 
   set(CMAKE_CXX_STANDARD_LIBRARIES "")
   set(CMAKE_C_STANDARD_LIBRARIES "")
@@ -293,7 +285,6 @@
   # NOTE: it's critical to have both CXX_FLAGS and C_FLAGS covered.
   set(CMAKE_CXX_FLAGS_RELWITHDEBINFO "-O0 ${CMAKE_CXX_FLAGS_RELWITHDEBINFO}")
   set(CMAKE_C_FLAGS_RELWITHDEBINFO "-O0 ${CMAKE_C_FLAGS_RELWITHDEBINFO}")
-<<<<<<< HEAD
   if (USE_AVX_OPTIMIZATION)
     if (XCODE_VERSION GREATER 4.9)
       set(CMAKE_XCODE_ATTRIBUTE_CLANG_X86_VECTOR_INSTRUCTIONS AVX)
@@ -309,20 +300,14 @@
     set(CMAKE_CXX_FLAGS_RELEASE "-O3 -msse3 ${CMAKE_CXX_FLAGS_RELEASE}")
 	set(CMAKE_C_FLAGS_RELEASE "-O3 -msse3 ${CMAKE_C_FLAGS_RELEASE}")
   endif (USE_AVX_OPTIMIZATION)
-  if (XCODE_VERSION GREATER 4.2)
     set(ENABLE_SIGNING TRUE)
     set(SIGNING_IDENTITY "Developer ID Application: Linden Research, Inc.")
-  endif (XCODE_VERSION GREATER 4.2)
   # <FS:ND> Build without frame pointer if requested. Otherwise profiling might not work reliable. N.B. Win32 uses FP based calling by default.
   if( NO_OMIT_FRAMEPOINTER )
     set(CMAKE_CXX_FLAGS_RELEASE "-fno-omit-frame-pointer ${CMAKE_CXX_FLAGS_RELEASE}")
   endif( NO_OMIT_FRAMEPOINTER )
   # </FS:ND>
 
-=======
-  set(ENABLE_SIGNING TRUE)
-  set(SIGNING_IDENTITY "Developer ID Application: Linden Research, Inc.")
->>>>>>> fde08682
 endif (DARWIN)
 
 
