--- conflicted
+++ resolved
@@ -82,23 +82,16 @@
   # CP changed to only append the flag for 32bit builds - on 64bit builds,
   # locally at least, the build output is spammed with 1000s of 'D9002'
   # warnings about this switch being ignored.
-<<<<<<< HEAD
-  set(CMAKE_CXX_FLAGS "${CMAKE_CXX_FLAGS} /MP")
+  set(CMAKE_CXX_FLAGS "${CMAKE_CXX_FLAGS} /MP")  
   # <FS:ND> Remove this, it's no option to cl.exe and causes a massive amount of warnings.
   #if( ADDRESS_SIZE EQUAL 32 )
     #set(CMAKE_CXX_FLAGS "${CMAKE_CXX_FLAGS} /p:PreferredToolArchitecture=x64")  
   #endif()
-=======
-  set(CMAKE_CXX_FLAGS "${CMAKE_CXX_FLAGS} /MP")  
-  if( ADDRESS_SIZE EQUAL 32 )
-    set(CMAKE_CXX_FLAGS "${CMAKE_CXX_FLAGS} /p:PreferredToolArchitecture=x64")  
-  endif()
   
   # Preserve first-pass-through versions (ie no FORCE overwrite). Prevents recursive addition of /Zo (04/2021)
   set(OG_CMAKE_CXX_FLAGS_RELEASE ${CMAKE_CXX_FLAGS_RELEASE} CACHE STRING "OG_CXX_FLAGS_RELEASE")
   set(OG_CMAKE_CXX_FLAGS_RELWITHDEBINFO ${CMAKE_CXX_FLAGS_RELWITHDEBINFO} CACHE STRING "OG_CXX_FLAGS_RELWITHDEBINFO")
 
->>>>>>> 029b41c0
   set(CMAKE_CXX_FLAGS_RELWITHDEBINFO 
       "${OG_CMAKE_CXX_FLAGS_RELWITHDEBINFO} /Zo"
       CACHE STRING "C++ compiler release-with-debug options" FORCE)
