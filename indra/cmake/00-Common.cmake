--- conflicted
+++ resolved
@@ -77,17 +77,9 @@
   # CP changed to only append the flag for 32bit builds - on 64bit builds,
   # locally at least, the build output is spammed with 1000s of 'D9002'
   # warnings about this switch being ignored.
-<<<<<<< HEAD
-  # <FS:ND> Remove this, it's no option to cl.exe and causes a massive amount of warnings.
-  #if( ADDRESS_SIZE EQUAL 32 )
-    #set(CMAKE_CXX_FLAGS "${CMAKE_CXX_FLAGS} /p:PreferredToolArchitecture=x64")  
-  #endif()
-  
-=======
   if(ADDRESS_SIZE EQUAL 32 AND DEFINED ENV{"TEAMCITY_PROJECT_NAME"})
     set(CMAKE_CXX_FLAGS "${CMAKE_CXX_FLAGS} /p:PreferredToolArchitecture=x64")  
   endif()
->>>>>>> 0db12fcb
   # zlib has assembly-language object files incompatible with SAFESEH
   add_link_options(/LARGEADDRESSAWARE
           /SAFESEH:NO
