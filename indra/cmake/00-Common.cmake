--- conflicted
+++ resolved
@@ -212,16 +212,7 @@
     list(APPEND GCC_WARNINGS -Werror)
   endif (NOT GCC_DISABLE_FATAL_WARNINGS)
 
-<<<<<<< HEAD
-  if (${CMAKE_CXX_COMPILER_ID} STREQUAL "Clang" AND DARWIN AND XCODE_VERSION GREATER 4.9)
-    list(APPEND GCC_WARNINGS "$[GCC_WARNINGS] -Wno-reorder -Wno-unused-const-variable -Wno-format-extra-args -Wno-unused-private-field -Wno-unused-function -Wno-tautological-compare -Wno-empty-body -Wno-unused-variable -Wno-unused-value")
-  else (${CMAKE_CXX_COMPILER_ID} STREQUAL "Clang" AND DARWIN AND XCODE_VERSION GREATER 4.9)
-  #elseif (${CMAKE_CXX_COMPILER_ID} STREQUAL "GNU")
-    list(APPEND GCC_WARNINGS -Wno-reorder -Wno-non-virtual-dtor -Wno-unused-variable)
-  endif ()
-=======
   list(APPEND GCC_WARNINGS -Wno-reorder -Wno-non-virtual-dtor )
->>>>>>> 5a353bb7
 
   add_compile_options(${GCC_WARNINGS})
   add_compile_options(-m${ADDRESS_SIZE})
