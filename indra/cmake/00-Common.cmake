--- conflicted
+++ resolved
@@ -77,29 +77,11 @@
   # CP changed to only append the flag for 32bit builds - on 64bit builds,
   # locally at least, the build output is spammed with 1000s of 'D9002'
   # warnings about this switch being ignored.
-<<<<<<< HEAD
-  set(CMAKE_CXX_FLAGS "${CMAKE_CXX_FLAGS} /MP")  
   # <FS:ND> Remove this, it's no option to cl.exe and causes a massive amount of warnings.
   #if( ADDRESS_SIZE EQUAL 32 )
     #set(CMAKE_CXX_FLAGS "${CMAKE_CXX_FLAGS} /p:PreferredToolArchitecture=x64")  
   #endif()
   
-  # Preserve first-pass-through versions (ie no FORCE overwrite). Prevents recursive addition of /Zo (04/2021)
-  set(OG_CMAKE_CXX_FLAGS_RELEASE ${CMAKE_CXX_FLAGS_RELEASE} CACHE STRING "OG_CXX_FLAGS_RELEASE")
-  set(OG_CMAKE_CXX_FLAGS_RELWITHDEBINFO ${CMAKE_CXX_FLAGS_RELWITHDEBINFO} CACHE STRING "OG_CXX_FLAGS_RELWITHDEBINFO")
-
-  set(CMAKE_CXX_FLAGS_RELWITHDEBINFO 
-      "${OG_CMAKE_CXX_FLAGS_RELWITHDEBINFO} /Zo"
-      CACHE STRING "C++ compiler release-with-debug options" FORCE)
-  set(CMAKE_CXX_FLAGS_RELEASE
-      "${OG_CMAKE_CXX_FLAGS_RELEASE} ${LL_CXX_FLAGS} /Zo"
-      CACHE STRING "C++ compiler release options" FORCE)
-  
-=======
-  if( ADDRESS_SIZE EQUAL 32 )
-    set(CMAKE_CXX_FLAGS "${CMAKE_CXX_FLAGS} /p:PreferredToolArchitecture=x64")  
-  endif()
->>>>>>> a35e58b7
   # zlib has assembly-language object files incompatible with SAFESEH
   add_link_options(/LARGEADDRESSAWARE
           /SAFESEH:NO
@@ -111,18 +93,18 @@
 #      /DDOM_DYNAMIC            # For shared library colladadom
       )
   add_compile_options(
-<<<<<<< HEAD
-      /GS
-      /TP
-      /W3
-      /c
-      /Zc:forScope
-      /nologo
-      /Oy-
-      /Oi
-      /Ot
-#      /arch:SSE2
-      /fp:fast
+          /Zo
+          /GS
+          /TP
+          /W3
+          /c
+          /Zc:forScope
+          /nologo
+          /Oy-
+          /Oi
+          /Ot
+          /fp:fast
+          /MP
       )
 
   # <FS:Ansariel> AVX/AVX2 support
@@ -138,25 +120,6 @@
   endif (USE_AVX_OPTIMIZATION)
   # </FS:Ansariel> AVX/AVX2 support
 
-=======
-          /Zo
-          /GS
-          /TP
-          /W3
-          /c
-          /Zc:forScope
-          /nologo
-          /Oy-
-          /fp:fast
-          /MP
-      )
-
-  # Nicky: x64 implies SSE2
-  if( ADDRESS_SIZE EQUAL 32 )
-    add_compile_options( /arch:SSE2 )
-  endif()
-     
->>>>>>> a35e58b7
   # Are we using the crummy Visual Studio KDU build workaround?
   if (NOT VS_DISABLE_FATAL_WARNINGS)
     add_compile_options(/WX)
@@ -178,42 +141,6 @@
 if (LINUX)
   set(CMAKE_SKIP_RPATH TRUE)
 
-<<<<<<< HEAD
-  # <FS:ND/>
-  # And another hack for FORTIFY_SOURCE. Some distributions (for example Gentoo) define FORTIFY_SOURCE by default.
-  # Check if this is the case, if yes, do not define it again.
-  execute_process(
-      COMMAND echo "int main( char **a, int c ){ \n#ifdef _FORTIFY_SOURCE\n#error FORTITY_SOURCE_SET\n#else\nreturn 0;\n#endif\n}" 
-      COMMAND sh -c "${CMAKE_CXX_COMPILER} ${CMAKE_CXX_COMPILER_ARG1} -xc++ -w - -o /dev/null"
-      OUTPUT_VARIABLE FORTIFY_SOURCE_OUT
-	  ERROR_VARIABLE FORTIFY_SOURCE_ERR
-	  RESULT_VARIABLE FORTIFY_SOURCE_RES
-     )
-
-
-  if ( ${FORTIFY_SOURCE_RES} EQUAL 0 )
-   add_definitions(-D_FORTIFY_SOURCE=2)
-  endif()
-
-  # gcc 4.3 and above don't like the LL boost and also
-  # cause warnings due to our use of deprecated headers
-
-  add_definitions(
-      -D_REENTRANT
-      )
-  add_compile_options(
-      -fexceptions
-      -fno-math-errno
-      -fno-strict-aliasing
-      -fsigned-char
-      -msse2
-      -mfpmath=sse
-      -pthread
-      )
-
-  # force this platform to accept TOS via external browser <FS:ND> No, do not.
-  # add_definitions(-DEXTERNAL_TOS)
-=======
    # EXTERNAL_TOS
    # force this platform to accept TOS via external browser
 
@@ -241,28 +168,17 @@
           -Wno-deprecated
           -fvisibility=hidden
   )
->>>>>>> a35e58b7
 
   if (ADDRESS_SIZE EQUAL 32)
     add_compile_options(-march=pentium4)
   endif (ADDRESS_SIZE EQUAL 32)
-<<<<<<< HEAD
-  #add_compile_options(-ftree-vectorize) # THIS CRASHES GCC 3.1-3.2
-  if (NOT USESYSTEMLIBS)
-    # this stops us requiring a really recent glibc at runtime
-    add_compile_options(-fno-stack-protector)
-    # linking can be very memory-hungry, especially the final viewer link
-    #set(CMAKE_CXX_LINK_FLAGS "-Wl,--no-keep-memory")
-	set(CMAKE_CXX_LINK_FLAGS "-Wl,--no-keep-memory -Wl,--build-id -Wl,-rpath,'$ORIGIN:$ORIGIN/../lib' -Wl,--exclude-libs,ALL")
-	set(CMAKE_EXE_LINKER_FLAGS "-Wl,--no-keep-memory -Wl,--build-id -Wl,-rpath,'$ORIGIN:$ORIGIN/../lib' -Wl,--exclude-libs,ALL")
-  endif (NOT USESYSTEMLIBS)
-=======
 
   # this stops us requiring a really recent glibc at runtime
   add_compile_options(-fno-stack-protector)
   # linking can be very memory-hungry, especially the final viewer link
-  set(CMAKE_CXX_LINK_FLAGS "-Wl,--no-keep-memory")
->>>>>>> a35e58b7
+  #set(CMAKE_CXX_LINK_FLAGS "-Wl,--no-keep-memory")
+  set(CMAKE_CXX_LINK_FLAGS "-Wl,--no-keep-memory -Wl,--build-id -Wl,-rpath,'$ORIGIN:$ORIGIN/../lib' -Wl,--exclude-libs,ALL")
+  set(CMAKE_EXE_LINKER_FLAGS "-Wl,--no-keep-memory -Wl,--build-id -Wl,-rpath,'$ORIGIN:$ORIGIN/../lib' -Wl,--exclude-libs,ALL")
 
   set(CMAKE_CXX_FLAGS_DEBUG "-fno-inline ${CMAKE_CXX_FLAGS_DEBUG}")
 endif (LINUX)
@@ -296,49 +212,14 @@
     list(APPEND GCC_WARNINGS -Werror)
   endif (NOT GCC_DISABLE_FATAL_WARNINGS)
 
-<<<<<<< HEAD
   if (${CMAKE_CXX_COMPILER_ID} STREQUAL "Clang" AND DARWIN AND XCODE_VERSION GREATER 4.9)
-    set(GCC_CXX_WARNINGS "$[GCC_WARNINGS] -Wno-reorder -Wno-unused-const-variable -Wno-format-extra-args -Wno-unused-private-field -Wno-unused-function -Wno-tautological-compare -Wno-empty-body -Wno-unused-variable -Wno-unused-value")
+    list(APPEND GCC_WARNINGS "$[GCC_WARNINGS] -Wno-reorder -Wno-unused-const-variable -Wno-format-extra-args -Wno-unused-private-field -Wno-unused-function -Wno-tautological-compare -Wno-empty-body -Wno-unused-variable -Wno-unused-value")
   else (${CMAKE_CXX_COMPILER_ID} STREQUAL "Clang" AND DARWIN AND XCODE_VERSION GREATER 4.9)
   #elseif (${CMAKE_CXX_COMPILER_ID} STREQUAL "GNU")
-    set(GCC_CXX_WARNINGS "${GCC_WARNINGS} -Wno-reorder -Wno-non-virtual-dtor -Wno-unused-variable")
+    list(APPEND GCC_WARNINGS "${GCC_WARNINGS} -Wno-reorder -Wno-non-virtual-dtor -Wno-unused-variable")
   endif ()
-
-  if(LINUX)
-    set(GCC_CXX_WARNINGS "${GCC_WARNINGS} -Wno-reorder -Wno-non-virtual-dtor -Wno-unused-variable -Wno-unused-but-set-variable -Wno-pragmas -Wno-deprecated")
-  endif()
-  
-  set(CMAKE_C_FLAGS "${GCC_WARNINGS} ${CMAKE_C_FLAGS}")
-  set(CMAKE_CXX_FLAGS "${GCC_CXX_WARNINGS} ${CMAKE_CXX_FLAGS}")
-=======
-  list(APPEND GCC_WARNINGS -Wno-reorder -Wno-non-virtual-dtor -Wno-unused-variable )
->>>>>>> a35e58b7
 
   add_compile_options(${GCC_WARNINGS})
   add_compile_options(-m${ADDRESS_SIZE})
 endif (LINUX OR DARWIN)
 
-<<<<<<< HEAD
-
-if (USESYSTEMLIBS)
-  add_definitions(-DLL_USESYSTEMLIBS=1)
-
-  if (LINUX AND ADDRESS_SIZE EQUAL 32)
-    add_definitions(-march=pentiumpro)
-  endif (LINUX AND ADDRESS_SIZE EQUAL 32)
-
-else (USESYSTEMLIBS)
-  set(${ARCH}_linux_INCLUDES
-      atk-1.0
-      cairo
-      freetype
-      glib-2.0
-      gstreamer-0.10
-      gtk-2.0
-      pango-1.0
-      )
-endif (USESYSTEMLIBS)
-
-endif(NOT DEFINED ${CMAKE_CURRENT_LIST_FILE}_INCLUDED)
-=======
->>>>>>> a35e58b7
