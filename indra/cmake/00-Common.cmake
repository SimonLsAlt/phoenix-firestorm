--- conflicted
+++ resolved
@@ -246,7 +246,6 @@
     set(GCC_CXX_WARNINGS "${GCC_WARNINGS} -Wno-reorder -Wno-non-virtual-dtor -Wno-unused-variable")
   endif ()
 
-<<<<<<< HEAD
   if(LINUX)
     set(GCC_CXX_WARNINGS "${GCC_WARNINGS} -Wno-reorder -Wno-non-virtual-dtor -Wno-unused-variable -Wno-unused-but-set-variable -Wno-pragmas -Wno-deprecated")
   endif()
@@ -257,15 +256,6 @@
 
   set(CMAKE_C_FLAGS "${GCC_WARNINGS} ${CMAKE_C_FLAGS}")
   set(CMAKE_CXX_FLAGS "${GCC_CXX_WARNINGS} ${CMAKE_CXX_FLAGS}")
-=======
-  if (CMAKE_CXX_COMPILER_VERSION VERSION_GREATER_EQUAL 13)
-    list(APPEND GCC_WARNINGS -Wno-unused-but-set-variable -Wno-unused-variable )
-  endif()
-
-  add_compile_options(${GCC_WARNINGS})
-  add_compile_options(-m${ADDRESS_SIZE})
-endif (LINUX OR DARWIN)
->>>>>>> 9fb9e8f3
 
   set(CMAKE_C_FLAGS "${CMAKE_C_FLAGS} -m${ADDRESS_SIZE}")
   set(CMAKE_CXX_FLAGS "${CMAKE_CXX_FLAGS} -m${ADDRESS_SIZE}")
