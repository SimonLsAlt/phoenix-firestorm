--- conflicted
+++ resolved
@@ -1,14 +1,10 @@
 if (INSTALL_PROPRIETARY)
-<<<<<<< HEAD
-    set(USE_BUGSPLAT ON  CACHE BOOL "Use the BugSplat crash reporting system")
-=======
     # Note that viewer_manifest.py makes decision based on BUGSPLAT_DB and not USE_BUGSPLAT
     if (BUGSPLAT_DB)
         set(USE_BUGSPLAT ON  CACHE BOOL "Use the BugSplat crash reporting system")
     else (BUGSPLAT_DB)
         set(USE_BUGSPLAT OFF CACHE BOOL "Use the BugSplat crash reporting system")
     endif (BUGSPLAT_DB)
->>>>>>> a4c6c705
 else (INSTALL_PROPRIETARY)
     set(USE_BUGSPLAT OFF CACHE BOOL "Use the BugSplat crash reporting system")
 endif (INSTALL_PROPRIETARY)
@@ -24,10 +20,7 @@
         elseif (DARWIN)
             find_library(BUGSPLAT_LIBRARIES BugsplatMac REQUIRED
                 NO_DEFAULT_PATH PATHS "${ARCH_PREBUILT_DIRS_RELEASE}")
-<<<<<<< HEAD
             message(FATAL_ERROR "Bugsplat for OSX not fully implemented, please adapt llappdelegate-objc.mm to honor options of sending user name and settings.xml.")
-=======
->>>>>>> a4c6c705
         else (WINDOWS)
             message(FATAL_ERROR "BugSplat is not supported; add -DUSE_BUGSPLAT=OFF")
         endif (WINDOWS)
