--- conflicted
+++ resolved
@@ -28,12 +28,8 @@
 set(SERVER_PREFIX)
 set(VIEWER_PREFIX)
 set(INTEGRATION_TESTS_PREFIX)
-<<<<<<< HEAD
 set(LL_TESTS OFF CACHE BOOL "Build and run unit and integration tests (disable for build timing runs to reduce variation")
-=======
-set(LL_TESTS ON CACHE BOOL "Build and run unit and integration tests (disable for build timing runs to reduce variation")
 set(INCREMENTAL_LINK OFF CACHE BOOL "Use incremental linking on win32 builds (enable for faster links on some machines)")
->>>>>>> 812ad1b6
 
 if(LIBS_CLOSED_DIR)
   file(TO_CMAKE_PATH "${LIBS_CLOSED_DIR}" LIBS_CLOSED_DIR)
@@ -112,12 +108,7 @@
     set(CMAKE_XCODE_ATTRIBUTE_GCC_VERSION "com.apple.compilers.llvmgcc42")
   endif (${XCODE_VERSION} VERSION_LESS 4.0.0)
   set(CMAKE_OSX_DEPLOYMENT_TARGET 10.5)
-<<<<<<< HEAD
 
-=======
-  set(CMAKE_OSX_SYSROOT /Developer/SDKs/MacOSX10.5.sdk)
-  set(CMAKE_XCODE_ATTRIBUTE_GCC_VERSION "4.0")
->>>>>>> 812ad1b6
   set(CMAKE_XCODE_ATTRIBUTE_DEBUG_INFORMATION_FORMAT dwarf-with-dsym)
 
   # NOTE: To attempt an i386/PPC Universal build, add this on the configure line:
