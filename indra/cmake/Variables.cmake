# -*- cmake -*-
#
# Definitions of variables used throughout the build
# process.
#
# Platform variables:
#
#   DARWIN  - Mac OS X
#   LINUX   - Linux
#   WINDOWS - Windows


# Relative and absolute paths to subtrees.

if(NOT DEFINED ${CMAKE_CURRENT_LIST_FILE}_INCLUDED)
set(${CMAKE_CURRENT_LIST_FILE}_INCLUDED "YES")

if(NOT DEFINED COMMON_CMAKE_DIR)
    set(COMMON_CMAKE_DIR "${CMAKE_SOURCE_DIR}/cmake")
endif(NOT DEFINED COMMON_CMAKE_DIR)

set(LIBS_CLOSED_PREFIX)
set(LIBS_OPEN_PREFIX)
set(SCRIPTS_PREFIX ../scripts)
set(VIEWER_PREFIX)
set(INTEGRATION_TESTS_PREFIX)
set(LL_TESTS OFF CACHE BOOL "Build and run unit and integration tests (disable for build timing runs to reduce variation")
set(INCREMENTAL_LINK OFF CACHE BOOL "Use incremental linking on win32 builds (enable for faster links on some machines)")

if(LIBS_CLOSED_DIR)
  file(TO_CMAKE_PATH "${LIBS_CLOSED_DIR}" LIBS_CLOSED_DIR)
else(LIBS_CLOSED_DIR)
  set(LIBS_CLOSED_DIR ${CMAKE_SOURCE_DIR}/${LIBS_CLOSED_PREFIX})
endif(LIBS_CLOSED_DIR)
if(LIBS_COMMON_DIR)
  file(TO_CMAKE_PATH "${LIBS_COMMON_DIR}" LIBS_COMMON_DIR)
else(LIBS_COMMON_DIR)
  set(LIBS_COMMON_DIR ${CMAKE_SOURCE_DIR}/${LIBS_OPEN_PREFIX})
endif(LIBS_COMMON_DIR)
set(LIBS_OPEN_DIR ${LIBS_COMMON_DIR})

set(SCRIPTS_DIR ${CMAKE_SOURCE_DIR}/${SCRIPTS_PREFIX})
set(VIEWER_DIR ${CMAKE_SOURCE_DIR}/${VIEWER_PREFIX})

set(AUTOBUILD_INSTALL_DIR ${CMAKE_BINARY_DIR}/packages)

set(LIBS_PREBUILT_DIR ${AUTOBUILD_INSTALL_DIR} CACHE PATH
    "Location of prebuilt libraries.")

if (EXISTS ${CMAKE_SOURCE_DIR}/Server.cmake)
  # We use this as a marker that you can try to use the proprietary libraries.
  set(INSTALL_PROPRIETARY ON CACHE BOOL "Install proprietary binaries")
endif (EXISTS ${CMAKE_SOURCE_DIR}/Server.cmake)
set(TEMPLATE_VERIFIER_OPTIONS "" CACHE STRING "Options for scripts/template_verifier.py")
set(TEMPLATE_VERIFIER_MASTER_URL "http://bitbucket.org/lindenlab/master-message-template/raw/tip/message_template.msg" CACHE STRING "Location of the master message template")

if (NOT CMAKE_BUILD_TYPE)
  set(CMAKE_BUILD_TYPE RelWithDebInfo CACHE STRING
      "Build type.  One of: Debug Release RelWithDebInfo" FORCE)
endif (NOT CMAKE_BUILD_TYPE)

if (${CMAKE_SYSTEM_NAME} MATCHES "Windows")
  set(WINDOWS ON BOOL FORCE)
  set(ARCH i686)
  set(LL_ARCH ${ARCH}_win32)
  set(LL_ARCH_DIR ${ARCH}-win32)
  set(WORD_SIZE 32)
endif (${CMAKE_SYSTEM_NAME} MATCHES "Windows")

if (${CMAKE_SYSTEM_NAME} MATCHES "Linux")
  set(LINUX ON BOOl FORCE)

  # If someone has specified a word size, use that to determine the
  # architecture.  Otherwise, let the architecture specify the word size.
  if (WORD_SIZE EQUAL 32)
    #message(STATUS "WORD_SIZE is 32")
    set(ARCH i686)
  elseif (WORD_SIZE EQUAL 64)
    #message(STATUS "WORD_SIZE is 64")
    set(ARCH x86_64)
  else (WORD_SIZE EQUAL 32)
    #message(STATUS "WORD_SIZE is UNDEFINED")
    execute_process(COMMAND uname -m COMMAND sed s/i.86/i686/
                    OUTPUT_VARIABLE ARCH OUTPUT_STRIP_TRAILING_WHITESPACE)
    if (ARCH STREQUAL x86_64)
      #message(STATUS "ARCH is detected as 64; ARCH is ${ARCH}")
      set(WORD_SIZE 64)
    else (ARCH STREQUAL x86_64)
      #message(STATUS "ARCH is detected as 32; ARCH is ${ARCH}")
      set(WORD_SIZE 32)
    endif (ARCH STREQUAL x86_64)
  endif (WORD_SIZE EQUAL 32)

  if (WORD_SIZE EQUAL 32)
    set(DEB_ARCHITECTURE i386)
    set(FIND_LIBRARY_USE_LIB64_PATHS OFF)
    set(CMAKE_SYSTEM_LIBRARY_PATH /usr/lib32 ${CMAKE_SYSTEM_LIBRARY_PATH})
  else (WORD_SIZE EQUAL 32)
    set(DEB_ARCHITECTURE amd64)
    set(FIND_LIBRARY_USE_LIB64_PATHS ON)
  endif (WORD_SIZE EQUAL 32)

  execute_process(COMMAND dpkg-architecture -a${DEB_ARCHITECTURE} -qDEB_HOST_MULTIARCH 
      RESULT_VARIABLE DPKG_RESULT
      OUTPUT_VARIABLE DPKG_ARCH
      OUTPUT_STRIP_TRAILING_WHITESPACE ERROR_QUIET)
  #message (STATUS "DPKG_RESULT ${DPKG_RESULT}, DPKG_ARCH ${DPKG_ARCH}")
  if (DPKG_RESULT EQUAL 0)
    set(CMAKE_LIBRARY_ARCHITECTURE ${DPKG_ARCH})
    set(CMAKE_SYSTEM_LIBRARY_PATH /usr/lib/${DPKG_ARCH} /usr/local/lib/${DPKG_ARCH} ${CMAKE_SYSTEM_LIBRARY_PATH})
  endif (DPKG_RESULT EQUAL 0)

  include(ConfigurePkgConfig)

  set(LL_ARCH ${ARCH}_linux)
  set(LL_ARCH_DIR ${ARCH}-linux)

  if (INSTALL_PROPRIETARY)
    # Only turn on headless if we can find osmesa libraries.
    include(FindPkgConfig)
    pkg_check_modules(OSMESA osmesa)
    if (OSMESA_FOUND)
      set(BUILD_HEADLESS ON CACHE BOOL "Build headless libraries.")
    endif (OSMESA_FOUND)
  endif (INSTALL_PROPRIETARY)

endif (${CMAKE_SYSTEM_NAME} MATCHES "Linux")

if (${CMAKE_SYSTEM_NAME} MATCHES "Darwin")
  set(DARWIN 1)
  
  execute_process(
    COMMAND sh -c "xcodebuild -version | grep Xcode  | cut -d ' ' -f2 | cut -d'.' -f1-2"
    OUTPUT_VARIABLE XCODE_VERSION )

  # To support a different SDK update these Xcode settings:
  if (XCODE_VERSION GREATER 4.2)
    set(CMAKE_OSX_DEPLOYMENT_TARGET 10.6)
  else (XCODE_VERSION GREATER 4.2)
    set(CMAKE_OSX_DEPLOYMENT_TARGET 10.5)
  endif (XCODE_VERSION GREATER 4.2)

  set(CMAKE_OSX_SYSROOT macosx10.6)
  set(CMAKE_XCODE_ATTRIBUTE_GCC_VERSION "com.apple.compilers.llvmgcc42")
      
  set(CMAKE_XCODE_ATTRIBUTE_DEBUG_INFORMATION_FORMAT dwarf-with-dsym)

  # NOTE: To attempt an i386/PPC Universal build, add this on the configure line:
  # -DCMAKE_OSX_ARCHITECTURES:STRING='i386;ppc'
  # Build only for i386 by default, system default on MacOSX 10.6 is x86_64
  if (NOT CMAKE_OSX_ARCHITECTURES)
    set(CMAKE_OSX_ARCHITECTURES i386)
  endif (NOT CMAKE_OSX_ARCHITECTURES)

  if (CMAKE_OSX_ARCHITECTURES MATCHES "i386" AND CMAKE_OSX_ARCHITECTURES MATCHES "ppc")
    set(ARCH universal)
  else (CMAKE_OSX_ARCHITECTURES MATCHES "i386" AND CMAKE_OSX_ARCHITECTURES MATCHES "ppc")
    if (${CMAKE_SYSTEM_PROCESSOR} MATCHES "ppc")
      set(ARCH ppc)
    else (${CMAKE_SYSTEM_PROCESSOR} MATCHES "ppc")
      set(ARCH i386)
    endif (${CMAKE_SYSTEM_PROCESSOR} MATCHES "ppc")
  endif (CMAKE_OSX_ARCHITECTURES MATCHES "i386" AND CMAKE_OSX_ARCHITECTURES MATCHES "ppc")

  set(LL_ARCH ${ARCH}_darwin)
  set(LL_ARCH_DIR universal-darwin)
  set(WORD_SIZE 32)
endif (${CMAKE_SYSTEM_NAME} MATCHES "Darwin")

# Default deploy grid
set(GRID agni CACHE STRING "Target Grid")

<<<<<<< HEAD
#set(VIEWER_CHANNEL "Firestorm-Private" CACHE STRING "Viewer Channel Name")
#set(VIEWER_LOGIN_CHANNEL ${VIEWER_CHANNEL} CACHE STRING "Fake login channel for A/B Testing")

# Flickr API keys.
set(FLICKR_API_KEY "daaabff93a967e0f37fa18863bb43b29")
set(FLICKR_API_SECRET "846f0958020b553e") 
=======
set(VIEWER_CHANNEL "Second Life Test" CACHE STRING "Viewer Channel Name")
>>>>>>> f6282b17

if (XCODE_VERSION GREATER 4.2)
  set(ENABLE_SIGNING OFF CACHE BOOL "Enable signing the viewer")
  set(SIGNING_IDENTITY "" CACHE STRING "Specifies the signing identity to use, if necessary.")
endif (XCODE_VERSION GREATER 4.2)

set(VERSION_BUILD "0" CACHE STRING "Revision number passed in from the outside")
set(STANDALONE OFF CACHE BOOL "Do not use Linden-supplied prebuilt libraries.")
set(UNATTENDED OFF CACHE BOOL "Should be set to ON for building with VC Express editions.")

set(USE_PRECOMPILED_HEADERS ON CACHE BOOL "Enable use of precompiled header directives where supported.")
# <FS:ND> When using Havok, we have to turn OpenSim support off
if( HAVOK_TPV )
 if( OPENSIM )
  message( "Compiling with Havok libraries, disabling OpenSim support" )
 endif( OPENSIM )
  
 set( OPENSIM OFF )
endif( HAVOK_TPV )
# </FS:ND>

source_group("CMake Rules" FILES CMakeLists.txt)

endif(NOT DEFINED ${CMAKE_CURRENT_LIST_FILE}_INCLUDED)<|MERGE_RESOLUTION|>--- conflicted
+++ resolved
@@ -170,16 +170,11 @@
 # Default deploy grid
 set(GRID agni CACHE STRING "Target Grid")
 
-<<<<<<< HEAD
-#set(VIEWER_CHANNEL "Firestorm-Private" CACHE STRING "Viewer Channel Name")
-#set(VIEWER_LOGIN_CHANNEL ${VIEWER_CHANNEL} CACHE STRING "Fake login channel for A/B Testing")
+#set(VIEWER_CHANNEL "Second Life Test" CACHE STRING "Viewer Channel Name") <FS:TM> F_EX merge LL new, we had commented out old
 
 # Flickr API keys.
 set(FLICKR_API_KEY "daaabff93a967e0f37fa18863bb43b29")
 set(FLICKR_API_SECRET "846f0958020b553e") 
-=======
-set(VIEWER_CHANNEL "Second Life Test" CACHE STRING "Viewer Channel Name")
->>>>>>> f6282b17
 
 if (XCODE_VERSION GREATER 4.2)
   set(ENABLE_SIGNING OFF CACHE BOOL "Enable signing the viewer")
