# -*- cmake -*-
include(Prebuilt)

set(OPENJPEG_FIND_QUIETLY ON)
set(OPENJPEG_FIND_REQUIRED ON)

if (USESYSTEMLIBS)
  include(FindOpenJPEG)
else (USESYSTEMLIBS)
  use_prebuilt_binary(openjpeg)
<<<<<<< HEAD
  
  set(OPENJPEG_LIBRARIES openjp2)

=======

  set(OPENJPEG_LIBRARIES openjp2)
>>>>>>> d6e8a910
  set(OPENJPEG_INCLUDE_DIR ${LIBS_PREBUILT_DIR}/include/openjpeg)
endif (USESYSTEMLIBS)<|MERGE_RESOLUTION|>--- conflicted
+++ resolved
@@ -8,13 +8,7 @@
   include(FindOpenJPEG)
 else (USESYSTEMLIBS)
   use_prebuilt_binary(openjpeg)
-<<<<<<< HEAD
-  
-  set(OPENJPEG_LIBRARIES openjp2)
-
-=======
 
   set(OPENJPEG_LIBRARIES openjp2)
->>>>>>> d6e8a910
   set(OPENJPEG_INCLUDE_DIR ${LIBS_PREBUILT_DIR}/include/openjpeg)
 endif (USESYSTEMLIBS)