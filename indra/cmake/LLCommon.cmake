# -*- cmake -*-

include(APR)
include(Boost)
include(EXPAT)
<<<<<<< HEAD
include(ZLIBNG)
include(Tracy) # <FS:Beq> Tracy profiler
=======
include(Tracy)
include(ZLIBNG)
>>>>>>> 8bfd7e16

# <FS:Beq> Add Tracy profiler support
#set(LLCOMMON_INCLUDE_DIRS
#    ${LIBS_OPEN_DIR}/llcommon
#    ${APRUTIL_INCLUDE_DIR}
#    ${APR_INCLUDE_DIR}
#    )
set(LLCOMMON_INCLUDE_DIRS
    ${LIBS_OPEN_DIR}/llcommon
    ${APRUTIL_INCLUDE_DIR}
    ${APR_INCLUDE_DIR}
    ${TRACY_INCLUDE_DIR}
    )
# </FS:Beq>
set(LLCOMMON_SYSTEM_INCLUDE_DIRS
    ${Boost_INCLUDE_DIRS}
    )

if (LINUX)
    # In order to support using ld.gold on linux, we need to explicitely
    # specify all libraries that llcommon uses.
    # llcommon uses `clock_gettime' which is provided by librt on linux.
    set(LLCOMMON_LIBRARIES llcommon 
        ${BOOST_FIBER_LIBRARY} 
        ${BOOST_CONTEXT_LIBRARY} 
        ${BOOST_THREAD_LIBRARY} 
        ${BOOST_SYSTEM_LIBRARY} 
        rt
        )
else (LINUX)
    set(LLCOMMON_LIBRARIES llcommon
        ${BOOST_FIBER_LIBRARY} 
        ${BOOST_CONTEXT_LIBRARY} 
        ${BOOST_THREAD_LIBRARY} 
        ${BOOST_SYSTEM_LIBRARY}
        )
endif (LINUX)

set(LLCOMMON_LINK_SHARED OFF CACHE BOOL "Build the llcommon target as a static library.")
if(LLCOMMON_LINK_SHARED)
  add_definitions(-DLL_COMMON_LINK_SHARED=1)
endif(LLCOMMON_LINK_SHARED)<|MERGE_RESOLUTION|>--- conflicted
+++ resolved
@@ -3,27 +3,15 @@
 include(APR)
 include(Boost)
 include(EXPAT)
-<<<<<<< HEAD
-include(ZLIBNG)
-include(Tracy) # <FS:Beq> Tracy profiler
-=======
 include(Tracy)
 include(ZLIBNG)
->>>>>>> 8bfd7e16
 
-# <FS:Beq> Add Tracy profiler support
-#set(LLCOMMON_INCLUDE_DIRS
-#    ${LIBS_OPEN_DIR}/llcommon
-#    ${APRUTIL_INCLUDE_DIR}
-#    ${APR_INCLUDE_DIR}
-#    )
 set(LLCOMMON_INCLUDE_DIRS
     ${LIBS_OPEN_DIR}/llcommon
     ${APRUTIL_INCLUDE_DIR}
     ${APR_INCLUDE_DIR}
     ${TRACY_INCLUDE_DIR}
     )
-# </FS:Beq>
 set(LLCOMMON_SYSTEM_INCLUDE_DIRS
     ${Boost_INCLUDE_DIRS}
     )
