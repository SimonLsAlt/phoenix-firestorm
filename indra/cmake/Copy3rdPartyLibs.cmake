# -*- cmake -*-

# The copy_win_libs folder contains file lists and a script used to
# copy dlls, exes and such needed to run the SecondLife from within
# VisualStudio.

include(CMakeCopyIfDifferent)
include(Linking)

###################################################################
# set up platform specific lists of files that need to be copied
###################################################################
if(WINDOWS)
    set(SHARED_LIB_STAGING_DIR_DEBUG            "${SHARED_LIB_STAGING_DIR}/Debug")
    set(SHARED_LIB_STAGING_DIR_RELWITHDEBINFO   "${SHARED_LIB_STAGING_DIR}/RelWithDebInfo")
    set(SHARED_LIB_STAGING_DIR_RELEASE          "${SHARED_LIB_STAGING_DIR}/Release")

    #*******************************
    # VIVOX - *NOTE: no debug version
    set(vivox_src_dir "${ARCH_PREBUILT_DIRS_RELEASE}")
    set(vivox_files
        SLVoice.exe
        libsndfile-1.dll
        vivoxplatform.dll
        vivoxsdk.dll
        ortp.dll
        zlib1.dll
        vivoxoal.dll
        )

    #*******************************
    # Misc shared libs 

    set(debug_src_dir "${ARCH_PREBUILT_DIRS_DEBUG}")
    set(debug_files
        openjpegd.dll
        libapr-1.dll
        libaprutil-1.dll
        libapriconv-1.dll
        ssleay32.dll
        libeay32.dll
        libcollada14dom22-d.dll
        glod.dll    
        libhunspell.dll
        )

    set(release_src_dir "${ARCH_PREBUILT_DIRS_RELEASE}")
    set(release_files
        openjpeg.dll
        libapr-1.dll
        libaprutil-1.dll
        libapriconv-1.dll
        ssleay32.dll
        libeay32.dll
        libcollada14dom22.dll
        glod.dll
        libhunspell.dll
        )

    if(USE_TCMALLOC)
      set(debug_files ${debug_files} libtcmalloc_minimal-debug.dll)
      set(release_files ${release_files} libtcmalloc_minimal.dll)
    endif(USE_TCMALLOC)

    if (FMOD)
      set(debug_files ${debug_files} fmod.dll)
      set(release_files ${release_files} fmod.dll)
    endif (FMOD)

#*******************************
# Copy MS C runtime dlls, required for packaging.
# *TODO - Adapt this to support VC9
if (MSVC80)
    FIND_PATH(debug_msvc8_redist_path msvcr80d.dll
        PATHS
        ${MSVC_DEBUG_REDIST_PATH}
         [HKEY_LOCAL_MACHINE\\SOFTWARE\\Microsoft\\VisualStudio\\8.0\\Setup\\VC;ProductDir]/redist/Debug_NonRedist/x86/Microsoft.VC80.DebugCRT
        NO_DEFAULT_PATH
        NO_DEFAULT_PATH
        )

    if(EXISTS ${debug_msvc8_redist_path})
        set(debug_msvc8_files
            msvcr80d.dll
            msvcp80d.dll
            Microsoft.VC80.DebugCRT.manifest
            )

        copy_if_different(
            ${debug_msvc8_redist_path}
            "${SHARED_LIB_STAGING_DIR_DEBUG}"
            out_targets
            ${debug_msvc8_files}
            )
        set(third_party_targets ${third_party_targets} ${out_targets})

    endif (EXISTS ${debug_msvc8_redist_path})

    FIND_PATH(release_msvc8_redist_path msvcr80.dll
        PATHS
        ${MSVC_REDIST_PATH}
         [HKEY_LOCAL_MACHINE\\SOFTWARE\\Microsoft\\VisualStudio\\8.0\\Setup\\VC;ProductDir]/redist/x86/Microsoft.VC80.CRT
        NO_DEFAULT_PATH
        NO_DEFAULT_PATH
        )

    if(EXISTS ${release_msvc8_redist_path})
        set(release_msvc8_files
            msvcr80.dll
            msvcp80.dll
            Microsoft.VC80.CRT.manifest
            )

        copy_if_different(
            ${release_msvc8_redist_path}
            "${SHARED_LIB_STAGING_DIR_RELEASE}"
            out_targets
            ${release_msvc8_files}
            )
        set(third_party_targets ${third_party_targets} ${out_targets})

        copy_if_different(
            ${release_msvc8_redist_path}
            "${SHARED_LIB_STAGING_DIR_RELWITHDEBINFO}"
            out_targets
            ${release_msvc8_files}
            )
        set(third_party_targets ${third_party_targets} ${out_targets})
          
    endif (EXISTS ${release_msvc8_redist_path})
elseif (MSVC_VERSION EQUAL 1600) # VisualStudio 2010
    FIND_PATH(debug_msvc10_redist_path msvcr100d.dll
        PATHS
        ${MSVC_DEBUG_REDIST_PATH}
         [HKEY_LOCAL_MACHINE\\SOFTWARE\\Microsoft\\VisualStudio\\10.0\\Setup\\VC;ProductDir]/redist/Debug_NonRedist/x86/Microsoft.VC100.DebugCRT
        [HKEY_LOCAL_MACHINE\\SYSTEM\\CurrentControlSet\\Control\\Windows;Directory]/SysWOW64
        [HKEY_LOCAL_MACHINE\\SYSTEM\\CurrentControlSet\\Control\\Windows;Directory]/System32
        NO_DEFAULT_PATH
        )

    if(EXISTS ${debug_msvc10_redist_path})
        set(debug_msvc10_files
            msvcr100d.dll
            msvcp100d.dll
            )

        copy_if_different(
            ${debug_msvc10_redist_path}
            "${SHARED_LIB_STAGING_DIR_DEBUG}"
            out_targets
            ${debug_msvc10_files}
            )
        set(third_party_targets ${third_party_targets} ${out_targets})

    endif ()

    FIND_PATH(release_msvc10_redist_path msvcr100.dll
        PATHS
        ${MSVC_REDIST_PATH}
         [HKEY_LOCAL_MACHINE\\SOFTWARE\\Microsoft\\VisualStudio\\10.0\\Setup\\VC;ProductDir]/redist/x86/Microsoft.VC100.CRT
        [HKEY_LOCAL_MACHINE\\SYSTEM\\CurrentControlSet\\Control\\Windows;Directory]/SysWOW64
        [HKEY_LOCAL_MACHINE\\SYSTEM\\CurrentControlSet\\Control\\Windows;Directory]/System32
        NO_DEFAULT_PATH
        )

    if(EXISTS ${release_msvc10_redist_path})
        set(release_msvc10_files
            msvcr100.dll
            msvcp100.dll
            )

        copy_if_different(
            ${release_msvc10_redist_path}
            "${SHARED_LIB_STAGING_DIR_RELEASE}"
            out_targets
            ${release_msvc10_files}
            )
        set(third_party_targets ${third_party_targets} ${out_targets})

        copy_if_different(
            ${release_msvc10_redist_path}
            "${SHARED_LIB_STAGING_DIR_RELWITHDEBINFO}"
            out_targets
            ${release_msvc10_files}
            )
        set(third_party_targets ${third_party_targets} ${out_targets})
          
    endif ()
endif (MSVC80)

elseif(DARWIN)
    set(SHARED_LIB_STAGING_DIR_DEBUG            "${SHARED_LIB_STAGING_DIR}/Debug/Resources")
    set(SHARED_LIB_STAGING_DIR_RELWITHDEBINFO   "${SHARED_LIB_STAGING_DIR}/RelWithDebInfo/Resources")
    set(SHARED_LIB_STAGING_DIR_RELEASE          "${SHARED_LIB_STAGING_DIR}/Release/Resources")

    set(vivox_src_dir "${ARCH_PREBUILT_DIRS_RELEASE}")
    set(vivox_files
        SLVoice
        libsndfile.dylib
        libvivoxoal.dylib
        libortp.dylib
        libvivoxplatform.dylib
        libvivoxsdk.dylib
       )
    set(debug_src_dir "${ARCH_PREBUILT_DIRS_DEBUG}")
    set(debug_files
       )
    set(release_src_dir "${ARCH_PREBUILT_DIRS_RELEASE}")
    set(release_files
        libapr-1.0.dylib
        libapr-1.dylib
        libaprutil-1.0.dylib
        libaprutil-1.dylib
        libexpat.1.5.2.dylib
        libexpat.dylib
        libGLOD.dylib
        libllqtwebkit.dylib
        libminizip.a
        libndofdev.dylib
        libhunspell-1.3.0.dylib
        libexception_handler.dylib
        libcollada14dom.dylib
       )

    # fmod is statically linked on darwin
    set(fmod_files "")

elseif(LINUX)
    # linux is weird, multiple side by side configurations aren't supported
    # and we don't seem to have any debug shared libs built yet anyways...
    set(SHARED_LIB_STAGING_DIR_DEBUG            "${SHARED_LIB_STAGING_DIR}")
    set(SHARED_LIB_STAGING_DIR_RELWITHDEBINFO   "${SHARED_LIB_STAGING_DIR}")
    set(SHARED_LIB_STAGING_DIR_RELEASE          "${SHARED_LIB_STAGING_DIR}")

    set(vivox_src_dir "${ARCH_PREBUILT_DIRS_RELEASE}")
    set(vivox_files
        libsndfile.so.1
        libortp.so
        libvivoxoal.so.1
        libvivoxplatform.so
        libvivoxsdk.so
        SLVoice
       )
    # *TODO - update this to use LIBS_PREBUILT_DIR and LL_ARCH_DIR variables
    # or ARCH_PREBUILT_DIRS
    set(debug_src_dir "${ARCH_PREBUILT_DIRS_DEBUG}")
    set(debug_files
       )
    # *TODO - update this to use LIBS_PREBUILT_DIR and LL_ARCH_DIR variables
    # or ARCH_PREBUILT_DIRS
    set(release_src_dir "${ARCH_PREBUILT_DIRS_RELEASE}")
    # *FIX - figure out what to do with duplicate libalut.so here -brad
    set(release_files
        libapr-1.so.0
        libaprutil-1.so.0
        libatk-1.0.so
        libboost_program_options-mt.so.${BOOST_VERSION}.0
        libboost_regex-mt.so.${BOOST_VERSION}.0
        libboost_thread-mt.so.${BOOST_VERSION}.0
        libboost_filesystem-mt.so.${BOOST_VERSION}.0
        libboost_signals-mt.so.${BOOST_VERSION}.0
        libboost_system-mt.so.${BOOST_VERSION}.0
        libbreakpad_client.so.0
        libcollada14dom.so
        libcrypto.so.1.0.0
        libdb-5.1.so
        libexpat.so
        libexpat.so.1
<<<<<<< HEAD
        libfreetype.so.6
        libglod.so
=======
        libGLOD.so
>>>>>>> c7bab8ab
        libgmock_main.so
        libgmock.so.0
        libgmodule-2.0.so
        libgobject-2.0.so
        libgtest_main.so
        libgtest.so.0
        libhunspell-1.3.so.0.0.0
        libminizip.so
        libopenal.so
        libopenjpeg.so
        libssl.so
        libuuid.so.16
        libuuid.so.16.0.22
        libssl.so.1.0.0
        libfontconfig.so.1.4.4
       )

    if (USE_TCMALLOC)
      set(release_files ${release_files} "libtcmalloc_minimal.so")
    endif (USE_TCMALLOC)

    if (FMOD)
      set(release_files ${release_files} "libfmod-3.75.so")
    endif (FMOD)

else(WINDOWS)
    message(STATUS "WARNING: unrecognized platform for staging 3rd party libs, skipping...")
    set(vivox_src_dir "${CMAKE_SOURCE_DIR}/newview/vivox-runtime/i686-linux")
    set(vivox_files "")
    # *TODO - update this to use LIBS_PREBUILT_DIR and LL_ARCH_DIR variables
    # or ARCH_PREBUILT_DIRS
    set(debug_src_dir "${CMAKE_SOURCE_DIR}/../libraries/i686-linux/lib/debug")
    set(debug_files "")
    # *TODO - update this to use LIBS_PREBUILT_DIR and LL_ARCH_DIR variables
    # or ARCH_PREBUILT_DIRS
    set(release_src_dir "${CMAKE_SOURCE_DIR}/../libraries/i686-linux/lib/release")
    set(release_files "")

    set(fmod_files "")

    set(debug_llkdu_src "")
    set(debug_llkdu_dst "")
    set(release_llkdu_src "")
    set(release_llkdu_dst "")
    set(relwithdebinfo_llkdu_dst "")
endif(WINDOWS)


################################################################
# Done building the file lists, now set up the copy commands.
################################################################

copy_if_different(
    ${vivox_src_dir}
    "${SHARED_LIB_STAGING_DIR_DEBUG}"
    out_targets 
    ${vivox_files}
    )
set(third_party_targets ${third_party_targets} ${out_targets})

copy_if_different(
    ${vivox_src_dir}
    "${SHARED_LIB_STAGING_DIR_RELEASE}"
    out_targets
    ${vivox_files}
    )
set(third_party_targets ${third_party_targets} ${out_targets})

copy_if_different(
    ${vivox_src_dir}
    "${SHARED_LIB_STAGING_DIR_RELWITHDEBINFO}"
    out_targets
    ${vivox_files}
    )
set(third_party_targets ${third_party_targets} ${out_targets})



copy_if_different(
    ${debug_src_dir}
    "${SHARED_LIB_STAGING_DIR_DEBUG}"
    out_targets
    ${debug_files}
    )
set(third_party_targets ${third_party_targets} ${out_targets})

copy_if_different(
    ${release_src_dir}
    "${SHARED_LIB_STAGING_DIR_RELEASE}"
    out_targets
    ${release_files}
    )
set(third_party_targets ${third_party_targets} ${out_targets})

copy_if_different(
    ${release_src_dir}
    "${SHARED_LIB_STAGING_DIR_RELWITHDEBINFO}"
    out_targets
    ${release_files}
    )
set(third_party_targets ${third_party_targets} ${out_targets})

if (FMOD_SDK_DIR)
    copy_if_different(
        ${FMOD_SDK_DIR} 
        "${CMAKE_CURRENT_BINARY_DIR}/Debug"
        out_targets 
        ${fmod_files}
        )
    set(all_targets ${all_targets} ${out_targets})
    copy_if_different(
        ${FMOD_SDK_DIR} 
        "${CMAKE_CURRENT_BINARY_DIR}/Release"
        out_targets 
        ${fmod_files}
        )
    set(all_targets ${all_targets} ${out_targets})
    copy_if_different(
        ${FMOD_SDK_DIR} 
        "${CMAKE_CURRENT_BINARY_DIR}/RelWithDbgInfo"
        out_targets 
        ${fmod_files}
        )
    set(all_targets ${all_targets} ${out_targets})
endif (FMOD_SDK_DIR)

if(NOT STANDALONE)
  add_custom_target(
      stage_third_party_libs ALL
      DEPENDS ${third_party_targets}
      )
endif(NOT STANDALONE)<|MERGE_RESOLUTION|>--- conflicted
+++ resolved
@@ -266,12 +266,8 @@
         libdb-5.1.so
         libexpat.so
         libexpat.so.1
-<<<<<<< HEAD
         libfreetype.so.6
-        libglod.so
-=======
         libGLOD.so
->>>>>>> c7bab8ab
         libgmock_main.so
         libgmock.so.0
         libgmodule-2.0.so
