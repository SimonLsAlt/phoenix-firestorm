# -*- cmake -*-

# The copy_win_libs folder contains file lists and a script used to
# copy dlls, exes and such needed to run the SecondLife from within
# VisualStudio.

include(CMakeCopyIfDifferent)
include(Linking)
include(OPENAL)
include(FMODSTUDIO)

# When we copy our dependent libraries, we almost always want to copy them to
# both the Release and the RelWithDebInfo staging directories. This has
# resulted in duplicate (or worse, erroneous attempted duplicate)
# copy_if_different commands. Encapsulate that usage.
# Pass FROM_DIR, TARGETS and the files to copy. TO_DIR is implicit.
# to_staging_dirs diverges from copy_if_different in that it appends to TARGETS.
macro(to_staging_dirs from_dir targets)
    set( targetDir "${SHARED_LIB_STAGING_DIR}")
    copy_if_different("${from_dir}" "${targetDir}" out_targets ${ARGN})

    list(APPEND "${targets}" "${out_targets}")
endmacro()

###################################################################
# set up platform specific lists of files that need to be copied
###################################################################
if(WINDOWS)
    #*******************************
    # VIVOX - *NOTE: no debug version
    set(vivox_lib_dir "${ARCH_PREBUILT_DIRS_RELEASE}")

    # ND, it seems there is no such thing defined. At least when building a viewer
    # Does this maybe matter on some LL buildserver? Otherwise this and the snippet using slvoice_src_dir
    # can all go
    if( ARCH_PREBUILT_BIN_RELEASE )
        set(slvoice_src_dir "${ARCH_PREBUILT_BIN_RELEASE}")
    endif()
    set(slvoice_files SLVoice.exe )
    if (ADDRESS_SIZE EQUAL 64)
        list(APPEND vivox_libs
            vivoxsdk_x64.dll
            ortp_x64.dll
            )
    else (ADDRESS_SIZE EQUAL 64)
        list(APPEND vivox_libs
            vivoxsdk.dll
            ortp.dll
            )
    endif (ADDRESS_SIZE EQUAL 64)

    #*******************************
    # Misc shared libs 

    set(release_src_dir "${ARCH_PREBUILT_DIRS_RELEASE}")
    set(release_files
        #openjp2.dll # <FS:Ansariel> Only copy OpenJPEG dll if needed
        libapr-1.dll
        libaprutil-1.dll
        libapriconv-1.dll
        nghttp2.dll
        glod.dll # <FS:Beq> restore GLOD
        libhunspell.dll
        uriparser.dll
        )

    # <FS:Ansariel> Only copy OpenJPEG dll if needed
    if (NOT USE_KDU)
        set(release_files ${release_files} openjp2.dll)
    endif (NOT USE_KDU)
    # </FS:Ansariel>

    # OpenSSL
    if(ADDRESS_SIZE EQUAL 64)
        set(release_files ${release_files} libcrypto-1_1-x64.dll)
        set(release_files ${release_files} libssl-1_1-x64.dll)
    else(ADDRESS_SIZE EQUAL 64)
        set(release_files ${release_files} libcrypto-1_1.dll)
        set(release_files ${release_files} libssl-1_1.dll)
    endif(ADDRESS_SIZE EQUAL 64)

    # Filenames are different for 32/64 bit BugSplat file and we don't
    # have any control over them so need to branch.
    if (USE_BUGSPLAT)
      if(ADDRESS_SIZE EQUAL 32)
        set(release_files ${release_files} BugSplat.dll)
        set(release_files ${release_files} BugSplatRc.dll)
        set(release_files ${release_files} BsSndRpt.exe)
      else(ADDRESS_SIZE EQUAL 32)
        set(release_files ${release_files} BugSplat64.dll)
        set(release_files ${release_files} BugSplatRc64.dll)
        set(release_files ${release_files} BsSndRpt64.exe)
      endif(ADDRESS_SIZE EQUAL 32)
    endif (USE_BUGSPLAT)

    set(release_files ${release_files} growl++.dll growl.dll )
    if (TARGET ll::fmodstudio)
        set(debug_files ${debug_files} fmodL.dll)
        set(release_files ${release_files} fmod.dll)
    endif ()

    if (TARGET ll::openal)
        list(APPEND release_files openal32.dll alut.dll)
    endif ()

    #*******************************
    # Copy MS C runtime dlls, required for packaging.
    if (MSVC80)
        set(MSVC_VER 80)
    elseif (MSVC_VERSION EQUAL 1600) # VisualStudio 2010
        MESSAGE(STATUS "MSVC_VERSION ${MSVC_VERSION}")
    elseif (MSVC_VERSION EQUAL 1800) # VisualStudio 2013, which is (sigh) VS 12
        set(MSVC_VER 120)
    elseif (MSVC_VERSION GREATER_EQUAL 1910 AND MSVC_VERSION LESS 1920) # Visual Studio 2017
        set(MSVC_VER 140)
        set(MSVC_TOOLSET_VER 141)
    elseif (MSVC_VERSION GREATER_EQUAL 1920 AND MSVC_VERSION LESS 1930) # Visual Studio 2019
        set(MSVC_VER 140)
        set(MSVC_TOOLSET_VER 142)
    elseif (MSVC_VERSION GREATER_EQUAL 1930 AND MSVC_VERSION LESS 1940) # Visual Studio 2022
        set(MSVC_VER 140)
        set(MSVC_TOOLSET_VER 143)
    else (MSVC80)
        MESSAGE(WARNING "New MSVC_VERSION ${MSVC_VERSION} of MSVC: adapt Copy3rdPartyLibs.cmake")
    endif (MSVC80)

    # <FS:Ansariel> Try using the VC runtime redistributables that came with the VS installation first
    if (MSVC_TOOLSET_VER AND DEFINED ENV{VCTOOLSREDISTDIR})
        if(ADDRESS_SIZE EQUAL 32)
            set(redist_find_path "$ENV{VCTOOLSREDISTDIR}x86\\Microsoft.VC${MSVC_TOOLSET_VER}.CRT")
        else(ADDRESS_SIZE EQUAL 32)
            set(redist_find_path "$ENV{VCTOOLSREDISTDIR}x64\\Microsoft.VC${MSVC_TOOLSET_VER}.CRT")
        endif(ADDRESS_SIZE EQUAL 32)
        get_filename_component(redist_path "${redist_find_path}" ABSOLUTE)
        MESSAGE(STATUS "VC Runtime redist path: ${redist_path}")
    endif (MSVC_TOOLSET_VER AND DEFINED ENV{VCTOOLSREDISTDIR})
    # </FS:Ansariel>

    if(ADDRESS_SIZE EQUAL 32)
        # this folder contains the 32bit DLLs.. (yes really!)
        set(registry_find_path "[HKEY_LOCAL_MACHINE\\SYSTEM\\CurrentControlSet\\Control\\Windows;Directory]/SysWOW64")
    else(ADDRESS_SIZE EQUAL 32)
        # this folder contains the 64bit DLLs.. (yes really!)
        set(registry_find_path "[HKEY_LOCAL_MACHINE\\SYSTEM\\CurrentControlSet\\Control\\Windows;Directory]/System32")
    endif(ADDRESS_SIZE EQUAL 32)

    # Having a string containing the system registry path is a start, but to
    # get CMake to actually read the registry, we must engage some other
    # operation.
    get_filename_component(registry_path "${registry_find_path}" ABSOLUTE)

    # These are candidate DLL names. Empirically, VS versions before 2015 have
    # msvcp*.dll and msvcr*.dll. VS 2017 has msvcp*.dll and vcruntime*.dll.
    # Check each of them.
    foreach(release_msvc_file
            msvcp${MSVC_VER}.dll
            #msvcr${MSVC_VER}.dll # <FS:Ansariel> Can't build with older VS versions anyway - no need trying to copy this file
            vcruntime${MSVC_VER}.dll
            vcruntime${MSVC_VER}_1.dll
            )
        # <FS:Ansariel> Try using the VC runtime redistributables that came with the VS installation first
        if(redist_path AND EXISTS "${redist_path}/${release_msvc_file}")
            MESSAGE(STATUS "Copying redist file from ${redist_path}/${release_msvc_file}")
            to_staging_dirs(
                ${redist_path}
                third_party_targets
                ${release_msvc_file})
        # </FS:Ansariel>
        elseif(EXISTS "${registry_path}/${release_msvc_file}")
            MESSAGE(STATUS "Copying redist file from ${registry_path}/${release_msvc_file}")
            to_staging_dirs(
                ${registry_path}
                third_party_targets
                ${release_msvc_file})
        else()
            # This isn't a WARNING because, as noted above, every VS version
            # we've observed has only a subset of the specified DLL names.
            MESSAGE(STATUS "Redist lib ${release_msvc_file} not found")
        endif()
    endforeach()
    MESSAGE(STATUS "Will copy redist files for MSVC ${MSVC_VER}:")
    foreach(target ${third_party_targets})
        MESSAGE(STATUS "${target}")
    endforeach()

elseif(DARWIN)
    set(vivox_lib_dir "${ARCH_PREBUILT_DIRS_RELEASE}")
    set(slvoice_files SLVoice)
    set(vivox_libs
        libortp.dylib
        libvivoxsdk.dylib
       )
    set(debug_src_dir "${ARCH_PREBUILT_DIRS_DEBUG}")
    set(debug_files
       )
    set(release_src_dir "${ARCH_PREBUILT_DIRS_RELEASE}")
    set(release_files
        libapr-1.0.dylib
        libapr-1.dylib
        libaprutil-1.0.dylib
        libaprutil-1.dylib
        ${EXPAT_COPY}
        libGLOD.dylib # <FS:Beq> restore GLOD
        libhunspell-1.3.0.dylib
        libndofdev.dylib
        libnghttp2.dylib
        libnghttp2.14.dylib
        libnghttp2.14.19.0.dylib
        liburiparser.dylib
        liburiparser.1.dylib
        liburiparser.1.0.27.dylib
        libgrowl.dylib
        libgrowl++.dylib
       )

    if (TARGET ll::fmodstudio)
      set(debug_files ${debug_files} libfmodL.dylib)
      set(release_files ${release_files} libfmod.dylib)
    endif ()

elseif(LINUX)
    # linux is weird, multiple side by side configurations aren't supported
    # and we don't seem to have any debug shared libs built yet anyways...
    set(SHARED_LIB_STAGING_DIR_DEBUG            "${SHARED_LIB_STAGING_DIR}")
    set(SHARED_LIB_STAGING_DIR_RELWITHDEBINFO   "${SHARED_LIB_STAGING_DIR}")
    set(SHARED_LIB_STAGING_DIR_RELEASE          "${SHARED_LIB_STAGING_DIR}")

    set(vivox_lib_dir "${ARCH_PREBUILT_DIRS_RELEASE}/../../lib32/")
    set(vivox_libs
        libsndfile.so.1
        libortp.so
        libvivoxoal.so.1
        libvivoxsdk.so
        )
    set(slvoice_files SLVoice)

    # *TODO - update this to use LIBS_PREBUILT_DIR and LL_ARCH_DIR variables
    # or ARCH_PREBUILT_DIRS
    set(debug_src_dir "${ARCH_PREBUILT_DIRS_DEBUG}")
    set(debug_files
       )
    # *TODO - update this to use LIBS_PREBUILT_DIR and LL_ARCH_DIR variables
    # or ARCH_PREBUILT_DIRS
    set(release_src_dir "${ARCH_PREBUILT_DIRS_RELEASE}")
    # *FIX - figure out what to do with duplicate libalut.so here -brad
    #<FS:TS> Even if we're doing USESYSTEMLIBS, there are a few libraries we
    # have to deal with
    if (NOT USESYSTEMLIBS)
      set(release_files
        #libdb-5.1.so
        ${EXPAT_COPY}
        libhunspell-1.3.so.0.0.0
        libopenal.so
        #libopenjp2.so
        libuuid.so.16
        libuuid.so.16.0.22
        #libfontconfig.so.1.10.1 # <FS:PC> fontconfig and freetype should be taken from the
        #libfontconfig.so.1      #         user's system, and not be packaged with the viewer
        libaprutil-1.so.0
        libapr-1.so.0
       )
    else (NOT USESYSTEMLIBS)
      set(release_files
        libGLOD.so
       )
    endif (NOT USESYSTEMLIBS)

     if( USE_AUTOBUILD_3P )
         list( APPEND release_files
                 libapr-1.so.0
                 libaprutil-1.so.0


                 libhunspell-1.3.so.0.0.0
<<<<<<< HEAD
                 libopenjp2.so
=======
                 #libopenjp2.so
>>>>>>> 1ecba4cc
                 libuuid.so.16
                 libuuid.so.16.0.22


                 libgmodule-2.0.a
                 libgobject-2.0.a
                 )
     endif()

    if (TARGET ll::fmodstudio)
      set(debug_files ${debug_files} "libfmodL.so")
      set(release_files ${release_files} "libfmod.so")
    endif ()

else(WINDOWS)
    message(STATUS "WARNING: unrecognized platform for staging 3rd party libs, skipping...")
    set(vivox_lib_dir "${CMAKE_SOURCE_DIR}/newview/vivox-runtime/i686-linux")
    set(vivox_libs "")
    # *TODO - update this to use LIBS_PREBUILT_DIR and LL_ARCH_DIR variables
    # or ARCH_PREBUILT_DIRS
    set(debug_src_dir "${CMAKE_SOURCE_DIR}/../libraries/i686-linux/lib/debug")
    set(debug_files "")
    # *TODO - update this to use LIBS_PREBUILT_DIR and LL_ARCH_DIR variables
    # or ARCH_PREBUILT_DIRS
    set(release_src_dir "${CMAKE_SOURCE_DIR}/../libraries/i686-linux/lib/release")
    set(release_files "")

    set(debug_llkdu_src "")
    set(debug_llkdu_dst "")
    set(release_llkdu_src "")
    set(release_llkdu_dst "")
    set(relwithdebinfo_llkdu_dst "")
endif(WINDOWS)


################################################################
# Done building the file lists, now set up the copy commands.
################################################################

# Curiously, slvoice_files are only copied to SHARED_LIB_STAGING_DIR_RELEASE.
# It's unclear whether this is oversight or intentional, but anyway leave the
# single copy_if_different command rather than using to_staging_dirs.

if( slvoice_src_dir )
    copy_if_different(
            ${slvoice_src_dir}
            "${SHARED_LIB_STAGING_DIR_RELEASE}"
            out_targets
            ${slvoice_files}
    )
    list(APPEND third_party_targets ${out_targets})
endif()

to_staging_dirs(
    ${vivox_lib_dir}
    third_party_targets
    ${vivox_libs}
    )

to_staging_dirs(
    ${release_src_dir}
    third_party_targets
    ${release_files}
    )

add_custom_target(
        stage_third_party_libs ALL
        DEPENDS ${third_party_targets}
)

if(DARWIN)
    # Support our "@executable_path/../Resources" load path for executables
    # that end up in any of the above SHARED_LIB_STAGING_DIR_MUMBLE
    # directories.
    add_custom_command( TARGET stage_third_party_libs POST_BUILD
            COMMAND ${CMAKE_COMMAND} -E create_symlink ${SHARED_LIB_STAGING_DIR} ${CMAKE_BINARY_DIR}/sharedlibs/Resources
            )
endif()<|MERGE_RESOLUTION|>--- conflicted
+++ resolved
@@ -272,11 +272,7 @@
 
 
                  libhunspell-1.3.so.0.0.0
-<<<<<<< HEAD
-                 libopenjp2.so
-=======
                  #libopenjp2.so
->>>>>>> 1ecba4cc
                  libuuid.so.16
                  libuuid.so.16.0.22
 
