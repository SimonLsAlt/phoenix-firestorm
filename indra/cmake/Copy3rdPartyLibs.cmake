--- conflicted
+++ resolved
@@ -198,14 +198,11 @@
         libnghttp2.dylib
         libnghttp2.14.dylib
         libnghttp2.14.19.0.dylib
-<<<<<<< HEAD
-        libgrowl.dylib
-        libgrowl++.dylib
-=======
         liburiparser.dylib
         liburiparser.1.dylib
         liburiparser.1.0.27.dylib
->>>>>>> 2f00eef6
+        libgrowl.dylib
+        libgrowl++.dylib
        )
 
     if (FMODSTUDIO)
