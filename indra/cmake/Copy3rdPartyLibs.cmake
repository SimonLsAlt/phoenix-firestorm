# -*- cmake -*-

# The copy_win_libs folder contains file lists and a script used to
# copy dlls, exes and such needed to run the SecondLife from within
# VisualStudio.

include(CMakeCopyIfDifferent)
include(Linking)
include(OPENAL)
include(FMODSTUDIO)

# When we copy our dependent libraries, we almost always want to copy them to
# both the Release and the RelWithDebInfo staging directories. This has
# resulted in duplicate (or worse, erroneous attempted duplicate)
# copy_if_different commands. Encapsulate that usage.
# Pass FROM_DIR, TARGETS and the files to copy. TO_DIR is implicit.
# to_staging_dirs diverges from copy_if_different in that it appends to TARGETS.
macro(to_staging_dirs from_dir targets)
    set( targetDir "${SHARED_LIB_STAGING_DIR}")
    copy_if_different("${from_dir}" "${targetDir}" out_targets ${ARGN})

    list(APPEND "${targets}" "${out_targets}")
endmacro()

###################################################################
# set up platform specific lists of files that need to be copied
###################################################################
if(WINDOWS)
    #*******************************
    # VIVOX - *NOTE: no debug version
    set(vivox_lib_dir "${ARCH_PREBUILT_DIRS_RELEASE}")

    # ND, it seems there is no such thing defined. At least when building a viewer
    # Does this maybe matter on some LL buildserver? Otherwise this and the snippet using slvoice_src_dir
    # can all go
    if( ARCH_PREBUILT_BIN_RELEASE )
        set(slvoice_src_dir "${ARCH_PREBUILT_BIN_RELEASE}")
    endif()
    set(slvoice_files SLVoice.exe )
    if (ADDRESS_SIZE EQUAL 64)
        list(APPEND vivox_libs
            vivoxsdk_x64.dll
            ortp_x64.dll
            )
    else (ADDRESS_SIZE EQUAL 64)
        list(APPEND vivox_libs
            vivoxsdk.dll
            ortp.dll
            )
    endif (ADDRESS_SIZE EQUAL 64)

    #*******************************
    # Misc shared libs 

    set(release_src_dir "${ARCH_PREBUILT_DIRS_RELEASE}")
    set(release_files
        #openjp2.dll # <FS:Ansariel> Only copy OpenJPEG dll if needed
        libapr-1.dll
        libaprutil-1.dll
        nghttp2.dll
        glod.dll # <FS:Beq> restore GLOD
        libhunspell.dll
        uriparser.dll
        )

    # <FS:Ansariel> Only copy OpenJPEG dll if needed
    if (NOT USE_KDU)
        set(release_files ${release_files} openjp2.dll)
    endif (NOT USE_KDU)
    # </FS:Ansariel>

    # OpenSSL
    if(ADDRESS_SIZE EQUAL 64)
        set(release_files ${release_files} libcrypto-1_1-x64.dll)
        set(release_files ${release_files} libssl-1_1-x64.dll)
    else(ADDRESS_SIZE EQUAL 64)
        set(release_files ${release_files} libcrypto-1_1.dll)
        set(release_files ${release_files} libssl-1_1.dll)
    endif(ADDRESS_SIZE EQUAL 64)

    # Filenames are different for 32/64 bit BugSplat file and we don't
    # have any control over them so need to branch.
    if (USE_BUGSPLAT)
      if(ADDRESS_SIZE EQUAL 32)
        set(release_files ${release_files} BugSplat.dll)
        set(release_files ${release_files} BugSplatRc.dll)
        set(release_files ${release_files} BsSndRpt.exe)
      else(ADDRESS_SIZE EQUAL 32)
        set(release_files ${release_files} BugSplat64.dll)
        set(release_files ${release_files} BugSplatRc64.dll)
        set(release_files ${release_files} BsSndRpt64.exe)
      endif(ADDRESS_SIZE EQUAL 32)
    endif (USE_BUGSPLAT)

    set(release_files ${release_files} growl++.dll growl.dll )
    if (TARGET ll::fmodstudio)
        # fmodL is included for logging, only one should be picked by manifest
        #set(release_files ${release_files} fmodL.dll)
        set(release_files ${release_files} fmod.dll)
    endif ()

    if (TARGET ll::openal)
        list(APPEND release_files openal32.dll alut.dll)
    endif ()

    #*******************************
    # Copy MS C runtime dlls, required for packaging.
    if (MSVC80)
        set(MSVC_VER 80)
    elseif (MSVC_VERSION EQUAL 1600) # VisualStudio 2010
        MESSAGE(STATUS "MSVC_VERSION ${MSVC_VERSION}")
    elseif (MSVC_VERSION EQUAL 1800) # VisualStudio 2013, which is (sigh) VS 12
        set(MSVC_VER 120)
    elseif (MSVC_VERSION GREATER_EQUAL 1910 AND MSVC_VERSION LESS 1920) # Visual Studio 2017
        set(MSVC_VER 140)
        set(MSVC_TOOLSET_VER 141)
    elseif (MSVC_VERSION GREATER_EQUAL 1920 AND MSVC_VERSION LESS 1930) # Visual Studio 2019
        set(MSVC_VER 140)
        set(MSVC_TOOLSET_VER 142)
    elseif (MSVC_VERSION GREATER_EQUAL 1930 AND MSVC_VERSION LESS 1950) # Visual Studio 2022
        set(MSVC_VER 140)
        set(MSVC_TOOLSET_VER 143)
    else (MSVC80)
        MESSAGE(WARNING "New MSVC_VERSION ${MSVC_VERSION} of MSVC: adapt Copy3rdPartyLibs.cmake")
    endif (MSVC80)

    if (MSVC_TOOLSET_VER AND DEFINED ENV{VCTOOLSREDISTDIR})
        if(ADDRESS_SIZE EQUAL 32)
            set(redist_find_path "$ENV{VCTOOLSREDISTDIR}x86\\Microsoft.VC${MSVC_TOOLSET_VER}.CRT")
        else(ADDRESS_SIZE EQUAL 32)
            set(redist_find_path "$ENV{VCTOOLSREDISTDIR}x64\\Microsoft.VC${MSVC_TOOLSET_VER}.CRT")
        endif(ADDRESS_SIZE EQUAL 32)
        get_filename_component(redist_path "${redist_find_path}" ABSOLUTE)
        MESSAGE(STATUS "VC Runtime redist path: ${redist_path}")
    endif (MSVC_TOOLSET_VER AND DEFINED ENV{VCTOOLSREDISTDIR})

    if(ADDRESS_SIZE EQUAL 32)
        # this folder contains the 32bit DLLs.. (yes really!)
        set(registry_find_path "[HKEY_LOCAL_MACHINE\\SYSTEM\\CurrentControlSet\\Control\\Windows;Directory]/SysWOW64")
    else(ADDRESS_SIZE EQUAL 32)
        # this folder contains the 64bit DLLs.. (yes really!)
        set(registry_find_path "[HKEY_LOCAL_MACHINE\\SYSTEM\\CurrentControlSet\\Control\\Windows;Directory]/System32")
    endif(ADDRESS_SIZE EQUAL 32)

    # Having a string containing the system registry path is a start, but to
    # get CMake to actually read the registry, we must engage some other
    # operation.
    get_filename_component(registry_path "${registry_find_path}" ABSOLUTE)

    # These are candidate DLL names. Empirically, VS versions before 2015 have
    # msvcp*.dll and msvcr*.dll. VS 2017 has msvcp*.dll and vcruntime*.dll.
    # Check each of them.
    foreach(release_msvc_file
            msvcp${MSVC_VER}.dll
<<<<<<< HEAD
            #msvcr${MSVC_VER}.dll # <FS:Ansariel> Can't build with older VS versions anyway - no need trying to copy this file
=======
            msvcp${MSVC_VER}_1.dll
            msvcp${MSVC_VER}_2.dll
            msvcp${MSVC_VER}_atomic_wait.dll
            msvcp${MSVC_VER}_codecvt_ids.dll
            msvcr${MSVC_VER}.dll
>>>>>>> dc2aab4e
            vcruntime${MSVC_VER}.dll
            vcruntime${MSVC_VER}_1.dll
            vcruntime${MSVC_VER}_threads.dll
            )
        if(redist_path AND EXISTS "${redist_path}/${release_msvc_file}")
            MESSAGE(STATUS "Copying redist file from ${redist_path}/${release_msvc_file}")
            to_staging_dirs(
                ${redist_path}
                third_party_targets
                ${release_msvc_file})
        elseif(EXISTS "${registry_path}/${release_msvc_file}")
            MESSAGE(STATUS "Copying redist file from ${registry_path}/${release_msvc_file}")
            to_staging_dirs(
                ${registry_path}
                third_party_targets
                ${release_msvc_file})
        else()
            # This isn't a WARNING because, as noted above, every VS version
            # we've observed has only a subset of the specified DLL names.
            MESSAGE(STATUS "Redist lib ${release_msvc_file} not found")
        endif()
    endforeach()
    MESSAGE(STATUS "Will copy redist files for MSVC ${MSVC_VER}:")
    foreach(target ${third_party_targets})
        MESSAGE(STATUS "${target}")
    endforeach()

elseif(DARWIN)
    set(vivox_lib_dir "${ARCH_PREBUILT_DIRS_RELEASE}")
    set(slvoice_files SLVoice)
    set(vivox_libs
        libortp.dylib
        libvivoxsdk.dylib
       )
    set(debug_src_dir "${ARCH_PREBUILT_DIRS_DEBUG}")
    set(debug_files
       )
    set(release_src_dir "${ARCH_PREBUILT_DIRS_RELEASE}")
    set(release_files
        libapr-1.0.dylib
        libapr-1.dylib
        libaprutil-1.0.dylib
        libaprutil-1.dylib
        ${EXPAT_COPY}
        libGLOD.dylib # <FS:Beq> restore GLOD
        libhunspell-1.3.0.dylib
        libndofdev.dylib
        libnghttp2.dylib
        libnghttp2.14.dylib
        liburiparser.dylib
        liburiparser.1.dylib
        liburiparser.1.0.27.dylib
        libgrowl.dylib
        libgrowl++.dylib
       )

    if (TARGET ll::fmodstudio)
      set(debug_files ${debug_files} libfmodL.dylib)
      set(release_files ${release_files} libfmod.dylib)
    endif ()

    if (TARGET ll::openal)
      list(APPEND release_files libalut.dylib libopenal.dylib)
    endif ()

elseif(LINUX)
    # linux is weird, multiple side by side configurations aren't supported
    # and we don't seem to have any debug shared libs built yet anyways...
    set(SHARED_LIB_STAGING_DIR_DEBUG            "${SHARED_LIB_STAGING_DIR}")
    set(SHARED_LIB_STAGING_DIR_RELWITHDEBINFO   "${SHARED_LIB_STAGING_DIR}")
    set(SHARED_LIB_STAGING_DIR_RELEASE          "${SHARED_LIB_STAGING_DIR}")

    set(vivox_lib_dir "${ARCH_PREBUILT_DIRS_RELEASE}/../../lib32/")
    set(vivox_libs
        libsndfile.so.1
        libortp.so
        libvivoxoal.so.1
        libvivoxsdk.so
        )
    set(slvoice_files SLVoice)

    # *TODO - update this to use LIBS_PREBUILT_DIR and LL_ARCH_DIR variables
    # or ARCH_PREBUILT_DIRS
    set(debug_src_dir "${ARCH_PREBUILT_DIRS_DEBUG}")
    set(debug_files
       )
    # *TODO - update this to use LIBS_PREBUILT_DIR and LL_ARCH_DIR variables
    # or ARCH_PREBUILT_DIRS
    set(release_src_dir "${ARCH_PREBUILT_DIRS_RELEASE}")
    # *FIX - figure out what to do with duplicate libalut.so here -brad
    #<FS:TS> Even if we're doing USESYSTEMLIBS, there are a few libraries we
    # have to deal with
    if (NOT USESYSTEMLIBS)
      set(release_files
        #libdb-5.1.so
        ${EXPAT_COPY}
        libhunspell-1.3.so.0.0.0
        libopenal.so
        #libopenjp2.so
        libuuid.so.16
        libuuid.so.16.0.22
        #libfontconfig.so.1.10.1 # <FS:PC> fontconfig and freetype should be taken from the
        #libfontconfig.so.1      #         user's system, and not be packaged with the viewer
        libaprutil-1.so.0
        libapr-1.so.0
       )
    else (NOT USESYSTEMLIBS)
      set(release_files
        libGLOD.so
       )
    endif (NOT USESYSTEMLIBS)

     if( USE_AUTOBUILD_3P )
         list( APPEND release_files
                 libapr-1.so.0
                 libaprutil-1.so.0


                 libhunspell-1.3.so.0.0.0
                 #libopenjp2.so
                 libuuid.so.16
                 libuuid.so.16.0.22


                 libgmodule-2.0.a
                 libgobject-2.0.a
                 )
     endif()

    if (TARGET ll::fmodstudio)
      set(debug_files ${debug_files} "libfmodL.so")
      set(release_files ${release_files} "libfmod.so")
    endif ()

else(WINDOWS)
    message(STATUS "WARNING: unrecognized platform for staging 3rd party libs, skipping...")
    set(vivox_lib_dir "${CMAKE_SOURCE_DIR}/newview/vivox-runtime/i686-linux")
    set(vivox_libs "")
    # *TODO - update this to use LIBS_PREBUILT_DIR and LL_ARCH_DIR variables
    # or ARCH_PREBUILT_DIRS
    set(debug_src_dir "${CMAKE_SOURCE_DIR}/../libraries/i686-linux/lib/debug")
    set(debug_files "")
    # *TODO - update this to use LIBS_PREBUILT_DIR and LL_ARCH_DIR variables
    # or ARCH_PREBUILT_DIRS
    set(release_src_dir "${CMAKE_SOURCE_DIR}/../libraries/i686-linux/lib/release")
    set(release_files "")

    set(debug_llkdu_src "")
    set(debug_llkdu_dst "")
    set(release_llkdu_src "")
    set(release_llkdu_dst "")
    set(relwithdebinfo_llkdu_dst "")
endif(WINDOWS)


################################################################
# Done building the file lists, now set up the copy commands.
################################################################

# Curiously, slvoice_files are only copied to SHARED_LIB_STAGING_DIR_RELEASE.
# It's unclear whether this is oversight or intentional, but anyway leave the
# single copy_if_different command rather than using to_staging_dirs.

if( slvoice_src_dir )
    copy_if_different(
            ${slvoice_src_dir}
            "${SHARED_LIB_STAGING_DIR_RELEASE}"
            out_targets
            ${slvoice_files}
    )
    list(APPEND third_party_targets ${out_targets})
endif()

to_staging_dirs(
    ${vivox_lib_dir}
    third_party_targets
    ${vivox_libs}
    )

to_staging_dirs(
    ${release_src_dir}
    third_party_targets
    ${release_files}
    )

add_custom_target(
        stage_third_party_libs ALL
        DEPENDS ${third_party_targets}
)

if(DARWIN)
    # Support our "@executable_path/../Resources" load path for executables
    # that end up in any of the above SHARED_LIB_STAGING_DIR_MUMBLE
    # directories.
    add_custom_command( TARGET stage_third_party_libs POST_BUILD
            COMMAND ${CMAKE_COMMAND} -E create_symlink ${SHARED_LIB_STAGING_DIR} ${CMAKE_BINARY_DIR}/sharedlibs/Resources
            )
endif()<|MERGE_RESOLUTION|>--- conflicted
+++ resolved
@@ -152,15 +152,11 @@
     # Check each of them.
     foreach(release_msvc_file
             msvcp${MSVC_VER}.dll
-<<<<<<< HEAD
-            #msvcr${MSVC_VER}.dll # <FS:Ansariel> Can't build with older VS versions anyway - no need trying to copy this file
-=======
             msvcp${MSVC_VER}_1.dll
             msvcp${MSVC_VER}_2.dll
             msvcp${MSVC_VER}_atomic_wait.dll
             msvcp${MSVC_VER}_codecvt_ids.dll
-            msvcr${MSVC_VER}.dll
->>>>>>> dc2aab4e
+            #msvcr${MSVC_VER}.dll # <FS:Ansariel> Can't build with older VS versions anyway - no need trying to copy this file
             vcruntime${MSVC_VER}.dll
             vcruntime${MSVC_VER}_1.dll
             vcruntime${MSVC_VER}_threads.dll
