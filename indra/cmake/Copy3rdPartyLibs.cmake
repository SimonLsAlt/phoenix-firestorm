--- conflicted
+++ resolved
@@ -93,10 +93,7 @@
       endif(ADDRESS_SIZE EQUAL 32)
     endif (USE_BUGSPLAT)
 
-<<<<<<< HEAD
     set(release_files ${release_files} growl++.dll growl.dll )
-=======
->>>>>>> e7ba1753
     if (TARGET ll::fmodstudio)
         set(debug_files ${debug_files} fmodL.dll)
         set(release_files ${release_files} fmod.dll)
@@ -119,15 +116,10 @@
         set(MSVC_TOOLSET_VER 141)
     elseif (MSVC_VERSION GREATER_EQUAL 1920 AND MSVC_VERSION LESS 1930) # Visual Studio 2019
         set(MSVC_VER 140)
-<<<<<<< HEAD
         set(MSVC_TOOLSET_VER 142)
     elseif (MSVC_VERSION GREATER_EQUAL 1930 AND MSVC_VERSION LESS 1940) # Visual Studio 2022
         set(MSVC_VER 140)
         set(MSVC_TOOLSET_VER 143)
-=======
-    elseif (MSVC_VERSION GREATER_EQUAL 1930 AND MSVC_VERSION LESS 1940) # Visual Studio 2022
-        set(MSVC_VER 140)
->>>>>>> e7ba1753
     else (MSVC80)
         MESSAGE(WARNING "New MSVC_VERSION ${MSVC_VERSION} of MSVC: adapt Copy3rdPartyLibs.cmake")
     endif (MSVC80)
@@ -251,7 +243,6 @@
     # or ARCH_PREBUILT_DIRS
     set(release_src_dir "${ARCH_PREBUILT_DIRS_RELEASE}")
     # *FIX - figure out what to do with duplicate libalut.so here -brad
-<<<<<<< HEAD
     #<FS:TS> Even if we're doing USESYSTEMLIBS, there are a few libraries we
     # have to deal with
     if (NOT USESYSTEMLIBS)
@@ -273,39 +264,21 @@
         libGLOD.so
        )
     endif (NOT USESYSTEMLIBS)
-=======
-    set(release_files
-            ${EXPAT_COPY}
-            )
->>>>>>> e7ba1753
 
      if( USE_AUTOBUILD_3P )
          list( APPEND release_files
                  libapr-1.so.0
                  libaprutil-1.so.0
-<<<<<<< HEAD
                  libfreetype.so.6.6.2
                  libfreetype.so.6
                  libhunspell-1.3.so.0.0.0
+                 libopenjp2.so
                  libuuid.so.16
                  libuuid.so.16.0.22
                  libfontconfig.so.1.10.1
                  libfontconfig.so.1
                  libgmodule-2.0.a
                  libgobject-2.0.a
-=======
-                 libatk-1.0.so
-                 libfreetype.so.6.6.2
-                 libfreetype.so.6
-                 libhunspell-1.3.so.0.0.0
-                 libopenjp2.so
-                 libuuid.so.16
-                 libuuid.so.16.0.22
-                 libfontconfig.so.1.8.0
-                 libfontconfig.so.1
-                 libgmodule-2.0.so
-                 libgobject-2.0.so
->>>>>>> e7ba1753
                  )
      endif()
 
@@ -375,10 +348,6 @@
     # that end up in any of the above SHARED_LIB_STAGING_DIR_MUMBLE
     # directories.
     add_custom_command( TARGET stage_third_party_libs POST_BUILD
-<<<<<<< HEAD
-            COMMAND cmake -E create_symlink ${SHARED_LIB_STAGING_DIR} ${CMAKE_BINARY_DIR}/sharedlibs/Resources
-=======
             COMMAND ${CMAKE_COMMAND} -E create_symlink ${SHARED_LIB_STAGING_DIR} ${CMAKE_BINARY_DIR}/sharedlibs/Resources
->>>>>>> e7ba1753
             )
 endif()