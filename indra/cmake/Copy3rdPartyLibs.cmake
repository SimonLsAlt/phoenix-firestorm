--- conflicted
+++ resolved
@@ -156,10 +156,7 @@
     # Support our "@executable_path/../Resources" load path for executables
     # that end up in any of the above SHARED_LIB_STAGING_DIR_MUMBLE
     # directories.
-<<<<<<< HEAD
-=======
     file(MAKE_DIRECTORY "${SHARED_LIB_STAGING_DIR}")
->>>>>>> 675cfedb
     file(CREATE_LINK "Release/Resources" "${SHARED_LIB_STAGING_DIR}/Resources"
          SYMBOLIC)
 
