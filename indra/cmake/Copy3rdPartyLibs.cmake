# -*- cmake -*-

# The copy_win_libs folder contains file lists and a script used to
# copy dlls, exes and such needed to run the SecondLife from within
# VisualStudio.

include(CMakeCopyIfDifferent)
include(Linking)

###################################################################
# set up platform specific lists of files that need to be copied
###################################################################
if(WINDOWS)
    set(SHARED_LIB_STAGING_DIR_DEBUG            "${SHARED_LIB_STAGING_DIR}/Debug")
    set(SHARED_LIB_STAGING_DIR_RELWITHDEBINFO   "${SHARED_LIB_STAGING_DIR}/RelWithDebInfo")
    set(SHARED_LIB_STAGING_DIR_RELEASE          "${SHARED_LIB_STAGING_DIR}/Release")

    #*******************************
    # VIVOX - *NOTE: no debug version
    set(vivox_src_dir "${ARCH_PREBUILT_DIRS_RELEASE}")
    set(vivox_files
        SLVoice.exe
        libsndfile-1.dll
        vivoxplatform.dll
        vivoxsdk.dll
        ortp.dll
        alut.dll
        wrap_oal.dll
        zlib1.dll
        vivoxoal.dll
        )

    if( NOT ND_BUILD64BIT_ARCH )
      set(collada_debug_files libcollada14dom22-d.dll )
      set(collada_release_files libcollada14dom22.dll )
    else( NOT ND_BUILD64BIT_ARCH )
      set(collada_debug_files collada14dom.dll )
      set(collada_release_files collada14dom.dll )
    endif( NOT ND_BUILD64BIT_ARCH )


    #*******************************
    # Misc shared libs 

    set(debug_src_dir "${ARCH_PREBUILT_DIRS_DEBUG}")
    set(debug_files
        openjpegd.dll
        libapr-1.dll
        libaprutil-1.dll
        libapriconv-1.dll
        ssleay32.dll
        libeay32.dll
<<<<<<< HEAD
        ${collada_debug_files}
        glod.dll	
=======
        libcollada14dom22-d.dll
        glod.dll
>>>>>>> 2ca6b023
        libhunspell.dll
        )

    set(release_src_dir "${ARCH_PREBUILT_DIRS_RELEASE}")
    set(release_files
        openjpeg.dll
        libapr-1.dll
        libaprutil-1.dll
        libapriconv-1.dll
        ssleay32.dll
        libeay32.dll
        ${collada_release_files}
        glod.dll
        libhunspell.dll
        )
    
    set(debug_files ${debug_files} growl++.dll growl.dll )
    set(release_files ${release_files} growl++.dll growl.dll )

    if(USE_TCMALLOC)
      set(debug_files ${debug_files} libtcmalloc_minimal-debug.dll)
      set(release_files ${release_files} libtcmalloc_minimal.dll)
    endif(USE_TCMALLOC)

<<<<<<< HEAD
    if (FMOD)
      if( ND_BUILD64BIT_ARCH )
        set(debug_files ${debug_files} fmod64.dll)
        set(release_files ${release_files} fmod64.dll)
      else( ND_BUILD64BIT_ARCH )
        set(debug_files ${debug_files} fmod.dll)
        set(release_files ${release_files} fmod.dll)
      endif( ND_BUILD64BIT_ARCH )

    endif (FMOD)
=======
    if (FMODEX)
      set(release_files ${release_files} fmodex.dll)
    endif (FMODEX)
>>>>>>> 2ca6b023

# <FS:ND> Copy pdb files for symbol generation too
    set(debug_files ${debug_files} ssleay32.pdb libeay32.pdb apr-1.pdb aprutil-1.pdb growl.pdb growl++.pdb )
    set(release_files ${release_files} ssleay32.pdb libeay32.pdb apr-1.pdb aprutil-1.pdb growl.pdb growl++.pdb )
# </FS:ND>

#*******************************
# Copy MS C runtime dlls, required for packaging.
# *TODO - Adapt this to support VC9
if (MSVC80)
    FIND_PATH(debug_msvc8_redist_path msvcr80d.dll
        PATHS
        ${MSVC_DEBUG_REDIST_PATH}
         [HKEY_LOCAL_MACHINE\\SOFTWARE\\Microsoft\\VisualStudio\\8.0\\Setup\\VC;ProductDir]/redist/Debug_NonRedist/x86/Microsoft.VC80.DebugCRT
        NO_DEFAULT_PATH
        NO_DEFAULT_PATH
        )

    if(EXISTS ${debug_msvc8_redist_path})
        set(debug_msvc8_files
            msvcr80d.dll
            msvcp80d.dll
            Microsoft.VC80.DebugCRT.manifest
            )

        copy_if_different(
            ${debug_msvc8_redist_path}
            "${SHARED_LIB_STAGING_DIR_DEBUG}"
            out_targets
            ${debug_msvc8_files}
            )
        set(third_party_targets ${third_party_targets} ${out_targets})

    endif (EXISTS ${debug_msvc8_redist_path})

    FIND_PATH(release_msvc8_redist_path msvcr80.dll
        PATHS
        ${MSVC_REDIST_PATH}
         [HKEY_LOCAL_MACHINE\\SOFTWARE\\Microsoft\\VisualStudio\\8.0\\Setup\\VC;ProductDir]/redist/x86/Microsoft.VC80.CRT
        NO_DEFAULT_PATH
        NO_DEFAULT_PATH
        )

    if(EXISTS ${release_msvc8_redist_path})
        set(release_msvc8_files
            msvcr80.dll
            msvcp80.dll
            Microsoft.VC80.CRT.manifest
            )

        copy_if_different(
            ${release_msvc8_redist_path}
            "${SHARED_LIB_STAGING_DIR_RELEASE}"
            out_targets
            ${release_msvc8_files}
            )
        set(third_party_targets ${third_party_targets} ${out_targets})

        copy_if_different(
            ${release_msvc8_redist_path}
            "${SHARED_LIB_STAGING_DIR_RELWITHDEBINFO}"
            out_targets
            ${release_msvc8_files}
            )
        set(third_party_targets ${third_party_targets} ${out_targets})
          
    endif (EXISTS ${release_msvc8_redist_path})
elseif (MSVC_VERSION EQUAL 1600) # VisualStudio 2010
    FIND_PATH(debug_msvc10_redist_path msvcr100d.dll
        PATHS
        ${MSVC_DEBUG_REDIST_PATH}
         [HKEY_LOCAL_MACHINE\\SOFTWARE\\Microsoft\\VisualStudio\\10.0\\Setup\\VC;ProductDir]/redist/Debug_NonRedist/x86/Microsoft.VC100.DebugCRT
        [HKEY_LOCAL_MACHINE\\SYSTEM\\CurrentControlSet\\Control\\Windows;Directory]/SysWOW64
        [HKEY_LOCAL_MACHINE\\SYSTEM\\CurrentControlSet\\Control\\Windows;Directory]/System32
        NO_DEFAULT_PATH
        )

    if(EXISTS ${debug_msvc10_redist_path})
        set(debug_msvc10_files
            msvcr100d.dll
            msvcp100d.dll
            )

        copy_if_different(
            ${debug_msvc10_redist_path}
            "${SHARED_LIB_STAGING_DIR_DEBUG}"
            out_targets
            ${debug_msvc10_files}
            )
        set(third_party_targets ${third_party_targets} ${out_targets})

    endif ()

    FIND_PATH(release_msvc10_redist_path msvcr100.dll
        PATHS
        ${MSVC_REDIST_PATH}
         [HKEY_LOCAL_MACHINE\\SOFTWARE\\Microsoft\\VisualStudio\\10.0\\Setup\\VC;ProductDir]/redist/x86/Microsoft.VC100.CRT
        [HKEY_LOCAL_MACHINE\\SYSTEM\\CurrentControlSet\\Control\\Windows;Directory]/SysWOW64
        [HKEY_LOCAL_MACHINE\\SYSTEM\\CurrentControlSet\\Control\\Windows;Directory]/System32
        NO_DEFAULT_PATH
        )

    if(EXISTS ${release_msvc10_redist_path})
        set(release_msvc10_files
            msvcr100.dll
            msvcp100.dll
            )

        copy_if_different(
            ${release_msvc10_redist_path}
            "${SHARED_LIB_STAGING_DIR_RELEASE}"
            out_targets
            ${release_msvc10_files}
            )
        set(third_party_targets ${third_party_targets} ${out_targets})

        copy_if_different(
            ${release_msvc10_redist_path}
            "${SHARED_LIB_STAGING_DIR_RELWITHDEBINFO}"
            out_targets
            ${release_msvc10_files}
            )
        set(third_party_targets ${third_party_targets} ${out_targets})
          
    endif ()
endif (MSVC80)

elseif(DARWIN)
    set(SHARED_LIB_STAGING_DIR_DEBUG            "${SHARED_LIB_STAGING_DIR}/Debug/Resources")
    set(SHARED_LIB_STAGING_DIR_RELWITHDEBINFO   "${SHARED_LIB_STAGING_DIR}/RelWithDebInfo/Resources")
    set(SHARED_LIB_STAGING_DIR_RELEASE          "${SHARED_LIB_STAGING_DIR}/Release/Resources")

    set(vivox_src_dir "${ARCH_PREBUILT_DIRS_RELEASE}")
    set(vivox_files
        SLVoice
        libsndfile.dylib
        libvivoxoal.dylib
        libortp.dylib
        libalut.dylib
        libvivoxplatform.dylib
        libvivoxsdk.dylib
       )
    set(debug_src_dir "${ARCH_PREBUILT_DIRS_DEBUG}")
    set(debug_files
       )
    set(release_src_dir "${ARCH_PREBUILT_DIRS_RELEASE}")
    set(release_files
        libexpat.1.5.2.dylib
        libexpat.dylib
        libGLOD.dylib
        libllqtwebkit.dylib
        libminizip.a
        libndofdev.dylib
        libhunspell-1.3.0.dylib
        # libexception_handler.dylib
        libcollada14dom.dylib
        #libgrowl.dylib # *TODO - test/fix/get mac growl working
       )

    # <FS:ND> We only ever need google breakpad when crash reporting is used
    if(RELEASE_CRASH_REPORTING OR NON_RELEASE_CRASH_REPORTING)
      set(release_files ${release_files} "libexception_handler.dylib")
    endif(RELEASE_CRASH_REPORTING OR NON_RELEASE_CRASH_REPORTING)
    
    if (FMODEX)
      set(debug_files ${debug_files} libfmodexL.dylib)
      set(release_files ${release_files} libfmodex.dylib)
    endif (FMODEX)

elseif(LINUX)
    # linux is weird, multiple side by side configurations aren't supported
    # and we don't seem to have any debug shared libs built yet anyways...
    set(SHARED_LIB_STAGING_DIR_DEBUG            "${SHARED_LIB_STAGING_DIR}")
    set(SHARED_LIB_STAGING_DIR_RELWITHDEBINFO   "${SHARED_LIB_STAGING_DIR}")
    set(SHARED_LIB_STAGING_DIR_RELEASE          "${SHARED_LIB_STAGING_DIR}")

    set(vivox_src_dir "${ARCH_PREBUILT_DIRS_RELEASE}")
    set(vivox_files
        libsndfile.so.1
        libortp.so
        libvivoxoal.so.1
        libvivoxplatform.so
        libvivoxsdk.so
        SLVoice
       )
    # *TODO - update this to use LIBS_PREBUILT_DIR and LL_ARCH_DIR variables
    # or ARCH_PREBUILT_DIRS
    set(debug_src_dir "${ARCH_PREBUILT_DIRS_DEBUG}")
    set(debug_files
       )
    # *TODO - update this to use LIBS_PREBUILT_DIR and LL_ARCH_DIR variables
    # or ARCH_PREBUILT_DIRS
    set(release_src_dir "${ARCH_PREBUILT_DIRS_RELEASE}")
    # *FIX - figure out what to do with duplicate libalut.so here -brad
    set(release_files
        libapr-1.so.0
        libaprutil-1.so.0
        libatk-1.0.so
        libboost_context-mt.so.${BOOST_VERSION}.0
        libboost_filesystem-mt.so.${BOOST_VERSION}.0
        libboost_program_options-mt.so.${BOOST_VERSION}.0
        libboost_regex-mt.so.${BOOST_VERSION}.0
        libboost_signals-mt.so.${BOOST_VERSION}.0
        libboost_system-mt.so.${BOOST_VERSION}.0
        libboost_thread-mt.so.${BOOST_VERSION}.0
        libboost_wave-mt.so.${BOOST_VERSION}.0
        libcollada14dom.so
        libcrypto.so.1.0.0
        libdb-5.1.so
        libexpat.so
        libexpat.so.1
        libGLOD.so
#        libgmock_main.so
#        libgmock.so.0
        libgmodule-2.0.so
        libgobject-2.0.so
#        libgtest_main.so
#        libgtest.so.0
        libhunspell-1.3.so.0.0.0
        libminizip.so
        libopenal.so
        libopenjpeg.so
        libssl.so
        libuuid.so.16
        libuuid.so.16.0.22
        libssl.so.1.0.0
        libfontconfig.so.1.4.4
        libpng15.so.15
        libpng15.so.15.13.0
        #libnotify.so # *TODO test/fix/get linux libnotify(growl)
       )

    if (USE_TCMALLOC)
      set(release_files ${release_files} "libtcmalloc_minimal.so")
    endif (USE_TCMALLOC)

    if (FMODEX)
      set(release_file ${release_files} "libfmodex.so")
    endif (FMODEX)

else(WINDOWS)
    message(STATUS "WARNING: unrecognized platform for staging 3rd party libs, skipping...")
    set(vivox_src_dir "${CMAKE_SOURCE_DIR}/newview/vivox-runtime/i686-linux")
    set(vivox_files "")
    # *TODO - update this to use LIBS_PREBUILT_DIR and LL_ARCH_DIR variables
    # or ARCH_PREBUILT_DIRS
    set(debug_src_dir "${CMAKE_SOURCE_DIR}/../libraries/i686-linux/lib/debug")
    set(debug_files "")
    # *TODO - update this to use LIBS_PREBUILT_DIR and LL_ARCH_DIR variables
    # or ARCH_PREBUILT_DIRS
    set(release_src_dir "${CMAKE_SOURCE_DIR}/../libraries/i686-linux/lib/release")
    set(release_files "")

    set(debug_llkdu_src "")
    set(debug_llkdu_dst "")
    set(release_llkdu_src "")
    set(release_llkdu_dst "")
    set(relwithdebinfo_llkdu_dst "")
endif(WINDOWS)


################################################################
# Done building the file lists, now set up the copy commands.
################################################################

copy_if_different(
    ${vivox_src_dir}
    "${SHARED_LIB_STAGING_DIR_DEBUG}"
    out_targets 
    ${vivox_files}
    )
set(third_party_targets ${third_party_targets} ${out_targets})

copy_if_different(
    ${vivox_src_dir}
    "${SHARED_LIB_STAGING_DIR_RELEASE}"
    out_targets
    ${vivox_files}
    )
set(third_party_targets ${third_party_targets} ${out_targets})

copy_if_different(
    ${vivox_src_dir}
    "${SHARED_LIB_STAGING_DIR_RELWITHDEBINFO}"
    out_targets
    ${vivox_files}
    )
set(third_party_targets ${third_party_targets} ${out_targets})



copy_if_different(
    ${debug_src_dir}
    "${SHARED_LIB_STAGING_DIR_DEBUG}"
    out_targets
    ${debug_files}
    )
set(third_party_targets ${third_party_targets} ${out_targets})

copy_if_different(
    ${release_src_dir}
    "${SHARED_LIB_STAGING_DIR_RELEASE}"
    out_targets
    ${release_files}
    )
set(third_party_targets ${third_party_targets} ${out_targets})

copy_if_different(
    ${release_src_dir}
    "${SHARED_LIB_STAGING_DIR_RELWITHDEBINFO}"
    out_targets
    ${release_files}
    )
set(third_party_targets ${third_party_targets} ${out_targets})

if(NOT STANDALONE)
  add_custom_target(
      stage_third_party_libs ALL
      DEPENDS ${third_party_targets}
      )
endif(NOT STANDALONE)<|MERGE_RESOLUTION|>--- conflicted
+++ resolved
@@ -30,15 +30,6 @@
         vivoxoal.dll
         )
 
-    if( NOT ND_BUILD64BIT_ARCH )
-      set(collada_debug_files libcollada14dom22-d.dll )
-      set(collada_release_files libcollada14dom22.dll )
-    else( NOT ND_BUILD64BIT_ARCH )
-      set(collada_debug_files collada14dom.dll )
-      set(collada_release_files collada14dom.dll )
-    endif( NOT ND_BUILD64BIT_ARCH )
-
-
     #*******************************
     # Misc shared libs 
 
@@ -50,13 +41,8 @@
         libapriconv-1.dll
         ssleay32.dll
         libeay32.dll
-<<<<<<< HEAD
-        ${collada_debug_files}
-        glod.dll	
-=======
         libcollada14dom22-d.dll
         glod.dll
->>>>>>> 2ca6b023
         libhunspell.dll
         )
 
@@ -68,7 +54,7 @@
         libapriconv-1.dll
         ssleay32.dll
         libeay32.dll
-        ${collada_release_files}
+        libcollada14dom22.dll
         glod.dll
         libhunspell.dll
         )
@@ -81,22 +67,9 @@
       set(release_files ${release_files} libtcmalloc_minimal.dll)
     endif(USE_TCMALLOC)
 
-<<<<<<< HEAD
-    if (FMOD)
-      if( ND_BUILD64BIT_ARCH )
-        set(debug_files ${debug_files} fmod64.dll)
-        set(release_files ${release_files} fmod64.dll)
-      else( ND_BUILD64BIT_ARCH )
-        set(debug_files ${debug_files} fmod.dll)
-        set(release_files ${release_files} fmod.dll)
-      endif( ND_BUILD64BIT_ARCH )
-
-    endif (FMOD)
-=======
     if (FMODEX)
       set(release_files ${release_files} fmodex.dll)
     endif (FMODEX)
->>>>>>> 2ca6b023
 
 # <FS:ND> Copy pdb files for symbol generation too
     set(debug_files ${debug_files} ssleay32.pdb libeay32.pdb apr-1.pdb aprutil-1.pdb growl.pdb growl++.pdb )
