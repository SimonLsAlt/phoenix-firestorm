--- conflicted
+++ resolved
@@ -205,14 +205,8 @@
         libndofdev.dylib
         libnghttp2.dylib
         libnghttp2.14.dylib
-<<<<<<< HEAD
-        liburiparser.dylib
-        liburiparser.1.dylib
-        liburiparser.1.0.27.dylib
         libgrowl.dylib
         libgrowl++.dylib
-=======
->>>>>>> 34cc2de0
        )
 
     if (TARGET ll::fmodstudio)
