--- conflicted
+++ resolved
@@ -5,26 +5,6 @@
 include_guard()
 add_library( ll::libcurl INTERFACE IMPORTED )
 
-<<<<<<< HEAD
-if (USESYSTEMLIBS)
-  include(FindCURL)
-else (USESYSTEMLIBS)
-  use_prebuilt_binary(curl)
-  if (WINDOWS)
-    set(CURL_LIBRARIES 
-    debug libcurld.lib
-    optimized libcurl.lib)
-  else (WINDOWS)
-    set(CURL_LIBRARIES libcurl.a)
-      if (LINUX)
-          list(APPEND CURL_LIBRARIES
-               pthread ${NGHTTP2_LIBRARIES}
-              )
-      endif (LINUX)
-  endif (WINDOWS)
-  set(CURL_INCLUDE_DIRS ${LIBS_PREBUILT_DIR}/include)
-endif (USESYSTEMLIBS)
-=======
 use_system_binary(libcurl)
 use_prebuilt_binary(curl)
 if (WINDOWS)
@@ -32,5 +12,4 @@
 else (WINDOWS)
   target_link_libraries(ll::libcurl INTERFACE libcurl.a)
 endif (WINDOWS)
-target_include_directories( ll::libcurl SYSTEM INTERFACE ${LIBS_PREBUILT_DIR}/include)
->>>>>>> a35e58b7
+target_include_directories( ll::libcurl SYSTEM INTERFACE ${LIBS_PREBUILT_DIR}/include)