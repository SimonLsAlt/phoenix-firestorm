--- conflicted
+++ resolved
@@ -2,38 +2,6 @@
 
 include(Prebuilt)
 
-<<<<<<< HEAD
-if (USESYSTEMLIBS)
-  include(FindZLIBNG)
-else (USESYSTEMLIBS)
-  use_prebuilt_binary(zlib-ng)
-  if (WINDOWS)
-    set(ZLIBNG_LIBRARIES 
-      debug zlib
-      optimized zlib)
-  elseif (LINUX)
-    #
-    # When we have updated static libraries in competition with older
-    # shared libraries and we want the former to win, we need to do some
-    # extra work.  The *_PRELOAD_ARCHIVES settings are invoked early
-    # and will pull in the entire archive to the binary giving it 
-    # priority in symbol resolution.  Beware of cmake moving the
-    # achive load itself to another place on the link command line.  If
-    # that happens, you can try something like -Wl,-lz here to hide
-    # the archive.  Also be aware that the linker will not tolerate a
-    # second whole-archive load of the archive.  See viewer's
-    # CMakeLists.txt for more information.
-    #
-    set(ZLIBNG_PRELOAD_ARCHIVES -Wl,--whole-archive z -Wl,--no-whole-archive)
-    set(ZLIBNG_LIBRARIES z)
-  elseif (DARWIN)
-    set(ZLIBNG_LIBRARIES z)
-  endif (WINDOWS)
-  if (WINDOWS OR LINUX)
-    set(ZLIBNG_INCLUDE_DIRS ${LIBS_PREBUILT_DIR}/include/zlib-ng)
-  endif (WINDOWS OR LINUX)
-endif (USESYSTEMLIBS)
-=======
 include_guard()
 add_library( ll::zlib-ng INTERFACE IMPORTED )
 
@@ -51,5 +19,4 @@
 
 if( NOT LINUX )
   target_include_directories( ll::zlib-ng SYSTEM INTERFACE ${LIBS_PREBUILT_DIR}/include/zlib-ng)
-endif()
->>>>>>> a35e58b7
+endif()