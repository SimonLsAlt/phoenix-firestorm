# -*- cmake -*-
include(Linking)
include(Prebuilt)

include_guard()
add_library( ll::vorbis INTERFACE IMPORTED )

use_system_binary(vorbis)
use_prebuilt_binary(ogg_vorbis)
target_include_directories( ll::vorbis SYSTEM INTERFACE ${LIBS_PREBUILT_DIR}/include )

if (WINDOWS)
  target_link_libraries(ll::vorbis INTERFACE
        optimized ${ARCH_PREBUILT_DIRS_RELEASE}/libogg.lib
        debug ${ARCH_PREBUILT_DIRS_DEBUG}/libogg.lib
        optimized ${ARCH_PREBUILT_DIRS_RELEASE}/libvorbisenc.lib
        debug ${ARCH_PREBUILT_DIRS_DEBUG}/libvorbisenc.lib
        optimized ${ARCH_PREBUILT_DIRS_RELEASE}/libvorbisfile.lib
        debug ${ARCH_PREBUILT_DIRS_DEBUG}/libvorbisfile.lib
        optimized ${ARCH_PREBUILT_DIRS_RELEASE}/libvorbis.lib
        debug ${ARCH_PREBUILT_DIRS_DEBUG}/libvorbis.lib
    )
else (WINDOWS)
<<<<<<< HEAD
  # <FS:Zi> These must be in this order, or it won't link: vorbisenc vorbisfile vorbis ogg
  target_link_libraries(ll::vorbis INTERFACE vorbisenc vorbisfile vorbis ogg)
=======
  target_link_libraries(ll::vorbis INTERFACE
        ${ARCH_PREBUILT_DIRS_RELEASE}/libogg.a
        ${ARCH_PREBUILT_DIRS_RELEASE}/libvorbisenc.a
        ${ARCH_PREBUILT_DIRS_RELEASE}/libvorbisfile.a
        ${ARCH_PREBUILT_DIRS_RELEASE}/libvorbis.a
        )
>>>>>>> db376f2a
endif (WINDOWS)
<|MERGE_RESOLUTION|>--- conflicted
+++ resolved
@@ -21,15 +21,11 @@
         debug ${ARCH_PREBUILT_DIRS_DEBUG}/libvorbis.lib
     )
 else (WINDOWS)
-<<<<<<< HEAD
-  # <FS:Zi> These must be in this order, or it won't link: vorbisenc vorbisfile vorbis ogg
-  target_link_libraries(ll::vorbis INTERFACE vorbisenc vorbisfile vorbis ogg)
-=======
   target_link_libraries(ll::vorbis INTERFACE
-        ${ARCH_PREBUILT_DIRS_RELEASE}/libogg.a
+        # <FS:Zi> These must be in this order, or it won't link: vorbisenc vorbisfile vorbis ogg
         ${ARCH_PREBUILT_DIRS_RELEASE}/libvorbisenc.a
         ${ARCH_PREBUILT_DIRS_RELEASE}/libvorbisfile.a
         ${ARCH_PREBUILT_DIRS_RELEASE}/libvorbis.a
+        ${ARCH_PREBUILT_DIRS_RELEASE}/libogg.a
         )
->>>>>>> db376f2a
 endif (WINDOWS)
