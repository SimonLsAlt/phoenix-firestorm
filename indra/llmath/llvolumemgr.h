--- conflicted
+++ resolved
@@ -1,126 +1,112 @@
-/**
- * @file llvolumemgr.h
- * @brief LLVolumeMgr class.
- *
- * $LicenseInfo:firstyear=2002&license=viewerlgpl$
- * Second Life Viewer Source Code
- * Copyright (C) 2010, Linden Research, Inc.
- *
- * This library is free software; you can redistribute it and/or
- * modify it under the terms of the GNU Lesser General Public
- * License as published by the Free Software Foundation;
- * version 2.1 of the License only.
- *
- * This library is distributed in the hope that it will be useful,
- * but WITHOUT ANY WARRANTY; without even the implied warranty of
- * MERCHANTABILITY or FITNESS FOR A PARTICULAR PURPOSE.  See the GNU
- * Lesser General Public License for more details.
- *
- * You should have received a copy of the GNU Lesser General Public
- * License along with this library; if not, write to the Free Software
- * Foundation, Inc., 51 Franklin Street, Fifth Floor, Boston, MA  02110-1301  USA
- *
- * Linden Research, Inc., 945 Battery Street, San Francisco, CA  94111  USA
- * $/LicenseInfo$
- */
-
-#ifndef LL_LLVOLUMEMGR_H
-#define LL_LLVOLUMEMGR_H
-
-#include <map>
-
-#include "llvolume.h"
-#include "llpointer.h"
-#include "llthread.h"
-
-class LLVolumeParams;
-class LLVolumeLODGroup;
-
-class LLVolumeLODGroup
-{
-    LOG_CLASS(LLVolumeLODGroup);
-
-public:
-    enum
-    {
-        NUM_LODS = 4
-    };
-
-    LLVolumeLODGroup(const LLVolumeParams &params);
-    ~LLVolumeLODGroup();
-    bool cleanupRefs();
-
-    static S32 getDetailFromTan(const F32 tan_angle);
-    static void getDetailProximity(const F32 tan_angle, F32 &to_lower, F32& to_higher);
-    static F32 getVolumeScaleFromDetail(const S32 detail);
-    static S32 getVolumeDetailFromScale(F32 scale);
-
-    LLVolume* refLOD(const S32 detail);
-    BOOL derefLOD(LLVolume *volumep);
-    S32 getNumRefs() const { return mRefs; }
-
-<<<<<<< HEAD
-	LLVolume* refLOD(const S32 detail);
-	bool derefLOD(LLVolume *volumep);
-	S32 getNumRefs() const { return mRefs; }
-	
-	const LLVolumeParams* getVolumeParams() const { return &mVolumeParams; };
-=======
-    const LLVolumeParams* getVolumeParams() const { return &mVolumeParams; };
->>>>>>> e1623bb2
-
-    F32 dump();
-    friend std::ostream& operator<<(std::ostream& s, const LLVolumeLODGroup& volgroup);
-
-protected:
-    LLVolumeParams mVolumeParams;
-
-    S32 mRefs;
-    S32 mLODRefs[NUM_LODS];
-    LLPointer<LLVolume> mVolumeLODs[NUM_LODS];
-    static F32 mDetailThresholds[NUM_LODS];
-    static F32 mDetailScales[NUM_LODS];
-    S32     mAccessCount[NUM_LODS];
-};
-
-class LLVolumeMgr
-{
-public:
-<<<<<<< HEAD
-	LLVolumeMgr();
-	virtual ~LLVolumeMgr();
-	bool cleanup();			// Cleanup all volumes being managed, returns true if no dangling references
-=======
-    LLVolumeMgr();
-    virtual ~LLVolumeMgr();
-    BOOL cleanup();         // Cleanup all volumes being managed, returns TRUE if no dangling references
->>>>>>> e1623bb2
-
-    virtual LLVolumeLODGroup* getGroup( const LLVolumeParams& volume_params ) const;
-
-    // whatever calls getVolume() never owns the LLVolume* and
-    // cannot keep references for long since it may be deleted
-    // later.  For best results hold it in an LLPointer<LLVolume>.
-    virtual LLVolume *refVolume(const LLVolumeParams &volume_params, const S32 detail);
-    virtual void unrefVolume(LLVolume *volumep);
-
-    void dump();
-
-    // manually call this for mutex magic
-    void useMutex();
-
-    friend std::ostream& operator<<(std::ostream& s, const LLVolumeMgr& volume_mgr);
-
-protected:
-    void insertGroup(LLVolumeLODGroup* volgroup);
-    // Overridden in llphysics/abstract/utils/llphysicsvolumemanager.h
-    virtual LLVolumeLODGroup* createNewGroup(const LLVolumeParams& volume_params);
-
-protected:
-    typedef std::map<const LLVolumeParams*, LLVolumeLODGroup*, LLVolumeParams::compare> volume_lod_group_map_t;
-    volume_lod_group_map_t mVolumeLODGroups;
-
-    LLMutex* mDataMutex;
-};
-
-#endif // LL_LLVOLUMEMGR_H+/**
+ * @file llvolumemgr.h
+ * @brief LLVolumeMgr class.
+ *
+ * $LicenseInfo:firstyear=2002&license=viewerlgpl$
+ * Second Life Viewer Source Code
+ * Copyright (C) 2010, Linden Research, Inc.
+ *
+ * This library is free software; you can redistribute it and/or
+ * modify it under the terms of the GNU Lesser General Public
+ * License as published by the Free Software Foundation;
+ * version 2.1 of the License only.
+ *
+ * This library is distributed in the hope that it will be useful,
+ * but WITHOUT ANY WARRANTY; without even the implied warranty of
+ * MERCHANTABILITY or FITNESS FOR A PARTICULAR PURPOSE.  See the GNU
+ * Lesser General Public License for more details.
+ *
+ * You should have received a copy of the GNU Lesser General Public
+ * License along with this library; if not, write to the Free Software
+ * Foundation, Inc., 51 Franklin Street, Fifth Floor, Boston, MA  02110-1301  USA
+ *
+ * Linden Research, Inc., 945 Battery Street, San Francisco, CA  94111  USA
+ * $/LicenseInfo$
+ */
+
+#ifndef LL_LLVOLUMEMGR_H
+#define LL_LLVOLUMEMGR_H
+
+#include <map>
+
+#include "llvolume.h"
+#include "llpointer.h"
+#include "llthread.h"
+
+class LLVolumeParams;
+class LLVolumeLODGroup;
+
+class LLVolumeLODGroup
+{
+    LOG_CLASS(LLVolumeLODGroup);
+
+public:
+    enum
+    {
+        NUM_LODS = 4
+    };
+
+    LLVolumeLODGroup(const LLVolumeParams &params);
+    ~LLVolumeLODGroup();
+    bool cleanupRefs();
+
+    static S32 getDetailFromTan(const F32 tan_angle);
+    static void getDetailProximity(const F32 tan_angle, F32 &to_lower, F32& to_higher);
+    static F32 getVolumeScaleFromDetail(const S32 detail);
+    static S32 getVolumeDetailFromScale(F32 scale);
+
+    LLVolume* refLOD(const S32 detail);
+    bool derefLOD(LLVolume *volumep);
+    S32 getNumRefs() const { return mRefs; }
+
+    const LLVolumeParams* getVolumeParams() const { return &mVolumeParams; };
+
+    F32 dump();
+    friend std::ostream& operator<<(std::ostream& s, const LLVolumeLODGroup& volgroup);
+
+protected:
+    LLVolumeParams mVolumeParams;
+
+    S32 mRefs;
+    S32 mLODRefs[NUM_LODS];
+    LLPointer<LLVolume> mVolumeLODs[NUM_LODS];
+    static F32 mDetailThresholds[NUM_LODS];
+    static F32 mDetailScales[NUM_LODS];
+    S32     mAccessCount[NUM_LODS];
+};
+
+class LLVolumeMgr
+{
+public:
+    LLVolumeMgr();
+    virtual ~LLVolumeMgr();
+    bool cleanup();         // Cleanup all volumes being managed, returns true if no dangling references
+
+    virtual LLVolumeLODGroup* getGroup( const LLVolumeParams& volume_params ) const;
+
+    // whatever calls getVolume() never owns the LLVolume* and
+    // cannot keep references for long since it may be deleted
+    // later.  For best results hold it in an LLPointer<LLVolume>.
+    virtual LLVolume *refVolume(const LLVolumeParams &volume_params, const S32 detail);
+    virtual void unrefVolume(LLVolume *volumep);
+
+    void dump();
+
+    // manually call this for mutex magic
+    void useMutex();
+
+    friend std::ostream& operator<<(std::ostream& s, const LLVolumeMgr& volume_mgr);
+
+protected:
+    void insertGroup(LLVolumeLODGroup* volgroup);
+    // Overridden in llphysics/abstract/utils/llphysicsvolumemanager.h
+    virtual LLVolumeLODGroup* createNewGroup(const LLVolumeParams& volume_params);
+
+protected:
+    typedef std::map<const LLVolumeParams*, LLVolumeLODGroup*, LLVolumeParams::compare> volume_lod_group_map_t;
+    volume_lod_group_map_t mVolumeLODGroups;
+
+    LLMutex* mDataMutex;
+};
+
+#endif // LL_LLVOLUMEMGR_H