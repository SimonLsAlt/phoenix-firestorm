--- conflicted
+++ resolved
@@ -56,18 +56,10 @@
     static S32 getVolumeDetailFromScale(F32 scale);
 
     LLVolume* refLOD(const S32 detail);
-    BOOL derefLOD(LLVolume *volumep);
+    bool derefLOD(LLVolume *volumep);
     S32 getNumRefs() const { return mRefs; }
 
-<<<<<<< HEAD
-	LLVolume* refLOD(const S32 detail);
-	bool derefLOD(LLVolume *volumep);
-	S32 getNumRefs() const { return mRefs; }
-	
-	const LLVolumeParams* getVolumeParams() const { return &mVolumeParams; };
-=======
     const LLVolumeParams* getVolumeParams() const { return &mVolumeParams; };
->>>>>>> c06fb4e0
 
     F32 dump();
     friend std::ostream& operator<<(std::ostream& s, const LLVolumeLODGroup& volgroup);
@@ -86,15 +78,9 @@
 class LLVolumeMgr
 {
 public:
-<<<<<<< HEAD
-	LLVolumeMgr();
-	virtual ~LLVolumeMgr();
-	bool cleanup();			// Cleanup all volumes being managed, returns true if no dangling references
-=======
     LLVolumeMgr();
     virtual ~LLVolumeMgr();
-    BOOL cleanup();         // Cleanup all volumes being managed, returns TRUE if no dangling references
->>>>>>> c06fb4e0
+    bool cleanup();         // Cleanup all volumes being managed, returns true if no dangling references
 
     virtual LLVolumeLODGroup* getGroup( const LLVolumeParams& volume_params ) const;
 
