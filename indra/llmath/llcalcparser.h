--- conflicted
+++ resolved
@@ -83,59 +83,36 @@
 			;
 
 			unary_func =
-<<<<<<< HEAD
-				((str_p("SIN") >> '(' >> expression[unary_func.value = /*<FS:ND/> Replace bind with phoenix::bind to make GCC happy*/ phoenix::bind(&LLCalcParser::_sin)(self,arg1)]) |
-				 (str_p("COS") >> '(' >> expression[unary_func.value = /*<FS:ND/> Replace bind with phoenix::bind to make GCC happy*/ phoenix::bind(&LLCalcParser::_cos)(self,arg1)]) |
-				 (str_p("TAN") >> '(' >> expression[unary_func.value = /*<FS:ND/> Replace bind with phoenix::bind to make GCC happy*/ phoenix::bind(&LLCalcParser::_tan)(self,arg1)]) |
-				 (str_p("ASIN") >> '(' >> expression[unary_func.value = /*<FS:ND/> Replace bind with phoenix::bind to make GCC happy*/ phoenix::bind(&LLCalcParser::_asin)(self,arg1)]) |
-				 (str_p("ACOS") >> '(' >> expression[unary_func.value = /*<FS:ND/> Replace bind with phoenix::bind to make GCC happy*/ phoenix::bind(&LLCalcParser::_acos)(self,arg1)]) |
-				 (str_p("ATAN") >> '(' >> expression[unary_func.value = /*<FS:ND/> Replace bind with phoenix::bind to make GCC happy*/ phoenix::bind(&LLCalcParser::_atan)(self,arg1)]) |
-				 // <FS:Ansariel> FIRE-14618: Provide radian-based functions
-				 (str_p("SINR") >> '(' >> expression[unary_func.value = /*<FS:ND/> Replace bind with phoenix::bind to make GCC happy*/ phoenix::bind(&LLCalcParser::_sinr)(self,arg1)]) |
-				 (str_p("COSR") >> '(' >> expression[unary_func.value = /*<FS:ND/> Replace bind with phoenix::bind to make GCC happy*/ phoenix::bind(&LLCalcParser::_cosr)(self,arg1)]) |
-				 (str_p("TANR") >> '(' >> expression[unary_func.value = /*<FS:ND/> Replace bind with phoenix::bind to make GCC happy*/ phoenix::bind(&LLCalcParser::_tanr)(self,arg1)]) |
-				 (str_p("ASINR") >> '(' >> expression[unary_func.value = /*<FS:ND/> Replace bind with phoenix::bind to make GCC happy*/ phoenix::bind(&LLCalcParser::_asinr)(self,arg1)]) |
-				 (str_p("ACOSR") >> '(' >> expression[unary_func.value = /*<FS:ND/> Replace bind with phoenix::bind to make GCC happy*/ phoenix::bind(&LLCalcParser::_acosr)(self,arg1)]) |
-				 (str_p("ATANR") >> '(' >> expression[unary_func.value = /*<FS:ND/> Replace bind with phoenix::bind to make GCC happy*/ phoenix::bind(&LLCalcParser::_atanr)(self,arg1)]) |
-				 // </FS:Ansariel>
-				 (str_p("SQRT") >> '(' >> expression[unary_func.value = /*<FS:ND/> Replace bind with phoenix::bind to make GCC happy*/ phoenix::bind(&LLCalcParser::_sqrt)(self,arg1)]) |
-				 (str_p("LOG") >> '(' >> expression[unary_func.value = /*<FS:ND/> Replace bind with phoenix::bind to make GCC happy*/ phoenix::bind(&LLCalcParser::_log)(self,arg1)]) |
-				 (str_p("EXP") >> '(' >> expression[unary_func.value = /*<FS:ND/> Replace bind with phoenix::bind to make GCC happy*/ phoenix::bind(&LLCalcParser::_exp)(self,arg1)]) |
-				 (str_p("ABS") >> '(' >> expression[unary_func.value = /*<FS:ND/> Replace bind with phoenix::bind to make GCC happy*/ phoenix::bind(&LLCalcParser::_fabs)(self,arg1)]) |
-				 (str_p("FLR") >> '(' >> expression[unary_func.value = /*<FS:ND/> Replace bind with phoenix::bind to make GCC happy*/ phoenix::bind(&LLCalcParser::_floor)(self,arg1)]) |
-				 (str_p("CEIL") >> '(' >> expression[unary_func.value = /*<FS:ND/> Replace bind with phoenix::bind to make GCC happy*/ phoenix::bind(&LLCalcParser::_ceil)(self,arg1)])
-=======
 				((str_p("SIN") >> '(' >> expression[unary_func.value = phoenix::bind(&LLCalcParser::_sin)(self,arg1)]) |
 				 (str_p("COS") >> '(' >> expression[unary_func.value = phoenix::bind(&LLCalcParser::_cos)(self,arg1)]) |
 				 (str_p("TAN") >> '(' >> expression[unary_func.value = phoenix::bind(&LLCalcParser::_tan)(self,arg1)]) |
 				 (str_p("ASIN") >> '(' >> expression[unary_func.value = phoenix::bind(&LLCalcParser::_asin)(self,arg1)]) |
 				 (str_p("ACOS") >> '(' >> expression[unary_func.value = phoenix::bind(&LLCalcParser::_acos)(self,arg1)]) |
 				 (str_p("ATAN") >> '(' >> expression[unary_func.value = phoenix::bind(&LLCalcParser::_atan)(self,arg1)]) |
+				 // <FS:Ansariel> FIRE-14618: Provide radian-based functions
+				 (str_p("SINR") >> '(' >> expression[unary_func.value = phoenix::bind(&LLCalcParser::_sinr)(self,arg1)]) |
+				 (str_p("COSR") >> '(' >> expression[unary_func.value = phoenix::bind(&LLCalcParser::_cosr)(self,arg1)]) |
+				 (str_p("TANR") >> '(' >> expression[unary_func.value = phoenix::bind(&LLCalcParser::_tanr)(self,arg1)]) |
+				 (str_p("ASINR") >> '(' >> expression[unary_func.value = phoenix::bind(&LLCalcParser::_asinr)(self,arg1)]) |
+				 (str_p("ACOSR") >> '(' >> expression[unary_func.value = phoenix::bind(&LLCalcParser::_acosr)(self,arg1)]) |
+				 (str_p("ATANR") >> '(' >> expression[unary_func.value = phoenix::bind(&LLCalcParser::_atanr)(self,arg1)]) |
+				 // </FS:Ansariel>
 				 (str_p("SQRT") >> '(' >> expression[unary_func.value = phoenix::bind(&LLCalcParser::_sqrt)(self,arg1)]) |
 				 (str_p("LOG") >> '(' >> expression[unary_func.value = phoenix::bind(&LLCalcParser::_log)(self,arg1)]) |
 				 (str_p("EXP") >> '(' >> expression[unary_func.value = phoenix::bind(&LLCalcParser::_exp)(self,arg1)]) |
 				 (str_p("ABS") >> '(' >> expression[unary_func.value = phoenix::bind(&LLCalcParser::_fabs)(self,arg1)]) |
 				 (str_p("FLR") >> '(' >> expression[unary_func.value = phoenix::bind(&LLCalcParser::_floor)(self,arg1)]) |
 				 (str_p("CEIL") >> '(' >> expression[unary_func.value = phoenix::bind(&LLCalcParser::_ceil)(self,arg1)])
->>>>>>> a35e58b7
 				) >> assert_syntax(ch_p(')'))
 			;
 			
 			binary_func =
 				((str_p("ATAN2") >> '(' >> expression[binary_func.value = arg1] >> ',' >>
-<<<<<<< HEAD
-				  expression[binary_func.value = /*<FS:ND/> Replace bind with phoenix::bind to make GCC happy*/ phoenix::bind(&LLCalcParser::_atan2)(self, binary_func.value, arg1)]) |
-				 (str_p("MIN") >> '(' >> expression[binary_func.value = arg1] >> ',' >> 
-				  expression[binary_func.value = /*<FS:ND/> Replace bind with phoenix::bind to make GCC happy*/ phoenix::bind(&LLCalcParser::_min)(self, binary_func.value, arg1)]) |
-				 (str_p("MAX") >> '(' >> expression[binary_func.value = arg1] >> ',' >> 
-				  expression[binary_func.value = /*<FS:ND/> Replace bind with phoenix::bind to make GCC happy*/ phoenix::bind(&LLCalcParser::_max)(self, binary_func.value, arg1)])
-=======
 				  expression[binary_func.value = phoenix::bind(&LLCalcParser::_atan2)(self, binary_func.value, arg1)]) |
 				 (str_p("MIN") >> '(' >> expression[binary_func.value = arg1] >> ',' >> 
 				  expression[binary_func.value = phoenix::bind(&LLCalcParser::_min)(self, binary_func.value, arg1)]) |
 				 (str_p("MAX") >> '(' >> expression[binary_func.value = arg1] >> ',' >> 
 				  expression[binary_func.value = phoenix::bind(&LLCalcParser::_max)(self, binary_func.value, arg1)])
->>>>>>> a35e58b7
 				) >> assert_syntax(ch_p(')'))
 			;
 			
@@ -151,17 +128,10 @@
 				 // Lookup throws an Unknown Symbol error if it is unknown, while this works fine,
 				 // would be "neater" to handle symbol lookup from here with an assertive parser.
 //				 constants_p[factor.value = arg1]|
-<<<<<<< HEAD
-				 identifier[factor.value = /*<FS:ND/> Replace bind with phoenix::bind to make GCC happy*/ phoenix::bind(&LLCalcParser::lookup)(self, arg1, arg2)]
-				) >>
-				// Detect and throw math errors.
-				assert_domain(eps_p(/*<FS:ND/> Replace bind with phoenix::bind to make GCC happy*/ phoenix::bind(&LLCalcParser::checkNaN)(self, factor.value)))
-=======
 				 identifier[factor.value = phoenix::bind(&LLCalcParser::lookup)(self, arg1, arg2)]
 				) >>
 				// Detect and throw math errors.
 				assert_domain(eps_p(phoenix::bind(&LLCalcParser::checkNaN)(self, factor.value)))
->>>>>>> a35e58b7
 			;
 
 			unary_expr =
@@ -171,22 +141,14 @@
 			
 			power =
 				unary_expr[power.value = arg1] >>
-<<<<<<< HEAD
-				*('^' >> assert_syntax(unary_expr[power.value = /*<FS:ND/> Replace bind with phoenix::bind to make GCC happy*/ phoenix::bind(&LLCalcParser::_pow)(self, power.value, arg1)]))
-=======
 				*('^' >> assert_syntax(unary_expr[power.value = phoenix::bind(&powf)(power.value, arg1)]))
->>>>>>> a35e58b7
 			;
 			
 			term =
 				power[term.value = arg1] >>
 				*(('*' >> assert_syntax(power[term.value *= arg1])) |
 				  ('/' >> assert_syntax(power[term.value /= arg1])) |
-<<<<<<< HEAD
-				  ('%' >> assert_syntax(power[term.value = /*<FS:ND/> Replace bind with phoenix::bind to make GCC happy*/ phoenix::bind(&LLCalcParser::_fmod)(self, term.value, arg1)]))
-=======
 				  ('%' >> assert_syntax(power[term.value = phoenix::bind(&fmodf)(term.value, arg1)]))
->>>>>>> a35e58b7
 				)
 			;
 			
