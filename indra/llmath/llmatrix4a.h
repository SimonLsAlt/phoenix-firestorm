/**
 * @file llmatrix4a.h
 * @brief LLMatrix4a class header file - memory aligned and vectorized 4x4 matrix
 *
 * $LicenseInfo:firstyear=2007&license=viewerlgpl$
 * Second Life Viewer Source Code
 * Copyright (C) 2010, Linden Research, Inc.
 *
 * This library is free software; you can redistribute it and/or
 * modify it under the terms of the GNU Lesser General Public
 * License as published by the Free Software Foundation;
 * version 2.1 of the License only.
 *
 * This library is distributed in the hope that it will be useful,
 * but WITHOUT ANY WARRANTY; without even the implied warranty of
 * MERCHANTABILITY or FITNESS FOR A PARTICULAR PURPOSE.  See the GNU
 * Lesser General Public License for more details.
 *
 * You should have received a copy of the GNU Lesser General Public
 * License along with this library; if not, write to the Free Software
 * Foundation, Inc., 51 Franklin Street, Fifth Floor, Boston, MA  02110-1301  USA
 *
 * Linden Research, Inc., 945 Battery Street, San Francisco, CA  94111  USA
 * $/LicenseInfo$
 */

#ifndef LL_LLMATRIX4A_H
#define LL_LLMATRIX4A_H

#include "llvector4a.h"
#include "m4math.h"
#include "m3math.h"

class LLMatrix4a
{
public:
    LL_ALIGN_16(LLVector4a mMatrix[4]);
<<<<<<< HEAD
    
=======

>>>>>>> 1a8a5404
    LLMatrix4a()
    {

    }

    explicit LLMatrix4a(const LLMatrix4& val)
    {
        loadu(val);
    }

    explicit LLMatrix4a(const F32* val)
    {
        loadu(val);
    }

    static const LLMatrix4a& identity()
    {
        static const F32 v[] = 
        {   1.f, 0.f, 0.f, 0.f,
            0.f, 1.f, 0.f, 0.f,
            0.f, 0.f, 1.f, 0.f,
            0.f, 0.f, 0.f, 1.f
        };
        static LLMatrix4a identity_mat(v);
            
        return identity_mat;
    }

    bool operator==(const LLMatrix4a& rhs) const
    {
        return mMatrix[0] == rhs.mMatrix[0] && mMatrix[1] == rhs.mMatrix[1] && mMatrix[2] == rhs.mMatrix[2] && mMatrix[3] == rhs.mMatrix[3];
    }

    bool operator!=(const LLMatrix4a& rhs) const
    {
        return !(*this == rhs);
    }

    inline F32* getF32ptr()
    {
        return (F32*) &mMatrix;
    }

    inline const F32* getF32ptr() const
    {
        return (F32*)&mMatrix;
    }

<<<<<<< HEAD
    inline LLMatrix4& asMatrix4()
    {
        return *(LLMatrix4*)this;
    }

    inline const LLMatrix4& asMatrix4() const
    {
        return *(LLMatrix4*)this;
    }

	inline void clear()
	{
		mMatrix[0].clear();
		mMatrix[1].clear();
		mMatrix[2].clear();
		mMatrix[3].clear();
	}
=======
    inline void clear()
    {
        mMatrix[0].clear();
        mMatrix[1].clear();
        mMatrix[2].clear();
        mMatrix[3].clear();
    }
>>>>>>> 1a8a5404

    inline void setIdentity()
    {
        mMatrix[0].set(1.f, 0.f, 0.f, 0.f);
        mMatrix[1].set(0.f, 1.f, 0.f, 0.f);
        mMatrix[2].set(0.f, 0.f, 1.f, 0.f);
        mMatrix[3].set(0.f, 0.f, 0.f, 1.f);
    }

    inline void loadu(const LLMatrix4& src)
    {
        mMatrix[0] = _mm_loadu_ps(src.mMatrix[0]);
        mMatrix[1] = _mm_loadu_ps(src.mMatrix[1]);
        mMatrix[2] = _mm_loadu_ps(src.mMatrix[2]);
        mMatrix[3] = _mm_loadu_ps(src.mMatrix[3]);
    }

    inline void loadu(const F32* src)
    {
        mMatrix[0] = _mm_loadu_ps(src);
        mMatrix[1] = _mm_loadu_ps(src+4);
        mMatrix[2] = _mm_loadu_ps(src+8);
        mMatrix[3] = _mm_loadu_ps(src+12);
    }

    inline void loadu(const LLMatrix3& src)
    {
        mMatrix[0].load3(src.mMatrix[0]);
        mMatrix[1].load3(src.mMatrix[1]);
        mMatrix[2].load3(src.mMatrix[2]);
        mMatrix[3].set(0,0,0,1.f);
    }

    inline void add(const LLMatrix4a& rhs)
    {
        mMatrix[0].add(rhs.mMatrix[0]);
        mMatrix[1].add(rhs.mMatrix[1]);
        mMatrix[2].add(rhs.mMatrix[2]);
        mMatrix[3].add(rhs.mMatrix[3]);
    }

    inline void setRows(const LLVector4a& r0, const LLVector4a& r1, const LLVector4a& r2)
    {
        mMatrix[0] = r0;
        mMatrix[1] = r1;
        mMatrix[2] = r2;
    }

    inline void setMul(const LLMatrix4a& m, const F32 s)
    {
        mMatrix[0].setMul(m.mMatrix[0], s);
        mMatrix[1].setMul(m.mMatrix[1], s);
        mMatrix[2].setMul(m.mMatrix[2], s);
        mMatrix[3].setMul(m.mMatrix[3], s);
    }

    inline void setLerp(const LLMatrix4a& a, const LLMatrix4a& b, F32 w)
    {
        LLVector4a d0,d1,d2,d3;
        d0.setSub(b.mMatrix[0], a.mMatrix[0]);
        d1.setSub(b.mMatrix[1], a.mMatrix[1]);
        d2.setSub(b.mMatrix[2], a.mMatrix[2]);
        d3.setSub(b.mMatrix[3], a.mMatrix[3]);

        // this = a + d*w

        d0.mul(w);
        d1.mul(w);
        d2.mul(w);
        d3.mul(w);

        mMatrix[0].setAdd(a.mMatrix[0],d0);
        mMatrix[1].setAdd(a.mMatrix[1],d1);
        mMatrix[2].setAdd(a.mMatrix[2],d2);
        mMatrix[3].setAdd(a.mMatrix[3],d3);
    }

    inline void rotate(const LLVector4a& v, LLVector4a& res) const
    {
        LLVector4a y,z;

        res = _mm_shuffle_ps(v, v, _MM_SHUFFLE(0, 0, 0, 0));
        y = _mm_shuffle_ps(v, v, _MM_SHUFFLE(1, 1, 1, 1));
        z = _mm_shuffle_ps(v, v, _MM_SHUFFLE(2, 2, 2, 2));

        res.mul(mMatrix[0]);
        y.mul(mMatrix[1]);
        z.mul(mMatrix[2]);

        res.add(y);
        res.add(z);
    }

    inline void affineTransformSSE(const LLVector4a& v, LLVector4a& res) const
    {
        LLVector4a x,y,z;

        x = _mm_shuffle_ps(v, v, _MM_SHUFFLE(0, 0, 0, 0));
        y = _mm_shuffle_ps(v, v, _MM_SHUFFLE(1, 1, 1, 1));
        z = _mm_shuffle_ps(v, v, _MM_SHUFFLE(2, 2, 2, 2));

        x.mul(mMatrix[0]);
        y.mul(mMatrix[1]);
        z.mul(mMatrix[2]);

        x.add(y);
        z.add(mMatrix[3]);
        res.setAdd(x,z);
    }

    inline void affineTransformNonSSE(const LLVector4a& v, LLVector4a& res) const
    {
        F32 x = v[0] * mMatrix[0][0] + v[1] * mMatrix[1][0] + v[2] * mMatrix[2][0] + mMatrix[3][0];
        F32 y = v[0] * mMatrix[0][1] + v[1] * mMatrix[1][1] + v[2] * mMatrix[2][1] + mMatrix[3][1];
        F32 z = v[0] * mMatrix[0][2] + v[1] * mMatrix[1][2] + v[2] * mMatrix[2][2] + mMatrix[3][2];
        F32 w = 1.0f;
        res.set(x,y,z,w);
    }

    inline void affineTransform(const LLVector4a& v, LLVector4a& res) const
    {
        affineTransformSSE(v,res);
    }

    const LLVector4a& getTranslation() const { return mMatrix[3]; }
};

inline LLVector4a rowMul(const LLVector4a &row, const LLMatrix4a &mat)
{
    LLVector4a result;
    result = _mm_mul_ps(_mm_shuffle_ps(row, row, _MM_SHUFFLE(0, 0, 0, 0)), mat.mMatrix[0]);
    result = _mm_add_ps(result, _mm_mul_ps(_mm_shuffle_ps(row, row, _MM_SHUFFLE(1, 1, 1, 1)), mat.mMatrix[1]));
    result = _mm_add_ps(result, _mm_mul_ps(_mm_shuffle_ps(row, row, _MM_SHUFFLE(2, 2, 2, 2)), mat.mMatrix[2]));
    result = _mm_add_ps(result, _mm_mul_ps(_mm_shuffle_ps(row, row, _MM_SHUFFLE(3, 3, 3, 3)), mat.mMatrix[3]));
    return result;
}

inline void matMul(const LLMatrix4a &a, const LLMatrix4a &b, LLMatrix4a &res)
{
    LLVector4a row0 = rowMul(a.mMatrix[0], b);
    LLVector4a row1 = rowMul(a.mMatrix[1], b);
    LLVector4a row2 = rowMul(a.mMatrix[2], b);
    LLVector4a row3 = rowMul(a.mMatrix[3], b);

    res.mMatrix[0] = row0;
    res.mMatrix[1] = row1;
    res.mMatrix[2] = row2;
    res.mMatrix[3] = row3;
}

//Faster version of matMul wehere res must not be a or b
inline void matMulUnsafe(const LLMatrix4a &a, const LLMatrix4a &b, LLMatrix4a &res)
{
    res.mMatrix[0] = rowMul(a.mMatrix[0], b);
    res.mMatrix[1] = rowMul(a.mMatrix[1], b);
    res.mMatrix[2] = rowMul(a.mMatrix[2], b);
    res.mMatrix[3] = rowMul(a.mMatrix[3], b);
}

inline std::ostream& operator<<(std::ostream& s, const LLMatrix4a& m)
{
    s << "[" << m.mMatrix[0] << ", " << m.mMatrix[1] << ", " << m.mMatrix[2] << ", " << m.mMatrix[3] << "]";
    return s;
}

void matMulBoundBox(const LLMatrix4a &a, const LLVector4a *in_extents, LLVector4a *out_extents);

#endif<|MERGE_RESOLUTION|>--- conflicted
+++ resolved
@@ -35,11 +35,7 @@
 {
 public:
     LL_ALIGN_16(LLVector4a mMatrix[4]);
-<<<<<<< HEAD
-    
-=======
-
->>>>>>> 1a8a5404
+
     LLMatrix4a()
     {
 
@@ -57,14 +53,14 @@
 
     static const LLMatrix4a& identity()
     {
-        static const F32 v[] = 
+        static const F32 v[] =
         {   1.f, 0.f, 0.f, 0.f,
             0.f, 1.f, 0.f, 0.f,
             0.f, 0.f, 1.f, 0.f,
             0.f, 0.f, 0.f, 1.f
         };
         static LLMatrix4a identity_mat(v);
-            
+
         return identity_mat;
     }
 
@@ -88,7 +84,6 @@
         return (F32*)&mMatrix;
     }
 
-<<<<<<< HEAD
     inline LLMatrix4& asMatrix4()
     {
         return *(LLMatrix4*)this;
@@ -99,14 +94,6 @@
         return *(LLMatrix4*)this;
     }
 
-	inline void clear()
-	{
-		mMatrix[0].clear();
-		mMatrix[1].clear();
-		mMatrix[2].clear();
-		mMatrix[3].clear();
-	}
-=======
     inline void clear()
     {
         mMatrix[0].clear();
@@ -114,7 +101,6 @@
         mMatrix[2].clear();
         mMatrix[3].clear();
     }
->>>>>>> 1a8a5404
 
     inline void setIdentity()
     {
