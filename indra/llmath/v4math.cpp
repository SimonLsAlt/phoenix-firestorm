--- conflicted
+++ resolved
@@ -59,11 +59,7 @@
 }
 
 // Sets all values to absolute value of their original values
-<<<<<<< HEAD
-// Returns TRUE if data changed
-=======
 // Returns true if data changed
->>>>>>> dfbbad81
 bool LLVector4::abs()
 {
 	bool ret{ false };
