--- conflicted
+++ resolved
@@ -36,11 +36,7 @@
 // LLVector4
 
 // Axis-Angle rotations
-<<<<<<< HEAD
-const LLVector4&	LLVector4::rotVec(const LLMatrix4 &mat)
-=======
 const LLVector4&    LLVector4::rotVec(const LLMatrix4 &mat)
->>>>>>> 1a8a5404
 {
     *this = *this * mat;
     return *this;
@@ -66,21 +62,12 @@
 // Returns true if data changed
 bool LLVector4::abs()
 {
-<<<<<<< HEAD
-	bool ret{ false };
-
-	if (mV[0] < 0.f) { mV[0] = -mV[0]; ret = true; }
-	if (mV[1] < 0.f) { mV[1] = -mV[1]; ret = true; }
-	if (mV[2] < 0.f) { mV[2] = -mV[2]; ret = true; }
-	if (mV[3] < 0.f) { mV[3] = -mV[3]; ret = true; }
-=======
     bool ret{ false };
 
     if (mV[0] < 0.f) { mV[0] = -mV[0]; ret = true; }
     if (mV[1] < 0.f) { mV[1] = -mV[1]; ret = true; }
     if (mV[2] < 0.f) { mV[2] = -mV[2]; ret = true; }
     if (mV[3] < 0.f) { mV[3] = -mV[3]; ret = true; }
->>>>>>> 1a8a5404
 
     return ret;
 }
@@ -110,16 +97,6 @@
 
 bool are_parallel(const LLVector4 &a, const LLVector4 &b, F32 epsilon)
 {
-<<<<<<< HEAD
-	LLVector4 an = a;
-	LLVector4 bn = b;
-	an.normalize();
-	bn.normalize();
-	F32 dot = an * bn;
-	if ( (1.0f - fabs(dot)) < epsilon)
-		return true;
-	return false;
-=======
     LLVector4 an = a;
     LLVector4 bn = b;
     an.normalize();
@@ -128,7 +105,6 @@
     if ( (1.0f - fabs(dot)) < epsilon)
         return true;
     return false;
->>>>>>> 1a8a5404
 }
 
 
