--- conflicted
+++ resolved
@@ -1,432 +1,315 @@
-/**
- * @file xform.h
- *
- * $LicenseInfo:firstyear=2001&license=viewerlgpl$
- * Second Life Viewer Source Code
- * Copyright (C) 2010, Linden Research, Inc.
- *
- * This library is free software; you can redistribute it and/or
- * modify it under the terms of the GNU Lesser General Public
- * License as published by the Free Software Foundation;
- * version 2.1 of the License only.
- *
- * This library is distributed in the hope that it will be useful,
- * but WITHOUT ANY WARRANTY; without even the implied warranty of
- * MERCHANTABILITY or FITNESS FOR A PARTICULAR PURPOSE.  See the GNU
- * Lesser General Public License for more details.
- *
- * You should have received a copy of the GNU Lesser General Public
- * License along with this library; if not, write to the Free Software
- * Foundation, Inc., 51 Franklin Street, Fifth Floor, Boston, MA  02110-1301  USA
- *
- * Linden Research, Inc., 945 Battery Street, San Francisco, CA  94111  USA
- * $/LicenseInfo$
- */
-
-#ifndef LL_XFORM_H
-#define LL_XFORM_H
-
-#include "v3math.h"
-#include "m4math.h"
-#include "llquaternion.h"
-
-<<<<<<< HEAD
-constexpr F32 MAX_OBJECT_Z 		= 4096.f; // should match REGION_HEIGHT_METERS, Pre-havok4: 768.f
-constexpr F32 MIN_OBJECT_Z 		= -256.f;
-constexpr F32 DEFAULT_MAX_PRIM_SCALE = 64.f;
-constexpr F32 DEFAULT_MAX_PRIM_SCALE_NO_MESH = 10.f;
-constexpr F32 MIN_PRIM_SCALE = 0.01f;
-constexpr F32 MAX_PRIM_SCALE = 65536.f;	// something very high but not near FLT_MAX
-=======
-const F32 MAX_OBJECT_Z      = 4096.f; // should match REGION_HEIGHT_METERS, Pre-havok4: 768.f
-const F32 MIN_OBJECT_Z      = -256.f;
-const F32 DEFAULT_MAX_PRIM_SCALE = 64.f;
-const F32 DEFAULT_MAX_PRIM_SCALE_NO_MESH = 10.f;
-const F32 MIN_PRIM_SCALE = 0.01f;
-const F32 MAX_PRIM_SCALE = 65536.f; // something very high but not near FLT_MAX
->>>>>>> e1623bb2
-
-class LLXform
-{
-protected:
-    LLVector3     mPosition;
-    LLQuaternion  mRotation;
-    LLVector3     mScale;
-
-    //RN: TODO: move these world transform members to LLXformMatrix
-    // as they are *never* updated or accessed in the base class
-    LLVector3     mWorldPosition;
-    LLQuaternion  mWorldRotation;
-
-<<<<<<< HEAD
-	bool		  mScaleChildOffset;
-
-public:
-	typedef enum e_changed_flags
-	{
-		UNCHANGED  	= 0x00,
-		TRANSLATED 	= 0x01,
-		ROTATED		= 0x02,
-		SCALED		= 0x04,
-		SHIFTED		= 0x08,
-		GEOMETRY	= 0x10,
-		TEXTURE		= 0x20,
-		MOVED       = TRANSLATED|ROTATED|SCALED,
-		SILHOUETTE	= 0x40,
-		ALL_CHANGED = 0x7f
-	}EChangedFlags;
-
-	void init()
-	{
-		mParent  = NULL;
-		mChanged = UNCHANGED;
-		mPosition.setVec(0,0,0);
-		mRotation.loadIdentity();
-		mScale.   setVec(1,1,1);
-		mWorldPosition.clearVec();
-		mWorldRotation.loadIdentity();
-		mScaleChildOffset = false;
-	}
-
-	 LLXform();
-	virtual ~LLXform();
-
-	void getLocalMat4(LLMatrix4 &mat) const { mat.initAll(mScale, mRotation, mPosition); }
-
-	inline bool setParent(LLXform *parent);
-
-	inline void setPosition(const LLVector3& pos);
-	inline void setPosition(const F32 x, const F32 y, const F32 z);
-	inline void setPositionX(const F32 x);
-	inline void setPositionY(const F32 y);
-	inline void setPositionZ(const F32 z);
-	inline void addPosition(const LLVector3& pos);
-
-
-	inline void setScale(const LLVector3& scale);
-	inline void setScale(const F32 x, const F32 y, const F32 z);
-	inline void setRotation(const LLQuaternion& rot);
-	inline void setRotation(const F32 x, const F32 y, const F32 z);
-	inline void setRotation(const F32 x, const F32 y, const F32 z, const F32 s);
-
-	// Above functions must be inline for speed, but also
-	// need to emit warnings.  LL_WARNS() causes inline LLError::CallSite
-	// static objects that make more work for the linker.
-	// Avoid inline LL_WARNS() by calling this function.
-	void warn(const char* const msg);
-	
-	void 		setChanged(const U32 bits)					{ mChanged |= bits; }
-	bool		isChanged() const							{ return mChanged; }
-	bool 		isChanged(const U32 bits) const				{ return mChanged & bits; }
-	void 		clearChanged()								{ mChanged = 0; }
-	void        clearChanged(U32 bits)                      { mChanged &= ~bits; }
-
-	void		setScaleChildOffset(bool scale)				{ mScaleChildOffset = scale; }
-	bool		getScaleChildOffset()						{ return mScaleChildOffset; }
-
-	LLXform* getParent() const { return mParent; }
-	LLXform* getRoot() const;
-	virtual bool isRoot() const;
-	virtual bool isRootEdit() const;
-
-	const LLVector3&	getPosition()  const	    { return mPosition; }
-	const LLVector3&	getScale() const			{ return mScale; }
-	const LLQuaternion& getRotation() const			{ return mRotation; }
-	const LLVector3&	getPositionW() const		{ return mWorldPosition; }
-	const LLQuaternion& getWorldRotation() const	{ return mWorldRotation; }
-	const LLVector3&	getWorldPosition() const	{ return mWorldPosition; }
-=======
-    LLXform*      mParent;
-    U32           mChanged;
-
-    BOOL          mScaleChildOffset;
-
-public:
-    typedef enum e_changed_flags
-    {
-        UNCHANGED   = 0x00,
-        TRANSLATED  = 0x01,
-        ROTATED     = 0x02,
-        SCALED      = 0x04,
-        SHIFTED     = 0x08,
-        GEOMETRY    = 0x10,
-        TEXTURE     = 0x20,
-        MOVED       = TRANSLATED|ROTATED|SCALED,
-        SILHOUETTE  = 0x40,
-        ALL_CHANGED = 0x7f
-    }EChangedFlags;
-
-    void init()
-    {
-        mParent  = NULL;
-        mChanged = UNCHANGED;
-        mPosition.setVec(0,0,0);
-        mRotation.loadIdentity();
-        mScale.   setVec(1,1,1);
-        mWorldPosition.clearVec();
-        mWorldRotation.loadIdentity();
-        mScaleChildOffset = FALSE;
-    }
-
-     LLXform();
-    virtual ~LLXform();
-
-    void getLocalMat4(LLMatrix4 &mat) const { mat.initAll(mScale, mRotation, mPosition); }
-
-    inline BOOL setParent(LLXform *parent);
-
-    inline void setPosition(const LLVector3& pos);
-    inline void setPosition(const F32 x, const F32 y, const F32 z);
-    inline void setPositionX(const F32 x);
-    inline void setPositionY(const F32 y);
-    inline void setPositionZ(const F32 z);
-    inline void addPosition(const LLVector3& pos);
-
-
-    inline void setScale(const LLVector3& scale);
-    inline void setScale(const F32 x, const F32 y, const F32 z);
-    inline void setRotation(const LLQuaternion& rot);
-    inline void setRotation(const F32 x, const F32 y, const F32 z);
-    inline void setRotation(const F32 x, const F32 y, const F32 z, const F32 s);
-
-    // Above functions must be inline for speed, but also
-    // need to emit warnings.  LL_WARNS() causes inline LLError::CallSite
-    // static objects that make more work for the linker.
-    // Avoid inline LL_WARNS() by calling this function.
-    void warn(const char* const msg);
-
-    void        setChanged(const U32 bits)                  { mChanged |= bits; }
-    BOOL        isChanged() const                           { return mChanged; }
-    BOOL        isChanged(const U32 bits) const             { return mChanged & bits; }
-    void        clearChanged()                              { mChanged = 0; }
-    void        clearChanged(U32 bits)                      { mChanged &= ~bits; }
-
-    void        setScaleChildOffset(BOOL scale)             { mScaleChildOffset = scale; }
-    BOOL        getScaleChildOffset()                       { return mScaleChildOffset; }
-
-    LLXform* getParent() const { return mParent; }
-    LLXform* getRoot() const;
-    virtual BOOL isRoot() const;
-    virtual BOOL isRootEdit() const;
-
-    const LLVector3&    getPosition()  const        { return mPosition; }
-    const LLVector3&    getScale() const            { return mScale; }
-    const LLQuaternion& getRotation() const         { return mRotation; }
-    const LLVector3&    getPositionW() const        { return mWorldPosition; }
-    const LLQuaternion& getWorldRotation() const    { return mWorldRotation; }
-    const LLVector3&    getWorldPosition() const    { return mWorldPosition; }
->>>>>>> e1623bb2
-};
-
-class LLXformMatrix : public LLXform
-{
-public:
-    LLXformMatrix() : LLXform() {};
-    virtual ~LLXformMatrix();
-
-    const LLMatrix4&    getWorldMatrix() const      { return mWorldMatrix; }
-    void setWorldMatrix (const LLMatrix4& mat)   { mWorldMatrix = mat; }
-
-    void init()
-    {
-        mWorldMatrix.setIdentity();
-        mMin.clearVec();
-        mMax.clearVec();
-
-        LLXform::init();
-    }
-
-<<<<<<< HEAD
-	void update();
-	void updateMatrix(bool update_bounds = true);
-	void getMinMax(LLVector3& min,LLVector3& max) const;
-=======
-    void update();
-    void updateMatrix(BOOL update_bounds = TRUE);
-    void getMinMax(LLVector3& min,LLVector3& max) const;
->>>>>>> e1623bb2
-
-protected:
-    LLMatrix4   mWorldMatrix;
-    LLVector3   mMin;
-    LLVector3   mMax;
-
-};
-
-bool LLXform::setParent(LLXform* parent)
-{
-<<<<<<< HEAD
-	// Validate and make sure we're not creating a loop
-	if (parent == mParent)
-	{
-		return true;
-	}
-	if (parent)
-	{
-		LLXform *cur_par = parent->mParent;
-		while (cur_par)
-		{
-			if (cur_par == this)
-			{
-				//warn("LLXform::setParent Creating loop when setting parent!");
-				return false;
-			}
-			cur_par = cur_par->mParent;
-		}
-	}
-	mParent = parent;
-	return true;
-=======
-    // Validate and make sure we're not creating a loop
-    if (parent == mParent)
-    {
-        return TRUE;
-    }
-    if (parent)
-    {
-        LLXform *cur_par = parent->mParent;
-        while (cur_par)
-        {
-            if (cur_par == this)
-            {
-                //warn("LLXform::setParent Creating loop when setting parent!");
-                return FALSE;
-            }
-            cur_par = cur_par->mParent;
-        }
-    }
-    mParent = parent;
-    return TRUE;
->>>>>>> e1623bb2
-}
-
-void LLXform::setPosition(const LLVector3& pos)
-{
-    setChanged(TRANSLATED);
-    if (pos.isFinite())
-        mPosition = pos;
-    else
-    {
-        mPosition.clearVec();
-        warn("Non Finite in LLXform::setPosition(LLVector3)");
-    }
-}
-
-void LLXform::setPosition(const F32 x, const F32 y, const F32 z)
-{
-    setChanged(TRANSLATED);
-    if (llfinite(x) && llfinite(y) && llfinite(z))
-        mPosition.setVec(x,y,z);
-    else
-    {
-        mPosition.clearVec();
-        warn("Non Finite in LLXform::setPosition(F32,F32,F32)");
-    }
-}
-
-void LLXform::setPositionX(const F32 x)
-{
-    setChanged(TRANSLATED);
-    if (llfinite(x))
-        mPosition.mV[VX] = x;
-    else
-    {
-        mPosition.mV[VX] = 0.f;
-        warn("Non Finite in LLXform::setPositionX");
-    }
-}
-
-void LLXform::setPositionY(const F32 y)
-{
-    setChanged(TRANSLATED);
-    if (llfinite(y))
-        mPosition.mV[VY] = y;
-    else
-    {
-        mPosition.mV[VY] = 0.f;
-        warn("Non Finite in LLXform::setPositionY");
-    }
-}
-
-void LLXform::setPositionZ(const F32 z)
-{
-    setChanged(TRANSLATED);
-    if (llfinite(z))
-        mPosition.mV[VZ] = z;
-    else
-    {
-        mPosition.mV[VZ] = 0.f;
-        warn("Non Finite in LLXform::setPositionZ");
-    }
-}
-
-void LLXform::addPosition(const LLVector3& pos)
-{
-    setChanged(TRANSLATED);
-    if (pos.isFinite())
-        mPosition += pos;
-    else
-        warn("Non Finite in LLXform::addPosition");
-}
-
-void LLXform::setScale(const LLVector3& scale)
-{
-    setChanged(SCALED);
-    if (scale.isFinite())
-        mScale = scale;
-    else
-    {
-        mScale.setVec(1.f, 1.f, 1.f);
-        warn("Non Finite in LLXform::setScale");
-    }
-}
-void LLXform::setScale(const F32 x, const F32 y, const F32 z)
-{
-    setChanged(SCALED);
-    if (llfinite(x) && llfinite(y) && llfinite(z))
-        mScale.setVec(x,y,z);
-    else
-    {
-        mScale.setVec(1.f, 1.f, 1.f);
-        warn("Non Finite in LLXform::setScale");
-    }
-}
-void LLXform::setRotation(const LLQuaternion& rot)
-{
-    setChanged(ROTATED);
-    if (rot.isFinite())
-        mRotation = rot;
-    else
-    {
-        mRotation.loadIdentity();
-        warn("Non Finite in LLXform::setRotation");
-    }
-}
-void LLXform::setRotation(const F32 x, const F32 y, const F32 z)
-{
-    setChanged(ROTATED);
-    if (llfinite(x) && llfinite(y) && llfinite(z))
-    {
-        mRotation.setQuat(x,y,z);
-    }
-    else
-    {
-        mRotation.loadIdentity();
-        warn("Non Finite in LLXform::setRotation");
-    }
-}
-void LLXform::setRotation(const F32 x, const F32 y, const F32 z, const F32 s)
-{
-    setChanged(ROTATED);
-    if (llfinite(x) && llfinite(y) && llfinite(z) && llfinite(s))
-    {
-        mRotation.mQ[VX] = x; mRotation.mQ[VY] = y; mRotation.mQ[VZ] = z; mRotation.mQ[VS] = s;
-    }
-    else
-    {
-        mRotation.loadIdentity();
-        warn("Non Finite in LLXform::setRotation");
-    }
-}
-
-#endif+/**
+ * @file xform.h
+ *
+ * $LicenseInfo:firstyear=2001&license=viewerlgpl$
+ * Second Life Viewer Source Code
+ * Copyright (C) 2010, Linden Research, Inc.
+ *
+ * This library is free software; you can redistribute it and/or
+ * modify it under the terms of the GNU Lesser General Public
+ * License as published by the Free Software Foundation;
+ * version 2.1 of the License only.
+ *
+ * This library is distributed in the hope that it will be useful,
+ * but WITHOUT ANY WARRANTY; without even the implied warranty of
+ * MERCHANTABILITY or FITNESS FOR A PARTICULAR PURPOSE.  See the GNU
+ * Lesser General Public License for more details.
+ *
+ * You should have received a copy of the GNU Lesser General Public
+ * License along with this library; if not, write to the Free Software
+ * Foundation, Inc., 51 Franklin Street, Fifth Floor, Boston, MA  02110-1301  USA
+ *
+ * Linden Research, Inc., 945 Battery Street, San Francisco, CA  94111  USA
+ * $/LicenseInfo$
+ */
+
+#ifndef LL_XFORM_H
+#define LL_XFORM_H
+
+#include "v3math.h"
+#include "m4math.h"
+#include "llquaternion.h"
+
+constexpr F32 MAX_OBJECT_Z      = 4096.f; // should match REGION_HEIGHT_METERS, Pre-havok4: 768.f
+constexpr F32 MIN_OBJECT_Z      = -256.f;
+constexpr F32 DEFAULT_MAX_PRIM_SCALE = 64.f;
+constexpr F32 DEFAULT_MAX_PRIM_SCALE_NO_MESH = 10.f;
+constexpr F32 MIN_PRIM_SCALE = 0.01f;
+constexpr F32 MAX_PRIM_SCALE = 65536.f; // something very high but not near FLT_MAX
+
+class LLXform
+{
+protected:
+    LLVector3     mPosition;
+    LLQuaternion  mRotation;
+    LLVector3     mScale;
+
+    //RN: TODO: move these world transform members to LLXformMatrix
+    // as they are *never* updated or accessed in the base class
+    LLVector3     mWorldPosition;
+    LLQuaternion  mWorldRotation;
+
+    LLXform*      mParent;
+    U32           mChanged;
+
+    bool          mScaleChildOffset;
+
+public:
+    typedef enum e_changed_flags
+    {
+        UNCHANGED   = 0x00,
+        TRANSLATED  = 0x01,
+        ROTATED     = 0x02,
+        SCALED      = 0x04,
+        SHIFTED     = 0x08,
+        GEOMETRY    = 0x10,
+        TEXTURE     = 0x20,
+        MOVED       = TRANSLATED|ROTATED|SCALED,
+        SILHOUETTE  = 0x40,
+        ALL_CHANGED = 0x7f
+    }EChangedFlags;
+
+    void init()
+    {
+        mParent  = NULL;
+        mChanged = UNCHANGED;
+        mPosition.setVec(0,0,0);
+        mRotation.loadIdentity();
+        mScale.   setVec(1,1,1);
+        mWorldPosition.clearVec();
+        mWorldRotation.loadIdentity();
+        mScaleChildOffset = false;
+    }
+
+     LLXform();
+    virtual ~LLXform();
+
+    void getLocalMat4(LLMatrix4 &mat) const { mat.initAll(mScale, mRotation, mPosition); }
+
+    inline bool setParent(LLXform *parent);
+
+    inline void setPosition(const LLVector3& pos);
+    inline void setPosition(const F32 x, const F32 y, const F32 z);
+    inline void setPositionX(const F32 x);
+    inline void setPositionY(const F32 y);
+    inline void setPositionZ(const F32 z);
+    inline void addPosition(const LLVector3& pos);
+
+
+    inline void setScale(const LLVector3& scale);
+    inline void setScale(const F32 x, const F32 y, const F32 z);
+    inline void setRotation(const LLQuaternion& rot);
+    inline void setRotation(const F32 x, const F32 y, const F32 z);
+    inline void setRotation(const F32 x, const F32 y, const F32 z, const F32 s);
+
+    // Above functions must be inline for speed, but also
+    // need to emit warnings.  LL_WARNS() causes inline LLError::CallSite
+    // static objects that make more work for the linker.
+    // Avoid inline LL_WARNS() by calling this function.
+    void warn(const char* const msg);
+
+    void        setChanged(const U32 bits)                  { mChanged |= bits; }
+    bool        isChanged() const                           { return mChanged; }
+    bool        isChanged(const U32 bits) const             { return mChanged & bits; }
+    void        clearChanged()                              { mChanged = 0; }
+    void        clearChanged(U32 bits)                      { mChanged &= ~bits; }
+
+    void        setScaleChildOffset(bool scale)             { mScaleChildOffset = scale; }
+    bool        getScaleChildOffset()                       { return mScaleChildOffset; }
+
+    LLXform* getParent() const { return mParent; }
+    LLXform* getRoot() const;
+    virtual bool isRoot() const;
+    virtual bool isRootEdit() const;
+
+    const LLVector3&    getPosition()  const        { return mPosition; }
+    const LLVector3&    getScale() const            { return mScale; }
+    const LLQuaternion& getRotation() const         { return mRotation; }
+    const LLVector3&    getPositionW() const        { return mWorldPosition; }
+    const LLQuaternion& getWorldRotation() const    { return mWorldRotation; }
+    const LLVector3&    getWorldPosition() const    { return mWorldPosition; }
+};
+
+class LLXformMatrix : public LLXform
+{
+public:
+    LLXformMatrix() : LLXform() {};
+    virtual ~LLXformMatrix();
+
+    const LLMatrix4&    getWorldMatrix() const      { return mWorldMatrix; }
+    void setWorldMatrix (const LLMatrix4& mat)   { mWorldMatrix = mat; }
+
+    void init()
+    {
+        mWorldMatrix.setIdentity();
+        mMin.clearVec();
+        mMax.clearVec();
+
+        LLXform::init();
+    }
+
+    void update();
+    void updateMatrix(bool update_bounds = true);
+    void getMinMax(LLVector3& min,LLVector3& max) const;
+
+protected:
+    LLMatrix4   mWorldMatrix;
+    LLVector3   mMin;
+    LLVector3   mMax;
+
+};
+
+bool LLXform::setParent(LLXform* parent)
+{
+    // Validate and make sure we're not creating a loop
+    if (parent == mParent)
+    {
+        return true;
+    }
+    if (parent)
+    {
+        LLXform *cur_par = parent->mParent;
+        while (cur_par)
+        {
+            if (cur_par == this)
+            {
+                //warn("LLXform::setParent Creating loop when setting parent!");
+                return false;
+            }
+            cur_par = cur_par->mParent;
+        }
+    }
+    mParent = parent;
+    return true;
+}
+
+void LLXform::setPosition(const LLVector3& pos)
+{
+    setChanged(TRANSLATED);
+    if (pos.isFinite())
+        mPosition = pos;
+    else
+    {
+        mPosition.clearVec();
+        warn("Non Finite in LLXform::setPosition(LLVector3)");
+    }
+}
+
+void LLXform::setPosition(const F32 x, const F32 y, const F32 z)
+{
+    setChanged(TRANSLATED);
+    if (llfinite(x) && llfinite(y) && llfinite(z))
+        mPosition.setVec(x,y,z);
+    else
+    {
+        mPosition.clearVec();
+        warn("Non Finite in LLXform::setPosition(F32,F32,F32)");
+    }
+}
+
+void LLXform::setPositionX(const F32 x)
+{
+    setChanged(TRANSLATED);
+    if (llfinite(x))
+        mPosition.mV[VX] = x;
+    else
+    {
+        mPosition.mV[VX] = 0.f;
+        warn("Non Finite in LLXform::setPositionX");
+    }
+}
+
+void LLXform::setPositionY(const F32 y)
+{
+    setChanged(TRANSLATED);
+    if (llfinite(y))
+        mPosition.mV[VY] = y;
+    else
+    {
+        mPosition.mV[VY] = 0.f;
+        warn("Non Finite in LLXform::setPositionY");
+    }
+}
+
+void LLXform::setPositionZ(const F32 z)
+{
+    setChanged(TRANSLATED);
+    if (llfinite(z))
+        mPosition.mV[VZ] = z;
+    else
+    {
+        mPosition.mV[VZ] = 0.f;
+        warn("Non Finite in LLXform::setPositionZ");
+    }
+}
+
+void LLXform::addPosition(const LLVector3& pos)
+{
+    setChanged(TRANSLATED);
+    if (pos.isFinite())
+        mPosition += pos;
+    else
+        warn("Non Finite in LLXform::addPosition");
+}
+
+void LLXform::setScale(const LLVector3& scale)
+{
+    setChanged(SCALED);
+    if (scale.isFinite())
+        mScale = scale;
+    else
+    {
+        mScale.setVec(1.f, 1.f, 1.f);
+        warn("Non Finite in LLXform::setScale");
+    }
+}
+void LLXform::setScale(const F32 x, const F32 y, const F32 z)
+{
+    setChanged(SCALED);
+    if (llfinite(x) && llfinite(y) && llfinite(z))
+        mScale.setVec(x,y,z);
+    else
+    {
+        mScale.setVec(1.f, 1.f, 1.f);
+        warn("Non Finite in LLXform::setScale");
+    }
+}
+void LLXform::setRotation(const LLQuaternion& rot)
+{
+    setChanged(ROTATED);
+    if (rot.isFinite())
+        mRotation = rot;
+    else
+    {
+        mRotation.loadIdentity();
+        warn("Non Finite in LLXform::setRotation");
+    }
+}
+void LLXform::setRotation(const F32 x, const F32 y, const F32 z)
+{
+    setChanged(ROTATED);
+    if (llfinite(x) && llfinite(y) && llfinite(z))
+    {
+        mRotation.setQuat(x,y,z);
+    }
+    else
+    {
+        mRotation.loadIdentity();
+        warn("Non Finite in LLXform::setRotation");
+    }
+}
+void LLXform::setRotation(const F32 x, const F32 y, const F32 z, const F32 s)
+{
+    setChanged(ROTATED);
+    if (llfinite(x) && llfinite(y) && llfinite(z) && llfinite(s))
+    {
+        mRotation.mQ[VX] = x; mRotation.mQ[VY] = y; mRotation.mQ[VZ] = z; mRotation.mQ[VS] = s;
+    }
+    else
+    {
+        mRotation.loadIdentity();
+        warn("Non Finite in LLXform::setRotation");
+    }
+}
+
+#endif