/**
 * @file v4color.cpp
 * @brief LLColor4 class implementation.
 *
 * $LicenseInfo:firstyear=2000&license=viewerlgpl$
 * Second Life Viewer Source Code
 * Copyright (C) 2010, Linden Research, Inc.
 *
 * This library is free software; you can redistribute it and/or
 * modify it under the terms of the GNU Lesser General Public
 * License as published by the Free Software Foundation;
 * version 2.1 of the License only.
 *
 * This library is distributed in the hope that it will be useful,
 * but WITHOUT ANY WARRANTY; without even the implied warranty of
 * MERCHANTABILITY or FITNESS FOR A PARTICULAR PURPOSE.  See the GNU
 * Lesser General Public License for more details.
 *
 * You should have received a copy of the GNU Lesser General Public
 * License along with this library; if not, write to the Free Software
 * Foundation, Inc., 51 Franklin Street, Fifth Floor, Boston, MA  02110-1301  USA
 *
 * Linden Research, Inc., 945 Battery Street, San Francisco, CA  94111  USA
 * $/LicenseInfo$
 */

#include "linden_common.h"

#include "llboost.h"

#include "v4color.h"
#include "v4coloru.h"
#include "v3color.h"
#include "v4math.h"
#include "llmath.h"

// LLColor4

//////////////////////////////////////////////////////////////////////////////

LLColor4 LLColor4::red(     1.f, 0.f, 0.f, 1.f);
LLColor4 LLColor4::green(   0.f, 1.f, 0.f, 1.f);
LLColor4 LLColor4::blue(    0.f, 0.f, 1.f, 1.f);
LLColor4 LLColor4::black(   0.f, 0.f, 0.f, 1.f);
LLColor4 LLColor4::yellow(  1.f, 1.f, 0.f, 1.f);
LLColor4 LLColor4::magenta( 1.0f, 0.0f, 1.0f, 1.0f);
LLColor4 LLColor4::cyan(    0.0f, 1.0f, 1.0f, 1.0f);
LLColor4 LLColor4::white(   1.f, 1.f, 1.f, 1.f);
LLColor4 LLColor4::smoke(   0.5f, 0.5f, 0.5f, 0.5f);
LLColor4 LLColor4::grey(    0.5f, 0.5f, 0.5f, 1.0f);
LLColor4 LLColor4::orange(  1.f, 0.5, 0.f, 1.f );
LLColor4 LLColor4::purple(  0.6f, 0.2f, 0.8f, 1.0f);
LLColor4 LLColor4::pink(    1.0f, 0.5f, 0.8f, 1.0f);
LLColor4 LLColor4::transparent( 0.f, 0.f, 0.f, 0.f );

//////////////////////////////////////////////////////////////////////////////

LLColor4 LLColor4::grey1(0.8f, 0.8f, 0.8f, 1.0f);
LLColor4 LLColor4::grey2(0.6f, 0.6f, 0.6f, 1.0f);
LLColor4 LLColor4::grey3(0.4f, 0.4f, 0.4f, 1.0f);
LLColor4 LLColor4::grey4(0.3f, 0.3f, 0.3f, 1.0f);

LLColor4 LLColor4::red1(1.0f, 0.0f, 0.0f, 1.0f);
LLColor4 LLColor4::red2(0.6f, 0.0f, 0.0f, 1.0f);
LLColor4 LLColor4::red3(1.0f, 0.2f, 0.2f, 1.0f);
LLColor4 LLColor4::red4(0.5f, 0.1f, 0.1f, 1.0f);
LLColor4 LLColor4::red5(0.8f, 0.1f, 0.0f, 1.0f);

LLColor4 LLColor4::green1(0.0f, 1.0f, 0.0f, 1.0f);
LLColor4 LLColor4::green2(0.0f, 0.6f, 0.0f, 1.0f);
LLColor4 LLColor4::green3(0.0f, 0.4f, 0.0f, 1.0f);
LLColor4 LLColor4::green4(0.0f, 1.0f, 0.4f, 1.0f);
LLColor4 LLColor4::green5(0.2f, 0.6f, 0.4f, 1.0f);
LLColor4 LLColor4::green6(0.4f, 0.6f, 0.2f, 1.0f);

LLColor4 LLColor4::blue1(0.0f, 0.0f, 1.0f, 1.0f);
LLColor4 LLColor4::blue2(0.0f, 0.4f, 1.0f, 1.0f);
LLColor4 LLColor4::blue3(0.2f, 0.2f, 0.8f, 1.0f);
LLColor4 LLColor4::blue4(0.0f, 0.0f, 0.6f, 1.0f);
LLColor4 LLColor4::blue5(0.4f, 0.2f, 1.0f, 1.0f);
LLColor4 LLColor4::blue6(0.4f, 0.5f, 1.0f, 1.0f);

LLColor4 LLColor4::yellow1(1.0f, 1.0f, 0.0f, 1.0f);
LLColor4 LLColor4::yellow2(0.6f, 0.6f, 0.0f, 1.0f);
LLColor4 LLColor4::yellow3(0.8f, 1.0f, 0.2f, 1.0f);
LLColor4 LLColor4::yellow4(1.0f, 1.0f, 0.4f, 1.0f);
LLColor4 LLColor4::yellow5(0.6f, 0.4f, 0.2f, 1.0f);
LLColor4 LLColor4::yellow6(1.0f, 0.8f, 0.4f, 1.0f);
LLColor4 LLColor4::yellow7(0.8f, 0.8f, 0.0f, 1.0f);
LLColor4 LLColor4::yellow8(0.8f, 0.8f, 0.2f, 1.0f);
LLColor4 LLColor4::yellow9(0.8f, 0.8f, 0.4f, 1.0f);

LLColor4 LLColor4::orange1(1.0f, 0.8f, 0.0f, 1.0f);
LLColor4 LLColor4::orange2(1.0f, 0.6f, 0.0f, 1.0f);
LLColor4 LLColor4::orange3(1.0f, 0.4f, 0.2f, 1.0f);
LLColor4 LLColor4::orange4(0.8f, 0.4f, 0.0f, 1.0f);
LLColor4 LLColor4::orange5(0.9f, 0.5f, 0.0f, 1.0f);
LLColor4 LLColor4::orange6(1.0f, 0.8f, 0.2f, 1.0f);

LLColor4 LLColor4::magenta1(1.0f, 0.0f, 1.0f, 1.0f);
LLColor4 LLColor4::magenta2(0.6f, 0.2f, 0.4f, 1.0f);
LLColor4 LLColor4::magenta3(1.0f, 0.4f, 0.6f, 1.0f);
LLColor4 LLColor4::magenta4(1.0f, 0.2f, 0.8f, 1.0f);

LLColor4 LLColor4::purple1(0.6f, 0.2f, 0.8f, 1.0f);
LLColor4 LLColor4::purple2(0.8f, 0.2f, 1.0f, 1.0f);
LLColor4 LLColor4::purple3(0.6f, 0.0f, 1.0f, 1.0f);
LLColor4 LLColor4::purple4(0.4f, 0.0f, 0.8f, 1.0f);
LLColor4 LLColor4::purple5(0.6f, 0.0f, 0.8f, 1.0f);
LLColor4 LLColor4::purple6(0.8f, 0.0f, 0.6f, 1.0f);

LLColor4 LLColor4::pink1(1.0f, 0.5f, 0.8f, 1.0f);
LLColor4 LLColor4::pink2(1.0f, 0.8f, 0.9f, 1.0f);

LLColor4 LLColor4::cyan1(0.0f, 1.0f, 1.0f, 1.0f);
LLColor4 LLColor4::cyan2(0.4f, 0.8f, 0.8f, 1.0f);
LLColor4 LLColor4::cyan3(0.0f, 1.0f, 0.6f, 1.0f);
LLColor4 LLColor4::cyan4(0.6f, 1.0f, 1.0f, 1.0f);
LLColor4 LLColor4::cyan5(0.2f, 0.6f, 1.0f, 1.0f);
LLColor4 LLColor4::cyan6(0.2f, 0.6f, 0.6f, 1.0f);

//////////////////////////////////////////////////////////////////////////////

// conversion
LLColor4::operator LLColor4U() const
{
    return LLColor4U(
        (U8)llclampb(ll_round(mV[VRED]*255.f)),
        (U8)llclampb(ll_round(mV[VGREEN]*255.f)),
        (U8)llclampb(ll_round(mV[VBLUE]*255.f)),
        (U8)llclampb(ll_round(mV[VALPHA]*255.f)));
}

LLColor4::LLColor4(const LLColor3 &vec, F32 a)
{
    mV[VX] = vec.mV[VX];
    mV[VY] = vec.mV[VY];
    mV[VZ] = vec.mV[VZ];
    mV[VW] = a;
}

LLColor4::LLColor4(const LLColor4U& color4u)
{
    const F32 SCALE = 1.f/255.f;
    mV[VX] = color4u.mV[VX] * SCALE;
    mV[VY] = color4u.mV[VY] * SCALE;
    mV[VZ] = color4u.mV[VZ] * SCALE;
    mV[VW] = color4u.mV[VW] * SCALE;
}

LLColor4::LLColor4(const LLVector4& vector4)
{
    mV[VX] = vector4.mV[VX];
    mV[VY] = vector4.mV[VY];
    mV[VZ] = vector4.mV[VZ];
    mV[VW] = vector4.mV[VW];
}

const LLColor4& LLColor4::set(const LLColor4U& color4u)
{
    const F32 SCALE = 1.f/255.f;
    mV[VX] = color4u.mV[VX] * SCALE;
    mV[VY] = color4u.mV[VY] * SCALE;
    mV[VZ] = color4u.mV[VZ] * SCALE;
    mV[VW] = color4u.mV[VW] * SCALE;
    return (*this);
}

const LLColor4& LLColor4::set(const LLColor3 &vec)
{
    mV[VX] = vec.mV[VX];
    mV[VY] = vec.mV[VY];
    mV[VZ] = vec.mV[VZ];

//  no change to alpha!
//  mV[VW] = 1.f;

    return (*this);
}

const LLColor4& LLColor4::set(const LLColor3 &vec, F32 a)
{
    mV[VX] = vec.mV[VX];
    mV[VY] = vec.mV[VY];
    mV[VZ] = vec.mV[VZ];
    mV[VW] = a;
    return (*this);
}

// deprecated -- use set()
const LLColor4& LLColor4::setVec(const LLColor4U& color4u)
{
    const F32 SCALE = 1.f/255.f;
    mV[VX] = color4u.mV[VX] * SCALE;
    mV[VY] = color4u.mV[VY] * SCALE;
    mV[VZ] = color4u.mV[VZ] * SCALE;
    mV[VW] = color4u.mV[VW] * SCALE;
    return (*this);
}

// deprecated -- use set()
const LLColor4& LLColor4::setVec(const LLColor3 &vec)
{
    mV[VX] = vec.mV[VX];
    mV[VY] = vec.mV[VY];
    mV[VZ] = vec.mV[VZ];

//  no change to alpha!
//  mV[VW] = 1.f;

    return (*this);
}

// deprecated -- use set()
const LLColor4& LLColor4::setVec(const LLColor3 &vec, F32 a)
{
    mV[VX] = vec.mV[VX];
    mV[VY] = vec.mV[VY];
    mV[VZ] = vec.mV[VZ];
    mV[VW] = a;
    return (*this);
}

void LLColor4::setValue(const LLSD& sd)
{
#if 0
    // Clamping on setValue from LLSD is inconsistent with other set behavior
    F32 val;
    bool out_of_range = false;
    val = sd[0].asReal();
    mV[0] = llclamp(val, 0.f, 1.f);
    out_of_range = mV[0] != val;

    val = sd[1].asReal();
    mV[1] = llclamp(val, 0.f, 1.f);
    out_of_range |= mV[1] != val;

    val = sd[2].asReal();
    mV[2] = llclamp(val, 0.f, 1.f);
    out_of_range |= mV[2] != val;

    val = sd[3].asReal();
    mV[3] = llclamp(val, 0.f, 1.f);
    out_of_range |= mV[3] != val;

    if (out_of_range)
    {
        LL_WARNS() << "LLSD color value out of range!" << LL_ENDL;
    }
#else
    mV[0] = (F32) sd[0].asReal();
    mV[1] = (F32) sd[1].asReal();
    mV[2] = (F32) sd[2].asReal();
    mV[3] = (F32) sd[3].asReal();
#endif
}

const LLColor4& LLColor4::operator=(const LLColor3 &a)
{
    mV[VX] = a.mV[VX];
    mV[VY] = a.mV[VY];
    mV[VZ] = a.mV[VZ];

// converting from an rgb sets a=1 (opaque)
    mV[VW] = 1.f;
    return (*this);
}


std::ostream& operator<<(std::ostream& s, const LLColor4 &a)
{
    s << "{ " << a.mV[VX] << ", " << a.mV[VY] << ", " << a.mV[VZ] << ", " << a.mV[VW] << " }";
    return s;
}

bool operator==(const LLColor4 &a, const LLColor3 &b)
{
    return (  (a.mV[VX] == b.mV[VX])
            &&(a.mV[VY] == b.mV[VY])
            &&(a.mV[VZ] == b.mV[VZ]));
}

bool operator!=(const LLColor4 &a, const LLColor3 &b)
{
    return (  (a.mV[VX] != b.mV[VX])
            ||(a.mV[VY] != b.mV[VY])
            ||(a.mV[VZ] != b.mV[VZ]));
}

LLColor3    vec4to3(const LLColor4 &vec)
{
    LLColor3    temp(vec.mV[VX], vec.mV[VY], vec.mV[VZ]);
    return temp;
}

LLColor4    vec3to4(const LLColor3 &vec)
{
    LLColor3    temp(vec.mV[VX], vec.mV[VY], vec.mV[VZ]);
    return temp;
}

static F32 hueToRgb ( F32 val1In, F32 val2In, F32 valHUeIn )
{
    if ( valHUeIn < 0.0f ) valHUeIn += 1.0f;
    if ( valHUeIn > 1.0f ) valHUeIn -= 1.0f;
    if ( ( 6.0f * valHUeIn ) < 1.0f ) return ( val1In + ( val2In - val1In ) * 6.0f * valHUeIn );
    if ( ( 2.0f * valHUeIn ) < 1.0f ) return ( val2In );
    if ( ( 3.0f * valHUeIn ) < 2.0f ) return ( val1In + ( val2In - val1In ) * ( ( 2.0f / 3.0f ) - valHUeIn ) * 6.0f );
    return ( val1In );
}

void LLColor4::setHSL ( F32 hValIn, F32 sValIn, F32 lValIn)
{
    if ( sValIn < 0.00001f )
    {
        mV[VRED] = lValIn;
        mV[VGREEN] = lValIn;
        mV[VBLUE] = lValIn;
    }
    else
    {
        F32 interVal1;
        F32 interVal2;

        if ( lValIn < 0.5f )
            interVal2 = lValIn * ( 1.0f + sValIn );
        else
            interVal2 = ( lValIn + sValIn ) - ( sValIn * lValIn );

        interVal1 = 2.0f * lValIn - interVal2;

        mV[VRED] = hueToRgb ( interVal1, interVal2, hValIn + ( 1.f / 3.f ) );
        mV[VGREEN] = hueToRgb ( interVal1, interVal2, hValIn );
        mV[VBLUE] = hueToRgb ( interVal1, interVal2, hValIn - ( 1.f / 3.f ) );
    }
}

void LLColor4::calcHSL(F32* hue, F32* saturation, F32* luminance) const
{
    F32 var_R = mV[VRED];
    F32 var_G = mV[VGREEN];
    F32 var_B = mV[VBLUE];

    F32 var_Min = ( var_R < ( var_G < var_B ? var_G : var_B ) ? var_R : ( var_G < var_B ? var_G : var_B ) );
    F32 var_Max = ( var_R > ( var_G > var_B ? var_G : var_B ) ? var_R : ( var_G > var_B ? var_G : var_B ) );

    F32 del_Max = var_Max - var_Min;

    F32 L = ( var_Max + var_Min ) / 2.0f;
    F32 H = 0.0f;
    F32 S = 0.0f;

    if ( del_Max == 0.0f )
    {
       H = 0.0f;
       S = 0.0f;
    }
    else
    {
        if ( L < 0.5 )
            S = del_Max / ( var_Max + var_Min );
        else
            S = del_Max / ( 2.0f - var_Max - var_Min );

        F32 del_R = ( ( ( var_Max - var_R ) / 6.0f ) + ( del_Max / 2.0f ) ) / del_Max;
        F32 del_G = ( ( ( var_Max - var_G ) / 6.0f ) + ( del_Max / 2.0f ) ) / del_Max;
        F32 del_B = ( ( ( var_Max - var_B ) / 6.0f ) + ( del_Max / 2.0f ) ) / del_Max;

        if ( var_R >= var_Max )
            H = del_B - del_G;
        else
        if ( var_G >= var_Max )
            H = ( 1.0f / 3.0f ) + del_R - del_B;
        else
        if ( var_B >= var_Max )
            H = ( 2.0f / 3.0f ) + del_G - del_R;

        if ( H < 0.0f ) H += 1.0f;
        if ( H > 1.0f ) H -= 1.0f;
    }

    if (hue) *hue = H;
    if (saturation) *saturation = S;
    if (luminance) *luminance = L;
}

// static
bool LLColor4::parseColor(const std::string& buf, LLColor4* color)
{
<<<<<<< HEAD
	if( buf.empty() || color == nullptr)
	{
		return false;
	}

	boost_tokenizer tokens(buf, boost::char_separator<char>(", "));
	boost_tokenizer::iterator token_iter = tokens.begin();
	if (token_iter == tokens.end())
	{
		return false;
	}

	// Grab the first token into a string, since we don't know
	// if this is a float or a color name.
	std::string color_name( (*token_iter) );
	++token_iter;

	if (token_iter != tokens.end())
	{
		// There are more tokens to read.  This must be a vector.
		LLColor4 v;
		LLStringUtil::convertToF32( color_name,  v.mV[VX] );
		LLStringUtil::convertToF32( *token_iter, v.mV[VY] );
		v.mV[VZ] = 0.0f;
		v.mV[VW] = 1.0f;

		++token_iter;
		if (token_iter == tokens.end())
		{
			// This is a malformed vector.
			LL_WARNS() << "LLColor4::parseColor() malformed color " << buf << LL_ENDL;
		}
		else
		{
			// There is a z-component.
			LLStringUtil::convertToF32( *token_iter, v.mV[VZ] );

			++token_iter;
			if (token_iter != tokens.end())
			{
				// There is an alpha component.
				LLStringUtil::convertToF32( *token_iter, v.mV[VW] );
			}
		}

		//  Make sure all values are between 0 and 1.
		if (v.mV[VX] > 1.f || v.mV[VY] > 1.f || v.mV[VZ] > 1.f || v.mV[VW] > 1.f)
		{
			v = v * (1.f / 255.f);
		}
		color->set( v );
	}
	else // Single value.  Read as a named color.
	{
		// We have a color name
		if ( "red" == color_name )
		{
			color->set(LLColor4::red);
		}
		else if ( "red1" == color_name )
		{
			color->set(LLColor4::red1);
		}
		else if ( "red2" == color_name )
		{
			color->set(LLColor4::red2);
		}
		else if ( "red3" == color_name )
		{
			color->set(LLColor4::red3);
		}
		else if ( "red4" == color_name )
		{
			color->set(LLColor4::red4);
		}
		else if ( "red5" == color_name )
		{
			color->set(LLColor4::red5);
		}
		else if( "green" == color_name )
		{
			color->set(LLColor4::green);
		}
		else if( "green1" == color_name )
		{
			color->set(LLColor4::green1);
		}
		else if( "green2" == color_name )
		{
			color->set(LLColor4::green2);
		}
		else if( "green3" == color_name )
		{
			color->set(LLColor4::green3);
		}
		else if( "green4" == color_name )
		{
			color->set(LLColor4::green4);
		}
		else if( "green5" == color_name )
		{
			color->set(LLColor4::green5);
		}
		else if( "green6" == color_name )
		{
			color->set(LLColor4::green6);
		}
		else if( "blue" == color_name )
		{
			color->set(LLColor4::blue);
		}
		else if( "blue1" == color_name )
		{
			color->set(LLColor4::blue1);
		}
		else if( "blue2" == color_name )
		{
			color->set(LLColor4::blue2);
		}
		else if( "blue3" == color_name )
		{
			color->set(LLColor4::blue3);
		}
		else if( "blue4" == color_name )
		{
			color->set(LLColor4::blue4);
		}
		else if( "blue5" == color_name )
		{
			color->set(LLColor4::blue5);
		}
		else if( "blue6" == color_name )
		{
			color->set(LLColor4::blue6);
		}
		else if( "black" == color_name )
		{
			color->set(LLColor4::black);
		}
		else if( "white" == color_name )
		{
			color->set(LLColor4::white);
		}
		else if( "yellow" == color_name )
		{
			color->set(LLColor4::yellow);
		}
		else if( "yellow1" == color_name )
		{
			color->set(LLColor4::yellow1);
		}
		else if( "yellow2" == color_name )
		{
			color->set(LLColor4::yellow2);
		}
		else if( "yellow3" == color_name )
		{
			color->set(LLColor4::yellow3);
		}
		else if( "yellow4" == color_name )
		{
			color->set(LLColor4::yellow4);
		}
		else if( "yellow5" == color_name )
		{
			color->set(LLColor4::yellow5);
		}
		else if( "yellow6" == color_name )
		{
			color->set(LLColor4::yellow6);
		}
		else if( "magenta" == color_name )
		{
			color->set(LLColor4::magenta);
		}
		else if( "magenta1" == color_name )
		{
			color->set(LLColor4::magenta1);
		}
		else if( "magenta2" == color_name )
		{
			color->set(LLColor4::magenta2);
		}
		else if( "magenta3" == color_name )
		{
			color->set(LLColor4::magenta3);
		}
		else if( "magenta4" == color_name )
		{
			color->set(LLColor4::magenta4);
		}
		else if( "purple" == color_name )
		{
			color->set(LLColor4::purple);
		}
		else if( "purple1" == color_name )
		{
			color->set(LLColor4::purple1);
		}
		else if( "purple2" == color_name )
		{
			color->set(LLColor4::purple2);
		}
		else if( "purple3" == color_name )
		{
			color->set(LLColor4::purple3);
		}
		else if( "purple4" == color_name )
		{
			color->set(LLColor4::purple4);
		}
		else if( "purple5" == color_name )
		{
			color->set(LLColor4::purple5);
		}
		else if( "purple6" == color_name )
		{
			color->set(LLColor4::purple6);
		}
		else if( "pink" == color_name )
		{
			color->set(LLColor4::pink);
		}
		else if( "pink1" == color_name )
		{
			color->set(LLColor4::pink1);
		}
		else if( "pink2" == color_name )
		{
			color->set(LLColor4::pink2);
		}
		else if( "cyan" == color_name )
		{
			color->set(LLColor4::cyan);
		}
		else if( "cyan1" == color_name )
		{
			color->set(LLColor4::cyan1);
		}
		else if( "cyan2" == color_name )
		{
			color->set(LLColor4::cyan2);
		}
		else if( "cyan3" == color_name )
		{
			color->set(LLColor4::cyan3);
		}
		else if( "cyan4" == color_name )
		{
			color->set(LLColor4::cyan4);
		}
		else if( "cyan5" == color_name )
		{
			color->set(LLColor4::cyan5);
		}
		else if( "cyan6" == color_name )
		{
			color->set(LLColor4::cyan6);
		}
		else if( "smoke" == color_name )
		{
			color->set(LLColor4::smoke);
		}
		else if( "grey" == color_name )
		{
			color->set(LLColor4::grey);
		}
		else if( "grey1" == color_name )
		{
			color->set(LLColor4::grey1);
		}
		else if( "grey2" == color_name )
		{
			color->set(LLColor4::grey2);
		}
		else if( "grey3" == color_name )
		{
			color->set(LLColor4::grey3);
		}
		else if( "grey4" == color_name )
		{
			color->set(LLColor4::grey4);
		}
		else if( "orange" == color_name )
		{
			color->set(LLColor4::orange);
		}
		else if( "orange1" == color_name )
		{
			color->set(LLColor4::orange1);
		}
		else if( "orange2" == color_name )
		{
			color->set(LLColor4::orange2);
		}
		else if( "orange3" == color_name )
		{
			color->set(LLColor4::orange3);
		}
		else if( "orange4" == color_name )
		{
			color->set(LLColor4::orange4);
		}
		else if( "orange5" == color_name )
		{
			color->set(LLColor4::orange5);
		}
		else if( "orange6" == color_name )
		{
			color->set(LLColor4::orange6);
		}
		else if ( "clear" == color_name )
		{
			color->set(0.f, 0.f, 0.f, 0.f);
		}
		else
		{
			LL_WARNS() << "invalid color " << color_name << LL_ENDL;
		}
	}

	return true;
=======
    if( buf.empty() || color == NULL)
    {
        return FALSE;
    }

    boost_tokenizer tokens(buf, boost::char_separator<char>(", "));
    boost_tokenizer::iterator token_iter = tokens.begin();
    if (token_iter == tokens.end())
    {
        return FALSE;
    }

    // Grab the first token into a string, since we don't know
    // if this is a float or a color name.
    std::string color_name( (*token_iter) );
    ++token_iter;

    if (token_iter != tokens.end())
    {
        // There are more tokens to read.  This must be a vector.
        LLColor4 v;
        LLStringUtil::convertToF32( color_name,  v.mV[VX] );
        LLStringUtil::convertToF32( *token_iter, v.mV[VY] );
        v.mV[VZ] = 0.0f;
        v.mV[VW] = 1.0f;

        ++token_iter;
        if (token_iter == tokens.end())
        {
            // This is a malformed vector.
            LL_WARNS() << "LLColor4::parseColor() malformed color " << buf << LL_ENDL;
        }
        else
        {
            // There is a z-component.
            LLStringUtil::convertToF32( *token_iter, v.mV[VZ] );

            ++token_iter;
            if (token_iter != tokens.end())
            {
                // There is an alpha component.
                LLStringUtil::convertToF32( *token_iter, v.mV[VW] );
            }
        }

        //  Make sure all values are between 0 and 1.
        if (v.mV[VX] > 1.f || v.mV[VY] > 1.f || v.mV[VZ] > 1.f || v.mV[VW] > 1.f)
        {
            v = v * (1.f / 255.f);
        }
        color->set( v );
    }
    else // Single value.  Read as a named color.
    {
        // We have a color name
        if ( "red" == color_name )
        {
            color->set(LLColor4::red);
        }
        else if ( "red1" == color_name )
        {
            color->set(LLColor4::red1);
        }
        else if ( "red2" == color_name )
        {
            color->set(LLColor4::red2);
        }
        else if ( "red3" == color_name )
        {
            color->set(LLColor4::red3);
        }
        else if ( "red4" == color_name )
        {
            color->set(LLColor4::red4);
        }
        else if ( "red5" == color_name )
        {
            color->set(LLColor4::red5);
        }
        else if( "green" == color_name )
        {
            color->set(LLColor4::green);
        }
        else if( "green1" == color_name )
        {
            color->set(LLColor4::green1);
        }
        else if( "green2" == color_name )
        {
            color->set(LLColor4::green2);
        }
        else if( "green3" == color_name )
        {
            color->set(LLColor4::green3);
        }
        else if( "green4" == color_name )
        {
            color->set(LLColor4::green4);
        }
        else if( "green5" == color_name )
        {
            color->set(LLColor4::green5);
        }
        else if( "green6" == color_name )
        {
            color->set(LLColor4::green6);
        }
        else if( "blue" == color_name )
        {
            color->set(LLColor4::blue);
        }
        else if( "blue1" == color_name )
        {
            color->set(LLColor4::blue1);
        }
        else if( "blue2" == color_name )
        {
            color->set(LLColor4::blue2);
        }
        else if( "blue3" == color_name )
        {
            color->set(LLColor4::blue3);
        }
        else if( "blue4" == color_name )
        {
            color->set(LLColor4::blue4);
        }
        else if( "blue5" == color_name )
        {
            color->set(LLColor4::blue5);
        }
        else if( "blue6" == color_name )
        {
            color->set(LLColor4::blue6);
        }
        else if( "black" == color_name )
        {
            color->set(LLColor4::black);
        }
        else if( "white" == color_name )
        {
            color->set(LLColor4::white);
        }
        else if( "yellow" == color_name )
        {
            color->set(LLColor4::yellow);
        }
        else if( "yellow1" == color_name )
        {
            color->set(LLColor4::yellow1);
        }
        else if( "yellow2" == color_name )
        {
            color->set(LLColor4::yellow2);
        }
        else if( "yellow3" == color_name )
        {
            color->set(LLColor4::yellow3);
        }
        else if( "yellow4" == color_name )
        {
            color->set(LLColor4::yellow4);
        }
        else if( "yellow5" == color_name )
        {
            color->set(LLColor4::yellow5);
        }
        else if( "yellow6" == color_name )
        {
            color->set(LLColor4::yellow6);
        }
        else if( "magenta" == color_name )
        {
            color->set(LLColor4::magenta);
        }
        else if( "magenta1" == color_name )
        {
            color->set(LLColor4::magenta1);
        }
        else if( "magenta2" == color_name )
        {
            color->set(LLColor4::magenta2);
        }
        else if( "magenta3" == color_name )
        {
            color->set(LLColor4::magenta3);
        }
        else if( "magenta4" == color_name )
        {
            color->set(LLColor4::magenta4);
        }
        else if( "purple" == color_name )
        {
            color->set(LLColor4::purple);
        }
        else if( "purple1" == color_name )
        {
            color->set(LLColor4::purple1);
        }
        else if( "purple2" == color_name )
        {
            color->set(LLColor4::purple2);
        }
        else if( "purple3" == color_name )
        {
            color->set(LLColor4::purple3);
        }
        else if( "purple4" == color_name )
        {
            color->set(LLColor4::purple4);
        }
        else if( "purple5" == color_name )
        {
            color->set(LLColor4::purple5);
        }
        else if( "purple6" == color_name )
        {
            color->set(LLColor4::purple6);
        }
        else if( "pink" == color_name )
        {
            color->set(LLColor4::pink);
        }
        else if( "pink1" == color_name )
        {
            color->set(LLColor4::pink1);
        }
        else if( "pink2" == color_name )
        {
            color->set(LLColor4::pink2);
        }
        else if( "cyan" == color_name )
        {
            color->set(LLColor4::cyan);
        }
        else if( "cyan1" == color_name )
        {
            color->set(LLColor4::cyan1);
        }
        else if( "cyan2" == color_name )
        {
            color->set(LLColor4::cyan2);
        }
        else if( "cyan3" == color_name )
        {
            color->set(LLColor4::cyan3);
        }
        else if( "cyan4" == color_name )
        {
            color->set(LLColor4::cyan4);
        }
        else if( "cyan5" == color_name )
        {
            color->set(LLColor4::cyan5);
        }
        else if( "cyan6" == color_name )
        {
            color->set(LLColor4::cyan6);
        }
        else if( "smoke" == color_name )
        {
            color->set(LLColor4::smoke);
        }
        else if( "grey" == color_name )
        {
            color->set(LLColor4::grey);
        }
        else if( "grey1" == color_name )
        {
            color->set(LLColor4::grey1);
        }
        else if( "grey2" == color_name )
        {
            color->set(LLColor4::grey2);
        }
        else if( "grey3" == color_name )
        {
            color->set(LLColor4::grey3);
        }
        else if( "grey4" == color_name )
        {
            color->set(LLColor4::grey4);
        }
        else if( "orange" == color_name )
        {
            color->set(LLColor4::orange);
        }
        else if( "orange1" == color_name )
        {
            color->set(LLColor4::orange1);
        }
        else if( "orange2" == color_name )
        {
            color->set(LLColor4::orange2);
        }
        else if( "orange3" == color_name )
        {
            color->set(LLColor4::orange3);
        }
        else if( "orange4" == color_name )
        {
            color->set(LLColor4::orange4);
        }
        else if( "orange5" == color_name )
        {
            color->set(LLColor4::orange5);
        }
        else if( "orange6" == color_name )
        {
            color->set(LLColor4::orange6);
        }
        else if ( "clear" == color_name )
        {
            color->set(0.f, 0.f, 0.f, 0.f);
        }
        else
        {
            LL_WARNS() << "invalid color " << color_name << LL_ENDL;
        }
    }

    return TRUE;
>>>>>>> e1623bb2
}

// static
bool LLColor4::parseColor4(const std::string& buf, LLColor4* value)
{
<<<<<<< HEAD
	if( buf.empty() || value == nullptr)
	{
		return false;
	}

	LLColor4 v;
	S32 count = sscanf( buf.c_str(), "%f, %f, %f, %f", v.mV + 0, v.mV + 1, v.mV + 2, v.mV + 3 );
	if (1 == count )
	{
		// try this format
		count = sscanf( buf.c_str(), "%f %f %f %f", v.mV + 0, v.mV + 1, v.mV + 2, v.mV + 3 );
	}
	if( 4 == count )
	{
		value->setVec( v );
		return true;
	}

	return false;
=======
    if( buf.empty() || value == NULL)
    {
        return FALSE;
    }

    LLColor4 v;
    S32 count = sscanf( buf.c_str(), "%f, %f, %f, %f", v.mV + 0, v.mV + 1, v.mV + 2, v.mV + 3 );
    if (1 == count )
    {
        // try this format
        count = sscanf( buf.c_str(), "%f %f %f %f", v.mV + 0, v.mV + 1, v.mV + 2, v.mV + 3 );
    }
    if( 4 == count )
    {
        value->setVec( v );
        return TRUE;
    }

    return FALSE;
>>>>>>> e1623bb2
}

// EOF<|MERGE_RESOLUTION|>--- conflicted
+++ resolved
@@ -1,1085 +1,738 @@
-/**
- * @file v4color.cpp
- * @brief LLColor4 class implementation.
- *
- * $LicenseInfo:firstyear=2000&license=viewerlgpl$
- * Second Life Viewer Source Code
- * Copyright (C) 2010, Linden Research, Inc.
- *
- * This library is free software; you can redistribute it and/or
- * modify it under the terms of the GNU Lesser General Public
- * License as published by the Free Software Foundation;
- * version 2.1 of the License only.
- *
- * This library is distributed in the hope that it will be useful,
- * but WITHOUT ANY WARRANTY; without even the implied warranty of
- * MERCHANTABILITY or FITNESS FOR A PARTICULAR PURPOSE.  See the GNU
- * Lesser General Public License for more details.
- *
- * You should have received a copy of the GNU Lesser General Public
- * License along with this library; if not, write to the Free Software
- * Foundation, Inc., 51 Franklin Street, Fifth Floor, Boston, MA  02110-1301  USA
- *
- * Linden Research, Inc., 945 Battery Street, San Francisco, CA  94111  USA
- * $/LicenseInfo$
- */
-
-#include "linden_common.h"
-
-#include "llboost.h"
-
-#include "v4color.h"
-#include "v4coloru.h"
-#include "v3color.h"
-#include "v4math.h"
-#include "llmath.h"
-
-// LLColor4
-
-//////////////////////////////////////////////////////////////////////////////
-
-LLColor4 LLColor4::red(     1.f, 0.f, 0.f, 1.f);
-LLColor4 LLColor4::green(   0.f, 1.f, 0.f, 1.f);
-LLColor4 LLColor4::blue(    0.f, 0.f, 1.f, 1.f);
-LLColor4 LLColor4::black(   0.f, 0.f, 0.f, 1.f);
-LLColor4 LLColor4::yellow(  1.f, 1.f, 0.f, 1.f);
-LLColor4 LLColor4::magenta( 1.0f, 0.0f, 1.0f, 1.0f);
-LLColor4 LLColor4::cyan(    0.0f, 1.0f, 1.0f, 1.0f);
-LLColor4 LLColor4::white(   1.f, 1.f, 1.f, 1.f);
-LLColor4 LLColor4::smoke(   0.5f, 0.5f, 0.5f, 0.5f);
-LLColor4 LLColor4::grey(    0.5f, 0.5f, 0.5f, 1.0f);
-LLColor4 LLColor4::orange(  1.f, 0.5, 0.f, 1.f );
-LLColor4 LLColor4::purple(  0.6f, 0.2f, 0.8f, 1.0f);
-LLColor4 LLColor4::pink(    1.0f, 0.5f, 0.8f, 1.0f);
-LLColor4 LLColor4::transparent( 0.f, 0.f, 0.f, 0.f );
-
-//////////////////////////////////////////////////////////////////////////////
-
-LLColor4 LLColor4::grey1(0.8f, 0.8f, 0.8f, 1.0f);
-LLColor4 LLColor4::grey2(0.6f, 0.6f, 0.6f, 1.0f);
-LLColor4 LLColor4::grey3(0.4f, 0.4f, 0.4f, 1.0f);
-LLColor4 LLColor4::grey4(0.3f, 0.3f, 0.3f, 1.0f);
-
-LLColor4 LLColor4::red1(1.0f, 0.0f, 0.0f, 1.0f);
-LLColor4 LLColor4::red2(0.6f, 0.0f, 0.0f, 1.0f);
-LLColor4 LLColor4::red3(1.0f, 0.2f, 0.2f, 1.0f);
-LLColor4 LLColor4::red4(0.5f, 0.1f, 0.1f, 1.0f);
-LLColor4 LLColor4::red5(0.8f, 0.1f, 0.0f, 1.0f);
-
-LLColor4 LLColor4::green1(0.0f, 1.0f, 0.0f, 1.0f);
-LLColor4 LLColor4::green2(0.0f, 0.6f, 0.0f, 1.0f);
-LLColor4 LLColor4::green3(0.0f, 0.4f, 0.0f, 1.0f);
-LLColor4 LLColor4::green4(0.0f, 1.0f, 0.4f, 1.0f);
-LLColor4 LLColor4::green5(0.2f, 0.6f, 0.4f, 1.0f);
-LLColor4 LLColor4::green6(0.4f, 0.6f, 0.2f, 1.0f);
-
-LLColor4 LLColor4::blue1(0.0f, 0.0f, 1.0f, 1.0f);
-LLColor4 LLColor4::blue2(0.0f, 0.4f, 1.0f, 1.0f);
-LLColor4 LLColor4::blue3(0.2f, 0.2f, 0.8f, 1.0f);
-LLColor4 LLColor4::blue4(0.0f, 0.0f, 0.6f, 1.0f);
-LLColor4 LLColor4::blue5(0.4f, 0.2f, 1.0f, 1.0f);
-LLColor4 LLColor4::blue6(0.4f, 0.5f, 1.0f, 1.0f);
-
-LLColor4 LLColor4::yellow1(1.0f, 1.0f, 0.0f, 1.0f);
-LLColor4 LLColor4::yellow2(0.6f, 0.6f, 0.0f, 1.0f);
-LLColor4 LLColor4::yellow3(0.8f, 1.0f, 0.2f, 1.0f);
-LLColor4 LLColor4::yellow4(1.0f, 1.0f, 0.4f, 1.0f);
-LLColor4 LLColor4::yellow5(0.6f, 0.4f, 0.2f, 1.0f);
-LLColor4 LLColor4::yellow6(1.0f, 0.8f, 0.4f, 1.0f);
-LLColor4 LLColor4::yellow7(0.8f, 0.8f, 0.0f, 1.0f);
-LLColor4 LLColor4::yellow8(0.8f, 0.8f, 0.2f, 1.0f);
-LLColor4 LLColor4::yellow9(0.8f, 0.8f, 0.4f, 1.0f);
-
-LLColor4 LLColor4::orange1(1.0f, 0.8f, 0.0f, 1.0f);
-LLColor4 LLColor4::orange2(1.0f, 0.6f, 0.0f, 1.0f);
-LLColor4 LLColor4::orange3(1.0f, 0.4f, 0.2f, 1.0f);
-LLColor4 LLColor4::orange4(0.8f, 0.4f, 0.0f, 1.0f);
-LLColor4 LLColor4::orange5(0.9f, 0.5f, 0.0f, 1.0f);
-LLColor4 LLColor4::orange6(1.0f, 0.8f, 0.2f, 1.0f);
-
-LLColor4 LLColor4::magenta1(1.0f, 0.0f, 1.0f, 1.0f);
-LLColor4 LLColor4::magenta2(0.6f, 0.2f, 0.4f, 1.0f);
-LLColor4 LLColor4::magenta3(1.0f, 0.4f, 0.6f, 1.0f);
-LLColor4 LLColor4::magenta4(1.0f, 0.2f, 0.8f, 1.0f);
-
-LLColor4 LLColor4::purple1(0.6f, 0.2f, 0.8f, 1.0f);
-LLColor4 LLColor4::purple2(0.8f, 0.2f, 1.0f, 1.0f);
-LLColor4 LLColor4::purple3(0.6f, 0.0f, 1.0f, 1.0f);
-LLColor4 LLColor4::purple4(0.4f, 0.0f, 0.8f, 1.0f);
-LLColor4 LLColor4::purple5(0.6f, 0.0f, 0.8f, 1.0f);
-LLColor4 LLColor4::purple6(0.8f, 0.0f, 0.6f, 1.0f);
-
-LLColor4 LLColor4::pink1(1.0f, 0.5f, 0.8f, 1.0f);
-LLColor4 LLColor4::pink2(1.0f, 0.8f, 0.9f, 1.0f);
-
-LLColor4 LLColor4::cyan1(0.0f, 1.0f, 1.0f, 1.0f);
-LLColor4 LLColor4::cyan2(0.4f, 0.8f, 0.8f, 1.0f);
-LLColor4 LLColor4::cyan3(0.0f, 1.0f, 0.6f, 1.0f);
-LLColor4 LLColor4::cyan4(0.6f, 1.0f, 1.0f, 1.0f);
-LLColor4 LLColor4::cyan5(0.2f, 0.6f, 1.0f, 1.0f);
-LLColor4 LLColor4::cyan6(0.2f, 0.6f, 0.6f, 1.0f);
-
-//////////////////////////////////////////////////////////////////////////////
-
-// conversion
-LLColor4::operator LLColor4U() const
-{
-    return LLColor4U(
-        (U8)llclampb(ll_round(mV[VRED]*255.f)),
-        (U8)llclampb(ll_round(mV[VGREEN]*255.f)),
-        (U8)llclampb(ll_round(mV[VBLUE]*255.f)),
-        (U8)llclampb(ll_round(mV[VALPHA]*255.f)));
-}
-
-LLColor4::LLColor4(const LLColor3 &vec, F32 a)
-{
-    mV[VX] = vec.mV[VX];
-    mV[VY] = vec.mV[VY];
-    mV[VZ] = vec.mV[VZ];
-    mV[VW] = a;
-}
-
-LLColor4::LLColor4(const LLColor4U& color4u)
-{
-    const F32 SCALE = 1.f/255.f;
-    mV[VX] = color4u.mV[VX] * SCALE;
-    mV[VY] = color4u.mV[VY] * SCALE;
-    mV[VZ] = color4u.mV[VZ] * SCALE;
-    mV[VW] = color4u.mV[VW] * SCALE;
-}
-
-LLColor4::LLColor4(const LLVector4& vector4)
-{
-    mV[VX] = vector4.mV[VX];
-    mV[VY] = vector4.mV[VY];
-    mV[VZ] = vector4.mV[VZ];
-    mV[VW] = vector4.mV[VW];
-}
-
-const LLColor4& LLColor4::set(const LLColor4U& color4u)
-{
-    const F32 SCALE = 1.f/255.f;
-    mV[VX] = color4u.mV[VX] * SCALE;
-    mV[VY] = color4u.mV[VY] * SCALE;
-    mV[VZ] = color4u.mV[VZ] * SCALE;
-    mV[VW] = color4u.mV[VW] * SCALE;
-    return (*this);
-}
-
-const LLColor4& LLColor4::set(const LLColor3 &vec)
-{
-    mV[VX] = vec.mV[VX];
-    mV[VY] = vec.mV[VY];
-    mV[VZ] = vec.mV[VZ];
-
-//  no change to alpha!
-//  mV[VW] = 1.f;
-
-    return (*this);
-}
-
-const LLColor4& LLColor4::set(const LLColor3 &vec, F32 a)
-{
-    mV[VX] = vec.mV[VX];
-    mV[VY] = vec.mV[VY];
-    mV[VZ] = vec.mV[VZ];
-    mV[VW] = a;
-    return (*this);
-}
-
-// deprecated -- use set()
-const LLColor4& LLColor4::setVec(const LLColor4U& color4u)
-{
-    const F32 SCALE = 1.f/255.f;
-    mV[VX] = color4u.mV[VX] * SCALE;
-    mV[VY] = color4u.mV[VY] * SCALE;
-    mV[VZ] = color4u.mV[VZ] * SCALE;
-    mV[VW] = color4u.mV[VW] * SCALE;
-    return (*this);
-}
-
-// deprecated -- use set()
-const LLColor4& LLColor4::setVec(const LLColor3 &vec)
-{
-    mV[VX] = vec.mV[VX];
-    mV[VY] = vec.mV[VY];
-    mV[VZ] = vec.mV[VZ];
-
-//  no change to alpha!
-//  mV[VW] = 1.f;
-
-    return (*this);
-}
-
-// deprecated -- use set()
-const LLColor4& LLColor4::setVec(const LLColor3 &vec, F32 a)
-{
-    mV[VX] = vec.mV[VX];
-    mV[VY] = vec.mV[VY];
-    mV[VZ] = vec.mV[VZ];
-    mV[VW] = a;
-    return (*this);
-}
-
-void LLColor4::setValue(const LLSD& sd)
-{
-#if 0
-    // Clamping on setValue from LLSD is inconsistent with other set behavior
-    F32 val;
-    bool out_of_range = false;
-    val = sd[0].asReal();
-    mV[0] = llclamp(val, 0.f, 1.f);
-    out_of_range = mV[0] != val;
-
-    val = sd[1].asReal();
-    mV[1] = llclamp(val, 0.f, 1.f);
-    out_of_range |= mV[1] != val;
-
-    val = sd[2].asReal();
-    mV[2] = llclamp(val, 0.f, 1.f);
-    out_of_range |= mV[2] != val;
-
-    val = sd[3].asReal();
-    mV[3] = llclamp(val, 0.f, 1.f);
-    out_of_range |= mV[3] != val;
-
-    if (out_of_range)
-    {
-        LL_WARNS() << "LLSD color value out of range!" << LL_ENDL;
-    }
-#else
-    mV[0] = (F32) sd[0].asReal();
-    mV[1] = (F32) sd[1].asReal();
-    mV[2] = (F32) sd[2].asReal();
-    mV[3] = (F32) sd[3].asReal();
-#endif
-}
-
-const LLColor4& LLColor4::operator=(const LLColor3 &a)
-{
-    mV[VX] = a.mV[VX];
-    mV[VY] = a.mV[VY];
-    mV[VZ] = a.mV[VZ];
-
-// converting from an rgb sets a=1 (opaque)
-    mV[VW] = 1.f;
-    return (*this);
-}
-
-
-std::ostream& operator<<(std::ostream& s, const LLColor4 &a)
-{
-    s << "{ " << a.mV[VX] << ", " << a.mV[VY] << ", " << a.mV[VZ] << ", " << a.mV[VW] << " }";
-    return s;
-}
-
-bool operator==(const LLColor4 &a, const LLColor3 &b)
-{
-    return (  (a.mV[VX] == b.mV[VX])
-            &&(a.mV[VY] == b.mV[VY])
-            &&(a.mV[VZ] == b.mV[VZ]));
-}
-
-bool operator!=(const LLColor4 &a, const LLColor3 &b)
-{
-    return (  (a.mV[VX] != b.mV[VX])
-            ||(a.mV[VY] != b.mV[VY])
-            ||(a.mV[VZ] != b.mV[VZ]));
-}
-
-LLColor3    vec4to3(const LLColor4 &vec)
-{
-    LLColor3    temp(vec.mV[VX], vec.mV[VY], vec.mV[VZ]);
-    return temp;
-}
-
-LLColor4    vec3to4(const LLColor3 &vec)
-{
-    LLColor3    temp(vec.mV[VX], vec.mV[VY], vec.mV[VZ]);
-    return temp;
-}
-
-static F32 hueToRgb ( F32 val1In, F32 val2In, F32 valHUeIn )
-{
-    if ( valHUeIn < 0.0f ) valHUeIn += 1.0f;
-    if ( valHUeIn > 1.0f ) valHUeIn -= 1.0f;
-    if ( ( 6.0f * valHUeIn ) < 1.0f ) return ( val1In + ( val2In - val1In ) * 6.0f * valHUeIn );
-    if ( ( 2.0f * valHUeIn ) < 1.0f ) return ( val2In );
-    if ( ( 3.0f * valHUeIn ) < 2.0f ) return ( val1In + ( val2In - val1In ) * ( ( 2.0f / 3.0f ) - valHUeIn ) * 6.0f );
-    return ( val1In );
-}
-
-void LLColor4::setHSL ( F32 hValIn, F32 sValIn, F32 lValIn)
-{
-    if ( sValIn < 0.00001f )
-    {
-        mV[VRED] = lValIn;
-        mV[VGREEN] = lValIn;
-        mV[VBLUE] = lValIn;
-    }
-    else
-    {
-        F32 interVal1;
-        F32 interVal2;
-
-        if ( lValIn < 0.5f )
-            interVal2 = lValIn * ( 1.0f + sValIn );
-        else
-            interVal2 = ( lValIn + sValIn ) - ( sValIn * lValIn );
-
-        interVal1 = 2.0f * lValIn - interVal2;
-
-        mV[VRED] = hueToRgb ( interVal1, interVal2, hValIn + ( 1.f / 3.f ) );
-        mV[VGREEN] = hueToRgb ( interVal1, interVal2, hValIn );
-        mV[VBLUE] = hueToRgb ( interVal1, interVal2, hValIn - ( 1.f / 3.f ) );
-    }
-}
-
-void LLColor4::calcHSL(F32* hue, F32* saturation, F32* luminance) const
-{
-    F32 var_R = mV[VRED];
-    F32 var_G = mV[VGREEN];
-    F32 var_B = mV[VBLUE];
-
-    F32 var_Min = ( var_R < ( var_G < var_B ? var_G : var_B ) ? var_R : ( var_G < var_B ? var_G : var_B ) );
-    F32 var_Max = ( var_R > ( var_G > var_B ? var_G : var_B ) ? var_R : ( var_G > var_B ? var_G : var_B ) );
-
-    F32 del_Max = var_Max - var_Min;
-
-    F32 L = ( var_Max + var_Min ) / 2.0f;
-    F32 H = 0.0f;
-    F32 S = 0.0f;
-
-    if ( del_Max == 0.0f )
-    {
-       H = 0.0f;
-       S = 0.0f;
-    }
-    else
-    {
-        if ( L < 0.5 )
-            S = del_Max / ( var_Max + var_Min );
-        else
-            S = del_Max / ( 2.0f - var_Max - var_Min );
-
-        F32 del_R = ( ( ( var_Max - var_R ) / 6.0f ) + ( del_Max / 2.0f ) ) / del_Max;
-        F32 del_G = ( ( ( var_Max - var_G ) / 6.0f ) + ( del_Max / 2.0f ) ) / del_Max;
-        F32 del_B = ( ( ( var_Max - var_B ) / 6.0f ) + ( del_Max / 2.0f ) ) / del_Max;
-
-        if ( var_R >= var_Max )
-            H = del_B - del_G;
-        else
-        if ( var_G >= var_Max )
-            H = ( 1.0f / 3.0f ) + del_R - del_B;
-        else
-        if ( var_B >= var_Max )
-            H = ( 2.0f / 3.0f ) + del_G - del_R;
-
-        if ( H < 0.0f ) H += 1.0f;
-        if ( H > 1.0f ) H -= 1.0f;
-    }
-
-    if (hue) *hue = H;
-    if (saturation) *saturation = S;
-    if (luminance) *luminance = L;
-}
-
-// static
-bool LLColor4::parseColor(const std::string& buf, LLColor4* color)
-{
-<<<<<<< HEAD
-	if( buf.empty() || color == nullptr)
-	{
-		return false;
-	}
-
-	boost_tokenizer tokens(buf, boost::char_separator<char>(", "));
-	boost_tokenizer::iterator token_iter = tokens.begin();
-	if (token_iter == tokens.end())
-	{
-		return false;
-	}
-
-	// Grab the first token into a string, since we don't know
-	// if this is a float or a color name.
-	std::string color_name( (*token_iter) );
-	++token_iter;
-
-	if (token_iter != tokens.end())
-	{
-		// There are more tokens to read.  This must be a vector.
-		LLColor4 v;
-		LLStringUtil::convertToF32( color_name,  v.mV[VX] );
-		LLStringUtil::convertToF32( *token_iter, v.mV[VY] );
-		v.mV[VZ] = 0.0f;
-		v.mV[VW] = 1.0f;
-
-		++token_iter;
-		if (token_iter == tokens.end())
-		{
-			// This is a malformed vector.
-			LL_WARNS() << "LLColor4::parseColor() malformed color " << buf << LL_ENDL;
-		}
-		else
-		{
-			// There is a z-component.
-			LLStringUtil::convertToF32( *token_iter, v.mV[VZ] );
-
-			++token_iter;
-			if (token_iter != tokens.end())
-			{
-				// There is an alpha component.
-				LLStringUtil::convertToF32( *token_iter, v.mV[VW] );
-			}
-		}
-
-		//  Make sure all values are between 0 and 1.
-		if (v.mV[VX] > 1.f || v.mV[VY] > 1.f || v.mV[VZ] > 1.f || v.mV[VW] > 1.f)
-		{
-			v = v * (1.f / 255.f);
-		}
-		color->set( v );
-	}
-	else // Single value.  Read as a named color.
-	{
-		// We have a color name
-		if ( "red" == color_name )
-		{
-			color->set(LLColor4::red);
-		}
-		else if ( "red1" == color_name )
-		{
-			color->set(LLColor4::red1);
-		}
-		else if ( "red2" == color_name )
-		{
-			color->set(LLColor4::red2);
-		}
-		else if ( "red3" == color_name )
-		{
-			color->set(LLColor4::red3);
-		}
-		else if ( "red4" == color_name )
-		{
-			color->set(LLColor4::red4);
-		}
-		else if ( "red5" == color_name )
-		{
-			color->set(LLColor4::red5);
-		}
-		else if( "green" == color_name )
-		{
-			color->set(LLColor4::green);
-		}
-		else if( "green1" == color_name )
-		{
-			color->set(LLColor4::green1);
-		}
-		else if( "green2" == color_name )
-		{
-			color->set(LLColor4::green2);
-		}
-		else if( "green3" == color_name )
-		{
-			color->set(LLColor4::green3);
-		}
-		else if( "green4" == color_name )
-		{
-			color->set(LLColor4::green4);
-		}
-		else if( "green5" == color_name )
-		{
-			color->set(LLColor4::green5);
-		}
-		else if( "green6" == color_name )
-		{
-			color->set(LLColor4::green6);
-		}
-		else if( "blue" == color_name )
-		{
-			color->set(LLColor4::blue);
-		}
-		else if( "blue1" == color_name )
-		{
-			color->set(LLColor4::blue1);
-		}
-		else if( "blue2" == color_name )
-		{
-			color->set(LLColor4::blue2);
-		}
-		else if( "blue3" == color_name )
-		{
-			color->set(LLColor4::blue3);
-		}
-		else if( "blue4" == color_name )
-		{
-			color->set(LLColor4::blue4);
-		}
-		else if( "blue5" == color_name )
-		{
-			color->set(LLColor4::blue5);
-		}
-		else if( "blue6" == color_name )
-		{
-			color->set(LLColor4::blue6);
-		}
-		else if( "black" == color_name )
-		{
-			color->set(LLColor4::black);
-		}
-		else if( "white" == color_name )
-		{
-			color->set(LLColor4::white);
-		}
-		else if( "yellow" == color_name )
-		{
-			color->set(LLColor4::yellow);
-		}
-		else if( "yellow1" == color_name )
-		{
-			color->set(LLColor4::yellow1);
-		}
-		else if( "yellow2" == color_name )
-		{
-			color->set(LLColor4::yellow2);
-		}
-		else if( "yellow3" == color_name )
-		{
-			color->set(LLColor4::yellow3);
-		}
-		else if( "yellow4" == color_name )
-		{
-			color->set(LLColor4::yellow4);
-		}
-		else if( "yellow5" == color_name )
-		{
-			color->set(LLColor4::yellow5);
-		}
-		else if( "yellow6" == color_name )
-		{
-			color->set(LLColor4::yellow6);
-		}
-		else if( "magenta" == color_name )
-		{
-			color->set(LLColor4::magenta);
-		}
-		else if( "magenta1" == color_name )
-		{
-			color->set(LLColor4::magenta1);
-		}
-		else if( "magenta2" == color_name )
-		{
-			color->set(LLColor4::magenta2);
-		}
-		else if( "magenta3" == color_name )
-		{
-			color->set(LLColor4::magenta3);
-		}
-		else if( "magenta4" == color_name )
-		{
-			color->set(LLColor4::magenta4);
-		}
-		else if( "purple" == color_name )
-		{
-			color->set(LLColor4::purple);
-		}
-		else if( "purple1" == color_name )
-		{
-			color->set(LLColor4::purple1);
-		}
-		else if( "purple2" == color_name )
-		{
-			color->set(LLColor4::purple2);
-		}
-		else if( "purple3" == color_name )
-		{
-			color->set(LLColor4::purple3);
-		}
-		else if( "purple4" == color_name )
-		{
-			color->set(LLColor4::purple4);
-		}
-		else if( "purple5" == color_name )
-		{
-			color->set(LLColor4::purple5);
-		}
-		else if( "purple6" == color_name )
-		{
-			color->set(LLColor4::purple6);
-		}
-		else if( "pink" == color_name )
-		{
-			color->set(LLColor4::pink);
-		}
-		else if( "pink1" == color_name )
-		{
-			color->set(LLColor4::pink1);
-		}
-		else if( "pink2" == color_name )
-		{
-			color->set(LLColor4::pink2);
-		}
-		else if( "cyan" == color_name )
-		{
-			color->set(LLColor4::cyan);
-		}
-		else if( "cyan1" == color_name )
-		{
-			color->set(LLColor4::cyan1);
-		}
-		else if( "cyan2" == color_name )
-		{
-			color->set(LLColor4::cyan2);
-		}
-		else if( "cyan3" == color_name )
-		{
-			color->set(LLColor4::cyan3);
-		}
-		else if( "cyan4" == color_name )
-		{
-			color->set(LLColor4::cyan4);
-		}
-		else if( "cyan5" == color_name )
-		{
-			color->set(LLColor4::cyan5);
-		}
-		else if( "cyan6" == color_name )
-		{
-			color->set(LLColor4::cyan6);
-		}
-		else if( "smoke" == color_name )
-		{
-			color->set(LLColor4::smoke);
-		}
-		else if( "grey" == color_name )
-		{
-			color->set(LLColor4::grey);
-		}
-		else if( "grey1" == color_name )
-		{
-			color->set(LLColor4::grey1);
-		}
-		else if( "grey2" == color_name )
-		{
-			color->set(LLColor4::grey2);
-		}
-		else if( "grey3" == color_name )
-		{
-			color->set(LLColor4::grey3);
-		}
-		else if( "grey4" == color_name )
-		{
-			color->set(LLColor4::grey4);
-		}
-		else if( "orange" == color_name )
-		{
-			color->set(LLColor4::orange);
-		}
-		else if( "orange1" == color_name )
-		{
-			color->set(LLColor4::orange1);
-		}
-		else if( "orange2" == color_name )
-		{
-			color->set(LLColor4::orange2);
-		}
-		else if( "orange3" == color_name )
-		{
-			color->set(LLColor4::orange3);
-		}
-		else if( "orange4" == color_name )
-		{
-			color->set(LLColor4::orange4);
-		}
-		else if( "orange5" == color_name )
-		{
-			color->set(LLColor4::orange5);
-		}
-		else if( "orange6" == color_name )
-		{
-			color->set(LLColor4::orange6);
-		}
-		else if ( "clear" == color_name )
-		{
-			color->set(0.f, 0.f, 0.f, 0.f);
-		}
-		else
-		{
-			LL_WARNS() << "invalid color " << color_name << LL_ENDL;
-		}
-	}
-
-	return true;
-=======
-    if( buf.empty() || color == NULL)
-    {
-        return FALSE;
-    }
-
-    boost_tokenizer tokens(buf, boost::char_separator<char>(", "));
-    boost_tokenizer::iterator token_iter = tokens.begin();
-    if (token_iter == tokens.end())
-    {
-        return FALSE;
-    }
-
-    // Grab the first token into a string, since we don't know
-    // if this is a float or a color name.
-    std::string color_name( (*token_iter) );
-    ++token_iter;
-
-    if (token_iter != tokens.end())
-    {
-        // There are more tokens to read.  This must be a vector.
-        LLColor4 v;
-        LLStringUtil::convertToF32( color_name,  v.mV[VX] );
-        LLStringUtil::convertToF32( *token_iter, v.mV[VY] );
-        v.mV[VZ] = 0.0f;
-        v.mV[VW] = 1.0f;
-
-        ++token_iter;
-        if (token_iter == tokens.end())
-        {
-            // This is a malformed vector.
-            LL_WARNS() << "LLColor4::parseColor() malformed color " << buf << LL_ENDL;
-        }
-        else
-        {
-            // There is a z-component.
-            LLStringUtil::convertToF32( *token_iter, v.mV[VZ] );
-
-            ++token_iter;
-            if (token_iter != tokens.end())
-            {
-                // There is an alpha component.
-                LLStringUtil::convertToF32( *token_iter, v.mV[VW] );
-            }
-        }
-
-        //  Make sure all values are between 0 and 1.
-        if (v.mV[VX] > 1.f || v.mV[VY] > 1.f || v.mV[VZ] > 1.f || v.mV[VW] > 1.f)
-        {
-            v = v * (1.f / 255.f);
-        }
-        color->set( v );
-    }
-    else // Single value.  Read as a named color.
-    {
-        // We have a color name
-        if ( "red" == color_name )
-        {
-            color->set(LLColor4::red);
-        }
-        else if ( "red1" == color_name )
-        {
-            color->set(LLColor4::red1);
-        }
-        else if ( "red2" == color_name )
-        {
-            color->set(LLColor4::red2);
-        }
-        else if ( "red3" == color_name )
-        {
-            color->set(LLColor4::red3);
-        }
-        else if ( "red4" == color_name )
-        {
-            color->set(LLColor4::red4);
-        }
-        else if ( "red5" == color_name )
-        {
-            color->set(LLColor4::red5);
-        }
-        else if( "green" == color_name )
-        {
-            color->set(LLColor4::green);
-        }
-        else if( "green1" == color_name )
-        {
-            color->set(LLColor4::green1);
-        }
-        else if( "green2" == color_name )
-        {
-            color->set(LLColor4::green2);
-        }
-        else if( "green3" == color_name )
-        {
-            color->set(LLColor4::green3);
-        }
-        else if( "green4" == color_name )
-        {
-            color->set(LLColor4::green4);
-        }
-        else if( "green5" == color_name )
-        {
-            color->set(LLColor4::green5);
-        }
-        else if( "green6" == color_name )
-        {
-            color->set(LLColor4::green6);
-        }
-        else if( "blue" == color_name )
-        {
-            color->set(LLColor4::blue);
-        }
-        else if( "blue1" == color_name )
-        {
-            color->set(LLColor4::blue1);
-        }
-        else if( "blue2" == color_name )
-        {
-            color->set(LLColor4::blue2);
-        }
-        else if( "blue3" == color_name )
-        {
-            color->set(LLColor4::blue3);
-        }
-        else if( "blue4" == color_name )
-        {
-            color->set(LLColor4::blue4);
-        }
-        else if( "blue5" == color_name )
-        {
-            color->set(LLColor4::blue5);
-        }
-        else if( "blue6" == color_name )
-        {
-            color->set(LLColor4::blue6);
-        }
-        else if( "black" == color_name )
-        {
-            color->set(LLColor4::black);
-        }
-        else if( "white" == color_name )
-        {
-            color->set(LLColor4::white);
-        }
-        else if( "yellow" == color_name )
-        {
-            color->set(LLColor4::yellow);
-        }
-        else if( "yellow1" == color_name )
-        {
-            color->set(LLColor4::yellow1);
-        }
-        else if( "yellow2" == color_name )
-        {
-            color->set(LLColor4::yellow2);
-        }
-        else if( "yellow3" == color_name )
-        {
-            color->set(LLColor4::yellow3);
-        }
-        else if( "yellow4" == color_name )
-        {
-            color->set(LLColor4::yellow4);
-        }
-        else if( "yellow5" == color_name )
-        {
-            color->set(LLColor4::yellow5);
-        }
-        else if( "yellow6" == color_name )
-        {
-            color->set(LLColor4::yellow6);
-        }
-        else if( "magenta" == color_name )
-        {
-            color->set(LLColor4::magenta);
-        }
-        else if( "magenta1" == color_name )
-        {
-            color->set(LLColor4::magenta1);
-        }
-        else if( "magenta2" == color_name )
-        {
-            color->set(LLColor4::magenta2);
-        }
-        else if( "magenta3" == color_name )
-        {
-            color->set(LLColor4::magenta3);
-        }
-        else if( "magenta4" == color_name )
-        {
-            color->set(LLColor4::magenta4);
-        }
-        else if( "purple" == color_name )
-        {
-            color->set(LLColor4::purple);
-        }
-        else if( "purple1" == color_name )
-        {
-            color->set(LLColor4::purple1);
-        }
-        else if( "purple2" == color_name )
-        {
-            color->set(LLColor4::purple2);
-        }
-        else if( "purple3" == color_name )
-        {
-            color->set(LLColor4::purple3);
-        }
-        else if( "purple4" == color_name )
-        {
-            color->set(LLColor4::purple4);
-        }
-        else if( "purple5" == color_name )
-        {
-            color->set(LLColor4::purple5);
-        }
-        else if( "purple6" == color_name )
-        {
-            color->set(LLColor4::purple6);
-        }
-        else if( "pink" == color_name )
-        {
-            color->set(LLColor4::pink);
-        }
-        else if( "pink1" == color_name )
-        {
-            color->set(LLColor4::pink1);
-        }
-        else if( "pink2" == color_name )
-        {
-            color->set(LLColor4::pink2);
-        }
-        else if( "cyan" == color_name )
-        {
-            color->set(LLColor4::cyan);
-        }
-        else if( "cyan1" == color_name )
-        {
-            color->set(LLColor4::cyan1);
-        }
-        else if( "cyan2" == color_name )
-        {
-            color->set(LLColor4::cyan2);
-        }
-        else if( "cyan3" == color_name )
-        {
-            color->set(LLColor4::cyan3);
-        }
-        else if( "cyan4" == color_name )
-        {
-            color->set(LLColor4::cyan4);
-        }
-        else if( "cyan5" == color_name )
-        {
-            color->set(LLColor4::cyan5);
-        }
-        else if( "cyan6" == color_name )
-        {
-            color->set(LLColor4::cyan6);
-        }
-        else if( "smoke" == color_name )
-        {
-            color->set(LLColor4::smoke);
-        }
-        else if( "grey" == color_name )
-        {
-            color->set(LLColor4::grey);
-        }
-        else if( "grey1" == color_name )
-        {
-            color->set(LLColor4::grey1);
-        }
-        else if( "grey2" == color_name )
-        {
-            color->set(LLColor4::grey2);
-        }
-        else if( "grey3" == color_name )
-        {
-            color->set(LLColor4::grey3);
-        }
-        else if( "grey4" == color_name )
-        {
-            color->set(LLColor4::grey4);
-        }
-        else if( "orange" == color_name )
-        {
-            color->set(LLColor4::orange);
-        }
-        else if( "orange1" == color_name )
-        {
-            color->set(LLColor4::orange1);
-        }
-        else if( "orange2" == color_name )
-        {
-            color->set(LLColor4::orange2);
-        }
-        else if( "orange3" == color_name )
-        {
-            color->set(LLColor4::orange3);
-        }
-        else if( "orange4" == color_name )
-        {
-            color->set(LLColor4::orange4);
-        }
-        else if( "orange5" == color_name )
-        {
-            color->set(LLColor4::orange5);
-        }
-        else if( "orange6" == color_name )
-        {
-            color->set(LLColor4::orange6);
-        }
-        else if ( "clear" == color_name )
-        {
-            color->set(0.f, 0.f, 0.f, 0.f);
-        }
-        else
-        {
-            LL_WARNS() << "invalid color " << color_name << LL_ENDL;
-        }
-    }
-
-    return TRUE;
->>>>>>> e1623bb2
-}
-
-// static
-bool LLColor4::parseColor4(const std::string& buf, LLColor4* value)
-{
-<<<<<<< HEAD
-	if( buf.empty() || value == nullptr)
-	{
-		return false;
-	}
-
-	LLColor4 v;
-	S32 count = sscanf( buf.c_str(), "%f, %f, %f, %f", v.mV + 0, v.mV + 1, v.mV + 2, v.mV + 3 );
-	if (1 == count )
-	{
-		// try this format
-		count = sscanf( buf.c_str(), "%f %f %f %f", v.mV + 0, v.mV + 1, v.mV + 2, v.mV + 3 );
-	}
-	if( 4 == count )
-	{
-		value->setVec( v );
-		return true;
-	}
-
-	return false;
-=======
-    if( buf.empty() || value == NULL)
-    {
-        return FALSE;
-    }
-
-    LLColor4 v;
-    S32 count = sscanf( buf.c_str(), "%f, %f, %f, %f", v.mV + 0, v.mV + 1, v.mV + 2, v.mV + 3 );
-    if (1 == count )
-    {
-        // try this format
-        count = sscanf( buf.c_str(), "%f %f %f %f", v.mV + 0, v.mV + 1, v.mV + 2, v.mV + 3 );
-    }
-    if( 4 == count )
-    {
-        value->setVec( v );
-        return TRUE;
-    }
-
-    return FALSE;
->>>>>>> e1623bb2
-}
-
-// EOF+/**
+ * @file v4color.cpp
+ * @brief LLColor4 class implementation.
+ *
+ * $LicenseInfo:firstyear=2000&license=viewerlgpl$
+ * Second Life Viewer Source Code
+ * Copyright (C) 2010, Linden Research, Inc.
+ *
+ * This library is free software; you can redistribute it and/or
+ * modify it under the terms of the GNU Lesser General Public
+ * License as published by the Free Software Foundation;
+ * version 2.1 of the License only.
+ *
+ * This library is distributed in the hope that it will be useful,
+ * but WITHOUT ANY WARRANTY; without even the implied warranty of
+ * MERCHANTABILITY or FITNESS FOR A PARTICULAR PURPOSE.  See the GNU
+ * Lesser General Public License for more details.
+ *
+ * You should have received a copy of the GNU Lesser General Public
+ * License along with this library; if not, write to the Free Software
+ * Foundation, Inc., 51 Franklin Street, Fifth Floor, Boston, MA  02110-1301  USA
+ *
+ * Linden Research, Inc., 945 Battery Street, San Francisco, CA  94111  USA
+ * $/LicenseInfo$
+ */
+
+#include "linden_common.h"
+
+#include "llboost.h"
+
+#include "v4color.h"
+#include "v4coloru.h"
+#include "v3color.h"
+#include "v4math.h"
+#include "llmath.h"
+
+// LLColor4
+
+//////////////////////////////////////////////////////////////////////////////
+
+LLColor4 LLColor4::red(     1.f, 0.f, 0.f, 1.f);
+LLColor4 LLColor4::green(   0.f, 1.f, 0.f, 1.f);
+LLColor4 LLColor4::blue(    0.f, 0.f, 1.f, 1.f);
+LLColor4 LLColor4::black(   0.f, 0.f, 0.f, 1.f);
+LLColor4 LLColor4::yellow(  1.f, 1.f, 0.f, 1.f);
+LLColor4 LLColor4::magenta( 1.0f, 0.0f, 1.0f, 1.0f);
+LLColor4 LLColor4::cyan(    0.0f, 1.0f, 1.0f, 1.0f);
+LLColor4 LLColor4::white(   1.f, 1.f, 1.f, 1.f);
+LLColor4 LLColor4::smoke(   0.5f, 0.5f, 0.5f, 0.5f);
+LLColor4 LLColor4::grey(    0.5f, 0.5f, 0.5f, 1.0f);
+LLColor4 LLColor4::orange(  1.f, 0.5, 0.f, 1.f );
+LLColor4 LLColor4::purple(  0.6f, 0.2f, 0.8f, 1.0f);
+LLColor4 LLColor4::pink(    1.0f, 0.5f, 0.8f, 1.0f);
+LLColor4 LLColor4::transparent( 0.f, 0.f, 0.f, 0.f );
+
+//////////////////////////////////////////////////////////////////////////////
+
+LLColor4 LLColor4::grey1(0.8f, 0.8f, 0.8f, 1.0f);
+LLColor4 LLColor4::grey2(0.6f, 0.6f, 0.6f, 1.0f);
+LLColor4 LLColor4::grey3(0.4f, 0.4f, 0.4f, 1.0f);
+LLColor4 LLColor4::grey4(0.3f, 0.3f, 0.3f, 1.0f);
+
+LLColor4 LLColor4::red1(1.0f, 0.0f, 0.0f, 1.0f);
+LLColor4 LLColor4::red2(0.6f, 0.0f, 0.0f, 1.0f);
+LLColor4 LLColor4::red3(1.0f, 0.2f, 0.2f, 1.0f);
+LLColor4 LLColor4::red4(0.5f, 0.1f, 0.1f, 1.0f);
+LLColor4 LLColor4::red5(0.8f, 0.1f, 0.0f, 1.0f);
+
+LLColor4 LLColor4::green1(0.0f, 1.0f, 0.0f, 1.0f);
+LLColor4 LLColor4::green2(0.0f, 0.6f, 0.0f, 1.0f);
+LLColor4 LLColor4::green3(0.0f, 0.4f, 0.0f, 1.0f);
+LLColor4 LLColor4::green4(0.0f, 1.0f, 0.4f, 1.0f);
+LLColor4 LLColor4::green5(0.2f, 0.6f, 0.4f, 1.0f);
+LLColor4 LLColor4::green6(0.4f, 0.6f, 0.2f, 1.0f);
+
+LLColor4 LLColor4::blue1(0.0f, 0.0f, 1.0f, 1.0f);
+LLColor4 LLColor4::blue2(0.0f, 0.4f, 1.0f, 1.0f);
+LLColor4 LLColor4::blue3(0.2f, 0.2f, 0.8f, 1.0f);
+LLColor4 LLColor4::blue4(0.0f, 0.0f, 0.6f, 1.0f);
+LLColor4 LLColor4::blue5(0.4f, 0.2f, 1.0f, 1.0f);
+LLColor4 LLColor4::blue6(0.4f, 0.5f, 1.0f, 1.0f);
+
+LLColor4 LLColor4::yellow1(1.0f, 1.0f, 0.0f, 1.0f);
+LLColor4 LLColor4::yellow2(0.6f, 0.6f, 0.0f, 1.0f);
+LLColor4 LLColor4::yellow3(0.8f, 1.0f, 0.2f, 1.0f);
+LLColor4 LLColor4::yellow4(1.0f, 1.0f, 0.4f, 1.0f);
+LLColor4 LLColor4::yellow5(0.6f, 0.4f, 0.2f, 1.0f);
+LLColor4 LLColor4::yellow6(1.0f, 0.8f, 0.4f, 1.0f);
+LLColor4 LLColor4::yellow7(0.8f, 0.8f, 0.0f, 1.0f);
+LLColor4 LLColor4::yellow8(0.8f, 0.8f, 0.2f, 1.0f);
+LLColor4 LLColor4::yellow9(0.8f, 0.8f, 0.4f, 1.0f);
+
+LLColor4 LLColor4::orange1(1.0f, 0.8f, 0.0f, 1.0f);
+LLColor4 LLColor4::orange2(1.0f, 0.6f, 0.0f, 1.0f);
+LLColor4 LLColor4::orange3(1.0f, 0.4f, 0.2f, 1.0f);
+LLColor4 LLColor4::orange4(0.8f, 0.4f, 0.0f, 1.0f);
+LLColor4 LLColor4::orange5(0.9f, 0.5f, 0.0f, 1.0f);
+LLColor4 LLColor4::orange6(1.0f, 0.8f, 0.2f, 1.0f);
+
+LLColor4 LLColor4::magenta1(1.0f, 0.0f, 1.0f, 1.0f);
+LLColor4 LLColor4::magenta2(0.6f, 0.2f, 0.4f, 1.0f);
+LLColor4 LLColor4::magenta3(1.0f, 0.4f, 0.6f, 1.0f);
+LLColor4 LLColor4::magenta4(1.0f, 0.2f, 0.8f, 1.0f);
+
+LLColor4 LLColor4::purple1(0.6f, 0.2f, 0.8f, 1.0f);
+LLColor4 LLColor4::purple2(0.8f, 0.2f, 1.0f, 1.0f);
+LLColor4 LLColor4::purple3(0.6f, 0.0f, 1.0f, 1.0f);
+LLColor4 LLColor4::purple4(0.4f, 0.0f, 0.8f, 1.0f);
+LLColor4 LLColor4::purple5(0.6f, 0.0f, 0.8f, 1.0f);
+LLColor4 LLColor4::purple6(0.8f, 0.0f, 0.6f, 1.0f);
+
+LLColor4 LLColor4::pink1(1.0f, 0.5f, 0.8f, 1.0f);
+LLColor4 LLColor4::pink2(1.0f, 0.8f, 0.9f, 1.0f);
+
+LLColor4 LLColor4::cyan1(0.0f, 1.0f, 1.0f, 1.0f);
+LLColor4 LLColor4::cyan2(0.4f, 0.8f, 0.8f, 1.0f);
+LLColor4 LLColor4::cyan3(0.0f, 1.0f, 0.6f, 1.0f);
+LLColor4 LLColor4::cyan4(0.6f, 1.0f, 1.0f, 1.0f);
+LLColor4 LLColor4::cyan5(0.2f, 0.6f, 1.0f, 1.0f);
+LLColor4 LLColor4::cyan6(0.2f, 0.6f, 0.6f, 1.0f);
+
+//////////////////////////////////////////////////////////////////////////////
+
+// conversion
+LLColor4::operator LLColor4U() const
+{
+    return LLColor4U(
+        (U8)llclampb(ll_round(mV[VRED]*255.f)),
+        (U8)llclampb(ll_round(mV[VGREEN]*255.f)),
+        (U8)llclampb(ll_round(mV[VBLUE]*255.f)),
+        (U8)llclampb(ll_round(mV[VALPHA]*255.f)));
+}
+
+LLColor4::LLColor4(const LLColor3 &vec, F32 a)
+{
+    mV[VX] = vec.mV[VX];
+    mV[VY] = vec.mV[VY];
+    mV[VZ] = vec.mV[VZ];
+    mV[VW] = a;
+}
+
+LLColor4::LLColor4(const LLColor4U& color4u)
+{
+    const F32 SCALE = 1.f/255.f;
+    mV[VX] = color4u.mV[VX] * SCALE;
+    mV[VY] = color4u.mV[VY] * SCALE;
+    mV[VZ] = color4u.mV[VZ] * SCALE;
+    mV[VW] = color4u.mV[VW] * SCALE;
+}
+
+LLColor4::LLColor4(const LLVector4& vector4)
+{
+    mV[VX] = vector4.mV[VX];
+    mV[VY] = vector4.mV[VY];
+    mV[VZ] = vector4.mV[VZ];
+    mV[VW] = vector4.mV[VW];
+}
+
+const LLColor4& LLColor4::set(const LLColor4U& color4u)
+{
+    const F32 SCALE = 1.f/255.f;
+    mV[VX] = color4u.mV[VX] * SCALE;
+    mV[VY] = color4u.mV[VY] * SCALE;
+    mV[VZ] = color4u.mV[VZ] * SCALE;
+    mV[VW] = color4u.mV[VW] * SCALE;
+    return (*this);
+}
+
+const LLColor4& LLColor4::set(const LLColor3 &vec)
+{
+    mV[VX] = vec.mV[VX];
+    mV[VY] = vec.mV[VY];
+    mV[VZ] = vec.mV[VZ];
+
+//  no change to alpha!
+//  mV[VW] = 1.f;
+
+    return (*this);
+}
+
+const LLColor4& LLColor4::set(const LLColor3 &vec, F32 a)
+{
+    mV[VX] = vec.mV[VX];
+    mV[VY] = vec.mV[VY];
+    mV[VZ] = vec.mV[VZ];
+    mV[VW] = a;
+    return (*this);
+}
+
+// deprecated -- use set()
+const LLColor4& LLColor4::setVec(const LLColor4U& color4u)
+{
+    const F32 SCALE = 1.f/255.f;
+    mV[VX] = color4u.mV[VX] * SCALE;
+    mV[VY] = color4u.mV[VY] * SCALE;
+    mV[VZ] = color4u.mV[VZ] * SCALE;
+    mV[VW] = color4u.mV[VW] * SCALE;
+    return (*this);
+}
+
+// deprecated -- use set()
+const LLColor4& LLColor4::setVec(const LLColor3 &vec)
+{
+    mV[VX] = vec.mV[VX];
+    mV[VY] = vec.mV[VY];
+    mV[VZ] = vec.mV[VZ];
+
+//  no change to alpha!
+//  mV[VW] = 1.f;
+
+    return (*this);
+}
+
+// deprecated -- use set()
+const LLColor4& LLColor4::setVec(const LLColor3 &vec, F32 a)
+{
+    mV[VX] = vec.mV[VX];
+    mV[VY] = vec.mV[VY];
+    mV[VZ] = vec.mV[VZ];
+    mV[VW] = a;
+    return (*this);
+}
+
+void LLColor4::setValue(const LLSD& sd)
+{
+#if 0
+    // Clamping on setValue from LLSD is inconsistent with other set behavior
+    F32 val;
+    bool out_of_range = false;
+    val = sd[0].asReal();
+    mV[0] = llclamp(val, 0.f, 1.f);
+    out_of_range = mV[0] != val;
+
+    val = sd[1].asReal();
+    mV[1] = llclamp(val, 0.f, 1.f);
+    out_of_range |= mV[1] != val;
+
+    val = sd[2].asReal();
+    mV[2] = llclamp(val, 0.f, 1.f);
+    out_of_range |= mV[2] != val;
+
+    val = sd[3].asReal();
+    mV[3] = llclamp(val, 0.f, 1.f);
+    out_of_range |= mV[3] != val;
+
+    if (out_of_range)
+    {
+        LL_WARNS() << "LLSD color value out of range!" << LL_ENDL;
+    }
+#else
+    mV[0] = (F32) sd[0].asReal();
+    mV[1] = (F32) sd[1].asReal();
+    mV[2] = (F32) sd[2].asReal();
+    mV[3] = (F32) sd[3].asReal();
+#endif
+}
+
+const LLColor4& LLColor4::operator=(const LLColor3 &a)
+{
+    mV[VX] = a.mV[VX];
+    mV[VY] = a.mV[VY];
+    mV[VZ] = a.mV[VZ];
+
+// converting from an rgb sets a=1 (opaque)
+    mV[VW] = 1.f;
+    return (*this);
+}
+
+
+std::ostream& operator<<(std::ostream& s, const LLColor4 &a)
+{
+    s << "{ " << a.mV[VX] << ", " << a.mV[VY] << ", " << a.mV[VZ] << ", " << a.mV[VW] << " }";
+    return s;
+}
+
+bool operator==(const LLColor4 &a, const LLColor3 &b)
+{
+    return (  (a.mV[VX] == b.mV[VX])
+            &&(a.mV[VY] == b.mV[VY])
+            &&(a.mV[VZ] == b.mV[VZ]));
+}
+
+bool operator!=(const LLColor4 &a, const LLColor3 &b)
+{
+    return (  (a.mV[VX] != b.mV[VX])
+            ||(a.mV[VY] != b.mV[VY])
+            ||(a.mV[VZ] != b.mV[VZ]));
+}
+
+LLColor3    vec4to3(const LLColor4 &vec)
+{
+    LLColor3    temp(vec.mV[VX], vec.mV[VY], vec.mV[VZ]);
+    return temp;
+}
+
+LLColor4    vec3to4(const LLColor3 &vec)
+{
+    LLColor3    temp(vec.mV[VX], vec.mV[VY], vec.mV[VZ]);
+    return temp;
+}
+
+static F32 hueToRgb ( F32 val1In, F32 val2In, F32 valHUeIn )
+{
+    if ( valHUeIn < 0.0f ) valHUeIn += 1.0f;
+    if ( valHUeIn > 1.0f ) valHUeIn -= 1.0f;
+    if ( ( 6.0f * valHUeIn ) < 1.0f ) return ( val1In + ( val2In - val1In ) * 6.0f * valHUeIn );
+    if ( ( 2.0f * valHUeIn ) < 1.0f ) return ( val2In );
+    if ( ( 3.0f * valHUeIn ) < 2.0f ) return ( val1In + ( val2In - val1In ) * ( ( 2.0f / 3.0f ) - valHUeIn ) * 6.0f );
+    return ( val1In );
+}
+
+void LLColor4::setHSL ( F32 hValIn, F32 sValIn, F32 lValIn)
+{
+    if ( sValIn < 0.00001f )
+    {
+        mV[VRED] = lValIn;
+        mV[VGREEN] = lValIn;
+        mV[VBLUE] = lValIn;
+    }
+    else
+    {
+        F32 interVal1;
+        F32 interVal2;
+
+        if ( lValIn < 0.5f )
+            interVal2 = lValIn * ( 1.0f + sValIn );
+        else
+            interVal2 = ( lValIn + sValIn ) - ( sValIn * lValIn );
+
+        interVal1 = 2.0f * lValIn - interVal2;
+
+        mV[VRED] = hueToRgb ( interVal1, interVal2, hValIn + ( 1.f / 3.f ) );
+        mV[VGREEN] = hueToRgb ( interVal1, interVal2, hValIn );
+        mV[VBLUE] = hueToRgb ( interVal1, interVal2, hValIn - ( 1.f / 3.f ) );
+    }
+}
+
+void LLColor4::calcHSL(F32* hue, F32* saturation, F32* luminance) const
+{
+    F32 var_R = mV[VRED];
+    F32 var_G = mV[VGREEN];
+    F32 var_B = mV[VBLUE];
+
+    F32 var_Min = ( var_R < ( var_G < var_B ? var_G : var_B ) ? var_R : ( var_G < var_B ? var_G : var_B ) );
+    F32 var_Max = ( var_R > ( var_G > var_B ? var_G : var_B ) ? var_R : ( var_G > var_B ? var_G : var_B ) );
+
+    F32 del_Max = var_Max - var_Min;
+
+    F32 L = ( var_Max + var_Min ) / 2.0f;
+    F32 H = 0.0f;
+    F32 S = 0.0f;
+
+    if ( del_Max == 0.0f )
+    {
+       H = 0.0f;
+       S = 0.0f;
+    }
+    else
+    {
+        if ( L < 0.5 )
+            S = del_Max / ( var_Max + var_Min );
+        else
+            S = del_Max / ( 2.0f - var_Max - var_Min );
+
+        F32 del_R = ( ( ( var_Max - var_R ) / 6.0f ) + ( del_Max / 2.0f ) ) / del_Max;
+        F32 del_G = ( ( ( var_Max - var_G ) / 6.0f ) + ( del_Max / 2.0f ) ) / del_Max;
+        F32 del_B = ( ( ( var_Max - var_B ) / 6.0f ) + ( del_Max / 2.0f ) ) / del_Max;
+
+        if ( var_R >= var_Max )
+            H = del_B - del_G;
+        else
+        if ( var_G >= var_Max )
+            H = ( 1.0f / 3.0f ) + del_R - del_B;
+        else
+        if ( var_B >= var_Max )
+            H = ( 2.0f / 3.0f ) + del_G - del_R;
+
+        if ( H < 0.0f ) H += 1.0f;
+        if ( H > 1.0f ) H -= 1.0f;
+    }
+
+    if (hue) *hue = H;
+    if (saturation) *saturation = S;
+    if (luminance) *luminance = L;
+}
+
+// static
+bool LLColor4::parseColor(const std::string& buf, LLColor4* color)
+{
+    if( buf.empty() || color == nullptr)
+    {
+        return false;
+    }
+
+    boost_tokenizer tokens(buf, boost::char_separator<char>(", "));
+    boost_tokenizer::iterator token_iter = tokens.begin();
+    if (token_iter == tokens.end())
+    {
+        return false;
+    }
+
+    // Grab the first token into a string, since we don't know
+    // if this is a float or a color name.
+    std::string color_name( (*token_iter) );
+    ++token_iter;
+
+    if (token_iter != tokens.end())
+    {
+        // There are more tokens to read.  This must be a vector.
+        LLColor4 v;
+        LLStringUtil::convertToF32( color_name,  v.mV[VX] );
+        LLStringUtil::convertToF32( *token_iter, v.mV[VY] );
+        v.mV[VZ] = 0.0f;
+        v.mV[VW] = 1.0f;
+
+        ++token_iter;
+        if (token_iter == tokens.end())
+        {
+            // This is a malformed vector.
+            LL_WARNS() << "LLColor4::parseColor() malformed color " << buf << LL_ENDL;
+        }
+        else
+        {
+            // There is a z-component.
+            LLStringUtil::convertToF32( *token_iter, v.mV[VZ] );
+
+            ++token_iter;
+            if (token_iter != tokens.end())
+            {
+                // There is an alpha component.
+                LLStringUtil::convertToF32( *token_iter, v.mV[VW] );
+            }
+        }
+
+        //  Make sure all values are between 0 and 1.
+        if (v.mV[VX] > 1.f || v.mV[VY] > 1.f || v.mV[VZ] > 1.f || v.mV[VW] > 1.f)
+        {
+            v = v * (1.f / 255.f);
+        }
+        color->set( v );
+    }
+    else // Single value.  Read as a named color.
+    {
+        // We have a color name
+        if ( "red" == color_name )
+        {
+            color->set(LLColor4::red);
+        }
+        else if ( "red1" == color_name )
+        {
+            color->set(LLColor4::red1);
+        }
+        else if ( "red2" == color_name )
+        {
+            color->set(LLColor4::red2);
+        }
+        else if ( "red3" == color_name )
+        {
+            color->set(LLColor4::red3);
+        }
+        else if ( "red4" == color_name )
+        {
+            color->set(LLColor4::red4);
+        }
+        else if ( "red5" == color_name )
+        {
+            color->set(LLColor4::red5);
+        }
+        else if( "green" == color_name )
+        {
+            color->set(LLColor4::green);
+        }
+        else if( "green1" == color_name )
+        {
+            color->set(LLColor4::green1);
+        }
+        else if( "green2" == color_name )
+        {
+            color->set(LLColor4::green2);
+        }
+        else if( "green3" == color_name )
+        {
+            color->set(LLColor4::green3);
+        }
+        else if( "green4" == color_name )
+        {
+            color->set(LLColor4::green4);
+        }
+        else if( "green5" == color_name )
+        {
+            color->set(LLColor4::green5);
+        }
+        else if( "green6" == color_name )
+        {
+            color->set(LLColor4::green6);
+        }
+        else if( "blue" == color_name )
+        {
+            color->set(LLColor4::blue);
+        }
+        else if( "blue1" == color_name )
+        {
+            color->set(LLColor4::blue1);
+        }
+        else if( "blue2" == color_name )
+        {
+            color->set(LLColor4::blue2);
+        }
+        else if( "blue3" == color_name )
+        {
+            color->set(LLColor4::blue3);
+        }
+        else if( "blue4" == color_name )
+        {
+            color->set(LLColor4::blue4);
+        }
+        else if( "blue5" == color_name )
+        {
+            color->set(LLColor4::blue5);
+        }
+        else if( "blue6" == color_name )
+        {
+            color->set(LLColor4::blue6);
+        }
+        else if( "black" == color_name )
+        {
+            color->set(LLColor4::black);
+        }
+        else if( "white" == color_name )
+        {
+            color->set(LLColor4::white);
+        }
+        else if( "yellow" == color_name )
+        {
+            color->set(LLColor4::yellow);
+        }
+        else if( "yellow1" == color_name )
+        {
+            color->set(LLColor4::yellow1);
+        }
+        else if( "yellow2" == color_name )
+        {
+            color->set(LLColor4::yellow2);
+        }
+        else if( "yellow3" == color_name )
+        {
+            color->set(LLColor4::yellow3);
+        }
+        else if( "yellow4" == color_name )
+        {
+            color->set(LLColor4::yellow4);
+        }
+        else if( "yellow5" == color_name )
+        {
+            color->set(LLColor4::yellow5);
+        }
+        else if( "yellow6" == color_name )
+        {
+            color->set(LLColor4::yellow6);
+        }
+        else if( "magenta" == color_name )
+        {
+            color->set(LLColor4::magenta);
+        }
+        else if( "magenta1" == color_name )
+        {
+            color->set(LLColor4::magenta1);
+        }
+        else if( "magenta2" == color_name )
+        {
+            color->set(LLColor4::magenta2);
+        }
+        else if( "magenta3" == color_name )
+        {
+            color->set(LLColor4::magenta3);
+        }
+        else if( "magenta4" == color_name )
+        {
+            color->set(LLColor4::magenta4);
+        }
+        else if( "purple" == color_name )
+        {
+            color->set(LLColor4::purple);
+        }
+        else if( "purple1" == color_name )
+        {
+            color->set(LLColor4::purple1);
+        }
+        else if( "purple2" == color_name )
+        {
+            color->set(LLColor4::purple2);
+        }
+        else if( "purple3" == color_name )
+        {
+            color->set(LLColor4::purple3);
+        }
+        else if( "purple4" == color_name )
+        {
+            color->set(LLColor4::purple4);
+        }
+        else if( "purple5" == color_name )
+        {
+            color->set(LLColor4::purple5);
+        }
+        else if( "purple6" == color_name )
+        {
+            color->set(LLColor4::purple6);
+        }
+        else if( "pink" == color_name )
+        {
+            color->set(LLColor4::pink);
+        }
+        else if( "pink1" == color_name )
+        {
+            color->set(LLColor4::pink1);
+        }
+        else if( "pink2" == color_name )
+        {
+            color->set(LLColor4::pink2);
+        }
+        else if( "cyan" == color_name )
+        {
+            color->set(LLColor4::cyan);
+        }
+        else if( "cyan1" == color_name )
+        {
+            color->set(LLColor4::cyan1);
+        }
+        else if( "cyan2" == color_name )
+        {
+            color->set(LLColor4::cyan2);
+        }
+        else if( "cyan3" == color_name )
+        {
+            color->set(LLColor4::cyan3);
+        }
+        else if( "cyan4" == color_name )
+        {
+            color->set(LLColor4::cyan4);
+        }
+        else if( "cyan5" == color_name )
+        {
+            color->set(LLColor4::cyan5);
+        }
+        else if( "cyan6" == color_name )
+        {
+            color->set(LLColor4::cyan6);
+        }
+        else if( "smoke" == color_name )
+        {
+            color->set(LLColor4::smoke);
+        }
+        else if( "grey" == color_name )
+        {
+            color->set(LLColor4::grey);
+        }
+        else if( "grey1" == color_name )
+        {
+            color->set(LLColor4::grey1);
+        }
+        else if( "grey2" == color_name )
+        {
+            color->set(LLColor4::grey2);
+        }
+        else if( "grey3" == color_name )
+        {
+            color->set(LLColor4::grey3);
+        }
+        else if( "grey4" == color_name )
+        {
+            color->set(LLColor4::grey4);
+        }
+        else if( "orange" == color_name )
+        {
+            color->set(LLColor4::orange);
+        }
+        else if( "orange1" == color_name )
+        {
+            color->set(LLColor4::orange1);
+        }
+        else if( "orange2" == color_name )
+        {
+            color->set(LLColor4::orange2);
+        }
+        else if( "orange3" == color_name )
+        {
+            color->set(LLColor4::orange3);
+        }
+        else if( "orange4" == color_name )
+        {
+            color->set(LLColor4::orange4);
+        }
+        else if( "orange5" == color_name )
+        {
+            color->set(LLColor4::orange5);
+        }
+        else if( "orange6" == color_name )
+        {
+            color->set(LLColor4::orange6);
+        }
+        else if ( "clear" == color_name )
+        {
+            color->set(0.f, 0.f, 0.f, 0.f);
+        }
+        else
+        {
+            LL_WARNS() << "invalid color " << color_name << LL_ENDL;
+        }
+    }
+
+    return true;
+}
+
+// static
+bool LLColor4::parseColor4(const std::string& buf, LLColor4* value)
+{
+    if( buf.empty() || value == nullptr)
+    {
+        return false;
+    }
+
+    LLColor4 v;
+    S32 count = sscanf( buf.c_str(), "%f, %f, %f, %f", v.mV + 0, v.mV + 1, v.mV + 2, v.mV + 3 );
+    if (1 == count )
+    {
+        // try this format
+        count = sscanf( buf.c_str(), "%f %f %f %f", v.mV + 0, v.mV + 1, v.mV + 2, v.mV + 3 );
+    }
+    if( 4 == count )
+    {
+        value->setVec( v );
+        return true;
+    }
+
+    return false;
+}
+
+// EOF