--- conflicted
+++ resolved
@@ -37,16 +37,6 @@
 class LLBBox
 {
 public:
-<<<<<<< HEAD
-	LLBBox() {mEmpty = true;}
-	LLBBox( const LLVector3& pos_agent,
-		const LLQuaternion& rot,
-		const LLVector3& min_local,
-		const LLVector3& max_local )
-		:
-		mMinLocal( min_local ), mMaxLocal( max_local ), mPosAgent(pos_agent), mRotation( rot), mEmpty( true )
-		{}
-=======
     LLBBox() {mEmpty = true;}
     LLBBox( const LLVector3& pos_agent,
         const LLQuaternion& rot,
@@ -57,7 +47,6 @@
         {}
 
     // Default copy constructor is OK.
->>>>>>> 1a8a5404
 
     const LLVector3&    getPositionAgent() const            { return mPosAgent; }
     const LLQuaternion& getRotation() const                 { return mRotation; }
@@ -78,13 +67,8 @@
     bool                containsPointLocal(const LLVector3& p) const;
     bool                containsPointAgent(const LLVector3& p) const;
 
-<<<<<<< HEAD
-	bool				containsPointLocal(const LLVector3& p) const;
-	bool				containsPointAgent(const LLVector3& p) const;
-=======
     void                addPointAgent(LLVector3 p);
     void                addBBoxAgent(const LLBBox& b);
->>>>>>> 1a8a5404
 
     void                addPointLocal(const LLVector3& p);
     void                addBBoxLocal(const LLBBox& b) { addPointLocal( b.mMinLocal ); addPointLocal( b.mMaxLocal ); }
@@ -104,19 +88,11 @@
 //  friend LLBBox operator*(const LLBBox& a, const LLMatrix4& b);
 
 private:
-<<<<<<< HEAD
-	LLVector3			mMinLocal;
-	LLVector3			mMaxLocal;
-	LLVector3			mPosAgent;  // Position relative to Agent's Region
-	LLQuaternion		mRotation;
-	bool				mEmpty;		// Nothing has been added to this bbox yet
-=======
     LLVector3           mMinLocal;
     LLVector3           mMaxLocal;
     LLVector3           mPosAgent;  // Position relative to Agent's Region
     LLQuaternion        mRotation;
     bool                mEmpty;     // Nothing has been added to this bbox yet
->>>>>>> 1a8a5404
 };
 
 //LLBBox operator*(const LLBBox &a, const LLMatrix4 &b);
