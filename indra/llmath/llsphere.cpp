/**
 * @file llsphere.cpp
 * @author Andrew Meadows
 * @brief Simple line class that can compute nearest approach between two lines
 *
 * $LicenseInfo:firstyear=2007&license=viewerlgpl$
 * Second Life Viewer Source Code
 * Copyright (C) 2010, Linden Research, Inc.
 *
 * This library is free software; you can redistribute it and/or
 * modify it under the terms of the GNU Lesser General Public
 * License as published by the Free Software Foundation;
 * version 2.1 of the License only.
 *
 * This library is distributed in the hope that it will be useful,
 * but WITHOUT ANY WARRANTY; without even the implied warranty of
 * MERCHANTABILITY or FITNESS FOR A PARTICULAR PURPOSE.  See the GNU
 * Lesser General Public License for more details.
 *
 * You should have received a copy of the GNU Lesser General Public
 * License along with this library; if not, write to the Free Software
 * Foundation, Inc., 51 Franklin Street, Fifth Floor, Boston, MA  02110-1301  USA
 *
 * Linden Research, Inc., 945 Battery Street, San Francisco, CA  94111  USA
 * $/LicenseInfo$
 */

#include "linden_common.h"

#include "llsphere.h"

LLSphere::LLSphere()
:   mCenter(0.f, 0.f, 0.f),
    mRadius(0.f)
{ }

LLSphere::LLSphere( const LLVector3& center, F32 radius)
{
    set(center, radius);
}

void LLSphere::set( const LLVector3& center, F32 radius )
{
    mCenter = center;
    setRadius(radius);
}

void LLSphere::setCenter( const LLVector3& center)
{
    mCenter = center;
}

void LLSphere::setRadius( F32 radius)
{
    if (radius < 0.f)
    {
        radius = -radius;
    }
    mRadius = radius;
}

const LLVector3& LLSphere::getCenter() const
{
    return mCenter;
}

F32 LLSphere::getRadius() const
{
    return mRadius;
}

// returns 'true' if this sphere completely contains other_sphere
bool LLSphere::contains(const LLSphere& other_sphere) const
{
<<<<<<< HEAD
	F32 separation = (mCenter - other_sphere.mCenter).length();
	return mRadius >= separation + other_sphere.mRadius;
=======
    F32 separation = (mCenter - other_sphere.mCenter).length();
    return (mRadius >= separation + other_sphere.mRadius) ? TRUE : FALSE;
>>>>>>> e1623bb2
}

// returns 'true' if this sphere completely contains other_sphere
bool LLSphere::overlaps(const LLSphere& other_sphere) const
{
<<<<<<< HEAD
	F32 separation = (mCenter - other_sphere.mCenter).length();
	return mRadius >= separation - other_sphere.mRadius;
=======
    F32 separation = (mCenter - other_sphere.mCenter).length();
    return (separation <= mRadius + other_sphere.mRadius) ? TRUE : FALSE;
>>>>>>> e1623bb2
}

// returns overlap
// negative overlap is closest approach
F32 LLSphere::getOverlap(const LLSphere& other_sphere) const
{
    // separation is distance from other_sphere's edge and this center
    return (mCenter - other_sphere.mCenter).length() - mRadius - other_sphere.mRadius;
}

bool LLSphere::operator==(const LLSphere& rhs) const
{
<<<<<<< HEAD
	return fabs(mRadius - rhs.mRadius) <= FLT_EPSILON &&
		(mCenter - rhs.mCenter).length() <= FLT_EPSILON;
=======
    // TODO? -- use approximate equality for centers?
    return (mRadius == rhs.mRadius
            && mCenter == rhs.mCenter);
>>>>>>> e1623bb2
}

std::ostream& operator<<( std::ostream& output_stream, const LLSphere& sphere)
{
    output_stream << "{center=" << sphere.mCenter << "," << "radius=" << sphere.mRadius << "}";
    return output_stream;
}

// static
// removes any spheres that are contained in others
void LLSphere::collapse(std::vector<LLSphere>& sphere_list)
{
    std::vector<LLSphere>::iterator first_itr = sphere_list.begin();
    while (first_itr != sphere_list.end())
    {
        bool delete_from_front = false;

        std::vector<LLSphere>::iterator second_itr = first_itr;
        ++second_itr;
        while (second_itr != sphere_list.end())
        {
            if (second_itr->contains(*first_itr))
            {
                delete_from_front = true;
                break;
            }
            else if (first_itr->contains(*second_itr))
            {
                sphere_list.erase(second_itr++);
            }
            else
            {
                ++second_itr;
            }
        }

        if (delete_from_front)
        {
            sphere_list.erase(first_itr++);
        }
        else
        {
            ++first_itr;
        }
    }
}

// static
// returns the bounding sphere that contains both spheres
LLSphere LLSphere::getBoundingSphere(const LLSphere& first_sphere, const LLSphere& second_sphere)
{
    LLVector3 direction = second_sphere.mCenter - first_sphere.mCenter;

    // HACK -- it is possible to get enough floating point error in the
    // other getBoundingSphere() method that we have to add some slop
    // at the end.  Unfortunately, this breaks the link-order invarience
    // for the linkability tests... unless we also apply the same slop
    // here.
    F32 half_milimeter = 0.0005f;

    F32 distance = direction.length();
    if (0.f == distance)
    {
        direction.setVec(1.f, 0.f, 0.f);
    }
    else
    {
        direction.normVec();
    }
    // the 'edge' is measured from the first_sphere's center
    F32 max_edge = 0.f;
    F32 min_edge = 0.f;

    max_edge = llmax(max_edge + first_sphere.getRadius(), max_edge + distance + second_sphere.getRadius() + half_milimeter);
    min_edge = llmin(min_edge - first_sphere.getRadius(), min_edge + distance - second_sphere.getRadius() - half_milimeter);
    F32 radius = 0.5f * (max_edge - min_edge);
    LLVector3 center = first_sphere.mCenter + (0.5f * (max_edge + min_edge)) * direction;
    return LLSphere(center, radius);
}

// static
// returns the bounding sphere that contains an arbitrary set of spheres
LLSphere LLSphere::getBoundingSphere(const std::vector<LLSphere>& sphere_list)
{
    // this algorithm can get relatively inaccurate when the sphere
    // collection is 'small' (contained within a bounding sphere of about
    // 2 meters or less)
    // TODO -- improve the accuracy for small collections of spheres

    LLSphere bounding_sphere( LLVector3(0.f, 0.f, 0.f), 0.f );
    S32 sphere_count = sphere_list.size();
    if (1 == sphere_count)
    {
        // trivial case -- single sphere
        std::vector<LLSphere>::const_iterator sphere_itr = sphere_list.begin();
        bounding_sphere = *sphere_itr;
    }
    else if (2 == sphere_count)
    {
        // trivial case -- two spheres
        std::vector<LLSphere>::const_iterator first_sphere = sphere_list.begin();
        std::vector<LLSphere>::const_iterator second_sphere = first_sphere;
        ++second_sphere;
        bounding_sphere = LLSphere::getBoundingSphere(*first_sphere, *second_sphere);
    }
    else if (sphere_count > 0)
    {
        // non-trivial case -- we will approximate the solution
        //
        // NOTE -- there is a fancy/fast way to do this for large
        // numbers of arbirary N-dimensional spheres -- you can look it
        // up on the net.  We're dealing with 3D spheres at collection
        // sizes of 256 spheres or smaller, so we just use this
        // brute force method.

        // TODO -- perhaps would be worthwile to test for the solution where
        // the largest spanning radius just happens to work.  That is, where
        // there are really two spheres that determine the bounding sphere,
        // and all others are contained therein.

        // compute the AABB
        std::vector<LLSphere>::const_iterator first_itr = sphere_list.begin();
        LLVector3 max_corner = first_itr->getCenter() + first_itr->getRadius() * LLVector3(1.f, 1.f, 1.f);
        LLVector3 min_corner = first_itr->getCenter() - first_itr->getRadius() * LLVector3(1.f, 1.f, 1.f);
        {
            std::vector<LLSphere>::const_iterator sphere_itr = sphere_list.begin();
            for (++sphere_itr; sphere_itr != sphere_list.end(); ++sphere_itr)
            {
                LLVector3 center = sphere_itr->getCenter();
                F32 radius = sphere_itr->getRadius();
                for (S32 i=0; i<3; ++i)
                {
                    if (center.mV[i] + radius > max_corner.mV[i])
                    {
                        max_corner.mV[i] = center.mV[i] + radius;
                    }
                    if (center.mV[i] - radius < min_corner.mV[i])
                    {
                        min_corner.mV[i] = center.mV[i] - radius;
                    }
                }
            }
        }

        // get the starting center and radius from the AABB
        LLVector3 diagonal = max_corner - min_corner;
        F32 bounding_radius = 0.5f * diagonal.length();
        LLVector3 bounding_center = 0.5f * (max_corner + min_corner);

        // compute the starting step-size
        F32 minimum_radius = 0.5f * llmin(diagonal.mV[VX], llmin(diagonal.mV[VY], diagonal.mV[VZ]));
        F32 step_length = bounding_radius - minimum_radius;
        //S32 step_count = 0;
        //S32 max_step_count = 12;
        F32 half_milimeter = 0.0005f;

        // wander the center around in search of tighter solutions
        S32 last_dx = 2;    // 2 is out of bounds --> no match
        S32 last_dy = 2;
        S32 last_dz = 2;

        while (step_length > half_milimeter
                /*&& step_count < max_step_count*/)
        {
            // the algorithm for testing the maximum radius could be expensive enough
            // that it makes sense to NOT duplicate testing when possible, so we keep
            // track of where we last tested, and only test the new points

            S32 best_dx = 0;
            S32 best_dy = 0;
            S32 best_dz = 0;

            // sample near the center of the box
            bool found_better_center = false;
            for (S32 dx = -1; dx < 2; ++dx)
            {
                for (S32 dy = -1; dy < 2; ++dy)
                {
                    for (S32 dz = -1; dz < 2; ++dz)
                    {
                        if (dx == 0 && dy == 0 && dz == 0)
                        {
                            continue;
                        }

                        // count the number of indecies that match the last_*'s
                        S32 match_count = 0;
                        if (last_dx == dx) ++match_count;
                        if (last_dy == dy) ++match_count;
                        if (last_dz == dz) ++match_count;
                        if (match_count == 2)
                        {
                            // we've already tested this point
                            continue;
                        }

                        LLVector3 center = bounding_center;
                        center.mV[VX] += (F32) dx * step_length;
                        center.mV[VY] += (F32) dy * step_length;
                        center.mV[VZ] += (F32) dz * step_length;

                        // compute the radius of the bounding sphere
                        F32 max_radius = 0.f;
                        std::vector<LLSphere>::const_iterator sphere_itr;
                        for (sphere_itr = sphere_list.begin(); sphere_itr != sphere_list.end(); ++sphere_itr)
                        {
                            F32 radius = (sphere_itr->getCenter() - center).length() + sphere_itr->getRadius();
                            if (radius > max_radius)
                            {
                                max_radius = radius;
                            }
                        }
                        if (max_radius < bounding_radius)
                        {
                            best_dx = dx;
                            best_dy = dy;
                            best_dz = dz;
                            bounding_center = center;
                            bounding_radius = max_radius;
                            found_better_center = true;
                        }
                    }
                }
            }
            if (found_better_center)
            {
                // remember where we came from so we can avoid retesting
                last_dx = -best_dx;
                last_dy = -best_dy;
                last_dz = -best_dz;
            }
            else
            {
                // reduce the step size
                step_length *= 0.5f;
                //++step_count;
                // reset the last_*'s
                last_dx = 2;    // 2 is out of bounds --> no match
                last_dy = 2;
                last_dz = 2;
            }
        }

        // HACK -- it is possible to get enough floating point error for the
        // bounding sphere to too small on the order of 10e-6, but we only need
        // it to be accurate to within about half a millimeter
        bounding_radius += half_milimeter;

        // this algorithm can get relatively inaccurate when the sphere
        // collection is 'small' (contained within a bounding sphere of about
        // 2 meters or less)
        // TODO -- fix this
        /* debug code
        {
            std::vector<LLSphere>::const_iterator sphere_itr;
            for (sphere_itr = sphere_list.begin(); sphere_itr != sphere_list.end(); ++sphere_itr)
            {
                F32 radius = (sphere_itr->getCenter() - bounding_center).length() + sphere_itr->getRadius();
                if (radius + 0.1f > bounding_radius)
                {
                    std::cout << " rad = " << radius << "  bounding - rad = " << (bounding_radius - radius) << std::endl;
                }
            }
            std::cout << "\n" << std::endl;
        }
        */

        bounding_sphere.set(bounding_center, bounding_radius);
    }
    return bounding_sphere;
}

<|MERGE_RESOLUTION|>--- conflicted
+++ resolved
@@ -1,385 +1,370 @@
-/**
- * @file llsphere.cpp
- * @author Andrew Meadows
- * @brief Simple line class that can compute nearest approach between two lines
- *
- * $LicenseInfo:firstyear=2007&license=viewerlgpl$
- * Second Life Viewer Source Code
- * Copyright (C) 2010, Linden Research, Inc.
- *
- * This library is free software; you can redistribute it and/or
- * modify it under the terms of the GNU Lesser General Public
- * License as published by the Free Software Foundation;
- * version 2.1 of the License only.
- *
- * This library is distributed in the hope that it will be useful,
- * but WITHOUT ANY WARRANTY; without even the implied warranty of
- * MERCHANTABILITY or FITNESS FOR A PARTICULAR PURPOSE.  See the GNU
- * Lesser General Public License for more details.
- *
- * You should have received a copy of the GNU Lesser General Public
- * License along with this library; if not, write to the Free Software
- * Foundation, Inc., 51 Franklin Street, Fifth Floor, Boston, MA  02110-1301  USA
- *
- * Linden Research, Inc., 945 Battery Street, San Francisco, CA  94111  USA
- * $/LicenseInfo$
- */
-
-#include "linden_common.h"
-
-#include "llsphere.h"
-
-LLSphere::LLSphere()
-:   mCenter(0.f, 0.f, 0.f),
-    mRadius(0.f)
-{ }
-
-LLSphere::LLSphere( const LLVector3& center, F32 radius)
-{
-    set(center, radius);
-}
-
-void LLSphere::set( const LLVector3& center, F32 radius )
-{
-    mCenter = center;
-    setRadius(radius);
-}
-
-void LLSphere::setCenter( const LLVector3& center)
-{
-    mCenter = center;
-}
-
-void LLSphere::setRadius( F32 radius)
-{
-    if (radius < 0.f)
-    {
-        radius = -radius;
-    }
-    mRadius = radius;
-}
-
-const LLVector3& LLSphere::getCenter() const
-{
-    return mCenter;
-}
-
-F32 LLSphere::getRadius() const
-{
-    return mRadius;
-}
-
-// returns 'true' if this sphere completely contains other_sphere
-bool LLSphere::contains(const LLSphere& other_sphere) const
-{
-<<<<<<< HEAD
-	F32 separation = (mCenter - other_sphere.mCenter).length();
-	return mRadius >= separation + other_sphere.mRadius;
-=======
-    F32 separation = (mCenter - other_sphere.mCenter).length();
-    return (mRadius >= separation + other_sphere.mRadius) ? TRUE : FALSE;
->>>>>>> e1623bb2
-}
-
-// returns 'true' if this sphere completely contains other_sphere
-bool LLSphere::overlaps(const LLSphere& other_sphere) const
-{
-<<<<<<< HEAD
-	F32 separation = (mCenter - other_sphere.mCenter).length();
-	return mRadius >= separation - other_sphere.mRadius;
-=======
-    F32 separation = (mCenter - other_sphere.mCenter).length();
-    return (separation <= mRadius + other_sphere.mRadius) ? TRUE : FALSE;
->>>>>>> e1623bb2
-}
-
-// returns overlap
-// negative overlap is closest approach
-F32 LLSphere::getOverlap(const LLSphere& other_sphere) const
-{
-    // separation is distance from other_sphere's edge and this center
-    return (mCenter - other_sphere.mCenter).length() - mRadius - other_sphere.mRadius;
-}
-
-bool LLSphere::operator==(const LLSphere& rhs) const
-{
-<<<<<<< HEAD
-	return fabs(mRadius - rhs.mRadius) <= FLT_EPSILON &&
-		(mCenter - rhs.mCenter).length() <= FLT_EPSILON;
-=======
-    // TODO? -- use approximate equality for centers?
-    return (mRadius == rhs.mRadius
-            && mCenter == rhs.mCenter);
->>>>>>> e1623bb2
-}
-
-std::ostream& operator<<( std::ostream& output_stream, const LLSphere& sphere)
-{
-    output_stream << "{center=" << sphere.mCenter << "," << "radius=" << sphere.mRadius << "}";
-    return output_stream;
-}
-
-// static
-// removes any spheres that are contained in others
-void LLSphere::collapse(std::vector<LLSphere>& sphere_list)
-{
-    std::vector<LLSphere>::iterator first_itr = sphere_list.begin();
-    while (first_itr != sphere_list.end())
-    {
-        bool delete_from_front = false;
-
-        std::vector<LLSphere>::iterator second_itr = first_itr;
-        ++second_itr;
-        while (second_itr != sphere_list.end())
-        {
-            if (second_itr->contains(*first_itr))
-            {
-                delete_from_front = true;
-                break;
-            }
-            else if (first_itr->contains(*second_itr))
-            {
-                sphere_list.erase(second_itr++);
-            }
-            else
-            {
-                ++second_itr;
-            }
-        }
-
-        if (delete_from_front)
-        {
-            sphere_list.erase(first_itr++);
-        }
-        else
-        {
-            ++first_itr;
-        }
-    }
-}
-
-// static
-// returns the bounding sphere that contains both spheres
-LLSphere LLSphere::getBoundingSphere(const LLSphere& first_sphere, const LLSphere& second_sphere)
-{
-    LLVector3 direction = second_sphere.mCenter - first_sphere.mCenter;
-
-    // HACK -- it is possible to get enough floating point error in the
-    // other getBoundingSphere() method that we have to add some slop
-    // at the end.  Unfortunately, this breaks the link-order invarience
-    // for the linkability tests... unless we also apply the same slop
-    // here.
-    F32 half_milimeter = 0.0005f;
-
-    F32 distance = direction.length();
-    if (0.f == distance)
-    {
-        direction.setVec(1.f, 0.f, 0.f);
-    }
-    else
-    {
-        direction.normVec();
-    }
-    // the 'edge' is measured from the first_sphere's center
-    F32 max_edge = 0.f;
-    F32 min_edge = 0.f;
-
-    max_edge = llmax(max_edge + first_sphere.getRadius(), max_edge + distance + second_sphere.getRadius() + half_milimeter);
-    min_edge = llmin(min_edge - first_sphere.getRadius(), min_edge + distance - second_sphere.getRadius() - half_milimeter);
-    F32 radius = 0.5f * (max_edge - min_edge);
-    LLVector3 center = first_sphere.mCenter + (0.5f * (max_edge + min_edge)) * direction;
-    return LLSphere(center, radius);
-}
-
-// static
-// returns the bounding sphere that contains an arbitrary set of spheres
-LLSphere LLSphere::getBoundingSphere(const std::vector<LLSphere>& sphere_list)
-{
-    // this algorithm can get relatively inaccurate when the sphere
-    // collection is 'small' (contained within a bounding sphere of about
-    // 2 meters or less)
-    // TODO -- improve the accuracy for small collections of spheres
-
-    LLSphere bounding_sphere( LLVector3(0.f, 0.f, 0.f), 0.f );
-    S32 sphere_count = sphere_list.size();
-    if (1 == sphere_count)
-    {
-        // trivial case -- single sphere
-        std::vector<LLSphere>::const_iterator sphere_itr = sphere_list.begin();
-        bounding_sphere = *sphere_itr;
-    }
-    else if (2 == sphere_count)
-    {
-        // trivial case -- two spheres
-        std::vector<LLSphere>::const_iterator first_sphere = sphere_list.begin();
-        std::vector<LLSphere>::const_iterator second_sphere = first_sphere;
-        ++second_sphere;
-        bounding_sphere = LLSphere::getBoundingSphere(*first_sphere, *second_sphere);
-    }
-    else if (sphere_count > 0)
-    {
-        // non-trivial case -- we will approximate the solution
-        //
-        // NOTE -- there is a fancy/fast way to do this for large
-        // numbers of arbirary N-dimensional spheres -- you can look it
-        // up on the net.  We're dealing with 3D spheres at collection
-        // sizes of 256 spheres or smaller, so we just use this
-        // brute force method.
-
-        // TODO -- perhaps would be worthwile to test for the solution where
-        // the largest spanning radius just happens to work.  That is, where
-        // there are really two spheres that determine the bounding sphere,
-        // and all others are contained therein.
-
-        // compute the AABB
-        std::vector<LLSphere>::const_iterator first_itr = sphere_list.begin();
-        LLVector3 max_corner = first_itr->getCenter() + first_itr->getRadius() * LLVector3(1.f, 1.f, 1.f);
-        LLVector3 min_corner = first_itr->getCenter() - first_itr->getRadius() * LLVector3(1.f, 1.f, 1.f);
-        {
-            std::vector<LLSphere>::const_iterator sphere_itr = sphere_list.begin();
-            for (++sphere_itr; sphere_itr != sphere_list.end(); ++sphere_itr)
-            {
-                LLVector3 center = sphere_itr->getCenter();
-                F32 radius = sphere_itr->getRadius();
-                for (S32 i=0; i<3; ++i)
-                {
-                    if (center.mV[i] + radius > max_corner.mV[i])
-                    {
-                        max_corner.mV[i] = center.mV[i] + radius;
-                    }
-                    if (center.mV[i] - radius < min_corner.mV[i])
-                    {
-                        min_corner.mV[i] = center.mV[i] - radius;
-                    }
-                }
-            }
-        }
-
-        // get the starting center and radius from the AABB
-        LLVector3 diagonal = max_corner - min_corner;
-        F32 bounding_radius = 0.5f * diagonal.length();
-        LLVector3 bounding_center = 0.5f * (max_corner + min_corner);
-
-        // compute the starting step-size
-        F32 minimum_radius = 0.5f * llmin(diagonal.mV[VX], llmin(diagonal.mV[VY], diagonal.mV[VZ]));
-        F32 step_length = bounding_radius - minimum_radius;
-        //S32 step_count = 0;
-        //S32 max_step_count = 12;
-        F32 half_milimeter = 0.0005f;
-
-        // wander the center around in search of tighter solutions
-        S32 last_dx = 2;    // 2 is out of bounds --> no match
-        S32 last_dy = 2;
-        S32 last_dz = 2;
-
-        while (step_length > half_milimeter
-                /*&& step_count < max_step_count*/)
-        {
-            // the algorithm for testing the maximum radius could be expensive enough
-            // that it makes sense to NOT duplicate testing when possible, so we keep
-            // track of where we last tested, and only test the new points
-
-            S32 best_dx = 0;
-            S32 best_dy = 0;
-            S32 best_dz = 0;
-
-            // sample near the center of the box
-            bool found_better_center = false;
-            for (S32 dx = -1; dx < 2; ++dx)
-            {
-                for (S32 dy = -1; dy < 2; ++dy)
-                {
-                    for (S32 dz = -1; dz < 2; ++dz)
-                    {
-                        if (dx == 0 && dy == 0 && dz == 0)
-                        {
-                            continue;
-                        }
-
-                        // count the number of indecies that match the last_*'s
-                        S32 match_count = 0;
-                        if (last_dx == dx) ++match_count;
-                        if (last_dy == dy) ++match_count;
-                        if (last_dz == dz) ++match_count;
-                        if (match_count == 2)
-                        {
-                            // we've already tested this point
-                            continue;
-                        }
-
-                        LLVector3 center = bounding_center;
-                        center.mV[VX] += (F32) dx * step_length;
-                        center.mV[VY] += (F32) dy * step_length;
-                        center.mV[VZ] += (F32) dz * step_length;
-
-                        // compute the radius of the bounding sphere
-                        F32 max_radius = 0.f;
-                        std::vector<LLSphere>::const_iterator sphere_itr;
-                        for (sphere_itr = sphere_list.begin(); sphere_itr != sphere_list.end(); ++sphere_itr)
-                        {
-                            F32 radius = (sphere_itr->getCenter() - center).length() + sphere_itr->getRadius();
-                            if (radius > max_radius)
-                            {
-                                max_radius = radius;
-                            }
-                        }
-                        if (max_radius < bounding_radius)
-                        {
-                            best_dx = dx;
-                            best_dy = dy;
-                            best_dz = dz;
-                            bounding_center = center;
-                            bounding_radius = max_radius;
-                            found_better_center = true;
-                        }
-                    }
-                }
-            }
-            if (found_better_center)
-            {
-                // remember where we came from so we can avoid retesting
-                last_dx = -best_dx;
-                last_dy = -best_dy;
-                last_dz = -best_dz;
-            }
-            else
-            {
-                // reduce the step size
-                step_length *= 0.5f;
-                //++step_count;
-                // reset the last_*'s
-                last_dx = 2;    // 2 is out of bounds --> no match
-                last_dy = 2;
-                last_dz = 2;
-            }
-        }
-
-        // HACK -- it is possible to get enough floating point error for the
-        // bounding sphere to too small on the order of 10e-6, but we only need
-        // it to be accurate to within about half a millimeter
-        bounding_radius += half_milimeter;
-
-        // this algorithm can get relatively inaccurate when the sphere
-        // collection is 'small' (contained within a bounding sphere of about
-        // 2 meters or less)
-        // TODO -- fix this
-        /* debug code
-        {
-            std::vector<LLSphere>::const_iterator sphere_itr;
-            for (sphere_itr = sphere_list.begin(); sphere_itr != sphere_list.end(); ++sphere_itr)
-            {
-                F32 radius = (sphere_itr->getCenter() - bounding_center).length() + sphere_itr->getRadius();
-                if (radius + 0.1f > bounding_radius)
-                {
-                    std::cout << " rad = " << radius << "  bounding - rad = " << (bounding_radius - radius) << std::endl;
-                }
-            }
-            std::cout << "\n" << std::endl;
-        }
-        */
-
-        bounding_sphere.set(bounding_center, bounding_radius);
-    }
-    return bounding_sphere;
-}
-
+/**
+ * @file llsphere.cpp
+ * @author Andrew Meadows
+ * @brief Simple line class that can compute nearest approach between two lines
+ *
+ * $LicenseInfo:firstyear=2007&license=viewerlgpl$
+ * Second Life Viewer Source Code
+ * Copyright (C) 2010, Linden Research, Inc.
+ *
+ * This library is free software; you can redistribute it and/or
+ * modify it under the terms of the GNU Lesser General Public
+ * License as published by the Free Software Foundation;
+ * version 2.1 of the License only.
+ *
+ * This library is distributed in the hope that it will be useful,
+ * but WITHOUT ANY WARRANTY; without even the implied warranty of
+ * MERCHANTABILITY or FITNESS FOR A PARTICULAR PURPOSE.  See the GNU
+ * Lesser General Public License for more details.
+ *
+ * You should have received a copy of the GNU Lesser General Public
+ * License along with this library; if not, write to the Free Software
+ * Foundation, Inc., 51 Franklin Street, Fifth Floor, Boston, MA  02110-1301  USA
+ *
+ * Linden Research, Inc., 945 Battery Street, San Francisco, CA  94111  USA
+ * $/LicenseInfo$
+ */
+
+#include "linden_common.h"
+
+#include "llsphere.h"
+
+LLSphere::LLSphere()
+:   mCenter(0.f, 0.f, 0.f),
+    mRadius(0.f)
+{ }
+
+LLSphere::LLSphere( const LLVector3& center, F32 radius)
+{
+    set(center, radius);
+}
+
+void LLSphere::set( const LLVector3& center, F32 radius )
+{
+    mCenter = center;
+    setRadius(radius);
+}
+
+void LLSphere::setCenter( const LLVector3& center)
+{
+    mCenter = center;
+}
+
+void LLSphere::setRadius( F32 radius)
+{
+    if (radius < 0.f)
+    {
+        radius = -radius;
+    }
+    mRadius = radius;
+}
+
+const LLVector3& LLSphere::getCenter() const
+{
+    return mCenter;
+}
+
+F32 LLSphere::getRadius() const
+{
+    return mRadius;
+}
+
+// returns 'true' if this sphere completely contains other_sphere
+bool LLSphere::contains(const LLSphere& other_sphere) const
+{
+    F32 separation = (mCenter - other_sphere.mCenter).length();
+    return mRadius >= separation + other_sphere.mRadius;
+}
+
+// returns 'true' if this sphere completely contains other_sphere
+bool LLSphere::overlaps(const LLSphere& other_sphere) const
+{
+    F32 separation = (mCenter - other_sphere.mCenter).length();
+    return mRadius >= separation - other_sphere.mRadius;
+}
+
+// returns overlap
+// negative overlap is closest approach
+F32 LLSphere::getOverlap(const LLSphere& other_sphere) const
+{
+    // separation is distance from other_sphere's edge and this center
+    return (mCenter - other_sphere.mCenter).length() - mRadius - other_sphere.mRadius;
+}
+
+bool LLSphere::operator==(const LLSphere& rhs) const
+{
+    return fabs(mRadius - rhs.mRadius) <= FLT_EPSILON &&
+        (mCenter - rhs.mCenter).length() <= FLT_EPSILON;
+}
+
+std::ostream& operator<<( std::ostream& output_stream, const LLSphere& sphere)
+{
+    output_stream << "{center=" << sphere.mCenter << "," << "radius=" << sphere.mRadius << "}";
+    return output_stream;
+}
+
+// static
+// removes any spheres that are contained in others
+void LLSphere::collapse(std::vector<LLSphere>& sphere_list)
+{
+    std::vector<LLSphere>::iterator first_itr = sphere_list.begin();
+    while (first_itr != sphere_list.end())
+    {
+        bool delete_from_front = false;
+
+        std::vector<LLSphere>::iterator second_itr = first_itr;
+        ++second_itr;
+        while (second_itr != sphere_list.end())
+        {
+            if (second_itr->contains(*first_itr))
+            {
+                delete_from_front = true;
+                break;
+            }
+            else if (first_itr->contains(*second_itr))
+            {
+                sphere_list.erase(second_itr++);
+            }
+            else
+            {
+                ++second_itr;
+            }
+        }
+
+        if (delete_from_front)
+        {
+            sphere_list.erase(first_itr++);
+        }
+        else
+        {
+            ++first_itr;
+        }
+    }
+}
+
+// static
+// returns the bounding sphere that contains both spheres
+LLSphere LLSphere::getBoundingSphere(const LLSphere& first_sphere, const LLSphere& second_sphere)
+{
+    LLVector3 direction = second_sphere.mCenter - first_sphere.mCenter;
+
+    // HACK -- it is possible to get enough floating point error in the
+    // other getBoundingSphere() method that we have to add some slop
+    // at the end.  Unfortunately, this breaks the link-order invarience
+    // for the linkability tests... unless we also apply the same slop
+    // here.
+    F32 half_milimeter = 0.0005f;
+
+    F32 distance = direction.length();
+    if (0.f == distance)
+    {
+        direction.setVec(1.f, 0.f, 0.f);
+    }
+    else
+    {
+        direction.normVec();
+    }
+    // the 'edge' is measured from the first_sphere's center
+    F32 max_edge = 0.f;
+    F32 min_edge = 0.f;
+
+    max_edge = llmax(max_edge + first_sphere.getRadius(), max_edge + distance + second_sphere.getRadius() + half_milimeter);
+    min_edge = llmin(min_edge - first_sphere.getRadius(), min_edge + distance - second_sphere.getRadius() - half_milimeter);
+    F32 radius = 0.5f * (max_edge - min_edge);
+    LLVector3 center = first_sphere.mCenter + (0.5f * (max_edge + min_edge)) * direction;
+    return LLSphere(center, radius);
+}
+
+// static
+// returns the bounding sphere that contains an arbitrary set of spheres
+LLSphere LLSphere::getBoundingSphere(const std::vector<LLSphere>& sphere_list)
+{
+    // this algorithm can get relatively inaccurate when the sphere
+    // collection is 'small' (contained within a bounding sphere of about
+    // 2 meters or less)
+    // TODO -- improve the accuracy for small collections of spheres
+
+    LLSphere bounding_sphere( LLVector3(0.f, 0.f, 0.f), 0.f );
+    S32 sphere_count = sphere_list.size();
+    if (1 == sphere_count)
+    {
+        // trivial case -- single sphere
+        std::vector<LLSphere>::const_iterator sphere_itr = sphere_list.begin();
+        bounding_sphere = *sphere_itr;
+    }
+    else if (2 == sphere_count)
+    {
+        // trivial case -- two spheres
+        std::vector<LLSphere>::const_iterator first_sphere = sphere_list.begin();
+        std::vector<LLSphere>::const_iterator second_sphere = first_sphere;
+        ++second_sphere;
+        bounding_sphere = LLSphere::getBoundingSphere(*first_sphere, *second_sphere);
+    }
+    else if (sphere_count > 0)
+    {
+        // non-trivial case -- we will approximate the solution
+        //
+        // NOTE -- there is a fancy/fast way to do this for large
+        // numbers of arbirary N-dimensional spheres -- you can look it
+        // up on the net.  We're dealing with 3D spheres at collection
+        // sizes of 256 spheres or smaller, so we just use this
+        // brute force method.
+
+        // TODO -- perhaps would be worthwile to test for the solution where
+        // the largest spanning radius just happens to work.  That is, where
+        // there are really two spheres that determine the bounding sphere,
+        // and all others are contained therein.
+
+        // compute the AABB
+        std::vector<LLSphere>::const_iterator first_itr = sphere_list.begin();
+        LLVector3 max_corner = first_itr->getCenter() + first_itr->getRadius() * LLVector3(1.f, 1.f, 1.f);
+        LLVector3 min_corner = first_itr->getCenter() - first_itr->getRadius() * LLVector3(1.f, 1.f, 1.f);
+        {
+            std::vector<LLSphere>::const_iterator sphere_itr = sphere_list.begin();
+            for (++sphere_itr; sphere_itr != sphere_list.end(); ++sphere_itr)
+            {
+                LLVector3 center = sphere_itr->getCenter();
+                F32 radius = sphere_itr->getRadius();
+                for (S32 i=0; i<3; ++i)
+                {
+                    if (center.mV[i] + radius > max_corner.mV[i])
+                    {
+                        max_corner.mV[i] = center.mV[i] + radius;
+                    }
+                    if (center.mV[i] - radius < min_corner.mV[i])
+                    {
+                        min_corner.mV[i] = center.mV[i] - radius;
+                    }
+                }
+            }
+        }
+
+        // get the starting center and radius from the AABB
+        LLVector3 diagonal = max_corner - min_corner;
+        F32 bounding_radius = 0.5f * diagonal.length();
+        LLVector3 bounding_center = 0.5f * (max_corner + min_corner);
+
+        // compute the starting step-size
+        F32 minimum_radius = 0.5f * llmin(diagonal.mV[VX], llmin(diagonal.mV[VY], diagonal.mV[VZ]));
+        F32 step_length = bounding_radius - minimum_radius;
+        //S32 step_count = 0;
+        //S32 max_step_count = 12;
+        F32 half_milimeter = 0.0005f;
+
+        // wander the center around in search of tighter solutions
+        S32 last_dx = 2;    // 2 is out of bounds --> no match
+        S32 last_dy = 2;
+        S32 last_dz = 2;
+
+        while (step_length > half_milimeter
+                /*&& step_count < max_step_count*/)
+        {
+            // the algorithm for testing the maximum radius could be expensive enough
+            // that it makes sense to NOT duplicate testing when possible, so we keep
+            // track of where we last tested, and only test the new points
+
+            S32 best_dx = 0;
+            S32 best_dy = 0;
+            S32 best_dz = 0;
+
+            // sample near the center of the box
+            bool found_better_center = false;
+            for (S32 dx = -1; dx < 2; ++dx)
+            {
+                for (S32 dy = -1; dy < 2; ++dy)
+                {
+                    for (S32 dz = -1; dz < 2; ++dz)
+                    {
+                        if (dx == 0 && dy == 0 && dz == 0)
+                        {
+                            continue;
+                        }
+
+                        // count the number of indecies that match the last_*'s
+                        S32 match_count = 0;
+                        if (last_dx == dx) ++match_count;
+                        if (last_dy == dy) ++match_count;
+                        if (last_dz == dz) ++match_count;
+                        if (match_count == 2)
+                        {
+                            // we've already tested this point
+                            continue;
+                        }
+
+                        LLVector3 center = bounding_center;
+                        center.mV[VX] += (F32) dx * step_length;
+                        center.mV[VY] += (F32) dy * step_length;
+                        center.mV[VZ] += (F32) dz * step_length;
+
+                        // compute the radius of the bounding sphere
+                        F32 max_radius = 0.f;
+                        std::vector<LLSphere>::const_iterator sphere_itr;
+                        for (sphere_itr = sphere_list.begin(); sphere_itr != sphere_list.end(); ++sphere_itr)
+                        {
+                            F32 radius = (sphere_itr->getCenter() - center).length() + sphere_itr->getRadius();
+                            if (radius > max_radius)
+                            {
+                                max_radius = radius;
+                            }
+                        }
+                        if (max_radius < bounding_radius)
+                        {
+                            best_dx = dx;
+                            best_dy = dy;
+                            best_dz = dz;
+                            bounding_center = center;
+                            bounding_radius = max_radius;
+                            found_better_center = true;
+                        }
+                    }
+                }
+            }
+            if (found_better_center)
+            {
+                // remember where we came from so we can avoid retesting
+                last_dx = -best_dx;
+                last_dy = -best_dy;
+                last_dz = -best_dz;
+            }
+            else
+            {
+                // reduce the step size
+                step_length *= 0.5f;
+                //++step_count;
+                // reset the last_*'s
+                last_dx = 2;    // 2 is out of bounds --> no match
+                last_dy = 2;
+                last_dz = 2;
+            }
+        }
+
+        // HACK -- it is possible to get enough floating point error for the
+        // bounding sphere to too small on the order of 10e-6, but we only need
+        // it to be accurate to within about half a millimeter
+        bounding_radius += half_milimeter;
+
+        // this algorithm can get relatively inaccurate when the sphere
+        // collection is 'small' (contained within a bounding sphere of about
+        // 2 meters or less)
+        // TODO -- fix this
+        /* debug code
+        {
+            std::vector<LLSphere>::const_iterator sphere_itr;
+            for (sphere_itr = sphere_list.begin(); sphere_itr != sphere_list.end(); ++sphere_itr)
+            {
+                F32 radius = (sphere_itr->getCenter() - bounding_center).length() + sphere_itr->getRadius();
+                if (radius + 0.1f > bounding_radius)
+                {
+                    std::cout << " rad = " << radius << "  bounding - rad = " << (bounding_radius - radius) << std::endl;
+                }
+            }
+            std::cout << "\n" << std::endl;
+        }
+        */
+
+        bounding_sphere.set(bounding_center, bounding_radius);
+    }
+    return bounding_sphere;
+}
+
+