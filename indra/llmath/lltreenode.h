/**
 * @file lltreenode.h
 *
 * $LicenseInfo:firstyear=2005&license=viewerlgpl$
 * Second Life Viewer Source Code
 * Copyright (C) 2010, Linden Research, Inc.
 *
 * This library is free software; you can redistribute it and/or
 * modify it under the terms of the GNU Lesser General Public
 * License as published by the Free Software Foundation;
 * version 2.1 of the License only.
 *
 * This library is distributed in the hope that it will be useful,
 * but WITHOUT ANY WARRANTY; without even the implied warranty of
 * MERCHANTABILITY or FITNESS FOR A PARTICULAR PURPOSE.  See the GNU
 * Lesser General Public License for more details.
 *
 * You should have received a copy of the GNU Lesser General Public
 * License along with this library; if not, write to the Free Software
 * Foundation, Inc., 51 Franklin Street, Fifth Floor, Boston, MA  02110-1301  USA
 *
 * Linden Research, Inc., 945 Battery Street, San Francisco, CA  94111  USA
 * $/LicenseInfo$
 */

#ifndef LL_LLTREENODE_H
#define LL_LLTREENODE_H

#include "stdtypes.h"
#include "xform.h"
#include "llpointer.h"
#include "llrefcount.h"

#include <vector>

template <class T> class LLTreeNode;
template <class T> class LLTreeTraveler;
template <class T> class LLTreeListener;

template <class T>
class LLTreeListener: public LLRefCount
{
public:
    virtual void handleInsertion(const LLTreeNode<T>* node, T* data) = 0;
    virtual void handleRemoval(const LLTreeNode<T>* node, T* data) = 0;
    virtual void handleDestruction(const LLTreeNode<T>* node) = 0;
    virtual void handleStateChange(const LLTreeNode<T>* node) = 0;
};

template <class T>
class LLTreeNode
{
public:
    virtual ~LLTreeNode();

    virtual bool insert(T* data);
    virtual bool remove(T* data);
    virtual void notifyRemoval(T* data);
    virtual U32 hasListeners() const { return !mListeners.empty(); }
<<<<<<< HEAD
    virtual U32 getListenerCount() const { return mListeners.size(); }
=======
    virtual U32 getListenerCount() const { return static_cast<U32>(mListeners.size()); }
>>>>>>> d99fbffb
    virtual LLTreeListener<T>* getListener(U32 index) const
    {
        if (index < mListeners.size())
        {
            return mListeners[index];
        }
        return NULL;
    }
    virtual void addListener(LLTreeListener<T>* listener) { mListeners.push_back(listener); }

protected:
    void destroyListeners()
    {
        for (U32 i = 0; i < mListeners.size(); i++)
        {
            mListeners[i]->handleDestruction(this);
        }
        mListeners.clear();
    }

public:
    std::vector<LLPointer<LLTreeListener<T> > > mListeners;
};

template <class T>
class LLTreeTraveler
{
public:
    virtual ~LLTreeTraveler() { };
    virtual void traverse(const LLTreeNode<T>* node) = 0;
    virtual void visit(const LLTreeNode<T>* node) = 0;
};

template <class T>
LLTreeNode<T>::~LLTreeNode()
{
    destroyListeners();
};

template <class T>
bool LLTreeNode<T>::insert(T* data)
{
    for (U32 i = 0; i < mListeners.size(); i++)
    {
        mListeners[i]->handleInsertion(this, data);
    }
    return true;
};

template <class T>
bool LLTreeNode<T>::remove(T* data)
{
    return true;
};

template <class T>
void LLTreeNode<T>::notifyRemoval(T* data)
{
    for (U32 i = 0; i < mListeners.size(); i++)
    {
        mListeners[i]->handleRemoval(this, data);
    }
}

#endif<|MERGE_RESOLUTION|>--- conflicted
+++ resolved
@@ -57,11 +57,7 @@
     virtual bool remove(T* data);
     virtual void notifyRemoval(T* data);
     virtual U32 hasListeners() const { return !mListeners.empty(); }
-<<<<<<< HEAD
-    virtual U32 getListenerCount() const { return mListeners.size(); }
-=======
     virtual U32 getListenerCount() const { return static_cast<U32>(mListeners.size()); }
->>>>>>> d99fbffb
     virtual LLTreeListener<T>* getListener(U32 index) const
     {
         if (index < mListeners.size())
