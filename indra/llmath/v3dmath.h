/**
 * @file v3dmath.h
 * @brief High precision 3 dimensional vector.
 *
 * $LicenseInfo:firstyear=2000&license=viewerlgpl$
 * Second Life Viewer Source Code
 * Copyright (C) 2010, Linden Research, Inc.
 *
 * This library is free software; you can redistribute it and/or
 * modify it under the terms of the GNU Lesser General Public
 * License as published by the Free Software Foundation;
 * version 2.1 of the License only.
 *
 * This library is distributed in the hope that it will be useful,
 * but WITHOUT ANY WARRANTY; without even the implied warranty of
 * MERCHANTABILITY or FITNESS FOR A PARTICULAR PURPOSE.  See the GNU
 * Lesser General Public License for more details.
 *
 * You should have received a copy of the GNU Lesser General Public
 * License along with this library; if not, write to the Free Software
 * Foundation, Inc., 51 Franklin Street, Fifth Floor, Boston, MA  02110-1301  USA
 *
 * Linden Research, Inc., 945 Battery Street, San Francisco, CA  94111  USA
 * $/LicenseInfo$
 */

#ifndef LL_V3DMATH_H
#define LL_V3DMATH_H

#include "llerror.h"
#include "v3math.h"

class LLVector3d
{
<<<<<<< HEAD
	public:
		F64 mdV[3];

		const static LLVector3d zero;
		const static LLVector3d x_axis;
		const static LLVector3d y_axis;
		const static LLVector3d z_axis;
		const static LLVector3d x_axis_neg;
		const static LLVector3d y_axis_neg;
		const static LLVector3d z_axis_neg;

		inline LLVector3d();							// Initializes LLVector3d to (0, 0, 0)
		inline LLVector3d(const F64 x, const F64 y, const F64 z);			// Initializes LLVector3d to (x. y, z)
		inline explicit LLVector3d(const F64 *vec);				// Initializes LLVector3d to (vec[0]. vec[1], vec[2])
		inline explicit LLVector3d(const LLVector3 &vec);
		explicit LLVector3d(const LLSD& sd)
		{
			setValue(sd);
		}

		void setValue(const LLSD& sd)
		{
			mdV[0] = sd[0].asReal();
			mdV[1] = sd[1].asReal();
			mdV[2] = sd[2].asReal();
		}

		LLSD getValue() const
		{
			LLSD ret;
			ret[0] = mdV[0];
			ret[1] = mdV[1];
			ret[2] = mdV[2];
			return ret;
		}

		inline bool isFinite() const;									// checks to see if all values of LLVector3d are finite
		bool		clamp(const F64 min, const F64 max);		// Clamps all values to (min,max), returns true if data changed
		bool		abs();						// sets all values to absolute value of original value (first octant), returns true if changed

		inline const LLVector3d&	clear();		// Clears LLVector3d to (0, 0, 0, 1)
		inline const LLVector3d&	clearVec();		// deprecated
		inline const LLVector3d&	setZero();		// Zero LLVector3d to (0, 0, 0, 0)
		inline const LLVector3d&	zeroVec();		// deprecated
		inline const LLVector3d&	set(const F64 x, const F64 y, const F64 z);	// Sets LLVector3d to (x, y, z, 1)
		inline const LLVector3d&	set(const LLVector3d &vec);	// Sets LLVector3d to vec
		inline const LLVector3d&	set(const F64 *vec);		// Sets LLVector3d to vec
		inline const LLVector3d&	set(const LLVector3 &vec);
		inline const LLVector3d&	setVec(const F64 x, const F64 y, const F64 z);	// deprecated
		inline const LLVector3d&	setVec(const LLVector3d &vec);	// deprecated
		inline const LLVector3d&	setVec(const F64 *vec);			// deprecated
		inline const LLVector3d&	setVec(const LLVector3 &vec);	// deprecated

		F64		magVec() const;				// deprecated
		F64		magVecSquared() const;		// deprecated
		inline F64		normVec();					// deprecated

		F64 length() const;			// Returns magnitude of LLVector3d
		F64 lengthSquared() const;	// Returns magnitude squared of LLVector3d
		inline F64 normalize();		// Normalizes and returns the magnitude of LLVector3d

		const LLVector3d&	rotVec(const F64 angle, const LLVector3d &vec);	// Rotates about vec by angle radians
		const LLVector3d&	rotVec(const F64 angle, const F64 x, const F64 y, const F64 z);		// Rotates about x,y,z by angle radians
		const LLVector3d&	rotVec(const LLMatrix3 &mat);				// Rotates by LLMatrix4 mat
		const LLVector3d&	rotVec(const LLQuaternion &q);				// Rotates by LLQuaternion q

		bool isNull() const;			// Returns true if vector has a _very_small_ length
		bool isExactlyZero() const		{ return !mdV[VX] && !mdV[VY] && !mdV[VZ]; }

		const LLVector3d&	operator=(const LLVector4 &a);

		F64 operator[](int idx) const { return mdV[idx]; }
		F64 &operator[](int idx) { return mdV[idx]; }

		friend LLVector3d operator+(const LLVector3d& a, const LLVector3d& b);	// Return vector a + b
		friend LLVector3d operator-(const LLVector3d& a, const LLVector3d& b);	// Return vector a minus b
		friend F64 operator*(const LLVector3d& a, const LLVector3d& b);		// Return a dot b
		friend LLVector3d operator%(const LLVector3d& a, const LLVector3d& b);	// Return a cross b
		friend LLVector3d operator*(const LLVector3d& a, const F64 k);				// Return a times scaler k
		friend LLVector3d operator/(const LLVector3d& a, const F64 k);				// Return a divided by scaler k
		friend LLVector3d operator*(const F64 k, const LLVector3d& a);				// Return a times scaler k
		friend bool operator==(const LLVector3d& a, const LLVector3d& b);		// Return a == b
		friend bool operator!=(const LLVector3d& a, const LLVector3d& b);		// Return a != b

		friend const LLVector3d& operator+=(LLVector3d& a, const LLVector3d& b);	// Return vector a + b
		friend const LLVector3d& operator-=(LLVector3d& a, const LLVector3d& b);	// Return vector a minus b
		friend const LLVector3d& operator%=(LLVector3d& a, const LLVector3d& b);	// Return a cross b
		friend const LLVector3d& operator*=(LLVector3d& a, const F64 k);				// Return a times scaler k
		friend const LLVector3d& operator/=(LLVector3d& a, const F64 k);				// Return a divided by scaler k

		friend LLVector3d operator-(const LLVector3d& a);					// Return vector -a

		friend std::ostream&	 operator<<(std::ostream& s, const LLVector3d& a);		// Stream a

		static bool parseVector3d(const std::string& buf, LLVector3d* value);
=======
    public:
        F64 mdV[3];

        const static LLVector3d zero;
        const static LLVector3d x_axis;
        const static LLVector3d y_axis;
        const static LLVector3d z_axis;
        const static LLVector3d x_axis_neg;
        const static LLVector3d y_axis_neg;
        const static LLVector3d z_axis_neg;

        inline LLVector3d();                            // Initializes LLVector3d to (0, 0, 0)
        inline LLVector3d(const F64 x, const F64 y, const F64 z);           // Initializes LLVector3d to (x. y, z)
        inline explicit LLVector3d(const F64 *vec);             // Initializes LLVector3d to (vec[0]. vec[1], vec[2])
        inline explicit LLVector3d(const LLVector3 &vec);
        explicit LLVector3d(const LLSD& sd)
        {
            setValue(sd);
        }

        void setValue(const LLSD& sd)
        {
            mdV[0] = sd[0].asReal();
            mdV[1] = sd[1].asReal();
            mdV[2] = sd[2].asReal();
        }

        LLSD getValue() const
        {
            LLSD ret;
            ret[0] = mdV[0];
            ret[1] = mdV[1];
            ret[2] = mdV[2];
            return ret;
        }

        inline BOOL isFinite() const;                                   // checks to see if all values of LLVector3d are finite
        BOOL        clamp(const F64 min, const F64 max);        // Clamps all values to (min,max), returns TRUE if data changed
        BOOL        abs();                      // sets all values to absolute value of original value (first octant), returns TRUE if changed

        inline const LLVector3d&    clear();        // Clears LLVector3d to (0, 0, 0, 1)
        inline const LLVector3d&    clearVec();     // deprecated
        inline const LLVector3d&    setZero();      // Zero LLVector3d to (0, 0, 0, 0)
        inline const LLVector3d&    zeroVec();      // deprecated
        inline const LLVector3d&    set(const F64 x, const F64 y, const F64 z); // Sets LLVector3d to (x, y, z, 1)
        inline const LLVector3d&    set(const LLVector3d &vec); // Sets LLVector3d to vec
        inline const LLVector3d&    set(const F64 *vec);        // Sets LLVector3d to vec
        inline const LLVector3d&    set(const LLVector3 &vec);
        inline const LLVector3d&    setVec(const F64 x, const F64 y, const F64 z);  // deprecated
        inline const LLVector3d&    setVec(const LLVector3d &vec);  // deprecated
        inline const LLVector3d&    setVec(const F64 *vec);         // deprecated
        inline const LLVector3d&    setVec(const LLVector3 &vec);   // deprecated

        F64     magVec() const;             // deprecated
        F64     magVecSquared() const;      // deprecated
        inline F64      normVec();                  // deprecated

        F64 length() const;         // Returns magnitude of LLVector3d
        F64 lengthSquared() const;  // Returns magnitude squared of LLVector3d
        inline F64 normalize();     // Normalizes and returns the magnitude of LLVector3d

        const LLVector3d&   rotVec(const F64 angle, const LLVector3d &vec); // Rotates about vec by angle radians
        const LLVector3d&   rotVec(const F64 angle, const F64 x, const F64 y, const F64 z);     // Rotates about x,y,z by angle radians
        const LLVector3d&   rotVec(const LLMatrix3 &mat);               // Rotates by LLMatrix4 mat
        const LLVector3d&   rotVec(const LLQuaternion &q);              // Rotates by LLQuaternion q

        BOOL isNull() const;            // Returns TRUE if vector has a _very_small_ length
        BOOL isExactlyZero() const      { return !mdV[VX] && !mdV[VY] && !mdV[VZ]; }

        const LLVector3d&   operator=(const LLVector4 &a);

        F64 operator[](int idx) const { return mdV[idx]; }
        F64 &operator[](int idx) { return mdV[idx]; }

        friend LLVector3d operator+(const LLVector3d& a, const LLVector3d& b);  // Return vector a + b
        friend LLVector3d operator-(const LLVector3d& a, const LLVector3d& b);  // Return vector a minus b
        friend F64 operator*(const LLVector3d& a, const LLVector3d& b);     // Return a dot b
        friend LLVector3d operator%(const LLVector3d& a, const LLVector3d& b);  // Return a cross b
        friend LLVector3d operator*(const LLVector3d& a, const F64 k);              // Return a times scaler k
        friend LLVector3d operator/(const LLVector3d& a, const F64 k);              // Return a divided by scaler k
        friend LLVector3d operator*(const F64 k, const LLVector3d& a);              // Return a times scaler k
        friend bool operator==(const LLVector3d& a, const LLVector3d& b);       // Return a == b
        friend bool operator!=(const LLVector3d& a, const LLVector3d& b);       // Return a != b

        friend const LLVector3d& operator+=(LLVector3d& a, const LLVector3d& b);    // Return vector a + b
        friend const LLVector3d& operator-=(LLVector3d& a, const LLVector3d& b);    // Return vector a minus b
        friend const LLVector3d& operator%=(LLVector3d& a, const LLVector3d& b);    // Return a cross b
        friend const LLVector3d& operator*=(LLVector3d& a, const F64 k);                // Return a times scaler k
        friend const LLVector3d& operator/=(LLVector3d& a, const F64 k);                // Return a divided by scaler k

        friend LLVector3d operator-(const LLVector3d& a);                   // Return vector -a

        friend std::ostream&     operator<<(std::ostream& s, const LLVector3d& a);      // Stream a

        static BOOL parseVector3d(const std::string& buf, LLVector3d* value);
>>>>>>> e1623bb2

};

typedef LLVector3d LLGlobalVec;

inline const LLVector3d &LLVector3d::set(const LLVector3 &vec)
{
    mdV[0] = vec.mV[0];
    mdV[1] = vec.mV[1];
    mdV[2] = vec.mV[2];
    return *this;
}

inline const LLVector3d &LLVector3d::setVec(const LLVector3 &vec)
{
    mdV[0] = vec.mV[0];
    mdV[1] = vec.mV[1];
    mdV[2] = vec.mV[2];
    return *this;
}


inline LLVector3d::LLVector3d(void)
{
    mdV[0] = 0.f;
    mdV[1] = 0.f;
    mdV[2] = 0.f;
}

inline LLVector3d::LLVector3d(const F64 x, const F64 y, const F64 z)
{
    mdV[VX] = x;
    mdV[VY] = y;
    mdV[VZ] = z;
}

inline LLVector3d::LLVector3d(const F64 *vec)
{
    mdV[VX] = vec[VX];
    mdV[VY] = vec[VY];
    mdV[VZ] = vec[VZ];
}

inline LLVector3d::LLVector3d(const LLVector3 &vec)
{
    mdV[VX] = vec.mV[VX];
    mdV[VY] = vec.mV[VY];
    mdV[VZ] = vec.mV[VZ];
}

/*
inline LLVector3d::LLVector3d(const LLVector3d &copy)
{
    mdV[VX] = copy.mdV[VX];
    mdV[VY] = copy.mdV[VY];
    mdV[VZ] = copy.mdV[VZ];
}
*/

// Destructors

// checker
inline bool LLVector3d::isFinite() const
{
    return (llfinite(mdV[VX]) && llfinite(mdV[VY]) && llfinite(mdV[VZ]));
}


// Clear and Assignment Functions

inline const LLVector3d&    LLVector3d::clear(void)
{
    mdV[0] = 0.f;
    mdV[1] = 0.f;
    mdV[2]= 0.f;
    return (*this);
}

inline const LLVector3d&    LLVector3d::clearVec(void)
{
    mdV[0] = 0.f;
    mdV[1] = 0.f;
    mdV[2]= 0.f;
    return (*this);
}

inline const LLVector3d&    LLVector3d::setZero(void)
{
    mdV[0] = 0.f;
    mdV[1] = 0.f;
    mdV[2] = 0.f;
    return (*this);
}

inline const LLVector3d&    LLVector3d::zeroVec(void)
{
    mdV[0] = 0.f;
    mdV[1] = 0.f;
    mdV[2] = 0.f;
    return (*this);
}

inline const LLVector3d&    LLVector3d::set(const F64 x, const F64 y, const F64 z)
{
    mdV[VX] = x;
    mdV[VY] = y;
    mdV[VZ] = z;
    return (*this);
}

inline const LLVector3d&    LLVector3d::set(const LLVector3d &vec)
{
    mdV[0] = vec.mdV[0];
    mdV[1] = vec.mdV[1];
    mdV[2] = vec.mdV[2];
    return (*this);
}

inline const LLVector3d&    LLVector3d::set(const F64 *vec)
{
    mdV[0] = vec[0];
    mdV[1] = vec[1];
    mdV[2] = vec[2];
    return (*this);
}

inline const LLVector3d&    LLVector3d::setVec(const F64 x, const F64 y, const F64 z)
{
    mdV[VX] = x;
    mdV[VY] = y;
    mdV[VZ] = z;
    return (*this);
}

inline const LLVector3d&    LLVector3d::setVec(const LLVector3d &vec)
{
    mdV[0] = vec.mdV[0];
    mdV[1] = vec.mdV[1];
    mdV[2] = vec.mdV[2];
    return (*this);
}

inline const LLVector3d&    LLVector3d::setVec(const F64 *vec)
{
    mdV[0] = vec[0];
    mdV[1] = vec[1];
    mdV[2] = vec[2];
    return (*this);
}

inline F64 LLVector3d::normVec(void)
{
    F64 mag = (F32) sqrt(mdV[0]*mdV[0] + mdV[1]*mdV[1] + mdV[2]*mdV[2]);
    F64 oomag;

    if (mag > FP_MAG_THRESHOLD)
    {
        oomag = 1.f/mag;
        mdV[0] *= oomag;
        mdV[1] *= oomag;
        mdV[2] *= oomag;
    }
    else
    {
        mdV[0] = 0.f;
        mdV[1] = 0.f;
        mdV[2] = 0.f;
        mag = 0;
    }
    return (mag);
}

inline F64 LLVector3d::normalize(void)
{
    F64 mag = (F32) sqrt(mdV[0]*mdV[0] + mdV[1]*mdV[1] + mdV[2]*mdV[2]);
    F64 oomag;

    if (mag > FP_MAG_THRESHOLD)
    {
        oomag = 1.f/mag;
        mdV[0] *= oomag;
        mdV[1] *= oomag;
        mdV[2] *= oomag;
    }
    else
    {
        mdV[0] = 0.f;
        mdV[1] = 0.f;
        mdV[2] = 0.f;
        mag = 0;
    }
    return (mag);
}

// LLVector3d Magnitude and Normalization Functions

inline F64  LLVector3d::magVec(void) const
{
    return (F32) sqrt(mdV[0]*mdV[0] + mdV[1]*mdV[1] + mdV[2]*mdV[2]);
}

inline F64  LLVector3d::magVecSquared(void) const
{
    return mdV[0]*mdV[0] + mdV[1]*mdV[1] + mdV[2]*mdV[2];
}

inline F64  LLVector3d::length(void) const
{
    return (F32) sqrt(mdV[0]*mdV[0] + mdV[1]*mdV[1] + mdV[2]*mdV[2]);
}

inline F64  LLVector3d::lengthSquared(void) const
{
    return mdV[0]*mdV[0] + mdV[1]*mdV[1] + mdV[2]*mdV[2];
}

inline LLVector3d operator+(const LLVector3d& a, const LLVector3d& b)
{
    LLVector3d c(a);
    return c += b;
}

inline LLVector3d operator-(const LLVector3d& a, const LLVector3d& b)
{
    LLVector3d c(a);
    return c -= b;
}

inline F64  operator*(const LLVector3d& a, const LLVector3d& b)
{
    return (a.mdV[0]*b.mdV[0] + a.mdV[1]*b.mdV[1] + a.mdV[2]*b.mdV[2]);
}

inline LLVector3d operator%(const LLVector3d& a, const LLVector3d& b)
{
    return LLVector3d( a.mdV[1]*b.mdV[2] - b.mdV[1]*a.mdV[2], a.mdV[2]*b.mdV[0] - b.mdV[2]*a.mdV[0], a.mdV[0]*b.mdV[1] - b.mdV[0]*a.mdV[1] );
}

inline LLVector3d operator/(const LLVector3d& a, const F64 k)
{
    F64 t = 1.f / k;
    return LLVector3d( a.mdV[0] * t, a.mdV[1] * t, a.mdV[2] * t );
}

inline LLVector3d operator*(const LLVector3d& a, const F64 k)
{
    return LLVector3d( a.mdV[0] * k, a.mdV[1] * k, a.mdV[2] * k );
}

inline LLVector3d operator*(F64 k, const LLVector3d& a)
{
    return LLVector3d( a.mdV[0] * k, a.mdV[1] * k, a.mdV[2] * k );
}

inline bool operator==(const LLVector3d& a, const LLVector3d& b)
{
    return (  (a.mdV[0] == b.mdV[0])
            &&(a.mdV[1] == b.mdV[1])
            &&(a.mdV[2] == b.mdV[2]));
}

inline bool operator!=(const LLVector3d& a, const LLVector3d& b)
{
    return (  (a.mdV[0] != b.mdV[0])
            ||(a.mdV[1] != b.mdV[1])
            ||(a.mdV[2] != b.mdV[2]));
}

inline const LLVector3d& operator+=(LLVector3d& a, const LLVector3d& b)
{
    a.mdV[0] += b.mdV[0];
    a.mdV[1] += b.mdV[1];
    a.mdV[2] += b.mdV[2];
    return a;
}

inline const LLVector3d& operator-=(LLVector3d& a, const LLVector3d& b)
{
    a.mdV[0] -= b.mdV[0];
    a.mdV[1] -= b.mdV[1];
    a.mdV[2] -= b.mdV[2];
    return a;
}

inline const LLVector3d& operator%=(LLVector3d& a, const LLVector3d& b)
{
    LLVector3d ret( a.mdV[1]*b.mdV[2] - b.mdV[1]*a.mdV[2], a.mdV[2]*b.mdV[0] - b.mdV[2]*a.mdV[0], a.mdV[0]*b.mdV[1] - b.mdV[0]*a.mdV[1]);
    a = ret;
    return a;
}

inline const LLVector3d& operator*=(LLVector3d& a, const F64 k)
{
    a.mdV[0] *= k;
    a.mdV[1] *= k;
    a.mdV[2] *= k;
    return a;
}

inline const LLVector3d& operator/=(LLVector3d& a, const F64 k)
{
    F64 t = 1.f / k;
    a.mdV[0] *= t;
    a.mdV[1] *= t;
    a.mdV[2] *= t;
    return a;
}

inline LLVector3d operator-(const LLVector3d& a)
{
    return LLVector3d( -a.mdV[0], -a.mdV[1], -a.mdV[2] );
}

inline F64  dist_vec(const LLVector3d& a, const LLVector3d& b)
{
    F64 x = a.mdV[0] - b.mdV[0];
    F64 y = a.mdV[1] - b.mdV[1];
    F64 z = a.mdV[2] - b.mdV[2];
    return (F32) sqrt( x*x + y*y + z*z );
}

inline F64  dist_vec_squared(const LLVector3d& a, const LLVector3d& b)
{
    F64 x = a.mdV[0] - b.mdV[0];
    F64 y = a.mdV[1] - b.mdV[1];
    F64 z = a.mdV[2] - b.mdV[2];
    return x*x + y*y + z*z;
}

inline F64  dist_vec_squared2D(const LLVector3d& a, const LLVector3d& b)
{
    F64 x = a.mdV[0] - b.mdV[0];
    F64 y = a.mdV[1] - b.mdV[1];
    return x*x + y*y;
}

inline LLVector3d lerp(const LLVector3d& a, const LLVector3d& b, const F64 u)
{
    return LLVector3d(
        a.mdV[VX] + (b.mdV[VX] - a.mdV[VX]) * u,
        a.mdV[VY] + (b.mdV[VY] - a.mdV[VY]) * u,
        a.mdV[VZ] + (b.mdV[VZ] - a.mdV[VZ]) * u);
}


<<<<<<< HEAD
inline bool	LLVector3d::isNull() const
{
	if ( F_APPROXIMATELY_ZERO > mdV[VX]*mdV[VX] + mdV[VY]*mdV[VY] + mdV[VZ]*mdV[VZ] )
	{
		return true;
	}
	return false;
=======
inline BOOL LLVector3d::isNull() const
{
    if ( F_APPROXIMATELY_ZERO > mdV[VX]*mdV[VX] + mdV[VY]*mdV[VY] + mdV[VZ]*mdV[VZ] )
    {
        return TRUE;
    }
    return FALSE;
>>>>>>> e1623bb2
}


inline F64 angle_between(const LLVector3d& a, const LLVector3d& b)
{
    LLVector3d an = a;
    LLVector3d bn = b;
    an.normalize();
    bn.normalize();
    F64 cosine = an * bn;
    F64 angle = (cosine >= 1.0f) ? 0.0f :
                (cosine <= -1.0f) ? F_PI :
                acos(cosine);
    return angle;
}

inline bool are_parallel(const LLVector3d& a, const LLVector3d& b, const F64 epsilon)
{
<<<<<<< HEAD
	LLVector3d an = a;
	LLVector3d bn = b;
	an.normalize();
	bn.normalize();
	F64 dot = an * bn;
	if ( (1.0f - fabs(dot)) < epsilon)
	{
		return true;
	}
	return false;
=======
    LLVector3d an = a;
    LLVector3d bn = b;
    an.normalize();
    bn.normalize();
    F64 dot = an * bn;
    if ( (1.0f - fabs(dot)) < epsilon)
    {
        return TRUE;
    }
    return FALSE;

>>>>>>> e1623bb2
}

inline LLVector3d projected_vec(const LLVector3d& a, const LLVector3d& b)
{
    LLVector3d project_axis = b;
    project_axis.normalize();
    return project_axis * (a * project_axis);
}

inline LLVector3d inverse_projected_vec(const LLVector3d& a, const LLVector3d& b)
{
    LLVector3d normalized_a = a;
    normalized_a.normalize();
    LLVector3d normalized_b = b;
    F64 b_length = normalized_b.normalize();

    F64 dot_product = normalized_a * normalized_b;
    return normalized_a * (b_length / dot_product);
}

#endif // LL_V3DMATH_H<|MERGE_RESOLUTION|>--- conflicted
+++ resolved
@@ -1,652 +1,530 @@
-/**
- * @file v3dmath.h
- * @brief High precision 3 dimensional vector.
- *
- * $LicenseInfo:firstyear=2000&license=viewerlgpl$
- * Second Life Viewer Source Code
- * Copyright (C) 2010, Linden Research, Inc.
- *
- * This library is free software; you can redistribute it and/or
- * modify it under the terms of the GNU Lesser General Public
- * License as published by the Free Software Foundation;
- * version 2.1 of the License only.
- *
- * This library is distributed in the hope that it will be useful,
- * but WITHOUT ANY WARRANTY; without even the implied warranty of
- * MERCHANTABILITY or FITNESS FOR A PARTICULAR PURPOSE.  See the GNU
- * Lesser General Public License for more details.
- *
- * You should have received a copy of the GNU Lesser General Public
- * License along with this library; if not, write to the Free Software
- * Foundation, Inc., 51 Franklin Street, Fifth Floor, Boston, MA  02110-1301  USA
- *
- * Linden Research, Inc., 945 Battery Street, San Francisco, CA  94111  USA
- * $/LicenseInfo$
- */
-
-#ifndef LL_V3DMATH_H
-#define LL_V3DMATH_H
-
-#include "llerror.h"
-#include "v3math.h"
-
-class LLVector3d
-{
-<<<<<<< HEAD
-	public:
-		F64 mdV[3];
-
-		const static LLVector3d zero;
-		const static LLVector3d x_axis;
-		const static LLVector3d y_axis;
-		const static LLVector3d z_axis;
-		const static LLVector3d x_axis_neg;
-		const static LLVector3d y_axis_neg;
-		const static LLVector3d z_axis_neg;
-
-		inline LLVector3d();							// Initializes LLVector3d to (0, 0, 0)
-		inline LLVector3d(const F64 x, const F64 y, const F64 z);			// Initializes LLVector3d to (x. y, z)
-		inline explicit LLVector3d(const F64 *vec);				// Initializes LLVector3d to (vec[0]. vec[1], vec[2])
-		inline explicit LLVector3d(const LLVector3 &vec);
-		explicit LLVector3d(const LLSD& sd)
-		{
-			setValue(sd);
-		}
-
-		void setValue(const LLSD& sd)
-		{
-			mdV[0] = sd[0].asReal();
-			mdV[1] = sd[1].asReal();
-			mdV[2] = sd[2].asReal();
-		}
-
-		LLSD getValue() const
-		{
-			LLSD ret;
-			ret[0] = mdV[0];
-			ret[1] = mdV[1];
-			ret[2] = mdV[2];
-			return ret;
-		}
-
-		inline bool isFinite() const;									// checks to see if all values of LLVector3d are finite
-		bool		clamp(const F64 min, const F64 max);		// Clamps all values to (min,max), returns true if data changed
-		bool		abs();						// sets all values to absolute value of original value (first octant), returns true if changed
-
-		inline const LLVector3d&	clear();		// Clears LLVector3d to (0, 0, 0, 1)
-		inline const LLVector3d&	clearVec();		// deprecated
-		inline const LLVector3d&	setZero();		// Zero LLVector3d to (0, 0, 0, 0)
-		inline const LLVector3d&	zeroVec();		// deprecated
-		inline const LLVector3d&	set(const F64 x, const F64 y, const F64 z);	// Sets LLVector3d to (x, y, z, 1)
-		inline const LLVector3d&	set(const LLVector3d &vec);	// Sets LLVector3d to vec
-		inline const LLVector3d&	set(const F64 *vec);		// Sets LLVector3d to vec
-		inline const LLVector3d&	set(const LLVector3 &vec);
-		inline const LLVector3d&	setVec(const F64 x, const F64 y, const F64 z);	// deprecated
-		inline const LLVector3d&	setVec(const LLVector3d &vec);	// deprecated
-		inline const LLVector3d&	setVec(const F64 *vec);			// deprecated
-		inline const LLVector3d&	setVec(const LLVector3 &vec);	// deprecated
-
-		F64		magVec() const;				// deprecated
-		F64		magVecSquared() const;		// deprecated
-		inline F64		normVec();					// deprecated
-
-		F64 length() const;			// Returns magnitude of LLVector3d
-		F64 lengthSquared() const;	// Returns magnitude squared of LLVector3d
-		inline F64 normalize();		// Normalizes and returns the magnitude of LLVector3d
-
-		const LLVector3d&	rotVec(const F64 angle, const LLVector3d &vec);	// Rotates about vec by angle radians
-		const LLVector3d&	rotVec(const F64 angle, const F64 x, const F64 y, const F64 z);		// Rotates about x,y,z by angle radians
-		const LLVector3d&	rotVec(const LLMatrix3 &mat);				// Rotates by LLMatrix4 mat
-		const LLVector3d&	rotVec(const LLQuaternion &q);				// Rotates by LLQuaternion q
-
-		bool isNull() const;			// Returns true if vector has a _very_small_ length
-		bool isExactlyZero() const		{ return !mdV[VX] && !mdV[VY] && !mdV[VZ]; }
-
-		const LLVector3d&	operator=(const LLVector4 &a);
-
-		F64 operator[](int idx) const { return mdV[idx]; }
-		F64 &operator[](int idx) { return mdV[idx]; }
-
-		friend LLVector3d operator+(const LLVector3d& a, const LLVector3d& b);	// Return vector a + b
-		friend LLVector3d operator-(const LLVector3d& a, const LLVector3d& b);	// Return vector a minus b
-		friend F64 operator*(const LLVector3d& a, const LLVector3d& b);		// Return a dot b
-		friend LLVector3d operator%(const LLVector3d& a, const LLVector3d& b);	// Return a cross b
-		friend LLVector3d operator*(const LLVector3d& a, const F64 k);				// Return a times scaler k
-		friend LLVector3d operator/(const LLVector3d& a, const F64 k);				// Return a divided by scaler k
-		friend LLVector3d operator*(const F64 k, const LLVector3d& a);				// Return a times scaler k
-		friend bool operator==(const LLVector3d& a, const LLVector3d& b);		// Return a == b
-		friend bool operator!=(const LLVector3d& a, const LLVector3d& b);		// Return a != b
-
-		friend const LLVector3d& operator+=(LLVector3d& a, const LLVector3d& b);	// Return vector a + b
-		friend const LLVector3d& operator-=(LLVector3d& a, const LLVector3d& b);	// Return vector a minus b
-		friend const LLVector3d& operator%=(LLVector3d& a, const LLVector3d& b);	// Return a cross b
-		friend const LLVector3d& operator*=(LLVector3d& a, const F64 k);				// Return a times scaler k
-		friend const LLVector3d& operator/=(LLVector3d& a, const F64 k);				// Return a divided by scaler k
-
-		friend LLVector3d operator-(const LLVector3d& a);					// Return vector -a
-
-		friend std::ostream&	 operator<<(std::ostream& s, const LLVector3d& a);		// Stream a
-
-		static bool parseVector3d(const std::string& buf, LLVector3d* value);
-=======
-    public:
-        F64 mdV[3];
-
-        const static LLVector3d zero;
-        const static LLVector3d x_axis;
-        const static LLVector3d y_axis;
-        const static LLVector3d z_axis;
-        const static LLVector3d x_axis_neg;
-        const static LLVector3d y_axis_neg;
-        const static LLVector3d z_axis_neg;
-
-        inline LLVector3d();                            // Initializes LLVector3d to (0, 0, 0)
-        inline LLVector3d(const F64 x, const F64 y, const F64 z);           // Initializes LLVector3d to (x. y, z)
-        inline explicit LLVector3d(const F64 *vec);             // Initializes LLVector3d to (vec[0]. vec[1], vec[2])
-        inline explicit LLVector3d(const LLVector3 &vec);
-        explicit LLVector3d(const LLSD& sd)
-        {
-            setValue(sd);
-        }
-
-        void setValue(const LLSD& sd)
-        {
-            mdV[0] = sd[0].asReal();
-            mdV[1] = sd[1].asReal();
-            mdV[2] = sd[2].asReal();
-        }
-
-        LLSD getValue() const
-        {
-            LLSD ret;
-            ret[0] = mdV[0];
-            ret[1] = mdV[1];
-            ret[2] = mdV[2];
-            return ret;
-        }
-
-        inline BOOL isFinite() const;                                   // checks to see if all values of LLVector3d are finite
-        BOOL        clamp(const F64 min, const F64 max);        // Clamps all values to (min,max), returns TRUE if data changed
-        BOOL        abs();                      // sets all values to absolute value of original value (first octant), returns TRUE if changed
-
-        inline const LLVector3d&    clear();        // Clears LLVector3d to (0, 0, 0, 1)
-        inline const LLVector3d&    clearVec();     // deprecated
-        inline const LLVector3d&    setZero();      // Zero LLVector3d to (0, 0, 0, 0)
-        inline const LLVector3d&    zeroVec();      // deprecated
-        inline const LLVector3d&    set(const F64 x, const F64 y, const F64 z); // Sets LLVector3d to (x, y, z, 1)
-        inline const LLVector3d&    set(const LLVector3d &vec); // Sets LLVector3d to vec
-        inline const LLVector3d&    set(const F64 *vec);        // Sets LLVector3d to vec
-        inline const LLVector3d&    set(const LLVector3 &vec);
-        inline const LLVector3d&    setVec(const F64 x, const F64 y, const F64 z);  // deprecated
-        inline const LLVector3d&    setVec(const LLVector3d &vec);  // deprecated
-        inline const LLVector3d&    setVec(const F64 *vec);         // deprecated
-        inline const LLVector3d&    setVec(const LLVector3 &vec);   // deprecated
-
-        F64     magVec() const;             // deprecated
-        F64     magVecSquared() const;      // deprecated
-        inline F64      normVec();                  // deprecated
-
-        F64 length() const;         // Returns magnitude of LLVector3d
-        F64 lengthSquared() const;  // Returns magnitude squared of LLVector3d
-        inline F64 normalize();     // Normalizes and returns the magnitude of LLVector3d
-
-        const LLVector3d&   rotVec(const F64 angle, const LLVector3d &vec); // Rotates about vec by angle radians
-        const LLVector3d&   rotVec(const F64 angle, const F64 x, const F64 y, const F64 z);     // Rotates about x,y,z by angle radians
-        const LLVector3d&   rotVec(const LLMatrix3 &mat);               // Rotates by LLMatrix4 mat
-        const LLVector3d&   rotVec(const LLQuaternion &q);              // Rotates by LLQuaternion q
-
-        BOOL isNull() const;            // Returns TRUE if vector has a _very_small_ length
-        BOOL isExactlyZero() const      { return !mdV[VX] && !mdV[VY] && !mdV[VZ]; }
-
-        const LLVector3d&   operator=(const LLVector4 &a);
-
-        F64 operator[](int idx) const { return mdV[idx]; }
-        F64 &operator[](int idx) { return mdV[idx]; }
-
-        friend LLVector3d operator+(const LLVector3d& a, const LLVector3d& b);  // Return vector a + b
-        friend LLVector3d operator-(const LLVector3d& a, const LLVector3d& b);  // Return vector a minus b
-        friend F64 operator*(const LLVector3d& a, const LLVector3d& b);     // Return a dot b
-        friend LLVector3d operator%(const LLVector3d& a, const LLVector3d& b);  // Return a cross b
-        friend LLVector3d operator*(const LLVector3d& a, const F64 k);              // Return a times scaler k
-        friend LLVector3d operator/(const LLVector3d& a, const F64 k);              // Return a divided by scaler k
-        friend LLVector3d operator*(const F64 k, const LLVector3d& a);              // Return a times scaler k
-        friend bool operator==(const LLVector3d& a, const LLVector3d& b);       // Return a == b
-        friend bool operator!=(const LLVector3d& a, const LLVector3d& b);       // Return a != b
-
-        friend const LLVector3d& operator+=(LLVector3d& a, const LLVector3d& b);    // Return vector a + b
-        friend const LLVector3d& operator-=(LLVector3d& a, const LLVector3d& b);    // Return vector a minus b
-        friend const LLVector3d& operator%=(LLVector3d& a, const LLVector3d& b);    // Return a cross b
-        friend const LLVector3d& operator*=(LLVector3d& a, const F64 k);                // Return a times scaler k
-        friend const LLVector3d& operator/=(LLVector3d& a, const F64 k);                // Return a divided by scaler k
-
-        friend LLVector3d operator-(const LLVector3d& a);                   // Return vector -a
-
-        friend std::ostream&     operator<<(std::ostream& s, const LLVector3d& a);      // Stream a
-
-        static BOOL parseVector3d(const std::string& buf, LLVector3d* value);
->>>>>>> e1623bb2
-
-};
-
-typedef LLVector3d LLGlobalVec;
-
-inline const LLVector3d &LLVector3d::set(const LLVector3 &vec)
-{
-    mdV[0] = vec.mV[0];
-    mdV[1] = vec.mV[1];
-    mdV[2] = vec.mV[2];
-    return *this;
-}
-
-inline const LLVector3d &LLVector3d::setVec(const LLVector3 &vec)
-{
-    mdV[0] = vec.mV[0];
-    mdV[1] = vec.mV[1];
-    mdV[2] = vec.mV[2];
-    return *this;
-}
-
-
-inline LLVector3d::LLVector3d(void)
-{
-    mdV[0] = 0.f;
-    mdV[1] = 0.f;
-    mdV[2] = 0.f;
-}
-
-inline LLVector3d::LLVector3d(const F64 x, const F64 y, const F64 z)
-{
-    mdV[VX] = x;
-    mdV[VY] = y;
-    mdV[VZ] = z;
-}
-
-inline LLVector3d::LLVector3d(const F64 *vec)
-{
-    mdV[VX] = vec[VX];
-    mdV[VY] = vec[VY];
-    mdV[VZ] = vec[VZ];
-}
-
-inline LLVector3d::LLVector3d(const LLVector3 &vec)
-{
-    mdV[VX] = vec.mV[VX];
-    mdV[VY] = vec.mV[VY];
-    mdV[VZ] = vec.mV[VZ];
-}
-
-/*
-inline LLVector3d::LLVector3d(const LLVector3d &copy)
-{
-    mdV[VX] = copy.mdV[VX];
-    mdV[VY] = copy.mdV[VY];
-    mdV[VZ] = copy.mdV[VZ];
-}
-*/
-
-// Destructors
-
-// checker
-inline bool LLVector3d::isFinite() const
-{
-    return (llfinite(mdV[VX]) && llfinite(mdV[VY]) && llfinite(mdV[VZ]));
-}
-
-
-// Clear and Assignment Functions
-
-inline const LLVector3d&    LLVector3d::clear(void)
-{
-    mdV[0] = 0.f;
-    mdV[1] = 0.f;
-    mdV[2]= 0.f;
-    return (*this);
-}
-
-inline const LLVector3d&    LLVector3d::clearVec(void)
-{
-    mdV[0] = 0.f;
-    mdV[1] = 0.f;
-    mdV[2]= 0.f;
-    return (*this);
-}
-
-inline const LLVector3d&    LLVector3d::setZero(void)
-{
-    mdV[0] = 0.f;
-    mdV[1] = 0.f;
-    mdV[2] = 0.f;
-    return (*this);
-}
-
-inline const LLVector3d&    LLVector3d::zeroVec(void)
-{
-    mdV[0] = 0.f;
-    mdV[1] = 0.f;
-    mdV[2] = 0.f;
-    return (*this);
-}
-
-inline const LLVector3d&    LLVector3d::set(const F64 x, const F64 y, const F64 z)
-{
-    mdV[VX] = x;
-    mdV[VY] = y;
-    mdV[VZ] = z;
-    return (*this);
-}
-
-inline const LLVector3d&    LLVector3d::set(const LLVector3d &vec)
-{
-    mdV[0] = vec.mdV[0];
-    mdV[1] = vec.mdV[1];
-    mdV[2] = vec.mdV[2];
-    return (*this);
-}
-
-inline const LLVector3d&    LLVector3d::set(const F64 *vec)
-{
-    mdV[0] = vec[0];
-    mdV[1] = vec[1];
-    mdV[2] = vec[2];
-    return (*this);
-}
-
-inline const LLVector3d&    LLVector3d::setVec(const F64 x, const F64 y, const F64 z)
-{
-    mdV[VX] = x;
-    mdV[VY] = y;
-    mdV[VZ] = z;
-    return (*this);
-}
-
-inline const LLVector3d&    LLVector3d::setVec(const LLVector3d &vec)
-{
-    mdV[0] = vec.mdV[0];
-    mdV[1] = vec.mdV[1];
-    mdV[2] = vec.mdV[2];
-    return (*this);
-}
-
-inline const LLVector3d&    LLVector3d::setVec(const F64 *vec)
-{
-    mdV[0] = vec[0];
-    mdV[1] = vec[1];
-    mdV[2] = vec[2];
-    return (*this);
-}
-
-inline F64 LLVector3d::normVec(void)
-{
-    F64 mag = (F32) sqrt(mdV[0]*mdV[0] + mdV[1]*mdV[1] + mdV[2]*mdV[2]);
-    F64 oomag;
-
-    if (mag > FP_MAG_THRESHOLD)
-    {
-        oomag = 1.f/mag;
-        mdV[0] *= oomag;
-        mdV[1] *= oomag;
-        mdV[2] *= oomag;
-    }
-    else
-    {
-        mdV[0] = 0.f;
-        mdV[1] = 0.f;
-        mdV[2] = 0.f;
-        mag = 0;
-    }
-    return (mag);
-}
-
-inline F64 LLVector3d::normalize(void)
-{
-    F64 mag = (F32) sqrt(mdV[0]*mdV[0] + mdV[1]*mdV[1] + mdV[2]*mdV[2]);
-    F64 oomag;
-
-    if (mag > FP_MAG_THRESHOLD)
-    {
-        oomag = 1.f/mag;
-        mdV[0] *= oomag;
-        mdV[1] *= oomag;
-        mdV[2] *= oomag;
-    }
-    else
-    {
-        mdV[0] = 0.f;
-        mdV[1] = 0.f;
-        mdV[2] = 0.f;
-        mag = 0;
-    }
-    return (mag);
-}
-
-// LLVector3d Magnitude and Normalization Functions
-
-inline F64  LLVector3d::magVec(void) const
-{
-    return (F32) sqrt(mdV[0]*mdV[0] + mdV[1]*mdV[1] + mdV[2]*mdV[2]);
-}
-
-inline F64  LLVector3d::magVecSquared(void) const
-{
-    return mdV[0]*mdV[0] + mdV[1]*mdV[1] + mdV[2]*mdV[2];
-}
-
-inline F64  LLVector3d::length(void) const
-{
-    return (F32) sqrt(mdV[0]*mdV[0] + mdV[1]*mdV[1] + mdV[2]*mdV[2]);
-}
-
-inline F64  LLVector3d::lengthSquared(void) const
-{
-    return mdV[0]*mdV[0] + mdV[1]*mdV[1] + mdV[2]*mdV[2];
-}
-
-inline LLVector3d operator+(const LLVector3d& a, const LLVector3d& b)
-{
-    LLVector3d c(a);
-    return c += b;
-}
-
-inline LLVector3d operator-(const LLVector3d& a, const LLVector3d& b)
-{
-    LLVector3d c(a);
-    return c -= b;
-}
-
-inline F64  operator*(const LLVector3d& a, const LLVector3d& b)
-{
-    return (a.mdV[0]*b.mdV[0] + a.mdV[1]*b.mdV[1] + a.mdV[2]*b.mdV[2]);
-}
-
-inline LLVector3d operator%(const LLVector3d& a, const LLVector3d& b)
-{
-    return LLVector3d( a.mdV[1]*b.mdV[2] - b.mdV[1]*a.mdV[2], a.mdV[2]*b.mdV[0] - b.mdV[2]*a.mdV[0], a.mdV[0]*b.mdV[1] - b.mdV[0]*a.mdV[1] );
-}
-
-inline LLVector3d operator/(const LLVector3d& a, const F64 k)
-{
-    F64 t = 1.f / k;
-    return LLVector3d( a.mdV[0] * t, a.mdV[1] * t, a.mdV[2] * t );
-}
-
-inline LLVector3d operator*(const LLVector3d& a, const F64 k)
-{
-    return LLVector3d( a.mdV[0] * k, a.mdV[1] * k, a.mdV[2] * k );
-}
-
-inline LLVector3d operator*(F64 k, const LLVector3d& a)
-{
-    return LLVector3d( a.mdV[0] * k, a.mdV[1] * k, a.mdV[2] * k );
-}
-
-inline bool operator==(const LLVector3d& a, const LLVector3d& b)
-{
-    return (  (a.mdV[0] == b.mdV[0])
-            &&(a.mdV[1] == b.mdV[1])
-            &&(a.mdV[2] == b.mdV[2]));
-}
-
-inline bool operator!=(const LLVector3d& a, const LLVector3d& b)
-{
-    return (  (a.mdV[0] != b.mdV[0])
-            ||(a.mdV[1] != b.mdV[1])
-            ||(a.mdV[2] != b.mdV[2]));
-}
-
-inline const LLVector3d& operator+=(LLVector3d& a, const LLVector3d& b)
-{
-    a.mdV[0] += b.mdV[0];
-    a.mdV[1] += b.mdV[1];
-    a.mdV[2] += b.mdV[2];
-    return a;
-}
-
-inline const LLVector3d& operator-=(LLVector3d& a, const LLVector3d& b)
-{
-    a.mdV[0] -= b.mdV[0];
-    a.mdV[1] -= b.mdV[1];
-    a.mdV[2] -= b.mdV[2];
-    return a;
-}
-
-inline const LLVector3d& operator%=(LLVector3d& a, const LLVector3d& b)
-{
-    LLVector3d ret( a.mdV[1]*b.mdV[2] - b.mdV[1]*a.mdV[2], a.mdV[2]*b.mdV[0] - b.mdV[2]*a.mdV[0], a.mdV[0]*b.mdV[1] - b.mdV[0]*a.mdV[1]);
-    a = ret;
-    return a;
-}
-
-inline const LLVector3d& operator*=(LLVector3d& a, const F64 k)
-{
-    a.mdV[0] *= k;
-    a.mdV[1] *= k;
-    a.mdV[2] *= k;
-    return a;
-}
-
-inline const LLVector3d& operator/=(LLVector3d& a, const F64 k)
-{
-    F64 t = 1.f / k;
-    a.mdV[0] *= t;
-    a.mdV[1] *= t;
-    a.mdV[2] *= t;
-    return a;
-}
-
-inline LLVector3d operator-(const LLVector3d& a)
-{
-    return LLVector3d( -a.mdV[0], -a.mdV[1], -a.mdV[2] );
-}
-
-inline F64  dist_vec(const LLVector3d& a, const LLVector3d& b)
-{
-    F64 x = a.mdV[0] - b.mdV[0];
-    F64 y = a.mdV[1] - b.mdV[1];
-    F64 z = a.mdV[2] - b.mdV[2];
-    return (F32) sqrt( x*x + y*y + z*z );
-}
-
-inline F64  dist_vec_squared(const LLVector3d& a, const LLVector3d& b)
-{
-    F64 x = a.mdV[0] - b.mdV[0];
-    F64 y = a.mdV[1] - b.mdV[1];
-    F64 z = a.mdV[2] - b.mdV[2];
-    return x*x + y*y + z*z;
-}
-
-inline F64  dist_vec_squared2D(const LLVector3d& a, const LLVector3d& b)
-{
-    F64 x = a.mdV[0] - b.mdV[0];
-    F64 y = a.mdV[1] - b.mdV[1];
-    return x*x + y*y;
-}
-
-inline LLVector3d lerp(const LLVector3d& a, const LLVector3d& b, const F64 u)
-{
-    return LLVector3d(
-        a.mdV[VX] + (b.mdV[VX] - a.mdV[VX]) * u,
-        a.mdV[VY] + (b.mdV[VY] - a.mdV[VY]) * u,
-        a.mdV[VZ] + (b.mdV[VZ] - a.mdV[VZ]) * u);
-}
-
-
-<<<<<<< HEAD
-inline bool	LLVector3d::isNull() const
-{
-	if ( F_APPROXIMATELY_ZERO > mdV[VX]*mdV[VX] + mdV[VY]*mdV[VY] + mdV[VZ]*mdV[VZ] )
-	{
-		return true;
-	}
-	return false;
-=======
-inline BOOL LLVector3d::isNull() const
-{
-    if ( F_APPROXIMATELY_ZERO > mdV[VX]*mdV[VX] + mdV[VY]*mdV[VY] + mdV[VZ]*mdV[VZ] )
-    {
-        return TRUE;
-    }
-    return FALSE;
->>>>>>> e1623bb2
-}
-
-
-inline F64 angle_between(const LLVector3d& a, const LLVector3d& b)
-{
-    LLVector3d an = a;
-    LLVector3d bn = b;
-    an.normalize();
-    bn.normalize();
-    F64 cosine = an * bn;
-    F64 angle = (cosine >= 1.0f) ? 0.0f :
-                (cosine <= -1.0f) ? F_PI :
-                acos(cosine);
-    return angle;
-}
-
-inline bool are_parallel(const LLVector3d& a, const LLVector3d& b, const F64 epsilon)
-{
-<<<<<<< HEAD
-	LLVector3d an = a;
-	LLVector3d bn = b;
-	an.normalize();
-	bn.normalize();
-	F64 dot = an * bn;
-	if ( (1.0f - fabs(dot)) < epsilon)
-	{
-		return true;
-	}
-	return false;
-=======
-    LLVector3d an = a;
-    LLVector3d bn = b;
-    an.normalize();
-    bn.normalize();
-    F64 dot = an * bn;
-    if ( (1.0f - fabs(dot)) < epsilon)
-    {
-        return TRUE;
-    }
-    return FALSE;
-
->>>>>>> e1623bb2
-}
-
-inline LLVector3d projected_vec(const LLVector3d& a, const LLVector3d& b)
-{
-    LLVector3d project_axis = b;
-    project_axis.normalize();
-    return project_axis * (a * project_axis);
-}
-
-inline LLVector3d inverse_projected_vec(const LLVector3d& a, const LLVector3d& b)
-{
-    LLVector3d normalized_a = a;
-    normalized_a.normalize();
-    LLVector3d normalized_b = b;
-    F64 b_length = normalized_b.normalize();
-
-    F64 dot_product = normalized_a * normalized_b;
-    return normalized_a * (b_length / dot_product);
-}
-
-#endif // LL_V3DMATH_H+/**
+ * @file v3dmath.h
+ * @brief High precision 3 dimensional vector.
+ *
+ * $LicenseInfo:firstyear=2000&license=viewerlgpl$
+ * Second Life Viewer Source Code
+ * Copyright (C) 2010, Linden Research, Inc.
+ *
+ * This library is free software; you can redistribute it and/or
+ * modify it under the terms of the GNU Lesser General Public
+ * License as published by the Free Software Foundation;
+ * version 2.1 of the License only.
+ *
+ * This library is distributed in the hope that it will be useful,
+ * but WITHOUT ANY WARRANTY; without even the implied warranty of
+ * MERCHANTABILITY or FITNESS FOR A PARTICULAR PURPOSE.  See the GNU
+ * Lesser General Public License for more details.
+ *
+ * You should have received a copy of the GNU Lesser General Public
+ * License along with this library; if not, write to the Free Software
+ * Foundation, Inc., 51 Franklin Street, Fifth Floor, Boston, MA  02110-1301  USA
+ *
+ * Linden Research, Inc., 945 Battery Street, San Francisco, CA  94111  USA
+ * $/LicenseInfo$
+ */
+
+#ifndef LL_V3DMATH_H
+#define LL_V3DMATH_H
+
+#include "llerror.h"
+#include "v3math.h"
+
+class LLVector3d
+{
+    public:
+        F64 mdV[3];
+
+        const static LLVector3d zero;
+        const static LLVector3d x_axis;
+        const static LLVector3d y_axis;
+        const static LLVector3d z_axis;
+        const static LLVector3d x_axis_neg;
+        const static LLVector3d y_axis_neg;
+        const static LLVector3d z_axis_neg;
+
+        inline LLVector3d();                            // Initializes LLVector3d to (0, 0, 0)
+        inline LLVector3d(const F64 x, const F64 y, const F64 z);           // Initializes LLVector3d to (x. y, z)
+        inline explicit LLVector3d(const F64 *vec);             // Initializes LLVector3d to (vec[0]. vec[1], vec[2])
+        inline explicit LLVector3d(const LLVector3 &vec);
+        explicit LLVector3d(const LLSD& sd)
+        {
+            setValue(sd);
+        }
+
+        void setValue(const LLSD& sd)
+        {
+            mdV[0] = sd[0].asReal();
+            mdV[1] = sd[1].asReal();
+            mdV[2] = sd[2].asReal();
+        }
+
+        LLSD getValue() const
+        {
+            LLSD ret;
+            ret[0] = mdV[0];
+            ret[1] = mdV[1];
+            ret[2] = mdV[2];
+            return ret;
+        }
+
+        inline bool isFinite() const;                                   // checks to see if all values of LLVector3d are finite
+        bool        clamp(const F64 min, const F64 max);        // Clamps all values to (min,max), returns true if data changed
+        bool        abs();                      // sets all values to absolute value of original value (first octant), returns true if changed
+
+        inline const LLVector3d&    clear();        // Clears LLVector3d to (0, 0, 0, 1)
+        inline const LLVector3d&    clearVec();     // deprecated
+        inline const LLVector3d&    setZero();      // Zero LLVector3d to (0, 0, 0, 0)
+        inline const LLVector3d&    zeroVec();      // deprecated
+        inline const LLVector3d&    set(const F64 x, const F64 y, const F64 z); // Sets LLVector3d to (x, y, z, 1)
+        inline const LLVector3d&    set(const LLVector3d &vec); // Sets LLVector3d to vec
+        inline const LLVector3d&    set(const F64 *vec);        // Sets LLVector3d to vec
+        inline const LLVector3d&    set(const LLVector3 &vec);
+        inline const LLVector3d&    setVec(const F64 x, const F64 y, const F64 z);  // deprecated
+        inline const LLVector3d&    setVec(const LLVector3d &vec);  // deprecated
+        inline const LLVector3d&    setVec(const F64 *vec);         // deprecated
+        inline const LLVector3d&    setVec(const LLVector3 &vec);   // deprecated
+
+        F64     magVec() const;             // deprecated
+        F64     magVecSquared() const;      // deprecated
+        inline F64      normVec();                  // deprecated
+
+        F64 length() const;         // Returns magnitude of LLVector3d
+        F64 lengthSquared() const;  // Returns magnitude squared of LLVector3d
+        inline F64 normalize();     // Normalizes and returns the magnitude of LLVector3d
+
+        const LLVector3d&   rotVec(const F64 angle, const LLVector3d &vec); // Rotates about vec by angle radians
+        const LLVector3d&   rotVec(const F64 angle, const F64 x, const F64 y, const F64 z);     // Rotates about x,y,z by angle radians
+        const LLVector3d&   rotVec(const LLMatrix3 &mat);               // Rotates by LLMatrix4 mat
+        const LLVector3d&   rotVec(const LLQuaternion &q);              // Rotates by LLQuaternion q
+
+        bool isNull() const;            // Returns true if vector has a _very_small_ length
+        bool isExactlyZero() const      { return !mdV[VX] && !mdV[VY] && !mdV[VZ]; }
+
+        const LLVector3d&   operator=(const LLVector4 &a);
+
+        F64 operator[](int idx) const { return mdV[idx]; }
+        F64 &operator[](int idx) { return mdV[idx]; }
+
+        friend LLVector3d operator+(const LLVector3d& a, const LLVector3d& b);  // Return vector a + b
+        friend LLVector3d operator-(const LLVector3d& a, const LLVector3d& b);  // Return vector a minus b
+        friend F64 operator*(const LLVector3d& a, const LLVector3d& b);     // Return a dot b
+        friend LLVector3d operator%(const LLVector3d& a, const LLVector3d& b);  // Return a cross b
+        friend LLVector3d operator*(const LLVector3d& a, const F64 k);              // Return a times scaler k
+        friend LLVector3d operator/(const LLVector3d& a, const F64 k);              // Return a divided by scaler k
+        friend LLVector3d operator*(const F64 k, const LLVector3d& a);              // Return a times scaler k
+        friend bool operator==(const LLVector3d& a, const LLVector3d& b);       // Return a == b
+        friend bool operator!=(const LLVector3d& a, const LLVector3d& b);       // Return a != b
+
+        friend const LLVector3d& operator+=(LLVector3d& a, const LLVector3d& b);    // Return vector a + b
+        friend const LLVector3d& operator-=(LLVector3d& a, const LLVector3d& b);    // Return vector a minus b
+        friend const LLVector3d& operator%=(LLVector3d& a, const LLVector3d& b);    // Return a cross b
+        friend const LLVector3d& operator*=(LLVector3d& a, const F64 k);                // Return a times scaler k
+        friend const LLVector3d& operator/=(LLVector3d& a, const F64 k);                // Return a divided by scaler k
+
+        friend LLVector3d operator-(const LLVector3d& a);                   // Return vector -a
+
+        friend std::ostream&     operator<<(std::ostream& s, const LLVector3d& a);      // Stream a
+
+        static bool parseVector3d(const std::string& buf, LLVector3d* value);
+
+};
+
+typedef LLVector3d LLGlobalVec;
+
+inline const LLVector3d &LLVector3d::set(const LLVector3 &vec)
+{
+    mdV[0] = vec.mV[0];
+    mdV[1] = vec.mV[1];
+    mdV[2] = vec.mV[2];
+    return *this;
+}
+
+inline const LLVector3d &LLVector3d::setVec(const LLVector3 &vec)
+{
+    mdV[0] = vec.mV[0];
+    mdV[1] = vec.mV[1];
+    mdV[2] = vec.mV[2];
+    return *this;
+}
+
+
+inline LLVector3d::LLVector3d(void)
+{
+    mdV[0] = 0.f;
+    mdV[1] = 0.f;
+    mdV[2] = 0.f;
+}
+
+inline LLVector3d::LLVector3d(const F64 x, const F64 y, const F64 z)
+{
+    mdV[VX] = x;
+    mdV[VY] = y;
+    mdV[VZ] = z;
+}
+
+inline LLVector3d::LLVector3d(const F64 *vec)
+{
+    mdV[VX] = vec[VX];
+    mdV[VY] = vec[VY];
+    mdV[VZ] = vec[VZ];
+}
+
+inline LLVector3d::LLVector3d(const LLVector3 &vec)
+{
+    mdV[VX] = vec.mV[VX];
+    mdV[VY] = vec.mV[VY];
+    mdV[VZ] = vec.mV[VZ];
+}
+
+/*
+inline LLVector3d::LLVector3d(const LLVector3d &copy)
+{
+    mdV[VX] = copy.mdV[VX];
+    mdV[VY] = copy.mdV[VY];
+    mdV[VZ] = copy.mdV[VZ];
+}
+*/
+
+// Destructors
+
+// checker
+inline bool LLVector3d::isFinite() const
+{
+    return (llfinite(mdV[VX]) && llfinite(mdV[VY]) && llfinite(mdV[VZ]));
+}
+
+
+// Clear and Assignment Functions
+
+inline const LLVector3d&    LLVector3d::clear(void)
+{
+    mdV[0] = 0.f;
+    mdV[1] = 0.f;
+    mdV[2]= 0.f;
+    return (*this);
+}
+
+inline const LLVector3d&    LLVector3d::clearVec(void)
+{
+    mdV[0] = 0.f;
+    mdV[1] = 0.f;
+    mdV[2]= 0.f;
+    return (*this);
+}
+
+inline const LLVector3d&    LLVector3d::setZero(void)
+{
+    mdV[0] = 0.f;
+    mdV[1] = 0.f;
+    mdV[2] = 0.f;
+    return (*this);
+}
+
+inline const LLVector3d&    LLVector3d::zeroVec(void)
+{
+    mdV[0] = 0.f;
+    mdV[1] = 0.f;
+    mdV[2] = 0.f;
+    return (*this);
+}
+
+inline const LLVector3d&    LLVector3d::set(const F64 x, const F64 y, const F64 z)
+{
+    mdV[VX] = x;
+    mdV[VY] = y;
+    mdV[VZ] = z;
+    return (*this);
+}
+
+inline const LLVector3d&    LLVector3d::set(const LLVector3d &vec)
+{
+    mdV[0] = vec.mdV[0];
+    mdV[1] = vec.mdV[1];
+    mdV[2] = vec.mdV[2];
+    return (*this);
+}
+
+inline const LLVector3d&    LLVector3d::set(const F64 *vec)
+{
+    mdV[0] = vec[0];
+    mdV[1] = vec[1];
+    mdV[2] = vec[2];
+    return (*this);
+}
+
+inline const LLVector3d&    LLVector3d::setVec(const F64 x, const F64 y, const F64 z)
+{
+    mdV[VX] = x;
+    mdV[VY] = y;
+    mdV[VZ] = z;
+    return (*this);
+}
+
+inline const LLVector3d&    LLVector3d::setVec(const LLVector3d &vec)
+{
+    mdV[0] = vec.mdV[0];
+    mdV[1] = vec.mdV[1];
+    mdV[2] = vec.mdV[2];
+    return (*this);
+}
+
+inline const LLVector3d&    LLVector3d::setVec(const F64 *vec)
+{
+    mdV[0] = vec[0];
+    mdV[1] = vec[1];
+    mdV[2] = vec[2];
+    return (*this);
+}
+
+inline F64 LLVector3d::normVec(void)
+{
+    F64 mag = (F32) sqrt(mdV[0]*mdV[0] + mdV[1]*mdV[1] + mdV[2]*mdV[2]);
+    F64 oomag;
+
+    if (mag > FP_MAG_THRESHOLD)
+    {
+        oomag = 1.f/mag;
+        mdV[0] *= oomag;
+        mdV[1] *= oomag;
+        mdV[2] *= oomag;
+    }
+    else
+    {
+        mdV[0] = 0.f;
+        mdV[1] = 0.f;
+        mdV[2] = 0.f;
+        mag = 0;
+    }
+    return (mag);
+}
+
+inline F64 LLVector3d::normalize(void)
+{
+    F64 mag = (F32) sqrt(mdV[0]*mdV[0] + mdV[1]*mdV[1] + mdV[2]*mdV[2]);
+    F64 oomag;
+
+    if (mag > FP_MAG_THRESHOLD)
+    {
+        oomag = 1.f/mag;
+        mdV[0] *= oomag;
+        mdV[1] *= oomag;
+        mdV[2] *= oomag;
+    }
+    else
+    {
+        mdV[0] = 0.f;
+        mdV[1] = 0.f;
+        mdV[2] = 0.f;
+        mag = 0;
+    }
+    return (mag);
+}
+
+// LLVector3d Magnitude and Normalization Functions
+
+inline F64  LLVector3d::magVec(void) const
+{
+    return (F32) sqrt(mdV[0]*mdV[0] + mdV[1]*mdV[1] + mdV[2]*mdV[2]);
+}
+
+inline F64  LLVector3d::magVecSquared(void) const
+{
+    return mdV[0]*mdV[0] + mdV[1]*mdV[1] + mdV[2]*mdV[2];
+}
+
+inline F64  LLVector3d::length(void) const
+{
+    return (F32) sqrt(mdV[0]*mdV[0] + mdV[1]*mdV[1] + mdV[2]*mdV[2]);
+}
+
+inline F64  LLVector3d::lengthSquared(void) const
+{
+    return mdV[0]*mdV[0] + mdV[1]*mdV[1] + mdV[2]*mdV[2];
+}
+
+inline LLVector3d operator+(const LLVector3d& a, const LLVector3d& b)
+{
+    LLVector3d c(a);
+    return c += b;
+}
+
+inline LLVector3d operator-(const LLVector3d& a, const LLVector3d& b)
+{
+    LLVector3d c(a);
+    return c -= b;
+}
+
+inline F64  operator*(const LLVector3d& a, const LLVector3d& b)
+{
+    return (a.mdV[0]*b.mdV[0] + a.mdV[1]*b.mdV[1] + a.mdV[2]*b.mdV[2]);
+}
+
+inline LLVector3d operator%(const LLVector3d& a, const LLVector3d& b)
+{
+    return LLVector3d( a.mdV[1]*b.mdV[2] - b.mdV[1]*a.mdV[2], a.mdV[2]*b.mdV[0] - b.mdV[2]*a.mdV[0], a.mdV[0]*b.mdV[1] - b.mdV[0]*a.mdV[1] );
+}
+
+inline LLVector3d operator/(const LLVector3d& a, const F64 k)
+{
+    F64 t = 1.f / k;
+    return LLVector3d( a.mdV[0] * t, a.mdV[1] * t, a.mdV[2] * t );
+}
+
+inline LLVector3d operator*(const LLVector3d& a, const F64 k)
+{
+    return LLVector3d( a.mdV[0] * k, a.mdV[1] * k, a.mdV[2] * k );
+}
+
+inline LLVector3d operator*(F64 k, const LLVector3d& a)
+{
+    return LLVector3d( a.mdV[0] * k, a.mdV[1] * k, a.mdV[2] * k );
+}
+
+inline bool operator==(const LLVector3d& a, const LLVector3d& b)
+{
+    return (  (a.mdV[0] == b.mdV[0])
+            &&(a.mdV[1] == b.mdV[1])
+            &&(a.mdV[2] == b.mdV[2]));
+}
+
+inline bool operator!=(const LLVector3d& a, const LLVector3d& b)
+{
+    return (  (a.mdV[0] != b.mdV[0])
+            ||(a.mdV[1] != b.mdV[1])
+            ||(a.mdV[2] != b.mdV[2]));
+}
+
+inline const LLVector3d& operator+=(LLVector3d& a, const LLVector3d& b)
+{
+    a.mdV[0] += b.mdV[0];
+    a.mdV[1] += b.mdV[1];
+    a.mdV[2] += b.mdV[2];
+    return a;
+}
+
+inline const LLVector3d& operator-=(LLVector3d& a, const LLVector3d& b)
+{
+    a.mdV[0] -= b.mdV[0];
+    a.mdV[1] -= b.mdV[1];
+    a.mdV[2] -= b.mdV[2];
+    return a;
+}
+
+inline const LLVector3d& operator%=(LLVector3d& a, const LLVector3d& b)
+{
+    LLVector3d ret( a.mdV[1]*b.mdV[2] - b.mdV[1]*a.mdV[2], a.mdV[2]*b.mdV[0] - b.mdV[2]*a.mdV[0], a.mdV[0]*b.mdV[1] - b.mdV[0]*a.mdV[1]);
+    a = ret;
+    return a;
+}
+
+inline const LLVector3d& operator*=(LLVector3d& a, const F64 k)
+{
+    a.mdV[0] *= k;
+    a.mdV[1] *= k;
+    a.mdV[2] *= k;
+    return a;
+}
+
+inline const LLVector3d& operator/=(LLVector3d& a, const F64 k)
+{
+    F64 t = 1.f / k;
+    a.mdV[0] *= t;
+    a.mdV[1] *= t;
+    a.mdV[2] *= t;
+    return a;
+}
+
+inline LLVector3d operator-(const LLVector3d& a)
+{
+    return LLVector3d( -a.mdV[0], -a.mdV[1], -a.mdV[2] );
+}
+
+inline F64  dist_vec(const LLVector3d& a, const LLVector3d& b)
+{
+    F64 x = a.mdV[0] - b.mdV[0];
+    F64 y = a.mdV[1] - b.mdV[1];
+    F64 z = a.mdV[2] - b.mdV[2];
+    return (F32) sqrt( x*x + y*y + z*z );
+}
+
+inline F64  dist_vec_squared(const LLVector3d& a, const LLVector3d& b)
+{
+    F64 x = a.mdV[0] - b.mdV[0];
+    F64 y = a.mdV[1] - b.mdV[1];
+    F64 z = a.mdV[2] - b.mdV[2];
+    return x*x + y*y + z*z;
+}
+
+inline F64  dist_vec_squared2D(const LLVector3d& a, const LLVector3d& b)
+{
+    F64 x = a.mdV[0] - b.mdV[0];
+    F64 y = a.mdV[1] - b.mdV[1];
+    return x*x + y*y;
+}
+
+inline LLVector3d lerp(const LLVector3d& a, const LLVector3d& b, const F64 u)
+{
+    return LLVector3d(
+        a.mdV[VX] + (b.mdV[VX] - a.mdV[VX]) * u,
+        a.mdV[VY] + (b.mdV[VY] - a.mdV[VY]) * u,
+        a.mdV[VZ] + (b.mdV[VZ] - a.mdV[VZ]) * u);
+}
+
+
+inline bool LLVector3d::isNull() const
+{
+    if ( F_APPROXIMATELY_ZERO > mdV[VX]*mdV[VX] + mdV[VY]*mdV[VY] + mdV[VZ]*mdV[VZ] )
+    {
+        return true;
+    }
+    return false;
+}
+
+
+inline F64 angle_between(const LLVector3d& a, const LLVector3d& b)
+{
+    LLVector3d an = a;
+    LLVector3d bn = b;
+    an.normalize();
+    bn.normalize();
+    F64 cosine = an * bn;
+    F64 angle = (cosine >= 1.0f) ? 0.0f :
+                (cosine <= -1.0f) ? F_PI :
+                acos(cosine);
+    return angle;
+}
+
+inline bool are_parallel(const LLVector3d& a, const LLVector3d& b, const F64 epsilon)
+{
+    LLVector3d an = a;
+    LLVector3d bn = b;
+    an.normalize();
+    bn.normalize();
+    F64 dot = an * bn;
+    if ( (1.0f - fabs(dot)) < epsilon)
+    {
+        return true;
+    }
+    return false;
+}
+
+inline LLVector3d projected_vec(const LLVector3d& a, const LLVector3d& b)
+{
+    LLVector3d project_axis = b;
+    project_axis.normalize();
+    return project_axis * (a * project_axis);
+}
+
+inline LLVector3d inverse_projected_vec(const LLVector3d& a, const LLVector3d& b)
+{
+    LLVector3d normalized_a = a;
+    normalized_a.normalize();
+    LLVector3d normalized_b = b;
+    F64 b_length = normalized_b.normalize();
+
+    F64 dot_product = normalized_a * normalized_b;
+    return normalized_a * (b_length / dot_product);
+}
+
+#endif // LL_V3DMATH_H