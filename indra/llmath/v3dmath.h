--- conflicted
+++ resolved
@@ -69,13 +69,8 @@
 		}
 
 		inline bool isFinite() const;									// checks to see if all values of LLVector3d are finite
-<<<<<<< HEAD
-		bool		clamp(const F64 min, const F64 max);		// Clamps all values to (min,max), returns TRUE if data changed
-		bool		abs();						// sets all values to absolute value of original value (first octant), returns TRUE if changed
-=======
 		bool		clamp(const F64 min, const F64 max);		// Clamps all values to (min,max), returns true if data changed
 		bool		abs();						// sets all values to absolute value of original value (first octant), returns true if changed
->>>>>>> dfbbad81
 
 		inline const LLVector3d&	clear();		// Clears LLVector3d to (0, 0, 0, 1)
 		inline const LLVector3d&	clearVec();		// deprecated
@@ -103,11 +98,7 @@
 		const LLVector3d&	rotVec(const LLMatrix3 &mat);				// Rotates by LLMatrix4 mat
 		const LLVector3d&	rotVec(const LLQuaternion &q);				// Rotates by LLQuaternion q
 
-<<<<<<< HEAD
-		bool isNull() const;			// Returns TRUE if vector has a _very_small_ length
-=======
 		bool isNull() const;			// Returns true if vector has a _very_small_ length
->>>>>>> dfbbad81
 		bool isExactlyZero() const		{ return !mdV[VX] && !mdV[VY] && !mdV[VZ]; }
 
 		const LLVector3d&	operator=(const LLVector4 &a);
