--- conflicted
+++ resolved
@@ -3801,7 +3801,7 @@
 // </FS:ND>
 { //attempt to approximate the number of triangles that will result from generating a volume LoD set for the 
 	//supplied LLVolumeParams -- inaccurate, but a close enough approximation for determining streaming cost
-<<<<<<< HEAD
+    LL_PROFILE_ZONE_SCOPED_CATEGORY_VOLUME;
 
 	// <FS:ND> check cache first
 	if( aVolume->mTrianglesCache && aVolume->mTrianglesCache->mPathParams == params.getPathParams() && aVolume->mTrianglesCache->mProfileParams == params.getProfileParams() )
@@ -3820,9 +3820,6 @@
 	aVolume->mTrianglesCache->mProfileParams = params.getProfileParams();
 	// </FS:ND>
 
-=======
-    LL_PROFILE_ZONE_SCOPED_CATEGORY_VOLUME;
->>>>>>> 572d313b
 	F32 detail[] = {1.f, 1.5f, 2.5f, 4.f};	
 	for (S32 i = 0; i < 4; i++)
 	{
