--- conflicted
+++ resolved
@@ -353,80 +353,6 @@
     return true;
 }
 
-<<<<<<< HEAD
-class LLVolumeOctreeRebound : public LLOctreeTravelerDepthFirst<LLVolumeTriangle, LLVolumeTriangle*>
-{
-public:
-    const LLVolumeFace* mFace;
-
-    LLVolumeOctreeRebound(const LLVolumeFace* face)
-    {
-        mFace = face;
-    }
-
-    virtual void visit(const LLOctreeNode<LLVolumeTriangle, LLVolumeTriangle*>* branch)
-    { //this is a depth first traversal, so it's safe to assum all children have complete
-        //bounding data
-    LL_PROFILE_ZONE_SCOPED_CATEGORY_VOLUME
-
-        LLVolumeOctreeListener* node = (LLVolumeOctreeListener*) branch->getListener(0);
-
-        LLVector4a& min = node->mExtents[0];
-        LLVector4a& max = node->mExtents[1];
-
-        if (!branch->isEmpty())
-        { //node has data, find AABB that binds data set
-            const LLVolumeTriangle* tri = *(branch->getDataBegin());
-
-            //initialize min/max to first available vertex
-            min = *(tri->mV[0]);
-            max = *(tri->mV[0]);
-
-            for (LLOctreeNode<LLVolumeTriangle, LLVolumeTriangle*>::const_element_iter iter = branch->getDataBegin(); iter != branch->getDataEnd(); ++iter)
-            { //for each triangle in node
-
-                //stretch by triangles in node
-                tri = *iter;
-
-                min.setMin(min, *tri->mV[0]);
-                min.setMin(min, *tri->mV[1]);
-                min.setMin(min, *tri->mV[2]);
-
-                max.setMax(max, *tri->mV[0]);
-                max.setMax(max, *tri->mV[1]);
-                max.setMax(max, *tri->mV[2]);
-            }
-        }
-        else if (branch->getChildCount() > 0)
-        { //no data, but child nodes exist
-            LLVolumeOctreeListener* child = (LLVolumeOctreeListener*) branch->getChild(0)->getListener(0);
-
-            //initialize min/max to extents of first child
-            min = child->mExtents[0];
-            max = child->mExtents[1];
-        }
-        else
-        {
-            llassert(!branch->isLeaf()); // Empty leaf
-        }
-
-        for (U32 i = 0; i < branch->getChildCount(); ++i)
-        {  //stretch by child extents
-            LLVolumeOctreeListener* child = (LLVolumeOctreeListener*) branch->getChild(i)->getListener(0);
-            min.setMin(min, child->mExtents[0]);
-            max.setMax(max, child->mExtents[1]);
-        }
-
-        node->mBounds[0].setAdd(min, max);
-        node->mBounds[0].mul(0.5f);
-
-        node->mBounds[1].setSub(max,min);
-        node->mBounds[1].mul(0.5f);
-    }
-};
-
-=======
->>>>>>> a73773bc
 //-------------------------------------------------------------------
 // statics
 //-------------------------------------------------------------------
