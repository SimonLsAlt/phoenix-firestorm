--- conflicted
+++ resolved
@@ -5532,27 +5532,10 @@
             n[i].normalize();
             tc[i].set(face->mTexCoords[idx]);
 
-<<<<<<< HEAD
             if (face->mWeights)
             {
                 w[i].set(face->mWeights[idx].getF32ptr());
             }
-=======
-            if (idx >= mNumVertices)
-            {
-                // invalid index
-                // replace with a valid index to avoid crashes
-                idx = mNumVertices - 1;
-                mIndices[i] = idx;
-
-                // Needs better logging
-                LL_DEBUGS_ONCE("LLVOLUME") << "Invalid index, substituting" << LL_ENDL;
-            }
-
-            vertex_data[idx].mTriangles.push_back(&(triangle_data[tri_idx]));
-            vertex_data[idx].mIdx = idx;
-            triangle_data[tri_idx].mVertex[i % 3] = &(vertex_data[idx]);
->>>>>>> 70d171a5
         }
     }
 };
