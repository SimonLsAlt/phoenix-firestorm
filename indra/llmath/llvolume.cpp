--- conflicted
+++ resolved
@@ -5630,32 +5630,7 @@
 
         U32 stream_count = data.w.empty() ? 4 : 5;
 
-<<<<<<< HEAD
-	for (U32 i = 1; i < mNumIndices/3; ++i)
-	{
-		cache.updateScores();
-		tri = cache.mBestTriangle;
-		if (!tri)
-		{
-			for (U32 j = 0; j < triangle_data.size(); ++j)
-			{
-				if (triangle_data[j].mActive)
-				{
-					tri = &(triangle_data[j]);
-					break;
-				}
-			}
-		}	
-		
-		cache.addTriangle(tri);
-		new_indices.push_back(tri->mVertex[0]->mIdx);
-		new_indices.push_back(tri->mVertex[1]->mIdx);
-		new_indices.push_back(tri->mVertex[2]->mIdx);
-		tri->complete();
-	}
-=======
         U32 vert_count = meshopt_generateVertexRemapMulti(&remap[0], nullptr, data.p.size(), data.p.size(), mos, stream_count);
->>>>>>> 2687999d
 
         if (vert_count < 65535)
         {
