/**
 * @file llquaternion.h
 * @brief LLQuaternion class header file.
 *
 * $LicenseInfo:firstyear=2000&license=viewerlgpl$
 * Second Life Viewer Source Code
 * Copyright (C) 2010, Linden Research, Inc.
 *
 * This library is free software; you can redistribute it and/or
 * modify it under the terms of the GNU Lesser General Public
 * License as published by the Free Software Foundation;
 * version 2.1 of the License only.
 *
 * This library is distributed in the hope that it will be useful,
 * but WITHOUT ANY WARRANTY; without even the implied warranty of
 * MERCHANTABILITY or FITNESS FOR A PARTICULAR PURPOSE.  See the GNU
 * Lesser General Public License for more details.
 *
 * You should have received a copy of the GNU Lesser General Public
 * License along with this library; if not, write to the Free Software
 * Foundation, Inc., 51 Franklin Street, Fifth Floor, Boston, MA  02110-1301  USA
 *
 * Linden Research, Inc., 945 Battery Street, San Francisco, CA  94111  USA
 * $/LicenseInfo$
 */

#ifndef LLQUATERNION_H
#define LLQUATERNION_H

#include <iostream>
#include "llsd.h"

#ifndef LLMATH_H //enforce specific include order to avoid tangling inline dependencies
#error "Please include llmath.h first."
#endif

class LLVector4;
class LLVector3;
class LLVector3d;
class LLMatrix4;
class LLMatrix3;

//  NOTA BENE: Quaternion code is written assuming Unit Quaternions!!!!
//             Moreover, it is written assuming that all vectors and matricies
//             passed as arguments are normalized and unitary respectively.
//             VERY VERY VERY VERY BAD THINGS will happen if these assumptions fail.

static const U32 LENGTHOFQUAT = 4;

class LLQuaternion
{
public:
    F32 mQ[LENGTHOFQUAT];

    static const LLQuaternion DEFAULT;

    LLQuaternion();                                 // Initializes Quaternion to (0,0,0,1)
    explicit LLQuaternion(const LLMatrix4 &mat);                // Initializes Quaternion from Matrix4
    explicit LLQuaternion(const LLMatrix3 &mat);                // Initializes Quaternion from Matrix3
    LLQuaternion(F32 x, F32 y, F32 z, F32 w);       // Initializes Quaternion to normalize(x, y, z, w)
    LLQuaternion(F32 angle, const LLVector4 &vec);  // Initializes Quaternion to axis_angle2quat(angle, vec)
    LLQuaternion(F32 angle, const LLVector3 &vec);  // Initializes Quaternion to axis_angle2quat(angle, vec)
    LLQuaternion(const F32 *q);                     // Initializes Quaternion to normalize(x, y, z, w)
    LLQuaternion(const LLVector3 &x_axis,
                 const LLVector3 &y_axis,
                 const LLVector3 &z_axis);          // Initializes Quaternion from Matrix3 = [x_axis ; y_axis ; z_axis]
    explicit LLQuaternion(const LLSD &sd);          // Initializes Quaternion from LLSD array.

    LLSD getValue() const;
    void setValue(const LLSD& sd);

    BOOL isIdentity() const;
    BOOL isNotIdentity() const;
    BOOL isFinite() const;                                  // checks to see if all values of LLQuaternion are finite
    void quantize16(F32 lower, F32 upper);                  // changes the vector to reflect quatization
    void quantize8(F32 lower, F32 upper);                           // changes the vector to reflect quatization
    void loadIdentity();                                            // Loads the quaternion that represents the identity rotation

    bool isEqualEps(const LLQuaternion &quat, F32 epsilon) const;
    bool isNotEqualEps(const LLQuaternion &quat, F32 epsilon) const;

    const LLQuaternion& set(F32 x, F32 y, F32 z, F32 w);        // Sets Quaternion to normalize(x, y, z, w)
    const LLQuaternion& set(const LLQuaternion &quat);          // Copies Quaternion
    const LLQuaternion& set(const F32 *q);                      // Sets Quaternion to normalize(quat[VX], quat[VY], quat[VZ], quat[VW])
    const LLQuaternion& set(const LLMatrix3 &mat);              // Sets Quaternion to mat2quat(mat)
    const LLQuaternion& set(const LLMatrix4 &mat);              // Sets Quaternion to mat2quat(mat)
    const LLQuaternion& setFromAzimuthAndAltitude(F32 azimuth, F32 altitude);

    const LLQuaternion& setAngleAxis(F32 angle, F32 x, F32 y, F32 z);   // Sets Quaternion to axis_angle2quat(angle, x, y, z)
    const LLQuaternion& setAngleAxis(F32 angle, const LLVector3 &vec);  // Sets Quaternion to axis_angle2quat(angle, vec)
    const LLQuaternion& setAngleAxis(F32 angle, const LLVector4 &vec);  // Sets Quaternion to axis_angle2quat(angle, vec)
    const LLQuaternion& setEulerAngles(F32 roll, F32 pitch, F32 yaw);   // Sets Quaternion to euler2quat(pitch, yaw, roll)

    const LLQuaternion& setQuatInit(F32 x, F32 y, F32 z, F32 w);    // deprecated
    const LLQuaternion& setQuat(const LLQuaternion &quat);          // deprecated
    const LLQuaternion& setQuat(const F32 *q);                      // deprecated
    const LLQuaternion& setQuat(const LLMatrix3 &mat);              // deprecated
    const LLQuaternion& setQuat(const LLMatrix4 &mat);              // deprecated
    const LLQuaternion& setQuat(F32 angle, F32 x, F32 y, F32 z);    // deprecated
    const LLQuaternion& setQuat(F32 angle, const LLVector3 &vec);   // deprecated
    const LLQuaternion& setQuat(F32 angle, const LLVector4 &vec);   // deprecated
    const LLQuaternion& setQuat(F32 roll, F32 pitch, F32 yaw);      // deprecated

    LLMatrix4   getMatrix4(void) const;                         // Returns the Matrix4 equivalent of Quaternion
    LLMatrix3   getMatrix3(void) const;                         // Returns the Matrix3 equivalent of Quaternion
    void        getAngleAxis(F32* angle, F32* x, F32* y, F32* z) const; // returns rotation in radians about axis x,y,z
    void        getAngleAxis(F32* angle, LLVector3 &vec) const;
    void        getEulerAngles(F32 *roll, F32* pitch, F32 *yaw) const;
    void        getAzimuthAndAltitude(F32 &azimuth, F32 &altitude);

<<<<<<< HEAD
	F32	normalize();	// Normalizes Quaternion and returns magnitude
	F32	normQuat();		// deprecated

	const LLQuaternion&	conjugate(void);	// Conjugates Quaternion and returns result
	const LLQuaternion&	conjQuat(void);		// deprecated

	// Other useful methods
	const LLQuaternion&	transpose();		// transpose (same as conjugate)
	const LLQuaternion&	transQuat();		// deprecated

	void			shortestArc(const LLVector3 &a, const LLVector3 &b);	// shortest rotation from a to b
	const LLQuaternion& constrain(F32 radians);						// constrains rotation to a cone angle specified in radians

	// Standard operators
	friend std::ostream& operator<<(std::ostream &s, const LLQuaternion &a);					// Prints a
	friend LLQuaternion operator+(const LLQuaternion &a, const LLQuaternion &b);	// Addition
	friend LLQuaternion operator-(const LLQuaternion &a, const LLQuaternion &b);	// Subtraction
	friend LLQuaternion operator-(const LLQuaternion &a);							// Negation
	friend LLQuaternion operator*(F32 a, const LLQuaternion &q);					// Scale
	friend LLQuaternion operator*(const LLQuaternion &q, F32 b);					// Scale
	friend LLQuaternion operator*(const LLQuaternion &a, const LLQuaternion &b);	// Returns a * b
	friend LLQuaternion operator~(const LLQuaternion &a);							// Returns a* (Conjugate of a)
	bool operator==(const LLQuaternion &b) const;			// Returns a == b
	bool operator!=(const LLQuaternion &b) const;			// Returns a != b
	F64 operator[](int idx) const { return mQ[idx]; }

	friend const LLQuaternion& operator*=(LLQuaternion &a, const LLQuaternion &b);	// Returns a * b

	friend LLVector4 operator*(const LLVector4 &a, const LLQuaternion &rot);		// Rotates a by rot
	friend LLVector3 operator*(const LLVector3 &a, const LLQuaternion &rot);		// Rotates a by rot
	friend LLVector3d operator*(const LLVector3d &a, const LLQuaternion &rot);		// Rotates a by rot

	// Non-standard operators
	friend F32 dot(const LLQuaternion &a, const LLQuaternion &b);
	friend LLQuaternion lerp(F32 t, const LLQuaternion &p, const LLQuaternion &q);		// linear interpolation (t = 0 to 1) from p to q
	friend LLQuaternion lerp(F32 t, const LLQuaternion &q);								// linear interpolation (t = 0 to 1) from identity to q
	friend LLQuaternion slerp(F32 t, const LLQuaternion &p, const LLQuaternion &q); 	// spherical linear interpolation from p to q
	friend LLQuaternion slerp(F32 t, const LLQuaternion &q);							// spherical linear interpolation from identity to q
	friend LLQuaternion nlerp(F32 t, const LLQuaternion &p, const LLQuaternion &q); 	// normalized linear interpolation from p to q
	friend LLQuaternion nlerp(F32 t, const LLQuaternion &q); 							// normalized linear interpolation from p to q

	LLVector3	packToVector3() const;						// Saves space by using the fact that our quaternions are normalized
	void		unpackFromVector3(const LLVector3& vec);	// Saves space by using the fact that our quaternions are normalized

	enum Order {
		XYZ = 0,
		YZX = 1,
		ZXY = 2,
		XZY = 3,
		YXZ = 4,
		ZYX = 5
	};
	// Creates a quaternions from maya's rotation representation,
	// which is 3 rotations (in DEGREES) in the specified order
	friend LLQuaternion mayaQ(F32 x, F32 y, F32 z, Order order);

	// Conversions between Order and strings like "xyz" or "ZYX"
	friend const char *OrderToString( const Order order );
	friend Order StringToOrder( const char *str );

	static BOOL parseQuat(const std::string& buf, LLQuaternion* value);

	// For debugging, only
	//static U32 mMultCount;
=======
    F32 normalize();    // Normalizes Quaternion and returns magnitude
    F32 normQuat();     // deprecated

    const LLQuaternion& conjugate(void);    // Conjugates Quaternion and returns result
    const LLQuaternion& conjQuat(void);     // deprecated

    // Other useful methods
    const LLQuaternion& transpose();        // transpose (same as conjugate)
    const LLQuaternion& transQuat();        // deprecated

    void            shortestArc(const LLVector3 &a, const LLVector3 &b);    // shortest rotation from a to b
    const LLQuaternion& constrain(F32 radians);                     // constrains rotation to a cone angle specified in radians

    // Standard operators
    friend std::ostream& operator<<(std::ostream &s, const LLQuaternion &a);                    // Prints a
    friend LLQuaternion operator+(const LLQuaternion &a, const LLQuaternion &b);    // Addition
    friend LLQuaternion operator-(const LLQuaternion &a, const LLQuaternion &b);    // Subtraction
    friend LLQuaternion operator-(const LLQuaternion &a);                           // Negation
    friend LLQuaternion operator*(F32 a, const LLQuaternion &q);                    // Scale
    friend LLQuaternion operator*(const LLQuaternion &q, F32 b);                    // Scale
    friend LLQuaternion operator*(const LLQuaternion &a, const LLQuaternion &b);    // Returns a * b
    friend LLQuaternion operator~(const LLQuaternion &a);                           // Returns a* (Conjugate of a)
    bool operator==(const LLQuaternion &b) const;           // Returns a == b
    bool operator!=(const LLQuaternion &b) const;           // Returns a != b

    friend const LLQuaternion& operator*=(LLQuaternion &a, const LLQuaternion &b);  // Returns a * b

    friend LLVector4 operator*(const LLVector4 &a, const LLQuaternion &rot);        // Rotates a by rot
    friend LLVector3 operator*(const LLVector3 &a, const LLQuaternion &rot);        // Rotates a by rot
    friend LLVector3d operator*(const LLVector3d &a, const LLQuaternion &rot);      // Rotates a by rot

    // Non-standard operators
    friend F32 dot(const LLQuaternion &a, const LLQuaternion &b);
    friend LLQuaternion lerp(F32 t, const LLQuaternion &p, const LLQuaternion &q);      // linear interpolation (t = 0 to 1) from p to q
    friend LLQuaternion lerp(F32 t, const LLQuaternion &q);                             // linear interpolation (t = 0 to 1) from identity to q
    friend LLQuaternion slerp(F32 t, const LLQuaternion &p, const LLQuaternion &q);     // spherical linear interpolation from p to q
    friend LLQuaternion slerp(F32 t, const LLQuaternion &q);                            // spherical linear interpolation from identity to q
    friend LLQuaternion nlerp(F32 t, const LLQuaternion &p, const LLQuaternion &q);     // normalized linear interpolation from p to q
    friend LLQuaternion nlerp(F32 t, const LLQuaternion &q);                            // normalized linear interpolation from p to q

    LLVector3   packToVector3() const;                      // Saves space by using the fact that our quaternions are normalized
    void        unpackFromVector3(const LLVector3& vec);    // Saves space by using the fact that our quaternions are normalized

    enum Order {
        XYZ = 0,
        YZX = 1,
        ZXY = 2,
        XZY = 3,
        YXZ = 4,
        ZYX = 5
    };
    // Creates a quaternions from maya's rotation representation,
    // which is 3 rotations (in DEGREES) in the specified order
    friend LLQuaternion mayaQ(F32 x, F32 y, F32 z, Order order);

    // Conversions between Order and strings like "xyz" or "ZYX"
    friend const char *OrderToString( const Order order );
    friend Order StringToOrder( const char *str );

    static BOOL parseQuat(const std::string& buf, LLQuaternion* value);

    // For debugging, only
    //static U32 mMultCount;
>>>>>>> c5abcecc
};

inline LLSD LLQuaternion::getValue() const
{
    LLSD ret;
    ret[0] = mQ[0];
    ret[1] = mQ[1];
    ret[2] = mQ[2];
    ret[3] = mQ[3];
    return ret;
}

inline void LLQuaternion::setValue(const LLSD& sd)
{
    mQ[0] = sd[0].asReal();
    mQ[1] = sd[1].asReal();
    mQ[2] = sd[2].asReal();
    mQ[3] = sd[3].asReal();
}

// checker
inline BOOL LLQuaternion::isFinite() const
{
    return (llfinite(mQ[VX]) && llfinite(mQ[VY]) && llfinite(mQ[VZ]) && llfinite(mQ[VS]));
}

inline BOOL LLQuaternion::isIdentity() const
{
    return
        ( mQ[VX] == 0.f ) &&
        ( mQ[VY] == 0.f ) &&
        ( mQ[VZ] == 0.f ) &&
        ( mQ[VS] == 1.f );
}

inline BOOL LLQuaternion::isNotIdentity() const
{
    return
        ( mQ[VX] != 0.f ) ||
        ( mQ[VY] != 0.f ) ||
        ( mQ[VZ] != 0.f ) ||
        ( mQ[VS] != 1.f );
}



inline LLQuaternion::LLQuaternion(void)
{
    mQ[VX] = 0.f;
    mQ[VY] = 0.f;
    mQ[VZ] = 0.f;
    mQ[VS] = 1.f;
}

inline LLQuaternion::LLQuaternion(F32 x, F32 y, F32 z, F32 w)
{
    mQ[VX] = x;
    mQ[VY] = y;
    mQ[VZ] = z;
    mQ[VS] = w;

    //RN: don't normalize this case as its used mainly for temporaries during calculations
    //normalize();
    /*
    F32 mag = sqrtf(mQ[VX]*mQ[VX] + mQ[VY]*mQ[VY] + mQ[VZ]*mQ[VZ] + mQ[VS]*mQ[VS]);
    mag -= 1.f;
    mag = fabs(mag);
    llassert(mag < 10.f*FP_MAG_THRESHOLD);
    */
}

inline LLQuaternion::LLQuaternion(const F32 *q)
{
    mQ[VX] = q[VX];
    mQ[VY] = q[VY];
    mQ[VZ] = q[VZ];
    mQ[VS] = q[VW];

    normalize();
    /*
    F32 mag = sqrtf(mQ[VX]*mQ[VX] + mQ[VY]*mQ[VY] + mQ[VZ]*mQ[VZ] + mQ[VS]*mQ[VS]);
    mag -= 1.f;
    mag = fabs(mag);
    llassert(mag < FP_MAG_THRESHOLD);
    */
}


inline void LLQuaternion::loadIdentity()
{
    mQ[VX] = 0.0f;
    mQ[VY] = 0.0f;
    mQ[VZ] = 0.0f;
    mQ[VW] = 1.0f;
}

inline bool LLQuaternion::isEqualEps(const LLQuaternion &quat, F32 epsilon) const
{
    return ( fabs(mQ[VX] - quat.mQ[VX]) < epsilon
        &&   fabs(mQ[VY] - quat.mQ[VY]) < epsilon
        &&   fabs(mQ[VZ] - quat.mQ[VZ]) < epsilon
        &&   fabs(mQ[VS] - quat.mQ[VS]) < epsilon );
}

inline bool LLQuaternion::isNotEqualEps(const LLQuaternion &quat, F32 epsilon) const
{
    return (  fabs(mQ[VX] - quat.mQ[VX]) > epsilon
        ||    fabs(mQ[VY] - quat.mQ[VY]) > epsilon
        ||    fabs(mQ[VZ] - quat.mQ[VZ]) > epsilon
        ||    fabs(mQ[VS] - quat.mQ[VS]) > epsilon );
}

inline const LLQuaternion&  LLQuaternion::set(F32 x, F32 y, F32 z, F32 w)
{
    mQ[VX] = x;
    mQ[VY] = y;
    mQ[VZ] = z;
    mQ[VS] = w;
    normalize();
    return (*this);
}

inline const LLQuaternion&  LLQuaternion::set(const LLQuaternion &quat)
{
    mQ[VX] = quat.mQ[VX];
    mQ[VY] = quat.mQ[VY];
    mQ[VZ] = quat.mQ[VZ];
    mQ[VW] = quat.mQ[VW];
    normalize();
    return (*this);
}

inline const LLQuaternion&  LLQuaternion::set(const F32 *q)
{
    mQ[VX] = q[VX];
    mQ[VY] = q[VY];
    mQ[VZ] = q[VZ];
    mQ[VS] = q[VW];
    normalize();
    return (*this);
}


// deprecated
inline const LLQuaternion&  LLQuaternion::setQuatInit(F32 x, F32 y, F32 z, F32 w)
{
    mQ[VX] = x;
    mQ[VY] = y;
    mQ[VZ] = z;
    mQ[VS] = w;
    normalize();
    return (*this);
}

// deprecated
inline const LLQuaternion&  LLQuaternion::setQuat(const LLQuaternion &quat)
{
    mQ[VX] = quat.mQ[VX];
    mQ[VY] = quat.mQ[VY];
    mQ[VZ] = quat.mQ[VZ];
    mQ[VW] = quat.mQ[VW];
    normalize();
    return (*this);
}

// deprecated
inline const LLQuaternion&  LLQuaternion::setQuat(const F32 *q)
{
    mQ[VX] = q[VX];
    mQ[VY] = q[VY];
    mQ[VZ] = q[VZ];
    mQ[VS] = q[VW];
    normalize();
    return (*this);
}

inline void LLQuaternion::getAngleAxis(F32* angle, F32* x, F32* y, F32* z) const
{
    F32 v = sqrtf(mQ[VX] * mQ[VX] + mQ[VY] * mQ[VY] + mQ[VZ] * mQ[VZ]); // length of the vector-component
    if (v > FP_MAG_THRESHOLD)
    {
        F32 oomag = 1.0f / v;
        F32 w = mQ[VW];
        if (w < 0.0f)
        {
            w = -w; // make VW positive
            oomag = -oomag; // invert the axis
        }
        *x = mQ[VX] * oomag; // normalize the axis
        *y = mQ[VY] * oomag;
        *z = mQ[VZ] * oomag;
        *angle = 2.0f * atan2f(v, w); // get the angle
    }
    else
    {
        *angle = 0.0f; // no rotation
        *x = 0.0f; // around some dummy axis
        *y = 0.0f;
        *z = 1.0f;
    }
}

inline const LLQuaternion& LLQuaternion::conjugate()
{
    mQ[VX] *= -1.f;
    mQ[VY] *= -1.f;
    mQ[VZ] *= -1.f;
    return (*this);
}

inline const LLQuaternion& LLQuaternion::conjQuat()
{
    mQ[VX] *= -1.f;
    mQ[VY] *= -1.f;
    mQ[VZ] *= -1.f;
    return (*this);
}

// Transpose
inline const LLQuaternion& LLQuaternion::transpose()
{
    mQ[VX] *= -1.f;
    mQ[VY] *= -1.f;
    mQ[VZ] *= -1.f;
    return (*this);
}

// deprecated
inline const LLQuaternion& LLQuaternion::transQuat()
{
    mQ[VX] *= -1.f;
    mQ[VY] *= -1.f;
    mQ[VZ] *= -1.f;
    return (*this);
}


inline LLQuaternion     operator+(const LLQuaternion &a, const LLQuaternion &b)
{
    return LLQuaternion(
        a.mQ[VX] + b.mQ[VX],
        a.mQ[VY] + b.mQ[VY],
        a.mQ[VZ] + b.mQ[VZ],
        a.mQ[VW] + b.mQ[VW] );
}


inline LLQuaternion     operator-(const LLQuaternion &a, const LLQuaternion &b)
{
    return LLQuaternion(
        a.mQ[VX] - b.mQ[VX],
        a.mQ[VY] - b.mQ[VY],
        a.mQ[VZ] - b.mQ[VZ],
        a.mQ[VW] - b.mQ[VW] );
}


inline LLQuaternion     operator-(const LLQuaternion &a)
{
    return LLQuaternion(
        -a.mQ[VX],
        -a.mQ[VY],
        -a.mQ[VZ],
        -a.mQ[VW] );
}


inline LLQuaternion     operator*(F32 a, const LLQuaternion &q)
{
    return LLQuaternion(
        a * q.mQ[VX],
        a * q.mQ[VY],
        a * q.mQ[VZ],
        a * q.mQ[VW] );
}


inline LLQuaternion     operator*(const LLQuaternion &q, F32 a)
{
    return LLQuaternion(
        a * q.mQ[VX],
        a * q.mQ[VY],
        a * q.mQ[VZ],
        a * q.mQ[VW] );
}

inline LLQuaternion operator~(const LLQuaternion &a)
{
    LLQuaternion q(a);
    q.conjQuat();
    return q;
}

inline bool LLQuaternion::operator==(const LLQuaternion &b) const
{
    return (  (mQ[VX] == b.mQ[VX])
            &&(mQ[VY] == b.mQ[VY])
            &&(mQ[VZ] == b.mQ[VZ])
            &&(mQ[VS] == b.mQ[VS]));
}

inline bool LLQuaternion::operator!=(const LLQuaternion &b) const
{
    return (  (mQ[VX] != b.mQ[VX])
            ||(mQ[VY] != b.mQ[VY])
            ||(mQ[VZ] != b.mQ[VZ])
            ||(mQ[VS] != b.mQ[VS]));
}

inline const LLQuaternion&  operator*=(LLQuaternion &a, const LLQuaternion &b)
{
#if 1
    LLQuaternion q(
        b.mQ[3] * a.mQ[0] + b.mQ[0] * a.mQ[3] + b.mQ[1] * a.mQ[2] - b.mQ[2] * a.mQ[1],
        b.mQ[3] * a.mQ[1] + b.mQ[1] * a.mQ[3] + b.mQ[2] * a.mQ[0] - b.mQ[0] * a.mQ[2],
        b.mQ[3] * a.mQ[2] + b.mQ[2] * a.mQ[3] + b.mQ[0] * a.mQ[1] - b.mQ[1] * a.mQ[0],
        b.mQ[3] * a.mQ[3] - b.mQ[0] * a.mQ[0] - b.mQ[1] * a.mQ[1] - b.mQ[2] * a.mQ[2]
    );
    a = q;
#else
    a = a * b;
#endif
    return a;
}

const F32 ONE_PART_IN_A_MILLION = 0.000001f;

inline F32  LLQuaternion::normalize()
{
    F32 mag = sqrtf(mQ[VX]*mQ[VX] + mQ[VY]*mQ[VY] + mQ[VZ]*mQ[VZ] + mQ[VS]*mQ[VS]);

    if (mag > FP_MAG_THRESHOLD)
    {
        // Floating point error can prevent some quaternions from achieving
        // exact unity length.  When trying to renormalize such quaternions we
        // can oscillate between multiple quantized states.  To prevent such
        // drifts we only renomalize if the length is far enough from unity.
        if (fabs(1.f - mag) > ONE_PART_IN_A_MILLION)
        {
            F32 oomag = 1.f/mag;
            mQ[VX] *= oomag;
            mQ[VY] *= oomag;
            mQ[VZ] *= oomag;
            mQ[VS] *= oomag;
        }
    }
    else
    {
        // we were given a very bad quaternion so we set it to identity
        mQ[VX] = 0.f;
        mQ[VY] = 0.f;
        mQ[VZ] = 0.f;
        mQ[VS] = 1.f;
    }

    return mag;
}

// deprecated
inline F32  LLQuaternion::normQuat()
{
    F32 mag = sqrtf(mQ[VX]*mQ[VX] + mQ[VY]*mQ[VY] + mQ[VZ]*mQ[VZ] + mQ[VS]*mQ[VS]);

    if (mag > FP_MAG_THRESHOLD)
    {
        if (fabs(1.f - mag) > ONE_PART_IN_A_MILLION)
        {
            // only renormalize if length not close enough to 1.0 already
            F32 oomag = 1.f/mag;
            mQ[VX] *= oomag;
            mQ[VY] *= oomag;
            mQ[VZ] *= oomag;
            mQ[VS] *= oomag;
        }
    }
    else
    {
        mQ[VX] = 0.f;
        mQ[VY] = 0.f;
        mQ[VZ] = 0.f;
        mQ[VS] = 1.f;
    }

    return mag;
}

LLQuaternion::Order StringToOrder( const char *str );

// Some notes about Quaternions

// What is a Quaternion?
// ---------------------
// A quaternion is a point in 4-dimensional complex space.
// Q = { Qx, Qy, Qz, Qw }
//
//
// Why Quaternions?
// ----------------
// The set of quaternions that make up the the 4-D unit sphere
// can be mapped to the set of all rotations in 3-D space.  Sometimes
// it is easier to describe/manipulate rotations in quaternion space
// than rotation-matrix space.
//
//
// How Quaternions?
// ----------------
// In order to take advantage of quaternions we need to know how to
// go from rotation-matricies to quaternions and back.  We also have
// to agree what variety of rotations we're generating.
//
// Consider the equation...   v' = v * R
//
// There are two ways to think about rotations of vectors.
// 1) v' is the same vector in a different reference frame
// 2) v' is a new vector in the same reference frame
//
// bookmark -- which way are we using?
//
//
// Quaternion from Angle-Axis:
// ---------------------------
// Suppose we wanted to represent a rotation of some angle (theta)
// about some axis ({Ax, Ay, Az})...
//
// axis of rotation = {Ax, Ay, Az}
// angle_of_rotation = theta
//
// s = sin(0.5 * theta)
// c = cos(0.5 * theta)
// Q = { s * Ax, s * Ay, s * Az, c }
//
//
// 3x3 Matrix from Quaternion
// --------------------------
//
//     |                                                                    |
//     | 1 - 2 * (y^2 + z^2)   2 * (x * y + z * w)     2 * (y * w - x * z)  |
//     |                                                                    |
// M = | 2 * (x * y - z * w)   1 - 2 * (x^2 + z^2)     2 * (y * z + x * w)  |
//     |                                                                    |
//     | 2 * (x * z + y * w)   2 * (y * z - x * w)     1 - 2 * (x^2 + y^2)  |
//     |                                                                    |

#endif<|MERGE_RESOLUTION|>--- conflicted
+++ resolved
@@ -108,72 +108,6 @@
     void        getEulerAngles(F32 *roll, F32* pitch, F32 *yaw) const;
     void        getAzimuthAndAltitude(F32 &azimuth, F32 &altitude);
 
-<<<<<<< HEAD
-	F32	normalize();	// Normalizes Quaternion and returns magnitude
-	F32	normQuat();		// deprecated
-
-	const LLQuaternion&	conjugate(void);	// Conjugates Quaternion and returns result
-	const LLQuaternion&	conjQuat(void);		// deprecated
-
-	// Other useful methods
-	const LLQuaternion&	transpose();		// transpose (same as conjugate)
-	const LLQuaternion&	transQuat();		// deprecated
-
-	void			shortestArc(const LLVector3 &a, const LLVector3 &b);	// shortest rotation from a to b
-	const LLQuaternion& constrain(F32 radians);						// constrains rotation to a cone angle specified in radians
-
-	// Standard operators
-	friend std::ostream& operator<<(std::ostream &s, const LLQuaternion &a);					// Prints a
-	friend LLQuaternion operator+(const LLQuaternion &a, const LLQuaternion &b);	// Addition
-	friend LLQuaternion operator-(const LLQuaternion &a, const LLQuaternion &b);	// Subtraction
-	friend LLQuaternion operator-(const LLQuaternion &a);							// Negation
-	friend LLQuaternion operator*(F32 a, const LLQuaternion &q);					// Scale
-	friend LLQuaternion operator*(const LLQuaternion &q, F32 b);					// Scale
-	friend LLQuaternion operator*(const LLQuaternion &a, const LLQuaternion &b);	// Returns a * b
-	friend LLQuaternion operator~(const LLQuaternion &a);							// Returns a* (Conjugate of a)
-	bool operator==(const LLQuaternion &b) const;			// Returns a == b
-	bool operator!=(const LLQuaternion &b) const;			// Returns a != b
-	F64 operator[](int idx) const { return mQ[idx]; }
-
-	friend const LLQuaternion& operator*=(LLQuaternion &a, const LLQuaternion &b);	// Returns a * b
-
-	friend LLVector4 operator*(const LLVector4 &a, const LLQuaternion &rot);		// Rotates a by rot
-	friend LLVector3 operator*(const LLVector3 &a, const LLQuaternion &rot);		// Rotates a by rot
-	friend LLVector3d operator*(const LLVector3d &a, const LLQuaternion &rot);		// Rotates a by rot
-
-	// Non-standard operators
-	friend F32 dot(const LLQuaternion &a, const LLQuaternion &b);
-	friend LLQuaternion lerp(F32 t, const LLQuaternion &p, const LLQuaternion &q);		// linear interpolation (t = 0 to 1) from p to q
-	friend LLQuaternion lerp(F32 t, const LLQuaternion &q);								// linear interpolation (t = 0 to 1) from identity to q
-	friend LLQuaternion slerp(F32 t, const LLQuaternion &p, const LLQuaternion &q); 	// spherical linear interpolation from p to q
-	friend LLQuaternion slerp(F32 t, const LLQuaternion &q);							// spherical linear interpolation from identity to q
-	friend LLQuaternion nlerp(F32 t, const LLQuaternion &p, const LLQuaternion &q); 	// normalized linear interpolation from p to q
-	friend LLQuaternion nlerp(F32 t, const LLQuaternion &q); 							// normalized linear interpolation from p to q
-
-	LLVector3	packToVector3() const;						// Saves space by using the fact that our quaternions are normalized
-	void		unpackFromVector3(const LLVector3& vec);	// Saves space by using the fact that our quaternions are normalized
-
-	enum Order {
-		XYZ = 0,
-		YZX = 1,
-		ZXY = 2,
-		XZY = 3,
-		YXZ = 4,
-		ZYX = 5
-	};
-	// Creates a quaternions from maya's rotation representation,
-	// which is 3 rotations (in DEGREES) in the specified order
-	friend LLQuaternion mayaQ(F32 x, F32 y, F32 z, Order order);
-
-	// Conversions between Order and strings like "xyz" or "ZYX"
-	friend const char *OrderToString( const Order order );
-	friend Order StringToOrder( const char *str );
-
-	static BOOL parseQuat(const std::string& buf, LLQuaternion* value);
-
-	// For debugging, only
-	//static U32 mMultCount;
-=======
     F32 normalize();    // Normalizes Quaternion and returns magnitude
     F32 normQuat();     // deprecated
 
@@ -198,6 +132,7 @@
     friend LLQuaternion operator~(const LLQuaternion &a);                           // Returns a* (Conjugate of a)
     bool operator==(const LLQuaternion &b) const;           // Returns a == b
     bool operator!=(const LLQuaternion &b) const;           // Returns a != b
+    F64 operator[](int idx) const { return mQ[idx]; }
 
     friend const LLQuaternion& operator*=(LLQuaternion &a, const LLQuaternion &b);  // Returns a * b
 
@@ -237,7 +172,6 @@
 
     // For debugging, only
     //static U32 mMultCount;
->>>>>>> c5abcecc
 };
 
 inline LLSD LLQuaternion::getValue() const
