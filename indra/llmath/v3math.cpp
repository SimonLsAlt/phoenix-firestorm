/**
 * @file v3math.cpp
 * @brief LLVector3 class implementation.
 *
 * $LicenseInfo:firstyear=2000&license=viewerlgpl$
 * Second Life Viewer Source Code
 * Copyright (C) 2010, Linden Research, Inc.
 *
 * This library is free software; you can redistribute it and/or
 * modify it under the terms of the GNU Lesser General Public
 * License as published by the Free Software Foundation;
 * version 2.1 of the License only.
 *
 * This library is distributed in the hope that it will be useful,
 * but WITHOUT ANY WARRANTY; without even the implied warranty of
 * MERCHANTABILITY or FITNESS FOR A PARTICULAR PURPOSE.  See the GNU
 * Lesser General Public License for more details.
 *
 * You should have received a copy of the GNU Lesser General Public
 * License along with this library; if not, write to the Free Software
 * Foundation, Inc., 51 Franklin Street, Fifth Floor, Boston, MA  02110-1301  USA
 *
 * Linden Research, Inc., 945 Battery Street, San Francisco, CA  94111  USA
 * $/LicenseInfo$
 */

#include "linden_common.h"

#include "v3math.h"

//#include "vmath.h"
#include "v2math.h"
#include "v4math.h"
#include "m4math.h"
#include "m3math.h"
#include "llquaternion.h"
#include "llquantize.h"
#include "v3dmath.h"

// LLVector3
// WARNING: Don't use these for global const definitions!
// For example:
//      const LLQuaternion(0.5f * F_PI, LLVector3::zero);
// at the top of a *.cpp file might not give you what you think.
const LLVector3 LLVector3::zero(0,0,0);
const LLVector3 LLVector3::x_axis(1.f, 0, 0);
const LLVector3 LLVector3::y_axis(0, 1.f, 0);
const LLVector3 LLVector3::z_axis(0, 0, 1.f);
const LLVector3 LLVector3::x_axis_neg(-1.f, 0, 0);
const LLVector3 LLVector3::y_axis_neg(0, -1.f, 0);
const LLVector3 LLVector3::z_axis_neg(0, 0, -1.f);
const LLVector3 LLVector3::all_one(1.f,1.f,1.f);


// Clamps each values to range (min,max).
// Returns true if data changed.
bool LLVector3::clamp(F32 min, F32 max)
{
<<<<<<< HEAD
	bool ret{ false };

	if (mV[0] < min) { mV[0] = min; ret = true; }
	if (mV[1] < min) { mV[1] = min; ret = true; }
	if (mV[2] < min) { mV[2] = min; ret = true; }

	if (mV[0] > max) { mV[0] = max; ret = true; }
	if (mV[1] > max) { mV[1] = max; ret = true; }
	if (mV[2] > max) { mV[2] = max; ret = true; }
=======
    BOOL ret = FALSE;

    if (mV[0] < min) { mV[0] = min; ret = TRUE; }
    if (mV[1] < min) { mV[1] = min; ret = TRUE; }
    if (mV[2] < min) { mV[2] = min; ret = TRUE; }

    if (mV[0] > max) { mV[0] = max; ret = TRUE; }
    if (mV[1] > max) { mV[1] = max; ret = TRUE; }
    if (mV[2] > max) { mV[2] = max; ret = TRUE; }
>>>>>>> c06fb4e0

    return ret;
}

<<<<<<< HEAD
// Clamps length to an upper limit.  
// Returns true if the data changed
bool LLVector3::clampLength( F32 length_limit )
{
	bool changed{ false };

	F32 len = length();
	if (llfinite(len))
	{
		if ( len > length_limit)
		{
			normalize();
			if (length_limit < 0.f)
			{
				length_limit = 0.f;
			}
			mV[0] *= length_limit;
			mV[1] *= length_limit;
			mV[2] *= length_limit;
			changed = true;
		}
	}
	else
	{	// this vector may still be salvagable
		F32 max_abs_component = 0.f;
		for (S32 i = 0; i < 3; ++i)
		{
			F32 abs_component = fabs(mV[i]);
			if (llfinite(abs_component))
			{
				if (abs_component > max_abs_component)
				{
					max_abs_component = abs_component;
				}
			}
			else
			{
				// no it can't be salvaged --> clear it
				clear();
				changed = true;
				break;
			}
		}
		if (!changed)
		{
			// yes it can be salvaged -->
			// bring the components down before we normalize
			mV[0] /= max_abs_component;
			mV[1] /= max_abs_component;
			mV[2] /= max_abs_component;
			normalize();

			if (length_limit < 0.f)
			{
				length_limit = 0.f;
			}
			mV[0] *= length_limit;
			mV[1] *= length_limit;
			mV[2] *= length_limit;
		}
	}

	return changed;
=======
// Clamps length to an upper limit.
// Returns TRUE if the data changed
BOOL LLVector3::clampLength( F32 length_limit )
{
    BOOL changed = FALSE;

    F32 len = length();
    if (llfinite(len))
    {
        if ( len > length_limit)
        {
            normalize();
            if (length_limit < 0.f)
            {
                length_limit = 0.f;
            }
            mV[0] *= length_limit;
            mV[1] *= length_limit;
            mV[2] *= length_limit;
            changed = TRUE;
        }
    }
    else
    {   // this vector may still be salvagable
        F32 max_abs_component = 0.f;
        for (S32 i = 0; i < 3; ++i)
        {
            F32 abs_component = fabs(mV[i]);
            if (llfinite(abs_component))
            {
                if (abs_component > max_abs_component)
                {
                    max_abs_component = abs_component;
                }
            }
            else
            {
                // no it can't be salvaged --> clear it
                clear();
                changed = TRUE;
                break;
            }
        }
        if (!changed)
        {
            // yes it can be salvaged -->
            // bring the components down before we normalize
            mV[0] /= max_abs_component;
            mV[1] /= max_abs_component;
            mV[2] /= max_abs_component;
            normalize();

            if (length_limit < 0.f)
            {
                length_limit = 0.f;
            }
            mV[0] *= length_limit;
            mV[1] *= length_limit;
            mV[2] *= length_limit;
        }
    }

    return changed;
>>>>>>> c06fb4e0
}

bool LLVector3::clamp(const LLVector3 &min_vec, const LLVector3 &max_vec)
{
<<<<<<< HEAD
	bool ret{ false };

	if (mV[0] < min_vec[0]) { mV[0] = min_vec[0]; ret = true; }
	if (mV[1] < min_vec[1]) { mV[1] = min_vec[1]; ret = true; }
	if (mV[2] < min_vec[2]) { mV[2] = min_vec[2]; ret = true; }

	if (mV[0] > max_vec[0]) { mV[0] = max_vec[0]; ret = true; }
	if (mV[1] > max_vec[1]) { mV[1] = max_vec[1]; ret = true; }
	if (mV[2] > max_vec[2]) { mV[2] = max_vec[2]; ret = true; }
=======
    BOOL ret = FALSE;

    if (mV[0] < min_vec[0]) { mV[0] = min_vec[0]; ret = TRUE; }
    if (mV[1] < min_vec[1]) { mV[1] = min_vec[1]; ret = TRUE; }
    if (mV[2] < min_vec[2]) { mV[2] = min_vec[2]; ret = TRUE; }

    if (mV[0] > max_vec[0]) { mV[0] = max_vec[0]; ret = TRUE; }
    if (mV[1] > max_vec[1]) { mV[1] = max_vec[1]; ret = TRUE; }
    if (mV[2] > max_vec[2]) { mV[2] = max_vec[2]; ret = TRUE; }
>>>>>>> c06fb4e0

    return ret;
}


// Sets all values to absolute value of their original values
// Returns true if data changed
bool LLVector3::abs()
{
<<<<<<< HEAD
	bool ret{ false };

	if (mV[0] < 0.f) { mV[0] = -mV[0]; ret = true; }
	if (mV[1] < 0.f) { mV[1] = -mV[1]; ret = true; }
	if (mV[2] < 0.f) { mV[2] = -mV[2]; ret = true; }
=======
    BOOL ret = FALSE;

    if (mV[0] < 0.f) { mV[0] = -mV[0]; ret = TRUE; }
    if (mV[1] < 0.f) { mV[1] = -mV[1]; ret = TRUE; }
    if (mV[2] < 0.f) { mV[2] = -mV[2]; ret = TRUE; }
>>>>>>> c06fb4e0

    return ret;
}

// Quatizations
void    LLVector3::quantize16(F32 lowerxy, F32 upperxy, F32 lowerz, F32 upperz)
{
    F32 x = mV[VX];
    F32 y = mV[VY];
    F32 z = mV[VZ];

    x = U16_to_F32(F32_to_U16(x, lowerxy, upperxy), lowerxy, upperxy);
    y = U16_to_F32(F32_to_U16(y, lowerxy, upperxy), lowerxy, upperxy);
    z = U16_to_F32(F32_to_U16(z, lowerz,  upperz),  lowerz,  upperz);

    mV[VX] = x;
    mV[VY] = y;
    mV[VZ] = z;
}

void    LLVector3::quantize8(F32 lowerxy, F32 upperxy, F32 lowerz, F32 upperz)
{
    mV[VX] = U8_to_F32(F32_to_U8(mV[VX], lowerxy, upperxy), lowerxy, upperxy);;
    mV[VY] = U8_to_F32(F32_to_U8(mV[VY], lowerxy, upperxy), lowerxy, upperxy);
    mV[VZ] = U8_to_F32(F32_to_U8(mV[VZ], lowerz, upperz), lowerz, upperz);
}


void    LLVector3::snap(S32 sig_digits)
{
    mV[VX] = snap_to_sig_figs(mV[VX], sig_digits);
    mV[VY] = snap_to_sig_figs(mV[VY], sig_digits);
    mV[VZ] = snap_to_sig_figs(mV[VZ], sig_digits);
}

const LLVector3&    LLVector3::rotVec(const LLMatrix3 &mat)
{
    *this = *this * mat;
    return *this;
}

const LLVector3&    LLVector3::rotVec(const LLQuaternion &q)
{
    *this = *this * q;
    return *this;
}

const LLVector3& LLVector3::transVec(const LLMatrix4& mat)
{
    setVec(
            mV[VX] * mat.mMatrix[VX][VX] +
            mV[VY] * mat.mMatrix[VX][VY] +
            mV[VZ] * mat.mMatrix[VX][VZ] +
            mat.mMatrix[VX][VW],

            mV[VX] * mat.mMatrix[VY][VX] +
            mV[VY] * mat.mMatrix[VY][VY] +
            mV[VZ] * mat.mMatrix[VY][VZ] +
            mat.mMatrix[VY][VW],

            mV[VX] * mat.mMatrix[VZ][VX] +
            mV[VY] * mat.mMatrix[VZ][VY] +
            mV[VZ] * mat.mMatrix[VZ][VZ] +
            mat.mMatrix[VZ][VW]);

    return *this;
}


const LLVector3&    LLVector3::rotVec(F32 angle, const LLVector3 &vec)
{
    if ( !vec.isExactlyZero() && angle )
    {
        *this = *this * LLQuaternion(angle, vec);
    }
    return *this;
}

const LLVector3&    LLVector3::rotVec(F32 angle, F32 x, F32 y, F32 z)
{
    LLVector3 vec(x, y, z);
    if ( !vec.isExactlyZero() && angle )
    {
        *this = *this * LLQuaternion(angle, vec);
    }
    return *this;
}

const LLVector3&    LLVector3::scaleVec(const LLVector3& vec)
{
    mV[VX] *= vec.mV[VX];
    mV[VY] *= vec.mV[VY];
    mV[VZ] *= vec.mV[VZ];

    return *this;
}

LLVector3           LLVector3::scaledVec(const LLVector3& vec) const
{
    LLVector3 ret = LLVector3(*this);
    ret.scaleVec(vec);
    return ret;
}

const LLVector3&    LLVector3::set(const LLVector3d &vec)
{
    mV[0] = (F32)vec.mdV[0];
    mV[1] = (F32)vec.mdV[1];
    mV[2] = (F32)vec.mdV[2];
    return (*this);
}

const LLVector3&    LLVector3::set(const LLVector4 &vec)
{
    mV[0] = vec.mV[0];
    mV[1] = vec.mV[1];
    mV[2] = vec.mV[2];
    return (*this);
}

const LLVector3&    LLVector3::setVec(const LLVector3d &vec)
{
    mV[0] = (F32)vec.mdV[0];
    mV[1] = (F32)vec.mdV[1];
    mV[2] = (F32)vec.mdV[2];
    return (*this);
}

const LLVector3&    LLVector3::setVec(const LLVector4 &vec)
{
    mV[0] = vec.mV[0];
    mV[1] = vec.mV[1];
    mV[2] = vec.mV[2];
    return (*this);
}

LLVector3::LLVector3(const LLVector2 &vec)
{
    mV[VX] = (F32)vec.mV[VX];
    mV[VY] = (F32)vec.mV[VY];
    mV[VZ] = 0;
}

LLVector3::LLVector3(const LLVector3d &vec)
{
    mV[VX] = (F32)vec.mdV[VX];
    mV[VY] = (F32)vec.mdV[VY];
    mV[VZ] = (F32)vec.mdV[VZ];
}

LLVector3::LLVector3(const LLVector4 &vec)
{
    mV[VX] = (F32)vec.mV[VX];
    mV[VY] = (F32)vec.mV[VY];
    mV[VZ] = (F32)vec.mV[VZ];
}

LLVector3::LLVector3(const LLVector4a& vec)
    : LLVector3(vec.getF32ptr())
{

}

LLVector3::LLVector3(const LLSD& sd)
{
    setValue(sd);
}

LLSD LLVector3::getValue() const
{
    LLSD ret;
    ret[0] = mV[0];
    ret[1] = mV[1];
    ret[2] = mV[2];
    return ret;
}

void LLVector3::setValue(const LLSD& sd)
{
    mV[0] = (F32) sd[0].asReal();
    mV[1] = (F32) sd[1].asReal();
    mV[2] = (F32) sd[2].asReal();
}

const LLVector3& operator*=(LLVector3 &a, const LLQuaternion &rot)
{
    const F32 rw = - rot.mQ[VX] * a.mV[VX] - rot.mQ[VY] * a.mV[VY] - rot.mQ[VZ] * a.mV[VZ];
    const F32 rx =   rot.mQ[VW] * a.mV[VX] + rot.mQ[VY] * a.mV[VZ] - rot.mQ[VZ] * a.mV[VY];
    const F32 ry =   rot.mQ[VW] * a.mV[VY] + rot.mQ[VZ] * a.mV[VX] - rot.mQ[VX] * a.mV[VZ];
    const F32 rz =   rot.mQ[VW] * a.mV[VZ] + rot.mQ[VX] * a.mV[VY] - rot.mQ[VY] * a.mV[VX];

    a.mV[VX] = - rw * rot.mQ[VX] +  rx * rot.mQ[VW] - ry * rot.mQ[VZ] + rz * rot.mQ[VY];
    a.mV[VY] = - rw * rot.mQ[VY] +  ry * rot.mQ[VW] - rz * rot.mQ[VX] + rx * rot.mQ[VZ];
    a.mV[VZ] = - rw * rot.mQ[VZ] +  rz * rot.mQ[VW] - rx * rot.mQ[VY] + ry * rot.mQ[VX];

    return a;
}

<<<<<<< HEAD
// static 
bool LLVector3::parseVector3(const std::string& buf, LLVector3* value)
{
	if( buf.empty() || value == nullptr)
	{
		return false;
	}

	LLVector3 v;
	S32 count = sscanf( buf.c_str(), "%f %f %f", v.mV + 0, v.mV + 1, v.mV + 2 );
	if( 3 == count )
	{
		value->setVec( v );
		return true;
	}

	return false;
=======
// static
BOOL LLVector3::parseVector3(const std::string& buf, LLVector3* value)
{
    if( buf.empty() || value == NULL)
    {
        return FALSE;
    }

    LLVector3 v;
    S32 count = sscanf( buf.c_str(), "%f %f %f", v.mV + 0, v.mV + 1, v.mV + 2 );
    if( 3 == count )
    {
        value->setVec( v );
        return TRUE;
    }

    return FALSE;
>>>>>>> c06fb4e0
}

// Displacement from query point to nearest neighbor point on bounding box.
// Returns zero vector for points within or on the box.
LLVector3 point_to_box_offset(LLVector3& pos, const LLVector3* box)
{
    LLVector3 offset;
    for (S32 k=0; k<3; k++)
    {
        offset[k] = 0;
        if (pos[k] < box[0][k])
        {
            offset[k] = pos[k] - box[0][k];
        }
        else if (pos[k] > box[1][k])
        {
            offset[k] = pos[k] - box[1][k];
        }
    }
    return offset;
}

bool box_valid_and_non_zero(const LLVector3* box)
{
    if (!box[0].isFinite() || !box[1].isFinite())
    {
        return false;
    }
    LLVector3 zero_vec;
    zero_vec.clear();
    if ((box[0] != zero_vec) || (box[1] != zero_vec))
    {
        return true;
    }
    return false;
}
<|MERGE_RESOLUTION|>--- conflicted
+++ resolved
@@ -56,101 +56,24 @@
 // Returns true if data changed.
 bool LLVector3::clamp(F32 min, F32 max)
 {
-<<<<<<< HEAD
-	bool ret{ false };
-
-	if (mV[0] < min) { mV[0] = min; ret = true; }
-	if (mV[1] < min) { mV[1] = min; ret = true; }
-	if (mV[2] < min) { mV[2] = min; ret = true; }
-
-	if (mV[0] > max) { mV[0] = max; ret = true; }
-	if (mV[1] > max) { mV[1] = max; ret = true; }
-	if (mV[2] > max) { mV[2] = max; ret = true; }
-=======
-    BOOL ret = FALSE;
-
-    if (mV[0] < min) { mV[0] = min; ret = TRUE; }
-    if (mV[1] < min) { mV[1] = min; ret = TRUE; }
-    if (mV[2] < min) { mV[2] = min; ret = TRUE; }
-
-    if (mV[0] > max) { mV[0] = max; ret = TRUE; }
-    if (mV[1] > max) { mV[1] = max; ret = TRUE; }
-    if (mV[2] > max) { mV[2] = max; ret = TRUE; }
->>>>>>> c06fb4e0
+    bool ret{ false };
+
+    if (mV[0] < min) { mV[0] = min; ret = true; }
+    if (mV[1] < min) { mV[1] = min; ret = true; }
+    if (mV[2] < min) { mV[2] = min; ret = true; }
+
+    if (mV[0] > max) { mV[0] = max; ret = true; }
+    if (mV[1] > max) { mV[1] = max; ret = true; }
+    if (mV[2] > max) { mV[2] = max; ret = true; }
 
     return ret;
 }
 
-<<<<<<< HEAD
-// Clamps length to an upper limit.  
+// Clamps length to an upper limit.
 // Returns true if the data changed
 bool LLVector3::clampLength( F32 length_limit )
 {
-	bool changed{ false };
-
-	F32 len = length();
-	if (llfinite(len))
-	{
-		if ( len > length_limit)
-		{
-			normalize();
-			if (length_limit < 0.f)
-			{
-				length_limit = 0.f;
-			}
-			mV[0] *= length_limit;
-			mV[1] *= length_limit;
-			mV[2] *= length_limit;
-			changed = true;
-		}
-	}
-	else
-	{	// this vector may still be salvagable
-		F32 max_abs_component = 0.f;
-		for (S32 i = 0; i < 3; ++i)
-		{
-			F32 abs_component = fabs(mV[i]);
-			if (llfinite(abs_component))
-			{
-				if (abs_component > max_abs_component)
-				{
-					max_abs_component = abs_component;
-				}
-			}
-			else
-			{
-				// no it can't be salvaged --> clear it
-				clear();
-				changed = true;
-				break;
-			}
-		}
-		if (!changed)
-		{
-			// yes it can be salvaged -->
-			// bring the components down before we normalize
-			mV[0] /= max_abs_component;
-			mV[1] /= max_abs_component;
-			mV[2] /= max_abs_component;
-			normalize();
-
-			if (length_limit < 0.f)
-			{
-				length_limit = 0.f;
-			}
-			mV[0] *= length_limit;
-			mV[1] *= length_limit;
-			mV[2] *= length_limit;
-		}
-	}
-
-	return changed;
-=======
-// Clamps length to an upper limit.
-// Returns TRUE if the data changed
-BOOL LLVector3::clampLength( F32 length_limit )
-{
-    BOOL changed = FALSE;
+    bool changed{ false };
 
     F32 len = length();
     if (llfinite(len))
@@ -165,7 +88,7 @@
             mV[0] *= length_limit;
             mV[1] *= length_limit;
             mV[2] *= length_limit;
-            changed = TRUE;
+            changed = true;
         }
     }
     else
@@ -185,7 +108,7 @@
             {
                 // no it can't be salvaged --> clear it
                 clear();
-                changed = TRUE;
+                changed = true;
                 break;
             }
         }
@@ -209,32 +132,19 @@
     }
 
     return changed;
->>>>>>> c06fb4e0
 }
 
 bool LLVector3::clamp(const LLVector3 &min_vec, const LLVector3 &max_vec)
 {
-<<<<<<< HEAD
-	bool ret{ false };
-
-	if (mV[0] < min_vec[0]) { mV[0] = min_vec[0]; ret = true; }
-	if (mV[1] < min_vec[1]) { mV[1] = min_vec[1]; ret = true; }
-	if (mV[2] < min_vec[2]) { mV[2] = min_vec[2]; ret = true; }
-
-	if (mV[0] > max_vec[0]) { mV[0] = max_vec[0]; ret = true; }
-	if (mV[1] > max_vec[1]) { mV[1] = max_vec[1]; ret = true; }
-	if (mV[2] > max_vec[2]) { mV[2] = max_vec[2]; ret = true; }
-=======
-    BOOL ret = FALSE;
-
-    if (mV[0] < min_vec[0]) { mV[0] = min_vec[0]; ret = TRUE; }
-    if (mV[1] < min_vec[1]) { mV[1] = min_vec[1]; ret = TRUE; }
-    if (mV[2] < min_vec[2]) { mV[2] = min_vec[2]; ret = TRUE; }
-
-    if (mV[0] > max_vec[0]) { mV[0] = max_vec[0]; ret = TRUE; }
-    if (mV[1] > max_vec[1]) { mV[1] = max_vec[1]; ret = TRUE; }
-    if (mV[2] > max_vec[2]) { mV[2] = max_vec[2]; ret = TRUE; }
->>>>>>> c06fb4e0
+    bool ret{ false };
+
+    if (mV[0] < min_vec[0]) { mV[0] = min_vec[0]; ret = true; }
+    if (mV[1] < min_vec[1]) { mV[1] = min_vec[1]; ret = true; }
+    if (mV[2] < min_vec[2]) { mV[2] = min_vec[2]; ret = true; }
+
+    if (mV[0] > max_vec[0]) { mV[0] = max_vec[0]; ret = true; }
+    if (mV[1] > max_vec[1]) { mV[1] = max_vec[1]; ret = true; }
+    if (mV[2] > max_vec[2]) { mV[2] = max_vec[2]; ret = true; }
 
     return ret;
 }
@@ -244,19 +154,11 @@
 // Returns true if data changed
 bool LLVector3::abs()
 {
-<<<<<<< HEAD
-	bool ret{ false };
-
-	if (mV[0] < 0.f) { mV[0] = -mV[0]; ret = true; }
-	if (mV[1] < 0.f) { mV[1] = -mV[1]; ret = true; }
-	if (mV[2] < 0.f) { mV[2] = -mV[2]; ret = true; }
-=======
-    BOOL ret = FALSE;
-
-    if (mV[0] < 0.f) { mV[0] = -mV[0]; ret = TRUE; }
-    if (mV[1] < 0.f) { mV[1] = -mV[1]; ret = TRUE; }
-    if (mV[2] < 0.f) { mV[2] = -mV[2]; ret = TRUE; }
->>>>>>> c06fb4e0
+    bool ret{ false };
+
+    if (mV[0] < 0.f) { mV[0] = -mV[0]; ret = true; }
+    if (mV[1] < 0.f) { mV[1] = -mV[1]; ret = true; }
+    if (mV[2] < 0.f) { mV[2] = -mV[2]; ret = true; }
 
     return ret;
 }
@@ -455,31 +357,12 @@
     return a;
 }
 
-<<<<<<< HEAD
-// static 
+// static
 bool LLVector3::parseVector3(const std::string& buf, LLVector3* value)
 {
-	if( buf.empty() || value == nullptr)
-	{
-		return false;
-	}
-
-	LLVector3 v;
-	S32 count = sscanf( buf.c_str(), "%f %f %f", v.mV + 0, v.mV + 1, v.mV + 2 );
-	if( 3 == count )
-	{
-		value->setVec( v );
-		return true;
-	}
-
-	return false;
-=======
-// static
-BOOL LLVector3::parseVector3(const std::string& buf, LLVector3* value)
-{
-    if( buf.empty() || value == NULL)
-    {
-        return FALSE;
+    if( buf.empty() || value == nullptr)
+    {
+        return false;
     }
 
     LLVector3 v;
@@ -487,11 +370,10 @@
     if( 3 == count )
     {
         value->setVec( v );
-        return TRUE;
-    }
-
-    return FALSE;
->>>>>>> c06fb4e0
+        return true;
+    }
+
+    return false;
 }
 
 // Displacement from query point to nearest neighbor point on bounding box.
