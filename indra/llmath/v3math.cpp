--- conflicted
+++ resolved
@@ -53,11 +53,7 @@
 
 
 // Clamps each values to range (min,max).
-<<<<<<< HEAD
-// Returns TRUE if data changed.
-=======
 // Returns true if data changed.
->>>>>>> dfbbad81
 bool LLVector3::clamp(F32 min, F32 max)
 {
 	bool ret{ false };
@@ -74,11 +70,7 @@
 }
 
 // Clamps length to an upper limit.  
-<<<<<<< HEAD
-// Returns TRUE if the data changed
-=======
 // Returns true if the data changed
->>>>>>> dfbbad81
 bool LLVector3::clampLength( F32 length_limit )
 {
 	bool changed{ false };
@@ -159,11 +151,7 @@
 
 
 // Sets all values to absolute value of their original values
-<<<<<<< HEAD
-// Returns TRUE if data changed
-=======
 // Returns true if data changed
->>>>>>> dfbbad81
 bool LLVector3::abs()
 {
 	bool ret{ false };
