/**
 * @file v4math.h
 * @brief LLVector4 class header file.
 *
 * $LicenseInfo:firstyear=2000&license=viewerlgpl$
 * Second Life Viewer Source Code
 * Copyright (C) 2010, Linden Research, Inc.
 *
 * This library is free software; you can redistribute it and/or
 * modify it under the terms of the GNU Lesser General Public
 * License as published by the Free Software Foundation;
 * version 2.1 of the License only.
 *
 * This library is distributed in the hope that it will be useful,
 * but WITHOUT ANY WARRANTY; without even the implied warranty of
 * MERCHANTABILITY or FITNESS FOR A PARTICULAR PURPOSE.  See the GNU
 * Lesser General Public License for more details.
 *
 * You should have received a copy of the GNU Lesser General Public
 * License along with this library; if not, write to the Free Software
 * Foundation, Inc., 51 Franklin Street, Fifth Floor, Boston, MA  02110-1301  USA
 *
 * Linden Research, Inc., 945 Battery Street, San Francisco, CA  94111  USA
 * $/LicenseInfo$
 */

#ifndef LL_V4MATH_H
#define LL_V4MATH_H

#include "llerror.h"
#include "llmath.h"
#include "v3math.h"
#include "v2math.h"

class LLMatrix3;
class LLMatrix4;
class LLQuaternion;

//  LLVector4 = |x y z w|

static const U32 LENGTHOFVECTOR4 = 4;

class LLVector4
{
    public:
        F32 mV[LENGTHOFVECTOR4];
        LLVector4();                        // Initializes LLVector4 to (0, 0, 0, 1)
        explicit LLVector4(const F32 *vec);         // Initializes LLVector4 to (vec[0]. vec[1], vec[2], vec[3])
        explicit LLVector4(const F64 *vec);         // Initialized LLVector4 to ((F32) vec[0], (F32) vec[1], (F32) vec[3], (F32) vec[4]);
        explicit LLVector4(const LLVector2 &vec);
        explicit LLVector4(const LLVector2 &vec, F32 z, F32 w);
        explicit LLVector4(const LLVector3 &vec);           // Initializes LLVector4 to (vec, 1)
        explicit LLVector4(const LLVector3 &vec, F32 w);    // Initializes LLVector4 to (vec, w)
        explicit LLVector4(const LLSD &sd);
        LLVector4(F32 x, F32 y, F32 z);     // Initializes LLVector4 to (x. y, z, 1)
        LLVector4(F32 x, F32 y, F32 z, F32 w);

        LLSD getValue() const
        {
            LLSD ret;
            ret[0] = mV[0];
            ret[1] = mV[1];
            ret[2] = mV[2];
            ret[3] = mV[3];
            return ret;
        }

        void setValue(const LLSD& sd)
        {
            mV[0] = sd[0].asReal();
            mV[1] = sd[1].asReal();
            mV[2] = sd[2].asReal();
            mV[3] = sd[3].asReal();
        }


        inline BOOL isFinite() const;                                   // checks to see if all values of LLVector3 are finite

        inline void clear();        // Clears LLVector4 to (0, 0, 0, 1)
        inline void clearVec();     // deprecated
        inline void zeroVec();      // deprecated

        inline void set(F32 x, F32 y, F32 z);           // Sets LLVector4 to (x, y, z, 1)
        inline void set(F32 x, F32 y, F32 z, F32 w);    // Sets LLVector4 to (x, y, z, w)
        inline void set(const LLVector4 &vec);          // Sets LLVector4 to vec
        inline void set(const LLVector3 &vec, F32 w = 1.f); // Sets LLVector4 to LLVector3 vec
        inline void set(const F32 *vec);                // Sets LLVector4 to vec

        inline void setVec(F32 x, F32 y, F32 z);        // deprecated
        inline void setVec(F32 x, F32 y, F32 z, F32 w); // deprecated
        inline void setVec(const LLVector4 &vec);       // deprecated
        inline void setVec(const LLVector3 &vec, F32 w = 1.f); // deprecated
        inline void setVec(const F32 *vec);             // deprecated

        F32 length() const;             // Returns magnitude of LLVector4
        F32 lengthSquared() const;      // Returns magnitude squared of LLVector4
        F32 normalize();                // Normalizes and returns the magnitude of LLVector4

        F32         magVec() const;             // deprecated
        F32         magVecSquared() const;      // deprecated
        F32         normVec();                  // deprecated

        // Sets all values to absolute value of their original values
        // Returns TRUE if data changed
        BOOL abs();

        BOOL isExactlyClear() const     { return (mV[VW] == 1.0f) && !mV[VX] && !mV[VY] && !mV[VZ]; }
        BOOL isExactlyZero() const      { return !mV[VW] && !mV[VX] && !mV[VY] && !mV[VZ]; }

        const LLVector4&    rotVec(F32 angle, const LLVector4 &vec);    // Rotates about vec by angle radians
        const LLVector4&    rotVec(F32 angle, F32 x, F32 y, F32 z);     // Rotates about x,y,z by angle radians
        const LLVector4&    rotVec(const LLMatrix4 &mat);               // Rotates by MAT4 mat
        const LLVector4&    rotVec(const LLQuaternion &q);              // Rotates by QUAT q

        const LLVector4&    scaleVec(const LLVector4& vec); // Scales component-wise by vec

        F32 operator[](int idx) const { return mV[idx]; }
        F32 &operator[](int idx) { return mV[idx]; }

        friend std::ostream&     operator<<(std::ostream& s, const LLVector4 &a);       // Print a
        friend LLVector4 operator+(const LLVector4 &a, const LLVector4 &b); // Return vector a + b
        friend LLVector4 operator-(const LLVector4 &a, const LLVector4 &b); // Return vector a minus b
        friend F32  operator*(const LLVector4 &a, const LLVector4 &b);      // Return a dot b
        friend LLVector4 operator%(const LLVector4 &a, const LLVector4 &b); // Return a cross b
        friend LLVector4 operator/(const LLVector4 &a, F32 k);              // Return a divided by scaler k
        friend LLVector4 operator*(const LLVector4 &a, F32 k);              // Return a times scaler k
        friend LLVector4 operator*(F32 k, const LLVector4 &a);              // Return a times scaler k
        friend bool operator==(const LLVector4 &a, const LLVector4 &b);     // Return a == b
        friend bool operator!=(const LLVector4 &a, const LLVector4 &b);     // Return a != b

        friend const LLVector4& operator+=(LLVector4 &a, const LLVector4 &b);   // Return vector a + b
        friend const LLVector4& operator-=(LLVector4 &a, const LLVector4 &b);   // Return vector a minus b
        friend const LLVector4& operator%=(LLVector4 &a, const LLVector4 &b);   // Return a cross b
        friend const LLVector4& operator*=(LLVector4 &a, F32 k);                // Return a times scaler k
        friend const LLVector4& operator/=(LLVector4 &a, F32 k);                // Return a divided by scaler k

        friend LLVector4 operator-(const LLVector4 &a);                 // Return vector -a
};

// Non-member functions
F32 angle_between(const LLVector4 &a, const LLVector4 &b);      // Returns angle (radians) between a and b
BOOL are_parallel(const LLVector4 &a, const LLVector4 &b, F32 epsilon=F_APPROXIMATELY_ZERO);        // Returns TRUE if a and b are very close to parallel
F32 dist_vec(const LLVector4 &a, const LLVector4 &b);           // Returns distance between a and b
F32 dist_vec_squared(const LLVector4 &a, const LLVector4 &b);   // Returns distance squared between a and b
LLVector3   vec4to3(const LLVector4 &vec);
LLVector4   vec3to4(const LLVector3 &vec);
LLVector4 lerp(const LLVector4 &a, const LLVector4 &b, F32 u); // Returns a vector that is a linear interpolation between a and b

// Constructors

inline LLVector4::LLVector4(void)
{
    mV[VX] = 0.f;
    mV[VY] = 0.f;
    mV[VZ] = 0.f;
    mV[VW] = 1.f;
}

inline LLVector4::LLVector4(F32 x, F32 y, F32 z)
{
    mV[VX] = x;
    mV[VY] = y;
    mV[VZ] = z;
    mV[VW] = 1.f;
}

inline LLVector4::LLVector4(F32 x, F32 y, F32 z, F32 w)
{
    mV[VX] = x;
    mV[VY] = y;
    mV[VZ] = z;
    mV[VW] = w;
}

inline LLVector4::LLVector4(const F32 *vec)
{
    mV[VX] = vec[VX];
    mV[VY] = vec[VY];
    mV[VZ] = vec[VZ];
    mV[VW] = vec[VW];
}

inline LLVector4::LLVector4(const F64 *vec)
{
    mV[VX] = (F32) vec[VX];
    mV[VY] = (F32) vec[VY];
    mV[VZ] = (F32) vec[VZ];
    mV[VW] = (F32) vec[VW];
}

inline LLVector4::LLVector4(const LLVector2 &vec)
{
    mV[VX] = vec[VX];
    mV[VY] = vec[VY];
    mV[VZ] = 0.f;
    mV[VW] = 0.f;
}

inline LLVector4::LLVector4(const LLVector2 &vec, F32 z, F32 w)
{
    mV[VX] = vec[VX];
    mV[VY] = vec[VY];
    mV[VZ] = z;
    mV[VW] = w;
}

inline LLVector4::LLVector4(const LLVector3 &vec)
{
    mV[VX] = vec.mV[VX];
    mV[VY] = vec.mV[VY];
    mV[VZ] = vec.mV[VZ];
    mV[VW] = 1.f;
}

inline LLVector4::LLVector4(const LLVector3 &vec, F32 w)
{
    mV[VX] = vec.mV[VX];
    mV[VY] = vec.mV[VY];
    mV[VZ] = vec.mV[VZ];
    mV[VW] = w;
}

inline LLVector4::LLVector4(const LLSD &sd)
{
    setValue(sd);
}


inline BOOL LLVector4::isFinite() const
{
    return (llfinite(mV[VX]) && llfinite(mV[VY]) && llfinite(mV[VZ]) && llfinite(mV[VW]));
}

// Clear and Assignment Functions

inline void LLVector4::clear(void)
{
    mV[VX] = 0.f;
    mV[VY] = 0.f;
    mV[VZ] = 0.f;
    mV[VW] = 1.f;
}

// deprecated
inline void LLVector4::clearVec(void)
{
    mV[VX] = 0.f;
    mV[VY] = 0.f;
    mV[VZ] = 0.f;
    mV[VW] = 1.f;
}

// deprecated
inline void LLVector4::zeroVec(void)
{
    mV[VX] = 0.f;
    mV[VY] = 0.f;
    mV[VZ] = 0.f;
    mV[VW] = 0.f;
}

inline void LLVector4::set(F32 x, F32 y, F32 z)
{
    mV[VX] = x;
    mV[VY] = y;
    mV[VZ] = z;
    mV[VW] = 1.f;
}

inline void LLVector4::set(F32 x, F32 y, F32 z, F32 w)
{
    mV[VX] = x;
    mV[VY] = y;
    mV[VZ] = z;
    mV[VW] = w;
}

inline void LLVector4::set(const LLVector4 &vec)
{
    mV[VX] = vec.mV[VX];
    mV[VY] = vec.mV[VY];
    mV[VZ] = vec.mV[VZ];
    mV[VW] = vec.mV[VW];
}

inline void LLVector4::set(const LLVector3 &vec, F32 w)
{
    mV[VX] = vec.mV[VX];
    mV[VY] = vec.mV[VY];
    mV[VZ] = vec.mV[VZ];
    mV[VW] = w;
}

inline void LLVector4::set(const F32 *vec)
{
    mV[VX] = vec[VX];
    mV[VY] = vec[VY];
    mV[VZ] = vec[VZ];
    mV[VW] = vec[VW];
}


// deprecated
inline void LLVector4::setVec(F32 x, F32 y, F32 z)
{
    mV[VX] = x;
    mV[VY] = y;
    mV[VZ] = z;
    mV[VW] = 1.f;
}

// deprecated
inline void LLVector4::setVec(F32 x, F32 y, F32 z, F32 w)
{
    mV[VX] = x;
    mV[VY] = y;
    mV[VZ] = z;
    mV[VW] = w;
}

// deprecated
inline void LLVector4::setVec(const LLVector4 &vec)
{
    mV[VX] = vec.mV[VX];
    mV[VY] = vec.mV[VY];
    mV[VZ] = vec.mV[VZ];
    mV[VW] = vec.mV[VW];
}

// deprecated
inline void LLVector4::setVec(const LLVector3 &vec, F32 w)
{
    mV[VX] = vec.mV[VX];
    mV[VY] = vec.mV[VY];
    mV[VZ] = vec.mV[VZ];
    mV[VW] = w;
}

// deprecated
inline void LLVector4::setVec(const F32 *vec)
{
    mV[VX] = vec[VX];
    mV[VY] = vec[VY];
    mV[VZ] = vec[VZ];
    mV[VW] = vec[VW];
}

// LLVector4 Magnitude and Normalization Functions

inline F32      LLVector4::length(void) const
{
    return (F32) sqrt(mV[VX]*mV[VX] + mV[VY]*mV[VY] + mV[VZ]*mV[VZ]);
}

inline F32      LLVector4::lengthSquared(void) const
{
    return mV[VX]*mV[VX] + mV[VY]*mV[VY] + mV[VZ]*mV[VZ];
}

inline F32      LLVector4::magVec(void) const
{
    return (F32) sqrt(mV[VX]*mV[VX] + mV[VY]*mV[VY] + mV[VZ]*mV[VZ]);
}

inline F32      LLVector4::magVecSquared(void) const
{
    return mV[VX]*mV[VX] + mV[VY]*mV[VY] + mV[VZ]*mV[VZ];
}

// LLVector4 Operators

inline LLVector4 operator+(const LLVector4 &a, const LLVector4 &b)
{
    LLVector4 c(a);
    return c += b;
}

inline LLVector4 operator-(const LLVector4 &a, const LLVector4 &b)
{
    LLVector4 c(a);
    return c -= b;
}

inline F32  operator*(const LLVector4 &a, const LLVector4 &b)
{
    return (a.mV[VX]*b.mV[VX] + a.mV[VY]*b.mV[VY] + a.mV[VZ]*b.mV[VZ]);
}

inline LLVector4 operator%(const LLVector4 &a, const LLVector4 &b)
{
    return LLVector4(a.mV[VY]*b.mV[VZ] - b.mV[VY]*a.mV[VZ], a.mV[VZ]*b.mV[VX] - b.mV[VZ]*a.mV[VX], a.mV[VX]*b.mV[VY] - b.mV[VX]*a.mV[VY]);
}

inline LLVector4 operator/(const LLVector4 &a, F32 k)
{
    F32 t = 1.f / k;
    return LLVector4( a.mV[VX] * t, a.mV[VY] * t, a.mV[VZ] * t );
}


inline LLVector4 operator*(const LLVector4 &a, F32 k)
{
    return LLVector4( a.mV[VX] * k, a.mV[VY] * k, a.mV[VZ] * k );
}

inline LLVector4 operator*(F32 k, const LLVector4 &a)
{
    return LLVector4( a.mV[VX] * k, a.mV[VY] * k, a.mV[VZ] * k );
}

inline bool operator==(const LLVector4 &a, const LLVector4 &b)
{
    return (  (a.mV[VX] == b.mV[VX])
            &&(a.mV[VY] == b.mV[VY])
            &&(a.mV[VZ] == b.mV[VZ]));
}

inline bool operator!=(const LLVector4 &a, const LLVector4 &b)
{
    return (  (a.mV[VX] != b.mV[VX])
            ||(a.mV[VY] != b.mV[VY])
            ||(a.mV[VZ] != b.mV[VZ])
            ||(a.mV[VW] != b.mV[VW]) );
}

inline const LLVector4& operator+=(LLVector4 &a, const LLVector4 &b)
{
    a.mV[VX] += b.mV[VX];
    a.mV[VY] += b.mV[VY];
    a.mV[VZ] += b.mV[VZ];
    return a;
}

inline const LLVector4& operator-=(LLVector4 &a, const LLVector4 &b)
{
    a.mV[VX] -= b.mV[VX];
    a.mV[VY] -= b.mV[VY];
    a.mV[VZ] -= b.mV[VZ];
    return a;
}

inline const LLVector4& operator%=(LLVector4 &a, const LLVector4 &b)
{
    LLVector4 ret(a.mV[VY]*b.mV[VZ] - b.mV[VY]*a.mV[VZ], a.mV[VZ]*b.mV[VX] - b.mV[VZ]*a.mV[VX], a.mV[VX]*b.mV[VY] - b.mV[VX]*a.mV[VY]);
    a = ret;
    return a;
}

inline const LLVector4& operator*=(LLVector4 &a, F32 k)
{
    a.mV[VX] *= k;
    a.mV[VY] *= k;
    a.mV[VZ] *= k;
    return a;
}

inline const LLVector4& operator/=(LLVector4 &a, F32 k)
{
    F32 t = 1.f / k;
    a.mV[VX] *= t;
    a.mV[VY] *= t;
    a.mV[VZ] *= t;
    return a;
}

inline LLVector4 operator-(const LLVector4 &a)
{
    return LLVector4( -a.mV[VX], -a.mV[VY], -a.mV[VZ] );
}

<<<<<<< HEAD
// [RLVa:KB] - RlvBehaviourModifierCompMin/Max
inline bool operator<(const LLVector4& lhs, const LLVector4& rhs)
{
	return std::tie(lhs.mV[0], lhs.mV[1], lhs.mV[2], lhs.mV[3]) < std::tie(rhs.mV[0], rhs.mV[1], rhs.mV[2], rhs.mV[3]);
}
// [/RLVa:KB]

inline F32	dist_vec(const LLVector4 &a, const LLVector4 &b)
=======
inline F32  dist_vec(const LLVector4 &a, const LLVector4 &b)
>>>>>>> 38c2a5bd
{
    LLVector4 vec = a - b;
    return (vec.length());
}

inline F32  dist_vec_squared(const LLVector4 &a, const LLVector4 &b)
{
    LLVector4 vec = a - b;
    return (vec.lengthSquared());
}

inline LLVector4 lerp(const LLVector4 &a, const LLVector4 &b, F32 u)
{
    return LLVector4(
        a.mV[VX] + (b.mV[VX] - a.mV[VX]) * u,
        a.mV[VY] + (b.mV[VY] - a.mV[VY]) * u,
        a.mV[VZ] + (b.mV[VZ] - a.mV[VZ]) * u,
        a.mV[VW] + (b.mV[VW] - a.mV[VW]) * u);
}

inline F32      LLVector4::normalize(void)
{
    F32 mag = (F32) sqrt(mV[VX]*mV[VX] + mV[VY]*mV[VY] + mV[VZ]*mV[VZ]);
    F32 oomag;

    if (mag > FP_MAG_THRESHOLD)
    {
        oomag = 1.f/mag;
        mV[VX] *= oomag;
        mV[VY] *= oomag;
        mV[VZ] *= oomag;
    }
    else
    {
        mV[0] = 0.f;
        mV[1] = 0.f;
        mV[2] = 0.f;
        mag = 0;
    }
    return (mag);
}

// deprecated
inline F32      LLVector4::normVec(void)
{
    F32 mag = (F32) sqrt(mV[VX]*mV[VX] + mV[VY]*mV[VY] + mV[VZ]*mV[VZ]);
    F32 oomag;

    if (mag > FP_MAG_THRESHOLD)
    {
        oomag = 1.f/mag;
        mV[VX] *= oomag;
        mV[VY] *= oomag;
        mV[VZ] *= oomag;
    }
    else
    {
        mV[0] = 0.f;
        mV[1] = 0.f;
        mV[2] = 0.f;
        mag = 0;
    }
    return (mag);
}

// Because apparently some parts of the viewer use this for color info.
inline const LLVector4 srgbVector4(const LLVector4 &a) {
    LLVector4 srgbColor;

    srgbColor.mV[0] = linearTosRGB(a.mV[0]);
    srgbColor.mV[1] = linearTosRGB(a.mV[1]);
    srgbColor.mV[2] = linearTosRGB(a.mV[2]);
    srgbColor.mV[3] = a.mV[3];

    return srgbColor;
}


#endif
<|MERGE_RESOLUTION|>--- conflicted
+++ resolved
@@ -468,18 +468,14 @@
     return LLVector4( -a.mV[VX], -a.mV[VY], -a.mV[VZ] );
 }
 
-<<<<<<< HEAD
 // [RLVa:KB] - RlvBehaviourModifierCompMin/Max
 inline bool operator<(const LLVector4& lhs, const LLVector4& rhs)
 {
-	return std::tie(lhs.mV[0], lhs.mV[1], lhs.mV[2], lhs.mV[3]) < std::tie(rhs.mV[0], rhs.mV[1], rhs.mV[2], rhs.mV[3]);
+    return std::tie(lhs.mV[0], lhs.mV[1], lhs.mV[2], lhs.mV[3]) < std::tie(rhs.mV[0], rhs.mV[1], rhs.mV[2], rhs.mV[3]);
 }
 // [/RLVa:KB]
 
-inline F32	dist_vec(const LLVector4 &a, const LLVector4 &b)
-=======
 inline F32  dist_vec(const LLVector4 &a, const LLVector4 &b)
->>>>>>> 38c2a5bd
 {
     LLVector4 vec = a - b;
     return (vec.length());
