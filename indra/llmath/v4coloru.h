/**
 * @file v4coloru.h
 * @brief The LLColor4U class.
 *
 * $LicenseInfo:firstyear=2001&license=viewerlgpl$
 * Second Life Viewer Source Code
 * Copyright (C) 2010, Linden Research, Inc.
 *
 * This library is free software; you can redistribute it and/or
 * modify it under the terms of the GNU Lesser General Public
 * License as published by the Free Software Foundation;
 * version 2.1 of the License only.
 *
 * This library is distributed in the hope that it will be useful,
 * but WITHOUT ANY WARRANTY; without even the implied warranty of
 * MERCHANTABILITY or FITNESS FOR A PARTICULAR PURPOSE.  See the GNU
 * Lesser General Public License for more details.
 *
 * You should have received a copy of the GNU Lesser General Public
 * License along with this library; if not, write to the Free Software
 * Foundation, Inc., 51 Franklin Street, Fifth Floor, Boston, MA  02110-1301  USA
 *
 * Linden Research, Inc., 945 Battery Street, San Francisco, CA  94111  USA
 * $/LicenseInfo$
 */

#ifndef LL_V4COLORU_H
#define LL_V4COLORU_H

#include "llerror.h"
//#include "vmath.h"
#include "llmath.h"
//#include "v4color.h"

#include "v3color.h"
#include "v4color.h"

//class LLColor3U;
class LLColor4;

//  LLColor4U = | red green blue alpha |

static const U32 LENGTHOFCOLOR4U = 4;


class LLColor4U
{
public:

<<<<<<< HEAD
	U8 mV[LENGTHOFCOLOR4U];

	LLColor4U();						// Initializes LLColor4U to (0, 0, 0, 1)
	LLColor4U(U8 r, U8 g, U8 b);		// Initializes LLColor4U to (r, g, b, 1)
	LLColor4U(U8 r, U8 g, U8 b, U8 a);		// Initializes LLColor4U to (r. g, b, a)
	LLColor4U(const U8 *vec);			// Initializes LLColor4U to (vec[0]. vec[1], vec[2], 1)
	explicit LLColor4U(const LLSD& sd)
	{
		setValue(sd);
	}

	void setValue(const LLSD& sd)
	{
		mV[0] = sd[0].asInteger();
		mV[1] = sd[1].asInteger();
		mV[2] = sd[2].asInteger();
		mV[3] = sd[3].asInteger();
	}

	LLSD getValue() const
	{
		LLSD ret;
		ret[0] = mV[0];
		ret[1] = mV[1];
		ret[2] = mV[2];
		ret[3] = mV[3];
		return ret;
	}

	const LLColor4U&	setToBlack();						// zero LLColor4U to (0, 0, 0, 1)
	const LLColor4U&	setToWhite();						// zero LLColor4U to (0, 0, 0, 1)

	const LLColor4U&	set(U8 r, U8 g, U8 b, U8 a);// Sets LLColor4U to (r, g, b, a)
	const LLColor4U&	set(U8 r, U8 g, U8 b);		// Sets LLColor4U to (r, g, b) (no change in a)
	const LLColor4U&	set(const LLColor4U &vec);	// Sets LLColor4U to vec
	const LLColor4U&	set(const U8 *vec);			// Sets LLColor4U to vec

	const LLColor4U&	setVec(U8 r, U8 g, U8 b, U8 a);	// deprecated -- use set()
	const LLColor4U&	setVec(U8 r, U8 g, U8 b);		// deprecated -- use set()
	const LLColor4U&	setVec(const LLColor4U &vec);	// deprecated -- use set()
	const LLColor4U&	setVec(const U8 *vec);			// deprecated -- use set()

	const LLColor4U&    setAlpha(U8 a);

	F32			magVec() const;				// deprecated -- use length()
	F32			magVecSquared() const;		// deprecated -- use lengthSquared()

	F32			length() const;				// Returns magnitude squared of LLColor4U
	F32			lengthSquared() const;		// Returns magnitude squared of LLColor4U

	friend std::ostream&	 operator<<(std::ostream& s, const LLColor4U &a);		// Print a
	friend LLColor4U operator+(const LLColor4U &a, const LLColor4U &b);	// Return vector a + b
	friend LLColor4U operator-(const LLColor4U &a, const LLColor4U &b);	// Return vector a minus b
	friend LLColor4U operator*(const LLColor4U &a, const LLColor4U &b);	// Return a * b
	friend bool operator==(const LLColor4U &a, const LLColor4U &b);		// Return a == b
	friend bool operator!=(const LLColor4U &a, const LLColor4U &b);		// Return a != b

	friend const LLColor4U& operator+=(LLColor4U &a, const LLColor4U &b);	// Return vector a + b
	friend const LLColor4U& operator-=(LLColor4U &a, const LLColor4U &b);	// Return vector a minus b
	friend const LLColor4U& operator*=(LLColor4U &a, U8 k);				// Return rgb times scaler k (no alpha change)
	friend const LLColor4U& operator%=(LLColor4U &a, U8 k);				// Return alpha times scaler k (no rgb change)

	LLColor4U addClampMax(const LLColor4U &color);						// Add and clamp the max

	LLColor4U multAll(const F32 k);										// Multiply ALL channels by scalar k

	inline void setVecScaleClamp(const LLColor3 &color);
	inline void setVecScaleClamp(const LLColor4 &color);

	static bool parseColor4U(const std::string& buf, LLColor4U* value);

	// conversion
	operator LLColor4() const
	{
		return LLColor4(*this);
	}

	U32 asRGBA() const;
	void fromRGBA( U32 aVal );

	static LLColor4U white;
	static LLColor4U black;
	static LLColor4U red;
	static LLColor4U green;
	static LLColor4U blue;
=======
    U8 mV[LENGTHOFCOLOR4U];

    LLColor4U();                        // Initializes LLColor4U to (0, 0, 0, 1)
    LLColor4U(U8 r, U8 g, U8 b);        // Initializes LLColor4U to (r, g, b, 1)
    LLColor4U(U8 r, U8 g, U8 b, U8 a);      // Initializes LLColor4U to (r. g, b, a)
    LLColor4U(const U8 *vec);           // Initializes LLColor4U to (vec[0]. vec[1], vec[2], 1)
    explicit LLColor4U(const LLSD& sd)
    {
        setValue(sd);
    }

    void setValue(const LLSD& sd)
    {
        mV[0] = sd[0].asInteger();
        mV[1] = sd[1].asInteger();
        mV[2] = sd[2].asInteger();
        mV[3] = sd[3].asInteger();
    }

    LLSD getValue() const
    {
        LLSD ret;
        ret[0] = mV[0];
        ret[1] = mV[1];
        ret[2] = mV[2];
        ret[3] = mV[3];
        return ret;
    }

    const LLColor4U&    setToBlack();                       // zero LLColor4U to (0, 0, 0, 1)
    const LLColor4U&    setToWhite();                       // zero LLColor4U to (0, 0, 0, 1)

    const LLColor4U&    set(U8 r, U8 g, U8 b, U8 a);// Sets LLColor4U to (r, g, b, a)
    const LLColor4U&    set(U8 r, U8 g, U8 b);      // Sets LLColor4U to (r, g, b) (no change in a)
    const LLColor4U&    set(const LLColor4U &vec);  // Sets LLColor4U to vec
    const LLColor4U&    set(const U8 *vec);         // Sets LLColor4U to vec

    const LLColor4U&    setVec(U8 r, U8 g, U8 b, U8 a); // deprecated -- use set()
    const LLColor4U&    setVec(U8 r, U8 g, U8 b);       // deprecated -- use set()
    const LLColor4U&    setVec(const LLColor4U &vec);   // deprecated -- use set()
    const LLColor4U&    setVec(const U8 *vec);          // deprecated -- use set()

    const LLColor4U&    setAlpha(U8 a);

    F32         magVec() const;             // deprecated -- use length()
    F32         magVecSquared() const;      // deprecated -- use lengthSquared()

    F32         length() const;             // Returns magnitude squared of LLColor4U
    F32         lengthSquared() const;      // Returns magnitude squared of LLColor4U

    friend std::ostream&     operator<<(std::ostream& s, const LLColor4U &a);       // Print a
    friend LLColor4U operator+(const LLColor4U &a, const LLColor4U &b); // Return vector a + b
    friend LLColor4U operator-(const LLColor4U &a, const LLColor4U &b); // Return vector a minus b
    friend LLColor4U operator*(const LLColor4U &a, const LLColor4U &b); // Return a * b
    friend bool operator==(const LLColor4U &a, const LLColor4U &b);     // Return a == b
    friend bool operator!=(const LLColor4U &a, const LLColor4U &b);     // Return a != b

    friend const LLColor4U& operator+=(LLColor4U &a, const LLColor4U &b);   // Return vector a + b
    friend const LLColor4U& operator-=(LLColor4U &a, const LLColor4U &b);   // Return vector a minus b
    friend const LLColor4U& operator*=(LLColor4U &a, U8 k);             // Return rgb times scaler k (no alpha change)
    friend const LLColor4U& operator%=(LLColor4U &a, U8 k);             // Return alpha times scaler k (no rgb change)

    LLColor4U addClampMax(const LLColor4U &color);                      // Add and clamp the max

    LLColor4U multAll(const F32 k);                                     // Multiply ALL channels by scalar k
    const LLColor4U& combine();

    inline void setVecScaleClamp(const LLColor3 &color);
    inline void setVecScaleClamp(const LLColor4 &color);

    static BOOL parseColor4U(const std::string& buf, LLColor4U* value);

    // conversion
    operator LLColor4() const
    {
        return LLColor4(*this);
    }

    U32 asRGBA() const;
    void fromRGBA( U32 aVal );

    static LLColor4U white;
    static LLColor4U black;
    static LLColor4U red;
    static LLColor4U green;
    static LLColor4U blue;
>>>>>>> e1623bb2
};


// Non-member functions
F32     distVec(const LLColor4U &a, const LLColor4U &b);            // Returns distance between a and b
F32     distVec_squared(const LLColor4U &a, const LLColor4U &b);    // Returns distance squared between a and b


inline LLColor4U::LLColor4U()
{
    mV[VX] = 0;
    mV[VY] = 0;
    mV[VZ] = 0;
    mV[VW] = 255;
}

inline LLColor4U::LLColor4U(U8 r, U8 g, U8 b)
{
    mV[VX] = r;
    mV[VY] = g;
    mV[VZ] = b;
    mV[VW] = 255;
}

inline LLColor4U::LLColor4U(U8 r, U8 g, U8 b, U8 a)
{
    mV[VX] = r;
    mV[VY] = g;
    mV[VZ] = b;
    mV[VW] = a;
}

inline LLColor4U::LLColor4U(const U8 *vec)
{
    mV[VX] = vec[VX];
    mV[VY] = vec[VY];
    mV[VZ] = vec[VZ];
    mV[VW] = vec[VW];
}

/*
inline LLColor4U::operator LLColor4()
{
    return(LLColor4((F32)mV[VRED]/255.f,(F32)mV[VGREEN]/255.f,(F32)mV[VBLUE]/255.f,(F32)mV[VALPHA]/255.f));
}
*/

inline const LLColor4U& LLColor4U::setToBlack(void)
{
    mV[VX] = 0;
    mV[VY] = 0;
    mV[VZ] = 0;
    mV[VW] = 255;
    return (*this);
}

inline const LLColor4U& LLColor4U::setToWhite(void)
{
    mV[VX] = 255;
    mV[VY] = 255;
    mV[VZ] = 255;
    mV[VW] = 255;
    return (*this);
}

inline const LLColor4U& LLColor4U::set(const U8 x, const U8 y, const U8 z)
{
    mV[VX] = x;
    mV[VY] = y;
    mV[VZ] = z;

//  no change to alpha!
//  mV[VW] = 255;

    return (*this);
}

inline const LLColor4U& LLColor4U::set(const U8 r, const U8 g, const U8 b, U8 a)
{
    mV[0] = r;
    mV[1] = g;
    mV[2] = b;
    mV[3] = a;
    return (*this);
}

inline const LLColor4U& LLColor4U::set(const LLColor4U &vec)
{
    mV[VX] = vec.mV[VX];
    mV[VY] = vec.mV[VY];
    mV[VZ] = vec.mV[VZ];
    mV[VW] = vec.mV[VW];
    return (*this);
}

inline const LLColor4U& LLColor4U::set(const U8 *vec)
{
    mV[VX] = vec[VX];
    mV[VY] = vec[VY];
    mV[VZ] = vec[VZ];
    mV[VW] = vec[VW];
    return (*this);
}

// deprecated
inline const LLColor4U& LLColor4U::setVec(const U8 x, const U8 y, const U8 z)
{
    mV[VX] = x;
    mV[VY] = y;
    mV[VZ] = z;

//  no change to alpha!
//  mV[VW] = 255;

    return (*this);
}

// deprecated
inline const LLColor4U& LLColor4U::setVec(const U8 r, const U8 g, const U8 b, U8 a)
{
    mV[0] = r;
    mV[1] = g;
    mV[2] = b;
    mV[3] = a;
    return (*this);
}

// deprecated
inline const LLColor4U& LLColor4U::setVec(const LLColor4U &vec)
{
    mV[VX] = vec.mV[VX];
    mV[VY] = vec.mV[VY];
    mV[VZ] = vec.mV[VZ];
    mV[VW] = vec.mV[VW];
    return (*this);
}

// deprecated
inline const LLColor4U& LLColor4U::setVec(const U8 *vec)
{
    mV[VX] = vec[VX];
    mV[VY] = vec[VY];
    mV[VZ] = vec[VZ];
    mV[VW] = vec[VW];
    return (*this);
}

inline const LLColor4U& LLColor4U::setAlpha(U8 a)
{
    mV[VW] = a;
    return (*this);
}

// LLColor4U Magnitude and Normalization Functions

inline F32      LLColor4U::length(void) const
{
    return (F32) sqrt( ((F32)mV[VX]) * mV[VX] + ((F32)mV[VY]) * mV[VY] + ((F32)mV[VZ]) * mV[VZ] );
}

inline F32      LLColor4U::lengthSquared(void) const
{
    return ((F32)mV[VX]) * mV[VX] + ((F32)mV[VY]) * mV[VY] + ((F32)mV[VZ]) * mV[VZ];
}

// deprecated
inline F32      LLColor4U::magVec(void) const
{
    return (F32) sqrt( ((F32)mV[VX]) * mV[VX] + ((F32)mV[VY]) * mV[VY] + ((F32)mV[VZ]) * mV[VZ] );
}

// deprecated
inline F32      LLColor4U::magVecSquared(void) const
{
    return ((F32)mV[VX]) * mV[VX] + ((F32)mV[VY]) * mV[VY] + ((F32)mV[VZ]) * mV[VZ];
}

inline LLColor4U operator+(const LLColor4U &a, const LLColor4U &b)
{
    return LLColor4U(
        a.mV[VX] + b.mV[VX],
        a.mV[VY] + b.mV[VY],
        a.mV[VZ] + b.mV[VZ],
        a.mV[VW] + b.mV[VW]);
}

inline LLColor4U operator-(const LLColor4U &a, const LLColor4U &b)
{
    return LLColor4U(
        a.mV[VX] - b.mV[VX],
        a.mV[VY] - b.mV[VY],
        a.mV[VZ] - b.mV[VZ],
        a.mV[VW] - b.mV[VW]);
}

inline LLColor4U  operator*(const LLColor4U &a, const LLColor4U &b)
{
    return LLColor4U(
        a.mV[VX] * b.mV[VX],
        a.mV[VY] * b.mV[VY],
        a.mV[VZ] * b.mV[VZ],
        a.mV[VW] * b.mV[VW]);
}

inline LLColor4U LLColor4U::addClampMax(const LLColor4U &color)
{
    return LLColor4U(llmin((S32)mV[VX] + color.mV[VX], 255),
                    llmin((S32)mV[VY] + color.mV[VY], 255),
                    llmin((S32)mV[VZ] + color.mV[VZ], 255),
                    llmin((S32)mV[VW] + color.mV[VW], 255));
}

inline LLColor4U LLColor4U::multAll(const F32 k)
{
    // Round to nearest
    return LLColor4U(
        (U8)ll_round(mV[VX] * k),
        (U8)ll_round(mV[VY] * k),
        (U8)ll_round(mV[VZ] * k),
        (U8)ll_round(mV[VW] * k));
}
/*
inline LLColor4U operator*(const LLColor4U &a, U8 k)
{
    // only affects rgb (not a!)
    return LLColor4U(
        a.mV[VX] * k,
        a.mV[VY] * k,
        a.mV[VZ] * k,
        a.mV[VW]);
}

inline LLColor4U operator*(U8 k, const LLColor4U &a)
{
    // only affects rgb (not a!)
    return LLColor4U(
        a.mV[VX] * k,
        a.mV[VY] * k,
        a.mV[VZ] * k,
        a.mV[VW]);
}

inline LLColor4U operator%(U8 k, const LLColor4U &a)
{
    // only affects alpha (not rgb!)
    return LLColor4U(
        a.mV[VX],
        a.mV[VY],
        a.mV[VZ],
        a.mV[VW] * k );
}

inline LLColor4U operator%(const LLColor4U &a, U8 k)
{
    // only affects alpha (not rgb!)
    return LLColor4U(
        a.mV[VX],
        a.mV[VY],
        a.mV[VZ],
        a.mV[VW] * k );
}
*/

inline bool operator==(const LLColor4U &a, const LLColor4U &b)
{
    return (  (a.mV[VX] == b.mV[VX])
            &&(a.mV[VY] == b.mV[VY])
            &&(a.mV[VZ] == b.mV[VZ])
            &&(a.mV[VW] == b.mV[VW]));
}

inline bool operator!=(const LLColor4U &a, const LLColor4U &b)
{
    return (  (a.mV[VX] != b.mV[VX])
            ||(a.mV[VY] != b.mV[VY])
            ||(a.mV[VZ] != b.mV[VZ])
            ||(a.mV[VW] != b.mV[VW]));
}

inline const LLColor4U& operator+=(LLColor4U &a, const LLColor4U &b)
{
    a.mV[VX] += b.mV[VX];
    a.mV[VY] += b.mV[VY];
    a.mV[VZ] += b.mV[VZ];
    a.mV[VW] += b.mV[VW];
    return a;
}

inline const LLColor4U& operator-=(LLColor4U &a, const LLColor4U &b)
{
    a.mV[VX] -= b.mV[VX];
    a.mV[VY] -= b.mV[VY];
    a.mV[VZ] -= b.mV[VZ];
    a.mV[VW] -= b.mV[VW];
    return a;
}

inline const LLColor4U& operator*=(LLColor4U &a, U8 k)
{
    // only affects rgb (not a!)
    a.mV[VX] *= k;
    a.mV[VY] *= k;
    a.mV[VZ] *= k;
    return a;
}

inline const LLColor4U& operator%=(LLColor4U &a, U8 k)
{
    // only affects alpha (not rgb!)
    a.mV[VW] *= k;
    return a;
}

inline F32      distVec(const LLColor4U &a, const LLColor4U &b)
{
    LLColor4U vec = a - b;
    return (vec.length());
}

inline F32      distVec_squared(const LLColor4U &a, const LLColor4U &b)
{
    LLColor4U vec = a - b;
    return (vec.lengthSquared());
}

void LLColor4U::setVecScaleClamp(const LLColor4& color)
{
    F32 color_scale_factor = 255.f;
    F32 max_color = llmax(color.mV[0], color.mV[1], color.mV[2]);
    if (max_color > 1.f)
    {
        color_scale_factor /= max_color;
    }
    const S32 MAX_COLOR = 255;
    S32 r = ll_round(color.mV[0] * color_scale_factor);
    if (r > MAX_COLOR)
    {
        r = MAX_COLOR;
    }
    else if (r < 0)
    {
        r = 0;
    }
    mV[0] = r;

    S32 g = ll_round(color.mV[1] * color_scale_factor);
    if (g > MAX_COLOR)
    {
        g = MAX_COLOR;
    }
    else if (g < 0)
    {
        g = 0;
    }
    mV[1] = g;

    S32 b = ll_round(color.mV[2] * color_scale_factor);
    if (b > MAX_COLOR)
    {
        b = MAX_COLOR;
    }
    else if (b < 0)
    {
        b = 0;
    }
    mV[2] = b;

    // Alpha shouldn't be scaled, just clamped...
    S32 a = ll_round(color.mV[3] * MAX_COLOR);
    if (a > MAX_COLOR)
    {
        a = MAX_COLOR;
    }
    else if (a < 0)
    {
        a = 0;
    }
    mV[3] = a;
}

void LLColor4U::setVecScaleClamp(const LLColor3& color)
{
    F32 color_scale_factor = 255.f;
    F32 max_color = llmax(color.mV[0], color.mV[1], color.mV[2]);
    if (max_color > 1.f)
    {
        color_scale_factor /= max_color;
    }

    const S32 MAX_COLOR = 255;
    S32 r = ll_round(color.mV[0] * color_scale_factor);
    if (r > MAX_COLOR)
    {
        r = MAX_COLOR;
    }
    else
    if (r < 0)
    {
        r = 0;
    }
    mV[0] = r;

    S32 g = ll_round(color.mV[1] * color_scale_factor);
    if (g > MAX_COLOR)
    {
        g = MAX_COLOR;
    }
    else
    if (g < 0)
    {
        g = 0;
    }
    mV[1] = g;

    S32 b = ll_round(color.mV[2] * color_scale_factor);
    if (b > MAX_COLOR)
    {
        b = MAX_COLOR;
    }
    if (b < 0)
    {
        b = 0;
    }
    mV[2] = b;

    mV[3] = 255;
}

inline U32 LLColor4U::asRGBA() const
{
    // Little endian: values are swapped in memory. The original code access the array like a U32, so we need to swap here

    return (mV[3] << 24) | (mV[2] << 16) | (mV[1] << 8) | mV[0];
}

inline void LLColor4U::fromRGBA( U32 aVal )
{
    // Little endian: values are swapped in memory. The original code access the array like a U32, so we need to swap here

    mV[ 0 ] = aVal & 0xFF;
    aVal >>= 8;
    mV[ 1 ] = aVal & 0xFF;
    aVal >>= 8;
    mV[ 2 ] = aVal & 0xFF;
    aVal >>= 8;
    mV[ 3 ] = aVal & 0xFF;
}


#endif
<|MERGE_RESOLUTION|>--- conflicted
+++ resolved
@@ -1,673 +1,585 @@
-/**
- * @file v4coloru.h
- * @brief The LLColor4U class.
- *
- * $LicenseInfo:firstyear=2001&license=viewerlgpl$
- * Second Life Viewer Source Code
- * Copyright (C) 2010, Linden Research, Inc.
- *
- * This library is free software; you can redistribute it and/or
- * modify it under the terms of the GNU Lesser General Public
- * License as published by the Free Software Foundation;
- * version 2.1 of the License only.
- *
- * This library is distributed in the hope that it will be useful,
- * but WITHOUT ANY WARRANTY; without even the implied warranty of
- * MERCHANTABILITY or FITNESS FOR A PARTICULAR PURPOSE.  See the GNU
- * Lesser General Public License for more details.
- *
- * You should have received a copy of the GNU Lesser General Public
- * License along with this library; if not, write to the Free Software
- * Foundation, Inc., 51 Franklin Street, Fifth Floor, Boston, MA  02110-1301  USA
- *
- * Linden Research, Inc., 945 Battery Street, San Francisco, CA  94111  USA
- * $/LicenseInfo$
- */
-
-#ifndef LL_V4COLORU_H
-#define LL_V4COLORU_H
-
-#include "llerror.h"
-//#include "vmath.h"
-#include "llmath.h"
-//#include "v4color.h"
-
-#include "v3color.h"
-#include "v4color.h"
-
-//class LLColor3U;
-class LLColor4;
-
-//  LLColor4U = | red green blue alpha |
-
-static const U32 LENGTHOFCOLOR4U = 4;
-
-
-class LLColor4U
-{
-public:
-
-<<<<<<< HEAD
-	U8 mV[LENGTHOFCOLOR4U];
-
-	LLColor4U();						// Initializes LLColor4U to (0, 0, 0, 1)
-	LLColor4U(U8 r, U8 g, U8 b);		// Initializes LLColor4U to (r, g, b, 1)
-	LLColor4U(U8 r, U8 g, U8 b, U8 a);		// Initializes LLColor4U to (r. g, b, a)
-	LLColor4U(const U8 *vec);			// Initializes LLColor4U to (vec[0]. vec[1], vec[2], 1)
-	explicit LLColor4U(const LLSD& sd)
-	{
-		setValue(sd);
-	}
-
-	void setValue(const LLSD& sd)
-	{
-		mV[0] = sd[0].asInteger();
-		mV[1] = sd[1].asInteger();
-		mV[2] = sd[2].asInteger();
-		mV[3] = sd[3].asInteger();
-	}
-
-	LLSD getValue() const
-	{
-		LLSD ret;
-		ret[0] = mV[0];
-		ret[1] = mV[1];
-		ret[2] = mV[2];
-		ret[3] = mV[3];
-		return ret;
-	}
-
-	const LLColor4U&	setToBlack();						// zero LLColor4U to (0, 0, 0, 1)
-	const LLColor4U&	setToWhite();						// zero LLColor4U to (0, 0, 0, 1)
-
-	const LLColor4U&	set(U8 r, U8 g, U8 b, U8 a);// Sets LLColor4U to (r, g, b, a)
-	const LLColor4U&	set(U8 r, U8 g, U8 b);		// Sets LLColor4U to (r, g, b) (no change in a)
-	const LLColor4U&	set(const LLColor4U &vec);	// Sets LLColor4U to vec
-	const LLColor4U&	set(const U8 *vec);			// Sets LLColor4U to vec
-
-	const LLColor4U&	setVec(U8 r, U8 g, U8 b, U8 a);	// deprecated -- use set()
-	const LLColor4U&	setVec(U8 r, U8 g, U8 b);		// deprecated -- use set()
-	const LLColor4U&	setVec(const LLColor4U &vec);	// deprecated -- use set()
-	const LLColor4U&	setVec(const U8 *vec);			// deprecated -- use set()
-
-	const LLColor4U&    setAlpha(U8 a);
-
-	F32			magVec() const;				// deprecated -- use length()
-	F32			magVecSquared() const;		// deprecated -- use lengthSquared()
-
-	F32			length() const;				// Returns magnitude squared of LLColor4U
-	F32			lengthSquared() const;		// Returns magnitude squared of LLColor4U
-
-	friend std::ostream&	 operator<<(std::ostream& s, const LLColor4U &a);		// Print a
-	friend LLColor4U operator+(const LLColor4U &a, const LLColor4U &b);	// Return vector a + b
-	friend LLColor4U operator-(const LLColor4U &a, const LLColor4U &b);	// Return vector a minus b
-	friend LLColor4U operator*(const LLColor4U &a, const LLColor4U &b);	// Return a * b
-	friend bool operator==(const LLColor4U &a, const LLColor4U &b);		// Return a == b
-	friend bool operator!=(const LLColor4U &a, const LLColor4U &b);		// Return a != b
-
-	friend const LLColor4U& operator+=(LLColor4U &a, const LLColor4U &b);	// Return vector a + b
-	friend const LLColor4U& operator-=(LLColor4U &a, const LLColor4U &b);	// Return vector a minus b
-	friend const LLColor4U& operator*=(LLColor4U &a, U8 k);				// Return rgb times scaler k (no alpha change)
-	friend const LLColor4U& operator%=(LLColor4U &a, U8 k);				// Return alpha times scaler k (no rgb change)
-
-	LLColor4U addClampMax(const LLColor4U &color);						// Add and clamp the max
-
-	LLColor4U multAll(const F32 k);										// Multiply ALL channels by scalar k
-
-	inline void setVecScaleClamp(const LLColor3 &color);
-	inline void setVecScaleClamp(const LLColor4 &color);
-
-	static bool parseColor4U(const std::string& buf, LLColor4U* value);
-
-	// conversion
-	operator LLColor4() const
-	{
-		return LLColor4(*this);
-	}
-
-	U32 asRGBA() const;
-	void fromRGBA( U32 aVal );
-
-	static LLColor4U white;
-	static LLColor4U black;
-	static LLColor4U red;
-	static LLColor4U green;
-	static LLColor4U blue;
-=======
-    U8 mV[LENGTHOFCOLOR4U];
-
-    LLColor4U();                        // Initializes LLColor4U to (0, 0, 0, 1)
-    LLColor4U(U8 r, U8 g, U8 b);        // Initializes LLColor4U to (r, g, b, 1)
-    LLColor4U(U8 r, U8 g, U8 b, U8 a);      // Initializes LLColor4U to (r. g, b, a)
-    LLColor4U(const U8 *vec);           // Initializes LLColor4U to (vec[0]. vec[1], vec[2], 1)
-    explicit LLColor4U(const LLSD& sd)
-    {
-        setValue(sd);
-    }
-
-    void setValue(const LLSD& sd)
-    {
-        mV[0] = sd[0].asInteger();
-        mV[1] = sd[1].asInteger();
-        mV[2] = sd[2].asInteger();
-        mV[3] = sd[3].asInteger();
-    }
-
-    LLSD getValue() const
-    {
-        LLSD ret;
-        ret[0] = mV[0];
-        ret[1] = mV[1];
-        ret[2] = mV[2];
-        ret[3] = mV[3];
-        return ret;
-    }
-
-    const LLColor4U&    setToBlack();                       // zero LLColor4U to (0, 0, 0, 1)
-    const LLColor4U&    setToWhite();                       // zero LLColor4U to (0, 0, 0, 1)
-
-    const LLColor4U&    set(U8 r, U8 g, U8 b, U8 a);// Sets LLColor4U to (r, g, b, a)
-    const LLColor4U&    set(U8 r, U8 g, U8 b);      // Sets LLColor4U to (r, g, b) (no change in a)
-    const LLColor4U&    set(const LLColor4U &vec);  // Sets LLColor4U to vec
-    const LLColor4U&    set(const U8 *vec);         // Sets LLColor4U to vec
-
-    const LLColor4U&    setVec(U8 r, U8 g, U8 b, U8 a); // deprecated -- use set()
-    const LLColor4U&    setVec(U8 r, U8 g, U8 b);       // deprecated -- use set()
-    const LLColor4U&    setVec(const LLColor4U &vec);   // deprecated -- use set()
-    const LLColor4U&    setVec(const U8 *vec);          // deprecated -- use set()
-
-    const LLColor4U&    setAlpha(U8 a);
-
-    F32         magVec() const;             // deprecated -- use length()
-    F32         magVecSquared() const;      // deprecated -- use lengthSquared()
-
-    F32         length() const;             // Returns magnitude squared of LLColor4U
-    F32         lengthSquared() const;      // Returns magnitude squared of LLColor4U
-
-    friend std::ostream&     operator<<(std::ostream& s, const LLColor4U &a);       // Print a
-    friend LLColor4U operator+(const LLColor4U &a, const LLColor4U &b); // Return vector a + b
-    friend LLColor4U operator-(const LLColor4U &a, const LLColor4U &b); // Return vector a minus b
-    friend LLColor4U operator*(const LLColor4U &a, const LLColor4U &b); // Return a * b
-    friend bool operator==(const LLColor4U &a, const LLColor4U &b);     // Return a == b
-    friend bool operator!=(const LLColor4U &a, const LLColor4U &b);     // Return a != b
-
-    friend const LLColor4U& operator+=(LLColor4U &a, const LLColor4U &b);   // Return vector a + b
-    friend const LLColor4U& operator-=(LLColor4U &a, const LLColor4U &b);   // Return vector a minus b
-    friend const LLColor4U& operator*=(LLColor4U &a, U8 k);             // Return rgb times scaler k (no alpha change)
-    friend const LLColor4U& operator%=(LLColor4U &a, U8 k);             // Return alpha times scaler k (no rgb change)
-
-    LLColor4U addClampMax(const LLColor4U &color);                      // Add and clamp the max
-
-    LLColor4U multAll(const F32 k);                                     // Multiply ALL channels by scalar k
-    const LLColor4U& combine();
-
-    inline void setVecScaleClamp(const LLColor3 &color);
-    inline void setVecScaleClamp(const LLColor4 &color);
-
-    static BOOL parseColor4U(const std::string& buf, LLColor4U* value);
-
-    // conversion
-    operator LLColor4() const
-    {
-        return LLColor4(*this);
-    }
-
-    U32 asRGBA() const;
-    void fromRGBA( U32 aVal );
-
-    static LLColor4U white;
-    static LLColor4U black;
-    static LLColor4U red;
-    static LLColor4U green;
-    static LLColor4U blue;
->>>>>>> e1623bb2
-};
-
-
-// Non-member functions
-F32     distVec(const LLColor4U &a, const LLColor4U &b);            // Returns distance between a and b
-F32     distVec_squared(const LLColor4U &a, const LLColor4U &b);    // Returns distance squared between a and b
-
-
-inline LLColor4U::LLColor4U()
-{
-    mV[VX] = 0;
-    mV[VY] = 0;
-    mV[VZ] = 0;
-    mV[VW] = 255;
-}
-
-inline LLColor4U::LLColor4U(U8 r, U8 g, U8 b)
-{
-    mV[VX] = r;
-    mV[VY] = g;
-    mV[VZ] = b;
-    mV[VW] = 255;
-}
-
-inline LLColor4U::LLColor4U(U8 r, U8 g, U8 b, U8 a)
-{
-    mV[VX] = r;
-    mV[VY] = g;
-    mV[VZ] = b;
-    mV[VW] = a;
-}
-
-inline LLColor4U::LLColor4U(const U8 *vec)
-{
-    mV[VX] = vec[VX];
-    mV[VY] = vec[VY];
-    mV[VZ] = vec[VZ];
-    mV[VW] = vec[VW];
-}
-
-/*
-inline LLColor4U::operator LLColor4()
-{
-    return(LLColor4((F32)mV[VRED]/255.f,(F32)mV[VGREEN]/255.f,(F32)mV[VBLUE]/255.f,(F32)mV[VALPHA]/255.f));
-}
-*/
-
-inline const LLColor4U& LLColor4U::setToBlack(void)
-{
-    mV[VX] = 0;
-    mV[VY] = 0;
-    mV[VZ] = 0;
-    mV[VW] = 255;
-    return (*this);
-}
-
-inline const LLColor4U& LLColor4U::setToWhite(void)
-{
-    mV[VX] = 255;
-    mV[VY] = 255;
-    mV[VZ] = 255;
-    mV[VW] = 255;
-    return (*this);
-}
-
-inline const LLColor4U& LLColor4U::set(const U8 x, const U8 y, const U8 z)
-{
-    mV[VX] = x;
-    mV[VY] = y;
-    mV[VZ] = z;
-
-//  no change to alpha!
-//  mV[VW] = 255;
-
-    return (*this);
-}
-
-inline const LLColor4U& LLColor4U::set(const U8 r, const U8 g, const U8 b, U8 a)
-{
-    mV[0] = r;
-    mV[1] = g;
-    mV[2] = b;
-    mV[3] = a;
-    return (*this);
-}
-
-inline const LLColor4U& LLColor4U::set(const LLColor4U &vec)
-{
-    mV[VX] = vec.mV[VX];
-    mV[VY] = vec.mV[VY];
-    mV[VZ] = vec.mV[VZ];
-    mV[VW] = vec.mV[VW];
-    return (*this);
-}
-
-inline const LLColor4U& LLColor4U::set(const U8 *vec)
-{
-    mV[VX] = vec[VX];
-    mV[VY] = vec[VY];
-    mV[VZ] = vec[VZ];
-    mV[VW] = vec[VW];
-    return (*this);
-}
-
-// deprecated
-inline const LLColor4U& LLColor4U::setVec(const U8 x, const U8 y, const U8 z)
-{
-    mV[VX] = x;
-    mV[VY] = y;
-    mV[VZ] = z;
-
-//  no change to alpha!
-//  mV[VW] = 255;
-
-    return (*this);
-}
-
-// deprecated
-inline const LLColor4U& LLColor4U::setVec(const U8 r, const U8 g, const U8 b, U8 a)
-{
-    mV[0] = r;
-    mV[1] = g;
-    mV[2] = b;
-    mV[3] = a;
-    return (*this);
-}
-
-// deprecated
-inline const LLColor4U& LLColor4U::setVec(const LLColor4U &vec)
-{
-    mV[VX] = vec.mV[VX];
-    mV[VY] = vec.mV[VY];
-    mV[VZ] = vec.mV[VZ];
-    mV[VW] = vec.mV[VW];
-    return (*this);
-}
-
-// deprecated
-inline const LLColor4U& LLColor4U::setVec(const U8 *vec)
-{
-    mV[VX] = vec[VX];
-    mV[VY] = vec[VY];
-    mV[VZ] = vec[VZ];
-    mV[VW] = vec[VW];
-    return (*this);
-}
-
-inline const LLColor4U& LLColor4U::setAlpha(U8 a)
-{
-    mV[VW] = a;
-    return (*this);
-}
-
-// LLColor4U Magnitude and Normalization Functions
-
-inline F32      LLColor4U::length(void) const
-{
-    return (F32) sqrt( ((F32)mV[VX]) * mV[VX] + ((F32)mV[VY]) * mV[VY] + ((F32)mV[VZ]) * mV[VZ] );
-}
-
-inline F32      LLColor4U::lengthSquared(void) const
-{
-    return ((F32)mV[VX]) * mV[VX] + ((F32)mV[VY]) * mV[VY] + ((F32)mV[VZ]) * mV[VZ];
-}
-
-// deprecated
-inline F32      LLColor4U::magVec(void) const
-{
-    return (F32) sqrt( ((F32)mV[VX]) * mV[VX] + ((F32)mV[VY]) * mV[VY] + ((F32)mV[VZ]) * mV[VZ] );
-}
-
-// deprecated
-inline F32      LLColor4U::magVecSquared(void) const
-{
-    return ((F32)mV[VX]) * mV[VX] + ((F32)mV[VY]) * mV[VY] + ((F32)mV[VZ]) * mV[VZ];
-}
-
-inline LLColor4U operator+(const LLColor4U &a, const LLColor4U &b)
-{
-    return LLColor4U(
-        a.mV[VX] + b.mV[VX],
-        a.mV[VY] + b.mV[VY],
-        a.mV[VZ] + b.mV[VZ],
-        a.mV[VW] + b.mV[VW]);
-}
-
-inline LLColor4U operator-(const LLColor4U &a, const LLColor4U &b)
-{
-    return LLColor4U(
-        a.mV[VX] - b.mV[VX],
-        a.mV[VY] - b.mV[VY],
-        a.mV[VZ] - b.mV[VZ],
-        a.mV[VW] - b.mV[VW]);
-}
-
-inline LLColor4U  operator*(const LLColor4U &a, const LLColor4U &b)
-{
-    return LLColor4U(
-        a.mV[VX] * b.mV[VX],
-        a.mV[VY] * b.mV[VY],
-        a.mV[VZ] * b.mV[VZ],
-        a.mV[VW] * b.mV[VW]);
-}
-
-inline LLColor4U LLColor4U::addClampMax(const LLColor4U &color)
-{
-    return LLColor4U(llmin((S32)mV[VX] + color.mV[VX], 255),
-                    llmin((S32)mV[VY] + color.mV[VY], 255),
-                    llmin((S32)mV[VZ] + color.mV[VZ], 255),
-                    llmin((S32)mV[VW] + color.mV[VW], 255));
-}
-
-inline LLColor4U LLColor4U::multAll(const F32 k)
-{
-    // Round to nearest
-    return LLColor4U(
-        (U8)ll_round(mV[VX] * k),
-        (U8)ll_round(mV[VY] * k),
-        (U8)ll_round(mV[VZ] * k),
-        (U8)ll_round(mV[VW] * k));
-}
-/*
-inline LLColor4U operator*(const LLColor4U &a, U8 k)
-{
-    // only affects rgb (not a!)
-    return LLColor4U(
-        a.mV[VX] * k,
-        a.mV[VY] * k,
-        a.mV[VZ] * k,
-        a.mV[VW]);
-}
-
-inline LLColor4U operator*(U8 k, const LLColor4U &a)
-{
-    // only affects rgb (not a!)
-    return LLColor4U(
-        a.mV[VX] * k,
-        a.mV[VY] * k,
-        a.mV[VZ] * k,
-        a.mV[VW]);
-}
-
-inline LLColor4U operator%(U8 k, const LLColor4U &a)
-{
-    // only affects alpha (not rgb!)
-    return LLColor4U(
-        a.mV[VX],
-        a.mV[VY],
-        a.mV[VZ],
-        a.mV[VW] * k );
-}
-
-inline LLColor4U operator%(const LLColor4U &a, U8 k)
-{
-    // only affects alpha (not rgb!)
-    return LLColor4U(
-        a.mV[VX],
-        a.mV[VY],
-        a.mV[VZ],
-        a.mV[VW] * k );
-}
-*/
-
-inline bool operator==(const LLColor4U &a, const LLColor4U &b)
-{
-    return (  (a.mV[VX] == b.mV[VX])
-            &&(a.mV[VY] == b.mV[VY])
-            &&(a.mV[VZ] == b.mV[VZ])
-            &&(a.mV[VW] == b.mV[VW]));
-}
-
-inline bool operator!=(const LLColor4U &a, const LLColor4U &b)
-{
-    return (  (a.mV[VX] != b.mV[VX])
-            ||(a.mV[VY] != b.mV[VY])
-            ||(a.mV[VZ] != b.mV[VZ])
-            ||(a.mV[VW] != b.mV[VW]));
-}
-
-inline const LLColor4U& operator+=(LLColor4U &a, const LLColor4U &b)
-{
-    a.mV[VX] += b.mV[VX];
-    a.mV[VY] += b.mV[VY];
-    a.mV[VZ] += b.mV[VZ];
-    a.mV[VW] += b.mV[VW];
-    return a;
-}
-
-inline const LLColor4U& operator-=(LLColor4U &a, const LLColor4U &b)
-{
-    a.mV[VX] -= b.mV[VX];
-    a.mV[VY] -= b.mV[VY];
-    a.mV[VZ] -= b.mV[VZ];
-    a.mV[VW] -= b.mV[VW];
-    return a;
-}
-
-inline const LLColor4U& operator*=(LLColor4U &a, U8 k)
-{
-    // only affects rgb (not a!)
-    a.mV[VX] *= k;
-    a.mV[VY] *= k;
-    a.mV[VZ] *= k;
-    return a;
-}
-
-inline const LLColor4U& operator%=(LLColor4U &a, U8 k)
-{
-    // only affects alpha (not rgb!)
-    a.mV[VW] *= k;
-    return a;
-}
-
-inline F32      distVec(const LLColor4U &a, const LLColor4U &b)
-{
-    LLColor4U vec = a - b;
-    return (vec.length());
-}
-
-inline F32      distVec_squared(const LLColor4U &a, const LLColor4U &b)
-{
-    LLColor4U vec = a - b;
-    return (vec.lengthSquared());
-}
-
-void LLColor4U::setVecScaleClamp(const LLColor4& color)
-{
-    F32 color_scale_factor = 255.f;
-    F32 max_color = llmax(color.mV[0], color.mV[1], color.mV[2]);
-    if (max_color > 1.f)
-    {
-        color_scale_factor /= max_color;
-    }
-    const S32 MAX_COLOR = 255;
-    S32 r = ll_round(color.mV[0] * color_scale_factor);
-    if (r > MAX_COLOR)
-    {
-        r = MAX_COLOR;
-    }
-    else if (r < 0)
-    {
-        r = 0;
-    }
-    mV[0] = r;
-
-    S32 g = ll_round(color.mV[1] * color_scale_factor);
-    if (g > MAX_COLOR)
-    {
-        g = MAX_COLOR;
-    }
-    else if (g < 0)
-    {
-        g = 0;
-    }
-    mV[1] = g;
-
-    S32 b = ll_round(color.mV[2] * color_scale_factor);
-    if (b > MAX_COLOR)
-    {
-        b = MAX_COLOR;
-    }
-    else if (b < 0)
-    {
-        b = 0;
-    }
-    mV[2] = b;
-
-    // Alpha shouldn't be scaled, just clamped...
-    S32 a = ll_round(color.mV[3] * MAX_COLOR);
-    if (a > MAX_COLOR)
-    {
-        a = MAX_COLOR;
-    }
-    else if (a < 0)
-    {
-        a = 0;
-    }
-    mV[3] = a;
-}
-
-void LLColor4U::setVecScaleClamp(const LLColor3& color)
-{
-    F32 color_scale_factor = 255.f;
-    F32 max_color = llmax(color.mV[0], color.mV[1], color.mV[2]);
-    if (max_color > 1.f)
-    {
-        color_scale_factor /= max_color;
-    }
-
-    const S32 MAX_COLOR = 255;
-    S32 r = ll_round(color.mV[0] * color_scale_factor);
-    if (r > MAX_COLOR)
-    {
-        r = MAX_COLOR;
-    }
-    else
-    if (r < 0)
-    {
-        r = 0;
-    }
-    mV[0] = r;
-
-    S32 g = ll_round(color.mV[1] * color_scale_factor);
-    if (g > MAX_COLOR)
-    {
-        g = MAX_COLOR;
-    }
-    else
-    if (g < 0)
-    {
-        g = 0;
-    }
-    mV[1] = g;
-
-    S32 b = ll_round(color.mV[2] * color_scale_factor);
-    if (b > MAX_COLOR)
-    {
-        b = MAX_COLOR;
-    }
-    if (b < 0)
-    {
-        b = 0;
-    }
-    mV[2] = b;
-
-    mV[3] = 255;
-}
-
-inline U32 LLColor4U::asRGBA() const
-{
-    // Little endian: values are swapped in memory. The original code access the array like a U32, so we need to swap here
-
-    return (mV[3] << 24) | (mV[2] << 16) | (mV[1] << 8) | mV[0];
-}
-
-inline void LLColor4U::fromRGBA( U32 aVal )
-{
-    // Little endian: values are swapped in memory. The original code access the array like a U32, so we need to swap here
-
-    mV[ 0 ] = aVal & 0xFF;
-    aVal >>= 8;
-    mV[ 1 ] = aVal & 0xFF;
-    aVal >>= 8;
-    mV[ 2 ] = aVal & 0xFF;
-    aVal >>= 8;
-    mV[ 3 ] = aVal & 0xFF;
-}
-
-
-#endif
+/**
+ * @file v4coloru.h
+ * @brief The LLColor4U class.
+ *
+ * $LicenseInfo:firstyear=2001&license=viewerlgpl$
+ * Second Life Viewer Source Code
+ * Copyright (C) 2010, Linden Research, Inc.
+ *
+ * This library is free software; you can redistribute it and/or
+ * modify it under the terms of the GNU Lesser General Public
+ * License as published by the Free Software Foundation;
+ * version 2.1 of the License only.
+ *
+ * This library is distributed in the hope that it will be useful,
+ * but WITHOUT ANY WARRANTY; without even the implied warranty of
+ * MERCHANTABILITY or FITNESS FOR A PARTICULAR PURPOSE.  See the GNU
+ * Lesser General Public License for more details.
+ *
+ * You should have received a copy of the GNU Lesser General Public
+ * License along with this library; if not, write to the Free Software
+ * Foundation, Inc., 51 Franklin Street, Fifth Floor, Boston, MA  02110-1301  USA
+ *
+ * Linden Research, Inc., 945 Battery Street, San Francisco, CA  94111  USA
+ * $/LicenseInfo$
+ */
+
+#ifndef LL_V4COLORU_H
+#define LL_V4COLORU_H
+
+#include "llerror.h"
+//#include "vmath.h"
+#include "llmath.h"
+//#include "v4color.h"
+
+#include "v3color.h"
+#include "v4color.h"
+
+//class LLColor3U;
+class LLColor4;
+
+//  LLColor4U = | red green blue alpha |
+
+static const U32 LENGTHOFCOLOR4U = 4;
+
+
+class LLColor4U
+{
+public:
+
+    U8 mV[LENGTHOFCOLOR4U];
+
+    LLColor4U();                        // Initializes LLColor4U to (0, 0, 0, 1)
+    LLColor4U(U8 r, U8 g, U8 b);        // Initializes LLColor4U to (r, g, b, 1)
+    LLColor4U(U8 r, U8 g, U8 b, U8 a);      // Initializes LLColor4U to (r. g, b, a)
+    LLColor4U(const U8 *vec);           // Initializes LLColor4U to (vec[0]. vec[1], vec[2], 1)
+    explicit LLColor4U(const LLSD& sd)
+    {
+        setValue(sd);
+    }
+
+    void setValue(const LLSD& sd)
+    {
+        mV[0] = sd[0].asInteger();
+        mV[1] = sd[1].asInteger();
+        mV[2] = sd[2].asInteger();
+        mV[3] = sd[3].asInteger();
+    }
+
+    LLSD getValue() const
+    {
+        LLSD ret;
+        ret[0] = mV[0];
+        ret[1] = mV[1];
+        ret[2] = mV[2];
+        ret[3] = mV[3];
+        return ret;
+    }
+
+    const LLColor4U&    setToBlack();                       // zero LLColor4U to (0, 0, 0, 1)
+    const LLColor4U&    setToWhite();                       // zero LLColor4U to (0, 0, 0, 1)
+
+    const LLColor4U&    set(U8 r, U8 g, U8 b, U8 a);// Sets LLColor4U to (r, g, b, a)
+    const LLColor4U&    set(U8 r, U8 g, U8 b);      // Sets LLColor4U to (r, g, b) (no change in a)
+    const LLColor4U&    set(const LLColor4U &vec);  // Sets LLColor4U to vec
+    const LLColor4U&    set(const U8 *vec);         // Sets LLColor4U to vec
+
+    const LLColor4U&    setVec(U8 r, U8 g, U8 b, U8 a); // deprecated -- use set()
+    const LLColor4U&    setVec(U8 r, U8 g, U8 b);       // deprecated -- use set()
+    const LLColor4U&    setVec(const LLColor4U &vec);   // deprecated -- use set()
+    const LLColor4U&    setVec(const U8 *vec);          // deprecated -- use set()
+
+    const LLColor4U&    setAlpha(U8 a);
+
+    F32         magVec() const;             // deprecated -- use length()
+    F32         magVecSquared() const;      // deprecated -- use lengthSquared()
+
+    F32         length() const;             // Returns magnitude squared of LLColor4U
+    F32         lengthSquared() const;      // Returns magnitude squared of LLColor4U
+
+    friend std::ostream&     operator<<(std::ostream& s, const LLColor4U &a);       // Print a
+    friend LLColor4U operator+(const LLColor4U &a, const LLColor4U &b); // Return vector a + b
+    friend LLColor4U operator-(const LLColor4U &a, const LLColor4U &b); // Return vector a minus b
+    friend LLColor4U operator*(const LLColor4U &a, const LLColor4U &b); // Return a * b
+    friend bool operator==(const LLColor4U &a, const LLColor4U &b);     // Return a == b
+    friend bool operator!=(const LLColor4U &a, const LLColor4U &b);     // Return a != b
+
+    friend const LLColor4U& operator+=(LLColor4U &a, const LLColor4U &b);   // Return vector a + b
+    friend const LLColor4U& operator-=(LLColor4U &a, const LLColor4U &b);   // Return vector a minus b
+    friend const LLColor4U& operator*=(LLColor4U &a, U8 k);             // Return rgb times scaler k (no alpha change)
+    friend const LLColor4U& operator%=(LLColor4U &a, U8 k);             // Return alpha times scaler k (no rgb change)
+
+    LLColor4U addClampMax(const LLColor4U &color);                      // Add and clamp the max
+
+    LLColor4U multAll(const F32 k);                                     // Multiply ALL channels by scalar k
+
+    inline void setVecScaleClamp(const LLColor3 &color);
+    inline void setVecScaleClamp(const LLColor4 &color);
+
+    static bool parseColor4U(const std::string& buf, LLColor4U* value);
+
+    // conversion
+    operator LLColor4() const
+    {
+        return LLColor4(*this);
+    }
+
+    U32 asRGBA() const;
+    void fromRGBA( U32 aVal );
+
+    static LLColor4U white;
+    static LLColor4U black;
+    static LLColor4U red;
+    static LLColor4U green;
+    static LLColor4U blue;
+};
+
+
+// Non-member functions
+F32     distVec(const LLColor4U &a, const LLColor4U &b);            // Returns distance between a and b
+F32     distVec_squared(const LLColor4U &a, const LLColor4U &b);    // Returns distance squared between a and b
+
+
+inline LLColor4U::LLColor4U()
+{
+    mV[VX] = 0;
+    mV[VY] = 0;
+    mV[VZ] = 0;
+    mV[VW] = 255;
+}
+
+inline LLColor4U::LLColor4U(U8 r, U8 g, U8 b)
+{
+    mV[VX] = r;
+    mV[VY] = g;
+    mV[VZ] = b;
+    mV[VW] = 255;
+}
+
+inline LLColor4U::LLColor4U(U8 r, U8 g, U8 b, U8 a)
+{
+    mV[VX] = r;
+    mV[VY] = g;
+    mV[VZ] = b;
+    mV[VW] = a;
+}
+
+inline LLColor4U::LLColor4U(const U8 *vec)
+{
+    mV[VX] = vec[VX];
+    mV[VY] = vec[VY];
+    mV[VZ] = vec[VZ];
+    mV[VW] = vec[VW];
+}
+
+/*
+inline LLColor4U::operator LLColor4()
+{
+    return(LLColor4((F32)mV[VRED]/255.f,(F32)mV[VGREEN]/255.f,(F32)mV[VBLUE]/255.f,(F32)mV[VALPHA]/255.f));
+}
+*/
+
+inline const LLColor4U& LLColor4U::setToBlack(void)
+{
+    mV[VX] = 0;
+    mV[VY] = 0;
+    mV[VZ] = 0;
+    mV[VW] = 255;
+    return (*this);
+}
+
+inline const LLColor4U& LLColor4U::setToWhite(void)
+{
+    mV[VX] = 255;
+    mV[VY] = 255;
+    mV[VZ] = 255;
+    mV[VW] = 255;
+    return (*this);
+}
+
+inline const LLColor4U& LLColor4U::set(const U8 x, const U8 y, const U8 z)
+{
+    mV[VX] = x;
+    mV[VY] = y;
+    mV[VZ] = z;
+
+//  no change to alpha!
+//  mV[VW] = 255;
+
+    return (*this);
+}
+
+inline const LLColor4U& LLColor4U::set(const U8 r, const U8 g, const U8 b, U8 a)
+{
+    mV[0] = r;
+    mV[1] = g;
+    mV[2] = b;
+    mV[3] = a;
+    return (*this);
+}
+
+inline const LLColor4U& LLColor4U::set(const LLColor4U &vec)
+{
+    mV[VX] = vec.mV[VX];
+    mV[VY] = vec.mV[VY];
+    mV[VZ] = vec.mV[VZ];
+    mV[VW] = vec.mV[VW];
+    return (*this);
+}
+
+inline const LLColor4U& LLColor4U::set(const U8 *vec)
+{
+    mV[VX] = vec[VX];
+    mV[VY] = vec[VY];
+    mV[VZ] = vec[VZ];
+    mV[VW] = vec[VW];
+    return (*this);
+}
+
+// deprecated
+inline const LLColor4U& LLColor4U::setVec(const U8 x, const U8 y, const U8 z)
+{
+    mV[VX] = x;
+    mV[VY] = y;
+    mV[VZ] = z;
+
+//  no change to alpha!
+//  mV[VW] = 255;
+
+    return (*this);
+}
+
+// deprecated
+inline const LLColor4U& LLColor4U::setVec(const U8 r, const U8 g, const U8 b, U8 a)
+{
+    mV[0] = r;
+    mV[1] = g;
+    mV[2] = b;
+    mV[3] = a;
+    return (*this);
+}
+
+// deprecated
+inline const LLColor4U& LLColor4U::setVec(const LLColor4U &vec)
+{
+    mV[VX] = vec.mV[VX];
+    mV[VY] = vec.mV[VY];
+    mV[VZ] = vec.mV[VZ];
+    mV[VW] = vec.mV[VW];
+    return (*this);
+}
+
+// deprecated
+inline const LLColor4U& LLColor4U::setVec(const U8 *vec)
+{
+    mV[VX] = vec[VX];
+    mV[VY] = vec[VY];
+    mV[VZ] = vec[VZ];
+    mV[VW] = vec[VW];
+    return (*this);
+}
+
+inline const LLColor4U& LLColor4U::setAlpha(U8 a)
+{
+    mV[VW] = a;
+    return (*this);
+}
+
+// LLColor4U Magnitude and Normalization Functions
+
+inline F32      LLColor4U::length(void) const
+{
+    return (F32) sqrt( ((F32)mV[VX]) * mV[VX] + ((F32)mV[VY]) * mV[VY] + ((F32)mV[VZ]) * mV[VZ] );
+}
+
+inline F32      LLColor4U::lengthSquared(void) const
+{
+    return ((F32)mV[VX]) * mV[VX] + ((F32)mV[VY]) * mV[VY] + ((F32)mV[VZ]) * mV[VZ];
+}
+
+// deprecated
+inline F32      LLColor4U::magVec(void) const
+{
+    return (F32) sqrt( ((F32)mV[VX]) * mV[VX] + ((F32)mV[VY]) * mV[VY] + ((F32)mV[VZ]) * mV[VZ] );
+}
+
+// deprecated
+inline F32      LLColor4U::magVecSquared(void) const
+{
+    return ((F32)mV[VX]) * mV[VX] + ((F32)mV[VY]) * mV[VY] + ((F32)mV[VZ]) * mV[VZ];
+}
+
+inline LLColor4U operator+(const LLColor4U &a, const LLColor4U &b)
+{
+    return LLColor4U(
+        a.mV[VX] + b.mV[VX],
+        a.mV[VY] + b.mV[VY],
+        a.mV[VZ] + b.mV[VZ],
+        a.mV[VW] + b.mV[VW]);
+}
+
+inline LLColor4U operator-(const LLColor4U &a, const LLColor4U &b)
+{
+    return LLColor4U(
+        a.mV[VX] - b.mV[VX],
+        a.mV[VY] - b.mV[VY],
+        a.mV[VZ] - b.mV[VZ],
+        a.mV[VW] - b.mV[VW]);
+}
+
+inline LLColor4U  operator*(const LLColor4U &a, const LLColor4U &b)
+{
+    return LLColor4U(
+        a.mV[VX] * b.mV[VX],
+        a.mV[VY] * b.mV[VY],
+        a.mV[VZ] * b.mV[VZ],
+        a.mV[VW] * b.mV[VW]);
+}
+
+inline LLColor4U LLColor4U::addClampMax(const LLColor4U &color)
+{
+    return LLColor4U(llmin((S32)mV[VX] + color.mV[VX], 255),
+                    llmin((S32)mV[VY] + color.mV[VY], 255),
+                    llmin((S32)mV[VZ] + color.mV[VZ], 255),
+                    llmin((S32)mV[VW] + color.mV[VW], 255));
+}
+
+inline LLColor4U LLColor4U::multAll(const F32 k)
+{
+    // Round to nearest
+    return LLColor4U(
+        (U8)ll_round(mV[VX] * k),
+        (U8)ll_round(mV[VY] * k),
+        (U8)ll_round(mV[VZ] * k),
+        (U8)ll_round(mV[VW] * k));
+}
+/*
+inline LLColor4U operator*(const LLColor4U &a, U8 k)
+{
+    // only affects rgb (not a!)
+    return LLColor4U(
+        a.mV[VX] * k,
+        a.mV[VY] * k,
+        a.mV[VZ] * k,
+        a.mV[VW]);
+}
+
+inline LLColor4U operator*(U8 k, const LLColor4U &a)
+{
+    // only affects rgb (not a!)
+    return LLColor4U(
+        a.mV[VX] * k,
+        a.mV[VY] * k,
+        a.mV[VZ] * k,
+        a.mV[VW]);
+}
+
+inline LLColor4U operator%(U8 k, const LLColor4U &a)
+{
+    // only affects alpha (not rgb!)
+    return LLColor4U(
+        a.mV[VX],
+        a.mV[VY],
+        a.mV[VZ],
+        a.mV[VW] * k );
+}
+
+inline LLColor4U operator%(const LLColor4U &a, U8 k)
+{
+    // only affects alpha (not rgb!)
+    return LLColor4U(
+        a.mV[VX],
+        a.mV[VY],
+        a.mV[VZ],
+        a.mV[VW] * k );
+}
+*/
+
+inline bool operator==(const LLColor4U &a, const LLColor4U &b)
+{
+    return (  (a.mV[VX] == b.mV[VX])
+            &&(a.mV[VY] == b.mV[VY])
+            &&(a.mV[VZ] == b.mV[VZ])
+            &&(a.mV[VW] == b.mV[VW]));
+}
+
+inline bool operator!=(const LLColor4U &a, const LLColor4U &b)
+{
+    return (  (a.mV[VX] != b.mV[VX])
+            ||(a.mV[VY] != b.mV[VY])
+            ||(a.mV[VZ] != b.mV[VZ])
+            ||(a.mV[VW] != b.mV[VW]));
+}
+
+inline const LLColor4U& operator+=(LLColor4U &a, const LLColor4U &b)
+{
+    a.mV[VX] += b.mV[VX];
+    a.mV[VY] += b.mV[VY];
+    a.mV[VZ] += b.mV[VZ];
+    a.mV[VW] += b.mV[VW];
+    return a;
+}
+
+inline const LLColor4U& operator-=(LLColor4U &a, const LLColor4U &b)
+{
+    a.mV[VX] -= b.mV[VX];
+    a.mV[VY] -= b.mV[VY];
+    a.mV[VZ] -= b.mV[VZ];
+    a.mV[VW] -= b.mV[VW];
+    return a;
+}
+
+inline const LLColor4U& operator*=(LLColor4U &a, U8 k)
+{
+    // only affects rgb (not a!)
+    a.mV[VX] *= k;
+    a.mV[VY] *= k;
+    a.mV[VZ] *= k;
+    return a;
+}
+
+inline const LLColor4U& operator%=(LLColor4U &a, U8 k)
+{
+    // only affects alpha (not rgb!)
+    a.mV[VW] *= k;
+    return a;
+}
+
+inline F32      distVec(const LLColor4U &a, const LLColor4U &b)
+{
+    LLColor4U vec = a - b;
+    return (vec.length());
+}
+
+inline F32      distVec_squared(const LLColor4U &a, const LLColor4U &b)
+{
+    LLColor4U vec = a - b;
+    return (vec.lengthSquared());
+}
+
+void LLColor4U::setVecScaleClamp(const LLColor4& color)
+{
+    F32 color_scale_factor = 255.f;
+    F32 max_color = llmax(color.mV[0], color.mV[1], color.mV[2]);
+    if (max_color > 1.f)
+    {
+        color_scale_factor /= max_color;
+    }
+    const S32 MAX_COLOR = 255;
+    S32 r = ll_round(color.mV[0] * color_scale_factor);
+    if (r > MAX_COLOR)
+    {
+        r = MAX_COLOR;
+    }
+    else if (r < 0)
+    {
+        r = 0;
+    }
+    mV[0] = r;
+
+    S32 g = ll_round(color.mV[1] * color_scale_factor);
+    if (g > MAX_COLOR)
+    {
+        g = MAX_COLOR;
+    }
+    else if (g < 0)
+    {
+        g = 0;
+    }
+    mV[1] = g;
+
+    S32 b = ll_round(color.mV[2] * color_scale_factor);
+    if (b > MAX_COLOR)
+    {
+        b = MAX_COLOR;
+    }
+    else if (b < 0)
+    {
+        b = 0;
+    }
+    mV[2] = b;
+
+    // Alpha shouldn't be scaled, just clamped...
+    S32 a = ll_round(color.mV[3] * MAX_COLOR);
+    if (a > MAX_COLOR)
+    {
+        a = MAX_COLOR;
+    }
+    else if (a < 0)
+    {
+        a = 0;
+    }
+    mV[3] = a;
+}
+
+void LLColor4U::setVecScaleClamp(const LLColor3& color)
+{
+    F32 color_scale_factor = 255.f;
+    F32 max_color = llmax(color.mV[0], color.mV[1], color.mV[2]);
+    if (max_color > 1.f)
+    {
+        color_scale_factor /= max_color;
+    }
+
+    const S32 MAX_COLOR = 255;
+    S32 r = ll_round(color.mV[0] * color_scale_factor);
+    if (r > MAX_COLOR)
+    {
+        r = MAX_COLOR;
+    }
+    else
+    if (r < 0)
+    {
+        r = 0;
+    }
+    mV[0] = r;
+
+    S32 g = ll_round(color.mV[1] * color_scale_factor);
+    if (g > MAX_COLOR)
+    {
+        g = MAX_COLOR;
+    }
+    else
+    if (g < 0)
+    {
+        g = 0;
+    }
+    mV[1] = g;
+
+    S32 b = ll_round(color.mV[2] * color_scale_factor);
+    if (b > MAX_COLOR)
+    {
+        b = MAX_COLOR;
+    }
+    if (b < 0)
+    {
+        b = 0;
+    }
+    mV[2] = b;
+
+    mV[3] = 255;
+}
+
+inline U32 LLColor4U::asRGBA() const
+{
+    // Little endian: values are swapped in memory. The original code access the array like a U32, so we need to swap here
+
+    return (mV[3] << 24) | (mV[2] << 16) | (mV[1] << 8) | mV[0];
+}
+
+inline void LLColor4U::fromRGBA( U32 aVal )
+{
+    // Little endian: values are swapped in memory. The original code access the array like a U32, so we need to swap here
+
+    mV[ 0 ] = aVal & 0xFF;
+    aVal >>= 8;
+    mV[ 1 ] = aVal & 0xFF;
+    aVal >>= 8;
+    mV[ 2 ] = aVal & 0xFF;
+    aVal >>= 8;
+    mV[ 3 ] = aVal & 0xFF;
+}
+
+
+#endif
+