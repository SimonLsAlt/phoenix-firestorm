/**
 * @file v3dmath_test.cpp
 * @author Adroit
 * @date 2007-03
 * @brief v3dmath test cases.
 *
 * $LicenseInfo:firstyear=2007&license=viewerlgpl$
 * Second Life Viewer Source Code
 * Copyright (C) 2010, Linden Research, Inc.
 *
 * This library is free software; you can redistribute it and/or
 * modify it under the terms of the GNU Lesser General Public
 * License as published by the Free Software Foundation;
 * version 2.1 of the License only.
 *
 * This library is distributed in the hope that it will be useful,
 * but WITHOUT ANY WARRANTY; without even the implied warranty of
 * MERCHANTABILITY or FITNESS FOR A PARTICULAR PURPOSE.  See the GNU
 * Lesser General Public License for more details.
 *
 * You should have received a copy of the GNU Lesser General Public
 * License along with this library; if not, write to the Free Software
 * Foundation, Inc., 51 Franklin Street, Fifth Floor, Boston, MA  02110-1301  USA
 *
 * Linden Research, Inc., 945 Battery Street, San Francisco, CA  94111  USA
 * $/LicenseInfo$
 */

#include "linden_common.h"
#include "llsd.h"
#include "../test/lltut.h"

#include "../m3math.h"
#include "../v4math.h"
#include "../v3dmath.h"
#include "../v3dmath.h"
#include "../llquaternion.h"

namespace tut
{
    struct v3dmath_data
    {
    };
    typedef test_group<v3dmath_data> v3dmath_test;
    typedef v3dmath_test::object v3dmath_object;
    tut::v3dmath_test v3dmath_testcase("v3dmath_h");

    template<> template<>
    void v3dmath_object::test<1>()
    {
        LLVector3d vec3D;
        ensure("1:LLVector3d:Fail to initialize ", ((0 == vec3D.mdV[VX]) && (0 == vec3D.mdV[VY]) && (0 == vec3D.mdV[VZ])));
        F64 x = 2.32f, y = 1.212f, z = -.12f;
        LLVector3d vec3Da(x,y,z);
        ensure("2:LLVector3d:Fail to initialize ", ((2.32f == vec3Da.mdV[VX]) && (1.212f == vec3Da.mdV[VY]) && (-.12f == vec3Da.mdV[VZ])));
        const F64 vec[3] = {1.2f ,3.2f, -4.2f};
        LLVector3d vec3Db(vec);
        ensure("3:LLVector3d:Fail to initialize ", ((1.2f == vec3Db.mdV[VX]) && (3.2f == vec3Db.mdV[VY]) && (-4.2f == vec3Db.mdV[VZ])));
        LLVector3 vec3((F32)x,(F32)y,(F32)z);
        LLVector3d vec3Dc(vec3);
        ensure_equals("4:LLVector3d Fail to initialize",vec3Da,vec3Dc);
    }

    template<> template<>
    void v3dmath_object::test<2>()
    {
        S32 a = -235;
        LLSD llsd(a);
        LLVector3d vec3d(llsd);
        LLSD sd = vec3d.getValue();
        LLVector3d vec3da(sd);
        ensure("1:getValue:Fail ", (vec3d == vec3da));
    }

    template<> template<>
    void v3dmath_object::test<3>()
    {
        F64 a = 232345521.411132;
        LLSD llsd(a);
        LLVector3d vec3d;
        vec3d.setValue(llsd);
        LLSD sd = vec3d.getValue();
        LLVector3d vec3da(sd);
        ensure("1:setValue:Fail to initialize ", (vec3d == vec3da));
    }

<<<<<<< HEAD
	template<> template<>
	void v3dmath_object::test<4>()
	{
		F64 a[3] = {222231.43222, 12345.2343, -434343.33222};
		LLSD llsd;
		llsd[0] = a[0];
		llsd[1] = a[1];
		llsd[2] = a[2];
		LLVector3d vec3D;
		vec3D = (LLVector3d)llsd;
		ensure("1:operator=:Fail to initialize ", ((llsd[0].asReal()== vec3D.mdV[VX]) && (llsd[1].asReal() == vec3D.mdV[VY]) && (llsd[2].asReal() == vec3D.mdV[VZ])));
	}
	
	template<> template<>
	void v3dmath_object::test<5>()
	{
		F64 x = 2.32f, y = 1.212f, z = -.12f;
		LLVector3d vec3D(x,y,z);
		vec3D.clearVec();
		ensure("1:clearVec:Fail to initialize ", ((0 == vec3D.mdV[VX]) && (0 == vec3D.mdV[VY]) && (0 == vec3D.mdV[VZ])));
		vec3D.setVec(x,y,z);
		ensure("2:setVec:Fail to initialize ", ((x == vec3D.mdV[VX]) && (y == vec3D.mdV[VY]) && (z == vec3D.mdV[VZ])));
		vec3D.zeroVec();
		ensure("3:zeroVec:Fail to initialize ", ((0 == vec3D.mdV[VX]) && (0 == vec3D.mdV[VY]) && (0 == vec3D.mdV[VZ])));
		vec3D.clearVec();
		LLVector3 vec3((F32)x,(F32)y,(F32)z);
		vec3D.setVec(vec3);
		ensure("4:setVec:Fail to initialize ", ((x == vec3D.mdV[VX]) && (y == vec3D.mdV[VY]) && (z == vec3D.mdV[VZ])));
		vec3D.clearVec();
		const F64 vec[3] = {x,y,z};
		vec3D.setVec(vec);
		ensure("5:setVec:Fail to initialize ", ((x == vec3D.mdV[VX]) && (y == vec3D.mdV[VY]) && (z == vec3D.mdV[VZ])));
		LLVector3d vec3Da;
		vec3Da.setVec(vec3D);
		ensure_equals("6:setVec: Fail to initialize", vec3D, vec3Da);
	}
	
	template<> template<>
	void v3dmath_object::test<6>()
	{
		F64 x = -2.32, y = 1.212, z = -.12;
		LLVector3d vec3D(x,y,z);
		vec3D.abs();
		ensure("1:abs:Fail  ", ((-x == vec3D.mdV[VX]) && (y == vec3D.mdV[VY]) && (-z == vec3D.mdV[VZ])));
		ensure("2:isNull():Fail ", (false == vec3D.isNull()));	
		vec3D.clearVec();
		x =.00000001, y = .000001001, z = .000001001;
		vec3D.setVec(x,y,z);
		ensure("3:isNull():Fail ", (true == vec3D.isNull()));	
		ensure("4:isExactlyZero():Fail ", (false == vec3D.isExactlyZero()));	
		x =.0000000, y = .00000000, z = .00000000;
		vec3D.setVec(x,y,z);
		ensure("5:isExactlyZero():Fail ", (true == vec3D.isExactlyZero()));	
	}
=======
    template<> template<>
    void v3dmath_object::test<4>()
    {
        F64 a[3] = {222231.43222, 12345.2343, -434343.33222};
        LLSD llsd;
        llsd[0] = a[0];
        llsd[1] = a[1];
        llsd[2] = a[2];
        LLVector3d vec3D;
        vec3D = (LLVector3d)llsd;
        ensure("1:operator=:Fail to initialize ", ((llsd[0].asReal()== vec3D.mdV[VX]) && (llsd[1].asReal() == vec3D.mdV[VY]) && (llsd[2].asReal() == vec3D.mdV[VZ])));
    }
>>>>>>> 1a8a5404

    template<> template<>
    void v3dmath_object::test<5>()
    {
        F64 x = 2.32f, y = 1.212f, z = -.12f;
        LLVector3d vec3D(x,y,z);
        vec3D.clearVec();
        ensure("1:clearVec:Fail to initialize ", ((0 == vec3D.mdV[VX]) && (0 == vec3D.mdV[VY]) && (0 == vec3D.mdV[VZ])));
        vec3D.setVec(x,y,z);
        ensure("2:setVec:Fail to initialize ", ((x == vec3D.mdV[VX]) && (y == vec3D.mdV[VY]) && (z == vec3D.mdV[VZ])));
        vec3D.zeroVec();
        ensure("3:zeroVec:Fail to initialize ", ((0 == vec3D.mdV[VX]) && (0 == vec3D.mdV[VY]) && (0 == vec3D.mdV[VZ])));
        vec3D.clearVec();
        LLVector3 vec3((F32)x,(F32)y,(F32)z);
        vec3D.setVec(vec3);
        ensure("4:setVec:Fail to initialize ", ((x == vec3D.mdV[VX]) && (y == vec3D.mdV[VY]) && (z == vec3D.mdV[VZ])));
        vec3D.clearVec();
        const F64 vec[3] = {x,y,z};
        vec3D.setVec(vec);
        ensure("5:setVec:Fail to initialize ", ((x == vec3D.mdV[VX]) && (y == vec3D.mdV[VY]) && (z == vec3D.mdV[VZ])));
        LLVector3d vec3Da;
        vec3Da.setVec(vec3D);
        ensure_equals("6:setVec: Fail to initialize", vec3D, vec3Da);
    }

    template<> template<>
    void v3dmath_object::test<6>()
    {
        F64 x = -2.32, y = 1.212, z = -.12;
        LLVector3d vec3D(x,y,z);
        vec3D.abs();
        ensure("1:abs:Fail  ", ((-x == vec3D.mdV[VX]) && (y == vec3D.mdV[VY]) && (-z == vec3D.mdV[VZ])));
        ensure("2:isNull():Fail ", (false == vec3D.isNull()));
        vec3D.clearVec();
        x =.00000001, y = .000001001, z = .000001001;
        vec3D.setVec(x,y,z);
        ensure("3:isNull():Fail ", (true == vec3D.isNull()));
        ensure("4:isExactlyZero():Fail ", (false == vec3D.isExactlyZero()));
        x =.0000000, y = .00000000, z = .00000000;
        vec3D.setVec(x,y,z);
        ensure("5:isExactlyZero():Fail ", (true == vec3D.isExactlyZero()));
    }

    template<> template<>
    void v3dmath_object::test<7>()
    {
        F64 x = -2.32, y = 1.212, z = -.12;
        LLVector3d vec3D(x,y,z);

        ensure("1:operator [] failed",( x ==  vec3D[0]));
        ensure("2:operator [] failed",( y ==  vec3D[1]));
        ensure("3:operator [] failed",( z ==  vec3D[2]));
        vec3D.clearVec();
        x = 23.23, y = -.2361, z = 3.25;
        vec3D.setVec(x,y,z);
        F64 &ref1 = vec3D[0];
        ensure("4:operator [] failed",( ref1 ==  vec3D[0]));
        F64 &ref2 = vec3D[1];
        ensure("5:operator [] failed",( ref2 ==  vec3D[1]));
        F64 &ref3 = vec3D[2];
        ensure("6:operator [] failed",( ref3 ==  vec3D[2]));
    }

    template<> template<>
    void v3dmath_object::test<8>()
    {
        F32 x = 1.f, y = 2.f, z = -1.f;
        LLVector4 vec4(x,y,z);
        LLVector3d vec3D;
        vec3D = vec4;
        ensure("1:operator=:Fail to initialize ", ((vec4.mV[VX] == vec3D.mdV[VX]) && (vec4.mV[VY] == vec3D.mdV[VY]) && (vec4.mV[VZ] == vec3D.mdV[VZ])));
    }

    template<> template<>
    void v3dmath_object::test<9>()
    {
        F64 x1 = 1.78787878, y1 = 232322.2121, z1 = -12121.121212;
        F64 x2 = 1.2, y2 = 2.5, z2 = 1.;
        LLVector3d vec3D(x1,y1,z1),vec3Da(x2,y2,z2),vec3Db;
        vec3Db = vec3Da+ vec3D;
        ensure("1:operator+:Fail to initialize ", ((x1+x2 == vec3Db.mdV[VX]) && (y1+y2 == vec3Db.mdV[VY]) && (z1+z2 == vec3Db.mdV[VZ])));
        x1 = -2.45, y1 = 2.1, z1 = 3.0;
        vec3D.clearVec();
        vec3Da.clearVec();
        vec3D.setVec(x1,y1,z1);
        vec3Da += vec3D;
        ensure_equals("2:operator+=: Fail to initialize", vec3Da,vec3D);
        vec3Da += vec3D;
        ensure("3:operator+=:Fail to initialize ", ((2*x1 == vec3Da.mdV[VX]) && (2*y1 == vec3Da.mdV[VY]) && (2*z1 == vec3Da.mdV[VZ])));
    }

<<<<<<< HEAD
	template<> template<>
	void v3dmath_object::test<14>()
	{
		F64 x1 = 1., y1 = 2., z1 = -1.1;
		LLVector3d vec3D(x1,y1,z1), vec3Da;
		ensure("1:operator!= failed",(true == (vec3D !=vec3Da)));
		vec3Da = vec3D;
		ensure("2:operator== failed",(vec3D ==vec3Da)); 
		vec3D.clearVec();
		vec3Da.clearVec();
		x1 = .211, y1 = 21.111, z1 = 23.22;
		vec3D.setVec(x1,y1,z1);
		vec3Da.setVec(x1,y1,z1);
		ensure("3:operator== failed",(vec3D ==vec3Da)); 
		ensure("4:operator!= failed",(false == (vec3D !=vec3Da)));
	}
		
	template<> template<>
	void v3dmath_object::test<15>()
	{
		F64 x1 = 1., y1 = 2., z1 = -1.1;
		LLVector3d vec3D(x1,y1,z1), vec3Da;
		std::ostringstream stream1, stream2;
		stream1 << vec3D;
		vec3Da.setVec(x1,y1,z1);
		stream2 << vec3Da;
		ensure("1:operator << failed",(stream1.str() == stream2.str()));	
	}
=======
    template<> template<>
    void v3dmath_object::test<10>()
    {
        F64 x1 = 1., y1 = 2., z1 = -1.1;
        F64 x2 = 1.2, y2 = 2.5, z2 = 1.;
        LLVector3d vec3D(x1,y1,z1),vec3Da(x2,y2,z2),vec3Db;
        vec3Db = vec3Da - vec3D;
        ensure("1:operator-:Fail to initialize ", ((x2-x1 == vec3Db.mdV[VX]) && (y2-y1 == vec3Db.mdV[VY]) && (z2-z1 == vec3Db.mdV[VZ])));
        x1 = -2.45, y1 = 2.1, z1 = 3.0;
        vec3D.clearVec();
        vec3Da.clearVec();
        vec3D.setVec(x1,y1,z1);
        vec3Da -=vec3D;
        ensure("2:operator-=:Fail to initialize ", ((2.45 == vec3Da.mdV[VX]) && (-2.1 == vec3Da.mdV[VY]) && (-3.0 == vec3Da.mdV[VZ])));
        vec3Da -= vec3D;
        ensure("3:operator-=:Fail to initialize ", ((-2*x1 == vec3Da.mdV[VX]) && (-2*y1 == vec3Da.mdV[VY]) && (-2*z1 == vec3Da.mdV[VZ])));
    }
    template<> template<>
    void v3dmath_object::test<11>()
    {
        F64 x1 = 1., y1 = 2., z1 = -1.1;
        F64 x2 = 1.2, y2 = 2.5, z2 = 1.;
        LLVector3d vec3D(x1,y1,z1),vec3Da(x2,y2,z2);
        F64 res = vec3D * vec3Da;
        ensure_approximately_equals(
            "1:operator* failed",
            res,
            (x1*x2 + y1*y2 + z1*z2),
            8);
        vec3Da.clearVec();
        F64 mulVal = 4.2;
        vec3Da = vec3D * mulVal;
        ensure_approximately_equals(
            "2a:operator* failed",
            vec3Da.mdV[VX],
            x1*mulVal,
            8);
        ensure_approximately_equals(
            "2b:operator* failed",
            vec3Da.mdV[VY],
            y1*mulVal,
            8);
        ensure_approximately_equals(
            "2c:operator* failed",
            vec3Da.mdV[VZ],
            z1*mulVal,
            8);
        vec3Da.clearVec();
        vec3Da = mulVal * vec3D;
        ensure_approximately_equals(
            "3a:operator* failed",
            vec3Da.mdV[VX],
            x1*mulVal,
            8);
        ensure_approximately_equals(
            "3b:operator* failed",
            vec3Da.mdV[VY],
            y1*mulVal,
            8);
        ensure_approximately_equals(
            "3c:operator* failed",
            vec3Da.mdV[VZ],
            z1*mulVal,
            8);
        vec3D *= mulVal;
        ensure_approximately_equals(
            "4a:operator*= failed",
            vec3D.mdV[VX],
            x1*mulVal,
            8);
        ensure_approximately_equals(
            "4b:operator*= failed",
            vec3D.mdV[VY],
            y1*mulVal,
            8);
        ensure_approximately_equals(
            "4c:operator*= failed",
            vec3D.mdV[VZ],
            z1*mulVal,
            8);
    }
>>>>>>> 1a8a5404

    template<> template<>
    void v3dmath_object::test<12>()
    {
        F64 x1 = 1., y1 = 2., z1 = -1.1;
        F64 x2 = 1.2, y2 = 2.5, z2 = 1.;
        F64 val1, val2, val3;
        LLVector3d vec3D(x1,y1,z1),vec3Da(x2,y2,z2), vec3Db;
        vec3Db = vec3D % vec3Da;
        val1 = y1*z2 - y2*z1;
        val2 = z1*x2 -z2*x1;
        val3 = x1*y2-x2*y1;
        ensure("1:operator% failed",(val1 == vec3Db.mdV[VX]) && (val2 == vec3Db.mdV[VY]) && (val3 == vec3Db.mdV[VZ]));
        vec3D %= vec3Da;
        ensure("2:operator%= failed",
               is_approx_equal(vec3D.mdV[VX],vec3Db.mdV[VX]) &&
               is_approx_equal(vec3D.mdV[VY],vec3Db.mdV[VY]) &&
               is_approx_equal(vec3D.mdV[VZ],vec3Db.mdV[VZ]) );
    }

    template<> template<>
    void v3dmath_object::test<13>()
    {
        F64 x1 = 1., y1 = 2., z1 = -1.1,div = 4.2;
        F64 t = 1.f / div;
        LLVector3d vec3D(x1,y1,z1), vec3Da;
        vec3Da = vec3D/div;
        ensure_approximately_equals(
            "1a:operator/ failed",
            vec3Da.mdV[VX],
            x1*t,
            8);
        ensure_approximately_equals(
            "1b:operator/ failed",
            vec3Da.mdV[VY],
            y1*t,
            8);
        ensure_approximately_equals(
            "1c:operator/ failed",
            vec3Da.mdV[VZ],
            z1*t,
            8);
        x1 = 1.23, y1 = 4., z1 = -2.32;
        vec3D.clearVec();
        vec3Da.clearVec();
        vec3D.setVec(x1,y1,z1);
        vec3Da = vec3D/div;
        ensure_approximately_equals(
            "2a:operator/ failed",
            vec3Da.mdV[VX],
            x1*t,
            8);
        ensure_approximately_equals(
            "2b:operator/ failed",
            vec3Da.mdV[VY],
            y1*t,
            8);
        ensure_approximately_equals(
            "2c:operator/ failed",
            vec3Da.mdV[VZ],
            z1*t,
            8);
        vec3D /= div;
        ensure_approximately_equals(
            "3a:operator/= failed",
            vec3D.mdV[VX],
            x1*t,
            8);
        ensure_approximately_equals(
            "3b:operator/= failed",
            vec3D.mdV[VY],
            y1*t,
            8);
        ensure_approximately_equals(
            "3c:operator/= failed",
            vec3D.mdV[VZ],
            z1*t,
            8);
    }

    template<> template<>
    void v3dmath_object::test<14>()
    {
        F64 x1 = 1., y1 = 2., z1 = -1.1;
        LLVector3d vec3D(x1,y1,z1), vec3Da;
        ensure("1:operator!= failed",(true == (vec3D !=vec3Da)));
        vec3Da = vec3D;
        ensure("2:operator== failed",(vec3D ==vec3Da));
        vec3D.clearVec();
        vec3Da.clearVec();
        x1 = .211, y1 = 21.111, z1 = 23.22;
        vec3D.setVec(x1,y1,z1);
        vec3Da.setVec(x1,y1,z1);
        ensure("3:operator== failed",(vec3D ==vec3Da));
        ensure("4:operator!= failed",(false == (vec3D !=vec3Da)));
    }

    template<> template<>
    void v3dmath_object::test<15>()
    {
        F64 x1 = 1., y1 = 2., z1 = -1.1;
        LLVector3d vec3D(x1,y1,z1), vec3Da;
        std::ostringstream stream1, stream2;
        stream1 << vec3D;
        vec3Da.setVec(x1,y1,z1);
        stream2 << vec3Da;
        ensure("1:operator << failed",(stream1.str() == stream2.str()));
    }

    template<> template<>
    void v3dmath_object::test<16>()
    {
        F64 x1 = 1.23, y1 = 2.0, z1 = 4.;
        std::string buf("1.23 2. 4");
        LLVector3d vec3D, vec3Da(x1,y1,z1);
        LLVector3d::parseVector3d(buf, &vec3D);
        ensure_equals("1:parseVector3d: failed " , vec3D, vec3Da);
    }

    template<> template<>
    void v3dmath_object::test<17>()
    {
        F64 x1 = 1., y1 = 2., z1 = -1.1;
        LLVector3d vec3D(x1,y1,z1), vec3Da;
        vec3Da = -vec3D;
        ensure("1:operator- failed", (vec3D == - vec3Da));
    }

<<<<<<< HEAD
	template<> template<>
	void v3dmath_object::test<22>()
	{
		F64 x = 2.32, y = 1.212, z = -.12;
		F64 min = 0.0001, max = 3.0;
		LLVector3d vec3d(x,y,z);		
		ensure("1:clamp:Fail ", (true == (vec3d.clamp(min, max))));
		x = 0.000001f, z = 5.3f;
		vec3d.setVec(x,y,z);
		ensure("2:clamp:Fail ", (true == (vec3d.clamp(min, max))));
	}

	template<> template<>
	void v3dmath_object::test<23>()
	{
		F64 x = 10., y = 20., z = -15.;
		F64 epsilon = .23425;
		LLVector3d vec3Da(x,y,z), vec3Db(x,y,z);
		ensure("1:are_parallel: Fail ", (true == are_parallel(vec3Da,vec3Db,epsilon)));
		F64 x1 = -12., y1 = -20., z1 = -100.;
		vec3Db.clearVec();
		vec3Db.setVec(x1,y1,z1);
		ensure("2:are_parallel: Fail ", (false == are_parallel(vec3Da,vec3Db,epsilon)));
	}
=======
    template<> template<>
    void v3dmath_object::test<18>()
    {
        F64 x = 1., y = 2., z = -1.1;
        LLVector3d vec3D(x,y,z);
        F64 res = (x*x + y*y + z*z) - vec3D.magVecSquared();
        ensure("1:magVecSquared:Fail ", ((-F_APPROXIMATELY_ZERO <= res)&& (res <=F_APPROXIMATELY_ZERO)));
        res = (F32) sqrt(x*x + y*y + z*z) - vec3D.magVec();
        ensure("2:magVec: Fail ", ((-F_APPROXIMATELY_ZERO <= res)&& (res <=F_APPROXIMATELY_ZERO)));
    }

    template<> template<>
    void v3dmath_object::test<19>()
    {
        F64 x = 1., y = 2., z = -1.1;
        LLVector3d vec3D(x,y,z);
        F64 mag = vec3D.normVec();
        mag = 1.f/ mag;
        ensure_approximately_equals(
            "1a:normVec: Fail ",
            vec3D.mdV[VX],
            x * mag,
            8);
        ensure_approximately_equals(
            "1b:normVec: Fail ",
            vec3D.mdV[VY],
            y * mag,
            8);
        ensure_approximately_equals(
            "1c:normVec: Fail ",
            vec3D.mdV[VZ],
            z * mag,
            8);
        x = 0.000000001, y = 0.000000001, z = 0.000000001;
        vec3D.clearVec();
        vec3D.setVec(x,y,z);
        mag = vec3D.normVec();
        ensure_approximately_equals(
            "2a:normVec: Fail ",
            vec3D.mdV[VX],
            x * mag,
            8);
        ensure_approximately_equals(
            "2b:normVec: Fail ",
            vec3D.mdV[VY],
            y * mag,
            8);
        ensure_approximately_equals(
            "2c:normVec: Fail ",
            vec3D.mdV[VZ],
            z * mag,
            8);
    }
>>>>>>> 1a8a5404

    template<> template<>
    void v3dmath_object::test<20>()
    {
        F64 x1 = 1111.232222;
        F64 y1 = 2222222222.22;
        F64 z1 = 422222222222.0;
        std::string buf("1111.232222 2222222222.22 422222222222");
        LLVector3d vec3Da, vec3Db(x1,y1,z1);
        LLVector3d::parseVector3d(buf, &vec3Da);
        ensure_equals("1:parseVector3 failed", vec3Da, vec3Db);
    }

    template<> template<>
    void v3dmath_object::test<21>()
    {
        F64 x1 = 1., y1 = 2., z1 = -1.1;
        F64 x2 = 1.2, y2 = 2.5, z2 = 1.;
        F64 val = 2.3f,val1,val2,val3;
        val1 = x1 + (x2 - x1)* val;
        val2 = y1 + (y2 - y1)* val;
        val3 = z1 + (z2 - z1)* val;
        LLVector3d vec3Da(x1,y1,z1),vec3Db(x2,y2,z2);
        LLVector3d vec3d = lerp(vec3Da,vec3Db,val);
        ensure("1:lerp failed", ((val1 ==vec3d.mdV[VX])&& (val2 ==vec3d.mdV[VY]) && (val3 ==vec3d.mdV[VZ])));
    }

    template<> template<>
    void v3dmath_object::test<22>()
    {
        F64 x = 2.32, y = 1.212, z = -.12;
        F64 min = 0.0001, max = 3.0;
        LLVector3d vec3d(x,y,z);
        ensure("1:clamp:Fail ", (true == (vec3d.clamp(min, max))));
        x = 0.000001f, z = 5.3f;
        vec3d.setVec(x,y,z);
        ensure("2:clamp:Fail ", (true == (vec3d.clamp(min, max))));
    }

    template<> template<>
    void v3dmath_object::test<23>()
    {
        F64 x = 10., y = 20., z = -15.;
        F64 epsilon = .23425;
        LLVector3d vec3Da(x,y,z), vec3Db(x,y,z);
        ensure("1:are_parallel: Fail ", (true == are_parallel(vec3Da,vec3Db,epsilon)));
        F64 x1 = -12., y1 = -20., z1 = -100.;
        vec3Db.clearVec();
        vec3Db.setVec(x1,y1,z1);
        ensure("2:are_parallel: Fail ", (false == are_parallel(vec3Da,vec3Db,epsilon)));
    }

    template<> template<>
    void v3dmath_object::test<24>()
    {
#if LL_WINDOWS && _MSC_VER < 1400
        skip("This fails on VS2003!");
#else
        F64 x = 10., y = 20., z = -15.;
        F64 angle1, angle2;
        LLVector3d vec3Da(x,y,z), vec3Db(x,y,z);
        angle1 = angle_between(vec3Da, vec3Db);
        ensure("1:angle_between: Fail ", (0 == angle1));
        F64 x1 = -1., y1 = -20., z1 = -1.;
        vec3Da.clearVec();
        vec3Da.setVec(x1,y1,z1);
        angle2 = angle_between(vec3Da, vec3Db);
        vec3Db.normVec();
        vec3Da.normVec();
        F64 angle = vec3Db*vec3Da;
        angle = acos(angle);
#if LL_WINDOWS && _MSC_VER > 1900
        skip("This fails on VS2017!");
#else
        ensure("2:angle_between: Fail ", (angle == angle2));
#endif

#endif
    }
}<|MERGE_RESOLUTION|>--- conflicted
+++ resolved
@@ -84,62 +84,6 @@
         ensure("1:setValue:Fail to initialize ", (vec3d == vec3da));
     }
 
-<<<<<<< HEAD
-	template<> template<>
-	void v3dmath_object::test<4>()
-	{
-		F64 a[3] = {222231.43222, 12345.2343, -434343.33222};
-		LLSD llsd;
-		llsd[0] = a[0];
-		llsd[1] = a[1];
-		llsd[2] = a[2];
-		LLVector3d vec3D;
-		vec3D = (LLVector3d)llsd;
-		ensure("1:operator=:Fail to initialize ", ((llsd[0].asReal()== vec3D.mdV[VX]) && (llsd[1].asReal() == vec3D.mdV[VY]) && (llsd[2].asReal() == vec3D.mdV[VZ])));
-	}
-	
-	template<> template<>
-	void v3dmath_object::test<5>()
-	{
-		F64 x = 2.32f, y = 1.212f, z = -.12f;
-		LLVector3d vec3D(x,y,z);
-		vec3D.clearVec();
-		ensure("1:clearVec:Fail to initialize ", ((0 == vec3D.mdV[VX]) && (0 == vec3D.mdV[VY]) && (0 == vec3D.mdV[VZ])));
-		vec3D.setVec(x,y,z);
-		ensure("2:setVec:Fail to initialize ", ((x == vec3D.mdV[VX]) && (y == vec3D.mdV[VY]) && (z == vec3D.mdV[VZ])));
-		vec3D.zeroVec();
-		ensure("3:zeroVec:Fail to initialize ", ((0 == vec3D.mdV[VX]) && (0 == vec3D.mdV[VY]) && (0 == vec3D.mdV[VZ])));
-		vec3D.clearVec();
-		LLVector3 vec3((F32)x,(F32)y,(F32)z);
-		vec3D.setVec(vec3);
-		ensure("4:setVec:Fail to initialize ", ((x == vec3D.mdV[VX]) && (y == vec3D.mdV[VY]) && (z == vec3D.mdV[VZ])));
-		vec3D.clearVec();
-		const F64 vec[3] = {x,y,z};
-		vec3D.setVec(vec);
-		ensure("5:setVec:Fail to initialize ", ((x == vec3D.mdV[VX]) && (y == vec3D.mdV[VY]) && (z == vec3D.mdV[VZ])));
-		LLVector3d vec3Da;
-		vec3Da.setVec(vec3D);
-		ensure_equals("6:setVec: Fail to initialize", vec3D, vec3Da);
-	}
-	
-	template<> template<>
-	void v3dmath_object::test<6>()
-	{
-		F64 x = -2.32, y = 1.212, z = -.12;
-		LLVector3d vec3D(x,y,z);
-		vec3D.abs();
-		ensure("1:abs:Fail  ", ((-x == vec3D.mdV[VX]) && (y == vec3D.mdV[VY]) && (-z == vec3D.mdV[VZ])));
-		ensure("2:isNull():Fail ", (false == vec3D.isNull()));	
-		vec3D.clearVec();
-		x =.00000001, y = .000001001, z = .000001001;
-		vec3D.setVec(x,y,z);
-		ensure("3:isNull():Fail ", (true == vec3D.isNull()));	
-		ensure("4:isExactlyZero():Fail ", (false == vec3D.isExactlyZero()));	
-		x =.0000000, y = .00000000, z = .00000000;
-		vec3D.setVec(x,y,z);
-		ensure("5:isExactlyZero():Fail ", (true == vec3D.isExactlyZero()));	
-	}
-=======
     template<> template<>
     void v3dmath_object::test<4>()
     {
@@ -152,7 +96,6 @@
         vec3D = (LLVector3d)llsd;
         ensure("1:operator=:Fail to initialize ", ((llsd[0].asReal()== vec3D.mdV[VX]) && (llsd[1].asReal() == vec3D.mdV[VY]) && (llsd[2].asReal() == vec3D.mdV[VZ])));
     }
->>>>>>> 1a8a5404
 
     template<> template<>
     void v3dmath_object::test<5>()
@@ -244,36 +187,6 @@
         ensure("3:operator+=:Fail to initialize ", ((2*x1 == vec3Da.mdV[VX]) && (2*y1 == vec3Da.mdV[VY]) && (2*z1 == vec3Da.mdV[VZ])));
     }
 
-<<<<<<< HEAD
-	template<> template<>
-	void v3dmath_object::test<14>()
-	{
-		F64 x1 = 1., y1 = 2., z1 = -1.1;
-		LLVector3d vec3D(x1,y1,z1), vec3Da;
-		ensure("1:operator!= failed",(true == (vec3D !=vec3Da)));
-		vec3Da = vec3D;
-		ensure("2:operator== failed",(vec3D ==vec3Da)); 
-		vec3D.clearVec();
-		vec3Da.clearVec();
-		x1 = .211, y1 = 21.111, z1 = 23.22;
-		vec3D.setVec(x1,y1,z1);
-		vec3Da.setVec(x1,y1,z1);
-		ensure("3:operator== failed",(vec3D ==vec3Da)); 
-		ensure("4:operator!= failed",(false == (vec3D !=vec3Da)));
-	}
-		
-	template<> template<>
-	void v3dmath_object::test<15>()
-	{
-		F64 x1 = 1., y1 = 2., z1 = -1.1;
-		LLVector3d vec3D(x1,y1,z1), vec3Da;
-		std::ostringstream stream1, stream2;
-		stream1 << vec3D;
-		vec3Da.setVec(x1,y1,z1);
-		stream2 << vec3Da;
-		ensure("1:operator << failed",(stream1.str() == stream2.str()));	
-	}
-=======
     template<> template<>
     void v3dmath_object::test<10>()
     {
@@ -355,7 +268,6 @@
             z1*mulVal,
             8);
     }
->>>>>>> 1a8a5404
 
     template<> template<>
     void v3dmath_object::test<12>()
@@ -484,32 +396,6 @@
         ensure("1:operator- failed", (vec3D == - vec3Da));
     }
 
-<<<<<<< HEAD
-	template<> template<>
-	void v3dmath_object::test<22>()
-	{
-		F64 x = 2.32, y = 1.212, z = -.12;
-		F64 min = 0.0001, max = 3.0;
-		LLVector3d vec3d(x,y,z);		
-		ensure("1:clamp:Fail ", (true == (vec3d.clamp(min, max))));
-		x = 0.000001f, z = 5.3f;
-		vec3d.setVec(x,y,z);
-		ensure("2:clamp:Fail ", (true == (vec3d.clamp(min, max))));
-	}
-
-	template<> template<>
-	void v3dmath_object::test<23>()
-	{
-		F64 x = 10., y = 20., z = -15.;
-		F64 epsilon = .23425;
-		LLVector3d vec3Da(x,y,z), vec3Db(x,y,z);
-		ensure("1:are_parallel: Fail ", (true == are_parallel(vec3Da,vec3Db,epsilon)));
-		F64 x1 = -12., y1 = -20., z1 = -100.;
-		vec3Db.clearVec();
-		vec3Db.setVec(x1,y1,z1);
-		ensure("2:are_parallel: Fail ", (false == are_parallel(vec3Da,vec3Db,epsilon)));
-	}
-=======
     template<> template<>
     void v3dmath_object::test<18>()
     {
@@ -563,7 +449,6 @@
             z * mag,
             8);
     }
->>>>>>> 1a8a5404
 
     template<> template<>
     void v3dmath_object::test<20>()
