/**
 * @file v2math_test.cpp
 * @author Adroit
 * @date 2007-02
 * @brief v2math test cases.
 *
 * $LicenseInfo:firstyear=2007&license=viewerlgpl$
 * Second Life Viewer Source Code
 * Copyright (C) 2010, Linden Research, Inc.
 *
 * This library is free software; you can redistribute it and/or
 * modify it under the terms of the GNU Lesser General Public
 * License as published by the Free Software Foundation;
 * version 2.1 of the License only.
 *
 * This library is distributed in the hope that it will be useful,
 * but WITHOUT ANY WARRANTY; without even the implied warranty of
 * MERCHANTABILITY or FITNESS FOR A PARTICULAR PURPOSE.  See the GNU
 * Lesser General Public License for more details.
 *
 * You should have received a copy of the GNU Lesser General Public
 * License along with this library; if not, write to the Free Software
 * Foundation, Inc., 51 Franklin Street, Fifth Floor, Boston, MA  02110-1301  USA
 *
 * Linden Research, Inc., 945 Battery Street, San Francisco, CA  94111  USA
 * $/LicenseInfo$
 */

#include "linden_common.h"
#include "../test/lltut.h"

#include "../v2math.h"


namespace tut
{
<<<<<<< HEAD
	struct v2math_data
	{
	};
	typedef test_group<v2math_data> v2math_test;
	typedef v2math_test::object v2math_object;
	tut::v2math_test v2math_testcase("v2math_h");

	template<> template<>
	void v2math_object::test<1>()
	{
		LLVector2 vec2;
		ensure("LLVector2:Fail to initialize ", (0.f == vec2.mV[VX] && 0.f == vec2.mV[VY]));

		F32 x =2.0f, y = 3.2f ;
		LLVector2 vec3(x,y);
		ensure("LLVector2(F32 x, F32 y):Fail to initialize ", (x == vec3.mV[VX]) && (y == vec3.mV[VY]));

		const F32 vec[2] = {3.2f, 4.5f};
		LLVector2 vec4(vec);
		ensure("LLVector2(const F32 *vec):Fail to initialize ", (vec[0] == vec4.mV[VX]) && (vec[1] == vec4.mV[VY]));

		vec4.clearVec();
		ensure("clearVec():Fail to clean the values ", (0.f == vec4.mV[VX] && 0.f == vec4.mV[VY]));

		vec3.zeroVec();
		ensure("zeroVec():Fail to fill the zero ", (0.f == vec3.mV[VX] && 0.f == vec3.mV[VY]));
	}

	template<> template<>
	void v2math_object::test<2>()
	{
		F32 x = 123.356f, y = 2387.453f;
		LLVector2 vec2,vec3;
		vec2.setVec(x, y);
		ensure("1:setVec: Fail  ", (x == vec2.mV[VX]) && (y == vec2.mV[VY]));

		vec3.setVec(vec2);
		ensure("2:setVec: Fail   " ,(vec2 == vec3));

		vec3.zeroVec();
		const F32 vec[2] = {3.24653f, 457653.4f};
		vec3.setVec(vec);
		ensure("3:setVec: Fail  ", (vec[0] == vec3.mV[VX]) && (vec[1] == vec3.mV[VY]));
	}

	template<> template<>
	void v2math_object::test<3>()
	{
		F32 x = 2.2345f, y = 3.5678f ;
		LLVector2 vec2(x,y);
		ensure("magVecSquared:Fail ", is_approx_equal(vec2.magVecSquared(), (x*x + y*y)));
		ensure("magVec:Fail ", is_approx_equal(vec2.magVec(), (F32) sqrt(x*x + y*y)));
	}

	template<> template<>
	void v2math_object::test<4>()
	{
		F32 x =-2.0f, y = -3.0f ;
		LLVector2 vec2(x,y);
		ensure_equals("abs():Fail", vec2.abs(), true);
		ensure("abs() x", is_approx_equal(vec2.mV[VX], 2.f));
		ensure("abs() y", is_approx_equal(vec2.mV[VY], 3.f));

		ensure("isNull():Fail ", false == vec2.isNull());	//Returns true if vector has a _very_small_ length

		x =.00000001f, y = .000001001f;
		vec2.setVec(x, y);
		ensure("isNull(): Fail ", true == vec2.isNull());	
	}

	template<> template<>
	void v2math_object::test<5>()
	{
		F32 x =1.f, y = 2.f;
		LLVector2 vec2(x, y), vec3;
		vec3 = vec3.scaleVec(vec2);
		ensure("scaleVec: Fail ", vec3.mV[VX] == 0. && vec3.mV[VY] == 0.);
		ensure("isExactlyZero(): Fail", true == vec3.isExactlyZero());

		vec3.setVec(2.f, 1.f);
		vec3 = vec3.scaleVec(vec2);
		ensure("scaleVec: Fail ", (2.f == vec3.mV[VX]) && (2.f == vec3.mV[VY]));
		ensure("isExactlyZero():Fail", false == vec3.isExactlyZero());
	}

	template<> template<>
	void v2math_object::test<6>()
	{
		F32 x1 =1.f, y1 = 2.f, x2 = -2.3f, y2 = 1.11f;
		F32 val1, val2;
		LLVector2 vec2(x1, y1), vec3(x2, y2), vec4;
		vec4 = vec2 + vec3 ;
		val1 = x1+x2;
		val2 = y1+y2;
		ensure("1:operator+ failed",(val1 == vec4.mV[VX]) && ((val2 == vec4.mV[VY]))); 

		vec2.clearVec();
		vec3.clearVec();
		x1 = -.235f, y1 = -24.32f,  x2 = -2.3f, y2 = 1.f;
		vec2.setVec(x1, y1);
		vec3.setVec(x2, y2);
		vec4 = vec2 + vec3;
		val1 = x1+x2;
		val2 = y1+y2;
		ensure("2:operator+ failed",(val1 == vec4.mV[VX]) && ((val2 == vec4.mV[VY]))); 
	}

	template<> template<>
	void v2math_object::test<7>()
	{
		F32 x1 =1.f, y1 = 2.f,  x2 = -2.3f, y2 = 1.11f;
		F32 val1, val2;
		LLVector2 vec2(x1, y1), vec3(x2, y2), vec4;
		vec4 = vec2 - vec3 ;
		val1 = x1-x2;
		val2 = y1-y2;
		ensure("1:operator- failed",(val1 == vec4.mV[VX]) && ((val2 == vec4.mV[VY]))); 

		vec2.clearVec();
		vec3.clearVec();
		vec4.clearVec();
		x1 = -.235f, y1 = -24.32f,  x2 = -2.3f, y2 = 1.f;
		vec2.setVec(x1, y1);
		vec3.setVec(x2, y2);
		vec4 = vec2 - vec3;
		val1 = x1-x2;
		val2 = y1-y2;
		ensure("2:operator- failed",(val1 == vec4.mV[VX]) && ((val2 == vec4.mV[VY]))); 
	}

	template<> template<>
	void v2math_object::test<8>()
	{
		F32 x1 =1.f, y1 = 2.f,  x2 = -2.3f, y2 = 1.11f;
		F32 val1, val2;
		LLVector2 vec2(x1, y1), vec3(x2, y2);
		val1 = vec2 * vec3;
		val2 = x1*x2 + y1*y2;
		ensure("1:operator* failed",(val1 == val2));

		vec3.clearVec();
		F32 mulVal = 4.332f;
		vec3 = vec2 * mulVal;
		val1 = x1*mulVal;
		val2 = y1*mulVal;
		ensure("2:operator* failed",(val1 == vec3.mV[VX]) && (val2 == vec3.mV[VY]));

		vec3.clearVec();
		vec3 = mulVal * vec2;
		ensure("3:operator* failed",(val1 == vec3.mV[VX]) && (val2 == vec3.mV[VY]));		
	}

	template<> template<>
	void v2math_object::test<9>()
	{
		F32 x1 =1.f, y1 = 2.f, div = 3.2f;
		F32 val1, val2;
		LLVector2 vec2(x1, y1), vec3;
		vec3 = vec2 / div;
		val1 = x1 / div;
		val2 = y1 / div;
		ensure("1:operator/ failed", is_approx_equal(val1, vec3.mV[VX]) && is_approx_equal(val2, vec3.mV[VY]));		

		vec3.clearVec();
		x1 = -.235f, y1 = -24.32f, div = -2.2f;
		vec2.setVec(x1, y1);
		vec3 = vec2 / div;
		val1 = x1 / div;
		val2 = y1 / div;
		ensure("2:operator/ failed", is_approx_equal(val1, vec3.mV[VX]) && is_approx_equal(val2, vec3.mV[VY]));		
	}

	template<> template<>
	void v2math_object::test<10>()
	{
		F32 x1 =1.f, y1 = 2.f,  x2 = -2.3f, y2 = 1.11f;
		F32 val1, val2;
		LLVector2 vec2(x1, y1), vec3(x2, y2), vec4;
		vec4 = vec2 % vec3;
		val1 = x1*y2 - x2*y1;
		val2 = y1*x2 - y2*x1;
		ensure("1:operator% failed",(val1 == vec4.mV[VX]) && (val2 == vec4.mV[VY]));	

		vec2.clearVec();
		vec3.clearVec();
		vec4.clearVec();
		x1 = -.235f, y1 = -24.32f,  x2 = -2.3f, y2 = 1.f;
		vec2.setVec(x1, y1);
		vec3.setVec(x2, y2);
		vec4 = vec2 % vec3;
		val1 = x1*y2 - x2*y1;
		val2 = y1*x2 - y2*x1;
		ensure("2:operator% failed",(val1 == vec4.mV[VX]) && (val2 == vec4.mV[VY]));	
	}
	template<> template<>
	void v2math_object::test<11>()
	{
		F32 x1 =1.f, y1 = 2.f;
		LLVector2 vec2(x1, y1), vec3(x1, y1);
		ensure("1:operator== failed",(vec2 == vec3));
		
		vec2.clearVec();
		vec3.clearVec();
		x1 = -.235f, y1 = -24.32f;
		vec2.setVec(x1, y1);
		vec3.setVec(vec2);
		ensure("2:operator== failed",(vec2 == vec3));
	}

	template<> template<>
	void v2math_object::test<12>()
	{
		F32 x1 = 1.f, y1 = 2.f,x2 = 2.332f, y2 = -1.23f;
		LLVector2 vec2(x1, y1), vec3(x2, y2);
		ensure("1:operator!= failed",(vec2 != vec3));
		
		vec2.clearVec();
		vec3.clearVec();
		vec2.setVec(x1, y1);
		vec3.setVec(vec2);
		ensure("2:operator!= failed", (false == (vec2 != vec3)));
	}
	template<> template<>
	void v2math_object::test<13>()
	{
		F32 x1 = 1.f, y1 = 2.f,x2 = 2.332f, y2 = -1.23f;
		F32 val1, val2;
		LLVector2 vec2(x1, y1), vec3(x2, y2);
		vec2 +=vec3;
		val1 = x1+x2;
		val2 = y1+y2;
		ensure("1:operator+= failed",(val1 == vec2.mV[VX]) && (val2 == vec2.mV[VY]));
		
		vec2.setVec(x1, y1);
		vec2 -=vec3;
		val1 = x1-x2;
		val2 = y1-y2;
		ensure("2:operator-= failed",(val1 == vec2.mV[VX]) && (val2 == vec2.mV[VY]));
		
		vec2.clearVec();
		vec3.clearVec();
		x1 = -21.000466f, y1 = 2.98382f,x2 = 0.332f, y2 = -01.23f;
		vec2.setVec(x1, y1);
		vec3.setVec(x2, y2);
		vec2 +=vec3;
		val1 = x1+x2;
		val2 = y1+y2;
		ensure("3:operator+= failed",(val1 == vec2.mV[VX]) && (val2 == vec2.mV[VY]));

		vec2.setVec(x1, y1);
		vec2 -=vec3;
		val1 = x1-x2;
		val2 = y1-y2;
		ensure("4:operator-= failed", is_approx_equal(val1, vec2.mV[VX]) && is_approx_equal(val2, vec2.mV[VY]));
	}

	template<> template<>
	void v2math_object::test<14>()
	{
		F32 x1 =1.f, y1 = 2.f;
		F32 val1, val2, mulVal = 4.332f;
		LLVector2 vec2(x1, y1);
		vec2 /=mulVal;
		val1 = x1 / mulVal;
		val2 = y1 / mulVal;
		ensure("1:operator/= failed", is_approx_equal(val1, vec2.mV[VX]) && is_approx_equal(val2, vec2.mV[VY]));
		
		vec2.clearVec();
		x1 = .213f, y1 = -2.34f, mulVal = -.23f;
		vec2.setVec(x1, y1);
		vec2 /=mulVal;
		val1 = x1 / mulVal;
		val2 = y1 / mulVal;
		ensure("2:operator/= failed", is_approx_equal(val1, vec2.mV[VX]) && is_approx_equal(val2, vec2.mV[VY]));
	}

	template<> template<>
	void v2math_object::test<15>()
	{
		F32 x1 =1.f, y1 = 2.f;
		F32 val1, val2, mulVal = 4.332f;
		LLVector2 vec2(x1, y1);
		vec2 *=mulVal;
		val1 = x1*mulVal;
		val2 = y1*mulVal;
		ensure("1:operator*= failed",(val1 == vec2.mV[VX]) && (val2 == vec2.mV[VY]));
		
		vec2.clearVec();
		x1 = .213f, y1 = -2.34f, mulVal = -.23f;
		vec2.setVec(x1, y1);
		vec2 *=mulVal;
		val1 = x1*mulVal;
		val2 = y1*mulVal;
		ensure("2:operator*= failed",(val1 == vec2.mV[VX]) && (val2 == vec2.mV[VY]));
	}
	
	template<> template<>
	void v2math_object::test<16>()
	{
		F32 x1 =1.f, y1 = 2.f,  x2 = -2.3f, y2 = 1.11f;
		F32 val1, val2;
		LLVector2 vec2(x1, y1), vec3(x2, y2);
		vec2 %= vec3;
		val1 = x1*y2 - x2*y1;
		val2 = y1*x2 - y2*x1;
		ensure("1:operator%= failed",(val1 == vec2.mV[VX]) && (val2 == vec2.mV[VY]));	
	}

	template<> template<>
	void v2math_object::test<17>()
	{
		F32 x1 =1.f, y1 = 2.f;
		LLVector2 vec2(x1, y1),vec3;
		vec3 = -vec2;
		ensure("1:operator- failed",(-vec3 == vec2));	
	}

	template<> template<>
	void v2math_object::test<18>()
	{
		F32 x1 =1.f, y1 = 2.f;
		std::ostringstream stream1, stream2;
		LLVector2 vec2(x1, y1),vec3;
		stream1 << vec2;
		vec3.setVec(x1, y1);
		stream2 << vec3;
		ensure("1:operator << failed",(stream1.str() == stream2.str()));	
	}

	template<> template<>
	void v2math_object::test<19>()
	{
		F32 x1 =1.0f, y1 = 2.0f, x2 = -.32f, y2 = .2234f;
		LLVector2 vec2(x1, y1),vec3(x2, y2);
		ensure("1:operator < failed",(vec3 < vec2));	

		x1 = 1.0f, y1 = 2.0f, x2 = 1.0f, y2 = 3.2234f;
		vec2.setVec(x1, y1);
		vec3.setVec(x2, y2);
		ensure("2:operator < failed", (false == (vec3 < vec2)));	
	}

	template<> template<>
	void v2math_object::test<20>()
	{
		F32 x1 =1.0f, y1 = 2.0f;
		LLVector2 vec2(x1, y1);
		ensure("1:operator [] failed",( x1 ==  vec2[0]));	
		ensure("2:operator [] failed",( y1 ==  vec2[1]));

		vec2.clearVec();
		x1 = 23.0f, y1 = -.2361f;
		vec2.setVec(x1, y1);
		F32 ref1 = vec2[0];
		ensure("3:operator [] failed", ( ref1 ==  x1));
		F32 ref2 = vec2[1];
		ensure("4:operator [] failed", ( ref2 ==  y1));
	}

	template<> template<>
	void v2math_object::test<21>()
	{
		F32 x1 =1.f, y1 = 2.f, x2 = -.32f, y2 = .2234f;
		F32 val1, val2;
		LLVector2 vec2(x1, y1),vec3(x2, y2);		
		val1 = dist_vec_squared2D(vec2, vec3);
		val2 = (x1 - x2)*(x1 - x2) + (y1 - y2)* (y1 - y2);
		ensure_equals("dist_vec_squared2D values are not equal",val2, val1);

		val1 = dist_vec_squared(vec2, vec3);
		ensure_equals("dist_vec_squared values are not equal",val2, val1);

		val1 = 	dist_vec(vec2, vec3);
		val2 = (F32) sqrt((x1 - x2)*(x1 - x2) + (y1 - y2)* (y1 - y2));
		ensure_equals("dist_vec values are not equal",val2, val1);
	}

	template<> template<>
	void v2math_object::test<22>()
	{
		F32 x1 =1.f, y1 = 2.f, x2 = -.32f, y2 = .2234f,fVal = .0121f;
		F32 val1, val2;
		LLVector2 vec2(x1, y1),vec3(x2, y2);
		LLVector2 vec4 = lerp(vec2, vec3, fVal);
		val1 = x1 + (x2 - x1) * fVal;
		val2 = y1 + (y2 - y1) * fVal;
		ensure("lerp values are not equal", ((val1 == vec4.mV[VX]) && (val2 == vec4.mV[VY])));
	}

	template<> template<>
	void v2math_object::test<23>()
	{
		F32 x1 =1.f, y1 = 2.f;
		F32 val1, val2;
		LLVector2 vec2(x1, y1);

		F32 vecMag = vec2.normVec();
		F32 mag = (F32) sqrt(x1*x1 + y1*y1);

		F32 oomag = 1.f / mag;
		val1 = x1 * oomag;
		val2 = y1 * oomag;

		ensure("normVec failed", is_approx_equal(val1, vec2.mV[VX]) && is_approx_equal(val2, vec2.mV[VY]) && is_approx_equal(vecMag, mag));

		x1 =.00000001f, y1 = 0.f;

		vec2.setVec(x1, y1);
		vecMag = vec2.normVec();
		ensure("normVec failed should be 0.", 0. == vec2.mV[VX] && 0. == vec2.mV[VY] && vecMag == 0.);
	}
=======
    struct v2math_data
    {
    };
    typedef test_group<v2math_data> v2math_test;
    typedef v2math_test::object v2math_object;
    tut::v2math_test v2math_testcase("v2math_h");

    template<> template<>
    void v2math_object::test<1>()
    {
        LLVector2 vec2;
        ensure("LLVector2:Fail to initialize ", (0.f == vec2.mV[VX] && 0.f == vec2.mV[VY]));

        F32 x =2.0f, y = 3.2f ;
        LLVector2 vec3(x,y);
        ensure("LLVector2(F32 x, F32 y):Fail to initialize ", (x == vec3.mV[VX]) && (y == vec3.mV[VY]));

        const F32 vec[2] = {3.2f, 4.5f};
        LLVector2 vec4(vec);
        ensure("LLVector2(const F32 *vec):Fail to initialize ", (vec[0] == vec4.mV[VX]) && (vec[1] == vec4.mV[VY]));

        vec4.clearVec();
        ensure("clearVec():Fail to clean the values ", (0.f == vec4.mV[VX] && 0.f == vec4.mV[VY]));

        vec3.zeroVec();
        ensure("zeroVec():Fail to fill the zero ", (0.f == vec3.mV[VX] && 0.f == vec3.mV[VY]));
    }

    template<> template<>
    void v2math_object::test<2>()
    {
        F32 x = 123.356f, y = 2387.453f;
        LLVector2 vec2,vec3;
        vec2.setVec(x, y);
        ensure("1:setVec: Fail  ", (x == vec2.mV[VX]) && (y == vec2.mV[VY]));

        vec3.setVec(vec2);
        ensure("2:setVec: Fail   " ,(vec2 == vec3));

        vec3.zeroVec();
        const F32 vec[2] = {3.24653f, 457653.4f};
        vec3.setVec(vec);
        ensure("3:setVec: Fail  ", (vec[0] == vec3.mV[VX]) && (vec[1] == vec3.mV[VY]));
    }

    template<> template<>
    void v2math_object::test<3>()
    {
        F32 x = 2.2345f, y = 3.5678f ;
        LLVector2 vec2(x,y);
        ensure("magVecSquared:Fail ", is_approx_equal(vec2.magVecSquared(), (x*x + y*y)));
        ensure("magVec:Fail ", is_approx_equal(vec2.magVec(), (F32) sqrt(x*x + y*y)));
    }

    template<> template<>
    void v2math_object::test<4>()
    {
        F32 x =-2.0f, y = -3.0f ;
        LLVector2 vec2(x,y);
        ensure_equals("abs():Fail", vec2.abs(), TRUE);
        ensure("abs() x", is_approx_equal(vec2.mV[VX], 2.f));
        ensure("abs() y", is_approx_equal(vec2.mV[VY], 3.f));

        ensure("isNull():Fail ", FALSE == vec2.isNull());   //Returns TRUE if vector has a _very_small_ length

        x =.00000001f, y = .000001001f;
        vec2.setVec(x, y);
        ensure("isNull(): Fail ", TRUE == vec2.isNull());
    }

    template<> template<>
    void v2math_object::test<5>()
    {
        F32 x =1.f, y = 2.f;
        LLVector2 vec2(x, y), vec3;
        vec3 = vec3.scaleVec(vec2);
        ensure("scaleVec: Fail ", vec3.mV[VX] == 0. && vec3.mV[VY] == 0.);
        ensure("isExactlyZero(): Fail", TRUE == vec3.isExactlyZero());

        vec3.setVec(2.f, 1.f);
        vec3 = vec3.scaleVec(vec2);
        ensure("scaleVec: Fail ", (2.f == vec3.mV[VX]) && (2.f == vec3.mV[VY]));
        ensure("isExactlyZero():Fail", FALSE == vec3.isExactlyZero());
    }

    template<> template<>
    void v2math_object::test<6>()
    {
        F32 x1 =1.f, y1 = 2.f, x2 = -2.3f, y2 = 1.11f;
        F32 val1, val2;
        LLVector2 vec2(x1, y1), vec3(x2, y2), vec4;
        vec4 = vec2 + vec3 ;
        val1 = x1+x2;
        val2 = y1+y2;
        ensure("1:operator+ failed",(val1 == vec4.mV[VX]) && ((val2 == vec4.mV[VY])));

        vec2.clearVec();
        vec3.clearVec();
        x1 = -.235f, y1 = -24.32f,  x2 = -2.3f, y2 = 1.f;
        vec2.setVec(x1, y1);
        vec3.setVec(x2, y2);
        vec4 = vec2 + vec3;
        val1 = x1+x2;
        val2 = y1+y2;
        ensure("2:operator+ failed",(val1 == vec4.mV[VX]) && ((val2 == vec4.mV[VY])));
    }

    template<> template<>
    void v2math_object::test<7>()
    {
        F32 x1 =1.f, y1 = 2.f,  x2 = -2.3f, y2 = 1.11f;
        F32 val1, val2;
        LLVector2 vec2(x1, y1), vec3(x2, y2), vec4;
        vec4 = vec2 - vec3 ;
        val1 = x1-x2;
        val2 = y1-y2;
        ensure("1:operator- failed",(val1 == vec4.mV[VX]) && ((val2 == vec4.mV[VY])));

        vec2.clearVec();
        vec3.clearVec();
        vec4.clearVec();
        x1 = -.235f, y1 = -24.32f,  x2 = -2.3f, y2 = 1.f;
        vec2.setVec(x1, y1);
        vec3.setVec(x2, y2);
        vec4 = vec2 - vec3;
        val1 = x1-x2;
        val2 = y1-y2;
        ensure("2:operator- failed",(val1 == vec4.mV[VX]) && ((val2 == vec4.mV[VY])));
    }

    template<> template<>
    void v2math_object::test<8>()
    {
        F32 x1 =1.f, y1 = 2.f,  x2 = -2.3f, y2 = 1.11f;
        F32 val1, val2;
        LLVector2 vec2(x1, y1), vec3(x2, y2);
        val1 = vec2 * vec3;
        val2 = x1*x2 + y1*y2;
        ensure("1:operator* failed",(val1 == val2));

        vec3.clearVec();
        F32 mulVal = 4.332f;
        vec3 = vec2 * mulVal;
        val1 = x1*mulVal;
        val2 = y1*mulVal;
        ensure("2:operator* failed",(val1 == vec3.mV[VX]) && (val2 == vec3.mV[VY]));

        vec3.clearVec();
        vec3 = mulVal * vec2;
        ensure("3:operator* failed",(val1 == vec3.mV[VX]) && (val2 == vec3.mV[VY]));
    }

    template<> template<>
    void v2math_object::test<9>()
    {
        F32 x1 =1.f, y1 = 2.f, div = 3.2f;
        F32 val1, val2;
        LLVector2 vec2(x1, y1), vec3;
        vec3 = vec2 / div;
        val1 = x1 / div;
        val2 = y1 / div;
        ensure("1:operator/ failed", is_approx_equal(val1, vec3.mV[VX]) && is_approx_equal(val2, vec3.mV[VY]));

        vec3.clearVec();
        x1 = -.235f, y1 = -24.32f, div = -2.2f;
        vec2.setVec(x1, y1);
        vec3 = vec2 / div;
        val1 = x1 / div;
        val2 = y1 / div;
        ensure("2:operator/ failed", is_approx_equal(val1, vec3.mV[VX]) && is_approx_equal(val2, vec3.mV[VY]));
    }

    template<> template<>
    void v2math_object::test<10>()
    {
        F32 x1 =1.f, y1 = 2.f,  x2 = -2.3f, y2 = 1.11f;
        F32 val1, val2;
        LLVector2 vec2(x1, y1), vec3(x2, y2), vec4;
        vec4 = vec2 % vec3;
        val1 = x1*y2 - x2*y1;
        val2 = y1*x2 - y2*x1;
        ensure("1:operator% failed",(val1 == vec4.mV[VX]) && (val2 == vec4.mV[VY]));

        vec2.clearVec();
        vec3.clearVec();
        vec4.clearVec();
        x1 = -.235f, y1 = -24.32f,  x2 = -2.3f, y2 = 1.f;
        vec2.setVec(x1, y1);
        vec3.setVec(x2, y2);
        vec4 = vec2 % vec3;
        val1 = x1*y2 - x2*y1;
        val2 = y1*x2 - y2*x1;
        ensure("2:operator% failed",(val1 == vec4.mV[VX]) && (val2 == vec4.mV[VY]));
    }
    template<> template<>
    void v2math_object::test<11>()
    {
        F32 x1 =1.f, y1 = 2.f;
        LLVector2 vec2(x1, y1), vec3(x1, y1);
        ensure("1:operator== failed",(vec2 == vec3));

        vec2.clearVec();
        vec3.clearVec();
        x1 = -.235f, y1 = -24.32f;
        vec2.setVec(x1, y1);
        vec3.setVec(vec2);
        ensure("2:operator== failed",(vec2 == vec3));
    }

    template<> template<>
    void v2math_object::test<12>()
    {
        F32 x1 = 1.f, y1 = 2.f,x2 = 2.332f, y2 = -1.23f;
        LLVector2 vec2(x1, y1), vec3(x2, y2);
        ensure("1:operator!= failed",(vec2 != vec3));

        vec2.clearVec();
        vec3.clearVec();
        vec2.setVec(x1, y1);
        vec3.setVec(vec2);
        ensure("2:operator!= failed", (FALSE == (vec2 != vec3)));
    }
    template<> template<>
    void v2math_object::test<13>()
    {
        F32 x1 = 1.f, y1 = 2.f,x2 = 2.332f, y2 = -1.23f;
        F32 val1, val2;
        LLVector2 vec2(x1, y1), vec3(x2, y2);
        vec2 +=vec3;
        val1 = x1+x2;
        val2 = y1+y2;
        ensure("1:operator+= failed",(val1 == vec2.mV[VX]) && (val2 == vec2.mV[VY]));

        vec2.setVec(x1, y1);
        vec2 -=vec3;
        val1 = x1-x2;
        val2 = y1-y2;
        ensure("2:operator-= failed",(val1 == vec2.mV[VX]) && (val2 == vec2.mV[VY]));

        vec2.clearVec();
        vec3.clearVec();
        x1 = -21.000466f, y1 = 2.98382f,x2 = 0.332f, y2 = -01.23f;
        vec2.setVec(x1, y1);
        vec3.setVec(x2, y2);
        vec2 +=vec3;
        val1 = x1+x2;
        val2 = y1+y2;
        ensure("3:operator+= failed",(val1 == vec2.mV[VX]) && (val2 == vec2.mV[VY]));

        vec2.setVec(x1, y1);
        vec2 -=vec3;
        val1 = x1-x2;
        val2 = y1-y2;
        ensure("4:operator-= failed", is_approx_equal(val1, vec2.mV[VX]) && is_approx_equal(val2, vec2.mV[VY]));
    }

    template<> template<>
    void v2math_object::test<14>()
    {
        F32 x1 =1.f, y1 = 2.f;
        F32 val1, val2, mulVal = 4.332f;
        LLVector2 vec2(x1, y1);
        vec2 /=mulVal;
        val1 = x1 / mulVal;
        val2 = y1 / mulVal;
        ensure("1:operator/= failed", is_approx_equal(val1, vec2.mV[VX]) && is_approx_equal(val2, vec2.mV[VY]));

        vec2.clearVec();
        x1 = .213f, y1 = -2.34f, mulVal = -.23f;
        vec2.setVec(x1, y1);
        vec2 /=mulVal;
        val1 = x1 / mulVal;
        val2 = y1 / mulVal;
        ensure("2:operator/= failed", is_approx_equal(val1, vec2.mV[VX]) && is_approx_equal(val2, vec2.mV[VY]));
    }

    template<> template<>
    void v2math_object::test<15>()
    {
        F32 x1 =1.f, y1 = 2.f;
        F32 val1, val2, mulVal = 4.332f;
        LLVector2 vec2(x1, y1);
        vec2 *=mulVal;
        val1 = x1*mulVal;
        val2 = y1*mulVal;
        ensure("1:operator*= failed",(val1 == vec2.mV[VX]) && (val2 == vec2.mV[VY]));

        vec2.clearVec();
        x1 = .213f, y1 = -2.34f, mulVal = -.23f;
        vec2.setVec(x1, y1);
        vec2 *=mulVal;
        val1 = x1*mulVal;
        val2 = y1*mulVal;
        ensure("2:operator*= failed",(val1 == vec2.mV[VX]) && (val2 == vec2.mV[VY]));
    }

    template<> template<>
    void v2math_object::test<16>()
    {
        F32 x1 =1.f, y1 = 2.f,  x2 = -2.3f, y2 = 1.11f;
        F32 val1, val2;
        LLVector2 vec2(x1, y1), vec3(x2, y2);
        vec2 %= vec3;
        val1 = x1*y2 - x2*y1;
        val2 = y1*x2 - y2*x1;
        ensure("1:operator%= failed",(val1 == vec2.mV[VX]) && (val2 == vec2.mV[VY]));
    }

    template<> template<>
    void v2math_object::test<17>()
    {
        F32 x1 =1.f, y1 = 2.f;
        LLVector2 vec2(x1, y1),vec3;
        vec3 = -vec2;
        ensure("1:operator- failed",(-vec3 == vec2));
    }

    template<> template<>
    void v2math_object::test<18>()
    {
        F32 x1 =1.f, y1 = 2.f;
        std::ostringstream stream1, stream2;
        LLVector2 vec2(x1, y1),vec3;
        stream1 << vec2;
        vec3.setVec(x1, y1);
        stream2 << vec3;
        ensure("1:operator << failed",(stream1.str() == stream2.str()));
    }

    template<> template<>
    void v2math_object::test<19>()
    {
        F32 x1 =1.0f, y1 = 2.0f, x2 = -.32f, y2 = .2234f;
        LLVector2 vec2(x1, y1),vec3(x2, y2);
        ensure("1:operator < failed",(vec3 < vec2));

        x1 = 1.0f, y1 = 2.0f, x2 = 1.0f, y2 = 3.2234f;
        vec2.setVec(x1, y1);
        vec3.setVec(x2, y2);
        ensure("2:operator < failed", (FALSE == (vec3 < vec2)));
    }

    template<> template<>
    void v2math_object::test<20>()
    {
        F32 x1 =1.0f, y1 = 2.0f;
        LLVector2 vec2(x1, y1);
        ensure("1:operator [] failed",( x1 ==  vec2[0]));
        ensure("2:operator [] failed",( y1 ==  vec2[1]));

        vec2.clearVec();
        x1 = 23.0f, y1 = -.2361f;
        vec2.setVec(x1, y1);
        F32 ref1 = vec2[0];
        ensure("3:operator [] failed", ( ref1 ==  x1));
        F32 ref2 = vec2[1];
        ensure("4:operator [] failed", ( ref2 ==  y1));
    }

    template<> template<>
    void v2math_object::test<21>()
    {
        F32 x1 =1.f, y1 = 2.f, x2 = -.32f, y2 = .2234f;
        F32 val1, val2;
        LLVector2 vec2(x1, y1),vec3(x2, y2);
        val1 = dist_vec_squared2D(vec2, vec3);
        val2 = (x1 - x2)*(x1 - x2) + (y1 - y2)* (y1 - y2);
        ensure_equals("dist_vec_squared2D values are not equal",val2, val1);

        val1 = dist_vec_squared(vec2, vec3);
        ensure_equals("dist_vec_squared values are not equal",val2, val1);

        val1 =  dist_vec(vec2, vec3);
        val2 = (F32) sqrt((x1 - x2)*(x1 - x2) + (y1 - y2)* (y1 - y2));
        ensure_equals("dist_vec values are not equal",val2, val1);
    }

    template<> template<>
    void v2math_object::test<22>()
    {
        F32 x1 =1.f, y1 = 2.f, x2 = -.32f, y2 = .2234f,fVal = .0121f;
        F32 val1, val2;
        LLVector2 vec2(x1, y1),vec3(x2, y2);
        LLVector2 vec4 = lerp(vec2, vec3, fVal);
        val1 = x1 + (x2 - x1) * fVal;
        val2 = y1 + (y2 - y1) * fVal;
        ensure("lerp values are not equal", ((val1 == vec4.mV[VX]) && (val2 == vec4.mV[VY])));
    }

    template<> template<>
    void v2math_object::test<23>()
    {
        F32 x1 =1.f, y1 = 2.f;
        F32 val1, val2;
        LLVector2 vec2(x1, y1);

        F32 vecMag = vec2.normVec();
        F32 mag = (F32) sqrt(x1*x1 + y1*y1);

        F32 oomag = 1.f / mag;
        val1 = x1 * oomag;
        val2 = y1 * oomag;

        ensure("normVec failed", is_approx_equal(val1, vec2.mV[VX]) && is_approx_equal(val2, vec2.mV[VY]) && is_approx_equal(vecMag, mag));

        x1 =.00000001f, y1 = 0.f;

        vec2.setVec(x1, y1);
        vecMag = vec2.normVec();
        ensure("normVec failed should be 0.", 0. == vec2.mV[VX] && 0. == vec2.mV[VY] && vecMag == 0.);
    }
>>>>>>> e1623bb2
}<|MERGE_RESOLUTION|>--- conflicted
+++ resolved
@@ -1,862 +1,448 @@
-/**
- * @file v2math_test.cpp
- * @author Adroit
- * @date 2007-02
- * @brief v2math test cases.
- *
- * $LicenseInfo:firstyear=2007&license=viewerlgpl$
- * Second Life Viewer Source Code
- * Copyright (C) 2010, Linden Research, Inc.
- *
- * This library is free software; you can redistribute it and/or
- * modify it under the terms of the GNU Lesser General Public
- * License as published by the Free Software Foundation;
- * version 2.1 of the License only.
- *
- * This library is distributed in the hope that it will be useful,
- * but WITHOUT ANY WARRANTY; without even the implied warranty of
- * MERCHANTABILITY or FITNESS FOR A PARTICULAR PURPOSE.  See the GNU
- * Lesser General Public License for more details.
- *
- * You should have received a copy of the GNU Lesser General Public
- * License along with this library; if not, write to the Free Software
- * Foundation, Inc., 51 Franklin Street, Fifth Floor, Boston, MA  02110-1301  USA
- *
- * Linden Research, Inc., 945 Battery Street, San Francisco, CA  94111  USA
- * $/LicenseInfo$
- */
-
-#include "linden_common.h"
-#include "../test/lltut.h"
-
-#include "../v2math.h"
-
-
-namespace tut
-{
-<<<<<<< HEAD
-	struct v2math_data
-	{
-	};
-	typedef test_group<v2math_data> v2math_test;
-	typedef v2math_test::object v2math_object;
-	tut::v2math_test v2math_testcase("v2math_h");
-
-	template<> template<>
-	void v2math_object::test<1>()
-	{
-		LLVector2 vec2;
-		ensure("LLVector2:Fail to initialize ", (0.f == vec2.mV[VX] && 0.f == vec2.mV[VY]));
-
-		F32 x =2.0f, y = 3.2f ;
-		LLVector2 vec3(x,y);
-		ensure("LLVector2(F32 x, F32 y):Fail to initialize ", (x == vec3.mV[VX]) && (y == vec3.mV[VY]));
-
-		const F32 vec[2] = {3.2f, 4.5f};
-		LLVector2 vec4(vec);
-		ensure("LLVector2(const F32 *vec):Fail to initialize ", (vec[0] == vec4.mV[VX]) && (vec[1] == vec4.mV[VY]));
-
-		vec4.clearVec();
-		ensure("clearVec():Fail to clean the values ", (0.f == vec4.mV[VX] && 0.f == vec4.mV[VY]));
-
-		vec3.zeroVec();
-		ensure("zeroVec():Fail to fill the zero ", (0.f == vec3.mV[VX] && 0.f == vec3.mV[VY]));
-	}
-
-	template<> template<>
-	void v2math_object::test<2>()
-	{
-		F32 x = 123.356f, y = 2387.453f;
-		LLVector2 vec2,vec3;
-		vec2.setVec(x, y);
-		ensure("1:setVec: Fail  ", (x == vec2.mV[VX]) && (y == vec2.mV[VY]));
-
-		vec3.setVec(vec2);
-		ensure("2:setVec: Fail   " ,(vec2 == vec3));
-
-		vec3.zeroVec();
-		const F32 vec[2] = {3.24653f, 457653.4f};
-		vec3.setVec(vec);
-		ensure("3:setVec: Fail  ", (vec[0] == vec3.mV[VX]) && (vec[1] == vec3.mV[VY]));
-	}
-
-	template<> template<>
-	void v2math_object::test<3>()
-	{
-		F32 x = 2.2345f, y = 3.5678f ;
-		LLVector2 vec2(x,y);
-		ensure("magVecSquared:Fail ", is_approx_equal(vec2.magVecSquared(), (x*x + y*y)));
-		ensure("magVec:Fail ", is_approx_equal(vec2.magVec(), (F32) sqrt(x*x + y*y)));
-	}
-
-	template<> template<>
-	void v2math_object::test<4>()
-	{
-		F32 x =-2.0f, y = -3.0f ;
-		LLVector2 vec2(x,y);
-		ensure_equals("abs():Fail", vec2.abs(), true);
-		ensure("abs() x", is_approx_equal(vec2.mV[VX], 2.f));
-		ensure("abs() y", is_approx_equal(vec2.mV[VY], 3.f));
-
-		ensure("isNull():Fail ", false == vec2.isNull());	//Returns true if vector has a _very_small_ length
-
-		x =.00000001f, y = .000001001f;
-		vec2.setVec(x, y);
-		ensure("isNull(): Fail ", true == vec2.isNull());	
-	}
-
-	template<> template<>
-	void v2math_object::test<5>()
-	{
-		F32 x =1.f, y = 2.f;
-		LLVector2 vec2(x, y), vec3;
-		vec3 = vec3.scaleVec(vec2);
-		ensure("scaleVec: Fail ", vec3.mV[VX] == 0. && vec3.mV[VY] == 0.);
-		ensure("isExactlyZero(): Fail", true == vec3.isExactlyZero());
-
-		vec3.setVec(2.f, 1.f);
-		vec3 = vec3.scaleVec(vec2);
-		ensure("scaleVec: Fail ", (2.f == vec3.mV[VX]) && (2.f == vec3.mV[VY]));
-		ensure("isExactlyZero():Fail", false == vec3.isExactlyZero());
-	}
-
-	template<> template<>
-	void v2math_object::test<6>()
-	{
-		F32 x1 =1.f, y1 = 2.f, x2 = -2.3f, y2 = 1.11f;
-		F32 val1, val2;
-		LLVector2 vec2(x1, y1), vec3(x2, y2), vec4;
-		vec4 = vec2 + vec3 ;
-		val1 = x1+x2;
-		val2 = y1+y2;
-		ensure("1:operator+ failed",(val1 == vec4.mV[VX]) && ((val2 == vec4.mV[VY]))); 
-
-		vec2.clearVec();
-		vec3.clearVec();
-		x1 = -.235f, y1 = -24.32f,  x2 = -2.3f, y2 = 1.f;
-		vec2.setVec(x1, y1);
-		vec3.setVec(x2, y2);
-		vec4 = vec2 + vec3;
-		val1 = x1+x2;
-		val2 = y1+y2;
-		ensure("2:operator+ failed",(val1 == vec4.mV[VX]) && ((val2 == vec4.mV[VY]))); 
-	}
-
-	template<> template<>
-	void v2math_object::test<7>()
-	{
-		F32 x1 =1.f, y1 = 2.f,  x2 = -2.3f, y2 = 1.11f;
-		F32 val1, val2;
-		LLVector2 vec2(x1, y1), vec3(x2, y2), vec4;
-		vec4 = vec2 - vec3 ;
-		val1 = x1-x2;
-		val2 = y1-y2;
-		ensure("1:operator- failed",(val1 == vec4.mV[VX]) && ((val2 == vec4.mV[VY]))); 
-
-		vec2.clearVec();
-		vec3.clearVec();
-		vec4.clearVec();
-		x1 = -.235f, y1 = -24.32f,  x2 = -2.3f, y2 = 1.f;
-		vec2.setVec(x1, y1);
-		vec3.setVec(x2, y2);
-		vec4 = vec2 - vec3;
-		val1 = x1-x2;
-		val2 = y1-y2;
-		ensure("2:operator- failed",(val1 == vec4.mV[VX]) && ((val2 == vec4.mV[VY]))); 
-	}
-
-	template<> template<>
-	void v2math_object::test<8>()
-	{
-		F32 x1 =1.f, y1 = 2.f,  x2 = -2.3f, y2 = 1.11f;
-		F32 val1, val2;
-		LLVector2 vec2(x1, y1), vec3(x2, y2);
-		val1 = vec2 * vec3;
-		val2 = x1*x2 + y1*y2;
-		ensure("1:operator* failed",(val1 == val2));
-
-		vec3.clearVec();
-		F32 mulVal = 4.332f;
-		vec3 = vec2 * mulVal;
-		val1 = x1*mulVal;
-		val2 = y1*mulVal;
-		ensure("2:operator* failed",(val1 == vec3.mV[VX]) && (val2 == vec3.mV[VY]));
-
-		vec3.clearVec();
-		vec3 = mulVal * vec2;
-		ensure("3:operator* failed",(val1 == vec3.mV[VX]) && (val2 == vec3.mV[VY]));		
-	}
-
-	template<> template<>
-	void v2math_object::test<9>()
-	{
-		F32 x1 =1.f, y1 = 2.f, div = 3.2f;
-		F32 val1, val2;
-		LLVector2 vec2(x1, y1), vec3;
-		vec3 = vec2 / div;
-		val1 = x1 / div;
-		val2 = y1 / div;
-		ensure("1:operator/ failed", is_approx_equal(val1, vec3.mV[VX]) && is_approx_equal(val2, vec3.mV[VY]));		
-
-		vec3.clearVec();
-		x1 = -.235f, y1 = -24.32f, div = -2.2f;
-		vec2.setVec(x1, y1);
-		vec3 = vec2 / div;
-		val1 = x1 / div;
-		val2 = y1 / div;
-		ensure("2:operator/ failed", is_approx_equal(val1, vec3.mV[VX]) && is_approx_equal(val2, vec3.mV[VY]));		
-	}
-
-	template<> template<>
-	void v2math_object::test<10>()
-	{
-		F32 x1 =1.f, y1 = 2.f,  x2 = -2.3f, y2 = 1.11f;
-		F32 val1, val2;
-		LLVector2 vec2(x1, y1), vec3(x2, y2), vec4;
-		vec4 = vec2 % vec3;
-		val1 = x1*y2 - x2*y1;
-		val2 = y1*x2 - y2*x1;
-		ensure("1:operator% failed",(val1 == vec4.mV[VX]) && (val2 == vec4.mV[VY]));	
-
-		vec2.clearVec();
-		vec3.clearVec();
-		vec4.clearVec();
-		x1 = -.235f, y1 = -24.32f,  x2 = -2.3f, y2 = 1.f;
-		vec2.setVec(x1, y1);
-		vec3.setVec(x2, y2);
-		vec4 = vec2 % vec3;
-		val1 = x1*y2 - x2*y1;
-		val2 = y1*x2 - y2*x1;
-		ensure("2:operator% failed",(val1 == vec4.mV[VX]) && (val2 == vec4.mV[VY]));	
-	}
-	template<> template<>
-	void v2math_object::test<11>()
-	{
-		F32 x1 =1.f, y1 = 2.f;
-		LLVector2 vec2(x1, y1), vec3(x1, y1);
-		ensure("1:operator== failed",(vec2 == vec3));
-		
-		vec2.clearVec();
-		vec3.clearVec();
-		x1 = -.235f, y1 = -24.32f;
-		vec2.setVec(x1, y1);
-		vec3.setVec(vec2);
-		ensure("2:operator== failed",(vec2 == vec3));
-	}
-
-	template<> template<>
-	void v2math_object::test<12>()
-	{
-		F32 x1 = 1.f, y1 = 2.f,x2 = 2.332f, y2 = -1.23f;
-		LLVector2 vec2(x1, y1), vec3(x2, y2);
-		ensure("1:operator!= failed",(vec2 != vec3));
-		
-		vec2.clearVec();
-		vec3.clearVec();
-		vec2.setVec(x1, y1);
-		vec3.setVec(vec2);
-		ensure("2:operator!= failed", (false == (vec2 != vec3)));
-	}
-	template<> template<>
-	void v2math_object::test<13>()
-	{
-		F32 x1 = 1.f, y1 = 2.f,x2 = 2.332f, y2 = -1.23f;
-		F32 val1, val2;
-		LLVector2 vec2(x1, y1), vec3(x2, y2);
-		vec2 +=vec3;
-		val1 = x1+x2;
-		val2 = y1+y2;
-		ensure("1:operator+= failed",(val1 == vec2.mV[VX]) && (val2 == vec2.mV[VY]));
-		
-		vec2.setVec(x1, y1);
-		vec2 -=vec3;
-		val1 = x1-x2;
-		val2 = y1-y2;
-		ensure("2:operator-= failed",(val1 == vec2.mV[VX]) && (val2 == vec2.mV[VY]));
-		
-		vec2.clearVec();
-		vec3.clearVec();
-		x1 = -21.000466f, y1 = 2.98382f,x2 = 0.332f, y2 = -01.23f;
-		vec2.setVec(x1, y1);
-		vec3.setVec(x2, y2);
-		vec2 +=vec3;
-		val1 = x1+x2;
-		val2 = y1+y2;
-		ensure("3:operator+= failed",(val1 == vec2.mV[VX]) && (val2 == vec2.mV[VY]));
-
-		vec2.setVec(x1, y1);
-		vec2 -=vec3;
-		val1 = x1-x2;
-		val2 = y1-y2;
-		ensure("4:operator-= failed", is_approx_equal(val1, vec2.mV[VX]) && is_approx_equal(val2, vec2.mV[VY]));
-	}
-
-	template<> template<>
-	void v2math_object::test<14>()
-	{
-		F32 x1 =1.f, y1 = 2.f;
-		F32 val1, val2, mulVal = 4.332f;
-		LLVector2 vec2(x1, y1);
-		vec2 /=mulVal;
-		val1 = x1 / mulVal;
-		val2 = y1 / mulVal;
-		ensure("1:operator/= failed", is_approx_equal(val1, vec2.mV[VX]) && is_approx_equal(val2, vec2.mV[VY]));
-		
-		vec2.clearVec();
-		x1 = .213f, y1 = -2.34f, mulVal = -.23f;
-		vec2.setVec(x1, y1);
-		vec2 /=mulVal;
-		val1 = x1 / mulVal;
-		val2 = y1 / mulVal;
-		ensure("2:operator/= failed", is_approx_equal(val1, vec2.mV[VX]) && is_approx_equal(val2, vec2.mV[VY]));
-	}
-
-	template<> template<>
-	void v2math_object::test<15>()
-	{
-		F32 x1 =1.f, y1 = 2.f;
-		F32 val1, val2, mulVal = 4.332f;
-		LLVector2 vec2(x1, y1);
-		vec2 *=mulVal;
-		val1 = x1*mulVal;
-		val2 = y1*mulVal;
-		ensure("1:operator*= failed",(val1 == vec2.mV[VX]) && (val2 == vec2.mV[VY]));
-		
-		vec2.clearVec();
-		x1 = .213f, y1 = -2.34f, mulVal = -.23f;
-		vec2.setVec(x1, y1);
-		vec2 *=mulVal;
-		val1 = x1*mulVal;
-		val2 = y1*mulVal;
-		ensure("2:operator*= failed",(val1 == vec2.mV[VX]) && (val2 == vec2.mV[VY]));
-	}
-	
-	template<> template<>
-	void v2math_object::test<16>()
-	{
-		F32 x1 =1.f, y1 = 2.f,  x2 = -2.3f, y2 = 1.11f;
-		F32 val1, val2;
-		LLVector2 vec2(x1, y1), vec3(x2, y2);
-		vec2 %= vec3;
-		val1 = x1*y2 - x2*y1;
-		val2 = y1*x2 - y2*x1;
-		ensure("1:operator%= failed",(val1 == vec2.mV[VX]) && (val2 == vec2.mV[VY]));	
-	}
-
-	template<> template<>
-	void v2math_object::test<17>()
-	{
-		F32 x1 =1.f, y1 = 2.f;
-		LLVector2 vec2(x1, y1),vec3;
-		vec3 = -vec2;
-		ensure("1:operator- failed",(-vec3 == vec2));	
-	}
-
-	template<> template<>
-	void v2math_object::test<18>()
-	{
-		F32 x1 =1.f, y1 = 2.f;
-		std::ostringstream stream1, stream2;
-		LLVector2 vec2(x1, y1),vec3;
-		stream1 << vec2;
-		vec3.setVec(x1, y1);
-		stream2 << vec3;
-		ensure("1:operator << failed",(stream1.str() == stream2.str()));	
-	}
-
-	template<> template<>
-	void v2math_object::test<19>()
-	{
-		F32 x1 =1.0f, y1 = 2.0f, x2 = -.32f, y2 = .2234f;
-		LLVector2 vec2(x1, y1),vec3(x2, y2);
-		ensure("1:operator < failed",(vec3 < vec2));	
-
-		x1 = 1.0f, y1 = 2.0f, x2 = 1.0f, y2 = 3.2234f;
-		vec2.setVec(x1, y1);
-		vec3.setVec(x2, y2);
-		ensure("2:operator < failed", (false == (vec3 < vec2)));	
-	}
-
-	template<> template<>
-	void v2math_object::test<20>()
-	{
-		F32 x1 =1.0f, y1 = 2.0f;
-		LLVector2 vec2(x1, y1);
-		ensure("1:operator [] failed",( x1 ==  vec2[0]));	
-		ensure("2:operator [] failed",( y1 ==  vec2[1]));
-
-		vec2.clearVec();
-		x1 = 23.0f, y1 = -.2361f;
-		vec2.setVec(x1, y1);
-		F32 ref1 = vec2[0];
-		ensure("3:operator [] failed", ( ref1 ==  x1));
-		F32 ref2 = vec2[1];
-		ensure("4:operator [] failed", ( ref2 ==  y1));
-	}
-
-	template<> template<>
-	void v2math_object::test<21>()
-	{
-		F32 x1 =1.f, y1 = 2.f, x2 = -.32f, y2 = .2234f;
-		F32 val1, val2;
-		LLVector2 vec2(x1, y1),vec3(x2, y2);		
-		val1 = dist_vec_squared2D(vec2, vec3);
-		val2 = (x1 - x2)*(x1 - x2) + (y1 - y2)* (y1 - y2);
-		ensure_equals("dist_vec_squared2D values are not equal",val2, val1);
-
-		val1 = dist_vec_squared(vec2, vec3);
-		ensure_equals("dist_vec_squared values are not equal",val2, val1);
-
-		val1 = 	dist_vec(vec2, vec3);
-		val2 = (F32) sqrt((x1 - x2)*(x1 - x2) + (y1 - y2)* (y1 - y2));
-		ensure_equals("dist_vec values are not equal",val2, val1);
-	}
-
-	template<> template<>
-	void v2math_object::test<22>()
-	{
-		F32 x1 =1.f, y1 = 2.f, x2 = -.32f, y2 = .2234f,fVal = .0121f;
-		F32 val1, val2;
-		LLVector2 vec2(x1, y1),vec3(x2, y2);
-		LLVector2 vec4 = lerp(vec2, vec3, fVal);
-		val1 = x1 + (x2 - x1) * fVal;
-		val2 = y1 + (y2 - y1) * fVal;
-		ensure("lerp values are not equal", ((val1 == vec4.mV[VX]) && (val2 == vec4.mV[VY])));
-	}
-
-	template<> template<>
-	void v2math_object::test<23>()
-	{
-		F32 x1 =1.f, y1 = 2.f;
-		F32 val1, val2;
-		LLVector2 vec2(x1, y1);
-
-		F32 vecMag = vec2.normVec();
-		F32 mag = (F32) sqrt(x1*x1 + y1*y1);
-
-		F32 oomag = 1.f / mag;
-		val1 = x1 * oomag;
-		val2 = y1 * oomag;
-
-		ensure("normVec failed", is_approx_equal(val1, vec2.mV[VX]) && is_approx_equal(val2, vec2.mV[VY]) && is_approx_equal(vecMag, mag));
-
-		x1 =.00000001f, y1 = 0.f;
-
-		vec2.setVec(x1, y1);
-		vecMag = vec2.normVec();
-		ensure("normVec failed should be 0.", 0. == vec2.mV[VX] && 0. == vec2.mV[VY] && vecMag == 0.);
-	}
-=======
-    struct v2math_data
-    {
-    };
-    typedef test_group<v2math_data> v2math_test;
-    typedef v2math_test::object v2math_object;
-    tut::v2math_test v2math_testcase("v2math_h");
-
-    template<> template<>
-    void v2math_object::test<1>()
-    {
-        LLVector2 vec2;
-        ensure("LLVector2:Fail to initialize ", (0.f == vec2.mV[VX] && 0.f == vec2.mV[VY]));
-
-        F32 x =2.0f, y = 3.2f ;
-        LLVector2 vec3(x,y);
-        ensure("LLVector2(F32 x, F32 y):Fail to initialize ", (x == vec3.mV[VX]) && (y == vec3.mV[VY]));
-
-        const F32 vec[2] = {3.2f, 4.5f};
-        LLVector2 vec4(vec);
-        ensure("LLVector2(const F32 *vec):Fail to initialize ", (vec[0] == vec4.mV[VX]) && (vec[1] == vec4.mV[VY]));
-
-        vec4.clearVec();
-        ensure("clearVec():Fail to clean the values ", (0.f == vec4.mV[VX] && 0.f == vec4.mV[VY]));
-
-        vec3.zeroVec();
-        ensure("zeroVec():Fail to fill the zero ", (0.f == vec3.mV[VX] && 0.f == vec3.mV[VY]));
-    }
-
-    template<> template<>
-    void v2math_object::test<2>()
-    {
-        F32 x = 123.356f, y = 2387.453f;
-        LLVector2 vec2,vec3;
-        vec2.setVec(x, y);
-        ensure("1:setVec: Fail  ", (x == vec2.mV[VX]) && (y == vec2.mV[VY]));
-
-        vec3.setVec(vec2);
-        ensure("2:setVec: Fail   " ,(vec2 == vec3));
-
-        vec3.zeroVec();
-        const F32 vec[2] = {3.24653f, 457653.4f};
-        vec3.setVec(vec);
-        ensure("3:setVec: Fail  ", (vec[0] == vec3.mV[VX]) && (vec[1] == vec3.mV[VY]));
-    }
-
-    template<> template<>
-    void v2math_object::test<3>()
-    {
-        F32 x = 2.2345f, y = 3.5678f ;
-        LLVector2 vec2(x,y);
-        ensure("magVecSquared:Fail ", is_approx_equal(vec2.magVecSquared(), (x*x + y*y)));
-        ensure("magVec:Fail ", is_approx_equal(vec2.magVec(), (F32) sqrt(x*x + y*y)));
-    }
-
-    template<> template<>
-    void v2math_object::test<4>()
-    {
-        F32 x =-2.0f, y = -3.0f ;
-        LLVector2 vec2(x,y);
-        ensure_equals("abs():Fail", vec2.abs(), TRUE);
-        ensure("abs() x", is_approx_equal(vec2.mV[VX], 2.f));
-        ensure("abs() y", is_approx_equal(vec2.mV[VY], 3.f));
-
-        ensure("isNull():Fail ", FALSE == vec2.isNull());   //Returns TRUE if vector has a _very_small_ length
-
-        x =.00000001f, y = .000001001f;
-        vec2.setVec(x, y);
-        ensure("isNull(): Fail ", TRUE == vec2.isNull());
-    }
-
-    template<> template<>
-    void v2math_object::test<5>()
-    {
-        F32 x =1.f, y = 2.f;
-        LLVector2 vec2(x, y), vec3;
-        vec3 = vec3.scaleVec(vec2);
-        ensure("scaleVec: Fail ", vec3.mV[VX] == 0. && vec3.mV[VY] == 0.);
-        ensure("isExactlyZero(): Fail", TRUE == vec3.isExactlyZero());
-
-        vec3.setVec(2.f, 1.f);
-        vec3 = vec3.scaleVec(vec2);
-        ensure("scaleVec: Fail ", (2.f == vec3.mV[VX]) && (2.f == vec3.mV[VY]));
-        ensure("isExactlyZero():Fail", FALSE == vec3.isExactlyZero());
-    }
-
-    template<> template<>
-    void v2math_object::test<6>()
-    {
-        F32 x1 =1.f, y1 = 2.f, x2 = -2.3f, y2 = 1.11f;
-        F32 val1, val2;
-        LLVector2 vec2(x1, y1), vec3(x2, y2), vec4;
-        vec4 = vec2 + vec3 ;
-        val1 = x1+x2;
-        val2 = y1+y2;
-        ensure("1:operator+ failed",(val1 == vec4.mV[VX]) && ((val2 == vec4.mV[VY])));
-
-        vec2.clearVec();
-        vec3.clearVec();
-        x1 = -.235f, y1 = -24.32f,  x2 = -2.3f, y2 = 1.f;
-        vec2.setVec(x1, y1);
-        vec3.setVec(x2, y2);
-        vec4 = vec2 + vec3;
-        val1 = x1+x2;
-        val2 = y1+y2;
-        ensure("2:operator+ failed",(val1 == vec4.mV[VX]) && ((val2 == vec4.mV[VY])));
-    }
-
-    template<> template<>
-    void v2math_object::test<7>()
-    {
-        F32 x1 =1.f, y1 = 2.f,  x2 = -2.3f, y2 = 1.11f;
-        F32 val1, val2;
-        LLVector2 vec2(x1, y1), vec3(x2, y2), vec4;
-        vec4 = vec2 - vec3 ;
-        val1 = x1-x2;
-        val2 = y1-y2;
-        ensure("1:operator- failed",(val1 == vec4.mV[VX]) && ((val2 == vec4.mV[VY])));
-
-        vec2.clearVec();
-        vec3.clearVec();
-        vec4.clearVec();
-        x1 = -.235f, y1 = -24.32f,  x2 = -2.3f, y2 = 1.f;
-        vec2.setVec(x1, y1);
-        vec3.setVec(x2, y2);
-        vec4 = vec2 - vec3;
-        val1 = x1-x2;
-        val2 = y1-y2;
-        ensure("2:operator- failed",(val1 == vec4.mV[VX]) && ((val2 == vec4.mV[VY])));
-    }
-
-    template<> template<>
-    void v2math_object::test<8>()
-    {
-        F32 x1 =1.f, y1 = 2.f,  x2 = -2.3f, y2 = 1.11f;
-        F32 val1, val2;
-        LLVector2 vec2(x1, y1), vec3(x2, y2);
-        val1 = vec2 * vec3;
-        val2 = x1*x2 + y1*y2;
-        ensure("1:operator* failed",(val1 == val2));
-
-        vec3.clearVec();
-        F32 mulVal = 4.332f;
-        vec3 = vec2 * mulVal;
-        val1 = x1*mulVal;
-        val2 = y1*mulVal;
-        ensure("2:operator* failed",(val1 == vec3.mV[VX]) && (val2 == vec3.mV[VY]));
-
-        vec3.clearVec();
-        vec3 = mulVal * vec2;
-        ensure("3:operator* failed",(val1 == vec3.mV[VX]) && (val2 == vec3.mV[VY]));
-    }
-
-    template<> template<>
-    void v2math_object::test<9>()
-    {
-        F32 x1 =1.f, y1 = 2.f, div = 3.2f;
-        F32 val1, val2;
-        LLVector2 vec2(x1, y1), vec3;
-        vec3 = vec2 / div;
-        val1 = x1 / div;
-        val2 = y1 / div;
-        ensure("1:operator/ failed", is_approx_equal(val1, vec3.mV[VX]) && is_approx_equal(val2, vec3.mV[VY]));
-
-        vec3.clearVec();
-        x1 = -.235f, y1 = -24.32f, div = -2.2f;
-        vec2.setVec(x1, y1);
-        vec3 = vec2 / div;
-        val1 = x1 / div;
-        val2 = y1 / div;
-        ensure("2:operator/ failed", is_approx_equal(val1, vec3.mV[VX]) && is_approx_equal(val2, vec3.mV[VY]));
-    }
-
-    template<> template<>
-    void v2math_object::test<10>()
-    {
-        F32 x1 =1.f, y1 = 2.f,  x2 = -2.3f, y2 = 1.11f;
-        F32 val1, val2;
-        LLVector2 vec2(x1, y1), vec3(x2, y2), vec4;
-        vec4 = vec2 % vec3;
-        val1 = x1*y2 - x2*y1;
-        val2 = y1*x2 - y2*x1;
-        ensure("1:operator% failed",(val1 == vec4.mV[VX]) && (val2 == vec4.mV[VY]));
-
-        vec2.clearVec();
-        vec3.clearVec();
-        vec4.clearVec();
-        x1 = -.235f, y1 = -24.32f,  x2 = -2.3f, y2 = 1.f;
-        vec2.setVec(x1, y1);
-        vec3.setVec(x2, y2);
-        vec4 = vec2 % vec3;
-        val1 = x1*y2 - x2*y1;
-        val2 = y1*x2 - y2*x1;
-        ensure("2:operator% failed",(val1 == vec4.mV[VX]) && (val2 == vec4.mV[VY]));
-    }
-    template<> template<>
-    void v2math_object::test<11>()
-    {
-        F32 x1 =1.f, y1 = 2.f;
-        LLVector2 vec2(x1, y1), vec3(x1, y1);
-        ensure("1:operator== failed",(vec2 == vec3));
-
-        vec2.clearVec();
-        vec3.clearVec();
-        x1 = -.235f, y1 = -24.32f;
-        vec2.setVec(x1, y1);
-        vec3.setVec(vec2);
-        ensure("2:operator== failed",(vec2 == vec3));
-    }
-
-    template<> template<>
-    void v2math_object::test<12>()
-    {
-        F32 x1 = 1.f, y1 = 2.f,x2 = 2.332f, y2 = -1.23f;
-        LLVector2 vec2(x1, y1), vec3(x2, y2);
-        ensure("1:operator!= failed",(vec2 != vec3));
-
-        vec2.clearVec();
-        vec3.clearVec();
-        vec2.setVec(x1, y1);
-        vec3.setVec(vec2);
-        ensure("2:operator!= failed", (FALSE == (vec2 != vec3)));
-    }
-    template<> template<>
-    void v2math_object::test<13>()
-    {
-        F32 x1 = 1.f, y1 = 2.f,x2 = 2.332f, y2 = -1.23f;
-        F32 val1, val2;
-        LLVector2 vec2(x1, y1), vec3(x2, y2);
-        vec2 +=vec3;
-        val1 = x1+x2;
-        val2 = y1+y2;
-        ensure("1:operator+= failed",(val1 == vec2.mV[VX]) && (val2 == vec2.mV[VY]));
-
-        vec2.setVec(x1, y1);
-        vec2 -=vec3;
-        val1 = x1-x2;
-        val2 = y1-y2;
-        ensure("2:operator-= failed",(val1 == vec2.mV[VX]) && (val2 == vec2.mV[VY]));
-
-        vec2.clearVec();
-        vec3.clearVec();
-        x1 = -21.000466f, y1 = 2.98382f,x2 = 0.332f, y2 = -01.23f;
-        vec2.setVec(x1, y1);
-        vec3.setVec(x2, y2);
-        vec2 +=vec3;
-        val1 = x1+x2;
-        val2 = y1+y2;
-        ensure("3:operator+= failed",(val1 == vec2.mV[VX]) && (val2 == vec2.mV[VY]));
-
-        vec2.setVec(x1, y1);
-        vec2 -=vec3;
-        val1 = x1-x2;
-        val2 = y1-y2;
-        ensure("4:operator-= failed", is_approx_equal(val1, vec2.mV[VX]) && is_approx_equal(val2, vec2.mV[VY]));
-    }
-
-    template<> template<>
-    void v2math_object::test<14>()
-    {
-        F32 x1 =1.f, y1 = 2.f;
-        F32 val1, val2, mulVal = 4.332f;
-        LLVector2 vec2(x1, y1);
-        vec2 /=mulVal;
-        val1 = x1 / mulVal;
-        val2 = y1 / mulVal;
-        ensure("1:operator/= failed", is_approx_equal(val1, vec2.mV[VX]) && is_approx_equal(val2, vec2.mV[VY]));
-
-        vec2.clearVec();
-        x1 = .213f, y1 = -2.34f, mulVal = -.23f;
-        vec2.setVec(x1, y1);
-        vec2 /=mulVal;
-        val1 = x1 / mulVal;
-        val2 = y1 / mulVal;
-        ensure("2:operator/= failed", is_approx_equal(val1, vec2.mV[VX]) && is_approx_equal(val2, vec2.mV[VY]));
-    }
-
-    template<> template<>
-    void v2math_object::test<15>()
-    {
-        F32 x1 =1.f, y1 = 2.f;
-        F32 val1, val2, mulVal = 4.332f;
-        LLVector2 vec2(x1, y1);
-        vec2 *=mulVal;
-        val1 = x1*mulVal;
-        val2 = y1*mulVal;
-        ensure("1:operator*= failed",(val1 == vec2.mV[VX]) && (val2 == vec2.mV[VY]));
-
-        vec2.clearVec();
-        x1 = .213f, y1 = -2.34f, mulVal = -.23f;
-        vec2.setVec(x1, y1);
-        vec2 *=mulVal;
-        val1 = x1*mulVal;
-        val2 = y1*mulVal;
-        ensure("2:operator*= failed",(val1 == vec2.mV[VX]) && (val2 == vec2.mV[VY]));
-    }
-
-    template<> template<>
-    void v2math_object::test<16>()
-    {
-        F32 x1 =1.f, y1 = 2.f,  x2 = -2.3f, y2 = 1.11f;
-        F32 val1, val2;
-        LLVector2 vec2(x1, y1), vec3(x2, y2);
-        vec2 %= vec3;
-        val1 = x1*y2 - x2*y1;
-        val2 = y1*x2 - y2*x1;
-        ensure("1:operator%= failed",(val1 == vec2.mV[VX]) && (val2 == vec2.mV[VY]));
-    }
-
-    template<> template<>
-    void v2math_object::test<17>()
-    {
-        F32 x1 =1.f, y1 = 2.f;
-        LLVector2 vec2(x1, y1),vec3;
-        vec3 = -vec2;
-        ensure("1:operator- failed",(-vec3 == vec2));
-    }
-
-    template<> template<>
-    void v2math_object::test<18>()
-    {
-        F32 x1 =1.f, y1 = 2.f;
-        std::ostringstream stream1, stream2;
-        LLVector2 vec2(x1, y1),vec3;
-        stream1 << vec2;
-        vec3.setVec(x1, y1);
-        stream2 << vec3;
-        ensure("1:operator << failed",(stream1.str() == stream2.str()));
-    }
-
-    template<> template<>
-    void v2math_object::test<19>()
-    {
-        F32 x1 =1.0f, y1 = 2.0f, x2 = -.32f, y2 = .2234f;
-        LLVector2 vec2(x1, y1),vec3(x2, y2);
-        ensure("1:operator < failed",(vec3 < vec2));
-
-        x1 = 1.0f, y1 = 2.0f, x2 = 1.0f, y2 = 3.2234f;
-        vec2.setVec(x1, y1);
-        vec3.setVec(x2, y2);
-        ensure("2:operator < failed", (FALSE == (vec3 < vec2)));
-    }
-
-    template<> template<>
-    void v2math_object::test<20>()
-    {
-        F32 x1 =1.0f, y1 = 2.0f;
-        LLVector2 vec2(x1, y1);
-        ensure("1:operator [] failed",( x1 ==  vec2[0]));
-        ensure("2:operator [] failed",( y1 ==  vec2[1]));
-
-        vec2.clearVec();
-        x1 = 23.0f, y1 = -.2361f;
-        vec2.setVec(x1, y1);
-        F32 ref1 = vec2[0];
-        ensure("3:operator [] failed", ( ref1 ==  x1));
-        F32 ref2 = vec2[1];
-        ensure("4:operator [] failed", ( ref2 ==  y1));
-    }
-
-    template<> template<>
-    void v2math_object::test<21>()
-    {
-        F32 x1 =1.f, y1 = 2.f, x2 = -.32f, y2 = .2234f;
-        F32 val1, val2;
-        LLVector2 vec2(x1, y1),vec3(x2, y2);
-        val1 = dist_vec_squared2D(vec2, vec3);
-        val2 = (x1 - x2)*(x1 - x2) + (y1 - y2)* (y1 - y2);
-        ensure_equals("dist_vec_squared2D values are not equal",val2, val1);
-
-        val1 = dist_vec_squared(vec2, vec3);
-        ensure_equals("dist_vec_squared values are not equal",val2, val1);
-
-        val1 =  dist_vec(vec2, vec3);
-        val2 = (F32) sqrt((x1 - x2)*(x1 - x2) + (y1 - y2)* (y1 - y2));
-        ensure_equals("dist_vec values are not equal",val2, val1);
-    }
-
-    template<> template<>
-    void v2math_object::test<22>()
-    {
-        F32 x1 =1.f, y1 = 2.f, x2 = -.32f, y2 = .2234f,fVal = .0121f;
-        F32 val1, val2;
-        LLVector2 vec2(x1, y1),vec3(x2, y2);
-        LLVector2 vec4 = lerp(vec2, vec3, fVal);
-        val1 = x1 + (x2 - x1) * fVal;
-        val2 = y1 + (y2 - y1) * fVal;
-        ensure("lerp values are not equal", ((val1 == vec4.mV[VX]) && (val2 == vec4.mV[VY])));
-    }
-
-    template<> template<>
-    void v2math_object::test<23>()
-    {
-        F32 x1 =1.f, y1 = 2.f;
-        F32 val1, val2;
-        LLVector2 vec2(x1, y1);
-
-        F32 vecMag = vec2.normVec();
-        F32 mag = (F32) sqrt(x1*x1 + y1*y1);
-
-        F32 oomag = 1.f / mag;
-        val1 = x1 * oomag;
-        val2 = y1 * oomag;
-
-        ensure("normVec failed", is_approx_equal(val1, vec2.mV[VX]) && is_approx_equal(val2, vec2.mV[VY]) && is_approx_equal(vecMag, mag));
-
-        x1 =.00000001f, y1 = 0.f;
-
-        vec2.setVec(x1, y1);
-        vecMag = vec2.normVec();
-        ensure("normVec failed should be 0.", 0. == vec2.mV[VX] && 0. == vec2.mV[VY] && vecMag == 0.);
-    }
->>>>>>> e1623bb2
-}+/**
+ * @file v2math_test.cpp
+ * @author Adroit
+ * @date 2007-02
+ * @brief v2math test cases.
+ *
+ * $LicenseInfo:firstyear=2007&license=viewerlgpl$
+ * Second Life Viewer Source Code
+ * Copyright (C) 2010, Linden Research, Inc.
+ *
+ * This library is free software; you can redistribute it and/or
+ * modify it under the terms of the GNU Lesser General Public
+ * License as published by the Free Software Foundation;
+ * version 2.1 of the License only.
+ *
+ * This library is distributed in the hope that it will be useful,
+ * but WITHOUT ANY WARRANTY; without even the implied warranty of
+ * MERCHANTABILITY or FITNESS FOR A PARTICULAR PURPOSE.  See the GNU
+ * Lesser General Public License for more details.
+ *
+ * You should have received a copy of the GNU Lesser General Public
+ * License along with this library; if not, write to the Free Software
+ * Foundation, Inc., 51 Franklin Street, Fifth Floor, Boston, MA  02110-1301  USA
+ *
+ * Linden Research, Inc., 945 Battery Street, San Francisco, CA  94111  USA
+ * $/LicenseInfo$
+ */
+
+#include "linden_common.h"
+#include "../test/lltut.h"
+
+#include "../v2math.h"
+
+
+namespace tut
+{
+    struct v2math_data
+    {
+    };
+    typedef test_group<v2math_data> v2math_test;
+    typedef v2math_test::object v2math_object;
+    tut::v2math_test v2math_testcase("v2math_h");
+
+    template<> template<>
+    void v2math_object::test<1>()
+    {
+        LLVector2 vec2;
+        ensure("LLVector2:Fail to initialize ", (0.f == vec2.mV[VX] && 0.f == vec2.mV[VY]));
+
+        F32 x =2.0f, y = 3.2f ;
+        LLVector2 vec3(x,y);
+        ensure("LLVector2(F32 x, F32 y):Fail to initialize ", (x == vec3.mV[VX]) && (y == vec3.mV[VY]));
+
+        const F32 vec[2] = {3.2f, 4.5f};
+        LLVector2 vec4(vec);
+        ensure("LLVector2(const F32 *vec):Fail to initialize ", (vec[0] == vec4.mV[VX]) && (vec[1] == vec4.mV[VY]));
+
+        vec4.clearVec();
+        ensure("clearVec():Fail to clean the values ", (0.f == vec4.mV[VX] && 0.f == vec4.mV[VY]));
+
+        vec3.zeroVec();
+        ensure("zeroVec():Fail to fill the zero ", (0.f == vec3.mV[VX] && 0.f == vec3.mV[VY]));
+    }
+
+    template<> template<>
+    void v2math_object::test<2>()
+    {
+        F32 x = 123.356f, y = 2387.453f;
+        LLVector2 vec2,vec3;
+        vec2.setVec(x, y);
+        ensure("1:setVec: Fail  ", (x == vec2.mV[VX]) && (y == vec2.mV[VY]));
+
+        vec3.setVec(vec2);
+        ensure("2:setVec: Fail   " ,(vec2 == vec3));
+
+        vec3.zeroVec();
+        const F32 vec[2] = {3.24653f, 457653.4f};
+        vec3.setVec(vec);
+        ensure("3:setVec: Fail  ", (vec[0] == vec3.mV[VX]) && (vec[1] == vec3.mV[VY]));
+    }
+
+    template<> template<>
+    void v2math_object::test<3>()
+    {
+        F32 x = 2.2345f, y = 3.5678f ;
+        LLVector2 vec2(x,y);
+        ensure("magVecSquared:Fail ", is_approx_equal(vec2.magVecSquared(), (x*x + y*y)));
+        ensure("magVec:Fail ", is_approx_equal(vec2.magVec(), (F32) sqrt(x*x + y*y)));
+    }
+
+    template<> template<>
+    void v2math_object::test<4>()
+    {
+        F32 x =-2.0f, y = -3.0f ;
+        LLVector2 vec2(x,y);
+        ensure_equals("abs():Fail", vec2.abs(), true);
+        ensure("abs() x", is_approx_equal(vec2.mV[VX], 2.f));
+        ensure("abs() y", is_approx_equal(vec2.mV[VY], 3.f));
+
+        ensure("isNull():Fail ", false == vec2.isNull());   //Returns true if vector has a _very_small_ length
+
+        x =.00000001f, y = .000001001f;
+        vec2.setVec(x, y);
+        ensure("isNull(): Fail ", true == vec2.isNull());
+    }
+
+    template<> template<>
+    void v2math_object::test<5>()
+    {
+        F32 x =1.f, y = 2.f;
+        LLVector2 vec2(x, y), vec3;
+        vec3 = vec3.scaleVec(vec2);
+        ensure("scaleVec: Fail ", vec3.mV[VX] == 0. && vec3.mV[VY] == 0.);
+        ensure("isExactlyZero(): Fail", true == vec3.isExactlyZero());
+
+        vec3.setVec(2.f, 1.f);
+        vec3 = vec3.scaleVec(vec2);
+        ensure("scaleVec: Fail ", (2.f == vec3.mV[VX]) && (2.f == vec3.mV[VY]));
+        ensure("isExactlyZero():Fail", false == vec3.isExactlyZero());
+    }
+
+    template<> template<>
+    void v2math_object::test<6>()
+    {
+        F32 x1 =1.f, y1 = 2.f, x2 = -2.3f, y2 = 1.11f;
+        F32 val1, val2;
+        LLVector2 vec2(x1, y1), vec3(x2, y2), vec4;
+        vec4 = vec2 + vec3 ;
+        val1 = x1+x2;
+        val2 = y1+y2;
+        ensure("1:operator+ failed",(val1 == vec4.mV[VX]) && ((val2 == vec4.mV[VY])));
+
+        vec2.clearVec();
+        vec3.clearVec();
+        x1 = -.235f, y1 = -24.32f,  x2 = -2.3f, y2 = 1.f;
+        vec2.setVec(x1, y1);
+        vec3.setVec(x2, y2);
+        vec4 = vec2 + vec3;
+        val1 = x1+x2;
+        val2 = y1+y2;
+        ensure("2:operator+ failed",(val1 == vec4.mV[VX]) && ((val2 == vec4.mV[VY])));
+    }
+
+    template<> template<>
+    void v2math_object::test<7>()
+    {
+        F32 x1 =1.f, y1 = 2.f,  x2 = -2.3f, y2 = 1.11f;
+        F32 val1, val2;
+        LLVector2 vec2(x1, y1), vec3(x2, y2), vec4;
+        vec4 = vec2 - vec3 ;
+        val1 = x1-x2;
+        val2 = y1-y2;
+        ensure("1:operator- failed",(val1 == vec4.mV[VX]) && ((val2 == vec4.mV[VY])));
+
+        vec2.clearVec();
+        vec3.clearVec();
+        vec4.clearVec();
+        x1 = -.235f, y1 = -24.32f,  x2 = -2.3f, y2 = 1.f;
+        vec2.setVec(x1, y1);
+        vec3.setVec(x2, y2);
+        vec4 = vec2 - vec3;
+        val1 = x1-x2;
+        val2 = y1-y2;
+        ensure("2:operator- failed",(val1 == vec4.mV[VX]) && ((val2 == vec4.mV[VY])));
+    }
+
+    template<> template<>
+    void v2math_object::test<8>()
+    {
+        F32 x1 =1.f, y1 = 2.f,  x2 = -2.3f, y2 = 1.11f;
+        F32 val1, val2;
+        LLVector2 vec2(x1, y1), vec3(x2, y2);
+        val1 = vec2 * vec3;
+        val2 = x1*x2 + y1*y2;
+        ensure("1:operator* failed",(val1 == val2));
+
+        vec3.clearVec();
+        F32 mulVal = 4.332f;
+        vec3 = vec2 * mulVal;
+        val1 = x1*mulVal;
+        val2 = y1*mulVal;
+        ensure("2:operator* failed",(val1 == vec3.mV[VX]) && (val2 == vec3.mV[VY]));
+
+        vec3.clearVec();
+        vec3 = mulVal * vec2;
+        ensure("3:operator* failed",(val1 == vec3.mV[VX]) && (val2 == vec3.mV[VY]));
+    }
+
+    template<> template<>
+    void v2math_object::test<9>()
+    {
+        F32 x1 =1.f, y1 = 2.f, div = 3.2f;
+        F32 val1, val2;
+        LLVector2 vec2(x1, y1), vec3;
+        vec3 = vec2 / div;
+        val1 = x1 / div;
+        val2 = y1 / div;
+        ensure("1:operator/ failed", is_approx_equal(val1, vec3.mV[VX]) && is_approx_equal(val2, vec3.mV[VY]));
+
+        vec3.clearVec();
+        x1 = -.235f, y1 = -24.32f, div = -2.2f;
+        vec2.setVec(x1, y1);
+        vec3 = vec2 / div;
+        val1 = x1 / div;
+        val2 = y1 / div;
+        ensure("2:operator/ failed", is_approx_equal(val1, vec3.mV[VX]) && is_approx_equal(val2, vec3.mV[VY]));
+    }
+
+    template<> template<>
+    void v2math_object::test<10>()
+    {
+        F32 x1 =1.f, y1 = 2.f,  x2 = -2.3f, y2 = 1.11f;
+        F32 val1, val2;
+        LLVector2 vec2(x1, y1), vec3(x2, y2), vec4;
+        vec4 = vec2 % vec3;
+        val1 = x1*y2 - x2*y1;
+        val2 = y1*x2 - y2*x1;
+        ensure("1:operator% failed",(val1 == vec4.mV[VX]) && (val2 == vec4.mV[VY]));
+
+        vec2.clearVec();
+        vec3.clearVec();
+        vec4.clearVec();
+        x1 = -.235f, y1 = -24.32f,  x2 = -2.3f, y2 = 1.f;
+        vec2.setVec(x1, y1);
+        vec3.setVec(x2, y2);
+        vec4 = vec2 % vec3;
+        val1 = x1*y2 - x2*y1;
+        val2 = y1*x2 - y2*x1;
+        ensure("2:operator% failed",(val1 == vec4.mV[VX]) && (val2 == vec4.mV[VY]));
+    }
+    template<> template<>
+    void v2math_object::test<11>()
+    {
+        F32 x1 =1.f, y1 = 2.f;
+        LLVector2 vec2(x1, y1), vec3(x1, y1);
+        ensure("1:operator== failed",(vec2 == vec3));
+
+        vec2.clearVec();
+        vec3.clearVec();
+        x1 = -.235f, y1 = -24.32f;
+        vec2.setVec(x1, y1);
+        vec3.setVec(vec2);
+        ensure("2:operator== failed",(vec2 == vec3));
+    }
+
+    template<> template<>
+    void v2math_object::test<12>()
+    {
+        F32 x1 = 1.f, y1 = 2.f,x2 = 2.332f, y2 = -1.23f;
+        LLVector2 vec2(x1, y1), vec3(x2, y2);
+        ensure("1:operator!= failed",(vec2 != vec3));
+
+        vec2.clearVec();
+        vec3.clearVec();
+        vec2.setVec(x1, y1);
+        vec3.setVec(vec2);
+        ensure("2:operator!= failed", (false == (vec2 != vec3)));
+    }
+    template<> template<>
+    void v2math_object::test<13>()
+    {
+        F32 x1 = 1.f, y1 = 2.f,x2 = 2.332f, y2 = -1.23f;
+        F32 val1, val2;
+        LLVector2 vec2(x1, y1), vec3(x2, y2);
+        vec2 +=vec3;
+        val1 = x1+x2;
+        val2 = y1+y2;
+        ensure("1:operator+= failed",(val1 == vec2.mV[VX]) && (val2 == vec2.mV[VY]));
+
+        vec2.setVec(x1, y1);
+        vec2 -=vec3;
+        val1 = x1-x2;
+        val2 = y1-y2;
+        ensure("2:operator-= failed",(val1 == vec2.mV[VX]) && (val2 == vec2.mV[VY]));
+
+        vec2.clearVec();
+        vec3.clearVec();
+        x1 = -21.000466f, y1 = 2.98382f,x2 = 0.332f, y2 = -01.23f;
+        vec2.setVec(x1, y1);
+        vec3.setVec(x2, y2);
+        vec2 +=vec3;
+        val1 = x1+x2;
+        val2 = y1+y2;
+        ensure("3:operator+= failed",(val1 == vec2.mV[VX]) && (val2 == vec2.mV[VY]));
+
+        vec2.setVec(x1, y1);
+        vec2 -=vec3;
+        val1 = x1-x2;
+        val2 = y1-y2;
+        ensure("4:operator-= failed", is_approx_equal(val1, vec2.mV[VX]) && is_approx_equal(val2, vec2.mV[VY]));
+    }
+
+    template<> template<>
+    void v2math_object::test<14>()
+    {
+        F32 x1 =1.f, y1 = 2.f;
+        F32 val1, val2, mulVal = 4.332f;
+        LLVector2 vec2(x1, y1);
+        vec2 /=mulVal;
+        val1 = x1 / mulVal;
+        val2 = y1 / mulVal;
+        ensure("1:operator/= failed", is_approx_equal(val1, vec2.mV[VX]) && is_approx_equal(val2, vec2.mV[VY]));
+
+        vec2.clearVec();
+        x1 = .213f, y1 = -2.34f, mulVal = -.23f;
+        vec2.setVec(x1, y1);
+        vec2 /=mulVal;
+        val1 = x1 / mulVal;
+        val2 = y1 / mulVal;
+        ensure("2:operator/= failed", is_approx_equal(val1, vec2.mV[VX]) && is_approx_equal(val2, vec2.mV[VY]));
+    }
+
+    template<> template<>
+    void v2math_object::test<15>()
+    {
+        F32 x1 =1.f, y1 = 2.f;
+        F32 val1, val2, mulVal = 4.332f;
+        LLVector2 vec2(x1, y1);
+        vec2 *=mulVal;
+        val1 = x1*mulVal;
+        val2 = y1*mulVal;
+        ensure("1:operator*= failed",(val1 == vec2.mV[VX]) && (val2 == vec2.mV[VY]));
+
+        vec2.clearVec();
+        x1 = .213f, y1 = -2.34f, mulVal = -.23f;
+        vec2.setVec(x1, y1);
+        vec2 *=mulVal;
+        val1 = x1*mulVal;
+        val2 = y1*mulVal;
+        ensure("2:operator*= failed",(val1 == vec2.mV[VX]) && (val2 == vec2.mV[VY]));
+    }
+
+    template<> template<>
+    void v2math_object::test<16>()
+    {
+        F32 x1 =1.f, y1 = 2.f,  x2 = -2.3f, y2 = 1.11f;
+        F32 val1, val2;
+        LLVector2 vec2(x1, y1), vec3(x2, y2);
+        vec2 %= vec3;
+        val1 = x1*y2 - x2*y1;
+        val2 = y1*x2 - y2*x1;
+        ensure("1:operator%= failed",(val1 == vec2.mV[VX]) && (val2 == vec2.mV[VY]));
+    }
+
+    template<> template<>
+    void v2math_object::test<17>()
+    {
+        F32 x1 =1.f, y1 = 2.f;
+        LLVector2 vec2(x1, y1),vec3;
+        vec3 = -vec2;
+        ensure("1:operator- failed",(-vec3 == vec2));
+    }
+
+    template<> template<>
+    void v2math_object::test<18>()
+    {
+        F32 x1 =1.f, y1 = 2.f;
+        std::ostringstream stream1, stream2;
+        LLVector2 vec2(x1, y1),vec3;
+        stream1 << vec2;
+        vec3.setVec(x1, y1);
+        stream2 << vec3;
+        ensure("1:operator << failed",(stream1.str() == stream2.str()));
+    }
+
+    template<> template<>
+    void v2math_object::test<19>()
+    {
+        F32 x1 =1.0f, y1 = 2.0f, x2 = -.32f, y2 = .2234f;
+        LLVector2 vec2(x1, y1),vec3(x2, y2);
+        ensure("1:operator < failed",(vec3 < vec2));
+
+        x1 = 1.0f, y1 = 2.0f, x2 = 1.0f, y2 = 3.2234f;
+        vec2.setVec(x1, y1);
+        vec3.setVec(x2, y2);
+        ensure("2:operator < failed", (false == (vec3 < vec2)));
+    }
+
+    template<> template<>
+    void v2math_object::test<20>()
+    {
+        F32 x1 =1.0f, y1 = 2.0f;
+        LLVector2 vec2(x1, y1);
+        ensure("1:operator [] failed",( x1 ==  vec2[0]));
+        ensure("2:operator [] failed",( y1 ==  vec2[1]));
+
+        vec2.clearVec();
+        x1 = 23.0f, y1 = -.2361f;
+        vec2.setVec(x1, y1);
+        F32 ref1 = vec2[0];
+        ensure("3:operator [] failed", ( ref1 ==  x1));
+        F32 ref2 = vec2[1];
+        ensure("4:operator [] failed", ( ref2 ==  y1));
+    }
+
+    template<> template<>
+    void v2math_object::test<21>()
+    {
+        F32 x1 =1.f, y1 = 2.f, x2 = -.32f, y2 = .2234f;
+        F32 val1, val2;
+        LLVector2 vec2(x1, y1),vec3(x2, y2);
+        val1 = dist_vec_squared2D(vec2, vec3);
+        val2 = (x1 - x2)*(x1 - x2) + (y1 - y2)* (y1 - y2);
+        ensure_equals("dist_vec_squared2D values are not equal",val2, val1);
+
+        val1 = dist_vec_squared(vec2, vec3);
+        ensure_equals("dist_vec_squared values are not equal",val2, val1);
+
+        val1 =  dist_vec(vec2, vec3);
+        val2 = (F32) sqrt((x1 - x2)*(x1 - x2) + (y1 - y2)* (y1 - y2));
+        ensure_equals("dist_vec values are not equal",val2, val1);
+    }
+
+    template<> template<>
+    void v2math_object::test<22>()
+    {
+        F32 x1 =1.f, y1 = 2.f, x2 = -.32f, y2 = .2234f,fVal = .0121f;
+        F32 val1, val2;
+        LLVector2 vec2(x1, y1),vec3(x2, y2);
+        LLVector2 vec4 = lerp(vec2, vec3, fVal);
+        val1 = x1 + (x2 - x1) * fVal;
+        val2 = y1 + (y2 - y1) * fVal;
+        ensure("lerp values are not equal", ((val1 == vec4.mV[VX]) && (val2 == vec4.mV[VY])));
+    }
+
+    template<> template<>
+    void v2math_object::test<23>()
+    {
+        F32 x1 =1.f, y1 = 2.f;
+        F32 val1, val2;
+        LLVector2 vec2(x1, y1);
+
+        F32 vecMag = vec2.normVec();
+        F32 mag = (F32) sqrt(x1*x1 + y1*y1);
+
+        F32 oomag = 1.f / mag;
+        val1 = x1 * oomag;
+        val2 = y1 * oomag;
+
+        ensure("normVec failed", is_approx_equal(val1, vec2.mV[VX]) && is_approx_equal(val2, vec2.mV[VY]) && is_approx_equal(vecMag, mag));
+
+        x1 =.00000001f, y1 = 0.f;
+
+        vec2.setVec(x1, y1);
+        vecMag = vec2.normVec();
+        ensure("normVec failed should be 0.", 0. == vec2.mV[VX] && 0. == vec2.mV[VY] && vecMag == 0.);
+    }
+}