--- conflicted
+++ resolved
@@ -331,13 +331,9 @@
 		//is it here?
 		if (isInside(data->getPositionGroup()))
 		{
-<<<<<<< HEAD
 			ND_OCTREE_LOG << "Inserting data, isInside(data->getPositionGroup()) true " << ND_OCTREE_LOG_END;
 
-			if (((getElementCount() < gOctreeMaxCapacity || getSize()[0] <= gOctreeMinSize) && contains(data->getBinRadius()) ||
-=======
 			if ((((getElementCount() < gOctreeMaxCapacity || getSize()[0] <= gOctreeMinSize) && contains(data->getBinRadius())) ||
->>>>>>> fde08682
 				(data->getBinRadius() > getSize()[0] &&	parent && parent->getElementCount() >= gOctreeMaxCapacity))) 
 			{ //it belongs here
 				ND_OCTREE_LOG << "Inserting data into this" << ND_OCTREE_LOG_END;
@@ -483,11 +479,7 @@
 		}
 
 		this->notifyRemoval(data);
-<<<<<<< HEAD
 		this->checkAlive();
-=======
-		checkAlive();
->>>>>>> fde08682
 	}
 
 	bool remove(T* data)
