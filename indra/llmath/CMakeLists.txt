--- conflicted
+++ resolved
@@ -96,16 +96,9 @@
     xform.h
     )
 
-<<<<<<< HEAD
 set( llmath_SOURCE_FILES ${llmath_SOURCE_FILES} nd/ndoctreelog.cpp )
 set( llmath_HEADER_FILES ${llmath_HEADER_FILES} nd/ndoctreelog.h )
 
-
-set_source_files_properties(${llmath_HEADER_FILES}
-                            PROPERTIES HEADER_FILE_ONLY TRUE)
-
-=======
->>>>>>> a35e58b7
 list(APPEND llmath_SOURCE_FILES ${llmath_HEADER_FILES})
 
 add_library (llmath ${llmath_SOURCE_FILES})
