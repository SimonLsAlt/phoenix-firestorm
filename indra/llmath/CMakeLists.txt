--- conflicted
+++ resolved
@@ -4,19 +4,9 @@
 
 include(00-Common)
 include(LLCommon)
-include(LLMeshOptimizer)
 include(bugsplat)
 include(Boost)
 
-<<<<<<< HEAD
-include_directories(
-    ${LLCOMMON_INCLUDE_DIRS}
-    ${LLCOMMON_SYSTEM_INCLUDE_DIRS}
-    ${LLMESHOPTIMIZER_INCLUDE_DIRS}
-    )
-
-=======
->>>>>>> 6fdd35d5
 set(llmath_SOURCE_FILES
     llbbox.cpp
     llbboxlocal.cpp
@@ -109,15 +99,8 @@
 
 add_library (llmath ${llmath_SOURCE_FILES})
 
-<<<<<<< HEAD
-target_link_libraries(llmath
-    ${LLCOMMON_LIBRARIES}
-    ${LLMESHOPTIMIZER_LIBRARIES}
-    )
-=======
-target_link_libraries(llmath llcommon)
+target_link_libraries(llmath llcommon llmeshoptimizer)
 target_include_directories( llmath  INTERFACE   ${CMAKE_CURRENT_SOURCE_DIR})
->>>>>>> 6fdd35d5
 
 # Add tests
 if (LL_TESTS)
