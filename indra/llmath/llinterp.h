/**
 * @file llinterp.h
 *
 * $LicenseInfo:firstyear=2001&license=viewerlgpl$
 * Second Life Viewer Source Code
 * Copyright (C) 2010, Linden Research, Inc.
 *
 * This library is free software; you can redistribute it and/or
 * modify it under the terms of the GNU Lesser General Public
 * License as published by the Free Software Foundation;
 * version 2.1 of the License only.
 *
 * This library is distributed in the hope that it will be useful,
 * but WITHOUT ANY WARRANTY; without even the implied warranty of
 * MERCHANTABILITY or FITNESS FOR A PARTICULAR PURPOSE.  See the GNU
 * Lesser General Public License for more details.
 *
 * You should have received a copy of the GNU Lesser General Public
 * License along with this library; if not, write to the Free Software
 * Foundation, Inc., 51 Franklin Street, Fifth Floor, Boston, MA  02110-1301  USA
 *
 * Linden Research, Inc., 945 Battery Street, San Francisco, CA  94111  USA
 * $/LicenseInfo$
 */

#ifndef LL_LLINTERP_H
#define LL_LLINTERP_H

#if defined(LL_WINDOWS)
// macro definitions for common math constants (e.g. M_PI) are declared under the _USE_MATH_DEFINES
// on Windows system.
// So, let's define _USE_MATH_DEFINES before including math.h
    #define _USE_MATH_DEFINES
#endif

#include "math.h"

// Class from which different types of interpolators can be derived

class LLInterpVal
{
public:
<<<<<<< HEAD
	virtual ~LLInterpVal() {}
=======
    virtual ~LLInterpVal() {}
>>>>>>> 1a8a5404
};

template <typename Type>
class LLInterp
{
public:
        LLInterp();
    virtual ~LLInterp() {}

    virtual void start();
    virtual void update(const F32 time) = 0;
    const Type &getCurVal() const;

<<<<<<< HEAD
	virtual void start();
	virtual void update(const F32 time) = 0;
	const Type &getCurVal() const;
=======
    void setStartVal(const Type &start_val);
    const Type &getStartVal() const;
>>>>>>> 1a8a5404

    void setEndVal(const Type &target_val);
    const Type &getEndVal() const;

    void setStartTime(const F32 time);
    F32 getStartTime() const;

    void setEndTime(const F32 time);
    F32 getEndTime() const;

    bool isActive() const;
    bool isDone() const;

<<<<<<< HEAD
	bool isActive() const;
	bool isDone() const;
	
protected:
	F32 mStartTime;
	F32 mEndTime;
	F32 mDuration;
	bool mActive;
	bool mDone;
=======
protected:
    F32 mStartTime;
    F32 mEndTime;
    F32 mDuration;
    bool mActive;
    bool mDone;
>>>>>>> 1a8a5404

    Type mStartVal;
    Type mEndVal;

    F32 mCurTime;
    Type mCurVal;
};

template <typename Type>
class LLInterpLinear : public LLInterp<Type>
{
public:
<<<<<<< HEAD
	void start() override;
	void update(const F32 time) override;
	F32 getCurFrac() const;
=======
    void start() override;
    void update(const F32 time) override;
    F32 getCurFrac() const;
>>>>>>> 1a8a5404
protected:
    F32 mCurFrac;
};

template <typename Type>
class LLInterpExp : public LLInterpLinear<Type>
{
public:
    void update(const F32 time);
protected:
};

template <typename Type>
class LLInterpAttractor : public LLInterp<Type>
{
public:
<<<<<<< HEAD
	LLInterpAttractor();
	void start() override;
	void setStartVel(const Type &vel);
	void setForce(const F32 force);
	void update(const F32 time) override;
=======
    LLInterpAttractor();
    void start() override;
    void setStartVel(const Type &vel);
    void setForce(const F32 force);
    void update(const F32 time) override;
>>>>>>> 1a8a5404
protected:
    F32 mForce;
    Type mStartVel;
    Type mVelocity;
};

template <typename Type>
class LLInterpFunc : public LLInterp<Type>
{
public:
<<<<<<< HEAD
	LLInterpFunc();
	void update(const F32 time) override;
=======
    LLInterpFunc();
    void update(const F32 time) override;
>>>>>>> 1a8a5404

    void setFunc(Type (*)(const F32, void *data), void *data);
protected:
    Type (*mFunc)(const F32 time, void *data);
    void *mData;
};


///////////////////////////////////
//
// Implementation
//
//

/////////////////////////////////
//
// LLInterp base class implementation
//

template <typename Type>
LLInterp<Type>::LLInterp()
: mStartVal(Type()), mEndVal(Type()), mCurVal(Type())
{
<<<<<<< HEAD
	mStartTime = 0.f;
	mEndTime = 1.f;
	mDuration = 1.f;
	mCurTime = 0.f;
	mDone = false;
	mActive = false;
=======
    mStartTime = 0.f;
    mEndTime = 1.f;
    mDuration = 1.f;
    mCurTime = 0.f;
    mDone = false;
    mActive = false;
>>>>>>> 1a8a5404
}

template <class Type>
void LLInterp<Type>::setStartVal(const Type &start_val)
{
    mStartVal = start_val;
}

template <class Type>
void LLInterp<Type>::start()
{
<<<<<<< HEAD
	mCurVal = mStartVal;
	mCurTime = mStartTime;
	mDone = false;
	mActive = false;
=======
    mCurVal = mStartVal;
    mCurTime = mStartTime;
    mDone = false;
    mActive = false;
>>>>>>> 1a8a5404
}

template <class Type>
const Type &LLInterp<Type>::getStartVal() const
{
    return mStartVal;
}

template <class Type>
void LLInterp<Type>::setEndVal(const Type &end_val)
{
    mEndVal = end_val;
}

template <class Type>
const Type &LLInterp<Type>::getEndVal() const
{
    return mEndVal;
}

template <class Type>
const Type &LLInterp<Type>::getCurVal() const
{
    return mCurVal;
}


template <class Type>
void LLInterp<Type>::setStartTime(const F32 start_time)
{
    mStartTime = start_time;
    mDuration = mEndTime - mStartTime;
}

template <class Type>
F32 LLInterp<Type>::getStartTime() const
{
    return mStartTime;
}


template <class Type>
void LLInterp<Type>::setEndTime(const F32 end_time)
{
    mEndTime = end_time;
    mDuration = mEndTime - mStartTime;
}


template <class Type>
F32 LLInterp<Type>::getEndTime() const
{
    return mEndTime;
}


template <class Type>
bool LLInterp<Type>::isDone() const
{
    return mDone;
}

template <class Type>
bool LLInterp<Type>::isActive() const
{
    return mActive;
}

//////////////////////////////
//
// LLInterpLinear derived class implementation.
//
template <typename Type>
void LLInterpLinear<Type>::start()
{
    LLInterp<Type>::start();
    mCurFrac = 0.f;
}

template <typename Type>
void LLInterpLinear<Type>::update(const F32 time)
{
<<<<<<< HEAD
	F32 target_frac = (time - this->mStartTime) / this->mDuration;
	F32 dfrac = target_frac - this->mCurFrac;
	if (target_frac >= 0.f)
	{
		this->mActive = true;
	}
	
	if (target_frac > 1.f)
	{
		this->mCurVal = this->mEndVal;
		this->mCurFrac = 1.f;
		this->mCurTime = time;
		this->mDone = true;
		return;
	}

	target_frac = llmin(1.f, target_frac);
	target_frac = llmax(0.f, target_frac);

	if (dfrac >= 0.f)
	{
		F32 total_frac = 1.f - this->mCurFrac;
		F32 inc_frac = dfrac / total_frac;
		this->mCurVal = inc_frac * this->mEndVal + (1.f - inc_frac) * this->mCurVal;
		this->mCurTime = time;
	}
	else
	{
		F32 total_frac = this->mCurFrac - 1.f;
		F32 inc_frac = dfrac / total_frac;
		this->mCurVal = inc_frac * this->mStartVal + (1.f - inc_frac) * this->mCurVal;
		this->mCurTime = time;
	}
	mCurFrac = target_frac;
=======
    F32 target_frac = (time - this->mStartTime) / this->mDuration;
    F32 dfrac = target_frac - this->mCurFrac;
    if (target_frac >= 0.f)
    {
        this->mActive = true;
    }

    if (target_frac > 1.f)
    {
        this->mCurVal = this->mEndVal;
        this->mCurFrac = 1.f;
        this->mCurTime = time;
        this->mDone = true;
        return;
    }

    target_frac = llmin(1.f, target_frac);
    target_frac = llmax(0.f, target_frac);

    if (dfrac >= 0.f)
    {
        F32 total_frac = 1.f - this->mCurFrac;
        F32 inc_frac = dfrac / total_frac;
        this->mCurVal = inc_frac * this->mEndVal + (1.f - inc_frac) * this->mCurVal;
        this->mCurTime = time;
    }
    else
    {
        F32 total_frac = this->mCurFrac - 1.f;
        F32 inc_frac = dfrac / total_frac;
        this->mCurVal = inc_frac * this->mStartVal + (1.f - inc_frac) * this->mCurVal;
        this->mCurTime = time;
    }
    mCurFrac = target_frac;
>>>>>>> 1a8a5404
}

template <class Type>
F32 LLInterpLinear<Type>::getCurFrac() const
{
    return mCurFrac;
}


//////////////////////////////
//
// LLInterpAttractor derived class implementation.
//


template <class Type>
LLInterpAttractor<Type>::LLInterpAttractor() : LLInterp<Type>()
{
    mForce = 0.1f;
    mVelocity *= 0.f;
    mStartVel *= 0.f;
}

template <class Type>
void LLInterpAttractor<Type>::start()
{
    LLInterp<Type>::start();
    mVelocity = mStartVel;
}


template <class Type>
void LLInterpAttractor<Type>::setStartVel(const Type &vel)
{
    mStartVel = vel;
}

template <class Type>
void LLInterpAttractor<Type>::setForce(const F32 force)
{
    mForce = force;
}

template <class Type>
void LLInterpAttractor<Type>::update(const F32 time)
{
<<<<<<< HEAD
	if (time > this->mStartTime)
	{
		this->mActive = true;
	}
	else
	{
		return;
	}
	if (time > this->mEndTime)
	{
		this->mDone = true;
		return;
	}

	F32 dt = time - this->mCurTime;
	Type dist_val = this->mEndVal - this->mCurVal;
	Type dv = 0.5*dt*dt*this->mForce*dist_val;
	this->mVelocity += dv;
	this->mCurVal += this->mVelocity * dt;
	this->mCurTime = time;
=======
    if (time > this->mStartTime)
    {
        this->mActive = true;
    }
    else
    {
        return;
    }
    if (time > this->mEndTime)
    {
        this->mDone = true;
        return;
    }

    F32 dt = time - this->mCurTime;
    Type dist_val = this->mEndVal - this->mCurVal;
    Type dv = 0.5*dt*dt*this->mForce*dist_val;
    this->mVelocity += dv;
    this->mCurVal += this->mVelocity * dt;
    this->mCurTime = time;
>>>>>>> 1a8a5404
}


//////////////////////////////
//
// LLInterpFucn derived class implementation.
//


template <class Type>
LLInterpFunc<Type>::LLInterpFunc() : LLInterp<Type>()
{
<<<<<<< HEAD
	mFunc = nullptr;
	mData = nullptr;
=======
    mFunc = nullptr;
    mData = nullptr;
>>>>>>> 1a8a5404
}

template <class Type>
void LLInterpFunc<Type>::setFunc(Type (*func)(const F32, void *data), void *data)
{
    mFunc = func;
    mData = data;
}

template <class Type>
void LLInterpFunc<Type>::update(const F32 time)
{
<<<<<<< HEAD
	if (time > this->mStartTime)
	{
		this->mActive = true;
	}
	else
	{
		return;
	}
	if (time > this->mEndTime)
	{
		this->mDone = true;
		return;
	}

	this->mCurVal = (*mFunc)(time - this->mStartTime, mData);
	this->mCurTime = time;
=======
    if (time > this->mStartTime)
    {
        this->mActive = true;
    }
    else
    {
        return;
    }
    if (time > this->mEndTime)
    {
        this->mDone = true;
        return;
    }

    this->mCurVal = (*mFunc)(time - this->mStartTime, mData);
    this->mCurTime = time;
>>>>>>> 1a8a5404
}

//////////////////////////////
//
// LLInterpExp derived class implementation.
//

template <class Type>
void LLInterpExp<Type>::update(const F32 time)
{
<<<<<<< HEAD
	F32 target_frac = (time - this->mStartTime) / this->mDuration;
	if (target_frac >= 0.f)
	{
		this->mActive = true;
	}
	
	if (target_frac > 1.f)
	{
		this->mCurVal = this->mEndVal;
		this->mCurFrac = 1.f;
		this->mCurTime = time;
		this->mDone = true;
		return;
	}

	this->mCurFrac = 1.f - (F32)(exp(-2.f*target_frac));
	this->mCurVal = this->mStartVal + this->mCurFrac * (this->mEndVal - this->mStartVal);
	this->mCurTime = time;
=======
    F32 target_frac = (time - this->mStartTime) / this->mDuration;
    if (target_frac >= 0.f)
    {
        this->mActive = true;
    }

    if (target_frac > 1.f)
    {
        this->mCurVal = this->mEndVal;
        this->mCurFrac = 1.f;
        this->mCurTime = time;
        this->mDone = true;
        return;
    }

    this->mCurFrac = 1.f - (F32)(exp(-2.f*target_frac));
    this->mCurVal = this->mStartVal + this->mCurFrac * (this->mEndVal - this->mStartVal);
    this->mCurTime = time;
>>>>>>> 1a8a5404
}

#endif // LL_LLINTERP_H
<|MERGE_RESOLUTION|>--- conflicted
+++ resolved
@@ -40,11 +40,7 @@
 class LLInterpVal
 {
 public:
-<<<<<<< HEAD
-	virtual ~LLInterpVal() {}
-=======
     virtual ~LLInterpVal() {}
->>>>>>> 1a8a5404
 };
 
 template <typename Type>
@@ -58,14 +54,8 @@
     virtual void update(const F32 time) = 0;
     const Type &getCurVal() const;
 
-<<<<<<< HEAD
-	virtual void start();
-	virtual void update(const F32 time) = 0;
-	const Type &getCurVal() const;
-=======
     void setStartVal(const Type &start_val);
     const Type &getStartVal() const;
->>>>>>> 1a8a5404
 
     void setEndVal(const Type &target_val);
     const Type &getEndVal() const;
@@ -79,24 +69,12 @@
     bool isActive() const;
     bool isDone() const;
 
-<<<<<<< HEAD
-	bool isActive() const;
-	bool isDone() const;
-	
-protected:
-	F32 mStartTime;
-	F32 mEndTime;
-	F32 mDuration;
-	bool mActive;
-	bool mDone;
-=======
 protected:
     F32 mStartTime;
     F32 mEndTime;
     F32 mDuration;
     bool mActive;
     bool mDone;
->>>>>>> 1a8a5404
 
     Type mStartVal;
     Type mEndVal;
@@ -109,15 +87,9 @@
 class LLInterpLinear : public LLInterp<Type>
 {
 public:
-<<<<<<< HEAD
-	void start() override;
-	void update(const F32 time) override;
-	F32 getCurFrac() const;
-=======
     void start() override;
     void update(const F32 time) override;
     F32 getCurFrac() const;
->>>>>>> 1a8a5404
 protected:
     F32 mCurFrac;
 };
@@ -134,19 +106,11 @@
 class LLInterpAttractor : public LLInterp<Type>
 {
 public:
-<<<<<<< HEAD
-	LLInterpAttractor();
-	void start() override;
-	void setStartVel(const Type &vel);
-	void setForce(const F32 force);
-	void update(const F32 time) override;
-=======
     LLInterpAttractor();
     void start() override;
     void setStartVel(const Type &vel);
     void setForce(const F32 force);
     void update(const F32 time) override;
->>>>>>> 1a8a5404
 protected:
     F32 mForce;
     Type mStartVel;
@@ -157,13 +121,8 @@
 class LLInterpFunc : public LLInterp<Type>
 {
 public:
-<<<<<<< HEAD
-	LLInterpFunc();
-	void update(const F32 time) override;
-=======
     LLInterpFunc();
     void update(const F32 time) override;
->>>>>>> 1a8a5404
 
     void setFunc(Type (*)(const F32, void *data), void *data);
 protected:
@@ -187,21 +146,12 @@
 LLInterp<Type>::LLInterp()
 : mStartVal(Type()), mEndVal(Type()), mCurVal(Type())
 {
-<<<<<<< HEAD
-	mStartTime = 0.f;
-	mEndTime = 1.f;
-	mDuration = 1.f;
-	mCurTime = 0.f;
-	mDone = false;
-	mActive = false;
-=======
     mStartTime = 0.f;
     mEndTime = 1.f;
     mDuration = 1.f;
     mCurTime = 0.f;
     mDone = false;
     mActive = false;
->>>>>>> 1a8a5404
 }
 
 template <class Type>
@@ -213,17 +163,10 @@
 template <class Type>
 void LLInterp<Type>::start()
 {
-<<<<<<< HEAD
-	mCurVal = mStartVal;
-	mCurTime = mStartTime;
-	mDone = false;
-	mActive = false;
-=======
     mCurVal = mStartVal;
     mCurTime = mStartTime;
     mDone = false;
     mActive = false;
->>>>>>> 1a8a5404
 }
 
 template <class Type>
@@ -306,42 +249,6 @@
 template <typename Type>
 void LLInterpLinear<Type>::update(const F32 time)
 {
-<<<<<<< HEAD
-	F32 target_frac = (time - this->mStartTime) / this->mDuration;
-	F32 dfrac = target_frac - this->mCurFrac;
-	if (target_frac >= 0.f)
-	{
-		this->mActive = true;
-	}
-	
-	if (target_frac > 1.f)
-	{
-		this->mCurVal = this->mEndVal;
-		this->mCurFrac = 1.f;
-		this->mCurTime = time;
-		this->mDone = true;
-		return;
-	}
-
-	target_frac = llmin(1.f, target_frac);
-	target_frac = llmax(0.f, target_frac);
-
-	if (dfrac >= 0.f)
-	{
-		F32 total_frac = 1.f - this->mCurFrac;
-		F32 inc_frac = dfrac / total_frac;
-		this->mCurVal = inc_frac * this->mEndVal + (1.f - inc_frac) * this->mCurVal;
-		this->mCurTime = time;
-	}
-	else
-	{
-		F32 total_frac = this->mCurFrac - 1.f;
-		F32 inc_frac = dfrac / total_frac;
-		this->mCurVal = inc_frac * this->mStartVal + (1.f - inc_frac) * this->mCurVal;
-		this->mCurTime = time;
-	}
-	mCurFrac = target_frac;
-=======
     F32 target_frac = (time - this->mStartTime) / this->mDuration;
     F32 dfrac = target_frac - this->mCurFrac;
     if (target_frac >= 0.f)
@@ -376,7 +283,6 @@
         this->mCurTime = time;
     }
     mCurFrac = target_frac;
->>>>>>> 1a8a5404
 }
 
 template <class Type>
@@ -423,28 +329,6 @@
 template <class Type>
 void LLInterpAttractor<Type>::update(const F32 time)
 {
-<<<<<<< HEAD
-	if (time > this->mStartTime)
-	{
-		this->mActive = true;
-	}
-	else
-	{
-		return;
-	}
-	if (time > this->mEndTime)
-	{
-		this->mDone = true;
-		return;
-	}
-
-	F32 dt = time - this->mCurTime;
-	Type dist_val = this->mEndVal - this->mCurVal;
-	Type dv = 0.5*dt*dt*this->mForce*dist_val;
-	this->mVelocity += dv;
-	this->mCurVal += this->mVelocity * dt;
-	this->mCurTime = time;
-=======
     if (time > this->mStartTime)
     {
         this->mActive = true;
@@ -465,7 +349,6 @@
     this->mVelocity += dv;
     this->mCurVal += this->mVelocity * dt;
     this->mCurTime = time;
->>>>>>> 1a8a5404
 }
 
 
@@ -478,13 +361,8 @@
 template <class Type>
 LLInterpFunc<Type>::LLInterpFunc() : LLInterp<Type>()
 {
-<<<<<<< HEAD
-	mFunc = nullptr;
-	mData = nullptr;
-=======
     mFunc = nullptr;
     mData = nullptr;
->>>>>>> 1a8a5404
 }
 
 template <class Type>
@@ -497,24 +375,6 @@
 template <class Type>
 void LLInterpFunc<Type>::update(const F32 time)
 {
-<<<<<<< HEAD
-	if (time > this->mStartTime)
-	{
-		this->mActive = true;
-	}
-	else
-	{
-		return;
-	}
-	if (time > this->mEndTime)
-	{
-		this->mDone = true;
-		return;
-	}
-
-	this->mCurVal = (*mFunc)(time - this->mStartTime, mData);
-	this->mCurTime = time;
-=======
     if (time > this->mStartTime)
     {
         this->mActive = true;
@@ -531,7 +391,6 @@
 
     this->mCurVal = (*mFunc)(time - this->mStartTime, mData);
     this->mCurTime = time;
->>>>>>> 1a8a5404
 }
 
 //////////////////////////////
@@ -542,26 +401,6 @@
 template <class Type>
 void LLInterpExp<Type>::update(const F32 time)
 {
-<<<<<<< HEAD
-	F32 target_frac = (time - this->mStartTime) / this->mDuration;
-	if (target_frac >= 0.f)
-	{
-		this->mActive = true;
-	}
-	
-	if (target_frac > 1.f)
-	{
-		this->mCurVal = this->mEndVal;
-		this->mCurFrac = 1.f;
-		this->mCurTime = time;
-		this->mDone = true;
-		return;
-	}
-
-	this->mCurFrac = 1.f - (F32)(exp(-2.f*target_frac));
-	this->mCurVal = this->mStartVal + this->mCurFrac * (this->mEndVal - this->mStartVal);
-	this->mCurTime = time;
-=======
     F32 target_frac = (time - this->mStartTime) / this->mDuration;
     if (target_frac >= 0.f)
     {
@@ -580,7 +419,6 @@
     this->mCurFrac = 1.f - (F32)(exp(-2.f*target_frac));
     this->mCurVal = this->mStartVal + this->mCurFrac * (this->mEndVal - this->mStartVal);
     this->mCurTime = time;
->>>>>>> 1a8a5404
 }
 
 #endif // LL_LLINTERP_H
