# -*- cmake -*-

# cmake_minimum_required should appear before any
# other commands to guarantee full compatibility
# with the version specified
## 3.8 added VS_DEBUGGER_WORKING_DIRECTORY support
## 3.13/12 is needed for add_link_options/add_compile_definitions
## 3.14 added FILE CREATE_LINK
## 3.16 is needed for target_precompile_headers
## Nicky: Ideally we want at least 3.21 for good preset support
##   We're not there yet, but once done, there is a kludge in Linking.cmake
#    "if(${CMAKE_VERSION} VERSION_LESS "3.20.0")" that can also be removed
cmake_minimum_required(VERSION 3.16.0 FATAL_ERROR)

set(CMAKE_CXX_STANDARD 17) #<FS> Enable c++17 on all platforms

set(ROOT_PROJECT_NAME "Firestorm" CACHE STRING
    "The root project/makefile/solution name. Defaults to Firestorm.")
project(${ROOT_PROJECT_NAME})

set(CMAKE_MODULE_PATH "${CMAKE_SOURCE_DIR}/cmake"  "${CMAKE_CURRENT_BINARY_DIR}")

include(conanbuildinfo OPTIONAL RESULT_VARIABLE USE_CONAN )
if( USE_CONAN )
    set( USE_CONAN ON )
    set( USE_AUTOBUILD_3P OFF )
    conan_basic_setup(TARGETS NO_OUTPUT_DIRS)
    add_compile_definitions(LL_USESYSTEMLIBS USE_CONAN NO_AUTOBUILD_3P)
else()
  set( USE_CONAN OFF )
  set( USE_AUTOBUILD_3P ON )
endif()

# The viewer code base can now be successfully compiled with -std=c++14. But
# turning that on in the generic viewer-build-variables/variables file would
# potentially require tweaking each of our ~50 third-party library builds.
# Until we decide to set -std=c++14 in viewer-build-variables/variables, set
# it locally here: we want to at least prevent inadvertently reintroducing
# viewer code that would fail with C++14.
set(CMAKE_CXX_STANDARD 17)
set(CMAKE_CXX_STANDARD_REQUIRED ON)

include(Variables)
include(BuildVersion)

if (NOT CMAKE_BUILD_TYPE)
  set(CMAKE_BUILD_TYPE Release CACHE STRING
      "Build type.  One of: Release RelWithDebInfo" FORCE)
endif (NOT CMAKE_BUILD_TYPE)

#<FS:AW optional opensim support>
option(OPENSIM "OpenSim support" OFF)
if (OPENSIM)
  add_compile_definitions(OPENSIM)
  if (SINGLEGRID)
    add_compile_definitions(SINGLEGRID SINGLEGRID_URI=\"${SINGLEGRID_URI}\")
    message(STATUS "Compiling with OpenSim support - Single Grid version (${SINGLEGRID_URI})")
  else (SINGLEGRID)
    message(STATUS "Compiling with OpenSim support")
  endif (SINGLEGRID)
else (OPENSIM)
  if (SINGLEGRID)
    message(WARNING "Value for SINGLEGRID is unused during Havok/SecondLife builds" )
  endif()
  message(STATUS "Compiling without OpenSim support")
endif (OPENSIM)

if (HAVOK_TPV)
  add_compile_definitions(HAVOK_TPV)
  message(STATUS "Compiling with Havok libraries")
endif (HAVOK_TPV)
#</FS:AW optional opensim support>

#<FS:Ansariel> Support for test builds
option(TESTBUILD "Generating test build" OFF)
if(TESTBUILD AND TESTBUILDPERIOD)
  add_compile_definitions(TESTBUILD TESTBUILDPERIOD=${TESTBUILDPERIOD})
  message(STATUS "Creating test build version; test period: ${TESTBUILDPERIOD} days")
endif(TESTBUILD AND TESTBUILDPERIOD)
#</FS:Ansariel>

# <FS:Ansariel> [AVX Optimization]
option(USE_AVX_OPTIMIZATION "AVX optimization support" OFF)
option(USE_AVX2_OPTIMIZATION "AVX2 optimization support" OFF)
if (USE_AVX_OPTIMIZATION)
  if (USE_AVX2_OPTIMIZATION)
    message(FATAL_ERROR "You cannot use AVX and AVX2 at the same time!")
  else (USE_AVX2_OPTIMIZATION)
    add_compile_definitions(USE_AVX_OPTIMIZATION)
    message(STATUS "Compiling with AVX optimizations")
  endif (USE_AVX2_OPTIMIZATION)
elseif (USE_AVX2_OPTIMIZATION)
  add_compile_definitions(USE_AVX2_OPTIMIZATION)
  message(STATUS "Compiling with AVX2 optimizations")
else (USE_AVX_OPTIMIZATION)
  message(STATUS "Compiling without AVX optimizations")
endif (USE_AVX_OPTIMIZATION)
# </FS:Ansariel> [AVX Optimization]

add_subdirectory(cmake)

# <FS:Beq> Tracy Profiler support
option(USE_TRACY "Tracy Profiler support" OFF)
if (USE_TRACY)
  message(STATUS "Compiling with Tracy profiler")
else (USE_TRACY)
  message(STATUS "Compiling without Tracy profiler")
endif (USE_TRACY)
# </FS:Beq> Tracy Profiler support

add_subdirectory(${LIBS_OPEN_PREFIX}llaudio)
add_subdirectory(${LIBS_OPEN_PREFIX}llappearance)
add_subdirectory(${LIBS_OPEN_PREFIX}llcharacter)
add_subdirectory(${LIBS_OPEN_PREFIX}llcommon)
add_subdirectory(${LIBS_OPEN_PREFIX}llcorehttp)
add_subdirectory(${LIBS_OPEN_PREFIX}llimage)
add_subdirectory(${LIBS_OPEN_PREFIX}llkdu)
add_subdirectory(${LIBS_OPEN_PREFIX}llimagej2coj)
add_subdirectory(${LIBS_OPEN_PREFIX}llinventory)
add_subdirectory(${LIBS_OPEN_PREFIX}llmath)
add_subdirectory(${LIBS_OPEN_PREFIX}llmeshoptimizer)
add_subdirectory(${LIBS_OPEN_PREFIX}llmessage)
add_subdirectory(${LIBS_OPEN_PREFIX}llprimitive)
add_subdirectory(${LIBS_OPEN_PREFIX}llrender)
add_subdirectory(${LIBS_OPEN_PREFIX}llfilesystem)
add_subdirectory(${LIBS_OPEN_PREFIX}llwindow)
add_subdirectory(${LIBS_OPEN_PREFIX}llxml)

if (WINDOWS AND EXISTS ${LIBS_CLOSED_DIR}copy_win_scripts)
  add_subdirectory(${LIBS_CLOSED_PREFIX}copy_win_scripts)
endif (WINDOWS AND EXISTS ${LIBS_CLOSED_DIR}copy_win_scripts)

add_custom_target(viewer)

if (NOT USE_BUGSPLAT)
add_subdirectory(${LIBS_OPEN_PREFIX}llcrashlogger)
endif (NOT USE_BUGSPLAT)

if( LINUX )
    add_subdirectory(${VIEWER_PREFIX}linux_crash_logger)
endif()

add_subdirectory(${LIBS_OPEN_PREFIX}llplugin)
add_subdirectory(${LIBS_OPEN_PREFIX}llui)
add_subdirectory(${LIBS_OPEN_PREFIX}viewer_components)

<<<<<<< HEAD
if (LL_TESTS OR NOT USESYSTEMLIBS)
# Legacy C++ tests. Build always, run if LL_TESTS is true.
add_subdirectory(${VIEWER_PREFIX}test)
endif (LL_TESTS OR NOT USESYSTEMLIBS)
=======
if( LL_TESTS )
# Legacy C++ tests. Build always, run if LL_TESTS is true.
add_subdirectory(${VIEWER_PREFIX}test)
endif()
>>>>>>> a35e58b7

if (ENABLE_MEDIA_PLUGINS)
# viewer media plugins
add_subdirectory(${LIBS_OPEN_PREFIX}media_plugins)
endif (ENABLE_MEDIA_PLUGINS)

if (LINUX)
  if (INSTALL_PROPRIETARY)
      include(LLAppearanceUtility)
      add_subdirectory(${LLAPPEARANCEUTILITY_SRC_DIR} ${LLAPPEARANCEUTILITY_BIN_DIR})
  endif (INSTALL_PROPRIETARY)
<<<<<<< HEAD
#  add_dependencies(viewer linux-crash-logger-strip-target)
=======
>>>>>>> a35e58b7
elseif (WINDOWS)
  # cmake EXISTS requires an absolute path, see indra/cmake/Variables.cmake
  if (EXISTS ${VIEWER_DIR}win_setup)
    add_subdirectory(${VIEWER_DIR}win_setup)
  endif (EXISTS ${VIEWER_DIR}win_setup)
endif (LINUX)

if (WINDOWS)
    # cmake EXISTS requires an absolute path, see indra/cmake/Variables.cmake
    if (EXISTS ${VIEWER_DIR}win_setup)
      add_subdirectory(${VIEWER_DIR}win_setup)
    endif (EXISTS ${VIEWER_DIR}win_setup)
endif (WINDOWS)

<<<<<<< HEAD
# sets the 'startup project' for debugging from visual studio.
set_property(
    DIRECTORY ${VIEWER_PREFIX}
    PROPERTY VS_STARTUP_PROJECT firestorm-bin
    )

=======
>>>>>>> a35e58b7
if (USE_BUGSPLAT)
    if (BUGSPLAT_DB)
        message(STATUS "Building with BugSplat; database '${BUGSPLAT_DB}'")
    else (BUGSPLAT_DB)
        message(WARNING "Building with BugSplat, but no database name set (BUGSPLAT_DB)")
    endif (BUGSPLAT_DB)
else (USE_BUGSPLAT)
    message(STATUS "Not building with BugSplat")
endif (USE_BUGSPLAT)

add_subdirectory(${VIEWER_PREFIX}newview)
add_dependencies(viewer firestorm-bin)

set_target_properties(
    firestorm-bin PROPERTIES
    VS_DEBUGGER_WORKING_DIRECTORY "..\\..\\indra\\newview")

add_subdirectory(${VIEWER_PREFIX}doxygen EXCLUDE_FROM_ALL)

# sets the 'startup project' for debugging from visual studio.
set_property(
        DIRECTORY ${VIEWER_PREFIX}
        PROPERTY VS_STARTUP_PROJECT ${VIEWER_BINARY_NAME}
        )

if (LL_TESTS)
  # Define after the custom targets are created so
  # individual apps can add themselves as dependencies
  add_subdirectory(${INTEGRATION_TESTS_PREFIX}integration_tests)
endif (LL_TESTS)
<|MERGE_RESOLUTION|>--- conflicted
+++ resolved
@@ -144,17 +144,10 @@
 add_subdirectory(${LIBS_OPEN_PREFIX}llui)
 add_subdirectory(${LIBS_OPEN_PREFIX}viewer_components)
 
-<<<<<<< HEAD
-if (LL_TESTS OR NOT USESYSTEMLIBS)
-# Legacy C++ tests. Build always, run if LL_TESTS is true.
-add_subdirectory(${VIEWER_PREFIX}test)
-endif (LL_TESTS OR NOT USESYSTEMLIBS)
-=======
 if( LL_TESTS )
 # Legacy C++ tests. Build always, run if LL_TESTS is true.
 add_subdirectory(${VIEWER_PREFIX}test)
 endif()
->>>>>>> a35e58b7
 
 if (ENABLE_MEDIA_PLUGINS)
 # viewer media plugins
@@ -166,10 +159,6 @@
       include(LLAppearanceUtility)
       add_subdirectory(${LLAPPEARANCEUTILITY_SRC_DIR} ${LLAPPEARANCEUTILITY_BIN_DIR})
   endif (INSTALL_PROPRIETARY)
-<<<<<<< HEAD
-#  add_dependencies(viewer linux-crash-logger-strip-target)
-=======
->>>>>>> a35e58b7
 elseif (WINDOWS)
   # cmake EXISTS requires an absolute path, see indra/cmake/Variables.cmake
   if (EXISTS ${VIEWER_DIR}win_setup)
@@ -184,15 +173,6 @@
     endif (EXISTS ${VIEWER_DIR}win_setup)
 endif (WINDOWS)
 
-<<<<<<< HEAD
-# sets the 'startup project' for debugging from visual studio.
-set_property(
-    DIRECTORY ${VIEWER_PREFIX}
-    PROPERTY VS_STARTUP_PROJECT firestorm-bin
-    )
-
-=======
->>>>>>> a35e58b7
 if (USE_BUGSPLAT)
     if (BUGSPLAT_DB)
         message(STATUS "Building with BugSplat; database '${BUGSPLAT_DB}'")
