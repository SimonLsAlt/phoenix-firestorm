--- conflicted
+++ resolved
@@ -84,7 +84,6 @@
 endif (WINDOWS AND EXISTS ${LIBS_CLOSED_DIR}copy_win_scripts)
 
 add_custom_target(viewer)
-<<<<<<< HEAD
 add_subdirectory(${LIBS_OPEN_PREFIX}llcrashlogger)
 add_subdirectory(${LIBS_OPEN_PREFIX}llplugin)
 add_subdirectory(${LIBS_OPEN_PREFIX}llui)
@@ -132,63 +131,6 @@
 elseif (SOLARIS)
   add_subdirectory(solaris_crash_logger)
   add_dependencies(viewer solaris-crash-logger)
-=======
-if (VIEWER)
-  add_subdirectory(${LIBS_OPEN_PREFIX}llcrashlogger)
-  add_subdirectory(${LIBS_OPEN_PREFIX}llplugin)
-  add_subdirectory(${LIBS_OPEN_PREFIX}llui)
-  add_subdirectory(${LIBS_OPEN_PREFIX}viewer_components)
-
-  if (LL_TESTS OR NOT STANDALONE)
-    # Legacy C++ tests. Build always, run if LL_TESTS is true.
-    add_subdirectory(${VIEWER_PREFIX}test)
-  endif (LL_TESTS OR NOT STANDALONE)
-
-  # viewer media plugins
-  add_subdirectory(${LIBS_OPEN_PREFIX}media_plugins)
-
-  # <FS:AW opensim currency support>
-  #teapot helper library
-  add_subdirectory(${LIBS_OPEN_PREFIX}teapot)
-  # </FS:AW opensim currency support>
-
-  # llplugin testbed code (is this the right way to include it?)
-  if (LL_TESTS AND NOT LINUX)
-    add_subdirectory(${VIEWER_PREFIX}test_apps/llplugintest)
-  endif (LL_TESTS AND NOT LINUX)
-
-  if (LINUX)
-    add_subdirectory(${VIEWER_PREFIX}linux_crash_logger)
-    add_dependencies(viewer linux-crash-logger-strip-target)
-  elseif (DARWIN)
-    add_subdirectory(${VIEWER_PREFIX}mac_crash_logger)
-    add_subdirectory(${VIEWER_PREFIX}mac_updater)
-    add_dependencies(viewer mac-updater mac-crash-logger)
-  elseif (WINDOWS)
-    add_subdirectory(${VIEWER_PREFIX}win_crash_logger)
-    # cmake EXISTS requires an absolute path, see indra/cmake/Variables.cmake
-    if (EXISTS ${VIEWER_DIR}win_setup)
-      add_subdirectory(${VIEWER_DIR}win_setup)
-    endif (EXISTS ${VIEWER_DIR}win_setup)
-    add_subdirectory(${VIEWER_PREFIX}win_updater)
-    # add_dependencies(viewer windows-updater windows-setup windows-crash-logger)
-    add_dependencies(viewer windows-updater windows-crash-logger)
-  elseif (SOLARIS)
-    add_subdirectory(solaris_crash_logger)
-    add_dependencies(viewer solaris-crash-logger)
-  endif (LINUX)
-
-  add_subdirectory(${VIEWER_PREFIX}newview)
-  add_dependencies(viewer firestorm-bin)
-endif (VIEWER)
-
-# Linux builds the viewer and server in 2 separate projects
-# In order for build server to work on linux, 
-# the viewer project needs a server target.
-# This is not true for mac and windows.
-if (LINUX) 
-  add_custom_target(server)
->>>>>>> 66ac7f06
 endif (LINUX)
 
 add_subdirectory(${VIEWER_PREFIX}newview)
