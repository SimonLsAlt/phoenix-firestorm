--- conflicted
+++ resolved
@@ -25,7 +25,6 @@
       "Build type.  One of: Debug Release RelWithDebInfo" FORCE)
 endif (NOT CMAKE_BUILD_TYPE)
 
-<<<<<<< HEAD
 #<FS:AW optional opensim support>
 option(OPENSIM "OpenSim support" OFF)
 if (OPENSIM)
@@ -46,14 +45,6 @@
 endif (USE_AVX_OPTIMIZATION)
 # </FS:Ansariel> [AVX Optimization]
 
-# For the library installation process;
-# see cmake/Prebuild.cmake for the counterpart code.
-if ("${CMAKE_SOURCE_DIR}/../autobuild.xml" IS_NEWER_THAN "${CMAKE_BINARY_DIR}/temp/sentinel_installed")
-  file(MAKE_DIRECTORY ${CMAKE_BINARY_DIR}/temp)
-  file(WRITE ${CMAKE_BINARY_DIR}/temp/sentinel_installed "0")
-endif ("${CMAKE_SOURCE_DIR}/../autobuild.xml" IS_NEWER_THAN "${CMAKE_BINARY_DIR}/temp/sentinel_installed")
-=======
->>>>>>> fde08682
 add_subdirectory(cmake)
 
 add_subdirectory(${LIBS_OPEN_PREFIX}llaudio)
@@ -92,14 +83,8 @@
 
 if (ENABLE_MEDIA_PLUGINS)
 # viewer media plugins
-if( NOT (WINDOWS OR DARWIN) OR NOT ND_BUILD64BIT_ARCH )
-  add_subdirectory(${LIBS_OPEN_PREFIX}media_plugins)
-endif( NOT (WINDOWS OR DARWIN) OR NOT ND_BUILD64BIT_ARCH )
+add_subdirectory(${LIBS_OPEN_PREFIX}media_plugins)
 
-# <FS:AW opensim currency support>
-#teapot helper library
-add_subdirectory(${LIBS_OPEN_PREFIX}teapot)
-# </FS:AW opensim currency support>
 
   # llplugin testbed code (is this the right way to include it?)
   if (LL_TESTS AND NOT LINUX)
@@ -107,6 +92,11 @@
     add_subdirectory(${VIEWER_PREFIX}test_apps/llfbconnecttest)
   endif (LL_TESTS AND NOT LINUX)
 endif (ENABLE_MEDIA_PLUGINS)
+
+# <FS:AW opensim currency support>
+#teapot helper library
+add_subdirectory(${LIBS_OPEN_PREFIX}teapot)
+# </FS:AW opensim currency support>
 
 if (LINUX)
   add_subdirectory(${VIEWER_PREFIX}linux_crash_logger)
