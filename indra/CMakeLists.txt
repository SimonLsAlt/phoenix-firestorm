# -*- cmake -*-

# cmake_minimum_required should appear before any
# other commands to guarantee full compatibility
# with the version specified

# The "cmake -E touch" command was released with 2.4.8.
cmake_minimum_required(VERSION 2.4.8 FATAL_ERROR)

# This makes cmake 2.6 not complain about version 2.4 compatibility.
if (COMMAND cmake_policy)
  cmake_policy(SET CMP0003 OLD)
endif (COMMAND cmake_policy)

set(ROOT_PROJECT_NAME "SecondLife" CACHE STRING
    "The root project/makefile/solution name. Defaults to SecondLife.")
project(${ROOT_PROJECT_NAME})

set(CMAKE_MODULE_PATH "${CMAKE_SOURCE_DIR}/cmake")

include(Variables)

if (DARWIN)
  # 2.6.4 fixes a Mac bug in get_target_property(... "SLPlugin" LOCATION):
  # before that version it returns "pathname/SLPlugin", whereas the correct
  # answer is "pathname/SLPlugin.app/Contents/MacOS/SLPlugin".
  cmake_minimum_required(VERSION 2.6.4 FATAL_ERROR)
endif (DARWIN)

if (NOT CMAKE_BUILD_TYPE)
  set(CMAKE_BUILD_TYPE RelWithDebInfo CACHE STRING
      "Build type.  One of: Debug Release RelWithDebInfo" FORCE)
endif (NOT CMAKE_BUILD_TYPE)

#<FS:AW optional opensim support>
option(HAS_OPENSIM_SUPPORT "OpenSim support" OFF)
if (HAS_OPENSIM_SUPPORT)
  add_definitions(-DHAS_OPENSIM_SUPPORT=1)
  message("compiling with OpenSim support")
else (HAS_OPENSIM_SUPPORT)
  message("compiling without OpenSim support")
endif (HAS_OPENSIM_SUPPORT)
#</FS:AW optional opensim support>

# <FS:Ansariel> [AVX Optimization]
option(USE_AVX_OPTIMIZATION "AVX optimization support" OFF)
if (USE_AVX_OPTIMIZATION)
  add_definitions(-DUSE_AVX_OPTIMIZATION=1)
  message("compiling with AVX optimizations")
else (USE_AVX_OPTIMIZATION)
  message("compiling without AVX optimizations")
endif (USE_AVX_OPTIMIZATION)
# </FS:Ansariel> [AVX Optimization]

# For the library installation process;
# see cmake/Prebuild.cmake for the counterpart code.
if ("${CMAKE_SOURCE_DIR}/../autobuild.xml" IS_NEWER_THAN "${CMAKE_BINARY_DIR}/temp/sentinel_installed")
  file(MAKE_DIRECTORY ${CMAKE_BINARY_DIR}/temp)
  file(WRITE ${CMAKE_BINARY_DIR}/temp/sentinel_installed "0")
endif ("${CMAKE_SOURCE_DIR}/../autobuild.xml" IS_NEWER_THAN "${CMAKE_BINARY_DIR}/temp/sentinel_installed")
add_subdirectory(cmake)

add_subdirectory(${LIBS_OPEN_PREFIX}llaudio)
add_subdirectory(${LIBS_OPEN_PREFIX}llappearance)
add_subdirectory(${LIBS_OPEN_PREFIX}llcharacter)
add_subdirectory(${LIBS_OPEN_PREFIX}llcommon)
add_subdirectory(${LIBS_OPEN_PREFIX}llcorehttp)
add_subdirectory(${LIBS_OPEN_PREFIX}llimage)
add_subdirectory(${LIBS_OPEN_PREFIX}llkdu)
add_subdirectory(${LIBS_OPEN_PREFIX}llimagej2coj)
add_subdirectory(${LIBS_OPEN_PREFIX}llinventory)
add_subdirectory(${LIBS_OPEN_PREFIX}llmath)
add_subdirectory(${LIBS_OPEN_PREFIX}llmessage)
add_subdirectory(${LIBS_OPEN_PREFIX}llprimitive)
add_subdirectory(${LIBS_OPEN_PREFIX}llrender)
add_subdirectory(${LIBS_OPEN_PREFIX}llvfs)
add_subdirectory(${LIBS_OPEN_PREFIX}llwindow)
add_subdirectory(${LIBS_OPEN_PREFIX}llxml)

add_subdirectory(${LIBS_OPEN_PREFIX}lscript)

if (WINDOWS AND EXISTS ${LIBS_CLOSED_DIR}copy_win_scripts)
  add_subdirectory(${LIBS_CLOSED_PREFIX}copy_win_scripts)
endif (WINDOWS AND EXISTS ${LIBS_CLOSED_DIR}copy_win_scripts)

add_custom_target(viewer)
<<<<<<< HEAD
if (VIEWER)
  add_subdirectory(${LIBS_OPEN_PREFIX}llcrashlogger)
  add_subdirectory(${LIBS_OPEN_PREFIX}llplugin)
  add_subdirectory(${LIBS_OPEN_PREFIX}llui)
  add_subdirectory(${LIBS_OPEN_PREFIX}viewer_components)

  if (LL_TESTS OR NOT STANDALONE)
    # Legacy C++ tests. Build always, run if LL_TESTS is true.
    add_subdirectory(${VIEWER_PREFIX}test)
  endif (LL_TESTS OR NOT STANDALONE)

  # viewer media plugins
  add_subdirectory(${LIBS_OPEN_PREFIX}media_plugins)

  # <FS:AW opensim currency support>
  #teapot helper library
  add_subdirectory(${LIBS_OPEN_PREFIX}teapot)
  # </FS:AW opensim currency support>

  # llplugin testbed code (is this the right way to include it?)
  if (LL_TESTS AND NOT LINUX)
    add_subdirectory(${VIEWER_PREFIX}test_apps/llplugintest)
  endif (LL_TESTS AND NOT LINUX)

  if (LINUX)
    add_subdirectory(${VIEWER_PREFIX}linux_crash_logger)
    add_subdirectory(${VIEWER_PREFIX}linux_updater)
    add_dependencies(viewer linux-crash-logger-strip-target linux-updater)
  elseif (DARWIN)
    add_subdirectory(${VIEWER_PREFIX}mac_crash_logger)
    add_subdirectory(${VIEWER_PREFIX}mac_updater)
    add_dependencies(viewer mac-updater mac-crash-logger)
  elseif (WINDOWS)
    add_subdirectory(${VIEWER_PREFIX}win_crash_logger)
    # cmake EXISTS requires an absolute path, see indra/cmake/Variables.cmake
    if (EXISTS ${VIEWER_DIR}win_setup)
      add_subdirectory(${VIEWER_DIR}win_setup)
    endif (EXISTS ${VIEWER_DIR}win_setup)
    add_subdirectory(${VIEWER_PREFIX}win_updater)
    # add_dependencies(viewer windows-updater windows-setup windows-crash-logger)
    add_dependencies(viewer windows-updater windows-crash-logger)
  elseif (SOLARIS)
    add_subdirectory(solaris_crash_logger)
    add_dependencies(viewer solaris-crash-logger)
  endif (LINUX)

  add_subdirectory(${VIEWER_PREFIX}newview)
  add_dependencies(viewer firestorm-bin)
endif (VIEWER)

# Linux builds the viewer and server in 2 separate projects
# In order for build server to work on linux, 
# the viewer project needs a server target.
# This is not true for mac and windows.
if (LINUX) 
  add_custom_target(server)
=======
add_subdirectory(${LIBS_OPEN_PREFIX}llcrashlogger)
add_subdirectory(${LIBS_OPEN_PREFIX}llplugin)
add_subdirectory(${LIBS_OPEN_PREFIX}llui)
add_subdirectory(${LIBS_OPEN_PREFIX}viewer_components)

# Legacy C++ tests. Build always, run if LL_TESTS is true.
add_subdirectory(${VIEWER_PREFIX}test)

# viewer media plugins
add_subdirectory(${LIBS_OPEN_PREFIX}media_plugins)

# llplugin testbed code (is this the right way to include it?)
if (LL_TESTS AND NOT LINUX)
  add_subdirectory(${VIEWER_PREFIX}test_apps/llplugintest)
endif (LL_TESTS AND NOT LINUX)

if (LINUX)
  add_subdirectory(${VIEWER_PREFIX}linux_crash_logger)
  add_subdirectory(${VIEWER_PREFIX}linux_updater)
  if (INSTALL_PROPRIETARY)
      include(LLAppearanceUtility)
      add_subdirectory(${LLAPPEARANCEUTILITY_SRC_DIR} ${LLAPPEARANCEUTILITY_BIN_DIR})
  endif (INSTALL_PROPRIETARY)
  add_dependencies(viewer linux-crash-logger-strip-target linux-updater)
elseif (DARWIN)
  add_subdirectory(${VIEWER_PREFIX}mac_crash_logger)
  add_subdirectory(${VIEWER_PREFIX}mac_updater)
  add_dependencies(viewer mac-updater mac-crash-logger)
elseif (WINDOWS)
  add_subdirectory(${VIEWER_PREFIX}win_crash_logger)
  # cmake EXISTS requires an absolute path, see indra/cmake/Variables.cmake
  if (EXISTS ${VIEWER_DIR}win_setup)
    add_subdirectory(${VIEWER_DIR}win_setup)
  endif (EXISTS ${VIEWER_DIR}win_setup)
  add_subdirectory(${VIEWER_PREFIX}win_updater)
  # add_dependencies(viewer windows-updater windows-setup windows-crash-logger)
  add_dependencies(viewer windows-updater windows-crash-logger)
elseif (SOLARIS)
  add_subdirectory(solaris_crash_logger)
  add_dependencies(viewer solaris-crash-logger)
>>>>>>> 8eef31e4
endif (LINUX)

add_subdirectory(${VIEWER_PREFIX}newview)
add_dependencies(viewer secondlife-bin)

if (LL_TESTS)
  # Define after the custom targets are created so
  # individual apps can add themselves as dependencies
  add_subdirectory(${INTEGRATION_TESTS_PREFIX}integration_tests)
endif (LL_TESTS)<|MERGE_RESOLUTION|>--- conflicted
+++ resolved
@@ -84,74 +84,23 @@
 endif (WINDOWS AND EXISTS ${LIBS_CLOSED_DIR}copy_win_scripts)
 
 add_custom_target(viewer)
-<<<<<<< HEAD
-if (VIEWER)
-  add_subdirectory(${LIBS_OPEN_PREFIX}llcrashlogger)
-  add_subdirectory(${LIBS_OPEN_PREFIX}llplugin)
-  add_subdirectory(${LIBS_OPEN_PREFIX}llui)
-  add_subdirectory(${LIBS_OPEN_PREFIX}viewer_components)
-
-  if (LL_TESTS OR NOT STANDALONE)
-    # Legacy C++ tests. Build always, run if LL_TESTS is true.
-    add_subdirectory(${VIEWER_PREFIX}test)
-  endif (LL_TESTS OR NOT STANDALONE)
-
-  # viewer media plugins
-  add_subdirectory(${LIBS_OPEN_PREFIX}media_plugins)
-
-  # <FS:AW opensim currency support>
-  #teapot helper library
-  add_subdirectory(${LIBS_OPEN_PREFIX}teapot)
-  # </FS:AW opensim currency support>
-
-  # llplugin testbed code (is this the right way to include it?)
-  if (LL_TESTS AND NOT LINUX)
-    add_subdirectory(${VIEWER_PREFIX}test_apps/llplugintest)
-  endif (LL_TESTS AND NOT LINUX)
-
-  if (LINUX)
-    add_subdirectory(${VIEWER_PREFIX}linux_crash_logger)
-    add_subdirectory(${VIEWER_PREFIX}linux_updater)
-    add_dependencies(viewer linux-crash-logger-strip-target linux-updater)
-  elseif (DARWIN)
-    add_subdirectory(${VIEWER_PREFIX}mac_crash_logger)
-    add_subdirectory(${VIEWER_PREFIX}mac_updater)
-    add_dependencies(viewer mac-updater mac-crash-logger)
-  elseif (WINDOWS)
-    add_subdirectory(${VIEWER_PREFIX}win_crash_logger)
-    # cmake EXISTS requires an absolute path, see indra/cmake/Variables.cmake
-    if (EXISTS ${VIEWER_DIR}win_setup)
-      add_subdirectory(${VIEWER_DIR}win_setup)
-    endif (EXISTS ${VIEWER_DIR}win_setup)
-    add_subdirectory(${VIEWER_PREFIX}win_updater)
-    # add_dependencies(viewer windows-updater windows-setup windows-crash-logger)
-    add_dependencies(viewer windows-updater windows-crash-logger)
-  elseif (SOLARIS)
-    add_subdirectory(solaris_crash_logger)
-    add_dependencies(viewer solaris-crash-logger)
-  endif (LINUX)
-
-  add_subdirectory(${VIEWER_PREFIX}newview)
-  add_dependencies(viewer firestorm-bin)
-endif (VIEWER)
-
-# Linux builds the viewer and server in 2 separate projects
-# In order for build server to work on linux, 
-# the viewer project needs a server target.
-# This is not true for mac and windows.
-if (LINUX) 
-  add_custom_target(server)
-=======
 add_subdirectory(${LIBS_OPEN_PREFIX}llcrashlogger)
 add_subdirectory(${LIBS_OPEN_PREFIX}llplugin)
 add_subdirectory(${LIBS_OPEN_PREFIX}llui)
 add_subdirectory(${LIBS_OPEN_PREFIX}viewer_components)
 
-# Legacy C++ tests. Build always, run if LL_TESTS is true.
-add_subdirectory(${VIEWER_PREFIX}test)
+if (LL_TESTS OR NOT STANDALONE)
+  # Legacy C++ tests. Build always, run if LL_TESTS is true.
+  add_subdirectory(${VIEWER_PREFIX}test)
+endif (LL_TESTS OR NOT STANDALONE)
 
 # viewer media plugins
 add_subdirectory(${LIBS_OPEN_PREFIX}media_plugins)
+
+# <FS:AW opensim currency support>
+#teapot helper library
+add_subdirectory(${LIBS_OPEN_PREFIX}teapot)
+# </FS:AW opensim currency support>
 
 # llplugin testbed code (is this the right way to include it?)
 if (LL_TESTS AND NOT LINUX)
@@ -182,11 +131,10 @@
 elseif (SOLARIS)
   add_subdirectory(solaris_crash_logger)
   add_dependencies(viewer solaris-crash-logger)
->>>>>>> 8eef31e4
 endif (LINUX)
 
 add_subdirectory(${VIEWER_PREFIX}newview)
-add_dependencies(viewer secondlife-bin)
+add_dependencies(viewer firestorm-bin)
 
 if (LL_TESTS)
   # Define after the custom targets are created so
