--- conflicted
+++ resolved
@@ -176,11 +176,7 @@
 		request["op"] = "rewriteURI";
 		request["uri"] = uri;
 		request["reply"] = replyPump.getName();
-<<<<<<< HEAD
-		rewrittenURIs = postAndWait(self, request, srv_pump_name, filter);
-=======
 		rewrittenURIs = llcoro::postAndWait(request, srv_pump_name, filter);
->>>>>>> 6f9f89ee
 		// EXP-772: If rewrittenURIs fail, try original URI as a fallback.
 		rewrittenURIs.append(uri);
     } // we no longer need the filter
@@ -226,17 +222,10 @@
             // returns. Subsequent responses, of course, must be awaited
             // without posting again.
             for (mAuthResponse = validateResponse(loginReplyPump.getName(),
-<<<<<<< HEAD
-                                 postAndWait(self, request, xmlrpcPump, loginReplyPump, "reply"));
-                 mAuthResponse["status"].asString() == "Downloading";
-                 mAuthResponse = validateResponse(loginReplyPump.getName(),
-                                     waitForEventOn(self, loginReplyPump)))
-=======
                      llcoro::postAndWait(request, xmlrpcPump, loginReplyPump, "reply"));
                  mAuthResponse["status"].asString() == "Downloading";
                  mAuthResponse = validateResponse(loginReplyPump.getName(),
                                                   llcoro::waitForEventOn(loginReplyPump)))
->>>>>>> 6f9f89ee
             {
                 // Still Downloading -- send progress update.
                 sendProgressEvent("offline", "downloading");
