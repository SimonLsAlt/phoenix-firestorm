/** 
 * @file lllogin.cpp
 *
 * $LicenseInfo:firstyear=2009&license=viewerlgpl$
 * Second Life Viewer Source Code
 * Copyright (C) 2010, Linden Research, Inc.
 * 
 * This library is free software; you can redistribute it and/or
 * modify it under the terms of the GNU Lesser General Public
 * License as published by the Free Software Foundation;
 * version 2.1 of the License only.
 * 
 * This library is distributed in the hope that it will be useful,
 * but WITHOUT ANY WARRANTY; without even the implied warranty of
 * MERCHANTABILITY or FITNESS FOR A PARTICULAR PURPOSE.  See the GNU
 * Lesser General Public License for more details.
 * 
 * You should have received a copy of the GNU Lesser General Public
 * License along with this library; if not, write to the Free Software
 * Foundation, Inc., 51 Franklin Street, Fifth Floor, Boston, MA  02110-1301  USA
 * 
 * Linden Research, Inc., 945 Battery Street, San Francisco, CA  94111  USA
 * $/LicenseInfo$
 */

#include "llwin32headers.h"
#include "linden_common.h"
#include "llsd.h"
#include "llsdutil.h"

/*==========================================================================*|
#ifdef LL_WINDOWS
	// non-virtual destructor warning, boost::statechart does this intentionally.
	#pragma warning (disable : 4265) 
#endif
|*==========================================================================*/

#include "lllogin.h"

#include <boost/bind.hpp>

#include "llcoros.h"
#include "llevents.h"
#include "lleventfilter.h"
#include "lleventcoro.h"
#include "llexception.h"
#include "stringize.h"

//*********************
// LLLogin
// *NOTE:Mani - Is this Impl needed now that the state machine runs the show?
class LLLogin::Impl
{
public:
    Impl():
		mPump("login", true) // Create the module's event pump with a tweaked (unique) name.
    {
        mValidAuthResponse["status"]        = LLSD();
        mValidAuthResponse["errorcode"]     = LLSD();
        mValidAuthResponse["error"]         = LLSD();
        mValidAuthResponse["transfer_rate"] = LLSD();
    }

    void connect(const std::string& uri, const LLSD& credentials);
    void disconnect();
	LLEventPump& getEventPump() { return mPump; }

private:
	LLSD getProgressEventLLSD(const std::string& state, const std::string& change,
						   const LLSD& data = LLSD())
	{
		LLSD status_data;
		status_data["state"] = state;
		status_data["change"] = change;
		status_data["progress"] = 0.0f;

		if(mAuthResponse.has("transfer_rate"))
		{
			status_data["transfer_rate"] = mAuthResponse["transfer_rate"];
		}

		if(data.isDefined())
		{
			status_data["data"] = data;
		}
		return status_data;
	}

	void sendProgressEvent(const std::string& state, const std::string& change,
						   const LLSD& data = LLSD())
	{
		LLSD status_data = getProgressEventLLSD(state, change, data);
		mPump.post(status_data);
	}

    LLSD validateResponse(const std::string& pumpName, const LLSD& response)
    {
        // Validate the response. If we don't recognize it, things
        // could get ugly.
        std::string mismatch(llsd_matches(mValidAuthResponse, response));
        if (! mismatch.empty())
        {
            LL_ERRS("LLLogin") << "Received unrecognized event (" << mismatch << ") on "
                               << pumpName << "pump: " << response
                               << LL_ENDL;
            return LLSD();
        }

        return response;
    }

    // In a coroutine's top-level function args, do NOT NOT NOT accept
    // references (const or otherwise) to anything! Pass by value only!
    void loginCoro(std::string uri, LLSD credentials);

    LLEventStream mPump;
	LLSD mAuthResponse, mValidAuthResponse;
};

void LLLogin::Impl::connect(const std::string& uri, const LLSD& login_params)
{
    LL_DEBUGS("LLLogin") << " connect with  uri '" << uri << "', login_params " << login_params << LL_ENDL;
	
    // Launch a coroutine with our login_() method. Run the coroutine until
    // its first wait; at that point, return here.
    std::string coroname = 
        LLCoros::instance().launch("LLLogin::Impl::login_",
                                   boost::bind(&Impl::loginCoro, this, uri, login_params));
    LL_DEBUGS("LLLogin") << " connected with  uri '" << uri << "', login_params " << login_params << LL_ENDL;	
}

namespace {
// Instantiate this rendezvous point at namespace scope so it's already
// present no matter how early the updater might post to it.
// Use an LLEventMailDrop, which has future-like semantics: regardless of the
// relative order in which post() or listen() are called, it delivers each
// post() event to its listener(s) until one of them consumes that event.
static LLEventMailDrop sSyncPoint("LoginSync");
}

void LLLogin::Impl::loginCoro(std::string uri, LLSD login_params)
{
    LLSD printable_params = login_params;
    if (printable_params.has("params") 
        && printable_params["params"].has("passwd")) 
    {
        printable_params["params"]["passwd"] = "*******";
    }
    try
    {
<<<<<<< HEAD
    LL_DEBUGS("LLLogin") << "Entering coroutine " << LLCoros::getName()
                        << " with uri '" << uri << "', parameters " << printable_params << LL_ENDL;
=======
        LL_DEBUGS("LLLogin") << "Entering coroutine " << LLCoros::getName()
                             << " with uri '" << uri << "', parameters " << printable_params << LL_ENDL;
>>>>>>> 87da08b1

        LLEventPump& xmlrpcPump(LLEventPumps::instance().obtain("LLXMLRPCTransaction"));
        // EXT-4193: use a DIFFERENT reply pump than for the SRV request. We used
        // to share them -- but the EXT-3934 fix made it possible for an abandoned
        // SRV response to arrive just as we were expecting the XMLRPC response.
        LLEventStream loginReplyPump("loginreply", true);

        LLSD::Integer attempts = 0;

        LLSD request(login_params);
        request["reply"] = loginReplyPump.getName();
        request["uri"] = uri;
        std::string status;

        // Loop back to here if login attempt redirects to a different
        // request["uri"]
        for (;;)
        {
            ++attempts;
            LLSD progress_data;
            progress_data["attempt"] = attempts;
            progress_data["request"] = request;
            if (progress_data["request"].has("params")
                && progress_data["request"]["params"].has("passwd"))
            {
                progress_data["request"]["params"]["passwd"] = "*******";
            }
            sendProgressEvent("offline", "authenticating", progress_data);

            // We expect zero or more "Downloading" status events, followed by
            // exactly one event with some other status. Use postAndSuspend() the
            // first time, because -- at least in unit-test land -- it's
            // possible for the reply to arrive before the post() call
            // returns. Subsequent responses, of course, must be awaited
            // without posting again.
            for (mAuthResponse = validateResponse(loginReplyPump.getName(),
                                                  llcoro::postAndSuspend(request, xmlrpcPump, loginReplyPump, "reply"));
                 mAuthResponse["status"].asString() == "Downloading";
                 mAuthResponse = validateResponse(loginReplyPump.getName(),
                                                  llcoro::suspendUntilEventOn(loginReplyPump)))
            {
                // Still Downloading -- send progress update.
                sendProgressEvent("offline", "downloading");
            }

            LL_DEBUGS("LLLogin") << "Auth Response: " << mAuthResponse << LL_ENDL;
            status = mAuthResponse["status"].asString();

            // Okay, we've received our final status event for this
            // request. Unless we got a redirect response, break the retry
            // loop for the current rewrittenURIs entry.
            if (!(status == "Complete" &&
                  mAuthResponse["responses"]["login"].asString() == "indeterminate"))
            {
                break;
            }

            sendProgressEvent("offline", "indeterminate", mAuthResponse["responses"]);

            // Here the login service at the current URI is redirecting us
            // to some other URI ("indeterminate" -- why not "redirect"?).
            // The response should contain another uri to try, with its
            // own auth method.
            request["uri"] = mAuthResponse["responses"]["next_url"].asString();
            request["method"] = mAuthResponse["responses"]["next_method"].asString();
        } // loop back to try the redirected URI

        // Here we're done with redirects.
        if (status == "Complete")
        {
<<<<<<< HEAD
            // Synchronize here with the updater. We synchronize here rather
            // than in the fail.login handler, which actually examines the
            // response from login.cgi, because here we are definitely in a
            // coroutine and can definitely use suspendUntilBlah(). Whoever's
            // listening for fail.login might not be.

            // If the reason for login failure is that we must install a
            // required update, we definitely want to pass control to the
            // updater to manage that for us. We'll handle any other login
            // failure ourselves, as usual. We figure that no matter where you
            // are in the world, or what kind of network you're on, we can
            // reasonably expect the Viewer Version Manager to respond more or
            // less as quickly as login.cgi. This synchronization is only
            // intended to smooth out minor races between the two services.
            // But what if the updater crashes? Use a timeout so that
            // eventually we'll tire of waiting for it and carry on as usual.
            // Given the above, it can be a fairly short timeout, at least
            // from a human point of view.

            // Since sSyncPoint is an LLEventMailDrop, we DEFINITELY want to
            // consume the posted event.
            // <FS:Ansariel> Disable updater
            //LLCoros::OverrideConsuming oc(true);
            //// Timeout should produce the isUndefined() object passed here.
            //LL_DEBUGS("LLLogin") << "Login failure, waiting for sync from updater" << LL_ENDL;
            //LLSD updater = llcoro::suspendUntilEventOnWithTimeout(sSyncPoint, 10, LLSD());
            //if (updater.isUndefined())
            //{
            //    LL_WARNS("LLLogin") << "Failed to hear from updater, proceeding with fail.login"
            //                        << LL_ENDL;
            //}
            //else
            //{
            //    LL_DEBUGS("LLLogin") << "Got responses from updater and login.cgi" << LL_ENDL;
            //}
            //// Let the fail.login handler deal with empty updater response.
            //LLSD responses(mAuthResponse["responses"]);
            //responses["updater"] = updater;
            //sendProgressEvent("offline", "fail.login", responses);
            sendProgressEvent("offline", "fail.login", mAuthResponse["responses"]);
            // </FS:Ansariel>
=======
            // StatusComplete does not imply auth success. Check the
            // actual outcome of the request. We've already handled the
            // "indeterminate" case in the loop above.
            if (mAuthResponse["responses"]["login"].asString() == "true")
            {
                sendProgressEvent("online", "connect", mAuthResponse["responses"]);
            }
            else
            {
                // Synchronize here with the updater. We synchronize here rather
                // than in the fail.login handler, which actually examines the
                // response from login.cgi, because here we are definitely in a
                // coroutine and can definitely use suspendUntilBlah(). Whoever's
                // listening for fail.login might not be.

                // If the reason for login failure is that we must install a
                // required update, we definitely want to pass control to the
                // updater to manage that for us. We'll handle any other login
                // failure ourselves, as usual. We figure that no matter where you
                // are in the world, or what kind of network you're on, we can
                // reasonably expect the Viewer Version Manager to respond more or
                // less as quickly as login.cgi. This synchronization is only
                // intended to smooth out minor races between the two services.
                // But what if the updater crashes? Use a timeout so that
                // eventually we'll tire of waiting for it and carry on as usual.
                // Given the above, it can be a fairly short timeout, at least
                // from a human point of view.

                // Since sSyncPoint is an LLEventMailDrop, we DEFINITELY want to
                // consume the posted event.
                LLCoros::OverrideConsuming oc(true);
                // Timeout should produce the isUndefined() object passed here.
                LL_DEBUGS("LLLogin") << "Login failure, waiting for sync from updater" << LL_ENDL;
                LLSD updater = llcoro::suspendUntilEventOnWithTimeout(sSyncPoint, 10, LLSD());
                if (updater.isUndefined())
                {
                    LL_WARNS("LLLogin") << "Failed to hear from updater, proceeding with fail.login"
                                        << LL_ENDL;
                }
                else
                {
                    LL_DEBUGS("LLLogin") << "Got responses from updater and login.cgi" << LL_ENDL;
                }
                // Let the fail.login handler deal with empty updater response.
                LLSD responses(mAuthResponse["responses"]);
                responses["updater"] = updater;
                sendProgressEvent("offline", "fail.login", responses);
            }
            return;             // Done!
>>>>>>> 87da08b1
        }

/*==========================================================================*|
        // Sometimes we end with "Started" here. Slightly slow server? Seems
        // to be ok to just skip it. Otherwise we'd error out and crash in the
        // if below.
        if( status == "Started")
        {
            LL_DEBUGS("LLLogin") << mAuthResponse << LL_ENDL;
            continue;
        }
|*==========================================================================*/

        // If we don't recognize status at all, trouble
        if (! (status == "CURLError"
               || status == "XMLRPCError"
               || status == "OtherError"))
        {
            LL_ERRS("LLLogin") << "Unexpected status from " << xmlrpcPump.getName() << " pump: "
                               << mAuthResponse << LL_ENDL;
            return;
        }

        // Here status IS one of the errors tested above.
        // Tell caller this didn't work out so well.

        // *NOTE: The response from LLXMLRPCListener's Poller::poll method returns an
        // llsd with no "responses" node. To make the output from an incomplete login symmetrical 
        // to success, add a data/message and data/reason fields.
        LLSD error_response(LLSDMap
                            ("reason",    mAuthResponse["status"])
                            ("errorcode", mAuthResponse["errorcode"])
                            ("message",   mAuthResponse["error"]));
        if(mAuthResponse.has("certificate"))
        {
            error_response["certificate"] = mAuthResponse["certificate"];
        }
        sendProgressEvent("offline", "fail.login", error_response);
    }
    catch (...) {
<<<<<<< HEAD
        CRASH_ON_UNHANDLED_EXCEPTION(STRINGIZE("coroutine " << LLCoros::getName()
                                               << "('" << uri << "', " << printable_params << ")"));
=======
        LOG_UNHANDLED_EXCEPTION(STRINGIZE("coroutine " << LLCoros::getName()
                                          << "('" << uri << "', " << printable_params << ")"));
        throw;
>>>>>>> 87da08b1
    }
}

void LLLogin::Impl::disconnect()
{
    sendProgressEvent("offline", "disconnect");
}

//*********************
// LLLogin
LLLogin::LLLogin() :
	mImpl(new LLLogin::Impl())
{
}

LLLogin::~LLLogin()
{
}

void LLLogin::connect(const std::string& uri, const LLSD& credentials)
{
	mImpl->connect(uri, credentials);
}


void LLLogin::disconnect()
{
	mImpl->disconnect();
}

LLEventPump& LLLogin::getEventPump()
{
	return mImpl->getEventPump();
}

// The following is the list of important functions that happen in the 
// current login process that we want to move to this login module.

// The list associates to event with the original idle_startup() 'STATE'.

// Setup login
// State_LOGIN_AUTH_INIT

// Authenticate 
// STATE_LOGIN_AUTHENTICATE
// Connect to the login server, presumably login.cgi, requesting the login 
// and a slew of related initial connection information.
// This is an asynch action. The final response, whether success or error
// is handled by STATE_LOGIN_PROCESS_REPONSE.
// There is no immediate error or output from this call.
// 
// Input: 
//  URI
//  Credentials (first, last, password)
//  Start location
//  Bool Flags:
//    skip optional update
//    accept terms of service
//    accept critical message
//  Last exec event. (crash state of previous session)
//  requested optional data (inventory skel, initial outfit, etc.)
//  local mac address
//  viewer serial no. (md5 checksum?)

//sAuthUriNum = llclamp(sAuthUriNum, 0, (S32)sAuthUris.size()-1);
//LLUserAuth::getInstance()->authenticate(
//	sAuthUris[sAuthUriNum],
//	auth_method,
//	firstname,
//	lastname,			
//	password, // web_login_key,
//	start.str(),
//	gSkipOptionalUpdate,
//	gAcceptTOS,
//	gAcceptCriticalMessage,
//	gLastExecEvent,
//	requested_options,
//	hashed_mac_string,
//	LLAppViewer::instance()->getSerialNumber());

//
// Download the Response
// STATE_LOGIN_NO_REPONSE_YET and STATE_LOGIN_DOWNLOADING
// I had assumed that this was default behavior of the message system. However...
// During login, the message system is checked only by these two states in idle_startup().
// I guess this avoids the overhead of checking network messages for those login states
// that don't need to do so, but geez!
// There are two states to do this one function just to update the login
// status text from 'Logging In...' to 'Downloading...'
// 

//
// Handle Login Response
// STATE_LOGIN_PROCESS_RESPONSE
// 
// This state handle the result of the request to login. There is a metric ton of
// code in this case. This state will transition to:
// STATE_WORLD_INIT, on success.
// STATE_AUTHENTICATE, on failure.
// STATE_UPDATE_CHECK, to handle user during login interaction like TOS display.
//
// Much of the code in this case belongs on the viewer side of the fence and not in login. 
// Login should probably return with a couple of events, success and failure.
// Failure conditions can be specified in the events data pacet to allow the viewer 
// to re-engauge login as is appropriate. (Or should there be multiple failure messages?)
// Success is returned with the data requested from the login. According to OGP specs 
// there may be intermediate steps before reaching this result in future login 
// implementations.<|MERGE_RESOLUTION|>--- conflicted
+++ resolved
@@ -148,13 +148,8 @@
     }
     try
     {
-<<<<<<< HEAD
-    LL_DEBUGS("LLLogin") << "Entering coroutine " << LLCoros::getName()
-                        << " with uri '" << uri << "', parameters " << printable_params << LL_ENDL;
-=======
         LL_DEBUGS("LLLogin") << "Entering coroutine " << LLCoros::getName()
                              << " with uri '" << uri << "', parameters " << printable_params << LL_ENDL;
->>>>>>> 87da08b1
 
         LLEventPump& xmlrpcPump(LLEventPumps::instance().obtain("LLXMLRPCTransaction"));
         // EXT-4193: use a DIFFERENT reply pump than for the SRV request. We used
@@ -225,49 +220,6 @@
         // Here we're done with redirects.
         if (status == "Complete")
         {
-<<<<<<< HEAD
-            // Synchronize here with the updater. We synchronize here rather
-            // than in the fail.login handler, which actually examines the
-            // response from login.cgi, because here we are definitely in a
-            // coroutine and can definitely use suspendUntilBlah(). Whoever's
-            // listening for fail.login might not be.
-
-            // If the reason for login failure is that we must install a
-            // required update, we definitely want to pass control to the
-            // updater to manage that for us. We'll handle any other login
-            // failure ourselves, as usual. We figure that no matter where you
-            // are in the world, or what kind of network you're on, we can
-            // reasonably expect the Viewer Version Manager to respond more or
-            // less as quickly as login.cgi. This synchronization is only
-            // intended to smooth out minor races between the two services.
-            // But what if the updater crashes? Use a timeout so that
-            // eventually we'll tire of waiting for it and carry on as usual.
-            // Given the above, it can be a fairly short timeout, at least
-            // from a human point of view.
-
-            // Since sSyncPoint is an LLEventMailDrop, we DEFINITELY want to
-            // consume the posted event.
-            // <FS:Ansariel> Disable updater
-            //LLCoros::OverrideConsuming oc(true);
-            //// Timeout should produce the isUndefined() object passed here.
-            //LL_DEBUGS("LLLogin") << "Login failure, waiting for sync from updater" << LL_ENDL;
-            //LLSD updater = llcoro::suspendUntilEventOnWithTimeout(sSyncPoint, 10, LLSD());
-            //if (updater.isUndefined())
-            //{
-            //    LL_WARNS("LLLogin") << "Failed to hear from updater, proceeding with fail.login"
-            //                        << LL_ENDL;
-            //}
-            //else
-            //{
-            //    LL_DEBUGS("LLLogin") << "Got responses from updater and login.cgi" << LL_ENDL;
-            //}
-            //// Let the fail.login handler deal with empty updater response.
-            //LLSD responses(mAuthResponse["responses"]);
-            //responses["updater"] = updater;
-            //sendProgressEvent("offline", "fail.login", responses);
-            sendProgressEvent("offline", "fail.login", mAuthResponse["responses"]);
-            // </FS:Ansariel>
-=======
             // StatusComplete does not imply auth success. Check the
             // actual outcome of the request. We've already handled the
             // "indeterminate" case in the loop above.
@@ -298,26 +250,28 @@
 
                 // Since sSyncPoint is an LLEventMailDrop, we DEFINITELY want to
                 // consume the posted event.
-                LLCoros::OverrideConsuming oc(true);
-                // Timeout should produce the isUndefined() object passed here.
-                LL_DEBUGS("LLLogin") << "Login failure, waiting for sync from updater" << LL_ENDL;
-                LLSD updater = llcoro::suspendUntilEventOnWithTimeout(sSyncPoint, 10, LLSD());
-                if (updater.isUndefined())
-                {
-                    LL_WARNS("LLLogin") << "Failed to hear from updater, proceeding with fail.login"
-                                        << LL_ENDL;
-                }
-                else
-                {
-                    LL_DEBUGS("LLLogin") << "Got responses from updater and login.cgi" << LL_ENDL;
-                }
-                // Let the fail.login handler deal with empty updater response.
-                LLSD responses(mAuthResponse["responses"]);
-                responses["updater"] = updater;
-                sendProgressEvent("offline", "fail.login", responses);
+                // <FS:ND> Disable updater (n.b. this might not beed needed anymore)
+                // LLCoros::OverrideConsuming oc(true);
+                // // Timeout should produce the isUndefined() object passed here.
+                // LL_DEBUGS("LLLogin") << "Login failure, waiting for sync from updater" << LL_ENDL;
+                // LLSD updater = llcoro::suspendUntilEventOnWithTimeout(sSyncPoint, 10, LLSD());
+                // if (updater.isUndefined())
+                // {
+                //    LL_WARNS("LLLogin") << "Failed to hear from updater, proceeding with fail.login"
+                //                        << LL_ENDL;
+                // }
+                // else
+                // {
+                //    LL_DEBUGS("LLLogin") << "Got responses from updater and login.cgi" << LL_ENDL;
+                // }
+                // // Let the fail.login handler deal with empty updater response.
+                // LLSD responses(mAuthResponse["responses"]);
+                // responses["updater"] = updater;
+                // sendProgressEvent("offline", "fail.login", responses);
+                sendProgressEvent("offline", "fail.login", mAuthResponse["responses"]);
+                // </FS:ND>
             }
             return;             // Done!
->>>>>>> 87da08b1
         }
 
 /*==========================================================================*|
@@ -358,14 +312,9 @@
         sendProgressEvent("offline", "fail.login", error_response);
     }
     catch (...) {
-<<<<<<< HEAD
-        CRASH_ON_UNHANDLED_EXCEPTION(STRINGIZE("coroutine " << LLCoros::getName()
-                                               << "('" << uri << "', " << printable_params << ")"));
-=======
         LOG_UNHANDLED_EXCEPTION(STRINGIZE("coroutine " << LLCoros::getName()
                                           << "('" << uri << "', " << printable_params << ")"));
         throw;
->>>>>>> 87da08b1
     }
 }
 
