--- conflicted
+++ resolved
@@ -206,18 +206,7 @@
 													  std::string const & platform_version,
 													  unsigned char       uniqueid[MD5HEX_STR_SIZE],
 													  bool                willing_to_test)
-{	
-<<<<<<< HEAD
-#ifdef LL_WINDOWS
-	static const char * platform = "win";
-#elif LL_DARWIN
-    static const char * platform = "mac";
-#else
-	static const char * platform = "lnx";
-#endif
-	
-=======
->>>>>>> 4dd24505
+{
 	LLSD path;
 	path.append(servicePath);
 	path.append(mProtocol);
