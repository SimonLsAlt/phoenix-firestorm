/** 
 * @file llavatarnamecache.h
 * @brief Provides lookup of avatar SLIDs ("bobsmith123") and display names
 * ("James Cook") from avatar UUIDs.
 *
 * $LicenseInfo:firstyear=2010&license=viewerlgpl$
 * Second Life Viewer Source Code
 * Copyright (C) 2010, Linden Research, Inc.
 * 
 * This library is free software; you can redistribute it and/or
 * modify it under the terms of the GNU Lesser General Public
 * License as published by the Free Software Foundation;
 * version 2.1 of the License only.
 * 
 * This library is distributed in the hope that it will be useful,
 * but WITHOUT ANY WARRANTY; without even the implied warranty of
 * MERCHANTABILITY or FITNESS FOR A PARTICULAR PURPOSE.  See the GNU
 * Lesser General Public License for more details.
 * 
 * You should have received a copy of the GNU Lesser General Public
 * License along with this library; if not, write to the Free Software
 * Foundation, Inc., 51 Franklin Street, Fifth Floor, Boston, MA  02110-1301  USA
 * 
 * Linden Research, Inc., 945 Battery Street, San Francisco, CA  94111  USA
 * $/LicenseInfo$
 */

#ifndef LLAVATARNAMECACHE_H
#define LLAVATARNAMECACHE_H

#include "llavatarname.h"	// for convenience

#include <boost/signals2.hpp>

class LLSD;
class LLUUID;

namespace LLAvatarNameCache
{
	typedef boost::signals2::signal<void (void)> use_display_name_signal_t;

	// Until the cache is set running, immediate lookups will fail and
	// async lookups will be queued.  This allows us to block requests
	// until we know if the first region supports display names.
	void initClass(bool running, bool usePeopleAPI);
	void cleanupClass();

	// Import/export the name cache to file.
	void importFile(std::istream& istr);
	void exportFile(std::ostream& ostr);

	// On the viewer, usually a simulator capabilitity.
	// If empty, name cache will fall back to using legacy name lookup system.
	void setNameLookupURL(const std::string& name_lookup_url);

	// Do we have a valid lookup URL, i.e. are we trying to use the
	// more recent display name lookup system?
	bool hasNameLookupURL();
	bool usePeopleAPI();
	
	// Periodically makes a batch request for display names not already in
	// cache. Called once per frame.
	void idle();

	// If name is in cache, returns true and fills in provided LLAvatarName
	// otherwise returns false.
	bool get(const LLUUID& agent_id, LLAvatarName *av_name);

	// Callback types for get() below
	typedef boost::signals2::signal<
		void (const LLUUID& agent_id, const LLAvatarName& av_name)>
			callback_signal_t;
	typedef callback_signal_t::slot_type callback_slot_t;
	typedef boost::signals2::connection callback_connection_t;

	// Fetches name information and calls callbacks.
	// If name information is in cache, callbacks will be called immediately.
	callback_connection_t get(const LLUUID& agent_id, callback_slot_t slot);

	// Set display name: flips the switch and triggers the callbacks.
	void setUseDisplayNames(bool use);
	
	void insert(const LLUUID& agent_id, const LLAvatarName& av_name);

// [RLVa:KB] - Checked: 2010-12-08 (RLVa-1.4.0a) | Added: RLVa-1.2.2c
	bool getForceDisplayNames();
	void setForceDisplayNames(bool force);
// [/RLVa:KB]

// [RLVa:KB] - Checked: 2010-12-08 (RLVa-1.4.0a) | Added: RLVa-1.2.2c
	bool getForceDisplayNames();
	void setForceDisplayNames(bool force);
// [/RLVa:KB]

// <FS:CR> FIRE-6659: Legacy "Resident" name toggle
	void clear();
// </FS:CR> FIRE-6659: Legacy "Resident" name toggle
	void erase(const LLUUID& agent_id);

    /// Provide some fallback for agents that return errors.
	void handleAgentError(const LLUUID& agent_id);

<<<<<<< HEAD
	// Force a re-fetch of the most recent data, but keep the current
	// data in cache
	void fetch(const LLUUID& agent_id); // FS:TM used in LGGContactSets

	void insert(const LLUUID& agent_id, const LLAvatarName& av_name);

=======
>>>>>>> fe8b4bf1
	// Compute name expiration time from HTTP Cache-Control header,
	// or return default value, in seconds from epoch.
	F64 nameExpirationFromHeaders(LLSD headers);

	void addUseDisplayNamesCallback(const use_display_name_signal_t::slot_type& cb);
}

// Parse a cache-control header to get the max-age delta-seconds.
// Returns true if header has max-age param and it parses correctly.
// Exported here to ease unit testing.
bool max_age_from_cache_control(const std::string& cache_control, S32 *max_age);

#endif<|MERGE_RESOLUTION|>--- conflicted
+++ resolved
@@ -100,15 +100,10 @@
     /// Provide some fallback for agents that return errors.
 	void handleAgentError(const LLUUID& agent_id);
 
-<<<<<<< HEAD
 	// Force a re-fetch of the most recent data, but keep the current
 	// data in cache
 	void fetch(const LLUUID& agent_id); // FS:TM used in LGGContactSets
 
-	void insert(const LLUUID& agent_id, const LLAvatarName& av_name);
-
-=======
->>>>>>> fe8b4bf1
 	// Compute name expiration time from HTTP Cache-Control header,
 	// or return default value, in seconds from epoch.
 	F64 nameExpirationFromHeaders(LLSD headers);
