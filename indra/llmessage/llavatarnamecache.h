--- conflicted
+++ resolved
@@ -114,12 +114,10 @@
 
 	void addUseDisplayNamesCallback(const use_display_name_signal_t::slot_type& cb);
 
-<<<<<<< HEAD
+    void setAccountNameChangedCallback(const account_name_changed_callback_t& cb) { mAccountNameChangedCallback = cb; }
+
 	// <FS:Ansariel> FIRE-6659: Legacy "Resident" name toggle
 	void clearCache();
-=======
-    void setAccountNameChangedCallback(const account_name_changed_callback_t& cb) { mAccountNameChangedCallback = cb; }
->>>>>>> 35b65133
 
 private:
     // Handle name response off network.
