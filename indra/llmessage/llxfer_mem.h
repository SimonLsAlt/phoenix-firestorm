/**
 * @file llxfer_mem.h
 * @brief definition of LLXfer_Mem class for a single xfer
 *
 * $LicenseInfo:firstyear=2001&license=viewerlgpl$
 * Second Life Viewer Source Code
 * Copyright (C) 2010, Linden Research, Inc.
 *
 * This library is free software; you can redistribute it and/or
 * modify it under the terms of the GNU Lesser General Public
 * License as published by the Free Software Foundation;
 * version 2.1 of the License only.
 *
 * This library is distributed in the hope that it will be useful,
 * but WITHOUT ANY WARRANTY; without even the implied warranty of
 * MERCHANTABILITY or FITNESS FOR A PARTICULAR PURPOSE.  See the GNU
 * Lesser General Public License for more details.
 *
 * You should have received a copy of the GNU Lesser General Public
 * License along with this library; if not, write to the Free Software
 * Foundation, Inc., 51 Franklin Street, Fifth Floor, Boston, MA  02110-1301  USA
 *
 * Linden Research, Inc., 945 Battery Street, San Francisco, CA  94111  USA
 * $/LicenseInfo$
 */

#ifndef LL_LLXFER_MEM_H
#define LL_LLXFER_MEM_H

#include "message.h"
#include "lltimer.h"
#include "llxfer.h"
#include "lldir.h"

class LLXfer_Mem : public LLXfer
{
 private:
 protected:
<<<<<<< HEAD
	void (*mCallback)(void *, S32, void **, S32, LLExtStat);	
	std::string mRemoteFilename;
	ELLPath mRemotePath;
	bool mDeleteRemoteOnCompletion;
=======
    void (*mCallback)(void *, S32, void **, S32, LLExtStat);
    std::string mRemoteFilename;
    ELLPath mRemotePath;
    BOOL mDeleteRemoteOnCompletion;
>>>>>>> c06fb4e0

 public:

 private:
 protected:
 public:
    LLXfer_Mem ();
    virtual ~LLXfer_Mem();

    virtual void init();
    virtual void cleanup();

    virtual S32 startSend (U64 xfer_id, const LLHost &remote_host);
    virtual void setXferSize (S32 data_size);

<<<<<<< HEAD
	virtual S32 initializeRequest(U64 xfer_id,
								  const std::string& remote_filename,
								  ELLPath remote_path,
								  const LLHost& remote_host,
								  bool delete_remote_on_completion,
								  void (*callback)(void*,S32,void**,S32,LLExtStat),
								  void** user_data);
	virtual S32 startDownload();
=======
    virtual S32 initializeRequest(U64 xfer_id,
                                  const std::string& remote_filename,
                                  ELLPath remote_path,
                                  const LLHost& remote_host,
                                  BOOL delete_remote_on_completion,
                                  void (*callback)(void*,S32,void**,S32,LLExtStat),
                                  void** user_data);
    virtual S32 startDownload();
>>>>>>> c06fb4e0

    virtual S32 processEOF();

    virtual U32 getXferTypeTag();
};

#endif




<|MERGE_RESOLUTION|>--- conflicted
+++ resolved
@@ -36,17 +36,10 @@
 {
  private:
  protected:
-<<<<<<< HEAD
-	void (*mCallback)(void *, S32, void **, S32, LLExtStat);	
-	std::string mRemoteFilename;
-	ELLPath mRemotePath;
-	bool mDeleteRemoteOnCompletion;
-=======
     void (*mCallback)(void *, S32, void **, S32, LLExtStat);
     std::string mRemoteFilename;
     ELLPath mRemotePath;
-    BOOL mDeleteRemoteOnCompletion;
->>>>>>> c06fb4e0
+    bool mDeleteRemoteOnCompletion;
 
  public:
 
@@ -62,25 +55,14 @@
     virtual S32 startSend (U64 xfer_id, const LLHost &remote_host);
     virtual void setXferSize (S32 data_size);
 
-<<<<<<< HEAD
-	virtual S32 initializeRequest(U64 xfer_id,
-								  const std::string& remote_filename,
-								  ELLPath remote_path,
-								  const LLHost& remote_host,
-								  bool delete_remote_on_completion,
-								  void (*callback)(void*,S32,void**,S32,LLExtStat),
-								  void** user_data);
-	virtual S32 startDownload();
-=======
     virtual S32 initializeRequest(U64 xfer_id,
                                   const std::string& remote_filename,
                                   ELLPath remote_path,
                                   const LLHost& remote_host,
-                                  BOOL delete_remote_on_completion,
+                                  bool delete_remote_on_completion,
                                   void (*callback)(void*,S32,void**,S32,LLExtStat),
                                   void** user_data);
     virtual S32 startDownload();
->>>>>>> c06fb4e0
 
     virtual S32 processEOF();
 
