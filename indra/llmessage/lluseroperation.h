/**
 * @file lluseroperation.h
 * @brief LLUserOperation class header file - used for message based
 * transaction. For example, L$ transactions.
 *
 * $LicenseInfo:firstyear=2002&license=viewerlgpl$
 * Second Life Viewer Source Code
 * Copyright (C) 2010, Linden Research, Inc.
 *
 * This library is free software; you can redistribute it and/or
 * modify it under the terms of the GNU Lesser General Public
 * License as published by the Free Software Foundation;
 * version 2.1 of the License only.
 *
 * This library is distributed in the hope that it will be useful,
 * but WITHOUT ANY WARRANTY; without even the implied warranty of
 * MERCHANTABILITY or FITNESS FOR A PARTICULAR PURPOSE.  See the GNU
 * Lesser General Public License for more details.
 *
 * You should have received a copy of the GNU Lesser General Public
 * License along with this library; if not, write to the Free Software
 * Foundation, Inc., 51 Franklin Street, Fifth Floor, Boston, MA  02110-1301  USA
 *
 * Linden Research, Inc., 945 Battery Street, San Francisco, CA  94111  USA
 * $/LicenseInfo$
 */

#ifndef LL_LLUSEROPERATION_H
#define LL_LLUSEROPERATION_H

#include "lluuid.h"
#include "llframetimer.h"

#include <map>

class LLUserOperation
{
public:
    LLUserOperation(const LLUUID& agent_id);
    LLUserOperation(const LLUUID& agent_id, const LLUUID& transaction_id);
    virtual ~LLUserOperation();

    const LLUUID& getTransactionID() const { return mTransactionID; }
    const LLUUID& getAgentID() const { return mAgentID; }

<<<<<<< HEAD
	// Operation never got necessary data, so expired	
	virtual bool isExpired();

	// ability to mark this operation as never expiring.
	void SetNoExpireFlag(const bool flag);
=======
    // Operation never got necessary data, so expired
    virtual bool isExpired();

    // ability to mark this operation as never expiring.
    void SetNoExpireFlag(const bool flag);
>>>>>>> 1a8a5404

    // Send request to the dataserver
    virtual void sendRequest() = 0;

<<<<<<< HEAD
	// Run the operation. This will only be called in the case of an
	// actual success or failure of the operation.
	virtual bool execute(bool transaction_success) = 0;
=======
    // Run the operation. This will only be called in the case of an
    // actual success or failure of the operation.
    virtual bool execute(bool transaction_success) = 0;
>>>>>>> 1a8a5404

    // This method is called when the user op has expired, and is
    // about to be deleted by the manager. This gives the user op the
    // ability to nack someone when the user op is never evaluated
    virtual void expire();

protected:
    LLUserOperation();

protected:
<<<<<<< HEAD
	LLUUID mAgentID;
	LLUUID mTransactionID;
	LLFrameTimer mTimer;
	bool   mNoExpire;			// this is used for operations that expect an answer and will wait till it gets one.
=======
    LLUUID mAgentID;
    LLUUID mTransactionID;
    LLFrameTimer mTimer;
    bool   mNoExpire;           // this is used for operations that expect an answer and will wait till it gets one.
>>>>>>> 1a8a5404
};


class LLUserOperationMgr
{
public:
    LLUserOperationMgr();
    ~LLUserOperationMgr();

    void addOperation(LLUserOperation* op);
    LLUserOperation* findOperation(const LLUUID& transaction_id);
    bool deleteOperation(LLUserOperation* op);

<<<<<<< HEAD
	void addOperation(LLUserOperation* op);
	LLUserOperation* findOperation(const LLUUID& transaction_id);
	bool deleteOperation(LLUserOperation* op);
=======
    // Call this method every once in a while to clean up old
    // transactions.
    void deleteExpiredOperations();
>>>>>>> 1a8a5404

private:
    typedef std::map<LLUUID, LLUserOperation*> user_operation_list_t;
    user_operation_list_t mUserOperationList;
    LLUUID mLastOperationConsidered;
};

extern LLUserOperationMgr* gUserOperationMgr;

#endif // LL_LLUSEROPERATION_H<|MERGE_RESOLUTION|>--- conflicted
+++ resolved
@@ -43,32 +43,18 @@
     const LLUUID& getTransactionID() const { return mTransactionID; }
     const LLUUID& getAgentID() const { return mAgentID; }
 
-<<<<<<< HEAD
-	// Operation never got necessary data, so expired	
-	virtual bool isExpired();
-
-	// ability to mark this operation as never expiring.
-	void SetNoExpireFlag(const bool flag);
-=======
     // Operation never got necessary data, so expired
     virtual bool isExpired();
 
     // ability to mark this operation as never expiring.
     void SetNoExpireFlag(const bool flag);
->>>>>>> 1a8a5404
 
     // Send request to the dataserver
     virtual void sendRequest() = 0;
 
-<<<<<<< HEAD
-	// Run the operation. This will only be called in the case of an
-	// actual success or failure of the operation.
-	virtual bool execute(bool transaction_success) = 0;
-=======
     // Run the operation. This will only be called in the case of an
     // actual success or failure of the operation.
     virtual bool execute(bool transaction_success) = 0;
->>>>>>> 1a8a5404
 
     // This method is called when the user op has expired, and is
     // about to be deleted by the manager. This gives the user op the
@@ -79,17 +65,10 @@
     LLUserOperation();
 
 protected:
-<<<<<<< HEAD
-	LLUUID mAgentID;
-	LLUUID mTransactionID;
-	LLFrameTimer mTimer;
-	bool   mNoExpire;			// this is used for operations that expect an answer and will wait till it gets one.
-=======
     LLUUID mAgentID;
     LLUUID mTransactionID;
     LLFrameTimer mTimer;
     bool   mNoExpire;           // this is used for operations that expect an answer and will wait till it gets one.
->>>>>>> 1a8a5404
 };
 
 
@@ -103,15 +82,9 @@
     LLUserOperation* findOperation(const LLUUID& transaction_id);
     bool deleteOperation(LLUserOperation* op);
 
-<<<<<<< HEAD
-	void addOperation(LLUserOperation* op);
-	LLUserOperation* findOperation(const LLUUID& transaction_id);
-	bool deleteOperation(LLUserOperation* op);
-=======
     // Call this method every once in a while to clean up old
     // transactions.
     void deleteExpiredOperations();
->>>>>>> 1a8a5404
 
 private:
     typedef std::map<LLUUID, LLUserOperation*> user_operation_list_t;
