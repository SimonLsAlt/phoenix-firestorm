/**
 * @file lltemplatemessagebuilder.h
 * @brief Declaration of LLTemplateMessageBuilder class.
 *
 * $LicenseInfo:firstyear=2007&license=viewerlgpl$
 * Second Life Viewer Source Code
 * Copyright (C) 2010, Linden Research, Inc.
 *
 * This library is free software; you can redistribute it and/or
 * modify it under the terms of the GNU Lesser General Public
 * License as published by the Free Software Foundation;
 * version 2.1 of the License only.
 *
 * This library is distributed in the hope that it will be useful,
 * but WITHOUT ANY WARRANTY; without even the implied warranty of
 * MERCHANTABILITY or FITNESS FOR A PARTICULAR PURPOSE.  See the GNU
 * Lesser General Public License for more details.
 *
 * You should have received a copy of the GNU Lesser General Public
 * License along with this library; if not, write to the Free Software
 * Foundation, Inc., 51 Franklin Street, Fifth Floor, Boston, MA  02110-1301  USA
 *
 * Linden Research, Inc., 945 Battery Street, San Francisco, CA  94111  USA
 * $/LicenseInfo$
 */

#ifndef LL_LLTEMPLATEMESSAGEBUILDER_H
#define LL_LLTEMPLATEMESSAGEBUILDER_H

#include <map>

#include "llmessagebuilder.h"
#include "llmsgvariabletype.h"

class LLMsgData;
class LLMessageTemplate;
class LLMsgBlkData;
class LLMessageTemplate;

class LLTemplateMessageBuilder : public LLMessageBuilder
{
public:
<<<<<<< HEAD
	
	typedef std::map<const char* , LLMessageTemplate*> message_template_name_map_t;

	LLTemplateMessageBuilder(const message_template_name_map_t&);
	virtual ~LLTemplateMessageBuilder();

	virtual void newMessage(const char* name);

	virtual void nextBlock(const char* blockname);
	virtual bool removeLastBlock(); // TODO: babbage: remove this horror...

	/** All add* methods expect pointers to canonical varname strings. */
	virtual void addBinaryData(const char *varname, const void *data, 
							   S32 size);
	virtual void addBOOL(const char* varname, bool b);
	virtual void addS8(const char* varname, S8 s);
	virtual void addU8(const char* varname, U8 u);
	virtual void addS16(const char* varname, S16 i);
	virtual void addU16(const char* varname, U16 i);
	virtual void addF32(const char* varname, F32 f);
	virtual void addS32(const char* varname, S32 s);
	virtual void addU32(const char* varname, U32 u);
	virtual void addU64(const char* varname, U64 lu);
	virtual void addF64(const char* varname, F64 d);
	virtual void addVector3(const char* varname, const LLVector3& vec);
	virtual void addVector4(const char* varname, const LLVector4& vec);
	virtual void addVector3d(const char* varname, const LLVector3d& vec);
	virtual void addQuat(const char* varname, const LLQuaternion& quat);
	virtual void addUUID(const char* varname, const LLUUID& uuid);
	virtual void addIPAddr(const char* varname, const U32 ip);
	virtual void addIPPort(const char* varname, const U16 port);
	virtual void addString(const char* varname, const char* s);
	virtual void addString(const char* varname, const std::string& s);

	virtual bool isMessageFull(const char* blockname) const;
	virtual void compressMessage(U8*& buf_ptr, U32& buffer_length);

	virtual bool isBuilt() const;
	virtual bool isClear() const;
	virtual U32 buildMessage(U8* buffer, U32 buffer_size, U8 offset_to_data);
=======

    typedef std::map<const char* , LLMessageTemplate*> message_template_name_map_t;

    LLTemplateMessageBuilder(const message_template_name_map_t&);
    virtual ~LLTemplateMessageBuilder();

    virtual void newMessage(const char* name);

    virtual void nextBlock(const char* blockname);
    virtual BOOL removeLastBlock(); // TODO: babbage: remove this horror...

    /** All add* methods expect pointers to canonical varname strings. */
    virtual void addBinaryData(const char *varname, const void *data,
                               S32 size);
    virtual void addBOOL(const char* varname, BOOL b);
    virtual void addS8(const char* varname, S8 s);
    virtual void addU8(const char* varname, U8 u);
    virtual void addS16(const char* varname, S16 i);
    virtual void addU16(const char* varname, U16 i);
    virtual void addF32(const char* varname, F32 f);
    virtual void addS32(const char* varname, S32 s);
    virtual void addU32(const char* varname, U32 u);
    virtual void addU64(const char* varname, U64 lu);
    virtual void addF64(const char* varname, F64 d);
    virtual void addVector3(const char* varname, const LLVector3& vec);
    virtual void addVector4(const char* varname, const LLVector4& vec);
    virtual void addVector3d(const char* varname, const LLVector3d& vec);
    virtual void addQuat(const char* varname, const LLQuaternion& quat);
    virtual void addUUID(const char* varname, const LLUUID& uuid);
    virtual void addIPAddr(const char* varname, const U32 ip);
    virtual void addIPPort(const char* varname, const U16 port);
    virtual void addString(const char* varname, const char* s);
    virtual void addString(const char* varname, const std::string& s);

    virtual BOOL isMessageFull(const char* blockname) const;
    virtual void compressMessage(U8*& buf_ptr, U32& buffer_length);

    virtual BOOL isBuilt() const;
    virtual BOOL isClear() const;
    virtual U32 buildMessage(U8* buffer, U32 buffer_size, U8 offset_to_data);
>>>>>>> e1623bb2
        /**< Return built message size */

<<<<<<< HEAD
	// TODO: babbage: remove this horror.
	virtual void setBuilt(bool b);
=======
    virtual void clearMessage();

    // TODO: babbage: remove this horror.
    virtual void setBuilt(BOOL b);
>>>>>>> e1623bb2

    virtual S32 getMessageSize();
    virtual const char* getMessageName() const;

    virtual void copyFromMessageData(const LLMsgData& data);
    virtual void copyFromLLSD(const LLSD&);

    LLMsgData* getCurrentMessage() const { return mCurrentSMessageData; }
private:
<<<<<<< HEAD
	void addData(const char* varname, const void* data, 
					 EMsgVariableType type, S32 size);
	
	void addData(const char* varname, const void* data, 
						EMsgVariableType type);

	LLMsgData* mCurrentSMessageData;
	const LLMessageTemplate* mCurrentSMessageTemplate;
	LLMsgBlkData* mCurrentSDataBlock;
	char* mCurrentSMessageName;
	char* mCurrentSBlockName;
	bool mbSBuilt;
	bool mbSClear;
	S32	 mCurrentSendTotal;
	const message_template_name_map_t& mMessageTemplates;
=======
    void addData(const char* varname, const void* data,
                     EMsgVariableType type, S32 size);

    void addData(const char* varname, const void* data,
                        EMsgVariableType type);

    LLMsgData* mCurrentSMessageData;
    const LLMessageTemplate* mCurrentSMessageTemplate;
    LLMsgBlkData* mCurrentSDataBlock;
    char* mCurrentSMessageName;
    char* mCurrentSBlockName;
    BOOL mbSBuilt;
    BOOL mbSClear;
    S32  mCurrentSendTotal;
    const message_template_name_map_t& mMessageTemplates;
>>>>>>> e1623bb2
};

#endif // LL_LLTEMPLATEMESSAGEBUILDER_H<|MERGE_RESOLUTION|>--- conflicted
+++ resolved
@@ -1,181 +1,115 @@
-/**
- * @file lltemplatemessagebuilder.h
- * @brief Declaration of LLTemplateMessageBuilder class.
- *
- * $LicenseInfo:firstyear=2007&license=viewerlgpl$
- * Second Life Viewer Source Code
- * Copyright (C) 2010, Linden Research, Inc.
- *
- * This library is free software; you can redistribute it and/or
- * modify it under the terms of the GNU Lesser General Public
- * License as published by the Free Software Foundation;
- * version 2.1 of the License only.
- *
- * This library is distributed in the hope that it will be useful,
- * but WITHOUT ANY WARRANTY; without even the implied warranty of
- * MERCHANTABILITY or FITNESS FOR A PARTICULAR PURPOSE.  See the GNU
- * Lesser General Public License for more details.
- *
- * You should have received a copy of the GNU Lesser General Public
- * License along with this library; if not, write to the Free Software
- * Foundation, Inc., 51 Franklin Street, Fifth Floor, Boston, MA  02110-1301  USA
- *
- * Linden Research, Inc., 945 Battery Street, San Francisco, CA  94111  USA
- * $/LicenseInfo$
- */
-
-#ifndef LL_LLTEMPLATEMESSAGEBUILDER_H
-#define LL_LLTEMPLATEMESSAGEBUILDER_H
-
-#include <map>
-
-#include "llmessagebuilder.h"
-#include "llmsgvariabletype.h"
-
-class LLMsgData;
-class LLMessageTemplate;
-class LLMsgBlkData;
-class LLMessageTemplate;
-
-class LLTemplateMessageBuilder : public LLMessageBuilder
-{
-public:
-<<<<<<< HEAD
-	
-	typedef std::map<const char* , LLMessageTemplate*> message_template_name_map_t;
-
-	LLTemplateMessageBuilder(const message_template_name_map_t&);
-	virtual ~LLTemplateMessageBuilder();
-
-	virtual void newMessage(const char* name);
-
-	virtual void nextBlock(const char* blockname);
-	virtual bool removeLastBlock(); // TODO: babbage: remove this horror...
-
-	/** All add* methods expect pointers to canonical varname strings. */
-	virtual void addBinaryData(const char *varname, const void *data, 
-							   S32 size);
-	virtual void addBOOL(const char* varname, bool b);
-	virtual void addS8(const char* varname, S8 s);
-	virtual void addU8(const char* varname, U8 u);
-	virtual void addS16(const char* varname, S16 i);
-	virtual void addU16(const char* varname, U16 i);
-	virtual void addF32(const char* varname, F32 f);
-	virtual void addS32(const char* varname, S32 s);
-	virtual void addU32(const char* varname, U32 u);
-	virtual void addU64(const char* varname, U64 lu);
-	virtual void addF64(const char* varname, F64 d);
-	virtual void addVector3(const char* varname, const LLVector3& vec);
-	virtual void addVector4(const char* varname, const LLVector4& vec);
-	virtual void addVector3d(const char* varname, const LLVector3d& vec);
-	virtual void addQuat(const char* varname, const LLQuaternion& quat);
-	virtual void addUUID(const char* varname, const LLUUID& uuid);
-	virtual void addIPAddr(const char* varname, const U32 ip);
-	virtual void addIPPort(const char* varname, const U16 port);
-	virtual void addString(const char* varname, const char* s);
-	virtual void addString(const char* varname, const std::string& s);
-
-	virtual bool isMessageFull(const char* blockname) const;
-	virtual void compressMessage(U8*& buf_ptr, U32& buffer_length);
-
-	virtual bool isBuilt() const;
-	virtual bool isClear() const;
-	virtual U32 buildMessage(U8* buffer, U32 buffer_size, U8 offset_to_data);
-=======
-
-    typedef std::map<const char* , LLMessageTemplate*> message_template_name_map_t;
-
-    LLTemplateMessageBuilder(const message_template_name_map_t&);
-    virtual ~LLTemplateMessageBuilder();
-
-    virtual void newMessage(const char* name);
-
-    virtual void nextBlock(const char* blockname);
-    virtual BOOL removeLastBlock(); // TODO: babbage: remove this horror...
-
-    /** All add* methods expect pointers to canonical varname strings. */
-    virtual void addBinaryData(const char *varname, const void *data,
-                               S32 size);
-    virtual void addBOOL(const char* varname, BOOL b);
-    virtual void addS8(const char* varname, S8 s);
-    virtual void addU8(const char* varname, U8 u);
-    virtual void addS16(const char* varname, S16 i);
-    virtual void addU16(const char* varname, U16 i);
-    virtual void addF32(const char* varname, F32 f);
-    virtual void addS32(const char* varname, S32 s);
-    virtual void addU32(const char* varname, U32 u);
-    virtual void addU64(const char* varname, U64 lu);
-    virtual void addF64(const char* varname, F64 d);
-    virtual void addVector3(const char* varname, const LLVector3& vec);
-    virtual void addVector4(const char* varname, const LLVector4& vec);
-    virtual void addVector3d(const char* varname, const LLVector3d& vec);
-    virtual void addQuat(const char* varname, const LLQuaternion& quat);
-    virtual void addUUID(const char* varname, const LLUUID& uuid);
-    virtual void addIPAddr(const char* varname, const U32 ip);
-    virtual void addIPPort(const char* varname, const U16 port);
-    virtual void addString(const char* varname, const char* s);
-    virtual void addString(const char* varname, const std::string& s);
-
-    virtual BOOL isMessageFull(const char* blockname) const;
-    virtual void compressMessage(U8*& buf_ptr, U32& buffer_length);
-
-    virtual BOOL isBuilt() const;
-    virtual BOOL isClear() const;
-    virtual U32 buildMessage(U8* buffer, U32 buffer_size, U8 offset_to_data);
->>>>>>> e1623bb2
-        /**< Return built message size */
-
-<<<<<<< HEAD
-	// TODO: babbage: remove this horror.
-	virtual void setBuilt(bool b);
-=======
-    virtual void clearMessage();
-
-    // TODO: babbage: remove this horror.
-    virtual void setBuilt(BOOL b);
->>>>>>> e1623bb2
-
-    virtual S32 getMessageSize();
-    virtual const char* getMessageName() const;
-
-    virtual void copyFromMessageData(const LLMsgData& data);
-    virtual void copyFromLLSD(const LLSD&);
-
-    LLMsgData* getCurrentMessage() const { return mCurrentSMessageData; }
-private:
-<<<<<<< HEAD
-	void addData(const char* varname, const void* data, 
-					 EMsgVariableType type, S32 size);
-	
-	void addData(const char* varname, const void* data, 
-						EMsgVariableType type);
-
-	LLMsgData* mCurrentSMessageData;
-	const LLMessageTemplate* mCurrentSMessageTemplate;
-	LLMsgBlkData* mCurrentSDataBlock;
-	char* mCurrentSMessageName;
-	char* mCurrentSBlockName;
-	bool mbSBuilt;
-	bool mbSClear;
-	S32	 mCurrentSendTotal;
-	const message_template_name_map_t& mMessageTemplates;
-=======
-    void addData(const char* varname, const void* data,
-                     EMsgVariableType type, S32 size);
-
-    void addData(const char* varname, const void* data,
-                        EMsgVariableType type);
-
-    LLMsgData* mCurrentSMessageData;
-    const LLMessageTemplate* mCurrentSMessageTemplate;
-    LLMsgBlkData* mCurrentSDataBlock;
-    char* mCurrentSMessageName;
-    char* mCurrentSBlockName;
-    BOOL mbSBuilt;
-    BOOL mbSClear;
-    S32  mCurrentSendTotal;
-    const message_template_name_map_t& mMessageTemplates;
->>>>>>> e1623bb2
-};
-
-#endif // LL_LLTEMPLATEMESSAGEBUILDER_H+/**
+ * @file lltemplatemessagebuilder.h
+ * @brief Declaration of LLTemplateMessageBuilder class.
+ *
+ * $LicenseInfo:firstyear=2007&license=viewerlgpl$
+ * Second Life Viewer Source Code
+ * Copyright (C) 2010, Linden Research, Inc.
+ *
+ * This library is free software; you can redistribute it and/or
+ * modify it under the terms of the GNU Lesser General Public
+ * License as published by the Free Software Foundation;
+ * version 2.1 of the License only.
+ *
+ * This library is distributed in the hope that it will be useful,
+ * but WITHOUT ANY WARRANTY; without even the implied warranty of
+ * MERCHANTABILITY or FITNESS FOR A PARTICULAR PURPOSE.  See the GNU
+ * Lesser General Public License for more details.
+ *
+ * You should have received a copy of the GNU Lesser General Public
+ * License along with this library; if not, write to the Free Software
+ * Foundation, Inc., 51 Franklin Street, Fifth Floor, Boston, MA  02110-1301  USA
+ *
+ * Linden Research, Inc., 945 Battery Street, San Francisco, CA  94111  USA
+ * $/LicenseInfo$
+ */
+
+#ifndef LL_LLTEMPLATEMESSAGEBUILDER_H
+#define LL_LLTEMPLATEMESSAGEBUILDER_H
+
+#include <map>
+
+#include "llmessagebuilder.h"
+#include "llmsgvariabletype.h"
+
+class LLMsgData;
+class LLMessageTemplate;
+class LLMsgBlkData;
+class LLMessageTemplate;
+
+class LLTemplateMessageBuilder : public LLMessageBuilder
+{
+public:
+
+    typedef std::map<const char* , LLMessageTemplate*> message_template_name_map_t;
+
+    LLTemplateMessageBuilder(const message_template_name_map_t&);
+    virtual ~LLTemplateMessageBuilder();
+
+    virtual void newMessage(const char* name);
+
+    virtual void nextBlock(const char* blockname);
+    virtual bool removeLastBlock(); // TODO: babbage: remove this horror...
+
+    /** All add* methods expect pointers to canonical varname strings. */
+    virtual void addBinaryData(const char *varname, const void *data,
+                               S32 size);
+    virtual void addBOOL(const char* varname, bool b);
+    virtual void addS8(const char* varname, S8 s);
+    virtual void addU8(const char* varname, U8 u);
+    virtual void addS16(const char* varname, S16 i);
+    virtual void addU16(const char* varname, U16 i);
+    virtual void addF32(const char* varname, F32 f);
+    virtual void addS32(const char* varname, S32 s);
+    virtual void addU32(const char* varname, U32 u);
+    virtual void addU64(const char* varname, U64 lu);
+    virtual void addF64(const char* varname, F64 d);
+    virtual void addVector3(const char* varname, const LLVector3& vec);
+    virtual void addVector4(const char* varname, const LLVector4& vec);
+    virtual void addVector3d(const char* varname, const LLVector3d& vec);
+    virtual void addQuat(const char* varname, const LLQuaternion& quat);
+    virtual void addUUID(const char* varname, const LLUUID& uuid);
+    virtual void addIPAddr(const char* varname, const U32 ip);
+    virtual void addIPPort(const char* varname, const U16 port);
+    virtual void addString(const char* varname, const char* s);
+    virtual void addString(const char* varname, const std::string& s);
+
+    virtual bool isMessageFull(const char* blockname) const;
+    virtual void compressMessage(U8*& buf_ptr, U32& buffer_length);
+
+    virtual bool isBuilt() const;
+    virtual bool isClear() const;
+    virtual U32 buildMessage(U8* buffer, U32 buffer_size, U8 offset_to_data);
+        /**< Return built message size */
+
+    virtual void clearMessage();
+
+    // TODO: babbage: remove this horror.
+    virtual void setBuilt(bool b);
+
+    virtual S32 getMessageSize();
+    virtual const char* getMessageName() const;
+
+    virtual void copyFromMessageData(const LLMsgData& data);
+    virtual void copyFromLLSD(const LLSD&);
+
+    LLMsgData* getCurrentMessage() const { return mCurrentSMessageData; }
+private:
+    void addData(const char* varname, const void* data,
+                     EMsgVariableType type, S32 size);
+
+    void addData(const char* varname, const void* data,
+                        EMsgVariableType type);
+
+    LLMsgData* mCurrentSMessageData;
+    const LLMessageTemplate* mCurrentSMessageTemplate;
+    LLMsgBlkData* mCurrentSDataBlock;
+    char* mCurrentSMessageName;
+    char* mCurrentSBlockName;
+    bool mbSBuilt;
+    bool mbSClear;
+    S32  mCurrentSendTotal;
+    const message_template_name_map_t& mMessageTemplates;
+};
+
+#endif // LL_LLTEMPLATEMESSAGEBUILDER_H