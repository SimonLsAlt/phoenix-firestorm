--- conflicted
+++ resolved
@@ -37,27 +37,15 @@
 #include "v4math.h"
 
 LLTemplateMessageBuilder::LLTemplateMessageBuilder(const message_template_name_map_t& name_template_map) :
-<<<<<<< HEAD
-	mCurrentSMessageData(NULL),
-	mCurrentSMessageTemplate(NULL),
-	mCurrentSDataBlock(NULL),
-	mCurrentSMessageName(NULL),
-	mCurrentSBlockName(NULL),
-	mbSBuilt(false),
-	mbSClear(true),
-	mCurrentSendTotal(0),
-	mMessageTemplates(name_template_map)
-=======
     mCurrentSMessageData(NULL),
     mCurrentSMessageTemplate(NULL),
     mCurrentSDataBlock(NULL),
     mCurrentSMessageName(NULL),
     mCurrentSBlockName(NULL),
-    mbSBuilt(FALSE),
-    mbSClear(TRUE),
+    mbSBuilt(false),
+    mbSClear(true),
     mCurrentSendTotal(0),
     mMessageTemplates(name_template_map)
->>>>>>> c06fb4e0
 {
 }
 
@@ -71,49 +59,8 @@
 // virtual
 void LLTemplateMessageBuilder::newMessage(const char *name)
 {
-<<<<<<< HEAD
-	mbSBuilt = false;
-	mbSClear = false;
-
-	mCurrentSendTotal = 0;
-
-	delete mCurrentSMessageData;
-	mCurrentSMessageData = NULL;
-
-	char* namep = (char*)name; 
-	if (mMessageTemplates.count(namep) > 0)
-	{
-		mCurrentSMessageTemplate = mMessageTemplates.find(name)->second;
-		mCurrentSMessageData = new LLMsgData(namep);
-		mCurrentSMessageName = namep;
-		mCurrentSDataBlock = NULL;
-		mCurrentSBlockName = NULL;
-
-		// add at one of each block
-		const LLMessageTemplate* msg_template = mMessageTemplates.find(name)->second;
-
-		if (msg_template->getDeprecation() != MD_NOTDEPRECATED)
-		{
-			LL_WARNS() << "Sending deprecated message " << namep << LL_ENDL;
-		}
-		
-		LLMessageTemplate::message_block_map_t::const_iterator iter;
-		for(iter = msg_template->mMemberBlocks.begin();
-			iter != msg_template->mMemberBlocks.end();
-			++iter)
-		{
-			LLMessageBlock* ci = *iter;
-			LLMsgBlkData* tblockp = new LLMsgBlkData(ci->mName, 0);
-			mCurrentSMessageData->addBlock(tblockp);
-		}
-	}
-	else
-	{
-		LL_ERRS() << "newMessage - Message " << name << " not registered" << LL_ENDL;
-	}
-=======
-    mbSBuilt = FALSE;
-    mbSClear = FALSE;
+    mbSBuilt = false;
+    mbSClear = false;
 
     mCurrentSendTotal = 0;
 
@@ -151,19 +98,13 @@
     {
         LL_ERRS() << "newMessage - Message " << name << " not registered" << LL_ENDL;
     }
->>>>>>> c06fb4e0
 }
 
 // virtual
 void LLTemplateMessageBuilder::clearMessage()
 {
-<<<<<<< HEAD
-	mbSBuilt = false;
-	mbSClear = true;
-=======
-    mbSBuilt = FALSE;
-    mbSClear = TRUE;
->>>>>>> c06fb4e0
+    mbSBuilt = false;
+    mbSClear = true;
 
     mCurrentSendTotal = 0;
 
@@ -281,66 +222,6 @@
 // TODO: Remove this horror...
 bool LLTemplateMessageBuilder::removeLastBlock()
 {
-<<<<<<< HEAD
-	if (mCurrentSBlockName)
-	{
-		if (  (mCurrentSMessageData)
-			&&(mCurrentSMessageTemplate))
-		{
-			if (mCurrentSMessageData->mMemberBlocks[mCurrentSBlockName]->mBlockNumber >= 1)
-			{
-				// At least one block for the current block name.
-
-				// Store the current block name for future reference.
-				char *block_name = mCurrentSBlockName;
-
-				// Decrement the sent total by the size of the
-				// data in the message block that we're currently building.
-
-				const LLMessageBlock* template_data = mCurrentSMessageTemplate->getBlock(mCurrentSBlockName);
-				
-				for (LLMessageBlock::message_variable_map_t::const_iterator iter = template_data->mMemberVariables.begin();
-					 iter != template_data->mMemberVariables.end(); iter++)
-				{
-					LLMessageVariable& ci = **iter;
-					mCurrentSendTotal -= ci.getSize();
-				}
-
-
-				// Now we want to find the block that we're blowing away.
-
-				// Get the number of blocks.
-				LLMsgBlkData* block_data = mCurrentSMessageData->mMemberBlocks[block_name];
-				S32 num_blocks = block_data->mBlockNumber;
-
-				// Use the same (suspect?) algorithm that's used to generate
-				// the names in the nextBlock method to find it.
-				char *block_getting_whacked = block_name + num_blocks - 1;
-				LLMsgBlkData* whacked_data = mCurrentSMessageData->mMemberBlocks[block_getting_whacked];
-				delete whacked_data;
-				mCurrentSMessageData->mMemberBlocks.erase(block_getting_whacked);
-
-				if (num_blocks <= 1)
-				{
-					// we just blew away the last one, so return false
-					LL_WARNS() << "not blowing away the only block of message "
-							<< mCurrentSMessageName
-							<< ". Block: " << block_name
-							<< ". Number: " << num_blocks
-							<< LL_ENDL;
-					return false;
-				}
-				else
-				{
-					// Decrement the counter.
-					block_data->mBlockNumber--;
-					return true;
-				}
-			}
-		}
-	}
-	return false;
-=======
     if (mCurrentSBlockName)
     {
         if (  (mCurrentSMessageData)
@@ -381,25 +262,24 @@
 
                 if (num_blocks <= 1)
                 {
-                    // we just blew away the last one, so return FALSE
+                    // we just blew away the last one, so return false
                     LL_WARNS() << "not blowing away the only block of message "
                             << mCurrentSMessageName
                             << ". Block: " << block_name
                             << ". Number: " << num_blocks
                             << LL_ENDL;
-                    return FALSE;
+                    return false;
                 }
                 else
                 {
                     // Decrement the counter.
                     block_data->mBlockNumber--;
-                    return TRUE;
+                    return true;
                 }
             }
         }
     }
-    return FALSE;
->>>>>>> c06fb4e0
+    return false;
 }
 
 // add data to variable in current block
@@ -567,15 +447,8 @@
 
 void LLTemplateMessageBuilder::addBOOL(const char* varname, bool b)
 {
-<<<<<<< HEAD
-	U8 temp = (b != 0);
-	addData(varname, &temp, MVT_BOOL, sizeof(temp));
-=======
-    // Can't just cast a BOOL (actually a U32) to a U8.
-    // In some cases the low order bits will be zero.
     U8 temp = (b != 0);
     addData(varname, &temp, MVT_BOOL, sizeof(temp));
->>>>>>> c06fb4e0
 }
 
 void LLTemplateMessageBuilder::addString(const char* varname, const char* s)
@@ -711,46 +584,13 @@
 
 bool LLTemplateMessageBuilder::isMessageFull(const char* blockname) const
 {
-<<<<<<< HEAD
-	if(mCurrentSendTotal > MTUBYTES)
-	{
-		return true;
-	}
-	if(!blockname)
-	{
-		return false;
-	}
-	char* bnamep = (char*)blockname;
-	S32 max;
-
-	const LLMessageBlock* template_data = mCurrentSMessageTemplate->getBlock(bnamep);
-	
-	switch(template_data->mType)
-	{
-	case MBT_SINGLE:
-		max = 1;
-		break;
-	case MBT_MULTIPLE:
-		max = template_data->mNumber;
-		break;
-	case MBT_VARIABLE:
-	default:
-		max = MAX_BLOCKS;
-		break;
-	}
-	if(mCurrentSMessageData->mMemberBlocks[bnamep]->mBlockNumber >= max)
-	{
-		return true;
-	}
-	return false;
-=======
     if(mCurrentSendTotal > MTUBYTES)
     {
-        return TRUE;
+        return true;
     }
     if(!blockname)
     {
-        return FALSE;
+        return false;
     }
     char* bnamep = (char*)blockname;
     S32 max;
@@ -772,10 +612,9 @@
     }
     if(mCurrentSMessageData->mMemberBlocks[bnamep]->mBlockNumber >= max)
     {
-        return TRUE;
-    }
-    return FALSE;
->>>>>>> c06fb4e0
+        return true;
+    }
+    return false;
 }
 
 static S32 buildBlock(U8* buffer, S32 buffer_size, const LLMessageBlock* template_data, LLMsgData* message_data)
@@ -935,58 +774,6 @@
 //      memcpy(&buffer[result], &mCurrentMessageTemplate->mMessageNumber, sizeof(U8));
 
 // new, independant way
-<<<<<<< HEAD
-		buffer[result] = (U8)mCurrentSMessageTemplate->mMessageNumber;
-		result += sizeof(U8);
-	}
-	else if (mCurrentSMessageTemplate->mFrequency == MFT_MEDIUM)
-	{
-		U8 temp = 255;
-		memcpy(&buffer[result], &temp, sizeof(U8));  /*Flawfinder: ignore*/
-		result += sizeof(U8);
-
-		// mask off unsightly bits
-		temp = mCurrentSMessageTemplate->mMessageNumber & 255;
-		memcpy(&buffer[result], &temp, sizeof(U8));  /*Flawfinder: ignore*/
-		result += sizeof(U8);
-	}
-	else if (mCurrentSMessageTemplate->mFrequency == MFT_LOW)
-	{
-		U8 temp = 255;
-		U16  message_num;
-		memcpy(&buffer[result], &temp, sizeof(U8));  /*Flawfinder: ignore*/
-		result += sizeof(U8);
-		memcpy(&buffer[result], &temp, sizeof(U8));  /*Flawfinder: ignore*/
-		result += sizeof(U8);
-
-		// mask off unsightly bits
-		message_num = mCurrentSMessageTemplate->mMessageNumber & 0xFFFF;
-
-	    // convert to network byte order
-		message_num = htons(message_num);
-		memcpy(&buffer[result], &message_num, sizeof(U16)); /*Flawfinder: ignore*/
-		result += sizeof(U16);
-	}
-	else
-	{
-		LL_ERRS() << "unexpected message frequency in buildMessage" << LL_ENDL;
-		return 0;
-	}
-
-	// fast forward through the offset and build the message
-	result += offset_to_data;
-	for(LLMessageTemplate::message_block_map_t::const_iterator
-			iter = mCurrentSMessageTemplate->mMemberBlocks.begin(),
-			end = mCurrentSMessageTemplate->mMemberBlocks.end();
-		 iter != end;
-		++iter)
-	{
-		result += buildBlock(buffer + result, buffer_size - result, *iter, mCurrentSMessageData);
-	}
-	mbSBuilt = true;
-
-	return result;
-=======
         buffer[result] = (U8)mCurrentSMessageTemplate->mMessageNumber;
         result += sizeof(U8);
     }
@@ -1034,10 +821,9 @@
     {
         result += buildBlock(buffer + result, buffer_size - result, *iter, mCurrentSMessageData);
     }
-    mbSBuilt = TRUE;
+    mbSBuilt = true;
 
     return result;
->>>>>>> c06fb4e0
 }
 
 void LLTemplateMessageBuilder::copyFromMessageData(const LLMsgData& data)
@@ -1091,19 +877,11 @@
 //virtual
 void LLTemplateMessageBuilder::setBuilt(bool b) { mbSBuilt = b; }
 
-<<<<<<< HEAD
-//virtual 
+//virtual
 bool LLTemplateMessageBuilder::isBuilt() const {return mbSBuilt;}
 
-//virtual 
+//virtual
 bool LLTemplateMessageBuilder::isClear() const {return mbSClear;}
-=======
-//virtual
-BOOL LLTemplateMessageBuilder::isBuilt() const {return mbSBuilt;}
-
-//virtual
-BOOL LLTemplateMessageBuilder::isClear() const {return mbSClear;}
->>>>>>> c06fb4e0
 
 //virtual
 S32 LLTemplateMessageBuilder::getMessageSize() {return mCurrentSendTotal;}
