/** 
 * @file llhttpclient.h
 * @brief Declaration of classes for making HTTP client requests.
 *
 * $LicenseInfo:firstyear=2006&license=viewerlgpl$
 * Second Life Viewer Source Code
 * Copyright (C) 2010, Linden Research, Inc.
 * 
 * This library is free software; you can redistribute it and/or
 * modify it under the terms of the GNU Lesser General Public
 * License as published by the Free Software Foundation;
 * version 2.1 of the License only.
 * 
 * This library is distributed in the hope that it will be useful,
 * but WITHOUT ANY WARRANTY; without even the implied warranty of
 * MERCHANTABILITY or FITNESS FOR A PARTICULAR PURPOSE.  See the GNU
 * Lesser General Public License for more details.
 * 
 * You should have received a copy of the GNU Lesser General Public
 * License along with this library; if not, write to the Free Software
 * Foundation, Inc., 51 Franklin Street, Fifth Floor, Boston, MA  02110-1301  USA
 * 
 * Linden Research, Inc., 945 Battery Street, San Francisco, CA  94111  USA
 * $/LicenseInfo$
 */

#ifndef LL_LLHTTPCLIENT_H
#define LL_LLHTTPCLIENT_H

/**
 * These classes represent the HTTP client framework.
 */

#include <string>

#include <boost/intrusive_ptr.hpp>
#include <openssl/x509_vfy.h>
#include "llurlrequest.h"
#include "llassettype.h"
#include "llcurl.h"
#include "lliopipe.h"

extern const F32 HTTP_REQUEST_EXPIRY_SECS;

class LLUUID;
class LLPumpIO;
class LLSD;


class LLHTTPClient
{
public:
	// class Responder moved to LLCurl

	// For convenience
	typedef LLCurl::Responder Responder;
	typedef LLCurl::ResponderPtr ResponderPtr;

	
	/** @name non-blocking API */
	//@{
	static void head(
		const std::string& url,
		ResponderPtr,
		const LLSD& headers = LLSD(),
<<<<<<< HEAD
		const F32 timeout=HTTP_REQUEST_EXPIRY_SECS);
	static void getByteRange(const std::string& url, S32 offset, S32 bytes, ResponderPtr, const LLSD& headers=LLSD(), const F32 timeout=HTTP_REQUEST_EXPIRY_SECS);
	static void get(const std::string& url, ResponderPtr, const LLSD& headers = LLSD(), const F32 timeout=HTTP_REQUEST_EXPIRY_SECS);
	static void get(const std::string& url, const LLSD& query, ResponderPtr, const LLSD& headers = LLSD(), const F32 timeout=HTTP_REQUEST_EXPIRY_SECS);
	static void getIfModified(const std::string& url, ResponderPtr, const time_t &if_modified_since, const LLSD& headers = LLSD(), const F32 timeout=HTTP_REQUEST_EXPIRY_SECS);
=======
		const F32 timeout=HTTP_REQUEST_EXPIRY_SECS,
		bool follow_redirects = true);
	static void getByteRange(const std::string& url, S32 offset, S32 bytes, ResponderPtr,
							 const LLSD& headers=LLSD(), const F32 timeout=HTTP_REQUEST_EXPIRY_SECS,
							 bool follow_redirects = true);
	static void get(const std::string& url, ResponderPtr, const LLSD& headers = LLSD(),
					const F32 timeout=HTTP_REQUEST_EXPIRY_SECS, bool follow_redirects = true);
	static void get(const std::string& url, const LLSD& query, ResponderPtr, const LLSD& headers = LLSD(),
					const F32 timeout=HTTP_REQUEST_EXPIRY_SECS, bool follow_redirects = true);
>>>>>>> 9c313aea

	static void put(
		const std::string& url,
		const LLSD& body,
		ResponderPtr,
		const LLSD& headers = LLSD(),
		const F32 timeout=HTTP_REQUEST_EXPIRY_SECS);
	static void getHeaderOnly(const std::string& url, ResponderPtr, const F32 timeout=HTTP_REQUEST_EXPIRY_SECS,
							  bool follow_redirects = true);
	static void getHeaderOnly(const std::string& url, ResponderPtr, const LLSD& headers,
							  const F32 timeout=HTTP_REQUEST_EXPIRY_SECS, bool follow_redirects = true);

	static void post(
		const std::string& url,
		const LLSD& body,
		ResponderPtr,
		const LLSD& headers = LLSD(),
		const F32 timeout=HTTP_REQUEST_EXPIRY_SECS);
	/** Takes ownership of data and deletes it when sent */
	static void postRaw(
		const std::string& url,
		const U8* data,
		S32 size,
		ResponderPtr responder,
		const LLSD& headers = LLSD(),
		const F32 timeout=HTTP_REQUEST_EXPIRY_SECS);
	static void postFile(
		const std::string& url,
		const std::string& filename,
		ResponderPtr,
		const LLSD& headers = LLSD(),
		const F32 timeout=HTTP_REQUEST_EXPIRY_SECS);
	static void postFile(
		const std::string& url,
		const LLUUID& uuid,
		LLAssetType::EType asset_type,
		ResponderPtr responder,
		const LLSD& headers = LLSD(),
		const F32 timeout=HTTP_REQUEST_EXPIRY_SECS);

	static void del(
		const std::string& url,
		ResponderPtr responder,
		const LLSD& headers = LLSD(),
		const F32 timeout=HTTP_REQUEST_EXPIRY_SECS);
		///< sends a DELETE method, but we can't call it delete in c++
	
	/**
	 * @brief Send a MOVE webdav method
	 *
	 * @param url The complete serialized (and escaped) url to get.
	 * @param destination The complete serialized destination url.
	 * @param responder The responder that will handle the result.
	 * @param headers A map of key:value headers to pass to the request
	 * @param timeout The number of seconds to give the server to respond.
	 */
	static void move(
		const std::string& url,
		const std::string& destination,
		ResponderPtr responder,
		const LLSD& headers = LLSD(),
		const F32 timeout=HTTP_REQUEST_EXPIRY_SECS);

	//@}

	/**
	 * @brief Blocking HTTP get that returns an LLSD map of status and body.
	 *
	 * @param url the complete serialized (and escaped) url to get
	 * @return An LLSD of { 'status':status, 'body':payload }
	 */
	static LLSD blockingGet(const std::string& url);

	/**
	 * @brief Blocking HTTP POST that returns an LLSD map of status and body.
	 *
	 * @param url the complete serialized (and escaped) url to get
	 * @param body the LLSD post body
	 * @return An LLSD of { 'status':status (an int), 'body':payload (an LLSD) }
	 */
	static LLSD blockingPost(const std::string& url, const LLSD& body);

	
	static void setPump(LLPumpIO& pump);
		///< must be called before any of the above calls are made
	static bool hasPump();

	static void setCertVerifyCallback(LLURLRequest::SSLCertVerifyCallback callback);
	static  LLURLRequest::SSLCertVerifyCallback getCertVerifyCallback() { return mCertVerifyCallback; }

protected:
	static LLURLRequest::SSLCertVerifyCallback mCertVerifyCallback;
};

#endif // LL_LLHTTPCLIENT_H<|MERGE_RESOLUTION|>--- conflicted
+++ resolved
@@ -63,23 +63,16 @@
 		const std::string& url,
 		ResponderPtr,
 		const LLSD& headers = LLSD(),
-<<<<<<< HEAD
-		const F32 timeout=HTTP_REQUEST_EXPIRY_SECS);
-	static void getByteRange(const std::string& url, S32 offset, S32 bytes, ResponderPtr, const LLSD& headers=LLSD(), const F32 timeout=HTTP_REQUEST_EXPIRY_SECS);
-	static void get(const std::string& url, ResponderPtr, const LLSD& headers = LLSD(), const F32 timeout=HTTP_REQUEST_EXPIRY_SECS);
-	static void get(const std::string& url, const LLSD& query, ResponderPtr, const LLSD& headers = LLSD(), const F32 timeout=HTTP_REQUEST_EXPIRY_SECS);
-	static void getIfModified(const std::string& url, ResponderPtr, const time_t &if_modified_since, const LLSD& headers = LLSD(), const F32 timeout=HTTP_REQUEST_EXPIRY_SECS);
-=======
 		const F32 timeout=HTTP_REQUEST_EXPIRY_SECS,
 		bool follow_redirects = true);
 	static void getByteRange(const std::string& url, S32 offset, S32 bytes, ResponderPtr,
 							 const LLSD& headers=LLSD(), const F32 timeout=HTTP_REQUEST_EXPIRY_SECS,
 							 bool follow_redirects = true);
+	static void getIfModified(const std::string& url, ResponderPtr, const time_t &if_modified_since, const LLSD& headers = LLSD(), const F32 timeout=HTTP_REQUEST_EXPIRY_SECS); //<FS:AW> Base opensim compatibility
 	static void get(const std::string& url, ResponderPtr, const LLSD& headers = LLSD(),
 					const F32 timeout=HTTP_REQUEST_EXPIRY_SECS, bool follow_redirects = true);
 	static void get(const std::string& url, const LLSD& query, ResponderPtr, const LLSD& headers = LLSD(),
 					const F32 timeout=HTTP_REQUEST_EXPIRY_SECS, bool follow_redirects = true);
->>>>>>> 9c313aea
 
 	static void put(
 		const std::string& url,
