/**
 * @file llblowfishcipher.cpp
 * @brief Wrapper around OpenSSL Blowfish encryption algorithm.
 *
 * $LicenseInfo:firstyear=2007&license=viewerlgpl$
 * Second Life Viewer Source Code
 * Copyright (C) 2010, Linden Research, Inc.
 *
 * This library is free software; you can redistribute it and/or
 * modify it under the terms of the GNU Lesser General Public
 * License as published by the Free Software Foundation;
 * version 2.1 of the License only.
 *
 * This library is distributed in the hope that it will be useful,
 * but WITHOUT ANY WARRANTY; without even the implied warranty of
 * MERCHANTABILITY or FITNESS FOR A PARTICULAR PURPOSE.  See the GNU
 * Lesser General Public License for more details.
 *
 * You should have received a copy of the GNU Lesser General Public
 * License along with this library; if not, write to the Free Software
 * Foundation, Inc., 51 Franklin Street, Fifth Floor, Boston, MA  02110-1301  USA
 *
 * Linden Research, Inc., 945 Battery Street, San Francisco, CA  94111  USA
 * $/LicenseInfo$
 */

#include "linden_common.h"
#include "llblowfishcipher.h"
#include <openssl/evp.h>


LLBlowfishCipher::LLBlowfishCipher(const U8* secret, size_t secret_size)
:   LLCipher()
{
    llassert(secret);

    mSecretSize = secret_size;
    mSecret = new U8[mSecretSize];
    memcpy(mSecret, secret, mSecretSize);
}

LLBlowfishCipher::~LLBlowfishCipher()
{
    delete [] mSecret;
    mSecret = NULL;
}

// virtual
U32 LLBlowfishCipher::encrypt(const U8* src, U32 src_len, U8* dst, U32 dst_len)
{
    if (!src || !src_len || !dst || !dst_len) return 0;
    if (src_len > dst_len) return 0;

    // OpenSSL uses "cipher contexts" to hold encryption parameters.
    EVP_CIPHER_CTX *context = EVP_CIPHER_CTX_new();
    if (!context)
    {
        LL_WARNS() << "LLBlowfishCipher::encrypt EVP_CIPHER_CTX initiation failure" << LL_ENDL;
        return 0;
    }

    // We want a blowfish cyclic block chain cipher, but need to set
    // the key length before we pass in a key, so call EncryptInit
    // first with NULLs.
    EVP_EncryptInit_ex(context, EVP_bf_cbc(), NULL, NULL, NULL);
    EVP_CIPHER_CTX_set_key_length(context, (int)mSecretSize);

    // Complete initialization.  Per EVP_EncryptInit man page, the
    // cipher pointer must be NULL.  Apparently initial_vector must
    // be 8 bytes for blowfish, as this is the block size.
    unsigned char initial_vector[] = { 0, 0, 0, 0, 0, 0, 0, 0 };
    EVP_EncryptInit_ex(context, NULL, NULL, mSecret, initial_vector);

    int blocksize = EVP_CIPHER_CTX_block_size(context);
    int keylen = EVP_CIPHER_CTX_key_length(context);
    int iv_length = EVP_CIPHER_CTX_iv_length(context);
    LL_DEBUGS() << "LLBlowfishCipher blocksize " << blocksize
        << " keylen " << keylen
        << " iv_len " << iv_length
        << LL_ENDL;

    int output_len = 0;
    int temp_len = 0;
    if (!EVP_EncryptUpdate(context,
            dst,
            &output_len,
            src,
            src_len))
    {
        LL_WARNS() << "LLBlowfishCipher::encrypt EVP_EncryptUpdate failure" << LL_ENDL;
        goto ERROR;
    }

    // There may be some final data left to encrypt if the input is
    // not an exact multiple of the block size.
    if (!EVP_EncryptFinal_ex(context, (unsigned char*)(dst + output_len), &temp_len))
    {
        LL_WARNS() << "LLBlowfishCipher::encrypt EVP_EncryptFinal failure" << LL_ENDL;
        goto ERROR;
    }
    output_len += temp_len;

    EVP_CIPHER_CTX_free(context);
    return output_len;

ERROR:
    EVP_CIPHER_CTX_free(context);
    return 0;
}

// virtual
U32 LLBlowfishCipher::decrypt(const U8* src, U32 src_len, U8* dst, U32 dst_len)
{
<<<<<<< HEAD
	// <FS:CR> Blowfish decrypt
	//LL_ERRS() << "LLBlowfishCipher decrypt unsupported" << LL_ENDL;
	//return 0;
	if (!src || !src_len || !dst || !dst_len) return 0;
	if (src_len > dst_len) return 0;
	
	EVP_CIPHER_CTX *context = EVP_CIPHER_CTX_new();
	if (!context)
	{
		LL_WARNS() << "LLBlowfishCipher::encrypt EVP_CIPHER_CTX initiation failure" << LL_ENDL;
		return 0;
	}

	EVP_DecryptInit_ex(context, EVP_bf_cbc(), NULL, NULL, NULL);
	EVP_CIPHER_CTX_set_key_length(context, (int)mSecretSize);
	
	unsigned char initial_vector[] = { 0, 0, 0, 0, 0, 0, 0, 0 };
	EVP_DecryptInit_ex(context, NULL, NULL, mSecret, initial_vector);
	
=======
    // <FS:CR> Blowfish decrypt
    //LL_ERRS() << "LLBlowfishCipher decrypt unsupported" << LL_ENDL;
    //return 0;
    if (!src || !src_len || !dst || !dst_len) return 0;
    if (src_len > dst_len) return 0;

    EVP_CIPHER_CTX *context = EVP_CIPHER_CTX_new();
    if (!context)
    {
        LL_WARNS() << "LLBlowfishCipher::encrypt EVP_CIPHER_CTX initiation failure" << LL_ENDL;
        return 0;
    }

    EVP_DecryptInit_ex(context, EVP_bf_cbc(), NULL, NULL, NULL);
    EVP_CIPHER_CTX_set_key_length(context, (int)mSecretSize);

    unsigned char initial_vector[] = { 0, 0, 0, 0, 0, 0, 0, 0 };
    EVP_DecryptInit_ex(context, NULL, NULL, mSecret, initial_vector);

>>>>>>> 1a8a5404
    int blocksize = EVP_CIPHER_CTX_block_size(context);
    int keylen = EVP_CIPHER_CTX_key_length(context);
    int iv_length = EVP_CIPHER_CTX_iv_length(context);
    LL_DEBUGS() << "LLBlowfishCipher blocksize " << blocksize
<<<<<<< HEAD
			 << " keylen " << keylen
			 << " iv_len " << iv_length
			 << LL_ENDL;
	
	int out_len = 0;
	int tmp_len = 0;
	if (!EVP_DecryptUpdate(context, dst, &out_len, src, src_len))
	{
		LL_WARNS() << "LLBlowfishCipher::decrypt EVP_DecryptUpdate failure" << LL_ENDL;
		goto ERROR;
	}
	if (!EVP_DecryptFinal_ex(context, dst + out_len, &tmp_len))
	{
		LL_WARNS() << "LLBlowfishCipher::decrypt EVP_DecryptFinal failure" << LL_ENDL;
		goto ERROR;
	}
		
	out_len += tmp_len;
	
	EVP_CIPHER_CTX_free(context);
	return out_len;
	
ERROR:
	EVP_CIPHER_CTX_free(context);
	return 0;
	// </FS:CR>
=======
             << " keylen " << keylen
             << " iv_len " << iv_length
             << LL_ENDL;

    int out_len = 0;
    int tmp_len = 0;
    if (!EVP_DecryptUpdate(context, dst, &out_len, src, src_len))
    {
        LL_WARNS() << "LLBlowfishCipher::decrypt EVP_DecryptUpdate failure" << LL_ENDL;
        goto ERROR;
    }
    if (!EVP_DecryptFinal_ex(context, dst + out_len, &tmp_len))
    {
        LL_WARNS() << "LLBlowfishCipher::decrypt EVP_DecryptFinal failure" << LL_ENDL;
        goto ERROR;
    }

    out_len += tmp_len;

    EVP_CIPHER_CTX_free(context);
    return out_len;

ERROR:
    EVP_CIPHER_CTX_free(context);
    return 0;
    // </FS:CR>
>>>>>>> 1a8a5404
}

// virtual
U32 LLBlowfishCipher::requiredEncryptionSpace(U32 len) const
{
    // *HACK: We know blowfish uses an 8 byte block size.
    // Oddly, sometimes EVP_Encrypt produces an extra block
    // if the input is an exact multiple of the block size.
    // So round up.
    const U32 BLOCK_SIZE = 8;
    len += BLOCK_SIZE;
    len -= (len % BLOCK_SIZE);
    return len;
}<|MERGE_RESOLUTION|>--- conflicted
+++ resolved
@@ -111,27 +111,6 @@
 // virtual
 U32 LLBlowfishCipher::decrypt(const U8* src, U32 src_len, U8* dst, U32 dst_len)
 {
-<<<<<<< HEAD
-	// <FS:CR> Blowfish decrypt
-	//LL_ERRS() << "LLBlowfishCipher decrypt unsupported" << LL_ENDL;
-	//return 0;
-	if (!src || !src_len || !dst || !dst_len) return 0;
-	if (src_len > dst_len) return 0;
-	
-	EVP_CIPHER_CTX *context = EVP_CIPHER_CTX_new();
-	if (!context)
-	{
-		LL_WARNS() << "LLBlowfishCipher::encrypt EVP_CIPHER_CTX initiation failure" << LL_ENDL;
-		return 0;
-	}
-
-	EVP_DecryptInit_ex(context, EVP_bf_cbc(), NULL, NULL, NULL);
-	EVP_CIPHER_CTX_set_key_length(context, (int)mSecretSize);
-	
-	unsigned char initial_vector[] = { 0, 0, 0, 0, 0, 0, 0, 0 };
-	EVP_DecryptInit_ex(context, NULL, NULL, mSecret, initial_vector);
-	
-=======
     // <FS:CR> Blowfish decrypt
     //LL_ERRS() << "LLBlowfishCipher decrypt unsupported" << LL_ENDL;
     //return 0;
@@ -151,39 +130,10 @@
     unsigned char initial_vector[] = { 0, 0, 0, 0, 0, 0, 0, 0 };
     EVP_DecryptInit_ex(context, NULL, NULL, mSecret, initial_vector);
 
->>>>>>> 1a8a5404
     int blocksize = EVP_CIPHER_CTX_block_size(context);
     int keylen = EVP_CIPHER_CTX_key_length(context);
     int iv_length = EVP_CIPHER_CTX_iv_length(context);
     LL_DEBUGS() << "LLBlowfishCipher blocksize " << blocksize
-<<<<<<< HEAD
-			 << " keylen " << keylen
-			 << " iv_len " << iv_length
-			 << LL_ENDL;
-	
-	int out_len = 0;
-	int tmp_len = 0;
-	if (!EVP_DecryptUpdate(context, dst, &out_len, src, src_len))
-	{
-		LL_WARNS() << "LLBlowfishCipher::decrypt EVP_DecryptUpdate failure" << LL_ENDL;
-		goto ERROR;
-	}
-	if (!EVP_DecryptFinal_ex(context, dst + out_len, &tmp_len))
-	{
-		LL_WARNS() << "LLBlowfishCipher::decrypt EVP_DecryptFinal failure" << LL_ENDL;
-		goto ERROR;
-	}
-		
-	out_len += tmp_len;
-	
-	EVP_CIPHER_CTX_free(context);
-	return out_len;
-	
-ERROR:
-	EVP_CIPHER_CTX_free(context);
-	return 0;
-	// </FS:CR>
-=======
              << " keylen " << keylen
              << " iv_len " << iv_length
              << LL_ENDL;
@@ -210,7 +160,6 @@
     EVP_CIPHER_CTX_free(context);
     return 0;
     // </FS:CR>
->>>>>>> 1a8a5404
 }
 
 // virtual
