/**
 * @file llxfer_vfile.cpp
 * @brief implementation of LLXfer_VFile class for a single xfer (vfile).
 *
 * $LicenseInfo:firstyear=2002&license=viewerlgpl$
 * Second Life Viewer Source Code
 * Copyright (C) 2010, Linden Research, Inc.
 *
 * This library is free software; you can redistribute it and/or
 * modify it under the terms of the GNU Lesser General Public
 * License as published by the Free Software Foundation;
 * version 2.1 of the License only.
 *
 * This library is distributed in the hope that it will be useful,
 * but WITHOUT ANY WARRANTY; without even the implied warranty of
 * MERCHANTABILITY or FITNESS FOR A PARTICULAR PURPOSE.  See the GNU
 * Lesser General Public License for more details.
 *
 * You should have received a copy of the GNU Lesser General Public
 * License along with this library; if not, write to the Free Software
 * Foundation, Inc., 51 Franklin Street, Fifth Floor, Boston, MA  02110-1301  USA
 *
 * Linden Research, Inc., 945 Battery Street, San Francisco, CA  94111  USA
 * $/LicenseInfo$
 */

#include "linden_common.h"

#include "llxfer_vfile.h"
#include "lluuid.h"
#include "llerror.h"
#include "llmath.h"
#include "llfilesystem.h"
#include "lldir.h"

// size of chunks read from/written to disk
const U32 LL_MAX_XFER_FILE_BUFFER = 65536;

///////////////////////////////////////////////////////////

LLXfer_VFile::LLXfer_VFile ()
: LLXfer(-1)
{
    init(LLUUID::null, LLAssetType::AT_NONE);
}

LLXfer_VFile::LLXfer_VFile (const LLUUID &local_id, LLAssetType::EType type)
: LLXfer(-1)
{
    init(local_id, type);
}

///////////////////////////////////////////////////////////

LLXfer_VFile::~LLXfer_VFile ()
{
    cleanup();
}

///////////////////////////////////////////////////////////

void LLXfer_VFile::init (const LLUUID &local_id, LLAssetType::EType type)
{
    mLocalID = local_id;
    mType = type;

    mVFile = NULL;

    std::string id_string;
    mLocalID.toString(id_string);

    mName = llformat("VFile %s:%s", id_string.c_str(), LLAssetType::lookup(mType));
}

///////////////////////////////////////////////////////////

void LLXfer_VFile::cleanup ()
{
    if (mTempID.notNull() &&
        mDeleteTempFile)
    {
        if (LLFileSystem::getExists(mTempID, mType))
        {
            LLFileSystem file(mTempID, mType, LLFileSystem::WRITE);
            file.remove();
        }
        else
        {
            LL_WARNS("Xfer") << "LLXfer_VFile::cleanup() can't open to delete cache file " << mTempID << "." << LLAssetType::lookup(mType)
                << ", mRemoteID is " << mRemoteID << LL_ENDL;
        }
    }

    delete mVFile;
    mVFile = NULL;

    LLXfer::cleanup();
}

///////////////////////////////////////////////////////////

S32 LLXfer_VFile::initializeRequest(U64 xfer_id,
                                    const LLUUID& local_id,
                                    const LLUUID& remote_id,
                                    LLAssetType::EType type,
                                    const LLHost& remote_host,
                                    void (*callback)(void**,S32,LLExtStat),
                                    void** user_data)
{
    S32 retval = 0;  // presume success

    mRemoteHost = remote_host;

    mLocalID = local_id;
    mRemoteID = remote_id;
    mType = type;

    mID = xfer_id;
    mCallback = callback;
    mCallbackDataHandle = user_data;
    mCallbackResult = LL_ERR_NOERR;

    std::string id_string;
    mLocalID.toString(id_string);

    mName = llformat("VFile %s:%s", id_string.c_str(), LLAssetType::lookup(mType));

    LL_INFOS("Xfer") << "Requesting " << mName << LL_ENDL;

    if (mBuffer)
    {
        delete[] mBuffer;
        mBuffer = NULL;
    }

<<<<<<< HEAD
	mBufferLength = 0;
	mPacketNum = 0;
	mTempID.generate();
	mDeleteTempFile = true;
 	mStatus = e_LL_XFER_PENDING;
	return retval;
=======
    mBuffer = new char[LL_MAX_XFER_FILE_BUFFER];

    mBufferLength = 0;
    mPacketNum = 0;
    mTempID.generate();
    mDeleteTempFile = TRUE;
    mStatus = e_LL_XFER_PENDING;
    return retval;
>>>>>>> e1623bb2
}

//////////////////////////////////////////////////////////

S32 LLXfer_VFile::startDownload()
{
    S32 retval = 0;  // presume success

    // Don't need to create the file here, it will happen when data arrives

<<<<<<< HEAD
	gMessageSystem->newMessageFast(_PREHASH_RequestXfer);
	gMessageSystem->nextBlockFast(_PREHASH_XferID);
	gMessageSystem->addU64Fast(_PREHASH_ID, mID);
	gMessageSystem->addStringFast(_PREHASH_Filename, "");
	gMessageSystem->addU8("FilePath", (U8) LL_PATH_NONE);
	gMessageSystem->addBOOL("DeleteOnCompletion", false);
	gMessageSystem->addBOOL("UseBigPackets", mChunkSize == LL_XFER_LARGE_PAYLOAD);
	gMessageSystem->addUUIDFast(_PREHASH_VFileID, mRemoteID);
	gMessageSystem->addS16Fast(_PREHASH_VFileType, (S16)mType);
=======
    gMessageSystem->newMessageFast(_PREHASH_RequestXfer);
    gMessageSystem->nextBlockFast(_PREHASH_XferID);
    gMessageSystem->addU64Fast(_PREHASH_ID, mID);
    gMessageSystem->addStringFast(_PREHASH_Filename, "");
    gMessageSystem->addU8("FilePath", (U8) LL_PATH_NONE);
    gMessageSystem->addBOOL("DeleteOnCompletion", FALSE);
    gMessageSystem->addBOOL("UseBigPackets", BOOL(mChunkSize == LL_XFER_LARGE_PAYLOAD));
    gMessageSystem->addUUIDFast(_PREHASH_VFileID, mRemoteID);
    gMessageSystem->addS16Fast(_PREHASH_VFileType, (S16)mType);
>>>>>>> e1623bb2

    gMessageSystem->sendReliable(mRemoteHost);
    mStatus = e_LL_XFER_IN_PROGRESS;

    return (retval);
}

///////////////////////////////////////////////////////////

S32 LLXfer_VFile::startSend (U64 xfer_id, const LLHost &remote_host)
{
    S32 retval = LL_ERR_NOERR;  // presume success

    mRemoteHost = remote_host;
    mID = xfer_id;
    mPacketNum = -1;

//  cout << "Sending file: " << mLocalFilename << endl;

    delete [] mBuffer;
    mBuffer = new char[LL_MAX_XFER_FILE_BUFFER];

    mBufferLength = 0;
    mBufferStartOffset = 0;

    delete mVFile;
    mVFile = NULL;
    if(LLFileSystem::getExists(mLocalID, mType))
    {
        mVFile = new LLFileSystem(mLocalID, mType, LLFileSystem::READ);

        if (mVFile->getSize() <= 0)
        {
            LL_WARNS("Xfer") << "LLXfer_VFile::startSend() cache file " << mLocalID << "." << LLAssetType::lookup(mType)
                << " has unexpected file size of " << mVFile->getSize() << LL_ENDL;
            delete mVFile;
            mVFile = NULL;

            return LL_ERR_FILE_EMPTY;
        }
    }

    if(mVFile)
    {
        setXferSize(mVFile->getSize());
        mStatus = e_LL_XFER_PENDING;
    }
    else
    {
        LL_WARNS("Xfer") << "LLXfer_VFile::startSend() can't read cache file " << mLocalID << "." << LLAssetType::lookup(mType) << LL_ENDL;
        retval = LL_ERR_FILE_NOT_FOUND;
    }

    return (retval);
}

///////////////////////////////////////////////////////////

void LLXfer_VFile::closeFileHandle()
{
    if (mVFile)
    {
        delete mVFile;
        mVFile = NULL;
    }
}

///////////////////////////////////////////////////////////

S32 LLXfer_VFile::reopenFileHandle()
{
    S32 retval = LL_ERR_NOERR;  // presume success

    if (mVFile == NULL)
    {
        if (LLFileSystem::getExists(mLocalID, mType))
        {
            mVFile = new LLFileSystem(mLocalID, mType, LLFileSystem::READ);
        }
        else
        {
            LL_WARNS("Xfer") << "LLXfer_VFile::reopenFileHandle() can't read cache file " << mLocalID << "." << LLAssetType::lookup(mType) << LL_ENDL;
            retval = LL_ERR_FILE_NOT_FOUND;
        }
    }

    return retval;
}


///////////////////////////////////////////////////////////

void LLXfer_VFile::setXferSize (S32 xfer_size)
{
    LLXfer::setXferSize(xfer_size);

    // Don't do this on the server side, where we have a persistent mVFile
    // It would be nice if LLXFers could tell which end of the pipe they were
    if (! mVFile)
    {
        LLFileSystem file(mTempID, mType, LLFileSystem::APPEND);
    }
}

///////////////////////////////////////////////////////////

S32 LLXfer_VFile::getMaxBufferSize ()
{
    return(LL_MAX_XFER_FILE_BUFFER);
}

///////////////////////////////////////////////////////////

S32 LLXfer_VFile::suck(S32 start_position)
{
    S32 retval = 0;

    if (mVFile)
    {
        // grab a buffer from the right place in the file
        if (! mVFile->seek(start_position, 0))
        {
            LL_WARNS("Xfer") << "VFile Xfer Can't seek to position " << start_position << ", file length " << mVFile->getSize() << LL_ENDL;
            LL_WARNS("Xfer") << "While sending file " << mLocalID << LL_ENDL;
            return -1;
        }

        if (mVFile->read((U8*)mBuffer, LL_MAX_XFER_FILE_BUFFER))        /* Flawfinder : ignore */
        {
            mBufferLength = mVFile->getLastBytesRead();
            mBufferStartOffset = start_position;

            mBufferContainsEOF = mVFile->eof();
        }
        else
        {
            retval = -1;
        }
    }
    else
    {
        retval = -1;
    }

    return (retval);
}

///////////////////////////////////////////////////////////

S32 LLXfer_VFile::flush()
{
    S32 retval = 0;
    if (mBufferLength)
    {
        LLFileSystem file(mTempID, mType, LLFileSystem::APPEND);

        file.write((U8*)mBuffer, mBufferLength);

        mBufferLength = 0;
    }
    return (retval);
}

///////////////////////////////////////////////////////////

S32 LLXfer_VFile::processEOF()
{
<<<<<<< HEAD
	S32 retval = 0;
	mStatus = e_LL_XFER_COMPLETE;

	flush();

	if (!mCallbackResult)
	{
		if (LLFileSystem::getExists(mTempID, mType))
		{
			LLFileSystem file(mTempID, mType, LLFileSystem::WRITE);
			if (!file.rename(mLocalID, mType))
			{
				LL_WARNS("Xfer") << "Cache rename of temp file failed: unable to rename " << mTempID << " to " << mLocalID << LL_ENDL;
			}
			else
			{									
				// Rename worked: the original file is gone.   Clear mDeleteTempFile
				// so we don't attempt to delete the file in cleanup()
				mDeleteTempFile = false;
			}
		}
		else
		{
			LL_WARNS("Xfer") << "LLXfer_VFile::processEOF() can't open for renaming cache file " << mTempID << "." << LLAssetType::lookup(mType) << LL_ENDL;
		}
	}

	if (mVFile)
	{
		delete mVFile;
		mVFile = NULL;
	}

	retval = LLXfer::processEOF();

	return(retval);
=======
    S32 retval = 0;
    mStatus = e_LL_XFER_COMPLETE;

    flush();

    if (!mCallbackResult)
    {
        if (LLFileSystem::getExists(mTempID, mType))
        {
            LLFileSystem file(mTempID, mType, LLFileSystem::WRITE);
            if (!file.rename(mLocalID, mType))
            {
                LL_WARNS("Xfer") << "Cache rename of temp file failed: unable to rename " << mTempID << " to " << mLocalID << LL_ENDL;
            }
            else
            {
                // Rename worked: the original file is gone.   Clear mDeleteTempFile
                // so we don't attempt to delete the file in cleanup()
                mDeleteTempFile = FALSE;
            }
        }
        else
        {
            LL_WARNS("Xfer") << "LLXfer_VFile::processEOF() can't open for renaming cache file " << mTempID << "." << LLAssetType::lookup(mType) << LL_ENDL;
        }
    }

    if (mVFile)
    {
        delete mVFile;
        mVFile = NULL;
    }

    retval = LLXfer::processEOF();

    return(retval);
>>>>>>> e1623bb2
}

////////////////////////////////////////////////////////////

bool LLXfer_VFile::matchesLocalFile(const LLUUID &id, LLAssetType::EType type)
{
    return (id == mLocalID && type == mType);
}

//////////////////////////////////////////////////////////

bool LLXfer_VFile::matchesRemoteFile(const LLUUID &id, LLAssetType::EType type)
{
    return (id == mRemoteID && type == mType);
}

//////////////////////////////////////////////////////////

std::string LLXfer_VFile::getFileName()
{
    return mName;
}

//////////////////////////////////////////////////////////

// hacky - doesn't matter what this is
// as long as it's different from the other classes
U32 LLXfer_VFile::getXferTypeTag()
{
    return LLXfer::XFER_VFILE;
}
<|MERGE_RESOLUTION|>--- conflicted
+++ resolved
@@ -1,456 +1,397 @@
-/**
- * @file llxfer_vfile.cpp
- * @brief implementation of LLXfer_VFile class for a single xfer (vfile).
- *
- * $LicenseInfo:firstyear=2002&license=viewerlgpl$
- * Second Life Viewer Source Code
- * Copyright (C) 2010, Linden Research, Inc.
- *
- * This library is free software; you can redistribute it and/or
- * modify it under the terms of the GNU Lesser General Public
- * License as published by the Free Software Foundation;
- * version 2.1 of the License only.
- *
- * This library is distributed in the hope that it will be useful,
- * but WITHOUT ANY WARRANTY; without even the implied warranty of
- * MERCHANTABILITY or FITNESS FOR A PARTICULAR PURPOSE.  See the GNU
- * Lesser General Public License for more details.
- *
- * You should have received a copy of the GNU Lesser General Public
- * License along with this library; if not, write to the Free Software
- * Foundation, Inc., 51 Franklin Street, Fifth Floor, Boston, MA  02110-1301  USA
- *
- * Linden Research, Inc., 945 Battery Street, San Francisco, CA  94111  USA
- * $/LicenseInfo$
- */
-
-#include "linden_common.h"
-
-#include "llxfer_vfile.h"
-#include "lluuid.h"
-#include "llerror.h"
-#include "llmath.h"
-#include "llfilesystem.h"
-#include "lldir.h"
-
-// size of chunks read from/written to disk
-const U32 LL_MAX_XFER_FILE_BUFFER = 65536;
-
-///////////////////////////////////////////////////////////
-
-LLXfer_VFile::LLXfer_VFile ()
-: LLXfer(-1)
-{
-    init(LLUUID::null, LLAssetType::AT_NONE);
-}
-
-LLXfer_VFile::LLXfer_VFile (const LLUUID &local_id, LLAssetType::EType type)
-: LLXfer(-1)
-{
-    init(local_id, type);
-}
-
-///////////////////////////////////////////////////////////
-
-LLXfer_VFile::~LLXfer_VFile ()
-{
-    cleanup();
-}
-
-///////////////////////////////////////////////////////////
-
-void LLXfer_VFile::init (const LLUUID &local_id, LLAssetType::EType type)
-{
-    mLocalID = local_id;
-    mType = type;
-
-    mVFile = NULL;
-
-    std::string id_string;
-    mLocalID.toString(id_string);
-
-    mName = llformat("VFile %s:%s", id_string.c_str(), LLAssetType::lookup(mType));
-}
-
-///////////////////////////////////////////////////////////
-
-void LLXfer_VFile::cleanup ()
-{
-    if (mTempID.notNull() &&
-        mDeleteTempFile)
-    {
-        if (LLFileSystem::getExists(mTempID, mType))
-        {
-            LLFileSystem file(mTempID, mType, LLFileSystem::WRITE);
-            file.remove();
-        }
-        else
-        {
-            LL_WARNS("Xfer") << "LLXfer_VFile::cleanup() can't open to delete cache file " << mTempID << "." << LLAssetType::lookup(mType)
-                << ", mRemoteID is " << mRemoteID << LL_ENDL;
-        }
-    }
-
-    delete mVFile;
-    mVFile = NULL;
-
-    LLXfer::cleanup();
-}
-
-///////////////////////////////////////////////////////////
-
-S32 LLXfer_VFile::initializeRequest(U64 xfer_id,
-                                    const LLUUID& local_id,
-                                    const LLUUID& remote_id,
-                                    LLAssetType::EType type,
-                                    const LLHost& remote_host,
-                                    void (*callback)(void**,S32,LLExtStat),
-                                    void** user_data)
-{
-    S32 retval = 0;  // presume success
-
-    mRemoteHost = remote_host;
-
-    mLocalID = local_id;
-    mRemoteID = remote_id;
-    mType = type;
-
-    mID = xfer_id;
-    mCallback = callback;
-    mCallbackDataHandle = user_data;
-    mCallbackResult = LL_ERR_NOERR;
-
-    std::string id_string;
-    mLocalID.toString(id_string);
-
-    mName = llformat("VFile %s:%s", id_string.c_str(), LLAssetType::lookup(mType));
-
-    LL_INFOS("Xfer") << "Requesting " << mName << LL_ENDL;
-
-    if (mBuffer)
-    {
-        delete[] mBuffer;
-        mBuffer = NULL;
-    }
-
-<<<<<<< HEAD
-	mBufferLength = 0;
-	mPacketNum = 0;
-	mTempID.generate();
-	mDeleteTempFile = true;
- 	mStatus = e_LL_XFER_PENDING;
-	return retval;
-=======
-    mBuffer = new char[LL_MAX_XFER_FILE_BUFFER];
-
-    mBufferLength = 0;
-    mPacketNum = 0;
-    mTempID.generate();
-    mDeleteTempFile = TRUE;
-    mStatus = e_LL_XFER_PENDING;
-    return retval;
->>>>>>> e1623bb2
-}
-
-//////////////////////////////////////////////////////////
-
-S32 LLXfer_VFile::startDownload()
-{
-    S32 retval = 0;  // presume success
-
-    // Don't need to create the file here, it will happen when data arrives
-
-<<<<<<< HEAD
-	gMessageSystem->newMessageFast(_PREHASH_RequestXfer);
-	gMessageSystem->nextBlockFast(_PREHASH_XferID);
-	gMessageSystem->addU64Fast(_PREHASH_ID, mID);
-	gMessageSystem->addStringFast(_PREHASH_Filename, "");
-	gMessageSystem->addU8("FilePath", (U8) LL_PATH_NONE);
-	gMessageSystem->addBOOL("DeleteOnCompletion", false);
-	gMessageSystem->addBOOL("UseBigPackets", mChunkSize == LL_XFER_LARGE_PAYLOAD);
-	gMessageSystem->addUUIDFast(_PREHASH_VFileID, mRemoteID);
-	gMessageSystem->addS16Fast(_PREHASH_VFileType, (S16)mType);
-=======
-    gMessageSystem->newMessageFast(_PREHASH_RequestXfer);
-    gMessageSystem->nextBlockFast(_PREHASH_XferID);
-    gMessageSystem->addU64Fast(_PREHASH_ID, mID);
-    gMessageSystem->addStringFast(_PREHASH_Filename, "");
-    gMessageSystem->addU8("FilePath", (U8) LL_PATH_NONE);
-    gMessageSystem->addBOOL("DeleteOnCompletion", FALSE);
-    gMessageSystem->addBOOL("UseBigPackets", BOOL(mChunkSize == LL_XFER_LARGE_PAYLOAD));
-    gMessageSystem->addUUIDFast(_PREHASH_VFileID, mRemoteID);
-    gMessageSystem->addS16Fast(_PREHASH_VFileType, (S16)mType);
->>>>>>> e1623bb2
-
-    gMessageSystem->sendReliable(mRemoteHost);
-    mStatus = e_LL_XFER_IN_PROGRESS;
-
-    return (retval);
-}
-
-///////////////////////////////////////////////////////////
-
-S32 LLXfer_VFile::startSend (U64 xfer_id, const LLHost &remote_host)
-{
-    S32 retval = LL_ERR_NOERR;  // presume success
-
-    mRemoteHost = remote_host;
-    mID = xfer_id;
-    mPacketNum = -1;
-
-//  cout << "Sending file: " << mLocalFilename << endl;
-
-    delete [] mBuffer;
-    mBuffer = new char[LL_MAX_XFER_FILE_BUFFER];
-
-    mBufferLength = 0;
-    mBufferStartOffset = 0;
-
-    delete mVFile;
-    mVFile = NULL;
-    if(LLFileSystem::getExists(mLocalID, mType))
-    {
-        mVFile = new LLFileSystem(mLocalID, mType, LLFileSystem::READ);
-
-        if (mVFile->getSize() <= 0)
-        {
-            LL_WARNS("Xfer") << "LLXfer_VFile::startSend() cache file " << mLocalID << "." << LLAssetType::lookup(mType)
-                << " has unexpected file size of " << mVFile->getSize() << LL_ENDL;
-            delete mVFile;
-            mVFile = NULL;
-
-            return LL_ERR_FILE_EMPTY;
-        }
-    }
-
-    if(mVFile)
-    {
-        setXferSize(mVFile->getSize());
-        mStatus = e_LL_XFER_PENDING;
-    }
-    else
-    {
-        LL_WARNS("Xfer") << "LLXfer_VFile::startSend() can't read cache file " << mLocalID << "." << LLAssetType::lookup(mType) << LL_ENDL;
-        retval = LL_ERR_FILE_NOT_FOUND;
-    }
-
-    return (retval);
-}
-
-///////////////////////////////////////////////////////////
-
-void LLXfer_VFile::closeFileHandle()
-{
-    if (mVFile)
-    {
-        delete mVFile;
-        mVFile = NULL;
-    }
-}
-
-///////////////////////////////////////////////////////////
-
-S32 LLXfer_VFile::reopenFileHandle()
-{
-    S32 retval = LL_ERR_NOERR;  // presume success
-
-    if (mVFile == NULL)
-    {
-        if (LLFileSystem::getExists(mLocalID, mType))
-        {
-            mVFile = new LLFileSystem(mLocalID, mType, LLFileSystem::READ);
-        }
-        else
-        {
-            LL_WARNS("Xfer") << "LLXfer_VFile::reopenFileHandle() can't read cache file " << mLocalID << "." << LLAssetType::lookup(mType) << LL_ENDL;
-            retval = LL_ERR_FILE_NOT_FOUND;
-        }
-    }
-
-    return retval;
-}
-
-
-///////////////////////////////////////////////////////////
-
-void LLXfer_VFile::setXferSize (S32 xfer_size)
-{
-    LLXfer::setXferSize(xfer_size);
-
-    // Don't do this on the server side, where we have a persistent mVFile
-    // It would be nice if LLXFers could tell which end of the pipe they were
-    if (! mVFile)
-    {
-        LLFileSystem file(mTempID, mType, LLFileSystem::APPEND);
-    }
-}
-
-///////////////////////////////////////////////////////////
-
-S32 LLXfer_VFile::getMaxBufferSize ()
-{
-    return(LL_MAX_XFER_FILE_BUFFER);
-}
-
-///////////////////////////////////////////////////////////
-
-S32 LLXfer_VFile::suck(S32 start_position)
-{
-    S32 retval = 0;
-
-    if (mVFile)
-    {
-        // grab a buffer from the right place in the file
-        if (! mVFile->seek(start_position, 0))
-        {
-            LL_WARNS("Xfer") << "VFile Xfer Can't seek to position " << start_position << ", file length " << mVFile->getSize() << LL_ENDL;
-            LL_WARNS("Xfer") << "While sending file " << mLocalID << LL_ENDL;
-            return -1;
-        }
-
-        if (mVFile->read((U8*)mBuffer, LL_MAX_XFER_FILE_BUFFER))        /* Flawfinder : ignore */
-        {
-            mBufferLength = mVFile->getLastBytesRead();
-            mBufferStartOffset = start_position;
-
-            mBufferContainsEOF = mVFile->eof();
-        }
-        else
-        {
-            retval = -1;
-        }
-    }
-    else
-    {
-        retval = -1;
-    }
-
-    return (retval);
-}
-
-///////////////////////////////////////////////////////////
-
-S32 LLXfer_VFile::flush()
-{
-    S32 retval = 0;
-    if (mBufferLength)
-    {
-        LLFileSystem file(mTempID, mType, LLFileSystem::APPEND);
-
-        file.write((U8*)mBuffer, mBufferLength);
-
-        mBufferLength = 0;
-    }
-    return (retval);
-}
-
-///////////////////////////////////////////////////////////
-
-S32 LLXfer_VFile::processEOF()
-{
-<<<<<<< HEAD
-	S32 retval = 0;
-	mStatus = e_LL_XFER_COMPLETE;
-
-	flush();
-
-	if (!mCallbackResult)
-	{
-		if (LLFileSystem::getExists(mTempID, mType))
-		{
-			LLFileSystem file(mTempID, mType, LLFileSystem::WRITE);
-			if (!file.rename(mLocalID, mType))
-			{
-				LL_WARNS("Xfer") << "Cache rename of temp file failed: unable to rename " << mTempID << " to " << mLocalID << LL_ENDL;
-			}
-			else
-			{									
-				// Rename worked: the original file is gone.   Clear mDeleteTempFile
-				// so we don't attempt to delete the file in cleanup()
-				mDeleteTempFile = false;
-			}
-		}
-		else
-		{
-			LL_WARNS("Xfer") << "LLXfer_VFile::processEOF() can't open for renaming cache file " << mTempID << "." << LLAssetType::lookup(mType) << LL_ENDL;
-		}
-	}
-
-	if (mVFile)
-	{
-		delete mVFile;
-		mVFile = NULL;
-	}
-
-	retval = LLXfer::processEOF();
-
-	return(retval);
-=======
-    S32 retval = 0;
-    mStatus = e_LL_XFER_COMPLETE;
-
-    flush();
-
-    if (!mCallbackResult)
-    {
-        if (LLFileSystem::getExists(mTempID, mType))
-        {
-            LLFileSystem file(mTempID, mType, LLFileSystem::WRITE);
-            if (!file.rename(mLocalID, mType))
-            {
-                LL_WARNS("Xfer") << "Cache rename of temp file failed: unable to rename " << mTempID << " to " << mLocalID << LL_ENDL;
-            }
-            else
-            {
-                // Rename worked: the original file is gone.   Clear mDeleteTempFile
-                // so we don't attempt to delete the file in cleanup()
-                mDeleteTempFile = FALSE;
-            }
-        }
-        else
-        {
-            LL_WARNS("Xfer") << "LLXfer_VFile::processEOF() can't open for renaming cache file " << mTempID << "." << LLAssetType::lookup(mType) << LL_ENDL;
-        }
-    }
-
-    if (mVFile)
-    {
-        delete mVFile;
-        mVFile = NULL;
-    }
-
-    retval = LLXfer::processEOF();
-
-    return(retval);
->>>>>>> e1623bb2
-}
-
-////////////////////////////////////////////////////////////
-
-bool LLXfer_VFile::matchesLocalFile(const LLUUID &id, LLAssetType::EType type)
-{
-    return (id == mLocalID && type == mType);
-}
-
-//////////////////////////////////////////////////////////
-
-bool LLXfer_VFile::matchesRemoteFile(const LLUUID &id, LLAssetType::EType type)
-{
-    return (id == mRemoteID && type == mType);
-}
-
-//////////////////////////////////////////////////////////
-
-std::string LLXfer_VFile::getFileName()
-{
-    return mName;
-}
-
-//////////////////////////////////////////////////////////
-
-// hacky - doesn't matter what this is
-// as long as it's different from the other classes
-U32 LLXfer_VFile::getXferTypeTag()
-{
-    return LLXfer::XFER_VFILE;
-}
+/**
+ * @file llxfer_vfile.cpp
+ * @brief implementation of LLXfer_VFile class for a single xfer (vfile).
+ *
+ * $LicenseInfo:firstyear=2002&license=viewerlgpl$
+ * Second Life Viewer Source Code
+ * Copyright (C) 2010, Linden Research, Inc.
+ *
+ * This library is free software; you can redistribute it and/or
+ * modify it under the terms of the GNU Lesser General Public
+ * License as published by the Free Software Foundation;
+ * version 2.1 of the License only.
+ *
+ * This library is distributed in the hope that it will be useful,
+ * but WITHOUT ANY WARRANTY; without even the implied warranty of
+ * MERCHANTABILITY or FITNESS FOR A PARTICULAR PURPOSE.  See the GNU
+ * Lesser General Public License for more details.
+ *
+ * You should have received a copy of the GNU Lesser General Public
+ * License along with this library; if not, write to the Free Software
+ * Foundation, Inc., 51 Franklin Street, Fifth Floor, Boston, MA  02110-1301  USA
+ *
+ * Linden Research, Inc., 945 Battery Street, San Francisco, CA  94111  USA
+ * $/LicenseInfo$
+ */
+
+#include "linden_common.h"
+
+#include "llxfer_vfile.h"
+#include "lluuid.h"
+#include "llerror.h"
+#include "llmath.h"
+#include "llfilesystem.h"
+#include "lldir.h"
+
+// size of chunks read from/written to disk
+const U32 LL_MAX_XFER_FILE_BUFFER = 65536;
+
+///////////////////////////////////////////////////////////
+
+LLXfer_VFile::LLXfer_VFile ()
+: LLXfer(-1)
+{
+    init(LLUUID::null, LLAssetType::AT_NONE);
+}
+
+LLXfer_VFile::LLXfer_VFile (const LLUUID &local_id, LLAssetType::EType type)
+: LLXfer(-1)
+{
+    init(local_id, type);
+}
+
+///////////////////////////////////////////////////////////
+
+LLXfer_VFile::~LLXfer_VFile ()
+{
+    cleanup();
+}
+
+///////////////////////////////////////////////////////////
+
+void LLXfer_VFile::init (const LLUUID &local_id, LLAssetType::EType type)
+{
+    mLocalID = local_id;
+    mType = type;
+
+    mVFile = NULL;
+
+    std::string id_string;
+    mLocalID.toString(id_string);
+
+    mName = llformat("VFile %s:%s", id_string.c_str(), LLAssetType::lookup(mType));
+}
+
+///////////////////////////////////////////////////////////
+
+void LLXfer_VFile::cleanup ()
+{
+    if (mTempID.notNull() &&
+        mDeleteTempFile)
+    {
+        if (LLFileSystem::getExists(mTempID, mType))
+        {
+            LLFileSystem file(mTempID, mType, LLFileSystem::WRITE);
+            file.remove();
+        }
+        else
+        {
+            LL_WARNS("Xfer") << "LLXfer_VFile::cleanup() can't open to delete cache file " << mTempID << "." << LLAssetType::lookup(mType)
+                << ", mRemoteID is " << mRemoteID << LL_ENDL;
+        }
+    }
+
+    delete mVFile;
+    mVFile = NULL;
+
+    LLXfer::cleanup();
+}
+
+///////////////////////////////////////////////////////////
+
+S32 LLXfer_VFile::initializeRequest(U64 xfer_id,
+                                    const LLUUID& local_id,
+                                    const LLUUID& remote_id,
+                                    LLAssetType::EType type,
+                                    const LLHost& remote_host,
+                                    void (*callback)(void**,S32,LLExtStat),
+                                    void** user_data)
+{
+    S32 retval = 0;  // presume success
+
+    mRemoteHost = remote_host;
+
+    mLocalID = local_id;
+    mRemoteID = remote_id;
+    mType = type;
+
+    mID = xfer_id;
+    mCallback = callback;
+    mCallbackDataHandle = user_data;
+    mCallbackResult = LL_ERR_NOERR;
+
+    std::string id_string;
+    mLocalID.toString(id_string);
+
+    mName = llformat("VFile %s:%s", id_string.c_str(), LLAssetType::lookup(mType));
+
+    LL_INFOS("Xfer") << "Requesting " << mName << LL_ENDL;
+
+    if (mBuffer)
+    {
+        delete[] mBuffer;
+        mBuffer = NULL;
+    }
+
+    mBuffer = new char[LL_MAX_XFER_FILE_BUFFER];
+
+    mBufferLength = 0;
+    mPacketNum = 0;
+    mTempID.generate();
+    mDeleteTempFile = true;
+    mStatus = e_LL_XFER_PENDING;
+    return retval;
+}
+
+//////////////////////////////////////////////////////////
+
+S32 LLXfer_VFile::startDownload()
+{
+    S32 retval = 0;  // presume success
+
+    // Don't need to create the file here, it will happen when data arrives
+
+    gMessageSystem->newMessageFast(_PREHASH_RequestXfer);
+    gMessageSystem->nextBlockFast(_PREHASH_XferID);
+    gMessageSystem->addU64Fast(_PREHASH_ID, mID);
+    gMessageSystem->addStringFast(_PREHASH_Filename, "");
+    gMessageSystem->addU8("FilePath", (U8) LL_PATH_NONE);
+    gMessageSystem->addBOOL("DeleteOnCompletion", false);
+    gMessageSystem->addBOOL("UseBigPackets", mChunkSize == LL_XFER_LARGE_PAYLOAD);
+    gMessageSystem->addUUIDFast(_PREHASH_VFileID, mRemoteID);
+    gMessageSystem->addS16Fast(_PREHASH_VFileType, (S16)mType);
+
+    gMessageSystem->sendReliable(mRemoteHost);
+    mStatus = e_LL_XFER_IN_PROGRESS;
+
+    return (retval);
+}
+
+///////////////////////////////////////////////////////////
+
+S32 LLXfer_VFile::startSend (U64 xfer_id, const LLHost &remote_host)
+{
+    S32 retval = LL_ERR_NOERR;  // presume success
+
+    mRemoteHost = remote_host;
+    mID = xfer_id;
+    mPacketNum = -1;
+
+//  cout << "Sending file: " << mLocalFilename << endl;
+
+    delete [] mBuffer;
+    mBuffer = new char[LL_MAX_XFER_FILE_BUFFER];
+
+    mBufferLength = 0;
+    mBufferStartOffset = 0;
+
+    delete mVFile;
+    mVFile = NULL;
+    if(LLFileSystem::getExists(mLocalID, mType))
+    {
+        mVFile = new LLFileSystem(mLocalID, mType, LLFileSystem::READ);
+
+        if (mVFile->getSize() <= 0)
+        {
+            LL_WARNS("Xfer") << "LLXfer_VFile::startSend() cache file " << mLocalID << "." << LLAssetType::lookup(mType)
+                << " has unexpected file size of " << mVFile->getSize() << LL_ENDL;
+            delete mVFile;
+            mVFile = NULL;
+
+            return LL_ERR_FILE_EMPTY;
+        }
+    }
+
+    if(mVFile)
+    {
+        setXferSize(mVFile->getSize());
+        mStatus = e_LL_XFER_PENDING;
+    }
+    else
+    {
+        LL_WARNS("Xfer") << "LLXfer_VFile::startSend() can't read cache file " << mLocalID << "." << LLAssetType::lookup(mType) << LL_ENDL;
+        retval = LL_ERR_FILE_NOT_FOUND;
+    }
+
+    return (retval);
+}
+
+///////////////////////////////////////////////////////////
+
+void LLXfer_VFile::closeFileHandle()
+{
+    if (mVFile)
+    {
+        delete mVFile;
+        mVFile = NULL;
+    }
+}
+
+///////////////////////////////////////////////////////////
+
+S32 LLXfer_VFile::reopenFileHandle()
+{
+    S32 retval = LL_ERR_NOERR;  // presume success
+
+    if (mVFile == NULL)
+    {
+        if (LLFileSystem::getExists(mLocalID, mType))
+        {
+            mVFile = new LLFileSystem(mLocalID, mType, LLFileSystem::READ);
+        }
+        else
+        {
+            LL_WARNS("Xfer") << "LLXfer_VFile::reopenFileHandle() can't read cache file " << mLocalID << "." << LLAssetType::lookup(mType) << LL_ENDL;
+            retval = LL_ERR_FILE_NOT_FOUND;
+        }
+    }
+
+    return retval;
+}
+
+
+///////////////////////////////////////////////////////////
+
+void LLXfer_VFile::setXferSize (S32 xfer_size)
+{
+    LLXfer::setXferSize(xfer_size);
+
+    // Don't do this on the server side, where we have a persistent mVFile
+    // It would be nice if LLXFers could tell which end of the pipe they were
+    if (! mVFile)
+    {
+        LLFileSystem file(mTempID, mType, LLFileSystem::APPEND);
+    }
+}
+
+///////////////////////////////////////////////////////////
+
+S32 LLXfer_VFile::getMaxBufferSize ()
+{
+    return(LL_MAX_XFER_FILE_BUFFER);
+}
+
+///////////////////////////////////////////////////////////
+
+S32 LLXfer_VFile::suck(S32 start_position)
+{
+    S32 retval = 0;
+
+    if (mVFile)
+    {
+        // grab a buffer from the right place in the file
+        if (! mVFile->seek(start_position, 0))
+        {
+            LL_WARNS("Xfer") << "VFile Xfer Can't seek to position " << start_position << ", file length " << mVFile->getSize() << LL_ENDL;
+            LL_WARNS("Xfer") << "While sending file " << mLocalID << LL_ENDL;
+            return -1;
+        }
+
+        if (mVFile->read((U8*)mBuffer, LL_MAX_XFER_FILE_BUFFER))        /* Flawfinder : ignore */
+        {
+            mBufferLength = mVFile->getLastBytesRead();
+            mBufferStartOffset = start_position;
+
+            mBufferContainsEOF = mVFile->eof();
+        }
+        else
+        {
+            retval = -1;
+        }
+    }
+    else
+    {
+        retval = -1;
+    }
+
+    return (retval);
+}
+
+///////////////////////////////////////////////////////////
+
+S32 LLXfer_VFile::flush()
+{
+    S32 retval = 0;
+    if (mBufferLength)
+    {
+        LLFileSystem file(mTempID, mType, LLFileSystem::APPEND);
+
+        file.write((U8*)mBuffer, mBufferLength);
+
+        mBufferLength = 0;
+    }
+    return (retval);
+}
+
+///////////////////////////////////////////////////////////
+
+S32 LLXfer_VFile::processEOF()
+{
+    S32 retval = 0;
+    mStatus = e_LL_XFER_COMPLETE;
+
+    flush();
+
+    if (!mCallbackResult)
+    {
+        if (LLFileSystem::getExists(mTempID, mType))
+        {
+            LLFileSystem file(mTempID, mType, LLFileSystem::WRITE);
+            if (!file.rename(mLocalID, mType))
+            {
+                LL_WARNS("Xfer") << "Cache rename of temp file failed: unable to rename " << mTempID << " to " << mLocalID << LL_ENDL;
+            }
+            else
+            {
+                // Rename worked: the original file is gone.   Clear mDeleteTempFile
+                // so we don't attempt to delete the file in cleanup()
+                mDeleteTempFile = false;
+            }
+        }
+        else
+        {
+            LL_WARNS("Xfer") << "LLXfer_VFile::processEOF() can't open for renaming cache file " << mTempID << "." << LLAssetType::lookup(mType) << LL_ENDL;
+        }
+    }
+
+    if (mVFile)
+    {
+        delete mVFile;
+        mVFile = NULL;
+    }
+
+    retval = LLXfer::processEOF();
+
+    return(retval);
+}
+
+////////////////////////////////////////////////////////////
+
+bool LLXfer_VFile::matchesLocalFile(const LLUUID &id, LLAssetType::EType type)
+{
+    return (id == mLocalID && type == mType);
+}
+
+//////////////////////////////////////////////////////////
+
+bool LLXfer_VFile::matchesRemoteFile(const LLUUID &id, LLAssetType::EType type)
+{
+    return (id == mRemoteID && type == mType);
+}
+
+//////////////////////////////////////////////////////////
+
+std::string LLXfer_VFile::getFileName()
+{
+    return mName;
+}
+
+//////////////////////////////////////////////////////////
+
+// hacky - doesn't matter what this is
+// as long as it's different from the other classes
+U32 LLXfer_VFile::getXferTypeTag()
+{
+    return LLXfer::XFER_VFILE;
+}
+