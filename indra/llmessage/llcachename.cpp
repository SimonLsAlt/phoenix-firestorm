--- conflicted
+++ resolved
@@ -86,28 +86,6 @@
 class PendingReply
 {
 public:
-<<<<<<< HEAD
-	LLUUID				mID;
-	LLCacheNameSignal	mSignal;
-	LLHost				mHost;
-	// <FS:Ansariel> Fix stale legacy requests
-	F64SecondsImplicit	mRequestStart;
-	bool				mIsGroup;
-	// </FS:Ansariel>
-	
-	PendingReply(const LLUUID& id, const LLHost& host)
-		: mID(id), mHost(host)
-	{
-	}
-
-	boost::signals2::connection setCallback(const LLCacheNameCallback& cb)
-	{
-		return mSignal.connect(cb);
-	}
-
-	void done()			{ mID.setNull(); }
-	bool isDone() const	{ return mID.isNull(); }
-=======
     LLUUID              mID;
     LLCacheNameSignal   mSignal;
     LLHost              mHost;
@@ -127,8 +105,7 @@
     }
 
     void done()         { mID.setNull(); }
-    bool isDone() const { return mID.isNull() != FALSE; }
->>>>>>> c06fb4e0
+    bool isDone() const { return mID.isNull(); }
 };
 
 class ReplySender
@@ -219,55 +196,6 @@
 class LLCacheName::Impl
 {
 public:
-<<<<<<< HEAD
-	LLMessageSystem*	mMsg;
-	LLHost				mUpstreamHost;
-
-	Cache				mCache;
-		// the map of UUIDs to names
-	ReverseCache   	  	mReverseCache;
-		// map of names to UUIDs
-	
-	AskQueue			mAskNameQueue;
-	AskQueue			mAskGroupQueue;
-		// UUIDs to ask our upstream host about
-	
-	PendingQueue		mPendingQueue;
-		// UUIDs that have been requested but are not in cache yet.
-
-	ReplyQueue			mReplyQueue;
-		// requests awaiting replies from us
-
-	LLCacheNameSignal	mSignal;
-
-	LLFrameTimer		mProcessTimer;
-
-	Impl(LLMessageSystem* msg);
-	~Impl();
-
-	bool getName(const LLUUID& id, std::string& first, std::string& last);
-
-	// <FS:Ansariel> Fix stale legacy requests
-	//boost::signals2::connection addPending(const LLUUID& id, const LLCacheNameCallback& callback);
-	//void addPending(const LLUUID& id, const LLHost& host);
-	boost::signals2::connection addPending(const LLUUID& id, bool is_group, const LLCacheNameCallback& callback);
-	void addPending(const LLUUID& id, bool is_group, const LLHost& host);
-	// </FS:Ansariel>
-
-	void processPendingAsks();
-	void processPendingReplies();
-	void sendRequest(const char* msg_name, const AskQueue& queue);
-	bool isRequestPending(const LLUUID& id);
-
-	// Message system callbacks.
-	void processUUIDRequest(LLMessageSystem* msg, bool isGroup);
-	void processUUIDReply(LLMessageSystem* msg, bool isGroup);
-
-	static void handleUUIDNameRequest(LLMessageSystem* msg, void** userdata);
-	static void handleUUIDNameReply(LLMessageSystem* msg, void** userdata);
-	static void handleUUIDGroupNameRequest(LLMessageSystem* msg, void** userdata);
-	static void handleUUIDGroupNameReply(LLMessageSystem* msg, void** userdata);
-=======
     LLMessageSystem*    mMsg;
     LLHost              mUpstreamHost;
 
@@ -293,7 +221,7 @@
     Impl(LLMessageSystem* msg);
     ~Impl();
 
-    BOOL getName(const LLUUID& id, std::string& first, std::string& last);
+    bool getName(const LLUUID& id, std::string& first, std::string& last);
 
     // <FS:Ansariel> Fix stale legacy requests
     //boost::signals2::connection addPending(const LLUUID& id, const LLCacheNameCallback& callback);
@@ -315,7 +243,6 @@
     static void handleUUIDNameReply(LLMessageSystem* msg, void** userdata);
     static void handleUUIDGroupNameRequest(LLMessageSystem* msg, void** userdata);
     static void handleUUIDGroupNameReply(LLMessageSystem* msg, void** userdata);
->>>>>>> c06fb4e0
 };
 
 
@@ -501,37 +428,11 @@
 
 bool LLCacheName::Impl::getName(const LLUUID& id, std::string& first, std::string& last)
 {
-<<<<<<< HEAD
-	if(id.isNull())
-	{
-		first = sCacheName["nobody"];
-		last.clear();
-		return true;
-	}
-
-	LLCacheNameEntry* entry = get_ptr_in_map(mCache, id );
-	if (entry)
-	{
-		first = entry->mFirstName;
-		last =  entry->mLastName;
-		return true;
-	}
-	else
-	{
-		first = sCacheName["waiting"];
-		last.clear();
-		if (!isRequestPending(id))
-		{
-			mAskNameQueue.insert(id);
-		}	
-		return false;
-	}
-=======
     if(id.isNull())
     {
         first = sCacheName["nobody"];
         last.clear();
-        return TRUE;
+        return true;
     }
 
     LLCacheNameEntry* entry = get_ptr_in_map(mCache, id );
@@ -539,7 +440,7 @@
     {
         first = entry->mFirstName;
         last =  entry->mLastName;
-        return TRUE;
+        return true;
     }
     else
     {
@@ -549,9 +450,8 @@
         {
             mAskNameQueue.insert(id);
         }
-        return FALSE;
-    }
->>>>>>> c06fb4e0
+        return false;
+    }
 
 }
 
@@ -566,17 +466,10 @@
 
 bool LLCacheName::getFullName(const LLUUID& id, std::string& fullname)
 {
-<<<<<<< HEAD
-	std::string first_name, last_name;
-	bool res = impl.getName(id, first_name, last_name);
-	fullname = buildFullName(first_name, last_name);
-	return res;
-=======
     std::string first_name, last_name;
-    BOOL res = impl.getName(id, first_name, last_name);
+    bool res = impl.getName(id, first_name, last_name);
     fullname = buildFullName(first_name, last_name);
     return res;
->>>>>>> c06fb4e0
 }
 
 // <FS:CR> Returns first name, last name
@@ -588,42 +481,10 @@
 
 bool LLCacheName::getGroupName(const LLUUID& id, std::string& group)
 {
-<<<<<<< HEAD
-	if(id.isNull())
-	{
-		group = sCacheName["none"];
-		return true;
-	}
-
-	LLCacheNameEntry* entry = get_ptr_in_map(impl.mCache,id);
-	if (entry && entry->mGroupName.empty())
-	{
-		// COUNTER-HACK to combat James' HACK in exportFile()...
-		// this group name was loaded from a name cache that did not
-		// bother to save the group name ==> we must ask for it
-		LL_DEBUGS() << "LLCacheName queuing HACK group request: " << id << LL_ENDL;
-		entry = NULL;
-	}
-
-	if (entry)
-	{
-		group = entry->mGroupName;
-		return true;
-	}
-	else 
-	{
-		group = sCacheName["waiting"];
-		if (!impl.isRequestPending(id))
-		{
-			impl.mAskGroupQueue.insert(id);
-		}
-		return false;
-	}
-=======
     if(id.isNull())
     {
         group = sCacheName["none"];
-        return TRUE;
+        return true;
     }
 
     LLCacheNameEntry* entry = get_ptr_in_map(impl.mCache,id);
@@ -639,7 +500,7 @@
     if (entry)
     {
         group = entry->mGroupName;
-        return TRUE;
+        return true;
     }
     else
     {
@@ -648,9 +509,8 @@
         {
             impl.mAskGroupQueue.insert(id);
         }
-        return FALSE;
-    }
->>>>>>> c06fb4e0
+        return false;
+    }
 }
 
 bool LLCacheName::getUUID(const std::string& first, const std::string& last, LLUUID& id)
@@ -661,29 +521,16 @@
 
 bool LLCacheName::getUUID(const std::string& full_name, LLUUID& id)
 {
-<<<<<<< HEAD
-	ReverseCache::iterator iter = impl.mReverseCache.find(full_name);
-	if (iter != impl.mReverseCache.end())
-	{
-		id = iter->second;
-		return true;
-	}
-	else
-	{
-		return false;
-	}
-=======
     ReverseCache::iterator iter = impl.mReverseCache.find(full_name);
     if (iter != impl.mReverseCache.end())
     {
         id = iter->second;
-        return TRUE;
+        return true;
     }
     else
     {
-        return FALSE;
-    }
->>>>>>> c06fb4e0
+        return false;
+    }
 }
 
 //static
@@ -876,38 +723,13 @@
 // NaCl - Sound explorer
 bool LLCacheName::getIfThere(const LLUUID& id, std::string& fullname, bool& is_group)
 {
-<<<<<<< HEAD
-	if (id.isNull())
-	{
-		fullname = "";
-		return false;
-	}
-
-	if (LLCacheNameEntry* entry = get_ptr_in_map(impl.mCache, id); entry)
-	{
-		if (entry->mIsGroup)
-		{
-			fullname = entry->mGroupName;
-		}
-		else
-		{
-			fullname = buildFullName(entry->mFirstName, entry->mLastName);
-		}
-		is_group = entry->mIsGroup;
-		return true;
-	}
-
-	fullname = "";
-	return false;
-=======
-    if(id.isNull())
+    if (id.isNull())
     {
         fullname = "";
-        return FALSE;
-    }
-
-    LLCacheNameEntry* entry = get_ptr_in_map(impl.mCache, id );
-    if (entry)
+        return false;
+    }
+
+    if (LLCacheNameEntry* entry = get_ptr_in_map(impl.mCache, id); entry)
     {
         if (entry->mIsGroup)
         {
@@ -918,11 +740,11 @@
             fullname = buildFullName(entry->mFirstName, entry->mLastName);
         }
         is_group = entry->mIsGroup;
-        return TRUE;
-    }
+        return true;
+    }
+
     fullname = "";
-    return FALSE;
->>>>>>> c06fb4e0
+    return false;
 }
 // NaCl end
 
