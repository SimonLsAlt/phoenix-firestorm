/**
 * @file patch_code.h
 * @brief Function declarations for encoding and decoding patches.
 *
 * $LicenseInfo:firstyear=2000&license=viewerlgpl$
 * Second Life Viewer Source Code
 * Copyright (C) 2010, Linden Research, Inc.
 *
 * This library is free software; you can redistribute it and/or
 * modify it under the terms of the GNU Lesser General Public
 * License as published by the Free Software Foundation;
 * version 2.1 of the License only.
 *
 * This library is distributed in the hope that it will be useful,
 * but WITHOUT ANY WARRANTY; without even the implied warranty of
 * MERCHANTABILITY or FITNESS FOR A PARTICULAR PURPOSE.  See the GNU
 * Lesser General Public License for more details.
 *
 * You should have received a copy of the GNU Lesser General Public
 * License along with this library; if not, write to the Free Software
 * Foundation, Inc., 51 Franklin Street, Fifth Floor, Boston, MA  02110-1301  USA
 *
 * Linden Research, Inc., 945 Battery Street, San Francisco, CA  94111  USA
 * $/LicenseInfo$
 */

#ifndef LL_PATCH_CODE_H
#define LL_PATCH_CODE_H

class LLBitPack;
class LLGroupHeader;
class LLPatchHeader;

void    init_patch_coding(LLBitPack &bitpack);
void    code_patch_group_header(LLBitPack &bitpack, LLGroupHeader *gopp);
void    code_patch_header(LLBitPack &bitpack, LLPatchHeader *ph, S32 *patch);
void    code_end_of_data(LLBitPack &bitpack);
void    code_patch(LLBitPack &bitpack, S32 *patch, S32 postquant);
void    end_patch_coding(LLBitPack &bitpack);

void    init_patch_decoding(LLBitPack &bitpack);
void    decode_patch_group_header(LLBitPack &bitpack, LLGroupHeader *gopp);
// <FS:CR> Aurora Sim
<<<<<<< HEAD
//void	decode_patch_header(LLBitPack &bitpack, LLPatchHeader *ph);
void	decode_patch_header(LLBitPack &bitpack, LLPatchHeader *ph, bool b_large_patch);
=======
//void  decode_patch_header(LLBitPack &bitpack, LLPatchHeader *ph);
void    decode_patch_header(LLBitPack &bitpack, LLPatchHeader *ph, BOOL b_large_patch);
>>>>>>> c06fb4e0
// </FS:CR> Aurora Sim
void    decode_patch(LLBitPack &bitpack, S32 *patches);

#endif<|MERGE_RESOLUTION|>--- conflicted
+++ resolved
@@ -41,13 +41,8 @@
 void    init_patch_decoding(LLBitPack &bitpack);
 void    decode_patch_group_header(LLBitPack &bitpack, LLGroupHeader *gopp);
 // <FS:CR> Aurora Sim
-<<<<<<< HEAD
-//void	decode_patch_header(LLBitPack &bitpack, LLPatchHeader *ph);
-void	decode_patch_header(LLBitPack &bitpack, LLPatchHeader *ph, bool b_large_patch);
-=======
 //void  decode_patch_header(LLBitPack &bitpack, LLPatchHeader *ph);
-void    decode_patch_header(LLBitPack &bitpack, LLPatchHeader *ph, BOOL b_large_patch);
->>>>>>> c06fb4e0
+void    decode_patch_header(LLBitPack &bitpack, LLPatchHeader *ph, bool b_large_patch);
 // </FS:CR> Aurora Sim
 void    decode_patch(LLBitPack &bitpack, S32 *patches);
 
