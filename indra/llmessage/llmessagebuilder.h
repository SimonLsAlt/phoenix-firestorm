--- conflicted
+++ resolved
@@ -1,147 +1,101 @@
-/**
- * @file llmessagebuilder.h
- * @brief Declaration of LLMessageBuilder class.
- *
- * $LicenseInfo:firstyear=2007&license=viewerlgpl$
- * Second Life Viewer Source Code
- * Copyright (C) 2010, Linden Research, Inc.
- *
- * This library is free software; you can redistribute it and/or
- * modify it under the terms of the GNU Lesser General Public
- * License as published by the Free Software Foundation;
- * version 2.1 of the License only.
- *
- * This library is distributed in the hope that it will be useful,
- * but WITHOUT ANY WARRANTY; without even the implied warranty of
- * MERCHANTABILITY or FITNESS FOR A PARTICULAR PURPOSE.  See the GNU
- * Lesser General Public License for more details.
- *
- * You should have received a copy of the GNU Lesser General Public
- * License along with this library; if not, write to the Free Software
- * Foundation, Inc., 51 Franklin Street, Fifth Floor, Boston, MA  02110-1301  USA
- *
- * Linden Research, Inc., 945 Battery Street, San Francisco, CA  94111  USA
- * $/LicenseInfo$
- */
-
-#ifndef LL_LLMESSAGEBUILDER_H
-#define LL_LLMESSAGEBUILDER_H
-
-#include <string>
-
-#include "stdtypes.h"
-
-class LLMsgData;
-class LLQuaternion;
-class LLSD;
-class LLUUID;
-class LLVector3;
-class LLVector3d;
-class LLVector4;
-
-class LLMessageBuilder
-{
-public:
-
-    //CLASS_LOG_TYPE(LLMessageBuilder);
-
-    virtual ~LLMessageBuilder();
-    virtual void newMessage(const char* name) = 0;
-
-<<<<<<< HEAD
-	virtual void nextBlock(const char* blockname) = 0;
-	virtual bool removeLastBlock() = 0; // TODO: babbage: remove this horror
-
-	/** All add* methods expect pointers to canonical strings. */
-	virtual void addBinaryData(
-		const char* varname,
-		const void* data, 
-		S32 size) = 0;
-	virtual void addBOOL(const char* varname, bool b) = 0;
-	virtual void addS8(const char* varname, S8 s) = 0;
-	virtual void addU8(const char* varname, U8 u) = 0;
-	virtual void addS16(const char* varname, S16 i) = 0;
-	virtual void addU16(const char* varname, U16 i) = 0;
-	virtual void addF32(const char* varname, F32 f) = 0;
-	virtual void addS32(const char* varname, S32 s) = 0;
-	virtual void addU32(const char* varname, U32 u) = 0;
-	virtual void addU64(const char* varname, U64 lu) = 0;
-	virtual void addF64(const char* varname, F64 d) = 0;
-	virtual void addVector3(const char* varname, const LLVector3& vec) = 0;
-	virtual void addVector4(const char* varname, const LLVector4& vec) = 0;
-	virtual void addVector3d(const char* varname, const LLVector3d& vec) = 0;
-	virtual void addQuat(const char* varname, const LLQuaternion& quat) = 0;
-	virtual void addUUID(const char* varname, const LLUUID& uuid) = 0;
-	virtual void addIPAddr(const char* varname, const U32 ip) = 0;
-	virtual void addIPPort(const char* varname, const U16 port) = 0;
-	virtual void addString(const char* varname, const char* s) = 0;
-	virtual void addString(const char* varname, const std::string& s) = 0;
-
-	virtual bool isMessageFull(const char* blockname) const = 0;
-	virtual void compressMessage(U8*& buf_ptr, U32& buffer_length) = 0;
-	virtual S32 getMessageSize() = 0;
-
-	virtual bool isBuilt() const = 0;
-	virtual bool isClear() const = 0;
-	virtual U32 buildMessage(
-		U8* buffer,
-		U32 buffer_size,
-		U8 offset_to_data) = 0; 
-=======
-    virtual void nextBlock(const char* blockname) = 0;
-    virtual BOOL removeLastBlock() = 0; // TODO: babbage: remove this horror
-
-    /** All add* methods expect pointers to canonical strings. */
-    virtual void addBinaryData(
-        const char* varname,
-        const void* data,
-        S32 size) = 0;
-    virtual void addBOOL(const char* varname, BOOL b) = 0;
-    virtual void addS8(const char* varname, S8 s) = 0;
-    virtual void addU8(const char* varname, U8 u) = 0;
-    virtual void addS16(const char* varname, S16 i) = 0;
-    virtual void addU16(const char* varname, U16 i) = 0;
-    virtual void addF32(const char* varname, F32 f) = 0;
-    virtual void addS32(const char* varname, S32 s) = 0;
-    virtual void addU32(const char* varname, U32 u) = 0;
-    virtual void addU64(const char* varname, U64 lu) = 0;
-    virtual void addF64(const char* varname, F64 d) = 0;
-    virtual void addVector3(const char* varname, const LLVector3& vec) = 0;
-    virtual void addVector4(const char* varname, const LLVector4& vec) = 0;
-    virtual void addVector3d(const char* varname, const LLVector3d& vec) = 0;
-    virtual void addQuat(const char* varname, const LLQuaternion& quat) = 0;
-    virtual void addUUID(const char* varname, const LLUUID& uuid) = 0;
-    virtual void addIPAddr(const char* varname, const U32 ip) = 0;
-    virtual void addIPPort(const char* varname, const U16 port) = 0;
-    virtual void addString(const char* varname, const char* s) = 0;
-    virtual void addString(const char* varname, const std::string& s) = 0;
-
-    virtual BOOL isMessageFull(const char* blockname) const = 0;
-    virtual void compressMessage(U8*& buf_ptr, U32& buffer_length) = 0;
-    virtual S32 getMessageSize() = 0;
-
-    virtual BOOL isBuilt() const = 0;
-    virtual BOOL isClear() const = 0;
-    virtual U32 buildMessage(
-        U8* buffer,
-        U32 buffer_size,
-        U8 offset_to_data) = 0;
->>>>>>> e1623bb2
-        /**< Return built message size */
-    virtual void clearMessage() = 0;
-
-<<<<<<< HEAD
-	// TODO: babbage: remove this horror
-	virtual void setBuilt(bool b) = 0;
-=======
-    // TODO: babbage: remove this horror
-    virtual void setBuilt(BOOL b) = 0;
->>>>>>> e1623bb2
-
-    virtual const char* getMessageName() const = 0;
-
-    virtual void copyFromMessageData(const LLMsgData& data) = 0;
-    virtual void copyFromLLSD(const LLSD& data) = 0;
-};
-
-#endif //  LL_LLMESSAGEBUILDER_H+/**
+ * @file llmessagebuilder.h
+ * @brief Declaration of LLMessageBuilder class.
+ *
+ * $LicenseInfo:firstyear=2007&license=viewerlgpl$
+ * Second Life Viewer Source Code
+ * Copyright (C) 2010, Linden Research, Inc.
+ *
+ * This library is free software; you can redistribute it and/or
+ * modify it under the terms of the GNU Lesser General Public
+ * License as published by the Free Software Foundation;
+ * version 2.1 of the License only.
+ *
+ * This library is distributed in the hope that it will be useful,
+ * but WITHOUT ANY WARRANTY; without even the implied warranty of
+ * MERCHANTABILITY or FITNESS FOR A PARTICULAR PURPOSE.  See the GNU
+ * Lesser General Public License for more details.
+ *
+ * You should have received a copy of the GNU Lesser General Public
+ * License along with this library; if not, write to the Free Software
+ * Foundation, Inc., 51 Franklin Street, Fifth Floor, Boston, MA  02110-1301  USA
+ *
+ * Linden Research, Inc., 945 Battery Street, San Francisco, CA  94111  USA
+ * $/LicenseInfo$
+ */
+
+#ifndef LL_LLMESSAGEBUILDER_H
+#define LL_LLMESSAGEBUILDER_H
+
+#include <string>
+
+#include "stdtypes.h"
+
+class LLMsgData;
+class LLQuaternion;
+class LLSD;
+class LLUUID;
+class LLVector3;
+class LLVector3d;
+class LLVector4;
+
+class LLMessageBuilder
+{
+public:
+
+    //CLASS_LOG_TYPE(LLMessageBuilder);
+
+    virtual ~LLMessageBuilder();
+    virtual void newMessage(const char* name) = 0;
+
+    virtual void nextBlock(const char* blockname) = 0;
+    virtual bool removeLastBlock() = 0; // TODO: babbage: remove this horror
+
+    /** All add* methods expect pointers to canonical strings. */
+    virtual void addBinaryData(
+        const char* varname,
+        const void* data,
+        S32 size) = 0;
+    virtual void addBOOL(const char* varname, bool b) = 0;
+    virtual void addS8(const char* varname, S8 s) = 0;
+    virtual void addU8(const char* varname, U8 u) = 0;
+    virtual void addS16(const char* varname, S16 i) = 0;
+    virtual void addU16(const char* varname, U16 i) = 0;
+    virtual void addF32(const char* varname, F32 f) = 0;
+    virtual void addS32(const char* varname, S32 s) = 0;
+    virtual void addU32(const char* varname, U32 u) = 0;
+    virtual void addU64(const char* varname, U64 lu) = 0;
+    virtual void addF64(const char* varname, F64 d) = 0;
+    virtual void addVector3(const char* varname, const LLVector3& vec) = 0;
+    virtual void addVector4(const char* varname, const LLVector4& vec) = 0;
+    virtual void addVector3d(const char* varname, const LLVector3d& vec) = 0;
+    virtual void addQuat(const char* varname, const LLQuaternion& quat) = 0;
+    virtual void addUUID(const char* varname, const LLUUID& uuid) = 0;
+    virtual void addIPAddr(const char* varname, const U32 ip) = 0;
+    virtual void addIPPort(const char* varname, const U16 port) = 0;
+    virtual void addString(const char* varname, const char* s) = 0;
+    virtual void addString(const char* varname, const std::string& s) = 0;
+
+    virtual bool isMessageFull(const char* blockname) const = 0;
+    virtual void compressMessage(U8*& buf_ptr, U32& buffer_length) = 0;
+    virtual S32 getMessageSize() = 0;
+
+    virtual bool isBuilt() const = 0;
+    virtual bool isClear() const = 0;
+    virtual U32 buildMessage(
+        U8* buffer,
+        U32 buffer_size,
+        U8 offset_to_data) = 0;
+        /**< Return built message size */
+    virtual void clearMessage() = 0;
+
+    // TODO: babbage: remove this horror
+    virtual void setBuilt(bool b) = 0;
+
+    virtual const char* getMessageName() const = 0;
+
+    virtual void copyFromMessageData(const LLMsgData& data) = 0;
+    virtual void copyFromLLSD(const LLSD& data) = 0;
+};
+
+#endif //  LL_LLMESSAGEBUILDER_H