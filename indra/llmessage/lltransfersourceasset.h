--- conflicted
+++ resolved
@@ -1,106 +1,81 @@
-/**
- * @file lltransfersourceasset.h
- * @brief Transfer system for sending an asset.
- *
- * $LicenseInfo:firstyear=2006&license=viewerlgpl$
- * Second Life Viewer Source Code
- * Copyright (C) 2010, Linden Research, Inc.
- *
- * This library is free software; you can redistribute it and/or
- * modify it under the terms of the GNU Lesser General Public
- * License as published by the Free Software Foundation;
- * version 2.1 of the License only.
- *
- * This library is distributed in the hope that it will be useful,
- * but WITHOUT ANY WARRANTY; without even the implied warranty of
- * MERCHANTABILITY or FITNESS FOR A PARTICULAR PURPOSE.  See the GNU
- * Lesser General Public License for more details.
- *
- * You should have received a copy of the GNU Lesser General Public
- * License along with this library; if not, write to the Free Software
- * Foundation, Inc., 51 Franklin Street, Fifth Floor, Boston, MA  02110-1301  USA
- *
- * Linden Research, Inc., 945 Battery Street, San Francisco, CA  94111  USA
- * $/LicenseInfo$
- */
-
-#ifndef LL_LLTRANSFERSOURCEASSET_H
-#define LL_LLTRANSFERSOURCEASSET_H
-
-#include "lltransfermanager.h"
-#include "llassetstorage.h"
-
-class LLFileSystem;
-
-class LLTransferSourceParamsAsset : public LLTransferSourceParams
-{
-public:
-<<<<<<< HEAD
-	LLTransferSourceParamsAsset();
-	virtual ~LLTransferSourceParamsAsset() {}
-	/*virtual*/ void packParams(LLDataPacker &dp) const;
-	/*virtual*/ bool unpackParams(LLDataPacker &dp);
-=======
-    LLTransferSourceParamsAsset();
-    virtual ~LLTransferSourceParamsAsset() {}
-    /*virtual*/ void packParams(LLDataPacker &dp) const;
-    /*virtual*/ BOOL unpackParams(LLDataPacker &dp);
->>>>>>> e1623bb2
-
-    void setAsset(const LLUUID &asset_id, const LLAssetType::EType asset_type);
-
-    LLUUID getAssetID() const                       { return mAssetID; }
-    LLAssetType::EType getAssetType() const         { return mAssetType; }
-
-protected:
-    LLUUID              mAssetID;
-    LLAssetType::EType  mAssetType;
-};
-
-class LLTransferSourceAsset : public LLTransferSource
-{
-public:
-    LLTransferSourceAsset(const LLUUID &request_id, const F32 priority);
-    virtual ~LLTransferSourceAsset();
-
-    static void responderCallback(const LLUUID& uuid, LLAssetType::EType type,
-                                  void *user_data, S32 result, LLExtStat ext_status );
-protected:
-<<<<<<< HEAD
-	/*virtual*/ void initTransfer();
-	/*virtual*/ F32 updatePriority();
-	/*virtual*/ LLTSCode dataCallback(const S32 packet_id,
-									  const S32 max_bytes,
-									  U8 **datap,
-									  S32 &returned_bytes,
-									  bool &delete_returned);
-	/*virtual*/ void completionCallback(const LLTSCode status);
-
-	virtual void packParams(LLDataPacker& dp) const;
-	/*virtual*/ bool unpackParams(LLDataPacker &dp);
-
-protected:
-	LLTransferSourceParamsAsset mParams;
-	bool mGotResponse;
-=======
-    /*virtual*/ void initTransfer();
-    /*virtual*/ F32 updatePriority();
-    /*virtual*/ LLTSCode dataCallback(const S32 packet_id,
-                                      const S32 max_bytes,
-                                      U8 **datap,
-                                      S32 &returned_bytes,
-                                      BOOL &delete_returned);
-    /*virtual*/ void completionCallback(const LLTSCode status);
-
-    virtual void packParams(LLDataPacker& dp) const;
-    /*virtual*/ BOOL unpackParams(LLDataPacker &dp);
-
-protected:
-    LLTransferSourceParamsAsset mParams;
-    BOOL mGotResponse;
->>>>>>> e1623bb2
-
-    S32 mCurPos;
-};
-
-#endif // LL_LLTRANSFERSOURCEASSET_H+/**
+ * @file lltransfersourceasset.h
+ * @brief Transfer system for sending an asset.
+ *
+ * $LicenseInfo:firstyear=2006&license=viewerlgpl$
+ * Second Life Viewer Source Code
+ * Copyright (C) 2010, Linden Research, Inc.
+ *
+ * This library is free software; you can redistribute it and/or
+ * modify it under the terms of the GNU Lesser General Public
+ * License as published by the Free Software Foundation;
+ * version 2.1 of the License only.
+ *
+ * This library is distributed in the hope that it will be useful,
+ * but WITHOUT ANY WARRANTY; without even the implied warranty of
+ * MERCHANTABILITY or FITNESS FOR A PARTICULAR PURPOSE.  See the GNU
+ * Lesser General Public License for more details.
+ *
+ * You should have received a copy of the GNU Lesser General Public
+ * License along with this library; if not, write to the Free Software
+ * Foundation, Inc., 51 Franklin Street, Fifth Floor, Boston, MA  02110-1301  USA
+ *
+ * Linden Research, Inc., 945 Battery Street, San Francisco, CA  94111  USA
+ * $/LicenseInfo$
+ */
+
+#ifndef LL_LLTRANSFERSOURCEASSET_H
+#define LL_LLTRANSFERSOURCEASSET_H
+
+#include "lltransfermanager.h"
+#include "llassetstorage.h"
+
+class LLFileSystem;
+
+class LLTransferSourceParamsAsset : public LLTransferSourceParams
+{
+public:
+    LLTransferSourceParamsAsset();
+    virtual ~LLTransferSourceParamsAsset() {}
+    /*virtual*/ void packParams(LLDataPacker &dp) const;
+    /*virtual*/ bool unpackParams(LLDataPacker &dp);
+
+    void setAsset(const LLUUID &asset_id, const LLAssetType::EType asset_type);
+
+    LLUUID getAssetID() const                       { return mAssetID; }
+    LLAssetType::EType getAssetType() const         { return mAssetType; }
+
+protected:
+    LLUUID              mAssetID;
+    LLAssetType::EType  mAssetType;
+};
+
+class LLTransferSourceAsset : public LLTransferSource
+{
+public:
+    LLTransferSourceAsset(const LLUUID &request_id, const F32 priority);
+    virtual ~LLTransferSourceAsset();
+
+    static void responderCallback(const LLUUID& uuid, LLAssetType::EType type,
+                                  void *user_data, S32 result, LLExtStat ext_status );
+protected:
+    /*virtual*/ void initTransfer();
+    /*virtual*/ F32 updatePriority();
+    /*virtual*/ LLTSCode dataCallback(const S32 packet_id,
+                                      const S32 max_bytes,
+                                      U8 **datap,
+                                      S32 &returned_bytes,
+                                      bool &delete_returned);
+    /*virtual*/ void completionCallback(const LLTSCode status);
+
+    virtual void packParams(LLDataPacker& dp) const;
+    /*virtual*/ bool unpackParams(LLDataPacker &dp);
+
+protected:
+    LLTransferSourceParamsAsset mParams;
+    bool mGotResponse;
+
+    S32 mCurPos;
+};
+
+#endif // LL_LLTRANSFERSOURCEASSET_H