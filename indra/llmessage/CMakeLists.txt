--- conflicted
+++ resolved
@@ -3,14 +3,6 @@
 project(llmessage)
 
 include(00-Common)
-<<<<<<< HEAD
-
-# <FS:ND> Google Mock/Test is not used
-#include(GoogleMock)
-# </FS:ND>
-
-=======
->>>>>>> dfbbad81
 include(LLAddBuildTest)
 include(LLCommon)
 include(LLCoreHttp)
