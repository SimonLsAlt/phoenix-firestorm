--- conflicted
+++ resolved
@@ -223,10 +223,7 @@
   ${BOOST_COROUTINE_LIBRARY}
   ${BOOST_CONTEXT_LIBRARY}
   ${BOOST_SYSTEM_LIBRARY}
-<<<<<<< HEAD
-=======
   rt
->>>>>>> 5ae42992
   )
 else (LINUX)
 target_link_libraries(
@@ -258,9 +255,6 @@
   
   #    set(TEST_DEBUG on)
   
-<<<<<<< HEAD
-  set(test_libs
-=======
 if (LINUX)
   set(test_libs
     ${WINDOWS_LIBRARIES}
@@ -278,7 +272,6 @@
     )
 else (LINUX)
   set(test_libs
->>>>>>> 5ae42992
     ${WINDOWS_LIBRARIES}
     ${LLVFS_LIBRARIES}
     ${LLMATH_LIBRARIES}
