--- conflicted
+++ resolved
@@ -91,17 +91,10 @@
 
 
 LLTransferTargetVFile::LLTransferTargetVFile(
-<<<<<<< HEAD
-	const LLUUID& uuid,
-	LLTransferSourceType src_type) :
-	LLTransferTarget(LLTTT_VFILE, uuid, src_type),
-	mNeedsCreate(true)
-=======
     const LLUUID& uuid,
     LLTransferSourceType src_type) :
     LLTransferTarget(LLTTT_VFILE, uuid, src_type),
-    mNeedsCreate(TRUE)
->>>>>>> c06fb4e0
+    mNeedsCreate(true)
 {
     mTempID.generate();
 }
@@ -142,35 +135,13 @@
 
 LLTSCode LLTransferTargetVFile::dataCallback(const S32 packet_id, U8 *in_datap, const S32 in_size)
 {
-<<<<<<< HEAD
-	//LL_INFOS() << "LLTransferTargetFile::dataCallback" << LL_ENDL;
-	//LL_INFOS() << "Packet: " << packet_id << LL_ENDL;
-
-	LLFileSystem vf(mTempID, mParams.getAssetType(), LLFileSystem::APPEND);
-	if (mNeedsCreate)
-	{
-		mNeedsCreate = false;
-	}
-
-	if (!in_size)
-	{
-		return LLTS_OK;
-	}
-
-	if (!vf.write(in_datap, in_size))
-	{
-		LL_WARNS() << "Failure in LLTransferTargetVFile::dataCallback!" << LL_ENDL;
-		return LLTS_ERROR;
-	}
-	return LLTS_OK;
-=======
     //LL_INFOS() << "LLTransferTargetFile::dataCallback" << LL_ENDL;
     //LL_INFOS() << "Packet: " << packet_id << LL_ENDL;
 
     LLFileSystem vf(mTempID, mParams.getAssetType(), LLFileSystem::APPEND);
     if (mNeedsCreate)
     {
-        mNeedsCreate = FALSE;
+        mNeedsCreate = false;
     }
 
     if (!in_size)
@@ -184,7 +155,6 @@
         return LLTS_ERROR;
     }
     return LLTS_OK;
->>>>>>> c06fb4e0
 }
 
 
