/**
 * @file llcurl.cpp
 * @author Zero / Donovan
 * @date 2006-10-15
 * @brief Implementation of wrapper around libcurl.
 *
 * $LicenseInfo:firstyear=2006&license=viewerlgpl$
 * Second Life Viewer Source Code
 * Copyright (C) 2010-2013, Linden Research, Inc.
 * 
 * This library is free software; you can redistribute it and/or
 * modify it under the terms of the GNU Lesser General Public
 * License as published by the Free Software Foundation;
 * version 2.1 of the License only.
 * 
 * This library is distributed in the hope that it will be useful,
 * but WITHOUT ANY WARRANTY; without even the implied warranty of
 * MERCHANTABILITY or FITNESS FOR A PARTICULAR PURPOSE.  See the GNU
 * Lesser General Public License for more details.
 * 
 * You should have received a copy of the GNU Lesser General Public
 * License along with this library; if not, write to the Free Software
 * Foundation, Inc., 51 Franklin Street, Fifth Floor, Boston, MA  02110-1301  USA
 * 
 * Linden Research, Inc., 945 Battery Street, San Francisco, CA  94111  USA
 * $/LicenseInfo$
 */

#if LL_WINDOWS
#define SAFE_SSL 1
#elif LL_DARWIN
#define SAFE_SSL 1
#else
#define SAFE_SSL 1
#endif

#include "linden_common.h"

#include "llcurl.h"

#include <algorithm>
#include <iomanip>
#include <curl/curl.h>
#if SAFE_SSL
#include <openssl/crypto.h>
#endif

#include "llbufferstream.h"
#include "llproxy.h"
#include "llsdserialize.h"
#include "llstl.h"
#include "llstring.h"
#include "llthread.h"
#include "lltimer.h"

//////////////////////////////////////////////////////////////////////////////
/*
	The trick to getting curl to do keep-alives is to reuse the
	same easy handle for the requests.  It appears that curl
	keeps a pool of connections alive for each easy handle, but
	doesn't share them between easy handles.  Therefore it is
	important to keep a pool of easy handles and reuse them,
	rather than create and destroy them with each request.  This
	code does this.

	Furthermore, it would behoove us to keep track of which
	hosts an easy handle was used for and pick an easy handle
	that matches the next request.  This code does not current
	do this.
 */

//////////////////////////////////////////////////////////////////////////////

static const U32 EASY_HANDLE_POOL_SIZE		= 5;
static const S32 MULTI_PERFORM_CALL_REPEAT	= 5;
static const S32 CURL_REQUEST_TIMEOUT = 120; // seconds per operation
static const S32 CURL_CONNECT_TIMEOUT = 30; //seconds to wait for a connection
static const S32 MAX_ACTIVE_REQUEST_COUNT = 100;

// DEBUG //
S32 gCurlEasyCount = 0;
S32 gCurlMultiCount = 0;

//////////////////////////////////////////////////////////////////////////////

//static
std::vector<LLMutex*> LLCurl::sSSLMutex;
std::string LLCurl::sCAPath;
std::string LLCurl::sCAFile;
LLCurlThread* LLCurl::sCurlThread = NULL ;
LLMutex* LLCurl::sHandleMutexp = NULL ;
S32      LLCurl::sTotalHandles = 0 ;
bool     LLCurl::sNotQuitting = true;
F32      LLCurl::sCurlRequestTimeOut = 120.f; //seonds
S32      LLCurl::sMaxHandles = 256; //max number of handles, (multi handles and easy handles combined).
CURL*	 LLCurl::sCurlTemplateStandardHandle = NULL;

void check_curl_code(CURLcode code)
{
	if (code != CURLE_OK)
	{
		// linux appears to throw a curl error once per session for a bad initialization
		// at a pretty random time (when enabling cookies).
		LL_WARNS("curl") << "curl error detected: " << curl_easy_strerror(code) << LL_ENDL;
	}
}

void check_curl_multi_code(CURLMcode code) 
{
	if (code != CURLM_OK)
	{
		// linux appears to throw a curl error once per session for a bad initialization
		// at a pretty random time (when enabling cookies).
		LL_WARNS("curl") << "curl multi error detected: " << curl_multi_strerror(code) << LL_ENDL;
	}
}

//static
void LLCurl::setCAPath(const std::string& path)
{
	sCAPath = path;
}

//static
void LLCurl::setCAFile(const std::string& file)
{
	sCAFile = file;
}

//static
std::string LLCurl::getVersionString()
{
	return std::string(curl_version());
}

//////////////////////////////////////////////////////////////////////////////

LLCurl::Responder::Responder()
	: mHTTPMethod(HTTP_INVALID), mStatus(HTTP_INTERNAL_ERROR)
{
}

LLCurl::Responder::~Responder()
{
	LL_CHECK_MEMORY
}

// virtual
void LLCurl::Responder::httpFailure()
{
	LL_WARNS("curl") << dumpResponse() << LL_ENDL;
}

std::string LLCurl::Responder::dumpResponse() const 
{
	std::ostringstream s;
	s << "[" << httpMethodAsVerb(mHTTPMethod) << ":" << mURL << "] "
	  << "[status:" << mStatus << "] "
	  << "[reason:" << mReason << "] ";

	if (mResponseHeaders.has(HTTP_IN_HEADER_CONTENT_TYPE))
	{
		s << "[content-type:" << mResponseHeaders[HTTP_IN_HEADER_CONTENT_TYPE] << "] ";
	}

	s << "[content:" << mContent << "]";

	return s.str();
}

// virtual
void LLCurl::Responder::httpSuccess()
{
}

void LLCurl::Responder::setURL(const std::string& url)
{
	mURL = url;
}

void LLCurl::Responder::successResult(const LLSD& content)
{
	setResult(HTTP_OK, "", content);
	httpSuccess();
}

void LLCurl::Responder::failureResult(S32 status, const std::string& reason, const LLSD& content /* = LLSD() */)
{
	setResult(status, reason, content);
	httpFailure();
}

void LLCurl::Responder::completeResult(S32 status, const std::string& reason, const LLSD& content /* = LLSD() */)
{
	setResult(status, reason, content);
	httpCompleted();
}

void LLCurl::Responder::setResult(S32 status, const std::string& reason, const LLSD& content /* = LLSD() */)
{
	mStatus = status;
	mReason = reason;
	mContent = content;
}

void LLCurl::Responder::setHTTPMethod(EHTTPMethod method)
{
	mHTTPMethod = method;
}

void LLCurl::Responder::setResponseHeader(const std::string& header, const std::string& value)
{
	mResponseHeaders[header] = value;
}

const std::string& LLCurl::Responder::getResponseHeader(const std::string& header) const
{
	if (mResponseHeaders.has(header))
	{
		return mResponseHeaders[header].asStringRef();
	}
	static const std::string empty;
	return empty;
}

bool LLCurl::Responder::hasResponseHeader(const std::string& header) const
{
	if (mResponseHeaders.has(header)) return true;
	return false;
}

// virtual
void LLCurl::Responder::completedRaw(
	const LLChannelDescriptors& channels,
	const LLIOPipe::buffer_ptr_t& buffer)
{
	LLBufferStream istr(channels, buffer.get());
	const bool emit_parse_errors = false;

	std::string debug_body("(empty)");
	bool parsed=true;
	if (EOF == istr.peek())
	{
		parsed=false;
	}
	// Try to parse body as llsd, no matter what 'content-type' says.
	else if (LLSDParser::PARSE_FAILURE == LLSDSerialize::fromXML(mContent, istr, emit_parse_errors))
	{
		parsed=false;
		char body[1025]; 
		body[1024] = '\0';
		istr.seekg(0, std::ios::beg);
		istr.get(body,1024);
		if (strlen(body) > 0)
		{
			mContent = body;
			debug_body = body;
		}
	}

	// Only emit a warning if we failed to parse when 'content-type' == 'application/llsd+xml'
	if (!parsed && (HTTP_CONTENT_LLSD_XML == getResponseHeader(HTTP_IN_HEADER_CONTENT_TYPE)))
	{
<<<<<<< HEAD
		LL_INFOS() << "Failed to deserialize LLSD. " << mURL << " [" << status << "]: " << reason << LL_ENDL;
		content["reason"] = reason;
	// <Techwolf Lupindo> pass parse error down code path
		mDeserializeError = true;
=======
		LL_WARNS() << "Failed to deserialize . " << mURL << " [status:" << mStatus << "] " 
			<< "(" << mReason << ") body: " << debug_body << LL_ENDL;
>>>>>>> 97747617
	}
	else
	{
		mDeserializeError = false;
	}
	// </Techwolf Lupindo>

	httpCompleted();
}

// virtual
void LLCurl::Responder::httpCompleted()
{
	if (isGoodStatus())
	{
		httpSuccess();
	}
	else
	{
		httpFailure();
	}
}

//////////////////////////////////////////////////////////////////////////////

std::set<CURL*> LLCurl::Easy::sFreeHandles;
std::set<CURL*> LLCurl::Easy::sActiveHandles;
LLMutex* LLCurl::Easy::sHandleMutexp = NULL ;

//static
CURL* LLCurl::Easy::allocEasyHandle()
{
	llassert(LLCurl::getCurlThread()) ;

	CURL* ret = NULL;

	LLMutexLock lock(sHandleMutexp) ;

	if (sFreeHandles.empty())
	{
		ret = LLCurl::newEasyHandle();

		// Ansariel: Added some debug code
		if (!ret)
			LL_WARNS() << "curl_easy_init() failed!" << LL_ENDL;
	}
	else
	{
		ret = *(sFreeHandles.begin());

		// Ansariel: Added some debug code
		if (!ret)
		{
			LL_WARNS() << "allocEasyHandle() error: sFreeHandles empty" << LL_ENDL;
		}

		sFreeHandles.erase(ret);
		curl_easy_reset(ret);
	}

	if (ret)
	{
		sActiveHandles.insert(ret);
	}

	return ret;
}

//static
void LLCurl::Easy::releaseEasyHandle(CURL* handle)
{
	static const S32 MAX_NUM_FREE_HANDLES = 32 ;

	if (!handle)
	{
		return ; //handle allocation failed.
		//LL_ERRS() << "handle cannot be NULL!" << LL_ENDL;
	}

	LLMutexLock lock(sHandleMutexp) ;
	if (sActiveHandles.find(handle) != sActiveHandles.end())
	{
		LL_CHECK_MEMORY
		sActiveHandles.erase(handle);
		LL_CHECK_MEMORY
		if(sFreeHandles.size() < MAX_NUM_FREE_HANDLES)
		{
			sFreeHandles.insert(handle);
			LL_CHECK_MEMORY
		}
		else
		{
			LLCurl::deleteEasyHandle(handle) ;
			LL_CHECK_MEMORY
		}
	}
	else
	{
		LL_ERRS() << "Invalid handle." << LL_ENDL;
	}
}

//static
void LLCurl::Easy::deleteAllActiveHandles()
{
	LLMutexLock lock(sHandleMutexp) ;
	LL_CHECK_MEMORY
	for (std::set<CURL*>::iterator activeHandle = sActiveHandles.begin(); activeHandle != sActiveHandles.end(); ++activeHandle)
	{
		CURL* curlHandle = *activeHandle;
		LLCurl::deleteEasyHandle(curlHandle);
		LL_CHECK_MEMORY
	}

	sFreeHandles.clear();
}

//static
void LLCurl::Easy::deleteAllFreeHandles()
{
	LLMutexLock lock(sHandleMutexp) ;
	LL_CHECK_MEMORY
	for (std::set<CURL*>::iterator freeHandle = sFreeHandles.begin(); freeHandle != sFreeHandles.end(); ++freeHandle)
	{
		CURL* curlHandle = *freeHandle;
		LLCurl::deleteEasyHandle(curlHandle);
		LL_CHECK_MEMORY
	}

	sFreeHandles.clear();
}

LLCurl::Easy::Easy()
	: mHeaders(NULL),
	  mCurlEasyHandle(NULL)
{
	mErrorBuffer[0] = 0;
}

LLCurl::Easy* LLCurl::Easy::getEasy()
{
	Easy* easy = new Easy();
	easy->mCurlEasyHandle = allocEasyHandle(); 
	
	if (!easy->mCurlEasyHandle)
	{
		// this can happen if we have too many open files (fails in c-ares/ares_init.c)
		LL_WARNS("curl") << "allocEasyHandle() returned NULL! Easy handles: " 
			<< gCurlEasyCount << " Multi handles: " << gCurlMultiCount << LL_ENDL;
		delete easy;
		return NULL;
	}
	
	// Enable a brief cache period for now.  This was zero for the longest time
	// which caused some routers grief and generated unneeded traffic.  For the
	// threaded resolver, we're using system resolution libraries and non-zero values
	// are preferred.  The c-ares resolver is another matter and it might not
	// track server changes as well.
	CURLcode result = curl_easy_setopt(easy->mCurlEasyHandle, CURLOPT_DNS_CACHE_TIMEOUT, 15);
	check_curl_code(result);
	result = curl_easy_setopt(easy->mCurlEasyHandle, CURLOPT_IPRESOLVE, CURL_IPRESOLVE_V4);
	check_curl_code(result);
	
	// <FS:ND> Disable SSL/TLS session caching. Some servers refuse to talk to us when session ids are enabled.
	// id.secondlife.com is such a server, when greeted with a SSL HELLO and a session id, it immediatly returns a RST packet and closes
	// the connections.
	// Fixes: FIRE-5368, FIRE-5756, VWR-28039, VWR-28629
	result = curl_easy_setopt(easy->mCurlEasyHandle, CURLOPT_SSL_SESSIONID_CACHE, 0);
	check_curl_code(result);
	// </FS:ND>


	++gCurlEasyCount;
	return easy;
}

LLCurl::Easy::~Easy()
{
	releaseEasyHandle(mCurlEasyHandle);
	--gCurlEasyCount;
	curl_slist_free_all(mHeaders);
	LL_CHECK_MEMORY
	for_each(mStrings.begin(), mStrings.end(), DeletePointerArray());
	LL_CHECK_MEMORY
	if (mResponder && LLCurl::sNotQuitting) //aborted
	{
		// HTTP_REQUEST_TIME_OUT, timeout, abort
		// *TODO: This looks like improper use of the 408 status code.
		// See: http://www.w3.org/Protocols/rfc2616/rfc2616-sec10.html#sec10.4.9
		// This status code should be returned by the *server* when:
		// "The client did not produce a request within the time that the server was prepared to wait."
		mResponder->setResult(HTTP_REQUEST_TIME_OUT, "Request timeout, aborted.");
		mResponder->completedRaw(mChannels, mOutput);
		LL_CHECK_MEMORY
	}
	mResponder = NULL;
}

void LLCurl::Easy::resetState()
{
 	curl_easy_reset(mCurlEasyHandle);

	if (mHeaders)
	{
		curl_slist_free_all(mHeaders);
		mHeaders = NULL;
	}

	mRequest.str("");
	mRequest.clear();

	mOutput.reset();
	
	mInput.str("");
	mInput.clear();
	
	mErrorBuffer[0] = 0;
	
	mHeaderOutput.str("");
	mHeaderOutput.clear();
}

void LLCurl::Easy::setErrorBuffer()
{
	setopt(CURLOPT_ERRORBUFFER, &mErrorBuffer);
}

const char* LLCurl::Easy::getErrorBuffer()
{
	return mErrorBuffer;
}

void LLCurl::Easy::setCA()
{
	if (!sCAPath.empty())
	{
		setoptString(CURLOPT_CAPATH, sCAPath);
	}
	if (!sCAFile.empty())
	{
		setoptString(CURLOPT_CAINFO, sCAFile);
	}
}

void LLCurl::Easy::setHeaders()
{
	setopt(CURLOPT_HTTPHEADER, mHeaders);
}

void LLCurl::Easy::getTransferInfo(LLCurl::TransferInfo* info)
{
	check_curl_code(curl_easy_getinfo(mCurlEasyHandle, CURLINFO_SIZE_DOWNLOAD, &info->mSizeDownload));
	check_curl_code(curl_easy_getinfo(mCurlEasyHandle, CURLINFO_TOTAL_TIME, &info->mTotalTime));
	check_curl_code(curl_easy_getinfo(mCurlEasyHandle, CURLINFO_SPEED_DOWNLOAD, &info->mSpeedDownload));
}

S32 LLCurl::Easy::report(CURLcode code)
{
<<<<<<< HEAD
	// <FS:ND> Curl wants a long, not a U32. This can be a difference.
	// U32 responseCode = 0;	
	long responseCode = 0;	
	// <FS:ND>

=======
	S32 responseCode = 0;
>>>>>>> 97747617
	std::string responseReason;
	
	if (code == CURLE_OK)
	{
		check_curl_code(curl_easy_getinfo(mCurlEasyHandle, CURLINFO_RESPONSE_CODE, &responseCode));
		//*TODO: get reason from first line of mHeaderOutput
	}
	else
	{
		responseCode = HTTP_INTERNAL_ERROR;
		responseReason = strerror(code) + " : " + mErrorBuffer;
		setopt(CURLOPT_FRESH_CONNECT, TRUE);
	}

	if (mResponder)
	{	
		mResponder->setResult(responseCode, responseReason);
		mResponder->completedRaw(mChannels, mOutput);
		mResponder = NULL;
	}
	
	resetState();
	return responseCode;
}

// Note: these all assume the caller tracks the value (i.e. keeps it persistant)
void LLCurl::Easy::setopt(CURLoption option, S32 value)
{
	CURLcode result = curl_easy_setopt(mCurlEasyHandle, option, value);
	check_curl_code(result);
}

void LLCurl::Easy::setopt(CURLoption option, void* value)
{
	CURLcode result = curl_easy_setopt(mCurlEasyHandle, option, value);
	check_curl_code(result);
}

void LLCurl::Easy::setopt(CURLoption option, char* value)
{
	CURLcode result = curl_easy_setopt(mCurlEasyHandle, option, value);
	check_curl_code(result);
}

// Note: this copies the string so that the caller does not have to keep it around
void LLCurl::Easy::setoptString(CURLoption option, const std::string& value)
{
	char* tstring = new char[value.length()+1];
	strcpy(tstring, value.c_str());
	mStrings.push_back(tstring);
	CURLcode result = curl_easy_setopt(mCurlEasyHandle, option, tstring);
	check_curl_code(result);
}

void LLCurl::Easy::slist_append(const std::string& header, const std::string& value)
{
	std::string pair(header);
	if (value.empty())
	{
		pair += ":";
	}
	else
	{
		pair += ": ";
		pair += value;
	}
	slist_append(pair.c_str());
}

void LLCurl::Easy::slist_append(const char* str)
{
	if (str)
	{
		mHeaders = curl_slist_append(mHeaders, str);
		if (!mHeaders)
		{
			LL_WARNS() << "curl_slist_append() call returned NULL appending " << str << LL_ENDL;
		}
	}
}

size_t curlReadCallback(char* data, size_t size, size_t nmemb, void* user_data)
{
	LLCurl::Easy* easy = (LLCurl::Easy*)user_data;
	
	S32 n = size * nmemb;
	S32 startpos = (S32)easy->getInput().tellg();
	easy->getInput().seekg(0, std::ios::end);
	S32 endpos = (S32)easy->getInput().tellg();
	easy->getInput().seekg(startpos, std::ios::beg);
	S32 maxn = endpos - startpos;
	n = llmin(n, maxn);
	easy->getInput().read((char*)data, n);

	return n;
}

size_t curlWriteCallback(char* data, size_t size, size_t nmemb, void* user_data)
{
	LLCurl::Easy* easy = (LLCurl::Easy*)user_data;
	
	S32 n = size * nmemb;
	easy->getOutput()->append(easy->getChannels().in(), (const U8*)data, n);

	return n;
}

size_t curlHeaderCallback(void* data, size_t size, size_t nmemb, void* user_data)
{
	LLCurl::Easy* easy = (LLCurl::Easy*)user_data;
	
	size_t n = size * nmemb;
	easy->getHeaderOutput().write((const char*)data, n);

	return n;
}

void LLCurl::Easy::prepRequest(const std::string& url,
							   const std::vector<std::string>& headers,
							   ResponderPtr responder, S32 time_out, bool post)
{
	resetState();
	
	if (post) setoptString(CURLOPT_ENCODING, "");

	//setopt(CURLOPT_VERBOSE, 1); // useful for debugging
	setopt(CURLOPT_NOSIGNAL, 1);
	setopt(CURLOPT_IPRESOLVE, CURL_IPRESOLVE_V4);
	
	// Set the CURL options for either Socks or HTTP proxy
	LLProxy::getInstance()->applyProxySettings(this);

	mOutput.reset(new LLBufferArray);
	mOutput->setThreaded(true);
	setopt(CURLOPT_WRITEFUNCTION, (void*)&curlWriteCallback);
	setopt(CURLOPT_WRITEDATA, (void*)this);

	setopt(CURLOPT_READFUNCTION, (void*)&curlReadCallback);
	setopt(CURLOPT_READDATA, (void*)this);
	
	setopt(CURLOPT_HEADERFUNCTION, (void*)&curlHeaderCallback);
	setopt(CURLOPT_HEADERDATA, (void*)this);

	// Allow up to five redirects
	if (responder && responder->followRedir())
	{
		setopt(CURLOPT_FOLLOWLOCATION, 1);
		setopt(CURLOPT_MAXREDIRS, MAX_REDIRECTS);
	}

	setErrorBuffer();
	setCA();

	setopt(CURLOPT_SSL_VERIFYPEER, true);
	
	//don't verify host name so urls with scrubbed host names will work (improves DNS performance)
	setopt(CURLOPT_SSL_VERIFYHOST, 0);
	setopt(CURLOPT_TIMEOUT, llmax(time_out, CURL_REQUEST_TIMEOUT));
	setopt(CURLOPT_CONNECTTIMEOUT, CURL_CONNECT_TIMEOUT);

	setoptString(CURLOPT_URL, url);

	mResponder = responder;

	if (!post)
	{
		// *TODO: Should this be set to 'Keep-Alive' ?
		slist_append(HTTP_OUT_HEADER_CONNECTION, "keep-alive");
		slist_append(HTTP_OUT_HEADER_KEEP_ALIVE, "300");
		// Accept and other headers
		for (std::vector<std::string>::const_iterator iter = headers.begin();
			 iter != headers.end(); ++iter)
		{
			slist_append((*iter).c_str());
		}
	}
}

////////////////////////////////////////////////////////////////////////////
LLCurl::Multi::Multi(F32 idle_time_out)
	: mQueued(0),
	  mErrorCount(0),
	  mState(STATE_READY),
	  mDead(FALSE),
	  mValid(TRUE),
	  mMutexp(NULL),
	  mDeletionMutexp(NULL),
	  mEasyMutexp(NULL)
{
	mCurlMultiHandle = LLCurl::newMultiHandle();
	if (!mCurlMultiHandle)
	{
		LL_WARNS() << "curl_multi_init() returned NULL! Easy handles: " << gCurlEasyCount << " Multi handles: " << gCurlMultiCount << LL_ENDL;
		mCurlMultiHandle = LLCurl::newMultiHandle();
	}
	
	//llassert_always(mCurlMultiHandle);	

	if(mCurlMultiHandle)
	{
	if(LLCurl::getCurlThread()->getThreaded())
	{
		mMutexp = new LLMutex(NULL) ;
		mDeletionMutexp = new LLMutex(NULL) ;
		mEasyMutexp = new LLMutex(NULL) ;
	}
	LLCurl::getCurlThread()->addMulti(this) ;

		mIdleTimeOut = idle_time_out ;
		if(mIdleTimeOut < LLCurl::sCurlRequestTimeOut)
		{
			mIdleTimeOut = LLCurl::sCurlRequestTimeOut ;
		}

	++gCurlMultiCount;
}
}

LLCurl::Multi::~Multi()
{
	cleanup(true) ;	
	
	delete mDeletionMutexp ;
	mDeletionMutexp = NULL ;	
}

void LLCurl::Multi::cleanup(bool deleted)
{
	if(!mCurlMultiHandle)
	{
		return ; //nothing to clean.
	}
	llassert_always(deleted || !mValid) ;

	LLMutexLock lock(mDeletionMutexp);


	// Clean up active
	for(easy_active_list_t::iterator iter = mEasyActiveList.begin();
		iter != mEasyActiveList.end(); ++iter)
	{
		Easy* easy = *iter;
		LL_CHECK_MEMORY
		check_curl_multi_code(curl_multi_remove_handle(mCurlMultiHandle, easy->getCurlHandle()));
		LL_CHECK_MEMORY
		if(deleted)
		{
			easy->mResponder = NULL ; //avoid triggering mResponder.
			LL_CHECK_MEMORY
		}
		delete easy;
		LL_CHECK_MEMORY
	}
	mEasyActiveList.clear();
	mEasyActiveMap.clear();
	
	LL_CHECK_MEMORY
	
		// Clean up freed
	for_each(mEasyFreeList.begin(), mEasyFreeList.end(), DeletePointer());	
	mEasyFreeList.clear();
	
	LL_CHECK_MEMORY
		
	check_curl_multi_code(LLCurl::deleteMultiHandle(mCurlMultiHandle));
	mCurlMultiHandle = NULL ;

	LL_CHECK_MEMORY
	
	delete mMutexp ;
	mMutexp = NULL ;

	LL_CHECK_MEMORY

	delete mEasyMutexp ;
	mEasyMutexp = NULL ;

	LL_CHECK_MEMORY

	mQueued = 0 ;
	mState = STATE_COMPLETED;
	
	--gCurlMultiCount;

	return ;
}

void LLCurl::Multi::lock()
{
	if(mMutexp)
	{
		mMutexp->lock() ;
	}
}

void LLCurl::Multi::unlock()
{
	if(mMutexp)
	{
		mMutexp->unlock() ;
	}
}

void LLCurl::Multi::markDead()
{
	{
		LLMutexLock lock(mDeletionMutexp) ;
	
		if(mCurlMultiHandle != NULL)
		{
			mDead = TRUE ;
			LLCurl::getCurlThread()->setPriority(mHandle, LLQueuedThread::PRIORITY_URGENT) ; 

			return;
		}
	}
	
	//not valid, delete it.
	delete this;	
}

void LLCurl::Multi::setState(LLCurl::Multi::ePerformState state)
{
	lock() ;
	mState = state ;
	unlock() ;

	if(mState == STATE_READY)
	{
		LLCurl::getCurlThread()->setPriority(mHandle, LLQueuedThread::PRIORITY_NORMAL) ;
	}	
}

LLCurl::Multi::ePerformState LLCurl::Multi::getState()
{
	return mState;
}
	
bool LLCurl::Multi::isCompleted() 
{
	return STATE_COMPLETED == getState() ;
}

bool LLCurl::Multi::waitToComplete()
{
	if(!isValid())
	{
		return true ;
	}

	if(!mMutexp) //not threaded
	{
		doPerform() ;
		return true ;
	}

	bool completed = (STATE_COMPLETED == mState) ;
	if(!completed)
	{
		LLCurl::getCurlThread()->setPriority(mHandle, LLQueuedThread::PRIORITY_HIGH) ;
	}
	
	return completed;
}

CURLMsg* LLCurl::Multi::info_read(S32* msgs_in_queue)
{
	LLMutexLock lock(mMutexp) ;

	CURLMsg* curlmsg = curl_multi_info_read(mCurlMultiHandle, msgs_in_queue);
	return curlmsg;
}

//return true if dead
bool LLCurl::Multi::doPerform()
{
	LLMutexLock lock(mDeletionMutexp) ;
	
	bool dead = mDead ;

	if(mDead)
	{
		setState(STATE_COMPLETED);
		mQueued = 0 ;
	}
	else if(getState() != STATE_COMPLETED)
	{		
		setState(STATE_PERFORMING);

		// <FS:ND> Curl wants an int, not a S32.
		// S32 q = 0;
		int q = 0;
		// </FS:ND>
		
		for (S32 call_count = 0;
				call_count < MULTI_PERFORM_CALL_REPEAT;
				call_count++)
		{
			LLMutexLock lock(mMutexp) ;

			//WARNING: curl_multi_perform will block for many hundreds of milliseconds
			// NEVER call this from the main thread, and NEVER allow the main thread to 
			// wait on a mutex held by this thread while curl_multi_perform is executing
			CURLMcode code = curl_multi_perform(mCurlMultiHandle, &q);
			if (CURLM_CALL_MULTI_PERFORM != code || q == 0)
			{
				check_curl_multi_code(code);
			
				break;
			}
		}

		mQueued = q;	
		setState(STATE_COMPLETED) ;
		mIdleTimer.reset() ;
	}
	else if(!mValid && mIdleTimer.getElapsedTimeF32() > mIdleTimeOut) //idle for too long, remove it.
	{
		dead = true ;
	}
	else if(mValid && mIdleTimer.getElapsedTimeF32() > mIdleTimeOut - 1.f) //idle for too long, mark it invalid.
	{
		mValid = FALSE ;
	}

	return dead ;
}

S32 LLCurl::Multi::process()
{
	if(!isValid())
	{
		return 0 ;
	}

	waitToComplete() ;

	if (getState() != STATE_COMPLETED)
	{
		return 0;
	}

	CURLMsg* msg;
	int msgs_in_queue;

	S32 processed = 0;
	while ((msg = info_read(&msgs_in_queue)))
	{
		++processed;
		if (msg->msg == CURLMSG_DONE)
		{
			S32 response = 0;
			Easy* easy = NULL ;

			{
				LLMutexLock lock(mEasyMutexp) ;
				easy_active_map_t::iterator iter = mEasyActiveMap.find(msg->easy_handle);
				if (iter != mEasyActiveMap.end())
				{
					easy = iter->second;
				}
			}

			if(easy)
			{
				response = easy->report(msg->data.result);
				removeEasy(easy);
			}
			else
			{
				response = HTTP_INTERNAL_ERROR;
				//*TODO: change to LL_WARNS()
				LL_ERRS() << "cleaned up curl request completed!" << LL_ENDL;
			}
			if (response >= 400)
			{
				// failure of some sort, inc mErrorCount for debugging and flagging multi for destruction
				++mErrorCount;
			}
		}
	}

	setState(STATE_READY);

	return processed;
}

LLCurl::Easy* LLCurl::Multi::allocEasy()
{
	Easy* easy = 0;	

	if (mEasyFreeList.empty())
	{		
		easy = Easy::getEasy();
	}
	else
	{
		LLMutexLock lock(mEasyMutexp) ;
		easy = *(mEasyFreeList.begin());
		mEasyFreeList.erase(easy);
	}
	if (easy)
	{
		LLMutexLock lock(mEasyMutexp) ;
		mEasyActiveList.insert(easy);
		mEasyActiveMap[easy->getCurlHandle()] = easy;
	}
	return easy;
}

bool LLCurl::Multi::addEasy(Easy* easy)
{
	LLMutexLock lock(mMutexp) ;
	CURLMcode mcode = curl_multi_add_handle(mCurlMultiHandle, easy->getCurlHandle());
	check_curl_multi_code(mcode);
	//if (mcode != CURLM_OK)
	//{
	//	LL_WARNS() << "Curl Error: " << curl_multi_strerror(mcode) << LL_ENDL;
	//	return false;
	//}
	return true;
}

void LLCurl::Multi::easyFree(Easy* easy)
{
	if(mEasyMutexp)
	{
		mEasyMutexp->lock() ;
	}

	mEasyActiveList.erase(easy);
	mEasyActiveMap.erase(easy->getCurlHandle());

	if (mEasyFreeList.size() < EASY_HANDLE_POOL_SIZE)
	{		
		mEasyFreeList.insert(easy);
		
		if(mEasyMutexp)
		{
			mEasyMutexp->unlock() ;
		}

		easy->resetState();
	}
	else
	{
		if(mEasyMutexp)
		{
			mEasyMutexp->unlock() ;
		}
		delete easy;
	}
}

void LLCurl::Multi::removeEasy(Easy* easy)
{
	{
		LLMutexLock lock(mMutexp) ;
		check_curl_multi_code(curl_multi_remove_handle(mCurlMultiHandle, easy->getCurlHandle()));
	}
	easyFree(easy);
}

//------------------------------------------------------------
//LLCurlThread
LLCurlThread::CurlRequest::CurlRequest(handle_t handle, LLCurl::Multi* multi, LLCurlThread* curl_thread) :
	LLQueuedThread::QueuedRequest(handle, LLQueuedThread::PRIORITY_NORMAL, FLAG_AUTO_COMPLETE),
	mMulti(multi),
	mCurlThread(curl_thread)
{	
}

LLCurlThread::CurlRequest::~CurlRequest()
{	
	if(mMulti)
	{
		mCurlThread->deleteMulti(mMulti) ;
		mMulti = NULL ;
	}
}

bool LLCurlThread::CurlRequest::processRequest()
{
	bool completed = true ;
	if(mMulti)
	{
		completed = mCurlThread->doMultiPerform(mMulti) ;

		if(!completed)
		{
			setPriority(LLQueuedThread::PRIORITY_LOW) ;
		}
	}

	return completed ;
}

void LLCurlThread::CurlRequest::finishRequest(bool completed)
{
	if(mMulti->isDead())
	{
		mCurlThread->deleteMulti(mMulti) ;
	}
	else
	{
		mCurlThread->cleanupMulti(mMulti) ; //being idle too long, remove the request.
	}

	mMulti = NULL ;
}
	
LLCurlThread::LLCurlThread(bool threaded) :
	LLQueuedThread("curlthread", threaded)
{
}
	
//virtual 
LLCurlThread::~LLCurlThread() 
{
}

S32 LLCurlThread::update(F32 max_time_ms)
{	
	return LLQueuedThread::update(max_time_ms);
}

void LLCurlThread::addMulti(LLCurl::Multi* multi)
{
	multi->mHandle = generateHandle() ;

	CurlRequest* req = new CurlRequest(multi->mHandle, multi, this) ;

	if (!addRequest(req))
	{
		LL_WARNS() << "curl request added when the thread is quitted" << LL_ENDL;
	}
}
	
void LLCurlThread::killMulti(LLCurl::Multi* multi)
{
	if(!multi)
	{
		return ;
	}


	multi->markDead() ;
}

//private
bool LLCurlThread::doMultiPerform(LLCurl::Multi* multi) 
{
	return multi->doPerform() ;
}

//private
void LLCurlThread::deleteMulti(LLCurl::Multi* multi) 
{
	delete multi ;
}

//private
void LLCurlThread::cleanupMulti(LLCurl::Multi* multi) 
{
	multi->cleanup() ;
	if(multi->isDead()) //check if marked dead during cleaning up.
	{
		deleteMulti(multi) ;
	}
}

//------------------------------------------------------------

//static
std::string LLCurl::strerror(CURLcode errorcode)
{
	return std::string(curl_easy_strerror(errorcode));
}

////////////////////////////////////////////////////////////////////////////
// For generating a simple request for data
// using one multi and one easy per request 

LLCurlRequest::LLCurlRequest() :
	mActiveMulti(NULL),
	mActiveRequestCount(0)
{
	mProcessing = FALSE;
}

LLCurlRequest::~LLCurlRequest()
{
	//stop all Multi handle background threads
	for (curlmulti_set_t::iterator iter = mMultiSet.begin(); iter != mMultiSet.end(); ++iter)
	{
		LLCurl::getCurlThread()->killMulti(*iter) ;
	}
	mMultiSet.clear() ;
}

void LLCurlRequest::addMulti()
{
	LLCurl::Multi* multi = new LLCurl::Multi();
	if(!multi->isValid())
	{
		LLCurl::getCurlThread()->killMulti(multi) ;
		mActiveMulti = NULL ;
		mActiveRequestCount = 0 ;
		return;
	}
	
	mMultiSet.insert(multi);
	mActiveMulti = multi;
	mActiveRequestCount = 0;
}

LLCurl::Easy* LLCurlRequest::allocEasy()
{
	if (!mActiveMulti ||
		mActiveRequestCount	>= MAX_ACTIVE_REQUEST_COUNT ||
		mActiveMulti->mErrorCount > 0)
	{
		addMulti();
	}
	if(!mActiveMulti)
	{
		return NULL ;
	}

	//llassert_always(mActiveMulti);
	++mActiveRequestCount;
	LLCurl::Easy* easy = mActiveMulti->allocEasy();
	return easy;
}

bool LLCurlRequest::addEasy(LLCurl::Easy* easy)
{
	llassert_always(mActiveMulti);
	
	if (mProcessing)
	{
		LL_ERRS() << "Posting to a LLCurlRequest instance from within a responder is not allowed (causes DNS timeouts)." << LL_ENDL;
	}
	bool res = mActiveMulti->addEasy(easy);
	return res;
}

void LLCurlRequest::get(const std::string& url, LLCurl::ResponderPtr responder)
{
	getByteRange(url, headers_t(), 0, -1, responder);
}

// Note: (length==0) is interpreted as "the rest of the file", i.e. the whole file if (offset==0) or
// the remainder of the file if not.
bool LLCurlRequest::getByteRange(const std::string& url,
								 const headers_t& headers,
								 S32 offset, S32 length,
								 // <FS:Ansariel> Expose time out param
								 //LLCurl::ResponderPtr responder)
								 LLCurl::ResponderPtr responder,
								 S32 time_out)
								 // </FS:Ansariel>
{
	llassert(LLCurl::sNotQuitting);
	LLCurl::Easy* easy = allocEasy();
	if (!easy)
	{
		return false;
	}
	// <FS:Ansariel> Expose time out param
	//easy->prepRequest(url, headers, responder);
	easy->prepRequest(url, headers, responder, time_out);
	// </FS:Ansariel>
	easy->setopt(CURLOPT_HTTPGET, 1);
	if (length > 0)
	{
		std::string range = llformat("bytes=%d-%d", offset,offset+length-1);
		easy->slist_append(HTTP_OUT_HEADER_RANGE, range);
	}
	else if (offset > 0)
	{
		std::string range = llformat("bytes=%d-", offset);
		easy->slist_append(HTTP_OUT_HEADER_RANGE, range);
	}
	easy->setHeaders();
	bool res = addEasy(easy);
	return res;
}

bool LLCurlRequest::post(const std::string& url,
						 const headers_t& headers,
						 const LLSD& data,
						 LLCurl::ResponderPtr responder, S32 time_out)
{
	llassert(LLCurl::sNotQuitting);
	LLCurl::Easy* easy = allocEasy();
	if (!easy)
	{
		return false;
	}
	easy->prepRequest(url, headers, responder, time_out);

	LLSDSerialize::toXML(data, easy->getInput());
	S32 bytes = easy->getInput().str().length();
	
	easy->setopt(CURLOPT_POST, 1);
	easy->setopt(CURLOPT_POSTFIELDS, (void*)NULL);
	easy->setopt(CURLOPT_POSTFIELDSIZE, bytes);

	easy->slist_append(HTTP_OUT_HEADER_CONTENT_TYPE, HTTP_CONTENT_LLSD_XML);
	easy->setHeaders();

	LL_DEBUGS() << "POSTING: " << bytes << " bytes." << LL_ENDL;
	bool res = addEasy(easy);
	return res;
}

bool LLCurlRequest::post(const std::string& url,
						 const headers_t& headers,
						 const std::string& data,
						 LLCurl::ResponderPtr responder, S32 time_out)
{
	llassert(LLCurl::sNotQuitting);
	LLCurl::Easy* easy = allocEasy();
	if (!easy)
	{
		return false;
	}
	easy->prepRequest(url, headers, responder, time_out);

	easy->getInput().write(data.data(), data.size());
	S32 bytes = easy->getInput().str().length();
	
	easy->setopt(CURLOPT_POST, 1);
	easy->setopt(CURLOPT_POSTFIELDS, (void*)NULL);
	easy->setopt(CURLOPT_POSTFIELDSIZE, bytes);

	easy->slist_append(HTTP_OUT_HEADER_CONTENT_TYPE, HTTP_CONTENT_OCTET_STREAM);
	easy->setHeaders();

	LL_DEBUGS() << "POSTING: " << bytes << " bytes." << LL_ENDL;
	bool res = addEasy(easy);
	return res;
}

// Note: call once per frame
S32 LLCurlRequest::process()
{
	S32 res = 0;

	mProcessing = TRUE;
	for (curlmulti_set_t::iterator iter = mMultiSet.begin();
		 iter != mMultiSet.end(); )
	{
		curlmulti_set_t::iterator curiter = iter++;
		LLCurl::Multi* multi = *curiter;

		if(!multi->isValid())
		{
			if(multi == mActiveMulti)
			{				
				mActiveMulti = NULL ;
				mActiveRequestCount = 0 ;
			}
			mMultiSet.erase(curiter) ;
			LLCurl::getCurlThread()->killMulti(multi) ;
			continue ;
		}

		S32 tres = multi->process();
		res += tres;
		if (multi != mActiveMulti && tres == 0 && multi->mQueued == 0)
		{
			mMultiSet.erase(curiter);
			LLCurl::getCurlThread()->killMulti(multi);
		}
	}
	mProcessing = FALSE;
	return res;
}

S32 LLCurlRequest::getQueued()
{
	S32 queued = 0;
	for (curlmulti_set_t::iterator iter = mMultiSet.begin();
		 iter != mMultiSet.end(); )
	{
		curlmulti_set_t::iterator curiter = iter++;
		LLCurl::Multi* multi = *curiter;
		
		if(!multi->isValid())
		{
			if(multi == mActiveMulti)
			{				
				mActiveMulti = NULL ;
				mActiveRequestCount = 0 ;
			}
			LLCurl::getCurlThread()->killMulti(multi);
			mMultiSet.erase(curiter) ;
			continue ;
		}

		queued += multi->mQueued;
		if (multi->getState() != LLCurl::Multi::STATE_READY)
		{
			++queued;
		}
	}
	return queued;
}

LLCurlTextureRequest::LLCurlTextureRequest(S32 concurrency) : 
	LLCurlRequest(), 
	mConcurrency(concurrency),
	mInQueue(0),
	mMutex(NULL),
	mHandleCounter(1),
	mTotalIssuedRequests(0),
	mTotalReceivedBits(0)
{
	mGlobalTimer.reset();
}

LLCurlTextureRequest::~LLCurlTextureRequest()
{
	mRequestMap.clear();

	for(req_queue_t::iterator iter = mCachedRequests.begin(); iter != mCachedRequests.end(); ++iter)
	{
		delete *iter;
	}
	mCachedRequests.clear();
}

//return 0: success
// > 0: cached handle
U32 LLCurlTextureRequest::getByteRange(const std::string& url,
								 const headers_t& headers,
								 S32 offset, S32 length, U32 pri,
								 LLCurl::ResponderPtr responder, F32 delay_time)
{
	U32 ret_val = 0;
	bool success = false;	

	if(mInQueue < mConcurrency && delay_time < 0.f)
	{
		success = LLCurlRequest::getByteRange(url, headers, offset, length, responder);		
	}

	LLMutexLock lock(&mMutex);

	if(success)
	{
		mInQueue++;
		mTotalIssuedRequests++;
	}
	else
	{
		request_t* request = new request_t(mHandleCounter, url, headers, offset, length, pri, responder);
		if(delay_time > 0.f)
		{
			request->mStartTime = mGlobalTimer.getElapsedTimeF32() + delay_time;
		}

		mCachedRequests.insert(request);
		mRequestMap[mHandleCounter] = request;
		ret_val = mHandleCounter;
		mHandleCounter++;

		if(!mHandleCounter)
		{
			mHandleCounter = 1;
		}
	}

	return ret_val;
}

void LLCurlTextureRequest::completeRequest(S32 received_bytes)
{
	LLMutexLock lock(&mMutex);

	llassert_always(mInQueue > 0);

	mInQueue--;
	mTotalReceivedBits += received_bytes * 8;
}

void LLCurlTextureRequest::nextRequests()
{
	if(mCachedRequests.empty() || mInQueue >= mConcurrency)
	{
		return;
	}

	F32 cur_time = mGlobalTimer.getElapsedTimeF32();

	req_queue_t::iterator iter;	
	{
		LLMutexLock lock(&mMutex);
		iter = mCachedRequests.begin();
	}
	while(1)
	{
		request_t* request = *iter;
		if(request->mStartTime < cur_time)
		{
			if(!LLCurlRequest::getByteRange(request->mUrl, request->mHeaders, request->mOffset, request->mLength, request->mResponder))
			{
				break;
			}

			LLMutexLock lock(&mMutex);
			++iter;
			mInQueue++;
			mTotalIssuedRequests++;
			mCachedRequests.erase(request);
			mRequestMap.erase(request->mHandle);
			delete request;

			if(iter == mCachedRequests.end() || mInQueue >= mConcurrency)
			{
				break;
			}
		}
		else
		{
			LLMutexLock lock(&mMutex);
			++iter;
			if(iter == mCachedRequests.end() || mInQueue >= mConcurrency)
			{
				break;
			}
		}
	}

	return;
}

void LLCurlTextureRequest::updatePriority(U32 handle, U32 pri)
{
	if(!handle)
	{
		return;
	}

	LLMutexLock lock(&mMutex);

	std::map<S32, request_t*>::iterator iter = mRequestMap.find(handle);
	if(iter != mRequestMap.end())
	{
		request_t* req = iter->second;
		
		if(req->mPriority != pri)
		{
			mCachedRequests.erase(req);
			req->mPriority = pri;
			mCachedRequests.insert(req);
		}
	}
}

void LLCurlTextureRequest::removeRequest(U32 handle)
{
	if(!handle)
	{
		return;
	}

	LLMutexLock lock(&mMutex);

	std::map<S32, request_t*>::iterator iter = mRequestMap.find(handle);
	if(iter != mRequestMap.end())
	{
		request_t* req = iter->second;
		mRequestMap.erase(iter);
		mCachedRequests.erase(req);
		delete req;
	}
}

bool LLCurlTextureRequest::isWaiting(U32 handle)
{
	if(!handle)
	{
		return false;
	}

	LLMutexLock lock(&mMutex);
	return mRequestMap.find(handle) != mRequestMap.end();
}

U32 LLCurlTextureRequest::getTotalReceivedBits()
{
	LLMutexLock lock(&mMutex);

	U32 bits = mTotalReceivedBits;
	mTotalReceivedBits = 0;
	return bits;
}

U32 LLCurlTextureRequest::getTotalIssuedRequests()
{
	LLMutexLock lock(&mMutex);
	return mTotalIssuedRequests;
}

S32 LLCurlTextureRequest::getNumRequests()
{
	LLMutexLock lock(&mMutex);
	return mInQueue;
}

////////////////////////////////////////////////////////////////////////////
// For generating one easy request
// associated with a single multi request

LLCurlEasyRequest::LLCurlEasyRequest()
	: mRequestSent(false),
	  mResultReturned(false)
{
	mMulti = new LLCurl::Multi();
	
	if(mMulti->isValid())
	{
	mEasy = mMulti->allocEasy();
	if (mEasy)
	{
		mEasy->setErrorBuffer();
		mEasy->setCA();
		// Set proxy settings if configured to do so.
		LLProxy::getInstance()->applyProxySettings(mEasy);
	}
}
	else
	{
		LLCurl::getCurlThread()->killMulti(mMulti) ;
		mEasy = NULL ;
		mMulti = NULL ;
	}
}

LLCurlEasyRequest::~LLCurlEasyRequest()
{
	LLCurl::getCurlThread()->killMulti(mMulti) ;
}
	
void LLCurlEasyRequest::setopt(CURLoption option, S32 value)
{
	if (isValid() && mEasy)
	{
		mEasy->setopt(option, value);
	}
}

void LLCurlEasyRequest::setoptString(CURLoption option, const std::string& value)
{
	if (isValid() && mEasy)
	{
		mEasy->setoptString(option, value);
	}
}

void LLCurlEasyRequest::setPost(char* postdata, S32 size)
{
	if (isValid() && mEasy)
	{
		mEasy->setopt(CURLOPT_POST, 1);
		mEasy->setopt(CURLOPT_POSTFIELDS, postdata);
		mEasy->setopt(CURLOPT_POSTFIELDSIZE, size);
	}
}

void LLCurlEasyRequest::setHeaderCallback(curl_header_callback callback, void* userdata)
{
	if (isValid() && mEasy)
	{
		mEasy->setopt(CURLOPT_HEADERFUNCTION, (void*)callback);
		mEasy->setopt(CURLOPT_HEADERDATA, userdata); // aka CURLOPT_WRITEHEADER
	}
}

void LLCurlEasyRequest::setWriteCallback(curl_write_callback callback, void* userdata)
{
	if (isValid() && mEasy)
	{
		mEasy->setopt(CURLOPT_WRITEFUNCTION, (void*)callback);
		mEasy->setopt(CURLOPT_WRITEDATA, userdata);
	}
}

void LLCurlEasyRequest::setReadCallback(curl_read_callback callback, void* userdata)
{
	if (isValid() && mEasy)
	{
		mEasy->setopt(CURLOPT_READFUNCTION, (void*)callback);
		mEasy->setopt(CURLOPT_READDATA, userdata);
	}
}

void LLCurlEasyRequest::setSSLCtxCallback(curl_ssl_ctx_callback callback, void* userdata)
{
	if (isValid() && mEasy)
	{
		mEasy->setopt(CURLOPT_SSL_CTX_FUNCTION, (void*)callback);
		mEasy->setopt(CURLOPT_SSL_CTX_DATA, userdata);
	}
}

void LLCurlEasyRequest::slist_append(const std::string& header, const std::string& value)
{
	if (isValid() && mEasy)
	{
		mEasy->slist_append(header, value);
	}
}

void LLCurlEasyRequest::slist_append(const char* str)
{
	if (isValid() && mEasy)
	{
		mEasy->slist_append(str);
	}
}

void LLCurlEasyRequest::sendRequest(const std::string& url)
{
	llassert_always(!mRequestSent);
	mRequestSent = true;
	LL_DEBUGS() << url << LL_ENDL;
	if (isValid() && mEasy)
	{
		mEasy->setHeaders();
		mEasy->setoptString(CURLOPT_URL, url);
		mMulti->addEasy(mEasy);
	}
}

void LLCurlEasyRequest::requestComplete()
{
	llassert_always(mRequestSent);
	mRequestSent = false;
	if (isValid() && mEasy)
	{
		mMulti->removeEasy(mEasy);
	}
}

// Usage: Call getRestult until it returns false (no more messages)
bool LLCurlEasyRequest::getResult(CURLcode* result, LLCurl::TransferInfo* info)
{
	if(!isValid())
	{
		return false ;
	}
	if (!mMulti->isCompleted())
	{ //we're busy, try again later
		return false;
	}
	mMulti->setState(LLCurl::Multi::STATE_READY) ;

	if (!mEasy)
	{
		// Special case - we failed to initialize a curl_easy (can happen if too many open files)
		//  Act as though the request failed to connect
		if (mResultReturned)
		{
			return false;
		}
		else
		{
			*result = CURLE_FAILED_INIT;
			mResultReturned = true;
			return true;
		}
	}
	// In theory, info_read might return a message with a status other than CURLMSG_DONE
	// In practice for all messages returned, msg == CURLMSG_DONE
	// Ignore other messages just in case
	while(1)
	{
		S32 q;
		CURLMsg* curlmsg = info_read(&q, info);
		if (curlmsg)
		{
			if (curlmsg->msg == CURLMSG_DONE)
			{
				*result = curlmsg->data.result;			
				return true;
			}
			// else continue
		}
		else
		{
			return false;
		}
	}
}

// private
CURLMsg* LLCurlEasyRequest::info_read(S32* q, LLCurl::TransferInfo* info)
{
	if (mEasy)
	{
		CURLMsg* curlmsg = mMulti->info_read(q);
		if (curlmsg && curlmsg->msg == CURLMSG_DONE)
		{
			if (info)
			{
				mEasy->getTransferInfo(info);
			}
		}
		return curlmsg;
	}
	return NULL;
}

std::string LLCurlEasyRequest::getErrorString()
{
	return isValid() &&  mEasy ? std::string(mEasy->getErrorBuffer()) : std::string();
}

////////////////////////////////////////////////////////////////////////////

#if SAFE_SSL
//static
void LLCurl::ssl_locking_callback(int mode, int type, const char *file, int line)
{
	if (mode & CRYPTO_LOCK)
	{
		LLCurl::sSSLMutex[type]->lock();
	}
	else
	{
		LLCurl::sSSLMutex[type]->unlock();
	}
}

//static
unsigned long LLCurl::ssl_thread_id(void)
{
	return static_cast<unsigned long>(LLThread::currentID());
}
#endif

void LLCurl::initClass(F32 curl_reuest_timeout, S32 max_number_handles, bool multi_threaded)
{
	sCurlRequestTimeOut = curl_reuest_timeout ; //seconds
	sMaxHandles = max_number_handles ; //max number of handles, (multi handles and easy handles combined).

	// Do not change this "unless you are familiar with and mean to control 
	// internal operations of libcurl"
	// - http://curl.haxx.se/libcurl/c/curl_global_init.html
	CURLcode code = curl_global_init(CURL_GLOBAL_ALL);

	check_curl_code(code);
	
#if SAFE_SSL
	S32 mutex_count = CRYPTO_num_locks();
	for (S32 i=0; i<mutex_count; i++)
	{
		sSSLMutex.push_back(new LLMutex(NULL));
	}
	CRYPTO_set_id_callback(&LLCurl::ssl_thread_id);
	CRYPTO_set_locking_callback(&LLCurl::ssl_locking_callback);
#endif

	sCurlThread = new LLCurlThread(multi_threaded) ;
	if(multi_threaded)
	{
		sHandleMutexp = new LLMutex(NULL) ;
		Easy::sHandleMutexp = new LLMutex(NULL) ;
	}
}

void LLCurl::cleanupClass()
{
	sNotQuitting = false; //set quitting

	//shut down curl thread
	while(1)
	{
		if(!sCurlThread->update(1)) //finish all tasks
		{
			break ;
		}
	}
	LL_CHECK_MEMORY
	sCurlThread->shutdown() ;
	LL_CHECK_MEMORY
	delete sCurlThread ;
	sCurlThread = NULL ;
	LL_CHECK_MEMORY

#if SAFE_SSL
	CRYPTO_set_locking_callback(NULL);
	for_each(sSSLMutex.begin(), sSSLMutex.end(), DeletePointer());
	sSSLMutex.clear();
#endif
	
	LL_CHECK_MEMORY
	Easy::deleteAllFreeHandles();
	LL_CHECK_MEMORY
	Easy::deleteAllActiveHandles();
	LL_CHECK_MEMORY

	// Free the template easy handle
	curl_easy_cleanup(sCurlTemplateStandardHandle);
	sCurlTemplateStandardHandle = NULL;
	LL_CHECK_MEMORY

	delete Easy::sHandleMutexp ;
	Easy::sHandleMutexp = NULL ;

	LL_CHECK_MEMORY

	delete sHandleMutexp ;
	sHandleMutexp = NULL ;

	LL_CHECK_MEMORY

	// removed as per https://jira.secondlife.com/browse/SH-3115
	//llassert(Easy::sActiveHandles.empty());
}

//static 
CURLM* LLCurl::newMultiHandle()
{
	llassert(sNotQuitting);

	LLMutexLock lock(sHandleMutexp) ;

	if(sTotalHandles + 1 > sMaxHandles)
	{
		LL_WARNS() << "no more handles available." << LL_ENDL ;
		return NULL ; //failed
	}
	sTotalHandles++;

	CURLM* ret = curl_multi_init() ;
	if(!ret)
	{
		LL_WARNS() << "curl_multi_init failed." << LL_ENDL ;
	}

	return ret ;
}

//static 
CURLMcode  LLCurl::deleteMultiHandle(CURLM* handle)
{
	if(handle)
	{
		LLMutexLock lock(sHandleMutexp) ;		
		sTotalHandles-- ;
		return curl_multi_cleanup(handle) ;
	}
	return CURLM_OK ;
}

//static 
CURL*  LLCurl::newEasyHandle()
{
	llassert(sNotQuitting);
	LLMutexLock lock(sHandleMutexp) ;

	if(sTotalHandles + 1 > sMaxHandles)
	{
		LL_WARNS() << "no more handles available." << LL_ENDL ;
		return NULL ; //failed
	}
	sTotalHandles++;

	CURL* ret = createStandardCurlHandle();
	if(!ret)
	{
		LL_WARNS() << "failed to create curl handle." << LL_ENDL ;
	}

	return ret ;
}

//static 
void  LLCurl::deleteEasyHandle(CURL* handle)
{
	if(handle)
	{
		LLMutexLock lock(sHandleMutexp) ;
		LL_CHECK_MEMORY
		curl_easy_cleanup(handle) ;
		LL_CHECK_MEMORY
		sTotalHandles-- ;
	}
}

const unsigned int LLCurl::MAX_REDIRECTS = 5;

// Provide access to LLCurl free functions outside of llcurl.cpp without polluting the global namespace.
void LLCurlFF::check_easy_code(CURLcode code)
{
	check_curl_code(code);
}
void LLCurlFF::check_multi_code(CURLMcode code)
{
	check_curl_multi_code(code);
}


// Static
CURL* LLCurl::createStandardCurlHandle()
{
	if (sCurlTemplateStandardHandle == NULL)
	{	// Late creation of the template curl handle
		sCurlTemplateStandardHandle = curl_easy_init();
		if (sCurlTemplateStandardHandle == NULL)
		{
			LL_WARNS() << "curl error calling curl_easy_init()" << LL_ENDL;
		}
		else
		{
			CURLcode result = curl_easy_setopt(sCurlTemplateStandardHandle, CURLOPT_IPRESOLVE, CURL_IPRESOLVE_V4);
			check_curl_code(result);
			result = curl_easy_setopt(sCurlTemplateStandardHandle, CURLOPT_NOSIGNAL, 1);
			check_curl_code(result);
			result = curl_easy_setopt(sCurlTemplateStandardHandle, CURLOPT_NOPROGRESS, 1);
			check_curl_code(result);
			result = curl_easy_setopt(sCurlTemplateStandardHandle, CURLOPT_ENCODING, "");	
			check_curl_code(result);
			result = curl_easy_setopt(sCurlTemplateStandardHandle, CURLOPT_AUTOREFERER, 1);
			check_curl_code(result);
			result = curl_easy_setopt(sCurlTemplateStandardHandle, CURLOPT_FOLLOWLOCATION, 1);	
			check_curl_code(result);
			result = curl_easy_setopt(sCurlTemplateStandardHandle, CURLOPT_SSL_VERIFYPEER, 1);
			check_curl_code(result);
			result = curl_easy_setopt(sCurlTemplateStandardHandle, CURLOPT_SSL_VERIFYHOST, 0);
			check_curl_code(result);

			// The Linksys WRT54G V5 router has an issue with frequent
			// DNS lookups from LAN machines.  If they happen too often,
			// like for every HTTP request, the router gets annoyed after
			// about 700 or so requests and starts issuing TCP RSTs to
			// new connections.  Reuse the DNS lookups for even a few
			// seconds and no RSTs.
			result = curl_easy_setopt(sCurlTemplateStandardHandle, CURLOPT_DNS_CACHE_TIMEOUT, 15);
			check_curl_code(result);
		}
	}

	return curl_easy_duphandle(sCurlTemplateStandardHandle);
}<|MERGE_RESOLUTION|>--- conflicted
+++ resolved
@@ -237,6 +237,9 @@
 	LLBufferStream istr(channels, buffer.get());
 	const bool emit_parse_errors = false;
 
+	// <Techwolf Lupindo> pass parse error down code path
+	mDeserializeError = false;
+
 	std::string debug_body("(empty)");
 	bool parsed=true;
 	if (EOF == istr.peek())
@@ -256,26 +259,16 @@
 			mContent = body;
 			debug_body = body;
 		}
+		// <Techwolf Lupindo> pass parse error down code path
+		mDeserializeError = true;
 	}
 
 	// Only emit a warning if we failed to parse when 'content-type' == 'application/llsd+xml'
 	if (!parsed && (HTTP_CONTENT_LLSD_XML == getResponseHeader(HTTP_IN_HEADER_CONTENT_TYPE)))
 	{
-<<<<<<< HEAD
-		LL_INFOS() << "Failed to deserialize LLSD. " << mURL << " [" << status << "]: " << reason << LL_ENDL;
-		content["reason"] = reason;
-	// <Techwolf Lupindo> pass parse error down code path
-		mDeserializeError = true;
-=======
 		LL_WARNS() << "Failed to deserialize . " << mURL << " [status:" << mStatus << "] " 
 			<< "(" << mReason << ") body: " << debug_body << LL_ENDL;
->>>>>>> 97747617
-	}
-	else
-	{
-		mDeserializeError = false;
-	}
-	// </Techwolf Lupindo>
+	}
 
 	httpCompleted();
 }
@@ -528,15 +521,11 @@
 
 S32 LLCurl::Easy::report(CURLcode code)
 {
-<<<<<<< HEAD
-	// <FS:ND> Curl wants a long, not a U32. This can be a difference.
-	// U32 responseCode = 0;	
+	// <FS:ND> Curl wants a long, not a S32. This can be a difference.
+	// S32 responseCode = 0;	
 	long responseCode = 0;	
 	// <FS:ND>
 
-=======
-	S32 responseCode = 0;
->>>>>>> 97747617
 	std::string responseReason;
 	
 	if (code == CURLE_OK)
