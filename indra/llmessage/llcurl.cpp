--- conflicted
+++ resolved
@@ -585,32 +585,6 @@
 
 void LLCurl::Multi::markDead()
 {
-<<<<<<< HEAD
-	LLMutexLock lock(mDeletionMutexp) ;
-	
-	mDead = TRUE ;
-}
-
-void LLCurl::Multi::setState(LLCurl::Multi::ePerformState state)
-{
-	LLMutexLock lock(mMutexp) ;
-
-	mState = state ;
-	if(mState == STATE_READY)
-	{
-		LLCurl::getCurlThread()->setPriority(mHandle, LLQueuedThread::PRIORITY_NORMAL) ;
-	}
-}
-
-LLCurl::Multi::ePerformState LLCurl::Multi::getState()
-{
-	ePerformState state ;
-
-	{
-		LLMutexLock lock(mMutexp) ;
-		state = mState ;
-	}
-=======
 	if(mDeletionMutexp)
 	{
 		mDeletionMutexp->lock() ;
@@ -642,7 +616,6 @@
 	lock() ;
 	state = mState ;
 	unlock() ;
->>>>>>> dbc91a7f
 
 	return state ;
 }
@@ -659,39 +632,6 @@
 		doPerform() ;
 		return true ;
 	}
-<<<<<<< HEAD
-
-	bool completed ;
-
-	{
-		LLMutexLock lock(mMutexp) ;
-
-		completed = (STATE_COMPLETED == mState) ;
-		if(!completed)
-		{
-			LLCurl::getCurlThread()->setPriority(mHandle, LLQueuedThread::PRIORITY_URGENT) ;
-		}
-	}
-
-	return completed;
-}
-
-CURLMsg* LLCurl::Multi::info_read(S32* msgs_in_queue)
-{
-	CURLMsg* curlmsg = curl_multi_info_read(mCurlMultiHandle, msgs_in_queue);
-	return curlmsg;
-}
-
-//return true if dead
-bool LLCurl::Multi::doPerform()
-{
-	LLMutexLock lock(mDeletionMutexp) ;
-	
-	bool dead = mDead ;
-
-	if(mDead)
-	{
-=======
 
 	bool completed ;
 
@@ -723,7 +663,6 @@
 
 	if(mDead)
 	{
->>>>>>> dbc91a7f
 		setState(STATE_COMPLETED);
 		mQueued = 0 ;
 	}
@@ -736,11 +675,6 @@
 				call_count < MULTI_PERFORM_CALL_REPEAT;
 				call_count++)
 		{
-<<<<<<< HEAD
-			LLMutexLock lock(mMutexp) ;
-
-=======
->>>>>>> dbc91a7f
 			CURLMcode code = curl_multi_perform(mCurlMultiHandle, &q);
 			if (CURLM_CALL_MULTI_PERFORM != code || q == 0)
 			{
@@ -754,14 +688,11 @@
 		setState(STATE_COMPLETED) ;
 	}
 
-<<<<<<< HEAD
-=======
 	if(mDeletionMutexp)
 	{
 		mDeletionMutexp->unlock() ;
 	}
 
->>>>>>> dbc91a7f
 	return dead ;
 }
 
@@ -833,8 +764,6 @@
 
 bool LLCurl::Multi::addEasy(Easy* easy)
 {
-	LLMutexLock lock(mMutexp) ;
-
 	CURLMcode mcode = curl_multi_add_handle(mCurlMultiHandle, easy->getCurlHandle());
 	check_curl_multi_code(mcode);
 	//if (mcode != CURLM_OK)
@@ -847,8 +776,6 @@
 
 void LLCurl::Multi::easyFree(Easy* easy)
 {
-	LLMutexLock lock(mMutexp) ;
-
 	mEasyActiveList.erase(easy);
 	mEasyActiveMap.erase(easy->getCurlHandle());
 	if (mEasyFreeList.size() < EASY_HANDLE_POOL_SIZE)
@@ -864,8 +791,6 @@
 
 void LLCurl::Multi::removeEasy(Easy* easy)
 {
-	LLMutexLock lock(mMutexp) ;
-
 	check_curl_multi_code(curl_multi_remove_handle(mCurlMultiHandle, easy->getCurlHandle()));
 	easyFree(easy);
 }
@@ -916,11 +841,7 @@
 {
 }
 
-<<<<<<< HEAD
 S32 LLCurlThread::update(F32 max_time_ms)
-=======
-S32 LLCurlThread::update(U32 max_time_ms)
->>>>>>> dbc91a7f
 {	
 	return LLQueuedThread::update(max_time_ms);
 }
