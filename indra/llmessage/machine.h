/**
 * @file machine.h
 * @brief LLMachine class header file
 *
 * $LicenseInfo:firstyear=2001&license=viewerlgpl$
 * Second Life Viewer Source Code
 * Copyright (C) 2010, Linden Research, Inc.
 *
 * This library is free software; you can redistribute it and/or
 * modify it under the terms of the GNU Lesser General Public
 * License as published by the Free Software Foundation;
 * version 2.1 of the License only.
 *
 * This library is distributed in the hope that it will be useful,
 * but WITHOUT ANY WARRANTY; without even the implied warranty of
 * MERCHANTABILITY or FITNESS FOR A PARTICULAR PURPOSE.  See the GNU
 * Lesser General Public License for more details.
 *
 * You should have received a copy of the GNU Lesser General Public
 * License along with this library; if not, write to the Free Software
 * Foundation, Inc., 51 Franklin Street, Fifth Floor, Boston, MA  02110-1301  USA
 *
 * Linden Research, Inc., 945 Battery Street, San Francisco, CA  94111  USA
 * $/LicenseInfo$
 */

#ifndef LL_MACHINE_H
#define LL_MACHINE_H

#include "net.h"
#include "llhost.h"

typedef enum e_machine_type
{
    MT_NULL,
    MT_SIMULATOR,
    MT_VIEWER,
    MT_SPACE_SERVER,
    MT_OBJECT_REPOSITORY,
    MT_PROXY,
    MT_EOF
} EMachineType;

const U32 ADDRESS_STRING_SIZE = 12;

class LLMachine
{
public:
    LLMachine()
        : mMachineType(MT_NULL), mControlPort(0) {}

    LLMachine(EMachineType machine_type, U32 ip, S32 port)
        : mMachineType(machine_type), mControlPort(0), mHost(ip,port) {}

    LLMachine(EMachineType machine_type, const LLHost &host)
        : mMachineType(machine_type) {mHost = host; mControlPort = 0;}

    ~LLMachine()    {}

<<<<<<< HEAD
	// get functions
	EMachineType	getMachineType()	const { return mMachineType; }
	U32				getMachineIP()		const { return mHost.getAddress(); }
	S32				getMachinePort()	const { return mHost.getPort(); }
	const LLHost	&getMachineHost()	const { return mHost; }
	// The control port is the listen port of the parent process that
	// launched this machine. 0 means none or not known.
	const S32		&getControlPort() 	const { return mControlPort; }
	bool			isValid()			const { return (mHost.getPort() != 0); }	// true if corresponds to functioning machine
=======
    // get functions
    EMachineType    getMachineType()    const { return mMachineType; }
    U32             getMachineIP()      const { return mHost.getAddress(); }
    S32             getMachinePort()    const { return mHost.getPort(); }
    const LLHost    &getMachineHost()   const { return mHost; }
    // The control port is the listen port of the parent process that
    // launched this machine. 0 means none or not known.
    const S32       &getControlPort()   const { return mControlPort; }
    BOOL            isValid()           const { return (mHost.getPort() != 0); }    // TRUE if corresponds to functioning machine
>>>>>>> c06fb4e0

    // set functions
    void            setMachineType(EMachineType machine_type)   { mMachineType = machine_type; }
    void            setMachineIP(U32 ip)                        { mHost.setAddress(ip); }
    void            setMachineHost(const LLHost &host)          { mHost = host; }

    void            setMachinePort(S32 port);
    void            setControlPort( S32 port );


    // member variables

// Someday these should be made private.
// When they are, some of the code that breaks should
// become member functions of LLMachine -- Leviathan
//private:

    // I fixed the others, somebody should fix these! - djs
    EMachineType    mMachineType;

protected:

    S32             mControlPort;
    LLHost          mHost;
};

#endif<|MERGE_RESOLUTION|>--- conflicted
+++ resolved
@@ -57,17 +57,6 @@
 
     ~LLMachine()    {}
 
-<<<<<<< HEAD
-	// get functions
-	EMachineType	getMachineType()	const { return mMachineType; }
-	U32				getMachineIP()		const { return mHost.getAddress(); }
-	S32				getMachinePort()	const { return mHost.getPort(); }
-	const LLHost	&getMachineHost()	const { return mHost; }
-	// The control port is the listen port of the parent process that
-	// launched this machine. 0 means none or not known.
-	const S32		&getControlPort() 	const { return mControlPort; }
-	bool			isValid()			const { return (mHost.getPort() != 0); }	// true if corresponds to functioning machine
-=======
     // get functions
     EMachineType    getMachineType()    const { return mMachineType; }
     U32             getMachineIP()      const { return mHost.getAddress(); }
@@ -76,8 +65,7 @@
     // The control port is the listen port of the parent process that
     // launched this machine. 0 means none or not known.
     const S32       &getControlPort()   const { return mControlPort; }
-    BOOL            isValid()           const { return (mHost.getPort() != 0); }    // TRUE if corresponds to functioning machine
->>>>>>> c06fb4e0
+    bool            isValid()           const { return (mHost.getPort() != 0); }    // true if corresponds to functioning machine
 
     // set functions
     void            setMachineType(EMachineType machine_type)   { mMachineType = machine_type; }
