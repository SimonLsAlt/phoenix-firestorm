/**
 * @file machine.h
 * @brief LLMachine class header file
 *
 * $LicenseInfo:firstyear=2001&license=viewerlgpl$
 * Second Life Viewer Source Code
 * Copyright (C) 2010, Linden Research, Inc.
 *
 * This library is free software; you can redistribute it and/or
 * modify it under the terms of the GNU Lesser General Public
 * License as published by the Free Software Foundation;
 * version 2.1 of the License only.
 *
 * This library is distributed in the hope that it will be useful,
 * but WITHOUT ANY WARRANTY; without even the implied warranty of
 * MERCHANTABILITY or FITNESS FOR A PARTICULAR PURPOSE.  See the GNU
 * Lesser General Public License for more details.
 *
 * You should have received a copy of the GNU Lesser General Public
 * License along with this library; if not, write to the Free Software
 * Foundation, Inc., 51 Franklin Street, Fifth Floor, Boston, MA  02110-1301  USA
 *
 * Linden Research, Inc., 945 Battery Street, San Francisco, CA  94111  USA
 * $/LicenseInfo$
 */

#ifndef LL_MACHINE_H
#define LL_MACHINE_H

#include "net.h"
#include "llhost.h"

typedef enum e_machine_type
{
    MT_NULL,
    MT_SIMULATOR,
    MT_VIEWER,
    MT_SPACE_SERVER,
    MT_OBJECT_REPOSITORY,
    MT_PROXY,
    MT_EOF
} EMachineType;

const U32 ADDRESS_STRING_SIZE = 12;

class LLMachine
{
public:
    LLMachine()
        : mMachineType(MT_NULL), mControlPort(0) {}

    LLMachine(EMachineType machine_type, U32 ip, S32 port)
        : mMachineType(machine_type), mControlPort(0), mHost(ip,port) {}

    LLMachine(EMachineType machine_type, const LLHost &host)
        : mMachineType(machine_type) {mHost = host; mControlPort = 0;}

    ~LLMachine()    {}

<<<<<<< HEAD
	// get functions
	EMachineType	getMachineType()	const { return mMachineType; }
	U32				getMachineIP()		const { return mHost.getAddress(); }
	S32				getMachinePort()	const { return mHost.getPort(); }
	const LLHost	&getMachineHost()	const { return mHost; }
	// The control port is the listen port of the parent process that
	// launched this machine. 0 means none or not known.
	const S32		&getControlPort() 	const { return mControlPort; }
	bool			isValid()			const { return (mHost.getPort() != 0); }	// true if corresponds to functioning machine
=======
    // get functions
    EMachineType    getMachineType()    const { return mMachineType; }
    U32             getMachineIP()      const { return mHost.getAddress(); }
    S32             getMachinePort()    const { return mHost.getPort(); }
    const LLHost    &getMachineHost()   const { return mHost; }
    // The control port is the listen port of the parent process that
    // launched this machine. 0 means none or not known.
    const S32       &getControlPort()   const { return mControlPort; }
    bool            isValid()           const { return (mHost.getPort() != 0); }    // true if corresponds to functioning machine
>>>>>>> 1a8a5404

    // set functions
    void            setMachineType(EMachineType machine_type)   { mMachineType = machine_type; }
    void            setMachineIP(U32 ip)                        { mHost.setAddress(ip); }
    void            setMachineHost(const LLHost &host)          { mHost = host; }

    void            setMachinePort(S32 port);
    void            setControlPort( S32 port );


    // member variables

// Someday these should be made private.
// When they are, some of the code that breaks should
// become member functions of LLMachine -- Leviathan
//private:

    // I fixed the others, somebody should fix these! - djs
    EMachineType    mMachineType;

protected:

    S32             mControlPort;
    LLHost          mHost;
};

#endif<|MERGE_RESOLUTION|>--- conflicted
+++ resolved
@@ -57,17 +57,6 @@
 
     ~LLMachine()    {}
 
-<<<<<<< HEAD
-	// get functions
-	EMachineType	getMachineType()	const { return mMachineType; }
-	U32				getMachineIP()		const { return mHost.getAddress(); }
-	S32				getMachinePort()	const { return mHost.getPort(); }
-	const LLHost	&getMachineHost()	const { return mHost; }
-	// The control port is the listen port of the parent process that
-	// launched this machine. 0 means none or not known.
-	const S32		&getControlPort() 	const { return mControlPort; }
-	bool			isValid()			const { return (mHost.getPort() != 0); }	// true if corresponds to functioning machine
-=======
     // get functions
     EMachineType    getMachineType()    const { return mMachineType; }
     U32             getMachineIP()      const { return mHost.getAddress(); }
@@ -77,7 +66,6 @@
     // launched this machine. 0 means none or not known.
     const S32       &getControlPort()   const { return mControlPort; }
     bool            isValid()           const { return (mHost.getPort() != 0); }    // true if corresponds to functioning machine
->>>>>>> 1a8a5404
 
     // set functions
     void            setMachineType(EMachineType machine_type)   { mMachineType = machine_type; }
