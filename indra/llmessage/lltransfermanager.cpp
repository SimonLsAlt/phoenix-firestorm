--- conflicted
+++ resolved
@@ -49,11 +49,7 @@
 //
 
 LLTransferManager::LLTransferManager() :
-<<<<<<< HEAD
-	mValid(false)
-=======
     mValid(false)
->>>>>>> 1a8a5404
 {
     S32 i;
     for (i = 0; i < LLTTT_NUM_TYPES; i++)
@@ -78,19 +74,6 @@
 
 void LLTransferManager::init()
 {
-<<<<<<< HEAD
-	if (mValid)
-	{
-		LL_ERRS() << "Double initializing LLTransferManager!" << LL_ENDL;
-	}
-	mValid = true;
-
-	// Register message system handlers
-	gMessageSystem->setHandlerFunc("TransferRequest", processTransferRequest, NULL);
-	gMessageSystem->setHandlerFunc("TransferInfo", processTransferInfo, NULL);
-	gMessageSystem->setHandlerFunc("TransferPacket", processTransferPacket, NULL);
-	gMessageSystem->setHandlerFunc("TransferAbort", processTransferAbort, NULL);
-=======
     if (mValid)
     {
         LL_ERRS() << "Double initializing LLTransferManager!" << LL_ENDL;
@@ -102,22 +85,11 @@
     gMessageSystem->setHandlerFunc("TransferInfo", processTransferInfo, NULL);
     gMessageSystem->setHandlerFunc("TransferPacket", processTransferPacket, NULL);
     gMessageSystem->setHandlerFunc("TransferAbort", processTransferAbort, NULL);
->>>>>>> 1a8a5404
 }
 
 
 void LLTransferManager::cleanup()
 {
-<<<<<<< HEAD
-	mValid = false;
-
-	host_tc_map::iterator iter;
-	for (iter = mTransferConnections.begin(); iter != mTransferConnections.end(); iter++)
-	{
-		delete iter->second;
-	}
-	mTransferConnections.clear();
-=======
     mValid = false;
 
     host_tc_map::iterator iter;
@@ -126,7 +98,6 @@
         delete iter->second;
     }
     mTransferConnections.clear();
->>>>>>> 1a8a5404
 }
 
 
@@ -234,71 +205,6 @@
 //static
 void LLTransferManager::processTransferRequest(LLMessageSystem *msgp, void **)
 {
-<<<<<<< HEAD
-	//LL_INFOS() << "LLTransferManager::processTransferRequest" << LL_ENDL;
-
-	LLUUID transfer_id;
-	LLTransferSourceType source_type;
-	LLTransferChannelType channel_type;
-	F32 priority;
-
-	msgp->getUUID("TransferInfo", "TransferID", transfer_id);
-	msgp->getS32("TransferInfo", "SourceType", (S32 &)source_type);
-	msgp->getS32("TransferInfo", "ChannelType", (S32 &)channel_type);
-	msgp->getF32("TransferInfo", "Priority", priority);
-
-	LLTransferSourceChannel *tscp = gTransferManager.getSourceChannel(msgp->getSender(), channel_type);
-
-	if (!tscp)
-	{
-		LL_WARNS() << "Source channel not found" << LL_ENDL;
-		return;
-	}
-
-	if (tscp->findTransferSource(transfer_id))
-	{
-		LL_WARNS() << "Duplicate request for transfer " << transfer_id << ", aborting!" << LL_ENDL;
-		return;
-	}
-
-	S32 size = msgp->getSize("TransferInfo", "Params");
-	if(size > MAX_PARAMS_SIZE)
-	{
-		LL_WARNS() << "LLTransferManager::processTransferRequest params too big."
-			<< LL_ENDL;
-		return;
-	}
-
-	//LL_INFOS() << transfer_id << ":" << source_type << ":" << channel_type << ":" << priority << LL_ENDL;
-	LLTransferSource* tsp = LLTransferSource::createSource(
-		source_type,
-		transfer_id,
-		priority);
-	if(!tsp)
-	{
-		LL_WARNS() << "LLTransferManager::processTransferRequest couldn't create"
-			<< " transfer source!" << LL_ENDL;
-		return;
-	}
-	U8 tmp[MAX_PARAMS_SIZE];
-	msgp->getBinaryData("TransferInfo", "Params", tmp, size);
-
-	LLDataPackerBinaryBuffer dpb(tmp, MAX_PARAMS_SIZE);
-	bool unpack_ok = tsp->unpackParams(dpb);
-	if (!unpack_ok)
-	{
-		// This should only happen if the data is corrupt or
-		// incorrectly packed.
-		// *NOTE: We may want to call abortTransfer().
-		LL_WARNS() << "LLTransferManager::processTransferRequest: bad parameters."
-			<< LL_ENDL;
-		delete tsp;
-		return;
-	}
-
-	tscp->addTransferSource(tsp);
-	tsp->initTransfer();
-=======
     //LL_INFOS() << "LLTransferManager::processTransferRequest" << LL_ENDL;
 
     LLUUID transfer_id;
@@ -362,147 +268,12 @@
 
     tscp->addTransferSource(tsp);
     tsp->initTransfer();
->>>>>>> 1a8a5404
 }
 
 
 //static
 void LLTransferManager::processTransferInfo(LLMessageSystem *msgp, void **)
 {
-<<<<<<< HEAD
-	//LL_INFOS() << "LLTransferManager::processTransferInfo" << LL_ENDL;
-
-	LLUUID transfer_id;
-	LLTransferTargetType target_type;
-	LLTransferChannelType channel_type;
-	LLTSCode status;
-	S32 size;
-
-	msgp->getUUID("TransferInfo", "TransferID", transfer_id);
-	msgp->getS32("TransferInfo", "TargetType", (S32 &)target_type);
-	msgp->getS32("TransferInfo", "ChannelType", (S32 &)channel_type);
-	msgp->getS32("TransferInfo", "Status", (S32 &)status);
-	msgp->getS32("TransferInfo", "Size", size);
-
-	//LL_INFOS() << transfer_id << ":" << target_type<< ":" << channel_type << LL_ENDL;
-	LLTransferTargetChannel *ttcp = gTransferManager.getTargetChannel(msgp->getSender(), channel_type);
-	if (!ttcp)
-	{
-		LL_WARNS() << "Target channel not found" << LL_ENDL;
-		// Should send a message to abort the transfer.
-		return;
-	}
-
-	LLTransferTarget *ttp = ttcp->findTransferTarget(transfer_id);
-	if (!ttp)
-	{
-		LL_WARNS() << "TransferInfo for unknown transfer!  Not able to handle this yet!" << LL_ENDL;
-		// This could happen if we're doing a push transfer, although to avoid confusion,
-		// maybe it should be a different message.
-		return;
-	}
-
-	if (status != LLTS_OK)
-	{
-		LL_WARNS() << transfer_id << ": Non-ok status, cleaning up" << LL_ENDL;
-		ttp->completionCallback(status);
-		// Clean up the transfer.
-		ttcp->deleteTransfer(ttp);
-		return;
-	}
-
-	// unpack the params
-	S32 params_size = msgp->getSize("TransferInfo", "Params");
-	if(params_size > MAX_PARAMS_SIZE)
-	{
-		LL_WARNS() << "LLTransferManager::processTransferInfo params too big."
-			<< LL_ENDL;
-		return;
-	}
-	else if(params_size > 0)
-	{
-		U8 tmp[MAX_PARAMS_SIZE];
-		msgp->getBinaryData("TransferInfo", "Params", tmp, params_size);
-		LLDataPackerBinaryBuffer dpb(tmp, MAX_PARAMS_SIZE);
-		if (!ttp->unpackParams(dpb))
-		{
-			// This should only happen if the data is corrupt or
-			// incorrectly packed.
-			LL_WARNS() << "LLTransferManager::processTransferRequest: bad params."
-				<< LL_ENDL;
-			ttp->abortTransfer();
-			ttcp->deleteTransfer(ttp);
-			return;
-		}
-	}
-
-	//LL_INFOS() << "Receiving " << transfer_id << ", size " << size << " bytes" << LL_ENDL;
-	ttp->setSize(size);
-	ttp->setGotInfo(true);
-
-	// OK, at this point we to handle any delayed transfer packets (which could happen
-	// if this packet was lost)
-
-	// This is a lame cut and paste of code down below.  If we change the logic down there,
-	// we HAVE to change the logic up here.
-
-	while (1)
-	{
-		S32 packet_id = 0;
-		U8 tmp_data[MAX_PACKET_DATA_SIZE];
-		// See if we've got any delayed packets
-		packet_id = ttp->getNextPacketID();
-		if (ttp->mDelayedPacketMap.find(packet_id) != ttp->mDelayedPacketMap.end())
-		{
-			// Perhaps this stuff should be inside a method in LLTransferPacket?
-			// I'm too lazy to do it now, though.
-// 			LL_INFOS() << "Playing back delayed packet " << packet_id << LL_ENDL;
-			LLTransferPacket *packetp = ttp->mDelayedPacketMap[packet_id];
-
-			// This is somewhat inefficient, but avoids us having to duplicate
-			// code between the off-the-wire and delayed paths.
-			packet_id = packetp->mPacketID;
-			size = packetp->mSize;
-			if (size)
-			{
-				if ((packetp->mDatap != NULL) && (size<(S32)sizeof(tmp_data)))
-				{
-					memcpy(tmp_data, packetp->mDatap, size);	/*Flawfinder: ignore*/
-				}
-			}
-			status = packetp->mStatus;
-			ttp->mDelayedPacketMap.erase(packet_id);
-			delete packetp;
-		}
-		else
-		{
-			// No matching delayed packet, we're done.
-			break;
-		}
-
-		LLTSCode ret_code = ttp->dataCallback(packet_id, tmp_data, size);
-		if (ret_code == LLTS_OK)
-		{
-			ttp->setLastPacketID(packet_id);
-		}
-
-		if (status != LLTS_OK)
-		{
-			if (status != LLTS_DONE)
-			{
-				LL_WARNS() << "LLTransferManager::processTransferInfo Error in playback!" << LL_ENDL;
-			}
-			else
-			{
-				LL_INFOS() << "LLTransferManager::processTransferInfo replay FINISHED for " << transfer_id << LL_ENDL;
-			}
-			// This transfer is done, either via error or not.
-			ttp->completionCallback(status);
-			ttcp->deleteTransfer(ttp);
-			return;
-		}
-	}
-=======
     //LL_INFOS() << "LLTransferManager::processTransferInfo" << LL_ENDL;
 
     LLUUID transfer_id;
@@ -635,7 +406,6 @@
             return;
         }
     }
->>>>>>> 1a8a5404
 }
 
 
@@ -726,72 +496,6 @@
                 << " expecting " << ttp->getNextPacketID() << LL_ENDL;
         }
 #endif
-<<<<<<< HEAD
-		return;
-	}
-
-	// Loop through this until we're done with all delayed packets
-	
-	//
-	// NOTE: THERE IS A CUT AND PASTE OF THIS CODE IN THE TRANSFERINFO HANDLER
-	// SO WE CAN PLAY BACK DELAYED PACKETS THERE!!!!!!!!!!!!!!!!!!!!!!!!!
-	//
-	bool done = false;
-	while (!done)
-	{
-		LLTSCode ret_code = ttp->dataCallback(packet_id, tmp_data, size);
-		if (ret_code == LLTS_OK)
-		{
-			ttp->setLastPacketID(packet_id);
-		}
-
-		if (status != LLTS_OK)
-		{
-			if (status != LLTS_DONE)
-			{
-				LL_WARNS() << "LLTransferManager::processTransferPacket Error in transfer!" << LL_ENDL;
-			}
-			else
-			{
-// 				LL_INFOS() << "LLTransferManager::processTransferPacket done for " << transfer_id << LL_ENDL;
-			}
-			// This transfer is done, either via error or not.
-			ttp->completionCallback(status);
-			ttcp->deleteTransfer(ttp);
-			return;
-		}
-
-		// See if we've got any delayed packets
-		packet_id = ttp->getNextPacketID();
-		if (ttp->mDelayedPacketMap.find(packet_id) != ttp->mDelayedPacketMap.end())
-		{
-			// Perhaps this stuff should be inside a method in LLTransferPacket?
-			// I'm too lazy to do it now, though.
-// 			LL_INFOS() << "Playing back delayed packet " << packet_id << LL_ENDL;
-			LLTransferPacket *packetp = ttp->mDelayedPacketMap[packet_id];
-
-			// This is somewhat inefficient, but avoids us having to duplicate
-			// code between the off-the-wire and delayed paths.
-			packet_id = packetp->mPacketID;
-			size = packetp->mSize;
-			if (size)
-			{
-				if ((packetp->mDatap != NULL) && (size<(S32)sizeof(tmp_data)))
-				{
-					memcpy(tmp_data, packetp->mDatap, size);	/*Flawfinder: ignore*/
-				}
-			}
-			status = packetp->mStatus;
-			ttp->mDelayedPacketMap.erase(packet_id);
-			delete packetp;
-		}
-		else
-		{
-			// No matching delayed packet, abort it.
-			done = true;
-		}
-	}
-=======
         return;
     }
 
@@ -856,7 +560,6 @@
             done = true;
         }
     }
->>>>>>> 1a8a5404
 }
 
 
@@ -1044,135 +747,6 @@
 
 void LLTransferSourceChannel::updateTransfers()
 {
-<<<<<<< HEAD
-	// Actually, this should do the following:
-	// Decide if we can actually send data.
-	// If so, update priorities so we know who gets to send it.
-	// Send data from the sources, while updating until we've sent our throttle allocation.
-
-	LLCircuitData *cdp = gMessageSystem->mCircuitInfo.findCircuit(getHost());
-	if (!cdp)
-	{
-		return;
-	}
-
-	if (cdp->isBlocked())
-	{
-		// *NOTE: We need to make sure that the throttle bits
-		// available gets reset.
-
-		// We DON'T want to send any packets if they're blocked, they'll just end up
-		// piling up on the other end.
-		//LL_WARNS() << "Blocking transfers due to blocked circuit for " << getHost() << LL_ENDL;
-		return;
-	}
-
-	const S32 throttle_id = mThrottleID;
-
-	LLThrottleGroup &tg = cdp->getThrottleGroup();
-
-	if (tg.checkOverflow(throttle_id, 0.f))
-	{
-		return;
-	}
-
-	LLPriQueueMap<LLTransferSource *>::pqm_iter iter, next;
-
-	bool done = false;
-	for (iter = mTransferSources.mMap.begin(); (iter != mTransferSources.mMap.end()) && !done;)
-	{
-		//LL_INFOS() << "LLTransferSourceChannel::updateTransfers()" << LL_ENDL;
-		// Do stuff. 
-		next = iter;
-		next++;
-
-		LLTransferSource *tsp = iter->second;
-		U8 *datap = NULL;
-		S32 data_size = 0;
-		bool delete_data = false;
-		S32 packet_id = 0;
-		S32 sent_bytes = 0;
-		LLTSCode status = LLTS_OK;
-
-		// Get the packetID for the next packet that we're transferring.
-		packet_id = tsp->getNextPacketID();
-		status = tsp->dataCallback(packet_id, DEFAULT_PACKET_SIZE, &datap, data_size, delete_data);
-
-		if (status == LLTS_SKIP)
-		{
-			// We don't have any data, but we're not done, just go on.
-			// This will presumably be used for streaming or async transfers that
-			// are stalled waiting for data from another source.
-			iter=next;
-			continue;
-		}
-
-		LLUUID *cb_uuid = new LLUUID(tsp->getID());
-		LLUUID transaction_id = tsp->getID();
-
-		// Send the data now, even if it's an error.
-		// The status code will tell the other end what to do.
-		gMessageSystem->newMessage("TransferPacket");
-		gMessageSystem->nextBlock("TransferData");
-		gMessageSystem->addUUID("TransferID", tsp->getID());
-		gMessageSystem->addS32("ChannelType", getChannelType());
-		gMessageSystem->addS32("Packet", packet_id);	// HACK!  Need to put in a REAL packet id
-		gMessageSystem->addS32("Status", status);
-		gMessageSystem->addBinaryData("Data", datap, data_size);
-		sent_bytes = gMessageSystem->getCurrentSendTotal();
-		gMessageSystem->sendReliable(getHost(), LL_DEFAULT_RELIABLE_RETRIES, true, F32Seconds(0.f),
-									 LLTransferManager::reliablePacketCallback, (void**)cb_uuid);
-
-		// Do bookkeeping for the throttle
-		done = tg.throttleOverflow(throttle_id, sent_bytes*8.f);
-		gTransferManager.addTransferBitsOut(mChannelType, sent_bytes*8);
-
-		// Clean up our temporary data.
-		if (delete_data)
-		{
-			delete[] datap;
-			datap = NULL;
-		}
-
-		if (findTransferSource(transaction_id) == NULL)
-		{
-			//Warning!  In the case of an aborted transfer, the sendReliable call above calls 
-			//AbortTransfer which in turn calls deleteTransfer which means that somewhere way 
-			//down the chain our current iter can get invalidated resulting in an infrequent
-			//sim crash.  This check gets us to a valid transfer source in this event.
-			iter=next;
-			continue;
-		}
-
-		// Update the packet counter
-		tsp->setLastPacketID(packet_id);
-
-		switch (status)
-		{
-		case LLTS_OK:
-			// We're OK, don't need to do anything.  Keep sending data.
-			break;
-		case LLTS_ERROR:
-			LL_WARNS() << "Error in transfer dataCallback!" << LL_ENDL;
-			// fall through
-		case LLTS_DONE:
-			// We need to clean up this transfer source.
-			//LL_INFOS() << "LLTransferSourceChannel::updateTransfers() " << tsp->getID() << " done" << LL_ENDL;
-			tsp->completionCallback(status);
-			delete tsp;
-			
-			mTransferSources.mMap.erase(iter);
-			iter = next;
-			break;
-		default:
-			LL_ERRS() << "Unknown transfer error code!" << LL_ENDL;
-		}
-
-		// At this point, we should do priority adjustment (since some transfers like
-		// streaming transfers will adjust priority based on how much they've sent and time,
-		// but I'm not going to bother yet. - djs.
-	}
-=======
     // Actually, this should do the following:
     // Decide if we can actually send data.
     // If so, update priorities so we know who gets to send it.
@@ -1300,7 +874,6 @@
         // streaming transfers will adjust priority based on how much they've sent and time,
         // but I'm not going to bother yet. - djs.
     }
->>>>>>> 1a8a5404
 }
 
 
@@ -1627,18 +1200,6 @@
 //
 
 LLTransferTarget::LLTransferTarget(
-<<<<<<< HEAD
-	LLTransferTargetType type,
-	const LLUUID& transfer_id,
-	LLTransferSourceType source_type) : 
-	mType(type),
-	mSourceType(source_type),
-	mID(transfer_id),
-	mChannelp(NULL),
-	mGotInfo(false),
-	mSize(0),
-	mLastPacketID(-1)
-=======
     LLTransferTargetType type,
     const LLUUID& transfer_id,
     LLTransferSourceType source_type) :
@@ -1649,7 +1210,6 @@
     mGotInfo(false),
     mSize(0),
     mLastPacketID(-1)
->>>>>>> 1a8a5404
 {
 }
 
@@ -1789,11 +1349,7 @@
 
     mAssetType = (LLAssetType::EType)tmp_at;
 
-<<<<<<< HEAD
-	return true;
-=======
     return true;
->>>>>>> 1a8a5404
 }
 
 LLTransferSourceParamsEstate::LLTransferSourceParamsEstate() :
@@ -1841,9 +1397,5 @@
 
     mEstateAssetType = (EstateAssetType)tmp_et;
 
-<<<<<<< HEAD
-	return true;
-=======
     return true;
->>>>>>> 1a8a5404
 }