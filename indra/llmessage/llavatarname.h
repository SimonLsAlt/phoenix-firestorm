--- conflicted
+++ resolved
@@ -35,125 +35,6 @@
 class LL_COMMON_API LLAvatarName
 {
 public:
-<<<<<<< HEAD
-	LLAvatarName();
-	
-	bool operator<(const LLAvatarName& rhs) const;
-
-	// Conversion to and from LLSD (cache file or server response)
-	LLSD asLLSD() const;
-	void fromLLSD(const LLSD& sd);
-
-	// Used only in legacy mode when the display name capability is not provided server side
-	// or to otherwise create a temporary valid item.
-	void fromString(const std::string& full_name);
-	
-	// Set the name object to become invalid in "expires" seconds from now
-	void setExpires(F64 expires);
-
-	// Set and get the display name flag set by the user in preferences.
-	static void setUseDisplayNames(bool use);
-	static bool useDisplayNames();
-	
-	// <FS:CR> Set and return the legacy name flag
-	static void setUseLegacyFormat(bool use) { sUseLegacyNameFormat = use; };
-	static bool useLegacyFormat() { return sUseLegacyNameFormat; };
-	
-	// <FS:CR> Set and return the Resident trim flag
-	static void setTrimResidentSurname(bool use) { sTrimResidentSurname = use; };
-	static bool trimResidentSurname() { return sTrimResidentSurname; };
-	
-	static void setUseUsernames(bool use);
-	static bool useUsernames();
-
-	// A name object is valid if not temporary and not yet expired (default is expiration not checked)
-	bool isValidName(F64 max_unrefreshed = 0.0f) const { return !mIsTemporaryName && (mExpires >= max_unrefreshed); }
-	
-	// Return true if the name is made up from legacy or temporary data
-	bool isDisplayNameDefault() const { return mIsDisplayNameDefault; }
-	
-	// For normal names, returns "James Linden (james.linden)"
-	// When display names are disabled returns just "James Linden"
-	std::string getCompleteName(bool use_parentheses = true, bool force_use_complete_name = false) const;
-	
-	// Returns "James Linden" or "bobsmith123 Resident" for backwards
-	// compatibility with systems like voice and muting
-	// *TODO: Eliminate this in favor of username only
-	std::string getLegacyName() const;
-	
-	// "José Sanchez" or "James Linden", UTF-8 encoded Unicode
-	// Takes the display name preference into account. This is truly the name that should 
-	// be used for all UI where an avatar name has to be used unless we truly want something else (rare)
-	std::string getDisplayName(bool force_use_display_name = false) const;
-	
-	// Returns "James Linden" or "bobsmith123 Resident"
-	// Used where we explicitely prefer or need a non UTF-8 legacy (ASCII) name
-	// Also used for backwards compatibility with systems like voice and muting
-	std::string getUserName(bool lowercase = false) const;
-	
-	// <FS:CR> FIRE-6659 - Returns the same as getUserName() but honors sTrimResidentSurname
-	std::string getUserNameForDisplay() const;
-	
-	// Returns "james.linden" or the legacy name for very old names
-	std::string getAccountName() const { return mUsername; }
-
-	// Debug print of the object
-	void dump() const;
-	
-	// Names can change, so need to keep track of when name was
-	// last checked.
-	// Unix time-from-epoch seconds for efficiency
-	F64 mExpires;
-	
-	// You can only change your name every N hours, so record
-	// when the next update is allowed
-	// Unix time-from-epoch seconds
-	F64 mNextUpdate;
-	
-private:
-	// "bobsmith123" or "james.linden", US-ASCII only
-	std::string mUsername;
-
-	// "José Sanchez" or "James Linden", UTF-8 encoded Unicode
-	// Contains data whether or not user has explicitly set
-	// a display name; may duplicate their username.
-	std::string mDisplayName;
-
-	// For "James Linden", "James"
-	// For "bobsmith123", "bobsmith123"
-	// Used to communicate with legacy systems like voice and muting which
-	// rely on old-style names.
-	// *TODO: Eliminate this in favor of username only
-	std::string mLegacyFirstName;
-
-	// For "James Linden", "Linden"
-	// For "bobsmith123", "Resident"
-	// see above for rationale
-	std::string mLegacyLastName;
-
-	// If true, both display name and SLID were generated from
-	// a legacy first and last name, like "James Linden (james.linden)"
-	bool mIsDisplayNameDefault;
-
-	// Under error conditions, we may insert "dummy" records with
-	// names like "???" into caches as placeholders.  These can be
-	// shown in UI, but are not serialized.
-	bool mIsTemporaryName;
-
-	// Global flag indicating if display name should be used or not
-	// This will affect the output of the high level "get" methods
-	static bool sUseDisplayNames;
-
-	// Flag indicating if username should be shown after display name or not
-	static bool sUseUsernames;
-	
-	/// <FS:CR> Global flag indicating using legacy format (First Last)
-	/// over username format (first.last)
-	static bool sUseLegacyNameFormat;
-	
-	// <FS:CR> Flag indicating trimming "Resident" from names
-	static bool sTrimResidentSurname;
-=======
     LLAvatarName();
 
     bool operator<(const LLAvatarName& rhs) const;
@@ -172,6 +53,14 @@
     // Set and get the display name flag set by the user in preferences.
     static void setUseDisplayNames(bool use);
     static bool useDisplayNames();
+
+    // <FS:CR> Set and return the legacy name flag
+    static void setUseLegacyFormat(bool use) { sUseLegacyNameFormat = use; };
+    static bool useLegacyFormat() { return sUseLegacyNameFormat; };
+
+    // <FS:CR> Set and return the Resident trim flag
+    static void setTrimResidentSurname(bool use) { sTrimResidentSurname = use; };
+    static bool trimResidentSurname() { return sTrimResidentSurname; };
 
     static void setUseUsernames(bool use);
     static bool useUsernames();
@@ -200,6 +89,9 @@
     // Used where we explicitely prefer or need a non UTF-8 legacy (ASCII) name
     // Also used for backwards compatibility with systems like voice and muting
     std::string getUserName(bool lowercase = false) const;
+
+    // <FS:CR> FIRE-6659 - Returns the same as getUserName() but honors sTrimResidentSurname
+    std::string getUserNameForDisplay() const;
 
     // Returns "james.linden" or the legacy name for very old names
     std::string getAccountName() const { return mUsername; }
@@ -253,7 +145,13 @@
 
     // Flag indicating if username should be shown after display name or not
     static bool sUseUsernames;
->>>>>>> 38c2a5bd
+
+    /// <FS:CR> Global flag indicating using legacy format (First Last)
+    /// over username format (first.last)
+    static bool sUseLegacyNameFormat;
+
+    // <FS:CR> Flag indicating trimming "Resident" from names
+    static bool sTrimResidentSurname;
 };
 
 #endif