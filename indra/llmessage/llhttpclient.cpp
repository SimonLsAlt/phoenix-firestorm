/** 
 * @file llhttpclient.cpp
 * @brief Implementation of classes for making HTTP requests.
 *
 * $LicenseInfo:firstyear=2006&license=viewergpl$
 * 
 * Copyright (c) 2006-2009, Linden Research, Inc.
 * 
 * Second Life Viewer Source Code
 * The source code in this file ("Source Code") is provided by Linden Lab
 * to you under the terms of the GNU General Public License, version 2.0
 * ("GPL"), unless you have obtained a separate licensing agreement
 * ("Other License"), formally executed by you and Linden Lab.  Terms of
 * the GPL can be found in doc/GPL-license.txt in this distribution, or
 * online at http://secondlifegrid.net/programs/open_source/licensing/gplv2
 * 
 * There are special exceptions to the terms and conditions of the GPL as
 * it is applied to this Source Code. View the full text of the exception
 * in the file doc/FLOSS-exception.txt in this software distribution, or
 * online at
 * http://secondlifegrid.net/programs/open_source/licensing/flossexception
 * 
 * By copying, modifying or distributing this software, you acknowledge
 * that you have read and understood your obligations described above,
 * and agree to abide by those obligations.
 * 
 * ALL LINDEN LAB SOURCE CODE IS PROVIDED "AS IS." LINDEN LAB MAKES NO
 * WARRANTIES, EXPRESS, IMPLIED OR OTHERWISE, REGARDING ITS ACCURACY,
 * COMPLETENESS OR PERFORMANCE.
 * $/LicenseInfo$
 */

#include "linden_common.h"

#include "llhttpclient.h"

#include "llassetstorage.h"
#include "lliopipe.h"
#include "llurlrequest.h"
#include "llbufferstream.h"
#include "llsdserialize.h"
#include "llvfile.h"
#include "llvfs.h"
#include "lluri.h"

#include "message.h"
#include <curl/curl.h>

const F32 HTTP_REQUEST_EXPIRY_SECS = 60.0f;
////////////////////////////////////////////////////////////////////////////

// Responder class moved to LLCurl

namespace
{
	class LLHTTPClientURLAdaptor : public LLURLRequestComplete
	{
	public:
		LLHTTPClientURLAdaptor(LLCurl::ResponderPtr responder)
			: LLURLRequestComplete(), mResponder(responder), mStatus(499),
			  mReason("LLURLRequest complete w/no status")
		{
		}
		
		~LLHTTPClientURLAdaptor()
		{
		}

		virtual void httpStatus(U32 status, const std::string& reason)
		{
			LLURLRequestComplete::httpStatus(status,reason);

			mStatus = status;
			mReason = reason;
		}

		virtual void complete(const LLChannelDescriptors& channels,
							  const buffer_ptr_t& buffer)
		{
			if (mResponder.get())
			{
<<<<<<< HEAD
=======
				// Allow clients to parse headers before we attempt to parse
				// the body and provide completed/result/error calls.
>>>>>>> 8e1dbbbb
				mResponder->completedHeader(mStatus, mReason, mHeaderOutput);
				mResponder->completedRaw(mStatus, mReason, channels, buffer);
			}
		}
		virtual void header(const std::string& header, const std::string& value)
		{
			mHeaderOutput[header] = value;
		}

	private:
		LLCurl::ResponderPtr mResponder;
		U32 mStatus;
		std::string mReason;
		LLSD mHeaderOutput;
	};
	
	class Injector : public LLIOPipe
	{
	public:
		virtual const char* contentType() = 0;
	};

	class LLSDInjector : public Injector
	{
	public:
		LLSDInjector(const LLSD& sd) : mSD(sd) {}
		virtual ~LLSDInjector() {}

		const char* contentType() { return "application/llsd+xml"; }

		virtual EStatus process_impl(const LLChannelDescriptors& channels,
			buffer_ptr_t& buffer, bool& eos, LLSD& context, LLPumpIO* pump)
		{
			LLBufferStream ostream(channels, buffer.get());
			LLSDSerialize::toXML(mSD, ostream);
			eos = true;
			return STATUS_DONE;
		}

		const LLSD mSD;
	};

	class RawInjector : public Injector
	{
	public:
		RawInjector(const U8* data, S32 size) : mData(data), mSize(size) {}
		virtual ~RawInjector() {delete mData;}

		const char* contentType() { return "application/octet-stream"; }

		virtual EStatus process_impl(const LLChannelDescriptors& channels,
			buffer_ptr_t& buffer, bool& eos, LLSD& context, LLPumpIO* pump)
		{
			LLBufferStream ostream(channels, buffer.get());
			ostream.write((const char *)mData, mSize);  // hopefully chars are always U8s
			eos = true;
			return STATUS_DONE;
		}

		const U8* mData;
		S32 mSize;
	};
	
	class FileInjector : public Injector
	{
	public:
		FileInjector(const std::string& filename) : mFilename(filename) {}
		virtual ~FileInjector() {}

		const char* contentType() { return "application/octet-stream"; }

		virtual EStatus process_impl(const LLChannelDescriptors& channels,
			buffer_ptr_t& buffer, bool& eos, LLSD& context, LLPumpIO* pump)
		{
			LLBufferStream ostream(channels, buffer.get());

			llifstream fstream(mFilename, std::iostream::binary | std::iostream::out);
			if(fstream.is_open())
			{
				fstream.seekg(0, std::ios::end);
				U32 fileSize = fstream.tellg();
				fstream.seekg(0, std::ios::beg);
				std::vector<char> fileBuffer(fileSize);
				fstream.read(&fileBuffer[0], fileSize);
				ostream.write(&fileBuffer[0], fileSize);
				fstream.close();
				eos = true;
				return STATUS_DONE;
			}
			
			return STATUS_ERROR;
		}

		const std::string mFilename;
	};
	
	class VFileInjector : public Injector
	{
	public:
		VFileInjector(const LLUUID& uuid, LLAssetType::EType asset_type) : mUUID(uuid), mAssetType(asset_type) {}
		virtual ~VFileInjector() {}

		const char* contentType() { return "application/octet-stream"; }

		virtual EStatus process_impl(const LLChannelDescriptors& channels,
			buffer_ptr_t& buffer, bool& eos, LLSD& context, LLPumpIO* pump)
		{
			LLBufferStream ostream(channels, buffer.get());
			
			LLVFile vfile(gVFS, mUUID, mAssetType, LLVFile::READ);
			S32 fileSize = vfile.getSize();
			U8* fileBuffer;
			fileBuffer = new U8 [fileSize];
            vfile.read(fileBuffer, fileSize);
            ostream.write((char*)fileBuffer, fileSize);
			eos = true;
			return STATUS_DONE;
		}

		const LLUUID mUUID;
		LLAssetType::EType mAssetType;
	};

	
	LLPumpIO* theClientPump = NULL;
}

static void request(
	const std::string& url,
	LLURLRequest::ERequestAction method,
	Injector* body_injector,
	LLCurl::ResponderPtr responder,
	const F32 timeout = HTTP_REQUEST_EXPIRY_SECS,
	const LLSD& headers = LLSD())
{
	if (!LLHTTPClient::hasPump())
	{
		responder->completed(U32_MAX, "No pump", LLSD());
		return;
	}
	LLPumpIO::chain_t chain;

	LLURLRequest* req = new LLURLRequest(method, url);
	req->checkRootCertificate(LLCurl::getSSLVerify());

	
	lldebugs << LLURLRequest::actionAsVerb(method) << " " << url << " "
		<< headers << llendl;

    // Insert custom headers is the caller sent any
    if (headers.isMap())
    {
        LLSD::map_const_iterator iter = headers.beginMap();
        LLSD::map_const_iterator end  = headers.endMap();

        for (; iter != end; ++iter)
        {
            std::ostringstream header;
            //if the header is "Pragma" with no value
            //the caller intends to force libcurl to drop
            //the Pragma header it so gratuitously inserts
            //Before inserting the header, force libcurl
            //to not use the proxy (read: llurlrequest.cpp)
			static const std::string PRAGMA("Pragma");
			if ((iter->first == PRAGMA) && (iter->second.asString().empty()))
            {
                req->useProxy(false);
            }
            header << iter->first << ": " << iter->second.asString() ;
            lldebugs << "header = " << header.str() << llendl;
            req->addHeader(header.str().c_str());
        }
    }

	// Check to see if we have already set Accept or not. If no one
	// set it, set it to application/llsd+xml since that's what we
	// almost always want.
	if( method != LLURLRequest::HTTP_PUT && method != LLURLRequest::HTTP_POST )
	{
		static const std::string ACCEPT("Accept");
		if(!headers.has(ACCEPT))
		{
			req->addHeader("Accept: application/llsd+xml");
		}
	}

	if (responder)
	{
		responder->setURL(url);
	}

	req->setCallback(new LLHTTPClientURLAdaptor(responder));

	if (method == LLURLRequest::HTTP_POST  &&  gMessageSystem)
	{
		req->addHeader(llformat("X-SecondLife-UDP-Listen-Port: %d",
								gMessageSystem->mPort).c_str());
   	}

	if (method == LLURLRequest::HTTP_PUT || method == LLURLRequest::HTTP_POST)
	{
		static const std::string CONTENT_TYPE("Content-Type");
		if(!headers.has(CONTENT_TYPE))
		{
			// If the Content-Type header was passed in, it has
			// already been added as a header through req->addHeader
			// in the loop above. We defer to the caller's wisdom, but
			// if they did not specify a Content-Type, then ask the
			// injector.
			req->addHeader(
				llformat(
					"Content-Type: %s",
					body_injector->contentType()).c_str());
		}
   		chain.push_back(LLIOPipe::ptr_t(body_injector));
	}

	chain.push_back(LLIOPipe::ptr_t(req));

	theClientPump->addChain(chain, timeout);
}


void LLHTTPClient::getByteRange(
	const std::string& url,
	S32 offset,
	S32 bytes,
	ResponderPtr responder,
	const LLSD& hdrs,
	const F32 timeout)
{
	LLSD headers = hdrs;
	if(offset > 0 || bytes > 0)
	{
		std::string range = llformat("bytes=%d-%d", offset, offset+bytes-1);
		headers["Range"] = range;
	}
    request(url,LLURLRequest::HTTP_GET, NULL, responder, timeout, headers);
}

void LLHTTPClient::head(
	const std::string& url,
	ResponderPtr responder,
	const LLSD& headers,
	const F32 timeout)
{
	request(url, LLURLRequest::HTTP_HEAD, NULL, responder, timeout, headers);
}

void LLHTTPClient::get(const std::string& url, ResponderPtr responder, const LLSD& headers, const F32 timeout)
{
	request(url, LLURLRequest::HTTP_GET, NULL, responder, timeout, headers);
}
void LLHTTPClient::getHeaderOnly(const std::string& url, ResponderPtr responder, const LLSD& headers, const F32 timeout)
{
	request(url, LLURLRequest::HTTP_HEAD, NULL, responder, timeout, headers);
}
void LLHTTPClient::getHeaderOnly(const std::string& url, ResponderPtr responder, const F32 timeout)
{
	getHeaderOnly(url, responder, LLSD(), timeout);
}

void LLHTTPClient::get(const std::string& url, const LLSD& query, ResponderPtr responder, const LLSD& headers, const F32 timeout)
{
	LLURI uri;
	
	uri = LLURI::buildHTTP(url, LLSD::emptyArray(), query);
	get(uri.asString(), responder, headers, timeout);
}

// A simple class for managing data returned from a curl http request.
class LLHTTPBuffer
{
public:
	LLHTTPBuffer() { }

	static size_t curl_write( void *ptr, size_t size, size_t nmemb, void *user_data)
	{
		LLHTTPBuffer* self = (LLHTTPBuffer*)user_data;
		
		size_t bytes = (size * nmemb);
		self->mBuffer.append((char*)ptr,bytes);
		return nmemb;
	}

	LLSD asLLSD()
	{
		LLSD content;

		if (mBuffer.empty()) return content;
		
		std::istringstream istr(mBuffer);
		LLSDSerialize::fromXML(content, istr);
		return content;
	}

	std::string asString()
	{
		return mBuffer;
	}

private:
	std::string mBuffer;
};

// These calls are blocking! This is usually bad, unless you're a dataserver. Then it's awesome.

/**
	@brief does a blocking request on the url, returning the data or bad status.

	@param url URI to verb on.
	@param method the verb to hit the URI with.
	@param body the body of the call (if needed - for instance not used for GET and DELETE, but is for POST and PUT)
	@param headers HTTP headers to use for the request.
	@param timeout Curl timeout to use. Defaults to 5. Rationale:
	Without this timeout, blockingGet() calls have been observed to take
	up to 90 seconds to complete.  Users of blockingGet() already must 
	check the HTTP return code for validity, so this will not introduce
	new errors.  A 5 second timeout will succeed > 95% of the time (and 
	probably > 99% of the time) based on my statistics. JC

	@returns an LLSD map: {status: integer, body: map}
  */
static LLSD blocking_request(
	const std::string& url,
	LLURLRequest::ERequestAction method,
	const LLSD& body,
	const LLSD& headers = LLSD(),
	const F32 timeout = 5
)
{
	lldebugs << "blockingRequest of " << url << llendl;
	char curl_error_buffer[CURL_ERROR_SIZE] = "\0";
	CURL* curlp = curl_easy_init();
	LLHTTPBuffer http_buffer;
	std::string body_str;
	
	// other request method checks root cert first, we skip?
	//req->checkRootCertificate(true);
	
	// * Set curl handle options
	curl_easy_setopt(curlp, CURLOPT_NOSIGNAL, 1);	// don't use SIGALRM for timeouts
	curl_easy_setopt(curlp, CURLOPT_TIMEOUT, timeout);	// seconds, see warning at top of function.
	curl_easy_setopt(curlp, CURLOPT_WRITEFUNCTION, LLHTTPBuffer::curl_write);
	curl_easy_setopt(curlp, CURLOPT_WRITEDATA, &http_buffer);
	curl_easy_setopt(curlp, CURLOPT_URL, url.c_str());
	curl_easy_setopt(curlp, CURLOPT_ERRORBUFFER, curl_error_buffer);
	
	// * Setup headers (don't forget to free them after the call!)
	curl_slist* headers_list = NULL;
	if (headers.isMap())
	{
		LLSD::map_const_iterator iter = headers.beginMap();
		LLSD::map_const_iterator end  = headers.endMap();
		for (; iter != end; ++iter)
		{
			std::ostringstream header;
			header << iter->first << ": " << iter->second.asString() ;
			lldebugs << "header = " << header.str() << llendl;
			headers_list = curl_slist_append(headers_list, header.str().c_str());
		}
	}
	
	// * Setup specific method / "verb" for the URI (currently only GET and POST supported + poppy)
	if (method == LLURLRequest::HTTP_GET)
	{
		curl_easy_setopt(curlp, CURLOPT_HTTPGET, 1);
	}
	else if (method == LLURLRequest::HTTP_POST)
	{
		curl_easy_setopt(curlp, CURLOPT_POST, 1);
		//serialize to ostr then copy to str - need to because ostr ptr is unstable :(
		std::ostringstream ostr;
		LLSDSerialize::toXML(body, ostr);
		body_str = ostr.str();
		curl_easy_setopt(curlp, CURLOPT_POSTFIELDS, body_str.c_str());
		//copied from PHP libs, correct?
		headers_list = curl_slist_append(headers_list, "Content-Type: application/llsd+xml");

		// copied from llurlrequest.cpp
		// it appears that apache2.2.3 or django in etch is busted. If
		// we do not clear the expect header, we get a 500. May be
		// limited to django/mod_wsgi.
		headers_list = curl_slist_append(headers_list, "Expect:");
	}
	
	// * Do the action using curl, handle results
	lldebugs << "HTTP body: " << body_str << llendl;
	headers_list = curl_slist_append(headers_list, "Accept: application/llsd+xml");
	CURLcode curl_result = curl_easy_setopt(curlp, CURLOPT_HTTPHEADER, headers_list);
	if ( curl_result != CURLE_OK )
	{
		llinfos << "Curl is hosed - can't add headers" << llendl;
	}

	LLSD response = LLSD::emptyMap();
	S32 curl_success = curl_easy_perform(curlp);
	S32 http_status = 499;
	curl_easy_getinfo(curlp, CURLINFO_RESPONSE_CODE, &http_status);
	response["status"] = http_status;
	// if we get a non-404 and it's not a 200 OR maybe it is but you have error bits,
	if ( http_status != 404 && (http_status != 200 || curl_success != 0) )
	{
		// We expect 404s, don't spam for them.
		llwarns << "CURL REQ URL: " << url << llendl;
		llwarns << "CURL REQ METHOD TYPE: " << method << llendl;
		llwarns << "CURL REQ HEADERS: " << headers.asString() << llendl;
		llwarns << "CURL REQ BODY: " << body_str << llendl;
		llwarns << "CURL HTTP_STATUS: " << http_status << llendl;
		llwarns << "CURL ERROR: " << curl_error_buffer << llendl;
		llwarns << "CURL ERROR BODY: " << http_buffer.asString() << llendl;
		response["body"] = http_buffer.asString();
	}
	else
	{
		response["body"] = http_buffer.asLLSD();
		lldebugs << "CURL response: " << http_buffer.asString() << llendl;
	}
	
	if(headers_list)
	{	// free the header list  
		curl_slist_free_all(headers_list); 
	}

	// * Cleanup
	curl_easy_cleanup(curlp);
	return response;
}

LLSD LLHTTPClient::blockingGet(const std::string& url)
{
	return blocking_request(url, LLURLRequest::HTTP_GET, LLSD());
}

LLSD LLHTTPClient::blockingPost(const std::string& url, const LLSD& body)
{
	return blocking_request(url, LLURLRequest::HTTP_POST, body);
}

void LLHTTPClient::put(
	const std::string& url,
	const LLSD& body,
	ResponderPtr responder,
	const LLSD& headers,
	const F32 timeout)
{
	request(url, LLURLRequest::HTTP_PUT, new LLSDInjector(body), responder, timeout, headers);
}

void LLHTTPClient::post(
	const std::string& url,
	const LLSD& body,
	ResponderPtr responder,
	const LLSD& headers,
	const F32 timeout)
{
	request(url, LLURLRequest::HTTP_POST, new LLSDInjector(body), responder, timeout, headers);
}

void LLHTTPClient::postRaw(
	const std::string& url,
	const U8* data,
	S32 size,
	ResponderPtr responder,
	const LLSD& headers,
	const F32 timeout)
{
	request(url, LLURLRequest::HTTP_POST, new RawInjector(data, size), responder, timeout, headers);
}

void LLHTTPClient::postFile(
	const std::string& url,
	const std::string& filename,
	ResponderPtr responder,
	const LLSD& headers,
	const F32 timeout)
{
	request(url, LLURLRequest::HTTP_POST, new FileInjector(filename), responder, timeout, headers);
}

void LLHTTPClient::postFile(
	const std::string& url,
	const LLUUID& uuid,
	LLAssetType::EType asset_type,
	ResponderPtr responder,
	const LLSD& headers,
	const F32 timeout)
{
	request(url, LLURLRequest::HTTP_POST, new VFileInjector(uuid, asset_type), responder, timeout, headers);
}

// static
void LLHTTPClient::del(
	const std::string& url,
	ResponderPtr responder,
	const LLSD& headers,
	const F32 timeout)
{
	request(url, LLURLRequest::HTTP_DELETE, NULL, responder, timeout, headers);
}

// static
void LLHTTPClient::move(
	const std::string& url,
	const std::string& destination,
	ResponderPtr responder,
	const LLSD& hdrs,
	const F32 timeout)
{
	LLSD headers = hdrs;
	headers["Destination"] = destination;
	request(url, LLURLRequest::HTTP_MOVE, NULL, responder, timeout, headers);
}


void LLHTTPClient::setPump(LLPumpIO& pump)
{
	theClientPump = &pump;
}

bool LLHTTPClient::hasPump()
{
	return theClientPump != NULL;
}<|MERGE_RESOLUTION|>--- conflicted
+++ resolved
@@ -79,11 +79,8 @@
 		{
 			if (mResponder.get())
 			{
-<<<<<<< HEAD
-=======
 				// Allow clients to parse headers before we attempt to parse
 				// the body and provide completed/result/error calls.
->>>>>>> 8e1dbbbb
 				mResponder->completedHeader(mStatus, mReason, mHeaderOutput);
 				mResponder->completedRaw(mStatus, mReason, channels, buffer);
 			}
