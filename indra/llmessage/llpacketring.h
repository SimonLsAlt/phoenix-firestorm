--- conflicted
+++ resolved
@@ -44,18 +44,6 @@
 
     void cleanup();
 
-<<<<<<< HEAD
-	void dropPackets(U32);	
-	void setDropPercentage (F32 percent_to_drop);
-	void setUseInThrottle(const bool use_throttle);
-	void setUseOutThrottle(const bool use_throttle);
-	void setInBandwidth(const F32 bps);
-	void setOutBandwidth(const F32 bps);
-	S32  receivePacket (S32 socket, char *datap);
-	S32  receiveFromRing (S32 socket, char *datap);
-
-	bool sendPacket(int h_socket, char * send_buffer, S32 buf_size, LLHost host);
-=======
     void dropPackets(U32);
     void setDropPercentage (F32 percent_to_drop);
     void setUseInThrottle(const bool use_throttle);
@@ -66,7 +54,6 @@
     S32  receiveFromRing (S32 socket, char *datap);
 
     bool sendPacket(int h_socket, char * send_buffer, S32 buf_size, LLHost host);
->>>>>>> 1a8a5404
 
     inline LLHost getLastSender();
     inline LLHost getLastReceivingInterface();
@@ -74,21 +61,12 @@
     S32 getAndResetActualInBits()               { S32 bits = mActualBitsIn; mActualBitsIn = 0; return bits;}
     S32 getAndResetActualOutBits()              { S32 bits = mActualBitsOut; mActualBitsOut = 0; return bits;}
 protected:
-<<<<<<< HEAD
-	bool mUseInThrottle;
-	bool mUseOutThrottle;
-	
-	// For simulating a lower-bandwidth connection - BPS
-	LLThrottle mInThrottle;
-	LLThrottle mOutThrottle;
-=======
     bool mUseInThrottle;
     bool mUseOutThrottle;
 
     // For simulating a lower-bandwidth connection - BPS
     LLThrottle mInThrottle;
     LLThrottle mOutThrottle;
->>>>>>> 1a8a5404
 
     S32 mActualBitsIn;
     S32 mActualBitsOut;
@@ -106,11 +84,7 @@
     LLHost mLastReceivingIF;
 
 private:
-<<<<<<< HEAD
-	bool sendPacketImpl(int h_socket, const char * send_buffer, S32 buf_size, LLHost host);
-=======
     bool sendPacketImpl(int h_socket, const char * send_buffer, S32 buf_size, LLHost host);
->>>>>>> 1a8a5404
 };
 
 
