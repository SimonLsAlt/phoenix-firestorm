--- conflicted
+++ resolved
@@ -384,11 +384,7 @@
 
             // </FS:ND>
 
-<<<<<<< HEAD
-            return TRUE;
-=======
             return true;
->>>>>>> 050d2fef
         }
         return false;
     }
