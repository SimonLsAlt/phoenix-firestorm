--- conflicted
+++ resolved
@@ -84,68 +84,6 @@
 
 void build_copy_matrix(S32 size)
 {
-<<<<<<< HEAD
-	S32 i, j, count;
-	bool	b_diag = false;
-	bool	b_right = true;
-
-	i = 0;
-	j = 0;
-	count = 0;
-
-	while (  (i < size)
-		   &&(j < size))
-	{
-		gCopyMatrix[j*size + i] = count;
-
-		count++;
-
-		if (!b_diag)
-		{
-			if (b_right)
-			{
-				if (i < size - 1)
-					i++;
-				else
-					j++;
-				b_right = false;
-				b_diag = true;
-			}
-			else
-			{
-				if (j < size - 1)
-					j++;
-				else
-					i++;
-				b_right = true;
-				b_diag = true;
-			}
-		}
-		else
-		{
-			if (b_right)
-			{
-				i++;
-				j--;
-				if (  (i == size - 1)
-					||(j == 0))
-				{
-					b_diag = false;
-				}
-			}
-			else
-			{
-				i--;
-				j++;
-				if (  (i == 0)
-					||(j == size - 1))
-				{
-					b_diag = false;
-				}
-			}
-		}
-	}
-=======
     S32 i, j, count;
     bool    b_diag = false;
     bool    b_right = true;
@@ -206,7 +144,6 @@
             }
         }
     }
->>>>>>> 1a8a5404
 }
 
 
