/**
 * @file lliosocket.cpp
 * @author Phoenix
 * @date 2005-07-31
 * @brief Sockets declarations for use with the io pipes
 *
 * $LicenseInfo:firstyear=2005&license=viewerlgpl$
 * Second Life Viewer Source Code
 * Copyright (C) 2010, Linden Research, Inc.
 *
 * This library is free software; you can redistribute it and/or
 * modify it under the terms of the GNU Lesser General Public
 * License as published by the Free Software Foundation;
 * version 2.1 of the License only.
 *
 * This library is distributed in the hope that it will be useful,
 * but WITHOUT ANY WARRANTY; without even the implied warranty of
 * MERCHANTABILITY or FITNESS FOR A PARTICULAR PURPOSE.  See the GNU
 * Lesser General Public License for more details.
 *
 * You should have received a copy of the GNU Lesser General Public
 * License along with this library; if not, write to the Free Software
 * Foundation, Inc., 51 Franklin Street, Fifth Floor, Boston, MA  02110-1301  USA
 *
 * Linden Research, Inc., 945 Battery Street, San Francisco, CA  94111  USA
 * $/LicenseInfo$
 */

#include "linden_common.h"
#include "lliosocket.h"

#include "llapr.h"

#include "llbuffer.h"
#include "llfasttimer.h"
#include "llhost.h"
#include "llpumpio.h"

//
// constants
//

const std::string CONTEXT_REMOTE_HOST("remote-host");
const std::string CONTEXT_REMOTE_PORT("remote-port");

static const S32 LL_DEFAULT_LISTEN_BACKLOG = 10;
static const S32 LL_SEND_BUFFER_SIZE = 40000;
static const S32 LL_RECV_BUFFER_SIZE = 40000;
//static const U16 LL_PORT_DISCOVERY_RANGE_MIN = 13000;
//static const U16 LL_PORT_DISCOVERY_RANGE_MAX = 13050;

//
// local methods
//

bool is_addr_in_use(apr_status_t status)
{
#if LL_WINDOWS
    return (WSAEADDRINUSE == APR_TO_OS_ERROR(status));
#else
    return (EADDRINUSE == APR_TO_OS_ERROR(status));
#endif
}

#if ! LL_WINDOWS
// Define this to see the actual file descriptors being tossed around.
#define LL_DEBUG_SOCKET_FILE_DESCRIPTORS 1
#if LL_DEBUG_SOCKET_FILE_DESCRIPTORS
#include "apr_portable.h"
#endif
#endif


// Quick function
void ll_debug_socket(const char* msg, apr_socket_t* apr_sock)
{
#if LL_DEBUG_SOCKET_FILE_DESCRIPTORS
    if(!apr_sock)
    {
        LL_DEBUGS("Socket") << "Socket -- " << (msg?msg:"") << ": no socket." << LL_ENDL;
        return;
    }
    // *TODO: Why doesn't this work?
    //apr_os_sock_t os_sock;
    int os_sock;
    if(APR_SUCCESS == apr_os_sock_get(&os_sock, apr_sock))
    {
        LL_DEBUGS("Socket") << "Socket -- " << (msg?msg:"") << " on fd " << os_sock
            << " at " << apr_sock << LL_ENDL;
    }
    else
    {
        LL_DEBUGS("Socket") << "Socket -- " << (msg?msg:"") << " no fd "
            << " at " << apr_sock << LL_ENDL;
    }
#endif
}

///
/// LLSocket
///

// static
LLSocket::ptr_t LLSocket::create(apr_pool_t* pool, EType type, U16 port, const char *hostname)
{
    LLSocket::ptr_t rv;
    apr_socket_t* socket = NULL;
    apr_pool_t* new_pool = NULL;
    apr_status_t status = APR_EGENERAL;

    // create a pool for the socket
    status = apr_pool_create(&new_pool, pool);
    if(ll_apr_warn_status(status))
    {
        if(new_pool) apr_pool_destroy(new_pool);
        return rv;
    }

    if(STREAM_TCP == type)
    {
        status = apr_socket_create(
            &socket,
            APR_INET,
            SOCK_STREAM,
            APR_PROTO_TCP,
            new_pool);
    }
    else if(DATAGRAM_UDP == type)
    {
        status = apr_socket_create(
            &socket,
            APR_INET,
            SOCK_DGRAM,
            APR_PROTO_UDP,
            new_pool);
    }
    else
    {
        if(new_pool) apr_pool_destroy(new_pool);
        return rv;
    }
    if(ll_apr_warn_status(status))
    {
        if(new_pool) apr_pool_destroy(new_pool);
        return rv;
    }
    // At this point, the new LLSocket instance takes ownership of new_pool,
    // which is why no early return below this call explicitly destroys it: it
    // is instead cleaned up by ~LLSocket().
    rv = ptr_t(new LLSocket(socket, new_pool));
    if(port > 0)
    {
        apr_sockaddr_t* sa = NULL;
        status = apr_sockaddr_info_get(
            &sa,
            hostname,
            APR_UNSPEC,
            port,
            0,
            new_pool);
        if(ll_apr_warn_status(status))
        {
            rv.reset();
            return rv;
        }
        // This allows us to reuse the address on quick down/up. This
        // is unlikely to create problems.
        ll_apr_warn_status(apr_socket_opt_set(socket, APR_SO_REUSEADDR, 1));
        status = apr_socket_bind(socket, sa);
        if(ll_apr_warn_status(status))
        {
            rv.reset();
            return rv;
        }
        LL_DEBUGS() << "Bound " << ((DATAGRAM_UDP == type) ? "udp" : "tcp")
                 << " socket to port: " << sa->port << LL_ENDL;
        if(STREAM_TCP == type)
        {
            // If it's a stream based socket, we need to tell the OS
            // to keep a queue of incoming connections for ACCEPT.
            LL_DEBUGS() << "Setting listen state for socket." << LL_ENDL;
            status = apr_socket_listen(
                socket,
                LL_DEFAULT_LISTEN_BACKLOG);
            if(ll_apr_warn_status(status))
            {
                rv.reset();
                return rv;
            }
        }
    }
    else // port <= 0
    {
        // we need to indicate that we have an ephemeral port if the
        // previous calls were successful. It will
        port = PORT_EPHEMERAL;
    }
    rv->mPort = port;
    rv->setNonBlocking();
    return rv;
}

// static
LLSocket::ptr_t LLSocket::create(apr_socket_t* socket, apr_pool_t* pool)
{
    LLSocket::ptr_t rv;
    if(!socket)
    {
        return rv;
    }
    rv = ptr_t(new LLSocket(socket, pool));
    rv->mPort = PORT_EPHEMERAL;
    rv->setNonBlocking();
    return rv;
}


bool LLSocket::blockingConnect(const LLHost& host)
{
<<<<<<< HEAD
	// <FS:ND> Prevent log spam
	if( !host.isOk() )
		return false;
	// </FS:ND>

	if(!mSocket) return false;
	apr_sockaddr_t* sa = NULL;
	std::string ip_address;
	ip_address = host.getIPString();
	if(ll_apr_warn_status(apr_sockaddr_info_get(
		&sa,
		ip_address.c_str(),
		APR_UNSPEC,
		host.getPort(),
		0,
		mPool)))
	{
		return false;
	}
	setBlocking(1000);
	ll_debug_socket("Blocking connect", mSocket);
	if(ll_apr_warn_status(apr_socket_connect(mSocket, sa))) return false;
	setNonBlocking();
	return true;
=======
    if(!mSocket) return false;
    apr_sockaddr_t* sa = NULL;
    std::string ip_address;
    ip_address = host.getIPString();
    if(ll_apr_warn_status(apr_sockaddr_info_get(
        &sa,
        ip_address.c_str(),
        APR_UNSPEC,
        host.getPort(),
        0,
        mPool)))
    {
        return false;
    }
    setBlocking(1000);
    ll_debug_socket("Blocking connect", mSocket);
    if(ll_apr_warn_status(apr_socket_connect(mSocket, sa))) return false;
    setNonBlocking();
    return true;
>>>>>>> 38c2a5bd
}

LLSocket::LLSocket(apr_socket_t* socket, apr_pool_t* pool) :
    mSocket(socket),
    mPool(pool),
    mPort(PORT_INVALID)
{
    ll_debug_socket("Constructing wholely formed socket", mSocket);
}

LLSocket::~LLSocket()
{
<<<<<<< HEAD
	// *FIX: clean up memory we are holding.
	if(mSocket)
	{
		ll_debug_socket("Destroying socket", mSocket);
		apr_socket_close(mSocket);
		mSocket = NULL;
	}
	if(mPool)
	{
		apr_pool_destroy(mPool);
		mPool = NULL;
	}
=======
    // *FIX: clean up memory we are holding.
    if(mSocket)
    {
        ll_debug_socket("Destroying socket", mSocket);
        apr_socket_close(mSocket);
        mSocket = NULL;
    }
    if(mPool)
    {
        apr_pool_destroy(mPool);
    }
>>>>>>> 38c2a5bd
}

// See http://dev.ariel-networks.com/apr/apr-tutorial/html/apr-tutorial-13.html#ss13.4
// for an explanation of how to get non-blocking sockets and timeouts with
// consistent behavior across platforms.

void LLSocket::setBlocking(S32 timeout)
{
    // set up the socket options
    ll_apr_warn_status(apr_socket_timeout_set(mSocket, timeout)); // Sets both receive and send timeout SO_RCVTIMEO, SO_SNDTIMEO
    ll_apr_warn_status(apr_socket_opt_set(mSocket, APR_SO_NONBLOCK, 0));
    ll_apr_warn_status(apr_socket_opt_set(mSocket, APR_SO_SNDBUF, LL_SEND_BUFFER_SIZE));
    ll_apr_warn_status(apr_socket_opt_set(mSocket, APR_SO_RCVBUF, LL_RECV_BUFFER_SIZE));

}

void LLSocket::setNonBlocking()
{
    // set up the socket options
    ll_apr_warn_status(apr_socket_timeout_set(mSocket, 0));
    ll_apr_warn_status(apr_socket_opt_set(mSocket, APR_SO_NONBLOCK, 1));
    ll_apr_warn_status(apr_socket_opt_set(mSocket, APR_SO_SNDBUF, LL_SEND_BUFFER_SIZE));
    ll_apr_warn_status(apr_socket_opt_set(mSocket, APR_SO_RCVBUF, LL_RECV_BUFFER_SIZE));

}

///
/// LLIOSocketReader
///

LLIOSocketReader::LLIOSocketReader(LLSocket::ptr_t socket) :
    mSource(socket),
    mInitialized(false)
{
}

LLIOSocketReader::~LLIOSocketReader()
{
    //LL_DEBUGS() << "Destroying LLIOSocketReader" << LL_ENDL;
}

// virtual
LLIOPipe::EStatus LLIOSocketReader::process_impl(
    const LLChannelDescriptors& channels,
    buffer_ptr_t& buffer,
    bool& eos,
    LLSD& context,
    LLPumpIO* pump)
{
    LL_PROFILE_ZONE_SCOPED;
    PUMP_DEBUG;
    if(!mSource) return STATUS_PRECONDITION_NOT_MET;
    if(!mInitialized)
    {
        PUMP_DEBUG;
        // Since the read will not block, it's ok to initialize and
        // attempt to read off the descriptor immediately.
        mInitialized = true;
        if(pump)
        {
            PUMP_DEBUG;
            LL_DEBUGS() << "Initializing poll descriptor for LLIOSocketReader."
                     << LL_ENDL;
            apr_pollfd_t poll_fd;
            poll_fd.p = NULL;
            poll_fd.desc_type = APR_POLL_SOCKET;
            poll_fd.reqevents = APR_POLLIN;
            poll_fd.rtnevents = 0x0;
            poll_fd.desc.s = mSource->getSocket();
            poll_fd.client_data = NULL;
            pump->setConditional(this, &poll_fd);
        }
    }
    //if(!buffer)
    //{
    //  buffer = new LLBufferArray;
    //}
    PUMP_DEBUG;
    const apr_size_t READ_BUFFER_SIZE = 1024;
    char read_buf[READ_BUFFER_SIZE]; /*Flawfinder: ignore*/
    apr_size_t len;
    apr_status_t status = APR_SUCCESS;
    do
    {
        PUMP_DEBUG;
        len = READ_BUFFER_SIZE;
        status = apr_socket_recv(mSource->getSocket(), read_buf, &len);
        buffer->append(channels.out(), (U8*)read_buf, len);
    } while((APR_SUCCESS == status) && (READ_BUFFER_SIZE == len));
    LL_DEBUGS() << "socket read status: " << status << LL_ENDL;
    LLIOPipe::EStatus rv = STATUS_OK;

    PUMP_DEBUG;
    // *FIX: Also need to check for broken pipe
    if(APR_STATUS_IS_EOF(status))
    {
        // *FIX: Should we shut down the socket read?
        if(pump)
        {
            pump->setConditional(this, NULL);
        }
        rv = STATUS_DONE;
        eos = true;
    }
    else if(APR_STATUS_IS_EAGAIN(status))
    {
/*Commented out by Aura 9-9-8 for DEV-19961.
        // everything is fine, but we can terminate this process pump.

        rv = STATUS_BREAK;
*/
    }
    else
    {
        if(ll_apr_warn_status(status))
        {
            rv = STATUS_ERROR;
        }
    }
    PUMP_DEBUG;
    return rv;
}

///
/// LLIOSocketWriter
///

LLIOSocketWriter::LLIOSocketWriter(LLSocket::ptr_t socket) :
    mDestination(socket),
    mLastWritten(NULL),
    mInitialized(false)
{
}

LLIOSocketWriter::~LLIOSocketWriter()
{
    //LL_DEBUGS() << "Destroying LLIOSocketWriter" << LL_ENDL;
}

// virtual
LLIOPipe::EStatus LLIOSocketWriter::process_impl(
    const LLChannelDescriptors& channels,
    buffer_ptr_t& buffer,
    bool& eos,
    LLSD& context,
    LLPumpIO* pump)
{
    LL_PROFILE_ZONE_SCOPED;
    PUMP_DEBUG;
    if(!mDestination) return STATUS_PRECONDITION_NOT_MET;
    if(!mInitialized)
    {
        PUMP_DEBUG;
        // Since the write will not block, it's ok to initialize and
        // attempt to write immediately.
        mInitialized = true;
        if(pump)
        {
            PUMP_DEBUG;
            LL_DEBUGS() << "Initializing poll descriptor for LLIOSocketWriter."
                     << LL_ENDL;
            apr_pollfd_t poll_fd;
            poll_fd.p = NULL;
            poll_fd.desc_type = APR_POLL_SOCKET;
            poll_fd.reqevents = APR_POLLOUT;
            poll_fd.rtnevents = 0x0;
            poll_fd.desc.s = mDestination->getSocket();
            poll_fd.client_data = NULL;
            pump->setConditional(this, &poll_fd);
        }
    }

    PUMP_DEBUG;
    // *FIX: Some sort of writev implementation would be much more
    // efficient - not only because writev() is better, but also
    // because we won't have to do as much work to find the start
    // address.
    buffer->lock();
    LLBufferArray::segment_iterator_t it;
    LLBufferArray::segment_iterator_t end = buffer->endSegment();
    LLSegment segment;
    it = buffer->constructSegmentAfter(mLastWritten, segment);
    /*
    if(NULL == mLastWritten)
    {
        it = buffer->beginSegment();
        segment = (*it);
    }
    else
    {
        it = buffer->getSegment(mLastWritten);
        segment = (*it);
        S32 size = segment.size();
        U8* data = segment.data();
        if((data + size) == mLastWritten)
        {
            ++it;
            segment = (*it);
        }
        else
        {
            // *FIX: check the math on this one
            segment = LLSegment(
                (*it).getChannelMask(),
                mLastWritten + 1,
                size - (mLastWritten - data));
        }
    }
    */

    PUMP_DEBUG;
    apr_size_t len;
    bool done = false;
    apr_status_t status = APR_SUCCESS;
    while(it != end)
    {

        PUMP_DEBUG;
        if((*it).isOnChannel(channels.in()))
        {
            PUMP_DEBUG;
            len = (apr_size_t)segment.size();
            status = apr_socket_send(
                mDestination->getSocket(),
                (const char*)segment.data(),
                &len);
            // We sometimes get a 'non-blocking socket operation could not be
            // completed immediately' error from apr_socket_send.  In this
            // case we break and the data will be sent the next time the chain
            // is pumped.
            if(APR_STATUS_IS_EAGAIN(status))
            {
                ll_apr_warn_status(status);
                break;
            }

            mLastWritten = segment.data() + len - 1;

            PUMP_DEBUG;
            if((S32)len < segment.size())
            {
                break;
            }

        }

        ++it;
        if(it != end)
        {
            segment = (*it);
        }
        else
        {
            done = true;
        }

    }
    buffer->unlock();

    PUMP_DEBUG;
    if(done && eos)
    {
        return STATUS_DONE;
    }
    return STATUS_OK;
}


///
/// LLIOServerSocket
///

LLIOServerSocket::LLIOServerSocket(
    apr_pool_t* pool,
    LLIOServerSocket::socket_t listener,
    factory_t factory) :
    mPool(pool),
    mListenSocket(listener),
    mReactor(factory),
    mInitialized(false),
    mResponseTimeout(DEFAULT_CHAIN_EXPIRY_SECS)
{
}

LLIOServerSocket::~LLIOServerSocket()
{
    //LL_DEBUGS() << "Destroying LLIOServerSocket" << LL_ENDL;
}

void LLIOServerSocket::setResponseTimeout(F32 timeout_secs)
{
    mResponseTimeout = timeout_secs;
}

// virtual
LLIOPipe::EStatus LLIOServerSocket::process_impl(
    const LLChannelDescriptors& channels,
    buffer_ptr_t& buffer,
    bool& eos,
    LLSD& context,
    LLPumpIO* pump)
{
    LL_PROFILE_ZONE_SCOPED;
    PUMP_DEBUG;
    if(!pump)
    {
        LL_WARNS() << "Need a pump for server socket." << LL_ENDL;
        return STATUS_ERROR;
    }
    if(!mInitialized)
    {
        PUMP_DEBUG;
        // This segment sets up the pump so that we do not call
        // process again until we have an incoming read, aka connect()
        // from a remote host.
        LL_DEBUGS() << "Initializing poll descriptor for LLIOServerSocket."
                 << LL_ENDL;
        apr_pollfd_t poll_fd;
        poll_fd.p = NULL;
        poll_fd.desc_type = APR_POLL_SOCKET;
        poll_fd.reqevents = APR_POLLIN;
        poll_fd.rtnevents = 0x0;
        poll_fd.desc.s = mListenSocket->getSocket();
        poll_fd.client_data = NULL;
        pump->setConditional(this, &poll_fd);
        mInitialized = true;
        return STATUS_OK;
    }

    // we are initialized, and told to process, so we must have a
    // socket waiting for a connection.
    LL_DEBUGS() << "accepting socket" << LL_ENDL;

    PUMP_DEBUG;
    apr_pool_t* new_pool = NULL;
    apr_status_t status = apr_pool_create(&new_pool, mPool);
    if(ll_apr_warn_status(status))
    {
        if(new_pool)
        {
            apr_pool_destroy(new_pool);
        }
        return STATUS_ERROR;
    }

    apr_socket_t* socket = NULL;
    status = apr_socket_accept(
        &socket,
        mListenSocket->getSocket(),
        new_pool);
    LLSocket::ptr_t llsocket(LLSocket::create(socket, new_pool));
    //EStatus rv = STATUS_ERROR;
    if(llsocket)
    {
        PUMP_DEBUG;

        apr_sockaddr_t* remote_addr;
        apr_socket_addr_get(&remote_addr, APR_REMOTE, socket);

        char* remote_host_string;
        apr_sockaddr_ip_get(&remote_host_string, remote_addr);

        LLSD context;
        context[CONTEXT_REMOTE_HOST] = remote_host_string;
        context[CONTEXT_REMOTE_PORT] = remote_addr->port;

        LLPumpIO::chain_t chain;
        chain.push_back(LLIOPipe::ptr_t(new LLIOSocketReader(llsocket)));
        if(mReactor->build(chain, context))
        {
            chain.push_back(LLIOPipe::ptr_t(new LLIOSocketWriter(llsocket)));
            pump->addChain(chain, mResponseTimeout);
            status = STATUS_OK;
        }
        else
        {
            LL_WARNS() << "Unable to build reactor to socket." << LL_ENDL;
        }
    }
    else
    {
        LL_WARNS() << "Unable to create linden socket." << LL_ENDL;
    }

    PUMP_DEBUG;
    // This needs to always return success, lest it get removed from
    // the pump.
    return STATUS_OK;
}


#if 0
LLIODataSocket::LLIODataSocket(
    U16 suggested_port,
    U16 start_discovery_port,
    apr_pool_t* pool) :
    mSocket(NULL)
{
    if(!pool || (PORT_INVALID == suggested_port)) return;
    if(ll_apr_warn_status(apr_socket_create(&mSocket, APR_INET, SOCK_DGRAM, APR_PROTO_UDP, pool))) return;
    apr_sockaddr_t* sa = NULL;
    if(ll_apr_warn_status(apr_sockaddr_info_get(&sa, APR_ANYADDR, APR_UNSPEC, suggested_port, 0, pool))) return;
    apr_status_t status = apr_socket_bind(mSocket, sa);
    if((start_discovery_port > 0) && is_addr_in_use(status))
    {
        const U16 MAX_ATTEMPT_PORTS = 50;
        for(U16 attempt_port = start_discovery_port;
            attempt_port < (start_discovery_port + MAX_ATTEMPT_PORTS);
            ++attempt_port)
        {
            sa->port = attempt_port;
            sa->sa.sin.sin_port = htons(attempt_port);
            status = apr_socket_bind(mSocket, sa);
            if(APR_SUCCESS == status) break;
            if(is_addr_in_use(status)) continue;
            (void)ll_apr_warn_status(status);
        }
    }
    if(ll_apr_warn_status(status)) return;
    if(sa->port)
    {
        LL_DEBUGS() << "Bound datagram socket to port: " << sa->port << LL_ENDL;
        mPort = sa->port;
    }
    else
    {
        mPort = LLIOSocket::PORT_EPHEMERAL;
    }

    // set up the socket options options
    ll_apr_warn_status(apr_socket_timeout_set(mSocket, 0));
    ll_apr_warn_status(apr_socket_opt_set(mSocket, APR_SO_SNDBUF, LL_SEND_BUFFER_SIZE));
    ll_apr_warn_status(apr_socket_opt_set(mSocket, APR_SO_RCVBUF, LL_RECV_BUFFER_SIZE));
}

LLIODataSocket::~LLIODataSocket()
{
}


#endif<|MERGE_RESOLUTION|>--- conflicted
+++ resolved
@@ -217,32 +217,11 @@
 
 bool LLSocket::blockingConnect(const LLHost& host)
 {
-<<<<<<< HEAD
-	// <FS:ND> Prevent log spam
-	if( !host.isOk() )
-		return false;
-	// </FS:ND>
-
-	if(!mSocket) return false;
-	apr_sockaddr_t* sa = NULL;
-	std::string ip_address;
-	ip_address = host.getIPString();
-	if(ll_apr_warn_status(apr_sockaddr_info_get(
-		&sa,
-		ip_address.c_str(),
-		APR_UNSPEC,
-		host.getPort(),
-		0,
-		mPool)))
-	{
-		return false;
-	}
-	setBlocking(1000);
-	ll_debug_socket("Blocking connect", mSocket);
-	if(ll_apr_warn_status(apr_socket_connect(mSocket, sa))) return false;
-	setNonBlocking();
-	return true;
-=======
+    // <FS:ND> Prevent log spam
+    if( !host.isOk() )
+        return false;
+    // </FS:ND>
+
     if(!mSocket) return false;
     apr_sockaddr_t* sa = NULL;
     std::string ip_address;
@@ -262,7 +241,6 @@
     if(ll_apr_warn_status(apr_socket_connect(mSocket, sa))) return false;
     setNonBlocking();
     return true;
->>>>>>> 38c2a5bd
 }
 
 LLSocket::LLSocket(apr_socket_t* socket, apr_pool_t* pool) :
@@ -275,20 +253,6 @@
 
 LLSocket::~LLSocket()
 {
-<<<<<<< HEAD
-	// *FIX: clean up memory we are holding.
-	if(mSocket)
-	{
-		ll_debug_socket("Destroying socket", mSocket);
-		apr_socket_close(mSocket);
-		mSocket = NULL;
-	}
-	if(mPool)
-	{
-		apr_pool_destroy(mPool);
-		mPool = NULL;
-	}
-=======
     // *FIX: clean up memory we are holding.
     if(mSocket)
     {
@@ -299,8 +263,8 @@
     if(mPool)
     {
         apr_pool_destroy(mPool);
-    }
->>>>>>> 38c2a5bd
+        mPool = NULL;
+    }
 }
 
 // See http://dev.ariel-networks.com/apr/apr-tutorial/html/apr-tutorial-13.html#ss13.4
