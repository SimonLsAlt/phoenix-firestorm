/**
 * @file lltransfertargetvfile.h
 * @brief Transfer system for receiving a vfile.
 *
 * $LicenseInfo:firstyear=2006&license=viewerlgpl$
 * Second Life Viewer Source Code
 * Copyright (C) 2010, Linden Research, Inc.
 *
 * This library is free software; you can redistribute it and/or
 * modify it under the terms of the GNU Lesser General Public
 * License as published by the Free Software Foundation;
 * version 2.1 of the License only.
 *
 * This library is distributed in the hope that it will be useful,
 * but WITHOUT ANY WARRANTY; without even the implied warranty of
 * MERCHANTABILITY or FITNESS FOR A PARTICULAR PURPOSE.  See the GNU
 * Lesser General Public License for more details.
 *
 * You should have received a copy of the GNU Lesser General Public
 * License along with this library; if not, write to the Free Software
 * Foundation, Inc., 51 Franklin Street, Fifth Floor, Boston, MA  02110-1301  USA
 *
 * Linden Research, Inc., 945 Battery Street, San Francisco, CA  94111  USA
 * $/LicenseInfo$
 */

#ifndef LL_LLTRANSFERTARGETVFILE_H
#define LL_LLTRANSFERTARGETVFILE_H

#include "lltransfermanager.h"
#include "llassetstorage.h"
#include "llfilesystem.h"

class LLFileSystem;

// Lame, an S32 for now until I figure out the deal with how we want to do
// error codes.
typedef void (*LLTTVFCompleteCallback)(
    S32 status,
    const LLUUID& file_id,
    LLAssetType::EType file_type,
    LLBaseDownloadRequest* user_data, LLExtStat ext_status );

class LLTransferTargetParamsVFile : public LLTransferTargetParams
{
public:
    LLTransferTargetParamsVFile();

    void setAsset(const LLUUID& asset_id, LLAssetType::EType asset_type);
    void setCallback(LLTTVFCompleteCallback cb, LLBaseDownloadRequest& request);

    LLUUID getAssetID() const                       { return mAssetID; }
    LLAssetType::EType getAssetType() const         { return mAssetType; }

    friend class LLTransferTargetVFile;
protected:
    bool unpackParams(LLDataPacker& dp);

    LLUUID              mAssetID;
    LLAssetType::EType  mAssetType;

    LLTTVFCompleteCallback  mCompleteCallback;
    LLBaseDownloadRequest*  mRequestDatap;
    S32                     mErrCode;
};


class LLTransferTargetVFile : public LLTransferTarget
{
public:
    LLTransferTargetVFile(const LLUUID& uuid, LLTransferSourceType src_type);
    virtual ~LLTransferTargetVFile();

    //static void requestTransfer(LLTransferTargetChannel* channelp,
    //                          const char* local_filename,
    //                          const LLTransferSourceParams& source_params,
    //                          LLTTVFCompleteCallback callback);

    static void updateQueue(bool shutdown = false);

protected:
    virtual bool unpackParams(LLDataPacker& dp);
    /*virtual*/ void applyParams(const LLTransferTargetParams& params);
    /*virtual*/ LLTSCode dataCallback(const S32 packet_id, U8* in_datap, const S32 in_size);
    /*virtual*/ void completionCallback(const LLTSCode status);

    LLTransferTargetParamsVFile mParams;

<<<<<<< HEAD
	bool mNeedsCreate;
	LLUUID mTempID;
=======
    BOOL mNeedsCreate;
    LLUUID mTempID;
>>>>>>> c06fb4e0
};

#endif // LL_LLTRANSFERTARGETFILE_H<|MERGE_RESOLUTION|>--- conflicted
+++ resolved
@@ -86,13 +86,8 @@
 
     LLTransferTargetParamsVFile mParams;
 
-<<<<<<< HEAD
-	bool mNeedsCreate;
-	LLUUID mTempID;
-=======
-    BOOL mNeedsCreate;
+    bool mNeedsCreate;
     LLUUID mTempID;
->>>>>>> c06fb4e0
 };
 
 #endif // LL_LLTRANSFERTARGETFILE_H