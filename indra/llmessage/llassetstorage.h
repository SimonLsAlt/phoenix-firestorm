--- conflicted
+++ resolved
@@ -122,19 +122,11 @@
 
     void    *mUserData;
     LLHost  mHost;
-<<<<<<< HEAD
-    bool	mIsTemp;
-    F64Seconds		mTime;				// Message system time
+    bool    mIsTemp;
+    F64Seconds      mTime;              // Message system time
     bool    mIsPriority;
-    bool	mDataSentInFirstPacket;
-    bool	mDataIsInCache;
-=======
-    BOOL    mIsTemp;
-    F64Seconds      mTime;              // Message system time
-    BOOL    mIsPriority;
-    BOOL    mDataSentInFirstPacket;
-    BOOL    mDataIsInCache;
->>>>>>> c06fb4e0
+    bool    mDataSentInFirstPacket;
+    bool    mDataIsInCache;
 };
 
 class LLAssetRequest : public LLBaseDownloadRequest
@@ -151,19 +143,11 @@
 //  void    (*mUpCallback)(const LLUUID&, void *, S32, LLExtStat);
     void    (*mInfoCallback)(LLAssetInfo *, void *, S32);
 
-<<<<<<< HEAD
-	bool	mIsLocal;
-	bool	mIsUserWaiting;		// We don't want to try forever if a user is waiting for a result.
-	F64Seconds		mTimeout;			// Amount of time before timing out.
-	LLUUID	mRequestingAgentID;	// Only valid for uploads from an agent
-    F64	mBytesFetched;
-=======
-    BOOL    mIsLocal;
-    BOOL    mIsUserWaiting;     // We don't want to try forever if a user is waiting for a result.
+    bool    mIsLocal;
+    bool    mIsUserWaiting;     // We don't want to try forever if a user is waiting for a result.
     F64Seconds      mTimeout;           // Amount of time before timing out.
     LLUUID  mRequestingAgentID; // Only valid for uploads from an agent
     F64 mBytesFetched;
->>>>>>> c06fb4e0
 
     virtual LLSD getTerseDetails() const;
     virtual LLSD getFullDetails() const;
@@ -225,19 +209,11 @@
     };
 
 protected:
-<<<<<<< HEAD
-	bool mShutDown;
-	LLHost mUpstreamHost;
-	
-	LLMessageSystem *mMessageSys;
-	LLXferManager	*mXferManager;
-=======
-    BOOL mShutDown;
+    bool mShutDown;
     LLHost mUpstreamHost;
 
     LLMessageSystem *mMessageSys;
     LLXferManager   *mXferManager;
->>>>>>> c06fb4e0
 
 
     typedef std::list<LLAssetRequest*> request_list_t;
@@ -249,35 +225,6 @@
     toxic_asset_map_t   mToxicAssetMap;     // Objects in this list are known to cause problems and are not loaded
 
 public:
-<<<<<<< HEAD
-	LLAssetStorage(LLMessageSystem *msg, LLXferManager *xfer, const LLHost &upstream_host);
-
-	LLAssetStorage(LLMessageSystem *msg, LLXferManager *xfer);
-	virtual ~LLAssetStorage();
-
-	void setUpstream(const LLHost &upstream_host);
-
-	bool hasLocalAsset(const LLUUID &uuid, LLAssetType::EType type);
-
-	// public interface methods
-	// note that your callback may get called BEFORE the function returns
-	void getAssetData(const LLUUID uuid, LLAssetType::EType atype, LLGetAssetCallback cb, void *user_data, bool is_priority = false);
-
-	/*
-	 * TransactionID version
-	 * Viewer needs the store_local
-	 */
-	virtual void storeAssetData(
-		const LLTransactionID& tid,
-		LLAssetType::EType atype,
-		LLStoreAssetCallback callback,
-		void* user_data,
-		bool temp_file = false,
-		bool is_priority = false,
-		bool store_local = false,
-		bool user_waiting= false,
-		F64Seconds timeout=LL_ASSET_STORAGE_TIMEOUT) = 0;
-=======
     LLAssetStorage(LLMessageSystem *msg, LLXferManager *xfer, const LLHost &upstream_host);
 
     LLAssetStorage(LLMessageSystem *msg, LLXferManager *xfer);
@@ -285,11 +232,11 @@
 
     void setUpstream(const LLHost &upstream_host);
 
-    BOOL hasLocalAsset(const LLUUID &uuid, LLAssetType::EType type);
+    bool hasLocalAsset(const LLUUID &uuid, LLAssetType::EType type);
 
     // public interface methods
     // note that your callback may get called BEFORE the function returns
-    void getAssetData(const LLUUID uuid, LLAssetType::EType atype, LLGetAssetCallback cb, void *user_data, BOOL is_priority = FALSE);
+    void getAssetData(const LLUUID uuid, LLAssetType::EType atype, LLGetAssetCallback cb, void *user_data, bool is_priority = false);
 
     /*
      * TransactionID version
@@ -305,45 +252,26 @@
         bool store_local = false,
         bool user_waiting= false,
         F64Seconds timeout=LL_ASSET_STORAGE_TIMEOUT) = 0;
->>>>>>> c06fb4e0
 
     virtual void logAssetStorageInfo() = 0;
 
-<<<<<<< HEAD
-	void getEstateAsset(const LLHost &object_sim, const LLUUID &agent_id, const LLUUID &session_id,
-									const LLUUID &asset_id, LLAssetType::EType atype, EstateAssetType etype,
-									 LLGetAssetCallback callback, void *user_data, bool is_priority);
-
-	void getInvItemAsset(const LLHost &object_sim,
-						 const LLUUID &agent_id, const LLUUID &session_id,
-						 const LLUUID &owner_id, const LLUUID &task_id, const LLUUID &item_id,
-						 const LLUUID &asset_id, LLAssetType::EType atype,
-						 LLGetAssetCallback cb, void *user_data, bool is_priority = false); // Get a particular inventory item.
-
-	// Check if an asset is in the toxic map.  If it is, the entry is updated
-	bool		isAssetToxic( const LLUUID& uuid );
-
-	// Clean the toxic asset list, remove old entries
-	void		flushOldToxicAssets( bool force_it );
-=======
     virtual void checkForTimeouts();
 
     void getEstateAsset(const LLHost &object_sim, const LLUUID &agent_id, const LLUUID &session_id,
                                     const LLUUID &asset_id, LLAssetType::EType atype, EstateAssetType etype,
-                                     LLGetAssetCallback callback, void *user_data, BOOL is_priority);
+                                     LLGetAssetCallback callback, void *user_data, bool is_priority);
 
     void getInvItemAsset(const LLHost &object_sim,
                          const LLUUID &agent_id, const LLUUID &session_id,
                          const LLUUID &owner_id, const LLUUID &task_id, const LLUUID &item_id,
                          const LLUUID &asset_id, LLAssetType::EType atype,
-                         LLGetAssetCallback cb, void *user_data, BOOL is_priority = FALSE); // Get a particular inventory item.
+                         LLGetAssetCallback cb, void *user_data, bool is_priority = false); // Get a particular inventory item.
 
     // Check if an asset is in the toxic map.  If it is, the entry is updated
-    BOOL        isAssetToxic( const LLUUID& uuid );
+    bool        isAssetToxic( const LLUUID& uuid );
 
     // Clean the toxic asset list, remove old entries
-    void        flushOldToxicAssets( BOOL force_it );
->>>>>>> c06fb4e0
+    void        flushOldToxicAssets( bool force_it );
 
     // Add an item to the toxic asset map
     void        markAssetToxic( const LLUUID& uuid );
@@ -424,37 +352,7 @@
 
     // deprecated file-based methods
     // Not overriden
-<<<<<<< HEAD
-	void getAssetData(const LLUUID uuid, LLAssetType::EType type, void (*callback)(const char*, const LLUUID&, void *, S32, LLExtStat), void *user_data, bool is_priority = false);
-
-	/*
-	 * TransactionID version
-	 */
-	virtual void storeAssetData(
-		const std::string& filename,
-		const LLTransactionID &transaction_id,
-		LLAssetType::EType type,
-		LLStoreAssetCallback callback,
-		void *user_data,
-		bool temp_file = false,
-		bool is_priority = false,
-		bool user_waiting = false,
-		F64Seconds timeout  = LL_ASSET_STORAGE_TIMEOUT) = 0;
-
-	static void legacyGetDataCallback(const LLUUID &uuid, LLAssetType::EType, void *user_data, S32 status, LLExtStat ext_status);
-	static void legacyStoreDataCallback(const LLUUID &uuid, void *user_data, S32 status, LLExtStat ext_status);
-
-	// add extra methods to handle metadata
-
-protected:
-	void _cleanupRequests(bool all, S32 error);
-	void _callUploadCallbacks(const LLUUID &uuid, const LLAssetType::EType asset_type, bool success, LLExtStat ext_status);
-
-	virtual void _queueDataRequest(const LLUUID& uuid, LLAssetType::EType type, LLGetAssetCallback callback,
-								   void *user_data, bool duplicate,
-								   bool is_priority) = 0;
-=======
-    void getAssetData(const LLUUID uuid, LLAssetType::EType type, void (*callback)(const char*, const LLUUID&, void *, S32, LLExtStat), void *user_data, BOOL is_priority = FALSE);
+    void getAssetData(const LLUUID uuid, LLAssetType::EType type, void (*callback)(const char*, const LLUUID&, void *, S32, LLExtStat), void *user_data, bool is_priority = false);
 
     /*
      * TransactionID version
@@ -476,13 +374,12 @@
     // add extra methods to handle metadata
 
 protected:
-    void _cleanupRequests(BOOL all, S32 error);
-    void _callUploadCallbacks(const LLUUID &uuid, const LLAssetType::EType asset_type, BOOL success, LLExtStat ext_status);
+    void _cleanupRequests(bool all, S32 error);
+    void _callUploadCallbacks(const LLUUID &uuid, const LLAssetType::EType asset_type, bool success, LLExtStat ext_status);
 
     virtual void _queueDataRequest(const LLUUID& uuid, LLAssetType::EType type, LLGetAssetCallback callback,
-                                   void *user_data, BOOL duplicate,
-                                   BOOL is_priority) = 0;
->>>>>>> c06fb4e0
+                                   void *user_data, bool duplicate,
+                                   bool is_priority) = 0;
 
 private:
     void _init(LLMessageSystem *msg,
