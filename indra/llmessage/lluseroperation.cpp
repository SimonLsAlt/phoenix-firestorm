--- conflicted
+++ resolved
@@ -1,230 +1,190 @@
-/**
- * @file lluseroperation.cpp
- * @brief LLUserOperation class definition.
- *
- * $LicenseInfo:firstyear=2002&license=viewerlgpl$
- * Second Life Viewer Source Code
- * Copyright (C) 2010, Linden Research, Inc.
- *
- * This library is free software; you can redistribute it and/or
- * modify it under the terms of the GNU Lesser General Public
- * License as published by the Free Software Foundation;
- * version 2.1 of the License only.
- *
- * This library is distributed in the hope that it will be useful,
- * but WITHOUT ANY WARRANTY; without even the implied warranty of
- * MERCHANTABILITY or FITNESS FOR A PARTICULAR PURPOSE.  See the GNU
- * Lesser General Public License for more details.
- *
- * You should have received a copy of the GNU Lesser General Public
- * License along with this library; if not, write to the Free Software
- * Foundation, Inc., 51 Franklin Street, Fifth Floor, Boston, MA  02110-1301  USA
- *
- * Linden Research, Inc., 945 Battery Street, San Francisco, CA  94111  USA
- * $/LicenseInfo$
- */
-
-#include "linden_common.h"
-
-#include "lluseroperation.h"
-
-///----------------------------------------------------------------------------
-/// Local function declarations, constants, enums, and typedefs
-///----------------------------------------------------------------------------
-
-LLUserOperationMgr* gUserOperationMgr = NULL;
-
-///----------------------------------------------------------------------------
-/// Class LLUserOperation
-///----------------------------------------------------------------------------
-
-LLUserOperation::LLUserOperation(const LLUUID& agent_id)
-<<<<<<< HEAD
-:	mAgentID(agent_id),
-	mTimer(),
-	mNoExpire(false)
-=======
-:   mAgentID(agent_id),
-    mTimer(),
-    mNoExpire(FALSE)
->>>>>>> e1623bb2
-{
-    mTransactionID.generate();
-}
-
-LLUserOperation::LLUserOperation(const LLUUID& agent_id,
-<<<<<<< HEAD
-								 const LLUUID& transaction_id) :
-	mAgentID(agent_id),
-	mTransactionID(transaction_id),
-	mTimer(),
-	mNoExpire(false)
-=======
-                                 const LLUUID& transaction_id) :
-    mAgentID(agent_id),
-    mTransactionID(transaction_id),
-    mTimer(),
-    mNoExpire(FALSE)
->>>>>>> e1623bb2
-{
-}
-
-// protected constructor which is used by base classes that determine
-// transaction, agent, et. after construction.
-LLUserOperation::LLUserOperation() :
-<<<<<<< HEAD
-	mTimer(),
-	mNoExpire(false)
-=======
-    mTimer(),
-    mNoExpire(FALSE)
->>>>>>> e1623bb2
-{
-}
-
-LLUserOperation::~LLUserOperation()
-{
-}
-
-void LLUserOperation::SetNoExpireFlag(const bool flag)
-{
-    mNoExpire = flag;
-}
-
-bool LLUserOperation::isExpired()
-{
-<<<<<<< HEAD
-	if (!mNoExpire)
-	{
-		const F32 EXPIRE_TIME_SECS = 10.f;
-		return mTimer.getElapsedTimeF32() > EXPIRE_TIME_SECS;
-	}
-	return false;
-=======
-    if (!mNoExpire)
-    {
-        const F32 EXPIRE_TIME_SECS = 10.f;
-        return mTimer.getElapsedTimeF32() > EXPIRE_TIME_SECS;
-    }
-    return FALSE;
->>>>>>> e1623bb2
-}
-
-void LLUserOperation::expire()
-{
-    // by default, do do anything.
-}
-
-///----------------------------------------------------------------------------
-/// Class LLUserOperationMgr
-///----------------------------------------------------------------------------
-
-LLUserOperationMgr::LLUserOperationMgr()
-{
-}
-
-
-LLUserOperationMgr::~LLUserOperationMgr()
-{
-    if (mUserOperationList.size() > 0)
-    {
-        LL_WARNS() << "Exiting with user operations pending." << LL_ENDL;
-    }
-}
-
-
-void LLUserOperationMgr::addOperation(LLUserOperation* op)
-{
-    if(!op)
-    {
-        LL_WARNS() << "Tried to add null op" << LL_ENDL;
-        return;
-    }
-    LLUUID id = op->getTransactionID();
-    llassert(mUserOperationList.count(id) == 0);
-    mUserOperationList[id] = op;
-}
-
-
-LLUserOperation* LLUserOperationMgr::findOperation(const LLUUID& tid)
-{
-    user_operation_list_t::iterator iter = mUserOperationList.find(tid);
-    if (iter != mUserOperationList.end())
-        return iter->second;
-    else
-        return NULL;
-}
-
-
-bool LLUserOperationMgr::deleteOperation(LLUserOperation* op)
-{
-<<<<<<< HEAD
-	size_t rv = 0;
-	if(op)
-	{
-		LLUUID id = op->getTransactionID();
-		rv = mUserOperationList.erase(id);
-		delete op;
-		op = NULL;
-	}
-	return rv != 0;
-=======
-    size_t rv = 0;
-    if(op)
-    {
-        LLUUID id = op->getTransactionID();
-        rv = mUserOperationList.erase(id);
-        delete op;
-        op = NULL;
-    }
-    return rv ? TRUE : FALSE;
->>>>>>> e1623bb2
-}
-
-void LLUserOperationMgr::deleteExpiredOperations()
-{
-    const S32 MAX_OPS_CONSIDERED = 2000;
-    S32 ops_left = MAX_OPS_CONSIDERED;
-    LLUserOperation* op = NULL;
-    user_operation_list_t::iterator it;
-    if(mLastOperationConsidered.isNull())
-    {
-        it = mUserOperationList.begin();
-    }
-    else
-    {
-        it = mUserOperationList.lower_bound(mLastOperationConsidered);
-    }
-    while((ops_left--) && (it != mUserOperationList.end()))
-    {
-        op = (*it).second;
-        if(op && op->isExpired())
-        {
-            LL_DEBUGS() << "expiring: " << (*it).first << LL_ENDL;
-            op->expire();
-            mUserOperationList.erase(it++);
-            delete op;
-        }
-        else if(op)
-        {
-            ++it;
-        }
-        else
-        {
-            mUserOperationList.erase(it++);
-        }
-    }
-    if(it != mUserOperationList.end())
-    {
-        mLastOperationConsidered = (*it).first;
-    }
-    else
-    {
-        mLastOperationConsidered.setNull();
-    }
-}
-
-
-///----------------------------------------------------------------------------
-/// Local function definitions
-///----------------------------------------------------------------------------+/**
+ * @file lluseroperation.cpp
+ * @brief LLUserOperation class definition.
+ *
+ * $LicenseInfo:firstyear=2002&license=viewerlgpl$
+ * Second Life Viewer Source Code
+ * Copyright (C) 2010, Linden Research, Inc.
+ *
+ * This library is free software; you can redistribute it and/or
+ * modify it under the terms of the GNU Lesser General Public
+ * License as published by the Free Software Foundation;
+ * version 2.1 of the License only.
+ *
+ * This library is distributed in the hope that it will be useful,
+ * but WITHOUT ANY WARRANTY; without even the implied warranty of
+ * MERCHANTABILITY or FITNESS FOR A PARTICULAR PURPOSE.  See the GNU
+ * Lesser General Public License for more details.
+ *
+ * You should have received a copy of the GNU Lesser General Public
+ * License along with this library; if not, write to the Free Software
+ * Foundation, Inc., 51 Franklin Street, Fifth Floor, Boston, MA  02110-1301  USA
+ *
+ * Linden Research, Inc., 945 Battery Street, San Francisco, CA  94111  USA
+ * $/LicenseInfo$
+ */
+
+#include "linden_common.h"
+
+#include "lluseroperation.h"
+
+///----------------------------------------------------------------------------
+/// Local function declarations, constants, enums, and typedefs
+///----------------------------------------------------------------------------
+
+LLUserOperationMgr* gUserOperationMgr = NULL;
+
+///----------------------------------------------------------------------------
+/// Class LLUserOperation
+///----------------------------------------------------------------------------
+
+LLUserOperation::LLUserOperation(const LLUUID& agent_id)
+:   mAgentID(agent_id),
+    mTimer(),
+    mNoExpire(false)
+{
+    mTransactionID.generate();
+}
+
+LLUserOperation::LLUserOperation(const LLUUID& agent_id,
+                                 const LLUUID& transaction_id) :
+    mAgentID(agent_id),
+    mTransactionID(transaction_id),
+    mTimer(),
+    mNoExpire(false)
+{
+}
+
+// protected constructor which is used by base classes that determine
+// transaction, agent, et. after construction.
+LLUserOperation::LLUserOperation() :
+    mTimer(),
+    mNoExpire(false)
+{
+}
+
+LLUserOperation::~LLUserOperation()
+{
+}
+
+void LLUserOperation::SetNoExpireFlag(const bool flag)
+{
+    mNoExpire = flag;
+}
+
+bool LLUserOperation::isExpired()
+{
+    if (!mNoExpire)
+    {
+        const F32 EXPIRE_TIME_SECS = 10.f;
+        return mTimer.getElapsedTimeF32() > EXPIRE_TIME_SECS;
+    }
+    return false;
+}
+
+void LLUserOperation::expire()
+{
+    // by default, do do anything.
+}
+
+///----------------------------------------------------------------------------
+/// Class LLUserOperationMgr
+///----------------------------------------------------------------------------
+
+LLUserOperationMgr::LLUserOperationMgr()
+{
+}
+
+
+LLUserOperationMgr::~LLUserOperationMgr()
+{
+    if (mUserOperationList.size() > 0)
+    {
+        LL_WARNS() << "Exiting with user operations pending." << LL_ENDL;
+    }
+}
+
+
+void LLUserOperationMgr::addOperation(LLUserOperation* op)
+{
+    if(!op)
+    {
+        LL_WARNS() << "Tried to add null op" << LL_ENDL;
+        return;
+    }
+    LLUUID id = op->getTransactionID();
+    llassert(mUserOperationList.count(id) == 0);
+    mUserOperationList[id] = op;
+}
+
+
+LLUserOperation* LLUserOperationMgr::findOperation(const LLUUID& tid)
+{
+    user_operation_list_t::iterator iter = mUserOperationList.find(tid);
+    if (iter != mUserOperationList.end())
+        return iter->second;
+    else
+        return NULL;
+}
+
+
+bool LLUserOperationMgr::deleteOperation(LLUserOperation* op)
+{
+    size_t rv = 0;
+    if(op)
+    {
+        LLUUID id = op->getTransactionID();
+        rv = mUserOperationList.erase(id);
+        delete op;
+        op = NULL;
+    }
+    return rv != 0;
+}
+
+void LLUserOperationMgr::deleteExpiredOperations()
+{
+    const S32 MAX_OPS_CONSIDERED = 2000;
+    S32 ops_left = MAX_OPS_CONSIDERED;
+    LLUserOperation* op = NULL;
+    user_operation_list_t::iterator it;
+    if(mLastOperationConsidered.isNull())
+    {
+        it = mUserOperationList.begin();
+    }
+    else
+    {
+        it = mUserOperationList.lower_bound(mLastOperationConsidered);
+    }
+    while((ops_left--) && (it != mUserOperationList.end()))
+    {
+        op = (*it).second;
+        if(op && op->isExpired())
+        {
+            LL_DEBUGS() << "expiring: " << (*it).first << LL_ENDL;
+            op->expire();
+            mUserOperationList.erase(it++);
+            delete op;
+        }
+        else if(op)
+        {
+            ++it;
+        }
+        else
+        {
+            mUserOperationList.erase(it++);
+        }
+    }
+    if(it != mUserOperationList.end())
+    {
+        mLastOperationConsidered = (*it).first;
+    }
+    else
+    {
+        mLastOperationConsidered.setNull();
+    }
+}
+
+
+///----------------------------------------------------------------------------
+/// Local function definitions
+///----------------------------------------------------------------------------