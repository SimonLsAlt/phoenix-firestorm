/** 
 * @file message.h
 * @brief LLMessageSystem class header file
 *
 * $LicenseInfo:firstyear=2001&license=viewerlgpl$
 * Second Life Viewer Source Code
 * Copyright (C) 2010, Linden Research, Inc.
 * 
 * This library is free software; you can redistribute it and/or
 * modify it under the terms of the GNU Lesser General Public
 * License as published by the Free Software Foundation;
 * version 2.1 of the License only.
 * 
 * This library is distributed in the hope that it will be useful,
 * but WITHOUT ANY WARRANTY; without even the implied warranty of
 * MERCHANTABILITY or FITNESS FOR A PARTICULAR PURPOSE.  See the GNU
 * Lesser General Public License for more details.
 * 
 * You should have received a copy of the GNU Lesser General Public
 * License along with this library; if not, write to the Free Software
 * Foundation, Inc., 51 Franklin Street, Fifth Floor, Boston, MA  02110-1301  USA
 * 
 * Linden Research, Inc., 945 Battery Street, San Francisco, CA  94111  USA
 * $/LicenseInfo$
 */

#ifndef LL_MESSAGE_H
#define LL_MESSAGE_H

#include <cstring>
#include <set>

#if LL_LINUX
#include <endian.h>
#include <netinet/in.h>
#endif

#if LL_WINDOWS
#include "winsock2.h" // htons etc.
#endif

#include "llerror.h"
#include "net.h"
#include "llstringtable.h"
#include "llcircuit.h"
#include "lltimer.h"
#include "llpacketring.h"
#include "llhost.h"
#include "llhttpnode.h"
//#include "llpacketack.h"
#include "llsingleton.h"
#include "message_prehash.h"
#include "llstl.h"
#include "llmsgvariabletype.h"
#include "llmessagesenderinterface.h"

#include "llstoredmessage.h"
#include "boost/function.hpp"
#include "llpounceable.h"
#include "llcoros.h"
#include LLCOROS_MUTEX_HEADER

const U32 MESSAGE_MAX_STRINGS_LENGTH = 64;
const U32 MESSAGE_NUMBER_OF_HASH_BUCKETS = 8192;

const S32 MESSAGE_MAX_PER_FRAME = 400;

class LLMessageStringTable : public LLSingleton<LLMessageStringTable>
{
	LLSINGLETON(LLMessageStringTable);
	~LLMessageStringTable();

public:
	char *getString(const char *str);

	U32	 mUsed;
	bool mEmpty[MESSAGE_NUMBER_OF_HASH_BUCKETS];
	char mString[MESSAGE_NUMBER_OF_HASH_BUCKETS][MESSAGE_MAX_STRINGS_LENGTH];	/* Flawfinder: ignore */
};


// Individual Messages are described with the following format
// Note that to ease parsing, keywords are used
//
//	// Comment 					(Comment like a C++ single line comment)
//  							Comments can only be placed between Messages
// {
// MessageName					(same naming restrictions as C variable)
// Frequency					("High", "Medium", or "Low" - determines whether message ID is 8, 16, or 32-bits -- 
//								 there can 254 messages in the first 2 groups, 32K in the last group)
//								(A message can be made up only of the Name if it is only a signal)
// Trust						("Trusted", "NotTrusted" - determines if a message will be accepted
//								 on a circuit.  "Trusted" messages are not accepted from NotTrusted circuits
//								 while NotTrusted messages are accepted on any circuit.  An example of a
//								 NotTrusted circuit is any circuit from the viewer.)
// Encoding						("Zerocoded", "Unencoded" - zerocoded messages attempt to compress sequences of 
//								 zeros, but if there is no space win, it discards the compression and goes unencoded)
//		{
//		Block Name				(same naming restrictions as C variable)
//		Block Type				("Single", "Multiple", or "Variable" - determines if the block is coded once, 
//								 a known number of times, or has a 8 bit argument encoded to tell the decoder 
//								 how many times the group is repeated)
//		Block Repeat Number		(Optional - used only with the "Multiple" type - tells how many times the field is repeated
//			{
//			Variable 1 Name		(same naming restrictions as C variable)
//			Variable Type		("Fixed" or "Variable" - determines if the variable is of fixed size or needs to 
//								 encode an argument describing the size in bytes)
//			Variable Size		(In bytes, either of the "Fixed" variable itself or of the size argument)
//
//			repeat variables
//
//			}
//
//			Repeat for number of variables in block		
//		}
//
//		Repeat for number of blocks in message
// }
// Repeat for number of messages in file
//

// Constants
const S32 MAX_MESSAGE_INTERNAL_NAME_SIZE = 255;
const S32 MAX_BUFFER_SIZE = NET_BUFFER_SIZE;
const S32 MAX_BLOCKS = 255;

const U8 LL_ZERO_CODE_FLAG = 0x80;
const U8 LL_RELIABLE_FLAG = 0x40;
const U8 LL_RESENT_FLAG = 0x20;
const U8 LL_ACK_FLAG = 0x10;

// 1 byte flags, 4 bytes sequence, 1 byte offset + 1 byte message name (high)
const S32 LL_MINIMUM_VALID_PACKET_SIZE = LL_PACKET_ID_SIZE + 1;
enum EPacketHeaderLayout
{
	PHL_FLAGS = 0,
	PHL_PACKET_ID = 1,
	PHL_OFFSET = 5,
	PHL_NAME = 6
};


const S32 LL_DEFAULT_RELIABLE_RETRIES = 3;
const F32Seconds LL_MINIMUM_RELIABLE_TIMEOUT_SECONDS(1.f);
const F32Seconds LL_MINIMUM_SEMIRELIABLE_TIMEOUT_SECONDS(1.f);
const F32Seconds LL_PING_BASED_TIMEOUT_DUMMY(0.0f);

const F32 LL_SEMIRELIABLE_TIMEOUT_FACTOR	= 5.f;		// averaged ping
const F32 LL_RELIABLE_TIMEOUT_FACTOR		= 5.f;		// averaged ping
const F32 LL_LOST_TIMEOUT_FACTOR			= 16.f;     // averaged ping for marking packets "Lost"
const F32Seconds LL_MAX_LOST_TIMEOUT(5.f);				// Maximum amount of time before considering something "lost"

const S32 MAX_MESSAGE_COUNT_NUM = 1024;

// Forward declarations
class LLVector3;
class LLVector4;
class LLVector3d;
class LLQuaternion;
class LLSD;
class LLUUID;
class LLMessageSystem;
class LLPumpIO;

// message system exceptional condition handlers.
enum EMessageException
{
	MX_UNREGISTERED_MESSAGE, // message number not part of template
	MX_PACKET_TOO_SHORT, // invalid packet, shorter than minimum packet size
	MX_RAN_OFF_END_OF_PACKET, // ran off the end of the packet during decode
	MX_WROTE_PAST_BUFFER_SIZE // wrote past buffer size in zero code expand
};
typedef void (*msg_exception_callback)(LLMessageSystem*,void*,EMessageException);


// message data pieces are used to collect the data called for by the message template
class LLMsgData;
class LLMsgBlkData;
class LLMessageTemplate;

class LLMessagePollInfo;
class LLMessageBuilder;
class LLTemplateMessageBuilder;
class LLSDMessageBuilder;
class LLMessageReader;
class LLTemplateMessageReader;
class LLSDMessageReader;



class LLUseCircuitCodeResponder
{
	LOG_CLASS(LLMessageSystem);
	
public:
	virtual ~LLUseCircuitCodeResponder();
	virtual void complete(const LLHost& host, const LLUUID& agent) const = 0;
};

/**
 * SL-12204: We've observed crashes when consumer code sets
 * LLMessageSystem::mMessageReader, assuming that all subsequent processing of
 * the current message will use the same mMessageReader value -- only to have
 * a different coroutine sneak in and replace mMessageReader before
 * completion. This is a limitation of sharing a stateful global resource for
 * message parsing; instead code receiving a new message should instantiate a
 * (trivially constructed) local message parser and use that.
 *
 * Until then, when one coroutine sets a particular LLMessageReader subclass
 * as the current message reader, ensure that no other coroutine can replace
 * it until the first coroutine has finished with its message.
 *
 * This is achieved with two helper classes. LLMessageSystem::mMessageReader
 * is now an LLMessageReaderPointer instance, which can efficiently compare or
 * dereference its contained LLMessageReader* but which cannot be directly
 * assigned. To change the value of LLMessageReaderPointer, you must
 * instantiate LockMessageReader with the LLMessageReader* you wish to make
 * current. mMessageReader will have that value for the lifetime of the
 * LockMessageReader instance, then revert to nullptr. Moreover, as its name
 * implies, LockMessageReader locks the mutex in LLMessageReaderPointer so
 * that any other coroutine instantiating LockMessageReader will block until
 * the first coroutine has destroyed its instance.
 */
class LLMessageReaderPointer
{
public:
    LLMessageReaderPointer(): mPtr(nullptr) {}
    // It is essential that comparison and dereferencing must be fast, which
    // is why we don't check for nullptr when dereferencing.
    LLMessageReader* operator->() const { return mPtr; }
    bool operator==(const LLMessageReader* other) const { return mPtr == other; }
    bool operator!=(const LLMessageReader* other) const { return ! (*this == other); }
private:
    // Only LockMessageReader can set mPtr.
    friend class LockMessageReader;
    LLMessageReader* mPtr;
    LLCoros::Mutex mMutex;
};

/**
 * To set mMessageReader to nullptr:
 *
 * @code
 * // use an anonymous instance that is destroyed immediately
 * LockMessageReader(gMessageSystem->mMessageReader, nullptr);
 * @endcode
 *
 * Why do we still require going through LockMessageReader at all? Because it
 * would be Bad if any coroutine set mMessageReader to nullptr while another
 * coroutine was still parsing a message.
 */
class LockMessageReader
{
public:
    LockMessageReader(LLMessageReaderPointer& var, LLMessageReader* instance):
        mVar(var.mPtr),
        mLock(var.mMutex)
    {
        mVar = instance;
    }
    // Some compilers reportedly fail to suppress generating implicit copy
    // operations even though we have a move-only LockType data member.
    LockMessageReader(const LockMessageReader&) = delete;
    LockMessageReader& operator=(const LockMessageReader&) = delete;
    ~LockMessageReader()
    {
        mVar = nullptr;
    }
private:
    // capture a reference to LLMessageReaderPointer::mPtr
    decltype(LLMessageReaderPointer::mPtr)& mVar;
    // while holding a lock on LLMessageReaderPointer::mMutex
    LLCoros::LockType mLock;
};

/**
 * LockMessageReader is great as long as you only need mMessageReader locked
 * during a single LLMessageSystem function call. However, empirically the
 * sequence from checkAllMessages() through processAcks() need mMessageReader
 * locked to LLTemplateMessageReader. Enforce that by making them require an
 * instance of LockMessageChecker.
 */
class LockMessageChecker;

class LLMessageSystem : public LLMessageSenderInterface
{
 private:
	U8					mSendBuffer[MAX_BUFFER_SIZE];
	S32					mSendSize;

	bool				mBlockUntrustedInterface;
	LLHost				mUntrustedInterface;

 public:
	LLPacketRing				mPacketRing;
	LLReliablePacketParams		mReliablePacketParams;

<<<<<<< HEAD
	// Set this flag to TRUE when you want *very* verbose logs.
=======
	// Set this flag to true when you want *very* verbose logs.
>>>>>>> dfbbad81
	bool						mVerboseLog;

	F32                         mMessageFileVersionNumber;

	typedef std::map<const char *, LLMessageTemplate*> message_template_name_map_t;
	typedef std::map<U32, LLMessageTemplate*> message_template_number_map_t;

private:
	message_template_name_map_t		mMessageTemplates;
	message_template_number_map_t	mMessageNumbers;

public:
	S32					mSystemVersionMajor;
	S32					mSystemVersionMinor;
	S32					mSystemVersionPatch;
	S32					mSystemVersionServer;
	U32					mVersionFlags;

	bool				mbProtected;

	U32					mNumberHighFreqMessages;
	U32					mNumberMediumFreqMessages;
	U32					mNumberLowFreqMessages;
	S32					mPort;
	S32					mSocket;

	U32					mPacketsIn;		    // total packets in, including compressed and uncompressed
	U32					mPacketsOut;		    // total packets out, including compressed and uncompressed

	U64					mBytesIn;		    // total bytes in, including compressed and uncompressed
	U64					mBytesOut;		    // total bytes out, including compressed and uncompressed
	
	U32					mCompressedPacketsIn;	    // total compressed packets in
	U32					mCompressedPacketsOut;	    // total compressed packets out

	U32					mReliablePacketsIn;	    // total reliable packets in
	U32					mReliablePacketsOut;	    // total reliable packets out

	U32                 mDroppedPackets;            // total dropped packets in
	U32                 mResentPackets;             // total resent packets out
	U32                 mFailedResendPackets;       // total resend failure packets out
	U32                 mOffCircuitPackets;         // total # of off-circuit packets rejected
	U32                 mInvalidOnCircuitPackets;   // total # of on-circuit but invalid packets rejected

	S64					mUncompressedBytesIn;	    // total uncompressed size of compressed packets in
	S64					mUncompressedBytesOut;	    // total uncompressed size of compressed packets out
	S64					mCompressedBytesIn;	    // total compressed size of compressed packets in
	S64					mCompressedBytesOut;	    // total compressed size of compressed packets out
	S64					mTotalBytesIn;		    // total size of all uncompressed packets in
	S64					mTotalBytesOut;		    // total size of all uncompressed packets out

	bool                mSendReliable;              // does the outgoing message require a pos ack?

	LLCircuit 	 		mCircuitInfo;
	F64Seconds			mCircuitPrintTime;	    // used to print circuit debug info every couple minutes
	F32Seconds			mCircuitPrintFreq;	    

	std::map<U64, U32>	mIPPortToCircuitCode;
	std::map<U32, U64>	mCircuitCodeToIPPort;
	U32					mOurCircuitCode;
	S32					mSendPacketFailureCount;
	S32					mUnackedListDepth;
	S32					mUnackedListSize;
	S32					mDSMaxListDepth;

public:
	// Read file and build message templates
	LLMessageSystem(const std::string& filename, U32 port, S32 version_major,
					S32 version_minor, S32 version_patch,
					bool failure_is_fatal,
					const F32 circuit_heartbeat_interval, const F32 circuit_timeout);

	~LLMessageSystem();

	bool isOK() const { return !mbError; }
	S32 getErrorCode() const { return mErrorCode; }

	// Read file and build message templates filename must point to a
	// valid string which specifies the path of a valid linden
	// template.
	void loadTemplateFile(const std::string& filename, bool failure_is_fatal);


	// methods for building, sending, receiving, and handling messages
	void	setHandlerFuncFast(const char *name, void (*handler_func)(LLMessageSystem *msgsystem, void **user_data), void **user_data = NULL);
	void	setHandlerFunc(const char *name, void (*handler_func)(LLMessageSystem *msgsystem, void **user_data), void **user_data = NULL)
	{
		setHandlerFuncFast(LLMessageStringTable::getInstance()->getString(name), handler_func, user_data);
	}

	// Set a callback function for a message system exception.
	void setExceptionFunc(EMessageException exception, msg_exception_callback func, void* data = NULL);
<<<<<<< HEAD
	// Call the specified exception func, and return TRUE if a
	// function was found and called. Otherwise return FALSE.
=======
	// Call the specified exception func, and return true if a
	// function was found and called. Otherwise return false.
>>>>>>> dfbbad81
	bool callExceptionFunc(EMessageException exception);

	// Set a function that will be called once per packet processed with the 
	// hashed message name and the time spent in the processing handler function
	// measured in seconds.  JC
	typedef void (*msg_timing_callback)(const char* hashed_name, F32 time, void* data);
	void setTimingFunc(msg_timing_callback func, void* data = NULL);
	msg_timing_callback getTimingCallback() 
	{ 
		return mTimingCallback; 
	}
	void* getTimingCallbackData() 
	{
		return mTimingCallbackData;
	}

	// This method returns true if the code is in the circuit codes map.
	bool isCircuitCodeKnown(U32 code) const;

	// usually called in response to an AddCircuitCode message, but
	// may also be called by the login process.
	bool addCircuitCode(U32 code, const LLUUID& session_id);

	bool	poll(F32 seconds); // Number of seconds that we want to block waiting for data, returns if data was received
	bool	checkMessages(LockMessageChecker&, S64 frame_count = 0 );
	void	processAcks(LockMessageChecker&, F32 collect_time = 0.f);

	bool	isMessageFast(const char *msg);
	bool	isMessage(const char *msg)
	{
		return isMessageFast(LLMessageStringTable::getInstance()->getString(msg));
	}

	void dumpPacketToLog();

	char	*getMessageName();

	const LLHost& getSender() const;
	U32		getSenderIP() const;			// getSender() is preferred
	U32		getSenderPort() const;		// getSender() is preferred

	const LLHost& getReceivingInterface() const;

	// This method returns the uuid associated with the sender. The
	// UUID will be null if it is not yet known or is a server
	// circuit.
	const LLUUID& getSenderID() const;

	// This method returns the session id associated with the last
	// sender.
	const LLUUID& getSenderSessionID() const;

	// set & get the session id (useful for viewers for now.)
	void setMySessionID(const LLUUID& session_id) { mSessionID = session_id; }
	const LLUUID& getMySessionID() { return mSessionID; }

	void newMessageFast(const char *name);
	void newMessage(const char *name);


public:
	LLStoredMessagePtr getReceivedMessage() const; 
	LLStoredMessagePtr getBuiltMessage() const;
	S32 sendMessage(const LLHost &host, LLStoredMessagePtr message);

private:
	LLSD getReceivedMessageLLSD() const;
	LLSD getBuiltMessageLLSD() const;

	// NOTE: babbage: Only use to support legacy misuse of the
	// LLMessageSystem API where values are dangerously written
	// as one type and read as another. LLSD does not support
	// dangerous conversions and so converting the message to an
	// LLSD would result in the reads failing. All code which
	// misuses the message system in this way should be made safe
	// but while the unsafe code is run in old processes, this
	// method should be used to forward unsafe messages.
	LLSD wrapReceivedTemplateData() const;
	LLSD wrapBuiltTemplateData() const;

public:

	void copyMessageReceivedToSend();
	void clearMessage();

	void nextBlockFast(const char *blockname);
	void nextBlock(const char *blockname);

public:
	void addBinaryDataFast(const char *varname, const void *data, S32 size);
	void addBinaryData(const char *varname, const void *data, S32 size);

	void	addBOOLFast( const char* varname, bool b);						// typed, checks storage space
	void	addBOOL( const char* varname, bool b);						// typed, checks storage space
	void	addS8Fast(	const char *varname, S8 s);							// typed, checks storage space
	void	addS8(	const char *varname, S8 s);							// typed, checks storage space
	void	addU8Fast(	const char *varname, U8 u);							// typed, checks storage space
	void	addU8(	const char *varname, U8 u);							// typed, checks storage space
	void	addS16Fast(	const char *varname, S16 i);						// typed, checks storage space
	void	addS16(	const char *varname, S16 i);						// typed, checks storage space
	void	addU16Fast(	const char *varname, U16 i);						// typed, checks storage space
	void	addU16(	const char *varname, U16 i);						// typed, checks storage space
	void	addF32Fast(	const char *varname, F32 f);						// typed, checks storage space
	void	addF32(	const char *varname, F32 f);						// typed, checks storage space
	void	addS32Fast(	const char *varname, S32 s);						// typed, checks storage space
	void	addS32(	const char *varname, S32 s);						// typed, checks storage space
	void addU32Fast(	const char *varname, U32 u);						// typed, checks storage space
	void	addU32(	const char *varname, U32 u);						// typed, checks storage space
	void	addU64Fast(	const char *varname, U64 lu);						// typed, checks storage space
	void	addU64(	const char *varname, U64 lu);						// typed, checks storage space
	void	addF64Fast(	const char *varname, F64 d);						// typed, checks storage space
	void	addF64(	const char *varname, F64 d);						// typed, checks storage space
	void	addVector3Fast(	const char *varname, const LLVector3& vec);		// typed, checks storage space
	void	addVector3(	const char *varname, const LLVector3& vec);		// typed, checks storage space
	void	addVector4Fast(	const char *varname, const LLVector4& vec);		// typed, checks storage space
	void	addVector4(	const char *varname, const LLVector4& vec);		// typed, checks storage space
	void	addVector3dFast( const char *varname, const LLVector3d& vec);	// typed, checks storage space
	void	addVector3d( const char *varname, const LLVector3d& vec);	// typed, checks storage space
	void	addQuatFast( const char *varname, const LLQuaternion& quat);	// typed, checks storage space
	void	addQuat( const char *varname, const LLQuaternion& quat);	// typed, checks storage space
	void addUUIDFast( const char *varname, const LLUUID& uuid);			// typed, checks storage space
	void	addUUID( const char *varname, const LLUUID& uuid);			// typed, checks storage space
	void	addIPAddrFast( const char *varname, const U32 ip);			// typed, checks storage space
	void	addIPAddr( const char *varname, const U32 ip);			// typed, checks storage space
	void	addIPPortFast( const char *varname, const U16 port);			// typed, checks storage space
	void	addIPPort( const char *varname, const U16 port);			// typed, checks storage space
	void	addStringFast( const char* varname, const char* s);				// typed, checks storage space
	void	addString( const char* varname, const char* s);				// typed, checks storage space
	void	addStringFast( const char* varname, const std::string& s);				// typed, checks storage space
	void	addString( const char* varname, const std::string& s);				// typed, checks storage space

	S32 getCurrentSendTotal() const;
	TPACKETID getCurrentRecvPacketID() { return mCurrentRecvPacketID; }

	// This method checks for current send total and returns true if
	// you need to go to the next block type or need to start a new
	// message. Specify the current blockname to check block counts,
	// otherwise the method only checks against MTU.
	bool isSendFull(const char* blockname = NULL);
	bool isSendFullFast(const char* blockname = NULL);

	bool removeLastBlock();

	//void	buildMessage();

	S32     zeroCode(U8 **data, S32 *data_size);
	S32		zeroCodeExpand(U8 **data, S32 *data_size);
	S32		zeroCodeAdjustCurrentSendTotal();

	// Uses ping-based retry
	S32 sendReliable(const LLHost &host);

	// Uses ping-based retry
	S32	sendReliable(const U32 circuit)			{ return sendReliable(findHost(circuit)); }

	// Use this one if you DON'T want automatic ping-based retry.
	S32	sendReliable(	const LLHost &host, 
							S32 retries, 
							bool ping_based_retries,
							F32Seconds timeout, 
							void (*callback)(void **,S32), 
							void ** callback_data);

	S32 sendSemiReliable(	const LLHost &host, 
							void (*callback)(void **,S32), void ** callback_data);

	// flush sends a message only if data's been pushed on it.
	S32	 flushSemiReliable(	const LLHost &host, 
								void (*callback)(void **,S32), void ** callback_data);

	S32	flushReliable(	const LLHost &host );

	void forwardMessage(const LLHost &host);
	void forwardReliable(const LLHost &host);
	void forwardReliable(const U32 circuit_code);
	S32 forwardReliable(
		const LLHost &host, 
		S32 retries, 
		bool ping_based_timeout,
		F32Seconds timeout, 
		void (*callback)(void **,S32), 
		void ** callback_data);

	S32		sendMessage(const LLHost &host);
	S32		sendMessage(const U32 circuit);
private:
	S32		sendMessage(const LLHost &host, const char* name,
						const LLSD& message);
public:
	// bool	decodeData(const U8 *buffer, const LLHost &host);

	/**
	gets binary data from the current message.
	
	@param blockname the name of the block in the message (from the message template)

	@param varname 

	@param datap
	
	@param size expected size - set to zero to get any amount of data up to max_size.
	Make sure max_size is set in that case!

	@param blocknum

	@param max_size the max number of bytes to read
	*/
	void	getBinaryDataFast(const char *blockname, const char *varname, void *datap, S32 size, S32 blocknum = 0, S32 max_size = S32_MAX);
	void	getBinaryData(const char *blockname, const char *varname, void *datap, S32 size, S32 blocknum = 0, S32 max_size = S32_MAX);
	void	getBOOLFast(	const char *block, const char *var, bool &data, S32 blocknum = 0);
	void	getBOOL(	const char *block, const char *var, bool &data, S32 blocknum = 0);
	void	getS8Fast(		const char *block, const char *var, S8 &data, S32 blocknum = 0);
	void	getS8(		const char *block, const char *var, S8 &data, S32 blocknum = 0);
	void	getU8Fast(		const char *block, const char *var, U8 &data, S32 blocknum = 0);
	void	getU8(		const char *block, const char *var, U8 &data, S32 blocknum = 0);
	void	getS16Fast(		const char *block, const char *var, S16 &data, S32 blocknum = 0);
	void	getS16(		const char *block, const char *var, S16 &data, S32 blocknum = 0);
	void	getU16Fast(		const char *block, const char *var, U16 &data, S32 blocknum = 0);
	void	getU16(		const char *block, const char *var, U16 &data, S32 blocknum = 0);
	void	getS32Fast(		const char *block, const char *var, S32 &data, S32 blocknum = 0);
	void	getS32(		const char *block, const char *var, S32 &data, S32 blocknum = 0);
	void	getF32Fast(		const char *block, const char *var, F32 &data, S32 blocknum = 0);
	void	getF32(		const char *block, const char *var, F32 &data, S32 blocknum = 0);
	void getU32Fast(		const char *block, const char *var, U32 &data, S32 blocknum = 0);
	void	getU32(		const char *block, const char *var, U32 &data, S32 blocknum = 0);
	void getU64Fast(		const char *block, const char *var, U64 &data, S32 blocknum = 0);
	void	getU64(		const char *block, const char *var, U64 &data, S32 blocknum = 0);
	void	getF64Fast(		const char *block, const char *var, F64 &data, S32 blocknum = 0);
	void	getF64(		const char *block, const char *var, F64 &data, S32 blocknum = 0);
	void	getVector3Fast(	const char *block, const char *var, LLVector3 &vec, S32 blocknum = 0);
	void	getVector3(	const char *block, const char *var, LLVector3 &vec, S32 blocknum = 0);
	void	getVector4Fast(	const char *block, const char *var, LLVector4 &vec, S32 blocknum = 0);
	void	getVector4(	const char *block, const char *var, LLVector4 &vec, S32 blocknum = 0);
	void	getVector3dFast(const char *block, const char *var, LLVector3d &vec, S32 blocknum = 0);
	void	getVector3d(const char *block, const char *var, LLVector3d &vec, S32 blocknum = 0);
	void	getQuatFast(	const char *block, const char *var, LLQuaternion &q, S32 blocknum = 0);
	void	getQuat(	const char *block, const char *var, LLQuaternion &q, S32 blocknum = 0);
	void getUUIDFast(	const char *block, const char *var, LLUUID &uuid, S32 blocknum = 0);
	void	getUUID(	const char *block, const char *var, LLUUID &uuid, S32 blocknum = 0);
	void getIPAddrFast(	const char *block, const char *var, U32 &ip, S32 blocknum = 0);
	void	getIPAddr(	const char *block, const char *var, U32 &ip, S32 blocknum = 0);
	void getIPPortFast(	const char *block, const char *var, U16 &port, S32 blocknum = 0);
	void	getIPPort(	const char *block, const char *var, U16 &port, S32 blocknum = 0);
	void getStringFast(	const char *block, const char *var, S32 buffer_size, char *buffer, S32 blocknum = 0);
	void	getString(	const char *block, const char *var, S32 buffer_size, char *buffer, S32 blocknum = 0);
	void getStringFast(	const char *block, const char *var, std::string& outstr, S32 blocknum = 0);
	void	getString(	const char *block, const char *var, std::string& outstr, S32 blocknum = 0);


	// Utility functions to generate a replay-resistant digest check
	// against the shared secret. The window specifies how much of a
	// time window is allowed - 1 second is good for tight
	// connections, but multi-process windows might want to be upwards
	// of 5 seconds. For generateDigest, you want to pass in a
	// character array of at least MD5HEX_STR_SIZE so that the hex
	// digest and null termination will fit.
	bool generateDigestForNumberAndUUIDs(char* digest, const U32 number, const LLUUID &id1, const LLUUID &id2) const;
	bool generateDigestForWindowAndUUIDs(char* digest, const S32 window, const LLUUID &id1, const LLUUID &id2) const;
	bool isMatchingDigestForWindowAndUUIDs(const char* digest, const S32 window, const LLUUID &id1, const LLUUID &id2) const;

	bool generateDigestForNumber(char* digest, const U32 number) const;
	bool generateDigestForWindow(char* digest, const S32 window) const;
	bool isMatchingDigestForWindow(const char* digest, const S32 window) const;

	void	showCircuitInfo();
	void getCircuitInfo(LLSD& info) const;

	U32 getOurCircuitCode();
	
	void	enableCircuit(const LLHost &host, bool trusted);
	void	disableCircuit(const LLHost &host);
	
	// Use this to establish trust on startup and in response to
	// DenyTrustedCircuit.
	void sendCreateTrustedCircuit(const LLHost& host, const LLUUID & id1, const LLUUID & id2);

	// Use this to inform a peer that they aren't currently trusted...
	// This now enqueues the request so that we can ensure that we only send
	// one deny per circuit per message loop so that this doesn't become a DoS.
	// The actual sending is done by reallySendDenyTrustedCircuit()
	void	sendDenyTrustedCircuit(const LLHost &host);

	/** Return false if host is unknown or untrusted */
	// Note:DaveH/Babbage some trusted messages can be received without a circuit
	bool isTrustedSender(const LLHost& host) const;

	/** Return true if current message is from trusted source */
	bool isTrustedSender() const;

	/** Return false true if name is unknown or untrusted */
	bool isTrustedMessage(const std::string& name) const;

	/** Return false true if name is unknown or trusted */
	bool isUntrustedMessage(const std::string& name) const;

	// Mark an interface ineligible for trust
	void setUntrustedInterface( const LLHost host ) { mUntrustedInterface = host; }
	LLHost getUntrustedInterface() const { return mUntrustedInterface; }
	void setBlockUntrustedInterface( bool block ) { mBlockUntrustedInterface = block; } // Throw a switch to allow, sending warnings only
	bool getBlockUntrustedInterface() const { return mBlockUntrustedInterface; }

	// Change this message to be UDP black listed.
	void banUdpMessage(const std::string& name);


private:
	// A list of the circuits that need to be sent DenyTrustedCircuit messages.
	typedef std::set<LLHost> host_set_t;
	host_set_t mDenyTrustedCircuitSet;

	// Really sends the DenyTrustedCircuit message to a given host
	// related to sendDenyTrustedCircuit()
	void	reallySendDenyTrustedCircuit(const LLHost &host);

public:
	// Use this to establish trust to and from a host.  This blocks
	// until trust has been established, and probably should only be
	// used on startup.
	void	establishBidirectionalTrust(const LLHost &host, S64 frame_count = 0);

	// returns whether the given host is on a trusted circuit
	// Note:DaveH/Babbage some trusted messages can be received without a circuit
	bool    getCircuitTrust(const LLHost &host);
	
	void	setCircuitAllowTimeout(const LLHost &host, bool allow);
	void	setCircuitTimeoutCallback(const LLHost &host, void (*callback_func)(const LLHost &host, void *user_data), void *user_data);

	bool	checkCircuitBlocked(const U32 circuit);
	bool	checkCircuitAlive(const U32 circuit);
	bool	checkCircuitAlive(const LLHost &host);
	void	setCircuitProtection(bool b_protect);
	U32		findCircuitCode(const LLHost &host);
	LLHost	findHost(const U32 circuit_code);
	void	sanityCheck();

	bool	has(const char *blockname) const;
	S32		getNumberOfBlocksFast(const char *blockname) const;
	S32		getNumberOfBlocks(const char *blockname) const;
	S32		getSizeFast(const char *blockname, const char *varname) const;
	S32		getSize(const char *blockname, const char *varname) const;
	S32		getSizeFast(const char *blockname, S32 blocknum, 
						const char *varname) const; // size in bytes of data
	S32		getSize(const char *blockname, S32 blocknum, const char *varname) const;

	void	resetReceiveCounts();				// resets receive counts for all message types to 0
	void	dumpReceiveCounts();				// dumps receive count for each message type to LL_INFOS()
	void	dumpCircuitInfo();					// Circuit information to LL_INFOS()

	bool	isClear() const;					// returns mbSClear;
	S32 	flush(const LLHost &host);

	U32		getListenPort( void ) const;

	void startLogging();					// start verbose  logging
	void stopLogging();						// flush and close file
	void summarizeLogs(std::ostream& str);	// log statistics

	S32		getReceiveSize() const;
	S32		getReceiveCompressedSize() const { return mIncomingCompressedSize; }
	S32		getReceiveBytes() const;

	S32		getUnackedListSize() const			{ return mUnackedListSize; }

	//const char* getCurrentSMessageName() const { return mCurrentSMessageName; }
	//const char* getCurrentSBlockName() const { return mCurrentSBlockName; }

	// friends
	friend std::ostream&	operator<<(std::ostream& s, LLMessageSystem &msg);

	void setMaxMessageTime(const F32 seconds);	// Max time to process messages before warning and dumping (neg to disable)
	void setMaxMessageCounts(const S32 num);	// Max number of messages before dumping (neg to disable)
	
	static U64Microseconds getMessageTimeUsecs(const bool update = false);	// Get the current message system time in microseconds
	static F64Seconds getMessageTimeSeconds(const bool update = false); // Get the current message system time in seconds

	static void setTimeDecodes(bool b);
	static void setTimeDecodesSpamThreshold(F32 seconds);

	// message handlers internal to the message systesm
	//static void processAssignCircuitCode(LLMessageSystem* msg, void**);
	static void processAddCircuitCode(LLMessageSystem* msg, void**);
	static void processUseCircuitCode(LLMessageSystem* msg, void**);
	static void processError(LLMessageSystem* msg, void**);

	// dispatch llsd message to http node tree
	static void dispatch(const std::string& msg_name,
						 const LLSD& message);
	static void dispatch(const std::string& msg_name,
						 const LLSD& message,
						 LLHTTPNode::ResponsePtr responsep);

	// this is added to support specific legacy messages and is
	// ***not intended for general use*** Si, Gabriel, 2009
	static void dispatchTemplate(const std::string& msg_name,
						 const LLSD& message,
						 LLHTTPNode::ResponsePtr responsep);

	void setMessageBans(const LLSD& trusted, const LLSD& untrusted);

	/**
	 * @brief send an error message to the host. This is a helper method.
	 *
	 * @param host Destination host.
	 * @param agent_id Destination agent id (may be null)
	 * @param code An HTTP status compatible error code.
	 * @param token A specific short string based message
	 * @param id The transactionid/uniqueid/sessionid whatever.
	 * @param system The hierarchical path to the system (255 bytes)
	 * @param message Human readable message (1200 bytes) 
	 * @param data Extra info.
	 * @return Returns value returned from sendReliable().
	 */
	S32 sendError(
		const LLHost& host,
		const LLUUID& agent_id,
		S32 code,
		const std::string& token,
		const LLUUID& id,
		const std::string& system,
		const std::string& message,
		const LLSD& data);

	// Check UDP messages and pump http_pump to receive HTTP messages.
	bool checkAllMessages(LockMessageChecker&, S64 frame_count, LLPumpIO* http_pump);

	// Moved to allow access from LLTemplateMessageDispatcher
	void clearReceiveState();

	// This will cause all trust queries to return true until the next message
	// is read: use with caution!
	void receivedMessageFromTrustedSender();

	// <FS:Ansariel> Restore original LLMessageSystem HTTP options for OpenSim
	void setIsInSecondLife(bool in_second_life) { mIsInSecondLife = in_second_life; }
	
private:
    typedef boost::function<void(S32)>  UntrustedCallback_t;
    void sendUntrustedSimulatorMessageCoro(std::string url, std::string message, LLSD body, UntrustedCallback_t callback);


	bool mLastMessageFromTrustedMessageService;
	
	// The mCircuitCodes is a map from circuit codes to session
	// ids. This allows us to verify sessions on connect.
	typedef std::map<U32, LLUUID> code_session_map_t;
	code_session_map_t mCircuitCodes;

	// Viewers need to track a process session in order to make sure
	// that no one gives them a bad circuit code.
	LLUUID mSessionID;
	
	void	addTemplate(LLMessageTemplate *templatep);
	bool		decodeTemplate( const U8* buffer, S32 buffer_size, LLMessageTemplate** msg_template );

	void		logMsgFromInvalidCircuit( const LLHost& sender, bool recv_reliable );
	void		logTrustedMsgFromUntrustedCircuit( const LLHost& sender );
	void		logValidMsg(LLCircuitData *cdp, const LLHost& sender, bool recv_reliable, bool recv_resent, bool recv_acks );
	void		logRanOffEndOfPacket( const LLHost& sender );

	class LLMessageCountInfo
	{
	public:
		U32 mMessageNum;
		U32 mMessageBytes;
		bool mInvalid;
	};

	LLMessagePollInfo						*mPollInfop;

	U8	mEncodedRecvBuffer[MAX_BUFFER_SIZE];
	U8	mTrueReceiveBuffer[MAX_BUFFER_SIZE];
	S32	mTrueReceiveSize;

	// Must be valid during decode
	
	bool	mbError;
	S32	mErrorCode;

	F64Seconds										mResendDumpTime; // The last time we dumped resends

	LLMessageCountInfo mMessageCountList[MAX_MESSAGE_COUNT_NUM];
	S32 mNumMessageCounts;
	F32Seconds mReceiveTime;
	F32Seconds mMaxMessageTime; // Max number of seconds for processing messages
	S32 mMaxMessageCounts; // Max number of messages to process before dumping.
	F64Seconds mMessageCountTime;

	F64Seconds mCurrentMessageTime; // The current "message system time" (updated the first call to checkMessages after a resetReceiveCount

	// message system exceptions
	typedef std::pair<msg_exception_callback, void*> exception_t;
	typedef std::map<EMessageException, exception_t> callbacks_t;
	callbacks_t mExceptionCallbacks;

	// stuff for logging
	LLTimer mMessageSystemTimer;

	static F32 mTimeDecodesSpamThreshold;  // If mTimeDecodes is on, all this many seconds for each msg decode before spamming
<<<<<<< HEAD
	static bool mTimeDecodes;  // Measure time for all message decodes if TRUE;
=======
	static bool mTimeDecodes;  // Measure time for all message decodes if true;
>>>>>>> dfbbad81

	msg_timing_callback mTimingCallback;
	void* mTimingCallbackData;

	void init(); // ctor shared initialisation.

	LLHost mLastSender;
	LLHost mLastReceivingIF;
	S32 mIncomingCompressedSize;		// original size of compressed msg (0 if uncomp.)
	TPACKETID mCurrentRecvPacketID;       // packet ID of current receive packet (for reporting)

	LLMessageBuilder* mMessageBuilder;
	LLTemplateMessageBuilder* mTemplateMessageBuilder;
	LLSDMessageBuilder* mLLSDMessageBuilder;
	LLMessageReaderPointer mMessageReader;
	LLTemplateMessageReader* mTemplateMessageReader;
	LLSDMessageReader* mLLSDMessageReader;

	friend class LLMessageHandlerBridge;
	friend class LockMessageChecker;

	bool callHandler(const char *name, bool trustedSource,
					 LLMessageSystem* msg);


	/** Find, create or revive circuit for host as needed */
	LLCircuitData* findCircuit(const LLHost& host, bool resetPacketId);

	// <FS:Ansariel> Restore original LLMessageSystem HTTP options for OpenSim
	bool mIsInSecondLife;
};


// external hook into messaging system
extern LLPounceable<LLMessageSystem*, LLPounceableStatic> gMessageSystem;

// Implementation of LockMessageChecker depends on definition of
// LLMessageSystem, hence must follow it.
class LockMessageChecker: public LockMessageReader
{
public:
    LockMessageChecker(LLMessageSystem* msgsystem);

    // For convenience, provide forwarding wrappers so you can call (e.g.)
    // checkAllMessages() on your LockMessageChecker instance instead of
    // passing the instance to LLMessageSystem::checkAllMessages(). Use
    // perfect forwarding to avoid having to maintain these wrappers in sync
    // with the target methods.
    template <typename... ARGS>
    bool checkAllMessages(ARGS&&... args)
    {
        return mMessageSystem->checkAllMessages(*this, std::forward<ARGS>(args)...);
    }

    template <typename... ARGS>
    bool checkMessages(ARGS&&... args)
    {
        return mMessageSystem->checkMessages(*this, std::forward<ARGS>(args)...);
    }

    template <typename... ARGS>
    void processAcks(ARGS&&... args)
    {
        return mMessageSystem->processAcks(*this, std::forward<ARGS>(args)...);
    }

private:
    LLMessageSystem* mMessageSystem;
};

// Must specific overall system version, which is used to determine
// if a patch is available in the message template checksum verification.
// Return true if able to initialize system.
bool start_messaging_system(
	const std::string& template_name,
	U32 port, 
	S32 version_major,
	S32 version_minor,
	S32 version_patch,
	bool b_dump_prehash_file,
	const std::string& secret,
	const LLUseCircuitCodeResponder* responder,
	bool failure_is_fatal,
	const F32 circuit_heartbeat_interval, 
	const F32 circuit_timeout);

void end_messaging_system(bool print_summary = true);

void null_message_callback(LLMessageSystem *msg, void **data);

//
// Inlines
//

#if !defined( LL_BIG_ENDIAN ) && !defined( LL_LITTLE_ENDIAN )
#error Unknown endianness for htolememcpy. Did you miss a common include?
#endif

static inline void *htolememcpy(void *vs, const void *vct, EMsgVariableType type, size_t n)
{
	char *s = (char *)vs;
	const char *ct = (const char *)vct;
#ifdef LL_BIG_ENDIAN
	S32 i, length;
#endif
	switch(type)
	{
	case MVT_FIXED:
	case MVT_VARIABLE:
	case MVT_U8:
	case MVT_S8:
	case MVT_BOOL:
	case MVT_LLUUID:
	case MVT_IP_ADDR:	// these two are swizzled in the getters and setters
	case MVT_IP_PORT:	// these two are swizzled in the getters and setters
		return(memcpy(s,ct,n));	/* Flawfinder: ignore */ 

	case MVT_U16:
	case MVT_S16:
		if (n != 2)
		{
			LL_ERRS() << "Size argument passed to htolememcpy doesn't match swizzle type size" << LL_ENDL;
		}
#ifdef LL_BIG_ENDIAN
		*(s + 1) = *(ct);
		*(s) = *(ct + 1);
		return(vs);
#else
		return(memcpy(s,ct,n));	/* Flawfinder: ignore */ 
#endif

	case MVT_U32:
	case MVT_S32:
	case MVT_F32:
		if (n != 4)
		{
			LL_ERRS() << "Size argument passed to htolememcpy doesn't match swizzle type size" << LL_ENDL;
		}
#ifdef LL_BIG_ENDIAN
		*(s + 3) = *(ct);
		*(s + 2) = *(ct + 1);
		*(s + 1) = *(ct + 2);
		*(s) = *(ct + 3);
		return(vs);
#else
		return(memcpy(s,ct,n));	/* Flawfinder: ignore */ 
#endif

	case MVT_U64:
	case MVT_S64:
	case MVT_F64:
		if (n != 8)
		{
			LL_ERRS() << "Size argument passed to htolememcpy doesn't match swizzle type size" << LL_ENDL;
		}
#ifdef LL_BIG_ENDIAN
		*(s + 7) = *(ct);
		*(s + 6) = *(ct + 1);
		*(s + 5) = *(ct + 2);
		*(s + 4) = *(ct + 3);
		*(s + 3) = *(ct + 4);
		*(s + 2) = *(ct + 5);
		*(s + 1) = *(ct + 6);
		*(s) = *(ct + 7);
		return(vs);
#else
		return(memcpy(s,ct,n));	/* Flawfinder: ignore */ 
#endif

	case MVT_LLVector3:
	case MVT_LLQuaternion:  // We only send x, y, z and infer w (we set x, y, z to ensure that w >= 0)
		if (n != 12)
		{
			LL_ERRS() << "Size argument passed to htolememcpy doesn't match swizzle type size" << LL_ENDL;
		}
#ifdef LL_BIG_ENDIAN
		htolememcpy(s + 8, ct + 8, MVT_F32, 4);
		htolememcpy(s + 4, ct + 4, MVT_F32, 4);
		return(htolememcpy(s, ct, MVT_F32, 4));
#else
		return(memcpy(s,ct,n));	/* Flawfinder: ignore */ 
#endif

	case MVT_LLVector3d:
		if (n != 24)
		{
			LL_ERRS() << "Size argument passed to htolememcpy doesn't match swizzle type size" << LL_ENDL;
		}
#ifdef LL_BIG_ENDIAN
		htolememcpy(s + 16, ct + 16, MVT_F64, 8);
		htolememcpy(s + 8, ct + 8, MVT_F64, 8);
		return(htolememcpy(s, ct, MVT_F64, 8));
#else
		return(memcpy(s,ct,n));	/* Flawfinder: ignore */ 
#endif

	case MVT_LLVector4:
		if (n != 16)
		{
			LL_ERRS() << "Size argument passed to htolememcpy doesn't match swizzle type size" << LL_ENDL;
		}
#ifdef LL_BIG_ENDIAN
		htolememcpy(s + 12, ct + 12, MVT_F32, 4);
		htolememcpy(s + 8, ct + 8, MVT_F32, 4);
		htolememcpy(s + 4, ct + 4, MVT_F32, 4);
		return(htolememcpy(s, ct, MVT_F32, 4));
#else
		return(memcpy(s,ct,n));	/* Flawfinder: ignore */ 
#endif

	case MVT_U16Vec3:
		if (n != 6)
		{
			LL_ERRS() << "Size argument passed to htolememcpy doesn't match swizzle type size" << LL_ENDL;
		}
#ifdef LL_BIG_ENDIAN
		htolememcpy(s + 4, ct + 4, MVT_U16, 2);
		htolememcpy(s + 2, ct + 2, MVT_U16, 2);
		return(htolememcpy(s, ct, MVT_U16, 2));
#else
		return(memcpy(s,ct,n));	/* Flawfinder: ignore */ 
#endif

	case MVT_U16Quat:
		if (n != 8)
		{
			LL_ERRS() << "Size argument passed to htolememcpy doesn't match swizzle type size" << LL_ENDL;
		}
#ifdef LL_BIG_ENDIAN
		htolememcpy(s + 6, ct + 6, MVT_U16, 2);
		htolememcpy(s + 4, ct + 4, MVT_U16, 2);
		htolememcpy(s + 2, ct + 2, MVT_U16, 2);
		return(htolememcpy(s, ct, MVT_U16, 2));
#else
		return(memcpy(s,ct,n));	/* Flawfinder: ignore */ 
#endif

	case MVT_S16Array:
		if (n % 2)
		{
			LL_ERRS() << "Size argument passed to htolememcpy doesn't match swizzle type size" << LL_ENDL;
		}
#ifdef LL_BIG_ENDIAN
		length = n % 2;
		for (i = 1; i < length; i++)
		{
			htolememcpy(s + i*2, ct + i*2, MVT_S16, 2);
		}
		return(htolememcpy(s, ct, MVT_S16, 2));
#else
		return(memcpy(s,ct,n));
#endif

	default:
		return(memcpy(s,ct,n));	/* Flawfinder: ignore */ 
	}
}

inline void *ntohmemcpy(void *s, const void *ct, EMsgVariableType type, size_t n)
{
	return(htolememcpy(s,ct,type, n));
}

inline const LLHost& LLMessageSystem::getReceivingInterface() const {return mLastReceivingIF;}

inline U32 LLMessageSystem::getSenderIP() const 
{
	return mLastSender.getAddress();
}

inline U32 LLMessageSystem::getSenderPort() const
{
	return mLastSender.getPort();
}


//-----------------------------------------------------------------------------
// Transmission aliases
//-----------------------------------------------------------------------------

inline S32 LLMessageSystem::sendMessage(const U32 circuit)
{
	return sendMessage(findHost(circuit));
}

#endif<|MERGE_RESOLUTION|>--- conflicted
+++ resolved
@@ -295,11 +295,7 @@
 	LLPacketRing				mPacketRing;
 	LLReliablePacketParams		mReliablePacketParams;
 
-<<<<<<< HEAD
-	// Set this flag to TRUE when you want *very* verbose logs.
-=======
 	// Set this flag to true when you want *very* verbose logs.
->>>>>>> dfbbad81
 	bool						mVerboseLog;
 
 	F32                         mMessageFileVersionNumber;
@@ -392,13 +388,8 @@
 
 	// Set a callback function for a message system exception.
 	void setExceptionFunc(EMessageException exception, msg_exception_callback func, void* data = NULL);
-<<<<<<< HEAD
-	// Call the specified exception func, and return TRUE if a
-	// function was found and called. Otherwise return FALSE.
-=======
 	// Call the specified exception func, and return true if a
 	// function was found and called. Otherwise return false.
->>>>>>> dfbbad81
 	bool callExceptionFunc(EMessageException exception);
 
 	// Set a function that will be called once per packet processed with the 
@@ -897,11 +888,7 @@
 	LLTimer mMessageSystemTimer;
 
 	static F32 mTimeDecodesSpamThreshold;  // If mTimeDecodes is on, all this many seconds for each msg decode before spamming
-<<<<<<< HEAD
-	static bool mTimeDecodes;  // Measure time for all message decodes if TRUE;
-=======
 	static bool mTimeDecodes;  // Measure time for all message decodes if true;
->>>>>>> dfbbad81
 
 	msg_timing_callback mTimingCallback;
 	void* mTimingCallbackData;
