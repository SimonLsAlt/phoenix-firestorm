/** 
 * @file message.h
 * @brief LLMessageSystem class header file
 *
 * $LicenseInfo:firstyear=2001&license=viewerlgpl$
 * Second Life Viewer Source Code
 * Copyright (C) 2010, Linden Research, Inc.
 * 
 * This library is free software; you can redistribute it and/or
 * modify it under the terms of the GNU Lesser General Public
 * License as published by the Free Software Foundation;
 * version 2.1 of the License only.
 * 
 * This library is distributed in the hope that it will be useful,
 * but WITHOUT ANY WARRANTY; without even the implied warranty of
 * MERCHANTABILITY or FITNESS FOR A PARTICULAR PURPOSE.  See the GNU
 * Lesser General Public License for more details.
 * 
 * You should have received a copy of the GNU Lesser General Public
 * License along with this library; if not, write to the Free Software
 * Foundation, Inc., 51 Franklin Street, Fifth Floor, Boston, MA  02110-1301  USA
 * 
 * Linden Research, Inc., 945 Battery Street, San Francisco, CA  94111  USA
 * $/LicenseInfo$
 */

#ifndef LL_MESSAGE_H
#define LL_MESSAGE_H

#include <cstring>
#include <set>

#if LL_LINUX
#include <endian.h>
#include <netinet/in.h>
#endif

#if LL_SOLARIS
#include <netinet/in.h>
#endif

#if LL_WINDOWS
#include "winsock2.h" // htons etc.
#endif

#include "llerror.h"
#include "net.h"
#include "llstringtable.h"
#include "llcircuit.h"
#include "lltimer.h"
#include "llpacketring.h"
#include "llhost.h"
#include "llhttpnode.h"
//#include "llpacketack.h"
#include "llsingleton.h"
#include "message_prehash.h"
#include "llstl.h"
#include "llmsgvariabletype.h"
#include "llmessagesenderinterface.h"

#include "llstoredmessage.h"
#include "boost/function.hpp"
#include "llpounceable.h"
#include "llcoros.h"
#include LLCOROS_MUTEX_HEADER

const U32 MESSAGE_MAX_STRINGS_LENGTH = 64;
const U32 MESSAGE_NUMBER_OF_HASH_BUCKETS = 8192;

const S32 MESSAGE_MAX_PER_FRAME = 400;

class LLMessageStringTable : public LLSingleton<LLMessageStringTable>
{
	LLSINGLETON(LLMessageStringTable);
	~LLMessageStringTable();

public:
	char *getString(const char *str);

	U32	 mUsed;
	BOOL mEmpty[MESSAGE_NUMBER_OF_HASH_BUCKETS];
	char mString[MESSAGE_NUMBER_OF_HASH_BUCKETS][MESSAGE_MAX_STRINGS_LENGTH];	/* Flawfinder: ignore */
};


// Individual Messages are described with the following format
// Note that to ease parsing, keywords are used
//
//	// Comment 					(Comment like a C++ single line comment)
//  							Comments can only be placed between Messages
// {
// MessageName					(same naming restrictions as C variable)
// Frequency					("High", "Medium", or "Low" - determines whether message ID is 8, 16, or 32-bits -- 
//								 there can 254 messages in the first 2 groups, 32K in the last group)
//								(A message can be made up only of the Name if it is only a signal)
// Trust						("Trusted", "NotTrusted" - determines if a message will be accepted
//								 on a circuit.  "Trusted" messages are not accepted from NotTrusted circuits
//								 while NotTrusted messages are accepted on any circuit.  An example of a
//								 NotTrusted circuit is any circuit from the viewer.)
// Encoding						("Zerocoded", "Unencoded" - zerocoded messages attempt to compress sequences of 
//								 zeros, but if there is no space win, it discards the compression and goes unencoded)
//		{
//		Block Name				(same naming restrictions as C variable)
//		Block Type				("Single", "Multiple", or "Variable" - determines if the block is coded once, 
//								 a known number of times, or has a 8 bit argument encoded to tell the decoder 
//								 how many times the group is repeated)
//		Block Repeat Number		(Optional - used only with the "Multiple" type - tells how many times the field is repeated
//			{
//			Variable 1 Name		(same naming restrictions as C variable)
//			Variable Type		("Fixed" or "Variable" - determines if the variable is of fixed size or needs to 
//								 encode an argument describing the size in bytes)
//			Variable Size		(In bytes, either of the "Fixed" variable itself or of the size argument)
//
//			repeat variables
//
//			}
//
//			Repeat for number of variables in block		
//		}
//
//		Repeat for number of blocks in message
// }
// Repeat for number of messages in file
//

// Constants
const S32 MAX_MESSAGE_INTERNAL_NAME_SIZE = 255;
const S32 MAX_BUFFER_SIZE = NET_BUFFER_SIZE;
const S32 MAX_BLOCKS = 255;

const U8 LL_ZERO_CODE_FLAG = 0x80;
const U8 LL_RELIABLE_FLAG = 0x40;
const U8 LL_RESENT_FLAG = 0x20;
const U8 LL_ACK_FLAG = 0x10;

// 1 byte flags, 4 bytes sequence, 1 byte offset + 1 byte message name (high)
const S32 LL_MINIMUM_VALID_PACKET_SIZE = LL_PACKET_ID_SIZE + 1;
enum EPacketHeaderLayout
{
	PHL_FLAGS = 0,
	PHL_PACKET_ID = 1,
	PHL_OFFSET = 5,
	PHL_NAME = 6
};


const S32 LL_DEFAULT_RELIABLE_RETRIES = 3;
const F32Seconds LL_MINIMUM_RELIABLE_TIMEOUT_SECONDS(1.f);
const F32Seconds LL_MINIMUM_SEMIRELIABLE_TIMEOUT_SECONDS(1.f);
const F32Seconds LL_PING_BASED_TIMEOUT_DUMMY(0.0f);

const F32 LL_SEMIRELIABLE_TIMEOUT_FACTOR	= 5.f;		// averaged ping
const F32 LL_RELIABLE_TIMEOUT_FACTOR		= 5.f;		// averaged ping
const F32 LL_LOST_TIMEOUT_FACTOR			= 16.f;     // averaged ping for marking packets "Lost"
const F32Seconds LL_MAX_LOST_TIMEOUT(5.f);				// Maximum amount of time before considering something "lost"

const S32 MAX_MESSAGE_COUNT_NUM = 1024;

// Forward declarations
class LLVector3;
class LLVector4;
class LLVector3d;
class LLQuaternion;
class LLSD;
class LLUUID;
class LLMessageSystem;
class LLPumpIO;

// message system exceptional condition handlers.
enum EMessageException
{
	MX_UNREGISTERED_MESSAGE, // message number not part of template
	MX_PACKET_TOO_SHORT, // invalid packet, shorter than minimum packet size
	MX_RAN_OFF_END_OF_PACKET, // ran off the end of the packet during decode
	MX_WROTE_PAST_BUFFER_SIZE // wrote past buffer size in zero code expand
};
typedef void (*msg_exception_callback)(LLMessageSystem*,void*,EMessageException);


// message data pieces are used to collect the data called for by the message template
class LLMsgData;
class LLMsgBlkData;
class LLMessageTemplate;

class LLMessagePollInfo;
class LLMessageBuilder;
class LLTemplateMessageBuilder;
class LLSDMessageBuilder;
class LLMessageReader;
class LLTemplateMessageReader;
class LLSDMessageReader;



class LLUseCircuitCodeResponder
{
	LOG_CLASS(LLMessageSystem);
	
public:
	virtual ~LLUseCircuitCodeResponder();
	virtual void complete(const LLHost& host, const LLUUID& agent) const = 0;
};

/**
 * SL-12204: We've observed crashes when consumer code sets
 * LLMessageSystem::mMessageReader, assuming that all subsequent processing of
 * the current message will use the same mMessageReader value -- only to have
 * a different coroutine sneak in and replace mMessageReader before
 * completion. This is a limitation of sharing a stateful global resource for
 * message parsing; instead code receiving a new message should instantiate a
 * (trivially constructed) local message parser and use that.
 *
 * Until then, when one coroutine sets a particular LLMessageReader subclass
 * as the current message reader, ensure that no other coroutine can replace
 * it until the first coroutine has finished with its message.
 *
 * This is achieved with two helper classes. LLMessageSystem::mMessageReader
 * is now an LLMessageReaderPointer instance, which can efficiently compare or
 * dereference its contained LLMessageReader* but which cannot be directly
 * assigned. To change the value of LLMessageReaderPointer, you must
 * instantiate LockMessageReader with the LLMessageReader* you wish to make
 * current. mMessageReader will have that value for the lifetime of the
 * LockMessageReader instance, then revert to nullptr. Moreover, as its name
 * implies, LockMessageReader locks the mutex in LLMessageReaderPointer so
 * that any other coroutine instantiating LockMessageReader will block until
 * the first coroutine has destroyed its instance.
 */
class LLMessageReaderPointer
{
public:
    LLMessageReaderPointer(): mPtr(nullptr) {}
    // It is essential that comparison and dereferencing must be fast, which
    // is why we don't check for nullptr when dereferencing.
    LLMessageReader* operator->() const { return mPtr; }
    bool operator==(const LLMessageReader* other) const { return mPtr == other; }
    bool operator!=(const LLMessageReader* other) const { return ! (*this == other); }
private:
    // Only LockMessageReader can set mPtr.
    friend class LockMessageReader;
    LLMessageReader* mPtr;
    LLCoros::Mutex mMutex;
};

/**
 * To set mMessageReader to nullptr:
 *
 * @code
 * // use an anonymous instance that is destroyed immediately
 * LockMessageReader(gMessageSystem->mMessageReader, nullptr);
 * @endcode
 *
 * Why do we still require going through LockMessageReader at all? Because it
 * would be Bad if any coroutine set mMessageReader to nullptr while another
 * coroutine was still parsing a message.
 */
class LockMessageReader
{
public:
<<<<<<< HEAD
    // Because LockMessageReader contains LLCoros::LockType, it is already
    // move-only. No need to delete the copy constructor or copy assignment.
=======
>>>>>>> 50a8c2e4
    LockMessageReader(LLMessageReaderPointer& var, LLMessageReader* instance):
        mVar(var.mPtr),
        mLock(var.mMutex)
    {
        mVar = instance;
    }
<<<<<<< HEAD
=======
    // Some compilers reportedly fail to suppress generating implicit copy
    // operations even though we have a move-only LockType data member.
    LockMessageReader(const LockMessageReader&) = delete;
    LockMessageReader& operator=(const LockMessageReader&) = delete;
>>>>>>> 50a8c2e4
    ~LockMessageReader()
    {
        mVar = nullptr;
    }
private:
    // capture a reference to LLMessageReaderPointer::mPtr
    decltype(LLMessageReaderPointer::mPtr)& mVar;
    // while holding a lock on LLMessageReaderPointer::mMutex
    LLCoros::LockType mLock;
};

/**
 * LockMessageReader is great as long as you only need mMessageReader locked
 * during a single LLMessageSystem function call. However, empirically the
 * sequence from checkAllMessages() through processAcks() need mMessageReader
 * locked to LLTemplateMessageReader. Enforce that by making them require an
 * instance of LockMessageChecker.
 */
class LockMessageChecker;

class LLMessageSystem : public LLMessageSenderInterface
{
 private:
	U8					mSendBuffer[MAX_BUFFER_SIZE];
	S32					mSendSize;

	bool				mBlockUntrustedInterface;
	LLHost				mUntrustedInterface;

 public:
	LLPacketRing				mPacketRing;
	LLReliablePacketParams		mReliablePacketParams;

	// Set this flag to TRUE when you want *very* verbose logs.
	BOOL						mVerboseLog;

	F32                         mMessageFileVersionNumber;

	typedef std::map<const char *, LLMessageTemplate*> message_template_name_map_t;
	typedef std::map<U32, LLMessageTemplate*> message_template_number_map_t;

private:
	message_template_name_map_t		mMessageTemplates;
	message_template_number_map_t	mMessageNumbers;

public:
	S32					mSystemVersionMajor;
	S32					mSystemVersionMinor;
	S32					mSystemVersionPatch;
	S32					mSystemVersionServer;
	U32					mVersionFlags;

	BOOL				mbProtected;

	U32					mNumberHighFreqMessages;
	U32					mNumberMediumFreqMessages;
	U32					mNumberLowFreqMessages;
	S32					mPort;
	S32					mSocket;

	U32					mPacketsIn;		    // total packets in, including compressed and uncompressed
	U32					mPacketsOut;		    // total packets out, including compressed and uncompressed

	U64					mBytesIn;		    // total bytes in, including compressed and uncompressed
	U64					mBytesOut;		    // total bytes out, including compressed and uncompressed
	
	U32					mCompressedPacketsIn;	    // total compressed packets in
	U32					mCompressedPacketsOut;	    // total compressed packets out

	U32					mReliablePacketsIn;	    // total reliable packets in
	U32					mReliablePacketsOut;	    // total reliable packets out

	U32                 mDroppedPackets;            // total dropped packets in
	U32                 mResentPackets;             // total resent packets out
	U32                 mFailedResendPackets;       // total resend failure packets out
	U32                 mOffCircuitPackets;         // total # of off-circuit packets rejected
	U32                 mInvalidOnCircuitPackets;   // total # of on-circuit but invalid packets rejected

	S64					mUncompressedBytesIn;	    // total uncompressed size of compressed packets in
	S64					mUncompressedBytesOut;	    // total uncompressed size of compressed packets out
	S64					mCompressedBytesIn;	    // total compressed size of compressed packets in
	S64					mCompressedBytesOut;	    // total compressed size of compressed packets out
	S64					mTotalBytesIn;		    // total size of all uncompressed packets in
	S64					mTotalBytesOut;		    // total size of all uncompressed packets out

	BOOL                mSendReliable;              // does the outgoing message require a pos ack?

	LLCircuit 	 		mCircuitInfo;
	F64Seconds			mCircuitPrintTime;	    // used to print circuit debug info every couple minutes
	F32Seconds			mCircuitPrintFreq;	    

	std::map<U64, U32>	mIPPortToCircuitCode;
	std::map<U32, U64>	mCircuitCodeToIPPort;
	U32					mOurCircuitCode;
	S32					mSendPacketFailureCount;
	S32					mUnackedListDepth;
	S32					mUnackedListSize;
	S32					mDSMaxListDepth;

public:
	// Read file and build message templates
	LLMessageSystem(const std::string& filename, U32 port, S32 version_major,
					S32 version_minor, S32 version_patch,
					bool failure_is_fatal,
					const F32 circuit_heartbeat_interval, const F32 circuit_timeout);

	~LLMessageSystem();

	BOOL isOK() const { return !mbError; }
	S32 getErrorCode() const { return mErrorCode; }

	// Read file and build message templates filename must point to a
	// valid string which specifies the path of a valid linden
	// template.
	void loadTemplateFile(const std::string& filename, bool failure_is_fatal);


	// methods for building, sending, receiving, and handling messages
	void	setHandlerFuncFast(const char *name, void (*handler_func)(LLMessageSystem *msgsystem, void **user_data), void **user_data = NULL);
	void	setHandlerFunc(const char *name, void (*handler_func)(LLMessageSystem *msgsystem, void **user_data), void **user_data = NULL)
	{
		setHandlerFuncFast(LLMessageStringTable::getInstance()->getString(name), handler_func, user_data);
	}

	// Set a callback function for a message system exception.
	void setExceptionFunc(EMessageException exception, msg_exception_callback func, void* data = NULL);
	// Call the specified exception func, and return TRUE if a
	// function was found and called. Otherwise return FALSE.
	BOOL callExceptionFunc(EMessageException exception);

	// Set a function that will be called once per packet processed with the 
	// hashed message name and the time spent in the processing handler function
	// measured in seconds.  JC
	typedef void (*msg_timing_callback)(const char* hashed_name, F32 time, void* data);
	void setTimingFunc(msg_timing_callback func, void* data = NULL);
	msg_timing_callback getTimingCallback() 
	{ 
		return mTimingCallback; 
	}
	void* getTimingCallbackData() 
	{
		return mTimingCallbackData;
	}

	// This method returns true if the code is in the circuit codes map.
	BOOL isCircuitCodeKnown(U32 code) const;

	// usually called in response to an AddCircuitCode message, but
	// may also be called by the login process.
	bool addCircuitCode(U32 code, const LLUUID& session_id);

	BOOL	poll(F32 seconds); // Number of seconds that we want to block waiting for data, returns if data was received
	BOOL	checkMessages(LockMessageChecker&, S64 frame_count = 0 );
	void	processAcks(LockMessageChecker&, F32 collect_time = 0.f);

	BOOL	isMessageFast(const char *msg);
	BOOL	isMessage(const char *msg)
	{
		return isMessageFast(LLMessageStringTable::getInstance()->getString(msg));
	}

	void dumpPacketToLog();

	char	*getMessageName();

	const LLHost& getSender() const;
	U32		getSenderIP() const;			// getSender() is preferred
	U32		getSenderPort() const;		// getSender() is preferred

	const LLHost& getReceivingInterface() const;

	// This method returns the uuid associated with the sender. The
	// UUID will be null if it is not yet known or is a server
	// circuit.
	const LLUUID& getSenderID() const;

	// This method returns the session id associated with the last
	// sender.
	const LLUUID& getSenderSessionID() const;

	// set & get the session id (useful for viewers for now.)
	void setMySessionID(const LLUUID& session_id) { mSessionID = session_id; }
	const LLUUID& getMySessionID() { return mSessionID; }

	void newMessageFast(const char *name);
	void newMessage(const char *name);


public:
	LLStoredMessagePtr getReceivedMessage() const; 
	LLStoredMessagePtr getBuiltMessage() const;
	S32 sendMessage(const LLHost &host, LLStoredMessagePtr message);

private:
	LLSD getReceivedMessageLLSD() const;
	LLSD getBuiltMessageLLSD() const;

	// NOTE: babbage: Only use to support legacy misuse of the
	// LLMessageSystem API where values are dangerously written
	// as one type and read as another. LLSD does not support
	// dangerous conversions and so converting the message to an
	// LLSD would result in the reads failing. All code which
	// misuses the message system in this way should be made safe
	// but while the unsafe code is run in old processes, this
	// method should be used to forward unsafe messages.
	LLSD wrapReceivedTemplateData() const;
	LLSD wrapBuiltTemplateData() const;

public:

	void copyMessageReceivedToSend();
	void clearMessage();

	void nextBlockFast(const char *blockname);
	void nextBlock(const char *blockname);

public:
	void addBinaryDataFast(const char *varname, const void *data, S32 size);
	void addBinaryData(const char *varname, const void *data, S32 size);

	void	addBOOLFast( const char* varname, BOOL b);						// typed, checks storage space
	void	addBOOL( const char* varname, BOOL b);						// typed, checks storage space
	void	addS8Fast(	const char *varname, S8 s);							// typed, checks storage space
	void	addS8(	const char *varname, S8 s);							// typed, checks storage space
	void	addU8Fast(	const char *varname, U8 u);							// typed, checks storage space
	void	addU8(	const char *varname, U8 u);							// typed, checks storage space
	void	addS16Fast(	const char *varname, S16 i);						// typed, checks storage space
	void	addS16(	const char *varname, S16 i);						// typed, checks storage space
	void	addU16Fast(	const char *varname, U16 i);						// typed, checks storage space
	void	addU16(	const char *varname, U16 i);						// typed, checks storage space
	void	addF32Fast(	const char *varname, F32 f);						// typed, checks storage space
	void	addF32(	const char *varname, F32 f);						// typed, checks storage space
	void	addS32Fast(	const char *varname, S32 s);						// typed, checks storage space
	void	addS32(	const char *varname, S32 s);						// typed, checks storage space
	void addU32Fast(	const char *varname, U32 u);						// typed, checks storage space
	void	addU32(	const char *varname, U32 u);						// typed, checks storage space
	void	addU64Fast(	const char *varname, U64 lu);						// typed, checks storage space
	void	addU64(	const char *varname, U64 lu);						// typed, checks storage space
	void	addF64Fast(	const char *varname, F64 d);						// typed, checks storage space
	void	addF64(	const char *varname, F64 d);						// typed, checks storage space
	void	addVector3Fast(	const char *varname, const LLVector3& vec);		// typed, checks storage space
	void	addVector3(	const char *varname, const LLVector3& vec);		// typed, checks storage space
	void	addVector4Fast(	const char *varname, const LLVector4& vec);		// typed, checks storage space
	void	addVector4(	const char *varname, const LLVector4& vec);		// typed, checks storage space
	void	addVector3dFast( const char *varname, const LLVector3d& vec);	// typed, checks storage space
	void	addVector3d( const char *varname, const LLVector3d& vec);	// typed, checks storage space
	void	addQuatFast( const char *varname, const LLQuaternion& quat);	// typed, checks storage space
	void	addQuat( const char *varname, const LLQuaternion& quat);	// typed, checks storage space
	void addUUIDFast( const char *varname, const LLUUID& uuid);			// typed, checks storage space
	void	addUUID( const char *varname, const LLUUID& uuid);			// typed, checks storage space
	void	addIPAddrFast( const char *varname, const U32 ip);			// typed, checks storage space
	void	addIPAddr( const char *varname, const U32 ip);			// typed, checks storage space
	void	addIPPortFast( const char *varname, const U16 port);			// typed, checks storage space
	void	addIPPort( const char *varname, const U16 port);			// typed, checks storage space
	void	addStringFast( const char* varname, const char* s);				// typed, checks storage space
	void	addString( const char* varname, const char* s);				// typed, checks storage space
	void	addStringFast( const char* varname, const std::string& s);				// typed, checks storage space
	void	addString( const char* varname, const std::string& s);				// typed, checks storage space

	S32 getCurrentSendTotal() const;
	TPACKETID getCurrentRecvPacketID() { return mCurrentRecvPacketID; }

	// This method checks for current send total and returns true if
	// you need to go to the next block type or need to start a new
	// message. Specify the current blockname to check block counts,
	// otherwise the method only checks against MTU.
	BOOL isSendFull(const char* blockname = NULL);
	BOOL isSendFullFast(const char* blockname = NULL);

	BOOL removeLastBlock();

	//void	buildMessage();

	S32     zeroCode(U8 **data, S32 *data_size);
	S32		zeroCodeExpand(U8 **data, S32 *data_size);
	S32		zeroCodeAdjustCurrentSendTotal();

	// Uses ping-based retry
	S32 sendReliable(const LLHost &host);

	// Uses ping-based retry
	S32	sendReliable(const U32 circuit)			{ return sendReliable(findHost(circuit)); }

	// Use this one if you DON'T want automatic ping-based retry.
	S32	sendReliable(	const LLHost &host, 
							S32 retries, 
							BOOL ping_based_retries,
							F32Seconds timeout, 
							void (*callback)(void **,S32), 
							void ** callback_data);

	S32 sendSemiReliable(	const LLHost &host, 
							void (*callback)(void **,S32), void ** callback_data);

	// flush sends a message only if data's been pushed on it.
	S32	 flushSemiReliable(	const LLHost &host, 
								void (*callback)(void **,S32), void ** callback_data);

	S32	flushReliable(	const LLHost &host );

	void forwardMessage(const LLHost &host);
	void forwardReliable(const LLHost &host);
	void forwardReliable(const U32 circuit_code);
	S32 forwardReliable(
		const LLHost &host, 
		S32 retries, 
		BOOL ping_based_timeout,
		F32Seconds timeout, 
		void (*callback)(void **,S32), 
		void ** callback_data);

	S32		sendMessage(const LLHost &host);
	S32		sendMessage(const U32 circuit);
private:
	S32		sendMessage(const LLHost &host, const char* name,
						const LLSD& message);
public:
	// BOOL	decodeData(const U8 *buffer, const LLHost &host);

	/**
	gets binary data from the current message.
	
	@param blockname the name of the block in the message (from the message template)

	@param varname 

	@param datap
	
	@param size expected size - set to zero to get any amount of data up to max_size.
	Make sure max_size is set in that case!

	@param blocknum

	@param max_size the max number of bytes to read
	*/
	void	getBinaryDataFast(const char *blockname, const char *varname, void *datap, S32 size, S32 blocknum = 0, S32 max_size = S32_MAX);
	void	getBinaryData(const char *blockname, const char *varname, void *datap, S32 size, S32 blocknum = 0, S32 max_size = S32_MAX);
	void	getBOOLFast(	const char *block, const char *var, BOOL &data, S32 blocknum = 0);
	void	getBOOL(	const char *block, const char *var, BOOL &data, S32 blocknum = 0);
	void	getS8Fast(		const char *block, const char *var, S8 &data, S32 blocknum = 0);
	void	getS8(		const char *block, const char *var, S8 &data, S32 blocknum = 0);
	void	getU8Fast(		const char *block, const char *var, U8 &data, S32 blocknum = 0);
	void	getU8(		const char *block, const char *var, U8 &data, S32 blocknum = 0);
	void	getS16Fast(		const char *block, const char *var, S16 &data, S32 blocknum = 0);
	void	getS16(		const char *block, const char *var, S16 &data, S32 blocknum = 0);
	void	getU16Fast(		const char *block, const char *var, U16 &data, S32 blocknum = 0);
	void	getU16(		const char *block, const char *var, U16 &data, S32 blocknum = 0);
	void	getS32Fast(		const char *block, const char *var, S32 &data, S32 blocknum = 0);
	void	getS32(		const char *block, const char *var, S32 &data, S32 blocknum = 0);
	void	getF32Fast(		const char *block, const char *var, F32 &data, S32 blocknum = 0);
	void	getF32(		const char *block, const char *var, F32 &data, S32 blocknum = 0);
	void getU32Fast(		const char *block, const char *var, U32 &data, S32 blocknum = 0);
	void	getU32(		const char *block, const char *var, U32 &data, S32 blocknum = 0);
	void getU64Fast(		const char *block, const char *var, U64 &data, S32 blocknum = 0);
	void	getU64(		const char *block, const char *var, U64 &data, S32 blocknum = 0);
	void	getF64Fast(		const char *block, const char *var, F64 &data, S32 blocknum = 0);
	void	getF64(		const char *block, const char *var, F64 &data, S32 blocknum = 0);
	void	getVector3Fast(	const char *block, const char *var, LLVector3 &vec, S32 blocknum = 0);
	void	getVector3(	const char *block, const char *var, LLVector3 &vec, S32 blocknum = 0);
	void	getVector4Fast(	const char *block, const char *var, LLVector4 &vec, S32 blocknum = 0);
	void	getVector4(	const char *block, const char *var, LLVector4 &vec, S32 blocknum = 0);
	void	getVector3dFast(const char *block, const char *var, LLVector3d &vec, S32 blocknum = 0);
	void	getVector3d(const char *block, const char *var, LLVector3d &vec, S32 blocknum = 0);
	void	getQuatFast(	const char *block, const char *var, LLQuaternion &q, S32 blocknum = 0);
	void	getQuat(	const char *block, const char *var, LLQuaternion &q, S32 blocknum = 0);
	void getUUIDFast(	const char *block, const char *var, LLUUID &uuid, S32 blocknum = 0);
	void	getUUID(	const char *block, const char *var, LLUUID &uuid, S32 blocknum = 0);
	void getIPAddrFast(	const char *block, const char *var, U32 &ip, S32 blocknum = 0);
	void	getIPAddr(	const char *block, const char *var, U32 &ip, S32 blocknum = 0);
	void getIPPortFast(	const char *block, const char *var, U16 &port, S32 blocknum = 0);
	void	getIPPort(	const char *block, const char *var, U16 &port, S32 blocknum = 0);
	void getStringFast(	const char *block, const char *var, S32 buffer_size, char *buffer, S32 blocknum = 0);
	void	getString(	const char *block, const char *var, S32 buffer_size, char *buffer, S32 blocknum = 0);
	void getStringFast(	const char *block, const char *var, std::string& outstr, S32 blocknum = 0);
	void	getString(	const char *block, const char *var, std::string& outstr, S32 blocknum = 0);


	// Utility functions to generate a replay-resistant digest check
	// against the shared secret. The window specifies how much of a
	// time window is allowed - 1 second is good for tight
	// connections, but multi-process windows might want to be upwards
	// of 5 seconds. For generateDigest, you want to pass in a
	// character array of at least MD5HEX_STR_SIZE so that the hex
	// digest and null termination will fit.
	bool generateDigestForNumberAndUUIDs(char* digest, const U32 number, const LLUUID &id1, const LLUUID &id2) const;
	bool generateDigestForWindowAndUUIDs(char* digest, const S32 window, const LLUUID &id1, const LLUUID &id2) const;
	bool isMatchingDigestForWindowAndUUIDs(const char* digest, const S32 window, const LLUUID &id1, const LLUUID &id2) const;

	bool generateDigestForNumber(char* digest, const U32 number) const;
	bool generateDigestForWindow(char* digest, const S32 window) const;
	bool isMatchingDigestForWindow(const char* digest, const S32 window) const;

	void	showCircuitInfo();
	void getCircuitInfo(LLSD& info) const;

	U32 getOurCircuitCode();
	
	void	enableCircuit(const LLHost &host, BOOL trusted);
	void	disableCircuit(const LLHost &host);
	
	// Use this to establish trust on startup and in response to
	// DenyTrustedCircuit.
	void sendCreateTrustedCircuit(const LLHost& host, const LLUUID & id1, const LLUUID & id2);

	// Use this to inform a peer that they aren't currently trusted...
	// This now enqueues the request so that we can ensure that we only send
	// one deny per circuit per message loop so that this doesn't become a DoS.
	// The actual sending is done by reallySendDenyTrustedCircuit()
	void	sendDenyTrustedCircuit(const LLHost &host);

	/** Return false if host is unknown or untrusted */
	// Note:DaveH/Babbage some trusted messages can be received without a circuit
	bool isTrustedSender(const LLHost& host) const;

	/** Return true if current message is from trusted source */
	bool isTrustedSender() const;

	/** Return false true if name is unknown or untrusted */
	bool isTrustedMessage(const std::string& name) const;

	/** Return false true if name is unknown or trusted */
	bool isUntrustedMessage(const std::string& name) const;

	// Mark an interface ineligible for trust
	void setUntrustedInterface( const LLHost host ) { mUntrustedInterface = host; }
	LLHost getUntrustedInterface() const { return mUntrustedInterface; }
	void setBlockUntrustedInterface( bool block ) { mBlockUntrustedInterface = block; } // Throw a switch to allow, sending warnings only
	bool getBlockUntrustedInterface() const { return mBlockUntrustedInterface; }

	// Change this message to be UDP black listed.
	void banUdpMessage(const std::string& name);


private:
	// A list of the circuits that need to be sent DenyTrustedCircuit messages.
	typedef std::set<LLHost> host_set_t;
	host_set_t mDenyTrustedCircuitSet;

	// Really sends the DenyTrustedCircuit message to a given host
	// related to sendDenyTrustedCircuit()
	void	reallySendDenyTrustedCircuit(const LLHost &host);

public:
	// Use this to establish trust to and from a host.  This blocks
	// until trust has been established, and probably should only be
	// used on startup.
	void	establishBidirectionalTrust(const LLHost &host, S64 frame_count = 0);

	// returns whether the given host is on a trusted circuit
	// Note:DaveH/Babbage some trusted messages can be received without a circuit
	BOOL    getCircuitTrust(const LLHost &host);
	
	void	setCircuitAllowTimeout(const LLHost &host, BOOL allow);
	void	setCircuitTimeoutCallback(const LLHost &host, void (*callback_func)(const LLHost &host, void *user_data), void *user_data);

	BOOL	checkCircuitBlocked(const U32 circuit);
	BOOL	checkCircuitAlive(const U32 circuit);
	BOOL	checkCircuitAlive(const LLHost &host);
	void	setCircuitProtection(BOOL b_protect);
	U32		findCircuitCode(const LLHost &host);
	LLHost	findHost(const U32 circuit_code);
	void	sanityCheck();

	BOOL	has(const char *blockname) const;
	S32		getNumberOfBlocksFast(const char *blockname) const;
	S32		getNumberOfBlocks(const char *blockname) const;
	S32		getSizeFast(const char *blockname, const char *varname) const;
	S32		getSize(const char *blockname, const char *varname) const;
	S32		getSizeFast(const char *blockname, S32 blocknum, 
						const char *varname) const; // size in bytes of data
	S32		getSize(const char *blockname, S32 blocknum, const char *varname) const;

	void	resetReceiveCounts();				// resets receive counts for all message types to 0
	void	dumpReceiveCounts();				// dumps receive count for each message type to LL_INFOS()
	void	dumpCircuitInfo();					// Circuit information to LL_INFOS()

	BOOL	isClear() const;					// returns mbSClear;
	S32 	flush(const LLHost &host);

	U32		getListenPort( void ) const;

	void startLogging();					// start verbose  logging
	void stopLogging();						// flush and close file
	void summarizeLogs(std::ostream& str);	// log statistics

	S32		getReceiveSize() const;
	S32		getReceiveCompressedSize() const { return mIncomingCompressedSize; }
	S32		getReceiveBytes() const;

	S32		getUnackedListSize() const			{ return mUnackedListSize; }

	//const char* getCurrentSMessageName() const { return mCurrentSMessageName; }
	//const char* getCurrentSBlockName() const { return mCurrentSBlockName; }

	// friends
	friend std::ostream&	operator<<(std::ostream& s, LLMessageSystem &msg);

	void setMaxMessageTime(const F32 seconds);	// Max time to process messages before warning and dumping (neg to disable)
	void setMaxMessageCounts(const S32 num);	// Max number of messages before dumping (neg to disable)
	
	static U64Microseconds getMessageTimeUsecs(const BOOL update = FALSE);	// Get the current message system time in microseconds
	static F64Seconds getMessageTimeSeconds(const BOOL update = FALSE); // Get the current message system time in seconds

	static void setTimeDecodes(BOOL b);
	static void setTimeDecodesSpamThreshold(F32 seconds); 

	// message handlers internal to the message systesm
	//static void processAssignCircuitCode(LLMessageSystem* msg, void**);
	static void processAddCircuitCode(LLMessageSystem* msg, void**);
	static void processUseCircuitCode(LLMessageSystem* msg, void**);
	static void processError(LLMessageSystem* msg, void**);

	// dispatch llsd message to http node tree
	static void dispatch(const std::string& msg_name,
						 const LLSD& message);
	static void dispatch(const std::string& msg_name,
						 const LLSD& message,
						 LLHTTPNode::ResponsePtr responsep);

	// this is added to support specific legacy messages and is
	// ***not intended for general use*** Si, Gabriel, 2009
	static void dispatchTemplate(const std::string& msg_name,
						 const LLSD& message,
						 LLHTTPNode::ResponsePtr responsep);

	void setMessageBans(const LLSD& trusted, const LLSD& untrusted);

	/**
	 * @brief send an error message to the host. This is a helper method.
	 *
	 * @param host Destination host.
	 * @param agent_id Destination agent id (may be null)
	 * @param code An HTTP status compatible error code.
	 * @param token A specific short string based message
	 * @param id The transactionid/uniqueid/sessionid whatever.
	 * @param system The hierarchical path to the system (255 bytes)
	 * @param message Human readable message (1200 bytes) 
	 * @param data Extra info.
	 * @return Returns value returned from sendReliable().
	 */
	S32 sendError(
		const LLHost& host,
		const LLUUID& agent_id,
		S32 code,
		const std::string& token,
		const LLUUID& id,
		const std::string& system,
		const std::string& message,
		const LLSD& data);

	// Check UDP messages and pump http_pump to receive HTTP messages.
	bool checkAllMessages(LockMessageChecker&, S64 frame_count, LLPumpIO* http_pump);

	// Moved to allow access from LLTemplateMessageDispatcher
	void clearReceiveState();

	// This will cause all trust queries to return true until the next message
	// is read: use with caution!
	void receivedMessageFromTrustedSender();

	// <FS:Ansariel> Restore original LLMessageSystem HTTP options for OpenSim
	void setIsInSecondLife(bool in_second_life) { mIsInSecondLife = in_second_life; }
	
private:
    typedef boost::function<void(S32)>  UntrustedCallback_t;
    void sendUntrustedSimulatorMessageCoro(std::string url, std::string message, LLSD body, UntrustedCallback_t callback);


	bool mLastMessageFromTrustedMessageService;
	
	// The mCircuitCodes is a map from circuit codes to session
	// ids. This allows us to verify sessions on connect.
	typedef std::map<U32, LLUUID> code_session_map_t;
	code_session_map_t mCircuitCodes;

	// Viewers need to track a process session in order to make sure
	// that no one gives them a bad circuit code.
	LLUUID mSessionID;
	
	void	addTemplate(LLMessageTemplate *templatep);
	BOOL		decodeTemplate( const U8* buffer, S32 buffer_size, LLMessageTemplate** msg_template );

	void		logMsgFromInvalidCircuit( const LLHost& sender, BOOL recv_reliable );
	void		logTrustedMsgFromUntrustedCircuit( const LLHost& sender );
	void		logValidMsg(LLCircuitData *cdp, const LLHost& sender, BOOL recv_reliable, BOOL recv_resent, BOOL recv_acks );
	void		logRanOffEndOfPacket( const LLHost& sender );

	class LLMessageCountInfo
	{
	public:
		U32 mMessageNum;
		U32 mMessageBytes;
		BOOL mInvalid;
	};

	LLMessagePollInfo						*mPollInfop;

	U8	mEncodedRecvBuffer[MAX_BUFFER_SIZE];
	U8	mTrueReceiveBuffer[MAX_BUFFER_SIZE];
	S32	mTrueReceiveSize;

	// Must be valid during decode
	
	BOOL	mbError;
	S32	mErrorCode;

	F64Seconds										mResendDumpTime; // The last time we dumped resends

	LLMessageCountInfo mMessageCountList[MAX_MESSAGE_COUNT_NUM];
	S32 mNumMessageCounts;
	F32Seconds mReceiveTime;
	F32Seconds mMaxMessageTime; // Max number of seconds for processing messages
	S32 mMaxMessageCounts; // Max number of messages to process before dumping.
	F64Seconds mMessageCountTime;

	F64Seconds mCurrentMessageTime; // The current "message system time" (updated the first call to checkMessages after a resetReceiveCount

	// message system exceptions
	typedef std::pair<msg_exception_callback, void*> exception_t;
	typedef std::map<EMessageException, exception_t> callbacks_t;
	callbacks_t mExceptionCallbacks;

	// stuff for logging
	LLTimer mMessageSystemTimer;

	static F32 mTimeDecodesSpamThreshold;  // If mTimeDecodes is on, all this many seconds for each msg decode before spamming
	static BOOL mTimeDecodes;  // Measure time for all message decodes if TRUE;

	msg_timing_callback mTimingCallback;
	void* mTimingCallbackData;

	void init(); // ctor shared initialisation.

	LLHost mLastSender;
	LLHost mLastReceivingIF;
	S32 mIncomingCompressedSize;		// original size of compressed msg (0 if uncomp.)
	TPACKETID mCurrentRecvPacketID;       // packet ID of current receive packet (for reporting)

	LLMessageBuilder* mMessageBuilder;
	LLTemplateMessageBuilder* mTemplateMessageBuilder;
	LLSDMessageBuilder* mLLSDMessageBuilder;
	LLMessageReaderPointer mMessageReader;
	LLTemplateMessageReader* mTemplateMessageReader;
	LLSDMessageReader* mLLSDMessageReader;

	friend class LLMessageHandlerBridge;
	friend class LockMessageChecker;

	bool callHandler(const char *name, bool trustedSource,
					 LLMessageSystem* msg);


	/** Find, create or revive circuit for host as needed */
	LLCircuitData* findCircuit(const LLHost& host, bool resetPacketId);

	// <FS:Ansariel> Restore original LLMessageSystem HTTP options for OpenSim
	bool mIsInSecondLife;
};


// external hook into messaging system
extern LLPounceable<LLMessageSystem*, LLPounceableStatic> gMessageSystem;

// Implementation of LockMessageChecker depends on definition of
// LLMessageSystem, hence must follow it.
class LockMessageChecker: public LockMessageReader
{
public:
    LockMessageChecker(LLMessageSystem* msgsystem);

    // For convenience, provide forwarding wrappers so you can call (e.g.)
    // checkAllMessages() on your LockMessageChecker instance instead of
    // passing the instance to LLMessageSystem::checkAllMessages(). Use
    // perfect forwarding to avoid having to maintain these wrappers in sync
    // with the target methods.
    template <typename... ARGS>
    bool checkAllMessages(ARGS&&... args)
    {
        return mMessageSystem->checkAllMessages(*this, std::forward<ARGS>(args)...);
    }

    template <typename... ARGS>
    bool checkMessages(ARGS&&... args)
    {
        return mMessageSystem->checkMessages(*this, std::forward<ARGS>(args)...);
    }

    template <typename... ARGS>
    void processAcks(ARGS&&... args)
    {
        return mMessageSystem->processAcks(*this, std::forward<ARGS>(args)...);
    }

private:
    LLMessageSystem* mMessageSystem;
};

// Must specific overall system version, which is used to determine
// if a patch is available in the message template checksum verification.
// Return true if able to initialize system.
bool start_messaging_system(
	const std::string& template_name,
	U32 port, 
	S32 version_major,
	S32 version_minor,
	S32 version_patch,
	bool b_dump_prehash_file,
	const std::string& secret,
	const LLUseCircuitCodeResponder* responder,
	bool failure_is_fatal,
	const F32 circuit_heartbeat_interval, 
	const F32 circuit_timeout);

void end_messaging_system(bool print_summary = true);

void null_message_callback(LLMessageSystem *msg, void **data);

//
// Inlines
//

#if !defined( LL_BIG_ENDIAN ) && !defined( LL_LITTLE_ENDIAN )
#error Unknown endianness for htolememcpy. Did you miss a common include?
#endif

static inline void *htolememcpy(void *vs, const void *vct, EMsgVariableType type, size_t n)
{
	char *s = (char *)vs;
	const char *ct = (const char *)vct;
#ifdef LL_BIG_ENDIAN
	S32 i, length;
#endif
	switch(type)
	{
	case MVT_FIXED:
	case MVT_VARIABLE:
	case MVT_U8:
	case MVT_S8:
	case MVT_BOOL:
	case MVT_LLUUID:
	case MVT_IP_ADDR:	// these two are swizzled in the getters and setters
	case MVT_IP_PORT:	// these two are swizzled in the getters and setters
		return(memcpy(s,ct,n));	/* Flawfinder: ignore */ 

	case MVT_U16:
	case MVT_S16:
		if (n != 2)
		{
			LL_ERRS() << "Size argument passed to htolememcpy doesn't match swizzle type size" << LL_ENDL;
		}
#ifdef LL_BIG_ENDIAN
		*(s + 1) = *(ct);
		*(s) = *(ct + 1);
		return(vs);
#else
		return(memcpy(s,ct,n));	/* Flawfinder: ignore */ 
#endif

	case MVT_U32:
	case MVT_S32:
	case MVT_F32:
		if (n != 4)
		{
			LL_ERRS() << "Size argument passed to htolememcpy doesn't match swizzle type size" << LL_ENDL;
		}
#ifdef LL_BIG_ENDIAN
		*(s + 3) = *(ct);
		*(s + 2) = *(ct + 1);
		*(s + 1) = *(ct + 2);
		*(s) = *(ct + 3);
		return(vs);
#else
		return(memcpy(s,ct,n));	/* Flawfinder: ignore */ 
#endif

	case MVT_U64:
	case MVT_S64:
	case MVT_F64:
		if (n != 8)
		{
			LL_ERRS() << "Size argument passed to htolememcpy doesn't match swizzle type size" << LL_ENDL;
		}
#ifdef LL_BIG_ENDIAN
		*(s + 7) = *(ct);
		*(s + 6) = *(ct + 1);
		*(s + 5) = *(ct + 2);
		*(s + 4) = *(ct + 3);
		*(s + 3) = *(ct + 4);
		*(s + 2) = *(ct + 5);
		*(s + 1) = *(ct + 6);
		*(s) = *(ct + 7);
		return(vs);
#else
		return(memcpy(s,ct,n));	/* Flawfinder: ignore */ 
#endif

	case MVT_LLVector3:
	case MVT_LLQuaternion:  // We only send x, y, z and infer w (we set x, y, z to ensure that w >= 0)
		if (n != 12)
		{
			LL_ERRS() << "Size argument passed to htolememcpy doesn't match swizzle type size" << LL_ENDL;
		}
#ifdef LL_BIG_ENDIAN
		htolememcpy(s + 8, ct + 8, MVT_F32, 4);
		htolememcpy(s + 4, ct + 4, MVT_F32, 4);
		return(htolememcpy(s, ct, MVT_F32, 4));
#else
		return(memcpy(s,ct,n));	/* Flawfinder: ignore */ 
#endif

	case MVT_LLVector3d:
		if (n != 24)
		{
			LL_ERRS() << "Size argument passed to htolememcpy doesn't match swizzle type size" << LL_ENDL;
		}
#ifdef LL_BIG_ENDIAN
		htolememcpy(s + 16, ct + 16, MVT_F64, 8);
		htolememcpy(s + 8, ct + 8, MVT_F64, 8);
		return(htolememcpy(s, ct, MVT_F64, 8));
#else
		return(memcpy(s,ct,n));	/* Flawfinder: ignore */ 
#endif

	case MVT_LLVector4:
		if (n != 16)
		{
			LL_ERRS() << "Size argument passed to htolememcpy doesn't match swizzle type size" << LL_ENDL;
		}
#ifdef LL_BIG_ENDIAN
		htolememcpy(s + 12, ct + 12, MVT_F32, 4);
		htolememcpy(s + 8, ct + 8, MVT_F32, 4);
		htolememcpy(s + 4, ct + 4, MVT_F32, 4);
		return(htolememcpy(s, ct, MVT_F32, 4));
#else
		return(memcpy(s,ct,n));	/* Flawfinder: ignore */ 
#endif

	case MVT_U16Vec3:
		if (n != 6)
		{
			LL_ERRS() << "Size argument passed to htolememcpy doesn't match swizzle type size" << LL_ENDL;
		}
#ifdef LL_BIG_ENDIAN
		htolememcpy(s + 4, ct + 4, MVT_U16, 2);
		htolememcpy(s + 2, ct + 2, MVT_U16, 2);
		return(htolememcpy(s, ct, MVT_U16, 2));
#else
		return(memcpy(s,ct,n));	/* Flawfinder: ignore */ 
#endif

	case MVT_U16Quat:
		if (n != 8)
		{
			LL_ERRS() << "Size argument passed to htolememcpy doesn't match swizzle type size" << LL_ENDL;
		}
#ifdef LL_BIG_ENDIAN
		htolememcpy(s + 6, ct + 6, MVT_U16, 2);
		htolememcpy(s + 4, ct + 4, MVT_U16, 2);
		htolememcpy(s + 2, ct + 2, MVT_U16, 2);
		return(htolememcpy(s, ct, MVT_U16, 2));
#else
		return(memcpy(s,ct,n));	/* Flawfinder: ignore */ 
#endif

	case MVT_S16Array:
		if (n % 2)
		{
			LL_ERRS() << "Size argument passed to htolememcpy doesn't match swizzle type size" << LL_ENDL;
		}
#ifdef LL_BIG_ENDIAN
		length = n % 2;
		for (i = 1; i < length; i++)
		{
			htolememcpy(s + i*2, ct + i*2, MVT_S16, 2);
		}
		return(htolememcpy(s, ct, MVT_S16, 2));
#else
		return(memcpy(s,ct,n));
#endif

	default:
		return(memcpy(s,ct,n));	/* Flawfinder: ignore */ 
	}
}

inline void *ntohmemcpy(void *s, const void *ct, EMsgVariableType type, size_t n)
{
	return(htolememcpy(s,ct,type, n));
}

inline const LLHost& LLMessageSystem::getReceivingInterface() const {return mLastReceivingIF;}

inline U32 LLMessageSystem::getSenderIP() const 
{
	return mLastSender.getAddress();
}

inline U32 LLMessageSystem::getSenderPort() const
{
	return mLastSender.getPort();
}


//-----------------------------------------------------------------------------
// Transmission aliases
//-----------------------------------------------------------------------------

inline S32 LLMessageSystem::sendMessage(const U32 circuit)
{
	return sendMessage(findHost(circuit));
}

#endif<|MERGE_RESOLUTION|>--- conflicted
+++ resolved
@@ -256,24 +256,16 @@
 class LockMessageReader
 {
 public:
-<<<<<<< HEAD
-    // Because LockMessageReader contains LLCoros::LockType, it is already
-    // move-only. No need to delete the copy constructor or copy assignment.
-=======
->>>>>>> 50a8c2e4
     LockMessageReader(LLMessageReaderPointer& var, LLMessageReader* instance):
         mVar(var.mPtr),
         mLock(var.mMutex)
     {
         mVar = instance;
     }
-<<<<<<< HEAD
-=======
     // Some compilers reportedly fail to suppress generating implicit copy
     // operations even though we have a move-only LockType data member.
     LockMessageReader(const LockMessageReader&) = delete;
     LockMessageReader& operator=(const LockMessageReader&) = delete;
->>>>>>> 50a8c2e4
     ~LockMessageReader()
     {
         mVar = nullptr;
