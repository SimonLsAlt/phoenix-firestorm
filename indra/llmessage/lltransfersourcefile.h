/**
 * @file lltransfersourcefile.h
 * @brief Transfer system for sending a file.
 *
 * $LicenseInfo:firstyear=2006&license=viewerlgpl$
 * Second Life Viewer Source Code
 * Copyright (C) 2010, Linden Research, Inc.
 *
 * This library is free software; you can redistribute it and/or
 * modify it under the terms of the GNU Lesser General Public
 * License as published by the Free Software Foundation;
 * version 2.1 of the License only.
 *
 * This library is distributed in the hope that it will be useful,
 * but WITHOUT ANY WARRANTY; without even the implied warranty of
 * MERCHANTABILITY or FITNESS FOR A PARTICULAR PURPOSE.  See the GNU
 * Lesser General Public License for more details.
 *
 * You should have received a copy of the GNU Lesser General Public
 * License along with this library; if not, write to the Free Software
 * Foundation, Inc., 51 Franklin Street, Fifth Floor, Boston, MA  02110-1301  USA
 *
 * Linden Research, Inc., 945 Battery Street, San Francisco, CA  94111  USA
 * $/LicenseInfo$
 */

#ifndef LL_LLTRANSFERSOURCEFILE_H
#define LL_LLTRANSFERSOURCEFILE_H

#include "lltransfermanager.h"

class LLTransferSourceParamsFile : public LLTransferSourceParams
{
public:
<<<<<<< HEAD
	LLTransferSourceParamsFile();
	virtual ~LLTransferSourceParamsFile() {}
	/*virtual*/ void packParams(LLDataPacker &dp) const;
	/*virtual*/ bool unpackParams(LLDataPacker &dp);
=======
    LLTransferSourceParamsFile();
    virtual ~LLTransferSourceParamsFile() {}
    /*virtual*/ void packParams(LLDataPacker &dp) const;
    /*virtual*/ bool unpackParams(LLDataPacker &dp);
>>>>>>> 1a8a5404

    void setFilename(const std::string &filename)       { mFilename = filename; }
    std::string getFilename() const                 { return mFilename; }

<<<<<<< HEAD
	void setDeleteOnCompletion(bool enabled)		{ mDeleteOnCompletion = enabled; }
	bool getDeleteOnCompletion()					{ return mDeleteOnCompletion; }
protected:
	std::string mFilename;
	// ONLY DELETE THINGS OFF THE SIM IF THE FILENAME BEGINS IN 'TEMP'
	bool mDeleteOnCompletion;
=======
    void setDeleteOnCompletion(bool enabled)        { mDeleteOnCompletion = enabled; }
    bool getDeleteOnCompletion()                    { return mDeleteOnCompletion; }
protected:
    std::string mFilename;
    // ONLY DELETE THINGS OFF THE SIM IF THE FILENAME BEGINS IN 'TEMP'
    bool mDeleteOnCompletion;
>>>>>>> 1a8a5404
};

class LLTransferSourceFile : public LLTransferSource
{
public:
    LLTransferSourceFile(const LLUUID &transfer_id, const F32 priority);
    virtual ~LLTransferSourceFile();

protected:
<<<<<<< HEAD
	/*virtual*/ void initTransfer();
	/*virtual*/ F32 updatePriority();
	/*virtual*/ LLTSCode dataCallback(const S32 packet_id,
									  const S32 max_bytes,
									  U8 **datap,
									  S32 &returned_bytes,
									  bool &delete_returned);
	/*virtual*/ void completionCallback(const LLTSCode status);

	virtual void packParams(LLDataPacker& dp) const;
	/*virtual*/ bool unpackParams(LLDataPacker &dp);
=======
    /*virtual*/ void initTransfer();
    /*virtual*/ F32 updatePriority();
    /*virtual*/ LLTSCode dataCallback(const S32 packet_id,
                                      const S32 max_bytes,
                                      U8 **datap,
                                      S32 &returned_bytes,
                                      bool &delete_returned);
    /*virtual*/ void completionCallback(const LLTSCode status);

    virtual void packParams(LLDataPacker& dp) const;
    /*virtual*/ bool unpackParams(LLDataPacker &dp);
>>>>>>> 1a8a5404

protected:
    LLTransferSourceParamsFile mParams;
    LLFILE *mFP;
};

#endif // LL_LLTRANSFERSOURCEFILE_H<|MERGE_RESOLUTION|>--- conflicted
+++ resolved
@@ -32,36 +32,20 @@
 class LLTransferSourceParamsFile : public LLTransferSourceParams
 {
 public:
-<<<<<<< HEAD
-	LLTransferSourceParamsFile();
-	virtual ~LLTransferSourceParamsFile() {}
-	/*virtual*/ void packParams(LLDataPacker &dp) const;
-	/*virtual*/ bool unpackParams(LLDataPacker &dp);
-=======
     LLTransferSourceParamsFile();
     virtual ~LLTransferSourceParamsFile() {}
     /*virtual*/ void packParams(LLDataPacker &dp) const;
     /*virtual*/ bool unpackParams(LLDataPacker &dp);
->>>>>>> 1a8a5404
 
     void setFilename(const std::string &filename)       { mFilename = filename; }
     std::string getFilename() const                 { return mFilename; }
 
-<<<<<<< HEAD
-	void setDeleteOnCompletion(bool enabled)		{ mDeleteOnCompletion = enabled; }
-	bool getDeleteOnCompletion()					{ return mDeleteOnCompletion; }
-protected:
-	std::string mFilename;
-	// ONLY DELETE THINGS OFF THE SIM IF THE FILENAME BEGINS IN 'TEMP'
-	bool mDeleteOnCompletion;
-=======
     void setDeleteOnCompletion(bool enabled)        { mDeleteOnCompletion = enabled; }
     bool getDeleteOnCompletion()                    { return mDeleteOnCompletion; }
 protected:
     std::string mFilename;
     // ONLY DELETE THINGS OFF THE SIM IF THE FILENAME BEGINS IN 'TEMP'
     bool mDeleteOnCompletion;
->>>>>>> 1a8a5404
 };
 
 class LLTransferSourceFile : public LLTransferSource
@@ -71,19 +55,6 @@
     virtual ~LLTransferSourceFile();
 
 protected:
-<<<<<<< HEAD
-	/*virtual*/ void initTransfer();
-	/*virtual*/ F32 updatePriority();
-	/*virtual*/ LLTSCode dataCallback(const S32 packet_id,
-									  const S32 max_bytes,
-									  U8 **datap,
-									  S32 &returned_bytes,
-									  bool &delete_returned);
-	/*virtual*/ void completionCallback(const LLTSCode status);
-
-	virtual void packParams(LLDataPacker& dp) const;
-	/*virtual*/ bool unpackParams(LLDataPacker &dp);
-=======
     /*virtual*/ void initTransfer();
     /*virtual*/ F32 updatePriority();
     /*virtual*/ LLTSCode dataCallback(const S32 packet_id,
@@ -95,7 +66,6 @@
 
     virtual void packParams(LLDataPacker& dp) const;
     /*virtual*/ bool unpackParams(LLDataPacker &dp);
->>>>>>> 1a8a5404
 
 protected:
     LLTransferSourceParamsFile mParams;
