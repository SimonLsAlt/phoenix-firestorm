/** 
 * @file llcorehttputil.h
 * @date 2014-08-25
 * @brief Adapter and utility classes expanding the llcorehttp interfaces.
 *
 * $LicenseInfo:firstyear=2014&license=viewerlgpl$
 * Second Life Viewer Source Code
 * Copyright (C) 2014, Linden Research, Inc.
 * 
 * This library is free software; you can redistribute it and/or
 * modify it under the terms of the GNU Lesser General Public
 * License as published by the Free Software Foundation;
 * version 2.1 of the License only.
 * 
 * This library is distributed in the hope that it will be useful,
 * but WITHOUT ANY WARRANTY; without even the implied warranty of
 * MERCHANTABILITY or FITNESS FOR A PARTICULAR PURPOSE.  See the GNU
 * Lesser General Public License for more details.
 * 
 * You should have received a copy of the GNU Lesser General Public
 * License along with this library; if not, write to the Free Software
 * Foundation, Inc., 51 Franklin Street, Fifth Floor, Boston, MA  02110-1301  USA
 * 
 * Linden Research, Inc., 945 Battery Street, San Francisco, CA  94111  USA
 * $/LicenseInfo$
 */

#ifndef LL_LLCOREHTTPUTIL_H
#define LL_LLCOREHTTPUTIL_H

#include <string>

#include "httpcommon.h"
#include "httprequest.h"
#include "httpresponse.h"
#include "httpheaders.h"
#include "httpoptions.h"
#include "httphandler.h"
#include "llhttpconstants.h" // *TODO: move to llcorehttp
#include "bufferarray.h"
#include "bufferstream.h"
#include "llsd.h"
#include "llevents.h"
#include "llcoros.h"
#include "lleventcoro.h"
#include "llassettype.h"
#include "lluuid.h"

///
/// The base llcorehttp library implements many HTTP idioms
/// used in the viewer but not all.  That library intentionally
/// avoids the use of LLSD and its conventions which aren't
/// universally applicable.  This module, using namespace
/// LLCoreHttpUtil, provides the additional helper functions
/// that support idiomatic LLSD transport via the newer
/// llcorehttp library.
///
namespace LLCoreHttpUtil
{
    extern const F32 HTTP_REQUEST_EXPIRY_SECS;

/// Attempt to convert a response object's contents to LLSD.
/// It is expected that the response body will be of non-zero
/// length on input but basic checks will be performed and
/// and error (false status) returned if there is no data.
/// If there is data but it cannot be successfully parsed,
/// an error is also returned.  If successfully parsed,
/// the output LLSD object, out_llsd, is written with the
/// result and true is returned.
///
/// @arg	response	Response object as returned in
///						in an HttpHandler onCompleted() callback.
/// @arg	log			If true, LLSD parser will emit errors
///						as LL_INFOS-level messages as it parses.
///						Otherwise, it *should* be a quiet parse.
/// @arg	out_llsd	Output LLSD object written only upon
///						successful parse of the response object.
///
/// @return				Returns true (and writes to out_llsd) if
///						parse was successful.  False otherwise.
///
bool responseToLLSD(LLCore::HttpResponse * response,
					bool log,
					LLSD & out_llsd);

/// Create a std::string representation of a response object
/// suitable for logging.  Mainly intended for logging of
/// failures and debug information.  This won't be fast,
/// just adequate.
std::string responseToString(LLCore::HttpResponse * response);


/// Issue a standard HttpRequest::requestPost() call but using
/// and LLSD object as the request body.  Conventions are the
/// same as with that method.  Caller is expected to provide
/// an HttpHeaders object with a correct 'Content-Type:' header.
/// One will not be provided by this call.  You might look after
/// the 'Accept:' header as well.
///
/// @return				If request is successfully issued, the
///						HttpHandle representing the request.
///						On error, LLCORE_HTTP_HANDLE_INVALID
///						is returned and caller can fetch detailed
///						status with the getStatus() method on the
///						request object.  In case of error, no
///						request is queued and caller may need to
///						perform additional cleanup such as freeing
///						a now-useless HttpHandler object.
///
LLCore::HttpHandle requestPostWithLLSD(LLCore::HttpRequest * request,
    LLCore::HttpRequest::policy_t policy_id,
    LLCore::HttpRequest::priority_t priority,
    const std::string & url,
    const LLSD & body,
    const LLCore::HttpOptions::ptr_t &options,
    const LLCore::HttpHeaders::ptr_t &headers,
    const LLCore::HttpHandler::ptr_t &handler);
<<<<<<< HEAD

inline LLCore::HttpHandle requestPostWithLLSD(LLCore::HttpRequest::ptr_t & request,
	LLCore::HttpRequest::policy_t policy_id,
	LLCore::HttpRequest::priority_t priority,
	const std::string & url,
	const LLSD & body,
	const LLCore::HttpOptions::ptr_t & options,
	const LLCore::HttpHeaders::ptr_t & headers,
    const LLCore::HttpHandler::ptr_t & handler)
{
    return requestPostWithLLSD(request.get(), policy_id, priority,
        url, body, options, headers, handler);
}

inline LLCore::HttpHandle requestPostWithLLSD(LLCore::HttpRequest::ptr_t & request,
    LLCore::HttpRequest::policy_t policy_id,
    LLCore::HttpRequest::priority_t priority,
    const std::string & url,
    const LLSD & body,
    const LLCore::HttpHandler::ptr_t &handler)
{
    LLCore::HttpOptions::ptr_t options;
    LLCore::HttpHeaders::ptr_t headers;

    return requestPostWithLLSD(request.get(), policy_id, priority,
        url, body, options, headers, handler);
}


/// Issue a standard HttpRequest::requestPut() call but using
/// and LLSD object as the request body.  Conventions are the
/// same as with that method.  Caller is expected to provide
/// an HttpHeaders object with a correct 'Content-Type:' header.
/// One will not be provided by this call.
///
/// @return				If request is successfully issued, the
///						HttpHandle representing the request.
///						On error, LLCORE_HTTP_HANDLE_INVALID
///						is returned and caller can fetch detailed
///						status with the getStatus() method on the
///						request object.  In case of error, no
///						request is queued and caller may need to
///						perform additional cleanup such as freeing
///						a now-useless HttpHandler object.
///
LLCore::HttpHandle requestPutWithLLSD(LLCore::HttpRequest * request,
	LLCore::HttpRequest::policy_t policy_id,
	LLCore::HttpRequest::priority_t priority,
	const std::string & url,
	const LLSD & body,
	const LLCore::HttpOptions::ptr_t &options,
	const LLCore::HttpHeaders::ptr_t &headers,
    const LLCore::HttpHandler::ptr_t &handler);

inline LLCore::HttpHandle requestPutWithLLSD(LLCore::HttpRequest::ptr_t & request,
	LLCore::HttpRequest::policy_t policy_id,
	LLCore::HttpRequest::priority_t priority,
	const std::string & url,
	const LLSD & body,
	const LLCore::HttpOptions::ptr_t & options,
	const LLCore::HttpHeaders::ptr_t & headers,
    LLCore::HttpHandler::ptr_t handler)
{
    return requestPutWithLLSD(request.get(), policy_id, priority,
        url, body, options, headers, handler);
}

inline LLCore::HttpHandle requestPutWithLLSD(LLCore::HttpRequest::ptr_t & request,
    LLCore::HttpRequest::policy_t policy_id,
    LLCore::HttpRequest::priority_t priority,
    const std::string & url,
    const LLSD & body,
    LLCore::HttpHandler::ptr_t handler)
{
    LLCore::HttpOptions::ptr_t options;
    LLCore::HttpHeaders::ptr_t headers;

    return requestPutWithLLSD(request.get(), policy_id, priority,
        url, body, options, headers, handler);
}

/// Issue a standard HttpRequest::requestPatch() call but using
/// and LLSD object as the request body.  Conventions are the
/// same as with that method.  Caller is expected to provide
/// an HttpHeaders object with a correct 'Content-Type:' header.
/// One will not be provided by this call.
///
/// @return				If request is successfully issued, the
///						HttpHandle representing the request.
///						On error, LLCORE_HTTP_HANDLE_INVALID
///						is returned and caller can fetch detailed
///						status with the getStatus() method on the
///						request object.  In case of error, no
///						request is queued and caller may need to
///						perform additional cleanup such as freeing
///						a now-useless HttpHandler object.
///
LLCore::HttpHandle requestPatchWithLLSD(LLCore::HttpRequest * request,
    LLCore::HttpRequest::policy_t policy_id,
    LLCore::HttpRequest::priority_t priority,
    const std::string & url,
    const LLSD & body,
    const LLCore::HttpOptions::ptr_t &options,
    const LLCore::HttpHeaders::ptr_t &headers,
    const LLCore::HttpHandler::ptr_t &handler);

inline LLCore::HttpHandle requestPatchWithLLSD(LLCore::HttpRequest::ptr_t & request,
    LLCore::HttpRequest::policy_t policy_id,
    LLCore::HttpRequest::priority_t priority,
    const std::string & url,
    const LLSD & body,
    const LLCore::HttpOptions::ptr_t & options,
    const LLCore::HttpHeaders::ptr_t & headers,
    const LLCore::HttpHandler::ptr_t & handler)
{
    return requestPatchWithLLSD(request.get(), policy_id, priority,
        url, body, options, headers, handler);
}

inline LLCore::HttpHandle requestPatchWithLLSD(LLCore::HttpRequest::ptr_t & request,
    LLCore::HttpRequest::policy_t policy_id,
    LLCore::HttpRequest::priority_t priority,
    const std::string & url,
    const LLSD & body,
    const LLCore::HttpHandler::ptr_t &handler)
{
    LLCore::HttpOptions::ptr_t options;
    LLCore::HttpHeaders::ptr_t headers;

    return requestPatchWithLLSD(request.get(), policy_id, priority,
        url, body, options, headers, handler);
}

//=========================================================================
/// The HttpCoroHandler is a specialization of the LLCore::HttpHandler for 
/// interacting with coroutines. When the request is completed the response 
/// will be posted onto the supplied Event Pump.
/// 
/// The LLSD posted back to the coroutine will have the following additions:
/// llsd["http_result"] -+- ["message"] - An error message returned from the HTTP status
///                      +- ["status"]  - The status code associated with the HTTP call
///                      +- ["success"] - Success of failure of the HTTP call and LLSD parsing.
///                      +- ["type"]    - The LLCore::HttpStatus type associted with the HTTP call
///                      +- ["url"]     - The URL used to make the call.
///                      +- ["headers"] - A map of name name value pairs with the HTTP headers.
///                      
class HttpCoroHandler : public LLCore::HttpHandler
{
public:

    typedef boost::shared_ptr<HttpCoroHandler>  ptr_t;
    typedef boost::weak_ptr<HttpCoroHandler>    wptr_t;

    HttpCoroHandler(LLEventStream &reply);

    static void writeStatusCodes(LLCore::HttpStatus status, const std::string &url, LLSD &result);

    virtual void onCompleted(LLCore::HttpHandle handle, LLCore::HttpResponse * response);

    inline LLEventStream &getReplyPump()
    {
        return mReplyPump;
    }

protected:
    /// this method may modify the status value
    virtual LLSD handleSuccess(LLCore::HttpResponse * response, LLCore::HttpStatus &status) = 0;
    virtual LLSD parseBody(LLCore::HttpResponse *response) = 0;

private:
    void buildStatusEntry(LLCore::HttpResponse *response, LLCore::HttpStatus status, LLSD &result);

    LLEventStream &mReplyPump;
};

//=========================================================================
/// An adapter to handle some of the boilerplate code surrounding HTTP and coroutine 
/// interaction.
/// 
/// Construct an HttpCoroutineAdapter giving it a name and policy Id. After 
/// any application specific setup call the post, put or get method.  The request 
/// will be automatically pumped and the method will return with an LLSD describing
/// the result of the operation.  See HttpCoroHandler for a description of the 
/// decoration done to the returned LLSD.
/// 
/// Posting through the adapter will automatically add the following headers to 
/// the request if they have not been previously specified in a supplied 
/// HttpHeaders object:
///     "Accept=application/llsd+xml"
///     "X-SecondLife-UDP-Listen-Port=###"
///     
class HttpCoroutineAdapter
{
public:
    static const std::string HTTP_RESULTS;
    static const std::string HTTP_RESULTS_SUCCESS;
    static const std::string HTTP_RESULTS_TYPE;
    static const std::string HTTP_RESULTS_STATUS;
    static const std::string HTTP_RESULTS_MESSAGE;
    static const std::string HTTP_RESULTS_URL;
    static const std::string HTTP_RESULTS_HEADERS;
    static const std::string HTTP_RESULTS_CONTENT;
    static const std::string HTTP_RESULTS_RAW;

    typedef boost::shared_ptr<HttpCoroutineAdapter> ptr_t;
    typedef boost::weak_ptr<HttpCoroutineAdapter>   wptr_t;

    HttpCoroutineAdapter(const std::string &name, LLCore::HttpRequest::policy_t policyId,
        LLCore::HttpRequest::priority_t priority = 0L);
    ~HttpCoroutineAdapter();

    /// Execute a Post transaction on the supplied URL and yield execution of 
    /// the coroutine until a result is available. 
    /// 
    /// @Note: the request's smart pointer is passed by value so that it will
    /// not be deallocated during the yield.
    LLSD postAndSuspend(LLCore::HttpRequest::ptr_t request,
        const std::string & url, const LLSD & body,
        LLCore::HttpOptions::ptr_t options = LLCore::HttpOptions::ptr_t(new LLCore::HttpOptions()),
        LLCore::HttpHeaders::ptr_t headers = LLCore::HttpHeaders::ptr_t(new LLCore::HttpHeaders()));
    LLSD postAndSuspend(LLCore::HttpRequest::ptr_t request,
        const std::string & url, LLCore::BufferArray::ptr_t rawbody,
        LLCore::HttpOptions::ptr_t options = LLCore::HttpOptions::ptr_t(new LLCore::HttpOptions()),
        LLCore::HttpHeaders::ptr_t headers = LLCore::HttpHeaders::ptr_t(new LLCore::HttpHeaders()));

    LLSD postAndSuspend(LLCore::HttpRequest::ptr_t &request,
        const std::string & url, const LLSD & body,
        LLCore::HttpHeaders::ptr_t &headers)
    {
        return postAndSuspend(request, url, body,
            LLCore::HttpOptions::ptr_t(new LLCore::HttpOptions()), headers);
    }

    LLSD postAndSuspend(LLCore::HttpRequest::ptr_t &request,
        const std::string & url, LLCore::BufferArray::ptr_t &rawbody,
        LLCore::HttpHeaders::ptr_t &headers)
    {
        return postAndSuspend(request, url, rawbody,
            LLCore::HttpOptions::ptr_t(new LLCore::HttpOptions()), headers);
    }

    LLSD postRawAndSuspend(LLCore::HttpRequest::ptr_t request,
        const std::string & url, LLCore::BufferArray::ptr_t rawbody,
        LLCore::HttpOptions::ptr_t options = LLCore::HttpOptions::ptr_t(new LLCore::HttpOptions()),
        LLCore::HttpHeaders::ptr_t headers = LLCore::HttpHeaders::ptr_t(new LLCore::HttpHeaders()));

    LLSD postRawAndSuspend(LLCore::HttpRequest::ptr_t &request,
        const std::string & url, LLCore::BufferArray::ptr_t &rawbody,
        LLCore::HttpHeaders::ptr_t &headers)
    {
        return postRawAndSuspend(request, url, rawbody,
            LLCore::HttpOptions::ptr_t(new LLCore::HttpOptions()), headers);
    }

    LLSD postFileAndSuspend(LLCore::HttpRequest::ptr_t request,
        const std::string & url, std::string fileName,
        LLCore::HttpOptions::ptr_t options = LLCore::HttpOptions::ptr_t(new LLCore::HttpOptions()),
        LLCore::HttpHeaders::ptr_t headers = LLCore::HttpHeaders::ptr_t(new LLCore::HttpHeaders()));

    LLSD postFileAndSuspend(LLCore::HttpRequest::ptr_t &request,
        const std::string & url, std::string fileName,
        LLCore::HttpHeaders::ptr_t &headers)
    {
        return postFileAndSuspend(request, url, fileName,
            LLCore::HttpOptions::ptr_t(new LLCore::HttpOptions()), headers);
    }


    LLSD postFileAndSuspend(LLCore::HttpRequest::ptr_t request,
        const std::string & url, LLUUID assetId, LLAssetType::EType assetType,
        LLCore::HttpOptions::ptr_t options = LLCore::HttpOptions::ptr_t(new LLCore::HttpOptions()),
        LLCore::HttpHeaders::ptr_t headers = LLCore::HttpHeaders::ptr_t(new LLCore::HttpHeaders()));

    LLSD postFileAndSuspend(LLCore::HttpRequest::ptr_t request,
        const std::string & url, LLUUID assetId, LLAssetType::EType assetType,
        LLCore::HttpHeaders::ptr_t &headers)
    {
        return postFileAndSuspend(request, url, assetId, assetType,
            LLCore::HttpOptions::ptr_t(new LLCore::HttpOptions()), headers);
    }

    LLSD postJsonAndSuspend(LLCore::HttpRequest::ptr_t request,
        const std::string & url, const LLSD & body,
        LLCore::HttpOptions::ptr_t options = LLCore::HttpOptions::ptr_t(new LLCore::HttpOptions()),
        LLCore::HttpHeaders::ptr_t headers = LLCore::HttpHeaders::ptr_t(new LLCore::HttpHeaders()));
    LLSD postJsonAndSuspend(LLCore::HttpRequest::ptr_t &request,
        const std::string & url, const LLSD & body,
        LLCore::HttpHeaders::ptr_t &headers)
    {
        return postJsonAndSuspend(request, url, body,
            LLCore::HttpOptions::ptr_t(new LLCore::HttpOptions()), headers);
    }



    /// Execute a Put transaction on the supplied URL and yield execution of 
    /// the coroutine until a result is available.
    /// 
    /// @Note: the request's smart pointer is passed by value so that it will
    /// not be deallocated during the yield.
    LLSD putAndSuspend(LLCore::HttpRequest::ptr_t request,
        const std::string & url, const LLSD & body,
        LLCore::HttpOptions::ptr_t options = LLCore::HttpOptions::ptr_t(new LLCore::HttpOptions()),
        LLCore::HttpHeaders::ptr_t headers = LLCore::HttpHeaders::ptr_t(new LLCore::HttpHeaders()));

    LLSD putAndSuspend(LLCore::HttpRequest::ptr_t request,
        const std::string & url, const LLSD & body,
        LLCore::HttpHeaders::ptr_t headers)
    {
        return putAndSuspend(request, url, body,
            LLCore::HttpOptions::ptr_t(new LLCore::HttpOptions()), headers);
    }

    LLSD putJsonAndSuspend(LLCore::HttpRequest::ptr_t request,
        const std::string & url, const LLSD & body,
        LLCore::HttpOptions::ptr_t options = LLCore::HttpOptions::ptr_t(new LLCore::HttpOptions()),
        LLCore::HttpHeaders::ptr_t headers = LLCore::HttpHeaders::ptr_t(new LLCore::HttpHeaders()));
    LLSD putJsonAndSuspend(LLCore::HttpRequest::ptr_t &request,
        const std::string & url, const LLSD & body,
        LLCore::HttpHeaders::ptr_t &headers)
    {
        return putJsonAndSuspend(request, url, body,
            LLCore::HttpOptions::ptr_t(new LLCore::HttpOptions()), headers);
    }

    /// Execute a Get transaction on the supplied URL and yield execution of 
    /// the coroutine until a result is available.
    /// 
    /// @Note: the request's smart pointer is passed by value so that it will
    /// not be deallocated during the yield.
    /// 
    LLSD getAndSuspend(LLCore::HttpRequest::ptr_t request,
        const std::string & url,
        LLCore::HttpOptions::ptr_t options = LLCore::HttpOptions::ptr_t(new LLCore::HttpOptions()),
        LLCore::HttpHeaders::ptr_t headers = LLCore::HttpHeaders::ptr_t(new LLCore::HttpHeaders()));
    LLSD getAndSuspend(LLCore::HttpRequest::ptr_t &request,
        const std::string & url, LLCore::HttpHeaders::ptr_t &headers)
    {
        return getAndSuspend(request, url,
            LLCore::HttpOptions::ptr_t(new LLCore::HttpOptions()),
            headers);
    }

    LLSD getRawAndSuspend(LLCore::HttpRequest::ptr_t request,
        const std::string & url,
        LLCore::HttpOptions::ptr_t options = LLCore::HttpOptions::ptr_t(new LLCore::HttpOptions()),
        LLCore::HttpHeaders::ptr_t headers = LLCore::HttpHeaders::ptr_t(new LLCore::HttpHeaders()));
    LLSD getRawAndSuspend(LLCore::HttpRequest::ptr_t &request,
        const std::string & url, LLCore::HttpHeaders::ptr_t &headers)
    {
        return getRawAndSuspend(request, url,
            LLCore::HttpOptions::ptr_t(new LLCore::HttpOptions()),
            headers);
    }

    /// These methods have the same behavior as @getAndSuspend() however they are 
    /// expecting the server to return the results formatted in a JSON string. 
    /// On a successful GET call the JSON results will be converted into LLSD 
    /// before being returned to the caller.
    LLSD getJsonAndSuspend(LLCore::HttpRequest::ptr_t request,
        const std::string & url,
        LLCore::HttpOptions::ptr_t options = LLCore::HttpOptions::ptr_t(new LLCore::HttpOptions()),
        LLCore::HttpHeaders::ptr_t headers = LLCore::HttpHeaders::ptr_t(new LLCore::HttpHeaders()));
    LLSD getJsonAndSuspend(LLCore::HttpRequest::ptr_t &request,
        const std::string & url, LLCore::HttpHeaders::ptr_t &headers)
    {
        return getJsonAndSuspend(request, url,
            LLCore::HttpOptions::ptr_t(new LLCore::HttpOptions()),
            headers);
    }


    /// Execute a DELETE transaction on the supplied URL and yield execution of 
    /// the coroutine until a result is available.
    /// 
    /// @Note: the request's smart pointer is passed by value so that it will
    /// not be deallocated during the yield.
    LLSD deleteAndSuspend(LLCore::HttpRequest::ptr_t request,
        const std::string & url,
        LLCore::HttpOptions::ptr_t options = LLCore::HttpOptions::ptr_t(new LLCore::HttpOptions()),
        LLCore::HttpHeaders::ptr_t headers = LLCore::HttpHeaders::ptr_t(new LLCore::HttpHeaders()));
    LLSD deleteAndSuspend(LLCore::HttpRequest::ptr_t request,
        const std::string & url, LLCore::HttpHeaders::ptr_t headers)
    {
        return deleteAndSuspend(request, url,
            LLCore::HttpOptions::ptr_t(new LLCore::HttpOptions()),
            headers);
    }

    /// These methods have the same behavior as @deleteAndSuspend() however they are 
    /// expecting the server to return any results formatted in a JSON string. 
    /// On a successful DELETE call the JSON results will be converted into LLSD 
    /// before being returned to the caller.
    LLSD deleteJsonAndSuspend(LLCore::HttpRequest::ptr_t request,
        const std::string & url,
        LLCore::HttpOptions::ptr_t options = LLCore::HttpOptions::ptr_t(new LLCore::HttpOptions()),
        LLCore::HttpHeaders::ptr_t headers = LLCore::HttpHeaders::ptr_t(new LLCore::HttpHeaders()));
    LLSD deleteJsonAndSuspend(LLCore::HttpRequest::ptr_t request,
        const std::string & url, LLCore::HttpHeaders::ptr_t headers)
    {
        return deleteJsonAndSuspend(request, url,
            LLCore::HttpOptions::ptr_t(new LLCore::HttpOptions()),
            headers);
    }


    /// Execute a PATCH transaction on the supplied URL and yield execution of 
    /// the coroutine until a result is available. 
    /// 
    /// @Note: the request's smart pointer is passed by value so that it will
    /// not be deallocated during the yield.
    LLSD patchAndSuspend(LLCore::HttpRequest::ptr_t request,
        const std::string & url, const LLSD & body,
        LLCore::HttpOptions::ptr_t options = LLCore::HttpOptions::ptr_t(new LLCore::HttpOptions()),
        LLCore::HttpHeaders::ptr_t headers = LLCore::HttpHeaders::ptr_t(new LLCore::HttpHeaders()));
    LLSD patchAndSuspend(LLCore::HttpRequest::ptr_t &request,
        const std::string & url, const LLSD & body,
        LLCore::HttpHeaders::ptr_t &headers)
    {
        return patchAndSuspend(request, url, body,
            LLCore::HttpOptions::ptr_t(new LLCore::HttpOptions()), headers);
    }

    /// Execute a COPY transaction on the supplied URL and yield execution of 
    /// the coroutine until a result is available. 
    /// 
    /// @Note: The destination is passed through the HTTP pipe as a header
    /// The header used is defined as: HTTP_OUT_HEADER_DESTINATION("Destination");
    /// 
    /// @Note: the request's smart pointer is passed by value so that it will
    /// not be deallocated during the yield.
    LLSD copyAndSuspend(LLCore::HttpRequest::ptr_t request,
        const std::string & url, const std::string dest,
        LLCore::HttpOptions::ptr_t options = LLCore::HttpOptions::ptr_t(new LLCore::HttpOptions()),
        LLCore::HttpHeaders::ptr_t headers = LLCore::HttpHeaders::ptr_t(new LLCore::HttpHeaders()));
    LLSD copyAndSuspend(LLCore::HttpRequest::ptr_t &request,
        const std::string & url, const std::string & dest,
        LLCore::HttpHeaders::ptr_t &headers)
    {
        return copyAndSuspend(request, url, dest,
            LLCore::HttpOptions::ptr_t(new LLCore::HttpOptions()), headers);
    }

    /// Execute a MOVE transaction on the supplied URL and yield execution of 
    /// the coroutine until a result is available. 
    /// 
    /// @Note: The destination is passed through the HTTP pipe in the headers.
    /// The header used is defined as: HTTP_OUT_HEADER_DESTINATION("Destination");
    /// 
    /// @Note: the request's smart pointer is passed by value so that it will
    /// not be deallocated during the yield.
    LLSD moveAndSuspend(LLCore::HttpRequest::ptr_t request,
        const std::string & url, const std::string dest,
        LLCore::HttpOptions::ptr_t options = LLCore::HttpOptions::ptr_t(new LLCore::HttpOptions()),
        LLCore::HttpHeaders::ptr_t headers = LLCore::HttpHeaders::ptr_t(new LLCore::HttpHeaders()));
    LLSD moveAndSuspend(LLCore::HttpRequest::ptr_t &request,
        const std::string & url, const std::string & dest,
        LLCore::HttpHeaders::ptr_t &headers)
    {
        return moveAndSuspend(request, url, dest,
            LLCore::HttpOptions::ptr_t(new LLCore::HttpOptions()), headers);
    }

    ///
    void cancelSuspendedOperation();

    static LLCore::HttpStatus getStatusFromLLSD(const LLSD &httpResults);

    /// The convenience routines below can be provided with callback functors 
    /// which will be invoked in the case of success or failure.  These callbacks
    /// should match this form.
    /// @sa callbackHttpGet
    /// @sa callbackHttpPost
    typedef boost::function<void(const LLSD &)> completionCallback_t;

    static void callbackHttpGet(const std::string &url, LLCore::HttpRequest::policy_t policyId, completionCallback_t success = NULL, completionCallback_t failure = NULL);
    static void callbackHttpGet(const std::string &url, completionCallback_t success = NULL, completionCallback_t failure = NULL)
    {
        callbackHttpGet(url, LLCore::HttpRequest::DEFAULT_POLICY_ID, success, failure);
    }
    static void callbackHttpPost(const std::string &url, LLCore::HttpRequest::policy_t policyId, const LLSD &postData, completionCallback_t success = NULL, completionCallback_t failure = NULL);
    static void callbackHttpPost(const std::string &url, const LLSD &postData, completionCallback_t success = NULL, completionCallback_t failure = NULL)
    {
        callbackHttpPost(url, LLCore::HttpRequest::DEFAULT_POLICY_ID, postData, success, failure);
    }

    /// Generic Get and post routines for HTTP via coroutines.
    /// These static methods do all required setup for the GET or POST operation.
    /// When the operation completes successfully they will put the success message in the log at INFO level, 
    /// If the operation fails the failure message is written to the log at WARN level.
    /// 
    static void messageHttpGet(const std::string &url, const std::string &success = std::string(), const std::string &failure = std::string());
    static void messageHttpPost(const std::string &url, const LLSD &postData, const std::string &success, const std::string &failure);


private:
    static LLSD buildImmediateErrorResult(const LLCore::HttpRequest::ptr_t &request, const std::string &url);

    void saveState(LLCore::HttpHandle yieldingHandle, LLCore::HttpRequest::ptr_t &request,
            HttpCoroHandler::ptr_t &handler);
    void cleanState();

    LLSD postAndSuspend_(LLCore::HttpRequest::ptr_t &request,
        const std::string & url, const LLSD & body,
        LLCore::HttpOptions::ptr_t &options, LLCore::HttpHeaders::ptr_t &headers,
        HttpCoroHandler::ptr_t &handler);

    LLSD postAndSuspend_(LLCore::HttpRequest::ptr_t &request,
        const std::string & url, LLCore::BufferArray::ptr_t &rawbody,
        LLCore::HttpOptions::ptr_t &options, LLCore::HttpHeaders::ptr_t &headers,
        HttpCoroHandler::ptr_t &handler);

    LLSD putAndSuspend_(LLCore::HttpRequest::ptr_t &request,
        const std::string & url, const LLSD & body,
        LLCore::HttpOptions::ptr_t &options, LLCore::HttpHeaders::ptr_t &headers,
        HttpCoroHandler::ptr_t &handler);

    LLSD putAndSuspend_(LLCore::HttpRequest::ptr_t &request,
        const std::string & url, const LLCore::BufferArray::ptr_t & rawbody,
        LLCore::HttpOptions::ptr_t &options, LLCore::HttpHeaders::ptr_t &headers,
        HttpCoroHandler::ptr_t &handler);

    LLSD getAndSuspend_(LLCore::HttpRequest::ptr_t &request,
        const std::string & url, LLCore::HttpOptions::ptr_t &options, 
        LLCore::HttpHeaders::ptr_t &headers, HttpCoroHandler::ptr_t &handler);

    LLSD deleteAndSuspend_(LLCore::HttpRequest::ptr_t &request,
        const std::string & url, LLCore::HttpOptions::ptr_t &options,
        LLCore::HttpHeaders::ptr_t &headers, HttpCoroHandler::ptr_t &handler);

    LLSD patchAndSuspend_(LLCore::HttpRequest::ptr_t &request,
        const std::string & url, const LLSD & body,
        LLCore::HttpOptions::ptr_t &options, LLCore::HttpHeaders::ptr_t &headers,
        HttpCoroHandler::ptr_t &handler);

    LLSD copyAndSuspend_(LLCore::HttpRequest::ptr_t &request,
        const std::string & url, 
        LLCore::HttpOptions::ptr_t &options, LLCore::HttpHeaders::ptr_t &headers,
        HttpCoroHandler::ptr_t &handler);

    LLSD moveAndSuspend_(LLCore::HttpRequest::ptr_t &request,
        const std::string & url,
        LLCore::HttpOptions::ptr_t &options, LLCore::HttpHeaders::ptr_t &headers,
        HttpCoroHandler::ptr_t &handler);

    static void trivialGetCoro(std::string url, LLCore::HttpRequest::policy_t policyId, completionCallback_t success, completionCallback_t failure);
    static void trivialPostCoro(std::string url, LLCore::HttpRequest::policy_t policyId, LLSD postData, completionCallback_t success, completionCallback_t failure);

    void checkDefaultHeaders(LLCore::HttpHeaders::ptr_t &headers);

    std::string                     mAdapterName;
    LLCore::HttpRequest::priority_t mPriority;
    LLCore::HttpRequest::policy_t   mPolicyId;

    LLCore::HttpHandle              mYieldingHandle;
    LLCore::HttpRequest::wptr_t     mWeakRequest;
    HttpCoroHandler::wptr_t         mWeakHandler;
};

=======
>>>>>>> d64ddb54

inline LLCore::HttpHandle requestPostWithLLSD(LLCore::HttpRequest::ptr_t & request,
	LLCore::HttpRequest::policy_t policy_id,
	LLCore::HttpRequest::priority_t priority,
	const std::string & url,
	const LLSD & body,
	const LLCore::HttpOptions::ptr_t & options,
	const LLCore::HttpHeaders::ptr_t & headers,
    const LLCore::HttpHandler::ptr_t & handler)
{
    return requestPostWithLLSD(request.get(), policy_id, priority,
        url, body, options, headers, handler);
}

inline LLCore::HttpHandle requestPostWithLLSD(LLCore::HttpRequest::ptr_t & request,
    LLCore::HttpRequest::policy_t policy_id,
    LLCore::HttpRequest::priority_t priority,
    const std::string & url,
    const LLSD & body,
    const LLCore::HttpHandler::ptr_t &handler)
{
    LLCore::HttpOptions::ptr_t options;
    LLCore::HttpHeaders::ptr_t headers;

    return requestPostWithLLSD(request.get(), policy_id, priority,
        url, body, options, headers, handler);
}


/// Issue a standard HttpRequest::requestPut() call but using
/// and LLSD object as the request body.  Conventions are the
/// same as with that method.  Caller is expected to provide
/// an HttpHeaders object with a correct 'Content-Type:' header.
/// One will not be provided by this call.
///
/// @return				If request is successfully issued, the
///						HttpHandle representing the request.
///						On error, LLCORE_HTTP_HANDLE_INVALID
///						is returned and caller can fetch detailed
///						status with the getStatus() method on the
///						request object.  In case of error, no
///						request is queued and caller may need to
///						perform additional cleanup such as freeing
///						a now-useless HttpHandler object.
///
LLCore::HttpHandle requestPutWithLLSD(LLCore::HttpRequest * request,
	LLCore::HttpRequest::policy_t policy_id,
	LLCore::HttpRequest::priority_t priority,
	const std::string & url,
	const LLSD & body,
	const LLCore::HttpOptions::ptr_t &options,
	const LLCore::HttpHeaders::ptr_t &headers,
    const LLCore::HttpHandler::ptr_t &handler);

inline LLCore::HttpHandle requestPutWithLLSD(LLCore::HttpRequest::ptr_t & request,
	LLCore::HttpRequest::policy_t policy_id,
	LLCore::HttpRequest::priority_t priority,
	const std::string & url,
	const LLSD & body,
	const LLCore::HttpOptions::ptr_t & options,
	const LLCore::HttpHeaders::ptr_t & headers,
    LLCore::HttpHandler::ptr_t handler)
{
    return requestPutWithLLSD(request.get(), policy_id, priority,
        url, body, options, headers, handler);
}

inline LLCore::HttpHandle requestPutWithLLSD(LLCore::HttpRequest::ptr_t & request,
    LLCore::HttpRequest::policy_t policy_id,
    LLCore::HttpRequest::priority_t priority,
    const std::string & url,
    const LLSD & body,
    LLCore::HttpHandler::ptr_t handler)
{
    LLCore::HttpOptions::ptr_t options;
    LLCore::HttpHeaders::ptr_t headers;

    return requestPutWithLLSD(request.get(), policy_id, priority,
        url, body, options, headers, handler);
}

/// Issue a standard HttpRequest::requestPatch() call but using
/// and LLSD object as the request body.  Conventions are the
/// same as with that method.  Caller is expected to provide
/// an HttpHeaders object with a correct 'Content-Type:' header.
/// One will not be provided by this call.
///
/// @return				If request is successfully issued, the
///						HttpHandle representing the request.
///						On error, LLCORE_HTTP_HANDLE_INVALID
///						is returned and caller can fetch detailed
///						status with the getStatus() method on the
///						request object.  In case of error, no
///						request is queued and caller may need to
///						perform additional cleanup such as freeing
///						a now-useless HttpHandler object.
///
LLCore::HttpHandle requestPatchWithLLSD(LLCore::HttpRequest * request,
    LLCore::HttpRequest::policy_t policy_id,
    LLCore::HttpRequest::priority_t priority,
    const std::string & url,
    const LLSD & body,
    const LLCore::HttpOptions::ptr_t &options,
    const LLCore::HttpHeaders::ptr_t &headers,
    const LLCore::HttpHandler::ptr_t &handler);

inline LLCore::HttpHandle requestPatchWithLLSD(LLCore::HttpRequest::ptr_t & request,
    LLCore::HttpRequest::policy_t policy_id,
    LLCore::HttpRequest::priority_t priority,
    const std::string & url,
    const LLSD & body,
    const LLCore::HttpOptions::ptr_t & options,
    const LLCore::HttpHeaders::ptr_t & headers,
    const LLCore::HttpHandler::ptr_t & handler)
{
    return requestPatchWithLLSD(request.get(), policy_id, priority,
        url, body, options, headers, handler);
}

inline LLCore::HttpHandle requestPatchWithLLSD(LLCore::HttpRequest::ptr_t & request,
    LLCore::HttpRequest::policy_t policy_id,
    LLCore::HttpRequest::priority_t priority,
    const std::string & url,
    const LLSD & body,
    const LLCore::HttpHandler::ptr_t &handler)
{
    LLCore::HttpOptions::ptr_t options;
    LLCore::HttpHeaders::ptr_t headers;

    return requestPatchWithLLSD(request.get(), policy_id, priority,
        url, body, options, headers, handler);
}

//=========================================================================
/// The HttpCoroHandler is a specialization of the LLCore::HttpHandler for 
/// interacting with coroutines. When the request is completed the response 
/// will be posted onto the supplied Event Pump.
/// 
/// The LLSD posted back to the coroutine will have the following additions:
/// llsd["http_result"] -+- ["message"] - An error message returned from the HTTP status
///                      +- ["status"]  - The status code associated with the HTTP call
///                      +- ["success"] - Success of failure of the HTTP call and LLSD parsing.
///                      +- ["type"]    - The LLCore::HttpStatus type associted with the HTTP call
///                      +- ["url"]     - The URL used to make the call.
///                      +- ["headers"] - A map of name name value pairs with the HTTP headers.
///                      
class HttpCoroHandler : public LLCore::HttpHandler
{
public:

    typedef boost::shared_ptr<HttpCoroHandler>  ptr_t;
    typedef boost::weak_ptr<HttpCoroHandler>    wptr_t;

    HttpCoroHandler(LLEventStream &reply);

    static void writeStatusCodes(LLCore::HttpStatus status, const std::string &url, LLSD &result);

    virtual void onCompleted(LLCore::HttpHandle handle, LLCore::HttpResponse * response);

    inline LLEventStream &getReplyPump()
    {
        return mReplyPump;
    }

protected:
    /// this method may modify the status value
    virtual LLSD handleSuccess(LLCore::HttpResponse * response, LLCore::HttpStatus &status) = 0;
    virtual LLSD parseBody(LLCore::HttpResponse *response, bool &success) = 0;

private:
    void buildStatusEntry(LLCore::HttpResponse *response, LLCore::HttpStatus status, LLSD &result);

<<<<<<< HEAD
#include "fscorehttputil.h"
=======
    LLEventStream &mReplyPump;
};

//=========================================================================
/// An adapter to handle some of the boilerplate code surrounding HTTP and coroutine 
/// interaction.
/// 
/// Construct an HttpCoroutineAdapter giving it a name and policy Id. After 
/// any application specific setup call the post, put or get method.  The request 
/// will be automatically pumped and the method will return with an LLSD describing
/// the result of the operation.  See HttpCoroHandler for a description of the 
/// decoration done to the returned LLSD.
/// 
/// Posting through the adapter will automatically add the following headers to 
/// the request if they have not been previously specified in a supplied 
/// HttpHeaders object:
///     "Accept=application/llsd+xml"
///     "X-SecondLife-UDP-Listen-Port=###"
///     
class HttpCoroutineAdapter
{
public:
    static const std::string HTTP_RESULTS;
    static const std::string HTTP_RESULTS_SUCCESS;
    static const std::string HTTP_RESULTS_TYPE;
    static const std::string HTTP_RESULTS_STATUS;
    static const std::string HTTP_RESULTS_MESSAGE;
    static const std::string HTTP_RESULTS_URL;
    static const std::string HTTP_RESULTS_HEADERS;
    static const std::string HTTP_RESULTS_CONTENT;
    static const std::string HTTP_RESULTS_RAW;

    typedef boost::shared_ptr<HttpCoroutineAdapter> ptr_t;
    typedef boost::weak_ptr<HttpCoroutineAdapter>   wptr_t;

    HttpCoroutineAdapter(const std::string &name, LLCore::HttpRequest::policy_t policyId,
        LLCore::HttpRequest::priority_t priority = 0L);
    ~HttpCoroutineAdapter();

    /// Execute a Post transaction on the supplied URL and yield execution of 
    /// the coroutine until a result is available. 
    /// 
    /// @Note: the request's smart pointer is passed by value so that it will
    /// not be deallocated during the yield.
    LLSD postAndSuspend(LLCore::HttpRequest::ptr_t request,
        const std::string & url, const LLSD & body,
        LLCore::HttpOptions::ptr_t options = LLCore::HttpOptions::ptr_t(new LLCore::HttpOptions()),
        LLCore::HttpHeaders::ptr_t headers = LLCore::HttpHeaders::ptr_t(new LLCore::HttpHeaders()));
    LLSD postAndSuspend(LLCore::HttpRequest::ptr_t request,
        const std::string & url, LLCore::BufferArray::ptr_t rawbody,
        LLCore::HttpOptions::ptr_t options = LLCore::HttpOptions::ptr_t(new LLCore::HttpOptions()),
        LLCore::HttpHeaders::ptr_t headers = LLCore::HttpHeaders::ptr_t(new LLCore::HttpHeaders()));

    LLSD postAndSuspend(LLCore::HttpRequest::ptr_t &request,
        const std::string & url, const LLSD & body,
        LLCore::HttpHeaders::ptr_t &headers)
    {
        return postAndSuspend(request, url, body,
            LLCore::HttpOptions::ptr_t(new LLCore::HttpOptions()), headers);
    }

    LLSD postAndSuspend(LLCore::HttpRequest::ptr_t &request,
        const std::string & url, LLCore::BufferArray::ptr_t &rawbody,
        LLCore::HttpHeaders::ptr_t &headers)
    {
        return postAndSuspend(request, url, rawbody,
            LLCore::HttpOptions::ptr_t(new LLCore::HttpOptions()), headers);
    }

    LLSD postRawAndSuspend(LLCore::HttpRequest::ptr_t request,
        const std::string & url, LLCore::BufferArray::ptr_t rawbody,
        LLCore::HttpOptions::ptr_t options = LLCore::HttpOptions::ptr_t(new LLCore::HttpOptions()),
        LLCore::HttpHeaders::ptr_t headers = LLCore::HttpHeaders::ptr_t(new LLCore::HttpHeaders()));

    LLSD postRawAndSuspend(LLCore::HttpRequest::ptr_t &request,
        const std::string & url, LLCore::BufferArray::ptr_t &rawbody,
        LLCore::HttpHeaders::ptr_t &headers)
    {
        return postRawAndSuspend(request, url, rawbody,
            LLCore::HttpOptions::ptr_t(new LLCore::HttpOptions()), headers);
    }

    LLSD postFileAndSuspend(LLCore::HttpRequest::ptr_t request,
        const std::string & url, std::string fileName,
        LLCore::HttpOptions::ptr_t options = LLCore::HttpOptions::ptr_t(new LLCore::HttpOptions()),
        LLCore::HttpHeaders::ptr_t headers = LLCore::HttpHeaders::ptr_t(new LLCore::HttpHeaders()));

    LLSD postFileAndSuspend(LLCore::HttpRequest::ptr_t &request,
        const std::string & url, std::string fileName,
        LLCore::HttpHeaders::ptr_t &headers)
    {
        return postFileAndSuspend(request, url, fileName,
            LLCore::HttpOptions::ptr_t(new LLCore::HttpOptions()), headers);
    }


    LLSD postFileAndSuspend(LLCore::HttpRequest::ptr_t request,
        const std::string & url, LLUUID assetId, LLAssetType::EType assetType,
        LLCore::HttpOptions::ptr_t options = LLCore::HttpOptions::ptr_t(new LLCore::HttpOptions()),
        LLCore::HttpHeaders::ptr_t headers = LLCore::HttpHeaders::ptr_t(new LLCore::HttpHeaders()));

    LLSD postFileAndSuspend(LLCore::HttpRequest::ptr_t request,
        const std::string & url, LLUUID assetId, LLAssetType::EType assetType,
        LLCore::HttpHeaders::ptr_t &headers)
    {
        return postFileAndSuspend(request, url, assetId, assetType,
            LLCore::HttpOptions::ptr_t(new LLCore::HttpOptions()), headers);
    }

    LLSD postJsonAndSuspend(LLCore::HttpRequest::ptr_t request,
        const std::string & url, const LLSD & body,
        LLCore::HttpOptions::ptr_t options = LLCore::HttpOptions::ptr_t(new LLCore::HttpOptions()),
        LLCore::HttpHeaders::ptr_t headers = LLCore::HttpHeaders::ptr_t(new LLCore::HttpHeaders()));
    LLSD postJsonAndSuspend(LLCore::HttpRequest::ptr_t &request,
        const std::string & url, const LLSD & body,
        LLCore::HttpHeaders::ptr_t &headers)
    {
        return postJsonAndSuspend(request, url, body,
            LLCore::HttpOptions::ptr_t(new LLCore::HttpOptions()), headers);
    }



    /// Execute a Put transaction on the supplied URL and yield execution of 
    /// the coroutine until a result is available.
    /// 
    /// @Note: the request's smart pointer is passed by value so that it will
    /// not be deallocated during the yield.
    LLSD putAndSuspend(LLCore::HttpRequest::ptr_t request,
        const std::string & url, const LLSD & body,
        LLCore::HttpOptions::ptr_t options = LLCore::HttpOptions::ptr_t(new LLCore::HttpOptions()),
        LLCore::HttpHeaders::ptr_t headers = LLCore::HttpHeaders::ptr_t(new LLCore::HttpHeaders()));

    LLSD putAndSuspend(LLCore::HttpRequest::ptr_t request,
        const std::string & url, const LLSD & body,
        LLCore::HttpHeaders::ptr_t headers)
    {
        return putAndSuspend(request, url, body,
            LLCore::HttpOptions::ptr_t(new LLCore::HttpOptions()), headers);
    }

    LLSD putJsonAndSuspend(LLCore::HttpRequest::ptr_t request,
        const std::string & url, const LLSD & body,
        LLCore::HttpOptions::ptr_t options = LLCore::HttpOptions::ptr_t(new LLCore::HttpOptions()),
        LLCore::HttpHeaders::ptr_t headers = LLCore::HttpHeaders::ptr_t(new LLCore::HttpHeaders()));
    LLSD putJsonAndSuspend(LLCore::HttpRequest::ptr_t &request,
        const std::string & url, const LLSD & body,
        LLCore::HttpHeaders::ptr_t &headers)
    {
        return putJsonAndSuspend(request, url, body,
            LLCore::HttpOptions::ptr_t(new LLCore::HttpOptions()), headers);
    }

    /// Execute a Get transaction on the supplied URL and yield execution of 
    /// the coroutine until a result is available.
    /// 
    /// @Note: the request's smart pointer is passed by value so that it will
    /// not be deallocated during the yield.
    /// 
    LLSD getAndSuspend(LLCore::HttpRequest::ptr_t request,
        const std::string & url,
        LLCore::HttpOptions::ptr_t options = LLCore::HttpOptions::ptr_t(new LLCore::HttpOptions()),
        LLCore::HttpHeaders::ptr_t headers = LLCore::HttpHeaders::ptr_t(new LLCore::HttpHeaders()));
    LLSD getAndSuspend(LLCore::HttpRequest::ptr_t &request,
        const std::string & url, LLCore::HttpHeaders::ptr_t &headers)
    {
        return getAndSuspend(request, url,
            LLCore::HttpOptions::ptr_t(new LLCore::HttpOptions()),
            headers);
    }

    LLSD getRawAndSuspend(LLCore::HttpRequest::ptr_t request,
        const std::string & url,
        LLCore::HttpOptions::ptr_t options = LLCore::HttpOptions::ptr_t(new LLCore::HttpOptions()),
        LLCore::HttpHeaders::ptr_t headers = LLCore::HttpHeaders::ptr_t(new LLCore::HttpHeaders()));
    LLSD getRawAndSuspend(LLCore::HttpRequest::ptr_t &request,
        const std::string & url, LLCore::HttpHeaders::ptr_t &headers)
    {
        return getRawAndSuspend(request, url,
            LLCore::HttpOptions::ptr_t(new LLCore::HttpOptions()),
            headers);
    }

    /// These methods have the same behavior as @getAndSuspend() however they are 
    /// expecting the server to return the results formatted in a JSON string. 
    /// On a successful GET call the JSON results will be converted into LLSD 
    /// before being returned to the caller.
    LLSD getJsonAndSuspend(LLCore::HttpRequest::ptr_t request,
        const std::string & url,
        LLCore::HttpOptions::ptr_t options = LLCore::HttpOptions::ptr_t(new LLCore::HttpOptions()),
        LLCore::HttpHeaders::ptr_t headers = LLCore::HttpHeaders::ptr_t(new LLCore::HttpHeaders()));
    LLSD getJsonAndSuspend(LLCore::HttpRequest::ptr_t &request,
        const std::string & url, LLCore::HttpHeaders::ptr_t &headers)
    {
        return getJsonAndSuspend(request, url,
            LLCore::HttpOptions::ptr_t(new LLCore::HttpOptions()),
            headers);
    }


    /// Execute a DELETE transaction on the supplied URL and yield execution of 
    /// the coroutine until a result is available.
    /// 
    /// @Note: the request's smart pointer is passed by value so that it will
    /// not be deallocated during the yield.
    LLSD deleteAndSuspend(LLCore::HttpRequest::ptr_t request,
        const std::string & url,
        LLCore::HttpOptions::ptr_t options = LLCore::HttpOptions::ptr_t(new LLCore::HttpOptions()),
        LLCore::HttpHeaders::ptr_t headers = LLCore::HttpHeaders::ptr_t(new LLCore::HttpHeaders()));
    LLSD deleteAndSuspend(LLCore::HttpRequest::ptr_t request,
        const std::string & url, LLCore::HttpHeaders::ptr_t headers)
    {
        return deleteAndSuspend(request, url,
            LLCore::HttpOptions::ptr_t(new LLCore::HttpOptions()),
            headers);
    }

    /// These methods have the same behavior as @deleteAndSuspend() however they are 
    /// expecting the server to return any results formatted in a JSON string. 
    /// On a successful DELETE call the JSON results will be converted into LLSD 
    /// before being returned to the caller.
    LLSD deleteJsonAndSuspend(LLCore::HttpRequest::ptr_t request,
        const std::string & url,
        LLCore::HttpOptions::ptr_t options = LLCore::HttpOptions::ptr_t(new LLCore::HttpOptions()),
        LLCore::HttpHeaders::ptr_t headers = LLCore::HttpHeaders::ptr_t(new LLCore::HttpHeaders()));
    LLSD deleteJsonAndSuspend(LLCore::HttpRequest::ptr_t request,
        const std::string & url, LLCore::HttpHeaders::ptr_t headers)
    {
        return deleteJsonAndSuspend(request, url,
            LLCore::HttpOptions::ptr_t(new LLCore::HttpOptions()),
            headers);
    }


    /// Execute a PATCH transaction on the supplied URL and yield execution of 
    /// the coroutine until a result is available. 
    /// 
    /// @Note: the request's smart pointer is passed by value so that it will
    /// not be deallocated during the yield.
    LLSD patchAndSuspend(LLCore::HttpRequest::ptr_t request,
        const std::string & url, const LLSD & body,
        LLCore::HttpOptions::ptr_t options = LLCore::HttpOptions::ptr_t(new LLCore::HttpOptions()),
        LLCore::HttpHeaders::ptr_t headers = LLCore::HttpHeaders::ptr_t(new LLCore::HttpHeaders()));
    LLSD patchAndSuspend(LLCore::HttpRequest::ptr_t &request,
        const std::string & url, const LLSD & body,
        LLCore::HttpHeaders::ptr_t &headers)
    {
        return patchAndSuspend(request, url, body,
            LLCore::HttpOptions::ptr_t(new LLCore::HttpOptions()), headers);
    }

    /// Execute a COPY transaction on the supplied URL and yield execution of 
    /// the coroutine until a result is available. 
    /// 
    /// @Note: The destination is passed through the HTTP pipe as a header
    /// The header used is defined as: HTTP_OUT_HEADER_DESTINATION("Destination");
    /// 
    /// @Note: the request's smart pointer is passed by value so that it will
    /// not be deallocated during the yield.
    LLSD copyAndSuspend(LLCore::HttpRequest::ptr_t request,
        const std::string & url, const std::string dest,
        LLCore::HttpOptions::ptr_t options = LLCore::HttpOptions::ptr_t(new LLCore::HttpOptions()),
        LLCore::HttpHeaders::ptr_t headers = LLCore::HttpHeaders::ptr_t(new LLCore::HttpHeaders()));
    LLSD copyAndSuspend(LLCore::HttpRequest::ptr_t &request,
        const std::string & url, const std::string & dest,
        LLCore::HttpHeaders::ptr_t &headers)
    {
        return copyAndSuspend(request, url, dest,
            LLCore::HttpOptions::ptr_t(new LLCore::HttpOptions()), headers);
    }

    /// Execute a MOVE transaction on the supplied URL and yield execution of 
    /// the coroutine until a result is available. 
    /// 
    /// @Note: The destination is passed through the HTTP pipe in the headers.
    /// The header used is defined as: HTTP_OUT_HEADER_DESTINATION("Destination");
    /// 
    /// @Note: the request's smart pointer is passed by value so that it will
    /// not be deallocated during the yield.
    LLSD moveAndSuspend(LLCore::HttpRequest::ptr_t request,
        const std::string & url, const std::string dest,
        LLCore::HttpOptions::ptr_t options = LLCore::HttpOptions::ptr_t(new LLCore::HttpOptions()),
        LLCore::HttpHeaders::ptr_t headers = LLCore::HttpHeaders::ptr_t(new LLCore::HttpHeaders()));
    LLSD moveAndSuspend(LLCore::HttpRequest::ptr_t &request,
        const std::string & url, const std::string & dest,
        LLCore::HttpHeaders::ptr_t &headers)
    {
        return moveAndSuspend(request, url, dest,
            LLCore::HttpOptions::ptr_t(new LLCore::HttpOptions()), headers);
    }

    ///
    void cancelSuspendedOperation();

    static LLCore::HttpStatus getStatusFromLLSD(const LLSD &httpResults);

    /// The convenience routines below can be provided with callback functors 
    /// which will be invoked in the case of success or failure.  These callbacks
    /// should match this form.
    /// @sa callbackHttpGet
    /// @sa callbackHttpPost
    typedef boost::function<void(const LLSD &)> completionCallback_t;

    static void callbackHttpGet(const std::string &url, LLCore::HttpRequest::policy_t policyId, completionCallback_t success = NULL, completionCallback_t failure = NULL);
    static void callbackHttpGet(const std::string &url, completionCallback_t success = NULL, completionCallback_t failure = NULL)
    {
        callbackHttpGet(url, LLCore::HttpRequest::DEFAULT_POLICY_ID, success, failure);
    }
    static void callbackHttpPost(const std::string &url, LLCore::HttpRequest::policy_t policyId, const LLSD &postData, completionCallback_t success = NULL, completionCallback_t failure = NULL);
    static void callbackHttpPost(const std::string &url, const LLSD &postData, completionCallback_t success = NULL, completionCallback_t failure = NULL)
    {
        callbackHttpPost(url, LLCore::HttpRequest::DEFAULT_POLICY_ID, postData, success, failure);
    }

    /// Generic Get and post routines for HTTP via coroutines.
    /// These static methods do all required setup for the GET or POST operation.
    /// When the operation completes successfully they will put the success message in the log at INFO level, 
    /// If the operation fails the failure message is written to the log at WARN level.
    /// 
    static void messageHttpGet(const std::string &url, const std::string &success = std::string(), const std::string &failure = std::string());
    static void messageHttpPost(const std::string &url, const LLSD &postData, const std::string &success, const std::string &failure);


private:
    static LLSD buildImmediateErrorResult(const LLCore::HttpRequest::ptr_t &request, const std::string &url);

    void saveState(LLCore::HttpHandle yieldingHandle, LLCore::HttpRequest::ptr_t &request,
            HttpCoroHandler::ptr_t &handler);
    void cleanState();

    LLSD postAndSuspend_(LLCore::HttpRequest::ptr_t &request,
        const std::string & url, const LLSD & body,
        LLCore::HttpOptions::ptr_t &options, LLCore::HttpHeaders::ptr_t &headers,
        HttpCoroHandler::ptr_t &handler);

    LLSD postAndSuspend_(LLCore::HttpRequest::ptr_t &request,
        const std::string & url, LLCore::BufferArray::ptr_t &rawbody,
        LLCore::HttpOptions::ptr_t &options, LLCore::HttpHeaders::ptr_t &headers,
        HttpCoroHandler::ptr_t &handler);

    LLSD putAndSuspend_(LLCore::HttpRequest::ptr_t &request,
        const std::string & url, const LLSD & body,
        LLCore::HttpOptions::ptr_t &options, LLCore::HttpHeaders::ptr_t &headers,
        HttpCoroHandler::ptr_t &handler);

    LLSD putAndSuspend_(LLCore::HttpRequest::ptr_t &request,
        const std::string & url, const LLCore::BufferArray::ptr_t & rawbody,
        LLCore::HttpOptions::ptr_t &options, LLCore::HttpHeaders::ptr_t &headers,
        HttpCoroHandler::ptr_t &handler);

    LLSD getAndSuspend_(LLCore::HttpRequest::ptr_t &request,
        const std::string & url, LLCore::HttpOptions::ptr_t &options, 
        LLCore::HttpHeaders::ptr_t &headers, HttpCoroHandler::ptr_t &handler);

    LLSD deleteAndSuspend_(LLCore::HttpRequest::ptr_t &request,
        const std::string & url, LLCore::HttpOptions::ptr_t &options,
        LLCore::HttpHeaders::ptr_t &headers, HttpCoroHandler::ptr_t &handler);

    LLSD patchAndSuspend_(LLCore::HttpRequest::ptr_t &request,
        const std::string & url, const LLSD & body,
        LLCore::HttpOptions::ptr_t &options, LLCore::HttpHeaders::ptr_t &headers,
        HttpCoroHandler::ptr_t &handler);

    LLSD copyAndSuspend_(LLCore::HttpRequest::ptr_t &request,
        const std::string & url, 
        LLCore::HttpOptions::ptr_t &options, LLCore::HttpHeaders::ptr_t &headers,
        HttpCoroHandler::ptr_t &handler);

    LLSD moveAndSuspend_(LLCore::HttpRequest::ptr_t &request,
        const std::string & url,
        LLCore::HttpOptions::ptr_t &options, LLCore::HttpHeaders::ptr_t &headers,
        HttpCoroHandler::ptr_t &handler);

    static void trivialGetCoro(std::string url, LLCore::HttpRequest::policy_t policyId, completionCallback_t success, completionCallback_t failure);
    static void trivialPostCoro(std::string url, LLCore::HttpRequest::policy_t policyId, LLSD postData, completionCallback_t success, completionCallback_t failure);

    void checkDefaultHeaders(LLCore::HttpHeaders::ptr_t &headers);

    std::string                     mAdapterName;
    LLCore::HttpRequest::priority_t mPriority;
    LLCore::HttpRequest::policy_t   mPolicyId;

    LLCore::HttpHandle              mYieldingHandle;
    LLCore::HttpRequest::wptr_t     mWeakRequest;
    HttpCoroHandler::wptr_t         mWeakHandler;
};


} // end namespace LLCoreHttpUtil
>>>>>>> d64ddb54

#endif // LL_LLCOREHTTPUTIL_H<|MERGE_RESOLUTION|>--- conflicted
+++ resolved
@@ -115,7 +115,6 @@
     const LLCore::HttpOptions::ptr_t &options,
     const LLCore::HttpHeaders::ptr_t &headers,
     const LLCore::HttpHandler::ptr_t &handler);
-<<<<<<< HEAD
 
 inline LLCore::HttpHandle requestPostWithLLSD(LLCore::HttpRequest::ptr_t & request,
 	LLCore::HttpRequest::policy_t policy_id,
@@ -283,7 +282,7 @@
 protected:
     /// this method may modify the status value
     virtual LLSD handleSuccess(LLCore::HttpResponse * response, LLCore::HttpStatus &status) = 0;
-    virtual LLSD parseBody(LLCore::HttpResponse *response) = 0;
+    virtual LLSD parseBody(LLCore::HttpResponse *response, bool &success) = 0;
 
 private:
     void buildStatusEntry(LLCore::HttpResponse *response, LLCore::HttpStatus status, LLSD &result);
@@ -675,572 +674,9 @@
     HttpCoroHandler::wptr_t         mWeakHandler;
 };
 
-=======
->>>>>>> d64ddb54
-
-inline LLCore::HttpHandle requestPostWithLLSD(LLCore::HttpRequest::ptr_t & request,
-	LLCore::HttpRequest::policy_t policy_id,
-	LLCore::HttpRequest::priority_t priority,
-	const std::string & url,
-	const LLSD & body,
-	const LLCore::HttpOptions::ptr_t & options,
-	const LLCore::HttpHeaders::ptr_t & headers,
-    const LLCore::HttpHandler::ptr_t & handler)
-{
-    return requestPostWithLLSD(request.get(), policy_id, priority,
-        url, body, options, headers, handler);
-}
-
-inline LLCore::HttpHandle requestPostWithLLSD(LLCore::HttpRequest::ptr_t & request,
-    LLCore::HttpRequest::policy_t policy_id,
-    LLCore::HttpRequest::priority_t priority,
-    const std::string & url,
-    const LLSD & body,
-    const LLCore::HttpHandler::ptr_t &handler)
-{
-    LLCore::HttpOptions::ptr_t options;
-    LLCore::HttpHeaders::ptr_t headers;
-
-    return requestPostWithLLSD(request.get(), policy_id, priority,
-        url, body, options, headers, handler);
-}
-
-
-/// Issue a standard HttpRequest::requestPut() call but using
-/// and LLSD object as the request body.  Conventions are the
-/// same as with that method.  Caller is expected to provide
-/// an HttpHeaders object with a correct 'Content-Type:' header.
-/// One will not be provided by this call.
-///
-/// @return				If request is successfully issued, the
-///						HttpHandle representing the request.
-///						On error, LLCORE_HTTP_HANDLE_INVALID
-///						is returned and caller can fetch detailed
-///						status with the getStatus() method on the
-///						request object.  In case of error, no
-///						request is queued and caller may need to
-///						perform additional cleanup such as freeing
-///						a now-useless HttpHandler object.
-///
-LLCore::HttpHandle requestPutWithLLSD(LLCore::HttpRequest * request,
-	LLCore::HttpRequest::policy_t policy_id,
-	LLCore::HttpRequest::priority_t priority,
-	const std::string & url,
-	const LLSD & body,
-	const LLCore::HttpOptions::ptr_t &options,
-	const LLCore::HttpHeaders::ptr_t &headers,
-    const LLCore::HttpHandler::ptr_t &handler);
-
-inline LLCore::HttpHandle requestPutWithLLSD(LLCore::HttpRequest::ptr_t & request,
-	LLCore::HttpRequest::policy_t policy_id,
-	LLCore::HttpRequest::priority_t priority,
-	const std::string & url,
-	const LLSD & body,
-	const LLCore::HttpOptions::ptr_t & options,
-	const LLCore::HttpHeaders::ptr_t & headers,
-    LLCore::HttpHandler::ptr_t handler)
-{
-    return requestPutWithLLSD(request.get(), policy_id, priority,
-        url, body, options, headers, handler);
-}
-
-inline LLCore::HttpHandle requestPutWithLLSD(LLCore::HttpRequest::ptr_t & request,
-    LLCore::HttpRequest::policy_t policy_id,
-    LLCore::HttpRequest::priority_t priority,
-    const std::string & url,
-    const LLSD & body,
-    LLCore::HttpHandler::ptr_t handler)
-{
-    LLCore::HttpOptions::ptr_t options;
-    LLCore::HttpHeaders::ptr_t headers;
-
-    return requestPutWithLLSD(request.get(), policy_id, priority,
-        url, body, options, headers, handler);
-}
-
-/// Issue a standard HttpRequest::requestPatch() call but using
-/// and LLSD object as the request body.  Conventions are the
-/// same as with that method.  Caller is expected to provide
-/// an HttpHeaders object with a correct 'Content-Type:' header.
-/// One will not be provided by this call.
-///
-/// @return				If request is successfully issued, the
-///						HttpHandle representing the request.
-///						On error, LLCORE_HTTP_HANDLE_INVALID
-///						is returned and caller can fetch detailed
-///						status with the getStatus() method on the
-///						request object.  In case of error, no
-///						request is queued and caller may need to
-///						perform additional cleanup such as freeing
-///						a now-useless HttpHandler object.
-///
-LLCore::HttpHandle requestPatchWithLLSD(LLCore::HttpRequest * request,
-    LLCore::HttpRequest::policy_t policy_id,
-    LLCore::HttpRequest::priority_t priority,
-    const std::string & url,
-    const LLSD & body,
-    const LLCore::HttpOptions::ptr_t &options,
-    const LLCore::HttpHeaders::ptr_t &headers,
-    const LLCore::HttpHandler::ptr_t &handler);
-
-inline LLCore::HttpHandle requestPatchWithLLSD(LLCore::HttpRequest::ptr_t & request,
-    LLCore::HttpRequest::policy_t policy_id,
-    LLCore::HttpRequest::priority_t priority,
-    const std::string & url,
-    const LLSD & body,
-    const LLCore::HttpOptions::ptr_t & options,
-    const LLCore::HttpHeaders::ptr_t & headers,
-    const LLCore::HttpHandler::ptr_t & handler)
-{
-    return requestPatchWithLLSD(request.get(), policy_id, priority,
-        url, body, options, headers, handler);
-}
-
-inline LLCore::HttpHandle requestPatchWithLLSD(LLCore::HttpRequest::ptr_t & request,
-    LLCore::HttpRequest::policy_t policy_id,
-    LLCore::HttpRequest::priority_t priority,
-    const std::string & url,
-    const LLSD & body,
-    const LLCore::HttpHandler::ptr_t &handler)
-{
-    LLCore::HttpOptions::ptr_t options;
-    LLCore::HttpHeaders::ptr_t headers;
-
-    return requestPatchWithLLSD(request.get(), policy_id, priority,
-        url, body, options, headers, handler);
-}
-
-//=========================================================================
-/// The HttpCoroHandler is a specialization of the LLCore::HttpHandler for 
-/// interacting with coroutines. When the request is completed the response 
-/// will be posted onto the supplied Event Pump.
-/// 
-/// The LLSD posted back to the coroutine will have the following additions:
-/// llsd["http_result"] -+- ["message"] - An error message returned from the HTTP status
-///                      +- ["status"]  - The status code associated with the HTTP call
-///                      +- ["success"] - Success of failure of the HTTP call and LLSD parsing.
-///                      +- ["type"]    - The LLCore::HttpStatus type associted with the HTTP call
-///                      +- ["url"]     - The URL used to make the call.
-///                      +- ["headers"] - A map of name name value pairs with the HTTP headers.
-///                      
-class HttpCoroHandler : public LLCore::HttpHandler
-{
-public:
-
-    typedef boost::shared_ptr<HttpCoroHandler>  ptr_t;
-    typedef boost::weak_ptr<HttpCoroHandler>    wptr_t;
-
-    HttpCoroHandler(LLEventStream &reply);
-
-    static void writeStatusCodes(LLCore::HttpStatus status, const std::string &url, LLSD &result);
-
-    virtual void onCompleted(LLCore::HttpHandle handle, LLCore::HttpResponse * response);
-
-    inline LLEventStream &getReplyPump()
-    {
-        return mReplyPump;
-    }
-
-protected:
-    /// this method may modify the status value
-    virtual LLSD handleSuccess(LLCore::HttpResponse * response, LLCore::HttpStatus &status) = 0;
-    virtual LLSD parseBody(LLCore::HttpResponse *response, bool &success) = 0;
-
-private:
-    void buildStatusEntry(LLCore::HttpResponse *response, LLCore::HttpStatus status, LLSD &result);
-
-<<<<<<< HEAD
+
+} // end namespace LLCoreHttpUtil
+
 #include "fscorehttputil.h"
-=======
-    LLEventStream &mReplyPump;
-};
-
-//=========================================================================
-/// An adapter to handle some of the boilerplate code surrounding HTTP and coroutine 
-/// interaction.
-/// 
-/// Construct an HttpCoroutineAdapter giving it a name and policy Id. After 
-/// any application specific setup call the post, put or get method.  The request 
-/// will be automatically pumped and the method will return with an LLSD describing
-/// the result of the operation.  See HttpCoroHandler for a description of the 
-/// decoration done to the returned LLSD.
-/// 
-/// Posting through the adapter will automatically add the following headers to 
-/// the request if they have not been previously specified in a supplied 
-/// HttpHeaders object:
-///     "Accept=application/llsd+xml"
-///     "X-SecondLife-UDP-Listen-Port=###"
-///     
-class HttpCoroutineAdapter
-{
-public:
-    static const std::string HTTP_RESULTS;
-    static const std::string HTTP_RESULTS_SUCCESS;
-    static const std::string HTTP_RESULTS_TYPE;
-    static const std::string HTTP_RESULTS_STATUS;
-    static const std::string HTTP_RESULTS_MESSAGE;
-    static const std::string HTTP_RESULTS_URL;
-    static const std::string HTTP_RESULTS_HEADERS;
-    static const std::string HTTP_RESULTS_CONTENT;
-    static const std::string HTTP_RESULTS_RAW;
-
-    typedef boost::shared_ptr<HttpCoroutineAdapter> ptr_t;
-    typedef boost::weak_ptr<HttpCoroutineAdapter>   wptr_t;
-
-    HttpCoroutineAdapter(const std::string &name, LLCore::HttpRequest::policy_t policyId,
-        LLCore::HttpRequest::priority_t priority = 0L);
-    ~HttpCoroutineAdapter();
-
-    /// Execute a Post transaction on the supplied URL and yield execution of 
-    /// the coroutine until a result is available. 
-    /// 
-    /// @Note: the request's smart pointer is passed by value so that it will
-    /// not be deallocated during the yield.
-    LLSD postAndSuspend(LLCore::HttpRequest::ptr_t request,
-        const std::string & url, const LLSD & body,
-        LLCore::HttpOptions::ptr_t options = LLCore::HttpOptions::ptr_t(new LLCore::HttpOptions()),
-        LLCore::HttpHeaders::ptr_t headers = LLCore::HttpHeaders::ptr_t(new LLCore::HttpHeaders()));
-    LLSD postAndSuspend(LLCore::HttpRequest::ptr_t request,
-        const std::string & url, LLCore::BufferArray::ptr_t rawbody,
-        LLCore::HttpOptions::ptr_t options = LLCore::HttpOptions::ptr_t(new LLCore::HttpOptions()),
-        LLCore::HttpHeaders::ptr_t headers = LLCore::HttpHeaders::ptr_t(new LLCore::HttpHeaders()));
-
-    LLSD postAndSuspend(LLCore::HttpRequest::ptr_t &request,
-        const std::string & url, const LLSD & body,
-        LLCore::HttpHeaders::ptr_t &headers)
-    {
-        return postAndSuspend(request, url, body,
-            LLCore::HttpOptions::ptr_t(new LLCore::HttpOptions()), headers);
-    }
-
-    LLSD postAndSuspend(LLCore::HttpRequest::ptr_t &request,
-        const std::string & url, LLCore::BufferArray::ptr_t &rawbody,
-        LLCore::HttpHeaders::ptr_t &headers)
-    {
-        return postAndSuspend(request, url, rawbody,
-            LLCore::HttpOptions::ptr_t(new LLCore::HttpOptions()), headers);
-    }
-
-    LLSD postRawAndSuspend(LLCore::HttpRequest::ptr_t request,
-        const std::string & url, LLCore::BufferArray::ptr_t rawbody,
-        LLCore::HttpOptions::ptr_t options = LLCore::HttpOptions::ptr_t(new LLCore::HttpOptions()),
-        LLCore::HttpHeaders::ptr_t headers = LLCore::HttpHeaders::ptr_t(new LLCore::HttpHeaders()));
-
-    LLSD postRawAndSuspend(LLCore::HttpRequest::ptr_t &request,
-        const std::string & url, LLCore::BufferArray::ptr_t &rawbody,
-        LLCore::HttpHeaders::ptr_t &headers)
-    {
-        return postRawAndSuspend(request, url, rawbody,
-            LLCore::HttpOptions::ptr_t(new LLCore::HttpOptions()), headers);
-    }
-
-    LLSD postFileAndSuspend(LLCore::HttpRequest::ptr_t request,
-        const std::string & url, std::string fileName,
-        LLCore::HttpOptions::ptr_t options = LLCore::HttpOptions::ptr_t(new LLCore::HttpOptions()),
-        LLCore::HttpHeaders::ptr_t headers = LLCore::HttpHeaders::ptr_t(new LLCore::HttpHeaders()));
-
-    LLSD postFileAndSuspend(LLCore::HttpRequest::ptr_t &request,
-        const std::string & url, std::string fileName,
-        LLCore::HttpHeaders::ptr_t &headers)
-    {
-        return postFileAndSuspend(request, url, fileName,
-            LLCore::HttpOptions::ptr_t(new LLCore::HttpOptions()), headers);
-    }
-
-
-    LLSD postFileAndSuspend(LLCore::HttpRequest::ptr_t request,
-        const std::string & url, LLUUID assetId, LLAssetType::EType assetType,
-        LLCore::HttpOptions::ptr_t options = LLCore::HttpOptions::ptr_t(new LLCore::HttpOptions()),
-        LLCore::HttpHeaders::ptr_t headers = LLCore::HttpHeaders::ptr_t(new LLCore::HttpHeaders()));
-
-    LLSD postFileAndSuspend(LLCore::HttpRequest::ptr_t request,
-        const std::string & url, LLUUID assetId, LLAssetType::EType assetType,
-        LLCore::HttpHeaders::ptr_t &headers)
-    {
-        return postFileAndSuspend(request, url, assetId, assetType,
-            LLCore::HttpOptions::ptr_t(new LLCore::HttpOptions()), headers);
-    }
-
-    LLSD postJsonAndSuspend(LLCore::HttpRequest::ptr_t request,
-        const std::string & url, const LLSD & body,
-        LLCore::HttpOptions::ptr_t options = LLCore::HttpOptions::ptr_t(new LLCore::HttpOptions()),
-        LLCore::HttpHeaders::ptr_t headers = LLCore::HttpHeaders::ptr_t(new LLCore::HttpHeaders()));
-    LLSD postJsonAndSuspend(LLCore::HttpRequest::ptr_t &request,
-        const std::string & url, const LLSD & body,
-        LLCore::HttpHeaders::ptr_t &headers)
-    {
-        return postJsonAndSuspend(request, url, body,
-            LLCore::HttpOptions::ptr_t(new LLCore::HttpOptions()), headers);
-    }
-
-
-
-    /// Execute a Put transaction on the supplied URL and yield execution of 
-    /// the coroutine until a result is available.
-    /// 
-    /// @Note: the request's smart pointer is passed by value so that it will
-    /// not be deallocated during the yield.
-    LLSD putAndSuspend(LLCore::HttpRequest::ptr_t request,
-        const std::string & url, const LLSD & body,
-        LLCore::HttpOptions::ptr_t options = LLCore::HttpOptions::ptr_t(new LLCore::HttpOptions()),
-        LLCore::HttpHeaders::ptr_t headers = LLCore::HttpHeaders::ptr_t(new LLCore::HttpHeaders()));
-
-    LLSD putAndSuspend(LLCore::HttpRequest::ptr_t request,
-        const std::string & url, const LLSD & body,
-        LLCore::HttpHeaders::ptr_t headers)
-    {
-        return putAndSuspend(request, url, body,
-            LLCore::HttpOptions::ptr_t(new LLCore::HttpOptions()), headers);
-    }
-
-    LLSD putJsonAndSuspend(LLCore::HttpRequest::ptr_t request,
-        const std::string & url, const LLSD & body,
-        LLCore::HttpOptions::ptr_t options = LLCore::HttpOptions::ptr_t(new LLCore::HttpOptions()),
-        LLCore::HttpHeaders::ptr_t headers = LLCore::HttpHeaders::ptr_t(new LLCore::HttpHeaders()));
-    LLSD putJsonAndSuspend(LLCore::HttpRequest::ptr_t &request,
-        const std::string & url, const LLSD & body,
-        LLCore::HttpHeaders::ptr_t &headers)
-    {
-        return putJsonAndSuspend(request, url, body,
-            LLCore::HttpOptions::ptr_t(new LLCore::HttpOptions()), headers);
-    }
-
-    /// Execute a Get transaction on the supplied URL and yield execution of 
-    /// the coroutine until a result is available.
-    /// 
-    /// @Note: the request's smart pointer is passed by value so that it will
-    /// not be deallocated during the yield.
-    /// 
-    LLSD getAndSuspend(LLCore::HttpRequest::ptr_t request,
-        const std::string & url,
-        LLCore::HttpOptions::ptr_t options = LLCore::HttpOptions::ptr_t(new LLCore::HttpOptions()),
-        LLCore::HttpHeaders::ptr_t headers = LLCore::HttpHeaders::ptr_t(new LLCore::HttpHeaders()));
-    LLSD getAndSuspend(LLCore::HttpRequest::ptr_t &request,
-        const std::string & url, LLCore::HttpHeaders::ptr_t &headers)
-    {
-        return getAndSuspend(request, url,
-            LLCore::HttpOptions::ptr_t(new LLCore::HttpOptions()),
-            headers);
-    }
-
-    LLSD getRawAndSuspend(LLCore::HttpRequest::ptr_t request,
-        const std::string & url,
-        LLCore::HttpOptions::ptr_t options = LLCore::HttpOptions::ptr_t(new LLCore::HttpOptions()),
-        LLCore::HttpHeaders::ptr_t headers = LLCore::HttpHeaders::ptr_t(new LLCore::HttpHeaders()));
-    LLSD getRawAndSuspend(LLCore::HttpRequest::ptr_t &request,
-        const std::string & url, LLCore::HttpHeaders::ptr_t &headers)
-    {
-        return getRawAndSuspend(request, url,
-            LLCore::HttpOptions::ptr_t(new LLCore::HttpOptions()),
-            headers);
-    }
-
-    /// These methods have the same behavior as @getAndSuspend() however they are 
-    /// expecting the server to return the results formatted in a JSON string. 
-    /// On a successful GET call the JSON results will be converted into LLSD 
-    /// before being returned to the caller.
-    LLSD getJsonAndSuspend(LLCore::HttpRequest::ptr_t request,
-        const std::string & url,
-        LLCore::HttpOptions::ptr_t options = LLCore::HttpOptions::ptr_t(new LLCore::HttpOptions()),
-        LLCore::HttpHeaders::ptr_t headers = LLCore::HttpHeaders::ptr_t(new LLCore::HttpHeaders()));
-    LLSD getJsonAndSuspend(LLCore::HttpRequest::ptr_t &request,
-        const std::string & url, LLCore::HttpHeaders::ptr_t &headers)
-    {
-        return getJsonAndSuspend(request, url,
-            LLCore::HttpOptions::ptr_t(new LLCore::HttpOptions()),
-            headers);
-    }
-
-
-    /// Execute a DELETE transaction on the supplied URL and yield execution of 
-    /// the coroutine until a result is available.
-    /// 
-    /// @Note: the request's smart pointer is passed by value so that it will
-    /// not be deallocated during the yield.
-    LLSD deleteAndSuspend(LLCore::HttpRequest::ptr_t request,
-        const std::string & url,
-        LLCore::HttpOptions::ptr_t options = LLCore::HttpOptions::ptr_t(new LLCore::HttpOptions()),
-        LLCore::HttpHeaders::ptr_t headers = LLCore::HttpHeaders::ptr_t(new LLCore::HttpHeaders()));
-    LLSD deleteAndSuspend(LLCore::HttpRequest::ptr_t request,
-        const std::string & url, LLCore::HttpHeaders::ptr_t headers)
-    {
-        return deleteAndSuspend(request, url,
-            LLCore::HttpOptions::ptr_t(new LLCore::HttpOptions()),
-            headers);
-    }
-
-    /// These methods have the same behavior as @deleteAndSuspend() however they are 
-    /// expecting the server to return any results formatted in a JSON string. 
-    /// On a successful DELETE call the JSON results will be converted into LLSD 
-    /// before being returned to the caller.
-    LLSD deleteJsonAndSuspend(LLCore::HttpRequest::ptr_t request,
-        const std::string & url,
-        LLCore::HttpOptions::ptr_t options = LLCore::HttpOptions::ptr_t(new LLCore::HttpOptions()),
-        LLCore::HttpHeaders::ptr_t headers = LLCore::HttpHeaders::ptr_t(new LLCore::HttpHeaders()));
-    LLSD deleteJsonAndSuspend(LLCore::HttpRequest::ptr_t request,
-        const std::string & url, LLCore::HttpHeaders::ptr_t headers)
-    {
-        return deleteJsonAndSuspend(request, url,
-            LLCore::HttpOptions::ptr_t(new LLCore::HttpOptions()),
-            headers);
-    }
-
-
-    /// Execute a PATCH transaction on the supplied URL and yield execution of 
-    /// the coroutine until a result is available. 
-    /// 
-    /// @Note: the request's smart pointer is passed by value so that it will
-    /// not be deallocated during the yield.
-    LLSD patchAndSuspend(LLCore::HttpRequest::ptr_t request,
-        const std::string & url, const LLSD & body,
-        LLCore::HttpOptions::ptr_t options = LLCore::HttpOptions::ptr_t(new LLCore::HttpOptions()),
-        LLCore::HttpHeaders::ptr_t headers = LLCore::HttpHeaders::ptr_t(new LLCore::HttpHeaders()));
-    LLSD patchAndSuspend(LLCore::HttpRequest::ptr_t &request,
-        const std::string & url, const LLSD & body,
-        LLCore::HttpHeaders::ptr_t &headers)
-    {
-        return patchAndSuspend(request, url, body,
-            LLCore::HttpOptions::ptr_t(new LLCore::HttpOptions()), headers);
-    }
-
-    /// Execute a COPY transaction on the supplied URL and yield execution of 
-    /// the coroutine until a result is available. 
-    /// 
-    /// @Note: The destination is passed through the HTTP pipe as a header
-    /// The header used is defined as: HTTP_OUT_HEADER_DESTINATION("Destination");
-    /// 
-    /// @Note: the request's smart pointer is passed by value so that it will
-    /// not be deallocated during the yield.
-    LLSD copyAndSuspend(LLCore::HttpRequest::ptr_t request,
-        const std::string & url, const std::string dest,
-        LLCore::HttpOptions::ptr_t options = LLCore::HttpOptions::ptr_t(new LLCore::HttpOptions()),
-        LLCore::HttpHeaders::ptr_t headers = LLCore::HttpHeaders::ptr_t(new LLCore::HttpHeaders()));
-    LLSD copyAndSuspend(LLCore::HttpRequest::ptr_t &request,
-        const std::string & url, const std::string & dest,
-        LLCore::HttpHeaders::ptr_t &headers)
-    {
-        return copyAndSuspend(request, url, dest,
-            LLCore::HttpOptions::ptr_t(new LLCore::HttpOptions()), headers);
-    }
-
-    /// Execute a MOVE transaction on the supplied URL and yield execution of 
-    /// the coroutine until a result is available. 
-    /// 
-    /// @Note: The destination is passed through the HTTP pipe in the headers.
-    /// The header used is defined as: HTTP_OUT_HEADER_DESTINATION("Destination");
-    /// 
-    /// @Note: the request's smart pointer is passed by value so that it will
-    /// not be deallocated during the yield.
-    LLSD moveAndSuspend(LLCore::HttpRequest::ptr_t request,
-        const std::string & url, const std::string dest,
-        LLCore::HttpOptions::ptr_t options = LLCore::HttpOptions::ptr_t(new LLCore::HttpOptions()),
-        LLCore::HttpHeaders::ptr_t headers = LLCore::HttpHeaders::ptr_t(new LLCore::HttpHeaders()));
-    LLSD moveAndSuspend(LLCore::HttpRequest::ptr_t &request,
-        const std::string & url, const std::string & dest,
-        LLCore::HttpHeaders::ptr_t &headers)
-    {
-        return moveAndSuspend(request, url, dest,
-            LLCore::HttpOptions::ptr_t(new LLCore::HttpOptions()), headers);
-    }
-
-    ///
-    void cancelSuspendedOperation();
-
-    static LLCore::HttpStatus getStatusFromLLSD(const LLSD &httpResults);
-
-    /// The convenience routines below can be provided with callback functors 
-    /// which will be invoked in the case of success or failure.  These callbacks
-    /// should match this form.
-    /// @sa callbackHttpGet
-    /// @sa callbackHttpPost
-    typedef boost::function<void(const LLSD &)> completionCallback_t;
-
-    static void callbackHttpGet(const std::string &url, LLCore::HttpRequest::policy_t policyId, completionCallback_t success = NULL, completionCallback_t failure = NULL);
-    static void callbackHttpGet(const std::string &url, completionCallback_t success = NULL, completionCallback_t failure = NULL)
-    {
-        callbackHttpGet(url, LLCore::HttpRequest::DEFAULT_POLICY_ID, success, failure);
-    }
-    static void callbackHttpPost(const std::string &url, LLCore::HttpRequest::policy_t policyId, const LLSD &postData, completionCallback_t success = NULL, completionCallback_t failure = NULL);
-    static void callbackHttpPost(const std::string &url, const LLSD &postData, completionCallback_t success = NULL, completionCallback_t failure = NULL)
-    {
-        callbackHttpPost(url, LLCore::HttpRequest::DEFAULT_POLICY_ID, postData, success, failure);
-    }
-
-    /// Generic Get and post routines for HTTP via coroutines.
-    /// These static methods do all required setup for the GET or POST operation.
-    /// When the operation completes successfully they will put the success message in the log at INFO level, 
-    /// If the operation fails the failure message is written to the log at WARN level.
-    /// 
-    static void messageHttpGet(const std::string &url, const std::string &success = std::string(), const std::string &failure = std::string());
-    static void messageHttpPost(const std::string &url, const LLSD &postData, const std::string &success, const std::string &failure);
-
-
-private:
-    static LLSD buildImmediateErrorResult(const LLCore::HttpRequest::ptr_t &request, const std::string &url);
-
-    void saveState(LLCore::HttpHandle yieldingHandle, LLCore::HttpRequest::ptr_t &request,
-            HttpCoroHandler::ptr_t &handler);
-    void cleanState();
-
-    LLSD postAndSuspend_(LLCore::HttpRequest::ptr_t &request,
-        const std::string & url, const LLSD & body,
-        LLCore::HttpOptions::ptr_t &options, LLCore::HttpHeaders::ptr_t &headers,
-        HttpCoroHandler::ptr_t &handler);
-
-    LLSD postAndSuspend_(LLCore::HttpRequest::ptr_t &request,
-        const std::string & url, LLCore::BufferArray::ptr_t &rawbody,
-        LLCore::HttpOptions::ptr_t &options, LLCore::HttpHeaders::ptr_t &headers,
-        HttpCoroHandler::ptr_t &handler);
-
-    LLSD putAndSuspend_(LLCore::HttpRequest::ptr_t &request,
-        const std::string & url, const LLSD & body,
-        LLCore::HttpOptions::ptr_t &options, LLCore::HttpHeaders::ptr_t &headers,
-        HttpCoroHandler::ptr_t &handler);
-
-    LLSD putAndSuspend_(LLCore::HttpRequest::ptr_t &request,
-        const std::string & url, const LLCore::BufferArray::ptr_t & rawbody,
-        LLCore::HttpOptions::ptr_t &options, LLCore::HttpHeaders::ptr_t &headers,
-        HttpCoroHandler::ptr_t &handler);
-
-    LLSD getAndSuspend_(LLCore::HttpRequest::ptr_t &request,
-        const std::string & url, LLCore::HttpOptions::ptr_t &options, 
-        LLCore::HttpHeaders::ptr_t &headers, HttpCoroHandler::ptr_t &handler);
-
-    LLSD deleteAndSuspend_(LLCore::HttpRequest::ptr_t &request,
-        const std::string & url, LLCore::HttpOptions::ptr_t &options,
-        LLCore::HttpHeaders::ptr_t &headers, HttpCoroHandler::ptr_t &handler);
-
-    LLSD patchAndSuspend_(LLCore::HttpRequest::ptr_t &request,
-        const std::string & url, const LLSD & body,
-        LLCore::HttpOptions::ptr_t &options, LLCore::HttpHeaders::ptr_t &headers,
-        HttpCoroHandler::ptr_t &handler);
-
-    LLSD copyAndSuspend_(LLCore::HttpRequest::ptr_t &request,
-        const std::string & url, 
-        LLCore::HttpOptions::ptr_t &options, LLCore::HttpHeaders::ptr_t &headers,
-        HttpCoroHandler::ptr_t &handler);
-
-    LLSD moveAndSuspend_(LLCore::HttpRequest::ptr_t &request,
-        const std::string & url,
-        LLCore::HttpOptions::ptr_t &options, LLCore::HttpHeaders::ptr_t &headers,
-        HttpCoroHandler::ptr_t &handler);
-
-    static void trivialGetCoro(std::string url, LLCore::HttpRequest::policy_t policyId, completionCallback_t success, completionCallback_t failure);
-    static void trivialPostCoro(std::string url, LLCore::HttpRequest::policy_t policyId, LLSD postData, completionCallback_t success, completionCallback_t failure);
-
-    void checkDefaultHeaders(LLCore::HttpHeaders::ptr_t &headers);
-
-    std::string                     mAdapterName;
-    LLCore::HttpRequest::priority_t mPriority;
-    LLCore::HttpRequest::policy_t   mPolicyId;
-
-    LLCore::HttpHandle              mYieldingHandle;
-    LLCore::HttpRequest::wptr_t     mWeakRequest;
-    HttpCoroHandler::wptr_t         mWeakHandler;
-};
-
-
-} // end namespace LLCoreHttpUtil
->>>>>>> d64ddb54
 
 #endif // LL_LLCOREHTTPUTIL_H