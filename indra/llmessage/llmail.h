--- conflicted
+++ resolved
@@ -40,33 +40,6 @@
     // Allow all email transmission to be disabled/enabled.
     static void enable(bool mail_enabled);
 
-<<<<<<< HEAD
-	/**
-	 * @brief send an email
-	 * @param from_name The name of the email sender
-	 * @param from_address The email address for the sender
-	 * @param to_name The name of the email recipient
-	 * @param to_address The email recipient address
-	 * @param subject The subject of the email
-	 * @param headers optional X-Foo headers in an llsd map. 
-	 * @return Returns true if the call succeeds, false otherwise.
-	 *
-	 * Results in:
-	 * From: "from_name" <from_address>
-	 * To:   "to_name" <to_address>
-	 * Subject: subject
-	 * 
-	 * message
-	 */
-	static bool send(
-		const char* from_name,
-		const char* from_address,
-		const char* to_name,
-		const char* to_address,
-		const char* subject,
-		const char* message,
-		const LLSD& headers = LLSD());
-=======
     /**
      * @brief send an email
      * @param from_name The name of the email sender
@@ -92,7 +65,6 @@
         const char* subject,
         const char* message,
         const LLSD& headers = LLSD());
->>>>>>> 1a8a5404
 
     /**
      * @brief build the complete smtp transaction & header for use in an
