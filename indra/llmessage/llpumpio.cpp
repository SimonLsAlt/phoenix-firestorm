--- conflicted
+++ resolved
@@ -76,45 +76,6 @@
 void ll_debug_poll_fd(const char* msg, const apr_pollfd_t* poll)
 {
 #if LL_DEBUG_POLL_FILE_DESCRIPTORS
-<<<<<<< HEAD
-	if(!poll)
-	{
-		LL_DEBUGS() << "Poll -- " << (msg?msg:"") << ": no pollfd." << LL_ENDL;
-		return;
-	}
-	if(poll->desc.s)
-	{
-		apr_os_sock_t os_sock;
-		if(APR_SUCCESS == apr_os_sock_get(&os_sock, poll->desc.s))
-		{
-			LL_DEBUGS() << "Poll -- " << (msg?msg:"") << " on fd " << os_sock
-				 << " at " << poll->desc.s << LL_ENDL;
-		}
-		else
-		{
-			LL_DEBUGS() << "Poll -- " << (msg?msg:"") << " no fd "
-				 << " at " << poll->desc.s << LL_ENDL;
-		}
-	}
-	else if(poll->desc.f)
-	{
-		apr_os_file_t os_file;
-		if(APR_SUCCESS == apr_os_file_get(&os_file, poll->desc.f))
-		{
-			LL_DEBUGS() << "Poll -- " << (msg?msg:"") << " on fd " << os_file
-				 << " at " << poll->desc.f << LL_ENDL;
-		}
-		else
-		{
-			LL_DEBUGS() << "Poll -- " << (msg?msg:"") << " no fd "
-				 << " at " << poll->desc.f << LL_ENDL;
-		}
-	}
-	else
-	{
-		LL_DEBUGS() << "Poll -- " << (msg?msg:"") << ": no descriptor." << LL_ENDL;
-	}
-=======
     if(!poll)
     {
         LL_DEBUGS() << "Poll -- " << (msg?msg:"") << ": no pollfd." << LL_ENDL;
@@ -152,7 +113,6 @@
     {
         LL_DEBUGS() << "Poll -- " << (msg?msg:"") << ": no descriptor." << LL_ENDL;
     }
->>>>>>> c06fb4e0
 #endif
 }
 
@@ -219,31 +179,15 @@
 
 bool LLPumpIO::prime(apr_pool_t* pool)
 {
-<<<<<<< HEAD
-	cleanup();
-	initialize(pool);
-	return pool != nullptr;
-=======
     cleanup();
     initialize(pool);
-    return ((pool == NULL) ? false : true);
->>>>>>> c06fb4e0
+    return pool != nullptr;
 }
 
 bool LLPumpIO::addChain(const chain_t& chain, F32 timeout, bool has_curl_request)
 {
-<<<<<<< HEAD
-	if (chain.empty())
-		return false;
-
-	LLChainInfo info;
-	info.mHasCurlRequest = has_curl_request;
-	info.setTimeoutSeconds(timeout);
-	info.mData = LLIOPipe::buffer_ptr_t(new LLBufferArray);
-	info.mData->setThreaded(has_curl_request);
-	LLLinkInfo link;
-=======
-    if(chain.empty()) return false;
+    if (chain.empty())
+        return false;
 
     LLChainInfo info;
     info.mHasCurlRequest = has_curl_request;
@@ -251,7 +195,6 @@
     info.mData = LLIOPipe::buffer_ptr_t(new LLBufferArray);
     info.mData->setThreaded(has_curl_request);
     LLLinkInfo link;
->>>>>>> c06fb4e0
 #if LL_DEBUG_PIPE_TYPE_IN_PUMP
     LL_DEBUGS() << "LLPumpIO::addChain() " << chain[0] << " '"
         << typeid(*(chain[0])).name() << "'" << LL_ENDL;
@@ -276,22 +219,13 @@
     LLSD context,
     F32 timeout)
 {
-<<<<<<< HEAD
-	// remember that if the caller is providing a full link
-	// description, we need to have that description matched to a
-	// particular buffer.
-	if (!data)
-		return false;
-	if (links.empty())
-		return false;
-=======
-
     // remember that if the caller is providing a full link
     // description, we need to have that description matched to a
     // particular buffer.
-    if(!data) return false;
-    if(links.empty()) return false;
->>>>>>> c06fb4e0
+    if (!data)
+        return false;
+    if (links.empty())
+        return false;
 
 #if LL_DEBUG_PIPE_TYPE_IN_PUMP
     LL_DEBUGS() << "LLPumpIO::addChain() " << links[0].mPipe << " '"
@@ -310,112 +244,60 @@
 
 bool LLPumpIO::setTimeoutSeconds(F32 timeout)
 {
-<<<<<<< HEAD
-	// If no chain is running, return failure.
-	if (mRunningChains.end() == mCurrentChain)
-	{
-		return false;
-	}
-
-	(*mCurrentChain).setTimeoutSeconds(timeout);
-	return true;
-=======
     // If no chain is running, return failure.
-    if(mRunningChains.end() == mCurrentChain)
+    if (mRunningChains.end() == mCurrentChain)
     {
         return false;
     }
+
     (*mCurrentChain).setTimeoutSeconds(timeout);
     return true;
->>>>>>> c06fb4e0
 }
 
 void LLPumpIO::adjustTimeoutSeconds(F32 delta)
 {
-<<<<<<< HEAD
-	// Ensure a chain is running
-	if (mRunningChains.end() != mCurrentChain)
-	{
-		(*mCurrentChain).adjustTimeoutSeconds(delta);
-	}
-=======
     // Ensure a chain is running
-    if(mRunningChains.end() != mCurrentChain)
+    if (mRunningChains.end() != mCurrentChain)
     {
         (*mCurrentChain).adjustTimeoutSeconds(delta);
     }
->>>>>>> c06fb4e0
 }
 
 static std::string events_2_string(apr_int16_t events)
 {
-<<<<<<< HEAD
-	std::ostringstream ostr;
-	if (events & APR_POLLIN)
-	{
-		ostr << "read,";
-	}
-	if (events & APR_POLLPRI)
-	{
-		ostr << "priority,";
-	}
-	if (events & APR_POLLOUT)
-	{
-		ostr << "write,";
-	}
-	if (events & APR_POLLERR)
-	{
-		ostr << "error,";
-	}
-	if (events & APR_POLLHUP)
-	{
-		ostr << "hangup,";
-	}
-	if (events & APR_POLLNVAL)
-	{
-		ostr << "invalid,";
-	}
-	return chop_tail_copy(ostr.str(), 1);
-=======
     std::ostringstream ostr;
-    if(events & APR_POLLIN)
+    if (events & APR_POLLIN)
     {
         ostr << "read,";
     }
-    if(events & APR_POLLPRI)
+    if (events & APR_POLLPRI)
     {
         ostr << "priority,";
     }
-    if(events & APR_POLLOUT)
+    if (events & APR_POLLOUT)
     {
         ostr << "write,";
     }
-    if(events & APR_POLLERR)
+    if (events & APR_POLLERR)
     {
         ostr << "error,";
     }
-    if(events & APR_POLLHUP)
+    if (events & APR_POLLHUP)
     {
         ostr << "hangup,";
     }
-    if(events & APR_POLLNVAL)
+    if (events & APR_POLLNVAL)
     {
         ostr << "invalid,";
     }
     return chop_tail_copy(ostr.str(), 1);
->>>>>>> c06fb4e0
 }
 
 bool LLPumpIO::setConditional(LLIOPipe* pipe, const apr_pollfd_t* poll)
 {
-<<<<<<< HEAD
-	if (!pipe)
-		return false;
-	ll_debug_poll_fd("Set conditional", poll);
-=======
-    if(!pipe) return false;
+    if (!pipe)
+        return false;
     ll_debug_poll_fd("Set conditional", poll);
->>>>>>> c06fb4e0
 
     LL_DEBUGS() << "Setting conditionals (" << (poll ? events_2_string(poll->reqevents) :"null")
          << ") "
