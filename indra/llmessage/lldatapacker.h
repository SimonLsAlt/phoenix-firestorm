/**
 * @file lldatapacker.h
 * @brief Data packer declaration for tightly storing binary data.
 *
 * $LicenseInfo:firstyear=2002&license=viewerlgpl$
 * Second Life Viewer Source Code
 * Copyright (C) 2010, Linden Research, Inc.
 *
 * This library is free software; you can redistribute it and/or
 * modify it under the terms of the GNU Lesser General Public
 * License as published by the Free Software Foundation;
 * version 2.1 of the License only.
 *
 * This library is distributed in the hope that it will be useful,
 * but WITHOUT ANY WARRANTY; without even the implied warranty of
 * MERCHANTABILITY or FITNESS FOR A PARTICULAR PURPOSE.  See the GNU
 * Lesser General Public License for more details.
 *
 * You should have received a copy of the GNU Lesser General Public
 * License along with this library; if not, write to the Free Software
 * Foundation, Inc., 51 Franklin Street, Fifth Floor, Boston, MA  02110-1301  USA
 *
 * Linden Research, Inc., 945 Battery Street, San Francisco, CA  94111  USA
 * $/LicenseInfo$
 */

#ifndef LL_LLDATAPACKER_H
#define LL_LLDATAPACKER_H

#include "nd/ndexceptions.h" // <FS:ND/> For ndxran

class LLColor4;
class LLColor4U;
class LLVector2;
class LLVector3;
class LLVector4;
class LLUUID;

class LLDataPacker
{
public:
    virtual ~LLDataPacker() {}

    // Not required to override, but error to call?
    virtual void        reset();
    virtual void        dumpBufferToLog();

    virtual bool        hasNext() const = 0;

    virtual bool        packString(const std::string& value, const char *name) = 0;
    virtual bool        unpackString(std::string& value, const char *name) = 0;

    virtual bool        packBinaryData(const U8 *value, S32 size, const char *name) = 0;
    virtual bool        unpackBinaryData(U8 *value, S32 &size, const char *name) = 0;

    // Constant size binary data packing
    virtual bool        packBinaryDataFixed(const U8 *value, S32 size, const char *name) = 0;
    virtual bool        unpackBinaryDataFixed(U8 *value, S32 size, const char *name) = 0;

    virtual bool        packU8(const U8 value, const char *name) = 0;
    virtual bool        unpackU8(U8 &value, const char *name) = 0;

    virtual bool        packU16(const U16 value, const char *name) = 0;
    virtual bool        unpackU16(U16 &value, const char *name) = 0;
    bool                unpackU16s(U16 *value, S32 count, const char *name);

    virtual bool        packS16(const S16 value, const char *name) = 0;
    virtual bool        unpackS16(S16 &value, const char *name) = 0;
    bool                unpackS16s(S16 *value, S32 count, const char *name);

    virtual bool        packU32(const U32 value, const char *name) = 0;
    virtual bool        unpackU32(U32 &value, const char *name) = 0;

    virtual bool        packS32(const S32 value, const char *name) = 0;
    virtual bool        unpackS32(S32 &value, const char *name) = 0;

    virtual bool        packF32(const F32 value, const char *name) = 0;
    virtual bool        unpackF32(F32 &value, const char *name) = 0;
    bool                unpackF32s(F32 *values, S32 count, const char *name);

    // Packs a float into an integer, using the given size
    // and picks the right U* data type to pack into.
    bool                packFixed(const F32 value, const char *name,
                                const bool is_signed, const U32 int_bits, const U32 frac_bits);
    bool                unpackFixed(F32 &value, const char *name,
                                const bool is_signed, const U32 int_bits, const U32 frac_bits);

    virtual bool        packColor4(const LLColor4 &value, const char *name) = 0;
    virtual bool        unpackColor4(LLColor4 &value, const char *name) = 0;

    virtual bool        packColor4U(const LLColor4U &value, const char *name) = 0;
    virtual bool        unpackColor4U(LLColor4U &value, const char *name) = 0;
    bool                unpackColor4Us(LLColor4U *values, S32 count, const char *name);

    virtual bool        packVector2(const LLVector2 &value, const char *name) = 0;
    virtual bool        unpackVector2(LLVector2 &value, const char *name) = 0;

    virtual bool        packVector3(const LLVector3 &value, const char *name) = 0;
    virtual bool        unpackVector3(LLVector3 &value, const char *name) = 0;

    virtual bool        packVector4(const LLVector4 &value, const char *name) = 0;
    virtual bool        unpackVector4(LLVector4 &value, const char *name) = 0;

    virtual bool        packUUID(const LLUUID &value, const char *name) = 0;
    virtual bool        unpackUUID(LLUUID &value, const char *name) = 0;
    bool                unpackUUIDs(LLUUID *values, S32 count, const char *name);
            U32         getPassFlags() const    { return mPassFlags; }
            void        setPassFlags(U32 flags) { mPassFlags = flags; }
protected:
    LLDataPacker();
protected:
    U32 mPassFlags;
    bool mWriteEnabled; // disable this to do things like determine filesize without actually copying data
};

class LLDataPackerBinaryBuffer : public LLDataPacker
{
public:
    LLDataPackerBinaryBuffer(U8 *bufferp, S32 size)
    :   LLDataPacker(),
        mBufferp(bufferp),
        mCurBufferp(bufferp),
        mBufferSize(size)
    {
        mWriteEnabled = true;
    }

    LLDataPackerBinaryBuffer()
    :   LLDataPacker(),
        mBufferp(NULL),
        mCurBufferp(NULL),
        mBufferSize(0)
    {
    }

    /*virtual*/ bool        packString(const std::string& value, const char *name);
    /*virtual*/ bool        unpackString(std::string& value, const char *name);

    /*virtual*/ bool        packBinaryData(const U8 *value, S32 size, const char *name);
    /*virtual*/ bool        unpackBinaryData(U8 *value, S32 &size, const char *name);

    // Constant size binary data packing
    /*virtual*/ bool        packBinaryDataFixed(const U8 *value, S32 size, const char *name);
    /*virtual*/ bool        unpackBinaryDataFixed(U8 *value, S32 size, const char *name);

    /*virtual*/ bool        packU8(const U8 value, const char *name);
    /*virtual*/ bool        unpackU8(U8 &value, const char *name);

    /*virtual*/ bool        packU16(const U16 value, const char *name);
    /*virtual*/ bool        unpackU16(U16 &value, const char *name);

    /*virtual*/ bool        packS16(const S16 value, const char *name);
    /*virtual*/ bool        unpackS16(S16 &value, const char *name);

    /*virtual*/ bool        packU32(const U32 value, const char *name);
    /*virtual*/ bool        unpackU32(U32 &value, const char *name);

    /*virtual*/ bool        packS32(const S32 value, const char *name);
    /*virtual*/ bool        unpackS32(S32 &value, const char *name);

    /*virtual*/ bool        packF32(const F32 value, const char *name);
    /*virtual*/ bool        unpackF32(F32 &value, const char *name);

    /*virtual*/ bool        packColor4(const LLColor4 &value, const char *name);
    /*virtual*/ bool        unpackColor4(LLColor4 &value, const char *name);

    /*virtual*/ bool        packColor4U(const LLColor4U &value, const char *name);
    /*virtual*/ bool        unpackColor4U(LLColor4U &value, const char *name);

    /*virtual*/ bool        packVector2(const LLVector2 &value, const char *name);
    /*virtual*/ bool        unpackVector2(LLVector2 &value, const char *name);

    /*virtual*/ bool        packVector3(const LLVector3 &value, const char *name);
    /*virtual*/ bool        unpackVector3(LLVector3 &value, const char *name);

    /*virtual*/ bool        packVector4(const LLVector4 &value, const char *name);
    /*virtual*/ bool        unpackVector4(LLVector4 &value, const char *name);

    /*virtual*/ bool        packUUID(const LLUUID &value, const char *name);
    /*virtual*/ bool        unpackUUID(LLUUID &value, const char *name);

                S32         getCurrentSize() const  { return (S32)(mCurBufferp - mBufferp); }
                S32         getBufferSize() const   { return mBufferSize; }
                const U8*   getBuffer() const   { return mBufferp; }
                void        reset()             { mCurBufferp = mBufferp; mWriteEnabled = (mCurBufferp != NULL); }
                void        shift(S32 offset)   { reset(); mCurBufferp += offset;}
                void        freeBuffer()        { delete [] mBufferp; mBufferp = mCurBufferp = NULL; mBufferSize = 0; mWriteEnabled = false; }
                void        assignBuffer(U8 *bufferp, S32 size)
                {
                    if(mBufferp && mBufferp != bufferp)
                    {
                        freeBuffer() ;
                    }
                    mBufferp = bufferp;
                    mCurBufferp = bufferp;
                    mBufferSize = size;
                    mWriteEnabled = true;
                }
                const LLDataPackerBinaryBuffer& operator=(const LLDataPackerBinaryBuffer &a);

    /*virtual*/ bool        hasNext() const         { return getCurrentSize() < getBufferSize(); }

    /*virtual*/ void dumpBufferToLog();
protected:
    inline bool verifyLength(const S32 data_size, const char *name);

    U8 *mBufferp;
    U8 *mCurBufferp;
    S32 mBufferSize;
};

inline bool LLDataPackerBinaryBuffer::verifyLength(const S32 data_size, const char *name)
{
    if (mWriteEnabled && (mCurBufferp - mBufferp) > mBufferSize - data_size)
    {
        // <FS:ND> Handle invalid packets by throwing an exception and a graceful continue

        //LL_WARNS() << "Buffer overflow in BinaryBuffer length verify, field name " << name << "!" << LL_ENDL;
        //LL_WARNS() << "Current pos: " << (int)(mCurBufferp - mBufferp) << " Buffer size: " << mBufferSize << " Data size: " << data_size << LL_ENDL;
<<<<<<< HEAD
        // return FALSE;
=======
        // return false;
>>>>>>> 050d2fef

        std::stringstream strm;
        strm << "Buffer overflow in BinaryBuffer length verify, field name " << name << "!" << std::endl;
        strm << "Current pos: " << (int)(mCurBufferp - mBufferp) << " Buffer size: " << mBufferSize << " Data size: " << data_size << std::endl;
        throw nd::exceptions::xran( strm.str() );

        // </FS:ND>
    }

    return true;
}

class LLDataPackerAsciiBuffer : public LLDataPacker
{
public:
    LLDataPackerAsciiBuffer(char* bufferp, S32 size)
    {
        mBufferp = bufferp;
        mCurBufferp = bufferp;
        mBufferSize = size;
        mPassFlags = 0;
        mIncludeNames = false;
        mWriteEnabled = true;
    }

    LLDataPackerAsciiBuffer()
    {
        mBufferp = NULL;
        mCurBufferp = NULL;
        mBufferSize = 0;
        mPassFlags = 0;
        mIncludeNames = false;
        mWriteEnabled = false;
    }

    /*virtual*/ bool        packString(const std::string& value, const char *name);
    /*virtual*/ bool        unpackString(std::string& value, const char *name);

    /*virtual*/ bool        packBinaryData(const U8 *value, S32 size, const char *name);
    /*virtual*/ bool        unpackBinaryData(U8 *value, S32 &size, const char *name);

    // Constant size binary data packing
    /*virtual*/ bool        packBinaryDataFixed(const U8 *value, S32 size, const char *name);
    /*virtual*/ bool        unpackBinaryDataFixed(U8 *value, S32 size, const char *name);

    /*virtual*/ bool        packU8(const U8 value, const char *name);
    /*virtual*/ bool        unpackU8(U8 &value, const char *name);

    /*virtual*/ bool        packU16(const U16 value, const char *name);
    /*virtual*/ bool        unpackU16(U16 &value, const char *name);

    /*virtual*/ bool        packS16(const S16 value, const char *name);
    /*virtual*/ bool        unpackS16(S16 &value, const char *name);

    /*virtual*/ bool        packU32(const U32 value, const char *name);
    /*virtual*/ bool        unpackU32(U32 &value, const char *name);

    /*virtual*/ bool        packS32(const S32 value, const char *name);
    /*virtual*/ bool        unpackS32(S32 &value, const char *name);

    /*virtual*/ bool        packF32(const F32 value, const char *name);
    /*virtual*/ bool        unpackF32(F32 &value, const char *name);

    /*virtual*/ bool        packColor4(const LLColor4 &value, const char *name);
    /*virtual*/ bool        unpackColor4(LLColor4 &value, const char *name);

    /*virtual*/ bool        packColor4U(const LLColor4U &value, const char *name);
    /*virtual*/ bool        unpackColor4U(LLColor4U &value, const char *name);

    /*virtual*/ bool        packVector2(const LLVector2 &value, const char *name);
    /*virtual*/ bool        unpackVector2(LLVector2 &value, const char *name);

    /*virtual*/ bool        packVector3(const LLVector3 &value, const char *name);
    /*virtual*/ bool        unpackVector3(LLVector3 &value, const char *name);

    /*virtual*/ bool        packVector4(const LLVector4 &value, const char *name);
    /*virtual*/ bool        unpackVector4(LLVector4 &value, const char *name);

    /*virtual*/ bool        packUUID(const LLUUID &value, const char *name);
    /*virtual*/ bool        unpackUUID(LLUUID &value, const char *name);

    void        setIncludeNames(bool b) { mIncludeNames = b; }

    // Include the trailing NULL so it's always a valid string
    S32         getCurrentSize() const  { return (S32)(mCurBufferp - mBufferp) + 1; }

    S32         getBufferSize() const   { return mBufferSize; }
    /*virtual*/ void        reset()                 { mCurBufferp = mBufferp; mWriteEnabled = (mCurBufferp != NULL); }

    /*virtual*/ bool        hasNext() const         { return getCurrentSize() < getBufferSize(); }

    inline void freeBuffer();
    inline void assignBuffer(char* bufferp, S32 size);
    void        dump();

protected:
    void writeIndentedName(const char *name);
    bool getValueStr(const char *name, char *out_value, const S32 value_len);

protected:
    inline bool verifyLength(const S32 data_size, const char *name);

    char *mBufferp;
    char *mCurBufferp;
    S32 mBufferSize;
    bool mIncludeNames; // useful for debugging, print the name of each field
};

inline void LLDataPackerAsciiBuffer::freeBuffer()
{
    delete [] mBufferp;
    mBufferp = mCurBufferp = NULL;
    mBufferSize = 0;
    mWriteEnabled = false;
}

inline void LLDataPackerAsciiBuffer::assignBuffer(char* bufferp, S32 size)
{
    mBufferp = bufferp;
    mCurBufferp = bufferp;
    mBufferSize = size;
    mWriteEnabled = true;
}

inline bool LLDataPackerAsciiBuffer::verifyLength(const S32 data_size, const char *name)
{
    if (mWriteEnabled && (mCurBufferp - mBufferp) > mBufferSize - data_size)
    {
        LL_WARNS() << "Buffer overflow in AsciiBuffer length verify, field name " << name << "!" << LL_ENDL;
        LL_WARNS() << "Current pos: " << (int)(mCurBufferp - mBufferp) << " Buffer size: " << mBufferSize << " Data size: " << data_size << LL_ENDL;
        return false;
    }

    return true;
}

class LLDataPackerAsciiFile : public LLDataPacker
{
public:
    LLDataPackerAsciiFile(LLFILE *fp, const S32 indent = 2)
    :   LLDataPacker(),
        mIndent(indent),
        mFP(fp),
        mOutputStream(NULL),
        mInputStream(NULL)
    {
    }

    LLDataPackerAsciiFile(std::ostream& output_stream, const S32 indent = 2)
    :   LLDataPacker(),
        mIndent(indent),
        mFP(NULL),
        mOutputStream(&output_stream),
        mInputStream(NULL)
    {
        mWriteEnabled = true;
    }

    LLDataPackerAsciiFile(std::istream& input_stream, const S32 indent = 2)
    :   LLDataPacker(),
        mIndent(indent),
        mFP(NULL),
        mOutputStream(NULL),
        mInputStream(&input_stream)
    {
    }

    /*virtual*/ bool        packString(const std::string& value, const char *name);
    /*virtual*/ bool        unpackString(std::string& value, const char *name);

    /*virtual*/ bool        packBinaryData(const U8 *value, S32 size, const char *name);
    /*virtual*/ bool        unpackBinaryData(U8 *value, S32 &size, const char *name);

    /*virtual*/ bool        packBinaryDataFixed(const U8 *value, S32 size, const char *name);
    /*virtual*/ bool        unpackBinaryDataFixed(U8 *value, S32 size, const char *name);

    /*virtual*/ bool        packU8(const U8 value, const char *name);
    /*virtual*/ bool        unpackU8(U8 &value, const char *name);

    /*virtual*/ bool        packU16(const U16 value, const char *name);
    /*virtual*/ bool        unpackU16(U16 &value, const char *name);

    /*virtual*/ bool        packS16(const S16 value, const char *name);
    /*virtual*/ bool        unpackS16(S16 &value, const char *name);

    /*virtual*/ bool        packU32(const U32 value, const char *name);
    /*virtual*/ bool        unpackU32(U32 &value, const char *name);

    /*virtual*/ bool        packS32(const S32 value, const char *name);
    /*virtual*/ bool        unpackS32(S32 &value, const char *name);

    /*virtual*/ bool        packF32(const F32 value, const char *name);
    /*virtual*/ bool        unpackF32(F32 &value, const char *name);

    /*virtual*/ bool        packColor4(const LLColor4 &value, const char *name);
    /*virtual*/ bool        unpackColor4(LLColor4 &value, const char *name);

    /*virtual*/ bool        packColor4U(const LLColor4U &value, const char *name);
    /*virtual*/ bool        unpackColor4U(LLColor4U &value, const char *name);

    /*virtual*/ bool        packVector2(const LLVector2 &value, const char *name);
    /*virtual*/ bool        unpackVector2(LLVector2 &value, const char *name);

    /*virtual*/ bool        packVector3(const LLVector3 &value, const char *name);
    /*virtual*/ bool        unpackVector3(LLVector3 &value, const char *name);

    /*virtual*/ bool        packVector4(const LLVector4 &value, const char *name);
    /*virtual*/ bool        unpackVector4(LLVector4 &value, const char *name);

    /*virtual*/ bool        packUUID(const LLUUID &value, const char *name);
    /*virtual*/ bool        unpackUUID(LLUUID &value, const char *name);
protected:
    void writeIndentedName(const char *name);
    bool getValueStr(const char *name, char *out_value, const S32 value_len);

    /*virtual*/ bool        hasNext() const         { return true; }

protected:
    S32 mIndent;
    LLFILE *mFP;
    std::ostream* mOutputStream;
    std::istream* mInputStream;
};

#endif // LL_LLDATAPACKER
<|MERGE_RESOLUTION|>--- conflicted
+++ resolved
@@ -217,11 +217,7 @@
 
         //LL_WARNS() << "Buffer overflow in BinaryBuffer length verify, field name " << name << "!" << LL_ENDL;
         //LL_WARNS() << "Current pos: " << (int)(mCurBufferp - mBufferp) << " Buffer size: " << mBufferSize << " Data size: " << data_size << LL_ENDL;
-<<<<<<< HEAD
-        // return FALSE;
-=======
         // return false;
->>>>>>> 050d2fef
 
         std::stringstream strm;
         strm << "Buffer overflow in BinaryBuffer length verify, field name " << name << "!" << std::endl;
