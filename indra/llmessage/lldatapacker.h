--- conflicted
+++ resolved
@@ -202,11 +202,10 @@
 {
 	if (mWriteEnabled && (mCurBufferp - mBufferp) > mBufferSize - data_size)
 	{
-<<<<<<< HEAD
 		// <FS:ND> Handle invalid packets by throwing an exception and a graceful continue
 
-		// llwarns << "Buffer overflow in AsciiBuffer length verify, field name " << name << "!" << llendl;
-		// llwarns << "Current pos: " << (int)(mCurBufferp - mBufferp) << " Buffer size: " << mBufferSize << " Data size: " << data_size << llendl;
+		//LL_WARNS() << "Buffer overflow in BinaryBuffer length verify, field name " << name << "!" << LL_ENDL;
+		//LL_WARNS() << "Current pos: " << (int)(mCurBufferp - mBufferp) << " Buffer size: " << mBufferSize << " Data size: " << data_size << LL_ENDL;
 		// return FALSE;
 
 		std::stringstream strm;
@@ -215,11 +214,6 @@
 		throw nd::exceptions::xran( strm.str() );
 
 		// </FS:ND>
-=======
-		LL_WARNS() << "Buffer overflow in BinaryBuffer length verify, field name " << name << "!" << LL_ENDL;
-		LL_WARNS() << "Current pos: " << (int)(mCurBufferp - mBufferp) << " Buffer size: " << mBufferSize << " Data size: " << data_size << LL_ENDL;
-		return FALSE;
->>>>>>> d0ef02c2
 	}
 
 	return TRUE;
