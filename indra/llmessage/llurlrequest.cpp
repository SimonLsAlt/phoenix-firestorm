--- conflicted
+++ resolved
@@ -41,7 +41,6 @@
 #include "llstring.h"
 #include "apr_env.h"
 #include "llapr.h"
-#include "llscopedvolatileaprpool.h"
 static const U32 HTTP_STATUS_PIPE_ERROR = 499;
 
 /**
@@ -212,36 +211,27 @@
 // is called with use_proxy = FALSE
 void LLURLRequest::useProxy(bool use_proxy)
 {
-    static std::string env_proxy;
-
-    if (use_proxy && env_proxy.empty())
+    static char *env_proxy;
+
+    if (use_proxy && (env_proxy == NULL))
     {
-		char* env_proxy_str;
-        LLScopedVolatileAPRPool scoped_pool;
-        apr_status_t status = apr_env_get(&env_proxy_str, "ALL_PROXY", scoped_pool);
+        apr_status_t status;
+        LLAPRPool pool;
+		status = apr_env_get(&env_proxy, "ALL_PROXY", pool.getAPRPool());
         if (status != APR_SUCCESS)
         {
-			status = apr_env_get(&env_proxy_str, "http_proxy", scoped_pool);
+			status = apr_env_get(&env_proxy, "http_proxy", pool.getAPRPool());
         }
         if (status != APR_SUCCESS)
         {
-            use_proxy = false;
+           use_proxy = FALSE;
         }
-		else
-		{
-			// env_proxy_str is stored in the scoped_pool, so we have to make a copy.
-			env_proxy = env_proxy_str;
-		}
     }
 
-<<<<<<< HEAD
-    LL_DEBUGS("Proxy") << "use_proxy = " << (use_proxy?'Y':'N') << ", env_proxy = " << (!env_proxy.empty() ? env_proxy : "(null)") << LL_ENDL;
-=======
 
     lldebugs << "use_proxy = " << (use_proxy?'Y':'N') << ", env_proxy = " << (env_proxy ? env_proxy : "(null)") << llendl;
->>>>>>> d2af1ae8
-
-    if (use_proxy && !env_proxy.empty())
+
+    if (env_proxy && use_proxy)
     {
 		mDetail->mCurlRequest->setoptString(CURLOPT_PROXY, env_proxy);
     }
