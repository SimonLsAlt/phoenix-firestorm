--- conflicted
+++ resolved
@@ -49,11 +49,7 @@
 
 LLProxy::LLProxy():
 		mHTTPProxyEnabled(false),
-<<<<<<< HEAD
-		mProxyMutex(),
-=======
 		mProxyMutex(NULL),
->>>>>>> d2af1ae8
 		mUDPProxy(),
 		mTCPProxy(),
 		mHTTPProxy(),
@@ -528,11 +524,7 @@
  */
 static LLSocket::ptr_t tcp_open_channel(LLHost host)
 {
-<<<<<<< HEAD
-	LLSocket::ptr_t socket = LLSocket::create(LLSocket::STREAM_TCP);
-=======
 	LLSocket::ptr_t socket = LLSocket::create(NULL, LLSocket::STREAM_TCP);
->>>>>>> d2af1ae8
 	bool connected = socket->blockingConnect(host);
 	if (!connected)
 	{
