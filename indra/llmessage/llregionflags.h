/**
 * @file llregionflags.h
 * @brief Flags that are sent in the statistics message region_flags field.
 *
 * $LicenseInfo:firstyear=2002&license=viewerlgpl$
 * Second Life Viewer Source Code
 * Copyright (C) 2010, Linden Research, Inc.
 *
 * This library is free software; you can redistribute it and/or
 * modify it under the terms of the GNU Lesser General Public
 * License as published by the Free Software Foundation;
 * version 2.1 of the License only.
 *
 * This library is distributed in the hope that it will be useful,
 * but WITHOUT ANY WARRANTY; without even the implied warranty of
 * MERCHANTABILITY or FITNESS FOR A PARTICULAR PURPOSE.  See the GNU
 * Lesser General Public License for more details.
 *
 * You should have received a copy of the GNU Lesser General Public
 * License along with this library; if not, write to the Free Software
 * Foundation, Inc., 51 Franklin Street, Fifth Floor, Boston, MA  02110-1301  USA
 *
 * Linden Research, Inc., 945 Battery Street, San Francisco, CA  94111  USA
 * $/LicenseInfo$
 */

#ifndef LL_LLREGIONFLAGS_H
#define LL_LLREGIONFLAGS_H

// Can you be hurt here? Should health be on?
constexpr U64 REGION_FLAGS_ALLOW_DAMAGE             = (1ULL << 0);

// Can you make landmarks here?
constexpr U64 REGION_FLAGS_ALLOW_LANDMARK           = (1ULL << 1);

// Do we reset the home position when someone teleports away from here?
constexpr U64 REGION_FLAGS_ALLOW_SET_HOME           = (1ULL << 2);

// Do we reset the home position when someone teleports away from here?
constexpr U64 REGION_FLAGS_RESET_HOME_ON_TELEPORT   = (1ULL << 3);

// Does the sun move?
constexpr U64 REGION_FLAGS_SUN_FIXED                = (1ULL << 4);

// Does the estate owner allow private parcels?
constexpr U64 REGION_FLAGS_ALLOW_ACCESS_OVERRIDE    = (1ULL << 5);

// Can't change the terrain heightfield, even on owned parcels,
// but can plant trees and grass.
constexpr U64 REGION_FLAGS_BLOCK_TERRAFORM          = (1ULL << 6);

// Can't release, sell, or buy land.
constexpr U64 REGION_FLAGS_BLOCK_LAND_RESELL        = (1ULL << 7);

// All content wiped once per night
constexpr U64 REGION_FLAGS_SANDBOX                  = (1ULL << 8);

constexpr U64 REGION_FLAGS_ALLOW_ENVIRONMENT_OVERRIDE = (1ULL << 9);

constexpr U64 REGION_FLAGS_SKIP_COLLISIONS          = (1ULL << 12); // Pin all non agent rigid bodies
constexpr U64 REGION_FLAGS_SKIP_SCRIPTS             = (1ULL << 13);
constexpr U64 REGION_FLAGS_SKIP_PHYSICS             = (1ULL << 14); // Skip all physics
constexpr U64 REGION_FLAGS_EXTERNALLY_VISIBLE       = (1ULL << 15);
constexpr U64 REGION_FLAGS_ALLOW_RETURN_ENCROACHING_OBJECT = (1ULL << 16);
constexpr U64 REGION_FLAGS_ALLOW_RETURN_ENCROACHING_ESTATE_OBJECT = (1ULL << 17);
constexpr U64 REGION_FLAGS_BLOCK_DWELL              = (1ULL << 18);

// Is flight allowed?
constexpr U64 REGION_FLAGS_BLOCK_FLY                = (1ULL << 19);

// Is direct teleport (p2p) allowed?
constexpr U64 REGION_FLAGS_ALLOW_DIRECT_TELEPORT    = (1ULL << 20);

// Is there an administrative override on scripts in the region at the
// moment. This is the similar skip scripts, except this flag is
// presisted in the database on an estate level.
constexpr U64 REGION_FLAGS_ESTATE_SKIP_SCRIPTS      = (1ULL << 21);

constexpr U64 REGION_FLAGS_RESTRICT_PUSHOBJECT      = (1ULL << 22);

constexpr U64 REGION_FLAGS_DENY_ANONYMOUS           = (1ULL << 23);

constexpr U64 REGION_FLAGS_ALLOW_PARCEL_CHANGES     = (1ULL << 26);

constexpr U64 REGION_FLAGS_BLOCK_FLYOVER = (1ULL << 27);

constexpr U64 REGION_FLAGS_ALLOW_VOICE = (1ULL << 28);

constexpr U64 REGION_FLAGS_BLOCK_PARCEL_SEARCH = (1ULL << 29);
constexpr U64 REGION_FLAGS_DENY_AGEUNVERIFIED   = (1ULL << 30);

constexpr U64 REGION_FLAGS_DENY_BOTS = (1ULL << 31);

constexpr U64 REGION_FLAGS_DEFAULT = REGION_FLAGS_ALLOW_LANDMARK |
                                     REGION_FLAGS_ALLOW_SET_HOME |
                                     REGION_FLAGS_ALLOW_PARCEL_CHANGES |
                                     REGION_FLAGS_ALLOW_VOICE;


constexpr U64 REGION_FLAGS_PRELUDE_SET = REGION_FLAGS_RESET_HOME_ON_TELEPORT;
constexpr U64 REGION_FLAGS_PRELUDE_UNSET = REGION_FLAGS_ALLOW_LANDMARK |
                                           REGION_FLAGS_ALLOW_SET_HOME;

constexpr U64 REGION_FLAGS_ESTATE_MASK = REGION_FLAGS_EXTERNALLY_VISIBLE |
                                         REGION_FLAGS_SUN_FIXED |
                                         REGION_FLAGS_DENY_ANONYMOUS |
                                         REGION_FLAGS_DENY_AGEUNVERIFIED;

inline bool is_flag_set(U64 flags, U64 flag)
{
    return (flags & flag) != 0;
}

inline bool is_prelude( U64 flags )
{
    // definition of prelude does not depend on fixed-sun
    return !is_flag_set(flags, REGION_FLAGS_PRELUDE_UNSET) &&
            is_flag_set(flags, REGION_FLAGS_PRELUDE_SET);
}

inline U64 set_prelude_flags(U64 flags)
{
    // also set the sun-fixed flag
    return ((flags & ~REGION_FLAGS_PRELUDE_UNSET)
            | (REGION_FLAGS_PRELUDE_SET | REGION_FLAGS_SUN_FIXED));
}

inline U64 unset_prelude_flags(U64 flags)
{
    // also unset the fixed-sun flag
    return ((flags | REGION_FLAGS_PRELUDE_UNSET)
            & ~(REGION_FLAGS_PRELUDE_SET | REGION_FLAGS_SUN_FIXED));
}

// Region protocols
constexpr U64 REGION_PROTOCOLS_AGENT_APPEARANCE_SERVICE = (1ULL << 0);

// estate constants. Need to match first few etries in indra.estate table.
constexpr U32 ESTATE_ALL = 0; // will not match in db, reserved key for logic
constexpr U32 ESTATE_MAINLAND = 1;
constexpr U32 ESTATE_ORIENTATION = 2;
constexpr U32 ESTATE_INTERNAL = 3;
constexpr U32 ESTATE_SHOWCASE = 4;
constexpr U32 ESTATE_TEEN = 5;
constexpr U32 ESTATE_LAST_LINDEN = 5; // last linden owned/managed estate

// for EstateOwnerRequest, setaccess message
constexpr U32 ESTATE_ACCESS_ALLOWED_AGENTS  = 1 << 0;
constexpr U32 ESTATE_ACCESS_ALLOWED_GROUPS  = 1 << 1;
constexpr U32 ESTATE_ACCESS_BANNED_AGENTS   = 1 << 2;
constexpr U32 ESTATE_ACCESS_MANAGERS        = 1 << 3;

//maximum number of access list entries we can fit in one packet
constexpr S32 ESTATE_ACCESS_MAX_ENTRIES_PER_PACKET = 63;

// for reply to "getinfo", don't need to forward to all sims in estate
constexpr U32 ESTATE_ACCESS_SEND_TO_AGENT_ONLY = 1 << 4;

constexpr U32 ESTATE_ACCESS_ALL = ESTATE_ACCESS_ALLOWED_AGENTS
                                  | ESTATE_ACCESS_ALLOWED_GROUPS
                                  | ESTATE_ACCESS_BANNED_AGENTS
                                  | ESTATE_ACCESS_MANAGERS;

// for EstateOwnerRequest, estateaccessdelta, estateexperiencedelta messages
<<<<<<< HEAD
const U32 ESTATE_ACCESS_APPLY_TO_ALL_ESTATES        = 1U << 0;
const U32 ESTATE_ACCESS_APPLY_TO_MANAGED_ESTATES    = 1U << 1;

const U32 ESTATE_ACCESS_ALLOWED_AGENT_ADD           = 1U << 2;
const U32 ESTATE_ACCESS_ALLOWED_AGENT_REMOVE            = 1U << 3;
const U32 ESTATE_ACCESS_ALLOWED_GROUP_ADD           = 1U << 4;
const U32 ESTATE_ACCESS_ALLOWED_GROUP_REMOVE            = 1U << 5;
const U32 ESTATE_ACCESS_BANNED_AGENT_ADD                = 1U << 6;
const U32 ESTATE_ACCESS_BANNED_AGENT_REMOVE         = 1U << 7;
const U32 ESTATE_ACCESS_MANAGER_ADD                 = 1U << 8;
const U32 ESTATE_ACCESS_MANAGER_REMOVE              = 1U << 9;
const U32 ESTATE_ACCESS_NO_REPLY                        = 1U << 10;
const U32 ESTATE_ACCESS_FAILED_BAN_ESTATE_MANAGER   = 1U << 11;

const S32 ESTATE_MAX_MANAGERS = 20;
const S32 ESTATE_MAX_MANAGERS_OS = 15; // <FS:Ansariel> OpenSim
const S32 ESTATE_MAX_ACCESS_IDS = 500;  // max for access
const S32 ESTATE_MAX_BANNED_IDS = 750;  // max for banned
const S32 ESTATE_MAX_BANNED_IDS_OS = 500;   // max for banned // <FS:Ansariel> OpenSim
const S32 ESTATE_MAX_GROUP_IDS = (S32) ESTATE_ACCESS_MAX_ENTRIES_PER_PACKET;
=======
constexpr U32 ESTATE_ACCESS_APPLY_TO_ALL_ESTATES        = 1U << 0;
constexpr U32 ESTATE_ACCESS_APPLY_TO_MANAGED_ESTATES    = 1U << 1;

constexpr U32 ESTATE_ACCESS_ALLOWED_AGENT_ADD           = 1U << 2;
constexpr U32 ESTATE_ACCESS_ALLOWED_AGENT_REMOVE        = 1U << 3;
constexpr U32 ESTATE_ACCESS_ALLOWED_GROUP_ADD           = 1U << 4;
constexpr U32 ESTATE_ACCESS_ALLOWED_GROUP_REMOVE        = 1U << 5;
constexpr U32 ESTATE_ACCESS_BANNED_AGENT_ADD            = 1U << 6;
constexpr U32 ESTATE_ACCESS_BANNED_AGENT_REMOVE         = 1U << 7;
constexpr U32 ESTATE_ACCESS_MANAGER_ADD                 = 1U << 8;
constexpr U32 ESTATE_ACCESS_MANAGER_REMOVE              = 1U << 9;
constexpr U32 ESTATE_ACCESS_NO_REPLY                    = 1U << 10;
constexpr U32 ESTATE_ACCESS_FAILED_BAN_ESTATE_MANAGER   = 1U << 11;

constexpr S32 ESTATE_MAX_MANAGERS = 20;
constexpr S32 ESTATE_MAX_ACCESS_IDS = 500;  // max for access
constexpr S32 ESTATE_MAX_BANNED_IDS = 750;  // max for banned
constexpr S32 ESTATE_MAX_GROUP_IDS = (S32) ESTATE_ACCESS_MAX_ENTRIES_PER_PACKET;
>>>>>>> 22d3ea34

// 'Sim Wide Delete' flags
constexpr U32 SWD_OTHERS_LAND_ONLY      = (1 << 0);
constexpr U32 SWD_ALWAYS_RETURN_OBJECTS = (1 << 1);
constexpr U32 SWD_SCRIPTED_ONLY         = (1 << 2);

// Controls experience key validity in the estate
constexpr U32 EXPERIENCE_KEY_TYPE_NONE      = 0;
constexpr U32 EXPERIENCE_KEY_TYPE_BLOCKED   = 1;
constexpr U32 EXPERIENCE_KEY_TYPE_ALLOWED   = 2;
constexpr U32 EXPERIENCE_KEY_TYPE_TRUSTED   = 3;

constexpr U32 EXPERIENCE_KEY_TYPE_FIRST     = EXPERIENCE_KEY_TYPE_BLOCKED;
constexpr U32 EXPERIENCE_KEY_TYPE_LAST      = EXPERIENCE_KEY_TYPE_TRUSTED;

//
constexpr U32 ESTATE_EXPERIENCE_TRUSTED_ADD     = 1U << 2;
constexpr U32 ESTATE_EXPERIENCE_TRUSTED_REMOVE  = 1U << 3;
constexpr U32 ESTATE_EXPERIENCE_ALLOWED_ADD     = 1U << 4;
constexpr U32 ESTATE_EXPERIENCE_ALLOWED_REMOVE  = 1U << 5;
constexpr U32 ESTATE_EXPERIENCE_BLOCKED_ADD     = 1U << 6;
constexpr U32 ESTATE_EXPERIENCE_BLOCKED_REMOVE  = 1U << 7;

constexpr S32 ESTATE_MAX_EXPERIENCE_IDS = 8;
#endif<|MERGE_RESOLUTION|>--- conflicted
+++ resolved
@@ -162,28 +162,6 @@
                                   | ESTATE_ACCESS_MANAGERS;
 
 // for EstateOwnerRequest, estateaccessdelta, estateexperiencedelta messages
-<<<<<<< HEAD
-const U32 ESTATE_ACCESS_APPLY_TO_ALL_ESTATES        = 1U << 0;
-const U32 ESTATE_ACCESS_APPLY_TO_MANAGED_ESTATES    = 1U << 1;
-
-const U32 ESTATE_ACCESS_ALLOWED_AGENT_ADD           = 1U << 2;
-const U32 ESTATE_ACCESS_ALLOWED_AGENT_REMOVE            = 1U << 3;
-const U32 ESTATE_ACCESS_ALLOWED_GROUP_ADD           = 1U << 4;
-const U32 ESTATE_ACCESS_ALLOWED_GROUP_REMOVE            = 1U << 5;
-const U32 ESTATE_ACCESS_BANNED_AGENT_ADD                = 1U << 6;
-const U32 ESTATE_ACCESS_BANNED_AGENT_REMOVE         = 1U << 7;
-const U32 ESTATE_ACCESS_MANAGER_ADD                 = 1U << 8;
-const U32 ESTATE_ACCESS_MANAGER_REMOVE              = 1U << 9;
-const U32 ESTATE_ACCESS_NO_REPLY                        = 1U << 10;
-const U32 ESTATE_ACCESS_FAILED_BAN_ESTATE_MANAGER   = 1U << 11;
-
-const S32 ESTATE_MAX_MANAGERS = 20;
-const S32 ESTATE_MAX_MANAGERS_OS = 15; // <FS:Ansariel> OpenSim
-const S32 ESTATE_MAX_ACCESS_IDS = 500;  // max for access
-const S32 ESTATE_MAX_BANNED_IDS = 750;  // max for banned
-const S32 ESTATE_MAX_BANNED_IDS_OS = 500;   // max for banned // <FS:Ansariel> OpenSim
-const S32 ESTATE_MAX_GROUP_IDS = (S32) ESTATE_ACCESS_MAX_ENTRIES_PER_PACKET;
-=======
 constexpr U32 ESTATE_ACCESS_APPLY_TO_ALL_ESTATES        = 1U << 0;
 constexpr U32 ESTATE_ACCESS_APPLY_TO_MANAGED_ESTATES    = 1U << 1;
 
@@ -199,10 +177,11 @@
 constexpr U32 ESTATE_ACCESS_FAILED_BAN_ESTATE_MANAGER   = 1U << 11;
 
 constexpr S32 ESTATE_MAX_MANAGERS = 20;
+constexpr S32 ESTATE_MAX_MANAGERS_OS = 15; // <FS:Ansariel> OpenSim
 constexpr S32 ESTATE_MAX_ACCESS_IDS = 500;  // max for access
 constexpr S32 ESTATE_MAX_BANNED_IDS = 750;  // max for banned
+constexpr S32 ESTATE_MAX_BANNED_IDS_OS = 500;   // max for banned // <FS:Ansariel> OpenSim
 constexpr S32 ESTATE_MAX_GROUP_IDS = (S32) ESTATE_ACCESS_MAX_ENTRIES_PER_PACKET;
->>>>>>> 22d3ea34
 
 // 'Sim Wide Delete' flags
 constexpr U32 SWD_OTHERS_LAND_ONLY      = (1 << 0);
