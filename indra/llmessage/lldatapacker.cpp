/** 
 * @file lldatapacker.cpp
 * @brief Data packer implementation.
 *
 * $LicenseInfo:firstyear=2006&license=viewerlgpl$
 * Second Life Viewer Source Code
 * Copyright (C) 2010, Linden Research, Inc.
 * 
 * This library is free software; you can redistribute it and/or
 * modify it under the terms of the GNU Lesser General Public
 * License as published by the Free Software Foundation;
 * version 2.1 of the License only.
 * 
 * This library is distributed in the hope that it will be useful,
 * but WITHOUT ANY WARRANTY; without even the implied warranty of
 * MERCHANTABILITY or FITNESS FOR A PARTICULAR PURPOSE.  See the GNU
 * Lesser General Public License for more details.
 * 
 * You should have received a copy of the GNU Lesser General Public
 * License along with this library; if not, write to the Free Software
 * Foundation, Inc., 51 Franklin Street, Fifth Floor, Boston, MA  02110-1301  USA
 * 
 * Linden Research, Inc., 945 Battery Street, San Francisco, CA  94111  USA
 * $/LicenseInfo$
 */

#include "linden_common.h"

#include "lldatapacker.h"
#include "llerror.h"

#include "message.h"

#include "v4color.h"
#include "v4coloru.h"
#include "v2math.h"
#include "v3math.h"
#include "v4math.h"
#include "lluuid.h"

// *NOTE: there are functions below which use sscanf and rely on this
// particular value of DP_BUFSIZE. Search for '511' (DP_BUFSIZE - 1)
// to find them if you change this number.
const S32 DP_BUFSIZE = 512;

static char DUMMY_BUFFER[128]; /*Flawfinder: ignore*/

LLDataPacker::LLDataPacker() : mPassFlags(0), mWriteEnabled(FALSE)
{
}

//virtual
void LLDataPacker::reset()
{
	LL_ERRS() << "Using unimplemented datapacker reset!" << LL_ENDL;
}

//virtual
void LLDataPacker::dumpBufferToLog()
{
	LL_ERRS() << "dumpBufferToLog not implemented for this type!" << LL_ENDL;
}

BOOL LLDataPacker::packFixed(const F32 value, const char *name,
							 const BOOL is_signed, const U32 int_bits, const U32 frac_bits)
{
	BOOL success = TRUE;
	S32 unsigned_bits = int_bits + frac_bits;
	S32 total_bits = unsigned_bits;

	if (is_signed)
	{
		total_bits++;
	}

	S32 min_val;
	U32 max_val;
	if (is_signed)
	{
		min_val = 1 << int_bits;
		min_val *= -1;
	}
	else
	{
		min_val = 0;
	}
	max_val = 1 << int_bits;

	// Clamp to be within range
	F32 fixed_val = llclamp(value, (F32)min_val, (F32)max_val);
	if (is_signed)
	{
		fixed_val += max_val;
	}
	fixed_val *= 1 << frac_bits;

	if (total_bits <= 8)
	{
		packU8((U8)fixed_val, name);
	}
	else if (total_bits <= 16)
	{
		packU16((U16)fixed_val, name);
	}
	else if (total_bits <= 31)
	{
		packU32((U32)fixed_val, name);
	}
	else
	{
		LL_ERRS() << "Using fixed-point packing of " << total_bits << " bits, why?!" << LL_ENDL;
	}
	return success;
}

BOOL LLDataPacker::unpackFixed(F32 &value, const char *name,
							   const BOOL is_signed, const U32 int_bits, const U32 frac_bits)
{
	BOOL success = TRUE;
	//LL_INFOS() << "unpackFixed:" << name << " int:" << int_bits << " frac:" << frac_bits << LL_ENDL;
	S32 unsigned_bits = int_bits + frac_bits;
	S32 total_bits = unsigned_bits;

	if (is_signed)
	{
		total_bits++;
	}

	S32 min_val;
	U32 max_val;
	if (is_signed)
	{
		min_val = 1 << int_bits;
		min_val *= -1;
	}
	max_val = 1 << int_bits;

	F32 fixed_val;
	if (total_bits <= 8)
	{
		U8 fixed_8;
		success = unpackU8(fixed_8, name);
		fixed_val = (F32)fixed_8;
	}
	else if (total_bits <= 16)
	{
		U16 fixed_16;
		success = unpackU16(fixed_16, name);
		fixed_val = (F32)fixed_16;
	}
	else if (total_bits <= 31)
	{
		U32 fixed_32;
		success = unpackU32(fixed_32, name);
		fixed_val = (F32)fixed_32;
	}
	else
	{
		fixed_val = 0;
		LL_ERRS() << "Bad bit count: " << total_bits << LL_ENDL;
	}

	//LL_INFOS() << "Fixed_val:" << fixed_val << LL_ENDL;

	fixed_val /= (F32)(1 << frac_bits);
	if (is_signed)
	{
		fixed_val -= max_val;
	}
	value = fixed_val;
	//LL_INFOS() << "Value: " << value << LL_ENDL;
	return success;
}

//---------------------------------------------------------------------------
// LLDataPackerBinaryBuffer implementation
//---------------------------------------------------------------------------

BOOL LLDataPackerBinaryBuffer::packString(const std::string& value, const char *name)
{
	S32 length = value.length()+1;

	if (!verifyLength(length, name))
	{
		return FALSE;
	}

	if (mWriteEnabled) 
	{
		htolememcpy(mCurBufferp, value.c_str(), MVT_VARIABLE, length);  
	}
	mCurBufferp += length;
	return TRUE;
}


BOOL LLDataPackerBinaryBuffer::unpackString(std::string& value, const char *name)
{
	S32 length = (S32)strlen((char *)mCurBufferp) + 1; /*Flawfinder: ignore*/

	if (!verifyLength(length, name))
	{
		return FALSE;
	}

	value = std::string((char*)mCurBufferp); // We already assume NULL termination calling strlen()
	
	mCurBufferp += length;
	return TRUE;
}

BOOL LLDataPackerBinaryBuffer::packBinaryData(const U8 *value, S32 size, const char *name)
{
	if (!verifyLength(size + 4, name))
	{
		return FALSE;
	}

	if (mWriteEnabled) 
	{ 
		htolememcpy(mCurBufferp, &size, MVT_S32, 4);  
	}
	mCurBufferp += 4;
	if (mWriteEnabled) 
	{ 
		htolememcpy(mCurBufferp, value, MVT_VARIABLE, size);  
	}
	mCurBufferp += size;
	return TRUE;
}


BOOL LLDataPackerBinaryBuffer::unpackBinaryData(U8 *value, S32 &size, const char *name)
{
<<<<<<< HEAD
	if (!verifyLength(4, name))
	{
		LL_WARNS() << "LLDataPackerBinaryBuffer::unpackBinaryData would unpack invalid data, aborting!" << LL_ENDL;
		return FALSE;
=======
	BOOL success = TRUE;
	success &= verifyLength(4, name);
	htolememcpy(&size, mCurBufferp, MVT_S32, 4);
	mCurBufferp += 4;
	success &= verifyLength(size, name);
	if (success)
	{
		htolememcpy(value, mCurBufferp, MVT_VARIABLE, size);
		mCurBufferp += size;
>>>>>>> af4329db
	}

	htonmemcpy(&size, mCurBufferp, MVT_S32, 4);
	mCurBufferp += 4;

	if (!verifyLength(size, name))
	{
		LL_WARNS() << "LLDataPackerBinaryBuffer::unpackBinaryData would unpack invalid data, aborting!" << LL_ENDL;
		return FALSE;
	}

	htonmemcpy(value, mCurBufferp, MVT_VARIABLE, size);
	mCurBufferp += size;

	return TRUE;
}


BOOL LLDataPackerBinaryBuffer::packBinaryDataFixed(const U8 *value, S32 size, const char *name)
{
	if (!verifyLength(size, name))
	{
		return FALSE;
	}

	if (mWriteEnabled) 
	{ 
		htolememcpy(mCurBufferp, value, MVT_VARIABLE, size);  
	}
	mCurBufferp += size;
	return TRUE;
}


BOOL LLDataPackerBinaryBuffer::unpackBinaryDataFixed(U8 *value, S32 size, const char *name)
{
<<<<<<< HEAD
	if (!verifyLength(size, name))
	{
		return FALSE;
	}
	htonmemcpy(value, mCurBufferp, MVT_VARIABLE, size);
=======
	BOOL success = TRUE;
	success &= verifyLength(size, name);
	htolememcpy(value, mCurBufferp, MVT_VARIABLE, size);
>>>>>>> af4329db
	mCurBufferp += size;
	return TRUE;
}


BOOL LLDataPackerBinaryBuffer::packU8(const U8 value, const char *name)
{
	if (!verifyLength(sizeof(U8), name))
	{
		return FALSE;
	}

	if (mWriteEnabled) 
	{
		*mCurBufferp = value;
	}
	mCurBufferp++;
	return TRUE;
}


BOOL LLDataPackerBinaryBuffer::unpackU8(U8 &value, const char *name)
{
	if (!verifyLength(sizeof(U8), name))
	{
		return FALSE;
	}

	value = *mCurBufferp;
	mCurBufferp++;
	return TRUE;
}


BOOL LLDataPackerBinaryBuffer::packU16(const U16 value, const char *name)
{
	if (!verifyLength(sizeof(U16), name))
	{
		return FALSE;
	}

	if (mWriteEnabled) 
	{ 
		htolememcpy(mCurBufferp, &value, MVT_U16, 2);  
	}
	mCurBufferp += 2;
	return TRUE;
}


BOOL LLDataPackerBinaryBuffer::unpackU16(U16 &value, const char *name)
{
	if (!verifyLength(sizeof(U16), name))
	{
		return FALSE;
	}

	htolememcpy(&value, mCurBufferp, MVT_U16, 2);
	mCurBufferp += 2;
	return TRUE;
}


BOOL LLDataPackerBinaryBuffer::packU32(const U32 value, const char *name)
{
	if (!verifyLength(sizeof(U32), name))
	{
		return FALSE;
	}

	if (mWriteEnabled) 
	{ 
		htolememcpy(mCurBufferp, &value, MVT_U32, 4);  
	}
	mCurBufferp += 4;
	return TRUE;
}


BOOL LLDataPackerBinaryBuffer::unpackU32(U32 &value, const char *name)
{
	if (!verifyLength(sizeof(U32), name))
	{
		return FALSE;
	}

	htolememcpy(&value, mCurBufferp, MVT_U32, 4);
	mCurBufferp += 4;
	return TRUE;
}


BOOL LLDataPackerBinaryBuffer::packS32(const S32 value, const char *name)
{
	if (!verifyLength(sizeof(S32), name))
	{
		return FALSE;
	}

	if (mWriteEnabled) 
	{ 
		htolememcpy(mCurBufferp, &value, MVT_S32, 4); 
	}
	mCurBufferp += 4;
	return TRUE;
}


BOOL LLDataPackerBinaryBuffer::unpackS32(S32 &value, const char *name)
{
	if(!verifyLength(sizeof(S32), name))
	{
		return FALSE;
	}

	htolememcpy(&value, mCurBufferp, MVT_S32, 4);
	mCurBufferp += 4;
	return TRUE;
}


BOOL LLDataPackerBinaryBuffer::packF32(const F32 value, const char *name)
{
	if (!verifyLength(sizeof(F32), name))
	{
		return FALSE;
	}

	if (mWriteEnabled) 
	{ 
		htolememcpy(mCurBufferp, &value, MVT_F32, 4); 
	}
	mCurBufferp += 4;
	return TRUE;
}


BOOL LLDataPackerBinaryBuffer::unpackF32(F32 &value, const char *name)
{
	if (!verifyLength(sizeof(F32), name))
	{
		return FALSE;
	}

	htolememcpy(&value, mCurBufferp, MVT_F32, 4);
	mCurBufferp += 4;
	return TRUE;
}


BOOL LLDataPackerBinaryBuffer::packColor4(const LLColor4 &value, const char *name)
{
	if (!verifyLength(16, name))
	{
		return FALSE;
	}

	if (mWriteEnabled) 
	{ 
		htolememcpy(mCurBufferp, value.mV, MVT_LLVector4, 16); 
	}
	mCurBufferp += 16;
	return TRUE;
}


BOOL LLDataPackerBinaryBuffer::unpackColor4(LLColor4 &value, const char *name)
{
	if (!verifyLength(16, name))
	{
		return FALSE;
	}

	htolememcpy(value.mV, mCurBufferp, MVT_LLVector4, 16);
	mCurBufferp += 16;
	return TRUE;
}


BOOL LLDataPackerBinaryBuffer::packColor4U(const LLColor4U &value, const char *name)
{
	if (!verifyLength(4, name))
	{
		return FALSE;
	}

	if (mWriteEnabled) 
	{ 
		htolememcpy(mCurBufferp, value.mV, MVT_VARIABLE, 4);  
	}
	mCurBufferp += 4;
	return TRUE;
}


BOOL LLDataPackerBinaryBuffer::unpackColor4U(LLColor4U &value, const char *name)
{
	if (!verifyLength(4, name))
	{
		return FALSE;
	}

	htolememcpy(value.mV, mCurBufferp, MVT_VARIABLE, 4);
	mCurBufferp += 4;
	return TRUE;
}



BOOL LLDataPackerBinaryBuffer::packVector2(const LLVector2 &value, const char *name)
{
	if (!verifyLength(8, name))
	{
		return FALSE;
	}

	if (mWriteEnabled) 
	{ 
		htolememcpy(mCurBufferp, &value.mV[0], MVT_F32, 4);  
		htolememcpy(mCurBufferp+4, &value.mV[1], MVT_F32, 4);  
	}
	mCurBufferp += 8;
	return TRUE;
}


BOOL LLDataPackerBinaryBuffer::unpackVector2(LLVector2 &value, const char *name)
{
	if (!verifyLength(8, name))
	{
		return FALSE;
	}

	htolememcpy(&value.mV[0], mCurBufferp, MVT_F32, 4);
	htolememcpy(&value.mV[1], mCurBufferp+4, MVT_F32, 4);
	mCurBufferp += 8;
	return TRUE;
}


BOOL LLDataPackerBinaryBuffer::packVector3(const LLVector3 &value, const char *name)
{
	if (!verifyLength(12, name))
	{
		return FALSE;
	}

	if (mWriteEnabled) 
	{ 
		htolememcpy(mCurBufferp, value.mV, MVT_LLVector3, 12);  
	}
	mCurBufferp += 12;
	return TRUE;
}


BOOL LLDataPackerBinaryBuffer::unpackVector3(LLVector3 &value, const char *name)
{
	if (!verifyLength(12, name))
	{
		return FALSE;
	}

	htolememcpy(value.mV, mCurBufferp, MVT_LLVector3, 12);
	mCurBufferp += 12;
	return TRUE;
}

BOOL LLDataPackerBinaryBuffer::packVector4(const LLVector4 &value, const char *name)
{
	if (!verifyLength(16, name))
	{
		return FALSE;
	}

	if (mWriteEnabled) 
	{ 
		htolememcpy(mCurBufferp, value.mV, MVT_LLVector4, 16);  
	}
	mCurBufferp += 16;
	return TRUE;
}


BOOL LLDataPackerBinaryBuffer::unpackVector4(LLVector4 &value, const char *name)
{
	if (!verifyLength(16, name))
	{
		return FALSE;
	}

	htolememcpy(value.mV, mCurBufferp, MVT_LLVector4, 16);
	mCurBufferp += 16;
	return TRUE;
}

BOOL LLDataPackerBinaryBuffer::packUUID(const LLUUID &value, const char *name)
{
	if (!verifyLength(16, name))
	{
		return FALSE;
	}

	if (mWriteEnabled) 
	{ 
		htolememcpy(mCurBufferp, value.mData, MVT_LLUUID, 16);  
	}
	mCurBufferp += 16;
	return TRUE;
}


BOOL LLDataPackerBinaryBuffer::unpackUUID(LLUUID &value, const char *name)
{
	if (!verifyLength(16, name))
	{
		return FALSE;
	}

	htolememcpy(value.mData, mCurBufferp, MVT_LLUUID, 16);
	mCurBufferp += 16;
	return TRUE;
}

const LLDataPackerBinaryBuffer&	LLDataPackerBinaryBuffer::operator=(const LLDataPackerBinaryBuffer &a)
{
	if (a.getBufferSize() > getBufferSize())
	{
		// We've got problems, ack!
		LL_ERRS() << "Trying to do an assignment with not enough room in the target." << LL_ENDL;
	}
	memcpy(mBufferp, a.mBufferp, a.getBufferSize());	/*Flawfinder: ignore*/
	return *this;
}

void LLDataPackerBinaryBuffer::dumpBufferToLog()
{
	LL_WARNS() << "Binary Buffer Dump, size: " << mBufferSize << LL_ENDL;
	char line_buffer[256]; /*Flawfinder: ignore*/
	S32 i;
	S32 cur_line_pos = 0;

	S32 cur_line = 0;
	for (i = 0; i < mBufferSize; i++)
	{
		snprintf(line_buffer + cur_line_pos*3, sizeof(line_buffer) - cur_line_pos*3, "%02x ", mBufferp[i]); 	/* Flawfinder: ignore */
		cur_line_pos++;
		if (cur_line_pos >= 16)
		{
			cur_line_pos = 0;
			LL_WARNS() << "Offset:" << std::hex << cur_line*16 << std::dec << " Data:" << line_buffer << LL_ENDL;
			cur_line++;
		}
	}
	if (cur_line_pos)
	{
		LL_WARNS() << "Offset:" << std::hex << cur_line*16 << std::dec << " Data:" << line_buffer << LL_ENDL;
	}
}

//---------------------------------------------------------------------------
// LLDataPackerAsciiBuffer implementation
//---------------------------------------------------------------------------
BOOL LLDataPackerAsciiBuffer::packString(const std::string& value, const char *name)
{
	BOOL success = TRUE;
	writeIndentedName(name);
	int numCopied = 0;
	if (mWriteEnabled) 
	{
		numCopied = snprintf(mCurBufferp,getBufferSize()-getCurrentSize(),"%s\n", value.c_str());		/* Flawfinder: ignore */
	}
	else
	{
		numCopied = value.length() + 1; /*Flawfinder: ignore*/
	}

	// snprintf returns number of bytes that would have been written
	// had the output not being truncated. In that case, it will
	// return either -1 or value >= passed in size value . So a check needs to be added
	// to detect truncation, and if there is any, only account for the
	// actual number of bytes written..and not what could have been
	// written.
	if (numCopied < 0 || numCopied > getBufferSize()-getCurrentSize())
	{
		// *NOTE: I believe we need to mark a failure bit at this point.
	    numCopied = getBufferSize()-getCurrentSize();
		LL_WARNS() << "LLDataPackerAsciiBuffer::packString: string truncated: " << value << LL_ENDL;
	}
	mCurBufferp += numCopied;
	return success;
}

BOOL LLDataPackerAsciiBuffer::unpackString(std::string& value, const char *name)
{
	BOOL success = TRUE;
	char valuestr[DP_BUFSIZE]; /*Flawfinder: ignore*/
	if (!getValueStr(name, valuestr, DP_BUFSIZE))  // NULL terminated
	{
		return FALSE;
	}
	value = valuestr;
	return success;
}


BOOL LLDataPackerAsciiBuffer::packBinaryData(const U8 *value, S32 size, const char *name)
{
	BOOL success = TRUE;
	writeIndentedName(name);
	
	int numCopied = 0;
	if (mWriteEnabled)
	{
		numCopied = snprintf(mCurBufferp,getBufferSize()-getCurrentSize(),"%010d ", size);	/* Flawfinder: ignore */

		// snprintf returns number of bytes that would have been
		// written had the output not being truncated. In that case,
		// it will retuen >= passed in size value.  so a check needs
		// to be added to detect truncation, and if there is any, only
		// account for the actual number of bytes written..and not
		// what could have been written.
		if (numCopied < 0 || numCopied > getBufferSize()-getCurrentSize())
		{
			numCopied = getBufferSize()-getCurrentSize();
			LL_WARNS() << "LLDataPackerAsciiBuffer::packBinaryData: number truncated: " << size << LL_ENDL;
		}
		mCurBufferp += numCopied;


		S32 i;
		BOOL bBufferFull = FALSE;
		for (i = 0; i < size && !bBufferFull; i++)
		{
			numCopied = snprintf(mCurBufferp, getBufferSize()-getCurrentSize(), "%02x ", value[i]);	/* Flawfinder: ignore */
			if (numCopied < 0 || numCopied > getBufferSize()-getCurrentSize())
			{
				numCopied = getBufferSize()-getCurrentSize();
				LL_WARNS() << "LLDataPackerAsciiBuffer::packBinaryData: data truncated: " << LL_ENDL;
				bBufferFull = TRUE;
			}
			mCurBufferp += numCopied;
		}

		if (!bBufferFull)
		{
			numCopied = snprintf(mCurBufferp,getBufferSize()-getCurrentSize(), "\n");	/* Flawfinder: ignore */
			if (numCopied < 0 || numCopied > getBufferSize()-getCurrentSize())
		    	{
				numCopied = getBufferSize()-getCurrentSize();
				LL_WARNS() << "LLDataPackerAsciiBuffer::packBinaryData: newline truncated: " << LL_ENDL;
		    	}
		    	mCurBufferp += numCopied;
		}
	}
	else
	{
		// why +10 ?? XXXCHECK
		numCopied = 10 + 1; // size plus newline
		numCopied += size;
		if (numCopied > getBufferSize()-getCurrentSize())
		{
			numCopied = getBufferSize()-getCurrentSize();
		}   
		mCurBufferp += numCopied;
	}
	
	return success;
}


BOOL LLDataPackerAsciiBuffer::unpackBinaryData(U8 *value, S32 &size, const char *name)
{
	BOOL success = TRUE;
	char valuestr[DP_BUFSIZE];		/* Flawfinder: ignore */
	if (!getValueStr(name, valuestr, DP_BUFSIZE))
	{
		return FALSE;
	}

	char *cur_pos = &valuestr[0];
	sscanf(valuestr,"%010d", &size);
	cur_pos += 11;

	S32 i;
	for (i = 0; i < size; i++)
	{
		S32 val;
		sscanf(cur_pos,"%02x", &val);
		value[i] = val;
		cur_pos += 3;
	}
	return success;
}


BOOL LLDataPackerAsciiBuffer::packBinaryDataFixed(const U8 *value, S32 size, const char *name)
{
	BOOL success = TRUE;
	writeIndentedName(name);
	
	if (mWriteEnabled)
	{
		S32 i;
		int numCopied = 0;
		BOOL bBufferFull = FALSE;
		for (i = 0; i < size && !bBufferFull; i++)
		{
			numCopied = snprintf(mCurBufferp, getBufferSize()-getCurrentSize(), "%02x ", value[i]);	/* Flawfinder: ignore */
			if (numCopied < 0 || numCopied > getBufferSize()-getCurrentSize())
			{
			    numCopied = getBufferSize()-getCurrentSize();
				LL_WARNS() << "LLDataPackerAsciiBuffer::packBinaryDataFixed: data truncated: " << LL_ENDL;
			    bBufferFull = TRUE;
			}
			mCurBufferp += numCopied;

		}
		if (!bBufferFull)
		{
			numCopied = snprintf(mCurBufferp,getBufferSize()-getCurrentSize(), "\n");	/* Flawfinder: ignore */
			if (numCopied < 0 || numCopied > getBufferSize()-getCurrentSize())
			{
				numCopied = getBufferSize()-getCurrentSize();
				LL_WARNS() << "LLDataPackerAsciiBuffer::packBinaryDataFixed: newline truncated: " << LL_ENDL;
			}
			
			mCurBufferp += numCopied;
		}
	}
	else
	{
		int numCopied = 2 * size + 1; //hex bytes plus newline 
		if (numCopied > getBufferSize()-getCurrentSize())
		{
			numCopied = getBufferSize()-getCurrentSize();
		}   
		mCurBufferp += numCopied;
	}
	return success;
}


BOOL LLDataPackerAsciiBuffer::unpackBinaryDataFixed(U8 *value, S32 size, const char *name)
{
	BOOL success = TRUE;
	char valuestr[DP_BUFSIZE];		/* Flawfinder: ignore */		
	if (!getValueStr(name, valuestr, DP_BUFSIZE))
	{
		return FALSE;
	}

	char *cur_pos = &valuestr[0];

	S32 i;
	for (i = 0; i < size; i++)
	{
		S32 val;
		sscanf(cur_pos,"%02x", &val);
		value[i] = val;
		cur_pos += 3;
	}
	return success;
}



BOOL LLDataPackerAsciiBuffer::packU8(const U8 value, const char *name)
{
	BOOL success = TRUE;
	writeIndentedName(name);
	int numCopied = 0;
	if (mWriteEnabled)
	{
	    	numCopied = snprintf(mCurBufferp,getBufferSize()-getCurrentSize(),"%d\n", value);	/* Flawfinder: ignore */
	}
	else
	{
		// just do the write to a temp buffer to get the length
		numCopied = snprintf(DUMMY_BUFFER, sizeof(DUMMY_BUFFER), "%d\n", value);	/* Flawfinder: ignore */
	}

	// snprintf returns number of bytes that would have been written
	// had the output not being truncated. In that case, it will
	// return either -1 or value >= passed in size value . So a check needs to be added
	// to detect truncation, and if there is any, only account for the
	// actual number of bytes written..and not what could have been
	// written.
	if (numCopied < 0 || numCopied > getBufferSize()-getCurrentSize())
	{
		numCopied = getBufferSize()-getCurrentSize();
		LL_WARNS() << "LLDataPackerAsciiBuffer::packU8: val truncated: " << LL_ENDL;
	}

	mCurBufferp += numCopied;

	return success;
}


BOOL LLDataPackerAsciiBuffer::unpackU8(U8 &value, const char *name)
{
	BOOL success = TRUE;
	char valuestr[DP_BUFSIZE];		/* Flawfinder: ignore */
	if (!getValueStr(name, valuestr, DP_BUFSIZE))
	{
		return FALSE;
	}

	S32 in_val;
	sscanf(valuestr,"%d", &in_val);
	value = in_val;
	return success;
}

BOOL LLDataPackerAsciiBuffer::packU16(const U16 value, const char *name)
{
	BOOL success = TRUE;
	writeIndentedName(name);
	int numCopied = 0;
	if (mWriteEnabled)
	{
	    	numCopied = snprintf(mCurBufferp,getBufferSize()-getCurrentSize(),"%d\n", value);	/* Flawfinder: ignore */
	}
	else
	{
		numCopied = snprintf(DUMMY_BUFFER, sizeof(DUMMY_BUFFER), "%d\n", value);	/* Flawfinder: ignore */
	}

	// snprintf returns number of bytes that would have been written
	// had the output not being truncated. In that case, it will
	// return either -1 or value >= passed in size value . So a check needs to be added
	// to detect truncation, and if there is any, only account for the
	// actual number of bytes written..and not what could have been
	// written.
	if (numCopied < 0 || numCopied > getBufferSize()-getCurrentSize())
	{
		numCopied = getBufferSize()-getCurrentSize();
		LL_WARNS() << "LLDataPackerAsciiBuffer::packU16: val truncated: " << LL_ENDL;
	}

	mCurBufferp += numCopied;

	return success;
}


BOOL LLDataPackerAsciiBuffer::unpackU16(U16 &value, const char *name)
{
	BOOL success = TRUE;
	char valuestr[DP_BUFSIZE];		/* Flawfinder: ignore */
	if (!getValueStr(name, valuestr, DP_BUFSIZE))
	{
		return FALSE;
	}

	S32 in_val;
	sscanf(valuestr,"%d", &in_val);
	value = in_val;
	return success;
}


BOOL LLDataPackerAsciiBuffer::packU32(const U32 value, const char *name)
{
	BOOL success = TRUE;
	writeIndentedName(name);
	int numCopied = 0;
	if (mWriteEnabled)
	{
	    	numCopied = snprintf(mCurBufferp,getBufferSize()-getCurrentSize(),"%u\n", value);	/* Flawfinder: ignore */
	}
	else
	{
		numCopied = snprintf(DUMMY_BUFFER, sizeof(DUMMY_BUFFER), "%u\n", value);	/* Flawfinder: ignore */
	}
	// snprintf returns number of bytes that would have been written
	// had the output not being truncated. In that case, it will
	// return either -1 or value >= passed in size value . So a check needs to be added
	// to detect truncation, and if there is any, only account for the
	// actual number of bytes written..and not what could have been
	// written.
	if (numCopied < 0 || numCopied > getBufferSize()-getCurrentSize())
	{
		numCopied = getBufferSize()-getCurrentSize();
		LL_WARNS() << "LLDataPackerAsciiBuffer::packU32: val truncated: " << LL_ENDL;
	}

	mCurBufferp += numCopied;
	return success;
}


BOOL LLDataPackerAsciiBuffer::unpackU32(U32 &value, const char *name)
{
	BOOL success = TRUE;
	char valuestr[DP_BUFSIZE];		/* Flawfinder: ignore */
	if (!getValueStr(name, valuestr, DP_BUFSIZE))
	{
		return FALSE;
	}

	sscanf(valuestr,"%u", &value);
	return success;
}


BOOL LLDataPackerAsciiBuffer::packS32(const S32 value, const char *name)
{
	BOOL success = TRUE;
	writeIndentedName(name);
	int numCopied = 0;
	if (mWriteEnabled)
	{
	    	numCopied = snprintf(mCurBufferp,getBufferSize()-getCurrentSize(),"%d\n", value);	/* Flawfinder: ignore */
	}
	else
	{
		numCopied = snprintf(DUMMY_BUFFER, sizeof(DUMMY_BUFFER), "%d\n", value);		/* Flawfinder: ignore */	
	}
	// snprintf returns number of bytes that would have been written
	// had the output not being truncated. In that case, it will
	// return either -1 or value >= passed in size value . So a check needs to be added
	// to detect truncation, and if there is any, only account for the
	// actual number of bytes written..and not what could have been
	// written.
	if (numCopied < 0 || numCopied > getBufferSize()-getCurrentSize())
	{
		numCopied = getBufferSize()-getCurrentSize();
		LL_WARNS() << "LLDataPackerAsciiBuffer::packS32: val truncated: " << LL_ENDL;
	}

	mCurBufferp += numCopied;
	return success;
}


BOOL LLDataPackerAsciiBuffer::unpackS32(S32 &value, const char *name)
{
	BOOL success = TRUE;
	char valuestr[DP_BUFSIZE];		/* Flawfinder: ignore */
	if (!getValueStr(name, valuestr, DP_BUFSIZE))
	{
		return FALSE;
	}

	sscanf(valuestr,"%d", &value);
	return success;
}


BOOL LLDataPackerAsciiBuffer::packF32(const F32 value, const char *name)
{
	BOOL success = TRUE;
	writeIndentedName(name);
	int numCopied = 0;
	if (mWriteEnabled)
	{
	    	numCopied = snprintf(mCurBufferp,getBufferSize()-getCurrentSize(),"%f\n", value);		/* Flawfinder: ignore */
	}
	else
	{
		numCopied = snprintf(DUMMY_BUFFER, sizeof(DUMMY_BUFFER), "%f\n", value);		/* Flawfinder: ignore */	
	}
	// snprintf returns number of bytes that would have been written
	// had the output not being truncated. In that case, it will
	// return either -1 or value >= passed in size value . So a check needs to be added
	// to detect truncation, and if there is any, only account for the
	// actual number of bytes written..and not what could have been
	// written.
	if (numCopied < 0 || numCopied > getBufferSize()-getCurrentSize())
	{
		numCopied = getBufferSize()-getCurrentSize();
		LL_WARNS() << "LLDataPackerAsciiBuffer::packF32: val truncated: " << LL_ENDL;
	}

	mCurBufferp += numCopied;
	return success;
}


BOOL LLDataPackerAsciiBuffer::unpackF32(F32 &value, const char *name)
{
	BOOL success = TRUE;
	char valuestr[DP_BUFSIZE];		/* Flawfinder: ignore */
	if (!getValueStr(name, valuestr, DP_BUFSIZE))
	{
		return FALSE;
	}

	sscanf(valuestr,"%f", &value);
	return success;
}


BOOL LLDataPackerAsciiBuffer::packColor4(const LLColor4 &value, const char *name)
{
	BOOL success = TRUE;
	writeIndentedName(name);
	int numCopied = 0;
	if (mWriteEnabled)
	{
	    	numCopied = snprintf(mCurBufferp,getBufferSize()-getCurrentSize(),"%f %f %f %f\n", value.mV[0], value.mV[1], value.mV[2], value.mV[3]);	/* Flawfinder: ignore */
	}
	else
	{
		numCopied = snprintf(DUMMY_BUFFER,sizeof(DUMMY_BUFFER),"%f %f %f %f\n", value.mV[0], value.mV[1], value.mV[2], value.mV[3]);	/* Flawfinder: ignore */
	}
	// snprintf returns number of bytes that would have been written
	// had the output not being truncated. In that case, it will
	// return either -1 or value >= passed in size value . So a check needs to be added
	// to detect truncation, and if there is any, only account for the
	// actual number of bytes written..and not what could have been
	// written.
	if (numCopied < 0 || numCopied > getBufferSize()-getCurrentSize())
	{
		numCopied = getBufferSize()-getCurrentSize();
		LL_WARNS() << "LLDataPackerAsciiBuffer::packColor4: truncated: " << LL_ENDL;
	}

	mCurBufferp += numCopied;
	return success;
}


BOOL LLDataPackerAsciiBuffer::unpackColor4(LLColor4 &value, const char *name)
{
	BOOL success = TRUE;
	char valuestr[DP_BUFSIZE];	/* Flawfinder: ignore */
	if (!getValueStr(name, valuestr, DP_BUFSIZE))
	{
		return FALSE;
	}

	sscanf(valuestr,"%f %f %f %f", &value.mV[0], &value.mV[1], &value.mV[2], &value.mV[3]);
	return success;
}

BOOL LLDataPackerAsciiBuffer::packColor4U(const LLColor4U &value, const char *name)
{
	BOOL success = TRUE;
	writeIndentedName(name);
	int numCopied = 0;
	if (mWriteEnabled)
	{
		numCopied = snprintf(mCurBufferp,getBufferSize()-getCurrentSize(),"%d %d %d %d\n", value.mV[0], value.mV[1], value.mV[2], value.mV[3]);	/* Flawfinder: ignore */
	}
	else
	{
		numCopied = snprintf(DUMMY_BUFFER,sizeof(DUMMY_BUFFER),"%d %d %d %d\n", value.mV[0], value.mV[1], value.mV[2], value.mV[3]);	/* Flawfinder: ignore */
	}
	// snprintf returns number of bytes that would have been written
	// had the output not being truncated. In that case, it will
	// return either -1 or value >= passed in size value . So a check needs to be added
	// to detect truncation, and if there is any, only account for the
	// actual number of bytes written..and not what could have been
	// written.
	if (numCopied < 0 || numCopied > getBufferSize()-getCurrentSize())
	{
		numCopied = getBufferSize()-getCurrentSize();
		LL_WARNS() << "LLDataPackerAsciiBuffer::packColor4U: truncated: " << LL_ENDL;
	}

	mCurBufferp += numCopied;
	return success;
}


BOOL LLDataPackerAsciiBuffer::unpackColor4U(LLColor4U &value, const char *name)
{
	BOOL success = TRUE;
	char valuestr[DP_BUFSIZE];	 /* Flawfinder: ignore */ 
	if (!getValueStr(name, valuestr, DP_BUFSIZE))
	{
		return FALSE;
	}

	S32 r, g, b, a;

	sscanf(valuestr,"%d %d %d %d", &r, &g, &b, &a);
	value.mV[0] = r;
	value.mV[1] = g;
	value.mV[2] = b;
	value.mV[3] = a;
	return success;
}


BOOL LLDataPackerAsciiBuffer::packVector2(const LLVector2 &value, const char *name)
{
	BOOL success = TRUE;
	writeIndentedName(name);
	int numCopied = 0;
	if (mWriteEnabled)
	{
	    	numCopied = snprintf(mCurBufferp,getBufferSize()-getCurrentSize(),"%f %f\n", value.mV[0], value.mV[1]);	/* Flawfinder: ignore */
	}
	else
	{
		numCopied = snprintf(DUMMY_BUFFER,sizeof(DUMMY_BUFFER),"%f %f\n", value.mV[0], value.mV[1]);		/* Flawfinder: ignore */
	}
	// snprintf returns number of bytes that would have been written
	// had the output not being truncated. In that case, it will
	// return either -1 or value >= passed in size value . So a check needs to be added
	// to detect truncation, and if there is any, only account for the
	// actual number of bytes written..and not what could have been
	// written.
	if (numCopied < 0 || numCopied > getBufferSize()-getCurrentSize())
	{
		numCopied = getBufferSize()-getCurrentSize();
		LL_WARNS() << "LLDataPackerAsciiBuffer::packVector2: truncated: " << LL_ENDL;
	}

	mCurBufferp += numCopied;
	return success;
}


BOOL LLDataPackerAsciiBuffer::unpackVector2(LLVector2 &value, const char *name)
{
	BOOL success = TRUE;
	char valuestr[DP_BUFSIZE];	 /* Flawfinder: ignore */ 
	if (!getValueStr(name, valuestr, DP_BUFSIZE))
	{
		return FALSE;
	}

	sscanf(valuestr,"%f %f", &value.mV[0], &value.mV[1]);
	return success;
}


BOOL LLDataPackerAsciiBuffer::packVector3(const LLVector3 &value, const char *name)
{
	BOOL success = TRUE;
	writeIndentedName(name);
	int numCopied = 0;
	if (mWriteEnabled)
	{
	    	numCopied = snprintf(mCurBufferp,getBufferSize()-getCurrentSize(),"%f %f %f\n", value.mV[0], value.mV[1], value.mV[2]);	/* Flawfinder: ignore */
	}
	else
	{
		numCopied = snprintf(DUMMY_BUFFER,sizeof(DUMMY_BUFFER),"%f %f %f\n", value.mV[0], value.mV[1], value.mV[2]);	/* Flawfinder: ignore */
	}
	// snprintf returns number of bytes that would have been written
	// had the output not being truncated. In that case, it will
	// return either -1 or value >= passed in size value . So a check needs to be added
	// to detect truncation, and if there is any, only account for the
	// actual number of bytes written..and not what could have been
	// written.
	if (numCopied < 0 || numCopied > getBufferSize()-getCurrentSize())
	{
	    numCopied = getBufferSize()-getCurrentSize();
		LL_WARNS() << "LLDataPackerAsciiBuffer::packVector3: truncated: " << LL_ENDL;
	}

	mCurBufferp += numCopied;
	return success;
}


BOOL LLDataPackerAsciiBuffer::unpackVector3(LLVector3 &value, const char *name)
{
	BOOL success = TRUE;
	char valuestr[DP_BUFSIZE];	/* Flawfinder: ignore */ 
	if (!getValueStr(name, valuestr, DP_BUFSIZE))
	{
		return FALSE;
	}

	sscanf(valuestr,"%f %f %f", &value.mV[0], &value.mV[1], &value.mV[2]);
	return success;
}

BOOL LLDataPackerAsciiBuffer::packVector4(const LLVector4 &value, const char *name)
{
	BOOL success = TRUE;
	writeIndentedName(name);
	int numCopied = 0;
	if (mWriteEnabled)
	{
	    	numCopied = snprintf(mCurBufferp,getBufferSize()-getCurrentSize(),"%f %f %f %f\n", value.mV[0], value.mV[1], value.mV[2], value.mV[3]);	/* Flawfinder: ignore */
	}
	else
	{
		numCopied = snprintf(DUMMY_BUFFER,sizeof(DUMMY_BUFFER),"%f %f %f %f\n", value.mV[0], value.mV[1], value.mV[2], value.mV[3]);	/* Flawfinder: ignore */
	}
	// snprintf returns number of bytes that would have been written
	// had the output not being truncated. In that case, it will
	// return either -1 or value >= passed in size value . So a check needs to be added
	// to detect truncation, and if there is any, only account for the
	// actual number of bytes written..and not what could have been
	// written.
	if (numCopied < 0 || numCopied > getBufferSize()-getCurrentSize())
	{
	    numCopied = getBufferSize()-getCurrentSize();
		LL_WARNS() << "LLDataPackerAsciiBuffer::packVector4: truncated: " << LL_ENDL;
	}

	mCurBufferp += numCopied;
	return success;
}


BOOL LLDataPackerAsciiBuffer::unpackVector4(LLVector4 &value, const char *name)
{
	BOOL success = TRUE;
	char valuestr[DP_BUFSIZE];	/* Flawfinder: ignore */ 
	if (!getValueStr(name, valuestr, DP_BUFSIZE))
	{
		return FALSE;
	}

	sscanf(valuestr,"%f %f %f %f", &value.mV[0], &value.mV[1], &value.mV[2], &value.mV[3]);
	return success;
}


BOOL LLDataPackerAsciiBuffer::packUUID(const LLUUID &value, const char *name)
{
	BOOL success = TRUE;
	writeIndentedName(name);

	int numCopied = 0;
	if (mWriteEnabled)
	{
		std::string tmp_str;
		value.toString(tmp_str);
		numCopied = snprintf(mCurBufferp,getBufferSize()-getCurrentSize(),"%s\n", tmp_str.c_str());	/* Flawfinder: ignore */
	}
	else
	{
		numCopied = 64 + 1; // UUID + newline
	}
	// snprintf returns number of bytes that would have been written
	// had the output not being truncated. In that case, it will
	// return either -1 or value >= passed in size value . So a check needs to be added
	// to detect truncation, and if there is any, only account for the
	// actual number of bytes written..and not what could have been
	// written.
	if (numCopied < 0 || numCopied > getBufferSize()-getCurrentSize())
	{
	    numCopied = getBufferSize()-getCurrentSize();
		LL_WARNS() << "LLDataPackerAsciiBuffer::packUUID: truncated: " << LL_ENDL;
		success = FALSE;
	}
	mCurBufferp += numCopied;
	return success;
}


BOOL LLDataPackerAsciiBuffer::unpackUUID(LLUUID &value, const char *name)
{
	BOOL success = TRUE;
	char valuestr[DP_BUFSIZE];	/* Flawfinder: ignore */
	if (!getValueStr(name, valuestr, DP_BUFSIZE))
	{
		return FALSE;
	}

	char tmp_str[64];	/* Flawfinder: ignore */
	sscanf(valuestr, "%63s", tmp_str);	/* Flawfinder: ignore */
	value.set(tmp_str);

	return success;
}

void LLDataPackerAsciiBuffer::dump()
{
	LL_INFOS() << "Buffer: " << mBufferp << LL_ENDL;
}

void LLDataPackerAsciiBuffer::writeIndentedName(const char *name)
{
	if (mIncludeNames)
	{
		int numCopied = 0;
		if (mWriteEnabled)
		{
			numCopied = snprintf(mCurBufferp,getBufferSize()-getCurrentSize(),"%s\t", name);	/* Flawfinder: ignore */
		}
		else
		{
			numCopied = (S32)strlen(name) + 1; 	/* Flawfinder: ignore */ //name + tab  	
		}

		// snprintf returns number of bytes that would have been written
		// had the output not being truncated. In that case, it will
		// return either -1 or value >= passed in size value . So a check needs to be added
		// to detect truncation, and if there is any, only account for the
		// actual number of bytes written..and not what could have been
		// written.
		if (numCopied < 0 || numCopied > getBufferSize()-getCurrentSize())
		{
			numCopied = getBufferSize()-getCurrentSize();
			LL_WARNS() << "LLDataPackerAsciiBuffer::writeIndentedName: truncated: " << LL_ENDL;
		}

		mCurBufferp += numCopied;
	}
}

BOOL LLDataPackerAsciiBuffer::getValueStr(const char *name, char *out_value, S32 value_len)
{
	BOOL success = TRUE;
	char buffer[DP_BUFSIZE];	/* Flawfinder: ignore */
	char keyword[DP_BUFSIZE];	/* Flawfinder: ignore */
	char value[DP_BUFSIZE];	/* Flawfinder: ignore */

	buffer[0] = '\0';
	keyword[0] = '\0';
	value[0] = '\0';

	if (mIncludeNames)
	{
		// Read both the name and the value, and validate the name.
		sscanf(mCurBufferp, "%511[^\n]", buffer);
		// Skip the \n
		mCurBufferp += (S32)strlen(buffer) + 1;	/* Flawfinder: ignore */

		sscanf(buffer, "%511s %511[^\n]", keyword, value);	/* Flawfinder: ignore */

		if (strcmp(keyword, name))
		{
			LL_WARNS() << "Data packer expecting keyword of type " << name << ", got " << keyword << " instead!" << LL_ENDL;
			return FALSE;
		}
	}
	else
	{
		// Just the value exists
		sscanf(mCurBufferp, "%511[^\n]", value);
		// Skip the \n
		mCurBufferp += (S32)strlen(value) + 1;	/* Flawfinder: ignore */
	}

	S32 in_value_len = (S32)strlen(value)+1;	/* Flawfinder: ignore */
	S32 min_len = llmin(in_value_len, value_len);
	memcpy(out_value, value, min_len);	/* Flawfinder: ignore */
	out_value[min_len-1] = 0;

	return success;
}

// helper function used by LLDataPackerAsciiFile
// to convert F32 into a string. This is to avoid
// << operator writing F32 value into a stream 
// since it does not seem to preserve the float value
std::string convertF32ToString(F32 val)
{
	std::string str;
	char  buf[20];
	snprintf(buf, 20, "%f", val);
	str = buf;
	return str;
}

//---------------------------------------------------------------------------
// LLDataPackerAsciiFile implementation
//---------------------------------------------------------------------------
BOOL LLDataPackerAsciiFile::packString(const std::string& value, const char *name)
{
	BOOL success = TRUE;
	writeIndentedName(name);
	if (mFP)
	{
		fprintf(mFP,"%s\n", value.c_str());	
	}
	else if (mOutputStream)
	{
		*mOutputStream << value << "\n";
	}
	return success;
}

BOOL LLDataPackerAsciiFile::unpackString(std::string& value, const char *name)
{
	BOOL success = TRUE;
	char valuestr[DP_BUFSIZE];	/* Flawfinder: ignore */
	if (!getValueStr(name, valuestr, DP_BUFSIZE))
	{
		return FALSE;
	}
	value = valuestr;
	return success;
}


BOOL LLDataPackerAsciiFile::packBinaryData(const U8 *value, S32 size, const char *name)
{
	BOOL success = TRUE;
	writeIndentedName(name);
	
	if (mFP)
	{
		fprintf(mFP, "%010d ", size);

		S32 i;
		for (i = 0; i < size; i++)
		{
			fprintf(mFP, "%02x ", value[i]);
		}
		fprintf(mFP, "\n");
	}
	else if (mOutputStream)
	{
		char buffer[32];	/* Flawfinder: ignore */
		snprintf(buffer,sizeof(buffer), "%010d ", size);	/* Flawfinder: ignore */
		*mOutputStream << buffer;

		S32 i;
		for (i = 0; i < size; i++)
		{
			snprintf(buffer, sizeof(buffer), "%02x ", value[i]);	/* Flawfinder: ignore */
			*mOutputStream << buffer;
		}
		*mOutputStream << "\n";
	}
	return success;
}


BOOL LLDataPackerAsciiFile::unpackBinaryData(U8 *value, S32 &size, const char *name)
{
	BOOL success = TRUE;
	char valuestr[DP_BUFSIZE]; /*Flawfinder: ignore*/
	if (!getValueStr(name, valuestr, DP_BUFSIZE))
	{
		return FALSE;
	}

	char *cur_pos = &valuestr[0];
	sscanf(valuestr,"%010d", &size);
	cur_pos += 11;

	S32 i;
	for (i = 0; i < size; i++)
	{
		S32 val;
		sscanf(cur_pos,"%02x", &val);
		value[i] = val;
		cur_pos += 3;
	}
	return success;
}


BOOL LLDataPackerAsciiFile::packBinaryDataFixed(const U8 *value, S32 size, const char *name)
{
	BOOL success = TRUE;
	writeIndentedName(name);
	
	if (mFP)
	{
		S32 i;
		for (i = 0; i < size; i++)
		{
			fprintf(mFP, "%02x ", value[i]);
		}
		fprintf(mFP, "\n");
	}
	else if (mOutputStream)
	{
		char buffer[32]; /*Flawfinder: ignore*/
		S32 i;
		for (i = 0; i < size; i++)
		{
			snprintf(buffer, sizeof(buffer), "%02x ", value[i]);	/* Flawfinder: ignore */
			*mOutputStream << buffer;
		}
		*mOutputStream << "\n";
	}
	return success;
}


BOOL LLDataPackerAsciiFile::unpackBinaryDataFixed(U8 *value, S32 size, const char *name)
{
	BOOL success = TRUE;
	char valuestr[DP_BUFSIZE]; /*Flawfinder: ignore*/
	if (!getValueStr(name, valuestr, DP_BUFSIZE))
	{
		return FALSE;
	}

	char *cur_pos = &valuestr[0];

	S32 i;
	for (i = 0; i < size; i++)
	{
		S32 val;
		sscanf(cur_pos,"%02x", &val);
		value[i] = val;
		cur_pos += 3;
	}
	return success;
}



BOOL LLDataPackerAsciiFile::packU8(const U8 value, const char *name)
{
	BOOL success = TRUE;
	writeIndentedName(name);
	if (mFP)
	{
		fprintf(mFP,"%d\n", value);	
	}
	else if (mOutputStream)
	{
		// We have to cast this to an integer because streams serialize
		// bytes as bytes - not as text.
		*mOutputStream << (S32)value << "\n";
	}
	return success;
}


BOOL LLDataPackerAsciiFile::unpackU8(U8 &value, const char *name)
{
	BOOL success = TRUE;
	char valuestr[DP_BUFSIZE]; /*Flawfinder: ignore */
	if (!getValueStr(name, valuestr, DP_BUFSIZE))
	{
		return FALSE;
	}

	S32 in_val;
	sscanf(valuestr,"%d", &in_val);
	value = in_val;
	return success;
}

BOOL LLDataPackerAsciiFile::packU16(const U16 value, const char *name)
{
	BOOL success = TRUE;
	writeIndentedName(name);
	if (mFP)
	{
		fprintf(mFP,"%d\n", value);	
	}
	else if (mOutputStream)
	{
		*mOutputStream <<"" << value << "\n";
	}
	return success;
}


BOOL LLDataPackerAsciiFile::unpackU16(U16 &value, const char *name)
{
	BOOL success = TRUE;
	char valuestr[DP_BUFSIZE]; /*Flawfinder: ignore */
	if (!getValueStr(name, valuestr, DP_BUFSIZE))
	{
		return FALSE;
	}

	S32 in_val;
	sscanf(valuestr,"%d", &in_val);
	value = in_val;
	return success;
}


BOOL LLDataPackerAsciiFile::packU32(const U32 value, const char *name)
{
	BOOL success = TRUE;
	writeIndentedName(name);
	if (mFP)
	{
		fprintf(mFP,"%u\n", value);	
	}
	else if (mOutputStream)
	{
		*mOutputStream <<"" << value << "\n";
	}
	return success;
}


BOOL LLDataPackerAsciiFile::unpackU32(U32 &value, const char *name)
{
	BOOL success = TRUE;
	char valuestr[DP_BUFSIZE]; /*Flawfinder: ignore */
	if (!getValueStr(name, valuestr, DP_BUFSIZE))
	{
		return FALSE;
	}

	sscanf(valuestr,"%u", &value);
	return success;
}


BOOL LLDataPackerAsciiFile::packS32(const S32 value, const char *name)
{
	BOOL success = TRUE;
	writeIndentedName(name);
	if (mFP)
	{
		fprintf(mFP,"%d\n", value);	
	}
	else if (mOutputStream)
	{
		*mOutputStream <<"" << value << "\n";
	}
	return success;
}


BOOL LLDataPackerAsciiFile::unpackS32(S32 &value, const char *name)
{
	BOOL success = TRUE;
	char valuestr[DP_BUFSIZE]; /*Flawfinder: ignore */
	if (!getValueStr(name, valuestr, DP_BUFSIZE))
	{
		return FALSE;
	}

	sscanf(valuestr,"%d", &value);
	return success;
}


BOOL LLDataPackerAsciiFile::packF32(const F32 value, const char *name)
{
	BOOL success = TRUE;
	writeIndentedName(name);
	if (mFP)
	{
		fprintf(mFP,"%f\n", value);	
	}
	else if (mOutputStream)
	{
		*mOutputStream <<"" << convertF32ToString(value) << "\n";
	}
	return success;
}


BOOL LLDataPackerAsciiFile::unpackF32(F32 &value, const char *name)
{
	BOOL success = TRUE;
	char valuestr[DP_BUFSIZE]; /*Flawfinder: ignore */
	if (!getValueStr(name, valuestr, DP_BUFSIZE))
	{
		return FALSE;
	}

	sscanf(valuestr,"%f", &value);
	return success;
}


BOOL LLDataPackerAsciiFile::packColor4(const LLColor4 &value, const char *name)
{
	BOOL success = TRUE;
	writeIndentedName(name);
	if (mFP)
	{
		fprintf(mFP,"%f %f %f %f\n", value.mV[0], value.mV[1], value.mV[2], value.mV[3]);	
	}
	else if (mOutputStream)
	{
		*mOutputStream << convertF32ToString(value.mV[0]) << " " << convertF32ToString(value.mV[1]) << " " << convertF32ToString(value.mV[2]) << " " << convertF32ToString(value.mV[3]) << "\n";
	}
	return success;
}


BOOL LLDataPackerAsciiFile::unpackColor4(LLColor4 &value, const char *name)
{
	BOOL success = TRUE;
	char valuestr[DP_BUFSIZE]; /*Flawfinder: ignore */
	if (!getValueStr(name, valuestr, DP_BUFSIZE))
	{
		return FALSE;
	}

	sscanf(valuestr,"%f %f %f %f", &value.mV[0], &value.mV[1], &value.mV[2], &value.mV[3]);
	return success;
}

BOOL LLDataPackerAsciiFile::packColor4U(const LLColor4U &value, const char *name)
{
	BOOL success = TRUE;
	writeIndentedName(name);
	if (mFP)
	{
		fprintf(mFP,"%d %d %d %d\n", value.mV[0], value.mV[1], value.mV[2], value.mV[3]);	
	}
	else if (mOutputStream)
	{
		*mOutputStream << (S32)(value.mV[0]) << " " << (S32)(value.mV[1]) << " " << (S32)(value.mV[2]) << " " << (S32)(value.mV[3]) << "\n";
	}
	return success;
}


BOOL LLDataPackerAsciiFile::unpackColor4U(LLColor4U &value, const char *name)
{
	BOOL success = TRUE;
	char valuestr[DP_BUFSIZE]; /*Flawfinder: ignore */
	if (!getValueStr(name, valuestr, DP_BUFSIZE))
	{
		return FALSE;
	}

	S32 r, g, b, a;

	sscanf(valuestr,"%d %d %d %d", &r, &g, &b, &a);
	value.mV[0] = r;
	value.mV[1] = g;
	value.mV[2] = b;
	value.mV[3] = a;
	return success;
}


BOOL LLDataPackerAsciiFile::packVector2(const LLVector2 &value, const char *name)
{
	BOOL success = TRUE;
	writeIndentedName(name);
	if (mFP)
	{
		fprintf(mFP,"%f %f\n", value.mV[0], value.mV[1]);	
	}
	else if (mOutputStream)
	{
		*mOutputStream << convertF32ToString(value.mV[0]) << " " << convertF32ToString(value.mV[1]) << "\n";
	}
	return success;
}


BOOL LLDataPackerAsciiFile::unpackVector2(LLVector2 &value, const char *name)
{
	BOOL success = TRUE;
	char valuestr[DP_BUFSIZE]; /*Flawfinder: ignore */
	if (!getValueStr(name, valuestr, DP_BUFSIZE))
	{
		return FALSE;
	}

	sscanf(valuestr,"%f %f", &value.mV[0], &value.mV[1]);
	return success;
}


BOOL LLDataPackerAsciiFile::packVector3(const LLVector3 &value, const char *name)
{
	BOOL success = TRUE;
	writeIndentedName(name);
	if (mFP)
	{
		fprintf(mFP,"%f %f %f\n", value.mV[0], value.mV[1], value.mV[2]);	
	}
	else if (mOutputStream)
	{
		*mOutputStream << convertF32ToString(value.mV[0]) << " " << convertF32ToString(value.mV[1]) << " " << convertF32ToString(value.mV[2]) << "\n";
	}
	return success;
}


BOOL LLDataPackerAsciiFile::unpackVector3(LLVector3 &value, const char *name)
{
	BOOL success = TRUE;
	char valuestr[DP_BUFSIZE]; /*Flawfinder: ignore */
	if (!getValueStr(name, valuestr, DP_BUFSIZE))
	{
		return FALSE;
	}

	sscanf(valuestr,"%f %f %f", &value.mV[0], &value.mV[1], &value.mV[2]);
	return success;
}

BOOL LLDataPackerAsciiFile::packVector4(const LLVector4 &value, const char *name)
{
	BOOL success = TRUE;
	writeIndentedName(name);
	if (mFP)
	{
		fprintf(mFP,"%f %f %f %f\n", value.mV[0], value.mV[1], value.mV[2], value.mV[3]);	
	}
	else if (mOutputStream)
	{
		*mOutputStream << convertF32ToString(value.mV[0]) << " " << convertF32ToString(value.mV[1]) << " " << convertF32ToString(value.mV[2]) << " " << convertF32ToString(value.mV[3]) << "\n";
	}
	return success;
}


BOOL LLDataPackerAsciiFile::unpackVector4(LLVector4 &value, const char *name)
{
	BOOL success = TRUE;
	char valuestr[DP_BUFSIZE]; /*Flawfinder: ignore */
	if (!getValueStr(name, valuestr, DP_BUFSIZE))
	{
		return FALSE;
	}

	sscanf(valuestr,"%f %f %f %f", &value.mV[0], &value.mV[1], &value.mV[2], &value.mV[3]);
	return success;
}


BOOL LLDataPackerAsciiFile::packUUID(const LLUUID &value, const char *name)
{
	BOOL success = TRUE;
	writeIndentedName(name);
	std::string tmp_str;
	value.toString(tmp_str);
	if (mFP)
	{
		fprintf(mFP,"%s\n", tmp_str.c_str());
	}
	else if (mOutputStream)
	{
		*mOutputStream <<"" << tmp_str << "\n";
	}
	return success;
}


BOOL LLDataPackerAsciiFile::unpackUUID(LLUUID &value, const char *name)
{
	BOOL success = TRUE;
	char valuestr[DP_BUFSIZE]; /*Flawfinder: ignore */
	if (!getValueStr(name, valuestr, DP_BUFSIZE))
	{
		return FALSE;
	}

	char tmp_str[64]; /*Flawfinder: ignore */
	sscanf(valuestr,"%63s",tmp_str);	/* Flawfinder: ignore */
	value.set(tmp_str);

	return success;
}


void LLDataPackerAsciiFile::writeIndentedName(const char *name)
{
	std::string indent_buf;
	indent_buf.reserve(mIndent+1);

	S32 i;
	for(i = 0; i < mIndent; i++)
	{
		indent_buf[i] = '\t';
	}
	indent_buf[i] = 0;
	if (mFP)
	{
		fprintf(mFP,"%s%s\t",indent_buf.c_str(), name);		
	}
	else if (mOutputStream)
	{
		*mOutputStream << indent_buf << name << "\t";
	}
}

BOOL LLDataPackerAsciiFile::getValueStr(const char *name, char *out_value, S32 value_len)
{
	BOOL success = FALSE;
	char buffer[DP_BUFSIZE]; /*Flawfinder: ignore*/
	char keyword[DP_BUFSIZE]; /*Flawfinder: ignore*/
	char value[DP_BUFSIZE]; /*Flawfinder: ignore*/

	buffer[0] = '\0';
	keyword[0] = '\0';
	value[0] = '\0';

	if (mFP)
	{
		fpos_t last_pos;
		if (0 != fgetpos(mFP, &last_pos)) // 0==success for fgetpos
		{
			LL_WARNS() << "Data packer failed to fgetpos" << LL_ENDL;
			return FALSE;
		}

		if (fgets(buffer, DP_BUFSIZE, mFP) == NULL)
		{
			buffer[0] = '\0';
		}
	
		sscanf(buffer, "%511s %511[^\n]", keyword, value);	/* Flawfinder: ignore */
	
		if (!keyword[0])
		{
			LL_WARNS() << "Data packer could not get the keyword!" << LL_ENDL;
			fsetpos(mFP, &last_pos);
			return FALSE;
		}
		if (strcmp(keyword, name))
		{
			LL_WARNS() << "Data packer expecting keyword of type " << name << ", got " << keyword << " instead!" << LL_ENDL;
			fsetpos(mFP, &last_pos);
			return FALSE;
		}

		S32 in_value_len = (S32)strlen(value)+1; /*Flawfinder: ignore*/
		S32 min_len = llmin(in_value_len, value_len);
		memcpy(out_value, value, min_len); /*Flawfinder: ignore*/
		out_value[min_len-1] = 0;
		success = TRUE;
	}
	else if (mInputStream)
	{
		mInputStream->getline(buffer, DP_BUFSIZE);
	
		sscanf(buffer, "%511s %511[^\n]", keyword, value);	/* Flawfinder: ignore */
		if (!keyword[0])
		{
			LL_WARNS() << "Data packer could not get the keyword!" << LL_ENDL;
			return FALSE;
		}
		if (strcmp(keyword, name))
		{
			LL_WARNS() << "Data packer expecting keyword of type " << name << ", got " << keyword << " instead!" << LL_ENDL;
			return FALSE;
		}

		S32 in_value_len = (S32)strlen(value)+1; /*Flawfinder: ignore*/
		S32 min_len = llmin(in_value_len, value_len);
		memcpy(out_value, value, min_len); /*Flawfinder: ignore*/
		out_value[min_len-1] = 0;
		success = TRUE;
	}

	return success;
}<|MERGE_RESOLUTION|>--- conflicted
+++ resolved
@@ -232,26 +232,14 @@
 
 BOOL LLDataPackerBinaryBuffer::unpackBinaryData(U8 *value, S32 &size, const char *name)
 {
-<<<<<<< HEAD
 	if (!verifyLength(4, name))
 	{
 		LL_WARNS() << "LLDataPackerBinaryBuffer::unpackBinaryData would unpack invalid data, aborting!" << LL_ENDL;
 		return FALSE;
-=======
-	BOOL success = TRUE;
-	success &= verifyLength(4, name);
+	}
+
 	htolememcpy(&size, mCurBufferp, MVT_S32, 4);
 	mCurBufferp += 4;
-	success &= verifyLength(size, name);
-	if (success)
-	{
-		htolememcpy(value, mCurBufferp, MVT_VARIABLE, size);
-		mCurBufferp += size;
->>>>>>> af4329db
-	}
-
-	htonmemcpy(&size, mCurBufferp, MVT_S32, 4);
-	mCurBufferp += 4;
 
 	if (!verifyLength(size, name))
 	{
@@ -259,7 +247,7 @@
 		return FALSE;
 	}
 
-	htonmemcpy(value, mCurBufferp, MVT_VARIABLE, size);
+	htolememcpy(value, mCurBufferp, MVT_VARIABLE, size);
 	mCurBufferp += size;
 
 	return TRUE;
@@ -284,17 +272,11 @@
 
 BOOL LLDataPackerBinaryBuffer::unpackBinaryDataFixed(U8 *value, S32 size, const char *name)
 {
-<<<<<<< HEAD
 	if (!verifyLength(size, name))
 	{
 		return FALSE;
 	}
-	htonmemcpy(value, mCurBufferp, MVT_VARIABLE, size);
-=======
-	BOOL success = TRUE;
-	success &= verifyLength(size, name);
 	htolememcpy(value, mCurBufferp, MVT_VARIABLE, size);
->>>>>>> af4329db
 	mCurBufferp += size;
 	return TRUE;
 }
