--- conflicted
+++ resolved
@@ -252,12 +252,7 @@
         LLWearableType::EType t = (LLWearableType::EType)va_arg(argp,int);
         mWearables.push_back(t);
     }
-<<<<<<< HEAD
-
-    va_end( argp ); // <FS:ND/> Needs to be freed when done.
-=======
     va_end(argp);
->>>>>>> a52ba692
 }
 
 ETextureIndex LLAvatarAppearanceDictionary::bakedToLocalTextureIndex(EBakedTextureIndex index) const
