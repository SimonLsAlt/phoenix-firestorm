--- conflicted
+++ resolved
@@ -233,29 +233,6 @@
     mWearablesHashID(LLUUID(hash_name)),
     mTextureIndex(tex_index)
 {
-<<<<<<< HEAD
-	va_list argp;
-
-	va_start(argp, num_local_textures);
-
-	// Read in local textures
-	for (U8 i=0; i < num_local_textures; i++)
-	{
-		ETextureIndex t = (ETextureIndex)va_arg(argp,int);
-		mLocalTextures.push_back(t);
-	}
-
-	// Read in number of wearables
-	const U32 num_wearables = (U32)va_arg(argp,int);
-	// Read in wearables
-	for (U8 i=0; i < num_wearables; i++)
-	{
-		LLWearableType::EType t = (LLWearableType::EType)va_arg(argp,int);
-		mWearables.push_back(t);
-	}
-
-	va_end( argp ); // <FS:ND/> Needs to be freed when done.
-=======
     va_list argp;
 
     va_start(argp, num_local_textures);
@@ -275,7 +252,8 @@
         LLWearableType::EType t = (LLWearableType::EType)va_arg(argp,int);
         mWearables.push_back(t);
     }
->>>>>>> 38c2a5bd
+
+    va_end( argp ); // <FS:ND/> Needs to be freed when done.
 }
 
 ETextureIndex LLAvatarAppearanceDictionary::bakedToLocalTextureIndex(EBakedTextureIndex index) const
