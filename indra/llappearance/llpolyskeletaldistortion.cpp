/** 
 * @file llpolyskeletaldistortion.cpp
 * @brief Implementation of LLPolySkeletalDistortion classes
 *
 * $LicenseInfo:firstyear=2001&license=viewerlgpl$
 * Second Life Viewer Source Code
 * Copyright (C) 2010, Linden Research, Inc.
 * 
 * This library is free software; you can redistribute it and/or
 * modify it under the terms of the GNU Lesser General Public
 * License as published by the Free Software Foundation;
 * version 2.1 of the License only.
 * 
 * This library is distributed in the hope that it will be useful,
 * but WITHOUT ANY WARRANTY; without even the implied warranty of
 * MERCHANTABILITY or FITNESS FOR A PARTICULAR PURPOSE.  See the GNU
 * Lesser General Public License for more details.
 * 
 * You should have received a copy of the GNU Lesser General Public
 * License along with this library; if not, write to the Free Software
 * Foundation, Inc., 51 Franklin Street, Fifth Floor, Boston, MA  02110-1301  USA
 * 
 * Linden Research, Inc., 945 Battery Street, San Francisco, CA  94111  USA
 * $/LicenseInfo$
 */

//-----------------------------------------------------------------------------
// Header Files
//-----------------------------------------------------------------------------
#include "llpreprocessor.h"
#include "llerror.h"
#include "llavatarappearance.h"
#include "llavatarjoint.h"
#include "llpolymorph.h"
#include "llwearable.h"
#include "llfasttimer.h"

#include "llpolyskeletaldistortion.h"

//-----------------------------------------------------------------------------
// LLPolySkeletalDistortionInfo()
//-----------------------------------------------------------------------------
LLPolySkeletalDistortionInfo::LLPolySkeletalDistortionInfo()
{
}

BOOL LLPolySkeletalDistortionInfo::parseXml(LLXmlTreeNode* node)
{
        llassert( node->hasName( "param" ) && node->getChildByName( "param_skeleton" ) );
        
        if (!LLViewerVisualParamInfo::parseXml(node))
                return FALSE;

        LLXmlTreeNode* skeletalParam = node->getChildByName("param_skeleton");

        if (NULL == skeletalParam)
        {
                LL_WARNS() << "Failed to getChildByName(\"param_skeleton\")"
                        << LL_ENDL;
                return FALSE;
        }

        for( LLXmlTreeNode* bone = skeletalParam->getFirstChild(); bone; bone = skeletalParam->getNextChild() )
        {
                if (bone->hasName("bone"))
                {
                        std::string name;
                        LLVector3 scale;
                        LLVector3 pos;
                        BOOL haspos = FALSE;
                        
                        static LLStdStringHandle name_string = LLXmlTree::addAttributeString("name");
                        if (!bone->getFastAttributeString(name_string, name))
                        {
                                LL_WARNS() << "No bone name specified for skeletal param." << LL_ENDL;
                                continue;
                        }

                        static LLStdStringHandle scale_string = LLXmlTree::addAttributeString("scale");
                        if (!bone->getFastAttributeVector3(scale_string, scale))
                        {
                                LL_WARNS() << "No scale specified for bone " << name << "." << LL_ENDL;
                                continue;
                        }

                        // optional offset deformation (translation)
                        static LLStdStringHandle offset_string = LLXmlTree::addAttributeString("offset");
                        if (bone->getFastAttributeVector3(offset_string, pos))
                        {
                                haspos = TRUE;
                        }
                        mBoneInfoList.push_back(LLPolySkeletalBoneInfo(name, scale, pos, haspos));
                }
                else
                {
                        LL_WARNS() << "Unrecognized element " << bone->getName() << " in skeletal distortion" << LL_ENDL;
                        continue;
                }
        }
        return TRUE;
}

//-----------------------------------------------------------------------------
// LLPolySkeletalDistortion()
//-----------------------------------------------------------------------------
LLPolySkeletalDistortion::LLPolySkeletalDistortion(LLAvatarAppearance *avatarp)
	: LLViewerVisualParam(),
	mDefaultVec(),
	mJointScales(),
	mJointOffsets(),
	mAvatar(avatarp)
{
	mDefaultVec.splat(0.001f);
}

//-----------------------------------------------------------------------------
// LLPolySkeletalDistortion()
//-----------------------------------------------------------------------------
LLPolySkeletalDistortion::LLPolySkeletalDistortion(const LLPolySkeletalDistortion &pOther)
	: LLViewerVisualParam(pOther),
	mDefaultVec(pOther.mDefaultVec),
	mJointScales(pOther.mJointScales),
	mJointOffsets(pOther.mJointOffsets),
	mAvatar(pOther.mAvatar)
{
}

//-----------------------------------------------------------------------------
// ~LLPolySkeletalDistortion()
//-----------------------------------------------------------------------------
LLPolySkeletalDistortion::~LLPolySkeletalDistortion()
{
}

BOOL LLPolySkeletalDistortion::setInfo(LLPolySkeletalDistortionInfo *info)
{
<<<<<<< HEAD
        llassert(mInfo == NULL);
        if (info->mID < 0)
                return FALSE;
        mInfo = info;
        mID = info->mID;
        // <FS:Ansariel> [Legacy Bake]
        //setWeight(getDefaultWeight());
        setWeight(getDefaultWeight(), FALSE);

        LLPolySkeletalDistortionInfo::bone_info_list_t::iterator iter;
        for (iter = getInfo()->mBoneInfoList.begin(); iter != getInfo()->mBoneInfoList.end(); iter++)
=======
    //llassert(mInfo == NULL);
    if (info->mID < 0)
    {
        return FALSE;
    }
    mInfo = info;
    mID = info->mID;
    setWeight(getDefaultWeight());

    LLPolySkeletalDistortionInfo::bone_info_list_t::iterator iter;
    for (iter = getInfo()->mBoneInfoList.begin(); iter != getInfo()->mBoneInfoList.end(); iter++)
    {
        LLPolySkeletalBoneInfo *bone_info = &(*iter);
        LLJoint* joint = mAvatar->getJoint(bone_info->mBoneName);
        if (!joint)
>>>>>>> bb2c147c
        {
            LL_WARNS() << "Joint " << bone_info->mBoneName << " not found." << LL_ENDL;
            continue;
        }

        //if (mJointScales.find(joint) != mJointScales.end())
        //{
        //    LL_WARNS() << "Scale deformation already supplied for joint " << joint->getName() << "." << LL_ENDL;
        //}

        // store it
        mJointScales[joint] = bone_info->mScaleDeformation;

        // apply to children that need to inherit it
        for (LLJoint::child_list_t::iterator iter = joint->mChildren.begin();
             iter != joint->mChildren.end(); ++iter)
        {
            LLAvatarJoint* child_joint = (LLAvatarJoint*)(*iter);
            if (child_joint->inheritScale())
            {
                LLVector3 childDeformation = LLVector3(child_joint->getScale());
                childDeformation.scaleVec(bone_info->mScaleDeformation);
                mJointScales[child_joint] = childDeformation;
            }
        }

        if (bone_info->mHasPositionDeformation)
        {
            //if (mJointOffsets.find(joint) != mJointOffsets.end())
            //{
            //    LL_WARNS() << "Offset deformation already supplied for joint " << joint->getName() << "." << LL_ENDL;
            //}
            mJointOffsets[joint] = bone_info->mPositionDeformation;
        }
    }
    return TRUE;
}

/*virtual*/ LLViewerVisualParam* LLPolySkeletalDistortion::cloneParam(LLWearable* wearable) const
{
	return new LLPolySkeletalDistortion(*this);
}

//-----------------------------------------------------------------------------
// apply()
//-----------------------------------------------------------------------------
static LLTrace::BlockTimerStatHandle FTM_POLYSKELETAL_DISTORTION_APPLY("Skeletal Distortion");

void LLPolySkeletalDistortion::apply( ESex avatar_sex )
{
	LL_RECORD_BLOCK_TIME(FTM_POLYSKELETAL_DISTORTION_APPLY);

	F32 effective_weight = ( getSex() & avatar_sex ) ? mCurWeight : getDefaultWeight();

        LLJoint* joint;
        joint_vec_map_t::iterator iter;

        for (iter = mJointScales.begin();
             iter != mJointScales.end();
             iter++)
        {
                joint = iter->first;
                LLVector3 newScale = joint->getScale();
                LLVector3 scaleDelta = iter->second;
                newScale = newScale + (effective_weight * scaleDelta) - (mLastWeight * scaleDelta);				                
				//An aspect of attached mesh objects (which contain joint offsets) that need to be cleaned up when detached
				// needed? // joint->storeScaleForReset( newScale );				
				joint->setScale(newScale);
        }

        for (iter = mJointOffsets.begin();
             iter != mJointOffsets.end();
             iter++)
        {
                joint = iter->first;
                LLVector3 newPosition = joint->getPosition();
                LLVector3 positionDelta = iter->second;				
                newPosition = newPosition + (effective_weight * positionDelta) - (mLastWeight * positionDelta);		
                // SL-315
                // BENTO - allow attachment positions to override requests from the params.
                joint->setPosition(newPosition, true);
        }

        if (mLastWeight != mCurWeight && !mIsAnimating)
        {
                mAvatar->setSkeletonSerialNum(mAvatar->getSkeletonSerialNum() + 1);
        }
        mLastWeight = mCurWeight;
}


LLPolyMorphData *clone_morph_param_duplicate(const LLPolyMorphData *src_data,
					     const std::string &name)
{
        LLPolyMorphData* cloned_morph_data = new LLPolyMorphData(*src_data);
        cloned_morph_data->mName = name;
        for (U32 v=0; v < cloned_morph_data->mNumIndices; v++)
        {
                cloned_morph_data->mCoords[v] = src_data->mCoords[v];
                cloned_morph_data->mNormals[v] = src_data->mNormals[v];
                cloned_morph_data->mBinormals[v] = src_data->mBinormals[v];
        }
        return cloned_morph_data;
}

LLPolyMorphData *clone_morph_param_direction(const LLPolyMorphData *src_data,
					     const LLVector3 &direction,
					     const std::string &name)
{
        LLPolyMorphData* cloned_morph_data = new LLPolyMorphData(*src_data);
        cloned_morph_data->mName = name;
		LLVector4a dir;
		dir.load3(direction.mV);

        for (U32 v=0; v < cloned_morph_data->mNumIndices; v++)
        {
                cloned_morph_data->mCoords[v] = dir;
                cloned_morph_data->mNormals[v].clear();
                cloned_morph_data->mBinormals[v].clear();
        }
        return cloned_morph_data;
}

LLPolyMorphData *clone_morph_param_cleavage(const LLPolyMorphData *src_data,
                                            F32 scale,
                                            const std::string &name)
{
        LLPolyMorphData* cloned_morph_data = new LLPolyMorphData(*src_data);
        cloned_morph_data->mName = name;

		LLVector4a sc;
		sc.splat(scale);

		LLVector4a nsc;
		nsc.set(scale, -scale, scale, scale);

        for (U32 v=0; v < cloned_morph_data->mNumIndices; v++)
        {
            if (cloned_morph_data->mCoords[v][1] < 0)
            {
                cloned_morph_data->mCoords[v].setMul(src_data->mCoords[v],nsc);
				cloned_morph_data->mNormals[v].setMul(src_data->mNormals[v],nsc);
				cloned_morph_data->mBinormals[v].setMul(src_data->mBinormals[v],nsc);
			}
			else
			{
				cloned_morph_data->mCoords[v].setMul(src_data->mCoords[v],sc);
				cloned_morph_data->mNormals[v].setMul(src_data->mNormals[v], sc);
				cloned_morph_data->mBinormals[v].setMul(src_data->mBinormals[v],sc);
			}
        }
        return cloned_morph_data;
}

// End<|MERGE_RESOLUTION|>--- conflicted
+++ resolved
@@ -134,19 +134,6 @@
 
 BOOL LLPolySkeletalDistortion::setInfo(LLPolySkeletalDistortionInfo *info)
 {
-<<<<<<< HEAD
-        llassert(mInfo == NULL);
-        if (info->mID < 0)
-                return FALSE;
-        mInfo = info;
-        mID = info->mID;
-        // <FS:Ansariel> [Legacy Bake]
-        //setWeight(getDefaultWeight());
-        setWeight(getDefaultWeight(), FALSE);
-
-        LLPolySkeletalDistortionInfo::bone_info_list_t::iterator iter;
-        for (iter = getInfo()->mBoneInfoList.begin(); iter != getInfo()->mBoneInfoList.end(); iter++)
-=======
     //llassert(mInfo == NULL);
     if (info->mID < 0)
     {
@@ -154,7 +141,9 @@
     }
     mInfo = info;
     mID = info->mID;
-    setWeight(getDefaultWeight());
+    // <FS:Ansariel> [Legacy Bake]
+    //setWeight(getDefaultWeight());
+    setWeight(getDefaultWeight(), FALSE);
 
     LLPolySkeletalDistortionInfo::bone_info_list_t::iterator iter;
     for (iter = getInfo()->mBoneInfoList.begin(); iter != getInfo()->mBoneInfoList.end(); iter++)
@@ -162,7 +151,6 @@
         LLPolySkeletalBoneInfo *bone_info = &(*iter);
         LLJoint* joint = mAvatar->getJoint(bone_info->mBoneName);
         if (!joint)
->>>>>>> bb2c147c
         {
             LL_WARNS() << "Joint " << bone_info->mBoneName << " not found." << LL_ENDL;
             continue;
