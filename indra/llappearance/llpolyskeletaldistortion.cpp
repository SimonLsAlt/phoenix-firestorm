--- conflicted
+++ resolved
@@ -69,11 +69,7 @@
                         LLVector3 scale;
                         LLVector3 pos;
                         bool haspos = false;
-<<<<<<< HEAD
-                        
-=======
-
->>>>>>> 1a8a5404
+
                         static LLStdStringHandle name_string = LLXmlTree::addAttributeString("name");
                         if (!bone->getFastAttributeString(name_string, name))
                         {
@@ -157,11 +153,7 @@
             // There's no point continuing after this error - means
             // that either the skeleton or lad file is broken.
             LL_WARNS() << "Joint " << bone_info.mBoneName << " not found." << LL_ENDL;
-<<<<<<< HEAD
-			return false;
-=======
             return false;
->>>>>>> 1a8a5404
         }
 
         // store it
