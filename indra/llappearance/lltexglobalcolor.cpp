--- conflicted
+++ resolved
@@ -50,25 +50,6 @@
 
 bool LLTexGlobalColor::setInfo(LLTexGlobalColorInfo *info)
 {
-<<<<<<< HEAD
-	llassert(mInfo == NULL);
-	mInfo = info;
-	//mID = info->mID; // No ID
-
-	mParamGlobalColorList.reserve(mInfo->mParamColorInfoList.size());
-	for (LLTexLayerParamColorInfo* color_info : mInfo->mParamColorInfoList)
-	{
-		LLTexParamGlobalColor* param_color = new LLTexParamGlobalColor(this);
-		if (!param_color->setInfo(color_info, true))
-		{
-			mInfo = NULL;
-			return false;
-		}
-		mParamGlobalColorList.push_back(param_color);
-	}
-	
-	return true;
-=======
     llassert(mInfo == NULL);
     mInfo = info;
     //mID = info->mID; // No ID
@@ -77,16 +58,15 @@
     for (LLTexLayerParamColorInfo* color_info : mInfo->mParamColorInfoList)
     {
         LLTexParamGlobalColor* param_color = new LLTexParamGlobalColor(this);
-        if (!param_color->setInfo(color_info, TRUE))
+        if (!param_color->setInfo(color_info, true))
         {
             mInfo = NULL;
-            return FALSE;
+            return false;
         }
         mParamGlobalColorList.push_back(param_color);
     }
 
-    return TRUE;
->>>>>>> c06fb4e0
+    return true;
 }
 
 LLColor4 LLTexGlobalColor::getColor() const
@@ -162,39 +142,12 @@
 
 bool LLTexGlobalColorInfo::parseXml(LLXmlTreeNode* node)
 {
-<<<<<<< HEAD
-	// name attribute
-	static LLStdStringHandle name_string = LLXmlTree::addAttributeString("name");
-	if (!node->getFastAttributeString(name_string, mName))
-	{
-		LL_WARNS() << "<global_color> element is missing name attribute." << LL_ENDL;
-		return false;
-	}
-	// <param> sub-element
-	for (LLXmlTreeNode* child = node->getChildByName("param");
-		 child;
-		 child = node->getNextNamedChild())
-	{
-		if (child->getChildByName("param_color"))
-		{
-			// <param><param_color/></param>
-			LLTexLayerParamColorInfo* info = new LLTexLayerParamColorInfo();
-			if (!info->parseXml(child))
-			{
-				delete info;
-				return false;
-			}
-			mParamColorInfoList.push_back(info);
-		}
-	}
-	return true;
-=======
     // name attribute
     static LLStdStringHandle name_string = LLXmlTree::addAttributeString("name");
     if (!node->getFastAttributeString(name_string, mName))
     {
         LL_WARNS() << "<global_color> element is missing name attribute." << LL_ENDL;
-        return FALSE;
+        return false;
     }
     // <param> sub-element
     for (LLXmlTreeNode* child = node->getChildByName("param");
@@ -208,11 +161,10 @@
             if (!info->parseXml(child))
             {
                 delete info;
-                return FALSE;
+                return false;
             }
             mParamColorInfoList.push_back(info);
         }
     }
-    return TRUE;
->>>>>>> c06fb4e0
+    return true;
 }