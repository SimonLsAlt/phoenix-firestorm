--- conflicted
+++ resolved
@@ -52,37 +52,6 @@
     // Accessors
     //--------------------------------------------------------------------
 public:
-<<<<<<< HEAD
-	LLWearable*			getWearable(const LLWearableType::EType type, U32 index /*= 0*/); 
-	const LLWearable* 	getWearable(const LLWearableType::EType type, U32 index /*= 0*/) const;
-	LLWearable*			getTopWearable(const LLWearableType::EType type);
-	const LLWearable*	getTopWearable(const LLWearableType::EType type) const;
-	LLWearable*			getBottomWearable(const LLWearableType::EType type);
-	const LLWearable*	getBottomWearable(const LLWearableType::EType type) const;
-	U32				getWearableCount(const LLWearableType::EType type) const;
-	U32				getWearableCount(const U32 tex_index) const;
-	bool			getWearableIndex(const LLWearable *wearable, U32& index) const;
-	U32				getClothingLayerCount() const;
-	bool			canAddWearable(const LLWearableType::EType type) const;
-
-	bool			isOnTop(LLWearable* wearable) const;
-	
-	static const U32 MAX_CLOTHING_LAYERS = 60;
-
-	//--------------------------------------------------------------------
-	// Setters
-	//--------------------------------------------------------------------
-protected:
-	// Low-level data structure setter - public access is via setWearableItem, etc.
-	void 			setWearable(const LLWearableType::EType type, U32 index, LLWearable *wearable);
-	void 			pushWearable(const LLWearableType::EType type, LLWearable *wearable, 
-								 bool trigger_updated = true);
-	virtual void	wearableUpdated(LLWearable *wearable, bool removed);
-	void 			eraseWearable(LLWearable *wearable);
-	void			eraseWearable(const LLWearableType::EType type, U32 index);
-//	void			clearWearableType(const LLWearableType::EType type);
-	bool			swapWearables(const LLWearableType::EType type, U32 index_a, U32 index_b);
-=======
     LLWearable*         getWearable(const LLWearableType::EType type, U32 index /*= 0*/);
     const LLWearable*   getWearable(const LLWearableType::EType type, U32 index /*= 0*/) const;
     LLWearable*         getTopWearable(const LLWearableType::EType type);
@@ -112,7 +81,6 @@
     void            eraseWearable(const LLWearableType::EType type, U32 index);
 //  void            clearWearableType(const LLWearableType::EType type);
     bool            swapWearables(const LLWearableType::EType type, U32 index_a, U32 index_b);
->>>>>>> 1a8a5404
 
 private:
     void            pullCrossWearableValues(const LLWearableType::EType type);
@@ -128,26 +96,9 @@
     virtual void    invalidateBakedTextureHash(LLMD5& hash) const {}
 // </FS:Ansariel> [Legacy Bake]
 
-<<<<<<< HEAD
-// <FS:Ansariel> [Legacy Bake]
-	//--------------------------------------------------------------------
-	// Server Communication
-	//--------------------------------------------------------------------
-public:
-	LLUUID			computeBakedTextureHash(LLAvatarAppearanceDefines::EBakedTextureIndex baked_index,
-											bool generate_valid_hash = true);
-protected:
-	virtual void	invalidateBakedTextureHash(LLMD5& hash) const {}
-// </FS:Ansariel> [Legacy Bake]
-
-	//--------------------------------------------------------------------
-	// Member variables
-	//--------------------------------------------------------------------
-=======
     //--------------------------------------------------------------------
     // Member variables
     //--------------------------------------------------------------------
->>>>>>> 1a8a5404
 protected:
     LLAvatarAppearance* mAvatarAppearance;
     typedef std::vector<LLWearable*> wearableentry_vec_t; // all wearables of a certain type (EG all shirts)
