/**
 * @file lldriverparam.h
 * @brief A visual parameter that drives (controls) other visual parameters.
 *
 * $LicenseInfo:firstyear=2002&license=viewerlgpl$
 * Second Life Viewer Source Code
 * Copyright (C) 2010, Linden Research, Inc.
 *
 * This library is free software; you can redistribute it and/or
 * modify it under the terms of the GNU Lesser General Public
 * License as published by the Free Software Foundation;
 * version 2.1 of the License only.
 *
 * This library is distributed in the hope that it will be useful,
 * but WITHOUT ANY WARRANTY; without even the implied warranty of
 * MERCHANTABILITY or FITNESS FOR A PARTICULAR PURPOSE.  See the GNU
 * Lesser General Public License for more details.
 *
 * You should have received a copy of the GNU Lesser General Public
 * License along with this library; if not, write to the Free Software
 * Foundation, Inc., 51 Franklin Street, Fifth Floor, Boston, MA  02110-1301  USA
 *
 * Linden Research, Inc., 945 Battery Street, San Francisco, CA  94111  USA
 * $/LicenseInfo$
 */

#ifndef LL_LLDRIVERPARAM_H
#define LL_LLDRIVERPARAM_H

#include "llviewervisualparam.h"
#include "llwearabletype.h"
#include <deque>

class LLAvatarAppearance;
class LLDriverParam;
class LLWearable;

//-----------------------------------------------------------------------------

struct LLDrivenEntryInfo
{
    LLDrivenEntryInfo( S32 id, F32 min1, F32 max1, F32 max2, F32 min2 )
        : mDrivenID( id ), mMin1( min1 ), mMax1( max1 ), mMax2( max2 ), mMin2( min2 ) {}
    S32                 mDrivenID;
    F32                 mMin1;
    F32                 mMax1;
    F32                 mMax2;
    F32                 mMin2;
};

struct LLDrivenEntry
{
    LLDrivenEntry( LLViewerVisualParam* param, LLDrivenEntryInfo *info )
        : mParam( param ), mInfo( info ) {}
    LLViewerVisualParam* mParam;
    LLDrivenEntryInfo*   mInfo;
};

//-----------------------------------------------------------------------------

class LLDriverParamInfo : public LLViewerVisualParamInfo
{
    friend class LLDriverParam;
public:
<<<<<<< HEAD
	LLDriverParamInfo();
	/*virtual*/ ~LLDriverParamInfo() {};
	
	/*virtual*/ bool parseXml(LLXmlTreeNode* node);
=======
    LLDriverParamInfo();
    /*virtual*/ ~LLDriverParamInfo() {};

    /*virtual*/ BOOL parseXml(LLXmlTreeNode* node);
>>>>>>> c06fb4e0

    /*virtual*/ void toStream(std::ostream &out);

protected:
    typedef std::deque<LLDrivenEntryInfo> entry_info_list_t;
    entry_info_list_t mDrivenInfoList;
    LLDriverParam* mDriverParam; // backpointer
};

//-----------------------------------------------------------------------------

class alignas(16) LLDriverParam : public LLViewerVisualParam
{
    LL_ALIGN_NEW
private:
    // Hide the default constructor.  Force construction with LLAvatarAppearance.
    LLDriverParam() {}
public:
    LLDriverParam(LLAvatarAppearance* appearance, LLWearable* wearable = NULL);
    ~LLDriverParam();

    // Special: These functions are overridden by child classes
    LLDriverParamInfo* getInfo() const { return (LLDriverParamInfo*)mInfo; }
    //   This sets mInfo and calls initialization functions
<<<<<<< HEAD
    bool					setInfo(LLDriverParamInfo* info);
=======
    BOOL                    setInfo(LLDriverParamInfo* info);
>>>>>>> c06fb4e0

    LLAvatarAppearance* getAvatarAppearance() { return mAvatarAppearance; }
    const LLAvatarAppearance* getAvatarAppearance() const { return mAvatarAppearance; }

    void                    updateCrossDrivenParams(LLWearableType::EType driven_type);

    /*virtual*/ LLViewerVisualParam* cloneParam(LLWearable* wearable) const;

    // LLVisualParam Virtual functions
    /*virtual*/ void                apply(ESex sex) {} // apply is called separately for each driven param.
    // <FS:Ansariel> [Legacy Bake]
<<<<<<< HEAD
    ///*virtual*/ void				setWeight(F32 weight);
    ///*virtual*/ void				setAnimationTarget(F32 target_value);
    ///*virtual*/ void				stopAnimating();
    /*virtual*/ void				setWeight(F32 weight, bool upload_bake);
    /*virtual*/ void				setAnimationTarget(F32 target_value, bool upload_bake);
    /*virtual*/ void				stopAnimating(bool upload_bake);
    // </FS:Ansariel> [Legacy Bake]
    /*virtual*/ bool				linkDrivenParams(visual_param_mapper mapper, bool only_cross_params);
    /*virtual*/ void				resetDrivenParams();
=======
    ///*virtual*/ void              setWeight(F32 weight);
    ///*virtual*/ void              setAnimationTarget(F32 target_value);
    ///*virtual*/ void              stopAnimating();
    /*virtual*/ void                setWeight(F32 weight, BOOL upload_bake);
    /*virtual*/ void                setAnimationTarget(F32 target_value, BOOL upload_bake);
    /*virtual*/ void                stopAnimating(BOOL upload_bake);
    // </FS:Ansariel> [Legacy Bake]
    /*virtual*/ BOOL                linkDrivenParams(visual_param_mapper mapper, BOOL only_cross_params);
    /*virtual*/ void                resetDrivenParams();
>>>>>>> c06fb4e0

    // LLViewerVisualParam Virtual functions
    /*virtual*/ F32                 getTotalDistortion();
    /*virtual*/ const LLVector4a& getAvgDistortion();
    /*virtual*/ F32                 getMaxDistortion();
    /*virtual*/ LLVector4a          getVertexDistortion(S32 index, LLPolyMesh* poly_mesh);
    /*virtual*/ const LLVector4a* getFirstDistortion(U32* index, LLPolyMesh** poly_mesh);
    /*virtual*/ const LLVector4a* getNextDistortion(U32* index, LLPolyMesh** poly_mesh);

    S32                             getDrivenParamsCount() const;
    const LLViewerVisualParam* getDrivenParam(S32 index) const;

    typedef std::vector<LLDrivenEntry> entry_list_t;
    entry_list_t& getDrivenList() { return mDriven; }
    void                            setDrivenList(entry_list_t& driven_list) { mDriven = driven_list; }

protected:
    LLDriverParam(const LLDriverParam& pOther);
    F32 getDrivenWeight(const LLDrivenEntry* driven, F32 input_weight);
    // <FS:Ansariel> [Legacy Bake]
    //void setDrivenWeight(LLDrivenEntry* driven, F32 driven_weight);
    void setDrivenWeight(LLDrivenEntry* driven, F32 driven_weight, bool upload_bake);
    // </FS:Ansariel> [Legacy Bake]


    LL_ALIGN_16(LLVector4a  mDefaultVec); // temp holder
    entry_list_t mDriven;
    LLViewerVisualParam* mCurrentDistortionParam;
    // Backlink only; don't make this an LLPointer.
    LLAvatarAppearance* mAvatarAppearance;
    LLWearable* mWearablep;
};

#endif  // LL_LLDRIVERPARAM_H<|MERGE_RESOLUTION|>--- conflicted
+++ resolved
@@ -62,17 +62,10 @@
 {
     friend class LLDriverParam;
 public:
-<<<<<<< HEAD
-	LLDriverParamInfo();
-	/*virtual*/ ~LLDriverParamInfo() {};
-	
-	/*virtual*/ bool parseXml(LLXmlTreeNode* node);
-=======
     LLDriverParamInfo();
     /*virtual*/ ~LLDriverParamInfo() {};
 
-    /*virtual*/ BOOL parseXml(LLXmlTreeNode* node);
->>>>>>> c06fb4e0
+    /*virtual*/ bool parseXml(LLXmlTreeNode* node);
 
     /*virtual*/ void toStream(std::ostream &out);
 
@@ -97,11 +90,7 @@
     // Special: These functions are overridden by child classes
     LLDriverParamInfo* getInfo() const { return (LLDriverParamInfo*)mInfo; }
     //   This sets mInfo and calls initialization functions
-<<<<<<< HEAD
-    bool					setInfo(LLDriverParamInfo* info);
-=======
-    BOOL                    setInfo(LLDriverParamInfo* info);
->>>>>>> c06fb4e0
+    bool                    setInfo(LLDriverParamInfo* info);
 
     LLAvatarAppearance* getAvatarAppearance() { return mAvatarAppearance; }
     const LLAvatarAppearance* getAvatarAppearance() const { return mAvatarAppearance; }
@@ -113,27 +102,15 @@
     // LLVisualParam Virtual functions
     /*virtual*/ void                apply(ESex sex) {} // apply is called separately for each driven param.
     // <FS:Ansariel> [Legacy Bake]
-<<<<<<< HEAD
-    ///*virtual*/ void				setWeight(F32 weight);
-    ///*virtual*/ void				setAnimationTarget(F32 target_value);
-    ///*virtual*/ void				stopAnimating();
-    /*virtual*/ void				setWeight(F32 weight, bool upload_bake);
-    /*virtual*/ void				setAnimationTarget(F32 target_value, bool upload_bake);
-    /*virtual*/ void				stopAnimating(bool upload_bake);
-    // </FS:Ansariel> [Legacy Bake]
-    /*virtual*/ bool				linkDrivenParams(visual_param_mapper mapper, bool only_cross_params);
-    /*virtual*/ void				resetDrivenParams();
-=======
     ///*virtual*/ void              setWeight(F32 weight);
     ///*virtual*/ void              setAnimationTarget(F32 target_value);
     ///*virtual*/ void              stopAnimating();
-    /*virtual*/ void                setWeight(F32 weight, BOOL upload_bake);
-    /*virtual*/ void                setAnimationTarget(F32 target_value, BOOL upload_bake);
-    /*virtual*/ void                stopAnimating(BOOL upload_bake);
+    /*virtual*/ void                setWeight(F32 weight, bool upload_bake);
+    /*virtual*/ void                setAnimationTarget(F32 target_value, bool upload_bake);
+    /*virtual*/ void                stopAnimating(bool upload_bake);
     // </FS:Ansariel> [Legacy Bake]
-    /*virtual*/ BOOL                linkDrivenParams(visual_param_mapper mapper, BOOL only_cross_params);
+    /*virtual*/ bool                linkDrivenParams(visual_param_mapper mapper, bool only_cross_params);
     /*virtual*/ void                resetDrivenParams();
->>>>>>> c06fb4e0
 
     // LLViewerVisualParam Virtual functions
     /*virtual*/ F32                 getTotalDistortion();
