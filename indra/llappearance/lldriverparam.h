--- conflicted
+++ resolved
@@ -105,19 +105,11 @@
     ///*virtual*/ void              setWeight(F32 weight);
     ///*virtual*/ void              setAnimationTarget(F32 target_value);
     ///*virtual*/ void              stopAnimating();
-<<<<<<< HEAD
-    /*virtual*/ void                setWeight(F32 weight, BOOL upload_bake);
-    /*virtual*/ void                setAnimationTarget(F32 target_value, BOOL upload_bake);
-    /*virtual*/ void                stopAnimating(BOOL upload_bake);
-    // </FS:Ansariel> [Legacy Bake]
-    /*virtual*/ BOOL                linkDrivenParams(visual_param_mapper mapper, BOOL only_cross_params);
-=======
     /*virtual*/ void                setWeight(F32 weight, bool upload_bake);
     /*virtual*/ void                setAnimationTarget(F32 target_value, bool upload_bake);
     /*virtual*/ void                stopAnimating(bool upload_bake);
     // </FS:Ansariel> [Legacy Bake]
     /*virtual*/ bool                linkDrivenParams(visual_param_mapper mapper, bool only_cross_params);
->>>>>>> 050d2fef
     /*virtual*/ void                resetDrivenParams();
 
     // LLViewerVisualParam Virtual functions
