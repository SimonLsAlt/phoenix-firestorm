--- conflicted
+++ resolved
@@ -387,11 +387,7 @@
     {
         const std::string driven_tag = "_Driven";
         auto pos = morph_param_name.find(driven_tag);
-<<<<<<< HEAD
-        if (pos != std::string::npos)
-=======
         if (pos != std::string::npos && pos > 0)
->>>>>>> 37e4c691
         {
             morph_param_name = morph_param_name.substr(0,pos);
             mMorphData = mMesh->getMorphData(morph_param_name);
