--- conflicted
+++ resolved
@@ -183,11 +183,7 @@
 
 // <FS:Ansariel> [Legacy Bake]
 //void LLTexLayerParamAlpha::setWeight(F32 weight)
-<<<<<<< HEAD
-void LLTexLayerParamAlpha::setWeight(F32 weight, BOOL upload_bake)
-=======
 void LLTexLayerParamAlpha::setWeight(F32 weight, bool upload_bake)
->>>>>>> 050d2fef
 // </FS:Ansariel> [Legacy Bake]
 {
     if (mIsAnimating || mTexLayer == NULL)
@@ -217,11 +213,7 @@
 
 // <FS:Ansariel> [Legacy Bake]
 //void LLTexLayerParamAlpha::setAnimationTarget(F32 target_value)
-<<<<<<< HEAD
-void LLTexLayerParamAlpha::setAnimationTarget(F32 target_value, BOOL upload_bake)
-=======
 void LLTexLayerParamAlpha::setAnimationTarget(F32 target_value, bool upload_bake)
->>>>>>> 050d2fef
 {
     // do not animate dummy parameters
     if (mIsDummy)
@@ -236,11 +228,7 @@
     // <FS:Ansariel> [Legacy Bake]
     //setWeight(target_value);
     setWeight(target_value, upload_bake);
-<<<<<<< HEAD
-    mIsAnimating = TRUE;
-=======
     mIsAnimating = true;
->>>>>>> 050d2fef
     if (mNext)
     {
         // <FS:Ansariel> [Legacy Bake]
@@ -251,11 +239,7 @@
 
 // <FS:Ansariel> [Legacy Bake]
 //void LLTexLayerParamAlpha::animate(F32 delta)
-<<<<<<< HEAD
-void LLTexLayerParamAlpha::animate(F32 delta, BOOL upload_bake)
-=======
 void LLTexLayerParamAlpha::animate(F32 delta, bool upload_bake)
->>>>>>> 050d2fef
 {
     if (mNext)
     {
@@ -508,11 +492,7 @@
 
 // <FS:Ansariel> [Legacy Bake]
 //void LLTexLayerParamColor::setWeight(F32 weight)
-<<<<<<< HEAD
-void LLTexLayerParamColor::setWeight(F32 weight, BOOL upload_bake)
-=======
 void LLTexLayerParamColor::setWeight(F32 weight, bool upload_bake)
->>>>>>> 050d2fef
 {
     if (mIsAnimating)
     {
@@ -555,22 +535,14 @@
 
 // <FS:Ansariel> [Legacy Bake]
 //void LLTexLayerParamColor::setAnimationTarget(F32 target_value)
-<<<<<<< HEAD
-void LLTexLayerParamColor::setAnimationTarget(F32 target_value, BOOL upload_bake)
-=======
 void LLTexLayerParamColor::setAnimationTarget(F32 target_value, bool upload_bake)
->>>>>>> 050d2fef
 {
     // set value first then set interpolating flag to ignore further updates
     mTargetWeight = target_value;
     // <FS:Ansariel> [Legacy Bake]
     //setWeight(target_value);
     setWeight(target_value, upload_bake);
-<<<<<<< HEAD
-    mIsAnimating = TRUE;
-=======
     mIsAnimating = true;
->>>>>>> 050d2fef
     if (mNext)
     {
         // <FS:Ansariel> [Legacy Bake]
@@ -581,11 +553,7 @@
 
 // <FS:Ansariel> [Legacy Bake]
 //void LLTexLayerParamColor::animate(F32 delta)
-<<<<<<< HEAD
-void LLTexLayerParamColor::animate(F32 delta, BOOL upload_bake)
-=======
 void LLTexLayerParamColor::animate(F32 delta, bool upload_bake)
->>>>>>> 050d2fef
 {
     if (mNext)
     {
