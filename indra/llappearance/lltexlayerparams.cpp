/**
 * @file lltexlayerparams.cpp
 * @brief Texture layer parameters
 *
 * $LicenseInfo:firstyear=2002&license=viewerlgpl$
 * Second Life Viewer Source Code
 * Copyright (C) 2010, Linden Research, Inc.
 *
 * This library is free software; you can redistribute it and/or
 * modify it under the terms of the GNU Lesser General Public
 * License as published by the Free Software Foundation;
 * version 2.1 of the License only.
 *
 * This library is distributed in the hope that it will be useful,
 * but WITHOUT ANY WARRANTY; without even the implied warranty of
 * MERCHANTABILITY or FITNESS FOR A PARTICULAR PURPOSE.  See the GNU
 * Lesser General Public License for more details.
 *
 * You should have received a copy of the GNU Lesser General Public
 * License along with this library; if not, write to the Free Software
 * Foundation, Inc., 51 Franklin Street, Fifth Floor, Boston, MA  02110-1301  USA
 *
 * Linden Research, Inc., 945 Battery Street, San Francisco, CA  94111  USA
 * $/LicenseInfo$
 */

#include "linden_common.h"

#include "lltexlayerparams.h"

#include "llavatarappearance.h"
#include "llimagetga.h"
#include "llquantize.h"
#include "lltexlayer.h"
#include "lltexturemanagerbridge.h"
#include "../llui/llui.h"
#include "llwearable.h"
#include "llfasttimer.h"

//-----------------------------------------------------------------------------
// LLTexLayerParam
//-----------------------------------------------------------------------------
LLTexLayerParam::LLTexLayerParam(LLTexLayerInterface *layer)
    : LLViewerVisualParam(),
    mTexLayer(layer),
    mAvatarAppearance(NULL)
{
    if (mTexLayer != NULL)
    {
        mAvatarAppearance = mTexLayer->getTexLayerSet()->getAvatarAppearance();
    }
    else
    {
        LL_ERRS() << "LLTexLayerParam constructor passed with NULL reference for layer!" << LL_ENDL;
    }
}

LLTexLayerParam::LLTexLayerParam(LLAvatarAppearance *appearance)
    : LLViewerVisualParam(),
    mTexLayer(NULL),
    mAvatarAppearance(appearance)
{
}

LLTexLayerParam::LLTexLayerParam(const LLTexLayerParam& pOther)
    : LLViewerVisualParam(pOther),
    mTexLayer(pOther.mTexLayer),
    mAvatarAppearance(pOther.mAvatarAppearance)
{
}

bool LLTexLayerParam::setInfo(LLViewerVisualParamInfo *info, bool add_to_appearance)
{
    LLViewerVisualParam::setInfo(info);

    if (add_to_appearance)
    {
        mAvatarAppearance->addVisualParam( this);
        this->setParamLocation(mAvatarAppearance->isSelf() ? LOC_AV_SELF : LOC_AV_OTHER);
    }

<<<<<<< HEAD
	return true;
=======
    return true;
>>>>>>> 1a8a5404
}


//-----------------------------------------------------------------------------
// LLTexLayerParamAlpha
//-----------------------------------------------------------------------------

// static
LLTexLayerParamAlpha::param_alpha_ptr_list_t LLTexLayerParamAlpha::sInstances;

// static
void LLTexLayerParamAlpha::dumpCacheByteCount()
{
    S32 gl_bytes = 0;
    getCacheByteCount( &gl_bytes);
    LL_INFOS() << "Processed Alpha Texture Cache GL:" << (gl_bytes/1024) << "KB" << LL_ENDL;
}

// static
void LLTexLayerParamAlpha::getCacheByteCount(S32* gl_bytes)
{
    *gl_bytes = 0;

    for (LLTexLayerParamAlpha* instance : sInstances)
    {
        LLGLTexture* tex = instance->mCachedProcessedTexture;
        if (tex)
        {
            S32 bytes = (S32)tex->getWidth() * tex->getHeight() * tex->getComponents();

            if (tex->hasGLTexture())
            {
                *gl_bytes += bytes;
            }
        }
    }
}

LLTexLayerParamAlpha::LLTexLayerParamAlpha(LLTexLayerInterface* layer)
<<<<<<< HEAD
	: LLTexLayerParam(layer),
	mCachedProcessedTexture(NULL),
	mStaticImageTGA(),
	mStaticImageRaw(),
	mNeedsCreateTexture(false),
	mStaticImageInvalid(false),
	mAvgDistortionVec(1.f, 1.f, 1.f),
	mCachedEffectiveWeight(0.f)
=======
    : LLTexLayerParam(layer),
    mCachedProcessedTexture(NULL),
    mStaticImageTGA(),
    mStaticImageRaw(),
    mNeedsCreateTexture(false),
    mStaticImageInvalid(false),
    mAvgDistortionVec(1.f, 1.f, 1.f),
    mCachedEffectiveWeight(0.f)
>>>>>>> 1a8a5404
{
    sInstances.push_front(this);
}

LLTexLayerParamAlpha::LLTexLayerParamAlpha(LLAvatarAppearance* appearance)
<<<<<<< HEAD
	: LLTexLayerParam(appearance),
	mCachedProcessedTexture(NULL),
	mStaticImageTGA(),
	mStaticImageRaw(),
	mNeedsCreateTexture(false),
	mStaticImageInvalid(false),
	mAvgDistortionVec(1.f, 1.f, 1.f),
	mCachedEffectiveWeight(0.f)
=======
    : LLTexLayerParam(appearance),
    mCachedProcessedTexture(NULL),
    mStaticImageTGA(),
    mStaticImageRaw(),
    mNeedsCreateTexture(false),
    mStaticImageInvalid(false),
    mAvgDistortionVec(1.f, 1.f, 1.f),
    mCachedEffectiveWeight(0.f)
>>>>>>> 1a8a5404
{
    sInstances.push_front(this);
}

LLTexLayerParamAlpha::LLTexLayerParamAlpha(const LLTexLayerParamAlpha& pOther)
    : LLTexLayerParam(pOther),
    mCachedProcessedTexture(pOther.mCachedProcessedTexture),
    mStaticImageTGA(pOther.mStaticImageTGA),
    mStaticImageRaw(pOther.mStaticImageRaw),
    mNeedsCreateTexture(pOther.mNeedsCreateTexture.load()),
    mStaticImageInvalid(pOther.mStaticImageInvalid),
    mAvgDistortionVec(pOther.mAvgDistortionVec),
    mCachedEffectiveWeight(pOther.mCachedEffectiveWeight)
{
    sInstances.push_front(this);
}

LLTexLayerParamAlpha::~LLTexLayerParamAlpha()
{
    deleteCaches();
    sInstances.remove(this);
}

/*virtual*/ LLViewerVisualParam* LLTexLayerParamAlpha::cloneParam(LLWearable* wearable) const
{
    return new LLTexLayerParamAlpha(*this);
}

void LLTexLayerParamAlpha::deleteCaches()
{
<<<<<<< HEAD
	mStaticImageTGA = NULL; // deletes image
	mCachedProcessedTexture = NULL;
	mStaticImageRaw = NULL;
	mNeedsCreateTexture = false;
=======
    mStaticImageTGA = NULL; // deletes image
    mCachedProcessedTexture = NULL;
    mStaticImageRaw = NULL;
    mNeedsCreateTexture = false;
>>>>>>> 1a8a5404
}

bool LLTexLayerParamAlpha::getMultiplyBlend() const
{
    return ((LLTexLayerParamAlphaInfo *)getInfo())->mMultiplyBlend;
}

// <FS:Ansariel> [Legacy Bake]
//void LLTexLayerParamAlpha::setWeight(F32 weight)
void LLTexLayerParamAlpha::setWeight(F32 weight, bool upload_bake)
// </FS:Ansariel> [Legacy Bake]
{
<<<<<<< HEAD
	if (mIsAnimating || mTexLayer == NULL)
	{
		return;
	}
	F32 min_weight = getMinWeight();
	F32 max_weight = getMaxWeight();
	F32 new_weight = llclamp(weight, min_weight, max_weight);
	U8 cur_u8 = F32_to_U8(mCurWeight, min_weight, max_weight);
	U8 new_u8 = F32_to_U8(new_weight, min_weight, max_weight);
	if (cur_u8 != new_u8)
	{
		mCurWeight = new_weight;

		if ((mAvatarAppearance->getSex() & getSex()) &&
			(mAvatarAppearance->isSelf() && !mIsDummy)) // only trigger a baked texture update if we're changing a wearable's visual param.
		{
			// <FS:Ansariel> [Legacy Bake]
			//mAvatarAppearance->invalidateComposite(mTexLayer->getTexLayerSet());
			mAvatarAppearance->invalidateComposite(mTexLayer->getTexLayerSet(), upload_bake);
			// <FS:Ansariel> [Legacy Bake]
			mTexLayer->invalidateMorphMasks();
		}
	}
=======
    if (mIsAnimating || mTexLayer == NULL)
    {
        return;
    }
    F32 min_weight = getMinWeight();
    F32 max_weight = getMaxWeight();
    F32 new_weight = llclamp(weight, min_weight, max_weight);
    U8 cur_u8 = F32_to_U8(mCurWeight, min_weight, max_weight);
    U8 new_u8 = F32_to_U8(new_weight, min_weight, max_weight);
    if (cur_u8 != new_u8)
    {
        mCurWeight = new_weight;

        if ((mAvatarAppearance->getSex() & getSex()) &&
            (mAvatarAppearance->isSelf() && !mIsDummy)) // only trigger a baked texture update if we're changing a wearable's visual param.
        {
            // <FS:Ansariel> [Legacy Bake]
            //mAvatarAppearance->invalidateComposite(mTexLayer->getTexLayerSet());
            mAvatarAppearance->invalidateComposite(mTexLayer->getTexLayerSet(), upload_bake);
            // <FS:Ansariel> [Legacy Bake]
            mTexLayer->invalidateMorphMasks();
        }
    }
>>>>>>> 1a8a5404
}

// <FS:Ansariel> [Legacy Bake]
//void LLTexLayerParamAlpha::setAnimationTarget(F32 target_value)
void LLTexLayerParamAlpha::setAnimationTarget(F32 target_value, bool upload_bake)
<<<<<<< HEAD
{ 
	// do not animate dummy parameters
	if (mIsDummy)
	{
		// <FS:Ansariel> [Legacy Bake]
		//setWeight(target_value);
		setWeight(target_value, upload_bake);
		return;
	}

	mTargetWeight = target_value; 
	// <FS:Ansariel> [Legacy Bake]
	//setWeight(target_value); 
	setWeight(target_value, upload_bake); 
	mIsAnimating = true;
	if (mNext)
	{
		// <FS:Ansariel> [Legacy Bake]
		//mNext->setAnimationTarget(target_value);
		mNext->setAnimationTarget(target_value, upload_bake);
	}
=======
{
    // do not animate dummy parameters
    if (mIsDummy)
    {
        // <FS:Ansariel> [Legacy Bake]
        //setWeight(target_value);
        setWeight(target_value, upload_bake);
        return;
    }

    mTargetWeight = target_value;
    // <FS:Ansariel> [Legacy Bake]
    //setWeight(target_value);
    setWeight(target_value, upload_bake);
    mIsAnimating = true;
    if (mNext)
    {
        // <FS:Ansariel> [Legacy Bake]
        //mNext->setAnimationTarget(target_value);
        mNext->setAnimationTarget(target_value, upload_bake);
    }
>>>>>>> 1a8a5404
}

// <FS:Ansariel> [Legacy Bake]
//void LLTexLayerParamAlpha::animate(F32 delta)
void LLTexLayerParamAlpha::animate(F32 delta, bool upload_bake)
{
<<<<<<< HEAD
	if (mNext)
	{
		// <FS:Ansariel> [Legacy Bake]
		//mNext->animate(delta);
		mNext->animate(delta, upload_bake);
	}
=======
    if (mNext)
    {
        // <FS:Ansariel> [Legacy Bake]
        //mNext->animate(delta);
        mNext->animate(delta, upload_bake);
    }
>>>>>>> 1a8a5404
}

bool LLTexLayerParamAlpha::getSkip() const
{
<<<<<<< HEAD
	if (!mTexLayer)
	{
		return true;
	}

	const LLAvatarAppearance *appearance = mTexLayer->getTexLayerSet()->getAvatarAppearance();

	if (((LLTexLayerParamAlphaInfo *)getInfo())->mSkipIfZeroWeight)
	{
		F32 effective_weight = (appearance->getSex() & getSex()) ? mCurWeight : getDefaultWeight();
		if (is_approx_zero(effective_weight)) 
		{
			return true;
		}
	}

	LLWearableType::EType type = (LLWearableType::EType)getWearableType();
	if ((type != LLWearableType::WT_INVALID) && !appearance->isWearingWearableType(type))
	{
		return true;
	}

	return false;
=======
    if (!mTexLayer)
    {
        return true;
    }

    const LLAvatarAppearance *appearance = mTexLayer->getTexLayerSet()->getAvatarAppearance();

    if (((LLTexLayerParamAlphaInfo *)getInfo())->mSkipIfZeroWeight)
    {
        F32 effective_weight = (appearance->getSex() & getSex()) ? mCurWeight : getDefaultWeight();
        if (is_approx_zero(effective_weight))
        {
            return true;
        }
    }

    LLWearableType::EType type = (LLWearableType::EType)getWearableType();
    if ((type != LLWearableType::WT_INVALID) && !appearance->isWearingWearableType(type))
    {
        return true;
    }

    return false;
>>>>>>> 1a8a5404
}


bool LLTexLayerParamAlpha::render(S32 x, S32 y, S32 width, S32 height)
{
    LL_PROFILE_ZONE_SCOPED;
<<<<<<< HEAD
	bool success = true;

	if (!mTexLayer)
	{
		return success;
	}

	F32 effective_weight = (mTexLayer->getTexLayerSet()->getAvatarAppearance()->getSex() & getSex()) ? mCurWeight : getDefaultWeight();
	bool weight_changed = effective_weight != mCachedEffectiveWeight;
	if (getSkip())
	{
		return success;
	}

	LLTexLayerParamAlphaInfo *info = (LLTexLayerParamAlphaInfo *)getInfo();
	gGL.flush();
	if (info->mMultiplyBlend)
	{
		gGL.blendFunc(LLRender::BF_DEST_ALPHA, LLRender::BF_ZERO); // Multiplication: approximates a min() function
	}
	else
	{
		gGL.setSceneBlendType(LLRender::BT_ADD);  // Addition: approximates a max() function
	}

	if (!info->mStaticImageFileName.empty() && !mStaticImageInvalid)
	{
		if (mStaticImageTGA.isNull())
		{
			// Don't load the image file until we actually need it the first time.  Like now.
			mStaticImageTGA = LLTexLayerStaticImageList::getInstance()->getImageTGA(info->mStaticImageFileName);  
			// We now have something in one of our caches
			LLTexLayerSet::sHasCaches |= mStaticImageTGA.notNull();

			if (mStaticImageTGA.isNull())
			{
				LL_WARNS() << "Unable to load static file: " << info->mStaticImageFileName << LL_ENDL;
				mStaticImageInvalid = true; // don't try again.
				return false;
			}
		}

		const S32 image_tga_width = mStaticImageTGA->getWidth();
		const S32 image_tga_height = mStaticImageTGA->getHeight(); 
		if (!mCachedProcessedTexture ||
			(mCachedProcessedTexture->getWidth() != image_tga_width) ||
			(mCachedProcessedTexture->getHeight() != image_tga_height) ||
			(weight_changed))
		{
			mCachedEffectiveWeight = effective_weight;

			if (!mCachedProcessedTexture)
			{
				llassert(gTextureManagerBridgep);
				mCachedProcessedTexture = gTextureManagerBridgep->getLocalTexture(image_tga_width, image_tga_height, 1, false);

				// We now have something in one of our caches
				LLTexLayerSet::sHasCaches |= mCachedProcessedTexture.notNull();

				mCachedProcessedTexture->setExplicitFormat(GL_ALPHA8, GL_ALPHA);
			}

			// Applies domain and effective weight to data as it is decoded. Also resizes the raw image if needed.
			mStaticImageRaw = NULL;
			mStaticImageRaw = new LLImageRaw;
			mStaticImageTGA->decodeAndProcess(mStaticImageRaw, info->mDomain, effective_weight);
			mNeedsCreateTexture = true;
			LL_DEBUGS() << "Built Cached Alpha: " << info->mStaticImageFileName << ": (" << mStaticImageRaw->getWidth() << ", " << mStaticImageRaw->getHeight() << ") " << "Domain: " << info->mDomain << " Weight: " << effective_weight << LL_ENDL;
		}

		if (mCachedProcessedTexture)
		{
			{
				// Create the GL texture, and then hang onto it for future use.
				if (mNeedsCreateTexture)
				{
					mCachedProcessedTexture->createGLTexture(0, mStaticImageRaw);
					mNeedsCreateTexture = false;
					gGL.getTexUnit(0)->bind(mCachedProcessedTexture);
					mCachedProcessedTexture->setAddressMode(LLTexUnit::TAM_CLAMP);
				}

				gGL.getTexUnit(0)->bind(mCachedProcessedTexture);
				gl_rect_2d_simple_tex(width, height);
				gGL.getTexUnit(0)->unbind(LLTexUnit::TT_TEXTURE);
				stop_glerror();
			}
		}

		// Don't keep the cache for other people's avatars
		// (It's not really a "cache" in that case, but the logic is the same)
		if (!mAvatarAppearance->isSelf())
		{
			mCachedProcessedTexture = NULL;
		}
	}
	else
	{
		gGL.getTexUnit(0)->unbind(LLTexUnit::TT_TEXTURE);
		gGL.color4f(0.f, 0.f, 0.f, effective_weight);
		gl_rect_2d_simple(width, height);
	}

	return success;
=======
    bool success = true;

    if (!mTexLayer)
    {
        return success;
    }

    F32 effective_weight = (mTexLayer->getTexLayerSet()->getAvatarAppearance()->getSex() & getSex()) ? mCurWeight : getDefaultWeight();
    bool weight_changed = effective_weight != mCachedEffectiveWeight;
    if (getSkip())
    {
        return success;
    }

    LLTexLayerParamAlphaInfo *info = (LLTexLayerParamAlphaInfo *)getInfo();
    gGL.flush();
    if (info->mMultiplyBlend)
    {
        gGL.blendFunc(LLRender::BF_DEST_ALPHA, LLRender::BF_ZERO); // Multiplication: approximates a min() function
    }
    else
    {
        gGL.setSceneBlendType(LLRender::BT_ADD);  // Addition: approximates a max() function
    }

    if (!info->mStaticImageFileName.empty() && !mStaticImageInvalid)
    {
        if (mStaticImageTGA.isNull())
        {
            // Don't load the image file until we actually need it the first time.  Like now.
            mStaticImageTGA = LLTexLayerStaticImageList::getInstance()->getImageTGA(info->mStaticImageFileName);
            // We now have something in one of our caches
            LLTexLayerSet::sHasCaches |= mStaticImageTGA.notNull();

            if (mStaticImageTGA.isNull())
            {
                LL_WARNS() << "Unable to load static file: " << info->mStaticImageFileName << LL_ENDL;
                mStaticImageInvalid = true; // don't try again.
                return false;
            }
        }

        const S32 image_tga_width = mStaticImageTGA->getWidth();
        const S32 image_tga_height = mStaticImageTGA->getHeight();
        if (!mCachedProcessedTexture ||
            (mCachedProcessedTexture->getWidth() != image_tga_width) ||
            (mCachedProcessedTexture->getHeight() != image_tga_height) ||
            (weight_changed))
        {
            mCachedEffectiveWeight = effective_weight;

            if (!mCachedProcessedTexture)
            {
                llassert(gTextureManagerBridgep);
                mCachedProcessedTexture = gTextureManagerBridgep->getLocalTexture(image_tga_width, image_tga_height, 1, false);

                // We now have something in one of our caches
                LLTexLayerSet::sHasCaches |= mCachedProcessedTexture.notNull();

                mCachedProcessedTexture->setExplicitFormat(GL_ALPHA8, GL_ALPHA);
            }

            // Applies domain and effective weight to data as it is decoded. Also resizes the raw image if needed.
            mStaticImageRaw = NULL;
            mStaticImageRaw = new LLImageRaw;
            mStaticImageTGA->decodeAndProcess(mStaticImageRaw, info->mDomain, effective_weight);
            mNeedsCreateTexture = true;
            LL_DEBUGS() << "Built Cached Alpha: " << info->mStaticImageFileName << ": (" << mStaticImageRaw->getWidth() << ", " << mStaticImageRaw->getHeight() << ") " << "Domain: " << info->mDomain << " Weight: " << effective_weight << LL_ENDL;
        }

        if (mCachedProcessedTexture)
        {
            {
                // Create the GL texture, and then hang onto it for future use.
                if (mNeedsCreateTexture)
                {
                    mCachedProcessedTexture->createGLTexture(0, mStaticImageRaw);
                    mNeedsCreateTexture = false;
                    gGL.getTexUnit(0)->bind(mCachedProcessedTexture);
                    mCachedProcessedTexture->setAddressMode(LLTexUnit::TAM_CLAMP);
                }

                gGL.getTexUnit(0)->bind(mCachedProcessedTexture);
                gl_rect_2d_simple_tex(width, height);
                gGL.getTexUnit(0)->unbind(LLTexUnit::TT_TEXTURE);
                stop_glerror();
            }
        }

        // Don't keep the cache for other people's avatars
        // (It's not really a "cache" in that case, but the logic is the same)
        if (!mAvatarAppearance->isSelf())
        {
            mCachedProcessedTexture = NULL;
        }
    }
    else
    {
        gGL.getTexUnit(0)->unbind(LLTexUnit::TT_TEXTURE);
        gGL.color4f(0.f, 0.f, 0.f, effective_weight);
        gl_rect_2d_simple(width, height);
    }

    return success;
>>>>>>> 1a8a5404
}

//-----------------------------------------------------------------------------
// LLTexLayerParamAlphaInfo
//-----------------------------------------------------------------------------
LLTexLayerParamAlphaInfo::LLTexLayerParamAlphaInfo() :
<<<<<<< HEAD
	mMultiplyBlend(false),
	mSkipIfZeroWeight(false),
	mDomain(0.f)
=======
    mMultiplyBlend(false),
    mSkipIfZeroWeight(false),
    mDomain(0.f)
>>>>>>> 1a8a5404
{
}

bool LLTexLayerParamAlphaInfo::parseXml(LLXmlTreeNode* node)
{
<<<<<<< HEAD
	llassert(node->hasName("param") && node->getChildByName("param_alpha"));

	if (!LLViewerVisualParamInfo::parseXml(node))
		return false;

	LLXmlTreeNode* param_alpha_node = node->getChildByName("param_alpha");
	if (!param_alpha_node)
	{
		return false;
	}

	static LLStdStringHandle tga_file_string = LLXmlTree::addAttributeString("tga_file");
	if (param_alpha_node->getFastAttributeString(tga_file_string, mStaticImageFileName))
	{
		// Don't load the image file until it's actually needed.
	}
//	else
//	{
//		LL_WARNS() << "<param_alpha> element is missing tga_file attribute." << LL_ENDL;
//	}
	
	static LLStdStringHandle multiply_blend_string = LLXmlTree::addAttributeString("multiply_blend");
	param_alpha_node->getFastAttributeBOOL(multiply_blend_string, mMultiplyBlend);

	static LLStdStringHandle skip_if_zero_string = LLXmlTree::addAttributeString("skip_if_zero");
	param_alpha_node->getFastAttributeBOOL(skip_if_zero_string, mSkipIfZeroWeight);

	static LLStdStringHandle domain_string = LLXmlTree::addAttributeString("domain");
	param_alpha_node->getFastAttributeF32(domain_string, mDomain);

	return true;
=======
    llassert(node->hasName("param") && node->getChildByName("param_alpha"));

    if (!LLViewerVisualParamInfo::parseXml(node))
        return false;

    LLXmlTreeNode* param_alpha_node = node->getChildByName("param_alpha");
    if (!param_alpha_node)
    {
        return false;
    }

    static LLStdStringHandle tga_file_string = LLXmlTree::addAttributeString("tga_file");
    if (param_alpha_node->getFastAttributeString(tga_file_string, mStaticImageFileName))
    {
        // Don't load the image file until it's actually needed.
    }
//  else
//  {
//      LL_WARNS() << "<param_alpha> element is missing tga_file attribute." << LL_ENDL;
//  }

    static LLStdStringHandle multiply_blend_string = LLXmlTree::addAttributeString("multiply_blend");
    param_alpha_node->getFastAttributeBOOL(multiply_blend_string, mMultiplyBlend);

    static LLStdStringHandle skip_if_zero_string = LLXmlTree::addAttributeString("skip_if_zero");
    param_alpha_node->getFastAttributeBOOL(skip_if_zero_string, mSkipIfZeroWeight);

    static LLStdStringHandle domain_string = LLXmlTree::addAttributeString("domain");
    param_alpha_node->getFastAttributeF32(domain_string, mDomain);

    return true;
>>>>>>> 1a8a5404
}




LLTexLayerParamColor::LLTexLayerParamColor(LLTexLayerInterface* layer)
    : LLTexLayerParam(layer),
    mAvgDistortionVec(1.f, 1.f, 1.f)
{
}

LLTexLayerParamColor::LLTexLayerParamColor(LLAvatarAppearance *appearance)
    : LLTexLayerParam(appearance),
    mAvgDistortionVec(1.f, 1.f, 1.f)
{
}

LLTexLayerParamColor::LLTexLayerParamColor(const LLTexLayerParamColor& pOther)
    : LLTexLayerParam(pOther),
    mAvgDistortionVec(pOther.mAvgDistortionVec)
{
}

LLTexLayerParamColor::~LLTexLayerParamColor()
{
}

/*virtual*/ LLViewerVisualParam* LLTexLayerParamColor::cloneParam(LLWearable* wearable) const
{
    return new LLTexLayerParamColor(*this);
}

LLColor4 LLTexLayerParamColor::getNetColor() const
{
    const LLTexLayerParamColorInfo *info = (LLTexLayerParamColorInfo *)getInfo();

    llassert(info->mNumColors >= 1);

    F32 effective_weight = (mAvatarAppearance && (mAvatarAppearance->getSex() & getSex())) ? mCurWeight : getDefaultWeight();

    S32 index_last = info->mNumColors - 1;
    F32 scaled_weight = effective_weight * index_last;
    S32 index_start = (S32) scaled_weight;
    S32 index_end = index_start + 1;
    if (index_start == index_last)
    {
        return info->mColors[index_last];
    }
    else
    {
        F32 weight = scaled_weight - index_start;
        const LLColor4 *start = &info->mColors[ index_start ];
        const LLColor4 *end   = &info->mColors[ index_end ];
        return LLColor4((1.f - weight) * start->mV[VX] + weight * end->mV[VX],
                        (1.f - weight) * start->mV[VY] + weight * end->mV[VY],
                        (1.f - weight) * start->mV[VZ] + weight * end->mV[VZ],
                        (1.f - weight) * start->mV[VW] + weight * end->mV[VW]);
    }
}


// <FS:Ansariel> [Legacy Bake]
//void LLTexLayerParamColor::setWeight(F32 weight)
void LLTexLayerParamColor::setWeight(F32 weight, bool upload_bake)
{
    if (mIsAnimating)
    {
        return;
    }

    F32 min_weight = getMinWeight();
    F32 max_weight = getMaxWeight();
    F32 new_weight = llclamp(weight, min_weight, max_weight);
    U8 cur_u8 = F32_to_U8(mCurWeight, min_weight, max_weight);
    U8 new_u8 = F32_to_U8(new_weight, min_weight, max_weight);
    if (cur_u8 != new_u8)
    {
        mCurWeight = new_weight;

                const LLTexLayerParamColorInfo *info = (LLTexLayerParamColorInfo *)getInfo();

<<<<<<< HEAD
		if (info->mNumColors <= 0)
		{
			// This will happen when we set the default weight the first time.
			return;
		}

		if ((mAvatarAppearance->getSex() & getSex()) && (mAvatarAppearance->isSelf() && !mIsDummy)) // only trigger a baked texture update if we're changing a wearable's visual param.
		{
			// <FS:Ansariel> [Legacy Bake]
			//onGlobalColorChanged();
			onGlobalColorChanged(upload_bake);
			if (mTexLayer)
			{
				// <FS:Ansariel> [Legacy Bake]
				//mAvatarAppearance->invalidateComposite(mTexLayer->getTexLayerSet());
				mAvatarAppearance->invalidateComposite(mTexLayer->getTexLayerSet(), upload_bake);
			}
		}

//		LL_INFOS() << "param " << mName << " = " << new_weight << LL_ENDL;
	}
=======
        if (info->mNumColors <= 0)
        {
            // This will happen when we set the default weight the first time.
            return;
        }

        if ((mAvatarAppearance->getSex() & getSex()) && (mAvatarAppearance->isSelf() && !mIsDummy)) // only trigger a baked texture update if we're changing a wearable's visual param.
        {
            // <FS:Ansariel> [Legacy Bake]
            //onGlobalColorChanged();
            onGlobalColorChanged(upload_bake);
            if (mTexLayer)
            {
                // <FS:Ansariel> [Legacy Bake]
                //mAvatarAppearance->invalidateComposite(mTexLayer->getTexLayerSet());
                mAvatarAppearance->invalidateComposite(mTexLayer->getTexLayerSet(), upload_bake);
            }
        }

//      LL_INFOS() << "param " << mName << " = " << new_weight << LL_ENDL;
    }
>>>>>>> 1a8a5404
}

// <FS:Ansariel> [Legacy Bake]
//void LLTexLayerParamColor::setAnimationTarget(F32 target_value)
void LLTexLayerParamColor::setAnimationTarget(F32 target_value, bool upload_bake)
<<<<<<< HEAD
{ 
	// set value first then set interpolating flag to ignore further updates
	mTargetWeight = target_value; 
	// <FS:Ansariel> [Legacy Bake]
	//setWeight(target_value);
	setWeight(target_value, upload_bake);
	mIsAnimating = true;
	if (mNext)
	{
		// <FS:Ansariel> [Legacy Bake]
		//mNext->setAnimationTarget(target_value);
		mNext->setAnimationTarget(target_value, upload_bake);
	}
=======
{
    // set value first then set interpolating flag to ignore further updates
    mTargetWeight = target_value;
    // <FS:Ansariel> [Legacy Bake]
    //setWeight(target_value);
    setWeight(target_value, upload_bake);
    mIsAnimating = true;
    if (mNext)
    {
        // <FS:Ansariel> [Legacy Bake]
        //mNext->setAnimationTarget(target_value);
        mNext->setAnimationTarget(target_value, upload_bake);
    }
>>>>>>> 1a8a5404
}

// <FS:Ansariel> [Legacy Bake]
//void LLTexLayerParamColor::animate(F32 delta)
void LLTexLayerParamColor::animate(F32 delta, bool upload_bake)
{
<<<<<<< HEAD
	if (mNext)
	{
		// <FS:Ansariel> [Legacy Bake]
		//mNext->animate(delta);
		mNext->animate(delta, upload_bake);
	}
=======
    if (mNext)
    {
        // <FS:Ansariel> [Legacy Bake]
        //mNext->animate(delta);
        mNext->animate(delta, upload_bake);
    }
>>>>>>> 1a8a5404
}

//-----------------------------------------------------------------------------
// LLTexLayerParamColorInfo
//-----------------------------------------------------------------------------
LLTexLayerParamColorInfo::LLTexLayerParamColorInfo() :
    mOperation(LLTexLayerParamColor::OP_ADD),
    mNumColors(0)
{
}

bool LLTexLayerParamColorInfo::parseXml(LLXmlTreeNode *node)
{
<<<<<<< HEAD
	llassert(node->hasName("param") && node->getChildByName("param_color"));

	if (!LLViewerVisualParamInfo::parseXml(node))
		return false;

	LLXmlTreeNode* param_color_node = node->getChildByName("param_color");
	if (!param_color_node)
	{
		return false;
	}

	std::string op_string;
	static LLStdStringHandle operation_string = LLXmlTree::addAttributeString("operation");
	if (param_color_node->getFastAttributeString(operation_string, op_string))
	{
		LLStringUtil::toLower(op_string);
		if		(op_string == "add") 		mOperation = LLTexLayerParamColor::OP_ADD;
		else if	(op_string == "multiply")	mOperation = LLTexLayerParamColor::OP_MULTIPLY;
		else if	(op_string == "blend")	    mOperation = LLTexLayerParamColor::OP_BLEND;
	}

	mNumColors = 0;

	LLColor4U color4u;
	for (LLXmlTreeNode* child = param_color_node->getChildByName("value");
		 child;
		 child = param_color_node->getNextNamedChild())
	{
		if ((mNumColors < MAX_COLOR_VALUES))
		{
			static LLStdStringHandle color_string = LLXmlTree::addAttributeString("color");
			if (child->getFastAttributeColor4U(color_string, color4u))
			{
				mColors[ mNumColors ].setVec(color4u);
				mNumColors++;
			}
		}
	}
	if (!mNumColors)
	{
		LL_WARNS() << "<param_color> is missing <value> sub-elements" << LL_ENDL;
		return false;
	}

	if ((mOperation == LLTexLayerParamColor::OP_BLEND) && (mNumColors != 1))
	{
		LL_WARNS() << "<param_color> with operation\"blend\" must have exactly one <value>" << LL_ENDL;
		return false;
	}
	
	return true;
=======
    llassert(node->hasName("param") && node->getChildByName("param_color"));

    if (!LLViewerVisualParamInfo::parseXml(node))
        return false;

    LLXmlTreeNode* param_color_node = node->getChildByName("param_color");
    if (!param_color_node)
    {
        return false;
    }

    std::string op_string;
    static LLStdStringHandle operation_string = LLXmlTree::addAttributeString("operation");
    if (param_color_node->getFastAttributeString(operation_string, op_string))
    {
        LLStringUtil::toLower(op_string);
        if      (op_string == "add")        mOperation = LLTexLayerParamColor::OP_ADD;
        else if (op_string == "multiply")   mOperation = LLTexLayerParamColor::OP_MULTIPLY;
        else if (op_string == "blend")      mOperation = LLTexLayerParamColor::OP_BLEND;
    }

    mNumColors = 0;

    LLColor4U color4u;
    for (LLXmlTreeNode* child = param_color_node->getChildByName("value");
         child;
         child = param_color_node->getNextNamedChild())
    {
        if ((mNumColors < MAX_COLOR_VALUES))
        {
            static LLStdStringHandle color_string = LLXmlTree::addAttributeString("color");
            if (child->getFastAttributeColor4U(color_string, color4u))
            {
                mColors[ mNumColors ].setVec(color4u);
                mNumColors++;
            }
        }
    }
    if (!mNumColors)
    {
        LL_WARNS() << "<param_color> is missing <value> sub-elements" << LL_ENDL;
        return false;
    }

    if ((mOperation == LLTexLayerParamColor::OP_BLEND) && (mNumColors != 1))
    {
        LL_WARNS() << "<param_color> with operation\"blend\" must have exactly one <value>" << LL_ENDL;
        return false;
    }

    return true;
>>>>>>> 1a8a5404
}<|MERGE_RESOLUTION|>--- conflicted
+++ resolved
@@ -79,11 +79,7 @@
         this->setParamLocation(mAvatarAppearance->isSelf() ? LOC_AV_SELF : LOC_AV_OTHER);
     }
 
-<<<<<<< HEAD
-	return true;
-=======
     return true;
->>>>>>> 1a8a5404
 }
 
 
@@ -123,16 +119,6 @@
 }
 
 LLTexLayerParamAlpha::LLTexLayerParamAlpha(LLTexLayerInterface* layer)
-<<<<<<< HEAD
-	: LLTexLayerParam(layer),
-	mCachedProcessedTexture(NULL),
-	mStaticImageTGA(),
-	mStaticImageRaw(),
-	mNeedsCreateTexture(false),
-	mStaticImageInvalid(false),
-	mAvgDistortionVec(1.f, 1.f, 1.f),
-	mCachedEffectiveWeight(0.f)
-=======
     : LLTexLayerParam(layer),
     mCachedProcessedTexture(NULL),
     mStaticImageTGA(),
@@ -141,22 +127,11 @@
     mStaticImageInvalid(false),
     mAvgDistortionVec(1.f, 1.f, 1.f),
     mCachedEffectiveWeight(0.f)
->>>>>>> 1a8a5404
 {
     sInstances.push_front(this);
 }
 
 LLTexLayerParamAlpha::LLTexLayerParamAlpha(LLAvatarAppearance* appearance)
-<<<<<<< HEAD
-	: LLTexLayerParam(appearance),
-	mCachedProcessedTexture(NULL),
-	mStaticImageTGA(),
-	mStaticImageRaw(),
-	mNeedsCreateTexture(false),
-	mStaticImageInvalid(false),
-	mAvgDistortionVec(1.f, 1.f, 1.f),
-	mCachedEffectiveWeight(0.f)
-=======
     : LLTexLayerParam(appearance),
     mCachedProcessedTexture(NULL),
     mStaticImageTGA(),
@@ -165,7 +140,6 @@
     mStaticImageInvalid(false),
     mAvgDistortionVec(1.f, 1.f, 1.f),
     mCachedEffectiveWeight(0.f)
->>>>>>> 1a8a5404
 {
     sInstances.push_front(this);
 }
@@ -196,17 +170,10 @@
 
 void LLTexLayerParamAlpha::deleteCaches()
 {
-<<<<<<< HEAD
-	mStaticImageTGA = NULL; // deletes image
-	mCachedProcessedTexture = NULL;
-	mStaticImageRaw = NULL;
-	mNeedsCreateTexture = false;
-=======
     mStaticImageTGA = NULL; // deletes image
     mCachedProcessedTexture = NULL;
     mStaticImageRaw = NULL;
     mNeedsCreateTexture = false;
->>>>>>> 1a8a5404
 }
 
 bool LLTexLayerParamAlpha::getMultiplyBlend() const
@@ -219,31 +186,6 @@
 void LLTexLayerParamAlpha::setWeight(F32 weight, bool upload_bake)
 // </FS:Ansariel> [Legacy Bake]
 {
-<<<<<<< HEAD
-	if (mIsAnimating || mTexLayer == NULL)
-	{
-		return;
-	}
-	F32 min_weight = getMinWeight();
-	F32 max_weight = getMaxWeight();
-	F32 new_weight = llclamp(weight, min_weight, max_weight);
-	U8 cur_u8 = F32_to_U8(mCurWeight, min_weight, max_weight);
-	U8 new_u8 = F32_to_U8(new_weight, min_weight, max_weight);
-	if (cur_u8 != new_u8)
-	{
-		mCurWeight = new_weight;
-
-		if ((mAvatarAppearance->getSex() & getSex()) &&
-			(mAvatarAppearance->isSelf() && !mIsDummy)) // only trigger a baked texture update if we're changing a wearable's visual param.
-		{
-			// <FS:Ansariel> [Legacy Bake]
-			//mAvatarAppearance->invalidateComposite(mTexLayer->getTexLayerSet());
-			mAvatarAppearance->invalidateComposite(mTexLayer->getTexLayerSet(), upload_bake);
-			// <FS:Ansariel> [Legacy Bake]
-			mTexLayer->invalidateMorphMasks();
-		}
-	}
-=======
     if (mIsAnimating || mTexLayer == NULL)
     {
         return;
@@ -267,35 +209,11 @@
             mTexLayer->invalidateMorphMasks();
         }
     }
->>>>>>> 1a8a5404
 }
 
 // <FS:Ansariel> [Legacy Bake]
 //void LLTexLayerParamAlpha::setAnimationTarget(F32 target_value)
 void LLTexLayerParamAlpha::setAnimationTarget(F32 target_value, bool upload_bake)
-<<<<<<< HEAD
-{ 
-	// do not animate dummy parameters
-	if (mIsDummy)
-	{
-		// <FS:Ansariel> [Legacy Bake]
-		//setWeight(target_value);
-		setWeight(target_value, upload_bake);
-		return;
-	}
-
-	mTargetWeight = target_value; 
-	// <FS:Ansariel> [Legacy Bake]
-	//setWeight(target_value); 
-	setWeight(target_value, upload_bake); 
-	mIsAnimating = true;
-	if (mNext)
-	{
-		// <FS:Ansariel> [Legacy Bake]
-		//mNext->setAnimationTarget(target_value);
-		mNext->setAnimationTarget(target_value, upload_bake);
-	}
-=======
 {
     // do not animate dummy parameters
     if (mIsDummy)
@@ -317,57 +235,22 @@
         //mNext->setAnimationTarget(target_value);
         mNext->setAnimationTarget(target_value, upload_bake);
     }
->>>>>>> 1a8a5404
 }
 
 // <FS:Ansariel> [Legacy Bake]
 //void LLTexLayerParamAlpha::animate(F32 delta)
 void LLTexLayerParamAlpha::animate(F32 delta, bool upload_bake)
 {
-<<<<<<< HEAD
-	if (mNext)
-	{
-		// <FS:Ansariel> [Legacy Bake]
-		//mNext->animate(delta);
-		mNext->animate(delta, upload_bake);
-	}
-=======
     if (mNext)
     {
         // <FS:Ansariel> [Legacy Bake]
         //mNext->animate(delta);
         mNext->animate(delta, upload_bake);
     }
->>>>>>> 1a8a5404
 }
 
 bool LLTexLayerParamAlpha::getSkip() const
 {
-<<<<<<< HEAD
-	if (!mTexLayer)
-	{
-		return true;
-	}
-
-	const LLAvatarAppearance *appearance = mTexLayer->getTexLayerSet()->getAvatarAppearance();
-
-	if (((LLTexLayerParamAlphaInfo *)getInfo())->mSkipIfZeroWeight)
-	{
-		F32 effective_weight = (appearance->getSex() & getSex()) ? mCurWeight : getDefaultWeight();
-		if (is_approx_zero(effective_weight)) 
-		{
-			return true;
-		}
-	}
-
-	LLWearableType::EType type = (LLWearableType::EType)getWearableType();
-	if ((type != LLWearableType::WT_INVALID) && !appearance->isWearingWearableType(type))
-	{
-		return true;
-	}
-
-	return false;
-=======
     if (!mTexLayer)
     {
         return true;
@@ -391,119 +274,12 @@
     }
 
     return false;
->>>>>>> 1a8a5404
 }
 
 
 bool LLTexLayerParamAlpha::render(S32 x, S32 y, S32 width, S32 height)
 {
     LL_PROFILE_ZONE_SCOPED;
-<<<<<<< HEAD
-	bool success = true;
-
-	if (!mTexLayer)
-	{
-		return success;
-	}
-
-	F32 effective_weight = (mTexLayer->getTexLayerSet()->getAvatarAppearance()->getSex() & getSex()) ? mCurWeight : getDefaultWeight();
-	bool weight_changed = effective_weight != mCachedEffectiveWeight;
-	if (getSkip())
-	{
-		return success;
-	}
-
-	LLTexLayerParamAlphaInfo *info = (LLTexLayerParamAlphaInfo *)getInfo();
-	gGL.flush();
-	if (info->mMultiplyBlend)
-	{
-		gGL.blendFunc(LLRender::BF_DEST_ALPHA, LLRender::BF_ZERO); // Multiplication: approximates a min() function
-	}
-	else
-	{
-		gGL.setSceneBlendType(LLRender::BT_ADD);  // Addition: approximates a max() function
-	}
-
-	if (!info->mStaticImageFileName.empty() && !mStaticImageInvalid)
-	{
-		if (mStaticImageTGA.isNull())
-		{
-			// Don't load the image file until we actually need it the first time.  Like now.
-			mStaticImageTGA = LLTexLayerStaticImageList::getInstance()->getImageTGA(info->mStaticImageFileName);  
-			// We now have something in one of our caches
-			LLTexLayerSet::sHasCaches |= mStaticImageTGA.notNull();
-
-			if (mStaticImageTGA.isNull())
-			{
-				LL_WARNS() << "Unable to load static file: " << info->mStaticImageFileName << LL_ENDL;
-				mStaticImageInvalid = true; // don't try again.
-				return false;
-			}
-		}
-
-		const S32 image_tga_width = mStaticImageTGA->getWidth();
-		const S32 image_tga_height = mStaticImageTGA->getHeight(); 
-		if (!mCachedProcessedTexture ||
-			(mCachedProcessedTexture->getWidth() != image_tga_width) ||
-			(mCachedProcessedTexture->getHeight() != image_tga_height) ||
-			(weight_changed))
-		{
-			mCachedEffectiveWeight = effective_weight;
-
-			if (!mCachedProcessedTexture)
-			{
-				llassert(gTextureManagerBridgep);
-				mCachedProcessedTexture = gTextureManagerBridgep->getLocalTexture(image_tga_width, image_tga_height, 1, false);
-
-				// We now have something in one of our caches
-				LLTexLayerSet::sHasCaches |= mCachedProcessedTexture.notNull();
-
-				mCachedProcessedTexture->setExplicitFormat(GL_ALPHA8, GL_ALPHA);
-			}
-
-			// Applies domain and effective weight to data as it is decoded. Also resizes the raw image if needed.
-			mStaticImageRaw = NULL;
-			mStaticImageRaw = new LLImageRaw;
-			mStaticImageTGA->decodeAndProcess(mStaticImageRaw, info->mDomain, effective_weight);
-			mNeedsCreateTexture = true;
-			LL_DEBUGS() << "Built Cached Alpha: " << info->mStaticImageFileName << ": (" << mStaticImageRaw->getWidth() << ", " << mStaticImageRaw->getHeight() << ") " << "Domain: " << info->mDomain << " Weight: " << effective_weight << LL_ENDL;
-		}
-
-		if (mCachedProcessedTexture)
-		{
-			{
-				// Create the GL texture, and then hang onto it for future use.
-				if (mNeedsCreateTexture)
-				{
-					mCachedProcessedTexture->createGLTexture(0, mStaticImageRaw);
-					mNeedsCreateTexture = false;
-					gGL.getTexUnit(0)->bind(mCachedProcessedTexture);
-					mCachedProcessedTexture->setAddressMode(LLTexUnit::TAM_CLAMP);
-				}
-
-				gGL.getTexUnit(0)->bind(mCachedProcessedTexture);
-				gl_rect_2d_simple_tex(width, height);
-				gGL.getTexUnit(0)->unbind(LLTexUnit::TT_TEXTURE);
-				stop_glerror();
-			}
-		}
-
-		// Don't keep the cache for other people's avatars
-		// (It's not really a "cache" in that case, but the logic is the same)
-		if (!mAvatarAppearance->isSelf())
-		{
-			mCachedProcessedTexture = NULL;
-		}
-	}
-	else
-	{
-		gGL.getTexUnit(0)->unbind(LLTexUnit::TT_TEXTURE);
-		gGL.color4f(0.f, 0.f, 0.f, effective_weight);
-		gl_rect_2d_simple(width, height);
-	}
-
-	return success;
-=======
     bool success = true;
 
     if (!mTexLayer)
@@ -608,60 +384,20 @@
     }
 
     return success;
->>>>>>> 1a8a5404
 }
 
 //-----------------------------------------------------------------------------
 // LLTexLayerParamAlphaInfo
 //-----------------------------------------------------------------------------
 LLTexLayerParamAlphaInfo::LLTexLayerParamAlphaInfo() :
-<<<<<<< HEAD
-	mMultiplyBlend(false),
-	mSkipIfZeroWeight(false),
-	mDomain(0.f)
-=======
     mMultiplyBlend(false),
     mSkipIfZeroWeight(false),
     mDomain(0.f)
->>>>>>> 1a8a5404
 {
 }
 
 bool LLTexLayerParamAlphaInfo::parseXml(LLXmlTreeNode* node)
 {
-<<<<<<< HEAD
-	llassert(node->hasName("param") && node->getChildByName("param_alpha"));
-
-	if (!LLViewerVisualParamInfo::parseXml(node))
-		return false;
-
-	LLXmlTreeNode* param_alpha_node = node->getChildByName("param_alpha");
-	if (!param_alpha_node)
-	{
-		return false;
-	}
-
-	static LLStdStringHandle tga_file_string = LLXmlTree::addAttributeString("tga_file");
-	if (param_alpha_node->getFastAttributeString(tga_file_string, mStaticImageFileName))
-	{
-		// Don't load the image file until it's actually needed.
-	}
-//	else
-//	{
-//		LL_WARNS() << "<param_alpha> element is missing tga_file attribute." << LL_ENDL;
-//	}
-	
-	static LLStdStringHandle multiply_blend_string = LLXmlTree::addAttributeString("multiply_blend");
-	param_alpha_node->getFastAttributeBOOL(multiply_blend_string, mMultiplyBlend);
-
-	static LLStdStringHandle skip_if_zero_string = LLXmlTree::addAttributeString("skip_if_zero");
-	param_alpha_node->getFastAttributeBOOL(skip_if_zero_string, mSkipIfZeroWeight);
-
-	static LLStdStringHandle domain_string = LLXmlTree::addAttributeString("domain");
-	param_alpha_node->getFastAttributeF32(domain_string, mDomain);
-
-	return true;
-=======
     llassert(node->hasName("param") && node->getChildByName("param_alpha"));
 
     if (!LLViewerVisualParamInfo::parseXml(node))
@@ -693,7 +429,6 @@
     param_alpha_node->getFastAttributeF32(domain_string, mDomain);
 
     return true;
->>>>>>> 1a8a5404
 }
 
 
@@ -775,29 +510,6 @@
 
                 const LLTexLayerParamColorInfo *info = (LLTexLayerParamColorInfo *)getInfo();
 
-<<<<<<< HEAD
-		if (info->mNumColors <= 0)
-		{
-			// This will happen when we set the default weight the first time.
-			return;
-		}
-
-		if ((mAvatarAppearance->getSex() & getSex()) && (mAvatarAppearance->isSelf() && !mIsDummy)) // only trigger a baked texture update if we're changing a wearable's visual param.
-		{
-			// <FS:Ansariel> [Legacy Bake]
-			//onGlobalColorChanged();
-			onGlobalColorChanged(upload_bake);
-			if (mTexLayer)
-			{
-				// <FS:Ansariel> [Legacy Bake]
-				//mAvatarAppearance->invalidateComposite(mTexLayer->getTexLayerSet());
-				mAvatarAppearance->invalidateComposite(mTexLayer->getTexLayerSet(), upload_bake);
-			}
-		}
-
-//		LL_INFOS() << "param " << mName << " = " << new_weight << LL_ENDL;
-	}
-=======
         if (info->mNumColors <= 0)
         {
             // This will happen when we set the default weight the first time.
@@ -819,27 +531,11 @@
 
 //      LL_INFOS() << "param " << mName << " = " << new_weight << LL_ENDL;
     }
->>>>>>> 1a8a5404
 }
 
 // <FS:Ansariel> [Legacy Bake]
 //void LLTexLayerParamColor::setAnimationTarget(F32 target_value)
 void LLTexLayerParamColor::setAnimationTarget(F32 target_value, bool upload_bake)
-<<<<<<< HEAD
-{ 
-	// set value first then set interpolating flag to ignore further updates
-	mTargetWeight = target_value; 
-	// <FS:Ansariel> [Legacy Bake]
-	//setWeight(target_value);
-	setWeight(target_value, upload_bake);
-	mIsAnimating = true;
-	if (mNext)
-	{
-		// <FS:Ansariel> [Legacy Bake]
-		//mNext->setAnimationTarget(target_value);
-		mNext->setAnimationTarget(target_value, upload_bake);
-	}
-=======
 {
     // set value first then set interpolating flag to ignore further updates
     mTargetWeight = target_value;
@@ -853,28 +549,18 @@
         //mNext->setAnimationTarget(target_value);
         mNext->setAnimationTarget(target_value, upload_bake);
     }
->>>>>>> 1a8a5404
 }
 
 // <FS:Ansariel> [Legacy Bake]
 //void LLTexLayerParamColor::animate(F32 delta)
 void LLTexLayerParamColor::animate(F32 delta, bool upload_bake)
 {
-<<<<<<< HEAD
-	if (mNext)
-	{
-		// <FS:Ansariel> [Legacy Bake]
-		//mNext->animate(delta);
-		mNext->animate(delta, upload_bake);
-	}
-=======
     if (mNext)
     {
         // <FS:Ansariel> [Legacy Bake]
         //mNext->animate(delta);
         mNext->animate(delta, upload_bake);
     }
->>>>>>> 1a8a5404
 }
 
 //-----------------------------------------------------------------------------
@@ -888,59 +574,6 @@
 
 bool LLTexLayerParamColorInfo::parseXml(LLXmlTreeNode *node)
 {
-<<<<<<< HEAD
-	llassert(node->hasName("param") && node->getChildByName("param_color"));
-
-	if (!LLViewerVisualParamInfo::parseXml(node))
-		return false;
-
-	LLXmlTreeNode* param_color_node = node->getChildByName("param_color");
-	if (!param_color_node)
-	{
-		return false;
-	}
-
-	std::string op_string;
-	static LLStdStringHandle operation_string = LLXmlTree::addAttributeString("operation");
-	if (param_color_node->getFastAttributeString(operation_string, op_string))
-	{
-		LLStringUtil::toLower(op_string);
-		if		(op_string == "add") 		mOperation = LLTexLayerParamColor::OP_ADD;
-		else if	(op_string == "multiply")	mOperation = LLTexLayerParamColor::OP_MULTIPLY;
-		else if	(op_string == "blend")	    mOperation = LLTexLayerParamColor::OP_BLEND;
-	}
-
-	mNumColors = 0;
-
-	LLColor4U color4u;
-	for (LLXmlTreeNode* child = param_color_node->getChildByName("value");
-		 child;
-		 child = param_color_node->getNextNamedChild())
-	{
-		if ((mNumColors < MAX_COLOR_VALUES))
-		{
-			static LLStdStringHandle color_string = LLXmlTree::addAttributeString("color");
-			if (child->getFastAttributeColor4U(color_string, color4u))
-			{
-				mColors[ mNumColors ].setVec(color4u);
-				mNumColors++;
-			}
-		}
-	}
-	if (!mNumColors)
-	{
-		LL_WARNS() << "<param_color> is missing <value> sub-elements" << LL_ENDL;
-		return false;
-	}
-
-	if ((mOperation == LLTexLayerParamColor::OP_BLEND) && (mNumColors != 1))
-	{
-		LL_WARNS() << "<param_color> with operation\"blend\" must have exactly one <value>" << LL_ENDL;
-		return false;
-	}
-	
-	return true;
-=======
     llassert(node->hasName("param") && node->getChildByName("param_color"));
 
     if (!LLViewerVisualParamInfo::parseXml(node))
@@ -992,5 +625,4 @@
     }
 
     return true;
->>>>>>> 1a8a5404
 }